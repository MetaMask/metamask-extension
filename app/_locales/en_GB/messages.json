{
  "QRHardwareInvalidTransactionTitle": {
    "message": "Error"
  },
  "QRHardwareMismatchedSignId": {
    "message": "Incongruent transaction data. Please check the transaction details."
  },
  "QRHardwarePubkeyAccountOutOfRange": {
    "message": "No more accounts. If you would like to access another account unlisted below, please reconnect your hardware wallet and select it."
  },
  "QRHardwareScanInstructions": {
    "message": "Place the QR code in front of your camera. The screen is blurred, but it will not affect the reading."
  },
  "QRHardwareSignRequestCancel": {
    "message": "Reject"
  },
  "QRHardwareSignRequestDescription": {
    "message": "After you’ve signed with your wallet, click on 'Get Signature' to receive the signature"
  },
  "QRHardwareSignRequestGetSignature": {
    "message": "Get signature"
  },
  "QRHardwareSignRequestSubtitle": {
    "message": "Scan the QR code with your wallet"
  },
  "QRHardwareSignRequestTitle": {
    "message": "Request signature"
  },
  "QRHardwareUnknownQRCodeTitle": {
    "message": "Error"
  },
  "QRHardwareUnknownWalletQRCode": {
    "message": "Invalid QR code. Please scan the sync QR code of the hardware wallet."
  },
  "QRHardwareWalletImporterTitle": {
    "message": "Scan QR code"
  },
  "QRHardwareWalletSteps1Description": {
    "message": "You can choose from a list of official QR-code supporting partners below."
  },
  "QRHardwareWalletSteps1Title": {
    "message": "Connect your QR hardware wallet"
  },
  "QRHardwareWalletSteps2Description": {
    "message": "Ngrave Zero"
  },
  "about": {
    "message": "About"
  },
  "accept": {
    "message": "Accept"
  },
  "acceptTermsOfUse": {
    "message": "I have read and agree to the $1",
    "description": "$1 is the `terms` message"
  },
  "accessYourWalletWithSRP": {
    "message": "Access your wallet with your Secret Recovery Phrase"
  },
  "accessYourWalletWithSRPDescription": {
    "message": "MetaMask cannot recover your password. We will use your Secret Recovery Phrase to validate your ownership, restore your wallet and set up a new password. First, enter the Secret Recovery Phrase that you were given when you created your wallet. $1",
    "description": "$1 is the words 'Learn More' from key 'learnMore', separated here so that it can be added as a link"
  },
  "accessingYourCamera": {
    "message": "Accessing your camera..."
  },
  "account": {
    "message": "Account"
  },
  "accountActivity": {
    "message": "Account activity"
  },
  "accountActivityText": {
    "message": "Select the accounts you want to be notified about:"
  },
  "accountBalance": {
    "message": "Account balance"
  },
  "accountDetails": {
    "message": "Account details"
  },
  "accountIdenticon": {
    "message": "Account identicon"
  },
  "accountIsntConnectedToastText": {
    "message": "$1 isn't connected to $2"
  },
  "accountName": {
    "message": "Account name"
  },
  "accountNameDuplicate": {
    "message": "This account name already exists",
    "description": "This is an error message shown when the user enters a new account name that matches an existing account name"
  },
  "accountNameReserved": {
    "message": "This account name is reserved",
    "description": "This is an error message shown when the user enters a new account name that is reserved for future use"
  },
  "accountOptions": {
    "message": "Account options"
  },
  "accountPermissionToast": {
    "message": "Account permissions updated"
  },
  "accountSelectionRequired": {
    "message": "You need to select an account!"
  },
  "accountTypeNotSupported": {
    "message": "Account type not supported"
  },
  "accounts": {
    "message": "Accounts"
  },
  "accountsConnected": {
    "message": "Accounts connected"
  },
  "accountsPermissionsTitle": {
    "message": "See your accounts and suggest transactions"
  },
  "accountsSmallCase": {
    "message": "accounts"
  },
  "active": {
    "message": "Active"
  },
  "activity": {
    "message": "Activity"
  },
  "activityLog": {
    "message": "Activity log"
  },
  "add": {
    "message": "Add"
  },
  "addACustomNetwork": {
    "message": "Add a custom network"
  },
  "addANetwork": {
    "message": "Add a network"
  },
  "addANickname": {
    "message": "Add a nickname"
  },
  "addAUrl": {
    "message": "Add a URL"
  },
  "addAccount": {
    "message": "Add account"
  },
  "addAccountToMetaMask": {
    "message": "Add account to MetaMask"
  },
  "addAcquiredTokens": {
    "message": "Add the tokens you've acquired using MetaMask"
  },
  "addAlias": {
    "message": "Add alias"
  },
  "addBlockExplorer": {
    "message": "Add a block explorer"
  },
  "addBlockExplorerUrl": {
    "message": "Add a block explorer URL"
  },
  "addContact": {
    "message": "Add contact"
  },
  "addCustomNetwork": {
    "message": "Add custom network"
  },
  "addEthereumChainWarningModalHeader": {
    "message": "Only add this RPC provider if you’re sure you can trust it. $1",
    "description": "$1 is addEthereumChainWarningModalHeaderPartTwo passed separately so that it can be bolded"
  },
  "addEthereumChainWarningModalHeaderPartTwo": {
    "message": "Malicious providers may lie about the state of the blockchain and record your network activity."
  },
  "addEthereumChainWarningModalListHeader": {
    "message": "It's important that your provider is reliable, as it has the power to:"
  },
  "addEthereumChainWarningModalListPointOne": {
    "message": "See your accounts and IP address, and associate them together"
  },
  "addEthereumChainWarningModalListPointThree": {
    "message": "Show account balances and other on-chain states"
  },
  "addEthereumChainWarningModalListPointTwo": {
    "message": "Broadcast your transactions"
  },
  "addEthereumChainWarningModalTitle": {
    "message": "You are adding a new RPC provider for Ethereum Mainnet"
  },
  "addEthereumWatchOnlyAccount": {
    "message": "Watch an Ethereum account (Beta)"
  },
  "addFriendsAndAddresses": {
    "message": "Add friends and addresses you trust"
  },
  "addHardwareWallet": {
    "message": "Add hardware wallet"
  },
  "addIPFSGateway": {
    "message": "Add your preferred IPFS gateway"
  },
  "addImportAccount": {
    "message": "Add account or hardware wallet"
  },
  "addMemo": {
    "message": "Add memo"
  },
  "addNetwork": {
    "message": "Add network"
  },
  "addNetworkConfirmationTitle": {
    "message": "Add $1",
    "description": "$1 represents network name"
  },
  "addNewAccount": {
    "message": "Add a new Ethereum account"
  },
  "addNewBitcoinAccount": {
    "message": "Add a new Bitcoin account (Beta)"
  },
  "addNewBitcoinTestnetAccount": {
    "message": "Add a new Bitcoin account (Testnet)"
  },
  "addNewSolanaAccount": {
    "message": "Add a new Solana account (Beta)"
  },
  "addNft": {
    "message": "Add NFT"
  },
  "addNfts": {
    "message": "Add NFTs"
  },
  "addRpcUrl": {
    "message": "Add RPC URL"
  },
  "addSnapAccountToggle": {
    "message": "Enable \"Add account Snap (Beta)\""
  },
  "addSnapAccountsDescription": {
    "message": "Turning on this feature will give you the option to add the new Beta account Snaps right from your account list. If you install an account Snap, remember that it is a third-party service."
  },
  "addSuggestedNFTs": {
    "message": "Add suggested NFTs"
  },
  "addSuggestedTokens": {
    "message": "Add suggested tokens"
  },
  "addToken": {
    "message": "Add token"
  },
  "addTokenByContractAddress": {
    "message": "Can’t find a token? You can manually add any token by pasting its address. Token contract addresses can be found on $1",
    "description": "$1 is a blockchain explorer for a specific network, e.g. Etherscan for Ethereum"
  },
  "addUrl": {
    "message": "Add URL"
  },
  "addingAccount": {
    "message": "Adding account"
  },
  "addingCustomNetwork": {
    "message": "Adding Network"
  },
  "additionalNetworks": {
    "message": "Additional networks"
  },
  "address": {
    "message": "Address"
  },
  "addressCopied": {
    "message": "Address copied!"
  },
  "addressMismatch": {
    "message": "Site address mismatch"
  },
  "addressMismatchOriginal": {
    "message": "Current URL: $1",
    "description": "$1 replaced by origin URL in confirmation request"
  },
  "addressMismatchPunycode": {
    "message": "Punycode version: $1",
    "description": "$1 replaced by punycode version of the URL in confirmation request"
  },
  "advanced": {
    "message": "Advanced"
  },
  "advancedBaseGasFeeToolTip": {
    "message": "When your transaction gets included in the block, any difference between your max base fee and the actual base fee will be refunded. Total amount is calculated as max base fee (in GWEI) * gas limit."
  },
  "advancedDetailsDataDesc": {
    "message": "Data"
  },
  "advancedDetailsHexDesc": {
    "message": "Hex"
  },
  "advancedDetailsNonceDesc": {
    "message": "Nonce"
  },
  "advancedDetailsNonceTooltip": {
    "message": "This is the transaction number of an account. Nonce for the first transaction is 0 and it increases in sequential order."
  },
  "advancedGasFeeDefaultOptIn": {
    "message": "Save these values as my default for the $1 network.",
    "description": "$1 is the current network name."
  },
  "advancedGasFeeModalTitle": {
    "message": "Advanced gas fee"
  },
  "advancedGasPriceTitle": {
    "message": "Gas price"
  },
  "advancedPriorityFeeToolTip": {
    "message": "Priority fee (aka “miner tip”) goes directly to miners and incentivizes them to prioritize your transaction."
  },
  "aggregatedBalancePopover": {
    "message": "This reflects the value of all tokens you own on a given network. If you prefer seeing this value in ETH or other currencies, go to $1.",
    "description": "$1 represents the settings page"
  },
  "agreeTermsOfUse": {
    "message": "I agree to MetaMask's $1",
    "description": "$1 is the `terms` link"
  },
  "airgapVault": {
    "message": "AirGap Vault"
  },
  "alert": {
    "message": "Alert"
  },
  "alertActionBuyWithNativeCurrency": {
    "message": "Buy $1"
  },
  "alertActionUpdateGas": {
    "message": "Update gas limit"
  },
  "alertActionUpdateGasFee": {
    "message": "Update fee"
  },
  "alertActionUpdateGasFeeLevel": {
    "message": "Update gas options"
  },
  "alertDisableTooltip": {
    "message": "This can be changed in \"Settings > Alerts\""
  },
  "alertMessageAddressMismatchWarning": {
    "message": "Attackers sometimes mimic sites by making small changes to the site address. Make sure you're interacting with the intended site before you continue."
  },
  "alertMessageChangeInSimulationResults": {
    "message": "Estimated changes for this transaction have been updated. Review them closely before proceeding."
  },
  "alertMessageFirstTimeInteraction": {
    "message": "You're interacting with this address for the first time. Make sure that it's correct before you continue."
  },
  "alertMessageGasEstimateFailed": {
    "message": "We’re unable to provide an accurate fee and this estimate might be high. We suggest you to input a custom gas limit, but there’s a risk the transaction will still fail."
  },
  "alertMessageGasFeeLow": {
    "message": "When choosing a low fee, expect slower transactions and longer wait times. For faster transactions, choose Market or Aggressive fee options."
  },
  "alertMessageGasTooLow": {
    "message": "To continue with this transaction, you’ll need to increase the gas limit to 21000 or higher."
  },
  "alertMessageInsufficientBalanceWithNativeCurrency": {
    "message": "You do not have enough $1 in your account to pay for network fees."
  },
  "alertMessageNetworkBusy": {
    "message": "Gas prices are high and estimates are less accurate."
  },
  "alertMessageNoGasPrice": {
    "message": "We can’t move forward with this transaction until you manually update the fee."
  },
  "alertMessageSignInDomainMismatch": {
    "message": "The site making the request is not the site you’re signing into. This could be an attempt to steal your login credentials."
  },
  "alertMessageSignInWrongAccount": {
    "message": "This site is asking you to sign in using the wrong account."
  },
  "alertModalAcknowledge": {
    "message": "I have acknowledged the risk and still want to proceed"
  },
  "alertModalDetails": {
    "message": "Alert Details"
  },
  "alertModalReviewAllAlerts": {
    "message": "Review all alerts"
  },
  "alertReasonChangeInSimulationResults": {
    "message": "Results have changed"
  },
  "alertReasonFirstTimeInteraction": {
    "message": "1st interaction"
  },
  "alertReasonGasEstimateFailed": {
    "message": "Inaccurate fee"
  },
  "alertReasonGasFeeLow": {
    "message": "Slow speed"
  },
  "alertReasonGasTooLow": {
    "message": "Low gas limit"
  },
  "alertReasonInsufficientBalance": {
    "message": "Insufficient funds"
  },
  "alertReasonNetworkBusy": {
    "message": "Network is busy"
  },
  "alertReasonNoGasPrice": {
    "message": "Fee estimate unavailable"
  },
  "alertReasonPendingTransactions": {
    "message": "Pending transaction"
  },
  "alertReasonSignIn": {
    "message": "Suspicious sign-in request"
  },
  "alertReasonWrongAccount": {
    "message": "Wrong account"
  },
  "alertSelectedAccountWarning": {
    "message": "This request is for a different account than the one selected in your wallet. To use another account, connect it to the site."
  },
  "alerts": {
    "message": "Alerts"
  },
  "all": {
    "message": "All"
  },
  "allNetworks": {
    "message": "All networks"
  },
  "allPermissions": {
    "message": "All Permissions"
  },
  "allTimeHigh": {
    "message": "All time high"
  },
  "allTimeLow": {
    "message": "All time low"
  },
  "allowNotifications": {
    "message": "Allow notifications"
  },
  "allowWithdrawAndSpend": {
    "message": "Allow $1 to withdraw and spend up to the following amount:",
    "description": "The url of the site that requested permission to 'withdraw and spend'"
  },
  "amount": {
    "message": "Amount"
  },
  "amountReceived": {
    "message": "Amount Received"
  },
  "amountSent": {
    "message": "Amount Sent"
  },
  "andForListItems": {
    "message": "$1, and $2",
    "description": "$1 is the first item, $2 is the last item in a list of items. Used in Snap Install Warning modal."
  },
  "andForTwoItems": {
    "message": "$1 and $2",
    "description": "$1 is the first item, $2 is the second item. Used in Snap Install Warning modal."
  },
  "appDescription": {
    "message": "An Ethereum Wallet in your Browser",
    "description": "The description of the application"
  },
  "appName": {
    "message": "MetaMask",
    "description": "The name of the application"
  },
  "appNameBeta": {
    "message": "MetaMask Beta",
    "description": "The name of the application (Beta)"
  },
  "appNameFlask": {
    "message": "MetaMask Flask",
    "description": "The name of the application (Flask)"
  },
  "appNameMmi": {
    "message": "MetaMask Institutional",
    "description": "The name of the application (MMI)"
  },
  "apply": {
    "message": "Apply"
  },
  "approve": {
    "message": "Approve spend limit"
  },
  "approveButtonText": {
    "message": "Approve"
  },
  "approveIncreaseAllowance": {
    "message": "Increase $1 spending cap",
    "description": "The token symbol that is being approved"
  },
  "approveSpendingCap": {
    "message": "Approve $1 spending cap",
    "description": "The token symbol that is being approved"
  },
  "approved": {
    "message": "Approved"
  },
  "approvedOn": {
    "message": "Approved on $1",
    "description": "$1 is the approval date for a permission"
  },
  "approvedOnForAccounts": {
    "message": "Approved on $1 for $2",
    "description": "$1 is the approval date for a permission. $2 is the AvatarGroup component displaying account images."
  },
  "areYouSure": {
    "message": "Are you sure?"
  },
  "asset": {
    "message": "Asset"
  },
  "assetMultipleNFTsBalance": {
    "message": "$1 NFTs"
  },
  "assetOptions": {
    "message": "Asset options"
  },
  "assetSingleNFTBalance": {
    "message": "$1 NFT"
  },
  "assets": {
    "message": "Assets"
  },
  "assetsDescription": {
    "message": "Autodetect tokens in your wallet, display NFTs, and get batched account balance updates"
  },
  "attemptToCancelSwapForFree": {
    "message": "Attempt to cancel swap for free"
  },
  "attributes": {
    "message": "Attributes"
  },
  "attributions": {
    "message": "Attributions"
  },
  "auroraRpcDeprecationMessage": {
    "message": "The Infura RPC URL is no longer supporting Aurora."
  },
  "authorizedPermissions": {
    "message": "You have authorized the following permissions"
  },
  "autoDetectTokens": {
    "message": "Autodetect tokens"
  },
  "autoDetectTokensDescription": {
    "message": "We use third-party APIs to detect and display new tokens sent to your wallet. Turn off if you don’t want the app to automatically pull data from those services. $1",
    "description": "$1 is a link to a support article"
  },
  "autoLockTimeLimit": {
    "message": "Auto-lock timer (minutes)"
  },
  "autoLockTimeLimitDescription": {
    "message": "Set the idle time in minutes before MetaMask will become locked."
  },
  "average": {
    "message": "Average"
  },
  "back": {
    "message": "Back"
  },
  "backupApprovalInfo": {
    "message": "This secret code is required to recover your wallet in case you lose your device, forget your password, have to re-install MetaMask, or want to access your wallet on another device."
  },
  "backupApprovalNotice": {
    "message": "Back up your Secret Recovery Phrase to keep your wallet and funds secure."
  },
  "backupKeyringSnapReminder": {
    "message": "Be sure you can access any accounts created by this Snap on your own before removing it"
  },
  "backupNow": {
    "message": "Back up now"
  },
  "balance": {
    "message": "Balance"
  },
  "balanceOutdated": {
    "message": "Balance may be outdated"
  },
  "baseFee": {
    "message": "Base fee"
  },
  "basic": {
    "message": "Basic"
  },
  "basicConfigurationBannerCTA": {
    "message": "Turn on basic functionality"
  },
  "basicConfigurationBannerTitle": {
    "message": "Basic functionality is off"
  },
  "basicConfigurationDescription": {
    "message": "MetaMask offers basic features like token details and gas settings through internet services. When you use internet services, your IP address is shared, in this case with MetaMask. This is just like when you visit any website. MetaMask uses this data temporarily and never sells your data. You can use a VPN or turn off these services, but it may affect your MetaMask experience. To learn more read our $1.",
    "description": "$1 is to be replaced by the message for privacyMsg, and will link to https://consensys.io/privacy-policy"
  },
  "basicConfigurationLabel": {
    "message": "Basic functionality"
  },
  "basicConfigurationModalCheckbox": {
    "message": "I understand and want to continue"
  },
  "basicConfigurationModalDisclaimerOff": {
    "message": "This means you won't fully optimize your time on MetaMask. Basic features (like token details, optimal gas settings, and others) won't be available to you."
  },
  "basicConfigurationModalDisclaimerOn": {
    "message": "To optimize your time on MetaMask, you’ll need to turn on this feature. Basic functions (like token details, optimal gas settings, and others) are important to the web3 experience."
  },
  "basicConfigurationModalHeadingOff": {
    "message": "Turn off basic functionality"
  },
  "basicConfigurationModalHeadingOn": {
    "message": "Turn on basic functionality"
  },
  "bestPrice": {
    "message": "Best price"
  },
  "beta": {
    "message": "Beta"
  },
  "betaHeaderText": {
    "message": "This is a beta version. Please report bugs $1"
  },
  "betaMetamaskVersion": {
    "message": "MetaMask Beta Version"
  },
  "betaTerms": {
    "message": "Beta Terms of use"
  },
  "billionAbbreviation": {
    "message": "B",
    "description": "Shortened form of 'billion'"
  },
  "bitcoinSupportSectionTitle": {
    "message": "Bitcoin"
  },
  "bitcoinSupportToggleDescription": {
    "message": "Turning on this feature will give you the option to add a Bitcoin Account to your MetaMask Extension derived from your existing Secret Recovery Phrase. This is an experimental Beta feature, so you should use it at your own risk. To give us feedback on this new Bitcoin experience, please fill out this $1.",
    "description": "$1 is the link to a product feedback form"
  },
  "bitcoinSupportToggleTitle": {
    "message": "Enable \"Add a new Bitcoin account (Beta)\""
  },
  "bitcoinTestnetSupportToggleDescription": {
    "message": "Turning on this feature will give you the option to add a Bitcoin Account for the test network."
  },
  "bitcoinTestnetSupportToggleTitle": {
    "message": "Enable \"Add a new Bitcoin account (Testnet)\""
  },
  "blockExplorerAccountAction": {
    "message": "Account",
    "description": "This is used with viewOnEtherscan and viewInExplorer e.g View Account in Explorer"
  },
  "blockExplorerAssetAction": {
    "message": "Asset",
    "description": "This is used with viewOnEtherscan and viewInExplorer e.g View Asset in Explorer"
  },
  "blockExplorerSwapAction": {
    "message": "Swap",
    "description": "This is used with viewOnEtherscan e.g View Swap on Etherscan"
  },
  "blockExplorerUrl": {
    "message": "Block explorer URL"
  },
  "blockExplorerUrlDefinition": {
    "message": "The URL used as the block explorer for this network."
  },
  "blockExplorerView": {
    "message": "View account at $1",
    "description": "$1 replaced by URL for custom block explorer"
  },
  "blockaid": {
    "message": "Blockaid"
  },
  "blockaidAlertInfo": {
    "message": "We don't recommend proceeding with this request."
  },
  "blockaidDescriptionApproveFarming": {
    "message": "If you approve this request, a third party known for scams might take all your assets."
  },
  "blockaidDescriptionBlurFarming": {
    "message": "If you approve this request, someone can steal your assets listed on Blur."
  },
  "blockaidDescriptionErrored": {
    "message": "Because of an error, we couldn't check for security alerts. Only continue if you trust every address involved."
  },
  "blockaidDescriptionMaliciousDomain": {
    "message": "You're interacting with a malicious domain. If you approve this request, you might lose your assets."
  },
  "blockaidDescriptionMightLoseAssets": {
    "message": "If you approve this request, you might lose your assets."
  },
  "blockaidDescriptionSeaportFarming": {
    "message": "If you approve this request, someone can steal your assets listed on OpenSea."
  },
  "blockaidDescriptionTransferFarming": {
    "message": "If you approve this request, a third party known for scams will take all your assets."
  },
  "blockaidMessage": {
    "message": "Privacy preserving - no data is shared with third parties. Available on Arbitrum, Avalanche, BNB chain, Ethereum Mainnet, Linea, Optimism, Polygon, Base and Sepolia."
  },
  "blockaidTitleDeceptive": {
    "message": "This is a deceptive request"
  },
  "blockaidTitleMayNotBeSafe": {
    "message": "Be careful"
  },
  "blockaidTitleSuspicious": {
    "message": "This is a suspicious request"
  },
  "blockies": {
    "message": "Blockies"
  },
  "boughtFor": {
    "message": "Bought for"
  },
  "bridge": {
    "message": "Bridge"
  },
  "bridgeAllowSwappingOf": {
    "message": "Allow exact access to $1 $2 on $3 for bridging",
    "description": "Shows a user that they need to allow a token for swapping on their hardware wallet"
  },
  "bridgeApproval": {
    "message": "Approve $1 for bridge",
    "description": "Used in the transaction display list to describe a transaction that is an approve call on a token that is to be bridged. $1 is the symbol of a token that has been approved."
  },
  "bridgeApprovalWarning": {
    "message": "You are allowing access to the specified amount, $1 $2. The contract will not access any additional funds."
  },
  "bridgeApprovalWarningForHardware": {
    "message": "You will need to allow access to $1 $2 for bridging, and then approve bridging to $2. This will require two separate confirmations."
  },
  "bridgeCalculatingAmount": {
    "message": "Calculating..."
  },
  "bridgeConfirmTwoTransactions": {
    "message": "You'll need to confirm 2 transactions on your hardware wallet:"
  },
  "bridgeEnterAmount": {
    "message": "Select amount"
  },
  "bridgeExplorerLinkViewOn": {
    "message": "View on $1"
  },
  "bridgeFetchNewQuotes": {
    "message": "Fetch a new one?"
  },
  "bridgeFrom": {
    "message": "Bridge from"
  },
  "bridgeFromTo": {
    "message": "Bridge $1 $2 to $3",
    "description": "Tells a user that they need to confirm on their hardware wallet a bridge. $1 is amount of source token, $2 is the source network, and $3 is the destination network"
  },
  "bridgeGasFeesSplit": {
    "message": "Any network fee quoted on the previous screen includes both transactions and will be split."
  },
  "bridgeNetCost": {
    "message": "Net cost"
  },
  "bridgeQuoteExpired": {
    "message": "Your quote timed out."
  },
  "bridgeSelectNetwork": {
    "message": "Select network"
  },
  "bridgeSelectTokenAndAmount": {
    "message": "Select token and amount"
  },
  "bridgeStepActionBridgeComplete": {
    "message": "$1 received on $2",
    "description": "$1 is the amount of the destination asset, $2 is the name of the destination network"
  },
  "bridgeStepActionBridgePending": {
    "message": "Receiving $1 on $2",
    "description": "$1 is the amount of the destination asset, $2 is the name of the destination network"
  },
  "bridgeStepActionSwapComplete": {
    "message": "Swapped $1 for $2",
    "description": "$1 is the amount of the source asset, $2 is the amount of the destination asset"
  },
  "bridgeStepActionSwapPending": {
    "message": "Swapping $1 for $2",
    "description": "$1 is the amount of the source asset, $2 is the amount of the destination asset"
  },
  "bridgeTerms": {
    "message": "Terms"
  },
  "bridgeTimingMinutes": {
    "message": "$1 min",
    "description": "$1 is the ticker symbol of a an asset the user is being prompted to purchase"
  },
  "bridgeTo": {
    "message": "Bridge to"
  },
  "bridgeToChain": {
    "message": "Bridge to $1"
  },
  "bridgeTxDetailsBridging": {
    "message": "Bridging"
  },
  "bridgeTxDetailsDelayedDescription": {
    "message": "Reach out to"
  },
  "bridgeTxDetailsDelayedDescriptionSupport": {
    "message": "MetaMask Support"
  },
  "bridgeTxDetailsDelayedTitle": {
    "message": "Has it been longer than 3 hours?"
  },
  "bridgeTxDetailsNonce": {
    "message": "Nonce"
  },
  "bridgeTxDetailsStatus": {
    "message": "Status"
  },
  "bridgeTxDetailsTimestamp": {
    "message": "Time stamp"
  },
  "bridgeTxDetailsTimestampValue": {
    "message": "$1 at $2",
    "description": "$1 is the date, $2 is the time"
  },
  "bridgeTxDetailsTokenAmountOnChain": {
    "message": "$1 $2 on",
    "description": "$1 is the amount of the token, $2 is the ticker symbol of the token"
  },
  "bridgeTxDetailsTotalGasFee": {
    "message": "Total gas fee"
  },
  "bridgeTxDetailsYouReceived": {
    "message": "You received"
  },
  "bridgeTxDetailsYouSent": {
    "message": "You sent"
  },
  "bridgeValidationInsufficientGasMessage": {
    "message": "You don't have enough $1 to pay the gas fee for this bridge. Enter a smaller amount or buy more $1."
  },
  "bridgeValidationInsufficientGasTitle": {
    "message": "More $1 needed for gas"
  },
  "bridging": {
    "message": "Bridging"
  },
  "browserNotSupported": {
    "message": "Your browser is not supported..."
  },
  "buildContactList": {
    "message": "Build your contact list"
  },
  "builtAroundTheWorld": {
    "message": "MetaMask is designed and built around the world."
  },
  "bulletpoint": {
    "message": "·"
  },
  "busy": {
    "message": "Busy"
  },
  "buyAndSell": {
    "message": "Buy & Sell"
  },
  "buyMoreAsset": {
    "message": "Buy more $1",
    "description": "$1 is the ticker symbol of a an asset the user is being prompted to purchase"
  },
  "buyNow": {
    "message": "Buy Now"
  },
  "bytes": {
    "message": "Bytes"
  },
  "canToggleInSettings": {
    "message": "You can re-enable this notification in Settings > Alerts."
  },
  "cancel": {
    "message": "Cancel"
  },
  "cancelPopoverTitle": {
    "message": "Cancel transaction"
  },
  "cancelSpeedUpLabel": {
    "message": "This gas fee will $1 the original.",
    "description": "$1 is text 'replace' in bold"
  },
  "cancelSpeedUpTransactionTooltip": {
    "message": "To $1 a transaction the gas fee must be increased by at least 10% for it to be recognized by the network.",
    "description": "$1 is string 'cancel' or 'speed up'"
  },
  "cancelled": {
    "message": "Cancelled"
  },
  "chainId": {
    "message": "Chain ID"
  },
  "chainIdDefinition": {
    "message": "The chain ID used to sign transactions for this network."
  },
  "chainIdExistsErrorMsg": {
    "message": "This Chain ID is currently used by the $1 network."
  },
  "chainListReturnedDifferentTickerSymbol": {
    "message": "This token symbol doesn't match the network name or chain ID entered. Many popular tokens use similar symbols, which scammers can use to trick you into sending them a more valuable token in return. Verify everything before you continue."
  },
  "chooseYourNetwork": {
    "message": "Choose your network"
  },
  "chooseYourNetworkDescription": {
    "message": "We use Infura as our remote procedure call (RPC) provider to offer the most reliable and private access to Ethereum data we can. You can choose your own RPC, but remember that any RPC will receive your IP address and Ethereum wallet to make transactions. Read our $1 to learn more about how Infura handles data.",
    "description": "$1 is a link to the privacy policy"
  },
  "chromeRequiredForHardwareWallets": {
    "message": "You need to use MetaMask on Google Chrome in order to connect to your Hardware Wallet."
  },
  "circulatingSupply": {
    "message": "Circulating supply"
  },
  "clear": {
    "message": "Clear"
  },
  "clearActivity": {
    "message": "Clear activity and nonce data"
  },
  "clearActivityButton": {
    "message": "Clear activity tab data"
  },
  "clearActivityDescription": {
    "message": "This resets the account's nonce and erases data from the activity tab in your wallet. Only the current account and network will be affected. Your balances and incoming transactions won't change."
  },
  "click": {
    "message": "Click"
  },
  "clickToConnectLedgerViaWebHID": {
    "message": "Click here to connect your Ledger via WebHID",
    "description": "Text that can be clicked to open a browser popup for connecting the ledger device via webhid"
  },
  "close": {
    "message": "Close"
  },
  "closeExtension": {
    "message": "Close extension"
  },
  "closeWindowAnytime": {
    "message": "You may close this window anytime."
  },
  "coingecko": {
    "message": "CoinGecko"
  },
  "collectionName": {
    "message": "Collection name"
  },
  "comboNoOptions": {
    "message": "No options found",
    "description": "Default text shown in the combo field dropdown if no options."
  },
  "configureSnapPopupDescription": {
    "message": "You're now leaving MetaMask to configure this snap."
  },
  "configureSnapPopupInstallDescription": {
    "message": "You're now leaving MetaMask to install this snap."
  },
  "configureSnapPopupInstallTitle": {
    "message": "Install snap"
  },
  "configureSnapPopupLink": {
    "message": "Click this link to continue:"
  },
  "configureSnapPopupTitle": {
    "message": "Configure snap"
  },
  "confirm": {
    "message": "Confirm"
  },
  "confirmAlertModalAcknowledgeMultiple": {
    "message": "I have acknowledged the alerts and still want to proceed"
  },
  "confirmAlertModalAcknowledgeSingle": {
    "message": "I have acknowledged the alert and still want to proceed"
  },
  "confirmFieldPaymaster": {
    "message": "Fee paid by"
  },
  "confirmFieldTooltipPaymaster": {
    "message": "The fee for this transaction will be paid by the paymaster smart contract."
  },
  "confirmPassword": {
    "message": "Confirm password"
  },
  "confirmRecoveryPhrase": {
    "message": "Confirm Secret Recovery Phrase"
  },
  "confirmTitleApproveTransactionNFT": {
    "message": "Withdrawal request"
  },
  "confirmTitleDeployContract": {
    "message": "Deploy a contract"
  },
  "confirmTitleDescApproveTransaction": {
    "message": "This site wants permission to withdraw your NFTs"
  },
  "confirmTitleDescDeployContract": {
    "message": "This site wants you to deploy a contract"
  },
  "confirmTitleDescERC20ApproveTransaction": {
    "message": "This site wants permission to withdraw your tokens"
  },
  "confirmTitleDescPermitSignature": {
    "message": "This site wants permission to spend your tokens."
  },
  "confirmTitleDescSIWESignature": {
    "message": "A site wants you to sign in to prove you own this account."
  },
  "confirmTitleDescSign": {
    "message": "Review request details before you confirm."
  },
  "confirmTitlePermitTokens": {
    "message": "Spending cap request"
  },
  "confirmTitleRevokeApproveTransaction": {
    "message": "Remove permission"
  },
  "confirmTitleSIWESignature": {
    "message": "Sign-in request"
  },
  "confirmTitleSetApprovalForAllRevokeTransaction": {
    "message": "Remove permission"
  },
  "confirmTitleSignature": {
    "message": "Signature request"
  },
  "confirmTitleTransaction": {
    "message": "Transaction request"
  },
  "confirmationAlertDetails": {
    "message": "To protect your assets, we suggest you reject the request."
  },
  "confirmationAlertModalTitle": {
    "message": "This request is suspicious"
  },
  "confirmed": {
    "message": "Confirmed"
  },
  "confusableUnicode": {
    "message": "'$1' is similar to '$2'."
  },
  "confusableZeroWidthUnicode": {
    "message": "Zero-width character found."
  },
  "confusingEnsDomain": {
    "message": "We have detected a confusable character in the ENS name. Check the ENS name to avoid a potential scam."
  },
  "congratulations": {
    "message": "Congratulations!"
  },
  "connect": {
    "message": "Connect"
  },
  "connectAccount": {
    "message": "Connect account"
  },
  "connectAccountOrCreate": {
    "message": "Connect account or create new"
  },
  "connectAccounts": {
    "message": "Connect accounts"
  },
  "connectManually": {
    "message": "Manually connect to current site"
  },
  "connectMoreAccounts": {
    "message": "Connect more accounts"
  },
  "connectSnap": {
    "message": "Connect $1",
    "description": "$1 is the snap for which a connection is being requested."
  },
  "connectWithMetaMask": {
    "message": "Connect with MetaMask"
  },
  "connectedAccounts": {
    "message": "Connected accounts"
  },
  "connectedAccountsDescriptionPlural": {
    "message": "You have $1 accounts connected to this site.",
    "description": "$1 is the number of accounts"
  },
  "connectedAccountsDescriptionSingular": {
    "message": "You have 1 account connected to this site."
  },
  "connectedAccountsEmptyDescription": {
    "message": "MetaMask is not connected to this site. To connect to a web3 site, find and click the connect button."
  },
  "connectedAccountsListTooltip": {
    "message": "$1 can see the account balance, address, activity, and suggest transactions to approve for connected accounts.",
    "description": "$1 is the origin name"
  },
  "connectedAccountsToast": {
    "message": "Connected accounts updated"
  },
  "connectedSites": {
    "message": "Connected sites"
  },
  "connectedSitesAndSnaps": {
    "message": "Connected sites and Snaps"
  },
  "connectedSitesDescription": {
    "message": "$1 is connected to these sites. They can view your account address.",
    "description": "$1 is the account name"
  },
  "connectedSitesEmptyDescription": {
    "message": "$1 is not connected to any sites.",
    "description": "$1 is the account name"
  },
  "connectedSnapAndNoAccountDescription": {
    "message": "MetaMask is connected to this site, but no accounts are connected yet"
  },
  "connectedSnaps": {
    "message": "Connected Snaps"
  },
  "connectedWithAccount": {
    "message": "$1 accounts connected",
    "description": "$1 represents account length"
  },
  "connectedWithAccountName": {
    "message": "Connected with $1",
    "description": "$1 represents account name"
  },
  "connectedWithNetwork": {
    "message": "$1 networks connected",
    "description": "$1 represents network length"
  },
  "connectedWithNetworkName": {
    "message": "Connected with $1",
    "description": "$1 represents network name"
  },
  "connecting": {
    "message": "Connecting"
  },
  "connectingTo": {
    "message": "Connecting to $1"
  },
  "connectingToDeprecatedNetwork": {
    "message": "'$1' is being phased out and may not work. Try another network."
  },
  "connectingToGoerli": {
    "message": "Connecting to Goerli test network"
  },
  "connectingToLineaGoerli": {
    "message": "Connecting to Linea Goerli test network"
  },
  "connectingToLineaMainnet": {
    "message": "Connecting to Linea Mainnet"
  },
  "connectingToLineaSepolia": {
    "message": "Connecting to Linea Sepolia test network"
  },
  "connectingToMainnet": {
    "message": "Connecting to Ethereum Mainnet"
  },
  "connectingToSepolia": {
    "message": "Connecting to Sepolia test network"
  },
  "connectionDescription": {
    "message": "This site wants to"
  },
  "connectionFailed": {
    "message": "Connection failed"
  },
  "connectionFailedDescription": {
    "message": "Fetching of $1 failed, check your network and try again.",
    "description": "$1 is the name of the snap being fetched."
  },
  "connectionRequest": {
    "message": "Connection request"
  },
  "contactUs": {
    "message": "Contact us"
  },
  "contacts": {
    "message": "Contacts"
  },
  "contentFromSnap": {
    "message": "Content from $1",
    "description": "$1 represents the name of the snap"
  },
  "continue": {
    "message": "Continue"
  },
  "contract": {
    "message": "Contract"
  },
  "contractAddress": {
    "message": "Contract address"
  },
  "contractAddressError": {
    "message": "You are sending tokens to the token's contract address. This may result in the loss of these tokens."
  },
  "contractDeployment": {
    "message": "Contract deployment"
  },
  "contractInteraction": {
    "message": "Contract interaction"
  },
  "convertTokenToNFTDescription": {
    "message": "We've detected that this asset is an NFT. MetaMask now has full native support for NFTs. Would you like to remove it from your token list and add it as an NFT?"
  },
  "convertTokenToNFTExistDescription": {
    "message": "We’ve detected that this asset has been added as an NFT. Would you like to remove it from your token list?"
  },
  "coolWallet": {
    "message": "CoolWallet"
  },
  "copiedExclamation": {
    "message": "Copied."
  },
  "copyAddress": {
    "message": "Copy address to clipboard"
  },
  "copyAddressShort": {
    "message": "Copy address"
  },
  "copyPrivateKey": {
    "message": "Copy private key"
  },
  "copyToClipboard": {
    "message": "Copy to clipboard"
  },
  "copyTransactionId": {
    "message": "Copy transaction ID"
  },
  "create": {
    "message": "Create"
  },
  "createNewWallet": {
    "message": "Create a new wallet"
  },
  "createPassword": {
    "message": "Create password"
  },
  "createSnapAccountDescription": {
    "message": "$1 wants to add a new account to MetaMask."
  },
  "createSnapAccountTitle": {
    "message": "Create account"
  },
  "creatorAddress": {
    "message": "Creator address"
  },
  "crossChainAggregatedBalancePopover": {
    "message": "This reflects the value of all tokens you own on all networks. If you prefer seeing this value in ETH or other currencies, go to $1.",
    "description": "$1 represents the settings page"
  },
  "crossChainSwapsLink": {
    "message": "Swap across networks with MetaMask Portfolio"
  },
  "crossChainSwapsLinkNative": {
    "message": "Swap across networks with Bridge"
  },
  "cryptoCompare": {
    "message": "CryptoCompare"
  },
  "currencyConversion": {
    "message": "Currency"
  },
  "currencyRateCheckToggle": {
    "message": "Show balance and token price checker"
  },
  "currencyRateCheckToggleDescription": {
    "message": "We use $1 and $2 APIs to display your balance and token price. $3",
    "description": "$1 represents Coingecko, $2 represents CryptoCompare and $3 represents Privacy Policy"
  },
  "currencySymbol": {
    "message": "Currency symbol"
  },
  "currencySymbolDefinition": {
    "message": "The ticker symbol displayed for this network’s currency."
  },
  "currentAccountNotConnected": {
    "message": "Your current account is not connected"
  },
  "currentExtension": {
    "message": "Current extension page"
  },
  "currentLanguage": {
    "message": "Current language"
  },
  "currentNetwork": {
    "message": "Current network",
    "description": "Speicifies to token network filter to filter by current Network. Will render when network nickname is not available"
  },
  "currentRpcUrlDeprecated": {
    "message": "The current rpc url for this network has been deprecated."
  },
  "currentTitle": {
    "message": "Current:"
  },
  "currentlyUnavailable": {
    "message": "Unavailable on this network"
  },
  "curveHighGasEstimate": {
    "message": "Aggressive gas estimate graph"
  },
  "curveLowGasEstimate": {
    "message": "Low gas estimate graph"
  },
  "curveMediumGasEstimate": {
    "message": "Market gas estimate graph"
  },
  "custom": {
    "message": "Advanced"
  },
  "customGasSettingToolTipMessage": {
    "message": "Use $1 to customize the gas price. This can be confusing if you aren’t familiar. Interact at your own risk.",
    "description": "$1 is key 'advanced' (text: 'Advanced') separated here so that it can be passed in with bold font-weight"
  },
  "customSlippage": {
    "message": "Custom"
  },
  "customSpendLimit": {
    "message": "Custom spend limit"
  },
  "customToken": {
    "message": "Custom token"
  },
  "customTokenWarningInNonTokenDetectionNetwork": {
    "message": "Token detection is not available on this network yet. Please import token manually and make sure you trust it. Learn about $1"
  },
  "customTokenWarningInTokenDetectionNetwork": {
    "message": "Anyone can create a token, including creating fake versions of existing tokens. Learn about $1"
  },
  "customTokenWarningInTokenDetectionNetworkWithTDOFF": {
    "message": "Make sure you trust a token before you import it. Learn how to avoid $1. You can also enable token detection $2."
  },
  "customerSupport": {
    "message": "customer support"
  },
  "customizeYourNotifications": {
    "message": "Customize your notifications"
  },
  "customizeYourNotificationsText": {
    "message": "Turn on the types of notifications you want to receive:"
  },
  "dappSuggested": {
    "message": "Site suggested"
  },
  "dappSuggestedGasSettingToolTipMessage": {
    "message": "$1 has suggested this price.",
    "description": "$1 is url for the dapp that has suggested gas settings"
  },
  "dappSuggestedHigh": {
    "message": "Site suggested"
  },
  "dappSuggestedHighShortLabel": {
    "message": "Site (high)"
  },
  "dappSuggestedShortLabel": {
    "message": "Site"
  },
  "dappSuggestedTooltip": {
    "message": "$1 has recommended this price.",
    "description": "$1 represents the Dapp's origin"
  },
  "darkTheme": {
    "message": "Dark"
  },
  "data": {
    "message": "Data"
  },
  "dataCollectionForMarketing": {
    "message": "Data collection for marketing"
  },
  "dataCollectionForMarketingDescription": {
    "message": "We'll use MetaMetrics to learn how you interact with our marketing communications. We may share relevant news (like product features and other materials)."
  },
  "dataCollectionWarningPopoverButton": {
    "message": "Okay"
  },
  "dataCollectionWarningPopoverDescription": {
    "message": "You turned off data collection for our marketing purposes. This only applies to this device. If you use MetaMask on other devices, make sure to opt out there as well."
  },
  "dataUnavailable": {
    "message": "data unavailable"
  },
  "dateCreated": {
    "message": "Date created"
  },
  "dcent": {
    "message": "D'Cent"
  },
  "debitCreditPurchaseOptions": {
    "message": "Debit or credit card purchase options"
  },
  "decimal": {
    "message": "Token decimal"
  },
  "decimalsMustZerotoTen": {
    "message": "Decimals must be at least 0, and not over 36."
  },
  "decrypt": {
    "message": "Decrypt"
  },
  "decryptCopy": {
    "message": "Copy encrypted message"
  },
  "decryptInlineError": {
    "message": "This message cannot be decrypted due to error: $1",
    "description": "$1 is error message"
  },
  "decryptMessageNotice": {
    "message": "$1 would like to read this message to complete your action",
    "description": "$1 is the web3 site name"
  },
  "decryptMetamask": {
    "message": "Decrypt message"
  },
  "decryptRequest": {
    "message": "Decrypt request"
  },
  "defaultRpcUrl": {
    "message": "Default RPC URL"
  },
  "defaultSettingsSubTitle": {
    "message": "MetaMask uses default settings to best balance safety and ease of use. Change these settings to further increase your privacy."
  },
  "defaultSettingsTitle": {
    "message": "Default privacy settings"
  },
  "delete": {
    "message": "Delete"
  },
  "deleteContact": {
    "message": "Delete contact"
  },
  "deleteMetaMetricsData": {
    "message": "Delete MetaMetrics data"
  },
  "deleteMetaMetricsDataDescription": {
    "message": "This will delete historical MetaMetrics data associated with your use on this device. Your wallet and accounts will remain exactly as they are now after this data has been deleted. This process may take up to 30 days. View our $1.",
    "description": "$1 will have text saying Privacy Policy "
  },
  "deleteMetaMetricsDataErrorDesc": {
    "message": "This request can't be completed right now due to an analytics system server issue, please try again later"
  },
  "deleteMetaMetricsDataErrorTitle": {
    "message": "We are unable to delete this data right now"
  },
  "deleteMetaMetricsDataModalDesc": {
    "message": "We are about to remove all your MetaMetrics data. Are you sure?"
  },
  "deleteMetaMetricsDataModalTitle": {
    "message": "Delete MetaMetrics data?"
  },
  "deleteMetaMetricsDataRequestedDescription": {
    "message": "You initiated this action on $1. This process can take up to 30 days. View the $2",
    "description": "$1 will be the date on which teh deletion is requested and $2 will have text saying Privacy Policy "
  },
  "deleteNetworkIntro": {
    "message": "If you delete this network, you will need to add it again to view your assets in this network"
  },
  "deleteNetworkTitle": {
    "message": "Delete $1 network?",
    "description": "$1 represents the name of the network"
  },
  "depositCrypto": {
    "message": "Deposit crypto from another account with a wallet address or QR code."
  },
  "deprecatedGoerliNtwrkMsg": {
    "message": "Because of updates to the Ethereum system, the Goerli test network will be phased out soon."
  },
  "deprecatedNetwork": {
    "message": "This network is deprecated"
  },
  "deprecatedNetworkButtonMsg": {
    "message": "Got it"
  },
  "deprecatedNetworkDescription": {
    "message": "The network you're trying to connect to is no longer supported by Metamask. $1"
  },
  "description": {
    "message": "Description"
  },
  "descriptionFromSnap": {
    "message": "Description from $1",
    "description": "$1 represents the name of the snap"
  },
  "destinationAccountPickerNoEligible": {
    "message": "No eligible accounts found"
  },
  "destinationAccountPickerNoMatching": {
    "message": "No matching accounts found"
  },
  "destinationAccountPickerSearchPlaceholder": {
    "message": "Receiving address or SNS"
  },
  "details": {
    "message": "Details"
  },
  "developerOptions": {
    "message": "Developer Options"
  },
  "disabledGasOptionToolTipMessage": {
    "message": "“$1” is disabled because it does not meet the minimum of a 10% increase from the original gas fee.",
    "description": "$1 is gas estimate type which can be market or aggressive"
  },
  "disconnect": {
    "message": "Disconnect"
  },
  "disconnectAllAccounts": {
    "message": "Disconnect all accounts"
  },
  "disconnectAllAccountsConfirmationDescription": {
    "message": "Are you sure you want to disconnect? You may lose site functionality."
  },
  "disconnectAllAccountsText": {
    "message": "accounts"
  },
  "disconnectAllDescriptionText": {
    "message": "If you disconnect from this site, you’ll need to reconnect your accounts and networks to use this site again."
  },
  "disconnectAllSnapsText": {
    "message": "Snaps"
  },
  "disconnectMessage": {
    "message": "This will disconnect you from this site"
  },
  "disconnectPrompt": {
    "message": "Disconnect $1"
  },
  "disconnectThisAccount": {
    "message": "Disconnect this account"
  },
  "disconnectedAllAccountsToast": {
    "message": "All accounts disconnected from $1",
    "description": "$1 is name of the dapp`"
  },
  "disconnectedSingleAccountToast": {
    "message": "$1 disconnected from $2",
    "description": "$1 is name of the name and $2 represents the dapp name`"
  },
  "discoverSnaps": {
    "message": "Discover Snaps",
    "description": "Text that links to the Snaps website. Displayed in a banner on Snaps list page in settings."
  },
  "dismiss": {
    "message": "Dismiss"
  },
  "dismissReminderDescriptionField": {
    "message": "Turn this on to dismiss the Secret Recovery Phrase backup reminder message. We highly recommend that you back up your Secret Recovery Phrase to avoid loss of funds"
  },
  "dismissReminderField": {
    "message": "Dismiss Secret Recovery Phrase backup reminder"
  },
  "displayNftMedia": {
    "message": "Display NFT media"
  },
  "displayNftMediaDescription": {
    "message": "Displaying NFT media and data exposes your IP address to OpenSea or other third parties. This can allow attackers to associate your IP address with your Ethereum address. NFT autodetection relies on this setting, and won't be available when this is turned off."
  },
  "doNotShare": {
    "message": "Do not share this with anyone"
  },
  "domain": {
    "message": "Domain"
  },
  "done": {
    "message": "Done"
  },
  "dontShowThisAgain": {
    "message": "Don't show this again"
  },
  "downArrow": {
    "message": "down arrow"
  },
  "downloadGoogleChrome": {
    "message": "Download Google Chrome"
  },
  "downloadNow": {
    "message": "Download Now"
  },
  "downloadStateLogs": {
    "message": "Download state logs"
  },
  "dragAndDropBanner": {
    "message": "You can drag networks to reorder them. "
  },
  "dropped": {
    "message": "Dropped"
  },
  "duplicateContactTooltip": {
    "message": "This contact name collides with an existing account or contact"
  },
  "duplicateContactWarning": {
    "message": "You have duplicate contacts"
  },
  "edit": {
    "message": "Edit"
  },
  "editANickname": {
    "message": "Edit nickname"
  },
  "editAccounts": {
    "message": "Edit accounts"
  },
  "editAddressNickname": {
    "message": "Edit address nickname"
  },
  "editCancellationGasFeeModalTitle": {
    "message": "Edit cancellation gas fee"
  },
  "editContact": {
    "message": "Edit contact"
  },
  "editGasFeeModalTitle": {
    "message": "Edit gas fee"
  },
  "editGasLimitOutOfBounds": {
    "message": "Gas limit must be at least $1"
  },
  "editGasLimitOutOfBoundsV2": {
    "message": "Gas limit must be greater than $1 and less than $2",
    "description": "$1 is the minimum limit for gas and $2 is the maximum limit"
  },
  "editGasLimitTooltip": {
    "message": "Gas limit is the maximum units of gas you are willing to use. Units of gas are a multiplier to “Max priority fee” and “Max fee”."
  },
  "editGasMaxBaseFeeGWEIImbalance": {
    "message": "Max base fee cannot be lower than priority fee"
  },
  "editGasMaxBaseFeeHigh": {
    "message": "Max base fee is higher than necessary"
  },
  "editGasMaxBaseFeeLow": {
    "message": "Max base fee is low for current network conditions"
  },
  "editGasMaxFeeHigh": {
    "message": "Max fee is higher than necessary"
  },
  "editGasMaxFeeLow": {
    "message": "Max fee too low for network conditions"
  },
  "editGasMaxFeePriorityImbalance": {
    "message": "Max fee cannot be lower than max priority fee"
  },
  "editGasMaxPriorityFeeBelowMinimum": {
    "message": "Max priority fee must be greater than 0 GWEI"
  },
  "editGasMaxPriorityFeeBelowMinimumV2": {
    "message": "Priority fee must be greater than 0."
  },
  "editGasMaxPriorityFeeHigh": {
    "message": "Max priority fee is higher than necessary. You may pay more than needed."
  },
  "editGasMaxPriorityFeeHighV2": {
    "message": "Priority fee is higher than necessary. You may pay more than needed"
  },
  "editGasMaxPriorityFeeLow": {
    "message": "Max priority fee is low for current network conditions"
  },
  "editGasMaxPriorityFeeLowV2": {
    "message": "Priority fee is low for current network conditions"
  },
  "editGasPriceTooLow": {
    "message": "Gas price must be greater than 0"
  },
  "editGasPriceTooltip": {
    "message": "This network requires a “Gas price” field when submitting a transaction. Gas price is the amount you will pay pay per unit of gas."
  },
  "editGasSubTextFeeLabel": {
    "message": "Max fee:"
  },
  "editGasTitle": {
    "message": "Edit priority"
  },
  "editGasTooLow": {
    "message": "Unknown processing time"
  },
  "editInPortfolio": {
    "message": "Edit in Portfolio"
  },
  "editNetworkLink": {
    "message": "edit the original network"
  },
  "editNetworksTitle": {
    "message": "Edit networks"
  },
  "editNonceField": {
    "message": "Edit nonce"
  },
  "editNonceMessage": {
    "message": "This is an advanced feature, use cautiously."
  },
  "editPermission": {
    "message": "Edit permission"
  },
  "editPermissions": {
    "message": "Edit permissions"
  },
  "editSpeedUpEditGasFeeModalTitle": {
    "message": "Edit speed up gas fee"
  },
  "editSpendingCap": {
    "message": "Edit spending cap"
  },
  "editSpendingCapAccountBalance": {
    "message": "Account balance: $1 $2"
  },
  "editSpendingCapDesc": {
    "message": "Enter the amount that you feel comfortable being spent on your behalf."
  },
  "editSpendingCapError": {
    "message": "The spending cap can’t exceed $1 decimal digits. Remove decimal digits to continue."
  },
  "editSpendingCapSpecialCharError": {
    "message": "Enter numbers only"
  },
  "enableAutoDetect": {
    "message": " Enable autodetect"
  },
  "enableFromSettings": {
    "message": " Enable it from Settings."
  },
  "enableSnap": {
    "message": "Enable"
  },
  "enableToken": {
    "message": "enable $1",
    "description": "$1 is a token symbol, e.g. ETH"
  },
  "enabled": {
    "message": "Enabled"
  },
  "enabledNetworks": {
    "message": "Enabled networks"
  },
  "encryptionPublicKeyNotice": {
    "message": "$1 would like your public encryption key. By consenting, this site will be able to compose encrypted messages to you.",
    "description": "$1 is the web3 site name"
  },
  "encryptionPublicKeyRequest": {
    "message": "Request encryption public key"
  },
  "endpointReturnedDifferentChainId": {
    "message": "The RPC URL you have entered returned a different chain ID ($1).",
    "description": "$1 is the return value of eth_chainId from an RPC endpoint"
  },
  "enhancedTokenDetectionAlertMessage": {
    "message": "Enhanced token detection is currently available on $1. $2"
  },
  "ensDomainsSettingDescriptionIntroduction": {
    "message": "MetaMask lets you see ENS domains right in your browser's address bar. Here's how it works:"
  },
  "ensDomainsSettingDescriptionOutroduction": {
    "message": "Keep in mind that using this feature exposes your IP address to IPFS third-party services."
  },
  "ensDomainsSettingDescriptionPart1": {
    "message": "MetaMask checks with Ethereum's ENS contract to find the code connected to the ENS name."
  },
  "ensDomainsSettingDescriptionPart2": {
    "message": "If the code links to IPFS, you can see the content associated with it (usually a website)."
  },
  "ensDomainsSettingTitle": {
    "message": "Show ENS domains in address bar"
  },
  "ensUnknownError": {
    "message": "ENS lookup failed."
  },
  "enterANameToIdentifyTheUrl": {
    "message": "Enter a name to identify the URL"
  },
  "enterChainId": {
    "message": "Enter Chain ID"
  },
  "enterMaxSpendLimit": {
    "message": "Enter max spend limit"
  },
  "enterNetworkName": {
    "message": "Enter network name"
  },
  "enterOptionalPassword": {
    "message": "Enter optional password"
  },
  "enterPasswordContinue": {
    "message": "Enter password to continue"
  },
  "enterRpcUrl": {
    "message": "Enter RPC URL"
  },
  "enterSymbol": {
    "message": "Enter symbol"
  },
  "enterTokenNameOrAddress": {
    "message": "Enter token name or paste address"
  },
  "enterYourPassword": {
    "message": "Enter your password"
  },
  "errorCode": {
    "message": "Code: $1",
    "description": "Displayed error code for debugging purposes. $1 is the error code"
  },
  "errorGettingSafeChainList": {
    "message": "Error while getting safe chain list, please continue with caution."
  },
  "errorMessage": {
    "message": "Message: $1",
    "description": "Displayed error message for debugging purposes. $1 is the error message"
  },
  "errorName": {
    "message": "Code: $1",
    "description": "Displayed error name for debugging purposes. $1 is the error name"
  },
  "errorPageContactSupport": {
    "message": "Contact support",
    "description": "Button for contact MM support"
  },
  "errorPageDescribeUsWhatHappened": {
    "message": "Describe what happened",
    "description": "Button for submitting report to sentry"
  },
  "errorPageInfo": {
    "message": "Your information can’t be shown. Don’t worry, your wallet and funds are safe.",
    "description": "Information banner shown in the error page"
  },
  "errorPageMessageTitle": {
    "message": "Error message",
    "description": "Title for description, which is displayed for debugging purposes"
  },
  "errorPageSentryFormTitle": {
    "message": "Describe what happened",
    "description": "In sentry feedback form, The title at the top of the feedback form."
  },
  "errorPageSentryMessagePlaceholder": {
    "message": "Sharing details like how we can reproduce the bug will help us fix the problem.",
    "description": "In sentry feedback form, The placeholder for the feedback description input field."
  },
  "errorPageSentrySuccessMessageText": {
    "message": "Thanks! We will take a look soon.",
    "description": "In sentry feedback form, The message displayed after a successful feedback submission."
  },
  "errorPageTitle": {
    "message": "MetaMask encountered an error",
    "description": "Title of generic error page"
  },
  "errorPageTryAgain": {
    "message": "Try again",
    "description": "Button for try again"
  },
  "errorStack": {
    "message": "Stack:",
    "description": "Title for error stack, which is displayed for debugging purposes"
  },
  "errorWhileConnectingToRPC": {
    "message": "Error while connecting to the custom network."
  },
  "errorWithSnap": {
    "message": "Error with $1",
    "description": "$1 represents the name of the snap"
  },
  "estimatedFee": {
    "message": "Estimated fee"
  },
  "estimatedFeeTooltip": {
    "message": "Amount paid to process the transaction on network."
  },
  "ethGasPriceFetchWarning": {
    "message": "Backup gas price is provided as the main gas estimation service is unavailable right now."
  },
  "ethereumProviderAccess": {
    "message": "Grant Ethereum provider access to $1",
    "description": "The parameter is the name of the requesting origin"
  },
  "ethereumPublicAddress": {
    "message": "Ethereum public address"
  },
  "etherscan": {
    "message": "Etherscan"
  },
  "etherscanView": {
    "message": "View account on Etherscan"
  },
  "etherscanViewOn": {
    "message": "View on Etherscan"
  },
  "existingChainId": {
    "message": "The information you have entered is associated with an existing chain ID."
  },
  "existingRequestsBannerAlertDesc": {
    "message": "To view and confirm your most recent request, you'll need to approve or reject existing requests first."
  },
  "expandView": {
    "message": "Expand view"
  },
  "experimental": {
    "message": "Experimental"
  },
  "exportYourData": {
    "message": "Export your data"
  },
  "exportYourDataButton": {
    "message": "Download"
  },
  "exportYourDataDescription": {
    "message": "You can export data like your contacts and preferences."
  },
  "extendWalletWithSnaps": {
    "message": "Explore community-built Snaps to customize your web3 experience",
    "description": "Banner description displayed on Snaps list page in Settings when less than 6 Snaps is installed."
  },
  "externalExtension": {
    "message": "External extension"
  },
  "externalNameSourcesSetting": {
    "message": "Proposed nicknames"
  },
  "externalNameSourcesSettingDescription": {
    "message": "We’ll fetch proposed nicknames for addresses you interact with from third-party sources like Etherscan, Infura, and Lens Protocol. These sources will be able to see those addresses and your IP address. Your account address won’t be exposed to third parties."
  },
  "failed": {
    "message": "Failed"
  },
  "failedToFetchChainId": {
    "message": "Could not fetch chain ID. Is your RPC URL correct?"
  },
  "failureMessage": {
    "message": "Something went wrong, and we were unable to complete the action"
  },
  "fast": {
    "message": "Fast"
  },
  "feeDetails": {
    "message": "Fee details"
  },
  "fileImportFail": {
    "message": "File import not working? Click here!",
    "description": "Helps user import their account from a JSON file"
  },
  "flaskWelcomeUninstall": {
    "message": "you should uninstall this extension",
    "description": "This request is shown on the Flask Welcome screen. It is intended for non-developers, and will be bolded."
  },
  "flaskWelcomeWarning1": {
    "message": "Flask is for developers to experiment with new unstable APIs. Unless you are a developer or beta tester, $1.",
    "description": "This is a warning shown on the Flask Welcome screen, intended to encourage non-developers not to proceed any further. $1 is the bolded message 'flaskWelcomeUninstall'"
  },
  "flaskWelcomeWarning2": {
    "message": "We do not guarantee the safety or stability of this extension. The new APIs offered by Flask are not hardened against phishing attacks, meaning that any site or snap that requires Flask might be a malicious attempt to steal your assets.",
    "description": "This explains the risks of using MetaMask Flask"
  },
  "flaskWelcomeWarning3": {
    "message": "All Flask APIs are experimental. They may be changed or removed without notice, or they might stay on Flask indefinitely without ever being migrated to stable MetaMask. Use them at your own risk.",
    "description": "This message warns developers about unstable Flask APIs"
  },
  "flaskWelcomeWarning4": {
    "message": "Make sure to disable your regular MetaMask extension when using Flask.",
    "description": "This message calls to pay attention about multiple versions of MetaMask running on the same site (Flask + Prod)"
  },
  "flaskWelcomeWarningAcceptButton": {
    "message": "I accept the risks",
    "description": "this text is shown on a button, which the user presses to confirm they understand the risks of using Flask"
  },
  "floatAmountToken": {
    "message": "Token amount must be an integer"
  },
  "followUsOnTwitter": {
    "message": "Follow us on Twitter"
  },
  "forbiddenIpfsGateway": {
    "message": "Forbidden IPFS Gateway: Please specify a CID gateway"
  },
  "forgetDevice": {
    "message": "Forget this device"
  },
  "forgotPassword": {
    "message": "Forgot password?"
  },
  "form": {
    "message": "form"
  },
  "from": {
    "message": "From"
  },
  "fromAddress": {
    "message": "From: $1",
    "description": "$1 is the address to include in the From label. It is typically shortened first using shortenAddress"
  },
  "fromTokenLists": {
    "message": "From token lists: $1"
  },
  "function": {
    "message": "Function: $1"
  },
  "fundingMethod": {
    "message": "Funding method"
  },
  "gas": {
    "message": "Gas"
  },
  "gasDisplayAcknowledgeDappButtonText": {
    "message": "Edit suggested gas fee"
  },
  "gasDisplayDappWarning": {
    "message": "This gas fee has been suggested by $1. Overriding this may cause a problem with your transaction. Please reach out to $1 if you have questions.",
    "description": "$1 represents the Dapp's origin"
  },
  "gasFee": {
    "message": "Gas fee"
  },
  "gasLimit": {
    "message": "Gas limit"
  },
  "gasLimitInfoTooltipContent": {
    "message": "Gas limit is the maximum amount of units of gas you are willing to spend."
  },
  "gasLimitRecommended": {
    "message": "Recommended gas limit is $1. If the gas limit is less than that, it may fail."
  },
  "gasLimitTooLow": {
    "message": "Gas limit must be at least 21000"
  },
  "gasLimitTooLowWithDynamicFee": {
    "message": "Gas limit must be at least $1",
    "description": "$1 is the custom gas limit, in decimal."
  },
  "gasLimitV2": {
    "message": "Gas limit"
  },
  "gasOption": {
    "message": "Gas option"
  },
  "gasPrice": {
    "message": "Gas price (GWEI)"
  },
  "gasPriceExcessive": {
    "message": "Your gas fee is set unnecessarily high. Consider lowering the amount."
  },
  "gasPriceExcessiveInput": {
    "message": "Gas price is excessive"
  },
  "gasPriceExtremelyLow": {
    "message": "Gas price extremely low"
  },
  "gasPriceFetchFailed": {
    "message": "Gas price estimation failed due to network error."
  },
  "gasPriceInfoTooltipContent": {
    "message": "Gas price specifies the amount of Ether you are willing to pay for each unit of gas."
  },
  "gasTimingHoursShort": {
    "message": "$1 hrs",
    "description": "$1 represents a number of hours"
  },
  "gasTimingLow": {
    "message": "Slow"
  },
  "gasTimingMinutesShort": {
    "message": "$1 min",
    "description": "$1 represents a number of minutes"
  },
  "gasTimingSecondsShort": {
    "message": "$1 sec",
    "description": "$1 represents a number of seconds"
  },
  "gasUsed": {
    "message": "Gas used"
  },
  "general": {
    "message": "General"
  },
  "generalCameraError": {
    "message": "We couldn't access your camera. Please give it another try."
  },
  "generalCameraErrorTitle": {
    "message": "Something went wrong...."
  },
  "generalDescription": {
    "message": "Sync settings across devices, select network preferences, and track token data"
  },
  "genericExplorerView": {
    "message": "View account on $1"
  },
  "goBack": {
    "message": "Go back"
  },
  "goToSite": {
    "message": "Go to site"
  },
  "goerli": {
    "message": "Goerli test network"
  },
  "gotIt": {
    "message": "Got it"
  },
  "grantExactAccess": {
    "message": "Grant exact access"
  },
  "gwei": {
    "message": "GWEI"
  },
  "hardware": {
    "message": "Hardware"
  },
  "hardwareWalletConnected": {
    "message": "Hardware wallet connected"
  },
  "hardwareWalletLegacyDescription": {
    "message": "(legacy)",
    "description": "Text representing the MEW path"
  },
  "hardwareWalletSupportLinkConversion": {
    "message": "click here"
  },
  "hardwareWallets": {
    "message": "Connect a hardware wallet"
  },
  "hardwareWalletsInfo": {
    "message": "Hardware wallet integrations use API calls to external servers, which can see your IP address and the smart contract addresses you interact with."
  },
  "hardwareWalletsMsg": {
    "message": "Select a hardware wallet you would like to use with MetaMask."
  },
  "here": {
    "message": "here",
    "description": "as in -click here- for more information (goes with troubleTokenBalances)"
  },
  "hexData": {
    "message": "Hex data"
  },
  "hiddenAccounts": {
    "message": "Hidden accounts"
  },
  "hide": {
    "message": "Hide"
  },
  "hideAccount": {
    "message": "Hide account"
  },
  "hideAdvancedDetails": {
    "message": "Hide advanced details"
  },
  "hideSeedPhrase": {
    "message": "Hide seed phrase"
  },
  "hideSentitiveInfo": {
    "message": "Hide sensitive information"
  },
  "hideTokenPrompt": {
    "message": "Hide token?"
  },
  "hideTokenSymbol": {
    "message": "Hide $1",
    "description": "$1 is the symbol for a token (e.g. 'DAI')"
  },
  "hideZeroBalanceTokens": {
    "message": "Hide tokens without balance"
  },
  "high": {
    "message": "Aggressive"
  },
  "highGasSettingToolTipMessage": {
    "message": "High probability, even in volatile markets. Use $1 to cover surges in network traffic due to things like popular NFT drops.",
    "description": "$1 is key 'high' (text: 'Aggressive') separated here so that it can be passed in with bold font-weight"
  },
  "highLowercase": {
    "message": "high"
  },
  "highestCurrentBid": {
    "message": "Highest current bid"
  },
  "highestFloorPrice": {
    "message": "Highest floor price"
  },
  "history": {
    "message": "History"
  },
  "holdToRevealContent1": {
    "message": "Your Secret Recovery Phrase provides $1",
    "description": "$1 is a bolded text with the message from 'holdToRevealContent2'"
  },
  "holdToRevealContent2": {
    "message": "full access to your wallet and funds.",
    "description": "Is the bolded text in 'holdToRevealContent1'"
  },
  "holdToRevealContent3": {
    "message": "Do not share this with anyone. $1 $2",
    "description": "$1 is a message from 'holdToRevealContent4' and $2 is a text link with the message from 'holdToRevealContent5'"
  },
  "holdToRevealContent4": {
    "message": "MetaMask Support will not request this,",
    "description": "Part of 'holdToRevealContent3'"
  },
  "holdToRevealContent5": {
    "message": "but phishers might.",
    "description": "The text link in 'holdToRevealContent3'"
  },
  "holdToRevealContentPrivateKey1": {
    "message": "Your Private Key provides $1",
    "description": "$1 is a bolded text with the message from 'holdToRevealContentPrivateKey2'"
  },
  "holdToRevealContentPrivateKey2": {
    "message": "full access to your wallet and funds.",
    "description": "Is the bolded text in 'holdToRevealContentPrivateKey2'"
  },
  "holdToRevealLockedLabel": {
    "message": "hold to reveal circle locked"
  },
  "holdToRevealPrivateKey": {
    "message": "Hold to reveal Private Key"
  },
  "holdToRevealPrivateKeyTitle": {
    "message": "Keep your private key safe"
  },
  "holdToRevealSRP": {
    "message": "Hold to reveal SRP"
  },
  "holdToRevealSRPTitle": {
    "message": "Keep your SRP safe"
  },
  "holdToRevealUnlockedLabel": {
    "message": "hold to reveal circle unlocked"
  },
  "howNetworkFeesWorkExplanation": {
    "message": "Estimated fee required to process the transaction. The max fee is $1."
  },
  "howQuotesWork": {
    "message": "How quotes work"
  },
  "howQuotesWorkExplanation": {
    "message": "This quote has the best return of the quotes we searched. This is based on the swap rate, which includes bridging fees and a $1% MetaMask fee, minus gas fees. Gas fees depend on how busy the network is and how complex the transaction is."
  },
  "id": {
    "message": "ID"
  },
  "ifYouGetLockedOut": {
    "message": "If you get locked out of the app or get a new device, you will lose your funds. Be sure to back up your Secret Recovery Phrase in $1 ",
    "description": "$1 is the menu path to be shown with font weight bold"
  },
  "ignoreAll": {
    "message": "Ignore all"
  },
  "ignoreTokenWarning": {
    "message": "If you hide tokens, they will not be shown in your wallet. However, you can still add them by searching for them."
  },
  "imToken": {
    "message": "imToken"
  },
  "import": {
    "message": "Import",
    "description": "Button to import an account from a selected file"
  },
  "importAccount": {
    "message": "Import account"
  },
  "importAccountError": {
    "message": "Error importing account."
  },
  "importAccountErrorIsSRP": {
    "message": "You have entered a Secret Recovery Phrase (or mnemonic). To import an account here, you have to enter a private key, which is a hexadecimal string of length 64."
  },
  "importAccountErrorNotAValidPrivateKey": {
    "message": "This is not a valid private key. You have entered a hexadecimal string, but it must be 64 characters long."
  },
  "importAccountErrorNotHexadecimal": {
    "message": "This is not a valid private key. You must enter a hexadecimal string of length 64."
  },
  "importAccountJsonLoading1": {
    "message": "Expect this JSON import to take a few minutes and freeze MetaMask."
  },
  "importAccountJsonLoading2": {
    "message": "We apologize, and we will make it faster in the future."
  },
  "importAccountMsg": {
    "message": "Imported accounts won’t be associated with your MetaMask Secret Recovery Phrase. Learn more about imported accounts"
  },
  "importMyWallet": {
    "message": "Import my wallet"
  },
  "importNFT": {
    "message": "Import NFT"
  },
  "importNFTAddressToolTip": {
    "message": "On OpenSea, for example, on the NFT's page under Details, there is a blue hyperlinked value labeled 'Contract Address'. If you click on this, it will take you to the contract's address on Etherscan; at the top-left of that page, there should be an icon labeled 'Contract', and to the right, a long string of letters and numbers. This is the address of the contract that created your NFT. Click on the 'copy' icon to the right of the address, and you'll have it on your clipboard."
  },
  "importNFTPage": {
    "message": "Import NFT page"
  },
  "importNFTTokenIdToolTip": {
    "message": "An NFT's ID is a unique identifier since no two NFTs are alike. Again, on OpenSea this number is under 'Details'. Make a note of it, or copy it onto your clipboard."
  },
  "importSelectedTokens": {
    "message": "Import selected tokens?"
  },
  "importSelectedTokensDescription": {
    "message": "Only the tokens you've selected will appear in your wallet. You can always import hidden tokens later by searching for them."
  },
  "importTokenQuestion": {
    "message": "Import token?"
  },
  "importTokenWarning": {
    "message": "Anyone can create a token with any name, including fake versions of existing tokens. Add and trade at your own risk!"
  },
  "importTokensCamelCase": {
    "message": "Import tokens"
  },
  "importTokensError": {
    "message": "We could not import the tokens. Please try again later."
  },
  "importWithCount": {
    "message": "Import $1",
    "description": "$1 will the number of detected tokens that are selected for importing, if all of them are selected then $1 will be all"
  },
  "imported": {
    "message": "Imported",
    "description": "status showing that an account has been fully loaded into the keyring"
  },
  "inYourSettings": {
    "message": "in your Settings"
  },
  "included": {
    "message": "included"
  },
  "infuraBlockedNotification": {
    "message": "MetaMask is unable to connect to the blockchain host. Review possible reasons $1.",
    "description": "$1 is a clickable link with with text defined by the 'here' key"
  },
  "initialTransactionConfirmed": {
    "message": "Your initial transaction was confirmed by the network. Click OK to go back."
  },
  "insightsFromSnap": {
    "message": "Insights from $1",
    "description": "$1 represents the name of the snap"
  },
  "install": {
    "message": "Install"
  },
  "installOrigin": {
    "message": "Install origin"
  },
  "installRequest": {
    "message": "Add to MetaMask"
  },
  "installedOn": {
    "message": "Installed on $1",
    "description": "$1 is the date when the snap has been installed"
  },
  "insufficientBalance": {
    "message": "Insufficient balance."
  },
  "insufficientFunds": {
    "message": "Insufficient funds."
  },
  "insufficientFundsForGas": {
    "message": "Insufficient funds for gas"
  },
  "insufficientTokens": {
    "message": "Insufficient tokens."
  },
  "interactingWith": {
    "message": "Interacting with"
  },
  "interactingWithTransactionDescription": {
    "message": "This is the contract you're interacting with. Protect yourself from scammers by verifying the details."
  },
  "invalidAddress": {
    "message": "Invalid address"
  },
  "invalidAddressRecipient": {
    "message": "Recipient address is invalid"
  },
  "invalidAssetType": {
    "message": "This asset is an NFT and needs to be re-added on the Import NFTs page found under the NFTs tab"
  },
  "invalidChainIdTooBig": {
    "message": "Invalid chain ID. The chain ID is too big."
  },
  "invalidCustomNetworkAlertContent1": {
    "message": "The chain ID for custom network '$1' has to be re-entered.",
    "description": "$1 is the name/identifier of the network."
  },
  "invalidCustomNetworkAlertContent2": {
    "message": "To protect you from malicious or faulty network providers, chain IDs are now required for all custom networks."
  },
  "invalidCustomNetworkAlertContent3": {
    "message": "Go to Settings > Network and enter the chain ID. You can find the chain IDs of most popular networks on $1.",
    "description": "$1 is a link to https://chainid.network"
  },
  "invalidCustomNetworkAlertTitle": {
    "message": "Invalid custom network"
  },
  "invalidHexNumber": {
    "message": "Invalid hexadecimal number."
  },
  "invalidHexNumberLeadingZeros": {
    "message": "Invalid hexadecimal number. Remove any leading zeros."
  },
  "invalidIpfsGateway": {
    "message": "Invalid IPFS Gateway: The value must be a valid URL"
  },
  "invalidNumber": {
    "message": "Invalid number. Enter a decimal or '0x'-prefixed hexadecimal number."
  },
  "invalidNumberLeadingZeros": {
    "message": "Invalid number. Remove any leading zeros."
  },
  "invalidRPC": {
    "message": "Invalid RPC URL"
  },
  "invalidSeedPhrase": {
    "message": "Invalid Secret Recovery Phrase"
  },
  "invalidSeedPhraseCaseSensitive": {
    "message": "Invalid input! Secret Recovery Phrase is case sensitive."
  },
  "ipfsGateway": {
    "message": "IPFS gateway"
  },
  "ipfsGatewayDescription": {
    "message": "MetaMask uses third-party services to show images of your NFTs stored on IPFS, display information related to ENS addresses entered in your browser's address bar, and fetch icons for different tokens. Your IP address may be exposed to these services when you’re using them."
  },
  "ipfsToggleModalDescriptionOne": {
    "message": "We use third-party services to show images of your NFTs stored on IPFS, display information related to ENS addresses entered in your browser's address bar, and fetch icons for different tokens. Your IP address may be exposed to these services when you’re using them."
  },
  "ipfsToggleModalDescriptionTwo": {
    "message": "Selecting Confirm turns on IPFS resolution. You can turn it off in $1 at any time.",
    "description": "$1 is the method to turn off ipfs"
  },
  "ipfsToggleModalSettings": {
    "message": "Settings > Security and privacy"
  },
  "isSigningOrSubmitting": {
    "message": "A previous transaction is still being signed or submitted"
  },
  "jazzAndBlockies": {
    "message": "Jazzicons and Blockies are two different styles of unique icons that help you identify an account at a glance."
  },
  "jazzicons": {
    "message": "Jazzicons"
  },
  "jsonFile": {
    "message": "JSON File",
    "description": "format for importing an account"
  },
  "keepReminderOfSRP": {
    "message": "Keep a reminder of your Secret Recovery Phrase somewhere safe. If you lose it, no one can help you get it back. Even worse, you won’t be able access to your wallet ever again. $1",
    "description": "$1 is a learn more link"
  },
  "keyringAccountName": {
    "message": "Account name"
  },
  "keyringAccountPublicAddress": {
    "message": "Public Address"
  },
  "keyringSnapRemovalResult1": {
    "message": "$1 $2removed",
    "description": "Displays the result after removal of a keyring snap. $1 is the snap name, $2 is whether it is successful or not"
  },
  "keyringSnapRemovalResultNotSuccessful": {
    "message": "not ",
    "description": "Displays the `not` word in $2."
  },
  "keyringSnapRemoveConfirmation": {
    "message": "Type $1 to confirm you want to remove this snap:",
    "description": "Asks user to input the name nap prior to deleting the snap. $1 is the snap name"
  },
  "keystone": {
    "message": "Keystone"
  },
  "knownAddressRecipient": {
    "message": "Known contract address."
  },
  "knownTokenWarning": {
    "message": "This action will edit tokens that are already listed in your wallet, which can be used to phish you. Only approve if you are certain that you mean to change what these tokens represent. Learn more about $1"
  },
  "l1Fee": {
    "message": "L1 fee"
  },
  "l1FeeTooltip": {
    "message": "L1 gas fee"
  },
  "l2Fee": {
    "message": "L2 fee"
  },
  "l2FeeTooltip": {
    "message": "L2 gas fee"
  },
  "lastConnected": {
    "message": "Last connected"
  },
  "lastSold": {
    "message": "Last sold"
  },
  "lavaDomeCopyWarning": {
    "message": "For your safety, selecting this text is not available right now."
  },
  "layer1Fees": {
    "message": "Layer 1 fees"
  },
  "layer2Fees": {
    "message": "Layer 2 fees"
  },
  "learnHow": {
    "message": "Learn how"
  },
  "learnMore": {
    "message": "learn more"
  },
  "learnMoreAboutGas": {
    "message": "Want to $1 about gas?",
    "description": "$1 will be replaced by the learnMore translation key"
  },
  "learnMoreAboutPrivacy": {
    "message": "Learn more about privacy best practices."
  },
  "learnMoreKeystone": {
    "message": "Learn More"
  },
  "learnMoreUpperCase": {
    "message": "Learn more"
  },
  "learnMoreUpperCaseWithDot": {
    "message": "Learn more."
  },
  "learnScamRisk": {
    "message": "scams and security risks."
  },
  "leaveMetaMask": {
    "message": "Leave MetaMask?"
  },
  "leaveMetaMaskDesc": {
    "message": "You're about to visit a site outside of MetaMask. Double-check the URL before continuing."
  },
  "ledgerAccountRestriction": {
    "message": "You need to make use your last account before you can add a new one."
  },
  "ledgerConnectionInstructionCloseOtherApps": {
    "message": "Close any other software connected to your device and then click here to refresh."
  },
  "ledgerConnectionInstructionHeader": {
    "message": "Prior to clicking confirm:"
  },
  "ledgerConnectionInstructionStepFour": {
    "message": "Enable \"smart contract data\" or \"blind signing\" on your Ledger device."
  },
  "ledgerConnectionInstructionStepThree": {
    "message": "Be sure your Ledger is plugged in and to select the Ethereum app."
  },
  "ledgerDeviceOpenFailureMessage": {
    "message": "The Ledger device failed to open. Your Ledger might be connected to other software. Please close Ledger Live or other applications connected to your Ledger device, and try to connect again."
  },
  "ledgerErrorConnectionIssue": {
    "message": "Reconnect your ledger, open the ETH app and try again."
  },
  "ledgerErrorDevicedLocked": {
    "message": "Your Ledger is locked. Unlock it then try again."
  },
  "ledgerErrorEthAppNotOpen": {
    "message": "To solve the issue, open the ETH application on your device and retry."
  },
  "ledgerErrorTransactionDataNotPadded": {
    "message": "Ethereum transaction's input data isn't sufficiently padded."
  },
  "ledgerLiveApp": {
    "message": "Ledger Live App"
  },
  "ledgerLocked": {
    "message": "Cannot connect to Ledger device. Please make sure your device is unlocked and Ethereum app is opened."
  },
  "ledgerTimeout": {
    "message": "Ledger Live is taking too long to respond or connection timeout. Make sure Ledger Live app is opened and your device is unlocked."
  },
  "ledgerWebHIDNotConnectedErrorMessage": {
    "message": "The ledger device was not connected. If you wish to connect your Ledger, please click 'Continue' again and approve HID connection",
    "description": "An error message shown to the user during the hardware connect flow."
  },
  "levelArrow": {
    "message": "level arrow"
  },
  "lightTheme": {
    "message": "Light"
  },
  "likeToImportToken": {
    "message": "Would you like to import this token?"
  },
  "likeToImportTokens": {
    "message": "Would you like to import these tokens?"
  },
  "lineaGoerli": {
    "message": "Linea Goerli test network"
  },
  "lineaMainnet": {
    "message": "Linea Mainnet"
  },
  "lineaSepolia": {
    "message": "Linea Sepolia test network"
  },
  "link": {
    "message": "Link"
  },
  "linkCentralizedExchanges": {
    "message": "Link your Coinbase or Binance accounts to transfer crypto to MetaMask for free."
  },
  "links": {
    "message": "Links"
  },
  "loadMore": {
    "message": "Load more"
  },
  "loading": {
    "message": "Loading..."
  },
  "loadingScreenSnapMessage": {
    "message": "Please complete the transaction on the Snap."
  },
  "loadingTokenList": {
    "message": "Loading token list"
  },
  "localhost": {
    "message": "Localhost 8545"
  },
  "lock": {
    "message": "Lock"
  },
  "lockMetaMask": {
    "message": "Lock MetaMask"
  },
  "lockTimeInvalid": {
    "message": "Lock time must be a number between 0 and 10080"
  },
  "logo": {
    "message": "$1 logo",
    "description": "$1 is the name of the ticker"
  },
  "low": {
    "message": "Low"
  },
  "lowEstimatedReturnTooltipMessage": {
    "message": "You’ll pay more than $1% of your starting amount in fees. Check your receiving amount and network fees."
  },
  "lowEstimatedReturnTooltipTitle": {
    "message": "High cost"
  },
  "lowGasSettingToolTipMessage": {
    "message": "Use $1 to wait for a cheaper price. Time estimates are much less accurate as prices are somewhat unpredictable.",
    "description": "$1 is key 'low' separated here so that it can be passed in with bold font-weight"
  },
  "lowLowercase": {
    "message": "low"
  },
  "mainnet": {
    "message": "Ethereum Mainnet"
  },
  "mainnetToken": {
    "message": "This address matches a known Ethereum Mainnet token address. Recheck the contract address and network for the token you are trying to add."
  },
  "makeAnotherSwap": {
    "message": "Create a new swap"
  },
  "makeSureNoOneWatching": {
    "message": "Make sure nobody is looking",
    "description": "Warning to users to be care while creating and saving their new Secret Recovery Phrase"
  },
  "manageDefaultSettings": {
    "message": "Manage default privacy settings"
  },
  "marketCap": {
    "message": "Market cap"
  },
  "marketDetails": {
    "message": "Market details"
  },
  "max": {
    "message": "Max"
  },
  "maxBaseFee": {
    "message": "Max base fee"
  },
  "maxFee": {
    "message": "Max fee"
  },
  "maxFeeTooltip": {
    "message": "A maximum fee provided to pay for the transaction."
  },
  "maxPriorityFee": {
    "message": "Max priority fee"
  },
  "medium": {
    "message": "Market"
  },
  "mediumGasSettingToolTipMessage": {
    "message": "Use $1 for fast processing at current market price.",
    "description": "$1 is key 'medium' (text: 'Market') separated here so that it can be passed in with bold font-weight"
  },
  "memo": {
    "message": "memo"
  },
  "message": {
    "message": "Message"
  },
  "metaMaskConnectStatusParagraphOne": {
    "message": "You now have more control over your account connections in MetaMask."
  },
  "metaMaskConnectStatusParagraphThree": {
    "message": "Click it to manage your connected accounts."
  },
  "metaMaskConnectStatusParagraphTwo": {
    "message": "The connection status button shows if the website you’re visiting is connected to your currently selected account."
  },
  "metaMetricsIdNotAvailableError": {
    "message": "Since you've never opted into MetaMetrics, there's no data to delete here."
  },
  "metadataModalSourceTooltip": {
    "message": "$1 is hosted on npm and $2 is this Snap’s unique identifier.",
    "description": "$1 is the snap name and $2 is the snap NPM id."
  },
  "metamaskNotificationsAreOff": {
    "message": "Wallet notifications are currently not active."
  },
  "metamaskSwapsOfflineDescription": {
    "message": "MetaMask Swaps is undergoing maintenance. Please check back later."
  },
  "metamaskVersion": {
    "message": "MetaMask Version"
  },
  "methodData": {
    "message": "Method"
  },
  "methodDataTransactionDesc": {
    "message": "Function executed based on decoded input data."
  },
  "methodNotSupported": {
    "message": "Not supported with this account."
  },
  "metrics": {
    "message": "Metrics"
  },
  "millionAbbreviation": {
    "message": "M",
    "description": "Shortened form of 'million'"
  },
  "mismatchedChainLinkText": {
    "message": "verify the network details",
    "description": "Serves as link text for the 'mismatchedChain' key. This text will be embedded inside the translation for that key."
  },
  "mismatchedChainRecommendation": {
    "message": "We recommend that you $1 before proceeding.",
    "description": "$1 is a clickable link with text defined by the 'mismatchedChainLinkText' key. The link will open to instructions for users to validate custom network details."
  },
  "mismatchedNetworkName": {
    "message": "According to our record the network name may not correctly match this chain ID."
  },
  "mismatchedNetworkSymbol": {
    "message": "The submitted currency symbol does not match what we expect for this chain ID."
  },
  "mismatchedRpcChainId": {
    "message": "Chain ID returned by the custom network does not match the submitted chain ID."
  },
  "mismatchedRpcUrl": {
    "message": "According to our records the submitted RPC URL value does not match a known provider for this chain ID."
  },
  "missingSetting": {
    "message": "Can't find a setting?"
  },
  "missingSettingRequest": {
    "message": "Request here"
  },
  "more": {
    "message": "more"
  },
  "moreAccounts": {
    "message": "+ $1 more accounts",
    "description": "$1 is the number of accounts"
  },
  "moreNetworks": {
    "message": "+ $1 more networks",
    "description": "$1 is the number of networks"
  },
  "moreQuotes": {
    "message": "More quotes"
  },
  "multichainAddEthereumChainConfirmationDescription": {
    "message": "You're adding this network to MetaMask and giving this site permission to use it."
  },
  "multipleSnapConnectionWarning": {
    "message": "$1 wants to use $2 Snaps",
    "description": "$1 is the dapp and $2 is the number of snaps it wants to connect to."
  },
  "mustSelectOne": {
    "message": "Must select at least 1 token."
  },
  "name": {
    "message": "Name"
  },
  "nameAddressLabel": {
    "message": "Address",
    "description": "Label above address field in name component modal."
  },
  "nameAlreadyInUse": {
    "message": "Name is already in use"
  },
  "nameInstructionsNew": {
    "message": "If you know this address, give it a nickname to recognize it in the future.",
    "description": "Instruction text in name component modal when value is not recognised."
  },
  "nameInstructionsRecognized": {
    "message": "This address has a default nickname, but you can edit it or explore other suggestions.",
    "description": "Instruction text in name component modal when value is recognized but not saved."
  },
  "nameInstructionsSaved": {
    "message": "You've added a nickname for this address before. You can edit or view other suggested nicknames.",
    "description": "Instruction text in name component modal when value is saved."
  },
  "nameLabel": {
    "message": "Nickname",
    "description": "Label above name input field in name component modal."
  },
  "nameModalMaybeProposedName": {
    "message": "Maybe: $1",
    "description": "$1 is the proposed name"
  },
  "nameModalTitleNew": {
    "message": "Unknown address",
    "description": "Title of the modal created by the name component when value is not recognised."
  },
  "nameModalTitleRecognized": {
    "message": "Recognized address",
    "description": "Title of the modal created by the name component when value is recognized but not saved."
  },
  "nameModalTitleSaved": {
    "message": "Saved address",
    "description": "Title of the modal created by the name component when value is saved."
  },
  "nameProviderProposedBy": {
    "message": "Proposed by $1",
    "description": "$1 is the name of the provider"
  },
  "nameProvider_ens": {
    "message": "Ethereum Name Service (ENS)"
  },
  "nameProvider_etherscan": {
    "message": "Etherscan"
  },
  "nameProvider_lens": {
    "message": "Lens Protocol"
  },
  "nameProvider_token": {
    "message": "MetaMask"
  },
  "nameSetPlaceholder": {
    "message": "Choose a nickname...",
    "description": "Placeholder text for name input field in name component modal."
  },
  "nativeNetworkPermissionRequestDescription": {
    "message": "$1 is asking for your approval to:",
    "description": "$1 represents dapp name"
  },
  "nativeTokenScamWarningConversion": {
    "message": "Edit network details"
  },
  "nativeTokenScamWarningDescription": {
    "message": "The native token symbol does not match the expected symbol of the native token for the network with the associated chain ID. You have entered $1 while the expected token symbol is $2. Please verify you are connected to the correct chain.",
    "description": "$1 represents the currency name, $2 represents the expected currency symbol"
  },
  "nativeTokenScamWarningDescriptionExpectedTokenFallback": {
    "message": "something else",
    "description": "graceful fallback for when token symbol isn't found"
  },
  "nativeTokenScamWarningTitle": {
    "message": "Unexpected Native Token Symbol",
    "description": "Title for nativeTokenScamWarningDescription"
  },
  "needHelp": {
    "message": "Need help? Contact $1",
    "description": "$1 represents `needHelpLinkText`, the text which goes in the help link"
  },
  "needHelpFeedback": {
    "message": "Share your feedback"
  },
  "needHelpLinkText": {
    "message": "MetaMask support"
  },
  "needHelpSubmitTicket": {
    "message": "Submit a ticket"
  },
  "needImportFile": {
    "message": "You must select a file to import.",
    "description": "User is important an account and needs to add a file to continue"
  },
  "negativeETH": {
    "message": "Can not send negative amounts of ETH."
  },
  "negativeOrZeroAmountToken": {
    "message": "Cannot send negative or zero amounts of asset."
  },
  "network": {
    "message": "Network:"
  },
  "networkDetails": {
    "message": "Network details"
  },
  "networkFee": {
    "message": "Network fee"
  },
  "networkIsBusy": {
    "message": "Network is busy. Gas prices are high and estimates are less accurate."
  },
  "networkMenu": {
    "message": "Network Menu"
  },
  "networkMenuHeading": {
    "message": "Select a network"
  },
  "networkName": {
    "message": "Network name"
  },
  "networkNameArbitrum": {
    "message": "Arbitrum"
  },
  "networkNameAvalanche": {
    "message": "Avalanche"
  },
  "networkNameBSC": {
    "message": "BSC"
  },
  "networkNameBase": {
    "message": "Base"
  },
  "networkNameBitcoin": {
    "message": "Bitcoin"
  },
  "networkNameDefinition": {
    "message": "The name associated with this network."
  },
  "networkNameEthereum": {
    "message": "Ethereum"
  },
  "networkNameGoerli": {
    "message": "Goerli"
  },
  "networkNameLinea": {
    "message": "Linea"
  },
  "networkNameOpMainnet": {
    "message": "OP Mainnet"
  },
  "networkNamePolygon": {
    "message": "Polygon"
  },
  "networkNameSolana": {
    "message": "Solana"
  },
  "networkNameTestnet": {
    "message": "Testnet"
  },
  "networkNameZkSyncEra": {
    "message": "zkSync Era"
  },
  "networkOptions": {
    "message": "Network options"
  },
  "networkPermissionToast": {
    "message": "Network permissions updated"
  },
  "networkProvider": {
    "message": "Network provider"
  },
  "networkStatus": {
    "message": "Network status"
  },
  "networkStatusBaseFeeTooltip": {
    "message": "The base fee is set by the network and changes every 13-14 seconds. Our $1 and $2 options account for sudden increases.",
    "description": "$1 and $2 are bold text for Medium and Aggressive respectively."
  },
  "networkStatusPriorityFeeTooltip": {
    "message": "Range of priority fees (aka “miner tip”). This goes to miners and incentivizes them to prioritize your transaction."
  },
  "networkStatusStabilityFeeTooltip": {
    "message": "Gas fees are $1 relative to the past 72 hours.",
    "description": "$1 is networks stability value - stable, low, high"
  },
  "networkSwitchConnectionError": {
    "message": "We can't connect to $1",
    "description": "$1 represents the network name"
  },
  "networkSwitchMessage": {
    "message": "Network switched to $1",
    "description": "$1 represents the network name"
  },
  "networkURL": {
    "message": "Network URL"
  },
  "networkURLDefinition": {
    "message": "The URL used to access this network."
  },
  "networkUrlErrorWarning": {
    "message": "Attackers sometimes mimic sites by making small changes to the site address. Make sure you're interacting with the intended site before you continue. Punycode version: $1",
    "description": "$1 replaced by RPC URL for network"
  },
  "networks": {
    "message": "Networks"
  },
  "networksSmallCase": {
    "message": "networks"
  },
  "nevermind": {
    "message": "Nevermind"
  },
  "new": {
    "message": "New!"
  },
  "newAccount": {
    "message": "New account"
  },
  "newAccountNumberName": {
    "message": "Account $1",
    "description": "Default name of next account to be created on create account screen"
  },
  "newContact": {
    "message": "New contact"
  },
  "newContract": {
    "message": "New contract"
  },
  "newNFTDetectedInImportNFTsMessageStrongText": {
    "message": "Settings > Security and privacy"
  },
  "newNFTDetectedInImportNFTsMsg": {
    "message": "To use Opensea to see your NFTs, turn on 'Display NFT Media' in $1.",
    "description": "$1 is used for newNFTDetectedInImportNFTsMessageStrongText"
  },
  "newNFTDetectedInNFTsTabMessage": {
    "message": "Let MetaMask automatically detect and display NFTs in your wallet."
  },
  "newNFTsAutodetected": {
    "message": "NFT autodetection"
  },
  "newNetworkAdded": {
    "message": "“$1” was successfully added!"
  },
  "newNetworkEdited": {
    "message": "“$1” was successfully edited!"
  },
  "newNftAddedMessage": {
    "message": "NFT was successfully added!"
  },
  "newPassword": {
    "message": "New password (8 characters min)"
  },
  "newPrivacyPolicyActionButton": {
    "message": "Read more"
  },
  "newPrivacyPolicyTitle": {
    "message": "We’ve updated our privacy policy"
  },
  "newRpcUrl": {
    "message": "New RPC URL"
  },
  "newTokensImportedMessage": {
    "message": "You’ve successfully imported $1.",
    "description": "$1 is the string of symbols of all the tokens imported"
  },
  "newTokensImportedTitle": {
    "message": "Token imported"
  },
  "next": {
    "message": "Next"
  },
  "nftAddFailedMessage": {
    "message": "NFT can’t be added as the ownership details do not match. Make sure you have entered correct information."
  },
  "nftAddressError": {
    "message": "This token is an NFT. Add on the $1",
    "description": "$1 is a clickable link with text defined by the 'importNFTPage' key"
  },
  "nftAlreadyAdded": {
    "message": "NFT has already been added."
  },
  "nftAutoDetectionEnabled": {
    "message": "NFT autodetection enabled"
  },
  "nftDisclaimer": {
    "message": "Disclaimer: MetaMask pulls the media file from the source url. This url sometimes gets changed by the marketplace on which the NFT was minted."
  },
  "nftOptions": {
    "message": "NFT Options"
  },
  "nftTokenIdPlaceholder": {
    "message": "Enter the token id"
  },
  "nftWarningContent": {
    "message": "You're granting access to $1, including any you might own in the future. The party on the other end can transfer these NFTs from your wallet at any time without asking you until you revoke this approval. $2",
    "description": "$1 is nftWarningContentBold bold part, $2 is Learn more link"
  },
  "nftWarningContentBold": {
    "message": "all your $1 NFTs",
    "description": "$1 is name of the collection"
  },
  "nftWarningContentGrey": {
    "message": "Proceed with caution."
  },
  "nfts": {
    "message": "NFTs"
  },
  "nftsPreviouslyOwned": {
    "message": "Previously Owned"
  },
  "nickname": {
    "message": "Nickname"
  },
  "noAccountsFound": {
    "message": "No accounts found for the given search query"
  },
  "noConnectedAccountTitle": {
    "message": "MetaMask isn’t connected to this site"
  },
  "noConnectionDescription": {
    "message": "To connect to a site, find and select the \"connect\" button. Remember MetaMask can only connect to sites on web3"
  },
  "noConversionRateAvailable": {
    "message": "No conversion rate available"
  },
  "noDomainResolution": {
    "message": "No resolution for domain provided."
  },
  "noHardwareWalletOrSnapsSupport": {
    "message": "Snaps, and most hardware wallets, will not work with your current browser version."
  },
  "noNFTs": {
    "message": "No NFTs yet"
  },
  "noNetworksFound": {
    "message": "No networks found for the given search query"
  },
  "noOptionsAvailableMessage": {
    "message": "This trade route isn't available right now. Try changing the amount, network, or token and we'll find the best option."
  },
  "noSnaps": {
    "message": "You don't have any snaps installed."
  },
  "noThanks": {
    "message": "No thanks"
  },
  "noTransactions": {
    "message": "You have no transactions"
  },
  "noWebcamFound": {
    "message": "Your computer's webcam was not found. Please try again."
  },
  "noWebcamFoundTitle": {
    "message": "Webcam not found"
  },
  "nonContractAddressAlertDesc": {
    "message": "You're sending call data to an address that isn't a contract. This could cause you to lose funds. Make sure you're using the correct address and network before continuing."
  },
  "nonContractAddressAlertTitle": {
    "message": "Potential mistake"
  },
  "nonce": {
    "message": "Nonce"
  },
  "none": {
    "message": "None"
  },
  "notBusy": {
    "message": "Not busy"
  },
  "notCurrentAccount": {
    "message": "Is this the correct account? It's different from the currently selected account in your wallet"
  },
  "notEnoughBalance": {
    "message": "Insufficient balance"
  },
  "notEnoughGas": {
    "message": "Not enough gas"
  },
  "notificationDetail": {
    "message": "Details"
  },
  "notificationDetailBaseFee": {
    "message": "Base fee (GWEI)"
  },
  "notificationDetailGasLimit": {
    "message": "Gas limit (units)"
  },
  "notificationDetailGasUsed": {
    "message": "Gas used (units)"
  },
  "notificationDetailMaxFee": {
    "message": "Max fee per gas"
  },
  "notificationDetailNetwork": {
    "message": "Network"
  },
  "notificationDetailNetworkFee": {
    "message": "Network fee"
  },
  "notificationDetailPriorityFee": {
    "message": "Priority fee (GWEI)"
  },
  "notificationItemCheckBlockExplorer": {
    "message": "Check on the Block Explorer"
  },
  "notificationItemCollection": {
    "message": "Collection"
  },
  "notificationItemConfirmed": {
    "message": "Confirmed"
  },
  "notificationItemError": {
    "message": "Unable to retrieve fees currently"
  },
  "notificationItemFrom": {
    "message": "From"
  },
  "notificationItemLidoStakeReadyToBeWithdrawn": {
    "message": "Withdrawal Ready"
  },
  "notificationItemLidoStakeReadyToBeWithdrawnMessage": {
    "message": "You can now withdraw your unstaked $1"
  },
  "notificationItemLidoWithdrawalRequestedMessage": {
    "message": "Your request to unstake $1 has been sent"
  },
  "notificationItemNFTReceivedFrom": {
    "message": "Received NFT from"
  },
  "notificationItemNFTSentTo": {
    "message": "Sent NFT to"
  },
  "notificationItemNetwork": {
    "message": "Network"
  },
  "notificationItemRate": {
    "message": "Rate (fee included)"
  },
  "notificationItemReceived": {
    "message": "Received"
  },
  "notificationItemReceivedFrom": {
    "message": "Received from"
  },
  "notificationItemSent": {
    "message": "Sent"
  },
  "notificationItemSentTo": {
    "message": "Sent to"
  },
  "notificationItemStakeCompleted": {
    "message": "Stake completed"
  },
  "notificationItemStaked": {
    "message": "Staked"
  },
  "notificationItemStakingProvider": {
    "message": "Staking Provider"
  },
  "notificationItemStatus": {
    "message": "Status"
  },
  "notificationItemSwapped": {
    "message": "Swapped"
  },
  "notificationItemSwappedFor": {
    "message": "for"
  },
  "notificationItemTo": {
    "message": "To"
  },
  "notificationItemTransactionId": {
    "message": "Transaction ID"
  },
  "notificationItemUnStakeCompleted": {
    "message": "UnStaking complete"
  },
  "notificationItemUnStaked": {
    "message": "Unstaked"
  },
  "notificationItemUnStakingRequested": {
    "message": "Unstaking requested"
  },
  "notificationTransactionFailedMessage": {
    "message": "Transaction $1 failed! $2",
    "description": "Content of the browser notification that appears when a transaction fails"
  },
  "notificationTransactionFailedMessageMMI": {
    "message": "Transaction failed! $1",
    "description": "Content of the browser notification that appears when a transaction fails in MMI"
  },
  "notificationTransactionFailedTitle": {
    "message": "Failed transaction",
    "description": "Title of the browser notification that appears when a transaction fails"
  },
  "notificationTransactionSuccessMessage": {
    "message": "Transaction $1 confirmed!",
    "description": "Content of the browser notification that appears when a transaction is confirmed"
  },
  "notificationTransactionSuccessTitle": {
    "message": "Confirmed transaction",
    "description": "Title of the browser notification that appears when a transaction is confirmed"
  },
  "notificationTransactionSuccessView": {
    "message": "View on $1",
    "description": "Additional content in a notification that appears when a transaction is confirmed and has a block explorer URL."
  },
  "notifications": {
    "message": "Notifications"
  },
  "notificationsDropLedgerFirefoxDescription": {
    "message": "Firefox no longer supports U2F, so Ledger won't work with MetaMask on Firefox. Try MetaMask on Google Chrome instead.",
    "description": "Description of a notification in the 'See What's New' popup. Describes that ledger will not longer be supported for firefox users and they should use MetaMask on chrome for ledger support instead."
  },
  "notificationsDropLedgerFirefoxTitle": {
    "message": "Dropping Ledger Support for Firefox",
    "description": "Title for a notification in the 'See What's New' popup. Tells firefox users that ledger support is being dropped."
  },
  "notificationsFeatureToggle": {
    "message": "Enable Wallet Notifications",
    "description": "Experimental feature title"
  },
  "notificationsFeatureToggleDescription": {
    "message": "This enables wallet notifications like send/receive funds or nfts and feature announcements.",
    "description": "Description of the experimental notifications feature"
  },
  "notificationsMarkAllAsRead": {
    "message": "Mark all as read"
  },
  "notificationsPageEmptyTitle": {
    "message": "Nothing to see here"
  },
  "notificationsPageErrorContent": {
    "message": "Please, try to visit this page again."
  },
  "notificationsPageErrorTitle": {
    "message": "There has been an error"
  },
  "notificationsPageNoNotificationsContent": {
    "message": "You have not received any notifications yet."
  },
  "notificationsSettingsBoxError": {
    "message": "Something went wrong. Please try again."
  },
  "notificationsSettingsPageAllowNotifications": {
    "message": "Stay in the loop on what’s happening in your wallet with notifications. To use notifications, we use a profile to sync some settings across your devices. $1"
  },
  "notificationsSettingsPageAllowNotificationsLink": {
    "message": "Learn how we protect your privacy while using this feature."
  },
  "numberOfNewTokensDetectedPlural": {
    "message": "$1 new tokens found in this account",
    "description": "$1 is the number of new tokens detected"
  },
  "numberOfNewTokensDetectedSingular": {
    "message": "1 new token found in this account"
  },
  "numberOfTokens": {
    "message": "Number of tokens"
  },
  "ofTextNofM": {
    "message": "of"
  },
  "off": {
    "message": "Off"
  },
  "offlineForMaintenance": {
    "message": "Offline for maintenance"
  },
  "ok": {
    "message": "Ok"
  },
  "on": {
    "message": "On"
  },
  "onboardedMetametricsAccept": {
    "message": "I agree"
  },
  "onboardedMetametricsDisagree": {
    "message": "No thanks"
  },
  "onboardedMetametricsKey1": {
    "message": "Latest developments"
  },
  "onboardedMetametricsKey2": {
    "message": "Product features"
  },
  "onboardedMetametricsKey3": {
    "message": "Other relevant promotional materials"
  },
  "onboardedMetametricsLink": {
    "message": "MetaMetrics"
  },
  "onboardedMetametricsParagraph1": {
    "message": "In addition to $1, we'd like to use data to understand how you interact with marketing communications.",
    "description": "$1 represents the 'onboardedMetametricsLink' locale string"
  },
  "onboardedMetametricsParagraph2": {
    "message": "This helps us personalize what we share with you, like:"
  },
  "onboardedMetametricsParagraph3": {
    "message": "Remember, we never sell the data you provide and you can opt out any time."
  },
  "onboardedMetametricsTitle": {
    "message": "Help us enhance your experience"
  },
  "onboardingAdvancedPrivacyIPFSDescription": {
    "message": "The IPFS gateway makes it possible to access and view data hosted by third parties. You can add a custom IPFS gateway or continue using the default."
  },
  "onboardingAdvancedPrivacyIPFSInvalid": {
    "message": "Please enter a valid URL"
  },
  "onboardingAdvancedPrivacyIPFSTitle": {
    "message": "Add custom IPFS Gateway"
  },
  "onboardingAdvancedPrivacyIPFSValid": {
    "message": "IPFS gateway URL is valid"
  },
  "onboardingAdvancedPrivacyNetworkDescription": {
    "message": "We use Infura as our remote procedure call (RPC) provider to offer the most reliable and private access to Ethereum data we can. You can choose your own RPC, but remember that any RPC will receive your IP address and Ethereum wallet to make transactions. Read our $1 to learn more about how Infura handles data."
  },
  "onboardingAdvancedPrivacyNetworkTitle": {
    "message": "Choose your network"
  },
  "onboardingCreateWallet": {
    "message": "Create a new wallet"
  },
  "onboardingImportWallet": {
    "message": "Import an existing wallet"
  },
  "onboardingMetametricsAgree": {
    "message": "I agree"
  },
  "onboardingMetametricsDescription": {
    "message": "We’d like to gather basic usage and diagnostics data to improve MetaMask. Know that we never sell the data you provide here."
  },
  "onboardingMetametricsDescription2": {
    "message": "When we gather metrics, it will always be..."
  },
  "onboardingMetametricsInfuraTerms": {
    "message": "We’ll let you know if we decide to use this data for other purposes. You can review our $1 for more information. Remember, you can go to settings and opt out at any time.",
    "description": "$1 represents `onboardingMetametricsInfuraTermsPolicy`"
  },
  "onboardingMetametricsInfuraTermsPolicy": {
    "message": "Privacy Policy"
  },
  "onboardingMetametricsNeverCollect": {
    "message": "$1 clicks and views on the app are stored, but other details (like your public address) are not.",
    "description": "$1 represents `onboardingMetametricsNeverCollectEmphasis`"
  },
  "onboardingMetametricsNeverCollectEmphasis": {
    "message": "Private:"
  },
  "onboardingMetametricsNeverCollectIP": {
    "message": "$1 we temporarily use your IP address to detect a general location (like your country or region), but it's never stored.",
    "description": "$1 represents `onboardingMetametricsNeverCollectIPEmphasis`"
  },
  "onboardingMetametricsNeverCollectIPEmphasis": {
    "message": "General:"
  },
  "onboardingMetametricsNeverSellData": {
    "message": "$1 you decide if you want to share or delete your usage data via settings any time.",
    "description": "$1 represents `onboardingMetametricsNeverSellDataEmphasis`"
  },
  "onboardingMetametricsNeverSellDataEmphasis": {
    "message": "Optional:"
  },
  "onboardingMetametricsPrivacyDescription": {
    "message": "Learn how we protect your privacy while collecting usage data for your profile."
  },
  "onboardingMetametricsTitle": {
    "message": "Help us improve MetaMask"
  },
  "onboardingMetametricsUseDataCheckbox": {
    "message": "We’ll use this data to learn how you interact with our marketing communications. We may share relevant news (like product features)."
  },
  "onboardingPinExtensionBillboardAccess": {
    "message": "Full access"
  },
  "onboardingPinExtensionBillboardDescription": {
    "message": "These extensions can see and change information"
  },
  "onboardingPinExtensionBillboardDescription2": {
    "message": "on this site."
  },
  "onboardingPinExtensionBillboardTitle": {
    "message": "Extensions"
  },
  "onboardingPinExtensionChrome": {
    "message": "Click the browser extension icon"
  },
  "onboardingPinExtensionDescription": {
    "message": "Pin MetaMask on your browser so it's accessible and easy to view transaction confirmations."
  },
  "onboardingPinExtensionDescription2": {
    "message": "You can open MetaMask by clicking on the extension and access your wallet with 1 click."
  },
  "onboardingPinExtensionDescription3": {
    "message": "Click browser extension icon to access it instantly"
  },
  "onboardingPinExtensionLabel": {
    "message": "Pin MetaMask"
  },
  "onboardingPinExtensionStep1": {
    "message": "1"
  },
  "onboardingPinExtensionStep2": {
    "message": "2"
  },
  "onboardingPinExtensionTitle": {
    "message": "Your MetaMask install is complete!"
  },
  "oneDayAbbreviation": {
    "message": "1D",
    "description": "Shortened form of '1 day'"
  },
  "oneMonthAbbreviation": {
    "message": "1M",
    "description": "Shortened form of '1 month'"
  },
  "oneWeekAbbreviation": {
    "message": "1W",
    "description": "Shortened form of '1 week'"
  },
  "oneYearAbbreviation": {
    "message": "1Y",
    "description": "Shortened form of '1 year'"
  },
  "onekey": {
    "message": "OneKey"
  },
  "onlyConnectTrust": {
    "message": "Only connect with sites you trust. $1",
    "description": "Text displayed above the buttons for connection confirmation. $1 is the link to the learn more web page."
  },
  "openFullScreenForLedgerWebHid": {
    "message": "Go to full screen to connect your Ledger.",
    "description": "Shown to the user on the confirm screen when they are viewing MetaMask in a popup window but need to connect their ledger via webhid."
  },
  "openInBlockExplorer": {
    "message": "Open in block explorer"
  },
  "optional": {
    "message": "Optional"
  },
  "options": {
    "message": "Options"
  },
  "origin": {
    "message": "Origin"
  },
  "osTheme": {
    "message": "System"
  },
  "otherSnaps": {
    "message": "other snaps",
    "description": "Used in the 'permission_rpc' message."
  },
  "outdatedBrowserNotification": {
    "message": "Your browser is out of date. If you don't update your browser, you won't be able to get security patches and new features from MetaMask."
  },
  "overrideContentSecurityPolicyHeader": {
    "message": "Override Content-Security-Policy header"
  },
  "overrideContentSecurityPolicyHeaderDescription": {
    "message": "This option is a workaround for a known issue in Firefox, where a dapp's Content-Security-Policy header may prevent the extension from loading properly. Disabling this option is not recommended unless required for specific web page compatibility."
  },
  "padlock": {
    "message": "Padlock"
  },
  "participateInMetaMetrics": {
    "message": "Participate in MetaMetrics"
  },
  "participateInMetaMetricsDescription": {
    "message": "Participate in MetaMetrics to help us make MetaMask better"
  },
  "password": {
    "message": "Password"
  },
  "passwordNotLongEnough": {
    "message": "Password not long enough"
  },
  "passwordSetupDetails": {
    "message": "This password will unlock your MetaMask wallet only on this device. MetaMask can not recover this password."
  },
  "passwordStrength": {
    "message": "Password strength: $1",
    "description": "Return password strength to the user when user wants to create password."
  },
  "passwordStrengthDescription": {
    "message": "A strong password can improve the security of your wallet should your device be stolen or compromised."
  },
  "passwordTermsWarning": {
    "message": "I understand that MetaMask cannot recover this password for me. $1"
  },
  "passwordsDontMatch": {
    "message": "Passwords don't match"
  },
  "pastePrivateKey": {
    "message": "Enter your private key string here:",
    "description": "For importing an account from a private key"
  },
  "pending": {
    "message": "Pending"
  },
  "pendingTransactionAlertMessage": {
    "message": "This transaction won't go through until a previous transaction is complete. $1",
    "description": "$1 represents the words 'how to cancel or speed up a transaction' in a hyperlink"
  },
  "pendingTransactionAlertMessageHyperlink": {
    "message": "Learn how to cancel or speed up a transaction.",
    "description": "The text for the hyperlink in the pending transaction alert message"
  },
  "permissionDetails": {
    "message": "Permission details"
  },
  "permissionFor": {
    "message": "Permission for"
  },
  "permissionFrom": {
    "message": "Permission from"
  },
  "permissionRequested": {
    "message": "Requested now"
  },
  "permissionRequestedForAccounts": {
    "message": "Requested now for $1",
    "description": "Permission cell status for requested permission including accounts, rendered as AvatarGroup which is $1."
  },
  "permissionRevoked": {
    "message": "Revoked in this update"
  },
  "permissionRevokedForAccounts": {
    "message": "Revoked in this update for $1",
    "description": "Permission cell status for revoked permission including accounts, rendered as AvatarGroup which is $1."
  },
  "permission_accessNamedSnap": {
    "message": "Connect to $1.",
    "description": "The description for the `wallet_snap` permission. $1 is the human-readable name of the snap."
  },
  "permission_accessNetwork": {
    "message": "Access the internet.",
    "description": "The description of the `endowment:network-access` permission."
  },
  "permission_accessNetworkDescription": {
    "message": "Allow $1 to access the internet. This can be used to both send and receive data with third-party servers.",
    "description": "An extended description of the `endowment:network-access` permission. $1 is the snap name."
  },
  "permission_accessSnap": {
    "message": "Connect to the $1 snap.",
    "description": "The description for the `wallet_snap` permission. $1 is the name of the snap."
  },
  "permission_accessSnapDescription": {
    "message": "Allow the website or snap to interact with $1.",
    "description": "The description for the `wallet_snap_*` permission. $1 is the name of the Snap."
  },
  "permission_assets": {
    "message": "Display account assets in MetaMask.",
    "description": "The description for the `endowment:assets` permission."
  },
  "permission_assetsDescription": {
    "message": "Allow $1 to provide asset information to the MetaMask client. The assets can be onchain or offchain.",
    "description": "An extended description for the `endowment:assets` permission. $1 is the name of the Snap."
  },
  "permission_cronjob": {
    "message": "Schedule and execute periodic actions.",
    "description": "The description for the `snap_cronjob` permission"
  },
  "permission_cronjobDescription": {
    "message": "Allow $1 to perform actions that run periodically at fixed times, dates, or intervals. This can be used to trigger time-sensitive interactions or notifications.",
    "description": "An extended description for the `snap_cronjob` permission. $1 is the snap name."
  },
  "permission_dialog": {
    "message": "Display dialog windows in MetaMask.",
    "description": "The description for the `snap_dialog` permission"
  },
  "permission_dialogDescription": {
    "message": "Allow $1 to display MetaMask popups with custom text, input field, and buttons to approve or reject an action.\nCan be used to create e.g. alerts, confirmations, and opt-in flows for a snap.",
    "description": "An extended description for the `snap_dialog` permission. $1 is the snap name."
  },
  "permission_ethereumAccounts": {
    "message": "See address, account balance, activity and suggest transactions to approve",
    "description": "The description for the `eth_accounts` permission"
  },
  "permission_ethereumProvider": {
    "message": "Access the Ethereum provider.",
    "description": "The description for the `endowment:ethereum-provider` permission"
  },
  "permission_ethereumProviderDescription": {
    "message": "Allow $1 to communicate with MetaMask directly, in order for it to read data from the blockchain and suggest messages and transactions.",
    "description": "An extended description for the `endowment:ethereum-provider` permission. $1 is the snap name."
  },
  "permission_getEntropy": {
    "message": "Derive arbitrary keys unique to $1.",
    "description": "The description for the `snap_getEntropy` permission. $1 is the snap name."
  },
  "permission_getEntropyDescription": {
    "message": "Allow $1 to derive arbitrary keys unique to $1, without exposing them. These keys are separate from your MetaMask account(s) and not related to your private keys or Secret Recovery Phrase. Other snaps cannot access this information.",
    "description": "An extended description for the `snap_getEntropy` permission. $1 is the snap name."
  },
  "permission_getLocale": {
    "message": "View your preferred language.",
    "description": "The description for the `snap_getLocale` permission"
  },
  "permission_getLocaleDescription": {
    "message": "Let $1 access your preferred language from your MetaMask settings. This can be used to localize and display $1's content using your language.",
    "description": "An extended description for the `snap_getLocale` permission. $1 is the snap name."
  },
  "permission_getPreferences": {
    "message": "See information like your preferred language and fiat currency.",
    "description": "The description for the `snap_getPreferences` permission"
  },
  "permission_getPreferencesDescription": {
    "message": "Let $1 access information like your preferred language and fiat currency in your MetaMask settings. This helps $1 display content tailored to your preferences. ",
    "description": "An extended description for the `snap_getPreferences` permission. $1 is the snap name."
  },
  "permission_homePage": {
    "message": "Display a custom screen",
    "description": "The description for the `endowment:page-home` permission"
  },
  "permission_homePageDescription": {
    "message": "Let $1 display a custom home screen in MetaMask. This can be used for user interfaces, configuration, and dashboards.",
    "description": "An extended description for the `endowment:page-home` permission. $1 is the snap name."
  },
  "permission_keyring": {
    "message": "Allow requests for adding and controlling Ethereum accounts",
    "description": "The description for the `endowment:keyring` permission"
  },
  "permission_keyringDescription": {
    "message": "Let $1 receive requests to add or remove accounts, plus sign and transact on behalf of these accounts.",
    "description": "An extended description for the `endowment:keyring` permission. $1 is the snap name."
  },
  "permission_lifecycleHooks": {
    "message": "Use lifecycle hooks.",
    "description": "The description for the `endowment:lifecycle-hooks` permission"
  },
  "permission_lifecycleHooksDescription": {
    "message": "Allow $1 to use lifecycle hooks to run code at specific times during its lifecycle.",
    "description": "An extended description for the `endowment:lifecycle-hooks` permission. $1 is the snap name."
  },
  "permission_manageAccounts": {
    "message": "Add and control Ethereum accounts",
    "description": "The description for `snap_manageAccounts` permission"
  },
  "permission_manageAccountsDescription": {
    "message": "Allow $1 to add or remove Ethereum accounts, then transact and sign with these accounts.",
    "description": "An extended description for the `snap_manageAccounts` permission. $1 is the snap name."
  },
  "permission_manageBip32Keys": {
    "message": "Manage $1 accounts.",
    "description": "The description for the `snap_getBip32Entropy` permission. $1 is a derivation path, e.g. 'm/44'/0'/0' (secp256k1)'."
  },
  "permission_manageBip44AndBip32KeysDescription": {
    "message": "Allow $1 to manage accounts and assets on the requested network. These accounts are derived and backed up using your secret recovery phrase (without revealing it). With the power to derive keys, $1 can support a variety of blockchain protocols beyond Ethereum (EVMs).",
    "description": "An extended description for the `snap_getBip44Entropy` and `snap_getBip44Entropy` permissions. $1 is the snap name."
  },
  "permission_manageBip44Keys": {
    "message": "Manage $1 accounts.",
    "description": "The description for the `snap_getBip44Entropy` permission. $1 is the name of a protocol, e.g. 'Filecoin'."
  },
  "permission_manageState": {
    "message": "Store and manage its data on your device.",
    "description": "The description for the `snap_manageState` permission"
  },
  "permission_manageStateDescription": {
    "message": "Allow $1 to store, update, and retrieve data securely with encryption. Other snaps cannot access this information.",
    "description": "An extended description for the `snap_manageState` permission. $1 is the snap name."
  },
  "permission_nameLookup": {
    "message": "Provide domain and address lookups.",
    "description": "The description for the `endowment:name-lookup` permission."
  },
  "permission_nameLookupDescription": {
    "message": "Allow the snap to fetch and display address and domain lookups in different parts of the MetaMask UI.",
    "description": "An extended description for the `endowment:name-lookup` permission."
  },
  "permission_notifications": {
    "message": "Show notifications.",
    "description": "The description for the `snap_notify` permission"
  },
  "permission_notificationsDescription": {
    "message": "Allow $1 to display notifications within MetaMask. A short notification text can be triggered by a snap for actionable or time-sensitive information.",
    "description": "An extended description for the `snap_notify` permission. $1 is the snap name."
  },
  "permission_protocol": {
    "message": "Provide protocol data for one or more chains.",
    "description": "The description for the `endowment:protocol` permission."
  },
  "permission_protocolDescription": {
    "message": "Allow $1 to provide MetaMask with protocol data such as gas estimates or token information.",
    "description": "An extended description for the `endowment:protocol` permission. $1 is the name of the Snap."
  },
  "permission_rpc": {
    "message": "Allow $1 to communicate directly with $2.",
    "description": "The description for the `endowment:rpc` permission. $1 is 'other snaps' or 'websites', $2 is the snap name."
  },
  "permission_rpcDescription": {
    "message": "Allow $1 to send messages to $2 and receive a response from $2.",
    "description": "An extended description for the `endowment:rpc` permission. $1 is 'other snaps' or 'websites', $2 is the snap name."
  },
  "permission_rpcDescriptionOriginList": {
    "message": "$1 and $2",
    "description": "A list of allowed origins where $2 is the last origin of the list and $1 is the rest of the list separated by ','."
  },
  "permission_signatureInsight": {
    "message": "Display signature insights modal.",
    "description": "The description for the `endowment:signature-insight` permission"
  },
  "permission_signatureInsightDescription": {
    "message": "Allow $1 to display a modal with insights on any signature request before approval. This can be used for anti-phishing and security solutions.",
    "description": "An extended description for the `endowment:signature-insight` permission. $1 is the snap name."
  },
  "permission_signatureInsightOrigin": {
    "message": "See the origins of websites that initiate a signature request",
    "description": "The description for the `signatureOrigin` caveat, to be used with the `endowment:signature-insight` permission"
  },
  "permission_signatureInsightOriginDescription": {
    "message": "Allow $1 to see the origin (URI) of websites that initiate signature requests. This can be used for anti-phishing and security solutions.",
    "description": "An extended description for the `signatureOrigin` caveat, to be used with the `endowment:signature-insight` permission. $1 is the snap name."
  },
  "permission_transactionInsight": {
    "message": "Fetch and display transaction insights.",
    "description": "The description for the `endowment:transaction-insight` permission"
  },
  "permission_transactionInsightDescription": {
    "message": "Allow $1 to decode transactions and show insights within the MetaMask UI. This can be used for anti-phishing and security solutions.",
    "description": "An extended description for the `endowment:transaction-insight` permission. $1 is the snap name."
  },
  "permission_transactionInsightOrigin": {
    "message": "See the origins of websites that suggest transactions",
    "description": "The description for the `transactionOrigin` caveat, to be used with the `endowment:transaction-insight` permission"
  },
  "permission_transactionInsightOriginDescription": {
    "message": "Allow $1 to see the origin (URI) of websites that suggest transactions. This can be used for anti-phishing and security solutions.",
    "description": "An extended description for the `transactionOrigin` caveat, to be used with the `endowment:transaction-insight` permission. $1 is the snap name."
  },
  "permission_unknown": {
    "message": "Unknown permission: $1",
    "description": "$1 is the name of a requested permission that is not recognized."
  },
  "permission_viewBip32PublicKeys": {
    "message": "View your public key for $1 ($2).",
    "description": "The description for the `snap_getBip32PublicKey` permission. $1 is a derivation path, e.g. 'm/44'/0'/0''. $2 is the elliptic curve name, e.g. 'secp256k1'."
  },
  "permission_viewBip32PublicKeysDescription": {
    "message": "Allow $2 to view your public keys (and addresses) for $1. This does not grant any control of accounts or assets.",
    "description": "An extended description for the `snap_getBip32PublicKey` permission. $1 is a derivation path (name). $2 is the snap name."
  },
  "permission_viewNamedBip32PublicKeys": {
    "message": "View your public key for $1.",
    "description": "The description for the `snap_getBip32PublicKey` permission. $1 is a name for the derivation path, e.g., 'Ethereum accounts'."
  },
  "permission_walletSwitchEthereumChain": {
    "message": "Use your enabled networks",
    "description": "The label for the `wallet_switchEthereumChain` permission"
  },
  "permission_webAssembly": {
    "message": "Support for WebAssembly.",
    "description": "The description of the `endowment:webassembly` permission."
  },
  "permission_webAssemblyDescription": {
    "message": "Allow $1 to access low-level execution environments via WebAssembly.",
    "description": "An extended description of the `endowment:webassembly` permission. $1 is the snap name."
  },
  "permissions": {
    "message": "Permissions"
  },
  "permissionsPageEmptyContent": {
    "message": "Nothing to see here"
  },
  "permissionsPageEmptySubContent": {
    "message": "This is where you can see the permissions you've given to installed Snaps or connected sites."
  },
  "permitSimulationChange_approve": {
    "message": "Spending cap"
  },
  "permitSimulationChange_bidding": {
    "message": "You bid"
  },
  "permitSimulationChange_listing": {
    "message": "You list"
  },
  "permitSimulationChange_nft_listing": {
    "message": "Listing price"
  },
  "permitSimulationChange_receive": {
    "message": "You receive"
  },
  "permitSimulationChange_revoke": {
    "message": "Spending cap"
  },
  "permitSimulationChange_transfer": {
    "message": "You send"
  },
  "permitSimulationDetailInfo": {
    "message": "You're giving the spender permission to spend this many tokens from your account."
  },
  "permittedChainToastUpdate": {
    "message": "$1 has access to $2."
  },
  "personalAddressDetected": {
    "message": "Personal address detected. Input the token contract address."
  },
  "petnamesEnabledToggle": {
    "message": "Allow nicknames"
  },
  "petnamesEnabledToggleDescription": {
    "message": "This lets you assign a nickname to any address. We’ll suggest names for addresses that you interact with when possible."
  },
  "pinToTop": {
    "message": "Pin to top"
  },
  "pleaseConfirm": {
    "message": "Please confirm"
  },
  "plusMore": {
    "message": "+ $1 more",
    "description": "$1 is the number of additional items"
  },
  "plusXMore": {
    "message": "+ $1 more",
    "description": "$1 is a number of additional but unshown items in a list- this message will be shown in place of those items"
  },
  "popularNetworkAddToolTip": {
    "message": "Some of these networks rely on third parties. The connections may be less reliable or enable third-parties to track activity. $1",
    "description": "$1 is Learn more link"
  },
  "popularNetworks": {
    "message": "Popular networks"
  },
  "portfolio": {
    "message": "Portfolio"
  },
  "preparingSwap": {
    "message": "Preparing swap..."
  },
  "prev": {
    "message": "Prev"
  },
  "price": {
    "message": "Price"
  },
  "priceUnavailable": {
    "message": "price unavailable"
  },
  "primaryType": {
    "message": "Primary type"
  },
  "priorityFee": {
    "message": "Priority fee"
  },
  "priorityFeeProperCase": {
    "message": "Priority Fee"
  },
  "privacy": {
    "message": "Privacy"
  },
  "privacyMsg": {
    "message": "Privacy policy"
  },
  "privateKey": {
    "message": "Private Key",
    "description": "select this type of file to use to import an account"
  },
  "privateKeyCopyWarning": {
    "message": "Private key for $1",
    "description": "$1 represents the account name"
  },
  "privateKeyHidden": {
    "message": "The private key is hidden",
    "description": "Explains that the private key input is hidden"
  },
  "privateKeyShow": {
    "message": "Show/Hide the private key input",
    "description": "Describes a toggle that is used to show or hide the private key input"
  },
  "privateKeyShown": {
    "message": "This private key is being shown",
    "description": "Explains that the private key input is being shown"
  },
  "privateKeyWarning": {
    "message": "Warning: Never disclose this key. Anyone with your private keys can steal any assets held in your account."
  },
  "privateNetwork": {
    "message": "Private network"
  },
  "proceedWithTransaction": {
    "message": "I want to proceed anyway"
  },
  "productAnnouncements": {
    "message": "Product announcements"
  },
  "profileSync": {
    "message": "Profile Sync"
  },
  "profileSyncConfirmation": {
    "message": "If you turn off profile sync, you won’t be able to receive notifications."
  },
  "profileSyncDescription": {
    "message": "Creates a profile that MetaMask uses to sync some settings among your devices. This is required to get notifications. $1."
  },
  "profileSyncPrivacyLink": {
    "message": "Learn how we protect your privacy"
  },
  "proposedApprovalLimit": {
    "message": "Proposed approval limit"
  },
  "provide": {
    "message": "Provide"
  },
  "publicAddress": {
    "message": "Public address"
  },
  "pushPlatformNotificationsFundsReceivedDescription": {
    "message": "You received $1 $2"
  },
  "pushPlatformNotificationsFundsReceivedDescriptionDefault": {
    "message": "You received some tokens"
  },
  "pushPlatformNotificationsFundsReceivedTitle": {
    "message": "Funds received"
  },
  "pushPlatformNotificationsFundsSentDescription": {
    "message": "You successfully sent $1 $2"
  },
  "pushPlatformNotificationsFundsSentDescriptionDefault": {
    "message": "You successfully sent some tokens"
  },
  "pushPlatformNotificationsFundsSentTitle": {
    "message": "Funds sent"
  },
  "pushPlatformNotificationsNftReceivedDescription": {
    "message": "You received new NFTs"
  },
  "pushPlatformNotificationsNftReceivedTitle": {
    "message": "NFT received"
  },
  "pushPlatformNotificationsNftSentDescription": {
    "message": "You have successfully sent an NFT"
  },
  "pushPlatformNotificationsNftSentTitle": {
    "message": "NFT sent"
  },
  "pushPlatformNotificationsStakingLidoStakeCompletedDescription": {
    "message": "Your Lido stake was successful"
  },
  "pushPlatformNotificationsStakingLidoStakeCompletedTitle": {
    "message": "Stake complete"
  },
  "pushPlatformNotificationsStakingLidoStakeReadyToBeWithdrawnDescription": {
    "message": "Your Lido stake is now ready to be withdrawn"
  },
  "pushPlatformNotificationsStakingLidoStakeReadyToBeWithdrawnTitle": {
    "message": "Stake ready for withdrawal"
  },
  "pushPlatformNotificationsStakingLidoWithdrawalCompletedDescription": {
    "message": "Your Lido withdrawal was successful"
  },
  "pushPlatformNotificationsStakingLidoWithdrawalCompletedTitle": {
    "message": "Withdrawal completed"
  },
  "pushPlatformNotificationsStakingLidoWithdrawalRequestedDescription": {
    "message": "Your Lido withdrawal request was submitted"
  },
  "pushPlatformNotificationsStakingLidoWithdrawalRequestedTitle": {
    "message": "Withdrawal requested"
  },
  "pushPlatformNotificationsStakingRocketpoolStakeCompletedDescription": {
    "message": "Your RocketPool stake was successful"
  },
  "pushPlatformNotificationsStakingRocketpoolStakeCompletedTitle": {
    "message": "Stake complete"
  },
  "pushPlatformNotificationsStakingRocketpoolUnstakeCompletedDescription": {
    "message": "Your RocketPool unstake was successful"
  },
  "pushPlatformNotificationsStakingRocketpoolUnstakeCompletedTitle": {
    "message": "Unstake complete"
  },
  "pushPlatformNotificationsSwapCompletedDescription": {
    "message": "Your MetaMask Swap was successful"
  },
  "pushPlatformNotificationsSwapCompletedTitle": {
    "message": "Swap completed"
  },
  "queued": {
    "message": "Queued"
  },
  "quoteRate": {
    "message": "Quote rate"
  },
  "quotedReceiveAmount": {
    "message": "$1 receive amount"
  },
  "quotedTotalCost": {
    "message": "$1 total cost"
  },
  "rank": {
    "message": "Rank"
  },
  "rateIncludesMMFee": {
    "message": "Rate includes $1% fee"
  },
  "reAddAccounts": {
    "message": "re-add any other accounts"
  },
  "reAdded": {
    "message": "re-added"
  },
  "readdToken": {
    "message": "You can add this token back in the future by going to “Import token” in your accounts options menu."
  },
  "receive": {
    "message": "Receive"
  },
  "receiveCrypto": {
    "message": "Receive crypto"
  },
  "recipientAddressPlaceholderNew": {
    "message": "Enter public address (0x) or domain name"
  },
  "recommendedGasLabel": {
    "message": "Recommended"
  },
  "recoveryPhraseReminderBackupStart": {
    "message": "Start here"
  },
  "recoveryPhraseReminderConfirm": {
    "message": "Got it"
  },
  "recoveryPhraseReminderHasBackedUp": {
    "message": "Always keep your Secret Recovery Phrase in a secure and secret place"
  },
  "recoveryPhraseReminderHasNotBackedUp": {
    "message": "Need to backup your Secret Recovery Phrase again?"
  },
  "recoveryPhraseReminderItemOne": {
    "message": "Never share your Secret Recovery Phrase with anyone"
  },
  "recoveryPhraseReminderItemTwo": {
    "message": "The MetaMask team will never ask for your Secret Recovery Phrase"
  },
  "recoveryPhraseReminderSubText": {
    "message": "Your Secret Recovery Phrase controls all of your accounts."
  },
  "recoveryPhraseReminderTitle": {
    "message": "Protect your funds"
  },
  "refreshList": {
    "message": "Refresh list"
  },
  "reject": {
    "message": "Reject"
  },
  "rejectAll": {
    "message": "Reject all"
  },
  "rejectRequestsDescription": {
    "message": "You are about to batch reject $1 requests."
  },
  "rejectRequestsN": {
    "message": "Reject $1 requests"
  },
  "rejectTxsDescription": {
    "message": "You are about to batch reject $1 transactions."
  },
  "rejectTxsN": {
    "message": "Reject $1 transactions"
  },
  "rejected": {
    "message": "Rejected"
  },
  "rememberSRPIfYouLooseAccess": {
    "message": "Remember, if you lose your Secret Recovery Phrase, you lose access to your wallet. $1 to keep this set of words safe so you can always access your funds."
  },
  "reminderSet": {
    "message": "Reminder set!"
  },
  "remove": {
    "message": "Remove"
  },
  "removeAccount": {
    "message": "Remove account"
  },
  "removeAccountDescription": {
    "message": "This account will be removed from your wallet. Please make sure you have the original Secret Recovery Phrase or private key for this imported account before continuing. You can import or create accounts again from the account drop-down. "
  },
  "removeKeyringSnap": {
    "message": "Removing this Snap removes these accounts from MetaMask:"
  },
  "removeKeyringSnapToolTip": {
    "message": "The snap controls the accounts, and by removing it, the accounts will be removed from MetaMask, too, but they will remain in the blockchain."
  },
  "removeNFT": {
    "message": "Remove NFT"
  },
  "removeNftErrorMessage": {
    "message": "We could not remove this NFT."
  },
  "removeNftMessage": {
    "message": "NFT was successfully removed!"
  },
  "removeSnap": {
    "message": "Remove Snap"
  },
  "removeSnapAccountDescription": {
    "message": "If you proceed, this account will no longer be available in MetaMask."
  },
  "removeSnapAccountTitle": {
    "message": "Remove account"
  },
  "removeSnapConfirmation": {
    "message": "Are you sure you want to remove $1?",
    "description": "$1 represents the name of the snap"
  },
  "removeSnapDescription": {
    "message": "This action will delete the snap, its data and revoke your given permissions."
  },
  "replace": {
    "message": "replace"
  },
  "reportIssue": {
    "message": "Report an issue"
  },
  "requestFrom": {
    "message": "Request from"
  },
  "requestFromInfo": {
    "message": "This is the site asking for your signature."
  },
  "requestFromInfoSnap": {
    "message": "This is the Snap asking for your signature."
  },
  "requestFromTransactionDescription": {
    "message": "This is the site asking for your confirmation."
  },
  "requestingFor": {
    "message": "Requesting for"
  },
  "requestingForAccount": {
    "message": "Requesting for $1",
    "description": "Name of Account"
  },
  "requestingForNetwork": {
    "message": "Requesting for $1",
    "description": "Name of Network"
  },
  "required": {
    "message": "Required"
  },
  "reset": {
    "message": "Reset"
  },
  "resetWallet": {
    "message": "Reset wallet"
  },
  "resetWalletSubHeader": {
    "message": "MetaMask does not keep a copy of your password. If you’re having trouble unlocking your account, you will need to reset your wallet. You can do this by providing the Secret Recovery Phrase you used when you set up your wallet."
  },
  "resetWalletUsingSRP": {
    "message": "This action will delete your current wallet and Secret Recovery Phrase from this device, along with the list of accounts you’ve curated. After resetting with a Secret Recovery Phrase, you’ll see a list of accounts based on the Secret Recovery Phrase you use to reset. This new list will automatically include accounts that have a balance. You’ll also be able to $1 created previously. Custom accounts that you’ve imported will need to be $2, and any custom tokens you’ve added to an account will need to be $3 as well."
  },
  "resetWalletWarning": {
    "message": "Make sure you’re using the correct Secret Recovery Phrase before proceeding. You will not be able to undo this."
  },
  "restartMetamask": {
    "message": "Restart MetaMask"
  },
  "restore": {
    "message": "Restore"
  },
  "restoreUserData": {
    "message": "Restore user data"
  },
  "resultPageError": {
    "message": "Error"
  },
  "resultPageErrorDefaultMessage": {
    "message": "The operation failed."
  },
  "resultPageSuccess": {
    "message": "Success"
  },
  "resultPageSuccessDefaultMessage": {
    "message": "The operation completed successfully."
  },
  "retryTransaction": {
    "message": "Retry transaction"
  },
  "reusedTokenNameWarning": {
    "message": "A token here reuses a symbol from another token you watch, this can be confusing or deceptive."
  },
  "revealSeedWords": {
    "message": "Reveal Secret Recovery Phrase"
  },
  "revealSeedWordsDescription1": {
    "message": "The $1 provides $2",
    "description": "This is a sentence consisting of link using 'revealSeedWordsSRPName' as $1 and bolded text using 'revealSeedWordsDescription3' as $2."
  },
  "revealSeedWordsDescription2": {
    "message": "MetaMask is a $1. That means you're the owner of your SRP.",
    "description": "$1 is text link with the message from 'revealSeedWordsNonCustodialWallet'"
  },
  "revealSeedWordsDescription3": {
    "message": "full access to your wallet and funds.\n"
  },
  "revealSeedWordsNonCustodialWallet": {
    "message": "non-custodial wallet"
  },
  "revealSeedWordsQR": {
    "message": "QR"
  },
  "revealSeedWordsSRPName": {
    "message": "Secret Recovery Phrase (SRP)"
  },
  "revealSeedWordsText": {
    "message": "Text"
  },
  "revealSeedWordsWarning": {
    "message": "Make sure no one is looking at your screen. $1",
    "description": "$1 is bolded text using the message from 'revealSeedWordsWarning2'"
  },
  "revealSeedWordsWarning2": {
    "message": "MetaMask Support will never request this.",
    "description": "The bolded texted in the second part of 'revealSeedWordsWarning'"
  },
  "revealSensitiveContent": {
    "message": "Reveal sensitive content"
  },
  "revealTheSeedPhrase": {
    "message": "Reveal seed phrase"
  },
  "review": {
    "message": "Review"
  },
  "reviewAlert": {
    "message": "Review alert"
  },
  "reviewAlerts": {
    "message": "Review alerts"
  },
  "reviewPermissions": {
    "message": "Review permissions"
  },
  "revokePermission": {
    "message": "Revoke permission"
  },
  "revokeSimulationDetailsDesc": {
    "message": "You're removing someone's permission to spend tokens from your account."
  },
  "rpcNameOptional": {
    "message": "RPC Name (Optional)"
  },
  "rpcUrl": {
    "message": "RPC URL"
  },
  "safeTransferFrom": {
    "message": "Safe transfer from"
  },
  "save": {
    "message": "Save"
  },
  "scanInstructions": {
    "message": "Place the QR code in front of your camera"
  },
  "scanQrCode": {
    "message": "Scan QR code"
  },
  "scrollDown": {
    "message": "Scroll down"
  },
  "search": {
    "message": "Search"
  },
  "searchAccounts": {
    "message": "Search accounts"
  },
  "searchNfts": {
    "message": "Search NFTs"
  },
  "searchTokens": {
    "message": "Search tokens"
  },
  "searchTokensByNameOrAddress": {
    "message": "Search tokens by name or address"
  },
  "secretRecoveryPhrase": {
    "message": "Secret Recovery Phrase"
  },
  "secureWallet": {
    "message": "Secure wallet"
  },
  "security": {
    "message": "Security"
  },
  "securityAlert": {
    "message": "Security alert from $1 and $2"
  },
  "securityAlerts": {
    "message": "Security alerts"
  },
  "securityAlertsDescription": {
    "message": "This feature alerts you to malicious or unusual activity by actively reviewing transaction and signature requests. $1",
    "description": "Link to learn more about security alerts"
  },
  "securityAndPrivacy": {
    "message": "Security & privacy"
  },
  "securityDescription": {
    "message": "Reduce your chances of joining unsafe networks and protect your accounts"
  },
  "securityMessageLinkForNetworks": {
    "message": "network scams and security risks"
  },
  "securityPrivacyPath": {
    "message": "Settings > Security & Privacy."
  },
  "securityProviderPoweredBy": {
    "message": "Powered by $1",
    "description": "The security provider that is providing data"
  },
  "seeAllPermissions": {
    "message": "See all permissions",
    "description": "Used for revealing more content (e.g. permission list, etc.)"
  },
  "seeDetails": {
    "message": "See details"
  },
  "seedPhraseConfirm": {
    "message": "Confirm Secret Recovery Phrase"
  },
  "seedPhraseEnterMissingWords": {
    "message": "Confirm Secret Recovery Phrase"
  },
  "seedPhraseIntroNotRecommendedButtonCopy": {
    "message": "Remind me later (not recommended)"
  },
  "seedPhraseIntroRecommendedButtonCopy": {
    "message": "Secure my wallet (recommended)"
  },
  "seedPhraseIntroSidebarBulletOne": {
    "message": "Write down and store in multiple secret places"
  },
  "seedPhraseIntroSidebarBulletTwo": {
    "message": "Store in a safe deposit box"
  },
  "seedPhraseIntroSidebarCopyOne": {
    "message": "Your Secret Recovery Phrase is a 12-word phrase that is the “master key” to your wallet and your funds"
  },
  "seedPhraseIntroSidebarCopyThree": {
    "message": "If someone asks for your recovery phrase they are likely trying to scam you and steal your wallet funds."
  },
  "seedPhraseIntroSidebarCopyTwo": {
    "message": "Never, ever share your Secret Recovery Phrase, not even with MetaMask!"
  },
  "seedPhraseIntroSidebarTitleOne": {
    "message": "What is a Secret Recovery Phrase?"
  },
  "seedPhraseIntroSidebarTitleThree": {
    "message": "Should I share my Secret Recovery Phrase?"
  },
  "seedPhraseIntroSidebarTitleTwo": {
    "message": "How do I save my Secret Recovery Phrase?"
  },
  "seedPhraseIntroTitle": {
    "message": "Secure your wallet"
  },
  "seedPhraseIntroTitleCopy": {
    "message": "Before getting started, watch this short video to learn about your Secret Recovery Phrase and how to keep your wallet safe."
  },
  "seedPhraseReq": {
    "message": "Secret Recovery Phrases contain 12, 15, 18, 21, or 24 words"
  },
  "seedPhraseWriteDownDetails": {
    "message": "Write down this 12-word Secret Recovery Phrase and save it in a place that you trust and only you can access."
  },
  "seedPhraseWriteDownHeader": {
    "message": "Write down your Secret Recovery Phrase"
  },
  "select": {
    "message": "Select"
  },
  "selectAccounts": {
    "message": "Select the account(s) to use on this site"
  },
  "selectAccountsForSnap": {
    "message": "Select the account(s) to use with this snap"
  },
  "selectAll": {
    "message": "Select all"
  },
  "selectAnAccount": {
    "message": "Select an account"
  },
  "selectAnAccountAlreadyConnected": {
    "message": "This account has already been connected to MetaMask"
  },
  "selectEnableDisplayMediaPrivacyPreference": {
    "message": "Turn on Display NFT Media"
  },
  "selectHdPath": {
    "message": "Select HD path"
  },
  "selectNFTPrivacyPreference": {
    "message": "Enable NFT Autodetection"
  },
  "selectPathHelp": {
    "message": "If you don't see the accounts you expect, try switching the HD path or current selected network."
  },
  "selectRpcUrl": {
    "message": "Select RPC URL"
  },
  "selectType": {
    "message": "Select Type"
  },
  "selectedAccountMismatch": {
    "message": "Different account selected"
  },
  "selectingAllWillAllow": {
    "message": "Selecting all will allow this site to view all of your current accounts. Make sure you trust this site."
  },
  "send": {
    "message": "Send"
  },
  "sendBugReport": {
    "message": "Send us a bug report."
  },
  "sendNoContactsConversionText": {
    "message": "click here"
  },
  "sendNoContactsDescription": {
    "message": "Contacts allow you to safely send transactions to another account multiple times.  To create a contact, $1",
    "description": "$1 represents the action text 'click here'"
  },
  "sendNoContactsTitle": {
    "message": "You don't have any contacts yet"
  },
  "sendSelectReceiveAsset": {
    "message": "Select asset to receive"
  },
  "sendSelectSendAsset": {
    "message": "Select asset to send"
  },
  "sendSpecifiedTokens": {
    "message": "Send $1",
    "description": "Symbol of the specified token"
  },
  "sendSwapSubmissionWarning": {
    "message": "Clicking this button will immediately initiate your swap transaction. Please review your transaction details before proceeding."
  },
  "sendTokenAsToken": {
    "message": "Send $1 as $2",
    "description": "Used in the transaction display list to describe a swap and send. $1 and $2 are the symbols of tokens in involved in the swap."
  },
  "sendingAsset": {
    "message": "Sending $1"
  },
  "sendingDisabled": {
    "message": "Sending of ERC-1155 NFT assets is not yet supported."
  },
  "sendingNativeAsset": {
    "message": "Sending $1",
    "description": "$1 represents the native currency symbol for the current network (e.g. ETH or BNB)"
  },
  "sendingToTokenContractWarning": {
    "message": "Warning: you are about to send to a token contract which could result in a loss of funds. $1",
    "description": "$1 is a clickable link with text defined by the 'learnMoreUpperCase' key. The link will open to a support article regarding the known contract address warning"
  },
  "sepolia": {
    "message": "Sepolia test network"
  },
  "setApprovalForAll": {
    "message": "Set approval for all"
  },
  "setApprovalForAllRedesignedTitle": {
    "message": "Withdrawal request"
  },
  "setApprovalForAllTitle": {
    "message": "Approve $1 with no spend limit",
    "description": "The token symbol that is being approved"
  },
  "settingAddSnapAccount": {
    "message": "Add account Snap"
  },
  "settings": {
    "message": "Settings"
  },
  "settingsOptimisedForEaseOfUseAndSecurity": {
    "message": "Settings are optimised for ease of use and security. Change these any time."
  },
  "settingsSearchMatchingNotFound": {
    "message": "No matching results found."
  },
  "settingsSubHeadingSignaturesAndTransactions": {
    "message": "Signature and transaction requests"
  },
  "show": {
    "message": "Show"
  },
  "showAccount": {
    "message": "Show account"
  },
  "showAdvancedDetails": {
    "message": "Show advanced details"
  },
  "showExtensionInFullSizeView": {
    "message": "Show extension in full-size view"
  },
  "showExtensionInFullSizeViewDescription": {
    "message": "Turn this on to make full-size view your default when you click the extension icon."
  },
  "showFiatConversionInTestnets": {
    "message": "Show conversion on test networks"
  },
  "showFiatConversionInTestnetsDescription": {
    "message": "Select this to show fiat conversion on test networks"
  },
  "showHexData": {
    "message": "Show hex data"
  },
  "showHexDataDescription": {
    "message": "Select this to show the hex data field on the send screen"
  },
  "showIncomingTransactions": {
    "message": "Show incoming transactions"
  },
  "showIncomingTransactionsDescription": {
    "message": "This relies on $1 which will have access to your Ethereum address and your IP address. $2",
    "description": "$1 is the link to etherscan url and $2 is the link to the privacy policy of consensys APIs"
  },
  "showIncomingTransactionsExplainer": {
    "message": "This relies on different third-party APIs for each network, which expose your Ethereum address and your IP address."
  },
  "showLess": {
    "message": "Show less"
  },
  "showMore": {
    "message": "Show more"
  },
  "showNativeTokenAsMainBalance": {
    "message": "Show native token as main balance"
  },
  "showNft": {
    "message": "Show NFT"
  },
  "showPermissions": {
    "message": "Show permissions"
  },
  "showPrivateKey": {
    "message": "Show private key"
  },
  "showTestnetNetworks": {
    "message": "Show test networks"
  },
  "showTestnetNetworksDescription": {
    "message": "Select this to show test networks in network list"
  },
  "sign": {
    "message": "Sign"
  },
  "signatureRequest": {
    "message": "Signature request"
  },
  "signature_decoding_bid_nft_tooltip": {
    "message": "The NFT will be reflected in your wallet, when the bid is accepted."
  },
  "signature_decoding_list_nft_tooltip": {
    "message": "Expect changes only if someone buys your NFTs."
  },
  "signed": {
    "message": "Signed"
  },
  "signing": {
    "message": "Signing"
  },
  "signingInWith": {
    "message": "Signing in with"
  },
  "signingWith": {
    "message": "Signing with"
  },
  "simulationApproveHeading": {
    "message": "Withdraw"
  },
  "simulationDetailsApproveDesc": {
    "message": "You're giving someone else permission to withdraw NFTs from your account."
  },
  "simulationDetailsERC20ApproveDesc": {
    "message": "You're giving someone else permission to spend this amount from your account."
  },
  "simulationDetailsFiatNotAvailable": {
    "message": "Not Available"
  },
  "simulationDetailsIncomingHeading": {
    "message": "You receive"
  },
  "simulationDetailsNoChanges": {
    "message": "No changes"
  },
  "simulationDetailsOutgoingHeading": {
    "message": "You send"
  },
  "simulationDetailsRevokeSetApprovalForAllDesc": {
    "message": "You're removing someone else's permission to withdraw NFTs from your account."
  },
  "simulationDetailsSetApprovalForAllDesc": {
    "message": "You're giving permission for someone else to withdraw NFTs from your account."
  },
  "simulationDetailsTitle": {
    "message": "Estimated changes"
  },
  "simulationDetailsTitleTooltip": {
    "message": "Estimated changes are what might happen if you go through with this transaction. This is just a prediction, not a guarantee."
  },
  "simulationDetailsTotalFiat": {
    "message": "Total = $1",
    "description": "$1 is the total amount in fiat currency on one side of the transaction"
  },
  "simulationDetailsTransactionReverted": {
    "message": "This transaction is likely to fail"
  },
  "simulationDetailsUnavailable": {
    "message": "Unavailable"
  },
  "simulationErrorMessageV2": {
    "message": "We were not able to estimate gas. There might be an error in the contract and this transaction may fail."
  },
  "simulationsSettingDescription": {
    "message": "Turn this on to estimate balance changes of transactions and signatures before you confirm them. This doesn't guarantee their final outcome. $1"
  },
  "simulationsSettingSubHeader": {
    "message": "Estimate balance changes"
  },
  "singleNetwork": {
    "message": "1 network"
  },
  "siweIssued": {
    "message": "Issued"
  },
  "siweNetwork": {
    "message": "Network"
  },
  "siweRequestId": {
    "message": "Request ID"
  },
  "siweResources": {
    "message": "Resources"
  },
  "siweURI": {
    "message": "URL"
  },
  "skip": {
    "message": "Skip"
  },
  "skipAccountSecurity": {
    "message": "Skip account security?"
  },
  "skipAccountSecurityDetails": {
    "message": "I understand that until I back up my Secret Recovery Phrase, I may lose my accounts and all of their assets."
  },
<<<<<<< HEAD
  "slideDebitCardDescription": {
    "message": "Available in select regions"
  },
  "slideFundWalletDescription": {
    "message": "Add or transfer tokens to get started"
=======
  "slideBridgeDescription": {
    "message": "Move across 9 chains, all within your wallet"
  },
  "slideBridgeTitle": {
    "message": "Ready to bridge?"
  },
  "slideCashOutDescription": {
    "message": "Sell your crypto for cash"
  },
  "slideCashOutTitle": {
    "message": "Cash out with MetaMask"
  },
  "slideDebitCardDescription": {
    "message": "Available in selected regions"
  },
  "slideDebitCardTitle": {
    "message": "MetaMask debit card"
  },
  "slideFundWalletDescription": {
    "message": "Get started by adding funds"
  },
  "slideFundWalletTitle": {
    "message": "Fund your wallet"
>>>>>>> 739fac8b
  },
  "smartContracts": {
    "message": "Smart contracts"
  },
  "smartSwapsErrorNotEnoughFunds": {
    "message": "Not enough funds for a smart swap."
  },
  "smartSwapsErrorUnavailable": {
    "message": "Smart Swaps are temporarily unavailable."
  },
  "smartTransactionCancelled": {
    "message": "Your transaction was canceled"
  },
  "smartTransactionCancelledDescription": {
    "message": "Your transaction couldn't be completed, so it was canceled to save you from paying unnecessary gas fees."
  },
  "smartTransactionError": {
    "message": "Your transaction failed"
  },
  "smartTransactionErrorDescription": {
    "message": "Sudden market changes can cause failures. If the problem continues, reach out to MetaMask customer support."
  },
  "smartTransactionPending": {
    "message": "Your transaction was submitted"
  },
  "smartTransactionSuccess": {
    "message": "Your transaction is complete"
  },
  "smartTransactions": {
    "message": "Smart Transactions"
  },
  "smartTransactionsEnabledDescription": {
    "message": " and MEV protection. Now on by default."
  },
  "smartTransactionsEnabledLink": {
    "message": "Higher success rates"
  },
  "smartTransactionsEnabledTitle": {
    "message": "Transactions just got smarter"
  },
  "snapAccountCreated": {
    "message": "Account created"
  },
  "snapAccountCreatedDescription": {
    "message": "Your new account is ready to use!"
  },
  "snapAccountCreationFailed": {
    "message": "Account creation failed"
  },
  "snapAccountCreationFailedDescription": {
    "message": "$1 didn't manage to create an account for you.",
    "description": "$1 is the snap name"
  },
  "snapAccountRedirectFinishSigningTitle": {
    "message": "Finish signing"
  },
  "snapAccountRedirectSiteDescription": {
    "message": "Follow the instructions from $1"
  },
  "snapAccountRemovalFailed": {
    "message": "Account removal failed"
  },
  "snapAccountRemovalFailedDescription": {
    "message": "$1 didn't manage to remove this account for you.",
    "description": "$1 is the snap name"
  },
  "snapAccountRemoved": {
    "message": "Account removed"
  },
  "snapAccountRemovedDescription": {
    "message": "This account will no longer be available to use in MetaMask."
  },
  "snapAccounts": {
    "message": "Account Snaps"
  },
  "snapAccountsDescription": {
    "message": "Accounts controlled by third-party Snaps."
  },
  "snapConnectTo": {
    "message": "Connect to $1",
    "description": "$1 is the website URL or a Snap name. Used for Snaps pre-approved connections."
  },
  "snapConnectionPermissionDescription": {
    "message": "Let $1 automatically connect to $2 without your approval.",
    "description": "Used for Snap pre-approved connections. $1 is the Snap name, $2 is a website URL."
  },
  "snapConnectionWarning": {
    "message": "$1 wants to use $2",
    "description": "$2 is the snap and $1 is the dapp requesting connection to the snap."
  },
  "snapContent": {
    "message": "This content is coming from $1",
    "description": "This is shown when a snap shows transaction insight information in the confirmation UI. $1 is a link to the snap's settings page with the link text being the name of the snap."
  },
  "snapDetailWebsite": {
    "message": "Website"
  },
  "snapHomeMenu": {
    "message": "Snap Home Menu"
  },
  "snapInstallRequest": {
    "message": "Installing $1 gives it the following permissions.",
    "description": "$1 is the snap name."
  },
  "snapInstallSuccess": {
    "message": "Installation complete"
  },
  "snapInstallWarningCheck": {
    "message": "$1 wants permission to do the following:",
    "description": "Warning message used in popup displayed on snap install. $1 is the snap name."
  },
  "snapInstallWarningHeading": {
    "message": "Proceed with caution"
  },
  "snapInstallWarningPermissionDescriptionForBip32View": {
    "message": "Allow $1 to view your public keys (and addresses). This does not grant any control of accounts or assets.",
    "description": "An extended description for the `snap_getBip32PublicKey` permission used for tooltip on Snap Install Warning screen (popup/modal). $1 is the snap name."
  },
  "snapInstallWarningPermissionDescriptionForEntropy": {
    "message": "Allow $1 Snap to manage accounts and assets on the requested network(s). These accounts are derived and backed up using your secret recovery phrase (without revealing it). With the power to derive keys, $1 can support a variety of blockchain protocols beyond Ethereum (EVMs).",
    "description": "An extended description for the `snap_getBip44Entropy` and `snap_getBip44Entropy` permissions used for tooltip on Snap Install Warning screen (popup/modal). $1 is the snap name."
  },
  "snapInstallWarningPermissionNameForEntropy": {
    "message": "Manage $1 accounts",
    "description": "Permission name used for the Permission Cell component displayed on warning popup when installing a Snap. $1 is list of account types."
  },
  "snapInstallWarningPermissionNameForViewPublicKey": {
    "message": "View your public key for $1",
    "description": "Permission name used for the Permission Cell component displayed on warning popup when installing a Snap. $1 is list of account types."
  },
  "snapInstallationErrorDescription": {
    "message": "$1 couldn’t be installed.",
    "description": "Error description used when snap installation fails. $1 is the snap name."
  },
  "snapInstallationErrorTitle": {
    "message": "Installation failed",
    "description": "Error title used when snap installation fails."
  },
  "snapResultError": {
    "message": "Error"
  },
  "snapResultSuccess": {
    "message": "Success"
  },
  "snapResultSuccessDescription": {
    "message": "$1 is ready to use"
  },
  "snapUpdateAlertDescription": {
    "message": "Get the latest version of $1",
    "description": "Description used in Snap update alert banner when snap update is available. $1 is the Snap name."
  },
  "snapUpdateAvailable": {
    "message": "Update available"
  },
  "snapUpdateErrorDescription": {
    "message": "$1 couldn’t be updated.",
    "description": "Error description used when snap update fails. $1 is the snap name."
  },
  "snapUpdateErrorTitle": {
    "message": "Update failed",
    "description": "Error title used when snap update fails."
  },
  "snapUpdateRequest": {
    "message": "Updating $1 gives it the following permissions.",
    "description": "$1 is the Snap name."
  },
  "snapUpdateSuccess": {
    "message": "Update complete"
  },
  "snapUrlIsBlocked": {
    "message": "This Snap wants to take you to a blocked site. $1."
  },
  "snaps": {
    "message": "Snaps"
  },
  "snapsConnected": {
    "message": "Snaps connected"
  },
  "snapsNoInsight": {
    "message": "No insight to show"
  },
  "snapsPrivacyWarningFirstMessage": {
    "message": "You acknowledge that any Snap that you install is a Third Party Service, unless otherwise identified, as defined in the Consensys $1. Your use of Third Party Services is governed by separate terms and conditions set forth by the Third Party Service provider. Consensys does not recommend the use of any Snap by any particular person for any particular reason. You access, rely upon or use the Third Party Service at your own risk. Consensys disclaims all responsibility and liability for any losses on account of your use of Third Party Services.",
    "description": "First part of a message in popup modal displayed when installing a snap for the first time. $1 is terms of use link."
  },
  "snapsPrivacyWarningSecondMessage": {
    "message": "Any information you share with Third Party Services will be collected directly by those Third Party Services in accordance with their privacy policies. Please refer to their privacy policies for more information.",
    "description": "Second part of a message in popup modal displayed when installing a snap for the first time."
  },
  "snapsPrivacyWarningThirdMessage": {
    "message": "Consensys has no access to information you share with Third Party Services.",
    "description": "Third part of a message in popup modal displayed when installing a snap for the first time."
  },
  "snapsSettings": {
    "message": "Snap settings"
  },
  "snapsTermsOfUse": {
    "message": "Terms of Use"
  },
  "snapsToggle": {
    "message": "A snap will only run if it is enabled"
  },
  "snapsUIError": {
    "message": "Contact the creators of $1 for further support.",
    "description": "This is shown when the insight snap throws an error. $1 is the snap name"
  },
  "solanaSupportSectionTitle": {
    "message": "Solana"
  },
  "solanaSupportToggleDescription": {
    "message": "Turning on this feature will give you the option to add a Solana Account to your MetaMask Extension derived from your existing Secret Recovery Phrase. This is an experimental Beta feature, so you should use it at your own risk."
  },
  "solanaSupportToggleTitle": {
    "message": "Enable \"Add a new Solana account (Beta)\""
  },
  "someNetworks": {
    "message": "$1 networks"
  },
  "somethingDoesntLookRight": {
    "message": "Something doesn't look right? $1",
    "description": "A false positive message for users to contact support. $1 is a link to the support page."
  },
  "somethingIsWrong": {
    "message": "Something's gone wrong. Try reloading the page."
  },
  "somethingWentWrong": {
    "message": "Oops! Something went wrong."
  },
  "sortBy": {
    "message": "Sort by"
  },
  "sortByAlphabetically": {
    "message": "Alphabetically (A-Z)"
  },
  "sortByDecliningBalance": {
    "message": "Declining balance ($1 high-low)",
    "description": "Indicates a descending order based on token fiat balance. $1 is the preferred currency symbol"
  },
  "source": {
    "message": "Source"
  },
  "spamModalBlockedDescription": {
    "message": "This site will be blocked for 1 minute."
  },
  "spamModalBlockedTitle": {
    "message": "You've temporarily blocked this site"
  },
  "spamModalDescription": {
    "message": "If you're being spammed with multiple requests, you can temporarily block the site."
  },
  "spamModalTemporaryBlockButton": {
    "message": "Temporarily block this site"
  },
  "spamModalTitle": {
    "message": "We've noticed multiple requests"
  },
  "speed": {
    "message": "Speed"
  },
  "speedUp": {
    "message": "Speed up"
  },
  "speedUpCancellation": {
    "message": "Speed up this cancellation"
  },
  "speedUpExplanation": {
    "message": "We’ve updated the gas fee based on current network conditions and have increased it by at least 10% (required by the network)."
  },
  "speedUpPopoverTitle": {
    "message": "Speed up transaction"
  },
  "speedUpTooltipText": {
    "message": "New gas fee"
  },
  "speedUpTransaction": {
    "message": "Speed up this transaction"
  },
  "spendLimitInsufficient": {
    "message": "Spend limit insufficient"
  },
  "spendLimitInvalid": {
    "message": "Spend limit invalid; must be a positive number"
  },
  "spendLimitPermission": {
    "message": "Spend limit permission"
  },
  "spendLimitRequestedBy": {
    "message": "Spend limit requested by $1",
    "description": "Origin of the site requesting the spend limit"
  },
  "spendLimitTooLarge": {
    "message": "Spend limit too large"
  },
  "spender": {
    "message": "Spender"
  },
  "spenderTooltipDesc": {
    "message": "This is the address that will be able to withdraw your NFTs."
  },
  "spenderTooltipERC20ApproveDesc": {
    "message": "This is the address that will be able to spend your tokens on your behalf."
  },
  "spendingCap": {
    "message": "Spending cap"
  },
  "spendingCapTooltipDesc": {
    "message": "This is the amount of tokens the spender will be able to access on your behalf."
  },
  "spendingCaps": {
    "message": "Spending caps"
  },
  "srpInputNumberOfWords": {
    "message": "I have a $1-word phrase",
    "description": "This is the text for each option in the dropdown where a user selects how many words their secret recovery phrase has during import. The $1 is the number of words (either 12, 15, 18, 21, or 24)."
  },
  "srpPasteFailedTooManyWords": {
    "message": "Paste failed because it contained over 24 words. A secret recovery phrase can have a maximum of 24 words.",
    "description": "Description of SRP paste error when the pasted content has too many words"
  },
  "srpPasteTip": {
    "message": "You can paste your entire secret recovery phrase into any field",
    "description": "Our secret recovery phrase input is split into one field per word. This message explains to users that they can paste their entire secrete recovery phrase into any field, and we will handle it correctly."
  },
  "srpSecurityQuizGetStarted": {
    "message": "Get started"
  },
  "srpSecurityQuizImgAlt": {
    "message": "An eye with a keyhole in the center, and three floating password fields"
  },
  "srpSecurityQuizIntroduction": {
    "message": "To reveal your Secret Recovery Phrase, you need to correctly answer two questions"
  },
  "srpSecurityQuizQuestionOneQuestion": {
    "message": "If you lose your Secret Recovery Phrase, MetaMask..."
  },
  "srpSecurityQuizQuestionOneRightAnswer": {
    "message": "Can’t help you"
  },
  "srpSecurityQuizQuestionOneRightAnswerDescription": {
    "message": "Write it down, engrave it on metal, or keep it in multiple secret spots so you never lose it. If you lose it, it’s gone forever."
  },
  "srpSecurityQuizQuestionOneRightAnswerTitle": {
    "message": "Right! No one can help get your Secret Recovery Phrase back"
  },
  "srpSecurityQuizQuestionOneWrongAnswer": {
    "message": "Can get it back for you"
  },
  "srpSecurityQuizQuestionOneWrongAnswerDescription": {
    "message": "If you lose your Secret Recovery Phrase, it’s gone forever. No one can help you get it back, no matter what they might say."
  },
  "srpSecurityQuizQuestionOneWrongAnswerTitle": {
    "message": "Wrong! No one can help get your Secret Recovery Phrase back"
  },
  "srpSecurityQuizQuestionTwoQuestion": {
    "message": "If anyone, even a support agent, asks for your Secret Recovery Phrase..."
  },
  "srpSecurityQuizQuestionTwoRightAnswer": {
    "message": "You’re being scammed"
  },
  "srpSecurityQuizQuestionTwoRightAnswerDescription": {
    "message": "Anyone claiming to need your Secret Recovery Phrase is lying to you. If you share it with them, they will steal your assets."
  },
  "srpSecurityQuizQuestionTwoRightAnswerTitle": {
    "message": "Correct! Sharing your Secret Recovery Phrase is never a good idea"
  },
  "srpSecurityQuizQuestionTwoWrongAnswer": {
    "message": "You should give it to them"
  },
  "srpSecurityQuizQuestionTwoWrongAnswerDescription": {
    "message": "Anyone claiming to need your Secret Recovery Phrase is lying to you. If you share it with them, they will steal your assets."
  },
  "srpSecurityQuizQuestionTwoWrongAnswerTitle": {
    "message": "Nope! Never share your Secret Recovery Phrase with anyone, ever"
  },
  "srpSecurityQuizTitle": {
    "message": "Security quiz"
  },
  "srpToggleShow": {
    "message": "Show/Hide this word of the secret recovery phrase",
    "description": "Describes a toggle that is used to show or hide a single word of the secret recovery phrase"
  },
  "srpWordHidden": {
    "message": "This word is hidden",
    "description": "Explains that a word in the secret recovery phrase is hidden"
  },
  "srpWordShown": {
    "message": "This word is being shown",
    "description": "Explains that a word in the secret recovery phrase is being shown"
  },
  "stable": {
    "message": "Stable"
  },
  "stableLowercase": {
    "message": "stable"
  },
  "stake": {
    "message": "Stake"
  },
  "stateLogError": {
    "message": "Error in retrieving state logs."
  },
  "stateLogFileName": {
    "message": "MetaMask state logs"
  },
  "stateLogs": {
    "message": "State logs"
  },
  "stateLogsDescription": {
    "message": "State logs contain your public account addresses and sent transactions."
  },
  "status": {
    "message": "Status"
  },
  "statusNotConnected": {
    "message": "Not connected"
  },
  "statusNotConnectedAccount": {
    "message": "No accounts connected"
  },
  "step1LatticeWallet": {
    "message": "Connect your Lattice1"
  },
  "step1LatticeWalletMsg": {
    "message": "You can connect MetaMask to your Lattice1 device once it is set up and online. Unlock your device and have your Device ID ready.",
    "description": "$1 represents the `hardwareWalletSupportLinkConversion` localization key"
  },
  "step1LedgerWallet": {
    "message": "Download Ledger app"
  },
  "step1LedgerWalletMsg": {
    "message": "Download, set up, and enter your password to unlock $1.",
    "description": "$1 represents the `ledgerLiveApp` localization value"
  },
  "step1OneKeyWallet": {
    "message": "Connect your OneKey"
  },
  "step1OneKeyWalletMsg": {
    "message": "Plug your OneKey directly into your computer and unlock it. Make sure you use the correct passphrase.",
    "description": "$1 represents the `hardwareWalletSupportLinkConversion` localization key"
  },
  "step1TrezorWallet": {
    "message": "Connect your Trezor"
  },
  "step1TrezorWalletMsg": {
    "message": "Plug your Trezor directly into your computer and unlock it. Make sure you use the correct passphrase.",
    "description": "$1 represents the `hardwareWalletSupportLinkConversion` localization key"
  },
  "step2LedgerWallet": {
    "message": "Connect your Ledger"
  },
  "step2LedgerWalletMsg": {
    "message": "Plug your Ledger directly into your computer, then  unlock it and open the Ethereum app.",
    "description": "$1 represents the `hardwareWalletSupportLinkConversion` localization key"
  },
  "stillGettingMessage": {
    "message": "Still getting this message?"
  },
  "strong": {
    "message": "Strong"
  },
  "stxCancelled": {
    "message": "Swap would have failed"
  },
  "stxCancelledDescription": {
    "message": "Your transaction would have failed and was cancelled to protect you from paying unnecessary gas fees."
  },
  "stxCancelledSubDescription": {
    "message": "Try your swap again. We’ll be here to protect you against similar risks next time."
  },
  "stxFailure": {
    "message": "Swap failed"
  },
  "stxFailureDescription": {
    "message": "Sudden market changes can cause failures. If the problem persists, please reach out to $1.",
    "description": "This message is shown to a user if their swap fails. The $1 will be replaced by support.metamask.io"
  },
  "stxOptInEthereumBnbDescription": {
    "message": "Turn on Smart Transactions for more reliable and secure transactions on Ethereum Mainnet and BNB Smart Chain. $1"
  },
  "stxPendingPrivatelySubmittingSwap": {
    "message": "Privately submitting your Swap..."
  },
  "stxPendingPubliclySubmittingSwap": {
    "message": "Publicly submitting your Swap..."
  },
  "stxSuccess": {
    "message": "Swap complete!"
  },
  "stxSuccessDescription": {
    "message": "Your $1 is now available.",
    "description": "$1 is a token symbol, e.g. ETH"
  },
  "stxSwapCompleteIn": {
    "message": "Swap will complete in <",
    "description": "'<' means 'less than', e.g. Swap will complete in < 2:59"
  },
  "stxTryingToCancel": {
    "message": "Trying to cancel your transaction..."
  },
  "stxUnknown": {
    "message": "Status unknown"
  },
  "stxUnknownDescription": {
    "message": "A transaction has been successful but we’re unsure what it is. This may be due to submitting another transaction while this swap was processing."
  },
  "stxUserCancelled": {
    "message": "Swap cancelled"
  },
  "stxUserCancelledDescription": {
    "message": "Your transaction has been cancelled and you did not pay any unnecessary gas fees."
  },
  "submit": {
    "message": "Submit"
  },
  "submitted": {
    "message": "Submitted"
  },
  "suggestedBySnap": {
    "message": "Suggested by $1",
    "description": "$1 is the snap name"
  },
  "suggestedCurrencySymbol": {
    "message": "Suggested currency symbol:"
  },
  "suggestedTokenName": {
    "message": "Suggested name:"
  },
  "support": {
    "message": "Support"
  },
  "supportCenter": {
    "message": "Visit our support center"
  },
  "supportMultiRpcInformation": {
    "message": "We now support multiple RPCs for a single network. Your most recent RPC has been selected as the default one to resolve conflicting information."
  },
  "surveyConversion": {
    "message": "Take our survey"
  },
  "surveyTitle": {
    "message": "Shape the future of MetaMask"
  },
  "swap": {
    "message": "Swap"
  },
  "swapAdjustSlippage": {
    "message": "Adjust slippage"
  },
  "swapAggregator": {
    "message": "Aggregator"
  },
  "swapAllowSwappingOf": {
    "message": "Allow swapping of $1",
    "description": "Shows a user that they need to allow a token for swapping on their hardware wallet"
  },
  "swapAmountReceived": {
    "message": "Guaranteed amount"
  },
  "swapAmountReceivedInfo": {
    "message": "This is the minimum amount you will receive. You may receive more depending on slippage."
  },
  "swapAndSend": {
    "message": "Swap & Send"
  },
  "swapAnyway": {
    "message": "Swap anyway"
  },
  "swapApproval": {
    "message": "Approve $1 for swaps",
    "description": "Used in the transaction display list to describe a transaction that is an approve call on a token that is to be swapped.. $1 is the symbol of a token that has been approved."
  },
  "swapApproveNeedMoreTokens": {
    "message": "You need $1 more $2 to complete this swap",
    "description": "Tells the user how many more of a given token they need for a specific swap. $1 is an amount of tokens and $2 is the token symbol."
  },
  "swapAreYouStillThere": {
    "message": "Are you still there?"
  },
  "swapAreYouStillThereDescription": {
    "message": "We’re ready to show you the latest quotes when you want to continue"
  },
  "swapConfirmWithHwWallet": {
    "message": "Confirm with your hardware wallet"
  },
  "swapContinueSwapping": {
    "message": "Continue swapping"
  },
  "swapContractDataDisabledErrorDescription": {
    "message": "In the Ethereum app on your Ledger, go to \"Settings\" and allow contract data. Then, try your swap again."
  },
  "swapContractDataDisabledErrorTitle": {
    "message": "Contract data is not enabled on your Ledger"
  },
  "swapCustom": {
    "message": "custom"
  },
  "swapDecentralizedExchange": {
    "message": "Decentralized exchange"
  },
  "swapDirectContract": {
    "message": "Direct contract"
  },
  "swapEditLimit": {
    "message": "Edit limit"
  },
  "swapEnableDescription": {
    "message": "This is required and gives MetaMask permission to swap your $1.",
    "description": "Gives the user info about the required approval transaction for swaps. $1 will be the symbol of a token being approved for swaps."
  },
  "swapEnableTokenForSwapping": {
    "message": "This will $1 for swapping",
    "description": "$1 is for the 'enableToken' key, e.g. 'enable ETH'"
  },
  "swapEnterAmount": {
    "message": "Enter an amount"
  },
  "swapEstimatedNetworkFees": {
    "message": "Estimated network fees"
  },
  "swapEstimatedNetworkFeesInfo": {
    "message": "This is an estimate of the network fee that will be used to complete your swap. The actual amount may change according to network conditions."
  },
  "swapFailedErrorDescriptionWithSupportLink": {
    "message": "Transaction failures happen and we are here to help. If this issue persists, you can reach our customer support at $1 for further assistance.",
    "description": "This message is shown to a user if their swap fails. The $1 will be replaced by support.metamask.io"
  },
  "swapFailedErrorTitle": {
    "message": "Swap failed"
  },
  "swapFetchingQuote": {
    "message": "Fetching quote"
  },
  "swapFetchingQuoteNofN": {
    "message": "Fetching quote $1 of $2",
    "description": "A count of possible quotes shown to the user while they are waiting for quotes to be fetched. $1 is the number of quotes already loaded, and $2 is the total number of resources that we check for quotes. Keep in mind that not all resources will have a quote for a particular swap."
  },
  "swapFetchingQuotes": {
    "message": "Fetching quotes..."
  },
  "swapFetchingQuotesErrorDescription": {
    "message": "Hmmm... something went wrong. Try again, or if errors persist, contact customer support."
  },
  "swapFetchingQuotesErrorTitle": {
    "message": "Error fetching quotes"
  },
  "swapFromTo": {
    "message": "The swap of $1 to $2",
    "description": "Tells a user that they need to confirm on their hardware wallet a swap of 2 tokens. $1 is a source token and $2 is a destination token"
  },
  "swapGasFeesDetails": {
    "message": "Gas fees are estimated and will fluctuate based on network traffic and transaction complexity."
  },
  "swapGasFeesExplanation": {
    "message": "MetaMask doesn't make money from gas fees. These fees are estimates and can change based on how busy the network is and how complex a transaction is. Learn more $1.",
    "description": "$1 is a link (text in link can be found at 'swapGasFeesSummaryLinkText')"
  },
  "swapGasFeesExplanationLinkText": {
    "message": "here",
    "description": "Text for link in swapGasFeesExplanation"
  },
  "swapGasFeesLearnMore": {
    "message": "Learn more about gas fees"
  },
  "swapGasFeesSplit": {
    "message": "Gas fees on the previous screen are split between these two transactions."
  },
  "swapGasFeesSummary": {
    "message": "Gas fees are paid to crypto miners who process transactions on the $1 network. MetaMask does not profit from gas fees.",
    "description": "$1 is the selected network, e.g. Ethereum or BSC"
  },
  "swapGasIncludedTooltipExplanation": {
    "message": "This quote incorporates gas fees by adjusting the token amount sent or received. You may receive ETH in a separate transaction on your activity list."
  },
  "swapGasIncludedTooltipExplanationLinkText": {
    "message": "Learn more about gas fees"
  },
  "swapHighSlippage": {
    "message": "High slippage"
  },
  "swapIncludesGasAndMetaMaskFee": {
    "message": "Includes gas and a $1% MetaMask fee",
    "description": "Provides information about the fee that metamask takes for swaps. $1 is a decimal number."
  },
  "swapIncludesMMFee": {
    "message": "Includes a $1% MetaMask fee.",
    "description": "Provides information about the fee that metamask takes for swaps. $1 is a decimal number."
  },
  "swapIncludesMMFeeAlt": {
    "message": "Quote reflects $1% MetaMask fee",
    "description": "Provides information about the fee that metamask takes for swaps using the latest copy. $1 is a decimal number."
  },
  "swapIncludesMetaMaskFeeViewAllQuotes": {
    "message": "Includes a $1% MetaMask fee – $2",
    "description": "Provides information about the fee that metamask takes for swaps. $1 is a decimal number and $2 is a link to view all quotes."
  },
  "swapLearnMore": {
    "message": "Learn more about Swaps"
  },
  "swapLiquiditySourceInfo": {
    "message": "We search multiple liquidity sources (exchanges, aggregators and professional market makers) to compare exchange rates and network fees."
  },
  "swapLowSlippage": {
    "message": "Low slippage"
  },
  "swapMaxSlippage": {
    "message": "Max slippage"
  },
  "swapMetaMaskFee": {
    "message": "MetaMask fee"
  },
  "swapMetaMaskFeeDescription": {
    "message": "The fee of $1% is automatically factored into this quote. You pay it in exchange for a license to use MetaMask's liquidity provider information aggregation software.",
    "description": "Provides information about the fee that metamask takes for swaps. $1 is a decimal number."
  },
  "swapNQuotesWithDot": {
    "message": "$1 quotes.",
    "description": "$1 is the number of quotes that the user can select from when opening the list of quotes on the 'view quote' screen"
  },
  "swapNewQuoteIn": {
    "message": "New quotes in $1",
    "description": "Tells the user the amount of time until the currently displayed quotes are update. $1 is a time that is counting down from 1:00 to 0:00"
  },
  "swapNoTokensAvailable": {
    "message": "No tokens available matching $1",
    "description": "Tells the user that a given search string does not match any tokens in our token lists. $1 can be any string of text"
  },
  "swapOnceTransactionHasProcess": {
    "message": "Your $1 will be added to your account once this transaction has processed.",
    "description": "This message communicates the token that is being transferred. It is shown on the awaiting swap screen. The $1 will be a token symbol."
  },
  "swapPriceDifference": {
    "message": "You are about to swap $1 $2 (~$3) for $4 $5 (~$6).",
    "description": "This message represents the price slippage for the swap.  $1 and $4 are a number (ex: 2.89), $2 and $5 are symbols (ex: ETH), and $3 and $6 are fiat currency amounts."
  },
  "swapPriceDifferenceTitle": {
    "message": "Price difference of ~$1%",
    "description": "$1 is a number (ex: 1.23) that represents the price difference."
  },
  "swapPriceUnavailableDescription": {
    "message": "Price impact could not be determined due to lack of market price data. Please confirm that you are comfortable with the amount of tokens you are about to receive before swapping."
  },
  "swapPriceUnavailableTitle": {
    "message": "Check your rate before proceeding"
  },
  "swapProcessing": {
    "message": "Processing"
  },
  "swapQuoteDetails": {
    "message": "Quote details"
  },
  "swapQuoteNofM": {
    "message": "$1 of $2",
    "description": "A count of possible quotes shown to the user while they are waiting for quotes to be fetched. $1 is the number of quotes already loaded, and $2 is the total number of resources that we check for quotes. Keep in mind that not all resources will have a quote for a particular swap."
  },
  "swapQuoteSource": {
    "message": "Quote source"
  },
  "swapQuotesExpiredErrorDescription": {
    "message": "Please request new quotes to get the latest rates."
  },
  "swapQuotesExpiredErrorTitle": {
    "message": "Quotes timeout"
  },
  "swapQuotesNotAvailableDescription": {
    "message": "Reduce the size of your trade or use a different token."
  },
  "swapQuotesNotAvailableErrorDescription": {
    "message": "Try adjusting the amount or slippage settings and try again."
  },
  "swapQuotesNotAvailableErrorTitle": {
    "message": "No quotes available"
  },
  "swapRate": {
    "message": "Rate"
  },
  "swapReceiving": {
    "message": "Receiving"
  },
  "swapReceivingInfoTooltip": {
    "message": "This is an estimate. The exact amount depends on slippage."
  },
  "swapRequestForQuotation": {
    "message": "Request for quotation"
  },
  "swapSelect": {
    "message": "Select"
  },
  "swapSelectAQuote": {
    "message": "Select a quote"
  },
  "swapSelectAToken": {
    "message": "Select token"
  },
  "swapSelectQuotePopoverDescription": {
    "message": "Below are all the quotes gathered from multiple liquidity sources."
  },
  "swapSelectToken": {
    "message": "Select token"
  },
  "swapShowLatestQuotes": {
    "message": "Show latest quotes"
  },
  "swapSlippageHighDescription": {
    "message": "The slippage entered ($1%) is considered very high and may result in a bad rate",
    "description": "$1 is the amount of % for slippage"
  },
  "swapSlippageHighTitle": {
    "message": "High slippage"
  },
  "swapSlippageLowDescription": {
    "message": "A value this low ($1%) may result in a failed swap",
    "description": "$1 is the amount of % for slippage"
  },
  "swapSlippageLowTitle": {
    "message": "Low slippage"
  },
  "swapSlippageNegativeDescription": {
    "message": "Slippage must be greater or equal to zero"
  },
  "swapSlippageNegativeTitle": {
    "message": "Increase slippage to continue"
  },
  "swapSlippageOverLimitDescription": {
    "message": "Slippage tolerance must be 15% or less. Anything higher will result in a bad rate."
  },
  "swapSlippageOverLimitTitle": {
    "message": "Very high slippage"
  },
  "swapSlippagePercent": {
    "message": "$1%",
    "description": "$1 is the amount of % for slippage"
  },
  "swapSlippageTooltip": {
    "message": "If the price changes between the time your order is placed and confirmed it’s called “slippage”. Your swap will automatically cancel if slippage exceeds your “slippage tolerance” setting."
  },
  "swapSlippageZeroDescription": {
    "message": "There are fewer zero-slippage quote providers which will result in a less competitive quote."
  },
  "swapSlippageZeroTitle": {
    "message": "Sourcing zero-slippage providers"
  },
  "swapSource": {
    "message": "Liquidity source"
  },
  "swapSuggested": {
    "message": "Swap suggested"
  },
  "swapSuggestedGasSettingToolTipMessage": {
    "message": "Swaps are complex and time sensitive transactions. We recommend this gas fee for a good balance between cost and confidence of a successful Swap."
  },
  "swapSwapFrom": {
    "message": "Swap from"
  },
  "swapSwapSwitch": {
    "message": "Switch token order"
  },
  "swapSwapTo": {
    "message": "Swap to"
  },
  "swapToConfirmWithHwWallet": {
    "message": "to confirm with your hardware wallet"
  },
  "swapTokenAddedManuallyDescription": {
    "message": "Verify this token on $1 and make sure it is the token you want to trade.",
    "description": "$1 points the user to etherscan as a place they can verify information about a token. $1 is replaced with the translation for \"etherscan\""
  },
  "swapTokenAddedManuallyTitle": {
    "message": "Token added manually"
  },
  "swapTokenAvailable": {
    "message": "Your $1 has been added to your account.",
    "description": "This message is shown after a swap is successful and communicates the exact amount of tokens the user has received for a swap. The $1 is a decimal number of tokens followed by the token symbol."
  },
  "swapTokenBalanceUnavailable": {
    "message": "We were unable to retrieve your $1 balance",
    "description": "This message communicates to the user that their balance of a given token is currently unavailable. $1 will be replaced by a token symbol"
  },
  "swapTokenNotAvailable": {
    "message": "Token is not available to swap in this region"
  },
  "swapTokenToToken": {
    "message": "Swap $1 to $2",
    "description": "Used in the transaction display list to describe a swap. $1 and $2 are the symbols of tokens in involved in a swap."
  },
  "swapTokenVerifiedOn1SourceDescription": {
    "message": "$1 is only verified on 1 source. Consider verifying it on $2 before proceeding.",
    "description": "$1 is a token name, $2 points the user to etherscan as a place they can verify information about a token. $1 is replaced with the translation for \"etherscan\""
  },
  "swapTokenVerifiedOn1SourceTitle": {
    "message": "Potentially inauthentic token"
  },
  "swapTokenVerifiedSources": {
    "message": "Confirmed by $1 sources. Verify on $2.",
    "description": "$1 the number of sources that have verified the token, $2 points the user to a block explorer as a place they can verify information about the token."
  },
  "swapTooManyDecimalsError": {
    "message": "$1 allows up to $2 decimals",
    "description": "$1 is a token symbol and $2 is the max. number of decimals allowed for the token"
  },
  "swapTransactionComplete": {
    "message": "Transaction complete"
  },
  "swapTwoTransactions": {
    "message": "2 transactions"
  },
  "swapUnknown": {
    "message": "Unknown"
  },
  "swapZeroSlippage": {
    "message": "0% Slippage"
  },
  "swapsMaxSlippage": {
    "message": "Slippage tolerance"
  },
  "swapsNotEnoughToken": {
    "message": "Not enough $1",
    "description": "Tells the user that they don't have enough of a token for a proposed swap. $1 is a token symbol"
  },
  "swapsViewInActivity": {
    "message": "View in activity"
  },
  "switch": {
    "message": "Switch"
  },
  "switchEthereumChainConfirmationDescription": {
    "message": "This will switch the selected network within MetaMask to a previously added network:"
  },
  "switchEthereumChainConfirmationTitle": {
    "message": "Allow this site to switch the network?"
  },
  "switchInputCurrency": {
    "message": "Switch input currency"
  },
  "switchNetwork": {
    "message": "Switch network"
  },
  "switchNetworks": {
    "message": "Switch networks"
  },
  "switchToNetwork": {
    "message": "Switch to $1",
    "description": "$1 represents the custom network that has previously been added"
  },
  "switchToThisAccount": {
    "message": "Switch to this account"
  },
  "switchedNetworkToastDecline": {
    "message": "Don't show again"
  },
  "switchedNetworkToastMessage": {
    "message": "$1 is now active on $2",
    "description": "$1 represents the account name, $2 represents the network name"
  },
  "switchedNetworkToastMessageNoOrigin": {
    "message": "You're now using $1",
    "description": "$1 represents the network name"
  },
  "switchingNetworksCancelsPendingConfirmations": {
    "message": "Switching networks will cancel all pending confirmations"
  },
  "symbol": {
    "message": "Symbol"
  },
  "symbolBetweenZeroTwelve": {
    "message": "Symbol must be 11 characters or fewer."
  },
  "tenPercentIncreased": {
    "message": "10% increase"
  },
  "terms": {
    "message": "Terms of use"
  },
  "termsOfService": {
    "message": "Terms of service"
  },
  "termsOfUseAgreeText": {
    "message": " I agree to the Terms of Use, which apply to my use of MetaMask and all of its features"
  },
  "termsOfUseFooterText": {
    "message": "Please scroll to read all sections"
  },
  "termsOfUseTitle": {
    "message": "Our Terms of Use have updated"
  },
  "testnets": {
    "message": "Testnets"
  },
  "theme": {
    "message": "Theme"
  },
  "themeDescription": {
    "message": "Choose your preferred MetaMask theme."
  },
  "thirdPartySoftware": {
    "message": "Third-party software notice",
    "description": "Title of a popup modal displayed when installing a snap for the first time."
  },
  "threeMonthsAbbreviation": {
    "message": "3M",
    "description": "Shortened form of '3 months'"
  },
  "time": {
    "message": "Time"
  },
  "tips": {
    "message": "Tips"
  },
  "tipsForUsingAWallet": {
    "message": "Tips for using a wallet"
  },
  "tipsForUsingAWalletDescription": {
    "message": "Adding tokens unlocks more ways to use web3."
  },
  "to": {
    "message": "To"
  },
  "toAddress": {
    "message": "To: $1",
    "description": "$1 is the address to include in the To label. It is typically shortened first using shortenAddress"
  },
  "toggleDecodeDescription": {
    "message": "We use 4byte.directory and Sourcify services to decode and display more readable transaction data. This helps you understand the outcome of pending and past transactions, but can result in your IP address being shared."
  },
  "token": {
    "message": "Token"
  },
  "tokenAddress": {
    "message": "Token address"
  },
  "tokenAlreadyAdded": {
    "message": "Token has already been added."
  },
  "tokenAutoDetection": {
    "message": "Token autodetection"
  },
  "tokenContractAddress": {
    "message": "Token contract address"
  },
  "tokenDecimal": {
    "message": "Token decimal"
  },
  "tokenDecimalFetchFailed": {
    "message": "Token decimal required. Find it on: $1"
  },
  "tokenDetails": {
    "message": "Token details"
  },
  "tokenFoundTitle": {
    "message": "1 new token found"
  },
  "tokenId": {
    "message": "Token ID"
  },
  "tokenList": {
    "message": "Token lists"
  },
  "tokenMarketplace": {
    "message": "Token marketplace"
  },
  "tokenScamSecurityRisk": {
    "message": "token scams and security risks"
  },
  "tokenStandard": {
    "message": "Token standard"
  },
  "tokenSymbol": {
    "message": "Token symbol"
  },
  "tokens": {
    "message": "Tokens"
  },
  "tokensFoundTitle": {
    "message": "$1 new tokens found",
    "description": "$1 is the number of new tokens detected"
  },
  "tokensInCollection": {
    "message": "Tokens in collection"
  },
  "tooltipApproveButton": {
    "message": "I understand"
  },
  "tooltipSatusConnected": {
    "message": "connected"
  },
  "tooltipSatusConnectedUpperCase": {
    "message": "Connected"
  },
  "tooltipSatusNotConnected": {
    "message": "not connected"
  },
  "total": {
    "message": "Total"
  },
  "totalVolume": {
    "message": "Total volume"
  },
  "transaction": {
    "message": "transaction"
  },
  "transactionCancelAttempted": {
    "message": "Transaction cancel attempted with estimated gas fee of $1 at $2"
  },
  "transactionCancelSuccess": {
    "message": "Transaction successfully cancelled at $2"
  },
  "transactionConfirmed": {
    "message": "Transaction confirmed at $2."
  },
  "transactionCreated": {
    "message": "Transaction created with a value of $1 at $2."
  },
  "transactionDataFunction": {
    "message": "Function"
  },
  "transactionDetailGasHeading": {
    "message": "Estimated gas fee"
  },
  "transactionDetailMultiLayerTotalSubtitle": {
    "message": "Amount + fees"
  },
  "transactionDropped": {
    "message": "Transaction dropped at $2."
  },
  "transactionError": {
    "message": "Transaction error. Exception thrown in contract code."
  },
  "transactionErrorNoContract": {
    "message": "Trying to call a function on a non-contract address."
  },
  "transactionErrored": {
    "message": "Transaction encountered an error."
  },
  "transactionFailedBannerMessage": {
    "message": "This transaction would have cost you extra fees, so we stopped it. Your money is still in your wallet."
  },
  "transactionFlowNetwork": {
    "message": "Network"
  },
  "transactionHistoryBaseFee": {
    "message": "Base fee (GWEI)"
  },
  "transactionHistoryL1GasLabel": {
    "message": "Total L1 gas fee"
  },
  "transactionHistoryL2GasLimitLabel": {
    "message": "L2 gas limit"
  },
  "transactionHistoryL2GasPriceLabel": {
    "message": "L2 gas price"
  },
  "transactionHistoryMaxFeePerGas": {
    "message": "Max fee per gas"
  },
  "transactionHistoryPriorityFee": {
    "message": "Priority fee (GWEI)"
  },
  "transactionHistoryTotalGasFee": {
    "message": "Total gas fee"
  },
  "transactionResubmitted": {
    "message": "Transaction resubmitted with estimated gas fee increased to $1 at $2"
  },
  "transactionSettings": {
    "message": "Transaction settings"
  },
  "transactionSubmitted": {
    "message": "Transaction submitted with estimated gas fee of $1 at $2."
  },
  "transactionUpdated": {
    "message": "Transaction updated at $2."
  },
  "transactions": {
    "message": "Transactions"
  },
  "transfer": {
    "message": "Transfer"
  },
  "transferCrypto": {
    "message": "Transfer crypto"
  },
  "transferFrom": {
    "message": "Transfer from"
  },
  "transferRequest": {
    "message": "Transfer request"
  },
  "trillionAbbreviation": {
    "message": "T",
    "description": "Shortened form of 'trillion'"
  },
  "troubleConnectingToLedgerU2FOnFirefox": {
    "message": "We're having trouble connecting your Ledger. $1",
    "description": "$1 is a link to the wallet connection guide;"
  },
  "troubleConnectingToLedgerU2FOnFirefox2": {
    "message": "Review our hardware wallet connection guide and try again.",
    "description": "$1 of the ledger wallet connection guide"
  },
  "troubleConnectingToLedgerU2FOnFirefoxLedgerSolution": {
    "message": "If you're on the latest version of Firefox, you might be experiencing an issue related to Firefox dropping U2F support. Learn how to fix this issue $1.",
    "description": "It is a link to the ledger website for the workaround."
  },
  "troubleConnectingToLedgerU2FOnFirefoxLedgerSolution2": {
    "message": "here",
    "description": "Second part of the error message; It is a link to the ledger website for the workaround."
  },
  "troubleConnectingToWallet": {
    "message": "We had trouble connecting to your $1, try reviewing $2 and try again.",
    "description": "$1 is the wallet device name; $2 is a link to wallet connection guide"
  },
  "troubleStarting": {
    "message": "MetaMask had trouble starting. This error could be intermittent, so try restarting the extension."
  },
  "tryAgain": {
    "message": "Try again"
  },
  "turnOff": {
    "message": "Turn off"
  },
  "turnOffMetamaskNotificationsError": {
    "message": "There was an error in disabling the notifications. Please try again later."
  },
  "turnOn": {
    "message": "Turn on"
  },
  "turnOnMetamaskNotifications": {
    "message": "Turn on notifications"
  },
  "turnOnMetamaskNotificationsButton": {
    "message": "Turn on"
  },
  "turnOnMetamaskNotificationsError": {
    "message": "There was an error in creating the notifications. Please try again later."
  },
  "turnOnMetamaskNotificationsMessageFirst": {
    "message": "Stay in the loop on what's happening in your wallet with notifications."
  },
  "turnOnMetamaskNotificationsMessagePrivacyBold": {
    "message": "notifications settings."
  },
  "turnOnMetamaskNotificationsMessagePrivacyLink": {
    "message": "Learn how we protect your privacy while using this feature."
  },
  "turnOnMetamaskNotificationsMessageSecond": {
    "message": "To use wallet notifications, we use a profile to sync some settings across your devices. $1"
  },
  "turnOnMetamaskNotificationsMessageThird": {
    "message": "You can turn off notifications at any time in the $1"
  },
  "turnOnTokenDetection": {
    "message": "Turn on enhanced token detection"
  },
  "tutorial": {
    "message": "Tutorial"
  },
  "twelveHrTitle": {
    "message": "12hr:"
  },
  "typeYourSRP": {
    "message": "Type your Secret Recovery Phrase"
  },
  "u2f": {
    "message": "U2F",
    "description": "A name on an API for the browser to interact with devices that support the U2F protocol. On some browsers we use it to connect MetaMask to Ledger devices."
  },
  "unapproved": {
    "message": "Unapproved"
  },
  "units": {
    "message": "units"
  },
  "unknown": {
    "message": "Unknown"
  },
  "unknownCollection": {
    "message": "Unnamed collection"
  },
  "unknownNetworkForKeyEntropy": {
    "message": "Unknown network",
    "description": "Displayed on places like Snap install warning when regular name is not available."
  },
  "unknownQrCode": {
    "message": "Error: We couldn't identify that QR code"
  },
  "unlimited": {
    "message": "Unlimited"
  },
  "unlock": {
    "message": "Unlock"
  },
  "unlockMessage": {
    "message": "The decentralized web awaits"
  },
  "unpin": {
    "message": "Unpin"
  },
  "unrecognizedChain": {
    "message": "This custom network is not recognized",
    "description": "$1 is a clickable link with text defined by the 'unrecognizedChanLinkText' key. The link will open to instructions for users to validate custom network details."
  },
  "unsendableAsset": {
    "message": "Sending NFT (ERC-721) tokens is not currently supported",
    "description": "This is an error message we show the user if they attempt to send an NFT asset type, for which currently don't support sending"
  },
  "upArrow": {
    "message": "up arrow"
  },
  "update": {
    "message": "Update"
  },
  "updateEthereumChainConfirmationDescription": {
    "message": "This site is requesting to update your default network URL. You can edit defaults and network information any time."
  },
  "updateNetworkConfirmationTitle": {
    "message": "Update $1",
    "description": "$1 represents network name"
  },
  "updateOrEditNetworkInformations": {
    "message": "Update your information or"
  },
  "updateRequest": {
    "message": "Update request"
  },
  "updatedRpcForNetworks": {
    "message": "Network RPCs Updated"
  },
  "uploadDropFile": {
    "message": "Drop your file here"
  },
  "uploadFile": {
    "message": "Upload file"
  },
  "urlErrorMsg": {
    "message": "URLs require the appropriate HTTP/HTTPS prefix."
  },
  "use4ByteResolution": {
    "message": "Decode smart contracts"
  },
  "useMultiAccountBalanceChecker": {
    "message": "Batch account balance requests"
  },
  "useMultiAccountBalanceCheckerSettingDescription": {
    "message": "Get faster balance updates by batching account balance requests. This lets us fetch your account balances together, so you get quicker updates for an improved experience. When this feature is off, third parties may be less likely to associate your accounts with each other."
  },
  "useNftDetection": {
    "message": "Autodetect NFTs"
  },
  "useNftDetectionDescriptionText": {
    "message": "Let MetaMask add NFTs you own using third-party services. Autodetecting NFTs exposes your IP and account address to these services. Enabling this feature could associate your IP address with your Ethereum address and display fake NFTs airdropped by scammers. You can add tokens manually to avoid this risk."
  },
  "usePhishingDetection": {
    "message": "Use phishing detection"
  },
  "usePhishingDetectionDescription": {
    "message": "Display a warning for phishing domains targeting Ethereum users"
  },
  "useSafeChainsListValidation": {
    "message": "Network details check"
  },
  "useSafeChainsListValidationDescription": {
    "message": "MetaMask uses a third-party service called $1 to show accurate and standardized network details. This reduces your chances of connecting to malicious or incorrect network. When using this feature, your IP address is exposed to chainid.network."
  },
  "useSafeChainsListValidationWebsite": {
    "message": "chainid.network",
    "description": "useSafeChainsListValidationWebsite is separated from the rest of the text so that we can bold the third party service name in the middle of them"
  },
  "useTokenDetectionPrivacyDesc": {
    "message": "Automatically displaying tokens sent to your account involves communication with third party servers to fetch token’s images. Those serves will have access to your IP address."
  },
  "usedByClients": {
    "message": "Used by a variety of different clients"
  },
  "userName": {
    "message": "Username"
  },
  "userOpContractDeployError": {
    "message": "Contract deployment from a smart contract account is not supported"
  },
  "version": {
    "message": "Version"
  },
  "view": {
    "message": "View"
  },
  "viewActivity": {
    "message": "View activity"
  },
  "viewAllQuotes": {
    "message": "view all quotes"
  },
  "viewContact": {
    "message": "View contact"
  },
  "viewDetails": {
    "message": "View details"
  },
  "viewMore": {
    "message": "View more"
  },
  "viewOnBlockExplorer": {
    "message": "View on block explorer"
  },
  "viewOnCustomBlockExplorer": {
    "message": "View $1 at $2",
    "description": "$1 is the action type. e.g (Account, Transaction, Swap) and $2 is the Custom Block Explorer URL"
  },
  "viewOnEtherscan": {
    "message": "View $1 on Etherscan",
    "description": "$1 is the action type. e.g (Account, Transaction, Swap)"
  },
  "viewOnExplorer": {
    "message": "View on explorer"
  },
  "viewOnOpensea": {
    "message": "View on Opensea"
  },
  "viewTransaction": {
    "message": "View transaction"
  },
  "viewinExplorer": {
    "message": "View $1 in explorer",
    "description": "$1 is the action type. e.g (Account, Transaction, Swap)"
  },
  "visitSite": {
    "message": "Visit site"
  },
  "visitWebSite": {
    "message": "Visit our website"
  },
  "wallet": {
    "message": "Wallet"
  },
  "walletConnectionGuide": {
    "message": "our hardware wallet connection guide"
  },
  "walletProtectedAndReadyToUse": {
    "message": "Your wallet is protected and ready to use. You can find your Secret Recovery Phrase in $1 ",
    "description": "$1 is the menu path to be shown with font weight bold"
  },
  "wantToAddThisNetwork": {
    "message": "Want to add this network?"
  },
  "wantsToAddThisAsset": {
    "message": "This allows the following asset to be added to your wallet."
  },
  "warning": {
    "message": "Warning"
  },
  "warningFromSnap": {
    "message": "Warning from $1",
    "description": "$1 represents the name of the snap"
  },
  "watchEthereumAccountsDescription": {
    "message": "Turning this option on will give you the ability to watch Ethereum accounts via a public address or ENS name. For feedback on this Beta feature please complete this $1.",
    "description": "$1 is the link to a product feedback form"
  },
  "watchEthereumAccountsToggle": {
    "message": "Watch Ethereum Accounts (Beta)"
  },
  "watchOutMessage": {
    "message": "Beware of $1.",
    "description": "$1 is a link with text that is provided by the 'securityMessageLinkForNetworks' key"
  },
  "weak": {
    "message": "Weak"
  },
  "web3": {
    "message": "Web3"
  },
  "web3ShimUsageNotification": {
    "message": "We noticed that the current website tried to use the removed window.web3 API. If the site appears to be broken, please click $1 for more information.",
    "description": "$1 is a clickable link."
  },
  "webhid": {
    "message": "WebHID",
    "description": "Refers to a interface for connecting external devices to the browser. Used for connecting ledger to the browser. Read more here https://developer.mozilla.org/en-US/docs/Web/API/WebHID_API"
  },
  "websites": {
    "message": "websites",
    "description": "Used in the 'permission_rpc' message."
  },
  "welcomeBack": {
    "message": "Welcome back!"
  },
  "welcomeExploreDescription": {
    "message": "Store, send, and spend crypto currencies and assets."
  },
  "welcomeExploreTitle": {
    "message": "Explore decentralized apps"
  },
  "welcomeLoginDescription": {
    "message": "Use your MetaMask to login to decentralized apps - no signup needed."
  },
  "welcomeLoginTitle": {
    "message": "Say hello to your wallet"
  },
  "welcomeToMetaMask": {
    "message": "Let's get started"
  },
  "welcomeToMetaMaskIntro": {
    "message": "Trusted by millions, MetaMask is a secure wallet making the world of web3 accessible to all."
  },
  "whatsNew": {
    "message": "What's new",
    "description": "This is the title of a popup that gives users notifications about new features and updates to MetaMask."
  },
  "whatsThis": {
    "message": "What's this?"
  },
  "willApproveAmountForBridging": {
    "message": "This will approve $1 for bridging."
  },
  "willApproveAmountForBridgingHardware": {
    "message": "You’ll need to confirm two transactions on your hardware wallet."
  },
  "withdrawing": {
    "message": "Withdrawing"
  },
  "wrongNetworkName": {
    "message": "According to our records, the network name may not correctly match this chain ID."
  },
  "yes": {
    "message": "Yes"
  },
  "you": {
    "message": "You"
  },
  "youDeclinedTheTransaction": {
    "message": "You declined the transaction."
  },
  "youNeedToAllowCameraAccess": {
    "message": "You need to allow camera access to use this feature."
  },
  "yourAccounts": {
    "message": "Your accounts"
  },
  "yourActivity": {
    "message": "Your activity"
  },
  "yourBalance": {
    "message": "Your balance"
  },
  "yourBalanceIsAggregated": {
    "message": "Your balance is aggregated"
  },
  "yourNFTmayBeAtRisk": {
    "message": "Your NFT may be at risk"
  },
  "yourNetworks": {
    "message": "Your networks"
  },
  "yourPrivateSeedPhrase": {
    "message": "Your Secret Recovery Phrase"
  },
  "yourTransactionConfirmed": {
    "message": "Transaction already confirmed"
  },
  "yourTransactionJustConfirmed": {
    "message": "We weren't able to cancel your transaction before it was confirmed on the blockchain."
  },
  "yourWalletIsReady": {
    "message": "Your wallet is ready"
  },
  "zeroGasPriceOnSpeedUpError": {
    "message": "Zero gas price on speed up"
  }
}<|MERGE_RESOLUTION|>--- conflicted
+++ resolved
@@ -4762,37 +4762,29 @@
   "skipAccountSecurityDetails": {
     "message": "I understand that until I back up my Secret Recovery Phrase, I may lose my accounts and all of their assets."
   },
-<<<<<<< HEAD
+  "slideBridgeDescription": {
+    "message": "Move across 9 chains, all within your wallet"
+  },
+  "slideBridgeTitle": {
+    "message": "Ready to bridge?"
+  },
+  "slideCashOutDescription": {
+    "message": "Sell your crypto for cash"
+  },
+  "slideCashOutTitle": {
+    "message": "Cash out with MetaMask"
+  },
   "slideDebitCardDescription": {
     "message": "Available in select regions"
   },
+  "slideDebitCardTitle": {
+    "message": "MetaMask debit card"
+  },
   "slideFundWalletDescription": {
     "message": "Add or transfer tokens to get started"
-=======
-  "slideBridgeDescription": {
-    "message": "Move across 9 chains, all within your wallet"
-  },
-  "slideBridgeTitle": {
-    "message": "Ready to bridge?"
-  },
-  "slideCashOutDescription": {
-    "message": "Sell your crypto for cash"
-  },
-  "slideCashOutTitle": {
-    "message": "Cash out with MetaMask"
-  },
-  "slideDebitCardDescription": {
-    "message": "Available in selected regions"
-  },
-  "slideDebitCardTitle": {
-    "message": "MetaMask debit card"
-  },
-  "slideFundWalletDescription": {
-    "message": "Get started by adding funds"
   },
   "slideFundWalletTitle": {
     "message": "Fund your wallet"
->>>>>>> 739fac8b
   },
   "smartContracts": {
     "message": "Smart contracts"
