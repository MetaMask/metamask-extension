--- conflicted
+++ resolved
@@ -5540,16 +5540,14 @@
   "stake": {
     "message": "Stake"
   },
-<<<<<<< HEAD
+  "standardAccountLabel": {
+    "message": "Standard Account"
+  },
   "stateCorruptionDetectedErrorMessage": {
     "message": "MetaMask's state file is damaged or missing. The files are possibly recoverable, so don't uninstall the MetaMask extension!"
   },
   "stateCorruptionDetectedErrorMessageVaultRecoveryLink": {
     "message": "If you want to try to recover your secret recovery phrase yourself, follow these instructions."
-=======
-  "standardAccountLabel": {
-    "message": "Standard Account"
->>>>>>> e186cccc
   },
   "stateLogError": {
     "message": "Error in retrieving state logs."
