--- conflicted
+++ resolved
@@ -3608,16 +3608,11 @@
   "missingSettingRequest": {
     "message": "Request here"
   },
-<<<<<<< HEAD
-  "monthly": {
-    "message": "monthly"
-=======
   "month": {
     "message": "month"
   },
   "monthly": {
     "message": "Monthly"
->>>>>>> 03c79569
   },
   "more": {
     "message": "more"
