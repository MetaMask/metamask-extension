--- conflicted
+++ resolved
@@ -3996,15 +3996,6 @@
   "password": {
     "message": "Password"
   },
-<<<<<<< HEAD
-=======
-  "passwordToggleHide": {
-    "message": "Hide Password"
-  },
-  "passwordToggleShow": {
-    "message": "Show Password"
-  },
->>>>>>> 1bf1a9ef
   "passwordNotLongEnough": {
     "message": "Password not long enough"
   },
