--- conflicted
+++ resolved
@@ -1316,14 +1316,6 @@
   },
   "noAccountsFound": {
     "message": "No se encuentran cuentas para la consulta de búsqueda determinada"
-  },
-<<<<<<< HEAD
-  "noAddressForName": {
-    "message": "No se estableció ninguna dirección para este nombre."
-=======
-  "noConversionDateAvailable": {
-    "message": "No hay fecha de conversión de moneda disponible"
->>>>>>> 27d8a54f
   },
   "noConversionRateAvailable": {
     "message": "No hay tasa de conversión disponible"
