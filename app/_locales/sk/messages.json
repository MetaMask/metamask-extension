--- conflicted
+++ resolved
@@ -334,14 +334,6 @@
   },
   "invalidAddressRecipient": {
     "message": "Adresa příjemce je neplatná"
-  },
-<<<<<<< HEAD
-  "invalidAddressRecipientNotEthNetwork": {
-    "message": "Nie sieť ETH, nastaviť malé písmená"
-=======
-  "invalidBlockExplorerURL": {
-    "message": "Neplatné Block Explorer URI"
->>>>>>> 97dce9f6
   },
   "invalidRPC": {
     "message": "Neplatné RPC URI"
