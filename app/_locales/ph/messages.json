{
  "about": {
    "message": "Tungkol Dito"
  },
  "acceptTermsOfUse": {
    "message": "Nabasa ko at sumasang-ayon ako sa $1",
    "description": "$1 is the `terms` message"
  },
  "accessingYourCamera": {
    "message": "Ina-access ang iyong camera..."
  },
  "account": {
    "message": "Account"
  },
  "accountDetails": {
    "message": "Mga detalye ng account"
  },
  "accountName": {
    "message": "Pangalan ng Account"
  },
  "accountOptions": {
    "message": "Mga Opsyon sa Account"
  },
  "accountSelectionRequired": {
    "message": "Kailangan mong pumili ng account!"
  },
  "active": {
    "message": "Aktibo"
  },
  "activity": {
    "message": "Aktibidad"
  },
  "activityLog": {
    "message": "log ng aktibidad"
  },
  "addAcquiredTokens": {
    "message": "Idagdag ang mga token na nakuha mo gamit ang MetaMask"
  },
  "addAlias": {
    "message": "Magdagdag ng alias"
  },
  "addContact": {
    "message": "Magdagdag ng contact"
  },
  "addEthereumChainConfirmationDescription": {
    "message": "Bibigyang-daan nito na magamit ang network na ito sa MetaMask."
  },
  "addEthereumChainConfirmationRisks": {
    "message": "Hindi vine-verify ng MetaMask ang mga custom na network."
  },
  "addEthereumChainConfirmationRisksLearnMore": {
    "message": "Matuto tungkol sa $1.",
    "description": "$1 is a link with text that is provided by the 'addEthereumChainConfirmationRisksLearnMoreLink' key"
  },
  "addEthereumChainConfirmationRisksLearnMoreLink": {
    "message": "mga scam at panganib sa seguridad ng network",
    "description": "Link text for the 'addEthereumChainConfirmationRisksLearnMore' translation key"
  },
  "addEthereumChainConfirmationTitle": {
    "message": "Payagan ang site na ito na magdagdag ng network?"
  },
  "addFriendsAndAddresses": {
    "message": "Magdagdag ng mga kaibigan at address na pinagkakatiwalaan mo"
  },
  "addNetwork": {
    "message": "Magdagdag ng Network"
  },
  "addSuggestedTokens": {
    "message": "Magdagdag ng Mga Iminumungkahing Token"
  },
  "addToken": {
    "message": "Magdagdag ng Token"
  },
  "addTokenByContractAddress": {
    "message": "Walang makitang token? Puwede kang manual na magdagdag ng anumang token sa pamamagitan ng pag-paste ng address nito. Makikita ang mga address ng kontrata ng token sa $1",
    "description": "$1 is a blockchain explorer for a specific network, e.g. Etherscan for Ethereum"
  },
  "advanced": {
    "message": "Advanced"
  },
  "alertDisableTooltip": {
    "message": "Mababago ito sa \"Mga Setting > Mga Alerto\""
  },
  "alertSettingsUnconnectedAccount": {
    "message": "Napili ang pag-browse ng website nang may hindi nakakonektang account"
  },
  "alertSettingsUnconnectedAccountDescription": {
    "message": "Makikita ang alertong ito sa popup kapag nagba-browse ka sa isang nakakonektang web3 site, pero hindi nakakonekta ang kasalukuyang napiling account."
  },
  "alertSettingsWeb3ShimUsage": {
    "message": "Kapag sinubukan ng isang website na gamitin ang inalis na window.web3 API"
  },
  "alertSettingsWeb3ShimUsageDescription": {
    "message": "Makikita ang alertong ito sa popup kapag nagba-browse ka sa isang site na sumusubok na gamitin ang inalis na window.web3 API, at posibleng sira bilang resulta."
  },
  "alerts": {
    "message": "Mga Alerto"
  },
  "allowWithdrawAndSpend": {
    "message": "Payagan ang $1 na mag-withdraw at gastusin ang sumusunod na halaga:",
    "description": "The url of the site that requested permission to 'withdraw and spend'"
  },
  "amount": {
    "message": "Halaga"
  },
  "appDescription": {
    "message": "Ethereum Wallet sa iyong Browser",
    "description": "The description of the application"
  },
  "appName": {
    "message": "MetaMask",
    "description": "The name of the application"
  },
  "appNameBeta": {
    "message": "MetaMask Beta",
    "description": "The name of the application (Beta)"
  },
  "appNameFlask": {
    "message": "MetaMask Flask",
    "description": "The name of the application (Flask)"
  },
  "approve": {
    "message": "Aprubahan ang limitasyon sa paggastos"
  },
  "approveButtonText": {
    "message": "Aprubahan"
  },
  "approved": {
    "message": "Inaprubahan"
  },
  "asset": {
    "message": "Asset"
  },
  "assetOptions": {
    "message": "Mga opsyon sa asset"
  },
  "attributions": {
    "message": "Mga Attribution"
  },
  "authorizedPermissions": {
    "message": "Inawtorisahan mo ang mga sumusunod na pahintulot"
  },
  "autoLockTimeLimit": {
    "message": "Timer sa Awtomatikong Pag-lock (minuto)"
  },
  "autoLockTimeLimitDescription": {
    "message": "Itakda ang oras ng pag-idle sa ilang minuto bago ma-lock ang MetaMask."
  },
  "average": {
    "message": "Average"
  },
  "back": {
    "message": "Bumalik"
  },
  "backupApprovalInfo": {
    "message": "Ang lihim na code na ito ay kinakailangan para ma-recover ang iyong wallet sakaling maiwala mo ang iyong device, makalimutan ang iyong password, kailanganin mong i-install ulit ang MetaMask, o gusto mong i-access ang iyong wallet sa ibang device."
  },
  "backupApprovalNotice": {
    "message": "I-back up ang iyong Lihim na Code sa Pag-recover para mapanatiling secure ang iyong wallet at mga pondo."
  },
  "backupNow": {
    "message": "I-back up ngayon"
  },
  "balance": {
    "message": "Balanse"
  },
  "balanceOutdated": {
    "message": "Posibleng hindi na-update ang balanse"
  },
  "basic": {
    "message": "Basic"
  },
  "blockExplorerUrl": {
    "message": "URL ng Block Explorer"
  },
  "blockExplorerUrlDefinition": {
    "message": "Ginagamit ang URL bilang block explorer para sa network na ito."
  },
  "blockExplorerView": {
    "message": "Tingnan ang account sa $1",
    "description": "$1 replaced by URL for custom block explorer"
  },
  "browserNotSupported": {
    "message": "Hindi sinusuportahan ang iyong Browser..."
  },
  "buildContactList": {
    "message": "Buuin ang iyong listahan ng contact"
  },
  "bytes": {
    "message": "Bytes"
  },
  "canToggleInSettings": {
    "message": "Puwede mong i-enable ulit ang notification na ito sa Mga Setting -> Mga Alerto."
  },
  "cancel": {
    "message": "Kanselahin"
  },
  "cancelled": {
    "message": "Nakansela"
  },
  "chainId": {
    "message": "Chain ID"
  },
  "chainIdDefinition": {
    "message": "Ginagamit ang chain ID para maglagda ng mga transaksyon para sa network na ito."
  },
  "chainIdExistsErrorMsg": {
    "message": "Kasalukuyang ginagamit ng $1 network ang Chain ID na ito."
  },
  "chromeRequiredForHardwareWallets": {
    "message": "Kailangan mong gamitin ang MetaMask sa Google Chrome para maikonekta sa iyong Hardware Wallet."
  },
  "close": {
    "message": "Isara"
  },
  "confirm": {
    "message": "Kumpirmahin"
  },
  "confirmPassword": {
    "message": "Kumpirmahin ang password"
  },
  "confirmed": {
    "message": "Nakumpirma"
  },
  "confusableUnicode": {
    "message": "Katulad ng '$1' ang '$2.'"
  },
  "confusableZeroWidthUnicode": {
    "message": "May nakitang zero-width na character."
  },
  "confusingEnsDomain": {
    "message": "May na-detect kaming nakakalitong character sa ENS name. Tingnan ang ENS name para maiwasan ang potensyal na scam."
  },
  "connect": {
    "message": "Kumonekta"
  },
  "connectAccountOrCreate": {
    "message": "Ikonekta ang account o gumawa ng bago"
  },
  "connectManually": {
    "message": "Manu-manong kumonekta sa kasalukuyang site"
  },
  "connectWithMetaMask": {
    "message": "Kumonekta sa MetaMask"
  },
  "connectedAccountsDescriptionPlural": {
    "message": "Mayroon kang $1 (na) account na nakakonekta sa site na ito.",
    "description": "$1 is the number of accounts"
  },
  "connectedAccountsDescriptionSingular": {
    "message": "Mayroon kang 1 account na nakakonekta sa site na ito."
  },
  "connectedAccountsEmptyDescription": {
    "message": "Ang MetaMask ay hindi nakakonekta sa site na ito. Para kumonekta sa isang web3 site, hanapin ang button na kumonekta sa site nila."
  },
  "connectedSites": {
    "message": "Mga nakakonektang site"
  },
  "connectedSitesDescription": {
    "message": "Ang $1 ay nakakonekta sa mga site na ito. Matitingnan nila ang address ng iyong account.",
    "description": "$1 is the account name"
  },
  "connectedSitesEmptyDescription": {
    "message": "Ang $1 ay hindi nakakonekta sa anumang site.",
    "description": "$1 is the account name"
  },
  "connecting": {
    "message": "Kumokonekta..."
  },
  "connectingTo": {
    "message": "Kumokonekta sa $1"
  },
  "connectingToGoerli": {
    "message": "Kumokonekta sa Goerli Test Network"
  },
  "connectingToLineaGoerli": {
    "message": "Kumokonekta sa Linea Goerli Test Network"
  },
  "connectingToMainnet": {
    "message": "Kumokonekta sa Ethereum Mainnet"
  },
  "contactUs": {
    "message": "Makipag-ugnayan sa amin"
  },
  "contacts": {
    "message": "Mga Contact"
  },
  "continue": {
    "message": "Magpatuloy"
  },
  "contract": {
    "message": "Kontrata"
  },
  "contractAddressError": {
    "message": "Magpapadala ka ng mga token sa address ng kontrata ng token. Posible itong magresulta sa pagkawala ng mga token na ito."
  },
  "contractDeployment": {
    "message": "Deployment ng Kontrata"
  },
  "contractInteraction": {
    "message": "Interaksyon ng Kontrata"
  },
  "copiedExclamation": {
    "message": "Nakopya na!"
  },
  "copyAddress": {
    "message": "Kopyahin ang address sa clipboard"
  },
  "copyToClipboard": {
    "message": "Kopyahin sa clipboard"
  },
  "copyTransactionId": {
    "message": "Kopyahin ang ID ng Transaksyon"
  },
  "create": {
    "message": "Gumawa"
  },
  "createPassword": {
    "message": "Gumawa ng Password"
  },
  "currencyConversion": {
    "message": "Conversion ng Currency"
  },
  "currencySymbol": {
    "message": "Simbolo ng Currency"
  },
  "currencySymbolDefinition": {
    "message": "Ang simbolo ng ticker na ipinapakita para sa currency ng network na ito."
  },
  "currentAccountNotConnected": {
    "message": "Hindi nakakonekta ang kasalukuyan mong account"
  },
  "currentExtension": {
    "message": "Kasalukuyang extension page"
  },
  "currentLanguage": {
    "message": "Kasalukuyang Wika"
  },
  "customSpendLimit": {
    "message": "Custom na Limitasyon sa Paggastos"
  },
  "customToken": {
    "message": "Custom na Token"
  },
  "decimal": {
    "message": "Decimal ng Token"
  },
  "decimalsMustZerotoTen": {
    "message": "Ang mga decimal ay dapat na hindi bababa sa 0, at hihigit sa 36."
  },
  "decrypt": {
    "message": "I-decrypt"
  },
  "decryptCopy": {
    "message": "Kopyahin ang naka-encrypt na mensahe"
  },
  "decryptInlineError": {
    "message": "Hindi made-decrypt ang mensaheng ito dahil sa error: $1",
    "description": "$1 is error message"
  },
  "decryptMessageNotice": {
    "message": "Gusto ng $1 na basahin ang mensaheng ito para makumpleto ang iyong aksyon",
    "description": "$1 is the web3 site name"
  },
  "decryptMetamask": {
    "message": "I-decrypt ang mensahe"
  },
  "decryptRequest": {
    "message": "I-decrypt ang request"
  },
  "delete": {
    "message": "I-delete"
  },
  "details": {
    "message": "Mga Detalye"
  },
  "disconnect": {
    "message": "Idiskonekta"
  },
  "disconnectAllAccounts": {
    "message": "Idiskonekta ang lahat ng account"
  },
  "disconnectAllAccountsConfirmationDescription": {
    "message": "Sigurado ka bang gusto mong idiskonekta? Posibleng mawala ang functionality ng site."
  },
  "disconnectPrompt": {
    "message": "Idiskonekta ang $1"
  },
  "disconnectThisAccount": {
    "message": "Idiskonekta ang account na ito"
  },
  "dismiss": {
    "message": "I-dismiss"
  },
  "dismissReminderDescriptionField": {
    "message": "I-on ito para i-dismiss ang mensahe ng paalala ng pag-back up ng recovery phrase. Lubos naming inirerekomendang i-back up mo ang iyong Secret Recovery Phrase para maiwasan ang pagkawala ng pondo"
  },
  "dismissReminderField": {
    "message": "I-dismiss ang paalala ng pag-back up ng recovery phrase"
  },
  "domain": {
    "message": "Domain"
  },
  "done": {
    "message": "Tapos na"
  },
  "dontShowThisAgain": {
    "message": "Huwag itong ipakita ulit"
  },
  "downloadGoogleChrome": {
    "message": "I-download ang Google Chrome"
  },
  "downloadStateLogs": {
    "message": "I-download ang Mga Log ng Status"
  },
  "dropped": {
    "message": "Binitawan"
  },
  "edit": {
    "message": "I-edit"
  },
  "editContact": {
    "message": "I-edit ang Contact"
  },
  "editNonceField": {
    "message": "I-edit ang Nonce"
  },
  "editNonceMessage": {
    "message": "Isa itong advanced na feature, gamitin nang may pag-iingat."
  },
  "editPermission": {
    "message": "Pahintulot sa Pag-edit"
  },
  "encryptionPublicKeyNotice": {
    "message": "Kailangan ng $1 ang iyong pampublikong encryption key. Sa pamamagitan ng pagbibigay ng pahintulot, makakagawa ang site na ito ng mga naka-encrypt na mensahe para sa iyo.",
    "description": "$1 is the web3 site name"
  },
  "encryptionPublicKeyRequest": {
    "message": "Mag-request ng encryption public key"
  },
  "endpointReturnedDifferentChainId": {
    "message": "Nagbalik ang endpoint ng ibang chain ID: $1",
    "description": "$1 is the return value of eth_chainId from an RPC endpoint"
  },
  "enterMaxSpendLimit": {
    "message": "Ilagay ang Max na Limitasyon sa Paggastos"
  },
  "enterPasswordContinue": {
    "message": "Ilagay ang password para magpatuloy"
  },
  "errorCode": {
    "message": "Code: $1",
    "description": "Displayed error code for debugging purposes. $1 is the error code"
  },
  "errorDetails": {
    "message": "Mga Detalye ng Error",
    "description": "Title for collapsible section that displays error details for debugging purposes"
  },
  "errorMessage": {
    "message": "Mensahe: $1",
    "description": "Displayed error message for debugging purposes. $1 is the error message"
  },
  "errorName": {
    "message": "Code: $1",
    "description": "Displayed error name for debugging purposes. $1 is the error name"
  },
  "errorPageMessage": {
    "message": "Subukan ulit sa pamamagitan ng pag-reload ng page, o makipag-ugnayan sa suporta sa $1.",
    "description": "Message displayed on generic error page in the fullscreen or notification UI, $1 is a clickable link with text defined by the 'here' key. The link will open to a form where users can file support tickets."
  },
  "errorPagePopupMessage": {
    "message": "Subukan ulit sa pamamagitan ng pagsara at pagbukas ulit ng popup, o makipag-ugnayan sa suporta sa $1.",
    "description": "Message displayed on generic error page in the popup UI, $1 is a clickable link with text defined by the 'here' key. The link will open to a form where users can file support tickets."
  },
  "errorPageTitle": {
    "message": "Nagkaroon ng error sa MetaMask",
    "description": "Title of generic error page"
  },
  "errorStack": {
    "message": "Stack:",
    "description": "Title for error stack, which is displayed for debugging purposes"
  },
  "ethGasPriceFetchWarning": {
    "message": "Ibinibigay ang backup na presyo ng gas dahil hindi available ang pangunahing serbisyo sa pagtatantya ng gas sa ngayon."
  },
  "ethereumPublicAddress": {
    "message": "Pampublikong Address ng Ethereum"
  },
  "etherscan": {
    "message": "Etherscan"
  },
  "etherscanView": {
    "message": "Tingnan ang account sa Etherscan"
  },
  "expandView": {
    "message": "I-expand ang view"
  },
  "externalExtension": {
    "message": "External Extension"
  },
  "failed": {
    "message": "Hindi matagumpay"
  },
  "failedToFetchChainId": {
    "message": "Hindi makuha ang chain ID. Tama ba ang URL ng iyong RPC?"
  },
  "failureMessage": {
    "message": "Nagkaproblema, at hindi namin makumpleto ang aksyon"
  },
  "fast": {
    "message": "Mabilis"
  },
  "feeAssociatedRequest": {
    "message": "May nauugnay na bayarin para sa request na ito."
  },
  "fiat": {
    "message": "Fiat",
    "description": "Exchange type"
  },
  "fileImportFail": {
    "message": "Hindi gumagana ang pag-import ng file? Mag-click dito!",
    "description": "Helps user import their account from a JSON file"
  },
  "forbiddenIpfsGateway": {
    "message": "Forbidden IPFS Gateway: Tumukoy ng CID gateway"
  },
  "forgetDevice": {
    "message": "Kalimutan ang device na ito"
  },
  "from": {
    "message": "Mula kay/sa"
  },
  "fromAddress": {
    "message": "Mula kay/sa: $1",
    "description": "$1 is the address to include in the From label. It is typically shortened first using shortenAddress"
  },
  "functionApprove": {
    "message": "Function: Aprubahan"
  },
  "functionType": {
    "message": "Uri ng Function"
  },
  "gasLimit": {
    "message": "Limitasyon sa Gas"
  },
  "gasLimitInfoTooltipContent": {
    "message": "Ang limitasyon sa gas ay ang maximum na halaga ng mga unit ng gas na handa mong gastusin."
  },
  "gasLimitTooLow": {
    "message": "Ang limitasyon sa gas ay dapat na hindi bababa sa 21000"
  },
  "gasLimitTooLowWithDynamicFee": {
    "message": "Ang limitasyon sa gas ay dapat na hindi bababa sa $1",
    "description": "$1 is the custom gas limit, in decimal."
  },
  "gasPrice": {
    "message": "Presyo ng Gas (GWEI)"
  },
  "gasPriceExcessive": {
    "message": "Hindi makatuwirang naitakda nang mataas ang iyong bayarin sa gas. Subukang babaan ang halaga."
  },
  "gasPriceExcessiveInput": {
    "message": "Labis-labis ang Presyo ng Gas"
  },
  "gasPriceExtremelyLow": {
    "message": "Sobrang Baba ng Presyo ng Gas"
  },
  "gasPriceFetchFailed": {
    "message": "Hindi nagtagumpay ang pagtatantya ng presyo ng gas dahil sa error sa network."
  },
  "gasPriceInfoTooltipContent": {
    "message": "Tinutukoy ng presyo ng gas ang halaga ng Ether na handa mong bayaran para sa bawat unit ng gas."
  },
  "gasUsed": {
    "message": "Nagamit na Gas"
  },
  "general": {
    "message": "Pangkalahatan"
  },
  "goerli": {
    "message": "Goerli Test Network"
  },
  "hardware": {
    "message": "Hardware"
  },
  "hardwareWalletConnected": {
    "message": "Nakakonekta ang hardware wallet"
  },
  "hardwareWalletLegacyDescription": {
    "message": "(legacy)",
    "description": "Text representing the MEW path"
  },
  "hardwareWalletSupportLinkConversion": {
    "message": "mag-click dito"
  },
  "hardwareWallets": {
    "message": "Magkonekta ng hardware wallet"
  },
  "hardwareWalletsMsg": {
    "message": "Pumili ng hardware wallet na gusto mong gamitin kasama ng MetaMask."
  },
  "here": {
    "message": "dito",
    "description": "as in -click here- for more information (goes with troubleTokenBalances)"
  },
  "hexData": {
    "message": "Hex Data"
  },
  "hide": {
    "message": "Itago"
  },
  "hideTokenPrompt": {
    "message": "Itago ang Token?"
  },
  "hideTokenSymbol": {
    "message": "Itago $1",
    "description": "$1 is the symbol for a token (e.g. 'DAI')"
  },
  "hideZeroBalanceTokens": {
    "message": "Itago ang Mga Token Nang Walang Balanse"
  },
  "history": {
    "message": "History"
  },
  "import": {
    "message": "Mag-import",
    "description": "Button to import an account from a selected file"
  },
  "importAccount": {
    "message": "Mag-import ng Account"
  },
  "importAccountMsg": {
    "message": " Ang mga na-import na account ay hindi mauugnay sa orihinal mong nagawang Secret Recovery Phrase ng MetaMask account. Matuto pa tungkol sa mga na-import account "
  },
  "importTokenQuestion": {
    "message": "Mag-import ng token?"
  },
  "importTokenWarning": {
    "message": "Sinuman ay makakagawa ng token na may anumang pangalan, kasama ang mga pekeng bersyon ng mga token na mayroon na. Magdagdag at mag-trade sa sarili mong pananagutan!"
  },
  "imported": {
    "message": "Na-import",
    "description": "status showing that an account has been fully loaded into the keyring"
  },
  "infuraBlockedNotification": {
    "message": "Hindi nakakonekta ang MetaMask sa blockchain host. Suriin ang mga posibleng dahilan na $1.",
    "description": "$1 is a clickable link with with text defined by the 'here' key"
  },
  "initialTransactionConfirmed": {
    "message": "Nakumpirma na ng network ang iyong inisyal na transaksyon. I-click ang OK para bumalik."
  },
  "insufficientBalance": {
    "message": "Hindi sapat ang balanse."
  },
  "insufficientFunds": {
    "message": "Hindi sapat ang pondo."
  },
  "insufficientTokens": {
    "message": "Hindi sapat ang token."
  },
  "invalidAddress": {
    "message": "Hindi valid ang address"
  },
  "invalidAddressRecipient": {
    "message": "Hindi valid ang address ng tatanggap"
  },
<<<<<<< HEAD
  "invalidAddressRecipientNotEthNetwork": {
    "message": "Hindi ETH network, itakda sa maliliit na letra"
=======
  "invalidBlockExplorerURL": {
    "message": "Invalid na URL ng Block Explorer"
>>>>>>> 97dce9f6
  },
  "invalidChainIdTooBig": {
    "message": "Invalid na chain ID. Masyadong malaki ang chain ID."
  },
  "invalidCustomNetworkAlertContent1": {
    "message": "Kailangang ilagay ulit ang chain ID para sa custom na network na '$1'.",
    "description": "$1 is the name/identifier of the network."
  },
  "invalidCustomNetworkAlertContent2": {
    "message": "Para maprotektahan ka sa mga nakakahamak o palyadong network provider, kinakailangan na ngayon ang mga chain ID para sa lahat ng custom na network."
  },
  "invalidCustomNetworkAlertContent3": {
    "message": "Pumunta sa Mga Setting > Network at ilagay ang chain ID. Makikita mo ang mga chain ID ng mga pinakasikat na network sa $1.",
    "description": "$1 is a link to https://chainid.network"
  },
  "invalidCustomNetworkAlertTitle": {
    "message": "Hindi Valid ang Custom na Network"
  },
  "invalidHexNumber": {
    "message": "Hindi valid ang hexadecimal number."
  },
  "invalidHexNumberLeadingZeros": {
    "message": "Hindi valid ang hexadecimal number. Alisin ang anumang zero sa unahan."
  },
  "invalidIpfsGateway": {
    "message": "Hindi Valid ang IPFS Gateway: Dapat ay valid na URL ang value"
  },
  "invalidNumber": {
    "message": "Invalid ang numero. Maglagay ng decimal o '0x'-prefixed hexadecimal number."
  },
  "invalidNumberLeadingZeros": {
    "message": "Invalid ang numero. Alisin ang anumang zero sa unahan."
  },
  "invalidRPC": {
    "message": "Invalid na URL ng RPC"
  },
  "invalidSeedPhrase": {
    "message": "Invalid na Secret Recovery Phrase"
  },
  "jsonFile": {
    "message": "JSON File",
    "description": "format for importing an account"
  },
  "knownAddressRecipient": {
    "message": "Kilalang address ng kontrata."
  },
  "knownTokenWarning": {
    "message": "Mae-edit ng aksyong ito ang mga token na nakalista na sa iyong wallet, na puwedeng gamitin para i-phish ka. Aprubahan lang kung sigurado kang gusto mong baguhin kung ano ang kinakatawan ng mga token na ito."
  },
  "lastConnected": {
    "message": "Huling Kumonekta"
  },
  "learnMore": {
    "message": "Matuto pa"
  },
  "ledgerAccountRestriction": {
    "message": "Kailangan mong gamitin ang huli mong account bago ka magdagdag ng panibago."
  },
  "ledgerLiveApp": {
    "message": "Ledger Live App"
  },
  "ledgerLocked": {
    "message": "Hindi makakonekta sa Ledger device. Pakitiyak na naka-unlock ang iyong device at nakabukas ang Ethereum app."
  },
  "ledgerTimeout": {
    "message": "Masyadong natatagalan ang Ledger Live para tumugon o nakakaranas ito ng timeout sa koneksyon. Tiyaking nakabukas ang Ledger Live app at naka-unlock ang iyong device."
  },
  "likeToImportTokens": {
    "message": "Gusto mo bang idagdag ang mga token na ito?"
  },
  "lineaGoerli": {
    "message": "Linea Goerli Test Network"
  },
  "links": {
    "message": "Mga Link"
  },
  "loadMore": {
    "message": "Mag-load Pa"
  },
  "loading": {
    "message": "Nilo-load..."
  },
  "loadingTokens": {
    "message": "Nilo-load ang Mga Token..."
  },
  "localhost": {
    "message": "Localhost 8545"
  },
  "lock": {
    "message": "I-lock"
  },
  "mainnet": {
    "message": "Ethereum Mainnet"
  },
  "makeAnotherSwap": {
    "message": "Gumawa ng bagong swap"
  },
  "max": {
    "message": "Max"
  },
  "memo": {
    "message": "memo"
  },
  "message": {
    "message": "Mensahe"
  },
  "metaMaskConnectStatusParagraphOne": {
    "message": "Mas may kontrol ka na ngayon sa mga koneksyon ng iyong account sa MetaMask."
  },
  "metaMaskConnectStatusParagraphThree": {
    "message": "I-click ito para pamahalaan ang mga nakakonekta mong account."
  },
  "metaMaskConnectStatusParagraphTwo": {
    "message": "Makikita sa button ng status ng koneksyon kung nakakonekta ang website na binibisita mo sa kasalukuyan mong napiling account."
  },
  "metamaskSwapsOfflineDescription": {
    "message": "Kasalukuyang minementina ang MetaMask Swaps. Bumalik sa ibang pagkakataon."
  },
  "metamaskVersion": {
    "message": "Bersyon ng MetaMask"
  },
  "mismatchedChainLinkText": {
    "message": "i-verify ang mga detalye ng network",
    "description": "Serves as link text for the 'mismatchedChain' key. This text will be embedded inside the translation for that key."
  },
  "mustSelectOne": {
    "message": "Dapat pumili ng kahit 1 token lang."
  },
  "name": {
    "message": "Pangalan"
  },
  "needHelp": {
    "message": "Kailangan ng tulong? Makipag-ugnayan sa $1",
    "description": "$1 represents `needHelpLinkText`, the text which goes in the help link"
  },
  "needHelpLinkText": {
    "message": "Suporta sa MetaMask"
  },
  "needImportFile": {
    "message": "Dapat kang pumili ng file na ii-import.",
    "description": "User is important an account and needs to add a file to continue"
  },
  "negativeETH": {
    "message": "Hindi makakapagpadala ng mga negatibong halaga ng ETH."
  },
  "networkDetails": {
    "message": "Mga Detalye ng Network"
  },
  "networkName": {
    "message": "Pangalan ng Network"
  },
  "networkNameBSC": {
    "message": "BSC"
  },
  "networkNameDefinition": {
    "message": "Ang pangalang nauugnay sa network na ito."
  },
  "networkNameEthereum": {
    "message": "Ethereum"
  },
  "networkNameTestnet": {
    "message": "Testnet"
  },
  "networkURL": {
    "message": "URL ng Network"
  },
  "networkURLDefinition": {
    "message": "Ang URL na ginagamit para i-access ang network na ito."
  },
  "networks": {
    "message": "Mga Network"
  },
  "nevermind": {
    "message": "Huwag na"
  },
  "newAccount": {
    "message": "Bagong Account"
  },
  "newAccountNumberName": {
    "message": "Account $1",
    "description": "Default name of next account to be created on create account screen"
  },
  "newContact": {
    "message": "Bagong Contact"
  },
  "newContract": {
    "message": "Bagong Kontrata"
  },
  "newPassword": {
    "message": "Bagong password (min na 8 char)"
  },
  "next": {
    "message": "Susunod"
  },
  "nextNonceWarning": {
    "message": "Mas mataas ang nonce sa iminumungkahing nonce na $1",
    "description": "The next nonce according to MetaMask's internal logic"
  },
  "noAccountsFound": {
    "message": "Walang nakitang account para sa ibinigay na query sa paghahanap"
  },
  "noConversionRateAvailable": {
    "message": "Hindi Available ang Rate ng Conversion"
  },
  "noTransactions": {
    "message": "Wala kang transaksyon"
  },
  "noWebcamFound": {
    "message": "Hindi nakita ang webcam ng iyong computer. Pakisubukan ulit."
  },
  "noWebcamFoundTitle": {
    "message": "Hindi nakita ang webcam"
  },
  "nonce": {
    "message": "Nonce"
  },
  "nonceField": {
    "message": "I-customize ang nonce ng transaksyon"
  },
  "nonceFieldHeading": {
    "message": "Custom na Nonce"
  },
  "notCurrentAccount": {
    "message": "Ito ba ang tamang account? Iba ito sa kasalukuyang napiling account sa iyong wallet"
  },
  "notEnoughGas": {
    "message": "Hindi Sapat ang Gas"
  },
  "ofTextNofM": {
    "message": "ng"
  },
  "off": {
    "message": "Naka-off"
  },
  "offlineForMaintenance": {
    "message": "Offline para sa pagmementina"
  },
  "ok": {
    "message": "Ok"
  },
  "on": {
    "message": "Naka-on"
  },
  "onlyConnectTrust": {
    "message": "Kumonekta lang sa mga site na pinagkakatiwalaan mo.",
    "description": "Text displayed above the buttons for connection confirmation. $1 is the link to the learn more web page."
  },
  "origin": {
    "message": "Pinagmulan"
  },
  "parameters": {
    "message": "Mga Parameter"
  },
  "participateInMetaMetrics": {
    "message": "Sumali sa MetaMetrics"
  },
  "participateInMetaMetricsDescription": {
    "message": "Sumali sa MetaMetrics para mas mapahusay namin ang MetaMask"
  },
  "password": {
    "message": "Password"
  },
  "passwordNotLongEnough": {
    "message": "Hindi sapat ang haba ng password"
  },
  "passwordsDontMatch": {
    "message": "Hindi Magkatugma ang Mga Password"
  },
  "pastePrivateKey": {
    "message": "I-paste ang string ng iyong pribadong key dito:",
    "description": "For importing an account from a private key"
  },
  "pending": {
    "message": "Nakabinbin"
  },
  "permission_ethereumAccounts": {
    "message": "Tingnan ang mga address ng iyong mga pinapayagang account (kinakailangan)",
    "description": "The description for the `eth_accounts` permission"
  },
  "permissions": {
    "message": "Mga Pahintulot"
  },
  "personalAddressDetected": {
    "message": "Natukoy ang personal na address. Ilagay ang address ng kontrata ng token."
  },
  "plusXMore": {
    "message": "+ $1 pa",
    "description": "$1 is a number of additional but unshown items in a list- this message will be shown in place of those items"
  },
  "prev": {
    "message": "Nakaraan"
  },
  "primaryCurrencySetting": {
    "message": "Pangunahing Currency"
  },
  "primaryCurrencySettingDescription": {
    "message": "Piliin ang native para maisapriyoridad ang pagpapakita ng mga value sa native na currency ng chain (hal. ETH). Piliin ang Fiat para maisapriyoridad ang pagpapakita ng mga value sa napili mong fiat currency."
  },
  "privacyMsg": {
    "message": "Patakaran sa Pagkapribado"
  },
  "privateKey": {
    "message": "Pribadong Key",
    "description": "select this type of file to use to import an account"
  },
  "privateKeyWarning": {
    "message": "Babala: Huwag ipaalam ang key na ito. Ang sinumang mayroon ng iyong mga pribadong key ay maaaring magnakaw ng anumang asset sa iyong account."
  },
  "privateNetwork": {
    "message": "Pribadong Network"
  },
  "proposedApprovalLimit": {
    "message": "Iminumungkahing Limitasyon sa Pag-apruba"
  },
  "provide": {
    "message": "Ibigay"
  },
  "publicAddress": {
    "message": "Pampublikong Address"
  },
  "queued": {
    "message": "Naka-queue"
  },
  "readdToken": {
    "message": "Puwede mong ibalik ang token na ito sa hinaharap sa pamamagitan ng pagpunta sa “Magdagdag ng token” sa menu ng mga opsyon sa iyong account."
  },
  "receive": {
    "message": "Tumanggap"
  },
  "recoveryPhraseReminderBackupStart": {
    "message": "Magsimula rito"
  },
  "recoveryPhraseReminderConfirm": {
    "message": "OK"
  },
  "recoveryPhraseReminderHasBackedUp": {
    "message": "Palaging panatilihin ang iyong Secret Recovery Phrase sa isang ligtas at lihim na lugar"
  },
  "recoveryPhraseReminderHasNotBackedUp": {
    "message": "Kailangan ulit i-back up ang Secret Recovery Phrase mo?"
  },
  "recoveryPhraseReminderItemOne": {
    "message": "Huwag kailanman ipaalam sa iba ang iyong Secret Recovery Phrase"
  },
  "recoveryPhraseReminderItemTwo": {
    "message": "Hindi kailanman hihingin ng MetaMask team ang iyong Secret Recovery Phrase"
  },
  "recoveryPhraseReminderSubText": {
    "message": "Kinokontrol ng iyong Secret Recovery Phrase ang lahat ng iyong account."
  },
  "recoveryPhraseReminderTitle": {
    "message": "Protektahan ang iyong pondo!"
  },
  "reject": {
    "message": "Tanggihan"
  },
  "rejectAll": {
    "message": "Tanggihan Lahat"
  },
  "rejectTxsDescription": {
    "message": "Maramihan mong tatanggihan ang $1 (na) transaksyon."
  },
  "rejectTxsN": {
    "message": "Tanggihan ang $1 transaksyon"
  },
  "rejected": {
    "message": "Tinanggihan"
  },
  "remove": {
    "message": "Tanggalin"
  },
  "removeAccount": {
    "message": "Tanggalin ang account"
  },
  "removeAccountDescription": {
    "message": "Aalisin ang account na ito sa iyong wallet. Tiyaking nasa iyo ang orihinal na Secret Recovery Phrase o private key para sa na-import na account na ito bago magpatuloy. Puwede kang mag-import o gumawa ulit ng mga account mula sa drop-down ng account. "
  },
  "requestsAwaitingAcknowledgement": {
    "message": "mga request na hinihintay na tanggapin"
  },
  "required": {
    "message": "Kinakailangan"
  },
  "reset": {
    "message": "I-reset"
  },
  "restore": {
    "message": "I-restore"
  },
  "retryTransaction": {
    "message": "Subukan Ulit ang Transaksyon"
  },
  "reusedTokenNameWarning": {
    "message": "Ang isang token dito ay gumagamit ng symbol mula sa ibang token na sinusubaybayan mo, maaari itong maging nakakalito."
  },
  "revealSeedWords": {
    "message": "Ipakita ang Secret Recovery Phrase"
  },
  "revealSeedWordsWarning": {
    "message": "Magagamit ang mga salitang ito para manakaw ang lahat ng iyong account.",
    "description": "$1 is bolded text using the message from 'revealSeedWordsWarning2'"
  },
  "rpcUrl": {
    "message": "Bagong RPC URL"
  },
  "save": {
    "message": "I-save"
  },
  "scanInstructions": {
    "message": "Itapat ang QR code sa iyong camera"
  },
  "scanQrCode": {
    "message": "Mag-scan ng QR Code"
  },
  "scrollDown": {
    "message": "Mag-scroll pababa"
  },
  "search": {
    "message": "Maghanap"
  },
  "searchAccounts": {
    "message": "Maghanap ng Account"
  },
  "securityAndPrivacy": {
    "message": "Seguridad at Privacy"
  },
  "seedPhraseIntroSidebarBulletOne": {
    "message": "Isulat ito at itabi sa maraming tagong lugar."
  },
  "seedPhraseIntroSidebarBulletTwo": {
    "message": "Ilagay sa safe-deposit box."
  },
  "seedPhraseIntroSidebarCopyOne": {
    "message": "Ang iyong recovery phrase ay ang iyong “pangunahing key” sa wallet at pondo mo."
  },
  "seedPhraseIntroSidebarCopyThree": {
    "message": "Kung may manghihingi man ng iyong recovery phrase, malamang na sinusubukan ka niyang i-scam."
  },
  "seedPhraseIntroSidebarCopyTwo": {
    "message": "Huwag kailanmang ibahagi ang iyong recovery phrase kahit na sa MetaMask!"
  },
  "seedPhraseIntroSidebarTitleOne": {
    "message": "Ano ang recovery phrase?"
  },
  "seedPhraseIntroSidebarTitleThree": {
    "message": "Dapat kong ibahagi ang aking recovery phrase?"
  },
  "seedPhraseIntroSidebarTitleTwo": {
    "message": "Paano ko mase-save ang aking recovery phrase?"
  },
  "seedPhraseIntroTitle": {
    "message": "I-secure ang iyong wallet"
  },
  "seedPhraseIntroTitleCopy": {
    "message": "Bago magsimula, panoorin ang maikling video na ito para matuto tungkol sa recovery phrase at kung paano panatilihing ligtas ang iyong wallet."
  },
  "seedPhraseReq": {
    "message": "Ang mga Secret Recovery Phrase ay naglalaman ng 12, 15, 18, 21, o 24 na salita"
  },
  "selectAccounts": {
    "message": "Pumili ng (mga) account"
  },
  "selectAll": {
    "message": "Piliin lahat"
  },
  "selectAnAccount": {
    "message": "Pumili ng Account"
  },
  "selectAnAccountAlreadyConnected": {
    "message": "Nakakonekta na ang account na ito sa MetaMask"
  },
  "selectHdPath": {
    "message": "Pumili ng HD Path"
  },
  "selectPathHelp": {
    "message": "Kung hindi mo makita ang iyong mga kasalukuyang Ledger account sa ibaba, subukang ilipat ang path sa \"Legacy (MEW / MyCrypto)\""
  },
  "selectType": {
    "message": "Pumili ng Uri"
  },
  "selectingAllWillAllow": {
    "message": "Kapag pinili lahat, mabibigyang-daan ang site na ito na makita ang lahat ng kasalukuyan mong account. Tiyaking pinagkakatiwalaan mo ang site na ito."
  },
  "send": {
    "message": "Magpadala"
  },
  "sendSpecifiedTokens": {
    "message": "Magpadala ng $1",
    "description": "Symbol of the specified token"
  },
  "settings": {
    "message": "Mga Setting"
  },
  "showFiatConversionInTestnets": {
    "message": "Ipakita ang Conversion sa Testnets"
  },
  "showFiatConversionInTestnetsDescription": {
    "message": "Piliin ito para ipakita ang fiat conversion sa Testnets"
  },
  "showHexData": {
    "message": "Ipakita ang Hex Data"
  },
  "showHexDataDescription": {
    "message": "Piliin ito para ipakita ang field ng hex data sa screen ng pagpapadala"
  },
  "showIncomingTransactions": {
    "message": "Ipakita ang Mga Papasok na Transaksyon"
  },
  "showIncomingTransactionsDescription": {
    "message": "Piliin ito para gamitin ang Etherscan sa pagpapakita ng mga papasok na transaksyon sa listahan ng mga transaksyon",
    "description": "$1 is the link to etherscan url and $2 is the link to the privacy policy of consensys APIs"
  },
  "showPermissions": {
    "message": "Ipakita ang mga pahintulot"
  },
  "sigRequest": {
    "message": "Request ng Signature"
  },
  "sign": {
    "message": "Lumagda"
  },
  "signatureRequest": {
    "message": "Request ng Signature"
  },
  "signed": {
    "message": "Nilagdaan"
  },
  "somethingWentWrong": {
    "message": "Oops! Nagkaproblema."
  },
  "speedUp": {
    "message": "Pabilisin"
  },
  "speedUpCancellation": {
    "message": "Pabilisin ang pagkanselang ito"
  },
  "speedUpTransaction": {
    "message": "Pabilisin ang transaksyong ito"
  },
  "spendLimitInsufficient": {
    "message": "Hindi sapat ang limitasyon sa paggastos"
  },
  "spendLimitInvalid": {
    "message": "Hindi valid ang limitasyon sa paggastos; dapat ay positibong numero"
  },
  "spendLimitPermission": {
    "message": "Pahintulot sa limitasyon sa paggastos"
  },
  "spendLimitRequestedBy": {
    "message": "Limitasyon sa paggastos ayon sa inire-request ng $1",
    "description": "Origin of the site requesting the spend limit"
  },
  "spendLimitTooLarge": {
    "message": "Masyadong malaki ang limitasyon sa paggastos"
  },
  "stateLogError": {
    "message": "Error sa pagkuha ng mga log ng estado."
  },
  "stateLogFileName": {
    "message": "Mga Log ng Estado ng MetaMask"
  },
  "stateLogs": {
    "message": "Mga Log ng Estado"
  },
  "stateLogsDescription": {
    "message": "Naglalaman ang mga log ng estado ng iyong mga address ng pampublikong account at ipinadalang transaksyon."
  },
  "statusNotConnected": {
    "message": "Hindi nakakonekta"
  },
  "step1LedgerWallet": {
    "message": "I-download ang Ledger app"
  },
  "step1LedgerWalletMsg": {
    "message": "I-download, i-set up, at ilagay ang iyong password para i-unlock ang $1.",
    "description": "$1 represents the `ledgerLiveApp` localization value"
  },
  "step1TrezorWallet": {
    "message": "I-plug in ang Trezor wallet"
  },
  "step1TrezorWalletMsg": {
    "message": "Direktang ikonekta ang iyong wallet sa computer mo. Para sa higit pang impormasyon tungkol sa paggamit ng iyong hardware wallet device, $1",
    "description": "$1 represents the `hardwareWalletSupportLinkConversion` localization key"
  },
  "step2LedgerWallet": {
    "message": "I-plug in ang Ledger wallet"
  },
  "step2LedgerWalletMsg": {
    "message": "Direktang ikonekta ang iyong wallet sa computer mo.  I-unlock ang iyong Ledger at buksan ang Ethereum app. Para sa higit pang impormasyon tungkol sa paggamit ng iyong hardware wallet device, $1.",
    "description": "$1 represents the `hardwareWalletSupportLinkConversion` localization key"
  },
  "submit": {
    "message": "Isumite"
  },
  "submitted": {
    "message": "Isinumite"
  },
  "support": {
    "message": "Suporta"
  },
  "supportCenter": {
    "message": "Bisitahin ang aming Support Center"
  },
  "swap": {
    "message": "I-swap"
  },
  "swapAggregator": {
    "message": "Aggregator"
  },
  "swapAllowSwappingOf": {
    "message": "Payagan ang pag-swap ng $1",
    "description": "Shows a user that they need to allow a token for swapping on their hardware wallet"
  },
  "swapAmountReceived": {
    "message": "Garantisadong halaga"
  },
  "swapAmountReceivedInfo": {
    "message": "Ito ang minimum na halagang matatanggap mo. Maaari kang makatanggap ng mas malaki depende sa slippage."
  },
  "swapApproval": {
    "message": "Aprubahan ang $1 para sa mga pagpapalit",
    "description": "Used in the transaction display list to describe a transaction that is an approve call on a token that is to be swapped.. $1 is the symbol of a token that has been approved."
  },
  "swapApproveNeedMoreTokens": {
    "message": "Kailangan mo ng $1 pa $2 para makumpleto ang pag-swap na ito",
    "description": "Tells the user how many more of a given token they need for a specific swap. $1 is an amount of tokens and $2 is the token symbol."
  },
  "swapBuildQuotePlaceHolderText": {
    "message": "Walang available na token na tumutugma sa $1",
    "description": "Tells the user that a given search string does not match any tokens in our token lists. $1 can be any string of text"
  },
  "swapConfirmWithHwWallet": {
    "message": "Kumpirmahin ang iyong hardware wallet"
  },
  "swapContractDataDisabledErrorDescription": {
    "message": "Sa Ethereum app sa iyong Ledger, pumunta sa \"Mga Setting\" at payagan ang data ng kontrata. Pagkatapos ay subukan ulit ang iyong pag-swap."
  },
  "swapContractDataDisabledErrorTitle": {
    "message": "Hindi naka-enable sa iyong Ledger ang data ng kontrata"
  },
  "swapCustom": {
    "message": "custom"
  },
  "swapDecentralizedExchange": {
    "message": "Naka-decentralize na pagpapalit"
  },
  "swapEditLimit": {
    "message": "I-edit ang limitasyon"
  },
  "swapEnableDescription": {
    "message": "Kinakailangan ito at nagbibigay ito ng pahintulot sa MetaMask na i-swap ang iyong $1.",
    "description": "Gives the user info about the required approval transaction for swaps. $1 will be the symbol of a token being approved for swaps."
  },
  "swapEstimatedNetworkFees": {
    "message": "Mga tinatayang bayarin sa network"
  },
  "swapEstimatedNetworkFeesInfo": {
    "message": "Ito ay pagtatantya ng bayarin sa network na gagamitin para kumpletuhin ang iyong pag-swap. Posibleng magbago ang aktuwal na halaga ayon sa mga kundisyon ng network."
  },
  "swapFailedErrorDescriptionWithSupportLink": {
    "message": "May mga hindi pagtatagumpay sa transaksyon na nangyayari at narito kami para tumulong. Kung magpapatuloy ang isyung ito, puwede kang makipag-ugnayan sa aming suporta sa customer sa $1 para sa karagdagang tulong.",
    "description": "This message is shown to a user if their swap fails. The $1 will be replaced by support.metamask.io"
  },
  "swapFailedErrorTitle": {
    "message": "Hindi matagumpay ang pag-swap"
  },
  "swapFetchingQuotesErrorDescription": {
    "message": "Hmmm... nagkaproblema. Subukan ulit, o kung magpapatuloy ang mga error, makipag-ugnayan sa customer support."
  },
  "swapFetchingQuotesErrorTitle": {
    "message": "Nagka-error sa pagkuha ng mga quote"
  },
  "swapFetchingTokens": {
    "message": "Kinukuha ang mga token..."
  },
  "swapFromTo": {
    "message": "Ang pag-swap ng $1 sa $2",
    "description": "Tells a user that they need to confirm on their hardware wallet a swap of 2 tokens. $1 is a source token and $2 is a destination token"
  },
  "swapGasFeesSplit": {
    "message": "Hahatiin sa pagitan ng dalawang transaksyon na ito ang mga bayarin sa gas sa nakaraang screen."
  },
  "swapHighSlippageWarning": {
    "message": "Sobrang laki ng halaga ng slippage."
  },
  "swapLowSlippageError": {
    "message": "Posibleng hindi magtagumpay ang transaksyon, masyadong mababa ang max na slippage."
  },
  "swapMaxSlippage": {
    "message": "Max na slippage"
  },
  "swapMetaMaskFee": {
    "message": "Bayarin sa MetaMask"
  },
  "swapMetaMaskFeeDescription": {
    "message": "Hinahanap namin ang pinakasulit na presyo mula sa mga nangungunang pinagkukunan ng liquidity, sa lahat ng pagkakataon. Awtomatikong fina-factor ang bayaring $1% sa quote na ito.",
    "description": "Provides information about the fee that metamask takes for swaps. $1 is a decimal number."
  },
  "swapNewQuoteIn": {
    "message": "Mga bagong quote sa $1",
    "description": "Tells the user the amount of time until the currently displayed quotes are update. $1 is a time that is counting down from 1:00 to 0:00"
  },
  "swapOnceTransactionHasProcess": {
    "message": "Idaragdag ang iyong $1 sa account mo sa oras na maiproseso ang transaksyong ito.",
    "description": "This message communicates the token that is being transferred. It is shown on the awaiting swap screen. The $1 will be a token symbol."
  },
  "swapPriceDifference": {
    "message": "Isa-swap mo ang $1 $2 (~$3) sa halagang $4 $5 (~$6).",
    "description": "This message represents the price slippage for the swap.  $1 and $4 are a number (ex: 2.89), $2 and $5 are symbols (ex: ETH), and $3 and $6 are fiat currency amounts."
  },
  "swapPriceDifferenceTitle": {
    "message": "Kaibahan sa presyo na ~$1%",
    "description": "$1 is a number (ex: 1.23) that represents the price difference."
  },
  "swapPriceImpactTooltip": {
    "message": "Ang epekto sa presyo ay ang pagkakaiba sa kasalukuyang presyo sa merkado at sa halagang natanggap sa pag-execute ng transaksyon. Ang epekto sa presyo ay isang function ng laki ng iyong trade kumpara sa laki ng liquidity pool."
  },
  "swapPriceUnavailableDescription": {
    "message": "Hindi natukoy ang epekto sa presyo dahil sa kakulangan ng data sa presyo sa merkado. Pakikumpirma na kumportable ka sa dami ng mga token na matatanggap mo bago makipag-swap."
  },
  "swapPriceUnavailableTitle": {
    "message": "Tingnan ang iyong rate bago magpatuloy"
  },
  "swapProcessing": {
    "message": "Pagproseso"
  },
  "swapQuoteDetails": {
    "message": "Mga detalye ng quote"
  },
  "swapQuoteSource": {
    "message": "Pinagkunan ng quote"
  },
  "swapQuotesExpiredErrorDescription": {
    "message": "Mag-request ng mga bagong quote para makuha ang mga pinakabagong rate."
  },
  "swapQuotesExpiredErrorTitle": {
    "message": "Pag-timeout ng mga quote"
  },
  "swapQuotesNotAvailableErrorDescription": {
    "message": "Subukang i-adjust ang halaga o mga setting ng slippage at subukan ulit."
  },
  "swapQuotesNotAvailableErrorTitle": {
    "message": "Walang available na quote"
  },
  "swapRate": {
    "message": "Rate"
  },
  "swapReceiving": {
    "message": "Pagtanggap"
  },
  "swapReceivingInfoTooltip": {
    "message": "Isang itong pagtatantya. Ang eksaktong halaga ay nakadepende sa slippage."
  },
  "swapRequestForQuotation": {
    "message": "Mag-request ng quotation"
  },
  "swapReviewSwap": {
    "message": "Suriin ang Pag-swap"
  },
  "swapSelect": {
    "message": "Piliin"
  },
  "swapSelectAQuote": {
    "message": "Pumili ng quote"
  },
  "swapSelectAToken": {
    "message": "Pumili ng token"
  },
  "swapSelectQuotePopoverDescription": {
    "message": "Makikita sa ibaba ang lahat ng quote na nakuha mula sa maraming pinagkukunan ng liquidity."
  },
  "swapSlippageNegative": {
    "message": "Dapat ay mas malaki sa o katumbas ng zero ang slippage"
  },
  "swapSource": {
    "message": "Pinagkunan ng liquidity"
  },
  "swapSwapFrom": {
    "message": "I-swap mula sa"
  },
  "swapSwapSwitch": {
    "message": "Mga token na papalitan at ipapalit"
  },
  "swapSwapTo": {
    "message": "I-swap sa"
  },
  "swapToConfirmWithHwWallet": {
    "message": "para kumpirmahin ang iyong hardware wallet"
  },
  "swapTokenAvailable": {
    "message": "Naidagdag na ang $1 sa iyong account.",
    "description": "This message is shown after a swap is successful and communicates the exact amount of tokens the user has received for a swap. The $1 is a decimal number of tokens followed by the token symbol."
  },
  "swapTokenBalanceUnavailable": {
    "message": "Hindi namin nabawi ang iyong balanseng $1",
    "description": "This message communicates to the user that their balance of a given token is currently unavailable. $1 will be replaced by a token symbol"
  },
  "swapTokenToToken": {
    "message": "I-swap ang $1 sa $2",
    "description": "Used in the transaction display list to describe a swap. $1 and $2 are the symbols of tokens in involved in a swap."
  },
  "swapTokenVerificationAddedManually": {
    "message": "Manual na idinagdag ang token na ito."
  },
  "swapTokenVerificationMessage": {
    "message": "Palaging kumpirmahin ang address ng token sa $1.",
    "description": "Points the user to Etherscan as a place they can verify information about a token. $1 is replaced with the translation for \"Etherscan\" followed by an info icon that shows more info on hover."
  },
  "swapTokenVerificationOnlyOneSource": {
    "message": "Na-verify lang sa 1 source."
  },
  "swapTokenVerificationSources": {
    "message": "Na-verify sa $1 source.",
    "description": "Indicates the number of token information sources that recognize the symbol + address. $1 is a decimal number."
  },
  "swapTransactionComplete": {
    "message": "Nakumpleto ang transaksyon"
  },
  "swapTwoTransactions": {
    "message": "2 transaksyon"
  },
  "swapUnknown": {
    "message": "Hindi Alam"
  },
  "swapVerifyTokenExplanation": {
    "message": "Maaaring gamitin ng maraming token ang iisang pangalan at simbolo. Suriin ang $1 para ma-verify na ito ang token na hinahanap mo.",
    "description": "This appears in a tooltip next to the verifyThisTokenOn message. It gives the user more information about why they should check the token on a block explorer. $1 will be the name or url of the block explorer, which will be the translation of 'etherscan' or a block explorer url specified for a custom network."
  },
  "swapYourTokenBalance": {
    "message": "Available ang $1 $2 na i-swap",
    "description": "Tells the user how much of a token they have in their balance. $1 is a decimal number amount of tokens, and $2 is a token symbol"
  },
  "swapZeroSlippage": {
    "message": "0% Slippage"
  },
  "swapsAdvancedOptions": {
    "message": "Mga Advanced na Opsyon"
  },
  "swapsExcessiveSlippageWarning": {
    "message": "Masyadong mataas ang halaga ng slippage at magreresulta ito sa masamang rating. Pakibabaan ang iyong tolerance ng slippage sa value na mas mababa sa 15%."
  },
  "swapsMaxSlippage": {
    "message": "Tolerance ng Slippage"
  },
  "swapsNotEnoughForTx": {
    "message": "Hindi sapat ang $1 para makumpleto ang transaksyong ito",
    "description": "Tells the user that they don't have enough of a token for a proposed swap. $1 is a token symbol"
  },
  "swapsViewInActivity": {
    "message": "Tingnan sa aktibidad"
  },
  "switchEthereumChainConfirmationDescription": {
    "message": "Papalitan nito ang napiling network sa MetaMask at gagamitin ang nakaraang idinagdag na network:"
  },
  "switchEthereumChainConfirmationTitle": {
    "message": "Payagang palitan ng site na ito ang network?"
  },
  "switchNetwork": {
    "message": "Lumipat ng network"
  },
  "switchNetworks": {
    "message": "Lumipat ng Network"
  },
  "switchToThisAccount": {
    "message": "Lumipat sa account na ito"
  },
  "switchingNetworksCancelsPendingConfirmations": {
    "message": "Kapag lumipat ng network, makakansela ang lahat ng nakabinbing pagkumpirma"
  },
  "symbol": {
    "message": "Simbolo"
  },
  "symbolBetweenZeroTwelve": {
    "message": "Dapat ay 11 character o mas kaunti ang simbolo."
  },
  "terms": {
    "message": "Mga Tuntunin ng Paggamit"
  },
  "termsOfService": {
    "message": "Mga Tuntunin ng Serbisyo"
  },
  "tips": {
    "message": "Mga Tip"
  },
  "to": {
    "message": "Para kay/sa"
  },
  "toAddress": {
    "message": "Para kay/sa: $1",
    "description": "$1 is the address to include in the To label. It is typically shortened first using shortenAddress"
  },
  "token": {
    "message": "Token"
  },
  "tokenAlreadyAdded": {
    "message": "Naidagdag na ang token."
  },
  "tokenContractAddress": {
    "message": "Address ng Kontrata ng Token"
  },
  "tokenDecimalFetchFailed": {
    "message": "Kailangan ng decimal ng token."
  },
  "tokenSymbol": {
    "message": "Simbolo ng Token"
  },
  "tooltipApproveButton": {
    "message": "Nauunawaan ko"
  },
  "total": {
    "message": "Kabuuan"
  },
  "transaction": {
    "message": "transaksyon"
  },
  "transactionCancelAttempted": {
    "message": "Sinubukang kanselahin ang transaksyon sa bayarin sa gas na $1 sa $2"
  },
  "transactionCancelSuccess": {
    "message": "Matagumpay na nakansela ang transaksyon sa $2"
  },
  "transactionConfirmed": {
    "message": "Nakumpirma ang transaksyon sa $2."
  },
  "transactionCreated": {
    "message": "Nagawa ang transaksyon na nagkakahalagang $1 sa $2."
  },
  "transactionDropped": {
    "message": "Tinanggihan ang transaksyon sa $2."
  },
  "transactionError": {
    "message": "Error sa Transaksyon. Nagkaroon ng exception sa code ng kontrata."
  },
  "transactionErrorNoContract": {
    "message": "Sinusubukang i-call ang isang function sa isang address na hindi kontrata."
  },
  "transactionErrored": {
    "message": "Nagkaroon ng error sa transaksyon."
  },
  "transactionFee": {
    "message": "Bayarin sa Transaksyon"
  },
  "transactionResubmitted": {
    "message": "Isinumite ulit ang transaksyon nang may bayarin sa gas na tumaas at naging $1 sa $2"
  },
  "transactionSubmitted": {
    "message": "Isinumite ang transaksyon nang may bayarin sa gas na $1 sa $2."
  },
  "transactionUpdated": {
    "message": "Na-update ang transaksyon sa $2."
  },
  "transfer": {
    "message": "Mag-transfer"
  },
  "transferFrom": {
    "message": "Mag-transfer Mula Kay/Sa"
  },
  "troubleConnectingToWallet": {
    "message": "Nagkaproblema kami sa pagkonekta sa iyong $1, subukang suriin ang $2 at subukan ulit.",
    "description": "$1 is the wallet device name; $2 is a link to wallet connection guide"
  },
  "tryAgain": {
    "message": "Subukan ulit"
  },
  "unapproved": {
    "message": "Hindi inaprubahan"
  },
  "units": {
    "message": "mga unit"
  },
  "unknown": {
    "message": "Hindi Alam"
  },
  "unknownNetwork": {
    "message": "Hindi Alam na Pribadong Network"
  },
  "unknownQrCode": {
    "message": "Error: Hindi namin matukoy ang QR code na iyon"
  },
  "unlimited": {
    "message": "Walang Limitasyon"
  },
  "unlock": {
    "message": "I-unlock"
  },
  "unlockMessage": {
    "message": "Naghihintay ang decentralized web"
  },
  "unrecognizedChain": {
    "message": "Hindi kinikilala ang custom na network na ito. Inirerekomenda naming $1 ka bago magpatuloy",
    "description": "$1 is a clickable link with text defined by the 'unrecognizedChanLinkText' key. The link will open to instructions for users to validate custom network details."
  },
  "updatedWithDate": {
    "message": "Na-update noong $1"
  },
  "urlErrorMsg": {
    "message": "Kinakailangan ng mga URL ang naaangkop na HTTP/HTTPS prefix."
  },
  "usePhishingDetection": {
    "message": "Gumamit ng Pag-detect ng Phishing"
  },
  "usePhishingDetectionDescription": {
    "message": "Magpakita ng babala para sa mga phishing domain na nagta-target sa mga user ng Ethereum"
  },
  "usedByClients": {
    "message": "Ginagamit ng iba't ibang client"
  },
  "userName": {
    "message": "Username"
  },
  "verifyThisTokenOn": {
    "message": "I-verify ang token na ito sa $1",
    "description": "Points the user to etherscan as a place they can verify information about a token. $1 is replaced with the translation for \"etherscan\""
  },
  "verifyThisUnconfirmedTokenOn": {
    "message": "I-verify ang token na ito sa $1 at tiyaking ito ang token na gusto mong i-trade.",
    "description": "Points the user to etherscan as a place they can verify information about a token. $1 is replaced with the translation for \"etherscan\""
  },
  "viewAllDetails": {
    "message": "Tingnan ang lahat ng detalye"
  },
  "viewContact": {
    "message": "Tingnan ang Contact"
  },
  "viewMore": {
    "message": "Tumingin Pa"
  },
  "visitWebSite": {
    "message": "Bisitahin ang aming website"
  },
  "walletConnectionGuide": {
    "message": "ang aming gabay sa pagkonekta ng hardware wallet"
  },
  "web3ShimUsageNotification": {
    "message": "Napansin naming sinubukang gamitin ng kasalukuyang website ang tinanggal na window.web3 API. Kung mukhang sira ang site, paki-click ang $1 para sa higit pang impormasyon.",
    "description": "$1 is a clickable link."
  },
  "welcomeBack": {
    "message": "Welcome back!"
  },
  "whatsNew": {
    "message": "Ano'ng bago",
    "description": "This is the title of a popup that gives users notifications about new features and updates to MetaMask."
  },
  "whatsThis": {
    "message": "Ano ito?"
  },
  "xOfYPending": {
    "message": "$1 sa $2 ang nakabinbin",
    "description": "$1 and $2 are intended to be two numbers, where $2 is a total number of pending confirmations, and $1 is a count towards that total"
  },
  "youNeedToAllowCameraAccess": {
    "message": "Kailangan mong payagan ang pag-access sa camera para magamit ang feature na ito."
  },
  "youSign": {
    "message": "Sina-sign mo ang"
  },
  "yourPrivateSeedPhrase": {
    "message": "Ang iyong Secret Recovery Phrase"
  },
  "zeroGasPriceOnSpeedUpError": {
    "message": "Walang presyo ng gas sa pagpapabilis"
  }
}<|MERGE_RESOLUTION|>--- conflicted
+++ resolved
@@ -663,14 +663,6 @@
   },
   "invalidAddressRecipient": {
     "message": "Hindi valid ang address ng tatanggap"
-  },
-<<<<<<< HEAD
-  "invalidAddressRecipientNotEthNetwork": {
-    "message": "Hindi ETH network, itakda sa maliliit na letra"
-=======
-  "invalidBlockExplorerURL": {
-    "message": "Invalid na URL ng Block Explorer"
->>>>>>> 97dce9f6
   },
   "invalidChainIdTooBig": {
     "message": "Invalid na chain ID. Masyadong malaki ang chain ID."
