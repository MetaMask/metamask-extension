{
  "QRHardwareInvalidTransactionTitle": {
    "message": "गड़बड़ी"
  },
  "QRHardwareMismatchedSignId": {
    "message": "असंगत ट्रांसेक्शन डेटा। कृपया ट्रांसेक्शन की जानकारी की जांच करें।"
  },
  "QRHardwarePubkeyAccountOutOfRange": {
    "message": "कोई और अकाउंट नहीं। यदि आप नीचे अलिस्टेड किसी अन्य अकाउंट तक पहुंचना चाहते हैं, तो कृपया अपने hardware wallet को फिर से कनेक्ट करें और उसे चुनें।"
  },
  "QRHardwareScanInstructions": {
    "message": "QR कोड को अपने कैमरे के सामने रखें। स्क्रीन धुंधली है, लेकिन इससे रीडिंग प्रभावित नहीं होगी।"
  },
  "QRHardwareSignRequestCancel": {
    "message": "रिजेक्ट करें"
  },
  "QRHardwareSignRequestDescription": {
    "message": "अपने वॉलेट से साइन करने के बाद, हस्ताक्षर लेने के लिए 'हस्ताक्षर प्राप्त करें' पर क्लिक करें"
  },
  "QRHardwareSignRequestGetSignature": {
    "message": "हस्ताक्षर पाएं"
  },
  "QRHardwareSignRequestSubtitle": {
    "message": "अपने वॉलेट से QR कोड को स्कैन करें"
  },
  "QRHardwareSignRequestTitle": {
    "message": "हस्ताक्षर का रिक्वेस्ट करें"
  },
  "QRHardwareUnknownQRCodeTitle": {
    "message": "गड़बड़ी"
  },
  "QRHardwareUnknownWalletQRCode": {
    "message": "QR कोड ग़लत है। कृपया hardware wallet के सिंक QR कोड को स्कैन करें।"
  },
  "QRHardwareWalletImporterTitle": {
    "message": "QR कोड स्कैन करें"
  },
  "QRHardwareWalletSteps1Description": {
    "message": "आप QR कोड सपोर्ट करने वाले आधिकारिक पार्टनरों की नीचे दी गई लिस्ट में से चुन सकते हैं।"
  },
  "QRHardwareWalletSteps1Title": {
    "message": "अपने QR hardware wallet को कनेक्ट करें"
  },
  "QRHardwareWalletSteps2Description": {
    "message": "Ngrave ज़ीरो"
  },
  "about": {
    "message": "इसके बारे में"
  },
  "accept": {
    "message": "स्वीकार करें"
  },
  "acceptTermsOfUse": {
    "message": "मैंने $1 पढ़ लिया है और मैं सहमत हूं",
    "description": "$1 is the `terms` message"
  },
  "accessYourWalletWithSRP": {
    "message": "अपने सीक्रेट रिकवरी फ्रेज़ का इस्तेमाल कर अपने वॉलेट का एक्सेस पाएं"
  },
  "accessYourWalletWithSRPDescription": {
    "message": "MetaMask आपका पासवर्ड रिकवर नहीं कर सकता। हम आपकी ओनरशिप को वेलिडेट करने, आपके वॉलेट को रिस्टोर करने और एक नया पासवर्ड सेट करने के लिए आपके सीक्रेट रिकवरी फ्रेज़ का इस्तेमाल करेंगे। सबसे पहले, अपना वह सीक्रेट रिकवरी फ्रेज़ डालें जिसे आपको अपना वॉलेट बनाते समय दिया गया था। $1",
    "description": "$1 is the words 'Learn More' from key 'learnMore', separated here so that it can be added as a link"
  },
  "accessingYourCamera": {
    "message": "आपके कैमरे को एक्सेस कर रहे हैं..."
  },
  "account": {
    "message": "अकाउंट"
  },
  "accountActivity": {
    "message": "अकाउंट एक्टिविटी"
  },
  "accountActivityText": {
    "message": "वे अकाउंट चुनें जिनके बारे में आप सूचित होना चाहते हैं:"
  },
  "accountDetails": {
    "message": "अकाउंट की जानकारी"
  },
  "accountIdenticon": {
    "message": "अकाउंट आइडेंटिकॉन"
  },
  "accountIsntConnectedToastText": {
    "message": "$2 से $1 कनेक्टेड नहीं है"
  },
  "accountName": {
    "message": "अकाउंट का नाम"
  },
  "accountNameDuplicate": {
    "message": "इस अकाउंट का नाम पहले से ही मौजूद है",
    "description": "This is an error message shown when the user enters a new account name that matches an existing account name"
  },
  "accountNameReserved": {
    "message": "यह अकाउंट नाम रिज़र्व करा लिया गया है",
    "description": "This is an error message shown when the user enters a new account name that is reserved for future use"
  },
  "accountOptions": {
    "message": "अकाउंट विकल्प"
  },
  "accountPermissionToast": {
    "message": "अकाउंट अनुमतियां अपडेट की गईं"
  },
  "accountSelectionRequired": {
    "message": "आपको एक अकाउंट चुनना होगा!"
  },
  "accountTypeNotSupported": {
    "message": "खाता प्रकार सपोर्ट नहीं करता"
  },
  "accounts": {
    "message": "अकाउंट्स"
  },
  "accountsConnected": {
    "message": "अकाउंट्स कनेक्ट किए गए।"
  },
  "accountsPermissionsTitle": {
    "message": "अपने अकाउंट्स देखें और ट्रांसेक्शन के सुझाव दें"
  },
  "accountsSmallCase": {
    "message": "अकाउंट"
  },
  "active": {
    "message": "एक्टिव है"
  },
  "activity": {
    "message": "एक्टिविटी"
  },
  "activityLog": {
    "message": "एक्टिविटी लॉग"
  },
  "add": {
    "message": "जोड़ें"
  },
  "addACustomNetwork": {
    "message": "एक कस्टम नेटवर्क जोड़ें"
  },
  "addANetwork": {
    "message": "एक नेटवर्क जोड़ें"
  },
  "addANickname": {
    "message": "एक उपनाम जोड़ें"
  },
  "addAUrl": {
    "message": "एक URL जोड़ें"
  },
  "addAccount": {
    "message": "अकाउंट जोड़ें"
  },
  "addAccountToMetaMask": {
    "message": "MetaMask में अकाउंट जोड़ें"
  },
  "addAcquiredTokens": {
    "message": "MetaMask का इस्तेमाल करके, आपके द्वारा प्राप्त किए गए टोकन जोड़ें"
  },
  "addAlias": {
    "message": "उपनाम जोड़ें"
  },
  "addBlockExplorer": {
    "message": "ब्लॉक एक्सप्लोरर जोड़ें"
  },
  "addBlockExplorerUrl": {
    "message": "एक ब्लॉक एक्सप्लोरर URL जोड़ें"
  },
  "addContact": {
    "message": "कॉन्टेक्ट जोड़ें"
  },
  "addCustomNetwork": {
    "message": "कस्टम नेटवर्क जोड़ें"
  },
  "addEthereumChainWarningModalHeader": {
    "message": "इस RPC प्रोवाइडर को केवल तभी जोड़ें जब आप निश्चित हैं कि आप इस पर विश्वास कर सकते हैं। $1",
    "description": "$1 is addEthereumChainWarningModalHeaderPartTwo passed separately so that it can be bolded"
  },
  "addEthereumChainWarningModalHeaderPartTwo": {
    "message": "बुरी नीयत वाले प्रोवाइडर ब्लॉकचेन की स्थिति के बारे में झूठ बोल सकते हैं और आपकी नेटवर्क एक्टिविटी रिकॉर्ड कर सकते हैं।"
  },
  "addEthereumChainWarningModalListHeader": {
    "message": "यह महत्वपूर्ण है कि आपका प्रोवाइडर विश्वसनीय हो, क्योंकि उसके पास निम्नलिखित अधिकार हैं:"
  },
  "addEthereumChainWarningModalListPointOne": {
    "message": "आपके एकाउंट्स और आईपी ​​एड्रेस देखने की, और उन्हें एक साथ जोड़ने की"
  },
  "addEthereumChainWarningModalListPointThree": {
    "message": "अकाउंट बैलेंस और अन्य ऑन-चेन स्टेट दिखाने की"
  },
  "addEthereumChainWarningModalListPointTwo": {
    "message": "आपके ट्रांसेक्शन को ब्रॉडकास्ट करने की"
  },
  "addEthereumChainWarningModalTitle": {
    "message": "आप Ethereum Mainnet के लिए एक नया RPC प्रोवाइडर जोड़ रहे हैं"
  },
  "addEthereumWatchOnlyAccount": {
    "message": "कोई Ethereum अकाउंट देखें (Beta)"
  },
  "addFriendsAndAddresses": {
    "message": "उन मित्रों और पतों को जोड़ें, जिन पर आप भरोसा करते हैं"
  },
  "addIPFSGateway": {
    "message": "अपना पसंदीदा IPFS गेटवे जोड़ें"
  },
  "addImportAccount": {
    "message": "अकाउंट या हार्डवेयर वॉलेट जोड़ें"
  },
  "addMemo": {
    "message": "मेमो जोड़ें"
  },
  "addNetwork": {
    "message": "नेटवर्क जोड़ें"
  },
  "addNetworkConfirmationTitle": {
    "message": "$1 जोड़ें",
    "description": "$1 represents network name"
  },
  "addNewAccount": {
    "message": "एक नया Ethereum अकाउंट जोड़ें"
  },
  "addNft": {
    "message": "NFT जोड़ें"
  },
  "addNfts": {
    "message": "NFTs जोड़ें"
  },
  "addRpcUrl": {
    "message": "RPC URL जोड़ें"
  },
  "addSnapAccountToggle": {
    "message": "\"अकाउंट Snap जोड़ें (बीटा)\" को चालू करें"
  },
  "addSnapAccountsDescription": {
    "message": "इस फीचर को चालू करने से आपको सीधे अपनी अकाउंट लिस्ट से नया बीटा अकाउंट Snap जोड़ने का विकल्प मिलेगा। अगर आप Snap अकाउंट इनस्टॉल करते हैं, तो याद रखें कि यह एक थर्ड-पार्टी सर्विस है।"
  },
  "addSuggestedNFTs": {
    "message": "सुझाए गए NFTs जोड़ें"
  },
  "addSuggestedTokens": {
    "message": "सुझाए गए टोकन जोड़ें"
  },
  "addToken": {
    "message": "टोकन जोड़ें"
  },
  "addTokenByContractAddress": {
    "message": "टोकन नहीं मिल रहा है? आप किसी भी टोकन का एड्रेस पेस्ट करके उसे मैन्युअल रूप से भी जोड़ सकते हैं। टोकन कॉन्ट्रैक्ट एड्रेस $1 पर मिल सकते हैं।",
    "description": "$1 is a blockchain explorer for a specific network, e.g. Etherscan for Ethereum"
  },
  "addUrl": {
    "message": "URL जोड़ें"
  },
  "addingAccount": {
    "message": "अकाउंट जोड़ा जा रहा है"
  },
  "addingCustomNetwork": {
    "message": "नेटवर्क जोड़ रहे हैं"
  },
  "additionalNetworks": {
    "message": "अतिरिक्त नेटवर्क"
  },
  "address": {
    "message": "एड्रेस"
  },
  "addressCopied": {
    "message": "एड्रेस कॉपी किया गया!"
  },
  "addressMismatch": {
    "message": "साइट एड्रेस का मैच न होना"
  },
  "addressMismatchOriginal": {
    "message": "वर्तमान URL: $1",
    "description": "$1 replaced by origin URL in confirmation request"
  },
  "addressMismatchPunycode": {
    "message": "पुनीकोड ​​वर्शन: $1",
    "description": "$1 replaced by punycode version of the URL in confirmation request"
  },
  "advanced": {
    "message": "एडवांस्ड"
  },
  "advancedBaseGasFeeToolTip": {
    "message": "जब आपका ट्रांसेक्शन ब्लॉक में शामिल हो जाता है, तो आपके अधिकतम बेस फ़ीस और वास्तविक बेस फ़ीस के बीच का कोई भी अंतर वापस कर दिया जाता है। कुल अमाउंट को अधिकतम बेस फ़ीस (GWEI में) * गैस लिमिट के रुप में कैलकुलेट किया जाता है।"
  },
  "advancedDetailsDataDesc": {
    "message": "डेटा"
  },
  "advancedDetailsHexDesc": {
    "message": "Hex"
  },
  "advancedDetailsNonceDesc": {
    "message": "Nonce"
  },
  "advancedDetailsNonceTooltip": {
    "message": "यह किसी अकाउंट का ट्रांसेक्शन नंबर है। पहले ट्रांसेक्शन के लिए nonce 0 है और यह क्रमिक क्रम में बढ़ता है।"
  },
  "advancedGasFeeDefaultOptIn": {
    "message": "$1 नेटवर्क के लिए इन मूल्यों को मेरे डिफॉल्ट के रूप में सहेजें।",
    "description": "$1 is the current network name."
  },
  "advancedGasFeeModalTitle": {
    "message": "एडवांस्ड गैस फ़ीस"
  },
  "advancedGasPriceTitle": {
    "message": "गैस प्राइस"
  },
  "advancedPriorityFeeToolTip": {
    "message": "प्रायोरिटी फ़ीस (उर्फ \"माइनर टिप\") सीधे माइनरों के पास जाती है और उन्हें आपके ट्रांसेक्शन को प्राथमिकता देने के लिए प्रोत्साहित करती है।"
  },
  "aggregatedBalancePopover": {
    "message": "यह किसी दिए गए नेटवर्क पर आपके स्वामित्व वाले सभी टोकन के मूल्य को दर्शाता है। यदि आप इस मूल्य को ETH या अन्य मुद्राओं में देखना पसंद करते हैं, तो $1 पर जाएं।",
    "description": "$1 represents the settings page"
  },
  "agreeTermsOfUse": {
    "message": "मैं MetaMask के $1 से सहमत हूं",
    "description": "$1 is the `terms` link"
  },
  "airgapVault": {
    "message": "AirGap Vault"
  },
  "alert": {
    "message": "एलर्ट"
  },
  "alertActionBuyWithNativeCurrency": {
    "message": "$1 खरीदें"
  },
  "alertActionUpdateGas": {
    "message": "गैस लिमिट को अपग्रेड करें"
  },
  "alertActionUpdateGasFee": {
    "message": "शुल्क अपडेट करें"
  },
  "alertActionUpdateGasFeeLevel": {
    "message": "गैस के विकल्प को अपडेट करें"
  },
  "alertDisableTooltip": {
    "message": "इसे \"सेटिंग > अलर्ट\" में बदला जा सकता है"
  },
  "alertMessageAddressMismatchWarning": {
    "message": "हमला करने वाले कभी-कभी साइट के एड्रेस में छोटे-छोटे बदलाव करके साइटों की नकल करते हैं। जारी रखने से पहले सुनिश्चित करें कि आप इच्छित साइट के साथ इंटरैक्ट कर रहे हैं।"
  },
  "alertMessageChangeInSimulationResults": {
    "message": "इस ट्रांसेक्शन के लिए अनुमानित परिवर्तन अपडेट कर दिए गए हैं। आगे बढ़ने से पहले उनकी बारीकी से समीक्षा करें।"
  },
  "alertMessageFirstTimeInteraction": {
    "message": "आप पहली बार इस एड्रेस के साथ इंटरैक्ट कर रहे हैं। जारी रखने से पहले सुनिश्चित करें कि यह सही है।"
  },
  "alertMessageGasEstimateFailed": {
    "message": "हम सटीक शुल्क प्रदान करने में असमर्थ हैं और यह अनुमान अधिक हो सकता है। हम आपको एक कस्टम गैस लिमिट दर्ज करने का सुझाव देते हैं, लेकिन जोखिम है कि ट्रांसेक्शन अभी भी विफल हो जाएगा।"
  },
  "alertMessageGasFeeLow": {
    "message": "कम शुल्क चुनते समय, धीमे ट्रांसेक्शन और लंबे समय तक प्रतीक्षा करने की अपेक्षा करें। तेज़ ट्रांसेक्शन के लिए, मार्केट या एग्रेसिव शुल्क के विकल्प चुनें।"
  },
  "alertMessageGasTooLow": {
    "message": "इस ट्रांसेक्शन को जारी रखने के लिए, आपको गैस लिमिट को 21000 या अधिक तक बढ़ाना होगा।"
  },
  "alertMessageInsufficientBalanceWithNativeCurrency": {
    "message": "नेटवर्क फीस का भुगतान करने के लिए आपके अकाउंट में पर्याप्त $1 नहीं है।"
  },
  "alertMessageNetworkBusy": {
    "message": "गैस प्राइसें अधिक हैं और अनुमान कम सटीक हैं।"
  },
  "alertMessageNoGasPrice": {
    "message": "जब तक आप शुल्क को मैन्युअल रूप से अपडेट नहीं करते, हम इस ट्रांसेक्शन को आगे नहीं बढ़ा सकते।"
  },
  "alertMessageSignInDomainMismatch": {
    "message": "अनुरोध करने वाली साइट वह साइट नहीं है जिस पर आप साइन इन कर रहे हैं। यह आपके लॉगिन क्रेडेंशियल चुराने का प्रयास हो सकता है।"
  },
  "alertMessageSignInWrongAccount": {
    "message": "यह साइट आपसे गलत अकाउंट का उपयोग करके साइन इन करने के लिए कह रही है।"
  },
  "alertModalAcknowledge": {
    "message": "मैंने जोखिम को स्वीकार कर लिया है और इसके बावजूद आगे बढ़ना चाहता/चाहती हूं"
  },
  "alertModalDetails": {
    "message": "एलर्ट का विवरण"
  },
  "alertModalReviewAllAlerts": {
    "message": "सभी एलर्ट की समीक्षा करें"
  },
  "alertReasonChangeInSimulationResults": {
    "message": "परिणाम बदल गए हैं"
  },
  "alertReasonFirstTimeInteraction": {
    "message": "पहला इंटरैक्शन"
  },
  "alertReasonGasEstimateFailed": {
    "message": "गलत शुल्क"
  },
  "alertReasonGasFeeLow": {
    "message": "धीमी गति"
  },
  "alertReasonGasTooLow": {
    "message": "कम गैस लिमिट"
  },
  "alertReasonInsufficientBalance": {
    "message": "अपर्याप्त फंड"
  },
  "alertReasonNetworkBusy": {
    "message": "नेटवर्क व्यस्त है"
  },
  "alertReasonNoGasPrice": {
    "message": "शुल्क अनुमान अनुपलब्ध है"
  },
  "alertReasonPendingTransactions": {
    "message": "अभी तक पूरा नहीं हुआ ट्रांसेक्शन"
  },
  "alertReasonSignIn": {
    "message": "संदिग्ध साइन-इन अनुरोध"
  },
  "alertReasonWrongAccount": {
    "message": "गलत अकाउंट"
  },
  "alertSelectedAccountWarning": {
    "message": "यह अनुरोध आपके वॉलेट में चयनित खाते से भिन्न खाते के लिए है। किसी अन्य खाते का उपयोग करने के लिए, उसे साइट से कनेक्ट करें।"
  },
  "alerts": {
    "message": "चेतावनियां"
  },
  "all": {
    "message": "सभी"
  },
  "allNetworks": {
    "message": "सभी नेटवर्क"
  },
  "allPermissions": {
    "message": "सभी अनुमतियां"
  },
  "allTimeHigh": {
    "message": "अब तक के सबसे ऊँचे स्तर पर"
  },
  "allTimeLow": {
    "message": "अब तक के सबसे निचले स्तर पर"
  },
  "allowNotifications": {
    "message": "नोटिफिकेशंस की अनुमति दें"
  },
  "allowWithdrawAndSpend": {
    "message": "$1 को निम्नलिखित तक अमाउंट निकालने और खर्च करने की अनुमति दें:",
    "description": "The url of the site that requested permission to 'withdraw and spend'"
  },
  "amount": {
    "message": "अमाउंट"
  },
  "amountReceived": {
    "message": "प्राप्त किया गया राशि"
  },
  "amountSent": {
    "message": "भेजा गया राशि"
  },
  "andForListItems": {
    "message": "$1, और $2",
    "description": "$1 is the first item, $2 is the last item in a list of items. Used in Snap Install Warning modal."
  },
  "andForTwoItems": {
    "message": "$1 और $2",
    "description": "$1 is the first item, $2 is the second item. Used in Snap Install Warning modal."
  },
  "appDescription": {
    "message": "आपके ब्राउज़र में एक Ethereum वॉलेट",
    "description": "The description of the application"
  },
  "appName": {
    "message": "MetaMask",
    "description": "The name of the application"
  },
  "appNameBeta": {
    "message": "MetaMask Beta",
    "description": "The name of the application (Beta)"
  },
  "appNameFlask": {
    "message": "MetaMask Flask",
    "description": "The name of the application (Flask)"
  },
  "appNameMmi": {
    "message": "MetaMask Institutional",
    "description": "The name of the application (MMI)"
  },
  "apply": {
    "message": "लागू करें"
  },
  "approve": {
    "message": "खर्च करने की लिमिट को एप्रूव करें"
  },
  "approveButtonText": {
    "message": "एप्रूव करें"
  },
  "approveIncreaseAllowance": {
    "message": "$1 खर्च करने की लिमिट को बढ़ाएं",
    "description": "The token symbol that is being approved"
  },
  "approveSpendingCap": {
    "message": "खर्च करने की लिमिट $1 को एप्रूव करें",
    "description": "The token symbol that is being approved"
  },
  "approved": {
    "message": "एप्रूव किया गया"
  },
  "approvedOn": {
    "message": "$1 पर एप्रूव किया गया",
    "description": "$1 is the approval date for a permission"
  },
  "approvedOnForAccounts": {
    "message": "$1 पर $2 के लिए एप्रूव किया गया",
    "description": "$1 is the approval date for a permission. $2 is the AvatarGroup component displaying account images."
  },
  "areYouSure": {
    "message": "क्या आप वाकई ऐसा करना चाहते हैं?"
  },
  "asset": {
    "message": "एसेट"
  },
  "assetMultipleNFTsBalance": {
    "message": "$1 NFTs"
  },
  "assetOptions": {
    "message": "एसेट के विकल्प"
  },
  "assetSingleNFTBalance": {
    "message": "$1 NFT"
  },
  "assets": {
    "message": "एसेट्स"
  },
  "assetsDescription": {
    "message": "अपने वॉलेट में टोकन ऑटोडिटेक्ट करें, NFT प्रदर्शित करें, और बैच अकाउंट बैलेंस संबंधी अपडेट प्राप्त करें"
  },
  "attemptToCancelSwapForFree": {
    "message": "स्वैप को मुफ्त में कैंसिल करने की कोशिश करें"
  },
  "attributes": {
    "message": "विशेषताएं"
  },
  "attributions": {
    "message": "एट्रीब्यूशन्स"
  },
  "auroraRpcDeprecationMessage": {
    "message": "Infura RPC URL अब Aurora को सपोर्ट नहीं कर रहा है।"
  },
  "authorizedPermissions": {
    "message": "आपने निम्नलिखित अनुमतियों को अधिकृत किया है"
  },
  "autoDetectTokens": {
    "message": "टोकन ऑटो-डिटेक्ट करें"
  },
  "autoDetectTokensDescription": {
    "message": "हम आपके वॉलेट में भेजे गए नए टोकन का पता लगाने और दिखाने के लिए थर्ड-पार्टी APIs का इस्तेमाल करते हैं। अगर आप नहीं चाहते हैं कि ऐप उन सेवाओं से डेटा अपने आप खींचे तो इसे बंद कर दें। $1",
    "description": "$1 is a link to a support article"
  },
  "autoLockTimeLimit": {
    "message": "ऑटो-लॉक टाइमर (मिनट)"
  },
  "autoLockTimeLimitDescription": {
    "message": "MetaMask लॉक होने से पहले खाली गए समय को मिनट में सेट करें।"
  },
  "average": {
    "message": "औसत"
  },
  "back": {
    "message": "वापस"
  },
  "backupApprovalInfo": {
    "message": "यदि आप अपना डिवाइस खो देते हैं, अपना पासवर्ड भूल जाते हैं, MetaMask को फिर से इनस्टॉल करना हो या दूसरे डिवाइस पर अपने वॉलेट को एक्सेस करना चाहते हों, तो आपके वॉलेट को रिकवर करने के लिए यह सीक्रेट कोड आवश्यक है।"
  },
  "backupApprovalNotice": {
    "message": "अपने वॉलेट और फंड्स को सुरक्षित रखने के लिए अपने सीक्रेट रिकवरी फ्रेज़ का बैकअप लें।"
  },
  "backupKeyringSnapReminder": {
    "message": "इस अकाउंट को हटाने से पहले यह पक्का कर लें कि इस Snap द्वारा बनाए गए सभी एकाउंट्स को आप खुद एक्सेस कर पा रहे हैं"
  },
  "backupNow": {
    "message": "अभी बैकअप लें"
  },
  "balance": {
    "message": "बैलेंस"
  },
  "balanceOutdated": {
    "message": "बैलेंस पुराना दिख सकता है"
  },
  "baseFee": {
    "message": "बेस फी"
  },
  "basic": {
    "message": "बेसिक"
  },
  "basicConfigurationBannerCTA": {
    "message": "बेसिक फंक्शनलिटी को चालू करें"
  },
  "basicConfigurationBannerTitle": {
    "message": "बेसिक फंक्शनलिटी बंद है"
  },
  "basicConfigurationDescription": {
    "message": "MetaMask इंटरनेट सेवाओं के माध्यम से टोकन विवरण और गैस सेटिंग्स जैसी बुनियादी सुविधाएं प्रदान करता है। जब आप इंटरनेट सेवाओं का उपयोग करते हैं, तो आपका आईपी ​​एड्रेस साझा किया जाता है, इस मामले में MetaMask के साथ। यह बिल्कुल वैसा ही है जैसे आप किसी वेबसाइट पर जाते हैं। MetaMask इस डेटा का अस्थायी रूप से उपयोग करता है और कभी भी आपका डेटा नहीं बेचता है। आप वीपीएन का उपयोग कर सकते हैं या इन सेवाओं को बंद कर सकते हैं, लेकिन यह आपके MetaMask अनुभव को प्रभावित कर सकता है। अधिक जानने के लिए हमारी $1 पढ़ें।",
    "description": "$1 is to be replaced by the message for privacyMsg, and will link to https://consensys.io/privacy-policy"
  },
  "basicConfigurationLabel": {
    "message": "बेसिक फंक्शनलिटी"
  },
  "basicConfigurationModalCheckbox": {
    "message": "मैं समझता/समझती हूं और जारी रखना चाहता/चाहती हूं"
  },
  "basicConfigurationModalDisclaimerOff": {
    "message": "इसका मतलब यह है कि आप MetaMask पर अपना समय सबसे अच्छे तरीके से इस्तेमाल नहीं कर पाएंगे। बेसिक फीचर्स (जैसे टोकन विवरण, ऑप्टीमल गैस सेटिंग्स और अन्य) आपके लिए उपलब्ध नहीं होंगे।"
  },
  "basicConfigurationModalDisclaimerOn": {
    "message": "MetaMask पर अपना समय अच्छे तरीके से इस्तेमाल करने के लिए, आपको इस फीचर को चालू करना होगा। बुनियादी कार्य (जैसे टोकन विवरण, ऑप्टीमल गैस सेटिंग्स और अन्य) Web3 अनुभव के लिए महत्वपूर्ण हैं।"
  },
  "basicConfigurationModalHeadingOff": {
    "message": "बेसिक फंक्शनलिटी को बंद करें"
  },
  "basicConfigurationModalHeadingOn": {
    "message": "बेसिक फंक्शनलिटी को चालू करें"
  },
  "bestPrice": {
    "message": "सबसे अच्छी कीमत"
  },
  "beta": {
    "message": "बीटा"
  },
  "betaHeaderText": {
    "message": "यह बीटा वर्शन है। कृपया बग रिपोर्ट करें $1"
  },
  "betaMetamaskVersion": {
    "message": "MetaMask बीटा वर्शन"
  },
  "betaTerms": {
    "message": "बीटा के इस्तेमाल की शर्तें"
  },
  "billionAbbreviation": {
    "message": "B",
    "description": "Shortened form of 'billion'"
  },
  "bitcoinSupportSectionTitle": {
    "message": "Bitcoin"
  },
  "bitcoinSupportToggleDescription": {
    "message": "इस सुविधा को चालू करने से आपको अपने मौजूदा सीक्रेट रिकवरी फ्रेज़ से प्राप्त MetaMask एक्सटेंशन में एक Bitcoin अकाउंट जोड़ने का विकल्प मिलेगा। यह एक एक्सपेरिमेंटल बीटा सुविधा है, इसलिए आपको इसका उपयोग अपने जोखिम पर करना होगा। इस नए Bitcoin अनुभव पर हमें प्रतिक्रिया देने के लिए, कृपया यह $1 भरें।",
    "description": "$1 is the link to a product feedback form"
  },
  "bitcoinSupportToggleTitle": {
    "message": "\"एक नया Bitcoin अकाउंट जोड़ें (बीटा)\" को चालू करें"
  },
  "bitcoinTestnetSupportToggleDescription": {
    "message": "इस सुविधा को चालू करने से आपको परीक्षण नेटवर्क के लिए एक Bitcoin अकाउंट जोड़ने का विकल्प मिलेगा।"
  },
  "bitcoinTestnetSupportToggleTitle": {
    "message": "\"एक नया Bitcoin अकाउंट जोड़ें (टैस्टनेट (testnet))\" को चालू करें"
  },
  "blockExplorerAccountAction": {
    "message": "अकाउंट",
    "description": "This is used with viewOnEtherscan and viewInExplorer e.g View Account in Explorer"
  },
  "blockExplorerAssetAction": {
    "message": "एसेट",
    "description": "This is used with viewOnEtherscan and viewInExplorer e.g View Asset in Explorer"
  },
  "blockExplorerSwapAction": {
    "message": "स्वैप",
    "description": "This is used with viewOnEtherscan e.g View Swap on Etherscan"
  },
  "blockExplorerUrl": {
    "message": "ब्लॉक एक्सप्लोरर URL"
  },
  "blockExplorerUrlDefinition": {
    "message": "इस नेटवर्क के लिए ब्लॉक एक्सप्लोरर के रूप में इस्तेमाल किया जाने वाला URL।"
  },
  "blockExplorerView": {
    "message": "$1 पर अकाउंट देखें",
    "description": "$1 replaced by URL for custom block explorer"
  },
  "blockaid": {
    "message": "Blockaid"
  },
  "blockaidDescriptionApproveFarming": {
    "message": "यदि आप इस रिक्वेस्ट को स्वीकार करते हैं, तो स्कैम के लिए मशहूर कोई थर्ड पार्टी आपके सारे एसेट चुरा सकती है।"
  },
  "blockaidDescriptionBlurFarming": {
    "message": "यदि आप इस रिक्वेस्ट को स्वीकार करते हैं, तो कोई Blur पर लिस्टेड आपके सारे एसेट चुरा सकता है।"
  },
  "blockaidDescriptionErrored": {
    "message": "किसी समस्या के कारण, हम सुरक्षा अलर्ट की जाँच नहीं कर सके। केवल तभी जारी रखें जब आपको इसमें शामिल प्रत्येक पते पर भरोसा हो।"
  },
  "blockaidDescriptionMaliciousDomain": {
    "message": "आप एक बुरी नीयत वाले डोमेन से इंटरैक्ट कर रहे हैं। यदि आप इस रिक्वेस्ट को एप्रूव करते हैं, तो आप अपने सारे एसेट गंवा सकते हैं।"
  },
  "blockaidDescriptionMightLoseAssets": {
    "message": "यदि आप इस रिक्वेस्ट को स्वीकार करते हैं, तो आप अपने सारे एसेट गंवा सकते हैं।"
  },
  "blockaidDescriptionSeaportFarming": {
    "message": "यदि आप इस रिक्वेस्ट को स्वीकार करते हैं, तो कोई OpenSea पर लिस्टेड आपके सारे एसेट चुरा सकता है।"
  },
  "blockaidDescriptionTransferFarming": {
    "message": "यदि आप इस रिक्वेस्ट को स्वीकार करते हैं, तो स्कैम के लिए मशहूर कोई थर्ड पार्टी आपके सारे एसेट चुरा सकती है।"
  },
  "blockaidMessage": {
    "message": "गोपनीयता को सुरक्षित रखना - कोई भी डेटा थर्ड पार्टी के साथ साझा नहीं किया जाता है। Arbitrum, Avalanche, BNB chain, Ethereum Mainnet, Linea, Optimism, Polygon, Base और Sepolia पर उपलब्ध है।"
  },
  "blockaidTitleDeceptive": {
    "message": "इस रिक्वेस्ट को धोखेबाज़ी के उद्देश्य से भेजा गया है"
  },
  "blockaidTitleMayNotBeSafe": {
    "message": "सावधान रहें"
  },
  "blockaidTitleSuspicious": {
    "message": "इस रिक्वेस्ट पर एकदम से भरोसा नहीं किया जा सकता"
  },
  "blockies": {
    "message": "ब्लॉकीज़"
  },
  "boughtFor": {
    "message": "के लिए खरीदा गया"
  },
  "bridge": {
    "message": "ब्रिज"
  },
  "bridgeAllowSwappingOf": {
    "message": "ब्रिजिंग के लिए $3 पर $1 $2 तक सटीक पहुंच की अनुमति दें",
    "description": "Shows a user that they need to allow a token for swapping on their hardware wallet"
  },
  "bridgeApproval": {
    "message": "ब्रिज के लिए $1 एप्रूव करें",
    "description": "Used in the transaction display list to describe a transaction that is an approve call on a token that is to be bridged. $1 is the symbol of a token that has been approved."
  },
  "bridgeApprovalWarning": {
    "message": "आप निर्दिष्ट राशि, $1 $2 तक पहुंच की अनुमति दे रहे हैं। इस कॉन्ट्रैक्ट को किसी भी अतिरिक्त फंड तक पहुंच नहीं होगी।"
  },
  "bridgeApprovalWarningForHardware": {
    "message": "आपको ब्रिजिंग के लिए $1 $2 तक पहुंच की अनुमति देनी होगी, और फिर $2 तक ब्रिजिंग को एप्रूव करनी होगी। इसके लिए दो अलग-अलग कन्फर्मेशन की आवश्यकता होगी।"
  },
  "bridgeCalculatingAmount": {
    "message": "कैलकुलेट किया जा रहा है..."
  },
  "bridgeConfirmTwoTransactions": {
    "message": "आपको अपने हार्डवेयर वॉलेट पर 2 ट्रांसेक्शन कन्फर्म करनी होगी:"
  },
  "bridgeEnterAmount": {
    "message": "रकम डालें"
  },
  "bridgeExplorerLinkViewOn": {
    "message": "$1 पर देखें"
  },
  "bridgeFetchNewQuotes": {
    "message": "एक नया लाएं?"
  },
  "bridgeFrom": {
    "message": "इससे ब्रिज करें"
  },
  "bridgeFromTo": {
    "message": "$1 $2 को $3 से ब्रिज करें",
    "description": "Tells a user that they need to confirm on their hardware wallet a bridge. $1 is amount of source token, $2 is the source network, and $3 is the destination network"
  },
  "bridgeGasFeesSplit": {
    "message": "पिछली स्क्रीन पर कोट किए गए किसी भी नेटवर्क शुल्क में दोनों ट्रांसेक्शन शामिल हैं और इसे विभाजित किया जाएगा।"
  },
  "bridgeNetCost": {
    "message": "नेट लागत"
  },
  "bridgeQuoteExpired": {
    "message": "आपका कोट करने का समय समाप्त हो गया है"
  },
  "bridgeSelectNetwork": {
    "message": "नेटवर्क को चुनें"
  },
  "bridgeSelectTokenAndAmount": {
    "message": "टोकन और रकम का चयन करें"
  },
  "bridgeStepActionBridgeComplete": {
    "message": "$2 पर $1 प्राप्त हुआ",
    "description": "$1 is the amount of the destination asset, $2 is the name of the destination network"
  },
  "bridgeStepActionBridgePending": {
    "message": "$2 पर $1 प्राप्त हो रहा है",
    "description": "$1 is the amount of the destination asset, $2 is the name of the destination network"
  },
  "bridgeStepActionSwapComplete": {
    "message": "$1 को $2 से स्वैप किया गया",
    "description": "$1 is the amount of the source asset, $2 is the amount of the destination asset"
  },
  "bridgeStepActionSwapPending": {
    "message": "$1 को $2 से स्वैप किया जा रहा है",
    "description": "$1 is the amount of the source asset, $2 is the amount of the destination asset"
  },
  "bridgeTerms": {
    "message": "नियम"
  },
  "bridgeTimingMinutes": {
    "message": "$1 न्यूनतम",
    "description": "$1 is the ticker symbol of a an asset the user is being prompted to purchase"
  },
  "bridgeTo": {
    "message": "इसपर ब्रिज करें"
  },
  "bridgeToChain": {
    "message": "$1 पर ब्रिज करें"
  },
  "bridgeTxDetailsBridging": {
    "message": "ब्रिज किया जा रहा है"
  },
  "bridgeTxDetailsDelayedDescription": {
    "message": "MetaMask सपोर्ट से"
  },
  "bridgeTxDetailsDelayedDescriptionSupport": {
    "message": "संपर्क करें"
  },
  "bridgeTxDetailsDelayedTitle": {
    "message": "क्या 3 घंटे से अधिक समय हो गया है?"
  },
  "bridgeTxDetailsNonce": {
    "message": "Nonce"
  },
  "bridgeTxDetailsStatus": {
    "message": "स्टेटस"
  },
  "bridgeTxDetailsTimestamp": {
    "message": "टाइम स्टैम्प"
  },
  "bridgeTxDetailsTimestampValue": {
    "message": "$2 पर $1",
    "description": "$1 is the date, $2 is the time"
  },
  "bridgeTxDetailsTokenAmountOnChain": {
    "message": "पर $1 $2",
    "description": "$1 is the amount of the token, $2 is the ticker symbol of the token"
  },
  "bridgeTxDetailsTotalGasFee": {
    "message": "कुल गैस फीस"
  },
  "bridgeTxDetailsYouReceived": {
    "message": "आपको प्राप्त हुआ"
  },
  "bridgeTxDetailsYouSent": {
    "message": "आपने भेजा"
  },
  "bridgeValidationInsufficientGasMessage": {
    "message": "इस ब्रिज के लिए गैस फीस का भुगतान करने के लिए आपके पास पर्याप्त $1 नहीं है। कम राशि दर्ज करें या अधिक $1 खरीदें।"
  },
  "bridgeValidationInsufficientGasTitle": {
    "message": "गैस के लिए अधिक $1 की आवश्यकता है"
  },
  "bridging": {
    "message": "ब्रिज किया जा रहा है"
  },
  "browserNotSupported": {
    "message": "आपका ब्राउज़र सपोर्टेड नहीं है..."
  },
  "buildContactList": {
    "message": "अपनी कॉन्टेक्ट लिस्ट बनाएं"
  },
  "builtAroundTheWorld": {
    "message": "MetaMask दुनिया भर में डिज़ाइन किया और बनाया गया है।"
  },
  "bulletpoint": {
    "message": "·"
  },
  "busy": {
    "message": "बिज़ी"
  },
  "buyAndSell": {
    "message": "खरीदें और बेचें"
  },
  "buyMoreAsset": {
    "message": "ज्यादा $1 खरीदें",
    "description": "$1 is the ticker symbol of a an asset the user is being prompted to purchase"
  },
  "buyNow": {
    "message": "अभी खरीदें"
  },
  "bytes": {
    "message": "बाइट"
  },
  "canToggleInSettings": {
    "message": "आप इस नोटिफिकेशन को सेटिंग्स > अलर्ट में दोबारा से इनेबल कर सकते हैं।"
  },
  "cancel": {
    "message": "कैंसिल करें"
  },
  "cancelPopoverTitle": {
    "message": "ट्रांसेक्शन कैंसिल करें"
  },
  "cancelSpeedUpLabel": {
    "message": "ये गैस फ़ीस ओरिजिनल को $1 करेगी।",
    "description": "$1 is text 'replace' in bold"
  },
  "cancelSpeedUpTransactionTooltip": {
    "message": "किसी ट्रांसेक्शन को $1 करने के लिए गैस फ़ीस कम से कम 10% बढ़ाई जानी चाहिए ताकि उसे नेटवर्क द्वारा पहचाना जा सके।",
    "description": "$1 is string 'cancel' or 'speed up'"
  },
  "cancelled": {
    "message": "कैंसिल किया गया"
  },
  "chainId": {
    "message": "चेन ID"
  },
  "chainIdDefinition": {
    "message": "इस नेटवर्क के लिए ट्रांसेक्शन पर हस्ताक्षर करने के लिए इस्तेमाल की जाने वाली चेन ID।"
  },
  "chainIdExistsErrorMsg": {
    "message": "यह चेन ID वर्तमान में $1 नेटवर्क द्वारा इस्तेमाल की जाती है।"
  },
  "chainListReturnedDifferentTickerSymbol": {
    "message": "यह टोकन सिंबल आपके द्वारा डाले गए नेटवर्क नाम या चेन ID से मेल नहीं खाता है। कई लोकप्रिय टोकन इसी तरह के सिंबल का उपयोग करते हैं, जिनका उपयोग स्कैमर्स आपको बदले में ज़्यादा कीमती टोकन भेजने का झांसा देने के लिए कर सकते हैं। आगे बढ़ने से पहले हर चीज़ अच्छे से वेरीफाई कर लें।"
  },
  "chooseYourNetwork": {
    "message": "अपना नेटवर्क चुनें"
  },
  "chooseYourNetworkDescription": {
    "message": "हम अपने रिमोट प्रोसीजर कॉल (RPC) प्रोवाइडर के रूप में Infura का इस्तेमाल करते हैं ताकि हम Ethereum डेटा तक सबसे विश्वसनीय और निजी ऐक्सेस प्रदान कर सकें। आप अपना स्वयं का RPC चुन सकते हैं, लेकिन याद रखें कि ट्रांसेक्शन करने के लिए कोई भी RPC आपका IP एड्रेस और Ethereum वॉलेट प्राप्त करेगा। Infura डेटा को कैसे मैनेज करता है, इस बारे में अधिक जानने के लिए हमारा $1 पढ़ें।",
    "description": "$1 is a link to the privacy policy"
  },
  "chromeRequiredForHardwareWallets": {
    "message": "अपने hardware wallet से कनेक्ट करने के लिए आपको Google Chrome पर MetaMask का इस्तेमाल करने की आवश्यकता है।"
  },
  "circulatingSupply": {
    "message": "सप्लाई सर्कुलेट किया जा रहा है"
  },
  "clear": {
    "message": "हटाएं"
  },
  "clearActivity": {
    "message": "एक्टिविटी और nonce डेटा हटाएं"
  },
  "clearActivityButton": {
    "message": "एक्टिविटी टैब डेटा हटाएं"
  },
  "clearActivityDescription": {
    "message": "यह अकाउंट के nonce को रीसेट करता है और आपके वॉलेट में एक्टिविटी टैब से डेटा मिटा देता है। केवल मौजूदा अकाउंट और नेटवर्क प्रभावित होंगे। आपका बैलेंस और आने वाले ट्रांसेक्शन नहीं बदलेंगे।"
  },
  "click": {
    "message": "क्लिक करें"
  },
  "clickToConnectLedgerViaWebHID": {
    "message": "अपने Ledger को WebHID के ज़रिए कनेक्ट करने के लिए यहां क्लिक करें",
    "description": "Text that can be clicked to open a browser popup for connecting the ledger device via webhid"
  },
  "close": {
    "message": "बंद करें"
  },
  "closeExtension": {
    "message": "एक्सटेंशन को बंद करें"
  },
  "closeWindowAnytime": {
    "message": "आप इस विंडो को कभी भी बंद कर सकते हैं।"
  },
  "coingecko": {
    "message": "CoinGecko"
  },
  "collectionName": {
    "message": "संग्रह का नाम"
  },
  "comboNoOptions": {
    "message": "कोई विकल्प नहीं मिला",
    "description": "Default text shown in the combo field dropdown if no options."
  },
  "configureSnapPopupDescription": {
    "message": "अब आप इस Snap को कॉन्फिगर करने के लिए MetaMask से बाहर जा रहे हैं।"
  },
  "configureSnapPopupInstallDescription": {
    "message": "अब आप इस Snap को इंस्टॉल करने के लिए MetaMask से बाहर जा रहे हैं।"
  },
  "configureSnapPopupInstallTitle": {
    "message": "Snap इंस्टॉल करें"
  },
  "configureSnapPopupLink": {
    "message": "जारी रखने के लिए इस लिंक पर क्लिक करें:"
  },
  "configureSnapPopupTitle": {
    "message": "Snap को कॉन्फिगर करें"
  },
  "confirm": {
    "message": "कन्फर्म करें"
  },
  "confirmAlertModalAcknowledgeMultiple": {
    "message": "मैंने एलर्ट को स्वीकार कर लिया है और इसके बावजूद आगे बढ़ना चाहता/चाहती हूं"
  },
  "confirmAlertModalAcknowledgeSingle": {
    "message": "मैंने एलर्ट को स्वीकार कर लिया है और इसके बावजूद आगे बढ़ना चाहता/चाहती हूं"
  },
  "confirmFieldPaymaster": {
    "message": "के द्वारा शुल्क का भुगतान किया गया"
  },
  "confirmFieldTooltipPaymaster": {
    "message": "इस ट्रांसेक्शन के लिए शुल्क का भुगतान पेमास्टर स्मार्ट कॉन्ट्रैक्ट द्वारा किया जाएगा।"
  },
  "confirmPassword": {
    "message": "पासवर्ड कन्फर्म करें"
  },
  "confirmRecoveryPhrase": {
    "message": "सीक्रेट रिकवरी फ्रेज कन्फर्म करें"
  },
  "confirmTitleApproveTransactionNFT": {
    "message": "विदड्रॉवल का अनुरोध"
  },
  "confirmTitleDeployContract": {
    "message": "एक कॉन्ट्रैक्ट करें"
  },
  "confirmTitleDescApproveTransaction": {
    "message": "यह साइट आपके NFTs को निकालने की अनुमति चाहती है"
  },
  "confirmTitleDescDeployContract": {
    "message": "यह साइट चाहती है कि आप एक कॉन्ट्रैक्ट करें"
  },
  "confirmTitleDescERC20ApproveTransaction": {
    "message": "यह साइट आपके टोकन को निकालने की अनुमति चाहती है"
  },
  "confirmTitleDescPermitSignature": {
    "message": "यह साइट आपके टोकन खर्च करने की अनुमति चाहती है।"
  },
  "confirmTitleDescSIWESignature": {
    "message": "एक साइट चाहती है कि आप यह साबित करने के लिए साइन इन करें कि यह आपका अकाउंट है।"
  },
  "confirmTitleDescSign": {
    "message": "कन्फर्म करने से पहले अनुरोध के विवरण की समीक्षा करें।"
  },
  "confirmTitlePermitTokens": {
    "message": "खर्च करने की सीमा का अनुरोध"
  },
  "confirmTitleRevokeApproveTransaction": {
    "message": "अनुमति हटाएं"
  },
  "confirmTitleSIWESignature": {
    "message": "साइन-इन अनुरोध"
  },
  "confirmTitleSetApprovalForAllRevokeTransaction": {
    "message": "अनुमति हटाएं"
  },
  "confirmTitleSignature": {
    "message": "सिग्नेचर अनुरोध"
  },
  "confirmTitleTransaction": {
    "message": "ट्रांसेक्शन अनुरोध"
  },
  "confirmationAlertDetails": {
    "message": "आपकी एसेट्स की सुरक्षा के लिए, हम आपको अनुरोध को रिजेक्ट करने का सुझाव देते हैं।"
<<<<<<< HEAD
  },
  "confirmationAlertModalTitle": {
    "message": "यह अनुरोध संदिग्ध है"
=======
>>>>>>> e79c5555
  },
  "confirmed": {
    "message": "कन्फर्म किया गया"
  },
  "confusableUnicode": {
    "message": "'$1', '$2' के समान है।"
  },
  "confusableZeroWidthUnicode": {
    "message": "शून्य-चौड़ाई वाला शब्द या अंक मिला।"
  },
  "confusingEnsDomain": {
    "message": "हमने ENS नाम में एक कंफ्यूज़ करने वाले करैक्टर का पता लगाया है। संभावित धोखाधड़ी से बचने के लिए ENS नाम की जाँच करें।"
  },
  "congratulations": {
    "message": "बधाइयां!"
  },
  "connect": {
    "message": "कनेक्ट करें"
  },
  "connectAccount": {
    "message": "खाता कनेक्ट करें"
  },
  "connectAccountOrCreate": {
    "message": "अकाउंट कनेक्ट करें या नया बनाएं"
  },
  "connectAccounts": {
    "message": "एकाउंट्स को कनेक्ट करें"
  },
  "connectManually": {
    "message": "वर्तमान साइट से मैन्युअल रूप से कनेक्ट करें"
  },
  "connectMoreAccounts": {
    "message": "ज़्यादा एकाउंट्स को कनेक्ट करें"
  },
  "connectSnap": {
    "message": "$1 को कनेक्ट करें",
    "description": "$1 is the snap for which a connection is being requested."
  },
  "connectWithMetaMask": {
    "message": "MetaMask के साथ कनेक्ट करें"
  },
  "connectedAccounts": {
    "message": "कनेक्ट किए हुए एकाउंट्स"
  },
  "connectedAccountsDescriptionPlural": {
    "message": "आपके पास इस साइट से कनेक्ट किए गए $1 एकाउंट्स हैं।",
    "description": "$1 is the number of accounts"
  },
  "connectedAccountsDescriptionSingular": {
    "message": "इस साइट से आपका 1 अकाउंट कनेक्ट किया गया है।"
  },
  "connectedAccountsEmptyDescription": {
    "message": "MetaMask इस साइट से कनेक्ट नहीं है। किसी web3 साइट से कनेक्ट करने के लिए, उनकी साइट पर कनेक्ट बटन खोजें।"
  },
  "connectedAccountsListTooltip": {
    "message": "$1, अकाउंट का बैलेंस, एड्रेस, एक्टिविटी देख सकता है और कनेक्टेड अकाउंट्स के लिए एप्रूवल देने के लिए ट्रांसेक्शन का सुझाव दे सकता है।",
    "description": "$1 is the origin name"
  },
  "connectedAccountsToast": {
    "message": "कनेक्टेड अकाउंट अपडेट किए गए"
  },
  "connectedSites": {
    "message": "कनेक्ट की गई साइटें"
  },
  "connectedSitesAndSnaps": {
    "message": "कनेक्टेड साइटें और Snaps"
  },
  "connectedSitesDescription": {
    "message": "$1 इन साइटों से कनेक्ट है। वे आपके अकाउंट का एड्रेस देख सकते हैं।",
    "description": "$1 is the account name"
  },
  "connectedSitesEmptyDescription": {
    "message": "$1 किसी भी साइट से कनेक्ट नहीं है।",
    "description": "$1 is the account name"
  },
  "connectedSnapAndNoAccountDescription": {
    "message": "MetaMask इस साइट से कनेक्टेड है, लेकिन अभी तक कोई अकाउंट कनेक्ट नहीं किया गया है"
  },
  "connectedSnaps": {
    "message": "कनेक्टेड Snaps"
  },
  "connectedWithAccount": {
    "message": "$1 अकाउंट्स कनेक्ट किए गए",
    "description": "$1 represents account length"
  },
  "connectedWithAccountName": {
    "message": "$1 से कनेक्ट किए गए",
    "description": "$1 represents account name"
  },
  "connectedWithNetwork": {
    "message": "$1 नेटवर्क कनेक्ट किए गए",
    "description": "$1 represents network length"
  },
  "connectedWithNetworkName": {
    "message": "$1 से कनेक्ट किए गए",
    "description": "$1 represents network name"
  },
  "connecting": {
    "message": "कनेक्ट किया जा रहा है"
  },
  "connectingTo": {
    "message": "$1 से कनेक्ट किया जा रहा है"
  },
  "connectingToDeprecatedNetwork": {
    "message": "'$1' को चरणबद्ध तरीके से हटाया जा रहा है और हो सकता है कि यह काम न करे। कोई और नेटवर्क इस्तेमाल करके देखें।"
  },
  "connectingToGoerli": {
    "message": "Goerli टेस्ट नेटवर्क से कनेक्ट हो रहा है"
  },
  "connectingToLineaGoerli": {
    "message": "Linea Goerli टेस्ट नेटवर्क से कनेक्ट हो रहा है"
  },
  "connectingToLineaMainnet": {
    "message": "Linea Mainnet से कनेक्ट हो रहा है"
  },
  "connectingToLineaSepolia": {
    "message": "Linea Sepolia टेस्ट नेटवर्क से कनेक्ट हो रहा है"
  },
  "connectingToMainnet": {
    "message": " Ethereum Mainnet से कनेक्ट हो रहा है"
  },
  "connectingToSepolia": {
    "message": "Sepolia टेस्ट नेटवर्क से कनेक्ट कर रहा है"
  },
  "connectionDescription": {
    "message": "यह साइट निम्नलिखित करना चाहती है:"
  },
  "connectionFailed": {
    "message": "कनेक्शन नहीं हो पाया"
  },
  "connectionFailedDescription": {
    "message": "$1 को लाना नहीं हो पाया, अपना नेटवर्क जांचें और दोबारा कोशिश करें।",
    "description": "$1 is the name of the snap being fetched."
  },
  "connectionRequest": {
    "message": "कनेक्शन अनुरोध"
  },
  "contactUs": {
    "message": "हमसे कॉन्टेक्ट करें"
  },
  "contacts": {
    "message": "कॉन्टेक्ट"
  },
  "contentFromSnap": {
    "message": "$1 से कंटेंट",
    "description": "$1 represents the name of the snap"
  },
  "continue": {
    "message": "जारी रखें"
  },
  "contract": {
    "message": "कॉन्ट्रैक्ट"
  },
  "contractAddress": {
    "message": "कॉन्ट्रैक्ट का एड्रेस"
  },
  "contractAddressError": {
    "message": "आप टोकन के कॉन्ट्रैक्ट एड्रेस पर टोकन भेज रहे हैं। इस वजह से इन टोकनों को गंवाना पड़ सकता है।"
  },
  "contractDeployment": {
    "message": "कॉन्ट्रैक्ट डीप्लॉयमेंट"
  },
  "contractInteraction": {
    "message": "कॉन्ट्रैक्ट इंटरैक्शन"
  },
  "convertTokenToNFTDescription": {
    "message": "हमने पाया है कि यह संपत्ति एक NFT है। MetaMask के पास अब NFT के लिए फुल नेटिव सपोर्ट है। क्या आप इसे अपनी टोकन लिस्ट से हटाना चाहते हैं और इसे NFT के रूप में जोड़ना चाहते हैं?"
  },
  "convertTokenToNFTExistDescription": {
    "message": "हमने पाया है कि इस एसेट को एक NFT के रूप में जोड़ा गया है। क्या आप इसे अपनी टोकन लिस्ट से हटाना चाहते हैं?"
  },
  "coolWallet": {
    "message": "CoolWallet"
  },
  "copiedExclamation": {
    "message": "कॉपी किया गया!"
  },
  "copyAddress": {
    "message": "क्लिपबोर्ड पर एड्रेस कॉपी करें"
  },
  "copyAddressShort": {
    "message": "एड्रेस कॉपी करें"
  },
  "copyPrivateKey": {
    "message": "प्राइवेट की (key) को कॉपी करें"
  },
  "copyToClipboard": {
    "message": "क्लिपबोर्ड पर कॉपी करें"
  },
  "copyTransactionId": {
    "message": "ट्रांसेक्शन ID कॉपी करें"
  },
  "create": {
    "message": "बनाएं"
  },
  "createNewWallet": {
    "message": "एक नया वॉलेट बनाएं"
  },
  "createPassword": {
    "message": "पासवर्ड बनाएं"
  },
  "createSnapAccountDescription": {
    "message": "$1 MetaMask में एक नया अकाउंट जोड़ना चाहता है।"
  },
  "createSnapAccountTitle": {
    "message": "अकाउंट बनाएं"
  },
  "creatorAddress": {
    "message": "निर्माता का एड्रेस"
  },
  "crossChainAggregatedBalancePopover": {
    "message": "यह सभी नेटवर्क पर आपके स्वामित्व वाले सभी टोकन के मूल्य को दर्शाता है। यदि आप इस मूल्य को ETH या अन्य मुद्राओं में देखना पसंद करते हैं, तो $1 पर जाएं।",
    "description": "$1 represents the settings page"
  },
  "crossChainSwapsLink": {
    "message": "MetaMask पोर्टफोलियो के साथ पूरे नेटवर्क में कहीं भी स्वैप करें"
  },
  "crossChainSwapsLinkNative": {
    "message": "ब्रिज के साथ पूरे नेटवर्क में कहीं भी स्वैप करें"
  },
  "cryptoCompare": {
    "message": "CryptoCompare"
  },
  "currencyConversion": {
    "message": "करेंसी कन्वर्शन"
  },
  "currencyRateCheckToggle": {
    "message": "बैलेंस और टोकन प्राइस चेकर दिखाएं"
  },
  "currencyRateCheckToggleDescription": {
    "message": "हम आपका बैलेंस और टोकन प्राइस दिखाने के लिए $1 और $2 API का इस्तेमाल करते हैं। $3",
    "description": "$1 represents Coingecko, $2 represents CryptoCompare and $3 represents Privacy Policy"
  },
  "currencySymbol": {
    "message": "करेंसी सिंबल"
  },
  "currencySymbolDefinition": {
    "message": "इस नेटवर्क की करेंसी के लिए दिखाया गया टिकर सिंबल।"
  },
  "currentAccountNotConnected": {
    "message": "आपका चालू अकाउंट कनेक्ट नहीं है"
  },
  "currentExtension": {
    "message": "वर्तमान एक्सटेंशन पेज"
  },
  "currentLanguage": {
    "message": "वर्तमान भाषा"
  },
  "currentNetwork": {
    "message": "वर्तमान नेटवर्क",
    "description": "Speicifies to token network filter to filter by current Network. Will render when network nickname is not available"
  },
  "currentRpcUrlDeprecated": {
    "message": "इस नेटवर्क के लिए वर्तमान rpc url को हटा दिया गया है।"
  },
  "currentTitle": {
    "message": "मौजूदा:"
  },
  "currentlyUnavailable": {
    "message": "इस नेटवर्क पर उपलब्ध नहीं है"
  },
  "curveHighGasEstimate": {
    "message": "एग्रेसिव गैस एस्टीमेट ग्राफ"
  },
  "curveLowGasEstimate": {
    "message": "लो गैस एस्टीमेट ग्राफ"
  },
  "curveMediumGasEstimate": {
    "message": "मार्केट गैस एस्टीमेट ग्राफ"
  },
  "custom": {
    "message": "एडवांस्ड"
  },
  "customGasSettingToolTipMessage": {
    "message": "गैस प्राइस को कस्टमाइज़ करने के लिए $1 का इस्तेमाल करें। यदि आपको इसकी जानकारी नहीं हैं तो ये कंफ्यूज़ करने वाला हो सकता है। अपनी ज़िम्मेदारी पर इंटरैक्ट करें।",
    "description": "$1 is key 'advanced' (text: 'Advanced') separated here so that it can be passed in with bold font-weight"
  },
  "customSlippage": {
    "message": "कस्टम"
  },
  "customSpendLimit": {
    "message": "खर्च की कस्टम लिमिट"
  },
  "customToken": {
    "message": "कस्टम टोकन"
  },
  "customTokenWarningInNonTokenDetectionNetwork": {
    "message": "इस नेटवर्क पर अभी टोकन डिटेक्शन उपलब्ध नहीं है। कृपया टोकन को मैन्युअल रूप से इंपोर्ट करें और ये पक्का करें कि आपको उसपर भरोसा हो। $1 के बारे में जानें"
  },
  "customTokenWarningInTokenDetectionNetwork": {
    "message": "कोई भी टोकन बना सकता है, जिसमें मौजूदा टोकन के नकली वर्शन को बनाना शामिल है। $1 के बारे में जानें"
  },
  "customTokenWarningInTokenDetectionNetworkWithTDOFF": {
    "message": "पक्का करें कि आप किसी टोकन को इम्पोर्ट करने से पहले उस पर भरोसा करते हैं। $1 को टालने का तरीका जानें। आप टोकन डिटेक्शन $2 भी इनेबल कर सकते हैं।"
  },
  "customerSupport": {
    "message": "कस्टमर सपोर्ट"
  },
  "customizeYourNotifications": {
    "message": "अपने नोटिफिकेशंस कस्टमाइज़ करें"
  },
  "customizeYourNotificationsText": {
    "message": "आप जिस प्रकार के नोटिफिकेशंस प्राप्त करना चाहते हैं, उन्हें चालू करें:"
  },
  "dappSuggested": {
    "message": "साइट का सुझाव दिया गया"
  },
  "dappSuggestedGasSettingToolTipMessage": {
    "message": "$1 ने इस प्राइस का सुझाव दिया है।",
    "description": "$1 is url for the dapp that has suggested gas settings"
  },
  "dappSuggestedHigh": {
    "message": "साइट का सुझाव दिया गया"
  },
  "dappSuggestedHighShortLabel": {
    "message": "साइट (हाई)"
  },
  "dappSuggestedShortLabel": {
    "message": "साइट"
  },
  "dappSuggestedTooltip": {
    "message": "$1 ने इस प्राइस की सलाह दी है।",
    "description": "$1 represents the Dapp's origin"
  },
  "darkTheme": {
    "message": "गहरा"
  },
  "data": {
    "message": "डेटा"
  },
  "dataCollectionForMarketing": {
    "message": "विपणन के लिए डेटा संग्रह"
  },
  "dataCollectionForMarketingDescription": {
    "message": "आप हमारे मार्केटिंग कम्यूनिकेशन्स के साथ कैसे इंटरैक्ट करते हैं, यह जानने के लिए हम MetaMetrics का उपयोग करेंगे। हम प्रासंगिक समाचार (जैसे प्रॉडक्ट फीचर्स और अन्य सामग्री) साझा कर सकते हैं।"
  },
  "dataCollectionWarningPopoverButton": {
    "message": "ठीक है"
  },
  "dataCollectionWarningPopoverDescription": {
    "message": "आपने हमारे मार्केटिंग उद्देश्यों के लिए डेटा संग्रहण बंद कर दिया है।  यह केवल इस डिवाइस पर लागू होता है। यदि आप अन्य डिवाइसों पर MetaMask का उपयोग करते हैं, तो वहां भी ऑप्ट आउट करना सुनिश्चित करें।"
  },
  "dataUnavailable": {
    "message": "डेटा अनुपलब्ध है"
  },
  "dateCreated": {
    "message": "बनाने की तारीख"
  },
  "dcent": {
    "message": "D'Cent"
  },
  "debitCreditPurchaseOptions": {
    "message": "डेबिट या क्रेडिट कार्ड से खरीदारी के विकल्प"
  },
  "decimal": {
    "message": "टोकन डेसीमल"
  },
  "decimalsMustZerotoTen": {
    "message": "डेसीमल कम से कम 0 होना चाहिए और 36 से अधिक न हो।"
  },
  "decrypt": {
    "message": "डिक्रिप्ट करें"
  },
  "decryptCopy": {
    "message": "एन्क्रिप्ट किया गया मैसेज कॉपी करें"
  },
  "decryptInlineError": {
    "message": "गड़बड़ी के कारण इस मैसेज को डिक्रिप्ट नहीं किया जा सकता है: $1",
    "description": "$1 is error message"
  },
  "decryptMessageNotice": {
    "message": "$1 आपके एक्शन को पूरा करने के लिए इस मैसेज को पढ़ना चाहता है",
    "description": "$1 is the web3 site name"
  },
  "decryptMetamask": {
    "message": "मैसेज डिक्रिप्ट करें"
  },
  "decryptRequest": {
    "message": "रिक्वेस्ट डिक्रिप्ट करें"
  },
  "defaultRpcUrl": {
    "message": "डिफॉल्ट RPC URL"
  },
  "defaultSettingsSubTitle": {
    "message": "MetaMask सुरक्षा और उपयोग में आसानी को संतुलित करने के लिए डिफॉल्ट सेटिंग्स का उपयोग करता है। अपनी गोपनीयता को और बढ़ाने के लिए इन सेटिंग्स को बदलें।"
  },
  "defaultSettingsTitle": {
    "message": "डिफॉल्ट गोपनीयता सेटिंग्स"
  },
  "delete": {
    "message": "मिटाएं"
  },
  "deleteContact": {
    "message": "कॉन्टेक्ट मिटाएं"
  },
  "deleteMetaMetricsData": {
    "message": "MetaMetrics डेटा डिलीट करें"
  },
  "deleteMetaMetricsDataDescription": {
    "message": "यह इस डिवाइस पर आपके उपयोग से जुड़ा ऐतिहासिक MetaMetrics डेटा डिलीट कर देगा। इस डेटा को डिलीट किए जाने के बाद आपका वॉलेट और एकाउंट्स बिल्कुल वैसे ही रहेंगे जैसे वे अभी हैं। इस प्रक्रिया में 30 दिन तक का समय लग सकता है। हमारी $1 देखें।",
    "description": "$1 will have text saying Privacy Policy "
  },
  "deleteMetaMetricsDataErrorDesc": {
    "message": "एनालिटिक्स सिस्टम सर्वर की समस्या के कारण यह अनुरोध अभी पूरा नहीं किया जा सकता है, कृपया बाद में फिर से प्रयास करें"
  },
  "deleteMetaMetricsDataErrorTitle": {
    "message": "हम अभी इस डेटा को डिलीट करने में असमर्थ हैं"
  },
  "deleteMetaMetricsDataModalDesc": {
    "message": "हम आपके सभी MetaMetrics डेटा को हटाने वाले हैं। क्या आप वाकई ऐसा चाहते हैं?"
  },
  "deleteMetaMetricsDataModalTitle": {
    "message": "MetaMetrics डेटा डिलीट करें?"
  },
  "deleteMetaMetricsDataRequestedDescription": {
    "message": "आपने यह कार्रवाई $1 पर शुरू की। इस प्रक्रिया में 30 दिन तक का समय लग सकता है। $2 देखें",
    "description": "$1 will be the date on which teh deletion is requested and $2 will have text saying Privacy Policy "
  },
  "deleteNetworkIntro": {
    "message": "अगर आप इस नेटवर्क को हटाते हैं, तो आपको इस नेटवर्क में अपने एसेट देखने के लिए इसे फिर से जोड़ना होगा"
  },
  "deleteNetworkTitle": {
    "message": "$1 नेटवर्क को हटाएं?",
    "description": "$1 represents the name of the network"
  },
  "depositCrypto": {
    "message": "वॉलेट एड्रेस या QR कोड के साथ किसी अन्य अकाउंट से क्रिप्टो डिपॉज़िट करना।"
  },
  "deprecatedGoerliNtwrkMsg": {
    "message": "Ethereum सिस्टम में हुए अपडेट के कारण, Goerli टेस्ट नेटवर्क को जल्द ही चरणबद्ध तरीके से हटा दिया जाएगा।"
  },
  "deprecatedNetwork": {
    "message": "इस नेटवर्क को हटा दिया गया है"
  },
  "deprecatedNetworkButtonMsg": {
    "message": "समझ गए"
  },
  "deprecatedNetworkDescription": {
    "message": "जिस नेटवर्क से आप कनेक्ट करने का प्रयास कर रहे हैं उसे अब MetaMask सपोर्ट नहीं करता। $1"
  },
  "description": {
    "message": "जानकारी"
  },
  "descriptionFromSnap": {
    "message": "$1 से जानकारी",
    "description": "$1 represents the name of the snap"
  },
  "details": {
    "message": "विस्तृत जानकारी"
  },
  "developerOptions": {
    "message": "डेवलपर विकल्प"
  },
  "disabledGasOptionToolTipMessage": {
    "message": "\"$1\" डिसेबल किया गया है क्योंकि यह ओरिजिनल गैस फ़ीस से कम-से-कम 10% वृद्धि को पूरा नहीं करता है।",
    "description": "$1 is gas estimate type which can be market or aggressive"
  },
  "disconnect": {
    "message": "डिस्कनेक्ट करें"
  },
  "disconnectAllAccounts": {
    "message": "सभी अकाउंट डिस्कनेक्ट करें"
  },
  "disconnectAllAccountsConfirmationDescription": {
    "message": "क्या आप वाकई डिस्कनेक्ट करना चाहते हैं? आप साइट की फंक्शनलिटी खो सकते हैं।"
  },
  "disconnectAllAccountsText": {
    "message": "अकाउंट्स"
  },
  "disconnectAllDescriptionText": {
    "message": "यदि आप इस साइट से डिस्कनेक्ट हो जाते हैं, तो आपको इस साइट का दोबारा उपयोग करने के लिए अपने एकाउंट्स और नेटवर्क को फिर से कनेक्ट करना होगा।"
  },
  "disconnectAllSnapsText": {
    "message": "Snaps"
  },
  "disconnectMessage": {
    "message": "यह आपको इस साइट से डिस्कनेक्ट कर देगा"
  },
  "disconnectPrompt": {
    "message": "$1 डिस्कनेक्ट करें"
  },
  "disconnectThisAccount": {
    "message": "इस अकाउंट को डिस्कनेक्ट करें"
  },
  "disconnectedAllAccountsToast": {
    "message": "सभी अकाउंट्स $1 से डिसकनेक्ट किए गए।",
    "description": "$1 is name of the dapp`"
  },
  "disconnectedSingleAccountToast": {
    "message": "$1, $2 से डिसकनेक्ट हो गया",
    "description": "$1 is name of the name and $2 represents the dapp name`"
  },
  "discoverSnaps": {
    "message": "Snaps के बारे में और जानें",
    "description": "Text that links to the Snaps website. Displayed in a banner on Snaps list page in settings."
  },
  "dismiss": {
    "message": "खारिज करें"
  },
  "dismissReminderDescriptionField": {
    "message": "सीक्रेट रिकवरी फ्रेज़ बैकअप रिमाइंडर मैसेज को खारिज करने के लिए इसे चालू करें। हम ज़ोर देकर सलाह देते हैं कि आप पैसे के नुकसान से बचने के लिए अपने गुप्त रिकवरी फ्रेज का बैकअप लें"
  },
  "dismissReminderField": {
    "message": "सीक्रेट रिकवरी फ्रेज़ बैकअप रिमाइंडर खारिज करें"
  },
  "displayNftMedia": {
    "message": "NFT मीडिया को दिखाएं"
  },
  "displayNftMediaDescription": {
    "message": "NFT मीडिया और डेटा दिखाने से आपका IP एड्रेस OpenSea या अन्य थर्ड पार्टियों के सामने आ जाता है। ऐसा होने पर, हमला करने वाले आपके IP एड्रेस को आपके Ethereum एड्रेस के साथ जोड़ पाते हैं। NFT ऑटोडिटेक्शन की सुविधा इस सेटिंग पर निर्भर करती है, और इस सेटिंग को बंद किए जाने पर उपलब्ध नहीं रहेगी।"
  },
  "doNotShare": {
    "message": "इसे किसी के साथ शेयर न करें।"
  },
  "domain": {
    "message": "डोमेन"
  },
  "done": {
    "message": "हो गया"
  },
  "dontShowThisAgain": {
    "message": "इसे दोबारा न दिखाएँ"
  },
  "downArrow": {
    "message": "डाउन ऐरो"
  },
  "downloadGoogleChrome": {
    "message": "Google Chrome डाउनलोड करें"
  },
  "downloadNow": {
    "message": "अभी डाउनलोड करें"
  },
  "downloadStateLogs": {
    "message": "स्टेट लॉग डाउनलोड करें"
  },
  "dragAndDropBanner": {
    "message": "आप नेटवर्कों को फिर से व्यवस्थित करने के लिए उन्हें खींचकर इधर से उधर ले जा सकते हैं।"
  },
  "dropped": {
    "message": "ड्रॉप किया गया"
  },
  "duplicateContactTooltip": {
    "message": "यह कॉन्टेक्ट नाम किसी मौजूदा खाते या कॉन्टेक्ट से टकराता है"
  },
  "duplicateContactWarning": {
    "message": "आपके पास डुप्लिकेट कॉन्टेक्ट्स हैं"
  },
  "edit": {
    "message": "बदलें"
  },
  "editANickname": {
    "message": "उपनाम बदलें"
  },
  "editAccounts": {
    "message": "एकाउंट्स बदलें"
  },
  "editAddressNickname": {
    "message": "एड्रेस उपनाम बदलें"
  },
  "editCancellationGasFeeModalTitle": {
    "message": "कैंसिलेशन गैस फ़ीस को बदलें"
  },
  "editContact": {
    "message": "कॉन्टेक्ट बदलें"
  },
  "editGasFeeModalTitle": {
    "message": "गैस फ़ीस बदलें"
  },
  "editGasLimitOutOfBounds": {
    "message": "गैस लिमिट कम से कम $1 होनी चाहिए"
  },
  "editGasLimitOutOfBoundsV2": {
    "message": "गैस लिमिट $1 से अधिक और $2 से कम होनी चाहिए",
    "description": "$1 is the minimum limit for gas and $2 is the maximum limit"
  },
  "editGasLimitTooltip": {
    "message": "गैस लिमिट, गैस की वो अधिकतम यूनिट है जिसका आप इस्तेमाल करना चाहते हैं। गैस की यूनिटें “अधिकतम प्रायोरिटी फी” और “अधिकतम फ़ीस” का मल्टीप्लायर होती हैं।"
  },
  "editGasMaxBaseFeeGWEIImbalance": {
    "message": "अधिकतम बेस फ़ीस प्रायोरिटी फ़ीस से कम नहीं हो सकती है।"
  },
  "editGasMaxBaseFeeHigh": {
    "message": "अधिकतम बेस फ़ीस आवश्यकता से अधिक है"
  },
  "editGasMaxBaseFeeLow": {
    "message": "मौजूदा नेटवर्क स्थितियों के लिए अधिकतम बेस फ़ीस कम है"
  },
  "editGasMaxFeeHigh": {
    "message": "अधिकतम फ़ीस आवश्यकता से अधिक है"
  },
  "editGasMaxFeeLow": {
    "message": "नेटवर्क स्थितियों के लिए अधिकतम फ़ीस बहुत कम है"
  },
  "editGasMaxFeePriorityImbalance": {
    "message": "अधिकतम फ़ीस अधिकतम प्रायोरिटी फ़ीस से कम नहीं हो सकती है"
  },
  "editGasMaxPriorityFeeBelowMinimum": {
    "message": "अधिकतम प्रायोरिटी फ़ीस 0 GWEI से अधिक होनी चाहिए"
  },
  "editGasMaxPriorityFeeBelowMinimumV2": {
    "message": "प्रायोरिटी फ़ीस 0 से अधिक होनी चाहिए।"
  },
  "editGasMaxPriorityFeeHigh": {
    "message": "अधिकतम प्रायोरिटी फ़ीस आवश्यकता से अधिक है। आप आवश्यकता से अधिक पेमेंट कर सकते हैं।"
  },
  "editGasMaxPriorityFeeHighV2": {
    "message": "प्रायोरिटी फ़ीस आवश्यकता से अधिक है। आप आवश्यकता से अधिक पेमेंट कर सकते हैं"
  },
  "editGasMaxPriorityFeeLow": {
    "message": "मौजूदा नेटवर्क स्थितियों के लिए अधिकतम बेस फ़ीस कम है"
  },
  "editGasMaxPriorityFeeLowV2": {
    "message": "मौजूदा नेटवर्क स्थितियों के लिए प्रायोरिटी फ़ीस कम है"
  },
  "editGasPriceTooLow": {
    "message": "गैस प्राइस 0 से अधिक होना चाहिए"
  },
  "editGasPriceTooltip": {
    "message": "ट्रांसेक्शन सबमिट करते समय इस नेटवर्क को \"गैस प्राइस\" फील्ड की आवश्यकता होती है। गैस प्राइस वह अमाउंट है जो आप प्रति यूनिट गैस के लिए पेमेंट करेंगे।"
  },
  "editGasSubTextFeeLabel": {
    "message": "अधिकतम फ़ीस:"
  },
  "editGasTitle": {
    "message": "प्राथमिकता बदलें"
  },
  "editGasTooLow": {
    "message": "अनजाना प्रोसेसिंग टाइम"
  },
  "editInPortfolio": {
    "message": "Portfolio में बदलें"
  },
  "editNetworkLink": {
    "message": "मूल नेटवर्क को संपादित करें"
  },
  "editNetworksTitle": {
    "message": "नेटवर्क बदलें"
  },
  "editNonceField": {
    "message": "Nonce बदलें"
  },
  "editNonceMessage": {
    "message": "यह एक एडवांस्ड सुविधा है, सावधानी से इस्तेमाल करें।"
  },
  "editPermission": {
    "message": "अनुमति बदलें"
  },
  "editPermissions": {
    "message": "अनुमतियां बदलें"
  },
  "editSpeedUpEditGasFeeModalTitle": {
    "message": "गैस फ़ीस स्पीड अप को बदलें"
  },
  "editSpendingCap": {
    "message": "खर्च करने की लिमिट बदलें"
  },
  "editSpendingCapAccountBalance": {
    "message": "अकाउंट बैलेंस: $1 $2"
  },
  "editSpendingCapDesc": {
    "message": "वह राशि डालें जिसे आप अपनी ओर से खर्च किए जाने में सहज महसूस करते हैं।"
  },
  "editSpendingCapError": {
    "message": "खर्च करने की सीमा $1 दशमलव अंक से अधिक नहीं हो सकती। जारी रखने के लिए दशमलव अंक हटाएं।"
  },
  "editSpendingCapSpecialCharError": {
    "message": "केवल संख्या डालें"
  },
  "enableAutoDetect": {
    "message": " ऑटो डिटेक्ट इनेबल करें"
  },
  "enableFromSettings": {
    "message": " इसे सेटिंग्स से इनेबल करें।"
  },
  "enableSnap": {
    "message": "इनेबल करें"
  },
  "enableToken": {
    "message": "$1 इनेबल करें",
    "description": "$1 is a token symbol, e.g. ETH"
  },
  "enabled": {
    "message": "इनेबल किया गया"
  },
  "enabledNetworks": {
    "message": "चालू किए गए नेटवर्क"
  },
  "encryptionPublicKeyNotice": {
    "message": "$1 आपकी पब्लिक एन्क्रिप्शन की (key) चाहता है। सहमति देने पर, यह साइट आपके लिए एन्क्रिप्ट किए गए मैसेज लिख पाएगी।",
    "description": "$1 is the web3 site name"
  },
  "encryptionPublicKeyRequest": {
    "message": "एन्क्रिप्शन पब्लिक की (key) का रिक्वेस्ट करें"
  },
  "endpointReturnedDifferentChainId": {
    "message": "आपने जो RPC URL डाला है उसने अलग चेन ID लौटाई है: $1. जिस नेटवर्क को आप जोड़ने का प्रयास कर रहे हैं उसके RPC से मिलान करने के लिए कृपया चेन ID को अपडेट करें।",
    "description": "$1 is the return value of eth_chainId from an RPC endpoint"
  },
  "enhancedTokenDetectionAlertMessage": {
    "message": "एडवांस्ड टोकन डिटेक्शन वर्तमान में $1 पर उपलब्ध है। $2"
  },
  "ensDomainsSettingDescriptionIntroduction": {
    "message": "MetaMask आपको सीधे आपके ब्राउज़़र के एड्रेस बार में ENS डोमेन देखने की सुविधा देता है। यह ऐसे काम करता है:"
  },
  "ensDomainsSettingDescriptionOutroduction": {
    "message": "ध्यान रखें कि इस फ़ीचर का इस्तेमाल करने से आपका आईपी एड्रेस IPFS थर्ड-पार्टी सर्विसेज़ के सामने आ जाता है।"
  },
  "ensDomainsSettingDescriptionPart1": {
    "message": "ENS नाम से जुड़े कोड को खोजने के लिए MetaMask, Ethereum के ENS कॉन्ट्रैक्ट की जांच करता है।"
  },
  "ensDomainsSettingDescriptionPart2": {
    "message": "अगर कोड IPFS से लिंक होता है, तो आप उससे जुड़े कंटेंट (आमतौर पर एक वेबसाइट) को देख सकते हैं।"
  },
  "ensDomainsSettingTitle": {
    "message": "एड्रेस बार में ENS डोमेन दिखाएँ"
  },
  "ensUnknownError": {
    "message": "ENS लुकअप नहीं हो पाया।"
  },
  "enterANameToIdentifyTheUrl": {
    "message": "URL की पहचान करने के लिए नाम डालें"
  },
  "enterChainId": {
    "message": "चेन ID डालें"
  },
  "enterMaxSpendLimit": {
    "message": "अधिकतम खर्च की लिमिट डालें"
  },
  "enterNetworkName": {
    "message": "नेटवर्क का नाम डालें"
  },
  "enterOptionalPassword": {
    "message": "वैकल्पिक पासवर्ड डालें"
  },
  "enterPasswordContinue": {
    "message": "जारी रखने के लिए पासवर्ड डालें"
  },
  "enterRpcUrl": {
    "message": "RPC URL डालें"
  },
  "enterSymbol": {
    "message": "सिंबल डालें"
  },
  "enterTokenNameOrAddress": {
    "message": "टोकन नाम डालें या एड्रेस पेस्ट करें"
  },
  "enterYourPassword": {
    "message": "अपना पासवर्ड डालें"
  },
  "errorCode": {
    "message": "कोड: $1",
    "description": "Displayed error code for debugging purposes. $1 is the error code"
  },
  "errorGettingSafeChainList": {
    "message": "सेफ चेन लिस्ट पाते समय गड़बड़ी हुई, कृपया सावधानी के साथ जारी रखें।"
  },
  "errorMessage": {
    "message": "मैसेज: $1",
    "description": "Displayed error message for debugging purposes. $1 is the error message"
  },
  "errorName": {
    "message": "कोड: $1",
    "description": "Displayed error name for debugging purposes. $1 is the error name"
  },
  "errorPageContactSupport": {
    "message": "सपोर्ट से कॉन्टेक्ट करें",
    "description": "Button for contact MM support"
  },
  "errorPageDescribeUsWhatHappened": {
    "message": "वर्णन करें कि क्या हुआ",
    "description": "Button for submitting report to sentry"
  },
  "errorPageInfo": {
    "message": "आपकी जानकारी नहीं दिखाई जा सकती। चिंता न करें, आपके वॉलेट और फंड सुरक्षित हैं।",
    "description": "Information banner shown in the error page"
  },
  "errorPageMessageTitle": {
    "message": "गड़बड़ी संबंधी संदेश",
    "description": "Title for description, which is displayed for debugging purposes"
  },
  "errorPageSentryFormTitle": {
    "message": "वर्णन करें कि क्या हुआ",
    "description": "In sentry feedback form, The title at the top of the feedback form."
  },
  "errorPageSentryMessagePlaceholder": {
    "message": "हम बग को कैसे फिर से उत्पन्न कर सकते हैं जैसे विवरण साझा करने से हमें समस्या को ठीक करने में मदद मिलेगी।",
    "description": "In sentry feedback form, The placeholder for the feedback description input field."
  },
  "errorPageSentrySuccessMessageText": {
    "message": "धन्यवाद! हम जल्द ही इस पर गौर करेंगे।",
    "description": "In sentry feedback form, The message displayed after a successful feedback submission."
  },
  "errorPageTitle": {
    "message": "MetaMask में कोई गड़बड़ी हुई",
    "description": "Title of generic error page"
  },
  "errorPageTryAgain": {
    "message": "फिर से कोशिश करें",
    "description": "Button for try again"
  },
  "errorStack": {
    "message": "स्टैक:",
    "description": "Title for error stack, which is displayed for debugging purposes"
  },
  "errorWhileConnectingToRPC": {
    "message": "कस्टम नेटवर्क से कनेक्ट करने में गड़बड़ी"
  },
  "errorWithSnap": {
    "message": "$1 के साथ गड़बड़ी",
    "description": "$1 represents the name of the snap"
  },
  "estimatedFee": {
    "message": "अनुमानित फ़ीस"
  },
  "estimatedFeeTooltip": {
    "message": "नेटवर्क पर ट्रांसेक्शन को प्रोसेस करने के लिए भुगतान की गई राशि।"
  },
  "ethGasPriceFetchWarning": {
    "message": "बैकअप गैस प्राइस दिया गया है क्योंकि मेन गैस एस्टीमेशन सर्विस अभी उपलब्ध नहीं है।"
  },
  "ethereumProviderAccess": {
    "message": "Ethereum प्रोवाइडर को $1 तक एक्सेस दें",
    "description": "The parameter is the name of the requesting origin"
  },
  "ethereumPublicAddress": {
    "message": "Ethereum पब्लिक एड्रेस"
  },
  "etherscan": {
    "message": "Etherscan"
  },
  "etherscanView": {
    "message": "Etherscan पर अकाउंट देखें"
  },
  "etherscanViewOn": {
    "message": "Etherscan पर देखें"
  },
  "existingChainId": {
    "message": "आपके द्वारा दर्ज की गई जानकारी मौजूदा चेन ID से जुड़ी है।"
  },
  "existingRequestsBannerAlertDesc": {
    "message": "अपने सबसे हालिया अनुरोध को देखने और कन्फर्म करने के लिए, आपको पहले मौजूदा अनुरोधों को एप्रूव या रिजेक्ट करना होगा।"
  },
  "expandView": {
    "message": "व्यू को बड़ा करें"
  },
  "experimental": {
    "message": "एक्सपेरिमेंटल"
  },
  "exportYourData": {
    "message": "अपना डेटा एक्सपोर्ट करें"
  },
  "exportYourDataButton": {
    "message": "डाउनलोड करें"
  },
  "exportYourDataDescription": {
    "message": "आप अपने डेटा, जैसे कि अपने कॉन्टेक्ट्स और अपनी प्रेफेरेंस को एक्सपोर्ट कर सकते हैं।"
  },
  "extendWalletWithSnaps": {
    "message": "अपने Web3 एक्सपीरियंस को कस्टमाइज़ करने के लिए कम्युनिटी-बिल्ट Snaps को एक्सप्लोर करें।",
    "description": "Banner description displayed on Snaps list page in Settings when less than 6 Snaps is installed."
  },
  "externalExtension": {
    "message": "बाहरी एक्स्टेन्शन"
  },
  "externalNameSourcesSetting": {
    "message": "प्रस्तावित उपनाम"
  },
  "externalNameSourcesSettingDescription": {
    "message": "हम Etherscan, Infura और Lens Protocol जैसे थर्ड पार्टी सोर्सों से उन एड्रेसों के लिए प्रस्तावित उपनाम लाएंगे जिनके साथ आप इंटरैक्ट करते हैं। ये सोर्स उन एड्रेसों और आपके आईपी एड्रेस को देख सकेंगे। आपके अकाउंट का एड्रेस थर्ड पार्टी के सामने नहीं आएगा।"
  },
  "failed": {
    "message": "नहीं हो पाया"
  },
  "failedToFetchChainId": {
    "message": "चेन ID प्राप्त नहीं की जा सकी। क्या आपका RPC URL सही है?"
  },
  "failureMessage": {
    "message": "कुछ गलत हुआ और हम एक्शन को पूरा नहीं कर सकें"
  },
  "fast": {
    "message": "तेज़"
  },
  "feeDetails": {
    "message": "फ़ीस का ब्यौरा"
  },
  "fileImportFail": {
    "message": "फाइल इम्पोर्ट काम नहीं कर रहा है? यहां क्लिक करें!",
    "description": "Helps user import their account from a JSON file"
  },
  "flaskWelcomeUninstall": {
    "message": "आपको इस एक्सटेन्शन को अनइंस्टाल करना चाहिए",
    "description": "This request is shown on the Flask Welcome screen. It is intended for non-developers, and will be bolded."
  },
  "flaskWelcomeWarning1": {
    "message": "Flask डेवलपर्स के लिए है ताकि वे नए अनस्टेबल API के साथ प्रयोग कर सकें। जब तक कि आप एक डेवलपर या बीटा टेस्टर नहीं है, $1।",
    "description": "This is a warning shown on the Flask Welcome screen, intended to encourage non-developers not to proceed any further. $1 is the bolded message 'flaskWelcomeUninstall'"
  },
  "flaskWelcomeWarning2": {
    "message": "हम इस एक्सटेन्शन की सुरक्षा या स्टेबिलिटी की गारंटी नहीं देते हैं। Flask द्वारा पेश किए गए नए API, फिशिंग हमलों के विरुद्ध सुरक्षित नहीं हैं। इसका अर्थ है कि कोई भी साइट या Snap जो Flask की मांग करता है, वो आपके एसेट्स को चुराने का एक बुरी नीयत वाला प्रयास हो सकता है।",
    "description": "This explains the risks of using MetaMask Flask"
  },
  "flaskWelcomeWarning3": {
    "message": "सभी Flask के API एक्सपेरिमेंटल हैं। उन्हें बिना किसी सूचना के बदला या हटाया जा सकता है, या वो स्टेबल MetaMask में माइग्रेट किए बिना अनिश्चित काल तक Flask पर रह सकते हैं। अपने जोखिम पर उनका इस्तेमाल करें।",
    "description": "This message warns developers about unstable Flask APIs"
  },
  "flaskWelcomeWarning4": {
    "message": "Flask का इस्तेमाल करते समय अपने नियमित MetaMask एक्सटेंशन को बंद ज़रूर कर दें।",
    "description": "This message calls to pay attention about multiple versions of MetaMask running on the same site (Flask + Prod)"
  },
  "flaskWelcomeWarningAcceptButton": {
    "message": "जोख़िमों को मैं स्वीकर करता हूं।",
    "description": "this text is shown on a button, which the user presses to confirm they understand the risks of using Flask"
  },
  "floatAmountToken": {
    "message": "टोकन अमाउंट एक पूर्णांक होना चाहिए"
  },
  "followUsOnTwitter": {
    "message": "हमें Twitter पर फॉलो करें"
  },
  "forbiddenIpfsGateway": {
    "message": "निषिद्ध IPFS गेटवे: कृपया एक CID गेटवे बताएं"
  },
  "forgetDevice": {
    "message": "इस डिवाइस को भूल जाएं"
  },
  "forgotPassword": {
    "message": "पासवर्ड भूल गए?"
  },
  "form": {
    "message": "फॉर्म"
  },
  "from": {
    "message": "भेजने वाले"
  },
  "fromAddress": {
    "message": "भेजने वाले: $1",
    "description": "$1 is the address to include in the From label. It is typically shortened first using shortenAddress"
  },
  "fromTokenLists": {
    "message": "टोकन लिस्टों से: $1"
  },
  "function": {
    "message": "फंक्शन: $1"
  },
  "fundingMethod": {
    "message": "फंड करने की विधि"
  },
  "gas": {
    "message": "गैस"
  },
  "gasDisplayAcknowledgeDappButtonText": {
    "message": "सुझाये गए गैस फ़ीस को बदलें"
  },
  "gasDisplayDappWarning": {
    "message": "यह गैस फ़ीस $1 द्वारा सुझाया गया है। इसे ओवरराइड करने से आपके ट्रांसेक्शन में समस्या हो सकती है। यदि आपके पास कोई सवाल हैं तो कृपया $1 से इंटरैक्ट करें।",
    "description": "$1 represents the Dapp's origin"
  },
  "gasFee": {
    "message": "गैस फीस"
  },
  "gasLimit": {
    "message": "गैस लिमिट"
  },
  "gasLimitInfoTooltipContent": {
    "message": "गैस लिमिट, गैस की वह अधिकतम इकाइयाँ हैं, जिन्हें आप खर्च करना चाहते हैं।"
  },
  "gasLimitRecommended": {
    "message": "सुझाई गई गैस लिमिट $1 है। अगर गैस लिमिट उससे कम है, तो वह फेल हो सकता है।"
  },
  "gasLimitTooLow": {
    "message": "गैस लिमिट कम से कम 21000 होनी चाहिए"
  },
  "gasLimitTooLowWithDynamicFee": {
    "message": "गैस लिमिट कम से कम $1 होनी चाहिए",
    "description": "$1 is the custom gas limit, in decimal."
  },
  "gasLimitV2": {
    "message": "गैस लिमिट"
  },
  "gasOption": {
    "message": "गैस विकल्प"
  },
  "gasPrice": {
    "message": "गैस प्राइस (GWEI)"
  },
  "gasPriceExcessive": {
    "message": "आपका गैस फ़ीस अनावश्यक रूप से अधिक निर्धारित किया गया है। अमाउंट को कम करने पर विचार करें।"
  },
  "gasPriceExcessiveInput": {
    "message": "गैस प्राइस अधिक है"
  },
  "gasPriceExtremelyLow": {
    "message": "गैस प्राइस अत्यंत कम है"
  },
  "gasPriceFetchFailed": {
    "message": "गैस प्राइस अनुमान नेटवर्क गड़बड़ी के कारण नहीं हो पाया है।"
  },
  "gasPriceInfoTooltipContent": {
    "message": "गैस प्राइस, Ether के उस अमाउंट को बताता है, जो आप गैस की प्रत्येक इकाई के लिए देना चाहते हैं।"
  },
  "gasTimingHoursShort": {
    "message": "$1 घंटे",
    "description": "$1 represents a number of hours"
  },
  "gasTimingLow": {
    "message": "धीमा"
  },
  "gasTimingMinutesShort": {
    "message": "$1मिनट",
    "description": "$1 represents a number of minutes"
  },
  "gasTimingSecondsShort": {
    "message": "$1 सेकंड",
    "description": "$1 represents a number of seconds"
  },
  "gasUsed": {
    "message": "इस्तेमाल की गई गैस"
  },
  "general": {
    "message": "सामान्य"
  },
  "generalCameraError": {
    "message": "हम आपके कैमरे को ऐक्सेस नहीं कर पाए। कृपया दोबारा कोशिश करें।"
  },
  "generalCameraErrorTitle": {
    "message": "कुछ गलत हो गया..."
  },
  "generalDescription": {
    "message": "सभी डिवाइसों में सेटिंग्स सिंक करें, नेटवर्क प्राथमिकताएं चुनें और टोकन डेटा ट्रैक करें"
  },
  "genericExplorerView": {
    "message": "$1 पर अकाउंट देखें"
  },
  "goBack": {
    "message": "वापस जाएं"
  },
  "goToSite": {
    "message": "साइट पर जाएं"
  },
  "goerli": {
    "message": "Goerli टेस्ट नेटवर्क"
  },
  "gotIt": {
    "message": "समझ आ गया!"
  },
  "grantExactAccess": {
    "message": "सटीक पहुंच प्रदान करें"
  },
  "gwei": {
    "message": "GWEI"
  },
  "hardware": {
    "message": "हार्डवेयर"
  },
  "hardwareWalletConnected": {
    "message": "hardware wallet कनेक्ट किया गया"
  },
  "hardwareWalletLegacyDescription": {
    "message": "(लेगसी)",
    "description": "Text representing the MEW path"
  },
  "hardwareWalletSupportLinkConversion": {
    "message": "यहां क्लिक करें"
  },
  "hardwareWallets": {
    "message": "hardware wallet कनेक्ट करें"
  },
  "hardwareWalletsInfo": {
    "message": "hardware wallet इंटीग्रेशन्स, एक्सटर्नल सर्वरों पर एपीआई कॉल्स की मदद लेते हैं, जो आपके आईपी एड्रेस और आपके द्वारा इंटरैक्ट किए गए स्मार्ट कॉन्ट्रैक्ट एड्रेस को देख सकता है।"
  },
  "hardwareWalletsMsg": {
    "message": "किसी hardware wallet को चुनें, जिसे आप MetaMask के साथ इस्तेमाल करना चाहते हैं।"
  },
  "here": {
    "message": "यहां",
    "description": "as in -click here- for more information (goes with troubleTokenBalances)"
  },
  "hexData": {
    "message": "हेक्स डेटा"
  },
  "hiddenAccounts": {
    "message": "छिपाए गए अकाउंट"
  },
  "hide": {
    "message": "छिपाएं"
  },
  "hideAccount": {
    "message": "अकाउंट छिपाएं"
  },
  "hideAdvancedDetails": {
    "message": "एडवांस्ड विवरण छिपाएं"
  },
  "hideSeedPhrase": {
    "message": "सीड फ्रेज़ छुपा दें"
  },
  "hideSentitiveInfo": {
    "message": "संवेदनशील जानकारी छिपाएं"
  },
  "hideTokenPrompt": {
    "message": "टोकन छिपाएं?"
  },
  "hideTokenSymbol": {
    "message": "$1 छिपाएं",
    "description": "$1 is the symbol for a token (e.g. 'DAI')"
  },
  "hideZeroBalanceTokens": {
    "message": "बिना बैलेंस वाले टोकन छिपाएं"
  },
  "high": {
    "message": "एग्रेसिव"
  },
  "highGasSettingToolTipMessage": {
    "message": "पॉपुलर NFT ड्रॉप जैसी चीज़ों की वजह से बढ़े नेटवर्क ट्रैफिक को कवर करने के लिए $1 का इस्तेमाल करें।",
    "description": "$1 is key 'high' (text: 'Aggressive') separated here so that it can be passed in with bold font-weight"
  },
  "highLowercase": {
    "message": "हाई"
  },
  "highestCurrentBid": {
    "message": "सबसे बड़ी वर्तमान बिड"
  },
  "highestFloorPrice": {
    "message": "सबसे बड़ी फ्लोर प्राइस"
  },
  "history": {
    "message": "इतिहास"
  },
  "holdToRevealContent1": {
    "message": "आपका सीक्रेट रिकवरी फ्रेज $1 प्रदान करता है",
    "description": "$1 is a bolded text with the message from 'holdToRevealContent2'"
  },
  "holdToRevealContent2": {
    "message": "आपके वॉलेट और फंड तक पूरी एक्सेस।",
    "description": "Is the bolded text in 'holdToRevealContent1'"
  },
  "holdToRevealContent3": {
    "message": "इसे किसी के साथ शेयर न करें। $1,$2",
    "description": "$1 is a message from 'holdToRevealContent4' and $2 is a text link with the message from 'holdToRevealContent5'"
  },
  "holdToRevealContent4": {
    "message": "MetaMask सपोर्ट इसका रिक्वेस्ट नहीं करेगा",
    "description": "Part of 'holdToRevealContent3'"
  },
  "holdToRevealContent5": {
    "message": "लेकिन फिशर कर सकते हैं।",
    "description": "The text link in 'holdToRevealContent3'"
  },
  "holdToRevealContentPrivateKey1": {
    "message": "आपकी प्राइवेट की (key) $1 प्रदान करती है",
    "description": "$1 is a bolded text with the message from 'holdToRevealContentPrivateKey2'"
  },
  "holdToRevealContentPrivateKey2": {
    "message": "आपके वॉलेट और फंड की पूरी एक्सेस।",
    "description": "Is the bolded text in 'holdToRevealContentPrivateKey2'"
  },
  "holdToRevealLockedLabel": {
    "message": "लॉक किए गए सर्कल को दिखाने के लिए होल्ड करें"
  },
  "holdToRevealPrivateKey": {
    "message": "प्राइवेट की (key) को दिखाने के लिए होल्ड करें"
  },
  "holdToRevealPrivateKeyTitle": {
    "message": "अपनी प्राइवेट की (key) सुरक्षित रखें"
  },
  "holdToRevealSRP": {
    "message": "SRP को दिखाने के लिए होल्ड करें"
  },
  "holdToRevealSRPTitle": {
    "message": "अपनी SRP सुरक्षित रखें"
  },
  "holdToRevealUnlockedLabel": {
    "message": "लॉक किए गए सर्कल को दिखाने के लिए होल्ड करें"
  },
  "howNetworkFeesWorkExplanation": {
    "message": "ट्रांसेक्शन को प्रोसेस करने के लिए आवश्यक अनुमानित शुल्क। अधिकतम शुल्क $1 है।"
  },
  "howQuotesWork": {
    "message": "कोट्स कैसे काम करते हैं"
  },
  "howQuotesWorkExplanation": {
    "message": "इस कोट में हमारे द्वारा ढूंढे गए कोट्स की तुलना में सबसे अच्छा रिटर्न है। यह स्वैप रेट पर आधारित है, जिसमें ब्रिजिंग शुल्क और $1% MetaMask शुल्क, गैस फीस घटाकर शामिल है। गैस फीस इस बात पर निर्भर करता है कि नेटवर्क कितना व्यस्त है और ट्रांसेक्शन कितना जटिल है।"
  },
  "id": {
    "message": "ID"
  },
  "ifYouGetLockedOut": {
    "message": "यदि आप ऐप से बाहर हो जाते हैं या कोई नया डिवाइस प्राप्त करते हैं, तो आप अपना फंड खो देंगे। $1 में अपना सीक्रेट रिकवरी फ्रेज़ का बैकअप लेना सुनिश्चित करें ",
    "description": "$1 is the menu path to be shown with font weight bold"
  },
  "ignoreAll": {
    "message": "सभी को अनदेखा करें"
  },
  "ignoreTokenWarning": {
    "message": "यदि आप टोकन छिपाते हैं, तो वे आपके वॉलेट में नहीं दिखाए जाएंगे। हालांकि, आप अभी भी उन्हें खोज कर जोड़ सकते हैं।"
  },
  "imToken": {
    "message": "imToken"
  },
  "import": {
    "message": "इम्पोर्ट करें",
    "description": "Button to import an account from a selected file"
  },
  "importAccountError": {
    "message": "अकाउंट इम्पोर्ट करने में गड़बड़ी।"
  },
  "importAccountErrorIsSRP": {
    "message": "आपने सीक्रेट रिकवरी फ्रेज (या स्मरक) दर्ज किया है। अकाउंट को यहां इंपोर्ट करने के लिए, आपको एक प्राइवेट की दर्ज करनी होगी, जो कि 64 कैरेक्टर की लंबाई की एक हेक्साडेसिमल स्ट्रिंग है।"
  },
  "importAccountErrorNotAValidPrivateKey": {
    "message": "यह वैलिड प्राइवेट की (key) नहीं है। आपने हेक्साडेसिमल स्ट्रिंग दर्ज की है, लेकिन यह 64 कैरक्टर लंबी होनी चाहिए।"
  },
  "importAccountErrorNotHexadecimal": {
    "message": "यह वैलिड प्राइवेट की (key) नहीं है। आपको 64 कैरेक्टर की लंबाई की हेक्साडेसिमल स्ट्रिंग डालनी होगी।"
  },
  "importAccountJsonLoading1": {
    "message": "इस JSON इंपोर्ट में कुछ मिनट लग सकते हैं और MetaMask को फ्रीज करें।"
  },
  "importAccountJsonLoading2": {
    "message": "हम क्षमा चाहते हैं, और भविष्य में हम इसे और तेज़ करेंगे।"
  },
  "importAccountMsg": {
    "message": "इम्पोर्ट किए एकाउंट्स आपके MetaMask सीक्रेट रिकवरी फ्रेज़ से जुड़े नहीं होंगे। इम्पोर्ट किए एकाउंट्स के बारे में अधिक जानें"
  },
  "importMyWallet": {
    "message": "मेरा वॉलेट इम्पोर्ट करें"
  },
  "importNFT": {
    "message": "NFT इंपोर्ट करें"
  },
  "importNFTAddressToolTip": {
    "message": "उदाहरण के लिए, OpenSea पर, डिटेल्स के नीचे NFT के पेज पर, 'कॉन्ट्रैक्ट एड्रेस' के लेबल वाला एक नीला हाइपरलिंक्ड वैल्यू होता है। अगर आप इस पर क्लिक करते हैं, तो ये आपको Etherscan पर कॉन्ट्रैक्ट के एड्रेस पर ले जाएगा; उस पेज के ऊपर-बाईं ओर, 'कॉन्ट्रैक्ट' लेबल वाला एक आइकन होना चाहिए, और दाईं ओर अक्षरों और अंकों की एक लंबी श्रृंखला होगी। यह उस कॉन्ट्रैक्ट का एड्रेस है जिसने आपका NFT बनाया है। एड्रेस के दाईं ओर 'कॉपी' आइकन पर क्लिक करें, और ये आपके क्लिपबोर्ड पर आ जाएगा।"
  },
  "importNFTPage": {
    "message": "NFT के पेज को इंपोर्ट करें"
  },
  "importNFTTokenIdToolTip": {
    "message": "किसी NFT की ID एक विशिष्ट पहचानकर्ता है क्योंकि कोई भी दो NFT एक जैसे नहीं होते हैं। फिर से, OpenSea पर यह संख्या 'डिटेल्स' के नीचे होगी। इसे नोट कर लें या अपने क्लिपबोर्ड पर कॉपी कर लें।"
  },
  "importSelectedTokens": {
    "message": "चुना गया टोकन इम्पोर्ट करें?"
  },
  "importSelectedTokensDescription": {
    "message": "आपके द्वारा चुने गए टोकन केवल आपके वॉलेट में दिखाई देंगे। आप बाद में कभी भी छिपे हुए टोकन को खोज कर उन्हें इम्पोर्ट कर सकते हैं।"
  },
  "importTokenQuestion": {
    "message": "टोकन इम्पोर्ट करें?"
  },
  "importTokenWarning": {
    "message": "कोई भी किसी भी नाम के साथ एक टोकन बना सकता है, जिसमें मौजूदा टोकन के नकली वर्शन शामिल हैं। अपने जोखिम पर जोड़ें और ट्रेड करें!"
  },
  "importTokensCamelCase": {
    "message": "टोकन इम्पोर्ट करें"
  },
  "importTokensError": {
    "message": "हम टोकनों को इंपोर्ट नहीं कर सके। कृपया बाद में फिर से कोशिश करें।"
  },
  "importWithCount": {
    "message": "$1 इम्पोर्ट करें",
    "description": "$1 will the number of detected tokens that are selected for importing, if all of them are selected then $1 will be all"
  },
  "imported": {
    "message": "इम्पोर्टित",
    "description": "status showing that an account has been fully loaded into the keyring"
  },
  "inYourSettings": {
    "message": "आपके सेटिंग्स में"
  },
  "included": {
    "message": "शामिल है"
  },
  "infuraBlockedNotification": {
    "message": "MetaMask ब्लॉकचेन होस्ट से कनेक्ट करने में असमर्थ है। संभावित कारणों की समीक्षा करें $1।",
    "description": "$1 is a clickable link with with text defined by the 'here' key"
  },
  "initialTransactionConfirmed": {
    "message": "नेटवर्क द्वारा आपके प्रारंभिक ट्रांसेक्शन को कन्फर्म किया गया था। वापस जाने के लिए ठीक पर क्लिक करें।"
  },
  "insightsFromSnap": {
    "message": "$1 से इनसाइट्स",
    "description": "$1 represents the name of the snap"
  },
  "install": {
    "message": "इंस्टॉल करें"
  },
  "installOrigin": {
    "message": "ओरिजिन इंस्टॉल करें"
  },
  "installRequest": {
    "message": "MetaMask में जोड़ें"
  },
  "installedOn": {
    "message": "$1 पर इंस्टॉल किया गया",
    "description": "$1 is the date when the snap has been installed"
  },
  "insufficientBalance": {
    "message": "कम बैलेंस।"
  },
  "insufficientFunds": {
    "message": "कम अमाउंट।"
  },
  "insufficientFundsForGas": {
    "message": "गैस के लिए कम फंड"
  },
  "insufficientTokens": {
    "message": "कम टोकन।"
  },
  "interactingWith": {
    "message": "के साथ इंटरैक्ट कर रहा है"
  },
  "interactingWithTransactionDescription": {
    "message": "यह वही कॉन्ट्रैक्ट है जिसके साथ आप इंटरैक्ट कर रहे हैं। विवरण वेरीफाई करके स्कैमर्स से स्वयं को सुरक्षित रखें।"
  },
  "invalidAddress": {
    "message": "ग़लत एड्रेस"
  },
  "invalidAddressRecipient": {
    "message": "प्राप्तकर्ता का एड्रेस ग़लत है"
  },
  "invalidAssetType": {
    "message": "ये एसेट एक NFT है और इसे इंपोर्ट NFTज़ पेज पर फिर से जोड़ना होगा जो NFTज़ टैब के नीचे मिलेगा"
  },
  "invalidChainIdTooBig": {
    "message": "ग़लत चेन ID। चेन ID बहुत बड़ी है।"
  },
  "invalidCustomNetworkAlertContent1": {
    "message": "कस्टम नेटवर्क '$1' के लिए चेन ID को फिर से डालना होगा।",
    "description": "$1 is the name/identifier of the network."
  },
  "invalidCustomNetworkAlertContent2": {
    "message": "आपको बुरी नीयत वाला या दोषपूर्ण नेटवर्क प्रोवाइडरों से बचाने के लिए, अब सभी कस्टम नेटवर्क के लिए चेन ID की आवश्यकता होती है।"
  },
  "invalidCustomNetworkAlertContent3": {
    "message": "सेटिंग > नेटवर्क पर जाएँ और चेन ID डालें। आप $1 पर सबसे पॉपुलर नेटवर्क की चेन ID पा सकते हैं।",
    "description": "$1 is a link to https://chainid.network"
  },
  "invalidCustomNetworkAlertTitle": {
    "message": "ग़लत कस्टम नेटवर्क"
  },
  "invalidHexNumber": {
    "message": "ग़लत हेक्साडेसिमल संख्या।"
  },
  "invalidHexNumberLeadingZeros": {
    "message": "ग़लत हेक्साडेसिमल संख्या। आगे के किसी भी शून्य को निकाल दें।"
  },
  "invalidIpfsGateway": {
    "message": "ग़लत IPFS गेटवे: वैल्यू एक मान्य URL होना चाहिए"
  },
  "invalidNumber": {
    "message": "ग़लत संख्या। एक डेसीमल या '0x'-प्रीफिक्स्ड वाली हेक्साडेसिमल संख्या डालें।"
  },
  "invalidNumberLeadingZeros": {
    "message": "ग़लत संख्या। आगे के किसी भी शून्य को निकाल दें।"
  },
  "invalidRPC": {
    "message": "ग़लत RPC URL"
  },
  "invalidSeedPhrase": {
    "message": "ग़लत सीक्रेट रिकवरी फ्रेज"
  },
  "invalidSeedPhraseCaseSensitive": {
    "message": "ग़लत निवेश! गुप्त पुनर्प्राप्ति वाक्यांश केस संवेदी है।"
  },
  "ipfsGateway": {
    "message": "IPFS गेटवे"
  },
  "ipfsGatewayDescription": {
    "message": "IPFS पर स्टोर किए गए आपके NFT की इमेज दिखाने, आपके ब्राउज़़र के एड्रेस बार में एंटर किए गए ENS एड्रेस से संबंधित जानकारी दिखाने और अलग-अलग टोकनों के लिए आइकन लाने के लिए MetaMask थर्ड-पार्टी सर्विसेज़ का इस्तेमाल करता है। जब आप इन सेवाओं का इस्तेमाल कर रहे हों तो आपका IP एड्रेस इन सेवाओं को भी दिख सकता है।"
  },
  "ipfsToggleModalDescriptionOne": {
    "message": "हम IPFS पर स्टोर किए गए आपके NFT की इमेज दिखाने, आपके ब्राउज़़र के एड्रेस बार में एंटर किए गए ENS एड्रेस से संबंधित जानकारी दिखाने और अलग-अलग टोकनों के लिए आइकन लाने के लिए थर्ड-पार्टी सर्विसेज़ का इस्तेमाल करते हैं। जब आप इन सेवाओं का इस्तेमाल कर रहे हों तो आपका IP एड्रेस इन सेवाओं को भी दिख सकता है।"
  },
  "ipfsToggleModalDescriptionTwo": {
    "message": "पुष्टि को चुनने से IPFS रिजॉल्यूशन चालू हो जाता है। आप इसे किसी भी समय $1 में बंद कर सकते हैं।",
    "description": "$1 is the method to turn off ipfs"
  },
  "ipfsToggleModalSettings": {
    "message": "सेटिंग्स > सुरक्षा और गोपनीयता"
  },
  "isSigningOrSubmitting": {
    "message": "पिछला ट्रांसेक्शन अभी भी साइन या सबमिट किया जा रहा है"
  },
  "jazzAndBlockies": {
    "message": "जैज़आइकन्स और ब्लॉकीज़ यूनीक आइकनों की दो अलग-अलग शैलियां हैं जो आपको एक नज़र में किसी अकाउंट की पहचान करने में मदद करती हैं।"
  },
  "jazzicons": {
    "message": "जैज़आइकन्स"
  },
  "jsonFile": {
    "message": "JSON फाइल",
    "description": "format for importing an account"
  },
  "keepReminderOfSRP": {
    "message": "अपने सीक्रेट रिकवरी फ्रेज़ का रिमाइंडर कहीं सुरक्षित रखें। यदि आप इसे खो देते हैं, तो इसे वापस पाने में कोई आपकी मदद नहीं कर सकता। इससे भी बुरी बात यह है कि आप कभी भी अपने वॉलेट तक पहुंच नहीं पाएंगे। $1",
    "description": "$1 is a learn more link"
  },
  "keyringAccountName": {
    "message": "अकाउंट का नाम"
  },
  "keyringAccountPublicAddress": {
    "message": "पब्लिक एड्रेस"
  },
  "keyringSnapRemovalResult1": {
    "message": "$1 $2हटाया गया",
    "description": "Displays the result after removal of a keyring snap. $1 is the snap name, $2 is whether it is successful or not"
  },
  "keyringSnapRemovalResultNotSuccessful": {
    "message": "नहीं ",
    "description": "Displays the `not` word in $2."
  },
  "keyringSnapRemoveConfirmation": {
    "message": "अगर आप इस Snap को हटाना चाहते हैं तो इस बात को कन्फर्म करने के लिए $1 टाइप करें:",
    "description": "Asks user to input the name nap prior to deleting the snap. $1 is the snap name"
  },
  "keystone": {
    "message": "Keystone"
  },
  "knownAddressRecipient": {
    "message": "ज्ञात कॉन्ट्रैक्ट एड्रेस।"
  },
  "knownTokenWarning": {
    "message": "यह कार्रवाई उन टोकन को संपादित करेगी, जो पहले से ही आपके वॉलेट में लिस्टेड हैं, जिसका इस्तेमाल आपको फ़िश करने के लिए किया जा सकता है। केवल तभी एप्रूव करें, जब आप इस बात को लेकर सुनिश्चित हों कि आप इन टोकन का प्रतिनिधित्व बदलना चाहते हैं। $1 के बारे में और अधिक जानें"
  },
  "l1Fee": {
    "message": "L1 शुल्क"
  },
  "l1FeeTooltip": {
    "message": "L1 गैस फीस"
  },
  "l2Fee": {
    "message": "L2 शुल्क"
  },
  "l2FeeTooltip": {
    "message": "L2 गैस फीस"
  },
  "lastConnected": {
    "message": "अंतिम बार जुड़ा"
  },
  "lastSold": {
    "message": "पिछली बार बेचा गया"
  },
  "lavaDomeCopyWarning": {
    "message": "सुरक्षा कारणों से, इस टेक्स्ट को चुनने का विकल्प अभी उपलब्ध नहीं है।"
  },
  "layer1Fees": {
    "message": "परत 1 फ़ीस"
  },
  "layer2Fees": {
    "message": "लेयर 2 शुल्क"
  },
  "learnHow": {
    "message": "जानें कैसे"
  },
  "learnMore": {
    "message": "अधिक जानें"
  },
  "learnMoreAboutGas": {
    "message": "गैस के बारे में $1 चाहते हैं?",
    "description": "$1 will be replaced by the learnMore translation key"
  },
  "learnMoreAboutPrivacy": {
    "message": "गोपनीयता की सर्वोत्तम प्रथाओं के बारे में और जानें।"
  },
  "learnMoreKeystone": {
    "message": "और अधिक जानें"
  },
  "learnMoreUpperCase": {
    "message": "अधिक जानें"
  },
  "learnMoreUpperCaseWithDot": {
    "message": "ज़्यादा जानें।"
  },
  "learnScamRisk": {
    "message": "घोटाले और सुरक्षा जोखिम।"
  },
  "leaveMetaMask": {
    "message": "MetaMask से बाहर निकलें?"
  },
  "leaveMetaMaskDesc": {
    "message": "आप MetaMask के बाहर किसी साइट पर जाने वाले हैं। जारी रखने से पहले URL को दोबारा जांचें।"
  },
  "ledgerAccountRestriction": {
    "message": "नया अकाउंट जोड़ने से पहले आपको अपने पिछले अकाउंट का इस्तेमाल करना होगा।"
  },
  "ledgerConnectionInstructionCloseOtherApps": {
    "message": "अपने डिवाइस से जुड़े किसी अन्य सॉफ्टवेयर को बंद करें और फिर रिफ्रेश करने के लिए यहां क्लिक करें।"
  },
  "ledgerConnectionInstructionHeader": {
    "message": "कन्फर्म पर क्लिक करने से पहले:"
  },
  "ledgerConnectionInstructionStepFour": {
    "message": "अपने Ledger डिवाइस पर \"स्मार्ट कॉन्ट्रैक्ट डेटा\" या \"ब्लाइंड साइनिंग\" एनेबल करें"
  },
  "ledgerConnectionInstructionStepThree": {
    "message": "अपने Ledger डिवाइस में प्लग इन करें और Ethereum ऐप चुनें"
  },
  "ledgerDeviceOpenFailureMessage": {
    "message": "Ledger डिवाइस खोलने में नहीं हो पाया। आपका Ledger अन्य सॉफ्टवेयर से कनेक्ट हो सकता है। कृपया Ledger लाइव या अपने Ledger डिवाइस से जुड़े अन्य ऐप्लिकेशन को बंद करें, और फिर से कनेक्ट करने की कोशिश करें।"
  },
  "ledgerErrorConnectionIssue": {
    "message": "अपने Ledger को फिर से कनेक्ट करें, ETH ऐप खोलें और फिर से प्रयास करें।"
  },
  "ledgerErrorDevicedLocked": {
    "message": "आपका Ledger लॉक हुआ पड़ा है। इसे अनलॉक करें और फिर से प्रयास करें।"
  },
  "ledgerErrorEthAppNotOpen": {
    "message": "समस्या को हल करने के लिए, अपने डिवाइस पर ETH एप्लिकेशन खोलें और फिर से प्रयास करें।"
  },
  "ledgerErrorTransactionDataNotPadded": {
    "message": "Ethereum ट्रांसेक्शन का इनपुट डेटा पर्याप्त रूप से पैडेड नहीं है।"
  },
  "ledgerLiveApp": {
    "message": "Ledger Live ऐप"
  },
  "ledgerLocked": {
    "message": "Ledger डिवाइस से कनेक्ट नहीं हो सकता। कृपया पक्का करें कि आपका डिवाइस अनलॉक है और Ethereum ऐप खुला है।"
  },
  "ledgerTimeout": {
    "message": "Ledger Live जवाब देने में बहुत अधिक समय ले रहा है या कनेक्शन टाइमआउट हो गया है। पक्का करें कि Ledger Live ऐप खुला है और आपका डिवाइस अनलॉक है।"
  },
  "ledgerWebHIDNotConnectedErrorMessage": {
    "message": "Ledger डिवाइस कनेक्ट नहीं था। यदि आप अपना Ledger कनेक्ट करना चाहते हैं, तो कृपया 'जारी रखें' पर फिर से क्लिक करें और HID कनेक्शन को एप्रूव करें",
    "description": "An error message shown to the user during the hardware connect flow."
  },
  "levelArrow": {
    "message": "लेवल ऐरो"
  },
  "lightTheme": {
    "message": "हल्की"
  },
  "likeToImportToken": {
    "message": "क्या आप इस टोकन को इंपोर्ट करना चाहेंगे?"
  },
  "likeToImportTokens": {
    "message": "क्या आप इन टोकन को इंपोर्ट करना चाहते हैं?"
  },
  "lineaGoerli": {
    "message": "Linea Goerli टेस्ट नेटवर्क"
  },
  "lineaMainnet": {
    "message": "Linea Mainnet"
  },
  "lineaSepolia": {
    "message": "Linea Sepolia टेस्ट नेटवर्क"
  },
  "link": {
    "message": "लिंक"
  },
  "linkCentralizedExchanges": {
    "message": "क्रिप्टो को मुफ्त में MetaMask में ट्रांसफ़र करने के लिए अपने Coinbase या Binance अकाउंट को लिंक करें।"
  },
  "links": {
    "message": "लिंक"
  },
  "loadMore": {
    "message": "अधिक लोड करें"
  },
  "loading": {
    "message": "लोड हो रहा है..."
  },
  "loadingScreenSnapMessage": {
    "message": "कृपया Snap पर ट्रांजेक्शन पूरा करें।"
  },
  "loadingTokenList": {
    "message": "टोकन लिस्ट लोड हो रहा है"
  },
  "localhost": {
    "message": "लोकलहोस्ट 8545"
  },
  "lock": {
    "message": "लॉक"
  },
  "lockMetaMask": {
    "message": "MetaMask लॉक करें"
  },
  "lockTimeInvalid": {
    "message": "लॉक का समय 0 और 10080 के बीच की कोई संख्या होनी चाहिए"
  },
  "logo": {
    "message": "$1 लोगो",
    "description": "$1 is the name of the ticker"
  },
  "low": {
    "message": "निम्न"
  },
  "lowEstimatedReturnTooltipMessage": {
    "message": "आप फीस के रूप में अपनी शुरुआती राशि का $1% से अधिक का भुगतान करेंगे। अपनी प्राप्त हो रही राशि और नेटवर्क शुल्क की जाँच करें।"
  },
  "lowEstimatedReturnTooltipTitle": {
    "message": "ऊंची लागत"
  },
  "lowGasSettingToolTipMessage": {
    "message": "एक सस्ती कीमत की प्रतीक्षा के लिए $1 का इस्तेमाल करें। समय का अनुमान बहुत कम सही होता है क्योंकि कीमतें कुछ हद तक अप्रत्याशित होती हैं।",
    "description": "$1 is key 'low' separated here so that it can be passed in with bold font-weight"
  },
  "lowLowercase": {
    "message": "निम्न"
  },
  "mainnet": {
    "message": " Ethereum Mainnet"
  },
  "mainnetToken": {
    "message": "ये एड्रेस एक ज्ञात  Ethereum Mainnet टोकन के एड्रेस से मेल अकाउंट है। आप जिस टोकन को जोड़ने की कोशिश कर रहे हैं, उसके लिए कॉन्ट्रैक्ट एड्रेस और नेटवर्क दोबारा जांचें।"
  },
  "makeAnotherSwap": {
    "message": "एक नया स्वैप बनाएं"
  },
  "makeSureNoOneWatching": {
    "message": "पक्का करें कि इसे कोई भी नहीं देख रहा है",
    "description": "Warning to users to be care while creating and saving their new Secret Recovery Phrase"
  },
  "manageDefaultSettings": {
    "message": "डिफॉल्ट गोपनीयता सेटिंग्स मैनेज करें"
  },
  "marketCap": {
    "message": "मार्केट कैप"
  },
  "marketDetails": {
    "message": "मार्केट का ब्यौरा"
  },
  "max": {
    "message": "अधिकतम"
  },
  "maxBaseFee": {
    "message": "अधिकतम बेस फी"
  },
  "maxFee": {
    "message": "अधिकतम फ़ीस"
  },
  "maxFeeTooltip": {
    "message": "ट्रांसेक्शन के भुगतान के लिए अधिकतम शुल्क प्रदान किया गया।"
  },
  "maxPriorityFee": {
    "message": "अधिकतम प्रायोरिटी फी"
  },
  "medium": {
    "message": "बाजार"
  },
  "mediumGasSettingToolTipMessage": {
    "message": "मौजूदा बाजार मूल्य पर तेज़ी से प्रोसेस करने के लिए $1का इस्तेमाल करें।",
    "description": "$1 is key 'medium' (text: 'Market') separated here so that it can be passed in with bold font-weight"
  },
  "memo": {
    "message": "मेमो"
  },
  "message": {
    "message": "मैसेज"
  },
  "metaMaskConnectStatusParagraphOne": {
    "message": "अब MetaMask में आपके अकाउंट के कनेक्शन पर आपका अधिक नियंत्रण है।"
  },
  "metaMaskConnectStatusParagraphThree": {
    "message": "अपने कनेक्ट किए गए एकाउंट्स को प्रबंधित करने के लिए इसे क्लिक करें।"
  },
  "metaMaskConnectStatusParagraphTwo": {
    "message": "कनेक्शन स्थिति बटन दिखाता है कि आप जिस वेबसाइट पर जा रहे हैं, वह आपके वर्तमान में चुना गया अकाउंट से कनेक्ट है।"
  },
  "metaMetricsIdNotAvailableError": {
    "message": "चूंकि आपने कभी भी MetaMetrics का विकल्प नहीं चुना है, इसलिए यहां डिलीट करने के लिए कोई डेटा नहीं है।"
  },
  "metadataModalSourceTooltip": {
    "message": "$1 को npm पर होस्ट किया गया है और $2 इस Snap का यूनीक आइडेंटिफायर है।",
    "description": "$1 is the snap name and $2 is the snap NPM id."
  },
  "metamaskNotificationsAreOff": {
    "message": "वॉलेट नोटिफिकेशंस वर्तमान में सक्रिय नहीं हैं।"
  },
  "metamaskSwapsOfflineDescription": {
    "message": "MetaMask स्वैप का रखरखाव किया जा रहा है। कृपया बाद में वापस देखें।"
  },
  "metamaskVersion": {
    "message": "MetaMask वर्शन"
  },
  "methodData": {
    "message": "तरीका"
  },
  "methodDataTransactionDesc": {
    "message": "डिकोड किए गए इनपुट डेटा के आधार पर फ़ंक्शन पूरा किया गया।"
  },
  "methodNotSupported": {
    "message": "इस अकाउंट के साथ सपोर्ट नहीं करता है।"
  },
  "metrics": {
    "message": "मेट्रिक्स"
  },
  "millionAbbreviation": {
    "message": "M",
    "description": "Shortened form of 'million'"
  },
  "mismatchedChainLinkText": {
    "message": "नेटवर्क विवरण वेरीफ़ाई करें",
    "description": "Serves as link text for the 'mismatchedChain' key. This text will be embedded inside the translation for that key."
  },
  "mismatchedChainRecommendation": {
    "message": "हम सिफ़ारिश करते हैं कि आगे बढ़ने से पहले आप $1 करें।",
    "description": "$1 is a clickable link with text defined by the 'mismatchedChainLinkText' key. The link will open to instructions for users to validate custom network details."
  },
  "mismatchedNetworkName": {
    "message": "हमारे रिकॉर्ड के अनुसार, नेटवर्क का नाम इस चेन ID से ठीक से मेल नहीं खा सकता है।"
  },
  "mismatchedNetworkSymbol": {
    "message": "सबमिट किया गया करेंसी सिंबल इस चेन ID के लिए हमारी अपेक्षा से मेल नहीं खाता।"
  },
  "mismatchedRpcChainId": {
    "message": "कस्टम नेटवर्क द्वारा वापस की गई चेन ID सबमिट की गई चेन ID से मेल नहीं खाती।"
  },
  "mismatchedRpcUrl": {
    "message": "हमारे रिकॉर्ड के अनुसार, सबमिट किया गया RPC-URL वैल्यू इस चेन ID के लिए किसी ज्ञात प्रोवाइडर से मेल नहीं खाता।"
  },
  "missingSetting": {
    "message": "सेटिंग नहीं मिल पाया?"
  },
  "missingSettingRequest": {
    "message": "यहां रिक्वेस्ट करें"
  },
  "more": {
    "message": "अधिक"
  },
  "moreAccounts": {
    "message": "+ $1 और अकाउंट",
    "description": "$1 is the number of accounts"
  },
  "moreNetworks": {
    "message": "+ $1 और नेटवर्क",
    "description": "$1 is the number of networks"
  },
  "moreQuotes": {
    "message": "अधिक कोट्स"
  },
  "multichainAddEthereumChainConfirmationDescription": {
    "message": "आप इस नेटवर्क को MetaMask में जोड़ रहे हैं और इस साइट को इसका उपयोग करने की अनुमति दे रहे हैं।"
  },
  "multipleSnapConnectionWarning": {
    "message": "$1 $2 Snaps का उपयोग करना चाहता है",
    "description": "$1 is the dapp and $2 is the number of snaps it wants to connect to."
  },
  "mustSelectOne": {
    "message": "कम से कम 1 टोकन को चुनना होगा।"
  },
  "name": {
    "message": "नाम"
  },
  "nameAddressLabel": {
    "message": "एड्रेस",
    "description": "Label above address field in name component modal."
  },
  "nameAlreadyInUse": {
    "message": "नाम पहले से ही प्रयोग में है"
  },
  "nameInstructionsNew": {
    "message": "यदि आप इस एड्रेस को जानते हैं, तो भविष्य में इसे पहचानने के लिए इसे एक उपनाम दें।",
    "description": "Instruction text in name component modal when value is not recognised."
  },
  "nameInstructionsRecognized": {
    "message": "इस एड्रेस का एक डिफ़ॉल्ट उपनाम है, लेकिन आप इसे एडिट कर सकते हैं या अन्य सुझाव तलाश सकते हैं।",
    "description": "Instruction text in name component modal when value is recognized but not saved."
  },
  "nameInstructionsSaved": {
    "message": "आपने पहले इस एड्रेस के लिए एक उपनाम जोड़ा है। आप अन्य सुझाए गए उपनामों को एडिट कर या देख सकते हैं।",
    "description": "Instruction text in name component modal when value is saved."
  },
  "nameLabel": {
    "message": "उपनाम",
    "description": "Label above name input field in name component modal."
  },
  "nameModalMaybeProposedName": {
    "message": "शायद: $1",
    "description": "$1 is the proposed name"
  },
  "nameModalTitleNew": {
    "message": "अज्ञात एड्रेस",
    "description": "Title of the modal created by the name component when value is not recognised."
  },
  "nameModalTitleRecognized": {
    "message": "पहचाना गया एड्रेस",
    "description": "Title of the modal created by the name component when value is recognized but not saved."
  },
  "nameModalTitleSaved": {
    "message": "सहेजा गया एड्रेस",
    "description": "Title of the modal created by the name component when value is saved."
  },
  "nameProviderProposedBy": {
    "message": "$1 द्वारा प्रस्तावित",
    "description": "$1 is the name of the provider"
  },
  "nameProvider_ens": {
    "message": "एथेरियम नेम सर्विस (ENS)"
  },
  "nameProvider_etherscan": {
    "message": "Etherscan"
  },
  "nameProvider_lens": {
    "message": "लेंस प्रोटोकॉल"
  },
  "nameProvider_token": {
    "message": "MetaMask"
  },
  "nameSetPlaceholder": {
    "message": "एक उपनाम चुनें...",
    "description": "Placeholder text for name input field in name component modal."
  },
  "nativeNetworkPermissionRequestDescription": {
    "message": "$1 निम्नलिखित के लिए आपका एप्रूवल मांग रहा है:",
    "description": "$1 represents dapp name"
  },
  "nativeTokenScamWarningConversion": {
    "message": "नेटवर्क का ब्यौरा बदलें"
  },
  "nativeTokenScamWarningDescription": {
    "message": "मूल टोकन सिंबल, संबंधित चेन ID वाले नेटवर्क के लिए मूल टोकन के अपेक्षित सिंबल से मेल नहीं खाता। आपने $1 डाला है जबकि अपेक्षित टोकन सिंबल $2 है। कृपया वेरीफाई करें कि आप सही चेन से जुड़े हैं।",
    "description": "$1 represents the currency name, $2 represents the expected currency symbol"
  },
  "nativeTokenScamWarningDescriptionExpectedTokenFallback": {
    "message": "कुछ और",
    "description": "graceful fallback for when token symbol isn't found"
  },
  "nativeTokenScamWarningTitle": {
    "message": "यह एक बड़ा स्कैम हो सकता है",
    "description": "Title for nativeTokenScamWarningDescription"
  },
  "needHelp": {
    "message": "मदद चाहिए? $1 से कॉन्टेक्ट करें",
    "description": "$1 represents `needHelpLinkText`, the text which goes in the help link"
  },
  "needHelpFeedback": {
    "message": "अपनी प्रतिक्रिया शेयर करें"
  },
  "needHelpLinkText": {
    "message": "MetaMask सपोर्ट"
  },
  "needHelpSubmitTicket": {
    "message": "टिकट जमा करें"
  },
  "needImportFile": {
    "message": "इंपोर्ट करने के लिए आपको एक फाइल को चुनना होगा।",
    "description": "User is important an account and needs to add a file to continue"
  },
  "negativeETH": {
    "message": "ETH के नेगेटिव अमाउंट नहीं भेज सकते।"
  },
  "negativeOrZeroAmountToken": {
    "message": "नेगेटिव या ज़ीरो वैल्यू के एसेट नहीं भेज सकते।"
  },
  "network": {
    "message": "नेटवर्क:"
  },
  "networkDetails": {
    "message": "नेटवर्क विवरण"
  },
  "networkFee": {
    "message": "नेटवर्क फी"
  },
  "networkIsBusy": {
    "message": "नेटवर्क व्यस्त है। गैस प्राइसें अधिक हैं और अनुमान कम सटीक हैं।"
  },
  "networkMenu": {
    "message": "नेटवर्क मेन्यू"
  },
  "networkMenuHeading": {
    "message": "एक नेटवर्क को चुनें"
  },
  "networkName": {
    "message": "नेटवर्क का नाम"
  },
  "networkNameArbitrum": {
    "message": "Arbitrum"
  },
  "networkNameAvalanche": {
    "message": "Avalanche"
  },
  "networkNameBSC": {
    "message": "BSC"
  },
  "networkNameBase": {
    "message": "बेस"
  },
  "networkNameBitcoin": {
    "message": "Bitcoin"
  },
  "networkNameDefinition": {
    "message": "इस नेटवर्क के साथ जुड़ा नाम।"
  },
  "networkNameEthereum": {
    "message": "Ethereum"
  },
  "networkNameGoerli": {
    "message": "गोएर्ली"
  },
  "networkNameLinea": {
    "message": "Linea"
  },
  "networkNameOpMainnet": {
    "message": "OP मेननेट (mainnet)"
  },
  "networkNamePolygon": {
    "message": "बहुभुज"
  },
  "networkNameSolana": {
    "message": "सोलाना"
  },
  "networkNameTestnet": {
    "message": "Testnet"
  },
  "networkNameZkSyncEra": {
    "message": "zkSync Era"
  },
  "networkOptions": {
    "message": "नेटवर्क के विकल्प"
  },
  "networkPermissionToast": {
    "message": "नेटवर्क अनुमतियां अपडेट की गईं"
  },
  "networkProvider": {
    "message": "नेटवर्क प्रोवाइडर"
  },
  "networkStatus": {
    "message": "नेटवर्क का स्टेटस"
  },
  "networkStatusBaseFeeTooltip": {
    "message": "बेस फ़ीस नेटवर्क द्वारा निर्धारित किया जाता है और हर 13-14 सेकंड में बदलता है। हमारे $1 और $2 विकल्प अचानक वृद्धि के लिए जिम्मेदार हैं।",
    "description": "$1 and $2 are bold text for Medium and Aggressive respectively."
  },
  "networkStatusPriorityFeeTooltip": {
    "message": "प्रायोरिटी फ़ीस की सीमा (उर्फ \"माइनर टिप\")। यह माइनरों के पास जाता है और उन्हें आपके ट्रांसेक्शन को प्राथमिकता देने के लिए प्रोत्साहित करता है।"
  },
  "networkStatusStabilityFeeTooltip": {
    "message": "पिछले 72 घंटों के सापेक्ष गैस फ़ीस $1 है।",
    "description": "$1 is networks stability value - stable, low, high"
  },
  "networkSwitchConnectionError": {
    "message": "हम $1 से कनेक्ट नहीं कर सकते",
    "description": "$1 represents the network name"
  },
  "networkURL": {
    "message": "नेटवर्क URL"
  },
  "networkURLDefinition": {
    "message": "इस नेटवर्क तक पहुंचने के लिए इस्तेमाल किया जाने वाला URL।"
  },
  "networkUrlErrorWarning": {
    "message": "हमला करने वाले कभी-कभी साइट के एड्रेस में छोटे-छोटे बदलाव करके साइटों की नकल करते हैं। जारी रखने से पहले सुनिश्चित करें कि आप इच्छित साइट के साथ इंटरैक्ट कर रहे हैं। पुनीकोड ​​वर्शन: $1",
    "description": "$1 replaced by RPC URL for network"
  },
  "networks": {
    "message": "नेटवर्क"
  },
  "networksSmallCase": {
    "message": "नेटवर्क"
  },
  "nevermind": {
    "message": "कोई बात नहीं"
  },
  "new": {
    "message": "नया!"
  },
  "newAccount": {
    "message": "नया अकाउंट"
  },
  "newAccountNumberName": {
    "message": "अकाउंट $1",
    "description": "Default name of next account to be created on create account screen"
  },
  "newContact": {
    "message": "नया कॉन्टेक्ट"
  },
  "newContract": {
    "message": "नया कॉन्ट्रैक्ट"
  },
  "newNFTDetectedInImportNFTsMessageStrongText": {
    "message": "सेटिंग्स > सुरक्षा और गोपनीयता"
  },
  "newNFTDetectedInImportNFTsMsg": {
    "message": "अपने NFTs देखने के लिए OpenSea का उपयोग करने के लिए, $1 में 'NFT मीडिया दिखाएं' चालू करें।",
    "description": "$1 is used for newNFTDetectedInImportNFTsMessageStrongText"
  },
  "newNFTDetectedInNFTsTabMessage": {
    "message": "MetaMask को ऑटोमेटिक तरीके से NFTs का पता लगाने और आपके वॉलेट में दिखाने के लिए अनुमति दें।"
  },
  "newNFTsAutodetected": {
    "message": "NFT ऑटोडिटेक्शन"
  },
  "newNetworkAdded": {
    "message": "\"$1\" सफलतापूर्वक जोड़ा गया था!"
  },
  "newNetworkEdited": {
    "message": "\"$1\" सफलतापूर्वक बदला गया!"
  },
  "newNftAddedMessage": {
    "message": "NFT सफलतापूर्वक जोड़ा गया!"
  },
  "newPassword": {
    "message": "नया पासवर्ड (कम-से-कम 8 करैक्टर)"
  },
  "newPrivacyPolicyActionButton": {
    "message": "और पढ़ें"
  },
  "newPrivacyPolicyTitle": {
    "message": "हमने अपनी गोपनीयता नीति अपडेट कर दी है"
  },
  "newRpcUrl": {
    "message": "नया RPC URL"
  },
  "newTokensImportedMessage": {
    "message": "आपने सफलतापूर्वक $1 इम्पोर्ट कर लिया है।",
    "description": "$1 is the string of symbols of all the tokens imported"
  },
  "newTokensImportedTitle": {
    "message": "टोकन इम्पोर्ट हो गया"
  },
  "next": {
    "message": "अगला"
  },
  "nftAddFailedMessage": {
    "message": "NFT जोड़ा नहीं जा सकता क्योंकि ओनरशिप की जानकारी मेल नहीं खा रही है। पक्का करें कि आपने सही जानकारी दर्ज की है।"
  },
  "nftAddressError": {
    "message": "ये टोकन एक NFT है। $1 जोड़ें",
    "description": "$1 is a clickable link with text defined by the 'importNFTPage' key"
  },
  "nftAlreadyAdded": {
    "message": "NFT पहले ही जोड़ा जा चुका है।"
  },
  "nftAutoDetectionEnabled": {
    "message": "NFT ऑटोडिटेक्शन चालू किया गया"
  },
  "nftDisclaimer": {
    "message": "अस्वीकरण: MetaMask मीडिया फ़ाइल को सोर्स url से खींचता है। यह url कभी-कभी मार्केटप्लेस द्वारा बदल दिया जाता है जिस पर NFT को मिंट किया गया था।"
  },
  "nftOptions": {
    "message": "NFT विकल्प"
  },
  "nftTokenIdPlaceholder": {
    "message": "टोकन ID डालें"
  },
  "nftWarningContent": {
    "message": "आप भविष्य में जिस पर भी आपकी ओनरशिप होगी उसके सहित, $1 को ऐक्सेस प्रदान कर रहे हैं। दूसरे छोर पर मौजूद पक्ष इन NFTs को आपके वॉलेट से किसी भी समय बिना आपसे पूछे तब तक ट्रांसफ़र कर सकता है जब तक कि आप इस एप्रूवल को कैंसिल नहीं कर देते। $2",
    "description": "$1 is nftWarningContentBold bold part, $2 is Learn more link"
  },
  "nftWarningContentBold": {
    "message": "आपके सभी $1 NFTs",
    "description": "$1 is name of the collection"
  },
  "nftWarningContentGrey": {
    "message": "सावधानी से आगे बढ़ें।"
  },
  "nfts": {
    "message": "NFT"
  },
  "nftsPreviouslyOwned": {
    "message": "पहले की ओनरशिप वाले"
  },
  "nickname": {
    "message": "उपनाम"
  },
  "noAccountsFound": {
    "message": "दी गई खोज क्वेरी के लिए कोई अकाउंट नहीं मिला"
  },
  "noConnectedAccountTitle": {
    "message": "MetaMask इस साइट से कनेक्टेड नहीं है।"
  },
  "noConnectionDescription": {
    "message": "किसी साइट से कनेक्ट करने के लिए, \"कनेक्ट करें\" बटन ढूंढें और चुनें। याद रखें MetaMask केवल web3 पर साइटों से कनेक्ट हो सकता है"
  },
  "noConversionRateAvailable": {
    "message": "कोई भी कन्वर्शन दर उपलब्ध नहीं है"
  },
  "noDomainResolution": {
    "message": "डोमेन के लिए कोई रिज़ॉल्यूशन प्रदान नहीं किया गया।"
  },
  "noHardwareWalletOrSnapsSupport": {
    "message": "Snap और अधिकांश हार्डवेयर वॉलेट, आपके वर्तमान ब्राउज़र वर्जन के साथ काम नहीं करेंगे।"
  },
  "noNFTs": {
    "message": "अभी तक कोई NFT नहीं"
  },
  "noNetworksFound": {
    "message": "दी गई सर्च क्वेरी के लिए कोई नेटवर्क नहीं मिले"
  },
  "noOptionsAvailableMessage": {
    "message": "यह ट्रेड रूट अभी उपलब्ध नहीं है। राशि, नेटवर्क या टोकन बदलने का प्रयास करें और हम सबसे अच्छा विकल्प ढूंढ लेंगे।"
  },
  "noSnaps": {
    "message": "आपके पास इंस्टाल किए गए Snap नहीं हैं।"
  },
  "noThanks": {
    "message": "जी नहीं, धन्यवाद"
  },
  "noTransactions": {
    "message": "आपके पास कोई ट्रांसेक्शन नहीं है"
  },
  "noWebcamFound": {
    "message": "आपके कंप्यूटर का वेबकैम नहीं मिला। कृपया फिर से कोशिश करें।"
  },
  "noWebcamFoundTitle": {
    "message": "वेबकैम नहीं मिला"
  },
  "nonContractAddressAlertDesc": {
    "message": "आप कॉल डेटा ऐसे एड्रेस पर भेज रहे हैं जो कॉन्ट्रैक्ट नहीं है। इससे आप फंड खो सकते हैं। जारी रखने से पहले सुनिश्चित करें कि आप सही एड्रेस और नेटवर्क का उपयोग कर रहे हैं।"
  },
  "nonContractAddressAlertTitle": {
    "message": "संभावित गलती"
  },
  "nonce": {
    "message": "Nonce"
  },
  "none": {
    "message": "कुछ नहीं"
  },
  "notBusy": {
    "message": "व्यस्त नहीं"
  },
  "notCurrentAccount": {
    "message": "क्या यह सही अकाउंट है? यह आपके वॉलेट में वर्तमान में चुना गया अकाउंट से अलग है"
  },
  "notEnoughBalance": {
    "message": "कम बैलेंस"
  },
  "notEnoughGas": {
    "message": "गैस कम है"
  },
  "notificationDetail": {
    "message": "विवरण"
  },
  "notificationDetailBaseFee": {
    "message": "बेस फी (GWEI)"
  },
  "notificationDetailGasLimit": {
    "message": "गैस लिमिट (इकाई)"
  },
  "notificationDetailGasUsed": {
    "message": "इस्तेमाल की गई गैस (इकाई)"
  },
  "notificationDetailMaxFee": {
    "message": "प्रति गैस अधिकतम फीस"
  },
  "notificationDetailNetwork": {
    "message": "नेटवर्क"
  },
  "notificationDetailNetworkFee": {
    "message": "नेटवर्क फी"
  },
  "notificationDetailPriorityFee": {
    "message": "प्रायोरिटी फी (GWEI)"
  },
  "notificationItemCheckBlockExplorer": {
    "message": "BlockExplorer पर चेक करें"
  },
  "notificationItemCollection": {
    "message": "संग्रह"
  },
  "notificationItemConfirmed": {
    "message": "कन्फर्म किया गया"
  },
  "notificationItemError": {
    "message": "फ़िलहाल फ़ीस फिर से र्प्राप्त करने में असमर्थ"
  },
  "notificationItemFrom": {
    "message": "प्रेषक"
  },
  "notificationItemLidoStakeReadyToBeWithdrawn": {
    "message": "विदड्रॉवल तैयार है"
  },
  "notificationItemLidoStakeReadyToBeWithdrawnMessage": {
    "message": "अब आप अपना अनस्टेक्ड $1 वापस ले सकते हैं"
  },
  "notificationItemLidoWithdrawalRequestedMessage": {
    "message": "$1 को अनस्टेक करने का आपका अनुरोध भेज दिया गया है"
  },
  "notificationItemNFTReceivedFrom": {
    "message": "से NFT को प्राप्त किया गया"
  },
  "notificationItemNFTSentTo": {
    "message": "को NFT भेजा गया"
  },
  "notificationItemNetwork": {
    "message": "नेटवर्क"
  },
  "notificationItemRate": {
    "message": "दर (शुल्क शामिल है)"
  },
  "notificationItemReceived": {
    "message": "प्राप्त किया गया"
  },
  "notificationItemReceivedFrom": {
    "message": "से प्राप्त किया गया"
  },
  "notificationItemSent": {
    "message": "भेजा गया"
  },
  "notificationItemSentTo": {
    "message": "को भेजा गया"
  },
  "notificationItemStakeCompleted": {
    "message": "स्टेक पूरा हुआ"
  },
  "notificationItemStaked": {
    "message": "स्टेक किया गया"
  },
  "notificationItemStakingProvider": {
    "message": "स्टेकिंग प्रदाता"
  },
  "notificationItemStatus": {
    "message": "स्टेटस"
  },
  "notificationItemSwapped": {
    "message": "स्वैप किया गया"
  },
  "notificationItemSwappedFor": {
    "message": "के लिए"
  },
  "notificationItemTo": {
    "message": "प्रति"
  },
  "notificationItemTransactionId": {
    "message": "ट्रांसेक्शन आईडी"
  },
  "notificationItemUnStakeCompleted": {
    "message": "अनस्टेकिंग पूरा हुआ"
  },
  "notificationItemUnStaked": {
    "message": "अनस्टेक किया गया"
  },
  "notificationItemUnStakingRequested": {
    "message": "अनस्टेकिंग का अनुरोध किया गया"
  },
  "notificationTransactionFailedMessage": {
    "message": "ट्रांसेक्शन $1 नहीं हो पाया! $2",
    "description": "Content of the browser notification that appears when a transaction fails"
  },
  "notificationTransactionFailedMessageMMI": {
    "message": "ट्रांसेक्शन नहीं हो पाया! $1",
    "description": "Content of the browser notification that appears when a transaction fails in MMI"
  },
  "notificationTransactionFailedTitle": {
    "message": "ट्रांसेक्शन नहीं हो पाया",
    "description": "Title of the browser notification that appears when a transaction fails"
  },
  "notificationTransactionSuccessMessage": {
    "message": "ट्रांसेक्शन $1 का कन्फर्मेशन हो गया!",
    "description": "Content of the browser notification that appears when a transaction is confirmed"
  },
  "notificationTransactionSuccessTitle": {
    "message": "कन्फर्म किया गया ट्रांसेक्शन",
    "description": "Title of the browser notification that appears when a transaction is confirmed"
  },
  "notificationTransactionSuccessView": {
    "message": "$1 पर देखें",
    "description": "Additional content in a notification that appears when a transaction is confirmed and has a block explorer URL."
  },
  "notifications": {
    "message": "सूचनाएं"
  },
  "notificationsFeatureToggle": {
    "message": "वॉलेट नोटिफिकेशन को चालू करें",
    "description": "Experimental feature title"
  },
  "notificationsFeatureToggleDescription": {
    "message": "इससे फंड भेजने/प्राप्त करने या nfts और फ़ीचर से संबंधित घोषणाओं जैसे वॉलेट नोटिफिकेशन चालू हो जाते हैं।",
    "description": "Description of the experimental notifications feature"
  },
  "notificationsMarkAllAsRead": {
    "message": "सभी को पढ़ा हुआ चिन्हित करें"
  },
  "notificationsPageEmptyTitle": {
    "message": "यहाँ देखने के लिए कुछ नहीं है।"
  },
  "notificationsPageErrorContent": {
    "message": "कृपया, इस पेज पर दोबारा आने का प्रयास करें।"
  },
  "notificationsPageErrorTitle": {
    "message": "एक गड़बड़ी हुई है"
  },
  "notificationsPageNoNotificationsContent": {
    "message": "आपको अभी तक कोई नोटिफिकेशंस नहीं मिली है।"
  },
  "notificationsSettingsBoxError": {
    "message": "कुछ गलत हो गया। कृपया फिर से कोशिश करें"
  },
  "notificationsSettingsPageAllowNotifications": {
    "message": "नोटिफिकेशंस के साथ आपके वॉलेट में क्या हो रहा है, इसकी जानकारी रखें। नोटिफिकेशंस का उपयोग करने के लिए, हम आपके डिवाइस में कुछ सेटिंग्स को सिंक करने के लिए एक प्रोफ़ाइल का उपयोग करते हैं। $1"
  },
  "notificationsSettingsPageAllowNotificationsLink": {
    "message": "जानें कि इस फीचर का उपयोग करते समय हम आपकी गोपनीयता की सुरक्षा कैसे करते हैं।"
  },
  "numberOfNewTokensDetectedPlural": {
    "message": "इस अकाउंट में $1 के नए टोकन पाए गए",
    "description": "$1 is the number of new tokens detected"
  },
  "numberOfNewTokensDetectedSingular": {
    "message": "इस अकाउंट में 1 नया टोकन पाया गया"
  },
  "numberOfTokens": {
    "message": "टोकन की संख्या"
  },
  "ofTextNofM": {
    "message": "का"
  },
  "off": {
    "message": "बंद"
  },
  "offlineForMaintenance": {
    "message": "रखरखाव के लिए ऑफलाइन है"
  },
  "ok": {
    "message": "ठीक है"
  },
  "on": {
    "message": "चालू"
  },
  "onboardedMetametricsAccept": {
    "message": "मैं सहमत हूं"
  },
  "onboardedMetametricsDisagree": {
    "message": "जी नहीं, धन्यवाद"
  },
  "onboardedMetametricsKey1": {
    "message": "लेटेस्ट डेवलप्मेंट्स"
  },
  "onboardedMetametricsKey2": {
    "message": "प्रॉडक्ट फीचर्स"
  },
  "onboardedMetametricsKey3": {
    "message": "अन्य प्रासंगिक प्रमोशनल सामग्री"
  },
  "onboardedMetametricsLink": {
    "message": "MetaMetrics"
  },
  "onboardedMetametricsParagraph1": {
    "message": "$1 के अलावा, हम यह समझने के लिए डेटा का उपयोग करना चाहेंगे कि आप मार्केटिंग कम्यूनिकेशन्स के साथ कैसे इंटरैक्ट करते हैं।",
    "description": "$1 represents the 'onboardedMetametricsLink' locale string"
  },
  "onboardedMetametricsParagraph2": {
    "message": "इससे हमें आपके साथ साझा की जाने वाली चीज़ों को निजीकृत करने में मदद मिलती है, जैसे:"
  },
  "onboardedMetametricsParagraph3": {
    "message": "याद रखें, हम आपके द्वारा प्रदान किया गया डेटा कभी नहीं बेचते हैं और आप किसी भी समय इससे बाहर निकल सकते हैं।"
  },
  "onboardedMetametricsTitle": {
    "message": "आपके अनुभव को बेहतर करने में हमारी सहायता करें"
  },
  "onboardingAdvancedPrivacyIPFSDescription": {
    "message": "IPFS (आईपीएफएस) गेटवे थर्ड पार्टियों द्वारा होस्ट किए गए डेटा को एक्सेस करना और देखना संभव बनाता है। आप एक कस्टम IPFS गेटवे जोड़ सकते हैं या डिफॉल्ट का इस्तेमाल जारी रख सकते हैं।"
  },
  "onboardingAdvancedPrivacyIPFSInvalid": {
    "message": "कृपया एक मान्य URL (यूआरएल) को डालें"
  },
  "onboardingAdvancedPrivacyIPFSTitle": {
    "message": "कस्टम IPFS गेटवे जोड़ें"
  },
  "onboardingAdvancedPrivacyIPFSValid": {
    "message": "IPFS गेटवे URL मान्य है"
  },
  "onboardingAdvancedPrivacyNetworkDescription": {
    "message": "हम अपने रिमोट प्रोसीजर कॉल (RPC) प्रोवाइडर के रूप में Infura का इस्तेमाल करते हैं ताकि हम Ethereum डेटा तक सबसे विश्वसनीय और निजी ऐक्सेस प्रदान कर सकें। आप अपना स्वयं का RPC चुन सकते हैं, लेकिन याद रखें कि कोई भी RPC ट्रांसेक्शन करने के लिए आपका IP एड्रेस और Ethereum वॉलेट प्राप्त करेगा। Infura डेटा को कैसे प्रबंधित करता है, इस बारे में अधिक जानने के लिए हमारा $1 पढ़ें।"
  },
  "onboardingAdvancedPrivacyNetworkTitle": {
    "message": "अपना नेटवर्क चुनें"
  },
  "onboardingCreateWallet": {
    "message": "एक नया वॉलेट बनाएं"
  },
  "onboardingImportWallet": {
    "message": "मौजूदा वॉलेट इम्पोर्ट करें"
  },
  "onboardingMetametricsAgree": {
    "message": "मैं सहमत हूं"
  },
  "onboardingMetametricsDescription": {
    "message": "हम MetaMask को बेहतर बनाने के लिए बुनियादी यूसेज और डाएगोनोस्टिक्स डेटा कलेक्ट करना चाहेंगे। जान लें कि हम आपके द्वारा यहां उपलब्ध कराया गया डेटा कभी नहीं बेचते हैं।"
  },
  "onboardingMetametricsDescription2": {
    "message": "जब हम मेट्रिक्स इकट्ठा करते हैं, तो यह हमेशा... रहेगा"
  },
  "onboardingMetametricsInfuraTerms": {
    "message": "यदि हम इस डेटा का उपयोग अन्य उद्देश्यों के लिए करने का निर्णय लेते हैं तो हम आपको बताएंगे। अधिक जानकारी के लिए आप हमारे $1 की समीक्षा कर सकते हैं। याद रखें, आप किसी भी समय सेटिंग्स में जाकर ऑप्ट आउट कर सकते हैं।",
    "description": "$1 represents `onboardingMetametricsInfuraTermsPolicy`"
  },
  "onboardingMetametricsInfuraTermsPolicy": {
    "message": "गोपनीयता नीति"
  },
  "onboardingMetametricsNeverCollect": {
    "message": "ऐप पर $1 क्लिक और व्यूज़ स्टोर किए जाते हैं, लेकिन अन्य विवरण (जैसे आपका पब्लिक एड्रेस) स्टोर नहीं होते।",
    "description": "$1 represents `onboardingMetametricsNeverCollectEmphasis`"
  },
  "onboardingMetametricsNeverCollectEmphasis": {
    "message": "निजी:"
  },
  "onboardingMetametricsNeverCollectIP": {
    "message": "$1 हम किसी सामान्य स्थान (जैसे आपका देश या क्षेत्र) का पता लगाने के लिए अस्थायी रूप से आपके आईपी ​​एड्रेस का उपयोग करते हैं, लेकिन इसे कभी स्टोर नहीं किया जाता है।",
    "description": "$1 represents `onboardingMetametricsNeverCollectIPEmphasis`"
  },
  "onboardingMetametricsNeverCollectIPEmphasis": {
    "message": "सामान्य:"
  },
  "onboardingMetametricsNeverSellData": {
    "message": "$1 आप तय करते हैं कि आप किसी भी समय सेटिंग्स के माध्यम से अपना यूसेज डेटा शेयर करना चाहते हैं या हटाना चाहते हैं।",
    "description": "$1 represents `onboardingMetametricsNeverSellDataEmphasis`"
  },
  "onboardingMetametricsNeverSellDataEmphasis": {
    "message": "वैकल्पिक:"
  },
  "onboardingMetametricsPrivacyDescription": {
    "message": "जानें कि आपके प्रोफ़ाइल के लिए यूसेज डेटा एकत्र करते समय हम आपकी गोपनीयता की सुरक्षा कैसे करते हैं।"
  },
  "onboardingMetametricsTitle": {
    "message": "MetaMask को बेहतर बनाने में हमारी मदद करें"
  },
  "onboardingMetametricsUseDataCheckbox": {
    "message": "हम इस डेटा का उपयोग यह जानने के लिए करेंगे कि आप हमारे मार्केटिंग कम्यूनिकेशन्स के साथ कैसे इंटरैक्ट करते हैं। हम प्रासंगिक समाचार (जैसे प्रॉडक्ट फीचर्स) साझा कर सकते हैं।"
  },
  "onboardingPinExtensionBillboardAccess": {
    "message": "पूरी एक्सेस"
  },
  "onboardingPinExtensionBillboardDescription": {
    "message": "ये एक्सटेंशन जानकारी देख और बदल सकते हैं"
  },
  "onboardingPinExtensionBillboardDescription2": {
    "message": "इस साइट पर।"
  },
  "onboardingPinExtensionBillboardTitle": {
    "message": "एक्सटेंशन"
  },
  "onboardingPinExtensionChrome": {
    "message": "ब्राउज़र एक्सटेंशन आइकन पर क्लिक करें"
  },
  "onboardingPinExtensionDescription": {
    "message": "अपने ब्राउज़र पर MetaMask को पिन करें ताकि यह सुलभ हो और ट्रांसेक्शन के कन्फर्मेशन को देखना आसान हो सके।"
  },
  "onboardingPinExtensionDescription2": {
    "message": "आप एक्सटेंशन पर क्लिक करके MetaMask खोल सकते हैं और 1 क्लिक से अपने वॉलेट तक पहुंच सकते हैं।"
  },
  "onboardingPinExtensionDescription3": {
    "message": "ब्राउज़र एक्सटेंशन आइकन पर क्लिक करें ताकि इस तक तुरंत पहुंच सकें"
  },
  "onboardingPinExtensionLabel": {
    "message": "MetaMask को पिन करें"
  },
  "onboardingPinExtensionStep1": {
    "message": "1"
  },
  "onboardingPinExtensionStep2": {
    "message": "2"
  },
  "onboardingPinExtensionTitle": {
    "message": "आपका MetaMask इंस्टॉल पूरा हो गया है!"
  },
  "oneDayAbbreviation": {
    "message": "1D",
    "description": "Shortened form of '1 day'"
  },
  "oneMonthAbbreviation": {
    "message": "1M",
    "description": "Shortened form of '1 month'"
  },
  "oneWeekAbbreviation": {
    "message": "1W",
    "description": "Shortened form of '1 week'"
  },
  "oneYearAbbreviation": {
    "message": "1Y",
    "description": "Shortened form of '1 year'"
  },
  "onekey": {
    "message": "OneKey"
  },
  "onlyConnectTrust": {
    "message": "केवल उन साइटों से कनेक्ट करें, जिन पर आप भरोसा करते हैं। $1",
    "description": "Text displayed above the buttons for connection confirmation. $1 is the link to the learn more web page."
  },
  "openFullScreenForLedgerWebHid": {
    "message": "अपने Ledger को कनेक्ट करने के लिए फुल स्क्रीन पर जाएं।",
    "description": "Shown to the user on the confirm screen when they are viewing MetaMask in a popup window but need to connect their ledger via webhid."
  },
  "openInBlockExplorer": {
    "message": "ब्लॉक एक्सप्लोरर में खोलें"
  },
  "optional": {
    "message": "वैकल्पिक"
  },
  "options": {
    "message": "विकल्प"
  },
  "origin": {
    "message": "ओरिजिन"
  },
  "osTheme": {
    "message": "सिस्टम"
  },
  "otherSnaps": {
    "message": "अन्य Snap",
    "description": "Used in the 'permission_rpc' message."
  },
  "outdatedBrowserNotification": {
    "message": "आपका ब्राउज़़र पुराना हो चुका है। यदि आप अपने ब्राउज़़र को अपडेट नहीं करते हैं, तो आप MetaMask से सुरक्षा पैच और नई फीचर्स प्राप्त नहीं कर पाएंगे।"
  },
  "overrideContentSecurityPolicyHeader": {
    "message": "कंटेंट-सिक्योरिटी-पॉलिसी हेडर को ओवरराइड करें"
  },
  "overrideContentSecurityPolicyHeaderDescription": {
    "message": "यह विकल्प Firefox में एक ज्ञात समस्या के लिए एक समाधान है, जहां एक dapp का कंटेंट-सिक्योरिटी-पॉलिसी हेडर एक्सटेंशन को ठीक से लोड होने से रोक सकता है। जब तक विशिष्ट वेब पेज अनुकूलता के लिए आवश्यक न हो, इस विकल्प को बंद करने की सलाह नहीं दी जाती है।"
  },
  "padlock": {
    "message": "पैडलॉक"
  },
  "participateInMetaMetrics": {
    "message": "MetaMetrics में भाग लें"
  },
  "participateInMetaMetricsDescription": {
    "message": "MetaMetrics में भाग लें, जिससे हमें MetaMask को बेहतर बनाने में मदद मिल सके"
  },
  "password": {
    "message": "पासवर्ड"
  },
  "passwordNotLongEnough": {
    "message": "पासवर्ड की लंबाई पर्याप्त नहीं है"
  },
  "passwordSetupDetails": {
    "message": "यह पासवर्ड आपके MetaMask वॉलेट को केवल इसी डिवाइस पर अनलॉक करेगा। MetaMask इस पासवर्ड को फिर से प्राप्त नहीं कर सकता है।"
  },
  "passwordStrength": {
    "message": "पासवर्ड की मजबूती: $1",
    "description": "Return password strength to the user when user wants to create password."
  },
  "passwordStrengthDescription": {
    "message": "अगर आपका डिवाइस चोरी हो गया हो या उसके साथ छेड़छाड़ की गई है, तब एक मजबूत पासवर्ड आपके वॉलेट की सुरक्षा को बेहतर बना सकता है।"
  },
  "passwordTermsWarning": {
    "message": "मैं समझता हूं कि MetaMask मेरे लिए यह पासवर्ड फिर से प्राप्त नहीं कर सकता। $1"
  },
  "passwordsDontMatch": {
    "message": "पासवर्ड मेल नहीं खाता"
  },
  "pastePrivateKey": {
    "message": "अपनी प्राइवेट की (key) स्ट्रिंग यहाँ पेस्ट करें:",
    "description": "For importing an account from a private key"
  },
  "pending": {
    "message": "लंबित"
  },
  "pendingTransactionAlertMessage": {
    "message": "यह ट्रांसेक्शन तब तक नहीं होगा जब तक पिछला ट्रांसेक्शन पूरा न हो जाए। $1",
    "description": "$1 represents the words 'how to cancel or speed up a transaction' in a hyperlink"
  },
  "pendingTransactionAlertMessageHyperlink": {
    "message": "किसी ट्रांसेक्शन को कैंसिल करने या जल्दी पूरा करने का तरीका जानें।",
    "description": "The text for the hyperlink in the pending transaction alert message"
  },
  "permissionDetails": {
    "message": "अनुमति का ब्यौरा"
  },
  "permissionFor": {
    "message": "के लिए अनुमतियां"
  },
  "permissionFrom": {
    "message": "से अनुमतियां"
  },
  "permissionRequested": {
    "message": "अब रिक्वेस्ट किया गया"
  },
  "permissionRequestedForAccounts": {
    "message": "अभी $1 के लिए अनुरोध किया गया",
    "description": "Permission cell status for requested permission including accounts, rendered as AvatarGroup which is $1."
  },
  "permissionRevoked": {
    "message": "इस अपडेट में कैंसिल किया गया"
  },
  "permissionRevokedForAccounts": {
    "message": "$1 के लिए इस अपडेट में हटाया गया",
    "description": "Permission cell status for revoked permission including accounts, rendered as AvatarGroup which is $1."
  },
  "permission_accessNamedSnap": {
    "message": "$1 से कनेक्ट करें।",
    "description": "The description for the `wallet_snap` permission. $1 is the human-readable name of the snap."
  },
  "permission_accessNetwork": {
    "message": "इंटरनेट एक्सेस करें।",
    "description": "The description of the `endowment:network-access` permission."
  },
  "permission_accessNetworkDescription": {
    "message": "$1 को इंटरनेट एक्सेस करने दें। इसका इस्तेमाल थर्ड-पार्टी सर्वर के साथ डेटा भेजने और प्राप्त करने दोनों के लिए किया जा सकता है।",
    "description": "An extended description of the `endowment:network-access` permission. $1 is the snap name."
  },
  "permission_accessSnap": {
    "message": "$1 Snap से कनेक्ट करें।",
    "description": "The description for the `wallet_snap` permission. $1 is the name of the snap."
  },
  "permission_accessSnapDescription": {
    "message": "$1 के साथ इंटरैक्ट करने के लिए वेबसाइट या Snap को अनुमति दें।",
    "description": "The description for the `wallet_snap_*` permission. $1 is the name of the Snap."
  },
  "permission_assets": {
    "message": "MetaMask में अकाउंट एसेट्स दिखाएं।",
    "description": "The description for the `endowment:assets` permission."
  },
  "permission_assetsDescription": {
    "message": "MetaMask क्लाइंट को एसेट की जानकारी प्रदान करने के लिए $1 को अनुमति दें। एसेट्स ऑनचेन या ऑफचेन हो सकती हैं।",
    "description": "An extended description for the `endowment:assets` permission. $1 is the name of the Snap."
  },
  "permission_cronjob": {
    "message": "समय-समय पर आने वाले क्रियाओं को शेड्यूल और निष्पादित करें।",
    "description": "The description for the `snap_cronjob` permission"
  },
  "permission_cronjobDescription": {
    "message": "$1 को अनुमति दें ताकि वह तय समय, तारीख या इंटरवल पर किए जाने वाले एक्शन कर सके। इसका इस्तेमाल टाइम-सेंसिटिव इंटरैक्शन या नोटिफिकेशन्स को ट्रिगर करने के लिए किया जा सकता है।",
    "description": "An extended description for the `snap_cronjob` permission. $1 is the snap name."
  },
  "permission_dialog": {
    "message": "MetaMask में डायलॉग विंडो प्रदर्शित करें।",
    "description": "The description for the `snap_dialog` permission"
  },
  "permission_dialogDescription": {
    "message": "$1 को MetaMask पॉपअप को कस्टम टेक्स्ट, इनपुट फील्ड और किसी एक्शन को एप्रूव या रिजेक्ट करने के बटन दिखाने की अनुमति दें।\nउदाहरण के लिए, Snap के लिए एलर्ट, कन्फर्मेशन और ऑप्ट-इन फ्लो क्रिएट करने के लिए इसका इस्तेमाल किया जा सकता है।",
    "description": "An extended description for the `snap_dialog` permission. $1 is the snap name."
  },
  "permission_ethereumAccounts": {
    "message": "एड्रेस, अकाउंट का बैलेंस, एक्टिविटी देखें और ट्रांसेक्शन शुरू करें",
    "description": "The description for the `eth_accounts` permission"
  },
  "permission_ethereumProvider": {
    "message": "Ethereum प्रोवाइडर को ऐक्सेस करें।",
    "description": "The description for the `endowment:ethereum-provider` permission"
  },
  "permission_ethereumProviderDescription": {
    "message": "$1 को MetaMask के साथ सीधे कम्यूनिकेट करने की अनुमति दें, ताकि वह ब्लॉकचेन से डेटा पढ़ सके और मैसेज और ट्रांसेक्शन का सुझाव दे सके।",
    "description": "An extended description for the `endowment:ethereum-provider` permission. $1 is the snap name."
  },
  "permission_getEntropy": {
    "message": "$1 के लिए unique arbitrary कीज़ डिराइव करें।",
    "description": "The description for the `snap_getEntropy` permission. $1 is the snap name."
  },
  "permission_getEntropyDescription": {
    "message": "सबके सामने लाए बिना, $1 को $1 के लिए unique arbitrary कीज़ डिराइव करने की अनुमति दें। ये कीज़ आपके MetaMask अकाउंट (एकाउंट्स) से अलग हैं और आपकी प्राइवेट कीज़ (keys) या सीक्रेट रिकवरी फ्रेज़ से संबंधित नहीं हैं। अन्य Snaps इस जानकारी को एक्सेस नहीं कर सकते।",
    "description": "An extended description for the `snap_getEntropy` permission. $1 is the snap name."
  },
  "permission_getLocale": {
    "message": "अपनी पसंदीदा भाषा देखें।",
    "description": "The description for the `snap_getLocale` permission"
  },
  "permission_getLocaleDescription": {
    "message": "$1 को आपकी MetaMask सेटिंग्स से आपकी पसंदीदा भाषा ऐक्सेस करने दें। इसे आपकी भाषा का उपयोग करके $1 के कंटेंट का स्थानीय भाषा में अनुवाद करने और उसे दिखाने के लिए इस्तेमाल किया जा सकता है।",
    "description": "An extended description for the `snap_getLocale` permission. $1 is the snap name."
  },
  "permission_getPreferences": {
    "message": "अपनी पसंदीदा भाषा और फिएट करेंसी जैसी जानकारी देखें।",
    "description": "The description for the `snap_getPreferences` permission"
  },
  "permission_getPreferencesDescription": {
    "message": "$1 को अपनी MetaMask सेटिंग्स में अपनी पसंदीदा भाषा और फिएट करेंसी जैसी जानकारी तक पहुंचने दें। यह $1 को आपकी प्राथमिकताओं के अनुरूप सामग्री प्रदर्शित करने में मदद करता है। ",
    "description": "An extended description for the `snap_getPreferences` permission. $1 is the snap name."
  },
  "permission_homePage": {
    "message": "एक कस्टम स्क्रीन दिखाएं",
    "description": "The description for the `endowment:page-home` permission"
  },
  "permission_homePageDescription": {
    "message": "$1 को MetaMask में एक कस्टम होम स्क्रीन प्रदर्शित करने दें। इसका उपयोग यूजर इंटरफेस, कॉन्फ़िगरेशन और डैशबोर्ड के लिए किया जा सकता है।",
    "description": "An extended description for the `endowment:page-home` permission. $1 is the snap name."
  },
  "permission_keyring": {
    "message": "Ethereum एकाउंट्स को जोड़ने और नियंत्रित करने की अनुरोध को अनुमति दें",
    "description": "The description for the `endowment:keyring` permission"
  },
  "permission_keyringDescription": {
    "message": "$1 को एकाउंट्स जोड़ने या हटाने की रिक्वेस्ट रिसीव करने दें। साथ ही, इन एकाउंट्स की ओर से साइन करने और ट्रांसेक्शन करने दें।",
    "description": "An extended description for the `endowment:keyring` permission. $1 is the snap name."
  },
  "permission_lifecycleHooks": {
    "message": "लाइफसाइकल हुक्स का इस्तेमाल करें।",
    "description": "The description for the `endowment:lifecycle-hooks` permission"
  },
  "permission_lifecycleHooksDescription": {
    "message": "$1 को उसके लाइफसाइकल के दौरान खास समयों पर कोड चलाने के लिए लाइफसाइकल हुक का इस्तेमाल करने की अनुमति दें।",
    "description": "An extended description for the `endowment:lifecycle-hooks` permission. $1 is the snap name."
  },
  "permission_manageAccounts": {
    "message": "Ethereum अकाउंट जोड़ें और नियंत्रित करें",
    "description": "The description for `snap_manageAccounts` permission"
  },
  "permission_manageAccountsDescription": {
    "message": "$1 को Ethereum अकाउंट जोड़ने या हटाने, फिर इन एकाउंट्स से ट्रांसेक्ट करने और साइन करने की अनुमति दें।",
    "description": "An extended description for the `snap_manageAccounts` permission. $1 is the snap name."
  },
  "permission_manageBip32Keys": {
    "message": "$1 एकाउंट्स को मैनेज करें।",
    "description": "The description for the `snap_getBip32Entropy` permission. $1 is a derivation path, e.g. 'm/44'/0'/0' (secp256k1)'."
  },
  "permission_manageBip44AndBip32KeysDescription": {
    "message": "$1 को, रिक्वेस्ट किए गए नेटवर्क पर एकाउंट्स और एसेट्स को मैनेज करने की अनुमति दें। ये एकाउंट्स, आपके सीक्रेट रिकवरी फ्रेज़ (इसे सामने लाए बिना) का उपयोग करके डिराइव और बैकअप किए जाते हैं। $1 में Keys डिराइव करने की पावर होती है जिसके माध्यम से वह Ethereum (EVMs) के अलावा भी कई प्रकार के ब्लॉकचेन प्रोटोकॉल को सपोर्ट कर सकता है।",
    "description": "An extended description for the `snap_getBip44Entropy` and `snap_getBip44Entropy` permissions. $1 is the snap name."
  },
  "permission_manageBip44Keys": {
    "message": "$1 एकाउंट्स को मैनेज करें।",
    "description": "The description for the `snap_getBip44Entropy` permission. $1 is the name of a protocol, e.g. 'Filecoin'."
  },
  "permission_manageState": {
    "message": "उसके डेटा को अपने डिवाइस पर स्टोर करें और प्रबंधित करें।",
    "description": "The description for the `snap_manageState` permission"
  },
  "permission_manageStateDescription": {
    "message": "$1 को एन्क्रिप्शन के साथ सुरक्षित रूप से डेटा को स्टोर करने, अपडेट करने और फिर से पाने की अनुमति दें। अन्य Snaps इस जानकारी को एक्सेस नहीं कर सकते।",
    "description": "An extended description for the `snap_manageState` permission. $1 is the snap name."
  },
  "permission_nameLookup": {
    "message": "डोमेन और एड्रेस लुकअप उपलब्ध कराएं।",
    "description": "The description for the `endowment:name-lookup` permission."
  },
  "permission_nameLookupDescription": {
    "message": "Snap को MetaMask यूआई के विभिन्न हिस्सों में एड्रेस और डोमेन लुकअप को पाने और दिखाने की अनुमति दें।",
    "description": "An extended description for the `endowment:name-lookup` permission."
  },
  "permission_notifications": {
    "message": "नोटीफिकेशंस दिखाएं।",
    "description": "The description for the `snap_notify` permission"
  },
  "permission_notificationsDescription": {
    "message": "$1 को MetaMask के भीतर नोटिफिकेशन दिखाने की अनुमति दें। Snap के माध्यम से एक्शनेबल या टाइम-सेंसिटिव जानकारी के लिए एक शॉर्ट नोटिफिकेशन टेक्स्ट को ट्रिगर किया जा सकता है।",
    "description": "An extended description for the `snap_notify` permission. $1 is the snap name."
  },
  "permission_protocol": {
    "message": "एक या अधिक चेन के लिए प्रोटोकॉल डेटा प्रदान करें।",
    "description": "The description for the `endowment:protocol` permission."
  },
  "permission_protocolDescription": {
    "message": "$1 को MetaMask को गैस अनुमान या टोकन जानकारी जैसे प्रोटोकॉल डेटा प्रदान करने की अनुमति दें।",
    "description": "An extended description for the `endowment:protocol` permission. $1 is the name of the Snap."
  },
  "permission_rpc": {
    "message": "$1 को $2 से सीधे कम्यूनिकेट करने की अनुमति दें।",
    "description": "The description for the `endowment:rpc` permission. $1 is 'other snaps' or 'websites', $2 is the snap name."
  },
  "permission_rpcDescription": {
    "message": "$1 को अनुमति दें कि वह $2 को मैसेज भेज सके और $2 से जवाब पा सके।",
    "description": "An extended description for the `endowment:rpc` permission. $1 is 'other snaps' or 'websites', $2 is the snap name."
  },
  "permission_rpcDescriptionOriginList": {
    "message": "$1 और $2",
    "description": "A list of allowed origins where $2 is the last origin of the list and $1 is the rest of the list separated by ','."
  },
  "permission_signatureInsight": {
    "message": "सिग्नेचर इनसाइट्स मोडल दिखाएं।",
    "description": "The description for the `endowment:signature-insight` permission"
  },
  "permission_signatureInsightDescription": {
    "message": "एप्रूव करने से पहले $1 को किसी भी सिग्नेचर रिक्वेस्ट पर इनसाइट्स के साथ एक मोडल दिखाने की अनुमति दें। इसका उपयोग एंटी-फ़िशिंग और सिक्योरटी सॉल्यूशंस के लिए किया जा सकता है।",
    "description": "An extended description for the `endowment:signature-insight` permission. $1 is the snap name."
  },
  "permission_signatureInsightOrigin": {
    "message": "उन वेबसाइटों के ओरिजिन देखें जो सिग्नेचर रिक्वेस्ट शुरू करती हैं",
    "description": "The description for the `signatureOrigin` caveat, to be used with the `endowment:signature-insight` permission"
  },
  "permission_signatureInsightOriginDescription": {
    "message": "सिग्नेचर रिक्वेस्ट शुरू करने वाली वेबसाइटों का ओरिजिन (URI) देखने के लिए $1 को अनुमति दें। इसका उपयोग एंटी-फ़िशिंग और सिक्योरटी सॉल्यूशंस के लिए किया जा सकता है।",
    "description": "An extended description for the `signatureOrigin` caveat, to be used with the `endowment:signature-insight` permission. $1 is the snap name."
  },
  "permission_transactionInsight": {
    "message": "ट्रांजैक्शन इनसाइट्स प्राप्त करें और प्रदर्शित करें।",
    "description": "The description for the `endowment:transaction-insight` permission"
  },
  "permission_transactionInsightDescription": {
    "message": "$1 को ट्रांसेक्शन को डिकोड करने और MetaMask UI के भीतर इनसाइट्स दिखाने की अनुमति दें। इसका इस्तेमाल एंटी-फिशिंग और सिक्यूरिटी सॉल्युशन्स के लिए किया जा सकता है।",
    "description": "An extended description for the `endowment:transaction-insight` permission. $1 is the snap name."
  },
  "permission_transactionInsightOrigin": {
    "message": "ट्रांसेक्शन का सुझाव देने वाली वेबसाइटों की स्रोत देखें",
    "description": "The description for the `transactionOrigin` caveat, to be used with the `endowment:transaction-insight` permission"
  },
  "permission_transactionInsightOriginDescription": {
    "message": "$1 को ट्रांसेक्शन का सुझाव देने वाली वेबसाइटों के ओरिजिन (URI) को देखने की अनुमति दें। इसका इस्तेमाल एंटी-फिशिंग और सिक्यूरिटी सॉल्युशन्स के लिए किया जा सकता है।",
    "description": "An extended description for the `transactionOrigin` caveat, to be used with the `endowment:transaction-insight` permission. $1 is the snap name."
  },
  "permission_unknown": {
    "message": "अज्ञात अनुमति: $1",
    "description": "$1 is the name of a requested permission that is not recognized."
  },
  "permission_viewBip32PublicKeys": {
    "message": "$1 ($2) के लिए अपनी पब्लिक की को देखें।",
    "description": "The description for the `snap_getBip32PublicKey` permission. $1 is a derivation path, e.g. 'm/44'/0'/0''. $2 is the elliptic curve name, e.g. 'secp256k1'."
  },
  "permission_viewBip32PublicKeysDescription": {
    "message": "$2 को यह अनुमति दें कि वह $1 के लिए आपकी पब्लिक कीज़ (keys) (और एड्रेसों) को देख सके। इस अनुमति से आपके एकाउंट्स या एसेट्स पर कोई कंट्रोल नहीं मिलता है।",
    "description": "An extended description for the `snap_getBip32PublicKey` permission. $1 is a derivation path (name). $2 is the snap name."
  },
  "permission_viewNamedBip32PublicKeys": {
    "message": "$1 के लिए अपनी पब्लिक की को देखें",
    "description": "The description for the `snap_getBip32PublicKey` permission. $1 is a name for the derivation path, e.g., 'Ethereum accounts'."
  },
  "permission_walletSwitchEthereumChain": {
    "message": "निम्न नेटवर्क पर स्विच करें और उसका उपयोग करें",
    "description": "The label for the `wallet_switchEthereumChain` permission"
  },
  "permission_webAssembly": {
    "message": "वेब असेंबली के लिए सपोर्ट।",
    "description": "The description of the `endowment:webassembly` permission."
  },
  "permission_webAssemblyDescription": {
    "message": "$1 को यह अनुमति दें कि वह WebAssembly के माध्यम से लो-लेवल एक्सीक्यूशन वाले एनवायरनमेंट को एक्सेस कर सके।",
    "description": "An extended description of the `endowment:webassembly` permission. $1 is the snap name."
  },
  "permissions": {
    "message": "अनुमतियाँ"
  },
  "permissionsPageEmptyContent": {
    "message": "यहाँ देखने के लिए कुछ नहीं है।"
  },
  "permissionsPageEmptySubContent": {
    "message": "यहां पर आप इंस्टॉल किए गए Snaps या कनेक्टेड साइटों को दी गई अनुमतियां देख सकते हैं।"
  },
  "permitSimulationChange_approve": {
    "message": "खर्च करने की लिमिट"
  },
  "permitSimulationChange_bidding": {
    "message": "आप बिड करते हैं"
  },
  "permitSimulationChange_listing": {
    "message": "आप लिस्ट करते हैं"
  },
  "permitSimulationChange_nft_listing": {
    "message": "लिस्टिंग प्राइस"
  },
  "permitSimulationChange_receive": {
    "message": "आप प्राप्त करते हैं"
  },
<<<<<<< HEAD
  "permitSimulationChange_revoke": {
    "message": "खर्च करने की लिमिट"
  },
=======
>>>>>>> e79c5555
  "permitSimulationChange_transfer": {
    "message": "आप भेजते हैं"
  },
  "permitSimulationDetailInfo": {
    "message": "आप खर्च करने वाले को अपने अकाउंट से इतने सारे टोकन खर्च करने की अनुमति दे रहे हैं।"
  },
  "permittedChainToastUpdate": {
    "message": "$1 की पहुंच $2 तक है।"
  },
  "personalAddressDetected": {
    "message": "व्यक्तिगत एड्रेस का एड्रेस चला। टोकन कॉन्ट्रैक्ट एड्रेस डालें।"
  },
  "pinToTop": {
    "message": "सबसे ऊपर ले जाएं"
  },
  "pleaseConfirm": {
    "message": "कृपया कन्फर्म करें"
  },
  "plusMore": {
    "message": "+ $1 और",
    "description": "$1 is the number of additional items"
  },
  "plusXMore": {
    "message": "+ $1 अधिक",
    "description": "$1 is a number of additional but unshown items in a list- this message will be shown in place of those items"
  },
  "popularNetworkAddToolTip": {
    "message": "इनमें से कुछ नेटवर्क थर्ड पार्टीज़ पर निर्भर हैं। कनेक्शन कम विश्वसनीय हो सकते हैं या गतिविधि को ट्रैक करने के लिए थर्ड पार्टीज़ को चालू कर सकते हैं। $1",
    "description": "$1 is Learn more link"
  },
  "popularNetworks": {
    "message": "पॉपुलर नेटवर्क्स"
  },
  "portfolio": {
    "message": "पोर्टफोलियो"
  },
  "preparingSwap": {
    "message": "स्वैप की तैयारी कर रहा है..."
  },
  "prev": {
    "message": "पिछला"
  },
  "price": {
    "message": "प्राइस"
  },
  "priceUnavailable": {
    "message": "प्राइस अनुपलब्ध है"
  },
  "primaryType": {
    "message": "प्राइमरी टाइप"
  },
  "priorityFee": {
    "message": "प्रायोरिटी फी"
  },
  "priorityFeeProperCase": {
    "message": "प्रायोरिटी फी"
  },
  "privacy": {
    "message": "गोपनीयता"
  },
  "privacyMsg": {
    "message": "गोपनीयता नीति"
  },
  "privateKey": {
    "message": "प्राइवेट की (key)",
    "description": "select this type of file to use to import an account"
  },
  "privateKeyCopyWarning": {
    "message": "$1 के लिए प्राइवेट की (key)",
    "description": "$1 represents the account name"
  },
  "privateKeyHidden": {
    "message": "प्राइवेट की (key) छिपी हुई है",
    "description": "Explains that the private key input is hidden"
  },
  "privateKeyShow": {
    "message": "प्राइवेट की (key) इनपुट को दिखाएं/छिपाएं",
    "description": "Describes a toggle that is used to show or hide the private key input"
  },
  "privateKeyShown": {
    "message": "प्राइवेट की (key) दिखाई जा रही है",
    "description": "Explains that the private key input is being shown"
  },
  "privateKeyWarning": {
    "message": "चेतावनी: इस कुंजी का खुलासा कभी न करें। आपकी निजी कुंजियों के साथ कोई भी व्यक्ति आपके अकाउंट में रखी कोई भी एसेट चुरा सकता है।"
  },
  "privateNetwork": {
    "message": "निजी नेटवर्क"
  },
  "proceedWithTransaction": {
    "message": "मैं फिर भी आगे बढ़ना चाहता हूं"
  },
  "productAnnouncements": {
    "message": "प्रॉडक्ट घोषणाएं"
  },
  "profileSync": {
    "message": "प्रोफ़ाइल सिंक"
  },
  "profileSyncConfirmation": {
    "message": "यदि आप प्रोफ़ाइल सिंक बंद कर देते हैं, तो आप नोटिफिकेशंस प्राप्त नहीं कर पाएंगे।"
  },
  "profileSyncDescription": {
    "message": "एक प्रोफ़ाइल बनाता है जिसका उपयोग MetaMask आपके डिवाइसों के बीच कुछ सेटिंग्स को सिंक करने के लिए करता है। नोटिफिकेशंस प्राप्त करने के लिए यह आवश्यक है। $1."
  },
  "profileSyncPrivacyLink": {
    "message": "जानें कि हम आपकी गोपनीयता की सुरक्षा कैसे करते हैं"
  },
  "proposedApprovalLimit": {
    "message": "प्रस्तावित एप्रूवल सीमा"
  },
  "provide": {
    "message": "प्रदान करें"
  },
  "publicAddress": {
    "message": "सार्वजनिक एड्रेस"
  },
  "pushPlatformNotificationsFundsReceivedDescription": {
    "message": "आपको $1 $2 प्राप्त हुए"
  },
  "pushPlatformNotificationsFundsReceivedDescriptionDefault": {
    "message": "आपको कुछ टोकन प्राप्त हुए"
  },
  "pushPlatformNotificationsFundsReceivedTitle": {
    "message": "फंड प्राप्त हुए"
  },
  "pushPlatformNotificationsFundsSentDescription": {
    "message": "आपने सफलतापूर्वक $1 $2 भेज दिया"
  },
  "pushPlatformNotificationsFundsSentDescriptionDefault": {
    "message": "आपने कुछ टोकन सफलतापूर्वक भेज दिए"
  },
  "pushPlatformNotificationsFundsSentTitle": {
    "message": "फंड भेजे गए"
  },
  "pushPlatformNotificationsNftReceivedDescription": {
    "message": "आपको नए NFT प्राप्त हुए"
  },
  "pushPlatformNotificationsNftReceivedTitle": {
    "message": "NFT प्राप्त हुआ"
  },
  "pushPlatformNotificationsNftSentDescription": {
    "message": "आपने सफलतापूर्वक NFT भेज दिया है"
  },
  "pushPlatformNotificationsNftSentTitle": {
    "message": "NFT भेजा गया"
  },
  "pushPlatformNotificationsStakingLidoStakeCompletedDescription": {
    "message": "आपका Lido स्टेक सफल रहा"
  },
  "pushPlatformNotificationsStakingLidoStakeCompletedTitle": {
    "message": "स्टेक पूरा हुआ"
  },
  "pushPlatformNotificationsStakingLidoStakeReadyToBeWithdrawnDescription": {
    "message": "आपका Lido स्टेक अब विदड्रॉ करने के लिए तैयार है"
  },
  "pushPlatformNotificationsStakingLidoStakeReadyToBeWithdrawnTitle": {
    "message": "स्टेक विदड्रॉ करने के लिए तैयार है"
  },
  "pushPlatformNotificationsStakingLidoWithdrawalCompletedDescription": {
    "message": "आपका Lido विदड्रॉवल सफल रहा"
  },
  "pushPlatformNotificationsStakingLidoWithdrawalCompletedTitle": {
    "message": "विदड्रॉवल पूरा हुआ"
  },
  "pushPlatformNotificationsStakingLidoWithdrawalRequestedDescription": {
    "message": "आपका Lido विदड्रॉवल अनुरोध सबमिट कर दिया गया था"
  },
  "pushPlatformNotificationsStakingLidoWithdrawalRequestedTitle": {
    "message": "विदड्रॉवल का अनुरोध किया गया"
  },
  "pushPlatformNotificationsStakingRocketpoolStakeCompletedDescription": {
    "message": "आपका RocketPool स्टेक सफल रहा"
  },
  "pushPlatformNotificationsStakingRocketpoolStakeCompletedTitle": {
    "message": "स्टेक पूरा हुआ"
  },
  "pushPlatformNotificationsStakingRocketpoolUnstakeCompletedDescription": {
    "message": "आपका RocketPool अनस्टेक सफल रहा"
  },
  "pushPlatformNotificationsStakingRocketpoolUnstakeCompletedTitle": {
    "message": "अनस्टेक पूरा हुआ"
  },
  "pushPlatformNotificationsSwapCompletedDescription": {
    "message": "आपका MetaMask स्वैप सफल रहा"
  },
  "pushPlatformNotificationsSwapCompletedTitle": {
    "message": "स्वैप पूरा हुआ"
  },
  "queued": {
    "message": "कतारबद्ध"
  },
  "quoteRate": {
    "message": "उद्धरण का दर"
  },
  "quotedReceiveAmount": {
    "message": "$1 राशि प्राप्त करें"
  },
  "quotedTotalCost": {
    "message": "$1 कुल लागत"
  },
  "rank": {
    "message": "रैंक"
  },
  "rateIncludesMMFee": {
    "message": "रेट में $1% शुल्क शामिल है"
  },
  "reAddAccounts": {
    "message": "किसी अन्य अकाउंट को फिर से जोड़ें"
  },
  "reAdded": {
    "message": "फिर से जोड़ा गया"
  },
  "readdToken": {
    "message": "आप अपने एकाउंट्स के विकल्प मेन्यू में “टोकन जोड़ें” पर जाकर भविष्य में इस टोकन को वापस जोड़ सकते हैं।"
  },
  "receive": {
    "message": "प्राप्त करें"
  },
  "receiveCrypto": {
    "message": "क्रिप्टो प्राप्त करें"
  },
  "recipientAddressPlaceholderNew": {
    "message": "पब्लिक एड्रेस (0x) या डोमेन नाम डालें"
  },
  "recommendedGasLabel": {
    "message": "अनुशंसित"
  },
  "recoveryPhraseReminderBackupStart": {
    "message": "यहां से प्रारंभ करें"
  },
  "recoveryPhraseReminderConfirm": {
    "message": "समझ गया"
  },
  "recoveryPhraseReminderHasBackedUp": {
    "message": "अपने सीक्रेट रिकवरी फ्रेज को हमेशा सुरक्षित और गुप्त स्थान पर रखें।"
  },
  "recoveryPhraseReminderHasNotBackedUp": {
    "message": "अपने सीक्रेट रिकवरी फ्रेज को फिर से बैकअप करने की आवश्यकता है?"
  },
  "recoveryPhraseReminderItemOne": {
    "message": "कभी भी अपना सीक्रेट रिकवरी फ्रेज किसी के साथ शेयर न करें"
  },
  "recoveryPhraseReminderItemTwo": {
    "message": "MetaMask टीम कभी भी आपके सीक्रेट रिकवरी फ्रेज के बारे में नहीं पूछेगी"
  },
  "recoveryPhraseReminderSubText": {
    "message": "आपका सीक्रेट रिकवरी फ्रेज आपके सभी एकाउंट्स को नियंत्रित करता है।"
  },
  "recoveryPhraseReminderTitle": {
    "message": "अपने धन को सुरक्षित रखें"
  },
  "refreshList": {
    "message": "लिस्ट रिफ्रेश करें"
  },
  "reject": {
    "message": "अस्वीकार करें"
  },
  "rejectAll": {
    "message": "सभी को अस्वीकार करें"
  },
  "rejectRequestsDescription": {
    "message": "आप $1 रिक्वेस्ट्स को बैच रूप से अस्वीकार करने वाले हैं।"
  },
  "rejectRequestsN": {
    "message": "$1 रिक्वेस्ट्स को अस्वीकार करें"
  },
  "rejectTxsDescription": {
    "message": "आप $1 ट्रांसेक्शनों को बैच में अस्वीकार करने वाले हैं।"
  },
  "rejectTxsN": {
    "message": "$1 ट्रांसेक्शनों को अस्वीकार करें"
  },
  "rejected": {
    "message": "रिजेक्ट"
  },
  "rememberSRPIfYouLooseAccess": {
    "message": "याद रखें, यदि आप अपना सीक्रेट रिकवरी फ्रेज़ खो देते हैं, तो आप अपने वॉलेट तक पहुंच खो देते हैं। शब्दों के इस सेट को सुरक्षित रखने के लिए $1 ताकि आप हमेशा अपने फंड तक पहुंच सकें।"
  },
  "reminderSet": {
    "message": "रिमाइंडर सेट किया गया!"
  },
  "remove": {
    "message": "हटाएं"
  },
  "removeAccount": {
    "message": "अकाउंट हटाएं"
  },
  "removeAccountDescription": {
    "message": "यह अकाउंट आपके वॉलेट से निकाल दिया जाएगा। कृपया पक्का करें कि जारी रखने से पहले आपके पास इस इम्पोर्टित अकाउंट के लिए ओरिजिनल सीक्रेट रिकवरी फ्रेज या प्राइवेट की (key) है। आप अकाउंट ड्रॉप-डाउन से फिर से अकाउंट इम्पोर्ट कर सकते हैं या बना सकते हैं। "
  },
  "removeKeyringSnap": {
    "message": "इस Snap को हटाने पर ये एकाउंट्स MetaMask से हट जाते हैं:"
  },
  "removeKeyringSnapToolTip": {
    "message": "Snap इन एकाउंट्स को कंट्रोल करता है और अगर इसे हटा दिया जाता है तो एकाउंट्स MetaMask से भी हटा दिए जाएंगे। हालांकि, वे एकाउंट्स ब्लॉकचेन में बने रहेंगे।"
  },
  "removeNFT": {
    "message": "NFT हटाएं"
  },
  "removeNftErrorMessage": {
    "message": "हम इस NFT को नहीं हटा पाए।"
  },
  "removeNftMessage": {
    "message": "NET सफलतापूर्वक हटा दिया गया!"
  },
  "removeSnap": {
    "message": "Snap हटाएं"
  },
  "removeSnapAccountDescription": {
    "message": "यदि आप आगे बढ़ते हैं, तो यह अकाउंट अब MetaMask में उपलब्ध नहीं होगा।"
  },
  "removeSnapAccountTitle": {
    "message": "अकाउंट हटाएं"
  },
  "removeSnapConfirmation": {
    "message": "क्या आप वाकई $1 को हटाना चाहते हैं?",
    "description": "$1 represents the name of the snap"
  },
  "removeSnapDescription": {
    "message": "ये कदम Snap और उसके डेटा को हटा देगा और आपकी दी गई अनुमतियों को कैंसिल कर देगा।"
  },
  "replace": {
    "message": "बदलें"
  },
  "reportIssue": {
    "message": "किसी समस्या की रिपोर्ट करें"
  },
  "requestFrom": {
    "message": "इनसे मिली रिक्वेस्ट"
  },
  "requestFromInfo": {
    "message": "यह वह साइट है जो आपका सिग्नेचर मांग रही है।"
  },
  "requestFromInfoSnap": {
    "message": "यह वह Snap है जो आपका सिग्नेचर मांग रहा है।"
  },
  "requestFromTransactionDescription": {
    "message": "यह वही साइट है जो आपका कन्फर्मेशन मांग रही है।"
  },
  "requestingFor": {
    "message": "के लिए अनुरोध कर रहे हैं"
  },
  "requestingForAccount": {
    "message": "$1 के लिए अनुरोध कर रहे हैं",
    "description": "Name of Account"
  },
  "requestingForNetwork": {
    "message": "$1 के लिए अनुरोध कर रहे हैं",
    "description": "Name of Network"
  },
  "required": {
    "message": "आवश्यक"
  },
  "reset": {
    "message": "रीसेट करें"
  },
  "resetWallet": {
    "message": "वॉलेट रीसेट करें"
  },
  "resetWalletSubHeader": {
    "message": "MetaMask आपके पासवर्ड की कॉपी नहीं रखता है। अगर आपको अपना अकाउंट अनलॉक करने में दिक्कत हो रही है, तो आपको अपना वॉलेट रीसेट करना होगा। सीक्रेट रिकवरी फ़्रेज़ प्रदान करके आप ऐसा कर सकते हैं जिसका इस्तेमाल आपने अपना वॉलेट सेट करते समय किया था।"
  },
  "resetWalletUsingSRP": {
    "message": "इस कदम से इस डिवाइस से आपके वर्तमान वॉलेट और सीक्रेट रिकवरी फ़्रेज़ मिट जाएंगे, साथ ही, आपके द्वारा चुने गए अकाउंटों की लिस्ट भी हट जाएगी। सीक्रेट रिकवरी फ़्रेज़ के साथ रीसेट करने के बाद, आपको सीक्रेट रिकवरी फ़्रेज़ के आधार पर आकाउंटों की एक लिस्ट दिखाई देगी जिसका इस्तेमाल आप रीसेट करने के लिए करते हैं। इस नई लिस्ट में ऑटोमेटिक तरीके से उन अकाउंटों को शामिल किया जाएगा जिनके अंदर बैलेंस है। आप पहले बनाए गए को भी $1 कर पाएंगे। आपके द्वारा इंपोर्ट किए गए कस्टम अकाउंट्स का $2 होना जरूरी होगा, और आपके द्वारा किसी अकाउंट में जोड़े गए किसी भी कस्टम टोकन के लिए $3 होना भी जरूरी होगा।"
  },
  "resetWalletWarning": {
    "message": "आगे बढ़ने से पहले ये पक्का करें कि आप सही सीक्रेट रिकवरी फ़्रेज़ का इस्तेमाल कर रहे हैं। इसे आप अनडू नहीं कर पाएंगे।"
  },
  "restartMetamask": {
    "message": "MetaMask को फिर से शुरू करें"
  },
  "restore": {
    "message": "रीस्टोर करें"
  },
  "restoreUserData": {
    "message": "यूज़र डेटा रीस्टोर करें"
  },
  "resultPageError": {
    "message": "गड़बड़ी"
  },
  "resultPageErrorDefaultMessage": {
    "message": "परिचालन नहीं हो पाया।"
  },
  "resultPageSuccess": {
    "message": "सफल"
  },
  "resultPageSuccessDefaultMessage": {
    "message": "परिचालन सफलतापूर्वक पूरा हुआ।"
  },
  "retryTransaction": {
    "message": "ट्रांसेक्शन का फिर से कोशिश करें"
  },
  "reusedTokenNameWarning": {
    "message": "यहां पर एक टोकन आपके द्वारा देखे जाने वाले दूसरे टोकन से प्रतीक का पुनः इस्तेमाल करता है, यह भ्रामक या धोखाधड़ी वाला हो सकता है।"
  },
  "revealSeedWords": {
    "message": "सीक्रेट रिकवरी फ्रेज प्रकट करें"
  },
  "revealSeedWordsDescription1": {
    "message": "$1 प्रदान करता है $2",
    "description": "This is a sentence consisting of link using 'revealSeedWordsSRPName' as $1 and bolded text using 'revealSeedWordsDescription3' as $2."
  },
  "revealSeedWordsDescription2": {
    "message": "MetaMask एक $1 है। इसका मतलब आप आपने SRP के मालिक हैं।",
    "description": "$1 is text link with the message from 'revealSeedWordsNonCustodialWallet'"
  },
  "revealSeedWordsDescription3": {
    "message": "आपके वॉलेट और फंड तक पूरी एक्सेस।\n"
  },
  "revealSeedWordsNonCustodialWallet": {
    "message": "गैर-कस्टोडियल वॉलेट"
  },
  "revealSeedWordsQR": {
    "message": "QR"
  },
  "revealSeedWordsSRPName": {
    "message": "सीक्रेट रिकवरी फ्रेज (SRP)"
  },
  "revealSeedWordsText": {
    "message": "टेक्स्ट"
  },
  "revealSeedWordsWarning": {
    "message": "यह पक्का करें कि कोई भी आपकी स्क्रीन ना देख रहा हो। $1",
    "description": "$1 is bolded text using the message from 'revealSeedWordsWarning2'"
  },
  "revealSeedWordsWarning2": {
    "message": "MetaMask सपोर्ट कभी इसका रिक्वेस्ट नहीं करेगा।",
    "description": "The bolded texted in the second part of 'revealSeedWordsWarning'"
  },
  "revealSensitiveContent": {
    "message": "संवेदनशील कंटेंट दिखाएं"
  },
  "revealTheSeedPhrase": {
    "message": "सीड फ़्रेज़ दिखाएं"
  },
  "review": {
    "message": "समीक्षा करें"
  },
  "reviewAlert": {
    "message": "एलर्ट की समीक्षा करें"
  },
  "reviewAlerts": {
    "message": "एलर्ट की समीक्षा करें"
  },
  "reviewPermissions": {
    "message": "अनुमतियों की समीक्षा करें"
  },
  "revokePermission": {
    "message": "अनुमति कैंसिल करने की"
  },
  "revokeSimulationDetailsDesc": {
    "message": "आप किसी अन्य को आपके अकाउंट से टोकन ख़र्च करने के लिए दी गई अनुमति हटा रहे हैं।"
  },
  "rpcNameOptional": {
    "message": "RPC का नाम (वैकल्पिक)"
  },
  "rpcUrl": {
    "message": "नया RPC URL"
  },
  "safeTransferFrom": {
    "message": "से सुरक्षित ट्रांसफर"
  },
  "save": {
    "message": "सेव करें"
  },
  "scanInstructions": {
    "message": "QR कोड को अपने कैमरे के सामने रखें"
  },
  "scanQrCode": {
    "message": "QR कोड स्कैन करें"
  },
  "scrollDown": {
    "message": "नीचे स्क्रॉल करें"
  },
  "search": {
    "message": "खोजें"
  },
  "searchAccounts": {
    "message": "अकाउंट्स खोजें"
  },
  "searchNfts": {
    "message": "NFT ढूंढें"
  },
  "searchTokens": {
    "message": "टोकनों को ढूंढें"
  },
  "searchTokensByNameOrAddress": {
    "message": "नाम या एड्रेस से टोकन ढूंढें"
  },
  "secretRecoveryPhrase": {
    "message": "सीक्रेट रिकवरी फ्रेज"
  },
  "secureWallet": {
    "message": "सुरक्षित वॉलेट"
  },
  "security": {
    "message": "सुरक्षा"
  },
  "securityAlert": {
    "message": "$1 और $2 से सुरक्षा चेतावनी"
  },
  "securityAlerts": {
    "message": "सुरक्षा चेतावनी"
  },
  "securityAlertsDescription": {
    "message": "यह फीचर सक्रिय रूप से ट्रांसेक्शन और सिग्नेचर अनुरोधों की समीक्षा करके आपको बुरी नीयत वाली गतिविधि के प्रति एलर्ट करती है। $1",
    "description": "Link to learn more about security alerts"
  },
  "securityAndPrivacy": {
    "message": "सुरक्षा और गोपनीयता"
  },
  "securityDescription": {
    "message": "असुरक्षित नेटवर्क में शामिल होने की संभावना कम करें और अपने एकाउंट्स की सुरक्षा करें"
  },
  "securityMessageLinkForNetworks": {
    "message": "नेटवर्क संबंधी स्कैम और सुरक्षा जोखिम"
  },
  "securityPrivacyPath": {
    "message": "सेटिंग्स > सुरक्षा और गोपनीयता।"
  },
  "securityProviderPoweredBy": {
    "message": "$1 द्वारा पावर्ड",
    "description": "The security provider that is providing data"
  },
  "seeAllPermissions": {
    "message": "सभी अनुमतियां देखें",
    "description": "Used for revealing more content (e.g. permission list, etc.)"
  },
  "seeDetails": {
    "message": "ब्यौरा देखें"
  },
  "seedPhraseConfirm": {
    "message": "सीक्रेट रिकवरी फ्रेज की कन्फर्म करें"
  },
  "seedPhraseEnterMissingWords": {
    "message": "सीक्रेट रिकवरी फ्रेज की कन्फर्म करें"
  },
  "seedPhraseIntroNotRecommendedButtonCopy": {
    "message": "मुझे बाद में याद दिलाएं (अनुशंसित नहीं)"
  },
  "seedPhraseIntroRecommendedButtonCopy": {
    "message": "मेरा वॉलेट सुरक्षित करें (अनुशंसित)"
  },
  "seedPhraseIntroSidebarBulletOne": {
    "message": "लिखें और कई गुप्त स्थानों में स्टोर करें।"
  },
  "seedPhraseIntroSidebarBulletTwo": {
    "message": "सेफ डिपॉजिट बॉक्स में स्टोर करें।"
  },
  "seedPhraseIntroSidebarCopyOne": {
    "message": "आपका सीक्रेट रिकवरी फ्रेज 12- शब्दों का फ्रेज है जो आपके वॉलेट और धन के लिए “मास्टर कुंजी” है।"
  },
  "seedPhraseIntroSidebarCopyThree": {
    "message": "यदि कोई व्यक्ति आपका रिकवरी फ्रेज मांगता है, तो संभावना है कि वे आपको धोखा देने की कोशिश कर रहे हैं।"
  },
  "seedPhraseIntroSidebarCopyTwo": {
    "message": "कभी भी अपना सीक्रेट रिकवरी फ्रेज शेयर न करें, MetaMask के साथ भी नहीं!"
  },
  "seedPhraseIntroSidebarTitleOne": {
    "message": "सीक्रेट रिकवरी फ्रेज क्या है?"
  },
  "seedPhraseIntroSidebarTitleThree": {
    "message": "क्या मुझे अपना सीक्रेट रिकवरी फ्रेज शेयर करना चाहिए?"
  },
  "seedPhraseIntroSidebarTitleTwo": {
    "message": "मैं अपना सीक्रेट रिकवरी फ्रेज कैसे सहेजूं?"
  },
  "seedPhraseIntroTitle": {
    "message": "अपने वॉलेट को सुरक्षित करें"
  },
  "seedPhraseReq": {
    "message": "सीक्रेट रिकवरी फ्रेज में 12, 15, 18, 21 या 24 शब्द होते हैं"
  },
  "seedPhraseWriteDownDetails": {
    "message": "12-शब्दों के इस सीक्रेट रिकवरी फ्रेज को लिखें और ऐसे स्थान पर सेव करें, जहां आप भरोसा करते हैं और केवल आप ही पहुंच सकते हैं।"
  },
  "seedPhraseWriteDownHeader": {
    "message": "अपना सीक्रेट रिकवरी फ्रेज लिखें"
  },
  "select": {
    "message": "चयन करें"
  },
  "selectAccounts": {
    "message": "इस साइट पर इस्तेमाल करने के लिए अकाउंट (एकाउंट्स) को चुनें"
  },
  "selectAccountsForSnap": {
    "message": "इस Snap के साथ इस्तेमाल करने के लिए अकाउंट(एकाउंट्स) को चुनने की"
  },
  "selectAll": {
    "message": "सभी को चुनें"
  },
  "selectAnAccount": {
    "message": "किसी अकाउंट को चुनें"
  },
  "selectAnAccountAlreadyConnected": {
    "message": "यह अकाउंट पहले ही MetaMask से जुड़ा हुआ है"
  },
  "selectEnableDisplayMediaPrivacyPreference": {
    "message": "डिस्प्ले NFT मीडिया चालू करें"
  },
  "selectHdPath": {
    "message": "HD पथ को चुनें"
  },
  "selectNFTPrivacyPreference": {
    "message": "NFT ऑटोडिटेक्शन चालू करें"
  },
  "selectPathHelp": {
    "message": "यदि आपको अपनी पसंद के हिसाब से अकाउंट दिखाई नहीं देते हैं, तो HD पाथ या मौजूदा चुना गया नेटवर्क बदलने की कोशिश करें।"
  },
  "selectRpcUrl": {
    "message": "RPC URL को चुनें"
  },
  "selectType": {
    "message": "प्रकार को चुनें"
  },
  "selectedAccountMismatch": {
    "message": "अलग खाता चुना गया"
  },
  "selectingAllWillAllow": {
    "message": "सभी को चुनने से यह साइट आपके सभी चालू एकाउंट्स को देखने की अनुमति देगी। पक्का करें कि आप इस साइट पर भरोसा करते हैं।"
  },
  "send": {
    "message": "भेजें"
  },
  "sendBugReport": {
    "message": "हमें एक बग रिपोर्ट भेजें।"
  },
  "sendNoContactsConversionText": {
    "message": "यहां क्लिक करें"
  },
  "sendNoContactsDescription": {
    "message": "कॉन्टेक्ट्स आपको कई बार ट्रांसेक्शन को दूसरे अकाउंट में सुरक्षित रूप से भेजने की अनुमति देते हैं। एक कॉन्टेक्ट बनाने के लिए, $1",
    "description": "$1 represents the action text 'click here'"
  },
  "sendNoContactsTitle": {
    "message": "आपके पास अभी तक कोई कॉन्टेक्ट्स नहीं हैं"
  },
  "sendSelectReceiveAsset": {
    "message": "प्राप्त करने के लिए एसेट को चुनें"
  },
  "sendSelectSendAsset": {
    "message": "भेजने के लिए एसेट को चुनें"
  },
  "sendSpecifiedTokens": {
    "message": "$1 भेजें",
    "description": "Symbol of the specified token"
  },
  "sendSwapSubmissionWarning": {
    "message": "इस बटन पर क्लिक करने से आपका स्वैप ट्रांसेक्शन तुरंत शुरू हो जाएगा। कृपया आगे बढ़ने से पहले अपने ट्रांसेक्शन विवरण की समीक्षा करें।"
  },
  "sendTokenAsToken": {
    "message": "$1 को $2 के रूप में भेजें",
    "description": "Used in the transaction display list to describe a swap and send. $1 and $2 are the symbols of tokens in involved in the swap."
  },
  "sendingAsset": {
    "message": "$1 भेजा जा रहा है"
  },
  "sendingDisabled": {
    "message": "ERC-1155 NFT एसेट्स भेजने को अभी सपोर्ट नहीं किया जाता।"
  },
  "sendingNativeAsset": {
    "message": "$1 भेजा जा रहा है",
    "description": "$1 represents the native currency symbol for the current network (e.g. ETH or BNB)"
  },
  "sendingToTokenContractWarning": {
    "message": "चेतावनी: आप एक टोकन कॉन्ट्रैक्ट को भेजने वाले हैं जिसके परिणामस्वरूप धन की हानि हो सकती है। $1",
    "description": "$1 is a clickable link with text defined by the 'learnMoreUpperCase' key. The link will open to a support article regarding the known contract address warning"
  },
  "sepolia": {
    "message": "Sepolia टेस्ट नेटवर्क"
  },
  "setApprovalForAll": {
    "message": "सभी के लिए स्वीकृति सेट करें"
  },
  "setApprovalForAllRedesignedTitle": {
    "message": "विदड्रॉवल का अनुरोध"
  },
  "setApprovalForAllTitle": {
    "message": "बिना किसी खर्च की लिमिट के $1 एप्रूव करें",
    "description": "The token symbol that is being approved"
  },
  "settingAddSnapAccount": {
    "message": "अकाउंट Snap जोड़ें"
  },
  "settings": {
    "message": "सेटिंग"
  },
  "settingsOptimisedForEaseOfUseAndSecurity": {
    "message": "उपयोग में आसानी और सुरक्षा के लिए सेटिंग्स को अनुकूलित किया गया है। इन्हें किसी भी समय बदलें।"
  },
  "settingsSearchMatchingNotFound": {
    "message": "कोई मेल खाने वाला परिणाम नहीं मिला।"
  },
  "settingsSubHeadingSignaturesAndTransactions": {
    "message": "सिग्नेचर्स और ट्रांसेक्शन रिक्वेस्ट्स"
  },
  "show": {
    "message": "दिखाएं"
  },
  "showAccount": {
    "message": "अकाउंट दिखाएं"
  },
  "showAdvancedDetails": {
    "message": "एडवांस्ड विवरण दिखाएं"
  },
  "showExtensionInFullSizeView": {
    "message": "एक्सटेंशन को पूर्ण आकार दृश्य में दिखाएं"
  },
  "showExtensionInFullSizeViewDescription": {
    "message": "जब आप एक्सटेंशन आइकन पर क्लिक करते हैं तो पूर्ण आकार दृश्य को अपना डिफॉल्ट बनाने के लिए इसे चालू करें।"
  },
  "showFiatConversionInTestnets": {
    "message": "टेस्ट नेटवर्क पर कन्वर्शन दिखाएं"
  },
  "showFiatConversionInTestnetsDescription": {
    "message": "टेस्ट नेटवर्क पर फिएट कन्वर्शन दिखाने के लिए इसको चुनें"
  },
  "showHexData": {
    "message": "हेक्स डेटा दिखाएं"
  },
  "showHexDataDescription": {
    "message": "भेजने की स्क्रीन पर हेक्स डेटा फील्ड दिखाने के लिए इसको चुनें"
  },
  "showIncomingTransactions": {
    "message": "आने वाले ट्रांसेक्शन दिखाएं"
  },
  "showIncomingTransactionsDescription": {
    "message": "लेनदेन सूची में आने वाले लेनदेन को दिखाने के लिए Etherscan का उपयोग करने के लिए इसका चयन करें",
    "description": "$1 is the link to etherscan url and $2 is the link to the privacy policy of consensys APIs"
  },
  "showIncomingTransactionsExplainer": {
    "message": "यह हरेक नेटवर्क के लिए अलग-अलग थर्ड-पार्टी API पर निर्भर करता है, जो आपके Ethereum एड्रेस और आपके आईपी ​​एड्रेस को एक्स्पोज़ करता है।"
  },
  "showLess": {
    "message": "कम दिखाएं"
  },
  "showMore": {
    "message": "अधिक दिखाएं"
  },
  "showNativeTokenAsMainBalance": {
    "message": "मूल टोकन को मुख्य बैलेंस के रूप में दिखाएं"
  },
  "showNft": {
    "message": "NFT दिखाएं"
  },
  "showPermissions": {
    "message": "अनुमतियां दिखाएं"
  },
  "showPrivateKey": {
    "message": "प्राइवेट की (key) दिखाएं"
  },
  "showTestnetNetworks": {
    "message": "परीक्षण नेटवर्क दिखाएं"
  },
  "showTestnetNetworksDescription": {
    "message": "नेटवर्क लिस्ट में परीक्षण नेटवर्क दिखाने के लिए इसे चुनें"
  },
  "sign": {
    "message": "हस्ताक्षर करें"
  },
  "signatureRequest": {
    "message": "हस्ताक्षर का अनुरोध"
  },
  "signature_decoding_bid_nft_tooltip": {
    "message": "बिड स्वीकार होने पर NFT आपके वॉलेट में दिखाई देगा।"
  },
  "signature_decoding_list_nft_tooltip": {
    "message": "बदलाव की उम्मीद तभी करें जब कोई आपके NFTs खरीद ले।"
  },
  "signed": {
    "message": "हस्ताक्षर किया गया"
  },
  "signing": {
    "message": "साइन हो रहा है"
  },
  "signingInWith": {
    "message": "के साथ साइन इन करना"
  },
  "signingWith": {
    "message": "के साथ साइन किया जा रहा है"
  },
  "simulationApproveHeading": {
    "message": "निकालें"
  },
  "simulationDetailsApproveDesc": {
    "message": "आप किसी अन्य को अपने अकाउंट से NFTs निकालने की अनुमति दे रहे हैं।"
  },
  "simulationDetailsERC20ApproveDesc": {
    "message": "आप किसी अन्य को आपके अकाउंट से यह राशि ख़र्च करने की अनुमति दे रहे हैं।"
  },
  "simulationDetailsFiatNotAvailable": {
    "message": "उपलब्ध नहीं है"
  },
  "simulationDetailsIncomingHeading": {
    "message": "आप पाते हैं"
  },
  "simulationDetailsNoChanges": {
    "message": "कोई बदलाव नहीं"
  },
  "simulationDetailsOutgoingHeading": {
    "message": "आप भेजते हैं"
  },
  "simulationDetailsRevokeSetApprovalForAllDesc": {
    "message": "आप किसी अन्य को आपके अकाउंट से NFTs निकालने के लिए दी गई अनुमति हटा रहे हैं।"
  },
  "simulationDetailsSetApprovalForAllDesc": {
    "message": "आप किसी अन्य के लिए, आपके अकाउंट से NFTs निकालने की अनुमति दे रहे हैं।"
  },
  "simulationDetailsTitle": {
    "message": "अनुमानित बदलाव"
  },
  "simulationDetailsTitleTooltip": {
    "message": "अगर आप यह ट्रांसेक्शन करते हैं तो अनुमानित परिवर्तन हो सकते हैं। यह सिर्फ एक प्रेडिक्शन है, कोई गारंटी नहीं।"
  },
  "simulationDetailsTotalFiat": {
    "message": "टोटल = $1",
    "description": "$1 is the total amount in fiat currency on one side of the transaction"
  },
  "simulationDetailsTransactionReverted": {
    "message": "ये ट्रांसेक्शन विफल हो सकता है"
  },
  "simulationDetailsUnavailable": {
    "message": "अनुपलब्ध"
  },
  "simulationErrorMessageV2": {
    "message": "हम गैस का अनुमान नहीं लगा पाए। कॉन्ट्रैक्ट में कोई गड़बड़ी हो सकती है और यह ट्रांसेक्शन विफल हो सकता है।"
  },
  "simulationsSettingDescription": {
    "message": "ट्रांसेक्शन और सिग्नेचर्स को कन्फर्म करने से पहले उनके बैलेंस में बदलाव का अनुमान लगाने के लिए इसे चालू करें। यह उनके अंतिम परिणाम की गारंटी नहीं देता। $1"
  },
  "simulationsSettingSubHeader": {
    "message": "बैलेंस अमाउंट में बदलावों का अनुमान लगाएं"
  },
  "singleNetwork": {
    "message": "1 नेटवर्क"
  },
  "siweIssued": {
    "message": "जारी किया गया"
  },
  "siweNetwork": {
    "message": "नेटवर्क"
  },
  "siweRequestId": {
    "message": "रिक्वेस्ट ID"
  },
  "siweResources": {
    "message": "संसाधन"
  },
  "siweURI": {
    "message": "URL"
  },
  "skip": {
    "message": "छोड़ें"
  },
  "skipAccountSecurity": {
    "message": "अकाउंट सुरक्षा छोड़ें?"
  },
  "skipAccountSecurityDetails": {
    "message": "मैं समझता हूं कि जब तक मैं अपने सीक्रेट रिकवरी फ्रेज का बैकअप नहीं लेता, मैं अपने अकाउंट और उनकी सभी संपत्ति खो सकता हूं।"
  },
  "slideBridgeDescription": {
    "message": "अपने वॉलेट के भीतर, सभी 9 चेंस में एक-दूसरे में मूव करें"
  },
  "slideBridgeTitle": {
    "message": "ब्रिज करने के लिए तैयार हैं?"
  },
  "slideCashOutDescription": {
    "message": "कैश के लिए अपना क्रिप्टो बेचें"
  },
  "slideCashOutTitle": {
    "message": "MetaMask के साथ कैश आउट करें"
  },
  "slideDebitCardTitle": {
    "message": "MetaMask डेबिट कार्ड"
  },
  "slideFundWalletTitle": {
    "message": "अपने वॉलेट और एमईवी सुरक्षा को फंड करें।"
  },
  "smartContracts": {
    "message": "स्मार्ट कॉन्ट्रैक्ट्स"
  },
  "smartSwapsErrorNotEnoughFunds": {
    "message": "स्मार्ट स्वैप के लिए पर्याप्त फंड नहीं है।"
  },
  "smartSwapsErrorUnavailable": {
    "message": "स्मार्ट स्वैप अस्थायी रूप से अनुपलब्ध हैं।"
  },
  "smartTransactionCancelled": {
    "message": "आपका ट्रांसेक्शन कैंसिल कर दिया गया था"
  },
  "smartTransactionCancelledDescription": {
    "message": "आपका ट्रांसेक्शन पूरा नहीं हो सका, इसलिए आपको अनावश्यक गैस फीस भरने से बचाने के लिए इसे कैंसिल कर दिया गया।"
  },
  "smartTransactionError": {
    "message": "आपका ट्रांसेक्शन नहीं हो पाया"
  },
  "smartTransactionErrorDescription": {
    "message": "बाज़ार में अचानक हुए परिवर्तन विफलताओं का कारण बन सकते हैं। यदि समस्या बनी रहती है, तो MetaMask कस्टमर सपोर्ट से संपर्क करें।"
  },
  "smartTransactionPending": {
    "message": "आपका ट्रांसेक्शन सबमिट कर रहे हैं"
  },
  "smartTransactionSuccess": {
    "message": "आपका ट्रांसेक्शन पूरा हो गया है"
  },
  "smartTransactions": {
    "message": "स्मार्ट ट्रांसेक्शन"
  },
  "smartTransactionsEnabledDescription": {
    "message": " अब डिफ़ॉल्ट रूप से चालू है।"
  },
  "smartTransactionsEnabledLink": {
    "message": "उच्च सफलता दर"
  },
  "smartTransactionsEnabledTitle": {
    "message": "ट्रांसेक्शन अब और स्मार्ट हो गया है"
  },
  "snapAccountCreated": {
    "message": "अकाउंट बनाया गया"
  },
  "snapAccountCreatedDescription": {
    "message": "आपका नया अकाउंट उपयोग के लिए तैयार है!"
  },
  "snapAccountCreationFailed": {
    "message": "अकाउंट बनाने की प्रक्रिया विफल हो गई"
  },
  "snapAccountCreationFailedDescription": {
    "message": "$1 आपके लिए अकाउंट नहीं बना पाया।",
    "description": "$1 is the snap name"
  },
  "snapAccountRedirectFinishSigningTitle": {
    "message": "साइन करने का काम पूरा करें"
  },
  "snapAccountRedirectSiteDescription": {
    "message": "$1 के निर्देशों का पालन करें"
  },
  "snapAccountRemovalFailed": {
    "message": "अकाउंट हटाने की प्रक्रिया विफल हो गई"
  },
  "snapAccountRemovalFailedDescription": {
    "message": "$1 आपके लिए अकाउंट नहीं हटा पाया।",
    "description": "$1 is the snap name"
  },
  "snapAccountRemoved": {
    "message": "अकाउंट हटाया गया"
  },
  "snapAccountRemovedDescription": {
    "message": "यह अकाउंट अब MetaMask में उपयोग के लिए उपलब्ध नहीं होगा।"
  },
  "snapAccounts": {
    "message": "अकाउंट Snaps"
  },
  "snapAccountsDescription": {
    "message": "थर्ड-पार्टी Snaps द्वारा कंट्रोल किए गए अकाउंट।"
  },
  "snapConnectTo": {
    "message": "$1 से कनेक्ट करें",
    "description": "$1 is the website URL or a Snap name. Used for Snaps pre-approved connections."
  },
  "snapConnectionPermissionDescription": {
    "message": "आपके एप्रूवल के बिना $1 को स्वचालित रूप से $2 से कनेक्ट होने दें।",
    "description": "Used for Snap pre-approved connections. $1 is the Snap name, $2 is a website URL."
  },
  "snapConnectionWarning": {
    "message": "$1 $2 का उपयोग करना चाहता है",
    "description": "$2 is the snap and $1 is the dapp requesting connection to the snap."
  },
  "snapContent": {
    "message": "यह कंटेंट $1 से आ रही है",
    "description": "This is shown when a snap shows transaction insight information in the confirmation UI. $1 is a link to the snap's settings page with the link text being the name of the snap."
  },
  "snapDetailWebsite": {
    "message": "वेबसाइट"
  },
  "snapHomeMenu": {
    "message": "Snap होम मेन्यू"
  },
  "snapInstallRequest": {
    "message": "$1 इंस्टॉल करने से इसे निम्नलिखित अनुमतियां मिलती हैं।",
    "description": "$1 is the snap name."
  },
  "snapInstallSuccess": {
    "message": "इंस्टॉलेशन समाप्त"
  },
  "snapInstallWarningCheck": {
    "message": "$1 यह अनुमति चाहता है कि:",
    "description": "Warning message used in popup displayed on snap install. $1 is the snap name."
  },
  "snapInstallWarningHeading": {
    "message": "सावधानी से आगे बढ़ें"
  },
  "snapInstallWarningPermissionDescriptionForBip32View": {
    "message": "$1 को यह अनुमति दी जाए कि वह आपकी पब्लिक कीज़ (keys) (और एड्रेसों) को देख सके। इस अनुमति से आपके एकाउंट्स या एसेट्स पर कोई कंट्रोल नहीं मिलता है।",
    "description": "An extended description for the `snap_getBip32PublicKey` permission used for tooltip on Snap Install Warning screen (popup/modal). $1 is the snap name."
  },
  "snapInstallWarningPermissionDescriptionForEntropy": {
    "message": "$1 Snap को, रिक्वेस्ट किए गए नेटवर्क पर एकाउंट्स और एसेट्स को मैनेज करने की अनुमति दी जाए। ये एकाउंट्स, आपके सीक्रेट रिकवरी फ्रेज़ (इसे सामने लाए बिना) का उपयोग करके डिराइव और बैकअप किए जाते हैं। $1 में Keys डिराइव करने की पावर होती है जिसके माध्यम से वह Ethereum (EVMs) के अलावा भी कई प्रकार के ब्लॉकचेन प्रोटोकॉल को सपोर्ट कर सकता है।",
    "description": "An extended description for the `snap_getBip44Entropy` and `snap_getBip44Entropy` permissions used for tooltip on Snap Install Warning screen (popup/modal). $1 is the snap name."
  },
  "snapInstallWarningPermissionNameForEntropy": {
    "message": "$1 एकाउंट्स को मैनेज करें।",
    "description": "Permission name used for the Permission Cell component displayed on warning popup when installing a Snap. $1 is list of account types."
  },
  "snapInstallWarningPermissionNameForViewPublicKey": {
    "message": "$1 के लिए अपनी पब्लिक की (key) को देखें",
    "description": "Permission name used for the Permission Cell component displayed on warning popup when installing a Snap. $1 is list of account types."
  },
  "snapInstallationErrorDescription": {
    "message": "$1 इंस्टॉल नहीं किया जा सका.",
    "description": "Error description used when snap installation fails. $1 is the snap name."
  },
  "snapInstallationErrorTitle": {
    "message": "इंस्टॉलेशन नहीं हो पाया",
    "description": "Error title used when snap installation fails."
  },
  "snapResultError": {
    "message": "गड़बड़ी"
  },
  "snapResultSuccess": {
    "message": "सफल"
  },
  "snapResultSuccessDescription": {
    "message": "$1 इस्तेमाल के लिए तैयार है"
  },
  "snapUpdateAlertDescription": {
    "message": "$1 का लेटेस्ट वर्ज़न पाएं",
    "description": "Description used in Snap update alert banner when snap update is available. $1 is the Snap name."
  },
  "snapUpdateAvailable": {
    "message": "अपडेट उपलब्ध है"
  },
  "snapUpdateErrorDescription": {
    "message": "$1 अपडेट नहीं किया जा सका।",
    "description": "Error description used when snap update fails. $1 is the snap name."
  },
  "snapUpdateErrorTitle": {
    "message": "अपडेट नहीं हो पाया",
    "description": "Error title used when snap update fails."
  },
  "snapUpdateRequest": {
    "message": "$1 को अपडेट करने से इसे निम्नलिखित अनुमतियां मिलती हैं।",
    "description": "$1 is the Snap name."
  },
  "snapUpdateSuccess": {
    "message": "अपडेट समाप्त"
  },
  "snapUrlIsBlocked": {
    "message": "यह Snap आपको एक ब्लॉक्ड साइट पर ले जाना चाहता है। $1."
  },
  "snaps": {
    "message": "Snaps"
  },
  "snapsConnected": {
    "message": "Snaps कनेक्ट किए गए"
  },
  "snapsNoInsight": {
    "message": "Snap ने कोई इनसाइट नहीं लौटाई"
  },
  "snapsPrivacyWarningFirstMessage": {
    "message": "आप स्वीकार करते हैं कि आपके द्वारा इंस्टॉल किया गया कोई भी Snap एक तृतीय पक्ष सेवा है, जब तक कि अन्यथा पहचाना न जाए, जैसा कि Consensys $1 में परिभाषित किया गया है। आपके द्वारा तृतीय पक्ष सेवाओं का उपयोग तृतीय पक्ष सेवा प्रदाता द्वारा निर्धारित अलग-अलग नियमों और शर्तों द्वारा नियंत्रित होता है। Consensys किसी विशेष कारण से किसी भी व्यक्ति द्वारा किसी भी Snap के उपयोग की सुझाव नहीं देता है। आप अपने जोखिम पर तृतीय पक्ष के सेवा की ऐक्सेस पाते हैं, उस पर भरोसा करते हैं या उसका उपयोग करते हैं। आपके द्वारा तृतीय पक्ष की सेवाओं के उपयोग के कारण होने वाले किसी भी नुकसान के लिए Consensys सभी जिम्मेदारी और उत्तरदायित्व से इनकार करता है।",
    "description": "First part of a message in popup modal displayed when installing a snap for the first time. $1 is terms of use link."
  },
  "snapsPrivacyWarningSecondMessage": {
    "message": "थर्ड पार्टी सेवाओं के साथ आप जो भी सूचना शेयर करते हैं, उसे उन थर्ड पार्टी सेवाओं द्वारा उनकी अपनी गोपनीयता नीतियों के अनुसार सीधे एकत्र की जाएगी। अधिक जानकारी के लिए कृपया उनकी गोपनीयता नीतियां देखें।",
    "description": "Second part of a message in popup modal displayed when installing a snap for the first time."
  },
  "snapsPrivacyWarningThirdMessage": {
    "message": "Consensys के पास तृतीय पक्ष की सेवाओं के साथ आपके द्वारा साझा की गई जानकारी की कोई ऐक्सेस नहीं है।",
    "description": "Third part of a message in popup modal displayed when installing a snap for the first time."
  },
  "snapsSettings": {
    "message": "Snap सेटिंग्स"
  },
  "snapsTermsOfUse": {
    "message": "इस्तेमाल की शर्तें"
  },
  "snapsToggle": {
    "message": "कोई Snap तभी चलेगा जब उसे इनेबल किया गया हो"
  },
  "snapsUIError": {
    "message": "अधिक सहायता के लिए $1 के निर्माताओं से कॉन्टेक्ट करें।",
    "description": "This is shown when the insight snap throws an error. $1 is the snap name"
  },
  "someNetworks": {
    "message": "$1 नेटवर्क"
  },
  "somethingDoesntLookRight": {
    "message": "कुछ तो गड़बड़ है? $1",
    "description": "A false positive message for users to contact support. $1 is a link to the support page."
  },
  "somethingIsWrong": {
    "message": "कुछ गड़बड़ हो गया है। पेज को फिर से लोड करने की कोशिश करें।"
  },
  "somethingWentWrong": {
    "message": "ओह! कुछ गलत हो गया।"
  },
  "sortBy": {
    "message": "इसके अनुसार क्रमबद्ध करें"
  },
  "sortByAlphabetically": {
    "message": "वर्णानुक्रम में (A-Z)"
  },
  "sortByDecliningBalance": {
    "message": "घटते हुए बैलेंस के क्रम में ($1 उच्च-निम्न)",
    "description": "Indicates a descending order based on token fiat balance. $1 is the preferred currency symbol"
  },
  "source": {
    "message": "स्त्रोत"
  },
  "speed": {
    "message": "गति"
  },
  "speedUp": {
    "message": "जल्दी करें"
  },
  "speedUpCancellation": {
    "message": "इस रद्दीकरण को गति दें"
  },
  "speedUpExplanation": {
    "message": "हमने मौजूदा नेटवर्क स्थितियों के आधार पर गैस फ़ीस को अपडेट किया है और इसे कम से कम 10% (नेटवर्क के लिए जरूरी) बढ़ा दिया है।"
  },
  "speedUpPopoverTitle": {
    "message": "ट्रांसेक्शन में तेज़ी लाएं"
  },
  "speedUpTooltipText": {
    "message": "नया गैस फ़ीस"
  },
  "speedUpTransaction": {
    "message": "इस ट्रांसेक्शन को गति दें"
  },
  "spendLimitInsufficient": {
    "message": "खर्च की लिमिट कम है"
  },
  "spendLimitInvalid": {
    "message": "खर्च की लिमिट ग़लत है; एक सकारात्मक संख्या होनी चाहिए"
  },
  "spendLimitPermission": {
    "message": "खर्च की लिमिट की अनुमति"
  },
  "spendLimitRequestedBy": {
    "message": "$1 द्वारा अनुरोधित खर्च की लिमिट",
    "description": "Origin of the site requesting the spend limit"
  },
  "spendLimitTooLarge": {
    "message": "खर्च की लिमिट बहुत अधिक है"
  },
  "spender": {
    "message": "खर्च करने वाला"
  },
  "spenderTooltipDesc": {
    "message": "यही वह एड्रेस है जो आपके NFTs को निकाल पाएगा।"
  },
  "spenderTooltipERC20ApproveDesc": {
    "message": "यह वह एड्रेस है जो आपकी ओर से आपके टोकन खर्च करने में सक्षम होगा।"
  },
  "spendingCap": {
    "message": "खर्च करने की लिमिट"
  },
  "srpInputNumberOfWords": {
    "message": "मेरे पास एक $1-शब्द का फ़्रेज़ है",
    "description": "This is the text for each option in the dropdown where a user selects how many words their secret recovery phrase has during import. The $1 is the number of words (either 12, 15, 18, 21, or 24)."
  },
  "srpPasteFailedTooManyWords": {
    "message": "पेस्ट नहीं हो पाया क्योंकि उसमें 24 से ज़्यादा शब्द हैं। सीक्रेट रिकवरी फ़्रेज़ में अधिकतम 24 शब्द हो सकते हैं।",
    "description": "Description of SRP paste error when the pasted content has too many words"
  },
  "srpPasteTip": {
    "message": "आप अपना पूरा सीक्रेट रिकवरी फ़्रेज किसी भी फ़ील्ड में पेस्ट कर सकते हैं",
    "description": "Our secret recovery phrase input is split into one field per word. This message explains to users that they can paste their entire secrete recovery phrase into any field, and we will handle it correctly."
  },
  "srpSecurityQuizGetStarted": {
    "message": "शुरू करें"
  },
  "srpSecurityQuizImgAlt": {
    "message": "बीच में एक कीहोल वाली एक आई और तीन फ्लोटिंग पासवर्ड फील्ड"
  },
  "srpSecurityQuizIntroduction": {
    "message": "अपना सीक्रेट रिकवरी फ्रेज़ प्रकट करने के लिए, आपको दो प्रश्नों का सही उत्तर देना होगा"
  },
  "srpSecurityQuizQuestionOneQuestion": {
    "message": "यदि आप अपना सीक्रेट रिकवरी फ्रेज़ खो देते हैं, तो MetaMask..."
  },
  "srpSecurityQuizQuestionOneRightAnswer": {
    "message": "आपकी मदद नहीं कर सकता"
  },
  "srpSecurityQuizQuestionOneRightAnswerDescription": {
    "message": "इसे लिख लें, इसे किसी धातु पर उकेर दें, या इसे कई गुप्त स्थानों पर रखें ताकि आप इसे कभी न खोएं। यदि आप इसे खो देते हैं, तो यह हमेशा के लिए चला जाता है।"
  },
  "srpSecurityQuizQuestionOneRightAnswerTitle": {
    "message": "सही! आपके सीक्रेट रिकवरी फ्रेज़ को वापस पाने में कोई भी सहायता नहीं कर सकता"
  },
  "srpSecurityQuizQuestionOneWrongAnswer": {
    "message": "आपके लिए इसे वापस ला सकते हैं"
  },
  "srpSecurityQuizQuestionOneWrongAnswerDescription": {
    "message": "यदि आप अपना सीक्रेट रिकवरी फ्रेज़ खो देते हैं, तो यह हमेशा के लिए चला जाता है। इसे वापस पाने में कोई भी आपकी मदद नहीं कर सकता, चाहे वे कुछ भी कहें।"
  },
  "srpSecurityQuizQuestionOneWrongAnswerTitle": {
    "message": "गलत! आपके सीक्रेट रिकवरी फ्रेज़ को वापस पाने में कोई भी सहायता नहीं कर सकता"
  },
  "srpSecurityQuizQuestionTwoQuestion": {
    "message": "यदि कोई, यहां तक कि एक सहायक एजेंट भी, आपका सीक्रेट रिकवरी फ्रेज़ मांगता है..."
  },
  "srpSecurityQuizQuestionTwoRightAnswer": {
    "message": "तो आपके साथ धोखा किया जा रहा है"
  },
  "srpSecurityQuizQuestionTwoRightAnswerDescription": {
    "message": "आपके सीक्रेट रिकवरी फ्रेज़ की आवश्यकता का दावा करने वाला कोई भी व्यक्ति आपसे झूठ बोल रहा है। यदि आप इसे उनके साथ शेयर करते हैं, तो वे आपकी संपत्ति चुरा लेंगे।"
  },
  "srpSecurityQuizQuestionTwoRightAnswerTitle": {
    "message": "सही! अपना सीक्रेट रिकवरी फ्रेज़ शेयर करना कभी भी अच्छा विचार नहीं है"
  },
  "srpSecurityQuizQuestionTwoWrongAnswer": {
    "message": "आपको उन्हें यह देना चाहिए"
  },
  "srpSecurityQuizQuestionTwoWrongAnswerDescription": {
    "message": "आपके सीक्रेट रिकवरी फ्रेज़ की आवश्यकता का दावा करने वाला कोई भी व्यक्ति आपसे झूठ बोल रहा है। यदि आप इसे उनके साथ शेयर करते हैं, तो वे आपकी संपत्तियां चुरा लेंगे।"
  },
  "srpSecurityQuizQuestionTwoWrongAnswerTitle": {
    "message": "नहीं! अपने सीक्रेट रिकवरी फ्रेज़ को कभी भी किसी के साथ शेयर न करें"
  },
  "srpSecurityQuizTitle": {
    "message": "सुरक्षा प्रश्नोत्तरी"
  },
  "srpToggleShow": {
    "message": "सीक्रेट रिकवरी फ़्रेज का ये शब्द दिखाएं/छुपाएं",
    "description": "Describes a toggle that is used to show or hide a single word of the secret recovery phrase"
  },
  "srpWordHidden": {
    "message": "ये शब्द छुपा दिया गया",
    "description": "Explains that a word in the secret recovery phrase is hidden"
  },
  "srpWordShown": {
    "message": "ये शब्द दिखाया जा रहा है",
    "description": "Explains that a word in the secret recovery phrase is being shown"
  },
  "stable": {
    "message": "स्थिर"
  },
  "stableLowercase": {
    "message": "स्थिर"
  },
  "stake": {
    "message": "हिस्सेदारी"
  },
  "stateLogError": {
    "message": "स्टेट लॉग को पुनर्प्राप्त करने में गड़बड़ी।"
  },
  "stateLogFileName": {
    "message": "MetaMask स्टेट लॉग"
  },
  "stateLogs": {
    "message": "स्टेट लॉग"
  },
  "stateLogsDescription": {
    "message": "स्टेट लॉग में आपके सार्वजनिक अकाउंट के एड्रेस और भेजे गए ट्रांसेक्शन शामिल होते हैं।"
  },
  "status": {
    "message": "स्टेटस"
  },
  "statusNotConnected": {
    "message": "कनेक्ट नहीं है"
  },
  "statusNotConnectedAccount": {
    "message": "कोई अकाउंट जुड़ा नहीं है"
  },
  "step1LatticeWallet": {
    "message": "अपना Lattice1 कनेक्ट करें"
  },
  "step1LatticeWalletMsg": {
    "message": "MetaMask के सेट अप और ऑनलाइन होने के बाद आप उसे अपने Lattice1 डिवाइस से कनेक्ट कर सकते हैं। अपना डिवाइस अनलॉक करें और अपनी डिवाइस ID तैयार रखें।",
    "description": "$1 represents the `hardwareWalletSupportLinkConversion` localization key"
  },
  "step1LedgerWallet": {
    "message": "Ledger ऐप डाउनलोड करें"
  },
  "step1LedgerWalletMsg": {
    "message": "$1 अनलॉक करने के लिए डाउनलोड करें, सेट करें और अपना पासवर्ड डालें।",
    "description": "$1 represents the `ledgerLiveApp` localization value"
  },
  "step1OneKeyWallet": {
    "message": "अपना OneKey कनेक्ट करें"
  },
  "step1OneKeyWalletMsg": {
    "message": "अपने OneKey को सीधे अपने कंप्यूटर में प्लग करें और इसे अनलॉक करें। सुनिश्चित करें कि आप सही पासफ्रेज़ का इस्तेमाल कर रहे हैं।",
    "description": "$1 represents the `hardwareWalletSupportLinkConversion` localization key"
  },
  "step1TrezorWallet": {
    "message": "अपने Trezor को कनेक्ट करें"
  },
  "step1TrezorWalletMsg": {
    "message": "अपने Trezor को सीधे अपने कंप्यूटर में प्लग करें और इसे अनलॉक करें। पक्का करें कि आप सही पासफ्रेज का इस्तेमाल कर रहे हैं।",
    "description": "$1 represents the `hardwareWalletSupportLinkConversion` localization key"
  },
  "step2LedgerWallet": {
    "message": "अपने Ledger को कनेक्ट करें"
  },
  "step2LedgerWalletMsg": {
    "message": "अपने Ledger को सीधे अपने कंप्यूटर में प्लग करें, फिर इसे अनलॉक करें और Ethereum ऐप खोलें।",
    "description": "$1 represents the `hardwareWalletSupportLinkConversion` localization key"
  },
  "stillGettingMessage": {
    "message": "अभी भी यह मैसेज मिल रहा है?"
  },
  "strong": {
    "message": "मजबूत"
  },
  "stxCancelled": {
    "message": "स्वैप विफल हो सकता था"
  },
  "stxCancelledDescription": {
    "message": "आपका ट्रांसेक्शन विफल हो सकता था और उसे कैंसिल कर दिया गया ताकि आपको गैस फ़ीस का अनावश्यक पेमेंट करने से रोका जा सके।"
  },
  "stxCancelledSubDescription": {
    "message": "अपना स्वैप फिर से कोशिश करें। अगली बार भी इस तरह के जोखिमों से आपको बचाने के लिए हम यहां होंगे।"
  },
  "stxFailure": {
    "message": "स्वैप नहीं हो पाया"
  },
  "stxFailureDescription": {
    "message": "मार्केट के आकस्मिक बदलावों के कारण विफलताएं हो सकती हैं। अगर समस्या जारी रहती है, तो कृपया $1 से कॉन्टेक्ट करें।",
    "description": "This message is shown to a user if their swap fails. The $1 will be replaced by support.metamask.io"
  },
  "stxPendingPrivatelySubmittingSwap": {
    "message": "आपका स्वैप निजी रूप से सबमिट किया जा रहा है..."
  },
  "stxPendingPubliclySubmittingSwap": {
    "message": "आपका स्वैप सार्वजनिक रूप से सबमिट किया जा रहा है..."
  },
  "stxSuccess": {
    "message": "स्वैप पूरा हुआ!"
  },
  "stxSuccessDescription": {
    "message": "आपका $1 अब उपलब्ध है।",
    "description": "$1 is a token symbol, e.g. ETH"
  },
  "stxSwapCompleteIn": {
    "message": "स्वैप पूरा होने में बैलेंस समय <",
    "description": "'<' means 'less than', e.g. Swap will complete in < 2:59"
  },
  "stxTryingToCancel": {
    "message": "अपके ट्रांसेक्शन को कैंसिल करने की कोशिश कर रहा है..."
  },
  "stxUnknown": {
    "message": "स्टेटस अज्ञात"
  },
  "stxUnknownDescription": {
    "message": "एक ट्रांसेक्शन सफल हुआ है लेकिन हमें एड्रेस नहीं कि वो क्या था। ऐसा इसलिए हो सकता है क्योंकि स्वैप प्रोसेस होने के दौरान ही कोई अन्य ट्रांसेक्शन सबमिट कर दिया गया हो।"
  },
  "stxUserCancelled": {
    "message": "स्वैप कैंसिल हुआ"
  },
  "stxUserCancelledDescription": {
    "message": "आपका ट्रांसेक्शन कैंसिल किया गया और आपने किसी भी तरह के अनावश्यक गैस फ़ीस का पेमेंट नहीं किया।"
  },
  "submit": {
    "message": "सबमिट करें"
  },
  "submitted": {
    "message": "सबमिट किया गया"
  },
  "suggestedBySnap": {
    "message": "$1 के द्वारा सुझाव दिया गया",
    "description": "$1 is the snap name"
  },
  "suggestedCurrencySymbol": {
    "message": "सुझाया गया करेंसी सिंबल:"
  },
  "suggestedTokenName": {
    "message": "सुझाया गया नाम:"
  },
  "support": {
    "message": "सहायता"
  },
  "supportCenter": {
    "message": "हमारे सहायता केंद्र पर जाएं"
  },
  "supportMultiRpcInformation": {
    "message": "अब हम एक ही नेटवर्क के लिए कई RPC को सपोर्ट करते हैं। विरोधाभासी जानकारी को हल करने के लिए आपके सबसे हाल के RPC को डिफ़ॉल्ट के रूप में चुना गया है।"
  },
  "surveyConversion": {
    "message": "हमारे सर्वे में भाग लें"
  },
  "surveyTitle": {
    "message": "MetaMask के भविष्य को आकार दें"
  },
  "swap": {
    "message": "स्वैप करें"
  },
  "swapAdjustSlippage": {
    "message": "स्लिपेज को समायोजित करें"
  },
  "swapAggregator": {
    "message": "एग्रीगेटर"
  },
  "swapAllowSwappingOf": {
    "message": "$1 स्वैप करने की अनुमति दें",
    "description": "Shows a user that they need to allow a token for swapping on their hardware wallet"
  },
  "swapAmountReceived": {
    "message": "गारंटीकृत अमाउंट"
  },
  "swapAmountReceivedInfo": {
    "message": "यह आपको प्राप्त होने वाली कम-से-कम अमाउंट है। आप स्लिपेज के आधार पर अधिक प्राप्त कर सकते हैं।"
  },
  "swapAndSend": {
    "message": "स्वैप करें और भेजें"
  },
  "swapAnyway": {
    "message": "कैसे भी स्वैप करें"
  },
  "swapApproval": {
    "message": "स्वैप के लिए $1 एप्रूव करें",
    "description": "Used in the transaction display list to describe a transaction that is an approve call on a token that is to be swapped.. $1 is the symbol of a token that has been approved."
  },
  "swapApproveNeedMoreTokens": {
    "message": "इस स्वैप को पूरा करने के लिए आपको अधिक $1 और $2 की आवश्यकता होगी",
    "description": "Tells the user how many more of a given token they need for a specific swap. $1 is an amount of tokens and $2 is the token symbol."
  },
  "swapAreYouStillThere": {
    "message": "क्या आप अभी भी हैं?"
  },
  "swapAreYouStillThereDescription": {
    "message": "जब आप जारी रखना चाहते हैं तो हम आपको लेटेस्ट उद्धरण दिखाने के लिए तैयार हैं"
  },
  "swapConfirmWithHwWallet": {
    "message": "अपने hardware wallet से कन्फर्म करें"
  },
  "swapContinueSwapping": {
    "message": "स्वैप करना जारी रखें"
  },
  "swapContractDataDisabledErrorDescription": {
    "message": "अपने Ledger पर Ethereum ऐप में, \"सेटिंग\" पर जाएं और कॉन्ट्रैक्ट डेटा की अनुमति दें। फिर, अपने स्वैप का फिर से कोशिश करें।"
  },
  "swapContractDataDisabledErrorTitle": {
    "message": "आपके Ledger पर कॉन्ट्रैक्ट डेटा इनेबल नहीं है"
  },
  "swapCustom": {
    "message": "कस्टम"
  },
  "swapDecentralizedExchange": {
    "message": "विकेंद्रीकृत विनिमय"
  },
  "swapDirectContract": {
    "message": "प्रत्यक्ष कॉन्ट्रैक्ट"
  },
  "swapEditLimit": {
    "message": "सीमा बदलें"
  },
  "swapEnableDescription": {
    "message": "यह आवश्यक है और MetaMask को आपके $1 को स्वैप करने की अनुमति देता है।",
    "description": "Gives the user info about the required approval transaction for swaps. $1 will be the symbol of a token being approved for swaps."
  },
  "swapEnableTokenForSwapping": {
    "message": "विनिमय के लिए यह $1 होगा",
    "description": "$1 is for the 'enableToken' key, e.g. 'enable ETH'"
  },
  "swapEnterAmount": {
    "message": "रकम डालें"
  },
  "swapEstimatedNetworkFees": {
    "message": "अनुमानित नेटवर्क फ़ीस"
  },
  "swapEstimatedNetworkFeesInfo": {
    "message": "यह नेटवर्क फ़ीस का एक अनुमान है, जिसे आपके स्वैप को पूरा करने के लिए इस्तेमाल किया जाएगा। नेटवर्क का स्टेटसयों के अनुसार वास्तविक अमाउंट बदल सकती है।"
  },
  "swapFailedErrorDescriptionWithSupportLink": {
    "message": "ट्रांसेक्शन विफल हो जाता है और हम मदद करने के लिए उपलब्ध हैं। यदि यह समस्या बनी रहती है, तो आप आगे की सहायता के लिए $1 पर हमारे ग्राहक सहायता से कॉन्टेक्ट कर सकते हैं।",
    "description": "This message is shown to a user if their swap fails. The $1 will be replaced by support.metamask.io"
  },
  "swapFailedErrorTitle": {
    "message": "स्वैप नहीं हो पाया"
  },
  "swapFetchingQuote": {
    "message": "उद्धरण प्राप्त करना"
  },
  "swapFetchingQuoteNofN": {
    "message": "$2 का $1 उद्धरण लाया जा रहा है",
    "description": "A count of possible quotes shown to the user while they are waiting for quotes to be fetched. $1 is the number of quotes already loaded, and $2 is the total number of resources that we check for quotes. Keep in mind that not all resources will have a quote for a particular swap."
  },
  "swapFetchingQuotes": {
    "message": "कोटेशन प्राप्त कर रहे हैं.."
  },
  "swapFetchingQuotesErrorDescription": {
    "message": "हम्म्म... कुछ गलत हो गया। फिर से कोशिश करें या यदि गड़बड़ीयां बनी रहती हैं, तो ग्राहक सहायता से कॉन्टेक्ट करें।"
  },
  "swapFetchingQuotesErrorTitle": {
    "message": "उद्धरण प्राप्त करने में गड़बड़ी"
  },
  "swapFromTo": {
    "message": "$1 से $2 का स्वैप",
    "description": "Tells a user that they need to confirm on their hardware wallet a swap of 2 tokens. $1 is a source token and $2 is a destination token"
  },
  "swapGasFeesDetails": {
    "message": "गैस फ़ीस का अनुमान लगाया जाता है और नेटवर्क ट्रैफिक और ट्रांसेक्शन की जटिलता के आधार पर इसमें उतार-चढ़ाव आएगा।"
  },
  "swapGasFeesExplanation": {
    "message": "MetaMask गैस फीस से पैसे नहीं कमाता है। ये शुल्क अनुमानित हैं और इस आधार पर बदल सकते हैं कि नेटवर्क कितना व्यस्त है और ट्रांसेक्शन कितना जटिल है। अधिक जानें $1।",
    "description": "$1 is a link (text in link can be found at 'swapGasFeesSummaryLinkText')"
  },
  "swapGasFeesExplanationLinkText": {
    "message": "यहाँ",
    "description": "Text for link in swapGasFeesExplanation"
  },
  "swapGasFeesLearnMore": {
    "message": "गैस फ़ीस के बारे में और अधिक जानें"
  },
  "swapGasFeesSplit": {
    "message": "पिछली स्क्रीन पर गैस फ़ीस इन दो ट्रांसेक्शन के बीच विभाजित हैं।"
  },
  "swapGasFeesSummary": {
    "message": "क्रिप्टो माइनरों को गैस फ़ीस का पेमेंट किया जाता है जो $1 नेटवर्क पर ट्रांसेक्शन की प्रक्रिया करते हैं। MetaMask को गैस फ़ीस से लाभ नहीं होता है।",
    "description": "$1 is the selected network, e.g. Ethereum or BSC"
  },
  "swapGasIncludedTooltipExplanation": {
    "message": "यह कोटेशन भेजे गए या प्राप्त टोकन राशि को एडजस्ट करके गैस फीस को शामिल करता है। आप अपनी गतिविधि सूची में एक अलग ट्रांसेक्शन में ETH प्राप्त कर सकते हैं।"
  },
  "swapGasIncludedTooltipExplanationLinkText": {
    "message": "गैस फीस के बारे में और अधिक जानें"
  },
  "swapHighSlippage": {
    "message": "अधिक स्लिपेज"
  },
  "swapIncludesGasAndMetaMaskFee": {
    "message": "इसमें गैस और $1% MetaMask फीस शामिल है",
    "description": "Provides information about the fee that metamask takes for swaps. $1 is a decimal number."
  },
  "swapIncludesMMFee": {
    "message": "$1% MetaMask फ़ीस शामिल है।",
    "description": "Provides information about the fee that metamask takes for swaps. $1 is a decimal number."
  },
  "swapIncludesMMFeeAlt": {
    "message": "उद्धरण $1% MetaMask शुल्क दर्शाता है",
    "description": "Provides information about the fee that metamask takes for swaps using the latest copy. $1 is a decimal number."
  },
  "swapIncludesMetaMaskFeeViewAllQuotes": {
    "message": "$1% MetaMask फ़ीस शामिल है - $2",
    "description": "Provides information about the fee that metamask takes for swaps. $1 is a decimal number and $2 is a link to view all quotes."
  },
  "swapLearnMore": {
    "message": "स्वैप के बारे में ज्यादा जानें"
  },
  "swapLiquiditySourceInfo": {
    "message": "एक्सचेंज रेट्स और नेटवर्क फ़ीस की तुलना करने के लिए, हम कई लिक्विडिटी सोर्सेज़ (एक्सचेंज, एग्रीगेटर्स और प्रोफेशनल मार्किट मेकर्स) ढूंढते हैं।"
  },
  "swapLowSlippage": {
    "message": "कम स्लिपेज"
  },
  "swapMaxSlippage": {
    "message": "अधिकतम स्लिपेज"
  },
  "swapMetaMaskFee": {
    "message": "MetaMask फ़ीस"
  },
  "swapMetaMaskFeeDescription": {
    "message": "$1% का फ़ीस ऑटोमेटिक तरीके से इस उद्धरण में समाविष्ट हो जाता है। आप इसे MetaMask's के तरलता प्रोवाइडर सूचना एकत्रीकरण सॉफ़्टवेयर का इस्तेमाल करने के लिए लाइसेंस के बदले में पेमेंट करते हैं।",
    "description": "Provides information about the fee that metamask takes for swaps. $1 is a decimal number."
  },
  "swapNQuotesWithDot": {
    "message": "$ 1 उद्धरण।",
    "description": "$1 is the number of quotes that the user can select from when opening the list of quotes on the 'view quote' screen"
  },
  "swapNewQuoteIn": {
    "message": "$1 में नए उद्धरण",
    "description": "Tells the user the amount of time until the currently displayed quotes are update. $1 is a time that is counting down from 1:00 to 0:00"
  },
  "swapNoTokensAvailable": {
    "message": "$1 के मिलान वाले कोई भी टोकन उपलब्ध नहीं हैं",
    "description": "Tells the user that a given search string does not match any tokens in our token lists. $1 can be any string of text"
  },
  "swapOnceTransactionHasProcess": {
    "message": "यह ट्रांसेक्शन संसाधित होने के बाद आपका $1 आपके अकाउंट में जोड़ दिया जाएगा।",
    "description": "This message communicates the token that is being transferred. It is shown on the awaiting swap screen. The $1 will be a token symbol."
  },
  "swapPriceDifference": {
    "message": "आप $1 $2 (~$3) को $4 $5 (~$6) में स्वैप करने वाले हैं।",
    "description": "This message represents the price slippage for the swap.  $1 and $4 are a number (ex: 2.89), $2 and $5 are symbols (ex: ETH), and $3 and $6 are fiat currency amounts."
  },
  "swapPriceDifferenceTitle": {
    "message": "~$1% का मूल्य अंतर",
    "description": "$1 is a number (ex: 1.23) that represents the price difference."
  },
  "swapPriceUnavailableDescription": {
    "message": "बाजार मूल्य डेटा की कमी के कारण मूल्य प्रभाव को निर्धारित नहीं किया जा सका। कृपया कन्फर्म करें कि आप स्वैप करने से पहले प्राप्त होने वाले टोकन की अमाउंट को लेकर सहज हैं।"
  },
  "swapPriceUnavailableTitle": {
    "message": "आगे बढ़ने से पहले अपने दर की जांच करें"
  },
  "swapProcessing": {
    "message": "प्रवर्शन"
  },
  "swapQuoteDetails": {
    "message": "उद्धरण का विवरण"
  },
  "swapQuoteNofM": {
    "message": "$2 में से $1",
    "description": "A count of possible quotes shown to the user while they are waiting for quotes to be fetched. $1 is the number of quotes already loaded, and $2 is the total number of resources that we check for quotes. Keep in mind that not all resources will have a quote for a particular swap."
  },
  "swapQuoteSource": {
    "message": "उद्धरण का स्रोत"
  },
  "swapQuotesExpiredErrorDescription": {
    "message": "कृपया लेटेस्ट दरों को प्राप्त करने के लिए नए उद्धरणों का रिक्वेस्ट करें।"
  },
  "swapQuotesExpiredErrorTitle": {
    "message": "उद्धरणों का समय समाप्त"
  },
  "swapQuotesNotAvailableDescription": {
    "message": "अपने ट्रेड का आकार कम करें या एक अलग टोकन का इस्तेमाल करें।"
  },
  "swapQuotesNotAvailableErrorDescription": {
    "message": "अमाउंट या स्लिपेज सेटिंग को समायोजित करने की कोशिश करें और फिर से प्रयास करें।"
  },
  "swapQuotesNotAvailableErrorTitle": {
    "message": "कोई भी उद्धरण उपलब्ध नहीं हैं"
  },
  "swapRate": {
    "message": "दर"
  },
  "swapReceiving": {
    "message": "प्राप्त किया जा रहा है"
  },
  "swapReceivingInfoTooltip": {
    "message": "यह एक अनुमान है। सटीक अमाउंट स्लिपेज पर निर्भर करती है।"
  },
  "swapRequestForQuotation": {
    "message": "उद्धरण के लिए अनुरोध"
  },
  "swapSelect": {
    "message": "चयन करें"
  },
  "swapSelectAQuote": {
    "message": "एक उद्धरण को चुनें"
  },
  "swapSelectAToken": {
    "message": "टोकन चुनें"
  },
  "swapSelectQuotePopoverDescription": {
    "message": "नीचे दिए गए सभी उद्धरण कई चलनिधि स्रोतों से एकत्र किए गए हैं।"
  },
  "swapSelectToken": {
    "message": "टोकन चुनें"
  },
  "swapShowLatestQuotes": {
    "message": "सबसे नया उद्धरण दिखाएं"
  },
  "swapSlippageHighDescription": {
    "message": "दर्ज की गई स्लिपेज ($1%) को बहुत अधिक माना जाता है और इसकी वजह से खराब दर हो सकती है",
    "description": "$1 is the amount of % for slippage"
  },
  "swapSlippageHighTitle": {
    "message": "अधिक स्लिपेज"
  },
  "swapSlippageLowDescription": {
    "message": "इतने कम मूल्य ($1%) की वजह से विफल स्वैप हो सकता है",
    "description": "$1 is the amount of % for slippage"
  },
  "swapSlippageLowTitle": {
    "message": "कम स्लिपेज"
  },
  "swapSlippageNegativeDescription": {
    "message": "स्लिपेज शून्य से अधिक या बराबर होना चाहिए"
  },
  "swapSlippageNegativeTitle": {
    "message": "जारी रखने के लिए स्लिपेज बढ़ाएं"
  },
  "swapSlippageOverLimitDescription": {
    "message": "स्लिपेज टोलरेंस 15% या उससे कम होनी चाहिए। कुछ भी अधिक खराब दर में बदल जाएगा।"
  },
  "swapSlippageOverLimitTitle": {
    "message": "जारी रखने के लिए स्लिपेज घटाएं"
  },
  "swapSlippagePercent": {
    "message": "$1%",
    "description": "$1 is the amount of % for slippage"
  },
  "swapSlippageTooltip": {
    "message": "यदि आपके ऑर्डर किए जाने और पुष्टि किए जाने के समय के बीच मूल्य में परिवर्तन होता है, तो इसे \"स्लिपेज\" कहा जाता है। यदि स्लिपेज आपकी \"स्लिपेज टॉलरेंस\" सेटिंग से अधिक हो जाता है, तो आपका स्वैप स्वतः कैंसिल हो जाएगा।"
  },
  "swapSlippageZeroDescription": {
    "message": "शून्य-स्लिपेज उद्धरण प्रोवाइडर कम हैं, जिसके परिणामस्वरूप कम प्रतिस्पर्धी उद्धरण होगा।"
  },
  "swapSlippageZeroTitle": {
    "message": "शून्य-स्लिपेज प्रोवाइडरों की सोर्सिंग करना"
  },
  "swapSource": {
    "message": "चलनिधि का स्रोत"
  },
  "swapSuggested": {
    "message": "विनिमय का सुझाव"
  },
  "swapSuggestedGasSettingToolTipMessage": {
    "message": "विनिमय जटिल और समय के प्रति संवेदनशील ट्रांसेक्शन हैं। हम एक सफल विनिमय की लागत और विश्वास के बीच अच्छे संतुलन के लिए इस गैस फ़ीस की अनुशंसा करते हैं।"
  },
  "swapSwapFrom": {
    "message": "इससे स्वैप करें"
  },
  "swapSwapSwitch": {
    "message": "टोकन में आपस में स्विच करें"
  },
  "swapSwapTo": {
    "message": "इसमें स्वैप करें"
  },
  "swapToConfirmWithHwWallet": {
    "message": "अपने hardware wallet से पुष्टि करने के लिए"
  },
  "swapTokenAddedManuallyDescription": {
    "message": "इस टोकन को $1 पर वेरीफ़ाई करें और पक्का करें कि यह वही टोकन है जिससे आप ट्रेड करना चाहते हैं।",
    "description": "$1 points the user to etherscan as a place they can verify information about a token. $1 is replaced with the translation for \"etherscan\""
  },
  "swapTokenAddedManuallyTitle": {
    "message": "टोकन मैन्युअल रूप से जोड़ा गया"
  },
  "swapTokenAvailable": {
    "message": "आपके अकाउंट में आपका $1 जोड़ दिया गया है।",
    "description": "This message is shown after a swap is successful and communicates the exact amount of tokens the user has received for a swap. The $1 is a decimal number of tokens followed by the token symbol."
  },
  "swapTokenBalanceUnavailable": {
    "message": "हम आपके $1 बैलेंस को पुनः प्राप्त करने में असमर्थ रहे",
    "description": "This message communicates to the user that their balance of a given token is currently unavailable. $1 will be replaced by a token symbol"
  },
  "swapTokenNotAvailable": {
    "message": "इस क्षेत्र में स्वैप करने के लिए टोकन उपलब्ध नहीं है"
  },
  "swapTokenToToken": {
    "message": "$1 से $2 में स्वैप करें",
    "description": "Used in the transaction display list to describe a swap. $1 and $2 are the symbols of tokens in involved in a swap."
  },
  "swapTokenVerifiedOn1SourceDescription": {
    "message": "$1 केवल 1 स्रोत पर वेरीफ़ाई है। आगे बढ़ने से पहले इसे $2 पर वेरीफ़ाई करने पर विचार करें।",
    "description": "$1 is a token name, $2 points the user to etherscan as a place they can verify information about a token. $1 is replaced with the translation for \"etherscan\""
  },
  "swapTokenVerifiedOn1SourceTitle": {
    "message": "संभावित रूप से अप्रामाणिक टोकन"
  },
  "swapTokenVerifiedSources": {
    "message": "$1 स्रोतों द्वारा कन्फर्म की गई। $2 पर वेरीफ़ाई करें।",
    "description": "$1 the number of sources that have verified the token, $2 points the user to a block explorer as a place they can verify information about the token."
  },
  "swapTooManyDecimalsError": {
    "message": "$1अनुमति देता है डेसीमल $2 तक की",
    "description": "$1 is a token symbol and $2 is the max. number of decimals allowed for the token"
  },
  "swapTransactionComplete": {
    "message": "ट्रांसेक्शन पूर्ण"
  },
  "swapTwoTransactions": {
    "message": "2 ट्रांसेक्शन"
  },
  "swapUnknown": {
    "message": "अज्ञात"
  },
  "swapZeroSlippage": {
    "message": "0% स्लिपेज"
  },
  "swapsMaxSlippage": {
    "message": "स्लिपेज टॉलरेंस"
  },
  "swapsNotEnoughToken": {
    "message": "$1 कम",
    "description": "Tells the user that they don't have enough of a token for a proposed swap. $1 is a token symbol"
  },
  "swapsViewInActivity": {
    "message": "एक्टिविटी में देखें"
  },
  "switch": {
    "message": "बदलें"
  },
  "switchEthereumChainConfirmationDescription": {
    "message": "इससे चुना गया नेटवर्क को MetaMask के भीतर पहले से जोड़े गए नेटवर्क में बदल दिया जाएगा:"
  },
  "switchEthereumChainConfirmationTitle": {
    "message": "इस साइट को नेटवर्क स्विच करने की अनुमति दें?"
  },
  "switchInputCurrency": {
    "message": "इनपुट करेंसी को स्विच करें"
  },
  "switchNetwork": {
    "message": "नेटवर्क स्विच करें"
  },
  "switchNetworks": {
    "message": "नेटवर्क स्विच करें"
  },
  "switchToNetwork": {
    "message": "$1 पर स्विच करें",
    "description": "$1 represents the custom network that has previously been added"
  },
  "switchToThisAccount": {
    "message": "इस अकाउंट पर स्विच करें"
  },
  "switchedNetworkToastDecline": {
    "message": "इसे दोबारा न दिखाएं"
  },
  "switchedNetworkToastMessage": {
    "message": "$1 अब $2 पर एक्टिव है",
    "description": "$1 represents the account name, $2 represents the network name"
  },
  "switchedNetworkToastMessageNoOrigin": {
    "message": "आप अब $1 इस्तेमाल कर रहे हैं",
    "description": "$1 represents the network name"
  },
  "switchingNetworksCancelsPendingConfirmations": {
    "message": "नेटवर्क स्विच करने से सभी लंबित कन्फर्मेशन कैंसिल हो जाएंगे"
  },
  "symbol": {
    "message": "प्रतीक"
  },
  "symbolBetweenZeroTwelve": {
    "message": "प्रतीक 11 करैक्टर या उससे कम का होना चाहिए।"
  },
  "tenPercentIncreased": {
    "message": "10% बढ़ोत्तरी"
  },
  "terms": {
    "message": "इस्तेमाल की शर्तें"
  },
  "termsOfService": {
    "message": "सेवा की शर्तें"
  },
  "termsOfUseAgreeText": {
    "message": " मैं इस्तेमाल की शर्तों से सहमत हूं, जो MetaMask और इसकी सभी फीचर्स के मेरे इस्तेमाल पर लागू होती हैं"
  },
  "termsOfUseFooterText": {
    "message": "सभी वर्गों को पढ़ने के लिए कृपया स्क्रॉल करें"
  },
  "termsOfUseTitle": {
    "message": "हमारी इस्तेमाल की शर्तों को अपडेट कर दिया गया है"
  },
  "testnets": {
    "message": "Testnets"
  },
  "theme": {
    "message": "थीम"
  },
  "themeDescription": {
    "message": "अपनी पसंदीदा MetaMask थीम चुन लें"
  },
  "thirdPartySoftware": {
    "message": "थर्ड-पार्टी सॉफ्टवेयर नोटिस",
    "description": "Title of a popup modal displayed when installing a snap for the first time."
  },
  "threeMonthsAbbreviation": {
    "message": "3M",
    "description": "Shortened form of '3 months'"
  },
  "time": {
    "message": "समय"
  },
  "tips": {
    "message": "युक्तियां"
  },
  "tipsForUsingAWallet": {
    "message": "वॉलेट का उपयोग करने के लिए टिप्स"
  },
  "tipsForUsingAWalletDescription": {
    "message": "टोकन जोड़ने से Web3 का उपयोग करने के और अधिक तरीके अनलॉक हो जाते हैं।"
  },
  "to": {
    "message": "प्रति"
  },
  "toAddress": {
    "message": "प्रति: $1",
    "description": "$1 is the address to include in the To label. It is typically shortened first using shortenAddress"
  },
  "toggleDecodeDescription": {
    "message": "हम अधिक पठनीय ट्रांसेक्शन डेटा को डिकोड करने और प्रदर्शित करने के लिए 4byte.directory और Sourcify सेवाओं का उपयोग करते हैं। इससे आपको लंबित और पिछले ट्रांसेक्शन के परिणाम को समझने में मदद मिलती है, लेकिन इसके परिणामस्वरूप आपका आईपी ​​एड्रेस साझा किया जा सकता है।"
  },
  "token": {
    "message": "टोकन"
  },
  "tokenAddress": {
    "message": "टोकन एड्रेस"
  },
  "tokenAlreadyAdded": {
    "message": "टोकन पहले ही जोड़ा जा चुका है।"
  },
  "tokenAutoDetection": {
    "message": "टोकन ऑटो-डिटेक्शन"
  },
  "tokenContractAddress": {
    "message": "टोकन कॉन्ट्रैक्ट एड्रेस"
  },
  "tokenDecimal": {
    "message": "टोकन डेसिमल"
  },
  "tokenDecimalFetchFailed": {
    "message": "टोकन डेसीमल की आवश्यकता है। इसे: $1 पर पाएं"
  },
  "tokenDetails": {
    "message": "टोकन विवरण"
  },
  "tokenFoundTitle": {
    "message": "1 नया टोकन मिला"
  },
  "tokenId": {
    "message": "टोकन आइडी"
  },
  "tokenList": {
    "message": "टोकन की सूचियां"
  },
  "tokenMarketplace": {
    "message": "टोकन मार्केटप्लेस"
  },
  "tokenScamSecurityRisk": {
    "message": "टोकन घोटाले और सुरक्षा जोखिम"
  },
  "tokenStandard": {
    "message": "टोकन स्टैंडर्ड"
  },
  "tokenSymbol": {
    "message": "टोकन का प्रतीक"
  },
  "tokens": {
    "message": "टोकन"
  },
  "tokensFoundTitle": {
    "message": "$1 नए टोकन मिले",
    "description": "$1 is the number of new tokens detected"
  },
  "tokensInCollection": {
    "message": "संग्रह में टोकन"
  },
  "tooltipApproveButton": {
    "message": "मैं समझता हूं"
  },
  "tooltipSatusConnected": {
    "message": "जुड़े हुए"
  },
  "tooltipSatusConnectedUpperCase": {
    "message": "कनेक्ट किया गया"
  },
  "tooltipSatusNotConnected": {
    "message": "जुड़े नहीं हैं"
  },
  "total": {
    "message": "कुलयोग"
  },
  "totalVolume": {
    "message": "टोटल वॉल्यूम"
  },
  "transaction": {
    "message": "ट्रांसेक्शन"
  },
  "transactionCancelAttempted": {
    "message": "$2 में $1 के गैस फ़ीस के साथ ट्रांसेक्शन कैंसिल करने की कोशिश किया गया"
  },
  "transactionCancelSuccess": {
    "message": "ट्रांसेक्शन सफलतापूर्वक $2 पर कैंसिल कर दिया गया"
  },
  "transactionConfirmed": {
    "message": "ट्रांसेक्शन का कन्फर्मेशन $2 पर हुआ।"
  },
  "transactionCreated": {
    "message": "$2 पर $1 के मूल्य के साथ ट्रांसेक्शन बनाया गया।"
  },
  "transactionDataFunction": {
    "message": "फंक्शन"
  },
  "transactionDetailGasHeading": {
    "message": "अनुमानित गैस फ़ीस"
  },
  "transactionDetailMultiLayerTotalSubtitle": {
    "message": "अमाउंट + फ़ीस"
  },
  "transactionDropped": {
    "message": "ट्रांसेक्शन $2 पर ड्रॉप किया गया।"
  },
  "transactionError": {
    "message": "ट्रांसेक्शन में गड़बड़ी। कॉन्ट्रैक्ट कोड में अपवाद डाला गया।"
  },
  "transactionErrorNoContract": {
    "message": "एक गैर-कॉन्ट्रैक्ट वाले एड्रेस पर एक फंक्शन को कॉल करने की कोशिश की जा रही है।"
  },
  "transactionErrored": {
    "message": "ट्रांसेक्शन में गड़बड़ी हुई।"
  },
  "transactionFailedBannerMessage": {
    "message": "इस ट्रांसेक्शन पर आपको अतिरिक्त शुल्क देना पड़ता, इसलिए हमने इसे रोक दिया। आपका पैसा अभी भी आपके वॉलेट में है।"
  },
  "transactionFlowNetwork": {
    "message": "नेटवर्क"
  },
  "transactionHistoryBaseFee": {
    "message": "बेस फ़ीस (GWEI)"
  },
  "transactionHistoryL1GasLabel": {
    "message": "कुल L1 गैस फ़ीस"
  },
  "transactionHistoryL2GasLimitLabel": {
    "message": "L2 गैस लिमिट"
  },
  "transactionHistoryL2GasPriceLabel": {
    "message": "L2 गैस कीमत"
  },
  "transactionHistoryMaxFeePerGas": {
    "message": "अधिकतम फ़ीस प्रति गैस"
  },
  "transactionHistoryPriorityFee": {
    "message": "प्रायोरिटी फ़ीस (GWEI)"
  },
  "transactionHistoryTotalGasFee": {
    "message": "कुल गैस फ़ीस"
  },
  "transactionResubmitted": {
    "message": "$2 गैस फ़ीस में $1 वृद्धि के साथ ट्रांसेक्शन फिर से सबमिट किया गया"
  },
  "transactionSettings": {
    "message": "ट्रांसेक्शन संबंधी सेटिंग्स"
  },
  "transactionSubmitted": {
    "message": "$2 पर $1 के गैस फ़ीस के साथ ट्रांसेक्शन सबमिट किया गया।"
  },
  "transactionUpdated": {
    "message": "$2 पर ट्रांसेक्शन अपडेट किया गया।"
  },
  "transactions": {
    "message": "ट्रांसेक्शन"
  },
  "transfer": {
    "message": "ट्रांसफ़र"
  },
  "transferCrypto": {
    "message": "क्रिप्टो ट्रांसफ़र करें"
  },
  "transferFrom": {
    "message": "इससे ट्रांसफ़र करें"
  },
  "transferRequest": {
    "message": "अनुरोध ट्रांसफर करें"
  },
  "trillionAbbreviation": {
    "message": "T",
    "description": "Shortened form of 'trillion'"
  },
  "troubleConnectingToLedgerU2FOnFirefox": {
    "message": "हमें आपके Ledger को जोड़ने में समस्या आ रही है। $1",
    "description": "$1 is a link to the wallet connection guide;"
  },
  "troubleConnectingToLedgerU2FOnFirefox2": {
    "message": "हमारे hardware wallet कनेक्शन मार्गदर्शिका की समीक्षा करें और फिर से कोशिश करें।",
    "description": "$1 of the ledger wallet connection guide"
  },
  "troubleConnectingToLedgerU2FOnFirefoxLedgerSolution": {
    "message": "यदि आप फ़ायरफ़ॉक्स के लेटेस्ट वर्शन का इस्तेमाल कर रहे हैं, तो आप फ़ायरफ़ॉक्स से U2F सपोर्ट छोड़ने से संबंधित समस्या का अनुभव कर सकते हैं। इस समस्या को ठीक करने का तरीका जानें $1.",
    "description": "It is a link to the ledger website for the workaround."
  },
  "troubleConnectingToLedgerU2FOnFirefoxLedgerSolution2": {
    "message": "यहाँ",
    "description": "Second part of the error message; It is a link to the ledger website for the workaround."
  },
  "troubleConnectingToWallet": {
    "message": "हमें आपके $1 से कनेक्ट करने में परेशानी हुई, $2 की समीक्षा करने की कोशिश करें और दोबारा कोशिश करें।",
    "description": "$1 is the wallet device name; $2 is a link to wallet connection guide"
  },
  "troubleStarting": {
    "message": "MetaMask को शुरू करने में परेशानी आई। यह गड़बड़ी रुक-रुक कर हो सकती है, इसलिए एक्सटेंशन को फिर से शुरू करके देखें।"
  },
  "tryAgain": {
    "message": "फिर से कोशिश करें"
  },
  "turnOff": {
    "message": "बंद करें"
  },
  "turnOffMetamaskNotificationsError": {
    "message": "नोटिफिकेशंस अक्षम करने में गड़बड़ी हुई। कृपया बाद में फिर से प्रयास करें।"
  },
  "turnOn": {
    "message": "चालू करें"
  },
  "turnOnMetamaskNotifications": {
    "message": "नोटिफिकेशंस चालू करें"
  },
  "turnOnMetamaskNotificationsButton": {
    "message": "चालू करें"
  },
  "turnOnMetamaskNotificationsError": {
    "message": "नोटिफिकेशंस बनाने में गड़बड़ी हुई। कृपया बाद में फिर से प्रयास करें।"
  },
  "turnOnMetamaskNotificationsMessageFirst": {
    "message": "नोटिफिकेशंस के साथ आपके वॉलेट में क्या हो रहा है, इसकी जानकारी रखें।"
  },
  "turnOnMetamaskNotificationsMessagePrivacyBold": {
    "message": "सेटिंग्स > नोटिफिकेशंस।"
  },
  "turnOnMetamaskNotificationsMessagePrivacyLink": {
    "message": "जानें कि इस फीचर का उपयोग करते समय हम आपकी गोपनीयता की सुरक्षा कैसे करते हैं।"
  },
  "turnOnMetamaskNotificationsMessageSecond": {
    "message": "वॉलेट नोटिफिकेशंस का उपयोग करने के लिए, हम आपके डिवाइस में कुछ सेटिंग्स को सिंक करने के लिए एक प्रोफ़ाइल का उपयोग करते हैं। $1"
  },
  "turnOnMetamaskNotificationsMessageThird": {
    "message": "आप किसी भी समय नोटिफिकेशंस बंद कर सकते हैं $1"
  },
  "turnOnTokenDetection": {
    "message": "एडवांस्ड टोकन डिटेक्शन चालू करें"
  },
  "tutorial": {
    "message": "ट्यूटोरियल"
  },
  "twelveHrTitle": {
    "message": "12 घंटे:"
  },
  "u2f": {
    "message": "U2F",
    "description": "A name on an API for the browser to interact with devices that support the U2F protocol. On some browsers we use it to connect MetaMask to Ledger devices."
  },
  "unapproved": {
    "message": "रिजेक्ट"
  },
  "units": {
    "message": "इकाइयां"
  },
  "unknown": {
    "message": "अज्ञात"
  },
  "unknownCollection": {
    "message": "अनाम संग्रह"
  },
  "unknownNetworkForKeyEntropy": {
    "message": "अज्ञात नेटवर्क",
    "description": "Displayed on places like Snap install warning when regular name is not available."
  },
  "unknownQrCode": {
    "message": "गड़बड़ी: हम उस QR कोड की पहचान नहीं कर पाए"
  },
  "unlimited": {
    "message": "असीमित"
  },
  "unlock": {
    "message": "अनलॉक करें"
  },
  "unlockMessage": {
    "message": "विकेंद्रीकृत वेब प्रतीक्षारत है"
  },
  "unpin": {
    "message": "अनपिन करें"
  },
  "unrecognizedChain": {
    "message": "यह कस्टम नेटवर्क पहचाना नहीं गया है",
    "description": "$1 is a clickable link with text defined by the 'unrecognizedChanLinkText' key. The link will open to instructions for users to validate custom network details."
  },
  "unsendableAsset": {
    "message": "वर्तमान में NFT (ERC-721) टोकन भेजना समर्थित नहीं है",
    "description": "This is an error message we show the user if they attempt to send an NFT asset type, for which currently don't support sending"
  },
  "upArrow": {
    "message": "अप ऐरो"
  },
  "update": {
    "message": "अपडेट करें"
  },
  "updateEthereumChainConfirmationDescription": {
    "message": "यह साइट आपके डिफ़ॉल्ट नेटवर्क URL को अपडेट करने का अनुरोध कर रही है। आप किसी भी समय डिफ़ॉल्ट और नेटवर्क जानकारी बदल सकते हैं।"
  },
  "updateNetworkConfirmationTitle": {
    "message": "$1 अपडेट करें",
    "description": "$1 represents network name"
  },
  "updateOrEditNetworkInformations": {
    "message": "अपनी जानकारी अपडेट करें या"
  },
  "updateRequest": {
    "message": "अपडेट का अनुरोध"
  },
  "updatedRpcForNetworks": {
    "message": "नेटवर्क RPC अपडेट किया गया"
  },
  "uploadDropFile": {
    "message": "अपनी फ़ाइल यहां छोड़ें"
  },
  "uploadFile": {
    "message": "फाइल अपलोड करें"
  },
  "urlErrorMsg": {
    "message": "URL को उपयुक्त HTTP/HTTPS प्रीफिक्स्ड की आवश्यकता होती है।"
  },
  "use4ByteResolution": {
    "message": "स्मार्ट कॉन्ट्रैक्ट्स को डीकोड करें"
  },
  "useMultiAccountBalanceChecker": {
    "message": "अकाउंट के बैलेंस के रिक्वेस्ट्स को बैच करें"
  },
  "useMultiAccountBalanceCheckerSettingDescription": {
    "message": "अकाउंट बैलेंस रिक्वेस्ट्स को बैच कर तेज़ी से बैलेंस अपडेट प्राप्त करें। इससे हमें आपके अकाउंट का बैलेंस एक साथ मिल जाती है, जिससे आपको बेहतर अनुभव के लिए जल्द अपडेट प्राप्त होते हैं। जब यह सुविधा बंद हो जाती है, तो थर्ड पार्टियों द्वारा आपके एकाउंट्स को एक-दूसरे के साथ संबद्ध करने की संभावना कम हो जाती है।"
  },
  "useNftDetection": {
    "message": "NFT को ऑटो-डिटेक्ट करें"
  },
  "useNftDetectionDescriptionText": {
    "message": "MetaMask को थर्ड पार्टी सर्विसेज़ का उपयोग करके आपके NFTs जोड़ने दें। NFTs को ऑटोडिटेक्ट करने से आपका आईपी और अकाउंट एड्रेस इन सेवाओं के सामने आ जाता है। इस फ़ीचर को चालू करने से आपका आईपी ​​एड्रेस आपके Ethereum एड्रेस के साथ जुड़ सकता है और धोखाधड़ी करने वाले लोगों द्वारा एयरड्रॉप किए गए नकली NFTs दिख सकते हैं। आप मैन्युअल तरीके से टोकन जोड़कर इस ख़तरे से बच सकते हैं।"
  },
  "usePhishingDetection": {
    "message": "फिशिंग डिटेक्शन का इस्तेमाल करें"
  },
  "usePhishingDetectionDescription": {
    "message": "Ethereum यूज़र्स को लक्षित करने वाले फिशिंग डोमेन के लिए एक चेतावनी प्रदर्शित करें"
  },
  "useSafeChainsListValidation": {
    "message": "नेटवर्क डिटेल्स की जांच"
  },
  "useSafeChainsListValidationDescription": {
    "message": "MetaMask, सटीक और स्टैंडर्डाइज़्ड नेटवर्क डिटेल्स दिखाने के लिए, $1 नाम की थर्ड-पार्टी सर्विस इस्तेमाल करता है। इससे बुरी नीयत वाले या गलत नेटवर्क से आपके जुड़ने की संभावना कम हो जाती है। इस फ़ीचर को इस्तेमाल करते समय आपका आईपी एड्रेस, chainid.network के सामने आ जाता है।"
  },
  "useSafeChainsListValidationWebsite": {
    "message": "chainid.network",
    "description": "useSafeChainsListValidationWebsite is separated from the rest of the text so that we can bold the third party service name in the middle of them"
  },
  "useTokenDetectionPrivacyDesc": {
    "message": "आपके अकाउंट में भेजे गए टोकन को ऑटोमेटिक तरीके से दिखाने में थर्ड पार्टी के सर्वर्स के साथ संचार शामिल रहेगा, जो टोकन के चित्रों को लाने का काम करते हैं। वे सर्वर्स आपके IP एड्रेस को एक्सेस कर पाएंगे।"
  },
  "usedByClients": {
    "message": "विभिन्न क्लाइंट द्वारा इस्तेमाल किया जाता है"
  },
  "userName": {
    "message": "यूज़र"
  },
  "userOpContractDeployError": {
    "message": "स्मार्ट कॉन्ट्रैक्ट अकाउंट से कॉन्ट्रैक्ट डीप्लॉयमेंट को सपोर्ट नहीं करता"
  },
  "version": {
    "message": "वर्शन"
  },
  "view": {
    "message": "देखें"
  },
  "viewActivity": {
    "message": "एक्टिविटी देखें"
  },
  "viewAllQuotes": {
    "message": "सभी उद्धरण को देखें"
  },
  "viewContact": {
    "message": "कॉन्टेक्ट देखें"
  },
  "viewDetails": {
    "message": "विवरण देखें"
  },
  "viewMore": {
    "message": "और देखें"
  },
  "viewOnBlockExplorer": {
    "message": "ब्लॉक एक्सप्लोरर पर देखें"
  },
  "viewOnCustomBlockExplorer": {
    "message": "$1 को $2 पर देखें",
    "description": "$1 is the action type. e.g (Account, Transaction, Swap) and $2 is the Custom Block Explorer URL"
  },
  "viewOnEtherscan": {
    "message": "Etherscan पर $1 देखें",
    "description": "$1 is the action type. e.g (Account, Transaction, Swap)"
  },
  "viewOnExplorer": {
    "message": "एक्सप्लोरर पर देखें"
  },
  "viewOnOpensea": {
    "message": "Opensea पर देखें"
  },
  "viewTransaction": {
    "message": "ट्रांसेक्शन देखें"
  },
  "viewinExplorer": {
    "message": "एक्सप्लोरर में $1 देखें",
    "description": "$1 is the action type. e.g (Account, Transaction, Swap)"
  },
  "visitSite": {
    "message": "साइट पर जाएं"
  },
  "visitWebSite": {
    "message": "हमारी वेबसाइट पर जाएं"
  },
  "wallet": {
    "message": "वॉलेट"
  },
  "walletConnectionGuide": {
    "message": "हमारी hardware wallet कनेक्शन गाइड"
  },
  "walletProtectedAndReadyToUse": {
    "message": "आपका वॉलेट सुरक्षित है और उपयोग के लिए तैयार है। आप अपना सीक्रेट रिकवरी फ्रेज़ $1 में पा सकते हैं ",
    "description": "$1 is the menu path to be shown with font weight bold"
  },
  "wantToAddThisNetwork": {
    "message": "इस नेटवर्क को जोड़ना चाहते हैं?"
  },
  "wantsToAddThisAsset": {
    "message": "यह निम्नलिखित एसेट को आपके वॉलेट में जोड़ने की अनुमति देता है।"
  },
  "warning": {
    "message": "चेतावनी"
  },
  "warningFromSnap": {
    "message": "$1 से चेतावनी",
    "description": "$1 represents the name of the snap"
  },
  "watchEthereumAccountsDescription": {
    "message": "इस विकल्प को चालू करने से आपको पब्लिक एड्रेस या ENS नाम के माध्यम से Ethereum एकाउंट्स को देखने की सुविधा मिलेगी। इस Beta फीचर पर प्रतिक्रिया के लिए कृपया इस $1 को पूरा करें।",
    "description": "$1 is the link to a product feedback form"
  },
  "watchEthereumAccountsToggle": {
    "message": "Ethereum एकाउंट्स देखें (Beta)"
  },
  "watchOutMessage": {
    "message": "$1 से सावधान रहें।",
    "description": "$1 is a link with text that is provided by the 'securityMessageLinkForNetworks' key"
  },
  "weak": {
    "message": "कमज़ोर"
  },
  "web3": {
    "message": "Web3"
  },
  "web3ShimUsageNotification": {
    "message": "हमने देखा है कि वर्तमान वेबसाइट ने हटाए गए window.web3 API का इस्तेमाल करने की कोशिश की। यदि साइट में गड़बड़ी लगती है, तो कृपया अधिक जानकारी के लिए $1 पर क्लिक करें।",
    "description": "$1 is a clickable link."
  },
  "webhid": {
    "message": "WebHID",
    "description": "Refers to a interface for connecting external devices to the browser. Used for connecting ledger to the browser. Read more here https://developer.mozilla.org/en-US/docs/Web/API/WebHID_API"
  },
  "websites": {
    "message": "वेबसाइ",
    "description": "Used in the 'permission_rpc' message."
  },
  "welcomeBack": {
    "message": "वापसी पर स्वागत है!"
  },
  "welcomeExploreDescription": {
    "message": "क्रिप्टो करेंसी और संपत्तियों को स्टोर करें, भेजें और खर्च करें।"
  },
  "welcomeExploreTitle": {
    "message": "विकेन्द्रीकृत ऐप को एक्सप्लोर करें"
  },
  "welcomeLoginDescription": {
    "message": "विकेंद्रीकृत ऐप में लॉगिन करने के लिए अपने MetaMask का इस्तेमाल करें - किसी साइनअप की जरूरत नहीं है।"
  },
  "welcomeLoginTitle": {
    "message": "अपने वॉलेट को हैलो कहें"
  },
  "welcomeToMetaMask": {
    "message": "चलिए शुरु करते हैं"
  },
  "welcomeToMetaMaskIntro": {
    "message": "लाखों लोगों का भरोसेमंद, MetaMask एक सुरक्षित वॉलेट है जो वेब3 की दुनिया को सबके लिए सुलभ बनाता है।"
  },
  "whatsThis": {
    "message": "यह क्या है?"
  },
  "willApproveAmountForBridging": {
    "message": "यह ब्रिजिंग के लिए $1 एप्रूव करेगा।"
  },
  "willApproveAmountForBridgingHardware": {
    "message": "आपको अपने हार्डवेयर वॉलेट पर दो ट्रांसेक्शन कन्फर्म करनी होगी:"
  },
  "withdrawing": {
    "message": "निकाला जा रहा है"
  },
  "wrongNetworkName": {
    "message": "हमारे रिकॉर्ड के अनुसार, नेटवर्क का नाम इस चेन ID से ठीक से मेल नहीं खा सकता है।"
  },
  "yes": {
    "message": "हां"
  },
  "you": {
    "message": "आप"
  },
  "youDeclinedTheTransaction": {
    "message": "आपने ट्रांसेक्शन अस्वीकार कर दिया।"
  },
  "youNeedToAllowCameraAccess": {
    "message": "आपको इस सुविधा का इस्तेमाल करने के लिए कैमरे तक पहुंच की अनुमति देने की आवश्यकता है।"
  },
  "yourAccounts": {
    "message": "आपके अकाउंट"
  },
  "yourActivity": {
    "message": "आपकी एक्टिविटी"
  },
  "yourBalance": {
    "message": "आपका बैलेंस"
  },
  "yourBalanceIsAggregated": {
    "message": "आपका बैलेंस एकत्रित हो गया है"
  },
  "yourNFTmayBeAtRisk": {
    "message": "आपका NFT खतरे में हो सकता है"
  },
  "yourNetworks": {
    "message": "आपके नेटवर्क"
  },
  "yourPrivateSeedPhrase": {
    "message": "आपका सीक्रेट रिकवरी फ्रेज"
  },
  "yourTransactionConfirmed": {
    "message": "ट्रांसेक्शन पहले ही कन्फर्म हो चुका है"
  },
  "yourTransactionJustConfirmed": {
    "message": "हम आपके ट्रांसेक्शन को रद्द नहीं कर सके क्योंकि ब्लॉकचेन पर यह पहले ही कन्फर्म हो चुका है।"
  },
  "yourWalletIsReady": {
    "message": "आपका वॉलेट तैयार है"
  },
  "zeroGasPriceOnSpeedUpError": {
    "message": "जीरो गैस प्राइस में तेज़ी"
  }
}<|MERGE_RESOLUTION|>--- conflicted
+++ resolved
@@ -1024,12 +1024,6 @@
   },
   "confirmationAlertDetails": {
     "message": "आपकी एसेट्स की सुरक्षा के लिए, हम आपको अनुरोध को रिजेक्ट करने का सुझाव देते हैं।"
-<<<<<<< HEAD
-  },
-  "confirmationAlertModalTitle": {
-    "message": "यह अनुरोध संदिग्ध है"
-=======
->>>>>>> e79c5555
   },
   "confirmed": {
     "message": "कन्फर्म किया गया"
@@ -3851,12 +3845,6 @@
   "permitSimulationChange_receive": {
     "message": "आप प्राप्त करते हैं"
   },
-<<<<<<< HEAD
-  "permitSimulationChange_revoke": {
-    "message": "खर्च करने की लिमिट"
-  },
-=======
->>>>>>> e79c5555
   "permitSimulationChange_transfer": {
     "message": "आप भेजते हैं"
   },
