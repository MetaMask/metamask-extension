--- conflicted
+++ resolved
@@ -2793,13 +2793,6 @@
   "nativeNetworkPermissionRequestDescription": {
     "message": "$1 निम्नलिखित के लिए आपका एप्रूवल मांग रहा है:",
     "description": "$1 represents dapp name"
-<<<<<<< HEAD
-  },
-  "nativePermissionRequestDescription": {
-    "message": "क्या आप चाहते हैं कि यह साइट निम्नलिखित कार्य करे?",
-    "description": "Description below header used on Permission Connect screen for native permissions."
-=======
->>>>>>> 6173a139
   },
   "nativeToken": {
     "message": "इस नेटवर्क पर ओरिजिनल टोकन $1 है। यह गैस फ़ीस के लिए इस्तेमाल किया जाने वाला टोकन है।",
@@ -3038,12 +3031,6 @@
   "noAccountsFound": {
     "message": "दी गई खोज क्वेरी के लिए कोई अकाउंट नहीं मिला"
   },
-<<<<<<< HEAD
-  "noConnectedAccountDescription": {
-    "message": "जारी रखने के लिए जिस अकाउंट को आप इस साइट पर उपयोग करना चाहते हैं वह अकाउंट चुनें।"
-  },
-=======
->>>>>>> 6173a139
   "noConnectedAccountTitle": {
     "message": "MetaMask इस साइट से कनेक्टेड नहीं है।"
   },
