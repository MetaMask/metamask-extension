{
  "QRHardwareInvalidTransactionTitle": {
    "message": "गड़बड़ी"
  },
  "QRHardwareMismatchedSignId": {
    "message": "असंगत ट्रांसेक्शन डेटा। कृपया ट्रांसेक्शन की जानकारी की जांच करें।"
  },
  "QRHardwarePubkeyAccountOutOfRange": {
    "message": "कोई और अकाउंट नहीं। यदि आप नीचे अलिस्टेड किसी अन्य अकाउंट तक पहुंचना चाहते हैं, तो कृपया अपने hardware wallet को फिर से कनेक्ट करें और उसे चुनें।"
  },
  "QRHardwareScanInstructions": {
    "message": "QR कोड को अपने कैमरे के सामने रखें। स्क्रीन धुंधली है, लेकिन इससे रीडिंग प्रभावित नहीं होगी।"
  },
  "QRHardwareSignRequestCancel": {
    "message": "रिजेक्ट करें"
  },
  "QRHardwareSignRequestDescription": {
    "message": "अपने वॉलेट से साइन करने के बाद, हस्ताक्षर लेने के लिए 'हस्ताक्षर प्राप्त करें' पर क्लिक करें"
  },
  "QRHardwareSignRequestGetSignature": {
    "message": "हस्ताक्षर पाएं"
  },
  "QRHardwareSignRequestSubtitle": {
    "message": "अपने वॉलेट से QR कोड को स्कैन करें"
  },
  "QRHardwareSignRequestTitle": {
    "message": "हस्ताक्षर का रिक्वेस्ट करें"
  },
  "QRHardwareUnknownQRCodeTitle": {
    "message": "गड़बड़ी"
  },
  "QRHardwareUnknownWalletQRCode": {
    "message": "QR कोड ग़लत है। कृपया hardware wallet के सिंक QR कोड को स्कैन करें।"
  },
  "QRHardwareWalletImporterTitle": {
    "message": "QR कोड स्कैन करें"
  },
  "QRHardwareWalletSteps1Description": {
    "message": "आप QR कोड सपोर्ट करने वाले आधिकारिक पार्टनरों की नीचे दी गई लिस्ट में से चुन सकते हैं।"
  },
  "QRHardwareWalletSteps1Title": {
    "message": "अपने QR hardware wallet को कनेक्ट करें"
  },
  "QRHardwareWalletSteps2Description": {
    "message": "Ngrave ज़ीरो"
  },
  "SrpListHideAccounts": {
    "message": "$1 एकाउंट्स छिपाएं",
    "description": "$1 is the number of accounts"
  },
  "SrpListHideSingleAccount": {
    "message": "1 अकाउंट छिपाएं"
  },
  "SrpListShowAccounts": {
    "message": "$1 एकाउंट्स दिखाएं",
    "description": "$1 is the number of accounts"
  },
  "SrpListShowSingleAccount": {
    "message": "1 अकाउंट दिखाएं"
  },
  "about": {
    "message": "इसके बारे में"
  },
  "accept": {
    "message": "स्वीकार करें"
  },
  "acceptTermsOfUse": {
    "message": "मैंने $1 पढ़ लिया है और मैं सहमत हूं",
    "description": "$1 is the `terms` message"
  },
  "accessYourWalletWithSRP": {
    "message": "अपने सीक्रेट रिकवरी फ्रेज़ का इस्तेमाल कर अपने वॉलेट का एक्सेस पाएं"
  },
  "accessYourWalletWithSRPDescription": {
    "message": "MetaMask आपका पासवर्ड रिकवर नहीं कर सकता। हम आपकी ओनरशिप को वेलिडेट करने, आपके वॉलेट को रिस्टोर करने और एक नया पासवर्ड सेट करने के लिए आपके सीक्रेट रिकवरी फ्रेज़ का इस्तेमाल करेंगे। सबसे पहले, अपना वह सीक्रेट रिकवरी फ्रेज़ डालें जिसे आपको अपना वॉलेट बनाते समय दिया गया था। $1",
    "description": "$1 is the words 'Learn More' from key 'learnMore', separated here so that it can be added as a link"
  },
  "accessingYourCamera": {
    "message": "आपके कैमरे को एक्सेस कर रहे हैं..."
  },
  "account": {
    "message": "अकाउंट"
  },
  "accountActivity": {
    "message": "अकाउंट एक्टिविटी"
  },
  "accountActivityText": {
    "message": "वे अकाउंट चुनें जिनके बारे में आप सूचित होना चाहते हैं:"
  },
  "accountDetails": {
    "message": "अकाउंट की जानकारी"
  },
  "accountIdenticon": {
    "message": "अकाउंट आइडेंटिकॉन"
  },
  "accountIsntConnectedToastText": {
    "message": "$2 से $1 कनेक्टेड नहीं है"
  },
  "accountName": {
    "message": "अकाउंट का नाम"
  },
  "accountNameDuplicate": {
    "message": "इस अकाउंट का नाम पहले से ही मौजूद है",
    "description": "This is an error message shown when the user enters a new account name that matches an existing account name"
  },
  "accountNameReserved": {
    "message": "यह अकाउंट नाम रिज़र्व करा लिया गया है",
    "description": "This is an error message shown when the user enters a new account name that is reserved for future use"
  },
  "accountOptions": {
    "message": "अकाउंट विकल्प"
  },
  "accountPermissionToast": {
    "message": "अकाउंट अनुमतियां अपडेट की गईं"
  },
  "accountSelectionRequired": {
    "message": "आपको एक अकाउंट चुनना होगा!"
  },
  "accountTypeNotSupported": {
    "message": "खाता प्रकार सपोर्ट नहीं करता"
  },
  "accounts": {
    "message": "अकाउंट्स"
  },
  "accountsConnected": {
    "message": "अकाउंट्स कनेक्ट किए गए।"
  },
  "accountsPermissionsTitle": {
    "message": "अपने अकाउंट्स देखें और ट्रांसेक्शन के सुझाव दें"
  },
  "accountsSmallCase": {
    "message": "अकाउंट"
  },
  "active": {
    "message": "एक्टिव है"
  },
  "activity": {
    "message": "एक्टिविटी"
  },
  "activityLog": {
    "message": "एक्टिविटी लॉग"
  },
  "add": {
    "message": "जोड़ें"
  },
  "addACustomNetwork": {
    "message": "एक कस्टम नेटवर्क जोड़ें"
  },
  "addANetwork": {
    "message": "एक नेटवर्क जोड़ें"
  },
  "addANickname": {
    "message": "एक उपनाम जोड़ें"
  },
  "addAUrl": {
    "message": "एक URL जोड़ें"
  },
  "addAccount": {
    "message": "अकाउंट जोड़ें"
  },
  "addAccountFromNetwork": {
    "message": "$1 अकाउंट जोड़ें",
    "description": "$1 is the network name, e.g. Bitcoin or Solana"
  },
  "addAccountToMetaMask": {
    "message": "MetaMask में अकाउंट जोड़ें"
  },
  "addAcquiredTokens": {
    "message": "MetaMask का इस्तेमाल करके, आपके द्वारा प्राप्त किए गए टोकन जोड़ें"
  },
  "addAlias": {
    "message": "उपनाम जोड़ें"
  },
  "addBitcoinAccountLabel": {
    "message": "Bitcoin अकाउंट"
  },
  "addBlockExplorer": {
    "message": "ब्लॉक एक्सप्लोरर जोड़ें"
  },
  "addBlockExplorerUrl": {
    "message": "एक ब्लॉक एक्सप्लोरर URL जोड़ें"
  },
  "addContact": {
    "message": "कॉन्टेक्ट जोड़ें"
  },
  "addCustomNetwork": {
    "message": "कस्टम नेटवर्क जोड़ें"
  },
  "addEthereumChainWarningModalHeader": {
    "message": "इस RPC प्रोवाइडर को केवल तभी जोड़ें जब आप निश्चित हैं कि आप इस पर विश्वास कर सकते हैं। $1",
    "description": "$1 is addEthereumChainWarningModalHeaderPartTwo passed separately so that it can be bolded"
  },
  "addEthereumChainWarningModalHeaderPartTwo": {
    "message": "बुरी नीयत वाले प्रोवाइडर ब्लॉकचेन की स्थिति के बारे में झूठ बोल सकते हैं और आपकी नेटवर्क एक्टिविटी रिकॉर्ड कर सकते हैं।"
  },
  "addEthereumChainWarningModalListHeader": {
    "message": "यह महत्वपूर्ण है कि आपका प्रोवाइडर विश्वसनीय हो, क्योंकि उसके पास निम्नलिखित अधिकार हैं:"
  },
  "addEthereumChainWarningModalListPointOne": {
    "message": "आपके एकाउंट्स और आईपी ​​एड्रेस देखने की, और उन्हें एक साथ जोड़ने की"
  },
  "addEthereumChainWarningModalListPointThree": {
    "message": "अकाउंट बैलेंस और अन्य ऑन-चेन स्टेट दिखाने की"
  },
  "addEthereumChainWarningModalListPointTwo": {
    "message": "आपके ट्रांसेक्शन को ब्रॉडकास्ट करने की"
  },
  "addEthereumChainWarningModalTitle": {
    "message": "आप Ethereum Mainnet के लिए एक नया RPC प्रोवाइडर जोड़ रहे हैं"
  },
  "addEthereumWatchOnlyAccount": {
    "message": "कोई Ethereum अकाउंट देखें (Beta)"
  },
  "addFriendsAndAddresses": {
    "message": "उन मित्रों और पतों को जोड़ें, जिन पर आप भरोसा करते हैं"
  },
  "addHardwareWalletLabel": {
    "message": "हार्डवेयर वॉलेट"
  },
  "addIPFSGateway": {
    "message": "अपना पसंदीदा IPFS गेटवे जोड़ें"
  },
  "addImportAccount": {
    "message": "अकाउंट या हार्डवेयर वॉलेट जोड़ें"
  },
  "addMemo": {
    "message": "मेमो जोड़ें"
  },
  "addNetwork": {
    "message": "नेटवर्क जोड़ें"
  },
  "addNetworkConfirmationTitle": {
    "message": "$1 जोड़ें",
    "description": "$1 represents network name"
  },
  "addNewAccount": {
    "message": "एक नया Ethereum अकाउंट जोड़ें"
  },
  "addNewEthereumAccountLabel": {
    "message": "Ethereum अकाउंट"
  },
  "addNewSolanaAccountLabel": {
    "message": "Solana अकाउंट"
  },
  "addNft": {
    "message": "NFT जोड़ें"
  },
  "addNfts": {
    "message": "NFTs जोड़ें"
  },
  "addNonEvmAccount": {
    "message": "$1 अकाउंट जोड़ें",
    "description": "$1 is the non EVM network where the account is going to be created, e.g. Bitcoin or Solana"
  },
  "addNonEvmAccountFromNetworkPicker": {
    "message": "$1 नेटवर्क को चालू करने के लिए, आपको $2 अकाउंट बनाना होगा।",
    "description": "$1 is the non EVM network where the account is going to be created, e.g. Solana Mainnet or Solana Devnet. $2 is the account type, e.g. Bitcoin or Solana"
  },
  "addRpcUrl": {
    "message": "RPC URL जोड़ें"
  },
  "addSnapAccountToggle": {
    "message": "\"अकाउंट Snap जोड़ें (बीटा)\" को चालू करें"
  },
  "addSnapAccountsDescription": {
    "message": "इस फीचर को चालू करने से आपको सीधे अपनी अकाउंट लिस्ट से नया बीटा अकाउंट Snap जोड़ने का विकल्प मिलेगा। अगर आप Snap अकाउंट इनस्टॉल करते हैं, तो याद रखें कि यह एक थर्ड-पार्टी सर्विस है।"
  },
  "addSuggestedNFTs": {
    "message": "सुझाए गए NFTs जोड़ें"
  },
  "addSuggestedTokens": {
    "message": "सुझाए गए टोकन जोड़ें"
  },
  "addToken": {
    "message": "टोकन जोड़ें"
  },
  "addTokenByContractAddress": {
    "message": "टोकन नहीं मिल रहा है? आप किसी भी टोकन का एड्रेस पेस्ट करके उसे मैन्युअल रूप से भी जोड़ सकते हैं। टोकन कॉन्ट्रैक्ट एड्रेस $1 पर मिल सकते हैं।",
    "description": "$1 is a blockchain explorer for a specific network, e.g. Etherscan for Ethereum"
  },
  "addUrl": {
    "message": "URL जोड़ें"
  },
  "addingAccount": {
    "message": "अकाउंट जोड़ा जा रहा है"
  },
  "addingCustomNetwork": {
    "message": "नेटवर्क जोड़ रहे हैं"
  },
  "additionalNetworks": {
    "message": "अतिरिक्त नेटवर्क"
  },
  "address": {
    "message": "एड्रेस"
  },
  "addressCopied": {
    "message": "एड्रेस कॉपी किया गया!"
  },
  "addressMismatch": {
    "message": "साइट एड्रेस का मैच न होना"
  },
  "addressMismatchOriginal": {
    "message": "वर्तमान URL: $1",
    "description": "$1 replaced by origin URL in confirmation request"
  },
  "addressMismatchPunycode": {
    "message": "पुनीकोड ​​वर्शन: $1",
    "description": "$1 replaced by punycode version of the URL in confirmation request"
  },
  "advanced": {
    "message": "एडवांस्ड"
  },
  "advancedBaseGasFeeToolTip": {
    "message": "जब आपका ट्रांसेक्शन ब्लॉक में शामिल हो जाता है, तो आपके अधिकतम बेस फ़ीस और वास्तविक बेस फ़ीस के बीच का कोई भी अंतर वापस कर दिया जाता है। कुल अमाउंट को अधिकतम बेस फ़ीस (GWEI में) * गैस लिमिट के रुप में कैलकुलेट किया जाता है।"
  },
  "advancedDetailsDataDesc": {
    "message": "डेटा"
  },
  "advancedDetailsHexDesc": {
    "message": "Hex"
  },
  "advancedDetailsNonceDesc": {
    "message": "Nonce"
  },
  "advancedDetailsNonceTooltip": {
    "message": "यह किसी अकाउंट का ट्रांसेक्शन नंबर है। पहले ट्रांसेक्शन के लिए nonce 0 है और यह क्रमिक क्रम में बढ़ता है।"
  },
  "advancedGasFeeDefaultOptIn": {
    "message": "$1 नेटवर्क के लिए इन मूल्यों को मेरे डिफॉल्ट के रूप में सहेजें।",
    "description": "$1 is the current network name."
  },
  "advancedGasFeeModalTitle": {
    "message": "एडवांस्ड गैस फ़ीस"
  },
  "advancedGasPriceTitle": {
    "message": "गैस प्राइस"
  },
  "advancedPriorityFeeToolTip": {
    "message": "प्रायोरिटी फ़ीस (उर्फ \"माइनर टिप\") सीधे माइनरों के पास जाती है और उन्हें आपके ट्रांसेक्शन को प्राथमिकता देने के लिए प्रोत्साहित करती है।"
  },
  "airDropPatternDescription": {
    "message": "टोकन के ऑन-चेन इतिहास से संदिग्ध एयरड्रॉप गतिविधियों के पूर्व उदाहरणों का पता चलता है।"
  },
  "airDropPatternTitle": {
    "message": "एयरड्रॉप पैटर्न"
  },
  "airgapVault": {
    "message": "AirGap Vault"
  },
  "alert": {
    "message": "एलर्ट"
  },
  "alertAccountTypeUpgradeMessage": {
    "message": "आप अपने अकाउंट को स्मार्ट अकाउंट में अपडेट कर रहे हैं। आपके पास वही अकाउंट एड्रेस होगा और आप तेज़ ट्रांसेक्शन तथा कम नेटवर्क शुल्क का लाभ उठाएँगे। $1."
  },
  "alertAccountTypeUpgradeTitle": {
    "message": "अकाउंट का प्रकार"
  },
  "alertActionBuyWithNativeCurrency": {
    "message": "$1 खरीदें"
  },
  "alertActionUpdateGas": {
    "message": "गैस लिमिट को अपग्रेड करें"
  },
  "alertActionUpdateGasFee": {
    "message": "शुल्क अपडेट करें"
  },
  "alertActionUpdateGasFeeLevel": {
    "message": "गैस के विकल्प को अपडेट करें"
  },
  "alertDisableTooltip": {
    "message": "इसे \"सेटिंग > अलर्ट\" में बदला जा सकता है"
  },
  "alertMessageAddressMismatchWarning": {
    "message": "हमला करने वाले कभी-कभी साइट के एड्रेस में छोटे-छोटे बदलाव करके साइटों की नकल करते हैं। जारी रखने से पहले सुनिश्चित करें कि आप इच्छित साइट के साथ इंटरैक्ट कर रहे हैं।"
  },
  "alertMessageChangeInSimulationResults": {
    "message": "इस ट्रांसेक्शन के लिए अनुमानित परिवर्तन अपडेट कर दिए गए हैं। आगे बढ़ने से पहले उनकी बारीकी से समीक्षा करें।"
  },
  "alertMessageFirstTimeInteraction": {
    "message": "आप पहली बार इस एड्रेस के साथ इंटरैक्ट कर रहे हैं। जारी रखने से पहले सुनिश्चित करें कि यह सही है।"
  },
  "alertMessageGasEstimateFailed": {
    "message": "हम सटीक शुल्क प्रदान करने में असमर्थ हैं और यह अनुमान अधिक हो सकता है। हम आपको एक कस्टम गैस लिमिट दर्ज करने का सुझाव देते हैं, लेकिन जोखिम है कि ट्रांसेक्शन अभी भी विफल हो जाएगा।"
  },
  "alertMessageGasFeeLow": {
    "message": "कम शुल्क चुनते समय, धीमे ट्रांसेक्शन और लंबे समय तक प्रतीक्षा करने की अपेक्षा करें। तेज़ ट्रांसेक्शन के लिए, मार्केट या एग्रेसिव शुल्क के विकल्प चुनें।"
  },
  "alertMessageGasTooLow": {
    "message": "इस ट्रांसेक्शन को जारी रखने के लिए, आपको गैस लिमिट को 21000 या अधिक तक बढ़ाना होगा।"
  },
  "alertMessageInsufficientBalanceWithNativeCurrency": {
    "message": "नेटवर्क फीस का भुगतान करने के लिए आपके अकाउंट में पर्याप्त $1 नहीं है।"
  },
  "alertMessageNetworkBusy": {
    "message": "गैस प्राइसें अधिक हैं और अनुमान कम सटीक हैं।"
  },
  "alertMessageNoGasPrice": {
    "message": "जब तक आप शुल्क को मैन्युअल रूप से अपडेट नहीं करते, हम इस ट्रांसेक्शन को आगे नहीं बढ़ा सकते।"
  },
  "alertMessageSignInDomainMismatch": {
    "message": "अनुरोध करने वाली साइट वह साइट नहीं है जिस पर आप साइन इन कर रहे हैं। यह आपके लॉगिन क्रेडेंशियल चुराने का प्रयास हो सकता है।"
  },
  "alertMessageSignInWrongAccount": {
    "message": "यह साइट आपसे गलत अकाउंट का उपयोग करके साइन इन करने के लिए कह रही है।"
  },
  "alertModalAcknowledge": {
    "message": "मैंने जोखिम को स्वीकार कर लिया है और इसके बावजूद आगे बढ़ना चाहता/चाहती हूं"
  },
  "alertModalDetails": {
    "message": "एलर्ट का विवरण"
  },
  "alertModalReviewAllAlerts": {
    "message": "सभी एलर्ट की समीक्षा करें"
  },
  "alertReasonChangeInSimulationResults": {
    "message": "परिणाम बदल गए हैं"
  },
  "alertReasonFirstTimeInteraction": {
    "message": "पहला इंटरैक्शन"
  },
  "alertReasonGasEstimateFailed": {
    "message": "गलत शुल्क"
  },
  "alertReasonGasFeeLow": {
    "message": "धीमी गति"
  },
  "alertReasonGasTooLow": {
    "message": "कम गैस लिमिट"
  },
  "alertReasonInsufficientBalance": {
    "message": "अपर्याप्त फंड"
  },
  "alertReasonNetworkBusy": {
    "message": "नेटवर्क व्यस्त है"
  },
  "alertReasonNoGasPrice": {
    "message": "शुल्क अनुमान अनुपलब्ध है"
  },
  "alertReasonPendingTransactions": {
    "message": "अभी तक पूरा नहीं हुआ ट्रांसेक्शन"
  },
  "alertReasonSignIn": {
    "message": "संदिग्ध साइन-इन अनुरोध"
  },
  "alertReasonWrongAccount": {
    "message": "गलत अकाउंट"
  },
  "alertSelectedAccountWarning": {
    "message": "यह अनुरोध आपके वॉलेट में चयनित खाते से भिन्न खाते के लिए है। किसी अन्य खाते का उपयोग करने के लिए, उसे साइट से कनेक्ट करें।"
  },
  "alerts": {
    "message": "चेतावनियां"
  },
  "all": {
    "message": "सभी"
  },
  "allNetworks": {
    "message": "सभी नेटवर्क"
  },
  "allPermissions": {
    "message": "सभी अनुमतियां"
  },
  "allTimeHigh": {
    "message": "अब तक के सबसे ऊँचे स्तर पर"
  },
  "allTimeLow": {
    "message": "अब तक के सबसे निचले स्तर पर"
  },
  "allowNotifications": {
    "message": "नोटिफिकेशंस की अनुमति दें"
  },
  "allowWithdrawAndSpend": {
    "message": "$1 को निम्नलिखित तक अमाउंट निकालने और खर्च करने की अनुमति दें:",
    "description": "The url of the site that requested permission to 'withdraw and spend'"
  },
  "amount": {
    "message": "अमाउंट"
  },
  "amountReceived": {
    "message": "प्राप्त किया गया राशि"
  },
  "amountSent": {
    "message": "भेजा गया राशि"
  },
  "andForListItems": {
    "message": "$1, और $2",
    "description": "$1 is the first item, $2 is the last item in a list of items. Used in Snap Install Warning modal."
  },
  "andForTwoItems": {
    "message": "$1 और $2",
    "description": "$1 is the first item, $2 is the second item. Used in Snap Install Warning modal."
  },
  "appDescription": {
    "message": "विश्व का सबसे विश्वसनीय क्रिप्टो वॉलेट",
    "description": "The description of the application"
  },
  "appName": {
    "message": "MetaMask",
    "description": "The name of the application"
  },
  "appNameBeta": {
    "message": "MetaMask Beta",
    "description": "The name of the application (Beta)"
  },
  "appNameFlask": {
    "message": "MetaMask Flask",
    "description": "The name of the application (Flask)"
  },
  "apply": {
    "message": "लागू करें"
  },
  "approve": {
    "message": "खर्च करने की लिमिट को एप्रूव करें"
  },
  "approveButtonText": {
    "message": "एप्रूव करें"
  },
  "approveIncreaseAllowance": {
    "message": "$1 खर्च करने की लिमिट को बढ़ाएं",
    "description": "The token symbol that is being approved"
  },
  "approveSpendingCap": {
    "message": "खर्च करने की लिमिट $1 को एप्रूव करें",
    "description": "The token symbol that is being approved"
  },
  "approved": {
    "message": "एप्रूव किया गया"
  },
  "approvedOn": {
    "message": "$1 पर एप्रूव किया गया",
    "description": "$1 is the approval date for a permission"
  },
  "approvedOnForAccounts": {
    "message": "$1 पर $2 के लिए एप्रूव किया गया",
    "description": "$1 is the approval date for a permission. $2 is the AvatarGroup component displaying account images."
  },
  "areYouSure": {
    "message": "क्या आप वाकई ऐसा करना चाहते हैं?"
  },
  "asset": {
    "message": "एसेट"
  },
  "assetChartNoHistoricalPrices": {
    "message": "हम कोई ऐतिहासिक डेटा प्राप्त नहीं कर सके"
  },
  "assetMultipleNFTsBalance": {
    "message": "$1 NFTs"
  },
  "assetOptions": {
    "message": "एसेट के विकल्प"
  },
  "assetSingleNFTBalance": {
    "message": "$1 NFT"
  },
  "assets": {
    "message": "एसेट्स"
  },
  "assetsDescription": {
    "message": "अपने वॉलेट में टोकन ऑटोडिटेक्ट करें, NFT प्रदर्शित करें, और बैच अकाउंट बैलेंस संबंधी अपडेट प्राप्त करें"
  },
  "attemptToCancelSwapForFree": {
    "message": "स्वैप को मुफ्त में कैंसिल करने की कोशिश करें"
  },
  "attributes": {
    "message": "विशेषताएं"
  },
  "attributions": {
    "message": "एट्रीब्यूशन्स"
  },
  "auroraRpcDeprecationMessage": {
    "message": "Infura RPC URL अब Aurora को सपोर्ट नहीं कर रहा है।"
  },
  "authorizedPermissions": {
    "message": "आपने निम्नलिखित अनुमतियों को अधिकृत किया है"
  },
  "autoDetectTokens": {
    "message": "टोकन ऑटो-डिटेक्ट करें"
  },
  "autoDetectTokensDescription": {
    "message": "हम आपके वॉलेट में भेजे गए नए टोकन का पता लगाने और दिखाने के लिए थर्ड-पार्टी APIs का इस्तेमाल करते हैं। अगर आप नहीं चाहते हैं कि ऐप उन सेवाओं से डेटा अपने आप खींचे तो इसे बंद कर दें। $1",
    "description": "$1 is a link to a support article"
  },
  "autoLockTimeLimit": {
    "message": "ऑटो-लॉक टाइमर (मिनट)"
  },
  "autoLockTimeLimitDescription": {
    "message": "MetaMask लॉक होने से पहले खाली गए समय को मिनट में सेट करें।"
  },
  "average": {
    "message": "औसत"
  },
  "back": {
    "message": "वापस"
  },
  "backupAndSync": {
    "message": "बैकअप और सिंक"
  },
  "backupAndSyncBasicFunctionalityNameMention": {
    "message": "बेसिक फंक्शनलिटी"
  },
  "backupAndSyncEnable": {
    "message": "बैकअप और सिंक चालू करें"
  },
  "backupAndSyncEnableConfirmation": {
    "message": "जब आप बैकअप और सिंक चालू करते हैं, तो आप $1 भी चालू कर देते हैं। क्या आप जारी रखना चाहते हैं?",
    "description": "$1 is backupAndSyncBasicFunctionalityNameMention in bold."
  },
  "backupAndSyncEnableDescription": {
    "message": "बैकअप और सिंक हमें आपकी कस्टम सेटिंग्स और फीचर्स के लिए एन्क्रिप्टेड डेटा स्टोर करने देता है। यह आपके MetaMask अनुभव को सभी डिवाइस पर एक जैसा रखता है और यदि आपको कभी MetaMask को फिर से इंस्टॉल करने की आवश्यकता होती है तो सेटिंग्स और फीचर्स को रिस्टोर करता है। यह आपके सीक्रेट रिकवरी फ्रेज़ का बैकअप नहीं करता है। $1.",
    "description": "$1 is link to the backup and sync privacy policy."
  },
  "backupAndSyncEnableDescriptionUpdatePreferences": {
    "message": "आप किसी भी समय $1 में अपनी प्राथमिकताएं अपडेट कर सकते हैं",
    "description": "$1 is a bolded text that highlights the path to the settings page."
  },
  "backupAndSyncEnableDescriptionUpdatePreferencesPath": {
    "message": "सेटिंग्स > बैकअप और सिंक।"
  },
  "backupAndSyncFeatureAccounts": {
    "message": "एकाउंट्स"
  },
  "backupAndSyncManageWhatYouSync": {
    "message": "आप जो सिंक करते हैं उसे प्रबंधित करें"
  },
  "backupAndSyncManageWhatYouSyncDescription": {
    "message": "अपने डिवाइस के बीच सिंक की गई चीज़ों को चालू करें।"
  },
  "backupAndSyncPrivacyLink": {
    "message": "जानें कि हम आपकी गोपनीयता की सुरक्षा कैसे करते हैं"
  },
  "backupAndSyncSlideDescription": {
    "message": "अपने एकाउंट्स और सिंक सेटिंग्स का बैकअप लें।"
  },
  "backupAndSyncSlideTitle": {
    "message": "बैकअप और सिंक का परिचय"
  },
  "backupApprovalInfo": {
    "message": "यदि आप अपना डिवाइस खो देते हैं, अपना पासवर्ड भूल जाते हैं, MetaMask को फिर से इनस्टॉल करना हो या दूसरे डिवाइस पर अपने वॉलेट को एक्सेस करना चाहते हों, तो आपके वॉलेट को रिकवर करने के लिए यह सीक्रेट कोड आवश्यक है।"
  },
  "backupApprovalNotice": {
    "message": "अपने वॉलेट और फंड्स को सुरक्षित रखने के लिए अपने सीक्रेट रिकवरी फ्रेज़ का बैकअप लें।"
  },
  "backupKeyringSnapReminder": {
    "message": "इस अकाउंट को हटाने से पहले यह पक्का कर लें कि इस Snap द्वारा बनाए गए सभी एकाउंट्स को आप खुद एक्सेस कर पा रहे हैं"
  },
  "backupNow": {
    "message": "अभी बैकअप लें"
  },
  "balance": {
    "message": "बैलेंस"
  },
  "balanceOutdated": {
    "message": "बैलेंस पुराना दिख सकता है"
  },
  "baseFee": {
    "message": "बेस फी"
  },
  "basic": {
    "message": "बेसिक"
  },
  "basicConfigurationBannerCTA": {
    "message": "बेसिक फंक्शनलिटी को चालू करें"
  },
  "basicConfigurationBannerTitle": {
    "message": "बेसिक फंक्शनलिटी बंद है"
  },
  "basicConfigurationDescription": {
    "message": "MetaMask इंटरनेट सेवाओं के माध्यम से टोकन विवरण और गैस सेटिंग्स जैसी बुनियादी सुविधाएं प्रदान करता है। जब आप इंटरनेट सेवाओं का उपयोग करते हैं, तो आपका आईपी ​​एड्रेस साझा किया जाता है, इस मामले में MetaMask के साथ। यह बिल्कुल वैसा ही है जैसे आप किसी वेबसाइट पर जाते हैं। MetaMask इस डेटा का अस्थायी रूप से उपयोग करता है और कभी भी आपका डेटा नहीं बेचता है। आप वीपीएन का उपयोग कर सकते हैं या इन सेवाओं को बंद कर सकते हैं, लेकिन यह आपके MetaMask अनुभव को प्रभावित कर सकता है। अधिक जानने के लिए हमारी $1 पढ़ें।",
    "description": "$1 is to be replaced by the message for privacyMsg, and will link to https://consensys.io/privacy-policy"
  },
  "basicConfigurationLabel": {
    "message": "बेसिक फंक्शनलिटी"
  },
  "basicConfigurationModalCheckbox": {
    "message": "मैं समझता/समझती हूं और जारी रखना चाहता/चाहती हूं"
  },
  "basicConfigurationModalDisclaimerOff": {
    "message": "इसका मतलब यह है कि आप MetaMask पर अपना समय सबसे अच्छे तरीके से इस्तेमाल नहीं कर पाएंगे। बेसिक फीचर्स (जैसे टोकन विवरण, ऑप्टीमल गैस सेटिंग्स और अन्य) आपके लिए उपलब्ध नहीं होंगे।"
  },
  "basicConfigurationModalDisclaimerOffAdditionalText": {
    "message": "इसे बंद करने से $1 और $2 के अंतर्गत आने वाले सभी फीचर्स भी बंद हो जाते हैं।",
    "description": "$1 and $2 are bold text for basicConfigurationModalDisclaimerOffAdditionalTextFeaturesFirst and basicConfigurationModalDisclaimerOffAdditionalTextFeaturesLast respectively"
  },
  "basicConfigurationModalDisclaimerOffAdditionalTextFeaturesFirst": {
    "message": "सुरक्षा और गोपनीयता, बैकअप और सिंक"
  },
  "basicConfigurationModalDisclaimerOffAdditionalTextFeaturesLast": {
    "message": "नोटिफिकेशंस"
  },
  "basicConfigurationModalDisclaimerOn": {
    "message": "MetaMask पर अपना समय अच्छे तरीके से इस्तेमाल करने के लिए, आपको इस फीचर को चालू करना होगा। बुनियादी कार्य (जैसे टोकन विवरण, ऑप्टीमल गैस सेटिंग्स और अन्य) Web3 अनुभव के लिए महत्वपूर्ण हैं।"
  },
  "basicConfigurationModalHeadingOff": {
    "message": "बेसिक फंक्शनलिटी को बंद करें"
  },
  "basicConfigurationModalHeadingOn": {
    "message": "बेसिक फंक्शनलिटी को चालू करें"
  },
  "bestPrice": {
    "message": "सबसे अच्छी कीमत"
  },
  "beta": {
    "message": "बीटा"
  },
  "betaHeaderText": {
    "message": "यह बीटा वर्शन है। कृपया बग रिपोर्ट करें $1"
  },
  "betaMetamaskVersion": {
    "message": "MetaMask बीटा वर्शन"
  },
  "betaTerms": {
    "message": "बीटा के इस्तेमाल की शर्तें"
  },
  "billionAbbreviation": {
    "message": "B",
    "description": "Shortened form of 'billion'"
  },
  "blockExplorerAccountAction": {
    "message": "अकाउंट",
    "description": "This is used with viewOnEtherscan and viewInExplorer e.g View Account in Explorer"
  },
  "blockExplorerAssetAction": {
    "message": "एसेट",
    "description": "This is used with viewOnEtherscan and viewInExplorer e.g View Asset in Explorer"
  },
  "blockExplorerSwapAction": {
    "message": "स्वैप",
    "description": "This is used with viewOnEtherscan e.g View Swap on Etherscan"
  },
  "blockExplorerUrl": {
    "message": "ब्लॉक एक्सप्लोरर URL"
  },
  "blockExplorerUrlDefinition": {
    "message": "इस नेटवर्क के लिए ब्लॉक एक्सप्लोरर के रूप में इस्तेमाल किया जाने वाला URL।"
  },
  "blockExplorerView": {
    "message": "$1 पर अकाउंट देखें",
    "description": "$1 replaced by URL for custom block explorer"
  },
  "blockaid": {
    "message": "Blockaid"
  },
  "blockaidAlertDescriptionBlur": {
    "message": "अगर आप ऐसा करना जारी रखते हैं, तो Blur पर आपके द्वारा सूचीबद्ध सभी एसेट्स खतरे में पड़ सकती हैं।"
  },
  "blockaidAlertDescriptionMalicious": {
    "message": "आप एक बुरी नीयत वाली साइट के साथ इंटरैक्ट कर रहे हैं। अगर आप ऐसा करना जारी रखेंगे, तो आप अपनी एसेट्स खो देंगे।"
  },
  "blockaidAlertDescriptionOpenSea": {
    "message": "अगर आप ऐसा करना जारी रखते हैं, तो OpenSea पर आपके द्वारा सूचीबद्ध सभी एसेट्स खतरे में पड़ सकती हैं।"
  },
  "blockaidAlertDescriptionOthers": {
    "message": "यदि आप इस अनुरोध को कन्फर्म करते हैं, तो आप अपनी एसेट्स खो सकते हैं। हम सुझाव देते हैं कि आप इस अनुरोध को कैंसिल कर दें।"
  },
  "blockaidAlertDescriptionTokenTransfer": {
    "message": "आप अपनी एसेट्स किसी स्कैमर को भेज रहे हैं। अगर आप ऐसा करना जारी रखेंगे, तो आप उन एसेट्स को खो देंगे।"
  },
  "blockaidAlertDescriptionWithdraw": {
    "message": "यदि आप इस अनुरोध को कन्फर्म करते हैं, तो आप एक स्कैमर को अपनी एसेट्स निकालने और खर्च करने की अनुमति दे रहे हैं। आपको वे वापस नहीं मिलेंगे।"
  },
  "blockaidDescriptionApproveFarming": {
    "message": "यदि आप इस रिक्वेस्ट को स्वीकार करते हैं, तो स्कैम के लिए मशहूर कोई थर्ड पार्टी आपके सारे एसेट चुरा सकती है।"
  },
  "blockaidDescriptionBlurFarming": {
    "message": "यदि आप इस रिक्वेस्ट को स्वीकार करते हैं, तो कोई Blur पर लिस्टेड आपके सारे एसेट चुरा सकता है।"
  },
  "blockaidDescriptionErrored": {
    "message": "किसी समस्या के कारण, हम सुरक्षा अलर्ट की जाँच नहीं कर सके। केवल तभी जारी रखें जब आपको इसमें शामिल प्रत्येक पते पर भरोसा हो।"
  },
  "blockaidDescriptionMaliciousDomain": {
    "message": "आप एक बुरी नीयत वाले डोमेन से इंटरैक्ट कर रहे हैं। यदि आप इस रिक्वेस्ट को एप्रूव करते हैं, तो आप अपने सारे एसेट गंवा सकते हैं।"
  },
  "blockaidDescriptionMightLoseAssets": {
    "message": "यदि आप इस रिक्वेस्ट को स्वीकार करते हैं, तो आप अपने सारे एसेट गंवा सकते हैं।"
  },
  "blockaidDescriptionSeaportFarming": {
    "message": "यदि आप इस रिक्वेस्ट को स्वीकार करते हैं, तो कोई OpenSea पर लिस्टेड आपके सारे एसेट चुरा सकता है।"
  },
  "blockaidDescriptionTransferFarming": {
    "message": "यदि आप इस रिक्वेस्ट को स्वीकार करते हैं, तो स्कैम के लिए मशहूर कोई थर्ड पार्टी आपके सारे एसेट चुरा सकती है।"
  },
  "blockaidMessage": {
    "message": "गोपनीयता को सुरक्षित रखना - कोई भी डेटा थर्ड पार्टी के साथ साझा नहीं किया जाता है। Arbitrum, Avalanche, BNB chain, Ethereum Mainnet, Linea, Optimism, Polygon, Base और Sepolia पर उपलब्ध है।"
  },
  "blockaidTitleDeceptive": {
    "message": "इस रिक्वेस्ट को धोखेबाज़ी के उद्देश्य से भेजा गया है"
  },
  "blockaidTitleMayNotBeSafe": {
    "message": "सावधान रहें"
  },
  "blockaidTitleSuspicious": {
    "message": "इस रिक्वेस्ट पर एकदम से भरोसा नहीं किया जा सकता"
  },
  "blockies": {
    "message": "ब्लॉकीज़"
  },
  "borrowed": {
    "message": "उधार लिया गया"
  },
  "boughtFor": {
    "message": "के लिए खरीदा गया"
  },
  "bridge": {
    "message": "ब्रिज"
  },
  "bridgeAllowSwappingOf": {
    "message": "ब्रिजिंग के लिए $3 पर $1 $2 तक सटीक पहुंच की अनुमति दें",
    "description": "Shows a user that they need to allow a token for swapping on their hardware wallet"
  },
  "bridgeApproval": {
    "message": "ब्रिज के लिए $1 एप्रूव करें",
    "description": "Used in the transaction display list to describe a transaction that is an approve call on a token that is to be bridged. $1 is the symbol of a token that has been approved."
  },
  "bridgeApprovalWarning": {
    "message": "आप निर्दिष्ट राशि, $1 $2 तक पहुंच की अनुमति दे रहे हैं। इस कॉन्ट्रैक्ट को किसी भी अतिरिक्त फंड तक पहुंच नहीं होगी।"
  },
  "bridgeApprovalWarningForHardware": {
    "message": "आपको ब्रिजिंग के लिए $1 $2 तक पहुंच की अनुमति देनी होगी, और फिर $2 तक ब्रिजिंग को एप्रूव करनी होगी। इसके लिए दो अलग-अलग कन्फर्मेशन की आवश्यकता होगी।"
  },
  "bridgeBlockExplorerLinkCopied": {
    "message": "ब्लॉक एक्सप्लोरर लिंक कॉपी किया गया!"
  },
  "bridgeCalculatingAmount": {
    "message": "कैलकुलेट किया जा रहा है..."
  },
  "bridgeConfirmTwoTransactions": {
    "message": "आपको अपने हार्डवेयर वॉलेट पर 2 ट्रांसेक्शन कन्फर्म करनी होगी:"
  },
  "bridgeCreateSolanaAccount": {
    "message": "Solana अकाउंट बनाएं"
  },
  "bridgeCreateSolanaAccountDescription": {
    "message": "Solana नेटवर्क पर स्वैप करने के लिए, आपको एक अकाउंट और प्राप्त करने वाली एड्रेस की आवश्यकता होगी।"
  },
  "bridgeCreateSolanaAccountTitle": {
    "message": "सबसे पहले आपको Solana अकाउंट की आवश्यकता होगी।"
  },
  "bridgeDetailsTitle": {
    "message": "ब्रिज विवरण",
    "description": "Title for the modal showing details about a bridge transaction."
  },
  "bridgeEnterAmount": {
    "message": "रकम चुनें"
  },
  "bridgeEnterAmountAndSelectAccount": {
    "message": "राशि दर्ज करें और गंतव्य अकाउंट चुनें"
  },
  "bridgeExplorerLinkViewOn": {
    "message": "$1 पर देखें"
  },
  "bridgeFetchNewQuotes": {
    "message": "एक नया लाएं?"
  },
  "bridgeFrom": {
    "message": "इससे ब्रिज करें"
  },
  "bridgeFromTo": {
    "message": "$1 $2 को $3 से ब्रिज करें",
    "description": "Tells a user that they need to confirm on their hardware wallet a bridge. $1 is amount of source token, $2 is the source network, and $3 is the destination network"
  },
  "bridgeGasFeesSplit": {
    "message": "पिछली स्क्रीन पर कोट किए गए किसी भी नेटवर्क शुल्क में दोनों ट्रांसेक्शन शामिल हैं और इसे विभाजित किया जाएगा।"
  },
  "bridgeNetCost": {
    "message": "नेट लागत"
  },
  "bridgeQuoteExpired": {
    "message": "आपका कोट करने का समय समाप्त हो गया है"
  },
  "bridgeSelectDestinationAccount": {
    "message": "गंतव्य अकाउंट चुनें"
  },
  "bridgeSelectNetwork": {
    "message": "नेटवर्क को चुनें"
  },
  "bridgeSelectTokenAmountAndAccount": {
    "message": "टोकन, राशि और गंतव्य अकाउंट चुनें"
  },
  "bridgeSelectTokenAndAmount": {
    "message": "टोकन और रकम का चयन करें"
  },
  "bridgeSolanaAccountCreated": {
    "message": "Solana अकाउंट बनाया गया"
  },
  "bridgeStatusComplete": {
    "message": "पूरा हुआ",
    "description": "Status text indicating a bridge transaction has successfully completed."
  },
  "bridgeStatusFailed": {
    "message": "विफल हुआ",
    "description": "Status text indicating a bridge transaction has failed."
  },
  "bridgeStatusInProgress": {
    "message": "प्रगति पर है",
    "description": "Status text indicating a bridge transaction is currently processing."
  },
  "bridgeStepActionBridgeComplete": {
    "message": "$2 पर $1 प्राप्त हुआ",
    "description": "$1 is the amount of the destination asset, $2 is the name of the destination network"
  },
  "bridgeStepActionBridgePending": {
    "message": "$2 पर $1 प्राप्त हो रहा है",
    "description": "$1 is the amount of the destination asset, $2 is the name of the destination network"
  },
  "bridgeStepActionSwapComplete": {
    "message": "$1 को $2 से स्वैप किया गया",
    "description": "$1 is the amount of the source asset, $2 is the amount of the destination asset"
  },
  "bridgeStepActionSwapPending": {
    "message": "$1 को $2 से स्वैप किया जा रहा है",
    "description": "$1 is the amount of the source asset, $2 is the amount of the destination asset"
  },
  "bridgeTerms": {
    "message": "नियम"
  },
  "bridgeTimingMinutes": {
    "message": "$1 न्यूनतम",
    "description": "$1 is the ticker symbol of a an asset the user is being prompted to purchase"
  },
  "bridgeTo": {
    "message": "इसपर ब्रिज करें"
  },
  "bridgeToChain": {
    "message": "$1 पर ब्रिज करें"
  },
  "bridgeTokenCannotVerifyDescription": {
    "message": "यदि आपने यह टोकन मैन्युअल रूप से जोड़ा है, तो सुनिश्चित करें कि आप ब्रिजिंग से पहले अपने फंड के जोखिमों से अवगत हैं।"
  },
  "bridgeTokenCannotVerifyTitle": {
    "message": "हम इस टोकन को वेरीफ़ाई नहीं कर सकते।"
  },
  "bridgeTransactionProgress": {
    "message": "ट्रांसेक्शन 2 में से $1"
  },
  "bridgeTxDetailsBridging": {
    "message": "ब्रिज किया जा रहा है"
  },
  "bridgeTxDetailsDelayedDescription": {
    "message": "MetaMask सपोर्ट से"
  },
  "bridgeTxDetailsDelayedDescriptionSupport": {
    "message": "संपर्क करें"
  },
  "bridgeTxDetailsDelayedTitle": {
    "message": "क्या 3 घंटे से अधिक समय हो गया है?"
  },
  "bridgeTxDetailsNonce": {
    "message": "Nonce"
  },
  "bridgeTxDetailsStatus": {
    "message": "स्टेटस"
  },
  "bridgeTxDetailsTimestamp": {
    "message": "टाइम स्टैम्प"
  },
  "bridgeTxDetailsTimestampValue": {
    "message": "$2 पर $1",
    "description": "$1 is the date, $2 is the time"
  },
  "bridgeTxDetailsTokenAmountOnChain": {
    "message": "पर $1 $2",
    "description": "$1 is the amount of the token, $2 is the ticker symbol of the token"
  },
  "bridgeTxDetailsTotalGasFee": {
    "message": "कुल गैस फीस"
  },
  "bridgeTxDetailsYouReceived": {
    "message": "आपको प्राप्त हुआ"
  },
  "bridgeTxDetailsYouSent": {
    "message": "आपने भेजा"
  },
  "bridgeValidationInsufficientGasMessage": {
    "message": "इस ब्रिज के लिए गैस फीस का भुगतान करने के लिए आपके पास पर्याप्त $1 नहीं है। कम राशि दर्ज करें या अधिक $1 खरीदें।"
  },
  "bridgeValidationInsufficientGasTitle": {
    "message": "गैस के लिए अधिक $1 की आवश्यकता है"
  },
  "bridging": {
    "message": "ब्रिज किया जा रहा है"
  },
  "browserNotSupported": {
    "message": "आपका ब्राउज़र सपोर्टेड नहीं है..."
  },
  "buildContactList": {
    "message": "अपनी कॉन्टेक्ट लिस्ट बनाएं"
  },
  "builtAroundTheWorld": {
    "message": "MetaMask दुनिया भर में डिज़ाइन किया और बनाया गया है।"
  },
  "bulletpoint": {
    "message": "·"
  },
  "busy": {
    "message": "बिज़ी"
  },
  "buyAndSell": {
    "message": "खरीदें/बेचें"
  },
  "buyMoreAsset": {
    "message": "ज्यादा $1 खरीदें",
    "description": "$1 is the ticker symbol of a an asset the user is being prompted to purchase"
  },
  "buyNow": {
    "message": "अभी खरीदें"
  },
  "bytes": {
    "message": "बाइट"
  },
  "canToggleInSettings": {
    "message": "आप इस नोटिफिकेशन को सेटिंग्स > अलर्ट में दोबारा से इनेबल कर सकते हैं।"
  },
  "cancel": {
    "message": "कैंसिल करें"
  },
  "cancelPopoverTitle": {
    "message": "ट्रांसेक्शन कैंसिल करें"
  },
  "cancelSpeedUpLabel": {
    "message": "ये गैस फ़ीस ओरिजिनल को $1 करेगी।",
    "description": "$1 is text 'replace' in bold"
  },
  "cancelSpeedUpTransactionTooltip": {
    "message": "किसी ट्रांसेक्शन को $1 करने के लिए गैस फ़ीस कम से कम 10% बढ़ाई जानी चाहिए ताकि उसे नेटवर्क द्वारा पहचाना जा सके।",
    "description": "$1 is string 'cancel' or 'speed up'"
  },
  "cancelled": {
    "message": "कैंसिल किया गया"
  },
  "chainId": {
    "message": "चेन ID"
  },
  "chainIdDefinition": {
    "message": "इस नेटवर्क के लिए ट्रांसेक्शन पर हस्ताक्षर करने के लिए इस्तेमाल की जाने वाली चेन ID।"
  },
  "chainIdExistsErrorMsg": {
    "message": "यह चेन ID वर्तमान में $1 नेटवर्क द्वारा इस्तेमाल की जाती है।"
  },
  "chainListReturnedDifferentTickerSymbol": {
    "message": "यह टोकन सिंबल आपके द्वारा डाले गए नेटवर्क नाम या चेन ID से मेल नहीं खाता है। कई लोकप्रिय टोकन इसी तरह के सिंबल का उपयोग करते हैं, जिनका उपयोग स्कैमर्स आपको बदले में ज़्यादा कीमती टोकन भेजने का झांसा देने के लिए कर सकते हैं। आगे बढ़ने से पहले हर चीज़ अच्छे से वेरीफाई कर लें।"
  },
  "chooseYourNetwork": {
    "message": "अपना नेटवर्क चुनें"
  },
  "chooseYourNetworkDescription": {
    "message": "जब आप हमारी डिफॉल्ट सेटिंग्स और कॉन्फ़िगरेशन का उपयोग करते हैं, तो हम Ethereum डेटा तक सबसे विश्वसनीय और निजी पहुँच प्रदान करने के लिए Infura को अपने डिफॉल्ट रिमोट प्रोसीजर कॉल (RPC) प्रदाता के रूप में उपयोग करते हैं। सीमित मामलों में, हम अपने उपयोगकर्ताओं को सर्वश्रेष्ठ अनुभव प्रदान करने के लिए अन्य RPC प्रदाताओं का उपयोग कर सकते हैं। आप अपना खुद का RPC चुन सकते हैं, लेकिन याद रखें कि कोई भी RPC ट्रांसेक्शन करने के लिए आपका आईपी ​​एड्रेस और Ethereum वॉलेट प्राप्त करेगा। EVM एकाउंट्स के लिए Infura डेटा को कैसे संभालता है, इसके बारे में अधिक जानने के लिए, हमारी $1 पढ़ें और Solana एकाउंट्स, $2 के लिए।",
    "description": "$1 is a link to the privacy policy, $2 is a link to Solana accounts support"
  },
  "chooseYourNetworkDescriptionCallToAction": {
    "message": "यहां क्लिक करें"
  },
  "chromeRequiredForHardwareWallets": {
    "message": "अपने hardware wallet से कनेक्ट करने के लिए आपको Google Chrome पर MetaMask का इस्तेमाल करने की आवश्यकता है।"
  },
  "circulatingSupply": {
    "message": "सप्लाई सर्कुलेट किया जा रहा है"
  },
  "clear": {
    "message": "हटाएं"
  },
  "clearActivity": {
    "message": "एक्टिविटी और nonce डेटा हटाएं"
  },
  "clearActivityButton": {
    "message": "एक्टिविटी टैब डेटा हटाएं"
  },
  "clearActivityDescription": {
    "message": "यह अकाउंट के nonce को रीसेट करता है और आपके वॉलेट में एक्टिविटी टैब से डेटा मिटा देता है। केवल मौजूदा अकाउंट और नेटवर्क प्रभावित होंगे। आपका बैलेंस और आने वाले ट्रांसेक्शन नहीं बदलेंगे।"
  },
  "click": {
    "message": "क्लिक करें"
  },
  "clickToConnectLedgerViaWebHID": {
    "message": "अपने Ledger को WebHID के ज़रिए कनेक्ट करने के लिए यहां क्लिक करें",
    "description": "Text that can be clicked to open a browser popup for connecting the ledger device via webhid"
  },
  "close": {
    "message": "बंद करें"
  },
  "closeExtension": {
    "message": "एक्सटेंशन को बंद करें"
  },
  "closeWindowAnytime": {
    "message": "आप इस विंडो को कभी भी बंद कर सकते हैं।"
  },
  "coingecko": {
    "message": "CoinGecko"
  },
  "collectionName": {
    "message": "संग्रह का नाम"
  },
  "comboNoOptions": {
    "message": "कोई विकल्प नहीं मिला",
    "description": "Default text shown in the combo field dropdown if no options."
  },
  "concentratedSupplyDistributionDescription": {
    "message": "टोकन की अधिकांश आपूर्ति शीर्ष टोकन धारकों के पास होती है, जिससे सेंट्रलाइज्ड मूल्य संबंधी हेरफेर का जोखिम पैदा होता है"
  },
  "concentratedSupplyDistributionTitle": {
    "message": "संकेन्द्रित आपूर्ति वितरण"
  },
  "configureSnapPopupDescription": {
    "message": "अब आप इस Snap को कॉन्फिगर करने के लिए MetaMask से बाहर जा रहे हैं।"
  },
  "configureSnapPopupInstallDescription": {
    "message": "अब आप इस Snap को इंस्टॉल करने के लिए MetaMask से बाहर जा रहे हैं।"
  },
  "configureSnapPopupInstallTitle": {
    "message": "Snap इंस्टॉल करें"
  },
  "configureSnapPopupLink": {
    "message": "जारी रखने के लिए इस लिंक पर क्लिक करें:"
  },
  "configureSnapPopupTitle": {
    "message": "Snap को कॉन्फिगर करें"
  },
  "confirm": {
    "message": "कन्फर्म करें"
  },
  "confirmAccountTypeSmartContract": {
    "message": "स्मार्ट अकाउंट"
  },
  "confirmAccountTypeStandard": {
    "message": "मानक अकाउंट"
  },
  "confirmAlertModalAcknowledgeMultiple": {
    "message": "मैंने एलर्ट को स्वीकार कर लिया है और इसके बावजूद आगे बढ़ना चाहता/चाहती हूं"
  },
  "confirmAlertModalAcknowledgeSingle": {
    "message": "मैंने एलर्ट को स्वीकार कर लिया है और इसके बावजूद आगे बढ़ना चाहता/चाहती हूं"
  },
  "confirmFieldPaymaster": {
    "message": "के द्वारा शुल्क का भुगतान किया गया"
  },
  "confirmFieldTooltipPaymaster": {
    "message": "इस ट्रांसेक्शन के लिए शुल्क का भुगतान पेमास्टर स्मार्ट कॉन्ट्रैक्ट द्वारा किया जाएगा।"
  },
  "confirmGasFeeTokenBalance": {
    "message": "बैल:"
  },
  "confirmGasFeeTokenInsufficientBalance": {
    "message": "अपर्याप्त फंड"
  },
  "confirmGasFeeTokenMetaMaskFee": {
    "message": "इसमें $1 शुल्क शामिल है"
  },
  "confirmGasFeeTokenModalNativeToggleMetaMask": {
    "message": "MetaMask इस ट्रांसेक्शन को पूरा करने के लिए बैलेंस जोड़ रहा है।"
  },
  "confirmGasFeeTokenModalNativeToggleWallet": {
    "message": "अपने वॉलेट में बैलेंस का उपयोग करके नेटवर्क फीस का भुगतान करें।"
  },
  "confirmGasFeeTokenModalPayETH": {
    "message": "ETH से पेमेंट करें"
  },
  "confirmGasFeeTokenModalPayToken": {
    "message": "अन्य टोकन से पेमेंट करें"
  },
  "confirmGasFeeTokenModalTitle": {
    "message": "एक टोकन चुनें"
  },
  "confirmGasFeeTokenToast": {
    "message": "आप इस नेटवर्क शुल्क का भुगतान $1 से कर रहे हैं"
  },
  "confirmGasFeeTokenTooltip": {
    "message": "यह पेमेंट आपके ट्रांसेक्शन को प्रोसेस करने के लिए नेटवर्क को किया जाता है। इसमें गैर-ETH टोकन या पहले से फंड किए गए ETH के लिए $1 MetaMask फीस शामिल है।"
  },
  "confirmInfoAccountNow": {
    "message": "अब"
  },
  "confirmInfoSwitchingTo": {
    "message": "इसपर स्विच किया जा रहा है"
  },
  "confirmNestedTransactionTitle": {
    "message": "ट्रांसेक्शन $1"
  },
  "confirmPassword": {
    "message": "पासवर्ड कन्फर्म करें"
  },
  "confirmRecoveryPhrase": {
    "message": "सीक्रेट रिकवरी फ्रेज कन्फर्म करें"
  },
  "confirmSimulationApprove": {
    "message": "आप एप्रूव करते हैं"
  },
  "confirmTitleAccountTypeSwitch": {
    "message": "अकाउंट अपडेट"
  },
  "confirmTitleApproveTransactionNFT": {
    "message": "विदड्रॉवल का अनुरोध"
  },
  "confirmTitleDeployContract": {
    "message": "एक कॉन्ट्रैक्ट करें"
  },
  "confirmTitleDescApproveTransaction": {
    "message": "यह साइट आपके NFTs को निकालने की अनुमति चाहती है"
  },
  "confirmTitleDescDelegationRevoke": {
    "message": "आप वापस मानक अकाउंट (EOA) पर स्विच कर रहे हैं।"
  },
  "confirmTitleDescDelegationUpgrade": {
    "message": "आप स्मार्ट अकाउंट पर स्विच कर रहे हैं"
  },
  "confirmTitleDescDeployContract": {
    "message": "यह साइट चाहती है कि आप एक कॉन्ट्रैक्ट करें"
  },
  "confirmTitleDescERC20ApproveTransaction": {
    "message": "यह साइट आपके टोकन को निकालने की अनुमति चाहती है"
  },
  "confirmTitleDescPermitSignature": {
    "message": "यह साइट आपके टोकन खर्च करने की अनुमति चाहती है।"
  },
  "confirmTitleDescSIWESignature": {
    "message": "एक साइट चाहती है कि आप यह साबित करने के लिए साइन इन करें कि यह आपका अकाउंट है।"
  },
  "confirmTitleDescSign": {
    "message": "कन्फर्म करने से पहले अनुरोध के विवरण की समीक्षा करें।"
  },
  "confirmTitlePermitTokens": {
    "message": "खर्च करने की सीमा का अनुरोध"
  },
  "confirmTitleRevokeApproveTransaction": {
    "message": "अनुमति हटाएं"
  },
  "confirmTitleSIWESignature": {
    "message": "साइन-इन अनुरोध"
  },
  "confirmTitleSetApprovalForAllRevokeTransaction": {
    "message": "अनुमति हटाएं"
  },
  "confirmTitleSignature": {
    "message": "सिग्नेचर अनुरोध"
  },
  "confirmTitleTransaction": {
    "message": "ट्रांसेक्शन अनुरोध"
  },
  "confirmationAlertDetails": {
    "message": "आपकी एसेट्स की सुरक्षा के लिए, हम आपको अनुरोध को रिजेक्ट करने का सुझाव देते हैं।"
  },
  "confirmationAlertModalTitleDescription": {
    "message": "आपके एसेट खतरे में हो सकते हैं"
  },
  "confirmed": {
    "message": "कन्फर्म किया गया"
  },
  "confusableUnicode": {
    "message": "'$1', '$2' के समान है।"
  },
  "confusableZeroWidthUnicode": {
    "message": "शून्य-चौड़ाई वाला शब्द या अंक मिला।"
  },
  "confusingEnsDomain": {
    "message": "हमने ENS नाम में एक कंफ्यूज़ करने वाले करैक्टर का पता लगाया है। संभावित धोखाधड़ी से बचने के लिए ENS नाम की जाँच करें।"
  },
  "connect": {
    "message": "कनेक्ट करें"
  },
  "connectAccount": {
    "message": "खाता कनेक्ट करें"
  },
  "connectAccountOrCreate": {
    "message": "अकाउंट कनेक्ट करें या नया बनाएं"
  },
  "connectAccounts": {
    "message": "एकाउंट्स को कनेक्ट करें"
  },
  "connectAnAccountHeader": {
    "message": "किसी अकाउंट को कनेक्ट करें"
  },
  "connectManually": {
    "message": "वर्तमान साइट से मैन्युअल रूप से कनेक्ट करें"
  },
  "connectMoreAccounts": {
    "message": "ज़्यादा एकाउंट्स को कनेक्ट करें"
  },
  "connectSnap": {
    "message": "$1 को कनेक्ट करें",
    "description": "$1 is the snap for which a connection is being requested."
  },
  "connectWithMetaMask": {
    "message": "MetaMask के साथ कनेक्ट करें"
  },
  "connectedAccounts": {
    "message": "कनेक्ट किए हुए एकाउंट्स"
  },
  "connectedAccountsDescriptionPlural": {
    "message": "आपके पास इस साइट से कनेक्ट किए गए $1 एकाउंट्स हैं।",
    "description": "$1 is the number of accounts"
  },
  "connectedAccountsDescriptionSingular": {
    "message": "इस साइट से आपका 1 अकाउंट कनेक्ट किया गया है।"
  },
  "connectedAccountsEmptyDescription": {
    "message": "MetaMask इस साइट से कनेक्ट नहीं है। किसी web3 साइट से कनेक्ट करने के लिए, उनकी साइट पर कनेक्ट बटन खोजें।"
  },
  "connectedAccountsListTooltip": {
    "message": "$1, अकाउंट का बैलेंस, एड्रेस, एक्टिविटी देख सकता है और कनेक्टेड अकाउंट्स के लिए एप्रूवल देने के लिए ट्रांसेक्शन का सुझाव दे सकता है।",
    "description": "$1 is the origin name"
  },
  "connectedAccountsToast": {
    "message": "कनेक्टेड अकाउंट अपडेट किए गए"
  },
  "connectedSites": {
    "message": "कनेक्ट की गई साइटें"
  },
  "connectedSitesAndSnaps": {
    "message": "कनेक्टेड साइटें और Snaps"
  },
  "connectedSitesDescription": {
    "message": "$1 इन साइटों से कनेक्ट है। वे आपके अकाउंट का एड्रेस देख सकते हैं।",
    "description": "$1 is the account name"
  },
  "connectedSitesEmptyDescription": {
    "message": "$1 किसी भी साइट से कनेक्ट नहीं है।",
    "description": "$1 is the account name"
  },
  "connectedSnapAndNoAccountDescription": {
    "message": "MetaMask इस साइट से कनेक्टेड है, लेकिन अभी तक कोई अकाउंट कनेक्ट नहीं किया गया है"
  },
  "connectedSnaps": {
    "message": "कनेक्टेड Snaps"
  },
  "connectedWithAccount": {
    "message": "$1 अकाउंट्स कनेक्ट किए गए",
    "description": "$1 represents account length"
  },
  "connectedWithAccountName": {
    "message": "$1 से कनेक्ट किए गए",
    "description": "$1 represents account name"
  },
  "connectedWithNetwork": {
    "message": "$1 नेटवर्क कनेक्ट किए गए",
    "description": "$1 represents network length"
  },
  "connectedWithNetworkName": {
    "message": "$1 से कनेक्ट किए गए",
    "description": "$1 represents network name"
  },
  "connecting": {
    "message": "कनेक्ट किया जा रहा है"
  },
  "connectingTo": {
    "message": "$1 से कनेक्ट किया जा रहा है"
  },
  "connectingToDeprecatedNetwork": {
    "message": "'$1' को चरणबद्ध तरीके से हटाया जा रहा है और हो सकता है कि यह काम न करे। कोई और नेटवर्क इस्तेमाल करके देखें।"
  },
  "connectingToGoerli": {
    "message": "Goerli टेस्ट नेटवर्क से कनेक्ट हो रहा है"
  },
  "connectingToLineaGoerli": {
    "message": "Linea Goerli टेस्ट नेटवर्क से कनेक्ट हो रहा है"
  },
  "connectingToLineaMainnet": {
    "message": "Linea Mainnet से कनेक्ट हो रहा है"
  },
  "connectingToLineaSepolia": {
    "message": "Linea Sepolia टेस्ट नेटवर्क से कनेक्ट हो रहा है"
  },
  "connectingToMainnet": {
    "message": " Ethereum Mainnet से कनेक्ट हो रहा है"
  },
  "connectingToSepolia": {
    "message": "Sepolia टेस्ट नेटवर्क से कनेक्ट कर रहा है"
  },
  "connectionDescription": {
    "message": "इस वेबसाइट को MetaMask से कनेक्ट करें"
  },
  "connectionFailed": {
    "message": "कनेक्शन नहीं हो पाया"
  },
  "connectionFailedDescription": {
    "message": "$1 को लाना नहीं हो पाया, अपना नेटवर्क जांचें और दोबारा कोशिश करें।",
    "description": "$1 is the name of the snap being fetched."
  },
  "connectionPopoverDescription": {
    "message": "किसी साइट से कनेक्ट करने के लिए, कनेक्ट बटन का चयन करें। MetaMask केवल Web3 साइटों से कनेक्ट हो सकता है।"
  },
  "connectionRequest": {
    "message": "कनेक्शन अनुरोध"
  },
  "contactUs": {
    "message": "हमसे कॉन्टेक्ट करें"
  },
  "contacts": {
    "message": "कॉन्टेक्ट"
  },
  "contentFromSnap": {
    "message": "$1 से कंटेंट",
    "description": "$1 represents the name of the snap"
  },
  "continue": {
    "message": "जारी रखें"
  },
  "contract": {
    "message": "कॉन्ट्रैक्ट"
  },
  "contractAddress": {
    "message": "कॉन्ट्रैक्ट का एड्रेस"
  },
  "contractAddressError": {
    "message": "आप टोकन के कॉन्ट्रैक्ट एड्रेस पर टोकन भेज रहे हैं। इस वजह से इन टोकनों को गंवाना पड़ सकता है।"
  },
  "contractDeployment": {
    "message": "कॉन्ट्रैक्ट डीप्लॉयमेंट"
  },
  "contractInteraction": {
    "message": "कॉन्ट्रैक्ट इंटरैक्शन"
  },
  "convertTokenToNFTDescription": {
    "message": "हमने पाया है कि यह संपत्ति एक NFT है। MetaMask के पास अब NFT के लिए फुल नेटिव सपोर्ट है। क्या आप इसे अपनी टोकन लिस्ट से हटाना चाहते हैं और इसे NFT के रूप में जोड़ना चाहते हैं?"
  },
  "convertTokenToNFTExistDescription": {
    "message": "हमने पाया है कि इस एसेट को एक NFT के रूप में जोड़ा गया है। क्या आप इसे अपनी टोकन लिस्ट से हटाना चाहते हैं?"
  },
  "coolWallet": {
    "message": "CoolWallet"
  },
  "copiedExclamation": {
    "message": "कॉपी किया गया!"
  },
  "copyAddress": {
    "message": "क्लिपबोर्ड पर एड्रेस कॉपी करें"
  },
  "copyAddressShort": {
    "message": "एड्रेस कॉपी करें"
  },
  "copyPrivateKey": {
    "message": "प्राइवेट की (key) को कॉपी करें"
  },
  "copyToClipboard": {
    "message": "क्लिपबोर्ड पर कॉपी करें"
  },
  "copyTransactionId": {
    "message": "ट्रांसेक्शन ID कॉपी करें"
  },
  "create": {
    "message": "बनाएं"
  },
  "createNewAccountHeader": {
    "message": "एक नया अकाउंट बनाएं"
  },
  "createPassword": {
    "message": "पासवर्ड बनाएं"
  },
  "createSnapAccountDescription": {
    "message": "$1 MetaMask में एक नया अकाउंट जोड़ना चाहता है।"
  },
  "createSnapAccountTitle": {
    "message": "अकाउंट बनाएं"
  },
  "createSolanaAccount": {
    "message": "Solana अकाउंट बनाएं"
  },
  "creatorAddress": {
    "message": "निर्माता का एड्रेस"
  },
  "crossChainSwapsLink": {
    "message": "MetaMask पोर्टफोलियो के साथ पूरे नेटवर्क में कहीं भी स्वैप करें"
  },
  "crossChainSwapsLinkNative": {
    "message": "ब्रिज के साथ पूरे नेटवर्क में कहीं भी स्वैप करें"
  },
  "cryptoCompare": {
    "message": "CryptoCompare"
  },
  "currencyConversion": {
    "message": "करेंसी"
  },
  "currencyRateCheckToggle": {
    "message": "बैलेंस और टोकन प्राइस चेकर दिखाएं"
  },
  "currencyRateCheckToggleDescription": {
    "message": "हम आपका बैलेंस और टोकन प्राइस दिखाने के लिए $1 और $2 API का इस्तेमाल करते हैं। $3",
    "description": "$1 represents Coingecko, $2 represents CryptoCompare and $3 represents Privacy Policy"
  },
  "currencySymbol": {
    "message": "करेंसी सिंबल"
  },
  "currencySymbolDefinition": {
    "message": "इस नेटवर्क की करेंसी के लिए दिखाया गया टिकर सिंबल।"
  },
  "currentAccountNotConnected": {
    "message": "आपका चालू अकाउंट कनेक्ट नहीं है"
  },
  "currentExtension": {
    "message": "वर्तमान एक्सटेंशन पेज"
  },
  "currentLanguage": {
    "message": "वर्तमान भाषा"
  },
  "currentNetwork": {
    "message": "वर्तमान नेटवर्क",
    "description": "Speicifies to token network filter to filter by current Network. Will render when network nickname is not available"
  },
  "currentRpcUrlDeprecated": {
    "message": "इस नेटवर्क के लिए वर्तमान rpc url को हटा दिया गया है।"
  },
  "currentTitle": {
    "message": "मौजूदा:"
  },
  "currentlyUnavailable": {
    "message": "इस नेटवर्क पर उपलब्ध नहीं है"
  },
  "curveHighGasEstimate": {
    "message": "एग्रेसिव गैस एस्टीमेट ग्राफ"
  },
  "curveLowGasEstimate": {
    "message": "लो गैस एस्टीमेट ग्राफ"
  },
  "curveMediumGasEstimate": {
    "message": "मार्केट गैस एस्टीमेट ग्राफ"
  },
  "custom": {
    "message": "एडवांस्ड"
  },
  "customGasSettingToolTipMessage": {
    "message": "गैस प्राइस को कस्टमाइज़ करने के लिए $1 का इस्तेमाल करें। यदि आपको इसकी जानकारी नहीं हैं तो ये कंफ्यूज़ करने वाला हो सकता है। अपनी ज़िम्मेदारी पर इंटरैक्ट करें।",
    "description": "$1 is key 'advanced' (text: 'Advanced') separated here so that it can be passed in with bold font-weight"
  },
  "customSlippage": {
    "message": "कस्टम"
  },
  "customSpendLimit": {
    "message": "खर्च की कस्टम लिमिट"
  },
  "customToken": {
    "message": "कस्टम टोकन"
  },
  "customTokenWarningInNonTokenDetectionNetwork": {
    "message": "इस नेटवर्क पर अभी टोकन डिटेक्शन उपलब्ध नहीं है। कृपया टोकन को मैन्युअल रूप से इंपोर्ट करें और ये पक्का करें कि आपको उसपर भरोसा हो। $1 के बारे में जानें"
  },
  "customTokenWarningInTokenDetectionNetwork": {
    "message": "कोई भी टोकन बना सकता है, जिसमें मौजूदा टोकन के नकली वर्शन को बनाना शामिल है। $1 के बारे में जानें"
  },
  "customTokenWarningInTokenDetectionNetworkWithTDOFF": {
    "message": "पक्का करें कि आप किसी टोकन को इम्पोर्ट करने से पहले उस पर भरोसा करते हैं। $1 को टालने का तरीका जानें। आप टोकन डिटेक्शन $2 भी इनेबल कर सकते हैं।"
  },
  "customerSupport": {
    "message": "कस्टमर सपोर्ट"
  },
  "customizeYourNotifications": {
    "message": "अपने नोटिफिकेशंस कस्टमाइज़ करें"
  },
  "customizeYourNotificationsText": {
    "message": "आप जिस प्रकार के नोटिफिकेशंस प्राप्त करना चाहते हैं, उन्हें चालू करें:"
  },
  "dappSuggested": {
    "message": "साइट का सुझाव दिया गया"
  },
  "dappSuggestedGasSettingToolTipMessage": {
    "message": "$1 ने इस प्राइस का सुझाव दिया है।",
    "description": "$1 is url for the dapp that has suggested gas settings"
  },
  "dappSuggestedHigh": {
    "message": "साइट का सुझाव दिया गया"
  },
  "dappSuggestedHighShortLabel": {
    "message": "साइट (हाई)"
  },
  "dappSuggestedShortLabel": {
    "message": "साइट"
  },
  "dappSuggestedTooltip": {
    "message": "$1 ने इस प्राइस की सलाह दी है।",
    "description": "$1 represents the Dapp's origin"
  },
  "darkTheme": {
    "message": "गहरा"
  },
  "data": {
    "message": "डेटा"
  },
  "dataCollectionForMarketing": {
    "message": "विपणन के लिए डेटा संग्रह"
  },
  "dataCollectionForMarketingDescription": {
    "message": "आप हमारे मार्केटिंग कम्यूनिकेशन्स के साथ कैसे इंटरैक्ट करते हैं, यह जानने के लिए हम MetaMetrics का उपयोग करेंगे। हम प्रासंगिक समाचार (जैसे प्रॉडक्ट फीचर्स और अन्य सामग्री) साझा कर सकते हैं।"
  },
  "dataCollectionWarningPopoverButton": {
    "message": "ठीक है"
  },
  "dataCollectionWarningPopoverDescription": {
    "message": "आपने हमारे मार्केटिंग उद्देश्यों के लिए डेटा संग्रहण बंद कर दिया है।  यह केवल इस डिवाइस पर लागू होता है। यदि आप अन्य डिवाइसों पर MetaMask का उपयोग करते हैं, तो वहां भी ऑप्ट आउट करना सुनिश्चित करें।"
  },
  "dataUnavailable": {
    "message": "डेटा अनुपलब्ध है"
  },
  "dateCreated": {
    "message": "बनाने की तारीख"
  },
  "dcent": {
    "message": "D'Cent"
  },
  "debitCreditPurchaseOptions": {
    "message": "डेबिट या क्रेडिट कार्ड से खरीदारी के विकल्प"
  },
  "decimal": {
    "message": "टोकन डेसीमल"
  },
  "decimalsMustZerotoTen": {
    "message": "डेसीमल कम से कम 0 होना चाहिए और 36 से अधिक न हो।"
  },
  "decrypt": {
    "message": "डिक्रिप्ट करें"
  },
  "decryptCopy": {
    "message": "एन्क्रिप्ट किया गया मैसेज कॉपी करें"
  },
  "decryptInlineError": {
    "message": "गड़बड़ी के कारण इस मैसेज को डिक्रिप्ट नहीं किया जा सकता है: $1",
    "description": "$1 is error message"
  },
  "decryptMessageNotice": {
    "message": "$1 आपके एक्शन को पूरा करने के लिए इस मैसेज को पढ़ना चाहता है",
    "description": "$1 is the web3 site name"
  },
  "decryptMetamask": {
    "message": "मैसेज डिक्रिप्ट करें"
  },
  "decryptRequest": {
    "message": "रिक्वेस्ट डिक्रिप्ट करें"
  },
  "defaultRpcUrl": {
    "message": "डिफॉल्ट RPC URL"
  },
  "defaultSettingsSubTitle": {
    "message": "MetaMask सुरक्षा और उपयोग में आसानी को संतुलित करने के लिए डिफॉल्ट सेटिंग्स का उपयोग करता है। अपनी गोपनीयता को और बढ़ाने के लिए इन सेटिंग्स को बदलें।"
  },
  "defaultSettingsTitle": {
    "message": "डिफॉल्ट गोपनीयता सेटिंग्स"
  },
  "defi": {
    "message": "DeFi"
  },
  "defiTabErrorContent": {
    "message": "दोबारा आकर देखें।"
  },
  "defiTabErrorTitle": {
    "message": "हम यह पेज लोड नहीं कर सके।"
  },
  "delete": {
    "message": "मिटाएं"
  },
  "deleteContact": {
    "message": "कॉन्टेक्ट मिटाएं"
  },
  "deleteMetaMetricsData": {
    "message": "MetaMetrics डेटा डिलीट करें"
  },
  "deleteMetaMetricsDataDescription": {
    "message": "यह इस डिवाइस पर आपके उपयोग से जुड़ा ऐतिहासिक MetaMetrics डेटा डिलीट कर देगा। इस डेटा को डिलीट किए जाने के बाद आपका वॉलेट और एकाउंट्स बिल्कुल वैसे ही रहेंगे जैसे वे अभी हैं। इस प्रक्रिया में 30 दिन तक का समय लग सकता है। हमारी $1 देखें।",
    "description": "$1 will have text saying Privacy Policy "
  },
  "deleteMetaMetricsDataErrorDesc": {
    "message": "एनालिटिक्स सिस्टम सर्वर की समस्या के कारण यह अनुरोध अभी पूरा नहीं किया जा सकता है, कृपया बाद में फिर से प्रयास करें"
  },
  "deleteMetaMetricsDataErrorTitle": {
    "message": "हम अभी इस डेटा को डिलीट करने में असमर्थ हैं"
  },
  "deleteMetaMetricsDataModalDesc": {
    "message": "हम आपके सभी MetaMetrics डेटा को हटाने वाले हैं। क्या आप वाकई ऐसा चाहते हैं?"
  },
  "deleteMetaMetricsDataModalTitle": {
    "message": "MetaMetrics डेटा डिलीट करें?"
  },
  "deleteMetaMetricsDataRequestedDescription": {
    "message": "आपने यह कार्रवाई $1 पर शुरू की। इस प्रक्रिया में 30 दिन तक का समय लग सकता है। $2 देखें",
    "description": "$1 will be the date on which teh deletion is requested and $2 will have text saying Privacy Policy "
  },
  "deleteNetworkIntro": {
    "message": "अगर आप इस नेटवर्क को हटाते हैं, तो आपको इस नेटवर्क में अपने एसेट देखने के लिए इसे फिर से जोड़ना होगा"
  },
  "deleteNetworkTitle": {
    "message": "$1 नेटवर्क को हटाएं?",
    "description": "$1 represents the name of the network"
  },
  "depositCrypto": {
    "message": "वॉलेट एड्रेस या QR कोड के साथ किसी अन्य अकाउंट से क्रिप्टो डिपॉज़िट करना।"
  },
  "deprecatedGoerliNtwrkMsg": {
    "message": "Ethereum सिस्टम में हुए अपडेट के कारण, Goerli टेस्ट नेटवर्क को जल्द ही चरणबद्ध तरीके से हटा दिया जाएगा।"
  },
  "deprecatedNetwork": {
    "message": "इस नेटवर्क को हटा दिया गया है"
  },
  "deprecatedNetworkButtonMsg": {
    "message": "समझ गए"
  },
  "deprecatedNetworkDescription": {
    "message": "जिस नेटवर्क से आप कनेक्ट करने का प्रयास कर रहे हैं उसे अब MetaMask सपोर्ट नहीं करता। $1"
  },
  "description": {
    "message": "जानकारी"
  },
  "descriptionFromSnap": {
    "message": "$1 से जानकारी",
    "description": "$1 represents the name of the snap"
  },
  "destinationAccountPickerNoEligible": {
    "message": "कोई योग्य अकाउंट नहीं मिला"
  },
  "destinationAccountPickerNoMatching": {
    "message": "कोई मैचिंग अकाउंट नहीं मिला"
  },
  "destinationAccountPickerReceiveAt": {
    "message": "पर प्राप्त करें"
  },
  "destinationAccountPickerSearchPlaceholderToMainnet": {
    "message": "प्राप्ति एड्रेस या ENS"
  },
  "destinationAccountPickerSearchPlaceholderToSolana": {
    "message": "प्राप्ति एड्रेस"
  },
  "destinationTransactionIdLabel": {
    "message": "गंतव्य ट्रांसेक्शन ID",
    "description": "Label for the destination transaction ID field."
  },
  "details": {
    "message": "विस्तृत जानकारी"
  },
  "developerOptions": {
    "message": "डेवलपर विकल्प"
  },
  "disabledGasOptionToolTipMessage": {
    "message": "\"$1\" डिसेबल किया गया है क्योंकि यह ओरिजिनल गैस फ़ीस से कम-से-कम 10% वृद्धि को पूरा नहीं करता है।",
    "description": "$1 is gas estimate type which can be market or aggressive"
  },
  "disconnect": {
    "message": "डिस्कनेक्ट करें"
  },
  "disconnectAllAccounts": {
    "message": "सभी अकाउंट डिस्कनेक्ट करें"
  },
  "disconnectAllAccountsConfirmationDescription": {
    "message": "क्या आप वाकई डिस्कनेक्ट करना चाहते हैं? आप साइट की फंक्शनलिटी खो सकते हैं।"
  },
  "disconnectAllAccountsText": {
    "message": "अकाउंट्स"
  },
  "disconnectAllDescriptionText": {
    "message": "यदि आप इस साइट से डिस्कनेक्ट हो जाते हैं, तो आपको इस साइट का दोबारा उपयोग करने के लिए अपने एकाउंट्स और नेटवर्क को फिर से कनेक्ट करना होगा।"
  },
  "disconnectAllSnapsText": {
    "message": "Snaps"
  },
  "disconnectMessage": {
    "message": "यह आपको इस साइट से डिस्कनेक्ट कर देगा"
  },
  "disconnectPrompt": {
    "message": "$1 डिस्कनेक्ट करें"
  },
  "disconnectThisAccount": {
    "message": "इस अकाउंट को डिस्कनेक्ट करें"
  },
  "disconnectedAllAccountsToast": {
    "message": "सभी अकाउंट्स $1 से डिसकनेक्ट किए गए।",
    "description": "$1 is name of the dapp`"
  },
  "disconnectedSingleAccountToast": {
    "message": "$1, $2 से डिसकनेक्ट हो गया",
    "description": "$1 is name of the name and $2 represents the dapp name`"
  },
  "discover": {
    "message": "खोजें"
  },
  "discoverSnaps": {
    "message": "Snaps के बारे में और जानें",
    "description": "Text that links to the Snaps website. Displayed in a banner on Snaps list page in settings."
  },
  "dismiss": {
    "message": "खारिज करें"
  },
  "dismissReminderDescriptionField": {
    "message": "सीक्रेट रिकवरी फ्रेज़ बैकअप रिमाइंडर मैसेज को खारिज करने के लिए इसे चालू करें। हम ज़ोर देकर सलाह देते हैं कि आप पैसे के नुकसान से बचने के लिए अपने गुप्त रिकवरी फ्रेज का बैकअप लें"
  },
  "dismissReminderField": {
    "message": "सीक्रेट रिकवरी फ्रेज़ बैकअप रिमाइंडर खारिज करें"
  },
  "dismissSmartAccountSuggestionEnabledDescription": {
    "message": "किसी भी अकाउंट पर \"स्मार्ट अकाउंट पर स्विच करें\" सुझाव न देखने के लिए इसे चालू करें। स्मार्ट अकाउंट से तेज़ ट्रांसेक्शन, कम नेटवर्क शुल्क और उनके भुगतान पर अधिक लचीलापन मिलता है।"
  },
  "dismissSmartAccountSuggestionEnabledTitle": {
    "message": "\"स्मार्ट अकाउंट पर स्विच करें\" सुझाव को खारिज करें"
  },
  "displayNftMedia": {
    "message": "NFT मीडिया को दिखाएं"
  },
  "displayNftMediaDescription": {
    "message": "NFT मीडिया और डेटा दिखाने से आपका IP एड्रेस OpenSea या अन्य थर्ड पार्टियों के सामने आ जाता है। ऐसा होने पर, हमला करने वाले आपके IP एड्रेस को आपके Ethereum एड्रेस के साथ जोड़ पाते हैं। NFT ऑटोडिटेक्शन की सुविधा इस सेटिंग पर निर्भर करती है, और इस सेटिंग को बंद किए जाने पर उपलब्ध नहीं रहेगी।"
  },
  "doNotShare": {
    "message": "इसे किसी के साथ शेयर न करें।"
  },
  "domain": {
    "message": "डोमेन"
  },
  "done": {
    "message": "हो गया"
  },
  "dontShowThisAgain": {
    "message": "इसे दोबारा न दिखाएँ"
  },
  "downArrow": {
    "message": "डाउन ऐरो"
  },
  "downloadGoogleChrome": {
    "message": "Google Chrome डाउनलोड करें"
  },
  "downloadNow": {
    "message": "अभी डाउनलोड करें"
  },
  "downloadStateLogs": {
    "message": "स्टेट लॉग डाउनलोड करें"
  },
  "dragAndDropBanner": {
    "message": "आप नेटवर्कों को फिर से व्यवस्थित करने के लिए उन्हें खींचकर इधर से उधर ले जा सकते हैं।"
  },
  "dropped": {
    "message": "ड्रॉप किया गया"
  },
  "duplicateContactTooltip": {
    "message": "यह कॉन्टेक्ट नाम किसी मौजूदा खाते या कॉन्टेक्ट से टकराता है"
  },
  "duplicateContactWarning": {
    "message": "आपके पास डुप्लिकेट कॉन्टेक्ट्स हैं"
  },
  "durationSuffixDay": {
    "message": "D",
    "description": "Shortened form of 'day'"
  },
  "durationSuffixHour": {
    "message": "H",
    "description": "Shortened form of 'hour'"
  },
  "durationSuffixMillisecond": {
    "message": "MS",
    "description": "Shortened form of 'millisecond'"
  },
  "durationSuffixMinute": {
    "message": "M",
    "description": "Shortened form of 'minute'"
  },
  "durationSuffixMonth": {
    "message": "M",
    "description": "Shortened form of 'month'"
  },
  "durationSuffixSecond": {
    "message": "S",
    "description": "Shortened form of 'second'"
  },
  "durationSuffixWeek": {
    "message": "W",
    "description": "Shortened form of 'week'"
  },
  "durationSuffixYear": {
    "message": "Y",
    "description": "Shortened form of 'year'"
  },
  "earn": {
    "message": "कमाएं"
  },
  "edit": {
    "message": "बदलें"
  },
  "editANickname": {
    "message": "उपनाम बदलें"
  },
  "editAccounts": {
    "message": "एकाउंट्स बदलें"
  },
  "editAddressNickname": {
    "message": "एड्रेस उपनाम बदलें"
  },
  "editCancellationGasFeeModalTitle": {
    "message": "कैंसिलेशन गैस फ़ीस को बदलें"
  },
  "editContact": {
    "message": "कॉन्टेक्ट बदलें"
  },
  "editGasFeeModalTitle": {
    "message": "गैस फ़ीस बदलें"
  },
  "editGasLimitOutOfBounds": {
    "message": "गैस लिमिट कम से कम $1 होनी चाहिए"
  },
  "editGasLimitOutOfBoundsV2": {
    "message": "गैस लिमिट $1 से अधिक और $2 से कम होनी चाहिए",
    "description": "$1 is the minimum limit for gas and $2 is the maximum limit"
  },
  "editGasLimitTooltip": {
    "message": "गैस लिमिट, गैस की वो अधिकतम यूनिट है जिसका आप इस्तेमाल करना चाहते हैं। गैस की यूनिटें “अधिकतम प्रायोरिटी फी” और “अधिकतम फ़ीस” का मल्टीप्लायर होती हैं।"
  },
  "editGasMaxBaseFeeGWEIImbalance": {
    "message": "अधिकतम बेस फ़ीस प्रायोरिटी फ़ीस से कम नहीं हो सकती है।"
  },
  "editGasMaxBaseFeeHigh": {
    "message": "अधिकतम बेस फ़ीस आवश्यकता से अधिक है"
  },
  "editGasMaxBaseFeeLow": {
    "message": "मौजूदा नेटवर्क स्थितियों के लिए अधिकतम बेस फ़ीस कम है"
  },
  "editGasMaxFeeHigh": {
    "message": "अधिकतम फ़ीस आवश्यकता से अधिक है"
  },
  "editGasMaxFeeLow": {
    "message": "नेटवर्क स्थितियों के लिए अधिकतम फ़ीस बहुत कम है"
  },
  "editGasMaxFeePriorityImbalance": {
    "message": "अधिकतम फ़ीस अधिकतम प्रायोरिटी फ़ीस से कम नहीं हो सकती है"
  },
  "editGasMaxPriorityFeeBelowMinimum": {
    "message": "अधिकतम प्रायोरिटी फ़ीस 0 GWEI से अधिक होनी चाहिए"
  },
  "editGasMaxPriorityFeeBelowMinimumV2": {
    "message": "प्रायोरिटी फ़ीस 0 से अधिक होनी चाहिए।"
  },
  "editGasMaxPriorityFeeHigh": {
    "message": "अधिकतम प्रायोरिटी फ़ीस आवश्यकता से अधिक है। आप आवश्यकता से अधिक पेमेंट कर सकते हैं।"
  },
  "editGasMaxPriorityFeeHighV2": {
    "message": "प्रायोरिटी फ़ीस आवश्यकता से अधिक है। आप आवश्यकता से अधिक पेमेंट कर सकते हैं"
  },
  "editGasMaxPriorityFeeLow": {
    "message": "मौजूदा नेटवर्क स्थितियों के लिए अधिकतम बेस फ़ीस कम है"
  },
  "editGasMaxPriorityFeeLowV2": {
    "message": "मौजूदा नेटवर्क स्थितियों के लिए प्रायोरिटी फ़ीस कम है"
  },
  "editGasPriceTooLow": {
    "message": "गैस प्राइस 0 से अधिक होना चाहिए"
  },
  "editGasPriceTooltip": {
    "message": "ट्रांसेक्शन सबमिट करते समय इस नेटवर्क को \"गैस प्राइस\" फील्ड की आवश्यकता होती है। गैस प्राइस वह अमाउंट है जो आप प्रति यूनिट गैस के लिए पेमेंट करेंगे।"
  },
  "editGasSubTextFeeLabel": {
    "message": "अधिकतम फ़ीस:"
  },
  "editGasTitle": {
    "message": "प्राथमिकता बदलें"
  },
  "editGasTooLow": {
    "message": "अनजाना प्रोसेसिंग टाइम"
  },
  "editInPortfolio": {
    "message": "Portfolio में बदलें"
  },
  "editNetworkLink": {
    "message": "मूल नेटवर्क को संपादित करें"
  },
  "editNetworksTitle": {
    "message": "नेटवर्क बदलें"
  },
  "editNonceField": {
    "message": "Nonce बदलें"
  },
  "editNonceMessage": {
    "message": "यह एक एडवांस्ड सुविधा है, सावधानी से इस्तेमाल करें।"
  },
  "editPermission": {
    "message": "अनुमति बदलें"
  },
  "editPermissions": {
    "message": "अनुमतियां बदलें"
  },
  "editSpeedUpEditGasFeeModalTitle": {
    "message": "गैस फ़ीस स्पीड अप को बदलें"
  },
  "editSpendingCap": {
    "message": "खर्च करने की लिमिट बदलें"
  },
  "editSpendingCapAccountBalance": {
    "message": "अकाउंट बैलेंस: $1 $2"
  },
  "editSpendingCapDesc": {
    "message": "वह राशि डालें जिसे आप अपनी ओर से खर्च किए जाने में सहज महसूस करते हैं।"
  },
  "editSpendingCapError": {
    "message": "खर्च करने की सीमा $1 दशमलव अंक से अधिक नहीं हो सकती। जारी रखने के लिए दशमलव अंक हटाएं।"
  },
  "editSpendingCapSpecialCharError": {
    "message": "केवल संख्या डालें"
  },
  "enableAutoDetect": {
    "message": " ऑटो डिटेक्ट इनेबल करें"
  },
  "enableFromSettings": {
    "message": " इसे सेटिंग्स से इनेबल करें।"
  },
  "enableSnap": {
    "message": "इनेबल करें"
  },
  "enableToken": {
    "message": "$1 इनेबल करें",
    "description": "$1 is a token symbol, e.g. ETH"
  },
  "enabled": {
    "message": "इनेबल किया गया"
  },
  "enabledNetworks": {
    "message": "चालू किए गए नेटवर्क"
  },
  "encryptionPublicKeyNotice": {
    "message": "$1 आपकी पब्लिक एन्क्रिप्शन की (key) चाहता है। सहमति देने पर, यह साइट आपके लिए एन्क्रिप्ट किए गए मैसेज लिख पाएगी।",
    "description": "$1 is the web3 site name"
  },
  "encryptionPublicKeyRequest": {
    "message": "एन्क्रिप्शन पब्लिक की (key) का रिक्वेस्ट करें"
  },
  "endpointReturnedDifferentChainId": {
    "message": "आपने जो RPC URL डाला है उसने अलग चेन ID ($1) लौटाई है।",
    "description": "$1 is the return value of eth_chainId from an RPC endpoint"
  },
  "enhancedTokenDetectionAlertMessage": {
    "message": "एडवांस्ड टोकन डिटेक्शन वर्तमान में $1 पर उपलब्ध है। $2"
  },
  "ensDomainsSettingDescriptionIntroduction": {
    "message": "MetaMask आपको सीधे आपके ब्राउज़़र के एड्रेस बार में ENS डोमेन देखने की सुविधा देता है। यह ऐसे काम करता है:"
  },
  "ensDomainsSettingDescriptionOutroduction": {
    "message": "ध्यान रखें कि इस फ़ीचर का इस्तेमाल करने से आपका आईपी एड्रेस IPFS थर्ड-पार्टी सर्विसेज़ के सामने आ जाता है।"
  },
  "ensDomainsSettingDescriptionPart1": {
    "message": "ENS नाम से जुड़े कोड को खोजने के लिए MetaMask, Ethereum के ENS कॉन्ट्रैक्ट की जांच करता है।"
  },
  "ensDomainsSettingDescriptionPart2": {
    "message": "अगर कोड IPFS से लिंक होता है, तो आप उससे जुड़े कंटेंट (आमतौर पर एक वेबसाइट) को देख सकते हैं।"
  },
  "ensDomainsSettingTitle": {
    "message": "एड्रेस बार में ENS डोमेन दिखाएँ"
  },
  "ensUnknownError": {
    "message": "ENS लुकअप नहीं हो पाया।"
  },
  "enterANameToIdentifyTheUrl": {
    "message": "URL की पहचान करने के लिए नाम डालें"
  },
  "enterChainId": {
    "message": "चेन ID डालें"
  },
  "enterMaxSpendLimit": {
    "message": "अधिकतम खर्च की लिमिट डालें"
  },
  "enterNetworkName": {
    "message": "नेटवर्क का नाम डालें"
  },
  "enterOptionalPassword": {
    "message": "वैकल्पिक पासवर्ड डालें"
  },
  "enterPasswordContinue": {
    "message": "जारी रखने के लिए पासवर्ड डालें"
  },
  "enterRpcUrl": {
    "message": "RPC URL डालें"
  },
  "enterSymbol": {
    "message": "सिंबल डालें"
  },
  "enterTokenNameOrAddress": {
    "message": "टोकन नाम डालें या एड्रेस पेस्ट करें"
  },
  "enterYourPassword": {
    "message": "अपना पासवर्ड डालें"
  },
  "errorCode": {
    "message": "कोड: $1",
    "description": "Displayed error code for debugging purposes. $1 is the error code"
  },
  "errorGettingSafeChainList": {
    "message": "सेफ चेन लिस्ट पाते समय गड़बड़ी हुई, कृपया सावधानी के साथ जारी रखें।"
  },
  "errorMessage": {
    "message": "मैसेज: $1",
    "description": "Displayed error message for debugging purposes. $1 is the error message"
  },
  "errorName": {
    "message": "कोड: $1",
    "description": "Displayed error name for debugging purposes. $1 is the error name"
  },
  "errorPageContactSupport": {
    "message": "सपोर्ट से कॉन्टेक्ट करें",
    "description": "Button for contact MM support"
  },
  "errorPageDescribeUsWhatHappened": {
    "message": "वर्णन करें कि क्या हुआ",
    "description": "Button for submitting report to sentry"
  },
  "errorPageInfo": {
    "message": "आपकी जानकारी नहीं दिखाई जा सकती। चिंता न करें, आपके वॉलेट और फंड सुरक्षित हैं।",
    "description": "Information banner shown in the error page"
  },
  "errorPageMessageTitle": {
    "message": "गड़बड़ी संबंधी संदेश",
    "description": "Title for description, which is displayed for debugging purposes"
  },
  "errorPageSentryFormTitle": {
    "message": "वर्णन करें कि क्या हुआ",
    "description": "In sentry feedback form, The title at the top of the feedback form."
  },
  "errorPageSentryMessagePlaceholder": {
    "message": "हम बग को कैसे फिर से उत्पन्न कर सकते हैं जैसे विवरण साझा करने से हमें समस्या को ठीक करने में मदद मिलेगी।",
    "description": "In sentry feedback form, The placeholder for the feedback description input field."
  },
  "errorPageSentrySuccessMessageText": {
    "message": "धन्यवाद! हम जल्द ही इस पर गौर करेंगे।",
    "description": "In sentry feedback form, The message displayed after a successful feedback submission."
  },
  "errorPageTitle": {
    "message": "MetaMask में कोई गड़बड़ी हुई",
    "description": "Title of generic error page"
  },
  "errorPageTryAgain": {
    "message": "फिर से कोशिश करें",
    "description": "Button for try again"
  },
  "errorStack": {
    "message": "स्टैक:",
    "description": "Title for error stack, which is displayed for debugging purposes"
  },
  "errorWhileConnectingToRPC": {
    "message": "कस्टम नेटवर्क से कनेक्ट करने में गड़बड़ी"
  },
  "errorWithSnap": {
    "message": "$1 के साथ गड़बड़ी",
    "description": "$1 represents the name of the snap"
  },
  "estimatedFee": {
    "message": "अनुमानित फ़ीस"
  },
  "estimatedFeeTooltip": {
    "message": "नेटवर्क पर ट्रांसेक्शन को प्रोसेस करने के लिए भुगतान की गई राशि।"
  },
  "ethGasPriceFetchWarning": {
    "message": "बैकअप गैस प्राइस दिया गया है क्योंकि मेन गैस एस्टीमेशन सर्विस अभी उपलब्ध नहीं है।"
  },
  "ethereumProviderAccess": {
    "message": "Ethereum प्रोवाइडर को $1 तक एक्सेस दें",
    "description": "The parameter is the name of the requesting origin"
  },
  "ethereumPublicAddress": {
    "message": "Ethereum पब्लिक एड्रेस"
  },
  "etherscan": {
    "message": "Etherscan"
  },
  "etherscanView": {
    "message": "Etherscan पर अकाउंट देखें"
  },
  "etherscanViewOn": {
    "message": "Etherscan पर देखें"
  },
  "existingChainId": {
    "message": "आपके द्वारा दर्ज की गई जानकारी मौजूदा चेन ID से जुड़ी है।"
  },
  "expandView": {
    "message": "व्यू को बड़ा करें"
  },
  "experimental": {
    "message": "एक्सपेरिमेंटल"
  },
  "exploreweb3": {
    "message": "Web3 एक्सप्लोर करें"
  },
  "exportYourData": {
    "message": "अपना डेटा एक्सपोर्ट करें"
  },
  "exportYourDataButton": {
    "message": "डाउनलोड करें"
  },
  "exportYourDataDescription": {
    "message": "आप अपने डेटा, जैसे कि अपने कॉन्टेक्ट्स और अपनी प्रेफेरेंस को एक्सपोर्ट कर सकते हैं।"
  },
  "extendWalletWithSnaps": {
    "message": "अपने Web3 एक्सपीरियंस को कस्टमाइज़ करने के लिए कम्युनिटी-बिल्ट Snaps को एक्सप्लोर करें।",
    "description": "Banner description displayed on Snaps list page in Settings when less than 6 Snaps is installed."
  },
  "externalAccount": {
    "message": "एक्स्टर्नल अकाउंट"
  },
  "externalExtension": {
    "message": "बाहरी एक्स्टेन्शन"
  },
  "externalNameSourcesSetting": {
    "message": "प्रस्तावित उपनाम"
  },
  "externalNameSourcesSettingDescription": {
    "message": "हम Etherscan, Infura और Lens Protocol जैसे थर्ड पार्टी सोर्सों से उन एड्रेसों के लिए प्रस्तावित उपनाम लाएंगे जिनके साथ आप इंटरैक्ट करते हैं। ये सोर्स उन एड्रेसों और आपके आईपी एड्रेस को देख सकेंगे। आपके अकाउंट का एड्रेस थर्ड पार्टी के सामने नहीं आएगा।"
  },
  "failed": {
    "message": "नहीं हो पाया"
  },
  "failedToFetchChainId": {
    "message": "चेन ID प्राप्त नहीं की जा सकी। क्या आपका RPC URL सही है?"
  },
  "failover": {
    "message": "फेलओवर"
  },
  "failoverRpcUrl": {
    "message": "फेलओवर RPC URL"
  },
  "failureMessage": {
    "message": "कुछ गलत हुआ और हम एक्शन को पूरा नहीं कर सकें"
  },
  "fast": {
    "message": "तेज़"
  },
  "feeDetails": {
    "message": "फ़ीस का ब्यौरा"
  },
  "fileImportFail": {
    "message": "फाइल इम्पोर्ट काम नहीं कर रहा है? यहां क्लिक करें!",
    "description": "Helps user import their account from a JSON file"
  },
  "flaskWelcomeUninstall": {
    "message": "आपको इस एक्सटेन्शन को अनइंस्टाल करना चाहिए",
    "description": "This request is shown on the Flask Welcome screen. It is intended for non-developers, and will be bolded."
  },
  "flaskWelcomeWarning1": {
    "message": "Flask डेवलपर्स के लिए है ताकि वे नए अनस्टेबल API के साथ प्रयोग कर सकें। जब तक कि आप एक डेवलपर या बीटा टेस्टर नहीं है, $1।",
    "description": "This is a warning shown on the Flask Welcome screen, intended to encourage non-developers not to proceed any further. $1 is the bolded message 'flaskWelcomeUninstall'"
  },
  "flaskWelcomeWarning2": {
    "message": "हम इस एक्सटेन्शन की सुरक्षा या स्टेबिलिटी की गारंटी नहीं देते हैं। Flask द्वारा पेश किए गए नए API, फिशिंग हमलों के विरुद्ध सुरक्षित नहीं हैं। इसका अर्थ है कि कोई भी साइट या Snap जो Flask की मांग करता है, वो आपके एसेट्स को चुराने का एक बुरी नीयत वाला प्रयास हो सकता है।",
    "description": "This explains the risks of using MetaMask Flask"
  },
  "flaskWelcomeWarning3": {
    "message": "सभी Flask के API एक्सपेरिमेंटल हैं। उन्हें बिना किसी सूचना के बदला या हटाया जा सकता है, या वो स्टेबल MetaMask में माइग्रेट किए बिना अनिश्चित काल तक Flask पर रह सकते हैं। अपने जोखिम पर उनका इस्तेमाल करें।",
    "description": "This message warns developers about unstable Flask APIs"
  },
  "flaskWelcomeWarning4": {
    "message": "Flask का इस्तेमाल करते समय अपने नियमित MetaMask एक्सटेंशन को बंद ज़रूर कर दें।",
    "description": "This message calls to pay attention about multiple versions of MetaMask running on the same site (Flask + Prod)"
  },
  "flaskWelcomeWarningAcceptButton": {
    "message": "जोख़िमों को मैं स्वीकर करता हूं।",
    "description": "this text is shown on a button, which the user presses to confirm they understand the risks of using Flask"
  },
  "floatAmountToken": {
    "message": "टोकन अमाउंट एक पूर्णांक होना चाहिए"
  },
  "followUsOnTwitter": {
    "message": "हमें Twitter पर फॉलो करें"
  },
  "forbiddenIpfsGateway": {
    "message": "निषिद्ध IPFS गेटवे: कृपया एक CID गेटवे बताएं"
  },
  "forgetDevice": {
    "message": "इस डिवाइस को भूल जाएं"
  },
  "forgotPassword": {
    "message": "पासवर्ड भूल गए?"
  },
  "form": {
    "message": "फॉर्म"
  },
  "from": {
    "message": "भेजने वाले"
  },
  "fromAddress": {
    "message": "भेजने वाले: $1",
    "description": "$1 is the address to include in the From label. It is typically shortened first using shortenAddress"
  },
  "fromTokenLists": {
    "message": "टोकन लिस्टों से: $1"
  },
  "function": {
    "message": "फंक्शन: $1"
  },
  "fundingMethod": {
    "message": "फंड करने की विधि"
  },
  "gas": {
    "message": "गैस"
  },
  "gasDisplayAcknowledgeDappButtonText": {
    "message": "सुझाये गए गैस फ़ीस को बदलें"
  },
  "gasDisplayDappWarning": {
    "message": "यह गैस फ़ीस $1 द्वारा सुझाया गया है। इसे ओवरराइड करने से आपके ट्रांसेक्शन में समस्या हो सकती है। यदि आपके पास कोई सवाल हैं तो कृपया $1 से इंटरैक्ट करें।",
    "description": "$1 represents the Dapp's origin"
  },
  "gasFee": {
    "message": "गैस फीस"
  },
  "gasLimit": {
    "message": "गैस लिमिट"
  },
  "gasLimitInfoTooltipContent": {
    "message": "गैस लिमिट, गैस की वह अधिकतम इकाइयाँ हैं, जिन्हें आप खर्च करना चाहते हैं।"
  },
  "gasLimitRecommended": {
    "message": "सुझाई गई गैस लिमिट $1 है। अगर गैस लिमिट उससे कम है, तो वह फेल हो सकता है।"
  },
  "gasLimitTooLow": {
    "message": "गैस लिमिट कम से कम 21000 होनी चाहिए"
  },
  "gasLimitTooLowWithDynamicFee": {
    "message": "गैस लिमिट कम से कम $1 होनी चाहिए",
    "description": "$1 is the custom gas limit, in decimal."
  },
  "gasLimitV2": {
    "message": "गैस लिमिट"
  },
  "gasOption": {
    "message": "गैस विकल्प"
  },
  "gasPrice": {
    "message": "गैस प्राइस (GWEI)"
  },
  "gasPriceExcessive": {
    "message": "आपका गैस फ़ीस अनावश्यक रूप से अधिक निर्धारित किया गया है। अमाउंट को कम करने पर विचार करें।"
  },
  "gasPriceExcessiveInput": {
    "message": "गैस प्राइस अधिक है"
  },
  "gasPriceExtremelyLow": {
    "message": "गैस प्राइस अत्यंत कम है"
  },
  "gasPriceFetchFailed": {
    "message": "गैस प्राइस अनुमान नेटवर्क गड़बड़ी के कारण नहीं हो पाया है।"
  },
  "gasPriceInfoTooltipContent": {
    "message": "गैस प्राइस, Ether के उस अमाउंट को बताता है, जो आप गैस की प्रत्येक इकाई के लिए देना चाहते हैं।"
  },
  "gasTimingHoursShort": {
    "message": "$1 घंटे",
    "description": "$1 represents a number of hours"
  },
  "gasTimingLow": {
    "message": "धीमा"
  },
  "gasTimingMinutesShort": {
    "message": "$1मिनट",
    "description": "$1 represents a number of minutes"
  },
  "gasTimingSecondsShort": {
    "message": "$1 सेकंड",
    "description": "$1 represents a number of seconds"
  },
  "gasUsed": {
    "message": "इस्तेमाल की गई गैस"
  },
  "general": {
    "message": "सामान्य"
  },
  "generalCameraError": {
    "message": "हम आपके कैमरे को ऐक्सेस नहीं कर पाए। कृपया दोबारा कोशिश करें।"
  },
  "generalCameraErrorTitle": {
    "message": "कुछ गलत हो गया..."
  },
  "generalDescription": {
    "message": "सभी डिवाइसों में सेटिंग्स सिंक करें, नेटवर्क प्राथमिकताएं चुनें और टोकन डेटा ट्रैक करें"
  },
  "genericExplorerView": {
    "message": "$1 पर अकाउंट देखें"
  },
  "goToSite": {
    "message": "साइट पर जाएं"
  },
  "goerli": {
    "message": "Goerli टेस्ट नेटवर्क"
  },
  "gotIt": {
    "message": "समझ आ गया!"
  },
  "grantExactAccess": {
    "message": "सटीक पहुंच प्रदान करें"
  },
  "gwei": {
    "message": "GWEI"
  },
  "hardware": {
    "message": "हार्डवेयर"
  },
  "hardwareWalletConnected": {
    "message": "hardware wallet कनेक्ट किया गया"
  },
  "hardwareWalletLegacyDescription": {
    "message": "(लेगसी)",
    "description": "Text representing the MEW path"
  },
  "hardwareWalletSubmissionWarningStep1": {
    "message": "सुनिश्चित करें कि आपका $1 प्लग इन है और Ethereum ऐप का चयन करें।"
  },
  "hardwareWalletSubmissionWarningStep2": {
    "message": "अपने $1 डिवाइस पर \"स्मार्ट कॉन्ट्रैक्ट डेटा\" या \"ब्लाइंड साइनिंग\" चालू करें।"
  },
  "hardwareWalletSubmissionWarningTitle": {
    "message": "सबमिट करें पर क्लिक करने से पहले:"
  },
  "hardwareWalletSupportLinkConversion": {
    "message": "यहां क्लिक करें"
  },
  "hardwareWallets": {
    "message": "hardware wallet कनेक्ट करें"
  },
  "hardwareWalletsInfo": {
    "message": "hardware wallet इंटीग्रेशन्स, एक्सटर्नल सर्वरों पर एपीआई कॉल्स की मदद लेते हैं, जो आपके आईपी एड्रेस और आपके द्वारा इंटरैक्ट किए गए स्मार्ट कॉन्ट्रैक्ट एड्रेस को देख सकता है।"
  },
  "hardwareWalletsMsg": {
    "message": "किसी hardware wallet को चुनें, जिसे आप MetaMask के साथ इस्तेमाल करना चाहते हैं।"
  },
  "here": {
    "message": "यहां",
    "description": "as in -click here- for more information (goes with troubleTokenBalances)"
  },
  "hexData": {
    "message": "हेक्स डेटा"
  },
  "hiddenAccounts": {
    "message": "छिपाए गए अकाउंट"
  },
  "hide": {
    "message": "छिपाएं"
  },
  "hideAccount": {
    "message": "अकाउंट छिपाएं"
  },
  "hideAdvancedDetails": {
    "message": "एडवांस्ड विवरण छिपाएं"
  },
  "hideSentitiveInfo": {
    "message": "संवेदनशील जानकारी छिपाएं"
  },
  "hideTokenPrompt": {
    "message": "टोकन छिपाएं?"
  },
  "hideTokenSymbol": {
    "message": "$1 छिपाएं",
    "description": "$1 is the symbol for a token (e.g. 'DAI')"
  },
  "hideZeroBalanceTokens": {
    "message": "बिना बैलेंस वाले टोकन छिपाएं"
  },
  "high": {
    "message": "एग्रेसिव"
  },
  "highGasSettingToolTipMessage": {
    "message": "पॉपुलर NFT ड्रॉप जैसी चीज़ों की वजह से बढ़े नेटवर्क ट्रैफिक को कवर करने के लिए $1 का इस्तेमाल करें।",
    "description": "$1 is key 'high' (text: 'Aggressive') separated here so that it can be passed in with bold font-weight"
  },
  "highLowercase": {
    "message": "हाई"
  },
  "highestCurrentBid": {
    "message": "सबसे बड़ी वर्तमान बिड"
  },
  "highestFloorPrice": {
    "message": "सबसे बड़ी फ्लोर प्राइस"
  },
  "history": {
    "message": "इतिहास"
  },
  "holdToRevealContent1": {
    "message": "आपका सीक्रेट रिकवरी फ्रेज $1 प्रदान करता है",
    "description": "$1 is a bolded text with the message from 'holdToRevealContent2'"
  },
  "holdToRevealContent2": {
    "message": "आपके वॉलेट और फंड तक पूरी एक्सेस।",
    "description": "Is the bolded text in 'holdToRevealContent1'"
  },
  "holdToRevealContent3": {
    "message": "इसे किसी के साथ शेयर न करें। $1,$2",
    "description": "$1 is a message from 'holdToRevealContent4' and $2 is a text link with the message from 'holdToRevealContent5'"
  },
  "holdToRevealContent4": {
    "message": "MetaMask सपोर्ट इसका रिक्वेस्ट नहीं करेगा",
    "description": "Part of 'holdToRevealContent3'"
  },
  "holdToRevealContent5": {
    "message": "लेकिन फिशर कर सकते हैं।",
    "description": "The text link in 'holdToRevealContent3'"
  },
  "holdToRevealContentPrivateKey1": {
    "message": "आपकी प्राइवेट की (key) $1 प्रदान करती है",
    "description": "$1 is a bolded text with the message from 'holdToRevealContentPrivateKey2'"
  },
  "holdToRevealContentPrivateKey2": {
    "message": "आपके वॉलेट और फंड की पूरी एक्सेस।",
    "description": "Is the bolded text in 'holdToRevealContentPrivateKey2'"
  },
  "holdToRevealLockedLabel": {
    "message": "लॉक किए गए सर्कल को दिखाने के लिए होल्ड करें"
  },
  "holdToRevealPrivateKey": {
    "message": "प्राइवेट की (key) को दिखाने के लिए होल्ड करें"
  },
  "holdToRevealPrivateKeyTitle": {
    "message": "अपनी प्राइवेट की (key) सुरक्षित रखें"
  },
  "holdToRevealSRP": {
    "message": "SRP को दिखाने के लिए होल्ड करें"
  },
  "holdToRevealSRPTitle": {
    "message": "अपनी SRP सुरक्षित रखें"
  },
  "holdToRevealUnlockedLabel": {
    "message": "लॉक किए गए सर्कल को दिखाने के लिए होल्ड करें"
  },
  "honeypotDescription": {
    "message": "यह टोकन हनीपोट जोखिम पैदा कर सकता है। किसी भी संभावित वित्तीय नुकसान को रोकने के लिए इंटरैक्ट करने से पहले पूरी जांच-पड़ताल करने की सलाह दी जाती है।"
  },
  "honeypotTitle": {
    "message": "हनी पॉट"
  },
  "howNetworkFeesWorkExplanation": {
    "message": "ट्रांसेक्शन को प्रोसेस करने के लिए आवश्यक अनुमानित शुल्क। अधिकतम शुल्क $1 है।"
  },
  "howQuotesWork": {
    "message": "कोट्स कैसे काम करते हैं"
  },
  "howQuotesWorkExplanation": {
    "message": "इस कोट में हमारे द्वारा ढूंढे गए कोट्स की तुलना में सबसे अच्छा रिटर्न है। यह स्वैप रेट पर आधारित है, जिसमें ब्रिजिंग शुल्क और $1% MetaMask शुल्क, गैस फीस घटाकर शामिल है। गैस फीस इस बात पर निर्भर करता है कि नेटवर्क कितना व्यस्त है और ट्रांसेक्शन कितना जटिल है।"
  },
  "id": {
    "message": "ID"
  },
  "ignoreAll": {
    "message": "सभी को अनदेखा करें"
  },
  "ignoreTokenWarning": {
    "message": "यदि आप टोकन छिपाते हैं, तो वे आपके वॉलेट में नहीं दिखाए जाएंगे। हालांकि, आप अभी भी उन्हें खोज कर जोड़ सकते हैं।"
  },
  "imToken": {
    "message": "imToken"
  },
  "import": {
    "message": "इम्पोर्ट करें",
    "description": "Button to import an account from a selected file"
  },
  "importAccountError": {
    "message": "अकाउंट इम्पोर्ट करने में गड़बड़ी।"
  },
  "importAccountErrorIsSRP": {
    "message": "आपने सीक्रेट रिकवरी फ्रेज (या स्मरक) दर्ज किया है। अकाउंट को यहां इंपोर्ट करने के लिए, आपको एक प्राइवेट की दर्ज करनी होगी, जो कि 64 कैरेक्टर की लंबाई की एक हेक्साडेसिमल स्ट्रिंग है।"
  },
  "importAccountErrorNotAValidPrivateKey": {
    "message": "यह वैलिड प्राइवेट की (key) नहीं है। आपने हेक्साडेसिमल स्ट्रिंग दर्ज की है, लेकिन यह 64 कैरक्टर लंबी होनी चाहिए।"
  },
  "importAccountErrorNotHexadecimal": {
    "message": "यह वैलिड प्राइवेट की (key) नहीं है। आपको 64 कैरेक्टर की लंबाई की हेक्साडेसिमल स्ट्रिंग डालनी होगी।"
  },
  "importAccountJsonLoading1": {
    "message": "इस JSON इंपोर्ट में कुछ मिनट लग सकते हैं और MetaMask को फ्रीज करें।"
  },
  "importAccountJsonLoading2": {
    "message": "हम क्षमा चाहते हैं, और भविष्य में हम इसे और तेज़ करेंगे।"
  },
  "importAccountMsg": {
    "message": "इम्पोर्ट किए एकाउंट्स आपके MetaMask सीक्रेट रिकवरी फ्रेज़ से जुड़े नहीं होंगे। इम्पोर्ट किए एकाउंट्स के बारे में अधिक जानें"
  },
  "importNFT": {
    "message": "NFT इंपोर्ट करें"
  },
  "importNFTAddressToolTip": {
    "message": "उदाहरण के लिए, OpenSea पर, डिटेल्स के नीचे NFT के पेज पर, 'कॉन्ट्रैक्ट एड्रेस' के लेबल वाला एक नीला हाइपरलिंक्ड वैल्यू होता है। अगर आप इस पर क्लिक करते हैं, तो ये आपको Etherscan पर कॉन्ट्रैक्ट के एड्रेस पर ले जाएगा; उस पेज के ऊपर-बाईं ओर, 'कॉन्ट्रैक्ट' लेबल वाला एक आइकन होना चाहिए, और दाईं ओर अक्षरों और अंकों की एक लंबी श्रृंखला होगी। यह उस कॉन्ट्रैक्ट का एड्रेस है जिसने आपका NFT बनाया है। एड्रेस के दाईं ओर 'कॉपी' आइकन पर क्लिक करें, और ये आपके क्लिपबोर्ड पर आ जाएगा।"
  },
  "importNFTPage": {
    "message": "NFT के पेज को इंपोर्ट करें"
  },
  "importNFTTokenIdToolTip": {
    "message": "किसी NFT की ID एक विशिष्ट पहचानकर्ता है क्योंकि कोई भी दो NFT एक जैसे नहीं होते हैं। फिर से, OpenSea पर यह संख्या 'डिटेल्स' के नीचे होगी। इसे नोट कर लें या अपने क्लिपबोर्ड पर कॉपी कर लें।"
  },
  "importNWordSRP": {
    "message": "मेरे पास $1 शब्द का रिकवरी फ्रेज़ है",
    "description": "$1 is the number of words in the recovery phrase"
  },
  "importPrivateKey": {
    "message": "प्राइवेट की (key)"
  },
  "importSRPDescription": {
    "message": "अपने 12 या 24-शब्द सीक्रेट रिकवरी फ्रेज़ के साथ एक मौजूदा वॉलेट इंपोर्ट करें।"
  },
  "importSRPNumberOfWordsError": {
    "message": "सीक्रेट रिकवरी फ्रेज़ में 12, या 24 शब्द होते हैं"
  },
  "importSRPWordError": {
    "message": "शब्द $1 गलत है या इसकी स्पेलिंग गलत है।",
    "description": "$1 is the word that is incorrect or misspelled"
  },
  "importSRPWordErrorAlternative": {
    "message": "शब्द $1 और $2 गलत है या इसकी स्पेलिंग गलत है।",
    "description": "$1 and $2 are multiple words that are mispelled."
  },
  "importSecretRecoveryPhrase": {
    "message": "सीक्रेट रिकवरी फ्रेज़ इंपोर्ट करें"
  },
  "importSecretRecoveryPhraseUnknownError": {
    "message": "एक अज्ञात गड़बड़ी हुई।"
  },
  "importSelectedTokens": {
    "message": "चुना गया टोकन इम्पोर्ट करें?"
  },
  "importSelectedTokensDescription": {
    "message": "आपके द्वारा चुने गए टोकन केवल आपके वॉलेट में दिखाई देंगे। आप बाद में कभी भी छिपे हुए टोकन को खोज कर उन्हें इम्पोर्ट कर सकते हैं।"
  },
  "importTokenQuestion": {
    "message": "टोकन इम्पोर्ट करें?"
  },
  "importTokenWarning": {
    "message": "कोई भी किसी भी नाम के साथ एक टोकन बना सकता है, जिसमें मौजूदा टोकन के नकली वर्शन शामिल हैं। अपने जोखिम पर जोड़ें और ट्रेड करें!"
  },
  "importTokensCamelCase": {
    "message": "टोकन इम्पोर्ट करें"
  },
  "importTokensError": {
    "message": "हम टोकनों को इंपोर्ट नहीं कर सके। कृपया बाद में फिर से कोशिश करें।"
  },
  "importWallet": {
    "message": "वॉलेट इंपोर्ट करें"
  },
  "importWalletOrAccountHeader": {
    "message": "वॉलेट या अकाउंट इंपोर्ट करें"
  },
  "importWalletSuccess": {
    "message": "सीक्रेट रिकवरी फ्रेज़ $1 इंपोर्ट किया गया",
    "description": "$1 is the index of the secret recovery phrase"
  },
  "importWithCount": {
    "message": "$1 इम्पोर्ट करें",
    "description": "$1 will the number of detected tokens that are selected for importing, if all of them are selected then $1 will be all"
  },
  "imported": {
    "message": "इम्पोर्टित",
    "description": "status showing that an account has been fully loaded into the keyring"
  },
  "inYourSettings": {
    "message": "आपके सेटिंग्स में"
  },
  "included": {
    "message": "शामिल है"
  },
  "includesXTransactions": {
    "message": "इसमें $1 का ट्रांसेक्शन शामिल है"
  },
  "infuraBlockedNotification": {
    "message": "MetaMask ब्लॉकचेन होस्ट से कनेक्ट करने में असमर्थ है। संभावित कारणों की समीक्षा करें $1।",
    "description": "$1 is a clickable link with with text defined by the 'here' key"
  },
  "initialTransactionConfirmed": {
    "message": "नेटवर्क द्वारा आपके प्रारंभिक ट्रांसेक्शन को कन्फर्म किया गया था। वापस जाने के लिए ठीक पर क्लिक करें।"
  },
  "insightsFromSnap": {
    "message": "$1 से इनसाइट्स",
    "description": "$1 represents the name of the snap"
  },
  "install": {
    "message": "इंस्टॉल करें"
  },
  "installOrigin": {
    "message": "ओरिजिन इंस्टॉल करें"
  },
  "installRequest": {
    "message": "MetaMask में जोड़ें"
  },
  "installedOn": {
    "message": "$1 पर इंस्टॉल किया गया",
    "description": "$1 is the date when the snap has been installed"
  },
  "insufficientBalance": {
    "message": "कम बैलेंस।"
  },
  "insufficientFunds": {
    "message": "कम अमाउंट।"
  },
  "insufficientFundsForGas": {
    "message": "गैस के लिए कम फंड"
  },
  "insufficientLockedLiquidityDescription": {
    "message": "पर्याप्त रूप से लॉक या बर्न की गई लिक्विडिटी की कमी के कारण टोकन अचानक लिक्विडिटी विदड्रॉवल के प्रति संवेदनशील हो जाता है, जिससे संभावित रूप से बाजार में अस्थिरता पैदा हो सकती है।"
  },
  "insufficientLockedLiquidityTitle": {
    "message": "अपर्याप्त लॉक्ड लिक्विडिटी"
  },
  "insufficientTokens": {
    "message": "कम टोकन।"
  },
  "interactWithSmartContract": {
    "message": "स्मार्ट कॉन्ट्रैक्ट"
  },
  "interactingWith": {
    "message": "के साथ इंटरैक्ट कर रहा है"
  },
  "interactingWithTransactionDescription": {
    "message": "यह वही कॉन्ट्रैक्ट है जिसके साथ आप इंटरैक्ट कर रहे हैं। विवरण वेरीफाई करके स्कैमर्स से स्वयं को सुरक्षित रखें।"
  },
  "interaction": {
    "message": "इंटरैक्शन"
  },
  "invalidAddress": {
    "message": "ग़लत एड्रेस"
  },
  "invalidAddressRecipient": {
    "message": "प्राप्तकर्ता का एड्रेस ग़लत है"
  },
  "invalidAssetType": {
    "message": "ये एसेट एक NFT है और इसे इंपोर्ट NFTज़ पेज पर फिर से जोड़ना होगा जो NFTज़ टैब के नीचे मिलेगा"
  },
  "invalidChainIdTooBig": {
    "message": "ग़लत चेन ID। चेन ID बहुत बड़ी है।"
  },
  "invalidCustomNetworkAlertContent1": {
    "message": "कस्टम नेटवर्क '$1' के लिए चेन ID को फिर से डालना होगा।",
    "description": "$1 is the name/identifier of the network."
  },
  "invalidCustomNetworkAlertContent2": {
    "message": "आपको बुरी नीयत वाला या दोषपूर्ण नेटवर्क प्रोवाइडरों से बचाने के लिए, अब सभी कस्टम नेटवर्क के लिए चेन ID की आवश्यकता होती है।"
  },
  "invalidCustomNetworkAlertContent3": {
    "message": "सेटिंग > नेटवर्क पर जाएँ और चेन ID डालें। आप $1 पर सबसे पॉपुलर नेटवर्क की चेन ID पा सकते हैं।",
    "description": "$1 is a link to https://chainid.network"
  },
  "invalidCustomNetworkAlertTitle": {
    "message": "ग़लत कस्टम नेटवर्क"
  },
  "invalidHexData": {
    "message": "ग़लत हेक्स डेटा"
  },
  "invalidHexNumber": {
    "message": "ग़लत हेक्साडेसिमल संख्या।"
  },
  "invalidHexNumberLeadingZeros": {
    "message": "ग़लत हेक्साडेसिमल संख्या। आगे के किसी भी शून्य को निकाल दें।"
  },
  "invalidIpfsGateway": {
    "message": "ग़लत IPFS गेटवे: वैल्यू एक मान्य URL होना चाहिए"
  },
  "invalidNumber": {
    "message": "ग़लत संख्या। एक डेसीमल या '0x'-प्रीफिक्स्ड वाली हेक्साडेसिमल संख्या डालें।"
  },
  "invalidNumberLeadingZeros": {
    "message": "ग़लत संख्या। आगे के किसी भी शून्य को निकाल दें।"
  },
  "invalidRPC": {
    "message": "ग़लत RPC URL"
  },
  "invalidSeedPhrase": {
    "message": "ग़लत सीक्रेट रिकवरी फ्रेज"
  },
  "invalidSeedPhraseCaseSensitive": {
    "message": "ग़लत निवेश! गुप्त पुनर्प्राप्ति वाक्यांश केस संवेदी है।"
  },
  "ipfsGateway": {
    "message": "IPFS गेटवे"
  },
  "ipfsGatewayDescription": {
    "message": "IPFS पर स्टोर किए गए आपके NFT की इमेज दिखाने, आपके ब्राउज़़र के एड्रेस बार में एंटर किए गए ENS एड्रेस से संबंधित जानकारी दिखाने और अलग-अलग टोकनों के लिए आइकन लाने के लिए MetaMask थर्ड-पार्टी सर्विसेज़ का इस्तेमाल करता है। जब आप इन सेवाओं का इस्तेमाल कर रहे हों तो आपका IP एड्रेस इन सेवाओं को भी दिख सकता है।"
  },
  "ipfsToggleModalDescriptionOne": {
    "message": "हम IPFS पर स्टोर किए गए आपके NFT की इमेज दिखाने, आपके ब्राउज़़र के एड्रेस बार में एंटर किए गए ENS एड्रेस से संबंधित जानकारी दिखाने और अलग-अलग टोकनों के लिए आइकन लाने के लिए थर्ड-पार्टी सर्विसेज़ का इस्तेमाल करते हैं। जब आप इन सेवाओं का इस्तेमाल कर रहे हों तो आपका IP एड्रेस इन सेवाओं को भी दिख सकता है।"
  },
  "ipfsToggleModalDescriptionTwo": {
    "message": "पुष्टि को चुनने से IPFS रिजॉल्यूशन चालू हो जाता है। आप इसे किसी भी समय $1 में बंद कर सकते हैं।",
    "description": "$1 is the method to turn off ipfs"
  },
  "ipfsToggleModalSettings": {
    "message": "सेटिंग्स > सुरक्षा और गोपनीयता"
  },
  "isSigningOrSubmitting": {
    "message": "पिछला ट्रांसेक्शन अभी भी साइन या सबमिट किया जा रहा है"
  },
  "jazzAndBlockies": {
    "message": "जैज़आइकन्स और ब्लॉकीज़ यूनीक आइकनों की दो अलग-अलग शैलियां हैं जो आपको एक नज़र में किसी अकाउंट की पहचान करने में मदद करती हैं।"
  },
  "jazzicons": {
    "message": "जैज़आइकन्स"
  },
  "jsonFile": {
    "message": "JSON फाइल",
    "description": "format for importing an account"
  },
  "keyringAccountName": {
    "message": "अकाउंट का नाम"
  },
  "keyringAccountPublicAddress": {
    "message": "पब्लिक एड्रेस"
  },
  "keyringSnapRemovalResult1": {
    "message": "$1 $2हटाया गया",
    "description": "Displays the result after removal of a keyring snap. $1 is the snap name, $2 is whether it is successful or not"
  },
  "keyringSnapRemovalResultNotSuccessful": {
    "message": "नहीं ",
    "description": "Displays the `not` word in $2."
  },
  "keyringSnapRemoveConfirmation": {
    "message": "अगर आप इस Snap को हटाना चाहते हैं तो इस बात को कन्फर्म करने के लिए $1 टाइप करें:",
    "description": "Asks user to input the name nap prior to deleting the snap. $1 is the snap name"
  },
  "keystone": {
    "message": "Keystone"
  },
  "knownAddressRecipient": {
    "message": "ज्ञात कॉन्ट्रैक्ट एड्रेस।"
  },
  "knownTokenWarning": {
    "message": "यह कार्रवाई उन टोकन को संपादित करेगी, जो पहले से ही आपके वॉलेट में लिस्टेड हैं, जिसका इस्तेमाल आपको फ़िश करने के लिए किया जा सकता है। केवल तभी एप्रूव करें, जब आप इस बात को लेकर सुनिश्चित हों कि आप इन टोकन का प्रतिनिधित्व बदलना चाहते हैं। $1 के बारे में और अधिक जानें"
  },
  "l1Fee": {
    "message": "L1 शुल्क"
  },
  "l1FeeTooltip": {
    "message": "L1 गैस फीस"
  },
  "l2Fee": {
    "message": "L2 शुल्क"
  },
  "l2FeeTooltip": {
    "message": "L2 गैस फीस"
  },
  "lastConnected": {
    "message": "अंतिम बार जुड़ा"
  },
  "lastSold": {
    "message": "पिछली बार बेचा गया"
  },
  "lavaDomeCopyWarning": {
    "message": "सुरक्षा कारणों से, इस टेक्स्ट को चुनने का विकल्प अभी उपलब्ध नहीं है।"
  },
  "layer1Fees": {
    "message": "परत 1 फ़ीस"
  },
  "layer2Fees": {
    "message": "लेयर 2 शुल्क"
  },
  "learnHow": {
    "message": "जानें कैसे"
  },
  "learnMore": {
    "message": "अधिक जानें"
  },
  "learnMoreAboutGas": {
    "message": "गैस के बारे में $1 चाहते हैं?",
    "description": "$1 will be replaced by the learnMore translation key"
  },
  "learnMoreAboutPrivacy": {
    "message": "गोपनीयता की सर्वोत्तम प्रथाओं के बारे में और जानें।"
  },
  "learnMoreAboutSolanaAccounts": {
    "message": "Solana एकाउंट्स के बारे में अधिक जानें"
  },
  "learnMoreKeystone": {
    "message": "और अधिक जानें"
  },
  "learnMoreUpperCase": {
    "message": "अधिक जानें"
  },
  "learnMoreUpperCaseWithDot": {
    "message": "ज़्यादा जानें।"
  },
  "learnScamRisk": {
    "message": "घोटाले और सुरक्षा जोखिम।"
  },
  "leaveMetaMask": {
    "message": "MetaMask से बाहर निकलें?"
  },
  "leaveMetaMaskDesc": {
    "message": "आप MetaMask के बाहर किसी साइट पर जाने वाले हैं। जारी रखने से पहले URL को दोबारा जांचें।"
  },
  "ledgerAccountRestriction": {
    "message": "नया अकाउंट जोड़ने से पहले आपको अपने पिछले अकाउंट का इस्तेमाल करना होगा।"
  },
  "ledgerConnectionInstructionCloseOtherApps": {
    "message": "अपने डिवाइस से जुड़े किसी अन्य सॉफ्टवेयर को बंद करें और फिर रिफ्रेश करने के लिए यहां क्लिक करें।"
  },
  "ledgerConnectionInstructionHeader": {
    "message": "कन्फर्म पर क्लिक करने से पहले:"
  },
  "ledgerConnectionInstructionStepFour": {
    "message": "अपने Ledger डिवाइस पर \"स्मार्ट कॉन्ट्रैक्ट डेटा\" या \"ब्लाइंड साइनिंग\" एनेबल करें"
  },
  "ledgerConnectionInstructionStepThree": {
    "message": "अपने Ledger डिवाइस में प्लग इन करें और Ethereum ऐप चुनें"
  },
  "ledgerDeviceOpenFailureMessage": {
    "message": "Ledger डिवाइस खोलने में नहीं हो पाया। आपका Ledger अन्य सॉफ्टवेयर से कनेक्ट हो सकता है। कृपया Ledger लाइव या अपने Ledger डिवाइस से जुड़े अन्य ऐप्लिकेशन को बंद करें, और फिर से कनेक्ट करने की कोशिश करें।"
  },
  "ledgerErrorConnectionIssue": {
    "message": "अपने Ledger को फिर से कनेक्ट करें, ETH ऐप खोलें और फिर से प्रयास करें।"
  },
  "ledgerErrorDevicedLocked": {
    "message": "आपका Ledger लॉक हुआ पड़ा है। इसे अनलॉक करें और फिर से प्रयास करें।"
  },
  "ledgerErrorEthAppNotOpen": {
    "message": "समस्या को हल करने के लिए, अपने डिवाइस पर ETH एप्लिकेशन खोलें और फिर से प्रयास करें।"
  },
  "ledgerErrorTransactionDataNotPadded": {
    "message": "Ethereum ट्रांसेक्शन का इनपुट डेटा पर्याप्त रूप से पैडेड नहीं है।"
  },
  "ledgerLiveApp": {
    "message": "Ledger Live ऐप"
  },
  "ledgerLocked": {
    "message": "Ledger डिवाइस से कनेक्ट नहीं हो सकता। कृपया पक्का करें कि आपका डिवाइस अनलॉक है और Ethereum ऐप खुला है।"
  },
  "ledgerMultipleDevicesUnsupportedInfoDescription": {
    "message": "नया डिवाइस कनेक्ट करने के लिए, पिछले डिवाइस को डिस्कनेक्ट करें।"
  },
  "ledgerMultipleDevicesUnsupportedInfoTitle": {
    "message": "आप एक समय में केवल एक ही Ledger कनेक्ट कर सकते हैं"
  },
  "ledgerTimeout": {
    "message": "Ledger Live जवाब देने में बहुत अधिक समय ले रहा है या कनेक्शन टाइमआउट हो गया है। पक्का करें कि Ledger Live ऐप खुला है और आपका डिवाइस अनलॉक है।"
  },
  "ledgerWebHIDNotConnectedErrorMessage": {
    "message": "Ledger डिवाइस कनेक्ट नहीं था। यदि आप अपना Ledger कनेक्ट करना चाहते हैं, तो कृपया 'जारी रखें' पर फिर से क्लिक करें और HID कनेक्शन को एप्रूव करें",
    "description": "An error message shown to the user during the hardware connect flow."
  },
  "levelArrow": {
    "message": "लेवल ऐरो"
  },
  "lightTheme": {
    "message": "हल्की"
  },
  "likeToImportToken": {
    "message": "क्या आप इस टोकन को इंपोर्ट करना चाहेंगे?"
  },
  "likeToImportTokens": {
    "message": "क्या आप इन टोकन को इंपोर्ट करना चाहते हैं?"
  },
  "lineaGoerli": {
    "message": "Linea Goerli टेस्ट नेटवर्क"
  },
  "lineaMainnet": {
    "message": "Linea Mainnet"
  },
  "lineaSepolia": {
    "message": "Linea Sepolia टेस्ट नेटवर्क"
  },
  "link": {
    "message": "लिंक"
  },
  "linkCentralizedExchanges": {
    "message": "क्रिप्टो को मुफ्त में MetaMask में ट्रांसफ़र करने के लिए अपने Coinbase या Binance अकाउंट को लिंक करें।"
  },
  "links": {
    "message": "लिंक"
  },
  "loadMore": {
    "message": "अधिक लोड करें"
  },
  "loading": {
    "message": "लोड हो रहा है..."
  },
  "loadingScreenSnapMessage": {
    "message": "कृपया Snap पर ट्रांजेक्शन पूरा करें।"
  },
  "loadingTokenList": {
    "message": "टोकन लिस्ट लोड हो रहा है"
  },
  "localhost": {
    "message": "लोकलहोस्ट 8545"
  },
  "lock": {
    "message": "लॉक"
  },
  "lockMetaMask": {
    "message": "MetaMask लॉक करें"
  },
  "lockTimeInvalid": {
    "message": "लॉक का समय 0 और 10080 के बीच की कोई संख्या होनी चाहिए"
  },
  "logo": {
    "message": "$1 लोगो",
    "description": "$1 is the name of the ticker"
  },
  "low": {
    "message": "निम्न"
  },
  "lowEstimatedReturnTooltipMessage": {
    "message": "आप फीस के रूप में अपनी शुरुआती राशि का $1% से अधिक का भुगतान करेंगे। अपनी प्राप्त हो रही राशि और नेटवर्क शुल्क की जाँच करें।"
  },
  "lowEstimatedReturnTooltipTitle": {
    "message": "ऊंची लागत"
  },
  "lowGasSettingToolTipMessage": {
    "message": "एक सस्ती कीमत की प्रतीक्षा के लिए $1 का इस्तेमाल करें। समय का अनुमान बहुत कम सही होता है क्योंकि कीमतें कुछ हद तक अप्रत्याशित होती हैं।",
    "description": "$1 is key 'low' separated here so that it can be passed in with bold font-weight"
  },
  "lowLowercase": {
    "message": "निम्न"
  },
  "mainnet": {
    "message": " Ethereum Mainnet"
  },
  "mainnetToken": {
    "message": "ये एड्रेस एक ज्ञात  Ethereum Mainnet टोकन के एड्रेस से मेल अकाउंट है। आप जिस टोकन को जोड़ने की कोशिश कर रहे हैं, उसके लिए कॉन्ट्रैक्ट एड्रेस और नेटवर्क दोबारा जांचें।"
  },
  "makeAnotherSwap": {
    "message": "एक नया स्वैप बनाएं"
  },
  "makeSureNoOneWatching": {
    "message": "पक्का करें कि इसे कोई भी नहीं देख रहा है",
    "description": "Warning to users to be care while creating and saving their new Secret Recovery Phrase"
  },
  "manageDefaultSettings": {
    "message": "डिफॉल्ट गोपनीयता सेटिंग्स मैनेज करें"
  },
  "manageInstitutionalWallets": {
    "message": "इंस्टीट्यूशनल वॉलेट प्रबंधित करें"
  },
  "manageInstitutionalWalletsDescription": {
    "message": "इंस्टीट्यूशनल वॉलेट चालू करने के लिए इसे चालू करें।"
  },
  "manageNetworksMenuHeading": {
    "message": "नेटवर्क प्रबंधित करें"
  },
  "managePermissions": {
    "message": "अनुमतियाँ प्रबंधित करें"
  },
  "marketCap": {
    "message": "मार्केट कैप"
  },
  "marketDetails": {
    "message": "मार्केट का ब्यौरा"
  },
  "max": {
    "message": "अधिकतम"
  },
  "maxBaseFee": {
    "message": "अधिकतम बेस फी"
  },
  "maxFee": {
    "message": "अधिकतम फ़ीस"
  },
  "maxFeeTooltip": {
    "message": "ट्रांसेक्शन के भुगतान के लिए अधिकतम शुल्क प्रदान किया गया।"
  },
  "maxPriorityFee": {
    "message": "अधिकतम प्रायोरिटी फी"
  },
  "medium": {
    "message": "बाजार"
  },
  "mediumGasSettingToolTipMessage": {
    "message": "मौजूदा बाजार मूल्य पर तेज़ी से प्रोसेस करने के लिए $1का इस्तेमाल करें।",
    "description": "$1 is key 'medium' (text: 'Market') separated here so that it can be passed in with bold font-weight"
  },
  "memo": {
    "message": "मेमो"
  },
  "message": {
    "message": "मैसेज"
  },
  "metaMaskConnectStatusParagraphOne": {
    "message": "अब MetaMask में आपके अकाउंट के कनेक्शन पर आपका अधिक नियंत्रण है।"
  },
  "metaMaskConnectStatusParagraphThree": {
    "message": "अपने कनेक्ट किए गए एकाउंट्स को प्रबंधित करने के लिए इसे क्लिक करें।"
  },
  "metaMaskConnectStatusParagraphTwo": {
    "message": "कनेक्शन स्थिति बटन दिखाता है कि आप जिस वेबसाइट पर जा रहे हैं, वह आपके वर्तमान में चुना गया अकाउंट से कनेक्ट है।"
  },
  "metaMetricsIdNotAvailableError": {
    "message": "चूंकि आपने कभी भी MetaMetrics का विकल्प नहीं चुना है, इसलिए यहां डिलीट करने के लिए कोई डेटा नहीं है।"
  },
  "metadataModalSourceTooltip": {
    "message": "$1 को npm पर होस्ट किया गया है और $2 इस Snap का यूनीक आइडेंटिफायर है।",
    "description": "$1 is the snap name and $2 is the snap NPM id."
  },
  "metamaskNotificationsAreOff": {
    "message": "वॉलेट नोटिफिकेशंस वर्तमान में सक्रिय नहीं हैं।"
  },
  "metamaskSwapsOfflineDescription": {
    "message": "MetaMask स्वैप का रखरखाव किया जा रहा है। कृपया बाद में वापस देखें।"
  },
  "metamaskVersion": {
    "message": "MetaMask वर्शन"
  },
  "methodData": {
    "message": "तरीका"
  },
  "methodDataTransactionDesc": {
    "message": "डिकोड किए गए इनपुट डेटा के आधार पर फ़ंक्शन पूरा किया गया।"
  },
  "methodNotSupported": {
    "message": "इस अकाउंट के साथ सपोर्ट नहीं करता है।"
  },
  "metrics": {
    "message": "मेट्रिक्स"
  },
  "millionAbbreviation": {
    "message": "M",
    "description": "Shortened form of 'million'"
  },
  "mismatchedChainLinkText": {
    "message": "नेटवर्क विवरण वेरीफ़ाई करें",
    "description": "Serves as link text for the 'mismatchedChain' key. This text will be embedded inside the translation for that key."
  },
  "mismatchedChainRecommendation": {
    "message": "हम सिफ़ारिश करते हैं कि आगे बढ़ने से पहले आप $1 करें।",
    "description": "$1 is a clickable link with text defined by the 'mismatchedChainLinkText' key. The link will open to instructions for users to validate custom network details."
  },
  "mismatchedNetworkName": {
    "message": "हमारे रिकॉर्ड के अनुसार, नेटवर्क का नाम इस चेन ID से ठीक से मेल नहीं खा सकता है।"
  },
  "mismatchedNetworkSymbol": {
    "message": "सबमिट किया गया करेंसी सिंबल इस चेन ID के लिए हमारी अपेक्षा से मेल नहीं खाता।"
  },
  "mismatchedRpcChainId": {
    "message": "कस्टम नेटवर्क द्वारा वापस की गई चेन ID सबमिट की गई चेन ID से मेल नहीं खाती।"
  },
  "mismatchedRpcUrl": {
    "message": "हमारे रिकॉर्ड के अनुसार, सबमिट किया गया RPC-URL वैल्यू इस चेन ID के लिए किसी ज्ञात प्रोवाइडर से मेल नहीं खाता।"
  },
  "missingSetting": {
    "message": "सेटिंग नहीं मिल पाया?"
  },
  "missingSettingRequest": {
    "message": "यहां रिक्वेस्ट करें"
  },
  "more": {
    "message": "अधिक"
  },
  "moreAccounts": {
    "message": "+ $1 और अकाउंट",
    "description": "$1 is the number of accounts"
  },
  "moreNetworks": {
    "message": "+ $1 और नेटवर्क",
    "description": "$1 is the number of networks"
  },
  "moreQuotes": {
    "message": "अधिक कोट्स"
  },
  "multichainAddEthereumChainConfirmationDescription": {
    "message": "आप इस नेटवर्क को MetaMask में जोड़ रहे हैं और इस साइट को इसका उपयोग करने की अनुमति दे रहे हैं।"
  },
  "multichainQuoteCardBridgingLabel": {
    "message": "ब्रिज किया जा रहा है"
  },
  "multichainQuoteCardQuoteLabel": {
    "message": "कोटेशन"
  },
  "multichainQuoteCardTimeLabel": {
    "message": "समय"
  },
  "multipleSnapConnectionWarning": {
    "message": "$1 $2 Snaps का उपयोग करना चाहता है",
    "description": "$1 is the dapp and $2 is the number of snaps it wants to connect to."
  },
  "mustSelectOne": {
    "message": "कम से कम 1 टोकन को चुनना होगा।"
  },
  "name": {
    "message": "नाम"
  },
  "nameAddressLabel": {
    "message": "एड्रेस",
    "description": "Label above address field in name component modal."
  },
  "nameAlreadyInUse": {
    "message": "नाम पहले से ही प्रयोग में है"
  },
  "nameInstructionsNew": {
    "message": "यदि आप इस एड्रेस को जानते हैं, तो भविष्य में इसे पहचानने के लिए इसे एक उपनाम दें।",
    "description": "Instruction text in name component modal when value is not recognised."
  },
  "nameInstructionsRecognized": {
    "message": "इस एड्रेस का एक डिफ़ॉल्ट उपनाम है, लेकिन आप इसे एडिट कर सकते हैं या अन्य सुझाव तलाश सकते हैं।",
    "description": "Instruction text in name component modal when value is recognized but not saved."
  },
  "nameInstructionsSaved": {
    "message": "आपने पहले इस एड्रेस के लिए एक उपनाम जोड़ा है। आप अन्य सुझाए गए उपनामों को एडिट कर या देख सकते हैं।",
    "description": "Instruction text in name component modal when value is saved."
  },
  "nameLabel": {
    "message": "उपनाम",
    "description": "Label above name input field in name component modal."
  },
  "nameModalMaybeProposedName": {
    "message": "शायद: $1",
    "description": "$1 is the proposed name"
  },
  "nameModalTitleNew": {
    "message": "अज्ञात एड्रेस",
    "description": "Title of the modal created by the name component when value is not recognised."
  },
  "nameModalTitleRecognized": {
    "message": "पहचाना गया एड्रेस",
    "description": "Title of the modal created by the name component when value is recognized but not saved."
  },
  "nameModalTitleSaved": {
    "message": "सहेजा गया एड्रेस",
    "description": "Title of the modal created by the name component when value is saved."
  },
  "nameProviderProposedBy": {
    "message": "$1 द्वारा प्रस्तावित",
    "description": "$1 is the name of the provider"
  },
  "nameProvider_ens": {
    "message": "एथेरियम नेम सर्विस (ENS)"
  },
  "nameProvider_etherscan": {
    "message": "Etherscan"
  },
  "nameProvider_lens": {
    "message": "लेंस प्रोटोकॉल"
  },
  "nameProvider_token": {
    "message": "MetaMask"
  },
  "nameSetPlaceholder": {
    "message": "एक उपनाम चुनें...",
    "description": "Placeholder text for name input field in name component modal."
  },
  "nativeNetworkPermissionRequestDescription": {
    "message": "$1 निम्नलिखित के लिए आपका एप्रूवल मांग रहा है:",
    "description": "$1 represents dapp name"
  },
  "nativeTokenScamWarningConversion": {
    "message": "नेटवर्क का ब्यौरा बदलें"
  },
  "nativeTokenScamWarningDescription": {
    "message": "मूल टोकन सिंबल, संबंधित चेन ID वाले नेटवर्क के लिए मूल टोकन के अपेक्षित सिंबल से मेल नहीं खाता। आपने $1 डाला है जबकि अपेक्षित टोकन सिंबल $2 है। कृपया वेरीफाई करें कि आप सही चेन से जुड़े हैं।",
    "description": "$1 represents the currency name, $2 represents the expected currency symbol"
  },
  "nativeTokenScamWarningDescriptionExpectedTokenFallback": {
    "message": "कुछ और",
    "description": "graceful fallback for when token symbol isn't found"
  },
  "nativeTokenScamWarningTitle": {
    "message": "अवांछित नेटिव टोकन सिंबल",
    "description": "Title for nativeTokenScamWarningDescription"
  },
  "needHelp": {
    "message": "मदद चाहिए? $1 से कॉन्टेक्ट करें",
    "description": "$1 represents `needHelpLinkText`, the text which goes in the help link"
  },
  "needHelpFeedback": {
    "message": "अपनी प्रतिक्रिया शेयर करें"
  },
  "needHelpLinkText": {
    "message": "MetaMask सपोर्ट"
  },
  "needHelpSubmitTicket": {
    "message": "टिकट जमा करें"
  },
  "needImportFile": {
    "message": "इंपोर्ट करने के लिए आपको एक फाइल को चुनना होगा।",
    "description": "User is important an account and needs to add a file to continue"
  },
  "negativeETH": {
    "message": "ETH के नेगेटिव अमाउंट नहीं भेज सकते।"
  },
  "negativeOrZeroAmountToken": {
    "message": "नेगेटिव या ज़ीरो वैल्यू के एसेट नहीं भेज सकते।"
  },
  "network": {
    "message": "नेटवर्क"
  },
  "networkChanged": {
    "message": "नेटवर्क बदला गया"
  },
  "networkChangedMessage": {
    "message": "अब आप $1 पर लेन-देन कर रहे हैं।",
    "description": "$1 is the name of the network"
  },
  "networkDetails": {
    "message": "नेटवर्क विवरण"
  },
  "networkFee": {
    "message": "नेटवर्क फी"
  },
  "networkIsBusy": {
    "message": "नेटवर्क व्यस्त है। गैस प्राइसें अधिक हैं और अनुमान कम सटीक हैं।"
  },
  "networkMenu": {
    "message": "नेटवर्क मेन्यू"
  },
  "networkMenuHeading": {
    "message": "एक नेटवर्क को चुनें"
  },
  "networkName": {
    "message": "नेटवर्क का नाम"
  },
  "networkNameArbitrum": {
    "message": "Arbitrum"
  },
  "networkNameAvalanche": {
    "message": "Avalanche"
  },
  "networkNameBSC": {
    "message": "BSC"
  },
  "networkNameBase": {
    "message": "बेस"
  },
  "networkNameBitcoin": {
    "message": "Bitcoin"
  },
  "networkNameDefinition": {
    "message": "इस नेटवर्क के साथ जुड़ा नाम।"
  },
  "networkNameEthereum": {
    "message": "Ethereum"
  },
  "networkNameGoerli": {
    "message": "गोएर्ली"
  },
  "networkNameLinea": {
    "message": "Linea"
  },
  "networkNameOpMainnet": {
    "message": "OP मेननेट (mainnet)"
  },
  "networkNamePolygon": {
    "message": "बहुभुज"
  },
  "networkNameSolana": {
    "message": "सोलाना"
  },
  "networkNameTestnet": {
    "message": "Testnet"
  },
  "networkNameZkSyncEra": {
    "message": "zkSync Era"
  },
  "networkOptions": {
    "message": "नेटवर्क के विकल्प"
  },
  "networkPermissionToast": {
    "message": "नेटवर्क अनुमतियां अपडेट की गईं"
  },
  "networkProvider": {
    "message": "नेटवर्क प्रोवाइडर"
  },
  "networkStatus": {
    "message": "नेटवर्क का स्टेटस"
  },
  "networkStatusBaseFeeTooltip": {
    "message": "बेस फ़ीस नेटवर्क द्वारा निर्धारित किया जाता है और हर 13-14 सेकंड में बदलता है। हमारे $1 और $2 विकल्प अचानक वृद्धि के लिए जिम्मेदार हैं।",
    "description": "$1 and $2 are bold text for Medium and Aggressive respectively."
  },
  "networkStatusPriorityFeeTooltip": {
    "message": "प्रायोरिटी फ़ीस की सीमा (उर्फ \"माइनर टिप\")। यह माइनरों के पास जाता है और उन्हें आपके ट्रांसेक्शन को प्राथमिकता देने के लिए प्रोत्साहित करता है।"
  },
  "networkStatusStabilityFeeTooltip": {
    "message": "पिछले 72 घंटों के सापेक्ष गैस फ़ीस $1 है।",
    "description": "$1 is networks stability value - stable, low, high"
  },
  "networkSwitchConnectionError": {
    "message": "हम $1 से कनेक्ट नहीं कर सकते",
    "description": "$1 represents the network name"
  },
  "networkURL": {
    "message": "नेटवर्क URL"
  },
  "networkURLDefinition": {
    "message": "इस नेटवर्क तक पहुंचने के लिए इस्तेमाल किया जाने वाला URL।"
  },
  "networkUrlErrorWarning": {
    "message": "हमला करने वाले कभी-कभी साइट के एड्रेस में छोटे-छोटे बदलाव करके साइटों की नकल करते हैं। जारी रखने से पहले सुनिश्चित करें कि आप इच्छित साइट के साथ इंटरैक्ट कर रहे हैं। पुनीकोड ​​वर्शन: $1",
    "description": "$1 replaced by RPC URL for network"
  },
  "networks": {
    "message": "नेटवर्क"
  },
  "networksSmallCase": {
    "message": "नेटवर्क"
  },
  "nevermind": {
    "message": "कोई बात नहीं"
  },
  "new": {
    "message": "नया!"
  },
  "newAccount": {
    "message": "नया अकाउंट"
  },
  "newAccountNumberName": {
    "message": "अकाउंट $1",
    "description": "Default name of next account to be created on create account screen"
  },
  "newContact": {
    "message": "नया कॉन्टेक्ट"
  },
  "newContract": {
    "message": "नया कॉन्ट्रैक्ट"
  },
  "newNFTDetectedInImportNFTsMessageStrongText": {
    "message": "सेटिंग्स > सुरक्षा और गोपनीयता"
  },
  "newNFTDetectedInImportNFTsMsg": {
    "message": "अपने NFTs देखने के लिए OpenSea का उपयोग करने के लिए, $1 में 'NFT मीडिया दिखाएं' चालू करें।",
    "description": "$1 is used for newNFTDetectedInImportNFTsMessageStrongText"
  },
  "newNFTDetectedInNFTsTabMessage": {
    "message": "MetaMask को ऑटोमेटिक तरीके से NFTs का पता लगाने और आपके वॉलेट में दिखाने के लिए अनुमति दें।"
  },
  "newNFTsAutodetected": {
    "message": "NFT ऑटोडिटेक्शन"
  },
  "newNetworkAdded": {
    "message": "\"$1\" सफलतापूर्वक जोड़ा गया था!"
  },
  "newNetworkEdited": {
    "message": "\"$1\" सफलतापूर्वक बदला गया!"
  },
  "newNftAddedMessage": {
    "message": "NFT सफलतापूर्वक जोड़ा गया!"
  },
  "newPassword": {
    "message": "नया पासवर्ड (कम-से-कम 8 करैक्टर)"
  },
  "newPrivacyPolicyActionButton": {
    "message": "और पढ़ें"
  },
  "newPrivacyPolicyTitle": {
    "message": "हमने अपनी गोपनीयता नीति अपडेट कर दी है"
  },
  "newRpcUrl": {
    "message": "नया RPC URL"
  },
  "newTokensImportedMessage": {
    "message": "आपने सफलतापूर्वक $1 इम्पोर्ट कर लिया है।",
    "description": "$1 is the string of symbols of all the tokens imported"
  },
  "newTokensImportedTitle": {
    "message": "टोकन इम्पोर्ट हो गया"
  },
  "next": {
    "message": "अगला"
  },
  "nftAddFailedMessage": {
    "message": "NFT जोड़ा नहीं जा सकता क्योंकि ओनरशिप की जानकारी मेल नहीं खा रही है। पक्का करें कि आपने सही जानकारी दर्ज की है।"
  },
  "nftAddressError": {
    "message": "ये टोकन एक NFT है। $1 जोड़ें",
    "description": "$1 is a clickable link with text defined by the 'importNFTPage' key"
  },
  "nftAlreadyAdded": {
    "message": "NFT पहले ही जोड़ा जा चुका है।"
  },
  "nftAutoDetectionEnabled": {
    "message": "NFT ऑटोडिटेक्शन चालू किया गया"
  },
  "nftDisclaimer": {
    "message": "अस्वीकरण: MetaMask मीडिया फ़ाइल को सोर्स url से खींचता है। यह url कभी-कभी मार्केटप्लेस द्वारा बदल दिया जाता है जिस पर NFT को मिंट किया गया था।"
  },
  "nftOptions": {
    "message": "NFT विकल्प"
  },
  "nftTokenIdPlaceholder": {
    "message": "टोकन ID डालें"
  },
  "nftWarningContent": {
    "message": "आप भविष्य में जिस पर भी आपकी ओनरशिप होगी उसके सहित, $1 को ऐक्सेस प्रदान कर रहे हैं। दूसरे छोर पर मौजूद पक्ष इन NFTs को आपके वॉलेट से किसी भी समय बिना आपसे पूछे तब तक ट्रांसफ़र कर सकता है जब तक कि आप इस एप्रूवल को कैंसिल नहीं कर देते। $2",
    "description": "$1 is nftWarningContentBold bold part, $2 is Learn more link"
  },
  "nftWarningContentBold": {
    "message": "आपके सभी $1 NFTs",
    "description": "$1 is name of the collection"
  },
  "nftWarningContentGrey": {
    "message": "सावधानी से आगे बढ़ें।"
  },
  "nfts": {
    "message": "NFT"
  },
  "nftsPreviouslyOwned": {
    "message": "पहले की ओनरशिप वाले"
  },
  "nickname": {
    "message": "उपनाम"
  },
  "noAccountsFound": {
    "message": "दी गई खोज क्वेरी के लिए कोई अकाउंट नहीं मिला"
  },
  "noActivity": {
    "message": "अभी तक कोई गतिविधि नहीं"
  },
  "noConnectedAccountTitle": {
    "message": "MetaMask इस साइट से कनेक्टेड नहीं है।"
  },
  "noConnectionDescription": {
    "message": "किसी साइट से कनेक्ट करने के लिए, \"कनेक्ट करें\" बटन ढूंढें और चुनें। याद रखें MetaMask केवल web3 पर साइटों से कनेक्ट हो सकता है"
  },
  "noConversionRateAvailable": {
    "message": "कोई भी कन्वर्शन दर उपलब्ध नहीं है"
  },
  "noDeFiPositions": {
    "message": "अभी तक कोई पोज़ीशन नहीं"
  },
  "noDomainResolution": {
    "message": "डोमेन के लिए कोई रिज़ॉल्यूशन प्रदान नहीं किया गया।"
  },
  "noHardwareWalletOrSnapsSupport": {
    "message": "Snap और अधिकांश हार्डवेयर वॉलेट, आपके वर्तमान ब्राउज़र वर्जन के साथ काम नहीं करेंगे।"
  },
  "noNFTs": {
    "message": "अभी तक कोई NFT नहीं"
  },
  "noNetworksFound": {
    "message": "दी गई सर्च क्वेरी के लिए कोई नेटवर्क नहीं मिले"
  },
  "noOptionsAvailableMessage": {
    "message": "यह ट्रेड रूट अभी उपलब्ध नहीं है। राशि, नेटवर्क या टोकन बदलने का प्रयास करें और हम सबसे अच्छा विकल्प ढूंढ लेंगे।"
  },
  "noSnaps": {
    "message": "आपके पास इंस्टाल किए गए Snap नहीं हैं।"
  },
  "noThanks": {
    "message": "जी नहीं, धन्यवाद"
  },
  "noTransactions": {
    "message": "आपके पास कोई ट्रांसेक्शन नहीं है"
  },
  "noWebcamFound": {
    "message": "आपके कंप्यूटर का वेबकैम नहीं मिला। कृपया फिर से कोशिश करें।"
  },
  "noWebcamFoundTitle": {
    "message": "वेबकैम नहीं मिला"
  },
  "nonContractAddressAlertDesc": {
    "message": "आप कॉल डेटा ऐसे एड्रेस पर भेज रहे हैं जो कॉन्ट्रैक्ट नहीं है। इससे आप फंड खो सकते हैं। जारी रखने से पहले सुनिश्चित करें कि आप सही एड्रेस और नेटवर्क का उपयोग कर रहे हैं।"
  },
  "nonContractAddressAlertTitle": {
    "message": "संभावित गलती"
  },
  "nonce": {
    "message": "Nonce"
  },
  "none": {
    "message": "कुछ नहीं"
  },
  "notBusy": {
    "message": "व्यस्त नहीं"
  },
  "notCurrentAccount": {
    "message": "क्या यह सही अकाउंट है? यह आपके वॉलेट में वर्तमान में चुना गया अकाउंट से अलग है"
  },
  "notEnoughBalance": {
    "message": "कम बैलेंस"
  },
  "notEnoughGas": {
    "message": "गैस कम है"
  },
  "notNow": {
    "message": "अभी नहीं"
  },
  "notificationDetail": {
    "message": "विवरण"
  },
  "notificationDetailBaseFee": {
    "message": "बेस फी (GWEI)"
  },
  "notificationDetailGasLimit": {
    "message": "गैस लिमिट (इकाई)"
  },
  "notificationDetailGasUsed": {
    "message": "इस्तेमाल की गई गैस (इकाई)"
  },
  "notificationDetailMaxFee": {
    "message": "प्रति गैस अधिकतम फीस"
  },
  "notificationDetailNetwork": {
    "message": "नेटवर्क"
  },
  "notificationDetailNetworkFee": {
    "message": "नेटवर्क फी"
  },
  "notificationDetailPriorityFee": {
    "message": "प्रायोरिटी फी (GWEI)"
  },
  "notificationItemCheckBlockExplorer": {
    "message": "BlockExplorer पर चेक करें"
  },
  "notificationItemCollection": {
    "message": "संग्रह"
  },
  "notificationItemConfirmed": {
    "message": "कन्फर्म किया गया"
  },
  "notificationItemError": {
    "message": "फ़िलहाल फ़ीस फिर से र्प्राप्त करने में असमर्थ"
  },
  "notificationItemFrom": {
    "message": "प्रेषक"
  },
  "notificationItemLidoStakeReadyToBeWithdrawn": {
    "message": "विदड्रॉवल तैयार है"
  },
  "notificationItemLidoStakeReadyToBeWithdrawnMessage": {
    "message": "अब आप अपना अनस्टेक्ड $1 वापस ले सकते हैं"
  },
  "notificationItemLidoWithdrawalRequestedMessage": {
    "message": "$1 को अनस्टेक करने का आपका अनुरोध भेज दिया गया है"
  },
  "notificationItemNFTReceivedFrom": {
    "message": "से NFT को प्राप्त किया गया"
  },
  "notificationItemNFTSentTo": {
    "message": "को NFT भेजा गया"
  },
  "notificationItemNetwork": {
    "message": "नेटवर्क"
  },
  "notificationItemRate": {
    "message": "दर (शुल्क शामिल है)"
  },
  "notificationItemReceived": {
    "message": "प्राप्त किया गया"
  },
  "notificationItemReceivedFrom": {
    "message": "से प्राप्त किया गया"
  },
  "notificationItemSent": {
    "message": "भेजा गया"
  },
  "notificationItemSentTo": {
    "message": "को भेजा गया"
  },
  "notificationItemStakeCompleted": {
    "message": "स्टेक पूरा हुआ"
  },
  "notificationItemStaked": {
    "message": "स्टेक किया गया"
  },
  "notificationItemStakingProvider": {
    "message": "स्टेकिंग प्रदाता"
  },
  "notificationItemStatus": {
    "message": "स्टेटस"
  },
  "notificationItemSwapped": {
    "message": "स्वैप किया गया"
  },
  "notificationItemSwappedFor": {
    "message": "के लिए"
  },
  "notificationItemTo": {
    "message": "प्रति"
  },
  "notificationItemTransactionId": {
    "message": "ट्रांसेक्शन आईडी"
  },
  "notificationItemUnStakeCompleted": {
    "message": "अनस्टेकिंग पूरा हुआ"
  },
  "notificationItemUnStaked": {
    "message": "अनस्टेक किया गया"
  },
  "notificationItemUnStakingRequested": {
    "message": "अनस्टेकिंग का अनुरोध किया गया"
  },
  "notificationTransactionFailedMessage": {
    "message": "ट्रांसेक्शन $1 नहीं हो पाया! $2",
    "description": "Content of the browser notification that appears when a transaction fails"
  },
  "notificationTransactionFailedTitle": {
    "message": "ट्रांसेक्शन नहीं हो पाया",
    "description": "Title of the browser notification that appears when a transaction fails"
  },
  "notificationTransactionSuccessMessage": {
    "message": "ट्रांसेक्शन $1 का कन्फर्मेशन हो गया!",
    "description": "Content of the browser notification that appears when a transaction is confirmed"
  },
  "notificationTransactionSuccessTitle": {
    "message": "कन्फर्म किया गया ट्रांसेक्शन",
    "description": "Title of the browser notification that appears when a transaction is confirmed"
  },
  "notificationTransactionSuccessView": {
    "message": "$1 पर देखें",
    "description": "Additional content in a notification that appears when a transaction is confirmed and has a block explorer URL."
  },
  "notifications": {
    "message": "सूचनाएं"
  },
  "notificationsFeatureToggle": {
    "message": "वॉलेट नोटिफिकेशन को चालू करें",
    "description": "Experimental feature title"
  },
  "notificationsFeatureToggleDescription": {
    "message": "इससे फंड भेजने/प्राप्त करने या nfts और फ़ीचर से संबंधित घोषणाओं जैसे वॉलेट नोटिफिकेशन चालू हो जाते हैं।",
    "description": "Description of the experimental notifications feature"
  },
  "notificationsMarkAllAsRead": {
    "message": "सभी को पढ़ा हुआ चिन्हित करें"
  },
  "notificationsPageEmptyTitle": {
    "message": "यहाँ देखने के लिए कुछ नहीं है।"
  },
  "notificationsPageErrorContent": {
    "message": "कृपया, इस पेज पर दोबारा आने का प्रयास करें।"
  },
  "notificationsPageErrorTitle": {
    "message": "एक गड़बड़ी हुई है"
  },
  "notificationsPageNoNotificationsContent": {
    "message": "आपको अभी तक कोई नोटिफिकेशंस नहीं मिली है।"
  },
  "notificationsSettingsBoxError": {
    "message": "कुछ गलत हो गया। कृपया फिर से कोशिश करें"
  },
  "notificationsSettingsPageAllowNotifications": {
    "message": "नोटिफिकेशंस के साथ आपके वॉलेट में क्या हो रहा है, इसकी जानकारी रखें। नोटिफिकेशंस का उपयोग करने के लिए, हम आपके डिवाइस में कुछ सेटिंग्स को सिंक करने के लिए एक प्रोफ़ाइल का उपयोग करते हैं। $1"
  },
  "notificationsSettingsPageAllowNotificationsLink": {
    "message": "जानें कि इस फीचर का उपयोग करते समय हम आपकी गोपनीयता की सुरक्षा कैसे करते हैं।"
  },
  "numberOfNewTokensDetectedPlural": {
    "message": "इस अकाउंट में $1 के नए टोकन पाए गए",
    "description": "$1 is the number of new tokens detected"
  },
  "numberOfNewTokensDetectedSingular": {
    "message": "इस अकाउंट में 1 नया टोकन पाया गया"
  },
  "numberOfTokens": {
    "message": "टोकन की संख्या"
  },
  "ofTextNofM": {
    "message": "का"
  },
  "off": {
    "message": "बंद"
  },
  "offlineForMaintenance": {
    "message": "रखरखाव के लिए ऑफलाइन है"
  },
  "ok": {
    "message": "ठीक है"
  },
  "on": {
    "message": "चालू"
  },
  "onboardedMetametricsAccept": {
    "message": "मैं सहमत हूं"
  },
  "onboardedMetametricsDisagree": {
    "message": "जी नहीं, धन्यवाद"
  },
  "onboardedMetametricsKey1": {
    "message": "लेटेस्ट डेवलप्मेंट्स"
  },
  "onboardedMetametricsKey2": {
    "message": "प्रॉडक्ट फीचर्स"
  },
  "onboardedMetametricsKey3": {
    "message": "अन्य प्रासंगिक प्रमोशनल सामग्री"
  },
  "onboardedMetametricsLink": {
    "message": "MetaMetrics"
  },
  "onboardedMetametricsParagraph1": {
    "message": "$1 के अलावा, हम यह समझने के लिए डेटा का उपयोग करना चाहेंगे कि आप मार्केटिंग कम्यूनिकेशन्स के साथ कैसे इंटरैक्ट करते हैं।",
    "description": "$1 represents the 'onboardedMetametricsLink' locale string"
  },
  "onboardedMetametricsParagraph2": {
    "message": "इससे हमें आपके साथ साझा की जाने वाली चीज़ों को निजीकृत करने में मदद मिलती है, जैसे:"
  },
  "onboardedMetametricsParagraph3": {
    "message": "याद रखें, हम आपके द्वारा प्रदान किया गया डेटा कभी नहीं बेचते हैं और आप किसी भी समय इससे बाहर निकल सकते हैं।"
  },
  "onboardedMetametricsTitle": {
    "message": "आपके अनुभव को बेहतर करने में हमारी सहायता करें"
  },
  "onboardingAdvancedPrivacyIPFSDescription": {
    "message": "IPFS (आईपीएफएस) गेटवे थर्ड पार्टियों द्वारा होस्ट किए गए डेटा को एक्सेस करना और देखना संभव बनाता है। आप एक कस्टम IPFS गेटवे जोड़ सकते हैं या डिफॉल्ट का इस्तेमाल जारी रख सकते हैं।"
  },
  "onboardingAdvancedPrivacyIPFSInvalid": {
    "message": "कृपया एक मान्य URL (यूआरएल) को डालें"
  },
  "onboardingAdvancedPrivacyIPFSTitle": {
    "message": "कस्टम IPFS गेटवे जोड़ें"
  },
  "onboardingAdvancedPrivacyIPFSValid": {
    "message": "IPFS गेटवे URL मान्य है"
  },
  "onboardingAdvancedPrivacyNetworkDescription": {
    "message": "जब आप हमारी डिफॉल्ट सेटिंग्स और कॉन्फ़िगरेशन का उपयोग करते हैं, तो हम Ethereum डेटा तक सबसे विश्वसनीय और निजी पहुँच प्रदान करने के लिए Infura को अपने डिफॉल्ट रिमोट प्रोसीजर कॉल (RPC) प्रदाता के रूप में उपयोग करते हैं। सीमित मामलों में, हम अपने उपयोगकर्ताओं को सर्वश्रेष्ठ अनुभव प्रदान करने के लिए अन्य RPC प्रदाताओं का उपयोग कर सकते हैं। आप अपना खुद का RPC चुन सकते हैं, लेकिन याद रखें कि कोई भी RPC ट्रांसेक्शन करने के लिए आपका आईपी ​​एड्रेस और Ethereum वॉलेट प्राप्त करेगा। EVM एकाउंट्स के लिए Infura डेटा को कैसे संभालता है, इसके बारे में अधिक जानने के लिए, हमारी $1 पढ़ें; Solana एकाउंट्स, $2 के लिए।"
  },
  "onboardingAdvancedPrivacyNetworkDescriptionCallToAction": {
    "message": "यहां क्लिक करें"
  },
  "onboardingAdvancedPrivacyNetworkTitle": {
    "message": "अपना नेटवर्क चुनें"
  },
  "onboardingCreateWallet": {
    "message": "एक नया वॉलेट बनाएं"
  },
  "onboardingImportWallet": {
    "message": "मौजूदा वॉलेट इम्पोर्ट करें"
  },
  "onboardingMetametricsAgree": {
    "message": "मैं सहमत हूं"
  },
  "onboardingMetametricsDescription": {
    "message": "हम MetaMask को बेहतर बनाने के लिए बुनियादी यूसेज और डाएगोनोस्टिक्स डेटा कलेक्ट करना चाहेंगे। जान लें कि हम आपके द्वारा यहां उपलब्ध कराया गया डेटा कभी नहीं बेचते हैं।"
  },
  "onboardingMetametricsInfuraTerms": {
    "message": "यदि हम इस डेटा का उपयोग अन्य उद्देश्यों के लिए करने का निर्णय लेते हैं तो हम आपको बताएंगे। अधिक जानकारी के लिए आप हमारे $1 की समीक्षा कर सकते हैं। याद रखें, आप किसी भी समय सेटिंग्स में जाकर ऑप्ट आउट कर सकते हैं।",
    "description": "$1 represents `onboardingMetametricsInfuraTermsPolicy`"
  },
  "onboardingMetametricsInfuraTermsPolicy": {
    "message": "गोपनीयता नीति"
  },
  "onboardingMetametricsNeverCollect": {
    "message": "ऐप पर $1 क्लिक और व्यूज़ स्टोर किए जाते हैं, लेकिन अन्य विवरण (जैसे आपका पब्लिक एड्रेस) स्टोर नहीं होते।",
    "description": "$1 represents `onboardingMetametricsNeverCollectEmphasis`"
  },
  "onboardingMetametricsNeverCollectEmphasis": {
    "message": "निजी:"
  },
  "onboardingMetametricsNeverCollectIP": {
    "message": "$1 हम किसी सामान्य स्थान (जैसे आपका देश या क्षेत्र) का पता लगाने के लिए अस्थायी रूप से आपके आईपी ​​एड्रेस का उपयोग करते हैं, लेकिन इसे कभी स्टोर नहीं किया जाता है।",
    "description": "$1 represents `onboardingMetametricsNeverCollectIPEmphasis`"
  },
  "onboardingMetametricsNeverCollectIPEmphasis": {
    "message": "सामान्य:"
  },
  "onboardingMetametricsNeverSellData": {
    "message": "$1 आप तय करते हैं कि आप किसी भी समय सेटिंग्स के माध्यम से अपना यूसेज डेटा शेयर करना चाहते हैं या हटाना चाहते हैं।",
    "description": "$1 represents `onboardingMetametricsNeverSellDataEmphasis`"
  },
  "onboardingMetametricsNeverSellDataEmphasis": {
    "message": "वैकल्पिक:"
  },
  "onboardingMetametricsTitle": {
    "message": "MetaMask को बेहतर बनाने में हमारी मदद करें"
  },
  "onboardingMetametricsUseDataCheckbox": {
    "message": "हम इस डेटा का उपयोग यह जानने के लिए करेंगे कि आप हमारे मार्केटिंग कम्यूनिकेशन्स के साथ कैसे इंटरैक्ट करते हैं। हम प्रासंगिक समाचार (जैसे प्रॉडक्ट फीचर्स) साझा कर सकते हैं।"
  },
  "onboardingPinExtensionDescription": {
    "message": "अपने ब्राउज़र पर MetaMask को पिन करें ताकि यह सुलभ हो और ट्रांसेक्शन के कन्फर्मेशन को देखना आसान हो सके।"
  },
  "onboardingPinExtensionDescription2": {
    "message": "आप एक्सटेंशन पर क्लिक करके MetaMask खोल सकते हैं और 1 क्लिक से अपने वॉलेट तक पहुंच सकते हैं।"
  },
  "onboardingPinExtensionDescription3": {
    "message": "ब्राउज़र एक्सटेंशन आइकन पर क्लिक करें ताकि इस तक तुरंत पहुंच सकें",
    "description": "$1 is the browser name"
  },
  "onboardingPinExtensionTitle": {
    "message": "आपका MetaMask इंस्टॉल पूरा हो गया है!"
  },
  "onekey": {
    "message": "OneKey"
  },
  "only": {
    "message": "केवल"
  },
  "onlyConnectTrust": {
    "message": "केवल उन साइटों से कनेक्ट करें, जिन पर आप भरोसा करते हैं। $1",
    "description": "Text displayed above the buttons for connection confirmation. $1 is the link to the learn more web page."
  },
  "openFullScreenForLedgerWebHid": {
    "message": "अपने Ledger को कनेक्ट करने के लिए फुल स्क्रीन पर जाएं।",
    "description": "Shown to the user on the confirm screen when they are viewing MetaMask in a popup window but need to connect their ledger via webhid."
  },
  "openInBlockExplorer": {
    "message": "ब्लॉक एक्सप्लोरर में खोलें"
  },
  "optional": {
    "message": "वैकल्पिक"
  },
  "options": {
    "message": "विकल्प"
  },
  "origin": {
    "message": "ओरिजिन"
  },
  "originChanged": {
    "message": "साइट बदला गया"
  },
  "originChangedMessage": {
    "message": "आप अभी $1 के अनुरोध की समीक्षा कर रहे हैं।",
    "description": "$1 is the name of the origin"
  },
  "osTheme": {
    "message": "सिस्टम"
  },
  "other": {
    "message": "अन्य"
  },
  "otherSnaps": {
    "message": "अन्य Snap",
    "description": "Used in the 'permission_rpc' message."
  },
  "others": {
    "message": "अन्य"
  },
  "outdatedBrowserNotification": {
    "message": "आपका ब्राउज़़र पुराना हो चुका है। यदि आप अपने ब्राउज़़र को अपडेट नहीं करते हैं, तो आप MetaMask से सुरक्षा पैच और नई फीचर्स प्राप्त नहीं कर पाएंगे।"
  },
  "overrideContentSecurityPolicyHeader": {
    "message": "कंटेंट-सिक्योरिटी-पॉलिसी हेडर को ओवरराइड करें"
  },
  "overrideContentSecurityPolicyHeaderDescription": {
    "message": "यह विकल्प Firefox में एक ज्ञात समस्या के लिए एक समाधान है, जहां एक dapp का कंटेंट-सिक्योरिटी-पॉलिसी हेडर एक्सटेंशन को ठीक से लोड होने से रोक सकता है। जब तक विशिष्ट वेब पेज अनुकूलता के लिए आवश्यक न हो, इस विकल्प को बंद करने की सलाह नहीं दी जाती है।"
  },
  "padlock": {
    "message": "पैडलॉक"
  },
  "participateInMetaMetrics": {
    "message": "MetaMetrics में भाग लें"
  },
  "participateInMetaMetricsDescription": {
    "message": "MetaMetrics में भाग लें, जिससे हमें MetaMask को बेहतर बनाने में मदद मिल सके"
  },
  "password": {
    "message": "पासवर्ड"
  },
  "passwordNotLongEnough": {
    "message": "पासवर्ड की लंबाई पर्याप्त नहीं है"
  },
  "passwordStrength": {
    "message": "पासवर्ड की मजबूती: $1",
    "description": "Return password strength to the user when user wants to create password."
  },
  "passwordStrengthDescription": {
    "message": "अगर आपका डिवाइस चोरी हो गया हो या उसके साथ छेड़छाड़ की गई है, तब एक मजबूत पासवर्ड आपके वॉलेट की सुरक्षा को बेहतर बना सकता है।"
  },
  "passwordTermsWarning": {
    "message": "मैं समझता हूं कि MetaMask मेरे लिए यह पासवर्ड फिर से प्राप्त नहीं कर सकता। $1"
  },
  "passwordsDontMatch": {
    "message": "पासवर्ड मेल नहीं खाता"
  },
  "pastePrivateKey": {
    "message": "अपनी प्राइवेट की (key) स्ट्रिंग यहाँ पेस्ट करें:",
    "description": "For importing an account from a private key"
  },
  "pending": {
    "message": "लंबित"
  },
  "pendingConfirmationAddNetworkAlertMessage": {
    "message": "नेटवर्क अपडेट करने से इस साइट से अभी पूरा नहीं हुआ $1 का ट्रांसेक्शन कैंसिल हो जाएगा।",
    "description": "Number of transactions."
  },
  "pendingConfirmationSwitchNetworkAlertMessage": {
    "message": "नेटवर्क स्विच करने से इस साइट से अभी पूरा नहीं हुआ $1 का ट्रांसेक्शन कैंसिल हो जाएगा।",
    "description": "Number of transactions."
  },
  "pendingTransactionAlertMessage": {
    "message": "यह ट्रांसेक्शन तब तक नहीं होगा जब तक पिछला ट्रांसेक्शन पूरा न हो जाए। $1",
    "description": "$1 represents the words 'how to cancel or speed up a transaction' in a hyperlink"
  },
  "pendingTransactionAlertMessageHyperlink": {
    "message": "किसी ट्रांसेक्शन को कैंसिल करने या जल्दी पूरा करने का तरीका जानें।",
    "description": "The text for the hyperlink in the pending transaction alert message"
  },
  "permissionDetails": {
    "message": "अनुमति का ब्यौरा"
  },
  "permissionFor": {
    "message": "के लिए अनुमतियां"
  },
  "permissionFrom": {
    "message": "से अनुमतियां"
  },
  "permissionRequested": {
    "message": "अब रिक्वेस्ट किया गया"
  },
  "permissionRequestedForAccounts": {
    "message": "अभी $1 के लिए अनुरोध किया गया",
    "description": "Permission cell status for requested permission including accounts, rendered as AvatarGroup which is $1."
  },
  "permissionRevoked": {
    "message": "इस अपडेट में कैंसिल किया गया"
  },
  "permissionRevokedForAccounts": {
    "message": "$1 के लिए इस अपडेट में हटाया गया",
    "description": "Permission cell status for revoked permission including accounts, rendered as AvatarGroup which is $1."
  },
  "permission_accessNamedSnap": {
    "message": "$1 से कनेक्ट करें।",
    "description": "The description for the `wallet_snap` permission. $1 is the human-readable name of the snap."
  },
  "permission_accessNetwork": {
    "message": "इंटरनेट एक्सेस करें।",
    "description": "The description of the `endowment:network-access` permission."
  },
  "permission_accessNetworkDescription": {
    "message": "$1 को इंटरनेट एक्सेस करने दें। इसका इस्तेमाल थर्ड-पार्टी सर्वर के साथ डेटा भेजने और प्राप्त करने दोनों के लिए किया जा सकता है।",
    "description": "An extended description of the `endowment:network-access` permission. $1 is the snap name."
  },
  "permission_accessSnap": {
    "message": "$1 Snap से कनेक्ट करें।",
    "description": "The description for the `wallet_snap` permission. $1 is the name of the snap."
  },
  "permission_accessSnapDescription": {
    "message": "$1 के साथ इंटरैक्ट करने के लिए वेबसाइट या Snap को अनुमति दें।",
    "description": "The description for the `wallet_snap_*` permission. $1 is the name of the Snap."
  },
  "permission_assets": {
    "message": "MetaMask में अकाउंट एसेट्स दिखाएं।",
    "description": "The description for the `endowment:assets` permission."
  },
  "permission_assetsDescription": {
    "message": "MetaMask क्लाइंट को एसेट की जानकारी प्रदान करने के लिए $1 को अनुमति दें। एसेट्स ऑनचेन या ऑफचेन हो सकती हैं।",
    "description": "An extended description for the `endowment:assets` permission. $1 is the name of the Snap."
  },
  "permission_cronjob": {
    "message": "समय-समय पर आने वाले क्रियाओं को शेड्यूल और निष्पादित करें।",
    "description": "The description for the `snap_cronjob` permission"
  },
  "permission_cronjobDescription": {
    "message": "$1 को अनुमति दें ताकि वह तय समय, तारीख या इंटरवल पर किए जाने वाले एक्शन कर सके। इसका इस्तेमाल टाइम-सेंसिटिव इंटरैक्शन या नोटिफिकेशन्स को ट्रिगर करने के लिए किया जा सकता है।",
    "description": "An extended description for the `snap_cronjob` permission. $1 is the snap name."
  },
  "permission_dialog": {
    "message": "MetaMask में डायलॉग विंडो प्रदर्शित करें।",
    "description": "The description for the `snap_dialog` permission"
  },
  "permission_dialogDescription": {
    "message": "$1 को MetaMask पॉपअप को कस्टम टेक्स्ट, इनपुट फील्ड और किसी एक्शन को एप्रूव या रिजेक्ट करने के बटन दिखाने की अनुमति दें।\nउदाहरण के लिए, Snap के लिए एलर्ट, कन्फर्मेशन और ऑप्ट-इन फ्लो क्रिएट करने के लिए इसका इस्तेमाल किया जा सकता है।",
    "description": "An extended description for the `snap_dialog` permission. $1 is the snap name."
  },
  "permission_ethereumAccounts": {
    "message": "एड्रेस, अकाउंट का बैलेंस, एक्टिविटी देखें और ट्रांसेक्शन शुरू करें",
    "description": "The description for the `eth_accounts` permission"
  },
  "permission_ethereumProvider": {
    "message": "Ethereum प्रोवाइडर को ऐक्सेस करें।",
    "description": "The description for the `endowment:ethereum-provider` permission"
  },
  "permission_ethereumProviderDescription": {
    "message": "$1 को MetaMask के साथ सीधे कम्यूनिकेट करने की अनुमति दें, ताकि वह ब्लॉकचेन से डेटा पढ़ सके और मैसेज और ट्रांसेक्शन का सुझाव दे सके।",
    "description": "An extended description for the `endowment:ethereum-provider` permission. $1 is the snap name."
  },
  "permission_getEntropy": {
    "message": "$1 के लिए unique arbitrary कीज़ डिराइव करें।",
    "description": "The description for the `snap_getEntropy` permission. $1 is the snap name."
  },
  "permission_getEntropyDescription": {
    "message": "सबके सामने लाए बिना, $1 को $1 के लिए unique arbitrary कीज़ डिराइव करने की अनुमति दें। ये कीज़ आपके MetaMask अकाउंट (एकाउंट्स) से अलग हैं और आपकी प्राइवेट कीज़ (keys) या सीक्रेट रिकवरी फ्रेज़ से संबंधित नहीं हैं। अन्य Snaps इस जानकारी को एक्सेस नहीं कर सकते।",
    "description": "An extended description for the `snap_getEntropy` permission. $1 is the snap name."
  },
  "permission_getLocale": {
    "message": "अपनी पसंदीदा भाषा देखें।",
    "description": "The description for the `snap_getLocale` permission"
  },
  "permission_getLocaleDescription": {
    "message": "$1 को आपकी MetaMask सेटिंग्स से आपकी पसंदीदा भाषा ऐक्सेस करने दें। इसे आपकी भाषा का उपयोग करके $1 के कंटेंट का स्थानीय भाषा में अनुवाद करने और उसे दिखाने के लिए इस्तेमाल किया जा सकता है।",
    "description": "An extended description for the `snap_getLocale` permission. $1 is the snap name."
  },
  "permission_getPreferences": {
    "message": "अपनी पसंदीदा भाषा और फिएट करेंसी जैसी जानकारी देखें।",
    "description": "The description for the `snap_getPreferences` permission"
  },
  "permission_getPreferencesDescription": {
    "message": "$1 को अपनी MetaMask सेटिंग्स में अपनी पसंदीदा भाषा और फिएट करेंसी जैसी जानकारी तक पहुंचने दें। यह $1 को आपकी प्राथमिकताओं के अनुरूप सामग्री प्रदर्शित करने में मदद करता है। ",
    "description": "An extended description for the `snap_getPreferences` permission. $1 is the snap name."
  },
  "permission_homePage": {
    "message": "एक कस्टम स्क्रीन दिखाएं",
    "description": "The description for the `endowment:page-home` permission"
  },
  "permission_homePageDescription": {
    "message": "$1 को MetaMask में एक कस्टम होम स्क्रीन प्रदर्शित करने दें। इसका उपयोग यूजर इंटरफेस, कॉन्फ़िगरेशन और डैशबोर्ड के लिए किया जा सकता है।",
    "description": "An extended description for the `endowment:page-home` permission. $1 is the snap name."
  },
  "permission_keyring": {
    "message": "Ethereum एकाउंट्स को जोड़ने और नियंत्रित करने की अनुरोध को अनुमति दें",
    "description": "The description for the `endowment:keyring` permission"
  },
  "permission_keyringDescription": {
    "message": "$1 को एकाउंट्स जोड़ने या हटाने की रिक्वेस्ट रिसीव करने दें। साथ ही, इन एकाउंट्स की ओर से साइन करने और ट्रांसेक्शन करने दें।",
    "description": "An extended description for the `endowment:keyring` permission. $1 is the snap name."
  },
  "permission_lifecycleHooks": {
    "message": "लाइफसाइकल हुक्स का इस्तेमाल करें।",
    "description": "The description for the `endowment:lifecycle-hooks` permission"
  },
  "permission_lifecycleHooksDescription": {
    "message": "$1 को उसके लाइफसाइकल के दौरान खास समयों पर कोड चलाने के लिए लाइफसाइकल हुक का इस्तेमाल करने की अनुमति दें।",
    "description": "An extended description for the `endowment:lifecycle-hooks` permission. $1 is the snap name."
  },
  "permission_manageAccounts": {
    "message": "Ethereum अकाउंट जोड़ें और नियंत्रित करें",
    "description": "The description for `snap_manageAccounts` permission"
  },
  "permission_manageAccountsDescription": {
    "message": "$1 को Ethereum अकाउंट जोड़ने या हटाने, फिर इन एकाउंट्स से ट्रांसेक्ट करने और साइन करने की अनुमति दें।",
    "description": "An extended description for the `snap_manageAccounts` permission. $1 is the snap name."
  },
  "permission_manageBip32Keys": {
    "message": "$1 एकाउंट्स को मैनेज करें।",
    "description": "The description for the `snap_getBip32Entropy` permission. $1 is a derivation path, e.g. 'm/44'/0'/0' (secp256k1)'."
  },
  "permission_manageBip44AndBip32KeysDescription": {
    "message": "$1 को, रिक्वेस्ट किए गए नेटवर्क पर एकाउंट्स और एसेट्स को मैनेज करने की अनुमति दें। ये एकाउंट्स, आपके सीक्रेट रिकवरी फ्रेज़ (इसे सामने लाए बिना) का उपयोग करके डिराइव और बैकअप किए जाते हैं। $1 में Keys डिराइव करने की पावर होती है जिसके माध्यम से वह Ethereum (EVMs) के अलावा भी कई प्रकार के ब्लॉकचेन प्रोटोकॉल को सपोर्ट कर सकता है।",
    "description": "An extended description for the `snap_getBip44Entropy` and `snap_getBip44Entropy` permissions. $1 is the snap name."
  },
  "permission_manageBip44Keys": {
    "message": "$1 एकाउंट्स को मैनेज करें।",
    "description": "The description for the `snap_getBip44Entropy` permission. $1 is the name of a protocol, e.g. 'Filecoin'."
  },
  "permission_manageState": {
    "message": "उसके डेटा को अपने डिवाइस पर स्टोर करें और प्रबंधित करें।",
    "description": "The description for the `snap_manageState` permission"
  },
  "permission_manageStateDescription": {
    "message": "$1 को एन्क्रिप्शन के साथ सुरक्षित रूप से डेटा को स्टोर करने, अपडेट करने और फिर से पाने की अनुमति दें। अन्य Snaps इस जानकारी को एक्सेस नहीं कर सकते।",
    "description": "An extended description for the `snap_manageState` permission. $1 is the snap name."
  },
  "permission_nameLookup": {
    "message": "डोमेन और एड्रेस लुकअप उपलब्ध कराएं।",
    "description": "The description for the `endowment:name-lookup` permission."
  },
  "permission_nameLookupDescription": {
    "message": "Snap को MetaMask यूआई के विभिन्न हिस्सों में एड्रेस और डोमेन लुकअप को पाने और दिखाने की अनुमति दें।",
    "description": "An extended description for the `endowment:name-lookup` permission."
  },
  "permission_notifications": {
    "message": "नोटीफिकेशंस दिखाएं।",
    "description": "The description for the `snap_notify` permission"
  },
  "permission_notificationsDescription": {
    "message": "$1 को MetaMask के भीतर नोटिफिकेशन दिखाने की अनुमति दें। Snap के माध्यम से एक्शनेबल या टाइम-सेंसिटिव जानकारी के लिए एक शॉर्ट नोटिफिकेशन टेक्स्ट को ट्रिगर किया जा सकता है।",
    "description": "An extended description for the `snap_notify` permission. $1 is the snap name."
  },
  "permission_protocol": {
    "message": "एक या अधिक चेन के लिए प्रोटोकॉल डेटा प्रदान करें।",
    "description": "The description for the `endowment:protocol` permission."
  },
  "permission_protocolDescription": {
    "message": "$1 को MetaMask को गैस अनुमान या टोकन जानकारी जैसे प्रोटोकॉल डेटा प्रदान करने की अनुमति दें।",
    "description": "An extended description for the `endowment:protocol` permission. $1 is the name of the Snap."
  },
  "permission_rpc": {
    "message": "$1 को $2 से सीधे कम्यूनिकेट करने की अनुमति दें।",
    "description": "The description for the `endowment:rpc` permission. $1 is 'other snaps' or 'websites', $2 is the snap name."
  },
  "permission_rpcDescription": {
    "message": "$1 को अनुमति दें कि वह $2 को मैसेज भेज सके और $2 से जवाब पा सके।",
    "description": "An extended description for the `endowment:rpc` permission. $1 is 'other snaps' or 'websites', $2 is the snap name."
  },
  "permission_rpcDescriptionOriginList": {
    "message": "$1 और $2",
    "description": "A list of allowed origins where $2 is the last origin of the list and $1 is the rest of the list separated by ','."
  },
  "permission_signatureInsight": {
    "message": "सिग्नेचर इनसाइट्स मोडल दिखाएं।",
    "description": "The description for the `endowment:signature-insight` permission"
  },
  "permission_signatureInsightDescription": {
    "message": "एप्रूव करने से पहले $1 को किसी भी सिग्नेचर रिक्वेस्ट पर इनसाइट्स के साथ एक मोडल दिखाने की अनुमति दें। इसका उपयोग एंटी-फ़िशिंग और सिक्योरटी सॉल्यूशंस के लिए किया जा सकता है।",
    "description": "An extended description for the `endowment:signature-insight` permission. $1 is the snap name."
  },
  "permission_signatureInsightOrigin": {
    "message": "उन वेबसाइटों के ओरिजिन देखें जो सिग्नेचर रिक्वेस्ट शुरू करती हैं",
    "description": "The description for the `signatureOrigin` caveat, to be used with the `endowment:signature-insight` permission"
  },
  "permission_signatureInsightOriginDescription": {
    "message": "सिग्नेचर रिक्वेस्ट शुरू करने वाली वेबसाइटों का ओरिजिन (URI) देखने के लिए $1 को अनुमति दें। इसका उपयोग एंटी-फ़िशिंग और सिक्योरटी सॉल्यूशंस के लिए किया जा सकता है।",
    "description": "An extended description for the `signatureOrigin` caveat, to be used with the `endowment:signature-insight` permission. $1 is the snap name."
  },
  "permission_transactionInsight": {
    "message": "ट्रांजैक्शन इनसाइट्स प्राप्त करें और प्रदर्शित करें।",
    "description": "The description for the `endowment:transaction-insight` permission"
  },
  "permission_transactionInsightDescription": {
    "message": "$1 को ट्रांसेक्शन को डिकोड करने और MetaMask UI के भीतर इनसाइट्स दिखाने की अनुमति दें। इसका इस्तेमाल एंटी-फिशिंग और सिक्यूरिटी सॉल्युशन्स के लिए किया जा सकता है।",
    "description": "An extended description for the `endowment:transaction-insight` permission. $1 is the snap name."
  },
  "permission_transactionInsightOrigin": {
    "message": "ट्रांसेक्शन का सुझाव देने वाली वेबसाइटों की स्रोत देखें",
    "description": "The description for the `transactionOrigin` caveat, to be used with the `endowment:transaction-insight` permission"
  },
  "permission_transactionInsightOriginDescription": {
    "message": "$1 को ट्रांसेक्शन का सुझाव देने वाली वेबसाइटों के ओरिजिन (URI) को देखने की अनुमति दें। इसका इस्तेमाल एंटी-फिशिंग और सिक्यूरिटी सॉल्युशन्स के लिए किया जा सकता है।",
    "description": "An extended description for the `transactionOrigin` caveat, to be used with the `endowment:transaction-insight` permission. $1 is the snap name."
  },
  "permission_unknown": {
    "message": "अज्ञात अनुमति: $1",
    "description": "$1 is the name of a requested permission that is not recognized."
  },
  "permission_viewBip32PublicKeys": {
    "message": "$1 ($2) के लिए अपनी पब्लिक की को देखें।",
    "description": "The description for the `snap_getBip32PublicKey` permission. $1 is a derivation path, e.g. 'm/44'/0'/0''. $2 is the elliptic curve name, e.g. 'secp256k1'."
  },
  "permission_viewBip32PublicKeysDescription": {
    "message": "$2 को यह अनुमति दें कि वह $1 के लिए आपकी पब्लिक कीज़ (keys) (और एड्रेसों) को देख सके। इस अनुमति से आपके एकाउंट्स या एसेट्स पर कोई कंट्रोल नहीं मिलता है।",
    "description": "An extended description for the `snap_getBip32PublicKey` permission. $1 is a derivation path (name). $2 is the snap name."
  },
  "permission_viewNamedBip32PublicKeys": {
    "message": "$1 के लिए अपनी पब्लिक की को देखें",
    "description": "The description for the `snap_getBip32PublicKey` permission. $1 is a name for the derivation path, e.g., 'Ethereum accounts'."
  },
  "permission_walletSwitchEthereumChain": {
    "message": "अपने चालू नेटवर्क का उपयोग करें",
    "description": "The label for the `wallet_switchEthereumChain` permission"
  },
  "permission_webAssembly": {
    "message": "वेब असेंबली के लिए सपोर्ट।",
    "description": "The description of the `endowment:webassembly` permission."
  },
  "permission_webAssemblyDescription": {
    "message": "$1 को यह अनुमति दें कि वह WebAssembly के माध्यम से लो-लेवल एक्सीक्यूशन वाले एनवायरनमेंट को एक्सेस कर सके।",
    "description": "An extended description of the `endowment:webassembly` permission. $1 is the snap name."
  },
  "permissions": {
    "message": "अनुमतियाँ"
  },
  "permissionsPageEmptyContent": {
    "message": "यहाँ देखने के लिए कुछ नहीं है।"
  },
  "permissionsPageEmptySubContent": {
    "message": "यहां पर आप इंस्टॉल किए गए Snaps या कनेक्टेड साइटों को दी गई अनुमतियां देख सकते हैं।"
  },
  "permitSimulationChange_approve": {
    "message": "खर्च करने की लिमिट"
  },
  "permitSimulationChange_bidding": {
    "message": "आप बिड करते हैं"
  },
  "permitSimulationChange_listing": {
    "message": "आप लिस्ट करते हैं"
  },
  "permitSimulationChange_nft_listing": {
    "message": "लिस्टिंग प्राइस"
  },
  "permitSimulationChange_receive": {
    "message": "आप प्राप्त करते हैं"
  },
  "permitSimulationChange_revoke2": {
    "message": "रद्द करें"
  },
  "permitSimulationChange_transfer": {
    "message": "आप भेजते हैं"
  },
  "permitSimulationDetailInfo": {
    "message": "आप खर्च करने वाले को अपने अकाउंट से इतने सारे टोकन खर्च करने की अनुमति दे रहे हैं।"
  },
  "permittedChainToastUpdate": {
    "message": "$1 की पहुंच $2 तक है।"
  },
  "personalAddressDetected": {
    "message": "व्यक्तिगत एड्रेस का एड्रेस चला। टोकन कॉन्ट्रैक्ट एड्रेस डालें।"
  },
  "pinToTop": {
    "message": "सबसे ऊपर ले जाएं"
  },
  "pleaseConfirm": {
    "message": "कृपया कन्फर्म करें"
  },
  "plusMore": {
    "message": "+ $1 और",
    "description": "$1 is the number of additional items"
  },
  "plusXMore": {
    "message": "+ $1 अधिक",
    "description": "$1 is a number of additional but unshown items in a list- this message will be shown in place of those items"
  },
  "popularNetworkAddToolTip": {
    "message": "इनमें से कुछ नेटवर्क थर्ड पार्टीज़ पर निर्भर हैं। कनेक्शन कम विश्वसनीय हो सकते हैं या गतिविधि को ट्रैक करने के लिए थर्ड पार्टीज़ को चालू कर सकते हैं।",
    "description": "Learn more link"
  },
  "popularNetworks": {
    "message": "पॉपुलर नेटवर्क्स"
  },
  "portfolio": {
    "message": "पोर्टफोलियो"
  },
  "preparingSwap": {
    "message": "स्वैप की तैयारी कर रहा है..."
  },
  "prev": {
    "message": "पिछला"
  },
  "price": {
    "message": "प्राइस"
  },
  "priceUnavailable": {
    "message": "प्राइस अनुपलब्ध है"
  },
  "primaryType": {
    "message": "प्राइमरी टाइप"
  },
  "priorityFee": {
    "message": "प्रायोरिटी फी"
  },
  "priorityFeeProperCase": {
    "message": "प्रायोरिटी फी"
  },
  "privacy": {
    "message": "गोपनीयता"
  },
  "privacyMsg": {
    "message": "गोपनीयता नीति"
  },
  "privateKey": {
    "message": "प्राइवेट की (key)",
    "description": "select this type of file to use to import an account"
  },
  "privateKeyCopyWarning": {
    "message": "$1 के लिए प्राइवेट की (key)",
    "description": "$1 represents the account name"
  },
  "privateKeyHidden": {
    "message": "प्राइवेट की (key) छिपी हुई है",
    "description": "Explains that the private key input is hidden"
  },
  "privateKeyShow": {
    "message": "प्राइवेट की (key) इनपुट को दिखाएं/छिपाएं",
    "description": "Describes a toggle that is used to show or hide the private key input"
  },
  "privateKeyShown": {
    "message": "प्राइवेट की (key) दिखाई जा रही है",
    "description": "Explains that the private key input is being shown"
  },
  "privateKeyWarning": {
    "message": "चेतावनी: इस कुंजी का खुलासा कभी न करें। आपकी निजी कुंजियों के साथ कोई भी व्यक्ति आपके अकाउंट में रखी कोई भी एसेट चुरा सकता है।"
  },
  "privateNetwork": {
    "message": "निजी नेटवर्क"
  },
  "proceedWithTransaction": {
    "message": "मैं फिर भी आगे बढ़ना चाहता हूं"
  },
  "productAnnouncements": {
    "message": "प्रॉडक्ट घोषणाएं"
  },
  "proposedApprovalLimit": {
    "message": "प्रस्तावित एप्रूवल सीमा"
  },
  "provide": {
    "message": "प्रदान करें"
  },
  "publicAddress": {
    "message": "सार्वजनिक एड्रेस"
  },
  "pushPlatformNotificationsFundsReceivedDescription": {
    "message": "आपको $1 $2 प्राप्त हुए"
  },
  "pushPlatformNotificationsFundsReceivedDescriptionDefault": {
    "message": "आपको कुछ टोकन प्राप्त हुए"
  },
  "pushPlatformNotificationsFundsReceivedTitle": {
    "message": "फंड प्राप्त हुए"
  },
  "pushPlatformNotificationsFundsSentDescription": {
    "message": "आपने सफलतापूर्वक $1 $2 भेज दिया"
  },
  "pushPlatformNotificationsFundsSentDescriptionDefault": {
    "message": "आपने कुछ टोकन सफलतापूर्वक भेज दिए"
  },
  "pushPlatformNotificationsFundsSentTitle": {
    "message": "फंड भेजे गए"
  },
  "pushPlatformNotificationsNftReceivedDescription": {
    "message": "आपको नए NFT प्राप्त हुए"
  },
  "pushPlatformNotificationsNftReceivedTitle": {
    "message": "NFT प्राप्त हुआ"
  },
  "pushPlatformNotificationsNftSentDescription": {
    "message": "आपने सफलतापूर्वक NFT भेज दिया है"
  },
  "pushPlatformNotificationsNftSentTitle": {
    "message": "NFT भेजा गया"
  },
  "pushPlatformNotificationsStakingLidoStakeCompletedDescription": {
    "message": "आपका Lido स्टेक सफल रहा"
  },
  "pushPlatformNotificationsStakingLidoStakeCompletedTitle": {
    "message": "स्टेक पूरा हुआ"
  },
  "pushPlatformNotificationsStakingLidoStakeReadyToBeWithdrawnDescription": {
    "message": "आपका Lido स्टेक अब विदड्रॉ करने के लिए तैयार है"
  },
  "pushPlatformNotificationsStakingLidoStakeReadyToBeWithdrawnTitle": {
    "message": "स्टेक विदड्रॉ करने के लिए तैयार है"
  },
  "pushPlatformNotificationsStakingLidoWithdrawalCompletedDescription": {
    "message": "आपका Lido विदड्रॉवल सफल रहा"
  },
  "pushPlatformNotificationsStakingLidoWithdrawalCompletedTitle": {
    "message": "विदड्रॉवल पूरा हुआ"
  },
  "pushPlatformNotificationsStakingLidoWithdrawalRequestedDescription": {
    "message": "आपका Lido विदड्रॉवल अनुरोध सबमिट कर दिया गया था"
  },
  "pushPlatformNotificationsStakingLidoWithdrawalRequestedTitle": {
    "message": "विदड्रॉवल का अनुरोध किया गया"
  },
  "pushPlatformNotificationsStakingRocketpoolStakeCompletedDescription": {
    "message": "आपका RocketPool स्टेक सफल रहा"
  },
  "pushPlatformNotificationsStakingRocketpoolStakeCompletedTitle": {
    "message": "स्टेक पूरा हुआ"
  },
  "pushPlatformNotificationsStakingRocketpoolUnstakeCompletedDescription": {
    "message": "आपका RocketPool अनस्टेक सफल रहा"
  },
  "pushPlatformNotificationsStakingRocketpoolUnstakeCompletedTitle": {
    "message": "अनस्टेक पूरा हुआ"
  },
  "pushPlatformNotificationsSwapCompletedDescription": {
    "message": "आपका MetaMask स्वैप सफल रहा"
  },
  "pushPlatformNotificationsSwapCompletedTitle": {
    "message": "स्वैप पूरा हुआ"
  },
  "queued": {
    "message": "कतारबद्ध"
  },
  "quoteRate": {
    "message": "उद्धरण का दर"
  },
  "quotedReceiveAmount": {
    "message": "$1 राशि प्राप्त करें"
  },
  "quotedTotalCost": {
    "message": "$1 कुल लागत"
  },
  "rank": {
    "message": "रैंक"
  },
  "rateIncludesMMFee": {
    "message": "रेट में $1% शुल्क शामिल है"
  },
  "reAddAccounts": {
    "message": "किसी अन्य अकाउंट को फिर से जोड़ें"
  },
  "reAdded": {
    "message": "फिर से जोड़ा गया"
  },
  "readdToken": {
    "message": "आप अपने एकाउंट्स के विकल्प मेन्यू में “टोकन जोड़ें” पर जाकर भविष्य में इस टोकन को वापस जोड़ सकते हैं।"
  },
  "receive": {
    "message": "प्राप्त करें"
  },
  "receiveCrypto": {
    "message": "क्रिप्टो प्राप्त करें"
  },
  "recipientAddressPlaceholderNew": {
    "message": "पब्लिक एड्रेस (0x) या डोमेन नाम डालें"
  },
  "recommendedGasLabel": {
    "message": "अनुशंसित"
  },
  "recoveryPhraseReminderBackupStart": {
    "message": "यहां से प्रारंभ करें"
  },
  "recoveryPhraseReminderConfirm": {
    "message": "समझ गया"
  },
  "recoveryPhraseReminderHasBackedUp": {
    "message": "अपने सीक्रेट रिकवरी फ्रेज को हमेशा सुरक्षित और गुप्त स्थान पर रखें।"
  },
  "recoveryPhraseReminderHasNotBackedUp": {
    "message": "अपने सीक्रेट रिकवरी फ्रेज को फिर से बैकअप करने की आवश्यकता है?"
  },
  "recoveryPhraseReminderItemOne": {
    "message": "कभी भी अपना सीक्रेट रिकवरी फ्रेज किसी के साथ शेयर न करें"
  },
  "recoveryPhraseReminderItemTwo": {
    "message": "MetaMask टीम कभी भी आपके सीक्रेट रिकवरी फ्रेज के बारे में नहीं पूछेगी"
  },
  "recoveryPhraseReminderSubText": {
    "message": "आपका सीक्रेट रिकवरी फ्रेज आपके सभी एकाउंट्स को नियंत्रित करता है।"
  },
  "recoveryPhraseReminderTitle": {
    "message": "अपने धन को सुरक्षित रखें"
  },
  "redeposit": {
    "message": "फिर से डिपॉज़िट करें"
  },
  "refreshList": {
    "message": "लिस्ट रिफ्रेश करें"
  },
  "reject": {
    "message": "अस्वीकार करें"
  },
  "rejectAll": {
    "message": "सभी को अस्वीकार करें"
  },
  "rejectRequestsDescription": {
    "message": "आप $1 रिक्वेस्ट्स को बैच रूप से अस्वीकार करने वाले हैं।"
  },
  "rejectRequestsN": {
    "message": "$1 रिक्वेस्ट्स को अस्वीकार करें"
  },
  "rejectTxsDescription": {
    "message": "आप $1 ट्रांसेक्शनों को बैच में अस्वीकार करने वाले हैं।"
  },
  "rejectTxsN": {
    "message": "$1 ट्रांसेक्शनों को अस्वीकार करें"
  },
  "rejected": {
    "message": "रिजेक्ट"
  },
  "remove": {
    "message": "हटाएं"
  },
  "removeAccount": {
    "message": "अकाउंट हटाएं"
  },
  "removeAccountDescription": {
    "message": "यह अकाउंट आपके वॉलेट से निकाल दिया जाएगा। कृपया पक्का करें कि जारी रखने से पहले आपके पास इस इम्पोर्टित अकाउंट के लिए ओरिजिनल सीक्रेट रिकवरी फ्रेज या प्राइवेट की (key) है। आप अकाउंट ड्रॉप-डाउन से फिर से अकाउंट इम्पोर्ट कर सकते हैं या बना सकते हैं। "
  },
  "removeKeyringSnap": {
    "message": "इस Snap को हटाने पर ये एकाउंट्स MetaMask से हट जाते हैं:"
  },
  "removeKeyringSnapToolTip": {
    "message": "Snap इन एकाउंट्स को कंट्रोल करता है और अगर इसे हटा दिया जाता है तो एकाउंट्स MetaMask से भी हटा दिए जाएंगे। हालांकि, वे एकाउंट्स ब्लॉकचेन में बने रहेंगे।"
  },
  "removeNFT": {
    "message": "NFT हटाएं"
  },
  "removeNftErrorMessage": {
    "message": "हम इस NFT को नहीं हटा पाए।"
  },
  "removeNftMessage": {
    "message": "NET सफलतापूर्वक हटा दिया गया!"
  },
  "removeSnap": {
    "message": "Snap हटाएं"
  },
  "removeSnapAccountDescription": {
    "message": "यदि आप आगे बढ़ते हैं, तो यह अकाउंट अब MetaMask में उपलब्ध नहीं होगा।"
  },
  "removeSnapAccountTitle": {
    "message": "अकाउंट हटाएं"
  },
  "removeSnapConfirmation": {
    "message": "क्या आप वाकई $1 को हटाना चाहते हैं?",
    "description": "$1 represents the name of the snap"
  },
  "removeSnapDescription": {
    "message": "ये कदम Snap और उसके डेटा को हटा देगा और आपकी दी गई अनुमतियों को कैंसिल कर देगा।"
  },
  "replace": {
    "message": "बदलें"
  },
  "reportIssue": {
    "message": "किसी समस्या की रिपोर्ट करें"
  },
  "requestFrom": {
    "message": "इनसे मिली रिक्वेस्ट"
  },
  "requestFromInfo": {
    "message": "यह वह साइट है जो आपका सिग्नेचर मांग रही है।"
  },
  "requestFromInfoSnap": {
    "message": "यह वह Snap है जो आपका सिग्नेचर मांग रहा है।"
  },
  "requestFromTransactionDescription": {
    "message": "यह वही साइट है जो आपका कन्फर्मेशन मांग रही है।"
  },
  "requestingFor": {
    "message": "के लिए अनुरोध कर रहे हैं"
  },
  "requestingForAccount": {
    "message": "$1 के लिए अनुरोध कर रहे हैं",
    "description": "Name of Account"
  },
  "requestingForNetwork": {
    "message": "$1 के लिए अनुरोध कर रहे हैं",
    "description": "Name of Network"
  },
  "required": {
    "message": "आवश्यक"
  },
  "reset": {
    "message": "रीसेट करें"
  },
  "resetWallet": {
    "message": "वॉलेट रीसेट करें"
  },
  "resetWalletSubHeader": {
    "message": "MetaMask आपके पासवर्ड की कॉपी नहीं रखता है। अगर आपको अपना अकाउंट अनलॉक करने में दिक्कत हो रही है, तो आपको अपना वॉलेट रीसेट करना होगा। सीक्रेट रिकवरी फ़्रेज़ प्रदान करके आप ऐसा कर सकते हैं जिसका इस्तेमाल आपने अपना वॉलेट सेट करते समय किया था।"
  },
  "resetWalletUsingSRP": {
    "message": "इस कदम से इस डिवाइस से आपके वर्तमान वॉलेट और सीक्रेट रिकवरी फ़्रेज़ मिट जाएंगे, साथ ही, आपके द्वारा चुने गए अकाउंटों की लिस्ट भी हट जाएगी। सीक्रेट रिकवरी फ़्रेज़ के साथ रीसेट करने के बाद, आपको सीक्रेट रिकवरी फ़्रेज़ के आधार पर आकाउंटों की एक लिस्ट दिखाई देगी जिसका इस्तेमाल आप रीसेट करने के लिए करते हैं। इस नई लिस्ट में ऑटोमेटिक तरीके से उन अकाउंटों को शामिल किया जाएगा जिनके अंदर बैलेंस है। आप पहले बनाए गए को भी $1 कर पाएंगे। आपके द्वारा इंपोर्ट किए गए कस्टम अकाउंट्स का $2 होना जरूरी होगा, और आपके द्वारा किसी अकाउंट में जोड़े गए किसी भी कस्टम टोकन के लिए $3 होना भी जरूरी होगा।"
  },
  "resetWalletWarning": {
    "message": "आगे बढ़ने से पहले ये पक्का करें कि आप सही सीक्रेट रिकवरी फ़्रेज़ का इस्तेमाल कर रहे हैं। इसे आप अनडू नहीं कर पाएंगे।"
  },
  "restartMetamask": {
    "message": "MetaMask को फिर से शुरू करें"
  },
  "restore": {
    "message": "रीस्टोर करें"
  },
  "restoreUserData": {
    "message": "यूज़र डेटा रीस्टोर करें"
  },
  "resultPageError": {
    "message": "गड़बड़ी"
  },
  "resultPageErrorDefaultMessage": {
    "message": "परिचालन नहीं हो पाया।"
  },
  "resultPageSuccess": {
    "message": "सफल"
  },
  "resultPageSuccessDefaultMessage": {
    "message": "परिचालन सफलतापूर्वक पूरा हुआ।"
  },
  "retryTransaction": {
    "message": "ट्रांसेक्शन का फिर से कोशिश करें"
  },
  "reusedTokenNameWarning": {
    "message": "यहां पर एक टोकन आपके द्वारा देखे जाने वाले दूसरे टोकन से प्रतीक का पुनः इस्तेमाल करता है, यह भ्रामक या धोखाधड़ी वाला हो सकता है।"
  },
  "revealSecretRecoveryPhrase": {
    "message": "सीक्रेट रिकवरी फ्रेज़ दिखाएं"
  },
  "revealSeedWords": {
    "message": "सीक्रेट रिकवरी फ्रेज प्रकट करें"
  },
  "revealSeedWordsDescription1": {
    "message": "$1 प्रदान करता है $2",
    "description": "This is a sentence consisting of link using 'revealSeedWordsSRPName' as $1 and bolded text using 'revealSeedWordsDescription3' as $2."
  },
  "revealSeedWordsDescription2": {
    "message": "MetaMask एक $1 है। इसका मतलब आप आपने SRP के मालिक हैं।",
    "description": "$1 is text link with the message from 'revealSeedWordsNonCustodialWallet'"
  },
  "revealSeedWordsDescription3": {
    "message": "आपके वॉलेट और फंड तक पूरी एक्सेस।\n"
  },
  "revealSeedWordsNonCustodialWallet": {
    "message": "गैर-कस्टोडियल वॉलेट"
  },
  "revealSeedWordsQR": {
    "message": "QR"
  },
  "revealSeedWordsSRPName": {
    "message": "सीक्रेट रिकवरी फ्रेज (SRP)"
  },
  "revealSeedWordsText": {
    "message": "टेक्स्ट"
  },
  "revealSeedWordsWarning": {
    "message": "यह पक्का करें कि कोई भी आपकी स्क्रीन ना देख रहा हो। $1",
    "description": "$1 is bolded text using the message from 'revealSeedWordsWarning2'"
  },
  "revealSeedWordsWarning2": {
    "message": "MetaMask सपोर्ट कभी इसका रिक्वेस्ट नहीं करेगा।",
    "description": "The bolded texted in the second part of 'revealSeedWordsWarning'"
  },
  "revealSensitiveContent": {
    "message": "संवेदनशील कंटेंट दिखाएं"
  },
  "review": {
    "message": "समीक्षा करें"
  },
  "reviewAlert": {
    "message": "एलर्ट की समीक्षा करें"
  },
  "reviewAlerts": {
    "message": "एलर्ट की समीक्षा करें"
  },
  "reviewPendingTransactions": {
    "message": "अभी पूरे नहीं हुए ट्रांसेक्शन की समीक्षा करें"
  },
  "reviewPermissions": {
    "message": "अनुमतियों की समीक्षा करें"
  },
  "revokePermission": {
    "message": "अनुमति कैंसिल करने की"
  },
  "revokePermissionTitle": {
    "message": "$1 अनुमति हटाएं",
    "description": "The token symbol that is being revoked"
  },
  "revokeSimulationDetailsDesc": {
    "message": "आप किसी अन्य को आपके अकाउंट से टोकन ख़र्च करने के लिए दी गई अनुमति हटा रहे हैं।"
  },
  "reward": {
    "message": "रिवॉर्ड"
  },
  "rpcNameOptional": {
    "message": "RPC का नाम (वैकल्पिक)"
  },
  "rpcUrl": {
    "message": "RPC URL"
  },
  "safeTransferFrom": {
    "message": "से सुरक्षित ट्रांसफर"
  },
  "save": {
    "message": "सेव करें"
  },
  "scanInstructions": {
    "message": "QR कोड को अपने कैमरे के सामने रखें"
  },
  "scanQrCode": {
    "message": "QR कोड स्कैन करें"
  },
  "scrollDown": {
    "message": "नीचे स्क्रॉल करें"
  },
  "search": {
    "message": "खोजें"
  },
  "searchAccounts": {
    "message": "अकाउंट्स खोजें"
  },
  "searchNfts": {
    "message": "NFT ढूंढें"
  },
  "searchTokens": {
    "message": "टोकनों को ढूंढें"
  },
  "searchTokensByNameOrAddress": {
    "message": "नाम या एड्रेस से टोकन ढूंढें"
  },
  "secretRecoveryPhrase": {
    "message": "सीक्रेट रिकवरी फ्रेज"
  },
  "secretRecoveryPhrasePlusNumber": {
    "message": "सीक्रेट रिकवरी फ्रेज़ $1",
    "description": "The $1 is the order of the Secret Recovery Phrase"
  },
  "secureWallet": {
    "message": "सुरक्षित वॉलेट"
  },
  "security": {
    "message": "सुरक्षा"
  },
  "securityAlert": {
    "message": "$1 और $2 से सुरक्षा चेतावनी"
  },
  "securityAlerts": {
    "message": "सुरक्षा चेतावनी"
  },
  "securityAlertsDescription": {
    "message": "यह फीचर सक्रिय रूप से ट्रांसेक्शन और सिग्नेचर अनुरोधों की समीक्षा करके आपको बुरी नीयत वाली गतिविधि के प्रति एलर्ट करती है। $1",
    "description": "Link to learn more about security alerts"
  },
  "securityAndPrivacy": {
    "message": "सुरक्षा और गोपनीयता"
  },
  "securityDescription": {
    "message": "असुरक्षित नेटवर्क में शामिल होने की संभावना कम करें और अपने एकाउंट्स की सुरक्षा करें"
  },
  "securityMessageLinkForNetworks": {
    "message": "नेटवर्क संबंधी स्कैम और सुरक्षा जोखिम"
  },
  "securityProviderPoweredBy": {
    "message": "$1 द्वारा पावर्ड",
    "description": "The security provider that is providing data"
  },
  "seeAllPermissions": {
    "message": "सभी अनुमतियां देखें",
    "description": "Used for revealing more content (e.g. permission list, etc.)"
  },
  "seeDetails": {
    "message": "ब्यौरा देखें"
  },
<<<<<<< HEAD
=======
  "seedPhraseConfirm": {
    "message": "सीक्रेट रिकवरी फ्रेज की कन्फर्म करें"
  },
  "seedPhraseEnterMissingWords": {
    "message": "सीक्रेट रिकवरी फ्रेज की कन्फर्म करें"
  },
  "seedPhraseIntroSidebarBulletOne": {
    "message": "लिखें और कई गुप्त स्थानों में स्टोर करें"
  },
  "seedPhraseIntroSidebarBulletTwo": {
    "message": "सेफ डिपॉजिट बॉक्स में स्टोर करें"
  },
>>>>>>> 61bc4a83
  "seedPhraseIntroTitle": {
    "message": "अपने वॉलेट को सुरक्षित करें"
  },
  "seedPhraseReq": {
    "message": "सीक्रेट रिकवरी फ्रेज में 12, 15, 18, 21 या 24 शब्द होते हैं"
  },
  "select": {
    "message": "चयन करें"
  },
  "selectAccountToConnect": {
    "message": "कनेक्ट करने के लिए एक अकाउंट चुनें"
  },
  "selectAccounts": {
    "message": "इस साइट पर इस्तेमाल करने के लिए अकाउंट (एकाउंट्स) को चुनें"
  },
  "selectAccountsForSnap": {
    "message": "इस Snap के साथ इस्तेमाल करने के लिए अकाउंट(एकाउंट्स) को चुनने की"
  },
  "selectAll": {
    "message": "सभी को चुनें"
  },
  "selectAnAccount": {
    "message": "किसी अकाउंट को चुनें"
  },
  "selectAnAccountAlreadyConnected": {
    "message": "यह अकाउंट पहले ही MetaMask से जुड़ा हुआ है"
  },
  "selectEnableDisplayMediaPrivacyPreference": {
    "message": "डिस्प्ले NFT मीडिया चालू करें"
  },
  "selectHdPath": {
    "message": "HD पथ को चुनें"
  },
  "selectNFTPrivacyPreference": {
    "message": "NFT ऑटोडिटेक्शन चालू करें"
  },
  "selectPathHelp": {
    "message": "यदि आपको अपनी पसंद के हिसाब से अकाउंट दिखाई नहीं देते हैं, तो HD पाथ या मौजूदा चुना गया नेटवर्क बदलने की कोशिश करें।"
  },
  "selectRpcUrl": {
    "message": "RPC URL को चुनें"
  },
  "selectSecretRecoveryPhrase": {
    "message": "सीक्रेट रिकवरी फ्रेज़ चुनें"
  },
  "selectType": {
    "message": "प्रकार को चुनें"
  },
  "selectedAccountMismatch": {
    "message": "अलग खाता चुना गया"
  },
  "selectingAllWillAllow": {
    "message": "सभी को चुनने से यह साइट आपके सभी चालू एकाउंट्स को देखने की अनुमति देगी। पक्का करें कि आप इस साइट पर भरोसा करते हैं।"
  },
  "send": {
    "message": "भेजें"
  },
  "sendBugReport": {
    "message": "हमें एक बग रिपोर्ट भेजें।"
  },
  "sendNoContactsConversionText": {
    "message": "यहां क्लिक करें"
  },
  "sendNoContactsDescription": {
    "message": "कॉन्टेक्ट्स आपको कई बार ट्रांसेक्शन को दूसरे अकाउंट में सुरक्षित रूप से भेजने की अनुमति देते हैं। एक कॉन्टेक्ट बनाने के लिए, $1",
    "description": "$1 represents the action text 'click here'"
  },
  "sendNoContactsTitle": {
    "message": "आपके पास अभी तक कोई कॉन्टेक्ट्स नहीं हैं"
  },
  "sendSelectReceiveAsset": {
    "message": "प्राप्त करने के लिए एसेट को चुनें"
  },
  "sendSelectSendAsset": {
    "message": "भेजने के लिए एसेट को चुनें"
  },
  "sendSpecifiedTokens": {
    "message": "$1 भेजें",
    "description": "Symbol of the specified token"
  },
  "sendSwapSubmissionWarning": {
    "message": "इस बटन पर क्लिक करने से आपका स्वैप ट्रांसेक्शन तुरंत शुरू हो जाएगा। कृपया आगे बढ़ने से पहले अपने ट्रांसेक्शन विवरण की समीक्षा करें।"
  },
  "sendTokenAsToken": {
    "message": "$1 को $2 के रूप में भेजें",
    "description": "Used in the transaction display list to describe a swap and send. $1 and $2 are the symbols of tokens in involved in the swap."
  },
  "sendingAsset": {
    "message": "$1 भेजा जा रहा है"
  },
  "sendingDisabled": {
    "message": "ERC-1155 NFT एसेट्स भेजने को अभी सपोर्ट नहीं किया जाता।"
  },
  "sendingNativeAsset": {
    "message": "$1 भेजा जा रहा है",
    "description": "$1 represents the native currency symbol for the current network (e.g. ETH or BNB)"
  },
  "sendingToTokenContractWarning": {
    "message": "चेतावनी: आप एक टोकन कॉन्ट्रैक्ट को भेजने वाले हैं जिसके परिणामस्वरूप धन की हानि हो सकती है। $1",
    "description": "$1 is a clickable link with text defined by the 'learnMoreUpperCase' key. The link will open to a support article regarding the known contract address warning"
  },
  "sepolia": {
    "message": "Sepolia टेस्ट नेटवर्क"
  },
  "setApprovalForAll": {
    "message": "सभी के लिए स्वीकृति सेट करें"
  },
  "setApprovalForAllRedesignedTitle": {
    "message": "विदड्रॉवल का अनुरोध"
  },
  "setApprovalForAllTitle": {
    "message": "बिना किसी खर्च की लिमिट के $1 एप्रूव करें",
    "description": "The token symbol that is being approved"
  },
  "settingAddSnapAccount": {
    "message": "अकाउंट Snap जोड़ें"
  },
  "settings": {
    "message": "सेटिंग"
  },
  "settingsSearchMatchingNotFound": {
    "message": "कोई मेल खाने वाला परिणाम नहीं मिला।"
  },
  "settingsSubHeadingSignaturesAndTransactions": {
    "message": "सिग्नेचर्स और ट्रांसेक्शन रिक्वेस्ट्स"
  },
  "show": {
    "message": "दिखाएं"
  },
  "showAccount": {
    "message": "अकाउंट दिखाएं"
  },
  "showAdvancedDetails": {
    "message": "एडवांस्ड विवरण दिखाएं"
  },
  "showExtensionInFullSizeView": {
    "message": "एक्सटेंशन को पूर्ण आकार दृश्य में दिखाएं"
  },
  "showExtensionInFullSizeViewDescription": {
    "message": "जब आप एक्सटेंशन आइकन पर क्लिक करते हैं तो पूर्ण आकार दृश्य को अपना डिफॉल्ट बनाने के लिए इसे चालू करें।"
  },
  "showFiatConversionInTestnets": {
    "message": "टेस्ट नेटवर्क पर कन्वर्शन दिखाएं"
  },
  "showFiatConversionInTestnetsDescription": {
    "message": "टेस्ट नेटवर्क पर फिएट कन्वर्शन दिखाने के लिए इसको चुनें"
  },
  "showHexData": {
    "message": "हेक्स डेटा दिखाएं"
  },
  "showHexDataDescription": {
    "message": "भेजने की स्क्रीन पर हेक्स डेटा फील्ड दिखाने के लिए इसको चुनें"
  },
  "showLess": {
    "message": "कम दिखाएं"
  },
  "showMore": {
    "message": "अधिक दिखाएं"
  },
  "showNativeTokenAsMainBalance": {
    "message": "मूल टोकन को मुख्य बैलेंस के रूप में दिखाएं"
  },
  "showNft": {
    "message": "NFT दिखाएं"
  },
  "showPermissions": {
    "message": "अनुमतियां दिखाएं"
  },
  "showPrivateKey": {
    "message": "प्राइवेट की (key) दिखाएं"
  },
  "showSRP": {
    "message": "सीक्रेट रिकवरी फ्रेज़ दिखाएं"
  },
  "showTestnetNetworks": {
    "message": "परीक्षण नेटवर्क दिखाएं"
  },
  "showTestnetNetworksDescription": {
    "message": "नेटवर्क लिस्ट में परीक्षण नेटवर्क दिखाने के लिए इसे चुनें"
  },
  "sign": {
    "message": "हस्ताक्षर करें"
  },
  "signatureRequest": {
    "message": "हस्ताक्षर का अनुरोध"
  },
  "signature_decoding_bid_nft_tooltip": {
    "message": "बिड स्वीकार होने पर NFT आपके वॉलेट में दिखाई देगा।"
  },
  "signature_decoding_list_nft_tooltip": {
    "message": "बदलाव की उम्मीद तभी करें जब कोई आपके NFTs खरीद ले।"
  },
  "signed": {
    "message": "हस्ताक्षर किया गया"
  },
  "signing": {
    "message": "साइन हो रहा है"
  },
  "signingInWith": {
    "message": "के साथ साइन इन करना"
  },
  "signingWith": {
    "message": "के साथ साइन किया जा रहा है"
  },
  "simulationApproveHeading": {
    "message": "निकालें"
  },
  "simulationDetailsApproveDesc": {
    "message": "आप किसी अन्य को अपने अकाउंट से NFTs निकालने की अनुमति दे रहे हैं।"
  },
  "simulationDetailsERC20ApproveDesc": {
    "message": "आप किसी अन्य को आपके अकाउंट से यह राशि ख़र्च करने की अनुमति दे रहे हैं।"
  },
  "simulationDetailsFiatNotAvailable": {
    "message": "उपलब्ध नहीं है"
  },
  "simulationDetailsIncomingHeading": {
    "message": "आप पाते हैं"
  },
  "simulationDetailsNoChanges": {
    "message": "कोई बदलाव नहीं"
  },
  "simulationDetailsOutgoingHeading": {
    "message": "आप भेजते हैं"
  },
  "simulationDetailsRevokeSetApprovalForAllDesc": {
    "message": "आप किसी अन्य को आपके अकाउंट से NFTs निकालने के लिए दी गई अनुमति हटा रहे हैं।"
  },
  "simulationDetailsSetApprovalForAllDesc": {
    "message": "आप किसी अन्य के लिए, आपके अकाउंट से NFTs निकालने की अनुमति दे रहे हैं।"
  },
  "simulationDetailsTitle": {
    "message": "अनुमानित बदलाव"
  },
  "simulationDetailsTitleTooltip": {
    "message": "अगर आप यह ट्रांसेक्शन करते हैं तो अनुमानित परिवर्तन हो सकते हैं। यह सिर्फ एक प्रेडिक्शन है, कोई गारंटी नहीं।"
  },
  "simulationDetailsTotalFiat": {
    "message": "टोटल = $1",
    "description": "$1 is the total amount in fiat currency on one side of the transaction"
  },
  "simulationDetailsTransactionReverted": {
    "message": "ये ट्रांसेक्शन विफल हो सकता है"
  },
  "simulationDetailsUnavailable": {
    "message": "अनुपलब्ध"
  },
  "simulationErrorMessageV2": {
    "message": "हम गैस का अनुमान नहीं लगा पाए। कॉन्ट्रैक्ट में कोई गड़बड़ी हो सकती है और यह ट्रांसेक्शन विफल हो सकता है।"
  },
  "simulationsSettingDescription": {
    "message": "ट्रांसेक्शन और सिग्नेचर्स को कन्फर्म करने से पहले उनके बैलेंस में बदलाव का अनुमान लगाने के लिए इसे चालू करें। यह उनके अंतिम परिणाम की गारंटी नहीं देता। $1"
  },
  "simulationsSettingSubHeader": {
    "message": "बैलेंस अमाउंट में बदलावों का अनुमान लगाएं"
  },
  "singleNetwork": {
    "message": "1 नेटवर्क"
  },
  "siweIssued": {
    "message": "जारी किया गया"
  },
  "siweNetwork": {
    "message": "नेटवर्क"
  },
  "siweRequestId": {
    "message": "रिक्वेस्ट ID"
  },
  "siweResources": {
    "message": "संसाधन"
  },
  "siweURI": {
    "message": "URL"
  },
  "skipAccountSecurity": {
    "message": "अकाउंट सुरक्षा छोड़ें?"
  },
  "skipAccountSecurityDetails": {
    "message": "मैं समझता हूं कि जब तक मैं अपने सीक्रेट रिकवरी फ्रेज का बैकअप नहीं लेता, मैं अपने अकाउंट और उनकी सभी संपत्ति खो सकता हूं।"
  },
  "slideBridgeDescription": {
    "message": "अपने वॉलेट के भीतर, सभी 9 चेंस में एक-दूसरे में मूव करें"
  },
  "slideBridgeTitle": {
    "message": "ब्रिज करने के लिए तैयार हैं?"
  },
  "slideCashOutDescription": {
    "message": "कैश के लिए अपना क्रिप्टो बेचें"
  },
  "slideCashOutTitle": {
    "message": "MetaMask के साथ कैश आउट करें"
  },
  "slideDebitCardDescription": {
    "message": "चयनित क्षेत्रों में उपलब्ध है"
  },
  "slideDebitCardTitle": {
    "message": "MetaMask डेबिट कार्ड"
  },
  "slideFundWalletDescription": {
    "message": "शुरू करने के लिए टोकन जोड़ें या स्थानांतरित करें"
  },
  "slideFundWalletTitle": {
    "message": "अपने वॉलेट और एमईवी सुरक्षा को फंड करें।"
  },
  "slideMultiSrpDescription": {
    "message": "MetaMask में एकाधिक वॉलेट इंपोर्ट करें और उनका उपयोग करें"
  },
  "slideMultiSrpTitle": {
    "message": "कई सीक्रेट रिकवरी फ्रेज़ जोड़ें"
  },
  "slideRemoteModeDescription": {
    "message": "अपने कोल्ड वॉलेट का वायरलेस तरीके से उपयोग करें"
  },
  "slideRemoteModeTitle": {
    "message": "कोल्ड स्टोरेज, तेज़ पहुंच"
  },
  "slideSmartAccountUpgradeDescription": {
    "message": "वही एड्रेस, और स्मार्ट फीचर्स"
  },
  "slideSmartAccountUpgradeTitle": {
    "message": "स्मार्ट एकाउंट्स का उपयोग शुरू करें"
  },
  "slideSolanaDescription": {
    "message": "शुरू करने के लिए एक Solana अकाउंट बनाएं"
  },
  "slideSolanaTitle": {
    "message": "Solana अब सपोर्टेड है"
  },
  "slideSweepStakeDescription": {
    "message": "जीतने का मौका पाने के लिए अभी NFT मिंट करें"
  },
  "slideSweepStakeTitle": {
    "message": "$5000 USDC गिवअवे में प्रवेश करें!"
  },
  "smartAccountAccept": {
    "message": "स्मार्ट अकाउंट का प्रयोग करें"
  },
  "smartAccountBetterTransaction": {
    "message": "तेज़ ट्रांसेक्शन, कम शुल्क"
  },
  "smartAccountBetterTransactionDescription": {
    "message": "एक साथ ट्रांसेक्शन प्रोसेस करके समय और धन की बचत करें।"
  },
  "smartAccountFeaturesDescription": {
    "message": "अपना अकाउंट एड्रेस वही रखें और आप किसी भी समय वापस स्विच कर सकते हैं।"
  },
  "smartAccountLabel": {
    "message": "स्मार्ट अकाउंट"
  },
  "smartAccountPayToken": {
    "message": "किसी भी टोकन से, किसी भी समय भुगतान करें"
  },
  "smartAccountPayTokenDescription": {
    "message": "नेटवर्क शुल्क को कवर करने के लिए आपके पास पहले से मौजूद टोकन का उपयोग करें।"
  },
  "smartAccountReject": {
    "message": "स्मार्ट अकाउंट का उपयोग न करें"
  },
  "smartAccountRequestFor": {
    "message": "इसके लिए अनुरोध करें"
  },
  "smartAccountSameAccount": {
    "message": "वही अकाउंट, और स्मार्ट फीचर्स।"
  },
  "smartAccountSplashTitle": {
    "message": "स्मार्ट अकाउंट का प्रयोग करना है?"
  },
  "smartAccountUpgradeBannerDescription": {
    "message": "वही एड्रेस। और स्मार्ट फीचर्स।"
  },
  "smartAccountUpgradeBannerTitle": {
    "message": "स्मार्ट अकाउंट पर स्विच करें"
  },
  "smartContracts": {
    "message": "स्मार्ट कॉन्ट्रैक्ट्स"
  },
  "smartSwapsErrorNotEnoughFunds": {
    "message": "स्मार्ट स्वैप के लिए पर्याप्त फंड नहीं है।"
  },
  "smartSwapsErrorUnavailable": {
    "message": "स्मार्ट स्वैप अस्थायी रूप से अनुपलब्ध हैं।"
  },
  "smartTransactionCancelled": {
    "message": "आपका ट्रांसेक्शन कैंसिल कर दिया गया था"
  },
  "smartTransactionCancelledDescription": {
    "message": "आपका ट्रांसेक्शन पूरा नहीं हो सका, इसलिए आपको अनावश्यक गैस फीस भरने से बचाने के लिए इसे कैंसिल कर दिया गया।"
  },
  "smartTransactionError": {
    "message": "आपका ट्रांसेक्शन नहीं हो पाया"
  },
  "smartTransactionErrorDescription": {
    "message": "बाज़ार में अचानक हुए परिवर्तन विफलताओं का कारण बन सकते हैं। यदि समस्या बनी रहती है, तो MetaMask कस्टमर सपोर्ट से संपर्क करें।"
  },
  "smartTransactionPending": {
    "message": "आपका ट्रांसेक्शन सबमिट किया गया"
  },
  "smartTransactionSuccess": {
    "message": "आपका ट्रांसेक्शन पूरा हो गया है"
  },
  "smartTransactions": {
    "message": "स्मार्ट ट्रांसेक्शन"
  },
  "smartTransactionsEnabledDescription": {
    "message": " अब डिफ़ॉल्ट रूप से चालू है।"
  },
  "smartTransactionsEnabledLink": {
    "message": "उच्च सफलता दर"
  },
  "smartTransactionsEnabledTitle": {
    "message": "ट्रांसेक्शन अब और स्मार्ट हो गया है"
  },
  "snapAccountCreated": {
    "message": "अकाउंट बनाया गया"
  },
  "snapAccountCreatedDescription": {
    "message": "आपका नया अकाउंट उपयोग के लिए तैयार है!"
  },
  "snapAccountCreationFailed": {
    "message": "अकाउंट बनाने की प्रक्रिया विफल हो गई"
  },
  "snapAccountCreationFailedDescription": {
    "message": "$1 आपके लिए अकाउंट नहीं बना पाया।",
    "description": "$1 is the snap name"
  },
  "snapAccountRedirectFinishSigningTitle": {
    "message": "साइन करने का काम पूरा करें"
  },
  "snapAccountRedirectSiteDescription": {
    "message": "$1 के निर्देशों का पालन करें"
  },
  "snapAccountRemovalFailed": {
    "message": "अकाउंट हटाने की प्रक्रिया विफल हो गई"
  },
  "snapAccountRemovalFailedDescription": {
    "message": "$1 आपके लिए अकाउंट नहीं हटा पाया।",
    "description": "$1 is the snap name"
  },
  "snapAccountRemoved": {
    "message": "अकाउंट हटाया गया"
  },
  "snapAccountRemovedDescription": {
    "message": "यह अकाउंट अब MetaMask में उपयोग के लिए उपलब्ध नहीं होगा।"
  },
  "snapAccounts": {
    "message": "अकाउंट Snaps"
  },
  "snapAccountsDescription": {
    "message": "थर्ड-पार्टी Snaps द्वारा कंट्रोल किए गए अकाउंट।"
  },
  "snapConnectTo": {
    "message": "$1 से कनेक्ट करें",
    "description": "$1 is the website URL or a Snap name. Used for Snaps pre-approved connections."
  },
  "snapConnectionPermissionDescription": {
    "message": "आपके एप्रूवल के बिना $1 को स्वचालित रूप से $2 से कनेक्ट होने दें।",
    "description": "Used for Snap pre-approved connections. $1 is the Snap name, $2 is a website URL."
  },
  "snapConnectionWarning": {
    "message": "$1 $2 का उपयोग करना चाहता है",
    "description": "$2 is the snap and $1 is the dapp requesting connection to the snap."
  },
  "snapContent": {
    "message": "यह कंटेंट $1 से आ रही है",
    "description": "This is shown when a snap shows transaction insight information in the confirmation UI. $1 is a link to the snap's settings page with the link text being the name of the snap."
  },
  "snapDetailWebsite": {
    "message": "वेबसाइट"
  },
  "snapHomeMenu": {
    "message": "Snap होम मेन्यू"
  },
  "snapInstallRequest": {
    "message": "$1 इंस्टॉल करने से इसे निम्नलिखित अनुमतियां मिलती हैं।",
    "description": "$1 is the snap name."
  },
  "snapInstallSuccess": {
    "message": "इंस्टॉलेशन समाप्त"
  },
  "snapInstallWarningCheck": {
    "message": "$1 यह अनुमति चाहता है कि:",
    "description": "Warning message used in popup displayed on snap install. $1 is the snap name."
  },
  "snapInstallWarningHeading": {
    "message": "सावधानी से आगे बढ़ें"
  },
  "snapInstallWarningPermissionDescriptionForBip32View": {
    "message": "$1 को यह अनुमति दी जाए कि वह आपकी पब्लिक कीज़ (keys) (और एड्रेसों) को देख सके। इस अनुमति से आपके एकाउंट्स या एसेट्स पर कोई कंट्रोल नहीं मिलता है।",
    "description": "An extended description for the `snap_getBip32PublicKey` permission used for tooltip on Snap Install Warning screen (popup/modal). $1 is the snap name."
  },
  "snapInstallWarningPermissionDescriptionForEntropy": {
    "message": "$1 Snap को, रिक्वेस्ट किए गए नेटवर्क पर एकाउंट्स और एसेट्स को मैनेज करने की अनुमति दी जाए। ये एकाउंट्स, आपके सीक्रेट रिकवरी फ्रेज़ (इसे सामने लाए बिना) का उपयोग करके डिराइव और बैकअप किए जाते हैं। $1 में Keys डिराइव करने की पावर होती है जिसके माध्यम से वह Ethereum (EVMs) के अलावा भी कई प्रकार के ब्लॉकचेन प्रोटोकॉल को सपोर्ट कर सकता है।",
    "description": "An extended description for the `snap_getBip44Entropy` and `snap_getBip44Entropy` permissions used for tooltip on Snap Install Warning screen (popup/modal). $1 is the snap name."
  },
  "snapInstallWarningPermissionNameForEntropy": {
    "message": "$1 एकाउंट्स को मैनेज करें।",
    "description": "Permission name used for the Permission Cell component displayed on warning popup when installing a Snap. $1 is list of account types."
  },
  "snapInstallWarningPermissionNameForViewPublicKey": {
    "message": "$1 के लिए अपनी पब्लिक की (key) को देखें",
    "description": "Permission name used for the Permission Cell component displayed on warning popup when installing a Snap. $1 is list of account types."
  },
  "snapInstallationErrorDescription": {
    "message": "$1 इंस्टॉल नहीं किया जा सका.",
    "description": "Error description used when snap installation fails. $1 is the snap name."
  },
  "snapInstallationErrorTitle": {
    "message": "इंस्टॉलेशन नहीं हो पाया",
    "description": "Error title used when snap installation fails."
  },
  "snapResultError": {
    "message": "गड़बड़ी"
  },
  "snapResultSuccess": {
    "message": "सफल"
  },
  "snapResultSuccessDescription": {
    "message": "$1 इस्तेमाल के लिए तैयार है"
  },
  "snapUIAssetSelectorTitle": {
    "message": "किसी एसेट को चुनें"
  },
  "snapUpdateAlertDescription": {
    "message": "$1 का लेटेस्ट वर्ज़न पाएं",
    "description": "Description used in Snap update alert banner when snap update is available. $1 is the Snap name."
  },
  "snapUpdateAvailable": {
    "message": "अपडेट उपलब्ध है"
  },
  "snapUpdateErrorDescription": {
    "message": "$1 अपडेट नहीं किया जा सका।",
    "description": "Error description used when snap update fails. $1 is the snap name."
  },
  "snapUpdateErrorTitle": {
    "message": "अपडेट नहीं हो पाया",
    "description": "Error title used when snap update fails."
  },
  "snapUpdateRequest": {
    "message": "$1 को अपडेट करने से इसे निम्नलिखित अनुमतियां मिलती हैं।",
    "description": "$1 is the Snap name."
  },
  "snapUpdateSuccess": {
    "message": "अपडेट समाप्त"
  },
  "snapUrlIsBlocked": {
    "message": "यह Snap आपको एक ब्लॉक्ड साइट पर ले जाना चाहता है। $1."
  },
  "snaps": {
    "message": "Snaps"
  },
  "snapsConnected": {
    "message": "Snaps कनेक्ट किए गए"
  },
  "snapsNoInsight": {
    "message": "दिखाने के लिए कोई इनसाइट नहीं"
  },
  "snapsPrivacyWarningFirstMessage": {
    "message": "आप स्वीकार करते हैं कि आपके द्वारा इंस्टॉल किया गया कोई भी Snap एक तृतीय पक्ष सेवा है, जब तक कि अन्यथा पहचाना न जाए, जैसा कि Consensys $1 में परिभाषित किया गया है। आपके द्वारा तृतीय पक्ष सेवाओं का उपयोग तृतीय पक्ष सेवा प्रदाता द्वारा निर्धारित अलग-अलग नियमों और शर्तों द्वारा नियंत्रित होता है। Consensys किसी विशेष कारण से किसी भी व्यक्ति द्वारा किसी भी Snap के उपयोग की सुझाव नहीं देता है। आप अपने जोखिम पर तृतीय पक्ष के सेवा की ऐक्सेस पाते हैं, उस पर भरोसा करते हैं या उसका उपयोग करते हैं। आपके द्वारा तृतीय पक्ष की सेवाओं के उपयोग के कारण होने वाले किसी भी नुकसान के लिए Consensys सभी जिम्मेदारी और उत्तरदायित्व से इनकार करता है।",
    "description": "First part of a message in popup modal displayed when installing a snap for the first time. $1 is terms of use link."
  },
  "snapsPrivacyWarningSecondMessage": {
    "message": "थर्ड पार्टी सेवाओं के साथ आप जो भी सूचना शेयर करते हैं, उसे उन थर्ड पार्टी सेवाओं द्वारा उनकी अपनी गोपनीयता नीतियों के अनुसार सीधे एकत्र की जाएगी। अधिक जानकारी के लिए कृपया उनकी गोपनीयता नीतियां देखें।",
    "description": "Second part of a message in popup modal displayed when installing a snap for the first time."
  },
  "snapsPrivacyWarningThirdMessage": {
    "message": "Consensys के पास तृतीय पक्ष की सेवाओं के साथ आपके द्वारा साझा की गई जानकारी की कोई ऐक्सेस नहीं है।",
    "description": "Third part of a message in popup modal displayed when installing a snap for the first time."
  },
  "snapsSettings": {
    "message": "Snap सेटिंग्स"
  },
  "snapsTermsOfUse": {
    "message": "इस्तेमाल की शर्तें"
  },
  "snapsToggle": {
    "message": "कोई Snap तभी चलेगा जब उसे इनेबल किया गया हो"
  },
  "snapsUIError": {
    "message": "अधिक सहायता के लिए $1 के निर्माताओं से कॉन्टेक्ट करें।",
    "description": "This is shown when the insight snap throws an error. $1 is the snap name"
  },
  "solanaAccountRequested": {
    "message": "यह साइट Solana अकाउंट का अनुरोध कर रही है।"
  },
  "solanaAccountRequired": {
    "message": "इस साइट से कनेक्ट करने के लिए एक Solana अकाउंट आवश्यक है।"
  },
  "solanaImportAccounts": {
    "message": "Solana एकाउंट्स इंपोर्ट करें"
  },
  "solanaImportAccountsDescription": {
    "message": "अपने Solana अकाउंट को किसी अन्य वॉलेट से स्थानांतरित करने के लिए एक सीक्रेट रिकवरी फ्रेज़ इंपोर्ट करें।"
  },
  "solanaMoreFeaturesComingSoon": {
    "message": "जल्द ही और फीचर्स उपलब्ध होंगे"
  },
  "solanaMoreFeaturesComingSoonDescription": {
    "message": "NFTs, हार्डवेयर वॉलेट सपोर्ट और बहुत कुछ जल्द ही आ रहा है।"
  },
  "solanaOnMetaMask": {
    "message": "MetaMask पर Solana"
  },
  "solanaSendReceiveSwapTokens": {
    "message": "टोकन भेजें, प्राप्त करें और स्वैप करें"
  },
  "solanaSendReceiveSwapTokensDescription": {
    "message": "SOL, USDC आदि जैसे टोकन के साथ ट्रांसफर और लेनदेन करें।"
  },
  "someNetworks": {
    "message": "$1 नेटवर्क"
  },
  "somethingDoesntLookRight": {
    "message": "कुछ तो गड़बड़ है? $1",
    "description": "A false positive message for users to contact support. $1 is a link to the support page."
  },
  "somethingIsWrong": {
    "message": "कुछ गड़बड़ हो गया है। पेज को फिर से लोड करने की कोशिश करें।"
  },
  "somethingWentWrong": {
    "message": "हम यह पेज लोड नहीं कर सके।"
  },
  "sortBy": {
    "message": "इसके अनुसार क्रमबद्ध करें"
  },
  "sortByAlphabetically": {
    "message": "वर्णानुक्रम में (A-Z)"
  },
  "sortByDecliningBalance": {
    "message": "घटते हुए बैलेंस के क्रम में ($1 उच्च-निम्न)",
    "description": "Indicates a descending order based on token fiat balance. $1 is the preferred currency symbol"
  },
  "source": {
    "message": "स्त्रोत"
  },
  "spamModalBlockedDescription": {
    "message": "यह साइट 1 मिनट के लिए ब्लॉक रहेगी।"
  },
  "spamModalBlockedTitle": {
    "message": "आपने इस साइट को अस्थायी रूप से ब्लॉक कर दिया है"
  },
  "spamModalDescription": {
    "message": "यदि आपको अनेक अनुरोधों के साथ स्पैम प्राप्त हो रहा है, तो आप साइट को अस्थायी रूप से ब्लॉक कर सकते हैं।"
  },
  "spamModalTemporaryBlockButton": {
    "message": "इस साइट को अस्थायी रूप से ब्लॉक करें"
  },
  "spamModalTitle": {
    "message": "हमने कई अनुरोध नोटिस किए हैं"
  },
  "speed": {
    "message": "गति"
  },
  "speedUp": {
    "message": "जल्दी करें"
  },
  "speedUpCancellation": {
    "message": "इस रद्दीकरण को गति दें"
  },
  "speedUpExplanation": {
    "message": "हमने मौजूदा नेटवर्क स्थितियों के आधार पर गैस फ़ीस को अपडेट किया है और इसे कम से कम 10% (नेटवर्क के लिए जरूरी) बढ़ा दिया है।"
  },
  "speedUpPopoverTitle": {
    "message": "ट्रांसेक्शन में तेज़ी लाएं"
  },
  "speedUpTooltipText": {
    "message": "नया गैस फ़ीस"
  },
  "speedUpTransaction": {
    "message": "इस ट्रांसेक्शन को गति दें"
  },
  "spendLimitInsufficient": {
    "message": "खर्च की लिमिट कम है"
  },
  "spendLimitInvalid": {
    "message": "खर्च की लिमिट ग़लत है; एक सकारात्मक संख्या होनी चाहिए"
  },
  "spendLimitPermission": {
    "message": "खर्च की लिमिट की अनुमति"
  },
  "spendLimitRequestedBy": {
    "message": "$1 द्वारा अनुरोधित खर्च की लिमिट",
    "description": "Origin of the site requesting the spend limit"
  },
  "spendLimitTooLarge": {
    "message": "खर्च की लिमिट बहुत अधिक है"
  },
  "spender": {
    "message": "खर्च करने वाला"
  },
  "spenderTooltipDesc": {
    "message": "यही वह एड्रेस है जो आपके NFTs को निकाल पाएगा।"
  },
  "spenderTooltipERC20ApproveDesc": {
    "message": "यह वह एड्रेस है जो आपकी ओर से आपके टोकन खर्च करने में सक्षम होगा।"
  },
  "spendingCap": {
    "message": "खर्च करने की लिमिट"
  },
  "spendingCaps": {
    "message": "खर्च करने की लिमिट"
  },
  "srpInputNumberOfWords": {
    "message": "मेरे पास एक $1-शब्द का फ़्रेज़ है",
    "description": "This is the text for each option in the dropdown where a user selects how many words their secret recovery phrase has during import. The $1 is the number of words (either 12, 15, 18, 21, or 24)."
  },
  "srpListName": {
    "message": "सीक्रेट रिकवरी फ्रेज़ $1",
    "description": "$1 is the order of the Secret Recovery Phrase"
  },
  "srpListNumberOfAccounts": {
    "message": "$1 एकाउंट्स",
    "description": "$1 is the number of accounts in the list"
  },
  "srpListSelectionDescription": {
    "message": "सीक्रेट रिकवरी फ्रेज़ जिससे आपका नया अकाउंट जनरेट होगा"
  },
  "srpListSingleOrZero": {
    "message": "$1 अकाउंट",
    "description": "$1 is the number of accounts in the list, it is either 1 or 0"
  },
  "srpPasteFailedTooManyWords": {
    "message": "पेस्ट नहीं हो पाया क्योंकि उसमें 24 से ज़्यादा शब्द हैं। सीक्रेट रिकवरी फ़्रेज़ में अधिकतम 24 शब्द हो सकते हैं।",
    "description": "Description of SRP paste error when the pasted content has too many words"
  },
  "srpPasteTip": {
    "message": "आप अपना पूरा सीक्रेट रिकवरी फ़्रेज किसी भी फ़ील्ड में पेस्ट कर सकते हैं",
    "description": "Our secret recovery phrase input is split into one field per word. This message explains to users that they can paste their entire secrete recovery phrase into any field, and we will handle it correctly."
  },
  "srpSecurityQuizGetStarted": {
    "message": "शुरू करें"
  },
  "srpSecurityQuizImgAlt": {
    "message": "बीच में एक कीहोल वाली एक आई और तीन फ्लोटिंग पासवर्ड फील्ड"
  },
  "srpSecurityQuizIntroduction": {
    "message": "अपना सीक्रेट रिकवरी फ्रेज़ प्रकट करने के लिए, आपको दो प्रश्नों का सही उत्तर देना होगा"
  },
  "srpSecurityQuizQuestionOneQuestion": {
    "message": "यदि आप अपना सीक्रेट रिकवरी फ्रेज़ खो देते हैं, तो MetaMask..."
  },
  "srpSecurityQuizQuestionOneRightAnswer": {
    "message": "आपकी मदद नहीं कर सकता"
  },
  "srpSecurityQuizQuestionOneRightAnswerDescription": {
    "message": "इसे लिख लें, इसे किसी धातु पर उकेर दें, या इसे कई गुप्त स्थानों पर रखें ताकि आप इसे कभी न खोएं। यदि आप इसे खो देते हैं, तो यह हमेशा के लिए चला जाता है।"
  },
  "srpSecurityQuizQuestionOneRightAnswerTitle": {
    "message": "सही! आपके सीक्रेट रिकवरी फ्रेज़ को वापस पाने में कोई भी सहायता नहीं कर सकता"
  },
  "srpSecurityQuizQuestionOneWrongAnswer": {
    "message": "आपके लिए इसे वापस ला सकते हैं"
  },
  "srpSecurityQuizQuestionOneWrongAnswerDescription": {
    "message": "यदि आप अपना सीक्रेट रिकवरी फ्रेज़ खो देते हैं, तो यह हमेशा के लिए चला जाता है। इसे वापस पाने में कोई भी आपकी मदद नहीं कर सकता, चाहे वे कुछ भी कहें।"
  },
  "srpSecurityQuizQuestionOneWrongAnswerTitle": {
    "message": "गलत! आपके सीक्रेट रिकवरी फ्रेज़ को वापस पाने में कोई भी सहायता नहीं कर सकता"
  },
  "srpSecurityQuizQuestionTwoQuestion": {
    "message": "यदि कोई, यहां तक कि एक सहायक एजेंट भी, आपका सीक्रेट रिकवरी फ्रेज़ मांगता है..."
  },
  "srpSecurityQuizQuestionTwoRightAnswer": {
    "message": "तो आपके साथ धोखा किया जा रहा है"
  },
  "srpSecurityQuizQuestionTwoRightAnswerDescription": {
    "message": "आपके सीक्रेट रिकवरी फ्रेज़ की आवश्यकता का दावा करने वाला कोई भी व्यक्ति आपसे झूठ बोल रहा है। यदि आप इसे उनके साथ शेयर करते हैं, तो वे आपकी संपत्ति चुरा लेंगे।"
  },
  "srpSecurityQuizQuestionTwoRightAnswerTitle": {
    "message": "सही! अपना सीक्रेट रिकवरी फ्रेज़ शेयर करना कभी भी अच्छा विचार नहीं है"
  },
  "srpSecurityQuizQuestionTwoWrongAnswer": {
    "message": "आपको उन्हें यह देना चाहिए"
  },
  "srpSecurityQuizQuestionTwoWrongAnswerDescription": {
    "message": "आपके सीक्रेट रिकवरी फ्रेज़ की आवश्यकता का दावा करने वाला कोई भी व्यक्ति आपसे झूठ बोल रहा है। यदि आप इसे उनके साथ शेयर करते हैं, तो वे आपकी संपत्तियां चुरा लेंगे।"
  },
  "srpSecurityQuizQuestionTwoWrongAnswerTitle": {
    "message": "नहीं! अपने सीक्रेट रिकवरी फ्रेज़ को कभी भी किसी के साथ शेयर न करें"
  },
  "srpSecurityQuizTitle": {
    "message": "सुरक्षा प्रश्नोत्तरी"
  },
  "srpToggleShow": {
    "message": "सीक्रेट रिकवरी फ़्रेज का ये शब्द दिखाएं/छुपाएं",
    "description": "Describes a toggle that is used to show or hide a single word of the secret recovery phrase"
  },
  "srpWordHidden": {
    "message": "ये शब्द छुपा दिया गया",
    "description": "Explains that a word in the secret recovery phrase is hidden"
  },
  "srpWordShown": {
    "message": "ये शब्द दिखाया जा रहा है",
    "description": "Explains that a word in the secret recovery phrase is being shown"
  },
  "stable": {
    "message": "स्थिर"
  },
  "stableLowercase": {
    "message": "स्थिर"
  },
  "stake": {
    "message": "हिस्सेदारी"
  },
  "staked": {
    "message": "स्टेक किया गया"
  },
  "standardAccountLabel": {
    "message": "मानक अकाउंट"
  },
  "startEarning": {
    "message": "कमाना शुरू करें"
  },
  "stateLogError": {
    "message": "स्टेट लॉग को पुनर्प्राप्त करने में गड़बड़ी।"
  },
  "stateLogFileName": {
    "message": "MetaMask स्टेट लॉग"
  },
  "stateLogs": {
    "message": "स्टेट लॉग"
  },
  "stateLogsDescription": {
    "message": "स्टेट लॉग में आपके सार्वजनिक अकाउंट के एड्रेस और भेजे गए ट्रांसेक्शन शामिल होते हैं।"
  },
  "status": {
    "message": "स्टेटस"
  },
  "statusNotConnected": {
    "message": "कनेक्ट नहीं है"
  },
  "statusNotConnectedAccount": {
    "message": "कोई अकाउंट जुड़ा नहीं है"
  },
  "step1LatticeWallet": {
    "message": "अपना Lattice1 कनेक्ट करें"
  },
  "step1LatticeWalletMsg": {
    "message": "MetaMask के सेट अप और ऑनलाइन होने के बाद आप उसे अपने Lattice1 डिवाइस से कनेक्ट कर सकते हैं। अपना डिवाइस अनलॉक करें और अपनी डिवाइस ID तैयार रखें।",
    "description": "$1 represents the `hardwareWalletSupportLinkConversion` localization key"
  },
  "step1LedgerWallet": {
    "message": "Ledger ऐप डाउनलोड करें"
  },
  "step1LedgerWalletMsg": {
    "message": "$1 अनलॉक करने के लिए डाउनलोड करें, सेट करें और अपना पासवर्ड डालें।",
    "description": "$1 represents the `ledgerLiveApp` localization value"
  },
  "step1TrezorWallet": {
    "message": "अपने Trezor को कनेक्ट करें"
  },
  "step1TrezorWalletMsg": {
    "message": "अपने Trezor को सीधे अपने कंप्यूटर में प्लग करें और इसे अनलॉक करें। पक्का करें कि आप सही पासफ्रेज का इस्तेमाल कर रहे हैं।",
    "description": "$1 represents the `hardwareWalletSupportLinkConversion` localization key"
  },
  "step2LedgerWallet": {
    "message": "अपने Ledger को कनेक्ट करें"
  },
  "step2LedgerWalletMsg": {
    "message": "अपने Ledger को सीधे अपने कंप्यूटर में प्लग करें, फिर इसे अनलॉक करें और Ethereum ऐप खोलें।",
    "description": "$1 represents the `hardwareWalletSupportLinkConversion` localization key"
  },
  "stillGettingMessage": {
    "message": "अभी भी यह मैसेज मिल रहा है?"
  },
  "strong": {
    "message": "मजबूत"
  },
  "stxCancelled": {
    "message": "स्वैप विफल हो सकता था"
  },
  "stxCancelledDescription": {
    "message": "आपका ट्रांसेक्शन विफल हो सकता था और उसे कैंसिल कर दिया गया ताकि आपको गैस फ़ीस का अनावश्यक पेमेंट करने से रोका जा सके।"
  },
  "stxCancelledSubDescription": {
    "message": "अपना स्वैप फिर से कोशिश करें। अगली बार भी इस तरह के जोखिमों से आपको बचाने के लिए हम यहां होंगे।"
  },
  "stxFailure": {
    "message": "स्वैप नहीं हो पाया"
  },
  "stxFailureDescription": {
    "message": "मार्केट के आकस्मिक बदलावों के कारण विफलताएं हो सकती हैं। अगर समस्या जारी रहती है, तो कृपया $1 से कॉन्टेक्ट करें।",
    "description": "This message is shown to a user if their swap fails. The $1 will be replaced by support.metamask.io"
  },
  "stxOptInSupportedNetworksDescription": {
    "message": "समर्थित नेटवर्क पर अधिक विश्वसनीय और सुरक्षित ट्रांसेक्शन के लिए स्मार्ट ट्रांसेक्शन चालू करें। $1"
  },
  "stxPendingPrivatelySubmittingSwap": {
    "message": "आपका स्वैप निजी रूप से सबमिट किया जा रहा है..."
  },
  "stxPendingPubliclySubmittingSwap": {
    "message": "आपका स्वैप सार्वजनिक रूप से सबमिट किया जा रहा है..."
  },
  "stxSuccess": {
    "message": "स्वैप पूरा हुआ!"
  },
  "stxSuccessDescription": {
    "message": "आपका $1 अब उपलब्ध है।",
    "description": "$1 is a token symbol, e.g. ETH"
  },
  "stxSwapCompleteIn": {
    "message": "स्वैप पूरा होने में बैलेंस समय <",
    "description": "'<' means 'less than', e.g. Swap will complete in < 2:59"
  },
  "stxTryingToCancel": {
    "message": "अपके ट्रांसेक्शन को कैंसिल करने की कोशिश कर रहा है..."
  },
  "stxUnknown": {
    "message": "स्टेटस अज्ञात"
  },
  "stxUnknownDescription": {
    "message": "एक ट्रांसेक्शन सफल हुआ है लेकिन हमें एड्रेस नहीं कि वो क्या था। ऐसा इसलिए हो सकता है क्योंकि स्वैप प्रोसेस होने के दौरान ही कोई अन्य ट्रांसेक्शन सबमिट कर दिया गया हो।"
  },
  "stxUserCancelled": {
    "message": "स्वैप कैंसिल हुआ"
  },
  "stxUserCancelledDescription": {
    "message": "आपका ट्रांसेक्शन कैंसिल किया गया और आपने किसी भी तरह के अनावश्यक गैस फ़ीस का पेमेंट नहीं किया।"
  },
  "submit": {
    "message": "सबमिट करें"
  },
  "submitted": {
    "message": "सबमिट किया गया"
  },
  "suggestedBySnap": {
    "message": "$1 के द्वारा सुझाव दिया गया",
    "description": "$1 is the snap name"
  },
  "suggestedCurrencySymbol": {
    "message": "सुझाया गया करेंसी सिंबल:"
  },
  "suggestedTokenName": {
    "message": "सुझाया गया नाम:"
  },
  "supplied": {
    "message": "सप्लाई किया गया"
  },
  "support": {
    "message": "सहायता"
  },
  "supportCenter": {
    "message": "हमारे सहायता केंद्र पर जाएं"
  },
  "supportMultiRpcInformation": {
    "message": "अब हम एक ही नेटवर्क के लिए कई RPC को सपोर्ट करते हैं। विरोधाभासी जानकारी को हल करने के लिए आपके सबसे हाल के RPC को डिफ़ॉल्ट के रूप में चुना गया है।"
  },
  "surveyConversion": {
    "message": "हमारे सर्वे में भाग लें"
  },
  "surveyTitle": {
    "message": "MetaMask के भविष्य को आकार दें"
  },
  "swap": {
    "message": "स्वैप करें"
  },
  "swapAdjustSlippage": {
    "message": "स्लिपेज को समायोजित करें"
  },
  "swapAggregator": {
    "message": "एग्रीगेटर"
  },
  "swapAllowSwappingOf": {
    "message": "$1 स्वैप करने की अनुमति दें",
    "description": "Shows a user that they need to allow a token for swapping on their hardware wallet"
  },
  "swapAmountReceived": {
    "message": "गारंटीकृत अमाउंट"
  },
  "swapAmountReceivedInfo": {
    "message": "यह आपको प्राप्त होने वाली कम-से-कम अमाउंट है। आप स्लिपेज के आधार पर अधिक प्राप्त कर सकते हैं।"
  },
  "swapAndSend": {
    "message": "स्वैप करें और भेजें"
  },
  "swapAnyway": {
    "message": "कैसे भी स्वैप करें"
  },
  "swapApproval": {
    "message": "स्वैप के लिए $1 एप्रूव करें",
    "description": "Used in the transaction display list to describe a transaction that is an approve call on a token that is to be swapped.. $1 is the symbol of a token that has been approved."
  },
  "swapApproveNeedMoreTokens": {
    "message": "इस स्वैप को पूरा करने के लिए आपको अधिक $1 और $2 की आवश्यकता होगी",
    "description": "Tells the user how many more of a given token they need for a specific swap. $1 is an amount of tokens and $2 is the token symbol."
  },
  "swapAreYouStillThere": {
    "message": "क्या आप अभी भी हैं?"
  },
  "swapAreYouStillThereDescription": {
    "message": "जब आप जारी रखना चाहते हैं तो हम आपको लेटेस्ट उद्धरण दिखाने के लिए तैयार हैं"
  },
  "swapConfirmWithHwWallet": {
    "message": "अपने hardware wallet से कन्फर्म करें"
  },
  "swapContinueSwapping": {
    "message": "स्वैप करना जारी रखें"
  },
  "swapContractDataDisabledErrorDescription": {
    "message": "अपने Ledger पर Ethereum ऐप में, \"सेटिंग\" पर जाएं और कॉन्ट्रैक्ट डेटा की अनुमति दें। फिर, अपने स्वैप का फिर से कोशिश करें।"
  },
  "swapContractDataDisabledErrorTitle": {
    "message": "आपके Ledger पर कॉन्ट्रैक्ट डेटा इनेबल नहीं है"
  },
  "swapCustom": {
    "message": "कस्टम"
  },
  "swapDecentralizedExchange": {
    "message": "विकेंद्रीकृत विनिमय"
  },
  "swapDirectContract": {
    "message": "प्रत्यक्ष कॉन्ट्रैक्ट"
  },
  "swapEditLimit": {
    "message": "सीमा बदलें"
  },
  "swapEnableDescription": {
    "message": "यह आवश्यक है और MetaMask को आपके $1 को स्वैप करने की अनुमति देता है।",
    "description": "Gives the user info about the required approval transaction for swaps. $1 will be the symbol of a token being approved for swaps."
  },
  "swapEnableTokenForSwapping": {
    "message": "विनिमय के लिए यह $1 होगा",
    "description": "$1 is for the 'enableToken' key, e.g. 'enable ETH'"
  },
  "swapEnterAmount": {
    "message": "रकम डालें"
  },
  "swapEstimatedNetworkFees": {
    "message": "अनुमानित नेटवर्क फ़ीस"
  },
  "swapEstimatedNetworkFeesInfo": {
    "message": "यह नेटवर्क फ़ीस का एक अनुमान है, जिसे आपके स्वैप को पूरा करने के लिए इस्तेमाल किया जाएगा। नेटवर्क का स्टेटसयों के अनुसार वास्तविक अमाउंट बदल सकती है।"
  },
  "swapFailedErrorDescriptionWithSupportLink": {
    "message": "ट्रांसेक्शन विफल हो जाता है और हम मदद करने के लिए उपलब्ध हैं। यदि यह समस्या बनी रहती है, तो आप आगे की सहायता के लिए $1 पर हमारे ग्राहक सहायता से कॉन्टेक्ट कर सकते हैं।",
    "description": "This message is shown to a user if their swap fails. The $1 will be replaced by support.metamask.io"
  },
  "swapFailedErrorTitle": {
    "message": "स्वैप नहीं हो पाया"
  },
  "swapFetchingQuote": {
    "message": "उद्धरण प्राप्त करना"
  },
  "swapFetchingQuoteNofN": {
    "message": "$2 का $1 उद्धरण लाया जा रहा है",
    "description": "A count of possible quotes shown to the user while they are waiting for quotes to be fetched. $1 is the number of quotes already loaded, and $2 is the total number of resources that we check for quotes. Keep in mind that not all resources will have a quote for a particular swap."
  },
  "swapFetchingQuotes": {
    "message": "कोटेशन प्राप्त कर रहे हैं.."
  },
  "swapFetchingQuotesErrorDescription": {
    "message": "हम्म्म... कुछ गलत हो गया। फिर से कोशिश करें या यदि गड़बड़ीयां बनी रहती हैं, तो ग्राहक सहायता से कॉन्टेक्ट करें।"
  },
  "swapFetchingQuotesErrorTitle": {
    "message": "उद्धरण प्राप्त करने में गड़बड़ी"
  },
  "swapFromTo": {
    "message": "$1 से $2 का स्वैप",
    "description": "Tells a user that they need to confirm on their hardware wallet a swap of 2 tokens. $1 is a source token and $2 is a destination token"
  },
  "swapGasFeesDetails": {
    "message": "गैस फ़ीस का अनुमान लगाया जाता है और नेटवर्क ट्रैफिक और ट्रांसेक्शन की जटिलता के आधार पर इसमें उतार-चढ़ाव आएगा।"
  },
  "swapGasFeesExplanation": {
    "message": "MetaMask गैस फीस से पैसे नहीं कमाता है। ये शुल्क अनुमानित हैं और इस आधार पर बदल सकते हैं कि नेटवर्क कितना व्यस्त है और ट्रांसेक्शन कितना जटिल है। अधिक जानें $1।",
    "description": "$1 is a link (text in link can be found at 'swapGasFeesSummaryLinkText')"
  },
  "swapGasFeesExplanationLinkText": {
    "message": "यहाँ",
    "description": "Text for link in swapGasFeesExplanation"
  },
  "swapGasFeesLearnMore": {
    "message": "गैस फ़ीस के बारे में और अधिक जानें"
  },
  "swapGasFeesSplit": {
    "message": "पिछली स्क्रीन पर गैस फ़ीस इन दो ट्रांसेक्शन के बीच विभाजित हैं।"
  },
  "swapGasFeesSummary": {
    "message": "क्रिप्टो माइनरों को गैस फ़ीस का पेमेंट किया जाता है जो $1 नेटवर्क पर ट्रांसेक्शन की प्रक्रिया करते हैं। MetaMask को गैस फ़ीस से लाभ नहीं होता है।",
    "description": "$1 is the selected network, e.g. Ethereum or BSC"
  },
  "swapGasIncludedTooltipExplanation": {
    "message": "यह कोटेशन भेजे गए या प्राप्त टोकन राशि को एडजस्ट करके गैस फीस को शामिल करता है। आप अपनी गतिविधि सूची में एक अलग ट्रांसेक्शन में ETH प्राप्त कर सकते हैं।"
  },
  "swapGasIncludedTooltipExplanationLinkText": {
    "message": "गैस फीस के बारे में और अधिक जानें"
  },
  "swapHighSlippage": {
    "message": "अधिक स्लिपेज"
  },
  "swapIncludesGasAndMetaMaskFee": {
    "message": "इसमें गैस और $1% MetaMask फीस शामिल है",
    "description": "Provides information about the fee that metamask takes for swaps. $1 is a decimal number."
  },
  "swapIncludesMMFee": {
    "message": "$1% MetaMask फ़ीस शामिल है।",
    "description": "Provides information about the fee that metamask takes for swaps. $1 is a decimal number."
  },
  "swapIncludesMMFeeAlt": {
    "message": "उद्धरण $1% MetaMask शुल्क दर्शाता है",
    "description": "Provides information about the fee that metamask takes for swaps using the latest copy. $1 is a decimal number."
  },
  "swapIncludesMetaMaskFeeViewAllQuotes": {
    "message": "$1% MetaMask फ़ीस शामिल है - $2",
    "description": "Provides information about the fee that metamask takes for swaps. $1 is a decimal number and $2 is a link to view all quotes."
  },
  "swapLearnMore": {
    "message": "स्वैप के बारे में ज्यादा जानें"
  },
  "swapLiquiditySourceInfo": {
    "message": "एक्सचेंज रेट्स और नेटवर्क फ़ीस की तुलना करने के लिए, हम कई लिक्विडिटी सोर्सेज़ (एक्सचेंज, एग्रीगेटर्स और प्रोफेशनल मार्किट मेकर्स) ढूंढते हैं।"
  },
  "swapLowSlippage": {
    "message": "कम स्लिपेज"
  },
  "swapMaxSlippage": {
    "message": "अधिकतम स्लिपेज"
  },
  "swapMetaMaskFee": {
    "message": "MetaMask फ़ीस"
  },
  "swapMetaMaskFeeDescription": {
    "message": "$1% का फ़ीस ऑटोमेटिक तरीके से इस उद्धरण में समाविष्ट हो जाता है। आप इसे MetaMask's के तरलता प्रोवाइडर सूचना एकत्रीकरण सॉफ़्टवेयर का इस्तेमाल करने के लिए लाइसेंस के बदले में पेमेंट करते हैं।",
    "description": "Provides information about the fee that metamask takes for swaps. $1 is a decimal number."
  },
  "swapNQuotesWithDot": {
    "message": "$ 1 उद्धरण।",
    "description": "$1 is the number of quotes that the user can select from when opening the list of quotes on the 'view quote' screen"
  },
  "swapNewQuoteIn": {
    "message": "$1 में नए उद्धरण",
    "description": "Tells the user the amount of time until the currently displayed quotes are update. $1 is a time that is counting down from 1:00 to 0:00"
  },
  "swapNoTokensAvailable": {
    "message": "$1 के मिलान वाले कोई भी टोकन उपलब्ध नहीं हैं",
    "description": "Tells the user that a given search string does not match any tokens in our token lists. $1 can be any string of text"
  },
  "swapOnceTransactionHasProcess": {
    "message": "यह ट्रांसेक्शन संसाधित होने के बाद आपका $1 आपके अकाउंट में जोड़ दिया जाएगा।",
    "description": "This message communicates the token that is being transferred. It is shown on the awaiting swap screen. The $1 will be a token symbol."
  },
  "swapPriceDifference": {
    "message": "आप $1 $2 (~$3) को $4 $5 (~$6) में स्वैप करने वाले हैं।",
    "description": "This message represents the price slippage for the swap.  $1 and $4 are a number (ex: 2.89), $2 and $5 are symbols (ex: ETH), and $3 and $6 are fiat currency amounts."
  },
  "swapPriceDifferenceTitle": {
    "message": "~$1% का मूल्य अंतर",
    "description": "$1 is a number (ex: 1.23) that represents the price difference."
  },
  "swapPriceUnavailableDescription": {
    "message": "बाजार मूल्य डेटा की कमी के कारण मूल्य प्रभाव को निर्धारित नहीं किया जा सका। कृपया कन्फर्म करें कि आप स्वैप करने से पहले प्राप्त होने वाले टोकन की अमाउंट को लेकर सहज हैं।"
  },
  "swapPriceUnavailableTitle": {
    "message": "आगे बढ़ने से पहले अपने दर की जांच करें"
  },
  "swapProcessing": {
    "message": "प्रवर्शन"
  },
  "swapQuoteDetails": {
    "message": "उद्धरण का विवरण"
  },
  "swapQuoteNofM": {
    "message": "$2 में से $1",
    "description": "A count of possible quotes shown to the user while they are waiting for quotes to be fetched. $1 is the number of quotes already loaded, and $2 is the total number of resources that we check for quotes. Keep in mind that not all resources will have a quote for a particular swap."
  },
  "swapQuoteSource": {
    "message": "उद्धरण का स्रोत"
  },
  "swapQuotesExpiredErrorDescription": {
    "message": "कृपया लेटेस्ट दरों को प्राप्त करने के लिए नए उद्धरणों का रिक्वेस्ट करें।"
  },
  "swapQuotesExpiredErrorTitle": {
    "message": "उद्धरणों का समय समाप्त"
  },
  "swapQuotesNotAvailableDescription": {
    "message": "यह ट्रेड रूट अभी उपलब्ध नहीं है। राशि, नेटवर्क या टोकन बदलने का प्रयास करें और हम सबसे अच्छा विकल्प ढूंढ लेंगे।"
  },
  "swapQuotesNotAvailableErrorDescription": {
    "message": "अमाउंट या स्लिपेज सेटिंग को समायोजित करने की कोशिश करें और फिर से प्रयास करें।"
  },
  "swapQuotesNotAvailableErrorTitle": {
    "message": "कोई भी उद्धरण उपलब्ध नहीं हैं"
  },
  "swapRate": {
    "message": "दर"
  },
  "swapReceiving": {
    "message": "प्राप्त किया जा रहा है"
  },
  "swapReceivingInfoTooltip": {
    "message": "यह एक अनुमान है। सटीक अमाउंट स्लिपेज पर निर्भर करती है।"
  },
  "swapRequestForQuotation": {
    "message": "उद्धरण के लिए अनुरोध"
  },
  "swapSelect": {
    "message": "चयन करें"
  },
  "swapSelectAQuote": {
    "message": "एक उद्धरण को चुनें"
  },
  "swapSelectAToken": {
    "message": "टोकन चुनें"
  },
  "swapSelectQuotePopoverDescription": {
    "message": "नीचे दिए गए सभी उद्धरण कई चलनिधि स्रोतों से एकत्र किए गए हैं।"
  },
  "swapSelectToken": {
    "message": "टोकन चुनें"
  },
  "swapShowLatestQuotes": {
    "message": "सबसे नया उद्धरण दिखाएं"
  },
  "swapSlippageHighDescription": {
    "message": "दर्ज की गई स्लिपेज ($1%) को बहुत अधिक माना जाता है और इसकी वजह से खराब दर हो सकती है",
    "description": "$1 is the amount of % for slippage"
  },
  "swapSlippageHighTitle": {
    "message": "अधिक स्लिपेज"
  },
  "swapSlippageLowDescription": {
    "message": "इतने कम मूल्य ($1%) की वजह से विफल स्वैप हो सकता है",
    "description": "$1 is the amount of % for slippage"
  },
  "swapSlippageLowTitle": {
    "message": "कम स्लिपेज"
  },
  "swapSlippageNegativeDescription": {
    "message": "स्लिपेज शून्य से अधिक या बराबर होना चाहिए"
  },
  "swapSlippageNegativeTitle": {
    "message": "जारी रखने के लिए स्लिपेज बढ़ाएं"
  },
  "swapSlippageOverLimitDescription": {
    "message": "स्लिपेज टोलरेंस 15% या उससे कम होनी चाहिए। कुछ भी अधिक खराब दर में बदल जाएगा।"
  },
  "swapSlippageOverLimitTitle": {
    "message": "जारी रखने के लिए स्लिपेज घटाएं"
  },
  "swapSlippagePercent": {
    "message": "$1%",
    "description": "$1 is the amount of % for slippage"
  },
  "swapSlippageTooltip": {
    "message": "यदि आपके ऑर्डर किए जाने और पुष्टि किए जाने के समय के बीच मूल्य में परिवर्तन होता है, तो इसे \"स्लिपेज\" कहा जाता है। यदि स्लिपेज आपकी \"स्लिपेज टॉलरेंस\" सेटिंग से अधिक हो जाता है, तो आपका स्वैप स्वतः कैंसिल हो जाएगा।"
  },
  "swapSlippageZeroDescription": {
    "message": "शून्य-स्लिपेज उद्धरण प्रोवाइडर कम हैं, जिसके परिणामस्वरूप कम प्रतिस्पर्धी उद्धरण होगा।"
  },
  "swapSlippageZeroTitle": {
    "message": "शून्य-स्लिपेज प्रोवाइडरों की सोर्सिंग करना"
  },
  "swapSource": {
    "message": "चलनिधि का स्रोत"
  },
  "swapSuggested": {
    "message": "विनिमय का सुझाव"
  },
  "swapSuggestedGasSettingToolTipMessage": {
    "message": "विनिमय जटिल और समय के प्रति संवेदनशील ट्रांसेक्शन हैं। हम एक सफल विनिमय की लागत और विश्वास के बीच अच्छे संतुलन के लिए इस गैस फ़ीस की अनुशंसा करते हैं।"
  },
  "swapSwapFrom": {
    "message": "इससे स्वैप करें"
  },
  "swapSwapSwitch": {
    "message": "टोकन में आपस में स्विच करें"
  },
  "swapSwapTo": {
    "message": "इसमें स्वैप करें"
  },
  "swapToConfirmWithHwWallet": {
    "message": "अपने hardware wallet से पुष्टि करने के लिए"
  },
  "swapTokenAddedManuallyDescription": {
    "message": "इस टोकन को $1 पर वेरीफ़ाई करें और पक्का करें कि यह वही टोकन है जिससे आप ट्रेड करना चाहते हैं।",
    "description": "$1 points the user to etherscan as a place they can verify information about a token. $1 is replaced with the translation for \"etherscan\""
  },
  "swapTokenAddedManuallyTitle": {
    "message": "टोकन मैन्युअल रूप से जोड़ा गया"
  },
  "swapTokenAvailable": {
    "message": "आपके अकाउंट में आपका $1 जोड़ दिया गया है।",
    "description": "This message is shown after a swap is successful and communicates the exact amount of tokens the user has received for a swap. The $1 is a decimal number of tokens followed by the token symbol."
  },
  "swapTokenBalanceUnavailable": {
    "message": "हम आपके $1 बैलेंस को पुनः प्राप्त करने में असमर्थ रहे",
    "description": "This message communicates to the user that their balance of a given token is currently unavailable. $1 will be replaced by a token symbol"
  },
  "swapTokenNotAvailable": {
    "message": "इस क्षेत्र में स्वैप करने के लिए टोकन उपलब्ध नहीं है"
  },
  "swapTokenToToken": {
    "message": "$1 से $2 में स्वैप करें",
    "description": "Used in the transaction display list to describe a swap. $1 and $2 are the symbols of tokens in involved in a swap."
  },
  "swapTokenVerifiedOn1SourceDescription": {
    "message": "$1 केवल 1 स्रोत पर वेरीफ़ाई है। आगे बढ़ने से पहले इसे $2 पर वेरीफ़ाई करने पर विचार करें।",
    "description": "$1 is a token name, $2 points the user to etherscan as a place they can verify information about a token. $1 is replaced with the translation for \"etherscan\""
  },
  "swapTokenVerifiedOn1SourceTitle": {
    "message": "संभावित रूप से अप्रामाणिक टोकन"
  },
  "swapTokenVerifiedSources": {
    "message": "$1 स्रोतों द्वारा कन्फर्म की गई। $2 पर वेरीफ़ाई करें।",
    "description": "$1 the number of sources that have verified the token, $2 points the user to a block explorer as a place they can verify information about the token."
  },
  "swapTooManyDecimalsError": {
    "message": "$1अनुमति देता है डेसीमल $2 तक की",
    "description": "$1 is a token symbol and $2 is the max. number of decimals allowed for the token"
  },
  "swapTransactionComplete": {
    "message": "ट्रांसेक्शन पूर्ण"
  },
  "swapTwoTransactions": {
    "message": "2 ट्रांसेक्शन"
  },
  "swapUnknown": {
    "message": "अज्ञात"
  },
  "swapZeroSlippage": {
    "message": "0% स्लिपेज"
  },
  "swapsMaxSlippage": {
    "message": "स्लिपेज टॉलरेंस"
  },
  "swapsNotEnoughToken": {
    "message": "$1 कम",
    "description": "Tells the user that they don't have enough of a token for a proposed swap. $1 is a token symbol"
  },
  "swapsViewInActivity": {
    "message": "एक्टिविटी में देखें"
  },
  "switch": {
    "message": "बदलें"
  },
  "switchEthereumChainConfirmationDescription": {
    "message": "इससे चुना गया नेटवर्क को MetaMask के भीतर पहले से जोड़े गए नेटवर्क में बदल दिया जाएगा:"
  },
  "switchEthereumChainConfirmationTitle": {
    "message": "इस साइट को नेटवर्क स्विच करने की अनुमति दें?"
  },
  "switchInputCurrency": {
    "message": "इनपुट करेंसी को स्विच करें"
  },
  "switchNetwork": {
    "message": "नेटवर्क स्विच करें"
  },
  "switchNetworks": {
    "message": "नेटवर्क स्विच करें"
  },
  "switchToNetwork": {
    "message": "$1 पर स्विच करें",
    "description": "$1 represents the custom network that has previously been added"
  },
  "switchToThisAccount": {
    "message": "इस अकाउंट पर स्विच करें"
  },
  "switchedNetworkToastDecline": {
    "message": "इसे दोबारा न दिखाएं"
  },
  "switchedNetworkToastMessage": {
    "message": "$1 अब $2 पर एक्टिव है",
    "description": "$1 represents the account name, $2 represents the network name"
  },
  "switchedNetworkToastMessageNoOrigin": {
    "message": "आप अब $1 इस्तेमाल कर रहे हैं",
    "description": "$1 represents the network name"
  },
  "switchingNetworksCancelsPendingConfirmations": {
    "message": "नेटवर्क स्विच करने से सभी लंबित कन्फर्मेशन कैंसिल हो जाएंगे"
  },
  "symbol": {
    "message": "प्रतीक"
  },
  "symbolBetweenZeroTwelve": {
    "message": "प्रतीक 11 करैक्टर या उससे कम का होना चाहिए।"
  },
  "tenPercentIncreased": {
    "message": "10% बढ़ोत्तरी"
  },
  "terms": {
    "message": "इस्तेमाल की शर्तें"
  },
  "termsOfService": {
    "message": "सेवा की शर्तें"
  },
  "termsOfUseAgreeText": {
    "message": " मैं इस्तेमाल की शर्तों से सहमत हूं, जो MetaMask और इसकी सभी फीचर्स के मेरे इस्तेमाल पर लागू होती हैं"
  },
  "termsOfUseFooterText": {
    "message": "सभी वर्गों को पढ़ने के लिए कृपया स्क्रॉल करें"
  },
  "termsOfUseTitle": {
    "message": "हमारी इस्तेमाल की शर्तों को अपडेट कर दिया गया है"
  },
  "testNetworks": {
    "message": "टेस्ट नेटवर्क्स"
  },
  "testnets": {
    "message": "Testnets"
  },
  "theme": {
    "message": "थीम"
  },
  "themeDescription": {
    "message": "अपनी पसंदीदा MetaMask थीम चुन लें"
  },
  "thirdPartySoftware": {
    "message": "थर्ड-पार्टी सॉफ्टवेयर नोटिस",
    "description": "Title of a popup modal displayed when installing a snap for the first time."
  },
  "time": {
    "message": "समय"
  },
  "tipsForUsingAWallet": {
    "message": "वॉलेट का उपयोग करने के लिए टिप्स"
  },
  "tipsForUsingAWalletDescription": {
    "message": "टोकन जोड़ने से Web3 का उपयोग करने के और अधिक तरीके अनलॉक हो जाते हैं।"
  },
  "to": {
    "message": "प्रति"
  },
  "toAddress": {
    "message": "प्रति: $1",
    "description": "$1 is the address to include in the To label. It is typically shortened first using shortenAddress"
  },
  "toggleDecodeDescription": {
    "message": "हम अधिक पठनीय ट्रांसेक्शन डेटा को डिकोड करने और प्रदर्शित करने के लिए 4byte.directory और Sourcify सेवाओं का उपयोग करते हैं। इससे आपको लंबित और पिछले ट्रांसेक्शन के परिणाम को समझने में मदद मिलती है, लेकिन इसके परिणामस्वरूप आपका आईपी ​​एड्रेस साझा किया जा सकता है।"
  },
  "token": {
    "message": "टोकन"
  },
  "tokenAddress": {
    "message": "टोकन एड्रेस"
  },
  "tokenAlreadyAdded": {
    "message": "टोकन पहले ही जोड़ा जा चुका है।"
  },
  "tokenAutoDetection": {
    "message": "टोकन ऑटो-डिटेक्शन"
  },
  "tokenContractAddress": {
    "message": "टोकन कॉन्ट्रैक्ट एड्रेस"
  },
  "tokenDecimal": {
    "message": "टोकन डेसिमल"
  },
  "tokenDecimalFetchFailed": {
    "message": "टोकन डेसीमल की आवश्यकता है। इसे: $1 पर पाएं"
  },
  "tokenDetails": {
    "message": "टोकन विवरण"
  },
  "tokenFoundTitle": {
    "message": "1 नया टोकन मिला"
  },
  "tokenId": {
    "message": "टोकन आइडी"
  },
  "tokenList": {
    "message": "टोकन की सूचियां"
  },
  "tokenMarketplace": {
    "message": "टोकन मार्केटप्लेस"
  },
  "tokenScamSecurityRisk": {
    "message": "टोकन घोटाले और सुरक्षा जोखिम"
  },
  "tokenStandard": {
    "message": "टोकन स्टैंडर्ड"
  },
  "tokenSymbol": {
    "message": "टोकन का प्रतीक"
  },
  "tokens": {
    "message": "टोकन"
  },
  "tokensFoundTitle": {
    "message": "$1 नए टोकन मिले",
    "description": "$1 is the number of new tokens detected"
  },
  "tokensInCollection": {
    "message": "संग्रह में टोकन"
  },
  "tooltipApproveButton": {
    "message": "मैं समझता हूं"
  },
  "tooltipSatusConnected": {
    "message": "जुड़े हुए"
  },
  "tooltipSatusConnectedUpperCase": {
    "message": "कनेक्ट किया गया"
  },
  "tooltipSatusNotConnected": {
    "message": "जुड़े नहीं हैं"
  },
  "total": {
    "message": "कुलयोग"
  },
  "totalVolume": {
    "message": "टोटल वॉल्यूम"
  },
  "transaction": {
    "message": "ट्रांसेक्शन"
  },
  "transactionCancelAttempted": {
    "message": "$2 में $1 के गैस फ़ीस के साथ ट्रांसेक्शन कैंसिल करने की कोशिश किया गया"
  },
  "transactionCancelSuccess": {
    "message": "ट्रांसेक्शन सफलतापूर्वक $2 पर कैंसिल कर दिया गया"
  },
  "transactionConfirmed": {
    "message": "ट्रांसेक्शन का कन्फर्मेशन $2 पर हुआ।"
  },
  "transactionCreated": {
    "message": "$2 पर $1 के मूल्य के साथ ट्रांसेक्शन बनाया गया।"
  },
  "transactionDataFunction": {
    "message": "फंक्शन"
  },
  "transactionDetailGasHeading": {
    "message": "अनुमानित गैस फ़ीस"
  },
  "transactionDetailMultiLayerTotalSubtitle": {
    "message": "अमाउंट + फ़ीस"
  },
  "transactionDropped": {
    "message": "ट्रांसेक्शन $2 पर ड्रॉप किया गया।"
  },
  "transactionError": {
    "message": "ट्रांसेक्शन में गड़बड़ी। कॉन्ट्रैक्ट कोड में अपवाद डाला गया।"
  },
  "transactionErrorNoContract": {
    "message": "एक गैर-कॉन्ट्रैक्ट वाले एड्रेस पर एक फंक्शन को कॉल करने की कोशिश की जा रही है।"
  },
  "transactionErrored": {
    "message": "ट्रांसेक्शन में गड़बड़ी हुई।"
  },
  "transactionFlowNetwork": {
    "message": "नेटवर्क"
  },
  "transactionHistoryBaseFee": {
    "message": "बेस फ़ीस (GWEI)"
  },
  "transactionHistoryL1GasLabel": {
    "message": "कुल L1 गैस फ़ीस"
  },
  "transactionHistoryL2GasLimitLabel": {
    "message": "L2 गैस लिमिट"
  },
  "transactionHistoryL2GasPriceLabel": {
    "message": "L2 गैस कीमत"
  },
  "transactionHistoryMaxFeePerGas": {
    "message": "अधिकतम फ़ीस प्रति गैस"
  },
  "transactionHistoryPriorityFee": {
    "message": "प्रायोरिटी फ़ीस (GWEI)"
  },
  "transactionHistoryTotalGasFee": {
    "message": "कुल गैस फ़ीस"
  },
  "transactionIdLabel": {
    "message": "ट्रांसेक्शन ID",
    "description": "Label for the source transaction ID field."
  },
  "transactionIncludesTypes": {
    "message": "इस ट्रांसेक्शन में शामिल है: $1."
  },
  "transactionResubmitted": {
    "message": "$2 गैस फ़ीस में $1 वृद्धि के साथ ट्रांसेक्शन फिर से सबमिट किया गया"
  },
  "transactionSettings": {
    "message": "ट्रांसेक्शन संबंधी सेटिंग्स"
  },
  "transactionSubmitted": {
    "message": "$2 पर $1 के गैस फ़ीस के साथ ट्रांसेक्शन सबमिट किया गया।"
  },
  "transactionTotalGasFee": {
    "message": "कुल गैस फीस",
    "description": "Label for the total gas fee incurred in the transaction."
  },
  "transactionUpdated": {
    "message": "$2 पर ट्रांसेक्शन अपडेट किया गया।"
  },
  "transactions": {
    "message": "ट्रांसेक्शन"
  },
  "transfer": {
    "message": "ट्रांसफ़र"
  },
  "transferCrypto": {
    "message": "क्रिप्टो ट्रांसफ़र करें"
  },
  "transferFrom": {
    "message": "इससे ट्रांसफ़र करें"
  },
  "transferRequest": {
    "message": "अनुरोध ट्रांसफर करें"
  },
  "trillionAbbreviation": {
    "message": "T",
    "description": "Shortened form of 'trillion'"
  },
  "troubleConnectingToLedgerU2FOnFirefox": {
    "message": "हमें आपके Ledger को जोड़ने में समस्या आ रही है। $1",
    "description": "$1 is a link to the wallet connection guide;"
  },
  "troubleConnectingToLedgerU2FOnFirefox2": {
    "message": "हमारे hardware wallet कनेक्शन मार्गदर्शिका की समीक्षा करें और फिर से कोशिश करें।",
    "description": "$1 of the ledger wallet connection guide"
  },
  "troubleConnectingToLedgerU2FOnFirefoxLedgerSolution": {
    "message": "यदि आप फ़ायरफ़ॉक्स के लेटेस्ट वर्शन का इस्तेमाल कर रहे हैं, तो आप फ़ायरफ़ॉक्स से U2F सपोर्ट छोड़ने से संबंधित समस्या का अनुभव कर सकते हैं। इस समस्या को ठीक करने का तरीका जानें $1.",
    "description": "It is a link to the ledger website for the workaround."
  },
  "troubleConnectingToLedgerU2FOnFirefoxLedgerSolution2": {
    "message": "यहाँ",
    "description": "Second part of the error message; It is a link to the ledger website for the workaround."
  },
  "troubleConnectingToWallet": {
    "message": "हमें आपके $1 से कनेक्ट करने में परेशानी हुई, $2 की समीक्षा करने की कोशिश करें और दोबारा कोशिश करें।",
    "description": "$1 is the wallet device name; $2 is a link to wallet connection guide"
  },
  "troubleStarting": {
    "message": "MetaMask को शुरू करने में परेशानी आई। यह गड़बड़ी रुक-रुक कर हो सकती है, इसलिए एक्सटेंशन को फिर से शुरू करके देखें।"
  },
  "tryAgain": {
    "message": "फिर से कोशिश करें"
  },
  "turnOff": {
    "message": "बंद करें"
  },
  "turnOffMetamaskNotificationsError": {
    "message": "नोटिफिकेशंस अक्षम करने में गड़बड़ी हुई। कृपया बाद में फिर से प्रयास करें।"
  },
  "turnOn": {
    "message": "चालू करें"
  },
  "turnOnMetamaskNotifications": {
    "message": "नोटिफिकेशंस चालू करें"
  },
  "turnOnMetamaskNotificationsButton": {
    "message": "चालू करें"
  },
  "turnOnMetamaskNotificationsError": {
    "message": "नोटिफिकेशंस बनाने में गड़बड़ी हुई। कृपया बाद में फिर से प्रयास करें।"
  },
  "turnOnMetamaskNotificationsMessageFirst": {
    "message": "नोटिफिकेशंस के साथ आपके वॉलेट में क्या हो रहा है, इसकी जानकारी रखें।"
  },
  "turnOnMetamaskNotificationsMessagePrivacyBold": {
    "message": "नोटिफिकेशंस सेटिंग्स।"
  },
  "turnOnMetamaskNotificationsMessagePrivacyLink": {
    "message": "जानें कि इस फीचर का उपयोग करते समय हम आपकी गोपनीयता की सुरक्षा कैसे करते हैं।"
  },
  "turnOnMetamaskNotificationsMessageSecond": {
    "message": "वॉलेट नोटिफिकेशंस का उपयोग करने के लिए, हम आपके डिवाइस में कुछ सेटिंग्स को सिंक करने के लिए एक प्रोफ़ाइल का उपयोग करते हैं। $1"
  },
  "turnOnMetamaskNotificationsMessageThird": {
    "message": "आप किसी भी समय $1 में नोटिफिकेशंस बंद कर सकते हैं"
  },
  "turnOnTokenDetection": {
    "message": "एडवांस्ड टोकन डिटेक्शन चालू करें"
  },
  "tutorial": {
    "message": "ट्यूटोरियल"
  },
  "twelveHrTitle": {
    "message": "12 घंटे:"
  },
  "u2f": {
    "message": "U2F",
    "description": "A name on an API for the browser to interact with devices that support the U2F protocol. On some browsers we use it to connect MetaMask to Ledger devices."
  },
  "unapproved": {
    "message": "रिजेक्ट"
  },
  "unexpectedBehavior": {
    "message": "यह व्यवहार अप्रत्याशित है और इसे बग के रूप में रिपोर्ट किया जाना चाहिए, भले ही आपके एकाउंट्स ठीक से रिस्टोर हो गए हों। MetaMask को बग रिपोर्ट भेजने के लिए नीचे दिए गए लिंक का उपयोग करें।"
  },
  "units": {
    "message": "इकाइयां"
  },
  "unknown": {
    "message": "अज्ञात"
  },
  "unknownCollection": {
    "message": "अनाम संग्रह"
  },
  "unknownNetworkForKeyEntropy": {
    "message": "अज्ञात नेटवर्क",
    "description": "Displayed on places like Snap install warning when regular name is not available."
  },
  "unknownQrCode": {
    "message": "गड़बड़ी: हम उस QR कोड की पहचान नहीं कर पाए"
  },
  "unlimited": {
    "message": "असीमित"
  },
  "unlock": {
    "message": "अनलॉक करें"
  },
  "unlockMessage": {
    "message": "विकेंद्रीकृत वेब प्रतीक्षारत है"
  },
  "unpin": {
    "message": "अनपिन करें"
  },
  "unrecognizedChain": {
    "message": "यह कस्टम नेटवर्क पहचाना नहीं गया है",
    "description": "$1 is a clickable link with text defined by the 'unrecognizedChanLinkText' key. The link will open to instructions for users to validate custom network details."
  },
  "unsendableAsset": {
    "message": "वर्तमान में NFT (ERC-721) टोकन भेजना समर्थित नहीं है",
    "description": "This is an error message we show the user if they attempt to send an NFT asset type, for which currently don't support sending"
  },
  "unstableTokenPriceDescription": {
    "message": "अमेरिकी डॉलर में इस टोकन की कीमत अत्यधिक अस्थिर है, जो इसके साथ इंटरैक्ट करके महत्वपूर्ण मूल्य खोने के उच्च जोखिम को दर्शाता है।"
  },
  "unstableTokenPriceTitle": {
    "message": "अस्थिर टोकन की कीमत"
  },
  "upArrow": {
    "message": "अप ऐरो"
  },
  "update": {
    "message": "अपडेट करें"
  },
  "updateEthereumChainConfirmationDescription": {
    "message": "यह साइट आपके डिफ़ॉल्ट नेटवर्क URL को अपडेट करने का अनुरोध कर रही है। आप किसी भी समय डिफ़ॉल्ट और नेटवर्क जानकारी बदल सकते हैं।"
  },
  "updateNetworkConfirmationTitle": {
    "message": "$1 अपडेट करें",
    "description": "$1 represents network name"
  },
  "updateOrEditNetworkInformations": {
    "message": "अपनी जानकारी अपडेट करें या"
  },
  "updateRequest": {
    "message": "अपडेट का अनुरोध"
  },
  "updatedRpcForNetworks": {
    "message": "नेटवर्क RPC अपडेट किया गया"
  },
  "uploadDropFile": {
    "message": "अपनी फ़ाइल यहां छोड़ें"
  },
  "uploadFile": {
    "message": "फाइल अपलोड करें"
  },
  "urlErrorMsg": {
    "message": "URL को उपयुक्त HTTP/HTTPS प्रीफिक्स्ड की आवश्यकता होती है।"
  },
  "use4ByteResolution": {
    "message": "स्मार्ट कॉन्ट्रैक्ट्स को डीकोड करें"
  },
  "useMultiAccountBalanceChecker": {
    "message": "अकाउंट के बैलेंस के रिक्वेस्ट्स को बैच करें"
  },
  "useMultiAccountBalanceCheckerSettingDescription": {
    "message": "अकाउंट बैलेंस रिक्वेस्ट्स को बैच कर तेज़ी से बैलेंस अपडेट प्राप्त करें। इससे हमें आपके अकाउंट का बैलेंस एक साथ मिल जाती है, जिससे आपको बेहतर अनुभव के लिए जल्द अपडेट प्राप्त होते हैं। जब यह सुविधा बंद हो जाती है, तो थर्ड पार्टियों द्वारा आपके एकाउंट्स को एक-दूसरे के साथ संबद्ध करने की संभावना कम हो जाती है।"
  },
  "useNftDetection": {
    "message": "NFT को ऑटो-डिटेक्ट करें"
  },
  "useNftDetectionDescriptionText": {
    "message": "MetaMask को थर्ड पार्टी सर्विसेज़ का उपयोग करके आपके NFTs जोड़ने दें। NFTs को ऑटोडिटेक्ट करने से आपका आईपी और अकाउंट एड्रेस इन सेवाओं के सामने आ जाता है। इस फ़ीचर को चालू करने से आपका आईपी ​​एड्रेस आपके Ethereum एड्रेस के साथ जुड़ सकता है और धोखाधड़ी करने वाले लोगों द्वारा एयरड्रॉप किए गए नकली NFTs दिख सकते हैं। आप मैन्युअल तरीके से टोकन जोड़कर इस ख़तरे से बच सकते हैं।"
  },
  "usePhishingDetection": {
    "message": "फिशिंग डिटेक्शन का इस्तेमाल करें"
  },
  "usePhishingDetectionDescription": {
    "message": "Ethereum यूज़र्स को लक्षित करने वाले फिशिंग डोमेन के लिए एक चेतावनी प्रदर्शित करें"
  },
  "useSafeChainsListValidation": {
    "message": "नेटवर्क डिटेल्स की जांच"
  },
  "useSafeChainsListValidationDescription": {
    "message": "MetaMask, सटीक और स्टैंडर्डाइज़्ड नेटवर्क डिटेल्स दिखाने के लिए, $1 नाम की थर्ड-पार्टी सर्विस इस्तेमाल करता है। इससे बुरी नीयत वाले या गलत नेटवर्क से आपके जुड़ने की संभावना कम हो जाती है। इस फ़ीचर को इस्तेमाल करते समय आपका आईपी एड्रेस, chainid.network के सामने आ जाता है।"
  },
  "useSafeChainsListValidationWebsite": {
    "message": "chainid.network",
    "description": "useSafeChainsListValidationWebsite is separated from the rest of the text so that we can bold the third party service name in the middle of them"
  },
  "useTokenDetectionPrivacyDesc": {
    "message": "आपके अकाउंट में भेजे गए टोकन को ऑटोमेटिक तरीके से दिखाने में थर्ड पार्टी के सर्वर्स के साथ संचार शामिल रहेगा, जो टोकन के चित्रों को लाने का काम करते हैं। वे सर्वर्स आपके IP एड्रेस को एक्सेस कर पाएंगे।"
  },
  "usedByClients": {
    "message": "विभिन्न क्लाइंट द्वारा इस्तेमाल किया जाता है"
  },
  "userName": {
    "message": "यूज़र"
  },
  "userOpContractDeployError": {
    "message": "स्मार्ट कॉन्ट्रैक्ट अकाउंट से कॉन्ट्रैक्ट डीप्लॉयमेंट को सपोर्ट नहीं करता"
  },
  "version": {
    "message": "वर्शन"
  },
  "view": {
    "message": "देखें"
  },
  "viewActivity": {
    "message": "एक्टिविटी देखें"
  },
  "viewAllQuotes": {
    "message": "सभी उद्धरण को देखें"
  },
  "viewContact": {
    "message": "कॉन्टेक्ट देखें"
  },
  "viewDetails": {
    "message": "विवरण देखें"
  },
  "viewMore": {
    "message": "और देखें"
  },
  "viewOnBlockExplorer": {
    "message": "ब्लॉक एक्सप्लोरर पर देखें"
  },
  "viewOnCustomBlockExplorer": {
    "message": "$1 को $2 पर देखें",
    "description": "$1 is the action type. e.g (Account, Transaction, Swap) and $2 is the Custom Block Explorer URL"
  },
  "viewOnEtherscan": {
    "message": "Etherscan पर $1 देखें",
    "description": "$1 is the action type. e.g (Account, Transaction, Swap)"
  },
  "viewOnExplorer": {
    "message": "एक्सप्लोरर पर देखें"
  },
  "viewOnOpensea": {
    "message": "Opensea पर देखें"
  },
  "viewSolanaAccount": {
    "message": "Solana अकाउंट देखें"
  },
  "viewTransaction": {
    "message": "ट्रांसेक्शन देखें"
  },
  "viewinExplorer": {
    "message": "एक्सप्लोरर में $1 देखें",
    "description": "$1 is the action type. e.g (Account, Transaction, Swap)"
  },
  "visitSite": {
    "message": "साइट पर जाएं"
  },
  "visitSupportDataConsentModalAccept": {
    "message": "कन्फर्म करें"
  },
  "visitSupportDataConsentModalDescription": {
    "message": "क्या आप अपना MetaMask पहचानकर्ता और ऐप संस्करण हमारे सपोर्ट सेंटर के साथ साझा करना चाहते हैं? इससे हमें आपकी समस्या को बेहतर ढंग से हल करने में मदद मिल सकती है, लेकिन यह वैकल्पिक है।"
  },
  "visitSupportDataConsentModalReject": {
    "message": "साझा न करें"
  },
  "visitSupportDataConsentModalTitle": {
    "message": "सपोर्ट के साथ डिवाइस विवरण साझा करें"
  },
  "visitWebSite": {
    "message": "हमारी वेबसाइट पर जाएं"
  },
  "wallet": {
    "message": "वॉलेट"
  },
  "walletConnectionGuide": {
    "message": "हमारी hardware wallet कनेक्शन गाइड"
  },
  "wantToAddThisNetwork": {
    "message": "इस नेटवर्क को जोड़ना चाहते हैं?"
  },
  "wantsToAddThisAsset": {
    "message": "यह निम्नलिखित एसेट को आपके वॉलेट में जोड़ने की अनुमति देता है।"
  },
  "warning": {
    "message": "चेतावनी"
  },
  "warningFromSnap": {
    "message": "$1 से चेतावनी",
    "description": "$1 represents the name of the snap"
  },
  "watchEthereumAccountsDescription": {
    "message": "इस विकल्प को चालू करने से आपको पब्लिक एड्रेस या ENS नाम के माध्यम से Ethereum एकाउंट्स को देखने की सुविधा मिलेगी। इस Beta फीचर पर प्रतिक्रिया के लिए कृपया इस $1 को पूरा करें।",
    "description": "$1 is the link to a product feedback form"
  },
  "watchEthereumAccountsToggle": {
    "message": "Ethereum एकाउंट्स देखें (Beta)"
  },
  "watchOutMessage": {
    "message": "$1 से सावधान रहें।",
    "description": "$1 is a link with text that is provided by the 'securityMessageLinkForNetworks' key"
  },
  "weak": {
    "message": "कमज़ोर"
  },
  "web3": {
    "message": "Web3"
  },
  "web3ShimUsageNotification": {
    "message": "हमने देखा है कि वर्तमान वेबसाइट ने हटाए गए window.web3 API का इस्तेमाल करने की कोशिश की। यदि साइट में गड़बड़ी लगती है, तो कृपया अधिक जानकारी के लिए $1 पर क्लिक करें।",
    "description": "$1 is a clickable link."
  },
  "webhid": {
    "message": "WebHID",
    "description": "Refers to a interface for connecting external devices to the browser. Used for connecting ledger to the browser. Read more here https://developer.mozilla.org/en-US/docs/Web/API/WebHID_API"
  },
  "websites": {
    "message": "वेबसाइ",
    "description": "Used in the 'permission_rpc' message."
  },
  "welcomeBack": {
    "message": "वापसी पर स्वागत है"
  },
  "welcomeToMetaMask": {
    "message": "चलिए शुरु करते हैं"
  },
  "whatsThis": {
    "message": "यह क्या है?"
  },
  "willApproveAmountForBridging": {
    "message": "यह ब्रिजिंग के लिए $1 एप्रूव करेगा।"
  },
  "willApproveAmountForBridgingHardware": {
    "message": "आपको अपने हार्डवेयर वॉलेट पर दो ट्रांसेक्शन कन्फर्म करनी होगी:"
  },
  "withdrawing": {
    "message": "निकाला जा रहा है"
  },
  "wrongNetworkName": {
    "message": "हमारे रिकॉर्ड के अनुसार, नेटवर्क का नाम इस चेन ID से ठीक से मेल नहीं खा सकता है।"
  },
  "yes": {
    "message": "हां"
  },
  "you": {
    "message": "आप"
  },
  "youDeclinedTheTransaction": {
    "message": "आपने ट्रांसेक्शन अस्वीकार कर दिया।"
  },
  "youNeedToAllowCameraAccess": {
    "message": "आपको इस सुविधा का इस्तेमाल करने के लिए कैमरे तक पहुंच की अनुमति देने की आवश्यकता है।"
  },
  "youReceived": {
    "message": "आपको प्राप्त हुआ",
    "description": "Label indicating the amount and asset the user received."
  },
  "youSent": {
    "message": "आपने भेजा",
    "description": "Label indicating the amount and asset the user sent."
  },
  "yourAccounts": {
    "message": "आपके अकाउंट"
  },
  "yourActivity": {
    "message": "आपकी एक्टिविटी"
  },
  "yourBalance": {
    "message": "आपका बैलेंस"
  },
  "yourNFTmayBeAtRisk": {
    "message": "आपका NFT खतरे में हो सकता है"
  },
  "yourNetworks": {
    "message": "आपके नेटवर्क"
  },
  "yourPrivateSeedPhrase": {
    "message": "आपका सीक्रेट रिकवरी फ्रेज"
  },
  "yourTransactionConfirmed": {
    "message": "ट्रांसेक्शन पहले ही कन्फर्म हो चुका है"
  },
  "yourTransactionJustConfirmed": {
    "message": "हम आपके ट्रांसेक्शन को रद्द नहीं कर सके क्योंकि ब्लॉकचेन पर यह पहले ही कन्फर्म हो चुका है।"
  },
  "yourWalletIsReady": {
    "message": "आपका वॉलेट तैयार है"
  },
  "zeroGasPriceOnSpeedUpError": {
    "message": "जीरो गैस प्राइस में तेज़ी"
  }
}<|MERGE_RESOLUTION|>--- conflicted
+++ resolved
@@ -4748,21 +4748,6 @@
   "seeDetails": {
     "message": "ब्यौरा देखें"
   },
-<<<<<<< HEAD
-=======
-  "seedPhraseConfirm": {
-    "message": "सीक्रेट रिकवरी फ्रेज की कन्फर्म करें"
-  },
-  "seedPhraseEnterMissingWords": {
-    "message": "सीक्रेट रिकवरी फ्रेज की कन्फर्म करें"
-  },
-  "seedPhraseIntroSidebarBulletOne": {
-    "message": "लिखें और कई गुप्त स्थानों में स्टोर करें"
-  },
-  "seedPhraseIntroSidebarBulletTwo": {
-    "message": "सेफ डिपॉजिट बॉक्स में स्टोर करें"
-  },
->>>>>>> 61bc4a83
   "seedPhraseIntroTitle": {
     "message": "अपने वॉलेट को सुरक्षित करें"
   },
