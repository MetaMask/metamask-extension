--- conflicted
+++ resolved
@@ -3762,14 +3762,6 @@
   "noSnaps": {
     "message": "आपके पास इंस्टाल किए गए Snap नहीं हैं।"
   },
-<<<<<<< HEAD
-  "noTransactions": {
-    "message": "आपके पास कोई ट्रांसेक्शन नहीं है"
-=======
-  "noThanks": {
-    "message": "जी नहीं, धन्यवाद"
->>>>>>> 1583570a
-  },
   "noWebcamFound": {
     "message": "आपके कंप्यूटर का वेबकैम नहीं मिला। कृपया फिर से कोशिश करें।"
   },
