--- conflicted
+++ resolved
@@ -714,18 +714,9 @@
   "connectingToMainnet": {
     "message": "Ethereum Mainnet से कनेक्ट हो रहा है"
   },
-<<<<<<< HEAD
-=======
-  "connectingToRinkeby": {
-    "message": "Rinkeby टेस्ट नेटवर्क से कनेक्ट हो रहा है"
-  },
-  "connectingToRopsten": {
-    "message": "Ropsten टेस्ट नेटवर्क से कनेक्ट हो रहा है"
-  },
   "connectingToSepolia": {
     "message": "सेपोलिया टेस्ट नेटवर्क से कनेक्ट कर रहा है"
   },
->>>>>>> bec2d0cc
   "contactUs": {
     "message": "हमसे संपर्क करें"
   },
@@ -2938,18 +2929,9 @@
     "message": "अनुमति निरस्त करने से, निम्नलिखित $1 अब आपके $2 को एक्सेस नहीं कर सकेगा",
     "description": "$1 is either key 'account' or 'contract', and $2 is either a string or link of a given token symbol or name"
   },
-<<<<<<< HEAD
-=======
   "revokeSpendingCapTooltipText": {
     "message": "यह अनुबंध आपके वर्तमान या भविष्य के और टोकन पर खर्च करने में असमर्थ है।"
   },
-  "rinkeby": {
-    "message": "Rinkeby टेस्ट नेटवर्क"
-  },
-  "ropsten": {
-    "message": "Ropsten टेस्ट नेटवर्क"
-  },
->>>>>>> bec2d0cc
   "rpcUrl": {
     "message": "नया RPC URL"
   },
