{
  "QRHardwareInvalidTransactionTitle": {
    "message": "गड़बड़ी"
  },
  "QRHardwareMismatchedSignId": {
    "message": "असंगत ट्रांसेक्शन डेटा। कृपया ट्रांसेक्शन की जानकारी की जांच करें।"
  },
  "QRHardwarePubkeyAccountOutOfRange": {
    "message": "कोई और अकाउंट नहीं। यदि आप नीचे अलिस्टेड किसी अन्य अकाउंट तक पहुंचना चाहते हैं, तो कृपया अपने hardware wallet को फिर से कनेक्ट करें और उसे चुनें।"
  },
  "QRHardwareScanInstructions": {
    "message": "QR कोड को अपने कैमरे के सामने रखें। स्क्रीन धुंधली है, लेकिन इससे रीडिंग प्रभावित नहीं होगी।"
  },
  "QRHardwareSignRequestCancel": {
    "message": "रिजेक्ट करें"
  },
  "QRHardwareSignRequestDescription": {
    "message": "अपने वॉलेट से साइन करने के बाद, हस्ताक्षर लेने के लिए 'हस्ताक्षर प्राप्त करें' पर क्लिक करें"
  },
  "QRHardwareSignRequestGetSignature": {
    "message": "हस्ताक्षर पाएं"
  },
  "QRHardwareSignRequestSubtitle": {
    "message": "अपने वॉलेट से QR कोड को स्कैन करें"
  },
  "QRHardwareSignRequestTitle": {
    "message": "हस्ताक्षर का रिक्वेस्ट करें"
  },
  "QRHardwareUnknownQRCodeTitle": {
    "message": "गड़बड़ी"
  },
  "QRHardwareUnknownWalletQRCode": {
    "message": "QR कोड ग़लत है। कृपया hardware wallet के सिंक QR कोड को स्कैन करें।"
  },
  "QRHardwareWalletImporterTitle": {
    "message": "QR कोड स्कैन करें"
  },
  "QRHardwareWalletSteps1Description": {
    "message": "आप QR कोड सपोर्ट करने वाले आधिकारिक पार्टनरों की नीचे दी गई लिस्ट में से चुन सकते हैं।"
  },
  "QRHardwareWalletSteps1Title": {
    "message": "अपने QR hardware wallet को कनेक्ट करें"
  },
  "QRHardwareWalletSteps2Description": {
    "message": "Ngrave Zero"
  },
  "SIWEAddressInvalid": {
    "message": "साइन-इन रिक्वेस्ट का एड्रेस उस अकाउंट के एड्रेस से मेल नहीं खाता जिसका इस्तेमाल आप साइन इन करने के लिए कर रहे हैं।"
  },
  "SIWEDomainInvalidText": {
    "message": "आप जिस साइट में साइन इन करने की कोशिश कर रहे हैं, वह रिक्वेस्ट किए गए डोमेन से मेल नहीं खाती। सावधानी के साथ आगे बढ़ें।"
  },
  "SIWEDomainInvalidTitle": {
    "message": "धोखाधड़ी करने वाली साइट से अनुरोध।"
  },
  "SIWEDomainWarningBody": {
    "message": "वेबसाइट ($1) आपसे गलत डोमेन में साइन इन करने के लिए कह रही है। यह एक फिशिंग अटैक हो सकता है।",
    "description": "$1 represents the website domain"
  },
  "SIWEDomainWarningLabel": {
    "message": "असुरक्षित"
  },
  "SIWELabelChainID": {
    "message": "चेन ID:"
  },
  "SIWELabelExpirationTime": {
    "message": "पर समाप्त होगा:"
  },
  "SIWELabelIssuedAt": {
    "message": "जारी किया गया:"
  },
  "SIWELabelMessage": {
    "message": "मैसेज:"
  },
  "SIWELabelNonce": {
    "message": "Nonce:"
  },
  "SIWELabelNotBefore": {
    "message": "इससे पहले नहीं:"
  },
  "SIWELabelRequestID": {
    "message": "रिक्वेस्ट ID:"
  },
  "SIWELabelResources": {
    "message": "रिसोर्सेज़: $1",
    "description": "$1 represents the number of resources"
  },
  "SIWELabelURI": {
    "message": "URI:"
  },
  "SIWELabelVersion": {
    "message": "वर्शन:"
  },
  "SIWESiteRequestSubtitle": {
    "message": "ये साइट इसके साथ साइन इन करने के लिए रिक्वेस्ट कर रही है"
  },
  "SIWESiteRequestTitle": {
    "message": "साइन-इन अनुरोध"
  },
  "SIWEWarningSubtitle": {
    "message": "यह कन्फर्म करने के लिए कि आप समझ गए हैं, चेक करें:"
  },
  "SIWEWarningTitle": {
    "message": "क्या आप वाकई ऐसा करना चाहते हैं?"
  },
  "about": {
    "message": "इसके बारे में"
  },
  "accept": {
    "message": "स्वीकार करें"
  },
  "acceptTermsOfUse": {
    "message": "मैंने $1 पढ़ लिया है और मैं सहमत हूं",
    "description": "$1 is the `terms` message"
  },
  "accessAndSpendNoticeNFT": {
    "message": "$1 एक्सेस कर सकता है और इस एसेट को खर्च कर सकता है",
    "description": "$1 is the url of the site requesting ability to spend"
  },
  "accessYourWalletWithSRP": {
    "message": "अपने सीक्रेट रिकवरी फ्रेज़ का इस्तेमाल कर अपने वॉलेट का एक्सेस पाएं"
  },
  "accessYourWalletWithSRPDescription": {
    "message": "MetaMask आपका पासवर्ड रिकवर नहीं कर सकता। हम आपकी ओनरशिप को वेलिडेट करने, आपके वॉलेट को रिस्टोर करने और एक नया पासवर्ड सेट करने के लिए आपके सीक्रेट रिकवरी फ्रेज़ का इस्तेमाल करेंगे। सबसे पहले, अपना वह सीक्रेट रिकवरी फ्रेज़ डालें जिसे आपको अपना वॉलेट बनाते समय दिया गया था। $1",
    "description": "$1 is the words 'Learn More' from key 'learnMore', separated here so that it can be added as a link"
  },
  "accessingYourCamera": {
    "message": "आपके कैमरे को एक्सेस कर रहे हैं..."
  },
  "account": {
    "message": "अकाउंट"
  },
  "accountActivity": {
    "message": "अकाउंट एक्टिविटी"
  },
  "accountActivityText": {
    "message": "वे अकाउंट चुनें जिनके बारे में आप सूचित होना चाहते हैं:"
  },
  "accountDetails": {
    "message": "अकाउंट की जानकारी"
  },
  "accountIdenticon": {
    "message": "अकाउंट आइडेंटिकॉन"
  },
  "accountIsntConnectedToastText": {
    "message": "$2 से $1 कनेक्टेड नहीं है"
  },
  "accountName": {
    "message": "अकाउंट का नाम"
  },
  "accountNameDuplicate": {
    "message": "इस अकाउंट का नाम पहले से ही मौजूद है",
    "description": "This is an error message shown when the user enters a new account name that matches an existing account name"
  },
  "accountNameReserved": {
    "message": "यह अकाउंट नाम रिज़र्व करा लिया गया है",
    "description": "This is an error message shown when the user enters a new account name that is reserved for future use"
  },
  "accountOptions": {
    "message": "अकाउंट विकल्प"
  },
  "accountSelectionRequired": {
    "message": "आपको एक अकाउंट चुनना होगा!"
  },
  "accountTypeNotSupported": {
    "message": "खाता प्रकार सपोर्ट नहीं करता"
  },
  "accounts": {
    "message": "अकाउंट्स"
  },
  "accountsConnected": {
    "message": "अकाउंट्स कनेक्ट किए गए।"
  },
  "active": {
    "message": "एक्टिव है"
  },
  "activity": {
    "message": "एक्टिविटी"
  },
  "activityLog": {
    "message": "एक्टिविटी लॉग"
  },
  "add": {
    "message": "जोड़ें"
  },
  "addANetwork": {
    "message": "एक नेटवर्क जोड़ें"
  },
  "addANetworkManually": {
    "message": "मैन्युअल रूप से नेटवर्क जोड़ें"
  },
  "addANickname": {
    "message": "एक उपनाम जोड़ें"
  },
  "addAccount": {
    "message": "अकाउंट जोड़ें"
  },
  "addAcquiredTokens": {
    "message": "MetaMask का इस्तेमाल करके, आपके द्वारा प्राप्त किए गए टोकन जोड़ें"
  },
  "addAlias": {
    "message": "उपनाम जोड़ें"
  },
  "addBlockExplorer": {
    "message": "ब्लॉक एक्सप्लोरर जोड़ें"
  },
  "addContact": {
    "message": "कॉन्टेक्ट जोड़ें"
  },
  "addCustomNetwork": {
    "message": "कस्टम नेटवर्क जोड़ें"
  },
  "addEthereumChainConfirmationDescription": {
    "message": "इससे इस नेटवर्क को MetaMask के अंदर इस्तेमाल करने की अनुमति मिलेगी।"
  },
  "addEthereumChainConfirmationRisks": {
    "message": "MetaMask कस्टम नेटवर्क को वेरीफ़ाई नहीं करता है।"
  },
  "addEthereumChainConfirmationRisksLearnMore": {
    "message": "$1 के बारे में जानें।",
    "description": "$1 is a link with text that is provided by the 'addEthereumChainConfirmationRisksLearnMoreLink' key"
  },
  "addEthereumChainConfirmationRisksLearnMoreLink": {
    "message": "स्कैम और नेटवर्क से जुड़े सुरक्षा जोखिम",
    "description": "Link text for the 'addEthereumChainConfirmationRisksLearnMore' translation key"
  },
  "addEthereumChainConfirmationTitle": {
    "message": "इस साइट को नेटवर्क जोड़ने की अनुमति दें?"
  },
  "addEthereumChainWarningModalHeader": {
    "message": "इस RPC प्रोवाइडर को केवल तभी जोड़ें जब आप निश्चित हैं कि आप इस पर विश्वास कर सकते हैं। $1",
    "description": "$1 is addEthereumChainWarningModalHeaderPartTwo passed separately so that it can be bolded"
  },
  "addEthereumChainWarningModalHeaderPartTwo": {
    "message": "बुरी नीयत वाले प्रोवाइडर ब्लॉकचेन की स्थिति के बारे में झूठ बोल सकते हैं और आपकी नेटवर्क एक्टिविटी रिकॉर्ड कर सकते हैं।"
  },
  "addEthereumChainWarningModalListHeader": {
    "message": "यह महत्वपूर्ण है कि आपका प्रोवाइडर विश्वसनीय हो, क्योंकि उसके पास निम्नलिखित अधिकार हैं:"
  },
  "addEthereumChainWarningModalListPointOne": {
    "message": "आपके एकाउंट्स और आईपी ​​एड्रेस देखने की, और उन्हें एक साथ जोड़ने की"
  },
  "addEthereumChainWarningModalListPointThree": {
    "message": "अकाउंट बैलेंस और अन्य ऑन-चेन स्टेट दिखाने की"
  },
  "addEthereumChainWarningModalListPointTwo": {
    "message": "आपके ट्रांसेक्शन को ब्रॉडकास्ट करने की"
  },
  "addEthereumChainWarningModalTitle": {
    "message": "आप Ethereum Mainnet के लिए एक नया RPC प्रोवाइडर जोड़ रहे हैं"
  },
  "addFriendsAndAddresses": {
    "message": "उन मित्रों और पतों को जोड़ें, जिन पर आप भरोसा करते हैं"
  },
  "addFromAListOfPopularNetworks": {
    "message": "पॉपुलर नेटवर्क की लिस्ट से जोड़ें या मैन्युअल रूप से नेटवर्क जोड़ें। केवल उन संस्थाओं के साथ संवाद करें जिन पर आप भरोसा करते हैं।"
  },
  "addHardwareWallet": {
    "message": "hardware wallet जोड़ें"
  },
  "addIPFSGateway": {
    "message": "अपना पसंदीदा IPFS गेटवे जोड़ें"
  },
  "addImportAccount": {
    "message": "अकाउंट या हार्डवेयर वॉलेट जोड़ें"
  },
  "addMemo": {
    "message": "मेमो जोड़ें"
  },
  "addMoreNetworks": {
    "message": "मैन्युअल रूप से अधिक नेटवर्क जोड़ें"
  },
  "addNetwork": {
    "message": "नेटवर्क जोड़ें"
  },
  "addNetworkTooltipWarning": {
    "message": "यह नेटवर्क कनेक्शन थर्ड पार्टियों पर निर्भर करता है। यह कनेक्शन संभवतः कम विश्वसनीय है या थर्ड-पार्टियों को एक्टिविटी को ट्रैक करने के लिए इनेबल कर सकता है। $1",
    "description": "$1 is Learn more link"
  },
  "addNewAccount": {
    "message": "एक नया Ethereum अकाउंट जोड़ें"
  },
  "addNewBitcoinAccount": {
    "message": "एक नया Bitcoin अकाउंट जोड़ें (बीटा)"
  },
  "addNewBitcoinTestnetAccount": {
    "message": "एक नया Bitcoin अकाउंट जोड़ें (टैस्टनेट (testnet))"
  },
  "addNewToken": {
    "message": "नया टोकन जोड़ें"
  },
  "addNft": {
    "message": "NFT जोड़ें"
  },
  "addNfts": {
    "message": "NFTs जोड़ें"
  },
  "addRpcUrl": {
    "message": "RPC URL जोड़ें"
  },
  "addSnapAccountToggle": {
    "message": "\"अकाउंट Snap जोड़ें (बीटा)\" को चालू करें"
  },
  "addSnapAccountsDescription": {
    "message": "इस फीचर को चालू करने से आपको सीधे अपनी अकाउंट लिस्ट से नया बीटा अकाउंट Snap जोड़ने का विकल्प मिलेगा। अगर आप Snap अकाउंट इनस्टॉल करते हैं, तो याद रखें कि यह एक थर्ड-पार्टी सर्विस है।"
  },
  "addSuggestedNFTs": {
    "message": "सुझाए गए NFTs जोड़ें"
  },
  "addSuggestedTokens": {
    "message": "सुझाए गए टोकन जोड़ें"
  },
  "addToken": {
    "message": "टोकन जोड़ें"
  },
  "addTokenByContractAddress": {
    "message": "टोकन नहीं मिल रहा है? आप किसी भी टोकन का एड्रेस पेस्ट करके उसे मैन्युअल रूप से भी जोड़ सकते हैं। टोकन कॉन्ट्रैक्ट एड्रेस $1 पर मिल सकते हैं।",
    "description": "$1 is a blockchain explorer for a specific network, e.g. Etherscan for Ethereum"
  },
  "addUrl": {
    "message": "URL जोड़ें"
  },
  "addingCustomNetwork": {
    "message": "नेटवर्क जोड़ रहे हैं"
  },
  "addingTokens": {
    "message": "टोकन जोड़ना"
  },
  "additionalNetworks": {
    "message": "अतिरिक्त नेटवर्क"
  },
  "additionalRpcUrl": {
    "message": "अतिरिक्त RPC URL"
  },
  "address": {
    "message": "एड्रेस"
  },
  "addressCopied": {
    "message": "एड्रेस कॉपी किया गया!"
  },
  "advanced": {
    "message": "एडवांस्ड"
  },
  "advancedBaseGasFeeToolTip": {
    "message": "जब आपका ट्रांसेक्शन ब्लॉक में शामिल हो जाता है, तो आपके अधिकतम बेस फ़ीस और वास्तविक बेस फ़ीस के बीच का कोई भी अंतर वापस कर दिया जाता है। कुल अमाउंट को अधिकतम बेस फ़ीस (GWEI में) * गैस लिमिट के रुप में कैलकुलेट किया जाता है।"
  },
  "advancedConfiguration": {
    "message": "एडवांस्ड कॉन्फ़िगरेशन"
  },
  "advancedDetailsDataDesc": {
    "message": "डेटा"
  },
  "advancedDetailsHexDesc": {
    "message": "Hex"
  },
  "advancedDetailsNonceDesc": {
    "message": "Nonce"
  },
  "advancedDetailsNonceTooltip": {
    "message": "यह किसी अकाउंट का ट्रांसेक्शन नंबर है। पहले ट्रांसेक्शन के लिए nonce 0 है और यह क्रमिक क्रम में बढ़ता है।"
  },
  "advancedGasFeeDefaultOptIn": {
    "message": "$1 नेटवर्क के लिए इन मूल्यों को मेरे डिफॉल्ट के रूप में सहेजें।",
    "description": "$1 is the current network name."
  },
  "advancedGasFeeModalTitle": {
    "message": "एडवांस्ड गैस फ़ीस"
  },
  "advancedGasPriceTitle": {
    "message": "गैस प्राइस"
  },
  "advancedPriorityFeeToolTip": {
    "message": "प्रायोरिटी फ़ीस (उर्फ \"माइनर टिप\") सीधे माइनरों के पास जाती है और उन्हें आपके ट्रांसेक्शन को प्राथमिकता देने के लिए प्रोत्साहित करती है।"
  },
  "agreeTermsOfUse": {
    "message": "मैं MetaMask के $1 से सहमत हूं",
    "description": "$1 is the `terms` link"
  },
  "airgapVault": {
    "message": "AirGap Vault"
  },
  "alert": {
    "message": "एलर्ट"
  },
  "alertActionBuy": {
    "message": "ETH खरीदें"
  },
  "alertActionUpdateGas": {
    "message": "गैस लिमिट को अपग्रेड करें"
  },
  "alertActionUpdateGasFee": {
    "message": "शुल्क अपडेट करें"
  },
  "alertActionUpdateGasFeeLevel": {
    "message": "गैस के विकल्प को अपडेट करें"
  },
  "alertBannerMultipleAlertsDescription": {
    "message": "यदि आप इस रिक्वेस्ट को एप्रूव करते हैं, तो स्कैम के लिए मशहूर कोई थर्ड पार्टी आपके सारे एसेट चुरा सकती है।"
  },
  "alertBannerMultipleAlertsTitle": {
    "message": "एकाधिक एलर्ट!"
  },
  "alertDisableTooltip": {
    "message": "इसे \"सेटिंग > अलर्ट\" में बदला जा सकता है"
  },
  "alertMessageGasEstimateFailed": {
    "message": "हम सटीक शुल्क प्रदान करने में असमर्थ हैं और यह अनुमान अधिक हो सकता है। हम आपको एक कस्टम गैस लिमिट दर्ज करने का सुझाव देते हैं, लेकिन जोखिम है कि ट्रांसेक्शन अभी भी विफल हो जाएगा।"
  },
  "alertMessageGasFeeLow": {
    "message": "कम शुल्क चुनते समय, धीमे ट्रांसेक्शन और लंबे समय तक प्रतीक्षा करने की अपेक्षा करें। तेज़ ट्रांसेक्शन के लिए, मार्केट या एग्रेसिव शुल्क के विकल्प चुनें।"
  },
  "alertMessageGasTooLow": {
    "message": "इस ट्रांसेक्शन को जारी रखने के लिए, आपको गैस लिमिट को 21000 या अधिक तक बढ़ाना होगा।"
  },
  "alertMessageInsufficientBalance": {
    "message": "ट्रांसेक्शन फीस का भुगतान करने के लिए आपके अकाउंट में पर्याप्त ETH नहीं है।"
  },
  "alertMessageNetworkBusy": {
    "message": "गैस प्राइसें अधिक हैं और अनुमान कम सटीक हैं।"
  },
  "alertMessageNoGasPrice": {
    "message": "जब तक आप शुल्क को मैन्युअल रूप से अपडेट नहीं करते, हम इस ट्रांसेक्शन को आगे नहीं बढ़ा सकते।"
  },
  "alertMessagePendingTransactions": {
    "message": "यह ट्रांसेक्शन तब तक नहीं होगा जब तक पिछला ट्रांसेक्शन पूरा न हो जाए। किसी ट्रांसेक्शन को रद्द करने या तेज़ करने का तरीका जानें।"
  },
  "alertMessageSignInDomainMismatch": {
    "message": "अनुरोध करने वाली साइट वह साइट नहीं है जिस पर आप साइन इन कर रहे हैं। यह आपके लॉगिन क्रेडेंशियल चुराने का प्रयास हो सकता है।"
  },
  "alertMessageSignInWrongAccount": {
    "message": "यह साइट आपसे गलत अकाउंट का उपयोग करके साइन इन करने के लिए कह रही है।"
  },
  "alertMessageSigningOrSubmitting": {
    "message": "यह ट्रांसेक्शन तभी पूरा होगा जब आपका पिछला ट्रांसेक्शन पूरा हो जाएगा।"
  },
  "alertModalAcknowledge": {
    "message": "मैंने जोखिम को स्वीकार कर लिया है और इसके बावजूद आगे बढ़ना चाहता/चाहती हूं"
  },
  "alertModalDetails": {
    "message": "एलर्ट का विवरण"
  },
  "alertModalReviewAllAlerts": {
    "message": "सभी एलर्ट की समीक्षा करें"
  },
  "alertReasonGasEstimateFailed": {
    "message": "गलत शुल्क"
  },
  "alertReasonGasFeeLow": {
    "message": "धीमी गति"
  },
  "alertReasonGasTooLow": {
    "message": "कम गैस लिमिट"
  },
  "alertReasonInsufficientBalance": {
    "message": "अपर्याप्त फंड"
  },
  "alertReasonNetworkBusy": {
    "message": "नेटवर्क व्यस्त है"
  },
  "alertReasonNoGasPrice": {
    "message": "शुल्क अनुमान अनुपलब्ध है"
  },
  "alertReasonPendingTransactions": {
    "message": "अभी तक पूरा नहीं हुआ ट्रांसेक्शन"
  },
  "alertReasonSignIn": {
    "message": "संदिग्ध साइन-इन अनुरोध"
  },
  "alertReasonWrongAccount": {
    "message": "गलत अकाउंट"
  },
  "alertSettingsUnconnectedAccount": {
    "message": "जो कनेक्टेड नहीं है वह अकाउंट चुनकर कोई वेबसाइट ब्राउज़ करना"
  },
  "alertSettingsUnconnectedAccountDescription": {
    "message": "यह चेतावनी पॉपअप में तब दिखाई जाती है, जब आप कनेक्टेड web3 साइट ब्राउज़ कर रहे होते हैं, लेकिन वर्तमान में चुना गया अकाउंट कनेक्ट नहीं होता है।"
  },
  "alertSettingsWeb3ShimUsage": {
    "message": "जब कोई वेबसाइट हटाए गए window.web3 API का इस्तेमाल करने की कोशिश करती है"
  },
  "alertSettingsWeb3ShimUsageDescription": {
    "message": "यह एलर्ट पॉपअप में तब दिखाया जाता है, जब आप ऐसी साइट ब्राउज़ कर रहे होते हैं, जो हटाए गए window.web3 API का इस्तेमाल करने की कोशिश करती है और परिणामस्वरूप उसमें गड़बड़ी आ सकती है।"
  },
  "alerts": {
    "message": "चेतावनियां"
  },
  "all": {
    "message": "सभी"
  },
  "allCustodianAccountsConnectedSubtitle": {
    "message": "आपने या तो अपने सभी कस्टोडियन एकाउंट्स को पहले ही जोड़ लिया है या MetaMask इंस्टीट्यूशनल से जुड़ने के लिए कोई अकाउंट नहीं है।"
  },
  "allCustodianAccountsConnectedTitle": {
    "message": "कनेक्ट करने के लिए कोई अकाउंट उपलब्ध नहीं हैं"
  },
  "allOfYour": {
    "message": "आपके सभी $1",
    "description": "$1 is the symbol or name of the token that the user is approving spending"
  },
  "allPermissions": {
    "message": "सभी अनुमतियां"
  },
  "allTimeHigh": {
    "message": "अब तक के सबसे ऊँचे स्तर पर"
  },
  "allTimeLow": {
    "message": "अब तक के सबसे निचले स्तर पर"
  },
  "allYourNFTsOf": {
    "message": "आपके सभी NFTs $1 से शुरू",
    "description": "$1 is a link to contract on the block explorer when we're not able to retrieve a erc721 or erc1155 name"
  },
  "allow": {
    "message": "अनुमति दें"
  },
  "allowMmiToConnectToCustodian": {
    "message": "यह आपके एकाउंट्स को इम्पोर्ट करने के लिए MMI को $1 से कनेक्ट करने की अनुमति देगा।"
  },
  "allowNotifications": {
    "message": "नोटिफिकेशंस की अनुमति दें"
  },
  "allowSpendToken": {
    "message": "आपके $1 को एक्सेस करने की अनुमति दें?",
    "description": "$1 is the symbol of the token that are requesting to spend"
  },
  "allowWithdrawAndSpend": {
    "message": "$1 को निम्नलिखित तक अमाउंट निकालने और खर्च करने की अनुमति दें:",
    "description": "The url of the site that requested permission to 'withdraw and spend'"
  },
  "amount": {
    "message": "अमाउंट"
  },
  "amountReceived": {
    "message": "प्राप्त किया गया राशि"
  },
  "amountSent": {
    "message": "भेजा गया राशि"
  },
  "andForListItems": {
    "message": "$1, और $2",
    "description": "$1 is the first item, $2 is the last item in a list of items. Used in Snap Install Warning modal."
  },
  "andForTwoItems": {
    "message": "$1 और $2",
    "description": "$1 is the first item, $2 is the second item. Used in Snap Install Warning modal."
  },
  "appDescription": {
    "message": "आपके ब्राउज़र में एक Ethereum वॉलेट",
    "description": "The description of the application"
  },
  "appName": {
    "message": "MetaMask",
    "description": "The name of the application"
  },
  "appNameBeta": {
    "message": "MetaMask Beta",
    "description": "The name of the application (Beta)"
  },
  "appNameFlask": {
    "message": "MetaMask Flask",
    "description": "The name of the application (Flask)"
  },
  "appNameMmi": {
    "message": "MetaMask Institutional",
    "description": "The name of the application (MMI)"
  },
  "approve": {
    "message": "खर्च करने की लिमिट को एप्रूव करें"
  },
  "approveAllTokensTitle": {
    "message": "आपके सभी $1 को एक्सेस और ट्रांसफर करने के लिए अनुमति दें",
    "description": "$1 is the symbol of the token for which the user is granting approval"
  },
  "approveAllTokensTitleWithoutSymbol": {
    "message": "अपने सभी NFT's को $1 से एक्सेस करने और ट्रांसफ़र करने की अनुमति दें?",
    "description": "$1 a link to contract on the block explorer when we're not able to retrieve a erc721 or erc1155 name"
  },
  "approveButtonText": {
    "message": "एप्रूव करें"
  },
  "approveIncreaseAllowance": {
    "message": "$1 खर्च करने की लिमिट को बढ़ाएं",
    "description": "The token symbol that is being approved"
  },
  "approveSpendingCap": {
    "message": "खर्च करने की लिमिट $1 को एप्रूव करें",
    "description": "The token symbol that is being approved"
  },
  "approveTokenDescription": {
    "message": "यह किसी थर्ड पार्टी को बिना किसी नोटिस के निम्नलिखित NFTs को ऐक्सेस करने और ट्रांसफ़र करने की अनुमति देता है जब तक कि आप इसकी ऐक्सेस को हटा नहीं देते।"
  },
  "approveTokenDescriptionWithoutSymbol": {
    "message": "यह किसी थर्ड पार्टी को आपके सभी NFTs को $1 से बिना किसी और सूचना के तब तक एक्सेस और ट्रांसफ़र करने की अनुमति देता है जब तक कि आप इसकी ऐक्सेस को हटा नहीं देते।",
    "description": "$1 is a link to contract on the block explorer when we're not able to retrieve a erc721 or erc1155 name"
  },
  "approveTokenTitle": {
    "message": "अपने $1 को ऐक्सेस करने और ट्रांसफ़र की अनुमति दें?",
    "description": "$1 is the symbol of the token for which the user is granting approval"
  },
  "approved": {
    "message": "एप्रूव किया गया"
  },
  "approvedAsset": {
    "message": "एप्रूव किया गया एसेट"
  },
  "approvedOn": {
    "message": "$1 पर एप्रूव किया गया",
    "description": "$1 is the approval date for a permission"
  },
  "approvedOnForAccounts": {
    "message": "$1 पर $2 के लिए एप्रूव किया गया",
    "description": "$1 is the approval date for a permission. $2 is the AvatarGroup component displaying account images."
  },
  "areYouSure": {
    "message": "क्या आप वाकई ऐसा करना चाहते हैं?"
  },
  "asset": {
    "message": "एसेट"
  },
  "assetOptions": {
    "message": "एसेट के विकल्प"
  },
  "attemptSendingAssets": {
    "message": "अगर आप एसेट्स को सीधे एक नेटवर्क से दूसरे नेटवर्क पर भेजने की कोशिश करते हैं, तो ऐसा करने से आपको एसेट्स का नुकसान हो सकता है। ब्रिज का इस्तेमाल करके नेटवर्कों के बीच फंड्स को सुरक्षित तरीके से ट्रांसफ़र करें।"
  },
  "attemptSendingAssetsWithPortfolio": {
    "message": "अगर आप एसेट्स को सीधे एक नेटवर्क से दूसरे नेटवर्क पर भेजने की कोशिश करते हैं, तो ऐसा करने से आपको एसेट्स का नुकसान हो सकता है। ब्रिज, जैसे like $1, का इस्तेमाल करके नेटवर्कों के बीच फंड्स को सुरक्षित तरीके से ट्रांसफ़र करें।"
  },
  "attemptToCancelSwapForFree": {
    "message": "स्वैप को मुफ्त में कैंसिल करने की कोशिश करें"
  },
  "attributes": {
    "message": "विशेषताएं"
  },
  "attributions": {
    "message": "एट्रीब्यूशन्स"
  },
  "auroraRpcDeprecationMessage": {
    "message": "Infura RPC URL अब Aurora को सपोर्ट नहीं कर रहा है।"
  },
  "authorizedPermissions": {
    "message": "आपने निम्नलिखित अनुमतियों को अधिकृत किया है"
  },
  "autoDetectTokens": {
    "message": "टोकन ऑटो-डिटेक्ट करें"
  },
  "autoDetectTokensDescription": {
    "message": "हम आपके वॉलेट में भेजे गए नए टोकन का पता लगाने और दिखाने के लिए थर्ड-पार्टी APIs का इस्तेमाल करते हैं। अगर आप नहीं चाहते हैं कि ऐप उन सेवाओं से डेटा अपने आप खींचे तो इसे बंद कर दें। $1",
    "description": "$1 is a link to a support article"
  },
  "autoLockTimeLimit": {
    "message": "ऑटो-लॉक टाइमर (मिनट)"
  },
  "autoLockTimeLimitDescription": {
    "message": "MetaMask लॉक होने से पहले खाली गए समय को मिनट में सेट करें।"
  },
  "average": {
    "message": "औसत"
  },
  "awaitingApproval": {
    "message": "एप्रूवल का इंतज़ार है..."
  },
  "back": {
    "message": "वापस"
  },
  "backup": {
    "message": "बैकअप"
  },
  "backupApprovalInfo": {
    "message": "यदि आप अपना डिवाइस खो देते हैं, अपना पासवर्ड भूल जाते हैं, MetaMask को फिर से इनस्टॉल करना हो या दूसरे डिवाइस पर अपने वॉलेट को एक्सेस करना चाहते हों, तो आपके वॉलेट को रिकवर करने के लिए यह सीक्रेट कोड आवश्यक है।"
  },
  "backupApprovalNotice": {
    "message": "अपने वॉलेट और फंड्स को सुरक्षित रखने के लिए अपने सीक्रेट रिकवरी फ्रेज़ का बैकअप लें।"
  },
  "backupKeyringSnapReminder": {
    "message": "इस अकाउंट को हटाने से पहले यह पक्का कर लें कि इस Snap द्वारा बनाए गए सभी एकाउंट्स को आप खुद एक्सेस कर पा रहे हैं"
  },
  "backupNow": {
    "message": "अभी बैकअप लें"
  },
  "backupUserData": {
    "message": "अपने डेटा का बैकअप लें"
  },
  "backupUserDataDescription": {
    "message": "आप अपने डेटा, जैसे कि अपने कॉन्टेक्ट्स और अपनी प्रेफेरेंस, का बैकअप ले सकते हैं।"
  },
  "balance": {
    "message": "बैलेंस"
  },
  "balanceOutdated": {
    "message": "बैलेंस पुराना दिख सकता है"
  },
  "baseFee": {
    "message": "बेस फी"
  },
  "basic": {
    "message": "बेसिक"
  },
  "basicConfigurationBannerCTA": {
    "message": "बेसिक फंक्शनलिटी को चालू करें"
  },
  "basicConfigurationBannerTitle": {
    "message": "बेसिक फंक्शनलिटी बंद है"
  },
  "basicConfigurationDescription": {
    "message": "MetaMask इंटरनेट सेवाओं के माध्यम से टोकन विवरण और गैस सेटिंग्स जैसी बुनियादी सुविधाएं प्रदान करता है। जब आप इंटरनेट सेवाओं का उपयोग करते हैं, तो आपका आईपी ​​एड्रेस साझा किया जाता है, इस मामले में MetaMask के साथ। यह बिल्कुल वैसा ही है जैसे आप किसी वेबसाइट पर जाते हैं। MetaMask इस डेटा का अस्थायी रूप से उपयोग करता है और कभी भी आपका डेटा नहीं बेचता है। आप वीपीएन का उपयोग कर सकते हैं या इन सेवाओं को बंद कर सकते हैं, लेकिन यह आपके MetaMask अनुभव को प्रभावित कर सकता है। अधिक जानने के लिए हमारी $1 पढ़ें।",
    "description": "$1 is to be replaced by the message for privacyMsg, and will link to https://consensys.io/privacy-policy"
  },
  "basicConfigurationLabel": {
    "message": "बेसिक फंक्शनलिटी"
  },
  "basicConfigurationModalCheckbox": {
    "message": "मैं समझता/समझती हूं और जारी रखना चाहता/चाहती हूं"
  },
  "basicConfigurationModalDisclaimerOff": {
    "message": "इसका मतलब यह है कि आप MetaMask पर अपना समय सबसे अच्छे तरीके से इस्तेमाल नहीं कर पाएंगे। बेसिक फीचर्स (जैसे टोकन विवरण, ऑप्टीमल गैस सेटिंग्स और अन्य) आपके लिए उपलब्ध नहीं होंगे।"
  },
  "basicConfigurationModalDisclaimerOn": {
    "message": "MetaMask पर अपना समय अच्छे तरीके से इस्तेमाल करने के लिए, आपको इस फीचर को चालू करना होगा। बुनियादी कार्य (जैसे टोकन विवरण, ऑप्टीमल गैस सेटिंग्स और अन्य) Web3 अनुभव के लिए महत्वपूर्ण हैं।"
  },
  "basicConfigurationModalHeadingOff": {
    "message": "बेसिक फंक्शनलिटी को बंद करें"
  },
  "basicConfigurationModalHeadingOn": {
    "message": "बेसिक फंक्शनलिटी को चालू करें"
  },
  "beCareful": {
    "message": "सावधान रहें"
  },
  "beta": {
    "message": "बीटा"
  },
  "betaHeaderText": {
    "message": "यह बीटा वर्शन है। कृपया बग रिपोर्ट करें $1",
    "description": "$1 represents the word 'here' in a hyperlink"
  },
  "betaMetamaskInstitutionalVersion": {
    "message": "MetaMask Institutional बीटा वर्शन"
  },
  "betaMetamaskVersion": {
    "message": "MetaMask बीटा वर्शन"
  },
  "betaTerms": {
    "message": "बीटा के इस्तेमाल की शर्तें"
  },
  "betaWalletCreationSuccessReminder1": {
    "message": "MetaMask बीटा आपका सीक्रेट रिकवरी फ्रेज़ रिकवर नहीं कर सकता।"
  },
  "betaWalletCreationSuccessReminder2": {
    "message": "MetaMask बीटा आपसे आपका गुप्त रिकवरी वाक्यांश कभी नहीं मांगेगा।"
  },
  "billionAbbreviation": {
    "message": "B",
    "description": "Shortened form of 'billion'"
  },
  "bitcoinActivityNotSupported": {
    "message": "Bitcoin गतिविधि सपोर्ट नहीं करती है"
  },
  "bitcoinSupportSectionTitle": {
    "message": "Bitcoin"
  },
  "bitcoinSupportToggleDescription": {
    "message": "इस सुविधा को चालू करने से आपको अपने मौजूदा सीक्रेट रिकवरी फ्रेज़ से प्राप्त MetaMask एक्सटेंशन में एक Bitcoin अकाउंट जोड़ने का विकल्प मिलेगा। यह एक एक्सपेरिमेंटल बीटा सुविधा है, इसलिए आपको इसका उपयोग अपने जोखिम पर करना होगा। इस नए Bitcoin अनुभव पर हमें प्रतिक्रिया देने के लिए, कृपया यह $1 भरें।",
    "description": "$1 is the link to a product feedback form"
  },
  "bitcoinSupportToggleTitle": {
    "message": "\"एक नया Bitcoin अकाउंट जोड़ें (बीटा)\" को चालू करें"
  },
  "bitcoinTestnetSupportToggleDescription": {
    "message": "इस सुविधा को चालू करने से आपको परीक्षण नेटवर्क के लिए एक Bitcoin अकाउंट जोड़ने का विकल्प मिलेगा।"
  },
  "bitcoinTestnetSupportToggleTitle": {
    "message": "\"एक नया Bitcoin अकाउंट जोड़ें (टैस्टनेट (testnet))\" को चालू करें"
  },
  "blockExplorerAccountAction": {
    "message": "अकाउंट",
    "description": "This is used with viewOnEtherscan and viewInExplorer e.g View Account in Explorer"
  },
  "blockExplorerAssetAction": {
    "message": "एसेट",
    "description": "This is used with viewOnEtherscan and viewInExplorer e.g View Asset in Explorer"
  },
  "blockExplorerSwapAction": {
    "message": "स्वैप",
    "description": "This is used with viewOnEtherscan e.g View Swap on Etherscan"
  },
  "blockExplorerUrl": {
    "message": "ब्लॉक एक्सप्लोरर URL"
  },
  "blockExplorerUrlDefinition": {
    "message": "इस नेटवर्क के लिए ब्लॉक एक्सप्लोरर के रूप में इस्तेमाल किया जाने वाला URL।"
  },
  "blockExplorerView": {
    "message": "$1 पर अकाउंट देखें",
    "description": "$1 replaced by URL for custom block explorer"
  },
  "blockaid": {
    "message": "Blockaid"
  },
  "blockaidAlertInfo": {
    "message": "हम इस अनुरोध के साथ आगे बढ़ने का सुझाव नहीं देते।"
  },
  "blockaidDescriptionApproveFarming": {
    "message": "यदि आप इस रिक्वेस्ट को स्वीकार करते हैं, तो स्कैम के लिए मशहूर कोई थर्ड पार्टी आपके सारे एसेट चुरा सकती है।"
  },
  "blockaidDescriptionBlurFarming": {
    "message": "यदि आप इस रिक्वेस्ट को स्वीकार करते हैं, तो कोई Blur पर लिस्टेड आपके सारे एसेट चुरा सकता है।"
  },
  "blockaidDescriptionErrored": {
    "message": "किसी समस्या के कारण, हम सुरक्षा अलर्ट की जाँच नहीं कर सके। केवल तभी जारी रखें जब आपको इसमें शामिल प्रत्येक पते पर भरोसा हो।"
  },
  "blockaidDescriptionMaliciousDomain": {
    "message": "आप एक बुरी नीयत वाले डोमेन से इंटरैक्ट कर रहे हैं। यदि आप इस रिक्वेस्ट को एप्रूव करते हैं, तो आप अपने सारे एसेट गंवा सकते हैं।"
  },
  "blockaidDescriptionMightLoseAssets": {
    "message": "यदि आप इस रिक्वेस्ट को स्वीकार करते हैं, तो आप अपने सारे एसेट गंवा सकते हैं।"
  },
  "blockaidDescriptionSeaportFarming": {
    "message": "यदि आप इस रिक्वेस्ट को स्वीकार करते हैं, तो कोई OpenSea पर लिस्टेड आपके सारे एसेट चुरा सकता है।"
  },
  "blockaidDescriptionTransferFarming": {
    "message": "यदि आप इस रिक्वेस्ट को स्वीकार करते हैं, तो स्कैम के लिए मशहूर कोई थर्ड पार्टी आपके सारे एसेट चुरा सकती है।"
  },
  "blockaidDescriptionWarning": {
    "message": "यह एक भ्रामक अनुरोध हो सकता है। केवल तभी जारी रखें जब आपको इसमें शामिल प्रत्येक एड्रेस पर भरोसा हो।"
  },
  "blockaidMessage": {
    "message": "गोपनीयता को सुरक्षित रखना - कोई भी डेटा थर्ड पार्टी के साथ साझा नहीं किया जाता है। Arbitrum, Avalanche, BNB chain, Ethereum Mainnet, Linea, Optimism, Polygon, Base और Sepolia पर उपलब्ध है।"
  },
  "blockaidTitleDeceptive": {
    "message": "इस रिक्वेस्ट को धोखेबाज़ी के उद्देश्य से भेजा गया है"
  },
  "blockaidTitleMayNotBeSafe": {
    "message": "सावधान रहें"
  },
  "blockaidTitleSuspicious": {
    "message": "इस रिक्वेस्ट पर एकदम से भरोसा नहीं किया जा सकता"
  },
  "blockies": {
    "message": "ब्लॉकीज़"
  },
  "boughtFor": {
    "message": "के लिए खरीदा गया"
  },
  "bridge": {
    "message": "ब्रिज"
  },
  "bridgeDontSend": {
    "message": "ब्रिज, न भेजें"
  },
  "browserNotSupported": {
    "message": "आपका ब्राउज़र सपोर्टेड नहीं है..."
  },
  "buildContactList": {
    "message": "अपनी कॉन्टेक्ट लिस्ट बनाएं"
  },
  "builtAroundTheWorld": {
    "message": "MetaMask दुनिया भर में डिज़ाइन किया और बनाया गया है।"
  },
  "busy": {
    "message": "बिज़ी"
  },
  "buyAndSell": {
    "message": "खरीदें और बेचें"
  },
  "buyAsset": {
    "message": "$1 खरीदें",
    "description": "$1 is the ticker symbol of a an asset the user is being prompted to purchase"
  },
  "buyMoreAsset": {
    "message": "ज्यादा $1 खरीदें",
    "description": "$1 is the ticker symbol of a an asset the user is being prompted to purchase"
  },
  "buyNow": {
    "message": "अभी खरीदें"
  },
  "buyToken": {
    "message": "$1 खरीदें",
    "description": "$1 is the token symbol"
  },
  "bytes": {
    "message": "बाइट"
  },
  "canToggleInSettings": {
    "message": "आप इस नोटिफिकेशन को सेटिंग्स > अलर्ट में दोबारा से इनेबल कर सकते हैं।"
  },
  "cancel": {
    "message": "कैंसिल करें"
  },
  "cancelPopoverTitle": {
    "message": "ट्रांसेक्शन कैंसिल करें"
  },
  "cancelSpeedUp": {
    "message": "किसी ट्रांसेक्शन को कैंसिल करें या जल्दी पूरा करें।"
  },
  "cancelSpeedUpLabel": {
    "message": "ये गैस फ़ीस ओरिजिनल को $1 करेगी।",
    "description": "$1 is text 'replace' in bold"
  },
  "cancelSpeedUpTransactionTooltip": {
    "message": "किसी ट्रांसेक्शन को $1 करने के लिए गैस फ़ीस कम से कम 10% बढ़ाई जानी चाहिए ताकि उसे नेटवर्क द्वारा पहचाना जा सके।",
    "description": "$1 is string 'cancel' or 'speed up'"
  },
  "cancelled": {
    "message": "कैंसिल किया गया"
  },
  "chainId": {
    "message": "चेन ID"
  },
  "chainIdDefinition": {
    "message": "इस नेटवर्क के लिए ट्रांसेक्शन पर हस्ताक्षर करने के लिए इस्तेमाल की जाने वाली चेन ID।"
  },
  "chainIdExistsErrorMsg": {
    "message": "यह चेन ID वर्तमान में $1 नेटवर्क द्वारा इस्तेमाल की जाती है।"
  },
  "chainListReturnedDifferentTickerSymbol": {
    "message": "यह टोकन सिंबल आपके द्वारा डाले गए नेटवर्क नाम या चेन ID से मेल नहीं खाता है। कई लोकप्रिय टोकन इसी तरह के सिंबल का उपयोग करते हैं, जिनका उपयोग स्कैमर्स आपको बदले में ज़्यादा कीमती टोकन भेजने का झांसा देने के लिए कर सकते हैं। आगे बढ़ने से पहले हर चीज़ अच्छे से वेरीफाई कर लें।"
  },
  "chooseYourNetwork": {
    "message": "अपना नेटवर्क चुनें"
  },
  "chooseYourNetworkDescription": {
    "message": "हम अपने रिमोट प्रोसीजर कॉल (RPC) प्रोवाइडर के रूप में Infura का इस्तेमाल करते हैं ताकि हम Ethereum डेटा तक सबसे विश्वसनीय और निजी ऐक्सेस प्रदान कर सकें। आप अपना स्वयं का RPC चुन सकते हैं, लेकिन याद रखें कि ट्रांसेक्शन करने के लिए कोई भी RPC आपका IP एड्रेस और Ethereum वॉलेट प्राप्त करेगा। Infura डेटा को कैसे मैनेज करता है, इस बारे में अधिक जानने के लिए हमारा $1 पढ़ें।",
    "description": "$1 is a link to the privacy policy"
  },
  "chromeRequiredForHardwareWallets": {
    "message": "अपने hardware wallet से कनेक्ट करने के लिए आपको Google Chrome पर MetaMask का इस्तेमाल करने की आवश्यकता है।"
  },
  "circulatingSupply": {
    "message": "सप्लाई सर्कुलेट किया जा रहा है"
  },
  "clear": {
    "message": "हटाएं"
  },
  "clearActivity": {
    "message": "एक्टिविटी और nonce डेटा हटाएं"
  },
  "clearActivityButton": {
    "message": "एक्टिविटी टैब डेटा हटाएं"
  },
  "clearActivityDescription": {
    "message": "यह अकाउंट के nonce को रीसेट करता है और आपके वॉलेट में एक्टिविटी टैब से डेटा मिटा देता है। केवल मौजूदा अकाउंट और नेटवर्क प्रभावित होंगे। आपका बैलेंस और आने वाले ट्रांसेक्शन नहीं बदलेंगे।"
  },
  "click": {
    "message": "क्लिक करें"
  },
  "clickToConnectLedgerViaWebHID": {
    "message": "अपने Ledger को WebHID के ज़रिए कनेक्ट करने के लिए यहां क्लिक करें",
    "description": "Text that can be clicked to open a browser popup for connecting the ledger device via webhid"
  },
  "clickToManuallyAdd": {
    "message": "आप कभी भी मैन्युअल रूप से टोकन जोड़ सकते हैं।"
  },
  "close": {
    "message": "बंद करें"
  },
  "closeExtension": {
    "message": "एक्सटेंशन को बंद करें"
  },
  "closeWindowAnytime": {
    "message": "आप इस विंडो को कभी भी बंद कर सकते हैं।"
  },
  "coingecko": {
    "message": "CoinGecko"
  },
  "collectionName": {
    "message": "संग्रह का नाम"
  },
  "comboNoOptions": {
    "message": "कोई विकल्प नहीं मिला",
    "description": "Default text shown in the combo field dropdown if no options."
  },
  "configureSnapPopupDescription": {
    "message": "अब आप इस Snap को कॉन्फिगर करने के लिए MetaMask से बाहर जा रहे हैं।"
  },
  "configureSnapPopupInstallDescription": {
    "message": "अब आप इस Snap को इंस्टॉल करने के लिए MetaMask से बाहर जा रहे हैं।"
  },
  "configureSnapPopupInstallTitle": {
    "message": "Snap इंस्टॉल करें"
  },
  "configureSnapPopupLink": {
    "message": "जारी रखने के लिए इस लिंक पर क्लिक करें:"
  },
  "configureSnapPopupTitle": {
    "message": "Snap को कॉन्फिगर करें"
  },
  "confirm": {
    "message": "कन्फर्म करें"
  },
  "confirmAlertModalAcknowledgeMultiple": {
    "message": "मैंने एलर्ट को स्वीकार कर लिया है और इसके बावजूद आगे बढ़ना चाहता/चाहती हूं"
  },
  "confirmAlertModalAcknowledgeSingle": {
    "message": "मैंने एलर्ट को स्वीकार कर लिया है और इसके बावजूद आगे बढ़ना चाहता/चाहती हूं"
  },
  "confirmAlertModalDetails": {
    "message": "यदि आप साइन इन करते हैं, तो स्कैम के लिए मशहूर कोई थर्ड पार्टी आपके सारे एसेट चुरा सकती है। कृपया आगे बढ़ने से पहले एलर्ट की समीक्षा करें।"
  },
  "confirmAlertModalTitle": {
    "message": "आपके एसेट खतरे में हो सकते हैं"
  },
  "confirmConnectCustodianRedirect": {
    "message": "'जारी रखें' पर क्लिक करने पर हम आपको $1 पर रीडायरेक्ट कर देंगे।"
  },
  "confirmConnectCustodianText": {
    "message": "अपने एकाउंट्स को कनेक्ट करने के लिए, अपने $1 अकाउंट में लॉग इन करें और 'MMI से कनेक्ट करें' बटन पर क्लिक करें।"
  },
  "confirmConnectionTitle": {
    "message": "$1 से कनेक्शन को कन्फर्म करें"
  },
  "confirmDeletion": {
    "message": "हटाना कन्फर्म करें"
  },
  "confirmFieldPaymaster": {
    "message": "के द्वारा शुल्क का भुगतान किया गया"
  },
  "confirmFieldTooltipPaymaster": {
    "message": "इस ट्रांसेक्शन के लिए शुल्क का भुगतान पेमास्टर स्मार्ट कॉन्ट्रैक्ट द्वारा किया जाएगा।"
  },
  "confirmPassword": {
    "message": "पासवर्ड कन्फर्म करें"
  },
  "confirmRecoveryPhrase": {
    "message": "सीक्रेट रिकवरी फ्रेज कन्फर्म करें"
  },
  "confirmRpcUrlDeletionMessage": {
    "message": "क्या आप वाकई RPC URL को हटाना चाहते हैं? आपकी जानकारी इस नेटवर्क के लिए सेव नहीं की जाएगी।"
  },
  "confirmTitleDescContractInteractionTransaction": {
    "message": "यदि आप कंटेंट को पूरी तरह से समझते हैं और अनुरोध करने वाली साइट पर भरोसा करते हैं तो ही इस ट्रांसेक्शन को कन्फर्म करें"
  },
  "confirmTitleDescPermitSignature": {
    "message": "यह साइट आपके टोकन खर्च करने की अनुमति चाहती है।"
  },
  "confirmTitleDescSIWESignature": {
    "message": "एक साइट चाहती है कि आप यह साबित करने के लिए साइन इन करें कि यह आपका अकाउंट है।"
  },
  "confirmTitleDescSignature": {
    "message": "इस संदेश को केवल तभी कन्फर्म करें जब आप कंटेंट को एप्रूव करते हैं और अनुरोध करने वाली साइट पर भरोसा करते हैं।"
  },
  "confirmTitlePermitSignature": {
    "message": "खर्च करने की सीमा का अनुरोध"
  },
  "confirmTitleSIWESignature": {
    "message": "साइन-इन अनुरोध"
  },
  "confirmTitleSignature": {
    "message": "सिग्नेचर अनुरोध"
  },
  "confirmTitleTransaction": {
    "message": "ट्रांसेक्शन अनुरोध"
  },
  "confirmed": {
    "message": "कन्फर्म किया गया"
  },
  "confusableUnicode": {
    "message": "'$1', '$2' के समान है।"
  },
  "confusableZeroWidthUnicode": {
    "message": "शून्य-चौड़ाई वाला शब्द या अंक मिला।"
  },
  "confusingEnsDomain": {
    "message": "हमने ENS नाम में एक कंफ्यूज़ करने वाले करैक्टर का पता लगाया है। संभावित धोखाधड़ी से बचने के लिए ENS नाम की जाँच करें।"
  },
  "connect": {
    "message": "कनेक्ट करें"
  },
  "connectAccount": {
    "message": "खाता कनेक्ट करें"
  },
  "connectAccountOrCreate": {
    "message": "अकाउंट कनेक्ट करें या नया बनाएं"
  },
  "connectAccounts": {
    "message": "एकाउंट्स को कनेक्ट करें"
  },
  "connectCustodialAccountMenu": {
    "message": "कस्टोडियल अकाउंट कनेक्ट करें"
  },
  "connectCustodialAccountMsg": {
    "message": "टोकन जोड़ने या रीफ्रेश करने के लिए कृपया उस कस्टोडियन को चुनें जिससे आप जुड़ना चाहते हैं।"
  },
  "connectCustodialAccountTitle": {
    "message": "कस्टोडियल अकाउंट"
  },
  "connectCustodianAccounts": {
    "message": "$1 एकाउंट्स को कनेक्ट करें"
  },
  "connectManually": {
    "message": "वर्तमान साइट से मैन्युअल रूप से कनेक्ट करें"
  },
  "connectMoreAccounts": {
    "message": "ज़्यादा एकाउंट्स को कनेक्ट करें"
  },
  "connectSnap": {
    "message": "$1 को कनेक्ट करें",
    "description": "$1 is the snap for which a connection is being requested."
  },
  "connectWithMetaMask": {
    "message": "MetaMask के साथ कनेक्ट करें"
  },
  "connectedAccounts": {
    "message": "कनेक्ट किए हुए एकाउंट्स"
  },
  "connectedAccountsDescriptionPlural": {
    "message": "आपके पास इस साइट से कनेक्ट किए गए $1 एकाउंट्स हैं।",
    "description": "$1 is the number of accounts"
  },
  "connectedAccountsDescriptionSingular": {
    "message": "इस साइट से आपका 1 अकाउंट कनेक्ट किया गया है।"
  },
  "connectedAccountsEmptyDescription": {
    "message": "MetaMask इस साइट से कनेक्ट नहीं है। किसी web3 साइट से कनेक्ट करने के लिए, उनकी साइट पर कनेक्ट बटन खोजें।"
  },
  "connectedAccountsListTooltip": {
    "message": "$1, अकाउंट का बैलेंस, एड्रेस, एक्टिविटी देख सकता है और कनेक्टेड अकाउंट्स के लिए एप्रूवल देने के लिए ट्रांसेक्शन का सुझाव दे सकता है।",
    "description": "$1 is the origin name"
  },
  "connectedAccountsToast": {
    "message": "कनेक्टेड अकाउंट अपडेट किए गए"
  },
  "connectedSites": {
    "message": "कनेक्ट की गई साइटें"
  },
  "connectedSitesDescription": {
    "message": "$1 इन साइटों से कनेक्ट है। वे आपके अकाउंट का एड्रेस देख सकते हैं।",
    "description": "$1 is the account name"
  },
  "connectedSitesEmptyDescription": {
    "message": "$1 किसी भी साइट से कनेक्ट नहीं है।",
    "description": "$1 is the account name"
  },
  "connectedSnapAndNoAccountDescription": {
    "message": "MetaMask इस साइट से कनेक्टेड है, लेकिन अभी तक कोई अकाउंट कनेक्ट नहीं किया गया है"
  },
  "connectedWith": {
    "message": "से कनेक्ट किया गया"
  },
  "connecting": {
    "message": "कनेक्ट किया जा रहा है"
  },
  "connectingTo": {
    "message": "$1 से कनेक्ट किया जा रहा है"
  },
  "connectingToDeprecatedNetwork": {
    "message": "'$1' को चरणबद्ध तरीके से हटाया जा रहा है और हो सकता है कि यह काम न करे। कोई और नेटवर्क इस्तेमाल करके देखें।"
  },
  "connectingToGoerli": {
    "message": "Goerli टेस्ट नेटवर्क से कनेक्ट हो रहा है"
  },
  "connectingToLineaGoerli": {
    "message": "Linea Goerli टेस्ट नेटवर्क से कनेक्ट हो रहा है"
  },
  "connectingToLineaMainnet": {
    "message": "Linea Mainnet से कनेक्ट हो रहा है"
  },
  "connectingToLineaSepolia": {
    "message": "Linea Sepolia टेस्ट नेटवर्क से कनेक्ट हो रहा है"
  },
  "connectingToMainnet": {
    "message": " Ethereum Mainnet से कनेक्ट हो रहा है"
  },
  "connectingToSepolia": {
    "message": "Sepolia टेस्ट नेटवर्क से कनेक्ट कर रहा है"
  },
  "connectionFailed": {
    "message": "कनेक्शन नहीं हो पाया"
  },
  "connectionFailedDescription": {
    "message": "$1 को लाना नहीं हो पाया, अपना नेटवर्क जांचें और दोबारा कोशिश करें।",
    "description": "$1 is the name of the snap being fetched."
  },
  "connectionRequest": {
    "message": "कनेक्शन अनुरोध"
  },
  "contactUs": {
    "message": "हमसे कॉन्टेक्ट करें"
  },
  "contacts": {
    "message": "कॉन्टेक्ट"
  },
  "contentFromSnap": {
    "message": "$1 से कंटेंट",
    "description": "$1 represents the name of the snap"
  },
  "continue": {
    "message": "जारी रखें"
  },
  "continueMmiOnboarding": {
    "message": "MetaMask Institutional ऑनबोर्डिंग जारी रखें"
  },
  "continueToWallet": {
    "message": "वॉलेट जारी रखें"
  },
  "contract": {
    "message": "कॉन्ट्रैक्ट"
  },
  "contractAddress": {
    "message": "कॉन्ट्रैक्ट का एड्रेस"
  },
  "contractAddressError": {
    "message": "आप टोकन के कॉन्ट्रैक्ट एड्रेस पर टोकन भेज रहे हैं। इस वजह से इन टोकनों को गंवाना पड़ सकता है।"
  },
  "contractDeployment": {
    "message": "कॉन्ट्रैक्ट डीप्लॉयमेंट"
  },
  "contractDescription": {
    "message": "स्कैमर्स से खुद को बचाने के लिए, कुछ समय निकालकर थर्ड-पार्टी की जानकारी को वेरीफ़ाई कर लें।"
  },
  "contractInteraction": {
    "message": "कॉन्ट्रैक्ट इंटरैक्शन"
  },
  "contractNFT": {
    "message": "NFT कॉन्ट्रैक्ट"
  },
  "contractRequestingAccess": {
    "message": "थर्ड पार्टी एक्सेस का रिक्वेस्ट कर रहा है"
  },
  "contractRequestingSignature": {
    "message": "थर्ड पार्टी हस्ताक्षर का रिक्वेस्ट कर रहा है"
  },
  "contractRequestingSpendingCap": {
    "message": "थर्ड पार्टी खर्च करने की लिमिट का रिक्वेस्ट कर रहा है"
  },
  "contractTitle": {
    "message": "थर्ड-पार्टी की जानकारी"
  },
  "contractToken": {
    "message": "टोकन कॉन्ट्रैक्ट"
  },
  "convertTokenToNFTDescription": {
    "message": "हमने पाया है कि यह संपत्ति एक NFT है। MetaMask के पास अब NFT के लिए फुल नेटिव सपोर्ट है। क्या आप इसे अपनी टोकन लिस्ट से हटाना चाहते हैं और इसे NFT के रूप में जोड़ना चाहते हैं?"
  },
  "convertTokenToNFTExistDescription": {
    "message": "हमने पाया है कि इस एसेट को एक NFT के रूप में जोड़ा गया है। क्या आप इसे अपनी टोकन लिस्ट से हटाना चाहते हैं?"
  },
  "coolWallet": {
    "message": "CoolWallet"
  },
  "copiedExclamation": {
    "message": "कॉपी किया गया!"
  },
  "copyAddress": {
    "message": "क्लिपबोर्ड पर एड्रेस कॉपी करें"
  },
  "copyPrivateKey": {
    "message": "प्राइवेट की (key) को कॉपी करें"
  },
  "copyRawTransactionData": {
    "message": "रॉ ट्रांसेक्शन डेटा कॉपी करें"
  },
  "copyToClipboard": {
    "message": "क्लिपबोर्ड पर कॉपी करें"
  },
  "copyTransactionId": {
    "message": "ट्रांसेक्शन ID कॉपी करें"
  },
  "create": {
    "message": "बनाएं"
  },
  "createNewWallet": {
    "message": "एक नया वॉलेट बनाएं"
  },
  "createPassword": {
    "message": "पासवर्ड बनाएं"
  },
  "createSnapAccountDescription": {
    "message": "$1 MetaMask में एक नया अकाउंट जोड़ना चाहता है।"
  },
  "createSnapAccountTitle": {
    "message": "अकाउंट बनाएं"
  },
  "creatorAddress": {
    "message": "निर्माता का एड्रेस"
  },
  "crossChainSwapsLink": {
    "message": "MetaMask पोर्टफोलियो के साथ पूरे नेटवर्क में कहीं भी स्वैप करें"
  },
  "cryptoCompare": {
    "message": "CryptoCompare"
  },
  "currencyConversion": {
    "message": "करेंसी कन्वर्शन"
  },
  "currencyRateCheckToggle": {
    "message": "बैलेंस और टोकन प्राइस चेकर दिखाएं"
  },
  "currencyRateCheckToggleDescription": {
    "message": "हम आपका बैलेंस और टोकन प्राइस दिखाने के लिए $1 और $2 API का इस्तेमाल करते हैं। $3",
    "description": "$1 represents Coingecko, $2 represents CryptoCompare and $3 represents Privacy Policy"
  },
  "currencySymbol": {
    "message": "करेंसी सिंबल"
  },
  "currencySymbolDefinition": {
    "message": "इस नेटवर्क की करेंसी के लिए दिखाया गया टिकर सिंबल।"
  },
  "currentAccountNotConnected": {
    "message": "आपका चालू अकाउंट कनेक्ट नहीं है"
  },
  "currentExtension": {
    "message": "वर्तमान एक्सटेंशन पेज"
  },
  "currentLanguage": {
    "message": "वर्तमान भाषा"
  },
  "currentRpcUrlDeprecated": {
    "message": "इस नेटवर्क के लिए वर्तमान rpc url को हटा दिया गया है।"
  },
  "currentTitle": {
    "message": "मौजूदा:"
  },
  "currentlyUnavailable": {
    "message": "इस नेटवर्क पर उपलब्ध नहीं है"
  },
  "curveHighGasEstimate": {
    "message": "एग्रेसिव गैस एस्टीमेट ग्राफ"
  },
  "curveLowGasEstimate": {
    "message": "लो गैस एस्टीमेट ग्राफ"
  },
  "curveMediumGasEstimate": {
    "message": "मार्केट गैस एस्टीमेट ग्राफ"
  },
  "custodian": {
    "message": "कस्टोडियन"
  },
  "custodianAccountAddedDesc": {
    "message": "अब आप MetaMask Institutional में अपने एकाउंट्स का इस्तेमाल कर सकते हैं।"
  },
  "custodianAccountAddedTitle": {
    "message": "चुने गए $1 एकाउंट्स जोड़ दिए गए हैं।"
  },
  "custodianQRCodeScan": {
    "message": "QR कोड को अपने $1 मोबाइल ऐप से स्कैन करें"
  },
  "custodianQRCodeScanDescription": {
    "message": "या अपने $1 अकाउंट में लॉग इन करें और 'Connect to MMI' बटन पर क्लिक करें"
  },
  "custodianReplaceRefreshTokenChangedFailed": {
    "message": "कृपया $1 पर जाएं और अपने एकाउंट्स को फिर से MMI से जोड़ने के लिए उनके यूज़र इंटरफेस के भीतर 'MMI से कनेक्ट करें' बटन पर क्लिक करें।"
  },
  "custodianReplaceRefreshTokenChangedSubtitle": {
    "message": "अब आप MetaMask Institutional में अपने कस्टोडियन एकाउंट्स का इस्तेमाल कर सकते हैं।"
  },
  "custodianReplaceRefreshTokenChangedTitle": {
    "message": "आपका कस्टोडियन टोकन रीफ्रेश कर दिया गया है"
  },
  "custodianReplaceRefreshTokenSubtitle": {
    "message": "यह निम्नलिखित एड्रेस के लिए कस्टोडियन टोकन को रिप्लेस करेगा:"
  },
  "custodianReplaceRefreshTokenTitle": {
    "message": "कस्टोडियन टोकन बदलें"
  },
  "custodyDeeplinkDescription": {
    "message": "$1 ऐप में ट्रांसेक्शन को एप्रूव करें। एक बार सभी आवश्यक कस्टडी एप्रूवल किए जाने के बाद ट्रांसेक्शन पूरा हो जाएगा। स्केटेटस लिए अपना $1 ऐप देखें।"
  },
  "custodyRefreshTokenModalDescription": {
    "message": "कृपया $1 पर जाएं और अपने एकाउंट्स को फिर से MMI से जोड़ने के लिए उनके यूज़र इंटरफेस के भीतर 'MMI से कनेक्ट करें' बटन पर क्लिक करें।"
  },
  "custodyRefreshTokenModalDescription1": {
    "message": "आपका कस्टोडियन एक टोकन जारी करता है जो MetaMask Institutional एक्सटेंशन को ऑथेंटिकेट करता है, जिससे आप अपने एकाउंट्स को कनेक्ट कर सकते हैं।"
  },
  "custodyRefreshTokenModalDescription2": {
    "message": "यह टोकन सुरक्षा कारणों से एक निश्चित अवधि के बाद समाप्त हो जाता है। इसके लिए आपको MMI से फिर से कनेक्ट करना होगा।"
  },
  "custodyRefreshTokenModalSubtitle": {
    "message": "मुझे यह क्यों दिख रहा है?"
  },
  "custodyRefreshTokenModalTitle": {
    "message": "आपका कस्टोडियन सेशन समाप्त हो गया"
  },
  "custodySessionExpired": {
    "message": "कस्टोडियन सेशन समाप्त हो गया।"
  },
  "custodyWrongChain": {
    "message": "यह अकाउंट $1 के साथ इस्तेमाल करने के लिए सेटअप नहीं किया गया है"
  },
  "custom": {
    "message": "एडवांस्ड"
  },
  "customContentSearch": {
    "message": "पहले से जुड़े हुए नेटवर्क के लिए खोजें"
  },
  "customGasSettingToolTipMessage": {
    "message": "गैस प्राइस को कस्टमाइज़ करने के लिए $1 का इस्तेमाल करें। यदि आपको इसकी जानकारी नहीं हैं तो ये कंफ्यूज़ करने वाला हो सकता है। अपनी ज़िम्मेदारी पर इंटरैक्ट करें।",
    "description": "$1 is key 'advanced' (text: 'Advanced') separated here so that it can be passed in with bold font-weight"
  },
  "customSpendLimit": {
    "message": "खर्च की कस्टम लिमिट"
  },
  "customSpendingCap": {
    "message": "खर्च करने की कस्टम लिमिट"
  },
  "customToken": {
    "message": "कस्टम टोकन"
  },
  "customTokenWarningInNonTokenDetectionNetwork": {
    "message": "इस नेटवर्क पर अभी टोकन डिटेक्शन उपलब्ध नहीं है। कृपया टोकन को मैन्युअल रूप से इंपोर्ट करें और ये पक्का करें कि आपको उसपर भरोसा हो। $1 के बारे में जानें"
  },
  "customTokenWarningInTokenDetectionNetwork": {
    "message": "कोई भी टोकन बना सकता है, जिसमें मौजूदा टोकन के नकली वर्शन को बनाना शामिल है। $1 के बारे में जानें"
  },
  "customTokenWarningInTokenDetectionNetworkWithTDOFF": {
    "message": "पक्का करें कि आप किसी टोकन को इम्पोर्ट करने से पहले उस पर भरोसा करते हैं। $1 को टालने का तरीका जानें। आप टोकन डिटेक्शन $2 भी इनेबल कर सकते हैं।"
  },
  "customerSupport": {
    "message": "कस्टमर सपोर्ट"
  },
  "customizeYourNotifications": {
    "message": "अपने नोटिफिकेशंस कस्टमाइज़ करें"
  },
  "customizeYourNotificationsText": {
    "message": "आप जिस प्रकार के नोटिफिकेशंस प्राप्त करना चाहते हैं, उन्हें चालू करें:"
  },
  "dappRequestedSpendingCap": {
    "message": "साइट ने खर्च करने की लिमिट का रिक्वेस्ट किया"
  },
  "dappSuggested": {
    "message": "साइट का सुझाव दिया गया"
  },
  "dappSuggestedGasSettingToolTipMessage": {
    "message": "$1 ने इस प्राइस का सुझाव दिया है।",
    "description": "$1 is url for the dapp that has suggested gas settings"
  },
  "dappSuggestedHigh": {
    "message": "साइट का सुझाव दिया गया"
  },
  "dappSuggestedHighShortLabel": {
    "message": "साइट (हाई)"
  },
  "dappSuggestedShortLabel": {
    "message": "साइट"
  },
  "dappSuggestedTooltip": {
    "message": "$1 ने इस प्राइस की सलाह दी है।",
    "description": "$1 represents the Dapp's origin"
  },
  "darkTheme": {
    "message": "गहरा"
  },
  "data": {
    "message": "डेटा"
  },
  "dataCollectionForMarketing": {
    "message": "विपणन के लिए डेटा संग्रह"
  },
  "dataCollectionForMarketingDescription": {
    "message": "आप हमारे मार्केटिंग कम्यूनिकेशन्स के साथ कैसे इंटरैक्ट करते हैं, यह जानने के लिए हम MetaMetrics का उपयोग करेंगे। हम प्रासंगिक समाचार (जैसे प्रॉडक्ट फीचर्स और अन्य सामग्री) साझा कर सकते हैं।"
  },
  "dataCollectionWarningPopoverButton": {
    "message": "ठीक है"
  },
  "dataCollectionWarningPopoverDescription": {
    "message": "आपने हमारे मार्केटिंग उद्देश्यों के लिए डेटा संग्रहण बंद कर दिया है।  यह केवल इस डिवाइस पर लागू होता है। यदि आप अन्य डिवाइसों पर MetaMask का उपयोग करते हैं, तो वहां भी ऑप्ट आउट करना सुनिश्चित करें।"
  },
  "dataHex": {
    "message": "हेक्स"
  },
  "dataUnavailable": {
    "message": "डेटा अनुपलब्ध है"
  },
  "dateCreated": {
    "message": "बनाने की तारीख"
  },
  "dcent": {
    "message": "D'Cent"
  },
  "decimal": {
    "message": "टोकन डेसीमल"
  },
  "decimalsMustZerotoTen": {
    "message": "डेसीमल कम से कम 0 होना चाहिए और 36 से अधिक न हो।"
  },
  "decrypt": {
    "message": "डिक्रिप्ट करें"
  },
  "decryptCopy": {
    "message": "एन्क्रिप्ट किया गया मैसेज कॉपी करें"
  },
  "decryptInlineError": {
    "message": "गड़बड़ी के कारण इस मैसेज को डिक्रिप्ट नहीं किया जा सकता है: $1",
    "description": "$1 is error message"
  },
  "decryptMessageNotice": {
    "message": "$1 आपके एक्शन को पूरा करने के लिए इस मैसेज को पढ़ना चाहता है",
    "description": "$1 is the web3 site name"
  },
  "decryptMetamask": {
    "message": "मैसेज डिक्रिप्ट करें"
  },
  "decryptRequest": {
    "message": "रिक्वेस्ट डिक्रिप्ट करें"
  },
  "defaultRpcUrl": {
    "message": "डिफॉल्ट RPC URL"
  },
  "delete": {
    "message": "मिटाएं"
  },
  "deleteContact": {
    "message": "कॉन्टेक्ट मिटाएं"
  },
  "deleteNetwork": {
    "message": "नेटवर्क हटाएं?"
  },
  "deleteNetworkIntro": {
    "message": "अगर आप इस नेटवर्क को हटाते हैं, तो आपको इस नेटवर्क में अपने एसेट देखने के लिए इसे फिर से जोड़ना होगा"
  },
  "deleteNetworkTitle": {
    "message": "$1 नेटवर्क को हटाएं?",
    "description": "$1 represents the name of the network"
  },
  "deleteRpcUrl": {
    "message": "RPC URL को हटाएं"
  },
  "deposit": {
    "message": "डिपॉज़िट करें"
  },
  "deprecatedGoerliNtwrkMsg": {
    "message": "Ethereum सिस्टम में हुए अपडेट के कारण, Goerli टेस्ट नेटवर्क को जल्द ही चरणबद्ध तरीके से हटा दिया जाएगा।"
  },
  "deprecatedNetwork": {
    "message": "इस नेटवर्क को हटा दिया गया है"
  },
  "deprecatedNetworkButtonMsg": {
    "message": "समझ गए"
  },
  "deprecatedNetworkDescription": {
    "message": "जिस नेटवर्क से आप कनेक्ट करने का प्रयास कर रहे हैं उसे अब MetaMask सपोर्ट नहीं करता। $1"
  },
  "description": {
    "message": "जानकारी"
  },
  "descriptionFromSnap": {
    "message": "$1 से जानकारी",
    "description": "$1 represents the name of the snap"
  },
  "details": {
    "message": "विस्तृत जानकारी"
  },
  "disabledGasOptionToolTipMessage": {
    "message": "\"$1\" डिसेबल किया गया है क्योंकि यह ओरिजिनल गैस फ़ीस से कम-से-कम 10% वृद्धि को पूरा नहीं करता है।",
    "description": "$1 is gas estimate type which can be market or aggressive"
  },
  "disconnect": {
    "message": "डिस्कनेक्ट करें"
  },
  "disconnectAllAccounts": {
    "message": "सभी अकाउंट डिस्कनेक्ट करें"
  },
  "disconnectAllAccountsConfirmationDescription": {
    "message": "क्या आप वाकई डिस्कनेक्ट करना चाहते हैं? आप साइट की फंक्शनलिटी खो सकते हैं।"
  },
  "disconnectAllAccountsText": {
    "message": "अकाउंट्स"
  },
  "disconnectAllSnapsText": {
    "message": "Snaps"
  },
  "disconnectAllText": {
    "message": "अगर आप अपने $1 को $2 से डिस्कनेक्ट करते हैं, तो आपको उन्हें दोबारा इस्तेमाल करने के लिए रिकनेक्ट करना होगा।",
    "description": "$1 will map to `disconnectAllAccountsText` or `disconnectAllSnapsText`, $2 represents the website hostname"
  },
  "disconnectAllTitle": {
    "message": "सभी $1 को डिस्कनेक्ट करें",
    "description": "$1 will map to `disconnectAllAccountsText` or `disconnectAllSnapsText`"
  },
  "disconnectPrompt": {
    "message": "$1 डिस्कनेक्ट करें"
  },
  "disconnectThisAccount": {
    "message": "इस अकाउंट को डिस्कनेक्ट करें"
  },
  "disconnectedAllAccountsToast": {
    "message": "सभी अकाउंट्स $1 से डिसकनेक्ट किए गए।",
    "description": "$1 is name of the dapp`"
  },
  "disconnectedSingleAccountToast": {
    "message": "$1, $2 से डिसकनेक्ट हो गया",
    "description": "$1 is name of the name and $2 represents the dapp name`"
  },
  "discoverSnaps": {
    "message": "Snaps के बारे में और जानें",
    "description": "Text that links to the Snaps website. Displayed in a banner on Snaps list page in settings."
  },
  "dismiss": {
    "message": "खारिज करें"
  },
  "dismissReminderDescriptionField": {
    "message": "सीक्रेट रिकवरी फ्रेज़ बैकअप रिमाइंडर मैसेज को खारिज करने के लिए इसे चालू करें। हम ज़ोर देकर सलाह देते हैं कि आप पैसे के नुकसान से बचने के लिए अपने गुप्त रिकवरी फ्रेज का बैकअप लें"
  },
  "dismissReminderField": {
    "message": "सीक्रेट रिकवरी फ्रेज़ बैकअप रिमाइंडर खारिज करें"
  },
  "displayNftMedia": {
    "message": "NFT मीडिया को दिखाएं"
  },
  "displayNftMediaDescription": {
    "message": "NFT मीडिया और डेटा दिखाने से आपका IP एड्रेस OpenSea या अन्य थर्ड पार्टियों के सामने आ जाता है। ऐसा होने पर, हमला करने वाले आपके IP एड्रेस को आपके Ethereum एड्रेस के साथ जोड़ पाते हैं। NFT ऑटोडिटेक्शन की सुविधा इस सेटिंग पर निर्भर करती है, और इस सेटिंग को बंद किए जाने पर उपलब्ध नहीं रहेगी।"
  },
  "doNotShare": {
    "message": "इसे किसी के साथ शेयर न करें।"
  },
  "domain": {
    "message": "डोमेन"
  },
  "domainNotSupportedOnNetwork": {
    "message": "नेटवर्क, डोमेन लुकअप का सपोर्ट नहीं करता"
  },
  "done": {
    "message": "हो गया"
  },
  "dontShowThisAgain": {
    "message": "इसे दोबारा न दिखाएँ"
  },
  "downArrow": {
    "message": "डाउन ऐरो"
  },
  "downloadGoogleChrome": {
    "message": "Google Chrome डाउनलोड करें"
  },
  "downloadNow": {
    "message": "अभी डाउनलोड करें"
  },
  "downloadStateLogs": {
    "message": "स्टेट लॉग डाउनलोड करें"
  },
  "dragAndDropBanner": {
    "message": "आप नेटवर्कों को फिर से व्यवस्थित करने के लिए उन्हें खींचकर इधर से उधर ले जा सकते हैं।"
  },
  "dropped": {
    "message": "ड्रॉप किया गया"
  },
  "edit": {
    "message": "बदलें"
  },
  "editANickname": {
    "message": "उपनाम बदलें"
  },
  "editAddressNickname": {
    "message": "एड्रेस उपनाम बदलें"
  },
  "editCancellationGasFeeModalTitle": {
    "message": "कैंसिलेशन गैस फ़ीस को बदलें"
  },
  "editContact": {
    "message": "कॉन्टेक्ट बदलें"
  },
  "editGasFeeModalTitle": {
    "message": "गैस फ़ीस बदलें"
  },
  "editGasLimitOutOfBounds": {
    "message": "गैस लिमिट कम से कम $1 होनी चाहिए"
  },
  "editGasLimitOutOfBoundsV2": {
    "message": "गैस लिमिट $1 से अधिक और $2 से कम होनी चाहिए",
    "description": "$1 is the minimum limit for gas and $2 is the maximum limit"
  },
  "editGasLimitTooltip": {
    "message": "गैस लिमिट, गैस की वो अधिकतम यूनिट है जिसका आप इस्तेमाल करना चाहते हैं। गैस की यूनिटें “अधिकतम प्रायोरिटी फी” और “अधिकतम फ़ीस” का मल्टीप्लायर होती हैं।"
  },
  "editGasMaxBaseFeeGWEIImbalance": {
    "message": "अधिकतम बेस फ़ीस प्रायोरिटी फ़ीस से कम नहीं हो सकती है।"
  },
  "editGasMaxBaseFeeHigh": {
    "message": "अधिकतम बेस फ़ीस आवश्यकता से अधिक है"
  },
  "editGasMaxBaseFeeLow": {
    "message": "मौजूदा नेटवर्क स्थितियों के लिए अधिकतम बेस फ़ीस कम है"
  },
  "editGasMaxFeeHigh": {
    "message": "अधिकतम फ़ीस आवश्यकता से अधिक है"
  },
  "editGasMaxFeeLow": {
    "message": "नेटवर्क स्थितियों के लिए अधिकतम फ़ीस बहुत कम है"
  },
  "editGasMaxFeePriorityImbalance": {
    "message": "अधिकतम फ़ीस अधिकतम प्रायोरिटी फ़ीस से कम नहीं हो सकती है"
  },
  "editGasMaxPriorityFeeBelowMinimum": {
    "message": "अधिकतम प्रायोरिटी फ़ीस 0 GWEI से अधिक होनी चाहिए"
  },
  "editGasMaxPriorityFeeBelowMinimumV2": {
    "message": "प्रायोरिटी फ़ीस 0 से अधिक होनी चाहिए।"
  },
  "editGasMaxPriorityFeeHigh": {
    "message": "अधिकतम प्रायोरिटी फ़ीस आवश्यकता से अधिक है। आप आवश्यकता से अधिक पेमेंट कर सकते हैं।"
  },
  "editGasMaxPriorityFeeHighV2": {
    "message": "प्रायोरिटी फ़ीस आवश्यकता से अधिक है। आप आवश्यकता से अधिक पेमेंट कर सकते हैं"
  },
  "editGasMaxPriorityFeeLow": {
    "message": "मौजूदा नेटवर्क स्थितियों के लिए अधिकतम बेस फ़ीस कम है"
  },
  "editGasMaxPriorityFeeLowV2": {
    "message": "मौजूदा नेटवर्क स्थितियों के लिए प्रायोरिटी फ़ीस कम है"
  },
  "editGasPriceTooLow": {
    "message": "गैस प्राइस 0 से अधिक होना चाहिए"
  },
  "editGasPriceTooltip": {
    "message": "ट्रांसेक्शन सबमिट करते समय इस नेटवर्क को \"गैस प्राइस\" फील्ड की आवश्यकता होती है। गैस प्राइस वह अमाउंट है जो आप प्रति यूनिट गैस के लिए पेमेंट करेंगे।"
  },
  "editGasSubTextAmountLabel": {
    "message": "अधिकतम अमाउंट:",
    "description": "This is meant to be used as the $1 substitution editGasSubTextAmount"
  },
  "editGasSubTextFeeLabel": {
    "message": "अधिकतम फ़ीस:"
  },
  "editGasTitle": {
    "message": "प्राथमिकता बदलें"
  },
  "editGasTooLow": {
    "message": "अनजाना प्रोसेसिंग टाइम"
  },
  "editNetworkLink": {
    "message": "मूल नेटवर्क को संपादित करें"
  },
  "editNonceField": {
    "message": "Nonce बदलें"
  },
  "editNonceMessage": {
    "message": "यह एक एडवांस्ड सुविधा है, सावधानी से इस्तेमाल करें।"
  },
  "editPermission": {
    "message": "अनुमति बदलें"
  },
  "editSpeedUpEditGasFeeModalTitle": {
    "message": "गैस फ़ीस स्पीड अप को बदलें"
  },
  "enable": {
    "message": "चालू करें"
  },
  "enableAutoDetect": {
    "message": " ऑटो डिटेक्ट इनेबल करें"
  },
  "enableFromSettings": {
    "message": " इसे सेटिंग्स से इनेबल करें।"
  },
  "enableSnap": {
    "message": "इनेबल करें"
  },
  "enableToken": {
    "message": "$1 इनेबल करें",
    "description": "$1 is a token symbol, e.g. ETH"
  },
  "enabled": {
    "message": "इनेबल किया गया"
  },
  "enabledNetworks": {
    "message": "चालू किए गए नेटवर्क"
  },
  "encryptionPublicKeyNotice": {
    "message": "$1 आपकी पब्लिक एन्क्रिप्शन की (key) चाहता है। सहमति देने पर, यह साइट आपके लिए एन्क्रिप्ट किए गए मैसेज लिख पाएगी।",
    "description": "$1 is the web3 site name"
  },
  "encryptionPublicKeyRequest": {
    "message": "एन्क्रिप्शन पब्लिक की (key) का रिक्वेस्ट करें"
  },
  "endpointReturnedDifferentChainId": {
    "message": "आपने जो RPC URL डाला है उसने अलग चेन ID लौटाई है: $1. जिस नेटवर्क को आप जोड़ने का प्रयास कर रहे हैं उसके RPC से मिलान करने के लिए कृपया चेन ID को अपडेट करें।",
    "description": "$1 is the return value of eth_chainId from an RPC endpoint"
  },
  "enhancedTokenDetectionAlertMessage": {
    "message": "एडवांस्ड टोकन डिटेक्शन वर्तमान में $1 पर उपलब्ध है। $2"
  },
  "ensDomainsSettingDescriptionIntroduction": {
    "message": "MetaMask आपको सीधे आपके ब्राउज़़र के एड्रेस बार में ENS डोमेन देखने की सुविधा देता है। यह ऐसे काम करता है:"
  },
  "ensDomainsSettingDescriptionOutroduction": {
    "message": "ध्यान रखें कि इस फ़ीचर का इस्तेमाल करने से आपका आईपी एड्रेस IPFS थर्ड-पार्टी सर्विसेज़ के सामने आ जाता है।"
  },
  "ensDomainsSettingDescriptionPart1": {
    "message": "ENS नाम से जुड़े कोड को खोजने के लिए MetaMask, Ethereum के ENS कॉन्ट्रैक्ट की जांच करता है।"
  },
  "ensDomainsSettingDescriptionPart2": {
    "message": "अगर कोड IPFS से लिंक होता है, तो आप उससे जुड़े कंटेंट (आमतौर पर एक वेबसाइट) को देख सकते हैं।"
  },
  "ensDomainsSettingTitle": {
    "message": "एड्रेस बार में ENS डोमेन दिखाएँ"
  },
  "ensIllegalCharacter": {
    "message": "ENS के लिए गैर-कानूनी कैरेक्टर।"
  },
  "ensRegistrationError": {
    "message": "ENS नाम रजिस्ट्रेशन में गड़बड़ी"
  },
  "ensUnknownError": {
    "message": "ENS लुकअप नहीं हो पाया।"
  },
  "enterANumber": {
    "message": "कोई संख्या डालें"
  },
  "enterCustodianToken": {
    "message": "अपना $1 टोकन डालें या एक नया टोकन जोड़ें"
  },
  "enterMaxSpendLimit": {
    "message": "अधिकतम खर्च की लिमिट डालें"
  },
  "enterOptionalPassword": {
    "message": "वैकल्पिक पासवर्ड डालें"
  },
  "enterPasswordContinue": {
    "message": "जारी रखने के लिए पासवर्ड डालें"
  },
  "enterTokenNameOrAddress": {
    "message": "टोकन नाम डालें या एड्रेस पेस्ट करें"
  },
  "enterYourPassword": {
    "message": "अपना पासवर्ड डालें"
  },
  "errorCode": {
    "message": "कोड: $1",
    "description": "Displayed error code for debugging purposes. $1 is the error code"
  },
  "errorDetails": {
    "message": "गड़बड़ी की जानकारी",
    "description": "Title for collapsible section that displays error details for debugging purposes"
  },
  "errorGettingSafeChainList": {
    "message": "सेफ चेन लिस्ट पाते समय गड़बड़ी हुई, कृपया सावधानी के साथ जारी रखें।"
  },
  "errorMessage": {
    "message": "मैसेज: $1",
    "description": "Displayed error message for debugging purposes. $1 is the error message"
  },
  "errorName": {
    "message": "कोड: $1",
    "description": "Displayed error name for debugging purposes. $1 is the error name"
  },
  "errorPageMessage": {
    "message": "पेज को दोबारा लोड करके फिर से कोशिश करें या सपोर्ट $1 से कॉन्टेक्ट करें।",
    "description": "Message displayed on generic error page in the fullscreen or notification UI, $1 is a clickable link with text defined by the 'here' key. The link will open to a form where users can file support tickets."
  },
  "errorPagePopupMessage": {
    "message": "पॉपअप को बंद करके और फिर से खोलने की कोशिश करें या $1 पर सपोर्ट से कॉन्टेक्ट करें।",
    "description": "Message displayed on generic error page in the popup UI, $1 is a clickable link with text defined by the 'here' key. The link will open to a form where users can file support tickets."
  },
  "errorPageTitle": {
    "message": "MetaMask में कोई गड़बड़ी हुई",
    "description": "Title of generic error page"
  },
  "errorStack": {
    "message": "स्टैक:",
    "description": "Title for error stack, which is displayed for debugging purposes"
  },
  "errorWhileConnectingToRPC": {
    "message": "कस्टम नेटवर्क से कनेक्ट करने में गड़बड़ी"
  },
  "errorWithSnap": {
    "message": "$1 के साथ गड़बड़ी",
    "description": "$1 represents the name of the snap"
  },
  "estimatedFee": {
    "message": "अनुमानित फ़ीस"
  },
  "estimatedFeeTooltip": {
    "message": "नेटवर्क पर ट्रांसेक्शन को प्रोसेस करने के लिए भुगतान की गई राशि।"
  },
  "ethGasPriceFetchWarning": {
    "message": "बैकअप गैस प्राइस दिया गया है क्योंकि मेन गैस एस्टीमेशन सर्विस अभी उपलब्ध नहीं है।"
  },
  "ethereumProviderAccess": {
    "message": "Ethereum प्रोवाइडर को $1 तक एक्सेस दें",
    "description": "The parameter is the name of the requesting origin"
  },
  "ethereumPublicAddress": {
    "message": "Ethereum पब्लिक एड्रेस"
  },
  "etherscan": {
    "message": "Etherscan"
  },
  "etherscanView": {
    "message": "Etherscan पर अकाउंट देखें"
  },
  "etherscanViewOn": {
    "message": "Etherscan पर देखें"
  },
  "existingChainId": {
    "message": "आपके द्वारा दर्ज की गई जानकारी मौजूदा चेन ID से जुड़ी है।"
  },
  "existingRpcUrl": {
    "message": "यह URL किसी अन्य चेन ID से जुड़ा है।"
  },
  "expandView": {
    "message": "व्यू को बड़ा करें"
  },
  "experimental": {
    "message": "एक्सपेरिमेंटल"
  },
  "extendWalletWithSnaps": {
    "message": "अपने Web3 एक्सपीरियंस को कस्टमाइज़ करने के लिए कम्युनिटी-बिल्ट Snaps को एक्सप्लोर करें।",
    "description": "Banner description displayed on Snaps list page in Settings when less than 6 Snaps is installed."
  },
  "extensionInsallCompleteDescription": {
    "message": "अपने कस्टोडियल या सेल्फ-कस्टोडियल एकाउंट्स को जोड़ने के लिए MetaMask Institutional प्रोडक्ट ऑनबोर्डिंग पर वापस आएं।"
  },
  "extensionInsallCompleteTitle": {
    "message": "एक्सटेंशन इनस्टॉल पूरा हो गया"
  },
  "externalExtension": {
    "message": "बाहरी एक्स्टेन्शन"
  },
  "externalNameSourcesSetting": {
    "message": "प्रस्तावित उपनाम"
  },
  "externalNameSourcesSettingDescription": {
    "message": "हम Etherscan, Infura और Lens Protocol जैसे थर्ड पार्टी सोर्सों से उन एड्रेसों के लिए प्रस्तावित उपनाम लाएंगे जिनके साथ आप इंटरैक्ट करते हैं। ये सोर्स उन एड्रेसों और आपके आईपी एड्रेस को देख सकेंगे। आपके अकाउंट का एड्रेस थर्ड पार्टी के सामने नहीं आएगा।"
  },
  "failed": {
    "message": "नहीं हो पाया"
  },
  "failedToFetchChainId": {
    "message": "चेन ID प्राप्त नहीं की जा सकी। क्या आपका RPC URL सही है?"
  },
  "failedToFetchTickerSymbolData": {
    "message": "टिकर सिंबल वेरिफिकेशन डेटा वर्तमान में अनुपलब्ध है, पक्का करें कि आपने जो चिन्ह डाला है वह सही है। ये उन कन्वर्शन दरों को प्रभावित करेगा जो आपको इस नेटवर्क के लिए दिख रहे हैं"
  },
  "failureMessage": {
    "message": "कुछ गलत हुआ और हम एक्शन को पूरा नहीं कर सकें"
  },
  "fast": {
    "message": "तेज़"
  },
  "feeAssociatedRequest": {
    "message": "इस रिक्वेस्ट के साथ एक फ़ीस जुड़ी हुई है।"
  },
  "feeDetails": {
    "message": "फ़ीस का ब्यौरा"
  },
  "fiat": {
    "message": "फिएट",
    "description": "Exchange type"
  },
  "fileImportFail": {
    "message": "फाइल इम्पोर्ट काम नहीं कर रहा है? यहां क्लिक करें!",
    "description": "Helps user import their account from a JSON file"
  },
  "findTheRightChainId": {
    "message": "यहां पर सही खोजें:"
  },
  "flaskWelcomeUninstall": {
    "message": "आपको इस एक्सटेन्शन को अनइंस्टाल करना चाहिए",
    "description": "This request is shown on the Flask Welcome screen. It is intended for non-developers, and will be bolded."
  },
  "flaskWelcomeWarning1": {
    "message": "Flask डेवलपर्स के लिए है ताकि वे नए अनस्टेबल API के साथ प्रयोग कर सकें। जब तक कि आप एक डेवलपर या बीटा टेस्टर नहीं है, $1।",
    "description": "This is a warning shown on the Flask Welcome screen, intended to encourage non-developers not to proceed any further. $1 is the bolded message 'flaskWelcomeUninstall'"
  },
  "flaskWelcomeWarning2": {
    "message": "हम इस एक्सटेन्शन की सुरक्षा या स्टेबिलिटी की गारंटी नहीं देते हैं। Flask द्वारा पेश किए गए नए API, फिशिंग हमलों के विरुद्ध सुरक्षित नहीं हैं। इसका अर्थ है कि कोई भी साइट या Snap जो Flask की मांग करता है, वो आपके एसेट्स को चुराने का एक बुरी नीयत वाला प्रयास हो सकता है।",
    "description": "This explains the risks of using MetaMask Flask"
  },
  "flaskWelcomeWarning3": {
    "message": "सभी Flask के API एक्सपेरिमेंटल हैं। उन्हें बिना किसी सूचना के बदला या हटाया जा सकता है, या वो स्टेबल MetaMask में माइग्रेट किए बिना अनिश्चित काल तक Flask पर रह सकते हैं। अपने जोखिम पर उनका इस्तेमाल करें।",
    "description": "This message warns developers about unstable Flask APIs"
  },
  "flaskWelcomeWarning4": {
    "message": "Flask का इस्तेमाल करते समय अपने नियमित MetaMask एक्सटेंशन को बंद ज़रूर कर दें।",
    "description": "This message calls to pay attention about multiple versions of MetaMask running on the same site (Flask + Prod)"
  },
  "flaskWelcomeWarningAcceptButton": {
    "message": "जोख़िमों को मैं स्वीकर करता हूं।",
    "description": "this text is shown on a button, which the user presses to confirm they understand the risks of using Flask"
  },
  "floatAmountToken": {
    "message": "टोकन अमाउंट एक पूर्णांक होना चाहिए"
  },
  "followUsOnTwitter": {
    "message": "हमें Twitter पर फॉलो करें"
  },
  "forbiddenIpfsGateway": {
    "message": "निषिद्ध IPFS गेटवे: कृपया एक CID गेटवे बताएं"
  },
  "forgetDevice": {
    "message": "इस डिवाइस को भूल जाएं"
  },
  "forgotPassword": {
    "message": "पासवर्ड भूल गए?"
  },
  "form": {
    "message": "फॉर्म"
  },
  "from": {
    "message": "भेजने वाले"
  },
  "fromAddress": {
    "message": "भेजने वाले: $1",
    "description": "$1 is the address to include in the From label. It is typically shortened first using shortenAddress"
  },
  "fromTokenLists": {
    "message": "टोकन लिस्टों से: $1"
  },
  "function": {
    "message": "फंक्शन: $1"
  },
  "functionApprove": {
    "message": "फंक्शन: एप्रूव करें"
  },
  "functionSetApprovalForAll": {
    "message": "फंक्शन: SetApprovalForAll"
  },
  "functionType": {
    "message": "फ़ंक्शन का प्रकार"
  },
  "fundYourWallet": {
    "message": "अपने वॉलेट को फंड करें"
  },
  "fundYourWalletDescription": {
    "message": "अपने वॉलेट में कुछ $1 जोड़कर शुरुआत करें।",
    "description": "$1 is the token symbol"
  },
  "gas": {
    "message": "गैस"
  },
  "gasDisplayAcknowledgeDappButtonText": {
    "message": "सुझाये गए गैस फ़ीस को बदलें"
  },
  "gasDisplayDappWarning": {
    "message": "यह गैस फ़ीस $1 द्वारा सुझाया गया है। इसे ओवरराइड करने से आपके ट्रांसेक्शन में समस्या हो सकती है। यदि आपके पास कोई सवाल हैं तो कृपया $1 से इंटरैक्ट करें।",
    "description": "$1 represents the Dapp's origin"
  },
  "gasIsETH": {
    "message": "गैस $1 है "
  },
  "gasLimit": {
    "message": "गैस लिमिट"
  },
  "gasLimitInfoTooltipContent": {
    "message": "गैस लिमिट, गैस की वह अधिकतम इकाइयाँ हैं, जिन्हें आप खर्च करना चाहते हैं।"
  },
  "gasLimitRecommended": {
    "message": "सुझाई गई गैस लिमिट $1 है। अगर गैस लिमिट उससे कम है, तो वह फेल हो सकता है।"
  },
  "gasLimitTooLow": {
    "message": "गैस लिमिट कम से कम 21000 होनी चाहिए"
  },
  "gasLimitTooLowWithDynamicFee": {
    "message": "गैस लिमिट कम से कम $1 होनी चाहिए",
    "description": "$1 is the custom gas limit, in decimal."
  },
  "gasLimitV2": {
    "message": "गैस लिमिट"
  },
  "gasOption": {
    "message": "गैस विकल्प"
  },
  "gasPrice": {
    "message": "गैस प्राइस (GWEI)"
  },
  "gasPriceExcessive": {
    "message": "आपका गैस फ़ीस अनावश्यक रूप से अधिक निर्धारित किया गया है। अमाउंट को कम करने पर विचार करें।"
  },
  "gasPriceExcessiveInput": {
    "message": "गैस प्राइस अधिक है"
  },
  "gasPriceExtremelyLow": {
    "message": "गैस प्राइस अत्यंत कम है"
  },
  "gasPriceFetchFailed": {
    "message": "गैस प्राइस अनुमान नेटवर्क गड़बड़ी के कारण नहीं हो पाया है।"
  },
  "gasPriceInfoTooltipContent": {
    "message": "गैस प्राइस, Ether के उस अमाउंट को बताता है, जो आप गैस की प्रत्येक इकाई के लिए देना चाहते हैं।"
  },
  "gasTimingHoursShort": {
    "message": "$1 घंटे",
    "description": "$1 represents a number of hours"
  },
  "gasTimingLow": {
    "message": "धीमा"
  },
  "gasTimingMinutesShort": {
    "message": "$1मिनट",
    "description": "$1 represents a number of minutes"
  },
  "gasTimingSecondsShort": {
    "message": "$1 सेकंड",
    "description": "$1 represents a number of seconds"
  },
  "gasUsed": {
    "message": "इस्तेमाल की गई गैस"
  },
  "general": {
    "message": "सामान्य"
  },
  "generalCameraError": {
    "message": "हम आपके कैमरे को ऐक्सेस नहीं कर पाए। कृपया दोबारा कोशिश करें।"
  },
  "generalCameraErrorTitle": {
    "message": "कुछ गलत हो गया..."
  },
  "genericExplorerView": {
    "message": "$1 पर अकाउंट देखें"
  },
  "getStartedWithNFTs": {
    "message": "NFTs खरीदने के लिए $1 प्राप्त करें",
    "description": "$1 is the token symbol"
  },
  "getStartedWithNFTsDescription": {
    "message": "अपने वॉलेट में कुछ $1 जोड़कर NFTs से शुरुआत करें।",
    "description": "$1 is the token symbol"
  },
  "goBack": {
    "message": "वापस जाएं"
  },
  "goToSite": {
    "message": "साइट पर जाएं"
  },
  "goerli": {
    "message": "Goerli टेस्ट नेटवर्क"
  },
  "gotIt": {
    "message": "समझ आ गया!"
  },
  "grantedToWithColon": {
    "message": "को प्रदान की गई:"
  },
  "gwei": {
    "message": "GWEI"
  },
  "hardware": {
    "message": "हार्डवेयर"
  },
  "hardwareWalletConnected": {
    "message": "hardware wallet कनेक्ट किया गया"
  },
  "hardwareWalletLegacyDescription": {
    "message": "(लेगसी)",
    "description": "Text representing the MEW path"
  },
  "hardwareWalletSupportLinkConversion": {
    "message": "यहां क्लिक करें"
  },
  "hardwareWallets": {
    "message": "hardware wallet कनेक्ट करें"
  },
  "hardwareWalletsInfo": {
    "message": "hardware wallet इंटीग्रेशन्स, एक्सटर्नल सर्वरों पर एपीआई कॉल्स की मदद लेते हैं, जो आपके आईपी एड्रेस और आपके द्वारा इंटरैक्ट किए गए स्मार्ट कॉन्ट्रैक्ट एड्रेस को देख सकता है।"
  },
  "hardwareWalletsMsg": {
    "message": "किसी hardware wallet को चुनें, जिसे आप MetaMask के साथ इस्तेमाल करना चाहते हैं।"
  },
  "here": {
    "message": "यहां",
    "description": "as in -click here- for more information (goes with troubleTokenBalances)"
  },
  "hexData": {
    "message": "हेक्स डेटा"
  },
  "hiddenAccounts": {
    "message": "छिपाए गए अकाउंट"
  },
  "hide": {
    "message": "छिपाएं"
  },
  "hideAccount": {
    "message": "अकाउंट छिपाएं"
  },
  "hideFullTransactionDetails": {
    "message": "ट्रांसेक्शन की पूरी जानकारी छिपा कर रखें"
  },
  "hideSeedPhrase": {
    "message": "सीड फ्रेज़ छुपा दें"
  },
  "hideSentitiveInfo": {
    "message": "संवेदनशील जानकारी छिपाएं"
  },
  "hideToken": {
    "message": "टोकन छुपा दें"
  },
  "hideTokenPrompt": {
    "message": "टोकन छिपाएं?"
  },
  "hideTokenSymbol": {
    "message": "$1 छिपाएं",
    "description": "$1 is the symbol for a token (e.g. 'DAI')"
  },
  "hideZeroBalanceTokens": {
    "message": "बिना बैलेंस वाले टोकन छिपाएं"
  },
  "high": {
    "message": "एग्रेसिव"
  },
  "highGasSettingToolTipMessage": {
    "message": "पॉपुलर NFT ड्रॉप जैसी चीज़ों की वजह से बढ़े नेटवर्क ट्रैफिक को कवर करने के लिए $1 का इस्तेमाल करें।",
    "description": "$1 is key 'high' (text: 'Aggressive') separated here so that it can be passed in with bold font-weight"
  },
  "highLowercase": {
    "message": "हाई"
  },
  "highestCurrentBid": {
    "message": "सबसे बड़ी वर्तमान बिड"
  },
  "highestFloorPrice": {
    "message": "सबसे बड़ी फ्लोर प्राइस"
  },
  "history": {
    "message": "इतिहास"
  },
  "holdToRevealContent1": {
    "message": "आपका सीक्रेट रिकवरी फ्रेज $1 प्रदान करता है",
    "description": "$1 is a bolded text with the message from 'holdToRevealContent2'"
  },
  "holdToRevealContent2": {
    "message": "आपके वॉलेट और फंड तक पूरी एक्सेस।",
    "description": "Is the bolded text in 'holdToRevealContent1'"
  },
  "holdToRevealContent3": {
    "message": "इसे किसी के साथ शेयर न करें। $1,$2",
    "description": "$1 is a message from 'holdToRevealContent4' and $2 is a text link with the message from 'holdToRevealContent5'"
  },
  "holdToRevealContent4": {
    "message": "MetaMask सपोर्ट इसका रिक्वेस्ट नहीं करेगा",
    "description": "Part of 'holdToRevealContent3'"
  },
  "holdToRevealContent5": {
    "message": "लेकिन फिशर कर सकते हैं।",
    "description": "The text link in 'holdToRevealContent3'"
  },
  "holdToRevealContentPrivateKey1": {
    "message": "आपकी प्राइवेट की (key) $1 प्रदान करती है",
    "description": "$1 is a bolded text with the message from 'holdToRevealContentPrivateKey2'"
  },
  "holdToRevealContentPrivateKey2": {
    "message": "आपके वॉलेट और फंड की पूरी एक्सेस।",
    "description": "Is the bolded text in 'holdToRevealContentPrivateKey2'"
  },
  "holdToRevealLockedLabel": {
    "message": "लॉक किए गए सर्कल को दिखाने के लिए होल्ड करें"
  },
  "holdToRevealPrivateKey": {
    "message": "प्राइवेट की (key) को दिखाने के लिए होल्ड करें"
  },
  "holdToRevealPrivateKeyTitle": {
    "message": "अपनी प्राइवेट की (key) सुरक्षित रखें"
  },
  "holdToRevealSRP": {
    "message": "SRP को दिखाने के लिए होल्ड करें"
  },
  "holdToRevealSRPTitle": {
    "message": "अपनी SRP सुरक्षित रखें"
  },
  "holdToRevealUnlockedLabel": {
    "message": "लॉक किए गए सर्कल को दिखाने के लिए होल्ड करें"
  },
  "id": {
    "message": "ID"
  },
  "ignoreAll": {
    "message": "सभी को अनदेखा करें"
  },
  "ignoreTokenWarning": {
    "message": "यदि आप टोकन छिपाते हैं, तो वे आपके वॉलेट में नहीं दिखाए जाएंगे। हालांकि, आप अभी भी उन्हें खोज कर जोड़ सकते हैं।"
  },
  "imToken": {
    "message": "imToken"
  },
  "import": {
    "message": "इम्पोर्ट करें",
    "description": "Button to import an account from a selected file"
  },
  "importAccount": {
    "message": "अकाउंट इम्पोर्ट करें"
  },
  "importAccountError": {
    "message": "अकाउंट इम्पोर्ट करने में गड़बड़ी।"
  },
  "importAccountErrorIsSRP": {
    "message": "आपने सीक्रेट रिकवरी फ्रेज (या स्मरक) दर्ज किया है। अकाउंट को यहां इंपोर्ट करने के लिए, आपको एक प्राइवेट की दर्ज करनी होगी, जो कि 64 कैरेक्टर की लंबाई की एक हेक्साडेसिमल स्ट्रिंग है।"
  },
  "importAccountErrorNotAValidPrivateKey": {
    "message": "यह वैलिड प्राइवेट की (key) नहीं है। आपने हेक्साडेसिमल स्ट्रिंग दर्ज की है, लेकिन यह 64 कैरक्टर लंबी होनी चाहिए।"
  },
  "importAccountErrorNotHexadecimal": {
    "message": "यह वैलिड प्राइवेट की (key) नहीं है। आपको 64 कैरेक्टर की लंबाई की हेक्साडेसिमल स्ट्रिंग डालनी होगी।"
  },
  "importAccountJsonLoading1": {
    "message": "इस JSON इंपोर्ट में कुछ मिनट लग सकते हैं और MetaMask को फ्रीज करें।"
  },
  "importAccountJsonLoading2": {
    "message": "हम क्षमा चाहते हैं, और भविष्य में हम इसे और तेज़ करेंगे।"
  },
  "importAccountMsg": {
    "message": "इम्पोर्ट किए एकाउंट्स आपके MetaMask सीक्रेट रिकवरी फ्रेज़ से जुड़े नहीं होंगे। इम्पोर्ट किए एकाउंट्स के बारे में अधिक जानें"
  },
  "importMyWallet": {
    "message": "मेरा वॉलेट इम्पोर्ट करें"
  },
  "importNFT": {
    "message": "NFT इंपोर्ट करें"
  },
  "importNFTAddressToolTip": {
    "message": "उदाहरण के लिए, OpenSea पर, डिटेल्स के नीचे NFT के पेज पर, 'कॉन्ट्रैक्ट एड्रेस' के लेबल वाला एक नीला हाइपरलिंक्ड वैल्यू होता है। अगर आप इस पर क्लिक करते हैं, तो ये आपको Etherscan पर कॉन्ट्रैक्ट के एड्रेस पर ले जाएगा; उस पेज के ऊपर-बाईं ओर, 'कॉन्ट्रैक्ट' लेबल वाला एक आइकन होना चाहिए, और दाईं ओर अक्षरों और अंकों की एक लंबी श्रृंखला होगी। यह उस कॉन्ट्रैक्ट का एड्रेस है जिसने आपका NFT बनाया है। एड्रेस के दाईं ओर 'कॉपी' आइकन पर क्लिक करें, और ये आपके क्लिपबोर्ड पर आ जाएगा।"
  },
  "importNFTPage": {
    "message": "NFT के पेज को इंपोर्ट करें"
  },
  "importNFTTokenIdToolTip": {
    "message": "किसी NFT की ID एक विशिष्ट पहचानकर्ता है क्योंकि कोई भी दो NFT एक जैसे नहीं होते हैं। फिर से, OpenSea पर यह संख्या 'डिटेल्स' के नीचे होगी। इसे नोट कर लें या अपने क्लिपबोर्ड पर कॉपी कर लें।"
  },
  "importSelectedTokens": {
    "message": "चुना गया टोकन इम्पोर्ट करें?"
  },
  "importSelectedTokensDescription": {
    "message": "आपके द्वारा चुने गए टोकन केवल आपके वॉलेट में दिखाई देंगे। आप बाद में कभी भी छिपे हुए टोकन को खोज कर उन्हें इम्पोर्ट कर सकते हैं।"
  },
  "importTokenQuestion": {
    "message": "टोकन इम्पोर्ट करें?"
  },
  "importTokenWarning": {
    "message": "कोई भी किसी भी नाम के साथ एक टोकन बना सकता है, जिसमें मौजूदा टोकन के नकली वर्शन शामिल हैं। अपने जोखिम पर जोड़ें और ट्रेड करें!"
  },
  "importTokensCamelCase": {
    "message": "टोकन इम्पोर्ट करें"
  },
  "importTokensError": {
    "message": "हम टोकनों को इंपोर्ट नहीं कर सके। कृपया बाद में फिर से कोशिश करें।"
  },
  "importWithCount": {
    "message": "$1 इम्पोर्ट करें",
    "description": "$1 will the number of detected tokens that are selected for importing, if all of them are selected then $1 will be all"
  },
  "imported": {
    "message": "इम्पोर्टित",
    "description": "status showing that an account has been fully loaded into the keyring"
  },
  "inYourSettings": {
    "message": "आपके सेटिंग्स में"
  },
  "infuraBlockedNotification": {
    "message": "MetaMask ब्लॉकचेन होस्ट से कनेक्ट करने में असमर्थ है। संभावित कारणों की समीक्षा करें $1।",
    "description": "$1 is a clickable link with with text defined by the 'here' key"
  },
  "initialTransactionConfirmed": {
    "message": "नेटवर्क द्वारा आपके प्रारंभिक ट्रांसेक्शन को कन्फर्म किया गया था। वापस जाने के लिए ठीक पर क्लिक करें।"
  },
  "inputLogicEmptyState": {
    "message": "केवल वही संख्या डालें जो आप अभी या भविष्य में थर्ड पार्टी खर्च के साथ सहज महसूस करते हैं। आप बाद में कभी भी खर्च करने की लिमिट बढ़ा सकते हैं।"
  },
  "inputLogicEqualOrSmallerNumber": {
    "message": "यह आपको अपनी वर्तमान बैलेंस से $1 खर्च करने की अनुमति देता है।",
    "description": "$1 is the current token balance in the account and the name of the current token"
  },
  "inputLogicHigherNumber": {
    "message": "यह आपको अपने सभी टोकन बैलेंस को तब तक खर्च करने की अनुमति देता है जब तक कि यह सीमा तक नहीं पहुंच जाता या आप खर्च करने की लिमिट को कैंसिल नहीं कर देते। यदि आपका वह इरादा नहीं है, तो कम खर्च करने की लिमिट सेट करने पर विचार करें।"
  },
  "insightWarning": {
    "message": "चेतावनी"
  },
  "insightWarningCheckboxMessage": {
    "message": "$2 द्वारा किए अनुरोध को $1",
    "description": "$1 is the action i.e. sign, confirm. $2 is the origin making the request."
  },
  "insightWarningContentPlural": {
    "message": "$2 से पहले $1 को रिव्यु करें। एक बार बन जाने के बाद, $3 पहले जैसा नहीं किया जा सकता।",
    "description": "$1 the 'insightWarnings' message (2 warnings) representing warnings, $2 is the action (i.e. signing) and $3 is the result (i.e. signature, transaction)"
  },
  "insightWarningContentSingular": {
    "message": "$2 से पहले $1 को रिव्यु करें। एक बार बन जाने के बाद, $3 पहले जैसा नहीं किया जा सकता।",
    "description": "$1 is the 'insightWarning' message (1 warning), $2 is the action (i.e. signing) and $3 is the result (i.e. signature, transaction)"
  },
  "insightWarningHeader": {
    "message": "यह अनुरोध जोखिम भरा हो सकता है"
  },
  "insightWarnings": {
    "message": "चेतावनियाँ"
  },
  "insightsFromSnap": {
    "message": "$1 से इनसाइट्स",
    "description": "$1 represents the name of the snap"
  },
  "install": {
    "message": "इंस्टॉल करें"
  },
  "installExtension": {
    "message": "एक्सटेंशन इनस्टॉल करें"
  },
  "installExtensionDescription": {
    "message": "दुनिया में तेज़ी से अपना पाँव जमाने वाले Web3 वॉलेट, MetaMask का इंस्टीट्यूशन-कंप्लायंट संस्करण।"
  },
  "installOrigin": {
    "message": "ओरिजिन इंस्टॉल करें"
  },
  "installRequest": {
    "message": "MetaMask में जोड़ें"
  },
  "installedOn": {
    "message": "$1 पर इंस्टॉल किया गया",
    "description": "$1 is the date when the snap has been installed"
  },
  "insufficientBalance": {
    "message": "कम बैलेंस।"
  },
  "insufficientCurrencyBuyOrDeposit": {
    "message": "$2 नेटवर्क पर ट्रांसेक्शन फ़ीस का पेमेंट करने के लिए आपके अकाउंट में $1 कम है। $3 या किसी अन्य अकाउंट से जमा करें।",
    "description": "$1 is the native currency of the network, $2 is the name of the current network, $3 is the key 'buy' + the ticker symbol of the native currency of the chain wrapped in a button"
  },
  "insufficientCurrencyBuyOrReceive": {
    "message": "आपके अकाउंट में $2 नेटवर्क पर ट्रांसेक्शन फ़ीस का पेमेंट करने के लिए $1 कम है। दूसरे अकाउंट से $3 या $4।",
    "description": "$1 is the native currency of the network, $2 is the name of the current network, $3 is the key 'buy' + the ticker symbol of the native currency of the chain wrapped in a button, $4 is the key 'deposit' button"
  },
  "insufficientCurrencyDeposit": {
    "message": "$2 नेटवर्क पर ट्रांसेक्शन फ़ीस का पेमेंट करने के लिए आपके अकाउंट में $1 कम हैं। अन्य अकाउंट से $1 जमा करें।",
    "description": "$1 is the native currency of the network, $2 is the name of the current network"
  },
  "insufficientFunds": {
    "message": "कम अमाउंट।"
  },
  "insufficientFundsForGas": {
    "message": "गैस के लिए कम फंड"
  },
  "insufficientTokens": {
    "message": "कम टोकन।"
  },
  "interactingWith": {
    "message": "के साथ इंटरैक्ट कर रहा है"
  },
  "interactingWithTransactionDescription": {
    "message": "यह वही कॉन्ट्रैक्ट है जिसके साथ आप इंटरैक्ट कर रहे हैं। विवरण वेरीफाई करके स्कैमर्स से स्वयं को सुरक्षित रखें।"
  },
  "invalidAddress": {
    "message": "ग़लत एड्रेस"
  },
  "invalidAddressRecipient": {
    "message": "प्राप्तकर्ता का एड्रेस ग़लत है"
  },
  "invalidAddressRecipientNotEthNetwork": {
    "message": "ETH नेटवर्क नहीं, लोअरकेस में सेट करें"
  },
  "invalidAssetType": {
    "message": "ये एसेट एक NFT है और इसे इंपोर्ट NFTज़ पेज पर फिर से जोड़ना होगा जो NFTज़ टैब के नीचे मिलेगा"
  },
  "invalidBlockExplorerURL": {
    "message": "ग़लत ब्लॉक एक्सप्लोरर URL"
  },
  "invalidChainIdTooBig": {
    "message": "ग़लत चेन ID। चेन ID बहुत बड़ी है।"
  },
  "invalidCustomNetworkAlertContent1": {
    "message": "कस्टम नेटवर्क '$1' के लिए चेन ID को फिर से डालना होगा।",
    "description": "$1 is the name/identifier of the network."
  },
  "invalidCustomNetworkAlertContent2": {
    "message": "आपको बुरी नीयत वाला या दोषपूर्ण नेटवर्क प्रोवाइडरों से बचाने के लिए, अब सभी कस्टम नेटवर्क के लिए चेन ID की आवश्यकता होती है।"
  },
  "invalidCustomNetworkAlertContent3": {
    "message": "सेटिंग > नेटवर्क पर जाएँ और चेन ID डालें। आप $1 पर सबसे पॉपुलर नेटवर्क की चेन ID पा सकते हैं।",
    "description": "$1 is a link to https://chainid.network"
  },
  "invalidCustomNetworkAlertTitle": {
    "message": "ग़लत कस्टम नेटवर्क"
  },
  "invalidHexNumber": {
    "message": "ग़लत हेक्साडेसिमल संख्या।"
  },
  "invalidHexNumberLeadingZeros": {
    "message": "ग़लत हेक्साडेसिमल संख्या। आगे के किसी भी शून्य को निकाल दें।"
  },
  "invalidIpfsGateway": {
    "message": "ग़लत IPFS गेटवे: वैल्यू एक मान्य URL होना चाहिए"
  },
  "invalidNumber": {
    "message": "ग़लत संख्या। एक डेसीमल या '0x'-प्रीफिक्स्ड वाली हेक्साडेसिमल संख्या डालें।"
  },
  "invalidNumberLeadingZeros": {
    "message": "ग़लत संख्या। आगे के किसी भी शून्य को निकाल दें।"
  },
  "invalidRPC": {
    "message": "ग़लत RPC URL"
  },
  "invalidSeedPhrase": {
    "message": "ग़लत सीक्रेट रिकवरी फ्रेज"
  },
  "invalidSeedPhraseCaseSensitive": {
    "message": "ग़लत निवेश! गुप्त पुनर्प्राप्ति वाक्यांश केस संवेदी है।"
  },
  "ipfsGateway": {
    "message": "IPFS गेटवे"
  },
  "ipfsGatewayDescription": {
    "message": "IPFS पर स्टोर किए गए आपके NFT की इमेज दिखाने, आपके ब्राउज़़र के एड्रेस बार में एंटर किए गए ENS एड्रेस से संबंधित जानकारी दिखाने और अलग-अलग टोकनों के लिए आइकन लाने के लिए MetaMask थर्ड-पार्टी सर्विसेज़ का इस्तेमाल करता है। जब आप इन सेवाओं का इस्तेमाल कर रहे हों तो आपका IP एड्रेस इन सेवाओं को भी दिख सकता है।"
  },
  "ipfsToggleModalDescriptionOne": {
    "message": "हम IPFS पर स्टोर किए गए आपके NFT की इमेज दिखाने, आपके ब्राउज़़र के एड्रेस बार में एंटर किए गए ENS एड्रेस से संबंधित जानकारी दिखाने और अलग-अलग टोकनों के लिए आइकन लाने के लिए थर्ड-पार्टी सर्विसेज़ का इस्तेमाल करते हैं। जब आप इन सेवाओं का इस्तेमाल कर रहे हों तो आपका IP एड्रेस इन सेवाओं को भी दिख सकता है।"
  },
  "ipfsToggleModalDescriptionTwo": {
    "message": "पुष्टि को चुनने से IPFS रिजॉल्यूशन चालू हो जाता है। आप इसे किसी भी समय $1 में बंद कर सकते हैं।",
    "description": "$1 is the method to turn off ipfs"
  },
  "ipfsToggleModalSettings": {
    "message": "सेटिंग्स > सुरक्षा और गोपनीयता"
  },
  "isSigningOrSubmitting": {
    "message": "पिछला ट्रांसेक्शन अभी भी साइन या सबमिट किया जा रहा है"
  },
  "jazzAndBlockies": {
    "message": "जैज़आइकन्स और ब्लॉकीज़ यूनीक आइकनों की दो अलग-अलग शैलियां हैं जो आपको एक नज़र में किसी अकाउंट की पहचान करने में मदद करती हैं।"
  },
  "jazzicons": {
    "message": "जैज़आइकन्स"
  },
  "jsDeliver": {
    "message": "jsDeliver"
  },
  "jsonFile": {
    "message": "JSON फाइल",
    "description": "format for importing an account"
  },
  "keyringAccountName": {
    "message": "अकाउंट का नाम"
  },
  "keyringAccountPublicAddress": {
    "message": "पब्लिक एड्रेस"
  },
  "keyringSnapRemovalResult1": {
    "message": "$1 $2हटाया गया",
    "description": "Displays the result after removal of a keyring snap. $1 is the snap name, $2 is whether it is successful or not"
  },
  "keyringSnapRemovalResultNotSuccessful": {
    "message": "नहीं ",
    "description": "Displays the `not` word in $2."
  },
  "keyringSnapRemoveConfirmation": {
    "message": "अगर आप इस Snap को हटाना चाहते हैं तो इस बात को कन्फर्म करने के लिए $1 टाइप करें:",
    "description": "Asks user to input the name nap prior to deleting the snap. $1 is the snap name"
  },
  "keystone": {
    "message": "Keystone"
  },
  "knownAddressRecipient": {
    "message": "ज्ञात कॉन्ट्रैक्ट एड्रेस।"
  },
  "knownTokenWarning": {
    "message": "यह कार्रवाई उन टोकन को संपादित करेगी, जो पहले से ही आपके वॉलेट में लिस्टेड हैं, जिसका इस्तेमाल आपको फ़िश करने के लिए किया जा सकता है। केवल तभी एप्रूव करें, जब आप इस बात को लेकर सुनिश्चित हों कि आप इन टोकन का प्रतिनिधित्व बदलना चाहते हैं। $1 के बारे में और अधिक जानें"
  },
  "l1Fee": {
    "message": "L1 शुल्क"
  },
  "l1FeeTooltip": {
    "message": "L1 गैस फीस"
  },
  "l2Fee": {
    "message": "L2 शुल्क"
  },
  "l2FeeTooltip": {
    "message": "L2 गैस फीस"
  },
  "lastConnected": {
    "message": "अंतिम बार जुड़ा"
  },
  "lastSold": {
    "message": "पिछली बार बेचा गया"
  },
  "lavaDomeCopyWarning": {
    "message": "सुरक्षा कारणों से, इस टेक्स्ट को चुनने का विकल्प अभी उपलब्ध नहीं है।"
  },
  "layer1Fees": {
    "message": "परत 1 फ़ीस"
  },
  "layer2Fees": {
    "message": "लेयर 2 शुल्क"
  },
  "learnCancelSpeeedup": {
    "message": "$1 करने का तरीका जानें",
    "description": "$1 is link to cancel or speed up transactions"
  },
  "learnMore": {
    "message": "अधिक जानें"
  },
  "learnMoreAboutGas": {
    "message": "गैस के बारे में $1 चाहते हैं?",
    "description": "$1 will be replaced by the learnMore translation key"
  },
  "learnMoreKeystone": {
    "message": "और अधिक जानें"
  },
  "learnMoreUpperCase": {
    "message": "अधिक जानें"
  },
  "learnMoreUpperCaseWithDot": {
    "message": "ज़्यादा जानें।"
  },
  "learnScamRisk": {
    "message": "घोटाले और सुरक्षा जोखिम।"
  },
  "learnToBridge": {
    "message": "ब्रिज करना सीखें"
  },
  "leaveMetaMask": {
    "message": "MetaMask से बाहर निकलें?"
  },
  "leaveMetaMaskDesc": {
    "message": "आप MetaMask के बाहर किसी साइट पर जाने वाले हैं। जारी रखने से पहले URL को दोबारा जांचें।"
  },
  "ledgerAccountRestriction": {
    "message": "नया अकाउंट जोड़ने से पहले आपको अपने पिछले अकाउंट का इस्तेमाल करना होगा।"
  },
  "ledgerConnectionInstructionCloseOtherApps": {
    "message": "अपने डिवाइस से जुड़े किसी अन्य सॉफ्टवेयर को बंद करें और फिर रिफ्रेश करने के लिए यहां क्लिक करें।"
  },
  "ledgerConnectionInstructionHeader": {
    "message": "कन्फर्म पर क्लिक करने से पहले:"
  },
  "ledgerConnectionInstructionStepFour": {
    "message": "अपने Ledger डिवाइस पर \"स्मार्ट कॉन्ट्रैक्ट डेटा\" या \"ब्लाइंड साइनिंग\" एनेबल करें"
  },
  "ledgerConnectionInstructionStepThree": {
    "message": "अपने Ledger डिवाइस में प्लग इन करें और Ethereum ऐप चुनें"
  },
  "ledgerDeviceOpenFailureMessage": {
    "message": "Ledger डिवाइस खोलने में नहीं हो पाया। आपका Ledger अन्य सॉफ्टवेयर से कनेक्ट हो सकता है। कृपया Ledger लाइव या अपने Ledger डिवाइस से जुड़े अन्य ऐप्लिकेशन को बंद करें, और फिर से कनेक्ट करने की कोशिश करें।"
  },
  "ledgerErrorConnectionIssue": {
    "message": "अपने Ledger को फिर से कनेक्ट करें, ETH ऐप खोलें और फिर से प्रयास करें।"
  },
  "ledgerErrorDevicedLocked": {
    "message": "आपका Ledger लॉक हुआ पड़ा है। इसे अनलॉक करें और फिर से प्रयास करें।"
  },
  "ledgerErrorEthAppNotOpen": {
    "message": "समस्या को हल करने के लिए, अपने डिवाइस पर ETH एप्लिकेशन खोलें और फिर से प्रयास करें।"
  },
  "ledgerErrorTransactionDataNotPadded": {
    "message": "Ethereum ट्रांसेक्शन का इनपुट डेटा पर्याप्त रूप से पैडेड नहीं है।"
  },
  "ledgerLiveApp": {
    "message": "Ledger Live ऐप"
  },
  "ledgerLocked": {
    "message": "Ledger डिवाइस से कनेक्ट नहीं हो सकता। कृपया पक्का करें कि आपका डिवाइस अनलॉक है और Ethereum ऐप खुला है।"
  },
  "ledgerTimeout": {
    "message": "Ledger Live जवाब देने में बहुत अधिक समय ले रहा है या कनेक्शन टाइमआउट हो गया है। पक्का करें कि Ledger Live ऐप खुला है और आपका डिवाइस अनलॉक है।"
  },
  "ledgerWebHIDNotConnectedErrorMessage": {
    "message": "Ledger डिवाइस कनेक्ट नहीं था। यदि आप अपना Ledger कनेक्ट करना चाहते हैं, तो कृपया 'जारी रखें' पर फिर से क्लिक करें और HID कनेक्शन को एप्रूव करें",
    "description": "An error message shown to the user during the hardware connect flow."
  },
  "levelArrow": {
    "message": "लेवल ऐरो"
  },
  "lightTheme": {
    "message": "हल्की"
  },
  "likeToImportToken": {
    "message": "क्या आप इस टोकन को इंपोर्ट करना चाहेंगे?"
  },
  "likeToImportTokens": {
    "message": "क्या आप इन टोकन को इंपोर्ट करना चाहते हैं?"
  },
  "lineaGoerli": {
    "message": "Linea Goerli टेस्ट नेटवर्क"
  },
  "lineaMainnet": {
    "message": "Linea Mainnet"
  },
  "lineaSepolia": {
    "message": "Linea Sepolia टेस्ट नेटवर्क"
  },
  "link": {
    "message": "लिंक"
  },
  "links": {
    "message": "लिंक"
  },
  "loadMore": {
    "message": "अधिक लोड करें"
  },
  "loading": {
    "message": "लोड हो रहा है..."
  },
  "loadingScreenHardwareWalletMessage": {
    "message": "कृपया hardware wallet पर ट्रांजेक्शन पूरा करें।"
  },
  "loadingScreenSnapMessage": {
    "message": "कृपया Snap पर ट्रांजेक्शन पूरा करें।"
  },
  "loadingTokens": {
    "message": "टोकन लोड हो रहे हैं..."
  },
  "localhost": {
    "message": "लोकलहोस्ट 8545"
  },
  "lock": {
    "message": "लॉक"
  },
  "lockMetaMask": {
    "message": "MetaMask लॉक करें"
  },
  "lockTimeInvalid": {
    "message": "लॉक का समय 0 और 10080 के बीच की कोई संख्या होनी चाहिए"
  },
  "logo": {
    "message": "$1 लोगो",
    "description": "$1 is the name of the ticker"
  },
  "low": {
    "message": "निम्न"
  },
  "lowGasSettingToolTipMessage": {
    "message": "एक सस्ती कीमत की प्रतीक्षा के लिए $1 का इस्तेमाल करें। समय का अनुमान बहुत कम सही होता है क्योंकि कीमतें कुछ हद तक अप्रत्याशित होती हैं।",
    "description": "$1 is key 'low' separated here so that it can be passed in with bold font-weight"
  },
  "lowLowercase": {
    "message": "निम्न"
  },
  "lowPriorityMessage": {
    "message": "इसके बाद भविष्य के ट्रांसेक्शन होंगे। यह कीमत आखिरी बार कुछ समय पहले देखी गई थी।"
  },
  "mainnet": {
    "message": " Ethereum Mainnet"
  },
  "mainnetToken": {
    "message": "ये एड्रेस एक ज्ञात  Ethereum Mainnet टोकन के एड्रेस से मेल अकाउंट है। आप जिस टोकन को जोड़ने की कोशिश कर रहे हैं, उसके लिए कॉन्ट्रैक्ट एड्रेस और नेटवर्क दोबारा जांचें।"
  },
  "makeAnotherSwap": {
    "message": "एक नया स्वैप बनाएं"
  },
  "makeSureNoOneWatching": {
    "message": "पक्का करें कि इसे कोई भी नहीं देख रहा है",
    "description": "Warning to users to be care while creating and saving their new Secret Recovery Phrase"
  },
  "marketCap": {
    "message": "मार्केट कैप"
  },
  "marketDetails": {
    "message": "मार्केट का ब्यौरा"
  },
  "max": {
    "message": "अधिकतम"
  },
  "maxBaseFee": {
    "message": "अधिकतम बेस फी"
  },
  "maxFee": {
    "message": "अधिकतम फ़ीस"
  },
  "maxFeeTooltip": {
    "message": "ट्रांसेक्शन के भुगतान के लिए अधिकतम शुल्क प्रदान किया गया।"
  },
  "maxPriorityFee": {
    "message": "अधिकतम प्रायोरिटी फी"
  },
  "medium": {
    "message": "बाजार"
  },
  "mediumGasSettingToolTipMessage": {
    "message": "मौजूदा बाजार मूल्य पर तेज़ी से प्रोसेस करने के लिए $1का इस्तेमाल करें।",
    "description": "$1 is key 'medium' (text: 'Market') separated here so that it can be passed in with bold font-weight"
  },
  "memo": {
    "message": "मेमो"
  },
  "message": {
    "message": "मैसेज"
  },
  "metaMaskConnectStatusParagraphOne": {
    "message": "अब MetaMask में आपके अकाउंट के कनेक्शन पर आपका अधिक नियंत्रण है।"
  },
  "metaMaskConnectStatusParagraphThree": {
    "message": "अपने कनेक्ट किए गए एकाउंट्स को प्रबंधित करने के लिए इसे क्लिक करें।"
  },
  "metaMaskConnectStatusParagraphTwo": {
    "message": "कनेक्शन स्थिति बटन दिखाता है कि आप जिस वेबसाइट पर जा रहे हैं, वह आपके वर्तमान में चुना गया अकाउंट से कनेक्ट है।"
  },
  "metadataModalSourceTooltip": {
    "message": "$1 को npm पर होस्ट किया गया है और $2 इस Snap का यूनीक आइडेंटिफायर है।",
    "description": "$1 is the snap name and $2 is the snap NPM id."
  },
  "metamaskInstitutionalVersion": {
    "message": "MetaMask Institutional वर्शन"
  },
  "metamaskNotificationsAreOff": {
    "message": "वॉलेट नोटिफिकेशंस वर्तमान में सक्रिय नहीं हैं।"
  },
  "metamaskPortfolio": {
    "message": "MetaMask Portfolio."
  },
  "metamaskSwapsOfflineDescription": {
    "message": "MetaMask स्वैप का रखरखाव किया जा रहा है। कृपया बाद में वापस देखें।"
  },
  "metamaskVersion": {
    "message": "MetaMask वर्शन"
  },
  "methodData": {
    "message": "तरीका"
  },
  "methodDataTransactionDesc": {
    "message": "डिकोड किए गए इनपुट डेटा के आधार पर फ़ंक्शन पूरा किया गया।"
  },
  "methodNotSupported": {
    "message": "इस अकाउंट के साथ सपोर्ट नहीं करता है।"
  },
  "metrics": {
    "message": "मेट्रिक्स"
  },
  "millionAbbreviation": {
    "message": "M",
    "description": "Shortened form of 'million'"
  },
  "mismatchAccount": {
    "message": "आपका चुना गया अकाउंट ($1) साइन-इन करने की कोशिश करने वाले अकाउंट ($2) से अलग है"
  },
  "mismatchedChainLinkText": {
    "message": "नेटवर्क विवरण वेरीफ़ाई करें",
    "description": "Serves as link text for the 'mismatchedChain' key. This text will be embedded inside the translation for that key."
  },
  "mismatchedChainRecommendation": {
    "message": "हम सिफ़ारिश करते हैं कि आगे बढ़ने से पहले आप $1 करें।",
    "description": "$1 is a clickable link with text defined by the 'mismatchedChainLinkText' key. The link will open to instructions for users to validate custom network details."
  },
  "mismatchedNetworkName": {
    "message": "हमारे रिकॉर्ड के अनुसार, नेटवर्क का नाम इस चेन ID से ठीक से मेल नहीं खा सकता है।"
  },
  "mismatchedNetworkSymbol": {
    "message": "सबमिट किया गया करेंसी सिंबल इस चेन ID के लिए हमारी अपेक्षा से मेल नहीं खाता।"
  },
  "mismatchedRpcChainId": {
    "message": "कस्टम नेटवर्क द्वारा वापस की गई चेन ID सबमिट की गई चेन ID से मेल नहीं खाती।"
  },
  "mismatchedRpcUrl": {
    "message": "हमारे रिकॉर्ड के अनुसार, सबमिट किया गया RPC-URL वैल्यू इस चेन ID के लिए किसी ज्ञात प्रोवाइडर से मेल नहीं खाता।"
  },
  "missingSetting": {
    "message": "सेटिंग नहीं मिल पाया?"
  },
  "missingSettingRequest": {
    "message": "यहां रिक्वेस्ट करें"
  },
  "mmiBuiltAroundTheWorld": {
    "message": "MetaMask Institutional को दुनिया भर में डिजाइन किया और बनाया गया है।"
  },
  "mmiNewNFTDetectedInNFTsTabMessage": {
    "message": "MetaMask Institutional को ऑटोमेटिक तरीके से NFTs का पता लगाने और आपके वॉलेट में दिखाने के लिए अनुमति दें।"
  },
  "mmiPasswordSetupDetails": {
    "message": "यह पासवर्ड केवल आपके MetaMask Institutional एक्सटेंशन को ही अनलॉक करेगा।"
  },
  "more": {
    "message": "अधिक"
  },
  "multipleSnapConnectionWarning": {
    "message": "$1 $2 Snaps का उपयोग करना चाहता है",
    "description": "$1 is the dapp and $2 is the number of snaps it wants to connect to."
  },
  "mustSelectOne": {
    "message": "कम से कम 1 टोकन को चुनना होगा।"
  },
  "name": {
    "message": "नाम"
  },
  "nameAddressLabel": {
    "message": "एड्रेस",
    "description": "Label above address field in name component modal."
  },
  "nameInstructionsNew": {
    "message": "यदि आप इस एड्रेस को जानते हैं, तो भविष्य में इसे पहचानने के लिए इसे एक उपनाम दें।",
    "description": "Instruction text in name component modal when value is not recognised."
  },
  "nameInstructionsRecognized": {
    "message": "इस एड्रेस का एक डिफ़ॉल्ट उपनाम है, लेकिन आप इसे एडिट कर सकते हैं या अन्य सुझाव तलाश सकते हैं।",
    "description": "Instruction text in name component modal when value is recognized but not saved."
  },
  "nameInstructionsSaved": {
    "message": "आपने पहले इस एड्रेस के लिए एक उपनाम जोड़ा है। आप अन्य सुझाए गए उपनामों को एडिट कर या देख सकते हैं।",
    "description": "Instruction text in name component modal when value is saved."
  },
  "nameLabel": {
    "message": "उपनाम",
    "description": "Label above name input field in name component modal."
  },
  "nameModalMaybeProposedName": {
    "message": "शायद: $1",
    "description": "$1 is the proposed name"
  },
  "nameModalTitleNew": {
    "message": "अज्ञात एड्रेस",
    "description": "Title of the modal created by the name component when value is not recognised."
  },
  "nameModalTitleRecognized": {
    "message": "पहचाना गया एड्रेस",
    "description": "Title of the modal created by the name component when value is recognized but not saved."
  },
  "nameModalTitleSaved": {
    "message": "सहेजा गया एड्रेस",
    "description": "Title of the modal created by the name component when value is saved."
  },
  "nameProviderProposedBy": {
    "message": "$1 द्वारा प्रस्तावित",
    "description": "$1 is the name of the provider"
  },
  "nameProvider_ens": {
    "message": "एथेरियम नेम सर्विस (ENS)"
  },
  "nameProvider_etherscan": {
    "message": "Etherscan"
  },
  "nameProvider_lens": {
    "message": "लेंस प्रोटोकॉल"
  },
  "nameProvider_token": {
    "message": "MetaMask"
  },
  "nameSetPlaceholder": {
    "message": "एक उपनाम चुनें...",
    "description": "Placeholder text for name input field in name component modal."
  },
  "nativePermissionRequestDescription": {
    "message": "क्या आप चाहते हैं कि यह साइट निम्नलिखित कार्य करे?",
    "description": "Description below header used on Permission Connect screen for native permissions."
  },
  "nativeToken": {
    "message": "इस नेटवर्क पर ओरिजिनल टोकन $1 है। यह गैस फ़ीस के लिए इस्तेमाल किया जाने वाला टोकन है।",
    "description": "$1 represents the name of the native token on the current network"
  },
  "nativeTokenScamWarningConversion": {
    "message": "नेटवर्क का ब्यौरा बदलें"
  },
  "nativeTokenScamWarningDescription": {
    "message": "यह नेटवर्क अपनी एसोसिएटेड चेन ID या नाम से मेल नहीं खाता है। कई लोकप्रिय टोकन $1 नाम का उपयोग करते हैं, जिससे इसमें स्कैम किया जा सकता है। स्कैम करने वाले आपको बदले में ज़्यादा कीमती करेंसी भेजने का झांसा दे सकते हैं। आगे बढ़ने से पहले सब कुछ वेरीफाई करें।",
    "description": "$1 represents the currency name"
  },
  "nativeTokenScamWarningTitle": {
    "message": "यह एक बड़ा स्कैम हो सकता है"
  },
  "needHelp": {
    "message": "मदद चाहिए? $1 से कॉन्टेक्ट करें",
    "description": "$1 represents `needHelpLinkText`, the text which goes in the help link"
  },
  "needHelpFeedback": {
    "message": "अपनी प्रतिक्रिया शेयर करें"
  },
  "needHelpLinkText": {
    "message": "MetaMask सपोर्ट"
  },
  "needHelpSubmitTicket": {
    "message": "टिकट जमा करें"
  },
  "needImportFile": {
    "message": "इंपोर्ट करने के लिए आपको एक फाइल को चुनना होगा।",
    "description": "User is important an account and needs to add a file to continue"
  },
  "negativeETH": {
    "message": "ETH के नेगेटिव अमाउंट नहीं भेज सकते।"
  },
  "negativeOrZeroAmountToken": {
    "message": "नेगेटिव या ज़ीरो वैल्यू के एसेट नहीं भेज सकते।"
  },
  "network": {
    "message": "नेटवर्क:"
  },
  "networkAddedSuccessfully": {
    "message": "नेटवर्क सफलतापूर्वक जोड़ा गया!"
  },
  "networkDetails": {
    "message": "नेटवर्क विवरण"
  },
  "networkIsBusy": {
    "message": "नेटवर्क व्यस्त है। गैस प्राइसें अधिक हैं और अनुमान कम सटीक हैं।"
  },
  "networkMenu": {
    "message": "नेटवर्क मेन्यू"
  },
  "networkMenuHeading": {
    "message": "एक नेटवर्क को चुनें"
  },
  "networkName": {
    "message": "नेटवर्क का नाम"
  },
  "networkNameArbitrum": {
    "message": "Arbitrum"
  },
  "networkNameAvalanche": {
    "message": "Avalanche"
  },
  "networkNameBSC": {
    "message": "BSC"
  },
  "networkNameBase": {
    "message": "बेस"
  },
  "networkNameBitcoin": {
    "message": "Bitcoin"
  },
  "networkNameDefinition": {
    "message": "इस नेटवर्क के साथ जुड़ा नाम।"
  },
  "networkNameEthereum": {
    "message": "Ethereum"
  },
  "networkNameGoerli": {
    "message": "गोएर्ली"
  },
  "networkNameLinea": {
    "message": "Linea"
  },
  "networkNameOpMainnet": {
    "message": "OP मेननेट (mainnet)"
  },
  "networkNamePolygon": {
    "message": "बहुभुज"
  },
  "networkNameTestnet": {
    "message": "Testnet"
  },
  "networkNameZkSyncEra": {
    "message": "zkSync Era"
  },
  "networkOptions": {
    "message": "नेटवर्क के विकल्प"
  },
  "networkProvider": {
    "message": "नेटवर्क प्रोवाइडर"
  },
  "networkSettingsChainIdDescription": {
    "message": "चेन ID का इस्तेमाल ट्रांसेक्शन पर हस्ताक्षर करने के लिए किया जाता है। इसे नेटवर्क द्वारा दी गई चेन ID से मेल खाना चाहिए। आप डेसीमल या '0x'-प्रीफिक्स्ड वाली हेक्साडेसिमल संख्या डाल सकते हैं, लेकिन हम संख्या को डेसीमल में दिखाएंगे।"
  },
  "networkStatus": {
    "message": "नेटवर्क का स्टेटस"
  },
  "networkStatusBaseFeeTooltip": {
    "message": "बेस फ़ीस नेटवर्क द्वारा निर्धारित किया जाता है और हर 13-14 सेकंड में बदलता है। हमारे $1 और $2 विकल्प अचानक वृद्धि के लिए जिम्मेदार हैं।",
    "description": "$1 and $2 are bold text for Medium and Aggressive respectively."
  },
  "networkStatusPriorityFeeTooltip": {
    "message": "प्रायोरिटी फ़ीस की सीमा (उर्फ \"माइनर टिप\")। यह माइनरों के पास जाता है और उन्हें आपके ट्रांसेक्शन को प्राथमिकता देने के लिए प्रोत्साहित करता है।"
  },
  "networkStatusStabilityFeeTooltip": {
    "message": "पिछले 72 घंटों के सापेक्ष गैस फ़ीस $1 है।",
    "description": "$1 is networks stability value - stable, low, high"
  },
  "networkSwitchConnectionError": {
    "message": "हम $1 से कनेक्ट नहीं कर सकते",
    "description": "$1 represents the network name"
  },
  "networkURL": {
    "message": "नेटवर्क URL"
  },
  "networkURLDefinition": {
    "message": "इस नेटवर्क तक पहुंचने के लिए इस्तेमाल किया जाने वाला URL।"
  },
  "networks": {
    "message": "नेटवर्क"
  },
  "nevermind": {
    "message": "कोई बात नहीं"
  },
  "new": {
    "message": "नया!"
  },
  "newAccount": {
    "message": "नया अकाउंट"
  },
  "newAccountNumberName": {
    "message": "अकाउंट $1",
    "description": "Default name of next account to be created on create account screen"
  },
  "newContact": {
    "message": "नया कॉन्टेक्ट"
  },
  "newContract": {
    "message": "नया कॉन्ट्रैक्ट"
  },
  "newNFTDetectedInImportNFTsMessageStrongText": {
    "message": "सेटिंग्स > सुरक्षा और गोपनीयता"
  },
  "newNFTDetectedInImportNFTsMsg": {
    "message": "अपने NFTs देखने के लिए OpenSea का उपयोग करने के लिए, $1 में 'NFT मीडिया दिखाएं' चालू करें।",
    "description": "$1 is used for newNFTDetectedInImportNFTsMessageStrongText"
  },
  "newNFTDetectedInNFTsTabMessage": {
    "message": "MetaMask को ऑटोमेटिक तरीके से NFTs का पता लगाने और आपके वॉलेट में दिखाने के लिए अनुमति दें।"
  },
  "newNFTsAutodetected": {
    "message": "NFT ऑटोडिटेक्शन"
  },
  "newNetworkAdded": {
    "message": "\"$1\" सफलतापूर्वक जोड़ा गया था!"
  },
  "newNetworkEdited": {
    "message": "\"$1\" सफलतापूर्वक बदला गया!"
  },
  "newNftAddedMessage": {
    "message": "NFT सफलतापूर्वक जोड़ा गया!"
  },
  "newPassword": {
    "message": "नया पासवर्ड (कम-से-कम 8 करैक्टर)"
  },
  "newPrivacyPolicyActionButton": {
    "message": "और पढ़ें"
  },
  "newPrivacyPolicyTitle": {
    "message": "हमने अपनी गोपनीयता नीति अपडेट कर दी है"
  },
  "newTokensImportedMessage": {
    "message": "आपने सफलतापूर्वक $1 इम्पोर्ट कर लिया है।",
    "description": "$1 is the string of symbols of all the tokens imported"
  },
  "newTokensImportedTitle": {
    "message": "टोकन इम्पोर्ट हो गया"
  },
  "next": {
    "message": "अगला"
  },
  "nextNonceWarning": {
    "message": "Nonce $1 के सुझाए गए Nonce से अधिक है",
    "description": "The next nonce according to MetaMask's internal logic"
  },
  "nftAddFailedMessage": {
    "message": "NFT जोड़ा नहीं जा सकता क्योंकि ओनरशिप की जानकारी मेल नहीं खा रही है। पक्का करें कि आपने सही जानकारी दर्ज की है।"
  },
  "nftAddressError": {
    "message": "ये टोकन एक NFT है। $1 जोड़ें",
    "description": "$1 is a clickable link with text defined by the 'importNFTPage' key"
  },
  "nftAlreadyAdded": {
    "message": "NFT पहले ही जोड़ा जा चुका है।"
  },
  "nftAutoDetectionEnabled": {
    "message": "NFT ऑटोडिटेक्शन चालू किया गया"
  },
  "nftDisclaimer": {
    "message": "अस्वीकरण: MetaMask मीडिया फ़ाइल को सोर्स url से खींचता है। यह url कभी-कभी मार्केटप्लेस द्वारा बदल दिया जाता है जिस पर NFT को मिंट किया गया था।"
  },
  "nftOptions": {
    "message": "NFT विकल्प"
  },
  "nftTokenIdPlaceholder": {
    "message": "टोकन ID डालें"
  },
  "nftWarningContent": {
    "message": "आप भविष्य में जिस पर भी आपकी ओनरशिप होगी उसके सहित, $1 को ऐक्सेस प्रदान कर रहे हैं। दूसरे छोर पर मौजूद पक्ष इन NFTs को आपके वॉलेट से किसी भी समय बिना आपसे पूछे तब तक ट्रांसफ़र कर सकता है जब तक कि आप इस एप्रूवल को कैंसिल नहीं कर देते। $2",
    "description": "$1 is nftWarningContentBold bold part, $2 is Learn more link"
  },
  "nftWarningContentBold": {
    "message": "आपके सभी $1 NFTs",
    "description": "$1 is name of the collection"
  },
  "nftWarningContentGrey": {
    "message": "सावधानी से आगे बढ़ें।"
  },
  "nfts": {
    "message": "NFT"
  },
  "nftsPreviouslyOwned": {
    "message": "पहले की ओनरशिप वाले"
  },
  "nickname": {
    "message": "उपनाम"
  },
  "noAccountsFound": {
    "message": "दी गई खोज क्वेरी के लिए कोई अकाउंट नहीं मिला"
  },
  "noAddressForName": {
    "message": "इस नाम के लिए कोई एड्रेस नहीं सेट किया गया है।"
  },
  "noConnectedAccountDescription": {
    "message": "जारी रखने के लिए जिस अकाउंट को आप इस साइट पर उपयोग करना चाहते हैं वह अकाउंट चुनें।"
  },
  "noConnectedAccountTitle": {
    "message": "MetaMask इस साइट से कनेक्टेड नहीं है।"
  },
  "noConversionDateAvailable": {
    "message": "कोई करेंसी कन्वर्शन तारीख उपलब्ध नहीं है"
  },
  "noConversionRateAvailable": {
    "message": "कोई भी कन्वर्शन दर उपलब्ध नहीं है"
  },
  "noDomainResolution": {
    "message": "डोमेन के लिए कोई रिज़ॉल्यूशन प्रदान नहीं किया गया।"
  },
  "noHardwareWalletOrSnapsSupport": {
    "message": "Snap और अधिकांश हार्डवेयर वॉलेट, आपके वर्तमान ब्राउज़र वर्जन के साथ काम नहीं करेंगे।"
  },
  "noNFTs": {
    "message": "अभी तक कोई NFT नहीं"
  },
  "noNetworksFound": {
    "message": "दी गई सर्च क्वेरी के लिए कोई नेटवर्क नहीं मिले"
  },
  "noSnaps": {
    "message": "आपके पास इंस्टाल किए गए Snap नहीं हैं।"
  },
  "noThanks": {
    "message": "जी नहीं, धन्यवाद"
  },
  "noTransactions": {
    "message": "आपके पास कोई ट्रांसेक्शन नहीं है"
  },
  "noWebcamFound": {
    "message": "आपके कंप्यूटर का वेबकैम नहीं मिला। कृपया फिर से कोशिश करें।"
  },
  "noWebcamFoundTitle": {
    "message": "वेबकैम नहीं मिला"
  },
  "nonCustodialAccounts": {
    "message": "MetaMask इंस्टीट्यूशनल आपको नॉन-कस्टोडियल अकाउंट का उपयोग करने की अनुमति देता है, यदि आप इन अकाउंट का उपयोग करने की योजना बना रहे हैं, तो सीक्रेट रिकवरी फ्रेज़ का बैकअप लें।"
  },
  "nonce": {
    "message": "Nonce"
  },
  "nonceField": {
    "message": "ट्रांसेक्शन Nonce कस्टमाइज़ करें"
  },
  "nonceFieldDesc": {
    "message": "एसेट भेजते समय Nonce (ट्रांसेक्शन संख्या) बदलने के लिए इसे चालू करें। यह एक एडवांस्ड सुविधा है, सावधानी से उपयोग करें।"
  },
  "nonceFieldHeading": {
    "message": "कस्टम Nonce"
  },
  "notBusy": {
    "message": "व्यस्त नहीं"
  },
  "notCurrentAccount": {
    "message": "क्या यह सही अकाउंट है? यह आपके वॉलेट में वर्तमान में चुना गया अकाउंट से अलग है"
  },
  "notEnoughBalance": {
    "message": "कम बैलेंस"
  },
  "notEnoughGas": {
    "message": "गैस कम है"
  },
  "note": {
    "message": "टिप्पणी"
  },
  "notePlaceholder": {
    "message": "अनुमोदक इस टिप्पणी को कस्टोडियन के पास ट्रांसेक्शन का एप्रूवल करते समय देखेगा।"
  },
  "notificationDetail": {
    "message": "विवरण"
  },
  "notificationDetailBaseFee": {
    "message": "बेस फी (GWEI)"
  },
  "notificationDetailGasLimit": {
    "message": "गैस लिमिट (इकाई)"
  },
  "notificationDetailGasUsed": {
    "message": "इस्तेमाल की गई गैस (इकाई)"
  },
  "notificationDetailMaxFee": {
    "message": "प्रति गैस अधिकतम फीस"
  },
  "notificationDetailNetwork": {
    "message": "नेटवर्क"
  },
  "notificationDetailNetworkFee": {
    "message": "नेटवर्क फी"
  },
  "notificationDetailPriorityFee": {
    "message": "प्रायोरिटी फी (GWEI)"
  },
  "notificationItemCheckBlockExplorer": {
    "message": "BlockExplorer पर चेक करें"
  },
  "notificationItemCollection": {
    "message": "संग्रह"
  },
  "notificationItemConfirmed": {
    "message": "कन्फर्म किया गया"
  },
  "notificationItemError": {
    "message": "फ़िलहाल फ़ीस फिर से र्प्राप्त करने में असमर्थ"
  },
  "notificationItemFrom": {
    "message": "प्रेषक"
  },
  "notificationItemLidoStakeReadyToBeWithdrawn": {
    "message": "विदड्रॉवल तैयार है"
  },
  "notificationItemLidoStakeReadyToBeWithdrawnMessage": {
    "message": "अब आप अपना अनस्टेक्ड $1 वापस ले सकते हैं"
  },
  "notificationItemLidoWithdrawalRequestedMessage": {
    "message": "$1 को अनस्टेक करने का आपका अनुरोध भेज दिया गया है"
  },
  "notificationItemNFTReceivedFrom": {
    "message": "से NFT को प्राप्त किया गया"
  },
  "notificationItemNFTSentTo": {
    "message": "को NFT भेजा गया"
  },
  "notificationItemNetwork": {
    "message": "नेटवर्क"
  },
  "notificationItemRate": {
    "message": "दर (शुल्क शामिल है)"
  },
  "notificationItemReceived": {
    "message": "प्राप्त किया गया"
  },
  "notificationItemReceivedFrom": {
    "message": "से प्राप्त किया गया"
  },
  "notificationItemSent": {
    "message": "भेजा गया"
  },
  "notificationItemSentTo": {
    "message": "को भेजा गया"
  },
  "notificationItemStakeCompleted": {
    "message": "स्टेक पूरा हुआ"
  },
  "notificationItemStaked": {
    "message": "स्टेक किया गया"
  },
  "notificationItemStakingProvider": {
    "message": "स्टेकिंग प्रदाता"
  },
  "notificationItemStatus": {
    "message": "स्टेटस"
  },
  "notificationItemSwapped": {
    "message": "स्वैप किया गया"
  },
  "notificationItemSwappedFor": {
    "message": "के लिए"
  },
  "notificationItemTo": {
    "message": "प्रति"
  },
  "notificationItemTransactionId": {
    "message": "ट्रांसेक्शन आईडी"
  },
  "notificationItemUnStakeCompleted": {
    "message": "अनस्टेकिंग पूरा हुआ"
  },
  "notificationItemUnStaked": {
    "message": "अनस्टेक किया गया"
  },
  "notificationItemUnStakingRequested": {
    "message": "अनस्टेकिंग का अनुरोध किया गया"
  },
  "notificationTransactionFailedMessage": {
    "message": "ट्रांसेक्शन $1 नहीं हो पाया! $2",
    "description": "Content of the browser notification that appears when a transaction fails"
  },
  "notificationTransactionFailedMessageMMI": {
    "message": "ट्रांसेक्शन नहीं हो पाया! $1",
    "description": "Content of the browser notification that appears when a transaction fails in MMI"
  },
  "notificationTransactionFailedTitle": {
    "message": "ट्रांसेक्शन नहीं हो पाया",
    "description": "Title of the browser notification that appears when a transaction fails"
  },
  "notificationTransactionSuccessMessage": {
    "message": "ट्रांसेक्शन $1 का कन्फर्मेशन हो गया!",
    "description": "Content of the browser notification that appears when a transaction is confirmed"
  },
  "notificationTransactionSuccessTitle": {
    "message": "कन्फर्म किया गया ट्रांसेक्शन",
    "description": "Title of the browser notification that appears when a transaction is confirmed"
  },
  "notificationTransactionSuccessView": {
    "message": "$1 पर देखें",
    "description": "Additional content in a notification that appears when a transaction is confirmed and has a block explorer URL."
  },
  "notifications": {
    "message": "सूचनाएं"
  },
  "notificationsDropLedgerFirefoxDescription": {
    "message": "Firefox अब U2F का सपोर्ट नहीं करता है, इसलिए Firefox पर MetaMask के साथ Ledger काम नहीं करेगा। इसके बजाय, Google Chrome पर MetaMask इस्तेमाल करके देखें।",
    "description": "Description of a notification in the 'See What's New' popup. Describes that ledger will not longer be supported for firefox users and they should use MetaMask on chrome for ledger support instead."
  },
  "notificationsDropLedgerFirefoxTitle": {
    "message": "Firefox के लिए Ledger को मिलने वाला सपोर्ट खत्म किया जा रहा है",
    "description": "Title for a notification in the 'See What's New' popup. Tells firefox users that ledger support is being dropped."
  },
  "notificationsFeatureToggle": {
    "message": "वॉलेट नोटिफिकेशन को चालू करें",
    "description": "Experimental feature title"
  },
  "notificationsFeatureToggleDescription": {
    "message": "इससे फंड भेजने/प्राप्त करने या nfts और फ़ीचर से संबंधित घोषणाओं जैसे वॉलेट नोटिफिकेशन चालू हो जाते हैं।",
    "description": "Description of the experimental notifications feature"
  },
  "notificationsMarkAllAsRead": {
    "message": "सभी को पढ़ा हुआ चिन्हित करें"
  },
  "notificationsPageEmptyTitle": {
    "message": "यहाँ देखने के लिए कुछ नहीं है।"
  },
  "notificationsPageErrorContent": {
    "message": "कृपया, इस पेज पर दोबारा आने का प्रयास करें।"
  },
  "notificationsPageErrorTitle": {
    "message": "एक गड़बड़ी हुई है"
  },
  "notificationsPageNoNotificationsContent": {
    "message": "आपको अभी तक कोई नोटिफिकेशंस नहीं मिली है।"
  },
  "notificationsSettingsBoxError": {
    "message": "कुछ गलत हो गया। कृपया फिर से कोशिश करें"
  },
  "notificationsSettingsPageAllowNotifications": {
    "message": "नोटिफिकेशंस के साथ आपके वॉलेट में क्या हो रहा है, इसकी जानकारी रखें। नोटिफिकेशंस का उपयोग करने के लिए, हम आपके डिवाइस में कुछ सेटिंग्स को सिंक करने के लिए एक प्रोफ़ाइल का उपयोग करते हैं। $1"
  },
  "notificationsSettingsPageAllowNotificationsLink": {
    "message": "जानें कि इस फीचर का उपयोग करते समय हम आपकी गोपनीयता की सुरक्षा कैसे करते हैं।"
  },
  "numberOfNewTokensDetectedPlural": {
    "message": "इस अकाउंट में $1 के नए टोकन पाए गए",
    "description": "$1 is the number of new tokens detected"
  },
  "numberOfNewTokensDetectedSingular": {
    "message": "इस अकाउंट में 1 नया टोकन पाया गया"
  },
  "numberOfTokens": {
    "message": "टोकन की संख्या"
  },
  "ofTextNofM": {
    "message": "का"
  },
  "off": {
    "message": "बंद"
  },
  "offlineForMaintenance": {
    "message": "रखरखाव के लिए ऑफलाइन है"
  },
  "ok": {
    "message": "ठीक है"
  },
  "on": {
    "message": "चालू"
  },
  "onboardedMetametricsAccept": {
    "message": "मैं सहमत हूं"
  },
  "onboardedMetametricsDisagree": {
    "message": "जी नहीं, धन्यवाद"
  },
  "onboardedMetametricsKey1": {
    "message": "लेटेस्ट डेवलप्मेंट्स"
  },
  "onboardedMetametricsKey2": {
    "message": "प्रॉडक्ट फीचर्स"
  },
  "onboardedMetametricsKey3": {
    "message": "अन्य प्रासंगिक प्रमोशनल सामग्री"
  },
  "onboardedMetametricsLink": {
    "message": "MetaMetrics"
  },
  "onboardedMetametricsParagraph1": {
    "message": "$1 के अलावा, हम यह समझने के लिए डेटा का उपयोग करना चाहेंगे कि आप मार्केटिंग कम्यूनिकेशन्स के साथ कैसे इंटरैक्ट करते हैं।",
    "description": "$1 represents the 'onboardedMetametricsLink' locale string"
  },
  "onboardedMetametricsParagraph2": {
    "message": "इससे हमें आपके साथ साझा की जाने वाली चीज़ों को निजीकृत करने में मदद मिलती है, जैसे:"
  },
  "onboardedMetametricsParagraph3": {
    "message": "याद रखें, हम आपके द्वारा प्रदान किया गया डेटा कभी नहीं बेचते हैं और आप किसी भी समय इससे बाहर निकल सकते हैं।"
  },
  "onboardedMetametricsTitle": {
    "message": "आपके अनुभव को बेहतर करने में हमारी सहायता करें"
  },
  "onboardingAdvancedPrivacyIPFSDescription": {
    "message": "IPFS (आईपीएफएस) गेटवे थर्ड पार्टियों द्वारा होस्ट किए गए डेटा को एक्सेस करना और देखना संभव बनाता है। आप एक कस्टम IPFS गेटवे जोड़ सकते हैं या डिफॉल्ट का इस्तेमाल जारी रख सकते हैं।"
  },
  "onboardingAdvancedPrivacyIPFSInvalid": {
    "message": "कृपया एक मान्य URL (यूआरएल) को डालें"
  },
  "onboardingAdvancedPrivacyIPFSTitle": {
    "message": "कस्टम IPFS गेटवे जोड़ें"
  },
  "onboardingAdvancedPrivacyIPFSValid": {
    "message": "IPFS गेटवे URL मान्य है"
  },
  "onboardingAdvancedPrivacyNetworkButton": {
    "message": "कस्टम नेटवर्क जोड़ें"
  },
  "onboardingAdvancedPrivacyNetworkDescription": {
    "message": "हम अपने रिमोट प्रोसीजर कॉल (RPC) प्रोवाइडर के रूप में Infura का इस्तेमाल करते हैं ताकि हम Ethereum डेटा तक सबसे विश्वसनीय और निजी ऐक्सेस प्रदान कर सकें। आप अपना स्वयं का RPC चुन सकते हैं, लेकिन याद रखें कि कोई भी RPC ट्रांसेक्शन करने के लिए आपका IP एड्रेस और Ethereum वॉलेट प्राप्त करेगा। Infura डेटा को कैसे प्रबंधित करता है, इस बारे में अधिक जानने के लिए हमारा $1 पढ़ें।"
  },
  "onboardingAdvancedPrivacyNetworkTitle": {
    "message": "अपना नेटवर्क चुनें"
  },
  "onboardingCreateWallet": {
    "message": "एक नया वॉलेट बनाएं"
  },
  "onboardingImportWallet": {
    "message": "मौजूदा वॉलेट इम्पोर्ट करें"
  },
  "onboardingMetametricsAgree": {
    "message": "मैं सहमत हूं"
  },
  "onboardingMetametricsDescription": {
    "message": "हम MetaMask को बेहतर बनाने के लिए बुनियादी यूसेज और डाएगोनोस्टिक्स डेटा कलेक्ट करना चाहेंगे। जान लें कि हम आपके द्वारा यहां उपलब्ध कराया गया डेटा कभी नहीं बेचते हैं।"
  },
  "onboardingMetametricsDescription2": {
    "message": "जब हम मेट्रिक्स इकट्ठा करते हैं, तो यह हमेशा... रहेगा"
  },
  "onboardingMetametricsInfuraTerms": {
    "message": "यदि हम इस डेटा का उपयोग अन्य उद्देश्यों के लिए करने का निर्णय लेते हैं तो हम आपको बताएंगे। अधिक जानकारी के लिए आप हमारे $1 की समीक्षा कर सकते हैं। याद रखें, आप किसी भी समय सेटिंग्स में जाकर ऑप्ट आउट कर सकते हैं।",
    "description": "$1 represents `onboardingMetametricsInfuraTermsPolicy`"
  },
  "onboardingMetametricsInfuraTermsPolicy": {
    "message": "गोपनीयता नीति"
  },
  "onboardingMetametricsModalTitle": {
    "message": "कस्टम नेटवर्क जोड़ें"
  },
  "onboardingMetametricsNeverCollect": {
    "message": "ऐप पर $1 क्लिक और व्यूज़ स्टोर किए जाते हैं, लेकिन अन्य विवरण (जैसे आपका पब्लिक एड्रेस) स्टोर नहीं होते।",
    "description": "$1 represents `onboardingMetametricsNeverCollectEmphasis`"
  },
  "onboardingMetametricsNeverCollectEmphasis": {
    "message": "निजी:"
  },
  "onboardingMetametricsNeverCollectIP": {
    "message": "$1 हम किसी सामान्य स्थान (जैसे आपका देश या क्षेत्र) का पता लगाने के लिए अस्थायी रूप से आपके आईपी ​​एड्रेस का उपयोग करते हैं, लेकिन इसे कभी स्टोर नहीं किया जाता है।",
    "description": "$1 represents `onboardingMetametricsNeverCollectIPEmphasis`"
  },
  "onboardingMetametricsNeverCollectIPEmphasis": {
    "message": "सामान्य:"
  },
  "onboardingMetametricsNeverSellData": {
    "message": "$1 आप तय करते हैं कि आप किसी भी समय सेटिंग्स के माध्यम से अपना यूसेज डेटा शेयर करना चाहते हैं या हटाना चाहते हैं।",
    "description": "$1 represents `onboardingMetametricsNeverSellDataEmphasis`"
  },
  "onboardingMetametricsNeverSellDataEmphasis": {
    "message": "वैकल्पिक:"
  },
  "onboardingMetametricsTitle": {
    "message": "MetaMask को बेहतर बनाने में हमारी मदद करें"
  },
  "onboardingMetametricsUseDataCheckbox": {
    "message": "हम इस डेटा का उपयोग यह जानने के लिए करेंगे कि आप हमारे मार्केटिंग कम्यूनिकेशन्स के साथ कैसे इंटरैक्ट करते हैं। हम प्रासंगिक समाचार (जैसे प्रॉडक्ट फीचर्स) साझा कर सकते हैं।"
  },
  "onboardingPinExtensionBillboardAccess": {
    "message": "पूरी एक्सेस"
  },
  "onboardingPinExtensionBillboardDescription": {
    "message": "ये एक्सटेंशन जानकारी देख और बदल सकते हैं"
  },
  "onboardingPinExtensionBillboardDescription2": {
    "message": "इस साइट पर।"
  },
  "onboardingPinExtensionBillboardTitle": {
    "message": "एक्सटेंशन"
  },
  "onboardingPinExtensionChrome": {
    "message": "ब्राउज़र एक्सटेंशन आइकन पर क्लिक करें"
  },
  "onboardingPinExtensionDescription": {
    "message": "अपने ब्राउज़र पर MetaMask को पिन करें ताकि यह सुलभ हो और ट्रांसेक्शन के कन्फर्मेशन को देखना आसान हो सके।"
  },
  "onboardingPinExtensionDescription2": {
    "message": "आप एक्सटेंशन पर क्लिक करके MetaMask खोल सकते हैं और 1 क्लिक से अपने वॉलेट तक पहुंच सकते हैं।"
  },
  "onboardingPinExtensionDescription3": {
    "message": "ब्राउज़र एक्सटेंशन आइकन पर क्लिक करें ताकि इस तक तुरंत पहुंच सकें"
  },
  "onboardingPinExtensionLabel": {
    "message": "MetaMask को पिन करें"
  },
  "onboardingPinExtensionStep1": {
    "message": "1"
  },
  "onboardingPinExtensionStep2": {
    "message": "2"
  },
  "onboardingPinExtensionTitle": {
    "message": "आपका MetaMask इंस्टॉल पूरा हो गया है!"
  },
  "onboardingPinMmiExtensionLabel": {
    "message": "MetaMask Institutional को पिन करें"
  },
  "onboardingUsePhishingDetectionDescription": {
    "message": "फिशिंग डिटेक्शन अलर्ट $1 के साथ संचार पर निर्भर करते हैं। jsDeliver की पहुंच आपके IP एड्रेस तक होगी। $2 देखें।",
    "description": "The $1 is the word 'jsDeliver', from key 'jsDeliver' and $2 is the words Privacy Policy from key 'privacyMsg', both separated here so that it can be wrapped as a link"
  },
  "oneDayAbbreviation": {
    "message": "1D",
    "description": "Shortened form of '1 day'"
  },
  "oneMonthAbbreviation": {
    "message": "1M",
    "description": "Shortened form of '1 month'"
  },
  "oneWeekAbbreviation": {
    "message": "1W",
    "description": "Shortened form of '1 week'"
  },
  "oneYearAbbreviation": {
    "message": "1Y",
    "description": "Shortened form of '1 year'"
  },
  "onekey": {
    "message": "OneKey"
  },
  "onlyAddTrustedNetworks": {
    "message": "एक बुरी नीयत वाला नेटवर्क प्रोवाइडर ब्लॉकचेन की स्थिति के बारे में झूठ बोल सकता है और आपकी नेटवर्क एक्टिविटी को रिकॉर्ड कर सकता है। केवल उन कस्टम नेटवर्क को जोड़ें, जिन पर आप भरोसा करते हैं।"
  },
  "onlyConnectTrust": {
    "message": "केवल उन साइटों से कनेक्ट करें, जिन पर आप भरोसा करते हैं। $1",
    "description": "Text displayed above the buttons for connection confirmation. $1 is the link to the learn more web page."
  },
  "openCustodianApp": {
    "message": "$1 ऐप खोलें",
    "description": "The $1 is the name of the Custodian that will be open"
  },
  "openFullScreenForLedgerWebHid": {
    "message": "अपने Ledger को कनेक्ट करने के लिए फुल स्क्रीन पर जाएं।",
    "description": "Shown to the user on the confirm screen when they are viewing MetaMask in a popup window but need to connect their ledger via webhid."
  },
  "openInBlockExplorer": {
    "message": "ब्लॉक एक्सप्लोरर में खोलें"
  },
  "openSeaNew": {
    "message": "ओपनसी"
  },
  "operationFailed": {
    "message": "प्रचालन नहीं हो पाया"
  },
  "optional": {
    "message": "वैकल्पिक"
  },
  "optionalWithParanthesis": {
    "message": "(वैकल्पिक)"
  },
  "options": {
    "message": "विकल्प"
  },
  "or": {
    "message": "या"
  },
  "origin": {
    "message": "ओरिजिन"
  },
  "osTheme": {
    "message": "सिस्टम"
  },
  "otherSnaps": {
    "message": "अन्य Snap",
    "description": "Used in the 'permission_rpc' message."
  },
  "outdatedBrowserNotification": {
    "message": "आपका ब्राउज़़र पुराना हो चुका है। यदि आप अपने ब्राउज़़र को अपडेट नहीं करते हैं, तो आप MetaMask से सुरक्षा पैच और नई फीचर्स प्राप्त नहीं कर पाएंगे।"
  },
  "padlock": {
    "message": "पैडलॉक"
  },
  "parameters": {
    "message": "पैरामीटर"
  },
  "participateInMetaMetrics": {
    "message": "MetaMetrics में भाग लें"
  },
  "participateInMetaMetricsDescription": {
    "message": "MetaMetrics में भाग लें, जिससे हमें MetaMask को बेहतर बनाने में मदद मिल सके"
  },
  "password": {
    "message": "पासवर्ड"
  },
  "passwordMmiTermsWarning": {
    "message": "मैं समझता हूं कि MetaMask Institutional मेरे लिए इस पासवर्ड को रिकवर नहीं कर सकता। $1"
  },
  "passwordNotLongEnough": {
    "message": "पासवर्ड की लंबाई पर्याप्त नहीं है"
  },
  "passwordSetupDetails": {
    "message": "यह पासवर्ड आपके MetaMask वॉलेट को केवल इसी डिवाइस पर अनलॉक करेगा। MetaMask इस पासवर्ड को फिर से प्राप्त नहीं कर सकता है।"
  },
  "passwordStrength": {
    "message": "पासवर्ड की मजबूती: $1",
    "description": "Return password strength to the user when user wants to create password."
  },
  "passwordStrengthDescription": {
    "message": "अगर आपका डिवाइस चोरी हो गया हो या उसके साथ छेड़छाड़ की गई है, तब एक मजबूत पासवर्ड आपके वॉलेट की सुरक्षा को बेहतर बना सकता है।"
  },
  "passwordTermsWarning": {
    "message": "मैं समझता हूं कि MetaMask मेरे लिए यह पासवर्ड फिर से प्राप्त नहीं कर सकता। $1"
  },
  "passwordsDontMatch": {
    "message": "पासवर्ड मेल नहीं खाता"
  },
  "pasteJWTToken": {
    "message": "अपना टोकन यहां पेस्ट या ड्रॉप करें:"
  },
  "pastePrivateKey": {
    "message": "अपनी प्राइवेट की (key) स्ट्रिंग यहाँ पेस्ट करें:",
    "description": "For importing an account from a private key"
  },
  "paymasterInUse": {
    "message": "इस ट्रांसेक्शन के लिए गैस का पेमेंट पेमास्टर द्वारा किया जाएगा।",
    "description": "Alert shown in transaction confirmation if paymaster in use."
  },
  "pending": {
    "message": "लंबित"
  },
  "pendingTransactionInfo": {
    "message": "यह ट्रांसेक्शन तब तक प्रोसेस नहीं होगा जब तक वह पूरा नहीं हो जाता।"
  },
  "pendingTransactionMultiple": {
    "message": "आपके पास ($1) लंबित ट्रांसेक्शन हैं।"
  },
  "pendingTransactionSingle": {
    "message": "आपके पास (1) लंबित ट्रांसेक्शन है।",
    "description": "$1 is count of pending transactions"
  },
  "permissionDetails": {
    "message": "अनुमति का ब्यौरा"
  },
  "permissionRequest": {
    "message": "अनुमति अनुरोध"
  },
  "permissionRequested": {
    "message": "अब रिक्वेस्ट किया गया"
  },
  "permissionRequestedForAccounts": {
    "message": "अभी $1 के लिए अनुरोध किया गया",
    "description": "Permission cell status for requested permission including accounts, rendered as AvatarGroup which is $1."
  },
  "permissionRevoked": {
    "message": "इस अपडेट में कैंसिल किया गया"
  },
  "permissionRevokedForAccounts": {
    "message": "$1 के लिए इस अपडेट में हटाया गया",
    "description": "Permission cell status for revoked permission including accounts, rendered as AvatarGroup which is $1."
  },
  "permission_accessNamedSnap": {
    "message": "$1 से कनेक्ट करें।",
    "description": "The description for the `wallet_snap` permission. $1 is the human-readable name of the snap."
  },
  "permission_accessNetwork": {
    "message": "इंटरनेट एक्सेस करें।",
    "description": "The description of the `endowment:network-access` permission."
  },
  "permission_accessNetworkDescription": {
    "message": "$1 को इंटरनेट एक्सेस करने दें। इसका इस्तेमाल थर्ड-पार्टी सर्वर के साथ डेटा भेजने और प्राप्त करने दोनों के लिए किया जा सकता है।",
    "description": "An extended description of the `endowment:network-access` permission. $1 is the snap name."
  },
  "permission_accessSnap": {
    "message": "$1 Snap से कनेक्ट करें।",
    "description": "The description for the `wallet_snap` permission. $1 is the name of the snap."
  },
  "permission_accessSnapDescription": {
    "message": "$1 के साथ इंटरैक्ट करने के लिए वेबसाइट या Snap को अनुमति दें।",
    "description": "The description for the `wallet_snap_*` permission. $1 is the name of the Snap."
  },
  "permission_cronjob": {
    "message": "समय-समय पर आने वाले क्रियाओं को शेड्यूल और निष्पादित करें।",
    "description": "The description for the `snap_cronjob` permission"
  },
  "permission_cronjobDescription": {
    "message": "$1 को अनुमति दें ताकि वह तय समय, तारीख या इंटरवल पर किए जाने वाले एक्शन कर सके। इसका इस्तेमाल टाइम-सेंसिटिव इंटरैक्शन या नोटिफिकेशन्स को ट्रिगर करने के लिए किया जा सकता है।",
    "description": "An extended description for the `snap_cronjob` permission. $1 is the snap name."
  },
  "permission_dialog": {
    "message": "MetaMask में डायलॉग विंडो प्रदर्शित करें।",
    "description": "The description for the `snap_dialog` permission"
  },
  "permission_dialogDescription": {
    "message": "$1 को MetaMask पॉपअप को कस्टम टेक्स्ट, इनपुट फील्ड और किसी एक्शन को एप्रूव या रिजेक्ट करने के बटन दिखाने की अनुमति दें।\nउदाहरण के लिए, Snap के लिए एलर्ट, कन्फर्मेशन और ऑप्ट-इन फ्लो क्रिएट करने के लिए इसका इस्तेमाल किया जा सकता है।",
    "description": "An extended description for the `snap_dialog` permission. $1 is the snap name."
  },
  "permission_ethereumAccounts": {
    "message": "एड्रेस, अकाउंट का बैलेंस, एक्टिविटी देखें और ट्रांसेक्शन शुरू करें",
    "description": "The description for the `eth_accounts` permission"
  },
  "permission_ethereumProvider": {
    "message": "Ethereum प्रोवाइडर को ऐक्सेस करें।",
    "description": "The description for the `endowment:ethereum-provider` permission"
  },
  "permission_ethereumProviderDescription": {
    "message": "$1 को MetaMask के साथ सीधे कम्यूनिकेट करने की अनुमति दें, ताकि वह ब्लॉकचेन से डेटा पढ़ सके और मैसेज और ट्रांसेक्शन का सुझाव दे सके।",
    "description": "An extended description for the `endowment:ethereum-provider` permission. $1 is the snap name."
  },
  "permission_getEntropy": {
    "message": "$1 के लिए unique arbitrary कीज़ डिराइव करें।",
    "description": "The description for the `snap_getEntropy` permission. $1 is the snap name."
  },
  "permission_getEntropyDescription": {
    "message": "सबके सामने लाए बिना, $1 को $1 के लिए unique arbitrary कीज़ डिराइव करने की अनुमति दें। ये कीज़ आपके MetaMask अकाउंट (एकाउंट्स) से अलग हैं और आपकी प्राइवेट कीज़ (keys) या सीक्रेट रिकवरी फ्रेज़ से संबंधित नहीं हैं। अन्य Snaps इस जानकारी को एक्सेस नहीं कर सकते।",
    "description": "An extended description for the `snap_getEntropy` permission. $1 is the snap name."
  },
  "permission_getLocale": {
    "message": "अपनी पसंदीदा भाषा देखें।",
    "description": "The description for the `snap_getLocale` permission"
  },
  "permission_getLocaleDescription": {
    "message": "$1 को आपकी MetaMask सेटिंग्स से आपकी पसंदीदा भाषा ऐक्सेस करने दें। इसे आपकी भाषा का उपयोग करके $1 के कंटेंट का स्थानीय भाषा में अनुवाद करने और उसे दिखाने के लिए इस्तेमाल किया जा सकता है।",
    "description": "An extended description for the `snap_getLocale` permission. $1 is the snap name."
  },
  "permission_homePage": {
    "message": "एक कस्टम स्क्रीन दिखाएं",
    "description": "The description for the `endowment:page-home` permission"
  },
  "permission_homePageDescription": {
    "message": "$1 को MetaMask में एक कस्टम होम स्क्रीन प्रदर्शित करने दें। इसका उपयोग यूजर इंटरफेस, कॉन्फ़िगरेशन और डैशबोर्ड के लिए किया जा सकता है।",
    "description": "An extended description for the `endowment:page-home` permission. $1 is the snap name."
  },
  "permission_keyring": {
    "message": "Ethereum एकाउंट्स को जोड़ने और नियंत्रित करने की अनुरोध को अनुमति दें",
    "description": "The description for the `endowment:keyring` permission"
  },
  "permission_keyringDescription": {
    "message": "$1 को एकाउंट्स जोड़ने या हटाने की रिक्वेस्ट रिसीव करने दें। साथ ही, इन एकाउंट्स की ओर से साइन करने और ट्रांसेक्शन करने दें।",
    "description": "An extended description for the `endowment:keyring` permission. $1 is the snap name."
  },
  "permission_lifecycleHooks": {
    "message": "लाइफसाइकल हुक्स का इस्तेमाल करें।",
    "description": "The description for the `endowment:lifecycle-hooks` permission"
  },
  "permission_lifecycleHooksDescription": {
    "message": "$1 को उसके लाइफसाइकल के दौरान खास समयों पर कोड चलाने के लिए लाइफसाइकल हुक का इस्तेमाल करने की अनुमति दें।",
    "description": "An extended description for the `endowment:lifecycle-hooks` permission. $1 is the snap name."
  },
  "permission_manageAccounts": {
    "message": "Ethereum अकाउंट जोड़ें और नियंत्रित करें",
    "description": "The description for `snap_manageAccounts` permission"
  },
  "permission_manageAccountsDescription": {
    "message": "$1 को Ethereum अकाउंट जोड़ने या हटाने, फिर इन एकाउंट्स से ट्रांसेक्ट करने और साइन करने की अनुमति दें।",
    "description": "An extended description for the `snap_manageAccounts` permission. $1 is the snap name."
  },
  "permission_manageBip32Keys": {
    "message": "$1 एकाउंट्स को मैनेज करें।",
    "description": "The description for the `snap_getBip32Entropy` permission. $1 is a derivation path, e.g. 'm/44'/0'/0' (secp256k1)'."
  },
  "permission_manageBip44AndBip32KeysDescription": {
    "message": "$1 को, रिक्वेस्ट किए गए नेटवर्क पर एकाउंट्स और एसेट्स को मैनेज करने की अनुमति दें। ये एकाउंट्स, आपके सीक्रेट रिकवरी फ्रेज़ (इसे सामने लाए बिना) का उपयोग करके डिराइव और बैकअप किए जाते हैं। $1 में Keys डिराइव करने की पावर होती है जिसके माध्यम से वह Ethereum (EVMs) के अलावा भी कई प्रकार के ब्लॉकचेन प्रोटोकॉल को सपोर्ट कर सकता है।",
    "description": "An extended description for the `snap_getBip44Entropy` and `snap_getBip44Entropy` permissions. $1 is the snap name."
  },
  "permission_manageBip44Keys": {
    "message": "$1 एकाउंट्स को मैनेज करें।",
    "description": "The description for the `snap_getBip44Entropy` permission. $1 is the name of a protocol, e.g. 'Filecoin'."
  },
  "permission_manageState": {
    "message": "उसके डेटा को अपने डिवाइस पर स्टोर करें और प्रबंधित करें।",
    "description": "The description for the `snap_manageState` permission"
  },
  "permission_manageStateDescription": {
    "message": "$1 को एन्क्रिप्शन के साथ सुरक्षित रूप से डेटा को स्टोर करने, अपडेट करने और फिर से पाने की अनुमति दें। अन्य Snaps इस जानकारी को एक्सेस नहीं कर सकते।",
    "description": "An extended description for the `snap_manageState` permission. $1 is the snap name."
  },
  "permission_nameLookup": {
    "message": "डोमेन और एड्रेस लुकअप उपलब्ध कराएं।",
    "description": "The description for the `endowment:name-lookup` permission."
  },
  "permission_nameLookupDescription": {
    "message": "Snap को MetaMask यूआई के विभिन्न हिस्सों में एड्रेस और डोमेन लुकअप को पाने और दिखाने की अनुमति दें।",
    "description": "An extended description for the `endowment:name-lookup` permission."
  },
  "permission_notifications": {
    "message": "नोटीफिकेशंस दिखाएं।",
    "description": "The description for the `snap_notify` permission"
  },
  "permission_notificationsDescription": {
    "message": "$1 को MetaMask के भीतर नोटिफिकेशन दिखाने की अनुमति दें। Snap के माध्यम से एक्शनेबल या टाइम-सेंसिटिव जानकारी के लिए एक शॉर्ट नोटिफिकेशन टेक्स्ट को ट्रिगर किया जा सकता है।",
    "description": "An extended description for the `snap_notify` permission. $1 is the snap name."
  },
  "permission_rpc": {
    "message": "$1 को $2 से सीधे कम्यूनिकेट करने की अनुमति दें।",
    "description": "The description for the `endowment:rpc` permission. $1 is 'other snaps' or 'websites', $2 is the snap name."
  },
  "permission_rpcDescription": {
    "message": "$1 को अनुमति दें कि वह $2 को मैसेज भेज सके और $2 से जवाब पा सके।",
    "description": "An extended description for the `endowment:rpc` permission. $1 is 'other snaps' or 'websites', $2 is the snap name."
  },
  "permission_rpcDescriptionOriginList": {
    "message": "$1 और $2",
    "description": "A list of allowed origins where $2 is the last origin of the list and $1 is the rest of the list separated by ','."
  },
  "permission_signatureInsight": {
    "message": "सिग्नेचर इनसाइट्स मोडल दिखाएं।",
    "description": "The description for the `endowment:signature-insight` permission"
  },
  "permission_signatureInsightDescription": {
    "message": "एप्रूव करने से पहले $1 को किसी भी सिग्नेचर रिक्वेस्ट पर इनसाइट्स के साथ एक मोडल दिखाने की अनुमति दें। इसका उपयोग एंटी-फ़िशिंग और सिक्योरटी सॉल्यूशंस के लिए किया जा सकता है।",
    "description": "An extended description for the `endowment:signature-insight` permission. $1 is the snap name."
  },
  "permission_signatureInsightOrigin": {
    "message": "उन वेबसाइटों के ओरिजिन देखें जो सिग्नेचर रिक्वेस्ट शुरू करती हैं",
    "description": "The description for the `signatureOrigin` caveat, to be used with the `endowment:signature-insight` permission"
  },
  "permission_signatureInsightOriginDescription": {
    "message": "सिग्नेचर रिक्वेस्ट शुरू करने वाली वेबसाइटों का ओरिजिन (URI) देखने के लिए $1 को अनुमति दें। इसका उपयोग एंटी-फ़िशिंग और सिक्योरटी सॉल्यूशंस के लिए किया जा सकता है।",
    "description": "An extended description for the `signatureOrigin` caveat, to be used with the `endowment:signature-insight` permission. $1 is the snap name."
  },
  "permission_transactionInsight": {
    "message": "ट्रांजैक्शन इनसाइट्स प्राप्त करें और प्रदर्शित करें।",
    "description": "The description for the `endowment:transaction-insight` permission"
  },
  "permission_transactionInsightDescription": {
    "message": "$1 को ट्रांसेक्शन को डिकोड करने और MetaMask UI के भीतर इनसाइट्स दिखाने की अनुमति दें। इसका इस्तेमाल एंटी-फिशिंग और सिक्यूरिटी सॉल्युशन्स के लिए किया जा सकता है।",
    "description": "An extended description for the `endowment:transaction-insight` permission. $1 is the snap name."
  },
  "permission_transactionInsightOrigin": {
    "message": "ट्रांसेक्शन का सुझाव देने वाली वेबसाइटों की स्रोत देखें",
    "description": "The description for the `transactionOrigin` caveat, to be used with the `endowment:transaction-insight` permission"
  },
  "permission_transactionInsightOriginDescription": {
    "message": "$1 को ट्रांसेक्शन का सुझाव देने वाली वेबसाइटों के ओरिजिन (URI) को देखने की अनुमति दें। इसका इस्तेमाल एंटी-फिशिंग और सिक्यूरिटी सॉल्युशन्स के लिए किया जा सकता है।",
    "description": "An extended description for the `transactionOrigin` caveat, to be used with the `endowment:transaction-insight` permission. $1 is the snap name."
  },
  "permission_unknown": {
    "message": "अज्ञात अनुमति: $1",
    "description": "$1 is the name of a requested permission that is not recognized."
  },
  "permission_viewBip32PublicKeys": {
    "message": "$1 ($2) के लिए अपनी पब्लिक की को देखें।",
    "description": "The description for the `snap_getBip32PublicKey` permission. $1 is a derivation path, e.g. 'm/44'/0'/0''. $2 is the elliptic curve name, e.g. 'secp256k1'."
  },
  "permission_viewBip32PublicKeysDescription": {
    "message": "$2 को यह अनुमति दें कि वह $1 के लिए आपकी पब्लिक कीज़ (keys) (और एड्रेसों) को देख सके। इस अनुमति से आपके एकाउंट्स या एसेट्स पर कोई कंट्रोल नहीं मिलता है।",
    "description": "An extended description for the `snap_getBip32PublicKey` permission. $1 is a derivation path (name). $2 is the snap name."
  },
  "permission_viewNamedBip32PublicKeys": {
    "message": "$1 के लिए अपनी पब्लिक की को देखें",
    "description": "The description for the `snap_getBip32PublicKey` permission. $1 is a name for the derivation path, e.g., 'Ethereum accounts'."
  },
  "permission_walletSwitchEthereumChain": {
    "message": "निम्न नेटवर्क पर स्विच करें और उसका उपयोग करें",
    "description": "The label for the `wallet_switchEthereumChain` permission"
  },
  "permission_webAssembly": {
    "message": "वेब असेंबली के लिए सपोर्ट।",
    "description": "The description of the `endowment:webassembly` permission."
  },
  "permission_webAssemblyDescription": {
    "message": "$1 को यह अनुमति दें कि वह WebAssembly के माध्यम से लो-लेवल एक्सीक्यूशन वाले एनवायरनमेंट को एक्सेस कर सके।",
    "description": "An extended description of the `endowment:webassembly` permission. $1 is the snap name."
  },
  "permissions": {
    "message": "अनुमतियाँ"
  },
  "permissionsPageEmptyContent": {
    "message": "यहाँ देखने के लिए कुछ नहीं है।"
  },
  "permissionsPageEmptySubContent": {
    "message": "यहां पर आप इंस्टॉल किए गए Snaps या कनेक्टेड साइटों को दी गई अनुमतियां देख सकते हैं।"
  },
  "permissionsPageTourDescription": {
    "message": "कनेक्टेड साइटों और इंस्टॉल किए गए Snaps को दी गई अनुमतियों को मैनेज करने के लिए यह आपका कंट्रोल पैनल है।"
  },
  "permissionsPageTourTitle": {
    "message": "कनेक्टेड साइटें अब अनुमतियां हैं"
  },
  "permitSimulationDetailInfo": {
    "message": "आप खर्च करने वाले को अपने अकाउंट से इतने सारे टोकन खर्च करने की अनुमति दे रहे हैं।"
  },
  "personalAddressDetected": {
    "message": "व्यक्तिगत एड्रेस का एड्रेस चला। टोकन कॉन्ट्रैक्ट एड्रेस डालें।"
  },
  "petnamesEnabledToggle": {
    "message": "उपनामों की अनुमति दें"
  },
  "petnamesEnabledToggleDescription": {
    "message": "यह आपको किसी भी एड्रेस पर एक उपनाम देने की सुविधा देता है। जब भी संभव होगा हम उन एड्रेसों के लिए नाम सुझाएंगे जिनसे आप इंटरैक्ट करते हैं।"
  },
  "pinExtensionDescription": {
    "message": "बिना रोक-टोक एक्सेस के लिए एक्सटेंशन मेनू पर जाएं और MetaMask Institutional को पिन करें।"
  },
  "pinExtensionTitle": {
    "message": "एक्सटेंशन को पिन करें"
  },
  "pinToTop": {
    "message": "सबसे ऊपर ले जाएं"
  },
  "pleaseConfirm": {
    "message": "कृपया कन्फर्म करें"
  },
  "plusMore": {
    "message": "+ $1 और",
    "description": "$1 is the number of additional items"
  },
  "plusXMore": {
    "message": "+ $1 अधिक",
    "description": "$1 is a number of additional but unshown items in a list- this message will be shown in place of those items"
  },
  "popularCustomNetworks": {
    "message": "पॉपुलर कस्टम नेटवर्क"
  },
  "popularNetworkAddToolTip": {
    "message": "इनमें से कुछ नेटवर्क थर्ड पार्टीज़ पर निर्भर हैं। कनेक्शन कम विश्वसनीय हो सकते हैं या गतिविधि को ट्रैक करने के लिए थर्ड पार्टीज़ को चालू कर सकते हैं। $1",
    "description": "$1 is Learn more link"
  },
  "portfolio": {
    "message": "पोर्टफोलियो"
  },
  "portfolioDashboard": {
    "message": "पोर्टफोलियो डैशबोर्ड"
  },
  "preparingSwap": {
    "message": "स्वैप की तैयारी कर रहा है..."
  },
  "prev": {
    "message": "पिछला"
  },
  "price": {
    "message": "प्राइस"
  },
  "priceUnavailable": {
    "message": "प्राइस अनुपलब्ध है"
  },
  "primaryCurrencySetting": {
    "message": "प्राथमिक मुद्रा"
  },
  "primaryCurrencySettingDescription": {
    "message": "चेन की ओरिजिनल करेंसी (जैसे ETH) में प्रदर्शित वैल्यूज़ को प्राथमिकता देने के लिए ओरिजिनल को चुनें। अपनी चुना गया फिएट करेंसी में प्रदर्शित वैल्यूज़ को प्राथमिकता देने के लिए फिएट को चुनें।"
  },
  "primaryType": {
    "message": "प्राइमरी टाइप"
  },
  "priorityFee": {
    "message": "प्रायोरिटी फी"
  },
  "priorityFeeProperCase": {
    "message": "प्रायोरिटी फी"
  },
  "privacy": {
    "message": "गोपनीयता"
  },
  "privacyMsg": {
    "message": "गोपनीयता नीति"
  },
  "privateKey": {
    "message": "प्राइवेट की (key)",
    "description": "select this type of file to use to import an account"
  },
  "privateKeyCopyWarning": {
    "message": "$1 के लिए प्राइवेट की (key)",
    "description": "$1 represents the account name"
  },
  "privateKeyHidden": {
    "message": "प्राइवेट की (key) छिपी हुई है",
    "description": "Explains that the private key input is hidden"
  },
  "privateKeyShow": {
    "message": "प्राइवेट की (key) इनपुट को दिखाएं/छिपाएं",
    "description": "Describes a toggle that is used to show or hide the private key input"
  },
  "privateKeyShown": {
    "message": "प्राइवेट की (key) दिखाई जा रही है",
    "description": "Explains that the private key input is being shown"
  },
  "privateKeyWarning": {
    "message": "चेतावनी: इस कुंजी का खुलासा कभी न करें। आपकी निजी कुंजियों के साथ कोई भी व्यक्ति आपके अकाउंट में रखी कोई भी एसेट चुरा सकता है।"
  },
  "privateNetwork": {
    "message": "निजी नेटवर्क"
  },
  "proceedWithTransaction": {
    "message": "मैं फिर भी आगे बढ़ना चाहता हूं"
  },
  "productAnnouncements": {
    "message": "प्रॉडक्ट घोषणाएं"
  },
  "profileSync": {
    "message": "प्रोफ़ाइल सिंक"
  },
  "profileSyncConfirmation": {
    "message": "यदि आप प्रोफ़ाइल सिंक बंद कर देते हैं, तो आप नोटिफिकेशंस प्राप्त नहीं कर पाएंगे।"
  },
  "profileSyncDescription": {
    "message": "एक प्रोफ़ाइल बनाता है जिसका उपयोग MetaMask आपके डिवाइसों के बीच कुछ सेटिंग्स को सिंक करने के लिए करता है। नोटिफिकेशंस प्राप्त करने के लिए यह आवश्यक है। $1."
  },
  "profileSyncPrivacyLink": {
    "message": "जानें कि हम आपकी गोपनीयता की सुरक्षा कैसे करते हैं"
  },
  "proposedApprovalLimit": {
    "message": "प्रस्तावित एप्रूवल सीमा"
  },
  "provide": {
    "message": "प्रदान करें"
  },
  "publicAddress": {
    "message": "सार्वजनिक एड्रेस"
  },
  "pushPlatformNotificationsFundsReceivedDescription": {
    "message": "आपको $1 $2 प्राप्त हुए"
  },
  "pushPlatformNotificationsFundsReceivedDescriptionDefault": {
    "message": "आपको कुछ टोकन प्राप्त हुए"
  },
  "pushPlatformNotificationsFundsReceivedTitle": {
    "message": "फंड प्राप्त हुए"
  },
  "pushPlatformNotificationsFundsSentDescription": {
    "message": "आपने सफलतापूर्वक $1 $2 भेज दिया"
  },
  "pushPlatformNotificationsFundsSentDescriptionDefault": {
    "message": "आपने कुछ टोकन सफलतापूर्वक भेज दिए"
  },
  "pushPlatformNotificationsFundsSentTitle": {
    "message": "फंड भेजे गए"
  },
  "pushPlatformNotificationsNftReceivedDescription": {
    "message": "आपको नए NFT प्राप्त हुए"
  },
  "pushPlatformNotificationsNftReceivedTitle": {
    "message": "NFT प्राप्त हुआ"
  },
  "pushPlatformNotificationsNftSentDescription": {
    "message": "आपने सफलतापूर्वक NFT भेज दिया है"
  },
  "pushPlatformNotificationsNftSentTitle": {
    "message": "NFT भेजा गया"
  },
  "pushPlatformNotificationsStakingLidoStakeCompletedDescription": {
    "message": "आपका Lido स्टेक सफल रहा"
  },
  "pushPlatformNotificationsStakingLidoStakeCompletedTitle": {
    "message": "स्टेक पूरा हुआ"
  },
  "pushPlatformNotificationsStakingLidoStakeReadyToBeWithdrawnDescription": {
    "message": "आपका Lido स्टेक अब विदड्रॉ करने के लिए तैयार है"
  },
  "pushPlatformNotificationsStakingLidoStakeReadyToBeWithdrawnTitle": {
    "message": "स्टेक विदड्रॉ करने के लिए तैयार है"
  },
  "pushPlatformNotificationsStakingLidoWithdrawalCompletedDescription": {
    "message": "आपका Lido विदड्रॉवल सफल रहा"
  },
  "pushPlatformNotificationsStakingLidoWithdrawalCompletedTitle": {
    "message": "विदड्रॉवल पूरा हुआ"
  },
  "pushPlatformNotificationsStakingLidoWithdrawalRequestedDescription": {
    "message": "आपका Lido विदड्रॉवल अनुरोध सबमिट कर दिया गया था"
  },
  "pushPlatformNotificationsStakingLidoWithdrawalRequestedTitle": {
    "message": "विदड्रॉवल का अनुरोध किया गया"
  },
  "pushPlatformNotificationsStakingRocketpoolStakeCompletedDescription": {
    "message": "आपका RocketPool स्टेक सफल रहा"
  },
  "pushPlatformNotificationsStakingRocketpoolStakeCompletedTitle": {
    "message": "स्टेक पूरा हुआ"
  },
  "pushPlatformNotificationsStakingRocketpoolUnstakeCompletedDescription": {
    "message": "आपका RocketPool अनस्टेक सफल रहा"
  },
  "pushPlatformNotificationsStakingRocketpoolUnstakeCompletedTitle": {
    "message": "अनस्टेक पूरा हुआ"
  },
  "pushPlatformNotificationsSwapCompletedDescription": {
    "message": "आपका MetaMask स्वैप सफल रहा"
  },
  "pushPlatformNotificationsSwapCompletedTitle": {
    "message": "स्वैप पूरा हुआ"
  },
  "queued": {
    "message": "कतारबद्ध"
  },
  "quoteRate": {
    "message": "उद्धरण का दर"
  },
  "rank": {
    "message": "रैंक"
  },
  "reAddAccounts": {
    "message": "किसी अन्य अकाउंट को फिर से जोड़ें"
  },
  "reAdded": {
    "message": "फिर से जोड़ा गया"
  },
  "readdToken": {
    "message": "आप अपने एकाउंट्स के विकल्प मेन्यू में “टोकन जोड़ें” पर जाकर भविष्य में इस टोकन को वापस जोड़ सकते हैं।"
  },
  "receive": {
    "message": "प्राप्त करें"
  },
<<<<<<< HEAD
  "receiveTokensCamelCase": {
    "message": "टोकन प्राप्त करें"
=======
  "recipientAddressPlaceholder": {
    "message": "सार्वजनिक एड्रेस (0x) या ENS नाम डालें"
  },
  "recipientAddressPlaceholderFlask": {
    "message": "पब्लिक एड्रेस (0x) या डोमेन नाम एंटर करें"
>>>>>>> 857c5fa0
  },
  "recommendedGasLabel": {
    "message": "अनुशंसित"
  },
  "recoveryPhraseReminderBackupStart": {
    "message": "यहां से प्रारंभ करें"
  },
  "recoveryPhraseReminderConfirm": {
    "message": "समझ गया"
  },
  "recoveryPhraseReminderHasBackedUp": {
    "message": "अपने सीक्रेट रिकवरी फ्रेज को हमेशा सुरक्षित और गुप्त स्थान पर रखें।"
  },
  "recoveryPhraseReminderHasNotBackedUp": {
    "message": "अपने सीक्रेट रिकवरी फ्रेज को फिर से बैकअप करने की आवश्यकता है?"
  },
  "recoveryPhraseReminderItemOne": {
    "message": "कभी भी अपना सीक्रेट रिकवरी फ्रेज किसी के साथ शेयर न करें"
  },
  "recoveryPhraseReminderItemTwo": {
    "message": "MetaMask टीम कभी भी आपके सीक्रेट रिकवरी फ्रेज के बारे में नहीं पूछेगी"
  },
  "recoveryPhraseReminderSubText": {
    "message": "आपका सीक्रेट रिकवरी फ्रेज आपके सभी एकाउंट्स को नियंत्रित करता है।"
  },
  "recoveryPhraseReminderTitle": {
    "message": "अपने धन को सुरक्षित रखें"
  },
  "redesignedConfirmationsEnabledToggle": {
    "message": "बेहतर सिग्नेचर अनुरोध"
  },
  "redesignedConfirmationsToggleDescription": {
    "message": "उन्नत फॉर्मेट में सिग्नेचर अनुरोध देखने के लिए इसे चालू करें।"
  },
  "refreshList": {
    "message": "लिस्ट रिफ्रेश करें"
  },
  "reject": {
    "message": "अस्वीकार करें"
  },
  "rejectAll": {
    "message": "सभी को अस्वीकार करें"
  },
  "rejectRequestsDescription": {
    "message": "आप $1 रिक्वेस्ट्स को बैच रूप से अस्वीकार करने वाले हैं।"
  },
  "rejectRequestsN": {
    "message": "$1 रिक्वेस्ट्स को अस्वीकार करें"
  },
  "rejectTxsDescription": {
    "message": "आप $1 ट्रांसेक्शनों को बैच में अस्वीकार करने वाले हैं।"
  },
  "rejectTxsN": {
    "message": "$1 ट्रांसेक्शनों को अस्वीकार करें"
  },
  "rejected": {
    "message": "रिजेक्ट"
  },
  "remember": {
    "message": "याद रखें:"
  },
  "remove": {
    "message": "हटाएं"
  },
  "removeAccount": {
    "message": "अकाउंट हटाएं"
  },
  "removeAccountDescription": {
    "message": "यह अकाउंट आपके वॉलेट से निकाल दिया जाएगा। कृपया पक्का करें कि जारी रखने से पहले आपके पास इस इम्पोर्टित अकाउंट के लिए ओरिजिनल सीक्रेट रिकवरी फ्रेज या प्राइवेट की (key) है। आप अकाउंट ड्रॉप-डाउन से फिर से अकाउंट इम्पोर्ट कर सकते हैं या बना सकते हैं। "
  },
  "removeJWT": {
    "message": "कस्टोडियन टोकन हटाएं"
  },
  "removeJWTDescription": {
    "message": "क्या आप सुनिश्चित हैं कि आप इस टोकन को हटाना चाहते हैं? इस टोकन को सौंपे गए सभी एकाउंट्स को एक्सटेंशन से भी हटा दिया जाएगा: "
  },
  "removeKeyringSnap": {
    "message": "इस Snap को हटाने पर ये एकाउंट्स MetaMask से हट जाते हैं:"
  },
  "removeKeyringSnapToolTip": {
    "message": "Snap इन एकाउंट्स को कंट्रोल करता है और अगर इसे हटा दिया जाता है तो एकाउंट्स MetaMask से भी हटा दिए जाएंगे। हालांकि, वे एकाउंट्स ब्लॉकचेन में बने रहेंगे।"
  },
  "removeNFT": {
    "message": "NFT हटाएं"
  },
  "removeNftErrorMessage": {
    "message": "हम इस NFT को नहीं हटा पाए।"
  },
  "removeNftMessage": {
    "message": "NET सफलतापूर्वक हटा दिया गया!"
  },
  "removeSnap": {
    "message": "Snap हटाएं"
  },
  "removeSnapAccountDescription": {
    "message": "यदि आप आगे बढ़ते हैं, तो यह अकाउंट अब MetaMask में उपलब्ध नहीं होगा।"
  },
  "removeSnapAccountTitle": {
    "message": "अकाउंट हटाएं"
  },
  "removeSnapConfirmation": {
    "message": "क्या आप वाकई $1 को हटाना चाहते हैं?",
    "description": "$1 represents the name of the snap"
  },
  "removeSnapDescription": {
    "message": "ये कदम Snap और उसके डेटा को हटा देगा और आपकी दी गई अनुमतियों को कैंसिल कर देगा।"
  },
  "replace": {
    "message": "बदलें"
  },
  "reportIssue": {
    "message": "किसी समस्या की रिपोर्ट करें"
  },
  "requestFlaggedAsMaliciousFallbackCopyReason": {
    "message": "सुरक्षा प्रोवाइडर ने अतिरिक्त जानकारी शेयर नहीं की है"
  },
  "requestFlaggedAsMaliciousFallbackCopyReasonTitle": {
    "message": "रिक्वेस्ट बुरी नीयत वाला के रूप में फ़्लैग किया गया"
  },
  "requestFrom": {
    "message": "इनसे मिली रिक्वेस्ट"
  },
  "requestFromInfo": {
    "message": "यह वह साइट है जो आपका सिग्नेचर मांग रही है।"
  },
  "requestFromTransactionDescription": {
    "message": "यह वही साइट है जो आपका कन्फर्मेशन मांग रही है।"
  },
  "requestMayNotBeSafe": {
    "message": "रिक्वेस्ट सुरक्षित नहीं हो सकता है"
  },
  "requestMayNotBeSafeError": {
    "message": "सुरक्षा प्रोवाइडर को किसी भी ज्ञात बुरी नीयत वाला एक्टिविटी का एड्रेस नहीं चला, लेकिन इसे जारी रखना अभी भी सुरक्षित नहीं हो सकता है।"
  },
  "requestNotVerified": {
    "message": "रिक्वेस्ट वेरीफ़ाई नहीं है"
  },
  "requestNotVerifiedError": {
    "message": "किसी गड़बड़ी के कारण, इस रिक्वेस्ट को सुरक्षा प्रोवाइडर द्वारा वेरीफ़ाई नहीं किया गया था। सावधानी के साथ आगे बढ़ना।"
  },
  "requestsAwaitingAcknowledgement": {
    "message": "रिक्वेस्ट्स के स्वीकार किए जाने की प्रतीक्षा की जा रही है"
  },
  "required": {
    "message": "आवश्यक"
  },
  "reset": {
    "message": "रीसेट करें"
  },
  "resetWallet": {
    "message": "वॉलेट रीसेट करें"
  },
  "resetWalletSubHeader": {
    "message": "MetaMask आपके पासवर्ड की कॉपी नहीं रखता है। अगर आपको अपना अकाउंट अनलॉक करने में दिक्कत हो रही है, तो आपको अपना वॉलेट रीसेट करना होगा। सीक्रेट रिकवरी फ़्रेज़ प्रदान करके आप ऐसा कर सकते हैं जिसका इस्तेमाल आपने अपना वॉलेट सेट करते समय किया था।"
  },
  "resetWalletUsingSRP": {
    "message": "इस कदम से इस डिवाइस से आपके वर्तमान वॉलेट और सीक्रेट रिकवरी फ़्रेज़ मिट जाएंगे, साथ ही, आपके द्वारा चुने गए अकाउंटों की लिस्ट भी हट जाएगी। सीक्रेट रिकवरी फ़्रेज़ के साथ रीसेट करने के बाद, आपको सीक्रेट रिकवरी फ़्रेज़ के आधार पर आकाउंटों की एक लिस्ट दिखाई देगी जिसका इस्तेमाल आप रीसेट करने के लिए करते हैं। इस नई लिस्ट में ऑटोमेटिक तरीके से उन अकाउंटों को शामिल किया जाएगा जिनके अंदर बैलेंस है। आप पहले बनाए गए को भी $1 कर पाएंगे। आपके द्वारा इंपोर्ट किए गए कस्टम अकाउंट्स का $2 होना जरूरी होगा, और आपके द्वारा किसी अकाउंट में जोड़े गए किसी भी कस्टम टोकन के लिए $3 होना भी जरूरी होगा।"
  },
  "resetWalletWarning": {
    "message": "आगे बढ़ने से पहले ये पक्का करें कि आप सही सीक्रेट रिकवरी फ़्रेज़ का इस्तेमाल कर रहे हैं। इसे आप अनडू नहीं कर पाएंगे।"
  },
  "restartMetamask": {
    "message": "MetaMask को फिर से शुरू करें"
  },
  "restore": {
    "message": "रीस्टोर करें"
  },
  "restoreUserData": {
    "message": "यूज़र डेटा रीस्टोर करें"
  },
  "restoreUserDataDescription": {
    "message": "एक बैकअप फाइल की मदद से आप अपने डेटा, जैसे कि अपने कॉन्टेक्ट्स और अपनी प्रेफेरेंस, को रिस्टोर कर सकते हैं।"
  },
  "resultPageError": {
    "message": "गड़बड़ी"
  },
  "resultPageErrorDefaultMessage": {
    "message": "परिचालन नहीं हो पाया।"
  },
  "resultPageSuccess": {
    "message": "सफल"
  },
  "resultPageSuccessDefaultMessage": {
    "message": "परिचालन सफलतापूर्वक पूरा हुआ।"
  },
  "retryTransaction": {
    "message": "ट्रांसेक्शन का फिर से कोशिश करें"
  },
  "reusedTokenNameWarning": {
    "message": "यहां पर एक टोकन आपके द्वारा देखे जाने वाले दूसरे टोकन से प्रतीक का पुनः इस्तेमाल करता है, यह भ्रामक या धोखाधड़ी वाला हो सकता है।"
  },
  "revealSeedWords": {
    "message": "सीक्रेट रिकवरी फ्रेज प्रकट करें"
  },
  "revealSeedWordsDescription1": {
    "message": "$1 प्रदान करता है $2",
    "description": "This is a sentence consisting of link using 'revealSeedWordsSRPName' as $1 and bolded text using 'revealSeedWordsDescription3' as $2."
  },
  "revealSeedWordsDescription2": {
    "message": "MetaMask एक $1 है। इसका मतलब आप आपने SRP के मालिक हैं।",
    "description": "$1 is text link with the message from 'revealSeedWordsNonCustodialWallet'"
  },
  "revealSeedWordsDescription3": {
    "message": "आपके वॉलेट और फंड तक पूरी एक्सेस।\n"
  },
  "revealSeedWordsNonCustodialWallet": {
    "message": "गैर-कस्टोडियल वॉलेट"
  },
  "revealSeedWordsQR": {
    "message": "QR"
  },
  "revealSeedWordsSRPName": {
    "message": "सीक्रेट रिकवरी फ्रेज (SRP)"
  },
  "revealSeedWordsText": {
    "message": "टेक्स्ट"
  },
  "revealSeedWordsWarning": {
    "message": "यह पक्का करें कि कोई भी आपकी स्क्रीन ना देख रहा हो। $1",
    "description": "$1 is bolded text using the message from 'revealSeedWordsWarning2'"
  },
  "revealSeedWordsWarning2": {
    "message": "MetaMask सपोर्ट कभी इसका रिक्वेस्ट नहीं करेगा।",
    "description": "The bolded texted in the second part of 'revealSeedWordsWarning'"
  },
  "revealSensitiveContent": {
    "message": "संवेदनशील कंटेंट दिखाएं"
  },
  "revealTheSeedPhrase": {
    "message": "सीड फ़्रेज़ दिखाएं"
  },
  "reviewAlerts": {
    "message": "एलर्ट की समीक्षा करें"
  },
  "revokeAllTokensTitle": {
    "message": "आपके सभी $1 को एक्सेस और ट्रांसफ़र करने की अनुमति निरस्त करें?",
    "description": "$1 is the symbol of the token for which the user is revoking approval"
  },
  "revokeAllTokensTitleWithoutSymbol": {
    "message": "आपके सभी NFT's को $1 से एक्सेस और ट्रांसफ़र करने की अनुमति कैंसिल करें?",
    "description": "$1 is a link to contract on the block explorer when we're not able to retrieve a erc721 or erc1155 name"
  },
  "revokeApproveForAllDescription": {
    "message": "यह बिना किसी नोटिस के आपके सभी $1 तक पहुंचने और ट्रांसफ़र करने के लिए किसी थर्ड पार्टी की अनुमति को निरस्त करता है।",
    "description": "$1 is either a string or link of a given token symbol or name"
  },
  "revokeApproveForAllDescriptionWithoutSymbol": {
    "message": "यह बिना किसी सूचना के आपके सभी NFT को $1 से एक्सेस और ट्रांसफ़र करने के लिए किसी थर्ड पार्टी की अनुमति को कैंसिल कर देता है।",
    "description": "$1 is a link to contract on the block explorer when we're not able to retrieve a erc721 or erc1155 name"
  },
  "revokePermission": {
    "message": "अनुमति कैंसिल करने की"
  },
  "revokeSpendingCap": {
    "message": "अपने $1 के लिए खर्च करने की लिमिट को हटा दें",
    "description": "$1 is a token symbol"
  },
  "revokeSpendingCapTooltipText": {
    "message": "यह थर्ड पार्टी आपके वर्तमान या भविष्य के और ज्यादा टोकन खर्च करने में असमर्थ होगा।"
  },
  "rpcUrl": {
    "message": "नया RPC URL"
  },
  "safeTransferFrom": {
    "message": "से सुरक्षित ट्रांसफर"
  },
  "save": {
    "message": "सेव करें"
  },
  "scanInstructions": {
    "message": "QR कोड को अपने कैमरे के सामने रखें"
  },
  "scanQrCode": {
    "message": "QR कोड स्कैन करें"
  },
  "scrollDown": {
    "message": "नीचे स्क्रॉल करें"
  },
  "search": {
    "message": "खोजें"
  },
  "searchAccounts": {
    "message": "अकाउंट्स खोजें"
  },
  "searchNfts": {
    "message": "NFT ढूंढें"
  },
  "searchTokens": {
    "message": "टोकनों को ढूंढें"
  },
  "secretRecoveryPhrase": {
    "message": "सीक्रेट रिकवरी फ्रेज"
  },
  "secureWallet": {
    "message": "सुरक्षित वॉलेट"
  },
  "security": {
    "message": "सुरक्षा"
  },
  "securityAlert": {
    "message": "$1 और $2 से सुरक्षा चेतावनी"
  },
  "securityAlerts": {
    "message": "सुरक्षा चेतावनी"
  },
  "securityAlertsDescription": {
    "message": "यह फीचर सक्रिय रूप से ट्रांसेक्शन और सिग्नेचर अनुरोधों की समीक्षा करके आपको बुरी नीयत वाली गतिविधि के प्रति एलर्ट करती है। $1",
    "description": "Link to learn more about security alerts"
  },
  "securityAndPrivacy": {
    "message": "सुरक्षा और गोपनीयता"
  },
  "securityProviderPoweredBy": {
    "message": "$1 द्वारा पावर्ड",
    "description": "The security provider that is providing data"
  },
  "seeDetails": {
    "message": "ब्यौरा देखें"
  },
  "seedPhraseConfirm": {
    "message": "सीक्रेट रिकवरी फ्रेज की कन्फर्म करें"
  },
  "seedPhraseEnterMissingWords": {
    "message": "सीक्रेट रिकवरी फ्रेज की कन्फर्म करें"
  },
  "seedPhraseIntroNotRecommendedButtonCopy": {
    "message": "मुझे बाद में याद दिलाएं (अनुशंसित नहीं)"
  },
  "seedPhraseIntroRecommendedButtonCopy": {
    "message": "मेरा वॉलेट सुरक्षित करें (अनुशंसित)"
  },
  "seedPhraseIntroSidebarBulletOne": {
    "message": "लिखें और कई गुप्त स्थानों में स्टोर करें।"
  },
  "seedPhraseIntroSidebarBulletTwo": {
    "message": "सेफ डिपॉजिट बॉक्स में स्टोर करें।"
  },
  "seedPhraseIntroSidebarCopyOne": {
    "message": "आपका सीक्रेट रिकवरी फ्रेज 12- शब्दों का फ्रेज है जो आपके वॉलेट और धन के लिए “मास्टर कुंजी” है।"
  },
  "seedPhraseIntroSidebarCopyThree": {
    "message": "यदि कोई व्यक्ति आपका रिकवरी फ्रेज मांगता है, तो संभावना है कि वे आपको धोखा देने की कोशिश कर रहे हैं।"
  },
  "seedPhraseIntroSidebarCopyTwo": {
    "message": "कभी भी अपना सीक्रेट रिकवरी फ्रेज शेयर न करें, MetaMask के साथ भी नहीं!"
  },
  "seedPhraseIntroSidebarTitleOne": {
    "message": "सीक्रेट रिकवरी फ्रेज क्या है?"
  },
  "seedPhraseIntroSidebarTitleThree": {
    "message": "क्या मुझे अपना सीक्रेट रिकवरी फ्रेज शेयर करना चाहिए?"
  },
  "seedPhraseIntroSidebarTitleTwo": {
    "message": "मैं अपना सीक्रेट रिकवरी फ्रेज कैसे सहेजूं?"
  },
  "seedPhraseIntroTitle": {
    "message": "अपने वॉलेट को सुरक्षित करें"
  },
  "seedPhraseIntroTitleCopy": {
    "message": "शुरुआत करने से पहले, अपने सीक्रेट रिकवरी फ्रेज और अपने वॉलेट को सुरक्षित रखने के तरीके के बारे में जानने के लिए यह छोटा-सा वीडियो देखें।"
  },
  "seedPhraseReq": {
    "message": "सीक्रेट रिकवरी फ्रेज में 12, 15, 18, 21 या 24 शब्द होते हैं"
  },
  "seedPhraseWriteDownDetails": {
    "message": "12-शब्दों के इस सीक्रेट रिकवरी फ्रेज को लिखें और ऐसे स्थान पर सेव करें, जहां आप भरोसा करते हैं और केवल आप ही पहुंच सकते हैं।"
  },
  "seedPhraseWriteDownHeader": {
    "message": "अपना सीक्रेट रिकवरी फ्रेज लिखें"
  },
  "select": {
    "message": "चयन करें"
  },
  "selectAccounts": {
    "message": "इस साइट पर इस्तेमाल करने के लिए अकाउंट (एकाउंट्स) को चुनें"
  },
  "selectAccountsForSnap": {
    "message": "इस Snap के साथ इस्तेमाल करने के लिए अकाउंट(एकाउंट्स) को चुनने की"
  },
  "selectAll": {
    "message": "सभी को चुनें"
  },
  "selectAllAccounts": {
    "message": "सभी एकाउंट्स को चुनें"
  },
  "selectAnAccount": {
    "message": "किसी अकाउंट को चुनें"
  },
  "selectAnAccountAlreadyConnected": {
    "message": "यह अकाउंट पहले ही MetaMask से जुड़ा हुआ है"
  },
  "selectAnAccountHelp": {
    "message": "MetaMask Institutional में इस्तेमाल करने के लिए कस्टोडियन एकाउंट्स को चुनें।"
  },
  "selectEnableDisplayMediaPrivacyPreference": {
    "message": "डिस्प्ले NFT मीडिया चालू करें"
  },
  "selectHdPath": {
    "message": "HD पथ को चुनें"
  },
  "selectJWT": {
    "message": "टोकन चुनें"
  },
  "selectNFTPrivacyPreference": {
    "message": "NFT ऑटोडिटेक्शन चालू करें"
  },
  "selectPathHelp": {
    "message": "यदि आपको अपनी पसंद के हिसाब से अकाउंट दिखाई नहीं देते हैं, तो HD पाथ या मौजूदा चुना गया नेटवर्क बदलने की कोशिश करें।"
  },
  "selectType": {
    "message": "प्रकार को चुनें"
  },
  "selectingAllWillAllow": {
    "message": "सभी को चुनने से यह साइट आपके सभी चालू एकाउंट्स को देखने की अनुमति देगी। पक्का करें कि आप इस साइट पर भरोसा करते हैं।"
  },
  "send": {
    "message": "भेजें"
  },
  "sendBugReport": {
    "message": "हमें एक बग रिपोर्ट भेजें।"
  },
  "sendNoContactsConversionText": {
    "message": "यहां क्लिक करें"
  },
  "sendNoContactsDescription": {
    "message": "कॉन्टेक्ट्स आपको कई बार ट्रांसेक्शन को दूसरे अकाउंट में सुरक्षित रूप से भेजने की अनुमति देते हैं। एक कॉन्टेक्ट बनाने के लिए, $1",
    "description": "$1 represents the action text 'click here'"
  },
  "sendNoContactsTitle": {
    "message": "आपके पास अभी तक कोई कॉन्टेक्ट्स नहीं हैं"
  },
  "sendSelectReceiveAsset": {
    "message": "प्राप्त करने के लिए एसेट को चुनें"
  },
  "sendSelectSendAsset": {
    "message": "भेजने के लिए एसेट को चुनें"
  },
  "sendSpecifiedTokens": {
    "message": "$1 भेजें",
    "description": "Symbol of the specified token"
  },
  "sendSwapSubmissionWarning": {
    "message": "इस बटन पर क्लिक करने से आपका स्वैप ट्रांसेक्शन तुरंत शुरू हो जाएगा। कृपया आगे बढ़ने से पहले अपने ट्रांसेक्शन विवरण की समीक्षा करें।"
  },
  "sendTokenAsToken": {
    "message": "$1 को $2 के रूप में भेजें",
    "description": "Used in the transaction display list to describe a swap and send. $1 and $2 are the symbols of tokens in involved in the swap."
  },
  "sendingAsset": {
    "message": "$1 भेजा जा रहा है"
  },
  "sendingDisabled": {
    "message": "ERC-1155 NFT एसेट्स भेजने को अभी सपोर्ट नहीं किया जाता।"
  },
  "sendingNativeAsset": {
    "message": "$1 भेजा जा रहा है",
    "description": "$1 represents the native currency symbol for the current network (e.g. ETH or BNB)"
  },
  "sendingToTokenContractWarning": {
    "message": "चेतावनी: आप एक टोकन कॉन्ट्रैक्ट को भेजने वाले हैं जिसके परिणामस्वरूप धन की हानि हो सकती है। $1",
    "description": "$1 is a clickable link with text defined by the 'learnMoreUpperCase' key. The link will open to a support article regarding the known contract address warning"
  },
  "sendingZeroAmount": {
    "message": "आप 0 $1 भेज रहे हैं।"
  },
  "sepolia": {
    "message": "Sepolia टेस्ट नेटवर्क"
  },
  "setAdvancedPrivacySettingsDetails": {
    "message": "MetaMask उत्पाद की उपयोगिता और सुरक्षा को बढ़ाने के लिए इन विश्वसनीय तीसरे-पक्ष की सेवाओं का इस्तेमाल करता है।"
  },
  "setApprovalForAll": {
    "message": "सभी के लिए स्वीकृति सेट करें"
  },
  "setApprovalForAllTitle": {
    "message": "बिना किसी खर्च की लिमिट के $1 एप्रूव करें",
    "description": "The token symbol that is being approved"
  },
  "settingAddSnapAccount": {
    "message": "अकाउंट Snap जोड़ें"
  },
  "settings": {
    "message": "सेटिंग"
  },
  "settingsSearchMatchingNotFound": {
    "message": "कोई मेल खाने वाला परिणाम नहीं मिला।"
  },
  "settingsSubHeadingSignaturesAndTransactions": {
    "message": "सिग्नेचर्स और ट्रांसेक्शन रिक्वेस्ट्स"
  },
  "show": {
    "message": "दिखाएं"
  },
  "showAccount": {
    "message": "अकाउंट दिखाएं"
  },
  "showExtensionInFullSizeView": {
    "message": "एक्सटेंशन को पूर्ण आकार दृश्य में दिखाएं"
  },
  "showExtensionInFullSizeViewDescription": {
    "message": "जब आप एक्सटेंशन आइकन पर क्लिक करते हैं तो पूर्ण आकार दृश्य को अपना डिफॉल्ट बनाने के लिए इसे चालू करें।"
  },
  "showFiatConversionInTestnets": {
    "message": "टेस्ट नेटवर्क पर कन्वर्शन दिखाएं"
  },
  "showFiatConversionInTestnetsDescription": {
    "message": "टेस्ट नेटवर्क पर फिएट कन्वर्शन दिखाने के लिए इसको चुनें"
  },
  "showHexData": {
    "message": "हेक्स डेटा दिखाएं"
  },
  "showHexDataDescription": {
    "message": "भेजने की स्क्रीन पर हेक्स डेटा फील्ड दिखाने के लिए इसको चुनें"
  },
  "showIncomingTransactions": {
    "message": "आने वाले ट्रांसेक्शन दिखाएं"
  },
  "showIncomingTransactionsDescription": {
    "message": "लेनदेन सूची में आने वाले लेनदेन को दिखाने के लिए Etherscan का उपयोग करने के लिए इसका चयन करें",
    "description": "$1 is the link to etherscan url and $2 is the link to the privacy policy of consensys APIs"
  },
  "showIncomingTransactionsExplainer": {
    "message": "यह हरेक नेटवर्क के लिए अलग-अलग थर्ड-पार्टी API पर निर्भर करता है, जो आपके Ethereum एड्रेस और आपके आईपी ​​एड्रेस को एक्स्पोज़ करता है।"
  },
  "showLess": {
    "message": "कम दिखाएं"
  },
  "showMore": {
    "message": "अधिक दिखाएं"
  },
  "showNft": {
    "message": "NFT दिखाएं"
  },
  "showPermissions": {
    "message": "अनुमतियां दिखाएं"
  },
  "showPrivateKey": {
    "message": "प्राइवेट की (key) दिखाएं"
  },
  "showTestnetNetworks": {
    "message": "परीक्षण नेटवर्क दिखाएं"
  },
  "showTestnetNetworksDescription": {
    "message": "नेटवर्क लिस्ट में परीक्षण नेटवर्क दिखाने के लिए इसे चुनें"
  },
  "sigRequest": {
    "message": "हस्ताक्षर का अनुरोध"
  },
  "sign": {
    "message": "हस्ताक्षर करें"
  },
  "signatureRequest": {
    "message": "हस्ताक्षर का अनुरोध"
  },
  "signatureRequestGuidance": {
    "message": "यदि आप कंटेंट को पूरी तरह से समझते हैं और रिक्वेस्ट करने वाली साइट पर भरोसा करते हैं तो ही इस मैसेज पर हस्ताक्षर करें।"
  },
  "signed": {
    "message": "हस्ताक्षर किया गया"
  },
  "signin": {
    "message": "साइन-इन करें"
  },
  "signing": {
    "message": "साइन हो रहा है"
  },
  "signingInWith": {
    "message": "के साथ साइन इन करना"
  },
  "simulationDetailsFailed": {
    "message": "आपका एस्टीमेशन लोड करने में गड़बड़ी हुई।"
  },
  "simulationDetailsFiatNotAvailable": {
    "message": "उपलब्ध नहीं है"
  },
  "simulationDetailsIncomingHeading": {
    "message": "आप पाते हैं"
  },
  "simulationDetailsNoBalanceChanges": {
    "message": "आपके वॉलेट के लिए किसी बदलाव का प्रेडिक्शन नहीं किया गया है"
  },
  "simulationDetailsOutgoingHeading": {
    "message": "आप भेजते हैं"
  },
  "simulationDetailsTitle": {
    "message": "अनुमानित बदलाव"
  },
  "simulationDetailsTitleTooltip": {
    "message": "अगर आप यह ट्रांसेक्शन करते हैं तो अनुमानित परिवर्तन हो सकते हैं। यह सिर्फ एक प्रेडिक्शन है, कोई गारंटी नहीं।"
  },
  "simulationDetailsTotalFiat": {
    "message": "टोटल = $1",
    "description": "$1 is the total amount in fiat currency on one side of the transaction"
  },
  "simulationDetailsTransactionReverted": {
    "message": "ये ट्रांसेक्शन विफल हो सकता है"
  },
  "simulationErrorMessageV2": {
    "message": "हम गैस का अनुमान नहीं लगा पाए। कॉन्ट्रैक्ट में कोई गड़बड़ी हो सकती है और यह ट्रांसेक्शन विफल हो सकता है।"
  },
  "simulationsSettingDescription": {
    "message": "ट्रांसेक्शन को कन्फर्म करने से पहले बैलेंस अमाउंट में बदलाव का अनुमान लगाने के लिए इसे चालू करें। यह आपके ट्रांसेक्शन के फाइनल आउटकम की गारंटी नहीं देता है।$1"
  },
  "simulationsSettingSubHeader": {
    "message": "बैलेंस अमाउंट में बदलावों का अनुमान लगाएं"
  },
  "siweIssued": {
    "message": "जारी किया गया"
  },
  "siweNetwork": {
    "message": "नेटवर्क"
  },
  "siweRequestId": {
    "message": "रिक्वेस्ट ID"
  },
  "siweResources": {
    "message": "संसाधन"
  },
  "siweSignatureSimulationDetailInfo": {
    "message": "आप किसी साइट पर साइन इन कर रहे हैं और आपके अकाउंट में कोई अनुमानित परिवर्तन नहीं हैं।"
  },
  "siweURI": {
    "message": "URL"
  },
  "skip": {
    "message": "छोड़ें"
  },
  "skipAccountSecurity": {
    "message": "अकाउंट सुरक्षा छोड़ें?"
  },
  "skipAccountSecurityDetails": {
    "message": "मैं समझता हूं कि जब तक मैं अपने सीक्रेट रिकवरी फ्रेज का बैकअप नहीं लेता, मैं अपने अकाउंट और उनकी सभी संपत्ति खो सकता हूं।"
  },
  "smartContracts": {
    "message": "स्मार्ट कॉन्ट्रैक्ट्स"
  },
  "smartSwapsErrorNotEnoughFunds": {
    "message": "स्मार्ट स्वैप के लिए पर्याप्त फंड नहीं है।"
  },
  "smartSwapsErrorUnavailable": {
    "message": "स्मार्ट स्वैप अस्थायी रूप से अनुपलब्ध हैं।"
  },
  "smartTransactionCancelled": {
    "message": "आपका ट्रांसेक्शन कैंसिल कर दिया गया था"
  },
  "smartTransactionCancelledDescription": {
    "message": "आपका ट्रांसेक्शन पूरा नहीं हो सका, इसलिए आपको अनावश्यक गैस फीस भरने से बचाने के लिए इसे कैंसिल कर दिया गया।"
  },
  "smartTransactionError": {
    "message": "आपका ट्रांसेक्शन नहीं हो पाया"
  },
  "smartTransactionErrorDescription": {
    "message": "बाज़ार में अचानक हुए परिवर्तन विफलताओं का कारण बन सकते हैं। यदि समस्या बनी रहती है, तो MetaMask कस्टमर सपोर्ट से संपर्क करें।"
  },
  "smartTransactionPending": {
    "message": "आपका ट्रांसेक्शन सबमिट कर रहे हैं"
  },
  "smartTransactionSuccess": {
    "message": "आपका ट्रांसेक्शन पूरा हो गया है"
  },
  "smartTransactionTakingTooLong": {
    "message": "माफ़ी चाहते हैं कि आपको इंतज़ार करना पड़ा"
  },
  "smartTransactionTakingTooLongDescription": {
    "message": "यदि आपका ट्रांसेक्शन $1 के भीतर फाइनलाइज़ नहीं होता है, तो इसे कैंसिल कर दिया जाएगा और आपसे गैस फ़ीस नहीं ली जाएगी।",
    "description": "$1 is remaining time in seconds"
  },
  "smartTransactions": {
    "message": "स्मार्ट ट्रांसेक्शन"
  },
  "smartTransactionsBenefit1": {
    "message": "99.5% सफलता दर"
  },
  "smartTransactionsBenefit2": {
    "message": "आपका पैसा बचाता है"
  },
  "smartTransactionsBenefit3": {
    "message": "रियल-टाइम अपडेट"
  },
  "smartTransactionsDescription": {
    "message": "स्मार्ट ट्रांसेक्शन के साथ उच्च सफलता दर, फ्रंटरनिंग सुरक्षा और बेहतर दृश्यता अनलॉक करें।"
  },
  "smartTransactionsDescription2": {
    "message": "केवल Ethereum पर उपलब्ध है। सेटिंग्स में किसी भी समय चालू करें या बंद करें। $1",
    "description": "$1 is an external link to learn more about Smart Transactions"
  },
  "smartTransactionsOptItModalTitle": {
    "message": "एनहांस्ड ट्रांसेक्शन प्रोटेक्शन"
  },
  "snapAccountCreated": {
    "message": "अकाउंट बनाया गया"
  },
  "snapAccountCreatedDescription": {
    "message": "आपका नया अकाउंट उपयोग के लिए तैयार है!"
  },
  "snapAccountCreationFailed": {
    "message": "अकाउंट बनाने की प्रक्रिया विफल हो गई"
  },
  "snapAccountCreationFailedDescription": {
    "message": "$1 आपके लिए अकाउंट नहीं बना पाया।",
    "description": "$1 is the snap name"
  },
  "snapAccountRedirectFinishSigningTitle": {
    "message": "साइन करने का काम पूरा करें"
  },
  "snapAccountRedirectSiteDescription": {
    "message": "$1 के निर्देशों का पालन करें"
  },
  "snapAccountRemovalFailed": {
    "message": "अकाउंट हटाने की प्रक्रिया विफल हो गई"
  },
  "snapAccountRemovalFailedDescription": {
    "message": "$1 आपके लिए अकाउंट नहीं हटा पाया।",
    "description": "$1 is the snap name"
  },
  "snapAccountRemoved": {
    "message": "अकाउंट हटाया गया"
  },
  "snapAccountRemovedDescription": {
    "message": "यह अकाउंट अब MetaMask में उपयोग के लिए उपलब्ध नहीं होगा।"
  },
  "snapAccounts": {
    "message": "अकाउंट Snaps"
  },
  "snapAccountsDescription": {
    "message": "थर्ड-पार्टी Snaps द्वारा कंट्रोल किए गए अकाउंट।"
  },
  "snapConnectTo": {
    "message": "$1 से कनेक्ट करें",
    "description": "$1 is the website URL or a Snap name. Used for Snaps pre-approved connections."
  },
  "snapConnectionPermissionDescription": {
    "message": "आपके एप्रूवल के बिना $1 को स्वचालित रूप से $2 से कनेक्ट होने दें।",
    "description": "Used for Snap pre-approved connections. $1 is the Snap name, $2 is a website URL."
  },
  "snapConnectionWarning": {
    "message": "$1 $2 का उपयोग करना चाहता है",
    "description": "$2 is the snap and $1 is the dapp requesting connection to the snap."
  },
  "snapContent": {
    "message": "यह कंटेंट $1 से आ रही है",
    "description": "This is shown when a snap shows transaction insight information in the confirmation UI. $1 is a link to the snap's settings page with the link text being the name of the snap."
  },
  "snapDetailWebsite": {
    "message": "वेबसाइट"
  },
  "snapHomeMenu": {
    "message": "Snap होम मेन्यू"
  },
  "snapInstallRequest": {
    "message": "$1 इंस्टॉल करने से इसे निम्नलिखित अनुमतियां मिलती हैं।",
    "description": "$1 is the snap name."
  },
  "snapInstallSuccess": {
    "message": "इंस्टॉलेशन समाप्त"
  },
  "snapInstallWarningCheck": {
    "message": "$1 यह अनुमति चाहता है कि:",
    "description": "Warning message used in popup displayed on snap install. $1 is the snap name."
  },
  "snapInstallWarningHeading": {
    "message": "सावधानी से आगे बढ़ें"
  },
  "snapInstallWarningPermissionDescriptionForBip32View": {
    "message": "$1 को यह अनुमति दी जाए कि वह आपकी पब्लिक कीज़ (keys) (और एड्रेसों) को देख सके। इस अनुमति से आपके एकाउंट्स या एसेट्स पर कोई कंट्रोल नहीं मिलता है।",
    "description": "An extended description for the `snap_getBip32PublicKey` permission used for tooltip on Snap Install Warning screen (popup/modal). $1 is the snap name."
  },
  "snapInstallWarningPermissionDescriptionForEntropy": {
    "message": "$1 Snap को, रिक्वेस्ट किए गए नेटवर्क पर एकाउंट्स और एसेट्स को मैनेज करने की अनुमति दी जाए। ये एकाउंट्स, आपके सीक्रेट रिकवरी फ्रेज़ (इसे सामने लाए बिना) का उपयोग करके डिराइव और बैकअप किए जाते हैं। $1 में Keys डिराइव करने की पावर होती है जिसके माध्यम से वह Ethereum (EVMs) के अलावा भी कई प्रकार के ब्लॉकचेन प्रोटोकॉल को सपोर्ट कर सकता है।",
    "description": "An extended description for the `snap_getBip44Entropy` and `snap_getBip44Entropy` permissions used for tooltip on Snap Install Warning screen (popup/modal). $1 is the snap name."
  },
  "snapInstallWarningPermissionNameForEntropy": {
    "message": "$1 एकाउंट्स को मैनेज करें।",
    "description": "Permission name used for the Permission Cell component displayed on warning popup when installing a Snap. $1 is list of account types."
  },
  "snapInstallWarningPermissionNameForViewPublicKey": {
    "message": "$1 के लिए अपनी पब्लिक की (key) को देखें",
    "description": "Permission name used for the Permission Cell component displayed on warning popup when installing a Snap. $1 is list of account types."
  },
  "snapInstallationErrorDescription": {
    "message": "$1 इंस्टॉल नहीं किया जा सका.",
    "description": "Error description used when snap installation fails. $1 is the snap name."
  },
  "snapInstallationErrorTitle": {
    "message": "इंस्टॉलेशन नहीं हो पाया",
    "description": "Error title used when snap installation fails."
  },
  "snapResultError": {
    "message": "गड़बड़ी"
  },
  "snapResultSuccess": {
    "message": "सफल"
  },
  "snapResultSuccessDescription": {
    "message": "$1 इस्तेमाल के लिए तैयार है"
  },
  "snapUpdateAlertDescription": {
    "message": "$1 का लेटेस्ट वर्ज़न पाएं",
    "description": "Description used in Snap update alert banner when snap update is available. $1 is the Snap name."
  },
  "snapUpdateAvailable": {
    "message": "अपडेट उपलब्ध है"
  },
  "snapUpdateErrorDescription": {
    "message": "$1 अपडेट नहीं किया जा सका।",
    "description": "Error description used when snap update fails. $1 is the snap name."
  },
  "snapUpdateErrorTitle": {
    "message": "अपडेट नहीं हो पाया",
    "description": "Error title used when snap update fails."
  },
  "snapUpdateRequest": {
    "message": "$1 को अपडेट करने से इसे निम्नलिखित अनुमतियां मिलती हैं।",
    "description": "$1 is the Snap name."
  },
  "snapUpdateSuccess": {
    "message": "अपडेट समाप्त"
  },
  "snapUrlIsBlocked": {
    "message": "यह Snap आपको एक ब्लॉक्ड साइट पर ले जाना चाहता है। $1."
  },
  "snaps": {
    "message": "Snaps"
  },
  "snapsConnected": {
    "message": "Snaps कनेक्ट किए गए"
  },
  "snapsNoInsight": {
    "message": "Snap ने कोई इनसाइट नहीं लौटाई"
  },
  "snapsPrivacyWarningFirstMessage": {
    "message": "आप स्वीकार करते हैं कि आपके द्वारा इंस्टॉल किया गया कोई भी Snap एक तृतीय पक्ष सेवा है, जब तक कि अन्यथा पहचाना न जाए, जैसा कि Consensys $1 में परिभाषित किया गया है। आपके द्वारा तृतीय पक्ष सेवाओं का उपयोग तृतीय पक्ष सेवा प्रदाता द्वारा निर्धारित अलग-अलग नियमों और शर्तों द्वारा नियंत्रित होता है। Consensys किसी विशेष कारण से किसी भी व्यक्ति द्वारा किसी भी Snap के उपयोग की सुझाव नहीं देता है। आप अपने जोखिम पर तृतीय पक्ष के सेवा की ऐक्सेस पाते हैं, उस पर भरोसा करते हैं या उसका उपयोग करते हैं। आपके द्वारा तृतीय पक्ष की सेवाओं के उपयोग के कारण होने वाले किसी भी नुकसान के लिए Consensys सभी जिम्मेदारी और उत्तरदायित्व से इनकार करता है।",
    "description": "First part of a message in popup modal displayed when installing a snap for the first time. $1 is terms of use link."
  },
  "snapsPrivacyWarningSecondMessage": {
    "message": "थर्ड पार्टी सेवाओं के साथ आप जो भी सूचना शेयर करते हैं, उसे उन थर्ड पार्टी सेवाओं द्वारा उनकी अपनी गोपनीयता नीतियों के अनुसार सीधे एकत्र की जाएगी। अधिक जानकारी के लिए कृपया उनकी गोपनीयता नीतियां देखें।",
    "description": "Second part of a message in popup modal displayed when installing a snap for the first time."
  },
  "snapsPrivacyWarningThirdMessage": {
    "message": "Consensys के पास तृतीय पक्ष की सेवाओं के साथ आपके द्वारा साझा की गई जानकारी की कोई ऐक्सेस नहीं है।",
    "description": "Third part of a message in popup modal displayed when installing a snap for the first time."
  },
  "snapsSettings": {
    "message": "Snap सेटिंग्स"
  },
  "snapsTermsOfUse": {
    "message": "इस्तेमाल की शर्तें"
  },
  "snapsToggle": {
    "message": "कोई Snap तभी चलेगा जब उसे इनेबल किया गया हो"
  },
  "snapsUIError": {
    "message": "अधिक सहायता के लिए $1 के निर्माताओं से कॉन्टेक्ट करें।",
    "description": "This is shown when the insight snap throws an error. $1 is the snap name"
  },
  "someNetworksMayPoseSecurity": {
    "message": "कुछ नेटवर्क सुरक्षा और/या गोपनीयता संबंधी जोखिम पैदा कर सकते हैं। नेटवर्क जोड़ने और इस्तेमाल करने से पहले जोखिमों को समझें।"
  },
  "somethingDoesntLookRight": {
    "message": "कुछ तो गड़बड़ है? $1",
    "description": "A false positive message for users to contact support. $1 is a link to the support page."
  },
  "somethingIsWrong": {
    "message": "कुछ गड़बड़ हो गया है। पेज को फिर से लोड करने की कोशिश करें।"
  },
  "somethingWentWrong": {
    "message": "ओह! कुछ गलत हो गया।"
  },
  "source": {
    "message": "स्त्रोत"
  },
  "speed": {
    "message": "गति"
  },
  "speedUp": {
    "message": "जल्दी करें"
  },
  "speedUpCancellation": {
    "message": "इस रद्दीकरण को गति दें"
  },
  "speedUpExplanation": {
    "message": "हमने मौजूदा नेटवर्क स्थितियों के आधार पर गैस फ़ीस को अपडेट किया है और इसे कम से कम 10% (नेटवर्क के लिए जरूरी) बढ़ा दिया है।"
  },
  "speedUpPopoverTitle": {
    "message": "ट्रांसेक्शन में तेज़ी लाएं"
  },
  "speedUpTooltipText": {
    "message": "नया गैस फ़ीस"
  },
  "speedUpTransaction": {
    "message": "इस ट्रांसेक्शन को गति दें"
  },
  "spendLimitInsufficient": {
    "message": "खर्च की लिमिट कम है"
  },
  "spendLimitInvalid": {
    "message": "खर्च की लिमिट ग़लत है; एक सकारात्मक संख्या होनी चाहिए"
  },
  "spendLimitPermission": {
    "message": "खर्च की लिमिट की अनुमति"
  },
  "spendLimitRequestedBy": {
    "message": "$1 द्वारा अनुरोधित खर्च की लिमिट",
    "description": "Origin of the site requesting the spend limit"
  },
  "spendLimitTooLarge": {
    "message": "खर्च की लिमिट बहुत अधिक है"
  },
  "spender": {
    "message": "खर्च करने वाला"
  },
  "spendingCap": {
    "message": "खर्च करने की लिमिट"
  },
  "spendingCapError": {
    "message": "गड़बड़ी: केवल संख्या डालें"
  },
  "spendingCapErrorDescription": {
    "message": "केवल वही संख्या डालें जिसे आप अभी या भविष्य में $1 तक ऐक्सेस करने में सहज महसूस करते हैं। आप टोकन सीमा को बाद में कभी भी बढ़ा सकते हैं।",
    "description": "$1 is origin of the site requesting the token limit"
  },
  "spendingCapRequest": {
    "message": "आपके $1 के लिए खर्च करने की लिमिट का अनुरोध"
  },
  "srpInputNumberOfWords": {
    "message": "मेरे पास एक $1-शब्द का फ़्रेज़ है",
    "description": "This is the text for each option in the dropdown where a user selects how many words their secret recovery phrase has during import. The $1 is the number of words (either 12, 15, 18, 21, or 24)."
  },
  "srpPasteFailedTooManyWords": {
    "message": "पेस्ट नहीं हो पाया क्योंकि उसमें 24 से ज़्यादा शब्द हैं। सीक्रेट रिकवरी फ़्रेज़ में अधिकतम 24 शब्द हो सकते हैं।",
    "description": "Description of SRP paste error when the pasted content has too many words"
  },
  "srpPasteTip": {
    "message": "आप अपना पूरा सीक्रेट रिकवरी फ़्रेज किसी भी फ़ील्ड में पेस्ट कर सकते हैं",
    "description": "Our secret recovery phrase input is split into one field per word. This message explains to users that they can paste their entire secrete recovery phrase into any field, and we will handle it correctly."
  },
  "srpSecurityQuizGetStarted": {
    "message": "शुरू करें"
  },
  "srpSecurityQuizImgAlt": {
    "message": "बीच में एक कीहोल वाली एक आई और तीन फ्लोटिंग पासवर्ड फील्ड"
  },
  "srpSecurityQuizIntroduction": {
    "message": "अपना सीक्रेट रिकवरी फ्रेज़ प्रकट करने के लिए, आपको दो प्रश्नों का सही उत्तर देना होगा"
  },
  "srpSecurityQuizQuestionOneQuestion": {
    "message": "यदि आप अपना सीक्रेट रिकवरी फ्रेज़ खो देते हैं, तो MetaMask..."
  },
  "srpSecurityQuizQuestionOneRightAnswer": {
    "message": "आपकी मदद नहीं कर सकता"
  },
  "srpSecurityQuizQuestionOneRightAnswerDescription": {
    "message": "इसे लिख लें, इसे किसी धातु पर उकेर दें, या इसे कई गुप्त स्थानों पर रखें ताकि आप इसे कभी न खोएं। यदि आप इसे खो देते हैं, तो यह हमेशा के लिए चला जाता है।"
  },
  "srpSecurityQuizQuestionOneRightAnswerTitle": {
    "message": "सही! आपके सीक्रेट रिकवरी फ्रेज़ को वापस पाने में कोई भी सहायता नहीं कर सकता"
  },
  "srpSecurityQuizQuestionOneWrongAnswer": {
    "message": "आपके लिए इसे वापस ला सकते हैं"
  },
  "srpSecurityQuizQuestionOneWrongAnswerDescription": {
    "message": "यदि आप अपना सीक्रेट रिकवरी फ्रेज़ खो देते हैं, तो यह हमेशा के लिए चला जाता है। इसे वापस पाने में कोई भी आपकी मदद नहीं कर सकता, चाहे वे कुछ भी कहें।"
  },
  "srpSecurityQuizQuestionOneWrongAnswerTitle": {
    "message": "गलत! आपके सीक्रेट रिकवरी फ्रेज़ को वापस पाने में कोई भी सहायता नहीं कर सकता"
  },
  "srpSecurityQuizQuestionTwoQuestion": {
    "message": "यदि कोई, यहां तक कि एक सहायक एजेंट भी, आपका सीक्रेट रिकवरी फ्रेज़ मांगता है..."
  },
  "srpSecurityQuizQuestionTwoRightAnswer": {
    "message": "तो आपके साथ धोखा किया जा रहा है"
  },
  "srpSecurityQuizQuestionTwoRightAnswerDescription": {
    "message": "आपके सीक्रेट रिकवरी फ्रेज़ की आवश्यकता का दावा करने वाला कोई भी व्यक्ति आपसे झूठ बोल रहा है। यदि आप इसे उनके साथ शेयर करते हैं, तो वे आपकी संपत्ति चुरा लेंगे।"
  },
  "srpSecurityQuizQuestionTwoRightAnswerTitle": {
    "message": "सही! अपना सीक्रेट रिकवरी फ्रेज़ शेयर करना कभी भी अच्छा विचार नहीं है"
  },
  "srpSecurityQuizQuestionTwoWrongAnswer": {
    "message": "आपको उन्हें यह देना चाहिए"
  },
  "srpSecurityQuizQuestionTwoWrongAnswerDescription": {
    "message": "आपके सीक्रेट रिकवरी फ्रेज़ की आवश्यकता का दावा करने वाला कोई भी व्यक्ति आपसे झूठ बोल रहा है। यदि आप इसे उनके साथ शेयर करते हैं, तो वे आपकी संपत्तियां चुरा लेंगे।"
  },
  "srpSecurityQuizQuestionTwoWrongAnswerTitle": {
    "message": "नहीं! अपने सीक्रेट रिकवरी फ्रेज़ को कभी भी किसी के साथ शेयर न करें"
  },
  "srpSecurityQuizTitle": {
    "message": "सुरक्षा प्रश्नोत्तरी"
  },
  "srpToggleShow": {
    "message": "सीक्रेट रिकवरी फ़्रेज का ये शब्द दिखाएं/छुपाएं",
    "description": "Describes a toggle that is used to show or hide a single word of the secret recovery phrase"
  },
  "srpWordHidden": {
    "message": "ये शब्द छुपा दिया गया",
    "description": "Explains that a word in the secret recovery phrase is hidden"
  },
  "srpWordShown": {
    "message": "ये शब्द दिखाया जा रहा है",
    "description": "Explains that a word in the secret recovery phrase is being shown"
  },
  "stable": {
    "message": "स्थिर"
  },
  "stableLowercase": {
    "message": "स्थिर"
  },
  "stake": {
    "message": "हिस्सेदारी"
  },
  "startYourJourney": {
    "message": "$1 से अपनी यात्रा शुरू करें",
    "description": "$1 is the token symbol"
  },
  "startYourJourneyDescription": {
    "message": "अपने वॉलेट में कुछ $1 जोड़कर Web3 से शुरुआत करें।",
    "description": "$1 is the token symbol"
  },
  "stateLogError": {
    "message": "स्टेट लॉग को पुनर्प्राप्त करने में गड़बड़ी।"
  },
  "stateLogFileName": {
    "message": "MetaMask स्टेट लॉग"
  },
  "stateLogs": {
    "message": "स्टेट लॉग"
  },
  "stateLogsDescription": {
    "message": "स्टेट लॉग में आपके सार्वजनिक अकाउंट के एड्रेस और भेजे गए ट्रांसेक्शन शामिल होते हैं।"
  },
  "status": {
    "message": "स्टेटस"
  },
  "statusNotConnected": {
    "message": "कनेक्ट नहीं है"
  },
  "statusNotConnectedAccount": {
    "message": "कोई अकाउंट जुड़ा नहीं है"
  },
  "step1LatticeWallet": {
    "message": "अपना Lattice1 कनेक्ट करें"
  },
  "step1LatticeWalletMsg": {
    "message": "MetaMask के सेट अप और ऑनलाइन होने के बाद आप उसे अपने Lattice1 डिवाइस से कनेक्ट कर सकते हैं। अपना डिवाइस अनलॉक करें और अपनी डिवाइस ID तैयार रखें।",
    "description": "$1 represents the `hardwareWalletSupportLinkConversion` localization key"
  },
  "step1LedgerWallet": {
    "message": "Ledger ऐप डाउनलोड करें"
  },
  "step1LedgerWalletMsg": {
    "message": "$1 अनलॉक करने के लिए डाउनलोड करें, सेट करें और अपना पासवर्ड डालें।",
    "description": "$1 represents the `ledgerLiveApp` localization value"
  },
  "step1TrezorWallet": {
    "message": "अपने Trezor को कनेक्ट करें"
  },
  "step1TrezorWalletMsg": {
    "message": "अपने Trezor को सीधे अपने कंप्यूटर में प्लग करें और इसे अनलॉक करें। पक्का करें कि आप सही पासफ्रेज का इस्तेमाल कर रहे हैं।",
    "description": "$1 represents the `hardwareWalletSupportLinkConversion` localization key"
  },
  "step2LedgerWallet": {
    "message": "अपने Ledger को कनेक्ट करें"
  },
  "step2LedgerWalletMsg": {
    "message": "अपने Ledger को सीधे अपने कंप्यूटर में प्लग करें, फिर इसे अनलॉक करें और Ethereum ऐप खोलें।",
    "description": "$1 represents the `hardwareWalletSupportLinkConversion` localization key"
  },
  "stillGettingMessage": {
    "message": "अभी भी यह मैसेज मिल रहा है?"
  },
  "strong": {
    "message": "मजबूत"
  },
  "stxCancelled": {
    "message": "स्वैप विफल हो सकता था"
  },
  "stxCancelledDescription": {
    "message": "आपका ट्रांसेक्शन विफल हो सकता था और उसे कैंसिल कर दिया गया ताकि आपको गैस फ़ीस का अनावश्यक पेमेंट करने से रोका जा सके।"
  },
  "stxCancelledSubDescription": {
    "message": "अपना स्वैप फिर से कोशिश करें। अगली बार भी इस तरह के जोखिमों से आपको बचाने के लिए हम यहां होंगे।"
  },
  "stxEstimatedCompletion": {
    "message": "<$1 में पूरा होने का अनुमान",
    "description": "$1 is remeaning time in minutes and seconds, e.g. 0:10"
  },
  "stxFailure": {
    "message": "स्वैप नहीं हो पाया"
  },
  "stxFailureDescription": {
    "message": "मार्केट के आकस्मिक बदलावों के कारण विफलताएं हो सकती हैं। अगर समस्या जारी रहती है, तो कृपया $1 से कॉन्टेक्ट करें।",
    "description": "This message is shown to a user if their swap fails. The $1 will be replaced by support.metamask.io"
  },
  "stxOptInDescription": {
    "message": "Ethereum Mainnet पर अधिक विश्वसनीय और सुरक्षित ट्रांसेक्शन के लिए स्मार्ट ट्रांसेक्शन चालू करें। $1"
  },
  "stxPendingPrivatelySubmittingSwap": {
    "message": "आपका स्वैप निजी रूप से सबमिट किया जा रहा है..."
  },
  "stxPendingPubliclySubmittingSwap": {
    "message": "आपका स्वैप सार्वजनिक रूप से सबमिट किया जा रहा है..."
  },
  "stxSuccess": {
    "message": "स्वैप पूरा हुआ!"
  },
  "stxSuccessDescription": {
    "message": "आपका $1 अब उपलब्ध है।",
    "description": "$1 is a token symbol, e.g. ETH"
  },
  "stxSwapCompleteIn": {
    "message": "स्वैप पूरा होने में बैलेंस समय <",
    "description": "'<' means 'less than', e.g. Swap will complete in < 2:59"
  },
  "stxTryingToCancel": {
    "message": "अपके ट्रांसेक्शन को कैंसिल करने की कोशिश कर रहा है..."
  },
  "stxUnknown": {
    "message": "स्टेटस अज्ञात"
  },
  "stxUnknownDescription": {
    "message": "एक ट्रांसेक्शन सफल हुआ है लेकिन हमें एड्रेस नहीं कि वो क्या था। ऐसा इसलिए हो सकता है क्योंकि स्वैप प्रोसेस होने के दौरान ही कोई अन्य ट्रांसेक्शन सबमिट कर दिया गया हो।"
  },
  "stxUserCancelled": {
    "message": "स्वैप कैंसिल हुआ"
  },
  "stxUserCancelledDescription": {
    "message": "आपका ट्रांसेक्शन कैंसिल किया गया और आपने किसी भी तरह के अनावश्यक गैस फ़ीस का पेमेंट नहीं किया।"
  },
  "submit": {
    "message": "सबमिट करें"
  },
  "submitted": {
    "message": "सबमिट किया गया"
  },
  "suggestedBySnap": {
    "message": "$1 के द्वारा सुझाव दिया गया",
    "description": "$1 is the snap name"
  },
  "suggestedTokenName": {
    "message": "सुझाया गया नाम:"
  },
  "suggestedTokenSymbol": {
    "message": "सुझाया गया टिकर सिंबल:"
  },
  "support": {
    "message": "सहायता"
  },
  "supportCenter": {
    "message": "हमारे सहायता केंद्र पर जाएं"
  },
  "surveyConversion": {
    "message": "हमारे सर्वे में भाग लें"
  },
  "surveyTitle": {
    "message": "MetaMask के भविष्य को आकार दें"
  },
  "swap": {
    "message": "स्वैप करें"
  },
  "swapAdjustSlippage": {
    "message": "स्लिपेज को समायोजित करें"
  },
  "swapAggregator": {
    "message": "एग्रीगेटर"
  },
  "swapAllowSwappingOf": {
    "message": "$1 स्वैप करने की अनुमति दें",
    "description": "Shows a user that they need to allow a token for swapping on their hardware wallet"
  },
  "swapAmountReceived": {
    "message": "गारंटीकृत अमाउंट"
  },
  "swapAmountReceivedInfo": {
    "message": "यह आपको प्राप्त होने वाली कम-से-कम अमाउंट है। आप स्लिपेज के आधार पर अधिक प्राप्त कर सकते हैं।"
  },
  "swapAndSend": {
    "message": "स्वैप करें और भेजें"
  },
  "swapAnyway": {
    "message": "कैसे भी स्वैप करें"
  },
  "swapApproval": {
    "message": "स्वैप के लिए $1 एप्रूव करें",
    "description": "Used in the transaction display list to describe a transaction that is an approve call on a token that is to be swapped.. $1 is the symbol of a token that has been approved."
  },
  "swapApproveNeedMoreTokens": {
    "message": "इस स्वैप को पूरा करने के लिए आपको अधिक $1 और $2 की आवश्यकता होगी",
    "description": "Tells the user how many more of a given token they need for a specific swap. $1 is an amount of tokens and $2 is the token symbol."
  },
  "swapAreYouStillThere": {
    "message": "क्या आप अभी भी हैं?"
  },
  "swapAreYouStillThereDescription": {
    "message": "जब आप जारी रखना चाहते हैं तो हम आपको लेटेस्ट उद्धरण दिखाने के लिए तैयार हैं"
  },
  "swapBuildQuotePlaceHolderText": {
    "message": "$1 के मिलान वाले कोई भी टोकन उपलब्ध नहीं हैं",
    "description": "Tells the user that a given search string does not match any tokens in our token lists. $1 can be any string of text"
  },
  "swapConfirmWithHwWallet": {
    "message": "अपने hardware wallet से कन्फर्म करें"
  },
  "swapContinueSwapping": {
    "message": "स्वैप करना जारी रखें"
  },
  "swapContractDataDisabledErrorDescription": {
    "message": "अपने Ledger पर Ethereum ऐप में, \"सेटिंग\" पर जाएं और कॉन्ट्रैक्ट डेटा की अनुमति दें। फिर, अपने स्वैप का फिर से कोशिश करें।"
  },
  "swapContractDataDisabledErrorTitle": {
    "message": "आपके Ledger पर कॉन्ट्रैक्ट डेटा इनेबल नहीं है"
  },
  "swapCustom": {
    "message": "कस्टम"
  },
  "swapDecentralizedExchange": {
    "message": "विकेंद्रीकृत विनिमय"
  },
  "swapDirectContract": {
    "message": "प्रत्यक्ष कॉन्ट्रैक्ट"
  },
  "swapEditLimit": {
    "message": "सीमा बदलें"
  },
  "swapEnableDescription": {
    "message": "यह आवश्यक है और MetaMask को आपके $1 को स्वैप करने की अनुमति देता है।",
    "description": "Gives the user info about the required approval transaction for swaps. $1 will be the symbol of a token being approved for swaps."
  },
  "swapEnableTokenForSwapping": {
    "message": "विनिमय के लिए यह $1 होगा",
    "description": "$1 is for the 'enableToken' key, e.g. 'enable ETH'"
  },
  "swapEnterAmount": {
    "message": "रकम डालें"
  },
  "swapEstimatedNetworkFees": {
    "message": "अनुमानित नेटवर्क फ़ीस"
  },
  "swapEstimatedNetworkFeesInfo": {
    "message": "यह नेटवर्क फ़ीस का एक अनुमान है, जिसे आपके स्वैप को पूरा करने के लिए इस्तेमाल किया जाएगा। नेटवर्क का स्टेटसयों के अनुसार वास्तविक अमाउंट बदल सकती है।"
  },
  "swapFailedErrorDescriptionWithSupportLink": {
    "message": "ट्रांसेक्शन विफल हो जाता है और हम मदद करने के लिए उपलब्ध हैं। यदि यह समस्या बनी रहती है, तो आप आगे की सहायता के लिए $1 पर हमारे ग्राहक सहायता से कॉन्टेक्ट कर सकते हैं।",
    "description": "This message is shown to a user if their swap fails. The $1 will be replaced by support.metamask.io"
  },
  "swapFailedErrorTitle": {
    "message": "स्वैप नहीं हो पाया"
  },
  "swapFetchingQuote": {
    "message": "उद्धरण प्राप्त करना"
  },
  "swapFetchingQuoteNofN": {
    "message": "$2 का $1 उद्धरण लाया जा रहा है",
    "description": "A count of possible quotes shown to the user while they are waiting for quotes to be fetched. $1 is the number of quotes already loaded, and $2 is the total number of resources that we check for quotes. Keep in mind that not all resources will have a quote for a particular swap."
  },
  "swapFetchingQuotes": {
    "message": "कोटेशन प्राप्त कर रहे हैं.."
  },
  "swapFetchingQuotesErrorDescription": {
    "message": "हम्म्म... कुछ गलत हो गया। फिर से कोशिश करें या यदि गड़बड़ीयां बनी रहती हैं, तो ग्राहक सहायता से कॉन्टेक्ट करें।"
  },
  "swapFetchingQuotesErrorTitle": {
    "message": "उद्धरण प्राप्त करने में गड़बड़ी"
  },
  "swapFetchingTokens": {
    "message": "टोकन प्राप्त किए जा रहे हैं..."
  },
  "swapFromTo": {
    "message": "$1 से $2 का स्वैप",
    "description": "Tells a user that they need to confirm on their hardware wallet a swap of 2 tokens. $1 is a source token and $2 is a destination token"
  },
  "swapGasFeesDetails": {
    "message": "गैस फ़ीस का अनुमान लगाया जाता है और नेटवर्क ट्रैफिक और ट्रांसेक्शन की जटिलता के आधार पर इसमें उतार-चढ़ाव आएगा।"
  },
  "swapGasFeesLearnMore": {
    "message": "गैस फ़ीस के बारे में और अधिक जानें"
  },
  "swapGasFeesSplit": {
    "message": "पिछली स्क्रीन पर गैस फ़ीस इन दो ट्रांसेक्शन के बीच विभाजित हैं।"
  },
  "swapGasFeesSummary": {
    "message": "क्रिप्टो माइनरों को गैस फ़ीस का पेमेंट किया जाता है जो $1 नेटवर्क पर ट्रांसेक्शन की प्रक्रिया करते हैं। MetaMask को गैस फ़ीस से लाभ नहीं होता है।",
    "description": "$1 is the selected network, e.g. Ethereum or BSC"
  },
  "swapHighSlippage": {
    "message": "अधिक स्लिपेज"
  },
  "swapHighSlippageWarning": {
    "message": "स्लिपेज अमाउंट बहुत अधिक है।"
  },
  "swapIncludesMMFee": {
    "message": "$1% MetaMask फ़ीस शामिल है।",
    "description": "Provides information about the fee that metamask takes for swaps. $1 is a decimal number."
  },
  "swapIncludesMMFeeAlt": {
    "message": "उद्धरण $1% MetaMask शुल्क दर्शाता है",
    "description": "Provides information about the fee that metamask takes for swaps using the latest copy. $1 is a decimal number."
  },
  "swapIncludesMetaMaskFeeViewAllQuotes": {
    "message": "$1% MetaMask फ़ीस शामिल है - $2",
    "description": "Provides information about the fee that metamask takes for swaps. $1 is a decimal number and $2 is a link to view all quotes."
  },
  "swapLearnMore": {
    "message": "स्वैप के बारे में ज्यादा जानें"
  },
  "swapLiquiditySourceInfo": {
    "message": "एक्सचेंज रेट्स और नेटवर्क फ़ीस की तुलना करने के लिए, हम कई लिक्विडिटी सोर्सेज़ (एक्सचेंज, एग्रीगेटर्स और प्रोफेशनल मार्किट मेकर्स) ढूंढते हैं।"
  },
  "swapLowSlippage": {
    "message": "कम स्लिपेज"
  },
  "swapLowSlippageError": {
    "message": "ट्रांसेक्शन विफल हो सकता है, अधिकतम स्लिपेज बहुत कम है।"
  },
  "swapMaxSlippage": {
    "message": "अधिकतम स्लिपेज"
  },
  "swapMetaMaskFee": {
    "message": "MetaMask फ़ीस"
  },
  "swapMetaMaskFeeDescription": {
    "message": "$1% का फ़ीस ऑटोमेटिक तरीके से इस उद्धरण में समाविष्ट हो जाता है। आप इसे MetaMask's के तरलता प्रोवाइडर सूचना एकत्रीकरण सॉफ़्टवेयर का इस्तेमाल करने के लिए लाइसेंस के बदले में पेमेंट करते हैं।",
    "description": "Provides information about the fee that metamask takes for swaps. $1 is a decimal number."
  },
  "swapNQuotesWithDot": {
    "message": "$ 1 उद्धरण।",
    "description": "$1 is the number of quotes that the user can select from when opening the list of quotes on the 'view quote' screen"
  },
  "swapNewQuoteIn": {
    "message": "$1 में नए उद्धरण",
    "description": "Tells the user the amount of time until the currently displayed quotes are update. $1 is a time that is counting down from 1:00 to 0:00"
  },
  "swapNoTokensAvailable": {
    "message": "$1 के मिलान वाले कोई भी टोकन उपलब्ध नहीं हैं",
    "description": "Tells the user that a given search string does not match any tokens in our token lists. $1 can be any string of text"
  },
  "swapOnceTransactionHasProcess": {
    "message": "यह ट्रांसेक्शन संसाधित होने के बाद आपका $1 आपके अकाउंट में जोड़ दिया जाएगा।",
    "description": "This message communicates the token that is being transferred. It is shown on the awaiting swap screen. The $1 will be a token symbol."
  },
  "swapPriceDifference": {
    "message": "आप $1 $2 (~$3) को $4 $5 (~$6) में स्वैप करने वाले हैं।",
    "description": "This message represents the price slippage for the swap.  $1 and $4 are a number (ex: 2.89), $2 and $5 are symbols (ex: ETH), and $3 and $6 are fiat currency amounts."
  },
  "swapPriceDifferenceTitle": {
    "message": "~$1% का मूल्य अंतर",
    "description": "$1 is a number (ex: 1.23) that represents the price difference."
  },
  "swapPriceImpactTooltip": {
    "message": "मूल्य प्रभाव, वर्तमान बाजार मूल्य और ट्रांसेक्शन निष्पादन के दौरान प्राप्त अमाउंट के बीच का अंतर है। मूल्य प्रभाव चलनिधि पूल के आकार के सापेक्ष आपके व्यापार के आकार का एक कार्य है।"
  },
  "swapPriceUnavailableDescription": {
    "message": "बाजार मूल्य डेटा की कमी के कारण मूल्य प्रभाव को निर्धारित नहीं किया जा सका। कृपया कन्फर्म करें कि आप स्वैप करने से पहले प्राप्त होने वाले टोकन की अमाउंट को लेकर सहज हैं।"
  },
  "swapPriceUnavailableTitle": {
    "message": "आगे बढ़ने से पहले अपने दर की जांच करें"
  },
  "swapProcessing": {
    "message": "प्रवर्शन"
  },
  "swapQuoteDetails": {
    "message": "उद्धरण का विवरण"
  },
  "swapQuoteNofM": {
    "message": "$2 में से $1",
    "description": "A count of possible quotes shown to the user while they are waiting for quotes to be fetched. $1 is the number of quotes already loaded, and $2 is the total number of resources that we check for quotes. Keep in mind that not all resources will have a quote for a particular swap."
  },
  "swapQuoteSource": {
    "message": "उद्धरण का स्रोत"
  },
  "swapQuotesExpiredErrorDescription": {
    "message": "कृपया लेटेस्ट दरों को प्राप्त करने के लिए नए उद्धरणों का रिक्वेस्ट करें।"
  },
  "swapQuotesExpiredErrorTitle": {
    "message": "उद्धरणों का समय समाप्त"
  },
  "swapQuotesNotAvailableDescription": {
    "message": "अपने ट्रेड का आकार कम करें या एक अलग टोकन का इस्तेमाल करें।"
  },
  "swapQuotesNotAvailableErrorDescription": {
    "message": "अमाउंट या स्लिपेज सेटिंग को समायोजित करने की कोशिश करें और फिर से प्रयास करें।"
  },
  "swapQuotesNotAvailableErrorTitle": {
    "message": "कोई भी उद्धरण उपलब्ध नहीं हैं"
  },
  "swapRate": {
    "message": "दर"
  },
  "swapReceiving": {
    "message": "प्राप्त किया जा रहा है"
  },
  "swapReceivingInfoTooltip": {
    "message": "यह एक अनुमान है। सटीक अमाउंट स्लिपेज पर निर्भर करती है।"
  },
  "swapRequestForQuotation": {
    "message": "उद्धरण के लिए अनुरोध"
  },
  "swapReviewSwap": {
    "message": "स्वैप की समीक्षा करें"
  },
  "swapSearchNameOrAddress": {
    "message": "नाम खोजें या ऐड्रेस पेस्ट करें"
  },
  "swapSelect": {
    "message": "चयन करें"
  },
  "swapSelectAQuote": {
    "message": "एक उद्धरण को चुनें"
  },
  "swapSelectAToken": {
    "message": "टोकन चुनें"
  },
  "swapSelectQuotePopoverDescription": {
    "message": "नीचे दिए गए सभी उद्धरण कई चलनिधि स्रोतों से एकत्र किए गए हैं।"
  },
  "swapSelectToken": {
    "message": "टोकन चुनें"
  },
  "swapShowLatestQuotes": {
    "message": "सबसे नया उद्धरण दिखाएं"
  },
  "swapSlippageHighDescription": {
    "message": "दर्ज की गई स्लिपेज ($1%) को बहुत अधिक माना जाता है और इसकी वजह से खराब दर हो सकती है",
    "description": "$1 is the amount of % for slippage"
  },
  "swapSlippageHighTitle": {
    "message": "अधिक स्लिपेज"
  },
  "swapSlippageLowDescription": {
    "message": "इतने कम मूल्य ($1%) की वजह से विफल स्वैप हो सकता है",
    "description": "$1 is the amount of % for slippage"
  },
  "swapSlippageLowTitle": {
    "message": "कम स्लिपेज"
  },
  "swapSlippageNegative": {
    "message": "स्लिपेज शून्य से अधिक या बराबर होना चाहिए"
  },
  "swapSlippageNegativeDescription": {
    "message": "स्लिपेज शून्य से अधिक या बराबर होना चाहिए"
  },
  "swapSlippageNegativeTitle": {
    "message": "जारी रखने के लिए स्लिपेज बढ़ाएं"
  },
  "swapSlippageOverLimitDescription": {
    "message": "स्लिपेज टोलरेंस 15% या उससे कम होनी चाहिए। कुछ भी अधिक खराब दर में बदल जाएगा।"
  },
  "swapSlippageOverLimitTitle": {
    "message": "जारी रखने के लिए स्लिपेज घटाएं"
  },
  "swapSlippagePercent": {
    "message": "$1%",
    "description": "$1 is the amount of % for slippage"
  },
  "swapSlippageTooltip": {
    "message": "यदि आपके ऑर्डर किए जाने और पुष्टि किए जाने के समय के बीच मूल्य में परिवर्तन होता है, तो इसे \"स्लिपेज\" कहा जाता है। यदि स्लिपेज आपकी \"स्लिपेज टॉलरेंस\" सेटिंग से अधिक हो जाता है, तो आपका स्वैप स्वतः कैंसिल हो जाएगा।"
  },
  "swapSlippageZeroDescription": {
    "message": "शून्य-स्लिपेज उद्धरण प्रोवाइडर कम हैं, जिसके परिणामस्वरूप कम प्रतिस्पर्धी उद्धरण होगा।"
  },
  "swapSlippageZeroTitle": {
    "message": "शून्य-स्लिपेज प्रोवाइडरों की सोर्सिंग करना"
  },
  "swapSource": {
    "message": "चलनिधि का स्रोत"
  },
  "swapSuggested": {
    "message": "विनिमय का सुझाव"
  },
  "swapSuggestedGasSettingToolTipMessage": {
    "message": "विनिमय जटिल और समय के प्रति संवेदनशील ट्रांसेक्शन हैं। हम एक सफल विनिमय की लागत और विश्वास के बीच अच्छे संतुलन के लिए इस गैस फ़ीस की अनुशंसा करते हैं।"
  },
  "swapSwapFrom": {
    "message": "इससे स्वैप करें"
  },
  "swapSwapSwitch": {
    "message": "टोकन में आपस में स्विच करें"
  },
  "swapSwapTo": {
    "message": "इसमें स्वैप करें"
  },
  "swapToConfirmWithHwWallet": {
    "message": "अपने hardware wallet से पुष्टि करने के लिए"
  },
  "swapTokenAddedManuallyDescription": {
    "message": "इस टोकन को $1 पर वेरीफ़ाई करें और पक्का करें कि यह वही टोकन है जिससे आप ट्रेड करना चाहते हैं।",
    "description": "$1 points the user to etherscan as a place they can verify information about a token. $1 is replaced with the translation for \"etherscan\""
  },
  "swapTokenAddedManuallyTitle": {
    "message": "टोकन मैन्युअल रूप से जोड़ा गया"
  },
  "swapTokenAvailable": {
    "message": "आपके अकाउंट में आपका $1 जोड़ दिया गया है।",
    "description": "This message is shown after a swap is successful and communicates the exact amount of tokens the user has received for a swap. The $1 is a decimal number of tokens followed by the token symbol."
  },
  "swapTokenBalanceUnavailable": {
    "message": "हम आपके $1 बैलेंस को पुनः प्राप्त करने में असमर्थ रहे",
    "description": "This message communicates to the user that their balance of a given token is currently unavailable. $1 will be replaced by a token symbol"
  },
  "swapTokenNotAvailable": {
    "message": "इस क्षेत्र में स्वैप करने के लिए टोकन उपलब्ध नहीं है"
  },
  "swapTokenToToken": {
    "message": "$1 से $2 में स्वैप करें",
    "description": "Used in the transaction display list to describe a swap. $1 and $2 are the symbols of tokens in involved in a swap."
  },
  "swapTokenVerificationAddedManually": {
    "message": "इस टोकन को मैन्युअल रूप से जोड़ा गया है।"
  },
  "swapTokenVerificationMessage": {
    "message": "हमेशा $1 पर टोकन एड्रेस की कन्फर्म करें।",
    "description": "Points the user to Etherscan as a place they can verify information about a token. $1 is replaced with the translation for \"Etherscan\" followed by an info icon that shows more info on hover."
  },
  "swapTokenVerificationOnlyOneSource": {
    "message": "केवल 1 स्रोत पर वेरीफ़ाई।"
  },
  "swapTokenVerificationSources": {
    "message": "$1 स्रोतों पर वेरीफ़ाई।",
    "description": "Indicates the number of token information sources that recognize the symbol + address. $1 is a decimal number."
  },
  "swapTokenVerifiedOn1SourceDescription": {
    "message": "$1 केवल 1 स्रोत पर वेरीफ़ाई है। आगे बढ़ने से पहले इसे $2 पर वेरीफ़ाई करने पर विचार करें।",
    "description": "$1 is a token name, $2 points the user to etherscan as a place they can verify information about a token. $1 is replaced with the translation for \"etherscan\""
  },
  "swapTokenVerifiedOn1SourceTitle": {
    "message": "संभावित रूप से अप्रामाणिक टोकन"
  },
  "swapTooManyDecimalsError": {
    "message": "$1अनुमति देता है डेसीमल $2 तक की",
    "description": "$1 is a token symbol and $2 is the max. number of decimals allowed for the token"
  },
  "swapTransactionComplete": {
    "message": "ट्रांसेक्शन पूर्ण"
  },
  "swapTwoTransactions": {
    "message": "2 ट्रांसेक्शन"
  },
  "swapUnknown": {
    "message": "अज्ञात"
  },
  "swapVerifyTokenExplanation": {
    "message": "एकाधिक टोकन एक ही नाम और प्रतीक का इस्तेमाल कर सकते हैं। यह वेरीफ़ाई करने के लिए $1 देखें कि यह वही टोकन है, जिसकी आप तलाश कर रहे हैं।",
    "description": "This appears in a tooltip next to the verifyThisTokenOn message. It gives the user more information about why they should check the token on a block explorer. $1 will be the name or url of the block explorer, which will be the translation of 'etherscan' or a block explorer url specified for a custom network."
  },
  "swapYourTokenBalance": {
    "message": "$1 $2 स्वैप के लिए उपलब्ध है",
    "description": "Tells the user how much of a token they have in their balance. $1 is a decimal number amount of tokens, and $2 is a token symbol"
  },
  "swapZeroSlippage": {
    "message": "0% स्लिपेज"
  },
  "swapsAdvancedOptions": {
    "message": "एडवांस्ड विकल्प"
  },
  "swapsExcessiveSlippageWarning": {
    "message": "स्लिपेज अमाउंट बहुत अधिक है और इस वजह से खराब दर होगी। कृपया अपने स्लिपेज टॉलरेंस को 15% से नीचे के वैल्यू तक कम करें।"
  },
  "swapsMaxSlippage": {
    "message": "स्लिपेज टॉलरेंस"
  },
  "swapsNotEnoughForTx": {
    "message": "इस ट्रांसेक्शन को पूरा करने के लिए $1 कम है",
    "description": "Tells the user that they don't have enough of a token for a proposed swap. $1 is a token symbol"
  },
  "swapsNotEnoughToken": {
    "message": "$1 कम",
    "description": "Tells the user that they don't have enough of a token for a proposed swap. $1 is a token symbol"
  },
  "swapsViewInActivity": {
    "message": "एक्टिविटी में देखें"
  },
  "switch": {
    "message": "बदलें"
  },
  "switchEthereumChainConfirmationDescription": {
    "message": "इससे चुना गया नेटवर्क को MetaMask के भीतर पहले से जोड़े गए नेटवर्क में बदल दिया जाएगा:"
  },
  "switchEthereumChainConfirmationTitle": {
    "message": "इस साइट को नेटवर्क स्विच करने की अनुमति दें?"
  },
  "switchInputCurrency": {
    "message": "इनपुट करेंसी को स्विच करें"
  },
  "switchNetwork": {
    "message": "नेटवर्क स्विच करें"
  },
  "switchNetworks": {
    "message": "नेटवर्क स्विच करें"
  },
  "switchToNetwork": {
    "message": "$1 पर स्विच करें",
    "description": "$1 represents the custom network that has previously been added"
  },
  "switchToThisAccount": {
    "message": "इस अकाउंट पर स्विच करें"
  },
  "switchedNetworkToastDecline": {
    "message": "इसे दोबारा न दिखाएं"
  },
  "switchedNetworkToastMessage": {
    "message": "$1 अब $2 पर एक्टिव है",
    "description": "$1 represents the account name, $2 represents the network name"
  },
  "switchedTo": {
    "message": "आप अब इस्तेमाल कर रहे हैं"
  },
  "switchingNetworksCancelsPendingConfirmations": {
    "message": "नेटवर्क स्विच करने से सभी लंबित कन्फर्मेशन कैंसिल हो जाएंगे"
  },
  "symbol": {
    "message": "प्रतीक"
  },
  "symbolBetweenZeroTwelve": {
    "message": "प्रतीक 11 करैक्टर या उससे कम का होना चाहिए।"
  },
  "tenPercentIncreased": {
    "message": "10% बढ़ोत्तरी"
  },
  "terms": {
    "message": "इस्तेमाल की शर्तें"
  },
  "termsOfService": {
    "message": "सेवा की शर्तें"
  },
  "termsOfUseAgreeText": {
    "message": " मैं इस्तेमाल की शर्तों से सहमत हूं, जो MetaMask और इसकी सभी फीचर्स के मेरे इस्तेमाल पर लागू होती हैं"
  },
  "termsOfUseFooterText": {
    "message": "सभी वर्गों को पढ़ने के लिए कृपया स्क्रॉल करें"
  },
  "termsOfUseTitle": {
    "message": "हमारी इस्तेमाल की शर्तों को अपडेट कर दिया गया है"
  },
  "testNetworks": {
    "message": "टेस्ट नेटवर्क्स"
  },
  "theme": {
    "message": "थीम"
  },
  "themeDescription": {
    "message": "अपनी पसंदीदा MetaMask थीम चुन लें"
  },
  "thingsToKeep": {
    "message": "ध्यान रखने योग्य बातें:"
  },
  "thirdPartySoftware": {
    "message": "थर्ड-पार्टी सॉफ्टवेयर नोटिस",
    "description": "Title of a popup modal displayed when installing a snap for the first time."
  },
  "thisCollection": {
    "message": "यह संग्रह"
  },
  "threeMonthsAbbreviation": {
    "message": "3M",
    "description": "Shortened form of '3 months'"
  },
  "time": {
    "message": "समय"
  },
  "tips": {
    "message": "युक्तियां"
  },
  "to": {
    "message": "प्रति"
  },
  "toAddress": {
    "message": "प्रति: $1",
    "description": "$1 is the address to include in the To label. It is typically shortened first using shortenAddress"
  },
  "toggleRequestQueueDescription": {
    "message": "ऐसा करके, आप सभी साइटों के लिए कोई सिंगल नेटवर्क चुनने के बजाय हरेक साइट के लिए एक नेटवर्क चुन सकते हैं। यह फीचर आपको मैन्युअल तरीके से नेटवर्क स्विच करने से रोकता है, इस वजह से कुछ साइटों पर आपका यूज़र अनुभव ख़राब हो सकता है।"
  },
  "toggleRequestQueueField": {
    "message": "हरेक साइट के लिए नेटवर्क चुनें"
  },
  "toggleRequestQueueOff": {
    "message": "बंद करें"
  },
  "toggleRequestQueueOn": {
    "message": "चालू करें"
  },
  "token": {
    "message": "टोकन"
  },
  "tokenAddress": {
    "message": "टोकन एड्रेस"
  },
  "tokenAlreadyAdded": {
    "message": "टोकन पहले ही जोड़ा जा चुका है।"
  },
  "tokenAutoDetection": {
    "message": "टोकन ऑटो-डिटेक्शन"
  },
  "tokenContractAddress": {
    "message": "टोकन कॉन्ट्रैक्ट एड्रेस"
  },
  "tokenDecimal": {
    "message": "टोकन डेसिमल"
  },
  "tokenDecimalFetchFailed": {
    "message": "टोकन डेसीमल की आवश्यकता है। इसे: $1 पर पाएं"
  },
  "tokenDecimalTitle": {
    "message": "टोकन डेसीमल:"
  },
  "tokenDetails": {
    "message": "टोकन विवरण"
  },
  "tokenFoundTitle": {
    "message": "1 नया टोकन मिला"
  },
  "tokenId": {
    "message": "टोकन आइडी"
  },
  "tokenList": {
    "message": "टोकन की सूचियां"
  },
  "tokenScamSecurityRisk": {
    "message": "टोकन घोटाले और सुरक्षा जोखिम"
  },
  "tokenShowUp": {
    "message": "हो सकता है आपके वॉलेट में आपके टोकन ऑटोमेटिकली दिखाई नहीं दें। "
  },
  "tokenStandard": {
    "message": "टोकन स्टैंडर्ड"
  },
  "tokenSymbol": {
    "message": "टोकन का प्रतीक"
  },
  "tokens": {
    "message": "टोकन"
  },
  "tokensFoundTitle": {
    "message": "$1 नए टोकन मिले",
    "description": "$1 is the number of new tokens detected"
  },
  "tokensInCollection": {
    "message": "संग्रह में टोकन"
  },
  "tooltipApproveButton": {
    "message": "मैं समझता हूं"
  },
  "tooltipSatusConnected": {
    "message": "जुड़े हुए"
  },
  "tooltipSatusConnectedUpperCase": {
    "message": "कनेक्ट किया गया"
  },
  "tooltipSatusNotConnected": {
    "message": "जुड़े नहीं हैं"
  },
  "total": {
    "message": "कुलयोग"
  },
  "totalVolume": {
    "message": "टोटल वॉल्यूम"
  },
  "transaction": {
    "message": "ट्रांसेक्शन"
  },
  "transactionCancelAttempted": {
    "message": "$2 में $1 के गैस फ़ीस के साथ ट्रांसेक्शन कैंसिल करने की कोशिश किया गया"
  },
  "transactionCancelSuccess": {
    "message": "ट्रांसेक्शन सफलतापूर्वक $2 पर कैंसिल कर दिया गया"
  },
  "transactionConfirmed": {
    "message": "ट्रांसेक्शन का कन्फर्मेशन $2 पर हुआ।"
  },
  "transactionCreated": {
    "message": "$2 पर $1 के मूल्य के साथ ट्रांसेक्शन बनाया गया।"
  },
  "transactionDataFunction": {
    "message": "फंक्शन"
  },
  "transactionDetailDappGasMoreInfo": {
    "message": "साइट का सुझाव दिया गया"
  },
  "transactionDetailDappGasTooltip": {
    "message": "लेटेस्ट ब्लॉक के आधार पर MetaMask द्वारा अनुशंसित गैस फ़ीस का इस्तेमाल करने के लिए बदलें।"
  },
  "transactionDetailGasHeading": {
    "message": "अनुमानित गैस फ़ीस"
  },
  "transactionDetailGasTooltipConversion": {
    "message": "गैस फ़ीस के बारे में और अधिक जानें"
  },
  "transactionDetailGasTooltipExplanation": {
    "message": "गैस फ़ीस नेटवर्क द्वारा निर्धारित किया जाता है और नेटवर्क ट्रैफिक और ट्रांसेक्शन की जटिलता के आधार पर उतार-चढ़ाव होता है।"
  },
  "transactionDetailGasTooltipIntro": {
    "message": "क्रिप्टो माइनरों को गैस फ़ीस का पेमेंट किया जाता है जो $1 नेटवर्क पर ट्रांसेक्शन की प्रक्रिया करते हैं। MetaMask को गैस फ़ीस से लाभ नहीं होता है।"
  },
  "transactionDetailGasTotalSubtitle": {
    "message": "अमाउंट + गैस फ़ीस"
  },
  "transactionDetailLayer2GasHeading": {
    "message": "लेयर 2 गैस फ़ीस"
  },
  "transactionDetailMultiLayerTotalSubtitle": {
    "message": "अमाउंट + फ़ीस"
  },
  "transactionDropped": {
    "message": "ट्रांसेक्शन $2 पर ड्रॉप किया गया।"
  },
  "transactionError": {
    "message": "ट्रांसेक्शन में गड़बड़ी। कॉन्ट्रैक्ट कोड में अपवाद डाला गया।"
  },
  "transactionErrorNoContract": {
    "message": "एक गैर-कॉन्ट्रैक्ट वाले एड्रेस पर एक फंक्शन को कॉल करने की कोशिश की जा रही है।"
  },
  "transactionErrored": {
    "message": "ट्रांसेक्शन में गड़बड़ी हुई।"
  },
  "transactionFailed": {
    "message": "ट्रांसेक्शन नहीं हो पाया"
  },
  "transactionFee": {
    "message": "ट्रांसेक्शन फ़ीस"
  },
  "transactionHistoryBaseFee": {
    "message": "बेस फ़ीस (GWEI)"
  },
  "transactionHistoryL1GasLabel": {
    "message": "कुल L1 गैस फ़ीस"
  },
  "transactionHistoryL2GasLimitLabel": {
    "message": "L2 गैस लिमिट"
  },
  "transactionHistoryL2GasPriceLabel": {
    "message": "L2 गैस कीमत"
  },
  "transactionHistoryMaxFeePerGas": {
    "message": "अधिकतम फ़ीस प्रति गैस"
  },
  "transactionHistoryPriorityFee": {
    "message": "प्रायोरिटी फ़ीस (GWEI)"
  },
  "transactionHistoryTotalGasFee": {
    "message": "कुल गैस फ़ीस"
  },
  "transactionNote": {
    "message": "ट्रांसेक्शन टिप्पणी"
  },
  "transactionResubmitted": {
    "message": "$2 गैस फ़ीस में $1 वृद्धि के साथ ट्रांसेक्शन फिर से सबमिट किया गया"
  },
  "transactionSettings": {
    "message": "ट्रांसेक्शन संबंधी सेटिंग्स"
  },
  "transactionSubmitted": {
    "message": "$2 पर $1 के गैस फ़ीस के साथ ट्रांसेक्शन सबमिट किया गया।"
  },
  "transactionUpdated": {
    "message": "$2 पर ट्रांसेक्शन अपडेट किया गया।"
  },
  "transactions": {
    "message": "ट्रांसेक्शन"
  },
  "transfer": {
    "message": "ट्रांसफ़र"
  },
  "transferFrom": {
    "message": "इससे ट्रांसफ़र करें"
  },
  "trillionAbbreviation": {
    "message": "T",
    "description": "Shortened form of 'trillion'"
  },
  "troubleConnectingToLedgerU2FOnFirefox": {
    "message": "हमें आपके Ledger को जोड़ने में समस्या आ रही है। $1",
    "description": "$1 is a link to the wallet connection guide;"
  },
  "troubleConnectingToLedgerU2FOnFirefox2": {
    "message": "हमारे hardware wallet कनेक्शन मार्गदर्शिका की समीक्षा करें और फिर से कोशिश करें।",
    "description": "$1 of the ledger wallet connection guide"
  },
  "troubleConnectingToLedgerU2FOnFirefoxLedgerSolution": {
    "message": "यदि आप फ़ायरफ़ॉक्स के लेटेस्ट वर्शन का इस्तेमाल कर रहे हैं, तो आप फ़ायरफ़ॉक्स से U2F सपोर्ट छोड़ने से संबंधित समस्या का अनुभव कर सकते हैं। इस समस्या को ठीक करने का तरीका जानें $1.",
    "description": "It is a link to the ledger website for the workaround."
  },
  "troubleConnectingToLedgerU2FOnFirefoxLedgerSolution2": {
    "message": "यहाँ",
    "description": "Second part of the error message; It is a link to the ledger website for the workaround."
  },
  "troubleConnectingToWallet": {
    "message": "हमें आपके $1 से कनेक्ट करने में परेशानी हुई, $2 की समीक्षा करने की कोशिश करें और दोबारा कोशिश करें।",
    "description": "$1 is the wallet device name; $2 is a link to wallet connection guide"
  },
  "troubleStarting": {
    "message": "MetaMask को शुरू करने में परेशानी आई। यह गड़बड़ी रुक-रुक कर हो सकती है, इसलिए एक्सटेंशन को फिर से शुरू करके देखें।"
  },
  "trustSiteApprovePermission": {
    "message": "अनुमति प्रदान करके, आप निम्नलिखित $1 को अपने फंड तक पहुंचने की इजाजत दे रहे हैं"
  },
  "tryAgain": {
    "message": "फिर से कोशिश करें"
  },
  "turnOff": {
    "message": "बंद करें"
  },
  "turnOffMetamaskNotificationsError": {
    "message": "नोटिफिकेशंस अक्षम करने में गड़बड़ी हुई। कृपया बाद में फिर से प्रयास करें।"
  },
  "turnOn": {
    "message": "चालू करें"
  },
  "turnOnMetamaskNotifications": {
    "message": "नोटिफिकेशंस चालू करें"
  },
  "turnOnMetamaskNotificationsButton": {
    "message": "चालू करें"
  },
  "turnOnMetamaskNotificationsError": {
    "message": "नोटिफिकेशंस बनाने में गड़बड़ी हुई। कृपया बाद में फिर से प्रयास करें।"
  },
  "turnOnMetamaskNotificationsMessageFirst": {
    "message": "नोटिफिकेशंस के साथ आपके वॉलेट में क्या हो रहा है, इसकी जानकारी रखें।"
  },
  "turnOnMetamaskNotificationsMessagePrivacyBold": {
    "message": "सेटिंग्स > नोटिफिकेशंस।"
  },
  "turnOnMetamaskNotificationsMessagePrivacyLink": {
    "message": "जानें कि इस फीचर का उपयोग करते समय हम आपकी गोपनीयता की सुरक्षा कैसे करते हैं।"
  },
  "turnOnMetamaskNotificationsMessageSecond": {
    "message": "वॉलेट नोटिफिकेशंस का उपयोग करने के लिए, हम आपके डिवाइस में कुछ सेटिंग्स को सिंक करने के लिए एक प्रोफ़ाइल का उपयोग करते हैं। $1"
  },
  "turnOnMetamaskNotificationsMessageThird": {
    "message": "आप किसी भी समय नोटिफिकेशंस बंद कर सकते हैं $1"
  },
  "turnOnTokenDetection": {
    "message": "एडवांस्ड टोकन डिटेक्शन चालू करें"
  },
  "tutorial": {
    "message": "ट्यूटोरियल"
  },
  "twelveHrTitle": {
    "message": "12 घंटे:"
  },
  "typeYourSRP": {
    "message": "अपना गुप्त रिकवरी वाक्यांश लिखें"
  },
  "u2f": {
    "message": "U2F",
    "description": "A name on an API for the browser to interact with devices that support the U2F protocol. On some browsers we use it to connect MetaMask to Ledger devices."
  },
  "unMatchedChain": {
    "message": "हमारे रिकॉर्ड के अनुसार, यह URL इस चेन ID के लिए ज्ञात प्रदाता से मेल नहीं खाता है।"
  },
  "unapproved": {
    "message": "रिजेक्ट"
  },
  "units": {
    "message": "इकाइयां"
  },
  "unknown": {
    "message": "अज्ञात"
  },
  "unknownCollection": {
    "message": "अनाम संग्रह"
  },
  "unknownNetwork": {
    "message": "अज्ञात निजी नेटवर्क"
  },
  "unknownNetworkForKeyEntropy": {
    "message": "अज्ञात नेटवर्क",
    "description": "Displayed on places like Snap install warning when regular name is not available."
  },
  "unknownQrCode": {
    "message": "गड़बड़ी: हम उस QR कोड की पहचान नहीं कर पाए"
  },
  "unlimited": {
    "message": "असीमित"
  },
  "unlock": {
    "message": "अनलॉक करें"
  },
  "unlockMessage": {
    "message": "विकेंद्रीकृत वेब प्रतीक्षारत है"
  },
  "unpin": {
    "message": "अनपिन करें"
  },
  "unrecognizedChain": {
    "message": "यह कस्टम नेटवर्क पहचाना नहीं गया है",
    "description": "$1 is a clickable link with text defined by the 'unrecognizedChanLinkText' key. The link will open to instructions for users to validate custom network details."
  },
  "unsendableAsset": {
    "message": "वर्तमान में NFT (ERC-721) टोकन भेजना समर्थित नहीं है",
    "description": "This is an error message we show the user if they attempt to send an NFT asset type, for which currently don't support sending"
  },
  "unverifiedContractAddressMessage": {
    "message": "हम इस कॉन्ट्रैक्ट को वेरीफ़ाई नहीं कर सकते हैं। पक्का करें कि आपको इस एड्रेस पर भरोसा हो।"
  },
  "upArrow": {
    "message": "अप ऐरो"
  },
  "update": {
    "message": "अपडेट करें"
  },
  "updateOrEditNetworkInformations": {
    "message": "अपनी जानकारी अपडेट करें या"
  },
  "updateRequest": {
    "message": "अपडेट का अनुरोध"
  },
  "updatedWithDate": {
    "message": "अपडेट किया गया $1"
  },
  "uploadDropFile": {
    "message": "अपनी फ़ाइल यहां छोड़ें"
  },
  "uploadFile": {
    "message": "फाइल अपलोड करें"
  },
  "urlErrorMsg": {
    "message": "URL को उपयुक्त HTTP/HTTPS प्रीफिक्स्ड की आवश्यकता होती है।"
  },
  "urlExistsErrorMsg": {
    "message": "यह URL वर्तमान में $1 नेटवर्क द्वारा इस्तेमाल किया जाता है।"
  },
  "use4ByteResolution": {
    "message": "स्मार्ट कॉन्ट्रैक्ट्स को डीकोड करें"
  },
  "use4ByteResolutionDescription": {
    "message": "यूज़र के अनुभव को बेहतर बनाने के लिए, आपके द्वारा इंटरैक्ट किए गए स्मार्ट कॉन्ट्रैक्ट्स के आधार पर हम एक्टिविटी टैब को मैसेज के साथ कस्टमाइज़ करते हैं। डेटा को डीकोड करने और आसानी से पढ़े जा सकने वाले स्मार्ट कॉन्ट्रैक्ट्स का एक वर्शन आपको दिखाने के लिए MetaMask एक सर्विस इस्तेमाल करता है जिसका नाम 4byte.directory है। इससे आपके द्वारा बुरी नीयत वाले स्मार्ट कॉन्ट्रैक्ट एक्शन को मंजूरी देने की संभावनाओं को कम करने में मदद मिलती है। हालांकि, इसमें आपका IP एड्रेस शेयर होने का खतरा हो सकता है।"
  },
  "useMultiAccountBalanceChecker": {
    "message": "अकाउंट के बैलेंस के रिक्वेस्ट्स को बैच करें"
  },
  "useMultiAccountBalanceCheckerSettingDescription": {
    "message": "अकाउंट बैलेंस रिक्वेस्ट्स को बैच कर तेज़ी से बैलेंस अपडेट प्राप्त करें। इससे हमें आपके अकाउंट का बैलेंस एक साथ मिल जाती है, जिससे आपको बेहतर अनुभव के लिए जल्द अपडेट प्राप्त होते हैं। जब यह सुविधा बंद हो जाती है, तो थर्ड पार्टियों द्वारा आपके एकाउंट्स को एक-दूसरे के साथ संबद्ध करने की संभावना कम हो जाती है।"
  },
  "useNftDetection": {
    "message": "NFT को ऑटो-डिटेक्ट करें"
  },
  "useNftDetectionDescriptionText": {
    "message": "MetaMask को थर्ड पार्टी सर्विसेज़ का उपयोग करके आपके NFTs जोड़ने दें। NFTs को ऑटोडिटेक्ट करने से आपका आईपी और अकाउंट एड्रेस इन सेवाओं के सामने आ जाता है। इस फ़ीचर को चालू करने से आपका आईपी ​​एड्रेस आपके Ethereum एड्रेस के साथ जुड़ सकता है और धोखाधड़ी करने वाले लोगों द्वारा एयरड्रॉप किए गए नकली NFTs दिख सकते हैं। आप मैन्युअल तरीके से टोकन जोड़कर इस ख़तरे से बच सकते हैं।"
  },
  "usePhishingDetection": {
    "message": "फिशिंग डिटेक्शन का इस्तेमाल करें"
  },
  "usePhishingDetectionDescription": {
    "message": "Ethereum यूज़र्स को लक्षित करने वाले फिशिंग डोमेन के लिए एक चेतावनी प्रदर्शित करें"
  },
  "useSafeChainsListValidation": {
    "message": "नेटवर्क डिटेल्स की जांच"
  },
  "useSafeChainsListValidationDescription": {
    "message": "MetaMask, सटीक और स्टैंडर्डाइज़्ड नेटवर्क डिटेल्स दिखाने के लिए, $1 नाम की थर्ड-पार्टी सर्विस इस्तेमाल करता है। इससे बुरी नीयत वाले या गलत नेटवर्क से आपके जुड़ने की संभावना कम हो जाती है। इस फ़ीचर को इस्तेमाल करते समय आपका आईपी एड्रेस, chainid.network के सामने आ जाता है।"
  },
  "useSafeChainsListValidationWebsite": {
    "message": "chainid.network",
    "description": "useSafeChainsListValidationWebsite is separated from the rest of the text so that we can bold the third party service name in the middle of them"
  },
  "useSiteSuggestion": {
    "message": "साइट के सुझाव का प्रयोग करें"
  },
  "useTokenDetectionPrivacyDesc": {
    "message": "आपके अकाउंट में भेजे गए टोकन को ऑटोमेटिक तरीके से दिखाने में थर्ड पार्टी के सर्वर्स के साथ संचार शामिल रहेगा, जो टोकन के चित्रों को लाने का काम करते हैं। वे सर्वर्स आपके IP एड्रेस को एक्सेस कर पाएंगे।"
  },
  "usedByClients": {
    "message": "विभिन्न क्लाइंट द्वारा इस्तेमाल किया जाता है"
  },
  "userName": {
    "message": "यूज़र"
  },
  "userOpContractDeployError": {
    "message": "स्मार्ट कॉन्ट्रैक्ट अकाउंट से कॉन्ट्रैक्ट डीप्लॉयमेंट को सपोर्ट नहीं करता"
  },
  "verifyContractDetails": {
    "message": "थर्ड-पार्टी विवरण वेरीफ़ाई करें"
  },
  "verifyThisTokenOn": {
    "message": "इस टोकन को $1 पर वेरीफ़ाई करें",
    "description": "Points the user to etherscan as a place they can verify information about a token. $1 is replaced with the translation for \"etherscan\""
  },
  "verifyThisUnconfirmedTokenOn": {
    "message": "इस टोकन को $1 पर वेरीफ़ाई करें और पक्का करें कि यह वही टोकन है जिससे आप ट्रेड करना चाहते हैं।",
    "description": "Points the user to etherscan as a place they can verify information about a token. $1 is replaced with the translation for \"etherscan\""
  },
  "version": {
    "message": "वर्शन"
  },
  "view": {
    "message": "देखें"
  },
  "viewActivity": {
    "message": "एक्टिविटी देखें"
  },
  "viewAllDetails": {
    "message": "सभी विवरण देखें"
  },
  "viewAllQuotes": {
    "message": "सभी उद्धरण को देखें"
  },
  "viewContact": {
    "message": "कॉन्टेक्ट देखें"
  },
  "viewDetails": {
    "message": "विवरण देखें"
  },
  "viewFullTransactionDetails": {
    "message": "ट्रांसेक्शन की पूरी जानकारी देखें"
  },
  "viewMore": {
    "message": "और देखें"
  },
  "viewOnBlockExplorer": {
    "message": "ब्लॉक एक्सप्लोरर पर देखें"
  },
  "viewOnCustomBlockExplorer": {
    "message": "$1 को $2 पर देखें",
    "description": "$1 is the action type. e.g (Account, Transaction, Swap) and $2 is the Custom Block Explorer URL"
  },
  "viewOnEtherscan": {
    "message": "Etherscan पर $1 देखें",
    "description": "$1 is the action type. e.g (Account, Transaction, Swap)"
  },
  "viewOnExplorer": {
    "message": "एक्सप्लोरर पर देखें"
  },
  "viewOnOpensea": {
    "message": "Opensea पर देखें"
  },
  "viewTransaction": {
    "message": "ट्रांसेक्शन देखें"
  },
  "viewinCustodianApp": {
    "message": "Custodian ऐप में देखें"
  },
  "viewinExplorer": {
    "message": "एक्सप्लोरर में $1 देखें",
    "description": "$1 is the action type. e.g (Account, Transaction, Swap)"
  },
  "visitSite": {
    "message": "साइट पर जाएं"
  },
  "visitWebSite": {
    "message": "हमारी वेबसाइट पर जाएं"
  },
  "wallet": {
    "message": "वॉलेट"
  },
  "walletConnectionGuide": {
    "message": "हमारी hardware wallet कनेक्शन गाइड"
  },
  "walletCreationSuccessDetail": {
    "message": "आपने अपने वॉलेट को सफलतापूर्वक सुरक्षित कर लिया है। अपने सीक्रेट रिकवरी फ्रेज को सुरक्षित और गुप्त रखें -- यह आपकी जिम्मेदारी है!"
  },
  "walletCreationSuccessReminder1": {
    "message": "MetaMask आपके सीक्रेट रिकवरी फ्रेज को फिर से प्राप्त नहीं कर सकता है।"
  },
  "walletCreationSuccessReminder2": {
    "message": "MetaMask कभी भी आपके सीक्रेट रिकवरी फ्रेज के बारे में नहीं पूछेगा।"
  },
  "walletCreationSuccessReminder3": {
    "message": "$1 किसी के साथ या आपके फंड के चोरी होने का खतरा",
    "description": "$1 is separated as walletCreationSuccessReminder3BoldSection so that we can bold it"
  },
  "walletCreationSuccessReminder3BoldSection": {
    "message": "अपने सीक्रेट रिकवरी फ्रेज को कभी शेयर ना करें",
    "description": "This string is localized separately from walletCreationSuccessReminder3 so that we can bold it"
  },
  "walletCreationSuccessTitle": {
    "message": "वॉलेट का निर्माण सफल हुआ"
  },
  "wantToAddThisNetwork": {
    "message": "इस नेटवर्क को जोड़ना चाहते हैं?"
  },
  "wantsToAddThisAsset": {
    "message": "यह निम्नलिखित एसेट को आपके वॉलेट में जोड़ने की अनुमति देता है।"
  },
  "warning": {
    "message": "चेतावनी"
  },
  "warningFromSnap": {
    "message": "$1 से चेतावनी",
    "description": "$1 represents the name of the snap"
  },
  "warningTooltipText": {
    "message": "$1 थर्ड पार्टी आपकी संपूर्ण टोकन बैलेंस को बिना किसी सूचना या सहमति के खर्च कर सकता है। खर्च की कम सीमा को कस्टमाइज़ करके खुद को सुरक्षित रखें।",
    "description": "$1 is a warning icon with text 'Be careful' in 'warning' colour"
  },
  "weak": {
    "message": "कमज़ोर"
  },
  "web3": {
    "message": "Web3"
  },
  "web3ShimUsageNotification": {
    "message": "हमने देखा है कि वर्तमान वेबसाइट ने हटाए गए window.web3 API का इस्तेमाल करने की कोशिश की। यदि साइट में गड़बड़ी लगती है, तो कृपया अधिक जानकारी के लिए $1 पर क्लिक करें।",
    "description": "$1 is a clickable link."
  },
  "webhid": {
    "message": "WebHID",
    "description": "Refers to a interface for connecting external devices to the browser. Used for connecting ledger to the browser. Read more here https://developer.mozilla.org/en-US/docs/Web/API/WebHID_API"
  },
  "websites": {
    "message": "वेबसाइ",
    "description": "Used in the 'permission_rpc' message."
  },
  "welcomeBack": {
    "message": "वापसी पर स्वागत है!"
  },
  "welcomeExploreDescription": {
    "message": "क्रिप्टो करेंसी और संपत्तियों को स्टोर करें, भेजें और खर्च करें।"
  },
  "welcomeExploreTitle": {
    "message": "विकेन्द्रीकृत ऐप को एक्सप्लोर करें"
  },
  "welcomeLoginDescription": {
    "message": "विकेंद्रीकृत ऐप में लॉगिन करने के लिए अपने MetaMask का इस्तेमाल करें - किसी साइनअप की जरूरत नहीं है।"
  },
  "welcomeLoginTitle": {
    "message": "अपने वॉलेट को हैलो कहें"
  },
  "welcomeToMetaMask": {
    "message": "चलिए शुरु करते हैं"
  },
  "welcomeToMetaMaskIntro": {
    "message": "लाखों लोगों का भरोसेमंद, MetaMask एक सुरक्षित वॉलेट है जो वेब3 की दुनिया को सबके लिए सुलभ बनाता है।"
  },
  "whatsNew": {
    "message": "नया क्या है",
    "description": "This is the title of a popup that gives users notifications about new features and updates to MetaMask."
  },
  "whatsThis": {
    "message": "यह क्या है?"
  },
  "wrongChainId": {
    "message": "यह चेन ID नेटवर्क के नाम से मेल नहीं खाती।"
  },
  "wrongNetworkName": {
    "message": "हमारे रिकॉर्ड के अनुसार, नेटवर्क का नाम इस चेन ID से ठीक से मेल नहीं खा सकता है।"
  },
  "xOfYPending": {
    "message": "$2 में से $1 लंबित",
    "description": "$1 and $2 are intended to be two numbers, where $2 is a total number of pending confirmations, and $1 is a count towards that total"
  },
  "yes": {
    "message": "हां"
  },
  "you": {
    "message": "आप"
  },
  "youHaveAddedAll": {
    "message": "आपने सभी पॉपुलर नेटवर्क जोड़ लिए हैं। आप अधिक नेटवर्क खोज सकते हैं $1 या आप $2 कर सकते हैं",
    "description": "$1 is a link with the text 'here' and $2 is a button with the text 'add more networks manually'"
  },
  "youNeedToAllowCameraAccess": {
    "message": "आपको इस सुविधा का इस्तेमाल करने के लिए कैमरे तक पहुंच की अनुमति देने की आवश्यकता है।"
  },
  "youSign": {
    "message": "आप हस्ताक्षर कर रहे हैं"
  },
  "yourAccounts": {
    "message": "आपके अकाउंट"
  },
  "yourActivity": {
    "message": "आपकी एक्टिविटी"
  },
  "yourBalance": {
    "message": "आपका बैलेंस"
  },
  "yourNFTmayBeAtRisk": {
    "message": "आपका NFT खतरे में हो सकता है"
  },
  "yourPrivateSeedPhrase": {
    "message": "आपका सीक्रेट रिकवरी फ्रेज"
  },
  "yourTransactionConfirmed": {
    "message": "ट्रांसेक्शन पहले ही कन्फर्म हो चुका है"
  },
  "yourTransactionJustConfirmed": {
    "message": "हम आपके ट्रांसेक्शन को रद्द नहीं कर सके क्योंकि ब्लॉकचेन पर यह पहले ही कन्फर्म हो चुका है।"
  },
  "zeroGasPriceOnSpeedUpError": {
    "message": "जीरो गैस प्राइस में तेज़ी"
  }
}<|MERGE_RESOLUTION|>--- conflicted
+++ resolved
@@ -4164,17 +4164,6 @@
   },
   "receive": {
     "message": "प्राप्त करें"
-  },
-<<<<<<< HEAD
-  "receiveTokensCamelCase": {
-    "message": "टोकन प्राप्त करें"
-=======
-  "recipientAddressPlaceholder": {
-    "message": "सार्वजनिक एड्रेस (0x) या ENS नाम डालें"
-  },
-  "recipientAddressPlaceholderFlask": {
-    "message": "पब्लिक एड्रेस (0x) या डोमेन नाम एंटर करें"
->>>>>>> 857c5fa0
   },
   "recommendedGasLabel": {
     "message": "अनुशंसित"
