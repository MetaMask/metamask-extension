{
  "QRHardwareInvalidTransactionTitle": {
    "message": "त्रुटि"
  },
  "QRHardwareMismatchedSignId": {
    "message": "असंगत लेनदेन डेटा। कृपया लेनदेन विवरण की जांच करें।"
  },
  "QRHardwarePubkeyAccountOutOfRange": {
    "message": "कोई और खाता नहीं। यदि आप नीचे असूचीबद्ध किसी अन्य खाते तक पहुंचना चाहते हैं, तो कृपया अपने हार्डवेयर वॉलेट को फिर से कनेक्ट करें और उसका चयन करें।"
  },
  "QRHardwareScanInstructions": {
    "message": "QR कोड को अपने कैमरे के सामने रखें। स्क्रीन धुंधली है, लेकिन इससे रीडिंग प्रभावित नहीं होगी।"
  },
  "QRHardwareSignRequestCancel": {
    "message": "अस्वीकार करें"
  },
  "QRHardwareSignRequestDescription": {
    "message": "अपने वॉलेट से साइन करने के बाद, हस्ताक्षर लेने के लिए 'हस्ताक्षर प्राप्त करें' पर क्लिक करें"
  },
  "QRHardwareSignRequestGetSignature": {
    "message": "हस्ताक्षर पाएं"
  },
  "QRHardwareSignRequestSubtitle": {
    "message": "अपने वॉलेट से QR कोड को स्कैन करें"
  },
  "QRHardwareSignRequestTitle": {
    "message": "हस्ताक्षर का अनुरोध करें"
  },
  "QRHardwareUnknownQRCodeTitle": {
    "message": "त्रुटि"
  },
  "QRHardwareUnknownWalletQRCode": {
    "message": "अमान्य QR कोड। कृपया हार्डवेयर वॉलेट के सिंक QR कोड को स्कैन करें।"
  },
  "QRHardwareWalletImporterTitle": {
    "message": "QR कोड स्कैन करें"
  },
  "QRHardwareWalletSteps1Description": {
    "message": "आप नीचे आधिकारिक क्यूआर-कोड सहायक भागीदारों की सूची में से चुन सकते हैं।"
  },
  "QRHardwareWalletSteps1Title": {
    "message": "अपने क्यूआर हार्डवेयर वॉलेट को कनेक्ट करें"
  },
  "QRHardwareWalletSteps2Description": {
    "message": "Ngrave (जल्द आ रहा है)"
  },
  "SIWEAddressInvalid": {
    "message": "साइन-इन अनुरोध का पता उस अकाउंट के पते से मेल नहीं खाता जिसका उपयोग आप साइन इन करने के लिए कर रहे हैं।"
  },
  "SIWEDomainInvalidText": {
    "message": "आप जिस साइट में साइन इन करने का प्रयास कर रहे हैं, वह अनुरोध किए गए डोमेन से मेल नहीं खाती। सावधानी के साथ आगे बढ़ें।"
  },
  "SIWEDomainInvalidTitle": {
    "message": "भ्रामक साइट अनुरोध।"
  },
  "SIWEDomainWarningBody": {
    "message": "वेबसाइट ($1) आपसे गलत डोमेन में साइन इन करने के लिए कह रही है। यह एक फिशिंग अटैक हो सकता है।",
    "description": "$1 represents the website domain"
  },
  "SIWEDomainWarningLabel": {
    "message": "असुरक्षित"
  },
  "SIWELabelChainID": {
    "message": "चेन ID:"
  },
  "SIWELabelExpirationTime": {
    "message": "पर समाप्त होगा:"
  },
  "SIWELabelIssuedAt": {
    "message": "जारी किया गया:"
  },
  "SIWELabelMessage": {
    "message": "संदेश:"
  },
  "SIWELabelNonce": {
    "message": "नॉन्स:"
  },
  "SIWELabelNotBefore": {
    "message": "इससे पहले नहीं:"
  },
  "SIWELabelRequestID": {
    "message": "अनुरोध ID:"
  },
  "SIWELabelResources": {
    "message": "संसाधन: $1",
    "description": "$1 represents the number of resources"
  },
  "SIWELabelURI": {
    "message": "URI:"
  },
  "SIWELabelVersion": {
    "message": "संस्करण:"
  },
  "SIWESiteRequestSubtitle": {
    "message": "ये साइट इसके साथ साइन इन करने के लिए अनुरोध कर रही है"
  },
  "SIWESiteRequestTitle": {
    "message": "साइन-इन अनुरोध"
  },
  "SIWEWarningSubtitle": {
    "message": "यह पुष्टि करने के लिए कि आप समझ गए हैं, जांच करें:"
  },
  "SIWEWarningTitle": {
    "message": "क्या आपको यकीन है?"
  },
  "about": {
    "message": "इसके बारे में"
  },
  "accept": {
    "message": "स्वीकार करें"
  },
  "acceptTermsOfUse": {
    "message": "मैंने $1 पढ़ लिया है और मैं सहमत हूं",
    "description": "$1 is the `terms` message"
  },
  "accessAndSpendNoticeNFT": {
    "message": "$1 एक्सेस कर सकता है और इस एसेट को खर्च कर सकता है",
    "description": "$1 is the url of the site requesting ability to spend"
  },
  "accessYourWalletWithSRP": {
    "message": "अपने गुप्त रिकवरी वाक्यांश का इस्तेमाल कर अपने वॉलेट तक पहुंच प्राप्त करें"
  },
  "accessYourWalletWithSRPDescription": {
    "message": "मेटामास्क आपका पासवर्ड रिकवर नहीं कर सकता। हम आपके स्वामित्व को मान्य करने, आपके वॉलेट को रीस्टोर करने और एक नया पासवर्ड सेट करने के लिए आपके गुप्त रिकवरी वाक्यांश का उपयोग करेंगे। सबसे पहले, अपना वह गुप्त रिकवरी वाक्यांश दर्ज करें जिसे आपको अपना बटुआ बनाते समय दिया गया था। $1",
    "description": "$1 is the words 'Learn More' from key 'learnMore', separated here so that it can be added as a link"
  },
  "accessingYourCamera": {
    "message": "आपके कैमरे तक पहुँच रहा है..."
  },
  "account": {
    "message": "खाता"
  },
  "accountDetails": {
    "message": "खाता विवरण"
  },
  "accountIdenticon": {
    "message": "अकाउंट आइडेंटिकॉन"
  },
  "accountName": {
    "message": "अकाउंट का नाम"
  },
  "accountNameDuplicate": {
    "message": "इस अकाउंट का नाम पहले से हीं मौजूद है",
    "description": "This is an error message shown when the user enters a new account name that matches an existing account name"
  },
  "accountNameReserved": {
    "message": "यह खाता नाम आरक्षित है",
    "description": "This is an error message shown when the user enters a new account name that is reserved for future use"
  },
  "accountOptions": {
    "message": "अकाउंट विकल्प"
  },
  "accountSelectionRequired": {
    "message": "आपको एक खाते का चयन करने की आवश्यकता है!"
  },
  "active": {
    "message": "सक्रिय"
  },
  "activity": {
    "message": "गतिविधि"
  },
  "activityLog": {
    "message": "गतिविधि लॉग"
  },
  "add": {
    "message": "जोड़ें"
  },
  "addANetwork": {
    "message": "एक नेटवर्क जोड़ें"
  },
  "addANetworkManually": {
    "message": "मैन्युअल रूप से नेटवर्क जोड़ें"
  },
  "addANickname": {
    "message": "एक उपनाम जोड़ें"
  },
  "addAccount": {
    "message": "खाता जोड़ें"
  },
  "addAcquiredTokens": {
    "message": "आपके द्वारा MetaMask का उपयोग करके प्राप्त किए गए टोकन जोड़ें"
  },
  "addAlias": {
    "message": "उपनाम जोड़ें"
  },
  "addBlockExplorer": {
    "message": "ब्लॉक एक्सप्लोरर जोड़ें"
  },
  "addContact": {
    "message": "संपर्क जोड़ें"
  },
  "addCustomNetwork": {
    "message": "कस्टम नेटवर्क जोड़ें"
  },
  "addEthereumChainConfirmationDescription": {
    "message": "इससे इस नेटवर्क को MetaMask के अंदर उपयोग करने की अनुमति मिलेगी।"
  },
  "addEthereumChainConfirmationRisks": {
    "message": "MetaMask कस्टम नेटवर्क को सत्यापित नहीं करता है।"
  },
  "addEthereumChainConfirmationRisksLearnMore": {
    "message": "$1 के बारे में जानें।",
    "description": "$1 is a link with text that is provided by the 'addEthereumChainConfirmationRisksLearnMoreLink' key"
  },
  "addEthereumChainConfirmationRisksLearnMoreLink": {
    "message": "धोखाधड़ी और नेटवर्क सुरक्षा जोखिम",
    "description": "Link text for the 'addEthereumChainConfirmationRisksLearnMore' translation key"
  },
  "addEthereumChainConfirmationTitle": {
    "message": "इस साइट को नेटवर्क जोड़ने की अनुमति दें?"
  },
  "addEthereumChainWarningModalHeader": {
    "message": "इस RPC प्रदाता को केवल तभी जोड़ें जब आप निश्चित हैं कि आप इस पर विश्वास कर सकते हैं। $1",
    "description": "$1 is addEthereumChainWarningModalHeaderPartTwo passed separately so that it can be bolded"
  },
  "addEthereumChainWarningModalHeaderPartTwo": {
    "message": "द्वेषपूर्ण प्रदाता ब्लॉकचेन की स्थिति के बारे में झूठ बोल सकते हैं और आपकी नेटवर्क गतिविधि रिकॉर्ड कर सकते हैं।"
  },
  "addEthereumChainWarningModalListHeader": {
    "message": "यह महत्वपूर्ण है कि आपका प्रदाता विश्वसनीय हो, क्योंकि उसके पास निम्नलिखित की शक्ति है:"
  },
  "addEthereumChainWarningModalListPointOne": {
    "message": "आपके खाते और IP (आईपी) पता देखने की, और उन्हें एक साथ जोड़ने की"
  },
  "addEthereumChainWarningModalListPointThree": {
    "message": "खाता शेष राशि और अन्य ऑन-चेन स्थिति दिखाने की"
  },
  "addEthereumChainWarningModalListPointTwo": {
    "message": "आपके लेन-देन को प्रसारित करने की"
  },
  "addEthereumChainWarningModalTitle": {
    "message": "आप एथेरियम मेननेट के लिए एक नया आरपीसी (RPC) प्रदाता जोड़ रहे हैं"
  },
  "addFriendsAndAddresses": {
    "message": "उन मित्रों और पतों को जोड़ें, जिन पर आप भरोसा करते हैं"
  },
  "addFromAListOfPopularNetworks": {
    "message": "लोकप्रिय नेटवर्क की सूची से जोड़ें या मैन्युअल रूप से नेटवर्क जोड़ें। केवल उन संस्थाओं के साथ संवाद करें जिन पर आप भरोसा करते हैं।"
  },
  "addHardwareWallet": {
    "message": "हार्डवेयर वॉलेट जोड़ें"
  },
  "addIPFSGateway": {
    "message": "अपना पसंदीदा IPFS गेटवे जोड़ें।"
  },
  "addMemo": {
    "message": "मेमो जोड़ें"
  },
  "addMoreNetworks": {
    "message": "मैन्युअल रूप से अधिक नेटवर्क जोड़ें"
  },
  "addNetwork": {
    "message": "नेटवर्क जोड़ें"
  },
  "addNetworkTooltipWarning": {
    "message": "यह नेटवर्क कनेक्शन तृतीय पक्षों पर निर्भर करता है। यह कनेक्शन संभवतः कम विश्वसनीय है या तृतीय-पक्षों को एक्टिविटी को ट्रैक करने में सक्षम कर सकता है। $1",
    "description": "$1 is Learn more link"
  },
  "addNewToken": {
    "message": "नया टोकन जोड़ें"
  },
  "addNft": {
    "message": "NFT जोड़ें"
  },
  "addNfts": {
    "message": "NFTs जोड़ें"
  },
  "addSnapAccountModalDescription": {
    "message": "MetaMask स्नैप्स के साथ अपने खाते को सुरक्षित रखने के विकल्प खोजें"
  },
  "addSuggestedNFTs": {
    "message": "सुझाए गए NFTs जोड़ें"
  },
  "addSuggestedTokens": {
    "message": "सुझाए गए टोकन जोड़ें"
  },
  "addToken": {
    "message": "टोकन जोड़ें"
  },
  "addTokenByContractAddress": {
    "message": "टोकन नहीं मिल रहा है? आप किसी भी टोकन का पता पेस्ट करके उसे मैन्युअल रूप से भी जोड़ सकते हैं। टोकन अनुबंध पते $1 पर मिल सकते हैं।",
    "description": "$1 is a blockchain explorer for a specific network, e.g. Etherscan for Ethereum"
  },
  "addingCustomNetwork": {
    "message": "नेटवर्क जोड़ रहे हैं"
  },
  "address": {
    "message": "पता"
  },
  "advanced": {
    "message": "उन्नत"
  },
  "advancedBaseGasFeeToolTip": {
    "message": "जब आपका लेन-देन ब्लॉक में शामिल हो जाता है, तो आपके अधिकतम आधार शुल्क और वास्तविक आधार शुल्क के बीच का कोई भी अंतर वापस कर दिया जाता है। कुल राशि की गणना अधिकतम आधार शुल्क (GWEI में) * गैस सीमा के रुप में की जाती है।"
  },
  "advancedConfiguration": {
    "message": "उन्नत कंफिगुरेशन"
  },
  "advancedGasFeeDefaultOptIn": {
    "message": "इन $1 को \"एडवांस\" के लिए मेरे डिफॉल्ट के रूप में सहेजें"
  },
  "advancedGasFeeDefaultOptOut": {
    "message": "हमेशा इन मूल्यों और एडवांस सेटिंग को डिफॉल्ट के रूप में उपयोग करें।"
  },
  "advancedGasFeeModalTitle": {
    "message": "एडवांस गैस शुल्क"
  },
  "advancedGasPriceTitle": {
    "message": "गैस की कीमत"
  },
  "advancedPriorityFeeToolTip": {
    "message": "प्राथमिकता शुल्क (उर्फ \"माइनर टिप\") सीधे खनिकों के पास जाता है और उन्हें आपके लेन-देन को प्राथमिकता देने के लिए प्रोत्साहित करता है।"
  },
  "agreeTermsOfUse": {
    "message": "मैं MetaMask के $1 से सहमत हूं",
    "description": "$1 is the `terms` link"
  },
  "airgapVault": {
    "message": "AirGap का वॉल्ट"
  },
  "alertDisableTooltip": {
    "message": "इसे \"सेटिंग > अलर्ट\" में बदला जा सकता है"
  },
  "alertSettingsUnconnectedAccount": {
    "message": "असंबद्ध खाता चयनित कर कोई वेबसाइट ब्राउज करना"
  },
  "alertSettingsUnconnectedAccountDescription": {
    "message": "यह चेतावनी पॉपअप में तब दिखाई जाती है, जब आप कनेक्टेड web3 साइट ब्राउज कर रहे होते हैं, लेकिन वर्तमान में चयनित खाता कनेक्ट नहीं होता है।"
  },
  "alertSettingsWeb3ShimUsage": {
    "message": "जब कोई वेबसाइट हटाए गए window.web3 API का उपयोग करने का प्रयास करती है"
  },
  "alertSettingsWeb3ShimUsageDescription": {
    "message": "यह चेतावनी पॉपअप में तब दिखाई जाती है, जब आप ऐसी साइट ब्राउज कर रहे होते हैं, जो हटाए गए window.web3 API का उपयोग करने का प्रयास करती है और परिणामस्वरूप उसमें गड़बड़ी आ सकती है।"
  },
  "alerts": {
    "message": "चेतावनियां"
  },
  "allCustodianAccountsConnectedSubtitle": {
    "message": "आपने या तो अपने सभी संरक्षक खातों को पहले ही जोड़ लिया है या MetaMask इंस्टीट्यूशनल से जुड़ने के लिए कोई खाता नहीं है।"
  },
  "allCustodianAccountsConnectedTitle": {
    "message": "कनेक्ट करने के लिए कोई खाता उपलब्ध नहीं है"
  },
  "allOfYour": {
    "message": "आपके सभी $1",
    "description": "$1 is the symbol or name of the token that the user is approving spending"
  },
  "allYourNFTsOf": {
    "message": "आपके सभी NFTs $1 से शुरू",
    "description": "$1 is a link to contract on the block explorer when we're not able to retrieve a erc721 or erc1155 name"
  },
  "allowExternalExtensionTo": {
    "message": "इस बाहरी एक्सटेंशन को इसकी अनुमति दें:"
  },
  "allowSpendToken": {
    "message": "आपके $1 तक पहुंचने की अनुमति दें?",
    "description": "$1 is the symbol of the token that are requesting to spend"
  },
  "allowThisSiteTo": {
    "message": "इस साइट को इसकी अनुमति दें:"
  },
  "allowThisSnapTo": {
    "message": "इस स्नैप को इसकी अनुमति दें:"
  },
  "allowWithdrawAndSpend": {
    "message": "$1 को निम्नलिखित तक राशि निकालने और खर्च करने की अनुमति दें:",
    "description": "The url of the site that requested permission to 'withdraw and spend'"
  },
  "amount": {
    "message": "राशि"
  },
  "apiUrl": {
    "message": "API URL"
  },
  "appDescription": {
    "message": "आपके ब्राउजर में एक Ethereum वॉलेट",
    "description": "The description of the application"
  },
  "appName": {
    "message": "MetaMask",
    "description": "The name of the application"
  },
  "appNameBeta": {
    "message": "MetaMask Beta",
    "description": "The name of the application (Beta)"
  },
  "appNameFlask": {
    "message": "MetaMask Fask",
    "description": "The name of the application (Flask)"
  },
  "appNameMmi": {
    "message": "MetaMask संस्थागत",
    "description": "The name of the application (MMI)"
  },
  "approve": {
    "message": "खर्च सीमा अनुमोदित करें"
  },
  "approveAllTokensTitle": {
    "message": "आपके सभी $1 को एक्सेस और ट्रांसफर करने के लिए अनुमति दें",
    "description": "$1 is the symbol of the token for which the user is granting approval"
  },
  "approveAllTokensTitleWithoutSymbol": {
    "message": "अपने सभी NFT's को $1 से एक्सेस करने और स्थानांतरित करने की अनुमति दें?",
    "description": "$1 a link to contract on the block explorer when we're not able to retrieve a erc721 or erc1155 name"
  },
  "approveButtonText": {
    "message": "अनुमोदित करें"
  },
  "approveSpendingCap": {
    "message": "खर्च की सीमा $1 को स्वीकृत करें",
    "description": "The token symbol that is being approved"
  },
  "approveTokenDescription": {
    "message": "यह किसी तीसरे पक्ष को बिना किसी नोटिस के निम्नलिखित NFTs को ऐक्सेस करने और स्थानांतरित करने की अनुमति देता है जब तक कि आप इसकी ऐक्सेस को रद्द नहीं कर देते।"
  },
  "approveTokenDescriptionWithoutSymbol": {
    "message": "यह किसी तीसरे पक्ष को आपके सभी NFTs को $1 से बिना किसी और सूचना के तब तक एक्सेस और स्थानांतरित करने की अनुमति देता है जब तक कि आप इसकी एक्सेस को रद्द नहीं कर देते।",
    "description": "$1 is a link to contract on the block explorer when we're not able to retrieve a erc721 or erc1155 name"
  },
  "approveTokenTitle": {
    "message": "अपने $1 को ऐक्सेस करने और स्थानांतरण की अनुमति दें?",
    "description": "$1 is the symbol of the token for which the user is granting approval"
  },
  "approved": {
    "message": "अनुमोदित"
  },
  "approvedAsset": {
    "message": "स्वीकृत एसेट"
  },
  "approvedOn": {
    "message": "$1 पर स्वीकृत किया गया",
    "description": "$1 is the approval date for a permission"
  },
  "areYouSure": {
    "message": "क्या आप सुनिश्चित हैं?"
  },
  "asset": {
    "message": "परिसंपत्ति"
  },
  "assetOptions": {
    "message": "एसेट विकल्प"
  },
  "attemptSendingAssets": {
    "message": "यदि आप ऐसेट्स को सीधे एक नेटवर्क से दूसरे नेटवर्क पर भेजने का प्रयास करते हैं, तो इसके परिणामस्वरूप स्थायी ऐसेट्स का नुकसान हो सकता है। ब्रिज का उपयोग करना सुनिश्चित करें।"
  },
  "attemptToCancelSwap": {
    "message": "~$1 के लिए स्वैप रद्द करने का प्रयास करें",
    "description": "$1 could be e.g. $2.98, it is a cost for cancelling a Smart Swap"
  },
  "attemptingConnect": {
    "message": "ब्लॉकचेन से कनेक्ट करने का प्रयास कर रहे हैं।"
  },
  "attributions": {
    "message": "विशेषताएं"
  },
  "authorizedPermissions": {
    "message": "आपने निम्नलिखित अनुमतियां अधिकृत की हैं"
  },
  "autoDetectTokens": {
    "message": "टोकन ऑटो-डिटेक्ट करें"
  },
  "autoDetectTokensDescription": {
    "message": "हम आपके वॉलेट में भेजे गए नए टोकन का पता लगाने और प्रदर्शित करने के लिए तृतीय-पक्ष APIs का उपयोग करते हैं। अगर आप नहीं चाहते हैं कि ऐप उन सेवाओं से डेटा अपने आप खींचे तो इसे बंद कर दें। $1",
    "description": "$1 is a link to a support article"
  },
  "autoLockTimeLimit": {
    "message": "ऑटो-लॉक टाइमर (मिनट)"
  },
  "autoLockTimeLimitDescription": {
    "message": "MetaMask लॉक होने से पहले निष्क्रिय समय को मिनट में सेट करें।"
  },
  "average": {
    "message": "औसत"
  },
  "awaitingApproval": {
    "message": "मंजूरी का इंतजार है..."
  },
  "back": {
    "message": "वापस"
  },
  "backup": {
    "message": "बैकअप"
  },
  "backupApprovalInfo": {
    "message": "यदि आप अपना डिवाइस खो देते हैं, अपना पासवर्ड भूल जाते हैं, MetaMask को फिर से स्थापित करना हो या दूसरे डिवाइस पर अपने वॉलेट तक पहुंचना चाहते हों, तो आपके वॉलेट को पुनर्प्राप्त करने के लिए यह गुप्त कोड आवश्यक है।"
  },
  "backupApprovalNotice": {
    "message": "अपने वॉलेट और धन को सुरक्षित रखने के लिए अपने गुप्त रिकवरी कोड का बैकअप लें।"
  },
  "backupNow": {
    "message": "अभी बैकअप लें"
  },
  "backupUserData": {
    "message": "अपने डेटा का बैकअप लें"
  },
  "backupUserDataDescription": {
    "message": "आप एक JSON फाइल में वरीयताएं और अकाउंट एड्रेस वाली उपयोगकर्ता सेटिंग्स का बैकअप ले सकते हैं।"
  },
  "balance": {
    "message": "शेषराशि"
  },
  "balanceOutdated": {
    "message": "शेषराशि पुरानी हो सकती है"
  },
  "baseFee": {
    "message": "आधार शुल्क"
  },
  "basic": {
    "message": "बेसिक"
  },
  "beCareful": {
    "message": "सावधान रहें"
  },
  "beta": {
    "message": "बीटा"
  },
  "betaHeaderText": {
    "message": "यह बीटा संस्करण है। कृपया बग रिपोर्ट करें $1",
    "description": "$1 represents the word 'here' in a hyperlink"
  },
  "betaMetamaskInstitutionalVersion": {
    "message": "MetaMask इंस्टीट्यूशनल बीटा संस्करण"
  },
  "betaMetamaskVersion": {
    "message": "MetaMask बीटा संस्करण"
  },
  "betaTerms": {
    "message": "बीटा के उपयोग की शर्तें"
  },
  "betaWalletCreationSuccessReminder1": {
    "message": "MetaMask बीटा आपका गुप्त रिकवरी वाक्यांश फिर रिकवर नहीं कर सकता।"
  },
  "betaWalletCreationSuccessReminder2": {
    "message": "MetaMask बीटा आपसे आपका गुप्त रिकवरी वाक्यांश कभी नहीं मांगेगा।"
  },
  "blockExplorerAccountAction": {
    "message": "अकाउंट",
    "description": "This is used with viewOnEtherscan and viewInExplorer e.g View Account in Explorer"
  },
  "blockExplorerAssetAction": {
    "message": "संपत्ति",
    "description": "This is used with viewOnEtherscan and viewInExplorer e.g View Asset in Explorer"
  },
  "blockExplorerSwapAction": {
    "message": "विनिमय",
    "description": "This is used with viewOnEtherscan e.g View Swap on Etherscan"
  },
  "blockExplorerUrl": {
    "message": "ब्लॉक एक्सप्लोरर URL"
  },
  "blockExplorerUrlDefinition": {
    "message": "इस नेटवर्क के लिए ब्लॉक एक्सप्लोरर के रूप में उपयोग किया जाने वाला URL।"
  },
  "blockExplorerView": {
    "message": "$1 पर खाता देखें",
    "description": "$1 replaced by URL for custom block explorer"
  },
  "blockaid": {
    "message": "ब्लॉकएड"
  },
  "blockaidDescriptionApproveFarming": {
    "message": "यदि आप इस अनुरोध को स्वीकार करते हैं, तो घोटालों के लिए मशहूर कोई तृतीय पक्ष आपके सारे एसेट चुरा सकती है।"
  },
  "blockaidDescriptionBlurFarming": {
    "message": "यदि आप इस अनुरोध को स्वीकार करते हैं, तो कोई Blur पर लिस्टेड आपके सारे एसेट चुरा सकता है।"
  },
  "blockaidDescriptionFailed": {
    "message": "कोई समस्या होने के कारण, इस अनुरोध को सिक्यूरिटी प्रोवाइडर द्वारा सत्यापित नहीं किया गया। सावधानी से आगे बढ़ें।"
  },
  "blockaidDescriptionMaliciousDomain": {
    "message": "आप एक बुरी नीयत वाले डोमेन से इंटरैक्ट कर रहे हैं। यदि आप इस अनुरोध को स्वीकार करते हैं, तो आप अपने सारे एसेट गंवा सकते हैं।x"
  },
  "blockaidDescriptionMightLoseAssets": {
    "message": "यदि आप इस अनुरोध को स्वीकार करते हैं, तो आप अपने सारे एसेट गंवा सकते हैं।"
  },
  "blockaidDescriptionSeaportFarming": {
    "message": "यदि आप इस अनुरोध को स्वीकार करते हैं, तो कोई OpenSea पर लिस्टेड आपके सारे एसेट चुरा सकता है।"
  },
  "blockaidDescriptionTransferFarming": {
    "message": "यदि आप इस अनुरोध को स्वीकार करते हैं, तो घोटालों के लिए मशहूर कोई तृतीय पक्ष आपके सारे एसेट चुरा सकती है।"
  },
  "blockaidTitleDeceptive": {
    "message": "इस अनुरोध को धोखेबाज़ी के उद्देश्य से भेजी गई है"
  },
  "blockaidTitleMayNotBeSafe": {
    "message": "हो सकता है कि अनुरोध सुरक्षित न हो"
  },
  "blockaidTitleSuspicious": {
    "message": "इस अनुरोध पर एकदम से भरोसा नहीं किया जा सकता"
  },
  "blockies": {
    "message": "ब्लॉकीज़"
  },
  "bridge": {
    "message": "ब्रिज"
  },
  "browserNotSupported": {
    "message": "आपका ब्राउजर सपोर्टेड नहीं है..."
  },
  "buildContactList": {
    "message": "अपनी संपर्क सूची बनाएं"
  },
  "builtAroundTheWorld": {
    "message": "MetaMask दुनिया भर में डिज़ाइन किया और बनाया गया है।"
  },
  "busy": {
    "message": "व्यस्त"
  },
  "buy": {
    "message": "खरीदें"
  },
  "buyAsset": {
    "message": "$1 खरीदें",
    "description": "$1 is the ticker symbol of a an asset the user is being prompted to purchase"
  },
  "buyMoreAsset": {
    "message": "ज्यादा $1 खरीदें",
    "description": "$1 is the ticker symbol of a an asset the user is being prompted to purchase"
  },
  "buyNow": {
    "message": "अभी खरीदें"
  },
  "bytes": {
    "message": "बाइट"
  },
  "canToggleInSettings": {
    "message": "आप इस अधिसूचना को सेटिंग्स -> अलर्ट में पुनः सक्षम कर सकते हैं।"
  },
  "cancel": {
    "message": "रद्द करें"
  },
  "cancelEdit": {
    "message": "संपादित करना रद्द करें"
  },
  "cancelPopoverTitle": {
    "message": "लेन-देन रद्द करें"
  },
  "cancelSpeedUp": {
    "message": "किसी लेन-देन को रद्द या तेज करें।"
  },
  "cancelSpeedUpLabel": {
    "message": "ये गैस शुल्क मूल को $1 करेगा।",
    "description": "$1 is text 'replace' in bold"
  },
  "cancelSpeedUpTransactionTooltip": {
    "message": "किसी लेनदेन को $1 करने के लिए गैस शुल्क में कम से कम 10% की वृद्धि की जानी चाहिए ताकि उसे नेटवर्क द्वारा मान्यता मिल सके।",
    "description": "$1 is string 'cancel' or 'speed up'"
  },
  "cancelled": {
    "message": "रद्द किया गया"
  },
  "chainId": {
    "message": "चेन ID"
  },
  "chainIdDefinition": {
    "message": "इस नेटवर्क के लिए लेन-देन पर हस्ताक्षर करने के लिए उपयोग की जाने वाली चेन ID।"
  },
  "chainIdExistsErrorMsg": {
    "message": "यह चेन ID वर्तमान में $1 नेटवर्क द्वारा उपयोग की जाती है।"
  },
  "chainListReturnedDifferentTickerSymbol": {
    "message": "चेन आईडी $1 वाला नेटवर्क आपके द्वारा दर्ज किए गए मुद्रा चिह्न ($2) से भिन्न मुद्रा चिह्न का उपयोग कर सकता है। कृपया जारी रखने से पहले सत्यापित करें।",
    "description": "$1 is the chain id currently entered in the network form and $2 is the return value of nativeCurrency.symbol from chainlist.network"
  },
  "chooseYourNetwork": {
    "message": "अपना नेटवर्क चुनें"
  },
  "chooseYourNetworkDescription": {
    "message": "हम अपने रिमोट प्रोसीजर कॉल (RPC) प्रदाता के रूप में Infura का उपयोग करते हैं ताकि हम एथेरियम डेटा तक सबसे विश्वसनीय और निजी ऐक्सेस प्रदान कर सकें। आप अपना स्वयं का RPC चुन सकते हैं, लेकिन याद रखें कि कोई भी RPC लेनदेन करने के लिए आपका IP पता और एथेरियम वॉलेट प्राप्त करेगा। Infura डेटा को कैसे प्रबंधित करता है, इस बारे में अधिक जानने के लिए हमारा $1 पढ़ें।",
    "description": "$1 is a link to the privacy policy"
  },
  "chromeRequiredForHardwareWallets": {
    "message": "अपने हार्डवेयर वॉलेट से कनेक्ट करने के लिए आपको Google Chrome पर MetaMask का उपयोग करने की आवश्यकता है।"
  },
  "clear": {
    "message": "साफ़ करें"
  },
  "clearActivity": {
    "message": "गतिविधि और अस्थायी डेटा साफ़ करें"
  },
  "clearActivityButton": {
    "message": "गतिविधि टैब डेटा साफ़ करें"
  },
  "clearActivityDescription": {
    "message": "यह खाते की अस्थायीता को रीसेट करता है और आपके वॉलेट में गतिविधि टैब से डेटा मिटा देता है। केवल मौजूदा खाता और नेटवर्क प्रभावित होंगे। आपकी शेष राशि और आने वाले लेन-देन नहीं बदलेंगे।"
  },
  "click": {
    "message": "क्लिक करें"
  },
  "clickToConnectLedgerViaWebHID": {
    "message": "अपने लेजर को WebHID के जरिये कनेक्ट करने के लिए यहां क्लिक करें",
    "description": "Text that can be clicked to open a browser popup for connecting the ledger device via webhid"
  },
  "clickToManuallyAdd": {
    "message": "मैन्युअल रूप से टोकन जोड़ने के लिए यहां क्लिक करें"
  },
  "close": {
    "message": "बंद करें"
  },
  "coingecko": {
    "message": "कॉइनगेको"
  },
  "configureSnapPopupDescription": {
    "message": "अब आप इस स्नैप को कॉन्फिगर करने के लिए MetaMask से बाहर जा रहे हैं।"
  },
  "configureSnapPopupInstallDescription": {
    "message": "अब आप इस स्नैप को इंस्टॉल करने के लिए MetaMask से बाहर जा रहे हैं।"
  },
  "configureSnapPopupInstallTitle": {
    "message": "स्नैप इंस्टॉल करें"
  },
  "configureSnapPopupLink": {
    "message": "जारी रखने के लिए इस लिंक पर क्लिक करें:"
  },
  "configureSnapPopupTitle": {
    "message": "स्नैप को कॉन्फिगर करें"
  },
  "confirm": {
    "message": "पुष्टि करें"
  },
  "confirmPassword": {
    "message": "पासवर्ड की पुष्टि करें"
  },
  "confirmRecoveryPhrase": {
    "message": "सीक्रेट रिकवरी फ्रेज की पुष्टि करें"
  },
  "confirmed": {
    "message": "पुष्टि की गई"
  },
  "confusableUnicode": {
    "message": "'$1', '$2' के समान है।"
  },
  "confusableZeroWidthUnicode": {
    "message": "शून्य-चौड़ाई वाला वर्ण मिला।"
  },
  "confusingEnsDomain": {
    "message": "हमने ENS नाम में एक भ्रमित करने योग्य वर्ण का पता लगाया है। संभावित धोखाधड़ी से बचने के लिए ENS नाम की जाँच करें।"
  },
  "connect": {
    "message": "कनेक्ट करें"
  },
  "connectAccountOrCreate": {
    "message": "खाता कनेक्ट करें या नया बनाएं"
  },
  "connectCustodialAccountMenu": {
    "message": "कस्टोडियल खाता कनेक्ट करें"
  },
  "connectCustodialAccountMsg": {
    "message": "टोकन जोड़ने या रीफ्रेश करने के लिए कृपया उस संरक्षक को चुनें जिससे आप जुड़ना चाहते हैं।"
  },
  "connectCustodialAccountTitle": {
    "message": "संरक्षक खाते"
  },
  "connectManually": {
    "message": "वर्तमान साइट से मैन्युअल रूप से कनेक्ट करें"
  },
  "connectSnap": {
    "message": "$1 को कनेक्ट करें",
    "description": "$1 is the snap for which a connection is being requested."
  },
  "connectTo": {
    "message": "$1 से कनेक्ट करें",
    "description": "$1 is the name/origin of a web3 site/application that the user can connect to metamask"
  },
  "connectToAll": {
    "message": "अपने सभी $1 से कनेक्ट करें",
    "description": "$1 will be replaced by the translation of connectToAllAccounts"
  },
  "connectToAllAccounts": {
    "message": "खाते",
    "description": "will replace $1 in connectToAll, completing the sentence 'connect to all of your accounts', will be text that shows list of accounts on hover"
  },
  "connectToMultiple": {
    "message": "$1 से कनेक्ट करें",
    "description": "$1 will be replaced by the translation of connectToMultipleNumberOfAccounts"
  },
  "connectToMultipleNumberOfAccounts": {
    "message": "$1 खाते",
    "description": "$1 is the number of accounts to which the web3 site/application is asking to connect; this will substitute $1 in connectToMultiple"
  },
  "connectWithMetaMask": {
    "message": "MetaMask के साथ कनेक्ट करें"
  },
  "connectedAccountsDescriptionPlural": {
    "message": "आपके पास इस साइट से कनेक्ट किए गए $1 खाते हैं।",
    "description": "$1 is the number of accounts"
  },
  "connectedAccountsDescriptionSingular": {
    "message": "इस साइट से आपका 1 खाता कनेक्ट किया गया है।"
  },
  "connectedAccountsEmptyDescription": {
    "message": "MetaMask इस साइट से कनेक्ट नहीं है। किसी web3 साइट से कनेक्ट करने के लिए, उनकी साइट पर कनेक्ट बटन खोजें।"
  },
  "connectedSites": {
    "message": "कनेक्ट की गई साइटें"
  },
  "connectedSitesDescription": {
    "message": "$1 इन साइटों से कनेक्ट है। वे आपके खाते का पता देख सकते हैं।",
    "description": "$1 is the account name"
  },
  "connectedSitesEmptyDescription": {
    "message": "$1 किसी भी साइट से कनेक्ट नहीं है।",
    "description": "$1 is the account name"
  },
  "connecting": {
    "message": "कनेक्ट किया जा रहा है..."
  },
  "connectingTo": {
    "message": "$1 से कनेक्ट किया जा रहा है"
  },
  "connectingToGoerli": {
    "message": "Goerli टेस्ट नेटवर्क से कनेक्ट हो रहा है"
  },
  "connectingToLineaGoerli": {
    "message": "Linea Goerli टेस्ट नेटवर्क से कनेक्ट हो रहा है"
  },
  "connectingToLineaMainnet": {
    "message": "Linea Mainnet से कनेक्ट हो रहा है"
  },
  "connectingToMainnet": {
    "message": "Ethereum Mainnet से कनेक्ट हो रहा है"
  },
  "connectingToSepolia": {
    "message": "सेपोलिया टेस्ट नेटवर्क से कनेक्ट कर रहा है"
  },
  "connectionFailed": {
    "message": "कनेक्शन विफल रहा"
  },
  "connectionFailedDescription": {
    "message": "$1 को लाना विफल रहा, अपना नेटवर्क जांचें और पुन: प्रयास करें।",
    "description": "$1 is the name of the snap being fetched."
  },
  "connectionRequest": {
    "message": "कनेक्शन अनुरोध"
  },
  "contactUs": {
    "message": "हमसे संपर्क करें"
  },
  "contacts": {
    "message": "संपर्क"
  },
  "contentFromSnap": {
    "message": "$1 से सामग्री",
    "description": "$1 represents the name of the snap"
  },
  "continue": {
    "message": "जारी रखें"
  },
  "contract": {
    "message": "अनुबंध"
  },
  "contractAddress": {
    "message": "अनुबंध का पता"
  },
  "contractAddressError": {
    "message": "आप टोकन के अनुबंध पते पर टोकन भेज रहे हैं। इसके परिणामस्वरूप इन टोकनों का नुकसान हो सकता है।"
  },
  "contractDeployment": {
    "message": "अनुबंध परिनियोजन"
  },
  "contractDescription": {
    "message": "स्कैमर्स से खुद को बचाने के लिए, कुछ समय निकालकर थर्ड-पार्टी के विवरण को सत्यापित कर लें।"
  },
  "contractInteraction": {
    "message": "अनुबंध इंटरैक्शन"
  },
  "contractNFT": {
    "message": "एनएफटी (NFT) अनुबंध"
  },
  "contractRequestingAccess": {
    "message": "थर्ड पार्टी एक्सेस का अनुरोध कर रहा है"
  },
  "contractRequestingSignature": {
    "message": "थर्ड पार्टी हस्ताक्षर का अनुरोध कर रहा है"
  },
  "contractRequestingSpendingCap": {
    "message": "थर्ड पार्टी खर्च की सीमा का अनुरोध कर रहा है"
  },
  "contractTitle": {
    "message": "थर्ड-पार्टी विवरण"
  },
  "contractToken": {
    "message": "टोकन अनुबंध"
  },
  "convertTokenToNFTDescription": {
    "message": "हमने पाया है कि यह संपत्ति एक एनएफटी है। मेटामास्क के पास अब एनएफटी के लिए पूर्ण देशी समर्थन है। क्या आप इसे अपनी टोकन सूची से हटाना चाहते हैं और इसे एनएफटी के रूप में जोड़ना चाहते हैं?"
  },
  "convertTokenToNFTExistDescription": {
    "message": "हमने पाया है कि इस एसेट को एक एनएफटी के रूप में जोड़ा गया है। क्या आप इसे अपनी टोकन सूची से हटाना चाहते हैं?"
  },
  "coolWallet": {
    "message": "CoolWallet (कूलवॉलेट)"
  },
  "copiedExclamation": {
    "message": "कॉपी किया गया!"
  },
  "copyAddress": {
    "message": "क्लिपबोर्ड पर पता कॉपी करें"
  },
  "copyRawTransactionData": {
    "message": "लेन-देन का अपरिष्कृत डेटा कॉपी करें"
  },
  "copyToClipboard": {
    "message": "क्लिपबोर्ड पर कॉपी करें"
  },
  "copyTransactionId": {
    "message": "लेनदेन ID कॉपी करें"
  },
  "create": {
    "message": "बनाएं"
  },
  "createNewWallet": {
    "message": "एक नया वॉलेट बनाएं"
  },
  "createPassword": {
    "message": "पासवर्ड बनाएं"
  },
  "cryptoCompare": {
    "message": "क्रिप्टोतुलना"
  },
  "currencyConversion": {
    "message": "मुद्रा रूपांतरण"
  },
  "currencyRateCheckToggle": {
    "message": "शेष राशि और टोकन मूल्य चेकर दिखाएं"
  },
  "currencyRateCheckToggleDescription": {
    "message": "हम आपकी शेष राशि और टोकन मूल्य प्रदर्शित करने के लिए $1 और $2 API का उपयोग करते हैं। $3",
    "description": "$1 represents Coingecko, $2 represents CryptoCompare and $3 represents Privacy Policy"
  },
  "currencySymbol": {
    "message": "मुद्रा चिह्न"
  },
  "currencySymbolDefinition": {
    "message": "इस नेटवर्क की मुद्रा के लिए प्रदर्शित टिकर प्रतीक।"
  },
  "currentAccountNotConnected": {
    "message": "आपका चालू खाता कनेक्ट नहीं है"
  },
  "currentExtension": {
    "message": "वर्तमान विस्तार पेज"
  },
  "currentLanguage": {
    "message": "वर्तमान भाषा"
  },
  "currentRpcUrlDeprecated": {
    "message": "इस नेटवर्क के लिए वर्तमान rpc url को अवमानित कर दिया गया है।"
  },
  "currentTitle": {
    "message": "मौजूदा:"
  },
  "currentlyUnavailable": {
    "message": "इस नेटवर्क पर अनुपलब्ध"
  },
  "curveHighGasEstimate": {
    "message": "एग्रेसिव गैस एस्टीमेट ग्राफ"
  },
  "curveLowGasEstimate": {
    "message": "लो गैस एस्टीमेट ग्राफ"
  },
  "curveMediumGasEstimate": {
    "message": "मार्केट गैस एस्टीमेट ग्राफ"
  },
  "custodian": {
    "message": "कस्टोडियन"
  },
  "custodianAccount": {
    "message": "कस्टोडियन खाता"
  },
  "custodianAccountAddedDesc": {
    "message": "अब आप MetaMask इंस्टीट्यूशनल में अपने संरक्षक खातों का उपयोग कर सकते हैं।"
  },
  "custodianAccountAddedTitle": {
    "message": "चयनित संरक्षक खाते जोड़ दिए गए हैं।"
  },
  "custodianReplaceRefreshTokenChangedFailed": {
    "message": "कृपया $1 पर जाएं और अपने खातों को फिर से MMI से जोड़ने के लिए उनके यूजर इंटरफेस के भीतर 'MMI से कनेक्ट करें' बटन पर क्लिक करें।"
  },
  "custodianReplaceRefreshTokenChangedSubtitle": {
    "message": "अब आप MetaMask इंस्टीट्यूशनल में अपने संरक्षक खातों का उपयोग कर सकते हैं।"
  },
  "custodianReplaceRefreshTokenChangedTitle": {
    "message": "आपका संरक्षक टोकन रीफ्रेश कर दिया गया है"
  },
  "custodianReplaceRefreshTokenSubtitle": {
    "message": "यह निम्नलिखित पते के लिए संरक्षक टोकन को प्रतिस्थापित करेगा:"
  },
  "custodianReplaceRefreshTokenTitle": {
    "message": "संरक्षक टोकन बदलें"
  },
  "custodyApiUrl": {
    "message": "$1 API URL"
  },
  "custodyDeeplinkDescription": {
    "message": "$1 ऐप में लेन-देन को स्वीकृति दें। एक बार सभी आवश्यक कस्टडी अनुमोदन किए जाने के बाद लेनदेन पूरा हो जाएगा। स्थिति के लिए अपना $1 ऐप देखें।"
  },
  "custodyRefreshTokenModalDescription": {
    "message": "कृपया $1 पर जाएं और अपने खातों को फिर से MMI से जोड़ने के लिए उनके यूजर इंटरफेस के भीतर 'MMI से कनेक्ट करें' बटन पर क्लिक करें।"
  },
  "custodyRefreshTokenModalDescription1": {
    "message": "आपका कस्टोडियन एक टोकन जारी करता है जो MetaMask इंस्टीट्यूशनल एक्सटेंशन को प्रमाणित करता है, जिससे आप अपने खातों को कनेक्ट कर सकते हैं।"
  },
  "custodyRefreshTokenModalDescription2": {
    "message": "यह टोकन सुरक्षा कारणों से एक निश्चित अवधि के बाद समाप्त हो जाता है। इसके लिए आपको MMI से फिर से कनेक्ट करना होगा।"
  },
  "custodyRefreshTokenModalSubtitle": {
    "message": "मैं यह क्यों देख रहा हूँ?"
  },
  "custodyRefreshTokenModalTitle": {
    "message": "आपका कस्टोडियन सेशन समाप्त हो गया"
  },
  "custodySessionExpired": {
    "message": "संरक्षक सत्र समाप्त हो गया।"
  },
  "custodyWrongChain": {
    "message": "यह खाता $1 के साथ उपयोग करने के लिए सेटअप नहीं किया गया है"
  },
  "custom": {
    "message": "उन्नत"
  },
  "customContentSearch": {
    "message": "पहले से जुड़े हुए नेटवर्क के लिए खोजें"
  },
  "customGasSettingToolTipMessage": {
    "message": "गैस की कीमत को अनुकूलित करने के लिए $1 का उपयोग करें। यदि आप परिचित नहीं हैं तो ये भ्रामक हो सकता है। अपनी ज़िम्मेदारी पर बातचीत करें।",
    "description": "$1 is key 'advanced' (text: 'Advanced') separated here so that it can be passed in with bold font-weight"
  },
  "customSpendLimit": {
    "message": "कस्टम खर्च सीमा"
  },
  "customSpendingCap": {
    "message": "कस्टम खर्च की सीमा"
  },
  "customToken": {
    "message": "कस्टम टोकन"
  },
  "customTokenWarningInNonTokenDetectionNetwork": {
    "message": "इस नेटवर्क पर अभी टोकन खोज उपलब्ध नहीं है। कृपया टोकन को मैन्युअल रूप से इंपोर्ट करें और ये सुनिश्चित करें कि आपका उसपर भरोसा हो। $1 के बारे में जानें"
  },
  "customTokenWarningInTokenDetectionNetwork": {
    "message": "टोकन को मैन्युअल रूप से इंपोर्ट करने से पहले, सुनिश्चित करें कि आपका उसपर भरोसा हो। $1 के बारे में जानें"
  },
  "customTokenWarningInTokenDetectionNetworkWithTDOFF": {
    "message": "सुनिश्चित करें कि आप किसी टोकन को आयात करने से पहले उस पर भरोसा करते हैं। $1 को टालने का तरीका जानें। आप टोकन डिटेक्शन $2 भी सक्षम कर सकते हैं।"
  },
  "customerSupport": {
    "message": "ग्राहक सहायता सेवा"
  },
  "dappRequestedSpendingCap": {
    "message": "साइट ने खर्च की सीमा का अनुरोध किया"
  },
  "dappSuggested": {
    "message": "साइट का सुझाव दिया गया"
  },
  "dappSuggestedGasSettingToolTipMessage": {
    "message": "$1 ने इस कीमत का सुझाव दिया है।",
    "description": "$1 is url for the dapp that has suggested gas settings"
  },
  "dappSuggestedHigh": {
    "message": "साइट का सुझाव दिया गया"
  },
  "dappSuggestedHighShortLabel": {
    "message": "साइट (उच्च)"
  },
  "dappSuggestedShortLabel": {
    "message": "साइट"
  },
  "dappSuggestedTooltip": {
    "message": "$1 ने इस कीमत की अनुशंसा की है।",
    "description": "$1 represents the Dapp's origin"
  },
  "darkTheme": {
    "message": "डार्क"
  },
  "data": {
    "message": "डेटा"
  },
  "dataBackupSeemsCorrupt": {
    "message": "आपका डेटा रीस्टोर नहीं किया जा सकता। लगता है फाइल करप्ट हुई है।"
  },
  "dataHex": {
    "message": "हेक्स"
  },
  "dcent": {
    "message": "D'Cent (डी'सेंट)"
  },
  "decimal": {
    "message": "टोकन दशमलव"
  },
  "decimalsMustZerotoTen": {
    "message": "दशमलव कम से कम 0 होना चाहिए और 36 से अधिक न हो।"
  },
  "decrypt": {
    "message": "डिक्रिप्ट करें"
  },
  "decryptCopy": {
    "message": "एन्क्रिप्ट किया गया संदेश कॉपी करें"
  },
  "decryptInlineError": {
    "message": "त्रुटि के कारण इस संदेश को डिक्रिप्ट नहीं किया जा सकता है: $1",
    "description": "$1 is error message"
  },
  "decryptMessageNotice": {
    "message": "$1 आपकी कार्रवाई को पूरा करने के लिए इस संदेश को पढ़ना चाहता है",
    "description": "$1 is the web3 site name"
  },
  "decryptMetamask": {
    "message": "संदेश डिक्रिप्ट करें"
  },
  "decryptRequest": {
    "message": "अनुरोध डिक्रिप्ट करें"
  },
  "delete": {
    "message": "हटाएँ"
  },
  "deleteContact": {
    "message": "संपर्क डिलीट करें"
  },
  "deleteNetwork": {
    "message": "नेटवर्क हटाएं?"
  },
  "deleteNetworkIntro": {
    "message": "अगर आप इस नेटवर्क को हटाते हैं, तो आपको इस नेटवर्क में अपने एसेट देखने के लिए इसे फिर से जोड़ना होगा"
  },
  "deleteNetworkTitle": {
    "message": "$1 नेटवर्क को हटाएं?",
    "description": "$1 represents the name of the network"
  },
  "deposit": {
    "message": "जमा करें"
  },
  "deprecatedTestNetworksLink": {
    "message": "अधिक जानें"
  },
  "deprecatedTestNetworksMsg": {
    "message": "Ethereum प्रोटोकॉल परिवर्तनों के कारण: Rinkeby, Ropsten, और Kovan टेस्ट नेटवर्क मजबूती से काम करने में असमर्थ हो सकते हैं और जल्द ही अप्रचलित हो जाएंगे।"
  },
  "description": {
    "message": "विवरण"
  },
  "descriptionFromSnap": {
    "message": "$1 से विवरण",
    "description": "$1 represents the name of the snap"
  },
  "desktopConnectionCriticalErrorDescription": {
    "message": "यह त्रुटि रुक-रुक कर हो सकती है, इसलिए एक्सटेंशन को फिर से शुरू करने का प्रयास करें या MetaMask डेस्कटॉप को अक्षम करें।"
  },
  "desktopConnectionCriticalErrorTitle": {
    "message": "MetaMask को शुरू करने में परेशानी हुई"
  },
  "desktopConnectionLostErrorDescription": {
    "message": "कृपया सुनिश्चित करें कि आपके पास डेस्कटॉप ऐप चालू है और चल रहा है या MetaMask डेस्कटॉप को अक्षम करें।"
  },
  "desktopConnectionLostErrorTitle": {
    "message": "MetaMask डेस्कटॉप कनेक्शन खत्म हो गया था"
  },
  "desktopDisableButton": {
    "message": "डेस्कटॉप ऐप को अक्षम करें"
  },
  "desktopDisableErrorCTA": {
    "message": "MetaMask डेस्कटॉप को अक्षम करें"
  },
  "desktopEnableButton": {
    "message": "डेस्कटॉप ऐप को सक्षम करें"
  },
  "desktopEnableButtonDescription": {
    "message": "डेस्कटॉप ऐप में सभी बैकग्राउंड प्रक्रियाओं को चलाने के लिए क्लिक करें।"
  },
  "desktopErrorNavigateSettingsCTA": {
    "message": "सेटिंग्स पृष्ठ पर वापस लौटें"
  },
  "desktopErrorRestartMMCTA": {
    "message": "MetaMask को फिर से शुरू करें"
  },
  "desktopNotFoundErrorCTA": {
    "message": "MetaMask डेस्कटॉप डाउनलोड करें"
  },
  "desktopNotFoundErrorDescription1": {
    "message": "कृपया सुनिश्चित करें कि आपके पास डेस्कटॉप ऐप चालू है और चल रहा है।"
  },
  "desktopNotFoundErrorDescription2": {
    "message": "अगर आपके पास कोई डेस्कटॉप ऐप इंस्टॉल नहीं है, तो कृपया इसे MetaMask वेबसाइट पर डाउनलोड करें।"
  },
  "desktopNotFoundErrorTitle": {
    "message": "MetaMask डेस्कटॉप नहीं पाया गया"
  },
  "desktopOpenOrDownloadCTA": {
    "message": "MetaMask डेस्कटॉप को खोलें"
  },
  "desktopOutdatedErrorCTA": {
    "message": "मेटामास्क डेस्कटॉप अद्यतन करें"
  },
  "desktopOutdatedErrorDescription": {
    "message": "आपके MetaMask डेस्कटॉप ऐप को अपग्रेड करने की आवश्यकता है।"
  },
  "desktopOutdatedErrorTitle": {
    "message": "MetaMask डेस्कटॉप पुराना हो चुका है"
  },
  "desktopOutdatedExtensionErrorCTA": {
    "message": "MetaMask एक्सटेंशन का अद्यतन करें"
  },
  "desktopOutdatedExtensionErrorDescription": {
    "message": "आपके MetaMask एक्सटेंशन को अपग्रेड करने की आवश्यकता है।"
  },
  "desktopOutdatedExtensionErrorTitle": {
    "message": "MetaMask एक्सटेंशन पुराना हो चुका है"
  },
  "desktopPageDescription": {
    "message": "यदि पेयरिंग सफल होता है, तो एक्सटेंशन फिर से शुरू हो जाएगा और आपको अपना पासवर्ड फिर से दर्ज करना होगा।"
  },
  "desktopPageSubTitle": {
    "message": "अपना MetaMask डेस्कटॉप खोलें और इस कोड को टाइप करें"
  },
  "desktopPageTitle": {
    "message": "डेस्कटॉप के साथ पेयर करें"
  },
  "desktopPairedWarningDeepLink": {
    "message": "MetaMask डेस्कटॉप में सेटिंग्स में जाएं"
  },
  "desktopPairedWarningDescription": {
    "message": "यदि आप एक नया पेयरिंग शुरू करना चाहते हैं, तो कृपया वर्तमान कनेक्शन को हटा दें।"
  },
  "desktopPairedWarningTitle": {
    "message": "MM डेस्कटॉप पहले से पेयर हो चुका है"
  },
  "desktopPairingExpireMessage": {
    "message": "कोड $1 सेकंड में समाप्त हो रहा है"
  },
  "desktopRouteNotFoundErrorDescription": {
    "message": "डेस्कटॉप मार्ग नहीं मिला त्रुटि विवरण"
  },
  "desktopRouteNotFoundErrorTitle": {
    "message": "डेस्कटॉप मार्ग नहीं मिला त्रुटि शीर्षक"
  },
  "desktopUnexpectedErrorCTA": {
    "message": "MetaMask होम को लौटें"
  },
  "desktopUnexpectedErrorDescription": {
    "message": "कनेक्शन को पुनर्स्थापित करने के लिए अपने MetaMask डेस्कटॉप की जाँच करें"
  },
  "desktopUnexpectedErrorTitle": {
    "message": "कुछ गलत हो गया..."
  },
  "details": {
    "message": "विस्तृत जानकारी"
  },
  "disabledGasOptionToolTipMessage": {
    "message": "\"$1\" अक्षम किया गया है क्योंकि यह मूल गैस शुल्क से न्यूनतम 10% वृद्धि को पूरा नहीं करता है।",
    "description": "$1 is gas estimate type which can be market or aggressive"
  },
  "disconnect": {
    "message": "डिस्कनेक्ट करें"
  },
  "disconnectAllAccounts": {
    "message": "सभी खाते डिस्कनेक्ट करें"
  },
  "disconnectAllAccountsConfirmationDescription": {
    "message": "क्या आप वाकई डिस्कनेक्ट करना चाहते हैं? आप साइट की कार्यक्षमता खो सकते हैं।"
  },
  "disconnectPrompt": {
    "message": "$1 डिस्कनेक्ट करें"
  },
  "disconnectThisAccount": {
    "message": "इस खाते को डिस्कनेक्ट करें"
  },
  "dismiss": {
    "message": "खारिज करें"
  },
  "dismissReminderDescriptionField": {
    "message": "गुप्त रिकवरी फ्रेज बैकअप अनुस्मारक संदेश को खारिज करने के लिए इसे चालू करें। हम जोर देकर अनुशंसा करते हैं कि आप धन के नुकसान से बचने के लिए अपने गुप्त रिकवरी फ्रेज का बैकअप लें"
  },
  "dismissReminderField": {
    "message": "रिकवरी फ्रेज़ बैकअप अनुस्मारक खारिज करें"
  },
  "displayNftMedia": {
    "message": "NFT मीडिया को दिखाएं"
  },
  "displayNftMediaDescription": {
    "message": "NFT मीडिया और डेटा दिखाने से आपका IP एड्रेस OpenSea या अन्य तृतीय पक्षों के सामने आ जाता है। ऐसा होने पर, हमला करने वाले आपके IP एड्रेस को आपके Ethereum एड्रेस के साथ जोड़ पाते हैं। NFT ऑटोडिटेक्शन की सुविधा इस सेटिंग पर निर्भर करती है, और इस सेटिंग को बंद किए जाने पर उपलब्ध नहीं रहेगी।"
  },
  "domain": {
    "message": "डोमेन"
  },
  "done": {
    "message": "संपन्न"
  },
  "dontShowThisAgain": {
    "message": "इसे दोबारा न दिखाएँ"
  },
  "downArrow": {
    "message": "डाउन ऐरो"
  },
  "downloadGoogleChrome": {
    "message": "Google Chrome डाउनलोड करें"
  },
  "downloadNow": {
    "message": "अभी डाउनलोड करें"
  },
  "downloadStateLogs": {
    "message": "स्टेट लॉग डाउनलोड करें"
  },
  "dropped": {
    "message": "ड्रॉप किया गया"
  },
  "edit": {
    "message": "संपादित करें"
  },
  "editANickname": {
    "message": "उपनाम संपादित करें"
  },
  "editAddressNickname": {
    "message": "पता उपनाम संपादित करें"
  },
  "editCancellationGasFeeModalTitle": {
    "message": "गैस रद्द करने के शुल्क को एडिट करें"
  },
  "editContact": {
    "message": "संपर्क संपादित करें"
  },
  "editGasFeeModalTitle": {
    "message": "गैस शुल्क संपादित करें"
  },
  "editGasLimitOutOfBounds": {
    "message": "गैस सीमा कम से कम $1 होनी चाहिए"
  },
  "editGasLimitOutOfBoundsV2": {
    "message": "गैस की सीमा $1 से अधिक और $2 से कम होनी चाहिए",
    "description": "$1 is the minimum limit for gas and $2 is the maximum limit"
  },
  "editGasLimitTooltip": {
    "message": "गैस सीमा, गैस की वो अधिकतम यूनिट है जिसका आप उपयोग करना चाहते हैं। गैस यूनिट “अधिकतम प्राथमिकता शुल्क” और “अधिकतम शुल्क” का गुणक होती हैं।"
  },
  "editGasMaxBaseFeeGWEIImbalance": {
    "message": "अधिकतम आधार शुल्क प्राथमिकता शुल्क से कम नहीं हो सकता है।"
  },
  "editGasMaxBaseFeeHigh": {
    "message": "अधिकतम आधार शुल्क आवश्यकता से अधिक है"
  },
  "editGasMaxBaseFeeLow": {
    "message": "मौजूदा नेटवर्क स्थितियों के लिए अधिकतम आधार शुल्क कम है"
  },
  "editGasMaxFeeHigh": {
    "message": "अधिकतम शुल्क आवश्यकता से अधिक है"
  },
  "editGasMaxFeeLow": {
    "message": "नेटवर्क स्थितियों के लिए अधिकतम शुल्क बहुत कम है"
  },
  "editGasMaxFeePriorityImbalance": {
    "message": "अधिकतम शुल्क अधिकतम प्राथमिकता शुल्क से कम नहीं हो सकता है"
  },
  "editGasMaxPriorityFeeBelowMinimum": {
    "message": "अधिकतम प्राथमिकता शुल्क 0 GWEI से अधिक होना चाहिए"
  },
  "editGasMaxPriorityFeeBelowMinimumV2": {
    "message": "प्राथमिकता शुल्क 0 से अधिक होना चाहिए।"
  },
  "editGasMaxPriorityFeeHigh": {
    "message": "अधिकतम प्राथमिकता शुल्क आवश्यकता से अधिक है। आप आवश्यकता से अधिक भुगतान कर सकते हैं।"
  },
  "editGasMaxPriorityFeeHighV2": {
    "message": "प्राथमिकता शुल्क आवश्यकता से अधिक है। आप आवश्यकता से अधिक भुगतान कर सकते हैं"
  },
  "editGasMaxPriorityFeeLow": {
    "message": "मौजूदा नेटवर्क स्थितियों के लिए अधिकतम आधार शुल्क कम है"
  },
  "editGasMaxPriorityFeeLowV2": {
    "message": "मौजूदा नेटवर्क स्थितियों के लिए प्राथमिकता शुल्क कम है"
  },
  "editGasPriceTooLow": {
    "message": "गैस का मूल्य 0 से अधिक होना चाहिए"
  },
  "editGasPriceTooltip": {
    "message": "लेन-देन सबमिट करते समय इस नेटवर्क को \"गैस मूल्य\" फील्ड की आवश्यकता होती है। गैस का मूल्य वह राशि है जो आप प्रति यूनिट गैस के लिए भुगतान करेंगे।"
  },
  "editGasSubTextAmountLabel": {
    "message": "अधिकतम राशि:",
    "description": "This is meant to be used as the $1 substitution editGasSubTextAmount"
  },
  "editGasSubTextFeeLabel": {
    "message": "अधिकतम शुल्क:"
  },
  "editGasTitle": {
    "message": "प्राथमिकता संपादित करें"
  },
  "editGasTooLow": {
    "message": "अज्ञात प्रोसेसिंग समय"
  },
  "editNonceField": {
    "message": "नॉन्स संपादित करें"
  },
  "editNonceMessage": {
    "message": "यह एक उन्नत सुविधा है, सावधानी से उपयोग करें।"
  },
  "editPermission": {
    "message": "अनुमति संपादित करें"
  },
  "editSpeedUpEditGasFeeModalTitle": {
    "message": "गैस शुल्क स्पीड अप को एडिट करें"
  },
  "enableAutoDetect": {
    "message": " ऑटो डिटेक्ट सक्षम करें"
  },
  "enableForAllNetworks": {
    "message": "सभी नेटवर्क पर इनेबल करें"
  },
  "enableFromSettings": {
    "message": " इसे सेटिंग्स से इनेबल करें।"
  },
  "enableSmartSwaps": {
    "message": "स्मार्ट स्वैप सक्षम करें"
  },
  "enableSnap": {
    "message": "सक्षम करें"
  },
  "enableToken": {
    "message": "$1 इनेबल करें",
    "description": "$1 is a token symbol, e.g. ETH"
  },
  "enabled": {
    "message": "सक्षम किया गया"
  },
  "encryptionPublicKeyNotice": {
    "message": "$1 आपकी सार्वजनिक एन्क्रिप्शन कुंजी चाहता है। सहमति देने पर, यह साइट आपके लिए एन्क्रिप्ट किए गए संदेशों को लिखने में सक्षम होगी।",
    "description": "$1 is the web3 site name"
  },
  "encryptionPublicKeyRequest": {
    "message": "एन्क्रिप्शन सार्वजनिक कुंजी का अनुरोध करें"
  },
  "endpointReturnedDifferentChainId": {
    "message": "समापन बिंदु ने अलग चेन ID लौटाई है: $1",
    "description": "$1 is the return value of eth_chainId from an RPC endpoint"
  },
  "enhancedTokenDetectionAlertMessage": {
    "message": "उन्नत टोकन डिटेक्शन वर्तमान में $1 पर उपलब्ध है। $2"
  },
  "ensDomainsSettingDescriptionIntro": {
    "message": "MetaMask आपको सीधे आपके ब्राउज़र के एड्रेस बार में \"https://metamask.eth\" जैसे ENS डोमेन देखने की सुविधा देता है। यह ऐसे काम करता है:"
  },
  "ensDomainsSettingDescriptionOutro": {
    "message": "आमतौर पर इस्तेमाल किए जाने वाले ब्राउज़र यूं तो ENS या IPFS एड्रेसों को हैंडल नहीं करते हैं, लेकिन MetaMask इसमें मदद करता है। इस फीचर का उपयोग करके आपके IP एड्रेस को IPFS तृतीय-पक्ष सेवाओं के साथ शेयर किया जा सकता है।"
  },
  "ensDomainsSettingDescriptionPoint1": {
    "message": "ENS नाम से जुड़े कोड को खोजने के लिए MetaMask, Ethereum के ENS कॉन्ट्रैक्ट की जांच करता है।"
  },
  "ensDomainsSettingDescriptionPoint2": {
    "message": "अगर कोड IPFS से लिंक्ड है, तो उसे IPFS नेटवर्क से कॉन्टेंट प्राप्त होता है।"
  },
  "ensDomainsSettingDescriptionPoint3": {
    "message": "इसके बाद, आप कॉन्टेंट देख सकते हैं, आमतौर पर एक वेबसाइट या कुछ इसी तरह का।"
  },
  "ensDomainsSettingTitle": {
    "message": "एड्रेस बार में ENS डोमेन दिखाएँ"
  },
  "ensIllegalCharacter": {
    "message": "ENS के लिए गैर-कानूनी कैरेक्टर।"
  },
  "ensNotFoundOnCurrentNetwork": {
    "message": "वर्तमान नेटवर्क पर ENS नाम नहीं मिला। Ethereum Mainnet पर स्विच करने का प्रयास करें।"
  },
  "ensNotSupportedOnNetwork": {
    "message": "नेटवर्क ENS का समर्थन नहीं करता है"
  },
  "ensRegistrationError": {
    "message": "ENS नाम पंजीकरण में त्रुटि"
  },
  "ensUnknownError": {
    "message": "ENS लुकअप विफल हुआ।"
  },
  "enterANumber": {
    "message": "कोई संख्या दर्ज करें"
  },
  "enterCustodianToken": {
    "message": "अपना $1 टोकन दर्ज करें या एक नया टोकन जोड़ें"
  },
  "enterMaxSpendLimit": {
    "message": "अधिकतम खर्च सीमा दर्ज करें"
  },
<<<<<<< HEAD
=======
  "enterOptionalPassword": {
    "message": "वैकल्पिक पासवर्ड डालें"
  },
  "enterPassword": {
    "message": "पासवर्ड दर्ज करें"
  },
>>>>>>> 787fc13f
  "enterPasswordContinue": {
    "message": "जारी रखने के लिए पासवर्ड दर्ज करें"
  },
  "enterTokenNameOrAddress": {
    "message": "टोकन नाम दर्ज करें या पता पेस्ट करें"
  },
  "enterYourPassword": {
    "message": "अपना पासवर्ड दर्ज करें"
  },
  "errorCode": {
    "message": "कोड: $1",
    "description": "Displayed error code for debugging purposes. $1 is the error code"
  },
  "errorDetails": {
    "message": "त्रुटि विवरण",
    "description": "Title for collapsible section that displays error details for debugging purposes"
  },
  "errorMessage": {
    "message": "संदेश: $1",
    "description": "Displayed error message for debugging purposes. $1 is the error message"
  },
  "errorName": {
    "message": "कोड: $1",
    "description": "Displayed error name for debugging purposes. $1 is the error name"
  },
  "errorPageMessage": {
    "message": "पृष्ठ को दोबारा लोड करके पुनः प्रयास करें या सहायता $1 से संपर्क करें।",
    "description": "Message displayed on generic error page in the fullscreen or notification UI, $1 is a clickable link with text defined by the 'here' key. The link will open to a form where users can file support tickets."
  },
  "errorPagePopupMessage": {
    "message": "पॉपअप को बंद करके और फिर से खोलने की कोशिश करें या $1 पर सहायता से संपर्क करें।",
    "description": "Message displayed on generic error page in the popup UI, $1 is a clickable link with text defined by the 'here' key. The link will open to a form where users can file support tickets."
  },
  "errorPageTitle": {
    "message": "MetaMask में कोई त्रुटि हुई",
    "description": "Title of generic error page"
  },
  "errorStack": {
    "message": "स्टैक:",
    "description": "Title for error stack, which is displayed for debugging purposes"
  },
  "errorWhileConnectingToRPC": {
    "message": "कस्टम नेटवर्क से कनेक्ट करने में त्रुटि"
  },
  "errorWithSnap": {
    "message": "$1 के साथ त्रुटि",
    "description": "$1 represents the name of the snap"
  },
  "ethGasPriceFetchWarning": {
    "message": "बैकअप गैस की कीमत प्रदान की जाती है क्योंकि मुख्य गैस अनुमान सर्विस अभी उपलब्ध नहीं है।"
  },
  "ethereumProviderAccess": {
    "message": "इथेरियम प्रदाता को $1 तक पहुंच प्रदान करें",
    "description": "The parameter is the name of the requesting origin"
  },
  "ethereumPublicAddress": {
    "message": "Ethereum सार्वजनिक ऐड्रेस"
  },
  "etherscan": {
    "message": "Etherscan"
  },
  "etherscanView": {
    "message": "Etherscan पर खाता देखें"
  },
  "etherscanViewOn": {
    "message": "Etherscan पर देखें"
  },
  "expandView": {
    "message": "दृश्य का विस्तार करें"
  },
  "experimental": {
    "message": "प्रयोगात्मक"
  },
<<<<<<< HEAD
=======
  "exploreMetaMaskSnaps": {
    "message": "MetaMask स्नैप्स का अन्वेषण करें"
  },
  "exportPrivateKey": {
    "message": "निजी कुंजी निर्यात करें"
  },
  "extendWalletWithSnaps": {
    "message": "वॉलेट अनुभव का विस्तार करें।"
  },
>>>>>>> 787fc13f
  "externalExtension": {
    "message": "बाहरी एक्स्टेन्शन"
  },
  "failed": {
    "message": "विफल"
  },
  "failedToFetchChainId": {
    "message": "चेन ID प्राप्त नहीं की जा सकी। क्या आपका RPC URL सही है?"
  },
  "failedToFetchTickerSymbolData": {
    "message": "टिकर चिन्ह सत्यापन डेटा वर्तमान में अनुपलब्ध है, सुनिश्चित करें कि आपने जो चिन्ह दर्ज किया है वह सही है। ये उन कन्वर्शन दरों को प्रभावित करेगा जो आप इस नेटवर्क के लिए देखते हैं"
  },
  "failureMessage": {
    "message": "कुछ गलत हुआ और हम कार्रवाई को पूरा करने में असमर्थ रहे"
  },
  "fast": {
    "message": "तेज"
  },
  "feeAssociatedRequest": {
    "message": "इस अनुरोध के साथ एक शुल्क जुड़ा हुआ है।"
  },
  "fiat": {
    "message": "फिएट",
    "description": "Exchange type"
  },
  "fileImportFail": {
    "message": "फाइल आयात काम नहीं कर रहा है? यहां क्लिक करें!",
    "description": "Helps user import their account from a JSON file"
  },
  "fileTooBig": {
    "message": "ड्रॉप की गई फाइल बहुत बड़ी है."
  },
  "flaskWelcomeUninstall": {
    "message": "आपको इस एक्सटेन्शन को अनइंस्टाल करना चाहिए",
    "description": "This request is shown on the Flask Welcome screen. It is intended for non-developers, and will be bolded."
  },
  "flaskWelcomeWarning1": {
    "message": "Flask डेवलपर्स के लिए है ताकि वे नए अस्थिर API के साथ प्रयोग कर सकें। जब तक कि आप एक डेवलपर या बीटा टेस्टर नहीं है, $1।",
    "description": "This is a warning shown on the Flask Welcome screen, intended to encourage non-developers not to proceed any further. $1 is the bolded message 'flaskWelcomeUninstall'"
  },
  "flaskWelcomeWarning2": {
    "message": "हम इस एक्सटेन्शन की सुरक्षा या स्थिरता की गारंटी नहीं देते हैं। Flask द्वारा पेश किए गए नए API फिशिंग हमलों के विरुद्ध सुरक्षित नहीं हैं, जिसका अर्थ है कि कोई भी साइट या स्नैप जो Flask की मांग करता है, वो आपके एसेट्स को चुराने का एक दुर्भावनापूर्ण प्रयास हो सकता है।",
    "description": "This explains the risks of using MetaMask Flask"
  },
  "flaskWelcomeWarning3": {
    "message": "सभी Flask के API प्रयोगात्मक हैं। उन्हें बिना किसी सूचना के बदला या हटाया जा सकता है, या वो स्थायी MetaMask में माइग्रेट किए बिना अनिश्चित काल तक Flask पर रह सकते हैं। अपने जोखिम पर उनका उपयोग करें।",
    "description": "This message warns developers about unstable Flask APIs"
  },
  "flaskWelcomeWarning4": {
    "message": "Flask का उपयोग करते समय अपने नियमित MetaMask एक्सटेंशन को निष्क्रिय करना अवश्य सुनिश्चित करें।",
    "description": "This message calls to pay attention about multiple versions of MetaMask running on the same site (Flask + Prod)"
  },
  "flaskWelcomeWarningAcceptButton": {
    "message": "जोख़िमों को मैं स्वीकर करता हूं।",
    "description": "this text is shown on a button, which the user presses to confirm they understand the risks of using Flask"
  },
  "followUsOnTwitter": {
    "message": "ट्विटर पर हमें फॉलो करें"
  },
  "forbiddenIpfsGateway": {
    "message": "निषिद्ध IPFS गेटवे: कृपया एक CID गेटवे निर्दिष्ट करें"
  },
  "forgetDevice": {
    "message": "इस डिवाइस को भूल जाएं"
  },
  "forgotPassword": {
    "message": "पासवर्ड भूल गए?"
  },
  "from": {
    "message": "प्रेषक"
  },
  "fromAddress": {
    "message": "प्रेषक: $1",
    "description": "$1 is the address to include in the From label. It is typically shortened first using shortenAddress"
  },
  "fromTokenLists": {
    "message": "टोकन सूचियों से: $1"
  },
  "functionApprove": {
    "message": "फंक्शन: अनुमोदित करें"
  },
  "functionSetApprovalForAll": {
    "message": "कार्य: सभी के लिए स्वीकृति सेट करें"
  },
  "functionType": {
    "message": "फ़ंक्शन का प्रकार"
  },
  "gas": {
    "message": "गैस"
  },
  "gasDisplayAcknowledgeDappButtonText": {
    "message": "सुझाये गए गैस शुल्क को संपादित करें"
  },
  "gasDisplayDappWarning": {
    "message": "यह गैस शुल्क $1 द्वारा सुझाया गया है। इसे ओवरराइड करने से आपके लेन-देन में समस्या हो सकती है। यदि आपके पास कोई सवाल हैं तो कृपया $1 तक पहुंचें।",
    "description": "$1 represents the Dapp's origin"
  },
  "gasLimit": {
    "message": "गैस की सीमा"
  },
  "gasLimitInfoTooltipContent": {
    "message": "गैस की सीमा, गैस की वह अधिकतम इकाइयाँ हैं, जिन्हें आप खर्च करना चाहते हैं।"
  },
  "gasLimitRecommended": {
    "message": "सिफारिश की गई गैस सीमा $1 है। अगर गैस सीमा उससे कम है, तो वो विफल हो सकता है।"
  },
  "gasLimitTooLow": {
    "message": "गैस की सीमा कम से कम 21000 होनी चाहिए"
  },
  "gasLimitTooLowWithDynamicFee": {
    "message": "गैस की सीमा कम से कम $1 होनी चाहिए",
    "description": "$1 is the custom gas limit, in decimal."
  },
  "gasLimitV2": {
    "message": "गैस सीमा"
  },
  "gasOption": {
    "message": "गैस विकल्प"
  },
  "gasPrice": {
    "message": "गैस मूल्य (GWEI)"
  },
  "gasPriceExcessive": {
    "message": "आपका गैस शुल्क अनावश्यक रूप से अधिक निर्धारित किया गया है। राशि को कम करने पर विचार करें।"
  },
  "gasPriceExcessiveInput": {
    "message": "गैस का मूल्य अधिक है"
  },
  "gasPriceExtremelyLow": {
    "message": "गैस मूल्य अत्यंत कम है"
  },
  "gasPriceFetchFailed": {
    "message": "गैस मूल्य अनुमान नेटवर्क त्रुटि के कारण विफल रहा है।"
  },
  "gasPriceInfoTooltipContent": {
    "message": "गैस मूल्य, Ether की उस राशि को निर्दिष्ट करता है, जिसे आप गैस की प्रत्येक इकाई के लिए भुगतान करना चाहते हैं।"
  },
  "gasTimingHoursShort": {
    "message": "$1 घंटे",
    "description": "$1 represents a number of hours"
  },
  "gasTimingMinutes": {
    "message": "$1 मिनट",
    "description": "$1 represents a number of minutes"
  },
  "gasTimingMinutesShort": {
    "message": "$1मिनट",
    "description": "$1 represents a number of minutes"
  },
  "gasTimingNegative": {
    "message": "शायद $1 में",
    "description": "$1 represents an amount of time"
  },
  "gasTimingPositive": {
    "message": "संभवत < $1 में",
    "description": "$1 represents an amount of time"
  },
  "gasTimingSeconds": {
    "message": "$1 सेकंड",
    "description": "$1 represents a number of seconds"
  },
  "gasTimingSecondsShort": {
    "message": "$1 सेकंड",
    "description": "$1 represents a number of seconds"
  },
  "gasTimingVeryPositive": {
    "message": "<$1 में बहुत संभावना है",
    "description": "$1 represents an amount of time"
  },
  "gasUsed": {
    "message": "प्रयुक्त गैस"
  },
  "general": {
    "message": "सामान्य"
  },
  "getStarted": {
    "message": "शुरू करें"
  },
  "globalTitle": {
    "message": "वैश्विक मेन्यू"
  },
  "globalTourDescription": {
    "message": "अपना पोर्टफ़ोलियो, जुड़ी हुई साइटें, सेटिंग्स आदि देखें"
  },
  "goBack": {
    "message": "वापस जाएं"
  },
  "goerli": {
    "message": "Goerli टेस्ट नेटवर्क"
  },
  "gotIt": {
    "message": "समझ आ गया!"
  },
  "grantedToWithColon": {
    "message": "को प्रदान की गई:"
  },
  "gwei": {
    "message": "GWEI"
  },
  "hardware": {
    "message": "हार्डवेयर"
  },
  "hardwareWalletConnected": {
    "message": "हार्डवेयर वॉलेट कनेक्ट किया गया"
  },
  "hardwareWalletLegacyDescription": {
    "message": "(लेगसी)",
    "description": "Text representing the MEW path"
  },
  "hardwareWalletSupportLinkConversion": {
    "message": "यहां क्लिक करें"
  },
  "hardwareWallets": {
    "message": "हार्डवेयर वॉलेट कनेक्ट करें"
  },
  "hardwareWalletsInfo": {
    "message": "हार्डवेयर वॉलेट इंटीग्रेशन्स, एक्सटर्नल सर्वरों पर एपीआई कॉल्स की मदद लेते हैं, जो आपके आईपी एड्रेस और आपके द्वारा इंटरैक्ट किए गए स्मार्ट कॉन्ट्रैक्ट एड्रेस को देख सकता है।"
  },
  "hardwareWalletsMsg": {
    "message": "किसी हार्डवेयर वॉलेट का चयन करें, जिसे आप MetaMask के साथ उपयोग करना चाहते हैं।"
  },
  "here": {
    "message": "यहां",
    "description": "as in -click here- for more information (goes with troubleTokenBalances)"
  },
  "hexData": {
    "message": "Hex डेटा"
  },
  "hide": {
    "message": "छिपाएं"
  },
  "hideFullTransactionDetails": {
    "message": "लेन-देन की पूर्ण जानकारी छिपा कर रखें"
  },
  "hideSeedPhrase": {
    "message": "सीड फ्रेज़ छुपा दें"
  },
  "hideToken": {
    "message": "टोकन छुपा दें"
  },
  "hideTokenPrompt": {
    "message": "टोकन छिपाएं?"
  },
  "hideTokenSymbol": {
    "message": "$1 छिपाएं",
    "description": "$1 is the symbol for a token (e.g. 'DAI')"
  },
  "hideZeroBalanceTokens": {
    "message": "बिना शेष राशि वाले टोकन छिपाएं"
  },
  "high": {
    "message": "आक्रामक"
  },
  "highGasSettingToolTipMessage": {
    "message": "लोकप्रिय NFT ड्रॉप जैसी चीज़ों की वजह से नेटवर्क ट्रैफिक में वृद्धि को कवर करने के लिए $1 का उपयोग करें।",
    "description": "$1 is key 'high' (text: 'Aggressive') separated here so that it can be passed in with bold font-weight"
  },
  "highLowercase": {
    "message": "उच्च"
  },
  "history": {
    "message": "इतिहास"
  },
  "holdToRevealContent1": {
    "message": "आपका सीक्रेट रिकवरी फ्रेज $1 प्रदान करता है",
    "description": "$1 is a bolded text with the message from 'holdToRevealContent2'"
  },
  "holdToRevealContent2": {
    "message": "आपके वॉलेट और फंड तक पूरी एक्सेस।",
    "description": "Is the bolded text in 'holdToRevealContent1'"
  },
  "holdToRevealContent3": {
    "message": "इसे किसी के साथ साझा न करें। $1,$2",
    "description": "$1 is a message from 'holdToRevealContent4' and $2 is a text link with the message from 'holdToRevealContent5'"
  },
  "holdToRevealContent4": {
    "message": "MetaMask सपोर्ट इसका अनुरोध नहीं करेगा",
    "description": "Part of 'holdToRevealContent3'"
  },
  "holdToRevealContent5": {
    "message": "लेकिन फिशर कर सकते हैं।",
    "description": "The text link in 'holdToRevealContent3'"
  },
  "holdToRevealContentPrivateKey1": {
    "message": "आपकी निजी कुंजी $1 प्रदान करती है",
    "description": "$1 is a bolded text with the message from 'holdToRevealContentPrivateKey2'"
  },
  "holdToRevealContentPrivateKey2": {
    "message": "आपके वॉलेट और फंड की पूरी एक्सेस।",
    "description": "Is the bolded text in 'holdToRevealContentPrivateKey2'"
  },
  "holdToRevealLockedLabel": {
    "message": "लॉक किए गए सर्कल को दिखाने के लिए होल्ड करें"
  },
  "holdToRevealPrivateKey": {
    "message": "निजी कुंजी को दिखाने के लिए होल्ड करें"
  },
  "holdToRevealPrivateKeyTitle": {
    "message": "अपनी निजी कुंजी सुरक्षित रखें"
  },
  "holdToRevealSRP": {
    "message": "SRP को दिखाने के लिए होल्ड करें"
  },
  "holdToRevealSRPTitle": {
    "message": "अपनी SRP सुरक्षित रखें"
  },
  "holdToRevealUnlockedLabel": {
    "message": "लॉक किए गए सर्कल को दिखाने के लिए होल्ड करें"
  },
  "id": {
    "message": "आईडी"
  },
  "ignoreAll": {
    "message": "सभी को अनदेखा करें"
  },
  "ignoreTokenWarning": {
    "message": "यदि आप टोकन छिपाते हैं, तो वे आपके वॉलेट में नहीं दिखाए जाएंगे। हालांकि, आप अभी भी उन्हें खोज कर जोड़ सकते हैं।"
  },
  "import": {
    "message": "आयात करें",
    "description": "Button to import an account from a selected file"
  },
  "importAccount": {
    "message": "अकाउंट आयात करें"
  },
  "importAccountError": {
    "message": "खाता आयात करने में त्रुटि।"
  },
  "importAccountErrorIsSRP": {
    "message": "आपने सीक्रेट रिकवरी फ्रेज (या स्मरक) दर्ज किया है। अकाउंट को यहां इंपोर्ट करने के लिए, आपको एक प्राइवेट की दर्ज करनी होगी, जो कि 64 \nकैरेक्टर की लंबाई की एक हेक्साडेसिमल स्ट्रिंग है।"
  },
  "importAccountErrorNotAValidPrivateKey": {
    "message": "यह मान्य प्राइवेट की नहीं है। आपने हेक्साडेसिमल स्ट्रिंग दर्ज की है, लेकिन यह 64 कैरक्टर लंबी होनी चाहिए।"
  },
  "importAccountErrorNotHexadecimal": {
    "message": "यह मान्य प्राइवेट की नहीं है। आपको 64 कैरेक्टर की लंबाई की हेक्साडेसिमल स्ट्रिंग दर्ज करनी होगी।"
  },
  "importAccountJsonLoading1": {
    "message": "इस JSON इंपोर्ट में कुछ मिनट लगने की अपेक्षा करें और MetaMask को फ्रीज करें।"
  },
  "importAccountJsonLoading2": {
    "message": "हम क्षमा चाहते हैं, और भविष्य में हम इसे और तेज करेंगे।"
  },
  "importAccountMsg": {
    "message": "आयातित खाते आपके MetaMask गुप्त पुनर्प्राप्ति वाक्यांश से संबद्ध नहीं होंगे। आयातित खातों के बारे में अधिक जानें"
  },
  "importMyWallet": {
    "message": "मेरा वॉलेट आयात करें"
  },
  "importNFT": {
    "message": "एनएफटी इंपोर्ट करें"
  },
  "importNFTAddressToolTip": {
    "message": "उदाहरण के लिए, OpenSea पर, डिटेल्स के नीचे एनएफटी के पेज पर, 'कॉन्ट्रैक्ट एड्रेस' के लेबल वाला एक नीला हाइपरलिंक्ड वैल्यू होता है। अगर आप इस पर क्लिक करते हैं, तो ये आपको Etherscan पर कॉन्ट्रैक्ट के एड्रेस पर ले जाएगा; उस पेज के ऊपर-बाईं ओर, 'कॉन्ट्रैक्ट' लेबल वाला एक आइकन होना चाहिए, और दाईं ओर अक्षरों और अंकों की एक लंबी श्रृंखला होगी। यह उस कॉन्ट्रैक्ट का एड्रेस है जिसने आपका एनएफटी बनाया है। एड्रेस के दाईं ओर 'कॉपी' आइकन पर क्लिक करें, और ये आपके क्लिपबोर्ड पर आ जाएगा।"
  },
  "importNFTPage": {
    "message": "एनएफटी के पेज को इंपोर्ट करें"
  },
  "importNFTTokenIdToolTip": {
    "message": "किसी एनएफटी की आईडी एक विशिष्ट पहचानकर्ता है क्योंकि कोई भी दो एनएफटी एक जैसे नहीं होते हैं। फिर से, OpenSea पर यह संख्या 'डिटेल्स' के नीचे होगी। इसे नोट कर लें या अपने क्लिपबोर्ड पर कॉपी कर लें।"
  },
  "importSelectedTokens": {
    "message": "चयनित टोकन आयात करें?"
  },
  "importSelectedTokensDescription": {
    "message": "आपके द्वारा चुने गए टोकन केवल आपके वॉलेट में दिखाई देंगे। आप बाद में कभी भी छिपे हुए टोकन को खोज कर उन्हें आयात कर सकते हैं।"
  },
  "importTokenQuestion": {
    "message": "टोकन आयात करें?"
  },
  "importTokenWarning": {
    "message": "कोई भी किसी भी नाम के साथ एक टोकन बना सकता है, जिसमें मौजूदा टोकन के नकली संस्करण शामिल हैं। अपने जोखिम पर जोड़ें और व्यापार करें!"
  },
  "importTokensCamelCase": {
    "message": "टोकन आयात करें"
  },
  "importWithCount": {
    "message": "$1 इम्पोर्ट करें",
    "description": "$1 will the number of detected tokens that are selected for importing, if all of them are selected then $1 will be all"
  },
  "imported": {
    "message": "आयातित",
    "description": "status showing that an account has been fully loaded into the keyring"
  },
  "inYourSettings": {
    "message": "आपके सेटिंग्स में"
  },
  "infuraBlockedNotification": {
    "message": "MetaMask ब्लॉकचेन होस्ट से कनेक्ट करने में असमर्थ है। संभावित कारणों की समीक्षा करें $1।",
    "description": "$1 is a clickable link with with text defined by the 'here' key"
  },
  "initialTransactionConfirmed": {
    "message": "नेटवर्क द्वारा आपके प्रारंभिक लेनदेन की पुष्टि की गई थी। वापस जाने के लिए ठीक पर क्लिक करें।"
  },
  "inputLogicEmptyState": {
    "message": "केवल वही संख्या दर्ज करें जो आप अभी या भविष्य में थर्ड पार्टी खर्च के साथ सहज महसूस करते हैं। आप बाद में कभी भी खर्च की सीमा बढ़ा सकते हैं।"
  },
  "inputLogicEqualOrSmallerNumber": {
    "message": "यह आपको अपनी वर्तमान शेष राशि से $1 खर्च करने की अनुमति देता है।",
    "description": "$1 is the current token balance in the account and the name of the current token"
  },
  "inputLogicHigherNumber": {
    "message": "यह आपको अपने सभी टोकन शेष को तब तक खर्च करने की अनुमति देता है जब तक कि यह सीमा तक नहीं पहुंच जाता या आप खर्च की सीमा को रद्द नहीं कर देते। यदि आपका वह इरादा नहीं है, तो कम खर्च करने की सीमा निर्धारित करने पर विचार करें।"
  },
  "insightsFromSnap": {
    "message": "$1 से इनसाइट्स",
    "description": "$1 represents the name of the snap"
  },
  "install": {
    "message": "इंस्टॉल करें"
  },
  "installOrigin": {
    "message": "उत्पत्ति इंस्टॉल करें"
  },
  "installedOn": {
    "message": "$1 पर इंस्टॉल किया गया",
    "description": "$1 is the date when the snap has been installed"
  },
  "insufficientBalance": {
    "message": "अपर्याप्त शेषराशि।"
  },
  "insufficientCurrencyBuyOrDeposit": {
    "message": "$2 नेटवर्क पर लेनदेन शुल्क का भुगतान करने के लिए आपके अकाउंट में पर्याप्त $1 नहीं है। $3 या किसी अन्य अकाउंट से जमा करें।",
    "description": "$1 is the native currency of the network, $2 is the name of the current network, $3 is the key 'buy' + the ticker symbol of the native currency of the chain wrapped in a button"
  },
  "insufficientCurrencyBuyOrReceive": {
    "message": "आपके खाते में $2 नेटवर्क पर लेनदेन शुल्क का भुगतान करने के लिए पर्याप्त $1 नहीं है। दूसरे खाते से $3 या $4।",
    "description": "$1 is the native currency of the network, $2 is the name of the current network, $3 is the key 'buy' + the ticker symbol of the native currency of the chain wrapped in a button, $4 is the key 'deposit' button"
  },
  "insufficientCurrencyDeposit": {
    "message": "$2 नेटवर्क पर लेनदेन शुल्क का भुगतान करने के लिए आपके अकाउंट में पर्याप्त $1 नहीं हैं। अन्य अकाउंट से $1 जमा करें।",
    "description": "$1 is the native currency of the network, $2 is the name of the current network"
  },
  "insufficientFunds": {
    "message": "अपर्याप्त राशि।"
  },
  "insufficientFundsForGas": {
    "message": "गैस के लिए अपर्याप्त फंड"
  },
  "insufficientTokens": {
    "message": "अपर्याप्त टोकन।"
  },
  "invalidAddress": {
    "message": "अमान्य पता"
  },
  "invalidAddressRecipient": {
    "message": "प्राप्तकर्ता का पता अमान्य है"
  },
  "invalidAddressRecipientNotEthNetwork": {
    "message": "ETH नेटवर्क नहीं, लोअरकेस में सेट करें"
  },
  "invalidAssetType": {
    "message": "ये एसेट एक एनएफटी है और इसे इंपोर्ट एनएफटीज़ पेज पर फिर से जोड़ना होगा जो एनएफटीज़ टैब के नीचे मिलेगा"
  },
  "invalidBlockExplorerURL": {
    "message": "अमान्य ब्लॉक एक्सप्लोरर URL"
  },
  "invalidChainIdTooBig": {
    "message": "अमान्य चेन ID। चेन ID बहुत बड़ी है।"
  },
  "invalidCustomNetworkAlertContent1": {
    "message": "कस्टम नेटवर्क '$1' के लिए चेन ID को फिर से दर्ज करना होगा।",
    "description": "$1 is the name/identifier of the network."
  },
  "invalidCustomNetworkAlertContent2": {
    "message": "आपको दुर्भावनापूर्ण या दोषपूर्ण नेटवर्क प्रदाताओं से बचाने के लिए, अब सभी कस्टम नेटवर्क के लिए चेन ID की आवश्यकता होती है।"
  },
  "invalidCustomNetworkAlertContent3": {
    "message": "सेटिंग > नेटवर्क पर जाएँ और चेन ID दर्ज करें। आप $1 पर सबसे लोकप्रिय नेटवर्क की चेन ID पा सकते हैं।",
    "description": "$1 is a link to https://chainid.network"
  },
  "invalidCustomNetworkAlertTitle": {
    "message": "अमान्य कस्टम नेटवर्क"
  },
  "invalidHexNumber": {
    "message": "अमान्य हेक्साडेसिमल संख्या।"
  },
  "invalidHexNumberLeadingZeros": {
    "message": "अमान्य हेक्साडेसिमल संख्या। आगे के किसी भी शून्य को निकाल दें।"
  },
  "invalidIpfsGateway": {
    "message": "अमान्य IPFS गेटवे: मान एक मान्य URL होना चाहिए"
  },
  "invalidNumber": {
    "message": "अमान्य संख्या। एक दशमलव या '0x'-उपसर्ग वाली हेक्साडेसिमल संख्या दर्ज करें।"
  },
  "invalidNumberLeadingZeros": {
    "message": "अमान्य संख्या। आगे के किसी भी शून्य को निकाल दें।"
  },
  "invalidRPC": {
    "message": "अमान्य RPC URL"
  },
  "invalidSeedPhrase": {
    "message": "अमान्य गुप्त रिकवरी फ्रेज"
  },
  "invalidSeedPhraseCaseSensitive": {
    "message": "अमान्य निवेश! गुप्त पुनर्प्राप्ति वाक्यांश केस संवेदी है।"
  },
  "ipfsGateway": {
    "message": "IPFS गेटवे"
  },
  "ipfsGatewayDescription": {
    "message": "IPFS पर स्टोर किए गए आपके NFT की इमेज दिखाने, आपके ब्राउज़र के एड्रेस बार में एंटर किए गए ENS एड्रेस से संबंधित जानकारी दिखाने और अलग-अलग टोकनों के लिए आइकन लाने के लिए MetaMask तृतीय-पक्ष की सेवाओं का इस्तेमाल करता है। जब आप इन सेवाओं का इस्तेमाल कर रहे हों तो आपका IP एड्रेस इन सेवाओं को भी दिख सकता है।"
  },
  "ipfsToggleModalDescriptionOne": {
    "message": "हम IPFS पर स्टोर किए गए आपके NFT की इमेज दिखाने, आपके ब्राउज़र के एड्रेस बार में एंटर किए गए ENS एड्रेस से संबंधित जानकारी दिखाने और अलग-अलग टोकनों के लिए आइकन लाने के लिए तृतीय-पक्ष के सेवाओं का इस्तेमाल करते हैं। जब आप इन सेवाओं का इस्तेमाल कर रहे हों तो आपका IP एड्रेस इन सेवाओं को भी दिख सकता है।"
  },
  "ipfsToggleModalDescriptionTwo": {
    "message": "पुष्टि का चयन करने से IPFS रिजॉल्यूशन चालू हो जाता है। आप इसे किसी भी समय $1 में बंद कर सकते हैं।",
    "description": "$1 is the method to turn off ipfs"
  },
  "ipfsToggleModalSettings": {
    "message": "सेटिंग्स > सुरक्षा और गोपनीयता"
  },
  "jazzAndBlockies": {
    "message": "जाज़िकॉन्स और ब्लॉकीज़ विशिष्ट आइकनों की दो अलग-अलग शैलियां हैं जो आपको एक नज़र में किसी अकाउंट की पहचान करने में मदद करती हैं।"
  },
  "jazzicons": {
    "message": "जाज़िकॉन्स"
  },
  "jsDeliver": {
    "message": "jsDeliver"
  },
  "jsonFile": {
    "message": "JSON फाइल",
    "description": "format for importing an account"
  },
  "keystone": {
    "message": "Keystone"
  },
  "knownAddressRecipient": {
    "message": "ज्ञात अनुबंध पता।"
  },
  "knownTokenWarning": {
    "message": "यह कार्रवाई उन टोकन को संपादित करेगी, जो पहले से ही आपके वॉलेट में सूचीबद्ध हैं, जिसका उपयोग आपको फ़िश करने के लिए किया जा सकता है। केवल तभी अनुमोदित करें, जब आप इस बात को लेकर सुनिश्चित हों कि आप इन टोकन का प्रतिनिधित्व बदलना चाहते हैं। $1 के बारे में और अधिक जानें"
  },
  "lastConnected": {
    "message": "अंतिम बार जुड़ा"
  },
  "lastPriceSold": {
    "message": "पिछली बार की बिक्री दर"
  },
  "lastSold": {
    "message": "पिछली बार बेचा गया"
  },
  "layer1Fees": {
    "message": "परत 1 शुल्क"
  },
  "learnCancelSpeeedup": {
    "message": "$1 करने का तरीका जानें",
    "description": "$1 is link to cancel or speed up transactions"
  },
  "learnMore": {
    "message": "अधिक जानें"
  },
  "learnMoreAboutGas": {
    "message": "गैस के बारे में $1 चाहते हैं?",
    "description": "$1 will be replaced by the learnMore translation key"
  },
  "learnMoreKeystone": {
    "message": "और अधिक जानें"
  },
  "learnMoreUpperCase": {
    "message": "अधिक जानें"
  },
  "learnScamRisk": {
    "message": "घोटाले और सुरक्षा जोखिम।"
  },
  "ledgerAccountRestriction": {
    "message": "नया खाता जोड़ने से पहले आपको अपने पिछले खाते का उपयोग करना होगा।"
  },
  "ledgerConnectionInstructionCloseOtherApps": {
    "message": "अपने डिवाइस से जुड़े किसी अन्य सॉफ्टवेयर को बंद करें और फिर रिफ्रेश करने के लिए यहां क्लिक करें।"
  },
  "ledgerConnectionInstructionHeader": {
    "message": "पुष्टि पर क्लिक करने से पहले:"
  },
  "ledgerConnectionInstructionStepFour": {
    "message": "अपने लेजर डिवाइस पर \"स्मार्ट कॉन्ट्रैक्ट डेटा\" या \"ब्लाइंड साइनिंग\" एनेबल करें"
  },
  "ledgerConnectionInstructionStepOne": {
    "message": "सेटिंग्स> एडवांस्ड के तहत यूज़ लेज़र लाइव एनेबल करें"
  },
  "ledgerConnectionInstructionStepThree": {
    "message": "अपने लेजर डिवाइस में प्लग इन करें और Ethereum ऐप चुनें"
  },
  "ledgerConnectionInstructionStepTwo": {
    "message": "लेजर लाइव ऐप खोलें और अनलॉक करें"
  },
  "ledgerConnectionPreferenceDescription": {
    "message": "अपने लेजर को MetaMask से कैसे कनेक्ट करना है, यह अनुकूलित करें। $1 की अनुशंसा की जाती है, लेकिन अन्य विकल्प उपलब्ध हैं। यहां और पढ़ें: $2",
    "description": "A description that appears above a dropdown where users can select between up to three options - Ledger Live, U2F or WebHID - depending on what is supported in their browser. $1 is the recommended browser option, it will be either WebHID or U2f. $2 is a link to an article where users can learn more, but will be the translation of the learnMore message."
  },
  "ledgerDeviceOpenFailureMessage": {
    "message": "लेजर डिवाइस खोलने में विफल रहा। आपका लेजर अन्य सॉफ्टवेयर से कनेक्ट हो सकता है। कृपया लेजर लाइव या अपने लेजर डिवाइस से जुड़े अन्य ऐप्लिकेशन को बंद करें, और फिर से कनेक्ट करने का प्रयास करें।"
  },
  "ledgerLive": {
    "message": "लेजर लाइव",
    "description": "The name of a desktop app that can be used with your ledger device. We can also use it to connect a users Ledger device to MetaMask."
  },
  "ledgerLiveApp": {
    "message": "Ledger Live ऐप"
  },
  "ledgerLocked": {
    "message": "लेजर डिवाइस से कनेक्ट नहीं हो सकता। कृपया सुनिश्चित करें कि आपका डिवाइस अनलॉक है और Ethereum ऐप खुला है।"
  },
  "ledgerTimeout": {
    "message": "Ledger Live जवाब देने में बहुत अधिक समय ले रहा है या कनेक्शन समयबाह्य हो गया है। सुनिश्चित करें कि Ledger Live ऐप खुला है और आपका डिवाइस अनलॉक है।"
  },
  "ledgerTransportChangeWarning": {
    "message": "यदि आपका लेजर लाइव ऐप खुला है, तो कृपया किसी भी खुले लेजर लाइव कनेक्शन को डिस्कनेक्ट करें और लेजर लाइव ऐप को बंद करें।"
  },
  "ledgerWebHIDNotConnectedErrorMessage": {
    "message": "लेजर डिवाइस कनेक्ट नहीं था। यदि आप अपना लेजर कनेक्ट करना चाहते हैं, तो कृपया 'जारी रखें' पर फिर से क्लिक करें और HID कनेक्शन को स्वीकृत करें",
    "description": "An error message shown to the user during the hardware connect flow."
  },
  "levelArrow": {
    "message": "लेवल ऐरो"
  },
  "lightTheme": {
    "message": "हल्की"
  },
  "likeToImportTokens": {
    "message": "क्या आप इन टोकन को इंपोर्ट करना चाहते हैं?"
  },
  "lineaGoerli": {
    "message": "Linea Goerli टेस्ट नेटवर्क"
  },
  "lineaMainnet": {
    "message": "Linea Mainnet"
  },
  "link": {
    "message": "लिंक"
  },
  "links": {
    "message": "लिंक"
  },
  "loadMore": {
    "message": "अधिक लोड करें"
  },
  "loading": {
    "message": "लोड हो रहा है..."
  },
  "loadingNFTs": {
    "message": "एनएफटीज़ लोड कर रहा है..."
  },
  "loadingTokens": {
    "message": "टोकन लोड हो रहे हैं..."
  },
  "localhost": {
    "message": "लोकलहोस्ट 8545"
  },
  "lock": {
    "message": "लॉक"
  },
  "lockMetaMask": {
    "message": "MetaMask लॉक करें"
  },
  "lockTimeInvalid": {
    "message": "लॉक का समय 0 और 10080 के बीच की कोई संख्या होनी चाहिए"
  },
  "logo": {
    "message": "$1 लोगो",
    "description": "$1 is the name of the ticker"
  },
  "low": {
    "message": "निम्न"
  },
  "lowGasSettingToolTipMessage": {
    "message": "एक सस्ती कीमत की प्रतीक्षा के लिए $1 का उपयोग करें। समय का अनुमान बहुत कम सही होता है क्योंकि कीमतें कुछ हद तक अप्रत्याशित होती हैं।",
    "description": "$1 is key 'low' separated here so that it can be passed in with bold font-weight"
  },
  "lowLowercase": {
    "message": "निम्न"
  },
  "lowPriorityMessage": {
    "message": "इसके बाद भविष्य के लेन-देन होंगे। यह कीमत आखिरी बार कुछ समय पहले देखी गई थी।"
  },
  "mainnet": {
    "message": "Ethereum Mainnet"
  },
  "mainnetToken": {
    "message": "ये एड्रेस एक ज्ञात Ethereum Mainnet टोकन के एड्रेस से मेल खाता है। आप जिस टोकन को जोड़ने का प्रयास कर रहे हैं, उसके लिए कॉन्ट्रैक्ट एड्रेस और नेटवर्क दोबारा जांचें।"
  },
  "makeAnotherSwap": {
    "message": "एक नया स्वैप बनाएं"
  },
  "makeSureNoOneWatching": {
    "message": "सुनिश्चित करें कि इसे कोई भी नहीं देख रहा है",
    "description": "Warning to users to be care while creating and saving their new Secret Recovery Phrase"
  },
  "malformedData": {
    "message": "विकृत डेटा"
  },
  "max": {
    "message": "अधिकतम"
  },
  "maxBaseFee": {
    "message": "अधिकतम आधार शुल्क"
  },
  "maxFee": {
    "message": "अधिकतम शुल्क"
  },
  "maxPriorityFee": {
    "message": "अधिकतम प्राथमिकता शुल्क"
  },
  "medium": {
    "message": "बाजार"
  },
  "mediumGasSettingToolTipMessage": {
    "message": "मौजूदा बाजार मूल्य पर तेजी से प्रोसेस करने के लिए $1का उपयोग करें।",
    "description": "$1 is key 'medium' (text: 'Market') separated here so that it can be passed in with bold font-weight"
  },
  "memo": {
    "message": "मेमो"
  },
  "message": {
    "message": "संदेश"
  },
  "metaMaskConnectStatusParagraphOne": {
    "message": "अब MetaMask में आपके खाते के कनेक्शन पर आपका अधिक नियंत्रण है।"
  },
  "metaMaskConnectStatusParagraphThree": {
    "message": "अपने कनेक्ट किए गए खातों को प्रबंधित करने के लिए इसे क्लिक करें।"
  },
  "metaMaskConnectStatusParagraphTwo": {
    "message": "कनेक्शन स्थिति बटन दिखाता है कि आप जिस वेबसाइट पर जा रहे हैं, वह आपके वर्तमान में चयनित खाते से कनेक्ट है।"
  },
  "metamaskInstitutionalVersion": {
    "message": "MetaMask इंस्टीट्यूशनल संस्करण"
  },
  "metamaskSwapsOfflineDescription": {
    "message": "MetaMask स्वैप का रखरखाव किया जा रहा है। कृपया बाद में वापस देखें।"
  },
  "metamaskVersion": {
    "message": "MetaMask संस्करण"
  },
  "metrics": {
    "message": "मेट्रिक्स"
  },
  "mismatchAccount": {
    "message": "आपका चयनित खाता ($1) साइन-इन करने का प्रयास करने वाले खाते से भिन्न है ($2)"
  },
  "mismatchedChainLinkText": {
    "message": "नेटवर्क विवरण सत्यापित करें",
    "description": "Serves as link text for the 'mismatchedChain' key. This text will be embedded inside the translation for that key."
  },
  "mismatchedChainRecommendation": {
    "message": "हम सिफ़ारिश करते हैं कि आगे बढ़ने से पहले आप $1 करें।",
    "description": "$1 is a clickable link with text defined by the 'mismatchedChainLinkText' key. The link will open to instructions for users to validate custom network details."
  },
  "mismatchedNetworkName": {
    "message": "हमारे रिकॉर्ड के अनुसार, नेटवर्क का नाम इस चेन आईडी से ठीक से मेल नहीं खा सकता है।"
  },
  "mismatchedNetworkSymbol": {
    "message": "सबमिट किया गया मुद्रा संकेत इस चेन आईडी के लिए हमारी अपेक्षा से मेल नहीं खाता।"
  },
  "mismatchedRpcChainId": {
    "message": "कस्टम नेटवर्क द्वारा वापस की गई चेन आईडी सबमिट की गई चेन आईडी से मेल नहीं खाती।"
  },
  "mismatchedRpcUrl": {
    "message": "हमारे रिकॉर्ड के अनुसार, सबमिट किया गया RPC-URL मान इस चेन आईडी के लिए किसी ज्ञात प्रदाता से मेल नहीं खाता।"
  },
  "missingSetting": {
    "message": "सेटिंग नहीं मिल पाया?"
  },
  "missingSettingRequest": {
    "message": "यहां अनुरोध करें"
  },
  "mmiAddToken": {
    "message": "$1 पर मौजूद पेज MetaMask इंस्टीट्यूशनल में निम्नलिखित कस्टोडियन टोकन को अधिकृत करना चाहता है"
  },
  "mmiBuiltAroundTheWorld": {
    "message": "MetaMask इंस्टीट्यूशनल को दुनिया भर में डिजाइन किया और बनाया गया है।"
  },
  "more": {
    "message": "अधिक"
  },
  "moreComingSoon": {
    "message": "जल्द ही और प्रोवाइडर उपलब्ध होंगे"
  },
  "multipleSnapConnectionWarning": {
    "message": "$1 चाहता है कि $2 स्नैप्स के साथ जुड़े। तभी आगे बढ़ें अगर आप इस वेबसाइट पर भरोसा करते हैं।",
    "description": "$1 is the dapp and $2 is the number of snaps it wants to connect to."
  },
  "mustSelectOne": {
    "message": "कम से कम 1 टोकन का चयन करना होगा।"
  },
  "name": {
    "message": "नाम"
  },
  "nativeToken": {
    "message": "इस नेटवर्क पर मूल टोकन $1 है। यह गैस शुल्क के लिए इस्तेमाल किया जाने वाला टोकन है।",
    "description": "$1 represents the name of the native token on the current network"
  },
  "needHelp": {
    "message": "मदद चाहिए? $1 से संपर्क करें",
    "description": "$1 represents `needHelpLinkText`, the text which goes in the help link"
  },
  "needHelpFeedback": {
    "message": "अपनी प्रतिक्रिया साझा करें"
  },
  "needHelpLinkText": {
    "message": "MetaMask सहायता"
  },
  "needHelpSubmitTicket": {
    "message": "टिकट जमा करें"
  },
  "needImportFile": {
    "message": "इंपोर्ट करने के लिए आपको एक फाइल का चयन करना होगा।",
    "description": "User is important an account and needs to add a file to continue"
  },
  "negativeETH": {
    "message": "ETH की नकारात्मक राशियां नहीं भेज सकते।"
  },
  "network": {
    "message": "नेटवर्क:"
  },
  "networkAddedSuccessfully": {
    "message": "नेटवर्क सफलतापूर्वक जोड़ा गया!"
  },
  "networkDetails": {
    "message": "नेटवर्क विवरण"
  },
  "networkIsBusy": {
    "message": "नेटवर्क व्यस्त है। गैस की कीमतें अधिक हैं और अनुमान कम सटीक हैं।"
  },
  "networkMenu": {
    "message": "नेटवर्क मेन्यू"
  },
  "networkMenuHeading": {
    "message": "एक नेटवर्क का चयन करें"
  },
  "networkName": {
    "message": "नेटवर्क का नाम"
  },
  "networkNameArbitrum": {
    "message": "मध्यस्थता"
  },
  "networkNameAvalanche": {
    "message": "Avalanche"
  },
  "networkNameBSC": {
    "message": "BSC"
  },
  "networkNameDefinition": {
    "message": "इस नेटवर्क के साथ संबद्ध नाम।"
  },
  "networkNameEthereum": {
    "message": "Ethereum"
  },
  "networkNameGoerli": {
    "message": "गोएर्ली"
  },
  "networkNameOptimism": {
    "message": "आशावाद"
  },
  "networkNamePolygon": {
    "message": "बहुभुज"
  },
  "networkNameTestnet": {
    "message": "Testnet"
  },
  "networkProvider": {
    "message": "नेटवर्क प्रोवाइडर"
  },
  "networkSettingsChainIdDescription": {
    "message": "चेन ID का उपयोग लेनदेन पर हस्ताक्षर करने के लिए किया जाता है। इसे नेटवर्क द्वारा दी गई चेन ID से मेल खाना चाहिए। आप दशमलव या '0x'-उपसर्ग वाली हेक्साडेसिमल संख्या दर्ज कर सकते हैं, लेकिन हम संख्या को दशमलव में प्रदर्शित करेंगे।"
  },
  "networkStatus": {
    "message": "नेटवर्क की स्थिति"
  },
  "networkStatusBaseFeeTooltip": {
    "message": "आधार शुल्क नेटवर्क द्वारा निर्धारित किया जाता है और हर 13-14 सेकंड में बदलता है। हमारे $1 और $2 विकल्प अचानक वृद्धि के लिए जिम्मेदार हैं।",
    "description": "$1 and $2 are bold text for Medium and Aggressive respectively."
  },
  "networkStatusPriorityFeeTooltip": {
    "message": "प्राथमिकता शुल्क की सीमा (उर्फ \"माइनर टिप\")। यह खनिकों के पास जाता है और उन्हें आपके लेनदेन को प्राथमिकता देने के लिए प्रोत्साहित करता है।"
  },
  "networkStatusStabilityFeeTooltip": {
    "message": "पिछले 72 घंटों के सापेक्ष गैस शुल्क $1 है।",
    "description": "$1 is networks stability value - stable, low, high"
  },
  "networkSwitchConnectionError": {
    "message": "हम $1 से कनेक्ट नहीं कर सकते",
    "description": "$1 represents the network name"
  },
  "networkURL": {
    "message": "नेटवर्क URL"
  },
  "networkURLDefinition": {
    "message": "इस नेटवर्क तक पहुंचने के लिए उपयोग किया जाने वाला URL।"
  },
  "networks": {
    "message": "नेटवर्क"
  },
  "nevermind": {
    "message": "कोई बात नहीं"
  },
  "new": {
    "message": "नया!"
  },
  "newAccount": {
    "message": "नया खाता"
  },
  "newAccountNumberName": {
    "message": "खाता $1",
    "description": "Default name of next account to be created on create account screen"
  },
  "newContact": {
    "message": "नया संपर्क"
  },
  "newContract": {
    "message": "नया अनुबंध"
  },
  "newNFTDetectedMessage": {
    "message": "Opensea से स्वचालित रूप से एनएफटी का पता लगाने और अपने वॉलेट में प्रदर्शित करने के लिए MetaMask को अनुमति दें।"
  },
  "newNFTsDetected": {
    "message": "नया! NFT डिटेक्शन"
  },
  "newNetworkAdded": {
    "message": "\"$1\" सफलतापूर्वक जोड़ा गया था!"
  },
  "newNftAddedMessage": {
    "message": "एनएफटी सफलतापूर्वक जोड़ा गया!"
  },
  "newPassword": {
    "message": "नया पासवर्ड (न्यूनतम 8 वर्ण)"
  },
  "newTokensImportedMessage": {
    "message": "आपने सफलतापूर्वक $1 इम्पोर्ट कर लिया है।",
    "description": "$1 is the string of symbols of all the tokens imported"
  },
  "newTokensImportedTitle": {
    "message": "टोकन इम्पोर्ट हो गया"
  },
  "newValues": {
    "message": "नए मान"
  },
  "next": {
    "message": "अगला"
  },
  "nextNonceWarning": {
    "message": "नॉन्स $1 के सुझाए गए नॉन्स से अधिक है",
    "description": "The next nonce according to MetaMask's internal logic"
  },
  "nftAddFailedMessage": {
    "message": "एनएफटी जोड़ा नहीं जा सकता क्योंकि स्वामित्व विवरण मेल नहीं खा रहे हैं। सुनिश्चित करें कि आपने सही जानकारी दर्ज की है।"
  },
  "nftAddressError": {
    "message": "ये टोकन एक एनएफटी है। $1 जोड़ें",
    "description": "$1 is a clickable link with text defined by the 'importNFTPage' key"
  },
  "nftDisclaimer": {
    "message": "अस्वीकरण: MetaMask मीडिया फ़ाइल को स्रोत url से खींचता है। यह url कभी-कभी मार्केटप्लेस द्वारा बदल दिया जाता है जिस पर NFT का खनन किया गया था।"
  },
  "nftOptions": {
    "message": "NFT विकल्प"
  },
  "nftTokenIdPlaceholder": {
    "message": "संग्रहणीय ID दर्ज करें"
  },
  "nftWarningContent": {
    "message": "आप भविष्य में आपके द्वारा अपनाए कुछ भी सहित, $1 का ऐक्सेस प्रदान कर रहे हैं। दूसरे छोर पर मौजूद पक्ष इन NFTs को आपके वॉलेट से किसी भी समय बिना आपसे पूछे तब तक स्थानांतरित कर सकता है जब तक कि आप इस अनुमोदन को रद्द नहीं कर देते। $2",
    "description": "$1 is nftWarningContentBold bold part, $2 is Learn more link"
  },
  "nftWarningContentBold": {
    "message": "आपके सभी $1 के NFTs",
    "description": "$1 is name of the collection"
  },
  "nftWarningContentGrey": {
    "message": "सावधानी से आगे बढ़ें।"
  },
  "nfts": {
    "message": "NFT"
  },
  "nftsPreviouslyOwned": {
    "message": "पहले के स्वामित्व में"
  },
  "nickname": {
    "message": "उपनाम"
  },
  "noAccountsFound": {
    "message": "दी गई खोज क्वेरी के लिए कोई खाता नहीं मिला"
  },
  "noAddressForName": {
    "message": "इस नाम के लिए कोई पता नहीं सेट किया गया है।"
  },
  "noConversionDateAvailable": {
    "message": "कोई मुद्रा रूपांतरण तारीख उपलब्ध नहीं है"
  },
  "noConversionRateAvailable": {
    "message": "कोई भी रूपांतरण दर उपलब्ध नहीं है"
  },
  "noNFTs": {
    "message": "अभी तक कोई NFT नहीं"
  },
  "noNetworksFound": {
    "message": "दी गई सर्च क्वेरी के लिए कोई नेटवर्क नहीं मिले"
  },
  "noSnaps": {
    "message": "आपके पास इंस्टाल किए गए स्नैप नहीं हैं।"
  },
  "noThanksVariant2": {
    "message": "नहीं, धन्यवाद।"
  },
  "noTransactions": {
    "message": "आपके पास कोई लेनदेन नहीं है"
  },
  "noWebcamFound": {
    "message": "आपके कंप्यूटर का वेबकैम नहीं मिला। कृपया पुनः प्रयास करें।"
  },
  "noWebcamFoundTitle": {
    "message": "वेबकैम नहीं मिला"
  },
  "nonce": {
    "message": "नॉन्स"
  },
  "nonceField": {
    "message": "लेनदेन नॉन्स अनुकूलित करें"
  },
  "nonceFieldDescription": {
    "message": "पुष्टिकरण स्क्रीन पर नॉन्स (लेनदेन संख्या) को बदलने के लिए इसे चालू करें। यह एक उन्नत सुविधा है, सावधानी से उपयोग करें।"
  },
  "nonceFieldHeading": {
    "message": "कस्टम नॉन्स"
  },
  "notBusy": {
    "message": "व्यस्त नहीं"
  },
  "notCurrentAccount": {
    "message": "क्या यह सही खाता है? यह आपके वॉलेट में वर्तमान में चयनित खाते से अलग है"
  },
  "notEnoughBalance": {
    "message": "अपर्याप्त शेषराशि"
  },
  "notEnoughGas": {
    "message": "पर्याप्त गैस नहीं"
  },
  "note": {
    "message": "टिप्पणी"
  },
  "notePlaceholder": {
    "message": "अनुमोदक इस टिप्पणी को कस्टोडियन के पास लेन-देन का अनुमोदन करते समय देखेगा।"
  },
  "notificationTransactionFailedMessage": {
    "message": "लेन-देन $1 विफल रहा! $2",
    "description": "Content of the browser notification that appears when a transaction fails"
  },
  "notificationTransactionFailedMessageMMI": {
    "message": "लेन-देन विफल रहा! $1",
    "description": "Content of the browser notification that appears when a transaction fails in MMI"
  },
  "notificationTransactionFailedTitle": {
    "message": "विफल लेन-देन",
    "description": "Title of the browser notification that appears when a transaction fails"
  },
  "notificationTransactionSuccessMessage": {
    "message": "लेनदेन $1 की पुष्टि हो गई!",
    "description": "Content of the browser notification that appears when a transaction is confirmed"
  },
  "notificationTransactionSuccessTitle": {
    "message": "पुष्टि की हुई लेन-देन",
    "description": "Title of the browser notification that appears when a transaction is confirmed"
  },
  "notificationTransactionSuccessView": {
    "message": "$1 पर देखें",
    "description": "Additional content in browser notification that appears when a transaction is confirmed and has a block explorer URL"
  },
  "notifications": {
    "message": "सूचनाएं"
  },
  "notifications10ActionText": {
    "message": "सेटिंग्स में जाएं",
    "description": "The 'call to action' on the button, or link, of the 'Visit in Settings' notification. Upon clicking, users will be taken to Settings page."
  },
  "notifications10DescriptionOne": {
    "message": "बेहतर टोकन डिटेक्शन वर्तमान में Ethereum Mainnet, Polygon, BSC और Avalanche के नेटवर्कों पर उपलब्ध है। और भी आने वाला है!"
  },
  "notifications10DescriptionThree": {
    "message": "टोकन डिटेक्शन फीचर डिफॉल्ट रूप से बंद है। लेकिन आप इसे सेटिंग्स में जाकर सक्षम कर सकते हैं।"
  },
  "notifications10DescriptionTwo": {
    "message": "हम थर्ड पार्टी टोकन सूचियों से टोकन प्राप्त करते हैं। दो से अधिक टोकन सूचियों पर सूचीबद्ध टोकन स्वचालित रूप से पहचाने जाएंगे।"
  },
  "notifications10Title": {
    "message": "बेहतर टोकन डिटेक्शन यहां है"
  },
  "notifications11Description": {
    "message": "टोकन कोई भी बना सकता है और उनके डुप्लीकेट नाम हो सकते हैं। अगर आपको कोई ऐसा टोकन दिखाई देता है जिसपर आपको भरोसा नहीं है या आपने उसके साथ इंटरैक्ट नहीं किया है - तो उसपर भरोसा नहीं करना अधिक सुरक्षित है।"
  },
  "notifications11Title": {
    "message": "स्कैम और सुरक्षा संबंधी जोखिम"
  },
  "notifications12ActionText": {
    "message": "डार्क मोड सक्षम करें"
  },
  "notifications12Description": {
    "message": "एक्सटेंशन पर डार्क मोड आखिरकार आ गया है! इसे चालू करने के लिए, सेटिंग्स पर जाएं -> एक्सपेरिमेंटल और डिस्प्ले विकल्पों में से एक का चयन करें: लाइट, डार्क, सिस्टम।"
  },
  "notifications12Title": {
    "message": "वेन डार्क मोड? अब डार्क मोड! 🕶️🦊"
  },
  "notifications13ActionText": {
    "message": "कस्टम नेटवर्क सूची दिखाएं"
  },
  "notifications13Description": {
    "message": "अब आप निम्नलिखित लोकप्रिय कस्टम नेटवर्क्स आसानी से जोड़ सकते हैं: आर्बिट्रम, एवलांश, बिनेंस स्मार्ट चेन, फैंटम, हार्मनी, ऑप्टिमिज्म, पाम एंड पॉलीगॉन! इस फीचर को सक्षम करने के लिए, सेटिंग्स पर जाएं ->एक्सपेरिमेंटल और \"शो कस्टम नेटवर्क लिस्ट\" ऑन करें!",
    "description": "Description of a notification in the 'See What's New' popup. Describes popular network feature."
  },
  "notifications13Title": {
    "message": "लोकप्रिय नेटवर्क्स जोड़ें"
  },
  "notifications14ActionText": {
    "message": "बैकअप सेटिंग दिखाएं"
  },
  "notifications14Description": {
    "message": "हम अक्टूबर की शुरुआत में अपनी 3Box डेटा सुविधा को अवमानित कर रहे हैं। अपने वॉलेट को मैन्युअल रूप से बैकअप और रीस्टोर करने के लिए, उन्नत सेटिंग्स में \"अभी बैकअप लें\" बटन का उपयोग करें।",
    "description": "Description of a notification in the 'See What's New' popup. Describes 3box deprecation."
  },
  "notifications14Title": {
    "message": "3Box की अस्वीकृति"
  },
  "notifications15Description": {
    "message": "आपकी ओर से कुछ भी करने की आवश्यकता नहीं है, इसलिए हमेशा की तरह अपने वॉलेट का उपयोग करते रहें। मर्ज के आसपास संभावित घोटालों से अवगत रहें।",
    "description": "Description of a notification in the 'See What's New' popup. Advises users about the ethereum merge (https://ethereum.org/en/upgrades/merge/#main-content) and potential scams."
  },
  "notifications15Title": {
    "message": "इथेरियम मर्ज यहाँ है!"
  },
  "notifications18ActionText": {
    "message": "सुरक्षा अलर्ट सक्षम करें"
  },
  "notifications18DescriptionOne": {
    "message": "जब आपको कोई दुर्भावनापूर्ण अनुरोध प्राप्त हुआ हो, तो तृतीय पक्षों से अलर्ट प्राप्त करें।",
    "description": "Description of a notification in the 'See What's New' popup. Describes Opensea Security Provider feature."
  },
  "notifications18DescriptionThree": {
    "message": "किसी भी अनुरोध को स्वीकार करने से पहले हमेशा अपनी खुद की सावधानी बरतना सुनिश्चित करें।",
    "description": "Description of a notification in the 'See What's New' popup. Describes Opensea Security Provider feature."
  },
  "notifications18DescriptionTwo": {
    "message": "OpenSea इस सुविधा का पहला प्रदाता है। अधिक प्रदाता जल्द ही आ रहे हैं!",
    "description": "Description of a notification in the 'See What's New' popup. Describes Opensea Security Provider feature."
  },
  "notifications18Title": {
    "message": "सुरक्षा अलर्ट के साथ सुरक्षित रहें"
  },
  "notifications19ActionText": {
    "message": "NFT ऑटो-डिटेक्शन सक्षम करें"
  },
  "notifications19DescriptionOne": {
    "message": "आप दो तरीकों से शुरुआत कर सकते हैं:",
    "description": "Description of a notification in the 'See What's New' popup. Describes NFT autodetection feature."
  },
  "notifications19DescriptionThree": {
    "message": "हम इस समय केवल ERC-721 का समर्थन करते हैं।",
    "description": "Description of a notification in the 'See What's New' popup. Describes NFT autodetection feature."
  },
  "notifications19DescriptionTwo": {
    "message": "अपने NFT को मैन्युअल रूप से जोड़ें, या सेटिंग> एक्सपेरिमेंटल में जाकर NFT ऑटोडिटेक्शन चालू करें।",
    "description": "Description of a notification in the 'See What's New' popup. Describes NFT autodetection feature."
  },
  "notifications19Title": {
    "message": "अपने NFTs को ऐसे देखें जैसे पहले कभी नहीं देखा"
  },
  "notifications1Description": {
    "message": "MetaMask Mobile उपयोगकर्ता अब अपने मोबाइल वॉलेट के अंदर टोकन स्वैप कर सकते हैं। मोबाइल ऐप प्राप्त करने के लिए QR कोड को स्कैन करें और स्वैप करना शुरू करें।",
    "description": "Description of a notification in the 'See What's New' popup. Describes the swapping on mobile feature."
  },
  "notifications1Title": {
    "message": "मोबाइल पर स्वैपिंग यहां है!",
    "description": "Title for a notification in the 'See What's New' popup. Tells users that they can now use MetaMask Swaps on Mobile."
  },
  "notifications20ActionText": {
    "message": "और अधिक जानें",
    "description": "The 'call to action' on the button, or link, of the 'Stay secure' notification. Upon clicking, users will be taken to a ledger page to resolve the U2F connection issue."
  },
  "notifications20Description": {
    "message": "यदि आप फायरफॉक्स के नवीनतम संस्करण का उपयोग कर रहे हैं, तो आप फायरफॉक्स से U2F समर्थन छोड़ने से संबंधित समस्या का अनुभव कर सकते हैं।",
    "description": "Description of a notification in the 'See What's New' popup. Describes the U2F support being dropped by firefox and that it affects ledger users."
  },
  "notifications20Title": {
    "message": "लेजर और फायरफॉक्स उपयोगकर्ता कनेक्शन संबंधी समस्याओं का सामना कर रहे हैं",
    "description": "Title for a notification in the 'See What's New' popup. Tells users that latest firefox users using U2F may experience connection issues."
  },
  "notifications21ActionText": {
    "message": "इसे आजमाएं"
  },
  "notifications21Description": {
    "message": "हमने MetaMask एक्सटेंशन में स्वैप को उपयोग में आसान और तेज बनाने के लिए अपडेट किया है।",
    "description": "Description of a notification in the 'See What's New' popup. Describes NFT autodetection feature."
  },
  "notifications21Title": {
    "message": "ला रहे हैं नया और फ्रेश स्वैप!"
  },
  "notifications22ActionText": {
    "message": "समझ गए"
  },
  "notifications22Description": {
    "message": "💡 उन्हें ढूंढने के लिए बस ग्लोबल मेनू या अकाउंट मेनू पर क्लिक करें!"
  },
  "notifications22Title": {
    "message": "क्या आप अपने अकाउंट की जानकारी या ब्लॉक एक्सप्लोरर URL खोज रहे हैं?"
  },
  "notifications23ActionText": {
    "message": "सुरक्षा अलर्ट सक्षम करें"
  },
  "notifications23DescriptionOne": {
    "message": "Blockaid द्वारा संचालित सुरक्षा अलर्ट के साथ अपनी गोपनीयता बनाए रखते हुए ज्ञात घोटालों से दूर रहें।"
  },
  "notifications23DescriptionThree": {
    "message": "यदि आपने OpenSea से सुरक्षा अलर्ट सक्षम किया है, तो हमने आपको इस फीचर पर ला दिया है।"
  },
  "notifications23DescriptionTwo": {
    "message": "अनुरोध को स्वीकार करने से पहले हमेशा अपनी खुद की सावधानी बरतें।"
  },
  "notifications23Title": {
    "message": "सुरक्षा अलर्ट के साथ सुरक्षित रहें"
  },
  "notifications3ActionText": {
    "message": "और पढ़ें",
    "description": "The 'call to action' on the button, or link, of the 'Stay secure' notification. Upon clicking, users will be taken to a page about security on the metamask support website."
  },
  "notifications3Description": {
    "message": "MetaMask सुरक्षा की सर्वोत्तम प्रथाओं पर अद्यतित रहें और आधिकारिक MetaMask सहायता से नवीनतम सुरक्षा युक्तियां प्राप्त करें।",
    "description": "Description of a notification in the 'See What's New' popup. Describes the information they can get on security from the linked support page."
  },
  "notifications3Title": {
    "message": "सुरक्षित रहें",
    "description": "Title for a notification in the 'See What's New' popup. Encourages users to consider security."
  },
  "notifications4ActionText": {
    "message": "स्वैप करना शुरू करें",
    "description": "The 'call to action' on the button, or link, of the 'Swap on Binance Smart Chain!' notification. Upon clicking, users will be taken to a page where then can swap tokens on Binance Smart Chain."
  },
  "notifications4Description": {
    "message": "अपने वॉलेट के अंदर ही टोकन स्वैप पर सर्वोत्तम मूल्य प्राप्त करें। MetaMask अब आपको Binance Smart Chain पर कई विकेन्द्रीकृत एक्सचेंज एग्रीगेटर और पेशेवर बाजार निर्माताओं से जोड़ता है।",
    "description": "Description of a notification in the 'See What's New' popup."
  },
  "notifications4Title": {
    "message": "Binance Smart Chain पर स्वैप करें",
    "description": "Title for a notification in the 'See What's New' popup. Encourages users to do swaps on Binance Smart Chain."
  },
  "notifications5Description": {
    "message": "आपके \"सीड फ्रेज\" को अब आपका \"गुप्त रिकवरी फ्रेज\" कहा जाता है।",
    "description": "Description of a notification in the 'See What's New' popup. Describes the seed phrase wording update."
  },
  "notifications6DescriptionOne": {
    "message": "Chrome के संस्करण 91 से, वह API जो हमारे Ledger सपोर्ट (U2F) को सक्षम करती है वह अब हार्डवेयर वॉलेट का समर्थन नहीं करती। MetaMask ने एक नया Ledger Live सपोर्ट लागू किया है, जिसकी मदद से आप Ledger Live डेस्कटॉप ऐप के माध्यम से अपने Ledger डिवाइस से कनेक्ट करना जारी रख सकते हैं।",
    "description": "Description of a notification in the 'See What's New' popup. Describes the Ledger support update."
  },
  "notifications6DescriptionThree": {
    "message": "MetaMask में अपने Ledger खाते पर काम करते समय, एक नया टैब खुल जाएगा और आपको Ledger Live ऐप खोलने के लिए कहा जाएगा।  ऐप खुलने के बाद, आपको अपने MetaMask खाते के लिए एक WebSocket कनेक्शन को अनुमति देने के लिए कहा जाएगा।  बस इतना ही!",
    "description": "Description of a notification in the 'See What's New' popup. Describes the Ledger support update."
  },
  "notifications6DescriptionTwo": {
    "message": "आप सेटिंग > उन्नत > Ledger Live का उपयोग करें पर क्लिक करके Ledger Live सहायता को सक्षम कर सकते हैं।",
    "description": "Description of a notification in the 'See What's New' popup. Describes the Ledger support update."
  },
  "notifications6Title": {
    "message": "Chrome उपयोगकर्ताओं के लिए Ledger सहायता अपडेट",
    "description": "Title for a notification in the 'See What's New' popup. Lets users know about the Ledger support update"
  },
  "notifications7DescriptionOne": {
    "message": "MetaMask v10.1.0 ने लेजर डिवाइस का उपयोग करते समय EIP-1559 लेन-देन के लिए नया समर्थन शामिल किया",
    "description": "Description of a notification in the 'See What's New' popup. Describes changes for ledger and EIP1559 in v10.1.0"
  },
  "notifications7DescriptionTwo": {
    "message": "Ethereum Mainnet पर लेनदेन पूरा करने के लिए, सुनिश्चित करें कि आपके लेजर डिवाइस में नवीनतम फर्मवेयर है।",
    "description": "Description of a notification in the 'See What's New' popup. Describes the need to update ledger firmware."
  },
  "notifications7Title": {
    "message": "लेजर फर्मवेयर अपडेट",
    "description": "Title for a notification in the 'See What's New' popup. Notifies ledger users of the need to update firmware."
  },
  "notifications8ActionText": {
    "message": "सेटिंग्स पर जाएं > एडवांस्ड",
    "description": "Description on an action button that appears in the What's New popup. Tells the user that if they click it, they will go to our Advanced settings page."
  },
  "notifications8DescriptionOne": {
    "message": "MetaMask v10.4.0 के अनुसार, अब आपको अपने लेजर डिवाइस को मेटामास्क से कनेक्ट करने के लिए लेजर लाइव की आवश्यकता नहीं है।",
    "description": "Description of a notification in the 'See What's New' popup. Describes changes for how Ledger Live is no longer needed to connect the device."
  },
  "notifications8DescriptionTwo": {
    "message": "एक आसान और अधिक स्थिर लेजर अनुभव के लिए, सेटिंग्स के एडवांस्ड टैब पर जाएं और 'पसंदीदा लेजर कनेक्शन प्रकार' को 'WebHID' पर स्विच करें।",
    "description": "Description of a notification in the 'See What's New' popup. Describes how the user can turn off the Ledger Live setting."
  },
  "notifications8Title": {
    "message": "लेजर कनेक्शन में सुधार",
    "description": "Title for a notification in the 'See What's New' popup. Notifies ledger users that there is an improvement in how they can connect their device."
  },
  "notifications9DescriptionOne": {
    "message": "स्मार्ट अनुबंध लेन-देन की पुष्टि करते समय अब हम आपको 'डेटा' टैब पर अधिक जानकारी प्रदान करेंगे।"
  },
  "notifications9DescriptionTwo": {
    "message": "अब आप पुष्टि करने से पहले अपने लेन-देन के विवरण को बेहतर तरीके से समझ सकते हैं, और अधिक आसानी से अपनी पता पुस्तिका में लेन-देन के पते जोड़ सकते हैं, जिससे आपको सुरक्षित और सूचित निर्णय लेने में मदद मिलेगी।"
  },
  "notifications9Title": {
    "message": "👓 हम लेन-देन को पढ़ना आसान बना रहे हैं।"
  },
  "notificationsEmptyText": {
    "message": "यहाँ देखने के लिए कुछ नहीं है।"
  },
  "notificationsHeader": {
    "message": "सूचनाएं"
  },
  "notificationsInfos": {
    "message": "$1 को $2 से",
    "description": "$1 is the date at which the notification has been dispatched and $2 is the link to the snap that dispatched the notification."
  },
  "notificationsMarkAllAsRead": {
    "message": "सभी को पढ़ा हुआ चिन्हित करें"
  },
  "numberOfNewTokensDetectedPlural": {
    "message": "इस खाते में $1 के नए टोकन पाए गए",
    "description": "$1 is the number of new tokens detected"
  },
  "numberOfNewTokensDetectedSingular": {
    "message": "इस खाते में 1 नया टोकन पाया गया"
  },
  "ofTextNofM": {
    "message": "का"
  },
  "off": {
    "message": "बंद"
  },
  "offlineForMaintenance": {
    "message": "रखरखाव के लिए ऑफलाइन है"
  },
  "ok": {
    "message": "ठीक है"
  },
  "on": {
    "message": "चालू"
  },
  "onboardingAdvancedPrivacyIPFSDescription": {
    "message": "IPFS (आईपीएफएस) गेटवे तृतीय पक्षों द्वारा होस्ट किए गए डेटा को एक्सेस करना और देखना संभव बनाता है। आप एक कस्टम IPFS गेटवे जोड़ सकते हैं या डिफॉल्ट का उपयोग जारी रख सकते हैं।"
  },
  "onboardingAdvancedPrivacyIPFSInvalid": {
    "message": "कृपया एक मान्य URL (यूआरएल) को दर्ज करें"
  },
  "onboardingAdvancedPrivacyIPFSTitle": {
    "message": "कस्टम IPFS गेटवे जोड़ें"
  },
  "onboardingAdvancedPrivacyIPFSValid": {
    "message": "IPFS गेटवे URL मान्य है"
  },
  "onboardingAdvancedPrivacyNetworkButton": {
    "message": "कस्टम नेटवर्क जोड़ें"
  },
  "onboardingAdvancedPrivacyNetworkDescription": {
    "message": "हम अपने रिमोट प्रोसीजर कॉल (RPC) प्रदाता के रूप में Infura का उपयोग करते हैं ताकि हम एथेरियम डेटा तक सबसे विश्वसनीय और निजी ऐक्सेस प्रदान कर सकें। आप अपना स्वयं का RPC चुन सकते हैं, लेकिन याद रखें कि कोई भी RPC लेनदेन करने के लिए आपका IP पता और एथेरियम वॉलेट प्राप्त करेगा। Infura डेटा को कैसे प्रबंधित करता है, इस बारे में अधिक जानने के लिए हमारा $1 पढ़ें।"
  },
  "onboardingAdvancedPrivacyNetworkTitle": {
    "message": "अपना नेटवर्क चुनें"
  },
  "onboardingCreateWallet": {
    "message": "एक नया वॉलेट बनाएं"
  },
  "onboardingImportWallet": {
    "message": "मौजूदा वॉलेट इम्पोर्ट करें"
  },
  "onboardingMetametricsAgree": {
    "message": "मैं सहमत हूं"
  },
  "onboardingMetametricsAllowOptOut": {
    "message": "सेटिंग के माध्यम से आपको हमेशा ऑप्ट-आउट करने की अनुमति देता है"
  },
  "onboardingMetametricsDataTerms": {
    "message": "यह डेटा एकत्र किया गया है और इसलिए सामान्य डेटा संरक्षण विनियम (EU) 2016/679 के उद्देश्यों के लिए अज्ञात है।"
  },
  "onboardingMetametricsDescription": {
    "message": "MetaMask यह समझने के लिए उपयोग डेटा एकत्र करना चाहता है कि हमारे उपयोगकर्ता MetaMask से कैसे इंटरैक्ट करते हैं। इस डेटा का उपयोग सर्विस प्रदान करने के लिए किया जाएगा, जिसमें आपके उपयोग के आधार पर सर्विस में सुधार करना शामिल है।"
  },
  "onboardingMetametricsDescription2": {
    "message": "MetaMask करेगा..."
  },
  "onboardingMetametricsDisagree": {
    "message": "जी नहीं, धन्यवाद"
  },
  "onboardingMetametricsInfuraTerms": {
    "message": "* जब आप MetaMask में अपने डिफॉल्ट RPC प्रदाता के रूप में Infura का उपयोग करते हैं, तो जब आप लेनदेन भेजते हैं तो Infura आपका IP पता और आपके एथेरियम वॉलेट का पता एकत्र कर लेगा। हम इस जानकारी को इस तरह से संगृहीत नहीं करते हैं जिससे हमारे सिस्टम डेटा के उन दो टुकड़ों को जोड़ सकें। डेटा संग्रह के दृष्टिकोण से MetaMask और Infura कैसे इंटरैक्ट करते हैं, इस बारे में अधिक जानकारी के लिए, हमारा अपडेट $1 देखें। सामान्य तौर पर हमारे गोपनीयता के कार्यप्रणाली के बारे में अधिक जानकारी के लिए, हमारा $2 देखें।",
    "description": "$1 represents `onboardingMetametricsInfuraTermsPolicyLink`, $2 represents `onboardingMetametricsInfuraTermsPolicy`"
  },
  "onboardingMetametricsInfuraTermsPolicy": {
    "message": "यहां गोपनीयता नीति"
  },
  "onboardingMetametricsInfuraTermsPolicyLink": {
    "message": "यहां"
  },
  "onboardingMetametricsModalTitle": {
    "message": "कस्टम नेटवर्क जोड़ें"
  },
  "onboardingMetametricsNeverCollect": {
    "message": "$1 ऐसी जानकारी एकत्र करते हैं जिसे हमें सर्विस प्रदान करने की आवश्यकता नहीं है (जैसे कुंजियां, पते, लेन-देन के उलझन, या शेष राशि)",
    "description": "$1 represents `onboardingMetametricsNeverEmphasis`"
  },
  "onboardingMetametricsNeverCollectIP": {
    "message": "$1 आपका पूरा IP पता एकत्र करते हैं*",
    "description": "$1 represents `onboardingMetametricsNeverEmphasis`"
  },
  "onboardingMetametricsNeverEmphasis": {
    "message": "कभी नहीं"
  },
  "onboardingMetametricsNeverSellData": {
    "message": "$1 डेटा बेचते हैं। कभी!",
    "description": "$1 represents `onboardingMetametricsNeverEmphasis`"
  },
  "onboardingMetametricsSendAnonymize": {
    "message": "अज्ञात क्लिक और पेजव्यू इवेंट भेजें"
  },
  "onboardingMetametricsTitle": {
    "message": "MetaMask को बेहतर बनाने में हमारी मदद करें"
  },
  "onboardingPinExtensionBillboardAccess": {
    "message": "पूरी एक्सेस"
  },
  "onboardingPinExtensionBillboardDescription": {
    "message": "ये एक्सटेंशन जानकारी देख और बदल सकते हैं"
  },
  "onboardingPinExtensionBillboardDescription2": {
    "message": "इस साइट पर।"
  },
  "onboardingPinExtensionBillboardTitle": {
    "message": "एक्सटेंशन"
  },
  "onboardingPinExtensionChrome": {
    "message": "ब्राउजर एक्सटेंशन आइकन पर क्लिक करें"
  },
  "onboardingPinExtensionDescription": {
    "message": "अपने ब्राउजर पर MetaMask को पिन करें ताकि यह सुलभ हो और लेन-देन की पुष्टि को देखना आसान हो सके।"
  },
  "onboardingPinExtensionDescription2": {
    "message": "आप एक्सटेंशन पर क्लिक करके MetaMask खोल सकते हैं और 1 क्लिक से अपने वॉलेट तक पहुंच सकते हैं।"
  },
  "onboardingPinExtensionDescription3": {
    "message": "ब्राउजर एक्सटेंशन आइकन पर क्लिक करें ताकि इस तक तुरंत पहुंच सकें"
  },
  "onboardingPinExtensionLabel": {
    "message": "MetaMask को पिन करें"
  },
  "onboardingPinExtensionStep1": {
    "message": "1"
  },
  "onboardingPinExtensionStep2": {
    "message": "2"
  },
  "onboardingPinExtensionTitle": {
    "message": "आपका MetaMask इंस्टॉल पूरा हो गया है!"
  },
  "onboardingShowIncomingTransactionsDescription": {
    "message": "आपके वॉलेट में आने वाले लेन-देन को दिखाना $1 के साथ संचार पर निर्भर करता है। Etherscan की पहुंच आपके Ethereum और आपके IP पते तक होगी। $2 देखें।",
    "description": "$1 is a clickable link with text defined by the 'etherscan' key. $2 is a clickable link with text defined by the 'privacyMsg' key."
  },
  "onboardingUsePhishingDetectionDescription": {
    "message": "फिशिंग डिटेक्शन अलर्ट $1 के साथ संचार पर निर्भर करते हैं। jsDeliver की पहुंच आपके IP पते तक होगी। $2 देखें।",
    "description": "The $1 is the word 'jsDeliver', from key 'jsDeliver' and $2 is the words Privacy Policy from key 'privacyMsg', both separated here so that it can be wrapped as a link"
  },
  "onlyAddTrustedNetworks": {
    "message": "एक दुर्भावनापूर्ण नेटवर्क प्रदाता ब्लॉकचेन की स्थिति के बारे में झूठ बोल सकता है और आपकी नेटवर्क गतिविधि को रिकॉर्ड कर सकता है। केवल उन कस्टम नेटवर्क को जोड़ें, जिन पर आप भरोसा करते हैं।"
  },
  "onlyConnectTrust": {
    "message": "केवल उन साइटों से कनेक्ट करें, जिन पर आप भरोसा करते हैं।"
  },
  "openFullScreenForLedgerWebHid": {
    "message": "अपने लेजर को कनेक्ट करने के लिए फुल स्क्रीन पर जाएं।",
    "description": "Shown to the user on the confirm screen when they are viewing MetaMask in a popup window but need to connect their ledger via webhid."
  },
  "openInBlockExplorer": {
    "message": "ब्लॉक एक्सप्लोरर में खोलें"
  },
  "openSea": {
    "message": "OpenSea + Blockaid (बीटा)"
  },
  "openSeaNew": {
    "message": "ओपनसी"
  },
  "operationFailed": {
    "message": "प्रचालन विफल रहा"
  },
  "optional": {
    "message": "वैकल्पिक"
  },
  "optionalWithParanthesis": {
    "message": "(वैकल्पिक)"
  },
  "options": {
    "message": "विकल्प"
  },
  "or": {
    "message": "या"
  },
  "origin": {
    "message": "उत्पत्ति"
  },
  "osTheme": {
    "message": "सिस्टम"
  },
  "otherSnaps": {
    "message": "अन्य स्नैप",
    "description": "Used in the 'permission_rpc' message."
  },
  "outdatedBrowserNotification": {
    "message": "आपका ब्राउज़र पुराना हो चुका है। यदि आप अपने ब्राउज़र को अपडेट नहीं करते हैं, तो आप MetaMask से सुरक्षा पैच और नई फीचर्स प्राप्त नहीं कर पाएंगे।"
  },
  "padlock": {
    "message": "पैडलॉक"
  },
  "parameters": {
    "message": "पैरामीटर"
  },
  "participateInMetaMetrics": {
    "message": "MetaMetrics में भाग लें"
  },
  "participateInMetaMetricsDescription": {
    "message": "MetaMetrics में भाग लें, जिससे हमें MetaMask को बेहतर बनाने में मदद मिल सके"
  },
  "password": {
    "message": "पासवर्ड"
  },
  "passwordNotLongEnough": {
    "message": "पासवर्ड की लंबाई पर्याप्त नहीं है"
  },
  "passwordSetupDetails": {
    "message": "यह पासवर्ड आपके MetaMask वॉलेट को केवल इसी डिवाइस पर अनलॉक करेगा। MetaMask इस पासवर्ड को फिर से प्राप्त नहीं कर सकता है।"
  },
  "passwordStrength": {
    "message": "पासवर्ड की मजबूती: $1",
    "description": "Return password strength to the user when user wants to create password."
  },
  "passwordStrengthDescription": {
    "message": "अगर आपका डिवाइस चोरी हो गया हो या उसके साथ छेड़छाड़ की गई है, तब एक मजबूत पासवर्ड आपके वॉलेट की सुरक्षा को बेहतर बना सकता है।"
  },
  "passwordTermsWarning": {
    "message": "मैं समझता हूं कि MetaMask मेरे लिए यह पासवर्ड फिर से प्राप्त नहीं कर सकता। $1"
  },
  "passwordsDontMatch": {
    "message": "पासवर्ड मेल नहीं खाते"
  },
  "pasteJWTToken": {
    "message": "अपना टोकन यहां पेस्ट या ड्रॉप करें:"
  },
  "pastePrivateKey": {
    "message": "अपनी निजी कुंजी स्ट्रिंग यहाँ पेस्ट करें:",
    "description": "For importing an account from a private key"
  },
  "pending": {
    "message": "लंबित"
  },
  "pendingTransactionInfo": {
    "message": "यह लेन-देन तब तक प्रोसेस नहीं होगा जब तक वह पूरा नहीं हो जाता।"
  },
  "pendingTransactionMultiple": {
    "message": "आपके पास ($1) लंबित लेन-देन हैं।"
  },
  "pendingTransactionSingle": {
    "message": "आपके पास (1) लंबित लेन-देन है।",
    "description": "$1 is count of pending transactions"
  },
  "permissionRequest": {
    "message": "अनुमति अनुरोध"
  },
  "permissionRequestCapitalized": {
    "message": "अनुमति के लिए अनुरोध"
  },
  "permissionRequested": {
    "message": "अब अनुरोध किया गया"
  },
  "permissionRevoked": {
    "message": "इस अपडेट में रद्द किया गया"
  },
  "permission_accessNamedSnap": {
    "message": "$1 से कनेक्ट करें।",
    "description": "The description for the `wallet_snap` permission. $1 is the human-readable name of the snap."
  },
  "permission_accessNetwork": {
    "message": "इंटरनेट एक्सेस करें।",
    "description": "The description of the `endowment:network-access` permission."
  },
  "permission_accessNetworkDescription": {
    "message": "स्नैप को इंटरनेट एक्सेस करने दें। इसका उपयोग थर्ड-पार्टी सर्वर के साथ डेटा भेजने और प्राप्त करने दोनों के लिए किया जा सकता है।",
    "description": "An extended description of the `endowment:network-access` permission."
  },
  "permission_accessSnap": {
    "message": "$1 स्नैप से कनेक्ट करें।",
    "description": "The description for the `wallet_snap` permission. $1 is the name of the snap."
  },
  "permission_accessSnapDescription": {
    "message": "$1 के साथ इंटरैक्ट करने के लिए वेबसाइट या स्नैप को अनुमति दें।",
    "description": "The description for the `wallet_snap_*` permission. $1 is the name of the Snap."
  },
  "permission_cronjob": {
    "message": "समय-समय पर आने वाले क्रियाओं को शेड्यूल और निष्पादित करें।",
    "description": "The description for the `snap_cronjob` permission"
  },
  "permission_cronjobDescription": {
    "message": "स्नैप को अनुमति दें ताकि वह नियत समय, दिनांक या अंतराल पर चलने वाली कार्रवाइयां कर सके। इसका उपयोग समय-संवेदी इंटरैक्शन या सूचनाओं को ट्रिगर करने के लिए किया जा सकता है।",
    "description": "An extended description for the `snap_cronjob` permission"
  },
  "permission_dialog": {
    "message": "MetaMask में डायलॉग विंडो प्रदर्शित करें।",
    "description": "The description for the `snap_dialog` permission"
  },
  "permission_dialogDescription": {
    "message": "स्नैप को MetaMask पॉपअप को कस्टम टेक्स्ट, इनपुट फील्ड और किसी कार्वराई को स्वीकृत या अस्वीकृत करने के बटन प्रदर्शित करने की अनुमति दें।\nउदाहरण के लिए स्नैप के लिए अलर्ट, पुष्टिकरण और ऑप्ट-इन प्रवाह सृजित करने के लिए इसका उपयोग किया जा सकता है।",
    "description": "An extended description for the `snap_dialog` permission"
  },
  "permission_ethereumAccounts": {
    "message": "पता, खाते की शेषराशि, गतिविधि देखें और लेन-देन शुरू करें",
    "description": "The description for the `eth_accounts` permission"
  },
  "permission_ethereumProvider": {
    "message": "एथेरियम प्रदाता को ऐक्सेस करें।",
    "description": "The description for the `endowment:ethereum-provider` permission"
  },
  "permission_ethereumProviderDescription": {
    "message": "स्नैप को MetaMask के साथ सीधे संवाद करने की अनुमति दें, ताकि वह ब्लॉकचेन से डेटा पढ़ सके और संदेशों और लेनदेन का सुझाव दे सके।",
    "description": "An extended description for the `endowment:ethereum-provider` permission"
  },
  "permission_getEntropy": {
    "message": "इस स्नैप के लिए अनूठी स्वेच्छित कुंजियां प्राप्त करें।",
    "description": "The description for the `snap_getEntropy` permission"
  },
  "permission_getEntropyDescription": {
    "message": "स्नैप को इस स्नैप के लिए विशिष्ट विवेकाधीन चाबियों को बिना उन्हें उजागर किए, प्राप्त करने की अनुमति दें। ये चाबियां आपके MetaMask खाते (खातों) से अलग हैं और आपकी निजी चाबियों या सीक्रेट रिकवरी फ्रेज से संबंधित नहीं हैं। इस जानकारी को अन्य स्नैप्स एक्सेस नहीं कर सकते हैं।",
    "description": "An extended description for the `snap_getEntropy` permission"
  },
  "permission_lifecycleHooks": {
    "message": "लाइफसाइकल हुक्स का इस्तेमाल करें।",
    "description": "The description for the `endowment:lifecycle-hooks` permission"
  },
  "permission_lifecycleHooksDescription": {
    "message": "स्नैप को उसके लाइफसाइकल के दौरान खास समयों पर कोड चलाने के लिए लाइफसाइकल हुक का इस्तेमाल करने की अनुमति दें।",
    "description": "An extended description for the `endowment:lifecycle-hooks` permission"
  },
  "permission_longRunning": {
    "message": "अनिश्चित काल तक चलाएं।",
    "description": "The description for the `endowment:long-running` permission"
  },
  "permission_longRunningDescription": {
    "message": "उदाहरण के लिए, बड़ी मात्रा में डेटा प्रॉसेस करते समय स्नैप को अनिश्चित काल तक चलने दें।",
    "description": "An extended description for the `endowment:long-running` permission"
  },
  "permission_manageAccounts": {
    "message": "एथेरियम खाते जोड़ें और नियंत्रित करें",
    "description": "The description for `snap_manageAccounts` permission"
  },
  "permission_manageBip32Keys": {
    "message": "$1($2) के तहत अपने खातों और संपत्तियों को नियंत्रित करें।",
    "description": "The description for the `snap_getBip32Entropy` permission. $1 is a derivation path, e.g. 'm/44'/0'/0''. $2 is the elliptic curve name, e.g. 'secp256k1'."
  },
  "permission_manageBip32KeysDescription": {
    "message": "स्नैप को अपने सीक्रेट रिकवरी फ्रेज के आधार पर, उसे उजागर किए बिना BIP-32 चाबी के जोड़े प्राप्त करने की अनुमति दें। यह $1 पर सभी खातों और संपत्तियों तक पूरा एक्सेस प्रदान करता है।\nचाबियों को प्रबंधित करने की शक्ति के साथ, एथेरियम (ईवीएम) से परे विभिन्न प्रकार के ब्लॉकचेन प्रोटोकॉल का समर्थन स्नैप कर सकता है।",
    "description": "An extended description for the `snap_getBip32Entropy` permission. $1 is a derivation path (name)"
  },
  "permission_manageBip44Keys": {
    "message": "अपने $1 अकाउंट्स और एसेट्स नियंत्रित करें।",
    "description": "The description for the `snap_getBip44Entropy` permission. $1 is the name of a protocol, e.g. 'Filecoin'."
  },
  "permission_manageBip44KeysDescription": {
    "message": "स्नैप को अपने सीक्रेट रिकवरी फ्रेज के आधार पर, उसे उजागर किए बिना, BIP-44 चाबी के जोड़े को प्राप्त करने की अनुमति दें। यह $1 पर सभी खातों और संपत्तियों तक पूरा एक्सेस प्रदान करता है।\nचाबियों को प्रबंधित करने की शक्ति के साथ, एथेरियम (ईवीएम) से परे विभिन्न प्रकार के ब्लॉकचेन प्रोटोकॉल का समर्थन स्नैप कर सकता है।",
    "description": "An extended description for the `snap_getBip44Entropy` permission. $1 is the name of a protocol, e.g., 'Filecoin'."
  },
  "permission_manageNamedBip32Keys": {
    "message": "आपके $1 खातों और संपत्तियों को नियंत्रित करें।",
    "description": "The description for the `snap_getBip32Entropy` permission. $1 is a name for the derivation path, e.g., 'Ethereum accounts'. $2 is the plain derivation path, e.g. 'm/44'/0'/0''."
  },
  "permission_manageState": {
    "message": "उसके डेटा को अपने डिवाइस पर स्टोर करें और प्रबंधित करें।",
    "description": "The description for the `snap_manageState` permission"
  },
  "permission_manageStateDescription": {
    "message": "स्नैप को एन्क्रिप्शन के साथ सुरक्षित रूप से डेटा को स्टोर करने, अपडेट करने और पुनः प्राप्त करने की अनुमति दें। अन्य स्नैप्स इस जानकारी को एक्सेस नहीं कर सकते हैं।",
    "description": "An extended description for the `snap_manageState` permission"
  },
  "permission_notifications": {
    "message": "नोटीफिकेशंस दिखाएं।",
    "description": "The description for the `snap_notify` permission"
  },
  "permission_notificationsDescription": {
    "message": "स्नैप को MetaMask के भीतर सूचनाएं प्रदर्शित करने की अनुमति दें। कार्रवाई योग्य या समय-संवेदी जानकारी के लिए एक शॉर्ट नोटिफिकेशन टेक्स्ट को स्नैप द्वारा ट्रिगर किया जा सकता है।",
    "description": "An extended description for the `snap_notify` permission"
  },
  "permission_rpc": {
    "message": "$1 को इस स्नैप से सीधे संवाद करने की अनुमति दें।",
    "description": "The description for the `endowment:rpc` permission. $1 is 'other snaps' or 'websites'."
  },
  "permission_rpcDescription": {
    "message": "स्नैप को संदेश भेजने और स्नैप से प्रतिक्रिया प्राप्त करने के लिए $1 को अनुमति दें।",
    "description": "An extended description for the `endowment:rpc` permission. $1 is 'other snaps' or 'websites'."
  },
  "permission_transactionInsight": {
    "message": "ट्रांजैक्शन इनसाइट्स प्राप्त करें और प्रदर्शित करें।",
    "description": "The description for the `endowment:transaction-insight` permission"
  },
  "permission_transactionInsightDescription": {
    "message": "स्नैप को लेन-देन को डिकोड करने और MetaMask UI के भीतर इनसाइट्स दिखाने की अनुमति दें। इसका उपयोग एंटी-फिशिंग और सुरक्षा समाधान के लिए किया जा सकता है।",
    "description": "An extended description for the `endowment:transaction-insight` permission"
  },
  "permission_transactionInsightOrigin": {
    "message": "लेन-देन का सुझाव देने वाली वेबसाइटों की स्रोत देखें",
    "description": "The description for the `transactionOrigin` caveat, to be used with the `endowment:transaction-insight` permission"
  },
  "permission_transactionInsightOriginDescription": {
    "message": "स्नैप को लेनदेन का सुझाव देने वाली वेबसाइटों की जड़ों (URI) को देखने की अनुमति दें। इसका उपयोग एंटी-फिशिंग और सुरक्षा समाधान के लिए किया जा सकता है।",
    "description": "An extended description for the `transactionOrigin` caveat, to be used with the `endowment:transaction-insight` permission"
  },
  "permission_unknown": {
    "message": "अज्ञात अनुमति: $1",
    "description": "$1 is the name of a requested permission that is not recognized."
  },
  "permission_viewBip32PublicKeys": {
    "message": "$1 ($2) के लिए अपनी पब्लिक की को देखें।",
    "description": "The description for the `snap_getBip32PublicKey` permission. $1 is a derivation path, e.g. 'm/44'/0'/0''. $2 is the elliptic curve name, e.g. 'secp256k1'."
  },
  "permission_viewBip32PublicKeysDescription": {
    "message": "स्नैप को $1 के लिए आपकी सार्वजनिक चाबियों (और पतों) को देखने की अनुमति दें। यह खातों या संपत्तियों पर कोई नियंत्रण प्रदान नहीं करता है।",
    "description": "An extended description for the `snap_getBip32PublicKey` permission. $1 is a derivation path (name)"
  },
  "permission_viewNamedBip32PublicKeys": {
    "message": "$1 के लिए अपनी पब्लिक की को देखें",
    "description": "The description for the `snap_getBip32PublicKey` permission. $1 is a name for the derivation path, e.g., 'Ethereum accounts'."
  },
  "permission_webAssembly": {
    "message": "वेब असेंबली के लिए समर्थन।",
    "description": "The description of the `endowment:webassembly` permission."
  },
  "permission_webAssemblyDescription": {
    "message": "स्नैप को WebAssembly के माध्यम से निम्न-स्तरीय निष्पादन वातावरण को एक्सेस करने की अनुमति दें।",
    "description": "An extended description of the `endowment:webassembly` permission."
  },
  "permissions": {
    "message": "अनुमतियाँ"
  },
  "permissionsTitle": {
    "message": "अनुमतियां"
  },
  "permissionsTourDescription": {
    "message": "अपने जुड़े हुए खाते ढूंढें और अनुमतियां यहां प्रबंधित करें"
  },
  "personalAddressDetected": {
    "message": "व्यक्तिगत पते का पता चला। टोकन अनुबंध पता दर्ज करें।"
  },
  "pleaseConfirm": {
    "message": "कृपया पुष्टि करें"
  },
  "plusXMore": {
    "message": "+ $1 अधिक",
    "description": "$1 is a number of additional but unshown items in a list- this message will be shown in place of those items"
  },
  "popularCustomNetworks": {
    "message": "लोकप्रिय कस्टम नेटवर्क"
  },
  "portfolio": {
    "message": "पोर्टफोलियो"
  },
  "portfolioDashboard": {
    "message": "पोर्टफोलियो डैशबोर्ड"
  },
  "preferredLedgerConnectionType": {
    "message": "वरीयता वाले लेजर कनेक्शन के प्रकार",
    "description": "A header for a dropdown in Settings > Advanced. Appears above the ledgerConnectionPreferenceDescription message"
  },
  "preparingSwap": {
    "message": "स्वैप की तैयारी कर रहा है..."
  },
  "prev": {
    "message": "पिछला"
  },
  "primaryCurrencySetting": {
    "message": "प्राथमिक मुद्रा"
  },
  "primaryCurrencySettingDescription": {
    "message": "चेन की मूल मुद्रा (जैसे ETH) में प्रदर्शित मूल्यों को प्राथमिकता देने के लिए मूल का चयन करें। अपनी चयनित फिएट मुद्रा में प्रदर्शित मूल्यों को प्राथमिकता देने के लिए फिएट का चयन करें।"
  },
  "priorityFee": {
    "message": "प्राथमिकता शुल्क"
  },
  "priorityFeeProperCase": {
    "message": "प्राथमिकता शुल्क"
  },
  "privacy": {
    "message": "गोपनीयता"
  },
  "privacyMsg": {
    "message": "गोपनीयता नीति"
  },
  "privateKey": {
    "message": "निजी कुंजी",
    "description": "select this type of file to use to import an account"
  },
  "privateKeyCopyWarning": {
    "message": "$1 के लिए निजी कुंजी",
    "description": "$1 represents the account name"
  },
  "privateKeyWarning": {
    "message": "चेतावनी: इस कुंजी का खुलासा कभी न करें। आपकी निजी कुंजियों के साथ कोई भी व्यक्ति आपके खाते में रखी कोई भी परिसंपत्ति चुरा सकता है।"
  },
  "privateNetwork": {
    "message": "निजी नेटवर्क"
  },
  "proceedWithTransaction": {
    "message": "मैं फिर भी आगे बढ़ना चाहता हूं"
  },
  "proposedApprovalLimit": {
    "message": "प्रस्तावित अनुमोदन सीमा"
  },
  "provide": {
    "message": "प्रदान करें"
  },
  "publicAddress": {
    "message": "सार्वजनिक पता"
  },
  "queued": {
    "message": "कतारबद्ध"
  },
  "quoteRate": {
    "message": "उद्धरण का दर"
  },
  "reAddAccounts": {
    "message": "किसी अन्य अकाउंट को फिर से जोड़ें"
  },
  "reAdded": {
    "message": "फिर से जोड़ा गया"
  },
  "readdToken": {
    "message": "आप अपने खातों के विकल्प मेन्यू में “टोकन जोड़ें” पर जाकर भविष्य में इस टोकन को वापस जोड़ सकते हैं।"
  },
  "receive": {
    "message": "प्राप्त करें"
  },
  "recipientAddressPlaceholder": {
    "message": "सार्वजनिक पता (0x) या ENS नाम डालें"
  },
  "recommendedGasLabel": {
    "message": "अनुशंसित"
  },
  "recoveryPhraseReminderBackupStart": {
    "message": "यहां से प्रारंभ करें"
  },
  "recoveryPhraseReminderConfirm": {
    "message": "समझ गया"
  },
  "recoveryPhraseReminderHasBackedUp": {
    "message": "अपने गुप्त रिकवरी फ्रेज को हमेशा सुरक्षित और गुप्त स्थान पर रखें।"
  },
  "recoveryPhraseReminderHasNotBackedUp": {
    "message": "अपने गुप्त रिकवरी फ्रेज को फिर से बैकअप करने की आवश्यकता है?"
  },
  "recoveryPhraseReminderItemOne": {
    "message": "कभी भी अपना गुप्त रिकवरी फ्रेज किसी के साथ साझा न करें"
  },
  "recoveryPhraseReminderItemTwo": {
    "message": "MetaMask टीम कभी भी आपके गुप्त रिकवरी फ्रेज के बारे में नहीं पूछेगी"
  },
  "recoveryPhraseReminderSubText": {
    "message": "आपका गुप्त रिकवरी फ्रेज आपके सभी खातों को नियंत्रित करता है।"
  },
  "recoveryPhraseReminderTitle": {
    "message": "अपने धन को सुरक्षित रखें"
  },
  "refreshList": {
    "message": "सूची रिफ्रेश करें"
  },
  "reject": {
    "message": "अस्वीकार करें"
  },
  "rejectAll": {
    "message": "सभी को अस्वीकार करें"
  },
  "rejectRequestsDescription": {
    "message": "आप $1 अनुरोधों को बैच रूप से अस्वीकार करने वाले हैं।"
  },
  "rejectRequestsN": {
    "message": "$1 अनुरोधों को अस्वीकार करें"
  },
  "rejectTxsDescription": {
    "message": "आप $1 लेनदेनों को बैच में अस्वीकार करने वाले हैं।"
  },
  "rejectTxsN": {
    "message": "$1 लेनदेनों को अस्वीकार करें"
  },
  "rejected": {
    "message": "अस्वीकृत"
  },
  "remember": {
    "message": "याद रखें:"
  },
  "remove": {
    "message": "हटाएं"
  },
  "removeAccount": {
    "message": "खाता हटाएं"
  },
  "removeAccountDescription": {
    "message": "यह खाता आपके वॉलेट से निकाल दिया जाएगा। कृपया सुनिश्चित करें कि जारी रखने से पहले आपके पास इस आयातित खाते के लिए मूल गुप्त रिकवरी फ्रेज या निजी कुंजी है। आप खाता ड्रॉप-डाउन से फिर से खाते आयात कर सकते हैं या बना सकते हैं। "
  },
  "removeJWT": {
    "message": "संरक्षक टोकन हटाएं"
  },
  "removeJWTDescription": {
    "message": "क्या आप सुनिश्चित हैं कि आप इस टोकन को हटाना चाहते हैं? इस टोकन को सौंपे गए सभी खातों को एक्सटेंशन से भी हटा दिया जाएगा: "
  },
  "removeNFT": {
    "message": "NFT हटाएं"
  },
  "removeNftMessage": {
    "message": "NET सफलतापूर्वक हटा दिया गया!"
  },
  "removeSnap": {
    "message": "स्नैप हटाएं"
  },
  "removeSnapConfirmation": {
    "message": "क्या आप वाकई $1 को हटाना चाहते हैं?",
    "description": "$1 represents the name of the snap"
  },
  "removeSnapDescription": {
    "message": "ये कदम स्नैप और उसके डेटा को हटा देगा और आपकी दी गई अनुमतियों को रद्द कर देगा।"
  },
  "replace": {
    "message": "बदलें"
  },
  "requestFlaggedAsMaliciousFallbackCopyReason": {
    "message": "सुरक्षा प्रदाता ने अतिरिक्त जानकारी साझा नहीं की है"
  },
  "requestFlaggedAsMaliciousFallbackCopyReasonTitle": {
    "message": "अनुरोध दुर्भावनापूर्ण के रूप में फ़्लैग किया गया"
  },
  "requestMayNotBeSafe": {
    "message": "अनुरोध सुरक्षित नहीं हो सकता है"
  },
  "requestMayNotBeSafeError": {
    "message": "सुरक्षा प्रदाता को किसी भी ज्ञात दुर्भावनापूर्ण गतिविधि का पता नहीं चला, लेकिन इसे जारी रखना अभी भी सुरक्षित नहीं हो सकता है।"
  },
  "requestNotVerified": {
    "message": "अनुरोध सत्यापित नहीं है"
  },
  "requestNotVerifiedError": {
    "message": "किसी त्रुटि के कारण, इस अनुरोध को सुरक्षा प्रदाता द्वारा सत्यापित नहीं किया गया था। सावधानी के साथ आगे बढ़ना।"
  },
  "requestsAwaitingAcknowledgement": {
    "message": "अनुरोधों के स्वीकार किए जाने की प्रतीक्षा की जा रही है"
  },
  "required": {
    "message": "आवश्यक"
  },
  "reset": {
    "message": "रीसेट करें"
  },
  "resetWallet": {
    "message": "वॉलेट रीसेट करें"
  },
  "resetWalletSubHeader": {
    "message": "MetaMask आपके पासवर्ड की कॉपी नहीं रखता है। अगर आपको अपना अकाउंट अनलॉक करने में दिक्कत हो रही है, तो आपको अपना वॉलेट रीसेट करना होगा। सीक्रेट रिकवरी फ़्रेज़ प्रदान करके आप ऐसा कर सकते हैं जिसका उपयोग आपने अपना वॉलेट सेट करते समय किया था।"
  },
  "resetWalletUsingSRP": {
    "message": "इस कदम से इस डिवाइस से आपके वर्तमान वॉलेट और सीक्रेट रिकवरी फ़्रेज़ मिट जाएंगे, साथ ही, आपके द्वारा चुने गए अकाउंटों की सूची भी हट जाएगी। सीक्रेट रिकवरी फ़्रेज़ के साथ रीसेट करने के बाद, आपको सीक्रेट रिकवरी फ़्रेज़ के आधार पर आकाउंटों की एक सूची दिखाई देगी जिसका उपयोग आप रीसेट करने के लिए करते हैं। इस नई सूची में स्वचालित रूप से उन अकाउंटों को शामिल किया जाएगा जिनके अंदर बैलेंस है। आप पहले बनाए गए को भी $1 कर पाएंगे। आपके द्वारा इंपोर्ट किए गए कस्टम अकाउंट्स का $2 होना जरूरी होगा, और आपके द्वारा किसी अकाउंट में जोड़े गए किसी भी कस्टम टोकन के लिए $3 होना भी जरूरी होगा।"
  },
  "resetWalletWarning": {
    "message": "आगे बढ़ने से पहले ये सुनिश्चित करें कि आप सही सीक्रेट रिकवरी फ़्रेज़ का इस्तेमाल कर रहे हैं। इसे आप अनडू नहीं कर पाएंगे।"
  },
  "restartMetamask": {
    "message": "MetaMask को फिर से शुरू करें"
  },
  "restore": {
    "message": "पुनर्स्थापित करें"
  },
  "restoreFailed": {
    "message": "प्रदान की गई फाइल से आपके डेटा को रीस्टोर नहीं किया जा सकता"
  },
  "restoreSuccessful": {
    "message": "आपके डेटा को सफलतापूर्वक रीस्टोर किया गया है"
  },
  "restoreUserData": {
    "message": "यूजर डेटा रीस्टोर करें"
  },
  "restoreUserDataDescription": {
    "message": "वरीयताएं और अकाउंट एड्रेस से युक्त यूजर सेटिंग्स को आप पहले से बैकअप की गई JSON फाइल से रीस्टोर सकते हैं।"
  },
  "resultPageError": {
    "message": "त्रुटि"
  },
  "resultPageErrorDefaultMessage": {
    "message": "परिचालन विफल रहा।"
  },
  "resultPageSuccess": {
    "message": "सफल"
  },
  "resultPageSuccessDefaultMessage": {
    "message": "परिचालन सफलतापूर्वक पूरा हुआ।"
  },
  "retryTransaction": {
    "message": "लेनदेन का पुनः प्रयास करें"
  },
  "reusedTokenNameWarning": {
    "message": "यहां पर एक टोकन आपके द्वारा देखे जाने वाले दूसरे टोकन से प्रतीक का पुनः उपयोग करता है, यह भ्रामक या धोखाधड़ी वाला हो सकता है।"
  },
  "revealSeedWords": {
    "message": "गुप्त रिकवरी फ्रेज प्रकट करें"
  },
  "revealSeedWordsDescription1": {
    "message": "$1 प्रदान करता है $2",
    "description": "This is a sentence consisting of link using 'revealSeedWordsSRPName' as $1 and bolded text using 'revealSeedWordsDescription3' as $2."
  },
  "revealSeedWordsDescription2": {
    "message": "MetaMask एक $1 है। इसका मतलब आप आपने SRP के मालिक हैं।",
    "description": "$1 is text link with the message from 'revealSeedWordsNonCustodialWallet'"
  },
  "revealSeedWordsDescription3": {
    "message": "आपके वॉलेट और फंड तक पूरी एक्सेस।\n"
  },
  "revealSeedWordsNonCustodialWallet": {
    "message": "गैर-कस्टोडियल वॉलेट"
  },
  "revealSeedWordsQR": {
    "message": "QR"
  },
  "revealSeedWordsSRPName": {
    "message": "सीक्रेट रिकवरी फ्रेज (SRP)"
  },
  "revealSeedWordsText": {
    "message": "टेक्स्ट"
  },
  "revealSeedWordsWarning": {
    "message": "यह सुनिश्चित करें कि कोई भी आपकी स्क्रीन ना देख रहा हो। $1",
    "description": "$1 is bolded text using the message from 'revealSeedWordsWarning2'"
  },
  "revealSeedWordsWarning2": {
    "message": "MetaMask सपोर्ट कभी इसका अनुरोध नहीं करेगा।",
    "description": "The bolded texted in the second part of 'revealSeedWordsWarning'"
  },
  "revealTheSeedPhrase": {
    "message": "सीड फ़्रेज़ दिखाएं"
  },
  "revokeAllTokensTitle": {
    "message": "आपके सभी $1 को एक्सेस और स्थानांतरित करने की अनुमति निरस्त करें?",
    "description": "$1 is the symbol of the token for which the user is revoking approval"
  },
  "revokeAllTokensTitleWithoutSymbol": {
    "message": "आपके सभी NFT's को $1 से एक्सेस और स्थानांतरित करने की अनुमति रद्द करें?",
    "description": "$1 is a link to contract on the block explorer when we're not able to retrieve a erc721 or erc1155 name"
  },
  "revokeApproveForAllDescription": {
    "message": "यह बिना किसी नोटिस के आपके सभी $1 तक पहुंचने और स्थानांतरित करने के लिए किसी तीसरे पक्ष की अनुमति को निरस्त करता है।",
    "description": "$1 is either a string or link of a given token symbol or name"
  },
  "revokeApproveForAllDescriptionWithoutSymbol": {
    "message": "यह बिना किसी सूचना के आपके सभी एनएफटी को $1 से एक्सेस और स्थानांतरित करने के लिए किसी तीसरे पक्ष की अनुमति को रद्द कर देता है।",
    "description": "$1 is a link to contract on the block explorer when we're not able to retrieve a erc721 or erc1155 name"
  },
  "revokePermission": {
    "message": "अनुमति रद्द करने की"
  },
  "revokeSpendingCap": {
    "message": "अपने $1 के लिए खर्च की सीमा को हटा दें",
    "description": "$1 is a token symbol"
  },
  "revokeSpendingCapTooltipText": {
    "message": "यह थर्ड पार्टी आपके वर्तमान या भविष्य के और ज्यादा टोकन खर्च करने में असमर्थ होगा।"
  },
  "rpcUrl": {
    "message": "नया RPC URL"
  },
  "safeTransferFrom": {
    "message": "से सुरक्षित ट्रांसफर"
  },
  "save": {
    "message": "सहेजें"
  },
  "scanInstructions": {
    "message": "QR कोड को अपने कैमरे के सामने रखें"
  },
  "scanQrCode": {
    "message": "QR कोड स्कैन करें"
  },
  "scrollDown": {
    "message": "नीचे स्क्रॉल करें"
  },
  "search": {
    "message": "खोजें"
  },
  "searchAccounts": {
    "message": "अकाउंट्स खोजें"
  },
  "searchResults": {
    "message": "खोज परिणाम"
  },
  "secretRecoveryPhrase": {
    "message": "सीक्रेट रिकवरी फ्रेज"
  },
  "secureWallet": {
    "message": "सुरक्षित वॉलेट"
  },
  "security": {
    "message": "सुरक्षा"
  },
  "securityAlert": {
    "message": "$1 और $2 से सुरक्षा चेतावनी"
  },
  "securityAlerts": {
    "message": "सुरक्षा चेतावनी"
  },
  "securityAlertsDescription1": {
    "message": "यह फीचर स्थानीय रूप से आपके लेनदेन और हस्ताक्षर अनुरोधों की समीक्षा करके आपको दुर्भावनापूर्ण गतिविधि के प्रति सचेत करती है। आपका डेटा यह सेवा प्रदान करने वाले तृतीय पक्षों के साथ साझा नहीं किया जाता है। किसी भी अनुरोध को मंजूरी देने से पहले हमेशा जांच करें। इस बात की कोई गारंटी नहीं है कि यह फीचर सभी दुर्भावनापूर्ण गतिविधियों का पता लगा लेगी।"
  },
  "securityAlertsDescription2": {
    "message": "किसी भी अनुरोध को मंज़ूरी देने से पहले हमेशा पूरी जांच-पड़ताल ज़रूर करें। इस बात की कोई गारंटी नहीं है कि इस सुविधा के माध्यम से बुरी नीयत से की गई सभी गतिविधि का पता लगाया जा सकेगा।"
  },
  "securityAndPrivacy": {
    "message": "सुरक्षा और गोपनीयता"
  },
  "securityProviderAdviceBy": {
    "message": "$1 की ओर से सुरक्षा सलाह",
    "description": "The security provider that is providing data"
  },
  "seeDetails": {
    "message": "ब्यौरा देखें"
  },
  "seedPhraseConfirm": {
    "message": "सीक्रेट रिकवरी फ्रेज की पुष्टि करें"
  },
  "seedPhraseEnterMissingWords": {
    "message": "सीक्रेट रिकवरी फ्रेज की पुष्टि करें"
  },
  "seedPhraseIntroNotRecommendedButtonCopy": {
    "message": "मुझे बाद में याद दिलाएं (अनुशंसित नहीं)"
  },
  "seedPhraseIntroRecommendedButtonCopy": {
    "message": "मेरा वॉलेट सुरक्षित करें (अनुशंसित)"
  },
  "seedPhraseIntroSidebarBulletFour": {
    "message": "लिखें और कई गुप्त स्थानों में स्टोर करें।"
  },
  "seedPhraseIntroSidebarBulletOne": {
    "message": "पासवर्ड मैनेजर में सहेजें"
  },
  "seedPhraseIntroSidebarBulletThree": {
    "message": "सेफ डिपॉजिट बॉक्स में स्टोर करें।"
  },
  "seedPhraseIntroSidebarCopyOne": {
    "message": "आपका गुप्त रिकवरी फ्रेज 12- शब्दों का फ्रेज है जो आपके वॉलेट और धन के लिए “मास्टर कुंजी” है।"
  },
  "seedPhraseIntroSidebarCopyThree": {
    "message": "यदि कोई व्यक्ति आपका रिकवरी फ्रेज मांगता है, तो संभावना है कि वे आपको धोखा देने का प्रयास कर रहे हैं।"
  },
  "seedPhraseIntroSidebarCopyTwo": {
    "message": "कभी भी अपना गुप्त रिकवरी फ्रेज साझा न करें, MetaMask के साथ भी नहीं!"
  },
  "seedPhraseIntroSidebarTitleOne": {
    "message": "गुप्त रिकवरी फ्रेज क्या है?"
  },
  "seedPhraseIntroSidebarTitleThree": {
    "message": "क्या मुझे अपना गुप्त रिकवरी फ्रेज साझा करना चाहिए?"
  },
  "seedPhraseIntroSidebarTitleTwo": {
    "message": "मैं अपना गुप्त रिकवरी फ्रेज कैसे सहेजूं?"
  },
  "seedPhraseIntroTitle": {
    "message": "अपने वॉलेट को सुरक्षित करें"
  },
  "seedPhraseIntroTitleCopy": {
    "message": "शुरुआत करने से पहले, अपने गुप्त रिकवरी फ्रेज और अपने वॉलेट को सुरक्षित रखने के तरीके के बारे में जानने के लिए यह छोटा-सा वीडियो देखें।"
  },
  "seedPhraseReq": {
    "message": "गुप्त रिकवरी फ्रेज में 12, 15, 18, 21 या 24 शब्द होते हैं"
  },
  "seedPhraseWriteDownDetails": {
    "message": "12-शब्दों के इस सीक्रेट रिकवरी फ्रेज को लिखें और ऐसे स्थान पर सहेजें, जहां आप भरोसा करते हैं और केवल आप ही पहुंच सकते हैं।"
  },
  "seedPhraseWriteDownHeader": {
    "message": "अपना सीक्रेट रिकवरी फ्रेज लिखें"
  },
  "select": {
    "message": "चयन करें"
  },
  "selectAccounts": {
    "message": "इस साइट पर उपयोग करने के लिए खाते (खातों) का चयन करें"
  },
  "selectAccountsForSnap": {
    "message": "इस स्नैप के साथ उपयोग करने के लिए खाता(खातों) का चयन करने की"
  },
  "selectAll": {
    "message": "सभी का चयन करें"
  },
  "selectAllAccounts": {
    "message": "सभी खातों का चयन करें"
  },
  "selectAnAccount": {
    "message": "किसी खाते का चयन करें"
  },
  "selectAnAccountAlreadyConnected": {
    "message": "यह खाता पहले ही MetaMask से जुड़ा हुआ है"
  },
  "selectAnAccountHelp": {
    "message": "MetaMask इंस्टीट्यूशनल में उपयोग करने के लिए संरक्षक खातों का चयन करें।"
  },
  "selectHdPath": {
    "message": "HD पथ का चयन करें"
  },
  "selectJWT": {
    "message": "टोकन चुनें"
  },
  "selectNFTPrivacyPreference": {
    "message": "सेटिंग्स में NFT डिटेक्शन चालू करें"
  },
  "selectPathHelp": {
    "message": "यदि आपको अपेक्षित खाते दिखाई नहीं देते हैं, तो HD पथ बदलने का प्रयास करें।"
  },
  "selectProvider": {
    "message": "प्रदाताओं का चयन करें:"
  },
  "selectType": {
    "message": "प्रकार का चयन करें"
  },
  "selectingAllWillAllow": {
    "message": "सभी का चयन करने से यह साइट आपके सभी चालू खातों को देखने की अनुमति देगी। सुनिश्चित करें कि आप इस साइट पर भरोसा करते हैं।"
  },
  "send": {
    "message": "भेजें"
  },
  "sendBugReport": {
    "message": "हमें एक बग रिपोर्ट भेजें।"
  },
  "sendSpecifiedTokens": {
    "message": "$1 भेजें",
    "description": "Symbol of the specified token"
  },
  "sendTo": {
    "message": "को भेजें"
  },
  "sendTokens": {
    "message": "टोकन भेजें"
  },
  "sendingDisabled": {
    "message": "ERC-1155 एनएफटी एसेट्स भेजने को अभी सपोर्ट नहीं किया जाता।"
  },
  "sendingNativeAsset": {
    "message": "$1 भेजा जा रहा है",
    "description": "$1 represents the native currency symbol for the current network (e.g. ETH or BNB)"
  },
  "sendingToTokenContractWarning": {
    "message": "चेतावनी: आप एक टोकन अनुबंध को भेजने वाले हैं जिसके परिणामस्वरूप धन की हानि हो सकती है। $1",
    "description": "$1 is a clickable link with text defined by the 'learnMoreUpperCase' key. The link will open to a support article regarding the known contract address warning"
  },
  "sepolia": {
    "message": "सेपोलिया टेस्ट नेटवर्क"
  },
  "setAdvancedPrivacySettingsDetails": {
    "message": "MetaMask उत्पाद की उपयोगिता और सुरक्षा को बढ़ाने के लिए इन विश्वसनीय तीसरे-पक्ष की सेवाओं का उपयोग करता है।"
  },
  "setApprovalForAll": {
    "message": "सभी के लिए स्वीकृति सेट करें"
  },
  "setApprovalForAllTitle": {
    "message": "बिना किसी खर्च सीमा के $1 स्वीकृत करें",
    "description": "The token symbol that is being approved"
  },
  "settingAddSnapAccount": {
    "message": "स्नैप खाता जोड़ें"
  },
  "settings": {
    "message": "सेटिंग"
  },
  "settingsSearchMatchingNotFound": {
    "message": "कोई मेल खाने वाला परिणाम नहीं मिला।"
  },
  "show": {
    "message": "दिखाएं"
  },
  "showFiatConversionInTestnets": {
    "message": "टेस्ट नेटवर्क पर रूपांतरण दिखाएं"
  },
  "showFiatConversionInTestnetsDescription": {
    "message": "टेस्ट नेटवर्क पर फिएट रूपांतरण दिखाने के लिए इसका चयन करें"
  },
  "showHexData": {
    "message": "हेक्स डेटा दिखाएं"
  },
  "showHexDataDescription": {
    "message": "भेजने की स्क्रीन पर हेक्स डेटा फील्ड दिखाने के लिए इसका चयन करें"
  },
  "showIncomingTransactions": {
    "message": "आने वाले लेन-देन दिखाएं"
  },
  "showIncomingTransactionsDescription": {
    "message": "लेनदेन सूची में आने वाले लेनदेन को दिखाने के लिए Etherscan का उपयोग करने के लिए इसका चयन करें",
    "description": "$1 is the link to etherscan url and $2 is the link to the privacy policy of consensys APIs"
  },
  "showIncomingTransactionsInformation": {
    "message": "यह हर उस नेटवर्क पर निर्भर करता है जिसे आपके Ethereum एड्रेस और आपके IP एड्रेस का एक्सेस होगा।"
  },
  "showMore": {
    "message": "अधिक दिखाएं"
  },
  "showNft": {
    "message": "NFT दिखाएं"
  },
  "showPermissions": {
    "message": "अनुमतियां दिखाएं"
  },
<<<<<<< HEAD
=======
  "showPrivateKey": {
    "message": "निजी कुंजी दिखाएं"
  },
  "showPrivateKeys": {
    "message": "निजी कुंजियां दिखाएं"
  },
>>>>>>> 787fc13f
  "showTestnetNetworks": {
    "message": "परीक्षण नेटवर्क दिखाएं"
  },
  "showTestnetNetworksDescription": {
    "message": "नेटवर्क सूची में परीक्षण नेटवर्क दिखाने के लिए इसे चुनें"
  },
  "sigRequest": {
    "message": "हस्ताक्षर का अनुरोध"
  },
  "sign": {
    "message": "हस्ताक्षर करें"
  },
  "signatureRequest": {
    "message": "हस्ताक्षर का अनुरोध"
  },
  "signatureRequestGuidance": {
    "message": "यदि आप सामग्री को पूरी तरह से समझते हैं और अनुरोध करने वाली साइट पर भरोसा करते हैं तो ही इस संदेश पर हस्ताक्षर करें।"
  },
  "signatureRequestWarning": {
    "message": "इस संदेश पर हस्ताक्षर करना खतरनाक हो सकता है। हो सकता है कि आप इस संदेश के दूसरे सिरे पर पार्टी को अपने खाते और संपत्ति का पूर्ण नियंत्रण दे रहे हों। इसका मतलब है कि वे किसी भी समय आपका खाता खाली कर सकते हैं। सावधानी के साथ आगे बढ़ें। $1."
  },
  "signed": {
    "message": "हस्ताक्षर किया गया"
  },
  "signin": {
    "message": "साइन-इन करें"
  },
  "simulationErrorMessageV2": {
    "message": "हम गैस का अनुमान नहीं लगा पाए। अनुबंध में कोई त्रुटि हो सकती है और यह लेन-देन विफल हो सकता है।"
  },
  "skip": {
    "message": "छोड़ें"
  },
  "skipAccountSecurity": {
    "message": "अकाउंट सुरक्षा छोड़ें?"
  },
  "skipAccountSecurityDetails": {
    "message": "मैं समझता हूं कि जब तक मैं अपने सीक्रेट रिकवरी फ्रेज का बैकअप नहीं लेता, मैं अपने खाते और उनकी सभी संपत्ति खो सकता हूं।"
  },
  "smartContracts": {
    "message": "स्मार्ट कॉन्ट्रैक्ट्स"
  },
  "smartSwap": {
    "message": "स्मार्ट स्वैप"
  },
  "smartSwapsAreHere": {
    "message": "स्मार्ट स्वैप यहां हैं!"
  },
  "smartSwapsDescription": {
    "message": "MetaMask के स्वैप अब और अधिक स्मार्ट हो गए हैं! इन हेतु सहायता के लिए स्मार्ट स्वैप को सक्षम करने से MetaMask आपके स्वैप को प्रोग्रामेटिक रूप से ऑप्टिमाइज कर पाएगा:"
  },
  "smartSwapsErrorNotEnoughFunds": {
    "message": "स्मार्ट स्वैप के लिए पर्याप्त फंड नहीं है।"
  },
  "smartSwapsErrorUnavailable": {
    "message": "स्मार्ट स्वैप अस्थायी रूप से अनुपलब्ध हैं।"
  },
  "smartSwapsSubDescription": {
    "message": "* स्मार्ट स्वैप कई बार आपके लेन-देन को निजी तौर पर सबमिट करने का प्रयास करेगा। यदि सभी प्रयास विफल हो जाते हैं, तो यह सुनिश्चित करने के लिए लेन-देन सार्वजनिक रूप से प्रसारित किया जाएगा कि आपका स्वैप सफलतापूर्वक पूरा हो गया है।"
  },
  "snapConfigure": {
    "message": "कॉन्फिगर करें"
  },
  "snapConnectionWarning": {
    "message": "$1 चाहता है कि $2 के साथ जुड़े. तभी आगे बढ़ें अगर आप इस वेबसाइट पर भरोसा करते हैं।",
    "description": "$2 is the snap and $1 is the dapp requesting connection to the snap."
  },
  "snapContent": {
    "message": "यह सामग्री $1 से आ रही है",
    "description": "This is shown when a snap shows transaction insight information in the confirmation UI. $1 is a link to the snap's settings page with the link text being the name of the snap."
  },
  "snapCreateAccountSubtitle": {
    "message": "MetaMask स्नैप्स का उपयोग करके अपने नए खाते को सुरक्षित करने का तरीका चुनें।"
  },
  "snapCreateAccountTitle": {
    "message": "एक $1 वाला खाता बनाएं",
    "description": "Title of the Create Snap Account Page, $1 is the text using a different color"
  },
  "snapCreateAccountTitle2": {
    "message": "स्नैप",
    "description": "$1 of the snapCreateAccountTitle"
  },
  "snapCreatedByMetaMask": {
    "message": "MetaMask द्वारा"
  },
  "snapDetailAudits": {
    "message": "ऑडिट करें"
  },
  "snapDetailDeveloper": {
    "message": "डेवलपर"
  },
  "snapDetailLastUpdated": {
    "message": "अपडेट किया गया"
  },
  "snapDetailManageSnap": {
    "message": "स्नैप को प्रबंधित करें"
  },
  "snapDetailTags": {
    "message": "टैग"
  },
  "snapDetailVersion": {
    "message": "संस्करण"
  },
  "snapDetailWebsite": {
    "message": "वेबसाइट"
  },
  "snapDetailsCreateASnapAccount": {
    "message": "एक स्नैप खाता बनाएं"
  },
  "snapDetailsInstalled": {
    "message": "इंस्टॉल किया गया"
  },
  "snapError": {
    "message": "स्नैप एरर: '$1'. एरर कोड: '$2'",
    "description": "This is shown when a snap encounters an error. $1 is the error message from the snap, and $2 is the error code."
  },
  "snapInstall": {
    "message": "स्नैप इंस्टाल करें"
  },
  "snapInstallRequest": {
    "message": "$1 इंस्टॉल करने से इसे निम्नलिखित अनुमतियां मिलती हैं। अगर आप $1 पर भरोसा करते हैं तो ही जारी रखें।",
    "description": "$1 is the snap name."
  },
  "snapInstallSuccess": {
    "message": "इंस्टॉलेशन समाप्त"
  },
  "snapInstallWarningCheck": {
    "message": "ये पुष्टि करने के लिए कि आप समझते हैं, सभी बॉक्स पर सही का निशान लगाएं।",
    "description": "Warning message used in popup displayed on snap install. $1 is the snap name."
  },
  "snapInstallWarningCheckPlural": {
    "message": "ये पुष्टि करने के लिए कि आप समझते हैं, सभी बॉक्स पर सही का निशान लगाएं:",
    "description": "Warning message used in popup displayed on snap install when having multiple permissions. $1 is the snap name."
  },
  "snapInstallWarningHeading": {
    "message": "सावधानी से आगे बढ़ें"
  },
  "snapInstallWarningKeyAccess": {
    "message": "आप स्नैप \"$1\" के लिए $2 कुंजी का एक्सेस प्रदान कर रहे हैं। यह अपरिवर्तनीय है और आपके $2 खातों और संपत्तियों पर \"$1\" नियंत्रण प्रदान करता है। आगे बढ़ने से पहले सुनिश्चित करें कि आप \"$1\" पर भरोसा करते हैं।",
    "description": "The first parameter is the name of the snap and the second one is the protocol"
  },
  "snapInstallWarningPublicKeyAccess": {
    "message": "$1 को $2 की सार्वजनिक कुंजी का एक्सेस प्रदान करें",
    "description": "The first parameter is the name of the snap and the second one is the protocol"
  },
  "snapInstallationErrorDescription": {
    "message": "$1 इंस्टॉल नहीं किया जा सका.",
    "description": "Error description used when snap installation fails. $1 is the snap name."
  },
  "snapInstallationErrorTitle": {
    "message": "इंस्टॉलेशन विफल रहा",
    "description": "Error title used when snap installation fails."
  },
  "snapIsAudited": {
    "message": "ऑडिट किया गया"
  },
  "snapResultError": {
    "message": "त्रुटि"
  },
  "snapResultSuccess": {
    "message": "सफल"
  },
  "snapResultSuccessDescription": {
    "message": "$1 उपयोग के लिए तैयार है"
  },
  "snapUpdate": {
    "message": "स्नैप अपडेट करें"
  },
  "snapUpdateAvailable": {
    "message": "अपडेट उपलब्ध है"
  },
  "snapUpdateErrorDescription": {
    "message": "$1 अपडेट नहीं किया जा सका।",
    "description": "Error description used when snap update fails. $1 is the snap name."
  },
  "snapUpdateErrorTitle": {
    "message": "अपडेट विफल रहा",
    "description": "Error title used when snap update fails."
  },
  "snapUpdateRequest": {
    "message": "$1 $2 को $3 से अपडेट करना चाहते हैं जो इसे निम्नलिखित अनुमतियां देती है। यदि आप $2 पर भरोसा करते हैं तो ही जारी रखें।",
    "description": "$1 is the dApp origin requesting the snap, $2 is the snap name and $3 is the snap version."
  },
  "snapUpdateSuccess": {
    "message": "अपडेट समाप्त"
  },
  "snaps": {
    "message": "स्नैप्स"
  },
  "snapsInsightLoading": {
    "message": "ट्रांजैक्शन इनसाइट लोड हो रही है..."
  },
  "snapsInvalidUIError": {
    "message": "स्नैप द्वारा निर्दिष्ट किया गया UI अमान्य है।"
  },
  "snapsNoInsight": {
    "message": "स्नैप ने कोई इनसाइट नहीं लौटाई"
  },
  "snapsPrivacyWarningFirstMessage": {
    "message": "आप स्वीकार करते हैं कि आप जिस स्नैप को इंस्टॉल करने जा रहे हैं वह एक तृतीय पक्ष सेवा है जैसा कि Consensys $1 में परिभाषित किया गया है। तृतीय पक्ष सेवाओं का आपका उपयोग तृतीय पक्ष सेवा प्रदाता द्वारा निर्धारित अलग नियमों और शर्तों द्वारा नियंत्रित होता है। आप अपने जोखिम पर तृतीय पक्ष सेवा का एक्सेस करते हैं, उस पर भरोसा करते हैं या उसका उपयोग करते हैं। तृतीय पक्ष सेवाओं के आपके उपयोग के कारण किसी भी नुकसान के लिए Consensys सभी जिम्मेदारियों और उत्तरदायित्वों को अस्वीकार करता है।",
    "description": "First part of a message in popup modal displayed when installing a snap for the first time. $1 is terms of use link."
  },
  "snapsPrivacyWarningSecondMessage": {
    "message": "तृतीय पक्ष सेवाओं के साथ आप जो भी सूचना साझा करते हैं, उसे उन तृतीय पक्ष सेवाओं द्वारा उनकी अपनी गोपनीयता नीतियों के अनुसार सीधे एकत्र की जाएगी। अधिक जानकारी के लिए कृपया उनकी गोपनीयता नीतियां देखें।",
    "description": "Second part of a message in popup modal displayed when installing a snap for the first time."
  },
  "snapsPrivacyWarningThirdMessage": {
    "message": "Consensys के पास उस सूचना का एक्सेस नहीं है जो आप इन तृतीय पक्षों से साझा करते हैं।",
    "description": "Third part of a message in popup modal displayed when installing a snap for the first time."
  },
  "snapsSettingsDescription": {
    "message": "अपने स्नैप्स प्रबंधित करें"
  },
  "snapsTermsOfUse": {
    "message": "उपयोग की शर्तें"
  },
  "snapsToggle": {
    "message": "कोई स्नैप तभी चलेगा जब उसे सक्षम किया गया हो"
  },
  "snapsUIError": {
    "message": "अधिक सहायता के लिए $1 के निर्माताओं से संपर्क करें।",
    "description": "This is shown when the insight snap throws an error. $1 is the snap name"
  },
  "someNetworksMayPoseSecurity": {
    "message": "कुछ नेटवर्क सुरक्षा और/या गोपनीयता संबंधी जोखिम पैदा कर सकते हैं। नेटवर्क जोड़ने और उपयोग करने से पहले जोखिमों को समझें।"
  },
  "somethingIsWrong": {
    "message": "कुछ गड़बड़ हो गया है। पृष्ठ को फिर से लोड करने का प्रयास करें।"
  },
  "somethingWentWrong": {
    "message": "ओह! कुछ गलत हो गया।"
  },
  "speedUp": {
    "message": "जल्दी करें"
  },
  "speedUpCancellation": {
    "message": "इस रद्दीकरण को गति दें"
  },
  "speedUpExplanation": {
    "message": "हमने मौजूदा नेटवर्क स्थितियों के आधार पर गैस शुल्क को अपडेट किया है और इसे कम से कम 10% (नेटवर्क के लिए जरूरी) बढ़ा दिया है।"
  },
  "speedUpPopoverTitle": {
    "message": "लेन-देन में तेजी लाएं"
  },
  "speedUpTooltipText": {
    "message": "नया गैस शुल्क"
  },
  "speedUpTransaction": {
    "message": "इस लेनदेन को गति दें"
  },
  "spendLimitInsufficient": {
    "message": "खर्च सीमा अपर्याप्त है"
  },
  "spendLimitInvalid": {
    "message": "खर्च सीमा अमान्य है; एक सकारात्मक संख्या होनी चाहिए"
  },
  "spendLimitPermission": {
    "message": "खर्च सीमा की अनुमति"
  },
  "spendLimitRequestedBy": {
    "message": "$1 द्वारा अनुरोधित खर्च सीमा",
    "description": "Origin of the site requesting the spend limit"
  },
  "spendLimitTooLarge": {
    "message": "खर्च सीमा बहुत अधिक है"
  },
  "spendingCap": {
    "message": "खर्च की सीमा"
  },
  "spendingCapError": {
    "message": "त्रुटि: केवल संख्या दर्ज करें"
  },
  "spendingCapErrorDescription": {
    "message": "केवल वही संख्या दर्ज करें जिसे आप अभी या भविष्य में $1 तक ऐक्सेस करने में सहज महसूस करते हैं। आप टोकन सीमा को बाद में कभी भी बढ़ा सकते हैं।",
    "description": "$1 is origin of the site requesting the token limit"
  },
  "spendingCapRequest": {
    "message": "आपके $1 के लिए खर्च की सीमा का अनुरोध"
  },
  "srpInputNumberOfWords": {
    "message": "मेरे पास एक $1-शब्द का फ़्रेज़ है",
    "description": "This is the text for each option in the dropdown where a user selects how many words their secret recovery phrase has during import. The $1 is the number of words (either 12, 15, 18, 21, or 24)."
  },
  "srpPasteFailedTooManyWords": {
    "message": "पेस्ट विफल हुआ क्योंकि उसमें 24 से ज़्यादा शब्द हैं। सीक्रेट रिकवरी फ़्रेज़ में अधिकतम 24 शब्द हो सकते हैं।",
    "description": "Description of SRP paste error when the pasted content has too many words"
  },
  "srpPasteTip": {
    "message": "आप अपना पूरा सीक्रेट रिकवरी फ़्रेज किसी भी फ़ील्ड में पेस्ट कर सकते हैं",
    "description": "Our secret recovery phrase input is split into one field per word. This message explains to users that they can paste their entire secrete recovery phrase into any field, and we will handle it correctly."
  },
  "srpSecurityQuizGetStarted": {
    "message": "शुरू करें"
  },
  "srpSecurityQuizImgAlt": {
    "message": "बीच में एक कीहोल वाली एक आई और तीन फ्लोटिंग पासवर्ड फील्ड"
  },
  "srpSecurityQuizIntroduction": {
    "message": "अपना सीक्रेट रिकवरी फ्रेज़ प्रकट करने के लिए, आपको दो प्रश्नों का सही उत्तर देना होगा"
  },
  "srpSecurityQuizQuestionOneQuestion": {
    "message": "यदि आप अपना सीक्रेट रिकवरी फ्रेज़ खो देते हैं, तो MetaMask..."
  },
  "srpSecurityQuizQuestionOneRightAnswer": {
    "message": "आपकी मदद नहीं कर सकता"
  },
  "srpSecurityQuizQuestionOneRightAnswerDescription": {
    "message": "इसे लिख लें, इसे किसी धातु पर उकेर दें, या इसे कई गुप्त स्थानों पर रखें ताकि आप इसे कभी न खोएं। यदि आप इसे खो देते हैं, तो यह हमेशा के लिए चला जाता है।"
  },
  "srpSecurityQuizQuestionOneRightAnswerTitle": {
    "message": "सही! आपके सीक्रेट रिकवरी फ्रेज़ को वापस पाने में कोई भी सहायता नहीं कर सकता"
  },
  "srpSecurityQuizQuestionOneWrongAnswer": {
    "message": "आपके लिए इसे वापस ला सकते हैं"
  },
  "srpSecurityQuizQuestionOneWrongAnswerDescription": {
    "message": "यदि आप अपना सीक्रेट रिकवरी फ्रेज़ खो देते हैं, तो यह हमेशा के लिए चला जाता है। इसे वापस पाने में कोई भी आपकी मदद नहीं कर सकता, चाहे वे कुछ भी कहें।"
  },
  "srpSecurityQuizQuestionOneWrongAnswerTitle": {
    "message": "गलत! आपके सीक्रेट रिकवरी फ्रेज़ को वापस पाने में कोई भी सहायता नहीं कर सकता"
  },
  "srpSecurityQuizQuestionTwoQuestion": {
    "message": "यदि कोई, यहां तक कि एक सहायक एजेंट भी, आपका सीक्रेट रिकवरी फ्रेज़ मांगता है..."
  },
  "srpSecurityQuizQuestionTwoRightAnswer": {
    "message": "तो आपके साथ धोखा किया जा रहा है"
  },
  "srpSecurityQuizQuestionTwoRightAnswerDescription": {
    "message": "आपके सीक्रेट रिकवरी फ्रेज़ की आवश्यकता का दावा करने वाला कोई भी व्यक्ति आपसे झूठ बोल रहा है। यदि आप इसे उनके साथ साझा करते हैं, तो वे आपकी संपत्ति चुरा लेंगे।"
  },
  "srpSecurityQuizQuestionTwoRightAnswerTitle": {
    "message": "सही! अपना सीक्रेट रिकवरी फ्रेज़ साझा करना कभी भी अच्छा विचार नहीं है"
  },
  "srpSecurityQuizQuestionTwoWrongAnswer": {
    "message": "आपको उन्हें यह देना चाहिए"
  },
  "srpSecurityQuizQuestionTwoWrongAnswerDescription": {
    "message": "आपके सीक्रेट रिकवरी फ्रेज़ की आवश्यकता का दावा करने वाला कोई भी व्यक्ति आपसे झूठ बोल रहा है। यदि आप इसे उनके साथ साझा करते हैं, तो वे आपकी संपत्तियां चुरा लेंगे।"
  },
  "srpSecurityQuizQuestionTwoWrongAnswerTitle": {
    "message": "नहीं! अपने सीक्रेट रिकवरी फ्रेज़ को कभी भी किसी के साथ साझा न करें"
  },
  "srpSecurityQuizTitle": {
    "message": "सुरक्षा प्रश्नोत्तरी"
  },
  "srpToggleShow": {
    "message": "सीक्रेट रिकवरी फ़्रेज का ये शब्द दिखाएं/छुपाएं",
    "description": "Describes a toggle that is used to show or hide a single word of the secret recovery phrase"
  },
  "srpWordHidden": {
    "message": "ये शब्द छुपा दिया गया",
    "description": "Explains that a word in the secret recovery phrase is hidden"
  },
  "srpWordShown": {
    "message": "ये शब्द दिखाया जा रहा है",
    "description": "Explains that a word in the secret recovery phrase is being shown"
  },
  "stable": {
    "message": "स्थिर"
  },
  "stableLowercase": {
    "message": "स्थिर"
  },
  "stake": {
    "message": "हिस्सेदारी"
  },
  "stateLogError": {
    "message": "स्टेट लॉग को पुनर्प्राप्त करने में त्रुटि।"
  },
  "stateLogFileName": {
    "message": "MetaMask स्टेट लॉग"
  },
  "stateLogs": {
    "message": "स्टेट लॉग"
  },
  "stateLogsDescription": {
    "message": "स्टेट लॉग में आपके सार्वजनिक खाते के पते और भेजे गए लेनदेन शामिल होते हैं।"
  },
  "status": {
    "message": "स्टेटस"
  },
  "statusNotConnected": {
    "message": "कनेक्ट नहीं है"
  },
  "statusNotConnectedAccount": {
    "message": "कोई खाता जुड़ा नहीं है"
  },
  "step1LatticeWallet": {
    "message": "अपना Lattice1 कनेक्ट करें"
  },
  "step1LatticeWalletMsg": {
    "message": "MetaMask के सेट अप और ऑनलाइन होने के बाद आप उसे अपने Lattice1 डिवाइस से कनेक्ट कर सकते हैं। अपना डिवाइस अनलॉक करें और अपनी डिवाइस ID तैयार रखें।",
    "description": "$1 represents the `hardwareWalletSupportLinkConversion` localization key"
  },
  "step1LedgerWallet": {
    "message": "Ledger ऐप डाउनलोड करें"
  },
  "step1LedgerWalletMsg": {
    "message": "$1 अनलॉक करने के लिए डाउनलोड करें, सेट करें और अपना पासवर्ड दर्ज करें।",
    "description": "$1 represents the `ledgerLiveApp` localization value"
  },
  "step1TrezorWallet": {
    "message": "अपने Trezor को कनेक्ट करें"
  },
  "step1TrezorWalletMsg": {
    "message": "अपने Trezor को सीधे अपने कंप्यूटर में प्लग करें और इसे अनलॉक करें। सुनिश्चित करें कि आप सही पासफ्रेज का उपयोग कर रहे हैं।",
    "description": "$1 represents the `hardwareWalletSupportLinkConversion` localization key"
  },
  "step2LedgerWallet": {
    "message": "अपने लेजर को कनेक्ट करें"
  },
  "step2LedgerWalletMsg": {
    "message": "अपने लेजर को सीधे अपने कंप्यूटर में प्लग करें, फिर इसे अनलॉक करें और एथेरियम ऐप खोलें।",
    "description": "$1 represents the `hardwareWalletSupportLinkConversion` localization key"
  },
  "stillGettingMessage": {
    "message": "अभी भी यह संदेश मिल रहा है?"
  },
  "strong": {
    "message": "मजबूत"
  },
  "stxBenefit1": {
    "message": "लेनदेन लागतें मिनिमाइज़ करें"
  },
  "stxBenefit2": {
    "message": "लेनदेन विफलताएं कम करें"
  },
  "stxBenefit3": {
    "message": "अटके हुए लेनदेन को हटा दें"
  },
  "stxBenefit4": {
    "message": "फ़्रंट-रनिंग को रोकें"
  },
  "stxCancelled": {
    "message": "स्वैप विफल हो सकता था"
  },
  "stxCancelledDescription": {
    "message": "आपका लेनदेन विफल हो सकता था और उसे रद्द कर दिया गया ताकि आपको गैस शुल्क का अनावश्यक भुगतान करने से रोका जा सके।"
  },
  "stxCancelledSubDescription": {
    "message": "अपना स्वैप फिर से कोशिश करें। अगली बार भी इस तरह के जोखिमों से आपको बचाने के लिए हम यहां होंगे।"
  },
  "stxFailure": {
    "message": "स्वैप विफल हुआ"
  },
  "stxFailureDescription": {
    "message": "मार्केट के आकस्मिक बदलावों के कारण विफलताएं हो सकती हैं। अगर समस्या जारी रहती है, तो कृपया $1 से संपर्क करें।",
    "description": "This message is shown to a user if their swap fails. The $1 will be replaced by support.metamask.io"
  },
  "stxPendingPrivatelySubmittingSwap": {
    "message": "आपका स्वैप निजी रूप से सबमिट किया जा रहा है..."
  },
  "stxPendingPubliclySubmittingSwap": {
    "message": "आपका स्वैप सार्वजनिक रूप से सबमिट किया जा रहा है..."
  },
  "stxSuccess": {
    "message": "स्वैप पूरा हुआ!"
  },
  "stxSuccessDescription": {
    "message": "आपका $1 अब उपलब्ध है।",
    "description": "$1 is a token symbol, e.g. ETH"
  },
  "stxSwapCompleteIn": {
    "message": "स्वैप पूरा होने में शेष समय <",
    "description": "'<' means 'less than', e.g. Swap will complete in < 2:59"
  },
  "stxTooltip": {
    "message": "लेनदेन की लागतें घटाने और विफलताओं को कम करने के लिए सबमिट करने से पहले लेनदेन को सिम्युलेट करें।"
  },
  "stxTryingToCancel": {
    "message": "अपके लेनदेन को रद्द करने का प्रयास कर रहा है..."
  },
  "stxUnknown": {
    "message": "स्टेटस अज्ञात"
  },
  "stxUnknownDescription": {
    "message": "एक लेनदेन सफल हुआ है लेकिन हमें पता नहीं कि वो क्या था। ऐसा इसलिए हो सकता है क्योंकि स्वैप प्रोसेस होने के दौरान ही कोई अन्य लेनदेन सबमिट कर दिया गया हो।"
  },
  "stxUserCancelled": {
    "message": "स्वैप रद्द हुआ"
  },
  "stxUserCancelledDescription": {
    "message": "आपका लेनदेन रद्द किया गया और आपने किसी भी तरह के अनावश्यक गैस शुल्क का भुगतान नहीं किया।"
  },
  "stxYouCanOptOut": {
    "message": "एड्वांस्ड सेटिंग्स में आप कभी भी ऑप्ट-आउट कर सकते हैं।"
  },
  "submit": {
    "message": "सबमिट करें"
  },
  "submitted": {
    "message": "सबमिट किया गया"
  },
  "support": {
    "message": "सहायता"
  },
  "supportCenter": {
    "message": "हमारे सहायता केंद्र पर जाएं"
  },
  "swap": {
    "message": "स्वैप करें"
  },
  "swapAggregator": {
    "message": "एग्रीगेटर"
  },
  "swapAllowSwappingOf": {
    "message": "$1 स्वैप करने की अनुमति दें",
    "description": "Shows a user that they need to allow a token for swapping on their hardware wallet"
  },
  "swapAmountReceived": {
    "message": "गारंटीकृत राशि"
  },
  "swapAmountReceivedInfo": {
    "message": "यह आपको प्राप्त होने वाली न्यूनतम राशि है। आप स्लिपेज के आधार पर अधिक प्राप्त कर सकते हैं।"
  },
  "swapAnyway": {
    "message": "कैसे भी स्वैप करें"
  },
  "swapApproval": {
    "message": "स्वैप के लिए $1 अनुमोदित करें",
    "description": "Used in the transaction display list to describe a transaction that is an approve call on a token that is to be swapped.. $1 is the symbol of a token that has been approved."
  },
  "swapApproveNeedMoreTokens": {
    "message": "इस स्वैप को पूरा करने के लिए आपको अधिक $1 और $2 की आवश्यकता होगी",
    "description": "Tells the user how many more of a given token they need for a specific swap. $1 is an amount of tokens and $2 is the token symbol."
  },
  "swapAreYouStillThere": {
    "message": "क्या आप अभी भी हैं?"
  },
  "swapAreYouStillThereDescription": {
    "message": "जब आप जारी रखना चाहते हैं तो हम आपको नवीनतम उद्धरण दिखाने के लिए तैयार हैं"
  },
  "swapBuildQuotePlaceHolderText": {
    "message": "$1 के मिलान वाले कोई भी टोकन उपलब्ध नहीं हैं",
    "description": "Tells the user that a given search string does not match any tokens in our token lists. $1 can be any string of text"
  },
  "swapConfirmWithHwWallet": {
    "message": "अपने हार्डवेयर वॉलेट से पुष्टि करें"
  },
  "swapContinueSwapping": {
    "message": "स्वैप करना जारी रखें"
  },
  "swapContractDataDisabledErrorDescription": {
    "message": "अपने Ledger पर Ethereum ऐप में, \"सेटिंग\" पर जाएं और अनुबंध डेटा की अनुमति दें। फिर, अपने स्वैप का पुनः प्रयास करें।"
  },
  "swapContractDataDisabledErrorTitle": {
    "message": "आपके Ledger पर अनुबंध डेटा सक्षम नहीं है"
  },
  "swapCustom": {
    "message": "कस्टम"
  },
  "swapDecentralizedExchange": {
    "message": "विकेंद्रीकृत विनिमय"
  },
  "swapDirectContract": {
    "message": "प्रत्यक्ष अनुबंध"
  },
  "swapEditLimit": {
    "message": "सीमा संपादित करें"
  },
  "swapEditTransactionSettings": {
    "message": "लेन-देन सेटिंग्स को संपादित करें"
  },
  "swapEnableDescription": {
    "message": "यह आवश्यक है और MetaMask को आपके $1 को स्वैप करने की अनुमति देता है।",
    "description": "Gives the user info about the required approval transaction for swaps. $1 will be the symbol of a token being approved for swaps."
  },
  "swapEnableTokenForSwapping": {
    "message": "विनिमय के लिए यह $1 होगा",
    "description": "$1 is for the 'enableToken' key, e.g. 'enable ETH'"
  },
  "swapEnterAmount": {
    "message": "रकम दर्ज करें"
  },
  "swapEstimatedNetworkFees": {
    "message": "अनुमानित नेटवर्क शुल्क"
  },
  "swapEstimatedNetworkFeesInfo": {
    "message": "यह नेटवर्क शुल्क का एक अनुमान है, जिसे आपके स्वैप को पूरा करने के लिए उपयोग किया जाएगा। नेटवर्क की स्थितियों के अनुसार वास्तविक राशि बदल सकती है।"
  },
  "swapFailedErrorDescriptionWithSupportLink": {
    "message": "लेन-देन विफल हो जाता है और हम मदद करने के लिए उपलब्ध हैं। यदि यह समस्या बनी रहती है, तो आप आगे की सहायता के लिए $1 पर हमारे ग्राहक सहायता से संपर्क कर सकते हैं।",
    "description": "This message is shown to a user if their swap fails. The $1 will be replaced by support.metamask.io"
  },
  "swapFailedErrorTitle": {
    "message": "स्वैप विफल रहा"
  },
  "swapFetchingQuote": {
    "message": "उद्धरण प्राप्त करना"
  },
  "swapFetchingQuoteNofN": {
    "message": "$2 का $1 उद्धरण लाया जा रहा है",
    "description": "A count of possible quotes shown to the user while they are waiting for quotes to be fetched. $1 is the number of quotes already loaded, and $2 is the total number of resources that we check for quotes. Keep in mind that not all resources will have a quote for a particular swap."
  },
  "swapFetchingQuotes": {
    "message": "उद्धरण प्राप्त कर रहे हैं"
  },
  "swapFetchingQuotesErrorDescription": {
    "message": "हम्म्म... कुछ गलत हो गया। पुनः प्रयास करें या यदि त्रुटियां बनी रहती हैं, तो ग्राहक सहायता से संपर्क करें।"
  },
  "swapFetchingQuotesErrorTitle": {
    "message": "उद्धरण प्राप्त करने में त्रुटि"
  },
  "swapFetchingTokens": {
    "message": "टोकन प्राप्त किए जा रहे हैं..."
  },
  "swapFromTo": {
    "message": "$1 से $2 का स्वैप",
    "description": "Tells a user that they need to confirm on their hardware wallet a swap of 2 tokens. $1 is a source token and $2 is a destination token"
  },
  "swapGasFeesDetails": {
    "message": "गैस शुल्क का अनुमान लगाया जाता है और नेटवर्क ट्रैफिक और लेन-देन की जटिलता के आधार पर इसमें उतार-चढ़ाव आएगा।"
  },
  "swapGasFeesLearnMore": {
    "message": "गैस शुल्क के बारे में और अधिक जानें"
  },
  "swapGasFeesSplit": {
    "message": "पिछली स्क्रीन पर गैस शुल्क इन दो लेनदेन के बीच विभाजित हैं।"
  },
  "swapGasFeesSummary": {
    "message": "क्रिप्टो खनिकों को गैस शुल्क का भुगतान किया जाता है जो $1 नेटवर्क पर लेन-देन की प्रक्रिया करते हैं। MetaMask को गैस शुल्क से लाभ नहीं होता है।",
    "description": "$1 is the selected network, e.g. Ethereum or BSC"
  },
  "swapHighSlippageWarning": {
    "message": "स्लिपेज राशि बहुत अधिक है।"
  },
  "swapIncludesMMFee": {
    "message": "$1% MetaMask शुल्क शामिल है।",
    "description": "Provides information about the fee that metamask takes for swaps. $1 is a decimal number."
  },
  "swapIncludesMetaMaskFeeViewAllQuotes": {
    "message": "$1% MetaMask शुल्क शामिल है - $2",
    "description": "Provides information about the fee that metamask takes for swaps. $1 is a decimal number and $2 is a link to view all quotes."
  },
  "swapLearnMore": {
    "message": "स्वैप के बारे में ज्यादा जानें"
  },
  "swapLowSlippageError": {
    "message": "लेनदेन विफल हो सकता है, अधिकतम स्लिपेज बहुत कम है।"
  },
  "swapMaxSlippage": {
    "message": "अधिकतम स्लिपेज"
  },
  "swapMetaMaskFee": {
    "message": "MetaMask शुल्क"
  },
  "swapMetaMaskFeeDescription": {
    "message": "$1% का शुल्क स्वचालित रूप से इस उद्धरण में समाविष्ट हो जाता है। आप इसे MetaMask's के तरलता प्रदाता सूचना एकत्रीकरण सॉफ़्टवेयर का उपयोग करने के लिए लाइसेंस के बदले में भुगतान करते हैं।",
    "description": "Provides information about the fee that metamask takes for swaps. $1 is a decimal number."
  },
  "swapNQuotesWithDot": {
    "message": "$ 1 उद्धरण।",
    "description": "$1 is the number of quotes that the user can select from when opening the list of quotes on the 'view quote' screen"
  },
  "swapNewQuoteIn": {
    "message": "$1 में नए उद्धरण",
    "description": "Tells the user the amount of time until the currently displayed quotes are update. $1 is a time that is counting down from 1:00 to 0:00"
  },
  "swapNoTokensAvailable": {
    "message": "$1 के मिलान वाले कोई भी टोकन उपलब्ध नहीं हैं",
    "description": "Tells the user that a given search string does not match any tokens in our token lists. $1 can be any string of text"
  },
  "swapOnceTransactionHasProcess": {
    "message": "यह लेनदेन संसाधित होने के बाद आपका $1 आपके खाते में जोड़ दिया जाएगा।",
    "description": "This message communicates the token that is being transferred. It is shown on the awaiting swap screen. The $1 will be a token symbol."
  },
  "swapPriceDifference": {
    "message": "आप $1 $2 (~$3) को $4 $5 (~$6) में स्वैप करने वाले हैं।",
    "description": "This message represents the price slippage for the swap.  $1 and $4 are a number (ex: 2.89), $2 and $5 are symbols (ex: ETH), and $3 and $6 are fiat currency amounts."
  },
  "swapPriceDifferenceTitle": {
    "message": "~$1% का मूल्य अंतर",
    "description": "$1 is a number (ex: 1.23) that represents the price difference."
  },
  "swapPriceImpactTooltip": {
    "message": "मूल्य प्रभाव, वर्तमान बाजार मूल्य और लेन-देन निष्पादन के दौरान प्राप्त राशि के बीच का अंतर है। मूल्य प्रभाव चलनिधि पूल के आकार के सापेक्ष आपके व्यापार के आकार का एक कार्य है।"
  },
  "swapPriceUnavailableDescription": {
    "message": "बाजार मूल्य डेटा की कमी के कारण मूल्य प्रभाव को निर्धारित नहीं किया जा सका। कृपया पुष्टि करें कि आप स्वैप करने से पहले प्राप्त होने वाले टोकन की राशि को लेकर सहज हैं।"
  },
  "swapPriceUnavailableTitle": {
    "message": "आगे बढ़ने से पहले अपने दर की जांच करें"
  },
  "swapProcessing": {
    "message": "प्रसंस्करण"
  },
  "swapQuoteDetails": {
    "message": "उद्धरण का विवरण"
  },
  "swapQuoteNofM": {
    "message": "$2 में से $1",
    "description": "A count of possible quotes shown to the user while they are waiting for quotes to be fetched. $1 is the number of quotes already loaded, and $2 is the total number of resources that we check for quotes. Keep in mind that not all resources will have a quote for a particular swap."
  },
  "swapQuoteSource": {
    "message": "उद्धरण का स्रोत"
  },
  "swapQuotesExpiredErrorDescription": {
    "message": "कृपया नवीनतम दरों को प्राप्त करने के लिए नए उद्धरणों का अनुरोध करें।"
  },
  "swapQuotesExpiredErrorTitle": {
    "message": "उद्धरणों का समय समाप्त"
  },
  "swapQuotesNotAvailableDescription": {
    "message": "अपने ट्रेड का आकार कम करें या एक अलग टोकन का उपयोग करें।"
  },
  "swapQuotesNotAvailableErrorDescription": {
    "message": "राशि या स्लिपेज सेटिंग को समायोजित करने का प्रयास करें और फिर से प्रयास करें।"
  },
  "swapQuotesNotAvailableErrorTitle": {
    "message": "कोई भी उद्धरण उपलब्ध नहीं हैं"
  },
  "swapRate": {
    "message": "दर"
  },
  "swapReceiving": {
    "message": "प्राप्त किया जा रहा है"
  },
  "swapReceivingInfoTooltip": {
    "message": "यह एक अनुमान है। सटीक राशि स्लिपेज पर निर्भर करती है।"
  },
  "swapRequestForQuotation": {
    "message": "उद्धरण के लिए अनुरोध"
  },
  "swapReviewSwap": {
    "message": "स्वैप की समीक्षा करें"
  },
  "swapSearchNameOrAddress": {
    "message": "नाम खोजें या ऐड्रेस पेस्ट करें"
  },
  "swapSelect": {
    "message": "चयन करें"
  },
  "swapSelectAQuote": {
    "message": "एक उद्धरण का चयन करें"
  },
  "swapSelectAToken": {
    "message": "टोकन चुनें"
  },
  "swapSelectQuotePopoverDescription": {
    "message": "नीचे दिए गए सभी उद्धरण कई चलनिधि स्रोतों से एकत्र किए गए हैं।"
  },
  "swapSelectToken": {
    "message": "टोकन चुनें"
  },
  "swapShowLatestQuotes": {
    "message": "सबसे नया उद्धरण दिखाएं"
  },
  "swapSlippageNegative": {
    "message": "स्लिपेज शून्य से अधिक या बराबर होना चाहिए"
  },
  "swapSlippageNegativeDescription": {
    "message": "स्लिपेज शून्य से अधिक या बराबर होना चाहिए"
  },
  "swapSlippageNegativeTitle": {
    "message": "जारी रखने के लिए स्लिपेज बढ़ाएं"
  },
  "swapSlippageOverLimitDescription": {
    "message": "स्लिपेज टोलरेंस 15% या उससे कम होनी चाहिए। कुछ भी अधिक खराब दर में बदल जाएगा।"
  },
  "swapSlippageOverLimitTitle": {
    "message": "जारी रखने के लिए स्लिपेज घटाएं"
  },
  "swapSlippagePercent": {
    "message": "$1%",
    "description": "$1 is the amount of % for slippage"
  },
  "swapSlippageTooLowDescription": {
    "message": "अधिकतम स्लिपेज बहुत कम है जिसके कारण आपका लेन-देन विफल हो सकता है।"
  },
  "swapSlippageTooLowTitle": {
    "message": "लेन-देन की विफलता से बचने के लिए स्लिपेज बढ़ाएं"
  },
  "swapSlippageTooltip": {
    "message": "यदि आपके ऑर्डर किए जाने और पुष्टि किए जाने के समय के बीच मूल्य में परिवर्तन होता है, तो इसे \"स्लिपेज\" कहा जाता है। यदि स्लिपेज आपकी \"स्लिपेज टॉलरेंस\" सेटिंग से अधिक हो जाता है, तो आपका स्वैप स्वतः रद्द हो जाएगा।"
  },
  "swapSlippageVeryHighDescription": {
    "message": "दर्ज किया गया स्लिपेज बहुत अधिक माना जाता है और इसका परिणाम खराब दर हो सकता है"
  },
  "swapSlippageVeryHighTitle": {
    "message": "बहुत अधिक स्लिपेज"
  },
  "swapSlippageZeroDescription": {
    "message": "शून्य-स्लिपेज उद्धरण प्रदाता कम हैं, जिसके परिणामस्वरूप कम प्रतिस्पर्धी उद्धरण होगा।"
  },
  "swapSlippageZeroTitle": {
    "message": "शून्य-स्लिपेज प्रदाताओं की सोर्सिंग करना"
  },
  "swapSource": {
    "message": "चलनिधि का स्रोत"
  },
  "swapSourceInfo": {
    "message": "हम सर्वोत्तम दरों और न्यूनतम नेटवर्क शुल्क का पता लगाने के लिए कई चलनिधि स्रोतों (एक्सचेंज, एग्रीगेटर और पेशेवर बाजार निर्माताओं) की खोज करते हैं।"
  },
  "swapSuggested": {
    "message": "विनिमय का सुझाव"
  },
  "swapSuggestedGasSettingToolTipMessage": {
    "message": "विनिमय जटिल और समय के प्रति संवेदनशील लेन-देन हैं। हम एक सफल विनिमय की लागत और विश्वास के बीच अच्छे संतुलन के लिए इस गैस शुल्क की अनुशंसा करते हैं।"
  },
  "swapSwapFrom": {
    "message": "इससे स्वैप करें"
  },
  "swapSwapSwitch": {
    "message": "टोकन में आपस में स्विच करें"
  },
  "swapSwapTo": {
    "message": "इसमें स्वैप करें"
  },
  "swapToConfirmWithHwWallet": {
    "message": "अपने हार्डवेयर वॉलेट से पुष्टि करने के लिए"
  },
  "swapTokenAddedManuallyDescription": {
    "message": "इस टोकन को $1 पर सत्यापित करें और सुनिश्चित करें कि यह वही टोकन है जिससे आप व्यापार करना चाहते हैं।",
    "description": "$1 points the user to etherscan as a place they can verify information about a token. $1 is replaced with the translation for \"etherscan\""
  },
  "swapTokenAddedManuallyTitle": {
    "message": "टोकन मैन्युअल रूप से जोड़ा गया"
  },
  "swapTokenAvailable": {
    "message": "आपके खाते में आपका $1 जोड़ दिया गया है।",
    "description": "This message is shown after a swap is successful and communicates the exact amount of tokens the user has received for a swap. The $1 is a decimal number of tokens followed by the token symbol."
  },
  "swapTokenBalanceUnavailable": {
    "message": "हम आपके $1 बैलेंस को पुनः प्राप्त करने में असमर्थ रहे",
    "description": "This message communicates to the user that their balance of a given token is currently unavailable. $1 will be replaced by a token symbol"
  },
  "swapTokenToToken": {
    "message": "$1 से $2 में स्वैप करें",
    "description": "Used in the transaction display list to describe a swap. $1 and $2 are the symbols of tokens in involved in a swap."
  },
  "swapTokenVerificationAddedManually": {
    "message": "इस टोकन को मैन्युअल रूप से जोड़ा गया है।"
  },
  "swapTokenVerificationMessage": {
    "message": "हमेशा $1 पर टोकन पते की पुष्टि करें।",
    "description": "Points the user to Etherscan as a place they can verify information about a token. $1 is replaced with the translation for \"Etherscan\" followed by an info icon that shows more info on hover."
  },
  "swapTokenVerificationOnlyOneSource": {
    "message": "केवल 1 स्रोत पर सत्यापित।"
  },
  "swapTokenVerificationSources": {
    "message": "$1 स्रोतों पर सत्यापित।",
    "description": "Indicates the number of token information sources that recognize the symbol + address. $1 is a decimal number."
  },
  "swapTokenVerifiedOn1SourceDescription": {
    "message": "$1 केवल 1 स्रोत पर सत्यापित है। आगे बढ़ने से पहले इसे $2 पर सत्यापित करने पर विचार करें।",
    "description": "$1 is a token name, $2 points the user to etherscan as a place they can verify information about a token. $1 is replaced with the translation for \"etherscan\""
  },
  "swapTokenVerifiedOn1SourceTitle": {
    "message": "संभावित रूप से अप्रामाणिक टोकन"
  },
  "swapTooManyDecimalsError": {
    "message": "$1अनुमति देता है दशमलव $2 तक की",
    "description": "$1 is a token symbol and $2 is the max. number of decimals allowed for the token"
  },
  "swapTransactionComplete": {
    "message": "लेनदेन पूर्ण"
  },
  "swapTwoTransactions": {
    "message": "2 लेन-देन"
  },
  "swapUnknown": {
    "message": "अज्ञात"
  },
  "swapVerifyTokenExplanation": {
    "message": "एकाधिक टोकन एक ही नाम और प्रतीक का उपयोग कर सकते हैं। यह सत्यापित करने के लिए $1 देखें कि यह वही टोकन है, जिसकी आप तलाश कर रहे हैं।",
    "description": "This appears in a tooltip next to the verifyThisTokenOn message. It gives the user more information about why they should check the token on a block explorer. $1 will be the name or url of the block explorer, which will be the translation of 'etherscan' or a block explorer url specified for a custom network."
  },
  "swapYourTokenBalance": {
    "message": "$1 $2 स्वैप के लिए उपलब्ध है",
    "description": "Tells the user how much of a token they have in their balance. $1 is a decimal number amount of tokens, and $2 is a token symbol"
  },
  "swapZeroSlippage": {
    "message": "0% स्लिपेज"
  },
  "swapsAdvancedOptions": {
    "message": "एडवांस्ड विकल्प"
  },
  "swapsExcessiveSlippageWarning": {
    "message": "स्लिपेज राशि बहुत अधिक है और इसके परिणामस्वरूप खराब दर होगी। कृपया अपने स्लिपेज टॉलरेंस को 15% से नीचे के मान तक कम करें।"
  },
  "swapsMaxSlippage": {
    "message": "स्लिपेज टॉलरेंस"
  },
  "swapsNotEnoughForTx": {
    "message": "इस लेनदेन को पूरा करने के लिए पर्याप्त $1 नहीं है",
    "description": "Tells the user that they don't have enough of a token for a proposed swap. $1 is a token symbol"
  },
  "swapsNotEnoughToken": {
    "message": "पर्याप्त $1 नहीं",
    "description": "Tells the user that they don't have enough of a token for a proposed swap. $1 is a token symbol"
  },
  "swapsViewInActivity": {
    "message": "गतिविधि में देखें"
  },
  "switch": {
    "message": "बदलें"
  },
  "switchEthereumChainConfirmationDescription": {
    "message": "इससे चयनित नेटवर्क को MetaMask के भीतर पहले से जोड़े गए नेटवर्क में बदल दिया जाएगा:"
  },
  "switchEthereumChainConfirmationTitle": {
    "message": "इस साइट को नेटवर्क स्विच करने की अनुमति दें?"
  },
  "switchNetwork": {
    "message": "नेटवर्क स्विच करें"
  },
  "switchNetworks": {
    "message": "नेटवर्क स्विच करें"
  },
  "switchToNetwork": {
    "message": "$1 पर स्विच करें",
    "description": "$1 represents the custom network that has previously been added"
  },
  "switchToThisAccount": {
    "message": "इस खाते पर स्विच करें"
  },
  "switchedTo": {
    "message": "आपने स्विच कर लिया है"
  },
  "switcherTitle": {
    "message": "नेटवर्क स्विचर"
  },
  "switcherTourDescription": {
    "message": "नेटवर्क स्विच करने या नया नेटवर्क जोड़ने के लिए आइकन पर क्लिक करें"
  },
  "switchingNetworksCancelsPendingConfirmations": {
    "message": "नेटवर्क स्विच करने से सभी लंबित पुष्टिकरण रद्द हो जाएंगे"
  },
  "symbol": {
    "message": "प्रतीक"
  },
  "symbolBetweenZeroTwelve": {
    "message": "प्रतीक 11 वर्ण या उससे कम का होना चाहिए।"
  },
  "tenPercentIncreased": {
    "message": "10% बढ़ोत्तरी"
  },
  "terms": {
    "message": "उपयोग की शर्तें"
  },
  "termsOfService": {
    "message": "सेवा की शर्तें"
  },
  "termsOfUse": {
    "message": "उपयोग की शर्तें"
  },
  "termsOfUseAgreeText": {
    "message": " मैं उपयोग की शर्तों से सहमत हूं, जो MetaMask और इसकी सभी फीचर्स के मेरे उपयोग पर लागू होती हैं"
  },
  "termsOfUseFooterText": {
    "message": "सभी वर्गों को पढ़ने के लिए कृपया स्क्रॉल करें"
  },
  "termsOfUseTitle": {
    "message": "हमारी उपयोग की शर्तों को अपडेट कर दिया गया है"
  },
  "testNetworks": {
    "message": "टेस्ट नेटवर्क्स"
  },
  "theme": {
    "message": "थीम"
  },
  "themeDescription": {
    "message": "अपनी पसंदीदा MetaMask थीम चुन लें"
  },
  "thingsToKeep": {
    "message": "ध्यान रखने योग्य बातें"
  },
  "thirdPartySoftware": {
    "message": "तृतीय-पक्ष सॉफ्टवेयर नोटिस",
    "description": "Title of a popup modal displayed when installing a snap for the first time."
  },
  "thisCollection": {
    "message": "यह संग्रह"
  },
  "thisServiceIsExperimental": {
    "message": "यह सेवा प्रायोगिक है। इस सुविधा को सक्षम करके, आप OpenSea के $1 से सहमत होते हैं।",
    "description": "$1 is link to open sea terms of use"
  },
  "time": {
    "message": "समय"
  },
  "tips": {
    "message": "युक्तियां"
  },
  "to": {
    "message": "प्रति"
  },
  "toAddress": {
    "message": "प्रति: $1",
    "description": "$1 is the address to include in the To label. It is typically shortened first using shortenAddress"
  },
  "toggleEthSignBannerDescription": {
    "message": "आपको फ़िशिंग हमलों का जोखिम है। Eth_sign को बंद करके अपनी सुरक्षा करें।"
  },
  "toggleEthSignDescriptionField": {
    "message": "यदि आप इस सेटिंग को एनेबल करते हैं, तो आपको हस्ताक्षर अनुरोध प्राप्त हो सकते हैं जो पढ़ने योग्य नहीं हैं। एक ऐसे संदेश पर हस्ताक्षर करके जिसे आप समझ नहीं पा रहे हैं, आप अपने फंड और एनएफटी दे देने के लिए सहमत हो सकते हैं।"
  },
  "toggleEthSignField": {
    "message": "Eth_sign अनुरोध"
  },
  "toggleEthSignModalBannerBoldText": {
    "message": " आपके साथ धोखा हो सकता है"
  },
  "toggleEthSignModalBannerText": {
    "message": "यदि आपसे यह सेटिंग चालू करने के लिए कहा गया है,"
  },
  "toggleEthSignModalCheckBox": {
    "message": "मैं समझता हूं कि अगर मैं eth_sign अनुरोधों को सक्षम करता हूं, तो मैं अपने सभी फंड और NFT's खो सकता हूं। "
  },
  "toggleEthSignModalDescription": {
    "message": "eth_sign अनुरोधों को अनुमति देने से आप फ़िशिंग हमलों के प्रति असुरक्षित हो सकते हैं। URL की हमेशा समीक्षा करें और कोड वाले संदेशों पर हस्ताक्षर करते समय सावधान रहें।"
  },
  "toggleEthSignModalFormError": {
    "message": "टेक्स्ट गलत है"
  },
  "toggleEthSignModalFormLabel": {
    "message": "जारी रखने के लिए \"मैं केवल वही हस्ताक्षर करता हूं जो मुझे समझ में आता है\" दर्ज करें"
  },
  "toggleEthSignModalFormValidation": {
    "message": "मैं केवल वही हस्ताक्षर करता हूं जो मुझे समझ में आता है"
  },
  "toggleEthSignModalTitle": {
    "message": "अपने जोखिम पर उपयोग करें"
  },
  "toggleEthSignOff": {
    "message": "बंद (अनुशंसित)"
  },
  "toggleEthSignOn": {
    "message": "चालू (अनुशंसित नहीं)"
  },
  "token": {
    "message": "टोकन"
  },
  "tokenAddress": {
    "message": "टोकन एड्रेस"
  },
  "tokenAlreadyAdded": {
    "message": "टोकन पहले ही जोड़ा जा चुका है।"
  },
  "tokenAutoDetection": {
    "message": "टोकन ऑटो-डिटेक्शन"
  },
  "tokenContractAddress": {
    "message": "टोकन अनुबंध पता"
  },
  "tokenDecimalFetchFailed": {
    "message": "टोकन दशमलव आवश्यक है।"
  },
  "tokenDecimalTitle": {
    "message": "टोकन दशमलव:"
  },
  "tokenDetails": {
    "message": "टोकन विवरण"
  },
  "tokenFoundTitle": {
    "message": "1 नया टोकन मिला"
  },
  "tokenId": {
    "message": "टोकन आइडी"
  },
  "tokenList": {
    "message": "टोकन सूचियां:"
  },
  "tokenScamSecurityRisk": {
    "message": "टोकन घोटाले और सुरक्षा जोखिम"
  },
  "tokenShowUp": {
    "message": "हो सकता है आपके वॉलेट में आपके टोकन स्वतः दिखाई नहीं दें।"
  },
  "tokenSymbol": {
    "message": "टोकन का प्रतीक"
  },
  "tokens": {
    "message": "टोकन"
  },
  "tokensFoundTitle": {
    "message": "$1 नए टोकन मिले",
    "description": "$1 is the number of new tokens detected"
  },
  "tooltipApproveButton": {
    "message": "मैं समझता हूं"
  },
  "tooltipSatusConnected": {
    "message": "जुड़े हुए"
  },
  "tooltipSatusNotConnected": {
    "message": "जुड़े नहीं हैं"
  },
  "total": {
    "message": "कुलयोग"
  },
  "transaction": {
    "message": "लेनदेन"
  },
  "transactionCancelAttempted": {
    "message": "$2 में $1 के गैस शुल्क के साथ लेनदेन रद्द करने का प्रयास किया गया"
  },
  "transactionCancelSuccess": {
    "message": "लेनदेन सफलतापूर्वक $2 पर रद्द कर दिया गया"
  },
  "transactionConfirmed": {
    "message": "लेनदेन की पुष्टि $2 पर हुई।"
  },
  "transactionCreated": {
    "message": "$2 पर $1 के मूल्य के साथ लेनदेन बनाया गया।"
  },
  "transactionData": {
    "message": "लेन-देन का डेटा"
  },
  "transactionDecodingAccreditationDecoded": {
    "message": "Truffle द्वारा डिकोड किया गया"
  },
  "transactionDecodingAccreditationVerified": {
    "message": "$1 पर सत्यापित अनुबंध"
  },
  "transactionDecodingUnsupportedNetworkError": {
    "message": "ChainId $1 के लिए लेन-देन डिकोडिंग उपलब्ध नहीं है"
  },
  "transactionDetailDappGasMoreInfo": {
    "message": "साइट का सुझाव दिया गया"
  },
  "transactionDetailDappGasTooltip": {
    "message": "नवीनतम ब्लॉक के आधार पर MetaMask द्वारा अनुशंसित गैस शुल्क का उपयोग करने के लिए संपादित करें।"
  },
  "transactionDetailGasHeading": {
    "message": "अनुमानित गैस शुल्क"
  },
  "transactionDetailGasInfoV2": {
    "message": "अनुमानित"
  },
  "transactionDetailGasTooltipConversion": {
    "message": "गैस शुल्क के बारे में और अधिक जानें"
  },
  "transactionDetailGasTooltipExplanation": {
    "message": "गैस शुल्क नेटवर्क द्वारा निर्धारित किया जाता है और नेटवर्क ट्रैफिक और लेनदेन की जटिलता के आधार पर उतार-चढ़ाव होता है।"
  },
  "transactionDetailGasTooltipIntro": {
    "message": "क्रिप्टो खनिकों को गैस शुल्क का भुगतान किया जाता है जो $1 नेटवर्क पर लेन-देन की प्रक्रिया करते हैं। MetaMask को गैस शुल्क से लाभ नहीं होता है।"
  },
  "transactionDetailGasTotalSubtitle": {
    "message": "राशि + गैस शुल्क"
  },
  "transactionDetailLayer2GasHeading": {
    "message": "लेयर 2 गैस शुल्क"
  },
  "transactionDetailMultiLayerTotalSubtitle": {
    "message": "राशि + शुल्क"
  },
  "transactionDropped": {
    "message": "लेनदेन $2 पर ड्रॉप किया गया।"
  },
  "transactionError": {
    "message": "लेनदेन में त्रुटि। अनुबंध कोड में अपवाद डाला गया।"
  },
  "transactionErrorNoContract": {
    "message": "एक गैर-अनुबंध वाले पते पर एक फंक्शन को कॉल करने की कोशिश की जा रही है।"
  },
  "transactionErrored": {
    "message": "लेनदेन में त्रुटि हुई।"
  },
  "transactionFailed": {
    "message": "लेन-देन विफल रहा"
  },
  "transactionFee": {
    "message": "लेनदेन शुल्क"
  },
  "transactionHistoryBaseFee": {
    "message": "आधार शुल्क (GWEI)"
  },
  "transactionHistoryL1GasLabel": {
    "message": "कुल L1 गैस शुल्क"
  },
  "transactionHistoryL2GasLimitLabel": {
    "message": "L2 गैस सीमा"
  },
  "transactionHistoryL2GasPriceLabel": {
    "message": "L2 गैस कीमत"
  },
  "transactionHistoryMaxFeePerGas": {
    "message": "अधिकतम शुल्क प्रति गैस"
  },
  "transactionHistoryPriorityFee": {
    "message": "प्राथमिकता शुल्क (GWEI)"
  },
  "transactionHistoryTotalGasFee": {
    "message": "कुल गैस शुल्क"
  },
  "transactionNote": {
    "message": "लेन-देन टिप्पणी"
  },
  "transactionResubmitted": {
    "message": "$2 गैस शुल्क में $1 वृद्धि के साथ लेनदेन फिर से सबमिट किया गया"
  },
  "transactionSecurityCheck": {
    "message": "सुरक्षा अलर्ट एनेबल करें"
  },
  "transactionSecurityCheckDescription": {
    "message": "आपके हस्ताक्षर करने से पहले अहस्ताक्षरित लेन-देन और हस्ताक्षर अनुरोधों में शामिल जोखिमों का पता लगाने और प्रदर्शित करने के लिए हम तृतीय-पक्ष एपीआई का उपयोग करते हैं। इन सेवाओं के पास आपके अहस्ताक्षरित लेनदेन और हस्ताक्षर अनुरोध, आपके खाते का पता और आपकी पसंदीदा भाषा तक पहुंच होगी।"
  },
  "transactionSettings": {
    "message": "लेन-देन संबंधी सेटिंग्स"
  },
  "transactionSubmitted": {
    "message": "$2 पर $1 के गैस शुल्क के साथ लेनदेन सबमिट किया गया।"
  },
  "transactionUpdated": {
    "message": "$2 पर लेनदेन अपडेट किया गया।"
  },
  "transactions": {
    "message": "लेनदेन"
  },
  "transfer": {
    "message": "स्थानांतरण"
  },
  "transferFrom": {
    "message": "इससे स्थानांतरित करें"
  },
  "troubleConnectingToLedgerU2FOnFirefox": {
    "message": "हमें आपके लेजर को जोड़ने में समस्या आ रही है। $1",
    "description": "$1 is a link to the wallet connection guide;"
  },
  "troubleConnectingToLedgerU2FOnFirefox2": {
    "message": "हमारे हार्डवेयर वॉलेट कनेक्शन मार्गदर्शिका की समीक्षा करें और पुनः प्रयास करें।",
    "description": "$1 of the ledger wallet connection guide"
  },
  "troubleConnectingToLedgerU2FOnFirefoxLedgerSolution": {
    "message": "यदि आप फ़ायरफ़ॉक्स के नवीनतम संस्करण का उपयोग कर रहे हैं, तो आप फ़ायरफ़ॉक्स से U2F समर्थन छोड़ने से संबंधित समस्या का अनुभव कर सकते हैं। इस समस्या को ठीक करने का तरीका जानें $1.",
    "description": "It is a link to the ledger website for the workaround."
  },
  "troubleConnectingToLedgerU2FOnFirefoxLedgerSolution2": {
    "message": "यहाँ",
    "description": "Second part of the error message; It is a link to the ledger website for the workaround."
  },
  "troubleConnectingToWallet": {
    "message": "हमें आपके $1 से कनेक्ट करने में परेशानी हुई, $2 की समीक्षा करने का प्रयास करें और दोबारा कोशिश करें।",
    "description": "$1 is the wallet device name; $2 is a link to wallet connection guide"
  },
  "troubleStarting": {
    "message": "MetaMask को शुरू करने में परेशानी आई। यह त्रुटि रुक-रुक कर हो सकती है, इसलिए एक्सटेंशन को फिर से शुरू करके देखें।"
  },
  "trustSiteApprovePermission": {
    "message": "अनुमति प्रदान करके, आप निम्नलिखित $1 को अपने फंड तक पहुंचने की इजाजत दे रहे हैं"
  },
  "tryAgain": {
    "message": "पुनः प्रयास करें"
  },
  "turnOnTokenDetection": {
    "message": "उन्नत टोकन डिटेक्शन चालू करें"
  },
  "tutorial": {
    "message": "ट्यूटोरियल"
  },
  "twelveHrTitle": {
    "message": "12 घंटे:"
  },
  "txInsightsNotSupported": {
    "message": "इस समय इस अनुबंध के लिए लेन-देन की जानकारी समर्थित नहीं है।"
  },
  "typeYourSRP": {
    "message": "अपना गुप्त रिकवरी वाक्यांश लिखें"
  },
  "u2f": {
    "message": "U2F",
    "description": "A name on an API for the browser to interact with devices that support the U2F protocol. On some browsers we use it to connect MetaMask to Ledger devices."
  },
  "unapproved": {
    "message": "अस्वीकृत"
  },
  "units": {
    "message": "इकाइयां"
  },
  "unknown": {
    "message": "अज्ञात"
  },
  "unknownCameraError": {
    "message": "आपके कैमरे तक पहुंचने का प्रयास करते समय एक त्रुटि हुई। कृपया पुनः प्रयास करें..."
  },
  "unknownCameraErrorTitle": {
    "message": "ओह! कुछ गलत हो गया...."
  },
  "unknownCollection": {
    "message": "अनाम संग्रह"
  },
  "unknownNetwork": {
    "message": "अज्ञात निजी नेटवर्क"
  },
  "unknownQrCode": {
    "message": "त्रुटि: हम उस QR कोड की पहचान नहीं कर पाए"
  },
  "unlimited": {
    "message": "असीमित"
  },
  "unlock": {
    "message": "अनलॉक करें"
  },
  "unlockMessage": {
    "message": "विकेंद्रीकृत वेब प्रतीक्षारत है"
  },
  "unrecognizedChain": {
    "message": "यह कस्टम नेटवर्क पहचाना नहीं गया है",
    "description": "$1 is a clickable link with text defined by the 'unrecognizedChanLinkText' key. The link will open to instructions for users to validate custom network details."
  },
  "unrecognizedProtocol": {
    "message": "$1 (अपरिचित प्रोटोकॉल)",
    "description": "Shown when the protocol is unknown by the extension. $1 is the protocol code."
  },
  "unsendableAsset": {
    "message": "वर्तमान में एनएफटी (ERC-721) टोकन भेजना समर्थित नहीं है",
    "description": "This is an error message we show the user if they attempt to send an NFT asset type, for which currently don't support sending"
  },
  "unverifiedContractAddressMessage": {
    "message": "हम इस कॉन्ट्रैक्ट को सत्यापित नहीं कर सकते हैं। सुनिश्चित करें कि आपको इस एड्रेस पर भरोसा हो।"
  },
  "upArrow": {
    "message": "अप ऐरो"
  },
  "update": {
    "message": "अपडेट करें"
  },
  "updatedWithDate": {
    "message": "अपडेट किया गया $1"
  },
  "urlErrorMsg": {
    "message": "URL को उपयुक्त HTTP/HTTPS उपसर्ग की आवश्यकता होती है।"
  },
  "urlExistsErrorMsg": {
    "message": "यह URL वर्तमान में $1 नेटवर्क द्वारा उपयोग किया जाता है।"
  },
  "use4ByteResolution": {
    "message": "स्मार्ट कॉन्ट्रैक्ट्स को डीकोड करें"
  },
  "use4ByteResolutionDescription": {
    "message": "उपयोगकर्ता के अनुभव को बेहतर बनाने के लिए, आपके द्वारा इंटरैक्ट किए गए स्मार्ट कॉन्ट्रैक्ट्स के आधार पर हम गतिविधि टैब को संदेशों के साथ कस्टमाइज़ करते हैं। डेटा को डीकोड करने और आसानी से पढ़े जा सकने वाले स्मार्ट कॉन्ट्रैक्ट्स का एक संस्करण आपको दिखाने के लिए MetaMask एक सर्विस इस्तेमाल करता है जिसका नाम 4byte.directory है। इससे आपके द्वारा बुरी नीयत वाले स्मार्ट कॉन्ट्रैक्ट एक्शन को मंजूरी देने की संभावनाओं को कम करने में मदद मिलती है। हालांकि, इसमें आपका IP एड्रेस शेयर होने का खतरा हो सकता है।"
  },
  "useMultiAccountBalanceChecker": {
    "message": "खाता के शेष राशि के अनुरोधों को बैच करें"
  },
  "useMultiAccountBalanceCheckerSettingDescription": {
    "message": "खाता शेष अनुरोधों को बैच कर तेजी से शेष राशि अपडेट प्राप्त करें। इससे हमें आपके खाते की शेष राशि एक साथ मिल जाती है, जिससे आपको बेहतर अनुभव के लिए जल्द अपडेट प्राप्त होते हैं। जब यह सुविधा बंद हो जाती है, तो तृतीय पक्षों द्वारा आपके खातों को एक-दूसरे के साथ संबद्ध करने की संभावना कम हो जाती है।"
  },
  "useNftDetection": {
    "message": "एनएफटी को ऑटो-डिटेक्ट करें"
  },
  "useNftDetectionDescription": {
    "message": "आपके वॉलेट में एनएफटी को डिटेक्ट करने के लिए हम थर्ड-पार्टी API का उपयोग करते हैं, जिसका मतलब है आपका IP पता केंद्रीकृत सर्वर्स को उजागर किया जा सकता है। ये कुछ ऐसी चीजें हैं जिस पर इस फीचर को एनेबल करते समय सतर्क रहना होगा।"
  },
  "useNftDetectionDescriptionLine2": {
    "message": "आपका अकाउंट पता थर्ड-पार्टी API देख सकते हैं।"
  },
  "useNftDetectionDescriptionLine3": {
    "message": "एनएफटी मेटाडेटा में धोखाधड़ी या फिशिंग साइटों के लिंक हो सकते हैं।"
  },
  "useNftDetectionDescriptionLine4": {
    "message": "कोई भी आपके खाते में एनएफटी को एयरड्रॉप कर सकता है। इसमें आपत्तिजनक सामग्री शामिल हो सकती है जो आपके वॉलेट में स्वचालित रूप से प्रदर्शित हो सकती है।"
  },
  "useNftDetectionDescriptionLine5": {
    "message": "यदि आप नहीं चाहते कि ऐप उन सेवाओं से डेटा खींचे तो इस सुविधा को बंद कर दें।"
  },
  "usePhishingDetection": {
    "message": "फिशिंग डिटेक्शन का उपयोग करें"
  },
  "usePhishingDetectionDescription": {
    "message": "Ethereum उपयोगकर्ताओं को लक्षित करने वाले फिशिंग डोमेन के लिए एक चेतावनी प्रदर्शित करें"
  },
  "useSiteSuggestion": {
    "message": "साइट के सुझाव का प्रयोग करें"
  },
  "useTokenDetectionPrivacyDesc": {
    "message": "आपके खाते में भेजे गए टोकन को स्वचालित रूप से प्रदर्शित करने में थर्ड पार्टी के सर्वर्स के साथ संचार शामिल रहेगा, जो टोकन के चित्रों को लाने का काम करते हैं। वे सर्वर्स आपके IP एड्रेस को एक्सेस कर पाएंगे।"
  },
  "usedByClients": {
    "message": "विभिन्न क्लाइंट द्वारा उपयोग किया जाता है"
  },
  "userName": {
    "message": "उपयोगकर्ता"
  },
  "verifyContractDetails": {
    "message": "थर्ड-पार्टी विवरण सत्यापित करें"
  },
  "verifyThisTokenDecimalOn": {
    "message": "टोकन दशमलव $1 पर पाया जा सकता है",
    "description": "Points the user to etherscan as a place they can verify information about a token. $1 is replaced with the translation for \"etherscan\""
  },
  "verifyThisTokenOn": {
    "message": "इस टोकन को $1 पर सत्यापित करें",
    "description": "Points the user to etherscan as a place they can verify information about a token. $1 is replaced with the translation for \"etherscan\""
  },
  "verifyThisUnconfirmedTokenOn": {
    "message": "इस टोकन को $1 पर सत्यापित करें और सुनिश्चित करें कि यह वही टोकन है जिससे आप व्यापार करना चाहते हैं।",
    "description": "Points the user to etherscan as a place they can verify information about a token. $1 is replaced with the translation for \"etherscan\""
  },
  "version": {
    "message": "संस्करण"
  },
  "view": {
    "message": "देखें"
  },
  "viewAllDetails": {
    "message": "सभी विवरण देखें"
  },
  "viewAllQuotes": {
    "message": "सभी उद्धरण को देखें"
  },
  "viewContact": {
    "message": "संपर्क देखें"
  },
  "viewDetails": {
    "message": "विवरण देखें"
  },
  "viewFullTransactionDetails": {
    "message": "लेन-देन की पूरी जानकारी देखें"
  },
  "viewMore": {
    "message": "और देखें"
  },
  "viewOnBlockExplorer": {
    "message": "ब्लॉक एक्सप्लोरर पर देखें"
  },
  "viewOnCustomBlockExplorer": {
    "message": "$1 को $2 पर देखें",
    "description": "$1 is the action type. e.g (Account, Transaction, Swap) and $2 is the Custom Block Exporer URL"
  },
  "viewOnEtherscan": {
    "message": "Etherscan पर $1 देखें",
    "description": "$1 is the action type. e.g (Account, Transaction, Swap)"
  },
  "viewOnExplorer": {
    "message": "एक्सप्लोरर पर देखें"
  },
  "viewOnOpensea": {
    "message": "Opensea पर देखें"
  },
  "viewPortfolioDashboard": {
    "message": "पोर्टफोलियो डैशबोर्ड देखें"
  },
  "viewinCustodianApp": {
    "message": "कस्टोडियन ऐप में देखें"
  },
  "viewinExplorer": {
    "message": "एक्सप्लोरर में $1 देखें",
    "description": "$1 is the action type. e.g (Account, Transaction, Swap)"
  },
  "visitWebSite": {
    "message": "हमारी वेबसाइट पर जाएं"
  },
  "walletConnectionGuide": {
    "message": "हमारी हार्डवेयर वॉलेट कनेक्शन गाइड"
  },
  "walletCreationSuccessDetail": {
    "message": "आपने अपने वॉलेट को सफलतापूर्वक सुरक्षित कर लिया है। अपने सीक्रेट रिकवरी फ्रेज को सुरक्षित और गुप्त रखें -- यह आपकी जिम्मेदारी है!"
  },
  "walletCreationSuccessReminder1": {
    "message": "MetaMask आपके सीक्रेट रिकवरी फ्रेज को फिर से प्राप्त नहीं कर सकता है।"
  },
  "walletCreationSuccessReminder2": {
    "message": "MetaMask कभी भी आपके गुप्त रिकवरी फ्रेज के बारे में नहीं पूछेगा।"
  },
  "walletCreationSuccessReminder3": {
    "message": "$1 किसी के साथ या आपके फंड के चोरी होने का खतरा",
    "description": "$1 is separated as walletCreationSuccessReminder3BoldSection so that we can bold it"
  },
  "walletCreationSuccessReminder3BoldSection": {
    "message": "अपने सीक्रेट रिकवरी फ्रेज को कभी साझा ना करें",
    "description": "This string is localized separately from walletCreationSuccessReminder3 so that we can bold it"
  },
  "walletCreationSuccessTitle": {
    "message": "वॉलेट का निर्माण सफल हुआ"
  },
  "wantToAddThisNetwork": {
    "message": "इस नेटवर्क को जोड़ना चाहते हैं?"
  },
  "wantsToAddThisAsset": {
    "message": "$1 इस संपत्ति को आपके वॉलेट में जोड़ना चाहता है",
    "description": "$1 is the name of the website that wants to add an asset to your wallet"
  },
  "warning": {
    "message": "चेतावनी"
  },
  "warningTooltipText": {
    "message": "$1 थर्ड पार्टी आपकी संपूर्ण टोकन शेष राशि को बिना किसी सूचना या सहमति के खर्च कर सकता है। खर्च की कम सीमा को अनुकूलित करके खुद को सुरक्षित रखें।",
    "description": "$1 is a warning icon with text 'Be careful' in 'warning' colour"
  },
  "weak": {
    "message": "कमज़ोर"
  },
  "web3ShimUsageNotification": {
    "message": "हमने देखा है कि वर्तमान वेबसाइट ने हटाए गए window.web3 API का उपयोग करने की कोशिश की। यदि साइट में गड़बड़ी लगती है, तो कृपया अधिक जानकारी के लिए $1 पर क्लिक करें।",
    "description": "$1 is a clickable link."
  },
  "webhid": {
    "message": "WebHID",
    "description": "Refers to a interface for connecting external devices to the browser. Used for connecting ledger to the browser. Read more here https://developer.mozilla.org/en-US/docs/Web/API/WebHID_API"
  },
  "websites": {
    "message": "वेबसाइ",
    "description": "Used in the 'permission_rpc' message."
  },
  "welcomeBack": {
    "message": "वापसी पर स्वागत है!"
  },
  "welcomeExploreDescription": {
    "message": "क्रिप्टो करेंसी और संपत्तियों को स्टोर करें, भेजें और खर्च करें।"
  },
  "welcomeExploreTitle": {
    "message": "विकेन्द्रीकृत ऐप का अन्वेषण करें"
  },
  "welcomeLoginDescription": {
    "message": "विकेंद्रीकृत ऐप में लॉगिन करने के लिए अपने MetaMask का उपयोग करें - किसी साइनअप की जरूरत नहीं है।"
  },
  "welcomeLoginTitle": {
    "message": "अपने वॉलेट को हैलो कहें"
  },
  "welcomeToMetaMask": {
    "message": "चलिए शुरु करते हैं"
  },
  "welcomeToMetaMaskIntro": {
    "message": "लाखों लोगों का भरोसेमंद, MetaMask एक सुरक्षित वॉलेट है जो वेब3 की दुनिया को सबके लिए सुलभ बनाता है।"
  },
  "whatsNew": {
    "message": "नया क्या है",
    "description": "This is the title of a popup that gives users notifications about new features and updates to MetaMask."
  },
  "whatsThis": {
    "message": "यह क्या है?"
  },
  "xOfY": {
    "message": "$2 में से $1",
    "description": "$1 and $2 are intended to be two numbers, where $2 is a total, and $1 is a count towards that total"
  },
  "xOfYPending": {
    "message": "$2 में से $1 लंबित",
    "description": "$1 and $2 are intended to be two numbers, where $2 is a total number of pending confirmations, and $1 is a count towards that total"
  },
  "yes": {
    "message": "हां"
  },
  "youHaveAddedAll": {
    "message": "आपने सभी लोकप्रिय नेटवर्क जोड़ लिए हैं। आप अधिक नेटवर्क खोज सकते हैं $1 या आप $2 कर सकते हैं",
    "description": "$1 is a link with the text 'here' and $2 is a button with the text 'add more networks manually'"
  },
  "youNeedToAllowCameraAccess": {
    "message": "आपको इस सुविधा का उपयोग करने के लिए कैमरे तक पहुंच की अनुमति देने की आवश्यकता है।"
  },
  "youSign": {
    "message": "आप हस्ताक्षर कर रहे हैं"
  },
  "yourAccounts": {
    "message": "आपके खाते"
  },
  "yourFundsMayBeAtRisk": {
    "message": "आपके फंड खतरे में हो सकते हैं"
  },
  "yourNFTmayBeAtRisk": {
    "message": "आपका NFT खतरे में हो सकता है"
  },
  "yourPrivateSeedPhrase": {
    "message": "आपका सीक्रेट रिकवरी फ्रेज"
  },
  "zeroGasPriceOnSpeedUpError": {
    "message": "जीरो गैस मूल्य में तेजी"
  }
}<|MERGE_RESOLUTION|>--- conflicted
+++ resolved
@@ -1476,15 +1476,9 @@
   "enterMaxSpendLimit": {
     "message": "अधिकतम खर्च सीमा दर्ज करें"
   },
-<<<<<<< HEAD
-=======
   "enterOptionalPassword": {
     "message": "वैकल्पिक पासवर्ड डालें"
   },
-  "enterPassword": {
-    "message": "पासवर्ड दर्ज करें"
-  },
->>>>>>> 787fc13f
   "enterPasswordContinue": {
     "message": "जारी रखने के लिए पासवर्ड दर्ज करें"
   },
@@ -1558,18 +1552,12 @@
   "experimental": {
     "message": "प्रयोगात्मक"
   },
-<<<<<<< HEAD
-=======
   "exploreMetaMaskSnaps": {
     "message": "MetaMask स्नैप्स का अन्वेषण करें"
   },
-  "exportPrivateKey": {
-    "message": "निजी कुंजी निर्यात करें"
-  },
   "extendWalletWithSnaps": {
     "message": "वॉलेट अनुभव का विस्तार करें।"
   },
->>>>>>> 787fc13f
   "externalExtension": {
     "message": "बाहरी एक्स्टेन्शन"
   },
@@ -3872,15 +3860,9 @@
   "showPermissions": {
     "message": "अनुमतियां दिखाएं"
   },
-<<<<<<< HEAD
-=======
   "showPrivateKey": {
     "message": "निजी कुंजी दिखाएं"
   },
-  "showPrivateKeys": {
-    "message": "निजी कुंजियां दिखाएं"
-  },
->>>>>>> 787fc13f
   "showTestnetNetworks": {
     "message": "परीक्षण नेटवर्क दिखाएं"
   },
