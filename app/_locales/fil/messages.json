{
  "QRHardwareSignRequestCancel": {
    "message": "Tanggihan"
  },
  "QRHardwareWalletImporterTitle": {
    "message": "I-scan ang QR Code"
  },
  "about": {
    "message": "Tungkol sa"
  },
  "accessingYourCamera": {
    "message": "Ina-access ang iyong camera..."
  },
  "accountDetails": {
    "message": "Mga Detalye ng Account"
  },
  "accountName": {
    "message": "Pangalan ng Account"
  },
  "accountOptions": {
    "message": "Mga Opsyon sa Account"
  },
  "accountSelectionRequired": {
    "message": "Kailangan mong pumili ng account!"
  },
  "activityLog": {
    "message": "log ng aktibidad"
  },
  "addAcquiredTokens": {
    "message": "Idagdag ang mga token na nakuha mo gamit ang MetaMask"
  },
  "addAlias": {
    "message": "Magdagdag ng alias"
  },
  "addNetwork": {
    "message": "Magdagdag ng Network"
  },
  "addSuggestedTokens": {
    "message": "Magdagdag ng Mga Iminungkahing Token"
  },
  "addToken": {
    "message": "Magdagdag ng Token"
  },
  "amount": {
    "message": "Halaga"
  },
  "appDescription": {
    "message": "Isang Ethereum Wallet sa iyong Browser",
    "description": "The description of the application"
  },
  "appName": {
    "message": "MetaMask",
    "description": "The name of the application"
  },
  "appNameBeta": {
    "message": "MetaMask Beta",
    "description": "The name of the application (Beta)"
  },
  "appNameFlask": {
    "message": "MetaMask Flask",
    "description": "The name of the application (Flask)"
  },
  "approve": {
    "message": "Aprubahan"
  },
  "approved": {
    "message": "Inaprubahan"
  },
  "attributions": {
    "message": "Mga Attribution"
  },
  "autoLockTimeLimit": {
    "message": "Auto-Logout Timer (minuto)"
  },
  "autoLockTimeLimitDescription": {
    "message": "I-set ang idle time na minuto bago awtomatikong mag-log out ang MetaMask"
  },
  "back": {
    "message": "Bumalik"
  },
  "backupApprovalInfo": {
    "message": "Ang secret code na ito ay kinakailangan para ma-recover ang iyong wallet kung sakaling mawawala mo ang iyong device, nakalimutan mo ang iyong password, kailangan mong i-install ulit ang MetaMask, o gusto mong i-access ang iyong wallet sa ibang device."
  },
  "backupApprovalNotice": {
    "message": "I-back up ang iyong Secret Recovery code para panatilihing secure ang iyong wallet at pondo."
  },
  "backupNow": {
    "message": "I-back up ngayon"
  },
  "balance": {
    "message": "Balanse"
  },
  "balanceOutdated": {
    "message": "Maaaring outdated na ang balanse"
  },
  "basic": {
    "message": "Pangunahin"
  },
  "blockExplorerView": {
    "message": "Tingnan ang account sa $1",
    "description": "$1 replaced by URL for custom block explorer"
  },
  "browserNotSupported": {
    "message": "Hindi sinusuportahan ang iyong Browser..."
  },
  "cancel": {
    "message": "Kanselahin"
  },
  "cancelled": {
    "message": "Nakansela"
  },
  "chromeRequiredForHardwareWallets": {
    "message": "Kailangan mong gamitin ang MetaMask sa Google Chrome upang makakonekta sa iyong Hardware Wallet."
  },
  "close": {
    "message": "Isara"
  },
  "confirm": {
    "message": "Kumpirmahin"
  },
  "confirmPassword": {
    "message": "Kumpirmahin ang Password"
  },
  "confirmed": {
    "message": "Nakumpirma"
  },
  "connect": {
    "message": "Kumonekta"
  },
  "connectingTo": {
    "message": "Kumokonekta sa $1"
  },
  "connectingToGoerli": {
    "message": "Kumokonekta sa Goerli Test Network"
  },
  "connectingToLineaGoerli": {
    "message": "Kumokonekta sa Linea Goerli Test Network"
  },
  "connectingToMainnet": {
    "message": "Kumokonekta sa Ethereum Mainnet"
  },
  "contractDeployment": {
    "message": "Deployment ng Contract"
  },
  "contractInteraction": {
    "message": "Paggamit sa Contract"
  },
  "copiedExclamation": {
    "message": "Nakopya!"
  },
  "copyAddress": {
    "message": "Kopyahin ang address sa clipboard"
  },
  "copyToClipboard": {
    "message": "Kopyahin sa clipboard"
  },
  "copyTransactionId": {
    "message": "Kopyahin ang Transaction ID"
  },
  "create": {
    "message": "Gumawa"
  },
  "createPassword": {
    "message": "Gumawa ng Password"
  },
  "currencyConversion": {
    "message": "Pagpapapalit ng Currency "
  },
  "currentLanguage": {
    "message": "Kasalukuyang Wika"
  },
  "customToken": {
    "message": "Custom na Token"
  },
  "decimal": {
    "message": "Bilang ng Decimal"
  },
  "decimalsMustZerotoTen": {
    "message": "Ang mga decimal ay hindi dapat bumaba sa 0, at hindi lumampas sa 36."
  },
  "delete": {
    "message": "I-delete"
  },
  "details": {
    "message": "Mga Detalye"
  },
  "done": {
    "message": "Tapos na"
  },
  "downloadGoogleChrome": {
    "message": "I-download ang Google Chrome"
  },
  "downloadStateLogs": {
    "message": "I-download ang mga State Log"
  },
  "dropped": {
    "message": "Na-drop"
  },
  "edit": {
    "message": "I-edit"
  },
  "editContact": {
    "message": "I-edit ang Contact"
  },
  "enterPasswordContinue": {
    "message": "Ilagay ang password para magpatuloy"
  },
  "etherscanView": {
    "message": "Tingnan ang account sa Etherscan"
  },
  "expandView": {
    "message": "I-expand ang View"
  },
  "failed": {
    "message": "Nabigo"
  },
  "fast": {
    "message": "Mabilis"
  },
  "fileImportFail": {
    "message": "Hindi gumagana ang pag-import ng file? Mag-click dito!",
    "description": "Helps user import their account from a JSON file"
  },
  "forgetDevice": {
    "message": "Kalimutan ang device na ito"
  },
  "from": {
    "message": "Mula sa"
  },
  "functionType": {
    "message": "Uri ng Function"
  },
  "gasLimit": {
    "message": "Limitasyon sa Gas"
  },
  "gasLimitInfoTooltipContent": {
    "message": "Ang limitasyon sa gas ay ang maximum na dami ng mga unit ng gas na handa kang gastusin."
  },
  "gasLimitTooLow": {
    "message": "Ang limitasyon sa gas ay dapat na hindi bababa sa 21000"
  },
  "gasPrice": {
    "message": "Presyo ng Gas (GWEI)"
  },
  "gasPriceExtremelyLow": {
    "message": "Napakababa ng Presyo ng Gas"
  },
  "gasPriceInfoTooltipContent": {
    "message": "Tinutukoy ng presyo ng gas ang halaga ng Ether na handa kang ibayad para sa bawat unit ng gas."
  },
  "gasUsed": {
    "message": "Gas na Ginamit"
  },
  "general": {
    "message": "Pangkalahatan"
  },
  "hardwareWalletConnected": {
    "message": "Nakakonekta ang hardware wallet"
  },
  "hardwareWallets": {
    "message": "Magkonekta ng hardware wallet"
  },
  "hardwareWalletsMsg": {
    "message": "Pumili ng hardware wallet na gusto mong gamitin sa MetaMask"
  },
  "here": {
    "message": "dito",
    "description": "as in -click here- for more information (goes with troubleTokenBalances)"
  },
  "hide": {
    "message": "Itago"
  },
  "hideTokenPrompt": {
    "message": "Itago ang Token?"
  },
  "import": {
    "message": "I-import",
    "description": "Button to import an account from a selected file"
  },
  "importAccount": {
    "message": "Mag-import ng Account"
  },
  "importAccountMsg": {
    "message": " Ang mga na-import na account ay hindi iuugnay sa orihinal na seedphrase na ginawa ng iyong MetaMask account. Matuto pa tungkol sa mga na-import na account "
  },
  "imported": {
    "message": "Na-import",
    "description": "status showing that an account has been fully loaded into the keyring"
  },
  "initialTransactionConfirmed": {
    "message": "Nakumpirma ng network ang iyong unang transaksyon. I-click ang OK para bumalik."
  },
  "insufficientBalance": {
    "message": "Hindi sapat ang balanse."
  },
  "insufficientFunds": {
    "message": "Hindi sapat ang pondo."
  },
  "insufficientTokens": {
    "message": "Hindi sapat ang mga token."
  },
  "invalidAddress": {
    "message": "Hindi valid ang address"
  },
  "invalidAddressRecipient": {
    "message": "Hindi valid ang address ng recipient"
  },
<<<<<<< HEAD
  "invalidAddressRecipientNotEthNetwork": {
    "message": "Hindi ito isang ETH network, i-set sa lowercase"
=======
  "invalidBlockExplorerURL": {
    "message": "Hindi valid ang Block Explorer URL"
>>>>>>> 97dce9f6
  },
  "invalidRPC": {
    "message": "Hindi valid ang RPC URL"
  },
  "invalidSeedPhrase": {
    "message": "Hindi valid ang seed phrase"
  },
  "knownAddressRecipient": {
    "message": "Kilalang address ng contract."
  },
  "learnMore": {
    "message": "Matuto pa"
  },
  "learnMoreUpperCase": {
    "message": "Matuto pa"
  },
  "ledgerAccountRestriction": {
    "message": "Kailangan mong gamitin ang iyong dating account bago ka makapagdagdag ng bago."
  },
  "likeToImportTokens": {
    "message": "Gusto mo bang idagdag ang mga token na ito?"
  },
  "links": {
    "message": "Mga Link"
  },
  "loadMore": {
    "message": "Mag-load Pa"
  },
  "loading": {
    "message": "Naglo-load..."
  },
  "loadingTokens": {
    "message": "Naglo-load ng Mga Token..."
  },
  "lock": {
    "message": "Mag-log out"
  },
  "message": {
    "message": "Mensahe"
  },
  "metamaskVersion": {
    "message": "Bersyon ng MetaMask"
  },
  "mustSelectOne": {
    "message": "Dapat pumili ng kahit 1 token."
  },
  "needImportFile": {
    "message": "Dapat kang pumili ng file na ii-import.",
    "description": "User is important an account and needs to add a file to continue"
  },
  "negativeETH": {
    "message": "Hindi makakapagpadala ng mga negative na halaga ng ETH."
  },
  "networkName": {
    "message": "Pangalan ng Network"
  },
  "networks": {
    "message": "Mga Network"
  },
  "nevermind": {
    "message": "Huwag na lang"
  },
  "newAccount": {
    "message": "Bagong Account"
  },
  "newContact": {
    "message": "Bagong Contact"
  },
  "newContract": {
    "message": "Bagong Contract"
  },
  "newPassword": {
    "message": "Bagong Password (min 8 char)"
  },
  "next": {
    "message": "Susunod"
  },
  "noConversionRateAvailable": {
    "message": "Walang Presyo ng Palitan na Available"
  },
  "noTransactions": {
    "message": "Wala kang mga transaksyon"
  },
  "noWebcamFound": {
    "message": "Hindi nakita ang webcam ng iyong computer. Pakisubukang muli."
  },
  "noWebcamFoundTitle": {
    "message": "Hindi nakita ang webcam"
  },
  "notEnoughGas": {
    "message": "Hindi Sapat Ang Gas"
  },
  "ofTextNofM": {
    "message": "sa"
  },
  "off": {
    "message": "Naka-off"
  },
  "on": {
    "message": "Naka-on"
  },
  "origin": {
    "message": "Pinanggalingan"
  },
  "parameters": {
    "message": "Mga Parameter"
  },
  "participateInMetaMetrics": {
    "message": "Makilahok sa MetaMetrics"
  },
  "participateInMetaMetricsDescription": {
    "message": "Makilahok sa MetaMetrics para tulungan kaming mas pagandahin ang MetaMask"
  },
  "passwordNotLongEnough": {
    "message": "Hindi sapat ang haba ng password"
  },
  "passwordsDontMatch": {
    "message": "Hindi Nagtutugma Ang Mga Password"
  },
  "pastePrivateKey": {
    "message": "I-paste ang iyong private key string dito:",
    "description": "For importing an account from a private key"
  },
  "pending": {
    "message": "nakabinbin"
  },
  "personalAddressDetected": {
    "message": "Naka-detect ng personal na address. I-input ang token contract address."
  },
  "prev": {
    "message": "Nakaraan"
  },
  "primaryCurrencySetting": {
    "message": "Pangunahing Currency"
  },
  "primaryCurrencySettingDescription": {
    "message": "Piliin ang native para bigyang priyoridad ang pagpapakita ng mga halaga sa native currency ng chain (hal. ETH). Piliin ang Fiat para bigyang priyoridad ang pagpapakita ng mga halaga sa napili mong fiat currency."
  },
  "privacyMsg": {
    "message": "Patakaran sa Privacy"
  },
  "privateKeyWarning": {
    "message": "Babala: Huwag ibunyag ang key na ito. Ang kahit sinong may mga private key mo ay maaaring magnakaw ng anumang asset na nasa iyong account."
  },
  "privateNetwork": {
    "message": "Pribadong Network"
  },
  "readdToken": {
    "message": "Puwede mong idagdag ulit ang token na ito sa hinaharap sa pamamagitan ng pagpunta sa “Magdagdag ng token” sa menu ng mga opsyon ng iyong mga accounts."
  },
  "reject": {
    "message": "Tanggihan"
  },
  "rejectAll": {
    "message": "Tanggihan Lahat"
  },
  "rejectTxsDescription": {
    "message": "Sabay-sabay mong tatanggihan ang $1 (na) transaksyon."
  },
  "rejectTxsN": {
    "message": "Tanggihan ang $1 (na) transaksyon"
  },
  "rejected": {
    "message": "Tinanggihan"
  },
  "remove": {
    "message": "Alisin"
  },
  "removeAccount": {
    "message": "Alisin ang account"
  },
  "removeAccountDescription": {
    "message": "Tatanggalin ang account na ito sa iyong wallet. Pakitiyak na nasa iyo ang orihinal na seed phrase o private key para sa naka-import na account na ito bago magpatuloy. Maaari kang mag-import o gumawa ulit ng mga account mual sa drop-down ng account. "
  },
  "requestsAwaitingAcknowledgement": {
    "message": "naghihintay na matugunan ang mga request"
  },
  "required": {
    "message": "Kailangan"
  },
  "reset": {
    "message": "I-reset"
  },
  "restore": {
    "message": "Ipanumbalik"
  },
  "revealSeedWords": {
    "message": "Ipakita ang Seed Words"
  },
  "revealSeedWordsWarning": {
    "message": "Maaaring gamitin ang mga salitang ito para nakawin ang lahat ng iyong account.",
    "description": "$1 is bolded text using the message from 'revealSeedWordsWarning2'"
  },
  "rpcUrl": {
    "message": "Bagong RPC URL"
  },
  "save": {
    "message": "I-save"
  },
  "scanInstructions": {
    "message": "Ilagay ang QR code sa harap ng iyong camera"
  },
  "scanQrCode": {
    "message": "I-scan ang QR Code"
  },
  "search": {
    "message": "Hanapin"
  },
  "securityAndPrivacy": {
    "message": "Seguridad at Privacy"
  },
  "seedPhraseReq": {
    "message": "Ang mga seed phrase ay may habang 12 salita"
  },
  "selectAnAccount": {
    "message": "Pumili ng Account"
  },
  "selectHdPath": {
    "message": "Piliin ang HD Path"
  },
  "selectPathHelp": {
    "message": "Kung hindi mo makita ang kasalukuyan mong mga Ledger account sa ibaba, subukang ilipat ang mga path sa \"Legacy (MEW / MyCrypto)\""
  },
  "selectType": {
    "message": "Piliin ang Uri"
  },
  "send": {
    "message": "Ipadala"
  },
  "settings": {
    "message": "Mga Setting"
  },
  "showFiatConversionInTestnets": {
    "message": "Ipakita ang Conversion sa mga Testnet"
  },
  "showFiatConversionInTestnetsDescription": {
    "message": "Piliin ito para magpakita ng fiat conversion sa mga Testnet"
  },
  "showHexData": {
    "message": "Ipakita ang Hex Data"
  },
  "showHexDataDescription": {
    "message": "Piliin ito para ipakita ang hex data field sa screen ng pagpapadala"
  },
  "sign": {
    "message": "I-sign"
  },
  "signed": {
    "message": "Na-sign"
  },
  "somethingWentWrong": {
    "message": "Oops! Nagkaroon ng problema."
  },
  "speedUp": {
    "message": "Pabilisin"
  },
  "speedUpCancellation": {
    "message": "Pabilisin ang pagkanselang ito"
  },
  "speedUpTransaction": {
    "message": "Pabilisin ang transaksyong ito"
  },
  "stateLogError": {
    "message": "May error sa pagkuha sa mga state log."
  },
  "stateLogs": {
    "message": "Mga State Log"
  },
  "stateLogsDescription": {
    "message": "Ang mga state log ay naglalaman ng iyong mga pampublikong account address at mga ipinadalang transaksyon."
  },
  "submitted": {
    "message": "Isinumite"
  },
  "supportCenter": {
    "message": "Bisitahin ang aming Support Center"
  },
  "switchNetworks": {
    "message": "Lumipat ng Network"
  },
  "symbol": {
    "message": "Simbolo"
  },
  "symbolBetweenZeroTwelve": {
    "message": "Ang simbolo ay dapat na 11 character o mas kaunti."
  },
  "terms": {
    "message": "Mga Tuntunin ng Paggamit"
  },
  "tips": {
    "message": "Mga Tip"
  },
  "to": {
    "message": "Para sa"
  },
  "tokenAlreadyAdded": {
    "message": "Naidagdag na ang token."
  },
  "tokenSymbol": {
    "message": "Simbolo ng Token"
  },
  "total": {
    "message": "Kabuuan"
  },
  "transaction": {
    "message": "transaksyon"
  },
  "transactionCancelAttempted": {
    "message": "Sinubukan ang pagkansela sa transaksyon nang may gas fee na $1 sa ganap na $2"
  },
  "transactionCancelSuccess": {
    "message": "Nakansela ang transaksyon sa ganap na $2"
  },
  "transactionConfirmed": {
    "message": "Nakumpirma ang transaksyon sa ganap na $2."
  },
  "transactionCreated": {
    "message": "Nagawa ang transaksyon nang may halagang $1 sa ganap na $2."
  },
  "transactionDropped": {
    "message": "Na-drop ang transaksyon sa $2."
  },
  "transactionError": {
    "message": "May Error sa Transaksyon. May exception sa contract code."
  },
  "transactionErrorNoContract": {
    "message": "Subukang mag-call ng function sa isang non-contract na address."
  },
  "transactionErrored": {
    "message": "Nagkaroon ng error ang transaksyon."
  },
  "transactionFee": {
    "message": "Fee sa Transaksyon"
  },
  "transactionResubmitted": {
    "message": "Nasumite ulit ang transaksyon nang may gas fee na ginawang $1 sa ganap na $2"
  },
  "transactionSubmitted": {
    "message": "Nasumite ang transaksyon nang may gas fee na $1 sa $2."
  },
  "transactionUpdated": {
    "message": "Na-update ang transaksyon sa $2."
  },
  "transfer": {
    "message": "Mag-transfer"
  },
  "transferFrom": {
    "message": "I-transfer Mula Sa"
  },
  "tryAgain": {
    "message": "Subukang muli"
  },
  "unapproved": {
    "message": "Hindi inaprubahan"
  },
  "units": {
    "message": "(na) unit"
  },
  "unknown": {
    "message": "Hindi Alam"
  },
  "unknownNetwork": {
    "message": "Hindi Kilalang Pribadong Network"
  },
  "unknownQrCode": {
    "message": "Error: Hindi namin nakilala ang QR code na iyan"
  },
  "unlock": {
    "message": "I-unlock"
  },
  "unlockMessage": {
    "message": "Naghihintay ang decentralized web"
  },
  "updatedWithDate": {
    "message": "Na-update ang $1"
  },
  "urlErrorMsg": {
    "message": "Kinakailangan ng mga URI ang naaangkop na HTTP/HTTPS prefix."
  },
  "usedByClients": {
    "message": "Ginagamit ng iba't ibang client"
  },
  "viewContact": {
    "message": "Tingnan ang Contact"
  },
  "visitWebSite": {
    "message": "Bisitahin ang aming web site"
  },
  "welcomeBack": {
    "message": "Welcome Ulit!"
  },
  "youNeedToAllowCameraAccess": {
    "message": "Kailangan mong payagan ang access sa camera para magamit ang feature na ito."
  },
  "youSign": {
    "message": "Sina-sign mo ang"
  },
  "yourPrivateSeedPhrase": {
    "message": "Ang iyong pribadong seed phrase"
  },
  "zeroGasPriceOnSpeedUpError": {
    "message": "Zero ang presyo ng gas sa speed up"
  }
}<|MERGE_RESOLUTION|>--- conflicted
+++ resolved
@@ -304,14 +304,6 @@
   },
   "invalidAddressRecipient": {
     "message": "Hindi valid ang address ng recipient"
-  },
-<<<<<<< HEAD
-  "invalidAddressRecipientNotEthNetwork": {
-    "message": "Hindi ito isang ETH network, i-set sa lowercase"
-=======
-  "invalidBlockExplorerURL": {
-    "message": "Hindi valid ang Block Explorer URL"
->>>>>>> 97dce9f6
   },
   "invalidRPC": {
     "message": "Hindi valid ang RPC URL"
