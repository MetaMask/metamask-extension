--- conflicted
+++ resolved
@@ -343,14 +343,6 @@
   },
   "invalidAddressRecipient": {
     "message": "A címzett címe érvénytelen "
-  },
-<<<<<<< HEAD
-  "invalidAddressRecipientNotEthNetwork": {
-    "message": "Nem ETH hálózat, állítsa kisbetűre"
-=======
-  "invalidBlockExplorerURL": {
-    "message": "Helytelen Block Explorer URL"
->>>>>>> 97dce9f6
   },
   "invalidRPC": {
     "message": "Helytelen RPC URL"
