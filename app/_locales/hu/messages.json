--- conflicted
+++ resolved
@@ -1,13 +1,13 @@
 {
-  "QRHardwareSignRequestCancel": {
-    "message": "Elutasítás"
-  },
-  "QRHardwareWalletImporterTitle": {
-    "message": "QR-kód beolvasása"
-  },
   "about": {
     "message": "Névjegy"
   },
+  "aboutSettingsDescription": {
+    "message": "Verzió, ügyfélszolgálat és elérhetőségek"
+  },
+  "acceleratingATransaction": {
+    "message": "* Ha szeretné felgyorsítani a tranzakciót azzal, hogy magasabb gázárat használ, az növeli a gyorsabb feldolgozás esélyét, de ez nem mindig garantált."
+  },
   "accessingYourCamera": {
     "message": "Kamerához való hozzáférés..."
   },
@@ -38,14 +38,32 @@
   "addNetwork": {
     "message": "Hálózat hozzáadása"
   },
+  "addRecipient": {
+    "message": "Címzett hozzáadása"
+  },
   "addSuggestedTokens": {
     "message": "Javasolt tokenek hozzáadása"
   },
+  "addToAddressBook": {
+    "message": "Hozzáadás a címjegyzékhez"
+  },
+  "addToAddressBookModalPlaceholder": {
+    "message": "pl. John D."
+  },
   "addToken": {
     "message": "Token hozzáadása"
   },
+  "addTokens": {
+    "message": "Érmék hozzáadása"
+  },
   "advanced": {
     "message": "Speciális"
+  },
+  "advancedOptions": {
+    "message": "Haladó beállítások"
+  },
+  "advancedSettingsDescription": {
+    "message": "Hozzáférés fejlesztői funkciókhoz, állapotnaplók letöltése, fiók újraállítása, testnetek és egyéni RPC-k beállítása"
   },
   "amount": {
     "message": "Összeg"
@@ -58,14 +76,6 @@
     "message": "MetaMask",
     "description": "The name of the application"
   },
-  "appNameBeta": {
-    "message": "MetaMask Beta",
-    "description": "The name of the application (Beta)"
-  },
-  "appNameFlask": {
-    "message": "MetaMask Flask",
-    "description": "The name of the application (Flask)"
-  },
   "approve": {
     "message": "Jóváhagyás"
   },
@@ -75,6 +85,12 @@
   "asset": {
     "message": "Eszköz"
   },
+  "attemptToCancel": {
+    "message": "Megpróbálja törölni?"
+  },
+  "attemptToCancelDescription": {
+    "message": "A próbálkozás elküldése nem garantálja, hogy az eredeti tranzakció törlésre kerül. Ha a törlési kísérlet sikeres, akkor a fenti tranzakciós díjat számítjuk fel önnek."
+  },
   "attemptingConnect": {
     "message": "Próbálunk csatlakozni a blokklánchoz."
   },
@@ -92,6 +108,9 @@
   },
   "back": {
     "message": "Vissza"
+  },
+  "backToAll": {
+    "message": "Vissza az összeshez"
   },
   "backupApprovalInfo": {
     "message": "Ez a titkos kód a tárca helyreállításához szükséges, ha elveszíti eszközét, elfelejti jelszavát, újra kell telepítenie a MetaMask alkalmazást, vagy ha a tárcájához egy másik eszközről szeretne hozzáférni."
@@ -118,15 +137,30 @@
     "message": "Tekintse meg a fiókot a(z) $1-en",
     "description": "$1 replaced by URL for custom block explorer"
   },
+  "blockiesIdenticon": {
+    "message": "Blockies identikon használata"
+  },
   "browserNotSupported": {
     "message": "Az ön böngészője nem támogatott..."
   },
+  "builtInCalifornia": {
+    "message": "A MetaMaskot Kaliforniában tervezték és hozták létre."
+  },
+  "buyWithWyre": {
+    "message": "Vásároljon ETH-t a Wyre-rel"
+  },
+  "buyWithWyreDescription": {
+    "message": "A Wyre segítségével egyensen a MetaMaks fiókjában tehet letétbe ETH-t."
+  },
   "bytes": {
     "message": "Bájtok"
   },
   "cancel": {
     "message": "Mégse"
   },
+  "cancellationGasFee": {
+    "message": "A törlés gázára"
+  },
   "cancelled": {
     "message": "Megszakítva"
   },
@@ -136,6 +170,9 @@
   "chromeRequiredForHardwareWallets": {
     "message": "A MetaMask-ot Google Chrome-mal kell használnia a Hardveres pénztárcához való csatlakozáshoz."
   },
+  "clickToRevealSeed": {
+    "message": "Kattintson ide a titkos szavak megjelenítéséhez"
+  },
   "close": {
     "message": "Bezárás"
   },
@@ -145,24 +182,42 @@
   "confirmPassword": {
     "message": "Jelszó megerősítése"
   },
+  "confirmSecretBackupPhrase": {
+    "message": "Erősítsd meg titkos biztonsági szókapcsolatodat"
+  },
   "confirmed": {
     "message": "Megerősítve"
   },
+  "congratulations": {
+    "message": "Gratulálunk"
+  },
   "connect": {
     "message": "Csatlakozás"
   },
+  "connectHardwareWallet": {
+    "message": "Hardverpénztárca csatlakoztatása"
+  },
   "connectingTo": {
     "message": "Kapcsolódás: $1"
   },
   "connectingToGoerli": {
     "message": "Csatlakozás a Goerli teszthálózathoz"
   },
-  "connectingToLineaGoerli": {
-    "message": "Csatlakozás a Linea Goerli teszthálózathoz"
+  "connectingToKovan": {
+    "message": "Csatlakozás a Kovan teszthálózathoz"
   },
   "connectingToMainnet": {
     "message": "Csatlakozás a fő Ethereum hálózathoz"
   },
+  "connectingToRinkeby": {
+    "message": "Kapcsolódás a Rinkeby Teszthálózathoz"
+  },
+  "connectingToRopsten": {
+    "message": "Csatlakozás a Ropsten teszthálózathoz"
+  },
+  "continueToWyre": {
+    "message": "Tovább a Wyre-re"
+  },
   "contractDeployment": {
     "message": "Szerződés alkalmazása"
   },
@@ -172,9 +227,15 @@
   "copiedExclamation": {
     "message": "Kimásolva!"
   },
+  "copiedTransactionId": {
+    "message": "Másolt tranzakció-azonosító"
+  },
   "copyAddress": {
     "message": "Másolja a címet a vágólapra"
   },
+  "copyPrivateKey": {
+    "message": "Ez a saját titkos kulcsod (kattints rá a másoláshoz)"
+  },
   "copyToClipboard": {
     "message": "Másolás a vágólapra"
   },
@@ -184,6 +245,12 @@
   "create": {
     "message": "Létrehozás"
   },
+  "createAWallet": {
+    "message": "Hozz létre egy pénztárcát"
+  },
+  "createAccount": {
+    "message": "Fiók létrehozása"
+  },
   "createPassword": {
     "message": "Jelszó létrehozása"
   },
@@ -193,8 +260,14 @@
   "currentLanguage": {
     "message": "Aktuális nyelv"
   },
-  "custom": {
-    "message": "Speciális"
+  "customGas": {
+    "message": "Gáz testreszabása"
+  },
+  "customGasSubTitle": {
+    "message": "A díj növelése csökkentheti a feldolgozási időt, de ez nem garantált."
+  },
+  "customRPC": {
+    "message": "Egyedi RPC"
   },
   "customToken": {
     "message": "Egyéni token"
@@ -205,15 +278,33 @@
   "decimalsMustZerotoTen": {
     "message": "A tizedesjegyek száma 0 és 36 között legyen . "
   },
+  "defaultNetwork": {
+    "message": "Az Ether tranzakciók alapértelmezett hálózata a Main Net."
+  },
   "delete": {
     "message": "Törlés"
   },
+  "deleteAccount": {
+    "message": "Fiók törlése"
+  },
   "deleteNetwork": {
     "message": "Törli a hálózatot?"
   },
+  "deleteNetworkDescription": {
+    "message": "Biztosan törli ezt a hálózatot?"
+  },
+  "depositEther": {
+    "message": "Ether befizetése"
+  },
   "details": {
     "message": "Részletek"
   },
+  "directDepositEther": {
+    "message": "Fizess be ethert közvetlenül"
+  },
+  "directDepositEtherExplainer": {
+    "message": "Amennyiben már rendelkezik némi Ether-rel, a közvetlen letéttel gyorsan elhelyezheti azt új pénztárcájában."
+  },
   "done": {
     "message": "Kész"
   },
@@ -223,6 +314,9 @@
   "downloadGoogleChrome": {
     "message": "Google Chrome letöltése"
   },
+  "downloadSecretBackup": {
+    "message": "Töltse le a Secret Backup Phrase-t és tárolja biztonságosan egy titkosított külső merevlemezen vagy tárolón."
+  },
   "downloadStateLogs": {
     "message": "Állapotnapló letöltése"
   },
@@ -235,15 +329,51 @@
   "editContact": {
     "message": "Kapcsolatok szerkesztése"
   },
+  "endOfFlowMessage1": {
+    "message": "Átment a teszten - tartsa biztonságban a seed mondatot, ez az ön felelőssége!"
+  },
+  "endOfFlowMessage10": {
+    "message": "Minden kész"
+  },
+  "endOfFlowMessage2": {
+    "message": "Tanácsok a biztonságos tárolásához"
+  },
+  "endOfFlowMessage3": {
+    "message": "Készíts biztonsági mentést több helyen."
+  },
+  "endOfFlowMessage4": {
+    "message": "Soha ne ossza meg senkivel a mondatot."
+  },
+  "endOfFlowMessage5": {
+    "message": "Vigyázzon az adathalászokkal! A MetaMask soha nem kéri spontán módon a seed mondatot."
+  },
+  "endOfFlowMessage6": {
+    "message": "Ha ismét biztonsági másolatot kell készítenie a seed mondatról, megtalálja azt a Beállítások -> Biztonság menüben."
+  },
+  "endOfFlowMessage8": {
+    "message": "A MetaMask nem tudta helyreállítani a seed mondatot. Tudjon meg többet."
+  },
+  "endOfFlowMessage9": {
+    "message": "Bővebb információk."
+  },
   "ensNotFoundOnCurrentNetwork": {
     "message": "ENS név nem található a jelenlegi hálózaton. Próbálj váltani Ethereum főhálózatra."
   },
   "ensRegistrationError": {
     "message": "Hiba történt az ENS név regisztrációjakor"
   },
+  "enterAnAlias": {
+    "message": "Adjon meg álnevet"
+  },
+  "enterPassword": {
+    "message": "Adja meg a jelszót"
+  },
   "enterPasswordContinue": {
     "message": "A folytatáshoz adja meg a jelszót"
   },
+  "estimatedProcessingTimes": {
+    "message": "Becsült feldolgozási idők"
+  },
   "ethereumPublicAddress": {
     "message": "Ethereum nyilvános címe"
   },
@@ -252,6 +382,9 @@
   },
   "expandView": {
     "message": "Nézet nagyítása"
+  },
+  "exportPrivateKey": {
+    "message": "Privát kulcs exportálása"
   },
   "failed": {
     "message": "Sikertelen"
@@ -296,8 +429,6 @@
   "general": {
     "message": "Általános"
   },
-<<<<<<< HEAD
-=======
   "generalSettingsDescription": {
     "message": "Pénznem átváltása, elsődleges pénznem, nyelv, blockies identikonok"
   },
@@ -314,9 +445,11 @@
   "getStarted": {
     "message": "Első lépések"
   },
->>>>>>> 983d2c9f
   "goerli": {
     "message": "Goerli teszthálózat"
+  },
+  "happyToSeeYou": {
+    "message": "Örülünk, hogy itt van. "
   },
   "hardware": {
     "message": "hardver"
@@ -359,6 +492,12 @@
   "importAccountMsg": {
     "message": "Az importált fiókot nem társítjuk az eredetileg létrehozott MetaMask-fiók seed mondatához. További információ az importált fiókokról"
   },
+  "importAccountSeedPhrase": {
+    "message": "Fiók importálása seed mondat segítségével"
+  },
+  "importWallet": {
+    "message": "Pénztárca importálása"
+  },
   "imported": {
     "message": "Importált",
     "description": "status showing that an account has been fully loaded into the keyring"
@@ -400,20 +539,20 @@
   "knownAddressRecipient": {
     "message": "Ismert szerződéses cím."
   },
+  "kovan": {
+    "message": "Kovan teszthálózat"
+  },
   "learnMore": {
     "message": "Tudjon meg többet"
   },
-  "learnMoreUpperCase": {
-    "message": "Tudjon meg többet"
-  },
   "ledgerAccountRestriction": {
     "message": "Használnia kell a korábbi fiókját, mielőtt újat adhat hozzá. "
   },
-  "likeToImportTokens": {
+  "letsGoSetUp": {
+    "message": "Igen, hozzuk létre!"
+  },
+  "likeToAddTokens": {
     "message": "Hozzá szeretné adni ezeket az érméket?"
-  },
-  "lineaGoerli": {
-    "message": "Linea Goerli teszthálózat"
   },
   "links": {
     "message": "Linkek"
@@ -439,14 +578,29 @@
   "memo": {
     "message": "emlékeztető"
   },
+  "memorizePhrase": {
+    "message": "Jegyezze meg ezt a szakaszt."
+  },
   "message": {
     "message": "Üzenet"
   },
+  "metamaskDescription": {
+    "message": "Csatlakozás az Ethereumhoz és a decentralizált hálózathoz."
+  },
   "metamaskVersion": {
     "message": "MetaMask verzió"
   },
+  "mobileSyncText": {
+    "message": "Kérünk írd be jelszavad, hogy igazold kiléted!"
+  },
   "mustSelectOne": {
     "message": "Legalább 1 tokent ki kell választania."
+  },
+  "myAccounts": {
+    "message": "Fiókjaim"
+  },
+  "needEtherInWallet": {
+    "message": "Ha a MetaMaskon keresztül szeretne interakcióba lépni decentralizált alkalmazással, ahhoz a tárcájában Ethernek kell lennie."
   },
   "needImportFile": {
     "message": "Ki kell választania az importálni kívánt fájlt.",
@@ -458,6 +612,9 @@
   "networkName": {
     "message": "Hálózat neve"
   },
+  "networkSettingsDescription": {
+    "message": "Egyedi RPC-hálózatok hozzáadása és szerkesztése"
+  },
   "networks": {
     "message": "Hálózatok"
   },
@@ -466,6 +623,9 @@
   },
   "newAccount": {
     "message": "Új fiók"
+  },
+  "newAccountDetectedDialogMessage": {
+    "message": "Új címet észleltünk! Kattints ide, ha szeretnéd feljegyezni címtáradba."
   },
   "newAccountNumberName": {
     "message": "$1 fiók",
@@ -477,15 +637,30 @@
   "newContract": {
     "message": "Új szerződés"
   },
+  "newNetwork": {
+    "message": "Új hálózat"
+  },
   "newPassword": {
     "message": "Új jelszó (minimum 8 karakter)"
   },
+  "newToMetaMask": {
+    "message": "Új a MetaMask-on?"
+  },
+  "newTotal": {
+    "message": "Új végösszeg"
+  },
+  "newTransactionFee": {
+    "message": "Új tranzakciós költség"
+  },
   "next": {
     "message": "Következő"
   },
   "noAddressForName": {
     "message": "Nem lett cím beállítva ehhez a névhez."
   },
+  "noAlreadyHaveSeed": {
+    "message": "Nem, már rendelkezem gyarapítási fázissal"
+  },
   "noConversionRateAvailable": {
     "message": "Nincs elérhető átváltási díj"
   },
@@ -513,8 +688,6 @@
   "on": {
     "message": "Be"
   },
-<<<<<<< HEAD
-=======
   "optionalBlockExplorerUrl": {
     "message": "Explorer URL letiltása (nem kötelező)"
   },
@@ -524,7 +697,6 @@
   "orderOneHere": {
     "message": "Rendeljen trezort vagy főkönyvet, és tárolja pénzeszközeit hideg tárcában"
   },
->>>>>>> 983d2c9f
   "origin": {
     "message": "Eredet"
   },
@@ -578,11 +750,12 @@
   "privateNetwork": {
     "message": "Magánhálózat"
   },
+  "queue": {
+    "message": "Nyomtatólista"
+  },
   "readdToken": {
     "message": "Ezt a tokent a jövőben is hozzáadhatja, ha a fiókbeállítások menü „Token hozzáadása” elemére lép."
   },
-<<<<<<< HEAD
-=======
   "readyToConnect": {
     "message": "Készen áll a csatlakozásra?"
   },
@@ -592,7 +765,6 @@
   "recipientAddress": {
     "message": "Címzett címe"
   },
->>>>>>> 983d2c9f
   "recipientAddressPlaceholder": {
     "message": "Keresés, nyilvános cím (0x) vagy ENS"
   },
@@ -611,6 +783,9 @@
   "rejected": {
     "message": "Elutasítva"
   },
+  "remindMeLater": {
+    "message": "Emlékeztessen később"
+  },
   "remove": {
     "message": "Eltávolítás"
   },
@@ -629,15 +804,38 @@
   "reset": {
     "message": "Visszaállítás"
   },
+  "resetAccount": {
+    "message": "Fiók visszaállítása"
+  },
+  "resetAccountDescription": {
+    "message": "A fiók visszaállítása törli a tranzakciók előzményeit."
+  },
   "restore": {
     "message": "Visszaállítás"
   },
+  "restoreAccountWithSeed": {
+    "message": "Fiók helyreállítása a seed mondat segítségével"
+  },
   "revealSeedWords": {
     "message": "Seed szavak megjelenítése"
   },
+  "revealSeedWordsDescription": {
+    "message": "Ha valamikor böngészőt váltasz, vagy számítógépet cserélsz, a fiókjaid használatához szükséged lesz erre a kulcsszóláncra. Őrizd őket egy biztonságos és titkos helyen."
+  },
+  "revealSeedWordsTitle": {
+    "message": "Kulcsszólánc"
+  },
   "revealSeedWordsWarning": {
-    "message": "Ezekkel a szavakkal ellophatóak a fiókjai.",
-    "description": "$1 is bolded text using the message from 'revealSeedWordsWarning2'"
+    "message": "Ezekkel a szavakkal ellophatóak a fiókjai."
+  },
+  "revealSeedWordsWarningTitle": {
+    "message": "NE ossza meg ezt a mondatot senkivel!"
+  },
+  "rinkeby": {
+    "message": "Rinkeby teszthálózat"
+  },
+  "ropsten": {
+    "message": "Ropsten teszthálózat"
   },
   "rpcUrl": {
     "message": "Új RPC URL"
@@ -645,6 +843,9 @@
   "save": {
     "message": "Mentés"
   },
+  "saveAsCsvFile": {
+    "message": "Mentés CSV-fájlként"
+  },
   "scanInstructions": {
     "message": "Helyezze a QR-kódot a fényképezőgép elé"
   },
@@ -657,15 +858,42 @@
   "searchResults": {
     "message": "Keresési eredmények"
   },
+  "searchTokens": {
+    "message": "Keresés a tokenek között"
+  },
+  "secretBackupPhrase": {
+    "message": "Titkos biztonsági kifejezés "
+  },
+  "secretBackupPhraseDescription": {
+    "message": "Titkos biztonsági szókapcsolatoddal könnyedén készíthetsz biztonsági mentést és helyreállíthatod fiókodat."
+  },
+  "secretBackupPhraseWarning": {
+    "message": "FIGYELEM: Senkise se adja meg a biztonsági szakaszát. Ennek tulajdonosa örökre elviheti Ether-jeit."
+  },
   "securityAndPrivacy": {
     "message": "Biztonság és adatvédelem"
   },
+  "securitySettingsDescription": {
+    "message": "Biztonsági beállítások és pénztárca kulcsszólánca"
+  },
+  "seedPhrasePlaceholder": {
+    "message": "A szavakat egy-egy szóközzel válassza el"
+  },
   "seedPhraseReq": {
     "message": "A seed mondat 12 szóból áll"
   },
+  "selectAHigherGasFee": {
+    "message": "Válasszon magasabb gázdíjat az ügylet feldolgozásának gyorsításához.*"
+  },
   "selectAnAccount": {
     "message": "Válasszon fiókot"
   },
+  "selectAnAccountHelp": {
+    "message": "Válássza ki a MetaMask-ban megtekinteni kívánt fiókot"
+  },
+  "selectEachPhrase": {
+    "message": "Kérjük, válassza ki az egyes mondatokat, hogy meggyőződjön azok helyességéről. "
+  },
   "selectHdPath": {
     "message": "Válassz HD elérési útvonalat"
   },
@@ -678,12 +906,27 @@
   "send": {
     "message": "Küldés"
   },
+  "sendAmount": {
+    "message": "Összeg küldése"
+  },
   "sendTokens": {
     "message": "Token küldése"
   },
+  "sentEther": {
+    "message": "elküldött ether"
+  },
+  "separateEachWord": {
+    "message": "Minden egyes szavat szóközzel válasszon el"
+  },
   "settings": {
     "message": "Beállítások"
   },
+  "showAdvancedGasInline": {
+    "message": "Speciális gázszabályzók"
+  },
+  "showAdvancedGasInlineDescription": {
+    "message": "Jelöld meg ezt a gázárak és korlátozásellenőrzés mutatásához közvetlenül a küldési és megerősítési képernyőkön."
+  },
   "showFiatConversionInTestnets": {
     "message": "Konverzió mutatása Testnetsen"
   },
@@ -696,18 +939,27 @@
   "showHexDataDescription": {
     "message": "Válassza ezt, ha a hex adatmezőt a küldő képernyőn szeretné megnézni"
   },
+  "showPrivateKeys": {
+    "message": "Mutassa a privát kulcsokat"
+  },
   "sigRequest": {
     "message": "Aláírás kérése"
   },
   "sign": {
     "message": "Aláír"
   },
+  "signNotice": {
+    "message": "Az üzenet aláírása veszélyes következményekkel járhat. Csak olyan webhely üzenetét írja alá, amelyben teljes mértékben és a teljes fiókjával megbízik. Ezt a veszélyes módszert egy későbbi verzióból eltávolítjuk."
+  },
   "signatureRequest": {
     "message": "Aláírási kérelem"
   },
   "signed": {
     "message": "Aláírva"
   },
+  "slow": {
+    "message": "Lassú"
+  },
   "somethingWentWrong": {
     "message": "Hoppá! Valami hiba történt..."
   },
@@ -729,8 +981,6 @@
   "stateLogsDescription": {
     "message": "Az állapotnaplóban megtalálhatók nyilvános fiókcímeid és elküldött tranzakcióid."
   },
-<<<<<<< HEAD
-=======
   "step1HardwareWallet": {
     "message": "1. Csatlakoztassa a hardveres pénztárcát"
   },
@@ -752,7 +1002,6 @@
   "storePhrase": {
     "message": "Tárolja a mondatot jelszókezelőben, például az 1Passwordben."
   },
->>>>>>> 983d2c9f
   "submitted": {
     "message": "Elküldve"
   },
@@ -768,9 +1017,36 @@
   "symbolBetweenZeroTwelve": {
     "message": "A szimbólum 0 és 12 karakter között kell legyen."
   },
+  "syncWithMobile": {
+    "message": "Szinkronizálás telefonnal"
+  },
+  "syncWithMobileBeCareful": {
+    "message": "Győződjön meg arról, hogy senki nem látja a képernyőt, amikor beolvassa ezt a kódot"
+  },
+  "syncWithMobileComplete": {
+    "message": "Adatai szinkronizálása sikerült. Élvezze a MetaMask mobilalkalmazást!"
+  },
+  "syncWithMobileDesc": {
+    "message": "Szinkronizálhatja fiókjait és adatait a mobilkészülékkel. Nyissa meg a MetaMask mobilalkalmazást, lépjen a \"Beállítások\" elemre, majd koppintson a \"Szinkronizálás a böngésző bővítményéből\" elemre."
+  },
+  "syncWithMobileDescNewUsers": {
+    "message": "Ha most először nyitja meg a MetaMask mobilalkalmazást, kövesse a telefonon megadott lépéseket."
+  },
+  "syncWithMobileScanThisCode": {
+    "message": "Olvasd be ezt a kódot MetaMask mobilalkalmazásoddal"
+  },
+  "syncWithMobileTitle": {
+    "message": "Szinkronizálás mobillal"
+  },
   "terms": {
     "message": "Használati feltételek"
   },
+  "testFaucet": {
+    "message": "Teszt csap"
+  },
+  "thisWillCreate": {
+    "message": "Eh új pénztárcát és termelési időszakot hoz létre"
+  },
   "tips": {
     "message": "Adományok"
   },
@@ -831,12 +1107,22 @@
   "transfer": {
     "message": "Átutalás"
   },
+  "transferBetweenAccounts": {
+    "message": "Fiókok közötti küldés"
+  },
   "transferFrom": {
     "message": "Átvezetés innen: "
   },
+  "troubleTokenBalances": {
+    "message": "Gondjaink voltak tokenegyenlegeid betöltésével. Megtekintheted őket",
+    "description": "Followed by a link (here) to view token balances"
+  },
   "tryAgain": {
     "message": "Újra"
   },
+  "typePassword": {
+    "message": "Írd be MetaMask jelszavadat"
+  },
   "unapproved": {
     "message": "Jóvá nem hagyott"
   },
@@ -876,14 +1162,38 @@
   "userName": {
     "message": "Felhasználónév"
   },
+  "viewAccount": {
+    "message": "Fiók megtekintése"
+  },
   "viewContact": {
     "message": "Névjegy megtekintése"
   },
+  "viewOnCustomBlockExplorer": {
+    "message": "Megtekintés $1-kor"
+  },
+  "viewOnEtherscan": {
+    "message": "Nézze meg Etherscanen"
+  },
+  "viewinExplorer": {
+    "message": "Megtekintés Explorerben"
+  },
   "visitWebSite": {
     "message": "Látogass el weboldalunkra"
   },
+  "walletSeed": {
+    "message": "Pénztárca kulcsszólánca"
+  },
+  "welcome": {
+    "message": "Üdvözöljük a MetaMaskban"
+  },
   "welcomeBack": {
     "message": "Üdvözöljük újra!"
+  },
+  "writePhrase": {
+    "message": "Írd le ezt a szókapcsolatot egy darab papírra és őrizd meg egy biztonságos helyen. Ha még nagyobb biztonságra törekszel, írd le több darab papírra, és tartsd őket 2-3 különböző helyen."
+  },
+  "yesLetsTry": {
+    "message": "Igen, próbáljuk ki!"
   },
   "youNeedToAllowCameraAccess": {
     "message": "Ennek a funkciónak a használatához engedélyeznie kell a kamerához való hozzáférést."
