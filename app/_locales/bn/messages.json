{
  "QRHardwareSignRequestCancel": {
    "message": "প্রত্যাখ্যান"
  },
  "QRHardwareWalletImporterTitle": {
    "message": "QR কোড স্ক্যান করুন"
  },
  "about": {
    "message": "সম্পর্কে"
  },
  "accessingYourCamera": {
    "message": "আপনার ক্যামেরা অ্যাক্সেস করছে..."
  },
  "account": {
    "message": "অ্যাকাউন্ট"
  },
  "accountDetails": {
    "message": "অ্যাকাউন্টের বিশদ"
  },
  "accountName": {
    "message": "অ্যাকাউন্টের নাম"
  },
  "accountOptions": {
    "message": "অ্যাকাউন্টের বিকল্পগুলি"
  },
  "accountSelectionRequired": {
    "message": "আপনাকে একটি অ্যাকাউন্ট নির্বাচন করতে হবে!"
  },
  "activityLog": {
    "message": "কার্যকলাপের লগ"
  },
  "addAcquiredTokens": {
    "message": "MetaMask ব্যবহার করে আপনি যে টোকেনগুলি অর্জন করেছেন সেগুলি যোগ করুন"
  },
  "addAlias": {
    "message": "উপনাম যোগ করুন"
  },
  "addNetwork": {
    "message": "নেটওয়ার্ক যোগ করুন"
  },
  "addSuggestedTokens": {
    "message": "প্রস্তাবিত টোকেনগুলি যোগ করুন"
  },
  "addToken": {
    "message": "টোকেন যোগ করুন"
  },
  "advanced": {
    "message": "উন্নত"
  },
  "amount": {
    "message": "পরিমান"
  },
  "appDescription": {
    "message": "আপনার ব্রাউজারে একটি Ethereum ওয়ালেট",
    "description": "The description of the application"
  },
  "appName": {
    "message": "MetaMask",
    "description": "The name of the application"
  },
  "appNameBeta": {
    "message": "MetaMask Beta",
    "description": "The name of the application (Beta)"
  },
  "appNameFlask": {
    "message": "MetaMask Flask",
    "description": "The name of the application (Flask)"
  },
  "approve": {
    "message": "অনুমোদন করুন"
  },
  "approved": {
    "message": "অনুমোদিত"
  },
  "asset": {
    "message": "সম্পদ"
  },
  "attemptingConnect": {
    "message": "ব্লকচেনে সংযোগ করার চেষ্টা করছে।"
  },
  "attributions": {
    "message": "গুণাবলী"
  },
  "autoLockTimeLimit": {
    "message": "স্বয়ংক্রিয়-লগ আউট টাইমার (মিনিট)"
  },
  "autoLockTimeLimitDescription": {
    "message": "MetaMask স্বয়ংক্রিয়ভাবে লগ আউট করার আগে নিষ্ক্রিয় থাকার সময় মিনিটে সেট করুন"
  },
  "average": {
    "message": "গড়"
  },
  "back": {
    "message": "ফিরুন"
  },
  "backupApprovalInfo": {
    "message": "আপনি আপনার ডিভাইস হারিয়ে ফেললে, পাসওয়ার্ড ভুলে গেলে, MetaMask রিইনস্টল করতে হলে বা অন্য ডিভাইসে আপনার ওয়ালেট অ্যাক্সেস করার ক্ষেত্রে আপনার ওয়ালেট পুনরুদ্ধার করতে এই গোপন কোডটি প্রয়োজন।"
  },
  "backupApprovalNotice": {
    "message": "আপনার ওয়ালেট এবং তহবিল সুরক্ষিত রাখতে আপনার গোপন পুনরুদ্ধারের কোড ব্যাক আপ করুন।"
  },
  "backupNow": {
    "message": "এখনওই ব্যাকআপ নিন "
  },
  "balance": {
    "message": "ব্যালেন্স"
  },
  "balanceOutdated": {
    "message": "ব্যালেন্স অনেক পুরানো হতে পারে"
  },
  "basic": {
    "message": "প্রাথমিক"
  },
  "blockExplorerUrl": {
    "message": "এক্সপ্লোরার ব্লক করুন"
  },
  "blockExplorerView": {
    "message": "$1 এ অ্যাকাউন্ট দেখুন",
    "description": "$1 replaced by URL for custom block explorer"
  },
  "browserNotSupported": {
    "message": "আপনার ব্রাউজার সমর্থিত নয়..."
  },
  "bytes": {
    "message": "বাইটস"
  },
  "cancel": {
    "message": "বাতিল করুন"
  },
  "cancelled": {
    "message": "বাতিল করা হয়েছে"
  },
  "chainId": {
    "message": "চেন আইডি"
  },
  "chromeRequiredForHardwareWallets": {
    "message": "আপনার হার্ডওয়্যার ওয়ালেটের সাথে সংযোগ করতে আপনাকে Google Chrome এ MetaMask ব্যবহার করতে হবে।  "
  },
  "close": {
    "message": "বন্ধ করুন"
  },
  "confirm": {
    "message": "নিশ্চিত হন"
  },
  "confirmPassword": {
    "message": "পাসওয়ার্ড নিশ্চিত করুন"
  },
  "confirmed": {
    "message": "নিশ্চিত করা হয়েছে"
  },
  "connect": {
    "message": "সংযুক্ত করুন"
  },
  "connectingTo": {
    "message": " $1 এর সাথে সংযোগ করছে"
  },
  "connectingToGoerli": {
    "message": "গোয়েরলি টেস্ট নেটওয়ার্কের সাথে সংযোগ করা হচ্ছে"
  },
  "connectingToMainnet": {
    "message": "মুখ্য Ethereum নেটওয়ার্কের সাথে সংযোগ করছে"
  },
  "contractDeployment": {
    "message": "কন্ট্র্যাক্ট নিয়োজন"
  },
  "contractInteraction": {
    "message": "কন্ট্র্যাক্ট বাক্যালাপ"
  },
  "copiedExclamation": {
    "message": "কপি করা হয়েছে!"
  },
  "copyAddress": {
    "message": "ক্লিপবোর্ডে ঠিকানা কপি করুন"
  },
  "copyToClipboard": {
    "message": "ক্লিপবোর্ডে কপি করুন"
  },
  "copyTransactionId": {
    "message": "লেনদেনের আইডি কপি করুন"
  },
  "create": {
    "message": "তৈরি করুন"
  },
  "createPassword": {
    "message": "পাসওয়ার্ড তৈরি করুন"
  },
  "currencyConversion": {
    "message": "মুদ্রা বিনিময়"
  },
  "currentLanguage": {
    "message": "বর্তমান ভাষা"
  },
  "custom": {
    "message": "উন্নত"
  },
  "customToken": {
    "message": "কাস্টম টোকেন"
  },
  "decimal": {
    "message": "নির্ভুলতার দশমিক"
  },
  "decimalsMustZerotoTen": {
    "message": "দশমিকগুলি অবশ্যই অন্তত 0 হতে হবে, এবং 36 এর উপর হবে না।"
  },
  "delete": {
    "message": "মুছুন"
  },
  "deleteNetwork": {
    "message": "নেটওয়ার্ক মুছবেন?"
  },
  "details": {
    "message": "বিশদ বিবরণ"
  },
  "done": {
    "message": "সম্পন্ন "
  },
  "dontHaveAHardwareWallet": {
    "message": "একটি হার্ডওয়্যার ওয়ালেট নেই?"
  },
  "downloadGoogleChrome": {
    "message": "Google Chrome ডাউনলোড করুন"
  },
  "downloadStateLogs": {
    "message": "স্টেট লগগুলি ডাউনলোড করুন"
  },
  "dropped": {
    "message": "নেমে গেছে"
  },
  "edit": {
    "message": "সম্পাদনা"
  },
  "editContact": {
    "message": "পরিচিতি সম্পাদনা করুন"
  },
  "ensNotFoundOnCurrentNetwork": {
    "message": "ENS নাম বর্তমান নেটওয়ার্কে খুঁজে পাওয়া যায় নি। মূল Ethereum নেটওয়ার্কে বদলানোর চেষ্টা করুন।"
  },
  "ensRegistrationError": {
    "message": "ENS নাম নিবন্ধীকরণে ত্রুটি হয়েছে"
  },
  "enterPasswordContinue": {
    "message": "অবিরত রাখতে পাসওয়ার্ড লিখুন"
  },
  "ethereumPublicAddress": {
    "message": "Ethereum পাবলিক অ্যাড্রেস"
  },
  "etherscanView": {
    "message": "Etherscan এ অ্যাকাউন্ট দেখুন"
  },
  "expandView": {
    "message": "ভিউ সম্প্রসারিত করুন"
  },
  "failed": {
    "message": "ব্যর্থ হয়েছে"
  },
  "fast": {
    "message": "দ্রুত"
  },
  "fiat": {
    "message": "ফিয়াট",
    "description": "Exchange type"
  },
  "fileImportFail": {
    "message": "ফাইল আমদানি কাজ করছে না? এখানে ক্লিক করুন!",
    "description": "Helps user import their account from a JSON file"
  },
  "forgetDevice": {
    "message": "এই ডিভাইসটি সম্পর্কে ভুলে যান"
  },
  "from": {
    "message": "থেকে"
  },
  "functionType": {
    "message": "কার্যকারিতার ধরণ"
  },
  "gasLimit": {
    "message": "গ্যাসের সীমা"
  },
  "gasLimitInfoTooltipContent": {
    "message": "গ্যাসের সীমা হল আপনি যে পরিমাণ গ্যাস খরচ করতে চান তার সর্বোচ্চ ইউনিটের পরিমাণ।"
  },
  "gasLimitTooLow": {
    "message": "গ্যাসের সীমা অবশ্যই অন্তত 21000 এ থাকতে হবে"
  },
  "gasPrice": {
    "message": "গ্যাসের মূল্য (GWEI)"
  },
  "gasPriceExtremelyLow": {
    "message": "গ্যাসের মূল্য অত্যন্ত কম"
  },
  "gasPriceInfoTooltipContent": {
    "message": "গ্যাসের মূল্য আপনি প্রতি একক গ্যাসের জন্য যে পরিমাণ ইথার প্রদান করতে চান সেটি নির্দেশ করে।"
  },
  "gasUsed": {
    "message": "গ্যাস ব্যবহার করা হয়েছে"
  },
  "general": {
    "message": "সাধারণ"
  },
<<<<<<< HEAD
=======
  "generalSettingsDescription": {
    "message": "মুদ্রা বিনিময়, প্রাথমিক মুদ্রা, ভাষা, ব্লকিস আইডেন্টিকন"
  },
  "getEther": {
    "message": "ইথার পান"
  },
  "getEtherFromFaucet": {
    "message": "$1 এর জন্য একটি ফসেট থেকে ইথার পান",
    "description": "Displays network name for Ether faucet"
  },
  "getHelp": {
    "message": "সহায়তা পান।"
  },
  "getStarted": {
    "message": "শুরু করুন"
  },
>>>>>>> 983d2c9f
  "goerli": {
    "message": "গোয়েরলি টেস্ট নেটওয়ার্ক"
  },
  "hardware": {
    "message": "হার্ডওয়্যার"
  },
  "hardwareWalletConnected": {
    "message": "হার্ডওয়্যার ওয়ালেট সংযুক্ত করা হয়েছে"
  },
  "hardwareWallets": {
    "message": "একটি হার্ডওয়্যার ওয়ালেট সংযুক্ত করুন"
  },
  "hardwareWalletsMsg": {
    "message": "আপনি MetaMask এর সাথে ব্যবহার করতে চান এমন একটি হার্ডওয়্যার ওয়ালেট নির্বাচন করুন"
  },
  "havingTroubleConnecting": {
    "message": "সংযোগ করতে সমস্যা হচ্ছে?"
  },
  "here": {
    "message": "এখানে",
    "description": "as in -click here- for more information (goes with troubleTokenBalances)"
  },
  "hexData": {
    "message": "হেক্স ডেটা"
  },
  "hide": {
    "message": "লুকান"
  },
  "hideTokenPrompt": {
    "message": "টোকেন লুকাবেন?"
  },
  "history": {
    "message": "ইতিহাস"
  },
  "import": {
    "message": "আমদানি",
    "description": "Button to import an account from a selected file"
  },
  "importAccount": {
    "message": "অ্যাকাউন্ট আমদানি করুন"
  },
  "importAccountMsg": {
    "message": "আমদানি করা অ্যাকাউন্টগুলি আপনার গোড়ায় তৈরি করা MetaMask অ্যাকাউন্ট সীডফ্রেজের সাথে সংযুক্ত হবে না। আমদানি করা অ্যাকাউন্টগুলি সম্পর্কে আরও জানুন "
  },
  "imported": {
    "message": "আমদানিকৃত",
    "description": "status showing that an account has been fully loaded into the keyring"
  },
  "initialTransactionConfirmed": {
    "message": "আপনার প্রারম্ভিক লেনদেনটি নেটওয়ার্ক নিশ্চিত করেছিল। ফিরে যেতে ঠিক আছে তে ক্লিক করুন।"
  },
  "insufficientBalance": {
    "message": "অপর্যাপ্ত ব্যালেন্স৷"
  },
  "insufficientFunds": {
    "message": "অপর্যাপ্ত তহবিল।"
  },
  "insufficientTokens": {
    "message": "অপর্যাপ্ত টোকেন।"
  },
  "invalidAddress": {
    "message": "অবৈধ ঠিকানা"
  },
  "invalidAddressRecipient": {
    "message": "প্রাপকের ঠিকানা অবৈধ"
  },
  "invalidAddressRecipientNotEthNetwork": {
    "message": "ETH নেটওয়ার্ক নয়, ছোটো হরফে সেট করা হয়েছে"
  },
  "invalidBlockExplorerURL": {
    "message": "অবৈধ Block Explorer URL"
  },
  "invalidRPC": {
    "message": "অবৈধ RPC URL"
  },
  "invalidSeedPhrase": {
    "message": "অবৈধ সীড ফ্রেজ"
  },
  "jsonFile": {
    "message": "JSON ফাইল",
    "description": "format for importing an account"
  },
  "knownAddressRecipient": {
    "message": "জানা পরিচিতির ঠিকানা৷"
  },
  "learnMore": {
    "message": "আরও জানুন"
  },
  "learnMoreUpperCase": {
    "message": "আরও জানুন"
  },
  "ledgerAccountRestriction": {
    "message": "একটি নতুন অ্যা কাউন্ট যোগ করার আগে আপনাকে আপনার শেষ অ্যাকাউন্ট ব্যবহার করে ফেলতে হবে।"
  },
  "likeToImportTokens": {
    "message": "আপনি কি এই টোকেনগুলি যোগ করতে চান?"
  },
  "links": {
    "message": "লিঙ্কসমূহ"
  },
  "loadMore": {
    "message": "আরও লোড করুন"
  },
  "loading": {
    "message": "লোড হচ্ছে..."
  },
  "loadingTokens": {
    "message": "টোকেনগুলি লোড করছে..."
  },
  "localhost": {
    "message": "লোকালহোস্ট 8545"
  },
  "lock": {
    "message": "লগ আউট করুন"
  },
  "mainnet": {
    "message": "মূল Ethereum নেটওয়ার্ক"
  },
  "max": {
    "message": "সর্বাধিক"
  },
  "memo": {
    "message": "মেমো"
  },
  "message": {
    "message": "বার্তা"
  },
  "metamaskVersion": {
    "message": "MetaMask সংস্করণ"
  },
  "mustSelectOne": {
    "message": "অবশ্যই অন্তত 1টি টোকেন নির্বাচন করতে হবে।"
  },
  "needImportFile": {
    "message": "আমদানি করার জন্য আপনাকে অবশ্যই একটি ফাইল নির্বাচন করতে হবে।",
    "description": "User is important an account and needs to add a file to continue"
  },
  "negativeETH": {
    "message": "ETH এর ঋণাত্মক অর্থরাশিগুলি পাঠাতে পারবে না। "
  },
  "networkName": {
    "message": "নেটওয়ার্কের নাম"
  },
  "networks": {
    "message": "নেটওয়ার্কসমূহ"
  },
  "nevermind": {
    "message": "কিছু মনে করবেন না"
  },
  "newAccount": {
    "message": "নতুন আ্যাকাউন্ট"
  },
  "newAccountNumberName": {
    "message": "অ্যাকাউন্ট $1",
    "description": "Default name of next account to be created on create account screen"
  },
  "newContact": {
    "message": "নতুন পরিচিতি"
  },
  "newContract": {
    "message": "নতুন কন্ট্র্যাক্ট"
  },
  "newPassword": {
    "message": "নতুন পাসওয়ার্ড (অন্তত 8 অক্ষরের)"
  },
  "next": {
    "message": "পরবর্তী"
  },
  "noAddressForName": {
    "message": "এই নামের জন্য কোনো ঠিকানা সেট করা হয় নি।"
  },
  "noConversionRateAvailable": {
    "message": "কোনো বিনিময় হার উপলভ্য নয়"
  },
  "noTransactions": {
    "message": "আপনার কোনো লেনদেন নেই"
  },
  "noWebcamFound": {
    "message": "আপনার কম্পিউটারের ওয়েবক্যাম খুঁজে পাওয়া যায়নি। অনুগ্রহ করে আবার চেষ্টা করুন।"
  },
  "noWebcamFoundTitle": {
    "message": "ওয়েবক্যাম খুঁজে পাওয়া যায় নি"
  },
  "notEnoughGas": {
    "message": "পর্যাপ্ত গ্যাস নেই"
  },
  "ofTextNofM": {
    "message": "এর"
  },
  "off": {
    "message": "বন্ধ"
  },
  "ok": {
    "message": "ঠিক আছে"
  },
  "on": {
    "message": "চালু"
  },
<<<<<<< HEAD
=======
  "optionalBlockExplorerUrl": {
    "message": "এক্সপ্লোরার URL ব্লক করুন (ঐচ্ছিক)"
  },
  "optionalCurrencySymbol": {
    "message": "প্রতীক (ঐচ্ছিক)"
  },
  "orderOneHere": {
    "message": "একটি Trezor বা লেজার অর্ডার করুন এবং আপনার তহবিলগুলি হীম ঘরে রাখুন"
  },
>>>>>>> 983d2c9f
  "origin": {
    "message": "উৎস"
  },
  "parameters": {
    "message": "প্যারামিটারসমূহ"
  },
  "participateInMetaMetrics": {
    "message": "MetaMetrics এ অংশগ্রহণ করুন"
  },
  "participateInMetaMetricsDescription": {
    "message": "MetaMask কে আরও উন্নত করতে আমাদের সহায়তা করার জন্য MetaMetrics এ অংশগ্রহণ করুন"
  },
  "password": {
    "message": "পাসওয়ার্ড"
  },
  "passwordNotLongEnough": {
    "message": "পাসওয়ার্ড যথেষ্ট দীর্ঘ নয়"
  },
  "passwordsDontMatch": {
    "message": "পাসওয়ার্ডগুলি মেলেনি"
  },
  "pastePrivateKey": {
    "message": "আপনার গোপনীয় কী স্ট্রিং এখানে পেস্ট করুন:",
    "description": "For importing an account from a private key"
  },
  "pending": {
    "message": "বাকি"
  },
  "personalAddressDetected": {
    "message": "ব্যক্তিগত ঠিকানা সনাক্তিকৃত হয়েছে। টোকেন কন্ট্র্যাক্ট অ্যাড্রেসটি লিখুন।"
  },
  "prev": {
    "message": "পূর্ববর্তী"
  },
  "primaryCurrencySetting": {
    "message": "প্রাথমিক মুদ্রা"
  },
  "primaryCurrencySettingDescription": {
    "message": "চেনটিতে (যেমন ETH) দেশীয় মুদ্রায় মানগুলি প্রদর্শনকে অগ্রাধিকার দিতে দেশীয় নির্বাচন করুন। আপনার নির্দেশিত মুদ্রায় মানগুলির প্রদর্শনকে অগ্রাধিকার দিতে নির্দেশিত নির্বাচন করুন।"
  },
  "privacyMsg": {
    "message": "সম্মত হয়েছেন"
  },
  "privateKey": {
    "message": "ব্যক্তিগত কী",
    "description": "select this type of file to use to import an account"
  },
  "privateKeyWarning": {
    "message": "সতর্কতা: কখনও এই কী টি প্রকাশ করবেন না। আপনার গোপন কী কারোর কাছে থাকলে তিনি যে কোনো সময় আপনার অ্যাকাউন্টে থাকা যে কোনো সম্পদ চুরি করে নিতে পারবেন।"
  },
  "privateNetwork": {
    "message": "ব্যক্তিগত নেটওয়ার্ক"
  },
  "readdToken": {
    "message": "আপনি আপনার অ্যাকাউন্টস বিকল্পের মেনুতে \"টোকেনগুলি যোগ করুন\" এ গিয়ে ভবিষ্যতে আবার এই টোকেনটি যোগ করতে পারবেন। "
  },
<<<<<<< HEAD
=======
  "readyToConnect": {
    "message": "সংযোগ করার জন্য প্রস্তুত?"
  },
  "recents": {
    "message": "সাম্প্রতিকগুলি"
  },
  "recipientAddress": {
    "message": "প্রাপকের ঠিকানা"
  },
>>>>>>> 983d2c9f
  "recipientAddressPlaceholder": {
    "message": "অনুসন্ধান, সার্বজনীন ঠিকানা (0x), বা ENS"
  },
  "reject": {
    "message": "প্রত্যাখ্যান"
  },
  "rejectAll": {
    "message": "সব খারিজ করুন"
  },
  "rejectTxsDescription": {
    "message": "আপনি $1টি লেনদেন ব্যাচ খারিজ করতে চলেছেন।"
  },
  "rejectTxsN": {
    "message": "$1 লেনদেনগুলি খারিজ করুন"
  },
  "rejected": {
    "message": "খারিজ করা হয়েছে"
  },
  "remove": {
    "message": "সরান"
  },
  "removeAccount": {
    "message": "অ্যাকাউন্ট সরান"
  },
  "removeAccountDescription": {
    "message": "এই অ্যাকাউন্টটি আপনার ওয়ালেট থেকে অপসারণ করা হবে। অবিরত রাখার আগে অনুগ্রহ করে নিশ্চিত করুন যে এই আমদানি করা অ্যাকাউন্টটির জন্য আপনার মূল সীড ফ্রেজ বা গোপন কী আছে। আপনি অ্যাকাউন্ট ড্রপ-ডাউন থেকে অ্যাকাউন্টগুলি আবার আমদানি বা তৈরি করতে পারবেন।"
  },
  "requestsAwaitingAcknowledgement": {
    "message": "অনুরোধগুলি স্বীকৃতির জন্য অপেক্ষা করছে"
  },
  "required": {
    "message": "প্রয়োজন"
  },
  "reset": {
    "message": "রিসেট করুন"
  },
  "restore": {
    "message": "পুনরুদ্ধার করুন"
  },
  "revealSeedWords": {
    "message": "সীড শব্দগুলি প্রকাশ করুন"
  },
  "revealSeedWordsWarning": {
    "message": "আপনার সমস্ত অ্যাকাউন্ট চুরি করতে এই শব্দগুলি ব্যবহার করা যাবে।",
    "description": "$1 is bolded text using the message from 'revealSeedWordsWarning2'"
  },
  "rpcUrl": {
    "message": "নতুন RPC URL"
  },
  "save": {
    "message": "সেভ করুন"
  },
  "scanInstructions": {
    "message": "QR কোডটি আপনার ক্যামেরার সামনে ধরুন"
  },
  "scanQrCode": {
    "message": "QR কোড স্ক্যান করুন"
  },
  "search": {
    "message": "সার্চ করুন"
  },
  "searchResults": {
    "message": "অনুসন্ধানের ফলাফলগুলি"
  },
  "securityAndPrivacy": {
    "message": "নিরাপত্তা এবং গোপনীয়তা"
  },
  "seedPhraseReq": {
    "message": "সীড ফ্রেজগুলি 12 শব্দের"
  },
  "selectAnAccount": {
    "message": "একটি অ্যাকাউন্ট নির্বাচন করুন"
  },
  "selectHdPath": {
    "message": "HD পাথ নির্বাচন করুন"
  },
  "selectPathHelp": {
    "message": "আপনি নিচে আপনার বিদ্যমান লেজার ব্যালেন্স না দেখলে, \"Legacy (MEW / MyCrypto)\" পাথগুলিতে সুইচ করার চেষ্টা করুন "
  },
  "selectType": {
    "message": "ধরণ নির্বাচন করুন"
  },
  "send": {
    "message": "পাঠান"
  },
  "sendTokens": {
    "message": "টোকেনগুলি পাঠান"
  },
  "settings": {
    "message": "সেটিংস"
  },
  "showFiatConversionInTestnets": {
    "message": "Testnets এ রূপান্তর দেখান"
  },
  "showFiatConversionInTestnetsDescription": {
    "message": "Testnets এ ফিয়াট বাক্যালাপগুলি দেখাতে এটি নির্বাচন করুন"
  },
  "showHexData": {
    "message": "হেক্স ডেটা দেখান"
  },
  "showHexDataDescription": {
    "message": "পাঠাবার স্ক্রিনে হেক্স ডেটা ফিল্ডটি দেখাবার জন্য এটি নির্বাচন করুন"
  },
  "sigRequest": {
    "message": "স্বাক্ষরের অনুরোধ"
  },
  "sign": {
    "message": "স্বাক্ষর করুন"
  },
  "signatureRequest": {
    "message": "স্বাক্ষরের অনুরোধ"
  },
  "signed": {
    "message": "স্বাক্ষরিত"
  },
  "somethingWentWrong": {
    "message": "ওহো! কিছু সমস্যা হয়েছে।"
  },
  "speedUp": {
    "message": "গতি বাড়ান"
  },
  "speedUpCancellation": {
    "message": "এই বাতিলকরণটির গতি বাড়ান"
  },
  "speedUpTransaction": {
    "message": "এই লেনদেনটি দ্রুততর করুন "
  },
  "stateLogError": {
    "message": "স্টেট লগগুলি পুনরুদ্ধার করার ত্রুটি।"
  },
  "stateLogs": {
    "message": "স্টেট লগসমূহ"
  },
  "stateLogsDescription": {
    "message": "স্টেট লগগুলিতে আপনার পাবলিক অ্যাকাউন্টের ঠিকানা এবং প্রেরণ করার লেনদেনগুলি আছে।"
  },
<<<<<<< HEAD
=======
  "step1HardwareWallet": {
    "message": "1. হার্ডওয়্যার ওয়ালেট সংযুক্ত করুন"
  },
  "step1HardwareWalletMsg": {
    "message": "আপনার হার্ডওয়্যার ওয়ালেট সরাসরি আপনার কম্পিউটারের সাথে সংযুক্ত করুন।"
  },
  "step2HardwareWallet": {
    "message": "2. একটি অ্যাকাউন্ট নির্বাচন করুন"
  },
  "step2HardwareWalletMsg": {
    "message": "আপনি যে অ্যাকাউন্টটি দেখতে চান সেটি নির্বাচন করুন। আপনি একই সময়ে শুধুমাত্র একটিই বেছে নিতে পারবেন। "
  },
  "step3HardwareWallet": {
    "message": "3. dApps এবং আরও ব্যবহার করে শুরু করুন!"
  },
  "step3HardwareWalletMsg": {
    "message": "আপনি কোনো Ethereum অ্যাকাউন্ট যেমন ব্যবহার করেন সেইভাবে আপনার হার্ডওয়্যার অ্যাকাউন্ট ব্যবহার করুন। dApps এ লগইন করুন, Eth পাঠান, ERC20 টোকেন এবং CryptoKitties এর মতো পরস্পর বিনিময়যোগ্য নয় এমন টোকেনগুলি ক্রয় ও সংরক্ষণ করুন।  "
  },
  "storePhrase": {
    "message": "এই বাক্যাংশটি 1Password এর মতো একটি পাসওয়ার্ড পরিচালকে সংরক্ষণ করুন। "
  },
>>>>>>> 983d2c9f
  "submitted": {
    "message": "জমা করা হয়েছে"
  },
  "supportCenter": {
    "message": "আমাদের সহায়তা কেন্দ্রে যান"
  },
  "switchNetworks": {
    "message": "নেটওয়ার্কগুলি বদলান"
  },
  "symbol": {
    "message": "প্রতীক"
  },
  "symbolBetweenZeroTwelve": {
    "message": "প্রতীকটি 11 টি অক্ষর বা তার চেয়ে কম হতে হবে।"
  },
  "terms": {
    "message": "ব্যবহারের শর্তাবলী"
  },
  "tips": {
    "message": "অর্থসাহায্য এবং পরামর্শ"
  },
  "to": {
    "message": "প্রতি"
  },
  "token": {
    "message": "টোকেন"
  },
  "tokenAlreadyAdded": {
    "message": "টোকেন ইতিমিধ্যে যোগ করা হয়েছে।"
  },
  "tokenContractAddress": {
    "message": "টোকেন কন্ট্র্যাক্ট অ্যাড্রেস"
  },
  "tokenSymbol": {
    "message": "টোকেনের প্রতীক"
  },
  "total": {
    "message": "মোট"
  },
  "transaction": {
    "message": "লেনদেন"
  },
  "transactionCancelAttempted": {
    "message": "$2 এ $1 এর গ্যাস ফী দিয়ে লেনদেন বাতিল করার প্রচেষ্টা করা হয়েছে"
  },
  "transactionCancelSuccess": {
    "message": "$2 এ লেনদেন সফলভাবে বাতিল হয়েছে"
  },
  "transactionConfirmed": {
    "message": " $2 এ লেনদেন নিশ্চিত হয়েছে।"
  },
  "transactionCreated": {
    "message": "$2 এ $1 এর একটি মান দিয়ে লেনদেন তৈরি করা হয়েছে।"
  },
  "transactionDropped": {
    "message": "লেনদেন $2 এ নেমে গেছে।"
  },
  "transactionError": {
    "message": "লেনদেনের ত্রুটি। কন্ট্র্যাক্ট কোডে ব্যতিক্রম দেখাচ্ছে।"
  },
  "transactionErrorNoContract": {
    "message": "একটি অ-পরিচিতির ঠিকানায় একটি কল করার চেষ্টা করছে।"
  },
  "transactionErrored": {
    "message": "লেনদেনে একটি ত্রুটি হয়েছে।"
  },
  "transactionFee": {
    "message": "লেনদেন ফী"
  },
  "transactionResubmitted": {
    "message": "$2 এ গ্যাস ফী $1 তে বাড়িয়ে লেনদেন আবার জমা করা হয়েছে"
  },
  "transactionSubmitted": {
    "message": "$2 এ $1 এর গ্যাস ফী সহ লেনদেন জমা করা হয়েছে।"
  },
  "transactionUpdated": {
    "message": "লেনদেন $2 এ আপডেট করা হয়েছে।"
  },
  "transfer": {
    "message": "ট্রান্সফার করুন"
  },
  "transferFrom": {
    "message": "থেকে ট্রান্সফার করুন"
  },
  "tryAgain": {
    "message": "আবার করুন"
  },
  "unapproved": {
    "message": "অননুমোদিত"
  },
  "units": {
    "message": "ইউনিটসমূহ"
  },
  "unknown": {
    "message": "অজানা"
  },
  "unknownCameraError": {
    "message": "আপনার ক্যামেরা অ্যাক্সেস করার চেষ্টা করার সময় একটি ত্রুটি হয়েছে। অনুগ্রহ করে আবার চেষ্টা করুন..."
  },
  "unknownCameraErrorTitle": {
    "message": "ওহো! কিছু সমস্যা হয়েছে...."
  },
  "unknownNetwork": {
    "message": "অজানা ব্যক্তিগত নেটওয়ার্ক"
  },
  "unknownQrCode": {
    "message": "ত্রুটি: আমরা ওই QR কোডটি সনাক্ত করতে পারিনি"
  },
  "unlock": {
    "message": "আনলক"
  },
  "unlockMessage": {
    "message": "ছড়িয়ে ছিটিয়ে থাকা ওয়েব অপেক্ষা করছে"
  },
  "updatedWithDate": {
    "message": "আপডেট করা $1"
  },
  "urlErrorMsg": {
    "message": "URI গুলির যথাযথ HTTP/HTTPS প্রেফিক্সের প্রয়োজন।"
  },
  "usedByClients": {
    "message": "বিভিন্ন ধরণের গ্রাহকদের দ্বারা ব্যবহৃত হয়"
  },
  "userName": {
    "message": "ইউজারনেম"
  },
  "viewContact": {
    "message": "পরিচিতি দেখুন"
  },
  "visitWebSite": {
    "message": "আমাদের ওয়েবসাইট দেখুন"
  },
  "welcomeBack": {
    "message": "পুনরায় স্বাগত!"
  },
  "youNeedToAllowCameraAccess": {
    "message": "এই বৈশিষ্ট্যটি ব্যবহার করতে আপনাকে ক্যামেরা অ্যাক্সেস করার অনুমতি দিতে হবে।"
  },
  "youSign": {
    "message": "আপনি স্বাক্ষর করছেন"
  },
  "yourPrivateSeedPhrase": {
    "message": "আপনার ব্যক্তিগত সীড ফ্রেজ"
  },
  "zeroGasPriceOnSpeedUpError": {
    "message": "স্পীড আপ এ শূণ্য গ্যাসের মূল্য"
  }
}<|MERGE_RESOLUTION|>--- conflicted
+++ resolved
@@ -1,13 +1,13 @@
 {
-  "QRHardwareSignRequestCancel": {
-    "message": "প্রত্যাখ্যান"
-  },
-  "QRHardwareWalletImporterTitle": {
-    "message": "QR কোড স্ক্যান করুন"
-  },
   "about": {
     "message": "সম্পর্কে"
   },
+  "aboutSettingsDescription": {
+    "message": "সংস্করণ, সহায়তা কেন্দ্র, এবং যোগাযোগের তথ্য।"
+  },
+  "acceleratingATransaction": {
+    "message": "* একটি উচ্চতর গ্যাসের মূল্য ব্যবহার করে একটি লেনদেনের গতি বৃদ্ধি নেটওয়ার্কের দ্বারা সেটির প্রক্রিয়াকরণ দ্রুততর হওয়ার সম্ভাবনা বৃদ্ধি করে, কিন্তু সবসময় সেটির নিশ্চয়তা দেওয়া যায় না।"
+  },
   "accessingYourCamera": {
     "message": "আপনার ক্যামেরা অ্যাক্সেস করছে..."
   },
@@ -38,14 +38,32 @@
   "addNetwork": {
     "message": "নেটওয়ার্ক যোগ করুন"
   },
+  "addRecipient": {
+    "message": "প্রাপক যোগ করুন"
+  },
   "addSuggestedTokens": {
     "message": "প্রস্তাবিত টোকেনগুলি যোগ করুন"
   },
+  "addToAddressBook": {
+    "message": "অ্যাড্রেস বুকে যোগ করুন"
+  },
+  "addToAddressBookModalPlaceholder": {
+    "message": "যেমন জন.ডি."
+  },
   "addToken": {
     "message": "টোকেন যোগ করুন"
   },
+  "addTokens": {
+    "message": "টোকেনগুলি যোগ করুন"
+  },
   "advanced": {
     "message": "উন্নত"
+  },
+  "advancedOptions": {
+    "message": "উন্নত বিকল্পসমূহ"
+  },
+  "advancedSettingsDescription": {
+    "message": "ডেভেলপারের বৈশিষ্ট্যগুলি অ্যাক্সেস করুন, স্টেট লগগুলি ডাউনলোড করুন, অ্যাকাউন্ট রিসেট করুন, টেস্টনেটস এবং কাস্টম RPC সেটআপ করুন।"
   },
   "amount": {
     "message": "পরিমান"
@@ -58,14 +76,6 @@
     "message": "MetaMask",
     "description": "The name of the application"
   },
-  "appNameBeta": {
-    "message": "MetaMask Beta",
-    "description": "The name of the application (Beta)"
-  },
-  "appNameFlask": {
-    "message": "MetaMask Flask",
-    "description": "The name of the application (Flask)"
-  },
   "approve": {
     "message": "অনুমোদন করুন"
   },
@@ -75,6 +85,12 @@
   "asset": {
     "message": "সম্পদ"
   },
+  "attemptToCancel": {
+    "message": "বাতিল করার চেষ্টা করছেন?"
+  },
+  "attemptToCancelDescription": {
+    "message": "এই প্রচেষ্টাটি জমা দেওয়া আপনার প্রকৃত লেনদেনটি বাতিল হয়ে যাবে এমন নিশ্চয়তা দেয় না। বাতিল করার প্রচেষ্টাটি সফল হলে, আপনাকে উপরের লেনদেন ফী চার্জ করা হবে।"
+  },
   "attemptingConnect": {
     "message": "ব্লকচেনে সংযোগ করার চেষ্টা করছে।"
   },
@@ -92,6 +108,9 @@
   },
   "back": {
     "message": "ফিরুন"
+  },
+  "backToAll": {
+    "message": "সমস্ততে ফিরে আসুন"
   },
   "backupApprovalInfo": {
     "message": "আপনি আপনার ডিভাইস হারিয়ে ফেললে, পাসওয়ার্ড ভুলে গেলে, MetaMask রিইনস্টল করতে হলে বা অন্য ডিভাইসে আপনার ওয়ালেট অ্যাক্সেস করার ক্ষেত্রে আপনার ওয়ালেট পুনরুদ্ধার করতে এই গোপন কোডটি প্রয়োজন।"
@@ -118,15 +137,30 @@
     "message": "$1 এ অ্যাকাউন্ট দেখুন",
     "description": "$1 replaced by URL for custom block explorer"
   },
+  "blockiesIdenticon": {
+    "message": "ব্লকিজ আইডেন্টিকন ব্যবহার করুন"
+  },
   "browserNotSupported": {
     "message": "আপনার ব্রাউজার সমর্থিত নয়..."
   },
+  "builtInCalifornia": {
+    "message": "MetaMask ক্যালিফোর্নিয়াতে ডিজাইন করা এবং নির্মিত।"
+  },
+  "buyWithWyre": {
+    "message": "Wyre দিয়ে ETH ক্রয় করুন"
+  },
+  "buyWithWyreDescription": {
+    "message": "Wyre আপনার MetaMask অ্যাকাউন্টে সরাসরি ETH জমা করতে আপনাকে একটি ক্রেডিট কার্ড ব্যবহার করতে দেয়।"
+  },
   "bytes": {
     "message": "বাইটস"
   },
   "cancel": {
     "message": "বাতিল করুন"
   },
+  "cancellationGasFee": {
+    "message": "বাতিল করার গ্যাস ফী"
+  },
   "cancelled": {
     "message": "বাতিল করা হয়েছে"
   },
@@ -136,6 +170,9 @@
   "chromeRequiredForHardwareWallets": {
     "message": "আপনার হার্ডওয়্যার ওয়ালেটের সাথে সংযোগ করতে আপনাকে Google Chrome এ MetaMask ব্যবহার করতে হবে।  "
   },
+  "clickToRevealSeed": {
+    "message": "গোপন শব্দগুলি প্রকাশ করতে এখানে ক্লিক করুন"
+  },
   "close": {
     "message": "বন্ধ করুন"
   },
@@ -145,21 +182,42 @@
   "confirmPassword": {
     "message": "পাসওয়ার্ড নিশ্চিত করুন"
   },
+  "confirmSecretBackupPhrase": {
+    "message": "আপনার গোপন ব্যাক আপ ফ্রেজ নিশ্চিত করুন"
+  },
   "confirmed": {
     "message": "নিশ্চিত করা হয়েছে"
   },
+  "congratulations": {
+    "message": "অভিনন্দন"
+  },
   "connect": {
     "message": "সংযুক্ত করুন"
   },
+  "connectHardwareWallet": {
+    "message": "হার্ডওয়্যার ওয়ালেট সংযুক্ত করুন"
+  },
   "connectingTo": {
     "message": " $1 এর সাথে সংযোগ করছে"
   },
   "connectingToGoerli": {
     "message": "গোয়েরলি টেস্ট নেটওয়ার্কের সাথে সংযোগ করা হচ্ছে"
   },
+  "connectingToKovan": {
+    "message": "কোভান টেস্ট নেটওয়ার্কের সাথে সংযোগ করছে"
+  },
   "connectingToMainnet": {
     "message": "মুখ্য Ethereum নেটওয়ার্কের সাথে সংযোগ করছে"
   },
+  "connectingToRinkeby": {
+    "message": "রিঙ্কেবি টেস্ট নেটওয়ার্কের সাথে সংযোগ করছে"
+  },
+  "connectingToRopsten": {
+    "message": "রপস্টেন টেস্ট নেটওয়ার্কের সাথে সংযোগ করছে"
+  },
+  "continueToWyre": {
+    "message": "Wyre এ অবিরত রাখুন"
+  },
   "contractDeployment": {
     "message": "কন্ট্র্যাক্ট নিয়োজন"
   },
@@ -169,9 +227,15 @@
   "copiedExclamation": {
     "message": "কপি করা হয়েছে!"
   },
+  "copiedTransactionId": {
+    "message": "কপি করা লেনদেনের আইডি"
+  },
   "copyAddress": {
     "message": "ক্লিপবোর্ডে ঠিকানা কপি করুন"
   },
+  "copyPrivateKey": {
+    "message": "এটি হল আপনার গোপন কী (কপি করতে ক্লিক করুন)"
+  },
   "copyToClipboard": {
     "message": "ক্লিপবোর্ডে কপি করুন"
   },
@@ -181,6 +245,12 @@
   "create": {
     "message": "তৈরি করুন"
   },
+  "createAWallet": {
+    "message": "একটি ওয়ালেট তৈরি করুন"
+  },
+  "createAccount": {
+    "message": "অ্যাকাউন্ট তৈরি করুন"
+  },
   "createPassword": {
     "message": "পাসওয়ার্ড তৈরি করুন"
   },
@@ -190,8 +260,14 @@
   "currentLanguage": {
     "message": "বর্তমান ভাষা"
   },
-  "custom": {
-    "message": "উন্নত"
+  "customGas": {
+    "message": "গ্যাস কাস্টোমাইজ করুন"
+  },
+  "customGasSubTitle": {
+    "message": "ফী বৃদ্ধি করা প্রক্রিয়াকরণের সময় কমাতে পারে, কিন্তু সেটির নিশ্চয়তা দেওয়া হয় না।"
+  },
+  "customRPC": {
+    "message": "কাস্টম RPC"
   },
   "customToken": {
     "message": "কাস্টম টোকেন"
@@ -202,15 +278,33 @@
   "decimalsMustZerotoTen": {
     "message": "দশমিকগুলি অবশ্যই অন্তত 0 হতে হবে, এবং 36 এর উপর হবে না।"
   },
+  "defaultNetwork": {
+    "message": "ইথার লেনদেনগুলির জন্য ডিফল্ট নেটওয়ার্কটি হল মেন নেট।"
+  },
   "delete": {
     "message": "মুছুন"
   },
+  "deleteAccount": {
+    "message": "অ্যাকাউন্ট মুছুন"
+  },
   "deleteNetwork": {
     "message": "নেটওয়ার্ক মুছবেন?"
   },
+  "deleteNetworkDescription": {
+    "message": "আপনি কি এই নেটওয়ার্কটি মোছার বিষয়ে নিশ্চিত?"
+  },
+  "depositEther": {
+    "message": "ইথার জমা করুন"
+  },
   "details": {
     "message": "বিশদ বিবরণ"
   },
+  "directDepositEther": {
+    "message": "সরাসরি ইথার জমা করুন"
+  },
+  "directDepositEtherExplainer": {
+    "message": "আপনার ইতিমধ্যে কিছু ইথার থেকে থাকলে আপনার নতুন ওয়ালেটে ইথার পাওয়ার দ্রুততম উপায় হল সরাসরি জমা করা।"
+  },
   "done": {
     "message": "সম্পন্ন "
   },
@@ -220,6 +314,9 @@
   "downloadGoogleChrome": {
     "message": "Google Chrome ডাউনলোড করুন"
   },
+  "downloadSecretBackup": {
+    "message": "এই গোপন ব্যাকআপ বাক্যাংশটি ডাউনলোড করুন এবং একটি বাইরের এনক্রিপ্ট করা হার্ড ড্রাইভ বা স্টোরেজের বন্দোবস্তে নিরাপদে সংরক্ষণ করুন।"
+  },
   "downloadStateLogs": {
     "message": "স্টেট লগগুলি ডাউনলোড করুন"
   },
@@ -232,15 +329,51 @@
   "editContact": {
     "message": "পরিচিতি সম্পাদনা করুন"
   },
+  "endOfFlowMessage1": {
+    "message": "আপনি টেস্টটি পাস করেছেন - আপনার সীডফ্রেজ নিরাপদে রাখুন, এটি আপনার দায়িত্ব!"
+  },
+  "endOfFlowMessage10": {
+    "message": "সব সম্পন্ন হয়েছে"
+  },
+  "endOfFlowMessage2": {
+    "message": "সেটি নিরাপদে সংরক্ষণ করার পরামর্শ"
+  },
+  "endOfFlowMessage3": {
+    "message": "একাধিক স্থানে একটি ব্যাকআপ রেখে দিন।"
+  },
+  "endOfFlowMessage4": {
+    "message": "ফ্রেজটি কখনও কারোর সাথে শেয়ার করবেন না।"
+  },
+  "endOfFlowMessage5": {
+    "message": "ফিসিং থেকে সাবধান! MetaMask কখনই নিজের থেকে আপনার সীড ফ্রেজ জিজ্ঞাসা করবে না।"
+  },
+  "endOfFlowMessage6": {
+    "message": "আপনাকে আপনার সীড আবার ব্যাকআপ করতে হলে, আপনি সেটি সেটিংস -> নিরাপত্তায় পাবেন।"
+  },
+  "endOfFlowMessage8": {
+    "message": "MetaMask আপনার সীডফ্রেজ পুনরুদ্ধার করতে পারবে না। আরও জানুন।"
+  },
+  "endOfFlowMessage9": {
+    "message": "আরও জানুন।"
+  },
   "ensNotFoundOnCurrentNetwork": {
     "message": "ENS নাম বর্তমান নেটওয়ার্কে খুঁজে পাওয়া যায় নি। মূল Ethereum নেটওয়ার্কে বদলানোর চেষ্টা করুন।"
   },
   "ensRegistrationError": {
     "message": "ENS নাম নিবন্ধীকরণে ত্রুটি হয়েছে"
   },
+  "enterAnAlias": {
+    "message": "একটি উপনাম লিখুন"
+  },
+  "enterPassword": {
+    "message": "পাসওয়ার্ড লিখুন"
+  },
   "enterPasswordContinue": {
     "message": "অবিরত রাখতে পাসওয়ার্ড লিখুন"
   },
+  "estimatedProcessingTimes": {
+    "message": "আনুমানিক প্রক্রিয়াকরণের সময়"
+  },
   "ethereumPublicAddress": {
     "message": "Ethereum পাবলিক অ্যাড্রেস"
   },
@@ -249,6 +382,9 @@
   },
   "expandView": {
     "message": "ভিউ সম্প্রসারিত করুন"
+  },
+  "exportPrivateKey": {
+    "message": "ব্যক্তিগত কী রপ্তানি করুন"
   },
   "failed": {
     "message": "ব্যর্থ হয়েছে"
@@ -297,8 +433,6 @@
   "general": {
     "message": "সাধারণ"
   },
-<<<<<<< HEAD
-=======
   "generalSettingsDescription": {
     "message": "মুদ্রা বিনিময়, প্রাথমিক মুদ্রা, ভাষা, ব্লকিস আইডেন্টিকন"
   },
@@ -315,9 +449,11 @@
   "getStarted": {
     "message": "শুরু করুন"
   },
->>>>>>> 983d2c9f
   "goerli": {
     "message": "গোয়েরলি টেস্ট নেটওয়ার্ক"
+  },
+  "happyToSeeYou": {
+    "message": "আপনাকে দেখে আমরা আনন্দিত।"
   },
   "hardware": {
     "message": "হার্ডওয়্যার"
@@ -360,6 +496,12 @@
   "importAccountMsg": {
     "message": "আমদানি করা অ্যাকাউন্টগুলি আপনার গোড়ায় তৈরি করা MetaMask অ্যাকাউন্ট সীডফ্রেজের সাথে সংযুক্ত হবে না। আমদানি করা অ্যাকাউন্টগুলি সম্পর্কে আরও জানুন "
   },
+  "importAccountSeedPhrase": {
+    "message": "সীড ফ্রেজ দিয়ে একটি অ্যাকাউন্ট আমদানি করুন"
+  },
+  "importWallet": {
+    "message": "ওয়ালেট আমদানি করুন"
+  },
   "imported": {
     "message": "আমদানিকৃত",
     "description": "status showing that an account has been fully loaded into the keyring"
@@ -401,16 +543,19 @@
   "knownAddressRecipient": {
     "message": "জানা পরিচিতির ঠিকানা৷"
   },
+  "kovan": {
+    "message": "কোভান টেস্ট নেটওয়ার্ক"
+  },
   "learnMore": {
     "message": "আরও জানুন"
   },
-  "learnMoreUpperCase": {
-    "message": "আরও জানুন"
-  },
   "ledgerAccountRestriction": {
     "message": "একটি নতুন অ্যা কাউন্ট যোগ করার আগে আপনাকে আপনার শেষ অ্যাকাউন্ট ব্যবহার করে ফেলতে হবে।"
   },
-  "likeToImportTokens": {
+  "letsGoSetUp": {
+    "message": "হ্যাঁ, তাহলে সেট আপ করে নেওয়া যাক!"
+  },
+  "likeToAddTokens": {
     "message": "আপনি কি এই টোকেনগুলি যোগ করতে চান?"
   },
   "links": {
@@ -440,14 +585,29 @@
   "memo": {
     "message": "মেমো"
   },
+  "memorizePhrase": {
+    "message": "এই ফ্রেজটি মুখস্থ করুন।"
+  },
   "message": {
     "message": "বার্তা"
   },
+  "metamaskDescription": {
+    "message": "আপনার Ethereum এবং ছড়িয়ে ছিটিয়ে থাকা ওয়েবের সাথে সংযোগ করছে। "
+  },
   "metamaskVersion": {
     "message": "MetaMask সংস্করণ"
   },
+  "mobileSyncText": {
+    "message": "এটি যে আপনি তা নিশ্চিত করতে অনুগ্রহ করে আপনার পাসওয়ার্ড লিখুন!"
+  },
   "mustSelectOne": {
     "message": "অবশ্যই অন্তত 1টি টোকেন নির্বাচন করতে হবে।"
+  },
+  "myAccounts": {
+    "message": "আমার অ্যাকাউন্টগুলি"
+  },
+  "needEtherInWallet": {
+    "message": "MetaMask ব্যবহার করে ছড়িয়ে ছিটিয়ে থাকা অ্যাপ্লিকেশনগুলির সাথে যোগাযোগ করতে, আপনার ওয়ালেটে ইথার লাগবে।"
   },
   "needImportFile": {
     "message": "আমদানি করার জন্য আপনাকে অবশ্যই একটি ফাইল নির্বাচন করতে হবে।",
@@ -459,6 +619,9 @@
   "networkName": {
     "message": "নেটওয়ার্কের নাম"
   },
+  "networkSettingsDescription": {
+    "message": "কাস্টম RPC নেটওয়ার্কগুলি যোগ ও সম্পাদনা করুন"
+  },
   "networks": {
     "message": "নেটওয়ার্কসমূহ"
   },
@@ -467,6 +630,9 @@
   },
   "newAccount": {
     "message": "নতুন আ্যাকাউন্ট"
+  },
+  "newAccountDetectedDialogMessage": {
+    "message": "নতুন ঠিকানা সনাক্ত করা হয়েছে। আপনার অ্যাড্রেস বুকে যোগ করতে এখানে ক্লিক করুন।"
   },
   "newAccountNumberName": {
     "message": "অ্যাকাউন্ট $1",
@@ -478,15 +644,30 @@
   "newContract": {
     "message": "নতুন কন্ট্র্যাক্ট"
   },
+  "newNetwork": {
+    "message": "নতুন নেটওয়ার্ক"
+  },
   "newPassword": {
     "message": "নতুন পাসওয়ার্ড (অন্তত 8 অক্ষরের)"
   },
+  "newToMetaMask": {
+    "message": "MetaMask এ নতুন?"
+  },
+  "newTotal": {
+    "message": "নতুন সমষ্টি"
+  },
+  "newTransactionFee": {
+    "message": "নতুন লেনদেন ফী"
+  },
   "next": {
     "message": "পরবর্তী"
   },
   "noAddressForName": {
     "message": "এই নামের জন্য কোনো ঠিকানা সেট করা হয় নি।"
   },
+  "noAlreadyHaveSeed": {
+    "message": "না, আমার আগে থেকেই একটি সীড ফ্রেজ আছে"
+  },
   "noConversionRateAvailable": {
     "message": "কোনো বিনিময় হার উপলভ্য নয়"
   },
@@ -514,8 +695,6 @@
   "on": {
     "message": "চালু"
   },
-<<<<<<< HEAD
-=======
   "optionalBlockExplorerUrl": {
     "message": "এক্সপ্লোরার URL ব্লক করুন (ঐচ্ছিক)"
   },
@@ -525,7 +704,6 @@
   "orderOneHere": {
     "message": "একটি Trezor বা লেজার অর্ডার করুন এবং আপনার তহবিলগুলি হীম ঘরে রাখুন"
   },
->>>>>>> 983d2c9f
   "origin": {
     "message": "উৎস"
   },
@@ -579,11 +757,12 @@
   "privateNetwork": {
     "message": "ব্যক্তিগত নেটওয়ার্ক"
   },
+  "queue": {
+    "message": "অপেক্ষমাণ"
+  },
   "readdToken": {
     "message": "আপনি আপনার অ্যাকাউন্টস বিকল্পের মেনুতে \"টোকেনগুলি যোগ করুন\" এ গিয়ে ভবিষ্যতে আবার এই টোকেনটি যোগ করতে পারবেন। "
   },
-<<<<<<< HEAD
-=======
   "readyToConnect": {
     "message": "সংযোগ করার জন্য প্রস্তুত?"
   },
@@ -593,7 +772,6 @@
   "recipientAddress": {
     "message": "প্রাপকের ঠিকানা"
   },
->>>>>>> 983d2c9f
   "recipientAddressPlaceholder": {
     "message": "অনুসন্ধান, সার্বজনীন ঠিকানা (0x), বা ENS"
   },
@@ -612,6 +790,9 @@
   "rejected": {
     "message": "খারিজ করা হয়েছে"
   },
+  "remindMeLater": {
+    "message": "পরে আমাকে মনে করাবেন"
+  },
   "remove": {
     "message": "সরান"
   },
@@ -630,15 +811,38 @@
   "reset": {
     "message": "রিসেট করুন"
   },
+  "resetAccount": {
+    "message": "অ্যাকাউন্ট রিসেট করুন"
+  },
+  "resetAccountDescription": {
+    "message": "আপনার অ্যাকাউন্ট রিসেট করা আপনার লেনদেনের ইতিহাসকে মুছে পরিস্কার করবে।"
+  },
   "restore": {
     "message": "পুনরুদ্ধার করুন"
   },
+  "restoreAccountWithSeed": {
+    "message": "সীড ফ্রেজ দিয়ে আপনার অ্যাকাউন্ট রিস্টোর করুন"
+  },
   "revealSeedWords": {
     "message": "সীড শব্দগুলি প্রকাশ করুন"
   },
+  "revealSeedWordsDescription": {
+    "message": "আপনি কখনও ব্রাউজার পরিবর্তন করলে বা এক কম্পিউটার থেকে অন্য কম্পিউটারে গেলে, আপনাকে আপনার অ্যাকাউন্ট অ্যাক্সেস করার জন্য এই সীড ফ্রেজটি লাগবে। সেগুলি নিরাপদ ও গোপনীয় কোনো স্থানে সংরক্ষণ করুন।  "
+  },
+  "revealSeedWordsTitle": {
+    "message": "সীড ফ্রেজ"
+  },
   "revealSeedWordsWarning": {
-    "message": "আপনার সমস্ত অ্যাকাউন্ট চুরি করতে এই শব্দগুলি ব্যবহার করা যাবে।",
-    "description": "$1 is bolded text using the message from 'revealSeedWordsWarning2'"
+    "message": "আপনার সমস্ত অ্যাকাউন্ট চুরি করতে এই শব্দগুলি ব্যবহার করা যাবে।"
+  },
+  "revealSeedWordsWarningTitle": {
+    "message": "এই ফ্রেজটি কারোর সাথে শেয়ার করবেন না!"
+  },
+  "rinkeby": {
+    "message": "রিঙ্কেবি টেস্ট নেটওয়ার্ক"
+  },
+  "ropsten": {
+    "message": "রোপস্টেন টেস্ট নেটওয়ার্ক"
   },
   "rpcUrl": {
     "message": "নতুন RPC URL"
@@ -646,6 +850,9 @@
   "save": {
     "message": "সেভ করুন"
   },
+  "saveAsCsvFile": {
+    "message": "CSV ফাইল হিসাবে সংরক্ষণ করুন"
+  },
   "scanInstructions": {
     "message": "QR কোডটি আপনার ক্যামেরার সামনে ধরুন"
   },
@@ -658,15 +865,42 @@
   "searchResults": {
     "message": "অনুসন্ধানের ফলাফলগুলি"
   },
+  "searchTokens": {
+    "message": "টোকেনগুলি অনুসন্ধান করুন"
+  },
+  "secretBackupPhrase": {
+    "message": "গোপন ব্যাকআপ ফ্রেজ"
+  },
+  "secretBackupPhraseDescription": {
+    "message": "আপনার গোপন বাক্যাংশ আপনার অ্যাকাউন্ট ব্যাকআপ এবং রিস্টোর করা সহজতর করে তোলে।"
+  },
+  "secretBackupPhraseWarning": {
+    "message": "সতর্কতা: কখনও আপনার ব্যাকআপ ফ্রেজ প্রকাশ করবেন না। এই ফ্রেজ পেয়ে গেলে যে কেউ আপনার ইথার চিরকালের জন্য নিয়ে নিতে পারবেন।"
+  },
   "securityAndPrivacy": {
     "message": "নিরাপত্তা এবং গোপনীয়তা"
   },
+  "securitySettingsDescription": {
+    "message": "গোপনীয়তা সেটিংস এবং ওয়ালেট সীড ফ্রেজ"
+  },
+  "seedPhrasePlaceholder": {
+    "message": "প্রতিটি শব্দকে একটি স্পেস দিয়ে আলাদা করুন"
+  },
   "seedPhraseReq": {
     "message": "সীড ফ্রেজগুলি 12 শব্দের"
   },
+  "selectAHigherGasFee": {
+    "message": "আপনার লেনদেনটি প্রক্রিয়াকরণ ত্বরান্বিত করতে একটি উচ্চতর গ্যাস ফী নির্বাচন করুন।*"
+  },
   "selectAnAccount": {
     "message": "একটি অ্যাকাউন্ট নির্বাচন করুন"
   },
+  "selectAnAccountHelp": {
+    "message": "MetaMask এ দেখতে অ্যাকাউন্টটি নির্বাচন করুন"
+  },
+  "selectEachPhrase": {
+    "message": "ফ্রেজগুলি সঠিক তা নিশ্চিত করতে অনুগ্রহ করে প্রতিটি ফ্রেজ নির্বাচন করুন।"
+  },
   "selectHdPath": {
     "message": "HD পাথ নির্বাচন করুন"
   },
@@ -679,12 +913,27 @@
   "send": {
     "message": "পাঠান"
   },
+  "sendAmount": {
+    "message": "পাঠানো অর্থরাশি"
+  },
   "sendTokens": {
     "message": "টোকেনগুলি পাঠান"
   },
+  "sentEther": {
+    "message": "পাঠানো ইথার "
+  },
+  "separateEachWord": {
+    "message": "প্রতিটি শব্দকে একটি স্পেস দিয়ে আলাদা করুন"
+  },
   "settings": {
     "message": "সেটিংস"
   },
+  "showAdvancedGasInline": {
+    "message": "উন্নত গ্যাস নিয়ন্ত্রণসমূহ"
+  },
+  "showAdvancedGasInlineDescription": {
+    "message": "গ্যাসের মূল্য দেখাতে এটি নির্বাচন করুন এবং পাঠানোর এবং নিশ্চিতকরণের স্ক্রিনগুলিতে নিয়ন্ত্রণগুলি সরাসরি সীমিত করুন।"
+  },
   "showFiatConversionInTestnets": {
     "message": "Testnets এ রূপান্তর দেখান"
   },
@@ -697,18 +946,27 @@
   "showHexDataDescription": {
     "message": "পাঠাবার স্ক্রিনে হেক্স ডেটা ফিল্ডটি দেখাবার জন্য এটি নির্বাচন করুন"
   },
+  "showPrivateKeys": {
+    "message": "গোপনীয় কীগুলি দেখান"
+  },
   "sigRequest": {
     "message": "স্বাক্ষরের অনুরোধ"
   },
   "sign": {
     "message": "স্বাক্ষর করুন"
   },
+  "signNotice": {
+    "message": "এই বার্তাটিতে সাইন আইন করার \nবিপজ্জনক পার্শ্ব প্রতিক্রিয়া থাকতে পারে। আপনি সম্পূর্ণ বিশ্বাস করেন শুধুমাত্র সেই \nসাইটের থেকে আসা বার্তাগুলিতেই আপনার সামগ্রিক অ্যাকাউন্টের মাধ্যমে সাইন করুন।\n এই বিপজ্জনক পদ্ধতিটি পরবর্তী সংস্করণে অপসারণ করা হবে। "
+  },
   "signatureRequest": {
     "message": "স্বাক্ষরের অনুরোধ"
   },
   "signed": {
     "message": "স্বাক্ষরিত"
   },
+  "slow": {
+    "message": "মন্থর"
+  },
   "somethingWentWrong": {
     "message": "ওহো! কিছু সমস্যা হয়েছে।"
   },
@@ -730,8 +988,6 @@
   "stateLogsDescription": {
     "message": "স্টেট লগগুলিতে আপনার পাবলিক অ্যাকাউন্টের ঠিকানা এবং প্রেরণ করার লেনদেনগুলি আছে।"
   },
-<<<<<<< HEAD
-=======
   "step1HardwareWallet": {
     "message": "1. হার্ডওয়্যার ওয়ালেট সংযুক্ত করুন"
   },
@@ -753,7 +1009,6 @@
   "storePhrase": {
     "message": "এই বাক্যাংশটি 1Password এর মতো একটি পাসওয়ার্ড পরিচালকে সংরক্ষণ করুন। "
   },
->>>>>>> 983d2c9f
   "submitted": {
     "message": "জমা করা হয়েছে"
   },
@@ -769,9 +1024,36 @@
   "symbolBetweenZeroTwelve": {
     "message": "প্রতীকটি 11 টি অক্ষর বা তার চেয়ে কম হতে হবে।"
   },
+  "syncWithMobile": {
+    "message": "মোবাইল দিয়ে সিঙ্ক করুন"
+  },
+  "syncWithMobileBeCareful": {
+    "message": "এই কোডটি স্ক্যান করার সময় কেউ আপনার স্ক্রিনটি দেখছে না তা নিশ্চিত করুন"
+  },
+  "syncWithMobileComplete": {
+    "message": "আপনার ডেটা সফলভাবে সিঙ্ক করা হয়েছে। MetaMask মোবাইল অ্যাপ উপভোগ করুন!"
+  },
+  "syncWithMobileDesc": {
+    "message": "আপনি আপনার অ্যাকাউন্ট এবং তথ্য আপনার মোবাইল ডিভাইস দিয়ে সিঙ্ক করতে পারেন। MetaMask মোবাইল অ্যাপটি খুলুন, \"সেটিংস\" এ যান এবং \"ব্রাউজার এক্সটেনশন থেকে সিঙ্ক করুন\" এ ট্যাপ করুন "
+  },
+  "syncWithMobileDescNewUsers": {
+    "message": "আপনি প্রথমবারের জন্য MetaMask খোলার পরে, শুধু আপনার ফোনে পদক্ষেপগুলি অনুসরণ করুন। "
+  },
+  "syncWithMobileScanThisCode": {
+    "message": "আপনার MetaMask মোবাইল অ্যাপ দিয়ে এই কোডটি স্ক্যান করুন"
+  },
+  "syncWithMobileTitle": {
+    "message": "মোবাইল দিয়ে সিঙ্ক করুন"
+  },
   "terms": {
     "message": "ব্যবহারের শর্তাবলী"
   },
+  "testFaucet": {
+    "message": "টেস্ট ফসেট"
+  },
+  "thisWillCreate": {
+    "message": "এটি একটি নতুন ওয়ালেট এবং সীড ফ্রেজ তৈরি করবে"
+  },
   "tips": {
     "message": "অর্থসাহায্য এবং পরামর্শ"
   },
@@ -835,12 +1117,22 @@
   "transfer": {
     "message": "ট্রান্সফার করুন"
   },
+  "transferBetweenAccounts": {
+    "message": "আমার অ্যাকাউন্টগুলির মধ্যে ট্রান্সফার করুন"
+  },
   "transferFrom": {
     "message": "থেকে ট্রান্সফার করুন"
   },
+  "troubleTokenBalances": {
+    "message": "আপনার টোকেন ব্যালেন্সগুলি লোড করতে আমাদের সমস্যা হয়েছিল। আপনি সেগুলি দেখতে পারেন",
+    "description": "Followed by a link (here) to view token balances"
+  },
   "tryAgain": {
     "message": "আবার করুন"
   },
+  "typePassword": {
+    "message": "আপনার MetaMask পাসওয়ার্ড টাইপ করুন"
+  },
   "unapproved": {
     "message": "অননুমোদিত"
   },
@@ -880,14 +1172,38 @@
   "userName": {
     "message": "ইউজারনেম"
   },
+  "viewAccount": {
+    "message": "আ্যাকাউন্ট দেখুন"
+  },
   "viewContact": {
     "message": "পরিচিতি দেখুন"
   },
+  "viewOnCustomBlockExplorer": {
+    "message": "$1 এ দেখুন"
+  },
+  "viewOnEtherscan": {
+    "message": "Etherscan দেখুন"
+  },
+  "viewinExplorer": {
+    "message": "এক্সপ্লোরারে দেখুন"
+  },
   "visitWebSite": {
     "message": "আমাদের ওয়েবসাইট দেখুন"
   },
+  "walletSeed": {
+    "message": "ওয়ালেট সীড"
+  },
+  "welcome": {
+    "message": "MetaMask এ স্বাগতম"
+  },
   "welcomeBack": {
     "message": "পুনরায় স্বাগত!"
+  },
+  "writePhrase": {
+    "message": "এই বাক্যাংশটি একটি কাগজের টুকরোর উপর লিখে একটি নিরাপদ স্থানে সংরক্ষণ করুন। আপনি আরও নিরাপত্তা চাইলে, সেটি একাধিক কাগজের টুকরোতে লিখে 2 - 3টি আলাদা আলাদা স্থানে সংরক্ষণ করুন।"
+  },
+  "yesLetsTry": {
+    "message": "হ্যাঁ, চেষ্টা করা যাক"
   },
   "youNeedToAllowCameraAccess": {
     "message": "এই বৈশিষ্ট্যটি ব্যবহার করতে আপনাকে ক্যামেরা অ্যাক্সেস করার অনুমতি দিতে হবে।"
