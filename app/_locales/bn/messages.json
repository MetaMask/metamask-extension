{
  "QRHardwareSignRequestCancel": {
    "message": "প্রত্যাখ্যান"
  },
  "QRHardwareWalletImporterTitle": {
    "message": "QR কোড স্ক্যান করুন"
  },
  "about": {
    "message": "সম্পর্কে"
  },
  "accessingYourCamera": {
    "message": "আপনার ক্যামেরা অ্যাক্সেস করছে..."
  },
  "account": {
    "message": "অ্যাকাউন্ট"
  },
  "accountDetails": {
    "message": "অ্যাকাউন্টের বিশদ"
  },
  "accountName": {
    "message": "অ্যাকাউন্টের নাম"
  },
  "accountOptions": {
    "message": "অ্যাকাউন্টের বিকল্পগুলি"
  },
  "accountSelectionRequired": {
    "message": "আপনাকে একটি অ্যাকাউন্ট নির্বাচন করতে হবে!"
  },
  "activityLog": {
    "message": "কার্যকলাপের লগ"
  },
  "addAcquiredTokens": {
    "message": "MetaMask ব্যবহার করে আপনি যে টোকেনগুলি অর্জন করেছেন সেগুলি যোগ করুন"
  },
  "addAlias": {
    "message": "উপনাম যোগ করুন"
  },
  "addNetwork": {
    "message": "নেটওয়ার্ক যোগ করুন"
  },
  "addSuggestedTokens": {
    "message": "প্রস্তাবিত টোকেনগুলি যোগ করুন"
  },
  "addToken": {
    "message": "টোকেন যোগ করুন"
  },
  "advanced": {
    "message": "উন্নত"
  },
  "amount": {
    "message": "পরিমান"
  },
  "appDescription": {
    "message": "আপনার ব্রাউজারে একটি Ethereum ওয়ালেট",
    "description": "The description of the application"
  },
  "appName": {
    "message": "MetaMask",
    "description": "The name of the application"
  },
  "appNameBeta": {
    "message": "MetaMask Beta",
    "description": "The name of the application (Beta)"
  },
  "appNameFlask": {
    "message": "MetaMask Flask",
    "description": "The name of the application (Flask)"
  },
  "approve": {
    "message": "অনুমোদন করুন"
  },
  "approved": {
    "message": "অনুমোদিত"
  },
  "asset": {
    "message": "সম্পদ"
  },
  "attributions": {
    "message": "গুণাবলী"
  },
  "autoLockTimeLimit": {
    "message": "স্বয়ংক্রিয়-লগ আউট টাইমার (মিনিট)"
  },
  "autoLockTimeLimitDescription": {
    "message": "MetaMask স্বয়ংক্রিয়ভাবে লগ আউট করার আগে নিষ্ক্রিয় থাকার সময় মিনিটে সেট করুন"
  },
  "average": {
    "message": "গড়"
  },
  "back": {
    "message": "ফিরুন"
  },
  "backupApprovalInfo": {
    "message": "আপনি আপনার ডিভাইস হারিয়ে ফেললে, পাসওয়ার্ড ভুলে গেলে, MetaMask রিইনস্টল করতে হলে বা অন্য ডিভাইসে আপনার ওয়ালেট অ্যাক্সেস করার ক্ষেত্রে আপনার ওয়ালেট পুনরুদ্ধার করতে এই গোপন কোডটি প্রয়োজন।"
  },
  "backupApprovalNotice": {
    "message": "আপনার ওয়ালেট এবং তহবিল সুরক্ষিত রাখতে আপনার গোপন পুনরুদ্ধারের কোড ব্যাক আপ করুন।"
  },
  "backupNow": {
    "message": "এখনওই ব্যাকআপ নিন "
  },
  "balance": {
    "message": "ব্যালেন্স"
  },
  "balanceOutdated": {
    "message": "ব্যালেন্স অনেক পুরানো হতে পারে"
  },
  "basic": {
    "message": "প্রাথমিক"
  },
  "blockExplorerUrl": {
    "message": "এক্সপ্লোরার ব্লক করুন"
  },
  "blockExplorerView": {
    "message": "$1 এ অ্যাকাউন্ট দেখুন",
    "description": "$1 replaced by URL for custom block explorer"
  },
  "browserNotSupported": {
    "message": "আপনার ব্রাউজার সমর্থিত নয়..."
  },
  "bytes": {
    "message": "বাইটস"
  },
  "cancel": {
    "message": "বাতিল করুন"
  },
  "cancelled": {
    "message": "বাতিল করা হয়েছে"
  },
  "chainId": {
    "message": "চেন আইডি"
  },
  "chromeRequiredForHardwareWallets": {
    "message": "আপনার হার্ডওয়্যার ওয়ালেটের সাথে সংযোগ করতে আপনাকে Google Chrome এ MetaMask ব্যবহার করতে হবে।  "
  },
  "close": {
    "message": "বন্ধ করুন"
  },
  "confirm": {
    "message": "নিশ্চিত হন"
  },
  "confirmPassword": {
    "message": "পাসওয়ার্ড নিশ্চিত করুন"
  },
  "confirmed": {
    "message": "নিশ্চিত করা হয়েছে"
  },
  "connect": {
    "message": "সংযুক্ত করুন"
  },
  "connectingTo": {
    "message": " $1 এর সাথে সংযোগ করছে"
  },
  "connectingToGoerli": {
    "message": "গোয়েরলি টেস্ট নেটওয়ার্কের সাথে সংযোগ করা হচ্ছে"
  },
  "connectingToMainnet": {
    "message": "মুখ্য Ethereum নেটওয়ার্কের সাথে সংযোগ করছে"
  },
  "contractDeployment": {
    "message": "কন্ট্র্যাক্ট নিয়োজন"
  },
  "contractInteraction": {
    "message": "কন্ট্র্যাক্ট বাক্যালাপ"
  },
  "copiedExclamation": {
    "message": "কপি করা হয়েছে!"
  },
  "copyAddress": {
    "message": "ক্লিপবোর্ডে ঠিকানা কপি করুন"
  },
  "copyToClipboard": {
    "message": "ক্লিপবোর্ডে কপি করুন"
  },
  "copyTransactionId": {
    "message": "লেনদেনের আইডি কপি করুন"
  },
  "create": {
    "message": "তৈরি করুন"
  },
  "createPassword": {
    "message": "পাসওয়ার্ড তৈরি করুন"
  },
  "currencyConversion": {
    "message": "মুদ্রা বিনিময়"
  },
  "currentLanguage": {
    "message": "বর্তমান ভাষা"
  },
  "custom": {
    "message": "উন্নত"
  },
  "customToken": {
    "message": "কাস্টম টোকেন"
  },
  "decimal": {
    "message": "নির্ভুলতার দশমিক"
  },
  "decimalsMustZerotoTen": {
    "message": "দশমিকগুলি অবশ্যই অন্তত 0 হতে হবে, এবং 36 এর উপর হবে না।"
  },
  "delete": {
    "message": "মুছুন"
  },
  "details": {
    "message": "বিশদ বিবরণ"
  },
  "done": {
    "message": "সম্পন্ন "
  },
  "downloadGoogleChrome": {
    "message": "Google Chrome ডাউনলোড করুন"
  },
  "downloadStateLogs": {
    "message": "স্টেট লগগুলি ডাউনলোড করুন"
  },
  "dropped": {
    "message": "নেমে গেছে"
  },
  "edit": {
    "message": "সম্পাদনা"
  },
  "editContact": {
    "message": "পরিচিতি সম্পাদনা করুন"
  },
  "enterPasswordContinue": {
    "message": "অবিরত রাখতে পাসওয়ার্ড লিখুন"
  },
  "ethereumPublicAddress": {
    "message": "Ethereum পাবলিক অ্যাড্রেস"
  },
  "etherscanView": {
    "message": "Etherscan এ অ্যাকাউন্ট দেখুন"
  },
  "expandView": {
    "message": "ভিউ সম্প্রসারিত করুন"
  },
  "failed": {
    "message": "ব্যর্থ হয়েছে"
  },
  "fast": {
    "message": "দ্রুত"
  },
  "fiat": {
    "message": "ফিয়াট",
    "description": "Exchange type"
  },
  "fileImportFail": {
    "message": "ফাইল আমদানি কাজ করছে না? এখানে ক্লিক করুন!",
    "description": "Helps user import their account from a JSON file"
  },
  "forgetDevice": {
    "message": "এই ডিভাইসটি সম্পর্কে ভুলে যান"
  },
  "from": {
    "message": "থেকে"
  },
  "functionType": {
    "message": "কার্যকারিতার ধরণ"
  },
  "gasLimit": {
    "message": "গ্যাসের সীমা"
  },
  "gasLimitInfoTooltipContent": {
    "message": "গ্যাসের সীমা হল আপনি যে পরিমাণ গ্যাস খরচ করতে চান তার সর্বোচ্চ ইউনিটের পরিমাণ।"
  },
  "gasLimitTooLow": {
    "message": "গ্যাসের সীমা অবশ্যই অন্তত 21000 এ থাকতে হবে"
  },
  "gasPrice": {
    "message": "গ্যাসের মূল্য (GWEI)"
  },
  "gasPriceExtremelyLow": {
    "message": "গ্যাসের মূল্য অত্যন্ত কম"
  },
  "gasPriceInfoTooltipContent": {
    "message": "গ্যাসের মূল্য আপনি প্রতি একক গ্যাসের জন্য যে পরিমাণ ইথার প্রদান করতে চান সেটি নির্দেশ করে।"
  },
  "gasUsed": {
    "message": "গ্যাস ব্যবহার করা হয়েছে"
  },
  "general": {
    "message": "সাধারণ"
  },
  "goerli": {
    "message": "গোয়েরলি টেস্ট নেটওয়ার্ক"
  },
  "hardware": {
    "message": "হার্ডওয়্যার"
  },
  "hardwareWalletConnected": {
    "message": "হার্ডওয়্যার ওয়ালেট সংযুক্ত করা হয়েছে"
  },
  "hardwareWallets": {
    "message": "একটি হার্ডওয়্যার ওয়ালেট সংযুক্ত করুন"
  },
  "hardwareWalletsMsg": {
    "message": "আপনি MetaMask এর সাথে ব্যবহার করতে চান এমন একটি হার্ডওয়্যার ওয়ালেট নির্বাচন করুন"
  },
  "here": {
    "message": "এখানে",
    "description": "as in -click here- for more information (goes with troubleTokenBalances)"
  },
  "hexData": {
    "message": "হেক্স ডেটা"
  },
  "hide": {
    "message": "লুকান"
  },
  "hideTokenPrompt": {
    "message": "টোকেন লুকাবেন?"
  },
  "history": {
    "message": "ইতিহাস"
  },
  "import": {
    "message": "আমদানি",
    "description": "Button to import an account from a selected file"
  },
  "importAccount": {
    "message": "অ্যাকাউন্ট আমদানি করুন"
  },
  "importAccountMsg": {
    "message": "আমদানি করা অ্যাকাউন্টগুলি আপনার গোড়ায় তৈরি করা MetaMask অ্যাকাউন্ট সীডফ্রেজের সাথে সংযুক্ত হবে না। আমদানি করা অ্যাকাউন্টগুলি সম্পর্কে আরও জানুন "
  },
  "imported": {
    "message": "আমদানিকৃত",
    "description": "status showing that an account has been fully loaded into the keyring"
  },
  "initialTransactionConfirmed": {
    "message": "আপনার প্রারম্ভিক লেনদেনটি নেটওয়ার্ক নিশ্চিত করেছিল। ফিরে যেতে ঠিক আছে তে ক্লিক করুন।"
  },
  "insufficientBalance": {
    "message": "অপর্যাপ্ত ব্যালেন্স৷"
  },
  "insufficientFunds": {
    "message": "অপর্যাপ্ত তহবিল।"
  },
  "insufficientTokens": {
    "message": "অপর্যাপ্ত টোকেন।"
  },
  "invalidAddress": {
    "message": "অবৈধ ঠিকানা"
  },
  "invalidAddressRecipient": {
    "message": "প্রাপকের ঠিকানা অবৈধ"
  },
<<<<<<< HEAD
  "invalidAddressRecipientNotEthNetwork": {
    "message": "ETH নেটওয়ার্ক নয়, ছোটো হরফে সেট করা হয়েছে"
=======
  "invalidBlockExplorerURL": {
    "message": "অবৈধ Block Explorer URL"
>>>>>>> 97dce9f6
  },
  "invalidRPC": {
    "message": "অবৈধ RPC URL"
  },
  "invalidSeedPhrase": {
    "message": "অবৈধ সীড ফ্রেজ"
  },
  "jsonFile": {
    "message": "JSON ফাইল",
    "description": "format for importing an account"
  },
  "knownAddressRecipient": {
    "message": "জানা পরিচিতির ঠিকানা৷"
  },
  "learnMore": {
    "message": "আরও জানুন"
  },
  "learnMoreUpperCase": {
    "message": "আরও জানুন"
  },
  "ledgerAccountRestriction": {
    "message": "একটি নতুন অ্যা কাউন্ট যোগ করার আগে আপনাকে আপনার শেষ অ্যাকাউন্ট ব্যবহার করে ফেলতে হবে।"
  },
  "likeToImportTokens": {
    "message": "আপনি কি এই টোকেনগুলি যোগ করতে চান?"
  },
  "links": {
    "message": "লিঙ্কসমূহ"
  },
  "loadMore": {
    "message": "আরও লোড করুন"
  },
  "loading": {
    "message": "লোড হচ্ছে..."
  },
  "loadingTokens": {
    "message": "টোকেনগুলি লোড করছে..."
  },
  "localhost": {
    "message": "লোকালহোস্ট 8545"
  },
  "lock": {
    "message": "লগ আউট করুন"
  },
  "mainnet": {
    "message": "মূল Ethereum নেটওয়ার্ক"
  },
  "max": {
    "message": "সর্বাধিক"
  },
  "memo": {
    "message": "মেমো"
  },
  "message": {
    "message": "বার্তা"
  },
  "metamaskVersion": {
    "message": "MetaMask সংস্করণ"
  },
  "mustSelectOne": {
    "message": "অবশ্যই অন্তত 1টি টোকেন নির্বাচন করতে হবে।"
  },
  "needImportFile": {
    "message": "আমদানি করার জন্য আপনাকে অবশ্যই একটি ফাইল নির্বাচন করতে হবে।",
    "description": "User is important an account and needs to add a file to continue"
  },
  "negativeETH": {
    "message": "ETH এর ঋণাত্মক অর্থরাশিগুলি পাঠাতে পারবে না। "
  },
  "networkName": {
    "message": "নেটওয়ার্কের নাম"
  },
  "networks": {
    "message": "নেটওয়ার্কসমূহ"
  },
  "nevermind": {
    "message": "কিছু মনে করবেন না"
  },
  "newAccount": {
    "message": "নতুন আ্যাকাউন্ট"
  },
  "newAccountNumberName": {
    "message": "অ্যাকাউন্ট $1",
    "description": "Default name of next account to be created on create account screen"
  },
  "newContact": {
    "message": "নতুন পরিচিতি"
  },
  "newContract": {
    "message": "নতুন কন্ট্র্যাক্ট"
  },
  "newPassword": {
    "message": "নতুন পাসওয়ার্ড (অন্তত 8 অক্ষরের)"
  },
  "next": {
    "message": "পরবর্তী"
  },
  "noConversionRateAvailable": {
    "message": "কোনো বিনিময় হার উপলভ্য নয়"
  },
  "noTransactions": {
    "message": "আপনার কোনো লেনদেন নেই"
  },
  "noWebcamFound": {
    "message": "আপনার কম্পিউটারের ওয়েবক্যাম খুঁজে পাওয়া যায়নি। অনুগ্রহ করে আবার চেষ্টা করুন।"
  },
  "noWebcamFoundTitle": {
    "message": "ওয়েবক্যাম খুঁজে পাওয়া যায় নি"
  },
  "notEnoughGas": {
    "message": "পর্যাপ্ত গ্যাস নেই"
  },
  "ofTextNofM": {
    "message": "এর"
  },
  "off": {
    "message": "বন্ধ"
  },
  "ok": {
    "message": "ঠিক আছে"
  },
  "on": {
    "message": "চালু"
  },
  "origin": {
    "message": "উৎস"
  },
  "parameters": {
    "message": "প্যারামিটারসমূহ"
  },
  "participateInMetaMetrics": {
    "message": "MetaMetrics এ অংশগ্রহণ করুন"
  },
  "participateInMetaMetricsDescription": {
    "message": "MetaMask কে আরও উন্নত করতে আমাদের সহায়তা করার জন্য MetaMetrics এ অংশগ্রহণ করুন"
  },
  "password": {
    "message": "পাসওয়ার্ড"
  },
  "passwordNotLongEnough": {
    "message": "পাসওয়ার্ড যথেষ্ট দীর্ঘ নয়"
  },
  "passwordsDontMatch": {
    "message": "পাসওয়ার্ডগুলি মেলেনি"
  },
  "pastePrivateKey": {
    "message": "আপনার গোপনীয় কী স্ট্রিং এখানে পেস্ট করুন:",
    "description": "For importing an account from a private key"
  },
  "pending": {
    "message": "বাকি"
  },
  "personalAddressDetected": {
    "message": "ব্যক্তিগত ঠিকানা সনাক্তিকৃত হয়েছে। টোকেন কন্ট্র্যাক্ট অ্যাড্রেসটি লিখুন।"
  },
  "prev": {
    "message": "পূর্ববর্তী"
  },
  "primaryCurrencySetting": {
    "message": "প্রাথমিক মুদ্রা"
  },
  "primaryCurrencySettingDescription": {
    "message": "চেনটিতে (যেমন ETH) দেশীয় মুদ্রায় মানগুলি প্রদর্শনকে অগ্রাধিকার দিতে দেশীয় নির্বাচন করুন। আপনার নির্দেশিত মুদ্রায় মানগুলির প্রদর্শনকে অগ্রাধিকার দিতে নির্দেশিত নির্বাচন করুন।"
  },
  "privacyMsg": {
    "message": "সম্মত হয়েছেন"
  },
  "privateKey": {
    "message": "ব্যক্তিগত কী",
    "description": "select this type of file to use to import an account"
  },
  "privateKeyWarning": {
    "message": "সতর্কতা: কখনও এই কী টি প্রকাশ করবেন না। আপনার গোপন কী কারোর কাছে থাকলে তিনি যে কোনো সময় আপনার অ্যাকাউন্টে থাকা যে কোনো সম্পদ চুরি করে নিতে পারবেন।"
  },
  "privateNetwork": {
    "message": "ব্যক্তিগত নেটওয়ার্ক"
  },
  "readdToken": {
    "message": "আপনি আপনার অ্যাকাউন্টস বিকল্পের মেনুতে \"টোকেনগুলি যোগ করুন\" এ গিয়ে ভবিষ্যতে আবার এই টোকেনটি যোগ করতে পারবেন। "
  },
  "reject": {
    "message": "প্রত্যাখ্যান"
  },
  "rejectAll": {
    "message": "সব খারিজ করুন"
  },
  "rejectTxsDescription": {
    "message": "আপনি $1টি লেনদেন ব্যাচ খারিজ করতে চলেছেন।"
  },
  "rejectTxsN": {
    "message": "$1 লেনদেনগুলি খারিজ করুন"
  },
  "rejected": {
    "message": "খারিজ করা হয়েছে"
  },
  "remove": {
    "message": "সরান"
  },
  "removeAccount": {
    "message": "অ্যাকাউন্ট সরান"
  },
  "removeAccountDescription": {
    "message": "এই অ্যাকাউন্টটি আপনার ওয়ালেট থেকে অপসারণ করা হবে। অবিরত রাখার আগে অনুগ্রহ করে নিশ্চিত করুন যে এই আমদানি করা অ্যাকাউন্টটির জন্য আপনার মূল সীড ফ্রেজ বা গোপন কী আছে। আপনি অ্যাকাউন্ট ড্রপ-ডাউন থেকে অ্যাকাউন্টগুলি আবার আমদানি বা তৈরি করতে পারবেন।"
  },
  "requestsAwaitingAcknowledgement": {
    "message": "অনুরোধগুলি স্বীকৃতির জন্য অপেক্ষা করছে"
  },
  "required": {
    "message": "প্রয়োজন"
  },
  "reset": {
    "message": "রিসেট করুন"
  },
  "restore": {
    "message": "পুনরুদ্ধার করুন"
  },
  "revealSeedWords": {
    "message": "সীড শব্দগুলি প্রকাশ করুন"
  },
  "revealSeedWordsWarning": {
    "message": "আপনার সমস্ত অ্যাকাউন্ট চুরি করতে এই শব্দগুলি ব্যবহার করা যাবে।",
    "description": "$1 is bolded text using the message from 'revealSeedWordsWarning2'"
  },
  "rpcUrl": {
    "message": "নতুন RPC URL"
  },
  "save": {
    "message": "সেভ করুন"
  },
  "scanInstructions": {
    "message": "QR কোডটি আপনার ক্যামেরার সামনে ধরুন"
  },
  "scanQrCode": {
    "message": "QR কোড স্ক্যান করুন"
  },
  "search": {
    "message": "সার্চ করুন"
  },
  "securityAndPrivacy": {
    "message": "নিরাপত্তা এবং গোপনীয়তা"
  },
  "seedPhraseReq": {
    "message": "সীড ফ্রেজগুলি 12 শব্দের"
  },
  "selectAnAccount": {
    "message": "একটি অ্যাকাউন্ট নির্বাচন করুন"
  },
  "selectHdPath": {
    "message": "HD পাথ নির্বাচন করুন"
  },
  "selectPathHelp": {
    "message": "আপনি নিচে আপনার বিদ্যমান লেজার ব্যালেন্স না দেখলে, \"Legacy (MEW / MyCrypto)\" পাথগুলিতে সুইচ করার চেষ্টা করুন "
  },
  "selectType": {
    "message": "ধরণ নির্বাচন করুন"
  },
  "send": {
    "message": "পাঠান"
  },
  "settings": {
    "message": "সেটিংস"
  },
  "showFiatConversionInTestnets": {
    "message": "Testnets এ রূপান্তর দেখান"
  },
  "showFiatConversionInTestnetsDescription": {
    "message": "Testnets এ ফিয়াট বাক্যালাপগুলি দেখাতে এটি নির্বাচন করুন"
  },
  "showHexData": {
    "message": "হেক্স ডেটা দেখান"
  },
  "showHexDataDescription": {
    "message": "পাঠাবার স্ক্রিনে হেক্স ডেটা ফিল্ডটি দেখাবার জন্য এটি নির্বাচন করুন"
  },
  "sigRequest": {
    "message": "স্বাক্ষরের অনুরোধ"
  },
  "sign": {
    "message": "স্বাক্ষর করুন"
  },
  "signatureRequest": {
    "message": "স্বাক্ষরের অনুরোধ"
  },
  "signed": {
    "message": "স্বাক্ষরিত"
  },
  "somethingWentWrong": {
    "message": "ওহো! কিছু সমস্যা হয়েছে।"
  },
  "speedUp": {
    "message": "গতি বাড়ান"
  },
  "speedUpCancellation": {
    "message": "এই বাতিলকরণটির গতি বাড়ান"
  },
  "speedUpTransaction": {
    "message": "এই লেনদেনটি দ্রুততর করুন "
  },
  "stateLogError": {
    "message": "স্টেট লগগুলি পুনরুদ্ধার করার ত্রুটি।"
  },
  "stateLogs": {
    "message": "স্টেট লগসমূহ"
  },
  "stateLogsDescription": {
    "message": "স্টেট লগগুলিতে আপনার পাবলিক অ্যাকাউন্টের ঠিকানা এবং প্রেরণ করার লেনদেনগুলি আছে।"
  },
  "submitted": {
    "message": "জমা করা হয়েছে"
  },
  "supportCenter": {
    "message": "আমাদের সহায়তা কেন্দ্রে যান"
  },
  "switchNetworks": {
    "message": "নেটওয়ার্কগুলি বদলান"
  },
  "symbol": {
    "message": "প্রতীক"
  },
  "symbolBetweenZeroTwelve": {
    "message": "প্রতীকটি 11 টি অক্ষর বা তার চেয়ে কম হতে হবে।"
  },
  "terms": {
    "message": "ব্যবহারের শর্তাবলী"
  },
  "tips": {
    "message": "অর্থসাহায্য এবং পরামর্শ"
  },
  "to": {
    "message": "প্রতি"
  },
  "token": {
    "message": "টোকেন"
  },
  "tokenAlreadyAdded": {
    "message": "টোকেন ইতিমিধ্যে যোগ করা হয়েছে।"
  },
  "tokenContractAddress": {
    "message": "টোকেন কন্ট্র্যাক্ট অ্যাড্রেস"
  },
  "tokenSymbol": {
    "message": "টোকেনের প্রতীক"
  },
  "total": {
    "message": "মোট"
  },
  "transaction": {
    "message": "লেনদেন"
  },
  "transactionCancelAttempted": {
    "message": "$2 এ $1 এর গ্যাস ফী দিয়ে লেনদেন বাতিল করার প্রচেষ্টা করা হয়েছে"
  },
  "transactionCancelSuccess": {
    "message": "$2 এ লেনদেন সফলভাবে বাতিল হয়েছে"
  },
  "transactionConfirmed": {
    "message": " $2 এ লেনদেন নিশ্চিত হয়েছে।"
  },
  "transactionCreated": {
    "message": "$2 এ $1 এর একটি মান দিয়ে লেনদেন তৈরি করা হয়েছে।"
  },
  "transactionDropped": {
    "message": "লেনদেন $2 এ নেমে গেছে।"
  },
  "transactionError": {
    "message": "লেনদেনের ত্রুটি। কন্ট্র্যাক্ট কোডে ব্যতিক্রম দেখাচ্ছে।"
  },
  "transactionErrorNoContract": {
    "message": "একটি অ-পরিচিতির ঠিকানায় একটি কল করার চেষ্টা করছে।"
  },
  "transactionErrored": {
    "message": "লেনদেনে একটি ত্রুটি হয়েছে।"
  },
  "transactionFee": {
    "message": "লেনদেন ফী"
  },
  "transactionResubmitted": {
    "message": "$2 এ গ্যাস ফী $1 তে বাড়িয়ে লেনদেন আবার জমা করা হয়েছে"
  },
  "transactionSubmitted": {
    "message": "$2 এ $1 এর গ্যাস ফী সহ লেনদেন জমা করা হয়েছে।"
  },
  "transactionUpdated": {
    "message": "লেনদেন $2 এ আপডেট করা হয়েছে।"
  },
  "transfer": {
    "message": "ট্রান্সফার করুন"
  },
  "transferFrom": {
    "message": "থেকে ট্রান্সফার করুন"
  },
  "tryAgain": {
    "message": "আবার করুন"
  },
  "unapproved": {
    "message": "অননুমোদিত"
  },
  "units": {
    "message": "ইউনিটসমূহ"
  },
  "unknown": {
    "message": "অজানা"
  },
  "unknownNetwork": {
    "message": "অজানা ব্যক্তিগত নেটওয়ার্ক"
  },
  "unknownQrCode": {
    "message": "ত্রুটি: আমরা ওই QR কোডটি সনাক্ত করতে পারিনি"
  },
  "unlock": {
    "message": "আনলক"
  },
  "unlockMessage": {
    "message": "ছড়িয়ে ছিটিয়ে থাকা ওয়েব অপেক্ষা করছে"
  },
  "updatedWithDate": {
    "message": "আপডেট করা $1"
  },
  "urlErrorMsg": {
    "message": "URI গুলির যথাযথ HTTP/HTTPS প্রেফিক্সের প্রয়োজন।"
  },
  "usedByClients": {
    "message": "বিভিন্ন ধরণের গ্রাহকদের দ্বারা ব্যবহৃত হয়"
  },
  "userName": {
    "message": "ইউজারনেম"
  },
  "viewContact": {
    "message": "পরিচিতি দেখুন"
  },
  "visitWebSite": {
    "message": "আমাদের ওয়েবসাইট দেখুন"
  },
  "welcomeBack": {
    "message": "পুনরায় স্বাগত!"
  },
  "youNeedToAllowCameraAccess": {
    "message": "এই বৈশিষ্ট্যটি ব্যবহার করতে আপনাকে ক্যামেরা অ্যাক্সেস করার অনুমতি দিতে হবে।"
  },
  "youSign": {
    "message": "আপনি স্বাক্ষর করছেন"
  },
  "yourPrivateSeedPhrase": {
    "message": "আপনার ব্যক্তিগত সীড ফ্রেজ"
  },
  "zeroGasPriceOnSpeedUpError": {
    "message": "স্পীড আপ এ শূণ্য গ্যাসের মূল্য"
  }
}<|MERGE_RESOLUTION|>--- conflicted
+++ resolved
@@ -344,14 +344,6 @@
   },
   "invalidAddressRecipient": {
     "message": "প্রাপকের ঠিকানা অবৈধ"
-  },
-<<<<<<< HEAD
-  "invalidAddressRecipientNotEthNetwork": {
-    "message": "ETH নেটওয়ার্ক নয়, ছোটো হরফে সেট করা হয়েছে"
-=======
-  "invalidBlockExplorerURL": {
-    "message": "অবৈধ Block Explorer URL"
->>>>>>> 97dce9f6
   },
   "invalidRPC": {
     "message": "অবৈধ RPC URL"
