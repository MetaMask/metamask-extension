--- conflicted
+++ resolved
@@ -347,14 +347,6 @@
   },
   "invalidAddressRecipient": {
     "message": "آدرس دریافت کننده نامعتبر است"
-  },
-<<<<<<< HEAD
-  "invalidAddressRecipientNotEthNetwork": {
-    "message": "شبکه ETH نه، به حروف کوچک تنظیم کنید"
-=======
-  "invalidBlockExplorerURL": {
-    "message": "Block Explorer URL نا معتبر"
->>>>>>> 97dce9f6
   },
   "invalidRPC": {
     "message": "RPC URL نا معتبر"
