--- conflicted
+++ resolved
@@ -1,13 +1,13 @@
 {
-  "QRHardwareSignRequestCancel": {
-    "message": "Відхилити"
-  },
-  "QRHardwareWalletImporterTitle": {
-    "message": "Сканувати QR-код"
-  },
   "about": {
     "message": "Про Google Chrome"
   },
+  "aboutSettingsDescription": {
+    "message": "Версія, центр підтримки та контактна інформація"
+  },
+  "acceleratingATransaction": {
+    "message": "* Прискорення транзакції за допомогою вищих цін на газ підвищує її шанси бути обробленою мережею швидше, але це не завжди гарантовано."
+  },
   "accessingYourCamera": {
     "message": "Отримуємо доступ до вашої камери..."
   },
@@ -38,14 +38,32 @@
   "addNetwork": {
     "message": "Додати мережу"
   },
+  "addRecipient": {
+    "message": "Додати отримувача"
+  },
   "addSuggestedTokens": {
     "message": "Додати рекомендовані токени"
   },
+  "addToAddressBook": {
+    "message": "Додати до адресної книги"
+  },
+  "addToAddressBookModalPlaceholder": {
+    "message": "Напр.: Джон Д."
+  },
   "addToken": {
     "message": "Додати токен"
   },
+  "addTokens": {
+    "message": "Додати токени"
+  },
   "advanced": {
     "message": "Розширені"
+  },
+  "advancedOptions": {
+    "message": "Додаткові параметри"
+  },
+  "advancedSettingsDescription": {
+    "message": "Отримайте доступ до функцій розробника, завантажте Логи станів, перезапустіть обліковий запис, налаштуйте тестові сітки та персоніфіковані RPC"
   },
   "amount": {
     "message": "Кількість"
@@ -58,14 +76,6 @@
     "message": "MetaMask",
     "description": "The name of the application"
   },
-  "appNameBeta": {
-    "message": "MetaMask Beta",
-    "description": "The name of the application (Beta)"
-  },
-  "appNameFlask": {
-    "message": "MetaMask Flask",
-    "description": "The name of the application (Flask)"
-  },
   "approve": {
     "message": "Затвердити"
   },
@@ -75,6 +85,12 @@
   "asset": {
     "message": "Актив"
   },
+  "attemptToCancel": {
+    "message": "Спробувати скасувати?"
+  },
+  "attemptToCancelDescription": {
+    "message": "Виконання цієї спроби не гарантує скасування початкової транзакції. Якщо спроба скасування вдасться, з вас буде стягнуто зазначену вище комісію."
+  },
   "attemptingConnect": {
     "message": "Спроба підключення до розподіленої бази даних."
   },
@@ -92,6 +108,9 @@
   },
   "back": {
     "message": "Назад"
+  },
+  "backToAll": {
+    "message": "Повернутися до всіх"
   },
   "backupApprovalInfo": {
     "message": "Цей секретний код буде потрібен, щоб відновити ваш гаманець у разі втрати вашого пристрою, забуття паролю, потреби у перевстановленні MetaMask або виникнення бажання отримати доступ до вашого гаманця з іншого пристрою."
@@ -118,15 +137,30 @@
     "message": "Переглянути обліковий запис на $1",
     "description": "$1 replaced by URL for custom block explorer"
   },
+  "blockiesIdenticon": {
+    "message": "Викоритовувати Blockies Identicon"
+  },
   "browserNotSupported": {
     "message": "Ваш браузер не підтримується..."
   },
+  "builtInCalifornia": {
+    "message": "MetaMask розроблено й створено в Каліфорнії."
+  },
+  "buyWithWyre": {
+    "message": "Купити ETH через Wyre"
+  },
+  "buyWithWyreDescription": {
+    "message": "Wyre дає змогу використовувати кредитну картку для внесення валюти ETH безпосередньо у свій гаманець MetaMask."
+  },
   "bytes": {
     "message": "Байти"
   },
   "cancel": {
     "message": "Скасувати"
   },
+  "cancellationGasFee": {
+    "message": "Вартість пального за скасування"
+  },
   "cancelled": {
     "message": "Скасовано"
   },
@@ -136,6 +170,9 @@
   "chromeRequiredForHardwareWallets": {
     "message": "Щоб підключитися до апаратного гаманця, розширення MetaMask потрібно використовувати в Google Chrome."
   },
+  "clickToRevealSeed": {
+    "message": "Клацніть тут, щоб відкрити секретні слова"
+  },
   "close": {
     "message": "Близько"
   },
@@ -145,24 +182,42 @@
   "confirmPassword": {
     "message": "Підтвердити пароль"
   },
+  "confirmSecretBackupPhrase": {
+    "message": "Підтвердьте вашу секретну резервну фразу"
+  },
   "confirmed": {
     "message": "Підтверджено"
   },
+  "congratulations": {
+    "message": "Вітаємо!"
+  },
   "connect": {
     "message": "Під’єднатися"
   },
+  "connectHardwareWallet": {
+    "message": "Приєднайте апаратний гаманець"
+  },
   "connectingTo": {
     "message": "Під'єднуємось до $1"
   },
   "connectingToGoerli": {
     "message": "Підключення до тестової мережі Goerli"
   },
-  "connectingToLineaGoerli": {
-    "message": "Підключення до тестової мережі Linea Goerli"
+  "connectingToKovan": {
+    "message": "Підключення до тестової мережі Kovan"
   },
   "connectingToMainnet": {
     "message": "З'єднуємось з Головною мережею Ethereum"
   },
+  "connectingToRinkeby": {
+    "message": "Під'єднуємось до тестової мережі Rinkeby"
+  },
+  "connectingToRopsten": {
+    "message": "Під'єднуємось до Тестової мережі Ropsten"
+  },
+  "continueToWyre": {
+    "message": "Продовжити у Wyre"
+  },
   "contractDeployment": {
     "message": "Розгортання контракту"
   },
@@ -172,9 +227,15 @@
   "copiedExclamation": {
     "message": "Скопійовано!"
   },
+  "copiedTransactionId": {
+    "message": "ID Скопійованої транзакції"
+  },
   "copyAddress": {
     "message": "Копіювати адресу в буфер обміну"
   },
+  "copyPrivateKey": {
+    "message": "Це ваш закритий ключ (натисніть, щоб скопіювати)"
+  },
   "copyToClipboard": {
     "message": "Копіювати в буфер"
   },
@@ -184,6 +245,12 @@
   "create": {
     "message": "Створити"
   },
+  "createAWallet": {
+    "message": "Створити гаманець"
+  },
+  "createAccount": {
+    "message": "Створити обліковий запис"
+  },
   "createPassword": {
     "message": "Створити пароль"
   },
@@ -193,8 +260,14 @@
   "currentLanguage": {
     "message": "Поточна мова"
   },
-  "custom": {
-    "message": "Розширені"
+  "customGas": {
+    "message": "Налаштувати пальне"
+  },
+  "customGasSubTitle": {
+    "message": "Збільшення комісії може призвести до зменшення часу обробки, але це не гарантується."
+  },
+  "customRPC": {
+    "message": "Налаштувати RPC"
   },
   "customToken": {
     "message": "Користувацький токен"
@@ -205,15 +278,33 @@
   "decimalsMustZerotoTen": {
     "message": "Кількість розрядів після коми: від 0 до 36."
   },
+  "defaultNetwork": {
+    "message": "Мережа для транзакцій з Ether за замовчуванням - Main Net."
+  },
   "delete": {
     "message": "Видалити"
   },
+  "deleteAccount": {
+    "message": "Видалити обліковий запис"
+  },
   "deleteNetwork": {
     "message": "Видалити мережу?"
   },
+  "deleteNetworkDescription": {
+    "message": "Ви впевнені, що хочете видалити цю мережу?"
+  },
+  "depositEther": {
+    "message": "Депонувати Ether"
+  },
   "details": {
     "message": "Деталі"
   },
+  "directDepositEther": {
+    "message": "Внести безпосередньо Ефір"
+  },
+  "directDepositEtherExplainer": {
+    "message": "Якщо ви вже маєте ефір, пряме переведення – найшвидший спосіб передати ефір у свій гаманець."
+  },
   "done": {
     "message": "Готово"
   },
@@ -223,6 +314,9 @@
   "downloadGoogleChrome": {
     "message": "Завантажити Гугл Хром"
   },
+  "downloadSecretBackup": {
+    "message": "Завантажте цю Секретну резервну фразу та зберігайте її у безпеці на зовнішньому зашифрованому жорсткому диску або носії інформації."
+  },
   "downloadStateLogs": {
     "message": "Завантажити журнали стану"
   },
@@ -235,15 +329,51 @@
   "editContact": {
     "message": "Редагувати контракт"
   },
+  "endOfFlowMessage1": {
+    "message": "Ви пройшли тест, зберігайте вашу початкову фразу в безпеці - це ваша відповідальність!"
+  },
+  "endOfFlowMessage10": {
+    "message": "Усе готово"
+  },
+  "endOfFlowMessage2": {
+    "message": "Поради для безпечного зберігання"
+  },
+  "endOfFlowMessage3": {
+    "message": "Збережіть резервну копію в декількох місцях."
+  },
+  "endOfFlowMessage4": {
+    "message": "Ніколи не передавайте цю фразу нікому."
+  },
+  "endOfFlowMessage5": {
+    "message": "Остерігайтесь фішингу! MetaMask ніколи не запитуватиме вашої початкової фрази."
+  },
+  "endOfFlowMessage6": {
+    "message": "Якщо вам потрібно знову зробити резервну копію вашої початкової фрази, ви можете знайти її у Налаштування -> Безпека."
+  },
+  "endOfFlowMessage8": {
+    "message": "MetaMask не вдалося відновити вашу мнемонічну фразу. Докладніше."
+  },
+  "endOfFlowMessage9": {
+    "message": "Дізнатись більше."
+  },
   "ensNotFoundOnCurrentNetwork": {
     "message": "Ім'я ENS не знайдено у даній мережі. Спробуйте перейти у Ethereum Mainnet."
   },
   "ensRegistrationError": {
     "message": "Помилка у реєстрації ENS ім'я"
   },
+  "enterAnAlias": {
+    "message": "Введіть псевдонім"
+  },
+  "enterPassword": {
+    "message": "Введіть пароль"
+  },
   "enterPasswordContinue": {
     "message": "Введіть пароль, щоб продовжити"
   },
+  "estimatedProcessingTimes": {
+    "message": "Приблизні часи обробки"
+  },
   "ethereumPublicAddress": {
     "message": "Публічна адреса Ethereum"
   },
@@ -252,6 +382,9 @@
   },
   "expandView": {
     "message": "Розгорнути подання"
+  },
+  "exportPrivateKey": {
+    "message": "Експортувати приватний ключ"
   },
   "failed": {
     "message": "Помилка"
@@ -300,8 +433,6 @@
   "general": {
     "message": "Загальні"
   },
-<<<<<<< HEAD
-=======
   "generalSettingsDescription": {
     "message": "Конверсія валют, первісна валюта, мова, ідентикон блокіз"
   },
@@ -318,9 +449,11 @@
   "getStarted": {
     "message": "Почати"
   },
->>>>>>> 983d2c9f
   "goerli": {
     "message": "Тестова мережа Goerli "
+  },
+  "happyToSeeYou": {
+    "message": "Раді вас бачити."
   },
   "hardware": {
     "message": "апаратний"
@@ -363,6 +496,12 @@
   "importAccountMsg": {
     "message": "Імпортовані облікові записи не будуть пов'язані з вашою первісно створеною початковою фразою облікового запису MetaMask. Дізнайтесь більше про імпортовані облікові записи"
   },
+  "importAccountSeedPhrase": {
+    "message": "Імпортувати обліковий запис з початковою фразою"
+  },
+  "importWallet": {
+    "message": "Імпортувати гаманець"
+  },
   "imported": {
     "message": "Імпортовано",
     "description": "status showing that an account has been fully loaded into the keyring"
@@ -404,20 +543,20 @@
   "knownAddressRecipient": {
     "message": "Відома контрактна адреса."
   },
+  "kovan": {
+    "message": "Тестова мережа Kovan"
+  },
   "learnMore": {
     "message": "Дізнатись більше"
   },
-  "learnMoreUpperCase": {
-    "message": "Дізнатись більше"
-  },
   "ledgerAccountRestriction": {
     "message": "Потрібно скористатися своїм останнім обліковим записом, перш ніж додавати новий."
   },
-  "likeToImportTokens": {
+  "letsGoSetUp": {
+    "message": "Так, давайте налаштуємо!"
+  },
+  "likeToAddTokens": {
     "message": "Ви б хотіли додати ці токени?"
-  },
-  "lineaGoerli": {
-    "message": "Тестова мережа Linea Goerli"
   },
   "links": {
     "message": "Посилання"
@@ -446,14 +585,29 @@
   "memo": {
     "message": "нотатка"
   },
+  "memorizePhrase": {
+    "message": "Запам'ятайте цю фразу."
+  },
   "message": {
     "message": "Повідомлення"
   },
+  "metamaskDescription": {
+    "message": "Під'єднуємо вас до Ethereum та децентралізованої мережі."
+  },
   "metamaskVersion": {
     "message": "Версія MetaMask"
   },
+  "mobileSyncText": {
+    "message": "Введіть пароль, щоб підтвердити свою особу!"
+  },
   "mustSelectOne": {
     "message": "Слід вибрати хоча б 1 токен."
+  },
+  "myAccounts": {
+    "message": "Мої облікові записи"
+  },
+  "needEtherInWallet": {
+    "message": "Щоб взаємодіяти з децентралізованими застосунками використовуючи MetaMask, вам буде потрібен Ether у вашому гаманці."
   },
   "needImportFile": {
     "message": "Потрібно вибрати файл для імпорту.",
@@ -465,6 +619,9 @@
   "networkName": {
     "message": "Ім’я мережі"
   },
+  "networkSettingsDescription": {
+    "message": "Додавайте та редагуйте мережі RPC, що можна налаштовувати"
+  },
   "networks": {
     "message": "Мережі"
   },
@@ -473,6 +630,9 @@
   },
   "newAccount": {
     "message": "Новий обліковий запис"
+  },
+  "newAccountDetectedDialogMessage": {
+    "message": "Виявлено нову адресу! Клацніть тут, щоб додати її до вашої адресної книги."
   },
   "newAccountNumberName": {
     "message": "Обліковий запис $1",
@@ -484,15 +644,30 @@
   "newContract": {
     "message": "Новий контракт"
   },
+  "newNetwork": {
+    "message": "Нова мережа"
+  },
   "newPassword": {
     "message": "Новий пароль (мінімум 8 символів)"
   },
+  "newToMetaMask": {
+    "message": "Вперше в MetaMask?"
+  },
+  "newTotal": {
+    "message": "Новий підсумок"
+  },
+  "newTransactionFee": {
+    "message": "Нова комісія за транзакцію"
+  },
   "next": {
     "message": "Далі"
   },
   "noAddressForName": {
     "message": "На це ім'я не встановлено адреси."
   },
+  "noAlreadyHaveSeed": {
+    "message": "Ні, я вже маю початкову фразу"
+  },
   "noConversionRateAvailable": {
     "message": "Немає доступного обмінного курсу"
   },
@@ -520,8 +695,6 @@
   "on": {
     "message": "Увімкнути"
   },
-<<<<<<< HEAD
-=======
   "optionalBlockExplorerUrl": {
     "message": "Блокувати Explorer URL (не обов'язково)"
   },
@@ -531,7 +704,6 @@
   "orderOneHere": {
     "message": "Замовте Trezor або Ledger та зберігайте ваші кошти у холодному сховищі"
   },
->>>>>>> 983d2c9f
   "origin": {
     "message": "Походження"
   },
@@ -585,11 +757,12 @@
   "privateNetwork": {
     "message": "Приватна мережа"
   },
+  "queue": {
+    "message": "Черга"
+  },
   "readdToken": {
     "message": "Ви можете знову додати цей токен у меню облікового запису у розділі “Додати токен”. "
   },
-<<<<<<< HEAD
-=======
   "readyToConnect": {
     "message": "Готові підключитися?"
   },
@@ -599,7 +772,6 @@
   "recipientAddress": {
     "message": "Адреса отримувача"
   },
->>>>>>> 983d2c9f
   "recipientAddressPlaceholder": {
     "message": "Пошук, публічна адреса (0x), або ENS"
   },
@@ -618,6 +790,9 @@
   "rejected": {
     "message": "Відмовлено"
   },
+  "remindMeLater": {
+    "message": "Нагадайте мені пізніше"
+  },
   "remove": {
     "message": "Видалити"
   },
@@ -636,15 +811,38 @@
   "reset": {
     "message": "Скинути"
   },
+  "resetAccount": {
+    "message": "Перезапустити обліковий запис"
+  },
+  "resetAccountDescription": {
+    "message": "Перезапуск вашого облікового запису очистить історію ваших транзакцій."
+  },
   "restore": {
     "message": "Відновити"
   },
+  "restoreAccountWithSeed": {
+    "message": "Відновіть ваш обліковий запис за допомогою seed-фрази"
+  },
   "revealSeedWords": {
     "message": "Показати мнемонічні слова"
   },
+  "revealSeedWordsDescription": {
+    "message": "При зміні браузера або комп'ютера, вам знадобиться seed-фраза для отримання доступу до ваших облікових записів. Збережіть її у надійному місці."
+  },
+  "revealSeedWordsTitle": {
+    "message": "Мнемонічна фраза"
+  },
   "revealSeedWordsWarning": {
-    "message": "Ці слова можуть бути використані, щоб вкрасти всі ваші облікові записи.",
-    "description": "$1 is bolded text using the message from 'revealSeedWordsWarning2'"
+    "message": "Ці слова можуть бути використані, щоб вкрасти всі ваші облікові записи."
+  },
+  "revealSeedWordsWarningTitle": {
+    "message": "НЕ передавайте цю фразу нікому!"
+  },
+  "rinkeby": {
+    "message": "Тестова мережа Rinkeby"
+  },
+  "ropsten": {
+    "message": "Тестова мережа Ropsten"
   },
   "rpcUrl": {
     "message": "Новий RPC URL"
@@ -652,6 +850,9 @@
   "save": {
     "message": "Зберегти"
   },
+  "saveAsCsvFile": {
+    "message": "Зберегти як файл CSV"
+  },
   "scanInstructions": {
     "message": "Розташуйте QR-код перед вашою камерою"
   },
@@ -664,15 +865,42 @@
   "searchResults": {
     "message": "Результати пошуку"
   },
+  "searchTokens": {
+    "message": "Шукати токени"
+  },
+  "secretBackupPhrase": {
+    "message": "Секретна резервна фраза"
+  },
+  "secretBackupPhraseDescription": {
+    "message": "Ваша секретна резервна фраза дозволяє легко створити резервну копію та відновити обліковий запис."
+  },
+  "secretBackupPhraseWarning": {
+    "message": "ЗАСТЕРЕЖЕННЯ: Ніколи не розголошуйте вашу резервну фразу. Будь-хто з цією фразою зможе забрати ваш Ether назавжди."
+  },
   "securityAndPrivacy": {
     "message": "Безпека й конфіденційність"
   },
+  "securitySettingsDescription": {
+    "message": "Налаштування приватності та початкова фраза гаманця"
+  },
+  "seedPhrasePlaceholder": {
+    "message": "Відділіть кожне слово одним пробілом"
+  },
   "seedPhraseReq": {
     "message": "Початкові фрази мають 12 слів"
   },
+  "selectAHigherGasFee": {
+    "message": "Оберіть вищу вартість пального, щоб пришвидшити обробку вашої транзакції.*"
+  },
   "selectAnAccount": {
     "message": "Виберіть обліковий запис"
   },
+  "selectAnAccountHelp": {
+    "message": "Оберіть обліковий запис для перегляду в MetaMask"
+  },
+  "selectEachPhrase": {
+    "message": "Виберіть кожну фразу, щоб переконатися, що вона правильна."
+  },
   "selectHdPath": {
     "message": "Виберіть шлях до HD-гаманця"
   },
@@ -685,12 +913,27 @@
   "send": {
     "message": "Надіслати"
   },
+  "sendAmount": {
+    "message": "Надіслати суму"
+  },
   "sendTokens": {
     "message": "Надіслати токени"
   },
+  "sentEther": {
+    "message": "надісланий ефір"
+  },
+  "separateEachWord": {
+    "message": "Відділіть кожне слово одним пробілом"
+  },
   "settings": {
     "message": "Налаштування"
   },
+  "showAdvancedGasInline": {
+    "message": "Розширене керування газом"
+  },
+  "showAdvancedGasInlineDescription": {
+    "message": "Виберіть цей параметр, щоб відображати регулятори ціни й ліміту газу на екранах надсилання й підтвердження."
+  },
   "showFiatConversionInTestnets": {
     "message": "Показати бесіду у Testnet"
   },
@@ -703,18 +946,27 @@
   "showHexDataDescription": {
     "message": "Оберіть це, щоб показати поле для шістнадцятирикових даних на екрані надсилання"
   },
+  "showPrivateKeys": {
+    "message": "Показати приватні ключі"
+  },
   "sigRequest": {
     "message": "Запит підпису"
   },
   "sign": {
     "message": "Підписати"
   },
+  "signNotice": {
+    "message": "Підписування цього повідомлення може мати небезпечний побічний ефект. Підписуйте тільки повідомлення від сайтів, яким ви повністю довіряєте весь ваш обліковий запис. Цей небезпечний метод буде усунуто у майбутній версії."
+  },
   "signatureRequest": {
     "message": "Запит підпису"
   },
   "signed": {
     "message": "Підписано"
   },
+  "slow": {
+    "message": "Повільна"
+  },
   "somethingWentWrong": {
     "message": "Ой! Щось пішло не так."
   },
@@ -736,8 +988,6 @@
   "stateLogsDescription": {
     "message": "Логи стану містять ваші публічні адреси облікового запису та надіслані транзакції."
   },
-<<<<<<< HEAD
-=======
   "step1HardwareWallet": {
     "message": "1. Приєднайте апаратний гаманець"
   },
@@ -759,7 +1009,6 @@
   "storePhrase": {
     "message": "Зберігайте цю фразу у менеджері паролів, як 1Password."
   },
->>>>>>> 983d2c9f
   "submitted": {
     "message": "Надіслано"
   },
@@ -775,9 +1024,36 @@
   "symbolBetweenZeroTwelve": {
     "message": "Символ повинен містити 11 символів або менше."
   },
+  "syncWithMobile": {
+    "message": "Синхронізувати з мобільним пристроєм"
+  },
+  "syncWithMobileBeCareful": {
+    "message": "Переконайтесь, що ніхто не дивиться на ваш екран, коли скануєте цей код"
+  },
+  "syncWithMobileComplete": {
+    "message": "Ваші дані були успішно синхронізовані. Насолоджуйтесь мобільним застосунком MetaMask!"
+  },
+  "syncWithMobileDesc": {
+    "message": "Ви можете синхронізувати ваші облікові записи та інформацію з вашим мобільним пристроєм. Відкрийте мобільний застосунок MetaMask, перейдіть до \"Налаштування\" та клацніть на \"Синхронізувати з розширення браузера\""
+  },
+  "syncWithMobileDescNewUsers": {
+    "message": "Якщо ви відкрили мобільний застосунок MetaMask вперше, просто слідуйте крокам у вашому телефоні."
+  },
+  "syncWithMobileScanThisCode": {
+    "message": "Відскануйте цей код за допомогою мобільної програми MetaMask"
+  },
+  "syncWithMobileTitle": {
+    "message": "Синхронізувати з мобільним"
+  },
   "terms": {
     "message": "Умови використання"
   },
+  "testFaucet": {
+    "message": "Тестовий кран"
+  },
+  "thisWillCreate": {
+    "message": "У результаті цієї дії буде створено новий гаманець і мнемонічна фраза"
+  },
   "tips": {
     "message": "Чайові"
   },
@@ -841,12 +1117,22 @@
   "transfer": {
     "message": "Передати"
   },
+  "transferBetweenAccounts": {
+    "message": "Передати між моїми обліковими записами"
+  },
   "transferFrom": {
     "message": "Передати від"
   },
+  "troubleTokenBalances": {
+    "message": "В нас виникли складнощі при завантаженні ваших залишків токенів. Ви можете переглянути їх",
+    "description": "Followed by a link (here) to view token balances"
+  },
   "tryAgain": {
     "message": "Повторити"
   },
+  "typePassword": {
+    "message": "Введіть ваш пароль MetaMask"
+  },
   "unapproved": {
     "message": "Не затверджено"
   },
@@ -886,14 +1172,38 @@
   "userName": {
     "message": "Ім’я користувача"
   },
+  "viewAccount": {
+    "message": "Переглянути обліковий запис"
+  },
   "viewContact": {
     "message": "Переглянути контакт"
   },
+  "viewOnCustomBlockExplorer": {
+    "message": "Дивитись на $1"
+  },
+  "viewOnEtherscan": {
+    "message": "Дивитись на Etherscan"
+  },
+  "viewinExplorer": {
+    "message": "Дивитись в Explorer"
+  },
   "visitWebSite": {
     "message": "Відвідайте наш веб-сайт"
   },
+  "walletSeed": {
+    "message": "Seed гаманця"
+  },
+  "welcome": {
+    "message": "Ласкаво просимо до MetaMask"
+  },
   "welcomeBack": {
     "message": "З поверненням!"
+  },
+  "writePhrase": {
+    "message": "Запишіть цю фразу на аркуші паперу й покладіть у надійне місце. Для більшої надійності запишіть її на кількох аркушах паперу й зберігайте кожен в 2–3 різних місцях."
+  },
+  "yesLetsTry": {
+    "message": "Так, давайте спробуємо"
   },
   "youNeedToAllowCameraAccess": {
     "message": "Вам потрібно дозволити доступ до камери, щоб користуватись цією функцією."
