{
  "QRHardwareInvalidTransactionTitle": {
    "message": "Ошибка"
  },
  "QRHardwareMismatchedSignId": {
    "message": "Несоответствующие данные транзакции. Проверьте ее реквизиты."
  },
  "QRHardwarePubkeyAccountOutOfRange": {
    "message": "Больше нет счетов. Если вы хотите получить доступ к другому счету, не указанному ниже, повторно подключите аппаратный кошелек и выберите его."
  },
  "QRHardwareScanInstructions": {
    "message": "Поместите QR-код перед камерой. Экран размытый, но это не повлияет на считывание."
  },
  "QRHardwareSignRequestCancel": {
    "message": "Отклонить"
  },
  "QRHardwareSignRequestDescription": {
    "message": "После подписания с помощью кошелька нажмите «Получить подпись»."
  },
  "QRHardwareSignRequestGetSignature": {
    "message": "Получить подпись"
  },
  "QRHardwareSignRequestSubtitle": {
    "message": "Отсканируйте QR-код с помощью кошелька"
  },
  "QRHardwareSignRequestTitle": {
    "message": "Запросить подпись"
  },
  "QRHardwareUnknownQRCodeTitle": {
    "message": "Ошибка"
  },
  "QRHardwareUnknownWalletQRCode": {
    "message": "Недействительный QR-код. Отсканируйте QR-код синхронизации аппаратного кошелька."
  },
  "QRHardwareWalletImporterTitle": {
    "message": "Сканировать QR-код"
  },
  "QRHardwareWalletSteps1Description": {
    "message": "Вы можете выбрать из списка официальных партнеров, поддерживающих QR-код ниже."
  },
  "QRHardwareWalletSteps1Title": {
    "message": "Подключите свой аппаратный кошелек на основе QR-кодов"
  },
  "QRHardwareWalletSteps2Description": {
    "message": "AirGap Vault и Ngrave (скоро появятся)"
  },
  "SIWEAddressInvalid": {
    "message": "Адрес в запросе на вход не соответствует адресу счета, который вы используете для входа."
  },
  "SIWEDomainInvalidText": {
    "message": "Сайт, на который вы пытаетесь войти, не соответствует домену в запросе. Действуйте с осторожностью."
  },
  "SIWEDomainInvalidTitle": {
    "message": "Запрос мошеннического сайта."
  },
  "SIWEDomainWarningBody": {
    "message": "Веб-сайт ($1) просит вас войти в неправильный домен. Это может быть фишинговая атака.",
    "description": "$1 represents the website domain"
  },
  "SIWEDomainWarningLabel": {
    "message": "Небезопасно"
  },
  "SIWELabelChainID": {
    "message": "Ид. блокчейна:"
  },
  "SIWELabelExpirationTime": {
    "message": "Истекает в:"
  },
  "SIWELabelIssuedAt": {
    "message": "Выпущено в:"
  },
  "SIWELabelMessage": {
    "message": "Сообщение:"
  },
  "SIWELabelNonce": {
    "message": "Одноразовый код:"
  },
  "SIWELabelNotBefore": {
    "message": "Не раньше:"
  },
  "SIWELabelRequestID": {
    "message": "Ид. запроса:"
  },
  "SIWELabelResources": {
    "message": "Ресурсы: $1",
    "description": "$1 represents the number of resources"
  },
  "SIWELabelURI": {
    "message": "URI:"
  },
  "SIWELabelVersion": {
    "message": "Версии:"
  },
  "SIWESiteRequestSubtitle": {
    "message": "Этот сайт запрашивает вход с помощью"
  },
  "SIWESiteRequestTitle": {
    "message": "Запрос на вход"
  },
  "SIWEWarningSubtitle": {
    "message": "Отметьте, чтобы подтвердить понимание:"
  },
  "SIWEWarningTitle": {
    "message": "Вы уверены?"
  },
  "about": {
    "message": "Общие сведения"
  },
  "accept": {
    "message": "Согласиться"
  },
  "acceptTermsOfUse": {
    "message": "Я прочитал(-а) $1 и согласен(-на) с ними",
    "description": "$1 is the `terms` message"
  },
  "accessAndSpendNoticeNFT": {
    "message": "$1 может получить доступ к этому активу и потратить его",
    "description": "$1 is the url of the site requesting ability to spend"
  },
  "accessYourWalletWithSRP": {
    "message": "Получайте доступ к кошельку с помощью секретной фразы для восстановления"
  },
  "accessYourWalletWithSRPDescription": {
    "message": "MetaMask не может восстановить ваш пароль. Мы используем вашу cекретную фразу для восстановления, чтобы подтвердить ваше право собственности, восстановить ваш кошелек и установить новый пароль. Сначала введите секретную фразу для восстановления, которую вы получили при создании кошелька. $1",
    "description": "$1 is the words 'Learn More' from key 'learnMore', separated here so that it can be added as a link"
  },
  "accessingYourCamera": {
    "message": "Доступ к камере..."
  },
  "account": {
    "message": "Счет"
  },
  "accountDetails": {
    "message": "Реквизиты счета"
  },
  "accountIdenticon": {
    "message": "Идентикон счета"
  },
  "accountName": {
    "message": "Имя счета"
  },
  "accountNameDuplicate": {
    "message": "Такое имя счета уже существует",
    "description": "This is an error message shown when the user enters a new account name that matches an existing account name"
  },
  "accountNameReserved": {
    "message": "Это название счета зарезервировано",
    "description": "This is an error message shown when the user enters a new account name that is reserved for future use"
  },
  "accountOptions": {
    "message": "Параметры счета"
  },
  "accountSelectionRequired": {
    "message": "Вам необходимо выбрать счет!"
  },
  "active": {
    "message": "Активный"
  },
  "activity": {
    "message": "Активность"
  },
  "activityLog": {
    "message": "Журнал активности"
  },
  "add": {
    "message": "Добавить"
  },
  "addANetwork": {
    "message": "Добавить сеть"
  },
  "addANetworkManually": {
    "message": "Добавить сеть вручную"
  },
  "addANickname": {
    "message": "Добавить ник"
  },
  "addAccount": {
    "message": "Добавить счет"
  },
  "addAcquiredTokens": {
    "message": "Добавьте токены, которые вы приобрели с помощью MetaMask"
  },
  "addAlias": {
    "message": "Добавить псевдоним"
  },
  "addBlockExplorer": {
    "message": "Добавить обозреватель блоков"
  },
  "addContact": {
    "message": "Добавить контакт"
  },
  "addCustomNetwork": {
    "message": "Добавить пользовательскую сеть"
  },
  "addEthereumChainConfirmationDescription": {
    "message": "Это позволит использовать эту сеть в MetaMask."
  },
  "addEthereumChainConfirmationRisks": {
    "message": "MetaMask не проверяет пользовательские сети."
  },
  "addEthereumChainConfirmationRisksLearnMore": {
    "message": "Подробнее о $1.",
    "description": "$1 is a link with text that is provided by the 'addEthereumChainConfirmationRisksLearnMoreLink' key"
  },
  "addEthereumChainConfirmationRisksLearnMoreLink": {
    "message": "мошенничестве и угрозах безопасности в сети",
    "description": "Link text for the 'addEthereumChainConfirmationRisksLearnMore' translation key"
  },
  "addEthereumChainConfirmationTitle": {
    "message": "Разрешить этому сайту добавить сеть?"
  },
  "addEthereumChainWarningModalHeader": {
    "message": "Добавляйте этого поставщика RPC только в том случае, если уверены, что ему можно доверять. $1",
    "description": "$1 is addEthereumChainWarningModalHeaderPartTwo passed separately so that it can be bolded"
  },
  "addEthereumChainWarningModalHeaderPartTwo": {
    "message": "Вредоносные провайдеры могут лгать о состоянии блокчейна и записывать вашу сетевую активность."
  },
  "addEthereumChainWarningModalListHeader": {
    "message": "Важно, чтобы ваш поставщик был надежным, поскольку он способен:"
  },
  "addEthereumChainWarningModalListPointOne": {
    "message": "Просматривать ваши счета и IP-адрес и связывать их друг с другом"
  },
  "addEthereumChainWarningModalListPointThree": {
    "message": "Показывать остатки на счетах и другие состояния в блокчейне"
  },
  "addEthereumChainWarningModalListPointTwo": {
    "message": "Распространять ваши транзакции"
  },
  "addEthereumChainWarningModalTitle": {
    "message": "Вы добавляете нового поставщика RPC для сети Ethereum Mainnet"
  },
  "addFriendsAndAddresses": {
    "message": "Добавьте друзей и адреса, которым доверяете"
  },
  "addFromAListOfPopularNetworks": {
    "message": "Добавьте из списка популярных сетей или добавьте сеть вручную. Взаимодействуйте только с теми организациями, которым доверяете."
  },
  "addHardwareWallet": {
    "message": "Добавить аппаратный кошелек"
  },
  "addIPFSGateway": {
    "message": "Добавьте предпочтительный шлюз IPFS"
  },
  "addMemo": {
    "message": "Добавить примечание"
  },
  "addMoreNetworks": {
    "message": "добавить другие сети вручную"
  },
  "addNetwork": {
    "message": "Добавить сеть"
  },
  "addNetworkTooltipWarning": {
    "message": "Это сетевое подключение зависит от третьих сторон. Оно может быть менее надежным или позволять третьим лицам отслеживать активность. $1",
    "description": "$1 is Learn more link"
  },
  "addNewToken": {
    "message": "Добавить новый токен"
  },
  "addNft": {
    "message": "Добавить NFT"
  },
  "addNfts": {
    "message": "Добавить NFT"
  },
  "addSnapAccountModalDescription": {
    "message": "Откройте для себя варианты обеспечения безопасности своего счета с помощью MetaMask Snaps"
  },
  "addSuggestedNFTs": {
    "message": "Добавить рекомендованные NFT"
  },
  "addSuggestedTokens": {
    "message": "Добавить рекомендованные токены"
  },
  "addToken": {
    "message": "Добавить токен"
  },
  "addTokenByContractAddress": {
    "message": "Не можете найти токен? Можно вручную добавить любой токен, вставив его адрес. Адреса контракта токена можно найти на $1",
    "description": "$1 is a blockchain explorer for a specific network, e.g. Etherscan for Ethereum"
  },
  "addingCustomNetwork": {
    "message": "Добавление сети"
  },
  "address": {
    "message": "Адрес"
  },
  "advanced": {
    "message": "Дополнительно"
  },
  "advancedBaseGasFeeToolTip": {
    "message": "После включения вашей транзакции в блок возмещается любая разница между вашей максимальной базовой комиссией и фактической базовой комиссией. Общая сумма рассчитывается следующим образом: максимальная базовая комиссия (в GWEI) x лимит газа."
  },
  "advancedConfiguration": {
    "message": "Расширенная конфигурация"
  },
  "advancedGasFeeDefaultOptIn": {
    "message": "Сохранить этот $1 в качестве моего значения по умолчанию для «Дополнительной» настройки"
  },
  "advancedGasFeeDefaultOptOut": {
    "message": "Всегда использовать эти значения и дополнительную настройку по умолчанию."
  },
  "advancedGasFeeModalTitle": {
    "message": "Дополнительная плата за газ"
  },
  "advancedGasPriceTitle": {
    "message": "Цена газа"
  },
  "advancedPriorityFeeToolTip": {
    "message": "Плата за приоритет (также известная как «чаевые майнеру») направляется непосредственно майнерам, чтобы они уделили приоритетное внимание вашей транзакции."
  },
  "agreeTermsOfUse": {
    "message": "Я соглашаюсь с $1 MetaMask",
    "description": "$1 is the `terms` link"
  },
  "airgapVault": {
    "message": "Хранилище AirGap"
  },
  "alertDisableTooltip": {
    "message": "Это можно изменить в разделе «Настройки» > «Предупреждения»"
  },
  "alertSettingsUnconnectedAccount": {
    "message": "Просмотр веб-сайта с выбранным неподключенным счетом"
  },
  "alertSettingsUnconnectedAccountDescription": {
    "message": "Это предупреждение отображается во всплывающем окне, когда вы просматриваете подключенный сайт web3, но текущий выбранный счет не подключен."
  },
  "alertSettingsWeb3ShimUsage": {
    "message": "Когда веб-сайт пытается использовать удаленный API window.web3"
  },
  "alertSettingsWeb3ShimUsageDescription": {
    "message": "Это предупреждение отображается во всплывающем окне, когда вы просматриваете сайт, который пытается использовать удаленный API window.web3 и из-за этого может не работать."
  },
  "alerts": {
    "message": "Предупреждения"
  },
  "allCustodianAccountsConnectedSubtitle": {
    "message": "Вы либо уже подключили все свои счета депозитария, либо у вас нет счета для подключения к MetaMask Institutional."
  },
  "allCustodianAccountsConnectedTitle": {
    "message": "Нет доступных счетов для подключения"
  },
  "allOfYour": {
    "message": "Все ваши $1",
    "description": "$1 is the symbol or name of the token that the user is approving spending"
  },
  "allYourNFTsOf": {
    "message": "Все ваши NFT из $1",
    "description": "$1 is a link to contract on the block explorer when we're not able to retrieve a erc721 or erc1155 name"
  },
  "allowExternalExtensionTo": {
    "message": "Разрешить этому внешнему расширению:"
  },
  "allowSpendToken": {
    "message": "Разрешить доступ к вашему $1?",
    "description": "$1 is the symbol of the token that are requesting to spend"
  },
  "allowThisSiteTo": {
    "message": "Разрешить этому сайту:"
  },
  "allowThisSnapTo": {
    "message": "Разрешить эту привязку к:"
  },
  "allowWithdrawAndSpend": {
    "message": "Разрешить $1 снять и потратить до следующей суммы:",
    "description": "The url of the site that requested permission to 'withdraw and spend'"
  },
  "amount": {
    "message": "Сумма"
  },
  "apiUrl": {
    "message": "URL API"
  },
  "appDescription": {
    "message": "Кошелек Ethereum в вашем браузере",
    "description": "The description of the application"
  },
  "appName": {
    "message": "MetaMask",
    "description": "The name of the application"
  },
  "appNameBeta": {
    "message": "Бета-версия MetaMask",
    "description": "The name of the application (Beta)"
  },
  "appNameFlask": {
    "message": "MetaMask Flask",
    "description": "The name of the application (Flask)"
  },
  "appNameMmi": {
    "message": "MetaMask Institutional",
    "description": "The name of the application (MMI)"
  },
  "approve": {
    "message": "Одобрить лимит расходов"
  },
  "approveAllTokensTitle": {
    "message": "Разрешить доступ ко всем вашим $1?",
    "description": "$1 is the symbol of the token for which the user is granting approval"
  },
  "approveAllTokensTitleWithoutSymbol": {
    "message": "Разрешить доступ к вашим NFT из $1 и перевести их?",
    "description": "$1 a link to contract on the block explorer when we're not able to retrieve a erc721 or erc1155 name"
  },
  "approveButtonText": {
    "message": "Одобрить"
  },
  "approveSpendingCap": {
    "message": "Утвердить лимит расходов в размере $1",
    "description": "The token symbol that is being approved"
  },
  "approveTokenDescription": {
    "message": "Это позволяет третьей стороне получать доступ и передавать следующие NFT без дополнительного уведомления, пока вы не отзовете ее доступ."
  },
  "approveTokenDescriptionWithoutSymbol": {
    "message": "Это позволяет третьей стороне получать доступ и передавать все ваши NFT из $1 без дополнительного уведомления, пока вы не закроете ей доступ.",
    "description": "$1 is a link to contract on the block explorer when we're not able to retrieve a erc721 or erc1155 name"
  },
  "approveTokenTitle": {
    "message": "Разрешить доступ и перевод ваших $1?",
    "description": "$1 is the symbol of the token for which the user is granting approval"
  },
  "approved": {
    "message": "Одобрен"
  },
  "approvedAsset": {
    "message": "Одобренный актив"
  },
  "approvedOn": {
    "message": "Утверждено $1",
    "description": "$1 is the approval date for a permission"
  },
  "areYouSure": {
    "message": "Вы уверены?"
  },
  "asset": {
    "message": "Актив"
  },
  "assetOptions": {
    "message": "Параметры актива"
  },
  "attemptSendingAssets": {
    "message": "Попытка отправки активов напрямую из одной сети в другую может привести к необратимой потере активов. Следует использовать мост."
  },
  "attemptToCancelSwap": {
    "message": "Попытка отменить своп на ~$1",
    "description": "$1 could be e.g. $2.98, it is a cost for cancelling a Smart Swap"
  },
  "attemptingConnect": {
    "message": "Попытка подключения к блокчейну..."
  },
  "attributions": {
    "message": "Атрибуции"
  },
  "authorizedPermissions": {
    "message": "Вы предоставили следующие разрешения"
  },
  "autoDetectTokens": {
    "message": "Автообнаружение токенов"
  },
  "autoDetectTokensDescription": {
    "message": "Мы используем сторонние API для обнаружения и отображения новых токенов, отправленных в ваш кошелек. Отключите, если не хотите, чтобы приложение извлекало данные из этих служб. $1",
    "description": "$1 is a link to a support article"
  },
  "autoLockTimeLimit": {
    "message": "Таймер автоблокировки (минуты)"
  },
  "autoLockTimeLimitDescription": {
    "message": "Установите время бездействия в минутах, прежде чем MetaMask будет заблокирован."
  },
  "average": {
    "message": "Средний"
  },
  "awaitingApproval": {
    "message": "Ожидание одобрения..."
  },
  "back": {
    "message": "Назад"
  },
  "backup": {
    "message": "Резервное копирование"
  },
  "backupApprovalInfo": {
    "message": "Этот секретный код необходим для восстановления вашего кошелька в случае, если вы потеряете свое устройство, забудете пароль, вам придется переустановить MetaMask или захотите получить доступ к своему кошельку на другом устройстве."
  },
  "backupApprovalNotice": {
    "message": "Сделайте копию своей секретной фразы для восстановления, чтобы обезопасить свой кошелек и средства."
  },
  "backupNow": {
    "message": "Сделать резервную копию сейчас"
  },
  "backupUserData": {
    "message": "Сделайте резервную копию ваших данных"
  },
  "backupUserDataDescription": {
    "message": "Вы можете сделать резервную копию пользовательских настроек, содержащих настройки и адреса аккаунтов, в файл JSON."
  },
  "balance": {
    "message": "Баланс"
  },
  "balanceOutdated": {
    "message": "Баланс мог устареть"
  },
  "baseFee": {
    "message": "Базовая комиссия"
  },
  "basic": {
    "message": "Базовый"
  },
  "beCareful": {
    "message": "Будьте осторожны"
  },
  "beta": {
    "message": "Бета-версия"
  },
  "betaHeaderText": {
    "message": "Это бета-версия. Пожалуйста, сообщайте об ошибках $1",
    "description": "$1 represents the word 'here' in a hyperlink"
  },
  "betaMetamaskInstitutionalVersion": {
    "message": "Бета-версия MetaMask Institutional"
  },
  "betaMetamaskVersion": {
    "message": "Бета-версия MetaMask"
  },
  "betaTerms": {
    "message": "Условия использования бета-версии"
  },
  "betaWalletCreationSuccessReminder1": {
    "message": "Бета-версия MetaMask не сможет восстановить вашу секретную фразу для восстановления."
  },
  "betaWalletCreationSuccessReminder2": {
    "message": "Бета-версия MetaMask никогда не запрашивает у вас секретную фразу для восстановления."
  },
  "blockExplorerAccountAction": {
    "message": "Счет",
    "description": "This is used with viewOnEtherscan and viewInExplorer e.g View Account in Explorer"
  },
  "blockExplorerAssetAction": {
    "message": "Актив",
    "description": "This is used with viewOnEtherscan and viewInExplorer e.g View Asset in Explorer"
  },
  "blockExplorerSwapAction": {
    "message": "Обмен",
    "description": "This is used with viewOnEtherscan e.g View Swap on Etherscan"
  },
  "blockExplorerUrl": {
    "message": "URL-адрес проводника блоков"
  },
  "blockExplorerUrlDefinition": {
    "message": "URL-адрес, используемый как проводник блоков для этой сети."
  },
  "blockExplorerView": {
    "message": "Посмотреть счет в $1",
    "description": "$1 replaced by URL for custom block explorer"
  },
  "blockaid": {
    "message": "Blockaid"
  },
  "blockaidDescriptionApproveFarming": {
    "message": "Если вы одобрите этот запрос, третья сторона, известная мошенничеством, может похитить все ваши активы."
  },
  "blockaidDescriptionBlurFarming": {
    "message": "Если вы одобрите этот запрос, кто-то может украсть ваши активы, указанные в Blur."
  },
  "blockaidDescriptionFailed": {
    "message": "Из-за ошибки этот запрос не был подтвержден поставщиком услуг безопасности. Действуйте осторожно."
  },
  "blockaidDescriptionMaliciousDomain": {
    "message": "Вы взаимодействуете с вредоносным доменом. Если вы одобрите этот запрос, вы можете потерять свои активы."
  },
  "blockaidDescriptionMightLoseAssets": {
    "message": "Если вы одобрите этот запрос, вы можете потерять свои активы."
  },
  "blockaidDescriptionSeaportFarming": {
    "message": "Если вы одобрите этот запрос, кто-то может украсть ваши активы, указанные в OpenSea."
  },
  "blockaidDescriptionTransferFarming": {
    "message": "Если вы одобрите этот запрос, третья сторона, известная мошенничеством, похитит все ваши активы."
  },
  "blockaidTitleDeceptive": {
    "message": "Это запрос с целью обмана"
  },
  "blockaidTitleMayNotBeSafe": {
    "message": "Запрос может быть небезопасным"
  },
  "blockaidTitleSuspicious": {
    "message": "Это подозрительный запрос"
  },
  "blockies": {
    "message": "«Блокиз»"
  },
  "bridge": {
    "message": "Мост"
  },
  "browserNotSupported": {
    "message": "Ваш браузер не поддерживается..."
  },
  "buildContactList": {
    "message": "Создайте список контактов"
  },
  "builtAroundTheWorld": {
    "message": "MetaMask разработан и создан с учетом потребностей мира."
  },
  "busy": {
    "message": "Занят"
  },
  "buy": {
    "message": "Купить"
  },
  "buyAsset": {
    "message": "Купить $1",
    "description": "$1 is the ticker symbol of a an asset the user is being prompted to purchase"
  },
  "buyMoreAsset": {
    "message": "Купить еще $1",
    "description": "$1 is the ticker symbol of a an asset the user is being prompted to purchase"
  },
  "buyNow": {
    "message": "Купить сейчас"
  },
  "bytes": {
    "message": "Байты"
  },
  "canToggleInSettings": {
    "message": "Вы можете повторно включить это уведомление в разделе «Настройки» -> «Предупреждения»."
  },
  "cancel": {
    "message": "Отмена"
  },
  "cancelEdit": {
    "message": "Отменить редактирование"
  },
  "cancelPopoverTitle": {
    "message": "Отменить транзакцию"
  },
  "cancelSpeedUp": {
    "message": "отменить или ускорить транзакцию."
  },
  "cancelSpeedUpLabel": {
    "message": "Эта плата за газ составит $1 от первоначальной.",
    "description": "$1 is text 'replace' in bold"
  },
  "cancelSpeedUpTransactionTooltip": {
    "message": "Чтобы $1 транзакции плата за газ должна быть увеличена как минимум на 10%. Это позволит обеспечить прием транзакции сетью.",
    "description": "$1 is string 'cancel' or 'speed up'"
  },
  "cancelled": {
    "message": "Отменено"
  },
  "chainId": {
    "message": "ID цепочки"
  },
  "chainIdDefinition": {
    "message": "ID цепочки, используемый для подписания транзакций для этой сети."
  },
  "chainIdExistsErrorMsg": {
    "message": "Этот ID цепочки в настоящее время используется сетью $1."
  },
  "chainListReturnedDifferentTickerSymbol": {
    "message": "Сеть с идентификатором цепочки $1 может использовать другой символ валюты ($2), чем тот, который вы ввели. Подтвердите, прежде чем продолжить.",
    "description": "$1 is the chain id currently entered in the network form and $2 is the return value of nativeCurrency.symbol from chainlist.network"
  },
  "chooseYourNetwork": {
    "message": "Выберите свою сеть"
  },
  "chooseYourNetworkDescription": {
    "message": "Мы используем Infura в качестве нашего поставщика удаленного вызова процедур (RPC), чтобы предложить наиболее надежный и конфиденциальный доступ к данным Ethereum из возможных. Вы можете выбрать свой собственного RPC, но помните, что любой RPC получит ваш IP-адрес и номер кошелька Ethereum для совершения транзакций. См. наше $1, чтобы узнать больше о том, как Infura обрабатывает данные.",
    "description": "$1 is a link to the privacy policy"
  },
  "chromeRequiredForHardwareWallets": {
    "message": "Вам необходимо использовать MetaMask в Google Chrome, чтобы подключиться к аппаратному кошельку."
  },
  "clear": {
    "message": "Очистить"
  },
  "clearActivity": {
    "message": "Очистить данные о действиях и одноразовых паролях"
  },
  "clearActivityButton": {
    "message": "Очистить данные вкладки активности"
  },
  "clearActivityDescription": {
    "message": "Это приведет к сбросу одноразового пароля от счета и удалению данных со вкладки \"Активность\" в вашем кошельке. Это затронет только текущий счет и сеть. Ваши балансы и входящие транзакции не изменятся."
  },
  "click": {
    "message": "Нажмите"
  },
  "clickToConnectLedgerViaWebHID": {
    "message": "Нажмите здесь, чтобы подключить свой леджер через WebHID",
    "description": "Text that can be clicked to open a browser popup for connecting the ledger device via webhid"
  },
  "clickToManuallyAdd": {
    "message": "Нажмите здесь, чтобы вручную добавить токены."
  },
  "close": {
    "message": "Закрыть"
  },
  "coingecko": {
    "message": "CoinGecko"
  },
  "configureSnapPopupDescription": {
    "message": "Теперь вы покидаете MetaMask, чтобы настроить эту привязку."
  },
  "configureSnapPopupInstallDescription": {
    "message": "Теперь вы покидаете MetaMask, чтобы установить эту привязку."
  },
  "configureSnapPopupInstallTitle": {
    "message": "Установить привязку"
  },
  "configureSnapPopupLink": {
    "message": "Нажмите на эту ссылку, чтобы продолжить:"
  },
  "configureSnapPopupTitle": {
    "message": "Настроить привязку"
  },
  "confirm": {
    "message": "Подтвердить"
  },
  "confirmPassword": {
    "message": "Подтвердить пароль"
  },
  "confirmRecoveryPhrase": {
    "message": "Подтвердите секретную фразу для восстановления"
  },
  "confirmed": {
    "message": "Подтвержден(-а/о)"
  },
  "confusableUnicode": {
    "message": "«$1» совпадает с «$2»."
  },
  "confusableZeroWidthUnicode": {
    "message": "Найден символ нулевой ширины."
  },
  "confusingEnsDomain": {
    "message": "В имени ENS обнаружен непонятный символ. Проверьте это имя, что исключить возможное мошенничество."
  },
  "connect": {
    "message": "Подключиться"
  },
  "connectAccountOrCreate": {
    "message": "Подключите счет или создайте новый"
  },
  "connectCustodialAccountMenu": {
    "message": "Подключить депозитарный счет"
  },
  "connectCustodialAccountMsg": {
    "message": "Выберите депозитария, к которому вы хотите подключиться, чтобы добавить или обновить токен."
  },
  "connectCustodialAccountTitle": {
    "message": "Депозитарные счета"
  },
  "connectManually": {
    "message": "Подключиться к текущему сайту вручную"
  },
  "connectSnap": {
    "message": "Подключиться к $1",
    "description": "$1 is the snap for which a connection is being requested."
  },
  "connectTo": {
    "message": "Подключиться к $1",
    "description": "$1 is the name/origin of a web3 site/application that the user can connect to metamask"
  },
  "connectToAll": {
    "message": "Подключиться ко всем вашим $1",
    "description": "$1 will be replaced by the translation of connectToAllAccounts"
  },
  "connectToAllAccounts": {
    "message": "счетам",
    "description": "will replace $1 in connectToAll, completing the sentence 'connect to all of your accounts', will be text that shows list of accounts on hover"
  },
  "connectToMultiple": {
    "message": "Подключиться к $1",
    "description": "$1 will be replaced by the translation of connectToMultipleNumberOfAccounts"
  },
  "connectToMultipleNumberOfAccounts": {
    "message": "$1 счетам",
    "description": "$1 is the number of accounts to which the web3 site/application is asking to connect; this will substitute $1 in connectToMultiple"
  },
  "connectWithMetaMask": {
    "message": "Подключиться с помощью MetaMask"
  },
  "connectedAccountsDescriptionPlural": {
    "message": "К этому сайту подключено $1 ваших счета(-ов).",
    "description": "$1 is the number of accounts"
  },
  "connectedAccountsDescriptionSingular": {
    "message": "К этому сайту подключен 1 ваш счет."
  },
  "connectedAccountsEmptyDescription": {
    "message": "MetaMask не подключен к этому сайту. Чтобы подключиться к сайту web3, найдите и нажмите кнопку подключения."
  },
  "connectedSites": {
    "message": "Подключенные сайты"
  },
  "connectedSitesDescription": {
    "message": "$1 подключен к этим сайтам. Они могут увидеть адрес вашего счета.",
    "description": "$1 is the account name"
  },
  "connectedSitesEmptyDescription": {
    "message": "$1 не подключен ни к каким сайтам.",
    "description": "$1 is the account name"
  },
  "connecting": {
    "message": "Подключение..."
  },
  "connectingTo": {
    "message": "Подключение к $1"
  },
  "connectingToGoerli": {
    "message": "Подключение к тестовой сети Goerli..."
  },
  "connectingToLineaGoerli": {
    "message": "Подключение к тестовой сети Linea..."
  },
  "connectingToLineaMainnet": {
    "message": "Подключение к Linea Mainnet"
  },
  "connectingToMainnet": {
    "message": "Подключение к сети Ethereum Mainnet..."
  },
  "connectingToSepolia": {
    "message": "Подключение к тестовой сети Sepolia..."
  },
  "connectionFailed": {
    "message": "Ошибка подключения"
  },
  "connectionFailedDescription": {
    "message": "Не удалось получить $1, проверьте свою сеть и повторите попытку.",
    "description": "$1 is the name of the snap being fetched."
  },
  "connectionRequest": {
    "message": "Запрос подключения"
  },
  "contactUs": {
    "message": "Свяжитесь с нами"
  },
  "contacts": {
    "message": "Контактная информация"
  },
  "contentFromSnap": {
    "message": "Контент из $1",
    "description": "$1 represents the name of the snap"
  },
  "continue": {
    "message": "Продолжить"
  },
  "contract": {
    "message": "Контракт"
  },
  "contractAddress": {
    "message": "Адрес контракта"
  },
  "contractAddressError": {
    "message": "Вы отправляете токены на адрес контракта токена. Это может привести к потере токенов."
  },
  "contractDeployment": {
    "message": "Развертывание контракта"
  },
  "contractDescription": {
    "message": "Чтобы защитить себя от мошенников, найдите минутку, чтобы проверить данные третьей стороны."
  },
  "contractInteraction": {
    "message": "Взаимодействие по контракту"
  },
  "contractNFT": {
    "message": "NFT-контракт"
  },
  "contractRequestingAccess": {
    "message": "Третья сторона запрашивает доступ"
  },
  "contractRequestingSignature": {
    "message": "Третья сторона запрашивает подписание"
  },
  "contractRequestingSpendingCap": {
    "message": "Третья сторона запрашивает ограничение расходов"
  },
  "contractTitle": {
    "message": "Сведения о третьей стороне"
  },
  "contractToken": {
    "message": "Контракт на токен"
  },
  "convertTokenToNFTDescription": {
    "message": "Мы обнаружили, что этот актив является NFT. MetaMask теперь имеет полную встроенную поддержку NFT. Хотите удалить его из списка токенов и добавить в качестве NFT?"
  },
  "convertTokenToNFTExistDescription": {
    "message": "Мы обнаружили, что этот актив был добавлен как NFT. Хотите удалить его из списка токенов?"
  },
  "coolWallet": {
    "message": "CoolWallet"
  },
  "copiedExclamation": {
    "message": "Скопировано."
  },
  "copyAddress": {
    "message": "Скопировать адрес в буфер обмена"
  },
  "copyRawTransactionData": {
    "message": "Копировать необработанные данные транзакции"
  },
  "copyToClipboard": {
    "message": "Скопировать в буфер обмена"
  },
  "copyTransactionId": {
    "message": "Скопировать ID транзакции"
  },
  "create": {
    "message": "Создать"
  },
  "createNewWallet": {
    "message": "Создать новый кошелек"
  },
  "createPassword": {
    "message": "Создать пароль"
  },
  "cryptoCompare": {
    "message": "CryptoCompare"
  },
  "currencyConversion": {
    "message": "Конвертация валюты"
  },
  "currencyRateCheckToggle": {
    "message": "Показать средство проверки баланса и цены токена"
  },
  "currencyRateCheckToggleDescription": {
    "message": "Мы используем API $1 и $2 для отображения вашего баланса и цены токена. $3",
    "description": "$1 represents Coingecko, $2 represents CryptoCompare and $3 represents Privacy Policy"
  },
  "currencySymbol": {
    "message": "Символ валюты"
  },
  "currencySymbolDefinition": {
    "message": "Тикер, который отображается для валюты этой сети."
  },
  "currentAccountNotConnected": {
    "message": "Ваша текущий счет не подключен"
  },
  "currentExtension": {
    "message": "Страница текущего расширения"
  },
  "currentLanguage": {
    "message": "Текущий язык"
  },
  "currentRpcUrlDeprecated": {
    "message": "Текущий URL-адрес rpc для этой сети устарел."
  },
  "currentTitle": {
    "message": "Текущий:"
  },
  "currentlyUnavailable": {
    "message": "Недоступно в этой сети"
  },
  "curveHighGasEstimate": {
    "message": "График агрессивной оценки газа"
  },
  "curveLowGasEstimate": {
    "message": "График низкой оценки газа"
  },
  "curveMediumGasEstimate": {
    "message": "График рыночной оценки газа"
  },
  "custodian": {
    "message": "Депозитарий"
  },
  "custodianAccount": {
    "message": "Депозитарный счет"
  },
  "custodianAccountAddedDesc": {
    "message": "Теперь вы можете использовать свои депозитарные счета в MetaMask Institutional."
  },
  "custodianAccountAddedTitle": {
    "message": "Добавлены выбранные депозитарные счета."
  },
  "custodianReplaceRefreshTokenChangedFailed": {
    "message": "Перейдите к $1 и нажмите кнопку «Подключиться к MMI» в их пользовательском интерфейсе, чтобы снова подключить свои счета к MMI."
  },
  "custodianReplaceRefreshTokenChangedSubtitle": {
    "message": "Теперь вы можете использовать свои депозитарные счета в MetaMask Institutional."
  },
  "custodianReplaceRefreshTokenChangedTitle": {
    "message": "Ваш токен депозитария обновлен"
  },
  "custodianReplaceRefreshTokenSubtitle": {
    "message": "Он заменит токен депозитария для следующего адреса:"
  },
  "custodianReplaceRefreshTokenTitle": {
    "message": "Заменить токен депозитария"
  },
  "custodyApiUrl": {
    "message": "URL-адрес $1 API"
  },
  "custodyDeeplinkDescription": {
    "message": "Подтвердите транзакцию в приложении $1. После того как все необходимые разрешения на хранение будут предоставлены, транзакция будет завершена. Проверьте статус своего приложения $1."
  },
  "custodyRefreshTokenModalDescription": {
    "message": "Перейдите к $1 и нажмите кнопку «Подключиться к MMI» в их пользовательском интерфейсе, чтобы снова подключить свои счета к MMI."
  },
  "custodyRefreshTokenModalDescription1": {
    "message": "Ваш депозитарий выпускает токен, который аутентифицирует институциональное расширение MetaMask, позволяя вам подключать свои счета."
  },
  "custodyRefreshTokenModalDescription2": {
    "message": "Срок действия этого токена истекает через определенный срок по соображениям безопасности. Это требует повторного подключения к MMI."
  },
  "custodyRefreshTokenModalSubtitle": {
    "message": "Почему я это вижу?"
  },
  "custodyRefreshTokenModalTitle": {
    "message": "Срок сеанса вашего депозитария истек"
  },
  "custodySessionExpired": {
    "message": "Сеанс депозитария истек."
  },
  "custodyWrongChain": {
    "message": "Этот счет не настроен для использования с $1"
  },
  "custom": {
    "message": "Дополнительно"
  },
  "customContentSearch": {
    "message": "Поиск ранее добавленной сети"
  },
  "customGasSettingToolTipMessage": {
    "message": "Использовать $1, чтобы настроить цену на газ. Это может сбивать с толку, если вы не знакомы с этим. Взаимодействуйте на свой страх и риск.",
    "description": "$1 is key 'advanced' (text: 'Advanced') separated here so that it can be passed in with bold font-weight"
  },
  "customSpendLimit": {
    "message": "Пользовательский лимит расходов"
  },
  "customSpendingCap": {
    "message": "Пользовательское ограничение расходов"
  },
  "customToken": {
    "message": "Пользовательский токен"
  },
  "customTokenWarningInNonTokenDetectionNetwork": {
    "message": "Обнаружение токена пока недоступно в этой сети. Импортируйте токен вручную и убедитесь, что вы ему доверяете. Подробнее о $1"
  },
  "customTokenWarningInTokenDetectionNetwork": {
    "message": "Прежде чем импортировать токен вручную, убедитесь, что вы ему доверяете. Подробнее о $1"
  },
  "customTokenWarningInTokenDetectionNetworkWithTDOFF": {
    "message": "Перед импортом убедитесь, что вы доверяете токену. Узнайте, как избежать $1. Вы также можете включить обнаружение токена $2."
  },
  "customerSupport": {
    "message": "поддержка клиентов"
  },
  "dappRequestedSpendingCap": {
    "message": "Сайт запросил лимит расходов"
  },
  "dappSuggested": {
    "message": "Рекомендовано сайтом"
  },
  "dappSuggestedGasSettingToolTipMessage": {
    "message": "$1 рекомендовал эту цену.",
    "description": "$1 is url for the dapp that has suggested gas settings"
  },
  "dappSuggestedHigh": {
    "message": "Рекомендовано сайтом"
  },
  "dappSuggestedHighShortLabel": {
    "message": "Сайт (высокий)"
  },
  "dappSuggestedShortLabel": {
    "message": "Сайт"
  },
  "dappSuggestedTooltip": {
    "message": "$1 рекомендовал эту цену.",
    "description": "$1 represents the Dapp's origin"
  },
  "darkTheme": {
    "message": "Темная"
  },
  "data": {
    "message": "Данные"
  },
  "dataBackupSeemsCorrupt": {
    "message": "Не удается восстановить ваши данные. Файл, по-видимому, поврежден."
  },
  "dataHex": {
    "message": "Шестнадцатиричные"
  },
  "dcent": {
    "message": "D'Cent"
  },
  "decimal": {
    "message": "Число десятичных знаков токена"
  },
  "decimalsMustZerotoTen": {
    "message": "Число десятичных знаков должно быть не менее 0, но не более 36."
  },
  "decrypt": {
    "message": "Расшифровать"
  },
  "decryptCopy": {
    "message": "Скопировать зашифрованное сообщение"
  },
  "decryptInlineError": {
    "message": "Это сообщение невозможно расшифровать из-за ошибки: $1",
    "description": "$1 is error message"
  },
  "decryptMessageNotice": {
    "message": "$1 необходимо прочитать это сообщение, чтобы завершить свое действие",
    "description": "$1 is the web3 site name"
  },
  "decryptMetamask": {
    "message": "Расшифровать сообщение"
  },
  "decryptRequest": {
    "message": "Расшифровать запрос"
  },
  "delete": {
    "message": "Удалить"
  },
  "deleteContact": {
    "message": "Удалить контакт"
  },
  "deleteNetwork": {
    "message": "Удалить сеть?"
  },
  "deleteNetworkIntro": {
    "message": "Если вы удалите эту сеть, вам нужно будет добавить ее снова, чтобы просмотреть свои активы в этой сети"
  },
  "deleteNetworkTitle": {
    "message": "Удалить сеть $1?",
    "description": "$1 represents the name of the network"
  },
  "deposit": {
    "message": "Внести деньги"
  },
  "deprecatedTestNetworksLink": {
    "message": "Подробнее"
  },
  "deprecatedTestNetworksMsg": {
    "message": "Из-за изменений протокола Ethereum: тестовые сети Rinkeby, Ropsten, Kovan могут работать не очень надежно и скоро будут признаны устаревшими."
  },
  "description": {
    "message": "Описание"
  },
  "descriptionFromSnap": {
    "message": "Описание из $1",
    "description": "$1 represents the name of the snap"
  },
  "desktopConnectionCriticalErrorDescription": {
    "message": "Эта ошибка может быть периодической, поэтому попробуйте перезапустить расширение или отключить MetaMask Desktop."
  },
  "desktopConnectionCriticalErrorTitle": {
    "message": "У MetaMask возникли проблемы с запуском"
  },
  "desktopConnectionLostErrorDescription": {
    "message": "Убедитесь, что у вас имеется и запущено приложение для ПК, или отключите MetaMask Desktop."
  },
  "desktopConnectionLostErrorTitle": {
    "message": "Соединение с MetaMask Desktop потеряно"
  },
  "desktopDisableButton": {
    "message": "Отключить приложение для ПК"
  },
  "desktopDisableErrorCTA": {
    "message": "Отключить MetaMask Desktop"
  },
  "desktopEnableButton": {
    "message": "Включить приложение для ПК"
  },
  "desktopEnableButtonDescription": {
    "message": "Нажмите, чтобы запустить все фоновые процессы в приложении для ПК."
  },
  "desktopErrorNavigateSettingsCTA": {
    "message": "Вернуться на страницу «Настройки»"
  },
  "desktopErrorRestartMMCTA": {
    "message": "Перезапустить MetaMask"
  },
  "desktopNotFoundErrorCTA": {
    "message": "Скачать MetaMask Desktop"
  },
  "desktopNotFoundErrorDescription1": {
    "message": "Убедитесь, что у вас имеется и запущено приложение для ПК."
  },
  "desktopNotFoundErrorDescription2": {
    "message": "Если у вас не установлено приложение для ПК, скачайте его с веб-сайта MetaMask."
  },
  "desktopNotFoundErrorTitle": {
    "message": "MetaMask Desktop не найдено"
  },
  "desktopOpenOrDownloadCTA": {
    "message": "Открыть MetaMask Desktop"
  },
  "desktopOutdatedErrorCTA": {
    "message": "Обновить MetaMask Desktop"
  },
  "desktopOutdatedErrorDescription": {
    "message": "Ваше приложение MetaMask Desktop требует обновления."
  },
  "desktopOutdatedErrorTitle": {
    "message": "MetaMask Desktop устарело"
  },
  "desktopOutdatedExtensionErrorCTA": {
    "message": "Обновить расширение MetaMask"
  },
  "desktopOutdatedExtensionErrorDescription": {
    "message": "Ваше расширение MetaMask требует обновления."
  },
  "desktopOutdatedExtensionErrorTitle": {
    "message": "Расширение MetaMask устарело"
  },
  "desktopPageDescription": {
    "message": "Если сопряжение пройдет успешно, расширение перезапустится, и вам потребуется повторно ввести свой пароль."
  },
  "desktopPageSubTitle": {
    "message": "Откройте MetaMask Desktop и введите этот код"
  },
  "desktopPageTitle": {
    "message": "Установить сопряжение с Desktop"
  },
  "desktopPairedWarningDeepLink": {
    "message": "Перейдите в Настройки в MetaMask Desktop"
  },
  "desktopPairedWarningDescription": {
    "message": "Если вы хотите начать новое сопряжение, отключите текущее соединение."
  },
  "desktopPairedWarningTitle": {
    "message": "MM Desktop уже сопряжено"
  },
  "desktopPairingExpireMessage": {
    "message": "Срок кода истекает через $1 секунд(-ы)"
  },
  "desktopRouteNotFoundErrorDescription": {
    "message": "desktopRouteNotFoundErrorDescription"
  },
  "desktopRouteNotFoundErrorTitle": {
    "message": "desktopRouteNotFoundErrorTitle"
  },
  "desktopUnexpectedErrorCTA": {
    "message": "Назад на главную страницу MetaMask"
  },
  "desktopUnexpectedErrorDescription": {
    "message": "Проверьте свое MetaMask Desktop, чтобы восстановить соединение"
  },
  "desktopUnexpectedErrorTitle": {
    "message": "Что-то пошло не так..."
  },
  "details": {
    "message": "Подробности"
  },
  "disabledGasOptionToolTipMessage": {
    "message": "$1 отключена, поскольку не соответствует минимальному увеличению на 10% от первоначальной платы за газ.",
    "description": "$1 is gas estimate type which can be market or aggressive"
  },
  "disconnect": {
    "message": "Отключить"
  },
  "disconnectAllAccounts": {
    "message": "Отключить все счета"
  },
  "disconnectAllAccountsConfirmationDescription": {
    "message": "Уверены, что хотите отключить? Вы можете потерять доступ к функциям сайта."
  },
  "disconnectPrompt": {
    "message": "Отключить $1"
  },
  "disconnectThisAccount": {
    "message": "Отключить этот счет"
  },
  "dismiss": {
    "message": "Отклонить"
  },
  "dismissReminderDescriptionField": {
    "message": "Включите этот параметр, чтобы отклонить сообщение с напоминанием о резервном копировании фразы для восстановления. Мы настоятельно рекомендуем сделать резервную копию секретной фразы для восстановления, чтобы избежать потери средств."
  },
  "dismissReminderField": {
    "message": "Отклонить напоминание о резервном копировании секретной фразы для восстановления"
  },
  "displayNftMedia": {
    "message": "Показать NFT-носитель"
  },
  "displayNftMediaDescription": {
    "message": "Отображение носителя и данных NFT раскрывает ваш IP-адрес для OpenSea или других третьих лиц. Это может позволить злоумышленникам связать ваш IP-адрес с вашим адресом Ethereum. Автоопределение NFT зависит от этого параметра и будет недоступно, если он отключен."
  },
  "domain": {
    "message": "Домен"
  },
  "done": {
    "message": "Выполнено"
  },
  "dontShowThisAgain": {
    "message": "Не показывать снова"
  },
  "downArrow": {
    "message": "стрелка «вниз»"
  },
  "downloadGoogleChrome": {
    "message": "Скачать Google Chrome"
  },
  "downloadNow": {
    "message": "Скачать сейчас"
  },
  "downloadStateLogs": {
    "message": "Скачать журналы состояния"
  },
  "dropped": {
    "message": "Удалено"
  },
  "edit": {
    "message": "Изменить"
  },
  "editANickname": {
    "message": "Изменить ник"
  },
  "editAddressNickname": {
    "message": "Изменить ник адреса"
  },
  "editCancellationGasFeeModalTitle": {
    "message": "Изменить плату за газ за отмену"
  },
  "editContact": {
    "message": "Изменить контакт"
  },
  "editGasFeeModalTitle": {
    "message": "Изменить плату за газ"
  },
  "editGasLimitOutOfBounds": {
    "message": "Лимит газа должен быть не менее $1"
  },
  "editGasLimitOutOfBoundsV2": {
    "message": "Лимит газа должен быть больше $1 и меньше $2",
    "description": "$1 is the minimum limit for gas and $2 is the maximum limit"
  },
  "editGasLimitTooltip": {
    "message": "Лимит газа — это максимальное количество единиц газа, которое вы готовы использовать. Единицы газа являются множителем «Максимальной платы за приоритет» и «Максимальной комиссии»."
  },
  "editGasMaxBaseFeeGWEIImbalance": {
    "message": "Максимальная базовая комиссия не может быть ниже платы за приоритет."
  },
  "editGasMaxBaseFeeHigh": {
    "message": "Максимальная базовая комиссия выше необходимой"
  },
  "editGasMaxBaseFeeLow": {
    "message": "Максимальная базовая комиссия низкая для текущих условий сети"
  },
  "editGasMaxFeeHigh": {
    "message": "Максимальная комиссия выше, чем необходимо"
  },
  "editGasMaxFeeLow": {
    "message": "Максимальная комиссия слишком низкая для условий сети"
  },
  "editGasMaxFeePriorityImbalance": {
    "message": "Максимальная комиссия не может быть меньше максимальной платы за приоритет"
  },
  "editGasMaxPriorityFeeBelowMinimum": {
    "message": "Максимальная плата за приоритет должна быть больше 0 GWEI."
  },
  "editGasMaxPriorityFeeBelowMinimumV2": {
    "message": "Плата за приоритет должна быть больше 0."
  },
  "editGasMaxPriorityFeeHigh": {
    "message": "Максимальная плата за приоритет выше необходимой. Вы можете заплатить больше, чем нужно."
  },
  "editGasMaxPriorityFeeHighV2": {
    "message": "Плата за приоритет выше необходимой. Вы можете заплатить больше, чем нужно"
  },
  "editGasMaxPriorityFeeLow": {
    "message": "Максимальная плата за приоритет низкая для текущих условий сети"
  },
  "editGasMaxPriorityFeeLowV2": {
    "message": "Плата за приоритет низкая для текущих условий сети"
  },
  "editGasPriceTooLow": {
    "message": "Цена газа должна быть больше 0"
  },
  "editGasPriceTooltip": {
    "message": "В этой сети необходимо заполнить поле «Цена газа» при отправке транзакции. Цена газа — это сумма, которую вы будете платить за единицу газа."
  },
  "editGasSubTextAmountLabel": {
    "message": "Макс. сумма:",
    "description": "This is meant to be used as the $1 substitution editGasSubTextAmount"
  },
  "editGasSubTextFeeLabel": {
    "message": "Макс. комиссия:"
  },
  "editGasTitle": {
    "message": "Изменить приоритет"
  },
  "editGasTooLow": {
    "message": "Время обработки неизвестно"
  },
  "editNonceField": {
    "message": "Изменить одноразовый номер"
  },
  "editNonceMessage": {
    "message": "Это продвинутая функция, используйте ее с осторожностью."
  },
  "editPermission": {
    "message": "Изменить разрешение"
  },
  "editSpeedUpEditGasFeeModalTitle": {
    "message": "Изменить плату за газ за ускорение"
  },
  "enableAutoDetect": {
    "message": " Включить автообнаружение"
  },
  "enableForAllNetworks": {
    "message": "Включить для всех сетей"
  },
  "enableFromSettings": {
    "message": " Включите его в Настройках."
  },
  "enableSmartSwaps": {
    "message": "Включить смарт-свопы"
  },
  "enableSnap": {
    "message": "Включить"
  },
  "enableToken": {
    "message": "активирует для $1",
    "description": "$1 is a token symbol, e.g. ETH"
  },
  "enabled": {
    "message": "Включено"
  },
  "encryptionPublicKeyNotice": {
    "message": "$1 запрашивает ваш открытый ключ шифрования. После получения вашего согласия на это данный сайт сможет создавать зашифрованные сообщения для отправки в ваш адрес.",
    "description": "$1 is the web3 site name"
  },
  "encryptionPublicKeyRequest": {
    "message": "Запросить открытый ключ шифрования."
  },
  "endpointReturnedDifferentChainId": {
    "message": "Конечная точка вернула другой идентификатор цепочки: $1",
    "description": "$1 is the return value of eth_chainId from an RPC endpoint"
  },
  "enhancedTokenDetectionAlertMessage": {
    "message": "Улучшенное обнаружение токенов в настоящее время доступно на $1. $2"
  },
  "ensDomainsSettingDescriptionIntro": {
    "message": "MetaMask позволяет вам видеть домены ENS, такие как https://metamask.eth, прямо в адресной строке вашего браузера. Вот как это работает:"
  },
  "ensDomainsSettingDescriptionOutro": {
    "message": "Обычные браузеры обычно не работают с адресами ENS или IPFS, но MetaMask помогает с этим. При использовании этой функции ваш IP-адрес может быть передан сторонним службам IPFS."
  },
  "ensDomainsSettingDescriptionPoint1": {
    "message": "MetaMask сверяется с контрактом ENS Ethereum, чтобы найти код, связанный с именем ENS."
  },
  "ensDomainsSettingDescriptionPoint2": {
    "message": "Если код связан с IPFS, он получает контент из сети IPFS."
  },
  "ensDomainsSettingDescriptionPoint3": {
    "message": "Затем вы можете увидеть контент, обычно веб-сайт или что-то подобное."
  },
  "ensDomainsSettingTitle": {
    "message": "Показывать домены ENS в адресной строке"
  },
  "ensIllegalCharacter": {
    "message": "Недопустимый символ для ENS."
  },
  "ensNotFoundOnCurrentNetwork": {
    "message": "Имя ENS не найдено в текущей сети. Попробуйте переключиться на сеть Ethereum Mainnet."
  },
  "ensNotSupportedOnNetwork": {
    "message": "Сеть не поддерживает ENS"
  },
  "ensRegistrationError": {
    "message": "Ошибка при регистрации имени ENS"
  },
  "ensUnknownError": {
    "message": "Ошибка поиска ENS."
  },
  "enterANumber": {
    "message": "Введите цифру"
  },
  "enterCustodianToken": {
    "message": "Введите свой токен $1 или добавьте новый токен"
  },
  "enterMaxSpendLimit": {
    "message": "Введите максимальный лимит расходов"
  },
<<<<<<< HEAD
=======
  "enterOptionalPassword": {
    "message": "Введите необязательный пароль"
  },
  "enterPassword": {
    "message": "Введите пароль"
  },
>>>>>>> 787fc13f
  "enterPasswordContinue": {
    "message": "Введите пароль, чтобы продолжить"
  },
  "enterTokenNameOrAddress": {
    "message": "Введите имя токена или вставьте адрес"
  },
  "enterYourPassword": {
    "message": "Введите свой пароль"
  },
  "errorCode": {
    "message": "Код: $1",
    "description": "Displayed error code for debugging purposes. $1 is the error code"
  },
  "errorDetails": {
    "message": "Сведения об ошибке",
    "description": "Title for collapsible section that displays error details for debugging purposes"
  },
  "errorMessage": {
    "message": "Сообщение: $1",
    "description": "Displayed error message for debugging purposes. $1 is the error message"
  },
  "errorName": {
    "message": "Код: $1",
    "description": "Displayed error name for debugging purposes. $1 is the error name"
  },
  "errorPageMessage": {
    "message": "Повторите попытку, перезагрузив страницу, или обратитесь в службу поддержки $1.",
    "description": "Message displayed on generic error page in the fullscreen or notification UI, $1 is a clickable link with text defined by the 'here' key. The link will open to a form where users can file support tickets."
  },
  "errorPagePopupMessage": {
    "message": "Повторите попытку, закрыв и вновь открыв всплывающее окно, или обратитесь в службу поддержки $1.",
    "description": "Message displayed on generic error page in the popup UI, $1 is a clickable link with text defined by the 'here' key. The link will open to a form where users can file support tickets."
  },
  "errorPageTitle": {
    "message": "MetaMask обнаружил ошибку",
    "description": "Title of generic error page"
  },
  "errorStack": {
    "message": "Стек:",
    "description": "Title for error stack, which is displayed for debugging purposes"
  },
  "errorWhileConnectingToRPC": {
    "message": "Ошибка при подключении к пользовательской сети."
  },
  "errorWithSnap": {
    "message": "Ошибка с $1",
    "description": "$1 represents the name of the snap"
  },
  "ethGasPriceFetchWarning": {
    "message": "Указана резервная цена газа, поскольку основной сервис определения цены газа сейчас недоступен."
  },
  "ethereumProviderAccess": {
    "message": "Предоставить поставщику Ethereum доступ к $1",
    "description": "The parameter is the name of the requesting origin"
  },
  "ethereumPublicAddress": {
    "message": "Открытый адрес Ethereum"
  },
  "etherscan": {
    "message": "Etherscan"
  },
  "etherscanView": {
    "message": "Посмотреть счет на Etherscan"
  },
  "etherscanViewOn": {
    "message": "Посмотреть на Etherscan"
  },
  "expandView": {
    "message": "Развернуть представление"
  },
  "experimental": {
    "message": "Экспериментальный"
  },
<<<<<<< HEAD
=======
  "exploreMetaMaskSnaps": {
    "message": "Обзор привязок MetaMask"
  },
  "exportPrivateKey": {
    "message": "Экспорт закрытого ключа"
  },
  "extendWalletWithSnaps": {
    "message": "Расширьте возможности кошелька."
  },
>>>>>>> 787fc13f
  "externalExtension": {
    "message": "Внешнее расширение"
  },
  "failed": {
    "message": "Не удалось"
  },
  "failedToFetchChainId": {
    "message": "Не удалось получить ID цепочки. Ваш URL-адрес RPC правильный?"
  },
  "failedToFetchTickerSymbolData": {
    "message": "Данные проверки тикера в настоящее время недоступны. Убедитесь, что вы ввели правильный символ. Это повлияет на коэффициенты конверсии, которые вы видите для этой сети."
  },
  "failureMessage": {
    "message": "Что-то пошло не так, и мы не смогли завершить действие"
  },
  "fast": {
    "message": "Быстрый"
  },
  "feeAssociatedRequest": {
    "message": "За выполнение этого запроса взимается комиссия."
  },
  "fiat": {
    "message": "Фиатная",
    "description": "Exchange type"
  },
  "fileImportFail": {
    "message": "Импорт файлов не работает? Нажмите здесь!",
    "description": "Helps user import their account from a JSON file"
  },
  "fileTooBig": {
    "message": "Добавленный файл слишком велик."
  },
  "flaskWelcomeUninstall": {
    "message": "вам нужно должны удалить это расширение",
    "description": "This request is shown on the Flask Welcome screen. It is intended for non-developers, and will be bolded."
  },
  "flaskWelcomeWarning1": {
    "message": "Flask предназначен для разработчиков,и позволяет им экспериментировать с новыми нестабильными API. Если вы не разработчик или бета-тестер, $1.",
    "description": "This is a warning shown on the Flask Welcome screen, intended to encourage non-developers not to proceed any further. $1 is the bolded message 'flaskWelcomeUninstall'"
  },
  "flaskWelcomeWarning2": {
    "message": "Мы не гарантируем безопасность и стабильность этого расширения. Новые API-интерфейсы, предлагаемые Flask, не защищены от фишинговых атак, а это означает, что любой сайт или снап, для которых требуется Flask, могут быть злонамеренной попыткой украсть ваши активы.",
    "description": "This explains the risks of using MetaMask Flask"
  },
  "flaskWelcomeWarning3": {
    "message": "Все API Flask являются экспериментальными. Они могут быть изменены или удалены без предварительного уведомления или могут оставаться во Flask на неопределенный срок без переноса в стабильную версию MetaMask. Используйте их на свой страх и риск.",
    "description": "This message warns developers about unstable Flask APIs"
  },
  "flaskWelcomeWarning4": {
    "message": "Обязательно отключите свое обычное расширение MetaMask при использовании Flask.",
    "description": "This message calls to pay attention about multiple versions of MetaMask running on the same site (Flask + Prod)"
  },
  "flaskWelcomeWarningAcceptButton": {
    "message": "Я принимаю риски",
    "description": "this text is shown on a button, which the user presses to confirm they understand the risks of using Flask"
  },
  "followUsOnTwitter": {
    "message": "Подпишитесь на нас в Twitter"
  },
  "forbiddenIpfsGateway": {
    "message": "Запрещенный шлюз IPFS. Укажите шлюз CID"
  },
  "forgetDevice": {
    "message": "Забыть это устройство"
  },
  "forgotPassword": {
    "message": "Забыли пароль?"
  },
  "from": {
    "message": "От"
  },
  "fromAddress": {
    "message": "От: $1",
    "description": "$1 is the address to include in the From label. It is typically shortened first using shortenAddress"
  },
  "fromTokenLists": {
    "message": "Из списков токенов: $1"
  },
  "functionApprove": {
    "message": "Функция: Одобрить"
  },
  "functionSetApprovalForAll": {
    "message": "Функция: SetApprovalForAll"
  },
  "functionType": {
    "message": "Тип функции"
  },
  "gas": {
    "message": "Газ"
  },
  "gasDisplayAcknowledgeDappButtonText": {
    "message": "Изменить рекомендуемую плату за газ"
  },
  "gasDisplayDappWarning": {
    "message": "Эта плата за газ была предложена $1. Ее переопредление может вызвать проблемы с вашей транзакцией. При наличии вопросов обратитесь к $1.",
    "description": "$1 represents the Dapp's origin"
  },
  "gasLimit": {
    "message": "Лимит газа"
  },
  "gasLimitInfoTooltipContent": {
    "message": "Лимит газа — это максимальное количество единиц газа, которое вы готовы потратить."
  },
  "gasLimitRecommended": {
    "message": "Рекомендуемый лимит газа — $1. Если лимит газа меньше этого, он может оказаться неэффективным."
  },
  "gasLimitTooLow": {
    "message": "Лимит газа должен быть не менее 21 000"
  },
  "gasLimitTooLowWithDynamicFee": {
    "message": "Лимит газа должен быть не менее $1",
    "description": "$1 is the custom gas limit, in decimal."
  },
  "gasLimitV2": {
    "message": "Лимит газа"
  },
  "gasOption": {
    "message": "Настройка газа"
  },
  "gasPrice": {
    "message": "Цена газа (GWEI)"
  },
  "gasPriceExcessive": {
    "message": "Установлена неоправданно высокая плата за газ. Рекомендуем снизить ее."
  },
  "gasPriceExcessiveInput": {
    "message": "Цена газа очень высокая"
  },
  "gasPriceExtremelyLow": {
    "message": "Цена газа очень низкая"
  },
  "gasPriceFetchFailed": {
    "message": "Не удалось определить примерную цену газа из-за ошибки сети."
  },
  "gasPriceInfoTooltipContent": {
    "message": "Цена газа — это количество Ether, которое вы готовы платить за каждую единицу газа."
  },
  "gasTimingHoursShort": {
    "message": "$1 ч",
    "description": "$1 represents a number of hours"
  },
  "gasTimingMinutes": {
    "message": "$1 минут(-ы)",
    "description": "$1 represents a number of minutes"
  },
  "gasTimingMinutesShort": {
    "message": "$1 мин.",
    "description": "$1 represents a number of minutes"
  },
  "gasTimingNegative": {
    "message": "Может быть, через $1",
    "description": "$1 represents an amount of time"
  },
  "gasTimingPositive": {
    "message": "Вероятно, через < $1",
    "description": "$1 represents an amount of time"
  },
  "gasTimingSeconds": {
    "message": "$1 секунд(-ы)",
    "description": "$1 represents a number of seconds"
  },
  "gasTimingSecondsShort": {
    "message": "$1 сек.",
    "description": "$1 represents a number of seconds"
  },
  "gasTimingVeryPositive": {
    "message": "Весьма вероятно, через < $1",
    "description": "$1 represents an amount of time"
  },
  "gasUsed": {
    "message": "Использовано газа"
  },
  "general": {
    "message": "Общее"
  },
  "getStarted": {
    "message": "Начало работы"
  },
  "globalTitle": {
    "message": "Глобальное меню"
  },
  "globalTourDescription": {
    "message": "Просматривайте свой портфель, подключенные сайты, настройки и многое другое"
  },
  "goBack": {
    "message": "Назад"
  },
  "goerli": {
    "message": "Тестовая сеть Goerli"
  },
  "gotIt": {
    "message": "Понятно!"
  },
  "grantedToWithColon": {
    "message": "Предоставляется:"
  },
  "gwei": {
    "message": "GWEI"
  },
  "hardware": {
    "message": "Аппаратный"
  },
  "hardwareWalletConnected": {
    "message": "Аппаратный кошелек подключен"
  },
  "hardwareWalletLegacyDescription": {
    "message": "(устаревший)",
    "description": "Text representing the MEW path"
  },
  "hardwareWalletSupportLinkConversion": {
    "message": "нажмите здесь"
  },
  "hardwareWallets": {
    "message": "Подключить аппаратный кошелек"
  },
  "hardwareWalletsInfo": {
    "message": "Интеграция с аппаратным кошельком использует вызовы API к внешним серверам, которые могут видеть ваш IP-адрес и адреса смарт-контрактов, с которыми вы взаимодействуете"
  },
  "hardwareWalletsMsg": {
    "message": "Выберите аппаратный кошелек, который хотите использовать с MetaMask."
  },
  "here": {
    "message": "здесь",
    "description": "as in -click here- for more information (goes with troubleTokenBalances)"
  },
  "hexData": {
    "message": "Шестнадцатеричные данные"
  },
  "hide": {
    "message": "Скрыть"
  },
  "hideFullTransactionDetails": {
    "message": "Скрыть полную информацию о транзакции"
  },
  "hideSeedPhrase": {
    "message": "Скрыть сид-фразу"
  },
  "hideToken": {
    "message": "Скрыть токен"
  },
  "hideTokenPrompt": {
    "message": "Скрыть токен?"
  },
  "hideTokenSymbol": {
    "message": "Скрыть $1",
    "description": "$1 is the symbol for a token (e.g. 'DAI')"
  },
  "hideZeroBalanceTokens": {
    "message": "Скрыть токены без баланса"
  },
  "high": {
    "message": "Агрессивный"
  },
  "highGasSettingToolTipMessage": {
    "message": "Используйте $1, чтобы компенсировать скачки сетевого трафика из-за таких событий, как дропы популярных NFT.",
    "description": "$1 is key 'high' (text: 'Aggressive') separated here so that it can be passed in with bold font-weight"
  },
  "highLowercase": {
    "message": "высокая"
  },
  "history": {
    "message": "История"
  },
  "holdToRevealContent1": {
    "message": "Ваша секретная фраза для восстановления дает $1",
    "description": "$1 is a bolded text with the message from 'holdToRevealContent2'"
  },
  "holdToRevealContent2": {
    "message": "полный доступ к вашему кошельку и средствам.",
    "description": "Is the bolded text in 'holdToRevealContent1'"
  },
  "holdToRevealContent3": {
    "message": "Не сообщайте ее никому. $1 $2",
    "description": "$1 is a message from 'holdToRevealContent4' and $2 is a text link with the message from 'holdToRevealContent5'"
  },
  "holdToRevealContent4": {
    "message": "Служба поддержки MetaMask не будет запрашивать ее,",
    "description": "Part of 'holdToRevealContent3'"
  },
  "holdToRevealContent5": {
    "message": "но злоумышленники-фишеры могут.",
    "description": "The text link in 'holdToRevealContent3'"
  },
  "holdToRevealContentPrivateKey1": {
    "message": "Ваш закрытый ключ обеспечивает $1",
    "description": "$1 is a bolded text with the message from 'holdToRevealContentPrivateKey2'"
  },
  "holdToRevealContentPrivateKey2": {
    "message": "полный доступ к вашему кошельку и средствам.",
    "description": "Is the bolded text in 'holdToRevealContentPrivateKey2'"
  },
  "holdToRevealLockedLabel": {
    "message": "удерживайте, чтобы показать заблокированный круг"
  },
  "holdToRevealPrivateKey": {
    "message": "Удерживайте, чтобы показать закрытый ключ"
  },
  "holdToRevealPrivateKeyTitle": {
    "message": "Обеспечьте безопасность своего закрытого ключа"
  },
  "holdToRevealSRP": {
    "message": "Удерживайте для отображения СВФ"
  },
  "holdToRevealSRPTitle": {
    "message": "Обеспечьте безопасность своей СВФ"
  },
  "holdToRevealUnlockedLabel": {
    "message": "удерживайте, чтобы показать разблокированный круг"
  },
  "id": {
    "message": "Ид."
  },
  "ignoreAll": {
    "message": "Игнорировать все"
  },
  "ignoreTokenWarning": {
    "message": "Если вы скроете токены, они не будут отображаться в вашем кошельке. Однако вы все равно можете добавить их, выполнив поиск по ним."
  },
  "import": {
    "message": "Импорт",
    "description": "Button to import an account from a selected file"
  },
  "importAccount": {
    "message": "Импортировать счет"
  },
  "importAccountError": {
    "message": "Ошибка импорта счета."
  },
  "importAccountErrorIsSRP": {
    "message": "Вы ввели секретную фразу для восстановления (или мнемоническую фразу). Чтобы импортировать счет сюда, нужно ввести закрытый ключ, который представляет собой шестнадцатеричную строку длиной 64 символа."
  },
  "importAccountErrorNotAValidPrivateKey": {
    "message": "Это недействительный закрытый ключ. Вы ввели шестнадцатеричную строку, но она должна содержать 64 символа."
  },
  "importAccountErrorNotHexadecimal": {
    "message": "Это недействительный закрытый ключ. Вам нужно ввести шестнадцатеричную строку длиной 64 символа."
  },
  "importAccountJsonLoading1": {
    "message": "Ожидайте, что этот импорт JSON займет несколько минут и заблокирует MetaMask."
  },
  "importAccountJsonLoading2": {
    "message": "Мы приносим свои извинения, и мы сделаем это быстрее в будущем."
  },
  "importAccountMsg": {
    "message": "Импортированные счета не будут связаны с вашей секретной фразой для восстановления MetaMask. Узнайте больше об импортированных счетах"
  },
  "importMyWallet": {
    "message": "Импорт моего кошелька"
  },
  "importNFT": {
    "message": "Импорт NFT"
  },
  "importNFTAddressToolTip": {
    "message": "Например, в OpenSea на странице NFT в разделе «Подробности» есть синяя гиперссылка с надписью «Адрес контракта». Если вы нажмете на нее, вы попадете на адрес контракта на Etherscan; в левом верхнем углу этой страницы должен быть значок с надписью «Контракт», а справа — длинная строка букв и цифр. Это адрес контракта, который создал ваш NFT. Нажмите на значок «копировать» справа от адреса, и он окажется в буфере обмена."
  },
  "importNFTPage": {
    "message": "страницу импорта NFT"
  },
  "importNFTTokenIdToolTip": {
    "message": "Идентификатор коллекционного актива является уникальным идентификатором, поскольку нет двух одинаковых NFT. Опять же, в OpenSea этот номер находится в разделе «Подробности». Запишите его или скопируйте в буфер обмена."
  },
  "importSelectedTokens": {
    "message": "Импортировать выбранные токены?"
  },
  "importSelectedTokensDescription": {
    "message": "В вашем кошельке появятся только те токены, которые вы выбрали. Вы всегда можете импортировать скрытые токены позже, выполнив их поиск."
  },
  "importTokenQuestion": {
    "message": "Импортировать токен?"
  },
  "importTokenWarning": {
    "message": "Кто угодно может создать токен с любым именем, включая поддельные версии существующих токенов. Добавляйте и торгуйте на свой страх и риск!"
  },
  "importTokensCamelCase": {
    "message": "Импорт токенов"
  },
  "importWithCount": {
    "message": "Импортировать $1",
    "description": "$1 will the number of detected tokens that are selected for importing, if all of them are selected then $1 will be all"
  },
  "imported": {
    "message": "Импортирован",
    "description": "status showing that an account has been fully loaded into the keyring"
  },
  "inYourSettings": {
    "message": "в ваших Настройках"
  },
  "infuraBlockedNotification": {
    "message": "MetaMask не удалось подключиться к хосту блокчейна. Узнать возможные причины можно $1.",
    "description": "$1 is a clickable link with with text defined by the 'here' key"
  },
  "initialTransactionConfirmed": {
    "message": "Ваша первоначальная транзакция подтверждена сетью. Нажмите ОК, чтобы вернуться."
  },
  "inputLogicEmptyState": {
    "message": "Введите только ту сумму, которую третья сторона, по вашему мнению, может тратить сейчас или в будущем. Вы всегда можете увеличить лимит расходов позже."
  },
  "inputLogicEqualOrSmallerNumber": {
    "message": "Это позволяет третьей стороне потратить $1 с вашего текущего баланса.",
    "description": "$1 is the current token balance in the account and the name of the current token"
  },
  "inputLogicHigherNumber": {
    "message": "Это позволяет третьей стороне расходовать весь ваш баланс токенов до тех пор, пока не будет достигнут лимит расходов или вы не отмените его. Если вы не хотите такого развития событий, подумайте о снижении лимита расходов."
  },
  "insightsFromSnap": {
    "message": "Аналитика от $1",
    "description": "$1 represents the name of the snap"
  },
  "install": {
    "message": "Установите,"
  },
  "installOrigin": {
    "message": "Источник установки"
  },
  "installedOn": {
    "message": "Установлено на $1",
    "description": "$1 is the date when the snap has been installed"
  },
  "insufficientBalance": {
    "message": "Недостаточный баланс."
  },
  "insufficientCurrencyBuyOrDeposit": {
    "message": "У вас недостаточно $1 для оплаты комиссий за транзакцию в сети $2. $3 или внесите депозит с другого счета.",
    "description": "$1 is the native currency of the network, $2 is the name of the current network, $3 is the key 'buy' + the ticker symbol of the native currency of the chain wrapped in a button"
  },
  "insufficientCurrencyBuyOrReceive": {
    "message": "У вас недостаточно $1 на счету для оплаты комиссий за транзакцию в сети $2. $3 или $4 с другого счета.",
    "description": "$1 is the native currency of the network, $2 is the name of the current network, $3 is the key 'buy' + the ticker symbol of the native currency of the chain wrapped in a button, $4 is the key 'deposit' button"
  },
  "insufficientCurrencyDeposit": {
    "message": "У вас недостаточно $1 для оплаты комиссий за транзакцию в сети $2. Внесите $1 с другого счета.",
    "description": "$1 is the native currency of the network, $2 is the name of the current network"
  },
  "insufficientFunds": {
    "message": "Недостаточно средств."
  },
  "insufficientFundsForGas": {
    "message": "Недостаточно средств для оплаты газа"
  },
  "insufficientTokens": {
    "message": "Недостаточно токенов."
  },
  "invalidAddress": {
    "message": "Неверный адрес"
  },
  "invalidAddressRecipient": {
    "message": "Неверный адрес получателя"
  },
  "invalidAddressRecipientNotEthNetwork": {
    "message": "Не сеть ETH, задана в нижнем регистре"
  },
  "invalidAssetType": {
    "message": "Этот актив является NFT, и его необходимо повторно добавить на странице «Импорт NFT», которая находится на вкладке NFT."
  },
  "invalidBlockExplorerURL": {
    "message": "Недействительный URL-адрес проводника блоков"
  },
  "invalidChainIdTooBig": {
    "message": "Недействительный ID цепочки. Он слишком длинный."
  },
  "invalidCustomNetworkAlertContent1": {
    "message": "Необходимо повторно ввести ID цепочки для пользовательской сети «$1».",
    "description": "$1 is the name/identifier of the network."
  },
  "invalidCustomNetworkAlertContent2": {
    "message": "Для защиты вас от провайдеров-злоумышленников или провайдеров, у которых много ошибок, ID цепочек теперь требуются для всех настраиваемых сетей."
  },
  "invalidCustomNetworkAlertContent3": {
    "message": "Перейдите в «Настройки» > «Сеть» и введите ID цепочки. ID цепочек наиболее популярных сетей можно найти на $1.",
    "description": "$1 is a link to https://chainid.network"
  },
  "invalidCustomNetworkAlertTitle": {
    "message": "Недействительная пользовательская сеть"
  },
  "invalidHexNumber": {
    "message": "Недействительное шестнадцатеричное число."
  },
  "invalidHexNumberLeadingZeros": {
    "message": "Недействительное шестнадцатеричное число. Удалите все начальные нули."
  },
  "invalidIpfsGateway": {
    "message": "Неверный шлюз IPFS: значение должно быть действительным URL"
  },
  "invalidNumber": {
    "message": "Недопустимое число. Введите десятичное число или шестнадцатеричное число с префиксом “0x”."
  },
  "invalidNumberLeadingZeros": {
    "message": "Недопустимое число. Удалите все начальные нули."
  },
  "invalidRPC": {
    "message": "Недействительный URL-адрес RPC"
  },
  "invalidSeedPhrase": {
    "message": "Неверная секретная фраза для восстановления"
  },
  "invalidSeedPhraseCaseSensitive": {
    "message": "Неправильный ввод! Секретная фраза для восстановления чувствительна к регистру."
  },
  "ipfsGateway": {
    "message": "Шлюз IPFS"
  },
  "ipfsGatewayDescription": {
    "message": "MetaMask использует сторонние службы для показа изображений ваших NFT, хранящихся в IPFS, отображения информации, связанной с адресами ENS, введенными в адресную строку вашего браузера, и получения значков для различных токенов. Ваш IP-адрес может быть открыт для этих служб, когда вы их используете."
  },
  "ipfsToggleModalDescriptionOne": {
    "message": "Мы задействуем сторонние службы для показа изображений ваших NFT, хранящихся в IPFS, отображения информации, связанной с адресами ENS, введенными в адресную строку вашего браузера, и получения значков для различных токенов. При использовании вами этих служб они могут узнать ваш IP-адрес."
  },
  "ipfsToggleModalDescriptionTwo": {
    "message": "При нажатии на «Подтвердить» включается разрешение IPFS. Вы можете отключить его в $1 в любое время.",
    "description": "$1 is the method to turn off ipfs"
  },
  "ipfsToggleModalSettings": {
    "message": "Настройки > Безопасность и конфиденциальность"
  },
  "jazzAndBlockies": {
    "message": "«Джазиконы» и «Блокиз» — это два разных стиля уникальных значков, которые помогут вам с первого взгляда идентифицировать свой счет."
  },
  "jazzicons": {
    "message": "«Джазиконы»"
  },
  "jsDeliver": {
    "message": "jsDeliver"
  },
  "jsonFile": {
    "message": "Файл JSON",
    "description": "format for importing an account"
  },
  "keystone": {
    "message": "Keystone"
  },
  "knownAddressRecipient": {
    "message": "Известный адрес контракта."
  },
  "knownTokenWarning": {
    "message": "Это действие изменит токены, уже указанные в вашем кошельке, которые можно использовать для фишинга. Утверждайте, только если вы уверены, что хотите изменить то, что представляют эти токены. Узнайте подробнее о $1"
  },
  "lastConnected": {
    "message": "Последнее подключение"
  },
  "lastPriceSold": {
    "message": "Последняя цена продажи"
  },
  "lastSold": {
    "message": "Последняя продажа"
  },
  "layer1Fees": {
    "message": "Комиссии 1-го уровня"
  },
  "learnCancelSpeeedup": {
    "message": "Узнайте, как $1",
    "description": "$1 is link to cancel or speed up transactions"
  },
  "learnMore": {
    "message": "подробнее"
  },
  "learnMoreAboutGas": {
    "message": "Хотите $1 о газе?",
    "description": "$1 will be replaced by the learnMore translation key"
  },
  "learnMoreKeystone": {
    "message": "Подробнее"
  },
  "learnMoreUpperCase": {
    "message": "Подробнее"
  },
  "learnScamRisk": {
    "message": "мошенничество и угрозы безопасности."
  },
  "ledgerAccountRestriction": {
    "message": "Вам необходимо использовать свой последний счет, прежде чем вы сможете добавить новый."
  },
  "ledgerConnectionInstructionCloseOtherApps": {
    "message": "Закройте все остальные программы, подключенные к вашему устройству, и нажмите здесь для обновления."
  },
  "ledgerConnectionInstructionHeader": {
    "message": "Перед нажатием «Подтвердить»:"
  },
  "ledgerConnectionInstructionStepFour": {
    "message": "Включите «данные смарт-контракта» или «слепую подпись» в своем леджере."
  },
  "ledgerConnectionInstructionStepOne": {
    "message": "Включите «Использовать Ledger Live» в разделе «Настройки» > «Дополнительно»."
  },
  "ledgerConnectionInstructionStepThree": {
    "message": "Убедитесь, что леджер подключен, и выберите приложение Ethereum."
  },
  "ledgerConnectionInstructionStepTwo": {
    "message": "Откройте и разблокируйте приложение Ledger Live."
  },
  "ledgerConnectionPreferenceDescription": {
    "message": "Настройте подключение леджера к MetaMask. Рекомендуется $1, но возможны и другие варианты. См. подробнее здесь: $2",
    "description": "A description that appears above a dropdown where users can select between up to three options - Ledger Live, U2F or WebHID - depending on what is supported in their browser. $1 is the recommended browser option, it will be either WebHID or U2f. $2 is a link to an article where users can learn more, but will be the translation of the learnMore message."
  },
  "ledgerDeviceOpenFailureMessage": {
    "message": "Не удалось открыть леджер. Он может быть подключен к другой программе. Закройте Ledger Live или другие приложения, подключенные к леджеру, и снова попробуйте подключиться."
  },
  "ledgerLive": {
    "message": "Ledger Live",
    "description": "The name of a desktop app that can be used with your ledger device. We can also use it to connect a users Ledger device to MetaMask."
  },
  "ledgerLiveApp": {
    "message": "приложение Ledger Live"
  },
  "ledgerLocked": {
    "message": "Не удалось подключиться к леджеру. Убедитесь, что устройство разблокировано и приложение Ethereum открыто."
  },
  "ledgerTimeout": {
    "message": "Ledger Live слишком долго не отвечает, или время ожидания подключения истекло. Убедитесь, что приложение Ledger Live открыто и устройство разблокировано."
  },
  "ledgerTransportChangeWarning": {
    "message": "Если приложение Ledger Live открыто, отключите любое открытое соединение с Ledger Live и закройте это приложение."
  },
  "ledgerWebHIDNotConnectedErrorMessage": {
    "message": "Леджер не подключен. Если хотите подключить леджер, нажмите «Продолжить» еще раз и подтвердите HID-подключение",
    "description": "An error message shown to the user during the hardware connect flow."
  },
  "levelArrow": {
    "message": "стрелка «уровень»"
  },
  "lightTheme": {
    "message": "Светлая"
  },
  "likeToImportTokens": {
    "message": "Вы хотели бы импортировать эти токены?"
  },
  "lineaGoerli": {
    "message": "Тестовая сеть Linea Goerli"
  },
  "lineaMainnet": {
    "message": "Linea Mainnet"
  },
  "link": {
    "message": "Привязать"
  },
  "links": {
    "message": "Ссылки"
  },
  "loadMore": {
    "message": "Загрузить еще"
  },
  "loading": {
    "message": "Загрузка..."
  },
  "loadingNFTs": {
    "message": "Загрузка NFT..."
  },
  "loadingTokens": {
    "message": "Загрузка токенов..."
  },
  "localhost": {
    "message": "Локальный хост 8545"
  },
  "lock": {
    "message": "Заблокировать"
  },
  "lockMetaMask": {
    "message": "Заблокировать MetaMask"
  },
  "lockTimeInvalid": {
    "message": "Номер блокировки будет числом от 0 до 10080"
  },
  "logo": {
    "message": "логотип $1",
    "description": "$1 is the name of the ticker"
  },
  "low": {
    "message": "Низкая"
  },
  "lowGasSettingToolTipMessage": {
    "message": "Используйте $1, чтобы дождаться более низкой цены. Оценки времени намного менее точны, поскольку цены в некоторой степени непредсказуемы.",
    "description": "$1 is key 'low' separated here so that it can be passed in with bold font-weight"
  },
  "lowLowercase": {
    "message": "низкая"
  },
  "lowPriorityMessage": {
    "message": "Последующие транзакции будут помещены в очередь после этой. Последний раз эту цену видели некоторое время назад."
  },
  "mainnet": {
    "message": "Сеть Ethereum Mainnet"
  },
  "mainnetToken": {
    "message": "Этот адрес соответствует известному адресу токена Ethereum Mainnet. Перепроверьте адрес контракта и сеть для токена, который вы пытаетесь добавить."
  },
  "makeAnotherSwap": {
    "message": "Создать новый обмен"
  },
  "makeSureNoOneWatching": {
    "message": "Убедитесь, что никто не смотрит",
    "description": "Warning to users to be care while creating and saving their new Secret Recovery Phrase"
  },
  "malformedData": {
    "message": "Искаженные данные"
  },
  "max": {
    "message": "Макс."
  },
  "maxBaseFee": {
    "message": "Максимальная базовая комиссия"
  },
  "maxFee": {
    "message": "Максимальная комиссия"
  },
  "maxPriorityFee": {
    "message": "Максимальная плата за приоритет"
  },
  "medium": {
    "message": "Рынок"
  },
  "mediumGasSettingToolTipMessage": {
    "message": "Используйте $1 для быстрой обработки по текущей рыночной цене.",
    "description": "$1 is key 'medium' (text: 'Market') separated here so that it can be passed in with bold font-weight"
  },
  "memo": {
    "message": "заметка"
  },
  "message": {
    "message": "Сообщение"
  },
  "metaMaskConnectStatusParagraphOne": {
    "message": "Теперь у вас больше возможностей контроля за подключениями счетов в MetaMask."
  },
  "metaMaskConnectStatusParagraphThree": {
    "message": "Нажмите на него, чтобы управлять подключенными счетами."
  },
  "metaMaskConnectStatusParagraphTwo": {
    "message": "Кнопка статуса подключения показывает, подключен ли посещаемый вами веб-сайт, к выбранному вами в настоящее время счету."
  },
  "metamaskInstitutionalVersion": {
    "message": "Версия MetaMask Institutional"
  },
  "metamaskSwapsOfflineDescription": {
    "message": "Сервис обмена MetaMask на техобслуживании. Зайдите позже."
  },
  "metamaskVersion": {
    "message": "Версия MetaMask"
  },
  "metrics": {
    "message": "Показатели"
  },
  "mismatchAccount": {
    "message": "Выбранный вами счет ($1) отличается от счета, который вы пытаетесь подписать ($2)"
  },
  "mismatchedChainLinkText": {
    "message": "проверить сведения о сети",
    "description": "Serves as link text for the 'mismatchedChain' key. This text will be embedded inside the translation for that key."
  },
  "mismatchedChainRecommendation": {
    "message": "Мы рекомендуем вам $1, прежде чем продолжить.",
    "description": "$1 is a clickable link with text defined by the 'mismatchedChainLinkText' key. The link will open to instructions for users to validate custom network details."
  },
  "mismatchedNetworkName": {
    "message": "Согласно нашим данным, имя сети может не соответствовать этому идентификатору блокчейна."
  },
  "mismatchedNetworkSymbol": {
    "message": "Представленный символ валюты не соответствует тому, что мы ожидаем для этого идентификатора блокчейна."
  },
  "mismatchedRpcChainId": {
    "message": "Идентификатор блокчейна, возвращенный пользовательской сетью, не соответствует отправленному идентификатору блокчейна."
  },
  "mismatchedRpcUrl": {
    "message": "Согласно нашим записям, отправленное значение URL-адреса RPC не соответствует известному поставщику для этого идентификатора блокчейна."
  },
  "missingSetting": {
    "message": "Не удается найти настройку?"
  },
  "missingSettingRequest": {
    "message": "Запросите здесь"
  },
  "mmiAddToken": {
    "message": "Страница в $1 хочет авторизовать следующий токен депозитария в MetaMask Institutional"
  },
  "mmiBuiltAroundTheWorld": {
    "message": "MetaMask Institutional разработан и создан с учетом потребностей в разных частях мира."
  },
  "more": {
    "message": "больше"
  },
  "moreComingSoon": {
    "message": "Скоро появятся другие поставщики"
  },
  "multipleSnapConnectionWarning": {
    "message": "$1 хочет подключиться с помощью привязок $2. Продолжайте, только если вы доверяете этому веб-сайту.",
    "description": "$1 is the dapp and $2 is the number of snaps it wants to connect to."
  },
  "mustSelectOne": {
    "message": "Необходимо выбрать хотя бы 1 токен."
  },
  "name": {
    "message": "Имя"
  },
  "nativeToken": {
    "message": "Нативный токен этой сети — $1. Этот токен используется для оплаты газа.",
    "description": "$1 represents the name of the native token on the current network"
  },
  "needHelp": {
    "message": "Нужна помощь? Обратитесь в $1",
    "description": "$1 represents `needHelpLinkText`, the text which goes in the help link"
  },
  "needHelpFeedback": {
    "message": "Оставьте отзыв"
  },
  "needHelpLinkText": {
    "message": "служба поддержки MetaMask"
  },
  "needHelpSubmitTicket": {
    "message": "Отправить запрос о поддержке"
  },
  "needImportFile": {
    "message": "Нужно выбрать файл для импорта.",
    "description": "User is important an account and needs to add a file to continue"
  },
  "negativeETH": {
    "message": "Невозможно отправить отрицательную сумму ETH."
  },
  "network": {
    "message": "Сеть:"
  },
  "networkAddedSuccessfully": {
    "message": "Сеть успешно добавлена!"
  },
  "networkDetails": {
    "message": "Сведения о сети"
  },
  "networkIsBusy": {
    "message": "Сеть занята. Цены на газ высоки, а оценки менее точны."
  },
  "networkMenu": {
    "message": "Сетевое меню"
  },
  "networkMenuHeading": {
    "message": "Выбрать сеть"
  },
  "networkName": {
    "message": "Имя сети"
  },
  "networkNameArbitrum": {
    "message": "Arbitrum"
  },
  "networkNameAvalanche": {
    "message": "Avalanche"
  },
  "networkNameBSC": {
    "message": "BSC"
  },
  "networkNameDefinition": {
    "message": "Имя, связанное с этой сетью."
  },
  "networkNameEthereum": {
    "message": "Ethereum"
  },
  "networkNameGoerli": {
    "message": "Goerli"
  },
  "networkNameOptimism": {
    "message": "Optimism"
  },
  "networkNamePolygon": {
    "message": "Polygon"
  },
  "networkNameTestnet": {
    "message": "Тестовая сеть"
  },
  "networkProvider": {
    "message": "Поставщик услуг сети"
  },
  "networkSettingsChainIdDescription": {
    "message": "ID цепочки используется для подписания транзакций. Он должен соответствовать ID цепочки, возвращаемому сетью. Вы можете ввести десятичное число или шестнадцатеричное число с префиксом «0x», но мы будем отображать число в десятичном виде."
  },
  "networkStatus": {
    "message": "Состояние сети"
  },
  "networkStatusBaseFeeTooltip": {
    "message": "Базовая комиссия устанавливается сетью и меняется каждые 13–14 секунд. Наши варианты $1 и $2 учитывают внезапный рост комиссии.",
    "description": "$1 and $2 are bold text for Medium and Aggressive respectively."
  },
  "networkStatusPriorityFeeTooltip": {
    "message": "Диапазон платы за приоритет (также известной как «чаевые майнеру»), которая направляется непосредственно майнерам, чтобы они уделили приоритетное внимание вашей транзакции."
  },
  "networkStatusStabilityFeeTooltip": {
    "message": "Относительная плата за газ составляет $1 за последние 72 часа.",
    "description": "$1 is networks stability value - stable, low, high"
  },
  "networkSwitchConnectionError": {
    "message": "Нам не удается подключиться к $1",
    "description": "$1 represents the network name"
  },
  "networkURL": {
    "message": "URL-адрес сети"
  },
  "networkURLDefinition": {
    "message": "URL-адрес, используемый для доступа к этой сети."
  },
  "networks": {
    "message": "Сети"
  },
  "nevermind": {
    "message": "Неважно"
  },
  "new": {
    "message": "Новинка!"
  },
  "newAccount": {
    "message": "Новый счет"
  },
  "newAccountNumberName": {
    "message": "Счет $1",
    "description": "Default name of next account to be created on create account screen"
  },
  "newContact": {
    "message": "Новый контакт"
  },
  "newContract": {
    "message": "Новый контракт"
  },
  "newNFTDetectedMessage": {
    "message": "Разрешите MetaMask автоматически обнаруживать NFT из Opensea и отображать их в вашем кошельке."
  },
  "newNFTsDetected": {
    "message": "Новинка! Обнаружение NFT"
  },
  "newNetworkAdded": {
    "message": "«$1» успешно добавлен!"
  },
  "newNftAddedMessage": {
    "message": "Коллекционный актив успешно добавлен!"
  },
  "newPassword": {
    "message": "Новый пароль (мин. 8 знаков)"
  },
  "newTokensImportedMessage": {
    "message": "Вы успешно импортировали $1.",
    "description": "$1 is the string of symbols of all the tokens imported"
  },
  "newTokensImportedTitle": {
    "message": "Токен импортирован"
  },
  "newValues": {
    "message": "новые значения"
  },
  "next": {
    "message": "Далее"
  },
  "nextNonceWarning": {
    "message": "Одноразовый номер больше, чем предложенный одноразовый номер $1",
    "description": "The next nonce according to MetaMask's internal logic"
  },
  "nftAddFailedMessage": {
    "message": "Невозможно добавить NFT, так как сведения о владельце не совпадают. Убедитесь, что вы ввели правильную информацию."
  },
  "nftAddressError": {
    "message": "Этот токен является коллекционным активом. Добавьте на $1",
    "description": "$1 is a clickable link with text defined by the 'importNFTPage' key"
  },
  "nftDisclaimer": {
    "message": "Отказ от ответственности: MetaMask извлекает медиафайл из исходного URL-адреса. Этот URL-адрес иногда изменяется торговой площадкой, на которой был выполнен минтинг NFT."
  },
  "nftOptions": {
    "message": "Опционы NFT"
  },
  "nftTokenIdPlaceholder": {
    "message": "Введите ид. коллекционного актива"
  },
  "nftWarningContent": {
    "message": "Вы предоставляете доступ к $1, включая все, что может принадлежать вам в будущем. Сторона на другом конце может перевести эти NFT из вашего кошелька в любое время, не спрашивая вас, пока вы не отзовете это одобрение. $2",
    "description": "$1 is nftWarningContentBold bold part, $2 is Learn more link"
  },
  "nftWarningContentBold": {
    "message": "все ваши NFT в $1",
    "description": "$1 is name of the collection"
  },
  "nftWarningContentGrey": {
    "message": "Действуйте с осторожностью."
  },
  "nfts": {
    "message": "NFT"
  },
  "nftsPreviouslyOwned": {
    "message": "Ранее было во владении"
  },
  "nickname": {
    "message": "Ник"
  },
  "noAccountsFound": {
    "message": "По данному поисковому запросу счетов не найдено"
  },
  "noAddressForName": {
    "message": "Для этого имени не задан адрес."
  },
  "noConversionDateAvailable": {
    "message": "Дата конвертации валюты недоступна"
  },
  "noConversionRateAvailable": {
    "message": "Нет доступного обменного курса"
  },
  "noNFTs": {
    "message": "Пока нет NFT-токенов"
  },
  "noNetworksFound": {
    "message": "По заданному поисковому запросу сети не найдены"
  },
  "noSnaps": {
    "message": "Привязки не установлены."
  },
  "noThanksVariant2": {
    "message": "Нет, спасибо."
  },
  "noTransactions": {
    "message": "У вас нет транзакций"
  },
  "noWebcamFound": {
    "message": "Веб-камера вашего компьютера не найдена. Попробуйте еще раз."
  },
  "noWebcamFoundTitle": {
    "message": "Веб-камера не найдена"
  },
  "nonce": {
    "message": "Одноразовый номер"
  },
  "nonceField": {
    "message": "Настроить одноразовый номер транзакции"
  },
  "nonceFieldDescription": {
    "message": "Включите это, чтобы изменить одноразовый номер (номер транзакции) на экранах подтверждения. Это продвинутая функция, используйте ее с осторожностью."
  },
  "nonceFieldHeading": {
    "message": "Пользовательский одноразовый номер"
  },
  "notBusy": {
    "message": "Не занят"
  },
  "notCurrentAccount": {
    "message": "Это правильный счет? Он отличается от счета, выбранного в настоящее время в вашем кошельке."
  },
  "notEnoughBalance": {
    "message": "Нехватка средств"
  },
  "notEnoughGas": {
    "message": "Недостаточно газа"
  },
  "note": {
    "message": "Примечание"
  },
  "notePlaceholder": {
    "message": "Утверждающее лицо увидит это примечание при утверждении транзакции у депозитария."
  },
  "notificationTransactionFailedMessage": {
    "message": "Ошибка транзакции $1! $2",
    "description": "Content of the browser notification that appears when a transaction fails"
  },
  "notificationTransactionFailedMessageMMI": {
    "message": "Ошибка транзакции! $1",
    "description": "Content of the browser notification that appears when a transaction fails in MMI"
  },
  "notificationTransactionFailedTitle": {
    "message": "Неудачная транзакция",
    "description": "Title of the browser notification that appears when a transaction fails"
  },
  "notificationTransactionSuccessMessage": {
    "message": "Транзакция $1 подтверждена!",
    "description": "Content of the browser notification that appears when a transaction is confirmed"
  },
  "notificationTransactionSuccessTitle": {
    "message": "Подтвержденная транзакция",
    "description": "Title of the browser notification that appears when a transaction is confirmed"
  },
  "notificationTransactionSuccessView": {
    "message": "Смотреть на $1",
    "description": "Additional content in browser notification that appears when a transaction is confirmed and has a block explorer URL"
  },
  "notifications": {
    "message": "Уведомления"
  },
  "notifications10ActionText": {
    "message": "Смотреть в настройках",
    "description": "The 'call to action' on the button, or link, of the 'Visit in Settings' notification. Upon clicking, users will be taken to Settings page."
  },
  "notifications10DescriptionOne": {
    "message": "Улучшенное обнаружение токенов в настоящее время доступно в сетях Ethereum Mainnet, Polygon, BSC и Avalanche. Это еще не все!"
  },
  "notifications10DescriptionThree": {
    "message": "Функция обнаружения токена сейчас ВЫКЛЮЧЕНА по умолчанию. Вы можете отключить ее в настройках."
  },
  "notifications10DescriptionTwo": {
    "message": "Мы получаем токены из списков сторонних токенов. Токены, указанные более чем в двух списках токенов, будут обнаружены автоматически."
  },
  "notifications10Title": {
    "message": "Улучшено обнаружение токенов"
  },
  "notifications11Description": {
    "message": "Токены могут быть созданы кем угодно и могут иметь повторяющиеся имена. Если вы видите токен, которому вы не доверяете или с которым не взаимодействовали, безопаснее не доверять ему."
  },
  "notifications11Title": {
    "message": "Риски мошенничества и безопасности"
  },
  "notifications12ActionText": {
    "message": "Включить темный режим"
  },
  "notifications12Description": {
    "message": "Темный режим будет включен для новых пользователей в зависимости от их системных настроек. Для существующих пользователей включите темный режим вручную в разделе «Настройки» -> «Экспериментальный»."
  },
  "notifications12Title": {
    "message": "Когда появится темный режим? Он уже появился! ️"
  },
  "notifications13ActionText": {
    "message": "Показать пользовательский список сетей"
  },
  "notifications13Description": {
    "message": "Теперь вы можете легко добавить следующие популярные пользовательские сети: Arbitrum, Avalanche, Binance Smart Chain, Fantom, Harmony, Optimism, Palm и Polygon! Чтобы включить эту функцию, перейдите в «Настройки» -> «Экспериментальная версия» и включите «Показать пользовательский список сетей»!",
    "description": "Description of a notification in the 'See What's New' popup. Describes popular network feature."
  },
  "notifications13Title": {
    "message": "Добавить популярные сети"
  },
  "notifications14ActionText": {
    "message": "Показать настройки резервного копирования"
  },
  "notifications14Description": {
    "message": "В начале октября мы закрываем нашу функцию данных 3Box. Чтобы создать резервную копию и восстановить свой кошелек вручную, используйте кнопку «Создать резервную копию сейчас» в Дополнительных настройках.",
    "description": "Description of a notification in the 'See What's New' popup. Describes 3box deprecation."
  },
  "notifications14Title": {
    "message": "Закрытие 3Box"
  },
  "notifications15Description": {
    "message": "От вас не требуется никаких действий, поэтому продолжайте пользоваться своим кошельком в обычном режиме. Будьте в курсе разных видов потенциального мошенничества, связанного с Merge.",
    "description": "Description of a notification in the 'See What's New' popup. Advises users about the ethereum merge (https://ethereum.org/en/upgrades/merge/#main-content) and potential scams."
  },
  "notifications15Title": {
    "message": "Ethereum Merge уже досутпно!"
  },
  "notifications18ActionText": {
    "message": "Включить предупреждения безопасности"
  },
  "notifications18DescriptionOne": {
    "message": "Получайте оповещения от третьих лиц, когда вы, возможно, получаете вредоносный запрос.",
    "description": "Description of a notification in the 'See What's New' popup. Describes Opensea Security Provider feature."
  },
  "notifications18DescriptionThree": {
    "message": "Всегда обязательно проводите собственную комплексную проверку, прежде чем утверждать какие-либо запросы.",
    "description": "Description of a notification in the 'See What's New' popup. Describes Opensea Security Provider feature."
  },
  "notifications18DescriptionTwo": {
    "message": "OpenSea является первым поставщиком услуг для этой функции. Скоро появятся новые поставщики!",
    "description": "Description of a notification in the 'See What's New' popup. Describes Opensea Security Provider feature."
  },
  "notifications18Title": {
    "message": "Избегайте опасности с помощью оповещений безопасности"
  },
  "notifications19ActionText": {
    "message": "Включить автоопределение NFT"
  },
  "notifications19DescriptionOne": {
    "message": "Два способа начать работу:",
    "description": "Description of a notification in the 'See What's New' popup. Describes NFT autodetection feature."
  },
  "notifications19DescriptionThree": {
    "message": "На данный момент мы поддерживаем только ERC-721.",
    "description": "Description of a notification in the 'See What's New' popup. Describes NFT autodetection feature."
  },
  "notifications19DescriptionTwo": {
    "message": "Добавьте свои NFT вручную или включите автоматическое определение NFT в меню «Настройки» > «Экспериментальное».",
    "description": "Description of a notification in the 'See What's New' popup. Describes NFT autodetection feature."
  },
  "notifications19Title": {
    "message": "Просматривайте свои NFT как никогда раньше"
  },
  "notifications1Description": {
    "message": "Теперь пользователи MetaMask Mobile могут обменивать токены в своем мобильном кошельке. Отсканируйте QR-код, чтобы скачать мобильное приложение и начать обмен.",
    "description": "Description of a notification in the 'See What's New' popup. Describes the swapping on mobile feature."
  },
  "notifications1Title": {
    "message": "Обмен на мобильном устройстве уже доступен!",
    "description": "Title for a notification in the 'See What's New' popup. Tells users that they can now use MetaMask Swaps on Mobile."
  },
  "notifications20ActionText": {
    "message": "Подробнее",
    "description": "The 'call to action' on the button, or link, of the 'Stay secure' notification. Upon clicking, users will be taken to a ledger page to resolve the U2F connection issue."
  },
  "notifications20Description": {
    "message": "Если вы используете последнюю версию Firefox, у вас может возникнуть проблема, связанная с отказом Firefox от поддержки U2F.",
    "description": "Description of a notification in the 'See What's New' popup. Describes the U2F support being dropped by firefox and that it affects ledger users."
  },
  "notifications20Title": {
    "message": "Пользователи леджера и Firefox испытывают проблемы с подключением",
    "description": "Title for a notification in the 'See What's New' popup. Tells users that latest firefox users using U2F may experience connection issues."
  },
  "notifications21ActionText": {
    "message": "Попробовать"
  },
  "notifications21Description": {
    "message": "Мы обновили свопы в расширении MetaMask, чтобы их было проще и быстрее использовать.",
    "description": "Description of a notification in the 'See What's New' popup. Describes NFT autodetection feature."
  },
  "notifications21Title": {
    "message": "Представляем новые и обновленные свопы!"
  },
  "notifications22ActionText": {
    "message": "Понятно"
  },
  "notifications22Description": {
    "message": "💡 Просто нажмите глобальное меню или меню счета, чтобы найти их!"
  },
  "notifications22Title": {
    "message": "Ищете данные своего счета или URL-адрес обозревателя блоков?"
  },
  "notifications23ActionText": {
    "message": "Включить оповещения безопасности"
  },
  "notifications23DescriptionOne": {
    "message": "Избегайте известных мошенников, сохраняя при этом свою конфиденциальность с помощью оповещений безопасности Blockaid."
  },
  "notifications23DescriptionThree": {
    "message": "Если вы включили оповещения безопасности от OpenSea, мы активировали для вас эту функцию."
  },
  "notifications23DescriptionTwo": {
    "message": "Всегда проводите собственную комплексную проверку перед утверждением запросов."
  },
  "notifications23Title": {
    "message": "Избегайте угроз с помощью оповещений безопасности"
  },
  "notifications3ActionText": {
    "message": "Подробнее",
    "description": "The 'call to action' on the button, or link, of the 'Stay secure' notification. Upon clicking, users will be taken to a page about security on the metamask support website."
  },
  "notifications3Description": {
    "message": "Ознакомьтесь с методами безопасной работы в MetaMask и актуальными советами по безопасности на официальном сайте поддержки MetaMask.",
    "description": "Description of a notification in the 'See What's New' popup. Describes the information they can get on security from the linked support page."
  },
  "notifications3Title": {
    "message": "Следуйте рекомендациям по безопасности",
    "description": "Title for a notification in the 'See What's New' popup. Encourages users to consider security."
  },
  "notifications4ActionText": {
    "message": "Начать обмен",
    "description": "The 'call to action' on the button, or link, of the 'Swap on Binance Smart Chain!' notification. Upon clicking, users will be taken to a page where then can swap tokens on Binance Smart Chain."
  },
  "notifications4Description": {
    "message": "Получайте лучшие ценовые предложения на обмен токенов прямо в своем кошельке. Теперь через MetaMask можно взаимодействовать с несколькими децентрализованными агрегаторами обмена и профессиональными маркет-мейкерами в Binance Smart Chain.",
    "description": "Description of a notification in the 'See What's New' popup."
  },
  "notifications4Title": {
    "message": "Обменивайте токены в Binance Smart Chain",
    "description": "Title for a notification in the 'See What's New' popup. Encourages users to do swaps on Binance Smart Chain."
  },
  "notifications5Description": {
    "message": "Ваша «сид-фраза» теперь называется «секретная фраза для восстановления».",
    "description": "Description of a notification in the 'See What's New' popup. Describes the seed phrase wording update."
  },
  "notifications6DescriptionOne": {
    "message": "Начиная с Chrome версии 91, API, обеспечивавший нашу поддержку леджеров (U2F), больше не поддерживают аппаратные кошельки . Компания MetaMask реализовала новую поддержку Ledger Live, которая позволяет по-прежнему подключаться к леджеру через приложение Ledger Live для ПК.",
    "description": "Description of a notification in the 'See What's New' popup. Describes the Ledger support update."
  },
  "notifications6DescriptionThree": {
    "message": "При использовании счета вашего леджера в MetaMask откроется новая вкладка,и будет предложено открыть приложение Ledger Live.  Когда приложение откроется, вы увидите запрос разрешения на WebSocket-соединение с вашим счетом MetaMask.  Вот и все!",
    "description": "Description of a notification in the 'See What's New' popup. Describes the Ledger support update."
  },
  "notifications6DescriptionTwo": {
    "message": "Вы можете включить поддержку Ledger Live, нажав «Настройки» > «Дополнительно» > «Использовать Ledger Live».",
    "description": "Description of a notification in the 'See What's New' popup. Describes the Ledger support update."
  },
  "notifications6Title": {
    "message": "Обновление поддержки леджеров для пользователей Chrome",
    "description": "Title for a notification in the 'See What's New' popup. Lets users know about the Ledger support update"
  },
  "notifications7DescriptionOne": {
    "message": "MetaMask v10.1.0 включает новую поддержку транзакций EIP-1559 при использовании леджеров.",
    "description": "Description of a notification in the 'See What's New' popup. Describes changes for ledger and EIP1559 in v10.1.0"
  },
  "notifications7DescriptionTwo": {
    "message": "Перед выполнением транзакций в сети Ethereum Mainnet убедитесь, что в вашем леджере установлена последняя версия прошивки.",
    "description": "Description of a notification in the 'See What's New' popup. Describes the need to update ledger firmware."
  },
  "notifications7Title": {
    "message": "Обновление прошивки леджера",
    "description": "Title for a notification in the 'See What's New' popup. Notifies ledger users of the need to update firmware."
  },
  "notifications8ActionText": {
    "message": "Перейдите в «Настройки»> «Дополнительно».",
    "description": "Description on an action button that appears in the What's New popup. Tells the user that if they click it, they will go to our Advanced settings page."
  },
  "notifications8DescriptionOne": {
    "message": "Начиная с версии MetaMask 10.4.0, вам больше не требуется Ledger Live для подключения леджера к MetaMask.",
    "description": "Description of a notification in the 'See What's New' popup. Describes changes for how Ledger Live is no longer needed to connect the device."
  },
  "notifications8DescriptionTwo": {
    "message": "Чтобы упростить и повысить стабильность работы с леджером, перейдите на вкладку «Дополнительно» в настройках и переключите «Предпочитаемый тип подключения к леджеру» на «WebHID».",
    "description": "Description of a notification in the 'See What's New' popup. Describes how the user can turn off the Ledger Live setting."
  },
  "notifications8Title": {
    "message": "Улучшение связи с леджером",
    "description": "Title for a notification in the 'See What's New' popup. Notifies ledger users that there is an improvement in how they can connect their device."
  },
  "notifications9DescriptionOne": {
    "message": "Теперь мы предоставляем вам больше информации на вкладке «Данные» при подтверждении транзакций со смарт-контрактами."
  },
  "notifications9DescriptionTwo": {
    "message": "Теперь вы можете лучше понять реквизиты своей транзакции перед подтверждением и проще добавлять адреса транзакций в адресную книгу, что поможет вам принимать безопасные и обоснованные решения."
  },
  "notifications9Title": {
    "message": "👓 Мы упрощаем просмотр реквизитов транзакций."
  },
  "notificationsEmptyText": {
    "message": "Здесь не на что смотреть."
  },
  "notificationsHeader": {
    "message": "Уведомления"
  },
  "notificationsInfos": {
    "message": "$1 из $2",
    "description": "$1 is the date at which the notification has been dispatched and $2 is the link to the snap that dispatched the notification."
  },
  "notificationsMarkAllAsRead": {
    "message": "Отметить все как прочитанные"
  },
  "numberOfNewTokensDetectedPlural": {
    "message": "$1 новых токена(-ов) найдены в этом счете",
    "description": "$1 is the number of new tokens detected"
  },
  "numberOfNewTokensDetectedSingular": {
    "message": "1 новый токен найден в этом счете"
  },
  "ofTextNofM": {
    "message": "из"
  },
  "off": {
    "message": "Выкл."
  },
  "offlineForMaintenance": {
    "message": "Отключено для обслуживания"
  },
  "ok": {
    "message": "ОК"
  },
  "on": {
    "message": "Вкл."
  },
  "onboardingAdvancedPrivacyIPFSDescription": {
    "message": "Шлюз IPFS позволяет получать доступ к данным, размещенным третьими сторонами, и просматривать их. Вы можете добавить пользовательский шлюз IPFS или продолжить использовать шлюз по умолчанию."
  },
  "onboardingAdvancedPrivacyIPFSInvalid": {
    "message": "Введите действительный URL"
  },
  "onboardingAdvancedPrivacyIPFSTitle": {
    "message": "Добавить пользовательский шлюз IPFS"
  },
  "onboardingAdvancedPrivacyIPFSValid": {
    "message": "URL шлюза IPFS действителен"
  },
  "onboardingAdvancedPrivacyNetworkButton": {
    "message": "Добавить пользовательскую сеть"
  },
  "onboardingAdvancedPrivacyNetworkDescription": {
    "message": "Мы используем Infura в качестве нашего поставщика удаленного вызова процедур (RPC), чтобы предложить наиболее надежный и конфиденциальный доступ к данным Ethereum из возможных. Вы можете выбрать свой собственного RPC, но помните, что любой RPC получит ваш IP-адрес и номер кошелька Ethereum для совершения транзакций. См. наше $1, чтобы узнать больше о том, как Infura обрабатывает данные."
  },
  "onboardingAdvancedPrivacyNetworkTitle": {
    "message": "Выберите свою сеть"
  },
  "onboardingCreateWallet": {
    "message": "Создать новый кошелек"
  },
  "onboardingImportWallet": {
    "message": "Импорт существующего кошелька"
  },
  "onboardingMetametricsAgree": {
    "message": "Я согласен(-на)"
  },
  "onboardingMetametricsAllowOptOut": {
    "message": "Всегда разрешать вам отказываться в Настройках"
  },
  "onboardingMetametricsDataTerms": {
    "message": "Эти данные агрегированы и, следовательно, являются анонимными для целей Общего регламента по защите данных (ЕС) 2016/679."
  },
  "onboardingMetametricsDescription": {
    "message": "MetaMask хотел бы собрать данные об использовании, чтобы лучше понять, как наши пользователи взаимодействуют с MetaMask. Эти данные будут использоваться для предоставления обслуживания, в том числе его улучшения услуги на основе вашего использования."
  },
  "onboardingMetametricsDescription2": {
    "message": "MetaMask..."
  },
  "onboardingMetametricsDisagree": {
    "message": "Нет, спасибо"
  },
  "onboardingMetametricsInfuraTerms": {
    "message": "* Когда вы используете Infura в качестве поставщика RPC по умолчанию в MetaMask, Infura будет собирать ваш IP-адрес и адрес вашего кошелька Ethereum при отправке транзакции. Мы не храним эту информацию таким образом, чтобы наши системы могли связать эти две части данных. Для получения дополнительной информации о том, как MetaMask и Infura взаимодействуют с точки зрения сбора данных, см. нашу обновленную $1. Для получения дополнительной информации о нашей политике конфиденциальности в целом см. нашу $2.",
    "description": "$1 represents `onboardingMetametricsInfuraTermsPolicyLink`, $2 represents `onboardingMetametricsInfuraTermsPolicy`"
  },
  "onboardingMetametricsInfuraTermsPolicy": {
    "message": "Политику конфиденциальности здесь"
  },
  "onboardingMetametricsInfuraTermsPolicyLink": {
    "message": "здесь"
  },
  "onboardingMetametricsModalTitle": {
    "message": "Добавить пользовательскую сеть"
  },
  "onboardingMetametricsNeverCollect": {
    "message": "$1 не будет собирать информацию, которая нам не нужна для предоставления услуги (например, ключи, адреса, хэши транзакций или остатки)",
    "description": "$1 represents `onboardingMetametricsNeverEmphasis`"
  },
  "onboardingMetametricsNeverCollectIP": {
    "message": "$1 не сохраняет ваш полный IP-адрес*",
    "description": "$1 represents `onboardingMetametricsNeverEmphasis`"
  },
  "onboardingMetametricsNeverEmphasis": {
    "message": "Никогда"
  },
  "onboardingMetametricsNeverSellData": {
    "message": "$1 не продает данные.  Никогда!",
    "description": "$1 represents `onboardingMetametricsNeverEmphasis`"
  },
  "onboardingMetametricsSendAnonymize": {
    "message": "Отправлять анонимизированные события кликов и просмотров страниц"
  },
  "onboardingMetametricsTitle": {
    "message": "Помогите нам улучшить MetaMask"
  },
  "onboardingPinExtensionBillboardAccess": {
    "message": "Полный доступ"
  },
  "onboardingPinExtensionBillboardDescription": {
    "message": "Эти расширения могут просматривать и изменять информацию"
  },
  "onboardingPinExtensionBillboardDescription2": {
    "message": "на этом сайте."
  },
  "onboardingPinExtensionBillboardTitle": {
    "message": "Расширения"
  },
  "onboardingPinExtensionChrome": {
    "message": "Нажмите на значок расширения браузера"
  },
  "onboardingPinExtensionDescription": {
    "message": "Закрепите расширение MetaMask в браузере для его постоянной доступности и легкого просмотра подтверждений транзакций."
  },
  "onboardingPinExtensionDescription2": {
    "message": "Вы можете открыть MetaMask, нажав на расширение, и получить доступ к своему кошельку одним щелчком мыши."
  },
  "onboardingPinExtensionDescription3": {
    "message": "Нажмите на значок расширения браузера для мгновенного перехода к нему"
  },
  "onboardingPinExtensionLabel": {
    "message": "Закрепить MetaMask"
  },
  "onboardingPinExtensionStep1": {
    "message": "1"
  },
  "onboardingPinExtensionStep2": {
    "message": "2"
  },
  "onboardingPinExtensionTitle": {
    "message": "Установка MetaMask завершена!"
  },
  "onboardingShowIncomingTransactionsDescription": {
    "message": "Отображение входящих транзакций в вашем кошельке зависит от связи с $1. Etherscan получит доступ к вашему адресу Ethereum и вашему IP-адресу. Посмотрите $2.",
    "description": "$1 is a clickable link with text defined by the 'etherscan' key. $2 is a clickable link with text defined by the 'privacyMsg' key."
  },
  "onboardingUsePhishingDetectionDescription": {
    "message": "Оповещения об обнаружении фишинга зависят от связи с $1. jsDeliver получит доступ к вашему IP-адресу. Посмотрите $ 2.",
    "description": "The $1 is the word 'jsDeliver', from key 'jsDeliver' and $2 is the words Privacy Policy from key 'privacyMsg', both separated here so that it can be wrapped as a link"
  },
  "onlyAddTrustedNetworks": {
    "message": "Вредоносный сетевой провайдер может дезинформировать о состоянии блокчейна и записывать ваши действия в сети. Добавляйте только те пользовательские сети, которым доверяете."
  },
  "onlyConnectTrust": {
    "message": "Подключайтесь только к сайтам, которым доверяете."
  },
  "openFullScreenForLedgerWebHid": {
    "message": "Перейдите в полноэкранный режим, чтобы подключить свой леджер.",
    "description": "Shown to the user on the confirm screen when they are viewing MetaMask in a popup window but need to connect their ledger via webhid."
  },
  "openInBlockExplorer": {
    "message": "Открыть в проводнике блоков"
  },
  "openSea": {
    "message": "OpenSea + Blockaid (бета-версия)"
  },
  "openSeaNew": {
    "message": "OpenSea"
  },
  "operationFailed": {
    "message": "Ошибка операции"
  },
  "optional": {
    "message": "Необязательно"
  },
  "optionalWithParanthesis": {
    "message": "(Необязательно)"
  },
  "options": {
    "message": "Опционы"
  },
  "or": {
    "message": "или"
  },
  "origin": {
    "message": "Источник"
  },
  "osTheme": {
    "message": "Системная"
  },
  "otherSnaps": {
    "message": "другие привязки",
    "description": "Used in the 'permission_rpc' message."
  },
  "outdatedBrowserNotification": {
    "message": "Ваш браузер устарел. Если вы не обновите его, то не сможете получать исправления безопасности и новые функции от MetaMask."
  },
  "padlock": {
    "message": "Замок"
  },
  "parameters": {
    "message": "Параметры"
  },
  "participateInMetaMetrics": {
    "message": "Участие в MetaMetrics"
  },
  "participateInMetaMetricsDescription": {
    "message": "Участвуйте в MetaMetrics, чтобы помочь нам улучшить его"
  },
  "password": {
    "message": "Пароль"
  },
  "passwordNotLongEnough": {
    "message": "Пароль недостаточно длинный"
  },
  "passwordSetupDetails": {
    "message": "Этот пароль разблокирует ваш кошелек MetaMask только на этом устройстве. MetaMask не может восстановить этот пароль."
  },
  "passwordStrength": {
    "message": "Надежность пароля: $1",
    "description": "Return password strength to the user when user wants to create password."
  },
  "passwordStrengthDescription": {
    "message": "Надежный пароль может повысить безопасность вашего кошелька в случае кражи или взлома вашего устройства."
  },
  "passwordTermsWarning": {
    "message": "Я понимаю, что MetaMask не может восстановить этот пароль для меня. $1"
  },
  "passwordsDontMatch": {
    "message": "Пароли не совпадают"
  },
  "pasteJWTToken": {
    "message": "Вставьте или перетащите свой токен сюда:"
  },
  "pastePrivateKey": {
    "message": "Вставьте строку вашего закрытого ключа сюда:",
    "description": "For importing an account from a private key"
  },
  "pending": {
    "message": "В ожидании"
  },
  "pendingTransactionInfo": {
    "message": "Эта транзакция не будет обработана до ее завершения."
  },
  "pendingTransactionMultiple": {
    "message": "У вас есть ($1) ожидающих транзакции(-ий)."
  },
  "pendingTransactionSingle": {
    "message": "У вас есть (1) ожидающая транзакция.",
    "description": "$1 is count of pending transactions"
  },
  "permissionRequest": {
    "message": "Запрос разрешения"
  },
  "permissionRequestCapitalized": {
    "message": "Запрос разрешения"
  },
  "permissionRequested": {
    "message": "Запрошено сейчас"
  },
  "permissionRevoked": {
    "message": "Отменено в этом обновлении"
  },
  "permission_accessNamedSnap": {
    "message": "Подключиться к $1.",
    "description": "The description for the `wallet_snap` permission. $1 is the human-readable name of the snap."
  },
  "permission_accessNetwork": {
    "message": "Доступ в Интернет.",
    "description": "The description of the `endowment:network-access` permission."
  },
  "permission_accessNetworkDescription": {
    "message": "Разрешите привязке доступ к Интернету. Ее можно использовать как для отправки, так и для получения данных со сторонних серверов.",
    "description": "An extended description of the `endowment:network-access` permission."
  },
  "permission_accessSnap": {
    "message": "Подключение к спапу $1.",
    "description": "The description for the `wallet_snap` permission. $1 is the name of the snap."
  },
  "permission_accessSnapDescription": {
    "message": "Разрешите веб-сайту и привязке взаимодействовать с $1.",
    "description": "The description for the `wallet_snap_*` permission. $1 is the name of the Snap."
  },
  "permission_cronjob": {
    "message": "Планируйте и выполняйте периодические действия.",
    "description": "The description for the `snap_cronjob` permission"
  },
  "permission_cronjobDescription": {
    "message": "Разрешите привязке выполнять действия, которые выполняются периодически в фиксированное время, даты или интервалы. Это можно использовать для запуска срочных взаимодействий или уведомлений.",
    "description": "An extended description for the `snap_cronjob` permission"
  },
  "permission_dialog": {
    "message": "Отображение диалоговых окон в MetaMask.",
    "description": "The description for the `snap_dialog` permission"
  },
  "permission_dialogDescription": {
    "message": "Разрешите привязке отображать всплывающие окна MetaMask с настраиваемым текстом, полем ввода и кнопками для подтверждения или отклонения действия.\nМожет использоваться для создания, например, оповещения, подтверждения и процедуры получения согласия для привязки.",
    "description": "An extended description for the `snap_dialog` permission"
  },
  "permission_ethereumAccounts": {
    "message": "См. адрес, баланс счета, активность и инициируйте транзакции",
    "description": "The description for the `eth_accounts` permission"
  },
  "permission_ethereumProvider": {
    "message": "Получите доступ к поставщику Ethereum.",
    "description": "The description for the `endowment:ethereum-provider` permission"
  },
  "permission_ethereumProviderDescription": {
    "message": "Разрешите привязке связываться с MetaMask напрямую, чтобы она могла считывать данные из блокчейна и предлагать сообщения и транзакции.",
    "description": "An extended description for the `endowment:ethereum-provider` permission"
  },
  "permission_getEntropy": {
    "message": "Извлекайте произвольные ключи, уникальные для этой привязки.",
    "description": "The description for the `snap_getEntropy` permission"
  },
  "permission_getEntropyDescription": {
    "message": "Разрешите привязке получать произвольные ключи, уникальные для этой привязки, не раскрывая их. Эти ключи отделены от вашего(-их) счета(-ов) MetaMask и не связаны с вашими закрытыми ключами или секретной фразой для восстановления. Другие привязки не могут получить доступ к этой информации.",
    "description": "An extended description for the `snap_getEntropy` permission"
  },
  "permission_lifecycleHooks": {
    "message": "Используйте хуки жизненного цикла.",
    "description": "The description for the `endowment:lifecycle-hooks` permission"
  },
  "permission_lifecycleHooksDescription": {
    "message": "Разрешите привязке использовать обработчики жизненного цикла для запуска кода в определенное время в течение ее жизненного цикла.",
    "description": "An extended description for the `endowment:lifecycle-hooks` permission"
  },
  "permission_longRunning": {
    "message": "Выполнять бесконечно.",
    "description": "The description for the `endowment:long-running` permission"
  },
  "permission_longRunningDescription": {
    "message": "Разрешите привязке работать бесконечно, например, при обработке больших объемов данных.",
    "description": "An extended description for the `endowment:long-running` permission"
  },
  "permission_manageAccounts": {
    "message": "Добавляйте счета Ethereum и управляйте ими",
    "description": "The description for `snap_manageAccounts` permission"
  },
  "permission_manageBip32Keys": {
    "message": "Контролируйте свои счета и активы в $1 ($2).",
    "description": "The description for the `snap_getBip32Entropy` permission. $1 is a derivation path, e.g. 'm/44'/0'/0''. $2 is the elliptic curve name, e.g. 'secp256k1'."
  },
  "permission_manageBip32KeysDescription": {
    "message": "Разрешите привязке получать пары ключей BIP-32 на основе вашей секретной фразы для восстановления, не раскрывая ее. Это дает полный доступ ко всем счетам и активам на $1.\nБлагодаря способности управлять ключами, привязка может поддерживать множество протоколов блокчейна, кроме Ethereum (EVM).",
    "description": "An extended description for the `snap_getBip32Entropy` permission. $1 is a derivation path (name)"
  },
  "permission_manageBip44Keys": {
    "message": "Контролируйте свои счета и активы «$1».",
    "description": "The description for the `snap_getBip44Entropy` permission. $1 is the name of a protocol, e.g. 'Filecoin'."
  },
  "permission_manageBip44KeysDescription": {
    "message": "Разрешите привязке получать пары ключей BIP-44 на основе вашей секретной фразы для восстановления, не раскрывая ее. Это дает полный доступ ко всем счетам и активам на $1.\nБлагодаря способности управлять ключами привязка может поддерживать множество протоколов блокчейна, кроме Ethereum (EVM).",
    "description": "An extended description for the `snap_getBip44Entropy` permission. $1 is the name of a protocol, e.g., 'Filecoin'."
  },
  "permission_manageNamedBip32Keys": {
    "message": "Контролируйте свои счета и активы $1.",
    "description": "The description for the `snap_getBip32Entropy` permission. $1 is a name for the derivation path, e.g., 'Ethereum accounts'. $2 is the plain derivation path, e.g. 'm/44'/0'/0''."
  },
  "permission_manageState": {
    "message": "Храните и управляйте его данными на вашем устройстве.",
    "description": "The description for the `snap_manageState` permission"
  },
  "permission_manageStateDescription": {
    "message": "Разрешите привязке безопасно хранить, обновлять и извлекать данные с помощью шифрования. Другие привязки не могут получить доступ к этой информации.",
    "description": "An extended description for the `snap_manageState` permission"
  },
  "permission_notifications": {
    "message": "Показать уведомления.",
    "description": "The description for the `snap_notify` permission"
  },
  "permission_notificationsDescription": {
    "message": "Разрешите привязке отображать уведомления в MetaMask. Текст короткого уведомления может отображаться привязкой для получения информации, требующей действий, или срочной информации.",
    "description": "An extended description for the `snap_notify` permission"
  },
  "permission_rpc": {
    "message": "Разрешите $1 напрямую взаимодействовать с этой привязкой.",
    "description": "The description for the `endowment:rpc` permission. $1 is 'other snaps' or 'websites'."
  },
  "permission_rpcDescription": {
    "message": "Разрешите $1 отправлять сообщения приявзке и получать ответ от привязки.",
    "description": "An extended description for the `endowment:rpc` permission. $1 is 'other snaps' or 'websites'."
  },
  "permission_transactionInsight": {
    "message": "Получайте и отображайте подробную информацию о транзакциях.",
    "description": "The description for the `endowment:transaction-insight` permission"
  },
  "permission_transactionInsightDescription": {
    "message": "Разрешите привязке декодировать транзакции и показывать информацию в пользовательском интерфейсе MetaMask. Это можно использовать для защиты от фишинга и обеспечения безопасности.",
    "description": "An extended description for the `endowment:transaction-insight` permission"
  },
  "permission_transactionInsightOrigin": {
    "message": "Смотрите происхождение веб-сайтов, которые предлагают транзакции",
    "description": "The description for the `transactionOrigin` caveat, to be used with the `endowment:transaction-insight` permission"
  },
  "permission_transactionInsightOriginDescription": {
    "message": "Разрешить привязке видеть происхождение (URI) веб-сайтов, предлагающих транзакции. Это можно использовать для защиты от фишинга и обеспечения безопасности.",
    "description": "An extended description for the `transactionOrigin` caveat, to be used with the `endowment:transaction-insight` permission"
  },
  "permission_unknown": {
    "message": "Неизвестное разрешение: $1",
    "description": "$1 is the name of a requested permission that is not recognized."
  },
  "permission_viewBip32PublicKeys": {
    "message": "Просмотрите свой открытый ключ для $1 ($2).",
    "description": "The description for the `snap_getBip32PublicKey` permission. $1 is a derivation path, e.g. 'm/44'/0'/0''. $2 is the elliptic curve name, e.g. 'secp256k1'."
  },
  "permission_viewBip32PublicKeysDescription": {
    "message": "Разрешите привязке просматривать ваши открытые ключи (и адреса) для $1. Это не дает никакого контроля над счетами или активами.",
    "description": "An extended description for the `snap_getBip32PublicKey` permission. $1 is a derivation path (name)"
  },
  "permission_viewNamedBip32PublicKeys": {
    "message": "Просмотрите свой открытый ключ для $1.",
    "description": "The description for the `snap_getBip32PublicKey` permission. $1 is a name for the derivation path, e.g., 'Ethereum accounts'."
  },
  "permission_webAssembly": {
    "message": "Поддержка WebAssembly.",
    "description": "The description of the `endowment:webassembly` permission."
  },
  "permission_webAssemblyDescription": {
    "message": "Разрешите привязке доступ к низкоуровневым средам выполнения через WebAssembly.",
    "description": "An extended description of the `endowment:webassembly` permission."
  },
  "permissions": {
    "message": "Разрешения"
  },
  "permissionsTitle": {
    "message": "Разрешения"
  },
  "permissionsTourDescription": {
    "message": "Найдите свои подключенные счета и управляйте разрешениями здесь"
  },
  "personalAddressDetected": {
    "message": "Обнаружен личный адрес. Введите адрес контракта токена."
  },
  "pleaseConfirm": {
    "message": "Пожалуйста, подтвердите"
  },
  "plusXMore": {
    "message": "+ еще $1",
    "description": "$1 is a number of additional but unshown items in a list- this message will be shown in place of those items"
  },
  "popularCustomNetworks": {
    "message": "Популярные пользовательские сети"
  },
  "portfolio": {
    "message": "Портфель"
  },
  "portfolioDashboard": {
    "message": "Панель инструментов портфеля"
  },
  "preferredLedgerConnectionType": {
    "message": "Предпочтительный тип подключения к леджеру",
    "description": "A header for a dropdown in Settings > Advanced. Appears above the ledgerConnectionPreferenceDescription message"
  },
  "preparingSwap": {
    "message": "Подготовка обмена..."
  },
  "prev": {
    "message": "Пред."
  },
  "primaryCurrencySetting": {
    "message": "Основная валюта"
  },
  "primaryCurrencySettingDescription": {
    "message": "Выберите «собственная», чтобы установить приоритет отображения значений в собственной валюте блокчейна (например, ETH). Выберите «Фиатная», чтобы установить приоритет отображения значений в выбранной фиатной валюте."
  },
  "priorityFee": {
    "message": "Плата за приоритет"
  },
  "priorityFeeProperCase": {
    "message": "Плата за приоритет"
  },
  "privacy": {
    "message": "Конфиденциальность"
  },
  "privacyMsg": {
    "message": "Политика конфиденциальности"
  },
  "privateKey": {
    "message": "Закрытый ключ",
    "description": "select this type of file to use to import an account"
  },
  "privateKeyCopyWarning": {
    "message": "Закрытый ключ за $1",
    "description": "$1 represents the account name"
  },
  "privateKeyWarning": {
    "message": "Предупреждение: никогда не раскрывайте этот ключ. Любой, у кого есть ваши закрытые ключи, может украсть любые активы, хранящиеся на вашем счете."
  },
  "privateNetwork": {
    "message": "Частная сеть"
  },
  "proceedWithTransaction": {
    "message": "Я все равно хочу продолжить"
  },
  "proposedApprovalLimit": {
    "message": "Предлагаемый лимит одобрения"
  },
  "provide": {
    "message": "Предоставить"
  },
  "publicAddress": {
    "message": "Открытый адрес"
  },
  "queued": {
    "message": "В очереди"
  },
  "quoteRate": {
    "message": "Курс котировки"
  },
  "reAddAccounts": {
    "message": "повторно добавить любые другие счета"
  },
  "reAdded": {
    "message": "добавлены повторно"
  },
  "readdToken": {
    "message": "Вы можете снова добавить этот токен в будущем, выбрав «Импорт токена» в меню параметров вашего счета."
  },
  "receive": {
    "message": "Получить"
  },
  "recipientAddressPlaceholder": {
    "message": "Введите открытый адрес (0x) или имя ENS"
  },
  "recommendedGasLabel": {
    "message": "Рекомендовано"
  },
  "recoveryPhraseReminderBackupStart": {
    "message": "Начните здесь"
  },
  "recoveryPhraseReminderConfirm": {
    "message": "Понятно"
  },
  "recoveryPhraseReminderHasBackedUp": {
    "message": "Всегда храните свою секретную фразу для восстановления в надежном и потайном месте."
  },
  "recoveryPhraseReminderHasNotBackedUp": {
    "message": "Хотите снова сделать резервную копию секретной фразы для восстановления?"
  },
  "recoveryPhraseReminderItemOne": {
    "message": "Никогда никому не сообщайте никому свою секретную фразу для восстановления."
  },
  "recoveryPhraseReminderItemTwo": {
    "message": "Команда MetaMask никогда неожиданно не запросит вашу секретную фразу для восстановления"
  },
  "recoveryPhraseReminderSubText": {
    "message": "Ваша секретная фраза для восстановления контролирует все ваши счета."
  },
  "recoveryPhraseReminderTitle": {
    "message": "Защитите свои средства"
  },
  "refreshList": {
    "message": "Обновить список"
  },
  "reject": {
    "message": "Отклонить"
  },
  "rejectAll": {
    "message": "Отклонить все"
  },
  "rejectRequestsDescription": {
    "message": "Вы собираетесь отклонить сразу $1 запроса(-ов)."
  },
  "rejectRequestsN": {
    "message": "Отклонить $1 запроса(-ов)"
  },
  "rejectTxsDescription": {
    "message": "Вы собираетесь отклонить сразу $1 транзакции(-ий)."
  },
  "rejectTxsN": {
    "message": "Отклонить $1 транзакции(-ий)"
  },
  "rejected": {
    "message": "Отклонены"
  },
  "remember": {
    "message": "Помните:"
  },
  "remove": {
    "message": "Удалить"
  },
  "removeAccount": {
    "message": "Удалить счет"
  },
  "removeAccountDescription": {
    "message": "Этот счет будет удален из вашего кошелька. Перед продолжением убедитесь, что у вас есть секретная фраза для восстановления или закрытый ключ для этого импортированного счета. Вы можете импортировать или снова создать счета из раскрывающегося списка счетов. "
  },
  "removeJWT": {
    "message": "Удалить токен депозитария"
  },
  "removeJWTDescription": {
    "message": "Уверены, что хотите удалить этот токен? Все счета, назначенные этому токену, также будут удалены из расширения: "
  },
  "removeNFT": {
    "message": "Удалить NFT"
  },
  "removeNftMessage": {
    "message": "NFT успешно удален!"
  },
  "removeSnap": {
    "message": "Удалить снап"
  },
  "removeSnapConfirmation": {
    "message": "Уверены, что хотите удалить $1?",
    "description": "$1 represents the name of the snap"
  },
  "removeSnapDescription": {
    "message": "Это действие удалит снап, его данные и аннулирует предоставленные вам разрешения."
  },
  "replace": {
    "message": "заменить"
  },
  "requestFlaggedAsMaliciousFallbackCopyReason": {
    "message": "Поставщик услуг безопасности не поделился дополнительной информацией"
  },
  "requestFlaggedAsMaliciousFallbackCopyReasonTitle": {
    "message": "Запрос помечен как вредоносный"
  },
  "requestMayNotBeSafe": {
    "message": "Запрос может быть небезопасным"
  },
  "requestMayNotBeSafeError": {
    "message": "Поставщик услуг безопасности не обнаружил никакой известной вредоносной активности, но продолжать все равно может быть небезопасно."
  },
  "requestNotVerified": {
    "message": "Запрос не подтвержден"
  },
  "requestNotVerifiedError": {
    "message": "Из-за ошибки этот запрос не был подтвержден поставщиком услуг безопасности. Действуйте осторожно."
  },
  "requestsAwaitingAcknowledgement": {
    "message": "запросы, ожидающие подтверждения"
  },
  "required": {
    "message": "Требуется"
  },
  "reset": {
    "message": "Сбросить"
  },
  "resetWallet": {
    "message": "Сбросить кошелек"
  },
  "resetWalletSubHeader": {
    "message": "MetaMask не хранит копию вашего пароля. Если у вас возникли проблемы с разблокировкой счета, вам необходимо сбросить настройки кошелька. Вы можете сделать это, введя секретную фразу восстановления, которую вы использовали при настройке кошелька."
  },
  "resetWalletUsingSRP": {
    "message": "Это действие удалит ваш текущий кошелек и секретную фразу восстановления с этого устройства, а также список счетов, которые вы курировали. После сброса с помощью секретной фразы восстановления вы увидите список счетов, основанный на секретной фразе восстановления, которую вы использовали для сброса. Этот новый список будет автоматически включать счета, на которых есть средства. Вы также сможете получить $1, созданный ранее. Пользовательские счета, которые вы импортировали, должны будут $2, и любые пользовательские токены, которые вы добавили на счет, также должны будут $3."
  },
  "resetWalletWarning": {
    "message": "Прежде чем продолжить, убедитесь, что вы используете правильную секретную фразу восстановления. Вы не сможете отменить это."
  },
  "restartMetamask": {
    "message": "Перезапустить MetaMask"
  },
  "restore": {
    "message": "Восстановить"
  },
  "restoreFailed": {
    "message": "Не удается восстановить ваши данные из предоставленного файла"
  },
  "restoreSuccessful": {
    "message": "Ваши данные успешно восстановлены"
  },
  "restoreUserData": {
    "message": "Восстановить пользовательские данные"
  },
  "restoreUserDataDescription": {
    "message": "Вы можете восстановить пользовательские настройки, содержащие настройки и адреса аккаунтов, из ранее сохраненного файла JSON."
  },
  "resultPageError": {
    "message": "Ошибка"
  },
  "resultPageErrorDefaultMessage": {
    "message": "Ошибка операции."
  },
  "resultPageSuccess": {
    "message": "Успех"
  },
  "resultPageSuccessDefaultMessage": {
    "message": "Операция выполнена."
  },
  "retryTransaction": {
    "message": "Повторить транзакцию"
  },
  "reusedTokenNameWarning": {
    "message": "В токене здесь используется символ другого токена, который вы отслеживаете. Это может запутать или ввести в заблуждение."
  },
  "revealSeedWords": {
    "message": "Показать секретную фразу для восстановления"
  },
  "revealSeedWordsDescription1": {
    "message": "$1 дает $2",
    "description": "This is a sentence consisting of link using 'revealSeedWordsSRPName' as $1 and bolded text using 'revealSeedWordsDescription3' as $2."
  },
  "revealSeedWordsDescription2": {
    "message": "MetaMask — $1. Это означает, что вы являетесь владельцем своей СВФ.",
    "description": "$1 is text link with the message from 'revealSeedWordsNonCustodialWallet'"
  },
  "revealSeedWordsDescription3": {
    "message": "полный доступ к вашему кошельку и средствам.\n"
  },
  "revealSeedWordsNonCustodialWallet": {
    "message": "некастодиальный кошелек"
  },
  "revealSeedWordsQR": {
    "message": "QR"
  },
  "revealSeedWordsSRPName": {
    "message": "Секретная фраза для восстановления (СВФ)"
  },
  "revealSeedWordsText": {
    "message": "Текст"
  },
  "revealSeedWordsWarning": {
    "message": "Убедитесь, что никто не смотрит на ваш экран. $1",
    "description": "$1 is bolded text using the message from 'revealSeedWordsWarning2'"
  },
  "revealSeedWordsWarning2": {
    "message": "Служба поддержки MetaMask никогда не будет запрашивать ее.",
    "description": "The bolded texted in the second part of 'revealSeedWordsWarning'"
  },
  "revealTheSeedPhrase": {
    "message": "Показать сид-фразу"
  },
  "revokeAllTokensTitle": {
    "message": "Отозвать разрешение на доступ ко всем вашим $1 и их перевод?",
    "description": "$1 is the symbol of the token for which the user is revoking approval"
  },
  "revokeAllTokensTitleWithoutSymbol": {
    "message": "Отозвать разрешение на доступ ко всем вашим NFT из $1 и их перевод?",
    "description": "$1 is a link to contract on the block explorer when we're not able to retrieve a erc721 or erc1155 name"
  },
  "revokeApproveForAllDescription": {
    "message": "Это отменит разрешение третьей стороне на доступ ко всем вашим $1 и их перевод без дальнейшего уведомления.",
    "description": "$1 is either a string or link of a given token symbol or name"
  },
  "revokeApproveForAllDescriptionWithoutSymbol": {
    "message": "Это отменит разрешение третьей стороне на доступ ко всем вашим NFT из $1 и их перевод без дальнейшего уведомления.",
    "description": "$1 is a link to contract on the block explorer when we're not able to retrieve a erc721 or erc1155 name"
  },
  "revokePermission": {
    "message": "Отозвать разрешение"
  },
  "revokeSpendingCap": {
    "message": "Отменить верхний лимит расходов для вашего $1",
    "description": "$1 is a token symbol"
  },
  "revokeSpendingCapTooltipText": {
    "message": "Эта третья сторона больше не сможет тратить ваши текущие или будущие токены."
  },
  "rpcUrl": {
    "message": "Новый URL-адрес RPC"
  },
  "safeTransferFrom": {
    "message": "Безопасный перевод из"
  },
  "save": {
    "message": "Сохранить"
  },
  "scanInstructions": {
    "message": "Поместите QR-код перед камерой"
  },
  "scanQrCode": {
    "message": "Сканировать QR-код"
  },
  "scrollDown": {
    "message": "Прокрутить вниз"
  },
  "search": {
    "message": "Поиск"
  },
  "searchAccounts": {
    "message": "Поиск счетов"
  },
  "searchResults": {
    "message": "Результаты поиска"
  },
  "secretRecoveryPhrase": {
    "message": "Секретная фраза для восстановления"
  },
  "secureWallet": {
    "message": "Безопасный кошелек"
  },
  "security": {
    "message": "Безопасность"
  },
  "securityAlert": {
    "message": "Оповещение о безопасности от $1 и $2"
  },
  "securityAlerts": {
    "message": "Оповещения безопасности"
  },
  "securityAlertsDescription1": {
    "message": "Эта функция предупреждает вас о вредоносных действиях, локально просматривая ваши транзакции и запросы подписания. Ваши данные не передаются третьим сторонам, предоставляющим эту услугу. Всегда проводите комплексную проверку, прежде чем одобрять какие-либо запросы. Нет гарантии, что эта функция обнаружит все вредоносные действия."
  },
  "securityAlertsDescription2": {
    "message": "Всегда обязательно проводите собственную комплексную проверку, прежде чем одобрять какие-либо запросы. Нет никакой гарантии, что эта функция обнаружит все вредоносные действия."
  },
  "securityAndPrivacy": {
    "message": "Безопасность и конфиденциальность"
  },
  "securityProviderAdviceBy": {
    "message": "Совет по безопасности от $1",
    "description": "The security provider that is providing data"
  },
  "seeDetails": {
    "message": "См. подробности"
  },
  "seedPhraseConfirm": {
    "message": "Подтвердите секретную фразу для восстановления"
  },
  "seedPhraseEnterMissingWords": {
    "message": "Подтвердите секретную фразу для восстановления"
  },
  "seedPhraseIntroNotRecommendedButtonCopy": {
    "message": "Напомнить позже (не рекомендуется)"
  },
  "seedPhraseIntroRecommendedButtonCopy": {
    "message": "Защитить мой кошелек (рекомендуется)"
  },
  "seedPhraseIntroSidebarBulletFour": {
    "message": "Запишите и храните в нескольких секретных местах."
  },
  "seedPhraseIntroSidebarBulletOne": {
    "message": "Сохраните в диспетчере паролей."
  },
  "seedPhraseIntroSidebarBulletThree": {
    "message": "Храните в банковской ячейке."
  },
  "seedPhraseIntroSidebarCopyOne": {
    "message": "Ваша секретная фраза для восстановления — это фраза из 12 слов, которая является «главным ключом» от вашего кошелька и ваших средств."
  },
  "seedPhraseIntroSidebarCopyThree": {
    "message": "Если кто-то просит вас сообщить фразу для восстановления, этот человек, скорее всего, пытается вас обмануть и похитить деньги из вашего кошелька."
  },
  "seedPhraseIntroSidebarCopyTwo": {
    "message": "Никогда не сообщайте секретную фразу для восстановления никому, даже сотрудникам MetaMask!"
  },
  "seedPhraseIntroSidebarTitleOne": {
    "message": "Что такое секретная фраза для восстановления?"
  },
  "seedPhraseIntroSidebarTitleThree": {
    "message": "Можно ли сообщать кому-либо свою секретную фразу для восстановления?"
  },
  "seedPhraseIntroSidebarTitleTwo": {
    "message": "Как хранить мою секретную фразу для восстановления?"
  },
  "seedPhraseIntroTitle": {
    "message": "Защитите свой кошелек"
  },
  "seedPhraseIntroTitleCopy": {
    "message": "Прежде чем приступить к делу, посмотрите это короткое видео о секретной фразе для восстановления и споособах обезопасить кошелек."
  },
  "seedPhraseReq": {
    "message": "Секретные фразы для восстановления содержат 12, 15, 18, 21 или 24 слова"
  },
  "seedPhraseWriteDownDetails": {
    "message": "Запишите эту секретную фразу для восстановления из 12 слов и сохраните ее в надежном месте, доступном только вам."
  },
  "seedPhraseWriteDownHeader": {
    "message": "Запишите секретную фразу для восстановления"
  },
  "select": {
    "message": "Выбрать"
  },
  "selectAccounts": {
    "message": "Выберите счета(-а) для использования на этом сайте"
  },
  "selectAccountsForSnap": {
    "message": "Выберите счет(-а) для использования с этой привязкой"
  },
  "selectAll": {
    "message": "Выбрать все"
  },
  "selectAllAccounts": {
    "message": "Выбрать все счета"
  },
  "selectAnAccount": {
    "message": "Выберите счет"
  },
  "selectAnAccountAlreadyConnected": {
    "message": "Этот счет уже подключен к MetaMask"
  },
  "selectAnAccountHelp": {
    "message": "Выберите депозитарные счета для использования в MetaMask Institutional."
  },
  "selectHdPath": {
    "message": "Выберите путь HD"
  },
  "selectJWT": {
    "message": "Выбрать токен"
  },
  "selectNFTPrivacyPreference": {
    "message": "Включите обнаружение NFT в настройках"
  },
  "selectPathHelp": {
    "message": "Если вы не видите ожидаемые счета, попробуйте переключиться на путь HD."
  },
  "selectProvider": {
    "message": "Выберите поставщиков:"
  },
  "selectType": {
    "message": "Выбрать тип"
  },
  "selectingAllWillAllow": {
    "message": "Выбор всех позволит этому сайту просматривать все ваши текущие счета. Убедитесь, что вы доверяете этому сайту."
  },
  "send": {
    "message": "Отправить"
  },
  "sendBugReport": {
    "message": "Отправьте нам сообщение об ошибке."
  },
  "sendSpecifiedTokens": {
    "message": "Отправить $1",
    "description": "Symbol of the specified token"
  },
  "sendTo": {
    "message": "Отправить в адрес"
  },
  "sendTokens": {
    "message": "Отправить токены"
  },
  "sendingDisabled": {
    "message": "Отправка NFT-активов ERC-1155 пока не поддерживается."
  },
  "sendingNativeAsset": {
    "message": "Отправка $1...",
    "description": "$1 represents the native currency symbol for the current network (e.g. ETH or BNB)"
  },
  "sendingToTokenContractWarning": {
    "message": "Предупреждение: вы собираетесь отправить токен-контракт, что может привести к потере средств. $1",
    "description": "$1 is a clickable link with text defined by the 'learnMoreUpperCase' key. The link will open to a support article regarding the known contract address warning"
  },
  "sepolia": {
    "message": "Тестовая сеть Sepolia"
  },
  "setAdvancedPrivacySettingsDetails": {
    "message": "MetaMask использует эти доверенные сторонние сервисы для повышения удобства использования и безопасности продукта."
  },
  "setApprovalForAll": {
    "message": "Установить одобрение для всех"
  },
  "setApprovalForAllTitle": {
    "message": "Одобрить $1 без ограничений по расходам",
    "description": "The token symbol that is being approved"
  },
  "settingAddSnapAccount": {
    "message": "Добавить счет привязки"
  },
  "settings": {
    "message": "Настройки"
  },
  "settingsSearchMatchingNotFound": {
    "message": "Совпадений не найдено."
  },
  "show": {
    "message": "Показать"
  },
  "showFiatConversionInTestnets": {
    "message": "Показывать конвертацию в тестовых сетях"
  },
  "showFiatConversionInTestnetsDescription": {
    "message": "Выберите это, чтобы показывать конвертацию a фиатную валюту в тестовых сетях"
  },
  "showHexData": {
    "message": "Показать шестнадцатеричные данные"
  },
  "showHexDataDescription": {
    "message": "Выберите эту опцию, чтобы отобразить поле шестнадцатеричных данных на экране отправки"
  },
  "showIncomingTransactions": {
    "message": "Показать входящие транзакции"
  },
  "showIncomingTransactionsDescription": {
    "message": "Выберите это, чтобы использовать Etherscan для отображения входящих транзакций в списке транзакций",
    "description": "$1 is the link to etherscan url and $2 is the link to the privacy policy of consensys APIs"
  },
  "showIncomingTransactionsInformation": {
    "message": "Это зависит от каждой сети, которая будет иметь доступ к вашему адресу Ethereum и вашему IP-адресу."
  },
  "showMore": {
    "message": "Показать больше"
  },
  "showNft": {
    "message": "Показать NFT"
  },
  "showPermissions": {
    "message": "Показать разрешения"
  },
<<<<<<< HEAD
=======
  "showPrivateKey": {
    "message": "Показать закрытый ключ"
  },
  "showPrivateKeys": {
    "message": "Показать закрытые ключи"
  },
>>>>>>> 787fc13f
  "showTestnetNetworks": {
    "message": "Показать тестовые сети"
  },
  "showTestnetNetworksDescription": {
    "message": "Выберите эту опцию, чтобы показать тестовые сети в списке сетей"
  },
  "sigRequest": {
    "message": "Запрос подписи"
  },
  "sign": {
    "message": "Подписать"
  },
  "signatureRequest": {
    "message": "Запрос подписи"
  },
  "signatureRequestGuidance": {
    "message": "Подписывайте это сообщение только в том случае, если вы полностью понимаете его содержание и доверяете запрашивающему сайту."
  },
  "signatureRequestWarning": {
    "message": "Подписание этого сообщения может быть опасным. Возможно, вы предоставляете полный контроль над своим счетом и активами стороне на другом конце этого сообщения. Это означает, что она может опустошить ваш счет в любое время. Действуйте с осторожностью. $1."
  },
  "signed": {
    "message": "Подписано"
  },
  "signin": {
    "message": "Войти"
  },
  "simulationErrorMessageV2": {
    "message": "Мы не смогли оценить размер платы за газ. В контракте может быть ошибка, и эта транзакция может завершиться неудачно."
  },
  "skip": {
    "message": "Пропустить"
  },
  "skipAccountSecurity": {
    "message": "Пропустить безопасность счета?"
  },
  "skipAccountSecurityDetails": {
    "message": "Я понимаю, что, если я не создам резервную копию своей секретной фразы для восстановления, я могу потерять доступ ко всем своим счетам и всем средствам на них."
  },
  "smartContracts": {
    "message": "Смарт-контракты"
  },
  "smartSwap": {
    "message": "Смарт-своп"
  },
  "smartSwapsAreHere": {
    "message": "Появились смарт-свопы!"
  },
  "smartSwapsDescription": {
    "message": "Свопы MetaMask стали намного умнее! Включение смарт-свопов позволит MetaMask программно оптимизировать ваш своп, чтобы помочь:"
  },
  "smartSwapsErrorNotEnoughFunds": {
    "message": "Недостаточно средств для смарт-свопа."
  },
  "smartSwapsErrorUnavailable": {
    "message": "Смарт-свопы временно недоступны."
  },
  "smartSwapsSubDescription": {
    "message": "* Смарт-свопы попытаются отправить вашу транзакцию в частном порядке несколько раз. Если все попытки не увенчаются успехом, транзакция будет транслироваться публично, чтобы гарантировать успешное завершение вашего свопа."
  },
  "snapConfigure": {
    "message": "Настроить"
  },
  "snapConnectionWarning": {
    "message": "$1 хочет подключиться к $2. Продолжайте, только если вы доверяете этому сайту.",
    "description": "$2 is the snap and $1 is the dapp requesting connection to the snap."
  },
  "snapContent": {
    "message": "Этот контент поступает от $1",
    "description": "This is shown when a snap shows transaction insight information in the confirmation UI. $1 is a link to the snap's settings page with the link text being the name of the snap."
  },
  "snapCreateAccountSubtitle": {
    "message": "Выберите способ защиты вашего нового счета с помощью MetaMask Snaps."
  },
  "snapCreateAccountTitle": {
    "message": "Создать новый счет $1",
    "description": "Title of the Create Snap Account Page, $1 is the text using a different color"
  },
  "snapCreateAccountTitle2": {
    "message": "привязка",
    "description": "$1 of the snapCreateAccountTitle"
  },
  "snapCreatedByMetaMask": {
    "message": "От MetaMask"
  },
  "snapDetailAudits": {
    "message": "Аудит"
  },
  "snapDetailDeveloper": {
    "message": "Разработчик"
  },
  "snapDetailLastUpdated": {
    "message": "Обновлено"
  },
  "snapDetailManageSnap": {
    "message": "Управление привязкой"
  },
  "snapDetailTags": {
    "message": "Теги"
  },
  "snapDetailVersion": {
    "message": "Версия"
  },
  "snapDetailWebsite": {
    "message": "Веб-сайт"
  },
  "snapDetailsCreateASnapAccount": {
    "message": "Создать новую привязку"
  },
  "snapDetailsInstalled": {
    "message": "Установлена"
  },
  "snapError": {
    "message": "Ошибка снапа: '$1'. Код ошибки: '$2'",
    "description": "This is shown when a snap encounters an error. $1 is the error message from the snap, and $2 is the error code."
  },
  "snapInstall": {
    "message": "Установить снап"
  },
  "snapInstallRequest": {
    "message": "Установка $1 дает ему следующие разрешения. Продолжайте, только если доверяете $1.",
    "description": "$1 is the snap name."
  },
  "snapInstallSuccess": {
    "message": "Установка завершена"
  },
  "snapInstallWarningCheck": {
    "message": "Чтобы подтвердить, что вы понимаете, отметьте все.",
    "description": "Warning message used in popup displayed on snap install. $1 is the snap name."
  },
  "snapInstallWarningCheckPlural": {
    "message": "Чтобы подтвердить, что вы понимаете, отметьте все ячейки.",
    "description": "Warning message used in popup displayed on snap install when having multiple permissions. $1 is the snap name."
  },
  "snapInstallWarningHeading": {
    "message": "Действуйте с осторожностью"
  },
  "snapInstallWarningKeyAccess": {
    "message": "Вы предоставляете ключ доступа $2 к привязке \"$1\". Это действие нельзя отменить, и оно предоставляет \"$1\" управление всеми счетами и активами $2. Перед тем как продолжить, убедитесь, что доверяете \"$1\".",
    "description": "The first parameter is the name of the snap and the second one is the protocol"
  },
  "snapInstallWarningPublicKeyAccess": {
    "message": "Предоставьте $2 доступ к открытому ключу к $1",
    "description": "The first parameter is the name of the snap and the second one is the protocol"
  },
  "snapInstallationErrorDescription": {
    "message": "Не удалось установить $1.",
    "description": "Error description used when snap installation fails. $1 is the snap name."
  },
  "snapInstallationErrorTitle": {
    "message": "Ошибка установки",
    "description": "Error title used when snap installation fails."
  },
  "snapIsAudited": {
    "message": "Проверена"
  },
  "snapResultError": {
    "message": "Ошибка"
  },
  "snapResultSuccess": {
    "message": "Успех"
  },
  "snapResultSuccessDescription": {
    "message": "$1 готово к использованию"
  },
  "snapUpdate": {
    "message": "Обновить снап"
  },
  "snapUpdateAvailable": {
    "message": "Доступно обновление"
  },
  "snapUpdateErrorDescription": {
    "message": "Не удалось обновить $1.",
    "description": "Error description used when snap update fails. $1 is the snap name."
  },
  "snapUpdateErrorTitle": {
    "message": "Ошибка обновления",
    "description": "Error title used when snap update fails."
  },
  "snapUpdateRequest": {
    "message": "$1 хочет обновить $2 до $3, что дает ему следующие разрешения. Продолжайте, только если доверяете $2.",
    "description": "$1 is the dApp origin requesting the snap, $2 is the snap name and $3 is the snap version."
  },
  "snapUpdateSuccess": {
    "message": "Обновление завершено"
  },
  "snaps": {
    "message": "Снапы"
  },
  "snapsInsightLoading": {
    "message": "Загрузка аналитики по транзакции..."
  },
  "snapsInvalidUIError": {
    "message": "Пользовательский интерфейс, указанный привязкой, недействителен."
  },
  "snapsNoInsight": {
    "message": "Эта привязка не выдала никакой аналитики"
  },
  "snapsPrivacyWarningFirstMessage": {
    "message": "Вы признаете, что привязка, которую вы собираетесь установить, является Сторонней службой, как она определена в $1 Consensys. Использование вами Сторонних служб регулируется отдельными положениями и условиями, установленными сторонним поставщиком услуг. Вы получаете доступ к Сторонней службе, полагаетесь на нее или используете его на свой страх и риск. Consensys отказывается от любой ответственности и ответственности за любые убытки, связанные с использованием вами сторонних услуг.",
    "description": "First part of a message in popup modal displayed when installing a snap for the first time. $1 is terms of use link."
  },
  "snapsPrivacyWarningSecondMessage": {
    "message": "Любая информация, которую вы передаете Сторонним службам, будет собираться непосредственно этими Сторонними службами в соответствии с их политикой конфиденциальности. Пожалуйста, обратитесь к их политике конфиденциальности для получения дополнительной информации.",
    "description": "Second part of a message in popup modal displayed when installing a snap for the first time."
  },
  "snapsPrivacyWarningThirdMessage": {
    "message": "У Consensys нет доступа к информации, которой вы делитесь с этими третьими сторонами.",
    "description": "Third part of a message in popup modal displayed when installing a snap for the first time."
  },
  "snapsSettingsDescription": {
    "message": "Управление вашим снапами"
  },
  "snapsTermsOfUse": {
    "message": "Условия использования"
  },
  "snapsToggle": {
    "message": "Снап будет работать только в том случае, если он включен"
  },
  "snapsUIError": {
    "message": "Свяжитесь с авторами $1 для получения дополнительной поддержки.",
    "description": "This is shown when the insight snap throws an error. $1 is the snap name"
  },
  "someNetworksMayPoseSecurity": {
    "message": "Некоторые сети могут представлять угрозу безопасности и/или конфиденциальности. Прежде чем добавлять и использовать сеть, ознакомьтесь с рисками."
  },
  "somethingIsWrong": {
    "message": "Что-то пошло не так. Попробуйте перезагрузить страницу."
  },
  "somethingWentWrong": {
    "message": "Ой! Что-то пошло не так."
  },
  "speedUp": {
    "message": "Ускорить"
  },
  "speedUpCancellation": {
    "message": "Ускорить эту отмену"
  },
  "speedUpExplanation": {
    "message": "Мы обновили плату за газ с учетом текущих условий сети и увеличили ее как минимум на 10% (это требование сети)."
  },
  "speedUpPopoverTitle": {
    "message": "Ускорить транзакцию"
  },
  "speedUpTooltipText": {
    "message": "Новая плата за газ"
  },
  "speedUpTransaction": {
    "message": "Ускорить эту транзакцию"
  },
  "spendLimitInsufficient": {
    "message": "Недостаточный лимит расходов"
  },
  "spendLimitInvalid": {
    "message": "Неверный лимит расходов. Должен быть положительным числом"
  },
  "spendLimitPermission": {
    "message": "Разрешение на лимит расходов"
  },
  "spendLimitRequestedBy": {
    "message": "Лимит расходов затребован $1",
    "description": "Origin of the site requesting the spend limit"
  },
  "spendLimitTooLarge": {
    "message": "Лимит расходов слишком велик"
  },
  "spendingCap": {
    "message": "Лимит расходов"
  },
  "spendingCapError": {
    "message": "Ошибка: вводите только цифры"
  },
  "spendingCapErrorDescription": {
    "message": "Введите только то число в качестве лимита для $1, которое приемлемо для вас. Вы всегда можете увеличить лимит токенов позже.",
    "description": "$1 is origin of the site requesting the token limit"
  },
  "spendingCapRequest": {
    "message": "Запрос лимита расходов для вашего $1"
  },
  "srpInputNumberOfWords": {
    "message": "У меня есть фраза из $1 слов(-а)",
    "description": "This is the text for each option in the dropdown where a user selects how many words their secret recovery phrase has during import. The $1 is the number of words (either 12, 15, 18, 21, or 24)."
  },
  "srpPasteFailedTooManyWords": {
    "message": "Не удалось вставить, так как он содержит более 24 слов. Секретная фраза для восстановления может содержать не более 24 слов.",
    "description": "Description of SRP paste error when the pasted content has too many words"
  },
  "srpPasteTip": {
    "message": "Вы можете вставить всю свою секретную фразу для восстановления в любое поле",
    "description": "Our secret recovery phrase input is split into one field per word. This message explains to users that they can paste their entire secrete recovery phrase into any field, and we will handle it correctly."
  },
  "srpSecurityQuizGetStarted": {
    "message": "Начало работы"
  },
  "srpSecurityQuizImgAlt": {
    "message": "Глаз с замочной скважиной в центре и три плавающих поля пароля"
  },
  "srpSecurityQuizIntroduction": {
    "message": "Чтобы увидеть свою секретную фразу для восстановления, вам нужно правильно ответить на два вопроса"
  },
  "srpSecurityQuizQuestionOneQuestion": {
    "message": "Если вы потеряете свою секретную фразу для восстановления, MetaMask..."
  },
  "srpSecurityQuizQuestionOneRightAnswer": {
    "message": "Не сможет вам помочь"
  },
  "srpSecurityQuizQuestionOneRightAnswerDescription": {
    "message": "Запишите ее, выгравируйте ее на металле или храните в нескольких потайных местах, чтобы никогда не потерять. Если вы потеряете ее, она пропадет навсегда."
  },
  "srpSecurityQuizQuestionOneRightAnswerTitle": {
    "message": "Правильно! Никто не может помочь вернуть вашу секретную фразу для восстановления"
  },
  "srpSecurityQuizQuestionOneWrongAnswer": {
    "message": "Не сможет вернуть ее вам"
  },
  "srpSecurityQuizQuestionOneWrongAnswerDescription": {
    "message": "Если вы потеряете свою секретную фразу для восстановления, она пропадет навсегда. Никто не может помочь вам вернуть ее, что бы кто ни говорил."
  },
  "srpSecurityQuizQuestionOneWrongAnswerTitle": {
    "message": "Неправильно! Никто не может помочь вернуть вашу секретную фразу для восстановления"
  },
  "srpSecurityQuizQuestionTwoQuestion": {
    "message": "Если кто-нибудь, даже представитель службы поддержки, попросит вашу секретную фразу для восстановления..."
  },
  "srpSecurityQuizQuestionTwoRightAnswer": {
    "message": "Вас обманывают"
  },
  "srpSecurityQuizQuestionTwoRightAnswerDescription": {
    "message": "Любой, кто утверждает, что ему нужна ваша секретная фраза для восстановления, лжет вам. Если вы сообщите эту фразу ему (ей), он(-а) украдет ваши активы."
  },
  "srpSecurityQuizQuestionTwoRightAnswerTitle": {
    "message": "Правильно! Сообщать кому-либо своей секретную фразу для восстановления — это всегда плохая идея"
  },
  "srpSecurityQuizQuestionTwoWrongAnswer": {
    "message": "Вы должны сообщите фразу ему (ей)"
  },
  "srpSecurityQuizQuestionTwoWrongAnswerDescription": {
    "message": "Любой, кто утверждает, что ему нужна ваша секретная фраза для восстановления, лжет вам. Если вы сообщите эту фразу ему (ей), он(-а) украдет ваши активы."
  },
  "srpSecurityQuizQuestionTwoWrongAnswerTitle": {
    "message": "Нет! Никогда никому не сообщайте никому свою секретную фразу для восстановления"
  },
  "srpSecurityQuizTitle": {
    "message": "Тест по безопасности"
  },
  "srpToggleShow": {
    "message": "Показать/скрыть это слово секретной фразы для восстановления",
    "description": "Describes a toggle that is used to show or hide a single word of the secret recovery phrase"
  },
  "srpWordHidden": {
    "message": "Этот слово скрыто",
    "description": "Explains that a word in the secret recovery phrase is hidden"
  },
  "srpWordShown": {
    "message": "Это слово отображается",
    "description": "Explains that a word in the secret recovery phrase is being shown"
  },
  "stable": {
    "message": "Стабильная"
  },
  "stableLowercase": {
    "message": "стабильная"
  },
  "stake": {
    "message": "Выполнить стейкинг"
  },
  "stateLogError": {
    "message": "Ошибка при получении журналов состояния."
  },
  "stateLogFileName": {
    "message": "Журналы состояния MetaMask"
  },
  "stateLogs": {
    "message": "Журналы состояний"
  },
  "stateLogsDescription": {
    "message": "Журналы состояния содержат открытые адреса ваших счетов и отправленные транзакции."
  },
  "status": {
    "message": "Статус"
  },
  "statusNotConnected": {
    "message": "Не подключено"
  },
  "statusNotConnectedAccount": {
    "message": "Аккаунты не подключены"
  },
  "step1LatticeWallet": {
    "message": "Подключите Lattice1"
  },
  "step1LatticeWalletMsg": {
    "message": "Вы можете подключить MetaMask к своему устройству Lattice1, как только оно будет настроено и подключено к сети. Разблокируйте устройство и подготовьте свой идентификатор устройства.",
    "description": "$1 represents the `hardwareWalletSupportLinkConversion` localization key"
  },
  "step1LedgerWallet": {
    "message": "Скачать приложение леджера"
  },
  "step1LedgerWalletMsg": {
    "message": "Скачайте $1, настройте его и введите пароль для его разблокировки.",
    "description": "$1 represents the `ledgerLiveApp` localization value"
  },
  "step1TrezorWallet": {
    "message": "Подключить кошелек Trezor"
  },
  "step1TrezorWalletMsg": {
    "message": "Подключите кошелек Trezor напрямую к компьютеру и разблокируйте его. Убедитесь, что вы используете правильный пароль.",
    "description": "$1 represents the `hardwareWalletSupportLinkConversion` localization key"
  },
  "step2LedgerWallet": {
    "message": "Подключите кошелек-леджер"
  },
  "step2LedgerWalletMsg": {
    "message": "Подключите леджер напрямую к компьютеру, разблокируйте его и откройте приложение Ethereum.",
    "description": "$1 represents the `hardwareWalletSupportLinkConversion` localization key"
  },
  "stillGettingMessage": {
    "message": "Все еще получаете это сообщение?"
  },
  "strong": {
    "message": "Сильный"
  },
  "stxBenefit1": {
    "message": "Минимизируйте транзакционные издержки"
  },
  "stxBenefit2": {
    "message": "Уменьшите количество сбоев транзакций"
  },
  "stxBenefit3": {
    "message": "Устраните зависание транзакций"
  },
  "stxBenefit4": {
    "message": "Предотвратите опережение"
  },
  "stxCancelled": {
    "message": "Обмен бы не удался"
  },
  "stxCancelledDescription": {
    "message": "Ваша транзакция завершилась неудачно и была бы отменена, чтобы избежать ненужной платы за газ."
  },
  "stxCancelledSubDescription": {
    "message": "Попробуйте обменять еще раз. Мы готовы защитить вас от подобных рисков в следующий раз."
  },
  "stxFailure": {
    "message": "Обмен не удался"
  },
  "stxFailureDescription": {
    "message": "Внезапные изменения на рынке могут привести к отказам. Если проблема не устранена, обратитесь по адресу $1.",
    "description": "This message is shown to a user if their swap fails. The $1 will be replaced by support.metamask.io"
  },
  "stxPendingPrivatelySubmittingSwap": {
    "message": "Приватная отправка вашей операции обмена..."
  },
  "stxPendingPubliclySubmittingSwap": {
    "message": "Публичная отправка вашей операции обмена..."
  },
  "stxSuccess": {
    "message": "Обмен завершен!"
  },
  "stxSuccessDescription": {
    "message": "Ваши $1 уже доступны.",
    "description": "$1 is a token symbol, e.g. ETH"
  },
  "stxSwapCompleteIn": {
    "message": "Обмен завершится через <",
    "description": "'<' means 'less than', e.g. Swap will complete in < 2:59"
  },
  "stxTooltip": {
    "message": "Моделируйте транзакции перед отправкой, чтобы снизить транзакционные издержки и сократить число отказов."
  },
  "stxTryingToCancel": {
    "message": "Попытка отменить транзакцию..."
  },
  "stxUnknown": {
    "message": "Статус неизвестен"
  },
  "stxUnknownDescription": {
    "message": "Транзакция прошла успешно, но мы не уверены, что это такое. Это может быть связано с отправкой другой транзакции во время обработки этого обмена."
  },
  "stxUserCancelled": {
    "message": "Обмен отменен"
  },
  "stxUserCancelledDescription": {
    "message": "Ваша транзакция была отменена, и вы не вносили никаких ненужной платы за газ."
  },
  "stxYouCanOptOut": {
    "message": "Вы можете отказаться в любое время в расширенных настройках."
  },
  "submit": {
    "message": "Отправить"
  },
  "submitted": {
    "message": "Отправлено"
  },
  "support": {
    "message": "Поддержка"
  },
  "supportCenter": {
    "message": "Посетите наш центр поддержки"
  },
  "swap": {
    "message": "Обмен"
  },
  "swapAggregator": {
    "message": "Агрегатор"
  },
  "swapAllowSwappingOf": {
    "message": "Разрешите обмен $1",
    "description": "Shows a user that they need to allow a token for swapping on their hardware wallet"
  },
  "swapAmountReceived": {
    "message": "Гарантированная сумма"
  },
  "swapAmountReceivedInfo": {
    "message": "Это минимальная сумма, которую вы получите. Вы можете получить больше в зависимости от проскальзывания."
  },
  "swapAnyway": {
    "message": "Все равно выполнить своп"
  },
  "swapApproval": {
    "message": "Одобрить использование $1 для обмена",
    "description": "Used in the transaction display list to describe a transaction that is an approve call on a token that is to be swapped.. $1 is the symbol of a token that has been approved."
  },
  "swapApproveNeedMoreTokens": {
    "message": "Вам нужно еще $1 $2 для завершения этого обмена",
    "description": "Tells the user how many more of a given token they need for a specific swap. $1 is an amount of tokens and $2 is the token symbol."
  },
  "swapAreYouStillThere": {
    "message": "Вы все еще там?"
  },
  "swapAreYouStillThereDescription": {
    "message": "Мы готовы показать вам последние котировки, когда вы захотите продолжить"
  },
  "swapBuildQuotePlaceHolderText": {
    "message": "Нет доступных токенов, соответствующих $1",
    "description": "Tells the user that a given search string does not match any tokens in our token lists. $1 can be any string of text"
  },
  "swapConfirmWithHwWallet": {
    "message": "Подтвердите с помощью аппаратного кошелька"
  },
  "swapContinueSwapping": {
    "message": "Продолжить своп"
  },
  "swapContractDataDisabledErrorDescription": {
    "message": "В приложении Ethereum на леджере перейдите в раздел «Настройки» и разрешите использование данных о контракте. Затем попробуйте повторить обмен."
  },
  "swapContractDataDisabledErrorTitle": {
    "message": "На леджере не включены данные о контракте"
  },
  "swapCustom": {
    "message": "пользовательский"
  },
  "swapDecentralizedExchange": {
    "message": "Децентрализованная биржа"
  },
  "swapDirectContract": {
    "message": "Прямой контракт"
  },
  "swapEditLimit": {
    "message": "Изменить лимит"
  },
  "swapEditTransactionSettings": {
    "message": "Изменить настройки транзакции"
  },
  "swapEnableDescription": {
    "message": "Это необходимо и дает MetaMask разрешение на обмен вашего $1.",
    "description": "Gives the user info about the required approval transaction for swaps. $1 will be the symbol of a token being approved for swaps."
  },
  "swapEnableTokenForSwapping": {
    "message": "Это $1 возможность обмена",
    "description": "$1 is for the 'enableToken' key, e.g. 'enable ETH'"
  },
  "swapEnterAmount": {
    "message": "Введите сумму"
  },
  "swapEstimatedNetworkFees": {
    "message": "Примерные комиссии сети"
  },
  "swapEstimatedNetworkFeesInfo": {
    "message": "Это оценочная сетевая комиссия, которая будет использована для завершения вашего обмена. Фактическая сумма может меняться в зависимости от условий сети."
  },
  "swapFailedErrorDescriptionWithSupportLink": {
    "message": "Иногда транзакции не удается выполнить. Мы рады помочь вам в таких случаях. Если проблема не исчезнет, обратитесь в нашу службу поддержки на сайте $1.",
    "description": "This message is shown to a user if their swap fails. The $1 will be replaced by support.metamask.io"
  },
  "swapFailedErrorTitle": {
    "message": "Обмен не удался"
  },
  "swapFetchingQuote": {
    "message": "Получение котировки..."
  },
  "swapFetchingQuoteNofN": {
    "message": "Получение котировки $1 из $2",
    "description": "A count of possible quotes shown to the user while they are waiting for quotes to be fetched. $1 is the number of quotes already loaded, and $2 is the total number of resources that we check for quotes. Keep in mind that not all resources will have a quote for a particular swap."
  },
  "swapFetchingQuotes": {
    "message": "Получение котировок..."
  },
  "swapFetchingQuotesErrorDescription": {
    "message": "Хмм... Что-то пошло не так. Повторите попытку или, если ошибка не исчезнет, обратитесь в службу поддержки."
  },
  "swapFetchingQuotesErrorTitle": {
    "message": "Ошибка при получении котировок"
  },
  "swapFetchingTokens": {
    "message": "Получение токенов..."
  },
  "swapFromTo": {
    "message": "Обмен $1 на $2",
    "description": "Tells a user that they need to confirm on their hardware wallet a swap of 2 tokens. $1 is a source token and $2 is a destination token"
  },
  "swapGasFeesDetails": {
    "message": "Плата за газ является примерной и будет колебаться в зависимости от сетевого трафика и сложности транзакции."
  },
  "swapGasFeesLearnMore": {
    "message": "Узнать больше о плате за газ"
  },
  "swapGasFeesSplit": {
    "message": "Плата за газ, указанная на предыдущем экране, распределяется между этими двумя транзакциями."
  },
  "swapGasFeesSummary": {
    "message": "Плата за газ переводится майнерам, которые обрабатывают транзакции в сети $1. MetaMask не получает прибыли от платы за газ.",
    "description": "$1 is the selected network, e.g. Ethereum or BSC"
  },
  "swapHighSlippageWarning": {
    "message": "Сумма проскальзывания очень велика."
  },
  "swapIncludesMMFee": {
    "message": "Включает комиссию MetaMask в размере $1%.",
    "description": "Provides information about the fee that metamask takes for swaps. $1 is a decimal number."
  },
  "swapIncludesMetaMaskFeeViewAllQuotes": {
    "message": "Включает комиссию MetaMask в размере $1% — $2.",
    "description": "Provides information about the fee that metamask takes for swaps. $1 is a decimal number and $2 is a link to view all quotes."
  },
  "swapLearnMore": {
    "message": "Узнайте больше о свопах"
  },
  "swapLowSlippageError": {
    "message": "Возможно, не удастся выполнить транзакцию. Ммаксимальное проскальзывание слишком низкое."
  },
  "swapMaxSlippage": {
    "message": "Максимальное проскальзывание"
  },
  "swapMetaMaskFee": {
    "message": "Комиссия MetaMask"
  },
  "swapMetaMaskFeeDescription": {
    "message": "В этой котировке автоматически учитывается rомиссия в размере $1%. Вы платите ее в обмен на лицензию на использование программного обеспечения MetaMask для сбора информации о поставщиках ликвидности.",
    "description": "Provides information about the fee that metamask takes for swaps. $1 is a decimal number."
  },
  "swapNQuotesWithDot": {
    "message": "$1 котировки(-ок).",
    "description": "$1 is the number of quotes that the user can select from when opening the list of quotes on the 'view quote' screen"
  },
  "swapNewQuoteIn": {
    "message": "Новые котировки через $1",
    "description": "Tells the user the amount of time until the currently displayed quotes are update. $1 is a time that is counting down from 1:00 to 0:00"
  },
  "swapNoTokensAvailable": {
    "message": "Нет доступных подходящих токенов $1",
    "description": "Tells the user that a given search string does not match any tokens in our token lists. $1 can be any string of text"
  },
  "swapOnceTransactionHasProcess": {
    "message": "Ваш $1 будет зачислен на ваш счет после обработки этой транзакции.",
    "description": "This message communicates the token that is being transferred. It is shown on the awaiting swap screen. The $1 will be a token symbol."
  },
  "swapPriceDifference": {
    "message": "Вы собираетесь обменять $1 $2 (~$3) на $4 $5 (~$6).",
    "description": "This message represents the price slippage for the swap.  $1 and $4 are a number (ex: 2.89), $2 and $5 are symbols (ex: ETH), and $3 and $6 are fiat currency amounts."
  },
  "swapPriceDifferenceTitle": {
    "message": "Разница в цене составляет ~$1%",
    "description": "$1 is a number (ex: 1.23) that represents the price difference."
  },
  "swapPriceImpactTooltip": {
    "message": "Колебание цены — это разница между текущей рыночной ценой и суммой, полученной во время выполнения транзакции. Колебание цены зависит от соотношения размера вашей сделки и размера пула ликвидности."
  },
  "swapPriceUnavailableDescription": {
    "message": "Не удалось определить колебание цены из-за отсутствия данных о рыночных ценах. Перед обменом подтвердите, что вас устраивает количество токенов, которое вы получите."
  },
  "swapPriceUnavailableTitle": {
    "message": "Прежде чем продолжить, проверьте курс"
  },
  "swapProcessing": {
    "message": "Обработка..."
  },
  "swapQuoteDetails": {
    "message": "Свдения о котировке"
  },
  "swapQuoteNofM": {
    "message": "$1 из $2",
    "description": "A count of possible quotes shown to the user while they are waiting for quotes to be fetched. $1 is the number of quotes already loaded, and $2 is the total number of resources that we check for quotes. Keep in mind that not all resources will have a quote for a particular swap."
  },
  "swapQuoteSource": {
    "message": "Источник котировки"
  },
  "swapQuotesExpiredErrorDescription": {
    "message": "Запрашивайте новые котировки, чтобы узнать последние курсы."
  },
  "swapQuotesExpiredErrorTitle": {
    "message": "Таймаут котировок"
  },
  "swapQuotesNotAvailableDescription": {
    "message": "Уменьшите размер своей сделки или используйте другой токен."
  },
  "swapQuotesNotAvailableErrorDescription": {
    "message": "Попробуйте изменить настройки суммы или проскальзывания и повторить попытку."
  },
  "swapQuotesNotAvailableErrorTitle": {
    "message": "Нет доступных котировок"
  },
  "swapRate": {
    "message": "Курс"
  },
  "swapReceiving": {
    "message": "Получение"
  },
  "swapReceivingInfoTooltip": {
    "message": "Это примерное значение. Точная сумма зависит от проскальзывания."
  },
  "swapRequestForQuotation": {
    "message": "Запрос котировки"
  },
  "swapReviewSwap": {
    "message": "Проверить обмен"
  },
  "swapSearchNameOrAddress": {
    "message": "Выполните поиск по имени или вставьте адрес"
  },
  "swapSelect": {
    "message": "Выбрать"
  },
  "swapSelectAQuote": {
    "message": "Выбрать котировку"
  },
  "swapSelectAToken": {
    "message": "Выбрать токен"
  },
  "swapSelectQuotePopoverDescription": {
    "message": "Ниже приведены все котировки, собранные из нескольких источников ликвидности."
  },
  "swapSelectToken": {
    "message": "Выберите токен"
  },
  "swapShowLatestQuotes": {
    "message": "Показать последние котировки"
  },
  "swapSlippageNegative": {
    "message": "Проскальзывание должно быть больше нуля или равно нулю"
  },
  "swapSlippageNegativeDescription": {
    "message": "Проскальзывание должно быть больше или равно нулю"
  },
  "swapSlippageNegativeTitle": {
    "message": "Увеличьте проскальзывание, чтобы продолжить"
  },
  "swapSlippageOverLimitDescription": {
    "message": "Допуск на проскальзывание должен составлять 15% или менее. Все, что выше, приведет к неудачной ставке."
  },
  "swapSlippageOverLimitTitle": {
    "message": "Уменьшите проскальзывание, чтобы продолжить"
  },
  "swapSlippagePercent": {
    "message": "$1%",
    "description": "$1 is the amount of % for slippage"
  },
  "swapSlippageTooLowDescription": {
    "message": "Максимальное проскальзывание слишком мало, что может привести к сбою транзакции."
  },
  "swapSlippageTooLowTitle": {
    "message": "Увеличьте проскальзывание, чтобы избежать неудачной транзакции"
  },
  "swapSlippageTooltip": {
    "message": "Изменение цены в период между размещением заказа и подтверждением называется «проскальзыванием». Обмен будет автоматически отменен, если фактическое проскальзывание превысит установленный «допуск проскальзывания»."
  },
  "swapSlippageVeryHighDescription": {
    "message": "Введенное проскальзывание считается очень высоким и может привести к неудачной ставке"
  },
  "swapSlippageVeryHighTitle": {
    "message": "Очень высокое проскальзывание"
  },
  "swapSlippageZeroDescription": {
    "message": "Существует меньше поставщиков котировок с нулевым проскальзыванием, что приводит к менее конкурентоспособным котировкам."
  },
  "swapSlippageZeroTitle": {
    "message": "Поиск поставщиков с нулевым проскальзыванием"
  },
  "swapSource": {
    "message": "Источник ликвидности"
  },
  "swapSourceInfo": {
    "message": "Мы ищем несколько источников ликвидности (биржи, агрегаторы и профессиональные маркет-мейкеры), чтобы найти лучшие курсы и самые низкие комиссии сети."
  },
  "swapSuggested": {
    "message": "Рекомендуется обмен"
  },
  "swapSuggestedGasSettingToolTipMessage": {
    "message": "Обмен — это сложная транзакция, выполнение которой зависят от имеющегося времени. Мы рекомендуем эту плату за газ для хорошего баланса между стоимостью и уверенностью в успехе обмена."
  },
  "swapSwapFrom": {
    "message": "Обменять"
  },
  "swapSwapSwitch": {
    "message": "Перейдите от токенов и к токенам,"
  },
  "swapSwapTo": {
    "message": "Обменять на"
  },
  "swapToConfirmWithHwWallet": {
    "message": "чтобы подтвердить с помощью аппаратного кошелька"
  },
  "swapTokenAddedManuallyDescription": {
    "message": "Проверьте этот токен на $1 и убедитесь, что это именно тот токен, которым вы хотите торговать.",
    "description": "$1 points the user to etherscan as a place they can verify information about a token. $1 is replaced with the translation for \"etherscan\""
  },
  "swapTokenAddedManuallyTitle": {
    "message": "Токен добавлен вручную"
  },
  "swapTokenAvailable": {
    "message": "Ваши $1 зачислены на ваш счет.",
    "description": "This message is shown after a swap is successful and communicates the exact amount of tokens the user has received for a swap. The $1 is a decimal number of tokens followed by the token symbol."
  },
  "swapTokenBalanceUnavailable": {
    "message": "Не удалось получить баланс $1",
    "description": "This message communicates to the user that their balance of a given token is currently unavailable. $1 will be replaced by a token symbol"
  },
  "swapTokenToToken": {
    "message": "Обмен $1 на $2",
    "description": "Used in the transaction display list to describe a swap. $1 and $2 are the symbols of tokens in involved in a swap."
  },
  "swapTokenVerificationAddedManually": {
    "message": "Этот токен был добавлен вручную."
  },
  "swapTokenVerificationMessage": {
    "message": "Всегда проверяйте адрес токена на $1.",
    "description": "Points the user to Etherscan as a place they can verify information about a token. $1 is replaced with the translation for \"Etherscan\" followed by an info icon that shows more info on hover."
  },
  "swapTokenVerificationOnlyOneSource": {
    "message": "Токен проверен только в 1 источнике."
  },
  "swapTokenVerificationSources": {
    "message": "Токен проверен в $1 источниках.",
    "description": "Indicates the number of token information sources that recognize the symbol + address. $1 is a decimal number."
  },
  "swapTokenVerifiedOn1SourceDescription": {
    "message": "$1 проверяется только на 1 источнике. Попробуйте проверить его на $2, прежде чем продолжить.",
    "description": "$1 is a token name, $2 points the user to etherscan as a place they can verify information about a token. $1 is replaced with the translation for \"etherscan\""
  },
  "swapTokenVerifiedOn1SourceTitle": {
    "message": "Потенциально неаутентичный токен"
  },
  "swapTooManyDecimalsError": {
    "message": "$1 позволяет использовать до $2 десятичных знаков",
    "description": "$1 is a token symbol and $2 is the max. number of decimals allowed for the token"
  },
  "swapTransactionComplete": {
    "message": "Транзакция завершена"
  },
  "swapTwoTransactions": {
    "message": "2 транзакции"
  },
  "swapUnknown": {
    "message": "Неизвестно"
  },
  "swapVerifyTokenExplanation": {
    "message": "Для обозначения нескольких токенов могут использоваться одно и то же имя и символ. Убедитесь, что $1 — это именно тот токен, который вы ищете.",
    "description": "This appears in a tooltip next to the verifyThisTokenOn message. It gives the user more information about why they should check the token on a block explorer. $1 will be the name or url of the block explorer, which will be the translation of 'etherscan' or a block explorer url specified for a custom network."
  },
  "swapYourTokenBalance": {
    "message": "$1 $2 доступны для обмена",
    "description": "Tells the user how much of a token they have in their balance. $1 is a decimal number amount of tokens, and $2 is a token symbol"
  },
  "swapZeroSlippage": {
    "message": "0% проскальзывания"
  },
  "swapsAdvancedOptions": {
    "message": "Дополнительные параметры"
  },
  "swapsExcessiveSlippageWarning": {
    "message": "Величина проскальзывания очень велика. Сделка будет невыгодной. Снизьте допуск проскальзывания ниже 15%."
  },
  "swapsMaxSlippage": {
    "message": "Допуск проскальзывания"
  },
  "swapsNotEnoughForTx": {
    "message": "Недостаточно $1 для выполнения этой транзакции",
    "description": "Tells the user that they don't have enough of a token for a proposed swap. $1 is a token symbol"
  },
  "swapsNotEnoughToken": {
    "message": "Недостаточно $1",
    "description": "Tells the user that they don't have enough of a token for a proposed swap. $1 is a token symbol"
  },
  "swapsViewInActivity": {
    "message": "Посмотреть в журнале активности"
  },
  "switch": {
    "message": "Переключиться"
  },
  "switchEthereumChainConfirmationDescription": {
    "message": "В результате этого сеть, выбранная в MetaMask, будет изменена на ранее добавленную:"
  },
  "switchEthereumChainConfirmationTitle": {
    "message": "Разрешить этому сайту сменить сеть?"
  },
  "switchNetwork": {
    "message": "Сменить сеть"
  },
  "switchNetworks": {
    "message": "Сменить сети"
  },
  "switchToNetwork": {
    "message": "Переключиться на $1",
    "description": "$1 represents the custom network that has previously been added"
  },
  "switchToThisAccount": {
    "message": "Переключиться на этот счет"
  },
  "switchedTo": {
    "message": "Вы переключились на"
  },
  "switcherTitle": {
    "message": "Переключатель сети"
  },
  "switcherTourDescription": {
    "message": "Нажмите на значок для переключения сетей или добавления новой сети"
  },
  "switchingNetworksCancelsPendingConfirmations": {
    "message": "В случае смены сетей все ожидающие подтверждения будут отменены"
  },
  "symbol": {
    "message": "Символ"
  },
  "symbolBetweenZeroTwelve": {
    "message": "Символ должен состоять из 11 или менее знаков."
  },
  "tenPercentIncreased": {
    "message": "Увеличение на 10%"
  },
  "terms": {
    "message": "Условия использования"
  },
  "termsOfService": {
    "message": "Условия обслуживания"
  },
  "termsOfUse": {
    "message": "условия использования"
  },
  "termsOfUseAgreeText": {
    "message": " Я согласен(-на) с Условиями использования, которые применяются к использованию мною MetaMask и всех его функций"
  },
  "termsOfUseFooterText": {
    "message": "Прокрутите, чтобы прочитать все разделы"
  },
  "termsOfUseTitle": {
    "message": "Наши Условия использования обновлены"
  },
  "testNetworks": {
    "message": "Протестировать сети"
  },
  "theme": {
    "message": "Тема"
  },
  "themeDescription": {
    "message": "Выберите предпочитаемую тему MetaMask."
  },
  "thingsToKeep": {
    "message": "Что нужно помнить:"
  },
  "thirdPartySoftware": {
    "message": "Уведомление о стороннем ПО",
    "description": "Title of a popup modal displayed when installing a snap for the first time."
  },
  "thisCollection": {
    "message": "эта коллекция"
  },
  "thisServiceIsExperimental": {
    "message": "Эта услуга является экспериментальной. Включив эту функцию, вы соглашаетесь с $1 OpenSea.",
    "description": "$1 is link to open sea terms of use"
  },
  "time": {
    "message": "Время"
  },
  "tips": {
    "message": "Советы"
  },
  "to": {
    "message": "Адресат"
  },
  "toAddress": {
    "message": "Адресат: $1",
    "description": "$1 is the address to include in the To label. It is typically shortened first using shortenAddress"
  },
  "toggleEthSignBannerDescription": {
    "message": "Вы подвержены риску фишинговых атак. Защитите себя, отключив eth_sign."
  },
  "toggleEthSignDescriptionField": {
    "message": "Если вы включите этот параметр, вы можете получать запросы подписи, которые невозможно прочитать. Подписав сообщение, которое вы не понимаете, вы можете согласиться отдать свои средства и NFT."
  },
  "toggleEthSignField": {
    "message": "Запросы eth_sign"
  },
  "toggleEthSignModalBannerBoldText": {
    "message": " вас могут обмануть"
  },
  "toggleEthSignModalBannerText": {
    "message": "Если вас попросили включить этот параметр,"
  },
  "toggleEthSignModalCheckBox": {
    "message": "Я понимаю, что могу потерять все свои средства и NFT, если включу запросы eth_sign. "
  },
  "toggleEthSignModalDescription": {
    "message": "Разрешение запросов eth_sign может сделать вас уязвимыми для фишинговых атак. Всегда проверяйте URL-адрес и будьте осторожны при подписании сообщений, содержащих код."
  },
  "toggleEthSignModalFormError": {
    "message": "Текст неверный"
  },
  "toggleEthSignModalFormLabel": {
    "message": "Введите «Я подписываю только то, что понимаю», чтобы продолжить."
  },
  "toggleEthSignModalFormValidation": {
    "message": "Я подписываю только то, что понимаю"
  },
  "toggleEthSignModalTitle": {
    "message": "Используйте на свой риск"
  },
  "toggleEthSignOff": {
    "message": "ВЫКЛ. (рекомендуется)"
  },
  "toggleEthSignOn": {
    "message": "ВКЛ. (не рекомендуется)"
  },
  "token": {
    "message": "Токен"
  },
  "tokenAddress": {
    "message": "Адрес токена"
  },
  "tokenAlreadyAdded": {
    "message": "Токен уже добавлен."
  },
  "tokenAutoDetection": {
    "message": "Автоопределение токена"
  },
  "tokenContractAddress": {
    "message": "Адрес контракта токена"
  },
  "tokenDecimalFetchFailed": {
    "message": "Укажите число десятичных знаков токена."
  },
  "tokenDecimalTitle": {
    "message": "Десятичный токен:"
  },
  "tokenDetails": {
    "message": "Сведения о токене"
  },
  "tokenFoundTitle": {
    "message": "Найден 1 новый токен"
  },
  "tokenId": {
    "message": "Ид. токена"
  },
  "tokenList": {
    "message": "Списки токенов:"
  },
  "tokenScamSecurityRisk": {
    "message": "мошенничество с токенами и угрозы безопасности"
  },
  "tokenShowUp": {
    "message": "Ваши токены могут не отображаться автоматически в вашем кошельке."
  },
  "tokenSymbol": {
    "message": "Символ токена"
  },
  "tokens": {
    "message": "Токены"
  },
  "tokensFoundTitle": {
    "message": "Найдены $1 новых токена(-ов)",
    "description": "$1 is the number of new tokens detected"
  },
  "tooltipApproveButton": {
    "message": "Я понимаю"
  },
  "tooltipSatusConnected": {
    "message": "подключено"
  },
  "tooltipSatusNotConnected": {
    "message": "не подключено"
  },
  "total": {
    "message": "Итого"
  },
  "transaction": {
    "message": "транзакция"
  },
  "transactionCancelAttempted": {
    "message": "Предпринята попытка отменить транзакцию с примерной платой за газ в размере $1 в $2"
  },
  "transactionCancelSuccess": {
    "message": "Транзакция успешно отменена в $2"
  },
  "transactionConfirmed": {
    "message": "Транзакция подтверждена в $2."
  },
  "transactionCreated": {
    "message": "В $2 создана транзакция на сумму $1."
  },
  "transactionData": {
    "message": "Данные транзакции"
  },
  "transactionDecodingAccreditationDecoded": {
    "message": "Расшифровано Truffle"
  },
  "transactionDecodingAccreditationVerified": {
    "message": "Подтвержденный контракт на $1"
  },
  "transactionDecodingUnsupportedNetworkError": {
    "message": "Расшифровка транзакции недоступна для chainId $1"
  },
  "transactionDetailDappGasMoreInfo": {
    "message": "Рекомендовано сайтом"
  },
  "transactionDetailDappGasTooltip": {
    "message": "Отредактируйте, чтобы использовать рекомендованную MetaMask плату за газ с учетом последнего блока."
  },
  "transactionDetailGasHeading": {
    "message": "Примерная плата за газ"
  },
  "transactionDetailGasInfoV2": {
    "message": "примерная"
  },
  "transactionDetailGasTooltipConversion": {
    "message": "Подробнее о плате за газ"
  },
  "transactionDetailGasTooltipExplanation": {
    "message": "Плата за газ устанавливается сетью и варьируется в зависимости от сетевого трафика и сложности транзакции."
  },
  "transactionDetailGasTooltipIntro": {
    "message": "Плата за газ переводится майнерам, которые обрабатывают транзакции в сети $1. MetaMask не получает прибыли от платы за газ."
  },
  "transactionDetailGasTotalSubtitle": {
    "message": "Сумма + плата за газ"
  },
  "transactionDetailLayer2GasHeading": {
    "message": "Плата за газ 2-го уровня"
  },
  "transactionDetailMultiLayerTotalSubtitle": {
    "message": "Сумма + комиссии"
  },
  "transactionDropped": {
    "message": "Транзакция прекращена в $2."
  },
  "transactionError": {
    "message": "Ошибка транзакции. Исключение в коде контракта."
  },
  "transactionErrorNoContract": {
    "message": "Попытка вызвать функцию на неконтрактном адресе."
  },
  "transactionErrored": {
    "message": "Транзакция обнаружила ошибку."
  },
  "transactionFailed": {
    "message": "Транзакция не удалась"
  },
  "transactionFee": {
    "message": "Комиссия за транзакцию"
  },
  "transactionHistoryBaseFee": {
    "message": "Базовая комиссия (GWEI)"
  },
  "transactionHistoryL1GasLabel": {
    "message": "Итого платы за газ L1"
  },
  "transactionHistoryL2GasLimitLabel": {
    "message": "Лимит газа L2"
  },
  "transactionHistoryL2GasPriceLabel": {
    "message": "Цена газа L2"
  },
  "transactionHistoryMaxFeePerGas": {
    "message": "Макс. плата за газ"
  },
  "transactionHistoryPriorityFee": {
    "message": "Плата за приоритет (GWEI)"
  },
  "transactionHistoryTotalGasFee": {
    "message": "Итого платы за газ"
  },
  "transactionNote": {
    "message": "Примечание к транзакции"
  },
  "transactionResubmitted": {
    "message": "Транзакция отправлена повторно с платой за газ, увеличенной до $1, в $2"
  },
  "transactionSecurityCheck": {
    "message": "Включить оповещения безопасности"
  },
  "transactionSecurityCheckDescription": {
    "message": "Мы используем сторонние API для обнаружения и отображения рисков, связанных с неподписанными транзакциями и запросами подписи, прежде чем вы их подпишете. Эти службы будут иметь доступ к вашим неподписанным транзакциям и запросам подписи, адресу вашей учетной записи и предпочитаемому вами языку."
  },
  "transactionSettings": {
    "message": "Настройки транзакции"
  },
  "transactionSubmitted": {
    "message": "Транзакция отправлена с платой за газ в размере $1 в $2."
  },
  "transactionUpdated": {
    "message": "Транзакция обновлена в $2."
  },
  "transactions": {
    "message": "Транзакции"
  },
  "transfer": {
    "message": "Перевести"
  },
  "transferFrom": {
    "message": "Перевести с"
  },
  "troubleConnectingToLedgerU2FOnFirefox": {
    "message": "У нас возникли проблемы с подключением вашего леджера. $1",
    "description": "$1 is a link to the wallet connection guide;"
  },
  "troubleConnectingToLedgerU2FOnFirefox2": {
    "message": "Ознакомьтесь с нашим руководством по подключению аппаратного кошелька и повторите попытку.",
    "description": "$1 of the ledger wallet connection guide"
  },
  "troubleConnectingToLedgerU2FOnFirefoxLedgerSolution": {
    "message": "Если вы используете последнюю версию Firefox, у вас может возникнуть проблема, связанная с отказом Firefox от поддержки U2F. Узнайте, как решить эту проблему $1.",
    "description": "It is a link to the ledger website for the workaround."
  },
  "troubleConnectingToLedgerU2FOnFirefoxLedgerSolution2": {
    "message": "здесь",
    "description": "Second part of the error message; It is a link to the ledger website for the workaround."
  },
  "troubleConnectingToWallet": {
    "message": "Не удалось подключиться к вашему $1, попробуйте проверить $2 и повторите попытку.",
    "description": "$1 is the wallet device name; $2 is a link to wallet connection guide"
  },
  "troubleStarting": {
    "message": "У MetaMask возникли проблемы с запуском. Эта ошибка может быть непостоянной, поэтому попробуйте перезапустить расширение."
  },
  "trustSiteApprovePermission": {
    "message": "Давая разрешение, вы предоставляете следующему $1 доступ к вашим средствам."
  },
  "tryAgain": {
    "message": "Попробуйте еще раз"
  },
  "turnOnTokenDetection": {
    "message": "Включите расширенное обнаружение токенов"
  },
  "tutorial": {
    "message": "Руководство"
  },
  "twelveHrTitle": {
    "message": "12 ч:"
  },
  "txInsightsNotSupported": {
    "message": "Для этого контракта сейчас не поддерживается аналитика транзакций."
  },
  "typeYourSRP": {
    "message": "Введите секретную фразу для восстановления"
  },
  "u2f": {
    "message": "U2F:",
    "description": "A name on an API for the browser to interact with devices that support the U2F protocol. On some browsers we use it to connect MetaMask to Ledger devices."
  },
  "unapproved": {
    "message": "Не одобрен"
  },
  "units": {
    "message": "единицы"
  },
  "unknown": {
    "message": "Неизвестно"
  },
  "unknownCameraError": {
    "message": "При попытке получить доступ к вашей камере произошла ошибка. Попробуйте еще раз..."
  },
  "unknownCameraErrorTitle": {
    "message": "Ой! Что-то пошло не так...."
  },
  "unknownCollection": {
    "message": "Безымянная коллекция"
  },
  "unknownNetwork": {
    "message": "Неизвестная частная сеть"
  },
  "unknownQrCode": {
    "message": "Ошибка: мы не смогли идентифицировать этот QR-код"
  },
  "unlimited": {
    "message": "Без ограничений"
  },
  "unlock": {
    "message": "Разблокировать"
  },
  "unlockMessage": {
    "message": "Децентрализованная сеть ждет вас"
  },
  "unrecognizedChain": {
    "message": "Эта пользовательская сеть не распознана. Мы рекомендуем $1, прежде чем продолжить",
    "description": "$1 is a clickable link with text defined by the 'unrecognizedChanLinkText' key. The link will open to instructions for users to validate custom network details."
  },
  "unrecognizedProtocol": {
    "message": "$1 (Нераспознанный протокол)",
    "description": "Shown when the protocol is unknown by the extension. $1 is the protocol code."
  },
  "unsendableAsset": {
    "message": "Отправка жетонов коллекционных активов (ERC-721) сейчас не поддерживается",
    "description": "This is an error message we show the user if they attempt to send an NFT asset type, for which currently don't support sending"
  },
  "unverifiedContractAddressMessage": {
    "message": "Мы не можем проверить этот контракт. Убедитесь, что вы доверяете этому адресу."
  },
  "upArrow": {
    "message": "стрелка «вверх»"
  },
  "update": {
    "message": "Обновить"
  },
  "updatedWithDate": {
    "message": "Обновлено $1"
  },
  "urlErrorMsg": {
    "message": "URL-адрес должен иметь соответствующий префикс HTTP/HTTPS."
  },
  "urlExistsErrorMsg": {
    "message": "Это URL-адрес в настоящее время используется сетью $1."
  },
  "use4ByteResolution": {
    "message": "Расшифровать смарт-контракты"
  },
  "use4ByteResolutionDescription": {
    "message": "Чтобы улучшить взаимодействие с пользователем, мы настраиваем вкладку действий, добавляя сообщения на основе смарт-контрактов, с которыми вы взаимодействуете. MetaMask использует службу под названием 4byte.directory для декодирования данных и показа версии смарт-контакта, которую легче читать. Это помогает снизить шансы того, что вы одобрите вредоносные действия смарт-контракта, но может привести к раскрытию вашего IP-адреса."
  },
  "useMultiAccountBalanceChecker": {
    "message": "Пакетные запросы баланса счета"
  },
  "useMultiAccountBalanceCheckerSettingDescription": {
    "message": "Получайте более быстрые обновления сведений о балансе, группируя запросы по балансу счета. Это позволяет нам извлекать совокупные данные об остатках на ваших счетах, чтобы вы могли быстрее получать обновления для улучшения впечатлений от использования. Когда эта функция отключена, снижается вероятность того, что третьи стороны свяжут ваши счета друг с другом."
  },
  "useNftDetection": {
    "message": "Автообнаружение NFT"
  },
  "useNftDetectionDescription": {
    "message": "Отображение медиафайлов и данных NFT может раскрыть ваш IP-адрес централизованным серверам. Для обнаружения NFT в вашем кошельке используются сторонние API. При включении этой функции следует соблюдать осторожность."
  },
  "useNftDetectionDescriptionLine2": {
    "message": "Кроме того, знайте, что:"
  },
  "useNftDetectionDescriptionLine3": {
    "message": "Метаданные NFT могут содержать ссылки на мошеннические или фишинговые сайты."
  },
  "useNftDetectionDescriptionLine4": {
    "message": "Любой может эйрдропнуть NFT на ваш счет. Это может включать оскорбительный контент, который может автоматически отображаться в вашем кошельке."
  },
  "useNftDetectionDescriptionLine5": {
    "message": "Не включайте эту функцию, если не хотите, чтобы приложение извлекало данные из этих сервисов."
  },
  "usePhishingDetection": {
    "message": "Использовать обнаружение фишинга"
  },
  "usePhishingDetectionDescription": {
    "message": "Показывать предупреждение для фишинговых доменов, нацеленных на пользователей Ethereum"
  },
  "useSiteSuggestion": {
    "message": "Использовать рекомендацию сайта"
  },
  "useTokenDetectionPrivacyDesc": {
    "message": "Автоматическое отображение токенов, отправленных на ваш счет, требует обмена данными со сторонними серверами для получения изображений токенов. Эти серверы получат доступ к вашему IP-адресу."
  },
  "usedByClients": {
    "message": "Используется множеством разных клиентов"
  },
  "userName": {
    "message": "Имя пользователя"
  },
  "verifyContractDetails": {
    "message": "Проверьте информацию о третьей стороне"
  },
  "verifyThisTokenDecimalOn": {
    "message": "Число десятичных знаков токена можно найти на $1",
    "description": "Points the user to etherscan as a place they can verify information about a token. $1 is replaced with the translation for \"etherscan\""
  },
  "verifyThisTokenOn": {
    "message": "Проверить этот токен на $1",
    "description": "Points the user to etherscan as a place they can verify information about a token. $1 is replaced with the translation for \"etherscan\""
  },
  "verifyThisUnconfirmedTokenOn": {
    "message": "Проверьте этот токен на $1 и убедитесь, что это тот токен, которым вы хотите торговать.",
    "description": "Points the user to etherscan as a place they can verify information about a token. $1 is replaced with the translation for \"etherscan\""
  },
  "version": {
    "message": "Версия"
  },
  "view": {
    "message": "Просмотр"
  },
  "viewAllDetails": {
    "message": "Смотреть все сведения"
  },
  "viewAllQuotes": {
    "message": "смотреть все котировки"
  },
  "viewContact": {
    "message": "Смотреть контакт"
  },
  "viewDetails": {
    "message": "Просмотр сведений"
  },
  "viewFullTransactionDetails": {
    "message": "Смотреть все реквизиты транзакции"
  },
  "viewMore": {
    "message": "Больше"
  },
  "viewOnBlockExplorer": {
    "message": "Смотреть в проводнике блоков"
  },
  "viewOnCustomBlockExplorer": {
    "message": "Смотреть $1 в $2",
    "description": "$1 is the action type. e.g (Account, Transaction, Swap) and $2 is the Custom Block Exporer URL"
  },
  "viewOnEtherscan": {
    "message": "Смотреть 1$ на Etherscan",
    "description": "$1 is the action type. e.g (Account, Transaction, Swap)"
  },
  "viewOnExplorer": {
    "message": "Смотреть в Проводнике"
  },
  "viewOnOpensea": {
    "message": "Смотреть на Opensea"
  },
  "viewPortfolioDashboard": {
    "message": "Просмотр панели инструментов портфеля"
  },
  "viewinCustodianApp": {
    "message": "Смотреть в приложении депозитария"
  },
  "viewinExplorer": {
    "message": "Смотреть $1 в Проводнике",
    "description": "$1 is the action type. e.g (Account, Transaction, Swap)"
  },
  "visitWebSite": {
    "message": "Посетите наш веб-сайт"
  },
  "walletConnectionGuide": {
    "message": "наше руководство по подключению аппаратного кошелька"
  },
  "walletCreationSuccessDetail": {
    "message": "Вы успешно защитили свой кошелек. Сохраните секретную фразу для восстановления в тайне — вы отвечаете за ее сохранность!"
  },
  "walletCreationSuccessReminder1": {
    "message": "MetaMask не сможет восстановить вашу секретную фразу для восстановления."
  },
  "walletCreationSuccessReminder2": {
    "message": "MetaMask никогда не запрашивает у вас секретную фразу для восстановления."
  },
  "walletCreationSuccessReminder3": {
    "message": "$1, чтобы предотвратить кражу ваших средств",
    "description": "$1 is separated as walletCreationSuccessReminder3BoldSection so that we can bold it"
  },
  "walletCreationSuccessReminder3BoldSection": {
    "message": "Никогда не сообщайте никому свою секретную фразу для восстановления",
    "description": "This string is localized separately from walletCreationSuccessReminder3 so that we can bold it"
  },
  "walletCreationSuccessTitle": {
    "message": "Кошелек создан"
  },
  "wantToAddThisNetwork": {
    "message": "Хотите добавить эту сеть?"
  },
  "wantsToAddThisAsset": {
    "message": "$1 хочет добавить этот актив в ваш кошелек",
    "description": "$1 is the name of the website that wants to add an asset to your wallet"
  },
  "warning": {
    "message": "Предупреждение"
  },
  "warningTooltipText": {
    "message": "$1 Третья сторона может потратить весь ваш баланс токенов без дополнительного уведомления или согласия. Защитите себя, установив более низкий лимит расходов.",
    "description": "$1 is a warning icon with text 'Be careful' in 'warning' colour"
  },
  "weak": {
    "message": "Слабый"
  },
  "web3ShimUsageNotification": {
    "message": "Мы заметили, что текущий веб-сайт пытался использовать удаленный API window.web3. Если сайт не работает, нажмите $1 для получения дополнительной информации.",
    "description": "$1 is a clickable link."
  },
  "webhid": {
    "message": "WebHID",
    "description": "Refers to a interface for connecting external devices to the browser. Used for connecting ledger to the browser. Read more here https://developer.mozilla.org/en-US/docs/Web/API/WebHID_API"
  },
  "websites": {
    "message": "веб-сайты",
    "description": "Used in the 'permission_rpc' message."
  },
  "welcomeBack": {
    "message": "С возвращением!"
  },
  "welcomeExploreDescription": {
    "message": "Храните, отправляйте и тратьте криптовалюту и активы."
  },
  "welcomeExploreTitle": {
    "message": "Ознакомьтесь с децентрализованными приложениями"
  },
  "welcomeLoginDescription": {
    "message": "Используйте кошелек MetaMask для входа в децентрализованные приложения — регистрация не потребуется."
  },
  "welcomeLoginTitle": {
    "message": "Поприветствуйте свой кошелек"
  },
  "welcomeToMetaMask": {
    "message": "Давайте приступим к делу"
  },
  "welcomeToMetaMaskIntro": {
    "message": "MetaMask, которому доверяют миллионы, — это безопасный кошелек, предоставляющий всем доступ к миру web3."
  },
  "whatsNew": {
    "message": "Что нового",
    "description": "This is the title of a popup that gives users notifications about new features and updates to MetaMask."
  },
  "whatsThis": {
    "message": "Что это?"
  },
  "xOfY": {
    "message": "$1 из $2",
    "description": "$1 and $2 are intended to be two numbers, where $2 is a total, and $1 is a count towards that total"
  },
  "xOfYPending": {
    "message": "$1 из $2 в ожидании",
    "description": "$1 and $2 are intended to be two numbers, where $2 is a total number of pending confirmations, and $1 is a count towards that total"
  },
  "yes": {
    "message": "Да"
  },
  "youHaveAddedAll": {
    "message": "Вы добавили все популярные сети. Вы можете открыть для себя больше сетей $1 или можете $2",
    "description": "$1 is a link with the text 'here' and $2 is a button with the text 'add more networks manually'"
  },
  "youNeedToAllowCameraAccess": {
    "message": "Для использования этой функции вам необходимо предоставить доступ к камере."
  },
  "youSign": {
    "message": "Вы подписываете"
  },
  "yourAccounts": {
    "message": "Ваши счета"
  },
  "yourFundsMayBeAtRisk": {
    "message": "Ваши средства могут быть в опасности"
  },
  "yourNFTmayBeAtRisk": {
    "message": "Ваш NFT могут быть в опасности"
  },
  "yourPrivateSeedPhrase": {
    "message": "Ваша личная секретная фраза для восстановления"
  },
  "zeroGasPriceOnSpeedUpError": {
    "message": "Нулевая цена газа при ускорении"
  }
}<|MERGE_RESOLUTION|>--- conflicted
+++ resolved
@@ -1476,15 +1476,9 @@
   "enterMaxSpendLimit": {
     "message": "Введите максимальный лимит расходов"
   },
-<<<<<<< HEAD
-=======
   "enterOptionalPassword": {
     "message": "Введите необязательный пароль"
   },
-  "enterPassword": {
-    "message": "Введите пароль"
-  },
->>>>>>> 787fc13f
   "enterPasswordContinue": {
     "message": "Введите пароль, чтобы продолжить"
   },
@@ -1558,18 +1552,12 @@
   "experimental": {
     "message": "Экспериментальный"
   },
-<<<<<<< HEAD
-=======
   "exploreMetaMaskSnaps": {
     "message": "Обзор привязок MetaMask"
   },
-  "exportPrivateKey": {
-    "message": "Экспорт закрытого ключа"
-  },
   "extendWalletWithSnaps": {
     "message": "Расширьте возможности кошелька."
   },
->>>>>>> 787fc13f
   "externalExtension": {
     "message": "Внешнее расширение"
   },
@@ -3872,15 +3860,9 @@
   "showPermissions": {
     "message": "Показать разрешения"
   },
-<<<<<<< HEAD
-=======
   "showPrivateKey": {
     "message": "Показать закрытый ключ"
   },
-  "showPrivateKeys": {
-    "message": "Показать закрытые ключи"
-  },
->>>>>>> 787fc13f
   "showTestnetNetworks": {
     "message": "Показать тестовые сети"
   },
