{
  "QRHardwareInvalidTransactionTitle": {
    "message": "Ошибка"
  },
  "QRHardwareMismatchedSignId": {
    "message": "Несоответствующие данные транзакции. Проверьте ее реквизиты."
  },
  "QRHardwarePubkeyAccountOutOfRange": {
    "message": "Больше нет счетов. Если вы хотите получить доступ к другому счету, не указанному ниже, повторно подключите аппаратный кошелек и выберите его."
  },
  "QRHardwareScanInstructions": {
    "message": "Поместите QR-код перед камерой. Экран размытый, но это не повлияет на считывание."
  },
  "QRHardwareSignRequestCancel": {
    "message": "Отклонить"
  },
  "QRHardwareSignRequestDescription": {
    "message": "После подписания с помощью кошелька нажмите «Получить подпись»."
  },
  "QRHardwareSignRequestGetSignature": {
    "message": "Получить подпись"
  },
  "QRHardwareSignRequestSubtitle": {
    "message": "Отсканируйте QR-код с помощью кошелька"
  },
  "QRHardwareSignRequestTitle": {
    "message": "Запросить подпись"
  },
  "QRHardwareUnknownQRCodeTitle": {
    "message": "Ошибка"
  },
  "QRHardwareUnknownWalletQRCode": {
    "message": "Недействительный QR-код. Отсканируйте QR-код синхронизации аппаратного кошелька."
  },
  "QRHardwareWalletImporterTitle": {
    "message": "Сканировать QR-код"
  },
  "QRHardwareWalletSteps1Description": {
    "message": "Вы можете выбрать из списка официальных партнеров, поддерживающих QR-код ниже."
  },
  "QRHardwareWalletSteps1Title": {
    "message": "Подключите свой аппаратный кошелек на основе QR-кодов"
  },
  "QRHardwareWalletSteps2Description": {
    "message": "Ngrave (скоро появятся)"
  },
  "SIWEAddressInvalid": {
    "message": "Адрес в запросе на вход не соответствует адресу счета, который вы используете для входа."
  },
  "SIWEDomainInvalidText": {
    "message": "Сайт, на который вы пытаетесь войти, не соответствует домену в запросе. Действуйте с осторожностью."
  },
  "SIWEDomainInvalidTitle": {
    "message": "Запрос мошеннического сайта."
  },
  "SIWEDomainWarningBody": {
    "message": "Веб-сайт ($1) просит вас войти в неправильный домен. Это может быть фишинговая атака.",
    "description": "$1 represents the website domain"
  },
  "SIWEDomainWarningLabel": {
    "message": "Небезопасно"
  },
  "SIWELabelChainID": {
    "message": "ID блокчейна:"
  },
  "SIWELabelExpirationTime": {
    "message": "Истекает в:"
  },
  "SIWELabelIssuedAt": {
    "message": "Выпущено в:"
  },
  "SIWELabelMessage": {
    "message": "Сообщение:"
  },
  "SIWELabelNonce": {
    "message": "Одноразовый номер:"
  },
  "SIWELabelNotBefore": {
    "message": "Не раньше:"
  },
  "SIWELabelRequestID": {
    "message": "ID запроса:"
  },
  "SIWELabelResources": {
    "message": "Ресурсы: $1",
    "description": "$1 represents the number of resources"
  },
  "SIWELabelURI": {
    "message": "URI:"
  },
  "SIWELabelVersion": {
    "message": "Версии:"
  },
  "SIWESiteRequestSubtitle": {
    "message": "Этот сайт запрашивает вход с помощью"
  },
  "SIWESiteRequestTitle": {
    "message": "Запрос на вход"
  },
  "SIWEWarningSubtitle": {
    "message": "Отметьте, чтобы подтвердить понимание:"
  },
  "SIWEWarningTitle": {
    "message": "Вы уверены?"
  },
  "about": {
    "message": "О MetaMask"
  },
  "accept": {
    "message": "Согласиться"
  },
  "acceptTermsOfUse": {
    "message": "Я прочитал(-а) $1 и согласен(-на) с ними",
    "description": "$1 is the `terms` message"
  },
  "accessAndSpendNoticeNFT": {
    "message": "$1 может получить доступ к этому активу и потратить его",
    "description": "$1 is the url of the site requesting ability to spend"
  },
  "accessYourWalletWithSRP": {
    "message": "Получайте доступ к кошельку с помощью секретной фразы для восстановления"
  },
  "accessYourWalletWithSRPDescription": {
    "message": "MetaMask не может восстановить ваш пароль. Мы используем вашу cекретную фразу для восстановления, чтобы подтвердить ваше право собственности, восстановить ваш кошелек и установить новый пароль. Сначала введите секретную фразу для восстановления, которую вы получили при создании кошелька. $1",
    "description": "$1 is the words 'Learn More' from key 'learnMore', separated here so that it can be added as a link"
  },
  "accessingYourCamera": {
    "message": "Доступ к камере..."
  },
  "account": {
    "message": "Счет"
  },
  "accountActivity": {
    "message": "Активность счета"
  },
  "accountActivityText": {
    "message": "Выберите счета, о которых хотите получать уведомления:"
  },
  "accountDetails": {
    "message": "Реквизиты счета"
  },
  "accountIdenticon": {
    "message": "Идентикон счета"
  },
  "accountIsntConnectedToastText": {
    "message": "$1 не подключен к $2"
  },
  "accountName": {
    "message": "Имя счета"
  },
  "accountNameDuplicate": {
    "message": "Такое имя счета уже существует",
    "description": "This is an error message shown when the user enters a new account name that matches an existing account name"
  },
  "accountNameReserved": {
    "message": "Это название счета зарезервировано",
    "description": "This is an error message shown when the user enters a new account name that is reserved for future use"
  },
  "accountOptions": {
    "message": "Параметры счета"
  },
  "accountSelectionRequired": {
    "message": "Вам необходимо выбрать счет!"
  },
  "accountTypeNotSupported": {
    "message": "Тип счета не поддерживается"
  },
  "accounts": {
    "message": "Счета"
  },
  "accountsConnected": {
    "message": "Счета подключены"
  },
  "active": {
    "message": "Активный"
  },
  "activity": {
    "message": "Активность"
  },
  "activityLog": {
    "message": "Журнал активности"
  },
  "add": {
    "message": "Добавить"
  },
  "addANetwork": {
    "message": "Добавить сеть"
  },
  "addANetworkManually": {
    "message": "Добавить сеть вручную"
  },
  "addANickname": {
    "message": "Добавить ник"
  },
  "addAccount": {
    "message": "Добавить счет"
  },
  "addAcquiredTokens": {
    "message": "Добавьте токены, которые вы приобрели с помощью MetaMask"
  },
  "addAlias": {
    "message": "Добавить псевдоним"
  },
  "addBlockExplorer": {
    "message": "Добавить обозреватель блоков"
  },
  "addContact": {
    "message": "Добавить контакт"
  },
  "addCustomNetwork": {
    "message": "Добавить пользовательскую сеть"
  },
  "addEthereumChainConfirmationDescription": {
    "message": "Это позволит использовать эту сеть в MetaMask."
  },
  "addEthereumChainConfirmationRisks": {
    "message": "MetaMask не проверяет пользовательские сети."
  },
  "addEthereumChainConfirmationRisksLearnMore": {
    "message": "Подробнее о $1.",
    "description": "$1 is a link with text that is provided by the 'addEthereumChainConfirmationRisksLearnMoreLink' key"
  },
  "addEthereumChainConfirmationRisksLearnMoreLink": {
    "message": "мошенничестве и угрозах безопасности в сети",
    "description": "Link text for the 'addEthereumChainConfirmationRisksLearnMore' translation key"
  },
  "addEthereumChainConfirmationTitle": {
    "message": "Разрешить этому сайту добавить сеть?"
  },
  "addEthereumChainWarningModalHeader": {
    "message": "Добавляйте этого поставщика RPC только в том случае, если уверены, что ему можно доверять. $1",
    "description": "$1 is addEthereumChainWarningModalHeaderPartTwo passed separately so that it can be bolded"
  },
  "addEthereumChainWarningModalHeaderPartTwo": {
    "message": "Вредоносные провайдеры могут лгать о стейте блокчейна и записывать вашу сетевую активность."
  },
  "addEthereumChainWarningModalListHeader": {
    "message": "Важно, чтобы ваш поставщик был надежным, поскольку он способен:"
  },
  "addEthereumChainWarningModalListPointOne": {
    "message": "Просматривать ваши счета и IP-адрес и связывать их друг с другом"
  },
  "addEthereumChainWarningModalListPointThree": {
    "message": "Показывать балансы счетов и другие ончейн-стейты"
  },
  "addEthereumChainWarningModalListPointTwo": {
    "message": "Распространять ваши транзакции"
  },
  "addEthereumChainWarningModalTitle": {
    "message": "Вы добавляете нового поставщика RPC для Мейн-нета Ethereum"
  },
  "addFriendsAndAddresses": {
    "message": "Добавьте друзей и адреса, которым доверяете"
  },
  "addFromAListOfPopularNetworks": {
    "message": "Добавьте из списка популярных сетей или добавьте сеть вручную. Взаимодействуйте только с теми организациями, которым доверяете."
  },
  "addHardwareWallet": {
    "message": "Добавить аппаратный кошелек"
  },
  "addIPFSGateway": {
    "message": "Добавьте предпочтительный шлюз IPFS"
  },
  "addImportAccount": {
    "message": "Добавить счет или аппаратный кошелек"
  },
  "addMemo": {
    "message": "Добавить примечание"
  },
  "addMoreNetworks": {
    "message": "добавить другие сети вручную"
  },
  "addNetwork": {
    "message": "Добавить сеть"
  },
  "addNetworkTooltipWarning": {
    "message": "Это сетевое подключение зависит от третьих сторон. Оно может быть менее надежным или позволять третьим лицам отслеживать активность. $1",
    "description": "$1 is Learn more link"
  },
  "addNewAccount": {
    "message": "Добавить новый счет"
  },
  "addNewToken": {
    "message": "Добавить новый токен"
  },
  "addNft": {
    "message": "Добавить NFT"
  },
  "addNfts": {
    "message": "Добавить NFT"
  },
  "addRpcUrl": {
    "message": "Добавить URL-адрес RPC"
  },
  "addSnapAccountToggle": {
    "message": "Включите «Добавить Snap счета (бета)»"
  },
  "addSnapAccountsDescription": {
    "message": "Включение этой функции даст вам возможность добавлять новые бета-версии Snaps счетов прямо из списка счетов. Когда вы устанавливаете Snap счета, помните, что это сторонний сервис."
  },
  "addSuggestedNFTs": {
    "message": "Добавить рекомендованные NFT"
  },
  "addSuggestedTokens": {
    "message": "Добавить рекомендованные токены"
  },
  "addToken": {
    "message": "Добавить токен"
  },
  "addTokenByContractAddress": {
    "message": "Не можете найти токен? Можно вручную добавить любой токен, вставив его адрес. Адреса контракта токена можно найти на $1",
    "description": "$1 is a blockchain explorer for a specific network, e.g. Etherscan for Ethereum"
  },
  "addUrl": {
    "message": "Добавить URL-адрес"
  },
  "addingCustomNetwork": {
    "message": "Добавление сети"
  },
  "addingTokens": {
    "message": "Добавление токенов"
  },
  "additionalNetworks": {
    "message": "Дополнительные сети"
  },
  "additionalRpcUrl": {
    "message": "Дополнительный URL-адрес RPC"
  },
  "address": {
    "message": "Адрес"
  },
  "addressCopied": {
    "message": "Адрес скопирован!"
  },
  "advanced": {
    "message": "Дополнительно"
  },
  "advancedBaseGasFeeToolTip": {
    "message": "После включения вашей транзакции в блок возмещается любая разница между вашей максимальной базовой комиссией и фактической базовой комиссией. Общая сумма рассчитывается следующим образом: максимальная базовая комиссия (в Гвей) x лимит газа."
  },
<<<<<<< HEAD
=======
  "advancedConfiguration": {
    "message": "Дополнительная конфигурация"
  },
  "advancedDetailsDataDesc": {
    "message": "Данные"
  },
  "advancedDetailsHexDesc": {
    "message": "Шестнадцатиричные"
  },
  "advancedDetailsNonceDesc": {
    "message": "Одноразовый код"
  },
  "advancedDetailsNonceTooltip": {
    "message": "Это номер транзакции счета. Одноразовый код для первой транзакции равен 0 и увеличивается в последовательном порядке."
  },
>>>>>>> 989a5785
  "advancedGasFeeDefaultOptIn": {
    "message": "Сохраните эти значения как значения по умолчанию для сети $1.",
    "description": "$1 is the current network name."
  },
  "advancedGasFeeModalTitle": {
    "message": "Дополнительная плата за газ"
  },
  "advancedGasPriceTitle": {
    "message": "Цена газа"
  },
  "advancedPriorityFeeToolTip": {
    "message": "Плата за приоритет (также известная как «чаевые» майнеру) направляется непосредственно майнерам, чтобы они уделили приоритетное внимание вашей транзакции."
  },
  "agreeTermsOfUse": {
    "message": "Я соглашаюсь с $1 MetaMask",
    "description": "$1 is the `terms` link"
  },
  "airgapVault": {
    "message": "AirGap Vault"
  },
  "alert": {
    "message": "Оповещение"
  },
  "alertActionBuy": {
    "message": "Купить ETH"
  },
  "alertActionUpdateGas": {
    "message": "Обновить лимит газа"
  },
  "alertActionUpdateGasFee": {
    "message": "Изменить комиссию"
  },
  "alertActionUpdateGasFeeLevel": {
    "message": "Обновить параметры газа"
  },
  "alertBannerMultipleAlertsDescription": {
    "message": "Если вы одобрите этот запрос, третья сторона, которая, как известно, совершала мошеннические действия, может похитить все ваши активы."
  },
  "alertBannerMultipleAlertsTitle": {
    "message": "Множественные оповещения!"
  },
  "alertDisableTooltip": {
    "message": "Это можно изменить в разделе «Настройки» > «Оповещения»"
  },
  "alertMessageGasEstimateFailed": {
    "message": "Мы не можем указать точную сумму комиссии, и эта оценка может быть высокой. Мы предлагаем вам ввести индивидуальный лимит газа, но существует риск, что транзакция все равно не удастся."
  },
  "alertMessageGasFeeLow": {
    "message": "При выборе низкой комиссии транзакций будут медленнее, а время ожидания — дольше. Для более быстрых транзакций выберите вариант комиссии «Рыночная» или «Агрессивная»."
  },
  "alertMessageGasTooLow": {
    "message": "Чтобы продолжить эту транзакцию, вам необходимо увеличить лимит газа до 21 000 или выше."
  },
  "alertMessageInsufficientBalance": {
    "message": "На вашем счету недостаточно ETH для оплаты комиссий за транзакцию."
  },
  "alertMessageNetworkBusy": {
    "message": "Цены газа высоки, а оценки менее точны."
  },
  "alertMessageNoGasPrice": {
    "message": "Мы не сможем продолжить эту транзакцию, пока вы не обновите комиссию вручную."
  },
  "alertMessagePendingTransactions": {
    "message": "Эта транзакция не будет выполнена, пока не завершится предыдущая транзакция. Узнайте, как отменить или ускорить транзакцию."
  },
  "alertMessageSignInDomainMismatch": {
    "message": "Сайт, отправляющий запрос, не является сайтом, на который вы входите. Это может быть попыткой украсть ваши учетные данные."
  },
  "alertMessageSignInWrongAccount": {
    "message": "Этот сайт просит вас войти в систему, используя неправильный счет."
  },
  "alertMessageSigningOrSubmitting": {
    "message": "Эта транзакция будет выполнена только после завершения вашей предыдущей транзакции."
  },
  "alertModalAcknowledge": {
    "message": "Я осознал(-а) риск и все еще хочу продолжить"
  },
  "alertModalDetails": {
    "message": "Сведения об оповещении"
  },
  "alertModalReviewAllAlerts": {
    "message": "Просмотреть все оповещения"
  },
  "alertReasonGasEstimateFailed": {
    "message": "Неточная комиссия"
  },
  "alertReasonGasFeeLow": {
    "message": "Низкая скорость"
  },
  "alertReasonGasTooLow": {
    "message": "Низкий лимит газа"
  },
  "alertReasonInsufficientBalance": {
    "message": "Недостаточно средств"
  },
  "alertReasonNetworkBusy": {
    "message": "Сеть занята"
  },
  "alertReasonNoGasPrice": {
    "message": "Оценка комиссии недоступна"
  },
  "alertReasonPendingTransactions": {
    "message": "Ожидается транзакция"
  },
  "alertReasonSignIn": {
    "message": "Подозрительный запрос на вход"
  },
  "alertReasonWrongAccount": {
    "message": "Неверный счет"
  },
  "alertSettingsUnconnectedAccount": {
    "message": "Просмотр веб-сайта с выбранным неподключенным счетом"
  },
  "alertSettingsUnconnectedAccountDescription": {
    "message": "Это предупреждение отображается во всплывающем окне, когда вы просматриваете подключенный сайт web3, но текущий выбранный счет не подключен."
  },
  "alertSettingsWeb3ShimUsage": {
    "message": "Когда веб-сайт пытается использовать удаленный API window.web3"
  },
  "alertSettingsWeb3ShimUsageDescription": {
    "message": "Это предупреждение отображается во всплывающем окне, когда вы просматриваете сайт, который пытается использовать удаленный API window.web3 и из-за этого может не работать."
  },
  "alerts": {
    "message": "Оповещения"
  },
  "all": {
    "message": "Все"
  },
  "allCustodianAccountsConnectedSubtitle": {
    "message": "Вы либо уже подключили все свои счета депозитария, либо у вас нет счета для подключения к MetaMask Institutional."
  },
  "allCustodianAccountsConnectedTitle": {
    "message": "Нет доступных счетов для подключения"
  },
  "allOfYour": {
    "message": "Все ваши $1",
    "description": "$1 is the symbol or name of the token that the user is approving spending"
  },
  "allPermissions": {
    "message": "Все разрешения"
  },
  "allTimeHigh": {
    "message": "Максимум за все время"
  },
  "allTimeLow": {
    "message": "Минимум за все время"
  },
  "allYourNFTsOf": {
    "message": "Все ваши NFT из $1",
    "description": "$1 is a link to contract on the block explorer when we're not able to retrieve a erc721 or erc1155 name"
  },
  "allow": {
    "message": "Разрешить"
  },
  "allowMetaMaskToDetectNFTs": {
    "message": "Разрешите MetaMask обнаруживать и отображать ваши NFT-токены с помощью автоопределения. Вы сможете:"
  },
  "allowMetaMaskToDetectTokens": {
    "message": "Разрешите MetaMask обнаруживать и отображать ваши токены с помощью автоопределения. Вы сможете:"
  },
  "allowMmiToConnectToCustodian": {
    "message": "Это позволит MMI подключиться к $1 для импорта ваших счетов."
  },
  "allowNotifications": {
    "message": "Разрешить уведомления"
  },
  "allowSpendToken": {
    "message": "Разрешить доступ к вашему $1?",
    "description": "$1 is the symbol of the token that are requesting to spend"
  },
  "allowWithdrawAndSpend": {
    "message": "Разрешить $1 снять и потратить до следующей суммы:",
    "description": "The url of the site that requested permission to 'withdraw and spend'"
  },
  "amount": {
    "message": "Сумма"
  },
  "amountReceived": {
    "message": "Полученная сумма"
  },
  "amountSent": {
    "message": "Отправленная сумма"
  },
  "andForListItems": {
    "message": "$1, и $2",
    "description": "$1 is the first item, $2 is the last item in a list of items. Used in Snap Install Warning modal."
  },
  "andForTwoItems": {
    "message": "$1 и $2",
    "description": "$1 is the first item, $2 is the second item. Used in Snap Install Warning modal."
  },
  "announcements": {
    "message": "Объявления"
  },
  "appDescription": {
    "message": "Кошелек Ethereum в вашем браузере",
    "description": "The description of the application"
  },
  "appName": {
    "message": "MetaMask",
    "description": "The name of the application"
  },
  "appNameBeta": {
    "message": "Бета-версия MetaMask",
    "description": "The name of the application (Beta)"
  },
  "appNameFlask": {
    "message": "MetaMask Flask",
    "description": "The name of the application (Flask)"
  },
  "appNameMmi": {
    "message": "MetaMask Institutional",
    "description": "The name of the application (MMI)"
  },
  "approve": {
    "message": "Одобрить лимит расходов"
  },
  "approveAllTokensTitle": {
    "message": "Разрешить доступ ко всем вашим $1 и перевести их?",
    "description": "$1 is the symbol of the token for which the user is granting approval"
  },
  "approveAllTokensTitleWithoutSymbol": {
    "message": "Разрешить доступ к вашим NFT из $1 и перевести их?",
    "description": "$1 a link to contract on the block explorer when we're not able to retrieve a erc721 or erc1155 name"
  },
  "approveButtonText": {
    "message": "Одобрить"
  },
  "approveIncreaseAllowance": {
    "message": "Увеличить лимит расходов $1",
    "description": "The token symbol that is being approved"
  },
  "approveSpendingCap": {
    "message": "Одобрить лимит расходов в размере $1",
    "description": "The token symbol that is being approved"
  },
  "approveTokenDescription": {
    "message": "Это позволяет третьей стороне получать доступ и переводить следующие NFT без дополнительного уведомления, пока вы не отзовете ее доступ."
  },
  "approveTokenDescriptionWithoutSymbol": {
    "message": "Это позволяет третьей стороне получать доступ и переводить все ваши NFT из $1 без дополнительного уведомления, пока вы не закроете ей доступ.",
    "description": "$1 is a link to contract on the block explorer when we're not able to retrieve a erc721 or erc1155 name"
  },
  "approveTokenTitle": {
    "message": "Разрешить доступ и перевод ваших $1?",
    "description": "$1 is the symbol of the token for which the user is granting approval"
  },
  "approved": {
    "message": "Одобрен"
  },
  "approvedAsset": {
    "message": "Одобренный актив"
  },
  "approvedOn": {
    "message": "Одобрено $1",
    "description": "$1 is the approval date for a permission"
  },
  "approvedOnForAccounts": {
    "message": "Одобрено $1 для $2",
    "description": "$1 is the approval date for a permission. $2 is the AvatarGroup component displaying account images."
  },
  "areYouSure": {
    "message": "Вы уверены?"
  },
  "asset": {
    "message": "Актив"
  },
  "assetOptions": {
    "message": "Параметры актива"
  },
  "attemptSendingAssets": {
    "message": "Вы можете потерять свои активы, если попытаетесь отправить их из другой сети. Безопасно переводите средства между сетями с помощью моста."
  },
  "attemptSendingAssetsWithPortfolio": {
    "message": "Попытка отправки активов напрямую из одной сети в другую может привести к необратимой потере активов. Следует использовать мост, такой как $1"
  },
  "attemptToCancelSwapForFree": {
    "message": "Бесплатная попытка отменить своп"
  },
  "attributions": {
    "message": "Атрибуции"
  },
  "auroraRpcDeprecationMessage": {
    "message": "URL-адрес Infura RPC больше не поддерживает Aurora."
  },
  "authorizedPermissions": {
    "message": "Вы предоставили следующие разрешения"
  },
  "autoDetectTokens": {
    "message": "Автоопределение токенов"
  },
  "autoDetectTokensDescription": {
    "message": "Мы используем сторонние API для определения и отображения новых токенов, отправленных в ваш кошелек. Отключите, если не хотите, чтобы приложение извлекало данные из этих служб. $1",
    "description": "$1 is a link to a support article"
  },
  "autoLockTimeLimit": {
    "message": "Таймер автоблокировки (минуты)"
  },
  "autoLockTimeLimitDescription": {
    "message": "Установите время бездействия в минутах, прежде чем MetaMask будет заблокирован."
  },
  "average": {
    "message": "Средний"
  },
  "awaitingApproval": {
    "message": "Ожидание одобрения..."
  },
  "back": {
    "message": "Назад"
  },
  "backup": {
    "message": "Создать резервную копию"
  },
  "backupApprovalInfo": {
    "message": "Этот секретный код необходим для восстановления вашего кошелька в случае, если вы потеряете свое устройство, забудете пароль, вам придется переустановить MetaMask или захотите получить доступ к своему кошельку на другом устройстве."
  },
  "backupApprovalNotice": {
    "message": "Создайте резервную копию своей секретной фразы для восстановления, чтобы обезопасить свой кошелек и средства."
  },
  "backupKeyringSnapReminder": {
    "message": "Прежде чем удалять его, убедитесь, что у вас есть доступ к счетам, созданным с помощью этого Snap"
  },
  "backupNow": {
    "message": "Создать резервную копию сейчас"
  },
  "backupUserData": {
    "message": "Создайте резервную копию своих данных"
  },
  "backupUserDataDescription": {
    "message": "Вы можете создавать резервные копии таких данных, как ваши контакты и настройки."
  },
  "balance": {
    "message": "Баланс"
  },
  "balanceOutdated": {
    "message": "Баланс мог устареть"
  },
  "baseFee": {
    "message": "Базовая комиссия"
  },
  "basic": {
    "message": "Базовый"
  },
  "basicConfigurationBannerCTA": {
    "message": "Включить базовый функционал"
  },
  "basicConfigurationBannerTitle": {
    "message": "Базовый функционал отключен"
  },
  "basicConfigurationDescription": {
    "message": "MetaMask предлагает базовые функции, такие как сведения о токенах и настройки газа, через интернет-службы. Когда вы пользуетесь интернет-службами, ваш IP-адрес передается, в данном случае MetaMask. Это похоже на посещенеи вами любого веб-сайта. MetaMask временно использует ваши данные и никогда не продает их. Вы можете использовать VPN или отключить эти службы, но это может негативно повлиять на вашу работу с MetaMask. Чтобы узнать больше, прочитайте нашу $1.",
    "description": "$1 is to be replaced by the message for privacyMsg, and will link to https://consensys.io/privacy-policy"
  },
  "basicConfigurationLabel": {
    "message": "Базовый функционал"
  },
  "basicConfigurationModalCheckbox": {
    "message": "Я понимаю и хочу продолжить"
  },
  "basicConfigurationModalDisclaimerOff": {
    "message": "Это означает, что вы не сможете полностью оптимизировать свое время в MetaMask. Вам будут недоступны базовые функции (например, сведения о токенах, оптимальные настройки газа и т. д.)."
  },
  "basicConfigurationModalDisclaimerOn": {
    "message": "Чтобы оптимизировать свое время в MetaMask, вам необходимо включить эту функцию. Базовые функции (например, сведения о токенах, оптимальные настройки газа и другие) важны для работы с web3."
  },
  "basicConfigurationModalHeadingOff": {
    "message": "Выключить базовый функционал"
  },
  "basicConfigurationModalHeadingOn": {
    "message": "Включить базовый функционал"
  },
  "beCareful": {
    "message": "Будьте осторожны"
  },
  "beta": {
    "message": "Бета-версия"
  },
  "betaHeaderText": {
    "message": "Это бета-версия. Пожалуйста, сообщайте об ошибках $1",
    "description": "$1 represents the word 'here' in a hyperlink"
  },
  "betaMetamaskInstitutionalVersion": {
    "message": "Бета-версия MetaMask Institutional"
  },
  "betaMetamaskVersion": {
    "message": "Бета-версия MetaMask"
  },
  "betaTerms": {
    "message": "Условия использования бета-версии"
  },
<<<<<<< HEAD
=======
  "betaWalletCreationSuccessReminder1": {
    "message": "Бета-версия MetaMask не сможет восстановить вашу секретную фразу для восстановления."
  },
  "betaWalletCreationSuccessReminder2": {
    "message": "Бета-версия MetaMask никогда не запрашивает у вас секретную фразу для восстановления."
  },
  "billionAbbreviation": {
    "message": "Б",
    "description": "Shortened form of 'billion'"
  },
  "bitcoinActivityNotSupported": {
    "message": "Активность биткойна не поддерживается"
  },
>>>>>>> 989a5785
  "blockExplorerAccountAction": {
    "message": "Счет",
    "description": "This is used with viewOnEtherscan and viewInExplorer e.g View Account in Explorer"
  },
  "blockExplorerAssetAction": {
    "message": "Актив",
    "description": "This is used with viewOnEtherscan and viewInExplorer e.g View Asset in Explorer"
  },
  "blockExplorerSwapAction": {
    "message": "Своп",
    "description": "This is used with viewOnEtherscan e.g View Swap on Etherscan"
  },
  "blockExplorerUrl": {
    "message": "URL обозревателя блоков"
  },
  "blockExplorerUrlDefinition": {
    "message": "URL, используемый как обозреватель блоков для этой сети."
  },
  "blockExplorerView": {
    "message": "Посмотреть счет в $1",
    "description": "$1 replaced by URL for custom block explorer"
  },
  "blockaid": {
    "message": "Blockaid"
  },
  "blockaidAlertInfo": {
    "message": "Мы не рекомендуем продолжать выполнение этого запроса."
  },
  "blockaidDescriptionApproveFarming": {
    "message": "Если вы одобрите этот запрос, третья сторона, известная мошенничеством, может похитить все ваши активы."
  },
  "blockaidDescriptionBlurFarming": {
    "message": "Если вы одобрите этот запрос, кто-то может украсть ваши активы, указанные в Blur."
  },
  "blockaidDescriptionErrored": {
    "message": "Из-за ошибки этот запрос не был подтвержден поставщиком услуг безопасности. Действуйте осторожно."
  },
  "blockaidDescriptionMaliciousDomain": {
    "message": "Вы взаимодействуете с вредоносным доменом. Если вы одобрите этот запрос, вы можете потерять свои активы."
  },
  "blockaidDescriptionMightLoseAssets": {
    "message": "Если вы одобрите этот запрос, вы можете потерять свои активы."
  },
  "blockaidDescriptionSeaportFarming": {
    "message": "Если вы одобрите этот запрос, кто-то может украсть ваши активы, указанные в OpenSea."
  },
  "blockaidDescriptionTransferFarming": {
    "message": "Если вы одобрите этот запрос, третья сторона, известная мошенничеством, похитит все ваши активы."
  },
  "blockaidDescriptionWarning": {
    "message": "Это может быть обманный запрос. Продолжайте, только если вы доверяете каждому задействованному адресу."
  },
  "blockaidMessage": {
    "message": "Сохранение конфиденциальности – никакие данные не передаются третьим сторонам. Доступно в Arbitrum, Avalanche, BNB Chain, Мейн-нете Ethereum, Linea, Optimism, Polygon, Base и Sepolia."
  },
  "blockaidTitleDeceptive": {
    "message": "Это запрос с целью обмана"
  },
  "blockaidTitleMayNotBeSafe": {
    "message": "Будьте осторожны"
  },
  "blockaidTitleSuspicious": {
    "message": "Это подозрительный запрос"
  },
  "blockies": {
    "message": "Blockies"
  },
  "bridge": {
    "message": "Мост"
  },
  "bridgeDontSend": {
    "message": "Мост, не отправлять"
  },
  "browserNotSupported": {
    "message": "Ваш браузер не поддерживается..."
  },
  "buildContactList": {
    "message": "Создайте список контактов"
  },
  "builtAroundTheWorld": {
    "message": "MetaMask разработан и создан с учетом потребностей мира."
  },
  "busy": {
    "message": "Занят"
  },
  "buyAndSell": {
    "message": "Купить и продать"
  },
  "buyAsset": {
    "message": "Купить $1",
    "description": "$1 is the ticker symbol of a an asset the user is being prompted to purchase"
  },
  "buyMoreAsset": {
    "message": "Купить еще $1",
    "description": "$1 is the ticker symbol of a an asset the user is being prompted to purchase"
  },
  "buyNow": {
    "message": "Купить сейчас"
  },
  "buyToken": {
    "message": "Купить $1",
    "description": "$1 is the token symbol"
  },
  "bytes": {
    "message": "Байты"
  },
  "canToggleInSettings": {
    "message": "Вы можете повторно включить это уведомление в разделе «Настройки» -> «Оповещения»."
  },
  "cancel": {
    "message": "Отмена"
  },
  "cancelPopoverTitle": {
    "message": "Отменить транзакцию"
  },
  "cancelSpeedUp": {
    "message": "отменить или ускорить транзакцию."
  },
  "cancelSpeedUpLabel": {
    "message": "Эта плата за газ составит $1 от первоначальной.",
    "description": "$1 is text 'replace' in bold"
  },
  "cancelSpeedUpTransactionTooltip": {
    "message": "Чтобы $1 транзакции плата за газ должна быть увеличена как минимум на 10%. Это позволит обеспечить прием транзакции сетью.",
    "description": "$1 is string 'cancel' or 'speed up'"
  },
  "cancelled": {
    "message": "Отменено"
  },
  "chainId": {
    "message": "ID блокчейна"
  },
  "chainIdDefinition": {
    "message": "ID блокчейна, используемый для подписания транзакций для этой сети."
  },
  "chainIdExistsErrorMsg": {
    "message": "Этот ID блокчейна в настоящее время используется сетью $1."
  },
  "chainListReturnedDifferentTickerSymbol": {
    "message": "Этот символ токена не соответствует введенному имени сети или идентификатору блокчейна. Многие популярные токены обозначаются похожими символами, которые мошенники могут использовать, чтобы обманом заставить вас отправить им взамен более ценный токен. Проверьте все, прежде чем продолжить."
  },
  "chooseYourNetwork": {
    "message": "Выберите свою сеть"
  },
  "chooseYourNetworkDescription": {
    "message": "Мы используем Infura в качестве нашего поставщика удаленного вызова процедур (RPC), чтобы предложить наиболее надежный и конфиденциальный доступ к данным Ethereum из возможных. Вы можете выбрать свой собственного RPC, но помните, что любой RPC получит ваш IP-адрес и номер кошелька Ethereum для совершения транзакций. См. наше $1, чтобы узнать больше о том, как Infura обрабатывает данные.",
    "description": "$1 is a link to the privacy policy"
  },
  "chromeRequiredForHardwareWallets": {
    "message": "Вам необходимо использовать MetaMask в Google Chrome, чтобы подключиться к аппаратному кошельку."
  },
  "circulatingSupply": {
    "message": "Циркулирующее предложение"
  },
  "clear": {
    "message": "Очистить"
  },
  "clearActivity": {
    "message": "Очистить данные о действиях и одноразовых номерах"
  },
  "clearActivityButton": {
    "message": "Очистить данные вкладки активности"
  },
  "clearActivityDescription": {
    "message": "Это приведет к сбросу одноразового номера для счета и удалению данных со вкладки \"Активность\" в вашем кошельке. Это затронет только текущий счет и сеть. Ваши балансы и входящие транзакции не изменятся."
  },
  "click": {
    "message": "Нажмите"
  },
  "clickToConnectLedgerViaWebHID": {
    "message": "Нажмите здесь, чтобы подключить свой Ledger через WebHID",
    "description": "Text that can be clicked to open a browser popup for connecting the ledger device via webhid"
  },
  "clickToManuallyAdd": {
    "message": "Вы также можете добавлять токены вручную."
  },
  "close": {
    "message": "Закрыть"
  },
  "closeExtension": {
    "message": "Закрыть расширение"
  },
  "closeWindowAnytime": {
    "message": "Вы можете закрыть это окно в любое время."
  },
  "coingecko": {
    "message": "CoinGecko"
  },
  "comboNoOptions": {
    "message": "Вариантов не найдено",
    "description": "Default text shown in the combo field dropdown if no options."
  },
  "configureSnapPopupDescription": {
    "message": "Теперь вы покидаете MetaMask, чтобы настроить этот snap."
  },
  "configureSnapPopupInstallDescription": {
    "message": "Теперь вы покидаете MetaMask, чтобы установить этот snap."
  },
  "configureSnapPopupInstallTitle": {
    "message": "Установить snap"
  },
  "configureSnapPopupLink": {
    "message": "Нажмите на эту ссылку, чтобы продолжить:"
  },
  "configureSnapPopupTitle": {
    "message": "Настроить snap"
  },
  "confirm": {
    "message": "Подтвердить"
  },
  "confirmAlertModalAcknowledgeMultiple": {
    "message": "Я подтвердил(-а) получение оповещений и все еще хочу продолжить"
  },
  "confirmAlertModalAcknowledgeSingle": {
    "message": "Я подтвердил(-а) получение предупреждения и все еще хочу продолжить"
  },
  "confirmAlertModalDetails": {
    "message": "Если вы войдете, третья сторона, которая, как известно, совершала мошеннические действия, может похитиь твсе ваши активы. Прежде чем продолжить, просмотрите оповещения."
  },
  "confirmAlertModalTitle": {
    "message": "Ваши активы могут быть в опасности"
  },
  "confirmConnectCustodianRedirect": {
    "message": "Мы перенаправим вас на $1 после нажатия кнопки «Продолжить»."
  },
  "confirmConnectCustodianText": {
    "message": "Чтобы подключить свои счета, войдите в свой счет $1 и нажмите кнопку «Подключиться к MMI»."
  },
  "confirmConnectionTitle": {
    "message": "Подтвердите подключение к $1"
  },
  "confirmDeletion": {
    "message": "Подтвердить удаление"
  },
  "confirmFieldPaymaster": {
    "message": "Комиссия оплачена"
  },
  "confirmFieldTooltipPaymaster": {
    "message": "Комиссия за эту транзакцию будет оплачена смарт-контрактом paymaster."
  },
  "confirmPassword": {
    "message": "Подтвердить пароль"
  },
  "confirmRecoveryPhrase": {
    "message": "Подтвердите секретную фразу для восстановления"
  },
  "confirmRpcUrlDeletionMessage": {
    "message": "Уверены, что хотите удалить URL-адрес RPC? Ваша информация не будет сохранена для этой сети."
  },
  "confirmTitleDescContractInteractionTransaction": {
    "message": "Подтверждайте эту транзакцию только в том случае, если вы полностью понимаете ее содержание и доверяете запрашивающему сайту."
  },
  "confirmTitleDescPermitSignature": {
    "message": "Этот сайт хочет получить разрешение на расходование ваших токенов."
  },
  "confirmTitleDescSIWESignature": {
    "message": "Сайт требует, чтобы вы вошли в систему и доказали, что вы являетесь владельцем этого счета."
  },
  "confirmTitleDescSignature": {
    "message": "Подтверждайте это сообщение только в том случае, если вы одобряете его содержание и доверяете запрашивающему сайту."
  },
  "confirmTitlePermitSignature": {
    "message": "Запрос лимита расходов"
  },
  "confirmTitleSIWESignature": {
    "message": "Запрос на вход"
  },
  "confirmTitleSignature": {
    "message": "Запрос подписи"
  },
  "confirmTitleTransaction": {
    "message": "Запрос транзакции"
  },
  "confirmed": {
    "message": "Подтвержден(-а/о)"
  },
  "confusableUnicode": {
    "message": "«$1» совпадает с «$2»."
  },
  "confusableZeroWidthUnicode": {
    "message": "Найден символ нулевой ширины."
  },
  "confusingEnsDomain": {
    "message": "В имени ENS обнаружен непонятный символ. Проверьте это имя, что исключить возможное мошенничество."
  },
  "connect": {
    "message": "Подключиться"
  },
  "connectAccount": {
    "message": "Подключить счет"
  },
  "connectAccountOrCreate": {
    "message": "Подключите счет или создайте новый"
  },
  "connectAccounts": {
    "message": "Подключить счета"
  },
  "connectCustodialAccountMenu": {
    "message": "Подключить депозитарный счет"
  },
  "connectCustodialAccountMsg": {
    "message": "Выберите депозитария, к которому вы хотите подключиться, чтобы добавить или обновить токен."
  },
  "connectCustodialAccountTitle": {
    "message": "Депозитарные счета"
  },
  "connectCustodianAccounts": {
    "message": "Подключить счета $1"
  },
  "connectManually": {
    "message": "Подключиться к текущему сайту вручную"
  },
  "connectMoreAccounts": {
    "message": "Подключить еще счета"
  },
  "connectSnap": {
    "message": "Подключиться к $1",
    "description": "$1 is the snap for which a connection is being requested."
  },
  "connectWithMetaMask": {
    "message": "Подключиться с помощью MetaMask"
  },
  "connectedAccounts": {
    "message": "Подключенные счета"
  },
  "connectedAccountsDescriptionPlural": {
    "message": "К этому сайту подключено $1 ваших счета(-ов).",
    "description": "$1 is the number of accounts"
  },
  "connectedAccountsDescriptionSingular": {
    "message": "К этому сайту подключен 1 ваш счет."
  },
  "connectedAccountsEmptyDescription": {
    "message": "MetaMask не подключен к этому сайту. Чтобы подключиться к сайту web3, найдите и нажмите кнопку подключения."
  },
  "connectedAccountsListTooltip": {
    "message": "$1 может видеть баланс счета, адрес, активность и предлагать транзакции для одобрения для подключенных счетов.",
    "description": "$1 is the origin name"
  },
  "connectedAccountsToast": {
    "message": "Подключенные счета обновлены"
  },
  "connectedSites": {
    "message": "Подключенные сайты"
  },
  "connectedSitesDescription": {
    "message": "$1 подключен к этим сайтам. Они могут увидеть адрес вашего счета.",
    "description": "$1 is the account name"
  },
  "connectedSitesEmptyDescription": {
    "message": "$1 не подключен ни к каким сайтам.",
    "description": "$1 is the account name"
  },
  "connectedSnapAndNoAccountDescription": {
    "message": "MetaMask подключен к этому сайту, но счета пока не подключены"
  },
  "connectedWith": {
    "message": "Подключен(-а) к"
  },
  "connecting": {
    "message": "Подключение..."
  },
  "connectingTo": {
    "message": "Подключение к $1"
  },
  "connectingToDeprecatedNetwork": {
    "message": "«$1» постепенно выводится из эксплуатации и может не работать. Попробуйте другую сеть."
  },
  "connectingToGoerli": {
    "message": "Подключение к тестовой сети Goerli..."
  },
  "connectingToLineaGoerli": {
    "message": "Подключение к тестовой сети Linea Goerli..."
  },
  "connectingToLineaMainnet": {
    "message": "Подключение к Мейн-нету Linea"
  },
  "connectingToLineaSepolia": {
    "message": "Подключение к тестовой сети Linea Sepolia..."
  },
  "connectingToMainnet": {
    "message": "Подключение к Мейн-нету Ethereum..."
  },
  "connectingToSepolia": {
    "message": "Подключение к тестовой сети Sepolia..."
  },
  "connectionFailed": {
    "message": "Не удалось установить подключение"
  },
  "connectionFailedDescription": {
    "message": "Не удалось получить $1, проверьте свою сеть и повторите попытку.",
    "description": "$1 is the name of the snap being fetched."
  },
  "connectionRequest": {
    "message": "Запрос подключения"
  },
  "contactUs": {
    "message": "Свяжитесь с нами"
  },
  "contacts": {
    "message": "Контактная информация"
  },
  "contentFromSnap": {
    "message": "Контент из $1",
    "description": "$1 represents the name of the snap"
  },
  "continue": {
    "message": "Продолжить"
  },
  "continueMmiOnboarding": {
    "message": "Продолжить регистрацию в MetaMask Institutional"
  },
  "continueToWallet": {
    "message": "Перейти в кошелек"
  },
  "contract": {
    "message": "Контракт"
  },
  "contractAddress": {
    "message": "Адрес контракта"
  },
  "contractAddressError": {
    "message": "Вы отправляете токены на адрес контракта токена. Это может привести к потере токенов."
  },
  "contractDeployment": {
    "message": "Развертывание контракта"
  },
  "contractDescription": {
    "message": "Чтобы защитить себя от мошенников, найдите минутку, чтобы проверить данные третьей стороны."
  },
  "contractInteraction": {
    "message": "Взаимодействие по контракту"
  },
  "contractNFT": {
    "message": "NFT-контракт"
  },
  "contractRequestingAccess": {
    "message": "Третья сторона запрашивает доступ"
  },
  "contractRequestingSignature": {
    "message": "Третья сторона запрашивает подписание"
  },
  "contractRequestingSpendingCap": {
    "message": "Третья сторона запрашивает ограничение расходов"
  },
  "contractTitle": {
    "message": "Сведения о третьей стороне"
  },
  "contractToken": {
    "message": "Контракт на токен"
  },
  "convertTokenToNFTDescription": {
    "message": "Мы обнаружили, что этот актив является NFT. MetaMask теперь имеет полную встроенную поддержку NFT. Хотите удалить его из списка токенов и добавить в качестве NFT?"
  },
  "convertTokenToNFTExistDescription": {
    "message": "Мы обнаружили, что этот актив был добавлен как NFT. Хотите удалить его из списка токенов?"
  },
  "coolWallet": {
    "message": "CoolWallet"
  },
  "copiedExclamation": {
    "message": "Скопировано."
  },
  "copyAddress": {
    "message": "Скопировать адрес в буфер обмена"
  },
  "copyPrivateKey": {
    "message": "Копировать закрытый ключ"
  },
  "copyRawTransactionData": {
    "message": "Копировать необработанные данные транзакции"
  },
  "copyToClipboard": {
    "message": "Скопировать в буфер обмена"
  },
  "copyTransactionId": {
    "message": "Скопировать ID транзакции"
  },
  "create": {
    "message": "Создать"
  },
  "createNewWallet": {
    "message": "Создать новый кошелек"
  },
  "createPassword": {
    "message": "Создать пароль"
  },
  "createSnapAccountDescription": {
    "message": "$1 хочет добавить новый счет в MetaMask."
  },
  "createSnapAccountTitle": {
    "message": "Создать счет"
  },
  "crossChainSwapsLink": {
    "message": "Меняйте сети с помощью MetaMask Portfolio"
  },
  "cryptoCompare": {
    "message": "CryptoCompare"
  },
  "currencyConversion": {
    "message": "Обмен валюты"
  },
  "currencyRateCheckToggle": {
    "message": "Показать средство проверки баланса и цены токена"
  },
  "currencyRateCheckToggleDescription": {
    "message": "Мы используем API $1 и $2 для отображения вашего баланса и цены токена. $3",
    "description": "$1 represents Coingecko, $2 represents CryptoCompare and $3 represents Privacy Policy"
  },
  "currencySymbol": {
    "message": "Символ валюты"
  },
  "currencySymbolDefinition": {
    "message": "Тикер, который отображается для валюты этой сети."
  },
  "currentAccountNotConnected": {
    "message": "Ваша текущий счет не подключен"
  },
  "currentExtension": {
    "message": "Страница текущего расширения"
  },
  "currentLanguage": {
    "message": "Текущий язык"
  },
  "currentRpcUrlDeprecated": {
    "message": "Текущий URL rpc для этой сети устарел."
  },
  "currentTitle": {
    "message": "Текущий:"
  },
  "currentlyUnavailable": {
    "message": "Недоступно в этой сети"
  },
  "curveHighGasEstimate": {
    "message": "График агрессивной оценки газа"
  },
  "curveLowGasEstimate": {
    "message": "График низкой оценки газа"
  },
  "curveMediumGasEstimate": {
    "message": "График рыночной оценки газа"
  },
  "custodian": {
    "message": "Депозитарий"
  },
  "custodianAccountAddedDesc": {
    "message": "Теперь вы можете использовать свои счета в MetaMask Institutional."
  },
  "custodianAccountAddedTitle": {
    "message": "Добавлены $1 выбранных счета(-ов)."
  },
  "custodianQRCodeScan": {
    "message": "Отсканируйте QR-код с помощью мобильного приложения $1"
  },
  "custodianQRCodeScanDescription": {
    "message": "Или войдите в свой счет $1 и нажмите кнопку «Подключиться к MMI»"
  },
  "custodianReplaceRefreshTokenChangedFailed": {
    "message": "Перейдите к $1 и нажмите кнопку «Подключиться к MMI» в их пользовательском интерфейсе, чтобы снова подключить свои счета к MMI."
  },
  "custodianReplaceRefreshTokenChangedSubtitle": {
    "message": "Теперь вы можете использовать свои депозитарные счета в MetaMask Institutional."
  },
  "custodianReplaceRefreshTokenChangedTitle": {
    "message": "Ваш токен депозитария обновлен"
  },
  "custodianReplaceRefreshTokenSubtitle": {
    "message": "Он заменит токен депозитария для следующего адреса:"
  },
  "custodianReplaceRefreshTokenTitle": {
    "message": "Заменить токен депозитария"
  },
  "custodyDeeplinkDescription": {
    "message": "Подтвердите транзакцию в приложении $1. После того как все необходимые разрешения на депозитарное хранение будут предоставлены, транзакция будет завершена. Проверьте статус своего приложения $1."
  },
  "custodyRefreshTokenModalDescription": {
    "message": "Перейдите к $1 и нажмите кнопку «Подключиться к MMI» в их пользовательском интерфейсе, чтобы снова подключить свои счета к MMI."
  },
  "custodyRefreshTokenModalDescription1": {
    "message": "Ваш депозитарий выпускает токен, который аутентифицирует расширение MetaMask Institutional, позволяя вам подключать свои счета."
  },
  "custodyRefreshTokenModalDescription2": {
    "message": "Срок действия этого токена истекает через определенный срок по соображениям безопасности. Это требует повторного подключения к MMI."
  },
  "custodyRefreshTokenModalSubtitle": {
    "message": "Почему я это вижу?"
  },
  "custodyRefreshTokenModalTitle": {
    "message": "Срок сеанса вашего депозитария истек"
  },
  "custodySessionExpired": {
    "message": "Сеанс депозитария истек."
  },
  "custodyWrongChain": {
    "message": "Этот счет не настроен для использования с $1"
  },
  "custom": {
    "message": "Дополнительно"
  },
  "customContentSearch": {
    "message": "Поиск ранее добавленной сети"
  },
  "customGasSettingToolTipMessage": {
    "message": "Использовать $1, чтобы настроить цену на газ. Это может сбивать с толку, если вы не знакомы с этим. Взаимодействуйте на свой страх и риск.",
    "description": "$1 is key 'advanced' (text: 'Advanced') separated here so that it can be passed in with bold font-weight"
  },
  "customSpendLimit": {
    "message": "Пользовательский лимит расходов"
  },
  "customSpendingCap": {
    "message": "Пользовательское ограничение расходов"
  },
  "customToken": {
    "message": "Пользовательский токен"
  },
  "customTokenWarningInNonTokenDetectionNetwork": {
    "message": "Определение токена пока недоступно в этой сети. Импортируйте токен вручную и убедитесь, что вы ему доверяете. Подробнее о $1"
  },
  "customTokenWarningInTokenDetectionNetwork": {
    "message": "Кто угодно может создать токен, в том числе поддельные версии существующих токенов. Узнайте подробнее о $1"
  },
  "customTokenWarningInTokenDetectionNetworkWithTDOFF": {
    "message": "Перед импортом убедитесь, что вы доверяете токену. Узнайте, как избежать $1. Вы также можете включить определение токена $2."
  },
  "customerSupport": {
    "message": "поддержка клиентов"
  },
  "customizeYourNotifications": {
    "message": "Настройте свои уведомления"
  },
  "customizeYourNotificationsText": {
    "message": "Включите типы уведомлений, которые вы хотите получать:"
  },
  "dappRequestedSpendingCap": {
    "message": "Сайт запросил лимит расходов"
  },
  "dappSuggested": {
    "message": "Рекомендовано сайтом"
  },
  "dappSuggestedGasSettingToolTipMessage": {
    "message": "$1 рекомендовал эту цену.",
    "description": "$1 is url for the dapp that has suggested gas settings"
  },
  "dappSuggestedHigh": {
    "message": "Рекомендовано сайтом"
  },
  "dappSuggestedHighShortLabel": {
    "message": "Сайт (высокий)"
  },
  "dappSuggestedShortLabel": {
    "message": "Сайт"
  },
  "dappSuggestedTooltip": {
    "message": "$1 рекомендовал эту цену.",
    "description": "$1 represents the Dapp's origin"
  },
  "darkTheme": {
    "message": "Темная"
  },
  "data": {
    "message": "Данные"
  },
  "dataBackupSeemsCorrupt": {
    "message": "Не удается восстановить ваши данные. Файл, по-видимому, поврежден."
  },
  "dataCollectionForMarketing": {
    "message": "Сбор данных для маркетинга"
  },
  "dataCollectionForMarketingDescription": {
    "message": "Мы будем использовать MetaMetrics, чтобы узнать, как вы взаимодействуете с нашими маркетинговыми сообщениями. Мы можем делиться соответствующими новостями (например, новостями о функциях продукта и другими материалами)."
  },
  "dataCollectionWarningPopoverButton": {
    "message": "Хорошо"
  },
  "dataCollectionWarningPopoverDescription": {
    "message": "Вы отключили сбор данных для наших маркетинговых целей. Это касается только этого устройства. Если вы используете MetaMask на других устройствах, обязательно отключите его и там."
  },
  "dataHex": {
    "message": "Шестнадцатиричные"
  },
  "dcent": {
    "message": "D'Cent"
  },
  "decimal": {
    "message": "Число десятичных знаков токена"
  },
  "decimalsMustZerotoTen": {
    "message": "Число десятичных знаков должно быть не менее 0, но не более 36."
  },
  "decrypt": {
    "message": "Расшифровать"
  },
  "decryptCopy": {
    "message": "Скопировать зашифрованное сообщение"
  },
  "decryptInlineError": {
    "message": "Это сообщение невозможно расшифровать из-за ошибки: $1",
    "description": "$1 is error message"
  },
  "decryptMessageNotice": {
    "message": "$1 необходимо прочитать это сообщение, чтобы завершить свое действие",
    "description": "$1 is the web3 site name"
  },
  "decryptMetamask": {
    "message": "Расшифровать сообщение"
  },
  "decryptRequest": {
    "message": "Расшифровать запрос"
  },
  "defaultRpcUrl": {
    "message": "URL-адрес RPC по умолчанию"
  },
  "delete": {
    "message": "Удалить"
  },
  "deleteContact": {
    "message": "Удалить контакт"
  },
  "deleteNetwork": {
    "message": "Удалить сеть?"
  },
  "deleteNetworkIntro": {
    "message": "Если вы удалите эту сеть, вам нужно будет добавить ее снова, чтобы просмотреть свои активы в этой сети"
  },
  "deleteNetworkTitle": {
    "message": "Удалить сеть $1?",
    "description": "$1 represents the name of the network"
  },
  "deleteRpcUrl": {
    "message": "Удалить URL-адрес RPC"
  },
  "deposit": {
    "message": "Депозит"
  },
  "deprecatedGoerliNtwrkMsg": {
    "message": "Из-за обновлений системы Ethereum тестовая сеть Goerli скоро будет закрыта."
  },
  "deprecatedNetwork": {
    "message": "Эта сеть устарела"
  },
  "deprecatedNetworkButtonMsg": {
    "message": "Понятно"
  },
  "deprecatedNetworkDescription": {
    "message": "Сеть, к которой вы пытаетесь подключиться, больше не поддерживается Metamask. $1"
  },
  "description": {
    "message": "Описание"
  },
  "descriptionFromSnap": {
    "message": "Описание из $1",
    "description": "$1 represents the name of the snap"
  },
  "details": {
    "message": "Подробности"
  },
  "developerOptions": {
    "message": "Параметры разработчика"
  },
  "developerOptionsNetworkMenuRedesignDescription": {
    "message": "Переключает на новый дизайн меню «Сети»"
  },
  "developerOptionsNetworkMenuRedesignTitle": {
    "message": "Переработка дизайна меню «Сети»"
  },
  "developerOptionsResetStatesAnnouncementsDescription": {
    "message": "Сбрасывает логическое значение isShown в значение false для всех объявлений. Объявления — это уведомления, отображаемые во всплывающем модальном окне «Что нового»."
  },
  "developerOptionsResetStatesOnboarding": {
    "message": "Сбрасывает различные состояния, связанные с регистрацией, и перенаправляет на страницу регистрации «Защитите свой кошелек»."
  },
  "developerOptionsServiceWorkerKeepAlive": {
    "message": "В результате отметка времени постоянно сохраняется в session.storage"
  },
  "disabledGasOptionToolTipMessage": {
    "message": "$1 отключена, поскольку не соответствует минимальному увеличению на 10% от первоначальной платы за газ.",
    "description": "$1 is gas estimate type which can be market or aggressive"
  },
  "disconnect": {
    "message": "Отключить"
  },
  "disconnectAllAccounts": {
    "message": "Отключить все счета"
  },
  "disconnectAllAccountsConfirmationDescription": {
    "message": "Уверены, что хотите отключить? Вы можете потерять доступ к функциям сайта."
  },
  "disconnectAllAccountsText": {
    "message": "счета"
  },
  "disconnectAllSnapsText": {
    "message": "Snaps"
  },
  "disconnectAllText": {
    "message": "Если вы отключите свои $1 от $2, вам придется повторно подключиться, чтобы использовать их снова.",
    "description": "$1 will map to `disconnectAllAccountsText` or `disconnectAllSnapsText`, $2 represents the website hostname"
  },
  "disconnectAllTitle": {
    "message": "Отключить все $1",
    "description": "$1 will map to `disconnectAllAccountsText` or `disconnectAllSnapsText`"
  },
  "disconnectPrompt": {
    "message": "Отключить $1"
  },
  "disconnectThisAccount": {
    "message": "Отключить этот счет"
  },
  "disconnectedAllAccountsToast": {
    "message": "Все счета отключены от $1",
    "description": "$1 is name of the dapp`"
  },
  "disconnectedSingleAccountToast": {
    "message": "$1 отключен от $2",
    "description": "$1 is name of the name and $2 represents the dapp name`"
  },
  "discoverSnaps": {
    "message": "Откройте для себя Snaps",
    "description": "Text that links to the Snaps website. Displayed in a banner on Snaps list page in settings."
  },
  "dismiss": {
    "message": "Отклонить"
  },
  "dismissReminderDescriptionField": {
    "message": "Включите этот параметр, чтобы отклонить сообщение с напоминанием о создании резервной копии фразы для восстановления. Мы настоятельно рекомендуем создать резервную копию секретной фразы для восстановления, чтобы избежать потери средств."
  },
  "dismissReminderField": {
    "message": "Отклонить напоминание о необходимости создать резервную копию секретной фразы для восстановления"
  },
  "displayNftMedia": {
    "message": "Показать носитель NFT"
  },
  "displayNftMediaDescription": {
    "message": "Отображение носителя и данных NFT раскрывает ваш IP-адрес для OpenSea или других третьих сторон. Это может позволить злоумышленникам связать ваш IP-адрес с вашим адресом Ethereum. Автоопределение NFT зависит от этого параметра и будет недоступно, если он отключен."
  },
  "diveStraightIntoUsingYourNFTs": {
    "message": "Перейдите прямо к использованию своих NFT-токенов"
  },
  "diveStraightIntoUsingYourTokens": {
    "message": "Перейдите прямо к использованию своих токенов"
  },
  "doNotShare": {
    "message": "Не сообщайте ее никому"
  },
  "domain": {
    "message": "Домен"
  },
  "domainNotSupportedOnNetwork": {
    "message": "Сеть не поддерживает поиск домена"
  },
  "done": {
    "message": "Выполнено"
  },
  "dontShowThisAgain": {
    "message": "Не показывать снова"
  },
  "downArrow": {
    "message": "стрелка «вниз»"
  },
  "downloadGoogleChrome": {
    "message": "Скачать Google Chrome"
  },
  "downloadNow": {
    "message": "Скачать сейчас"
  },
  "downloadStateLogs": {
    "message": "Скачать журналы состояния"
  },
  "dragAndDropBanner": {
    "message": "Вы можете перетаскивать сети, чтобы изменять их порядок. "
  },
  "dropped": {
    "message": "Отменено"
  },
  "edit": {
    "message": "Изменить"
  },
  "editANickname": {
    "message": "Изменить ник"
  },
  "editAddressNickname": {
    "message": "Изменить ник адреса"
  },
  "editCancellationGasFeeModalTitle": {
    "message": "Изменить плату за газ за отмену"
  },
  "editContact": {
    "message": "Изменить контакт"
  },
  "editGasFeeModalTitle": {
    "message": "Изменить плату за газ"
  },
  "editGasLimitOutOfBounds": {
    "message": "Лимит газа должен быть не менее $1"
  },
  "editGasLimitOutOfBoundsV2": {
    "message": "Лимит газа должен быть больше $1 и меньше $2",
    "description": "$1 is the minimum limit for gas and $2 is the maximum limit"
  },
  "editGasLimitTooltip": {
    "message": "Лимит газа — это максимальное количество единиц газа, которое вы готовы использовать. Единицы газа являются множителем «Максимальной платы за приоритет» и «Максимальной комиссии»."
  },
  "editGasMaxBaseFeeGWEIImbalance": {
    "message": "Максимальная базовая комиссия не может быть ниже платы за приоритет."
  },
  "editGasMaxBaseFeeHigh": {
    "message": "Максимальная базовая комиссия выше необходимой"
  },
  "editGasMaxBaseFeeLow": {
    "message": "Максимальная базовая комиссия низкая для текущих условий сети"
  },
  "editGasMaxFeeHigh": {
    "message": "Максимальная комиссия выше, чем необходимо"
  },
  "editGasMaxFeeLow": {
    "message": "Максимальная комиссия слишком низкая для условий сети"
  },
  "editGasMaxFeePriorityImbalance": {
    "message": "Максимальная комиссия не может быть меньше максимальной платы за приоритет"
  },
  "editGasMaxPriorityFeeBelowMinimum": {
    "message": "Максимальная плата за приоритет должна быть больше 0 Гвей."
  },
  "editGasMaxPriorityFeeBelowMinimumV2": {
    "message": "Плата за приоритет должна быть больше 0."
  },
  "editGasMaxPriorityFeeHigh": {
    "message": "Максимальная плата за приоритет выше необходимой. Вы можете заплатить больше, чем нужно."
  },
  "editGasMaxPriorityFeeHighV2": {
    "message": "Плата за приоритет выше необходимой. Вы можете заплатить больше, чем нужно"
  },
  "editGasMaxPriorityFeeLow": {
    "message": "Максимальная плата за приоритет низкая для текущих условий сети"
  },
  "editGasMaxPriorityFeeLowV2": {
    "message": "Плата за приоритет низкая для текущих условий сети"
  },
  "editGasPriceTooLow": {
    "message": "Цена газа должна быть больше 0"
  },
  "editGasPriceTooltip": {
    "message": "В этой сети необходимо заполнить поле «Цена газа» при отправке транзакции. Цена газа — это сумма, которую вы будете платить за единицу газа."
  },
  "editGasSubTextAmountLabel": {
    "message": "Макс. сумма:",
    "description": "This is meant to be used as the $1 substitution editGasSubTextAmount"
  },
  "editGasSubTextFeeLabel": {
    "message": "Макс. комиссия:"
  },
  "editGasTitle": {
    "message": "Изменить приоритет"
  },
  "editGasTooLow": {
    "message": "Время обработки неизвестно"
  },
  "editNonceField": {
    "message": "Изменить одноразовый номер"
  },
  "editNonceMessage": {
    "message": "Это продвинутая функция, используйте ее с осторожностью."
  },
  "editPermission": {
    "message": "Изменить разрешение"
  },
  "editSpeedUpEditGasFeeModalTitle": {
    "message": "Изменить плату за газ за ускорение"
  },
  "effortlesslyNavigateYourDigitalAssets": {
    "message": "Легко перемещайтесь по своим цифровым активам"
  },
  "enable": {
    "message": "Включить"
  },
  "enableAutoDetect": {
    "message": " Включить автоопределение"
  },
  "enableFromSettings": {
    "message": " Включите его в Настройках."
  },
  "enableNftAutoDetection": {
    "message": "Включить автоопределение NFT"
  },
  "enableSnap": {
    "message": "Включить"
  },
  "enableToken": {
    "message": "активирует для $1",
    "description": "$1 is a token symbol, e.g. ETH"
  },
  "enableTokenAutoDetection": {
    "message": "Включите автоопределение токена"
  },
  "enabled": {
    "message": "Включено"
  },
  "enabledNetworks": {
    "message": "Включенные сети"
  },
  "encryptionPublicKeyNotice": {
    "message": "$1 запрашивает ваш открытый ключ шифрования. После получения вашего согласия на это данный сайт сможет создавать зашифрованные сообщения для отправки в ваш адрес.",
    "description": "$1 is the web3 site name"
  },
  "encryptionPublicKeyRequest": {
    "message": "Запросить открытый ключ шифрования."
  },
  "endpointReturnedDifferentChainId": {
    "message": "Введенный вами URL RPC вернул другой ID блокчейна ($1). Обновите ID блокчейна, чтобы он соответствовал URLу RPC сети, которую вы пытаетесь добавить.",
    "description": "$1 is the return value of eth_chainId from an RPC endpoint"
  },
  "enhancedTokenDetectionAlertMessage": {
    "message": "Улучшенное определение токенов в настоящее время доступно на $1. $2"
  },
  "ensDomainsSettingDescriptionIntroduction": {
    "message": "MetaMask позволяет вам видеть домены ENS прямо в адресной строке вашего браузера. Вот как это работает:"
  },
  "ensDomainsSettingDescriptionOutroduction": {
    "message": "Имейте в виду, что использование этой функции открывает доступ к вашему IP-адресу сторонним сервисам IPFS."
  },
  "ensDomainsSettingDescriptionPart1": {
    "message": "MetaMask сверяется с контрактом ENS Ethereum, чтобы найти код, связанный с именем ENS."
  },
  "ensDomainsSettingDescriptionPart2": {
    "message": "Если код ссылается на IPFS, вы можете увидеть связанный с ним контент (обычно веб-сайт)."
  },
  "ensDomainsSettingTitle": {
    "message": "Показать домены ENS в адресной строке"
  },
  "ensIllegalCharacter": {
    "message": "Недопустимый символ для ENS."
  },
  "ensRegistrationError": {
    "message": "Ошибка при регистрации имени ENS"
  },
  "ensUnknownError": {
    "message": "Ошибка поиска ENS."
  },
  "enterANumber": {
    "message": "Введите цифру"
  },
  "enterCustodianToken": {
    "message": "Введите свой токен $1 или добавьте новый токен"
  },
  "enterMaxSpendLimit": {
    "message": "Введите максимальный лимит расходов"
  },
  "enterOptionalPassword": {
    "message": "Введите необязательный пароль"
  },
  "enterPasswordContinue": {
    "message": "Введите пароль, чтобы продолжить"
  },
  "enterTokenNameOrAddress": {
    "message": "Введите имя токена или вставьте адрес"
  },
  "enterYourPassword": {
    "message": "Введите свой пароль"
  },
  "errorCode": {
    "message": "Код: $1",
    "description": "Displayed error code for debugging purposes. $1 is the error code"
  },
  "errorDetails": {
    "message": "Сведения об ошибке",
    "description": "Title for collapsible section that displays error details for debugging purposes"
  },
  "errorGettingSafeChainList": {
    "message": "Ошибка при получении списка безопасных блокчейнов. Продолжайте с осторожностью."
  },
  "errorMessage": {
    "message": "Сообщение: $1",
    "description": "Displayed error message for debugging purposes. $1 is the error message"
  },
  "errorName": {
    "message": "Код: $1",
    "description": "Displayed error name for debugging purposes. $1 is the error name"
  },
  "errorPageMessage": {
    "message": "Повторите попытку, перезагрузив страницу, или обратитесь в поддержку $1.",
    "description": "Message displayed on generic error page in the fullscreen or notification UI, $1 is a clickable link with text defined by the 'here' key. The link will open to a form where users can file support tickets."
  },
  "errorPagePopupMessage": {
    "message": "Повторите попытку, закрыв и вновь открыв всплывающее окно, или обратитесь в поддержку $1.",
    "description": "Message displayed on generic error page in the popup UI, $1 is a clickable link with text defined by the 'here' key. The link will open to a form where users can file support tickets."
  },
  "errorPageTitle": {
    "message": "MetaMask обнаружил ошибку",
    "description": "Title of generic error page"
  },
  "errorStack": {
    "message": "Стек:",
    "description": "Title for error stack, which is displayed for debugging purposes"
  },
  "errorWhileConnectingToRPC": {
    "message": "Ошибка при подключении к пользовательской сети."
  },
  "errorWithSnap": {
    "message": "Ошибка с $1",
    "description": "$1 represents the name of the snap"
  },
  "estimatedFee": {
    "message": "Примерная комиссия"
  },
  "estimatedFeeTooltip": {
    "message": "Сумма, уплаченная за обработку транзакции в сети."
  },
  "ethGasPriceFetchWarning": {
    "message": "Указана резервная цена газа, поскольку основной сервис определения цены газа сейчас недоступен."
  },
  "ethereumProviderAccess": {
    "message": "Предоставить поставщику Ethereum доступ к $1",
    "description": "The parameter is the name of the requesting origin"
  },
  "ethereumPublicAddress": {
    "message": "Публичный адрес Ethereum"
  },
  "etherscan": {
    "message": "Etherscan"
  },
  "etherscanView": {
    "message": "Посмотреть счет на Etherscan"
  },
  "etherscanViewOn": {
    "message": "Посмотреть на Etherscan"
  },
  "expandView": {
    "message": "Развернуть представление"
  },
  "experimental": {
    "message": "Экспериментальные"
  },
  "extendWalletWithSnaps": {
    "message": "Изучите Snaps, созданные сообществом, чтобы персонализировать работу с web3",
    "description": "Banner description displayed on Snaps list page in Settings when less than 6 Snaps is installed."
  },
  "extensionInsallCompleteDescription": {
    "message": "Вернитесь к настройке продукта MetaMask Institutional, чтобы подключить свои депозитарные или само-дерпозитарные счета."
  },
  "extensionInsallCompleteTitle": {
    "message": "Установка расширения завершена"
  },
  "externalExtension": {
    "message": "Внешнее расширение"
  },
  "externalNameSourcesSetting": {
    "message": "Предлагаемые псевдонимы"
  },
  "externalNameSourcesSettingDescription": {
    "message": "Мы будем получать предлагаемые псевдонимы для адресов, с которыми вы взаимодействуете, из сторонних источников, таких как Etherscan, Infura и Lens Protocol. Эти источники могут видеть эти адреса и ваш IP-адрес. Адрес вашего счета не будет доступен третьим сторонам."
  },
  "failed": {
    "message": "Не удалось"
  },
  "failedToFetchChainId": {
    "message": "Не удалось получить ID блокчейна. Ваш URL RPC правильный?"
  },
  "failedToFetchTickerSymbolData": {
    "message": "Данные проверки тикера в настоящее время недоступны. Убедитесь, что вы ввели правильный символ. Это повлияет на коэффициенты обмена, которые вы видите для этой сети."
  },
  "failureMessage": {
    "message": "Что-то пошло не так, и мы не смогли завершить действие"
  },
  "fast": {
    "message": "Быстрый"
  },
  "feeAssociatedRequest": {
    "message": "За выполнение этого запроса взимается комиссия."
  },
  "feeDetails": {
    "message": "Сведения о комиссии"
  },
  "fiat": {
    "message": "Фиатная",
    "description": "Exchange type"
  },
  "fileImportFail": {
    "message": "Импорт файлов не работает? Нажмите здесь!",
    "description": "Helps user import their account from a JSON file"
  },
  "flaskWelcomeUninstall": {
    "message": "вам нужно должны удалить это расширение",
    "description": "This request is shown on the Flask Welcome screen. It is intended for non-developers, and will be bolded."
  },
  "flaskWelcomeWarning1": {
    "message": "Flask предназначен для разработчиков,и позволяет им экспериментировать с новыми нестабильными API. Если вы не разработчик или бета-тестер, $1.",
    "description": "This is a warning shown on the Flask Welcome screen, intended to encourage non-developers not to proceed any further. $1 is the bolded message 'flaskWelcomeUninstall'"
  },
  "flaskWelcomeWarning2": {
    "message": "Мы не гарантируем безопасность и стабильность этого расширения. Новые API-интерфейсы, предлагаемые Flask, не защищены от фишинговых атак, а это означает, что любой сайт или snap, для которых требуется Flask, могут быть злонамеренной попыткой украсть ваши активы.",
    "description": "This explains the risks of using MetaMask Flask"
  },
  "flaskWelcomeWarning3": {
    "message": "Все API Flask являются экспериментальными. Они могут быть изменены или удалены без предварительного уведомления или могут оставаться во Flask на неопределенный срок без переноса в стабильную версию MetaMask. Используйте их на свой страх и риск.",
    "description": "This message warns developers about unstable Flask APIs"
  },
  "flaskWelcomeWarning4": {
    "message": "Обязательно отключите свое обычное расширение MetaMask при использовании Flask.",
    "description": "This message calls to pay attention about multiple versions of MetaMask running on the same site (Flask + Prod)"
  },
  "flaskWelcomeWarningAcceptButton": {
    "message": "Я принимаю риски",
    "description": "this text is shown on a button, which the user presses to confirm they understand the risks of using Flask"
  },
  "floatAmountToken": {
    "message": "Сумма токена должна быть целым числом"
  },
  "followUsOnTwitter": {
    "message": "Подпишитесь на нас в Twitter"
  },
  "forbiddenIpfsGateway": {
    "message": "Запрещенный шлюз IPFS. Укажите шлюз CID"
  },
  "forgetDevice": {
    "message": "Забыть это устройство"
  },
  "forgotPassword": {
    "message": "Забыли пароль?"
  },
  "from": {
    "message": "От"
  },
  "fromAddress": {
    "message": "От: $1",
    "description": "$1 is the address to include in the From label. It is typically shortened first using shortenAddress"
  },
  "fromTokenLists": {
    "message": "Из списков токенов: $1"
  },
  "function": {
    "message": "Функция: $1"
  },
  "functionApprove": {
    "message": "Функция: Одобрить"
  },
  "functionSetApprovalForAll": {
    "message": "Функция: SetApprovalForAll"
  },
  "functionType": {
    "message": "Тип функции"
  },
  "fundYourWallet": {
    "message": "Пополните свой кошелек"
  },
  "fundYourWalletDescription": {
    "message": "Начните с добавления $1 в свой кошелек.",
    "description": "$1 is the token symbol"
  },
  "gas": {
    "message": "Газ"
  },
  "gasDisplayAcknowledgeDappButtonText": {
    "message": "Изменить рекомендуемую плату за газ"
  },
  "gasDisplayDappWarning": {
    "message": "Эта плата за газ была предложена $1. Ее переопредление может вызвать проблемы с вашей транзакцией. При наличии вопросов обратитесь к $1.",
    "description": "$1 represents the Dapp's origin"
  },
  "gasIsETH": {
    "message": "Газ стоит $1 "
  },
  "gasLimit": {
    "message": "Лимит газа"
  },
  "gasLimitInfoTooltipContent": {
    "message": "Лимит газа — это максимальное количество единиц газа, которое вы готовы потратить."
  },
  "gasLimitRecommended": {
    "message": "Рекомендуемый лимит газа — $1. Если лимит газа меньше этого, он может оказаться неэффективным."
  },
  "gasLimitTooLow": {
    "message": "Лимит газа должен быть не менее 21 000"
  },
  "gasLimitTooLowWithDynamicFee": {
    "message": "Лимит газа должен быть не менее $1",
    "description": "$1 is the custom gas limit, in decimal."
  },
  "gasLimitV2": {
    "message": "Лимит газа"
  },
  "gasOption": {
    "message": "Настройка газа"
  },
  "gasPrice": {
    "message": "Цена газа (Гвей)"
  },
  "gasPriceExcessive": {
    "message": "Установлена неоправданно высокая плата за газ. Рекомендуем снизить ее."
  },
  "gasPriceExcessiveInput": {
    "message": "Цена газа очень высокая"
  },
  "gasPriceExtremelyLow": {
    "message": "Цена газа очень низкая"
  },
  "gasPriceFetchFailed": {
    "message": "Не удалось определить примерную цену газа из-за ошибки сети."
  },
  "gasPriceInfoTooltipContent": {
    "message": "Цена газа — это количество Ether, которое вы готовы платить за каждую единицу газа."
  },
  "gasTimingHoursShort": {
    "message": "$1 ч",
    "description": "$1 represents a number of hours"
  },
  "gasTimingLow": {
    "message": "Медленная"
  },
  "gasTimingMinutesShort": {
    "message": "$1 мин.",
    "description": "$1 represents a number of minutes"
  },
  "gasTimingSecondsShort": {
    "message": "$1 сек.",
    "description": "$1 represents a number of seconds"
  },
  "gasUsed": {
    "message": "Использовано газа"
  },
  "general": {
    "message": "Общие"
  },
  "generalCameraError": {
    "message": "Нам не удалось получить доступ к вашей камере. Пожалуйста, попробуйте еще раз."
  },
  "generalCameraErrorTitle": {
    "message": "Что-то пошло не так...."
  },
  "genericExplorerView": {
    "message": "Посмотреть счет на $1"
  },
  "getStartedWithNFTs": {
    "message": "Получите $1 для покупки NFT",
    "description": "$1 is the token symbol"
  },
  "getStartedWithNFTsDescription": {
    "message": "Начните использовать NFT, добавив $1 в свой кошелек.",
    "description": "$1 is the token symbol"
  },
  "goBack": {
    "message": "Назад"
  },
  "goToSite": {
    "message": "Перейти на сайт"
  },
  "goerli": {
    "message": "Тестовая сеть Goerli"
  },
  "gotIt": {
    "message": "Понятно!"
  },
  "grantedToWithColon": {
    "message": "Предоставляется:"
  },
  "gwei": {
    "message": "Гвей"
  },
  "hardware": {
    "message": "Аппаратный"
  },
  "hardwareWalletConnected": {
    "message": "Аппаратный кошелек подключен"
  },
  "hardwareWalletLegacyDescription": {
    "message": "(устаревший)",
    "description": "Text representing the MEW path"
  },
  "hardwareWalletSupportLinkConversion": {
    "message": "нажмите здесь"
  },
  "hardwareWallets": {
    "message": "Подключить аппаратный кошелек"
  },
  "hardwareWalletsInfo": {
    "message": "Интеграция с аппаратным кошельком использует вызовы API к внешним серверам, которые могут видеть ваш IP-адрес и адреса смарт-контрактов, с которыми вы взаимодействуете"
  },
  "hardwareWalletsMsg": {
    "message": "Выберите аппаратный кошелек, который хотите использовать с MetaMask."
  },
  "here": {
    "message": "здесь",
    "description": "as in -click here- for more information (goes with troubleTokenBalances)"
  },
  "hexData": {
    "message": "Шестнадцатеричные данные"
  },
  "hiddenAccounts": {
    "message": "Скрыть счета"
  },
  "hide": {
    "message": "Скрыть"
  },
  "hideAccount": {
    "message": "Скрыть счет"
  },
  "hideFullTransactionDetails": {
    "message": "Скрыть полную информацию о транзакции"
  },
  "hideSeedPhrase": {
    "message": "Скрыть сид-фразу"
  },
  "hideSentitiveInfo": {
    "message": "Скрыть конфиденциальную информацию"
  },
  "hideToken": {
    "message": "Скрыть токен"
  },
  "hideTokenPrompt": {
    "message": "Скрыть токен?"
  },
  "hideTokenSymbol": {
    "message": "Скрыть $1",
    "description": "$1 is the symbol for a token (e.g. 'DAI')"
  },
  "hideZeroBalanceTokens": {
    "message": "Скрыть токены без баланса"
  },
  "high": {
    "message": "Агрессивный"
  },
  "highGasSettingToolTipMessage": {
    "message": "Используйте $1, чтобы компенсировать скачки сетевого трафика из-за таких событий, как популярные NFT-дропы.",
    "description": "$1 is key 'high' (text: 'Aggressive') separated here so that it can be passed in with bold font-weight"
  },
  "highLowercase": {
    "message": "высокая"
  },
  "history": {
    "message": "История"
  },
  "holdToRevealContent1": {
    "message": "Ваша секретная фраза для восстановления дает $1",
    "description": "$1 is a bolded text with the message from 'holdToRevealContent2'"
  },
  "holdToRevealContent2": {
    "message": "полный доступ к вашему кошельку и средствам.",
    "description": "Is the bolded text in 'holdToRevealContent1'"
  },
  "holdToRevealContent3": {
    "message": "Не сообщайте ее никому. $1 $2",
    "description": "$1 is a message from 'holdToRevealContent4' and $2 is a text link with the message from 'holdToRevealContent5'"
  },
  "holdToRevealContent4": {
    "message": "Поддержка MetaMask не будет запрашивать это,",
    "description": "Part of 'holdToRevealContent3'"
  },
  "holdToRevealContent5": {
    "message": "но злоумышленники-фишеры могут.",
    "description": "The text link in 'holdToRevealContent3'"
  },
  "holdToRevealContentPrivateKey1": {
    "message": "Ваш закрытый ключ обеспечивает $1",
    "description": "$1 is a bolded text with the message from 'holdToRevealContentPrivateKey2'"
  },
  "holdToRevealContentPrivateKey2": {
    "message": "полный доступ к вашему кошельку и средствам.",
    "description": "Is the bolded text in 'holdToRevealContentPrivateKey2'"
  },
  "holdToRevealLockedLabel": {
    "message": "удерживайте, чтобы показать заблокированный круг"
  },
  "holdToRevealPrivateKey": {
    "message": "Удерживайте, чтобы показать закрытый ключ"
  },
  "holdToRevealPrivateKeyTitle": {
    "message": "Обеспечьте безопасность своего закрытого ключа"
  },
  "holdToRevealSRP": {
    "message": "Удерживайте для отображения СВФ"
  },
  "holdToRevealSRPTitle": {
    "message": "Обеспечьте безопасность своей СВФ"
  },
  "holdToRevealUnlockedLabel": {
    "message": "удерживайте, чтобы показать разблокированный круг"
  },
  "id": {
    "message": "ID"
  },
  "ignoreAll": {
    "message": "Игнорировать все"
  },
  "ignoreTokenWarning": {
    "message": "Если вы скроете токены, они не будут отображаться в вашем кошельке. Однако вы все равно можете добавить их, выполнив поиск по ним."
  },
  "imToken": {
    "message": "imToken"
  },
  "immediateAccessToYourNFTs": {
    "message": "Немедленный доступ к вашим NFT-токенам"
  },
  "immediateAccessToYourTokens": {
    "message": "Немедленный доступ к вашим токенам"
  },
  "import": {
    "message": "Импорт",
    "description": "Button to import an account from a selected file"
  },
  "importAccount": {
    "message": "Импортировать счет"
  },
  "importAccountError": {
    "message": "Ошибка импорта счета."
  },
  "importAccountErrorIsSRP": {
    "message": "Вы ввели секретную фразу для восстановления (или мнемоническую фразу). Чтобы импортировать счет сюда, нужно ввести закрытый ключ, который представляет собой шестнадцатеричную строку длиной 64 символа."
  },
  "importAccountErrorNotAValidPrivateKey": {
    "message": "Это недействительный закрытый ключ. Вы ввели шестнадцатеричную строку, но она должна содержать 64 символа."
  },
  "importAccountErrorNotHexadecimal": {
    "message": "Это недействительный закрытый ключ. Вам нужно ввести шестнадцатеричную строку длиной 64 символа."
  },
  "importAccountJsonLoading1": {
    "message": "Ожидайте, что этот импорт JSON займет несколько минут и заблокирует MetaMask."
  },
  "importAccountJsonLoading2": {
    "message": "Мы приносим свои извинения, и мы сделаем это быстрее в будущем."
  },
  "importAccountMsg": {
    "message": "Импортированные счета не будут связаны с вашей секретной фразой для восстановления MetaMask. Узнайте больше об импортированных счетах"
  },
  "importMyWallet": {
    "message": "Импорт моего кошелька"
  },
  "importNFT": {
    "message": "Импорт NFT"
  },
  "importNFTAddressToolTip": {
    "message": "Например, в OpenSea на странице NFT в разделе «Подробности» есть синяя гиперссылка с надписью «Адрес контракта». Если вы нажмете на нее, вы попадете на адрес контракта на Etherscan; в левом верхнем углу этой страницы должен быть значок с надписью «Контракт», а справа — длинная строка букв и цифр. Это адрес контракта, который создал ваш NFT. Нажмите на значок «копировать» справа от адреса, и он окажется в буфере обмена."
  },
  "importNFTPage": {
    "message": "страницу импорта NFT"
  },
  "importNFTTokenIdToolTip": {
    "message": "ID NFT является уникальным идентификатором, поскольку нет двух одинаковых NFT. Опять же, в OpenSea этот номер находится в разделе «Подробности». Запишите его или скопируйте в буфер обмена."
  },
  "importSelectedTokens": {
    "message": "Импортировать выбранные токены?"
  },
  "importSelectedTokensDescription": {
    "message": "В вашем кошельке появятся только те токены, которые вы выбрали. Вы всегда можете импортировать скрытые токены позже, выполнив их поиск."
  },
  "importTokenQuestion": {
    "message": "Импортировать токен?"
  },
  "importTokenWarning": {
    "message": "Кто угодно может создать токен с любым именем, включая поддельные версии существующих токенов. Добавляйте и торгуйте на свой страх и риск!"
  },
  "importTokensCamelCase": {
    "message": "Импорт токенов"
  },
  "importTokensError": {
    "message": "Нам не удалось импортировать токены. Повторите попытку позже."
  },
  "importWithCount": {
    "message": "Импортировать $1",
    "description": "$1 will the number of detected tokens that are selected for importing, if all of them are selected then $1 will be all"
  },
  "imported": {
    "message": "Импортирован",
    "description": "status showing that an account has been fully loaded into the keyring"
  },
  "inYourSettings": {
    "message": "в ваших Настройках"
  },
  "infuraBlockedNotification": {
    "message": "MetaMask не удалось подключиться к хосту блокчейна. Узнать возможные причины можно $1.",
    "description": "$1 is a clickable link with with text defined by the 'here' key"
  },
  "initialTransactionConfirmed": {
    "message": "Ваша первоначальная транзакция подтверждена сетью. Нажмите ОК, чтобы вернуться."
  },
  "inputLogicEmptyState": {
    "message": "Введите только ту сумму, которую третья сторона, по вашему мнению, может тратить сейчас или в будущем. Вы всегда можете увеличить лимит расходов позже."
  },
  "inputLogicEqualOrSmallerNumber": {
    "message": "Это позволяет третьей стороне потратить $1 с вашего текущего баланса.",
    "description": "$1 is the current token balance in the account and the name of the current token"
  },
  "inputLogicHigherNumber": {
    "message": "Это позволяет третьей стороне расходовать весь ваш баланс токенов до тех пор, пока не будет достигнут лимит расходов или вы не отмените его. Если вы не хотите такого развития событий, подумайте о снижении лимита расходов."
  },
  "insightWarning": {
    "message": "предупреждение"
  },
  "insightWarningCheckboxMessage": {
    "message": "$1 запрос $2",
    "description": "$1 is the action i.e. sign, confirm. $2 is the origin making the request."
  },
  "insightWarningContentPlural": {
    "message": "Просмотрите $1 предупреждения(-ий) перед $2. После того как вы сделаете это, $3 нельзя будет отменить.",
    "description": "$1 the 'insightWarnings' message (2 warnings) representing warnings, $2 is the action (i.e. signing) and $3 is the result (i.e. signature, transaction)"
  },
  "insightWarningContentSingular": {
    "message": "Просмотрите $1 перед $2. После того как вы сделаете это, $3 нельзя будет отменить.",
    "description": "$1 is the 'insightWarning' message (1 warning), $2 is the action (i.e. signing) and $3 is the result (i.e. signature, transaction)"
  },
  "insightWarningHeader": {
    "message": "Этот запрос может быть рискованным"
  },
  "insightWarnings": {
    "message": "предупреждения"
  },
  "insightsFromSnap": {
    "message": "Аналитика от $1",
    "description": "$1 represents the name of the snap"
  },
  "install": {
    "message": "Установите,"
  },
  "installExtension": {
    "message": "Установить расширение"
  },
  "installExtensionDescription": {
    "message": "Соответствующая институциональным требованиям версия ведущего в мире web3-кошелька MetaMask."
  },
  "installOrigin": {
    "message": "Источник установки"
  },
  "installRequest": {
    "message": "Добавить в MetaMask"
  },
  "installedOn": {
    "message": "Установлено на $1",
    "description": "$1 is the date when the snap has been installed"
  },
  "insufficientBalance": {
    "message": "Недостаточный баланс."
  },
  "insufficientCurrencyBuyOrDeposit": {
    "message": "У вас недостаточно $1 для оплаты комиссий за транзакцию в сети $2. $3 или внесите депозит с другого счета.",
    "description": "$1 is the native currency of the network, $2 is the name of the current network, $3 is the key 'buy' + the ticker symbol of the native currency of the chain wrapped in a button"
  },
  "insufficientCurrencyBuyOrReceive": {
    "message": "У вас недостаточно $1 на счету для оплаты комиссий за транзакцию в сети $2. $3 или $4 с другого счета.",
    "description": "$1 is the native currency of the network, $2 is the name of the current network, $3 is the key 'buy' + the ticker symbol of the native currency of the chain wrapped in a button, $4 is the key 'deposit' button"
  },
  "insufficientCurrencyDeposit": {
    "message": "У вас недостаточно $1 для оплаты комиссий за транзакцию в сети $2. Внесите депозит $1 с другого счета.",
    "description": "$1 is the native currency of the network, $2 is the name of the current network"
  },
  "insufficientFunds": {
    "message": "Недостаточно средств."
  },
  "insufficientFundsForGas": {
    "message": "Недостаточно средств для оплаты газа"
  },
  "insufficientTokens": {
    "message": "Недостаточно токенов."
  },
  "interactingWith": {
    "message": "Взаимодействие с"
  },
  "interactingWithTransactionDescription": {
    "message": "Это контракт, с которым вы взаимодействуете. Защитите себя от мошенников, подтвердив данные"
  },
  "invalidAddress": {
    "message": "Недействительный адрес"
  },
  "invalidAddressRecipient": {
    "message": "Неверный адрес получателя"
  },
  "invalidAddressRecipientNotEthNetwork": {
    "message": "Не сеть ETH, задана в нижнем регистре"
  },
  "invalidAssetType": {
    "message": "Этот актив является NFT, и его необходимо повторно добавить на странице «Импорт NFT», которая находится на вкладке NFT."
  },
  "invalidBlockExplorerURL": {
    "message": "Недействительный URL обозревателя блоков"
  },
  "invalidChainIdTooBig": {
    "message": "Недействительный ID блокчейна. Он слишком длинный."
  },
  "invalidCustomNetworkAlertContent1": {
    "message": "Необходимо повторно ввести ID блокчейна для пользовательской сети «$1».",
    "description": "$1 is the name/identifier of the network."
  },
  "invalidCustomNetworkAlertContent2": {
    "message": "Для защиты вас от провайдеров-злоумышленников или провайдеров, у которых много ошибок, ID блокчейна теперь требуются для всех настраиваемых сетей."
  },
  "invalidCustomNetworkAlertContent3": {
    "message": "Перейдите в «Настройки» > «Сеть» и введите ID блокчейна. ID блокчейна наиболее популярных сетей можно найти на $1.",
    "description": "$1 is a link to https://chainid.network"
  },
  "invalidCustomNetworkAlertTitle": {
    "message": "Недействительная пользовательская сеть"
  },
  "invalidHexNumber": {
    "message": "Недействительное шестнадцатеричное число."
  },
  "invalidHexNumberLeadingZeros": {
    "message": "Недействительное шестнадцатеричное число. Удалите все начальные нули."
  },
  "invalidIpfsGateway": {
    "message": "Недействительный шлюз IPFS: значение должно быть действительным URL"
  },
  "invalidNumber": {
    "message": "Недействительное число. Введите десятичное или шестнадцатеричное число с префиксом “0x”."
  },
  "invalidNumberLeadingZeros": {
    "message": "Недействительное число. Удалите все начальные нули."
  },
  "invalidRPC": {
    "message": "Недействительный URL RPC"
  },
  "invalidSeedPhrase": {
    "message": "Недействительная секретная фраза для восстановления"
  },
  "invalidSeedPhraseCaseSensitive": {
    "message": "Введены недействительные данные! Секретная фраза для восстановления чувствительна к регистру."
  },
  "ipfsGateway": {
    "message": "Шлюз IPFS"
  },
  "ipfsGatewayDescription": {
    "message": "MetaMask использует сторонние службы для показа изображений ваших NFT, хранящихся в IPFS, отображения информации, связанной с адресами ENS, введенными в адресную строку вашего браузера, и получения значков для различных токенов. Ваш IP-адрес может быть открыт для этих служб, когда вы их используете."
  },
  "ipfsToggleModalDescriptionOne": {
    "message": "Мы задействуем сторонние службы для показа изображений ваших NFT, хранящихся в IPFS, отображения информации, связанной с адресами ENS, введенными в адресную строку вашего браузера, и получения значков для различных токенов. При использовании вами этих служб они могут узнать ваш IP-адрес."
  },
  "ipfsToggleModalDescriptionTwo": {
    "message": "При нажатии на «Подтвердить» включается разрешение IPFS. Вы можете отключить его в $1 в любое время.",
    "description": "$1 is the method to turn off ipfs"
  },
  "ipfsToggleModalSettings": {
    "message": "Настройки > Безопасность и конфиденциальность"
  },
  "isSigningOrSubmitting": {
    "message": "Предыдущая транзакция все еще подписывается или отправляется"
  },
  "jazzAndBlockies": {
    "message": "Jazzicons и Blockies — это два разных стиля уникальных значков, которые помогут вам с первого взгляда идентифицировать свой счет."
  },
  "jazzicons": {
    "message": "Jazzicons"
  },
  "jsonFile": {
    "message": "JSON-файл",
    "description": "format for importing an account"
  },
  "keyringAccountName": {
    "message": "Название счета"
  },
  "keyringAccountPublicAddress": {
    "message": "Публичный адрес"
  },
  "keyringSnapRemovalResult1": {
    "message": "$1 $2 удален",
    "description": "Displays the result after removal of a keyring snap. $1 is the snap name, $2 is whether it is successful or not"
  },
  "keyringSnapRemovalResultNotSuccessful": {
    "message": "не",
    "description": "Displays the `not` word in $2."
  },
  "keyringSnapRemoveConfirmation": {
    "message": "Введите $1, чтобы подтвердить, что вы хотите удалить этот Snap:",
    "description": "Asks user to input the name nap prior to deleting the snap. $1 is the snap name"
  },
  "keystone": {
    "message": "Keystone"
  },
  "knownAddressRecipient": {
    "message": "Известный адрес контракта."
  },
  "knownTokenWarning": {
    "message": "Это действие изменит токены, уже указанные в вашем кошельке, которые можно использовать для фишинга. Утверждайте, только если вы уверены, что хотите изменить то, что представляют эти токены. Узнайте подробнее о $1"
  },
  "l1Fee": {
    "message": "Комиссия L1"
  },
  "l1FeeTooltip": {
    "message": "Плата за газ L1"
  },
  "l2Fee": {
    "message": "Комиссия L2"
  },
  "l2FeeTooltip": {
    "message": "Плата за газ L2"
  },
  "lastConnected": {
    "message": "Последнее подключение"
  },
  "lastSold": {
    "message": "Последняя продажа"
  },
  "lavaDomeCopyWarning": {
    "message": "В целях вашей безопасности выбор этого текста в данный момент недоступен."
  },
  "layer1Fees": {
    "message": "Комиссии 1-го уровня"
  },
  "layer2Fees": {
    "message": "Комиссии 2-го уровня"
  },
  "learnCancelSpeeedup": {
    "message": "Узнайте подробнее, как $1",
    "description": "$1 is link to cancel or speed up transactions"
  },
  "learnMore": {
    "message": "подробнее"
  },
  "learnMoreAboutGas": {
    "message": "Хотите $1 о газе?",
    "description": "$1 will be replaced by the learnMore translation key"
  },
  "learnMoreKeystone": {
    "message": "Подробнее"
  },
  "learnMoreUpperCase": {
    "message": "Подробнее"
  },
  "learnMoreUpperCaseWithDot": {
    "message": "Узнайте подробнее."
  },
  "learnScamRisk": {
    "message": "мошенничество и угрозы безопасности."
  },
  "learnToBridge": {
    "message": "Научитесь создавать мост для"
  },
  "leaveMetaMask": {
    "message": "Выйти из MetaMask?"
  },
  "leaveMetaMaskDesc": {
    "message": "Вы собираетесь посетить сайт за пределами MetaMask. Прежде чем продолжить, перепроверьте URL-адрес."
  },
  "ledgerAccountRestriction": {
    "message": "Вам необходимо использовать свой последний счет, прежде чем вы сможете добавить новый."
  },
  "ledgerConnectionInstructionCloseOtherApps": {
    "message": "Закройте все остальные программы, подключенные к вашему устройству, и нажмите здесь для обновления."
  },
  "ledgerConnectionInstructionHeader": {
    "message": "Перед нажатием «Подтвердить»:"
  },
  "ledgerConnectionInstructionStepFour": {
    "message": "Включите «данные смарт-контракта» или «слепую подпись» в своем устройстве Ledger."
  },
  "ledgerConnectionInstructionStepThree": {
    "message": "Убедитесь, что Ledger подключен, и выберите приложение Ethereum."
  },
  "ledgerDeviceOpenFailureMessage": {
    "message": "Не удалось открыть Ledger. Он может быть подключен к другой программе. Закройте Ledger Live или другие приложения, подключенные к Ledger, и снова попробуйте подключиться."
  },
  "ledgerErrorConnectionIssue": {
    "message": "Переподключите свой Ledger, откройте приложение ETH и повторите попытку."
  },
  "ledgerErrorDevicedLocked": {
    "message": "Ваш Ledger заблокирован. Разблокируйте его и повторите попытку."
  },
  "ledgerErrorEthAppNotOpen": {
    "message": "Чтобы решить проблему, откройте приложение ETH на своем устройстве и повторите попытку."
  },
  "ledgerErrorTransactionDataNotPadded": {
    "message": "Входные данные транзакции Ethereum недостаточно подробно заполнены."
  },
  "ledgerLiveApp": {
    "message": "приложение Ledger Live"
  },
  "ledgerLocked": {
    "message": "Не удалось подключиться к Ledger. Убедитесь, что устройство разблокировано и приложение Ethereum открыто."
  },
  "ledgerTimeout": {
    "message": "Ledger Live слишком долго не отвечает, или время ожидания подключения истекло. Убедитесь, что приложение Ledger Live открыто и устройство разблокировано."
  },
  "ledgerWebHIDNotConnectedErrorMessage": {
    "message": "Ledger не подключен. Если хотите подключить Ledger, нажмите «Продолжить» еще раз и одобрите HID-подключение",
    "description": "An error message shown to the user during the hardware connect flow."
  },
  "levelArrow": {
    "message": "стрелка «уровень»"
  },
  "lightTheme": {
    "message": "Светлая"
  },
  "likeToImportToken": {
    "message": "Хотите импортировать этот токен?"
  },
  "likeToImportTokens": {
    "message": "Вы хотели бы импортировать эти токены?"
  },
  "lineaGoerli": {
    "message": "Тестовая сеть Linea Goerli"
  },
  "lineaMainnet": {
    "message": "Мейн-нет Linea"
  },
  "lineaSepolia": {
    "message": "Тестовая сеть Linea Sepolia"
  },
  "link": {
    "message": "Ссылка"
  },
  "links": {
    "message": "Ссылки"
  },
  "loadMore": {
    "message": "Загрузить еще"
  },
  "loading": {
    "message": "Загрузка..."
  },
  "loadingScreenHardwareWalletMessage": {
    "message": "Завершите транзакцию в аппаратном кошельке."
  },
  "loadingScreenSnapMessage": {
    "message": "Завершите транзакцию в Snap."
  },
  "loadingTokens": {
    "message": "Загрузка токенов..."
  },
  "localhost": {
    "message": "Локальный хост 8545"
  },
  "lock": {
    "message": "Заблокировать"
  },
  "lockMetaMask": {
    "message": "Заблокировать MetaMask"
  },
  "lockTimeInvalid": {
    "message": "Время блокировки будет числом от 0 до 10080"
  },
  "logo": {
    "message": "логотип $1",
    "description": "$1 is the name of the ticker"
  },
  "low": {
    "message": "Низкая"
  },
  "lowGasSettingToolTipMessage": {
    "message": "Используйте $1, чтобы дождаться более низкой цены. Оценки времени намного менее точны, поскольку цены в некоторой степени непредсказуемы.",
    "description": "$1 is key 'low' separated here so that it can be passed in with bold font-weight"
  },
  "lowLowercase": {
    "message": "низкая"
  },
  "lowPriorityMessage": {
    "message": "Последующие транзакции будут помещены в очередь после этой. Последний раз эту цену видели некоторое время назад."
  },
  "mainnet": {
    "message": "Мейн-нет Ethereum"
  },
  "mainnetToken": {
    "message": "Этот адрес соответствует известному адресу токена Мейн-нета Ethereum. Перепроверьте адрес контракта и сеть для токена, который вы пытаетесь добавить."
  },
  "makeAnotherSwap": {
    "message": "Создать новый своп"
  },
  "makeSureNoOneWatching": {
    "message": "Убедитесь, что никто не смотрит",
    "description": "Warning to users to be care while creating and saving their new Secret Recovery Phrase"
  },
  "marketCap": {
    "message": "Рыночная капитализация"
  },
  "marketDetails": {
    "message": "Сведения о рынке"
  },
  "max": {
    "message": "Макс."
  },
  "maxBaseFee": {
    "message": "Максимальная базовая комиссия"
  },
  "maxFee": {
    "message": "Максимальная комиссия"
  },
  "maxFeeTooltip": {
    "message": "Максимальная комиссия, предусмотренная для оплаты транзакции."
  },
  "maxPriorityFee": {
    "message": "Максимальная плата за приоритет"
  },
  "medium": {
    "message": "Рынок"
  },
  "mediumGasSettingToolTipMessage": {
    "message": "Используйте $1 для быстрой обработки по текущей рыночной цене.",
    "description": "$1 is key 'medium' (text: 'Market') separated here so that it can be passed in with bold font-weight"
  },
  "memo": {
    "message": "заметка"
  },
  "message": {
    "message": "Сообщение"
  },
  "metaMaskConnectStatusParagraphOne": {
    "message": "Теперь у вас больше возможностей контроля за подключениями счетов в MetaMask."
  },
  "metaMaskConnectStatusParagraphThree": {
    "message": "Нажмите на него, чтобы управлять подключенными счетами."
  },
  "metaMaskConnectStatusParagraphTwo": {
    "message": "Кнопка статуса подключения показывает, подключен ли посещаемый вами веб-сайт, к выбранному вами в настоящее время счету."
  },
  "metadataModalSourceTooltip": {
    "message": "$1 размещается на npm, а $2 — это уникальный идентификатор Snap.",
    "description": "$1 is the snap name and $2 is the snap NPM id."
  },
  "metamaskInstitutionalVersion": {
    "message": "Версия MetaMask Institutional"
  },
  "metamaskNotificationsAreOff": {
    "message": "Уведомления кошелька в настоящее время неактивны."
  },
  "metamaskPortfolio": {
    "message": "MetaMask Portfolio."
  },
  "metamaskSwapsOfflineDescription": {
    "message": "Сервис свопов MetaMask на техобслуживании. Зайдите позже."
  },
  "metamaskVersion": {
    "message": "Версия MetaMask"
  },
  "methodData": {
    "message": "Метод"
  },
  "methodDataTransactionDesc": {
    "message": "Функция выполняется на основе декодированных входных данных."
  },
  "methodNotSupported": {
    "message": "Не поддерживается с этим счётом."
  },
  "metrics": {
    "message": "Показатели"
  },
  "millionAbbreviation": {
    "message": "млн",
    "description": "Shortened form of 'million'"
  },
  "mismatchAccount": {
    "message": "Выбранный вами счет ($1) отличается от счета, который вы пытаетесь подписать ($2)"
  },
  "mismatchedChainLinkText": {
    "message": "проверить сведения о сети",
    "description": "Serves as link text for the 'mismatchedChain' key. This text will be embedded inside the translation for that key."
  },
  "mismatchedChainRecommendation": {
    "message": "Мы рекомендуем вам $1, прежде чем продолжить.",
    "description": "$1 is a clickable link with text defined by the 'mismatchedChainLinkText' key. The link will open to instructions for users to validate custom network details."
  },
  "mismatchedNetworkName": {
    "message": "Согласно нашим данным, имя сети может не соответствовать этому ID блокчейна."
  },
  "mismatchedNetworkSymbol": {
    "message": "Отправленный символ валюты не соответствует тому, что мы ожидаем для этого ID блокчейна."
  },
  "mismatchedRpcChainId": {
    "message": "ID блокчейна, возвращенный пользовательской сетью, не соответствует отправленному ID блокчейна."
  },
  "mismatchedRpcUrl": {
    "message": "Согласно нашим записям, отправленное значение URL RPC не соответствует известному поставщику для этого ID блокчейна."
  },
  "missingSetting": {
    "message": "Не удается найти настройку?"
  },
  "missingSettingRequest": {
    "message": "Запросите здесь"
  },
  "mmiBuiltAroundTheWorld": {
    "message": "MetaMask Institutional разработан и создан с учетом потребностей в разных частях мира."
  },
  "mmiNewNFTDetectedInNFTsTabMessage": {
    "message": "Разрешите MetaMask Institutional автоматически определять и отображать NFT в вашем кошельке."
  },
  "mmiPasswordSetupDetails": {
    "message": "Этот пароль разблокирует только ваше расширение MetaMask Institutional."
  },
  "more": {
    "message": "больше"
  },
  "multipleSnapConnectionWarning": {
    "message": "$1 хочет использовать $2 Snaps",
    "description": "$1 is the dapp and $2 is the number of snaps it wants to connect to."
  },
  "mustSelectOne": {
    "message": "Необходимо выбрать хотя бы 1 токен."
  },
  "name": {
    "message": "Имя"
  },
  "nameAddressLabel": {
    "message": "Адрес",
    "description": "Label above address field in name component modal."
  },
  "nameInstructionsNew": {
    "message": "Если вы знаете этот адрес, присвойте ему псевдоним, чтобы узнавать его в будущем.",
    "description": "Instruction text in name component modal when value is not recognised."
  },
  "nameInstructionsRecognized": {
    "message": "У этого адреса есть псевдоним по умолчанию, но вы можете изменить его или рассмотреть другие рекомендации.",
    "description": "Instruction text in name component modal when value is recognized but not saved."
  },
  "nameInstructionsSaved": {
    "message": "Вы уже добавили псевдоним для этого адреса ранее. Вы можете редактировать или просматривать другие рекомендованные псевдонимы.",
    "description": "Instruction text in name component modal when value is saved."
  },
  "nameLabel": {
    "message": "Ник",
    "description": "Label above name input field in name component modal."
  },
  "nameModalMaybeProposedName": {
    "message": "Может быть: $1",
    "description": "$1 is the proposed name"
  },
  "nameModalTitleNew": {
    "message": "Неизвестный адрес",
    "description": "Title of the modal created by the name component when value is not recognised."
  },
  "nameModalTitleRecognized": {
    "message": "Распознанный адрес",
    "description": "Title of the modal created by the name component when value is recognized but not saved."
  },
  "nameModalTitleSaved": {
    "message": "Сохраненный адрес",
    "description": "Title of the modal created by the name component when value is saved."
  },
  "nameProviderProposedBy": {
    "message": "Предложено $1",
    "description": "$1 is the name of the provider"
  },
  "nameProvider_ens": {
    "message": "Служба имен Ethereum (ENS)"
  },
  "nameProvider_etherscan": {
    "message": "Etherscan"
  },
  "nameProvider_lens": {
    "message": "Протокол Lens"
  },
  "nameProvider_token": {
    "message": "MetaMask"
  },
  "nameSetPlaceholder": {
    "message": "Выберите псевдоним...",
    "description": "Placeholder text for name input field in name component modal."
  },
  "nativePermissionRequestDescription": {
    "message": "Вы хотите, чтобы этот сайт делал следующее?",
    "description": "Description below header used on Permission Connect screen for native permissions."
  },
  "nativeToken": {
    "message": "Нативный токен этой сети — $1. Этот токен используется для внесения платы за газ. ",
    "description": "$1 represents the name of the native token on the current network"
  },
  "nativeTokenScamWarningConversion": {
    "message": "Изменить сведения о сети"
  },
  "nativeTokenScamWarningDescription": {
    "message": "Эта сеть не соответствует ID или имени связанного с ней блокчейна. Многие популярные токены используют название $1, что делает его объектом мошенничества. Мошенники могут обманом заставить вас отправить им взамен более ценную валюту. Проверьте все, прежде чем продолжить.",
    "description": "$1 represents the currency name"
  },
  "nativeTokenScamWarningTitle": {
    "message": "Это потенциальное мошенничество"
  },
  "needHelp": {
    "message": "Нужна помощь? Обратитесь в $1",
    "description": "$1 represents `needHelpLinkText`, the text which goes in the help link"
  },
  "needHelpFeedback": {
    "message": "Оставьте отзыв"
  },
  "needHelpLinkText": {
    "message": "Поддержка MetaMask"
  },
  "needHelpSubmitTicket": {
    "message": "Отправить запрос о поддержке"
  },
  "needImportFile": {
    "message": "Нужно выбрать файл для импорта.",
    "description": "User is important an account and needs to add a file to continue"
  },
  "negativeETH": {
    "message": "Невозможно отправить отрицательную сумму ETH."
  },
  "negativeOrZeroAmountToken": {
    "message": "Невозможно отправить отрицательную или нулевую сумму актива."
  },
  "network": {
    "message": "Сеть:"
  },
  "networkAddedSuccessfully": {
    "message": "Сеть успешно добавлена!"
  },
  "networkDetails": {
    "message": "Сведения о сети"
  },
  "networkIsBusy": {
    "message": "Сеть занята. Цены газа высоки, а оценки менее точны."
  },
  "networkMenu": {
    "message": "Сетевое меню"
  },
  "networkMenuHeading": {
    "message": "Выбрать сеть"
  },
  "networkName": {
    "message": "Имя сети"
  },
  "networkNameArbitrum": {
    "message": "Arbitrum"
  },
  "networkNameAvalanche": {
    "message": "Avalanche"
  },
  "networkNameBSC": {
    "message": "BSC"
  },
  "networkNameBase": {
    "message": "Base"
  },
  "networkNameBitcoin": {
    "message": "Биткоин"
  },
  "networkNameDefinition": {
    "message": "Имя, связанное с этой сетью."
  },
  "networkNameEthereum": {
    "message": "Ethereum"
  },
  "networkNameGoerli": {
    "message": "Goerli"
  },
  "networkNameLinea": {
    "message": "Linea"
  },
  "networkNameOpMainnet": {
    "message": "Мейн-нет OP"
  },
  "networkNamePolygon": {
    "message": "Polygon"
  },
  "networkNameTestnet": {
    "message": "Тестнет"
  },
  "networkNameZkSyncEra": {
    "message": "zkSync Era"
  },
  "networkOptions": {
    "message": "Параметры сети"
  },
  "networkProvider": {
    "message": "Поставщик услуг сети"
  },
  "networkSettingsChainIdDescription": {
    "message": "ID блокчейна используется для подписания транзакций. Он должен соответствовать ID блокчейна, возвращаемому сетью. Вы можете ввести десятичное или шестнадцатеричное число с префиксом «0x», но мы будем отображать число в десятичном виде."
  },
  "networkStatus": {
    "message": "Статус сети"
  },
  "networkStatusBaseFeeTooltip": {
    "message": "Базовая комиссия устанавливается сетью и меняется каждые 13–14 секунд. Наши варианты $1 и $2 учитывают внезапный рост комиссии.",
    "description": "$1 and $2 are bold text for Medium and Aggressive respectively."
  },
  "networkStatusPriorityFeeTooltip": {
    "message": "Диапазон платы за приоритет (также известной как «чаевые» майнеру), которая направляется непосредственно майнерам, чтобы они уделили приоритетное внимание вашей транзакции."
  },
  "networkStatusStabilityFeeTooltip": {
    "message": "Относительная плата за газ составляет $1 за последние 72 часа.",
    "description": "$1 is networks stability value - stable, low, high"
  },
  "networkSwitchConnectionError": {
    "message": "Нам не удается подключиться к $1",
    "description": "$1 represents the network name"
  },
  "networkURL": {
    "message": "URL сети"
  },
  "networkURLDefinition": {
    "message": "URL, используемый для доступа к этой сети."
  },
  "networks": {
    "message": "Сети"
  },
  "nevermind": {
    "message": "Неважно"
  },
  "new": {
    "message": "Новинка!"
  },
  "newAccount": {
    "message": "Новый счет"
  },
  "newAccountNumberName": {
    "message": "Счет $1",
    "description": "Default name of next account to be created on create account screen"
  },
  "newContact": {
    "message": "Новый контакт"
  },
  "newContract": {
    "message": "Новый контракт"
  },
  "newNFTDetectedInImportNFTsMessageStrongText": {
    "message": "Настройки > Безопасность и конфиденциальность"
  },
  "newNFTDetectedInImportNFTsMsg": {
    "message": "Чтобы использовать OpenSea для просмотра своих NFT, включите «Показать носитель NFT» в $1.",
    "description": "$1 is used for newNFTDetectedInImportNFTsMessageStrongText"
  },
  "newNFTDetectedInNFTsTabMessage": {
    "message": "Разрешите MetaMask автоматически определять и отображать NFT в вашем кошельке."
  },
  "newNFTsAutodetected": {
    "message": "Автоопределение NFT"
  },
  "newNetworkAdded": {
    "message": "«$1» успешно добавлен!"
  },
  "newNetworkEdited": {
    "message": "«$1» успешно изменен!"
  },
  "newNftAddedMessage": {
    "message": "NFT успешно добавлен!"
  },
  "newPassword": {
    "message": "Новый пароль (мин. 8 знаков)"
  },
  "newPrivacyPolicyActionButton": {
    "message": "Подробнее"
  },
  "newPrivacyPolicyTitle": {
    "message": "Мы обновили нашу политику конфиденциальности"
  },
  "newTokensImportedMessage": {
    "message": "Вы успешно импортировали $1.",
    "description": "$1 is the string of symbols of all the tokens imported"
  },
  "newTokensImportedTitle": {
    "message": "Токен импортирован"
  },
  "next": {
    "message": "Далее"
  },
  "nextNonceWarning": {
    "message": "Одноразовый номер больше, чем предложенный одноразовый номер $1",
    "description": "The next nonce according to MetaMask's internal logic"
  },
  "nftAddFailedMessage": {
    "message": "Невозможно добавить NFT, так как сведения о владельце не совпадают. Убедитесь, что вы ввели правильную информацию."
  },
  "nftAddressError": {
    "message": "Этот токен является NFT. Добавьте на $1",
    "description": "$1 is a clickable link with text defined by the 'importNFTPage' key"
  },
  "nftAlreadyAdded": {
    "message": "NFT уже добавлен."
  },
  "nftAutoDetectionEnabled": {
    "message": "Автоопределение NFT включено"
  },
  "nftDisclaimer": {
    "message": "Отказ от ответственности: MetaMask извлекает медиафайл из исходного URL. Этот URL иногда изменяется торговой площадкой, на которой был выполнен минтинг NFT."
  },
  "nftOptions": {
    "message": "Опционы NFT"
  },
  "nftTokenIdPlaceholder": {
    "message": "Введите ID токена"
  },
  "nftWarningContent": {
    "message": "Вы предоставляете доступ к $1, включая все, что может принадлежать вам в будущем. Сторона на другом конце может перевести эти NFT из вашего кошелька в любое время, не спрашивая вас, пока вы не отзовете это одобрение. $2",
    "description": "$1 is nftWarningContentBold bold part, $2 is Learn more link"
  },
  "nftWarningContentBold": {
    "message": "все ваши NFT в $1",
    "description": "$1 is name of the collection"
  },
  "nftWarningContentGrey": {
    "message": "Действуйте с осторожностью."
  },
  "nfts": {
    "message": "NFT"
  },
  "nftsPreviouslyOwned": {
    "message": "Ранее было во владении"
  },
  "nickname": {
    "message": "Ник"
  },
  "noAccountsFound": {
    "message": "По данному поисковому запросу счетов не найдено"
  },
  "noAddressForName": {
    "message": "Для этого имени не задан адрес."
  },
  "noConnectedAccountDescription": {
    "message": "Для продолжения выберите счет, который вы хотите использовать на этом сайте."
  },
  "noConnectedAccountTitle": {
    "message": "MetaMask не подключен к этому сайту"
  },
  "noConversionDateAvailable": {
    "message": "Дата обмена валюты недоступна"
  },
  "noConversionRateAvailable": {
    "message": "Нет доступного обменного курса"
  },
  "noDomainResolution": {
    "message": "Разрешение для домена не предоставлено."
  },
  "noHardwareWalletOrSnapsSupport": {
    "message": "Snaps и большинство аппаратных кошельков не будут работать с вашей текущей версией браузера."
  },
  "noNFTs": {
    "message": "Пока нет NFT"
  },
  "noNetworksFound": {
    "message": "По заданному поисковому запросу сети не найдены"
  },
  "noSnaps": {
    "message": "Snaps не установлены."
  },
  "noThanks": {
    "message": "Нет, спасибо"
  },
  "noTransactions": {
    "message": "У вас нет транзакций"
  },
  "noWebcamFound": {
    "message": "Веб-камера вашего компьютера не найдена. Попробуйте еще раз."
  },
  "noWebcamFoundTitle": {
    "message": "Веб-камера не найдена"
  },
  "nonCustodialAccounts": {
    "message": "MetaMask Institutional позволяет вам использовать некастодиальные счета, если вы планируете использовать эти счета для резервного копирования секретной фразы для восстановления."
  },
  "nonce": {
    "message": "Одноразовый номер"
  },
  "nonceField": {
    "message": "Настроить одноразовый номер транзакции"
  },
  "nonceFieldHeading": {
    "message": "Пользовательский одноразовый номер"
  },
  "notBusy": {
    "message": "Не занят"
  },
  "notCurrentAccount": {
    "message": "Это правильный счет? Он отличается от счета, выбранного в настоящее время в вашем кошельке."
  },
  "notEnoughBalance": {
    "message": "Недостаточный баланс"
  },
  "notEnoughGas": {
    "message": "Недостаточно газа"
  },
  "notRightNow": {
    "message": "Не сейчас"
  },
  "note": {
    "message": "Примечание"
  },
  "notePlaceholder": {
    "message": "Утверждающее лицо увидит это примечание при одобрении транзакции у депозитария."
  },
  "notificationDetail": {
    "message": "Подробности"
  },
  "notificationDetailBaseFee": {
    "message": "Базовая комиссия (Гвей)"
  },
  "notificationDetailGasLimit": {
    "message": "Лимит газа (единицы)"
  },
  "notificationDetailGasUsed": {
    "message": "Использовано газа (единицы)"
  },
  "notificationDetailMaxFee": {
    "message": "Макс. комиссия на газ"
  },
  "notificationDetailNetwork": {
    "message": "Сеть"
  },
  "notificationDetailNetworkFee": {
    "message": "Комиссия сети"
  },
  "notificationDetailPriorityFee": {
    "message": "Плата за приоритет (Гвей)"
  },
  "notificationItemCheckBlockExplorer": {
    "message": "Проверить в BlockExplorer"
  },
  "notificationItemCollection": {
    "message": "Коллекция"
  },
  "notificationItemConfirmed": {
    "message": "Подтверждено"
  },
  "notificationItemError": {
    "message": "Сейчас невозможно получить данные о комиссиях"
  },
  "notificationItemFrom": {
    "message": "От"
  },
  "notificationItemLidoStakeReadyToBeWithdrawn": {
    "message": "Вывод выполнен"
  },
  "notificationItemLidoStakeReadyToBeWithdrawnMessage": {
    "message": "Теперь вы можете вывести свои $1, не используемые в стейкинге"
  },
  "notificationItemLidoWithdrawalRequestedMessage": {
    "message": "Ваш запрос на отмену стейкинга $1 отправлен"
  },
  "notificationItemNFTReceivedFrom": {
    "message": "Получил(-а) NFT от"
  },
  "notificationItemNFTSentTo": {
    "message": "Отправил(-а) NFT в адрес"
  },
  "notificationItemNetwork": {
    "message": "Сеть"
  },
  "notificationItemRate": {
    "message": "Курс (включая комиссию)"
  },
  "notificationItemReceived": {
    "message": "Получено"
  },
  "notificationItemReceivedFrom": {
    "message": "Получено от"
  },
  "notificationItemSent": {
    "message": "Отправлено"
  },
  "notificationItemSentTo": {
    "message": "Отправлено в адрес"
  },
  "notificationItemStakeCompleted": {
    "message": "Стейкинг завершен"
  },
  "notificationItemStaked": {
    "message": "В стейкинге"
  },
  "notificationItemStakingProvider": {
    "message": "Провайдер стейкинга"
  },
  "notificationItemStatus": {
    "message": "Статус"
  },
  "notificationItemSwapped": {
    "message": "Обменяно"
  },
  "notificationItemSwappedFor": {
    "message": "за"
  },
  "notificationItemTo": {
    "message": "В"
  },
  "notificationItemTransactionId": {
    "message": "ID транзакции"
  },
  "notificationItemUnStakeCompleted": {
    "message": "Отмена стейкинга завершена"
  },
  "notificationItemUnStaked": {
    "message": "Стейкинг отменен"
  },
  "notificationItemUnStakingRequested": {
    "message": "Запрошена отмена стейкинга"
  },
  "notificationTransactionFailedMessage": {
    "message": "Транзакция $1 не удалась! $2",
    "description": "Content of the browser notification that appears when a transaction fails"
  },
  "notificationTransactionFailedMessageMMI": {
    "message": "Транзакция не удалась! $1",
    "description": "Content of the browser notification that appears when a transaction fails in MMI"
  },
  "notificationTransactionFailedTitle": {
    "message": "Неудачная транзакция",
    "description": "Title of the browser notification that appears when a transaction fails"
  },
  "notificationTransactionSuccessMessage": {
    "message": "Транзакция $1 подтверждена!",
    "description": "Content of the browser notification that appears when a transaction is confirmed"
  },
  "notificationTransactionSuccessTitle": {
    "message": "Подтвержденная транзакция",
    "description": "Title of the browser notification that appears when a transaction is confirmed"
  },
  "notificationTransactionSuccessView": {
    "message": "Смотреть на $1",
    "description": "Additional content in browser notification that appears when a transaction is confirmed and has a block explorer URL"
  },
  "notifications": {
    "message": "Уведомления"
  },
  "notificationsDropLedgerFirefoxDescription": {
    "message": "Firefox больше не поддерживает U2F, поэтому Ledger не будет работать с MetaMask в Firefox. Вместо этого попробуйте MetaMask в Google Chrome.",
    "description": "Description of a notification in the 'See What's New' popup. Describes that ledger will not longer be supported for firefox users and they should use MetaMask on chrome for ledger support instead."
  },
  "notificationsDropLedgerFirefoxTitle": {
    "message": "Прекращение поддержки Ledger в Firefox",
    "description": "Title for a notification in the 'See What's New' popup. Tells firefox users that ledger support is being dropped."
  },
  "notificationsFeatureToggle": {
    "message": "Включить уведомления кошелька",
    "description": "Experimental feature title"
  },
  "notificationsFeatureToggleDescription": {
    "message": "Это позволяет получать уведомления кошелька, такие как уведомления об отправке/получении средств или Nft, а также объявления о функциях.",
    "description": "Description of the experimental notifications feature"
  },
  "notificationsMarkAllAsRead": {
    "message": "Отметить все как прочитанные"
  },
  "notificationsPageEmptyTitle": {
    "message": "Здесь нечего смотреть"
  },
  "notificationsPageErrorContent": {
    "message": "Попробуйте еще раз посетить эту страницу."
  },
  "notificationsPageErrorTitle": {
    "message": "Возникла ошибка"
  },
  "notificationsPageNoNotificationsContent": {
    "message": "Вы еще не получили ни одного уведомления."
  },
  "notificationsSettingsBoxError": {
    "message": "Возникла проблема, повторите попытку позже."
  },
  "notificationsSettingsPageAllowNotifications": {
    "message": "Будьте в курсе того, что происходит в вашем кошельке, с помощью уведомлений. Чтобы отправлять уведомления, мы используем профиль для синхронизации некоторых настроек на ваших устройствах. $1"
  },
  "notificationsSettingsPageAllowNotificationsLink": {
    "message": "Узнайте, как мы защищаем вашу конфиденциальность при использовании этой функции."
  },
  "numberOfNewTokensDetectedPlural": {
    "message": "$1 новых токена(-ов) найдены в этом счете",
    "description": "$1 is the number of new tokens detected"
  },
  "numberOfNewTokensDetectedSingular": {
    "message": "1 новый токен найден в этом счете"
  },
  "ofTextNofM": {
    "message": "из"
  },
  "off": {
    "message": "Выкл."
  },
  "offlineForMaintenance": {
    "message": "Отключено для обслуживания"
  },
  "ok": {
    "message": "ОК"
  },
  "on": {
    "message": "Вкл."
  },
  "onboardedMetametricsAccept": {
    "message": "Я согласен(-на)"
  },
  "onboardedMetametricsDisagree": {
    "message": "Нет, спасибо"
  },
  "onboardedMetametricsKey1": {
    "message": "Последние разработки"
  },
  "onboardedMetametricsKey2": {
    "message": "Особенности продукта"
  },
  "onboardedMetametricsKey3": {
    "message": "Другие соответствующие промоматериалы"
  },
  "onboardedMetametricsLink": {
    "message": "MetaMetrics,"
  },
  "onboardedMetametricsParagraph1": {
    "message": "Кроме $1, мы хотели бы использовать данные, чтобы понять, как вы взаимодействуете с рекламными сообщениями.",
    "description": "$1 represents the 'onboardedMetametricsLink' locale string"
  },
  "onboardedMetametricsParagraph2": {
    "message": "Это помогает нам персонализировать то, чем мы делимся с вами, например:"
  },
  "onboardedMetametricsParagraph3": {
    "message": "Помните, что мы никогда не продаем предоставленные вами данные и вы можете отказаться от их предоставления в любое время."
  },
  "onboardedMetametricsTitle": {
    "message": "Помогите нам улучшить ваш опыт"
  },
  "onboarding": {
    "message": "Регистрация"
  },
  "onboardingAdvancedPrivacyIPFSDescription": {
    "message": "Шлюз IPFS позволяет получать доступ к данным, размещенным третьими сторонами, и просматривать их. Вы можете добавить пользовательский шлюз IPFS или продолжить использовать шлюз по умолчанию."
  },
  "onboardingAdvancedPrivacyIPFSInvalid": {
    "message": "Введите действительный URL"
  },
  "onboardingAdvancedPrivacyIPFSTitle": {
    "message": "Добавить пользовательский шлюз IPFS"
  },
  "onboardingAdvancedPrivacyIPFSValid": {
    "message": "URL шлюза IPFS действителен"
  },
  "onboardingAdvancedPrivacyNetworkButton": {
    "message": "Добавить пользовательскую сеть"
  },
  "onboardingAdvancedPrivacyNetworkDescription": {
    "message": "Мы используем Infura в качестве нашего поставщика удаленного вызова процедур (RPC), чтобы предложить наиболее надежный и конфиденциальный доступ к данным Ethereum из возможных. Вы можете выбрать свой собственного RPC, но помните, что любой RPC получит ваш IP-адрес и номер кошелька Ethereum для совершения транзакций. См. наше $1, чтобы узнать больше о том, как Infura обрабатывает данные."
  },
  "onboardingAdvancedPrivacyNetworkTitle": {
    "message": "Выберите свою сеть"
  },
  "onboardingCreateWallet": {
    "message": "Создать новый кошелек"
  },
  "onboardingImportWallet": {
    "message": "Импорт существующего кошелька"
  },
  "onboardingMetametricsAgree": {
    "message": "Я согласен(-на)"
  },
  "onboardingMetametricsDescription": {
    "message": "Мы хотели бы собрать базовые данные об использовании и диагностике для улучшения MetaMask. Помните, что мы никогда не продаем данные, которые вы здесь предоставляете."
  },
  "onboardingMetametricsDescription2": {
    "message": "Когда мы собираем показатели, они всегда будут..."
  },
  "onboardingMetametricsInfuraTerms": {
    "message": "Мы сообщим вам, если решим использовать эти данные для других целей. Вы можете ознакомиться с нашей $1 для получения дополнительной информации. Помните, что вы можете перейти в настройки и отказаться в любой момент.",
    "description": "$1 represents `onboardingMetametricsInfuraTermsPolicy`"
  },
  "onboardingMetametricsInfuraTermsPolicy": {
    "message": "Политикой конфиденциальности"
  },
  "onboardingMetametricsModalTitle": {
    "message": "Добавить пользовательскую сеть"
  },
  "onboardingMetametricsNeverCollect": {
    "message": "$1 клики и просмотры в приложении сохраняются, но другие данные (например, ваш публичный адрес) — нет.",
    "description": "$1 represents `onboardingMetametricsNeverCollectEmphasis`"
  },
  "onboardingMetametricsNeverCollectEmphasis": {
    "message": "Приватными:"
  },
  "onboardingMetametricsNeverCollectIP": {
    "message": "$1 мы временно используем ваш IP-адрес для определения общего местоположения (например, вашей страны или региона), но он никогда не сохраняется.",
    "description": "$1 represents `onboardingMetametricsNeverCollectIPEmphasis`"
  },
  "onboardingMetametricsNeverCollectIPEmphasis": {
    "message": "Общедоступными:"
  },
  "onboardingMetametricsNeverSellData": {
    "message": "$1 вы в любое время решаете, хотите ли вы поделиться своими данными об использовании или удалить их в настройках.",
    "description": "$1 represents `onboardingMetametricsNeverSellDataEmphasis`"
  },
  "onboardingMetametricsNeverSellDataEmphasis": {
    "message": "Необязательными:"
  },
  "onboardingMetametricsTitle": {
    "message": "Помогите нам улучшить MetaMask"
  },
  "onboardingMetametricsUseDataCheckbox": {
    "message": "Мы будем использовать эти данные, чтобы узнать, как вы взаимодействуете с нашими маркетинговыми сообщениями. Мы можем отправлять соответствующие новости (например, об особенностях продукта)."
  },
  "onboardingPinExtensionBillboardAccess": {
    "message": "Полный доступ"
  },
  "onboardingPinExtensionBillboardDescription": {
    "message": "Эти расширения могут просматривать и изменять информацию"
  },
  "onboardingPinExtensionBillboardDescription2": {
    "message": "на этом сайте."
  },
  "onboardingPinExtensionBillboardTitle": {
    "message": "Расширения"
  },
  "onboardingPinExtensionChrome": {
    "message": "Нажмите на значок расширения браузера"
  },
  "onboardingPinExtensionDescription": {
    "message": "Закрепите расширение MetaMask в браузере для его постоянной доступности и легкого просмотра подтверждений транзакций."
  },
  "onboardingPinExtensionDescription2": {
    "message": "Вы можете открыть MetaMask, нажав на расширение, и получить доступ к своему кошельку одним щелчком мыши."
  },
  "onboardingPinExtensionDescription3": {
    "message": "Нажмите на значок расширения браузера для мгновенного перехода к нему"
  },
  "onboardingPinExtensionLabel": {
    "message": "Закрепить MetaMask"
  },
  "onboardingPinExtensionStep1": {
    "message": "1"
  },
  "onboardingPinExtensionStep2": {
    "message": "2"
  },
  "onboardingPinExtensionTitle": {
    "message": "Установка MetaMask завершена!"
  },
  "onboardingPinMmiExtensionLabel": {
    "message": "Закрепить MetaMask Institutional"
  },
<<<<<<< HEAD
=======
  "onboardingUsePhishingDetectionDescription": {
    "message": "Оповещения об обнаружении фишинга зависят от связи с $1. jsDeliver получит доступ к вашему IP-адресу. Посмотрите $ 2.",
    "description": "The $1 is the word 'jsDeliver', from key 'jsDeliver' and $2 is the words Privacy Policy from key 'privacyMsg', both separated here so that it can be wrapped as a link"
  },
  "oneDayAbbreviation": {
    "message": "1 Д",
    "description": "Shortened form of '1 day'"
  },
  "oneMonthAbbreviation": {
    "message": "1 М",
    "description": "Shortened form of '1 month'"
  },
  "oneWeekAbbreviation": {
    "message": "1 Н",
    "description": "Shortened form of '1 week'"
  },
  "oneYearAbbreviation": {
    "message": "1 Г",
    "description": "Shortened form of '1 year'"
  },
>>>>>>> 989a5785
  "onekey": {
    "message": "OneKey"
  },
  "onlyAddTrustedNetworks": {
    "message": "Вредоносный сетевой провайдер может дезинформировать о состоянии блокчейна и записывать ваши действия в сети. Добавляйте только те пользовательские сети, которым доверяете."
  },
  "onlyConnectTrust": {
    "message": "Подключайтесь только к сайтам, которым доверяете. $1",
    "description": "Text displayed above the buttons for connection confirmation. $1 is the link to the learn more web page."
  },
  "openCustodianApp": {
    "message": "Открыть приложение $1",
    "description": "The $1 is the name of the Custodian that will be open"
  },
  "openFullScreenForLedgerWebHid": {
    "message": "Перейдите в полноэкранный режим, чтобы подключить свой Ledger.",
    "description": "Shown to the user on the confirm screen when they are viewing MetaMask in a popup window but need to connect their ledger via webhid."
  },
  "openInBlockExplorer": {
    "message": "Открыть в обозревателе блоков"
  },
  "openSeaNew": {
    "message": "OpenSea"
  },
  "operationFailed": {
    "message": "Операция не удалась"
  },
  "optional": {
    "message": "Необязательно"
  },
  "optionalWithParanthesis": {
    "message": "(Необязательно)"
  },
  "options": {
    "message": "Опционы"
  },
  "or": {
    "message": "или"
  },
  "origin": {
    "message": "Источник"
  },
  "osTheme": {
    "message": "Системная"
  },
  "otherSnaps": {
    "message": "другие snaps",
    "description": "Used in the 'permission_rpc' message."
  },
  "outdatedBrowserNotification": {
    "message": "Ваш браузер устарел. Если вы не обновите его, то не сможете получать исправления безопасности и новые функции от MetaMask."
  },
  "padlock": {
    "message": "Замок"
  },
  "parameters": {
    "message": "Параметры"
  },
  "participateInMetaMetrics": {
    "message": "Участие в MetaMetrics"
  },
  "participateInMetaMetricsDescription": {
    "message": "Участвуйте в MetaMetrics, чтобы помочь нам улучшить его"
  },
  "password": {
    "message": "Пароль"
  },
  "passwordMmiTermsWarning": {
    "message": "Я понимаю, что MetaMask Institutional не может восстановить этот пароль для меня. $1"
  },
  "passwordNotLongEnough": {
    "message": "Пароль недостаточно длинный"
  },
  "passwordSetupDetails": {
    "message": "Этот пароль разблокирует ваш кошелек MetaMask только на этом устройстве. MetaMask не может восстановить этот пароль."
  },
  "passwordStrength": {
    "message": "Надежность пароля: $1",
    "description": "Return password strength to the user when user wants to create password."
  },
  "passwordStrengthDescription": {
    "message": "Надежный пароль может повысить безопасность вашего кошелька в случае кражи или взлома вашего устройства."
  },
  "passwordTermsWarning": {
    "message": "Я понимаю, что MetaMask не может восстановить этот пароль для меня. $1"
  },
  "passwordsDontMatch": {
    "message": "Пароли не совпадают"
  },
  "pasteJWTToken": {
    "message": "Вставьте или перетащите свой токен сюда:"
  },
  "pastePrivateKey": {
    "message": "Вставьте строку вашего закрытого ключа сюда:",
    "description": "For importing an account from a private key"
  },
  "paymasterInUse": {
    "message": "Газ за транзакцию будет оплачен на paymaster.",
    "description": "Alert shown in transaction confirmation if paymaster in use."
  },
  "pending": {
    "message": "Ожидающий"
  },
  "pendingTransactionInfo": {
    "message": "Эта транзакция не будет обработана до ее завершения."
  },
  "pendingTransactionMultiple": {
    "message": "У вас есть ($1) ожидающих транзакции(-ий)."
  },
  "pendingTransactionSingle": {
    "message": "У вас есть (1) ожидающая транзакция.",
    "description": "$1 is count of pending transactions"
  },
  "permissionDetails": {
    "message": "Сведения о разрешении"
  },
  "permissionRequest": {
    "message": "Запрос разрешения"
  },
  "permissionRequested": {
    "message": "Запрошено сейчас"
  },
  "permissionRequestedForAccounts": {
    "message": "Запрошено сейчас для $1",
    "description": "Permission cell status for requested permission including accounts, rendered as AvatarGroup which is $1."
  },
  "permissionRevoked": {
    "message": "Отменено в этом обновлении"
  },
  "permissionRevokedForAccounts": {
    "message": "Отменено в этом обновлении для $1",
    "description": "Permission cell status for revoked permission including accounts, rendered as AvatarGroup which is $1."
  },
  "permission_accessNamedSnap": {
    "message": "Подключиться к $1.",
    "description": "The description for the `wallet_snap` permission. $1 is the human-readable name of the snap."
  },
  "permission_accessNetwork": {
    "message": "Доступ в Интернет.",
    "description": "The description of the `endowment:network-access` permission."
  },
  "permission_accessNetworkDescription": {
    "message": "Предоставьте $1 доступ к Интернету. Его можно использовать как для отправки, так и для получения данных со сторонних серверов.",
    "description": "An extended description of the `endowment:network-access` permission. $1 is the snap name."
  },
  "permission_accessSnap": {
    "message": "Подключение к спапу $1.",
    "description": "The description for the `wallet_snap` permission. $1 is the name of the snap."
  },
  "permission_accessSnapDescription": {
    "message": "Разрешите веб-сайту и snap взаимодействовать с $1.",
    "description": "The description for the `wallet_snap_*` permission. $1 is the name of the Snap."
  },
  "permission_cronjob": {
    "message": "Планируйте и выполняйте периодические действия.",
    "description": "The description for the `snap_cronjob` permission"
  },
  "permission_cronjobDescription": {
    "message": "Разрешите $1выполнять действия, которые выполняются периодически в фиксированное время, даты или интервалы. Его можно использовать для запуска срочных взаимодействий или уведомлений.",
    "description": "An extended description for the `snap_cronjob` permission. $1 is the snap name."
  },
  "permission_dialog": {
    "message": "Отображение диалоговых окон в MetaMask.",
    "description": "The description for the `snap_dialog` permission"
  },
  "permission_dialogDescription": {
    "message": "Разрешите $1 отображать всплывающие окна MetaMask с настраиваемым текстом, полем ввода и кнопками для одобрения или отклонения действия.\nМожет использоваться для создания, например, оповещения, подтверждения и процедуры получения согласия для snap.",
    "description": "An extended description for the `snap_dialog` permission. $1 is the snap name."
  },
  "permission_ethereumAccounts": {
    "message": "См. адрес, баланс счета, активность и рекомендуйте транзакции для одобрения",
    "description": "The description for the `eth_accounts` permission"
  },
  "permission_ethereumProvider": {
    "message": "Получите доступ к поставщику Ethereum.",
    "description": "The description for the `endowment:ethereum-provider` permission"
  },
  "permission_ethereumProviderDescription": {
    "message": "Разрешите $1 связываться с MetaMask напрямую, чтобы он мог считывать данные из блокчейна и предлагать сообщения и транзакции.",
    "description": "An extended description for the `endowment:ethereum-provider` permission. $1 is the snap name."
  },
  "permission_getEntropy": {
    "message": "Извлекайте произвольные ключи, уникальные для этого $1.",
    "description": "The description for the `snap_getEntropy` permission. $1 is the snap name."
  },
  "permission_getEntropyDescription": {
    "message": "Разрешите $1 извлекать произвольные ключи, уникальные для этого $1, не раскрывая их. Эти ключи отделены от вашего(-их) счета(-ов) MetaMask и не связаны с вашими закрытыми ключами или секретной фразой для восстановления. Другие snaps не могут получить доступ к этой информации.",
    "description": "An extended description for the `snap_getEntropy` permission. $1 is the snap name."
  },
  "permission_getLocale": {
    "message": "Просмотрите свой предпочитаемый язык.",
    "description": "The description for the `snap_getLocale` permission"
  },
  "permission_getLocaleDescription": {
    "message": "Разрешите $1 получить доступ к предпочитаемому вами языку в настройках MetaMask. Его можно использовать для локализации и отображения содержимого $1 на вашем языке.",
    "description": "An extended description for the `snap_getLocale` permission. $1 is the snap name."
  },
  "permission_homePage": {
    "message": "Показать пользовательский экран",
    "description": "The description for the `endowment:page-home` permission"
  },
  "permission_homePageDescription": {
    "message": "Разрешите $1 отображает собственный главный экран в MetaMask. Эту функцию можно использовать для пользовательских интерфейсов, конфигурации и инфопанелей.",
    "description": "An extended description for the `endowment:page-home` permission. $1 is the snap name."
  },
  "permission_keyring": {
    "message": "Разрешить запросы на добавление и управление счетами Ethereum",
    "description": "The description for the `endowment:keyring` permission"
  },
  "permission_keyringDescription": {
    "message": "Разрешите $1 получать запросы на добавление или удаление счетов, а также подписывать и совершать транзакции от имени этих счетов.",
    "description": "An extended description for the `endowment:keyring` permission. $1 is the snap name."
  },
  "permission_lifecycleHooks": {
    "message": "Используйте хуки жизненного цикла.",
    "description": "The description for the `endowment:lifecycle-hooks` permission"
  },
  "permission_lifecycleHooksDescription": {
    "message": "Разрешите $1 использовать обработчики жизненного цикла для запуска кода в определенное время в течение его жизненного цикла.",
    "description": "An extended description for the `endowment:lifecycle-hooks` permission. $1 is the snap name."
  },
  "permission_manageAccounts": {
    "message": "Добавляйте счета Ethereum и управляйте ими",
    "description": "The description for `snap_manageAccounts` permission"
  },
  "permission_manageAccountsDescription": {
    "message": "Разрешите $1 добавлять или удалять счета Ethereum, а затем совершать транзакции и подписывать с использованием этих счетов.",
    "description": "An extended description for the `snap_manageAccounts` permission. $1 is the snap name."
  },
  "permission_manageBip32Keys": {
    "message": "Управлять счетами $1.",
    "description": "The description for the `snap_getBip32Entropy` permission. $1 is a derivation path, e.g. 'm/44'/0'/0' (secp256k1)'."
  },
  "permission_manageBip44AndBip32KeysDescription": {
    "message": "Разрешите $1 управлять счетами и активами в запрошенной сети. Создание и резервное копирование этих счетов выполняется с использованием вашей секретной фразы для восстановления (без ее раскрытия). Благодаря возможности получения ключей $1 может поддерживать различные протоколы блокчейна, помимо Ethereum (EVM).",
    "description": "An extended description for the `snap_getBip44Entropy` and `snap_getBip44Entropy` permissions. $1 is the snap name."
  },
  "permission_manageBip44Keys": {
    "message": "Управлять счетами $1.",
    "description": "The description for the `snap_getBip44Entropy` permission. $1 is the name of a protocol, e.g. 'Filecoin'."
  },
  "permission_manageState": {
    "message": "Храните и управляйте его данными на вашем устройстве.",
    "description": "The description for the `snap_manageState` permission"
  },
  "permission_manageStateDescription": {
    "message": "Разрешите $1 безопасно хранить, обновлять и извлекать данные с помощью шифрования. Другие snaps не могут получить доступ к этой информации.",
    "description": "An extended description for the `snap_manageState` permission. $1 is the snap name."
  },
  "permission_nameLookup": {
    "message": "Выдаёт результаты поиска домена и адреса.",
    "description": "The description for the `endowment:name-lookup` permission."
  },
  "permission_nameLookupDescription": {
    "message": "Разрешите snap получать и отображать результаты поиска адресов и доменов в разных частях пользовательского интерфейса MetaMask.",
    "description": "An extended description for the `endowment:name-lookup` permission."
  },
  "permission_notifications": {
    "message": "Показать уведомления.",
    "description": "The description for the `snap_notify` permission"
  },
  "permission_notificationsDescription": {
    "message": "Разрешите $1 отображать уведомления в MetaMask. Текст короткого уведомления может отображаться snap для получения информации, требующей действий, или срочной информации.",
    "description": "An extended description for the `snap_notify` permission. $1 is the snap name."
  },
  "permission_rpc": {
    "message": "Разрешите $1 напрямую взаимодействовать с $2.",
    "description": "The description for the `endowment:rpc` permission. $1 is 'other snaps' or 'websites', $2 is the snap name."
  },
  "permission_rpcDescription": {
    "message": "Разрешите $1 отправлять сообщения в адрес $2 и получать ответ от $2.",
    "description": "An extended description for the `endowment:rpc` permission. $1 is 'other snaps' or 'websites', $2 is the snap name."
  },
  "permission_rpcDescriptionOriginList": {
    "message": "$1 и $2",
    "description": "A list of allowed origins where $2 is the last origin of the list and $1 is the rest of the list separated by ','."
  },
  "permission_signatureInsight": {
    "message": "Показывать модальное окно с информацией о подписях.",
    "description": "The description for the `endowment:signature-insight` permission"
  },
  "permission_signatureInsightDescription": {
    "message": "Разрешить $1 показывать модальное окно с информацией по любому запросу на подпись перед утверждением. Это можно использовать в решениях для защиты от фишинга и обеспечения безопасности.",
    "description": "An extended description for the `endowment:signature-insight` permission. $1 is the snap name."
  },
  "permission_signatureInsightOrigin": {
    "message": "Просматривайте источник веб-сайтов, которые инициируют запрос на подпись",
    "description": "The description for the `signatureOrigin` caveat, to be used with the `endowment:signature-insight` permission"
  },
  "permission_signatureInsightOriginDescription": {
    "message": "Разрешите $1 просматривать источник (URI) веб-сайтов, которые инициируют запросы на подпись. Это можно использовать в решениях для защиты от фишинга и обеспечения безопасности.",
    "description": "An extended description for the `signatureOrigin` caveat, to be used with the `endowment:signature-insight` permission. $1 is the snap name."
  },
  "permission_transactionInsight": {
    "message": "Получайте и отображайте подробную информацию о транзакциях.",
    "description": "The description for the `endowment:transaction-insight` permission"
  },
  "permission_transactionInsightDescription": {
    "message": "Разрешите $1 декодировать транзакции и показывать информацию в пользовательском интерфейсе MetaMask. Это можно использовать для защиты от фишинга и обеспечения безопасности.",
    "description": "An extended description for the `endowment:transaction-insight` permission. $1 is the snap name."
  },
  "permission_transactionInsightOrigin": {
    "message": "Смотрите происхождение веб-сайтов, которые предлагают транзакции",
    "description": "The description for the `transactionOrigin` caveat, to be used with the `endowment:transaction-insight` permission"
  },
  "permission_transactionInsightOriginDescription": {
    "message": "Разрешить $1 видеть происхождение (URI) веб-сайтов, предлагающих транзакции. Это можно использовать для защиты от фишинга и обеспечения безопасности.",
    "description": "An extended description for the `transactionOrigin` caveat, to be used with the `endowment:transaction-insight` permission. $1 is the snap name."
  },
  "permission_unknown": {
    "message": "Неизвестное разрешение: $1",
    "description": "$1 is the name of a requested permission that is not recognized."
  },
  "permission_viewBip32PublicKeys": {
    "message": "Просмотрите свой открытый ключ для $1 ($2).",
    "description": "The description for the `snap_getBip32PublicKey` permission. $1 is a derivation path, e.g. 'm/44'/0'/0''. $2 is the elliptic curve name, e.g. 'secp256k1'."
  },
  "permission_viewBip32PublicKeysDescription": {
    "message": "Разрешите $2 просматривать ваши открытые ключи (и адреса) для $1. Это не дает никакого контроля над счетами или активами.",
    "description": "An extended description for the `snap_getBip32PublicKey` permission. $1 is a derivation path (name). $2 is the snap name."
  },
  "permission_viewNamedBip32PublicKeys": {
    "message": "Просмотрите свой открытый ключ для $1.",
    "description": "The description for the `snap_getBip32PublicKey` permission. $1 is a name for the derivation path, e.g., 'Ethereum accounts'."
  },
  "permission_walletSwitchEthereumChain": {
    "message": "Переключитесь и используйте следующую сеть",
    "description": "The label for the `wallet_switchEthereumChain` permission"
  },
  "permission_webAssembly": {
    "message": "Поддержка WebAssembly.",
    "description": "The description of the `endowment:webassembly` permission."
  },
  "permission_webAssemblyDescription": {
    "message": "Разрешите $1 доступ к низкоуровневым средам исполнения через WebAssembly.",
    "description": "An extended description of the `endowment:webassembly` permission. $1 is the snap name."
  },
  "permissions": {
    "message": "Разрешения"
  },
  "permissionsPageEmptyContent": {
    "message": "Здесь не на что смотреть"
  },
  "permissionsPageEmptySubContent": {
    "message": "Здесь вы можете увидеть разрешения, которые вы предоставили установленным Snaps или подключенным сайтам."
  },
  "permissionsPageTourDescription": {
    "message": "Это ваша панель управления для управления разрешениями, предоставленными подключенным сайтам и установленным Snaps."
  },
  "permissionsPageTourTitle": {
    "message": "Подключенные сайты теперь имеют разрешения"
  },
  "permitSimulationDetailInfo": {
    "message": "Вы даёте расходующему лицу разрешение потратить именно столько токенов из вашего аккаунта"
  },
  "personalAddressDetected": {
    "message": "Обнаружен личный адрес. Введите адрес контракта токена."
  },
  "petnamesEnabledToggle": {
    "message": "Разрешить псевдонимы"
  },
  "petnamesEnabledToggleDescription": {
    "message": "Эта функция позволяет вам присвоить псевдоним любому адресу. По возможности мы будем предлагать имена адресов, с которыми вы взаимодействуете."
  },
  "pinExtensionDescription": {
    "message": "Перейдите в меню расширения и закрепите MetaMask Institutional для беспрепятственного доступа."
  },
  "pinExtensionTitle": {
    "message": "Закрепить расширение"
  },
  "pinToTop": {
    "message": "Закрепить вверху"
  },
  "pleaseConfirm": {
    "message": "Пожалуйста, подтвердите"
  },
  "plusMore": {
    "message": "+ еще $1",
    "description": "$1 is the number of additional items"
  },
  "plusXMore": {
    "message": "+ еще $1",
    "description": "$1 is a number of additional but unshown items in a list- this message will be shown in place of those items"
  },
  "popularCustomNetworks": {
    "message": "Популярные пользовательские сети"
  },
  "popularNetworkAddToolTip": {
    "message": "Некоторые из этих сетей являются зависимыми от третьих сторон. Соединения могут быть менее надежными или позволять третьим сторонам отслеживать активность. $1",
    "description": "$1 is Learn more link"
  },
  "portfolio": {
    "message": "Portfolio"
  },
  "portfolioDashboard": {
    "message": "Панель инструментов Portfolio"
  },
  "preparingSwap": {
    "message": "Подготовка свопа..."
  },
  "prev": {
    "message": "Пред."
  },
  "primaryCurrencySetting": {
    "message": "Основная валюта"
  },
  "primaryCurrencySettingDescription": {
    "message": "Выберите «собственная», чтобы установить приоритет отображения значений в собственной валюте блокчейна (например, ETH). Выберите «Фиатная», чтобы установить приоритет отображения значений в выбранной фиатной валюте."
  },
  "primaryType": {
    "message": "Основной тип"
  },
  "priorityFee": {
    "message": "Плата за приоритет"
  },
  "priorityFeeProperCase": {
    "message": "Плата за приоритет"
  },
  "privacy": {
    "message": "Конфиденциальность"
  },
  "privacyMsg": {
    "message": "Политика конфиденциальности"
  },
  "privateKey": {
    "message": "Закрытый ключ",
    "description": "select this type of file to use to import an account"
  },
  "privateKeyCopyWarning": {
    "message": "Закрытый ключ за $1",
    "description": "$1 represents the account name"
  },
  "privateKeyHidden": {
    "message": "Закрытый ключ скрыт",
    "description": "Explains that the private key input is hidden"
  },
  "privateKeyShow": {
    "message": "Показать/скрыть закрытый ключ при вводе",
    "description": "Describes a toggle that is used to show or hide the private key input"
  },
  "privateKeyShown": {
    "message": "Этот закрытый ключ отображается",
    "description": "Explains that the private key input is being shown"
  },
  "privateKeyWarning": {
    "message": "Предупреждение: никогда не раскрывайте этот ключ. Любой, у кого есть ваши закрытые ключи, может украсть любые активы, хранящиеся на вашем счете."
  },
  "privateNetwork": {
    "message": "Частная сеть"
  },
  "proceedWithTransaction": {
    "message": "Я все равно хочу продолжить"
  },
  "productAnnouncements": {
    "message": "Объявления о продуктах"
  },
  "profileSync": {
    "message": "Синхронизация профиля"
  },
  "profileSyncConfirmation": {
    "message": "Если вы отключите синхронизацию профиля, вы не сможете получать уведомления."
  },
  "profileSyncDescription": {
    "message": "Создает профиль, который MetaMask использует для синхронизации некоторых настроек между вашими устройствами. Это необходимо для получения уведомлений. $1."
  },
  "profileSyncPrivacyLink": {
    "message": "Узнайте, как мы защищаем вашу конфиденциальность"
  },
  "proposedApprovalLimit": {
    "message": "Предлагаемый лимит одобрения"
  },
  "provide": {
    "message": "Предоставить"
  },
  "publicAddress": {
    "message": "Публичный адрес"
  },
  "pushPlatformNotificationsFundsReceivedDescription": {
    "message": "Вы получили $1 $2"
  },
  "pushPlatformNotificationsFundsReceivedDescriptionDefault": {
    "message": "Вы получили несколько токенов"
  },
  "pushPlatformNotificationsFundsReceivedTitle": {
    "message": "Средства получены"
  },
  "pushPlatformNotificationsFundsSentDescription": {
    "message": "Вы успешно отправили $1 $2"
  },
  "pushPlatformNotificationsFundsSentDescriptionDefault": {
    "message": "Вы успешно отправили несколько токенов"
  },
  "pushPlatformNotificationsFundsSentTitle": {
    "message": "Средства отправлены"
  },
  "pushPlatformNotificationsNftReceivedDescription": {
    "message": "Вы получили новые NFT"
  },
  "pushPlatformNotificationsNftReceivedTitle": {
    "message": "NFT получен"
  },
  "pushPlatformNotificationsNftSentDescription": {
    "message": "Вы успешно отправили NFT"
  },
  "pushPlatformNotificationsNftSentTitle": {
    "message": "NFT отправлен"
  },
  "pushPlatformNotificationsStakingLidoStakeCompletedDescription": {
    "message": "Ваш стейкинг Lido выполнен"
  },
  "pushPlatformNotificationsStakingLidoStakeCompletedTitle": {
    "message": "Стейкинг выполнен"
  },
  "pushPlatformNotificationsStakingLidoStakeReadyToBeWithdrawnDescription": {
    "message": "Ваша доля Lido готова к выводу"
  },
  "pushPlatformNotificationsStakingLidoStakeReadyToBeWithdrawnTitle": {
    "message": "Доля готова к выводу"
  },
  "pushPlatformNotificationsStakingLidoWithdrawalCompletedDescription": {
    "message": "Ваш вывод средств из Lido выполнен"
  },
  "pushPlatformNotificationsStakingLidoWithdrawalCompletedTitle": {
    "message": "Вывод средств завершен"
  },
  "pushPlatformNotificationsStakingLidoWithdrawalRequestedDescription": {
    "message": "Ваш запрос на вывод средств из Lido отправлен"
  },
  "pushPlatformNotificationsStakingLidoWithdrawalRequestedTitle": {
    "message": "Запрошен вывод средств"
  },
  "pushPlatformNotificationsStakingRocketpoolStakeCompletedDescription": {
    "message": "Ваш стейкинг RocketPool выполнен"
  },
  "pushPlatformNotificationsStakingRocketpoolStakeCompletedTitle": {
    "message": "Стейкинг выполнен"
  },
  "pushPlatformNotificationsStakingRocketpoolUnstakeCompletedDescription": {
    "message": "Выполнена отмена стейкинга RocketPool"
  },
  "pushPlatformNotificationsStakingRocketpoolUnstakeCompletedTitle": {
    "message": "Отмена стейкинга завершена"
  },
  "pushPlatformNotificationsSwapCompletedDescription": {
    "message": "Ваш обмен MetaMask выполнен"
  },
  "pushPlatformNotificationsSwapCompletedTitle": {
    "message": "Обмен выполнен"
  },
  "queued": {
    "message": "В очереди"
  },
  "quoteRate": {
    "message": "Курс котировки"
  },
  "reAddAccounts": {
    "message": "повторно добавить любые другие счета"
  },
  "reAdded": {
    "message": "добавлены повторно"
  },
  "readdToken": {
    "message": "Вы можете снова добавить этот токен в будущем, выбрав «Импорт токена» в меню параметров вашего счета."
  },
  "receive": {
    "message": "Получить"
  },
  "receiveTokensCamelCase": {
    "message": "Получить токены"
  },
  "recipientAddressPlaceholder": {
    "message": "Введите публичный адрес (0x) или имя ENS"
  },
  "recipientAddressPlaceholderFlask": {
    "message": "Введите публичный адрес (0x) или имя домена"
  },
  "recommendedGasLabel": {
    "message": "Рекомендовано"
  },
  "recoveryPhraseReminderBackupStart": {
    "message": "Начните здесь"
  },
  "recoveryPhraseReminderConfirm": {
    "message": "Понятно"
  },
  "recoveryPhraseReminderHasBackedUp": {
    "message": "Всегда храните свою секретную фразу для восстановления в надежном и потайном месте."
  },
  "recoveryPhraseReminderHasNotBackedUp": {
    "message": "Хотите снова сделать резервную копию секретной фразы для восстановления?"
  },
  "recoveryPhraseReminderItemOne": {
    "message": "Никогда никому не сообщайте никому свою секретную фразу для восстановления."
  },
  "recoveryPhraseReminderItemTwo": {
    "message": "Команда MetaMask никогда неожиданно не запросит вашу секретную фразу для восстановления"
  },
  "recoveryPhraseReminderSubText": {
    "message": "Ваша секретная фраза для восстановления контролирует все ваши счета."
  },
  "recoveryPhraseReminderTitle": {
    "message": "Защитите свои средства"
  },
  "redesignedConfirmationsEnabledToggle": {
    "message": "Улучшенные запросы подписи"
  },
  "redesignedConfirmationsToggleDescription": {
    "message": "Включите эту опцию, чтобы видеть запросы на подпись в расширенном формате."
  },
  "refreshList": {
    "message": "Обновить список"
  },
  "reject": {
    "message": "Отклонить"
  },
  "rejectAll": {
    "message": "Отклонить все"
  },
  "rejectRequestsDescription": {
    "message": "Вы собираетесь отклонить сразу $1 запроса(-ов)."
  },
  "rejectRequestsN": {
    "message": "Отклонить $1 запроса(-ов)"
  },
  "rejectTxsDescription": {
    "message": "Вы собираетесь отклонить сразу $1 транзакции(-ий)."
  },
  "rejectTxsN": {
    "message": "Отклонить $1 транзакции(-ий)"
  },
  "rejected": {
    "message": "Отклонено"
  },
  "remove": {
    "message": "Удалить"
  },
  "removeAccount": {
    "message": "Удалить счет"
  },
  "removeAccountDescription": {
    "message": "Этот счет будет удален из вашего кошелька. Перед продолжением убедитесь, что у вас есть секретная фраза для восстановления или закрытый ключ для этого импортированного счета. Вы можете импортировать или снова создать счета из раскрывающегося списка счетов. "
  },
  "removeJWT": {
    "message": "Удалить токен депозитария"
  },
  "removeJWTDescription": {
    "message": "Уверены, что хотите удалить этот токен? Все счета, назначенные этому токену, также будут удалены из расширения: "
  },
  "removeKeyringSnap": {
    "message": "Удаление этого Snap приведет к удалению этих счетов из MetaMask:"
  },
  "removeKeyringSnapToolTip": {
    "message": "Snap контролирует счета, и при его удалении счета будут удалены и из MetaMask, но останутся в блокчейне."
  },
  "removeNFT": {
    "message": "Удалить NFT"
  },
  "removeNftErrorMessage": {
    "message": "Нам не удалось удалить этот NFT."
  },
  "removeNftMessage": {
    "message": "NFT успешно удален!"
  },
  "removeSnap": {
    "message": "Удалить Snap"
  },
  "removeSnapAccountDescription": {
    "message": "Если вы продолжите, этот счет больше не будет доступен в MetaMask."
  },
  "removeSnapAccountTitle": {
    "message": "Удалить счет"
  },
  "removeSnapConfirmation": {
    "message": "Уверены, что хотите удалить $1?",
    "description": "$1 represents the name of the snap"
  },
  "removeSnapDescription": {
    "message": "Это действие удалит snap, его данные и аннулирует предоставленные вам разрешения."
  },
  "replace": {
    "message": "заменить"
  },
  "reportIssue": {
    "message": "Сообщить о проблеме"
  },
  "requestFlaggedAsMaliciousFallbackCopyReason": {
    "message": "Поставщик услуг безопасности не поделился дополнительной информацией"
  },
  "requestFlaggedAsMaliciousFallbackCopyReasonTitle": {
    "message": "Запрос помечен как вредоносный"
  },
  "requestFrom": {
    "message": "Запрос от"
  },
  "requestFromInfo": {
    "message": "Это сайт, который запрашивает вашу подпись."
  },
  "requestFromTransactionDescription": {
    "message": "Это сайт, запрашивающий ваше подтверждение."
  },
  "requestMayNotBeSafe": {
    "message": "Запрос может быть небезопасным"
  },
  "requestMayNotBeSafeError": {
    "message": "Поставщик услуг безопасности не обнаружил никакой известной вредоносной активности, но продолжать все равно может быть небезопасно."
  },
  "requestNotVerified": {
    "message": "Запрос не подтвержден"
  },
  "requestNotVerifiedError": {
    "message": "Из-за ошибки этот запрос не был подтвержден поставщиком услуг безопасности. Действуйте осторожно."
  },
  "requestsAwaitingAcknowledgement": {
    "message": "запросы, ожидающие подтверждения"
  },
  "required": {
    "message": "Требуется"
  },
  "reset": {
    "message": "Сбросить"
  },
  "resetStates": {
    "message": "Сбросить состояния"
  },
  "resetWallet": {
    "message": "Сбросить кошелек"
  },
  "resetWalletSubHeader": {
    "message": "MetaMask не хранит копию вашего пароля. Если у вас возникли проблемы с разблокировкой счета, вам необходимо сбросить настройки кошелька. Вы можете сделать это, введя секретную фразу для восстановления, которую вы использовали при настройке кошелька."
  },
  "resetWalletUsingSRP": {
    "message": "Это действие удалит ваш текущий кошелек и секретную фразу для восстановления с этого устройства, а также список счетов, которые вы курировали. После сброса с помощью секретной фразы для восстановления вы увидите список счетов, основанный на секретной фразе для восстановления, которую вы использовали для сброса. Этот новый список будет автоматически включать счета с балансом средств. Вы также сможете получить $1, созданный ранее. Пользовательские счета, которые вы импортировали, должны будут $2, и любые пользовательские токены, которые вы добавили на счет, также должны будут $3."
  },
  "resetWalletWarning": {
    "message": "Прежде чем продолжить, убедитесь, что вы используете правильную секретную фразу для восстановления. Вы не сможете отменить это."
  },
  "restartMetamask": {
    "message": "Перезапустить MetaMask"
  },
  "restore": {
    "message": "Восстановить"
  },
  "restoreFailed": {
    "message": "Не удается восстановить ваши данные из предоставленного файла"
  },
  "restoreSuccessful": {
    "message": "Ваши данные успешно восстановлены"
  },
  "restoreUserData": {
    "message": "Восстановить пользовательские данные"
  },
  "restoreUserDataDescription": {
    "message": "Вы можете восстановить пользовательские настройки, содержащие настройки и адреса счетов, из ранее сохраненного файла JSON."
  },
  "resultPageError": {
    "message": "Ошибка"
  },
  "resultPageErrorDefaultMessage": {
    "message": "Ошибка операции."
  },
  "resultPageSuccess": {
    "message": "Успех"
  },
  "resultPageSuccessDefaultMessage": {
    "message": "Операция выполнена."
  },
  "retryTransaction": {
    "message": "Повторить транзакцию"
  },
  "reusedTokenNameWarning": {
    "message": "В токене здесь используется символ другого токена, который вы отслеживаете. Это может запутать или ввести в заблуждение."
  },
  "revealSeedWords": {
    "message": "Показать секретную фразу для восстановления"
  },
  "revealSeedWordsDescription1": {
    "message": "$1 дает $2",
    "description": "This is a sentence consisting of link using 'revealSeedWordsSRPName' as $1 and bolded text using 'revealSeedWordsDescription3' as $2."
  },
  "revealSeedWordsDescription2": {
    "message": "MetaMask — $1. Это означает, что вы являетесь владельцем своей СВФ.",
    "description": "$1 is text link with the message from 'revealSeedWordsNonCustodialWallet'"
  },
  "revealSeedWordsDescription3": {
    "message": "полный доступ к вашему кошельку и средствам.\n"
  },
  "revealSeedWordsNonCustodialWallet": {
    "message": "некастодиальный кошелек"
  },
  "revealSeedWordsQR": {
    "message": "QR"
  },
  "revealSeedWordsSRPName": {
    "message": "Секретная фраза для восстановления (СВФ)"
  },
  "revealSeedWordsText": {
    "message": "Текст"
  },
  "revealSeedWordsWarning": {
    "message": "Убедитесь, что никто не смотрит на ваш экран. $1",
    "description": "$1 is bolded text using the message from 'revealSeedWordsWarning2'"
  },
  "revealSeedWordsWarning2": {
    "message": "Поддержка MetaMask никогда не будет запрашивать этот ключ.",
    "description": "The bolded texted in the second part of 'revealSeedWordsWarning'"
  },
  "revealSensitiveContent": {
    "message": "Показать конфиденциальный контент"
  },
  "revealTheSeedPhrase": {
    "message": "Показать сид-фразу"
  },
  "reviewAlerts": {
    "message": "Просмотреть оповещения"
  },
  "revokeAllTokensTitle": {
    "message": "Отозвать разрешение на доступ ко всем вашим $1 и их перевод?",
    "description": "$1 is the symbol of the token for which the user is revoking approval"
  },
  "revokeAllTokensTitleWithoutSymbol": {
    "message": "Отозвать разрешение на доступ ко всем вашим NFT из $1 и их перевод?",
    "description": "$1 is a link to contract on the block explorer when we're not able to retrieve a erc721 or erc1155 name"
  },
  "revokeApproveForAllDescription": {
    "message": "Это отменит разрешение третьей стороне на доступ ко всем вашим $1 и их перевод без дальнейшего уведомления.",
    "description": "$1 is either a string or link of a given token symbol or name"
  },
  "revokeApproveForAllDescriptionWithoutSymbol": {
    "message": "Это отменит разрешение третьей стороне на доступ ко всем вашим NFT из $1 и их перевод без дальнейшего уведомления.",
    "description": "$1 is a link to contract on the block explorer when we're not able to retrieve a erc721 or erc1155 name"
  },
  "revokePermission": {
    "message": "Отозвать разрешение"
  },
  "revokeSpendingCap": {
    "message": "Отменить верхний лимит расходов для вашего $1",
    "description": "$1 is a token symbol"
  },
  "revokeSpendingCapTooltipText": {
    "message": "Эта третья сторона больше не сможет тратить ваши текущие или будущие токены."
  },
  "rpcUrl": {
    "message": "Новый URL RPC"
  },
  "safeTransferFrom": {
    "message": "Безопасный перевод из"
  },
  "save": {
    "message": "Сохранить"
  },
  "scanInstructions": {
    "message": "Поместите QR-код перед камерой"
  },
  "scanQrCode": {
    "message": "Сканировать QR-код"
  },
  "scrollDown": {
    "message": "Прокрутить вниз"
  },
  "search": {
    "message": "Поиск"
  },
  "searchAccounts": {
    "message": "Поиск счетов"
  },
  "searchNfts": {
    "message": "Поиск NFT"
  },
  "searchTokens": {
    "message": "Поиск токенов"
  },
  "secretRecoveryPhrase": {
    "message": "Секретная фраза для восстановления"
  },
  "secureWallet": {
    "message": "Безопасный кошелек"
  },
  "security": {
    "message": "Безопасность"
  },
  "securityAlert": {
    "message": "Оповещение о безопасности от $1 и $2"
  },
  "securityAlerts": {
    "message": "Оповещения безопасности"
  },
  "securityAlertsDescription": {
    "message": "Эта функция предупреждает вас о вредоносной активности, активно проверяя транзакции и запросы на подпись. $1",
    "description": "Link to learn more about security alerts"
  },
  "securityAndPrivacy": {
    "message": "Безопасность и конфиденциальность"
  },
  "securityProviderPoweredBy": {
    "message": "На основе $1",
    "description": "The security provider that is providing data"
  },
  "seeDetails": {
    "message": "См. подробности"
  },
  "seedPhraseConfirm": {
    "message": "Подтвердите секретную фразу для восстановления"
  },
  "seedPhraseEnterMissingWords": {
    "message": "Подтвердите секретную фразу для восстановления"
  },
  "seedPhraseIntroNotRecommendedButtonCopy": {
    "message": "Напомнить позже (не рекомендуется)"
  },
  "seedPhraseIntroRecommendedButtonCopy": {
    "message": "Защитить мой кошелек (рекомендуется)"
  },
  "seedPhraseIntroSidebarBulletFour": {
    "message": "Запишите и храните в нескольких секретных местах."
  },
  "seedPhraseIntroSidebarBulletOne": {
    "message": "Сохранить в менджере паролей"
  },
  "seedPhraseIntroSidebarBulletThree": {
    "message": "Храните в банковской ячейке."
  },
  "seedPhraseIntroSidebarCopyOne": {
    "message": "Ваша секретная фраза для восстановления — это фраза из 12 слов, которая является «главным ключом» от вашего кошелька и ваших средств."
  },
  "seedPhraseIntroSidebarCopyThree": {
    "message": "Если кто-то просит вас сообщить фразу для восстановления, этот человек, скорее всего, пытается вас обмануть и похитить деньги из вашего кошелька."
  },
  "seedPhraseIntroSidebarCopyTwo": {
    "message": "Никогда не сообщайте секретную фразу для восстановления никому, даже сотрудникам MetaMask!"
  },
  "seedPhraseIntroSidebarTitleOne": {
    "message": "Что такое секретная фраза для восстановления?"
  },
  "seedPhraseIntroSidebarTitleThree": {
    "message": "Можно ли сообщать кому-либо свою секретную фразу для восстановления?"
  },
  "seedPhraseIntroSidebarTitleTwo": {
    "message": "Как хранить мою секретную фразу для восстановления?"
  },
  "seedPhraseIntroTitle": {
    "message": "Защитите свой кошелек"
  },
  "seedPhraseIntroTitleCopy": {
    "message": "Прежде чем приступить к делу, посмотрите это короткое видео о секретной фразе для восстановления и споособах обезопасить кошелек."
  },
  "seedPhraseReq": {
    "message": "Секретные фразы для восстановления содержат 12, 15, 18, 21 или 24 слова"
  },
  "seedPhraseWriteDownDetails": {
    "message": "Запишите эту секретную фразу для восстановления из 12 слов и сохраните ее в надежном месте, доступном только вам."
  },
  "seedPhraseWriteDownHeader": {
    "message": "Запишите секретную фразу для восстановления"
  },
  "select": {
    "message": "Выбрать"
  },
  "selectAccounts": {
    "message": "Выберите счета(-а) для использования на этом сайте"
  },
  "selectAccountsForSnap": {
    "message": "Выберите счет(-а) для использования с этим snap"
  },
  "selectAll": {
    "message": "Выбрать все"
  },
  "selectAllAccounts": {
    "message": "Выбрать все счета"
  },
  "selectAnAccount": {
    "message": "Выберите счет"
  },
  "selectAnAccountAlreadyConnected": {
    "message": "Этот счет уже подключен к MetaMask"
  },
  "selectAnAccountHelp": {
    "message": "Выберите депозитарные счета для использования в MetaMask Institutional."
  },
  "selectEnableDisplayMediaPrivacyPreference": {
    "message": "Включить отображение носителя NFT"
  },
  "selectHdPath": {
    "message": "Выберите путь HD"
  },
  "selectJWT": {
    "message": "Выбрать токен"
  },
  "selectNFTPrivacyPreference": {
    "message": "Включите автоопределение NFT"
  },
  "selectPathHelp": {
    "message": "Если вы не видите ожидаемые счета, попробуйте переключиться на путь HD или текущую выбранную сеть."
  },
  "selectType": {
    "message": "Выбрать тип"
  },
  "selectingAllWillAllow": {
    "message": "Выбор всех позволит этому сайту просматривать все ваши текущие счета. Убедитесь, что вы доверяете этому сайту."
  },
  "send": {
    "message": "Отправить"
  },
  "sendAToken": {
    "message": "Отправить токен"
  },
  "sendBugReport": {
    "message": "Отправьте нам отчет об ошибке."
  },
  "sendNoContactsConversionText": {
    "message": "нажмите здесь"
  },
  "sendNoContactsDescription": {
    "message": "Контакты позволяют безопасно отправлять транзакции в другой счет несколько раз. Чтобы создать контакт, $1",
    "description": "$1 represents the action text 'click here'"
  },
  "sendNoContactsTitle": {
    "message": "У вас пока нет контактов"
  },
  "sendSelectReceiveAsset": {
    "message": "Выберите актив для получения"
  },
  "sendSelectSendAsset": {
    "message": "Выберите актив для отправки"
  },
  "sendSpecifiedTokens": {
    "message": "Отправить $1",
    "description": "Symbol of the specified token"
  },
  "sendSwapSubmissionWarning": {
    "message": "Нажатие этой кнопки немедленно инициирует транзакцию обмена. Прежде чем продолжить, проверьте детали транзакции."
  },
  "sendTokenAsToken": {
    "message": "Отправить $1 как $2",
    "description": "Used in the transaction display list to describe a swap and send. $1 and $2 are the symbols of tokens in involved in the swap."
  },
  "sendingAsset": {
    "message": "Идет отправка $1"
  },
  "sendingDisabled": {
    "message": "Отправка NFT-активов ERC-1155 пока не поддерживается."
  },
  "sendingNativeAsset": {
    "message": "Отправка $1...",
    "description": "$1 represents the native currency symbol for the current network (e.g. ETH or BNB)"
  },
  "sendingToTokenContractWarning": {
    "message": "Предупреждение: вы собираетесь отправить контракт на токены, что может привести к потере средств. $1",
    "description": "$1 is a clickable link with text defined by the 'learnMoreUpperCase' key. The link will open to a support article regarding the known contract address warning"
  },
  "sendingZeroAmount": {
    "message": "Вы отправляете 0 $1."
  },
  "sepolia": {
    "message": "Тестовая сеть Sepolia"
  },
  "serviceWorkerKeepAlive": {
    "message": "Поддерживать активным сервисный модуль"
  },
  "setApprovalForAll": {
    "message": "Установить одобрение для всех"
  },
  "setApprovalForAllTitle": {
    "message": "Одобрить $1 без ограничений по расходам",
    "description": "The token symbol that is being approved"
  },
  "settingAddSnapAccount": {
    "message": "Добавить Snap счета"
  },
  "settings": {
    "message": "Настройки"
  },
  "settingsSearchMatchingNotFound": {
    "message": "Совпадений не найдено."
  },
  "settingsSubHeadingSignaturesAndTransactions": {
    "message": "Запросы на подпись или транзакции"
  },
  "show": {
    "message": "Показать"
  },
  "showAccount": {
    "message": "Показать счет"
  },
  "showExtensionInFullSizeView": {
    "message": "Пказать расширение в полноразмерном виде"
  },
  "showExtensionInFullSizeViewDescription": {
    "message": "Включите этот параметр, чтобы полноразмерный просмотр отображался по умолчанию при щелчке по значку расширения."
  },
  "showFiatConversionInTestnets": {
    "message": "Показывать обмен в тестовых сетях"
  },
  "showFiatConversionInTestnetsDescription": {
    "message": "Выберите это, чтобы показывать обмен на фиатную валюту в тестовых сетях"
  },
  "showHexData": {
    "message": "Показать шестнадцатеричные данные"
  },
  "showHexDataDescription": {
    "message": "Выберите эту опцию, чтобы отобразить поле шестнадцатеричных данных на экране отправки"
  },
  "showIncomingTransactions": {
    "message": "Показать входящие транзакции"
  },
  "showIncomingTransactionsDescription": {
    "message": "Это использует $1, который будет иметь доступ к вашему адресу Ethereum и вашему IP-адресу. $2",
    "description": "$1 is the link to etherscan url and $2 is the link to the privacy policy of consensys APIs"
  },
  "showIncomingTransactionsExplainer": {
    "message": "Это базируется на различных сторонних API для каждой сети, которые раскрывают ваш адрес Ethereum и ваш IP-адрес."
  },
  "showMore": {
    "message": "Показать больше"
  },
  "showNft": {
    "message": "Показать NFT"
  },
  "showPermissions": {
    "message": "Показать разрешения"
  },
  "showPrivateKey": {
    "message": "Показать закрытый ключ"
  },
  "showTestnetNetworks": {
    "message": "Показать тестовые сети"
  },
  "showTestnetNetworksDescription": {
    "message": "Выберите эту опцию, чтобы показать тестовые сети в списке сетей"
  },
  "sigRequest": {
    "message": "Запрос подписи"
  },
  "sign": {
    "message": "Подписать"
  },
  "signatureRequest": {
    "message": "Запрос подписи"
  },
  "signatureRequestGuidance": {
    "message": "Подписывайте это сообщение только в том случае, если вы полностью понимаете его содержание и доверяете запрашивающему сайту."
  },
  "signatureRequestWarning": {
    "message": "Подписание этого сообщения может быть опасным. Возможно, вы предоставляете полный контроль над своим счетом и активами стороне на другом конце этого сообщения. Это означает, что она может опустошить ваш счет в любое время. Действуйте с осторожностью. $1."
  },
  "signed": {
    "message": "Подписано"
  },
  "signin": {
    "message": "Войти"
  },
  "signing": {
    "message": "Подписание"
  },
  "signingInWith": {
    "message": "Вход с помощью"
  },
  "simulationDetailsFailed": {
    "message": "Не удалось загрузить прогноз."
  },
  "simulationDetailsFiatNotAvailable": {
    "message": "Недоступно"
  },
  "simulationDetailsIncomingHeading": {
    "message": "Вы получаете"
  },
  "simulationDetailsNoBalanceChanges": {
    "message": "Никаких изменений в вашем кошельке не прогнозируется"
  },
  "simulationDetailsOutgoingHeading": {
    "message": "Вы отправляете"
  },
  "simulationDetailsTitle": {
    "message": "Прогнозируемые изменения"
  },
  "simulationDetailsTitleTooltip": {
    "message": "Прогнозируемые изменения — это то, что может произойти, если вы завершите эту транзакцию. Это всего лишь прогноз, а не гарантия."
  },
  "simulationDetailsTotalFiat": {
    "message": "Итого = $1",
    "description": "$1 is the total amount in fiat currency on one side of the transaction"
  },
  "simulationDetailsTransactionReverted": {
    "message": "Эта транзакция, скорее всего, не удастся"
  },
  "simulationErrorMessageV2": {
    "message": "Мы не смогли оценить размер платы за газ. В контракте может быть ошибка, и эта транзакция может завершиться неудачно."
  },
  "simulationsSettingDescription": {
    "message": "Включите эту опцию, чтобы спрогнозировать изменения баланса транзакций перед их подтверждением. Это не гарантирует окончательный результат ваших транзакций. $1"
  },
  "simulationsSettingSubHeader": {
    "message": "Спрогнозировать изменения баланса"
  },
  "siweIssued": {
    "message": "Выдано"
  },
  "siweNetwork": {
    "message": "Сеть"
  },
  "siweRequestId": {
    "message": "ID запроса"
  },
  "siweResources": {
    "message": "Ресурсы"
  },
  "siweSignatureSimulationDetailInfo": {
    "message": "Вы входите на сайт, и в вашем счете не происходит никаких прогнозируемых изменений."
  },
  "siweURI": {
    "message": "URL-адрес"
  },
  "skip": {
    "message": "Пропустить"
  },
  "skipAccountSecurity": {
    "message": "Пропустить безопасность счета?"
  },
  "skipAccountSecurityDetails": {
    "message": "Я понимаю, что, если я не создам резервную копию своей секретной фразы для восстановления, я могу потерять доступ ко всем своим счетам и всем средствам на них."
  },
  "smartContracts": {
    "message": "Смарт-контракты"
  },
  "smartSwapsErrorNotEnoughFunds": {
    "message": "Недостаточно средств для смарт-свопа."
  },
  "smartSwapsErrorUnavailable": {
    "message": "Смарт-свопы временно недоступны."
  },
  "smartTransactionCancelled": {
    "message": "Ваша транзакция отменена"
  },
  "smartTransactionCancelledDescription": {
    "message": "Не удалось завершить вашу транзакцию, поэтому она была отменена, чтобы избавить вас от ненужной платы за газ."
  },
  "smartTransactionError": {
    "message": "Ваша транзакция не удалась"
  },
  "smartTransactionErrorDescription": {
    "message": "Внезапные изменения на рынке могут привести к неудачам. Если проблема не исчезнет, ​​обратитесь в поддержку MetaMask."
  },
  "smartTransactionPending": {
    "message": "Ваша транзакция отправляется"
  },
  "smartTransactionSuccess": {
    "message": "Ваша транзакция завершена"
  },
  "smartTransactionTakingTooLong": {
    "message": "Извините за ожидание"
  },
  "smartTransactionTakingTooLongDescription": {
    "message": "Если ваша транзакция не будет завершена в течение $1, она будет отменена и с вас не будет взиматься плата за газ.",
    "description": "$1 is remaining time in seconds"
  },
  "smartTransactions": {
    "message": "Умные транзакции"
  },
  "smartTransactionsBenefit1": {
    "message": "Коэффициент успеха 99,5%"
  },
  "smartTransactionsBenefit2": {
    "message": "Экономит вам деньги"
  },
  "smartTransactionsBenefit3": {
    "message": "Обновления в реальном времени"
  },
  "smartTransactionsDescription": {
    "message": "Откройте для себя более высокие коэффициенты успеха, передовую защиту и лучшую прозрачность с помощью умных транзакций."
  },
  "smartTransactionsDescription2": {
    "message": "Доступно только на Ethereum. Включайте или отключайте в любое время в настройках. $1",
    "description": "$1 is an external link to learn more about Smart Transactions"
  },
  "smartTransactionsOptItModalTitle": {
    "message": "Улучшенная защита транзакций"
  },
  "snapAccountCreated": {
    "message": "Счет создан"
  },
  "snapAccountCreatedDescription": {
    "message": "Ваш новый счет готов к использованию!"
  },
  "snapAccountCreationFailed": {
    "message": "Не удалось создать счет"
  },
  "snapAccountCreationFailedDescription": {
    "message": "$1 не удалось создать для вас счет.",
    "description": "$1 is the snap name"
  },
  "snapAccountRedirectFinishSigningTitle": {
    "message": "Завершить подписание"
  },
  "snapAccountRedirectSiteDescription": {
    "message": "Следуйте инструкциям от $1"
  },
  "snapAccountRemovalFailed": {
    "message": "Не удалось удалить счет"
  },
  "snapAccountRemovalFailedDescription": {
    "message": "$1 не удалось удалить для вас этот счет.",
    "description": "$1 is the snap name"
  },
  "snapAccountRemoved": {
    "message": "Счет удален"
  },
  "snapAccountRemovedDescription": {
    "message": "Этот счет больше не будет доступен для использования в MetaMask."
  },
  "snapAccounts": {
    "message": "Snaps счета"
  },
  "snapAccountsDescription": {
    "message": "Счета, контролируемые сторонними Snap."
  },
  "snapConnectTo": {
    "message": "Подключиться к $1",
    "description": "$1 is the website URL or a Snap name. Used for Snaps pre-approved connections."
  },
  "snapConnectionPermissionDescription": {
    "message": "Позвольте $1 автоматически подключаться к $2 без вашего одобрения.",
    "description": "Used for Snap pre-approved connections. $1 is the Snap name, $2 is a website URL."
  },
  "snapConnectionWarning": {
    "message": "$1 хочет использовать $2",
    "description": "$2 is the snap and $1 is the dapp requesting connection to the snap."
  },
  "snapContent": {
    "message": "Этот контент поступает от $1",
    "description": "This is shown when a snap shows transaction insight information in the confirmation UI. $1 is a link to the snap's settings page with the link text being the name of the snap."
  },
  "snapDetailWebsite": {
    "message": "Веб-сайт"
  },
  "snapInstallRequest": {
    "message": "Установка $1 дает ему следующие разрешения.",
    "description": "$1 is the snap name."
  },
  "snapInstallSuccess": {
    "message": "Установка завершена"
  },
  "snapInstallWarningCheck": {
    "message": "$1 требуется разрешение, чтобы сделать следующее:",
    "description": "Warning message used in popup displayed on snap install. $1 is the snap name."
  },
  "snapInstallWarningHeading": {
    "message": "Действуйте с осторожностью"
  },
  "snapInstallWarningPermissionDescriptionForBip32View": {
    "message": "Разрешите $1 просматривать ваши открытые ключи (и адреса). Это не дает никакого контроля над счетами или активами.",
    "description": "An extended description for the `snap_getBip32PublicKey` permission used for tooltip on Snap Install Warning screen (popup/modal). $1 is the snap name."
  },
  "snapInstallWarningPermissionDescriptionForEntropy": {
    "message": "Разрешите $1 управлять счетами и активами в запрошенной(-ых) сети(-ях). Создание и резервное копирование этих счетов выполняется с использованием вашей секретной фразы для восстановления (без ее раскрытия). Благодаря возможности получения ключей $1 может поддерживать различные протоколы блокчейна, помимо Ethereum (EVM).",
    "description": "An extended description for the `snap_getBip44Entropy` and `snap_getBip44Entropy` permissions used for tooltip on Snap Install Warning screen (popup/modal). $1 is the snap name."
  },
  "snapInstallWarningPermissionNameForEntropy": {
    "message": "Управлять счетами $1",
    "description": "Permission name used for the Permission Cell component displayed on warning popup when installing a Snap. $1 is list of account types."
  },
  "snapInstallWarningPermissionNameForViewPublicKey": {
    "message": "Посмотрите свой открытый ключ для $1",
    "description": "Permission name used for the Permission Cell component displayed on warning popup when installing a Snap. $1 is list of account types."
  },
  "snapInstallationErrorDescription": {
    "message": "Не удалось установить $1.",
    "description": "Error description used when snap installation fails. $1 is the snap name."
  },
  "snapInstallationErrorTitle": {
    "message": "Ошибка установки",
    "description": "Error title used when snap installation fails."
  },
  "snapResultError": {
    "message": "Ошибка"
  },
  "snapResultSuccess": {
    "message": "Успех"
  },
  "snapResultSuccessDescription": {
    "message": "$1 готово к использованию"
  },
  "snapUpdateAlertDescription": {
    "message": "Получите последнюю версию $1",
    "description": "Description used in Snap update alert banner when snap update is available. $1 is the Snap name."
  },
  "snapUpdateAvailable": {
    "message": "Доступно обновление"
  },
  "snapUpdateErrorDescription": {
    "message": "Не удалось обновить $1.",
    "description": "Error description used when snap update fails. $1 is the snap name."
  },
  "snapUpdateErrorTitle": {
    "message": "Ошибка обновления",
    "description": "Error title used when snap update fails."
  },
  "snapUpdateRequest": {
    "message": "Обновление $1 дает ему следующие разрешения.",
    "description": "$1 is the Snap name."
  },
  "snapUpdateSuccess": {
    "message": "Обновление завершено"
  },
  "snapUrlIsBlocked": {
    "message": "Этот Snap хочет перенаправить вас на заблокированный сайт. $1."
  },
  "snaps": {
    "message": "Snaps"
  },
  "snapsConnected": {
    "message": "Snaps подключены"
  },
  "snapsNoInsight": {
    "message": "Этот snap не выдал никакой аналитики"
  },
  "snapsPrivacyWarningFirstMessage": {
    "message": "Вы признаете, что Snap, который вы устанавливаете, является Сторонней службой, как она определена в $1 Consensys, кроме случаев, когда он определяется иначе. Использование вами Сторонних служб регулируется отдельными положениями и условиями, установленными сторонним поставщиком услуг. Consensys не рекомендует использовать Snap каком-либо конкретному лицу по какой-либо конкретной причине. Вы получаете доступ к Сторонней службе, полагаетесь на нее или используете его на свой страх и риск. Consensys отказывается от любой ответственности и ответственности за любые убытки, связанные с использованием вами сторонних услуг.",
    "description": "First part of a message in popup modal displayed when installing a snap for the first time. $1 is terms of use link."
  },
  "snapsPrivacyWarningSecondMessage": {
    "message": "Любая информация, которую вы передаете Сторонним службам, будет собираться непосредственно этими Сторонними службами в соответствии с их политикой конфиденциальности. Пожалуйста, обратитесь к их политике конфиденциальности для получения дополнительной информации.",
    "description": "Second part of a message in popup modal displayed when installing a snap for the first time."
  },
  "snapsPrivacyWarningThirdMessage": {
    "message": "Consensys не имеет доступа к информации, которую вы передаете Сторонним службам.",
    "description": "Third part of a message in popup modal displayed when installing a snap for the first time."
  },
  "snapsSettings": {
    "message": "Настройки Snap"
  },
  "snapsTermsOfUse": {
    "message": "Условия использования"
  },
  "snapsToggle": {
    "message": "Snap будет работать только в том случае, если он включен"
  },
  "snapsUIError": {
    "message": "Свяжитесь с авторами $1 для получения дополнительной поддержки.",
    "description": "This is shown when the insight snap throws an error. $1 is the snap name"
  },
  "someNetworksMayPoseSecurity": {
    "message": "Некоторые сети могут представлять угрозу безопасности и/или конфиденциальности. Прежде чем добавлять и использовать сеть, ознакомьтесь с рисками."
  },
  "somethingDoesntLookRight": {
    "message": "Что-то не так? $1",
    "description": "A false positive message for users to contact support. $1 is a link to the support page."
  },
  "somethingIsWrong": {
    "message": "Что-то пошло не так. Попробуйте перезагрузить страницу."
  },
  "somethingWentWrong": {
    "message": "Ой! Что-то пошло не так."
  },
  "source": {
    "message": "Источник"
  },
  "speed": {
    "message": "Скорость"
  },
  "speedUp": {
    "message": "Ускорить"
  },
  "speedUpCancellation": {
    "message": "Ускорить эту отмену"
  },
  "speedUpExplanation": {
    "message": "Мы обновили плату за газ с учетом текущих условий сети и увеличили ее как минимум на 10% (это требование сети)."
  },
  "speedUpPopoverTitle": {
    "message": "Ускорить транзакцию"
  },
  "speedUpTooltipText": {
    "message": "Новая плата за газ"
  },
  "speedUpTransaction": {
    "message": "Ускорить эту транзакцию"
  },
  "spendLimitInsufficient": {
    "message": "Недостаточный лимит расходов"
  },
  "spendLimitInvalid": {
    "message": "Неверный лимит расходов. Должен быть положительным числом"
  },
  "spendLimitPermission": {
    "message": "Разрешение на лимит расходов"
  },
  "spendLimitRequestedBy": {
    "message": "Лимит расходов затребован $1",
    "description": "Origin of the site requesting the spend limit"
  },
  "spendLimitTooLarge": {
    "message": "Лимит расходов слишком велик"
  },
  "spender": {
    "message": "Расходующее лицо"
  },
  "spendingCap": {
    "message": "Лимит расходов"
  },
  "spendingCapError": {
    "message": "Ошибка: вводите только цифры"
  },
  "spendingCapErrorDescription": {
    "message": "Введите только то число в качестве лимита для $1, которое приемлемо для вас. Вы всегда можете увеличить лимит токенов позже.",
    "description": "$1 is origin of the site requesting the token limit"
  },
  "spendingCapRequest": {
    "message": "Запрос лимита расходов для вашего $1"
  },
  "srpInputNumberOfWords": {
    "message": "У меня есть фраза из $1 слов(-а)",
    "description": "This is the text for each option in the dropdown where a user selects how many words their secret recovery phrase has during import. The $1 is the number of words (either 12, 15, 18, 21, or 24)."
  },
  "srpPasteFailedTooManyWords": {
    "message": "Не удалось вставить, так как он содержит более 24 слов. Секретная фраза для восстановления может содержать не более 24 слов.",
    "description": "Description of SRP paste error when the pasted content has too many words"
  },
  "srpPasteTip": {
    "message": "Вы можете вставить всю свою секретную фразу для восстановления в любое поле",
    "description": "Our secret recovery phrase input is split into one field per word. This message explains to users that they can paste their entire secrete recovery phrase into any field, and we will handle it correctly."
  },
  "srpSecurityQuizGetStarted": {
    "message": "Начало работы"
  },
  "srpSecurityQuizImgAlt": {
    "message": "Глаз с замочной скважиной в центре и три плавающих поля пароля"
  },
  "srpSecurityQuizIntroduction": {
    "message": "Чтобы увидеть свою секретную фразу для восстановления, вам нужно правильно ответить на два вопроса"
  },
  "srpSecurityQuizQuestionOneQuestion": {
    "message": "Если вы потеряете свою секретную фразу для восстановления, MetaMask..."
  },
  "srpSecurityQuizQuestionOneRightAnswer": {
    "message": "Не сможет вам помочь"
  },
  "srpSecurityQuizQuestionOneRightAnswerDescription": {
    "message": "Запишите ее, выгравируйте ее на металле или храните в нескольких потайных местах, чтобы никогда не потерять. Если вы потеряете ее, она пропадет навсегда."
  },
  "srpSecurityQuizQuestionOneRightAnswerTitle": {
    "message": "Правильно! Никто не может помочь вернуть вашу секретную фразу для восстановления"
  },
  "srpSecurityQuizQuestionOneWrongAnswer": {
    "message": "Не сможет вернуть ее вам"
  },
  "srpSecurityQuizQuestionOneWrongAnswerDescription": {
    "message": "Если вы потеряете свою секретную фразу для восстановления, она пропадет навсегда. Никто не может помочь вам вернуть ее, что бы кто ни говорил."
  },
  "srpSecurityQuizQuestionOneWrongAnswerTitle": {
    "message": "Неправильно! Никто не может помочь вернуть вашу секретную фразу для восстановления"
  },
  "srpSecurityQuizQuestionTwoQuestion": {
    "message": "Если кто-нибудь, даже представитель поддержки, попросит вашу секретную фразу для восстановления..."
  },
  "srpSecurityQuizQuestionTwoRightAnswer": {
    "message": "Вас обманывают"
  },
  "srpSecurityQuizQuestionTwoRightAnswerDescription": {
    "message": "Любой, кто утверждает, что ему нужна ваша секретная фраза для восстановления, лжет вам. Если вы сообщите эту фразу ему (ей), он(-а) украдет ваши активы."
  },
  "srpSecurityQuizQuestionTwoRightAnswerTitle": {
    "message": "Правильно! Сообщать кому-либо своей секретную фразу для восстановления — это всегда плохая идея"
  },
  "srpSecurityQuizQuestionTwoWrongAnswer": {
    "message": "Вы должны сообщите фразу ему (ей)"
  },
  "srpSecurityQuizQuestionTwoWrongAnswerDescription": {
    "message": "Любой, кто утверждает, что ему нужна ваша секретная фраза для восстановления, лжет вам. Если вы сообщите эту фразу ему (ей), он(-а) украдет ваши активы."
  },
  "srpSecurityQuizQuestionTwoWrongAnswerTitle": {
    "message": "Нет! Никогда никому не сообщайте никому свою секретную фразу для восстановления"
  },
  "srpSecurityQuizTitle": {
    "message": "Тест по безопасности"
  },
  "srpToggleShow": {
    "message": "Показать/скрыть это слово секретной фразы для восстановления",
    "description": "Describes a toggle that is used to show or hide a single word of the secret recovery phrase"
  },
  "srpWordHidden": {
    "message": "Этот слово скрыто",
    "description": "Explains that a word in the secret recovery phrase is hidden"
  },
  "srpWordShown": {
    "message": "Это слово отображается",
    "description": "Explains that a word in the secret recovery phrase is being shown"
  },
  "stable": {
    "message": "Стабильная"
  },
  "stableLowercase": {
    "message": "стабильная"
  },
  "stake": {
    "message": "Выполнить стейкинг"
  },
  "startYourJourney": {
    "message": "Начните свое путешествие с $1",
    "description": "$1 is the token symbol"
  },
  "startYourJourneyDescription": {
    "message": "Начните использовать Web3, добавив $1 в свой кошелек.",
    "description": "$1 is the token symbol"
  },
  "stateLogError": {
    "message": "Ошибка при получении журналов состояния."
  },
  "stateLogFileName": {
    "message": "Журналы состояния MetaMask"
  },
  "stateLogs": {
    "message": "Журналы состояний"
  },
  "stateLogsDescription": {
    "message": "Журналы состояния содержат ваши адреса публичных счетов и отправленные транзакции."
  },
  "states": {
    "message": "Состояния"
  },
  "status": {
    "message": "Статус"
  },
  "statusNotConnected": {
    "message": "Не подключено"
  },
  "statusNotConnectedAccount": {
    "message": "Счета не подключены"
  },
  "step1LatticeWallet": {
    "message": "Подключите Lattice1"
  },
  "step1LatticeWalletMsg": {
    "message": "Вы можете подключить MetaMask к своему устройству Lattice1, как только оно будет настроено и подключено к сети. Разблокируйте устройство и подготовьте свой ID устройства.",
    "description": "$1 represents the `hardwareWalletSupportLinkConversion` localization key"
  },
  "step1LedgerWallet": {
    "message": "Скачать приложение Ledger"
  },
  "step1LedgerWalletMsg": {
    "message": "Скачайте $1, настройте его и введите пароль для его разблокировки.",
    "description": "$1 represents the `ledgerLiveApp` localization value"
  },
  "step1TrezorWallet": {
    "message": "Подключить кошелек Trezor"
  },
  "step1TrezorWalletMsg": {
    "message": "Подключите кошелек Trezor напрямую к компьютеру и разблокируйте его. Убедитесь, что вы используете правильную парольную фразу.",
    "description": "$1 represents the `hardwareWalletSupportLinkConversion` localization key"
  },
  "step2LedgerWallet": {
    "message": "Подключите свой Ledger"
  },
  "step2LedgerWalletMsg": {
    "message": "Подключите Ledger напрямую к компьютеру, разблокируйте его и откройте приложение Ethereum.",
    "description": "$1 represents the `hardwareWalletSupportLinkConversion` localization key"
  },
  "stillGettingMessage": {
    "message": "Все еще получаете это сообщение?"
  },
  "strong": {
    "message": "Сильный"
  },
  "stxCancelled": {
    "message": "Своп бы не удался"
  },
  "stxCancelledDescription": {
    "message": "Ваша транзакция завершилась неудачно и была бы отменена, чтобы избежать ненужной платы за газ."
  },
  "stxCancelledSubDescription": {
    "message": "Попробуйте выполнить своп еще раз. Мы готовы защитить вас от подобных рисков в следующий раз."
  },
  "stxEstimatedCompletion": {
    "message": "Предполагаемое завершение через < $1",
    "description": "$1 is remeaning time in minutes and seconds, e.g. 0:10"
  },
  "stxFailure": {
    "message": "Своп не удался"
  },
  "stxFailureDescription": {
    "message": "Внезапные изменения на рынке могут привести к отказам. Если проблема не устранена, обратитесь по адресу $1.",
    "description": "This message is shown to a user if their swap fails. The $1 will be replaced by support.metamask.io"
  },
  "stxOptInDescription": {
    "message": "Включите умные транзакции для более надежных и безопасных транзакций в Мейн-нете Ethereum. $1"
  },
  "stxPendingPrivatelySubmittingSwap": {
    "message": "Приватная отправка вашего свопа..."
  },
  "stxPendingPubliclySubmittingSwap": {
    "message": "Публичная отправка вашего свопа..."
  },
  "stxSuccess": {
    "message": "Своп завершен!"
  },
  "stxSuccessDescription": {
    "message": "Ваши $1 уже доступны.",
    "description": "$1 is a token symbol, e.g. ETH"
  },
  "stxSwapCompleteIn": {
    "message": "Своп завершится через <",
    "description": "'<' means 'less than', e.g. Swap will complete in < 2:59"
  },
  "stxTryingToCancel": {
    "message": "Попытка отменить транзакцию..."
  },
  "stxUnknown": {
    "message": "Статус неизвестен"
  },
  "stxUnknownDescription": {
    "message": "Транзакция прошла успешно, но мы не уверены, что это такое. Это может быть связано с отправкой другой транзакции во время обработки этого свопа."
  },
  "stxUserCancelled": {
    "message": "Своп отменен"
  },
  "stxUserCancelledDescription": {
    "message": "Ваша транзакция была отменена, и вы не вносили никакой ненужной платы за газ."
  },
  "submit": {
    "message": "Отправить"
  },
  "submitted": {
    "message": "Отправлено"
  },
  "suggestedBySnap": {
    "message": "Рекомендовано $1",
    "description": "$1 is the snap name"
  },
  "suggestedTokenName": {
    "message": "Предлагаемое имя:"
  },
  "suggestedTokenSymbol": {
    "message": "Рекомендуемый символ-тикер:"
  },
  "support": {
    "message": "Поддержка"
  },
  "supportCenter": {
    "message": "Посетите наш центр поддержки"
  },
  "surveyConversion": {
    "message": "Пройдите наш опрос"
  },
  "surveyTitle": {
    "message": "Сформируйте будущее MetaMask"
  },
  "swap": {
    "message": "Своп"
  },
  "swapAdjustSlippage": {
    "message": "Откорректировать проскальзывание"
  },
  "swapAggregator": {
    "message": "Агрегатор"
  },
  "swapAllowSwappingOf": {
    "message": "Разрешите своп $1",
    "description": "Shows a user that they need to allow a token for swapping on their hardware wallet"
  },
  "swapAmountReceived": {
    "message": "Гарантированная сумма"
  },
  "swapAmountReceivedInfo": {
    "message": "Это минимальная сумма, которую вы получите. Вы можете получить больше в зависимости от проскальзывания."
  },
  "swapAndSend": {
    "message": "Обменять и отправить"
  },
  "swapAnyway": {
    "message": "Все равно выполнить своп"
  },
  "swapApproval": {
    "message": "Одобрить использование $1 для свопа",
    "description": "Used in the transaction display list to describe a transaction that is an approve call on a token that is to be swapped.. $1 is the symbol of a token that has been approved."
  },
  "swapApproveNeedMoreTokens": {
    "message": "Вам нужно еще $1 $2 для завершения этого свопа",
    "description": "Tells the user how many more of a given token they need for a specific swap. $1 is an amount of tokens and $2 is the token symbol."
  },
  "swapAreYouStillThere": {
    "message": "Вы все еще там?"
  },
  "swapAreYouStillThereDescription": {
    "message": "Мы готовы показать вам последние котировки, когда вы захотите продолжить"
  },
  "swapBuildQuotePlaceHolderText": {
    "message": "Нет доступных токенов, соответствующих $1",
    "description": "Tells the user that a given search string does not match any tokens in our token lists. $1 can be any string of text"
  },
  "swapConfirmWithHwWallet": {
    "message": "Подтвердите с помощью аппаратного кошелька"
  },
  "swapContinueSwapping": {
    "message": "Продолжить своп"
  },
  "swapContractDataDisabledErrorDescription": {
    "message": "В приложении Ethereum на Ledger перейдите в раздел «Настройки» и разрешите использование данных о контракте. Затем попробуйте повторить своп."
  },
  "swapContractDataDisabledErrorTitle": {
    "message": "На Ledger не включены данные о контракте"
  },
  "swapCustom": {
    "message": "пользовательский"
  },
  "swapDecentralizedExchange": {
    "message": "Децентрализованная биржа"
  },
  "swapDirectContract": {
    "message": "Прямой контракт"
  },
  "swapEditLimit": {
    "message": "Изменить лимит"
  },
  "swapEnableDescription": {
    "message": "Это необходимо и дает MetaMask разрешение на своп вашего $1.",
    "description": "Gives the user info about the required approval transaction for swaps. $1 will be the symbol of a token being approved for swaps."
  },
  "swapEnableTokenForSwapping": {
    "message": "Это $1 возможность свопа",
    "description": "$1 is for the 'enableToken' key, e.g. 'enable ETH'"
  },
  "swapEnterAmount": {
    "message": "Введите сумму"
  },
  "swapEstimatedNetworkFees": {
    "message": "Примерные комиссии сети"
  },
  "swapEstimatedNetworkFeesInfo": {
    "message": "Это оценочная сетевая комиссия, которая будет использована для завершения вашего свопа. Фактическая сумма может меняться в зависимости от условий сети."
  },
  "swapFailedErrorDescriptionWithSupportLink": {
    "message": "Иногда транзакции не удается выполнить. Мы рады помочь вам в таких случаях. Если проблема не исчезнет, обратитесь в нашу поддержку клентов на сайте $1.",
    "description": "This message is shown to a user if their swap fails. The $1 will be replaced by support.metamask.io"
  },
  "swapFailedErrorTitle": {
    "message": "Своп не удался"
  },
  "swapFetchingQuote": {
    "message": "Получение котировки..."
  },
  "swapFetchingQuoteNofN": {
    "message": "Получение котировки $1 из $2",
    "description": "A count of possible quotes shown to the user while they are waiting for quotes to be fetched. $1 is the number of quotes already loaded, and $2 is the total number of resources that we check for quotes. Keep in mind that not all resources will have a quote for a particular swap."
  },
  "swapFetchingQuotes": {
    "message": "Получение котировок..."
  },
  "swapFetchingQuotesErrorDescription": {
    "message": "Хмм... Что-то пошло не так. Повторите попытку или, если ошибка не исчезнет, обратитесь в поддержку."
  },
  "swapFetchingQuotesErrorTitle": {
    "message": "Ошибка при получении котировок"
  },
  "swapFetchingTokens": {
    "message": "Получение токенов..."
  },
  "swapFromTo": {
    "message": "Своп $1 на $2",
    "description": "Tells a user that they need to confirm on their hardware wallet a swap of 2 tokens. $1 is a source token and $2 is a destination token"
  },
  "swapGasFeesDetails": {
    "message": "Плата за газ является примерной и будет колебаться в зависимости от сетевого трафика и сложности транзакции."
  },
  "swapGasFeesLearnMore": {
    "message": "Узнать больше о плате за газ"
  },
  "swapGasFeesSplit": {
    "message": "Плата за газ, указанная на предыдущем экране, распределяется между этими двумя транзакциями."
  },
  "swapGasFeesSummary": {
    "message": "Плата за газ переводится криптомайнерам, которые обрабатывают транзакции в сети $1. MetaMask не получает прибыли от платы за газ.",
    "description": "$1 is the selected network, e.g. Ethereum or BSC"
  },
  "swapHighSlippage": {
    "message": "Высокое проскальзывание"
  },
  "swapHighSlippageWarning": {
    "message": "Сумма проскальзывания очень велика."
  },
  "swapIncludesMMFee": {
    "message": "Включает комиссию MetaMask в размере $1%.",
    "description": "Provides information about the fee that metamask takes for swaps. $1 is a decimal number."
  },
  "swapIncludesMMFeeAlt": {
    "message": "Котировка с учетом комиссии MetaMask в размере $1 %",
    "description": "Provides information about the fee that metamask takes for swaps using the latest copy. $1 is a decimal number."
  },
  "swapIncludesMetaMaskFeeViewAllQuotes": {
    "message": "Включает комиссию MetaMask в размере $1% — $2.",
    "description": "Provides information about the fee that metamask takes for swaps. $1 is a decimal number and $2 is a link to view all quotes."
  },
  "swapLearnMore": {
    "message": "Узнайте больше о свопах"
  },
  "swapLiquiditySourceInfo": {
    "message": "Мы ищем по разным источникам ликвидности (биржи, агрегаторы и профессиональные маркет-мейкеры), чтобы сравнивать обменные курсы и комиссии сети."
  },
  "swapLowSlippage": {
    "message": "Низкое проскальзывание"
  },
  "swapLowSlippageError": {
    "message": "Возможно, не удастся выполнить транзакцию. Ммаксимальное проскальзывание слишком низкое."
  },
  "swapMaxSlippage": {
    "message": "Максимальное проскальзывание"
  },
  "swapMetaMaskFee": {
    "message": "Комиссия MetaMask"
  },
  "swapMetaMaskFeeDescription": {
    "message": "В этой котировке автоматически учитывается комиссия в размере $1%. Вы платите ее в обмен на лицензию на использование программного обеспечения MetaMask для сбора информации о поставщиках ликвидности.",
    "description": "Provides information about the fee that metamask takes for swaps. $1 is a decimal number."
  },
  "swapNQuotesWithDot": {
    "message": "$1 котировки(-ок).",
    "description": "$1 is the number of quotes that the user can select from when opening the list of quotes on the 'view quote' screen"
  },
  "swapNewQuoteIn": {
    "message": "Новые котировки через $1",
    "description": "Tells the user the amount of time until the currently displayed quotes are update. $1 is a time that is counting down from 1:00 to 0:00"
  },
  "swapNoTokensAvailable": {
    "message": "Нет доступных подходящих токенов $1",
    "description": "Tells the user that a given search string does not match any tokens in our token lists. $1 can be any string of text"
  },
  "swapOnceTransactionHasProcess": {
    "message": "Ваш $1 будет зачислен на ваш счет после обработки этой транзакции.",
    "description": "This message communicates the token that is being transferred. It is shown on the awaiting swap screen. The $1 will be a token symbol."
  },
  "swapPriceDifference": {
    "message": "Вы собираетесь выполнить своп $1 $2 (~$3) на $4 $5 (~$6).",
    "description": "This message represents the price slippage for the swap.  $1 and $4 are a number (ex: 2.89), $2 and $5 are symbols (ex: ETH), and $3 and $6 are fiat currency amounts."
  },
  "swapPriceDifferenceTitle": {
    "message": "Разница в цене составляет ~$1%",
    "description": "$1 is a number (ex: 1.23) that represents the price difference."
  },
  "swapPriceImpactTooltip": {
    "message": "Колебание цены — это разница между текущей рыночной ценой и суммой, полученной во время исполнения транзакции. Колебание цены зависит от соотношения размера вашей сделки и размера пула ликвидности."
  },
  "swapPriceUnavailableDescription": {
    "message": "Не удалось определить колебание цены из-за отсутствия данных о рыночных ценах. Перед свопом убедитесь, что вас устраивает количество токенов, которое вы получите."
  },
  "swapPriceUnavailableTitle": {
    "message": "Прежде чем продолжить, проверьте курс"
  },
  "swapProcessing": {
    "message": "Обработка..."
  },
  "swapQuoteDetails": {
    "message": "Свдения о котировке"
  },
  "swapQuoteNofM": {
    "message": "$1 из $2",
    "description": "A count of possible quotes shown to the user while they are waiting for quotes to be fetched. $1 is the number of quotes already loaded, and $2 is the total number of resources that we check for quotes. Keep in mind that not all resources will have a quote for a particular swap."
  },
  "swapQuoteSource": {
    "message": "Источник котировки"
  },
  "swapQuotesExpiredErrorDescription": {
    "message": "Запрашивайте новые котировки, чтобы узнать последние курсы."
  },
  "swapQuotesExpiredErrorTitle": {
    "message": "Таймаут котировок"
  },
  "swapQuotesNotAvailableDescription": {
    "message": "Уменьшите размер своей сделки или используйте другой токен."
  },
  "swapQuotesNotAvailableErrorDescription": {
    "message": "Попробуйте изменить настройки суммы или проскальзывания и повторить попытку."
  },
  "swapQuotesNotAvailableErrorTitle": {
    "message": "Нет доступных котировок"
  },
  "swapRate": {
    "message": "Курс"
  },
  "swapReceiving": {
    "message": "Получение"
  },
  "swapReceivingInfoTooltip": {
    "message": "Это примерное значение. Точная сумма зависит от проскальзывания."
  },
  "swapRequestForQuotation": {
    "message": "Запрос котировки"
  },
  "swapReviewSwap": {
    "message": "Проверить своп"
  },
  "swapSearchNameOrAddress": {
    "message": "Выполните поиск по имени или вставьте адрес"
  },
  "swapSelect": {
    "message": "Выбрать"
  },
  "swapSelectAQuote": {
    "message": "Выбрать котировку"
  },
  "swapSelectAToken": {
    "message": "Выбрать токен"
  },
  "swapSelectQuotePopoverDescription": {
    "message": "Ниже приведены все котировки, собранные из нескольких источников ликвидности."
  },
  "swapSelectToken": {
    "message": "Выберите токен"
  },
  "swapShowLatestQuotes": {
    "message": "Показать последние котировки"
  },
  "swapSlippageHighDescription": {
    "message": "Введенное проскальзывание ($1%) считается очень высоким и может привести к использованию плохого курса",
    "description": "$1 is the amount of % for slippage"
  },
  "swapSlippageHighTitle": {
    "message": "Высокое проскальзывание"
  },
  "swapSlippageLowDescription": {
    "message": "Такое низкое значение ($1%) может привести к неудачному свопу",
    "description": "$1 is the amount of % for slippage"
  },
  "swapSlippageLowTitle": {
    "message": "Низкое проскальзывание"
  },
  "swapSlippageNegative": {
    "message": "Проскальзывание должно быть больше нуля или равно нулю"
  },
  "swapSlippageNegativeDescription": {
    "message": "Проскальзывание должно быть больше или равно нулю"
  },
  "swapSlippageNegativeTitle": {
    "message": "Увеличьте проскальзывание, чтобы продолжить"
  },
  "swapSlippageOverLimitDescription": {
    "message": "Допуск на проскальзывание должен составлять 15% или менее. Все, что выше, приведет к неудачной ставке."
  },
  "swapSlippageOverLimitTitle": {
    "message": "Очень высокое проскальзывание"
  },
  "swapSlippagePercent": {
    "message": "$1%",
    "description": "$1 is the amount of % for slippage"
  },
  "swapSlippageTooltip": {
    "message": "Изменение цены в период между размещением заказа и подтверждением называется «проскальзыванием». Своп будет автоматически отменен, если фактическое проскальзывание превысит установленный «допуск проскальзывания»."
  },
  "swapSlippageZeroDescription": {
    "message": "Существует меньше поставщиков котировок с нулевым проскальзыванием, что приводит к менее конкурентоспособным котировкам."
  },
  "swapSlippageZeroTitle": {
    "message": "Поиск поставщиков с нулевым проскальзыванием"
  },
  "swapSource": {
    "message": "Источник ликвидности"
  },
  "swapSuggested": {
    "message": "Рекомендуется своп"
  },
  "swapSuggestedGasSettingToolTipMessage": {
    "message": "Своп — это сложная транзакция, выполнение которой зависят от имеющегося времени. Мы рекомендуем эту плату за газ для хорошего баланса между стоимостью и уверенностью в успехе свопа."
  },
  "swapSwapFrom": {
    "message": "Выполнить своп из"
  },
  "swapSwapSwitch": {
    "message": "Сменить порядок токенов"
  },
  "swapSwapTo": {
    "message": "Выполнить своп на"
  },
  "swapToConfirmWithHwWallet": {
    "message": "чтобы подтвердить с помощью аппаратного кошелька"
  },
  "swapTokenAddedManuallyDescription": {
    "message": "Проверьте этот токен на $1 и убедитесь, что это именно тот токен, которым вы хотите торговать.",
    "description": "$1 points the user to etherscan as a place they can verify information about a token. $1 is replaced with the translation for \"etherscan\""
  },
  "swapTokenAddedManuallyTitle": {
    "message": "Токен добавлен вручную"
  },
  "swapTokenAvailable": {
    "message": "Ваши $1 зачислены на ваш счет.",
    "description": "This message is shown after a swap is successful and communicates the exact amount of tokens the user has received for a swap. The $1 is a decimal number of tokens followed by the token symbol."
  },
  "swapTokenBalanceUnavailable": {
    "message": "Не удалось получить баланс $1",
    "description": "This message communicates to the user that their balance of a given token is currently unavailable. $1 will be replaced by a token symbol"
  },
  "swapTokenNotAvailable": {
    "message": "Своп токена в этом регионе недоступен"
  },
  "swapTokenToToken": {
    "message": "Выполнить своп $1 на $2",
    "description": "Used in the transaction display list to describe a swap. $1 and $2 are the symbols of tokens in involved in a swap."
  },
  "swapTokenVerificationAddedManually": {
    "message": "Этот токен был добавлен вручную."
  },
  "swapTokenVerificationMessage": {
    "message": "Всегда проверяйте адрес токена на $1.",
    "description": "Points the user to Etherscan as a place they can verify information about a token. $1 is replaced with the translation for \"Etherscan\" followed by an info icon that shows more info on hover."
  },
  "swapTokenVerificationOnlyOneSource": {
    "message": "Токен проверен только в 1 источнике."
  },
  "swapTokenVerificationSources": {
    "message": "Токен проверен в $1 источниках.",
    "description": "Indicates the number of token information sources that recognize the symbol + address. $1 is a decimal number."
  },
  "swapTokenVerifiedOn1SourceDescription": {
    "message": "$1 проверяется только на 1 источнике. Попробуйте проверить его на $2, прежде чем продолжить.",
    "description": "$1 is a token name, $2 points the user to etherscan as a place they can verify information about a token. $1 is replaced with the translation for \"etherscan\""
  },
  "swapTokenVerifiedOn1SourceTitle": {
    "message": "Потенциально неаутентичный токен"
  },
  "swapTooManyDecimalsError": {
    "message": "$1 позволяет использовать до $2 десятичных знаков",
    "description": "$1 is a token symbol and $2 is the max. number of decimals allowed for the token"
  },
  "swapTransactionComplete": {
    "message": "Транзакция завершена"
  },
  "swapTwoTransactions": {
    "message": "2 транзакции"
  },
  "swapUnknown": {
    "message": "Неизвестно"
  },
  "swapVerifyTokenExplanation": {
    "message": "Для обозначения нескольких токенов могут использоваться одно и то же имя и символ. Убедитесь, что $1 — это именно тот токен, который вы ищете.",
    "description": "This appears in a tooltip next to the verifyThisTokenOn message. It gives the user more information about why they should check the token on a block explorer. $1 will be the name or url of the block explorer, which will be the translation of 'etherscan' or a block explorer url specified for a custom network."
  },
  "swapYourTokenBalance": {
    "message": "$1 $2 доступны для свопа",
    "description": "Tells the user how much of a token they have in their balance. $1 is a decimal number amount of tokens, and $2 is a token symbol"
  },
  "swapZeroSlippage": {
    "message": "0% проскальзывания"
  },
  "swapsAdvancedOptions": {
    "message": "Дополнительные параметры"
  },
  "swapsExcessiveSlippageWarning": {
    "message": "Величина проскальзывания очень велика. Сделка будет невыгодной. Снизьте допуск проскальзывания ниже 15%."
  },
  "swapsMaxSlippage": {
    "message": "Допуск проскальзывания"
  },
  "swapsNotEnoughForTx": {
    "message": "Недостаточно $1 для выполнения этой транзакции",
    "description": "Tells the user that they don't have enough of a token for a proposed swap. $1 is a token symbol"
  },
  "swapsNotEnoughToken": {
    "message": "Недостаточно $1",
    "description": "Tells the user that they don't have enough of a token for a proposed swap. $1 is a token symbol"
  },
  "swapsViewInActivity": {
    "message": "Посмотреть в журнале активности"
  },
  "switch": {
    "message": "Сменить"
  },
  "switchEthereumChainConfirmationDescription": {
    "message": "В результате этого сеть, выбранная в MetaMask, будет изменена на ранее добавленную:"
  },
  "switchEthereumChainConfirmationTitle": {
    "message": "Разрешить этому сайту сменить сеть?"
  },
  "switchInputCurrency": {
    "message": "Изменить входную валюту"
  },
  "switchNetwork": {
    "message": "Сменить сеть"
  },
  "switchNetworks": {
    "message": "Сменить сети"
  },
  "switchToNetwork": {
    "message": "Сменить на $1",
    "description": "$1 represents the custom network that has previously been added"
  },
  "switchToThisAccount": {
    "message": "Переключиться на этот счет"
  },
  "switchedNetworkToastDecline": {
    "message": "Не показывать снова"
  },
  "switchedNetworkToastMessage": {
    "message": "$1 теперь активен в $2",
    "description": "$1 represents the account name, $2 represents the network name"
  },
  "switchedTo": {
    "message": "Сейчас вы используете"
  },
  "switchingNetworksCancelsPendingConfirmations": {
    "message": "В случае смены сетей все ожидающие подтверждения будут отменены"
  },
  "symbol": {
    "message": "Символ"
  },
  "symbolBetweenZeroTwelve": {
    "message": "Символ должен состоять из 11 или менее знаков."
  },
  "tenPercentIncreased": {
    "message": "Увеличение на 10%"
  },
  "terms": {
    "message": "Условия использования"
  },
  "termsOfService": {
    "message": "Условия обслуживания"
  },
  "termsOfUseAgreeText": {
    "message": " Я согласен(-на) с Условиями использования, которые применяются к использованию мною MetaMask и всех его функций"
  },
  "termsOfUseFooterText": {
    "message": "Прокрутите, чтобы прочитать все разделы"
  },
  "termsOfUseTitle": {
    "message": "Наши Условия использования обновлены"
  },
  "testNetworks": {
    "message": "Протестировать сети"
  },
  "theme": {
    "message": "Тема"
  },
  "themeDescription": {
    "message": "Выберите предпочитаемую тему MetaMask."
  },
  "thingsToKeep": {
    "message": "Что нужно помнить:"
  },
  "thirdPartySoftware": {
    "message": "Уведомление о стороннем ПО",
    "description": "Title of a popup modal displayed when installing a snap for the first time."
  },
  "thisCollection": {
    "message": "эта коллекция"
  },
  "threeMonthsAbbreviation": {
    "message": "3 М",
    "description": "Shortened form of '3 months'"
  },
  "time": {
    "message": "Время"
  },
  "tips": {
    "message": "Советы"
  },
  "to": {
    "message": "Адресат"
  },
  "toAddress": {
    "message": "Адресат: $1",
    "description": "$1 is the address to include in the To label. It is typically shortened first using shortenAddress"
  },
  "toggleEthSignBannerDescription": {
    "message": "Вы подвержены риску фишинговых атак. Защитите себя, отключив eth_sign."
  },
  "toggleEthSignDescriptionField": {
    "message": "Если вы включите этот параметр, вы можете получать запросы подписи, которые невозможно прочитать. Подписав сообщение, которое вы не понимаете, вы можете согласиться отдать свои средства и NFT."
  },
  "toggleEthSignField": {
    "message": "Запросы eth_sign"
  },
  "toggleEthSignModalBannerBoldText": {
    "message": " вас могут обмануть"
  },
  "toggleEthSignModalBannerText": {
    "message": "Если вас попросили включить этот параметр,"
  },
  "toggleEthSignModalCheckBox": {
    "message": "Я понимаю, что могу потерять все свои средства и NFT, если включу запросы eth_sign. "
  },
  "toggleEthSignModalDescription": {
    "message": "Разрешение запросов eth_sign может сделать вас уязвимыми для фишинговых атак. Всегда проверяйте URL и будьте осторожны при подписании сообщений, содержащих код."
  },
  "toggleEthSignModalFormError": {
    "message": "Текст неверный"
  },
  "toggleEthSignModalFormLabel": {
    "message": "Введите «Я подписываю только то, что понимаю», чтобы продолжить."
  },
  "toggleEthSignModalFormValidation": {
    "message": "Я подписываю только то, что понимаю"
  },
  "toggleEthSignModalTitle": {
    "message": "Используйте на свой риск"
  },
  "toggleEthSignOff": {
    "message": "ВЫКЛ. (рекомендуется)"
  },
  "toggleEthSignOn": {
    "message": "ВКЛ. (не рекомендуется)"
  },
  "toggleRequestQueueDescription": {
    "message": "Это позволяет вам выбрать сеть для каждого сайта вместо одной выбранной сети для всех сайтов. Эта функция не позволит вам переключать сети вручную, что может снизить удобство использования некоторых сайтов."
  },
  "toggleRequestQueueField": {
    "message": "Выберите сети для каждого сайта"
  },
  "toggleRequestQueueOff": {
    "message": "Выкл."
  },
  "toggleRequestQueueOn": {
    "message": "Вкл."
  },
  "token": {
    "message": "Токен"
  },
  "tokenAddress": {
    "message": "Адрес токена"
  },
  "tokenAlreadyAdded": {
    "message": "Токен уже добавлен."
  },
  "tokenAutoDetection": {
    "message": "Автоопределение токена"
  },
  "tokenContractAddress": {
    "message": "Адрес контракта токена"
  },
  "tokenDecimal": {
    "message": "Число десятичных знаков токена"
  },
  "tokenDecimalFetchFailed": {
    "message": "Требуется десятичный токен. Найдите его здесь: $1"
  },
  "tokenDecimalTitle": {
    "message": "Десятичный токен:"
  },
  "tokenDetails": {
    "message": "Сведения о токене"
  },
  "tokenFoundTitle": {
    "message": "Найден 1 новый токен"
  },
  "tokenId": {
    "message": "ID токена"
  },
  "tokenList": {
    "message": "Списки токенов:"
  },
  "tokenScamSecurityRisk": {
    "message": "мошенничество с токенами и угрозы безопасности"
  },
  "tokenShowUp": {
    "message": "Ваши токены могут не отображаться автоматически в вашем кошельке. "
  },
  "tokenSymbol": {
    "message": "Символ токена"
  },
  "tokens": {
    "message": "Токены"
  },
  "tokensFoundTitle": {
    "message": "Найдены $1 новых токена(-ов)",
    "description": "$1 is the number of new tokens detected"
  },
  "tooltipApproveButton": {
    "message": "Я понимаю"
  },
  "tooltipSatusConnected": {
    "message": "подключено"
  },
  "tooltipSatusConnectedUpperCase": {
    "message": "Подключен"
  },
  "tooltipSatusNotConnected": {
    "message": "не подключено"
  },
  "total": {
    "message": "Итого"
  },
  "totalVolume": {
    "message": "Общий объем"
  },
  "transaction": {
    "message": "транзакция"
  },
  "transactionCancelAttempted": {
    "message": "Предпринята попытка отменить транзакцию с примерной платой за газ в размере $1 в $2"
  },
  "transactionCancelSuccess": {
    "message": "Транзакция успешно отменена в $2"
  },
  "transactionConfirmed": {
    "message": "Транзакция подтверждена в $2."
  },
  "transactionCreated": {
    "message": "В $2 создана транзакция на сумму $1."
  },
  "transactionDetailDappGasMoreInfo": {
    "message": "Рекомендовано сайтом"
  },
  "transactionDetailDappGasTooltip": {
    "message": "Измените, чтобы использовать рекомендованную MetaMask плату за газ с учетом последнего блока."
  },
  "transactionDetailGasHeading": {
    "message": "Примерная плата за газ"
  },
  "transactionDetailGasTooltipConversion": {
    "message": "Подробнее о плате за газ"
  },
  "transactionDetailGasTooltipExplanation": {
    "message": "Плата за газ устанавливается сетью и варьируется в зависимости от сетевого трафика и сложности транзакции."
  },
  "transactionDetailGasTooltipIntro": {
    "message": "Плата за газ переводится криптомайнерам, которые обрабатывают транзакции в сети $1. MetaMask не получает прибыли от платы за газ."
  },
  "transactionDetailGasTotalSubtitle": {
    "message": "Сумма + плата за газ"
  },
  "transactionDetailLayer2GasHeading": {
    "message": "Плата за газ 2-го уровня"
  },
  "transactionDetailMultiLayerTotalSubtitle": {
    "message": "Сумма + комиссии"
  },
  "transactionDropped": {
    "message": "Транзакция отменена в $2."
  },
  "transactionError": {
    "message": "Ошибка транзакции. Исключение в коде контракта."
  },
  "transactionErrorNoContract": {
    "message": "Попытка вызвать функцию на неконтрактном адресе."
  },
  "transactionErrored": {
    "message": "Транзакция обнаружила ошибку."
  },
  "transactionFailed": {
    "message": "Транзакция не удалась"
  },
  "transactionFee": {
    "message": "Комиссия за транзакцию"
  },
  "transactionHistoryBaseFee": {
    "message": "Базовая комиссия (Гвей)"
  },
  "transactionHistoryL1GasLabel": {
    "message": "Итого платы за газ L1"
  },
  "transactionHistoryL2GasLimitLabel": {
    "message": "Лимит газа L2"
  },
  "transactionHistoryL2GasPriceLabel": {
    "message": "Цена газа L2"
  },
  "transactionHistoryMaxFeePerGas": {
    "message": "Макс. плата за газ"
  },
  "transactionHistoryPriorityFee": {
    "message": "Плата за приоритет (Гвей)"
  },
  "transactionHistoryTotalGasFee": {
    "message": "Итого платы за газ"
  },
  "transactionNote": {
    "message": "Примечание к транзакции"
  },
  "transactionResubmitted": {
    "message": "Транзакция отправлена повторно с платой за газ, увеличенной до $1, в $2"
  },
  "transactionSettings": {
    "message": "Настройки транзакции"
  },
  "transactionSubmitted": {
    "message": "Транзакция отправлена с платой за газ в размере $1 в $2."
  },
  "transactionUpdated": {
    "message": "Транзакция обновлена в $2."
  },
  "transactions": {
    "message": "Транзакции"
  },
  "transfer": {
    "message": "Перевести"
  },
  "transferFrom": {
    "message": "Перевести из"
  },
  "trillionAbbreviation": {
    "message": "трлн",
    "description": "Shortened form of 'trillion'"
  },
  "troubleConnectingToLedgerU2FOnFirefox": {
    "message": "У нас возникли проблемы с подключением вашего Ledger. $1",
    "description": "$1 is a link to the wallet connection guide;"
  },
  "troubleConnectingToLedgerU2FOnFirefox2": {
    "message": "Ознакомьтесь с нашим руководством по подключению аппаратного кошелька и повторите попытку.",
    "description": "$1 of the ledger wallet connection guide"
  },
  "troubleConnectingToLedgerU2FOnFirefoxLedgerSolution": {
    "message": "Если вы используете последнюю версию Firefox, у вас может возникнуть проблема, связанная с отказом Firefox от поддержки U2F. Узнайте, как решить эту проблему $1.",
    "description": "It is a link to the ledger website for the workaround."
  },
  "troubleConnectingToLedgerU2FOnFirefoxLedgerSolution2": {
    "message": "здесь",
    "description": "Second part of the error message; It is a link to the ledger website for the workaround."
  },
  "troubleConnectingToWallet": {
    "message": "Не удалось подключиться к вашему $1, попробуйте проверить $2 и повторите попытку.",
    "description": "$1 is the wallet device name; $2 is a link to wallet connection guide"
  },
  "troubleStarting": {
    "message": "У MetaMask возникли проблемы с запуском. Эта ошибка может быть непостоянной, поэтому попробуйте перезапустить расширение."
  },
  "trustSiteApprovePermission": {
    "message": "Давая разрешение, вы предоставляете следующему $1 доступ к вашим средствам."
  },
  "tryAgain": {
    "message": "Попробуйте еще раз"
  },
  "turnOff": {
    "message": "Выключить"
  },
  "turnOffMetamaskNotificationsError": {
    "message": "Произошла ошибка при отключении уведомлений. Повторите попытку позже."
  },
  "turnOn": {
    "message": "Включить"
  },
  "turnOnMetamaskNotifications": {
    "message": "Включить уведомления"
  },
  "turnOnMetamaskNotificationsButton": {
    "message": "Включить"
  },
  "turnOnMetamaskNotificationsError": {
    "message": "Произошла ошибка при создании уведомлений. Повторите попытку позже."
  },
  "turnOnMetamaskNotificationsMessageFirst": {
    "message": "Будьте в курсе того, что происходит в вашем кошельке, с помощью уведомлений."
  },
  "turnOnMetamaskNotificationsMessagePrivacyBold": {
    "message": "Настройки > Уведомления."
  },
  "turnOnMetamaskNotificationsMessagePrivacyLink": {
    "message": "Узнайте, как мы защищаем вашу конфиденциальность при использовании этой функции."
  },
  "turnOnMetamaskNotificationsMessageSecond": {
    "message": "Чтобы отправлять уведомления кошелька, мы используем профиль для синхронизации некоторых настроек на ваших устройствах ($1)."
  },
  "turnOnMetamaskNotificationsMessageThird": {
    "message": "Вы можете отключить уведомления в любое время в $1"
  },
  "turnOnTokenDetection": {
    "message": "Включите расширенное определение токенов"
  },
  "tutorial": {
    "message": "Руководство"
  },
  "twelveHrTitle": {
    "message": "12 ч:"
  },
  "typeYourSRP": {
    "message": "Введите секретную фразу для восстановления"
  },
  "u2f": {
    "message": "U2F",
    "description": "A name on an API for the browser to interact with devices that support the U2F protocol. On some browsers we use it to connect MetaMask to Ledger devices."
  },
  "unapproved": {
    "message": "Не одобрен"
  },
  "units": {
    "message": "единицы"
  },
  "unknown": {
    "message": "Неизвестно"
  },
  "unknownCollection": {
    "message": "Безымянная коллекция"
  },
  "unknownNetwork": {
    "message": "Неизвестная частная сеть"
  },
  "unknownNetworkForKeyEntropy": {
    "message": "Неизвестная сеть",
    "description": "Displayed on places like Snap install warning when regular name is not available."
  },
  "unknownQrCode": {
    "message": "Ошибка: мы не смогли идентифицировать этот QR-код"
  },
  "unlimited": {
    "message": "Без ограничений"
  },
  "unlock": {
    "message": "Разблокировать"
  },
  "unlockMessage": {
    "message": "Децентрализованная сеть ждет вас"
  },
  "unpin": {
    "message": "Открепить"
  },
  "unrecognizedChain": {
    "message": "Эта пользовательская сеть не распознана. Мы рекомендуем $1, прежде чем продолжить",
    "description": "$1 is a clickable link with text defined by the 'unrecognizedChanLinkText' key. The link will open to instructions for users to validate custom network details."
  },
  "unsendableAsset": {
    "message": "Отправка токенов NFT (ERC-721) сейчас не поддерживается",
    "description": "This is an error message we show the user if they attempt to send an NFT asset type, for which currently don't support sending"
  },
  "unverifiedContractAddressMessage": {
    "message": "Мы не можем проверить этот контракт. Убедитесь, что вы доверяете этому адресу."
  },
  "upArrow": {
    "message": "стрелка «вверх»"
  },
  "update": {
    "message": "Обновить"
  },
  "updateRequest": {
    "message": "Запрос обновления"
  },
  "updatedWithDate": {
    "message": "Обновлено $1"
  },
  "uploadDropFile": {
    "message": "Переместите свой файл сюда"
  },
  "uploadFile": {
    "message": "Загрузить файл"
  },
  "urlErrorMsg": {
    "message": "URL должен иметь соответствующий префикс HTTP/HTTPS."
  },
  "urlExistsErrorMsg": {
    "message": "Это URL в настоящее время используется сетью $1."
  },
  "use4ByteResolution": {
    "message": "Расшифровать смарт-контракты"
  },
  "use4ByteResolutionDescription": {
    "message": "Чтобы улучшить взаимодействие с пользователем, мы настраиваем вкладку действий, добавляя сообщения на основе смарт-контрактов, с которыми вы взаимодействуете. MetaMask использует службу под названием 4byte.directory для декодирования данных и показа версии смарт-контакта, которую легче читать. Это помогает снизить шансы того, что вы одобрите вредоносные действия смарт-контракта, но может привести к раскрытию вашего IP-адреса."
  },
  "useMultiAccountBalanceChecker": {
    "message": "Пакетные запросы баланса счета"
  },
  "useMultiAccountBalanceCheckerSettingDescription": {
    "message": "Получайте более быстрые обновления сведений о балансе, группируя запросы по балансу счета. Это позволяет нам извлекать совокупные данные о балансах ваших счетов, чтобы вы могли быстрее получать обновления для улучшения впечатлений от использования. Когда эта функция отключена, снижается вероятность того, что третьи стороны свяжут ваши счета друг с другом."
  },
  "useNftDetection": {
    "message": "Автоопределение NFT"
  },
  "usePhishingDetection": {
    "message": "Использовать обнаружение фишинга"
  },
  "usePhishingDetectionDescription": {
    "message": "Показывать предупреждение для фишинговых доменов, нацеленных на пользователей Ethereum"
  },
  "useSafeChainsListValidation": {
    "message": "Проверка сведений о сети"
  },
  "useSafeChainsListValidationDescription": {
    "message": "MetaMask использует сторонний сервис под названием $1 для отображения точных и стандартизированных сведений о сети. Это снижает ваши шансы подключиться к вредоносной или неправильной сети. При использовании этой функции ваш IP-адрес доступен сети chainid.network."
  },
  "useSafeChainsListValidationWebsite": {
    "message": "chainid.network",
    "description": "useSafeChainsListValidationWebsite is separated from the rest of the text so that we can bold the third party service name in the middle of them"
  },
  "useSiteSuggestion": {
    "message": "Использовать рекомендацию сайта"
  },
  "useTokenDetectionPrivacyDesc": {
    "message": "Автоматическое отображение токенов, отправленных на ваш счет, требует обмена данными со сторонними серверами для получения изображений токенов. Эти серверы получат доступ к вашему IP-адресу."
  },
  "usedByClients": {
    "message": "Используется множеством разных клиентов"
  },
  "userName": {
    "message": "Имя пользователя"
  },
  "userOpContractDeployError": {
    "message": "Развертывание контракта из счета смарт-контракта не поддерживается"
  },
  "verifyContractDetails": {
    "message": "Проверьте информацию о третьей стороне"
  },
  "verifyThisTokenOn": {
    "message": "Проверить этот токен на $1",
    "description": "Points the user to etherscan as a place they can verify information about a token. $1 is replaced with the translation for \"etherscan\""
  },
  "verifyThisUnconfirmedTokenOn": {
    "message": "Проверьте этот токен на $1 и убедитесь, что это тот токен, которым вы хотите торговать.",
    "description": "Points the user to etherscan as a place they can verify information about a token. $1 is replaced with the translation for \"etherscan\""
  },
  "version": {
    "message": "Версия"
  },
  "view": {
    "message": "Просмотр"
  },
  "viewActivity": {
    "message": "Смотреть активность"
  },
  "viewAllDetails": {
    "message": "Смотреть все сведения"
  },
  "viewAllQuotes": {
    "message": "смотреть все котировки"
  },
  "viewContact": {
    "message": "Смотреть контакт"
  },
  "viewDetails": {
    "message": "Просмотр сведений"
  },
  "viewFullTransactionDetails": {
    "message": "Смотреть все реквизиты транзакции"
  },
  "viewMore": {
    "message": "Больше"
  },
  "viewOnBlockExplorer": {
    "message": "Смотреть в обозревателе блоков"
  },
  "viewOnCustomBlockExplorer": {
    "message": "Смотреть $1 в $2",
    "description": "$1 is the action type. e.g (Account, Transaction, Swap) and $2 is the Custom Block Explorer URL"
  },
  "viewOnEtherscan": {
    "message": "Смотреть 1$ на Etherscan",
    "description": "$1 is the action type. e.g (Account, Transaction, Swap)"
  },
  "viewOnExplorer": {
    "message": "Смотреть в обозревателе"
  },
  "viewOnOpensea": {
    "message": "Смотреть на OpenSea"
  },
  "viewTransaction": {
    "message": "Смотреть транзакцию"
  },
  "viewinCustodianApp": {
    "message": "Смотреть в приложении депозитария"
  },
  "viewinExplorer": {
    "message": "Смотреть $1 в обозревателе",
    "description": "$1 is the action type. e.g (Account, Transaction, Swap)"
  },
  "visitSite": {
    "message": "Посетить сайт"
  },
  "visitWebSite": {
    "message": "Посетите наш веб-сайт"
  },
  "wallet": {
    "message": "Кошелек"
  },
  "walletConnectionGuide": {
    "message": "наше руководство по подключению аппаратного кошелька"
  },
  "wantToAddThisNetwork": {
    "message": "Хотите добавить эту сеть?"
  },
  "wantsToAddThisAsset": {
    "message": "$1 хочет добавить этот актив в ваш кошелек."
  },
  "warning": {
    "message": "Предупреждение"
  },
  "warningFromSnap": {
    "message": "Предупреждение от $1",
    "description": "$1 represents the name of the snap"
  },
  "warningTooltipText": {
    "message": "$1 Третья сторона может потратить весь ваш баланс токенов без дополнительного уведомления или согласия. Защитите себя, установив более низкий лимит расходов.",
    "description": "$1 is a warning icon with text 'Be careful' in 'warning' colour"
  },
  "weak": {
    "message": "Слабый"
  },
  "web3": {
    "message": "Web3"
  },
  "web3ShimUsageNotification": {
    "message": "Мы заметили, что текущий веб-сайт пытался использовать удаленный API window.web3. Если сайт не работает, нажмите $1 для получения дополнительной информации.",
    "description": "$1 is a clickable link."
  },
  "webhid": {
    "message": "WebHID",
    "description": "Refers to a interface for connecting external devices to the browser. Used for connecting ledger to the browser. Read more here https://developer.mozilla.org/en-US/docs/Web/API/WebHID_API"
  },
  "websites": {
    "message": "веб-сайты",
    "description": "Used in the 'permission_rpc' message."
  },
  "welcomeBack": {
    "message": "С возвращением!"
  },
  "welcomeExploreDescription": {
    "message": "Храните, отправляйте и тратьте криптовалюту и активы."
  },
  "welcomeExploreTitle": {
    "message": "Ознакомьтесь с децентрализованными приложениями"
  },
  "welcomeLoginDescription": {
    "message": "Используйте кошелек MetaMask для входа в децентрализованные приложения — регистрация не потребуется."
  },
  "welcomeLoginTitle": {
    "message": "Поприветствуйте свой кошелек"
  },
  "welcomeToMetaMask": {
    "message": "Давайте приступим к делу"
  },
  "welcomeToMetaMaskIntro": {
    "message": "MetaMask, которому доверяют миллионы, — это безопасный кошелек, предоставляющий всем доступ к миру web3."
  },
  "whatsNew": {
    "message": "Что нового",
    "description": "This is the title of a popup that gives users notifications about new features and updates to MetaMask."
  },
  "whatsThis": {
    "message": "Что это?"
  },
  "wrongNetworkName": {
    "message": "Согласно нашим записям, имя сети может не соответствовать этому ID блокчейна."
  },
  "xOfYPending": {
    "message": "$1 из $2 ожидающих",
    "description": "$1 and $2 are intended to be two numbers, where $2 is a total number of pending confirmations, and $1 is a count towards that total"
  },
  "yes": {
    "message": "Да"
  },
  "you": {
    "message": "Вы"
  },
  "youHaveAddedAll": {
    "message": "Вы добавили все популярные сети. Вы можете открыть для себя больше сетей $1 или можете $2",
    "description": "$1 is a link with the text 'here' and $2 is a button with the text 'add more networks manually'"
  },
  "youNeedToAllowCameraAccess": {
    "message": "Для использования этой функции вам необходимо предоставить доступ к камере."
  },
  "youSign": {
    "message": "Вы подписываете"
  },
  "yourAccounts": {
    "message": "Ваши счета"
  },
  "yourActivity": {
    "message": "Ваша деятельность"
  },
  "yourBalance": {
    "message": "Ваш баланс"
  },
  "yourFundsMayBeAtRisk": {
    "message": "Ваши средства могут быть в опасности"
  },
  "yourNFTmayBeAtRisk": {
    "message": "Ваш NFT могут быть в опасности"
  },
  "yourPrivateSeedPhrase": {
    "message": "Ваша личная секретная фраза для восстановления"
  },
  "yourTransactionConfirmed": {
    "message": "Транзакция уже подтверждена"
  },
  "yourTransactionJustConfirmed": {
    "message": "Нам не удалось отменить вашу транзакцию до ее подтверждения в блокчейне."
  },
  "zeroGasPriceOnSpeedUpError": {
    "message": "Нулевая цена газа при ускорении"
  }
}<|MERGE_RESOLUTION|>--- conflicted
+++ resolved
@@ -338,11 +338,6 @@
   "advancedBaseGasFeeToolTip": {
     "message": "После включения вашей транзакции в блок возмещается любая разница между вашей максимальной базовой комиссией и фактической базовой комиссией. Общая сумма рассчитывается следующим образом: максимальная базовая комиссия (в Гвей) x лимит газа."
   },
-<<<<<<< HEAD
-=======
-  "advancedConfiguration": {
-    "message": "Дополнительная конфигурация"
-  },
   "advancedDetailsDataDesc": {
     "message": "Данные"
   },
@@ -355,7 +350,6 @@
   "advancedDetailsNonceTooltip": {
     "message": "Это номер транзакции счета. Одноразовый код для первой транзакции равен 0 и увеличивается в последовательном порядке."
   },
->>>>>>> 989a5785
   "advancedGasFeeDefaultOptIn": {
     "message": "Сохраните эти значения как значения по умолчанию для сети $1.",
     "description": "$1 is the current network name."
@@ -746,14 +740,6 @@
   "betaTerms": {
     "message": "Условия использования бета-версии"
   },
-<<<<<<< HEAD
-=======
-  "betaWalletCreationSuccessReminder1": {
-    "message": "Бета-версия MetaMask не сможет восстановить вашу секретную фразу для восстановления."
-  },
-  "betaWalletCreationSuccessReminder2": {
-    "message": "Бета-версия MetaMask никогда не запрашивает у вас секретную фразу для восстановления."
-  },
   "billionAbbreviation": {
     "message": "Б",
     "description": "Shortened form of 'billion'"
@@ -761,7 +747,6 @@
   "bitcoinActivityNotSupported": {
     "message": "Активность биткойна не поддерживается"
   },
->>>>>>> 989a5785
   "blockExplorerAccountAction": {
     "message": "Счет",
     "description": "This is used with viewOnEtherscan and viewInExplorer e.g View Account in Explorer"
@@ -3562,12 +3547,6 @@
   "onboardingPinMmiExtensionLabel": {
     "message": "Закрепить MetaMask Institutional"
   },
-<<<<<<< HEAD
-=======
-  "onboardingUsePhishingDetectionDescription": {
-    "message": "Оповещения об обнаружении фишинга зависят от связи с $1. jsDeliver получит доступ к вашему IP-адресу. Посмотрите $ 2.",
-    "description": "The $1 is the word 'jsDeliver', from key 'jsDeliver' and $2 is the words Privacy Policy from key 'privacyMsg', both separated here so that it can be wrapped as a link"
-  },
   "oneDayAbbreviation": {
     "message": "1 Д",
     "description": "Shortened form of '1 day'"
@@ -3584,7 +3563,6 @@
     "message": "1 Г",
     "description": "Shortened form of '1 year'"
   },
->>>>>>> 989a5785
   "onekey": {
     "message": "OneKey"
   },
