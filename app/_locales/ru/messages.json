{
  "QRHardwareInvalidTransactionTitle": {
    "message": "Ошибка"
  },
  "QRHardwareMismatchedSignId": {
    "message": "Несоответствующие данные транзакции. Проверьте ее реквизиты."
  },
  "QRHardwarePubkeyAccountOutOfRange": {
    "message": "Больше нет счетов. Если вы хотите получить доступ к другому счету, не указанному ниже, повторно подключите аппаратный кошелек и выберите его."
  },
  "QRHardwareScanInstructions": {
    "message": "Поместите QR-код перед камерой. Экран размытый, но это не повлияет на считывание."
  },
  "QRHardwareSignRequestCancel": {
    "message": "Отклонить"
  },
  "QRHardwareSignRequestDescription": {
    "message": "После подписания с помощью кошелька нажмите «Получить подпись»."
  },
  "QRHardwareSignRequestGetSignature": {
    "message": "Получить подпись"
  },
  "QRHardwareSignRequestSubtitle": {
    "message": "Отсканируйте QR-код с помощью кошелька"
  },
  "QRHardwareSignRequestTitle": {
    "message": "Запросить подпись"
  },
  "QRHardwareUnknownQRCodeTitle": {
    "message": "Ошибка"
  },
  "QRHardwareUnknownWalletQRCode": {
    "message": "Недействительный QR-код. Отсканируйте QR-код синхронизации аппаратного кошелька."
  },
  "QRHardwareWalletImporterTitle": {
    "message": "Сканировать QR-код"
  },
  "QRHardwareWalletSteps1Description": {
    "message": "Вы можете выбрать из списка официальных партнеров, поддерживающих QR-код ниже."
  },
  "QRHardwareWalletSteps1Title": {
    "message": "Подключите свой аппаратный кошелек на основе QR-кодов"
  },
  "QRHardwareWalletSteps2Description": {
    "message": "Ngrave Zero"
  },
  "about": {
    "message": "О MetaMask"
  },
  "accept": {
    "message": "Согласиться"
  },
  "acceptTermsOfUse": {
    "message": "Я прочитал(-а) $1 и согласен(-на) с ними",
    "description": "$1 is the `terms` message"
  },
  "accessYourWalletWithSRP": {
    "message": "Получайте доступ к кошельку с помощью секретной фразы для восстановления"
  },
  "accessYourWalletWithSRPDescription": {
    "message": "MetaMask не может восстановить ваш пароль. Мы используем вашу cекретную фразу для восстановления, чтобы подтвердить ваше право собственности, восстановить ваш кошелек и установить новый пароль. Сначала введите секретную фразу для восстановления, которую вы получили при создании кошелька. $1",
    "description": "$1 is the words 'Learn More' from key 'learnMore', separated here so that it can be added as a link"
  },
  "accessingYourCamera": {
    "message": "Доступ к камере..."
  },
  "account": {
    "message": "Счет"
  },
  "accountActivity": {
    "message": "Активность счета"
  },
  "accountActivityText": {
    "message": "Выберите счета, о которых хотите получать уведомления:"
  },
  "accountDetails": {
    "message": "Реквизиты счета"
  },
  "accountIdenticon": {
    "message": "Идентикон счета"
  },
  "accountIsntConnectedToastText": {
    "message": "$1 не подключен к $2"
  },
  "accountName": {
    "message": "Имя счета"
  },
  "accountNameDuplicate": {
    "message": "Такое имя счета уже существует",
    "description": "This is an error message shown when the user enters a new account name that matches an existing account name"
  },
  "accountNameReserved": {
    "message": "Это название счета зарезервировано",
    "description": "This is an error message shown when the user enters a new account name that is reserved for future use"
  },
  "accountOptions": {
    "message": "Параметры счета"
  },
  "accountPermissionToast": {
    "message": "Разрешения счета обновлены"
  },
  "accountSelectionRequired": {
    "message": "Вам необходимо выбрать счет!"
  },
  "accountTypeNotSupported": {
    "message": "Тип счета не поддерживается"
  },
  "accounts": {
    "message": "Счета"
  },
  "accountsConnected": {
    "message": "Счета подключены"
  },
  "accountsPermissionsTitle": {
    "message": "Просматривать ваши счета и предлагать транзакции"
  },
  "accountsSmallCase": {
    "message": "счета"
  },
  "active": {
    "message": "Активный"
  },
  "activity": {
    "message": "Активность"
  },
  "activityLog": {
    "message": "Журнал активности"
  },
  "add": {
    "message": "Добавить"
  },
  "addACustomNetwork": {
    "message": "Добавить пользовательскую сеть"
  },
  "addANetwork": {
    "message": "Добавить сеть"
  },
  "addANickname": {
    "message": "Добавить ник"
  },
  "addAUrl": {
    "message": "Добавить URL"
  },
  "addAccount": {
    "message": "Добавить счет"
  },
  "addAccountToMetaMask": {
    "message": "Добавить счет в MetaMask"
  },
  "addAcquiredTokens": {
    "message": "Добавьте токены, которые вы приобрели с помощью MetaMask"
  },
  "addAlias": {
    "message": "Добавить псевдоним"
  },
  "addBlockExplorer": {
    "message": "Добавить обозреватель блоков"
  },
  "addBlockExplorerUrl": {
    "message": "Добавить URL обозревателя блоков"
  },
  "addContact": {
    "message": "Добавить контакт"
  },
  "addCustomNetwork": {
    "message": "Добавить пользовательскую сеть"
  },
  "addEthereumChainWarningModalHeader": {
    "message": "Добавляйте этого поставщика RPC только в том случае, если уверены, что ему можно доверять. $1",
    "description": "$1 is addEthereumChainWarningModalHeaderPartTwo passed separately so that it can be bolded"
  },
  "addEthereumChainWarningModalHeaderPartTwo": {
    "message": "Вредоносные провайдеры могут лгать о стейте блокчейна и записывать вашу сетевую активность."
  },
  "addEthereumChainWarningModalListHeader": {
    "message": "Важно, чтобы ваш поставщик был надежным, поскольку он способен:"
  },
  "addEthereumChainWarningModalListPointOne": {
    "message": "Просматривать ваши счета и IP-адрес и связывать их друг с другом"
  },
  "addEthereumChainWarningModalListPointThree": {
    "message": "Показывать балансы счетов и другие ончейн-стейты"
  },
  "addEthereumChainWarningModalListPointTwo": {
    "message": "Распространять ваши транзакции"
  },
  "addEthereumChainWarningModalTitle": {
    "message": "Вы добавляете нового поставщика RPC для Мейн-нета Ethereum"
  },
  "addEthereumWatchOnlyAccount": {
    "message": "Следить за счетом Ethereum (бета)"
  },
  "addFriendsAndAddresses": {
    "message": "Добавьте друзей и адреса, которым доверяете"
  },
  "addIPFSGateway": {
    "message": "Добавьте предпочтительный шлюз IPFS"
  },
  "addImportAccount": {
    "message": "Добавить счет или аппаратный кошелек"
  },
  "addMemo": {
    "message": "Добавить примечание"
  },
  "addNetwork": {
    "message": "Добавить сеть"
  },
  "addNetworkConfirmationTitle": {
    "message": "Добавить $1",
    "description": "$1 represents network name"
  },
  "addNewAccount": {
    "message": "Добавить новый счет Ethereum"
  },
  "addNft": {
    "message": "Добавить NFT"
  },
  "addNfts": {
    "message": "Добавить NFT"
  },
  "addRpcUrl": {
    "message": "Добавить URL-адрес RPC"
  },
  "addSnapAccountToggle": {
    "message": "Включите «Добавить Snap счета (бета)»"
  },
  "addSnapAccountsDescription": {
    "message": "Включение этой функции даст вам возможность добавлять новые бета-версии Snaps счетов прямо из списка счетов. Когда вы устанавливаете Snap счета, помните, что это сторонний сервис."
  },
  "addSuggestedNFTs": {
    "message": "Добавить рекомендованные NFT"
  },
  "addSuggestedTokens": {
    "message": "Добавить рекомендованные токены"
  },
  "addToken": {
    "message": "Добавить токен"
  },
  "addTokenByContractAddress": {
    "message": "Не можете найти токен? Можно вручную добавить любой токен, вставив его адрес. Адреса контракта токена можно найти на $1",
    "description": "$1 is a blockchain explorer for a specific network, e.g. Etherscan for Ethereum"
  },
  "addUrl": {
    "message": "Добавить URL-адрес"
  },
  "addingAccount": {
    "message": "Добавление счет..."
  },
  "addingCustomNetwork": {
    "message": "Добавление сети"
  },
  "additionalNetworks": {
    "message": "Дополнительные сети"
  },
  "address": {
    "message": "Адрес"
  },
  "addressCopied": {
    "message": "Адрес скопирован!"
  },
  "addressMismatch": {
    "message": "Несоответствие адреса сайта"
  },
  "addressMismatchOriginal": {
    "message": "Текущий URL-адрес: $1",
    "description": "$1 replaced by origin URL in confirmation request"
  },
  "addressMismatchPunycode": {
    "message": "Версия пьюникода: $1",
    "description": "$1 replaced by punycode version of the URL in confirmation request"
  },
  "advanced": {
    "message": "Дополнительно"
  },
  "advancedBaseGasFeeToolTip": {
    "message": "После включения вашей транзакции в блок возмещается любая разница между вашей максимальной базовой комиссией и фактической базовой комиссией. Общая сумма рассчитывается следующим образом: максимальная базовая комиссия (в Гвей) x лимит газа."
  },
  "advancedDetailsDataDesc": {
    "message": "Данные"
  },
  "advancedDetailsHexDesc": {
    "message": "Шестнадцатиричные"
  },
  "advancedDetailsNonceDesc": {
    "message": "Одноразовый код"
  },
  "advancedDetailsNonceTooltip": {
    "message": "Это номер транзакции счета. Одноразовый код для первой транзакции равен 0 и увеличивается в последовательном порядке."
  },
  "advancedGasFeeDefaultOptIn": {
    "message": "Сохраните эти значения как значения по умолчанию для сети $1.",
    "description": "$1 is the current network name."
  },
  "advancedGasFeeModalTitle": {
    "message": "Дополнительная плата за газ"
  },
  "advancedGasPriceTitle": {
    "message": "Цена газа"
  },
  "advancedPriorityFeeToolTip": {
    "message": "Плата за приоритет (также известная как «чаевые» майнеру) направляется непосредственно майнерам, чтобы они уделили приоритетное внимание вашей транзакции."
  },
  "aggregatedBalancePopover": {
    "message": "Это значение отражает стоимость всех токенов, которыми вы владеете в данной сети. Если вы предпочитаете видеть это значение в ETH или других валютах, перейдите к $1.",
    "description": "$1 represents the settings page"
  },
  "agreeTermsOfUse": {
    "message": "Я соглашаюсь с $1 MetaMask",
    "description": "$1 is the `terms` link"
  },
  "airgapVault": {
    "message": "AirGap Vault"
  },
  "alert": {
    "message": "Оповещение"
  },
  "alertActionBuyWithNativeCurrency": {
    "message": "Купить $1"
  },
  "alertActionUpdateGas": {
    "message": "Обновить лимит газа"
  },
  "alertActionUpdateGasFee": {
    "message": "Изменить комиссию"
  },
  "alertActionUpdateGasFeeLevel": {
    "message": "Обновить параметры газа"
  },
  "alertDisableTooltip": {
    "message": "Это можно изменить в разделе «Настройки» > «Оповещения»"
  },
  "alertMessageAddressMismatchWarning": {
    "message": "Злоумышленники иногда имитируют сайты, внося небольшие изменения в адрес сайта. Прежде чем продолжить, убедитесь, что вы взаимодействуете с нужным сайтом."
  },
  "alertMessageChangeInSimulationResults": {
    "message": "Предполагаемые изменения для этой транзакции обновлены. Прежде чем продолжить, внимательно просмотрите их."
  },
  "alertMessageFirstTimeInteraction": {
    "message": "Вы впервые взаимодействуете с этим адресом. Прежде чем продолжить, убедитесь, что он верный."
  },
  "alertMessageGasEstimateFailed": {
    "message": "Мы не можем указать точную сумму комиссии, и эта оценка может быть высокой. Мы предлагаем вам ввести индивидуальный лимит газа, но существует риск, что транзакция все равно не удастся."
  },
  "alertMessageGasFeeLow": {
    "message": "При выборе низкой комиссии транзакций будут медленнее, а время ожидания — дольше. Для более быстрых транзакций выберите вариант комиссии «Рыночная» или «Агрессивная»."
  },
  "alertMessageGasTooLow": {
    "message": "Чтобы продолжить эту транзакцию, вам необходимо увеличить лимит газа до 21 000 или выше."
  },
  "alertMessageInsufficientBalanceWithNativeCurrency": {
    "message": "У вас на счету недостаточно $1 для оплаты комиссий сети."
  },
  "alertMessageNetworkBusy": {
    "message": "Цены газа высоки, а оценки менее точны."
  },
  "alertMessageNoGasPrice": {
    "message": "Мы не сможем продолжить эту транзакцию, пока вы не обновите комиссию вручную."
  },
  "alertMessageSignInDomainMismatch": {
    "message": "Сайт, отправляющий запрос, не является сайтом, на который вы входите. Это может быть попыткой украсть ваши учетные данные."
  },
  "alertMessageSignInWrongAccount": {
    "message": "Этот сайт просит вас войти в систему, используя неправильный счет."
  },
  "alertModalAcknowledge": {
    "message": "Я осознал(-а) риск и все еще хочу продолжить"
  },
  "alertModalDetails": {
    "message": "Сведения об оповещении"
  },
  "alertModalReviewAllAlerts": {
    "message": "Просмотреть все оповещения"
  },
  "alertReasonChangeInSimulationResults": {
    "message": "Результаты изменились"
  },
  "alertReasonFirstTimeInteraction": {
    "message": "1-е взаимодействие"
  },
  "alertReasonGasEstimateFailed": {
    "message": "Неточная комиссия"
  },
  "alertReasonGasFeeLow": {
    "message": "Низкая скорость"
  },
  "alertReasonGasTooLow": {
    "message": "Низкий лимит газа"
  },
  "alertReasonInsufficientBalance": {
    "message": "Недостаточно средств"
  },
  "alertReasonNetworkBusy": {
    "message": "Сеть занята"
  },
  "alertReasonNoGasPrice": {
    "message": "Оценка комиссии недоступна"
  },
  "alertReasonPendingTransactions": {
    "message": "Ожидается транзакция"
  },
  "alertReasonSignIn": {
    "message": "Подозрительный запрос на вход"
  },
  "alertReasonWrongAccount": {
    "message": "Неверный счет"
  },
  "alertSelectedAccountWarning": {
    "message": "Этот запрос предназначен для другого счета, отличного от того, который выбран в Вашем кошельке. Чтобы использовать другой счет, подключите его к сайту."
  },
  "alerts": {
    "message": "Оповещения"
  },
  "all": {
    "message": "Все"
  },
  "allNetworks": {
    "message": "Все сети"
  },
  "allPermissions": {
    "message": "Все разрешения"
  },
  "allTimeHigh": {
    "message": "Максимум за все время"
  },
  "allTimeLow": {
    "message": "Минимум за все время"
  },
  "allowNotifications": {
    "message": "Разрешить уведомления"
  },
  "allowWithdrawAndSpend": {
    "message": "Разрешить $1 снять и потратить до следующей суммы:",
    "description": "The url of the site that requested permission to 'withdraw and spend'"
  },
  "amount": {
    "message": "Сумма"
  },
  "amountReceived": {
    "message": "Полученная сумма"
  },
  "amountSent": {
    "message": "Отправленная сумма"
  },
  "andForListItems": {
    "message": "$1, и $2",
    "description": "$1 is the first item, $2 is the last item in a list of items. Used in Snap Install Warning modal."
  },
  "andForTwoItems": {
    "message": "$1 и $2",
    "description": "$1 is the first item, $2 is the second item. Used in Snap Install Warning modal."
  },
  "appDescription": {
    "message": "Кошелек Ethereum в вашем браузере",
    "description": "The description of the application"
  },
  "appName": {
    "message": "MetaMask",
    "description": "The name of the application"
  },
  "appNameBeta": {
    "message": "Бета-версия MetaMask",
    "description": "The name of the application (Beta)"
  },
  "appNameFlask": {
    "message": "MetaMask Flask",
    "description": "The name of the application (Flask)"
  },
  "appNameMmi": {
    "message": "MetaMask Institutional",
    "description": "The name of the application (MMI)"
  },
  "apply": {
    "message": "Применить"
  },
  "approve": {
    "message": "Одобрить лимит расходов"
  },
  "approveButtonText": {
    "message": "Одобрить"
  },
  "approveIncreaseAllowance": {
    "message": "Увеличить лимит расходов $1",
    "description": "The token symbol that is being approved"
  },
  "approveSpendingCap": {
    "message": "Одобрить лимит расходов в размере $1",
    "description": "The token symbol that is being approved"
  },
  "approved": {
    "message": "Одобрен"
  },
  "approvedOn": {
    "message": "Одобрено $1",
    "description": "$1 is the approval date for a permission"
  },
  "approvedOnForAccounts": {
    "message": "Одобрено $1 для $2",
    "description": "$1 is the approval date for a permission. $2 is the AvatarGroup component displaying account images."
  },
  "areYouSure": {
    "message": "Вы уверены?"
  },
  "asset": {
    "message": "Актив"
  },
  "assetMultipleNFTsBalance": {
    "message": "$1 NFT"
  },
  "assetOptions": {
    "message": "Параметры актива"
  },
  "assetSingleNFTBalance": {
    "message": "$1 NFT"
  },
  "assets": {
    "message": "Активы"
  },
  "assetsDescription": {
    "message": "Автоматически обнаруживайте токены в своем кошельке, отображайте NFT и получайте пакетные обновления баланса счета"
  },
  "attemptToCancelSwapForFree": {
    "message": "Бесплатная попытка отменить своп"
  },
  "attributes": {
    "message": "Атрибуты"
  },
  "attributions": {
    "message": "Атрибуции"
  },
  "auroraRpcDeprecationMessage": {
    "message": "URL-адрес Infura RPC больше не поддерживает Aurora."
  },
  "authorizedPermissions": {
    "message": "Вы предоставили следующие разрешения"
  },
  "autoDetectTokens": {
    "message": "Автоопределение токенов"
  },
  "autoDetectTokensDescription": {
    "message": "Мы используем сторонние API для определения и отображения новых токенов, отправленных в ваш кошелек. Отключите, если не хотите, чтобы приложение извлекало данные из этих служб. $1",
    "description": "$1 is a link to a support article"
  },
  "autoLockTimeLimit": {
    "message": "Таймер автоблокировки (минуты)"
  },
  "autoLockTimeLimitDescription": {
    "message": "Установите время бездействия в минутах, прежде чем MetaMask будет заблокирован."
  },
  "average": {
    "message": "Средний"
  },
  "back": {
    "message": "Назад"
  },
  "backupApprovalInfo": {
    "message": "Этот секретный код необходим для восстановления вашего кошелька в случае, если вы потеряете свое устройство, забудете пароль, вам придется переустановить MetaMask или захотите получить доступ к своему кошельку на другом устройстве."
  },
  "backupApprovalNotice": {
    "message": "Создайте резервную копию своей секретной фразы для восстановления, чтобы обезопасить свой кошелек и средства."
  },
  "backupKeyringSnapReminder": {
    "message": "Прежде чем удалять его, убедитесь, что у вас есть доступ к счетам, созданным с помощью этого Snap"
  },
  "backupNow": {
    "message": "Создать резервную копию сейчас"
  },
  "balance": {
    "message": "Баланс"
  },
  "balanceOutdated": {
    "message": "Баланс мог устареть"
  },
  "baseFee": {
    "message": "Базовая комиссия"
  },
  "basic": {
    "message": "Базовый"
  },
  "basicConfigurationBannerCTA": {
    "message": "Включить базовый функционал"
  },
  "basicConfigurationBannerTitle": {
    "message": "Базовый функционал отключен"
  },
  "basicConfigurationDescription": {
    "message": "MetaMask предлагает базовые функции, такие как сведения о токенах и настройки газа, через интернет-службы. Когда вы пользуетесь интернет-службами, ваш IP-адрес передается, в данном случае MetaMask. Это похоже на посещенеи вами любого веб-сайта. MetaMask временно использует ваши данные и никогда не продает их. Вы можете использовать VPN или отключить эти службы, но это может негативно повлиять на вашу работу с MetaMask. Чтобы узнать больше, прочитайте нашу $1.",
    "description": "$1 is to be replaced by the message for privacyMsg, and will link to https://consensys.io/privacy-policy"
  },
  "basicConfigurationLabel": {
    "message": "Базовый функционал"
  },
  "basicConfigurationModalCheckbox": {
    "message": "Я понимаю и хочу продолжить"
  },
  "basicConfigurationModalDisclaimerOff": {
    "message": "Это означает, что вы не сможете полностью оптимизировать свое время в MetaMask. Вам будут недоступны базовые функции (например, сведения о токенах, оптимальные настройки газа и т. д.)."
  },
  "basicConfigurationModalDisclaimerOn": {
    "message": "Чтобы оптимизировать свое время в MetaMask, вам необходимо включить эту функцию. Базовые функции (например, сведения о токенах, оптимальные настройки газа и другие) важны для работы с web3."
  },
  "basicConfigurationModalHeadingOff": {
    "message": "Выключить базовый функционал"
  },
  "basicConfigurationModalHeadingOn": {
    "message": "Включить базовый функционал"
  },
  "bestPrice": {
    "message": "Лучшая цена"
  },
  "beta": {
    "message": "Бета-версия"
  },
  "betaHeaderText": {
    "message": "Это бета-версия. Пожалуйста, сообщайте об ошибках $1"
  },
  "betaMetamaskVersion": {
    "message": "Бета-версия MetaMask"
  },
  "betaTerms": {
    "message": "Условия использования бета-версии"
  },
  "billionAbbreviation": {
    "message": "Б",
    "description": "Shortened form of 'billion'"
  },
  "bitcoinSupportSectionTitle": {
    "message": "Биткойн"
  },
  "bitcoinSupportToggleDescription": {
    "message": "Включение этой функции даст вам возможность добавить в ваше расширение MetaMask счет для биткойнов, созданный на основе вашей существующей секретной фразы для восстановления. Это экспериментальная бета-функция, которая используется на свой страх и риск. Пожалуйста, оставьте нам отзыв об этом новом способе взаимодействия с биткойном, заполнив эту $1.",
    "description": "$1 is the link to a product feedback form"
  },
  "bitcoinSupportToggleTitle": {
    "message": "Включить «Добавить новый счет в биткойнах (бета-версия)»"
  },
  "bitcoinTestnetSupportToggleDescription": {
    "message": "Включение этой функции даст вам возможность добавить счет в биткойнах для тестнета."
  },
  "bitcoinTestnetSupportToggleTitle": {
    "message": "Включить «Добавить новый счет в биткойнах (тестнет)»"
  },
  "blockExplorerAccountAction": {
    "message": "Счет",
    "description": "This is used with viewOnEtherscan and viewInExplorer e.g View Account in Explorer"
  },
  "blockExplorerAssetAction": {
    "message": "Актив",
    "description": "This is used with viewOnEtherscan and viewInExplorer e.g View Asset in Explorer"
  },
  "blockExplorerSwapAction": {
    "message": "Своп",
    "description": "This is used with viewOnEtherscan e.g View Swap on Etherscan"
  },
  "blockExplorerUrl": {
    "message": "URL обозревателя блоков"
  },
  "blockExplorerUrlDefinition": {
    "message": "URL, используемый как обозреватель блоков для этой сети."
  },
  "blockExplorerView": {
    "message": "Посмотреть счет в $1",
    "description": "$1 replaced by URL for custom block explorer"
  },
  "blockaid": {
    "message": "Blockaid"
  },
  "blockaidAlertInfo": {
    "message": "Мы не рекомендуем продолжать выполнение этого запроса."
  },
  "blockaidDescriptionApproveFarming": {
    "message": "Если вы одобрите этот запрос, третья сторона, известная мошенничеством, может похитить все ваши активы."
  },
  "blockaidDescriptionBlurFarming": {
    "message": "Если вы одобрите этот запрос, кто-то может украсть ваши активы, указанные в Blur."
  },
  "blockaidDescriptionErrored": {
    "message": "Из-за ошибки этот запрос не был подтвержден поставщиком услуг безопасности. Действуйте осторожно."
  },
  "blockaidDescriptionMaliciousDomain": {
    "message": "Вы взаимодействуете с вредоносным доменом. Если вы одобрите этот запрос, вы можете потерять свои активы."
  },
  "blockaidDescriptionMightLoseAssets": {
    "message": "Если вы одобрите этот запрос, вы можете потерять свои активы."
  },
  "blockaidDescriptionSeaportFarming": {
    "message": "Если вы одобрите этот запрос, кто-то может украсть ваши активы, указанные в OpenSea."
  },
  "blockaidDescriptionTransferFarming": {
    "message": "Если вы одобрите этот запрос, третья сторона, известная мошенничеством, похитит все ваши активы."
  },
  "blockaidMessage": {
    "message": "Сохранение конфиденциальности – никакие данные не передаются третьим сторонам. Доступно в Arbitrum, Avalanche, BNB Chain, Мейн-нете Ethereum, Linea, Optimism, Polygon, Base и Sepolia."
  },
  "blockaidTitleDeceptive": {
    "message": "Это запрос с целью обмана"
  },
  "blockaidTitleMayNotBeSafe": {
    "message": "Будьте осторожны"
  },
  "blockaidTitleSuspicious": {
    "message": "Это подозрительный запрос"
  },
  "blockies": {
    "message": "Blockies"
  },
  "boughtFor": {
    "message": "Куплено за"
  },
  "bridge": {
    "message": "Мост"
  },
  "bridgeAllowSwappingOf": {
    "message": "Разрешить точный доступ к $1, $2 и $3 для создания моста",
    "description": "Shows a user that they need to allow a token for swapping on their hardware wallet"
  },
  "bridgeApproval": {
    "message": "Одобрить использование $1 для моста",
    "description": "Used in the transaction display list to describe a transaction that is an approve call on a token that is to be bridged. $1 is the symbol of a token that has been approved."
  },
  "bridgeApprovalWarning": {
    "message": "Вы разрешаете доступ к указанной сумме: $1 $2. Контракт не предусматривает доступа к каким-либо дополнительным средствам."
  },
  "bridgeApprovalWarningForHardware": {
    "message": "Вам нужно будет разрешить доступ к $1 $2 для создания моста, а затем утвердить создание моста к $2. Для этого потребуется два отдельных подтверждения."
  },
  "bridgeCalculatingAmount": {
    "message": "Расчет..."
  },
  "bridgeConfirmTwoTransactions": {
    "message": "Вам нужно будет подтвердить 2 транзакции в Вашем аппаратном кошельке:"
  },
  "bridgeEnterAmount": {
    "message": "Введите сумму"
  },
  "bridgeExplorerLinkViewOn": {
    "message": "Смотреть на $1"
  },
  "bridgeFetchNewQuotes": {
    "message": "Получить новый?"
  },
  "bridgeFrom": {
    "message": "Мост из"
  },
  "bridgeFromTo": {
    "message": "Создать мост для $1 из $2 к $3",
    "description": "Tells a user that they need to confirm on their hardware wallet a bridge. $1 is amount of source token, $2 is the source network, and $3 is the destination network"
  },
  "bridgeGasFeesSplit": {
    "message": "Любая комиссия сети, указанная на предыдущем экране, включает обе транзакции и будет разделена."
  },
  "bridgeNetCost": {
    "message": "Чистая стоимость"
  },
  "bridgeQuoteExpired": {
    "message": "Срок действия Вашей котировки истек."
  },
  "bridgeSelectNetwork": {
    "message": "Выбор сети"
  },
  "bridgeSelectTokenAndAmount": {
    "message": "Выберите токен и сумму"
  },
  "bridgeStepActionBridgeComplete": {
    "message": "$1 получено в $2",
    "description": "$1 is the amount of the destination asset, $2 is the name of the destination network"
  },
  "bridgeStepActionBridgePending": {
    "message": "Получение $1 в $2",
    "description": "$1 is the amount of the destination asset, $2 is the name of the destination network"
  },
  "bridgeStepActionSwapComplete": {
    "message": "Обменяно $1 на $2",
    "description": "$1 is the amount of the source asset, $2 is the amount of the destination asset"
  },
  "bridgeStepActionSwapPending": {
    "message": "Обменивается $1 на $2",
    "description": "$1 is the amount of the source asset, $2 is the amount of the destination asset"
  },
  "bridgeTerms": {
    "message": "Условия"
  },
  "bridgeTimingMinutes": {
    "message": "$1 мин.",
    "description": "$1 is the ticker symbol of a an asset the user is being prompted to purchase"
  },
  "bridgeTo": {
    "message": "Мост в"
  },
  "bridgeToChain": {
    "message": "Мост к $1"
  },
  "bridgeTxDetailsBridging": {
    "message": "Создание моста"
  },
  "bridgeTxDetailsDelayedDescription": {
    "message": "Обратитесь в"
  },
  "bridgeTxDetailsDelayedDescriptionSupport": {
    "message": "Поддержка MetaMask"
  },
  "bridgeTxDetailsDelayedTitle": {
    "message": "Прошло больше 3 часов?"
  },
  "bridgeTxDetailsNonce": {
    "message": "Одноразовый код"
  },
  "bridgeTxDetailsStatus": {
    "message": "Статус"
  },
  "bridgeTxDetailsTimestamp": {
    "message": "Отметка времени"
  },
  "bridgeTxDetailsTimestampValue": {
    "message": "$1 в $2",
    "description": "$1 is the date, $2 is the time"
  },
  "bridgeTxDetailsTokenAmountOnChain": {
    "message": "$1 $2 на",
    "description": "$1 is the amount of the token, $2 is the ticker symbol of the token"
  },
  "bridgeTxDetailsTotalGasFee": {
    "message": "Итого платы за газ"
  },
  "bridgeTxDetailsYouReceived": {
    "message": "Вы получили"
  },
  "bridgeTxDetailsYouSent": {
    "message": "Вы отправили"
  },
  "bridgeValidationInsufficientGasMessage": {
    "message": "У Вас недостаточно $1 для покрытия платы за газ для этого моста. Введите меньшую сумму или купите больше $1."
  },
  "bridgeValidationInsufficientGasTitle": {
    "message": "Для оплаты газа нужно еще $1"
  },
  "bridging": {
    "message": "Создание моста"
  },
  "browserNotSupported": {
    "message": "Ваш браузер не поддерживается..."
  },
  "buildContactList": {
    "message": "Создайте список контактов"
  },
  "builtAroundTheWorld": {
    "message": "MetaMask разработан и создан с учетом потребностей мира."
  },
  "bulletpoint": {
    "message": "·"
  },
  "busy": {
    "message": "Занят"
  },
  "buyAndSell": {
    "message": "Купить и продать"
  },
  "buyMoreAsset": {
    "message": "Купить еще $1",
    "description": "$1 is the ticker symbol of a an asset the user is being prompted to purchase"
  },
  "buyNow": {
    "message": "Купить сейчас"
  },
  "bytes": {
    "message": "Байты"
  },
  "canToggleInSettings": {
    "message": "Вы можете повторно включить это уведомление в разделе «Настройки» -> «Оповещения»."
  },
  "cancel": {
    "message": "Отмена"
  },
  "cancelPopoverTitle": {
    "message": "Отменить транзакцию"
  },
  "cancelSpeedUpLabel": {
    "message": "Эта плата за газ составит $1 от первоначальной.",
    "description": "$1 is text 'replace' in bold"
  },
  "cancelSpeedUpTransactionTooltip": {
    "message": "Чтобы $1 транзакции плата за газ должна быть увеличена как минимум на 10%. Это позволит обеспечить прием транзакции сетью.",
    "description": "$1 is string 'cancel' or 'speed up'"
  },
  "cancelled": {
    "message": "Отменено"
  },
  "chainId": {
    "message": "ID блокчейна"
  },
  "chainIdDefinition": {
    "message": "ID блокчейна, используемый для подписания транзакций для этой сети."
  },
  "chainIdExistsErrorMsg": {
    "message": "Этот ID блокчейна в настоящее время используется сетью $1."
  },
  "chainListReturnedDifferentTickerSymbol": {
    "message": "Этот символ токена не соответствует введенному имени сети или идентификатору блокчейна. Многие популярные токены обозначаются похожими символами, которые мошенники могут использовать, чтобы обманом заставить вас отправить им взамен более ценный токен. Проверьте все, прежде чем продолжить."
  },
  "chooseYourNetwork": {
    "message": "Выберите свою сеть"
  },
  "chooseYourNetworkDescription": {
    "message": "Мы используем Infura в качестве нашего поставщика удаленного вызова процедур (RPC), чтобы предложить наиболее надежный и конфиденциальный доступ к данным Ethereum из возможных. Вы можете выбрать свой собственного RPC, но помните, что любой RPC получит ваш IP-адрес и номер кошелька Ethereum для совершения транзакций. См. наше $1, чтобы узнать больше о том, как Infura обрабатывает данные.",
    "description": "$1 is a link to the privacy policy"
  },
  "chromeRequiredForHardwareWallets": {
    "message": "Вам необходимо использовать MetaMask в Google Chrome, чтобы подключиться к аппаратному кошельку."
  },
  "circulatingSupply": {
    "message": "Циркулирующее предложение"
  },
  "clear": {
    "message": "Очистить"
  },
  "clearActivity": {
    "message": "Очистить данные о действиях и одноразовых номерах"
  },
  "clearActivityButton": {
    "message": "Очистить данные вкладки активности"
  },
  "clearActivityDescription": {
    "message": "Это приведет к сбросу одноразового номера для счета и удалению данных со вкладки \"Активность\" в вашем кошельке. Это затронет только текущий счет и сеть. Ваши балансы и входящие транзакции не изменятся."
  },
  "click": {
    "message": "Нажмите"
  },
  "clickToConnectLedgerViaWebHID": {
    "message": "Нажмите здесь, чтобы подключить свой Ledger через WebHID",
    "description": "Text that can be clicked to open a browser popup for connecting the ledger device via webhid"
  },
  "close": {
    "message": "Закрыть"
  },
  "closeExtension": {
    "message": "Закрыть расширение"
  },
  "closeWindowAnytime": {
    "message": "Вы можете закрыть это окно в любое время."
  },
  "coingecko": {
    "message": "CoinGecko"
  },
  "collectionName": {
    "message": "Имя коллекции"
  },
  "comboNoOptions": {
    "message": "Вариантов не найдено",
    "description": "Default text shown in the combo field dropdown if no options."
  },
  "configureSnapPopupDescription": {
    "message": "Теперь вы покидаете MetaMask, чтобы настроить этот snap."
  },
  "configureSnapPopupInstallDescription": {
    "message": "Теперь вы покидаете MetaMask, чтобы установить этот snap."
  },
  "configureSnapPopupInstallTitle": {
    "message": "Установить snap"
  },
  "configureSnapPopupLink": {
    "message": "Нажмите на эту ссылку, чтобы продолжить:"
  },
  "configureSnapPopupTitle": {
    "message": "Настроить snap"
  },
  "confirm": {
    "message": "Подтвердить"
  },
  "confirmAlertModalAcknowledgeMultiple": {
    "message": "Я подтвердил(-а) получение оповещений и все еще хочу продолжить"
  },
  "confirmAlertModalAcknowledgeSingle": {
    "message": "Я подтвердил(-а) получение предупреждения и все еще хочу продолжить"
  },
  "confirmFieldPaymaster": {
    "message": "Комиссия оплачена"
  },
  "confirmFieldTooltipPaymaster": {
    "message": "Комиссия за эту транзакцию будет оплачена смарт-контрактом paymaster."
  },
  "confirmPassword": {
    "message": "Подтвердить пароль"
  },
  "confirmRecoveryPhrase": {
    "message": "Подтвердите секретную фразу для восстановления"
  },
  "confirmTitleApproveTransactionNFT": {
    "message": "Запрос на вывод средств"
  },
  "confirmTitleDeployContract": {
    "message": "Развернуть контракт"
  },
  "confirmTitleDescApproveTransaction": {
    "message": "Этот сайт хочет получить разрешение на вывод ваших NFT"
  },
  "confirmTitleDescDeployContract": {
    "message": "Этот сайт хочет, чтобы вы развернули контракт"
  },
  "confirmTitleDescERC20ApproveTransaction": {
    "message": "Этот сайт хочет получить разрешение на вывод ваших токенов"
  },
  "confirmTitleDescPermitSignature": {
    "message": "Этот сайт хочет получить разрешение на расходование ваших токенов."
  },
  "confirmTitleDescSIWESignature": {
    "message": "Сайт требует, чтобы вы вошли в систему и доказали, что вы являетесь владельцем этого счета."
  },
  "confirmTitleDescSign": {
    "message": "Прежде чем подтвердить запрос, проверьте его реквизиты."
  },
  "confirmTitlePermitTokens": {
    "message": "Запрос лимита расходов"
  },
  "confirmTitleRevokeApproveTransaction": {
    "message": "Удалить разрешение"
  },
  "confirmTitleSIWESignature": {
    "message": "Запрос на вход"
  },
  "confirmTitleSetApprovalForAllRevokeTransaction": {
    "message": "Удалить разрешение"
  },
  "confirmTitleSignature": {
    "message": "Запрос подписи"
  },
  "confirmTitleTransaction": {
    "message": "Запрос транзакции"
  },
  "confirmationAlertDetails": {
    "message": "Чтобы защитить свои активы, рекомендуем отклонить запрос."
  },
  "confirmationAlertModalTitle": {
    "message": "Этот запрос подозрительный"
  },
  "confirmed": {
    "message": "Подтвержден(-а/о)"
  },
  "confusableUnicode": {
    "message": "«$1» совпадает с «$2»."
  },
  "confusableZeroWidthUnicode": {
    "message": "Найден символ нулевой ширины."
  },
  "confusingEnsDomain": {
    "message": "В имени ENS обнаружен непонятный символ. Проверьте это имя, что исключить возможное мошенничество."
  },
  "congratulations": {
    "message": "Поздравляем!"
  },
  "connect": {
    "message": "Подключиться"
  },
  "connectAccount": {
    "message": "Подключить счет"
  },
  "connectAccountOrCreate": {
    "message": "Подключите счет или создайте новый"
  },
  "connectAccounts": {
    "message": "Подключить счета"
  },
  "connectManually": {
    "message": "Подключиться к текущему сайту вручную"
  },
  "connectMoreAccounts": {
    "message": "Подключить еще счета"
  },
  "connectSnap": {
    "message": "Подключиться к $1",
    "description": "$1 is the snap for which a connection is being requested."
  },
  "connectWithMetaMask": {
    "message": "Подключиться с помощью MetaMask"
  },
  "connectedAccounts": {
    "message": "Подключенные счета"
  },
  "connectedAccountsDescriptionPlural": {
    "message": "К этому сайту подключено $1 ваших счета(-ов).",
    "description": "$1 is the number of accounts"
  },
  "connectedAccountsDescriptionSingular": {
    "message": "К этому сайту подключен 1 ваш счет."
  },
  "connectedAccountsEmptyDescription": {
    "message": "MetaMask не подключен к этому сайту. Чтобы подключиться к сайту web3, найдите и нажмите кнопку подключения."
  },
  "connectedAccountsListTooltip": {
    "message": "$1 может видеть баланс счета, адрес, активность и предлагать транзакции для одобрения для подключенных счетов.",
    "description": "$1 is the origin name"
  },
  "connectedAccountsToast": {
    "message": "Подключенные счета обновлены"
  },
  "connectedSites": {
    "message": "Подключенные сайты"
  },
  "connectedSitesAndSnaps": {
    "message": "Подключенные сайты и Snaps"
  },
  "connectedSitesDescription": {
    "message": "$1 подключен к этим сайтам. Они могут увидеть адрес вашего счета.",
    "description": "$1 is the account name"
  },
  "connectedSitesEmptyDescription": {
    "message": "$1 не подключен ни к каким сайтам.",
    "description": "$1 is the account name"
  },
  "connectedSnapAndNoAccountDescription": {
    "message": "MetaMask подключен к этому сайту, но счета пока не подключены"
  },
  "connectedSnaps": {
    "message": "Подключенные Snaps"
  },
  "connectedWithAccount": {
    "message": "Счета ($1) не подключены",
    "description": "$1 represents account length"
  },
  "connectedWithAccountName": {
    "message": "Подключен к $1",
    "description": "$1 represents account name"
  },
  "connectedWithNetwork": {
    "message": "Подключены $1 сети(-ей)",
    "description": "$1 represents network length"
  },
  "connectedWithNetworkName": {
    "message": "Подключено с помощью $1",
    "description": "$1 represents network name"
  },
  "connecting": {
    "message": "Подключение..."
  },
  "connectingTo": {
    "message": "Подключение к $1"
  },
  "connectingToDeprecatedNetwork": {
    "message": "«$1» постепенно выводится из эксплуатации и может не работать. Попробуйте другую сеть."
  },
  "connectingToGoerli": {
    "message": "Подключение к тестовой сети Goerli..."
  },
  "connectingToLineaGoerli": {
    "message": "Подключение к тестовой сети Linea Goerli..."
  },
  "connectingToLineaMainnet": {
    "message": "Подключение к Мейн-нету Linea"
  },
  "connectingToLineaSepolia": {
    "message": "Подключение к тестовой сети Linea Sepolia..."
  },
  "connectingToMainnet": {
    "message": "Подключение к Мейн-нету Ethereum..."
  },
  "connectingToSepolia": {
    "message": "Подключение к тестовой сети Sepolia..."
  },
  "connectionDescription": {
    "message": "Этот сайт хочет"
  },
  "connectionFailed": {
    "message": "Не удалось установить подключение"
  },
  "connectionFailedDescription": {
    "message": "Не удалось получить $1, проверьте свою сеть и повторите попытку.",
    "description": "$1 is the name of the snap being fetched."
  },
  "connectionRequest": {
    "message": "Запрос подключения"
  },
  "contactUs": {
    "message": "Свяжитесь с нами"
  },
  "contacts": {
    "message": "Контактная информация"
  },
  "contentFromSnap": {
    "message": "Контент из $1",
    "description": "$1 represents the name of the snap"
  },
  "continue": {
    "message": "Продолжить"
  },
  "contract": {
    "message": "Контракт"
  },
  "contractAddress": {
    "message": "Адрес контракта"
  },
  "contractAddressError": {
    "message": "Вы отправляете токены на адрес контракта токена. Это может привести к потере токенов."
  },
  "contractDeployment": {
    "message": "Развертывание контракта"
  },
  "contractInteraction": {
    "message": "Взаимодействие по контракту"
  },
  "convertTokenToNFTDescription": {
    "message": "Мы обнаружили, что этот актив является NFT. MetaMask теперь имеет полную встроенную поддержку NFT. Хотите удалить его из списка токенов и добавить в качестве NFT?"
  },
  "convertTokenToNFTExistDescription": {
    "message": "Мы обнаружили, что этот актив был добавлен как NFT. Хотите удалить его из списка токенов?"
  },
  "coolWallet": {
    "message": "CoolWallet"
  },
  "copiedExclamation": {
    "message": "Скопировано."
  },
  "copyAddress": {
    "message": "Скопировать адрес в буфер обмена"
  },
  "copyAddressShort": {
    "message": "Копировать адрес"
  },
  "copyPrivateKey": {
    "message": "Копировать закрытый ключ"
  },
  "copyToClipboard": {
    "message": "Скопировать в буфер обмена"
  },
  "copyTransactionId": {
    "message": "Скопировать ID транзакции"
  },
  "create": {
    "message": "Создать"
  },
  "createNewWallet": {
    "message": "Создать новый кошелек"
  },
  "createPassword": {
    "message": "Создать пароль"
  },
  "createSnapAccountDescription": {
    "message": "$1 хочет добавить новый счет в MetaMask."
  },
  "createSnapAccountTitle": {
    "message": "Создать счет"
  },
  "creatorAddress": {
    "message": "Адрес автора"
  },
  "crossChainAggregatedBalancePopover": {
    "message": "Это значение отражает стоимость всех токенов, которыми Вы владеете во всех сетях. Если Вы предпочитаете видеть это значение в ETH или других валютах, перейдите на $1.",
    "description": "$1 represents the settings page"
  },
  "crossChainSwapsLink": {
    "message": "Меняйте сети с помощью MetaMask Portfolio"
  },
  "crossChainSwapsLinkNative": {
    "message": "Переключайтесь между сетями с помощью моста"
  },
  "cryptoCompare": {
    "message": "CryptoCompare"
  },
  "currencyConversion": {
    "message": "Обмен валюты"
  },
  "currencyRateCheckToggle": {
    "message": "Показать средство проверки баланса и цены токена"
  },
  "currencyRateCheckToggleDescription": {
    "message": "Мы используем API $1 и $2 для отображения вашего баланса и цены токена. $3",
    "description": "$1 represents Coingecko, $2 represents CryptoCompare and $3 represents Privacy Policy"
  },
  "currencySymbol": {
    "message": "Символ валюты"
  },
  "currencySymbolDefinition": {
    "message": "Тикер, который отображается для валюты этой сети."
  },
  "currentAccountNotConnected": {
    "message": "Ваша текущий счет не подключен"
  },
  "currentExtension": {
    "message": "Страница текущего расширения"
  },
  "currentLanguage": {
    "message": "Текущий язык"
  },
  "currentNetwork": {
    "message": "Текущая сеть",
    "description": "Speicifies to token network filter to filter by current Network. Will render when network nickname is not available"
  },
  "currentRpcUrlDeprecated": {
    "message": "Текущий URL rpc для этой сети устарел."
  },
  "currentTitle": {
    "message": "Текущий:"
  },
  "currentlyUnavailable": {
    "message": "Недоступно в этой сети"
  },
  "curveHighGasEstimate": {
    "message": "График агрессивной оценки газа"
  },
  "curveLowGasEstimate": {
    "message": "График низкой оценки газа"
  },
  "curveMediumGasEstimate": {
    "message": "График рыночной оценки газа"
  },
  "custom": {
    "message": "Дополнительно"
  },
  "customGasSettingToolTipMessage": {
    "message": "Использовать $1, чтобы настроить цену на газ. Это может сбивать с толку, если вы не знакомы с этим. Взаимодействуйте на свой страх и риск.",
    "description": "$1 is key 'advanced' (text: 'Advanced') separated here so that it can be passed in with bold font-weight"
  },
  "customSlippage": {
    "message": "Пользовательский"
  },
  "customSpendLimit": {
    "message": "Пользовательский лимит расходов"
  },
  "customToken": {
    "message": "Пользовательский токен"
  },
  "customTokenWarningInNonTokenDetectionNetwork": {
    "message": "Определение токена пока недоступно в этой сети. Импортируйте токен вручную и убедитесь, что вы ему доверяете. Подробнее о $1"
  },
  "customTokenWarningInTokenDetectionNetwork": {
    "message": "Кто угодно может создать токен, в том числе поддельные версии существующих токенов. Узнайте подробнее о $1"
  },
  "customTokenWarningInTokenDetectionNetworkWithTDOFF": {
    "message": "Перед импортом убедитесь, что вы доверяете токену. Узнайте, как избежать $1. Вы также можете включить определение токена $2."
  },
  "customerSupport": {
    "message": "поддержка клиентов"
  },
  "customizeYourNotifications": {
    "message": "Настройте свои уведомления"
  },
  "customizeYourNotificationsText": {
    "message": "Включите типы уведомлений, которые вы хотите получать:"
  },
  "dappSuggested": {
    "message": "Рекомендовано сайтом"
  },
  "dappSuggestedGasSettingToolTipMessage": {
    "message": "$1 рекомендовал эту цену.",
    "description": "$1 is url for the dapp that has suggested gas settings"
  },
  "dappSuggestedHigh": {
    "message": "Рекомендовано сайтом"
  },
  "dappSuggestedHighShortLabel": {
    "message": "Сайт (высокий)"
  },
  "dappSuggestedShortLabel": {
    "message": "Сайт"
  },
  "dappSuggestedTooltip": {
    "message": "$1 рекомендовал эту цену.",
    "description": "$1 represents the Dapp's origin"
  },
  "darkTheme": {
    "message": "Темная"
  },
  "data": {
    "message": "Данные"
  },
  "dataCollectionForMarketing": {
    "message": "Сбор данных для маркетинга"
  },
  "dataCollectionForMarketingDescription": {
    "message": "Мы будем использовать MetaMetrics, чтобы узнать, как вы взаимодействуете с нашими маркетинговыми сообщениями. Мы можем делиться соответствующими новостями (например, новостями о функциях продукта и другими материалами)."
  },
  "dataCollectionWarningPopoverButton": {
    "message": "Хорошо"
  },
  "dataCollectionWarningPopoverDescription": {
    "message": "Вы отключили сбор данных для наших маркетинговых целей. Это касается только этого устройства. Если вы используете MetaMask на других устройствах, обязательно отключите его и там."
  },
  "dataUnavailable": {
    "message": "данные недоступны"
  },
  "dateCreated": {
    "message": "Дата создания"
  },
  "dcent": {
    "message": "D'Cent"
  },
  "debitCreditPurchaseOptions": {
    "message": "Варианты покупки с помощью дебетовой или кредитной карты"
  },
  "decimal": {
    "message": "Число десятичных знаков токена"
  },
  "decimalsMustZerotoTen": {
    "message": "Число десятичных знаков должно быть не менее 0, но не более 36."
  },
  "decrypt": {
    "message": "Расшифровать"
  },
  "decryptCopy": {
    "message": "Скопировать зашифрованное сообщение"
  },
  "decryptInlineError": {
    "message": "Это сообщение невозможно расшифровать из-за ошибки: $1",
    "description": "$1 is error message"
  },
  "decryptMessageNotice": {
    "message": "$1 необходимо прочитать это сообщение, чтобы завершить свое действие",
    "description": "$1 is the web3 site name"
  },
  "decryptMetamask": {
    "message": "Расшифровать сообщение"
  },
  "decryptRequest": {
    "message": "Расшифровать запрос"
  },
  "defaultRpcUrl": {
    "message": "URL-адрес RPC по умолчанию"
  },
  "defaultSettingsSubTitle": {
    "message": "MetaMask использует настройки по умолчанию, чтобы наилучшим образом сбалансировать безопасность и простоту использования. Измените эти настройки, чтобы еще больше повысить свою конфиденциальность."
  },
  "defaultSettingsTitle": {
    "message": "Настройки конфиденциальности по умолчанию"
  },
  "delete": {
    "message": "Удалить"
  },
  "deleteContact": {
    "message": "Удалить контакт"
  },
  "deleteMetaMetricsData": {
    "message": "Удалить данные MetaMetrics"
  },
  "deleteMetaMetricsDataDescription": {
    "message": "Это приведет к удалению исторических данных MetaMetrics, связанных с использованием вами этого устройства. Ваш кошелек и счета останутся такими же, как сейчас, после удаления этих данных. Этот процесс может занять до 30 дней. Наша $1 содержит подробные сведения по этому вопросу.",
    "description": "$1 will have text saying Privacy Policy "
  },
  "deleteMetaMetricsDataErrorDesc": {
    "message": "Этот запрос нельзя выполнить сейчас из-за проблемы с сервером аналитической системы. Повторите попытку позже"
  },
  "deleteMetaMetricsDataErrorTitle": {
    "message": "Мы не можем удалить эти данные прямо сейчас"
  },
  "deleteMetaMetricsDataModalDesc": {
    "message": "Мы собираемся удалить все ваши данные MetaMetrics. Вы уверены?"
  },
  "deleteMetaMetricsDataModalTitle": {
    "message": "Удалить данные MetaMetrics?"
  },
  "deleteMetaMetricsDataRequestedDescription": {
    "message": "Вы инициировали это действие $1. Этот процесс может занять до 30 дней. $2 содержит подробности по этому вопросу",
    "description": "$1 will be the date on which teh deletion is requested and $2 will have text saying Privacy Policy "
  },
  "deleteNetworkIntro": {
    "message": "Если вы удалите эту сеть, вам нужно будет добавить ее снова, чтобы просмотреть свои активы в этой сети"
  },
  "deleteNetworkTitle": {
    "message": "Удалить сеть $1?",
    "description": "$1 represents the name of the network"
  },
  "depositCrypto": {
    "message": "Внесите криптовалюту с другого счета, используя адрес кошелька или QR-код."
  },
  "deprecatedGoerliNtwrkMsg": {
    "message": "Из-за обновлений системы Ethereum тестовая сеть Goerli скоро будет закрыта."
  },
  "deprecatedNetwork": {
    "message": "Эта сеть устарела"
  },
  "deprecatedNetworkButtonMsg": {
    "message": "Понятно"
  },
  "deprecatedNetworkDescription": {
    "message": "Сеть, к которой вы пытаетесь подключиться, больше не поддерживается Metamask. $1"
  },
  "description": {
    "message": "Описание"
  },
  "descriptionFromSnap": {
    "message": "Описание из $1",
    "description": "$1 represents the name of the snap"
  },
  "details": {
    "message": "Подробности"
  },
  "developerOptions": {
    "message": "Параметры разработчика"
  },
  "disabledGasOptionToolTipMessage": {
    "message": "$1 отключена, поскольку не соответствует минимальному увеличению на 10% от первоначальной платы за газ.",
    "description": "$1 is gas estimate type which can be market or aggressive"
  },
  "disconnect": {
    "message": "Отключить"
  },
  "disconnectAllAccounts": {
    "message": "Отключить все счета"
  },
  "disconnectAllAccountsConfirmationDescription": {
    "message": "Уверены, что хотите отключить? Вы можете потерять доступ к функциям сайта."
  },
  "disconnectAllAccountsText": {
    "message": "счета"
  },
  "disconnectAllDescriptionText": {
    "message": "Если вы отключитесь от этого сайта, вам придется повторно подключить свои счета и сети, чтобы снова использовать этот сайт."
  },
  "disconnectAllSnapsText": {
    "message": "Snaps"
  },
  "disconnectMessage": {
    "message": "Это отключит вас от этого сайта"
  },
  "disconnectPrompt": {
    "message": "Отключить $1"
  },
  "disconnectThisAccount": {
    "message": "Отключить этот счет"
  },
  "disconnectedAllAccountsToast": {
    "message": "Все счета отключены от $1",
    "description": "$1 is name of the dapp`"
  },
  "disconnectedSingleAccountToast": {
    "message": "$1 отключен от $2",
    "description": "$1 is name of the name and $2 represents the dapp name`"
  },
  "discoverSnaps": {
    "message": "Откройте для себя Snaps",
    "description": "Text that links to the Snaps website. Displayed in a banner on Snaps list page in settings."
  },
  "dismiss": {
    "message": "Отклонить"
  },
  "dismissReminderDescriptionField": {
    "message": "Включите этот параметр, чтобы отклонить сообщение с напоминанием о создании резервной копии фразы для восстановления. Мы настоятельно рекомендуем создать резервную копию секретной фразы для восстановления, чтобы избежать потери средств."
  },
  "dismissReminderField": {
    "message": "Отклонить напоминание о необходимости создать резервную копию секретной фразы для восстановления"
  },
  "displayNftMedia": {
    "message": "Показать носитель NFT"
  },
  "displayNftMediaDescription": {
    "message": "Отображение носителя и данных NFT раскрывает ваш IP-адрес для OpenSea или других третьих сторон. Это может позволить злоумышленникам связать ваш IP-адрес с вашим адресом Ethereum. Автоопределение NFT зависит от этого параметра и будет недоступно, если он отключен."
  },
  "doNotShare": {
    "message": "Не сообщайте ее никому"
  },
  "domain": {
    "message": "Домен"
  },
  "done": {
    "message": "Выполнено"
  },
  "dontShowThisAgain": {
    "message": "Не показывать снова"
  },
  "downArrow": {
    "message": "стрелка «вниз»"
  },
  "downloadGoogleChrome": {
    "message": "Скачать Google Chrome"
  },
  "downloadNow": {
    "message": "Скачать сейчас"
  },
  "downloadStateLogs": {
    "message": "Скачать журналы состояния"
  },
  "dragAndDropBanner": {
    "message": "Вы можете перетаскивать сети, чтобы изменять их порядок. "
  },
  "dropped": {
    "message": "Отменено"
  },
  "duplicateContactTooltip": {
    "message": "Имя для контактов противоречит данным существующего счета или контакта"
  },
  "duplicateContactWarning": {
    "message": "У Вас есть повторяющиеся контакты"
  },
  "edit": {
    "message": "Изменить"
  },
  "editANickname": {
    "message": "Изменить ник"
  },
  "editAccounts": {
    "message": "Изменить аккаунты"
  },
  "editAddressNickname": {
    "message": "Изменить ник адреса"
  },
  "editCancellationGasFeeModalTitle": {
    "message": "Изменить плату за газ за отмену"
  },
  "editContact": {
    "message": "Изменить контакт"
  },
  "editGasFeeModalTitle": {
    "message": "Изменить плату за газ"
  },
  "editGasLimitOutOfBounds": {
    "message": "Лимит газа должен быть не менее $1"
  },
  "editGasLimitOutOfBoundsV2": {
    "message": "Лимит газа должен быть больше $1 и меньше $2",
    "description": "$1 is the minimum limit for gas and $2 is the maximum limit"
  },
  "editGasLimitTooltip": {
    "message": "Лимит газа — это максимальное количество единиц газа, которое вы готовы использовать. Единицы газа являются множителем «Максимальной платы за приоритет» и «Максимальной комиссии»."
  },
  "editGasMaxBaseFeeGWEIImbalance": {
    "message": "Максимальная базовая комиссия не может быть ниже платы за приоритет."
  },
  "editGasMaxBaseFeeHigh": {
    "message": "Максимальная базовая комиссия выше необходимой"
  },
  "editGasMaxBaseFeeLow": {
    "message": "Максимальная базовая комиссия низкая для текущих условий сети"
  },
  "editGasMaxFeeHigh": {
    "message": "Максимальная комиссия выше, чем необходимо"
  },
  "editGasMaxFeeLow": {
    "message": "Максимальная комиссия слишком низкая для условий сети"
  },
  "editGasMaxFeePriorityImbalance": {
    "message": "Максимальная комиссия не может быть меньше максимальной платы за приоритет"
  },
  "editGasMaxPriorityFeeBelowMinimum": {
    "message": "Максимальная плата за приоритет должна быть больше 0 Гвей."
  },
  "editGasMaxPriorityFeeBelowMinimumV2": {
    "message": "Плата за приоритет должна быть больше 0."
  },
  "editGasMaxPriorityFeeHigh": {
    "message": "Максимальная плата за приоритет выше необходимой. Вы можете заплатить больше, чем нужно."
  },
  "editGasMaxPriorityFeeHighV2": {
    "message": "Плата за приоритет выше необходимой. Вы можете заплатить больше, чем нужно"
  },
  "editGasMaxPriorityFeeLow": {
    "message": "Максимальная плата за приоритет низкая для текущих условий сети"
  },
  "editGasMaxPriorityFeeLowV2": {
    "message": "Плата за приоритет низкая для текущих условий сети"
  },
  "editGasPriceTooLow": {
    "message": "Цена газа должна быть больше 0"
  },
  "editGasPriceTooltip": {
    "message": "В этой сети необходимо заполнить поле «Цена газа» при отправке транзакции. Цена газа — это сумма, которую вы будете платить за единицу газа."
  },
  "editGasSubTextFeeLabel": {
    "message": "Макс. комиссия:"
  },
  "editGasTitle": {
    "message": "Изменить приоритет"
  },
  "editGasTooLow": {
    "message": "Время обработки неизвестно"
  },
  "editInPortfolio": {
    "message": "Изменить в Portfolio"
  },
  "editNetworkLink": {
    "message": "изменить исходную сеть"
  },
  "editNetworksTitle": {
    "message": "Изменить сети"
  },
  "editNonceField": {
    "message": "Изменить одноразовый номер"
  },
  "editNonceMessage": {
    "message": "Это продвинутая функция, используйте ее с осторожностью."
  },
  "editPermission": {
    "message": "Изменить разрешение"
  },
  "editPermissions": {
    "message": "Изменить разрешения"
  },
  "editSpeedUpEditGasFeeModalTitle": {
    "message": "Изменить плату за газ за ускорение"
  },
  "editSpendingCap": {
    "message": "Изменить лимит расходов"
  },
  "editSpendingCapAccountBalance": {
    "message": "Баланс счета: $1 $2"
  },
  "editSpendingCapDesc": {
    "message": "Введите сумму, которая может быть потрачена от вашего имени."
  },
  "editSpendingCapError": {
    "message": "Лимит расходов не может иметь более $1 десятичных знаков. Удалите лишние десятичные знаки, чтобы продолжить."
  },
  "editSpendingCapSpecialCharError": {
    "message": "Введите только цифры"
  },
  "enableAutoDetect": {
    "message": " Включить автоопределение"
  },
  "enableFromSettings": {
    "message": " Включите его в Настройках."
  },
  "enableSnap": {
    "message": "Включить"
  },
  "enableToken": {
    "message": "активирует для $1",
    "description": "$1 is a token symbol, e.g. ETH"
  },
  "enabled": {
    "message": "Включено"
  },
  "enabledNetworks": {
    "message": "Включенные сети"
  },
  "encryptionPublicKeyNotice": {
    "message": "$1 запрашивает ваш открытый ключ шифрования. После получения вашего согласия на это данный сайт сможет создавать зашифрованные сообщения для отправки в ваш адрес.",
    "description": "$1 is the web3 site name"
  },
  "encryptionPublicKeyRequest": {
    "message": "Запросить открытый ключ шифрования."
  },
  "endpointReturnedDifferentChainId": {
    "message": "Введенный вами URL RPC вернул другой ID блокчейна ($1). Обновите ID блокчейна, чтобы он соответствовал URLу RPC сети, которую вы пытаетесь добавить.",
    "description": "$1 is the return value of eth_chainId from an RPC endpoint"
  },
  "enhancedTokenDetectionAlertMessage": {
    "message": "Улучшенное определение токенов в настоящее время доступно на $1. $2"
  },
  "ensDomainsSettingDescriptionIntroduction": {
    "message": "MetaMask позволяет вам видеть домены ENS прямо в адресной строке вашего браузера. Вот как это работает:"
  },
  "ensDomainsSettingDescriptionOutroduction": {
    "message": "Имейте в виду, что использование этой функции открывает доступ к вашему IP-адресу сторонним сервисам IPFS."
  },
  "ensDomainsSettingDescriptionPart1": {
    "message": "MetaMask сверяется с контрактом ENS Ethereum, чтобы найти код, связанный с именем ENS."
  },
  "ensDomainsSettingDescriptionPart2": {
    "message": "Если код ссылается на IPFS, вы можете увидеть связанный с ним контент (обычно веб-сайт)."
  },
  "ensDomainsSettingTitle": {
    "message": "Показать домены ENS в адресной строке"
  },
  "ensUnknownError": {
    "message": "Ошибка поиска ENS."
  },
  "enterANameToIdentifyTheUrl": {
    "message": "Введите имя, чтобы идентифицировать URL"
  },
  "enterChainId": {
    "message": "Введите ID блокчейна"
  },
  "enterMaxSpendLimit": {
    "message": "Введите максимальный лимит расходов"
  },
  "enterNetworkName": {
    "message": "Введите имя сети"
  },
  "enterOptionalPassword": {
    "message": "Введите необязательный пароль"
  },
  "enterPasswordContinue": {
    "message": "Введите пароль, чтобы продолжить"
  },
  "enterRpcUrl": {
    "message": "Введите URL RPC"
  },
  "enterSymbol": {
    "message": "Введите символ"
  },
  "enterTokenNameOrAddress": {
    "message": "Введите имя токена или вставьте адрес"
  },
  "enterYourPassword": {
    "message": "Введите свой пароль"
  },
  "errorCode": {
    "message": "Код: $1",
    "description": "Displayed error code for debugging purposes. $1 is the error code"
  },
  "errorGettingSafeChainList": {
    "message": "Ошибка при получении списка безопасных блокчейнов. Продолжайте с осторожностью."
  },
  "errorMessage": {
    "message": "Сообщение: $1",
    "description": "Displayed error message for debugging purposes. $1 is the error message"
  },
  "errorName": {
    "message": "Код: $1",
    "description": "Displayed error name for debugging purposes. $1 is the error name"
  },
  "errorPageContactSupport": {
    "message": "Связаться с поддержкой",
    "description": "Button for contact MM support"
  },
  "errorPageDescribeUsWhatHappened": {
    "message": "Опишите, что произошло",
    "description": "Button for submitting report to sentry"
  },
  "errorPageInfo": {
    "message": "Невозможно показать вашу информацию. Не волнуйтесь, ваш кошелек и средства в безопасности.",
    "description": "Information banner shown in the error page"
  },
  "errorPageMessageTitle": {
    "message": "Сообщение об ошибке",
    "description": "Title for description, which is displayed for debugging purposes"
  },
  "errorPageSentryFormTitle": {
    "message": "Опишите, что произошло",
    "description": "In sentry feedback form, The title at the top of the feedback form."
  },
  "errorPageSentryMessagePlaceholder": {
    "message": "Предоставление подробной информации, например, о том, как мы можем воспроизвести ошибку, поможет нам решить проблему.",
    "description": "In sentry feedback form, The placeholder for the feedback description input field."
  },
  "errorPageSentrySuccessMessageText": {
    "message": "Спасибо! Мы скоро рассмотрим это.",
    "description": "In sentry feedback form, The message displayed after a successful feedback submission."
  },
  "errorPageTitle": {
    "message": "MetaMask обнаружил ошибку",
    "description": "Title of generic error page"
  },
  "errorPageTryAgain": {
    "message": "Повторить попытку",
    "description": "Button for try again"
  },
  "errorStack": {
    "message": "Стек:",
    "description": "Title for error stack, which is displayed for debugging purposes"
  },
  "errorWhileConnectingToRPC": {
    "message": "Ошибка при подключении к пользовательской сети."
  },
  "errorWithSnap": {
    "message": "Ошибка с $1",
    "description": "$1 represents the name of the snap"
  },
  "estimatedFee": {
    "message": "Примерная комиссия"
  },
  "estimatedFeeTooltip": {
    "message": "Сумма, уплаченная за обработку транзакции в сети."
  },
  "ethGasPriceFetchWarning": {
    "message": "Указана резервная цена газа, поскольку основной сервис определения цены газа сейчас недоступен."
  },
  "ethereumProviderAccess": {
    "message": "Предоставить поставщику Ethereum доступ к $1",
    "description": "The parameter is the name of the requesting origin"
  },
  "ethereumPublicAddress": {
    "message": "Публичный адрес Ethereum"
  },
  "etherscan": {
    "message": "Etherscan"
  },
  "etherscanView": {
    "message": "Посмотреть счет на Etherscan"
  },
  "etherscanViewOn": {
    "message": "Посмотреть на Etherscan"
  },
  "existingChainId": {
    "message": "Введенная вами информация связана с существующим ID блокчейна."
  },
  "existingRequestsBannerAlertDesc": {
    "message": "Чтобы просмотреть и подтвердить свой последний запрос, вам необходимо сначала утвердить или отклонить существующие запросы."
  },
  "expandView": {
    "message": "Развернуть представление"
  },
  "experimental": {
    "message": "Экспериментальные"
  },
  "exportYourData": {
    "message": "Экспортируйте свои данные"
  },
  "exportYourDataButton": {
    "message": "Скачать"
  },
  "exportYourDataDescription": {
    "message": "Вы можете экспортировать такие данные, как ваши контакты и предпочтения."
  },
  "extendWalletWithSnaps": {
    "message": "Изучите Snaps, созданные сообществом, чтобы персонализировать работу с web3",
    "description": "Banner description displayed on Snaps list page in Settings when less than 6 Snaps is installed."
  },
  "externalExtension": {
    "message": "Внешнее расширение"
  },
  "externalNameSourcesSetting": {
    "message": "Предлагаемые псевдонимы"
  },
  "externalNameSourcesSettingDescription": {
    "message": "Мы будем получать предлагаемые псевдонимы для адресов, с которыми вы взаимодействуете, из сторонних источников, таких как Etherscan, Infura и Lens Protocol. Эти источники могут видеть эти адреса и ваш IP-адрес. Адрес вашего счета не будет доступен третьим сторонам."
  },
  "failed": {
    "message": "Не удалось"
  },
  "failedToFetchChainId": {
    "message": "Не удалось получить ID блокчейна. Ваш URL RPC правильный?"
  },
  "failureMessage": {
    "message": "Что-то пошло не так, и мы не смогли завершить действие"
  },
  "fast": {
    "message": "Быстрый"
  },
  "feeDetails": {
    "message": "Сведения о комиссии"
  },
  "fileImportFail": {
    "message": "Импорт файлов не работает? Нажмите здесь!",
    "description": "Helps user import their account from a JSON file"
  },
  "flaskWelcomeUninstall": {
    "message": "вам нужно должны удалить это расширение",
    "description": "This request is shown on the Flask Welcome screen. It is intended for non-developers, and will be bolded."
  },
  "flaskWelcomeWarning1": {
    "message": "Flask предназначен для разработчиков,и позволяет им экспериментировать с новыми нестабильными API. Если вы не разработчик или бета-тестер, $1.",
    "description": "This is a warning shown on the Flask Welcome screen, intended to encourage non-developers not to proceed any further. $1 is the bolded message 'flaskWelcomeUninstall'"
  },
  "flaskWelcomeWarning2": {
    "message": "Мы не гарантируем безопасность и стабильность этого расширения. Новые API-интерфейсы, предлагаемые Flask, не защищены от фишинговых атак, а это означает, что любой сайт или snap, для которых требуется Flask, могут быть злонамеренной попыткой украсть ваши активы.",
    "description": "This explains the risks of using MetaMask Flask"
  },
  "flaskWelcomeWarning3": {
    "message": "Все API Flask являются экспериментальными. Они могут быть изменены или удалены без предварительного уведомления или могут оставаться во Flask на неопределенный срок без переноса в стабильную версию MetaMask. Используйте их на свой страх и риск.",
    "description": "This message warns developers about unstable Flask APIs"
  },
  "flaskWelcomeWarning4": {
    "message": "Обязательно отключите свое обычное расширение MetaMask при использовании Flask.",
    "description": "This message calls to pay attention about multiple versions of MetaMask running on the same site (Flask + Prod)"
  },
  "flaskWelcomeWarningAcceptButton": {
    "message": "Я принимаю риски",
    "description": "this text is shown on a button, which the user presses to confirm they understand the risks of using Flask"
  },
  "floatAmountToken": {
    "message": "Сумма токена должна быть целым числом"
  },
  "followUsOnTwitter": {
    "message": "Подпишитесь на нас в Twitter"
  },
  "forbiddenIpfsGateway": {
    "message": "Запрещенный шлюз IPFS. Укажите шлюз CID"
  },
  "forgetDevice": {
    "message": "Забыть это устройство"
  },
  "forgotPassword": {
    "message": "Забыли пароль?"
  },
  "form": {
    "message": "форма"
  },
  "from": {
    "message": "От"
  },
  "fromAddress": {
    "message": "От: $1",
    "description": "$1 is the address to include in the From label. It is typically shortened first using shortenAddress"
  },
  "fromTokenLists": {
    "message": "Из списков токенов: $1"
  },
  "function": {
    "message": "Функция: $1"
  },
  "fundingMethod": {
    "message": "Способ пополнения"
  },
  "gas": {
    "message": "Газ"
  },
  "gasDisplayAcknowledgeDappButtonText": {
    "message": "Изменить рекомендуемую плату за газ"
  },
  "gasDisplayDappWarning": {
    "message": "Эта плата за газ была предложена $1. Ее переопредление может вызвать проблемы с вашей транзакцией. При наличии вопросов обратитесь к $1.",
    "description": "$1 represents the Dapp's origin"
  },
  "gasFee": {
    "message": "Плата за газ"
  },
  "gasLimit": {
    "message": "Лимит газа"
  },
  "gasLimitInfoTooltipContent": {
    "message": "Лимит газа — это максимальное количество единиц газа, которое вы готовы потратить."
  },
  "gasLimitRecommended": {
    "message": "Рекомендуемый лимит газа — $1. Если лимит газа меньше этого, он может оказаться неэффективным."
  },
  "gasLimitTooLow": {
    "message": "Лимит газа должен быть не менее 21 000"
  },
  "gasLimitTooLowWithDynamicFee": {
    "message": "Лимит газа должен быть не менее $1",
    "description": "$1 is the custom gas limit, in decimal."
  },
  "gasLimitV2": {
    "message": "Лимит газа"
  },
  "gasOption": {
    "message": "Настройка газа"
  },
  "gasPrice": {
    "message": "Цена газа (Гвей)"
  },
  "gasPriceExcessive": {
    "message": "Установлена неоправданно высокая плата за газ. Рекомендуем снизить ее."
  },
  "gasPriceExcessiveInput": {
    "message": "Цена газа очень высокая"
  },
  "gasPriceExtremelyLow": {
    "message": "Цена газа очень низкая"
  },
  "gasPriceFetchFailed": {
    "message": "Не удалось определить примерную цену газа из-за ошибки сети."
  },
  "gasPriceInfoTooltipContent": {
    "message": "Цена газа — это количество Ether, которое вы готовы платить за каждую единицу газа."
  },
  "gasTimingHoursShort": {
    "message": "$1 ч",
    "description": "$1 represents a number of hours"
  },
  "gasTimingLow": {
    "message": "Медленная"
  },
  "gasTimingMinutesShort": {
    "message": "$1 мин.",
    "description": "$1 represents a number of minutes"
  },
  "gasTimingSecondsShort": {
    "message": "$1 сек.",
    "description": "$1 represents a number of seconds"
  },
  "gasUsed": {
    "message": "Использовано газа"
  },
  "general": {
    "message": "Общие"
  },
  "generalCameraError": {
    "message": "Нам не удалось получить доступ к вашей камере. Пожалуйста, попробуйте еще раз."
  },
  "generalCameraErrorTitle": {
    "message": "Что-то пошло не так...."
  },
  "generalDescription": {
    "message": "Синхронизируйте настройки между устройствами, выбирайте настройки сети и отслеживайте данные токенов"
  },
  "genericExplorerView": {
    "message": "Посмотреть счет на $1"
  },
  "goBack": {
    "message": "Назад"
  },
  "goToSite": {
    "message": "Перейти на сайт"
  },
  "goerli": {
    "message": "Тестовая сеть Goerli"
  },
  "gotIt": {
    "message": "Понятно!"
  },
  "grantExactAccess": {
    "message": "Предоставить точный доступ"
  },
  "gwei": {
    "message": "Гвей"
  },
  "hardware": {
    "message": "Аппаратный"
  },
  "hardwareWalletConnected": {
    "message": "Аппаратный кошелек подключен"
  },
  "hardwareWalletLegacyDescription": {
    "message": "(устаревший)",
    "description": "Text representing the MEW path"
  },
  "hardwareWalletSupportLinkConversion": {
    "message": "нажмите здесь"
  },
  "hardwareWallets": {
    "message": "Подключить аппаратный кошелек"
  },
  "hardwareWalletsInfo": {
    "message": "Интеграция с аппаратным кошельком использует вызовы API к внешним серверам, которые могут видеть ваш IP-адрес и адреса смарт-контрактов, с которыми вы взаимодействуете"
  },
  "hardwareWalletsMsg": {
    "message": "Выберите аппаратный кошелек, который хотите использовать с MetaMask."
  },
  "here": {
    "message": "здесь",
    "description": "as in -click here- for more information (goes with troubleTokenBalances)"
  },
  "hexData": {
    "message": "Шестнадцатеричные данные"
  },
  "hiddenAccounts": {
    "message": "Скрыть счета"
  },
  "hide": {
    "message": "Скрыть"
  },
  "hideAccount": {
    "message": "Скрыть счет"
  },
  "hideAdvancedDetails": {
    "message": "Скрыть дополнительные сведения"
  },
  "hideSeedPhrase": {
    "message": "Скрыть сид-фразу"
  },
  "hideSentitiveInfo": {
    "message": "Скрыть конфиденциальную информацию"
  },
  "hideTokenPrompt": {
    "message": "Скрыть токен?"
  },
  "hideTokenSymbol": {
    "message": "Скрыть $1",
    "description": "$1 is the symbol for a token (e.g. 'DAI')"
  },
  "hideZeroBalanceTokens": {
    "message": "Скрыть токены без баланса"
  },
  "high": {
    "message": "Агрессивный"
  },
  "highGasSettingToolTipMessage": {
    "message": "Используйте $1, чтобы компенсировать скачки сетевого трафика из-за таких событий, как популярные NFT-дропы.",
    "description": "$1 is key 'high' (text: 'Aggressive') separated here so that it can be passed in with bold font-weight"
  },
  "highLowercase": {
    "message": "высокая"
  },
  "highestCurrentBid": {
    "message": "Самое высокое текущее предложение"
  },
  "highestFloorPrice": {
    "message": "Самая высокая минимальная цена"
  },
  "history": {
    "message": "История"
  },
  "holdToRevealContent1": {
    "message": "Ваша секретная фраза для восстановления дает $1",
    "description": "$1 is a bolded text with the message from 'holdToRevealContent2'"
  },
  "holdToRevealContent2": {
    "message": "полный доступ к вашему кошельку и средствам.",
    "description": "Is the bolded text in 'holdToRevealContent1'"
  },
  "holdToRevealContent3": {
    "message": "Не сообщайте ее никому. $1 $2",
    "description": "$1 is a message from 'holdToRevealContent4' and $2 is a text link with the message from 'holdToRevealContent5'"
  },
  "holdToRevealContent4": {
    "message": "Поддержка MetaMask не будет запрашивать это,",
    "description": "Part of 'holdToRevealContent3'"
  },
  "holdToRevealContent5": {
    "message": "но злоумышленники-фишеры могут.",
    "description": "The text link in 'holdToRevealContent3'"
  },
  "holdToRevealContentPrivateKey1": {
    "message": "Ваш закрытый ключ обеспечивает $1",
    "description": "$1 is a bolded text with the message from 'holdToRevealContentPrivateKey2'"
  },
  "holdToRevealContentPrivateKey2": {
    "message": "полный доступ к вашему кошельку и средствам.",
    "description": "Is the bolded text in 'holdToRevealContentPrivateKey2'"
  },
  "holdToRevealLockedLabel": {
    "message": "удерживайте, чтобы показать заблокированный круг"
  },
  "holdToRevealPrivateKey": {
    "message": "Удерживайте, чтобы показать закрытый ключ"
  },
  "holdToRevealPrivateKeyTitle": {
    "message": "Обеспечьте безопасность своего закрытого ключа"
  },
  "holdToRevealSRP": {
    "message": "Удерживайте для отображения СВФ"
  },
  "holdToRevealSRPTitle": {
    "message": "Обеспечьте безопасность своей СВФ"
  },
  "holdToRevealUnlockedLabel": {
    "message": "удерживайте, чтобы показать разблокированный круг"
  },
  "howNetworkFeesWorkExplanation": {
    "message": "Расчетная комиссия, необходимая для обработки транзакции. Максимальная комиссия составляет $1."
  },
  "howQuotesWork": {
    "message": "Как работают котировки"
  },
  "howQuotesWorkExplanation": {
    "message": "Эта котировка имеет лучшую доходность из всех котировок, которые мы искали. Она основана на курсе свопа, который включает комиссию за промежуточное соединение и комиссию MetaMask в размере $1% за вычетом платы за газ. Плата за газ зависит от загруженности сети и сложности транзакции."
  },
  "id": {
    "message": "ID"
  },
  "ifYouGetLockedOut": {
    "message": "Если вы не сможете войти в приложение или приобретете новое устройство, вы потеряете свои средства. Обязательно сохраните резервную копию секретной фразы для восстановления в $1 ",
    "description": "$1 is the menu path to be shown with font weight bold"
  },
  "ignoreAll": {
    "message": "Игнорировать все"
  },
  "ignoreTokenWarning": {
    "message": "Если вы скроете токены, они не будут отображаться в вашем кошельке. Однако вы все равно можете добавить их, выполнив поиск по ним."
  },
  "imToken": {
    "message": "imToken"
  },
  "import": {
    "message": "Импорт",
    "description": "Button to import an account from a selected file"
  },
  "importAccountError": {
    "message": "Ошибка импорта счета."
  },
  "importAccountErrorIsSRP": {
    "message": "Вы ввели секретную фразу для восстановления (или мнемоническую фразу). Чтобы импортировать счет сюда, нужно ввести закрытый ключ, который представляет собой шестнадцатеричную строку длиной 64 символа."
  },
  "importAccountErrorNotAValidPrivateKey": {
    "message": "Это недействительный закрытый ключ. Вы ввели шестнадцатеричную строку, но она должна содержать 64 символа."
  },
  "importAccountErrorNotHexadecimal": {
    "message": "Это недействительный закрытый ключ. Вам нужно ввести шестнадцатеричную строку длиной 64 символа."
  },
  "importAccountJsonLoading1": {
    "message": "Ожидайте, что этот импорт JSON займет несколько минут и заблокирует MetaMask."
  },
  "importAccountJsonLoading2": {
    "message": "Мы приносим свои извинения, и мы сделаем это быстрее в будущем."
  },
  "importAccountMsg": {
    "message": "Импортированные счета не будут связаны с вашей секретной фразой для восстановления MetaMask. Узнайте больше об импортированных счетах"
  },
  "importMyWallet": {
    "message": "Импорт моего кошелька"
  },
  "importNFT": {
    "message": "Импорт NFT"
  },
  "importNFTAddressToolTip": {
    "message": "Например, в OpenSea на странице NFT в разделе «Подробности» есть синяя гиперссылка с надписью «Адрес контракта». Если вы нажмете на нее, вы попадете на адрес контракта на Etherscan; в левом верхнем углу этой страницы должен быть значок с надписью «Контракт», а справа — длинная строка букв и цифр. Это адрес контракта, который создал ваш NFT. Нажмите на значок «копировать» справа от адреса, и он окажется в буфере обмена."
  },
  "importNFTPage": {
    "message": "страницу импорта NFT"
  },
  "importNFTTokenIdToolTip": {
    "message": "ID NFT является уникальным идентификатором, поскольку нет двух одинаковых NFT. Опять же, в OpenSea этот номер находится в разделе «Подробности». Запишите его или скопируйте в буфер обмена."
  },
  "importSelectedTokens": {
    "message": "Импортировать выбранные токены?"
  },
  "importSelectedTokensDescription": {
    "message": "В вашем кошельке появятся только те токены, которые вы выбрали. Вы всегда можете импортировать скрытые токены позже, выполнив их поиск."
  },
  "importTokenQuestion": {
    "message": "Импортировать токен?"
  },
  "importTokenWarning": {
    "message": "Кто угодно может создать токен с любым именем, включая поддельные версии существующих токенов. Добавляйте и торгуйте на свой страх и риск!"
  },
  "importTokensCamelCase": {
    "message": "Импорт токенов"
  },
  "importTokensError": {
    "message": "Нам не удалось импортировать токены. Повторите попытку позже."
  },
  "importWithCount": {
    "message": "Импортировать $1",
    "description": "$1 will the number of detected tokens that are selected for importing, if all of them are selected then $1 will be all"
  },
  "imported": {
    "message": "Импортирован",
    "description": "status showing that an account has been fully loaded into the keyring"
  },
  "inYourSettings": {
    "message": "в ваших Настройках"
  },
  "included": {
    "message": "включено"
  },
  "infuraBlockedNotification": {
    "message": "MetaMask не удалось подключиться к хосту блокчейна. Узнать возможные причины можно $1.",
    "description": "$1 is a clickable link with with text defined by the 'here' key"
  },
  "initialTransactionConfirmed": {
    "message": "Ваша первоначальная транзакция подтверждена сетью. Нажмите ОК, чтобы вернуться."
  },
  "insightsFromSnap": {
    "message": "Аналитика от $1",
    "description": "$1 represents the name of the snap"
  },
  "install": {
    "message": "Установите,"
  },
  "installOrigin": {
    "message": "Источник установки"
  },
  "installRequest": {
    "message": "Добавить в MetaMask"
  },
  "installedOn": {
    "message": "Установлено на $1",
    "description": "$1 is the date when the snap has been installed"
  },
  "insufficientBalance": {
    "message": "Недостаточный баланс."
  },
  "insufficientFunds": {
    "message": "Недостаточно средств."
  },
  "insufficientFundsForGas": {
    "message": "Недостаточно средств для оплаты газа"
  },
  "insufficientTokens": {
    "message": "Недостаточно токенов."
  },
  "interactingWith": {
    "message": "Взаимодействие с"
  },
  "interactingWithTransactionDescription": {
    "message": "Это контракт, с которым вы взаимодействуете. Защитите себя от мошенников, подтвердив данные"
  },
  "invalidAddress": {
    "message": "Недействительный адрес"
  },
  "invalidAddressRecipient": {
    "message": "Неверный адрес получателя"
  },
  "invalidAssetType": {
    "message": "Этот актив является NFT, и его необходимо повторно добавить на странице «Импорт NFT», которая находится на вкладке NFT."
  },
  "invalidChainIdTooBig": {
    "message": "Недействительный ID блокчейна. Он слишком длинный."
  },
  "invalidCustomNetworkAlertContent1": {
    "message": "Необходимо повторно ввести ID блокчейна для пользовательской сети «$1».",
    "description": "$1 is the name/identifier of the network."
  },
  "invalidCustomNetworkAlertContent2": {
    "message": "Для защиты вас от провайдеров-злоумышленников или провайдеров, у которых много ошибок, ID блокчейна теперь требуются для всех настраиваемых сетей."
  },
  "invalidCustomNetworkAlertContent3": {
    "message": "Перейдите в «Настройки» > «Сеть» и введите ID блокчейна. ID блокчейна наиболее популярных сетей можно найти на $1.",
    "description": "$1 is a link to https://chainid.network"
  },
  "invalidCustomNetworkAlertTitle": {
    "message": "Недействительная пользовательская сеть"
  },
  "invalidHexNumber": {
    "message": "Недействительное шестнадцатеричное число."
  },
  "invalidHexNumberLeadingZeros": {
    "message": "Недействительное шестнадцатеричное число. Удалите все начальные нули."
  },
  "invalidIpfsGateway": {
    "message": "Недействительный шлюз IPFS: значение должно быть действительным URL"
  },
  "invalidNumber": {
    "message": "Недействительное число. Введите десятичное или шестнадцатеричное число с префиксом “0x”."
  },
  "invalidNumberLeadingZeros": {
    "message": "Недействительное число. Удалите все начальные нули."
  },
  "invalidRPC": {
    "message": "Недействительный URL RPC"
  },
  "invalidSeedPhrase": {
    "message": "Недействительная секретная фраза для восстановления"
  },
  "invalidSeedPhraseCaseSensitive": {
    "message": "Введены недействительные данные! Секретная фраза для восстановления чувствительна к регистру."
  },
  "ipfsGateway": {
    "message": "Шлюз IPFS"
  },
  "ipfsGatewayDescription": {
    "message": "MetaMask использует сторонние службы для показа изображений ваших NFT, хранящихся в IPFS, отображения информации, связанной с адресами ENS, введенными в адресную строку вашего браузера, и получения значков для различных токенов. Ваш IP-адрес может быть открыт для этих служб, когда вы их используете."
  },
  "ipfsToggleModalDescriptionOne": {
    "message": "Мы задействуем сторонние службы для показа изображений ваших NFT, хранящихся в IPFS, отображения информации, связанной с адресами ENS, введенными в адресную строку вашего браузера, и получения значков для различных токенов. При использовании вами этих служб они могут узнать ваш IP-адрес."
  },
  "ipfsToggleModalDescriptionTwo": {
    "message": "При нажатии на «Подтвердить» включается разрешение IPFS. Вы можете отключить его в $1 в любое время.",
    "description": "$1 is the method to turn off ipfs"
  },
  "ipfsToggleModalSettings": {
    "message": "Настройки > Безопасность и конфиденциальность"
  },
  "isSigningOrSubmitting": {
    "message": "Предыдущая транзакция все еще подписывается или отправляется"
  },
  "jazzAndBlockies": {
    "message": "Jazzicons и Blockies — это два разных стиля уникальных значков, которые помогут вам с первого взгляда идентифицировать свой счет."
  },
  "jazzicons": {
    "message": "Jazzicons"
  },
  "jsonFile": {
    "message": "JSON-файл",
    "description": "format for importing an account"
  },
  "keepReminderOfSRP": {
    "message": "Сохраните напоминание о своей секретной фразе для восстановления в безопасном месте. Если вы потеряете ее, никто не сможет помочь вам вернуть ее. Хуже того, вы больше никогда не сможете получить доступ к своему кошельку. $1",
    "description": "$1 is a learn more link"
  },
  "keyringAccountName": {
    "message": "Название счета"
  },
  "keyringAccountPublicAddress": {
    "message": "Публичный адрес"
  },
  "keyringSnapRemovalResult1": {
    "message": "$1 $2 удален",
    "description": "Displays the result after removal of a keyring snap. $1 is the snap name, $2 is whether it is successful or not"
  },
  "keyringSnapRemovalResultNotSuccessful": {
    "message": "не",
    "description": "Displays the `not` word in $2."
  },
  "keyringSnapRemoveConfirmation": {
    "message": "Введите $1, чтобы подтвердить, что вы хотите удалить этот Snap:",
    "description": "Asks user to input the name nap prior to deleting the snap. $1 is the snap name"
  },
  "keystone": {
    "message": "Keystone"
  },
  "knownAddressRecipient": {
    "message": "Известный адрес контракта."
  },
  "knownTokenWarning": {
    "message": "Это действие изменит токены, уже указанные в вашем кошельке, которые можно использовать для фишинга. Утверждайте, только если вы уверены, что хотите изменить то, что представляют эти токены. Узнайте подробнее о $1"
  },
  "l1Fee": {
    "message": "Комиссия L1"
  },
  "l1FeeTooltip": {
    "message": "Плата за газ L1"
  },
  "l2Fee": {
    "message": "Комиссия L2"
  },
  "l2FeeTooltip": {
    "message": "Плата за газ L2"
  },
  "lastConnected": {
    "message": "Последнее подключение"
  },
  "lastSold": {
    "message": "Последняя продажа"
  },
  "lavaDomeCopyWarning": {
    "message": "В целях вашей безопасности выбор этого текста в данный момент недоступен."
  },
  "layer1Fees": {
    "message": "Комиссии 1-го уровня"
  },
  "layer2Fees": {
    "message": "Комиссии 2-го уровня"
  },
  "learnHow": {
    "message": "Узнайте как"
  },
  "learnMore": {
    "message": "подробнее"
  },
  "learnMoreAboutGas": {
    "message": "Хотите $1 о газе?",
    "description": "$1 will be replaced by the learnMore translation key"
  },
  "learnMoreAboutPrivacy": {
    "message": "Узнайте больше о лучших методах обеспечения конфиденциальности."
  },
  "learnMoreKeystone": {
    "message": "Подробнее"
  },
  "learnMoreUpperCase": {
    "message": "Подробнее"
  },
  "learnMoreUpperCaseWithDot": {
    "message": "Узнайте подробнее."
  },
  "learnScamRisk": {
    "message": "мошенничество и угрозы безопасности."
  },
  "leaveMetaMask": {
    "message": "Выйти из MetaMask?"
  },
  "leaveMetaMaskDesc": {
    "message": "Вы собираетесь посетить сайт за пределами MetaMask. Прежде чем продолжить, перепроверьте URL-адрес."
  },
  "ledgerAccountRestriction": {
    "message": "Вам необходимо использовать свой последний счет, прежде чем вы сможете добавить новый."
  },
  "ledgerConnectionInstructionCloseOtherApps": {
    "message": "Закройте все остальные программы, подключенные к вашему устройству, и нажмите здесь для обновления."
  },
  "ledgerConnectionInstructionHeader": {
    "message": "Перед нажатием «Подтвердить»:"
  },
  "ledgerConnectionInstructionStepFour": {
    "message": "Включите «данные смарт-контракта» или «слепую подпись» в своем устройстве Ledger."
  },
  "ledgerConnectionInstructionStepThree": {
    "message": "Убедитесь, что Ledger подключен, и выберите приложение Ethereum."
  },
  "ledgerDeviceOpenFailureMessage": {
    "message": "Не удалось открыть Ledger. Он может быть подключен к другой программе. Закройте Ledger Live или другие приложения, подключенные к Ledger, и снова попробуйте подключиться."
  },
  "ledgerErrorConnectionIssue": {
    "message": "Переподключите свой Ledger, откройте приложение ETH и повторите попытку."
  },
  "ledgerErrorDevicedLocked": {
    "message": "Ваш Ledger заблокирован. Разблокируйте его и повторите попытку."
  },
  "ledgerErrorEthAppNotOpen": {
    "message": "Чтобы решить проблему, откройте приложение ETH на своем устройстве и повторите попытку."
  },
  "ledgerErrorTransactionDataNotPadded": {
    "message": "Входные данные транзакции Ethereum недостаточно подробно заполнены."
  },
  "ledgerLiveApp": {
    "message": "приложение Ledger Live"
  },
  "ledgerLocked": {
    "message": "Не удалось подключиться к Ledger. Убедитесь, что устройство разблокировано и приложение Ethereum открыто."
  },
  "ledgerTimeout": {
    "message": "Ledger Live слишком долго не отвечает, или время ожидания подключения истекло. Убедитесь, что приложение Ledger Live открыто и устройство разблокировано."
  },
  "ledgerWebHIDNotConnectedErrorMessage": {
    "message": "Ledger не подключен. Если хотите подключить Ledger, нажмите «Продолжить» еще раз и одобрите HID-подключение",
    "description": "An error message shown to the user during the hardware connect flow."
  },
  "levelArrow": {
    "message": "стрелка «уровень»"
  },
  "lightTheme": {
    "message": "Светлая"
  },
  "likeToImportToken": {
    "message": "Хотите импортировать этот токен?"
  },
  "likeToImportTokens": {
    "message": "Вы хотели бы импортировать эти токены?"
  },
  "lineaGoerli": {
    "message": "Тестовая сеть Linea Goerli"
  },
  "lineaMainnet": {
    "message": "Мейн-нет Linea"
  },
  "lineaSepolia": {
    "message": "Тестовая сеть Linea Sepolia"
  },
  "link": {
    "message": "Ссылка"
  },
  "linkCentralizedExchanges": {
    "message": "Привяжите счета Coinbase или Binance, чтобы бесплатно переводить криптовалюту в MetaMask."
  },
  "links": {
    "message": "Ссылки"
  },
  "loadMore": {
    "message": "Загрузить еще"
  },
  "loading": {
    "message": "Загрузка..."
  },
  "loadingScreenSnapMessage": {
    "message": "Завершите транзакцию в Snap."
  },
  "loadingTokenList": {
    "message": "Загружается список токенов"
  },
  "localhost": {
    "message": "Локальный хост 8545"
  },
  "lock": {
    "message": "Заблокировать"
  },
  "lockMetaMask": {
    "message": "Заблокировать MetaMask"
  },
  "lockTimeInvalid": {
    "message": "Время блокировки будет числом от 0 до 10080"
  },
  "logo": {
    "message": "логотип $1",
    "description": "$1 is the name of the ticker"
  },
  "low": {
    "message": "Низкая"
  },
  "lowEstimatedReturnTooltipMessage": {
    "message": "Вы заплатите более $1% от стартовой суммы в виде комиссий. Проверьте сумму для получения и комиссии сети."
  },
  "lowEstimatedReturnTooltipTitle": {
    "message": "Высокая стоимость"
  },
  "lowGasSettingToolTipMessage": {
    "message": "Используйте $1, чтобы дождаться более низкой цены. Оценки времени намного менее точны, поскольку цены в некоторой степени непредсказуемы.",
    "description": "$1 is key 'low' separated here so that it can be passed in with bold font-weight"
  },
  "lowLowercase": {
    "message": "низкая"
  },
  "mainnet": {
    "message": "Мейн-нет Ethereum"
  },
  "mainnetToken": {
    "message": "Этот адрес соответствует известному адресу токена Мейн-нета Ethereum. Перепроверьте адрес контракта и сеть для токена, который вы пытаетесь добавить."
  },
  "makeAnotherSwap": {
    "message": "Создать новый своп"
  },
  "makeSureNoOneWatching": {
    "message": "Убедитесь, что никто не смотрит",
    "description": "Warning to users to be care while creating and saving their new Secret Recovery Phrase"
  },
  "manageDefaultSettings": {
    "message": "Управление настройками конфиденциальности по умолчанию"
  },
  "marketCap": {
    "message": "Рыночная капитализация"
  },
  "marketDetails": {
    "message": "Сведения о рынке"
  },
  "max": {
    "message": "Макс."
  },
  "maxBaseFee": {
    "message": "Максимальная базовая комиссия"
  },
  "maxFee": {
    "message": "Максимальная комиссия"
  },
  "maxFeeTooltip": {
    "message": "Максимальная комиссия, предусмотренная для оплаты транзакции."
  },
  "maxPriorityFee": {
    "message": "Максимальная плата за приоритет"
  },
  "medium": {
    "message": "Рынок"
  },
  "mediumGasSettingToolTipMessage": {
    "message": "Используйте $1 для быстрой обработки по текущей рыночной цене.",
    "description": "$1 is key 'medium' (text: 'Market') separated here so that it can be passed in with bold font-weight"
  },
  "memo": {
    "message": "заметка"
  },
  "message": {
    "message": "Сообщение"
  },
  "metaMaskConnectStatusParagraphOne": {
    "message": "Теперь у вас больше возможностей контроля за подключениями счетов в MetaMask."
  },
  "metaMaskConnectStatusParagraphThree": {
    "message": "Нажмите на него, чтобы управлять подключенными счетами."
  },
  "metaMaskConnectStatusParagraphTwo": {
    "message": "Кнопка статуса подключения показывает, подключен ли посещаемый вами веб-сайт, к выбранному вами в настоящее время счету."
  },
  "metaMetricsIdNotAvailableError": {
    "message": "Поскольку вы никогда не включали MetaMetrics, здесь нет данных для удаления."
  },
  "metadataModalSourceTooltip": {
    "message": "$1 размещается на npm, а $2 — это уникальный идентификатор Snap.",
    "description": "$1 is the snap name and $2 is the snap NPM id."
  },
  "metamaskNotificationsAreOff": {
    "message": "Уведомления кошелька в настоящее время неактивны."
  },
  "metamaskSwapsOfflineDescription": {
    "message": "Сервис свопов MetaMask на техобслуживании. Зайдите позже."
  },
  "metamaskVersion": {
    "message": "Версия MetaMask"
  },
  "methodData": {
    "message": "Метод"
  },
  "methodDataTransactionDesc": {
    "message": "Функция выполняется на основе декодированных входных данных."
  },
  "methodNotSupported": {
    "message": "Не поддерживается с этим счётом."
  },
  "metrics": {
    "message": "Показатели"
  },
  "millionAbbreviation": {
    "message": "млн",
    "description": "Shortened form of 'million'"
  },
  "mismatchedChainLinkText": {
    "message": "проверить сведения о сети",
    "description": "Serves as link text for the 'mismatchedChain' key. This text will be embedded inside the translation for that key."
  },
  "mismatchedChainRecommendation": {
    "message": "Мы рекомендуем вам $1, прежде чем продолжить.",
    "description": "$1 is a clickable link with text defined by the 'mismatchedChainLinkText' key. The link will open to instructions for users to validate custom network details."
  },
  "mismatchedNetworkName": {
    "message": "Согласно нашим данным, имя сети может не соответствовать этому ID блокчейна."
  },
  "mismatchedNetworkSymbol": {
    "message": "Отправленный символ валюты не соответствует тому, что мы ожидаем для этого ID блокчейна."
  },
  "mismatchedRpcChainId": {
    "message": "ID блокчейна, возвращенный пользовательской сетью, не соответствует отправленному ID блокчейна."
  },
  "mismatchedRpcUrl": {
    "message": "Согласно нашим записям, отправленное значение URL RPC не соответствует известному поставщику для этого ID блокчейна."
  },
  "missingSetting": {
    "message": "Не удается найти настройку?"
  },
  "missingSettingRequest": {
    "message": "Запросите здесь"
  },
  "more": {
    "message": "больше"
  },
  "moreAccounts": {
    "message": "+ еще $1 счета(-ов)",
    "description": "$1 is the number of accounts"
  },
  "moreNetworks": {
    "message": "+ еще $1 сети(-ей)",
    "description": "$1 is the number of networks"
  },
  "moreQuotes": {
    "message": "Больше котировок"
  },
  "multichainAddEthereumChainConfirmationDescription": {
    "message": "Вы добавляете эту сеть в MetaMask и разрешаете этому сайту использовать ее."
  },
  "multipleSnapConnectionWarning": {
    "message": "$1 хочет использовать $2 Snaps",
    "description": "$1 is the dapp and $2 is the number of snaps it wants to connect to."
  },
  "mustSelectOne": {
    "message": "Необходимо выбрать хотя бы 1 токен."
  },
  "name": {
    "message": "Имя"
  },
  "nameAddressLabel": {
    "message": "Адрес",
    "description": "Label above address field in name component modal."
  },
  "nameAlreadyInUse": {
    "message": "Имя уже используется"
  },
  "nameInstructionsNew": {
    "message": "Если вы знаете этот адрес, присвойте ему псевдоним, чтобы узнавать его в будущем.",
    "description": "Instruction text in name component modal when value is not recognised."
  },
  "nameInstructionsRecognized": {
    "message": "У этого адреса есть псевдоним по умолчанию, но вы можете изменить его или рассмотреть другие рекомендации.",
    "description": "Instruction text in name component modal when value is recognized but not saved."
  },
  "nameInstructionsSaved": {
    "message": "Вы уже добавили псевдоним для этого адреса ранее. Вы можете редактировать или просматривать другие рекомендованные псевдонимы.",
    "description": "Instruction text in name component modal when value is saved."
  },
  "nameLabel": {
    "message": "Ник",
    "description": "Label above name input field in name component modal."
  },
  "nameModalMaybeProposedName": {
    "message": "Может быть: $1",
    "description": "$1 is the proposed name"
  },
  "nameModalTitleNew": {
    "message": "Неизвестный адрес",
    "description": "Title of the modal created by the name component when value is not recognised."
  },
  "nameModalTitleRecognized": {
    "message": "Распознанный адрес",
    "description": "Title of the modal created by the name component when value is recognized but not saved."
  },
  "nameModalTitleSaved": {
    "message": "Сохраненный адрес",
    "description": "Title of the modal created by the name component when value is saved."
  },
  "nameProviderProposedBy": {
    "message": "Предложено $1",
    "description": "$1 is the name of the provider"
  },
  "nameProvider_ens": {
    "message": "Служба имен Ethereum (ENS)"
  },
  "nameProvider_etherscan": {
    "message": "Etherscan"
  },
  "nameProvider_lens": {
    "message": "Протокол Lens"
  },
  "nameProvider_token": {
    "message": "MetaMask"
  },
  "nameSetPlaceholder": {
    "message": "Выберите псевдоним...",
    "description": "Placeholder text for name input field in name component modal."
  },
  "nativeNetworkPermissionRequestDescription": {
    "message": "$1 запрашивает ваше одобрение на:",
    "description": "$1 represents dapp name"
  },
  "nativeTokenScamWarningConversion": {
    "message": "Изменить сведения о сети"
  },
  "nativeTokenScamWarningDescription": {
    "message": "Символ нативного токена не соответствует ожидаемому символу нативного токена для сети со связанным ID блокчейна. Вы ввели $1, а ожидаемый символ токена — $2. Убедитесь, что вы подключены к правильному блокчейну.",
    "description": "$1 represents the currency name, $2 represents the expected currency symbol"
  },
  "nativeTokenScamWarningDescriptionExpectedTokenFallback": {
    "message": "что-то еще",
    "description": "graceful fallback for when token symbol isn't found"
  },
  "nativeTokenScamWarningTitle": {
    "message": "Это потенциальное мошенничество",
    "description": "Title for nativeTokenScamWarningDescription"
  },
  "needHelp": {
    "message": "Нужна помощь? Обратитесь в $1",
    "description": "$1 represents `needHelpLinkText`, the text which goes in the help link"
  },
  "needHelpFeedback": {
    "message": "Оставьте отзыв"
  },
  "needHelpLinkText": {
    "message": "Поддержка MetaMask"
  },
  "needHelpSubmitTicket": {
    "message": "Отправить запрос о поддержке"
  },
  "needImportFile": {
    "message": "Нужно выбрать файл для импорта.",
    "description": "User is important an account and needs to add a file to continue"
  },
  "negativeETH": {
    "message": "Невозможно отправить отрицательную сумму ETH."
  },
  "negativeOrZeroAmountToken": {
    "message": "Невозможно отправить отрицательную или нулевую сумму актива."
  },
  "network": {
    "message": "Сеть:"
  },
  "networkDetails": {
    "message": "Сведения о сети"
  },
  "networkFee": {
    "message": "Комиссия сети"
  },
  "networkIsBusy": {
    "message": "Сеть занята. Цены газа высоки, а оценки менее точны."
  },
  "networkMenu": {
    "message": "Сетевое меню"
  },
  "networkMenuHeading": {
    "message": "Выбрать сеть"
  },
  "networkName": {
    "message": "Имя сети"
  },
  "networkNameArbitrum": {
    "message": "Arbitrum"
  },
  "networkNameAvalanche": {
    "message": "Avalanche"
  },
  "networkNameBSC": {
    "message": "BSC"
  },
  "networkNameBase": {
    "message": "Base"
  },
  "networkNameBitcoin": {
    "message": "Биткоин"
  },
  "networkNameDefinition": {
    "message": "Имя, связанное с этой сетью."
  },
  "networkNameEthereum": {
    "message": "Ethereum"
  },
  "networkNameGoerli": {
    "message": "Goerli"
  },
  "networkNameLinea": {
    "message": "Linea"
  },
  "networkNameOpMainnet": {
    "message": "Мейн-нет OP"
  },
  "networkNamePolygon": {
    "message": "Polygon"
  },
  "networkNameSolana": {
    "message": "Solana"
  },
  "networkNameTestnet": {
    "message": "Тестнет"
  },
  "networkNameZkSyncEra": {
    "message": "zkSync Era"
  },
  "networkOptions": {
    "message": "Параметры сети"
  },
  "networkPermissionToast": {
    "message": "Обновлены сетевые разрешения"
  },
  "networkProvider": {
    "message": "Поставщик услуг сети"
  },
  "networkStatus": {
    "message": "Статус сети"
  },
  "networkStatusBaseFeeTooltip": {
    "message": "Базовая комиссия устанавливается сетью и меняется каждые 13–14 секунд. Наши варианты $1 и $2 учитывают внезапный рост комиссии.",
    "description": "$1 and $2 are bold text for Medium and Aggressive respectively."
  },
  "networkStatusPriorityFeeTooltip": {
    "message": "Диапазон платы за приоритет (также известной как «чаевые» майнеру), которая направляется непосредственно майнерам, чтобы они уделили приоритетное внимание вашей транзакции."
  },
  "networkStatusStabilityFeeTooltip": {
    "message": "Относительная плата за газ составляет $1 за последние 72 часа.",
    "description": "$1 is networks stability value - stable, low, high"
  },
  "networkSwitchConnectionError": {
    "message": "Нам не удается подключиться к $1",
    "description": "$1 represents the network name"
  },
  "networkURL": {
    "message": "URL сети"
  },
  "networkURLDefinition": {
    "message": "URL, используемый для доступа к этой сети."
  },
  "networkUrlErrorWarning": {
    "message": "Злоумышленники иногда имитируют сайты, внося небольшие изменения в адрес сайта. Прежде чем продолжить, убедитесь, что вы взаимодействуете с нужным сайтом. Версия пьюникода: $1",
    "description": "$1 replaced by RPC URL for network"
  },
  "networks": {
    "message": "Сети"
  },
  "networksSmallCase": {
    "message": "сети"
  },
  "nevermind": {
    "message": "Неважно"
  },
  "new": {
    "message": "Новинка!"
  },
  "newAccount": {
    "message": "Новый счет"
  },
  "newAccountNumberName": {
    "message": "Счет $1",
    "description": "Default name of next account to be created on create account screen"
  },
  "newContact": {
    "message": "Новый контакт"
  },
  "newContract": {
    "message": "Новый контракт"
  },
  "newNFTDetectedInImportNFTsMessageStrongText": {
    "message": "Настройки > Безопасность и конфиденциальность"
  },
  "newNFTDetectedInImportNFTsMsg": {
    "message": "Чтобы использовать OpenSea для просмотра своих NFT, включите «Показать носитель NFT» в $1.",
    "description": "$1 is used for newNFTDetectedInImportNFTsMessageStrongText"
  },
  "newNFTDetectedInNFTsTabMessage": {
    "message": "Разрешите MetaMask автоматически определять и отображать NFT в вашем кошельке."
  },
  "newNFTsAutodetected": {
    "message": "Автоопределение NFT"
  },
  "newNetworkAdded": {
    "message": "«$1» успешно добавлен!"
  },
  "newNetworkEdited": {
    "message": "«$1» успешно изменен!"
  },
  "newNftAddedMessage": {
    "message": "NFT успешно добавлен!"
  },
  "newPassword": {
    "message": "Новый пароль (мин. 8 знаков)"
  },
  "newPrivacyPolicyActionButton": {
    "message": "Подробнее"
  },
  "newPrivacyPolicyTitle": {
    "message": "Мы обновили нашу политику конфиденциальности"
  },
  "newRpcUrl": {
    "message": "Новый URL RPC"
  },
  "newTokensImportedMessage": {
    "message": "Вы успешно импортировали $1.",
    "description": "$1 is the string of symbols of all the tokens imported"
  },
  "newTokensImportedTitle": {
    "message": "Токен импортирован"
  },
  "next": {
    "message": "Далее"
  },
  "nftAddFailedMessage": {
    "message": "Невозможно добавить NFT, так как сведения о владельце не совпадают. Убедитесь, что вы ввели правильную информацию."
  },
  "nftAddressError": {
    "message": "Этот токен является NFT. Добавьте на $1",
    "description": "$1 is a clickable link with text defined by the 'importNFTPage' key"
  },
  "nftAlreadyAdded": {
    "message": "NFT уже добавлен."
  },
  "nftAutoDetectionEnabled": {
    "message": "Автоопределение NFT включено"
  },
  "nftDisclaimer": {
    "message": "Отказ от ответственности: MetaMask извлекает медиафайл из исходного URL. Этот URL иногда изменяется торговой площадкой, на которой был выполнен минтинг NFT."
  },
  "nftOptions": {
    "message": "Опционы NFT"
  },
  "nftTokenIdPlaceholder": {
    "message": "Введите ID токена"
  },
  "nftWarningContent": {
    "message": "Вы предоставляете доступ к $1, включая все, что может принадлежать вам в будущем. Сторона на другом конце может перевести эти NFT из вашего кошелька в любое время, не спрашивая вас, пока вы не отзовете это одобрение. $2",
    "description": "$1 is nftWarningContentBold bold part, $2 is Learn more link"
  },
  "nftWarningContentBold": {
    "message": "все ваши NFT в $1",
    "description": "$1 is name of the collection"
  },
  "nftWarningContentGrey": {
    "message": "Действуйте с осторожностью."
  },
  "nfts": {
    "message": "NFT"
  },
  "nftsPreviouslyOwned": {
    "message": "Ранее было во владении"
  },
  "nickname": {
    "message": "Ник"
  },
  "noAccountsFound": {
    "message": "По данному поисковому запросу счетов не найдено"
  },
  "noConnectedAccountTitle": {
    "message": "MetaMask не подключен к этому сайту"
  },
  "noConnectionDescription": {
    "message": "Для подключения к сайту найдите и нажмите кнопку «подключиться». Помните, что MetaMask может подключаться только к сайтам в web3"
  },
  "noConversionRateAvailable": {
    "message": "Нет доступного обменного курса"
  },
  "noDomainResolution": {
    "message": "Разрешение для домена не предоставлено."
  },
  "noHardwareWalletOrSnapsSupport": {
    "message": "Snaps и большинство аппаратных кошельков не будут работать с вашей текущей версией браузера."
  },
  "noNFTs": {
    "message": "Пока нет NFT"
  },
  "noNetworksFound": {
    "message": "По заданному поисковому запросу сети не найдены"
  },
  "noOptionsAvailableMessage": {
    "message": "Этот торговый путь сейчас недоступен. Попробуйте изменить сумму, сеть или токен и мы подберем лучший вариант."
  },
  "noSnaps": {
    "message": "Snaps не установлены."
  },
  "noThanks": {
    "message": "Нет, спасибо"
  },
  "noTransactions": {
    "message": "У вас нет транзакций"
  },
  "noWebcamFound": {
    "message": "Веб-камера вашего компьютера не найдена. Попробуйте еще раз."
  },
  "noWebcamFoundTitle": {
    "message": "Веб-камера не найдена"
  },
  "nonContractAddressAlertDesc": {
    "message": "Вы отправляете данные о вызовах на адрес, который не является контрактом. Это может привести к потере средств. Убедитесь, что вы используете правильный адрес и сеть, прежде чем продолжить."
  },
  "nonContractAddressAlertTitle": {
    "message": "Возможная ошибка"
  },
  "nonce": {
    "message": "Одноразовый номер"
  },
  "none": {
    "message": "Нет"
  },
  "notBusy": {
    "message": "Не занят"
  },
  "notCurrentAccount": {
    "message": "Это правильный счет? Он отличается от счета, выбранного в настоящее время в вашем кошельке."
  },
  "notEnoughBalance": {
    "message": "Недостаточный баланс"
  },
  "notEnoughGas": {
    "message": "Недостаточно газа"
  },
  "notificationDetail": {
    "message": "Подробности"
  },
  "notificationDetailBaseFee": {
    "message": "Базовая комиссия (Гвей)"
  },
  "notificationDetailGasLimit": {
    "message": "Лимит газа (единицы)"
  },
  "notificationDetailGasUsed": {
    "message": "Использовано газа (единицы)"
  },
  "notificationDetailMaxFee": {
    "message": "Макс. комиссия на газ"
  },
  "notificationDetailNetwork": {
    "message": "Сеть"
  },
  "notificationDetailNetworkFee": {
    "message": "Комиссия сети"
  },
  "notificationDetailPriorityFee": {
    "message": "Плата за приоритет (Гвей)"
  },
  "notificationItemCheckBlockExplorer": {
    "message": "Проверить в BlockExplorer"
  },
  "notificationItemCollection": {
    "message": "Коллекция"
  },
  "notificationItemConfirmed": {
    "message": "Подтверждено"
  },
  "notificationItemError": {
    "message": "Сейчас невозможно получить данные о комиссиях"
  },
  "notificationItemFrom": {
    "message": "От"
  },
  "notificationItemLidoStakeReadyToBeWithdrawn": {
    "message": "Вывод выполнен"
  },
  "notificationItemLidoStakeReadyToBeWithdrawnMessage": {
    "message": "Теперь вы можете вывести свои $1, не используемые в стейкинге"
  },
  "notificationItemLidoWithdrawalRequestedMessage": {
    "message": "Ваш запрос на отмену стейкинга $1 отправлен"
  },
  "notificationItemNFTReceivedFrom": {
    "message": "Получил(-а) NFT от"
  },
  "notificationItemNFTSentTo": {
    "message": "Отправил(-а) NFT в адрес"
  },
  "notificationItemNetwork": {
    "message": "Сеть"
  },
  "notificationItemRate": {
    "message": "Курс (включая комиссию)"
  },
  "notificationItemReceived": {
    "message": "Получено"
  },
  "notificationItemReceivedFrom": {
    "message": "Получено от"
  },
  "notificationItemSent": {
    "message": "Отправлено"
  },
  "notificationItemSentTo": {
    "message": "Отправлено в адрес"
  },
  "notificationItemStakeCompleted": {
    "message": "Стейкинг завершен"
  },
  "notificationItemStaked": {
    "message": "В стейкинге"
  },
  "notificationItemStakingProvider": {
    "message": "Провайдер стейкинга"
  },
  "notificationItemStatus": {
    "message": "Статус"
  },
  "notificationItemSwapped": {
    "message": "Обменяно"
  },
  "notificationItemSwappedFor": {
    "message": "за"
  },
  "notificationItemTo": {
    "message": "В"
  },
  "notificationItemTransactionId": {
    "message": "ID транзакции"
  },
  "notificationItemUnStakeCompleted": {
    "message": "Отмена стейкинга завершена"
  },
  "notificationItemUnStaked": {
    "message": "Стейкинг отменен"
  },
  "notificationItemUnStakingRequested": {
    "message": "Запрошена отмена стейкинга"
  },
  "notificationTransactionFailedMessage": {
    "message": "Транзакция $1 не удалась! $2",
    "description": "Content of the browser notification that appears when a transaction fails"
  },
  "notificationTransactionFailedMessageMMI": {
    "message": "Транзакция не удалась! $1",
    "description": "Content of the browser notification that appears when a transaction fails in MMI"
  },
  "notificationTransactionFailedTitle": {
    "message": "Неудачная транзакция",
    "description": "Title of the browser notification that appears when a transaction fails"
  },
  "notificationTransactionSuccessMessage": {
    "message": "Транзакция $1 подтверждена!",
    "description": "Content of the browser notification that appears when a transaction is confirmed"
  },
  "notificationTransactionSuccessTitle": {
    "message": "Подтвержденная транзакция",
    "description": "Title of the browser notification that appears when a transaction is confirmed"
  },
  "notificationTransactionSuccessView": {
    "message": "Смотреть на $1",
    "description": "Additional content in a notification that appears when a transaction is confirmed and has a block explorer URL."
  },
  "notifications": {
    "message": "Уведомления"
  },
  "notificationsFeatureToggle": {
    "message": "Включить уведомления кошелька",
    "description": "Experimental feature title"
  },
  "notificationsFeatureToggleDescription": {
    "message": "Это позволяет получать уведомления кошелька, такие как уведомления об отправке/получении средств или Nft, а также объявления о функциях.",
    "description": "Description of the experimental notifications feature"
  },
  "notificationsMarkAllAsRead": {
    "message": "Отметить все как прочитанные"
  },
  "notificationsPageEmptyTitle": {
    "message": "Здесь нечего смотреть"
  },
  "notificationsPageErrorContent": {
    "message": "Попробуйте еще раз посетить эту страницу."
  },
  "notificationsPageErrorTitle": {
    "message": "Возникла ошибка"
  },
  "notificationsPageNoNotificationsContent": {
    "message": "Вы еще не получили ни одного уведомления."
  },
  "notificationsSettingsBoxError": {
    "message": "Возникла проблема, повторите попытку позже."
  },
  "notificationsSettingsPageAllowNotifications": {
    "message": "Будьте в курсе того, что происходит в вашем кошельке, с помощью уведомлений. Чтобы отправлять уведомления, мы используем профиль для синхронизации некоторых настроек на ваших устройствах. $1"
  },
  "notificationsSettingsPageAllowNotificationsLink": {
    "message": "Узнайте, как мы защищаем вашу конфиденциальность при использовании этой функции."
  },
  "numberOfNewTokensDetectedPlural": {
    "message": "$1 новых токена(-ов) найдены в этом счете",
    "description": "$1 is the number of new tokens detected"
  },
  "numberOfNewTokensDetectedSingular": {
    "message": "1 новый токен найден в этом счете"
  },
  "numberOfTokens": {
    "message": "Количество токенов"
  },
  "ofTextNofM": {
    "message": "из"
  },
  "off": {
    "message": "Выкл."
  },
  "offlineForMaintenance": {
    "message": "Отключено для обслуживания"
  },
  "ok": {
    "message": "ОК"
  },
  "on": {
    "message": "Вкл."
  },
  "onboardedMetametricsAccept": {
    "message": "Я согласен(-на)"
  },
  "onboardedMetametricsDisagree": {
    "message": "Нет, спасибо"
  },
  "onboardedMetametricsKey1": {
    "message": "Последние разработки"
  },
  "onboardedMetametricsKey2": {
    "message": "Особенности продукта"
  },
  "onboardedMetametricsKey3": {
    "message": "Другие соответствующие промоматериалы"
  },
  "onboardedMetametricsLink": {
    "message": "MetaMetrics,"
  },
  "onboardedMetametricsParagraph1": {
    "message": "Кроме $1, мы хотели бы использовать данные, чтобы понять, как вы взаимодействуете с рекламными сообщениями.",
    "description": "$1 represents the 'onboardedMetametricsLink' locale string"
  },
  "onboardedMetametricsParagraph2": {
    "message": "Это помогает нам персонализировать то, чем мы делимся с вами, например:"
  },
  "onboardedMetametricsParagraph3": {
    "message": "Помните, что мы никогда не продаем предоставленные вами данные и вы можете отказаться от их предоставления в любое время."
  },
  "onboardedMetametricsTitle": {
    "message": "Помогите нам улучшить ваш опыт"
  },
  "onboardingAdvancedPrivacyIPFSDescription": {
    "message": "Шлюз IPFS позволяет получать доступ к данным, размещенным третьими сторонами, и просматривать их. Вы можете добавить пользовательский шлюз IPFS или продолжить использовать шлюз по умолчанию."
  },
  "onboardingAdvancedPrivacyIPFSInvalid": {
    "message": "Введите действительный URL"
  },
  "onboardingAdvancedPrivacyIPFSTitle": {
    "message": "Добавить пользовательский шлюз IPFS"
  },
  "onboardingAdvancedPrivacyIPFSValid": {
    "message": "URL шлюза IPFS действителен"
  },
  "onboardingAdvancedPrivacyNetworkDescription": {
    "message": "Мы используем Infura в качестве нашего поставщика удаленного вызова процедур (RPC), чтобы предложить наиболее надежный и конфиденциальный доступ к данным Ethereum из возможных. Вы можете выбрать свой собственного RPC, но помните, что любой RPC получит ваш IP-адрес и номер кошелька Ethereum для совершения транзакций. См. наше $1, чтобы узнать больше о том, как Infura обрабатывает данные."
  },
  "onboardingAdvancedPrivacyNetworkTitle": {
    "message": "Выберите свою сеть"
  },
  "onboardingCreateWallet": {
    "message": "Создать новый кошелек"
  },
  "onboardingImportWallet": {
    "message": "Импорт существующего кошелька"
  },
  "onboardingMetametricsAgree": {
    "message": "Я согласен(-на)"
  },
  "onboardingMetametricsDescription": {
    "message": "Мы хотели бы собрать базовые данные об использовании и диагностике для улучшения MetaMask. Помните, что мы никогда не продаем данные, которые вы здесь предоставляете."
  },
  "onboardingMetametricsDescription2": {
    "message": "Когда мы собираем показатели, они всегда будут..."
  },
  "onboardingMetametricsInfuraTerms": {
    "message": "Мы сообщим вам, если решим использовать эти данные для других целей. Вы можете ознакомиться с нашей $1 для получения дополнительной информации. Помните, что вы можете перейти в настройки и отказаться в любой момент.",
    "description": "$1 represents `onboardingMetametricsInfuraTermsPolicy`"
  },
  "onboardingMetametricsInfuraTermsPolicy": {
    "message": "Политикой конфиденциальности"
  },
  "onboardingMetametricsNeverCollect": {
    "message": "$1 клики и просмотры в приложении сохраняются, но другие данные (например, ваш публичный адрес) — нет.",
    "description": "$1 represents `onboardingMetametricsNeverCollectEmphasis`"
  },
  "onboardingMetametricsNeverCollectEmphasis": {
    "message": "Приватными:"
  },
  "onboardingMetametricsNeverCollectIP": {
    "message": "$1 мы временно используем ваш IP-адрес для определения общего местоположения (например, вашей страны или региона), но он никогда не сохраняется.",
    "description": "$1 represents `onboardingMetametricsNeverCollectIPEmphasis`"
  },
  "onboardingMetametricsNeverCollectIPEmphasis": {
    "message": "Общедоступными:"
  },
  "onboardingMetametricsNeverSellData": {
    "message": "$1 вы в любое время решаете, хотите ли вы поделиться своими данными об использовании или удалить их в настройках.",
    "description": "$1 represents `onboardingMetametricsNeverSellDataEmphasis`"
  },
  "onboardingMetametricsNeverSellDataEmphasis": {
    "message": "Необязательными:"
  },
  "onboardingMetametricsPrivacyDescription": {
    "message": "Узнайте, как мы защищаем вашу конфиденциальность при сборе данных об использовании вашего профиля."
  },
  "onboardingMetametricsTitle": {
    "message": "Помогите нам улучшить MetaMask"
  },
  "onboardingMetametricsUseDataCheckbox": {
    "message": "Мы будем использовать эти данные, чтобы узнать, как вы взаимодействуете с нашими маркетинговыми сообщениями. Мы можем отправлять соответствующие новости (например, об особенностях продукта)."
  },
  "onboardingPinExtensionBillboardAccess": {
    "message": "Полный доступ"
  },
  "onboardingPinExtensionBillboardDescription": {
    "message": "Эти расширения могут просматривать и изменять информацию"
  },
  "onboardingPinExtensionBillboardDescription2": {
    "message": "на этом сайте."
  },
  "onboardingPinExtensionBillboardTitle": {
    "message": "Расширения"
  },
  "onboardingPinExtensionChrome": {
    "message": "Нажмите на значок расширения браузера"
  },
  "onboardingPinExtensionDescription": {
    "message": "Закрепите расширение MetaMask в браузере для его постоянной доступности и легкого просмотра подтверждений транзакций."
  },
  "onboardingPinExtensionDescription2": {
    "message": "Вы можете открыть MetaMask, нажав на расширение, и получить доступ к своему кошельку одним щелчком мыши."
  },
  "onboardingPinExtensionDescription3": {
    "message": "Нажмите на значок расширения браузера для мгновенного перехода к нему"
  },
  "onboardingPinExtensionLabel": {
    "message": "Закрепить MetaMask"
  },
  "onboardingPinExtensionStep1": {
    "message": "1"
  },
  "onboardingPinExtensionStep2": {
    "message": "2"
  },
  "onboardingPinExtensionTitle": {
    "message": "Установка MetaMask завершена!"
  },
  "oneDayAbbreviation": {
    "message": "1 Д",
    "description": "Shortened form of '1 day'"
  },
  "oneMonthAbbreviation": {
    "message": "1 М",
    "description": "Shortened form of '1 month'"
  },
  "oneWeekAbbreviation": {
    "message": "1 Н",
    "description": "Shortened form of '1 week'"
  },
  "oneYearAbbreviation": {
    "message": "1 Г",
    "description": "Shortened form of '1 year'"
  },
  "onekey": {
    "message": "OneKey"
  },
  "onlyConnectTrust": {
    "message": "Подключайтесь только к сайтам, которым доверяете. $1",
    "description": "Text displayed above the buttons for connection confirmation. $1 is the link to the learn more web page."
  },
  "openFullScreenForLedgerWebHid": {
    "message": "Перейдите в полноэкранный режим, чтобы подключить свой Ledger.",
    "description": "Shown to the user on the confirm screen when they are viewing MetaMask in a popup window but need to connect their ledger via webhid."
  },
  "openInBlockExplorer": {
    "message": "Открыть в обозревателе блоков"
  },
  "optional": {
    "message": "Необязательно"
  },
  "options": {
    "message": "Опционы"
  },
  "origin": {
    "message": "Источник"
  },
  "osTheme": {
    "message": "Системная"
  },
  "otherSnaps": {
    "message": "другие snaps",
    "description": "Used in the 'permission_rpc' message."
  },
  "outdatedBrowserNotification": {
    "message": "Ваш браузер устарел. Если вы не обновите его, то не сможете получать исправления безопасности и новые функции от MetaMask."
  },
  "overrideContentSecurityPolicyHeader": {
    "message": "Переопределить заголовок Content-Security-Policy"
  },
  "overrideContentSecurityPolicyHeaderDescription": {
    "message": "Этот вариант является обходным решением известной проблемы в Firefox, когда заголовок Content-Security-Policy децентрализованного приложения может препятствовать правильной загрузке расширения. Отключать эту опцию не рекомендуется, если только это не требуется для совместимости конкретной веб-страницы."
  },
  "padlock": {
    "message": "Замок"
  },
  "participateInMetaMetrics": {
    "message": "Участие в MetaMetrics"
  },
  "participateInMetaMetricsDescription": {
    "message": "Участвуйте в MetaMetrics, чтобы помочь нам улучшить его"
  },
  "password": {
    "message": "Пароль"
  },
  "passwordNotLongEnough": {
    "message": "Пароль недостаточно длинный"
  },
  "passwordSetupDetails": {
    "message": "Этот пароль разблокирует ваш кошелек MetaMask только на этом устройстве. MetaMask не может восстановить этот пароль."
  },
  "passwordStrength": {
    "message": "Надежность пароля: $1",
    "description": "Return password strength to the user when user wants to create password."
  },
  "passwordStrengthDescription": {
    "message": "Надежный пароль может повысить безопасность вашего кошелька в случае кражи или взлома вашего устройства."
  },
  "passwordTermsWarning": {
    "message": "Я понимаю, что MetaMask не может восстановить этот пароль для меня. $1"
  },
  "passwordsDontMatch": {
    "message": "Пароли не совпадают"
  },
  "pastePrivateKey": {
    "message": "Вставьте строку вашего закрытого ключа сюда:",
    "description": "For importing an account from a private key"
  },
  "pending": {
    "message": "Ожидающий"
  },
  "pendingTransactionAlertMessage": {
    "message": "Эта транзакция не пройдет, пока не завершится предыдущая транзакция. $1",
    "description": "$1 represents the words 'how to cancel or speed up a transaction' in a hyperlink"
  },
  "pendingTransactionAlertMessageHyperlink": {
    "message": "Узнайте, как отменить или ускорить транзакцию.",
    "description": "The text for the hyperlink in the pending transaction alert message"
  },
  "permissionDetails": {
    "message": "Сведения о разрешении"
  },
  "permissionFor": {
    "message": "Разрешение для"
  },
  "permissionFrom": {
    "message": "Разрешение от"
  },
  "permissionRequested": {
    "message": "Запрошено сейчас"
  },
  "permissionRequestedForAccounts": {
    "message": "Запрошено сейчас для $1",
    "description": "Permission cell status for requested permission including accounts, rendered as AvatarGroup which is $1."
  },
  "permissionRevoked": {
    "message": "Отменено в этом обновлении"
  },
  "permissionRevokedForAccounts": {
    "message": "Отменено в этом обновлении для $1",
    "description": "Permission cell status for revoked permission including accounts, rendered as AvatarGroup which is $1."
  },
  "permission_accessNamedSnap": {
    "message": "Подключиться к $1.",
    "description": "The description for the `wallet_snap` permission. $1 is the human-readable name of the snap."
  },
  "permission_accessNetwork": {
    "message": "Доступ в Интернет.",
    "description": "The description of the `endowment:network-access` permission."
  },
  "permission_accessNetworkDescription": {
    "message": "Предоставьте $1 доступ к Интернету. Его можно использовать как для отправки, так и для получения данных со сторонних серверов.",
    "description": "An extended description of the `endowment:network-access` permission. $1 is the snap name."
  },
  "permission_accessSnap": {
    "message": "Подключение к спапу $1.",
    "description": "The description for the `wallet_snap` permission. $1 is the name of the snap."
  },
  "permission_accessSnapDescription": {
    "message": "Разрешите веб-сайту и snap взаимодействовать с $1.",
    "description": "The description for the `wallet_snap_*` permission. $1 is the name of the Snap."
  },
  "permission_assets": {
    "message": "Показать активы счета в Metamask.",
    "description": "The description for the `endowment:assets` permission."
  },
  "permission_assetsDescription": {
    "message": "Разрешить $1 предоставить информацию об активах клиенту Metamask. Активы могут быть в блокчейне или вне него.",
    "description": "An extended description for the `endowment:assets` permission. $1 is the name of the Snap."
  },
  "permission_cronjob": {
    "message": "Планируйте и выполняйте периодические действия.",
    "description": "The description for the `snap_cronjob` permission"
  },
  "permission_cronjobDescription": {
    "message": "Разрешите $1выполнять действия, которые выполняются периодически в фиксированное время, даты или интервалы. Его можно использовать для запуска срочных взаимодействий или уведомлений.",
    "description": "An extended description for the `snap_cronjob` permission. $1 is the snap name."
  },
  "permission_dialog": {
    "message": "Отображение диалоговых окон в MetaMask.",
    "description": "The description for the `snap_dialog` permission"
  },
  "permission_dialogDescription": {
    "message": "Разрешите $1 отображать всплывающие окна MetaMask с настраиваемым текстом, полем ввода и кнопками для одобрения или отклонения действия.\nМожет использоваться для создания, например, оповещения, подтверждения и процедуры получения согласия для snap.",
    "description": "An extended description for the `snap_dialog` permission. $1 is the snap name."
  },
  "permission_ethereumAccounts": {
    "message": "См. адрес, баланс счета, активность и рекомендуйте транзакции для одобрения",
    "description": "The description for the `eth_accounts` permission"
  },
  "permission_ethereumProvider": {
    "message": "Получите доступ к поставщику Ethereum.",
    "description": "The description for the `endowment:ethereum-provider` permission"
  },
  "permission_ethereumProviderDescription": {
    "message": "Разрешите $1 связываться с MetaMask напрямую, чтобы он мог считывать данные из блокчейна и предлагать сообщения и транзакции.",
    "description": "An extended description for the `endowment:ethereum-provider` permission. $1 is the snap name."
  },
  "permission_getEntropy": {
    "message": "Извлекайте произвольные ключи, уникальные для этого $1.",
    "description": "The description for the `snap_getEntropy` permission. $1 is the snap name."
  },
  "permission_getEntropyDescription": {
    "message": "Разрешите $1 извлекать произвольные ключи, уникальные для этого $1, не раскрывая их. Эти ключи отделены от вашего(-их) счета(-ов) MetaMask и не связаны с вашими закрытыми ключами или секретной фразой для восстановления. Другие snaps не могут получить доступ к этой информации.",
    "description": "An extended description for the `snap_getEntropy` permission. $1 is the snap name."
  },
  "permission_getLocale": {
    "message": "Просмотрите свой предпочитаемый язык.",
    "description": "The description for the `snap_getLocale` permission"
  },
  "permission_getLocaleDescription": {
    "message": "Разрешите $1 получить доступ к предпочитаемому вами языку в настройках MetaMask. Его можно использовать для локализации и отображения содержимого $1 на вашем языке.",
    "description": "An extended description for the `snap_getLocale` permission. $1 is the snap name."
  },
  "permission_getPreferences": {
    "message": "Просматривайте такую ​​информацию, как ваш предпочитаемый язык и фиатная валюта.",
    "description": "The description for the `snap_getPreferences` permission"
  },
  "permission_getPreferencesDescription": {
    "message": "Предоставьте $1 доступ к такой информации, как ваш предпочитаемый язык и фиатная валюта, в настройках MetaMask. Это помогает $1 отображать контент с учетом ваших предпочтений. ",
    "description": "An extended description for the `snap_getPreferences` permission. $1 is the snap name."
  },
  "permission_homePage": {
    "message": "Показать пользовательский экран",
    "description": "The description for the `endowment:page-home` permission"
  },
  "permission_homePageDescription": {
    "message": "Разрешите $1 отображает собственный главный экран в MetaMask. Эту функцию можно использовать для пользовательских интерфейсов, конфигурации и инфопанелей.",
    "description": "An extended description for the `endowment:page-home` permission. $1 is the snap name."
  },
  "permission_keyring": {
    "message": "Разрешить запросы на добавление и управление счетами Ethereum",
    "description": "The description for the `endowment:keyring` permission"
  },
  "permission_keyringDescription": {
    "message": "Разрешите $1 получать запросы на добавление или удаление счетов, а также подписывать и совершать транзакции от имени этих счетов.",
    "description": "An extended description for the `endowment:keyring` permission. $1 is the snap name."
  },
  "permission_lifecycleHooks": {
    "message": "Используйте хуки жизненного цикла.",
    "description": "The description for the `endowment:lifecycle-hooks` permission"
  },
  "permission_lifecycleHooksDescription": {
    "message": "Разрешите $1 использовать обработчики жизненного цикла для запуска кода в определенное время в течение его жизненного цикла.",
    "description": "An extended description for the `endowment:lifecycle-hooks` permission. $1 is the snap name."
  },
  "permission_manageAccounts": {
    "message": "Добавляйте счета Ethereum и управляйте ими",
    "description": "The description for `snap_manageAccounts` permission"
  },
  "permission_manageAccountsDescription": {
    "message": "Разрешите $1 добавлять или удалять счета Ethereum, а затем совершать транзакции и подписывать с использованием этих счетов.",
    "description": "An extended description for the `snap_manageAccounts` permission. $1 is the snap name."
  },
  "permission_manageBip32Keys": {
    "message": "Управлять счетами $1.",
    "description": "The description for the `snap_getBip32Entropy` permission. $1 is a derivation path, e.g. 'm/44'/0'/0' (secp256k1)'."
  },
  "permission_manageBip44AndBip32KeysDescription": {
    "message": "Разрешите $1 управлять счетами и активами в запрошенной сети. Создание и резервное копирование этих счетов выполняется с использованием вашей секретной фразы для восстановления (без ее раскрытия). Благодаря возможности получения ключей $1 может поддерживать различные протоколы блокчейна, помимо Ethereum (EVM).",
    "description": "An extended description for the `snap_getBip44Entropy` and `snap_getBip44Entropy` permissions. $1 is the snap name."
  },
  "permission_manageBip44Keys": {
    "message": "Управлять счетами $1.",
    "description": "The description for the `snap_getBip44Entropy` permission. $1 is the name of a protocol, e.g. 'Filecoin'."
  },
  "permission_manageState": {
    "message": "Храните и управляйте его данными на вашем устройстве.",
    "description": "The description for the `snap_manageState` permission"
  },
  "permission_manageStateDescription": {
    "message": "Разрешите $1 безопасно хранить, обновлять и извлекать данные с помощью шифрования. Другие snaps не могут получить доступ к этой информации.",
    "description": "An extended description for the `snap_manageState` permission. $1 is the snap name."
  },
  "permission_nameLookup": {
    "message": "Выдаёт результаты поиска домена и адреса.",
    "description": "The description for the `endowment:name-lookup` permission."
  },
  "permission_nameLookupDescription": {
    "message": "Разрешите snap получать и отображать результаты поиска адресов и доменов в разных частях пользовательского интерфейса MetaMask.",
    "description": "An extended description for the `endowment:name-lookup` permission."
  },
  "permission_notifications": {
    "message": "Показать уведомления.",
    "description": "The description for the `snap_notify` permission"
  },
  "permission_notificationsDescription": {
    "message": "Разрешите $1 отображать уведомления в MetaMask. Текст короткого уведомления может отображаться snap для получения информации, требующей действий, или срочной информации.",
    "description": "An extended description for the `snap_notify` permission. $1 is the snap name."
  },
  "permission_protocol": {
    "message": "Предоставьте данные протокола для одного или нескольких блокчейнов.",
    "description": "The description for the `endowment:protocol` permission."
  },
  "permission_protocolDescription": {
    "message": "Разрешить $1 предоставлять MetaMask данные протокола, такие как оценки суммы газа или информацию о токенах.",
    "description": "An extended description for the `endowment:protocol` permission. $1 is the name of the Snap."
  },
  "permission_rpc": {
    "message": "Разрешите $1 напрямую взаимодействовать с $2.",
    "description": "The description for the `endowment:rpc` permission. $1 is 'other snaps' or 'websites', $2 is the snap name."
  },
  "permission_rpcDescription": {
    "message": "Разрешите $1 отправлять сообщения в адрес $2 и получать ответ от $2.",
    "description": "An extended description for the `endowment:rpc` permission. $1 is 'other snaps' or 'websites', $2 is the snap name."
  },
  "permission_rpcDescriptionOriginList": {
    "message": "$1 и $2",
    "description": "A list of allowed origins where $2 is the last origin of the list and $1 is the rest of the list separated by ','."
  },
  "permission_signatureInsight": {
    "message": "Показывать модальное окно с информацией о подписях.",
    "description": "The description for the `endowment:signature-insight` permission"
  },
  "permission_signatureInsightDescription": {
    "message": "Разрешить $1 показывать модальное окно с информацией по любому запросу на подпись перед утверждением. Это можно использовать в решениях для защиты от фишинга и обеспечения безопасности.",
    "description": "An extended description for the `endowment:signature-insight` permission. $1 is the snap name."
  },
  "permission_signatureInsightOrigin": {
    "message": "Просматривайте источник веб-сайтов, которые инициируют запрос на подпись",
    "description": "The description for the `signatureOrigin` caveat, to be used with the `endowment:signature-insight` permission"
  },
  "permission_signatureInsightOriginDescription": {
    "message": "Разрешите $1 просматривать источник (URI) веб-сайтов, которые инициируют запросы на подпись. Это можно использовать в решениях для защиты от фишинга и обеспечения безопасности.",
    "description": "An extended description for the `signatureOrigin` caveat, to be used with the `endowment:signature-insight` permission. $1 is the snap name."
  },
  "permission_transactionInsight": {
    "message": "Получайте и отображайте подробную информацию о транзакциях.",
    "description": "The description for the `endowment:transaction-insight` permission"
  },
  "permission_transactionInsightDescription": {
    "message": "Разрешите $1 декодировать транзакции и показывать информацию в пользовательском интерфейсе MetaMask. Это можно использовать для защиты от фишинга и обеспечения безопасности.",
    "description": "An extended description for the `endowment:transaction-insight` permission. $1 is the snap name."
  },
  "permission_transactionInsightOrigin": {
    "message": "Смотрите происхождение веб-сайтов, которые предлагают транзакции",
    "description": "The description for the `transactionOrigin` caveat, to be used with the `endowment:transaction-insight` permission"
  },
  "permission_transactionInsightOriginDescription": {
    "message": "Разрешить $1 видеть происхождение (URI) веб-сайтов, предлагающих транзакции. Это можно использовать для защиты от фишинга и обеспечения безопасности.",
    "description": "An extended description for the `transactionOrigin` caveat, to be used with the `endowment:transaction-insight` permission. $1 is the snap name."
  },
  "permission_unknown": {
    "message": "Неизвестное разрешение: $1",
    "description": "$1 is the name of a requested permission that is not recognized."
  },
  "permission_viewBip32PublicKeys": {
    "message": "Просмотрите свой открытый ключ для $1 ($2).",
    "description": "The description for the `snap_getBip32PublicKey` permission. $1 is a derivation path, e.g. 'm/44'/0'/0''. $2 is the elliptic curve name, e.g. 'secp256k1'."
  },
  "permission_viewBip32PublicKeysDescription": {
    "message": "Разрешите $2 просматривать ваши открытые ключи (и адреса) для $1. Это не дает никакого контроля над счетами или активами.",
    "description": "An extended description for the `snap_getBip32PublicKey` permission. $1 is a derivation path (name). $2 is the snap name."
  },
  "permission_viewNamedBip32PublicKeys": {
    "message": "Просмотрите свой открытый ключ для $1.",
    "description": "The description for the `snap_getBip32PublicKey` permission. $1 is a name for the derivation path, e.g., 'Ethereum accounts'."
  },
  "permission_walletSwitchEthereumChain": {
    "message": "Переключитесь и используйте следующую сеть",
    "description": "The label for the `wallet_switchEthereumChain` permission"
  },
  "permission_webAssembly": {
    "message": "Поддержка WebAssembly.",
    "description": "The description of the `endowment:webassembly` permission."
  },
  "permission_webAssemblyDescription": {
    "message": "Разрешите $1 доступ к низкоуровневым средам исполнения через WebAssembly.",
    "description": "An extended description of the `endowment:webassembly` permission. $1 is the snap name."
  },
  "permissions": {
    "message": "Разрешения"
  },
  "permissionsPageEmptyContent": {
    "message": "Здесь не на что смотреть"
  },
  "permissionsPageEmptySubContent": {
    "message": "Здесь вы можете увидеть разрешения, которые вы предоставили установленным Snaps или подключенным сайтам."
  },
  "permitSimulationChange_approve": {
    "message": "Лимит расходов"
  },
  "permitSimulationChange_bidding": {
    "message": "Ваша ставка"
  },
  "permitSimulationChange_listing": {
    "message": "Ваш список"
  },
  "permitSimulationChange_nft_listing": {
    "message": "Цена листинга"
  },
  "permitSimulationChange_receive": {
    "message": "Вы получаете"
  },
  "permitSimulationChange_revoke": {
    "message": "Лимит расходов"
  },
  "permitSimulationChange_transfer": {
    "message": "Вы отправляете"
  },
  "permitSimulationDetailInfo": {
    "message": "Вы даёте расходующему лицу разрешение потратить именно столько токенов из вашего аккаунта"
  },
  "permittedChainToastUpdate": {
    "message": "У $1 есть доступ к $2."
  },
  "personalAddressDetected": {
    "message": "Обнаружен личный адрес. Введите адрес контракта токена."
  },
  "petnamesEnabledToggle": {
    "message": "Разрешить псевдонимы"
  },
  "petnamesEnabledToggleDescription": {
    "message": "Эта функция позволяет вам присвоить псевдоним любому адресу. По возможности мы будем предлагать имена адресов, с которыми вы взаимодействуете."
  },
  "pinToTop": {
    "message": "Закрепить вверху"
  },
  "pleaseConfirm": {
    "message": "Пожалуйста, подтвердите"
  },
  "plusMore": {
    "message": "+ еще $1",
    "description": "$1 is the number of additional items"
  },
  "plusXMore": {
    "message": "+ еще $1",
    "description": "$1 is a number of additional but unshown items in a list- this message will be shown in place of those items"
  },
  "popularNetworkAddToolTip": {
    "message": "Некоторые из этих сетей являются зависимыми от третьих сторон. Соединения могут быть менее надежными или позволять третьим сторонам отслеживать активность. $1",
    "description": "$1 is Learn more link"
  },
  "popularNetworks": {
    "message": "Популярные сети"
  },
  "portfolio": {
    "message": "Portfolio"
  },
  "preparingSwap": {
    "message": "Подготовка свопа..."
  },
  "prev": {
    "message": "Пред."
  },
  "price": {
    "message": "Цена"
  },
  "priceUnavailable": {
    "message": "цена недоступна"
  },
  "primaryType": {
    "message": "Основной тип"
  },
  "priorityFee": {
    "message": "Плата за приоритет"
  },
  "priorityFeeProperCase": {
    "message": "Плата за приоритет"
  },
  "privacy": {
    "message": "Конфиденциальность"
  },
  "privacyMsg": {
    "message": "Политика конфиденциальности"
  },
  "privateKey": {
    "message": "Закрытый ключ",
    "description": "select this type of file to use to import an account"
  },
  "privateKeyCopyWarning": {
    "message": "Закрытый ключ за $1",
    "description": "$1 represents the account name"
  },
  "privateKeyHidden": {
    "message": "Закрытый ключ скрыт",
    "description": "Explains that the private key input is hidden"
  },
  "privateKeyShow": {
    "message": "Показать/скрыть закрытый ключ при вводе",
    "description": "Describes a toggle that is used to show or hide the private key input"
  },
  "privateKeyShown": {
    "message": "Этот закрытый ключ отображается",
    "description": "Explains that the private key input is being shown"
  },
  "privateKeyWarning": {
    "message": "Предупреждение: никогда не раскрывайте этот ключ. Любой, у кого есть ваши закрытые ключи, может украсть любые активы, хранящиеся на вашем счете."
  },
  "privateNetwork": {
    "message": "Частная сеть"
  },
  "proceedWithTransaction": {
    "message": "Я все равно хочу продолжить"
  },
  "productAnnouncements": {
    "message": "Объявления о продуктах"
  },
  "profileSync": {
    "message": "Синхронизация профиля"
  },
  "profileSyncConfirmation": {
    "message": "Если вы отключите синхронизацию профиля, вы не сможете получать уведомления."
  },
  "profileSyncDescription": {
    "message": "Создает профиль, который MetaMask использует для синхронизации некоторых настроек между вашими устройствами. Это необходимо для получения уведомлений. $1."
  },
  "profileSyncPrivacyLink": {
    "message": "Узнайте, как мы защищаем вашу конфиденциальность"
  },
  "proposedApprovalLimit": {
    "message": "Предлагаемый лимит одобрения"
  },
  "provide": {
    "message": "Предоставить"
  },
  "publicAddress": {
    "message": "Публичный адрес"
  },
  "pushPlatformNotificationsFundsReceivedDescription": {
    "message": "Вы получили $1 $2"
  },
  "pushPlatformNotificationsFundsReceivedDescriptionDefault": {
    "message": "Вы получили несколько токенов"
  },
  "pushPlatformNotificationsFundsReceivedTitle": {
    "message": "Средства получены"
  },
  "pushPlatformNotificationsFundsSentDescription": {
    "message": "Вы успешно отправили $1 $2"
  },
  "pushPlatformNotificationsFundsSentDescriptionDefault": {
    "message": "Вы успешно отправили несколько токенов"
  },
  "pushPlatformNotificationsFundsSentTitle": {
    "message": "Средства отправлены"
  },
  "pushPlatformNotificationsNftReceivedDescription": {
    "message": "Вы получили новые NFT"
  },
  "pushPlatformNotificationsNftReceivedTitle": {
    "message": "NFT получен"
  },
  "pushPlatformNotificationsNftSentDescription": {
    "message": "Вы успешно отправили NFT"
  },
  "pushPlatformNotificationsNftSentTitle": {
    "message": "NFT отправлен"
  },
  "pushPlatformNotificationsStakingLidoStakeCompletedDescription": {
    "message": "Ваш стейкинг Lido выполнен"
  },
  "pushPlatformNotificationsStakingLidoStakeCompletedTitle": {
    "message": "Стейкинг выполнен"
  },
  "pushPlatformNotificationsStakingLidoStakeReadyToBeWithdrawnDescription": {
    "message": "Ваша доля Lido готова к выводу"
  },
  "pushPlatformNotificationsStakingLidoStakeReadyToBeWithdrawnTitle": {
    "message": "Доля готова к выводу"
  },
  "pushPlatformNotificationsStakingLidoWithdrawalCompletedDescription": {
    "message": "Ваш вывод средств из Lido выполнен"
  },
  "pushPlatformNotificationsStakingLidoWithdrawalCompletedTitle": {
    "message": "Вывод средств завершен"
  },
  "pushPlatformNotificationsStakingLidoWithdrawalRequestedDescription": {
    "message": "Ваш запрос на вывод средств из Lido отправлен"
  },
  "pushPlatformNotificationsStakingLidoWithdrawalRequestedTitle": {
    "message": "Запрошен вывод средств"
  },
  "pushPlatformNotificationsStakingRocketpoolStakeCompletedDescription": {
    "message": "Ваш стейкинг RocketPool выполнен"
  },
  "pushPlatformNotificationsStakingRocketpoolStakeCompletedTitle": {
    "message": "Стейкинг выполнен"
  },
  "pushPlatformNotificationsStakingRocketpoolUnstakeCompletedDescription": {
    "message": "Выполнена отмена стейкинга RocketPool"
  },
  "pushPlatformNotificationsStakingRocketpoolUnstakeCompletedTitle": {
    "message": "Отмена стейкинга завершена"
  },
  "pushPlatformNotificationsSwapCompletedDescription": {
    "message": "Ваш обмен MetaMask выполнен"
  },
  "pushPlatformNotificationsSwapCompletedTitle": {
    "message": "Обмен выполнен"
  },
  "queued": {
    "message": "В очереди"
  },
  "quoteRate": {
    "message": "Курс котировки"
  },
  "quotedReceiveAmount": {
    "message": "Сумма к получению $1"
  },
  "quotedTotalCost": {
    "message": "Общая стоимость: $1"
  },
  "rank": {
    "message": "Рейтинг"
  },
  "rateIncludesMMFee": {
    "message": "В курс включена комиссия в размере $1%"
  },
  "reAddAccounts": {
    "message": "повторно добавить любые другие счета"
  },
  "reAdded": {
    "message": "добавлены повторно"
  },
  "readdToken": {
    "message": "Вы можете снова добавить этот токен в будущем, выбрав «Импорт токена» в меню параметров вашего счета."
  },
  "receive": {
    "message": "Получить"
  },
  "receiveCrypto": {
    "message": "Получить криптовалюту"
  },
  "recipientAddressPlaceholderNew": {
    "message": "Введите публичный адрес (0x) или имя домена"
  },
  "recommendedGasLabel": {
    "message": "Рекомендовано"
  },
  "recoveryPhraseReminderBackupStart": {
    "message": "Начните здесь"
  },
  "recoveryPhraseReminderConfirm": {
    "message": "Понятно"
  },
  "recoveryPhraseReminderHasBackedUp": {
    "message": "Всегда храните свою секретную фразу для восстановления в надежном и потайном месте."
  },
  "recoveryPhraseReminderHasNotBackedUp": {
    "message": "Хотите снова сделать резервную копию секретной фразы для восстановления?"
  },
  "recoveryPhraseReminderItemOne": {
    "message": "Никогда никому не сообщайте никому свою секретную фразу для восстановления."
  },
  "recoveryPhraseReminderItemTwo": {
    "message": "Команда MetaMask никогда неожиданно не запросит вашу секретную фразу для восстановления"
  },
  "recoveryPhraseReminderSubText": {
    "message": "Ваша секретная фраза для восстановления контролирует все ваши счета."
  },
  "recoveryPhraseReminderTitle": {
    "message": "Защитите свои средства"
  },
  "refreshList": {
    "message": "Обновить список"
  },
  "reject": {
    "message": "Отклонить"
  },
  "rejectAll": {
    "message": "Отклонить все"
  },
  "rejectRequestsDescription": {
    "message": "Вы собираетесь отклонить сразу $1 запроса(-ов)."
  },
  "rejectRequestsN": {
    "message": "Отклонить $1 запроса(-ов)"
  },
  "rejectTxsDescription": {
    "message": "Вы собираетесь отклонить сразу $1 транзакции(-ий)."
  },
  "rejectTxsN": {
    "message": "Отклонить $1 транзакции(-ий)"
  },
  "rejected": {
    "message": "Отклонено"
  },
  "rememberSRPIfYouLooseAccess": {
    "message": "Помните: если вы потеряете секретную фразу для восстановления, вы утратите доступ к своему кошельку. $1, чтобы сохранить этот набор слов в безопасности и всегда иметь возможность доступа к своим средствам."
  },
  "reminderSet": {
    "message": "Напоминание установлено!"
  },
  "remove": {
    "message": "Удалить"
  },
  "removeAccount": {
    "message": "Удалить счет"
  },
  "removeAccountDescription": {
    "message": "Этот счет будет удален из вашего кошелька. Перед продолжением убедитесь, что у вас есть секретная фраза для восстановления или закрытый ключ для этого импортированного счета. Вы можете импортировать или снова создать счета из раскрывающегося списка счетов. "
  },
  "removeKeyringSnap": {
    "message": "Удаление этого Snap приведет к удалению этих счетов из MetaMask:"
  },
  "removeKeyringSnapToolTip": {
    "message": "Snap контролирует счета, и при его удалении счета будут удалены и из MetaMask, но останутся в блокчейне."
  },
  "removeNFT": {
    "message": "Удалить NFT"
  },
  "removeNftErrorMessage": {
    "message": "Нам не удалось удалить этот NFT."
  },
  "removeNftMessage": {
    "message": "NFT успешно удален!"
  },
  "removeSnap": {
    "message": "Удалить Snap"
  },
  "removeSnapAccountDescription": {
    "message": "Если вы продолжите, этот счет больше не будет доступен в MetaMask."
  },
  "removeSnapAccountTitle": {
    "message": "Удалить счет"
  },
  "removeSnapConfirmation": {
    "message": "Уверены, что хотите удалить $1?",
    "description": "$1 represents the name of the snap"
  },
  "removeSnapDescription": {
    "message": "Это действие удалит snap, его данные и аннулирует предоставленные вам разрешения."
  },
  "replace": {
    "message": "заменить"
  },
  "reportIssue": {
    "message": "Сообщить о проблеме"
  },
  "requestFrom": {
    "message": "Запрос от"
  },
  "requestFromInfo": {
    "message": "Это сайт, который запрашивает вашу подпись."
  },
  "requestFromInfoSnap": {
    "message": "Это Snap, который запрашивает вашу подпись."
  },
  "requestFromTransactionDescription": {
    "message": "Это сайт, запрашивающий ваше подтверждение."
  },
  "requestingFor": {
    "message": "Запрашивается для"
  },
  "requestingForAccount": {
    "message": "Запрашивается для $1",
    "description": "Name of Account"
  },
  "requestingForNetwork": {
    "message": "Запрашивается для $1",
    "description": "Name of Network"
  },
  "required": {
    "message": "Требуется"
  },
  "reset": {
    "message": "Сбросить"
  },
  "resetWallet": {
    "message": "Сбросить кошелек"
  },
  "resetWalletSubHeader": {
    "message": "MetaMask не хранит копию вашего пароля. Если у вас возникли проблемы с разблокировкой счета, вам необходимо сбросить настройки кошелька. Вы можете сделать это, введя секретную фразу для восстановления, которую вы использовали при настройке кошелька."
  },
  "resetWalletUsingSRP": {
    "message": "Это действие удалит ваш текущий кошелек и секретную фразу для восстановления с этого устройства, а также список счетов, которые вы курировали. После сброса с помощью секретной фразы для восстановления вы увидите список счетов, основанный на секретной фразе для восстановления, которую вы использовали для сброса. Этот новый список будет автоматически включать счета с балансом средств. Вы также сможете получить $1, созданный ранее. Пользовательские счета, которые вы импортировали, должны будут $2, и любые пользовательские токены, которые вы добавили на счет, также должны будут $3."
  },
  "resetWalletWarning": {
    "message": "Прежде чем продолжить, убедитесь, что вы используете правильную секретную фразу для восстановления. Вы не сможете отменить это."
  },
  "restartMetamask": {
    "message": "Перезапустить MetaMask"
  },
  "restore": {
    "message": "Восстановить"
  },
  "restoreUserData": {
    "message": "Восстановить пользовательские данные"
  },
  "resultPageError": {
    "message": "Ошибка"
  },
  "resultPageErrorDefaultMessage": {
    "message": "Ошибка операции."
  },
  "resultPageSuccess": {
    "message": "Успех"
  },
  "resultPageSuccessDefaultMessage": {
    "message": "Операция выполнена."
  },
  "retryTransaction": {
    "message": "Повторить транзакцию"
  },
  "reusedTokenNameWarning": {
    "message": "В токене здесь используется символ другого токена, который вы отслеживаете. Это может запутать или ввести в заблуждение."
  },
  "revealSeedWords": {
    "message": "Показать секретную фразу для восстановления"
  },
  "revealSeedWordsDescription1": {
    "message": "$1 дает $2",
    "description": "This is a sentence consisting of link using 'revealSeedWordsSRPName' as $1 and bolded text using 'revealSeedWordsDescription3' as $2."
  },
  "revealSeedWordsDescription2": {
    "message": "MetaMask — $1. Это означает, что вы являетесь владельцем своей СВФ.",
    "description": "$1 is text link with the message from 'revealSeedWordsNonCustodialWallet'"
  },
  "revealSeedWordsDescription3": {
    "message": "полный доступ к вашему кошельку и средствам.\n"
  },
  "revealSeedWordsNonCustodialWallet": {
    "message": "некастодиальный кошелек"
  },
  "revealSeedWordsQR": {
    "message": "QR"
  },
  "revealSeedWordsSRPName": {
    "message": "Секретная фраза для восстановления (СВФ)"
  },
  "revealSeedWordsText": {
    "message": "Текст"
  },
  "revealSeedWordsWarning": {
    "message": "Убедитесь, что никто не смотрит на ваш экран. $1",
    "description": "$1 is bolded text using the message from 'revealSeedWordsWarning2'"
  },
  "revealSeedWordsWarning2": {
    "message": "Поддержка MetaMask никогда не будет запрашивать этот ключ.",
    "description": "The bolded texted in the second part of 'revealSeedWordsWarning'"
  },
  "revealSensitiveContent": {
    "message": "Показать конфиденциальный контент"
  },
  "revealTheSeedPhrase": {
    "message": "Показать сид-фразу"
  },
  "review": {
    "message": "Проверить"
  },
  "reviewAlert": {
    "message": "Оповещение о проверке"
  },
  "reviewAlerts": {
    "message": "Просмотреть оповещения"
  },
  "reviewPermissions": {
    "message": "Проверить разрешения"
  },
  "revokePermission": {
    "message": "Отозвать разрешение"
  },
  "revokeSimulationDetailsDesc": {
    "message": "Вы удаляете чье-либо разрешение на трату токенов с вашего счета."
  },
  "rpcNameOptional": {
    "message": "Имя RPC (необязательно)"
  },
  "rpcUrl": {
    "message": "Новый URL RPC"
  },
  "safeTransferFrom": {
    "message": "Безопасный перевод из"
  },
  "save": {
    "message": "Сохранить"
  },
  "scanInstructions": {
    "message": "Поместите QR-код перед камерой"
  },
  "scanQrCode": {
    "message": "Сканировать QR-код"
  },
  "scrollDown": {
    "message": "Прокрутить вниз"
  },
  "search": {
    "message": "Поиск"
  },
  "searchAccounts": {
    "message": "Поиск счетов"
  },
  "searchNfts": {
    "message": "Поиск NFT"
  },
  "searchTokens": {
    "message": "Поиск токенов"
  },
  "searchTokensByNameOrAddress": {
    "message": "Поиск токенов по имени или адресу"
  },
  "secretRecoveryPhrase": {
    "message": "Секретная фраза для восстановления"
  },
  "secureWallet": {
    "message": "Безопасный кошелек"
  },
  "security": {
    "message": "Безопасность"
  },
  "securityAlert": {
    "message": "Оповещение о безопасности от $1 и $2"
  },
  "securityAlerts": {
    "message": "Оповещения безопасности"
  },
  "securityAlertsDescription": {
    "message": "Эта функция предупреждает вас о вредоносной активности, активно проверяя транзакции и запросы на подпись. $1",
    "description": "Link to learn more about security alerts"
  },
  "securityAndPrivacy": {
    "message": "Безопасность и конфиденциальность"
  },
  "securityDescription": {
    "message": "Уменьшите свои шансы присоединиться к небезопасным сетям и защитите свои счета"
  },
  "securityMessageLinkForNetworks": {
    "message": "мошенничества с сетью и угроз безопасности"
  },
  "securityPrivacyPath": {
    "message": "«Настройки» > «Безопасность и конфиденциальность»."
  },
  "securityProviderPoweredBy": {
    "message": "На основе $1",
    "description": "The security provider that is providing data"
  },
  "seeAllPermissions": {
    "message": "Смотреть все разрешения",
    "description": "Used for revealing more content (e.g. permission list, etc.)"
  },
  "seeDetails": {
    "message": "См. подробности"
  },
  "seedPhraseConfirm": {
    "message": "Подтвердите секретную фразу для восстановления"
  },
  "seedPhraseEnterMissingWords": {
    "message": "Подтвердите секретную фразу для восстановления"
  },
  "seedPhraseIntroNotRecommendedButtonCopy": {
    "message": "Напомнить позже (не рекомендуется)"
  },
  "seedPhraseIntroRecommendedButtonCopy": {
    "message": "Защитить мой кошелек (рекомендуется)"
  },
  "seedPhraseIntroSidebarBulletOne": {
    "message": "Запишите и храните в нескольких секретных местах."
  },
  "seedPhraseIntroSidebarBulletTwo": {
    "message": "Храните в банковской ячейке."
  },
  "seedPhraseIntroSidebarCopyOne": {
    "message": "Ваша секретная фраза для восстановления — это фраза из 12 слов, которая является «главным ключом» от вашего кошелька и ваших средств."
  },
  "seedPhraseIntroSidebarCopyThree": {
    "message": "Если кто-то просит вас сообщить фразу для восстановления, этот человек, скорее всего, пытается вас обмануть и похитить деньги из вашего кошелька."
  },
  "seedPhraseIntroSidebarCopyTwo": {
    "message": "Никогда не сообщайте секретную фразу для восстановления никому, даже сотрудникам MetaMask!"
  },
  "seedPhraseIntroSidebarTitleOne": {
    "message": "Что такое секретная фраза для восстановления?"
  },
  "seedPhraseIntroSidebarTitleThree": {
    "message": "Можно ли сообщать кому-либо свою секретную фразу для восстановления?"
  },
  "seedPhraseIntroSidebarTitleTwo": {
    "message": "Как хранить мою секретную фразу для восстановления?"
  },
  "seedPhraseIntroTitle": {
    "message": "Защитите свой кошелек"
  },
  "seedPhraseReq": {
    "message": "Секретные фразы для восстановления содержат 12, 15, 18, 21 или 24 слова"
  },
  "seedPhraseWriteDownDetails": {
    "message": "Запишите эту секретную фразу для восстановления из 12 слов и сохраните ее в надежном месте, доступном только вам."
  },
  "seedPhraseWriteDownHeader": {
    "message": "Запишите секретную фразу для восстановления"
  },
  "select": {
    "message": "Выбрать"
  },
  "selectAccounts": {
    "message": "Выберите счета(-а) для использования на этом сайте"
  },
  "selectAccountsForSnap": {
    "message": "Выберите счет(-а) для использования с этим snap"
  },
  "selectAll": {
    "message": "Выбрать все"
  },
  "selectAnAccount": {
    "message": "Выберите счет"
  },
  "selectAnAccountAlreadyConnected": {
    "message": "Этот счет уже подключен к MetaMask"
  },
  "selectEnableDisplayMediaPrivacyPreference": {
    "message": "Включить отображение носителя NFT"
  },
  "selectHdPath": {
    "message": "Выберите путь HD"
  },
  "selectNFTPrivacyPreference": {
    "message": "Включите автоопределение NFT"
  },
  "selectPathHelp": {
    "message": "Если вы не видите ожидаемые счета, попробуйте переключиться на путь HD или текущую выбранную сеть."
  },
  "selectRpcUrl": {
    "message": "Выберите URL RPC"
  },
  "selectType": {
    "message": "Выбрать тип"
  },
  "selectedAccountMismatch": {
    "message": "Выбран другой счет"
  },
  "selectingAllWillAllow": {
    "message": "Выбор всех позволит этому сайту просматривать все ваши текущие счета. Убедитесь, что вы доверяете этому сайту."
  },
  "send": {
    "message": "Отправить"
  },
  "sendBugReport": {
    "message": "Отправьте нам отчет об ошибке."
  },
  "sendNoContactsConversionText": {
    "message": "нажмите здесь"
  },
  "sendNoContactsDescription": {
    "message": "Контакты позволяют безопасно отправлять транзакции в другой счет несколько раз. Чтобы создать контакт, $1",
    "description": "$1 represents the action text 'click here'"
  },
  "sendNoContactsTitle": {
    "message": "У вас пока нет контактов"
  },
  "sendSelectReceiveAsset": {
    "message": "Выберите актив для получения"
  },
  "sendSelectSendAsset": {
    "message": "Выберите актив для отправки"
  },
  "sendSpecifiedTokens": {
    "message": "Отправить $1",
    "description": "Symbol of the specified token"
  },
  "sendSwapSubmissionWarning": {
    "message": "Нажатие этой кнопки немедленно инициирует транзакцию обмена. Прежде чем продолжить, проверьте детали транзакции."
  },
  "sendTokenAsToken": {
    "message": "Отправить $1 как $2",
    "description": "Used in the transaction display list to describe a swap and send. $1 and $2 are the symbols of tokens in involved in the swap."
  },
  "sendingAsset": {
    "message": "Идет отправка $1"
  },
  "sendingDisabled": {
    "message": "Отправка NFT-активов ERC-1155 пока не поддерживается."
  },
  "sendingNativeAsset": {
    "message": "Отправка $1...",
    "description": "$1 represents the native currency symbol for the current network (e.g. ETH or BNB)"
  },
  "sendingToTokenContractWarning": {
    "message": "Предупреждение: вы собираетесь отправить контракт на токены, что может привести к потере средств. $1",
    "description": "$1 is a clickable link with text defined by the 'learnMoreUpperCase' key. The link will open to a support article regarding the known contract address warning"
  },
  "sepolia": {
    "message": "Тестовая сеть Sepolia"
  },
  "setApprovalForAll": {
    "message": "Установить одобрение для всех"
  },
  "setApprovalForAllRedesignedTitle": {
    "message": "Запрос вывода средств"
  },
  "setApprovalForAllTitle": {
    "message": "Одобрить $1 без ограничений по расходам",
    "description": "The token symbol that is being approved"
  },
  "settingAddSnapAccount": {
    "message": "Добавить Snap счета"
  },
  "settings": {
    "message": "Настройки"
  },
  "settingsOptimisedForEaseOfUseAndSecurity": {
    "message": "Настройки оптимизированы для простоты использования и безопасности. Изменяйте их в любое время."
  },
  "settingsSearchMatchingNotFound": {
    "message": "Совпадений не найдено."
  },
  "settingsSubHeadingSignaturesAndTransactions": {
    "message": "Запросы на подпись или транзакции"
  },
  "show": {
    "message": "Показать"
  },
  "showAccount": {
    "message": "Показать счет"
  },
  "showAdvancedDetails": {
    "message": "Показать дополнительные сведения"
  },
  "showExtensionInFullSizeView": {
    "message": "Пказать расширение в полноразмерном виде"
  },
  "showExtensionInFullSizeViewDescription": {
    "message": "Включите этот параметр, чтобы полноразмерный просмотр отображался по умолчанию при щелчке по значку расширения."
  },
  "showFiatConversionInTestnets": {
    "message": "Показывать обмен в тестовых сетях"
  },
  "showFiatConversionInTestnetsDescription": {
    "message": "Выберите это, чтобы показывать обмен на фиатную валюту в тестовых сетях"
  },
  "showHexData": {
    "message": "Показать шестнадцатеричные данные"
  },
  "showHexDataDescription": {
    "message": "Выберите эту опцию, чтобы отобразить поле шестнадцатеричных данных на экране отправки"
  },
  "showIncomingTransactions": {
    "message": "Показать входящие транзакции"
  },
  "showIncomingTransactionsDescription": {
    "message": "Это использует $1, который будет иметь доступ к вашему адресу Ethereum и вашему IP-адресу. $2",
    "description": "$1 is the link to etherscan url and $2 is the link to the privacy policy of consensys APIs"
  },
  "showIncomingTransactionsExplainer": {
    "message": "Это базируется на различных сторонних API для каждой сети, которые раскрывают ваш адрес Ethereum и ваш IP-адрес."
  },
  "showLess": {
    "message": "Показать меньше"
  },
  "showMore": {
    "message": "Показать больше"
  },
  "showNativeTokenAsMainBalance": {
    "message": "Показывать нативный токен в качестве основного баланса"
  },
  "showNft": {
    "message": "Показать NFT"
  },
  "showPermissions": {
    "message": "Показать разрешения"
  },
  "showPrivateKey": {
    "message": "Показать закрытый ключ"
  },
  "showTestnetNetworks": {
    "message": "Показать тестовые сети"
  },
  "showTestnetNetworksDescription": {
    "message": "Выберите эту опцию, чтобы показать тестовые сети в списке сетей"
  },
  "sign": {
    "message": "Подписать"
  },
  "signatureRequest": {
    "message": "Запрос подписи"
  },
  "signature_decoding_bid_nft_tooltip": {
    "message": "NFT отобразится в Вашем кошельке, когда ставка будет принята."
  },
  "signature_decoding_list_nft_tooltip": {
    "message": "Ожидайте изменений, только если кто-то купит Ваши NFT."
  },
  "signed": {
    "message": "Подписано"
  },
  "signing": {
    "message": "Подписание"
  },
  "signingInWith": {
    "message": "Вход с помощью"
  },
  "signingWith": {
    "message": "Подписание с помощью"
  },
  "simulationApproveHeading": {
    "message": "Отозвать"
  },
  "simulationDetailsApproveDesc": {
    "message": "Вы даете кому-то другому разрешение на вывод NFT с вашего счета."
  },
  "simulationDetailsERC20ApproveDesc": {
    "message": "Вы даете кому-то разрешение на трату этой суммы с вашего счета."
  },
  "simulationDetailsFiatNotAvailable": {
    "message": "Недоступно"
  },
  "simulationDetailsIncomingHeading": {
    "message": "Вы получаете"
  },
  "simulationDetailsNoChanges": {
    "message": "Изменений нет"
  },
  "simulationDetailsOutgoingHeading": {
    "message": "Вы отправляете"
  },
  "simulationDetailsRevokeSetApprovalForAllDesc": {
    "message": "Вы отзываете чье-то разрешение на вывод NFT с вашего счета."
  },
  "simulationDetailsSetApprovalForAllDesc": {
    "message": "Вы даете кому-то разрешение на вывод NFT с вашего счета."
  },
  "simulationDetailsTitle": {
    "message": "Прогнозируемые изменения"
  },
  "simulationDetailsTitleTooltip": {
    "message": "Прогнозируемые изменения — это то, что может произойти, если вы завершите эту транзакцию. Это всего лишь прогноз, а не гарантия."
  },
  "simulationDetailsTotalFiat": {
    "message": "Итого = $1",
    "description": "$1 is the total amount in fiat currency on one side of the transaction"
  },
  "simulationDetailsTransactionReverted": {
    "message": "Эта транзакция, скорее всего, не удастся"
  },
  "simulationDetailsUnavailable": {
    "message": "Недоступно"
  },
  "simulationErrorMessageV2": {
    "message": "Мы не смогли оценить размер платы за газ. В контракте может быть ошибка, и эта транзакция может завершиться неудачно."
  },
  "simulationsSettingDescription": {
    "message": "Включите эту опцию, чтобы оценить изменения баланса транзакций и подписей перед их подтверждением. Это не гарантирует их окончательный результат. $1"
  },
  "simulationsSettingSubHeader": {
    "message": "Спрогнозировать изменения баланса"
  },
  "singleNetwork": {
    "message": "1 сеть"
  },
  "siweIssued": {
    "message": "Выдано"
  },
  "siweNetwork": {
    "message": "Сеть"
  },
  "siweRequestId": {
    "message": "ID запроса"
  },
  "siweResources": {
    "message": "Ресурсы"
  },
  "siweURI": {
    "message": "URL-адрес"
  },
  "skip": {
    "message": "Пропустить"
  },
  "skipAccountSecurity": {
    "message": "Пропустить безопасность счета?"
  },
  "skipAccountSecurityDetails": {
    "message": "Я понимаю, что, если я не создам резервную копию своей секретной фразы для восстановления, я могу потерять доступ ко всем своим счетам и всем средствам на них."
  },
  "slideBridgeDescription": {
    "message": "Перемещайтесь по 9 блокчейнам, все из которых находятся в Вашем кошельке"
  },
  "slideBridgeTitle": {
    "message": "Готовы создать мост?"
  },
  "slideCashOutDescription": {
    "message": "Продайте свою криптовалюту за наличные"
  },
  "slideCashOutTitle": {
    "message": "Вывести деньги с помощью MetaMask"
  },
  "slideDebitCardTitle": {
    "message": "Дебетовая карта MetaMask"
  },
  "slideFundWalletTitle": {
    "message": "Пополните свой кошелек"
  },
  "smartContracts": {
    "message": "Смарт-контракты"
  },
  "smartSwapsErrorNotEnoughFunds": {
    "message": "Недостаточно средств для смарт-свопа."
  },
  "smartSwapsErrorUnavailable": {
    "message": "Смарт-свопы временно недоступны."
  },
  "smartTransactionCancelled": {
    "message": "Ваша транзакция отменена"
  },
  "smartTransactionCancelledDescription": {
    "message": "Не удалось завершить вашу транзакцию, поэтому она была отменена, чтобы избавить вас от ненужной платы за газ."
  },
  "smartTransactionError": {
    "message": "Ваша транзакция не удалась"
  },
  "smartTransactionErrorDescription": {
    "message": "Внезапные изменения на рынке могут привести к неудачам. Если проблема не исчезнет, ​​обратитесь в поддержку MetaMask."
  },
  "smartTransactionPending": {
    "message": "Ваша транзакция отправляется"
  },
  "smartTransactionSuccess": {
    "message": "Ваша транзакция завершена"
  },
  "smartTransactions": {
    "message": "Умные транзакции"
  },
  "smartTransactionsEnabledDescription": {
    "message": " и защита MEV. Теперь включено по умолчанию."
  },
  "smartTransactionsEnabledLink": {
    "message": "Более высокие показатели успеха"
  },
  "smartTransactionsEnabledTitle": {
    "message": "Транзакции только что стали умнее"
  },
  "snapAccountCreated": {
    "message": "Счет создан"
  },
  "snapAccountCreatedDescription": {
    "message": "Ваш новый счет готов к использованию!"
  },
  "snapAccountCreationFailed": {
    "message": "Не удалось создать счет"
  },
  "snapAccountCreationFailedDescription": {
    "message": "$1 не удалось создать для вас счет.",
    "description": "$1 is the snap name"
  },
  "snapAccountRedirectFinishSigningTitle": {
    "message": "Завершить подписание"
  },
  "snapAccountRedirectSiteDescription": {
    "message": "Следуйте инструкциям от $1"
  },
  "snapAccountRemovalFailed": {
    "message": "Не удалось удалить счет"
  },
  "snapAccountRemovalFailedDescription": {
    "message": "$1 не удалось удалить для вас этот счет.",
    "description": "$1 is the snap name"
  },
  "snapAccountRemoved": {
    "message": "Счет удален"
  },
  "snapAccountRemovedDescription": {
    "message": "Этот счет больше не будет доступен для использования в MetaMask."
  },
  "snapAccounts": {
    "message": "Snaps счета"
  },
  "snapAccountsDescription": {
    "message": "Счета, контролируемые сторонними Snap."
  },
  "snapConnectTo": {
    "message": "Подключиться к $1",
    "description": "$1 is the website URL or a Snap name. Used for Snaps pre-approved connections."
  },
  "snapConnectionPermissionDescription": {
    "message": "Позвольте $1 автоматически подключаться к $2 без вашего одобрения.",
    "description": "Used for Snap pre-approved connections. $1 is the Snap name, $2 is a website URL."
  },
  "snapConnectionWarning": {
    "message": "$1 хочет использовать $2",
    "description": "$2 is the snap and $1 is the dapp requesting connection to the snap."
  },
  "snapContent": {
    "message": "Этот контент поступает от $1",
    "description": "This is shown when a snap shows transaction insight information in the confirmation UI. $1 is a link to the snap's settings page with the link text being the name of the snap."
  },
  "snapDetailWebsite": {
    "message": "Веб-сайт"
  },
  "snapHomeMenu": {
    "message": "Главное меню Snap"
  },
  "snapInstallRequest": {
    "message": "Установка $1 дает ему следующие разрешения.",
    "description": "$1 is the snap name."
  },
  "snapInstallSuccess": {
    "message": "Установка завершена"
  },
  "snapInstallWarningCheck": {
    "message": "$1 требуется разрешение, чтобы сделать следующее:",
    "description": "Warning message used in popup displayed on snap install. $1 is the snap name."
  },
  "snapInstallWarningHeading": {
    "message": "Действуйте с осторожностью"
  },
  "snapInstallWarningPermissionDescriptionForBip32View": {
    "message": "Разрешите $1 просматривать ваши открытые ключи (и адреса). Это не дает никакого контроля над счетами или активами.",
    "description": "An extended description for the `snap_getBip32PublicKey` permission used for tooltip on Snap Install Warning screen (popup/modal). $1 is the snap name."
  },
  "snapInstallWarningPermissionDescriptionForEntropy": {
    "message": "Разрешите $1 управлять счетами и активами в запрошенной(-ых) сети(-ях). Создание и резервное копирование этих счетов выполняется с использованием вашей секретной фразы для восстановления (без ее раскрытия). Благодаря возможности получения ключей $1 может поддерживать различные протоколы блокчейна, помимо Ethereum (EVM).",
    "description": "An extended description for the `snap_getBip44Entropy` and `snap_getBip44Entropy` permissions used for tooltip on Snap Install Warning screen (popup/modal). $1 is the snap name."
  },
  "snapInstallWarningPermissionNameForEntropy": {
    "message": "Управлять счетами $1",
    "description": "Permission name used for the Permission Cell component displayed on warning popup when installing a Snap. $1 is list of account types."
  },
  "snapInstallWarningPermissionNameForViewPublicKey": {
    "message": "Посмотрите свой открытый ключ для $1",
    "description": "Permission name used for the Permission Cell component displayed on warning popup when installing a Snap. $1 is list of account types."
  },
  "snapInstallationErrorDescription": {
    "message": "Не удалось установить $1.",
    "description": "Error description used when snap installation fails. $1 is the snap name."
  },
  "snapInstallationErrorTitle": {
    "message": "Ошибка установки",
    "description": "Error title used when snap installation fails."
  },
  "snapResultError": {
    "message": "Ошибка"
  },
  "snapResultSuccess": {
    "message": "Успех"
  },
  "snapResultSuccessDescription": {
    "message": "$1 готово к использованию"
  },
  "snapUpdateAlertDescription": {
    "message": "Получите последнюю версию $1",
    "description": "Description used in Snap update alert banner when snap update is available. $1 is the Snap name."
  },
  "snapUpdateAvailable": {
    "message": "Доступно обновление"
  },
  "snapUpdateErrorDescription": {
    "message": "Не удалось обновить $1.",
    "description": "Error description used when snap update fails. $1 is the snap name."
  },
  "snapUpdateErrorTitle": {
    "message": "Ошибка обновления",
    "description": "Error title used when snap update fails."
  },
  "snapUpdateRequest": {
    "message": "Обновление $1 дает ему следующие разрешения.",
    "description": "$1 is the Snap name."
  },
  "snapUpdateSuccess": {
    "message": "Обновление завершено"
  },
  "snapUrlIsBlocked": {
    "message": "Этот Snap хочет перенаправить вас на заблокированный сайт. $1."
  },
  "snaps": {
    "message": "Snaps"
  },
  "snapsConnected": {
    "message": "Snaps подключены"
  },
  "snapsNoInsight": {
    "message": "Этот snap не выдал никакой аналитики"
  },
  "snapsPrivacyWarningFirstMessage": {
    "message": "Вы признаете, что Snap, который вы устанавливаете, является Сторонней службой, как она определена в $1 Consensys, кроме случаев, когда он определяется иначе. Использование вами Сторонних служб регулируется отдельными положениями и условиями, установленными сторонним поставщиком услуг. Consensys не рекомендует использовать Snap каком-либо конкретному лицу по какой-либо конкретной причине. Вы получаете доступ к Сторонней службе, полагаетесь на нее или используете его на свой страх и риск. Consensys отказывается от любой ответственности и ответственности за любые убытки, связанные с использованием вами сторонних услуг.",
    "description": "First part of a message in popup modal displayed when installing a snap for the first time. $1 is terms of use link."
  },
  "snapsPrivacyWarningSecondMessage": {
    "message": "Любая информация, которую вы передаете Сторонним службам, будет собираться непосредственно этими Сторонними службами в соответствии с их политикой конфиденциальности. Пожалуйста, обратитесь к их политике конфиденциальности для получения дополнительной информации.",
    "description": "Second part of a message in popup modal displayed when installing a snap for the first time."
  },
  "snapsPrivacyWarningThirdMessage": {
    "message": "Consensys не имеет доступа к информации, которую вы передаете Сторонним службам.",
    "description": "Third part of a message in popup modal displayed when installing a snap for the first time."
  },
  "snapsSettings": {
    "message": "Настройки Snap"
  },
  "snapsTermsOfUse": {
    "message": "Условия использования"
  },
  "snapsToggle": {
    "message": "Snap будет работать только в том случае, если он включен"
  },
  "snapsUIError": {
    "message": "Свяжитесь с авторами $1 для получения дополнительной поддержки.",
    "description": "This is shown when the insight snap throws an error. $1 is the snap name"
  },
  "someNetworks": {
    "message": "Сети $1"
  },
  "somethingDoesntLookRight": {
    "message": "Что-то не так? $1",
    "description": "A false positive message for users to contact support. $1 is a link to the support page."
  },
  "somethingIsWrong": {
    "message": "Что-то пошло не так. Попробуйте перезагрузить страницу."
  },
  "somethingWentWrong": {
    "message": "Ой! Что-то пошло не так."
  },
  "sortBy": {
    "message": "Сортировать по"
  },
  "sortByAlphabetically": {
    "message": "По алфавиту (A-Z)"
  },
  "sortByDecliningBalance": {
    "message": "Уменьшающийся баланс (от высокого к низкому в $1)",
    "description": "Indicates a descending order based on token fiat balance. $1 is the preferred currency symbol"
  },
  "source": {
    "message": "Источник"
  },
  "speed": {
    "message": "Скорость"
  },
  "speedUp": {
    "message": "Ускорить"
  },
  "speedUpCancellation": {
    "message": "Ускорить эту отмену"
  },
  "speedUpExplanation": {
    "message": "Мы обновили плату за газ с учетом текущих условий сети и увеличили ее как минимум на 10% (это требование сети)."
  },
  "speedUpPopoverTitle": {
    "message": "Ускорить транзакцию"
  },
  "speedUpTooltipText": {
    "message": "Новая плата за газ"
  },
  "speedUpTransaction": {
    "message": "Ускорить эту транзакцию"
  },
  "spendLimitInsufficient": {
    "message": "Недостаточный лимит расходов"
  },
  "spendLimitInvalid": {
    "message": "Неверный лимит расходов. Должен быть положительным числом"
  },
  "spendLimitPermission": {
    "message": "Разрешение на лимит расходов"
  },
  "spendLimitRequestedBy": {
    "message": "Лимит расходов затребован $1",
    "description": "Origin of the site requesting the spend limit"
  },
  "spendLimitTooLarge": {
    "message": "Лимит расходов слишком велик"
  },
  "spender": {
    "message": "Расходующее лицо"
  },
  "spenderTooltipDesc": {
    "message": "Это адрес, по которому можно будет вывести ваши NFT."
  },
  "spenderTooltipERC20ApproveDesc": {
    "message": "Это адрес, который сможет потратить ваши токены от вашего имени."
  },
  "spendingCap": {
    "message": "Лимит расходов"
  },
<<<<<<< HEAD
=======
  "spendingCapTooltipDesc": {
    "message": "Это количество токенов, к которым покупатель сможет получить доступ от вашего имени."
  },
  "spendingCaps": {
    "message": "Лимиты расходов"
  },
>>>>>>> f0e8c00c
  "srpInputNumberOfWords": {
    "message": "У меня есть фраза из $1 слов(-а)",
    "description": "This is the text for each option in the dropdown where a user selects how many words their secret recovery phrase has during import. The $1 is the number of words (either 12, 15, 18, 21, or 24)."
  },
  "srpPasteFailedTooManyWords": {
    "message": "Не удалось вставить, так как он содержит более 24 слов. Секретная фраза для восстановления может содержать не более 24 слов.",
    "description": "Description of SRP paste error when the pasted content has too many words"
  },
  "srpPasteTip": {
    "message": "Вы можете вставить всю свою секретную фразу для восстановления в любое поле",
    "description": "Our secret recovery phrase input is split into one field per word. This message explains to users that they can paste their entire secrete recovery phrase into any field, and we will handle it correctly."
  },
  "srpSecurityQuizGetStarted": {
    "message": "Начало работы"
  },
  "srpSecurityQuizImgAlt": {
    "message": "Глаз с замочной скважиной в центре и три плавающих поля пароля"
  },
  "srpSecurityQuizIntroduction": {
    "message": "Чтобы увидеть свою секретную фразу для восстановления, вам нужно правильно ответить на два вопроса"
  },
  "srpSecurityQuizQuestionOneQuestion": {
    "message": "Если вы потеряете свою секретную фразу для восстановления, MetaMask..."
  },
  "srpSecurityQuizQuestionOneRightAnswer": {
    "message": "Не сможет вам помочь"
  },
  "srpSecurityQuizQuestionOneRightAnswerDescription": {
    "message": "Запишите ее, выгравируйте ее на металле или храните в нескольких потайных местах, чтобы никогда не потерять. Если вы потеряете ее, она пропадет навсегда."
  },
  "srpSecurityQuizQuestionOneRightAnswerTitle": {
    "message": "Правильно! Никто не может помочь вернуть вашу секретную фразу для восстановления"
  },
  "srpSecurityQuizQuestionOneWrongAnswer": {
    "message": "Не сможет вернуть ее вам"
  },
  "srpSecurityQuizQuestionOneWrongAnswerDescription": {
    "message": "Если вы потеряете свою секретную фразу для восстановления, она пропадет навсегда. Никто не может помочь вам вернуть ее, что бы кто ни говорил."
  },
  "srpSecurityQuizQuestionOneWrongAnswerTitle": {
    "message": "Неправильно! Никто не может помочь вернуть вашу секретную фразу для восстановления"
  },
  "srpSecurityQuizQuestionTwoQuestion": {
    "message": "Если кто-нибудь, даже представитель поддержки, попросит вашу секретную фразу для восстановления..."
  },
  "srpSecurityQuizQuestionTwoRightAnswer": {
    "message": "Вас обманывают"
  },
  "srpSecurityQuizQuestionTwoRightAnswerDescription": {
    "message": "Любой, кто утверждает, что ему нужна ваша секретная фраза для восстановления, лжет вам. Если вы сообщите эту фразу ему (ей), он(-а) украдет ваши активы."
  },
  "srpSecurityQuizQuestionTwoRightAnswerTitle": {
    "message": "Правильно! Сообщать кому-либо своей секретную фразу для восстановления — это всегда плохая идея"
  },
  "srpSecurityQuizQuestionTwoWrongAnswer": {
    "message": "Вы должны сообщите фразу ему (ей)"
  },
  "srpSecurityQuizQuestionTwoWrongAnswerDescription": {
    "message": "Любой, кто утверждает, что ему нужна ваша секретная фраза для восстановления, лжет вам. Если вы сообщите эту фразу ему (ей), он(-а) украдет ваши активы."
  },
  "srpSecurityQuizQuestionTwoWrongAnswerTitle": {
    "message": "Нет! Никогда никому не сообщайте никому свою секретную фразу для восстановления"
  },
  "srpSecurityQuizTitle": {
    "message": "Тест по безопасности"
  },
  "srpToggleShow": {
    "message": "Показать/скрыть это слово секретной фразы для восстановления",
    "description": "Describes a toggle that is used to show or hide a single word of the secret recovery phrase"
  },
  "srpWordHidden": {
    "message": "Этот слово скрыто",
    "description": "Explains that a word in the secret recovery phrase is hidden"
  },
  "srpWordShown": {
    "message": "Это слово отображается",
    "description": "Explains that a word in the secret recovery phrase is being shown"
  },
  "stable": {
    "message": "Стабильная"
  },
  "stableLowercase": {
    "message": "стабильная"
  },
  "stake": {
    "message": "Выполнить стейкинг"
  },
  "stateLogError": {
    "message": "Ошибка при получении журналов состояния."
  },
  "stateLogFileName": {
    "message": "Журналы состояния MetaMask"
  },
  "stateLogs": {
    "message": "Журналы состояний"
  },
  "stateLogsDescription": {
    "message": "Журналы состояния содержат ваши адреса публичных счетов и отправленные транзакции."
  },
  "status": {
    "message": "Статус"
  },
  "statusNotConnected": {
    "message": "Не подключено"
  },
  "statusNotConnectedAccount": {
    "message": "Счета не подключены"
  },
  "step1LatticeWallet": {
    "message": "Подключите Lattice1"
  },
  "step1LatticeWalletMsg": {
    "message": "Вы можете подключить MetaMask к своему устройству Lattice1, как только оно будет настроено и подключено к сети. Разблокируйте устройство и подготовьте свой ID устройства.",
    "description": "$1 represents the `hardwareWalletSupportLinkConversion` localization key"
  },
  "step1LedgerWallet": {
    "message": "Скачать приложение Ledger"
  },
  "step1LedgerWalletMsg": {
    "message": "Скачайте $1, настройте его и введите пароль для его разблокировки.",
    "description": "$1 represents the `ledgerLiveApp` localization value"
  },
  "step1OneKeyWallet": {
    "message": "Подключите свой OneKey"
  },
  "step1OneKeyWalletMsg": {
    "message": "Подключите свой OneKey напрямую к компьютеру и разблокируйте его. Убедитесь, что вы используете правильную парольную фразу.",
    "description": "$1 represents the `hardwareWalletSupportLinkConversion` localization key"
  },
  "step1TrezorWallet": {
    "message": "Подключить кошелек Trezor"
  },
  "step1TrezorWalletMsg": {
    "message": "Подключите кошелек Trezor напрямую к компьютеру и разблокируйте его. Убедитесь, что вы используете правильную парольную фразу.",
    "description": "$1 represents the `hardwareWalletSupportLinkConversion` localization key"
  },
  "step2LedgerWallet": {
    "message": "Подключите свой Ledger"
  },
  "step2LedgerWalletMsg": {
    "message": "Подключите Ledger напрямую к компьютеру, разблокируйте его и откройте приложение Ethereum.",
    "description": "$1 represents the `hardwareWalletSupportLinkConversion` localization key"
  },
  "stillGettingMessage": {
    "message": "Все еще получаете это сообщение?"
  },
  "strong": {
    "message": "Сильный"
  },
  "stxCancelled": {
    "message": "Своп бы не удался"
  },
  "stxCancelledDescription": {
    "message": "Ваша транзакция завершилась неудачно и была бы отменена, чтобы избежать ненужной платы за газ."
  },
  "stxCancelledSubDescription": {
    "message": "Попробуйте выполнить своп еще раз. Мы готовы защитить вас от подобных рисков в следующий раз."
  },
  "stxFailure": {
    "message": "Своп не удался"
  },
  "stxFailureDescription": {
    "message": "Внезапные изменения на рынке могут привести к отказам. Если проблема не устранена, обратитесь по адресу $1.",
    "description": "This message is shown to a user if their swap fails. The $1 will be replaced by support.metamask.io"
  },
  "stxPendingPrivatelySubmittingSwap": {
    "message": "Приватная отправка вашего свопа..."
  },
  "stxPendingPubliclySubmittingSwap": {
    "message": "Публичная отправка вашего свопа..."
  },
  "stxSuccess": {
    "message": "Своп завершен!"
  },
  "stxSuccessDescription": {
    "message": "Ваши $1 уже доступны.",
    "description": "$1 is a token symbol, e.g. ETH"
  },
  "stxSwapCompleteIn": {
    "message": "Своп завершится через <",
    "description": "'<' means 'less than', e.g. Swap will complete in < 2:59"
  },
  "stxTryingToCancel": {
    "message": "Попытка отменить транзакцию..."
  },
  "stxUnknown": {
    "message": "Статус неизвестен"
  },
  "stxUnknownDescription": {
    "message": "Транзакция прошла успешно, но мы не уверены, что это такое. Это может быть связано с отправкой другой транзакции во время обработки этого свопа."
  },
  "stxUserCancelled": {
    "message": "Своп отменен"
  },
  "stxUserCancelledDescription": {
    "message": "Ваша транзакция была отменена, и вы не вносили никакой ненужной платы за газ."
  },
  "submit": {
    "message": "Отправить"
  },
  "submitted": {
    "message": "Отправлено"
  },
  "suggestedBySnap": {
    "message": "Рекомендовано $1",
    "description": "$1 is the snap name"
  },
  "suggestedCurrencySymbol": {
    "message": "Рекомендуемый символ валюты:"
  },
  "suggestedTokenName": {
    "message": "Предлагаемое имя:"
  },
  "support": {
    "message": "Поддержка"
  },
  "supportCenter": {
    "message": "Посетите наш центр поддержки"
  },
  "supportMultiRpcInformation": {
    "message": "Теперь мы поддерживаем несколько RPC для одной сети. Ваш последний RPC был выбран в качестве RPC по умолчанию для разрешения проблемы с противоречивой информацией."
  },
  "surveyConversion": {
    "message": "Пройдите наш опрос"
  },
  "surveyTitle": {
    "message": "Сформируйте будущее MetaMask"
  },
  "swap": {
    "message": "Своп"
  },
  "swapAdjustSlippage": {
    "message": "Откорректировать проскальзывание"
  },
  "swapAggregator": {
    "message": "Агрегатор"
  },
  "swapAllowSwappingOf": {
    "message": "Разрешите своп $1",
    "description": "Shows a user that they need to allow a token for swapping on their hardware wallet"
  },
  "swapAmountReceived": {
    "message": "Гарантированная сумма"
  },
  "swapAmountReceivedInfo": {
    "message": "Это минимальная сумма, которую вы получите. Вы можете получить больше в зависимости от проскальзывания."
  },
  "swapAndSend": {
    "message": "Обменять и отправить"
  },
  "swapAnyway": {
    "message": "Все равно выполнить своп"
  },
  "swapApproval": {
    "message": "Одобрить использование $1 для свопа",
    "description": "Used in the transaction display list to describe a transaction that is an approve call on a token that is to be swapped.. $1 is the symbol of a token that has been approved."
  },
  "swapApproveNeedMoreTokens": {
    "message": "Вам нужно еще $1 $2 для завершения этого свопа",
    "description": "Tells the user how many more of a given token they need for a specific swap. $1 is an amount of tokens and $2 is the token symbol."
  },
  "swapAreYouStillThere": {
    "message": "Вы все еще там?"
  },
  "swapAreYouStillThereDescription": {
    "message": "Мы готовы показать вам последние котировки, когда вы захотите продолжить"
  },
  "swapConfirmWithHwWallet": {
    "message": "Подтвердите с помощью аппаратного кошелька"
  },
  "swapContinueSwapping": {
    "message": "Продолжить своп"
  },
  "swapContractDataDisabledErrorDescription": {
    "message": "В приложении Ethereum на Ledger перейдите в раздел «Настройки» и разрешите использование данных о контракте. Затем попробуйте повторить своп."
  },
  "swapContractDataDisabledErrorTitle": {
    "message": "На Ledger не включены данные о контракте"
  },
  "swapCustom": {
    "message": "пользовательский"
  },
  "swapDecentralizedExchange": {
    "message": "Децентрализованная биржа"
  },
  "swapDirectContract": {
    "message": "Прямой контракт"
  },
  "swapEditLimit": {
    "message": "Изменить лимит"
  },
  "swapEnableDescription": {
    "message": "Это необходимо и дает MetaMask разрешение на своп вашего $1.",
    "description": "Gives the user info about the required approval transaction for swaps. $1 will be the symbol of a token being approved for swaps."
  },
  "swapEnableTokenForSwapping": {
    "message": "Это $1 возможность свопа",
    "description": "$1 is for the 'enableToken' key, e.g. 'enable ETH'"
  },
  "swapEnterAmount": {
    "message": "Введите сумму"
  },
  "swapEstimatedNetworkFees": {
    "message": "Примерные комиссии сети"
  },
  "swapEstimatedNetworkFeesInfo": {
    "message": "Это оценочная сетевая комиссия, которая будет использована для завершения вашего свопа. Фактическая сумма может меняться в зависимости от условий сети."
  },
  "swapFailedErrorDescriptionWithSupportLink": {
    "message": "Иногда транзакции не удается выполнить. Мы рады помочь вам в таких случаях. Если проблема не исчезнет, обратитесь в нашу поддержку клентов на сайте $1.",
    "description": "This message is shown to a user if their swap fails. The $1 will be replaced by support.metamask.io"
  },
  "swapFailedErrorTitle": {
    "message": "Своп не удался"
  },
  "swapFetchingQuote": {
    "message": "Получение котировки..."
  },
  "swapFetchingQuoteNofN": {
    "message": "Получение котировки $1 из $2",
    "description": "A count of possible quotes shown to the user while they are waiting for quotes to be fetched. $1 is the number of quotes already loaded, and $2 is the total number of resources that we check for quotes. Keep in mind that not all resources will have a quote for a particular swap."
  },
  "swapFetchingQuotes": {
    "message": "Получение котировок..."
  },
  "swapFetchingQuotesErrorDescription": {
    "message": "Хмм... Что-то пошло не так. Повторите попытку или, если ошибка не исчезнет, обратитесь в поддержку."
  },
  "swapFetchingQuotesErrorTitle": {
    "message": "Ошибка при получении котировок"
  },
  "swapFromTo": {
    "message": "Своп $1 на $2",
    "description": "Tells a user that they need to confirm on their hardware wallet a swap of 2 tokens. $1 is a source token and $2 is a destination token"
  },
  "swapGasFeesDetails": {
    "message": "Плата за газ является примерной и будет колебаться в зависимости от сетевого трафика и сложности транзакции."
  },
  "swapGasFeesExplanation": {
    "message": "MetaMask не получает плату за газ. Сумма этой платы являются приблизительной и может меняться в зависимости от загруженности сети и сложности транзакции. Узнайте подробнее $1.",
    "description": "$1 is a link (text in link can be found at 'swapGasFeesSummaryLinkText')"
  },
  "swapGasFeesExplanationLinkText": {
    "message": "здесь",
    "description": "Text for link in swapGasFeesExplanation"
  },
  "swapGasFeesLearnMore": {
    "message": "Узнать больше о плате за газ"
  },
  "swapGasFeesSplit": {
    "message": "Плата за газ, указанная на предыдущем экране, распределяется между этими двумя транзакциями."
  },
  "swapGasFeesSummary": {
    "message": "Плата за газ переводится криптомайнерам, которые обрабатывают транзакции в сети $1. MetaMask не получает прибыли от платы за газ.",
    "description": "$1 is the selected network, e.g. Ethereum or BSC"
  },
  "swapGasIncludedTooltipExplanation": {
    "message": "Плата за газ включена в эту котировку путем корректировки суммы отправленных или полученных токенов. Вы можете получить ETH отдельной транзакцией в своем списке действий."
  },
  "swapGasIncludedTooltipExplanationLinkText": {
    "message": "Подробнее о плате за газ"
  },
  "swapHighSlippage": {
    "message": "Высокое проскальзывание"
  },
  "swapIncludesGasAndMetaMaskFee": {
    "message": "Включает плату за газ и комиссию MetaMask в размере $1%",
    "description": "Provides information about the fee that metamask takes for swaps. $1 is a decimal number."
  },
  "swapIncludesMMFee": {
    "message": "Включает комиссию MetaMask в размере $1%.",
    "description": "Provides information about the fee that metamask takes for swaps. $1 is a decimal number."
  },
  "swapIncludesMMFeeAlt": {
    "message": "Котировка с учетом комиссии MetaMask в размере $1 %",
    "description": "Provides information about the fee that metamask takes for swaps using the latest copy. $1 is a decimal number."
  },
  "swapIncludesMetaMaskFeeViewAllQuotes": {
    "message": "Включает комиссию MetaMask в размере $1% — $2.",
    "description": "Provides information about the fee that metamask takes for swaps. $1 is a decimal number and $2 is a link to view all quotes."
  },
  "swapLearnMore": {
    "message": "Узнайте больше о свопах"
  },
  "swapLiquiditySourceInfo": {
    "message": "Мы ищем по разным источникам ликвидности (биржи, агрегаторы и профессиональные маркет-мейкеры), чтобы сравнивать обменные курсы и комиссии сети."
  },
  "swapLowSlippage": {
    "message": "Низкое проскальзывание"
  },
  "swapMaxSlippage": {
    "message": "Максимальное проскальзывание"
  },
  "swapMetaMaskFee": {
    "message": "Комиссия MetaMask"
  },
  "swapMetaMaskFeeDescription": {
    "message": "В этой котировке автоматически учитывается комиссия в размере $1%. Вы платите ее в обмен на лицензию на использование программного обеспечения MetaMask для сбора информации о поставщиках ликвидности.",
    "description": "Provides information about the fee that metamask takes for swaps. $1 is a decimal number."
  },
  "swapNQuotesWithDot": {
    "message": "$1 котировки(-ок).",
    "description": "$1 is the number of quotes that the user can select from when opening the list of quotes on the 'view quote' screen"
  },
  "swapNewQuoteIn": {
    "message": "Новые котировки через $1",
    "description": "Tells the user the amount of time until the currently displayed quotes are update. $1 is a time that is counting down from 1:00 to 0:00"
  },
  "swapNoTokensAvailable": {
    "message": "Нет доступных подходящих токенов $1",
    "description": "Tells the user that a given search string does not match any tokens in our token lists. $1 can be any string of text"
  },
  "swapOnceTransactionHasProcess": {
    "message": "Ваш $1 будет зачислен на ваш счет после обработки этой транзакции.",
    "description": "This message communicates the token that is being transferred. It is shown on the awaiting swap screen. The $1 will be a token symbol."
  },
  "swapPriceDifference": {
    "message": "Вы собираетесь выполнить своп $1 $2 (~$3) на $4 $5 (~$6).",
    "description": "This message represents the price slippage for the swap.  $1 and $4 are a number (ex: 2.89), $2 and $5 are symbols (ex: ETH), and $3 and $6 are fiat currency amounts."
  },
  "swapPriceDifferenceTitle": {
    "message": "Разница в цене составляет ~$1%",
    "description": "$1 is a number (ex: 1.23) that represents the price difference."
  },
  "swapPriceUnavailableDescription": {
    "message": "Не удалось определить колебание цены из-за отсутствия данных о рыночных ценах. Перед свопом убедитесь, что вас устраивает количество токенов, которое вы получите."
  },
  "swapPriceUnavailableTitle": {
    "message": "Прежде чем продолжить, проверьте курс"
  },
  "swapProcessing": {
    "message": "Обработка..."
  },
  "swapQuoteDetails": {
    "message": "Свдения о котировке"
  },
  "swapQuoteNofM": {
    "message": "$1 из $2",
    "description": "A count of possible quotes shown to the user while they are waiting for quotes to be fetched. $1 is the number of quotes already loaded, and $2 is the total number of resources that we check for quotes. Keep in mind that not all resources will have a quote for a particular swap."
  },
  "swapQuoteSource": {
    "message": "Источник котировки"
  },
  "swapQuotesExpiredErrorDescription": {
    "message": "Запрашивайте новые котировки, чтобы узнать последние курсы."
  },
  "swapQuotesExpiredErrorTitle": {
    "message": "Таймаут котировок"
  },
  "swapQuotesNotAvailableDescription": {
    "message": "Уменьшите размер своей сделки или используйте другой токен."
  },
  "swapQuotesNotAvailableErrorDescription": {
    "message": "Попробуйте изменить настройки суммы или проскальзывания и повторить попытку."
  },
  "swapQuotesNotAvailableErrorTitle": {
    "message": "Нет доступных котировок"
  },
  "swapRate": {
    "message": "Курс"
  },
  "swapReceiving": {
    "message": "Получение"
  },
  "swapReceivingInfoTooltip": {
    "message": "Это примерное значение. Точная сумма зависит от проскальзывания."
  },
  "swapRequestForQuotation": {
    "message": "Запрос котировки"
  },
  "swapSelect": {
    "message": "Выбрать"
  },
  "swapSelectAQuote": {
    "message": "Выбрать котировку"
  },
  "swapSelectAToken": {
    "message": "Выбрать токен"
  },
  "swapSelectQuotePopoverDescription": {
    "message": "Ниже приведены все котировки, собранные из нескольких источников ликвидности."
  },
  "swapSelectToken": {
    "message": "Выберите токен"
  },
  "swapShowLatestQuotes": {
    "message": "Показать последние котировки"
  },
  "swapSlippageHighDescription": {
    "message": "Введенное проскальзывание ($1%) считается очень высоким и может привести к использованию плохого курса",
    "description": "$1 is the amount of % for slippage"
  },
  "swapSlippageHighTitle": {
    "message": "Высокое проскальзывание"
  },
  "swapSlippageLowDescription": {
    "message": "Такое низкое значение ($1%) может привести к неудачному свопу",
    "description": "$1 is the amount of % for slippage"
  },
  "swapSlippageLowTitle": {
    "message": "Низкое проскальзывание"
  },
  "swapSlippageNegativeDescription": {
    "message": "Проскальзывание должно быть больше или равно нулю"
  },
  "swapSlippageNegativeTitle": {
    "message": "Увеличьте проскальзывание, чтобы продолжить"
  },
  "swapSlippageOverLimitDescription": {
    "message": "Допуск на проскальзывание должен составлять 15% или менее. Все, что выше, приведет к неудачной ставке."
  },
  "swapSlippageOverLimitTitle": {
    "message": "Очень высокое проскальзывание"
  },
  "swapSlippagePercent": {
    "message": "$1%",
    "description": "$1 is the amount of % for slippage"
  },
  "swapSlippageTooltip": {
    "message": "Изменение цены в период между размещением заказа и подтверждением называется «проскальзыванием». Своп будет автоматически отменен, если фактическое проскальзывание превысит установленный «допуск проскальзывания»."
  },
  "swapSlippageZeroDescription": {
    "message": "Существует меньше поставщиков котировок с нулевым проскальзыванием, что приводит к менее конкурентоспособным котировкам."
  },
  "swapSlippageZeroTitle": {
    "message": "Поиск поставщиков с нулевым проскальзыванием"
  },
  "swapSource": {
    "message": "Источник ликвидности"
  },
  "swapSuggested": {
    "message": "Рекомендуется своп"
  },
  "swapSuggestedGasSettingToolTipMessage": {
    "message": "Своп — это сложная транзакция, выполнение которой зависят от имеющегося времени. Мы рекомендуем эту плату за газ для хорошего баланса между стоимостью и уверенностью в успехе свопа."
  },
  "swapSwapFrom": {
    "message": "Выполнить своп из"
  },
  "swapSwapSwitch": {
    "message": "Сменить порядок токенов"
  },
  "swapSwapTo": {
    "message": "Выполнить своп на"
  },
  "swapToConfirmWithHwWallet": {
    "message": "чтобы подтвердить с помощью аппаратного кошелька"
  },
  "swapTokenAddedManuallyDescription": {
    "message": "Проверьте этот токен на $1 и убедитесь, что это именно тот токен, которым вы хотите торговать.",
    "description": "$1 points the user to etherscan as a place they can verify information about a token. $1 is replaced with the translation for \"etherscan\""
  },
  "swapTokenAddedManuallyTitle": {
    "message": "Токен добавлен вручную"
  },
  "swapTokenAvailable": {
    "message": "Ваши $1 зачислены на ваш счет.",
    "description": "This message is shown after a swap is successful and communicates the exact amount of tokens the user has received for a swap. The $1 is a decimal number of tokens followed by the token symbol."
  },
  "swapTokenBalanceUnavailable": {
    "message": "Не удалось получить баланс $1",
    "description": "This message communicates to the user that their balance of a given token is currently unavailable. $1 will be replaced by a token symbol"
  },
  "swapTokenNotAvailable": {
    "message": "Своп токена в этом регионе недоступен"
  },
  "swapTokenToToken": {
    "message": "Выполнить своп $1 на $2",
    "description": "Used in the transaction display list to describe a swap. $1 and $2 are the symbols of tokens in involved in a swap."
  },
  "swapTokenVerifiedOn1SourceDescription": {
    "message": "$1 проверяется только на 1 источнике. Попробуйте проверить его на $2, прежде чем продолжить.",
    "description": "$1 is a token name, $2 points the user to etherscan as a place they can verify information about a token. $1 is replaced with the translation for \"etherscan\""
  },
  "swapTokenVerifiedOn1SourceTitle": {
    "message": "Потенциально неаутентичный токен"
  },
  "swapTokenVerifiedSources": {
    "message": "Подтверждено $1 источниками. Подтвердить на $2.",
    "description": "$1 the number of sources that have verified the token, $2 points the user to a block explorer as a place they can verify information about the token."
  },
  "swapTooManyDecimalsError": {
    "message": "$1 позволяет использовать до $2 десятичных знаков",
    "description": "$1 is a token symbol and $2 is the max. number of decimals allowed for the token"
  },
  "swapTransactionComplete": {
    "message": "Транзакция завершена"
  },
  "swapTwoTransactions": {
    "message": "2 транзакции"
  },
  "swapUnknown": {
    "message": "Неизвестно"
  },
  "swapZeroSlippage": {
    "message": "0% проскальзывания"
  },
  "swapsMaxSlippage": {
    "message": "Допуск проскальзывания"
  },
  "swapsNotEnoughToken": {
    "message": "Недостаточно $1",
    "description": "Tells the user that they don't have enough of a token for a proposed swap. $1 is a token symbol"
  },
  "swapsViewInActivity": {
    "message": "Посмотреть в журнале активности"
  },
  "switch": {
    "message": "Сменить"
  },
  "switchEthereumChainConfirmationDescription": {
    "message": "В результате этого сеть, выбранная в MetaMask, будет изменена на ранее добавленную:"
  },
  "switchEthereumChainConfirmationTitle": {
    "message": "Разрешить этому сайту сменить сеть?"
  },
  "switchInputCurrency": {
    "message": "Изменить входную валюту"
  },
  "switchNetwork": {
    "message": "Сменить сеть"
  },
  "switchNetworks": {
    "message": "Сменить сети"
  },
  "switchToNetwork": {
    "message": "Сменить на $1",
    "description": "$1 represents the custom network that has previously been added"
  },
  "switchToThisAccount": {
    "message": "Переключиться на этот счет"
  },
  "switchedNetworkToastDecline": {
    "message": "Не показывать снова"
  },
  "switchedNetworkToastMessage": {
    "message": "$1 теперь активен в $2",
    "description": "$1 represents the account name, $2 represents the network name"
  },
  "switchedNetworkToastMessageNoOrigin": {
    "message": "Сейчас Вы используете $1",
    "description": "$1 represents the network name"
  },
  "switchingNetworksCancelsPendingConfirmations": {
    "message": "В случае смены сетей все ожидающие подтверждения будут отменены"
  },
  "symbol": {
    "message": "Символ"
  },
  "symbolBetweenZeroTwelve": {
    "message": "Символ должен состоять из 11 или менее знаков."
  },
  "tenPercentIncreased": {
    "message": "Увеличение на 10%"
  },
  "terms": {
    "message": "Условия использования"
  },
  "termsOfService": {
    "message": "Условия обслуживания"
  },
  "termsOfUseAgreeText": {
    "message": " Я согласен(-на) с Условиями использования, которые применяются к использованию мною MetaMask и всех его функций"
  },
  "termsOfUseFooterText": {
    "message": "Прокрутите, чтобы прочитать все разделы"
  },
  "termsOfUseTitle": {
    "message": "Наши Условия использования обновлены"
  },
  "testnets": {
    "message": "Тестнеты"
  },
  "theme": {
    "message": "Тема"
  },
  "themeDescription": {
    "message": "Выберите предпочитаемую тему MetaMask."
  },
  "thirdPartySoftware": {
    "message": "Уведомление о стороннем ПО",
    "description": "Title of a popup modal displayed when installing a snap for the first time."
  },
  "threeMonthsAbbreviation": {
    "message": "3 М",
    "description": "Shortened form of '3 months'"
  },
  "time": {
    "message": "Время"
  },
  "tips": {
    "message": "Советы"
  },
  "tipsForUsingAWallet": {
    "message": "Советы по использованию кошелька"
  },
  "tipsForUsingAWalletDescription": {
    "message": "Добавление токенов открывает больше способов использования web3."
  },
  "to": {
    "message": "Адресат"
  },
  "toAddress": {
    "message": "Адресат: $1",
    "description": "$1 is the address to include in the To label. It is typically shortened first using shortenAddress"
  },
  "toggleDecodeDescription": {
    "message": "Мы используем сервисы 4byte.directory и Sourcify для декодирования и отображения более читаемых данных транзакций. Это поможет Вам понять результат ожидающих и прошлых транзакций, но может привести к раскрытию вашего IP-адреса."
  },
  "token": {
    "message": "Токен"
  },
  "tokenAddress": {
    "message": "Адрес токена"
  },
  "tokenAlreadyAdded": {
    "message": "Токен уже добавлен."
  },
  "tokenAutoDetection": {
    "message": "Автоопределение токена"
  },
  "tokenContractAddress": {
    "message": "Адрес контракта токена"
  },
  "tokenDecimal": {
    "message": "Число десятичных знаков токена"
  },
  "tokenDecimalFetchFailed": {
    "message": "Требуется десятичный токен. Найдите его здесь: $1"
  },
  "tokenDetails": {
    "message": "Сведения о токене"
  },
  "tokenFoundTitle": {
    "message": "Найден 1 новый токен"
  },
  "tokenId": {
    "message": "ID токена"
  },
  "tokenList": {
    "message": "Списки токенов:"
  },
  "tokenMarketplace": {
    "message": "Торговая площадка для токенов"
  },
  "tokenScamSecurityRisk": {
    "message": "мошенничество с токенами и угрозы безопасности"
  },
  "tokenStandard": {
    "message": "Стандарт токена"
  },
  "tokenSymbol": {
    "message": "Символ токена"
  },
  "tokens": {
    "message": "Токены"
  },
  "tokensFoundTitle": {
    "message": "Найдены $1 новых токена(-ов)",
    "description": "$1 is the number of new tokens detected"
  },
  "tokensInCollection": {
    "message": "Токены в коллекции"
  },
  "tooltipApproveButton": {
    "message": "Я понимаю"
  },
  "tooltipSatusConnected": {
    "message": "подключено"
  },
  "tooltipSatusConnectedUpperCase": {
    "message": "Подключен"
  },
  "tooltipSatusNotConnected": {
    "message": "не подключено"
  },
  "total": {
    "message": "Итого"
  },
  "totalVolume": {
    "message": "Общий объем"
  },
  "transaction": {
    "message": "транзакция"
  },
  "transactionCancelAttempted": {
    "message": "Предпринята попытка отменить транзакцию с примерной платой за газ в размере $1 в $2"
  },
  "transactionCancelSuccess": {
    "message": "Транзакция успешно отменена в $2"
  },
  "transactionConfirmed": {
    "message": "Транзакция подтверждена в $2."
  },
  "transactionCreated": {
    "message": "В $2 создана транзакция на сумму $1."
  },
  "transactionDataFunction": {
    "message": "Функция"
  },
  "transactionDetailGasHeading": {
    "message": "Примерная плата за газ"
  },
  "transactionDetailMultiLayerTotalSubtitle": {
    "message": "Сумма + комиссии"
  },
  "transactionDropped": {
    "message": "Транзакция отменена в $2."
  },
  "transactionError": {
    "message": "Ошибка транзакции. Исключение в коде контракта."
  },
  "transactionErrorNoContract": {
    "message": "Попытка вызвать функцию на неконтрактном адресе."
  },
  "transactionErrored": {
    "message": "Транзакция обнаружила ошибку."
  },
  "transactionFailedBannerMessage": {
    "message": "Эта транзакция потребовала бы дополнительных комиссий, поэтому мы остановили ее. Ваши деньги все еще в Вашем кошельке."
  },
  "transactionFlowNetwork": {
    "message": "Сеть"
  },
  "transactionHistoryBaseFee": {
    "message": "Базовая комиссия (Гвей)"
  },
  "transactionHistoryL1GasLabel": {
    "message": "Итого платы за газ L1"
  },
  "transactionHistoryL2GasLimitLabel": {
    "message": "Лимит газа L2"
  },
  "transactionHistoryL2GasPriceLabel": {
    "message": "Цена газа L2"
  },
  "transactionHistoryMaxFeePerGas": {
    "message": "Макс. плата за газ"
  },
  "transactionHistoryPriorityFee": {
    "message": "Плата за приоритет (Гвей)"
  },
  "transactionHistoryTotalGasFee": {
    "message": "Итого платы за газ"
  },
  "transactionResubmitted": {
    "message": "Транзакция отправлена повторно с платой за газ, увеличенной до $1, в $2"
  },
  "transactionSettings": {
    "message": "Настройки транзакции"
  },
  "transactionSubmitted": {
    "message": "Транзакция отправлена с платой за газ в размере $1 в $2."
  },
  "transactionUpdated": {
    "message": "Транзакция обновлена в $2."
  },
  "transactions": {
    "message": "Транзакции"
  },
  "transfer": {
    "message": "Перевести"
  },
  "transferCrypto": {
    "message": "Перевести криптовалюту"
  },
  "transferFrom": {
    "message": "Перевести из"
  },
  "transferRequest": {
    "message": "Запрос на перевод"
  },
  "trillionAbbreviation": {
    "message": "трлн",
    "description": "Shortened form of 'trillion'"
  },
  "troubleConnectingToLedgerU2FOnFirefox": {
    "message": "У нас возникли проблемы с подключением вашего Ledger. $1",
    "description": "$1 is a link to the wallet connection guide;"
  },
  "troubleConnectingToLedgerU2FOnFirefox2": {
    "message": "Ознакомьтесь с нашим руководством по подключению аппаратного кошелька и повторите попытку.",
    "description": "$1 of the ledger wallet connection guide"
  },
  "troubleConnectingToLedgerU2FOnFirefoxLedgerSolution": {
    "message": "Если вы используете последнюю версию Firefox, у вас может возникнуть проблема, связанная с отказом Firefox от поддержки U2F. Узнайте, как решить эту проблему $1.",
    "description": "It is a link to the ledger website for the workaround."
  },
  "troubleConnectingToLedgerU2FOnFirefoxLedgerSolution2": {
    "message": "здесь",
    "description": "Second part of the error message; It is a link to the ledger website for the workaround."
  },
  "troubleConnectingToWallet": {
    "message": "Не удалось подключиться к вашему $1, попробуйте проверить $2 и повторите попытку.",
    "description": "$1 is the wallet device name; $2 is a link to wallet connection guide"
  },
  "troubleStarting": {
    "message": "У MetaMask возникли проблемы с запуском. Эта ошибка может быть непостоянной, поэтому попробуйте перезапустить расширение."
  },
  "tryAgain": {
    "message": "Попробуйте еще раз"
  },
  "turnOff": {
    "message": "Выключить"
  },
  "turnOffMetamaskNotificationsError": {
    "message": "Произошла ошибка при отключении уведомлений. Повторите попытку позже."
  },
  "turnOn": {
    "message": "Включить"
  },
  "turnOnMetamaskNotifications": {
    "message": "Включить уведомления"
  },
  "turnOnMetamaskNotificationsButton": {
    "message": "Включить"
  },
  "turnOnMetamaskNotificationsError": {
    "message": "Произошла ошибка при создании уведомлений. Повторите попытку позже."
  },
  "turnOnMetamaskNotificationsMessageFirst": {
    "message": "Будьте в курсе того, что происходит в вашем кошельке, с помощью уведомлений."
  },
  "turnOnMetamaskNotificationsMessagePrivacyBold": {
    "message": "Настройки > Уведомления."
  },
  "turnOnMetamaskNotificationsMessagePrivacyLink": {
    "message": "Узнайте, как мы защищаем вашу конфиденциальность при использовании этой функции."
  },
  "turnOnMetamaskNotificationsMessageSecond": {
    "message": "Чтобы отправлять уведомления кошелька, мы используем профиль для синхронизации некоторых настроек на ваших устройствах ($1)."
  },
  "turnOnMetamaskNotificationsMessageThird": {
    "message": "Вы можете отключить уведомления в любое время в $1"
  },
  "turnOnTokenDetection": {
    "message": "Включите расширенное определение токенов"
  },
  "tutorial": {
    "message": "Руководство"
  },
  "twelveHrTitle": {
    "message": "12 ч:"
  },
  "typeYourSRP": {
    "message": "Введите секретную фразу для восстановления"
  },
  "u2f": {
    "message": "U2F",
    "description": "A name on an API for the browser to interact with devices that support the U2F protocol. On some browsers we use it to connect MetaMask to Ledger devices."
  },
  "unapproved": {
    "message": "Не одобрен"
  },
  "units": {
    "message": "единицы"
  },
  "unknown": {
    "message": "Неизвестно"
  },
  "unknownCollection": {
    "message": "Безымянная коллекция"
  },
  "unknownNetworkForKeyEntropy": {
    "message": "Неизвестная сеть",
    "description": "Displayed on places like Snap install warning when regular name is not available."
  },
  "unknownQrCode": {
    "message": "Ошибка: мы не смогли идентифицировать этот QR-код"
  },
  "unlimited": {
    "message": "Без ограничений"
  },
  "unlock": {
    "message": "Разблокировать"
  },
  "unlockMessage": {
    "message": "Децентрализованная сеть ждет вас"
  },
  "unpin": {
    "message": "Открепить"
  },
  "unrecognizedChain": {
    "message": "Эта пользовательская сеть не распознана. Мы рекомендуем $1, прежде чем продолжить",
    "description": "$1 is a clickable link with text defined by the 'unrecognizedChanLinkText' key. The link will open to instructions for users to validate custom network details."
  },
  "unsendableAsset": {
    "message": "Отправка токенов NFT (ERC-721) сейчас не поддерживается",
    "description": "This is an error message we show the user if they attempt to send an NFT asset type, for which currently don't support sending"
  },
  "upArrow": {
    "message": "стрелка «вверх»"
  },
  "update": {
    "message": "Обновить"
  },
  "updateEthereumChainConfirmationDescription": {
    "message": "Этот сайт запрашивает обновление URL вашей сети по умолчанию. Вы можете редактировать настройки по умолчанию и информацию о сети в любое время."
  },
  "updateNetworkConfirmationTitle": {
    "message": "Обновить $1",
    "description": "$1 represents network name"
  },
  "updateOrEditNetworkInformations": {
    "message": "Обновите свою информацию или"
  },
  "updateRequest": {
    "message": "Запрос обновления"
  },
  "updatedRpcForNetworks": {
    "message": "Обновлены сетевые RPC"
  },
  "uploadDropFile": {
    "message": "Переместите свой файл сюда"
  },
  "uploadFile": {
    "message": "Загрузить файл"
  },
  "urlErrorMsg": {
    "message": "URL должен иметь соответствующий префикс HTTP/HTTPS."
  },
  "use4ByteResolution": {
    "message": "Расшифровать смарт-контракты"
  },
  "useMultiAccountBalanceChecker": {
    "message": "Пакетные запросы баланса счета"
  },
  "useMultiAccountBalanceCheckerSettingDescription": {
    "message": "Получайте более быстрые обновления сведений о балансе, группируя запросы по балансу счета. Это позволяет нам извлекать совокупные данные о балансах ваших счетов, чтобы вы могли быстрее получать обновления для улучшения впечатлений от использования. Когда эта функция отключена, снижается вероятность того, что третьи стороны свяжут ваши счета друг с другом."
  },
  "useNftDetection": {
    "message": "Автоопределение NFT"
  },
  "useNftDetectionDescriptionText": {
    "message": "Разрешает MetaMask добавлять ваши собственные NFT с помощью сторонних сервисов. Автоопределение NFT раскрывает ваш IP-адрес и адрес счета этим сервисам. Включение этой функции может связать ваш IP-адрес с вашим адресом Ethereum и отобразить поддельные NFT-файлы, аирдропнутые мошенниками. Вы можете добавлять токены вручную, чтобы избежать этой угрозы."
  },
  "usePhishingDetection": {
    "message": "Использовать обнаружение фишинга"
  },
  "usePhishingDetectionDescription": {
    "message": "Показывать предупреждение для фишинговых доменов, нацеленных на пользователей Ethereum"
  },
  "useSafeChainsListValidation": {
    "message": "Проверка сведений о сети"
  },
  "useSafeChainsListValidationDescription": {
    "message": "MetaMask использует сторонний сервис под названием $1 для отображения точных и стандартизированных сведений о сети. Это снижает ваши шансы подключиться к вредоносной или неправильной сети. При использовании этой функции ваш IP-адрес доступен сети chainid.network."
  },
  "useSafeChainsListValidationWebsite": {
    "message": "chainid.network",
    "description": "useSafeChainsListValidationWebsite is separated from the rest of the text so that we can bold the third party service name in the middle of them"
  },
  "useTokenDetectionPrivacyDesc": {
    "message": "Автоматическое отображение токенов, отправленных на ваш счет, требует обмена данными со сторонними серверами для получения изображений токенов. Эти серверы получат доступ к вашему IP-адресу."
  },
  "usedByClients": {
    "message": "Используется множеством разных клиентов"
  },
  "userName": {
    "message": "Имя пользователя"
  },
  "userOpContractDeployError": {
    "message": "Развертывание контракта из счета смарт-контракта не поддерживается"
  },
  "version": {
    "message": "Версия"
  },
  "view": {
    "message": "Просмотр"
  },
  "viewActivity": {
    "message": "Смотреть активность"
  },
  "viewAllQuotes": {
    "message": "смотреть все котировки"
  },
  "viewContact": {
    "message": "Смотреть контакт"
  },
  "viewDetails": {
    "message": "Просмотр сведений"
  },
  "viewMore": {
    "message": "Больше"
  },
  "viewOnBlockExplorer": {
    "message": "Смотреть в обозревателе блоков"
  },
  "viewOnCustomBlockExplorer": {
    "message": "Смотреть $1 в $2",
    "description": "$1 is the action type. e.g (Account, Transaction, Swap) and $2 is the Custom Block Explorer URL"
  },
  "viewOnEtherscan": {
    "message": "Смотреть 1$ на Etherscan",
    "description": "$1 is the action type. e.g (Account, Transaction, Swap)"
  },
  "viewOnExplorer": {
    "message": "Смотреть в обозревателе"
  },
  "viewOnOpensea": {
    "message": "Смотреть на OpenSea"
  },
  "viewTransaction": {
    "message": "Смотреть транзакцию"
  },
  "viewinExplorer": {
    "message": "Смотреть $1 в обозревателе",
    "description": "$1 is the action type. e.g (Account, Transaction, Swap)"
  },
  "visitSite": {
    "message": "Посетить сайт"
  },
  "visitWebSite": {
    "message": "Посетите наш веб-сайт"
  },
  "wallet": {
    "message": "Кошелек"
  },
  "walletConnectionGuide": {
    "message": "наше руководство по подключению аппаратного кошелька"
  },
  "walletProtectedAndReadyToUse": {
    "message": "Ваш кошелек защищен и готов к использованию. Вы можете найти свою секретную фразу для восстановления в $1 ",
    "description": "$1 is the menu path to be shown with font weight bold"
  },
  "wantToAddThisNetwork": {
    "message": "Хотите добавить эту сеть?"
  },
  "wantsToAddThisAsset": {
    "message": "$1 хочет добавить этот актив в ваш кошелек."
  },
  "warning": {
    "message": "Предупреждение"
  },
  "warningFromSnap": {
    "message": "Предупреждение от $1",
    "description": "$1 represents the name of the snap"
  },
  "watchEthereumAccountsDescription": {
    "message": "Включение этой опции даст вам возможность отслеживать счета Ethereum через публичный адрес или имя ENS. Чтобы оставить отзыв об этой бета-функции, заполните этот $1.",
    "description": "$1 is the link to a product feedback form"
  },
  "watchEthereumAccountsToggle": {
    "message": "Следить за счетами Ethereum (бета)"
  },
  "watchOutMessage": {
    "message": "Остерегайтесь $1.",
    "description": "$1 is a link with text that is provided by the 'securityMessageLinkForNetworks' key"
  },
  "weak": {
    "message": "Слабый"
  },
  "web3": {
    "message": "Web3"
  },
  "web3ShimUsageNotification": {
    "message": "Мы заметили, что текущий веб-сайт пытался использовать удаленный API window.web3. Если сайт не работает, нажмите $1 для получения дополнительной информации.",
    "description": "$1 is a clickable link."
  },
  "webhid": {
    "message": "WebHID",
    "description": "Refers to a interface for connecting external devices to the browser. Used for connecting ledger to the browser. Read more here https://developer.mozilla.org/en-US/docs/Web/API/WebHID_API"
  },
  "websites": {
    "message": "веб-сайты",
    "description": "Used in the 'permission_rpc' message."
  },
  "welcomeBack": {
    "message": "С возвращением!"
  },
  "welcomeExploreDescription": {
    "message": "Храните, отправляйте и тратьте криптовалюту и активы."
  },
  "welcomeExploreTitle": {
    "message": "Ознакомьтесь с децентрализованными приложениями"
  },
  "welcomeLoginDescription": {
    "message": "Используйте кошелек MetaMask для входа в децентрализованные приложения — регистрация не потребуется."
  },
  "welcomeLoginTitle": {
    "message": "Поприветствуйте свой кошелек"
  },
  "welcomeToMetaMask": {
    "message": "Давайте приступим к делу"
  },
  "welcomeToMetaMaskIntro": {
    "message": "MetaMask, которому доверяют миллионы, — это безопасный кошелек, предоставляющий всем доступ к миру web3."
  },
  "whatsThis": {
    "message": "Что это?"
  },
  "willApproveAmountForBridging": {
    "message": "Это позволит утвердить $1 для создания моста."
  },
  "willApproveAmountForBridgingHardware": {
    "message": "Вам нужно будет подтвердить две транзакции в своем аппаратном кошельке."
  },
  "withdrawing": {
    "message": "Выполняется вывод"
  },
  "wrongNetworkName": {
    "message": "Согласно нашим записям, имя сети может не соответствовать этому ID блокчейна."
  },
  "yes": {
    "message": "Да"
  },
  "you": {
    "message": "Вы"
  },
  "youDeclinedTheTransaction": {
    "message": "Вы отклонили транзакцию."
  },
  "youNeedToAllowCameraAccess": {
    "message": "Для использования этой функции вам необходимо предоставить доступ к камере."
  },
  "yourAccounts": {
    "message": "Ваши счета"
  },
  "yourActivity": {
    "message": "Ваша деятельность"
  },
  "yourBalance": {
    "message": "Ваш баланс"
  },
  "yourBalanceIsAggregated": {
    "message": "Ваш баланс суммируется"
  },
  "yourNFTmayBeAtRisk": {
    "message": "Ваш NFT могут быть в опасности"
  },
  "yourNetworks": {
    "message": "Ваши сети"
  },
  "yourPrivateSeedPhrase": {
    "message": "Ваша личная секретная фраза для восстановления"
  },
  "yourTransactionConfirmed": {
    "message": "Транзакция уже подтверждена"
  },
  "yourTransactionJustConfirmed": {
    "message": "Нам не удалось отменить вашу транзакцию до ее подтверждения в блокчейне."
  },
  "yourWalletIsReady": {
    "message": "Ваш кошелек готов"
  },
  "zeroGasPriceOnSpeedUpError": {
    "message": "Нулевая цена газа при ускорении"
  }
}<|MERGE_RESOLUTION|>--- conflicted
+++ resolved
@@ -5018,15 +5018,6 @@
   "spendingCap": {
     "message": "Лимит расходов"
   },
-<<<<<<< HEAD
-=======
-  "spendingCapTooltipDesc": {
-    "message": "Это количество токенов, к которым покупатель сможет получить доступ от вашего имени."
-  },
-  "spendingCaps": {
-    "message": "Лимиты расходов"
-  },
->>>>>>> f0e8c00c
   "srpInputNumberOfWords": {
     "message": "У меня есть фраза из $1 слов(-а)",
     "description": "This is the text for each option in the dropdown where a user selects how many words their secret recovery phrase has during import. The $1 is the number of words (either 12, 15, 18, 21, or 24)."
