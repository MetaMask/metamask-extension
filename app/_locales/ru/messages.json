--- conflicted
+++ resolved
@@ -2866,15 +2866,12 @@
   "ledgerLocked": {
     "message": "Не удалось подключиться к Ledger. Убедитесь, что устройство разблокировано и приложение Ethereum открыто."
   },
-<<<<<<< HEAD
-=======
   "ledgerMultipleDevicesUnsupportedInfoDescription": {
     "message": "Чтобы подключить новое устройство, отключите предыдущее."
   },
   "ledgerMultipleDevicesUnsupportedInfoTitle": {
     "message": "Одновременно можно подключить только один Ledger"
   },
->>>>>>> 82db9a9c
   "ledgerTimeout": {
     "message": "Ledger Live слишком долго не отвечает, или время ожидания подключения истекло. Убедитесь, что приложение Ledger Live открыто и устройство разблокировано."
   },
@@ -4222,11 +4219,7 @@
     "description": "$1 is a number of additional but unshown items in a list- this message will be shown in place of those items"
   },
   "popularNetworkAddToolTip": {
-<<<<<<< HEAD
-    "message": "Некоторые из этих сетей являются зависимыми от третьих сторон. Соединения могут быть менее надежными или позволять третьим сторонам отслеживать активность. $1",
-=======
     "message": "Некоторые из этих сетей являются зависимыми от третьих сторон. Соединения могут быть менее надежными или позволять третьим сторонам отслеживать активность.",
->>>>>>> 82db9a9c
     "description": "Learn more link"
   },
   "popularNetworks": {
