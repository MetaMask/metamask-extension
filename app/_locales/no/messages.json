--- conflicted
+++ resolved
@@ -334,14 +334,6 @@
   },
   "invalidAddressRecipient": {
     "message": "Mottaksadresse er ugyldig "
-  },
-<<<<<<< HEAD
-  "invalidAddressRecipientNotEthNetwork": {
-    "message": "Ikke ETH-nettverk, bruk små bokstaver"
-=======
-  "invalidBlockExplorerURL": {
-    "message": "Ugyldig Block Explorer URL"
->>>>>>> 97dce9f6
   },
   "invalidRPC": {
     "message": "Ugyldig RPC URL"
