{
  "QRHardwareSignRequestCancel": {
    "message": "Avslå"
  },
  "QRHardwareWalletImporterTitle": {
    "message": "Skann QR-kode"
  },
  "about": {
    "message": "Info"
  },
  "accessingYourCamera": {
    "message": "Oppretter tilgang til kameraet ditt..."
  },
  "account": {
    "message": "Konto"
  },
  "accountDetails": {
    "message": "Kontodetaljer"
  },
  "accountName": {
    "message": "Kontonavn"
  },
  "accountOptions": {
    "message": "Kontovalg"
  },
  "accountSelectionRequired": {
    "message": "Du må velge en konto!"
  },
  "activityLog": {
    "message": "aktivitetshistorikk"
  },
  "addAcquiredTokens": {
    "message": "Legg til sjetongene du har kjøpt med MetaMask"
  },
  "addAlias": {
    "message": "Legg til alias "
  },
  "addNetwork": {
    "message": "Legg til nettverk"
  },
  "addSuggestedTokens": {
    "message": "Legg til foreslåtte tokener "
  },
  "addToken": {
    "message": "Legg til token "
  },
  "advanced": {
    "message": "Avansert"
  },
  "amount": {
    "message": "Sum"
  },
  "appDescription": {
    "message": "En Ethereum-lommebok i nettleseren din",
    "description": "The description of the application"
  },
  "appName": {
    "message": "MetaMask",
    "description": "The name of the application"
  },
  "appNameBeta": {
    "message": "MetaMask Beta",
    "description": "The name of the application (Beta)"
  },
  "appNameFlask": {
    "message": "MetaMask Flask",
    "description": "The name of the application (Flask)"
  },
  "approve": {
    "message": "Godkjenn"
  },
  "approved": {
    "message": "Godkjent"
  },
  "asset": {
    "message": "Ressurs"
  },
  "attemptingConnect": {
    "message": "Prøver å opprette forbindelse med blokkjede"
  },
  "attributions": {
    "message": "Henvisninger"
  },
  "autoLockTimeLimit": {
    "message": "Timer for automatisk utlogging (minutter) "
  },
  "autoLockTimeLimitDescription": {
    "message": "Innstill hviletiden i minutter før MetaMask automatisk logger ut"
  },
  "average": {
    "message": "Gjennomsnitt"
  },
  "back": {
    "message": "Tilbake"
  },
  "backupApprovalInfo": {
    "message": "Denne hemmelige koden behøves for å gjenopprette lommeboken din i tilfelle du mister enheten din, glemmer passordet ditt, trenger å re-installere MetaMask, eller ønsker å få tilgang til lommeboken din på en annen enhet."
  },
  "backupApprovalNotice": {
    "message": "Sikkerhetskopier den hemmelige gjenopprettingskoden for å sikre lommeboken og midlene."
  },
  "backupNow": {
    "message": "Sikkerhetskopier nå"
  },
  "balance": {
    "message": "Saldo "
  },
  "balanceOutdated": {
    "message": "Saldoen kan utløpe"
  },
  "basic": {
    "message": "Enkle"
  },
  "blockExplorerUrl": {
    "message": "Blokkér Explorer"
  },
  "blockExplorerView": {
    "message": "Se konto på $1",
    "description": "$1 replaced by URL for custom block explorer"
  },
  "browserNotSupported": {
    "message": "Nettleseren din støttes ikke ..."
  },
  "cancel": {
    "message": "Avbryt"
  },
  "cancelled": {
    "message": "Avbrutt"
  },
  "chainId": {
    "message": "Blokkjede "
  },
  "chromeRequiredForHardwareWallets": {
    "message": "Du må bruke MetaMask på Google Chrome for å koble deg til maskinvare-lommeboken."
  },
  "close": {
    "message": "Lukk"
  },
  "confirm": {
    "message": "Bekreft"
  },
  "confirmPassword": {
    "message": "Bekreft passord"
  },
  "confirmed": {
    "message": "Bekreftet"
  },
  "connect": {
    "message": "Koble til"
  },
  "connectingTo": {
    "message": "Forbinder til $1 "
  },
  "connectingToGoerli": {
    "message": "Oppretter forbindelse med Goerli Test Network"
  },
  "connectingToLineaGoerli": {
    "message": "Oppretter forbindelse med Linea Goerli Test Network"
  },
  "connectingToMainnet": {
    "message": "Forbinder med hoved-Ethereumnettverk "
  },
  "contractDeployment": {
    "message": "Distribusjon av kontrakten"
  },
  "contractInteraction": {
    "message": "Kontraktssamhandling"
  },
  "copiedExclamation": {
    "message": "Kopiert!"
  },
  "copyAddress": {
    "message": "Kopier adresse til  utklippstavlen "
  },
  "copyToClipboard": {
    "message": "Kopiér til utklippstavlen"
  },
  "copyTransactionId": {
    "message": "Kopier transaksjons-ID "
  },
  "create": {
    "message": "Opprett"
  },
  "createPassword": {
    "message": "Opprett passord "
  },
  "currencyConversion": {
    "message": "Valutakonvertering "
  },
  "currentLanguage": {
    "message": "Nåværende språk "
  },
  "custom": {
    "message": "Avansert"
  },
  "customToken": {
    "message": "Egendefinert token "
  },
  "decimal": {
    "message": "Presisjonsdesimaler"
  },
  "decimalsMustZerotoTen": {
    "message": "Desimaler må være minst 0, og ikke flere enn 36."
  },
  "delete": {
    "message": "Slett"
  },
  "deleteNetwork": {
    "message": "Slette nettverk? "
  },
  "details": {
    "message": "Detaljer"
  },
  "done": {
    "message": "Ferdig"
  },
  "dontHaveAHardwareWallet": {
    "message": "Har du ikke en hardware-lommebok?"
  },
  "downloadGoogleChrome": {
    "message": "Last ned Google Chrome "
  },
  "downloadStateLogs": {
    "message": "Last ned tilstandslogg"
  },
  "dropped": {
    "message": "Droppet"
  },
  "edit": {
    "message": "Endre"
  },
  "editContact": {
    "message": "Rediger kontakt"
  },
  "ensNotFoundOnCurrentNetwork": {
    "message": "ENS-navn ikke funnet i det gjeldende nettverket. Prøv å bytte til hovednettverket for Ethereum."
  },
  "ensRegistrationError": {
    "message": "Feil i ENS-navneregistrering"
  },
  "enterPasswordContinue": {
    "message": "Skriv inn passord for å fortsette"
  },
  "ethereumPublicAddress": {
    "message": "Ethereum offentlig adresse"
  },
  "etherscanView": {
    "message": "Vis konto på Etherscan "
  },
  "expandView": {
    "message": "Utvid visning"
  },
  "failed": {
    "message": "Mislyktes"
  },
  "fast": {
    "message": "Høy"
  },
  "fileImportFail": {
    "message": "Virker ikke filimporteringen? Trykk her!",
    "description": "Helps user import their account from a JSON file"
  },
  "forgetDevice": {
    "message": "Glem denne enheten"
  },
  "from": {
    "message": "Fra "
  },
  "functionType": {
    "message": "Funksjonstype "
  },
  "gasLimit": {
    "message": "Datakraftsgrense "
  },
  "gasLimitInfoTooltipContent": {
    "message": "Datakraftgrense er det maksimale antall datakraft du er vilig til å benytte. "
  },
  "gasLimitTooLow": {
    "message": "Datakraftsgrense må være minst 21000"
  },
  "gasPrice": {
    "message": "Bensinpris (GWEI)"
  },
  "gasPriceExtremelyLow": {
    "message": "Datakraftspris ekstremt lav "
  },
  "gasPriceInfoTooltipContent": {
    "message": "Datakraftpris angir mengden Ether du er villig til å betale for hver datakraftenhet."
  },
  "gasUsed": {
    "message": "Brukt datakraft "
  },
  "general": {
    "message": "Generell"
  },
<<<<<<< HEAD
=======
  "generalSettingsDescription": {
    "message": "Valutakonvertering, primærvaluta, språk, identifikasjonsblokkering"
  },
  "getEther": {
    "message": "Skaff Ether "
  },
  "getEtherFromFaucet": {
    "message": "Få Ether fra en kran for $1",
    "description": "Displays network name for Ether faucet"
  },
  "getHelp": {
    "message": "Få hjelp."
  },
  "getStarted": {
    "message": "Kom i gang"
  },
  "happyToSeeYou": {
    "message": "Vi er glade for å se deg "
  },
>>>>>>> 983d2c9f
  "hardware": {
    "message": "Maskinvare"
  },
  "hardwareWalletConnected": {
    "message": "Hardware-lommebok tilkoblet"
  },
  "hardwareWallets": {
    "message": "Koble til en hardware-lommebok"
  },
  "hardwareWalletsMsg": {
    "message": "Velg maskinvarelommeboken som du vil bruke med MetaMask"
  },
  "havingTroubleConnecting": {
    "message": "Har du problemer med å koble til?"
  },
  "here": {
    "message": "her",
    "description": "as in -click here- for more information (goes with troubleTokenBalances)"
  },
  "hide": {
    "message": "Skjul"
  },
  "hideTokenPrompt": {
    "message": "Skjul sjetonger?"
  },
  "history": {
    "message": "Logg"
  },
  "import": {
    "message": "Importer",
    "description": "Button to import an account from a selected file"
  },
  "importAccount": {
    "message": "Importér konto"
  },
  "importAccountMsg": {
    "message": "Importerte kontoer blir ikke tilknyttet den opprinnelig opprettede mnemoniske gjenopprettingsfrasen for MetaMask-kontoen din. Finn ut mer om importerte kontoer"
  },
  "imported": {
    "message": "Importert",
    "description": "status showing that an account has been fully loaded into the keyring"
  },
  "initialTransactionConfirmed": {
    "message": "Din opprinnelige transaksjon ble bekreftet av nettverket. Klikk OK for å gå tilbake."
  },
  "insufficientBalance": {
    "message": "Utilstrekkelig saldo."
  },
  "insufficientFunds": {
    "message": "Utilstrekkelig med midler."
  },
  "insufficientTokens": {
    "message": "Utilstrekkelige tokener "
  },
  "invalidAddress": {
    "message": "Ugyldig adresse"
  },
  "invalidAddressRecipient": {
    "message": "Mottaksadresse er ugyldig "
  },
  "invalidAddressRecipientNotEthNetwork": {
    "message": "Ikke ETH-nettverk, bruk små bokstaver"
  },
  "invalidBlockExplorerURL": {
    "message": "Ugyldig Block Explorer URL"
  },
  "invalidRPC": {
    "message": "Ugyldig RPC URL"
  },
  "invalidSeedPhrase": {
    "message": "Ugyldig mnemonisk gjenopprettingsfrase"
  },
  "jsonFile": {
    "message": "JSON-fil",
    "description": "format for importing an account"
  },
  "knownAddressRecipient": {
    "message": "Kjent kontaktadresse"
  },
  "learnMore": {
    "message": "Lær mer"
  },
  "learnMoreUpperCase": {
    "message": "Lær mer"
  },
  "ledgerAccountRestriction": {
    "message": "Du må bruke den siste kontoen din før du kan legge til en ny."
  },
  "likeToImportTokens": {
    "message": "Ønsker du å legge til disse tokenene"
  },
  "links": {
    "message": "Lenker "
  },
  "loadMore": {
    "message": "Last mer "
  },
  "loading": {
    "message": "Laster inn ..."
  },
  "loadingTokens": {
    "message": "Laster tokener ..."
  },
  "localhost": {
    "message": "Lokalvert 8545"
  },
  "lock": {
    "message": "Logg ut "
  },
  "mainnet": {
    "message": "Ethereum hovednettverk"
  },
  "max": {
    "message": "Maks"
  },
  "memo": {
    "message": "beskjed"
  },
  "message": {
    "message": "Melding "
  },
  "metamaskVersion": {
    "message": "MetaMask-versjon "
  },
  "mustSelectOne": {
    "message": "Må velge minst 1 token. "
  },
  "needImportFile": {
    "message": "Du må velge en fil å importere.",
    "description": "User is important an account and needs to add a file to continue"
  },
  "negativeETH": {
    "message": "Kan ikke sende negative beløp av ETH. "
  },
  "networkName": {
    "message": "Nettverksnavn "
  },
  "networks": {
    "message": "Nettverk"
  },
  "nevermind": {
    "message": "Bare glem det"
  },
  "newAccount": {
    "message": "Ny konto "
  },
  "newAccountNumberName": {
    "message": "Konto $1",
    "description": "Default name of next account to be created on create account screen"
  },
  "newContact": {
    "message": "Ny kontaktperson"
  },
  "newContract": {
    "message": "Ny kontaktperson"
  },
  "newPassword": {
    "message": "Nytt passord (minimum 8 tegn)"
  },
  "next": {
    "message": "Neste"
  },
  "noAddressForName": {
    "message": "Ingen adresse har blitt angitt for dette navnet. "
  },
  "noConversionRateAvailable": {
    "message": "Ingen konverteringsrate tilgjengelig "
  },
  "noTransactions": {
    "message": "Du har ingen transaksjoner"
  },
  "noWebcamFound": {
    "message": "Datamaskinens webkamera ble ikke funnet. Vennligst prøv igjen."
  },
  "noWebcamFoundTitle": {
    "message": "Webkamera ikke funnet"
  },
  "notEnoughGas": {
    "message": "Ikke nok bensin"
  },
  "ofTextNofM": {
    "message": "av"
  },
  "off": {
    "message": "Av"
  },
  "ok": {
    "message": "OK"
  },
  "on": {
    "message": "På"
  },
<<<<<<< HEAD
=======
  "optionalBlockExplorerUrl": {
    "message": "Blokker Explorer URL (valgfritt)"
  },
  "optionalCurrencySymbol": {
    "message": "Symbol (valgfritt)"
  },
  "orderOneHere": {
    "message": "Bestill en Trezor eller Ledger og oppbevar midlene dine i kjølerom"
  },
>>>>>>> 983d2c9f
  "origin": {
    "message": "Opprinnelse"
  },
  "parameters": {
    "message": "Parametre"
  },
  "participateInMetaMetrics": {
    "message": "Delta i MetaMetrics "
  },
  "participateInMetaMetricsDescription": {
    "message": "Delta i MetaMetrics for å hjelpe oss med å gjøre MetaMask bedre"
  },
  "password": {
    "message": "Passord"
  },
  "passwordNotLongEnough": {
    "message": "Passordet er ikke langt nok"
  },
  "passwordsDontMatch": {
    "message": "Passordene er ikke like"
  },
  "pastePrivateKey": {
    "message": "Lim inn din private nøkkelstreng her:",
    "description": "For importing an account from a private key"
  },
  "pending": {
    "message": "i påvente "
  },
  "personalAddressDetected": {
    "message": "Personlig adresse oppdaget. Skriv inn token-kontraktadressen."
  },
  "prev": {
    "message": "Tidligere"
  },
  "primaryCurrencySetting": {
    "message": "Hovedvaluta "
  },
  "primaryCurrencySettingDescription": {
    "message": "Velg nasjonal for å prioritere å vise verdier i nasjonal valuta i kjeden (f.eks. ETH). Velg Fiat for å prioritere visning av verdier i den valgte fiat-valutaen."
  },
  "privacyMsg": {
    "message": "Personvernerklæring"
  },
  "privateKey": {
    "message": "Privat nøkkel",
    "description": "select this type of file to use to import an account"
  },
  "privateKeyWarning": {
    "message": "Advarsel: aldri gjør kjent denne nøkkelen. Alle som har tilgang til dine private nøkler kan stjele midlene dine som er på konto."
  },
  "privateNetwork": {
    "message": "Privat nettverk "
  },
  "readdToken": {
    "message": "Du kan legge til dette tokenet igjen i fremtiden ved å gå til \"Legg til token\" i menyen for kontoalternativer."
  },
<<<<<<< HEAD
=======
  "readyToConnect": {
    "message": "Klar til å koble til?"
  },
  "recents": {
    "message": "Nylige"
  },
  "recipientAddress": {
    "message": "Mottakeradresse"
  },
>>>>>>> 983d2c9f
  "recipientAddressPlaceholder": {
    "message": "Søk, offentlig adresse (0x) eller ENS"
  },
  "reject": {
    "message": "Avslå"
  },
  "rejectAll": {
    "message": "Avvis alle"
  },
  "rejectTxsDescription": {
    "message": "Du er i ferd med å gruppevis avslå transaksjoner på $1."
  },
  "rejectTxsN": {
    "message": "Avslå transaksjoner på $1."
  },
  "rejected": {
    "message": "Avvist"
  },
  "remove": {
    "message": "Fjern"
  },
  "removeAccount": {
    "message": "Fjern konto"
  },
  "removeAccountDescription": {
    "message": "Denne kontoen blir fjernet fra lommeboken din. Forsikre deg om at du har den originale mnemoniske gjenopprettingsfrasen eller den private nøkkelen for denne importerte kontoen før du fortsetter. Du kan importere eller opprette kontoer igjen fra nedtrekksmenyen."
  },
  "requestsAwaitingAcknowledgement": {
    "message": "forespørsler venter på godkjenning"
  },
  "required": {
    "message": "Påkrevd "
  },
  "reset": {
    "message": "Tilbakestill"
  },
  "restore": {
    "message": "Gjenopprett"
  },
  "revealSeedWords": {
    "message": "Vis frøord"
  },
  "revealSeedWordsWarning": {
    "message": "Disse ordene kan brukes for å stjele alle kontoene dine. ",
    "description": "$1 is bolded text using the message from 'revealSeedWordsWarning2'"
  },
  "rpcUrl": {
    "message": "NY RPC-URL "
  },
  "save": {
    "message": "Lagre"
  },
  "scanInstructions": {
    "message": "Plasser QR-koden foran kameraet ditt"
  },
  "scanQrCode": {
    "message": "Skann QR-kode"
  },
  "search": {
    "message": "Søk"
  },
  "searchResults": {
    "message": "Søkeresultater"
  },
  "securityAndPrivacy": {
    "message": "Sikkerhet og personvern"
  },
  "seedPhraseReq": {
    "message": "Mnemoniske gjenopprettingsfraser består av 12 ord "
  },
  "selectAnAccount": {
    "message": "Velg en konto"
  },
  "selectHdPath": {
    "message": "Velg HD-bane"
  },
  "selectPathHelp": {
    "message": "Hvis du ikke ser de eksisterende Ledger-kontoene nedenfor, kan du prøve å bytte baner til «Legacy (MEW/MyCrypto)»"
  },
  "selectType": {
    "message": "Velg type "
  },
  "sendTokens": {
    "message": "Send tokener"
  },
  "settings": {
    "message": "Innstillinger"
  },
  "showFiatConversionInTestnets": {
    "message": "Vis konvertering på Testnets "
  },
  "showFiatConversionInTestnetsDescription": {
    "message": "Velg dette for å vise fiat-konvertering på Testnets"
  },
  "showHexData": {
    "message": "Vis hex data "
  },
  "showHexDataDescription": {
    "message": "Velg dette for å vise hex-datafeltet på sendskjermen"
  },
  "sigRequest": {
    "message": "Signaturforespørsel "
  },
  "sign": {
    "message": "Undertegn"
  },
  "signatureRequest": {
    "message": "Signaturforespørsel"
  },
  "signed": {
    "message": "Signert"
  },
  "somethingWentWrong": {
    "message": "Oisann! Noe gikk galt. "
  },
  "speedUp": {
    "message": "Øk hastigheten "
  },
  "speedUpCancellation": {
    "message": "Fremskynd denne kanselleringen"
  },
  "speedUpTransaction": {
    "message": "Utfør denne transaksjonen hurtigere"
  },
  "stateLogError": {
    "message": "Feil ved henting av tilstandslogger."
  },
  "stateLogs": {
    "message": "Tilstandslogg"
  },
  "stateLogsDescription": {
    "message": "Tilstandslogger inneholder de offentlige kontoadressene og sendte transaksjoner."
  },
<<<<<<< HEAD
=======
  "step1HardwareWallet": {
    "message": "1. Koble til maskinvarelommebok"
  },
  "step1HardwareWalletMsg": {
    "message": "Koble hardware-lommebok din direkte til datamaskinen din."
  },
  "step2HardwareWallet": {
    "message": "2. Velg en konto"
  },
  "step2HardwareWalletMsg": {
    "message": "Velg den kontoen du ønsker å se. Du kan bare velge en av gangen."
  },
  "step3HardwareWallet": {
    "message": "3. Begynn å bruke dApps mer! "
  },
  "step3HardwareWalletMsg": {
    "message": "Bruk hardware-kontoen din slik du ville gjort med enhver Ethereumkonto. Logg på dApps, send Eth, kjøp og lagre ERC20-tokener og ikke-fungible tokener som CryptoKitties."
  },
  "storePhrase": {
    "message": "Lagre denne frasen i en passordbehandler slik som 1Password."
  },
>>>>>>> 983d2c9f
  "submitted": {
    "message": "Sendt inn"
  },
  "supportCenter": {
    "message": "Besøk brukerstøtte"
  },
  "switchNetworks": {
    "message": "Bytt nettverk "
  },
  "symbolBetweenZeroTwelve": {
    "message": "Symbolet må være 11 tegn eller færre."
  },
  "terms": {
    "message": "Brukervilkår"
  },
  "to": {
    "message": "Til "
  },
  "token": {
    "message": "Token "
  },
  "tokenAlreadyAdded": {
    "message": "Tokenet har allerede blitt lagt til."
  },
  "tokenContractAddress": {
    "message": "Token-kontraktadresse "
  },
  "tokenSymbol": {
    "message": "Token-symbol"
  },
  "total": {
    "message": "Totalt"
  },
  "transaction": {
    "message": "transaksjon"
  },
  "transactionCancelAttempted": {
    "message": "Kansellering av transaksjon forsøkt med en $1 gassavgift på $2."
  },
  "transactionCancelSuccess": {
    "message": "Transaksjon vellykket avbrutt på $2 "
  },
  "transactionConfirmed": {
    "message": "Transaksjon bekreftet på $2."
  },
  "transactionCreated": {
    "message": "Transaksjon opprettet med en verdi på $1 og $2. "
  },
  "transactionDropped": {
    "message": "Transaksjonen falt på $2."
  },
  "transactionError": {
    "message": "Transaksjonsfeil. Unntak kastet i kontraktskode."
  },
  "transactionErrorNoContract": {
    "message": "Prøver å kontakte en funksjon på en adresse uten kontrakt."
  },
  "transactionErrored": {
    "message": "Det oppsto en feil under transaksjonen."
  },
  "transactionFee": {
    "message": "Transaksjonsavgift"
  },
  "transactionResubmitted": {
    "message": "Transaksjonen som ble sendt inn igjen med bensinavgift økte til $1 på $2"
  },
  "transactionSubmitted": {
    "message": "Transaksjon sendt med datakraftavgift på $1 til $2."
  },
  "transactionUpdated": {
    "message": "Transaksjonen oppdatert på $2."
  },
  "transfer": {
    "message": "Overfør"
  },
  "transferFrom": {
    "message": "Overfør fra"
  },
  "tryAgain": {
    "message": "Prøv igjen"
  },
  "unapproved": {
    "message": "Ikke godkjent "
  },
  "units": {
    "message": "enheter "
  },
  "unknown": {
    "message": "Ukjent"
  },
  "unknownCameraError": {
    "message": "Det oppsto en feil under forsøket på å få tilgang til kameraet ditt. Vær så snill og prøv på nytt..."
  },
  "unknownCameraErrorTitle": {
    "message": "Oisann! Noe gikk galt.... "
  },
  "unknownNetwork": {
    "message": "Ukjent privat nettverk"
  },
  "unknownQrCode": {
    "message": "Feil: Vi kunne ikke gjenkjenne denne QR-koden"
  },
  "unlock": {
    "message": "Lås opp"
  },
  "unlockMessage": {
    "message": "Det desentraliserte internett venter deg"
  },
  "updatedWithDate": {
    "message": "Oppdatert $1"
  },
  "urlErrorMsg": {
    "message": "URI-er krever det aktuelle HTTP/HTTPS-prefikset."
  },
  "usedByClients": {
    "message": "Brukt av en rekke forskjellige klienter"
  },
  "userName": {
    "message": "Brukernavn"
  },
  "viewContact": {
    "message": "Se kontrakt"
  },
  "visitWebSite": {
    "message": "Besøk nettsiden vår "
  },
  "welcomeBack": {
    "message": "Velkommen tilbake!"
  },
  "youNeedToAllowCameraAccess": {
    "message": "Du må gi kameratilgang for å bruke denne funksjonen."
  },
  "youSign": {
    "message": "Du signerer"
  },
  "yourPrivateSeedPhrase": {
    "message": "Din private frøfrase"
  },
  "zeroGasPriceOnSpeedUpError": {
    "message": "Null bensinpris for fremskynding"
  }
}<|MERGE_RESOLUTION|>--- conflicted
+++ resolved
@@ -1,13 +1,13 @@
 {
-  "QRHardwareSignRequestCancel": {
-    "message": "Avslå"
-  },
-  "QRHardwareWalletImporterTitle": {
-    "message": "Skann QR-kode"
-  },
   "about": {
     "message": "Info"
   },
+  "aboutSettingsDescription": {
+    "message": "Versjon, brukerstøtte og kontaktinformasjon"
+  },
+  "acceleratingATransaction": {
+    "message": "* Akselerering av en transaksjon ved å bruke en høyere datakraftspris øker sjansene for å bli behandlet av nettverket raskere, men det er ikke alltid garantert."
+  },
   "accessingYourCamera": {
     "message": "Oppretter tilgang til kameraet ditt..."
   },
@@ -38,14 +38,32 @@
   "addNetwork": {
     "message": "Legg til nettverk"
   },
+  "addRecipient": {
+    "message": "Legg til mottaker "
+  },
   "addSuggestedTokens": {
     "message": "Legg til foreslåtte tokener "
   },
+  "addToAddressBook": {
+    "message": "Legg til adressebok "
+  },
+  "addToAddressBookModalPlaceholder": {
+    "message": "dvs. John D. "
+  },
   "addToken": {
     "message": "Legg til token "
   },
+  "addTokens": {
+    "message": "Legg til sjetonger"
+  },
   "advanced": {
     "message": "Avansert"
+  },
+  "advancedOptions": {
+    "message": "Avanserte valg"
+  },
+  "advancedSettingsDescription": {
+    "message": "Få tilgang til utviklerfunksjoner, last ned tilstandslogger, tilbakestill konto, installer testnett og tilpasset RPC"
   },
   "amount": {
     "message": "Sum"
@@ -58,14 +76,6 @@
     "message": "MetaMask",
     "description": "The name of the application"
   },
-  "appNameBeta": {
-    "message": "MetaMask Beta",
-    "description": "The name of the application (Beta)"
-  },
-  "appNameFlask": {
-    "message": "MetaMask Flask",
-    "description": "The name of the application (Flask)"
-  },
   "approve": {
     "message": "Godkjenn"
   },
@@ -75,6 +85,12 @@
   "asset": {
     "message": "Ressurs"
   },
+  "attemptToCancel": {
+    "message": "Forsøk å avbryte"
+  },
+  "attemptToCancelDescription": {
+    "message": "Å sende inn dette forsøket garanterer ikke at den opprinnelige transaksjonen blir kansellert. Hvis kanselleringsforsøket lykkes, vil du bli belastet transaksjonsgebyret ovenfor."
+  },
   "attemptingConnect": {
     "message": "Prøver å opprette forbindelse med blokkjede"
   },
@@ -92,6 +108,9 @@
   },
   "back": {
     "message": "Tilbake"
+  },
+  "backToAll": {
+    "message": "Tilbake til alt"
   },
   "backupApprovalInfo": {
     "message": "Denne hemmelige koden behøves for å gjenopprette lommeboken din i tilfelle du mister enheten din, glemmer passordet ditt, trenger å re-installere MetaMask, eller ønsker å få tilgang til lommeboken din på en annen enhet."
@@ -118,12 +137,27 @@
     "message": "Se konto på $1",
     "description": "$1 replaced by URL for custom block explorer"
   },
+  "blockiesIdenticon": {
+    "message": "Bruk Blockies Identicon"
+  },
   "browserNotSupported": {
     "message": "Nettleseren din støttes ikke ..."
   },
+  "builtInCalifornia": {
+    "message": "MetaMask ble bygget og designet i California."
+  },
+  "buyWithWyre": {
+    "message": "Kjøp ETH med Wyre"
+  },
+  "buyWithWyreDescription": {
+    "message": "Wyre lar deg bruke et kredittkort for å sette inn ETH rett på MetaMask-kontoen din."
+  },
   "cancel": {
     "message": "Avbryt"
   },
+  "cancellationGasFee": {
+    "message": "Kansellering gassavgift"
+  },
   "cancelled": {
     "message": "Avbrutt"
   },
@@ -133,6 +167,9 @@
   "chromeRequiredForHardwareWallets": {
     "message": "Du må bruke MetaMask på Google Chrome for å koble deg til maskinvare-lommeboken."
   },
+  "clickToRevealSeed": {
+    "message": "Klikk her for å vise hemmelige ord "
+  },
   "close": {
     "message": "Lukk"
   },
@@ -142,24 +179,42 @@
   "confirmPassword": {
     "message": "Bekreft passord"
   },
+  "confirmSecretBackupPhrase": {
+    "message": "Bekreft din hemmelige gjennopprettingsfrase"
+  },
   "confirmed": {
     "message": "Bekreftet"
   },
+  "congratulations": {
+    "message": "Gratulerer "
+  },
   "connect": {
     "message": "Koble til"
   },
+  "connectHardwareWallet": {
+    "message": "Koble til maskinvarelommebok"
+  },
   "connectingTo": {
     "message": "Forbinder til $1 "
   },
   "connectingToGoerli": {
     "message": "Oppretter forbindelse med Goerli Test Network"
   },
-  "connectingToLineaGoerli": {
-    "message": "Oppretter forbindelse med Linea Goerli Test Network"
+  "connectingToKovan": {
+    "message": "Kobler til Kovan testnettverk"
   },
   "connectingToMainnet": {
     "message": "Forbinder med hoved-Ethereumnettverk "
   },
+  "connectingToRinkeby": {
+    "message": "Kobler til Rinkeby Test Network "
+  },
+  "connectingToRopsten": {
+    "message": "Kobler til Ropsten testnettverk"
+  },
+  "continueToWyre": {
+    "message": "Fortsett til Wyre "
+  },
   "contractDeployment": {
     "message": "Distribusjon av kontrakten"
   },
@@ -169,9 +224,15 @@
   "copiedExclamation": {
     "message": "Kopiert!"
   },
+  "copiedTransactionId": {
+    "message": "Kopiert transaksjonsidentifikasjon"
+  },
   "copyAddress": {
     "message": "Kopier adresse til  utklippstavlen "
   },
+  "copyPrivateKey": {
+    "message": "Dette er din private nøkkel (klikk for å kopiere)"
+  },
   "copyToClipboard": {
     "message": "Kopiér til utklippstavlen"
   },
@@ -181,6 +242,12 @@
   "create": {
     "message": "Opprett"
   },
+  "createAWallet": {
+    "message": "Opprett en lommebok"
+  },
+  "createAccount": {
+    "message": "Opprett konto"
+  },
   "createPassword": {
     "message": "Opprett passord "
   },
@@ -190,8 +257,14 @@
   "currentLanguage": {
     "message": "Nåværende språk "
   },
-  "custom": {
-    "message": "Avansert"
+  "customGas": {
+    "message": "Tilpass Gass"
+  },
+  "customGasSubTitle": {
+    "message": "Økt gebyr kan redusere behandlingstiden, men det er ikke garantert."
+  },
+  "customRPC": {
+    "message": "Tilpasset RPC"
   },
   "customToken": {
     "message": "Egendefinert token "
@@ -202,15 +275,33 @@
   "decimalsMustZerotoTen": {
     "message": "Desimaler må være minst 0, og ikke flere enn 36."
   },
+  "defaultNetwork": {
+    "message": "Standardnettverket for Ether-transaksjoner er Main Net."
+  },
   "delete": {
     "message": "Slett"
   },
+  "deleteAccount": {
+    "message": "Slett konto "
+  },
   "deleteNetwork": {
     "message": "Slette nettverk? "
   },
+  "deleteNetworkDescription": {
+    "message": "Er du sikker på at du vil slette dette nettverket?"
+  },
+  "depositEther": {
+    "message": "Sett inn Ether "
+  },
   "details": {
     "message": "Detaljer"
   },
+  "directDepositEther": {
+    "message": "Sett Ether direkte inn"
+  },
+  "directDepositEtherExplainer": {
+    "message": "Hvis du allerede har noe Ether, er den raskeste måten å få Ether i den nye lommeboken din på ved hjelp av direkte innskudd."
+  },
   "done": {
     "message": "Ferdig"
   },
@@ -220,6 +311,9 @@
   "downloadGoogleChrome": {
     "message": "Last ned Google Chrome "
   },
+  "downloadSecretBackup": {
+    "message": "Last ned denne hemmelige gjenopprettingsfrasen og lagre den trygt på ekstern, kryptert harddisk eller lagringsmedium."
+  },
   "downloadStateLogs": {
     "message": "Last ned tilstandslogg"
   },
@@ -232,15 +326,51 @@
   "editContact": {
     "message": "Rediger kontakt"
   },
+  "endOfFlowMessage1": {
+    "message": "Du besto prøven - oppbevar den mnemoniske gjenopprettingsfrasen din på et sikkert sted, det er ditt ansvar! "
+  },
+  "endOfFlowMessage10": {
+    "message": "Ferdig"
+  },
+  "endOfFlowMessage2": {
+    "message": "Tips om sikker lagring "
+  },
+  "endOfFlowMessage3": {
+    "message": "Lagre en sikkerhetskopi på flere steder. "
+  },
+  "endOfFlowMessage4": {
+    "message": "Aldri del frasen med noen."
+  },
+  "endOfFlowMessage5": {
+    "message": "Vær forsiktig med phishing! MetaMask vil aldri be om den mnemoniske gjenopprettingsfrasen din spontant."
+  },
+  "endOfFlowMessage6": {
+    "message": "Hvis du trenger å sikkerhetskopiere seed-frasen din igjen kan du finne den i Innstillinger -> Sikkerhet."
+  },
+  "endOfFlowMessage8": {
+    "message": "MetaMask klarer ikke å gjenopprette den mnemoniske gjenopprettingsfrasen din. Finn ut mer. "
+  },
+  "endOfFlowMessage9": {
+    "message": "Finn ut mer."
+  },
   "ensNotFoundOnCurrentNetwork": {
     "message": "ENS-navn ikke funnet i det gjeldende nettverket. Prøv å bytte til hovednettverket for Ethereum."
   },
   "ensRegistrationError": {
     "message": "Feil i ENS-navneregistrering"
   },
+  "enterAnAlias": {
+    "message": "Oppgi et alias"
+  },
+  "enterPassword": {
+    "message": "Skriv inn passord "
+  },
   "enterPasswordContinue": {
     "message": "Skriv inn passord for å fortsette"
   },
+  "estimatedProcessingTimes": {
+    "message": "Anslått behandlingstid"
+  },
   "ethereumPublicAddress": {
     "message": "Ethereum offentlig adresse"
   },
@@ -249,6 +379,9 @@
   },
   "expandView": {
     "message": "Utvid visning"
+  },
+  "exportPrivateKey": {
+    "message": "Eksporter privat nøkkel"
   },
   "failed": {
     "message": "Mislyktes"
@@ -293,8 +426,6 @@
   "general": {
     "message": "Generell"
   },
-<<<<<<< HEAD
-=======
   "generalSettingsDescription": {
     "message": "Valutakonvertering, primærvaluta, språk, identifikasjonsblokkering"
   },
@@ -314,7 +445,6 @@
   "happyToSeeYou": {
     "message": "Vi er glade for å se deg "
   },
->>>>>>> 983d2c9f
   "hardware": {
     "message": "Maskinvare"
   },
@@ -353,6 +483,12 @@
   "importAccountMsg": {
     "message": "Importerte kontoer blir ikke tilknyttet den opprinnelig opprettede mnemoniske gjenopprettingsfrasen for MetaMask-kontoen din. Finn ut mer om importerte kontoer"
   },
+  "importAccountSeedPhrase": {
+    "message": "Importer en konto med den mnemoniske gjenopprettingsfrasen "
+  },
+  "importWallet": {
+    "message": "Importér lommebok "
+  },
   "imported": {
     "message": "Importert",
     "description": "status showing that an account has been fully loaded into the keyring"
@@ -394,16 +530,19 @@
   "knownAddressRecipient": {
     "message": "Kjent kontaktadresse"
   },
+  "kovan": {
+    "message": "Kovan testnettverk"
+  },
   "learnMore": {
     "message": "Lær mer"
   },
-  "learnMoreUpperCase": {
-    "message": "Lær mer"
-  },
   "ledgerAccountRestriction": {
     "message": "Du må bruke den siste kontoen din før du kan legge til en ny."
   },
-  "likeToImportTokens": {
+  "letsGoSetUp": {
+    "message": "Ja, la oss komme i gang!"
+  },
+  "likeToAddTokens": {
     "message": "Ønsker du å legge til disse tokenene"
   },
   "links": {
@@ -433,14 +572,29 @@
   "memo": {
     "message": "beskjed"
   },
+  "memorizePhrase": {
+    "message": "Memorer denne frasen. "
+  },
   "message": {
     "message": "Melding "
   },
+  "metamaskDescription": {
+    "message": "Kobler deg til Ethereum og det desentraliserte nettet."
+  },
   "metamaskVersion": {
     "message": "MetaMask-versjon "
   },
+  "mobileSyncText": {
+    "message": "Vennligst skriv inn passordet ditt for å bekrefte at det er deg!"
+  },
   "mustSelectOne": {
     "message": "Må velge minst 1 token. "
+  },
+  "myAccounts": {
+    "message": "Mine kontoer "
+  },
+  "needEtherInWallet": {
+    "message": "Du må ha Ether i lommeboken din for å samhandle med desentraliserte applikasjoner gjennom MateMask."
   },
   "needImportFile": {
     "message": "Du må velge en fil å importere.",
@@ -452,6 +606,9 @@
   "networkName": {
     "message": "Nettverksnavn "
   },
+  "networkSettingsDescription": {
+    "message": "Legg til og rediger tilpassede RPC-nettverk"
+  },
   "networks": {
     "message": "Nettverk"
   },
@@ -461,8 +618,11 @@
   "newAccount": {
     "message": "Ny konto "
   },
+  "newAccountDetectedDialogMessage": {
+    "message": "Ny adresse oppdaget! Klikk her for å legge til adresseboken din."
+  },
   "newAccountNumberName": {
-    "message": "Konto $1",
+    "message": "Konto $1 ",
     "description": "Default name of next account to be created on create account screen"
   },
   "newContact": {
@@ -471,15 +631,30 @@
   "newContract": {
     "message": "Ny kontaktperson"
   },
+  "newNetwork": {
+    "message": "Nytt nettverk "
+  },
   "newPassword": {
     "message": "Nytt passord (minimum 8 tegn)"
   },
+  "newToMetaMask": {
+    "message": "Ny på MetaMask? "
+  },
+  "newTotal": {
+    "message": "Ny total"
+  },
+  "newTransactionFee": {
+    "message": "Ny transaksjonsavgift"
+  },
   "next": {
     "message": "Neste"
   },
   "noAddressForName": {
     "message": "Ingen adresse har blitt angitt for dette navnet. "
   },
+  "noAlreadyHaveSeed": {
+    "message": "Nei, jeg har allerede en mnemonisk gjenopprettingsfrase"
+  },
   "noConversionRateAvailable": {
     "message": "Ingen konverteringsrate tilgjengelig "
   },
@@ -507,8 +682,6 @@
   "on": {
     "message": "På"
   },
-<<<<<<< HEAD
-=======
   "optionalBlockExplorerUrl": {
     "message": "Blokker Explorer URL (valgfritt)"
   },
@@ -518,7 +691,6 @@
   "orderOneHere": {
     "message": "Bestill en Trezor eller Ledger og oppbevar midlene dine i kjølerom"
   },
->>>>>>> 983d2c9f
   "origin": {
     "message": "Opprinnelse"
   },
@@ -572,11 +744,12 @@
   "privateNetwork": {
     "message": "Privat nettverk "
   },
+  "queue": {
+    "message": "Kø"
+  },
   "readdToken": {
     "message": "Du kan legge til dette tokenet igjen i fremtiden ved å gå til \"Legg til token\" i menyen for kontoalternativer."
   },
-<<<<<<< HEAD
-=======
   "readyToConnect": {
     "message": "Klar til å koble til?"
   },
@@ -586,7 +759,6 @@
   "recipientAddress": {
     "message": "Mottakeradresse"
   },
->>>>>>> 983d2c9f
   "recipientAddressPlaceholder": {
     "message": "Søk, offentlig adresse (0x) eller ENS"
   },
@@ -605,6 +777,9 @@
   "rejected": {
     "message": "Avvist"
   },
+  "remindMeLater": {
+    "message": "Minn meg på dette senere"
+  },
   "remove": {
     "message": "Fjern"
   },
@@ -623,15 +798,35 @@
   "reset": {
     "message": "Tilbakestill"
   },
+  "resetAccount": {
+    "message": "Tilbakestill konto"
+  },
+  "resetAccountDescription": {
+    "message": "Hvis du tilbakestiller kontoen din vil transaksjonshistorien din slettes. "
+  },
   "restore": {
     "message": "Gjenopprett"
   },
+  "restoreAccountWithSeed": {
+    "message": "Gjenopprett konto med frøfrase"
+  },
   "revealSeedWords": {
     "message": "Vis frøord"
   },
+  "revealSeedWordsDescription": {
+    "message": "Hvis du noen gang bytter nettlesere eller flytter datamaskiner, trenger du denne mnemoniske gjenopprettingsfrasen for å få tilgang til kontoene dine. Lagre dem på et trygt og hemmelig sted."
+  },
+  "revealSeedWordsTitle": {
+    "message": "Mnemonisk gjenopprettingsfrase"
+  },
   "revealSeedWordsWarning": {
-    "message": "Disse ordene kan brukes for å stjele alle kontoene dine. ",
-    "description": "$1 is bolded text using the message from 'revealSeedWordsWarning2'"
+    "message": "Disse ordene kan brukes for å stjele alle kontoene dine. "
+  },
+  "revealSeedWordsWarningTitle": {
+    "message": "IKKE del denne frasen med noen! "
+  },
+  "rinkeby": {
+    "message": "Rinkeby testnettverk"
   },
   "rpcUrl": {
     "message": "NY RPC-URL "
@@ -639,6 +834,9 @@
   "save": {
     "message": "Lagre"
   },
+  "saveAsCsvFile": {
+    "message": "Lagre som CSV-fil "
+  },
   "scanInstructions": {
     "message": "Plasser QR-koden foran kameraet ditt"
   },
@@ -651,15 +849,42 @@
   "searchResults": {
     "message": "Søkeresultater"
   },
+  "searchTokens": {
+    "message": "Søk i sjetonger"
+  },
+  "secretBackupPhrase": {
+    "message": "Hemmelig sikkerhetskopifrase "
+  },
+  "secretBackupPhraseDescription": {
+    "message": "Den hemmelige gjenopprettingsfrasen din gjør det enkelt å sikkerhetskopiere og gjenopprette kontoen din."
+  },
+  "secretBackupPhraseWarning": {
+    "message": "ADVARSEL: Du må aldri avsløre gjenopprettingsfrasen din. Alle som har denne frasen kan ta fra deg Etheren din for alltid."
+  },
   "securityAndPrivacy": {
     "message": "Sikkerhet og personvern"
   },
+  "securitySettingsDescription": {
+    "message": "Personverninnstillinger og lommebokens mnemoniske gjenopprettingsfrase"
+  },
+  "seedPhrasePlaceholder": {
+    "message": "Skill hvert ord med ett enkelt mellomrom"
+  },
   "seedPhraseReq": {
     "message": "Mnemoniske gjenopprettingsfraser består av 12 ord "
   },
+  "selectAHigherGasFee": {
+    "message": "Velg en høyere gassavgift for å fremskynde transaksjonsbehandlingen.*"
+  },
   "selectAnAccount": {
     "message": "Velg en konto"
   },
+  "selectAnAccountHelp": {
+    "message": "Velg konto for å vise i MetaMask"
+  },
+  "selectEachPhrase": {
+    "message": "Velg hver frase for å kontrollere at den er riktig."
+  },
   "selectHdPath": {
     "message": "Velg HD-bane"
   },
@@ -669,12 +894,27 @@
   "selectType": {
     "message": "Velg type "
   },
+  "sendAmount": {
+    "message": "Send beløp"
+  },
   "sendTokens": {
     "message": "Send tokener"
   },
+  "sentEther": {
+    "message": "sendt ether"
+  },
+  "separateEachWord": {
+    "message": "Del hvert ord med et enkelt mellomrom "
+  },
   "settings": {
     "message": "Innstillinger"
   },
+  "showAdvancedGasInline": {
+    "message": "Avanserte datakraftskontroller"
+  },
+  "showAdvancedGasInlineDescription": {
+    "message": "Velg dette for å vise bensinpris og begrensningskontroller direkte på send- og bekreftskjermbildene."
+  },
   "showFiatConversionInTestnets": {
     "message": "Vis konvertering på Testnets "
   },
@@ -687,18 +927,27 @@
   "showHexDataDescription": {
     "message": "Velg dette for å vise hex-datafeltet på sendskjermen"
   },
+  "showPrivateKeys": {
+    "message": "Vis private nøkler"
+  },
   "sigRequest": {
     "message": "Signaturforespørsel "
   },
   "sign": {
     "message": "Undertegn"
   },
+  "signNotice": {
+    "message": "Signering av denne meldingen kan ha\nfarlige konsekvenser. Signér kun meldinger fra\nnettsteder du stoler fullt og helt på med hele kontoen din. Denne farlige metoden vil bli fjernet i en fremtidig versjon."
+  },
   "signatureRequest": {
     "message": "Signaturforespørsel"
   },
   "signed": {
     "message": "Signert"
   },
+  "slow": {
+    "message": "Lav"
+  },
   "somethingWentWrong": {
     "message": "Oisann! Noe gikk galt. "
   },
@@ -720,8 +969,6 @@
   "stateLogsDescription": {
     "message": "Tilstandslogger inneholder de offentlige kontoadressene og sendte transaksjoner."
   },
-<<<<<<< HEAD
-=======
   "step1HardwareWallet": {
     "message": "1. Koble til maskinvarelommebok"
   },
@@ -743,7 +990,6 @@
   "storePhrase": {
     "message": "Lagre denne frasen i en passordbehandler slik som 1Password."
   },
->>>>>>> 983d2c9f
   "submitted": {
     "message": "Sendt inn"
   },
@@ -756,9 +1002,36 @@
   "symbolBetweenZeroTwelve": {
     "message": "Symbolet må være 11 tegn eller færre."
   },
+  "syncWithMobile": {
+    "message": "Synkroniser med mobil "
+  },
+  "syncWithMobileBeCareful": {
+    "message": "Pass på at ingen andre ser på skjermen din mens du skanner denne koden "
+  },
+  "syncWithMobileComplete": {
+    "message": "Dataene dine er blitt synkronisert med suksess. Kos deg med mobilappen for MetaMask!"
+  },
+  "syncWithMobileDesc": {
+    "message": "Du kan synkronisere kontoene og informasjonen din med den mobile enheten din. Åpne mobilappen for MetaMask, gå til \"Innstillinger\" og trykk på \"Synkronisering fra nettleserutvidelse\""
+  },
+  "syncWithMobileDescNewUsers": {
+    "message": "Hvis du åpner mobilappen for MetaMask for første gang, følger du bare trinnene på telefonen."
+  },
+  "syncWithMobileScanThisCode": {
+    "message": "Skann denne koden med din mobilapp for MetaMask"
+  },
+  "syncWithMobileTitle": {
+    "message": "Synkronisér med mobil"
+  },
   "terms": {
     "message": "Brukervilkår"
   },
+  "testFaucet": {
+    "message": "Testkran"
+  },
+  "thisWillCreate": {
+    "message": "Dette vil opprette en ny lommebok og mnemonisk gjenopprettingsfrase"
+  },
   "to": {
     "message": "Til "
   },
@@ -819,12 +1092,22 @@
   "transfer": {
     "message": "Overfør"
   },
+  "transferBetweenAccounts": {
+    "message": "Overfør mellom kontoene mine"
+  },
   "transferFrom": {
     "message": "Overfør fra"
   },
+  "troubleTokenBalances": {
+    "message": "Vi hadde problemer med å laste inn sjetongsaldoen din. Du kan se dem",
+    "description": "Followed by a link (here) to view token balances"
+  },
   "tryAgain": {
     "message": "Prøv igjen"
   },
+  "typePassword": {
+    "message": "Skriv inn MetaMask-passordet"
+  },
   "unapproved": {
     "message": "Ikke godkjent "
   },
@@ -864,14 +1147,38 @@
   "userName": {
     "message": "Brukernavn"
   },
+  "viewAccount": {
+    "message": "Se konto"
+  },
   "viewContact": {
     "message": "Se kontrakt"
   },
+  "viewOnCustomBlockExplorer": {
+    "message": "Vis ved $1 "
+  },
+  "viewOnEtherscan": {
+    "message": "Vis på Etherscan "
+  },
+  "viewinExplorer": {
+    "message": "Se i Explorer"
+  },
   "visitWebSite": {
     "message": "Besøk nettsiden vår "
   },
+  "walletSeed": {
+    "message": "Lommebok med mnemonisk gjenopprettingsfrase"
+  },
+  "welcome": {
+    "message": "Velkommen til MetaMask"
+  },
   "welcomeBack": {
     "message": "Velkommen tilbake!"
+  },
+  "writePhrase": {
+    "message": "Skriv denne frasen på et papir og oppbevar på et sikkert sted. Hvis du vil ha enda mer sikkerhet, kan du skrive det ned på flere papirbiter og oppbevare hver på 2 - 3 forskjellige steder."
+  },
+  "yesLetsTry": {
+    "message": "Ja, la oss prøve"
   },
   "youNeedToAllowCameraAccess": {
     "message": "Du må gi kameratilgang for å bruke denne funksjonen."
