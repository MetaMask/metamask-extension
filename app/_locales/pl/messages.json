{
  "QRHardwareSignRequestCancel": {
    "message": "Odrzuć"
  },
  "QRHardwareWalletImporterTitle": {
    "message": "Skanuj kod QR"
  },
  "about": {
    "message": "Informacje"
  },
  "accessingYourCamera": {
    "message": "Uruchamianie kamery..."
  },
  "account": {
    "message": "Konto"
  },
  "accountDetails": {
    "message": "Szczegóły konta"
  },
  "accountName": {
    "message": "Nazwa konta"
  },
  "accountOptions": {
    "message": "Opcje konta"
  },
  "accountSelectionRequired": {
    "message": "Należy wybrać konto!"
  },
  "activityLog": {
    "message": "dziennik aktywności"
  },
  "addAcquiredTokens": {
    "message": "Dodaj tokeny pozyskane przy pomocy MetaMask"
  },
  "addAlias": {
    "message": "Dodaj alias"
  },
  "addNetwork": {
    "message": "Dodaj sieć"
  },
  "addSuggestedTokens": {
    "message": "Dodaj sugerowane tokeny."
  },
  "addToken": {
    "message": "Dodaj token"
  },
  "advanced": {
    "message": "Zaawansowane"
  },
  "amount": {
    "message": "Ilość"
  },
  "appDescription": {
    "message": "Wtyczka przeglądarki do Ethereum",
    "description": "The description of the application"
  },
  "appName": {
    "message": "MetaMask",
    "description": "The name of the application"
  },
  "appNameBeta": {
    "message": "MetaMask Beta",
    "description": "The name of the application (Beta)"
  },
  "appNameFlask": {
    "message": "MetaMask Flask",
    "description": "The name of the application (Flask)"
  },
  "approve": {
    "message": "Zatwierdź"
  },
  "approved": {
    "message": "Zatwierdzone"
  },
  "asset": {
    "message": "Składnik aktywów"
  },
  "attemptingConnect": {
    "message": "Próba połączenia z blockchainem."
  },
  "attributions": {
    "message": "Atrybuty"
  },
  "autoLockTimeLimit": {
    "message": "Czas automatycznego wylogowania (w minutach)"
  },
  "autoLockTimeLimitDescription": {
    "message": "Ustaw czas bezczynności w minutach, po którym MetaMask wyloguje Cię automatycznie"
  },
  "average": {
    "message": "Średnia"
  },
  "back": {
    "message": "Wstecz"
  },
  "backupApprovalInfo": {
    "message": "Ten tajny kod jest wymagany do odzyskania portfela w przypadku zgubienia urządzenia, zapomnienia hasła, ponownego zainstalowania MetaMask lub potrzeby uzyskania dostępu do portfela na innym urządzeniu."
  },
  "backupApprovalNotice": {
    "message": "Utwórz kopię zapasową tajnego kodu odzyskiwania, aby zapewnić bezpieczeństwo swojego portfela i środków."
  },
  "backupNow": {
    "message": "Utwórz kopię zapasową"
  },
  "balance": {
    "message": "Ilość środków"
  },
  "balanceOutdated": {
    "message": "Saldo może być nieaktualne"
  },
  "basic": {
    "message": "Podstawy"
  },
  "blockExplorerUrl": {
    "message": "Przeglądaj blok"
  },
  "blockExplorerView": {
    "message": "Wyświetl konto w $1",
    "description": "$1 replaced by URL for custom block explorer"
  },
  "browserNotSupported": {
    "message": "Twoja przeglądarka nie jest obsługiwana..."
  },
  "bytes": {
    "message": "Bajty"
  },
  "cancel": {
    "message": "Anuluj"
  },
  "cancelled": {
    "message": "Anulowano"
  },
  "chainId": {
    "message": "Identyfikator łańcucha"
  },
  "chromeRequiredForHardwareWallets": {
    "message": "Żeby połączyć się z portfelem sprzętowym, należy uruchomić MetaMask z przeglądarką Google Chrome."
  },
  "close": {
    "message": "Zamknij"
  },
  "confirm": {
    "message": "Potwierdź"
  },
  "confirmPassword": {
    "message": "Potwierdź hasło"
  },
  "confirmed": {
    "message": "Potwierdzone"
  },
  "connect": {
    "message": "Połącz"
  },
  "connectingTo": {
    "message": "Łączenie z $1"
  },
  "connectingToGoerli": {
    "message": "Łączenie z siecią testową Goerli"
  },
  "connectingToLineaGoerli": {
    "message": "Łączenie z siecią testową Linea Goerli"
  },
  "connectingToMainnet": {
    "message": "Łączenie z główną siecią Ethereum"
  },
  "contractDeployment": {
    "message": "Uruchomienie kontraktu"
  },
  "contractInteraction": {
    "message": "Interakcja z kontraktem"
  },
  "copiedExclamation": {
    "message": "Skopiowane!"
  },
  "copyAddress": {
    "message": "Skopiuj adres do schowka"
  },
  "copyToClipboard": {
    "message": "Skopiuj do schowka"
  },
  "copyTransactionId": {
    "message": "Kopiuj identyfikator transakcji"
  },
  "create": {
    "message": "Utwórz"
  },
  "createPassword": {
    "message": "Utwórz hasło"
  },
  "currencyConversion": {
    "message": "Przeliczanie walut"
  },
  "currentLanguage": {
    "message": "Obecny język"
  },
  "custom": {
    "message": "Zaawansowane"
  },
  "customToken": {
    "message": "Własny token"
  },
  "decimal": {
    "message": "Dokładność liczb po przecinku"
  },
  "decimalsMustZerotoTen": {
    "message": "Liczb po przecinku musi być co najmniej 0 i nie więcej niż 36."
  },
  "delete": {
    "message": "Usuń"
  },
  "deleteNetwork": {
    "message": "Usunąć sieć?"
  },
  "details": {
    "message": "Szczegóły"
  },
  "done": {
    "message": "Gotowe"
  },
  "dontHaveAHardwareWallet": {
    "message": "Nie masz portfela sprzętowego?"
  },
  "downloadGoogleChrome": {
    "message": "Ściągnij Google Chrome"
  },
  "downloadStateLogs": {
    "message": "Załaduj logi stanów"
  },
  "dropped": {
    "message": "Odrzucone"
  },
  "edit": {
    "message": "Edytuj"
  },
  "editContact": {
    "message": "Edytuj kontakt"
  },
  "ensNotFoundOnCurrentNetwork": {
    "message": "Nazwa ENS nie została znaleziona w bieżącej sieci. Spróbuj przełączyć się na Główną sieć Ethereum."
  },
  "ensRegistrationError": {
    "message": "Błąd w rejestracji nazwy ENS"
  },
  "enterPasswordContinue": {
    "message": "Podaj hasło żeby kontynuować"
  },
  "ethereumPublicAddress": {
    "message": "Adres publiczny Ethereum"
  },
  "etherscanView": {
    "message": "Zobacz konto na Etherscan"
  },
  "expandView": {
    "message": "Rozwiń widok"
  },
  "failed": {
    "message": "Nie udało się"
  },
  "fast": {
    "message": "Szybko"
  },
  "fiat": {
    "message": "FIAT",
    "description": "Exchange type"
  },
  "fileImportFail": {
    "message": "Importowanie pliku nie działa? Kliknij tutaj!",
    "description": "Helps user import their account from a JSON file"
  },
  "forgetDevice": {
    "message": "Usuń to urządzenie."
  },
  "from": {
    "message": "Z"
  },
  "functionType": {
    "message": "Typ funkcji"
  },
  "gasLimit": {
    "message": "Limit gazu"
  },
  "gasLimitInfoTooltipContent": {
    "message": "Limit gazu to maksymalna ilość jednostek gazu, którą jesteś skłonny użyć w transakcji."
  },
  "gasLimitTooLow": {
    "message": "Limit gazu musi wynosić co najmniej 21000"
  },
  "gasPrice": {
    "message": "Cena gazu (GWEI)"
  },
  "gasPriceExtremelyLow": {
    "message": "Bardzo niska cena gazu"
  },
  "gasPriceInfoTooltipContent": {
    "message": "Cena gazu to ilość kryptowaluty Ether, którą jesteś gotów zapłacić za każdą jednostkę gazu."
  },
  "gasUsed": {
    "message": "Użyty gaz"
  },
  "general": {
    "message": "Ogólne"
  },
<<<<<<< HEAD
=======
  "generalSettingsDescription": {
    "message": "Przeliczanie walut, waluta podstawowa, język, ikona (identicon) Blockies"
  },
  "getEther": {
    "message": "Zdobądź Eter"
  },
  "getEtherFromFaucet": {
    "message": "Zdobądź Eter ze źródła za $1",
    "description": "Displays network name for Ether faucet"
  },
  "getHelp": {
    "message": "Po pomoc."
  },
  "getStarted": {
    "message": "Rozpocznij"
  },
>>>>>>> 983d2c9f
  "goerli": {
    "message": "Sieć testowa Goerli"
  },
  "hardware": {
    "message": "sprzęt"
  },
  "hardwareWalletConnected": {
    "message": "Podłączono sprzętowy portfel"
  },
  "hardwareWallets": {
    "message": "Podłącz sprzętowy portfel"
  },
  "hardwareWalletsMsg": {
    "message": "Wybierz portfel sprzętowy, którego chcesz użyć z MetaMaskiem"
  },
  "havingTroubleConnecting": {
    "message": "Problem z połączeniem?"
  },
  "here": {
    "message": "tutaj",
    "description": "as in -click here- for more information (goes with troubleTokenBalances)"
  },
  "hexData": {
    "message": "Dane Hex"
  },
  "hide": {
    "message": "Schowaj"
  },
  "hideTokenPrompt": {
    "message": "Schować token?"
  },
  "history": {
    "message": "Historia"
  },
  "import": {
    "message": "Importuj",
    "description": "Button to import an account from a selected file"
  },
  "importAccount": {
    "message": "Importuj konto"
  },
  "importAccountMsg": {
    "message": " Importowane konta nie będą powiązane z Twoją pierwotną frazą seed MetaMask. Dowiedz się więcej o importowaniu kont "
  },
  "imported": {
    "message": "Zaimportowane",
    "description": "status showing that an account has been fully loaded into the keyring"
  },
  "initialTransactionConfirmed": {
    "message": "Twoja transakcja została potwierdzona w sieci. Kliknij OK żeby wrócić."
  },
  "insufficientBalance": {
    "message": "Niewystarczające saldo."
  },
  "insufficientFunds": {
    "message": "Niewystarczające środki."
  },
  "insufficientTokens": {
    "message": "Niewystarczająca liczba tokenów."
  },
  "invalidAddress": {
    "message": "Nieprawidłowy adres"
  },
  "invalidAddressRecipient": {
    "message": "Nieprawidłowy adres odbiorcy"
  },
  "invalidAddressRecipientNotEthNetwork": {
    "message": "To nie jest sieć ETH, zmień na małe litery"
  },
  "invalidBlockExplorerURL": {
    "message": "Nieprawidłowe Block Explorer URI"
  },
  "invalidRPC": {
    "message": "Nieprawidłowe RPC URI"
  },
  "invalidSeedPhrase": {
    "message": "Nieprawidłowa fraza seed"
  },
  "jsonFile": {
    "message": "Plik JSON",
    "description": "format for importing an account"
  },
  "knownAddressRecipient": {
    "message": "Znany adres kontraktu."
  },
  "learnMore": {
    "message": "Dowiedz się więcej"
  },
  "learnMoreUpperCase": {
    "message": "Dowiedz się więcej"
  },
  "ledgerAccountRestriction": {
    "message": "Musisz użyć swojego poprzedniego konta zanim dodasz kolejne."
  },
  "likeToImportTokens": {
    "message": "Czy chcesz dodać te tokeny?"
  },
  "lineaGoerli": {
    "message": "Sieć testowa Linea Goerli"
  },
  "links": {
    "message": "Łącza"
  },
  "loadMore": {
    "message": "Załaduj więcej"
  },
  "loading": {
    "message": "Ładowanie..."
  },
  "loadingTokens": {
    "message": "Ładowanie tokenów..."
  },
  "localhost": {
    "message": "Serwer lokalny 8545"
  },
  "lock": {
    "message": "Wyloguj się"
  },
  "mainnet": {
    "message": "Główna sieć Ethereum"
  },
  "max": {
    "message": "Maks."
  },
  "message": {
    "message": "Wiadomość"
  },
  "metamaskVersion": {
    "message": "Wersja MetaMask"
  },
  "mustSelectOne": {
    "message": "Należy wybrać co najmniej 1 token."
  },
  "needImportFile": {
    "message": "Musisz wybrać plik do zaimportowania.",
    "description": "User is important an account and needs to add a file to continue"
  },
  "negativeETH": {
    "message": "Nie można wysłać ujemnych ilości ETH."
  },
  "networkName": {
    "message": "Nazwa sieci"
  },
  "networks": {
    "message": "Sieci"
  },
  "nevermind": {
    "message": "Nie ważne"
  },
  "newAccount": {
    "message": "Nowe konto"
  },
  "newAccountNumberName": {
    "message": "Konto $1",
    "description": "Default name of next account to be created on create account screen"
  },
  "newContact": {
    "message": "Nowy kontakt"
  },
  "newContract": {
    "message": "Nowy kontrakt"
  },
  "newPassword": {
    "message": "Nowe hasło (min. 8 znaków)"
  },
  "next": {
    "message": "Dalej"
  },
  "noAddressForName": {
    "message": "Nie wybrano żadnego adresu dla tej nazwy."
  },
  "noConversionRateAvailable": {
    "message": "Brak kursu waluty"
  },
  "noTransactions": {
    "message": "Nie ma transakcji"
  },
  "noWebcamFound": {
    "message": "Twoja kamera nie została znaleziona. Spróbuj ponownie."
  },
  "noWebcamFoundTitle": {
    "message": "Nie znaleziono kamery"
  },
  "notEnoughGas": {
    "message": "Za mało gazu"
  },
  "ofTextNofM": {
    "message": "z"
  },
  "off": {
    "message": "Wył."
  },
  "on": {
    "message": "Włączone"
  },
<<<<<<< HEAD
=======
  "optionalBlockExplorerUrl": {
    "message": "Adres URL przeglądarki łańcucha bloków (opcjonalnie)"
  },
  "optionalCurrencySymbol": {
    "message": "Symbol (opcjonalnie)"
  },
  "orderOneHere": {
    "message": "Zamów Trezor lub Ledger i trzymaj swoje środki w portfelu sprzętowym."
  },
>>>>>>> 983d2c9f
  "origin": {
    "message": "Pochodzenie"
  },
  "parameters": {
    "message": "Parametry"
  },
  "participateInMetaMetrics": {
    "message": "Weź udział w MetaMetrics"
  },
  "participateInMetaMetricsDescription": {
    "message": "Weź udział w MetaMetrics, aby pomóc nam ulepszyć MetaMask"
  },
  "password": {
    "message": "Hasło"
  },
  "passwordNotLongEnough": {
    "message": "Hasło jest za krótkie"
  },
  "passwordsDontMatch": {
    "message": "Hasła są niezgodne"
  },
  "pastePrivateKey": {
    "message": "Tutaj wklej swój prywatny klucz:",
    "description": "For importing an account from a private key"
  },
  "pending": {
    "message": "oczekiwanie"
  },
  "personalAddressDetected": {
    "message": "Wykryto osobisty adres. Wprowadź adres kontraktu tokenów."
  },
  "prev": {
    "message": "Poprzednie"
  },
  "primaryCurrencySetting": {
    "message": "Waluta podstawowa"
  },
  "primaryCurrencySettingDescription": {
    "message": "Wybierz walutę natywną, aby preferować wyświetlanie wartości w walucie natywnej łańcucha (np. ETH). Wybierz walutę fiat, aby preferować wyświetlanie wartości w wybranej przez siebie walucie fiat."
  },
  "privacyMsg": {
    "message": "Polityka prywatności"
  },
  "privateKey": {
    "message": "Klucz prywatny",
    "description": "select this type of file to use to import an account"
  },
  "privateKeyWarning": {
    "message": "Uwaga: Nie ujawniaj nikomu tego klucza. Ktokolwiek posiadający Twoje prywatne klucze może użyć środków znajdujących się na Twoim koncie."
  },
  "privateNetwork": {
    "message": "Sieć prywatna"
  },
  "readdToken": {
    "message": "Możesz później ponownie dodać ten token poprzez \"Dodaj token\" w opcjach menu swojego konta."
  },
<<<<<<< HEAD
=======
  "readyToConnect": {
    "message": "Gotowy na połączenie?"
  },
  "recents": {
    "message": "Ostatnie"
  },
  "recipientAddress": {
    "message": "Adres odbiorcy"
  },
>>>>>>> 983d2c9f
  "recipientAddressPlaceholder": {
    "message": "Szukaj, adres publiczny (0x) lub ENS"
  },
  "reject": {
    "message": "Odrzuć"
  },
  "rejectAll": {
    "message": "Odrzuć wszystkie"
  },
  "rejectTxsDescription": {
    "message": "Zamierzasz odrzucić wiele ($1) transakcji jednocześnie."
  },
  "rejectTxsN": {
    "message": "Odrzuć transakcje ($1)"
  },
  "rejected": {
    "message": "Odrzucone"
  },
  "remove": {
    "message": "usuń"
  },
  "removeAccount": {
    "message": "Usuń konto"
  },
  "removeAccountDescription": {
    "message": "To konto będzie usunięte z Twojego portfela. Zanim przejdziesz dalej, upewnij się, że masz frazę seed i klucz prywatny do tego importowanego konta. Możesz później importować lub utworzyć nowe konta z rozwijanego menu kont. "
  },
  "requestsAwaitingAcknowledgement": {
    "message": "wnioski oczekujące na zatwierdzenie"
  },
  "required": {
    "message": "Wymagane"
  },
  "reset": {
    "message": "Resetuj"
  },
  "restore": {
    "message": "Przywróć"
  },
  "revealSeedWords": {
    "message": "Pokaż słowa seed"
  },
  "revealSeedWordsWarning": {
    "message": "Te słowa mogą być użyte żeby ukraść Twoje konta.",
    "description": "$1 is bolded text using the message from 'revealSeedWordsWarning2'"
  },
  "rpcUrl": {
    "message": "Nowy adres URL RPC"
  },
  "save": {
    "message": "Zapisz"
  },
  "scanInstructions": {
    "message": "Umieść kod QR na wprost kamery"
  },
  "scanQrCode": {
    "message": "Skanuj kod QR"
  },
  "search": {
    "message": "Szukaj"
  },
  "searchResults": {
    "message": "Wyniki wyszukiwania"
  },
  "securityAndPrivacy": {
    "message": "Bezpieczeństwo i prywatność"
  },
  "seedPhraseReq": {
    "message": "Frazy seed mają 12 słów"
  },
  "selectAnAccount": {
    "message": "Wybierz konto"
  },
  "selectHdPath": {
    "message": "Wybierz ścieżkę HD"
  },
  "selectPathHelp": {
    "message": "Jeśli nie widzisz poniżej swoich kont Ledger, spróbuj przełączyć się na \"Legacy (MEW / MyCrypto)\""
  },
  "selectType": {
    "message": "Wybierz rodzaj"
  },
  "send": {
    "message": "Wyślij"
  },
  "sendTokens": {
    "message": "Wyślij tokeny"
  },
  "settings": {
    "message": "Ustawienia"
  },
  "showFiatConversionInTestnets": {
    "message": "Pokaż przeliczanie w sieciach testowych"
  },
  "showFiatConversionInTestnetsDescription": {
    "message": "Wybierz tę opcję, aby wyświetlać przeliczanie waluty fiat w sieciach testowych"
  },
  "showHexData": {
    "message": "Pokaż dane hex"
  },
  "showHexDataDescription": {
    "message": "Wybierz to żeby pokazać pole danych hex na ekranie wysyłania"
  },
  "sigRequest": {
    "message": "Prośba o podpis"
  },
  "sign": {
    "message": "Podpisz"
  },
  "signatureRequest": {
    "message": "Prośba o podpis"
  },
  "signed": {
    "message": "Podpisane"
  },
  "somethingWentWrong": {
    "message": "Ups! Coś poszło nie tak."
  },
  "speedUp": {
    "message": "Przyśpiesz"
  },
  "speedUpCancellation": {
    "message": "Przyśpiesz anulowanie"
  },
  "speedUpTransaction": {
    "message": "Przyśpiesz transakcję"
  },
  "stateLogError": {
    "message": "Błąd podczas pobierania logów stanów."
  },
  "stateLogs": {
    "message": "Logi stanów"
  },
  "stateLogsDescription": {
    "message": "Logi stanów zawierają Twoje publiczne adresy kont i wykonanych transakcji."
  },
<<<<<<< HEAD
=======
  "step1HardwareWallet": {
    "message": "1. Podłącz portfel sprzętowy"
  },
  "step1HardwareWalletMsg": {
    "message": "Połącz swój portfel sprzętowy z komputerem."
  },
  "step2HardwareWallet": {
    "message": "2. Wybierz konto"
  },
  "step2HardwareWalletMsg": {
    "message": "Wybierz konto, które chcesz przeglądać. Możesz wybrać tylko jedno konto w danym momencie."
  },
  "step3HardwareWallet": {
    "message": "3. Zacznij używać dystrybuowanych aplikacji (dApps) i wiele więcej!"
  },
  "step3HardwareWalletMsg": {
    "message": "Używaj swojego konta sprzętowego tak, jak używasz jakiegokolwiek konta z Ethereum. Loguj się do dystrybuowanych aplikacji (dApps), wysyłaj Eth, kupuj i przechowaj tokeny ERC20 i niewymienne tokeny, jak np. CryptoKitties."
  },
  "storePhrase": {
    "message": "Przechowuj tę frazę w menedżerze haseł, takim jak 1Password."
  },
>>>>>>> 983d2c9f
  "submitted": {
    "message": "Wysłane"
  },
  "supportCenter": {
    "message": "Odwiedź nasze Centrum Pomocy"
  },
  "switchNetworks": {
    "message": "Zmień sieci"
  },
  "symbolBetweenZeroTwelve": {
    "message": "Symbol musi mieć maksymalnie 11 znaków."
  },
  "terms": {
    "message": "Regulamin"
  },
  "tips": {
    "message": "Napiwki"
  },
  "to": {
    "message": "Do"
  },
  "tokenAlreadyAdded": {
    "message": "Token jest już dodany."
  },
  "tokenContractAddress": {
    "message": "Adres kontraktu tokena"
  },
  "tokenSymbol": {
    "message": "Symbol tokena"
  },
  "total": {
    "message": "Suma"
  },
  "transaction": {
    "message": "transakcja"
  },
  "transactionCancelAttempted": {
    "message": "Podjęto próbę anulowania transakcji z opłatą za gaz w wysokości $1 – $2"
  },
  "transactionCancelSuccess": {
    "message": "Transakcja została anulowana pomyślnie – $2"
  },
  "transactionConfirmed": {
    "message": "Transakcja została potwierdzona o $2."
  },
  "transactionCreated": {
    "message": "Transakcja o wartości $1 została utworzona o $2."
  },
  "transactionDropped": {
    "message": "Transakcja odrzucona – $2."
  },
  "transactionError": {
    "message": "Błąd transakcji. Wyjątek w kodzie kontraktu."
  },
  "transactionErrorNoContract": {
    "message": "Próba wywołania funkcji na adresie, który nie jest adresem kontraktu."
  },
  "transactionErrored": {
    "message": "Wystąpił błąd podczas wykonywania transakcji."
  },
  "transactionFee": {
    "message": "Opłata transakcyjna"
  },
  "transactionResubmitted": {
    "message": "Transakcja wysłana ponownie z opłatą za gaz podwyższoną do $1 – $2"
  },
  "transactionSubmitted": {
    "message": "Transakcja wykonana z opłatą za gaz w wysokości $1 – $2."
  },
  "transactionUpdated": {
    "message": "Transakcja zaktualizowana – $2."
  },
  "transfer": {
    "message": "Przelew"
  },
  "transferFrom": {
    "message": "Przelew z"
  },
  "tryAgain": {
    "message": "Spróbuj ponownie"
  },
  "unapproved": {
    "message": "Niezatwierdzone"
  },
  "units": {
    "message": "jednostki"
  },
  "unknown": {
    "message": "Nieznane"
  },
  "unknownCameraError": {
    "message": "Podczas łączenia się z kamerą wystąpił błąd. Spróbuj ponownie..."
  },
  "unknownCameraErrorTitle": {
    "message": "Ups! Coś poszło nie tak..."
  },
  "unknownNetwork": {
    "message": "Nieznana sieć prywatna"
  },
  "unknownQrCode": {
    "message": "Błąd: nie mogliśmy odczytać tego kodu QR"
  },
  "unlock": {
    "message": "Odblokuj"
  },
  "unlockMessage": {
    "message": "Zdecentralizowana sieć oczekuje"
  },
  "updatedWithDate": {
    "message": "Zaktualizowano $1"
  },
  "urlErrorMsg": {
    "message": "URI wymaga prawidłowego prefiksu HTTP/HTTPS."
  },
  "usedByClients": {
    "message": "Używany przez różnych klientów"
  },
  "userName": {
    "message": "Nazwa użytkownika"
  },
  "viewContact": {
    "message": "Wyświetl kontakt"
  },
  "visitWebSite": {
    "message": "Odwiedź naszą stronę"
  },
  "welcomeBack": {
    "message": "Witaj z powrotem!"
  },
  "youNeedToAllowCameraAccess": {
    "message": "Żeby użyć tej opcji należy podłączyć kamerę"
  },
  "youSign": {
    "message": "Podpisujesz"
  },
  "yourPrivateSeedPhrase": {
    "message": "Twoja prywatna fraza seed"
  },
  "zeroGasPriceOnSpeedUpError": {
    "message": "Przyspieszenie z zerową ceną gazu"
  }
}<|MERGE_RESOLUTION|>--- conflicted
+++ resolved
@@ -1,13 +1,13 @@
 {
-  "QRHardwareSignRequestCancel": {
-    "message": "Odrzuć"
-  },
-  "QRHardwareWalletImporterTitle": {
-    "message": "Skanuj kod QR"
-  },
   "about": {
     "message": "Informacje"
   },
+  "aboutSettingsDescription": {
+    "message": "Wersja, centrum wsparcia i dane kontaktowe"
+  },
+  "acceleratingATransaction": {
+    "message": "* Przyspieszenie transakcji poprzez zastosowanie wyższej ceny gazu zwiększa szanse na jej szybsze przetworzenie przez sieć, jednak skuteczność tej operacji nie jest gwarantowana."
+  },
   "accessingYourCamera": {
     "message": "Uruchamianie kamery..."
   },
@@ -38,14 +38,32 @@
   "addNetwork": {
     "message": "Dodaj sieć"
   },
+  "addRecipient": {
+    "message": "Dodaj odbiorcę"
+  },
   "addSuggestedTokens": {
     "message": "Dodaj sugerowane tokeny."
   },
+  "addToAddressBook": {
+    "message": "Dodaj do książki adresowej"
+  },
+  "addToAddressBookModalPlaceholder": {
+    "message": "np. John D."
+  },
   "addToken": {
     "message": "Dodaj token"
   },
+  "addTokens": {
+    "message": "Dodaj tokeny"
+  },
   "advanced": {
     "message": "Zaawansowane"
+  },
+  "advancedOptions": {
+    "message": "Opcje zaawansowane"
+  },
+  "advancedSettingsDescription": {
+    "message": "Dostęp do funkcji programisty, pobieranie dzienników stanu, resetowanie konta, konfigurowanie sieci testowych i niestandardowe RPC"
   },
   "amount": {
     "message": "Ilość"
@@ -58,14 +76,6 @@
     "message": "MetaMask",
     "description": "The name of the application"
   },
-  "appNameBeta": {
-    "message": "MetaMask Beta",
-    "description": "The name of the application (Beta)"
-  },
-  "appNameFlask": {
-    "message": "MetaMask Flask",
-    "description": "The name of the application (Flask)"
-  },
   "approve": {
     "message": "Zatwierdź"
   },
@@ -75,6 +85,12 @@
   "asset": {
     "message": "Składnik aktywów"
   },
+  "attemptToCancel": {
+    "message": "Podjąć próbę anulowania?"
+  },
+  "attemptToCancelDescription": {
+    "message": "Wykonanie tego działania nie gwarantuje, że pierwotna transakcja zostanie anulowana. Jeśli próba anulowania się powiedzie, zostaniesz obciążony opłatą transakcyjną wskazaną powyżej."
+  },
   "attemptingConnect": {
     "message": "Próba połączenia z blockchainem."
   },
@@ -92,6 +108,9 @@
   },
   "back": {
     "message": "Wstecz"
+  },
+  "backToAll": {
+    "message": "Wróć do wszystkich"
   },
   "backupApprovalInfo": {
     "message": "Ten tajny kod jest wymagany do odzyskania portfela w przypadku zgubienia urządzenia, zapomnienia hasła, ponownego zainstalowania MetaMask lub potrzeby uzyskania dostępu do portfela na innym urządzeniu."
@@ -118,15 +137,30 @@
     "message": "Wyświetl konto w $1",
     "description": "$1 replaced by URL for custom block explorer"
   },
+  "blockiesIdenticon": {
+    "message": "Użyj Blockies Identicon"
+  },
   "browserNotSupported": {
     "message": "Twoja przeglądarka nie jest obsługiwana..."
   },
+  "builtInCalifornia": {
+    "message": "MetaMask został zaprojektowany i stworzony w Kaliforni."
+  },
+  "buyWithWyre": {
+    "message": "Kup ETH poprzez Wyre"
+  },
+  "buyWithWyreDescription": {
+    "message": "Dzięki Wyre możesz użyć karty kredytowej, aby wpłacić ETH bezpośrednio na swoje konto MetaMask."
+  },
   "bytes": {
     "message": "Bajty"
   },
   "cancel": {
     "message": "Anuluj"
   },
+  "cancellationGasFee": {
+    "message": "Opłata za gaz za anulowanie"
+  },
   "cancelled": {
     "message": "Anulowano"
   },
@@ -136,6 +170,9 @@
   "chromeRequiredForHardwareWallets": {
     "message": "Żeby połączyć się z portfelem sprzętowym, należy uruchomić MetaMask z przeglądarką Google Chrome."
   },
+  "clickToRevealSeed": {
+    "message": "Kliknij tutaj, aby odkryć tajne słowa"
+  },
   "close": {
     "message": "Zamknij"
   },
@@ -145,24 +182,42 @@
   "confirmPassword": {
     "message": "Potwierdź hasło"
   },
+  "confirmSecretBackupPhrase": {
+    "message": "Potwierdź swoją tajną frazę zapasową"
+  },
   "confirmed": {
     "message": "Potwierdzone"
   },
+  "congratulations": {
+    "message": "Gratulacje"
+  },
   "connect": {
     "message": "Połącz"
   },
+  "connectHardwareWallet": {
+    "message": "Podłącz portfel sprzętowy"
+  },
   "connectingTo": {
     "message": "Łączenie z $1"
   },
   "connectingToGoerli": {
     "message": "Łączenie z siecią testową Goerli"
   },
-  "connectingToLineaGoerli": {
-    "message": "Łączenie z siecią testową Linea Goerli"
+  "connectingToKovan": {
+    "message": "Łączenie z siecią testową Kovan"
   },
   "connectingToMainnet": {
     "message": "Łączenie z główną siecią Ethereum"
   },
+  "connectingToRinkeby": {
+    "message": "Łączenie z siecią testową Rinkeby"
+  },
+  "connectingToRopsten": {
+    "message": "Łączenie z siecią testową Ropsten"
+  },
+  "continueToWyre": {
+    "message": "Przejdź do Wyre"
+  },
   "contractDeployment": {
     "message": "Uruchomienie kontraktu"
   },
@@ -172,9 +227,15 @@
   "copiedExclamation": {
     "message": "Skopiowane!"
   },
+  "copiedTransactionId": {
+    "message": "Skopiowano identyfikator transakcji"
+  },
   "copyAddress": {
     "message": "Skopiuj adres do schowka"
   },
+  "copyPrivateKey": {
+    "message": "To jest Twój prywatny klucz (kliknij żeby skopiować)"
+  },
   "copyToClipboard": {
     "message": "Skopiuj do schowka"
   },
@@ -184,6 +245,12 @@
   "create": {
     "message": "Utwórz"
   },
+  "createAWallet": {
+    "message": "Utwórz portfel"
+  },
+  "createAccount": {
+    "message": "Utwórz konto"
+  },
   "createPassword": {
     "message": "Utwórz hasło"
   },
@@ -193,8 +260,14 @@
   "currentLanguage": {
     "message": "Obecny język"
   },
-  "custom": {
-    "message": "Zaawansowane"
+  "customGas": {
+    "message": "Ustaw gaz"
+  },
+  "customGasSubTitle": {
+    "message": "Zwiększenie opłaty może skrócić czas przetwarzania transakcji, ale nie jest to gwarantowane."
+  },
+  "customRPC": {
+    "message": "Własne RPC"
   },
   "customToken": {
     "message": "Własny token"
@@ -205,15 +278,33 @@
   "decimalsMustZerotoTen": {
     "message": "Liczb po przecinku musi być co najmniej 0 i nie więcej niż 36."
   },
+  "defaultNetwork": {
+    "message": "Domyślna sieć dla Eteru to Main Net."
+  },
   "delete": {
     "message": "Usuń"
   },
+  "deleteAccount": {
+    "message": "Usuń konto"
+  },
   "deleteNetwork": {
     "message": "Usunąć sieć?"
   },
+  "deleteNetworkDescription": {
+    "message": "Czy na pewno chcesz usunąć tę sieć?"
+  },
+  "depositEther": {
+    "message": "Zdeponuj Eter"
+  },
   "details": {
     "message": "Szczegóły"
   },
+  "directDepositEther": {
+    "message": "Zdeponuj Eter bezpośrednio"
+  },
+  "directDepositEtherExplainer": {
+    "message": "Jeśli już masz Eter, najszybciej umieścisz go w swoim nowym portfelu przy pomocy bezpośredniego depozytu."
+  },
   "done": {
     "message": "Gotowe"
   },
@@ -223,6 +314,9 @@
   "downloadGoogleChrome": {
     "message": "Ściągnij Google Chrome"
   },
+  "downloadSecretBackup": {
+    "message": "Pobierz swoją tajną frazę zapasową i przechowuj ją bezpiecznie na zaszyfrowanym zewnętrznym dysku twardym lub nośniku pamięci masowej."
+  },
   "downloadStateLogs": {
     "message": "Załaduj logi stanów"
   },
@@ -235,15 +329,51 @@
   "editContact": {
     "message": "Edytuj kontakt"
   },
+  "endOfFlowMessage1": {
+    "message": "Zaliczyłeś test – zabezpiecz swoją frazę seed, to Twoja odpowiedzialność!"
+  },
+  "endOfFlowMessage10": {
+    "message": "Wszystko gotowe"
+  },
+  "endOfFlowMessage2": {
+    "message": "Wskazówki dotyczące bezpiecznego przechowywania"
+  },
+  "endOfFlowMessage3": {
+    "message": "Zapisz kopię zapasową w wielu miejscach."
+  },
+  "endOfFlowMessage4": {
+    "message": "Nigdy nie udostępniaj nikomu tej frazy."
+  },
+  "endOfFlowMessage5": {
+    "message": "Uważaj na phishing! MetaMask nigdy spontanicznie nie poprosi Cię o podanie frazy seed."
+  },
+  "endOfFlowMessage6": {
+    "message": "Jeśli zajdzie konieczność ponownego wykonania kopii zapasowej frazy seed, znajdziesz ją w Ustawieniach -> Zabezpieczenia."
+  },
+  "endOfFlowMessage8": {
+    "message": "MetaMask nie może odzyskać Twojej frazy seed. Dowiedz się więcej."
+  },
+  "endOfFlowMessage9": {
+    "message": "Dowiedz się więcej."
+  },
   "ensNotFoundOnCurrentNetwork": {
     "message": "Nazwa ENS nie została znaleziona w bieżącej sieci. Spróbuj przełączyć się na Główną sieć Ethereum."
   },
   "ensRegistrationError": {
     "message": "Błąd w rejestracji nazwy ENS"
   },
+  "enterAnAlias": {
+    "message": "Wpisz alias"
+  },
+  "enterPassword": {
+    "message": "Wpisz hasło"
+  },
   "enterPasswordContinue": {
     "message": "Podaj hasło żeby kontynuować"
   },
+  "estimatedProcessingTimes": {
+    "message": "Szacunkowy czas przetwarzania"
+  },
   "ethereumPublicAddress": {
     "message": "Adres publiczny Ethereum"
   },
@@ -252,6 +382,9 @@
   },
   "expandView": {
     "message": "Rozwiń widok"
+  },
+  "exportPrivateKey": {
+    "message": "Eksportuj klucz prywatny"
   },
   "failed": {
     "message": "Nie udało się"
@@ -300,8 +433,6 @@
   "general": {
     "message": "Ogólne"
   },
-<<<<<<< HEAD
-=======
   "generalSettingsDescription": {
     "message": "Przeliczanie walut, waluta podstawowa, język, ikona (identicon) Blockies"
   },
@@ -318,9 +449,11 @@
   "getStarted": {
     "message": "Rozpocznij"
   },
->>>>>>> 983d2c9f
   "goerli": {
     "message": "Sieć testowa Goerli"
+  },
+  "happyToSeeYou": {
+    "message": "Cieszymy się, że tu jesteś."
   },
   "hardware": {
     "message": "sprzęt"
@@ -363,6 +496,12 @@
   "importAccountMsg": {
     "message": " Importowane konta nie będą powiązane z Twoją pierwotną frazą seed MetaMask. Dowiedz się więcej o importowaniu kont "
   },
+  "importAccountSeedPhrase": {
+    "message": "Zaimportuj konto za pomocą frazy seed"
+  },
+  "importWallet": {
+    "message": "Importuj portfel"
+  },
   "imported": {
     "message": "Zaimportowane",
     "description": "status showing that an account has been fully loaded into the keyring"
@@ -404,20 +543,20 @@
   "knownAddressRecipient": {
     "message": "Znany adres kontraktu."
   },
+  "kovan": {
+    "message": "Sieć testowa Kovan"
+  },
   "learnMore": {
     "message": "Dowiedz się więcej"
   },
-  "learnMoreUpperCase": {
-    "message": "Dowiedz się więcej"
-  },
   "ledgerAccountRestriction": {
     "message": "Musisz użyć swojego poprzedniego konta zanim dodasz kolejne."
   },
-  "likeToImportTokens": {
+  "letsGoSetUp": {
+    "message": "Tak, zacznijmy od początku!"
+  },
+  "likeToAddTokens": {
     "message": "Czy chcesz dodać te tokeny?"
-  },
-  "lineaGoerli": {
-    "message": "Sieć testowa Linea Goerli"
   },
   "links": {
     "message": "Łącza"
@@ -443,14 +582,29 @@
   "max": {
     "message": "Maks."
   },
+  "memorizePhrase": {
+    "message": "Zapamiętaj tę frazę."
+  },
   "message": {
     "message": "Wiadomość"
   },
+  "metamaskDescription": {
+    "message": "MetaMask to bezpieczny portfel dla Ethereum."
+  },
   "metamaskVersion": {
     "message": "Wersja MetaMask"
   },
+  "mobileSyncText": {
+    "message": "Wpisz hasło, aby potwierdzić, że to Ty!"
+  },
   "mustSelectOne": {
     "message": "Należy wybrać co najmniej 1 token."
+  },
+  "myAccounts": {
+    "message": "Moje konta"
+  },
+  "needEtherInWallet": {
+    "message": "Żeby skorzystać ze zdecentraliowanych aplikacji (dApps) przy pomocy MetaMask, potrzebujesz Eteru w swoim portfelu."
   },
   "needImportFile": {
     "message": "Musisz wybrać plik do zaimportowania.",
@@ -462,6 +616,9 @@
   "networkName": {
     "message": "Nazwa sieci"
   },
+  "networkSettingsDescription": {
+    "message": "Dodawaj i edytuj niestandardowe sieci RPC"
+  },
   "networks": {
     "message": "Sieci"
   },
@@ -470,6 +627,9 @@
   },
   "newAccount": {
     "message": "Nowe konto"
+  },
+  "newAccountDetectedDialogMessage": {
+    "message": "Wykryto nowy adres! Kliknij tutaj, aby dodać go do książki adresowej."
   },
   "newAccountNumberName": {
     "message": "Konto $1",
@@ -481,15 +641,30 @@
   "newContract": {
     "message": "Nowy kontrakt"
   },
+  "newNetwork": {
+    "message": "Nowa sieć"
+  },
   "newPassword": {
     "message": "Nowe hasło (min. 8 znaków)"
   },
+  "newToMetaMask": {
+    "message": "Pierwszy raz w MetaMask?"
+  },
+  "newTotal": {
+    "message": "Nowa suma"
+  },
+  "newTransactionFee": {
+    "message": "Nowa opłata transakcyjna"
+  },
   "next": {
     "message": "Dalej"
   },
   "noAddressForName": {
     "message": "Nie wybrano żadnego adresu dla tej nazwy."
   },
+  "noAlreadyHaveSeed": {
+    "message": "Nie, mam już frazę seed"
+  },
   "noConversionRateAvailable": {
     "message": "Brak kursu waluty"
   },
@@ -514,8 +689,6 @@
   "on": {
     "message": "Włączone"
   },
-<<<<<<< HEAD
-=======
   "optionalBlockExplorerUrl": {
     "message": "Adres URL przeglądarki łańcucha bloków (opcjonalnie)"
   },
@@ -525,7 +698,6 @@
   "orderOneHere": {
     "message": "Zamów Trezor lub Ledger i trzymaj swoje środki w portfelu sprzętowym."
   },
->>>>>>> 983d2c9f
   "origin": {
     "message": "Pochodzenie"
   },
@@ -579,11 +751,12 @@
   "privateNetwork": {
     "message": "Sieć prywatna"
   },
+  "queue": {
+    "message": "Kolejka"
+  },
   "readdToken": {
     "message": "Możesz później ponownie dodać ten token poprzez \"Dodaj token\" w opcjach menu swojego konta."
   },
-<<<<<<< HEAD
-=======
   "readyToConnect": {
     "message": "Gotowy na połączenie?"
   },
@@ -593,7 +766,6 @@
   "recipientAddress": {
     "message": "Adres odbiorcy"
   },
->>>>>>> 983d2c9f
   "recipientAddressPlaceholder": {
     "message": "Szukaj, adres publiczny (0x) lub ENS"
   },
@@ -612,6 +784,9 @@
   "rejected": {
     "message": "Odrzucone"
   },
+  "remindMeLater": {
+    "message": "Przypomnij mi później"
+  },
   "remove": {
     "message": "usuń"
   },
@@ -630,15 +805,38 @@
   "reset": {
     "message": "Resetuj"
   },
+  "resetAccount": {
+    "message": "Resetuj konto"
+  },
+  "resetAccountDescription": {
+    "message": "Zresetowanie konta wyczyści Twoją historię transakcji."
+  },
   "restore": {
     "message": "Przywróć"
   },
+  "restoreAccountWithSeed": {
+    "message": "Przywróć konto frazą seed"
+  },
   "revealSeedWords": {
     "message": "Pokaż słowa seed"
   },
+  "revealSeedWordsDescription": {
+    "message": "Jeśli kiedyś zmienisz przeglądarkę lub komputer, będziesz potrzebować tej frazy seed, żeby dostać się do swoich kont. Zapisz ją w bezpiecznym miejscu."
+  },
+  "revealSeedWordsTitle": {
+    "message": "Fraza seed"
+  },
   "revealSeedWordsWarning": {
-    "message": "Te słowa mogą być użyte żeby ukraść Twoje konta.",
-    "description": "$1 is bolded text using the message from 'revealSeedWordsWarning2'"
+    "message": "Te słowa mogą być użyte żeby ukraść Twoje konta."
+  },
+  "revealSeedWordsWarningTitle": {
+    "message": "NIE pokazuj tej frazy nikomu!"
+  },
+  "rinkeby": {
+    "message": "Sieć testowa Rinkeby"
+  },
+  "ropsten": {
+    "message": "Sieć testowa Ropsten"
   },
   "rpcUrl": {
     "message": "Nowy adres URL RPC"
@@ -646,6 +844,9 @@
   "save": {
     "message": "Zapisz"
   },
+  "saveAsCsvFile": {
+    "message": "Zapisz jako plik CSV"
+  },
   "scanInstructions": {
     "message": "Umieść kod QR na wprost kamery"
   },
@@ -658,15 +859,42 @@
   "searchResults": {
     "message": "Wyniki wyszukiwania"
   },
+  "searchTokens": {
+    "message": "Szukaj tokenów"
+  },
+  "secretBackupPhrase": {
+    "message": "Tajna fraza zapasowa"
+  },
+  "secretBackupPhraseDescription": {
+    "message": "Twoja tajna fraza zapasowa ułatwia tworzenie kopii zapasowych i przywracanie konta."
+  },
+  "secretBackupPhraseWarning": {
+    "message": "OSTRZEŻENIE: Nigdy nie ujawniaj swojej frazy zapasowej. Każdy, kto pozna tę frazę, może bezpowrotnie odebrać Ci kryptowalutę Ether."
+  },
   "securityAndPrivacy": {
     "message": "Bezpieczeństwo i prywatność"
   },
+  "securitySettingsDescription": {
+    "message": "Ustawienia prywatności i fraza seed portfela"
+  },
+  "seedPhrasePlaceholder": {
+    "message": "Oddziel słowa pojedynczą spacją"
+  },
   "seedPhraseReq": {
     "message": "Frazy seed mają 12 słów"
   },
+  "selectAHigherGasFee": {
+    "message": "Wybierz wyższą opłatę za gaz, aby przyspieszyć przetwarzanie transakcji.*"
+  },
   "selectAnAccount": {
     "message": "Wybierz konto"
   },
+  "selectAnAccountHelp": {
+    "message": "Wybierz konto do przeglądania w MetaMask"
+  },
+  "selectEachPhrase": {
+    "message": "Wybierz każdą frazę, aby upewnić się, że jest poprawna."
+  },
   "selectHdPath": {
     "message": "Wybierz ścieżkę HD"
   },
@@ -679,12 +907,27 @@
   "send": {
     "message": "Wyślij"
   },
+  "sendAmount": {
+    "message": "Wyślij kwotę"
+  },
   "sendTokens": {
     "message": "Wyślij tokeny"
   },
+  "sentEther": {
+    "message": "wyślij eter"
+  },
+  "separateEachWord": {
+    "message": "Oddziel słowa pojedynczą spacją"
+  },
   "settings": {
     "message": "Ustawienia"
   },
+  "showAdvancedGasInline": {
+    "message": "Zaawansowana kontrola gazu"
+  },
+  "showAdvancedGasInlineDescription": {
+    "message": "Wybierz tę opcję, aby móc zmienić cenę i limit gazu bezpośrednio na ekranach wysyłania i potwierdzania."
+  },
   "showFiatConversionInTestnets": {
     "message": "Pokaż przeliczanie w sieciach testowych"
   },
@@ -697,18 +940,27 @@
   "showHexDataDescription": {
     "message": "Wybierz to żeby pokazać pole danych hex na ekranie wysyłania"
   },
+  "showPrivateKeys": {
+    "message": "Pokaż prywatne klucze"
+  },
   "sigRequest": {
     "message": "Prośba o podpis"
   },
   "sign": {
     "message": "Podpisz"
   },
+  "signNotice": {
+    "message": "Podpisanie tej wiadomości może mieć \nniebezpieczne skutki uboczne. Podpisuj wiadomości \ntylko ze stron, którym chcesz udostępnić swoje konto.\nTa niebezpieczna metoda będzie usunięta w przyszłych wersjach. "
+  },
   "signatureRequest": {
     "message": "Prośba o podpis"
   },
   "signed": {
     "message": "Podpisane"
   },
+  "slow": {
+    "message": "Powoli"
+  },
   "somethingWentWrong": {
     "message": "Ups! Coś poszło nie tak."
   },
@@ -730,8 +982,6 @@
   "stateLogsDescription": {
     "message": "Logi stanów zawierają Twoje publiczne adresy kont i wykonanych transakcji."
   },
-<<<<<<< HEAD
-=======
   "step1HardwareWallet": {
     "message": "1. Podłącz portfel sprzętowy"
   },
@@ -753,7 +1003,6 @@
   "storePhrase": {
     "message": "Przechowuj tę frazę w menedżerze haseł, takim jak 1Password."
   },
->>>>>>> 983d2c9f
   "submitted": {
     "message": "Wysłane"
   },
@@ -766,9 +1015,36 @@
   "symbolBetweenZeroTwelve": {
     "message": "Symbol musi mieć maksymalnie 11 znaków."
   },
+  "syncWithMobile": {
+    "message": "Synchronizuj z telefonem"
+  },
+  "syncWithMobileBeCareful": {
+    "message": "Upewnij się, że nikt inny nie patrzy na Twój ekran podczas skanowania tego kodu"
+  },
+  "syncWithMobileComplete": {
+    "message": "Twoje dane zostały zsynchronizowane. Miłego korzystania z aplikacji mobilnej MetaMask!"
+  },
+  "syncWithMobileDesc": {
+    "message": "Możesz synchronizować swoje konta i informacje z urządzeniem mobilnym. Otwórz aplikację mobilną MetaMask, przejdź do „Ustawień” i wybierz opcję „Synchronizuj z rozszerzeniem przeglądarki”."
+  },
+  "syncWithMobileDescNewUsers": {
+    "message": "Jeśli po raz pierwszy otwierasz aplikację MetaMask Mobile, postępuj zgodnie z instrukcjami w telefonie."
+  },
+  "syncWithMobileScanThisCode": {
+    "message": "Zeskanuj ten kod za pomocą aplikacji mobilnej MetaMask"
+  },
+  "syncWithMobileTitle": {
+    "message": "Synchronizuj z telefonem"
+  },
   "terms": {
     "message": "Regulamin"
   },
+  "testFaucet": {
+    "message": "Źródło testowego ETH"
+  },
+  "thisWillCreate": {
+    "message": "Utworzony zostanie nowy portfel i fraza seed"
+  },
   "tips": {
     "message": "Napiwki"
   },
@@ -829,12 +1105,22 @@
   "transfer": {
     "message": "Przelew"
   },
+  "transferBetweenAccounts": {
+    "message": "Przelew między moimi kontami"
+  },
   "transferFrom": {
     "message": "Przelew z"
   },
+  "troubleTokenBalances": {
+    "message": "Wystąpił problem z załadowaniem informacji o Twoich tokenach. Można je zobaczyć ",
+    "description": "Followed by a link (here) to view token balances"
+  },
   "tryAgain": {
     "message": "Spróbuj ponownie"
   },
+  "typePassword": {
+    "message": "Wpisz hasło"
+  },
   "unapproved": {
     "message": "Niezatwierdzone"
   },
@@ -874,14 +1160,38 @@
   "userName": {
     "message": "Nazwa użytkownika"
   },
+  "viewAccount": {
+    "message": "Zobacz konto"
+  },
   "viewContact": {
     "message": "Wyświetl kontakt"
   },
+  "viewOnCustomBlockExplorer": {
+    "message": "Wyświetl w $1"
+  },
+  "viewOnEtherscan": {
+    "message": "Zobacz na Etherscan"
+  },
+  "viewinExplorer": {
+    "message": "Wyświetl w przeglądarce"
+  },
   "visitWebSite": {
     "message": "Odwiedź naszą stronę"
   },
+  "walletSeed": {
+    "message": "Seed portfela"
+  },
+  "welcome": {
+    "message": "Witaj w MetaMask"
+  },
   "welcomeBack": {
     "message": "Witaj z powrotem!"
+  },
+  "writePhrase": {
+    "message": "Zapisz tę frazę na kartce papieru i przechowuj w bezpiecznym miejscu. Jeśli chcesz zapewnić jeszcze większe bezpieczeństwo, zapisz ją na kilku kartkach i przechowuj w 2-3 różnych miejscach."
+  },
+  "yesLetsTry": {
+    "message": "Tak, spróbuj"
   },
   "youNeedToAllowCameraAccess": {
     "message": "Żeby użyć tej opcji należy podłączyć kamerę"
