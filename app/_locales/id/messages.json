--- conflicted
+++ resolved
@@ -902,12 +902,6 @@
   "bridgePriceImpact": {
     "message": "Dampak Harga"
   },
-<<<<<<< HEAD
-  "bridgePriceImpactGaslessWarning": {
-    "message": "Dampak harga mencerminkan bagaimana order swap memengaruhi harga pasar aset. Jika Anda tidak memiliki cukup dana untuk gas, sebagian token sumber akan dialokasikan secara otomatis untuk menutupi biaya, yang akan mengurangi jumlah yang ditukar. MetaMask tidak memengaruhi atau mengontrol dampak harga."
-  },
-=======
->>>>>>> fd295214
   "bridgePriceImpactNormalWarning": {
     "message": "Dampak harga mencerminkan bagaimana order swap memengaruhi harga pasar aset. Hal ini bergantung pada ukuran perdagangan dan likuiditas yang tersedia di pul. MetaMask tidak memengaruhi atau mengontrol dampak harga."
   },
