--- conflicted
+++ resolved
@@ -165,11 +165,7 @@
     "message": "Tambahkan alias"
   },
   "addBitcoinAccountLabel": {
-<<<<<<< HEAD
-    "message": "Akun Bitcoin (Beta)"
-=======
     "message": "Akun Bitcoin"
->>>>>>> 82db9a9c
   },
   "addBlockExplorer": {
     "message": "Tambahkan block explorer"
@@ -2870,15 +2866,12 @@
   "ledgerLocked": {
     "message": "Tidak dapat terhubung ke perangkat Ledger. Pastikan perangkat Anda tidak terkunci dan aplikasi Ethereum terbuka."
   },
-<<<<<<< HEAD
-=======
   "ledgerMultipleDevicesUnsupportedInfoDescription": {
     "message": "Untuk menghubungkan perangkat baru, putuskan koneksi perangkat sebelumnya."
   },
   "ledgerMultipleDevicesUnsupportedInfoTitle": {
     "message": "Anda hanya dapat menghubungkan satu Ledger dalam satu waktu"
   },
->>>>>>> 82db9a9c
   "ledgerTimeout": {
     "message": "Respons Ledger Live terlalu lama atau waktu koneksi habis. Pastikan aplikasi Ledger Live terbuka dan perangkat Anda tidak terkunci."
   },
@@ -4226,11 +4219,7 @@
     "description": "$1 is a number of additional but unshown items in a list- this message will be shown in place of those items"
   },
   "popularNetworkAddToolTip": {
-<<<<<<< HEAD
-    "message": "Beberapa jaringan ini mengandalkan pihak ketiga. Koneksi ini kurang dapat diandalkan atau memungkinkan pihak ketiga melacak aktivitas. $1",
-=======
     "message": "Beberapa jaringan ini mengandalkan pihak ketiga. Koneksinya mungkin kurang dapat diandalkan atau memungkinkan pihak ketiga untuk melacak aktivitas.",
->>>>>>> 82db9a9c
     "description": "Learn more link"
   },
   "popularNetworks": {
