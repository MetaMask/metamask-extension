--- conflicted
+++ resolved
@@ -2392,13 +2392,10 @@
   "floatAmountToken": {
     "message": "Jumlah token harus berupa bilangan bulat"
   },
-<<<<<<< HEAD
-=======
   "followUsOnX": {
     "message": "Ikuti kami di $1",
     "description": "$1 is the x icon"
   },
->>>>>>> 9ab104b0
   "forbiddenIpfsGateway": {
     "message": "Gateway IPFS Terlarang: Tentukan gateway CID"
   },
@@ -4735,11 +4732,7 @@
     "message": "Cadangkan sekarang"
   },
   "recoveryPhraseReminderConfirm": {
-<<<<<<< HEAD
-    "message": "Mengerti"
-=======
     "message": "Ingatkan saya nanti"
->>>>>>> 9ab104b0
   },
   "recoveryPhraseReminderSubText": {
     "message": "Jika Anda tidak mencadangkan dompet, Anda akan kehilangan akses ke dana Anda apabila terkunci dari aplikasi atau mendapatkan perangkat baru."
@@ -5975,8 +5968,6 @@
   "standardAccountLabel": {
     "message": "Akun Standar"
   },
-<<<<<<< HEAD
-=======
   "stateCorruptionAreYouSure": {
     "message": "Yakin ingin melanjutkan?"
   },
@@ -6016,7 +6007,6 @@
   "stateCorruptionTheseInstructionsLinkTitle": {
     "message": "Cara memulihkan Frasa Pemulihan Rahasia"
   },
->>>>>>> 9ab104b0
   "stateLogError": {
     "message": "Terjadi kesalahan pada log status pengambilan."
   },
