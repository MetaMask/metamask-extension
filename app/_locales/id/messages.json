{
  "QRHardwareInvalidTransactionTitle": {
    "message": "Kesalahan"
  },
  "QRHardwareMismatchedSignId": {
    "message": "Data transaksi tidak sesuai. Harap periksa detail transaksi."
  },
  "QRHardwarePubkeyAccountOutOfRange": {
    "message": "Tidak ada akun lainnya. Jika Anda ingin mengakses akun lain yang tidak terdaftar di bawah ini, harap hubungkan kembali dompet perangkat keras Anda dan pilih."
  },
  "QRHardwareScanInstructions": {
    "message": "Taruh kode QR di depan kamera Anda. Layar mengabur, tetapi tidak akan memengaruhi pembacaan."
  },
  "QRHardwareSignRequestCancel": {
    "message": "Tolak"
  },
  "QRHardwareSignRequestDescription": {
    "message": "Setelah masuk dengan dompet Anda, klik 'Dapatkan Tanda Tangan' untuk menerima tanda tangan"
  },
  "QRHardwareSignRequestGetSignature": {
    "message": "Dapatkan tanda tangan"
  },
  "QRHardwareSignRequestSubtitle": {
    "message": "Pindai kode QR dengan dompet Anda"
  },
  "QRHardwareSignRequestTitle": {
    "message": "Minta tanda tangan"
  },
  "QRHardwareUnknownQRCodeTitle": {
    "message": "Kesalahan"
  },
  "QRHardwareUnknownWalletQRCode": {
    "message": "Kode QR tidak valid. Harap pindai kode QR sinkronisasi dari dompet perangkat keras."
  },
  "QRHardwareWalletImporterTitle": {
    "message": "Pindai kode QR"
  },
  "QRHardwareWalletSteps1Description": {
    "message": "Anda dapat memilih dari daftar mitra pendukung kode QR resmi di bawah ini."
  },
  "QRHardwareWalletSteps1Title": {
    "message": "Hubungkan dompet perangkat keras QR Anda"
  },
  "QRHardwareWalletSteps2Description": {
    "message": "Ngrave (segera hadir)"
  },
  "SIWEAddressInvalid": {
    "message": "Alamat pada permintaan masuk tidak sesuai dengan alamat akun yang Anda gunakan untuk masuk."
  },
  "SIWEDomainInvalidText": {
    "message": "Situs yang Anda coba masuki tidak cocok dengan domain yang diminta. Lanjutkan dengan hati-hati."
  },
  "SIWEDomainInvalidTitle": {
    "message": "Permintaan situs yang menipu."
  },
  "SIWEDomainWarningBody": {
    "message": "Situs web ($1) meminta Anda untuk masuk ke domain yang salah. Kemungkinan ini merupakan serangan pengelabuan.",
    "description": "$1 represents the website domain"
  },
  "SIWEDomainWarningLabel": {
    "message": "Tidak aman"
  },
  "SIWELabelChainID": {
    "message": "ID Chain:"
  },
  "SIWELabelExpirationTime": {
    "message": "Berakhir pada:"
  },
  "SIWELabelIssuedAt": {
    "message": "Diterbitkan pada:"
  },
  "SIWELabelMessage": {
    "message": "Pesan:"
  },
  "SIWELabelNonce": {
    "message": "Nonce:"
  },
  "SIWELabelNotBefore": {
    "message": "Tidak Sebelum:"
  },
  "SIWELabelRequestID": {
    "message": "ID Permintaan:"
  },
  "SIWELabelResources": {
    "message": "Sumber daya: $1",
    "description": "$1 represents the number of resources"
  },
  "SIWELabelURI": {
    "message": "URI:"
  },
  "SIWELabelVersion": {
    "message": "Versi:"
  },
  "SIWESiteRequestSubtitle": {
    "message": "Situs ini meminta untuk masuk dengan"
  },
  "SIWESiteRequestTitle": {
    "message": "Permintaan masuk"
  },
  "SIWEWarningSubtitle": {
    "message": "Untuk mengonfirmasikan bahwa Anda memahaminya, centang:"
  },
  "SIWEWarningTitle": {
    "message": "Anda yakin?"
  },
  "about": {
    "message": "Tentang"
  },
  "accept": {
    "message": "Terima"
  },
  "acceptTermsOfUse": {
    "message": "Saya telah membaca dan menyetujui $1",
    "description": "$1 is the `terms` message"
  },
  "accessAndSpendNoticeNFT": {
    "message": "$1 dapat mengakses dan membelanjakan aset ini",
    "description": "$1 is the url of the site requesting ability to spend"
  },
  "accessYourWalletWithSRP": {
    "message": "Akses dompet Anda dengan Frasa Pemulihan Rahasia"
  },
  "accessYourWalletWithSRPDescription": {
    "message": "MetaMask tidak dapat memulihkan kata sandi Anda. Kami akan menggunakan Frasa Pemulihan Rahasia untuk memvalidasi kepemilikan Anda, memulihkan dompet Anda, dan mengatur kata sandi baru. Pertama, masukkan Frasa Pemulihan Rahasia yang diberikan saat membuat dompet. $1",
    "description": "$1 is the words 'Learn More' from key 'learnMore', separated here so that it can be added as a link"
  },
  "accessingYourCamera": {
    "message": "Mengakses kamera Anda..."
  },
  "account": {
    "message": "Akun"
  },
  "accountActivity": {
    "message": "Aktivitas akun"
  },
  "accountActivityText": {
    "message": "Pilih akun yang ingin mendapatkan notifikasi:"
  },
  "accountDetails": {
    "message": "Detail akun"
  },
  "accountIdenticon": {
    "message": "Identikon akun"
  },
  "accountIsntConnectedToastText": {
    "message": "$1 tidak terhubung ke $2"
  },
  "accountName": {
    "message": "Nama akun"
  },
  "accountNameDuplicate": {
    "message": "Nama akun ini sudah digunakan",
    "description": "This is an error message shown when the user enters a new account name that matches an existing account name"
  },
  "accountNameReserved": {
    "message": "Nama akun ini dicadangkan",
    "description": "This is an error message shown when the user enters a new account name that is reserved for future use"
  },
  "accountOptions": {
    "message": "Opsi akun"
  },
  "accountSelectionRequired": {
    "message": "Anda harus memilih satu akun!"
  },
  "accounts": {
    "message": "Akun"
  },
  "accountsConnected": {
    "message": "Akun terhubung"
  },
  "active": {
    "message": "Aktif"
  },
  "activity": {
    "message": "Aktivitas"
  },
  "activityLog": {
    "message": "Log aktivitas"
  },
  "add": {
    "message": "Tambah"
  },
  "addANetwork": {
    "message": "Tambahkan jaringan"
  },
  "addANetworkManually": {
    "message": "Tambahkan jaringan secara manual"
  },
  "addANickname": {
    "message": "Tambahkan nama panggilan"
  },
  "addAccount": {
    "message": "Tambahkan akun"
  },
  "addAcquiredTokens": {
    "message": "Tambahkan token yang Anda peroleh menggunakan MetaMask"
  },
  "addAlias": {
    "message": "Tambahkan alias"
  },
  "addBlockExplorer": {
    "message": "Tambahkan block explorer"
  },
  "addContact": {
    "message": "Tambah kontak"
  },
  "addCustomNetwork": {
    "message": "Tambahkan jaringan khusus"
  },
  "addEthereumChainConfirmationDescription": {
    "message": "Tindakan ini akan membantu jaringan ini agar dapat digunakan di MetaMask."
  },
  "addEthereumChainConfirmationRisks": {
    "message": "MetaMask tidak memverifikasi jaringan kustom."
  },
  "addEthereumChainConfirmationRisksLearnMore": {
    "message": "Pelajari tentang $1.",
    "description": "$1 is a link with text that is provided by the 'addEthereumChainConfirmationRisksLearnMoreLink' key"
  },
  "addEthereumChainConfirmationRisksLearnMoreLink": {
    "message": "penipuan dan risiko keamanan jaringan",
    "description": "Link text for the 'addEthereumChainConfirmationRisksLearnMore' translation key"
  },
  "addEthereumChainConfirmationTitle": {
    "message": "Izinkan situs ini untuk menambahkan jaringan?"
  },
  "addEthereumChainWarningModalHeader": {
    "message": "Cukup tambahkan penyedia RPC ini jika Anda yakin dapat memercayainya. $1",
    "description": "$1 is addEthereumChainWarningModalHeaderPartTwo passed separately so that it can be bolded"
  },
  "addEthereumChainWarningModalHeaderPartTwo": {
    "message": "Penyedia tak bertanggung jawab mungkin berbohong tentang status blockchain dan merekam aktivitas jaringan Anda."
  },
  "addEthereumChainWarningModalListHeader": {
    "message": "Penyedia harus dapat diandalkan, karena memiliki wewenang untuk:"
  },
  "addEthereumChainWarningModalListPointOne": {
    "message": "Melihat akun dan alamat IP Anda, serta menghubungkan keduanya"
  },
  "addEthereumChainWarningModalListPointThree": {
    "message": "Tampilkan saldo akun dan status on-chain lainnya"
  },
  "addEthereumChainWarningModalListPointTwo": {
    "message": "Siarkan transaksi Anda"
  },
  "addEthereumChainWarningModalTitle": {
    "message": "Anda menambahkan penyedia RPC baru untuk Ethereum Mainnet"
  },
  "addFriendsAndAddresses": {
    "message": "Tambahkan teman dan alamat yang Anda percayai"
  },
  "addFromAListOfPopularNetworks": {
    "message": "Tambahkan dari daftar jaringan populer atau tambahkan jaringan secara manual. Lakukan interaksi hanya dengan entitas yang Anda percayai."
  },
  "addHardwareWallet": {
    "message": "Tambahkan dompet perangkat keras"
  },
  "addIPFSGateway": {
    "message": "Tambahkan gateway IPFS pilihan Anda"
  },
  "addImportAccount": {
    "message": "Tambahkan akun atau dompet perangkat keras"
  },
  "addMemo": {
    "message": "Tambahkan memo"
  },
  "addMoreNetworks": {
    "message": "tambahkan jaringan lainnya secara manual"
  },
  "addNetwork": {
    "message": "Tambahkan jaringan"
  },
  "addNetworkTooltipWarning": {
    "message": "Koneksi jaringan ini mengandalkan pihak ketiga. Koneksi ini mungkin kurang bisa diandalkan atau memungkinkan pihak ketiga melacak aktivitas. $1",
    "description": "$1 is Learn more link"
  },
  "addNewAccount": {
    "message": "Tambahkan akun Ethereum baru"
  },
  "addNewToken": {
    "message": "Tambahkan token baru"
  },
  "addNft": {
    "message": "Tambahkan NFT"
  },
  "addNfts": {
    "message": "Tambahkan NFT"
  },
  "addSnapAccountToggle": {
    "message": "Aktifkan \"Tambahkan akun Snap (Beta)\""
  },
  "addSnapAccountsDescription": {
    "message": "Mengaktifkan fitur ini akan memberi opsi untuk menambahkan akun Snap Beta baru langsung dari daftar akun Anda. Jika Anda menginstal akun Snap, harap diingat bahwa ini adalah layanan pihak ketiga."
  },
  "addSuggestedNFTs": {
    "message": "Tambahkan NFT yang disarankan"
  },
  "addSuggestedTokens": {
    "message": "Tambahkan token yang disarankan"
  },
  "addToken": {
    "message": "Tambahkan token"
  },
  "addTokenByContractAddress": {
    "message": "Tidak dapat menemukan token? Tambahkan token secara manual dengan menempelkan alamatnya. Alamat kontrak token dapat ditemukan di $1",
    "description": "$1 is a blockchain explorer for a specific network, e.g. Etherscan for Ethereum"
  },
  "addingCustomNetwork": {
    "message": "Menambahkan Jaringan"
  },
  "addingTokens": {
    "message": "Menambahkan token"
  },
  "address": {
    "message": "Alamat"
  },
  "addressCopied": {
    "message": "Alamat disalin!"
  },
  "advanced": {
    "message": "Lanjutan"
  },
  "advancedBaseGasFeeToolTip": {
    "message": "Saat transaksi Anda dimasukkan ke dalam blok, selisih antara biaya dasar maks dan biaya dasar aktual akan dikembalikan. Jumlah total dihitung sebagai biaya dasar maks (dalam GWEI) * batas gas."
  },
  "advancedConfiguration": {
    "message": "Konfigurasi lanjutan"
  },
  "advancedGasFeeDefaultOptIn": {
    "message": "Simpan nilai ini sebagai default saya untuk jaringan $1.",
    "description": "$1 is the current network name."
  },
  "advancedGasFeeModalTitle": {
    "message": "Biaya gas lanjutan"
  },
  "advancedGasPriceTitle": {
    "message": "Harga gas"
  },
  "advancedPriorityFeeToolTip": {
    "message": "Biaya prioritas (alias “tip penambang”) langsung masuk ke penambang dan memberi insentif kepada mereka untuk memprioritaskan transaksi Anda."
  },
  "agreeTermsOfUse": {
    "message": "Saya menyetujui $1 MetaMask",
    "description": "$1 is the `terms` link"
  },
  "airgapVault": {
    "message": "AirGap Vault"
  },
  "alert": {
    "message": "Peringatan"
  },
  "alertBannerMultipleAlertsDescription": {
    "message": "Jika Anda menyetujui permintaan ini, pihak ketiga yang terdeteksi melakukan penipuan dapat mengambil semua aset Anda."
  },
  "alertBannerMultipleAlertsTitle": {
    "message": "Beberapa peringatan!"
  },
  "alertDisableTooltip": {
    "message": "Ini dapat diubah dalam \"Pengaturan > Peringatan\""
  },
  "alertModalAcknowledge": {
    "message": "Saya telah mengetahui risikonya dan tetap ingin melanjutkan"
  },
  "alertModalDetails": {
    "message": "Detail Peringatan"
  },
  "alertModalReviewAllAlerts": {
    "message": "Tinjau semua peringatan"
  },
  "alertSettingsUnconnectedAccount": {
    "message": "Memilih untuk menjelajahi situs web dengan akun yang tidak terhubung"
  },
  "alertSettingsUnconnectedAccountDescription": {
    "message": "Peringatan ini ditampilkan dalam sembulan saat Anda menelusuri situs web3 yang terhubung, tetapi akun yang baru saja dipilih tidak terhubung."
  },
  "alertSettingsWeb3ShimUsage": {
    "message": "Saat situs web mencoba menggunakan API window.web3 yang dihapus"
  },
  "alertSettingsWeb3ShimUsageDescription": {
    "message": "Peringatan ini ditampilkan dalam sembulan saat Anda menelusuri situs yang mencoba menggunakan API window.web3 yang dihapus, dan bisa mengakibatkan kerusakan."
  },
  "alerts": {
    "message": "Peringatan"
  },
  "all": {
    "message": "Semua"
  },
  "allCustodianAccountsConnectedSubtitle": {
    "message": "Anda telah menghubungkan semua akun kustodian atau tidak memiliki akun untuk terhubung ke MetaMask Institutional."
  },
  "allCustodianAccountsConnectedTitle": {
    "message": "Tidak ada akun yang tersedia untuk dihubungkan"
  },
  "allOfYour": {
    "message": "Seluruh $1 Anda",
    "description": "$1 is the symbol or name of the token that the user is approving spending"
  },
  "allPermissions": {
    "message": "Semua Izin"
  },
  "allYourNFTsOf": {
    "message": "Seluruh NFT Anda dari $1 ",
    "description": "$1 is a link to contract on the block explorer when we're not able to retrieve a erc721 or erc1155 name"
  },
  "allow": {
    "message": "Izinkan"
  },
  "allowMmiToConnectToCustodian": {
    "message": "Ini akan memungkinkan MMI terhubung ke $1 untuk mengimpor akun Anda."
  },
  "allowNotifications": {
    "message": "Izinkan notifikasi"
  },
  "allowSpendToken": {
    "message": "Berikan izin untuk mengakses $1 Anda?",
    "description": "$1 is the symbol of the token that are requesting to spend"
  },
  "allowWithdrawAndSpend": {
    "message": "Izinkan $1 untuk menarik dan menggunakan hingga jumlah berikut:",
    "description": "The url of the site that requested permission to 'withdraw and spend'"
  },
  "amount": {
    "message": "Jumlah"
  },
  "amountReceived": {
    "message": "Jumlah yang Diterima"
  },
  "amountSent": {
    "message": "Jumlah yang Dikirim"
  },
  "andForListItems": {
    "message": "$1, dan $2",
    "description": "$1 is the first item, $2 is the last item in a list of items. Used in Snap Install Warning modal."
  },
  "andForTwoItems": {
    "message": "$1 dan $2",
    "description": "$1 is the first item, $2 is the second item. Used in Snap Install Warning modal."
  },
  "announcements": {
    "message": "Pengumuman"
  },
  "appDescription": {
    "message": "Dompet Ethereum pada Browser Anda",
    "description": "The description of the application"
  },
  "appName": {
    "message": "MetaMask",
    "description": "The name of the application"
  },
  "appNameBeta": {
    "message": "MetaMask Beta",
    "description": "The name of the application (Beta)"
  },
  "appNameFlask": {
    "message": "MetaMask Flask",
    "description": "The name of the application (Flask)"
  },
  "appNameMmi": {
    "message": "MetaMask Institutional",
    "description": "The name of the application (MMI)"
  },
  "approve": {
    "message": "Setujui batas penggunaan"
  },
  "approveAllTokensTitle": {
    "message": "Berikan izin untuk mengakses dan mentransfer seluruh $1 Anda?",
    "description": "$1 is the symbol of the token for which the user is granting approval"
  },
  "approveAllTokensTitleWithoutSymbol": {
    "message": "Berikan izin untuk mengakses dan mentransfer seluruh NFT Anda dari $1?",
    "description": "$1 a link to contract on the block explorer when we're not able to retrieve a erc721 or erc1155 name"
  },
  "approveButtonText": {
    "message": "Setujui"
  },
  "approveIncreaseAllowance": {
    "message": "Tingkatkan batas penggunaan $1",
    "description": "The token symbol that is being approved"
  },
  "approveSpendingCap": {
    "message": "Setujui batas penggunaan $1",
    "description": "The token symbol that is being approved"
  },
  "approveTokenDescription": {
    "message": "Hal ini memungkinkan pihak ketiga untuk mengakses dan mentransfer NFT berikut tanpa pemberitahuan lebih lanjut sampai Anda mencabut aksesnya."
  },
  "approveTokenDescriptionWithoutSymbol": {
    "message": "Hal ini memungkinkan pihak ketiga untuk mengakses dan mentransfer seluruh NFT dari $1 Anda tanpa pemberitahuan lebih lanjut sampai Anda mencabut aksesnya.",
    "description": "$1 is a link to contract on the block explorer when we're not able to retrieve a erc721 or erc1155 name"
  },
  "approveTokenTitle": {
    "message": "Berikan izin untuk mengakses dan mentransfer $1 Anda?",
    "description": "$1 is the symbol of the token for which the user is granting approval"
  },
  "approved": {
    "message": "Disetujui"
  },
  "approvedAsset": {
    "message": "Aset yang disetujui"
  },
  "approvedOn": {
    "message": "Disetujui pada $1",
    "description": "$1 is the approval date for a permission"
  },
  "approvedOnForAccounts": {
    "message": "Disetujui pada $1 untuk $2",
    "description": "$1 is the approval date for a permission. $2 is the AvatarGroup component displaying account images."
  },
  "areYouSure": {
    "message": "Anda yakin?"
  },
  "asset": {
    "message": "Aset"
  },
  "assetOptions": {
    "message": "Opsi aset"
  },
  "attemptSendingAssets": {
    "message": "Jika Anda mencoba untuk mengirim aset secara langsung dari satu jaringan ke jaringan lain, aset Anda berpotensi hilang secara permanen. Pastikan untuk menggunakan bridge."
  },
  "attemptSendingAssetsWithPortfolio": {
    "message": "Aset Anda berpotensi hilang jika mencoba mengirimnya melalui jaringan lain. Transfer dana antar jaringan dengan aman menggunakan bridge, seperti $1"
  },
  "attemptToCancelSwapForFree": {
    "message": "Mencoba membatalkan pertukaran secara gratis"
  },
  "attributions": {
    "message": "Atribusi"
  },
  "auroraRpcDeprecationMessage": {
    "message": "URL RPC Infura tidak lagi mendukung Aurora."
  },
  "authorizedPermissions": {
    "message": "Anda telah mengotorisasi izin berikut"
  },
  "autoDetectTokens": {
    "message": "Deteksi otomatis token"
  },
  "autoDetectTokensDescription": {
    "message": "Kami menggunakan API pihak ketiga untuk mendeteksi dan menampilkan token baru yang dikirim ke dompet Anda. Nonaktifkan jika Anda tidak ingin aplikasi memakai data secara otomatis dari layanan tersebut. $1",
    "description": "$1 is a link to a support article"
  },
  "autoLockTimeLimit": {
    "message": "Timer kunci otomatis (menit)"
  },
  "autoLockTimeLimitDescription": {
    "message": "Atur waktu siaga dalam menit sebelum MetaMask terkunci."
  },
  "average": {
    "message": "Rata-rata"
  },
  "awaitingApproval": {
    "message": "Menunggu persetujuan..."
  },
  "back": {
    "message": "Kembali"
  },
  "backup": {
    "message": "Cadangkan"
  },
  "backupApprovalInfo": {
    "message": "Kode rahasia ini diperlukan untuk memulihkan dompet seandainya perangkat Anda hilang, lupa kata sandi, harus memasang kembali MetaMask, atau ingin mengakses dompet Anda di perangkat lain."
  },
  "backupApprovalNotice": {
    "message": "Cadangkan Frasa Pemulihan Rahasia untuk menjaga keamanan dompet dan dana Anda."
  },
  "backupKeyringSnapReminder": {
    "message": "Pastikan Anda dapat mengakses sendiri akun yang dibuat oleh Snap ini sebelum menghapusnya"
  },
  "backupNow": {
    "message": "Cadangkan sekarang"
  },
  "backupUserData": {
    "message": "Cadangkan data Anda"
  },
  "backupUserDataDescription": {
    "message": "Anda dapat mencadangkan data seperti kontak dan preferensi Anda."
  },
  "balance": {
    "message": "Saldo"
  },
  "balanceOutdated": {
    "message": "Saldo mungkin sudah hilang"
  },
  "baseFee": {
    "message": "Biaya dasar"
  },
  "basic": {
    "message": "Dasar"
  },
  "basicConfigurationBannerCTA": {
    "message": "Aktifkan fungsionalitas dasar"
  },
  "basicConfigurationBannerTitle": {
    "message": "Fungsionalitas dasar tidak aktif"
  },
  "basicConfigurationLabel": {
    "message": "Fungsionalitas dasar"
  },
  "basicConfigurationModalCheckbox": {
    "message": "Saya memahami dan ingin melanjutkan"
  },
  "basicConfigurationModalDisclaimerOff": {
    "message": "Artinya, Anda tidak akan benar-benar mengoptimalkan waktu di MetaMask. Fitur dasar (seperti detail token, pengaturan gas optimal, dan lainnya) tidak akan tersedia untuk Anda."
  },
  "basicConfigurationModalDisclaimerOn": {
    "message": "Untuk mengoptimalkan waktu di MetaMask, Anda perlu mengaktifkan fitur ini. Fungsi dasar (seperti detail token, pengaturan gas optimal, dan lainnya) penting untuk pengalaman web3."
  },
  "basicConfigurationModalHeadingOff": {
    "message": "Nonaktifkan fungsionalitas dasar"
  },
  "basicConfigurationModalHeadingOn": {
    "message": "Aktifkan fungsionalitas dasar"
  },
  "beCareful": {
    "message": "Berhati-hatilah"
  },
  "beta": {
    "message": "Beta"
  },
  "betaHeaderText": {
    "message": "Ini merupakan versi beta. Harap laporkan bug $1",
    "description": "$1 represents the word 'here' in a hyperlink"
  },
  "betaMetamaskInstitutionalVersion": {
    "message": "Versi Beta MetaMask Institutional"
  },
  "betaMetamaskVersion": {
    "message": "Versi MetaMask Beta"
  },
  "betaTerms": {
    "message": "Ketentuan penggunaan Beta"
  },
  "betaWalletCreationSuccessReminder1": {
    "message": "MetaMask Beta tidak dapat memulihkan Frasa Pemulihan Rahasia Anda."
  },
  "betaWalletCreationSuccessReminder2": {
    "message": "MetaMask Beta tidak akan pernah menanyakan Frasa Pemulihan Rahasia Anda."
  },
  "blockExplorerAccountAction": {
    "message": "Akun",
    "description": "This is used with viewOnEtherscan and viewInExplorer e.g View Account in Explorer"
  },
  "blockExplorerAssetAction": {
    "message": "Aset",
    "description": "This is used with viewOnEtherscan and viewInExplorer e.g View Asset in Explorer"
  },
  "blockExplorerSwapAction": {
    "message": "Pertukaran",
    "description": "This is used with viewOnEtherscan e.g View Swap on Etherscan"
  },
  "blockExplorerUrl": {
    "message": "URL block explorer"
  },
  "blockExplorerUrlDefinition": {
    "message": "URL digunakan sebagai block explorer untuk jaringan ini."
  },
  "blockExplorerView": {
    "message": "Lihat akun di $1",
    "description": "$1 replaced by URL for custom block explorer"
  },
  "blockaid": {
    "message": "Blockaid"
  },
  "blockaidDescriptionApproveFarming": {
    "message": "Jika Anda menyetujui permintaan ini, pihak ketiga yang terdeteksi melakukan penipuan dapat mengambil semua aset Anda."
  },
  "blockaidDescriptionBlurFarming": {
    "message": "Jika Anda menyetujui permintaan ini, seseorang dapat mencuri aset Anda yang terdaftar di Blur."
  },
  "blockaidDescriptionErrored": {
    "message": "Karena terjadi kesalahan, permintaan ini tidak diverifikasi oleh penyedia keamanan. Lanjutkan dengan hati-hati."
  },
  "blockaidDescriptionMaliciousDomain": {
    "message": "Anda berinteraksi dengan domain berbahaya. Jika Anda menyetujui permintaan ini, aset Anda kemungkinan akan hilang."
  },
  "blockaidDescriptionMightLoseAssets": {
    "message": "Jika Anda menyetujui permintaan ini, aset Anda kemungkinan akan hilang."
  },
  "blockaidDescriptionSeaportFarming": {
    "message": "Jika Anda menyetujui permintaan ini, seseorang dapat mencuri aset Anda yang terdaftar di OpenSea."
  },
  "blockaidDescriptionTransferFarming": {
    "message": "Jika Anda menyetujui permintaan ini, pihak ketiga yang terdeteksi melakukan penipuan akan mengambil semua aset Anda."
  },
  "blockaidMessage": {
    "message": "Menjaga privasi - tidak ada data yang dibagikan kepada pihak ketiga. Tersedia di Arbitrum, Avalanche, BNB chain, Mainnet Ethereum, Linea, Optimism, Polygon, Base, dan Sepolia."
  },
  "blockaidTitleDeceptive": {
    "message": "Ini adalah permintaan tipuan"
  },
  "blockaidTitleMayNotBeSafe": {
    "message": "Permintaan mungkin tidak aman"
  },
  "blockaidTitleSuspicious": {
    "message": "Ini adalah permintaan yang mencurigakan"
  },
  "blockies": {
    "message": "Blockies"
  },
  "bridge": {
    "message": "Bridge"
  },
  "bridgeDontSend": {
    "message": "Bridge, jangan kirim"
  },
  "browserNotSupported": {
    "message": "Browser Anda tidak didukung..."
  },
  "buildContactList": {
    "message": "Buat daftar kontak Anda"
  },
  "builtAroundTheWorld": {
    "message": "MetaMask dirancang dan dibangun di seluruh dunia."
  },
  "busy": {
    "message": "Sibuk"
  },
  "buyAndSell": {
    "message": "Jual & Beli"
  },
  "buyAsset": {
    "message": "Beli $1",
    "description": "$1 is the ticker symbol of a an asset the user is being prompted to purchase"
  },
  "buyMoreAsset": {
    "message": "Beli lebih banyak $1",
    "description": "$1 is the ticker symbol of a an asset the user is being prompted to purchase"
  },
  "buyNow": {
    "message": "Beli Sekarang"
  },
  "buyToken": {
    "message": "Beli $1",
    "description": "$1 is the token symbol"
  },
  "bytes": {
    "message": "Byte"
  },
  "canToggleInSettings": {
    "message": "Anda dapat mengaktifkan kembali pemberitahuan ini di Pengaturan > Peringatan."
  },
  "cancel": {
    "message": "Batal"
  },
  "cancelPopoverTitle": {
    "message": "Batalkan transaksi"
  },
  "cancelSpeedUp": {
    "message": "batalkan atau percepat transaksi."
  },
  "cancelSpeedUpLabel": {
    "message": "Biaya gas ini akan $1 yang asli.",
    "description": "$1 is text 'replace' in bold"
  },
  "cancelSpeedUpTransactionTooltip": {
    "message": "Untuk $1 suatu transaksi, biaya gas harus dinaikkan minimal 10% agar dapat dikenali oleh jaringan.",
    "description": "$1 is string 'cancel' or 'speed up'"
  },
  "cancelled": {
    "message": "Dibatalkan"
  },
  "chainId": {
    "message": "ID chain"
  },
  "chainIdDefinition": {
    "message": "ID chain digunakan untuk menandatangani transaksi untuk jaringan ini."
  },
  "chainIdExistsErrorMsg": {
    "message": "ID chain ini saat ini digunakan oleh jaringan $1."
  },
  "chainListReturnedDifferentTickerSymbol": {
    "message": "Simbol token ini tidak cocok dengan nama jaringan atau ID chain yang dimasukkan. Banyak token populer menggunakan simbol serupa, yang dapat digunakan penipu untuk mengelabui Anda agar mengirimkan token yang lebih berharga sebagai gantinya. Pastikan untuk memverifikasi semuanya sebelum melanjutkan."
  },
  "chooseYourNetwork": {
    "message": "Pilih jaringan Anda"
  },
  "chooseYourNetworkDescription": {
    "message": "Kami menggunakan Infura sebagai penyedia pemanggilan prosedur jarak jauh (RPC) kami untuk menawarkan akses paling andal dan pribadi ke data Ethereum. Anda dapat memilih RPC Anda sendiri, tetapi ingatlah bahwa setiap RPC akan menerima alamat IP dan dompet Ethereum Anda untuk melakukan transaksi. Baca $1 kami untuk mempelajari lebih lanjut seputar cara Infura menangani data.",
    "description": "$1 is a link to the privacy policy"
  },
  "chromeRequiredForHardwareWallets": {
    "message": "Anda perlu menggunakan MetaMask di Google Chrome untuk terhubung ke Dompet Perangkat Keras Anda."
  },
  "clear": {
    "message": "Hapus"
  },
  "clearActivity": {
    "message": "Hapus aktivitas dan data nonce"
  },
  "clearActivityButton": {
    "message": "Hapus data tab aktivitas"
  },
  "clearActivityDescription": {
    "message": "Tindakan ini mereset nonce akun dan menghapus data dari tab aktivitas di dompet Anda. Hanya akun dan jaringan saat ini yang akan terpengaruh. Saldo dan transaksi masuk Anda tidak akan berubah."
  },
  "click": {
    "message": "Klik"
  },
  "clickToConnectLedgerViaWebHID": {
    "message": "Klik di sini untuk menghubungkan Ledger Anda melalui WebHID",
    "description": "Text that can be clicked to open a browser popup for connecting the ledger device via webhid"
  },
  "clickToManuallyAdd": {
    "message": "Klik di sini untuk menambahkan token secara manual."
  },
  "close": {
    "message": "Tutup"
  },
  "closeExtension": {
    "message": "Tutup ekstensi"
  },
  "closeWindowAnytime": {
    "message": "Anda dapat menutup jendela ini setiap saat."
  },
  "coingecko": {
    "message": "CoinGecko"
  },
  "comboNoOptions": {
    "message": "Opsi tidak ditemukan",
    "description": "Default text shown in the combo field dropdown if no options."
  },
  "configureSnapPopupDescription": {
    "message": "Sekarang, Anda akan meninggalkan MetaMask untuk mengonfigurasi snap ini."
  },
  "configureSnapPopupInstallDescription": {
    "message": "Sekarang, Anda akan meninggalkan MetaMask untuk menginstal snap ini."
  },
  "configureSnapPopupInstallTitle": {
    "message": "Instal snap"
  },
  "configureSnapPopupLink": {
    "message": "Klik tautan ini untuk melanjutkan:"
  },
  "configureSnapPopupTitle": {
    "message": "Konfigurasikan snap"
  },
  "confirm": {
    "message": "Konfirmasikan"
  },
  "confirmAlertModalAcknowledgeMultiple": {
    "message": "Saya telah mengetahui peringatannya dan tetap ingin melanjutkan"
  },
  "confirmAlertModalDetails": {
    "message": "Jika masuk, pihak ketiga yang terdeteksi melakukan penipuan dapat mengambil semua aset Anda. Tinjau peringatannya sebelum melanjutkan."
  },
  "confirmAlertModalTitle": {
    "message": "Aset Anda mungkin berisiko"
  },
  "confirmConnectCustodianRedirect": {
    "message": "Kami akan mengarahkan Anda ke $1 setelah mengeklik lanjutkan."
  },
  "confirmConnectCustodianText": {
    "message": "Untuk menghubungkan akun, masuk ke akun $1 dan klik tombol 'hubungkan ke MMI'."
  },
  "confirmConnectionTitle": {
    "message": "Konfirmasikan koneksi ke $1"
  },
  "confirmPassword": {
    "message": "Konfirmasikan kata sandi"
  },
  "confirmRecoveryPhrase": {
    "message": "Konfirmasikan Frasa Pemulihan Rahasia"
  },
  "confirmTitleDescContractInteractionTransaction": {
    "message": "Konfirmasikan transaksi ini hanya jika Anda benar-benar memahami isinya dan memercayai situs yang memintanya."
  },
  "confirmTitleDescSignature": {
    "message": "Konfirmasikan pesan ini hanya jika Anda menyetujui isinya dan memercayai situs yang memintanya."
  },
  "confirmTitleSignature": {
    "message": "Permintaan tanda tangan"
  },
  "confirmTitleTransaction": {
    "message": "Permintaan transaksi"
  },
  "confirmed": {
    "message": "Dikonfirmasikan"
  },
  "confusableUnicode": {
    "message": "'$1' serupa dengan '$2'."
  },
  "confusableZeroWidthUnicode": {
    "message": "Karakter Zero-width ditemukan."
  },
  "confusingEnsDomain": {
    "message": "Kami telah mendeteksi karakter yang membingungkan di nama ENS. Periksa nama ENS untuk menghindari kemungkinan penipuan."
  },
  "connect": {
    "message": "Hubungkan"
  },
  "connectAccount": {
    "message": "Hubungkan akun"
  },
  "connectAccountOrCreate": {
    "message": "Hubungkan akun atau buat baru"
  },
  "connectAccounts": {
    "message": "Hubungkan akun"
  },
  "connectCustodialAccountMenu": {
    "message": "Hubungkan Akun Kustodian"
  },
  "connectCustodialAccountMsg": {
    "message": "Pilih kustodian yang ingin Anda hubungkan untuk menambah atau menyegarkan token."
  },
  "connectCustodialAccountTitle": {
    "message": "Akun Kustodian"
  },
  "connectCustodianAccounts": {
    "message": "Hubungkan akun $1"
  },
  "connectManually": {
    "message": "Hubungkan ke situs saat ini secara manual"
  },
  "connectMoreAccounts": {
    "message": "Hubungkan akun lain"
  },
  "connectSnap": {
    "message": "Hubungkan $1",
    "description": "$1 is the snap for which a connection is being requested."
  },
  "connectWithMetaMask": {
    "message": "Hubungkan dengan MetaMask"
  },
  "connectedAccounts": {
    "message": "Akun yang terhubung"
  },
  "connectedAccountsDescriptionPlural": {
    "message": "Anda memiliki $1 akun yang terhubung ke situs ini.",
    "description": "$1 is the number of accounts"
  },
  "connectedAccountsDescriptionSingular": {
    "message": "Anda memiliki 1 akun yang terhubung ke situs ini."
  },
  "connectedAccountsEmptyDescription": {
    "message": "MetaMask tidak terhubung ke situs ini. Untuk terhubung ke situs web3, cari dan klik tombol hubungkan."
  },
  "connectedAccountsListTooltip": {
    "message": "$1 dapat melihat saldo akun, alamat, aktivitas, dan menyarankan transaksi yang akan disetujui untuk akun terhubung.",
    "description": "$1 is the origin name"
  },
  "connectedAccountsToast": {
    "message": "Akun yang terhubung diperbarui"
  },
  "connectedSites": {
    "message": "Situs yang terhubung"
  },
  "connectedSitesDescription": {
    "message": "$1 terhubung ke situs ini. Mereka dapat melihat alamat akun Anda.",
    "description": "$1 is the account name"
  },
  "connectedSitesEmptyDescription": {
    "message": "$1 tidak terhubung ke situs mana pun.",
    "description": "$1 is the account name"
  },
  "connectedSnapAndNoAccountDescription": {
    "message": "MetaMask terhubung ke situs ini, tetapi belum ada akun yang terhubung"
  },
  "connectedWith": {
    "message": "Terhubung dengan"
  },
  "connecting": {
    "message": "Menghubungkan..."
  },
  "connectingTo": {
    "message": "Menghubungkan ke $1"
  },
  "connectingToDeprecatedNetwork": {
    "message": "'$1' sedang dihentikan dan mungkin tidak dapat beroperasi. Coba jaringan lainnya."
  },
  "connectingToGoerli": {
    "message": "Menghubungkan ke jaringan uji Goerli"
  },
  "connectingToLineaGoerli": {
    "message": "Menghubungkan ke jaringan uji Linea Goerli"
  },
  "connectingToLineaMainnet": {
    "message": "Menghubungkan ke Linea Mainnet"
  },
  "connectingToLineaSepolia": {
    "message": "Menghubungkan ke jaringan uji Linea Sepolia"
  },
  "connectingToMainnet": {
    "message": "Menghubungkan ke Ethereum Mainnet"
  },
  "connectingToSepolia": {
    "message": "Menghubungkan ke jaringan uji Sepolia"
  },
  "connectionFailed": {
    "message": "Koneksi gagal"
  },
  "connectionFailedDescription": {
    "message": "Pengambilan $1 gagal, periksa jaringan Anda dan coba lagi.",
    "description": "$1 is the name of the snap being fetched."
  },
  "connectionRequest": {
    "message": "Permintaan koneksi"
  },
  "contactUs": {
    "message": "Hubungi kami"
  },
  "contacts": {
    "message": "Kontak"
  },
  "contentFromSnap": {
    "message": "Isi dari $1",
    "description": "$1 represents the name of the snap"
  },
  "continue": {
    "message": "Lanjutkan"
  },
  "continueMmiOnboarding": {
    "message": "Lanjutkan orientasi MetaMask Institutional"
  },
  "continueToWallet": {
    "message": "Lanjutkan ke dompet"
  },
  "contract": {
    "message": "Kontrak"
  },
  "contractAddress": {
    "message": "Alamat kontrak"
  },
  "contractAddressError": {
    "message": "Anda mengirim token ke alamat kontrak token. Token ini berpotensi hilang."
  },
  "contractDeployment": {
    "message": "Pengalokasian kontrak"
  },
  "contractDescription": {
    "message": "Untuk melindungi diri Anda dari penipu, luangkan waktu sejenak untuk memverifikasi detail pihak ketiga."
  },
  "contractInteraction": {
    "message": "Interaksi kontrak"
  },
  "contractNFT": {
    "message": "Kontrak NFT"
  },
  "contractRequestingAccess": {
    "message": "Pihak ketiga meminta akses"
  },
  "contractRequestingSignature": {
    "message": "Pihak ketiga meminta tanda tangan"
  },
  "contractRequestingSpendingCap": {
    "message": "Pihak ketiga meminta batas penggunaan"
  },
  "contractTitle": {
    "message": "Detail pihak ketiga"
  },
  "contractToken": {
    "message": "Kontrak token"
  },
  "convertTokenToNFTDescription": {
    "message": "Kami mendeteksi bahwa aset ini merupakan NFT. Kini MetaMask memiliki dukungan asli penuh untuk NFT. Ingin menghapusnya dari daftar token dan menambahkannya sebagai NFT?"
  },
  "convertTokenToNFTExistDescription": {
    "message": "Kami mendeteksi bahwa aset ini telah ditambahkan sebagai NFT. Anda ingin menghapusnya dari daftar token?"
  },
  "coolWallet": {
    "message": "CoolWallet"
  },
  "copiedExclamation": {
    "message": "Disalin!"
  },
  "copyAddress": {
    "message": "Salin alamat ke papan klip"
  },
  "copyPrivateKey": {
    "message": "Salin kunci pribadi"
  },
  "copyRawTransactionData": {
    "message": "Salin data transaksi mentah"
  },
  "copyToClipboard": {
    "message": "Salin ke papan klip"
  },
  "copyTransactionId": {
    "message": "Salin ID transaksi"
  },
  "create": {
    "message": "Buat"
  },
  "createNewWallet": {
    "message": "Buat dompet baru"
  },
  "createPassword": {
    "message": "Buat kata sandi"
  },
  "createSnapAccountDescription": {
    "message": "$1 ingin menambahkan akun baru ke MetaMask."
  },
  "createSnapAccountTitle": {
    "message": "Buat akun"
  },
  "crossChainSwapsLink": {
    "message": "Bertukar antar jaringan dengan Portfolio MetaMask"
  },
  "cryptoCompare": {
    "message": "CryptoCompare"
  },
  "currencyConversion": {
    "message": "Konversi mata uang"
  },
  "currencyRateCheckToggle": {
    "message": "Tampilkan saldo dan pemeriksa harga token"
  },
  "currencyRateCheckToggleDescription": {
    "message": "Kami menggunakan API $1 dan $2 untuk menampilkan saldo serta harga token Anda. $3",
    "description": "$1 represents Coingecko, $2 represents CryptoCompare and $3 represents Privacy Policy"
  },
  "currencySymbol": {
    "message": "Simbol mata uang"
  },
  "currencySymbolDefinition": {
    "message": "Simbol ticker ditampilkan untuk mata uang jaringan ini."
  },
  "currentAccountNotConnected": {
    "message": "Akun Anda saat ini tidak terhubung"
  },
  "currentExtension": {
    "message": "Halaman ekstensi saat ini"
  },
  "currentLanguage": {
    "message": "Bahasa saat ini"
  },
  "currentRpcUrlDeprecated": {
    "message": "URL RPC saat ini untuk jaringan ini tidak digunakan lagi."
  },
  "currentTitle": {
    "message": "Saat ini:"
  },
  "currentlyUnavailable": {
    "message": "Tidak tersedia di jaringan ini"
  },
  "curveHighGasEstimate": {
    "message": "Grafik estimasi gas aktif"
  },
  "curveLowGasEstimate": {
    "message": "Grafik estimasi gas rendah"
  },
  "curveMediumGasEstimate": {
    "message": "Grafik estimasi gas pasar"
  },
  "custodian": {
    "message": "Kustodian"
  },
  "custodianAccountAddedDesc": {
    "message": "Kini Anda dapat menggunakan akun Anda di MetaMask Institutional."
  },
  "custodianAccountAddedTitle": {
    "message": "Akun $1 terpilih telah ditambahkan."
  },
  "custodianQRCodeScan": {
    "message": "Pindai kode QR dengan aplikasi seluler $1"
  },
  "custodianQRCodeScanDescription": {
    "message": "Atau masuk ke akun $1 dan klik tombol 'Hubungkan ke MMI'"
  },
  "custodianReplaceRefreshTokenChangedFailed": {
    "message": "Buka $1 dan klik tombol 'Hubungkan ke MMI' di antarmuka pengguna untuk menghubungkan kembali akun Anda ke MMI."
  },
  "custodianReplaceRefreshTokenChangedSubtitle": {
    "message": "Saat ini Anda dapat menggunakan akun kustodian di MetaMask Institutional."
  },
  "custodianReplaceRefreshTokenChangedTitle": {
    "message": "Token kustodian Anda telah disegarkan"
  },
  "custodianReplaceRefreshTokenSubtitle": {
    "message": "Ini akan menggantikan token kustodian untuk alamat berikut:"
  },
  "custodianReplaceRefreshTokenTitle": {
    "message": "Ganti token kustodian"
  },
  "custodyDeeplinkDescription": {
    "message": "Setujui transaksi di aplikasi $1. Setelah semua persetujuan kustodian yang diperlukan telah dilakukan, transaksi akan selesai. Periksa status aplikasi $1 Anda."
  },
  "custodyRefreshTokenModalDescription": {
    "message": "Buka $1 dan klik tombol 'Hubungkan ke MMI' di antarmuka pengguna untuk menghubungkan kembali akun Anda ke MMI."
  },
  "custodyRefreshTokenModalDescription1": {
    "message": "Kustodian Anda mengeluarkan token yang mengautentikasi ekstensi MetaMask Institutional yang memungkinkan untuk menghubungkan akun Anda."
  },
  "custodyRefreshTokenModalDescription2": {
    "message": "Token ini kedaluwarsa setelah jangka waktu tertentu karena alasan keamanan. Anda harus menghubungkannya kembali ke MMI."
  },
  "custodyRefreshTokenModalSubtitle": {
    "message": "Mengapa saya melihat hal ini?"
  },
  "custodyRefreshTokenModalTitle": {
    "message": "Sesi kustodian Anda telah berakhir"
  },
  "custodySessionExpired": {
    "message": "Sesi kustodian berakhir."
  },
  "custodyWrongChain": {
    "message": "Akun ini tidak diatur untuk digunakan bersama $1"
  },
  "custom": {
    "message": "Lanjutan"
  },
  "customContentSearch": {
    "message": "Cari jaringan yang ditambahkan sebelumnya"
  },
  "customGasSettingToolTipMessage": {
    "message": "Gunakan $1 untuk menyesuaikan harga gas. Anda akan bingung jika tidak terbiasa. Berinteraksi dengan risiko Anda sendiri.",
    "description": "$1 is key 'advanced' (text: 'Advanced') separated here so that it can be passed in with bold font-weight"
  },
  "customSpendLimit": {
    "message": "Batas penggunaan kustom"
  },
  "customSpendingCap": {
    "message": "Batas penggunaan kustom"
  },
  "customToken": {
    "message": "Token kustom"
  },
  "customTokenWarningInNonTokenDetectionNetwork": {
    "message": "Deteksi token belum tersedia di jaringan ini. Harap impor token secara manual dan pastikan keamanannya. Pelajari seputar $1"
  },
  "customTokenWarningInTokenDetectionNetwork": {
    "message": "Siapa pun dapat membuat token, termasuk membuat versi palsu dari token yang ada. Pelajari tentang $1"
  },
  "customTokenWarningInTokenDetectionNetworkWithTDOFF": {
    "message": "Pastikan keamanan token sebelum mengimpornya. Pelajari cara menghindari $1. Anda juga dapat mengaktifkan deteksi token $2."
  },
  "customerSupport": {
    "message": "dukungan pelanggan"
  },
  "customizeYourNotifications": {
    "message": "Sesuaikan notifikasi"
  },
  "customizeYourNotificationsText": {
    "message": "Aktifkan jenis notifikasi yang ingin diterima:"
  },
  "dappRequestedSpendingCap": {
    "message": "Batas penggunaan yang diminta situs"
  },
  "dappSuggested": {
    "message": "Situs yang disarankan"
  },
  "dappSuggestedGasSettingToolTipMessage": {
    "message": "$1 telah menyarankan harga ini.",
    "description": "$1 is url for the dapp that has suggested gas settings"
  },
  "dappSuggestedHigh": {
    "message": "Situs yang disarankan"
  },
  "dappSuggestedHighShortLabel": {
    "message": "Situs (tinggi)"
  },
  "dappSuggestedShortLabel": {
    "message": "Situs"
  },
  "dappSuggestedTooltip": {
    "message": "$1 telah merekomendasikan harga ini.",
    "description": "$1 represents the Dapp's origin"
  },
  "darkTheme": {
    "message": "Gelap"
  },
  "data": {
    "message": "Data"
  },
  "dataBackupSeemsCorrupt": {
    "message": "Tidak dapat memulihkan data Anda. File tampaknya rusak."
  },
  "dataHex": {
    "message": "Hex"
  },
  "dcent": {
    "message": "D'Cent"
  },
  "decimal": {
    "message": "Desimal token"
  },
  "decimalsMustZerotoTen": {
    "message": "Desimal minimal 0, dan tidak lebih dari 36."
  },
  "decrypt": {
    "message": "Dekrip"
  },
  "decryptCopy": {
    "message": "Salin pesan yang dienkripsi"
  },
  "decryptInlineError": {
    "message": "Pesan ini tidak dapat didekripsi karena terjadi kesalahan: $1",
    "description": "$1 is error message"
  },
  "decryptMessageNotice": {
    "message": "$1 ingin membaca pesan ini untuk menyelesaikan tindakan Anda",
    "description": "$1 is the web3 site name"
  },
  "decryptMetamask": {
    "message": "Dekrip pesan"
  },
  "decryptRequest": {
    "message": "Dekrip permintaan"
  },
  "delete": {
    "message": "Hapus"
  },
  "deleteContact": {
    "message": "Hapus kontak"
  },
  "deleteNetwork": {
    "message": "Hapus jaringan?"
  },
  "deleteNetworkIntro": {
    "message": "Jika menghapus jaringan ini, Anda harus menambahkannya lagi untuk melihat aset Anda di jaringan ini"
  },
  "deleteNetworkTitle": {
    "message": "Hapus jaringan $1?",
    "description": "$1 represents the name of the network"
  },
  "deposit": {
    "message": "Deposit"
  },
  "deprecatedGoerliNtwrkMsg": {
    "message": "Karena pembaruan pada sistem Ethereum, jaringan uji Goerli akan segera dihentikan."
  },
  "deprecatedNetwork": {
    "message": "Jaringan ini tidak digunakan lagi"
  },
  "deprecatedNetworkButtonMsg": {
    "message": "Mengerti"
  },
  "deprecatedNetworkDescription": {
    "message": "Jaringan yang Anda coba hubungkan tidak lagi didukung oleh Metamask. $1"
  },
  "description": {
    "message": "Deskripsi"
  },
  "descriptionFromSnap": {
    "message": "Deskripsi dari $1",
    "description": "$1 represents the name of the snap"
  },
  "details": {
    "message": "Detail"
  },
  "developerOptions": {
    "message": "Opsi Pengembang"
  },
  "developerOptionsResetStatesAnnouncementsDescription": {
    "message": "Reset boolean isShown bernilai salah untuk semua pengumuman. Pengumuman adalah notifikasi yang ditampilkan di modal popup Yang Baru."
  },
  "developerOptionsResetStatesOnboarding": {
    "message": "Reset berbagai state terkait orientasi dan alihkan ke halaman orientasi \"Amankan Dompet Anda\"."
  },
  "developerOptionsServiceWorkerKeepAlive": {
    "message": "Menjadikan stempel waktu disimpan ke session.storage secara kontinu"
  },
  "disabledGasOptionToolTipMessage": {
    "message": "“$1” dinonaktifkan karena tidak memenuhi kenaikan minimum 10% dari biaya gas asli.",
    "description": "$1 is gas estimate type which can be market or aggressive"
  },
  "disconnect": {
    "message": "Putuskan koneksi"
  },
  "disconnectAllAccounts": {
    "message": "Putuskan koneksi semua akun"
  },
  "disconnectAllAccountsConfirmationDescription": {
    "message": "Anda yakin ingin memutus koneksi? Fungsionalitas situs Anda bisa hilang."
  },
  "disconnectAllAccountsText": {
    "message": "akun"
  },
  "disconnectAllSnapsText": {
    "message": "Snap"
  },
  "disconnectAllText": {
    "message": "Jika Anda memutus koneksi $1 dari $2, Anda harus menghubungkannya kembali agar dapat menggunakannya lagi.",
    "description": "$1 will map to `disconnectAllAccountsText` or `disconnectAllSnapsText`, $2 represents the website hostname"
  },
  "disconnectAllTitle": {
    "message": "Putuskan semua koneksi $1",
    "description": "$1 will map to `disconnectAllAccountsText` or `disconnectAllSnapsText`"
  },
  "disconnectPrompt": {
    "message": "Putuskan koneksi $1"
  },
  "disconnectThisAccount": {
    "message": "Putuskan koneksi akun ini"
  },
  "disconnectedAllAccountsToast": {
    "message": "Semua akun terputus koneksinya dari $1",
    "description": "$1 is name of the dapp`"
  },
  "disconnectedSingleAccountToast": {
    "message": "$1 terputus koneksinya dari $2",
    "description": "$1 is name of the name and $2 represents the dapp name`"
  },
  "discoverSnaps": {
    "message": "Temukan Snap",
    "description": "Text that links to the Snaps website. Displayed in a banner on Snaps list page in settings."
  },
  "dismiss": {
    "message": "Lewatkan"
  },
  "dismissReminderDescriptionField": {
    "message": "Aktifkan ini untuk melewatkan pesan pengingat pencadangan frasa pemulihan. Kami sangat merekomendasikan agar Anda mencadangkan Frasa Pemulihan Rahasia Anda untuk menghindari hilangnya dana"
  },
  "dismissReminderField": {
    "message": "Lewatkan pengingat pencadangan Frasa Pemulihan Rahasia"
  },
  "displayNftMedia": {
    "message": "Tampilkan media NFT"
  },
  "displayNftMediaDescription": {
    "message": "Alamat IP dapat diketahui oleh OpenSea atau pihak ketiga lainnya saat menampilkan media dan data NFT. Ini memungkinkan penyerang menghubungkan alamat IP dengan alamat Ethereum Anda. Deteksi otomatis NFT bergantung pada pengaturan ini, dan tidak akan tersedia saat dinonaktifkan."
  },
  "doNotShare": {
    "message": "Jangan bagikan ini kepada siapa pun"
  },
  "domain": {
    "message": "Domain"
  },
  "domainNotSupportedOnNetwork": {
    "message": "Jaringan tidak mendukung pencarian domain"
  },
  "done": {
    "message": "Selesai"
  },
  "dontShowThisAgain": {
    "message": "Jangan tampilkan lagi"
  },
  "downArrow": {
    "message": "panah turun"
  },
  "downloadGoogleChrome": {
    "message": "Unduh Google Chrome"
  },
  "downloadNow": {
    "message": "Unduh Sekarang"
  },
  "downloadStateLogs": {
    "message": "Unduh log status"
  },
  "dragAndDropBanner": {
    "message": "Anda dapat menyeret jaringan untuk menyusun ulang. "
  },
  "dropped": {
    "message": "Terputus"
  },
  "edit": {
    "message": "Edit"
  },
  "editANickname": {
    "message": "Edit nama panggilan"
  },
  "editAddressNickname": {
    "message": "Edit nama panggilan alamat"
  },
  "editCancellationGasFeeModalTitle": {
    "message": "Edit biaya pembatalan gas"
  },
  "editContact": {
    "message": "Edit kontak"
  },
  "editGasFeeModalTitle": {
    "message": "Edit biaya gas"
  },
  "editGasLimitOutOfBounds": {
    "message": "Batas gas minimum adalah $1"
  },
  "editGasLimitOutOfBoundsV2": {
    "message": "Batas gas harus lebih besar dari $1 dan kurang dari $2",
    "description": "$1 is the minimum limit for gas and $2 is the maximum limit"
  },
  "editGasLimitTooltip": {
    "message": "Batas gas merupakan unit maksimum gas yang ingin Anda gunakan. Unit gas adalah pengganda untuk “Biaya prioritas maks” dan “Biaya maks”."
  },
  "editGasMaxBaseFeeGWEIImbalance": {
    "message": "Biaya dasar maks tidak boleh lebih rendah dari biaya prioritas"
  },
  "editGasMaxBaseFeeHigh": {
    "message": "Biaya dasar maks lebih tinggi dari yang diperlukan"
  },
  "editGasMaxBaseFeeLow": {
    "message": "Biaya dasar maks rendah untuk kondisi jaringan saat ini"
  },
  "editGasMaxFeeHigh": {
    "message": "Biaya maks lebih tinggi dari yang diperlukan"
  },
  "editGasMaxFeeLow": {
    "message": "Biaya maks terlalu rendah untuk kondisi jaringan"
  },
  "editGasMaxFeePriorityImbalance": {
    "message": "Biaya maks tidak boleh lebih rendah dari biaya prioritas maks"
  },
  "editGasMaxPriorityFeeBelowMinimum": {
    "message": "Biaya prioritas maks harus lebih besar dari 0 GWEI"
  },
  "editGasMaxPriorityFeeBelowMinimumV2": {
    "message": "Biaya prioritas harus lebih besar dari 0."
  },
  "editGasMaxPriorityFeeHigh": {
    "message": "Biaya prioritas maks lebih tinggi dari yang diperlukan. Anda mungkin akan membayar lebih dari yang dibutuhkan."
  },
  "editGasMaxPriorityFeeHighV2": {
    "message": "Biaya prioritas lebih tinggi dari yang diperlukan. Anda mungkin akan membayar lebih dari yang dibutuhkan"
  },
  "editGasMaxPriorityFeeLow": {
    "message": "Biaya prioritas maks rendah untuk kondisi jaringan saat ini"
  },
  "editGasMaxPriorityFeeLowV2": {
    "message": "Biaya prioritas rendah untuk kondisi jaringan saat ini"
  },
  "editGasPriceTooLow": {
    "message": "Harga gas harus lebih besar dari 0"
  },
  "editGasPriceTooltip": {
    "message": "Jaringan ini memerlukan kolom “Harga gas” saat mengirimkan transaksi. Harga gas merupakan jumlah yang akan Anda bayar per unit gas."
  },
  "editGasSubTextAmountLabel": {
    "message": "Jumlah maks:",
    "description": "This is meant to be used as the $1 substitution editGasSubTextAmount"
  },
  "editGasSubTextFeeLabel": {
    "message": "Biaya maks:"
  },
  "editGasTitle": {
    "message": "Edit prioritas"
  },
  "editGasTooLow": {
    "message": "Waktu pemrosesan tak diketahui"
  },
  "editNonceField": {
    "message": "Edit nonce"
  },
  "editNonceMessage": {
    "message": "Ini merupakan fitur lanjutan, gunakan dengan hati-hati."
  },
  "editPermission": {
    "message": "Edit izin"
  },
  "editSpeedUpEditGasFeeModalTitle": {
    "message": "Edit biaya gas percepatan"
  },
  "enable": {
    "message": "Aktifkan"
  },
  "enableAutoDetect": {
    "message": " Aktifkan deteksi otomatis"
  },
  "enableFromSettings": {
    "message": " Aktifkan dari Pengaturan."
  },
  "enableSnap": {
    "message": "Aktifkan"
  },
  "enableToken": {
    "message": "aktifkan $1",
    "description": "$1 is a token symbol, e.g. ETH"
  },
  "enableTokenAutoDetection": {
    "message": "Aktifkan autodeteksi token"
  },
  "enabled": {
    "message": "Diaktifkan"
  },
  "encryptionPublicKeyNotice": {
    "message": "$1 menginginkan kunci enkripsi publik Anda. Dengan menyetujui, situs ini akan dapat membuat pesan terenkripsi untuk Anda.",
    "description": "$1 is the web3 site name"
  },
  "encryptionPublicKeyRequest": {
    "message": "Minta kunci publik enkripsi"
  },
  "endpointReturnedDifferentChainId": {
    "message": "URL RPC yang Anda masukkan kembali ke ID chain yang berbeda ($1). Perbarui ID chain untuk menyesuaikan URL RPC jaringan yang coba Anda tambahkan.",
    "description": "$1 is the return value of eth_chainId from an RPC endpoint"
  },
  "enhancedTokenDetectionAlertMessage": {
    "message": "Saat ini, deteksi token lanjutan tersedia di $1. $2"
  },
  "ensDomainsSettingDescriptionIntroduction": {
    "message": "MetaMask memungkinkan Anda melihat domain ENS pada bilah alamat browser Anda. Berikut cara kerjanya:"
  },
  "ensDomainsSettingDescriptionOutroduction": {
    "message": "Ingatlah bahwa alamat IP akan diketahui oleh layanan pihak ketiga IPFS saat menggunakan fitur ini."
  },
  "ensDomainsSettingDescriptionPart1": {
    "message": "MetaMask memeriksa kontrak ENS Ethereum untuk menemukan kode yang terhubung ke nama ENS."
  },
  "ensDomainsSettingDescriptionPart2": {
    "message": "Jika kode terhubung ke IPFS, Anda dapat melihat konten yang dikaitkan dengannya (umumnya situs web)."
  },
  "ensDomainsSettingTitle": {
    "message": "Tampilkan domain ENS di bilah alamat"
  },
  "ensIllegalCharacter": {
    "message": "Karakter tidak sah untuk ENS."
  },
  "ensRegistrationError": {
    "message": "Terjadi kesalahan pada pendaftaran nama ENS"
  },
  "ensUnknownError": {
    "message": "Pencarian ENS gagal."
  },
  "enterANumber": {
    "message": "Masukkan angka"
  },
  "enterCustodianToken": {
    "message": "Masukkan token $1 atau tambahkan token baru"
  },
  "enterMaxSpendLimit": {
    "message": "Masukkan batas penggunaan maksimum"
  },
  "enterOptionalPassword": {
    "message": "Masukkan kata sandi opsional"
  },
  "enterPasswordContinue": {
    "message": "Masukkan kata sandi untuk melanjutkan"
  },
  "enterTokenNameOrAddress": {
    "message": "Masukkan nama token atau tempel alamat"
  },
  "enterYourPassword": {
    "message": "Masukkan kata sandi"
  },
  "errorCode": {
    "message": "Kode: $1",
    "description": "Displayed error code for debugging purposes. $1 is the error code"
  },
  "errorDetails": {
    "message": "Detail kesalahan",
    "description": "Title for collapsible section that displays error details for debugging purposes"
  },
  "errorGettingSafeChainList": {
    "message": "Terjadi kesalahan saat mendapatkan daftar rantai aman, lanjutkan dengan hati-hati."
  },
  "errorMessage": {
    "message": "Pesan: $1",
    "description": "Displayed error message for debugging purposes. $1 is the error message"
  },
  "errorName": {
    "message": "Kode: $1",
    "description": "Displayed error name for debugging purposes. $1 is the error name"
  },
  "errorPageMessage": {
    "message": "Coba lagi dengan memuat kembali halaman, atau hubungi dukungan $1.",
    "description": "Message displayed on generic error page in the fullscreen or notification UI, $1 is a clickable link with text defined by the 'here' key. The link will open to a form where users can file support tickets."
  },
  "errorPagePopupMessage": {
    "message": "Coba lagi dengan menutup dan membuka kembali sembulan, atau hubungi dukungan $1.",
    "description": "Message displayed on generic error page in the popup UI, $1 is a clickable link with text defined by the 'here' key. The link will open to a form where users can file support tickets."
  },
  "errorPageTitle": {
    "message": "MetaMask mengalami kesalahan",
    "description": "Title of generic error page"
  },
  "errorStack": {
    "message": "Tumpukan:",
    "description": "Title for error stack, which is displayed for debugging purposes"
  },
  "errorWhileConnectingToRPC": {
    "message": "Terjadi kesalahan saat menghubungkan ke jaringan khusus."
  },
  "errorWithSnap": {
    "message": "Terjadi kesalahan pada $1",
    "description": "$1 represents the name of the snap"
  },
  "estimatedFee": {
    "message": "Estimasi biaya"
  },
  "ethGasPriceFetchWarning": {
    "message": "Biaya gas cadangan diberikan karena layanan estimasi gas utama saat ini tidak tersedia."
  },
  "ethereumProviderAccess": {
    "message": "Berikan penyedia Ethereum akses ke $1",
    "description": "The parameter is the name of the requesting origin"
  },
  "ethereumPublicAddress": {
    "message": "Alamat publik Ethereum"
  },
  "etherscan": {
    "message": "Etherscan"
  },
  "etherscanView": {
    "message": "Lihat akun di Etherscan"
  },
  "etherscanViewOn": {
    "message": "Lihat di Etherscan"
  },
  "expandView": {
    "message": "Perluas tampilan"
  },
  "experimental": {
    "message": "Eksperimental"
  },
  "extendWalletWithSnaps": {
    "message": "Jelajahi Snap yang dibuat oleh komunitas untuk menyesuaikan pengalaman web3 Anda",
    "description": "Banner description displayed on Snaps list page in Settings when less than 6 Snaps is installed."
  },
  "extensionInsallCompleteDescription": {
    "message": "Kembali ke orientasi produk MetaMask Institutional untuk menghubungkan akun kustodian atau kustodian mandiri milik Anda."
  },
  "extensionInsallCompleteTitle": {
    "message": "Penginstalan ekstensi selesai"
  },
  "externalExtension": {
    "message": "Ekstensi eksternal"
  },
  "externalNameSourcesSetting": {
    "message": "Nama panggilan yang diusulkan"
  },
  "externalNameSourcesSettingDescription": {
    "message": "Kami akan mengambil nama panggilan yang diusulkan untuk alamat yang berinteraksi dengan Anda dari sumber pihak ketiga seperti Etherscan, Infura, dan Lens Protocol. Sumber-sumber ini akan dapat melihat alamat-alamat tersebut dan alamat IP Anda. Alamat akun Anda tidak akan diketahui oleh pihak ketiga."
  },
  "failed": {
    "message": "Gagal"
  },
  "failedToFetchChainId": {
    "message": "Tidak dapat mengambil ID chain. Apakah URL RPC Anda benar?"
  },
  "failedToFetchTickerSymbolData": {
    "message": "Data verifikasi simbol ticker saat ini tidak tersedia, pastikan simbol yang Anda masukkan sudah benar. Ini akan memengaruhi tingkat konversi yang Anda lihat untuk jaringan ini"
  },
  "failureMessage": {
    "message": "Terjadi kesalahan dan kami tidak dapat menyelesaikan tindakan"
  },
  "fast": {
    "message": "Cepat"
  },
  "feeAssociatedRequest": {
    "message": "Biaya dikaitkan dengan permintaan ini."
  },
  "feeDetails": {
    "message": "Detail biaya"
  },
  "fiat": {
    "message": "Fiat",
    "description": "Exchange type"
  },
  "fileImportFail": {
    "message": "Impor file tidak bekerja? Klik di sini!",
    "description": "Helps user import their account from a JSON file"
  },
  "flaskWelcomeUninstall": {
    "message": "Anda harus menghapus ekstensi ini",
    "description": "This request is shown on the Flask Welcome screen. It is intended for non-developers, and will be bolded."
  },
  "flaskWelcomeWarning1": {
    "message": "Flask ditujukan bagi para pengembang untuk bereksperimen dengan API baru yang tidak stabil. Kecuali Anda seorang pengembang atau penguji beta, $1.",
    "description": "This is a warning shown on the Flask Welcome screen, intended to encourage non-developers not to proceed any further. $1 is the bolded message 'flaskWelcomeUninstall'"
  },
  "flaskWelcomeWarning2": {
    "message": "Kami tidak menjamin keamanan atau stabilitas ekstensi ini. API baru yang ditawarkan oleh Flask tidak diperkuat untuk menghadapi serangan pengelabuan, artinya setiap situs atau snap yang memerlukan Flask mungkin merupakan upaya jahat untuk mencuri aset Anda.",
    "description": "This explains the risks of using MetaMask Flask"
  },
  "flaskWelcomeWarning3": {
    "message": "Semua API Flask bersifat eksperimental. API dapat diubah atau dihapus tanpa pemberitahuan, atau tetap berada di Flask tanpa batas waktu dan tanpa pernah dimigrasikan ke MetaMask yang stabil. Gunakan API dengan risiko Anda sendiri.",
    "description": "This message warns developers about unstable Flask APIs"
  },
  "flaskWelcomeWarning4": {
    "message": "Pastikan untuk menonaktifkan ekstensi MetaMask reguler Anda saat menggunakan Flask.",
    "description": "This message calls to pay attention about multiple versions of MetaMask running on the same site (Flask + Prod)"
  },
  "flaskWelcomeWarningAcceptButton": {
    "message": "Saya menerima risikonya",
    "description": "this text is shown on a button, which the user presses to confirm they understand the risks of using Flask"
  },
  "floatAmountToken": {
    "message": "Jumlah token harus berupa bilangan bulat"
  },
  "followUsOnTwitter": {
    "message": "Ikuti kami di Twitter"
  },
  "forbiddenIpfsGateway": {
    "message": "Gateway IPFS Terlarang: Tentukan gateway CID"
  },
  "forgetDevice": {
    "message": "Lupakan perangkat ini"
  },
  "forgotPassword": {
    "message": "Lupa kata sandi?"
  },
  "from": {
    "message": "Dari"
  },
  "fromAddress": {
    "message": "Dari: $1",
    "description": "$1 is the address to include in the From label. It is typically shortened first using shortenAddress"
  },
  "fromTokenLists": {
    "message": "Dari daftar token: $1"
  },
  "function": {
    "message": "Fungsi: $1"
  },
  "functionApprove": {
    "message": "Fungsi: Setujui"
  },
  "functionSetApprovalForAll": {
    "message": "Fungsi: SetApprovalForAll"
  },
  "functionType": {
    "message": "Jenis fungsi"
  },
  "fundYourWallet": {
    "message": "Danai dompet Anda"
  },
  "fundYourWalletDescription": {
    "message": "Mulailah dengan menambahkan sejumlah $1 ke dompet Anda.",
    "description": "$1 is the token symbol"
  },
  "gas": {
    "message": "Gas"
  },
  "gasDisplayAcknowledgeDappButtonText": {
    "message": "Edit biaya gas yang disarankan"
  },
  "gasDisplayDappWarning": {
    "message": "Biaya gas ini telah disarankan oleh $1. Pengabaian dapat menyebabkan masalah pada transaksi Anda. Hubungi $1 jika ada pertanyaan.",
    "description": "$1 represents the Dapp's origin"
  },
  "gasIsETH": {
    "message": "Gas bernilai $1 "
  },
  "gasLimit": {
    "message": "Batas gas"
  },
  "gasLimitInfoTooltipContent": {
    "message": "Batas gas adalah jumlah unit gas maksimum yang ingin Anda gunakan."
  },
  "gasLimitRecommended": {
    "message": "Batas gas yang disarankan adalah $1. Jika batas gas kurang dari itu, maka berpotensi gagal."
  },
  "gasLimitTooLow": {
    "message": "Batas gas minimum adalah 21000"
  },
  "gasLimitTooLowWithDynamicFee": {
    "message": "Batas gas minimum adalah $1",
    "description": "$1 is the custom gas limit, in decimal."
  },
  "gasLimitV2": {
    "message": "Batas gas"
  },
  "gasOption": {
    "message": "Opsi gas"
  },
  "gasPrice": {
    "message": "Biaya gas (GWEI)"
  },
  "gasPriceExcessive": {
    "message": "Biaya gas Anda diatur terlalu tinggi. Pertimbangkan untuk menurunkan jumlahnya."
  },
  "gasPriceExcessiveInput": {
    "message": "Biaya gas terlalu tinggi"
  },
  "gasPriceExtremelyLow": {
    "message": "Biaya gas sangat rendah"
  },
  "gasPriceFetchFailed": {
    "message": "Estimasi biaya gas gagal karena terjadi kesalahan pada jaringan."
  },
  "gasPriceInfoTooltipContent": {
    "message": "Biaya gas menentukan jumlah Ether yang ingin Anda bayarkan untuk masing-masing unit gas."
  },
  "gasTimingHoursShort": {
    "message": "$1 jam",
    "description": "$1 represents a number of hours"
  },
  "gasTimingLow": {
    "message": "Lambat"
  },
  "gasTimingMinutesShort": {
    "message": "$1 mnt",
    "description": "$1 represents a number of minutes"
  },
  "gasTimingSecondsShort": {
    "message": "$1 dtk",
    "description": "$1 represents a number of seconds"
  },
  "gasUsed": {
    "message": "Gas yang digunakan"
  },
  "general": {
    "message": "Umum"
  },
  "generalCameraError": {
    "message": "Kami tidak dapat mengakses kamera Anda. Harap coba lagi."
  },
  "generalCameraErrorTitle": {
    "message": "Terjadi kesalahan...."
  },
  "genericExplorerView": {
    "message": "Lihat akun di $1"
  },
  "getStartedWithNFTs": {
    "message": "Dapatkan $1 untuk membeli NFT",
    "description": "$1 is the token symbol"
  },
  "getStartedWithNFTsDescription": {
    "message": "Mulailah menggunakan NFT dengan menambahkan sejumlah $1 ke dompet Anda.",
    "description": "$1 is the token symbol"
  },
  "goBack": {
    "message": "Kembali"
  },
  "goToSite": {
    "message": "Buka situs"
  },
  "goerli": {
    "message": "Jaringan uji Goerli"
  },
  "gotIt": {
    "message": "Mengerti!"
  },
  "grantedToWithColon": {
    "message": "Diberikan kepada:"
  },
  "gwei": {
    "message": "GWEI"
  },
  "hardware": {
    "message": "Perangkat keras"
  },
  "hardwareWalletConnected": {
    "message": "Dompet perangkat keras terhubung"
  },
  "hardwareWalletLegacyDescription": {
    "message": "(warisan)",
    "description": "Text representing the MEW path"
  },
  "hardwareWalletSupportLinkConversion": {
    "message": "klik di sini"
  },
  "hardwareWallets": {
    "message": "Hubungkan dompet perangkat keras"
  },
  "hardwareWalletsInfo": {
    "message": "Integrasi dompet perangkat keras menggunakan panggilan API ke server eksternal, yang dapat melihat alamat IP Anda dan alamat kontrak cerdas tempat Anda berinteraksi."
  },
  "hardwareWalletsMsg": {
    "message": "Pilih dompet perangkat keras yang ingin Anda gunakan dengan MetaMask."
  },
  "here": {
    "message": "di sini",
    "description": "as in -click here- for more information (goes with troubleTokenBalances)"
  },
  "hexData": {
    "message": "Data Hex"
  },
  "hiddenAccounts": {
    "message": "Akun tersembunyi"
  },
  "hide": {
    "message": "Sembunyikan"
  },
  "hideAccount": {
    "message": "Sembunyikan akun"
  },
  "hideFullTransactionDetails": {
    "message": "Sembunyikan detail transaksi lengkap"
  },
  "hideSeedPhrase": {
    "message": "Sembunyikan frasa seed"
  },
  "hideSentitiveInfo": {
    "message": "Sembunyikan informasi sensitif"
  },
  "hideToken": {
    "message": "Sembunyikan token"
  },
  "hideTokenPrompt": {
    "message": "Sembunyikan token?"
  },
  "hideTokenSymbol": {
    "message": "Sembunyikan $1",
    "description": "$1 is the symbol for a token (e.g. 'DAI')"
  },
  "hideZeroBalanceTokens": {
    "message": "Sembunyikan token tanpa saldo"
  },
  "high": {
    "message": "Agresif"
  },
  "highGasSettingToolTipMessage": {
    "message": "Gunakan $1 untuk menutupi lonjakan lalu lintas jaringan karena hal-hal seperti penurunan NFT populer.",
    "description": "$1 is key 'high' (text: 'Aggressive') separated here so that it can be passed in with bold font-weight"
  },
  "highLowercase": {
    "message": "tinggi"
  },
  "history": {
    "message": "Riwayat"
  },
  "holdToRevealContent1": {
    "message": "Frasa Pemulihan Rahasia memberikan $1",
    "description": "$1 is a bolded text with the message from 'holdToRevealContent2'"
  },
  "holdToRevealContent2": {
    "message": "akses penuh ke dompet dan dana Anda.",
    "description": "Is the bolded text in 'holdToRevealContent1'"
  },
  "holdToRevealContent3": {
    "message": "Jangan bagikan ini kepada siapa pun. $1 $2",
    "description": "$1 is a message from 'holdToRevealContent4' and $2 is a text link with the message from 'holdToRevealContent5'"
  },
  "holdToRevealContent4": {
    "message": "Dukungan MetaMask tidak akan memintanya,",
    "description": "Part of 'holdToRevealContent3'"
  },
  "holdToRevealContent5": {
    "message": "tetapi penipu akan mencoba memintanya.",
    "description": "The text link in 'holdToRevealContent3'"
  },
  "holdToRevealContentPrivateKey1": {
    "message": "Kunci Pribadi menyediakan $1",
    "description": "$1 is a bolded text with the message from 'holdToRevealContentPrivateKey2'"
  },
  "holdToRevealContentPrivateKey2": {
    "message": "akses penuh ke dompet dan dana Anda.",
    "description": "Is the bolded text in 'holdToRevealContentPrivateKey2'"
  },
  "holdToRevealLockedLabel": {
    "message": "tahan untuk mengungkapkan lingkaran terkunci"
  },
  "holdToRevealPrivateKey": {
    "message": "Tahan untuk mengungkapkan Kunci Pribadi"
  },
  "holdToRevealPrivateKeyTitle": {
    "message": "Amankan kunci pribadi Anda"
  },
  "holdToRevealSRP": {
    "message": "Tahan untuk mengungkapkan SRP"
  },
  "holdToRevealSRPTitle": {
    "message": "Amankan SRP Anda"
  },
  "holdToRevealUnlockedLabel": {
    "message": "tahan untuk mengungkapkan lingkaran terbuka"
  },
  "id": {
    "message": "ID"
  },
  "ignoreAll": {
    "message": "Abaikan semua"
  },
  "ignoreTokenWarning": {
    "message": "Jika Anda menyembunyikan token, token tersebut tidak akan ditampilkan di dompet Anda. Namun, Anda masih dapat menambahkannya dengan mencarinya."
  },
  "imToken": {
    "message": "imToken"
  },
  "import": {
    "message": "Impor",
    "description": "Button to import an account from a selected file"
  },
  "importAccount": {
    "message": "Impor akun"
  },
  "importAccountError": {
    "message": "Terjadi kesalahan saat mengimpor akun."
  },
  "importAccountErrorIsSRP": {
    "message": "Anda telah memasukkan Frasa Pemulihan Rahasia (atau mnemonik). Untuk mengimpor akun di sini, Anda harus memasukkan kunci pribadi, yang merupakan string heksadesimal dengan panjang 64 karakter."
  },
  "importAccountErrorNotAValidPrivateKey": {
    "message": "Ini bukan kunci pribadi yang valid. Anda telah memasukkan string heksadesimal, tetapi panjangnya harus 64 karakter."
  },
  "importAccountErrorNotHexadecimal": {
    "message": "Ini bukan kunci pribadi yang valid. Anda harus memasukkan string heksadesimal dengan panjang 64 karakter."
  },
  "importAccountJsonLoading1": {
    "message": "Impor JSON diperkirakan memerlukan waktu beberapa menit dan bekukan MetaMask."
  },
  "importAccountJsonLoading2": {
    "message": "Mohon maaf, kami akan berupaya untuk membuatnya semakin cepat di masa mendatang."
  },
  "importAccountMsg": {
    "message": "Akun yang diimpor tidak akan ditautkan dengan Frasa Pemulihan Rahasia MetaMask Anda. Pelajari selengkapnya tentang akun yang diimpor"
  },
  "importMyWallet": {
    "message": "Impor dompet saya"
  },
  "importNFT": {
    "message": "Impor NFT"
  },
  "importNFTAddressToolTip": {
    "message": "Di OpenSea, misalnya, pada halaman NFT di bawah Detail, terdapat nilai pranala biru berlabel 'Alamat Kontrak'. Jika diklik, Anda akan diarahkan ke alamat kontrak di Etherscan; di sebelah kiri atas halaman tersebut, terdapat ikon berlabel 'Kontrak', dan di sebelah kanan, terdapat rangkaian huruf dan angka yang panjang. Ini merupakan alamat kontrak yang membuat NFT Anda. Klik ikon 'salin' di sebelah kanan alamat, dan Anda akan temukan di papan klip."
  },
  "importNFTPage": {
    "message": "Impor halaman NFT"
  },
  "importNFTTokenIdToolTip": {
    "message": "ID NFT merupakan pengenal unik karena tidak ada dua NFT yang sama. Sekali lagi, angka ini berada di bawah 'Detail' pada OpenSea. Catat atau salin ke papan klip."
  },
  "importSelectedTokens": {
    "message": "Impor token yang dipilih?"
  },
  "importSelectedTokensDescription": {
    "message": "Hanya token yang dipilih yang akan muncul di dompet Anda. Anda selalu dapat mengimpor token tersembunyi nanti dengan mencarinya."
  },
  "importTokenQuestion": {
    "message": "Impor token?"
  },
  "importTokenWarning": {
    "message": "Siapa pun dapat membuat token dengan nama apa pun, termasuk versi palsu dari token yang ada. Tambahkan dan perdagangkan dengan risiko ditanggung sendiri!"
  },
  "importTokensCamelCase": {
    "message": "Impor token"
  },
  "importTokensError": {
    "message": "Kami tidak dapat mengimpor token. Coba lagi nanti."
  },
  "importWithCount": {
    "message": "Impor $1",
    "description": "$1 will the number of detected tokens that are selected for importing, if all of them are selected then $1 will be all"
  },
  "imported": {
    "message": "Diimpor",
    "description": "status showing that an account has been fully loaded into the keyring"
  },
  "inYourSettings": {
    "message": "di Pengaturan Anda"
  },
  "infuraBlockedNotification": {
    "message": "MetaMask tidak dapat terhubung ke host blockchain. Tinjau alasan yang mungkin $1.",
    "description": "$1 is a clickable link with with text defined by the 'here' key"
  },
  "initialTransactionConfirmed": {
    "message": "Transaksi awal Anda dikonfirmasikan oleh jaringan. Klik Oke untuk kembali."
  },
  "inputLogicEmptyState": {
    "message": "Masukkan angka yang menurut Anda dapat digunakan pihak ketiga sekarang atau di masa mendatang. Anda selalu dapat meningkatkan batas penggunaan nantinya."
  },
  "inputLogicEqualOrSmallerNumber": {
    "message": "Ini memungkinkan pihak ketiga untuk menggunakan $1 dari saldo Anda saat ini.",
    "description": "$1 is the current token balance in the account and the name of the current token"
  },
  "inputLogicHigherNumber": {
    "message": "Ini memungkinkan pihak ketiga menggunakan semua saldo token Anda hingga mencapai batas atau Anda mencabut batas penggunaan. Jika ini bukan yang dimaksudkan, pertimbangkan untuk menetapkan batas penggunaan yang lebih rendah."
  },
  "insightWarning": {
    "message": "peringatan"
  },
  "insightWarningCheckboxMessage": {
    "message": "$1 permintaan dari $2",
    "description": "$1 is the action i.e. sign, confirm. $2 is the origin making the request."
  },
  "insightWarningContentPlural": {
    "message": "Tinjau $1 sebelum $2. Setelah dibuat, $3 tidak dapat diubah.",
    "description": "$1 the 'insightWarnings' message (2 warnings) representing warnings, $2 is the action (i.e. signing) and $3 is the result (i.e. signature, transaction)"
  },
  "insightWarningContentSingular": {
    "message": "Tinjau $1 sebelum $2. Setelah dibuat, $3 tidak dapat diubah.",
    "description": "$1 is the 'insightWarning' message (1 warning), $2 is the action (i.e. signing) and $3 is the result (i.e. signature, transaction)"
  },
  "insightWarningHeader": {
    "message": "Permintaan ini mungkin berisiko"
  },
  "insightWarnings": {
    "message": "peringatan"
  },
  "insightsFromSnap": {
    "message": "Wawasan dari $1",
    "description": "$1 represents the name of the snap"
  },
  "install": {
    "message": "Instal"
  },
  "installExtension": {
    "message": "Instal ekstensi"
  },
  "installExtensionDescription": {
    "message": "Versi dompet web3 terkemuka di dunia yang sesuai dengan institusi, MetaMask."
  },
  "installOrigin": {
    "message": "Instal asal"
  },
  "installRequest": {
    "message": "Tambahkan ke MetaMask"
  },
  "installedOn": {
    "message": "Diinstal di $1",
    "description": "$1 is the date when the snap has been installed"
  },
  "insufficientBalance": {
    "message": "Saldo tidak cukup."
  },
  "insufficientCurrencyBuyOrDeposit": {
    "message": "$1 di akun Anda tidak cukup untuk membayar biaya transaksi di jaringan $2. $3 atau depositkan dari akun lain.",
    "description": "$1 is the native currency of the network, $2 is the name of the current network, $3 is the key 'buy' + the ticker symbol of the native currency of the chain wrapped in a button"
  },
  "insufficientCurrencyBuyOrReceive": {
    "message": "$1 di akun Anda tidak cukup untuk membayar biaya transaksi di jaringan $2. $3 atau $4 dari akun lain.",
    "description": "$1 is the native currency of the network, $2 is the name of the current network, $3 is the key 'buy' + the ticker symbol of the native currency of the chain wrapped in a button, $4 is the key 'deposit' button"
  },
  "insufficientCurrencyDeposit": {
    "message": "$1 di akun Anda tidak cukup untuk membayar biaya transaksi di jaringan $2. Depositkan $1 dari akun lain.",
    "description": "$1 is the native currency of the network, $2 is the name of the current network"
  },
  "insufficientFunds": {
    "message": "Dana tidak cukup."
  },
  "insufficientFundsForGas": {
    "message": "Dana untuk gas tidak cukup"
  },
  "insufficientTokens": {
    "message": "Token tidak cukup."
  },
  "interactingWith": {
    "message": "Berinteraksi dengan"
  },
  "interactingWithTransactionDescription": {
    "message": "Ini merupakan kontrak yang berinteraksi dengan Anda. Lindungi diri dari penipu dengan memverifikasi detailnya."
  },
  "invalidAddress": {
    "message": "Alamat tidak valid"
  },
  "invalidAddressRecipient": {
    "message": "Alamat penerima tidak valid"
  },
  "invalidAddressRecipientNotEthNetwork": {
    "message": "Bukan jaringan ETH, atur ke huruf kecil"
  },
  "invalidAssetType": {
    "message": "Aset ini merupakan NFT dan harus ditambahkan kembali di halaman Impor NFT yang ada di bawah tab NFT"
  },
  "invalidBlockExplorerURL": {
    "message": "URL block explorer tidak valid"
  },
  "invalidChainIdTooBig": {
    "message": "ID chain tidak valid. ID chain terlalu besar."
  },
  "invalidCustomNetworkAlertContent1": {
    "message": "ID chain untuk jaringan kustom '$1' harus dimasukkan kembali.",
    "description": "$1 is the name/identifier of the network."
  },
  "invalidCustomNetworkAlertContent2": {
    "message": "Untuk melindungi Anda dari penyedia jaringan yang jahat atau salah, ID chain kini diperlukan untuk semua jaringan kustom."
  },
  "invalidCustomNetworkAlertContent3": {
    "message": "Buka Pengaturan > Jaringan dan masukkan ID chain. Anda dapat menemukan ID chain dari jaringan paling populer di $1.",
    "description": "$1 is a link to https://chainid.network"
  },
  "invalidCustomNetworkAlertTitle": {
    "message": "Jaringan kustom tidak valid"
  },
  "invalidHexNumber": {
    "message": "Bilangan heksadesimal tidak valid."
  },
  "invalidHexNumberLeadingZeros": {
    "message": "Bilangan heksadesimal tidak valid. Hapus semua nol di depan."
  },
  "invalidIpfsGateway": {
    "message": "Gateway IPFS tidak valid: Nilai harus berupa URL yang valid"
  },
  "invalidNumber": {
    "message": "Angka tidak valid. Masukkan bilangan heksadesimal berawalan '0x' atau desimal."
  },
  "invalidNumberLeadingZeros": {
    "message": "Angka tidak valid. Hapus semua nol di depan."
  },
  "invalidRPC": {
    "message": "URL RPC Tidak Valid"
  },
  "invalidSeedPhrase": {
    "message": "Frasa Pemulihan Rahasia Tidak Valid"
  },
  "invalidSeedPhraseCaseSensitive": {
    "message": "Masukan tidak valid! Frasa Pemulihan Rahasia peka terhadap huruf besar/kecil."
  },
  "ipfsGateway": {
    "message": "Gateway IPFS"
  },
  "ipfsGatewayDescription": {
    "message": "MetaMask menggunakan layanan pihak ketiga untuk menampilkan gambar NFT Anda yang disimpan di IPFS, menampilkan informasi terkait alamat ENS yang dimasukkan di bilah alamat browser Anda, serta mengambil ikon untuk token yang berbeda. Alamat IP Anda mungkin tidak memberikan perlindungan terhadap layanan ini saat Anda menggunakannya."
  },
  "ipfsToggleModalDescriptionOne": {
    "message": "Kami menggunakan layanan pihak ketiga untuk menampilkan gambar NFT Anda yang disimpan di IPFS, menampilkan informasi terkait alamat ENS yang dimasukkan di bilah alamat browser Anda, serta mengambil ikon untuk token yang berbeda. Alamat IP Anda mungkin tidak memberikan perlindungan terhadap layanan ini saat Anda menggunakannya."
  },
  "ipfsToggleModalDescriptionTwo": {
    "message": "Resolusi IPFS akan aktif saat Anda memilih Konfirmasi. Anda dapat menonaktifkannya di $1 kapan saja.",
    "description": "$1 is the method to turn off ipfs"
  },
  "ipfsToggleModalSettings": {
    "message": "Pengaturan > Keamanan dan privasi"
  },
  "isSigningOrSubmitting": {
    "message": "Transaksi sebelumnya sedang ditandatangani atau dikirim"
  },
  "jazzAndBlockies": {
    "message": "Jazzicons dan Blockies merupakan dua gaya ikon unik yang berbeda untuk membantu Anda mengidentifikasi akun dengan cepat."
  },
  "jazzicons": {
    "message": "Jazzicons"
  },
  "jsDeliver": {
    "message": "jsDeliver"
  },
  "jsonFile": {
    "message": "File JSON",
    "description": "format for importing an account"
  },
  "keyringAccountName": {
    "message": "Nama akun"
  },
  "keyringAccountPublicAddress": {
    "message": "Alamat Publik"
  },
  "keyringSnapRemovalResult1": {
    "message": "$1 $2dihapus",
    "description": "Displays the result after removal of a keyring snap. $1 is the snap name, $2 is whether it is successful or not"
  },
  "keyringSnapRemovalResultNotSuccessful": {
    "message": "tidak ",
    "description": "Displays the `not` word in $2."
  },
  "keyringSnapRemoveConfirmation": {
    "message": "Ketik $1 untuk mengonfirmasi bahwa Anda ingin menghapus snap ini:",
    "description": "Asks user to input the name nap prior to deleting the snap. $1 is the snap name"
  },
  "keystone": {
    "message": "Keystone"
  },
  "knownAddressRecipient": {
    "message": "Alamat kontrak yang diketahui."
  },
  "knownTokenWarning": {
    "message": "Tindakan ini akan mengedit token yang telah terdaftar dalam dompet Anda, yang dapat digunakan untuk menipu Anda. Setujui hanya jika Anda yakin bahwa Anda ingin mengubah apa yang diwakili token ini. Pelajari selengkapnya seputar $1"
  },
  "lastConnected": {
    "message": "Terakhir terhubung"
  },
  "lastPriceSold": {
    "message": "Harga terakhir terjual"
  },
  "lastSold": {
    "message": "Terakhir terjual"
  },
  "lavaDomeCopyWarning": {
    "message": "Demi keamanan Anda, memilih teks ini tidak tersedia untuk saat ini."
  },
  "layer1Fees": {
    "message": "Biaya layer 1"
  },
  "layer2Fees": {
    "message": "Biaya layer 2"
  },
  "learnCancelSpeeedup": {
    "message": "Pelajari cara $1",
    "description": "$1 is link to cancel or speed up transactions"
  },
  "learnMore": {
    "message": "pelajari selengkapnya"
  },
  "learnMoreAboutGas": {
    "message": "Ingin $1 seputar gas?",
    "description": "$1 will be replaced by the learnMore translation key"
  },
  "learnMoreKeystone": {
    "message": "Pelajari Selengkapnya"
  },
  "learnMoreUpperCase": {
    "message": "Pelajari selengkapnya"
  },
  "learnMoreUpperCaseWithDot": {
    "message": "Pelajari selengkapnya."
  },
  "learnScamRisk": {
    "message": "penipuan dan risiko keamanan."
  },
  "learnToBridge": {
    "message": "Pelajari bridge"
  },
  "leaveMetaMask": {
    "message": "Keluar dari MetaMask?"
  },
  "leaveMetaMaskDesc": {
    "message": "Anda akan mengunjungi situs di luar MetaMask. Periksa kembali URL sebelum melanjutkan."
  },
  "ledgerAccountRestriction": {
    "message": "Manfaatkan akun terakhir Anda sebelum menambahkan yang baru."
  },
  "ledgerConnectionInstructionCloseOtherApps": {
    "message": "Tutup perangkat lunak lain yang terhubung ke perangkat Anda, lalu klik di sini untuk memperbarui."
  },
  "ledgerConnectionInstructionHeader": {
    "message": "Sebelum mengeklik konfirmasi:"
  },
  "ledgerConnectionInstructionStepFour": {
    "message": "Aktifkan \"data kontrak cerdas\" atau \"penandatanganan buta\" pada perangkat Ledger Anda."
  },
  "ledgerConnectionInstructionStepThree": {
    "message": "Pastikan Ledger terhubung dan untuk memilih aplikasi Ethereum."
  },
  "ledgerDeviceOpenFailureMessage": {
    "message": "Perangkat Ledger gagal dibuka. Ledger Anda mungkin terhubung ke perangkat lunak lain. Tutup Ledger Live atau aplikasi lain yang terhubung ke perangkat Ledger Anda, dan coba hubungkan kembali."
  },
  "ledgerErrorConnectionIssue": {
    "message": "Hubungkan kembali ledger Anda, buka aplikasi ETH dan coba lagi."
  },
  "ledgerErrorDevicedLocked": {
    "message": "Ledger Anda terkunci. Buka lalu coba lagi."
  },
  "ledgerErrorEthAppNotOpen": {
    "message": "Untuk mengatasi masalah ini, buka aplikasi ETH di perangkat Anda dan coba lagi."
  },
  "ledgerErrorTransactionDataNotPadded": {
    "message": "Data input transaksi Ethereum tidak cukup lengkap."
  },
  "ledgerLiveApp": {
    "message": "Aplikasi Ledger Live"
  },
  "ledgerLocked": {
    "message": "Tidak dapat terhubung ke perangkat Ledger. Pastikan perangkat Anda tidak terkunci dan aplikasi Ethereum terbuka."
  },
  "ledgerTimeout": {
    "message": "Respons Ledger Live terlalu lama atau waktu koneksi habis. Pastikan aplikasi Ledger Live terbuka dan perangkat Anda tidak terkunci."
  },
  "ledgerWebHIDNotConnectedErrorMessage": {
    "message": "Perangkat ledger tidak terhubung. Jika ingin menghubungkan Ledger Anda, klik 'Lanjutkan' lagi dan setujui koneksi HID",
    "description": "An error message shown to the user during the hardware connect flow."
  },
  "levelArrow": {
    "message": "panah tingkat"
  },
  "lightTheme": {
    "message": "Terang"
  },
  "likeToImportToken": {
    "message": "Ingin mengimpor token ini?"
  },
  "likeToImportTokens": {
    "message": "Apakah Anda ingin menambahkan token ini?"
  },
  "lineaGoerli": {
    "message": "Jaringan uji Linea Goerli"
  },
  "lineaMainnet": {
    "message": "Linea Mainnet"
  },
  "lineaSepolia": {
    "message": "Jaringan uji Linea Sepolia"
  },
  "link": {
    "message": "Tautan"
  },
  "links": {
    "message": "Tautan"
  },
  "loadMore": {
    "message": "Muat lebih banyak"
  },
  "loading": {
    "message": "Memuat..."
  },
  "loadingScreenHardwareWalletMessage": {
    "message": "Selesaikan transaksi di dompet perangkat keras."
  },
  "loadingScreenSnapMessage": {
    "message": "Selesaikan transaksi di Snap."
  },
  "loadingTokens": {
    "message": "Memuat token..."
  },
  "localhost": {
    "message": "Localhost 8545"
  },
  "lock": {
    "message": "Kunci"
  },
  "lockMetaMask": {
    "message": "Kunci MetaMask"
  },
  "lockTimeInvalid": {
    "message": "Waktu kunci harus berupa angka antara 0 dan 10080"
  },
  "logo": {
    "message": "Logo $1",
    "description": "$1 is the name of the ticker"
  },
  "low": {
    "message": "Rendah"
  },
  "lowGasSettingToolTipMessage": {
    "message": "Gunakan $1 untuk menunggu harga yang lebih murah. Estimasi waktu kurang akurat karena harga sedang tidak dapat diprediksi.",
    "description": "$1 is key 'low' separated here so that it can be passed in with bold font-weight"
  },
  "lowLowercase": {
    "message": "rendah"
  },
  "lowPriorityMessage": {
    "message": "Transaksi di masa mendatang akan mengantre setelah transaksi ini."
  },
  "mainnet": {
    "message": "Ethereum Mainnet"
  },
  "mainnetToken": {
    "message": "Alamat ini cocok dengan alamat token Ethereum Mainnet yang dikenal. Periksa kembali alamat kontrak dan jaringan untuk token yang Anda coba tambahkan."
  },
  "makeAnotherSwap": {
    "message": "Buat swap baru"
  },
  "makeSureNoOneWatching": {
    "message": "Pastikan tidak ada yang melihat layar Anda",
    "description": "Warning to users to be care while creating and saving their new Secret Recovery Phrase"
  },
  "max": {
    "message": "Maks"
  },
  "maxBaseFee": {
    "message": "Biaya dasar maks"
  },
  "maxFee": {
    "message": "Biaya maks"
  },
  "maxPriorityFee": {
    "message": "Biaya prioritas maks"
  },
  "medium": {
    "message": "Pasar"
  },
  "mediumGasSettingToolTipMessage": {
    "message": "Gunakan $1 untuk pemrosesan cepat dengan harga pasar saat ini.",
    "description": "$1 is key 'medium' (text: 'Market') separated here so that it can be passed in with bold font-weight"
  },
  "memo": {
    "message": "memo"
  },
  "message": {
    "message": "Pesan"
  },
  "metaMaskConnectStatusParagraphOne": {
    "message": "Sekarang, Anda memiliki kontrol lebih banyak atas koneksi akun Anda di MetaMask."
  },
  "metaMaskConnectStatusParagraphThree": {
    "message": "Klik untuk mengelola akun Anda yang terhubung."
  },
  "metaMaskConnectStatusParagraphTwo": {
    "message": "Tombol status koneksi menunjukkan apakah situs web yang Anda kunjungi terhubung ke akun Anda yang dipilih saat ini."
  },
  "metadataModalSourceTooltip": {
    "message": "$1 dihosting pada npm dan $2 merupakan pengenal unik Snap ini.",
    "description": "$1 is the snap name and $2 is the snap NPM id."
  },
  "metamaskInstitutionalVersion": {
    "message": "Versi MetaMask Institutional"
  },
  "metamaskNotificationsAreOff": {
    "message": "Saat ini notifikasi dompet tidak aktif."
  },
  "metamaskPortfolio": {
    "message": "Portfolio MetaMask."
  },
  "metamaskSwapsOfflineDescription": {
    "message": "MetaMask Swap sedang dalam pemeliharaan. Harap periksa kembali nanti."
  },
  "metamaskVersion": {
    "message": "Versi MetaMask"
  },
  "methodData": {
    "message": "Metode"
  },
  "methodDataTransactionDescription": {
    "message": "Ini merupakan tindakan khusus yang akan diambil. Data ini dapat dipalsukan, jadi pastikan Anda memercayai situs tersebut."
  },
  "methodNotSupported": {
    "message": "Akun ini tidak mendukung."
  },
  "metrics": {
    "message": "Metrik"
  },
  "mismatchAccount": {
    "message": "Akun yang Anda pilih ($1) berbeda dengan akun yang mencoba ditandatangani ($2)"
  },
  "mismatchedChainLinkText": {
    "message": "verifikasi detail jaringan",
    "description": "Serves as link text for the 'mismatchedChain' key. This text will be embedded inside the translation for that key."
  },
  "mismatchedChainRecommendation": {
    "message": "Kami menyarankan agar Anda $1 sebelum melanjutkan.",
    "description": "$1 is a clickable link with text defined by the 'mismatchedChainLinkText' key. The link will open to instructions for users to validate custom network details."
  },
  "mismatchedNetworkName": {
    "message": "Menurut catatan kami, nama jaringan mungkin tidak sepenuhnya sesuai dengan ID chain ini."
  },
  "mismatchedNetworkSymbol": {
    "message": "Simbol mata uang yang dikirimkan tidak sesuai dengan yang kami harapkan untuk ID chain ini."
  },
  "mismatchedRpcChainId": {
    "message": "ID chain yang dipulihkan oleh jaringan khusus tidak cocok dengan ID chain yang dikirimkan."
  },
  "mismatchedRpcUrl": {
    "message": "Menurut catatan kami, nilai URL RPC yang dikirimkan tidak sesuai dengan penyedia yang dikenal untuk ID chain ini."
  },
  "missingSetting": {
    "message": "Tidak dapat menemukan pengaturan?"
  },
  "missingSettingRequest": {
    "message": "Minta di sini"
  },
  "mmiBuiltAroundTheWorld": {
    "message": "MetaMask Institutional dirancang dan dibangun di seluruh dunia."
  },
  "mmiNewNFTDetectedInNFTsTabMessage": {
    "message": "Izinkan MetaMask Institutional mendeteksi dan menampilkan NFT di dompet secara otomatis."
  },
  "mmiPasswordSetupDetails": {
    "message": "Kata sandi ini hanya akan membuka ekstensi MetaMask Institutional."
  },
  "more": {
    "message": "selengkapnya"
  },
  "multipleSnapConnectionWarning": {
    "message": "$1 ingin menggunakan Snap $2",
    "description": "$1 is the dapp and $2 is the number of snaps it wants to connect to."
  },
  "mustSelectOne": {
    "message": "Harus memilih minimal 1 token."
  },
  "name": {
    "message": "Nama"
  },
  "nameAddressLabel": {
    "message": "Alamat",
    "description": "Label above address field in name component modal."
  },
  "nameInstructionsNew": {
    "message": "Jika Anda mengetahui alamat ini, berikan nama panggilan agar dapat dikenali di kemudian hari.",
    "description": "Instruction text in name component modal when value is not recognised."
  },
  "nameInstructionsRecognized": {
    "message": "Alamat ini memiliki nama panggilan default, tetapi Anda dapat mengeditnya atau menjelajahi saran lainnya.",
    "description": "Instruction text in name component modal when value is recognized but not saved."
  },
  "nameInstructionsSaved": {
    "message": "Anda telah menambahkan nama panggilan untuk alamat ini sebelumnya. Anda dapat mengedit atau melihat nama panggilan lain yang disarankan.",
    "description": "Instruction text in name component modal when value is saved."
  },
  "nameLabel": {
    "message": "Nama panggilan",
    "description": "Label above name input field in name component modal."
  },
  "nameModalMaybeProposedName": {
    "message": "Mungkin: $1",
    "description": "$1 is the proposed name"
  },
  "nameModalTitleNew": {
    "message": "Alamat tidak dikenal",
    "description": "Title of the modal created by the name component when value is not recognised."
  },
  "nameModalTitleRecognized": {
    "message": "Alamat yang dikenali",
    "description": "Title of the modal created by the name component when value is recognized but not saved."
  },
  "nameModalTitleSaved": {
    "message": "Alamat tersimpan",
    "description": "Title of the modal created by the name component when value is saved."
  },
  "nameProviderProposedBy": {
    "message": "Diusulkan oleh $1",
    "description": "$1 is the name of the provider"
  },
  "nameProvider_ens": {
    "message": "Layanan Nama Ethereum (ENS)"
  },
  "nameProvider_etherscan": {
    "message": "Etherscan"
  },
  "nameProvider_lens": {
    "message": "Lens Protocol"
  },
  "nameProvider_token": {
    "message": "MetaMask"
  },
  "nameSetPlaceholder": {
    "message": "Pilih nama panggilan...",
    "description": "Placeholder text for name input field in name component modal."
  },
  "nativePermissionRequestDescription": {
    "message": "Ingin situs ini melakukan hal berikut?",
    "description": "Description below header used on Permission Connect screen for native permissions."
  },
  "nativeToken": {
    "message": "Token asli di jaringan ini adalah $1. Ini merupakan token yang digunakan untuk biaya gas.",
    "description": "$1 represents the name of the native token on the current network"
  },
  "nativeTokenScamWarningConversion": {
    "message": "Edit detail jaringan"
  },
  "nativeTokenScamWarningDescription": {
    "message": "Jaringan ini tidak cocok dengan ID chain atau nama yang terkait. Banyak token populer menggunakan nama $1, menjadikannya target penipuan. Penipu dapat mengelabui Anda agar mengirimkan mata uang yang lebih berharga sebagai imbalannya. Verifikasikan semuanya sebelum melanjutkan.",
    "description": "$1 represents the currency name"
  },
  "nativeTokenScamWarningTitle": {
    "message": "Ini berpotensi penipuan"
  },
  "needHelp": {
    "message": "Butuh bantuan? Hubungi $1",
    "description": "$1 represents `needHelpLinkText`, the text which goes in the help link"
  },
  "needHelpFeedback": {
    "message": "Bagikan umpan balik Anda"
  },
  "needHelpLinkText": {
    "message": "Dukungan MetaMask"
  },
  "needHelpSubmitTicket": {
    "message": "Kirimkan tiket"
  },
  "needImportFile": {
    "message": "Anda harus memilih file untuk diimpor.",
    "description": "User is important an account and needs to add a file to continue"
  },
  "negativeETH": {
    "message": "Tidak dapat mengirim jumlah negatif ETH."
  },
  "negativeOrZeroAmountToken": {
    "message": "Tidak dapat mengirim aset dalam jumlah negatif atau nol."
  },
  "network": {
    "message": "Jaringan:"
  },
  "networkAddedSuccessfully": {
    "message": "Jaringan berhasil ditambahkan!"
  },
  "networkDetails": {
    "message": "Detail jaringan"
  },
  "networkIsBusy": {
    "message": "Jaringan sibuk. Harga gas tinggi dan estimasinya kurang akurat."
  },
  "networkMenu": {
    "message": "Menu Jaringan"
  },
  "networkMenuHeading": {
    "message": "Pilih jaringan"
  },
  "networkName": {
    "message": "Nama jaringan"
  },
  "networkNameArbitrum": {
    "message": "Arbitrum"
  },
  "networkNameAvalanche": {
    "message": "Avalanche"
  },
  "networkNameBSC": {
    "message": "BSC"
  },
  "networkNameBase": {
    "message": "Dasar"
  },
  "networkNameDefinition": {
    "message": "Nama yang dikaitkan dengan jaringan ini."
  },
  "networkNameEthereum": {
    "message": "Ethereum"
  },
  "networkNameGoerli": {
    "message": "Goerli"
  },
  "networkNameLinea": {
    "message": "Linea"
  },
  "networkNameOpMainnet": {
    "message": "OP Mainnet"
  },
  "networkNamePolygon": {
    "message": "Polygon"
  },
  "networkNameTestnet": {
    "message": "Testnet"
  },
  "networkNameZkSyncEra": {
    "message": "zkSync Era"
  },
  "networkProvider": {
    "message": "Penyedia jaringan"
  },
  "networkSettingsChainIdDescription": {
    "message": "ID chain digunakan untuk menandatangani transaksi. Harus cocok dengan ID chain yang dikembalikan oleh jaringan. Anda dapat memasukkan bilangan heksadesimal berawalan '0x' atau desimal, namun kami akan menampilkan bilangan tersebut dalam desimal."
  },
  "networkStatus": {
    "message": "Status jaringan"
  },
  "networkStatusBaseFeeTooltip": {
    "message": "Biaya dasar diatur oleh jaringan dan berubah setiap 13-14 detik. Akun opsi $1 dan $2 kami untuk kenaikan mendadak.",
    "description": "$1 and $2 are bold text for Medium and Aggressive respectively."
  },
  "networkStatusPriorityFeeTooltip": {
    "message": "Rentang biaya prioritas (alias “tip penambang”). Ini berlaku bagi penambang dan memberi insentif kepada mereka untuk memprioritaskan transaksi Anda."
  },
  "networkStatusStabilityFeeTooltip": {
    "message": "Biaya gas relatif $1 dalam 72 jam terakhir.",
    "description": "$1 is networks stability value - stable, low, high"
  },
  "networkSwitchConnectionError": {
    "message": "Kami tidak dapat terhubung ke $1",
    "description": "$1 represents the network name"
  },
  "networkURL": {
    "message": "URL Jaringan"
  },
  "networkURLDefinition": {
    "message": "URL yang digunakan untuk mengakses jaringan ini."
  },
  "networks": {
    "message": "Jaringan"
  },
  "nevermind": {
    "message": "Lupakan"
  },
  "new": {
    "message": "Baru!"
  },
  "newAccount": {
    "message": "Akun baru"
  },
  "newAccountNumberName": {
    "message": "Akun $1",
    "description": "Default name of next account to be created on create account screen"
  },
  "newContact": {
    "message": "Kontak baru"
  },
  "newContract": {
    "message": "Kontrak baru"
  },
  "newNFTDetectedInImportNFTsMessageStrongText": {
    "message": "Pengaturan > Keamanan dan privasi"
  },
  "newNFTDetectedInImportNFTsMsg": {
    "message": "Untuk melihat NFT menggunakan OpenSea, aktifkan 'Tampilkan Media NFT' di $1.",
    "description": "$1 is used for newNFTDetectedInImportNFTsMessageStrongText"
  },
  "newNFTDetectedInNFTsTabMessage": {
    "message": "Izinkan MetaMask mendeteksi dan menampilkan NFT di dompet secara otomatis."
  },
  "newNFTsAutodetected": {
    "message": "Autodeteksi NFT"
  },
  "newNetworkAdded": {
    "message": "“$1” berhasil ditambahkan!"
  },
  "newNftAddedMessage": {
    "message": "NFT berhasil ditambahkan!"
  },
  "newPassword": {
    "message": "Kata sandi baru (min 8 karakter)"
  },
  "newPrivacyPolicyActionButton": {
    "message": "Baca selengkapnya"
  },
  "newPrivacyPolicyTitle": {
    "message": "Kami telah memperbarui kebijakan privasi"
  },
  "newTokensImportedMessage": {
    "message": "Anda berhasil mengimpor $1.",
    "description": "$1 is the string of symbols of all the tokens imported"
  },
  "newTokensImportedTitle": {
    "message": "Token diimpor"
  },
  "next": {
    "message": "Berikutnya"
  },
  "nextNonceWarning": {
    "message": "Nonce lebih tinggi dari nonce $1 yang disarankan",
    "description": "The next nonce according to MetaMask's internal logic"
  },
  "nftAddFailedMessage": {
    "message": "NFT tidak dapat ditambahkan karena detail kepemilikan tidak cocok. Pastikan Anda telah memasukkan informasi yang benar."
  },
  "nftAddressError": {
    "message": "Token ini merupakan NFT. Tambahkan ke $1",
    "description": "$1 is a clickable link with text defined by the 'importNFTPage' key"
  },
  "nftAlreadyAdded": {
    "message": "NFT telah ditambahkan."
  },
  "nftDisclaimer": {
    "message": "Penafian: MetaMask mengambil file media dari url sumber. URL ini terkadang diubah oleh pasar tempat NFT dicetak."
  },
  "nftOptions": {
    "message": "Opsi NFT"
  },
  "nftTokenIdPlaceholder": {
    "message": "Masukkan id token"
  },
  "nftWarningContent": {
    "message": "Anda memberikan akses ke $1, termasuk setiap akses yang Anda miliki di masa mendatang. Pihak lain dapat mentransfer NFT ini dari dompet Anda kapan saja tanpa meminta izin Anda sampai Anda membatalkan persetujuan ini. $2",
    "description": "$1 is nftWarningContentBold bold part, $2 is Learn more link"
  },
  "nftWarningContentBold": {
    "message": "semua NFT $1 Anda",
    "description": "$1 is name of the collection"
  },
  "nftWarningContentGrey": {
    "message": "Lanjutkan dengan hati-hati."
  },
  "nfts": {
    "message": "NFT"
  },
  "nftsPreviouslyOwned": {
    "message": "Dimiliki Sebelumnya"
  },
  "nickname": {
    "message": "Nama panggilan"
  },
  "noAccountsFound": {
    "message": "Tidak ditemukan akun untuk kueri pencarian yang diberikan"
  },
  "noAddressForName": {
    "message": "Alamat untuk nama ini belum diatur."
  },
  "noConnectedAccountDescription": {
    "message": "Pilih akun yang ingin Anda gunakan di situs ini untuk melanjutkan."
  },
  "noConnectedAccountTitle": {
    "message": "MetaMask tidak terhubung ke situs ini"
  },
  "noConversionDateAvailable": {
    "message": "Tanggal konversi mata uang tidak tersedia"
  },
  "noConversionRateAvailable": {
    "message": "Nilai konversi tidak tersedia"
  },
  "noDomainResolution": {
    "message": "Tidak ada resolusi untuk domain yang tersedia."
  },
  "noNFTs": {
    "message": "Belum ada NFT"
  },
  "noNetworksFound": {
    "message": "Tidak ditemukan jaringan untuk kueri pencarian yang diberikan"
  },
  "noSnaps": {
    "message": "Belum ada snap yang diinstal."
  },
  "noThanks": {
    "message": "Tidak, terima kasih"
  },
  "noTransactions": {
    "message": "Anda tidak memiliki transaksi"
  },
  "noWebcamFound": {
    "message": "Webcam komputer Anda tidak ditemukan. Harap coba lagi."
  },
  "noWebcamFoundTitle": {
    "message": "Webcam tidak ditemukan"
  },
  "nonCustodialAccounts": {
    "message": "MetaMask Institutional memungkinkan Anda untuk menggunakan akun non-kustodian, apabila berencana menggunakan akun ini untuk mencadangkan Frasa Pemulihan Rahasia."
  },
  "nonce": {
    "message": "Nonce"
  },
  "nonceField": {
    "message": "Sesuaikan nonce transaksi"
  },
  "nonceFieldDescription": {
    "message": "Aktifkan ini untuk mengubah nonce (nomor transaksi) di layar konfirmasi. Ini merupakan fitur lanjutan, gunakan dengan hati-hati."
  },
  "nonceFieldHeading": {
    "message": "Nonce kustom"
  },
  "notBusy": {
    "message": "Tidak sibuk"
  },
  "notCurrentAccount": {
    "message": "Apa ini akun yang benar? Ini berbeda dari akun yang saat ini dipilih di dompet Anda"
  },
  "notEnoughBalance": {
    "message": "Saldo tidak cukup"
  },
  "notEnoughGas": {
    "message": "Gas tidak cukup"
  },
  "note": {
    "message": "Catatan"
  },
  "notePlaceholder": {
    "message": "Pemberi persetujuan akan melihat catatan ini saat menyetujui transaksi di kustodian."
  },
  "notificationDetail": {
    "message": "Detail"
  },
  "notificationDetailBaseFee": {
    "message": "Biaya dasar (GWEI)"
  },
  "notificationDetailGasLimit": {
    "message": "Batas gas (unit)"
  },
  "notificationDetailGasUsed": {
    "message": "Gas yang digunakan (unit)"
  },
  "notificationDetailMaxFee": {
    "message": "Biaya maks per gas"
  },
  "notificationDetailNetwork": {
    "message": "Jaringan"
  },
  "notificationDetailNetworkFee": {
    "message": "Biaya jaringan"
  },
  "notificationDetailPriorityFee": {
    "message": "Biaya prioritas (GWEI)"
  },
  "notificationItemCheckBlockExplorer": {
    "message": "Periksa di BlockExplorer"
  },
  "notificationItemCollection": {
    "message": "Koleksi"
  },
  "notificationItemConfirmed": {
    "message": "Dikonfirmasi"
  },
  "notificationItemError": {
    "message": "Saat ini biaya tidak dapat dipulihkan"
  },
  "notificationItemFrom": {
    "message": "Dari"
  },
  "notificationItemLidoStakeReadyToBeWithdrawn": {
    "message": "Penarikan Siap"
  },
  "notificationItemLidoStakeReadyToBeWithdrawnMessage": {
    "message": "Kini Anda dapat menarik $1 yang belum di-stake"
  },
  "notificationItemLidoWithdrawalRequestedMessage": {
    "message": "Permintaan untuk membatalkan stake $1 telah dikirim"
  },
  "notificationItemNFTReceivedFrom": {
    "message": "Menerima NFT dari"
  },
  "notificationItemNFTSentTo": {
    "message": "Mengirim NFT ke"
  },
  "notificationItemNetwork": {
    "message": "Jaringan"
  },
  "notificationItemRate": {
    "message": "Tarif (termasuk biaya)"
  },
  "notificationItemReceived": {
    "message": "Diterima"
  },
  "notificationItemReceivedFrom": {
    "message": "Diterima dari"
  },
  "notificationItemSent": {
    "message": "Terkirim"
  },
  "notificationItemSentTo": {
    "message": "Terkirim ke"
  },
  "notificationItemStakeCompleted": {
    "message": "Stake selesai"
  },
  "notificationItemStaked": {
    "message": "Di-stake"
  },
  "notificationItemStakingProvider": {
    "message": "Penyedia Stake"
  },
  "notificationItemStatus": {
    "message": "Status"
  },
  "notificationItemSwapped": {
    "message": "Ditukar"
  },
  "notificationItemSwappedFor": {
    "message": "untuk"
  },
  "notificationItemTo": {
    "message": "Ke"
  },
  "notificationItemTransactionId": {
    "message": "ID Transaksi"
  },
  "notificationItemUnStakeCompleted": {
    "message": "Pembatalan Stake selesai"
  },
  "notificationItemUnStaked": {
    "message": "Stake dibatalkan"
  },
  "notificationItemUnStakingRequested": {
    "message": "Permintaan pembatalan stake"
  },
  "notificationTransactionFailedMessage": {
    "message": "Transaksi $1 gagal! $2",
    "description": "Content of the browser notification that appears when a transaction fails"
  },
  "notificationTransactionFailedMessageMMI": {
    "message": "Transaksi gagal! $1",
    "description": "Content of the browser notification that appears when a transaction fails in MMI"
  },
  "notificationTransactionFailedTitle": {
    "message": "Transaksi gagal",
    "description": "Title of the browser notification that appears when a transaction fails"
  },
  "notificationTransactionSuccessMessage": {
    "message": "Transaksi $1 dikonfirmasi!",
    "description": "Content of the browser notification that appears when a transaction is confirmed"
  },
  "notificationTransactionSuccessTitle": {
    "message": "Transaksi terkonfirmasi",
    "description": "Title of the browser notification that appears when a transaction is confirmed"
  },
  "notificationTransactionSuccessView": {
    "message": "Lihat di $1",
    "description": "Additional content in a notification that appears when a transaction is confirmed and has a block explorer URL."
  },
  "notifications": {
    "message": "Notifikasi"
  },
  "notificationsDropLedgerFirefoxDescription": {
    "message": "Firefox tidak lagi mendukung U2F, sehingga Ledger tidak akan berfungsi dengan MetaMask di Firefox. Cobalah MetaMask di Google Chrome sebagai gantinya.",
    "description": "Description of a notification in the 'See What's New' popup. Describes that ledger will not longer be supported for firefox users and they should use MetaMask on chrome for ledger support instead."
  },
  "notificationsDropLedgerFirefoxTitle": {
    "message": "Menghapus Dukungan Ledger untuk Firefox",
    "description": "Title for a notification in the 'See What's New' popup. Tells firefox users that ledger support is being dropped."
  },
  "notificationsFeatureToggle": {
    "message": "Aktifkan Notifikasi Dompet",
    "description": "Experimental feature title"
  },
  "notificationsFeatureToggleDescription": {
    "message": "Ini mengaktifkan notifikasi dompet seperti mengirim/menerima dana atau nft dan pengumuman fitur.",
    "description": "Description of the experimental notifications feature"
  },
  "notificationsMarkAllAsRead": {
    "message": "Tandai semua telah dibaca"
  },
  "notificationsPageEmptyTitle": {
    "message": "Tak ada apa pun di sini"
  },
  "notificationsPageErrorContent": {
    "message": "Coba kunjungi halaman ini lagi."
  },
  "notificationsPageErrorTitle": {
    "message": "Telah terjadi kesalahan"
  },
  "notificationsPageNoNotificationsContent": {
    "message": "Anda belum menerima notifikasi."
  },
  "notificationsSettingsBoxError": {
    "message": "Terjadi kesalahan. Coba lagi."
  },
  "notificationsSettingsPageAllowNotifications": {
    "message": "Pantau terus segala yang terjadi di dompet Anda dengan notifikasi. Untuk menggunakan notifikasi, kami menggunakan profil untuk menyinkronkan beberapa pengaturan di seluruh perangkat Anda. $1"
  },
  "notificationsSettingsPageAllowNotificationsLink": {
    "message": "Pelajari cara kami melindungi privasi Anda saat menggunakan fitur ini."
  },
  "numberOfNewTokensDetectedPlural": {
    "message": "$1 token baru ditemukan di akun ini",
    "description": "$1 is the number of new tokens detected"
  },
  "numberOfNewTokensDetectedSingular": {
    "message": "1 token baru ditemukan di akun ini"
  },
  "ofTextNofM": {
    "message": "dari"
  },
  "off": {
    "message": "Mati"
  },
  "offlineForMaintenance": {
    "message": "Offline untuk pemeliharaan"
  },
  "ok": {
    "message": "Oke"
  },
  "on": {
    "message": "Nyala"
  },
  "onboarding": {
    "message": "Orientasi"
  },
  "onboardingAdvancedPrivacyIPFSDescription": {
    "message": "Gateway IPFS memungkinkan untuk mengakses dan melihat data yang disimpan oleh pihak ketiga. Anda dapat menambahkan gateway IPFS khusus atau melanjutkan menggunakan default."
  },
  "onboardingAdvancedPrivacyIPFSInvalid": {
    "message": "Masukkan URL yang valid"
  },
  "onboardingAdvancedPrivacyIPFSTitle": {
    "message": "Tambahkan Gateway IPFS khusus"
  },
  "onboardingAdvancedPrivacyIPFSValid": {
    "message": "URL gateway IPFS valid"
  },
  "onboardingAdvancedPrivacyNetworkButton": {
    "message": "Tambahkan jaringan khusus"
  },
  "onboardingAdvancedPrivacyNetworkDescription": {
    "message": "Kami menggunakan Infura sebagai penyedia pemanggilan prosedur jarak jauh (RPC) kami untuk menawarkan akses paling andal dan pribadi ke data Ethereum. Anda dapat memilih RPC Anda sendiri, tetapi ingatlah bahwa setiap RPC akan menerima alamat IP dan dompet Ethereum Anda untuk melakukan transaksi. Baca $1 kami untuk mempelajari lebih lanjut seputar cara Infura menangani data."
  },
  "onboardingAdvancedPrivacyNetworkTitle": {
    "message": "Pilih jaringan Anda"
  },
  "onboardingCreateWallet": {
    "message": "Buat dompet baru"
  },
  "onboardingImportWallet": {
    "message": "Impor dompet yang ada"
  },
  "onboardingMetametricsAgree": {
    "message": "Saya setuju"
  },
  "onboardingMetametricsDescription": {
    "message": "Kami ingin mengumpulkan data penggunaan dasar dan diagnostik untuk meningkatkan MetaMask. Pahami bahwa kami tidak pernah menjual data yang Anda berikan di sini."
  },
  "onboardingMetametricsDescription2": {
    "message": "Saat kami mengumpulkan metrik, maka akan selalu..."
  },
<<<<<<< HEAD
  "onboardingMetametricsDisagree": {
    "message": "Tidak, terima kasih"
=======
  "onboardingMetametricsDescription2Legacy": {
    "message": "MetaMask akan..."
  },
  "onboardingMetametricsDescriptionLegacy": {
    "message": "MetaMask ingin mengumpulkan data penggunaan untuk lebih memahami cara pengguna kami berinteraksi dengan MetaMask. Data ini akan digunakan untuk menyediakan layanan, termasuk meningkatkan layanan berdasarkan penggunaan Anda."
>>>>>>> d5806d49
  },
  "onboardingMetametricsInfuraTerms": {
    "message": "Kami akan memberitahukan keputusan untuk menggunakan data ini dengan tujuan lain. Anda dapat meninjau $1 kami untuk informasi selengkapnya. Ingat, Anda dapat membuka pengaturan dan memilih keluar setiap saat.",
    "description": "$1 represents `onboardingMetametricsInfuraTermsPolicy`"
  },
  "onboardingMetametricsInfuraTermsPolicy": {
    "message": "Kebijakan Privasi"
  },
  "onboardingMetametricsModalTitle": {
    "message": "Tambahkan jaringan khusus"
  },
  "onboardingMetametricsNeverCollect": {
    "message": "$1 klik dan tampilan pada aplikasi disimpan, tetapi tidak untuk detail lainnya (seperti alamat publik).",
    "description": "$1 represents `onboardingMetametricsNeverCollectEmphasis`"
  },
  "onboardingMetametricsNeverCollectEmphasis": {
    "message": "Pribadi:"
  },
  "onboardingMetametricsNeverCollectIP": {
    "message": "$1 kami menggunakan alamat IP sementara waktu untuk mendeteksi lokasi umum (seperti negara atau wilayah Anda), tetapi alamat tersebut tidak pernah disimpan.",
    "description": "$1 represents `onboardingMetametricsNeverCollectIPEmphasis`"
  },
  "onboardingMetametricsNeverCollectIPEmphasis": {
    "message": "Umum:"
  },
  "onboardingMetametricsNeverSellData": {
    "message": "$1 memutuskan jika Anda ingin membagikan atau menghapus data penggunaan melalui pengaturan setiap saat.",
    "description": "$1 represents `onboardingMetametricsNeverSellDataEmphasis`"
  },
  "onboardingMetametricsNeverSellDataEmphasis": {
    "message": "Opsional:"
  },
  "onboardingMetametricsTitle": {
    "message": "Bantu kami meningkatkan MetaMask"
  },
  "onboardingPinExtensionBillboardAccess": {
    "message": "Akses penuh"
  },
  "onboardingPinExtensionBillboardDescription": {
    "message": "Ekstensi ini dapat melihat dan mengubah informasi"
  },
  "onboardingPinExtensionBillboardDescription2": {
    "message": "di situs ini."
  },
  "onboardingPinExtensionBillboardTitle": {
    "message": "Ekstensi"
  },
  "onboardingPinExtensionChrome": {
    "message": "Klik ikon ekstensi browser"
  },
  "onboardingPinExtensionDescription": {
    "message": "Sematkan MetaMask pada browser Anda agar dapat diakses dan memudahkan dalam melihat konfirmasi transaksi."
  },
  "onboardingPinExtensionDescription2": {
    "message": "Anda dapat membuka MetaMask dengan mengeklik ekstensi dan mengakses dompet Anda dalam 1 klik."
  },
  "onboardingPinExtensionDescription3": {
    "message": "Klik ikon ekstensi browser untuk mengaksesnya secara langsung"
  },
  "onboardingPinExtensionLabel": {
    "message": "Sematkan MetaMask"
  },
  "onboardingPinExtensionStep1": {
    "message": "1"
  },
  "onboardingPinExtensionStep2": {
    "message": "2"
  },
  "onboardingPinExtensionTitle": {
    "message": "Pemasangan MetaMask Anda selesai!"
  },
  "onboardingPinMmiExtensionLabel": {
    "message": "Sematkan MetaMask Institutional"
  },
  "onboardingUsePhishingDetectionDescription": {
    "message": "Peringatan deteksi pengelabuan bergantung pada komunikasi dengan $1. jsDeliver akan mendapat akses ke alamat IP Anda. Lihat $2.",
    "description": "The $1 is the word 'jsDeliver', from key 'jsDeliver' and $2 is the words Privacy Policy from key 'privacyMsg', both separated here so that it can be wrapped as a link"
  },
  "onekey": {
    "message": "OneKey"
  },
  "onlyAddTrustedNetworks": {
    "message": "Penyedia jaringan jahat dapat berbohong tentang status blockchain dan merekam aktivitas jaringan Anda. Hanya tambahkan jaringan kustom yang Anda percayai."
  },
  "onlyConnectTrust": {
    "message": "Hanya hubungkan ke situs yang Anda percayai. $1",
    "description": "Text displayed above the buttons for connection confirmation. $1 is the link to the learn more web page."
  },
  "openCustodianApp": {
    "message": "Buka aplikasi $1",
    "description": "The $1 is the name of the Custodian that will be open"
  },
  "openFullScreenForLedgerWebHid": {
    "message": "Buka layar penuh untuk menghubungkan Ledger Anda.",
    "description": "Shown to the user on the confirm screen when they are viewing MetaMask in a popup window but need to connect their ledger via webhid."
  },
  "openInBlockExplorer": {
    "message": "Buka di block explorer"
  },
  "openSeaNew": {
    "message": "OpenSea"
  },
  "openSeaToBlockaidBtnLabel": {
    "message": "Jelajahi Snap"
  },
  "openSeaToBlockaidDescription": {
    "message": "Peringatan keamanan tidak lagi tersedia di jaringan ini. Menginstal Snap dapat meningkatkan keamanan Anda."
  },
  "openSeaToBlockaidTitle": {
    "message": "Perhatian!"
  },
  "operationFailed": {
    "message": "Pengoperasian Gagal"
  },
  "optional": {
    "message": "Opsional"
  },
  "optionalWithParanthesis": {
    "message": "(Opsional)"
  },
  "options": {
    "message": "Opsi"
  },
  "or": {
    "message": "atau"
  },
  "origin": {
    "message": "Asal"
  },
  "osTheme": {
    "message": "Sistem"
  },
  "otherSnaps": {
    "message": "snap lainnya",
    "description": "Used in the 'permission_rpc' message."
  },
  "outdatedBrowserNotification": {
    "message": "Browser Anda sudah usang. Jika browser tidak diperbarui, Anda tidak akan bisa mendapatkan tambalan keamanan dan fitur baru dari MetaMask."
  },
  "padlock": {
    "message": "Gembok"
  },
  "parameters": {
    "message": "Parameter"
  },
  "participateInMetaMetrics": {
    "message": "Berpartisipasilah dalam MetaMetrics"
  },
  "participateInMetaMetricsDescription": {
    "message": "Berpartisipasilah dalam MetaMetrics untuk membantu kami menjadikan MetaMask lebih baik lagi"
  },
  "password": {
    "message": "Kata sandi"
  },
  "passwordMmiTermsWarning": {
    "message": "Saya memahami bahwa MetaMask Institutional tidak dapat memulihkan kata sandi ini untuk saya. $1"
  },
  "passwordNotLongEnough": {
    "message": "Kata sandi kurang panjang"
  },
  "passwordSetupDetails": {
    "message": "Kata sandi ini akan membuka dompet MetaMask Anda hanya pada perangkat ini. MetaMask tidak dapat memulihkan kata sandi ini."
  },
  "passwordStrength": {
    "message": "Kekuatan kata sandi: $1",
    "description": "Return password strength to the user when user wants to create password."
  },
  "passwordStrengthDescription": {
    "message": "Kata sandi yang kuat dapat meningkatkan keamanan dompet jika perangkat Anda dicuri atau disusupi."
  },
  "passwordTermsWarning": {
    "message": "Saya memahami bahwa MetaMask tidak dapat memulihkan kata sandi ini untuk saya. $1"
  },
  "passwordsDontMatch": {
    "message": "Kata sandi tidak cocok"
  },
  "pasteJWTToken": {
    "message": "Tempel atau taruh token di sini:"
  },
  "pastePrivateKey": {
    "message": "Tempel string kunci pribadi Anda di sini:",
    "description": "For importing an account from a private key"
  },
  "paymasterInUse": {
    "message": "Gas untuk transaksi ini akan dibayar oleh paymaster.",
    "description": "Alert shown in transaction confirmation if paymaster in use."
  },
  "pending": {
    "message": "Menunggu"
  },
  "pendingTransactionInfo": {
    "message": "Transaksi ini tidak akan diproses sampai transaksi tersebut selesai."
  },
  "pendingTransactionMultiple": {
    "message": "Anda memiliki ($1) transaksi berstatus menunggu."
  },
  "pendingTransactionSingle": {
    "message": "Anda memiliki (1) transaksi yang tertunda.",
    "description": "$1 is count of pending transactions"
  },
  "permissionDetails": {
    "message": "Detail izin"
  },
  "permissionRequest": {
    "message": "Permintaan izin"
  },
  "permissionRequested": {
    "message": "Diminta sekarang"
  },
  "permissionRequestedForAccounts": {
    "message": "Diminta sekarang untuk $1",
    "description": "Permission cell status for requested permission including accounts, rendered as AvatarGroup which is $1."
  },
  "permissionRevoked": {
    "message": "Dicabut dalam pembaruan ini"
  },
  "permissionRevokedForAccounts": {
    "message": "Dicabut dalam pembaruan ini untuk $1",
    "description": "Permission cell status for revoked permission including accounts, rendered as AvatarGroup which is $1."
  },
  "permission_accessNamedSnap": {
    "message": "Hubungkan ke $1.",
    "description": "The description for the `wallet_snap` permission. $1 is the human-readable name of the snap."
  },
  "permission_accessNetwork": {
    "message": "Akses internet.",
    "description": "The description of the `endowment:network-access` permission."
  },
  "permission_accessNetworkDescription": {
    "message": "Izinkan $1 untuk mengakses internet. Ini dapat digunakan untuk mengirim dan menerima data dari server pihak ketiga.",
    "description": "An extended description of the `endowment:network-access` permission. $1 is the snap name."
  },
  "permission_accessSnap": {
    "message": "Hubungkan ke Snap $1.",
    "description": "The description for the `wallet_snap` permission. $1 is the name of the snap."
  },
  "permission_accessSnapDescription": {
    "message": "Izinkan situs web atau snap untuk berinteraksi dengan $1.",
    "description": "The description for the `wallet_snap_*` permission. $1 is the name of the Snap."
  },
  "permission_cronjob": {
    "message": "Jadwalkan dan lakukan tindakan berkala.",
    "description": "The description for the `snap_cronjob` permission"
  },
  "permission_cronjobDescription": {
    "message": "Izinkan $1 untuk melakukan tindakan yang diatur secara berkala pada waktu, tanggal, atau interval yang tetap. Ini dapat digunakan untuk memicu interaksi atau notifikasi yang peka terhadap waktu.",
    "description": "An extended description for the `snap_cronjob` permission. $1 is the snap name."
  },
  "permission_dialog": {
    "message": "Tampilkan jendela dialog di MetaMask.",
    "description": "The description for the `snap_dialog` permission"
  },
  "permission_dialogDescription": {
    "message": "Izinkan $1 untuk menampilkan sembulan MetaMask yang berisi teks khusus, kolom input, dan tombol untuk menyetujui atau menolak suatu tindakan.\nDapat digunakan untuk membuat peringatan, konfirmasi, dan alur keikutsertaan untuk Snap.",
    "description": "An extended description for the `snap_dialog` permission. $1 is the snap name."
  },
  "permission_ethereumAccounts": {
    "message": "Lihat alamat, saldo akun, aktivitas, dan mulai transaksi",
    "description": "The description for the `eth_accounts` permission"
  },
  "permission_ethereumProvider": {
    "message": "Akses penyedia Ethereum.",
    "description": "The description for the `endowment:ethereum-provider` permission"
  },
  "permission_ethereumProviderDescription": {
    "message": "Izinkan $1 untuk berkomunikasi dengan MetaMask secara langsung, agar dapat membaca data dari blockchain serta menyarankan pesan dan transaksi.",
    "description": "An extended description for the `endowment:ethereum-provider` permission. $1 is the snap name."
  },
  "permission_getEntropy": {
    "message": "Dapatkan kunci arbitrer unik untuk $1.",
    "description": "The description for the `snap_getEntropy` permission. $1 is the snap name."
  },
  "permission_getEntropyDescription": {
    "message": "Izinkan $1 untuk mendapatkan kunci arbitrer unik untuk $1 tanpa mengeksposnya. Kunci ini terpisah dari akun MetaMask dan tidak terkait dengan kunci pribadi atau Frasa Pemulihan Rahasia. Snap lain tidak dapat mengakses informasi ini.",
    "description": "An extended description for the `snap_getEntropy` permission. $1 is the snap name."
  },
  "permission_getLocale": {
    "message": "Lihat bahasa pilihan Anda.",
    "description": "The description for the `snap_getLocale` permission"
  },
  "permission_getLocaleDescription": {
    "message": "Izinkan $1 mengakses bahasa pilihan Anda dari pengaturan MetaMask. Ini dapat digunakan untuk melokalisasi dan menampilkan konten $1 menggunakan bahasa Anda.",
    "description": "An extended description for the `snap_getLocale` permission. $1 is the snap name."
  },
  "permission_homePage": {
    "message": "Tampilkan layar khusus",
    "description": "The description for the `endowment:page-home` permission"
  },
  "permission_homePageDescription": {
    "message": "Izinkan $1 menampilkan layar beranda khusus di MetaMask. Ini dapat digunakan untuk antarmuka pengguna, konfigurasi, dan dasbor.",
    "description": "An extended description for the `endowment:page-home` permission. $1 is the snap name."
  },
  "permission_keyring": {
    "message": "Izinkan permintaan untuk menambah dan mengontrol akun Ethereum",
    "description": "The description for the `endowment:keyring` permission"
  },
  "permission_keyringDescription": {
    "message": "Izinkan $1 menerima permintaan untuk menambah atau menghapus akun, serta menandatangani dan bertransaksi atas nama akun tersebut.",
    "description": "An extended description for the `endowment:keyring` permission. $1 is the snap name."
  },
  "permission_lifecycleHooks": {
    "message": "Gunakan lifecycle hook.",
    "description": "The description for the `endowment:lifecycle-hooks` permission"
  },
  "permission_lifecycleHooksDescription": {
    "message": "Izinkan $1 menggunakan lifecycle hook untuk menjalankan kode pada waktu tertentu selama siklus hidupnya.",
    "description": "An extended description for the `endowment:lifecycle-hooks` permission. $1 is the snap name."
  },
  "permission_manageAccounts": {
    "message": "Tambah dan kontrol akun Ethereum",
    "description": "The description for `snap_manageAccounts` permission"
  },
  "permission_manageAccountsDescription": {
    "message": "Izinkan $1 untuk menambah atau menghapus akun Ethereum, lalu bertransaksi dan menandatangani menggunakan akun ini.",
    "description": "An extended description for the `snap_manageAccounts` permission. $1 is the snap name."
  },
  "permission_manageBip32Keys": {
    "message": "Kelola akun $1.",
    "description": "The description for the `snap_getBip32Entropy` permission. $1 is a derivation path, e.g. 'm/44'/0'/0' (secp256k1)'."
  },
  "permission_manageBip44AndBip32KeysDescription": {
    "message": "Izinkan $1 untuk mengelola akun dan aset pada jaringan yang diminta. Akun-akun ini diperoleh dan dicadangkan menggunakan frasa pemulihan rahasia (tanpa mengungkapkannya). Dengan kemampuannya untuk mendapatkan kunci, $1 dapat mendukung berbagai protokol blockchain di luar Ethereum (EVM).",
    "description": "An extended description for the `snap_getBip44Entropy` and `snap_getBip44Entropy` permissions. $1 is the snap name."
  },
  "permission_manageBip44Keys": {
    "message": "Kelola akun $1.",
    "description": "The description for the `snap_getBip44Entropy` permission. $1 is the name of a protocol, e.g. 'Filecoin'."
  },
  "permission_manageState": {
    "message": "Simpan dan kelola datanya di perangkat Anda.",
    "description": "The description for the `snap_manageState` permission"
  },
  "permission_manageStateDescription": {
    "message": "Izinkan $1 untuk menyimpan, memperbarui, dan memulihkan data secara aman dengan enkripsi. Snap lain tidak dapat mengakses informasi ini.",
    "description": "An extended description for the `snap_manageState` permission. $1 is the snap name."
  },
  "permission_nameLookup": {
    "message": "Menyediakan pencarian domain dan alamat.",
    "description": "The description for the `endowment:name-lookup` permission."
  },
  "permission_nameLookupDescription": {
    "message": "Izinkan Snap untuk mengambil dan menampilkan pencarian alamat dan domain pada bagian UI MetaMask yang berbeda.",
    "description": "An extended description for the `endowment:name-lookup` permission."
  },
  "permission_notifications": {
    "message": "Tampilkan pemberitahuan.",
    "description": "The description for the `snap_notify` permission"
  },
  "permission_notificationsDescription": {
    "message": "Izinkan $1 untuk menampilkan notifikasi dalam MetaMask. Teks notifikasi singkat dapat dipicu oleh Snap untuk informasi yang dapat ditindaklanjuti atau peka terhadap waktu.",
    "description": "An extended description for the `snap_notify` permission. $1 is the snap name."
  },
  "permission_rpc": {
    "message": "Izinkan $1 untuk terhubung secara langsung dengan $2.",
    "description": "The description for the `endowment:rpc` permission. $1 is 'other snaps' or 'websites', $2 is the snap name."
  },
  "permission_rpcDescription": {
    "message": "Izinkan $1 untuk mengirim pesan ke $2 dan menerima tanggapan dari $2.",
    "description": "An extended description for the `endowment:rpc` permission. $1 is 'other snaps' or 'websites', $2 is the snap name."
  },
  "permission_rpcDescriptionOriginList": {
    "message": "$1 dan $2",
    "description": "A list of allowed origins where $2 is the last origin of the list and $1 is the rest of the list separated by ','."
  },
  "permission_signatureInsight": {
    "message": "Tampilkan modal wawasan tanda tangan.",
    "description": "The description for the `endowment:signature-insight` permission"
  },
  "permission_signatureInsightDescription": {
    "message": "Izinkan $1 untuk menampilkan modal dengan wawasan seputar permintaan tanda tangan sebelum disetujui. Ini dapat digunakan sebagai solusi anti pengelabuan dan keamanan.",
    "description": "An extended description for the `endowment:signature-insight` permission. $1 is the snap name."
  },
  "permission_signatureInsightOrigin": {
    "message": "Lihat asal situs web yang memulai permintaan tanda tangan",
    "description": "The description for the `signatureOrigin` caveat, to be used with the `endowment:signature-insight` permission"
  },
  "permission_signatureInsightOriginDescription": {
    "message": "Izinkan $1 untuk melihat asal (URI) situs web yang memulai permintaan tanda tangan. Ini dapat digunakan sebagai solusi anti pengelabuan dan keamanan.",
    "description": "An extended description for the `signatureOrigin` caveat, to be used with the `endowment:signature-insight` permission. $1 is the snap name."
  },
  "permission_transactionInsight": {
    "message": "Dapatkan dan tampilkan wawasan transaksi.",
    "description": "The description for the `endowment:transaction-insight` permission"
  },
  "permission_transactionInsightDescription": {
    "message": "Izinkan $1 untuk membaca kode transaksi dan menampilkan wawasan dalam UI MetaMask. Ini dapat digunakan sebagai solusi anti pengelabuan dan keamanan.",
    "description": "An extended description for the `endowment:transaction-insight` permission. $1 is the snap name."
  },
  "permission_transactionInsightOrigin": {
    "message": "Lihat asal situs web yang mengirimkan transaksi",
    "description": "The description for the `transactionOrigin` caveat, to be used with the `endowment:transaction-insight` permission"
  },
  "permission_transactionInsightOriginDescription": {
    "message": "Izinkan $1 untuk melihat asal (URI) situs web yang menyarankan transaksi. Ini dapat digunakan sebagai solusi anti pengelabuan dan keamanan.",
    "description": "An extended description for the `transactionOrigin` caveat, to be used with the `endowment:transaction-insight` permission. $1 is the snap name."
  },
  "permission_unknown": {
    "message": "Izin tidak dikenal: $1",
    "description": "$1 is the name of a requested permission that is not recognized."
  },
  "permission_viewBip32PublicKeys": {
    "message": "Lihat kunci publik Anda untuk $1 ($2).",
    "description": "The description for the `snap_getBip32PublicKey` permission. $1 is a derivation path, e.g. 'm/44'/0'/0''. $2 is the elliptic curve name, e.g. 'secp256k1'."
  },
  "permission_viewBip32PublicKeysDescription": {
    "message": "Izinkan $2 untuk melihat kunci publik (dan alamat) untuk $1. Ini tidak memberi kendali atas akun atau aset.",
    "description": "An extended description for the `snap_getBip32PublicKey` permission. $1 is a derivation path (name). $2 is the snap name."
  },
  "permission_viewNamedBip32PublicKeys": {
    "message": "Lihat kunci publik Anda untuk $1.",
    "description": "The description for the `snap_getBip32PublicKey` permission. $1 is a name for the derivation path, e.g., 'Ethereum accounts'."
  },
  "permission_walletSwitchEthereumChain": {
    "message": "Beralih dan gunakan jaringan berikut",
    "description": "The label for the `wallet_switchEthereumChain` permission"
  },
  "permission_webAssembly": {
    "message": "Mendukung WebAssembly.",
    "description": "The description of the `endowment:webassembly` permission."
  },
  "permission_webAssemblyDescription": {
    "message": "Izinkan $1 untuk mengakses lingkungan pelaksanaan tingkat rendah melalui WebAssembly.",
    "description": "An extended description of the `endowment:webassembly` permission. $1 is the snap name."
  },
  "permissions": {
    "message": "Izin"
  },
  "permissionsPageEmptyContent": {
    "message": "Tak ada yang bisa dilihat di sini"
  },
  "permissionsPageEmptySubContent": {
    "message": "Di sinilah Anda dapat melihat izin yang Anda berikan untuk Snap yang terinstal atau situs yang terhubung."
  },
  "permissionsPageTourDescription": {
    "message": "Ini merupakan panel kontrol Anda untuk mengelola izin yang diberikan ke situs yang terhubung dan Snap yang terinstal."
  },
  "permissionsPageTourTitle": {
    "message": "Situs yang terhubung kini memiliki izin"
  },
  "personalAddressDetected": {
    "message": "Alamat pribadi terdeteksi. Masukkan alamat kontrak token."
  },
  "petnamesEnabledToggle": {
    "message": "Izinkan nama panggilan"
  },
  "petnamesEnabledToggleDescription": {
    "message": "Ini memungkinkan Anda untuk menetapkan nama panggilan ke alamat mana pun. Kami akan menyarankan nama untuk alamat tempat Anda berinteraksi, jika memungkinkan."
  },
  "pinExtensionDescription": {
    "message": "Navigasikan ke menu ekstensi dan sematkan MetaMask Institutional untuk akses tanpa batas."
  },
  "pinExtensionTitle": {
    "message": "Sematkan ekstensi"
  },
  "pinToTop": {
    "message": "Sematkan ke atas"
  },
  "pleaseConfirm": {
    "message": "Harap konfirmasikan"
  },
  "plusMore": {
    "message": "+ $1 lagi",
    "description": "$1 is the number of additional items"
  },
  "plusXMore": {
    "message": "+ $1 lagi",
    "description": "$1 is a number of additional but unshown items in a list- this message will be shown in place of those items"
  },
  "popularCustomNetworks": {
    "message": "Jaringan khusus populer"
  },
  "portfolio": {
    "message": "Portofolio"
  },
  "portfolioDashboard": {
    "message": "Dasbor Portofolio"
  },
  "preparingSwap": {
    "message": "Mempersiapkan pertukaran..."
  },
  "prev": {
    "message": "Sebelumnya"
  },
  "primaryCurrencySetting": {
    "message": "Mata uang primer"
  },
  "primaryCurrencySettingDescription": {
    "message": "Pilih asal untuk memprioritaskan nilai yang ditampilkan dalam mata uang asal chain (contoh, ETH). Pilih Fiat untuk memprioritaskan nilai yang ditampilkan dalam mata uang fiat yang Anda pilih."
  },
  "primaryType": {
    "message": "Tipe primer"
  },
  "priorityFee": {
    "message": "Biaya prioritas"
  },
  "priorityFeeProperCase": {
    "message": "Biaya Prioritas"
  },
  "privacy": {
    "message": "Privasi"
  },
  "privacyMsg": {
    "message": "Kebijakan privasi"
  },
  "privateKey": {
    "message": "Kebijakan Pribadi",
    "description": "select this type of file to use to import an account"
  },
  "privateKeyCopyWarning": {
    "message": "Kunci pribadi untuk $1",
    "description": "$1 represents the account name"
  },
  "privateKeyHidden": {
    "message": "Kunci pribadi disembunyikan",
    "description": "Explains that the private key input is hidden"
  },
  "privateKeyShow": {
    "message": "Tampilkan/Sembunyikan input kunci pribadi",
    "description": "Describes a toggle that is used to show or hide the private key input"
  },
  "privateKeyShown": {
    "message": "Kunci pribadi ini sedang ditampilkan",
    "description": "Explains that the private key input is being shown"
  },
  "privateKeyWarning": {
    "message": "Peringatan: Jangan ungkapkan kunci ini. Siapa pun yang memiliki kunci pribadi Anda dapat mencuri aset yang disimpan di akun Anda."
  },
  "privateNetwork": {
    "message": "Jaringan pribadi"
  },
  "proceedWithTransaction": {
    "message": "Saya tetap ingin melanjutkan"
  },
  "productAnnouncements": {
    "message": "Pengumuman produk"
  },
  "profileSync": {
    "message": "Sinkronisasi Profil"
  },
  "profileSyncConfirmation": {
    "message": "Jika sinkronisasi profil dinonaktifkan, Anda tidak dapat menerima notifikasi."
  },
  "profileSyncDescription": {
    "message": "Membuat profil yang digunakan MetaMask untuk menyinkronkan beberapa pengaturan di antara perangkat Anda. Ini diperlukan untuk mendapatkan notifikasi. $1."
  },
  "profileSyncPrivacyLink": {
    "message": "Pelajari cara kami melindungi privasi Anda"
  },
  "proposedApprovalLimit": {
    "message": "Batas persetujuan yang diajukan"
  },
  "provide": {
    "message": "Berikan"
  },
  "publicAddress": {
    "message": "Alamat publik"
  },
  "pushPlatformNotificationsFundsReceivedDescription": {
    "message": "Anda menerima $1 $2"
  },
  "pushPlatformNotificationsFundsReceivedDescriptionDefault": {
    "message": "Anda menerima beberapa token"
  },
  "pushPlatformNotificationsFundsReceivedTitle": {
    "message": "Dana diterima"
  },
  "pushPlatformNotificationsFundsSentDescription": {
    "message": "Anda berhasil mengirimkan $1 $2"
  },
  "pushPlatformNotificationsFundsSentDescriptionDefault": {
    "message": "Anda berhasil mengirimkan beberapa token"
  },
  "pushPlatformNotificationsFundsSentTitle": {
    "message": "Dana terkirim"
  },
  "pushPlatformNotificationsNftReceivedDescription": {
    "message": "Anda menerima NFT baru"
  },
  "pushPlatformNotificationsNftReceivedTitle": {
    "message": "NFT diterima"
  },
  "pushPlatformNotificationsNftSentDescription": {
    "message": "Anda berhasil mengirimkan NFT"
  },
  "pushPlatformNotificationsNftSentTitle": {
    "message": "NFT terkirim"
  },
  "pushPlatformNotificationsStakingLidoStakeCompletedDescription": {
    "message": "Stake Lido berhasil"
  },
  "pushPlatformNotificationsStakingLidoStakeCompletedTitle": {
    "message": "Stake selesai"
  },
  "pushPlatformNotificationsStakingLidoStakeReadyToBeWithdrawnDescription": {
    "message": "Stake Lido kini siap untuk ditarik"
  },
  "pushPlatformNotificationsStakingLidoStakeReadyToBeWithdrawnTitle": {
    "message": "Stake siap untuk penarikan"
  },
  "pushPlatformNotificationsStakingLidoWithdrawalCompletedDescription": {
    "message": "Penarikan Lido berhasil"
  },
  "pushPlatformNotificationsStakingLidoWithdrawalCompletedTitle": {
    "message": "Penarikan selesai"
  },
  "pushPlatformNotificationsStakingLidoWithdrawalRequestedDescription": {
    "message": "Permintaan penarikan Lido telah dikirim"
  },
  "pushPlatformNotificationsStakingLidoWithdrawalRequestedTitle": {
    "message": "Penarikan diminta"
  },
  "pushPlatformNotificationsStakingRocketpoolStakeCompletedDescription": {
    "message": "Stake RocketPool berhasil"
  },
  "pushPlatformNotificationsStakingRocketpoolStakeCompletedTitle": {
    "message": "Stake selesai"
  },
  "pushPlatformNotificationsStakingRocketpoolUnstakeCompletedDescription": {
    "message": "Pembatalan stake RocketPool berhasil"
  },
  "pushPlatformNotificationsStakingRocketpoolUnstakeCompletedTitle": {
    "message": "Pembatalan stake selesai"
  },
  "pushPlatformNotificationsSwapCompletedDescription": {
    "message": "Swap MetaMask berhasil"
  },
  "pushPlatformNotificationsSwapCompletedTitle": {
    "message": "Swap selesai"
  },
  "queued": {
    "message": "Antrean"
  },
  "quoteRate": {
    "message": "Tingkat kuotasi"
  },
  "reAddAccounts": {
    "message": "tambahkan kembali akun lain"
  },
  "reAdded": {
    "message": "ditambahkan kembali"
  },
  "readdToken": {
    "message": "Anda dapat menambahkan token ini kembali di masa mendatang dengan membuka “Impor token” di menu opsi akun Anda."
  },
  "receive": {
    "message": "Terima"
  },
  "receiveTokensCamelCase": {
    "message": "Terima token"
  },
  "recipientAddressPlaceholder": {
    "message": "Masukkan alamat publik (0x) atau nama ENS"
  },
  "recipientAddressPlaceholderFlask": {
    "message": "Masukkan alamat publik (0x) atau nama domain"
  },
  "recommendedGasLabel": {
    "message": "Direkomendasikan"
  },
  "recoveryPhraseReminderBackupStart": {
    "message": "Mulai di sini"
  },
  "recoveryPhraseReminderConfirm": {
    "message": "Mengerti"
  },
  "recoveryPhraseReminderHasBackedUp": {
    "message": "Jaga selalu Frasa Pemulihan Rahasia Anda di tempat yang aman dan rahasia"
  },
  "recoveryPhraseReminderHasNotBackedUp": {
    "message": "Perlu mencadangkan Frasa Pemulihan Rahasia Anda lagi?"
  },
  "recoveryPhraseReminderItemOne": {
    "message": "Jangan membagikan Frasa Pemulihan Rahasia Anda kepada siapa pun"
  },
  "recoveryPhraseReminderItemTwo": {
    "message": "Tim MetaMask tidak akan pernah meminta Frasa Pemulihan Rahasia Anda"
  },
  "recoveryPhraseReminderSubText": {
    "message": "Frasa Pemulihan Rahasia Anda mengendalikan semua akun Anda."
  },
  "recoveryPhraseReminderTitle": {
    "message": "Lindungi dana Anda"
  },
  "redesignedConfirmationsEnabledToggle": {
    "message": "Penyempurnaan permintaan tanda tangan"
  },
  "redesignedConfirmationsToggleDescription": {
    "message": "Aktifkan ini untuk melihat permintaan tanda tangan dalam format yang disempurnakan."
  },
  "refreshList": {
    "message": "Segarkan daftar"
  },
  "reject": {
    "message": "Tolak"
  },
  "rejectAll": {
    "message": "Tolak semua"
  },
  "rejectRequestsDescription": {
    "message": "Anda akan menolak permintaan $1 secara bertahap."
  },
  "rejectRequestsN": {
    "message": "Tolak permintaan $1"
  },
  "rejectTxsDescription": {
    "message": "Anda akan menolak $1 transaksi secara bertahap."
  },
  "rejectTxsN": {
    "message": "Tolak $1 transaksi"
  },
  "rejected": {
    "message": "Ditolak"
  },
  "remember": {
    "message": "Ingatlah:"
  },
  "remove": {
    "message": "Hapus"
  },
  "removeAccount": {
    "message": "Hapus akun"
  },
  "removeAccountDescription": {
    "message": "Akun ini akan dihapus dari dompet Anda. Pastikan Anda memiliki Frasa Pemulihan Rahasia asli atau kunci pribadi untuk akun impor ini sebelum melanjutkan. Anda dapat mengimpor atau membuat akun lagi dari menu gulir bawah akun. "
  },
  "removeJWT": {
    "message": "Hapus token kustodian"
  },
  "removeJWTDescription": {
    "message": "Yakin ingin menghapus token ini? Semua akun yang ditetapkan ke token ini juga akan dihapus dari ekstensi:"
  },
  "removeKeyringSnap": {
    "message": "Akun berikut akan dihapus dari MetaMask saat menghapus Snap ini:"
  },
  "removeKeyringSnapToolTip": {
    "message": "Snap mengontrol akun. Jika dihapus, maka akun tersebut akan dihapus juga dari MetaMask, tetapi akun tersebut akan tetap berada di blockchain."
  },
  "removeNFT": {
    "message": "Hapus NFT"
  },
  "removeNftErrorMessage": {
    "message": "Kami tidak dapat menghapus NFT ini."
  },
  "removeNftMessage": {
    "message": "NFT berhasil dihapus!"
  },
  "removeSnap": {
    "message": "Hapus Snap"
  },
  "removeSnapAccountDescription": {
    "message": "Jika Anda melanjutkan, akun ini tidak lagi tersedia di MetaMask."
  },
  "removeSnapAccountTitle": {
    "message": "Hapus akun"
  },
  "removeSnapConfirmation": {
    "message": "Yakin ingin menghapus $1?",
    "description": "$1 represents the name of the snap"
  },
  "removeSnapDescription": {
    "message": "Tindakan ini akan menghapus snap, datanya, dan mencabut izin yang Anda berikan."
  },
  "replace": {
    "message": "mengganti"
  },
  "reportIssue": {
    "message": "Laporkan masalah"
  },
  "requestFlaggedAsMaliciousFallbackCopyReason": {
    "message": "Penyedia keamanan belum membagikan detail tambahan"
  },
  "requestFlaggedAsMaliciousFallbackCopyReasonTitle": {
    "message": "Permintaan ditandai sebagai berbahaya"
  },
  "requestFrom": {
    "message": "Permintaan dari"
  },
  "requestFromInfo": {
    "message": "Ini merupakan situs yang meminta tanda tangan Anda."
  },
  "requestFromTransactionDescription": {
    "message": "Ini merupakan situs yang meminta konfirmasi Anda."
  },
  "requestMayNotBeSafe": {
    "message": "Permintaan mungkin tidak aman"
  },
  "requestMayNotBeSafeError": {
    "message": "Penyedia keamanan tidak mendeteksi aktivitas jahat apa pun yang diketahui, tetapi kemungkinan terdapat risiko apabila dilanjutkan."
  },
  "requestNotVerified": {
    "message": "Permintaan tidak diverifikasi"
  },
  "requestNotVerifiedError": {
    "message": "Karena terjadi kesalahan, permintaan ini tidak diverifikasi oleh penyedia keamanan. Lanjutkan dengan hati-hati."
  },
  "requestsAwaitingAcknowledgement": {
    "message": "permintaan menunggu untuk disetujui"
  },
  "required": {
    "message": "Wajib"
  },
  "reset": {
    "message": "Atur ulang"
  },
  "resetStates": {
    "message": "Reset State"
  },
  "resetWallet": {
    "message": "Reset dompet"
  },
  "resetWalletSubHeader": {
    "message": "MetaMask tidak menyimpan salinan kata sandi Anda. Jika terjadi masalah saat membuka akun, reset dompet Anda. Anda dapat melakukannya dengan memberikan Frasa Pemulihan Rahasia yang digunakan saat mengatur dompet."
  },
  "resetWalletUsingSRP": {
    "message": "Tindakan ini akan menghapus dompet saat ini dan Frasa Pemulihan Rahasia dari perangkat ini, bersama dengan daftar akun yang telah Anda kelola. Setelah direset dengan Frasa Pemulihan Rahasia, Anda akan melihat daftar akun berdasarkan Frasa Pemulihan Rahasia yang Anda gunakan untuk mereset. Daftar baru ini secara otomatis akan menyertakan akun yang memiliki saldo. Anda juga dapat $1 yang telah dibuat sebelumnya. Akun khusus yang Anda impor harus $2, serta token khusus yang Anda tambahkan ke akun harus $3."
  },
  "resetWalletWarning": {
    "message": "Pastikan Anda menggunakan Frasa Pemulihan Rahasia yang benar sebelum melanjutkan. Anda tidak dapat membatalkan tindakan ini."
  },
  "restartMetamask": {
    "message": "Mulai ulang MetaMask"
  },
  "restore": {
    "message": "Pulihkan"
  },
  "restoreFailed": {
    "message": "Tidak dapat memulihkan data Anda dari berkas yang disediakan"
  },
  "restoreSuccessful": {
    "message": "Data Anda telah berhasil dipulihkan"
  },
  "restoreUserData": {
    "message": "Pulihkan data pengguna"
  },
  "restoreUserDataDescription": {
    "message": "Anda dapat memulihkan data seperti kontak dan preferensi dari file cadangan."
  },
  "resultPageError": {
    "message": "Kesalahan"
  },
  "resultPageErrorDefaultMessage": {
    "message": "Operasi gagal."
  },
  "resultPageSuccess": {
    "message": "Berhasil"
  },
  "resultPageSuccessDefaultMessage": {
    "message": "Operasi berhasil dilakukan."
  },
  "retryTransaction": {
    "message": "Coba lagi transaksi"
  },
  "reusedTokenNameWarning": {
    "message": "Token di sini menggunakan kembali simbol dari token lain yang Anda lihat, ini bisa jadi membingungkan atau menipu."
  },
  "revealSeedWords": {
    "message": "Tampilkan Frasa Pemulihan Rahasia"
  },
  "revealSeedWordsDescription1": {
    "message": "$1 memberikan $2",
    "description": "This is a sentence consisting of link using 'revealSeedWordsSRPName' as $1 and bolded text using 'revealSeedWordsDescription3' as $2."
  },
  "revealSeedWordsDescription2": {
    "message": "MetaMask merupakan $1. Artinya, Anda adalah pemilik SRP Anda sendiri.",
    "description": "$1 is text link with the message from 'revealSeedWordsNonCustodialWallet'"
  },
  "revealSeedWordsDescription3": {
    "message": "akses penuh ke dompet dan dana Anda.\n"
  },
  "revealSeedWordsNonCustodialWallet": {
    "message": "dompet dengan kendali penuh"
  },
  "revealSeedWordsQR": {
    "message": "QR"
  },
  "revealSeedWordsSRPName": {
    "message": "Frasa Pemulihan Rahasia (SRP)"
  },
  "revealSeedWordsText": {
    "message": "Teks"
  },
  "revealSeedWordsWarning": {
    "message": "Pastikan tidak ada yang melihat layar Anda. $1",
    "description": "$1 is bolded text using the message from 'revealSeedWordsWarning2'"
  },
  "revealSeedWordsWarning2": {
    "message": "Dukungan MetaMask tidak akan pernah memintanya.",
    "description": "The bolded texted in the second part of 'revealSeedWordsWarning'"
  },
  "revealSensitiveContent": {
    "message": "Tampilkan konten sensitif"
  },
  "revealTheSeedPhrase": {
    "message": "Ungkap frasa seed"
  },
  "reviewAlerts": {
    "message": "Tinjau peringatan"
  },
  "revokeAllTokensTitle": {
    "message": "Cabut izin untuk mengakses dan mentransfer seluruh $1 Anda?",
    "description": "$1 is the symbol of the token for which the user is revoking approval"
  },
  "revokeAllTokensTitleWithoutSymbol": {
    "message": "Cabut izin untuk mengakses dan mentransfer seluruh NFT dari $1 Anda?",
    "description": "$1 is a link to contract on the block explorer when we're not able to retrieve a erc721 or erc1155 name"
  },
  "revokeApproveForAllDescription": {
    "message": "Hal ini mencabut izin pihak ketiga untuk mengakses dan mentransfer seluruh $1 Anda tanpa pemberitahuan lebih lanjut.",
    "description": "$1 is either a string or link of a given token symbol or name"
  },
  "revokeApproveForAllDescriptionWithoutSymbol": {
    "message": "Hal ini mencabut izin pihak ketiga untuk mengakses dan mentransfer seluruh NFT dari $1 Anda tanpa pemberitahuan lebih lanjut.",
    "description": "$1 is a link to contract on the block explorer when we're not able to retrieve a erc721 or erc1155 name"
  },
  "revokePermission": {
    "message": "Cabut izin"
  },
  "revokeSpendingCap": {
    "message": "Cabut batas penggunaan untuk $1 Anda",
    "description": "$1 is a token symbol"
  },
  "revokeSpendingCapTooltipText": {
    "message": "Pihak ketiga ini tidak akan dapat menggunakan token Anda saat ini atau di masa mendatang."
  },
  "rpcUrl": {
    "message": "URL RPC Baru"
  },
  "safeTransferFrom": {
    "message": "Transfer aman dari"
  },
  "save": {
    "message": "Simpan"
  },
  "scanInstructions": {
    "message": "Tempatkan kode QR di bagian depan kamera Anda"
  },
  "scanQrCode": {
    "message": "Pindai kode QR"
  },
  "scrollDown": {
    "message": "Gulir ke bawah"
  },
  "search": {
    "message": "Cari"
  },
  "searchAccounts": {
    "message": "Cari akun"
  },
  "searchTokens": {
    "message": "Cari token"
  },
  "secretRecoveryPhrase": {
    "message": "Frasa Pemulihan Rahasia"
  },
  "secureWallet": {
    "message": "Amankan dompet"
  },
  "security": {
    "message": "Keamanan"
  },
  "securityAlert": {
    "message": "Peringatan keamanan dari $1 dan $2"
  },
  "securityAlerts": {
    "message": "Peringatan keamanan"
  },
  "securityAlertsDescription": {
    "message": "Fitur ini memperingatkan Anda tentang aktivitas jahat dengan meninjau permintaan transaksi dan tanda tangan secara aktif. $1",
    "description": "Link to learn more about security alerts"
  },
  "securityAndPrivacy": {
    "message": "Keamanan & privasi"
  },
  "securityProviderPoweredBy": {
    "message": "Didukung oleh $1",
    "description": "The security provider that is providing data"
  },
  "seeDetails": {
    "message": "Lihat detailnya"
  },
  "seedPhraseConfirm": {
    "message": "Konfirmasikan Frasa Pemulihan Rahasia"
  },
  "seedPhraseEnterMissingWords": {
    "message": "Konfirmasikan Frasa Pemulihan Rahasia"
  },
  "seedPhraseIntroNotRecommendedButtonCopy": {
    "message": "Ingatkan saya nanti (tidak direkomendasikan)"
  },
  "seedPhraseIntroRecommendedButtonCopy": {
    "message": "Amankan dompet saya (direkomendasikan)"
  },
  "seedPhraseIntroSidebarBulletFour": {
    "message": "Tuliskan dan simpan di beberapa tempat rahasia."
  },
  "seedPhraseIntroSidebarBulletOne": {
    "message": "Simpan di pengelola kata sandi"
  },
  "seedPhraseIntroSidebarBulletThree": {
    "message": "Simpan di deposit box yang aman."
  },
  "seedPhraseIntroSidebarCopyOne": {
    "message": "Frasa Pemulihan Rahasia Anda adalah “kunci master” ke dompet dan dana Anda"
  },
  "seedPhraseIntroSidebarCopyThree": {
    "message": "Jika seseorang menanyakan frasa pemulihan Anda, kemungkinan mereka akan mencoba menipu dan mencuri dana di dompet Anda"
  },
  "seedPhraseIntroSidebarCopyTwo": {
    "message": "Jangan pernah membagikan Frasa Pemulihan Rahasia Anda bahkan kepada MetaMask sekali pun!"
  },
  "seedPhraseIntroSidebarTitleOne": {
    "message": "Apa itu Frasa Pemulihan Rahasia?"
  },
  "seedPhraseIntroSidebarTitleThree": {
    "message": "Haruskah saya membagikan Frasa Pemulihan Rahasia saya?"
  },
  "seedPhraseIntroSidebarTitleTwo": {
    "message": "Bagaimana cara menyimpan Frasa Pemulihan Rahasia saya?"
  },
  "seedPhraseIntroTitle": {
    "message": "Amankan dompet Anda"
  },
  "seedPhraseIntroTitleCopy": {
    "message": "Sebelum memulai, lihat video singkat ini untuk mempelajari tentang Frasa Pemulihan Rahasia Anda dan cara menjaga keamanan dompet Anda."
  },
  "seedPhraseReq": {
    "message": "Frasa Pemulihan Rahasia berisi 12, 15, 18, 21, atau 24 kata"
  },
  "seedPhraseWriteDownDetails": {
    "message": "Tuliskan Frasa Pemulihan Rahasia 12 kata ini, simpan di tempat yang aman dan hanya Anda yang dapat mengaksesnya."
  },
  "seedPhraseWriteDownHeader": {
    "message": "Tuliskan Frasa Pemulihan Rahasia Anda"
  },
  "select": {
    "message": "Pilih"
  },
  "selectAccounts": {
    "message": "Pilih akun untuk menggunakan situs ini"
  },
  "selectAccountsForSnap": {
    "message": "Pilih akun yang akan digunakan bersama snap ini"
  },
  "selectAll": {
    "message": "Pilih semua"
  },
  "selectAllAccounts": {
    "message": "Pilih semua akun"
  },
  "selectAnAccount": {
    "message": "Pilih akun"
  },
  "selectAnAccountAlreadyConnected": {
    "message": "Akun ini sudah terhubung ke MetaMask."
  },
  "selectAnAccountHelp": {
    "message": "Pilih akun kustodian untuk digunakan di MetaMask Institutional."
  },
  "selectEnableDisplayMediaPrivacyPreference": {
    "message": "Aktifkan Tampilkan Media NFT"
  },
  "selectHdPath": {
    "message": "Pilih path HD"
  },
  "selectJWT": {
    "message": "Pilih token"
  },
  "selectNFTPrivacyPreference": {
    "message": "Aktifkan deteksi NFT pada Pengaturan"
  },
  "selectPathHelp": {
    "message": "Jika Anda tidak menemukan akun yang diharapkan, coba alihkan jalur HD."
  },
  "selectType": {
    "message": "Pilih Jenis"
  },
  "selectingAllWillAllow": {
    "message": "Memiih semua akan mengizinkan situs ini untuk melihat semua akun Anda saat ini. Pastikan Anda memercayai situs ini."
  },
  "send": {
    "message": "Kirim"
  },
  "sendAToken": {
    "message": "Kirimkan token"
  },
  "sendBugReport": {
    "message": "Kirimi kami laporan bug."
  },
  "sendNoContactsConversionText": {
    "message": "klik di sini"
  },
  "sendNoContactsDescription": {
    "message": "Kontak memungkinkan Anda untuk mengirim transaksi dengan aman ke akun lain beberapa kali. Untuk membuat kontak, $1",
    "description": "$1 represents the action text 'click here'"
  },
  "sendNoContactsTitle": {
    "message": "Anda belum memiliki kontak"
  },
  "sendSelectReceiveAsset": {
    "message": "Pilih aset yang akan diterima"
  },
  "sendSelectSendAsset": {
    "message": "Pilih aset yang akan dikirim"
  },
  "sendSpecifiedTokens": {
    "message": "Kirim $1",
    "description": "Symbol of the specified token"
  },
  "sendSwapSubmissionWarning": {
    "message": "Mengklik tombol ini akan langsung memulai transaksi swap. Tinjau detail transaksi sebelum melanjutkan."
  },
  "sendTokenAsToken": {
    "message": "Kirim $1 sebagai $2",
    "description": "Used in the transaction display list to describe a swap and send. $1 and $2 are the symbols of tokens in involved in the swap."
  },
  "sendingAsset": {
    "message": "Mengirim $1"
  },
  "sendingDisabled": {
    "message": "Belum mendukung pengiriman aset NFT ERC-1155."
  },
  "sendingNativeAsset": {
    "message": "Mengirim $1",
    "description": "$1 represents the native currency symbol for the current network (e.g. ETH or BNB)"
  },
  "sendingToTokenContractWarning": {
    "message": "Peringatan: Anda akan mengirim kontrak token yang berpotensi mengakibatkan hilangnya dana. $1",
    "description": "$1 is a clickable link with text defined by the 'learnMoreUpperCase' key. The link will open to a support article regarding the known contract address warning"
  },
  "sendingZeroAmount": {
    "message": "Anda sedang mengirim 0 $1."
  },
  "sepolia": {
    "message": "Jaringan uji Sepolia"
  },
  "serviceWorkerKeepAlive": {
    "message": "Service Worker Tetap Menyala"
  },
  "setAdvancedPrivacySettingsDetails": {
    "message": "MetaMask menggunakan layanan pihak ketiga tepercaya ini untuk meningkatkan kegunaan dan keamanan produk."
  },
  "setApprovalForAll": {
    "message": "Atur persetujuan untuk semua"
  },
  "setApprovalForAllTitle": {
    "message": "Setujui $1 tanpa batas penggunaan",
    "description": "The token symbol that is being approved"
  },
  "settingAddSnapAccount": {
    "message": "Tambahkan akun Snap"
  },
  "settings": {
    "message": "Pengaturan"
  },
  "settingsSearchMatchingNotFound": {
    "message": "Tidak menemukan hasil yang cocok."
  },
  "settingsSubHeadingSignaturesAndTransactions": {
    "message": "Permintaan tanda tangan dan transaksi"
  },
  "show": {
    "message": "Tampil"
  },
  "showAccount": {
    "message": "Tampilkan akun"
  },
  "showExtensionInFullSizeView": {
    "message": "Tampilkan ekstensi dalam tampilan berukuran penuh"
  },
  "showExtensionInFullSizeViewDescription": {
    "message": "Aktifkan ini untuk membuat tampilan berukuran penuh sebagai default saat mengklik ikon ekstensi."
  },
  "showFiatConversionInTestnets": {
    "message": "Tampilkan konversi di jaringan uji"
  },
  "showFiatConversionInTestnetsDescription": {
    "message": "Pilih ini untuk menampilkan konversi fiat di Testnet"
  },
  "showHexData": {
    "message": "Tampilkan data Hex"
  },
  "showHexDataDescription": {
    "message": "Pilih ini untuk menampilkan bidang data hex di layar kirim"
  },
  "showIncomingTransactions": {
    "message": "Tampilkan transaksi masuk"
  },
  "showIncomingTransactionsDescription": {
    "message": "Pilih ini untuk menggunakan Etherscan untuk menampilkan transaksi yang masuk di daftar transaksi",
    "description": "$1 is the link to etherscan url and $2 is the link to the privacy policy of consensys APIs"
  },
  "showIncomingTransactionsExplainer": {
    "message": "Ini bergantung pada API pihak ketiga yang berbeda untuk setiap jaringan, yang mengungkap alamat Ethereum dan alamat IP Anda."
  },
  "showMore": {
    "message": "Tampilkan selengkapnya"
  },
  "showNft": {
    "message": "Tampilkan NFT"
  },
  "showPermissions": {
    "message": "Tampilkan Izin"
  },
  "showPrivateKey": {
    "message": "Tampilkan kunci pribadi"
  },
  "showTestnetNetworks": {
    "message": "Tampilkan jaringan pengujian"
  },
  "showTestnetNetworksDescription": {
    "message": "Pilih opsi ini untuk menampilkan jaringan pengujian dalam daftar jaringan"
  },
  "sigRequest": {
    "message": "Permintaan tanda tangan"
  },
  "sign": {
    "message": "Tanda tangan"
  },
  "signatureRequest": {
    "message": "Permintaan tanda tangan"
  },
  "signatureRequestGuidance": {
    "message": "Tandatangani pesan ini hanya jika Anda benar-benar memahami isinya dan memercayai situs yang memintanya."
  },
  "signatureRequestWarning": {
    "message": "Berhati-hatilah sebelum menandatangani pesan ini. Anda mungkin memberikan kendali penuh atas akun dan aset Anda kepada pihak lain pesan ini. Artinya, pihak tersebut dapat menguras akun Anda kapan saja. Lanjutkan dengan hati-hati. $1."
  },
  "signed": {
    "message": "Ditandatangani"
  },
  "signin": {
    "message": "Masuk"
  },
  "signing": {
    "message": "Penandatanganan"
  },
  "simulationDetailsFailed": {
    "message": "Terjadi kesalahan saat memuat estimasi Anda."
  },
  "simulationDetailsFiatNotAvailable": {
    "message": "Tidak Tersedia"
  },
  "simulationDetailsIncomingHeading": {
    "message": "Anda menerima"
  },
  "simulationDetailsNoBalanceChanges": {
    "message": "Tidak ada perubahan yang terprediksi untuk dompet Anda"
  },
  "simulationDetailsOutgoingHeading": {
    "message": "Anda mengirim"
  },
  "simulationDetailsTitle": {
    "message": "Estimasi perubahan"
  },
  "simulationDetailsTitleTooltip": {
    "message": "Estimasi perubahan merupakan hal yang mungkin terjadi jika Anda melakukan transaksi ini. Ini hanyalah prediksi, bukan jaminan."
  },
  "simulationDetailsTotalFiat": {
    "message": "Total = $1",
    "description": "$1 is the total amount in fiat currency on one side of the transaction"
  },
  "simulationDetailsTransactionReverted": {
    "message": "Transaksi ini kemungkinan besar akan gagal"
  },
  "simulationErrorMessageV2": {
    "message": "Kami tidak dapat memperkirakan gas. Tampaknya ada kesalahan dalam kontrak dan transaksi ini berpotensi gagal."
  },
  "simulationsSettingDescription": {
    "message": "Aktifkan untuk mengestimasikan perubahan saldo transaksi sebelum Anda mengonfirmasikannya. Ini tidak menjamin hasil akhir transaksi Anda. $1"
  },
  "simulationsSettingSubHeader": {
    "message": "Estimasikan perubahan saldo"
  },
  "skip": {
    "message": "Lewati"
  },
  "skipAccountSecurity": {
    "message": "Lewati keamanan akun?"
  },
  "skipAccountSecurityDetails": {
    "message": "Saya memahami bahwa sampai saya mencadangkan Frasa Pemulihan Rahasia, saya dapat kehilangan akun saya dan semua aset yang ada."
  },
  "smartContracts": {
    "message": "Kontrak cerdas"
  },
  "smartSwapsErrorNotEnoughFunds": {
    "message": "Dana tidak cukup untuk pertukaran cerdas."
  },
  "smartSwapsErrorUnavailable": {
    "message": "Smart Swap tidak tersedia untuk sementara waktu."
  },
  "smartTransactionCancelled": {
    "message": "Transaksi Anda dibatalkan"
  },
  "smartTransactionCancelledDescription": {
    "message": "Transaksi Anda tidak dapat diselesaikan, sehingga dibatalkan agar Anda tidak perlu membayar biaya gas yang tidak seharusnya."
  },
  "smartTransactionError": {
    "message": "Transaksi Anda gagal"
  },
  "smartTransactionErrorDescription": {
    "message": "Perubahan pasar yang mendadak dapat menyebabkan kegagalan. Jika masalah berlanjut, hubungi dukungan pelanggan MetaMask."
  },
  "smartTransactionPending": {
    "message": "Mengirimkan transaksi Anda"
  },
  "smartTransactionSuccess": {
    "message": "Transaksi Anda selesai"
  },
  "smartTransactionTakingTooLong": {
    "message": "Maaf telah menunggu"
  },
  "smartTransactionTakingTooLongDescription": {
    "message": "Jika transaksi tidak diselesaikan dalam $1, transaksi akan dibatalkan dan Anda tidak akan dikenakan biaya gas.",
    "description": "$1 is remaining time in seconds"
  },
  "smartTransactions": {
    "message": "Transaksi Pintar"
  },
  "smartTransactionsBenefit1": {
    "message": "Tingkat keberhasilan 99,5%"
  },
  "smartTransactionsBenefit2": {
    "message": "Menghemat uang Anda"
  },
  "smartTransactionsBenefit3": {
    "message": "Pembaruan waktu nyata"
  },
  "smartTransactionsDescription": {
    "message": "Raih tingkat keberhasilan yang lebih tinggi, perlindungan frontrunning, dan visibilitas yang lebih baik dengan Transaksi Pintar."
  },
  "smartTransactionsDescription2": {
    "message": "Hanya tersedia di Ethereum. Aktifkan atau nonaktifkan kapan saja di pengaturan. $1",
    "description": "$1 is an external link to learn more about Smart Transactions"
  },
  "smartTransactionsOptItModalTitle": {
    "message": "Peningkatan Perlindungan Transaksi"
  },
  "snapAccountCreated": {
    "message": "Akun dibuat"
  },
  "snapAccountCreatedDescription": {
    "message": "Akun baru Anda siap digunakan!"
  },
  "snapAccountCreationFailed": {
    "message": "Pembuatan akun gagal"
  },
  "snapAccountCreationFailedDescription": {
    "message": "$1 tidak berhasil membuat akun untuk Anda.",
    "description": "$1 is the snap name"
  },
  "snapAccountRedirectFinishSigningTitle": {
    "message": "Selesaikan penandatanganan"
  },
  "snapAccountRedirectSiteDescription": {
    "message": "Ikuti petunjuk dari $1"
  },
  "snapAccountRemovalFailed": {
    "message": "Penghapusan akun gagal"
  },
  "snapAccountRemovalFailedDescription": {
    "message": "$1 tidak berhasil menghapus akun ini untuk Anda.",
    "description": "$1 is the snap name"
  },
  "snapAccountRemoved": {
    "message": "Akun dihapus"
  },
  "snapAccountRemovedDescription": {
    "message": "Akun ini tidak lagi tersedia untuk digunakan di MetaMask."
  },
  "snapAccounts": {
    "message": "Akun Snap"
  },
  "snapAccountsDescription": {
    "message": "Akun yang dikontrol oleh Snap pihak ketiga."
  },
  "snapConnectionWarning": {
    "message": "$1 ingin menggunakan $2",
    "description": "$2 is the snap and $1 is the dapp requesting connection to the snap."
  },
  "snapContent": {
    "message": "Konten ini berasal dari $1",
    "description": "This is shown when a snap shows transaction insight information in the confirmation UI. $1 is a link to the snap's settings page with the link text being the name of the snap."
  },
  "snapDetailWebsite": {
    "message": "Situs web"
  },
  "snapInstallRequest": {
    "message": "Anda memberikan izin berikut dengan menginstal $1.",
    "description": "$1 is the snap name."
  },
  "snapInstallSuccess": {
    "message": "Instalasi selesai"
  },
  "snapInstallWarningCheck": {
    "message": "$1 meminta izin untuk melakukan hal berikut:",
    "description": "Warning message used in popup displayed on snap install. $1 is the snap name."
  },
  "snapInstallWarningHeading": {
    "message": "Lanjutkan dengan hati-hati"
  },
  "snapInstallWarningPermissionDescriptionForBip32View": {
    "message": "Izinkan $1 untuk melihat kunci publik (dan alamat). Ini tidak memberi kendali atas akun atau aset.",
    "description": "An extended description for the `snap_getBip32PublicKey` permission used for tooltip on Snap Install Warning screen (popup/modal). $1 is the snap name."
  },
  "snapInstallWarningPermissionDescriptionForEntropy": {
    "message": "Izinkan Snap $1 untuk mengelola akun dan aset pada jaringan yang diminta. Akun-akun ini diperoleh dan dicadangkan menggunakan frasa pemulihan rahasia (tanpa mengungkapkannya). Dengan kemampuannya untuk mendapatkan kunci, $1 dapat mendukung berbagai protokol blockchain di luar Ethereum (EVM).",
    "description": "An extended description for the `snap_getBip44Entropy` and `snap_getBip44Entropy` permissions used for tooltip on Snap Install Warning screen (popup/modal). $1 is the snap name."
  },
  "snapInstallWarningPermissionNameForEntropy": {
    "message": "Kelola akun $1",
    "description": "Permission name used for the Permission Cell component displayed on warning popup when installing a Snap. $1 is list of account types."
  },
  "snapInstallWarningPermissionNameForViewPublicKey": {
    "message": "Lihat kunci publik untuk $1",
    "description": "Permission name used for the Permission Cell component displayed on warning popup when installing a Snap. $1 is list of account types."
  },
  "snapInstallationErrorDescription": {
    "message": "$1 tidak dapat diinstal.",
    "description": "Error description used when snap installation fails. $1 is the snap name."
  },
  "snapInstallationErrorTitle": {
    "message": "Instalasi gagal",
    "description": "Error title used when snap installation fails."
  },
  "snapResultError": {
    "message": "Kesalahan"
  },
  "snapResultSuccess": {
    "message": "Berhasil"
  },
  "snapResultSuccessDescription": {
    "message": "$1 siap digunakan"
  },
  "snapUpdateAlertDescription": {
    "message": "Dapatkan versi terbaru $1",
    "description": "Description used in Snap update alert banner when snap update is available. $1 is the Snap name."
  },
  "snapUpdateAvailable": {
    "message": "Pembaruan tersedia"
  },
  "snapUpdateErrorDescription": {
    "message": "$1 tidak dapat diperbarui.",
    "description": "Error description used when snap update fails. $1 is the snap name."
  },
  "snapUpdateErrorTitle": {
    "message": "Pembaruan gagal",
    "description": "Error title used when snap update fails."
  },
  "snapUpdateRequest": {
    "message": "Anda memberikan izin berikut dengan memperbarui $1.",
    "description": "$1 is the Snap name."
  },
  "snapUpdateSuccess": {
    "message": "Pembaruan selesai"
  },
  "snapUrlIsBlocked": {
    "message": "Snap ini ingin mengarahkan Anda ke situs yang diblokir. $1."
  },
  "snaps": {
    "message": "Snap"
  },
  "snapsConnected": {
    "message": "Snap terhubung"
  },
  "snapsNoInsight": {
    "message": "Snap tidak mengembalikan wawasan apa pun"
  },
  "snapsPrivacyWarningFirstMessage": {
    "message": "Anda menyatakan bahwa Snap yang diinstal adalah Layanan Pihak Ketiga, kecuali jika diidentifikasi lain, sebagaimana dijelaskan dalam $1 Consensys. Penggunaan Layanan Pihak Ketiga diatur oleh syarat dan ketentuan terpisah yang ditetapkan oleh penyedia Layanan Pihak Ketiga. Consensys tidak merekomendasikan penggunaan Snap oleh orang tertentu karena alasan tertentu. Anda mengakses, mengandalkan, atau menggunakan Layanan Pihak Ketiga dengan risiko sendiri. Consensys menafikan semua tanggung jawab dan kewajiban atas kerugian yang timbul karena penggunaan Layanan Pihak Ketiga.",
    "description": "First part of a message in popup modal displayed when installing a snap for the first time. $1 is terms of use link."
  },
  "snapsPrivacyWarningSecondMessage": {
    "message": "Setiap informasi yang Anda bagikan kepada Layanan Pihak Ketiga akan dikumpulkan langsung oleh Layanan Pihak Ketiga tersebut sesuai dengan kebijakan privasinya. Baca kebijakan privasinya untuk informasi lebih lanjut.",
    "description": "Second part of a message in popup modal displayed when installing a snap for the first time."
  },
  "snapsPrivacyWarningThirdMessage": {
    "message": "Consensys tidak memiliki akses ke informasi yang Anda bagikan kepada Layanan Pihak Ketiga.",
    "description": "Third part of a message in popup modal displayed when installing a snap for the first time."
  },
  "snapsSettings": {
    "message": "Pengaturan Snap"
  },
  "snapsTermsOfUse": {
    "message": "Ketentuan Penggunaan"
  },
  "snapsToggle": {
    "message": "Snap hanya akan beroperasi jika diaktifkan"
  },
  "snapsUIError": {
    "message": "Hubungi pembuat $1 untuk dukungan lebih lanjut.",
    "description": "This is shown when the insight snap throws an error. $1 is the snap name"
  },
  "someNetworksMayPoseSecurity": {
    "message": "Beberapa jaringan dapat menimbulkan risiko keamanan dan/atau privasi. Pahami risikonya sebelum menambahkan dan menggunakan jaringan."
  },
  "somethingDoesntLookRight": {
    "message": "Ada yang tidak beres? $1",
    "description": "A false positive message for users to contact support. $1 is a link to the support page."
  },
  "somethingIsWrong": {
    "message": "Terjadi kesalahan. Coba muat ulang halaman."
  },
  "somethingWentWrong": {
    "message": "Ups! Terjadi kesalahan."
  },
  "source": {
    "message": "Sumber"
  },
  "speedUp": {
    "message": "Percepat"
  },
  "speedUpCancellation": {
    "message": "Percepat pembatalan ini"
  },
  "speedUpExplanation": {
    "message": "Kami telah memperbarui biaya gas berdasarkan kondisi jaringan saat ini dan telah meningkatkannya minimal 10% (diperlukan oleh jaringan)."
  },
  "speedUpPopoverTitle": {
    "message": "Percepat transaksi"
  },
  "speedUpTooltipText": {
    "message": "Biaya gas baru"
  },
  "speedUpTransaction": {
    "message": "Percepat transaksi ini"
  },
  "spendLimitInsufficient": {
    "message": "Batas penggunaan tidak mencukupi"
  },
  "spendLimitInvalid": {
    "message": "Batas penggunaan tidak valid; harus berupa bilangan positif"
  },
  "spendLimitPermission": {
    "message": "Izin batas penggunaan"
  },
  "spendLimitRequestedBy": {
    "message": "Batas penggunaan diminta oleh $1",
    "description": "Origin of the site requesting the spend limit"
  },
  "spendLimitTooLarge": {
    "message": "Batas penggunaan terlalu besar"
  },
  "spendingCap": {
    "message": "Batas penggunaan"
  },
  "spendingCapError": {
    "message": "Kesalahan: Masukkan angka saja"
  },
  "spendingCapErrorDescription": {
    "message": "Masukkan angka yang menurut Anda dapat diakses $1 sekarang atau di masa mendatang. Anda selalu dapat meningkatkan batas token nanti.",
    "description": "$1 is origin of the site requesting the token limit"
  },
  "spendingCapRequest": {
    "message": "Permintaan batas penggunaan untuk $1 Anda"
  },
  "srpInputNumberOfWords": {
    "message": "Frasa milik saya memiliki $1 kata",
    "description": "This is the text for each option in the dropdown where a user selects how many words their secret recovery phrase has during import. The $1 is the number of words (either 12, 15, 18, 21, or 24)."
  },
  "srpPasteFailedTooManyWords": {
    "message": "Gagal ditempel karena memuat lebih dari 24 kata. Frasa pemulihan rahasia dapat memuat maksimum 24 kata.",
    "description": "Description of SRP paste error when the pasted content has too many words"
  },
  "srpPasteTip": {
    "message": "Anda dapat menempelkan seluruh frasa pemulihan rahasia ke bagian mana pun",
    "description": "Our secret recovery phrase input is split into one field per word. This message explains to users that they can paste their entire secrete recovery phrase into any field, and we will handle it correctly."
  },
  "srpSecurityQuizGetStarted": {
    "message": "Mulai"
  },
  "srpSecurityQuizImgAlt": {
    "message": "Mata dengan lubang kunci di tengah, dan tiga bidang kata sandi melayang"
  },
  "srpSecurityQuizIntroduction": {
    "message": "Untuk mengungkapkan Frasa Pemulihan Rahasia, Anda perlu menjawab dua pertanyaan dengan benar"
  },
  "srpSecurityQuizQuestionOneQuestion": {
    "message": "Jika Anda kehilangan Frasa Pemulihan Rahasia, MetaMask..."
  },
  "srpSecurityQuizQuestionOneRightAnswer": {
    "message": "Tidak dapat membantu Anda"
  },
  "srpSecurityQuizQuestionOneRightAnswerDescription": {
    "message": "Catat, ukir pada logam, atau simpan di beberapa tempat rahasia agar Anda tidak pernah kehilangan. Jika Anda kehilangan, maka akan hilang selamanya."
  },
  "srpSecurityQuizQuestionOneRightAnswerTitle": {
    "message": "Benar! Tidak ada yang dapat membantu mengembalikan Frasa Pemulihan Rahasia Anda"
  },
  "srpSecurityQuizQuestionOneWrongAnswer": {
    "message": "Dapat mengembalikannya untuk Anda"
  },
  "srpSecurityQuizQuestionOneWrongAnswerDescription": {
    "message": "Jika Anda kehilangan Frasa Pemulihan Rahasia, maka akan hilang selamanya. Tidak ada yang dapat membantu Anda mengembalikannya, apa pun yang mereka katakan."
  },
  "srpSecurityQuizQuestionOneWrongAnswerTitle": {
    "message": "Salah! Tidak ada yang dapat membantu mengembalikan Frasa Pemulihan Rahasia Anda"
  },
  "srpSecurityQuizQuestionTwoQuestion": {
    "message": "Jika ada yang menanyakan Frasa Pemulihan Rahasia Anda, bahkan agen pendukung,..."
  },
  "srpSecurityQuizQuestionTwoRightAnswer": {
    "message": "Anda ditipu"
  },
  "srpSecurityQuizQuestionTwoRightAnswerDescription": {
    "message": "Siapa pun yang mengaku membutuhkan Frasa Pemulihan Rahasia, mereka berbohong kepada Anda. Jika membaginya, mereka akan mencuri aset Anda."
  },
  "srpSecurityQuizQuestionTwoRightAnswerTitle": {
    "message": "Benar! Membagikan Frasa Pemulihan Rahasia bukanlah ide yang baik"
  },
  "srpSecurityQuizQuestionTwoWrongAnswer": {
    "message": "Anda harus memberikannya kepada mereka"
  },
  "srpSecurityQuizQuestionTwoWrongAnswerDescription": {
    "message": "Siapa pun yang mengaku membutuhkan Frasa Pemulihan Rahasia, mereka berbohong kepada Anda. Jika membaginya, mereka akan mencuri aset Anda."
  },
  "srpSecurityQuizQuestionTwoWrongAnswerTitle": {
    "message": "Tidak! Jangan pernah membagikan Frasa Pemulihan Rahasia kepada siapa pun"
  },
  "srpSecurityQuizTitle": {
    "message": "Kuis keamanan"
  },
  "srpToggleShow": {
    "message": "Tampilkan/Sembunyikan kata dari frasa pemulihan rahasia ini",
    "description": "Describes a toggle that is used to show or hide a single word of the secret recovery phrase"
  },
  "srpWordHidden": {
    "message": "Kata ini disembunyikan",
    "description": "Explains that a word in the secret recovery phrase is hidden"
  },
  "srpWordShown": {
    "message": "Kata ini sedang ditampilkan",
    "description": "Explains that a word in the secret recovery phrase is being shown"
  },
  "stable": {
    "message": "Stabil"
  },
  "stableLowercase": {
    "message": "stabil"
  },
  "stake": {
    "message": "Stake"
  },
  "startYourJourney": {
    "message": "Mulailah perjalanan Anda dengan $1",
    "description": "$1 is the token symbol"
  },
  "startYourJourneyDescription": {
    "message": "Mulailah dengan web3 dengan menambahkan sejumlah $1 ke dompet Anda.",
    "description": "$1 is the token symbol"
  },
  "stateLogError": {
    "message": "Terjadi kesalahan pada log status pengambilan."
  },
  "stateLogFileName": {
    "message": "Log status MetaMask"
  },
  "stateLogs": {
    "message": "Log status"
  },
  "stateLogsDescription": {
    "message": "Log status berisi alamat akun publik Anda dan transaksi terkirim."
  },
  "states": {
    "message": "State"
  },
  "status": {
    "message": "Status"
  },
  "statusNotConnected": {
    "message": "Tidak terhubung"
  },
  "statusNotConnectedAccount": {
    "message": "Tidak ada akun yang terhubung"
  },
  "step1LatticeWallet": {
    "message": "Hubungkan Lattice1 Anda"
  },
  "step1LatticeWalletMsg": {
    "message": "Anda dapat menghubungkan MetaMask ke perangkat Lattice1 setelah diatur dan daring. Buka perangkat Anda dan siapkan ID Perangkat Anda.",
    "description": "$1 represents the `hardwareWalletSupportLinkConversion` localization key"
  },
  "step1LedgerWallet": {
    "message": "Unduh aplikasi Ledger"
  },
  "step1LedgerWalletMsg": {
    "message": "Unduh, atur, dan masukkan kata sandi Anda untuk membuka $1.",
    "description": "$1 represents the `ledgerLiveApp` localization value"
  },
  "step1TrezorWallet": {
    "message": "Hubungkan Trezor Anda"
  },
  "step1TrezorWalletMsg": {
    "message": "Pasang Trezor Anda langsung ke komputer dan buka. Pastikan Anda menggunakan frasa sandi yang benar.",
    "description": "$1 represents the `hardwareWalletSupportLinkConversion` localization key"
  },
  "step2LedgerWallet": {
    "message": "Hubungkan Ledger Anda"
  },
  "step2LedgerWalletMsg": {
    "message": "Pasang Ledger Anda langsung ke komputer dan buka. Lalu, buka aplikasi Ethereum.",
    "description": "$1 represents the `hardwareWalletSupportLinkConversion` localization key"
  },
  "stillGettingMessage": {
    "message": "Masih menerima pesan ini?"
  },
  "strong": {
    "message": "Kuat"
  },
  "stxCancelled": {
    "message": "Pertukaran akan gagal"
  },
  "stxCancelledDescription": {
    "message": "Transaksi Anda akan gagal dan dibatalkan agar Anda tidak perlu membayar biaya gas yang tidak seharusnya."
  },
  "stxCancelledSubDescription": {
    "message": "Cobalah untuk menukar lagi. Kami akan selalu hadir untuk melindungi Anda dari risiko serupa di lain waktu."
  },
  "stxEstimatedCompletion": {
    "message": "Estimasi penyelesaian dalam < $1",
    "description": "$1 is remeaning time in minutes and seconds, e.g. 0:10"
  },
  "stxFailure": {
    "message": "Pertukaran gagal"
  },
  "stxFailureDescription": {
    "message": "Perubahan pasar yang terjadi secara tiba-tiba dapat menyebabkan kegagalan. Jika masalah berlanjut, hubungi $1.",
    "description": "This message is shown to a user if their swap fails. The $1 will be replaced by support.metamask.io"
  },
  "stxOptInDescription": {
    "message": "Aktifkan Transaksi Pintar untuk transaksi yang lebih andal dan aman di Mainnet Ethereum. $1"
  },
  "stxPendingPrivatelySubmittingSwap": {
    "message": "Kirimkan Swap Anda secara pribadi..."
  },
  "stxPendingPubliclySubmittingSwap": {
    "message": "Kirimkan Swap Anda secara publik..."
  },
  "stxSuccess": {
    "message": "Pertukaran selesai!"
  },
  "stxSuccessDescription": {
    "message": "$1 kini telah tersedia.",
    "description": "$1 is a token symbol, e.g. ETH"
  },
  "stxSwapCompleteIn": {
    "message": "Swap akan selesai dalam <",
    "description": "'<' means 'less than', e.g. Swap will complete in < 2:59"
  },
  "stxTryingToCancel": {
    "message": "Mencoba membatalkan transaksi Anda..."
  },
  "stxUnknown": {
    "message": "Status tidak diketahui"
  },
  "stxUnknownDescription": {
    "message": "Transaksi telah berhasil tetapi kami tidak yakin transaksi yang mana. Hal ini dikarenakan Anda mengirimkan transaksi lain saat pertukaran ini sedang diproses."
  },
  "stxUserCancelled": {
    "message": "Swap dibatalkan"
  },
  "stxUserCancelledDescription": {
    "message": "Transaksi Anda telah dibatalkan dan Anda tidak membayar biaya gas yang tidak perlu."
  },
  "submit": {
    "message": "Kirim"
  },
  "submitted": {
    "message": "Terkirim"
  },
  "suggestedTokenSymbol": {
    "message": "Simbol ticker yang disarankan:"
  },
  "support": {
    "message": "Dukungan"
  },
  "supportCenter": {
    "message": "Kunjungi pusat dukungan kami"
  },
  "surveyConversion": {
    "message": "Ikuti survei kami"
  },
  "surveyTitle": {
    "message": "Bentuk masa depan MetaMask"
  },
  "swap": {
    "message": "Pertukaran"
  },
  "swapAdjustSlippage": {
    "message": "Sesuaikan selip"
  },
  "swapAggregator": {
    "message": "Agregator"
  },
  "swapAllowSwappingOf": {
    "message": "Izinkan menukar $1",
    "description": "Shows a user that they need to allow a token for swapping on their hardware wallet"
  },
  "swapAmountReceived": {
    "message": "Jumlah yang dijamin"
  },
  "swapAmountReceivedInfo": {
    "message": "Ini merupakan jumlah minimum yang akan Anda terima. Anda bisa mendapatkan lebih banyak lagi tergantung pada selip."
  },
  "swapAndSend": {
    "message": "Tukar & Kirim"
  },
  "swapAnyway": {
    "message": "Tetap tukar"
  },
  "swapApproval": {
    "message": "Setujui pertukaran $1",
    "description": "Used in the transaction display list to describe a transaction that is an approve call on a token that is to be swapped.. $1 is the symbol of a token that has been approved."
  },
  "swapApproveNeedMoreTokens": {
    "message": "Anda memerlukan $1 $2 lagi untuk menyelesaikan pertukaran ini",
    "description": "Tells the user how many more of a given token they need for a specific swap. $1 is an amount of tokens and $2 is the token symbol."
  },
  "swapAreYouStillThere": {
    "message": "Masih di sana?"
  },
  "swapAreYouStillThereDescription": {
    "message": "Kami siap menampilkan kuotasi terbaru jika Anda ingin melanjutkan"
  },
  "swapBuildQuotePlaceHolderText": {
    "message": "Tidak ada token yang cocok yang tersedia $1",
    "description": "Tells the user that a given search string does not match any tokens in our token lists. $1 can be any string of text"
  },
  "swapConfirmWithHwWallet": {
    "message": "Konfirmasikan dengan dompet perangkat keras Anda"
  },
  "swapContinueSwapping": {
    "message": "Lanjutkan pertukaran"
  },
  "swapContractDataDisabledErrorDescription": {
    "message": "Di aplikasi Ethereum di Ledger Anda, buka \"Pengaturan\" dan izinkan data kontrak. Lalu, coba lagi pertukaran Anda."
  },
  "swapContractDataDisabledErrorTitle": {
    "message": "Data kontrak tidak diaktifkan di Ledger Anda"
  },
  "swapCustom": {
    "message": "kustom"
  },
  "swapDecentralizedExchange": {
    "message": "Bursa terdesentralisasi"
  },
  "swapDirectContract": {
    "message": "Kontrak langsung"
  },
  "swapEditLimit": {
    "message": "Edit batas"
  },
  "swapEnableDescription": {
    "message": "Ini diwajibkan dan memberikan MetaMask izin untuk menukar $1 Anda.",
    "description": "Gives the user info about the required approval transaction for swaps. $1 will be the symbol of a token being approved for swaps."
  },
  "swapEnableTokenForSwapping": {
    "message": "Ini akan $1 untuk menukar",
    "description": "$1 is for the 'enableToken' key, e.g. 'enable ETH'"
  },
  "swapEnterAmount": {
    "message": "Masukkan jumlah"
  },
  "swapEstimatedNetworkFees": {
    "message": "Estimasi biaya jaringan"
  },
  "swapEstimatedNetworkFeesInfo": {
    "message": "Ini merupakan estimasi biaya jaringan yang akan digunakan untuk menyelesaikan pertukaran Anda. Jumlah aktual dapat berubah sesuai dengan kondisi jaringan."
  },
  "swapFailedErrorDescriptionWithSupportLink": {
    "message": "Kegagalan transaksi terjadi dan kami siap membantu. Jika masalah terus berlanjut, Anda dapat menghubungi dukungan pelanggan kami di $1 untuk mendapatkan bantuan lebih lanjut.",
    "description": "This message is shown to a user if their swap fails. The $1 will be replaced by support.metamask.io"
  },
  "swapFailedErrorTitle": {
    "message": "Pertukaran gagal"
  },
  "swapFetchingQuote": {
    "message": "Mengambil kuotasi"
  },
  "swapFetchingQuoteNofN": {
    "message": "Mengambil kuotasi $1 dari $2",
    "description": "A count of possible quotes shown to the user while they are waiting for quotes to be fetched. $1 is the number of quotes already loaded, and $2 is the total number of resources that we check for quotes. Keep in mind that not all resources will have a quote for a particular swap."
  },
  "swapFetchingQuotes": {
    "message": "Mengambil kuotasi"
  },
  "swapFetchingQuotesErrorDescription": {
    "message": "Hmmm... terjadi kesalahan. Coba lagi, atau jika masalah terus berlanjut, hubungi dukungan pelanggan."
  },
  "swapFetchingQuotesErrorTitle": {
    "message": "Terjadi kesalahan saat mengambil kuota"
  },
  "swapFetchingTokens": {
    "message": "Mengambil token..."
  },
  "swapFromTo": {
    "message": "Pertukaran dari $1 ke $2",
    "description": "Tells a user that they need to confirm on their hardware wallet a swap of 2 tokens. $1 is a source token and $2 is a destination token"
  },
  "swapGasFeesDetails": {
    "message": "Biaya gas diperkirakan dan akan berfluktuasi berdasarkan lalu lintas jaringan dan kompleksitas transaksi."
  },
  "swapGasFeesLearnMore": {
    "message": "Pelajari selengkapnya seputar biaya gas"
  },
  "swapGasFeesSplit": {
    "message": "Biaya gas pada layar sebelumnya dibagi antara kedua transaksi ini."
  },
  "swapGasFeesSummary": {
    "message": "Biaya gas dibayarkan kepada penambang kripto yang memproses transaksi di jaringan $1. MetaMask tidak mengambil keuntungan dari biaya gas.",
    "description": "$1 is the selected network, e.g. Ethereum or BSC"
  },
  "swapHighSlippage": {
    "message": "Selip tinggi"
  },
  "swapHighSlippageWarning": {
    "message": "Jumlah slippage sangat tinggi."
  },
  "swapIncludesMMFee": {
    "message": "Termasuk $1% biaya MetaMask.",
    "description": "Provides information about the fee that metamask takes for swaps. $1 is a decimal number."
  },
  "swapIncludesMMFeeAlt": {
    "message": "Kuotasi mencerminkan biaya MetaMask sebesar $1%",
    "description": "Provides information about the fee that metamask takes for swaps using the latest copy. $1 is a decimal number."
  },
  "swapIncludesMetaMaskFeeViewAllQuotes": {
    "message": "Termasuk $1% biaya MetaMask – $2",
    "description": "Provides information about the fee that metamask takes for swaps. $1 is a decimal number and $2 is a link to view all quotes."
  },
  "swapLearnMore": {
    "message": "Pelajari selengkapnya seputar Swap"
  },
  "swapLiquiditySourceInfo": {
    "message": "Kami mencari beberapa sumber likuiditas (bursa, agregator, dan pendiri pasar profesional) untuk membandingkan tarif bursa dan biaya jaringan."
  },
  "swapLowSlippage": {
    "message": "Selip rendah"
  },
  "swapLowSlippageError": {
    "message": "Transaksi berpotensi gagal, selip maks terlalu rendah."
  },
  "swapMaxSlippage": {
    "message": "Selipi maks"
  },
  "swapMetaMaskFee": {
    "message": "Biaya MetaMask"
  },
  "swapMetaMaskFeeDescription": {
    "message": "Biaya sebesar $1% otomatis diperhitungkan ke dalam kuotasi ini. Anda membayarnya sebagai ganti lisensi untuk menggunakan perangkat lunak pengumpul informasi penyedia likuiditas MetaMask.",
    "description": "Provides information about the fee that metamask takes for swaps. $1 is a decimal number."
  },
  "swapNQuotesWithDot": {
    "message": "Kuotasi $1.",
    "description": "$1 is the number of quotes that the user can select from when opening the list of quotes on the 'view quote' screen"
  },
  "swapNewQuoteIn": {
    "message": "Kuotasi baru di $1",
    "description": "Tells the user the amount of time until the currently displayed quotes are update. $1 is a time that is counting down from 1:00 to 0:00"
  },
  "swapNoTokensAvailable": {
    "message": "Token yang cocok dengan $1 tidak tersedia",
    "description": "Tells the user that a given search string does not match any tokens in our token lists. $1 can be any string of text"
  },
  "swapOnceTransactionHasProcess": {
    "message": "$1 akan ditambahkan ke akun Anda setelah transaksi ini diproses.",
    "description": "This message communicates the token that is being transferred. It is shown on the awaiting swap screen. The $1 will be a token symbol."
  },
  "swapPriceDifference": {
    "message": "Anda akan menukar $1 $2 (~$3) untuk $4 $5 (~$6).",
    "description": "This message represents the price slippage for the swap.  $1 and $4 are a number (ex: 2.89), $2 and $5 are symbols (ex: ETH), and $3 and $6 are fiat currency amounts."
  },
  "swapPriceDifferenceTitle": {
    "message": "Perbedaan harga ~$1%",
    "description": "$1 is a number (ex: 1.23) that represents the price difference."
  },
  "swapPriceImpactTooltip": {
    "message": "Dampak harga adalah selisih antara harga pasar saat ini dan jumlah yang diterima selama terjadinya transaksi. Dampak harga adalah fungsi ukuran dagang relatif terhadap ukuran pul likuiditas."
  },
  "swapPriceUnavailableDescription": {
    "message": "Dampak harga tidak dapat ditentukan karena kurangnya data harga pasar. Harap konfirmasi bahwa Anda setuju dengan jumlah token yang akan Anda terima sebelum penukaran."
  },
  "swapPriceUnavailableTitle": {
    "message": "Periksa tarif Anda sebelum melanjutkan"
  },
  "swapProcessing": {
    "message": "Memproses"
  },
  "swapQuoteDetails": {
    "message": "Detail kuotasi"
  },
  "swapQuoteNofM": {
    "message": "$1 dari $2",
    "description": "A count of possible quotes shown to the user while they are waiting for quotes to be fetched. $1 is the number of quotes already loaded, and $2 is the total number of resources that we check for quotes. Keep in mind that not all resources will have a quote for a particular swap."
  },
  "swapQuoteSource": {
    "message": "Sumber kuotasi"
  },
  "swapQuotesExpiredErrorDescription": {
    "message": "Minta kuotasi baru untuk mendapatkan tarif terbaru."
  },
  "swapQuotesExpiredErrorTitle": {
    "message": "Waktu kuotasi habis"
  },
  "swapQuotesNotAvailableDescription": {
    "message": "Kurangi ukuran perdagangan Anda atau gunakan token yang berbeda."
  },
  "swapQuotesNotAvailableErrorDescription": {
    "message": "Cobalah untuk menyesuaikan pengaturan selip atau jumlahnya dan coba lagi."
  },
  "swapQuotesNotAvailableErrorTitle": {
    "message": "Kuotasi tidak tersedia"
  },
  "swapRate": {
    "message": "Tarif"
  },
  "swapReceiving": {
    "message": "Menerima"
  },
  "swapReceivingInfoTooltip": {
    "message": "Ini hanyalah perkiraan. Jumlah yang tepat bergantung pada selip."
  },
  "swapRequestForQuotation": {
    "message": "Minta kuotasi"
  },
  "swapReviewSwap": {
    "message": "Tinjau pertukaran"
  },
  "swapSearchNameOrAddress": {
    "message": "Cari nama atau tempel alamat"
  },
  "swapSelect": {
    "message": "Pilih"
  },
  "swapSelectAQuote": {
    "message": "Pilih kuotasi"
  },
  "swapSelectAToken": {
    "message": "Pilih token"
  },
  "swapSelectQuotePopoverDescription": {
    "message": "Di bawah ini merupakan semua kuotasi yang dikumpulkan dari beberapa sumber likuiditas."
  },
  "swapSelectToken": {
    "message": "Pilih token"
  },
  "swapShowLatestQuotes": {
    "message": "Tampilkan kuotasi terbaru"
  },
  "swapSlippageHighDescription": {
    "message": "Selip yang dimasukkan ($1%) dianggap sangat tinggi dan dapat mengakibatkan tarif yang tidak efektif",
    "description": "$1 is the amount of % for slippage"
  },
  "swapSlippageHighTitle": {
    "message": "Selip tinggi"
  },
  "swapSlippageLowDescription": {
    "message": "Nilai serendah ini ($1%) dapat menyebabkan pertukaran gagal",
    "description": "$1 is the amount of % for slippage"
  },
  "swapSlippageLowTitle": {
    "message": "Selip rendah"
  },
  "swapSlippageNegative": {
    "message": "Selip harus lebih besar atau sama dengan nol"
  },
  "swapSlippageNegativeDescription": {
    "message": "Selip harus lebih besar atau sama dengan nol"
  },
  "swapSlippageNegativeTitle": {
    "message": "Tingkatkan selip untuk melanjutkan"
  },
  "swapSlippageOverLimitDescription": {
    "message": "Toleransi selip harus 15% atau kurang. Nilai yang lebih tinggi akan menghasilkan tarif yang tidak efektif."
  },
  "swapSlippageOverLimitTitle": {
    "message": "Selip sangat tinggi"
  },
  "swapSlippagePercent": {
    "message": "$1%",
    "description": "$1 is the amount of % for slippage"
  },
  "swapSlippageTooltip": {
    "message": "Jika harga berubah antara waktu penempatan dan konfirmasi order Anda, ini disebut “selip”. Pertukaran Anda akan otomatis dibatalkan jika selip melebihi pengaturan “toleransi selip”."
  },
  "swapSlippageZeroDescription": {
    "message": "Ada lebih sedikit penyedia kuotasi nol selip sehingga akan menghasilkan kuotasi yang kurang kompetitif."
  },
  "swapSlippageZeroTitle": {
    "message": "Sumber penyedia nol selip"
  },
  "swapSource": {
    "message": "Sumber likuiditas"
  },
  "swapSuggested": {
    "message": "Pertukaran yang disarankan"
  },
  "swapSuggestedGasSettingToolTipMessage": {
    "message": "Pertukaran adalah transaksi yang kompleks dan sensitif terhadap waktu. Kami merekomendasikan biaya gas ini untuk keseimbangan yang baik antara biaya dan konfidensi dari keberhasilan Pertukaran."
  },
  "swapSwapFrom": {
    "message": "Tukar dari"
  },
  "swapSwapSwitch": {
    "message": "Alihkan order token"
  },
  "swapSwapTo": {
    "message": "Tukar ke"
  },
  "swapToConfirmWithHwWallet": {
    "message": "untuk mengonfirmasikan dengan dompet perangkat keras Anda"
  },
  "swapTokenAddedManuallyDescription": {
    "message": "Verifikasikan token ini di $1 dan pastikan ini adalah token yang ingin Anda perdagangkan.",
    "description": "$1 points the user to etherscan as a place they can verify information about a token. $1 is replaced with the translation for \"etherscan\""
  },
  "swapTokenAddedManuallyTitle": {
    "message": "Token ditambahkan secara manual"
  },
  "swapTokenAvailable": {
    "message": "$1 telah ditambahkan ke akun Anda.",
    "description": "This message is shown after a swap is successful and communicates the exact amount of tokens the user has received for a swap. The $1 is a decimal number of tokens followed by the token symbol."
  },
  "swapTokenBalanceUnavailable": {
    "message": "Kami tidak dapat mengambil saldo $1 Anda",
    "description": "This message communicates to the user that their balance of a given token is currently unavailable. $1 will be replaced by a token symbol"
  },
  "swapTokenNotAvailable": {
    "message": "Token tidak tersedia untuk ditukar di wilayah ini"
  },
  "swapTokenToToken": {
    "message": "Tukar $1 ke $2",
    "description": "Used in the transaction display list to describe a swap. $1 and $2 are the symbols of tokens in involved in a swap."
  },
  "swapTokenVerificationAddedManually": {
    "message": "Token ini telah ditambahkan secara manual."
  },
  "swapTokenVerificationMessage": {
    "message": "Selalu konfirmasikan alamat token di $1.",
    "description": "Points the user to Etherscan as a place they can verify information about a token. $1 is replaced with the translation for \"Etherscan\" followed by an info icon that shows more info on hover."
  },
  "swapTokenVerificationOnlyOneSource": {
    "message": "Hanya diverifikasi di 1 sumber."
  },
  "swapTokenVerificationSources": {
    "message": "Diverifikasi di $1 sumber.",
    "description": "Indicates the number of token information sources that recognize the symbol + address. $1 is a decimal number."
  },
  "swapTokenVerifiedOn1SourceDescription": {
    "message": "$1 hanya diverifikasi di 1 sumber. Pertimbangkan untuk memverifikasinya di $2 sebelum melanjutkan.",
    "description": "$1 is a token name, $2 points the user to etherscan as a place they can verify information about a token. $1 is replaced with the translation for \"etherscan\""
  },
  "swapTokenVerifiedOn1SourceTitle": {
    "message": "Token berpotensi tidak autentik"
  },
  "swapTooManyDecimalsError": {
    "message": "$1 memungkinkan hingga $2 desimal",
    "description": "$1 is a token symbol and $2 is the max. number of decimals allowed for the token"
  },
  "swapTransactionComplete": {
    "message": "Transaksi selesai"
  },
  "swapTwoTransactions": {
    "message": "2 transaksi"
  },
  "swapUnknown": {
    "message": "Tidak diketahui"
  },
  "swapVerifyTokenExplanation": {
    "message": "Beberapa token dapat menggunakan simbol dan nama yang sama. Periksa $1 untuk memverifikasi inilah token yang Anda cari.",
    "description": "This appears in a tooltip next to the verifyThisTokenOn message. It gives the user more information about why they should check the token on a block explorer. $1 will be the name or url of the block explorer, which will be the translation of 'etherscan' or a block explorer url specified for a custom network."
  },
  "swapYourTokenBalance": {
    "message": "$1 $2 tersedia untuk ditukar",
    "description": "Tells the user how much of a token they have in their balance. $1 is a decimal number amount of tokens, and $2 is a token symbol"
  },
  "swapZeroSlippage": {
    "message": "Selip 0%"
  },
  "swapsAdvancedOptions": {
    "message": "Opsi lanjutan"
  },
  "swapsExcessiveSlippageWarning": {
    "message": "Jumlah selip terlalu tinggi dan akan mengakibatkan tarif yang buruk. Kurangi toleransi selip Anda ke nilai di bawah 15%."
  },
  "swapsMaxSlippage": {
    "message": "Toleransi selip"
  },
  "swapsNotEnoughForTx": {
    "message": "$1 tidak cukup untuk menyelesaikan transaksi ini",
    "description": "Tells the user that they don't have enough of a token for a proposed swap. $1 is a token symbol"
  },
  "swapsNotEnoughToken": {
    "message": "$1 tidak cukup",
    "description": "Tells the user that they don't have enough of a token for a proposed swap. $1 is a token symbol"
  },
  "swapsViewInActivity": {
    "message": "Lihat di aktivitas"
  },
  "switch": {
    "message": "Alihkan"
  },
  "switchEthereumChainConfirmationDescription": {
    "message": "Ini akan mengalihkan jaringan yang dipilih dalam MetaMask ke jaringan yang ditambahkan sebelumnya:"
  },
  "switchEthereumChainConfirmationTitle": {
    "message": "Izinkan situs ini untuk beralih jaringan?"
  },
  "switchInputCurrency": {
    "message": "Ganti mata uang input"
  },
  "switchNetwork": {
    "message": "Beralih jaringan"
  },
  "switchNetworks": {
    "message": "Beralih jaringan"
  },
  "switchToNetwork": {
    "message": "Beralih ke $1",
    "description": "$1 represents the custom network that has previously been added"
  },
  "switchToThisAccount": {
    "message": "Beralih ke akun ini"
  },
  "switchedNetworkToastDecline": {
    "message": "Jangan tampilkan lagi"
  },
  "switchedNetworkToastMessage": {
    "message": "$1 kini telah aktif di $2",
    "description": "$1 represents the account name, $2 represents the network name"
  },
  "switchedTo": {
    "message": "Anda telah beralih ke"
  },
  "switchingNetworksCancelsPendingConfirmations": {
    "message": "Mengalihkan jaringan akan membatalkan semua konfirmasi yang berstatus menunggu"
  },
  "symbol": {
    "message": "Simbol"
  },
  "symbolBetweenZeroTwelve": {
    "message": "Simbol harus terdiri dari 11 karakter atau lebih sedikit."
  },
  "tenPercentIncreased": {
    "message": "Meningkat 10%"
  },
  "terms": {
    "message": "Ketentuan penggunaan"
  },
  "termsOfService": {
    "message": "Ketentuan layanan"
  },
  "termsOfUseAgreeText": {
    "message": " Saya menyetujui Syarat Penggunaan, yang berlaku untuk penggunaan atas MetaMask dan semua fiturnya"
  },
  "termsOfUseFooterText": {
    "message": "Gulirkan layar untuk membaca semua bagian"
  },
  "termsOfUseTitle": {
    "message": "Syarat Penggunaan kami telah diperbarui"
  },
  "testNetworks": {
    "message": "Jaringan pengujian"
  },
  "theme": {
    "message": " Saya menyetujui Ketentuan Penggunaan, yang berlaku untuk penggunaan atas MetaMask dan semua fiturnya"
  },
  "themeDescription": {
    "message": "Pilih tema MetaMask yang Anda sukai."
  },
  "thingsToKeep": {
    "message": "Hal-hal yang perlu diingat:"
  },
  "thirdPartySoftware": {
    "message": "Pemberitahuan perangkat lunak pihak ketiga",
    "description": "Title of a popup modal displayed when installing a snap for the first time."
  },
  "thisCollection": {
    "message": "koleksi ini"
  },
  "time": {
    "message": "Waktu"
  },
  "tips": {
    "message": "Kiat"
  },
  "to": {
    "message": "Untuk"
  },
  "toAddress": {
    "message": "Ke: $1",
    "description": "$1 is the address to include in the To label. It is typically shortened first using shortenAddress"
  },
  "toggleEthSignBannerDescription": {
    "message": "Anda berisiko terkena serangan phishing. Lindungi diri dengan menonaktifkan eth_sign."
  },
  "toggleEthSignDescriptionField": {
    "message": "Jika mengaktifkan pengaturan ini, Anda akan mendapatkan permintaan tanda tangan yang tidak terbaca. Dengan menandatangani pesan yang tidak Anda pahami, Anda mungkin setuju untuk memberikan dana dan NFT Anda."
  },
  "toggleEthSignField": {
    "message": "Permintaan et_sign"
  },
  "toggleEthSignModalBannerBoldText": {
    "message": " Anda mungkin ditipu"
  },
  "toggleEthSignModalBannerText": {
    "message": "Jika Anda diminta mengaktifkan pengaturan ini,"
  },
  "toggleEthSignModalCheckBox": {
    "message": "Saya memahami bahwa saya dapat kehilangan semua dana dan NFT jika mengaktifkan permintaan eth_sign. "
  },
  "toggleEthSignModalDescription": {
    "message": "Mengizinkan permintaan eth_sign dapat membuat Anda rentan terhadap serangan phishing. Selalu tinjau URL dan berhati-hatilah saat menandatangani pesan yang berisi kode."
  },
  "toggleEthSignModalFormError": {
    "message": "Teks salah"
  },
  "toggleEthSignModalFormLabel": {
    "message": "Masukkan \"Saya hanya menandatangani yang saya pahami\" untuk melanjutkan"
  },
  "toggleEthSignModalFormValidation": {
    "message": "Saya hanya menandatangani yang saya pahami"
  },
  "toggleEthSignModalTitle": {
    "message": "Gunakan dengan risiko Anda sendiri"
  },
  "toggleEthSignOff": {
    "message": "NONAKTIF (Disarankan)"
  },
  "toggleEthSignOn": {
    "message": "AKTIF (Tidak disarankan)"
  },
  "toggleRequestQueueDescription": {
    "message": "Hal ini memungkinkan Anda memilih jaringan untuk setiap situs, daripada satu jaringan yang dipilih untuk semua situs. Fitur ini akan mencegah Anda berpindah jaringan secara manual, yang dapat merusak pengalaman pengguna di situs tertentu."
  },
  "toggleRequestQueueField": {
    "message": "Pilih jaringan untuk setiap situs"
  },
  "toggleRequestQueueOff": {
    "message": "Nonaktif"
  },
  "toggleRequestQueueOn": {
    "message": "Aktif"
  },
  "token": {
    "message": "Token"
  },
  "tokenAddress": {
    "message": "Alamat token"
  },
  "tokenAlreadyAdded": {
    "message": "Token telah ditambahkan."
  },
  "tokenAutoDetection": {
    "message": "Deteksi otomatis token"
  },
  "tokenContractAddress": {
    "message": "Alamat kontrak token"
  },
  "tokenDecimalFetchFailed": {
    "message": "Desimal token diperlukan. Temukan di: $1"
  },
  "tokenDecimalTitle": {
    "message": "Desimal token:"
  },
  "tokenDetails": {
    "message": "Detail token"
  },
  "tokenFoundTitle": {
    "message": "1 token baru ditemukan"
  },
  "tokenId": {
    "message": "ID token"
  },
  "tokenList": {
    "message": "Daftar token:"
  },
  "tokenScamSecurityRisk": {
    "message": "penipuan dan risiko keamanan token"
  },
  "tokenShowUp": {
    "message": "Token Anda mungkin tidak secara otomatis muncul di dompet Anda."
  },
  "tokenSymbol": {
    "message": "Simbol token"
  },
  "tokens": {
    "message": "Token"
  },
  "tokensFoundTitle": {
    "message": "$1 token baru ditemukan",
    "description": "$1 is the number of new tokens detected"
  },
  "tooltipApproveButton": {
    "message": "Saya mengerti"
  },
  "tooltipSatusConnected": {
    "message": "terhubung"
  },
  "tooltipSatusConnectedUpperCase": {
    "message": "Terhubung"
  },
  "tooltipSatusNotConnected": {
    "message": "tidak terhubung"
  },
  "total": {
    "message": "Total"
  },
  "transaction": {
    "message": "transaksi"
  },
  "transactionCancelAttempted": {
    "message": "Pembatalan transaksi diupayakan dengan biaya gas sebesar $1 pada $2"
  },
  "transactionCancelSuccess": {
    "message": "Transaksi berhasil dibatalkan pada $2"
  },
  "transactionConfirmed": {
    "message": "Transaksi dikonfirmasi pada $2."
  },
  "transactionCreated": {
    "message": "Transaksi dibuat dengan nilai sebesar $1 pada $2."
  },
  "transactionDetailDappGasMoreInfo": {
    "message": "Situs yang disarankan"
  },
  "transactionDetailDappGasTooltip": {
    "message": "Edit untuk menggunakan biaya gas yang direkomendasikan MetaMask berdasarkan blok terbaru."
  },
  "transactionDetailGasHeading": {
    "message": "Estimasi biaya gas"
  },
  "transactionDetailGasTooltipConversion": {
    "message": "Pelajari selengkapnya seputar biaya gas"
  },
  "transactionDetailGasTooltipExplanation": {
    "message": "Biaya gas ditetapkan oleh jaringan dan berfluktuasi berdasarkan lalu lintas jaringan dan kompleksitas transaksi."
  },
  "transactionDetailGasTooltipIntro": {
    "message": "Biaya gas dibayarkan kepada penambang kripto yang memproses transaksi di jaringan $1. MetaMask tidak mengambil keuntungan dari biaya gas."
  },
  "transactionDetailGasTotalSubtitle": {
    "message": "Jumlah + biaya gas"
  },
  "transactionDetailLayer2GasHeading": {
    "message": "Biaya gas layer 2"
  },
  "transactionDetailMultiLayerTotalSubtitle": {
    "message": "Jumlah + biaya"
  },
  "transactionDropped": {
    "message": "Transaksi terputus pada $2."
  },
  "transactionError": {
    "message": "Kesalahan transaksi. Pengecualian diberikan dalam kode kontrak."
  },
  "transactionErrorNoContract": {
    "message": "Mencoba memanggil fungsi pada alamat nonkontrak."
  },
  "transactionErrored": {
    "message": "Transaksi mengalami kesalahan."
  },
  "transactionFailed": {
    "message": "Transaksi Gagal"
  },
  "transactionFee": {
    "message": "Biaya transaksi"
  },
  "transactionHistoryBaseFee": {
    "message": "Biaya dasar (GWEI)"
  },
  "transactionHistoryL1GasLabel": {
    "message": "Total biaya gas L1"
  },
  "transactionHistoryL2GasLimitLabel": {
    "message": "Batas gas L2"
  },
  "transactionHistoryL2GasPriceLabel": {
    "message": "Harga gas L2"
  },
  "transactionHistoryMaxFeePerGas": {
    "message": "Biaya maks per gas"
  },
  "transactionHistoryPriorityFee": {
    "message": "Biaya prioritas (GWEI)"
  },
  "transactionHistoryTotalGasFee": {
    "message": "Total biaya gas"
  },
  "transactionNote": {
    "message": "Catatan transaksi"
  },
  "transactionResubmitted": {
    "message": "Transaksi dikirim kembali dengan estimasi biaya gas naik $1 pada $2"
  },
  "transactionSettings": {
    "message": "Pengaturan transaksi"
  },
  "transactionSubmitted": {
    "message": "Transaksi dikirim dengan estimasi biaya gas sebesar $1 pada $2."
  },
  "transactionUpdated": {
    "message": "Transaksi diperbarui pada $2."
  },
  "transactions": {
    "message": "Transaksi"
  },
  "transfer": {
    "message": "Transfer"
  },
  "transferFrom": {
    "message": "Transfer dari"
  },
  "troubleConnectingToLedgerU2FOnFirefox": {
    "message": "Kami mengalami masalah saat menghubungkan Ledger Anda. $1",
    "description": "$1 is a link to the wallet connection guide;"
  },
  "troubleConnectingToLedgerU2FOnFirefox2": {
    "message": "Tinjau panduan koneksi dompet perangkat keras kami dan coba lagi.",
    "description": "$1 of the ledger wallet connection guide"
  },
  "troubleConnectingToLedgerU2FOnFirefoxLedgerSolution": {
    "message": "Jika menggunakan Firefox versi terbaru, Anda dapat mengalami masalah terkait Firefox yang menghentikan dukungan U2F. Pelajari cara memperbaiki masalah ini $1.",
    "description": "It is a link to the ledger website for the workaround."
  },
  "troubleConnectingToLedgerU2FOnFirefoxLedgerSolution2": {
    "message": "di sini",
    "description": "Second part of the error message; It is a link to the ledger website for the workaround."
  },
  "troubleConnectingToWallet": {
    "message": "Kami mengalami masalah saat mencoba terhubung ke $1 Anda, tinjau kembali $2 dan coba lagi.",
    "description": "$1 is the wallet device name; $2 is a link to wallet connection guide"
  },
  "troubleStarting": {
    "message": "MetaMask mengalami masalah saat memulai. Kesalahan ini dapat terjadi berselang, coba mulai ulang ekstensi."
  },
  "trustSiteApprovePermission": {
    "message": "Dengan memberikan izin, Anda mengizinkan $1 berikut untuk mengakses dana Anda"
  },
  "tryAgain": {
    "message": "Coba lagi"
  },
  "turnOff": {
    "message": "Nonaktifkan"
  },
  "turnOffMetamaskNotificationsError": {
    "message": "Terjadi kesalahan saat menonaktifkan notifikasi. Coba lagi nanti."
  },
  "turnOn": {
    "message": "Aktifkan"
  },
  "turnOnMetamaskNotifications": {
    "message": "Aktifkan notifikasi"
  },
  "turnOnMetamaskNotificationsButton": {
    "message": "Aktifkan"
  },
  "turnOnMetamaskNotificationsError": {
    "message": "Terjadi kesalahan saat membuat notifikasi. Coba lagi nanti."
  },
  "turnOnMetamaskNotificationsMessageFirst": {
    "message": "Pantau terus segala yang terjadi di dompet Anda dengan notifikasi."
  },
  "turnOnMetamaskNotificationsMessagePrivacyBold": {
    "message": "Pengaturan > Notifikasi."
  },
  "turnOnMetamaskNotificationsMessagePrivacyLink": {
    "message": "Pelajari cara kami melindungi privasi Anda saat menggunakan fitur ini."
  },
  "turnOnMetamaskNotificationsMessageSecond": {
    "message": "Untuk menggunakan notifikasi dompet, kami menggunakan profil untuk menyinkronkan beberapa pengaturan di seluruh perangkat Anda. $1"
  },
  "turnOnMetamaskNotificationsMessageThird": {
    "message": "Notifikasi dapat dinonaktifkan setiap saat di $1"
  },
  "turnOnTokenDetection": {
    "message": "Aktifkan deteksi token yang ditingkatkan"
  },
  "tutorial": {
    "message": "Tutorial"
  },
  "twelveHrTitle": {
    "message": "12 j:"
  },
  "typeYourSRP": {
    "message": "Ketik Frasa Pemulihan Rahasia"
  },
  "u2f": {
    "message": "U2F",
    "description": "A name on an API for the browser to interact with devices that support the U2F protocol. On some browsers we use it to connect MetaMask to Ledger devices."
  },
  "unapproved": {
    "message": "Tidak disetujui"
  },
  "units": {
    "message": "unit"
  },
  "unknown": {
    "message": "Tidak diketahui"
  },
  "unknownCollection": {
    "message": "Koleksi tanpa nama"
  },
  "unknownNetwork": {
    "message": "Jaringan pribadi tidak dikenal"
  },
  "unknownNetworkForKeyEntropy": {
    "message": "Jaringan tidak dikenal",
    "description": "Displayed on places like Snap install warning when regular name is not available."
  },
  "unknownQrCode": {
    "message": "Kesalahan: Kami tidak dapat mengidentifikasi kode QR itu"
  },
  "unlimited": {
    "message": "Tidak terbatas"
  },
  "unlock": {
    "message": "Buka"
  },
  "unlockMessage": {
    "message": "Web terdesentralisasi menunggu"
  },
  "unpin": {
    "message": "Batal semat"
  },
  "unrecognizedChain": {
    "message": "Jaringan kustom ini tidak dikenali",
    "description": "$1 is a clickable link with text defined by the 'unrecognizedChanLinkText' key. The link will open to instructions for users to validate custom network details."
  },
  "unsendableAsset": {
    "message": "Tidak mendukung pengiriman token NFT (ERC-721) untuk saat ini",
    "description": "This is an error message we show the user if they attempt to send an NFT asset type, for which currently don't support sending"
  },
  "unverifiedContractAddressMessage": {
    "message": "Kami tidak dapat memverifikasi kontrak ini. Pastikan alamat ini aman."
  },
  "upArrow": {
    "message": "panah naik"
  },
  "update": {
    "message": "Perbarui"
  },
  "updateRequest": {
    "message": "Permintaan pembaruan"
  },
  "updatedWithDate": {
    "message": "Diperbarui $1"
  },
  "urlErrorMsg": {
    "message": "URL memerlukan awalan HTTP/HTTPS yang sesuai."
  },
  "urlExistsErrorMsg": {
    "message": "URL ini saat ini digunakan oleh jaringan $1."
  },
  "use4ByteResolution": {
    "message": "Uraikan kode kontrak cerdas"
  },
  "use4ByteResolutionDescription": {
    "message": "Untuk meningkatkan pengalaman pengguna, kami menyesuaikan tab aktivitas dengan pesan berdasarkan kontrak cerdas yang berinteraksi dengan Anda. MetaMask menggunakan layanan yang disebut 4byte.directory untuk menguraikan kode data dan menampilkan versi kontrak cerdas yang lebih mudah dibaca. Ini membantu mengurangi peluang Anda untuk menyetujui tindakan kontrak cerdas yang berbahaya, tetapi dapat menyebabkan alamat IP Anda tersebar."
  },
  "useMultiAccountBalanceChecker": {
    "message": "Kelompokkan permintaan saldo akun"
  },
  "useMultiAccountBalanceCheckerSettingDescription": {
    "message": "Dapatkan pembaruan saldo yang lebih cepat dengan mengelompokkan permintaan saldo akun. Ini membantu kami untuk mengambil saldo akun Anda secara bersamaan, sehingga Anda mendapatkan pembaruan lebih cepat untuk pengalaman yang lebih baik. Saat fitur ini dinonaktifkan, pihak ketiga kemungkinan kecil akan menghubungkan akun Anda yang satu dengan yang lainnya."
  },
  "useNftDetection": {
    "message": "Deteksi otomatis NFT"
  },
  "useNftDetectionDescriptionText": {
    "message": "Izinkan MetaMask menambahkan NFT yang Anda miliki menggunakan layanan pihak ketiga. Autodeteksi NFT mengekspos alamat IP dan akun Anda ke layanan ini. Mengaktifkan fitur ini dapat mengaitkan alamat IP dengan alamat Ethereum Anda dan menampilkan NFT palsu yang di-airdrop oleh penipu. Anda dapat menambahkan token secara manual untuk menghindari risiko ini."
  },
  "usePhishingDetection": {
    "message": "Gunakan deteksi phishing"
  },
  "usePhishingDetectionDescription": {
    "message": "Menampilkan peringatan untuk domain phishing yang menargetkan pengguna Ethereum"
  },
  "useSafeChainsListValidation": {
    "message": "Pemeriksaan detail jaringan"
  },
  "useSafeChainsListValidationDescription": {
    "message": "MetaMask menggunakan layanan pihak ketiga yang disebut $1 untuk menampilkan detail jaringan yang akurat dan terstandardisasi. Hal ini dapat mengurangi kemungkinan Anda untuk terhubung ke jaringan berbahaya atau salah. Saat menggunakan fitur ini, alamat IP akan diketahui oleh chainid.network."
  },
  "useSafeChainsListValidationWebsite": {
    "message": "chainid.network",
    "description": "useSafeChainsListValidationWebsite is separated from the rest of the text so that we can bold the third party service name in the middle of them"
  },
  "useSiteSuggestion": {
    "message": "Gunakan saran situs"
  },
  "useTokenDetectionPrivacyDesc": {
    "message": "Menampilkan token yang dikirim ke akun Anda secara otomatis yang melibatkan komunikasi dengan server pihak ketiga untuk mengambil gambar token. Server tersebut akan memiliki akses ke alamat IP Anda."
  },
  "usedByClients": {
    "message": "Digunakan oleh berbagai klien yang berbeda"
  },
  "userName": {
    "message": "Nama pengguna"
  },
  "userOpContractDeployError": {
    "message": "Penerapan kontrak dari akun kontrak cerdas tidak didukung"
  },
  "verifyContractDetails": {
    "message": "Verifikasikan detail pihak ketiga"
  },
  "verifyThisTokenOn": {
    "message": "Verifikasikan token ini di $1",
    "description": "Points the user to etherscan as a place they can verify information about a token. $1 is replaced with the translation for \"etherscan\""
  },
  "verifyThisUnconfirmedTokenOn": {
    "message": "Verifikasikan token ini di $1 dan pastikan ini adalah token yang ingin Anda perdagangkan.",
    "description": "Points the user to etherscan as a place they can verify information about a token. $1 is replaced with the translation for \"etherscan\""
  },
  "version": {
    "message": "Versi"
  },
  "view": {
    "message": "Lihat"
  },
  "viewActivity": {
    "message": "Lihat aktivitas"
  },
  "viewAllDetails": {
    "message": "Lihat semua detail"
  },
  "viewAllQuotes": {
    "message": "lihat semua kuotasi"
  },
  "viewContact": {
    "message": "Lihat kontak"
  },
  "viewDetails": {
    "message": "Lihat detail"
  },
  "viewFullTransactionDetails": {
    "message": "Lihat detail transaksi lengkap"
  },
  "viewMore": {
    "message": "Lihat selengkapnya"
  },
  "viewOnBlockExplorer": {
    "message": "Lihat di block explorer"
  },
  "viewOnCustomBlockExplorer": {
    "message": "Lihat $1 di $2",
    "description": "$1 is the action type. e.g (Account, Transaction, Swap) and $2 is the Custom Block Explorer URL"
  },
  "viewOnEtherscan": {
    "message": "Lihat $1 di Etherscan",
    "description": "$1 is the action type. e.g (Account, Transaction, Swap)"
  },
  "viewOnExplorer": {
    "message": "Lihat pada explorer"
  },
  "viewOnOpensea": {
    "message": "Lihat di Opensea"
  },
  "viewTransaction": {
    "message": "Lihat transaksi"
  },
  "viewinCustodianApp": {
    "message": "Lihat di aplikasi kustodian"
  },
  "viewinExplorer": {
    "message": "Lihat $1 di explorer",
    "description": "$1 is the action type. e.g (Account, Transaction, Swap)"
  },
  "visitSite": {
    "message": "Kunjungi situs"
  },
  "visitWebSite": {
    "message": "Kunjungi situs web kami"
  },
  "wallet": {
    "message": "Dompet"
  },
  "walletConnectionGuide": {
    "message": "panduan koneksi dompet perangkat keras kami"
  },
  "walletCreationSuccessDetail": {
    "message": "Anda telah berhasil melindungi dompet Anda. Jaga agar Frasa Pemulihan Rahasia tetap aman dan terlindungi. Ini merupakan tanggung jawab Anda!"
  },
  "walletCreationSuccessReminder1": {
    "message": "MetaMask tidak dapat memulihkan Frasa Pemulihan Rahasia Anda."
  },
  "walletCreationSuccessReminder2": {
    "message": "MetaMask tidak akan pernah menanyakan Frasa Pemulihan Rahasia Anda."
  },
  "walletCreationSuccessReminder3": {
    "message": "$1 dengan siapa pun atau dana Anda berisiko dicuri",
    "description": "$1 is separated as walletCreationSuccessReminder3BoldSection so that we can bold it"
  },
  "walletCreationSuccessReminder3BoldSection": {
    "message": "Jangan pernah membagikan Frasa Pemulihan Rahasia Anda",
    "description": "This string is localized separately from walletCreationSuccessReminder3 so that we can bold it"
  },
  "walletCreationSuccessTitle": {
    "message": "Dompet berhasil dibuat"
  },
  "wantToAddThisNetwork": {
    "message": "Ingin menambahkan jaringan ini?"
  },
  "wantsToAddThisAsset": {
    "message": "Ini memungkinkan aset untuk ditambahkan ke dompet Anda."
  },
  "warning": {
    "message": "Peringatan"
  },
  "warningFromSnap": {
    "message": "Peringatan dari $1",
    "description": "$1 represents the name of the snap"
  },
  "warningTooltipText": {
    "message": "$1 Pihak ketiga dapat mempergunakan seluruh saldo token Anda tanpa pemberitahuan atau persetujuan lebih lanjut. Lindungi diri Anda dengan menyesuaikan batas penggunaan yang lebih rendah.",
    "description": "$1 is a warning icon with text 'Be careful' in 'warning' colour"
  },
  "weak": {
    "message": "Lemah"
  },
  "web3": {
    "message": "Web3"
  },
  "web3ShimUsageNotification": {
    "message": "Kami melihat situs web saat ini mencoba menggunakan API window.web3 yang dihapus. Jika situs tersebut tampak bermasalah, klik $1 untuk informasi selengkapnya.",
    "description": "$1 is a clickable link."
  },
  "webhid": {
    "message": "WebHID",
    "description": "Refers to a interface for connecting external devices to the browser. Used for connecting ledger to the browser. Read more here https://developer.mozilla.org/en-US/docs/Web/API/WebHID_API"
  },
  "websites": {
    "message": "situs web",
    "description": "Used in the 'permission_rpc' message."
  },
  "welcomeBack": {
    "message": "Selamat datang kembali!"
  },
  "welcomeExploreDescription": {
    "message": "Simpan, kirim, dan gunakan mata uang dan aset kripto."
  },
  "welcomeExploreTitle": {
    "message": "Jelajahi aplikasi terdesentralisasi"
  },
  "welcomeLoginDescription": {
    "message": "Gunakan MetaMask Anda untuk masuk ke aplikasi terdesentralisasi. Tidak perlu mendaftar."
  },
  "welcomeLoginTitle": {
    "message": "Ucapkan halo pada dompet Anda"
  },
  "welcomeToMetaMask": {
    "message": "Mari kita mulai"
  },
  "welcomeToMetaMaskIntro": {
    "message": "MetaMask merupakan dompet aman yang dipercaya oleh jutaan orang, yang membuat dunia web3 dapat diakses oleh semua orang."
  },
  "whatsNew": {
    "message": "Apa yang baru",
    "description": "This is the title of a popup that gives users notifications about new features and updates to MetaMask."
  },
  "whatsThis": {
    "message": "Apa ini?"
  },
  "xOfYPending": {
    "message": "$1 dari $2 berstatus menunggu",
    "description": "$1 and $2 are intended to be two numbers, where $2 is a total number of pending confirmations, and $1 is a count towards that total"
  },
  "yes": {
    "message": "Ya"
  },
  "you": {
    "message": "Anda"
  },
  "youHaveAddedAll": {
    "message": "Anda telah menambahkan semua jaringan populer. Anda dapat menemukan lebih banyak jaringan $1 atau dapat $2",
    "description": "$1 is a link with the text 'here' and $2 is a button with the text 'add more networks manually'"
  },
  "youNeedToAllowCameraAccess": {
    "message": "Anda harus mengizinkan akses kamera untuk menggunakan fitur ini."
  },
  "youSign": {
    "message": "Anda sudah masuk"
  },
  "yourAccounts": {
    "message": "Akun Anda"
  },
  "yourFundsMayBeAtRisk": {
    "message": "Dana Anda mungkin berisiko"
  },
  "yourNFTmayBeAtRisk": {
    "message": "NFT Anda mungkin berisiko"
  },
  "yourPrivateSeedPhrase": {
    "message": "Frasa Pemulihan Rahasia pribadi Anda"
  },
  "yourTransactionConfirmed": {
    "message": "Transaksi telah dikonfirmasi"
  },
  "yourTransactionJustConfirmed": {
    "message": "Kami tidak dapat membatalkan transaksi Anda sebelum dikonfirmasi di blockchain."
  },
  "zeroGasPriceOnSpeedUpError": {
    "message": "Biaya gas nol pada percepatan"
  }
}<|MERGE_RESOLUTION|>--- conflicted
+++ resolved
@@ -3212,16 +3212,8 @@
   "onboardingMetametricsDescription2": {
     "message": "Saat kami mengumpulkan metrik, maka akan selalu..."
   },
-<<<<<<< HEAD
   "onboardingMetametricsDisagree": {
     "message": "Tidak, terima kasih"
-=======
-  "onboardingMetametricsDescription2Legacy": {
-    "message": "MetaMask akan..."
-  },
-  "onboardingMetametricsDescriptionLegacy": {
-    "message": "MetaMask ingin mengumpulkan data penggunaan untuk lebih memahami cara pengguna kami berinteraksi dengan MetaMask. Data ini akan digunakan untuk menyediakan layanan, termasuk meningkatkan layanan berdasarkan penggunaan Anda."
->>>>>>> d5806d49
   },
   "onboardingMetametricsInfuraTerms": {
     "message": "Kami akan memberitahukan keputusan untuk menggunakan data ini dengan tujuan lain. Anda dapat meninjau $1 kami untuk informasi selengkapnya. Ingat, Anda dapat membuka pengaturan dan memilih keluar setiap saat.",
