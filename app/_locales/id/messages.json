{
  "QRHardwareInvalidTransactionTitle": {
    "message": "Kesalahan"
  },
  "QRHardwareMismatchedSignId": {
    "message": "Data transaksi tidak sesuai. Harap periksa detail transaksi."
  },
  "QRHardwarePubkeyAccountOutOfRange": {
    "message": "Tidak ada akun lainnya. Jika Anda ingin mengakses akun lain yang tidak terdaftar di bawah ini, harap hubungkan kembali dompet perangkat keras Anda dan pilih."
  },
  "QRHardwareScanInstructions": {
    "message": "Taruh kode QR di depan kamera Anda. Layar mengabur, tetapi tidak akan memengaruhi pembacaan."
  },
  "QRHardwareSignRequestCancel": {
    "message": "Tolak"
  },
  "QRHardwareSignRequestDescription": {
    "message": "Setelah masuk dengan dompet Anda, klik 'Dapatkan Tanda Tangan' untuk menerima tanda tangan"
  },
  "QRHardwareSignRequestGetSignature": {
    "message": "Dapatkan tanda tangan"
  },
  "QRHardwareSignRequestSubtitle": {
    "message": "Pindai kode QR dengan dompet Anda"
  },
  "QRHardwareSignRequestTitle": {
    "message": "Minta tanda tangan"
  },
  "QRHardwareUnknownQRCodeTitle": {
    "message": "Kesalahan"
  },
  "QRHardwareUnknownWalletQRCode": {
    "message": "Kode QR tidak valid. Harap pindai kode QR sinkronisasi dari dompet perangkat keras."
  },
  "QRHardwareWalletImporterTitle": {
    "message": "Pindai kode QR"
  },
  "QRHardwareWalletSteps1Description": {
    "message": "Anda dapat memilih dari daftar mitra pendukung kode QR resmi di bawah ini."
  },
  "QRHardwareWalletSteps1Title": {
    "message": "Hubungkan dompet perangkat keras QR Anda"
  },
  "QRHardwareWalletSteps2Description": {
    "message": "Ngrave Zero"
  },
  "about": {
    "message": "Tentang"
  },
  "accept": {
    "message": "Terima"
  },
  "acceptTermsOfUse": {
    "message": "Saya telah membaca dan menyetujui $1",
    "description": "$1 is the `terms` message"
  },
  "accessYourWalletWithSRP": {
    "message": "Akses dompet Anda dengan Frasa Pemulihan Rahasia"
  },
  "accessYourWalletWithSRPDescription": {
    "message": "MetaMask tidak dapat memulihkan kata sandi Anda. Kami akan menggunakan Frasa Pemulihan Rahasia untuk memvalidasi kepemilikan Anda, memulihkan dompet Anda, dan mengatur kata sandi baru. Pertama, masukkan Frasa Pemulihan Rahasia yang diberikan saat membuat dompet. $1",
    "description": "$1 is the words 'Learn More' from key 'learnMore', separated here so that it can be added as a link"
  },
  "accessingYourCamera": {
    "message": "Mengakses kamera Anda..."
  },
  "account": {
    "message": "Akun"
  },
  "accountActivity": {
    "message": "Aktivitas akun"
  },
  "accountActivityText": {
    "message": "Pilih akun yang ingin mendapatkan notifikasi:"
  },
  "accountDetails": {
    "message": "Detail akun"
  },
  "accountIdenticon": {
    "message": "Identikon akun"
  },
  "accountIsntConnectedToastText": {
    "message": "$1 tidak terhubung ke $2"
  },
  "accountName": {
    "message": "Nama akun"
  },
  "accountNameDuplicate": {
    "message": "Nama akun ini sudah digunakan",
    "description": "This is an error message shown when the user enters a new account name that matches an existing account name"
  },
  "accountNameReserved": {
    "message": "Nama akun ini dicadangkan",
    "description": "This is an error message shown when the user enters a new account name that is reserved for future use"
  },
  "accountOptions": {
    "message": "Opsi akun"
  },
  "accountPermissionToast": {
    "message": "Izin akun diperbarui"
  },
  "accountSelectionRequired": {
    "message": "Anda harus memilih satu akun!"
  },
  "accountTypeNotSupported": {
    "message": "Jenis akun tidak didukung"
  },
  "accounts": {
    "message": "Akun"
  },
  "accountsConnected": {
    "message": "Akun terhubung"
  },
  "accountsPermissionsTitle": {
    "message": "Melihat akun Anda dan menyarankan transaksi"
  },
  "accountsSmallCase": {
    "message": "akun"
  },
  "active": {
    "message": "Aktif"
  },
  "activity": {
    "message": "Aktivitas"
  },
  "activityLog": {
    "message": "Log aktivitas"
  },
  "add": {
    "message": "Tambah"
  },
  "addACustomNetwork": {
    "message": "Tambahkan jaringan khusus"
  },
  "addANetwork": {
    "message": "Tambahkan jaringan"
  },
  "addANickname": {
    "message": "Tambahkan nama panggilan"
  },
  "addAUrl": {
    "message": "Tambahkan URL"
  },
  "addAccount": {
    "message": "Tambahkan akun"
  },
  "addAccountToMetaMask": {
    "message": "Tambahkan akun ke MetaMask"
  },
  "addAcquiredTokens": {
    "message": "Tambahkan token yang Anda peroleh menggunakan MetaMask"
  },
  "addAlias": {
    "message": "Tambahkan alias"
  },
  "addBlockExplorer": {
    "message": "Tambahkan block explorer"
  },
  "addBlockExplorerUrl": {
    "message": "Tambahkan URL block explorer"
  },
  "addContact": {
    "message": "Tambah kontak"
  },
  "addCustomNetwork": {
    "message": "Tambahkan jaringan khusus"
  },
  "addEthereumChainWarningModalHeader": {
    "message": "Cukup tambahkan penyedia RPC ini jika Anda yakin dapat memercayainya. $1",
    "description": "$1 is addEthereumChainWarningModalHeaderPartTwo passed separately so that it can be bolded"
  },
  "addEthereumChainWarningModalHeaderPartTwo": {
    "message": "Penyedia tak bertanggung jawab mungkin berbohong tentang status blockchain dan merekam aktivitas jaringan Anda."
  },
  "addEthereumChainWarningModalListHeader": {
    "message": "Penyedia harus dapat diandalkan, karena memiliki wewenang untuk:"
  },
  "addEthereumChainWarningModalListPointOne": {
    "message": "Melihat akun dan alamat IP Anda, serta menghubungkan keduanya"
  },
  "addEthereumChainWarningModalListPointThree": {
    "message": "Tampilkan saldo akun dan status on-chain lainnya"
  },
  "addEthereumChainWarningModalListPointTwo": {
    "message": "Siarkan transaksi Anda"
  },
  "addEthereumChainWarningModalTitle": {
    "message": "Anda menambahkan penyedia RPC baru untuk Ethereum Mainnet"
  },
  "addEthereumWatchOnlyAccount": {
    "message": "Pantau akun Ethereum (Beta)"
  },
  "addFriendsAndAddresses": {
    "message": "Tambahkan teman dan alamat yang Anda percayai"
  },
  "addIPFSGateway": {
    "message": "Tambahkan gateway IPFS pilihan Anda"
  },
  "addImportAccount": {
    "message": "Tambahkan akun atau dompet perangkat keras"
  },
  "addMemo": {
    "message": "Tambahkan memo"
  },
  "addNetwork": {
    "message": "Tambahkan jaringan"
  },
  "addNetworkConfirmationTitle": {
    "message": "Tambahkan $1",
    "description": "$1 represents network name"
  },
  "addNewAccount": {
    "message": "Tambahkan akun Ethereum baru"
  },
  "addNft": {
    "message": "Tambahkan NFT"
  },
  "addNfts": {
    "message": "Tambahkan NFT"
  },
  "addRpcUrl": {
    "message": "Tambahkan URL RPC"
  },
  "addSnapAccountToggle": {
    "message": "Aktifkan \"Tambahkan akun Snap (Beta)\""
  },
  "addSnapAccountsDescription": {
    "message": "Mengaktifkan fitur ini akan memberi opsi untuk menambahkan akun Snap Beta baru langsung dari daftar akun Anda. Jika Anda menginstal akun Snap, harap diingat bahwa ini adalah layanan pihak ketiga."
  },
  "addSuggestedNFTs": {
    "message": "Tambahkan NFT yang disarankan"
  },
  "addSuggestedTokens": {
    "message": "Tambahkan token yang disarankan"
  },
  "addToken": {
    "message": "Tambahkan token"
  },
  "addTokenByContractAddress": {
    "message": "Tidak dapat menemukan token? Tambahkan token secara manual dengan menempelkan alamatnya. Alamat kontrak token dapat ditemukan di $1",
    "description": "$1 is a blockchain explorer for a specific network, e.g. Etherscan for Ethereum"
  },
  "addUrl": {
    "message": "Tambahkan URL"
  },
  "addingAccount": {
    "message": "Menambahkan akun"
  },
  "addingCustomNetwork": {
    "message": "Menambahkan Jaringan"
  },
  "additionalNetworks": {
    "message": "Jaringan tambahan"
  },
  "address": {
    "message": "Alamat"
  },
  "addressCopied": {
    "message": "Alamat disalin!"
  },
  "addressMismatch": {
    "message": "Ketidakcocokan alamat situs"
  },
  "addressMismatchOriginal": {
    "message": "URL saat ini: $1",
    "description": "$1 replaced by origin URL in confirmation request"
  },
  "addressMismatchPunycode": {
    "message": "Versi Punycode: $1",
    "description": "$1 replaced by punycode version of the URL in confirmation request"
  },
  "advanced": {
    "message": "Lanjutan"
  },
  "advancedBaseGasFeeToolTip": {
    "message": "Saat transaksi Anda dimasukkan ke dalam blok, selisih antara biaya dasar maks dan biaya dasar aktual akan dikembalikan. Jumlah total dihitung sebagai biaya dasar maks (dalam GWEI) * batas gas."
  },
  "advancedDetailsDataDesc": {
    "message": "Data"
  },
  "advancedDetailsHexDesc": {
    "message": "Hex"
  },
  "advancedDetailsNonceDesc": {
    "message": "Nonce"
  },
  "advancedDetailsNonceTooltip": {
    "message": "Ini adalah nomor transaksi suatu akun. Nonce untuk transaksi pertama adalah 0 dan meningkat secara berurutan."
  },
  "advancedGasFeeDefaultOptIn": {
    "message": "Simpan nilai ini sebagai default saya untuk jaringan $1.",
    "description": "$1 is the current network name."
  },
  "advancedGasFeeModalTitle": {
    "message": "Biaya gas lanjutan"
  },
  "advancedGasPriceTitle": {
    "message": "Harga gas"
  },
  "advancedPriorityFeeToolTip": {
    "message": "Biaya prioritas (alias “tip penambang”) langsung masuk ke penambang dan memberi insentif kepada mereka untuk memprioritaskan transaksi Anda."
  },
  "aggregatedBalancePopover": {
    "message": "Ini mencerminkan nilai semua token yang Anda miliki di jaringan tertentu. Jika Anda lebih suka melihat nilai ini dalam ETH atau mata uang lainnya, pilih $1.",
    "description": "$1 represents the settings page"
  },
  "agreeTermsOfUse": {
    "message": "Saya menyetujui $1 MetaMask",
    "description": "$1 is the `terms` link"
  },
  "airgapVault": {
    "message": "AirGap Vault"
  },
  "alert": {
    "message": "Peringatan"
  },
  "alertActionBuyWithNativeCurrency": {
    "message": "Beli $1"
  },
  "alertActionUpdateGas": {
    "message": "Perbarui batas gas"
  },
  "alertActionUpdateGasFee": {
    "message": "Perbarui biaya"
  },
  "alertActionUpdateGasFeeLevel": {
    "message": "Perbarui opsi gas"
  },
  "alertDisableTooltip": {
    "message": "Ini dapat diubah dalam \"Pengaturan > Peringatan\""
  },
  "alertMessageAddressMismatchWarning": {
    "message": "Penyerang terkadang meniru situs dengan membuat perubahan kecil pada alamat situs. Pastikan Anda berinteraksi dengan situs yang dituju sebelum melanjutkan."
  },
  "alertMessageChangeInSimulationResults": {
    "message": "Estimasi perubahan untuk transaksi ini telah diperbarui. Tinjau dengan saksama sebelum melanjutkan."
  },
  "alertMessageFirstTimeInteraction": {
    "message": "Anda berinteraksi dengan alamat ini untuk pertama kalinya. Pastikan alamat tersebut benar sebelum melanjutkan."
  },
  "alertMessageGasEstimateFailed": {
    "message": "Kami tidak dapat memberikan biaya akurat dan estimasi ini mungkin tinggi. Kami menyarankan Anda untuk memasukkan batas gas kustom, tetapi ada risiko transaksi tetap gagal."
  },
  "alertMessageGasFeeLow": {
    "message": "Saat memilih biaya rendah, perkirakan transaksi lebih lambat dan waktu tunggu lebih lama. Untuk transaksi lebih cepat, pilih opsi biaya Pasar atau Agresif."
  },
  "alertMessageGasTooLow": {
    "message": "Untuk melanjutkan transaksi ini, Anda perlu meningkatkan batas gas menjadi 21000 atau lebih tinggi."
  },
  "alertMessageInsufficientBalanceWithNativeCurrency": {
    "message": "Anda tidak memiliki cukup $1 di akun untuk membayar biaya jaringan."
  },
  "alertMessageNetworkBusy": {
    "message": "Harga gas tinggi dan estimasinya kurang akurat."
  },
  "alertMessageNoGasPrice": {
    "message": "Kami tidak dapat melanjutkan transaksi ini hingga Anda memperbarui biayanya secara manual."
  },
  "alertMessageSignInDomainMismatch": {
    "message": "Situs yang membuat permintaan bukanlah situs yang Anda masuki. Ini dapat merupakan upaya untuk mencuri kredensial login Anda."
  },
  "alertMessageSignInWrongAccount": {
    "message": "Situs ini meminta Anda masuk menggunakan akun yang salah."
  },
  "alertModalAcknowledge": {
    "message": "Saya telah mengetahui risikonya dan tetap ingin melanjutkan"
  },
  "alertModalDetails": {
    "message": "Detail Peringatan"
  },
  "alertModalReviewAllAlerts": {
    "message": "Tinjau semua peringatan"
  },
  "alertReasonChangeInSimulationResults": {
    "message": "Hasil telah berubah"
  },
  "alertReasonFirstTimeInteraction": {
    "message": "Interaksi pertama"
  },
  "alertReasonGasEstimateFailed": {
    "message": "Biaya tidak akurat"
  },
  "alertReasonGasFeeLow": {
    "message": "Kecepatan lambat"
  },
  "alertReasonGasTooLow": {
    "message": "Batas gas rendah"
  },
  "alertReasonInsufficientBalance": {
    "message": "Dana tidak cukup"
  },
  "alertReasonNetworkBusy": {
    "message": "Jaringan sibuk"
  },
  "alertReasonNoGasPrice": {
    "message": "Estimasi biaya tidak tersedia"
  },
  "alertReasonPendingTransactions": {
    "message": "Transaksi menunggu"
  },
  "alertReasonSignIn": {
    "message": "Permintaan masuk mencurigakan"
  },
  "alertReasonWrongAccount": {
    "message": "Akun salah"
  },
  "alertSelectedAccountWarning": {
    "message": "Permintaan ini ditujukan untuk akun yang berbeda dari akun yang dipilih di dompet Anda. Untuk menggunakan akun lain, hubungkan akun tersebut ke situs."
  },
  "alerts": {
    "message": "Peringatan"
  },
  "all": {
    "message": "Semua"
  },
  "allNetworks": {
    "message": "Semua jaringan"
  },
  "allPermissions": {
    "message": "Semua Izin"
  },
  "allTimeHigh": {
    "message": "Tertinggi sepanjang waktu"
  },
  "allTimeLow": {
    "message": "Terendah sepanjang waktu"
  },
  "allowNotifications": {
    "message": "Izinkan notifikasi"
  },
  "allowWithdrawAndSpend": {
    "message": "Izinkan $1 untuk menarik dan menggunakan hingga jumlah berikut:",
    "description": "The url of the site that requested permission to 'withdraw and spend'"
  },
  "amount": {
    "message": "Jumlah"
  },
  "amountReceived": {
    "message": "Jumlah yang Diterima"
  },
  "amountSent": {
    "message": "Jumlah yang Dikirim"
  },
  "andForListItems": {
    "message": "$1, dan $2",
    "description": "$1 is the first item, $2 is the last item in a list of items. Used in Snap Install Warning modal."
  },
  "andForTwoItems": {
    "message": "$1 dan $2",
    "description": "$1 is the first item, $2 is the second item. Used in Snap Install Warning modal."
  },
  "appDescription": {
    "message": "Dompet Ethereum pada Browser Anda",
    "description": "The description of the application"
  },
  "appName": {
    "message": "MetaMask",
    "description": "The name of the application"
  },
  "appNameBeta": {
    "message": "MetaMask Beta",
    "description": "The name of the application (Beta)"
  },
  "appNameFlask": {
    "message": "MetaMask Flask",
    "description": "The name of the application (Flask)"
  },
  "appNameMmi": {
    "message": "MetaMask Institutional",
    "description": "The name of the application (MMI)"
  },
  "apply": {
    "message": "Terapkan"
  },
  "approve": {
    "message": "Setujui batas penggunaan"
  },
  "approveButtonText": {
    "message": "Setujui"
  },
  "approveIncreaseAllowance": {
    "message": "Tingkatkan batas penggunaan $1",
    "description": "The token symbol that is being approved"
  },
  "approveSpendingCap": {
    "message": "Setujui batas penggunaan $1",
    "description": "The token symbol that is being approved"
  },
  "approved": {
    "message": "Disetujui"
  },
  "approvedOn": {
    "message": "Disetujui pada $1",
    "description": "$1 is the approval date for a permission"
  },
  "approvedOnForAccounts": {
    "message": "Disetujui pada $1 untuk $2",
    "description": "$1 is the approval date for a permission. $2 is the AvatarGroup component displaying account images."
  },
  "areYouSure": {
    "message": "Anda yakin?"
  },
  "asset": {
    "message": "Aset"
  },
  "assetMultipleNFTsBalance": {
    "message": "$1 NFT"
  },
  "assetOptions": {
    "message": "Opsi aset"
  },
  "assetSingleNFTBalance": {
    "message": "$1 NFT"
  },
  "assets": {
    "message": "Aset"
  },
  "assetsDescription": {
    "message": "Autodeteksi token di dompet Anda, tampilkan NFT, dan dapatkan pembaruan saldo akun secara batch"
  },
  "attemptToCancelSwapForFree": {
    "message": "Mencoba membatalkan pertukaran secara gratis"
  },
  "attributes": {
    "message": "Atribut"
  },
  "attributions": {
    "message": "Atribusi"
  },
  "auroraRpcDeprecationMessage": {
    "message": "URL RPC Infura tidak lagi mendukung Aurora."
  },
  "authorizedPermissions": {
    "message": "Anda telah mengotorisasi izin berikut"
  },
  "autoDetectTokens": {
    "message": "Deteksi otomatis token"
  },
  "autoDetectTokensDescription": {
    "message": "Kami menggunakan API pihak ketiga untuk mendeteksi dan menampilkan token baru yang dikirim ke dompet Anda. Nonaktifkan jika Anda tidak ingin aplikasi memakai data secara otomatis dari layanan tersebut. $1",
    "description": "$1 is a link to a support article"
  },
  "autoLockTimeLimit": {
    "message": "Timer kunci otomatis (menit)"
  },
  "autoLockTimeLimitDescription": {
    "message": "Atur waktu siaga dalam menit sebelum MetaMask terkunci."
  },
  "average": {
    "message": "Rata-rata"
  },
  "back": {
    "message": "Kembali"
  },
  "backupApprovalInfo": {
    "message": "Kode rahasia ini diperlukan untuk memulihkan dompet seandainya perangkat Anda hilang, lupa kata sandi, harus memasang kembali MetaMask, atau ingin mengakses dompet Anda di perangkat lain."
  },
  "backupApprovalNotice": {
    "message": "Cadangkan Frasa Pemulihan Rahasia untuk menjaga keamanan dompet dan dana Anda."
  },
  "backupKeyringSnapReminder": {
    "message": "Pastikan Anda dapat mengakses sendiri akun yang dibuat oleh Snap ini sebelum menghapusnya"
  },
  "backupNow": {
    "message": "Cadangkan sekarang"
  },
  "balance": {
    "message": "Saldo"
  },
  "balanceOutdated": {
    "message": "Saldo mungkin sudah hilang"
  },
  "baseFee": {
    "message": "Biaya dasar"
  },
  "basic": {
    "message": "Dasar"
  },
  "basicConfigurationBannerCTA": {
    "message": "Aktifkan fungsionalitas dasar"
  },
  "basicConfigurationBannerTitle": {
    "message": "Fungsionalitas dasar tidak aktif"
  },
  "basicConfigurationDescription": {
    "message": "MetaMask menawarkan fitur dasar seperti detail token dan pengaturan gas melalui layanan internet. Alamat IP dibagikan saat menggunakan layanan internet, dalam hal ini kepada MetaMask. Ini sama seperti saat Anda mengunjungi situs web mana pun. MetaMask menggunakan data ini untuk sementara dan tidak akan pernah menjual data Anda. Anda dapat menggunakan VPN atau menonaktifkan layanan ini, akan tetapi hal ini dapat memengaruhi pengalaman dalam menggunakan MetaMask. Untuk selengkapnya, baca $1 kami.",
    "description": "$1 is to be replaced by the message for privacyMsg, and will link to https://consensys.io/privacy-policy"
  },
  "basicConfigurationLabel": {
    "message": "Fungsionalitas dasar"
  },
  "basicConfigurationModalCheckbox": {
    "message": "Saya memahami dan ingin melanjutkan"
  },
  "basicConfigurationModalDisclaimerOff": {
    "message": "Artinya, Anda tidak akan benar-benar mengoptimalkan waktu di MetaMask. Fitur dasar (seperti detail token, pengaturan gas optimal, dan lainnya) tidak akan tersedia untuk Anda."
  },
  "basicConfigurationModalDisclaimerOn": {
    "message": "Untuk mengoptimalkan waktu di MetaMask, Anda perlu mengaktifkan fitur ini. Fungsi dasar (seperti detail token, pengaturan gas optimal, dan lainnya) penting untuk pengalaman web3."
  },
  "basicConfigurationModalHeadingOff": {
    "message": "Nonaktifkan fungsionalitas dasar"
  },
  "basicConfigurationModalHeadingOn": {
    "message": "Aktifkan fungsionalitas dasar"
  },
  "bestPrice": {
    "message": "Harga terbaik"
  },
  "beta": {
    "message": "Beta"
  },
  "betaHeaderText": {
    "message": "Ini merupakan versi beta. Harap laporkan bug $1"
  },
  "betaMetamaskVersion": {
    "message": "Versi MetaMask Beta"
  },
  "betaTerms": {
    "message": "Ketentuan penggunaan Beta"
  },
  "billionAbbreviation": {
    "message": "M",
    "description": "Shortened form of 'billion'"
  },
  "bitcoinSupportSectionTitle": {
    "message": "Bitcoin"
  },
  "bitcoinSupportToggleDescription": {
    "message": "Mengaktifkan fitur ini akan memberi Anda opsi untuk menambahkan Akun Bitcoin ke Ekstensi MetaMask yang berasal dari Frasa Pemulihan Rahasia yang ada. Ini merupakan fitur Beta eksperimental, jadi Anda harus menggunakannya dengan risiko yang ditanggung sendiri. Untuk memberikan masukan seputar pengalaman Bitcoin baru ini, isi $1 ini.",
    "description": "$1 is the link to a product feedback form"
  },
  "bitcoinSupportToggleTitle": {
    "message": "Aktifkan \"Tambahkan akun Bitcoin baru (Beta)\""
  },
  "bitcoinTestnetSupportToggleDescription": {
    "message": "Mengaktifkan fitur ini akan memberi Anda opsi untuk menambahkan Akun Bitcoin bagi jaringan uji."
  },
  "bitcoinTestnetSupportToggleTitle": {
    "message": "Aktifkan \"Tambahkan akun Bitcoin baru (Testnet)\""
  },
  "blockExplorerAccountAction": {
    "message": "Akun",
    "description": "This is used with viewOnEtherscan and viewInExplorer e.g View Account in Explorer"
  },
  "blockExplorerAssetAction": {
    "message": "Aset",
    "description": "This is used with viewOnEtherscan and viewInExplorer e.g View Asset in Explorer"
  },
  "blockExplorerSwapAction": {
    "message": "Pertukaran",
    "description": "This is used with viewOnEtherscan e.g View Swap on Etherscan"
  },
  "blockExplorerUrl": {
    "message": "URL block explorer"
  },
  "blockExplorerUrlDefinition": {
    "message": "URL digunakan sebagai block explorer untuk jaringan ini."
  },
  "blockExplorerView": {
    "message": "Lihat akun di $1",
    "description": "$1 replaced by URL for custom block explorer"
  },
  "blockaid": {
    "message": "Blockaid"
  },
  "blockaidAlertInfo": {
    "message": "Sebaiknya jangan lanjutkan permintaan ini."
  },
  "blockaidDescriptionApproveFarming": {
    "message": "Jika Anda menyetujui permintaan ini, pihak ketiga yang terdeteksi melakukan penipuan dapat mengambil semua aset Anda."
  },
  "blockaidDescriptionBlurFarming": {
    "message": "Jika Anda menyetujui permintaan ini, seseorang dapat mencuri aset Anda yang terdaftar di Blur."
  },
  "blockaidDescriptionErrored": {
    "message": "Karena terjadi kesalahan, kami tidak dapat memeriksa peringatan keamanan. Lanjutkan hanya jika Anda memercayai setiap alamat yang terlibat."
  },
  "blockaidDescriptionMaliciousDomain": {
    "message": "Anda berinteraksi dengan domain berbahaya. Jika Anda menyetujui permintaan ini, aset Anda kemungkinan akan hilang."
  },
  "blockaidDescriptionMightLoseAssets": {
    "message": "Jika Anda menyetujui permintaan ini, aset Anda kemungkinan akan hilang."
  },
  "blockaidDescriptionSeaportFarming": {
    "message": "Jika Anda menyetujui permintaan ini, seseorang dapat mencuri aset Anda yang terdaftar di OpenSea."
  },
  "blockaidDescriptionTransferFarming": {
    "message": "Jika Anda menyetujui permintaan ini, pihak ketiga yang terdeteksi melakukan penipuan akan mengambil semua aset Anda."
  },
  "blockaidMessage": {
    "message": "Menjaga privasi - tidak ada data yang dibagikan kepada pihak ketiga. Tersedia di Arbitrum, Avalanche, BNB chain, Mainnet Ethereum, Linea, Optimism, Polygon, Base, dan Sepolia."
  },
  "blockaidTitleDeceptive": {
    "message": "Ini adalah permintaan tipuan"
  },
  "blockaidTitleMayNotBeSafe": {
    "message": "Berhati-hatilah"
  },
  "blockaidTitleSuspicious": {
    "message": "Ini adalah permintaan yang mencurigakan"
  },
  "blockies": {
    "message": "Blockies"
  },
  "boughtFor": {
    "message": "Dibeli senilai"
  },
  "bridge": {
    "message": "Bridge"
  },
  "bridgeAllowSwappingOf": {
    "message": "Izinkan akses yang tepat ke $1 $2 pada $3 untuk bridge",
    "description": "Shows a user that they need to allow a token for swapping on their hardware wallet"
  },
  "bridgeApproval": {
    "message": "Setujui bridge $1",
    "description": "Used in the transaction display list to describe a transaction that is an approve call on a token that is to be bridged. $1 is the symbol of a token that has been approved."
  },
  "bridgeApprovalWarning": {
    "message": "Anda mengizinkan akses ke jumlah yang ditentukan, $1 $2. Kontrak tidak akan mengakses dana tambahan."
  },
  "bridgeApprovalWarningForHardware": {
    "message": "Anda perlu mengizinkan akses ke $1 $2 untuk bridge, lalu menyetujui bridge ke $2. Ini akan membutuhkan dua konfirmasi terpisah."
  },
  "bridgeCalculatingAmount": {
    "message": "Menghitung..."
  },
  "bridgeConfirmTwoTransactions": {
    "message": "Anda perlu mengonfirmasikan 2 transaksi pada dompet perangkat keras:"
  },
  "bridgeEnterAmount": {
    "message": "Masukkan jumlah"
  },
  "bridgeExplorerLinkViewOn": {
    "message": "Lihat di $1"
  },
  "bridgeFetchNewQuotes": {
    "message": "Ambil yang baru?"
  },
  "bridgeFrom": {
    "message": "Bridge dari"
  },
  "bridgeFromTo": {
    "message": "Bridge $1 $2 ke $3",
    "description": "Tells a user that they need to confirm on their hardware wallet a bridge. $1 is amount of source token, $2 is the source network, and $3 is the destination network"
  },
  "bridgeGasFeesSplit": {
    "message": "Biaya jaringan yang dikuotasi di layar sebelumnya mencakup kedua transaksi dan akan dibagi."
  },
  "bridgeNetCost": {
    "message": "Biaya bersih"
  },
  "bridgeQuoteExpired": {
    "message": "Waktu kuotasi telah habis."
  },
  "bridgeSelectNetwork": {
    "message": "Pilih jaringan"
  },
  "bridgeSelectTokenAndAmount": {
    "message": "Pilih token dan jumlah"
  },
  "bridgeStepActionBridgeComplete": {
    "message": "$1 diterima di $2",
    "description": "$1 is the amount of the destination asset, $2 is the name of the destination network"
  },
  "bridgeStepActionBridgePending": {
    "message": "Menerima $1 di $2",
    "description": "$1 is the amount of the destination asset, $2 is the name of the destination network"
  },
  "bridgeStepActionSwapComplete": {
    "message": "$1 ditukar dengan $2",
    "description": "$1 is the amount of the source asset, $2 is the amount of the destination asset"
  },
  "bridgeStepActionSwapPending": {
    "message": "Menukar $1 dengan $2",
    "description": "$1 is the amount of the source asset, $2 is the amount of the destination asset"
  },
  "bridgeTerms": {
    "message": "Syarat"
  },
  "bridgeTimingMinutes": {
    "message": "$1 mnt",
    "description": "$1 is the ticker symbol of a an asset the user is being prompted to purchase"
  },
  "bridgeTo": {
    "message": "Bridge ke"
  },
  "bridgeToChain": {
    "message": "Bridge ke $1"
  },
  "bridgeTxDetailsBridging": {
    "message": "Bridge"
  },
  "bridgeTxDetailsDelayedDescription": {
    "message": "Hubungi kami"
  },
  "bridgeTxDetailsDelayedDescriptionSupport": {
    "message": "Dukungan MetaMask"
  },
  "bridgeTxDetailsDelayedTitle": {
    "message": "Apakah sudah lebih dari 3 jam?"
  },
  "bridgeTxDetailsNonce": {
    "message": "Nonce"
  },
  "bridgeTxDetailsStatus": {
    "message": "Status"
  },
  "bridgeTxDetailsTimestamp": {
    "message": "Stempel waktu"
  },
  "bridgeTxDetailsTimestampValue": {
    "message": "Tanggal $1 pukul $2",
    "description": "$1 is the date, $2 is the time"
  },
  "bridgeTxDetailsTokenAmountOnChain": {
    "message": "$1 $2 pada",
    "description": "$1 is the amount of the token, $2 is the ticker symbol of the token"
  },
  "bridgeTxDetailsTotalGasFee": {
    "message": "Total biaya gas"
  },
  "bridgeTxDetailsYouReceived": {
    "message": "Anda menerima"
  },
  "bridgeTxDetailsYouSent": {
    "message": "Anda mengirim"
  },
  "bridgeValidationInsufficientGasMessage": {
    "message": "Anda tidak memiliki cukup $1 untuk membayar biaya gas untuk bridge ini. Masukkan jumlah yang lebih kecil atau beli lebih banyak $1."
  },
  "bridgeValidationInsufficientGasTitle": {
    "message": "Diperlukan lebih banyak $1 untuk gas"
  },
  "bridging": {
    "message": "Bridge"
  },
  "browserNotSupported": {
    "message": "Browser Anda tidak didukung..."
  },
  "buildContactList": {
    "message": "Buat daftar kontak Anda"
  },
  "builtAroundTheWorld": {
    "message": "MetaMask dirancang dan dibangun di seluruh dunia."
  },
  "bulletpoint": {
    "message": "·"
  },
  "busy": {
    "message": "Sibuk"
  },
  "buyAndSell": {
    "message": "Jual & Beli"
  },
  "buyMoreAsset": {
    "message": "Beli lebih banyak $1",
    "description": "$1 is the ticker symbol of a an asset the user is being prompted to purchase"
  },
  "buyNow": {
    "message": "Beli Sekarang"
  },
  "bytes": {
    "message": "Byte"
  },
  "canToggleInSettings": {
    "message": "Anda dapat mengaktifkan kembali pemberitahuan ini di Pengaturan > Peringatan."
  },
  "cancel": {
    "message": "Batal"
  },
  "cancelPopoverTitle": {
    "message": "Batalkan transaksi"
  },
  "cancelSpeedUpLabel": {
    "message": "Biaya gas ini akan $1 yang asli.",
    "description": "$1 is text 'replace' in bold"
  },
  "cancelSpeedUpTransactionTooltip": {
    "message": "Untuk $1 suatu transaksi, biaya gas harus dinaikkan minimal 10% agar dapat dikenali oleh jaringan.",
    "description": "$1 is string 'cancel' or 'speed up'"
  },
  "cancelled": {
    "message": "Dibatalkan"
  },
  "chainId": {
    "message": "ID chain"
  },
  "chainIdDefinition": {
    "message": "ID chain digunakan untuk menandatangani transaksi untuk jaringan ini."
  },
  "chainIdExistsErrorMsg": {
    "message": "ID chain ini saat ini digunakan oleh jaringan $1."
  },
  "chainListReturnedDifferentTickerSymbol": {
    "message": "Simbol token ini tidak cocok dengan nama jaringan atau ID chain yang dimasukkan. Banyak token populer menggunakan simbol serupa, yang dapat digunakan penipu untuk mengelabui Anda agar mengirimkan token yang lebih berharga sebagai gantinya. Pastikan untuk memverifikasi semuanya sebelum melanjutkan."
  },
  "chooseYourNetwork": {
    "message": "Pilih jaringan Anda"
  },
  "chooseYourNetworkDescription": {
    "message": "Kami menggunakan Infura sebagai penyedia pemanggilan prosedur jarak jauh (RPC) kami untuk menawarkan akses paling andal dan pribadi ke data Ethereum. Anda dapat memilih RPC Anda sendiri, tetapi ingatlah bahwa setiap RPC akan menerima alamat IP dan dompet Ethereum Anda untuk melakukan transaksi. Baca $1 kami untuk mempelajari lebih lanjut seputar cara Infura menangani data.",
    "description": "$1 is a link to the privacy policy"
  },
  "chromeRequiredForHardwareWallets": {
    "message": "Anda perlu menggunakan MetaMask di Google Chrome untuk terhubung ke Dompet Perangkat Keras Anda."
  },
  "circulatingSupply": {
    "message": "Suplai yang beredar"
  },
  "clear": {
    "message": "Hapus"
  },
  "clearActivity": {
    "message": "Hapus aktivitas dan data nonce"
  },
  "clearActivityButton": {
    "message": "Hapus data tab aktivitas"
  },
  "clearActivityDescription": {
    "message": "Tindakan ini mereset nonce akun dan menghapus data dari tab aktivitas di dompet Anda. Hanya akun dan jaringan saat ini yang akan terpengaruh. Saldo dan transaksi masuk Anda tidak akan berubah."
  },
  "click": {
    "message": "Klik"
  },
  "clickToConnectLedgerViaWebHID": {
    "message": "Klik di sini untuk menghubungkan Ledger Anda melalui WebHID",
    "description": "Text that can be clicked to open a browser popup for connecting the ledger device via webhid"
  },
  "close": {
    "message": "Tutup"
  },
  "closeExtension": {
    "message": "Tutup ekstensi"
  },
  "closeWindowAnytime": {
    "message": "Anda dapat menutup jendela ini setiap saat."
  },
  "coingecko": {
    "message": "CoinGecko"
  },
  "collectionName": {
    "message": "Nama koleksi"
  },
  "comboNoOptions": {
    "message": "Opsi tidak ditemukan",
    "description": "Default text shown in the combo field dropdown if no options."
  },
  "configureSnapPopupDescription": {
    "message": "Sekarang, Anda akan meninggalkan MetaMask untuk mengonfigurasi snap ini."
  },
  "configureSnapPopupInstallDescription": {
    "message": "Sekarang, Anda akan meninggalkan MetaMask untuk menginstal snap ini."
  },
  "configureSnapPopupInstallTitle": {
    "message": "Instal snap"
  },
  "configureSnapPopupLink": {
    "message": "Klik tautan ini untuk melanjutkan:"
  },
  "configureSnapPopupTitle": {
    "message": "Konfigurasikan snap"
  },
  "confirm": {
    "message": "Konfirmasikan"
  },
  "confirmAlertModalAcknowledgeMultiple": {
    "message": "Saya telah mengetahui peringatannya dan tetap ingin melanjutkan"
  },
  "confirmAlertModalAcknowledgeSingle": {
    "message": "Saya telah mengetahui peringatannya dan tetap ingin melanjutkan"
  },
  "confirmFieldPaymaster": {
    "message": "Biaya dibayar oleh"
  },
  "confirmFieldTooltipPaymaster": {
    "message": "Biaya untuk transaksi ini akan dibayar oleh kontrak cerdas paymaster."
  },
  "confirmPassword": {
    "message": "Konfirmasikan kata sandi"
  },
  "confirmRecoveryPhrase": {
    "message": "Konfirmasikan Frasa Pemulihan Rahasia"
  },
  "confirmTitleApproveTransactionNFT": {
    "message": "Permintaan penarikan"
  },
  "confirmTitleDeployContract": {
    "message": "Terapkan kontrak"
  },
  "confirmTitleDescApproveTransaction": {
    "message": "Situs ini meminta izin untuk menarik NFT Anda"
  },
  "confirmTitleDescDeployContract": {
    "message": "Situs ini meminta Anda untuk menerapkan kontrak"
  },
  "confirmTitleDescERC20ApproveTransaction": {
    "message": "Situs ini meminta izin untuk menarik token Anda"
  },
  "confirmTitleDescPermitSignature": {
    "message": "Situs ini meminta izin untuk menggunakan token Anda."
  },
  "confirmTitleDescSIWESignature": {
    "message": "Sebuah situs ingin Anda masuk untuk membuktikan Anda pemilik akun ini."
  },
  "confirmTitleDescSign": {
    "message": "Tinjau detail permintaan sebelum Anda mengonfirmasi."
  },
  "confirmTitlePermitTokens": {
    "message": "Permintaan batas penggunaan"
  },
  "confirmTitleRevokeApproveTransaction": {
    "message": "Hapus izin"
  },
  "confirmTitleSIWESignature": {
    "message": "Permintaan masuk"
  },
  "confirmTitleSetApprovalForAllRevokeTransaction": {
    "message": "Hapus izin"
  },
  "confirmTitleSignature": {
    "message": "Permintaan tanda tangan"
  },
  "confirmTitleTransaction": {
    "message": "Permintaan transaksi"
  },
  "confirmationAlertDetails": {
    "message": "Untuk melindungi aset Anda, sebaiknya tolak permintaan tersebut."
  },
  "confirmationAlertModalTitle": {
    "message": "Permintaan ini mencurigakan"
  },
  "confirmed": {
    "message": "Dikonfirmasikan"
  },
  "confusableUnicode": {
    "message": "'$1' serupa dengan '$2'."
  },
  "confusableZeroWidthUnicode": {
    "message": "Karakter Zero-width ditemukan."
  },
  "confusingEnsDomain": {
    "message": "Kami telah mendeteksi karakter yang membingungkan di nama ENS. Periksa nama ENS untuk menghindari kemungkinan penipuan."
  },
  "congratulations": {
    "message": "Selamat!"
  },
  "connect": {
    "message": "Hubungkan"
  },
  "connectAccount": {
    "message": "Hubungkan akun"
  },
  "connectAccountOrCreate": {
    "message": "Hubungkan akun atau buat baru"
  },
  "connectAccounts": {
    "message": "Hubungkan akun"
  },
  "connectManually": {
    "message": "Hubungkan ke situs saat ini secara manual"
  },
  "connectMoreAccounts": {
    "message": "Hubungkan akun lain"
  },
  "connectSnap": {
    "message": "Hubungkan $1",
    "description": "$1 is the snap for which a connection is being requested."
  },
  "connectWithMetaMask": {
    "message": "Hubungkan dengan MetaMask"
  },
  "connectedAccounts": {
    "message": "Akun yang terhubung"
  },
  "connectedAccountsDescriptionPlural": {
    "message": "Anda memiliki $1 akun yang terhubung ke situs ini.",
    "description": "$1 is the number of accounts"
  },
  "connectedAccountsDescriptionSingular": {
    "message": "Anda memiliki 1 akun yang terhubung ke situs ini."
  },
  "connectedAccountsEmptyDescription": {
    "message": "MetaMask tidak terhubung ke situs ini. Untuk terhubung ke situs web3, cari dan klik tombol hubungkan."
  },
  "connectedAccountsListTooltip": {
    "message": "$1 dapat melihat saldo akun, alamat, aktivitas, dan menyarankan transaksi yang akan disetujui untuk akun terhubung.",
    "description": "$1 is the origin name"
  },
  "connectedAccountsToast": {
    "message": "Akun yang terhubung diperbarui"
  },
  "connectedSites": {
    "message": "Situs yang terhubung"
  },
  "connectedSitesAndSnaps": {
    "message": "Situs dan Snaps yang terhubung"
  },
  "connectedSitesDescription": {
    "message": "$1 terhubung ke situs ini. Mereka dapat melihat alamat akun Anda.",
    "description": "$1 is the account name"
  },
  "connectedSitesEmptyDescription": {
    "message": "$1 tidak terhubung ke situs mana pun.",
    "description": "$1 is the account name"
  },
  "connectedSnapAndNoAccountDescription": {
    "message": "MetaMask terhubung ke situs ini, tetapi belum ada akun yang terhubung"
  },
  "connectedSnaps": {
    "message": "Snaps yang Terhubung"
  },
  "connectedWithAccount": {
    "message": "$1 akun terhubung",
    "description": "$1 represents account length"
  },
  "connectedWithAccountName": {
    "message": "Terhubung dengan $1",
    "description": "$1 represents account name"
  },
  "connectedWithNetwork": {
    "message": "$1 jaringan terhubung",
    "description": "$1 represents network length"
  },
  "connectedWithNetworkName": {
    "message": "Terhubung dengan $1",
    "description": "$1 represents network name"
  },
  "connecting": {
    "message": "Menghubungkan"
  },
  "connectingTo": {
    "message": "Menghubungkan ke $1"
  },
  "connectingToDeprecatedNetwork": {
    "message": "'$1' sedang dihentikan dan mungkin tidak dapat beroperasi. Coba jaringan lainnya."
  },
  "connectingToGoerli": {
    "message": "Menghubungkan ke jaringan uji Goerli"
  },
  "connectingToLineaGoerli": {
    "message": "Menghubungkan ke jaringan uji Linea Goerli"
  },
  "connectingToLineaMainnet": {
    "message": "Menghubungkan ke Linea Mainnet"
  },
  "connectingToLineaSepolia": {
    "message": "Menghubungkan ke jaringan uji Linea Sepolia"
  },
  "connectingToMainnet": {
    "message": "Menghubungkan ke Ethereum Mainnet"
  },
  "connectingToSepolia": {
    "message": "Menghubungkan ke jaringan uji Sepolia"
  },
  "connectionDescription": {
    "message": "Situs ini ingin"
  },
  "connectionFailed": {
    "message": "Koneksi gagal"
  },
  "connectionFailedDescription": {
    "message": "Pengambilan $1 gagal, periksa jaringan Anda dan coba lagi.",
    "description": "$1 is the name of the snap being fetched."
  },
  "connectionRequest": {
    "message": "Permintaan koneksi"
  },
  "contactUs": {
    "message": "Hubungi kami"
  },
  "contacts": {
    "message": "Kontak"
  },
  "contentFromSnap": {
    "message": "Isi dari $1",
    "description": "$1 represents the name of the snap"
  },
  "continue": {
    "message": "Lanjutkan"
  },
  "contract": {
    "message": "Kontrak"
  },
  "contractAddress": {
    "message": "Alamat kontrak"
  },
  "contractAddressError": {
    "message": "Anda mengirim token ke alamat kontrak token. Token ini berpotensi hilang."
  },
  "contractDeployment": {
    "message": "Pengalokasian kontrak"
  },
  "contractInteraction": {
    "message": "Interaksi kontrak"
  },
  "convertTokenToNFTDescription": {
    "message": "Kami mendeteksi bahwa aset ini merupakan NFT. Kini MetaMask memiliki dukungan asli penuh untuk NFT. Ingin menghapusnya dari daftar token dan menambahkannya sebagai NFT?"
  },
  "convertTokenToNFTExistDescription": {
    "message": "Kami mendeteksi bahwa aset ini telah ditambahkan sebagai NFT. Anda ingin menghapusnya dari daftar token?"
  },
  "coolWallet": {
    "message": "CoolWallet"
  },
  "copiedExclamation": {
    "message": "Disalin!"
  },
  "copyAddress": {
    "message": "Salin alamat ke papan klip"
  },
  "copyAddressShort": {
    "message": "Salin alamat"
  },
  "copyPrivateKey": {
    "message": "Salin kunci pribadi"
  },
  "copyToClipboard": {
    "message": "Salin ke papan klip"
  },
  "copyTransactionId": {
    "message": "Salin ID transaksi"
  },
  "create": {
    "message": "Buat"
  },
  "createNewWallet": {
    "message": "Buat dompet baru"
  },
  "createPassword": {
    "message": "Buat kata sandi"
  },
  "createSnapAccountDescription": {
    "message": "$1 ingin menambahkan akun baru ke MetaMask."
  },
  "createSnapAccountTitle": {
    "message": "Buat akun"
  },
  "creatorAddress": {
    "message": "Alamat pembuat"
  },
  "crossChainAggregatedBalancePopover": {
    "message": "Ini mencerminkan nilai seluruh token yang Anda miliki di semua jaringan. Jika Anda lebih suka melihat nilai ini dalam ETH atau mata uang lainnya, pilih $1.",
    "description": "$1 represents the settings page"
  },
  "crossChainSwapsLink": {
    "message": "Bertukar antar jaringan dengan Portfolio MetaMask"
  },
  "crossChainSwapsLinkNative": {
    "message": "Bertukar antara jaringan dengan Bridge"
  },
  "cryptoCompare": {
    "message": "CryptoCompare"
  },
  "currencyConversion": {
    "message": "Konversi mata uang"
  },
  "currencyRateCheckToggle": {
    "message": "Tampilkan saldo dan pemeriksa harga token"
  },
  "currencyRateCheckToggleDescription": {
    "message": "Kami menggunakan API $1 dan $2 untuk menampilkan saldo serta harga token Anda. $3",
    "description": "$1 represents Coingecko, $2 represents CryptoCompare and $3 represents Privacy Policy"
  },
  "currencySymbol": {
    "message": "Simbol mata uang"
  },
  "currencySymbolDefinition": {
    "message": "Simbol ticker ditampilkan untuk mata uang jaringan ini."
  },
  "currentAccountNotConnected": {
    "message": "Akun Anda saat ini tidak terhubung"
  },
  "currentExtension": {
    "message": "Halaman ekstensi saat ini"
  },
  "currentLanguage": {
    "message": "Bahasa saat ini"
  },
  "currentNetwork": {
    "message": "Jaringan saat ini",
    "description": "Speicifies to token network filter to filter by current Network. Will render when network nickname is not available"
  },
  "currentRpcUrlDeprecated": {
    "message": "URL RPC saat ini untuk jaringan ini tidak digunakan lagi."
  },
  "currentTitle": {
    "message": "Saat ini:"
  },
  "currentlyUnavailable": {
    "message": "Tidak tersedia di jaringan ini"
  },
  "curveHighGasEstimate": {
    "message": "Grafik estimasi gas aktif"
  },
  "curveLowGasEstimate": {
    "message": "Grafik estimasi gas rendah"
  },
  "curveMediumGasEstimate": {
    "message": "Grafik estimasi gas pasar"
  },
  "custom": {
    "message": "Lanjutan"
  },
  "customGasSettingToolTipMessage": {
    "message": "Gunakan $1 untuk menyesuaikan harga gas. Anda akan bingung jika tidak terbiasa. Berinteraksi dengan risiko Anda sendiri.",
    "description": "$1 is key 'advanced' (text: 'Advanced') separated here so that it can be passed in with bold font-weight"
  },
  "customSlippage": {
    "message": "Kustom"
  },
  "customSpendLimit": {
    "message": "Batas penggunaan kustom"
  },
  "customToken": {
    "message": "Token kustom"
  },
  "customTokenWarningInNonTokenDetectionNetwork": {
    "message": "Deteksi token belum tersedia di jaringan ini. Harap impor token secara manual dan pastikan keamanannya. Pelajari seputar $1"
  },
  "customTokenWarningInTokenDetectionNetwork": {
    "message": "Siapa pun dapat membuat token, termasuk membuat versi palsu dari token yang ada. Pelajari tentang $1"
  },
  "customTokenWarningInTokenDetectionNetworkWithTDOFF": {
    "message": "Pastikan keamanan token sebelum mengimpornya. Pelajari cara menghindari $1. Anda juga dapat mengaktifkan deteksi token $2."
  },
  "customerSupport": {
    "message": "dukungan pelanggan"
  },
  "customizeYourNotifications": {
    "message": "Sesuaikan notifikasi"
  },
  "customizeYourNotificationsText": {
    "message": "Aktifkan jenis notifikasi yang ingin diterima:"
  },
  "dappSuggested": {
    "message": "Situs yang disarankan"
  },
  "dappSuggestedGasSettingToolTipMessage": {
    "message": "$1 telah menyarankan harga ini.",
    "description": "$1 is url for the dapp that has suggested gas settings"
  },
  "dappSuggestedHigh": {
    "message": "Situs yang disarankan"
  },
  "dappSuggestedHighShortLabel": {
    "message": "Situs (tinggi)"
  },
  "dappSuggestedShortLabel": {
    "message": "Situs"
  },
  "dappSuggestedTooltip": {
    "message": "$1 telah merekomendasikan harga ini.",
    "description": "$1 represents the Dapp's origin"
  },
  "darkTheme": {
    "message": "Gelap"
  },
  "data": {
    "message": "Data"
  },
  "dataCollectionForMarketing": {
    "message": "Pengumpulan data untuk pemasaran"
  },
  "dataCollectionForMarketingDescription": {
    "message": "Kami akan menggunakan MetaMetrics untuk mempelajari cara Anda berinteraksi dengan komunikasi pemasaran. Kami mungkin akan membagikan berita yang relevan (seperti fitur produk dan materi lainnya)."
  },
  "dataCollectionWarningPopoverButton": {
    "message": "Oke"
  },
  "dataCollectionWarningPopoverDescription": {
    "message": "Anda menonaktifkan pengumpulan data untuk tujuan pemasaran kami. Ini hanya berlaku untuk perangkat ini. Jika Anda menggunakan MetaMask di perangkat lain, pastikan untuk keluar terlebih dahulu."
  },
  "dataUnavailable": {
    "message": "data tidak tersedia"
  },
  "dateCreated": {
    "message": "Tanggal dibuat"
  },
  "dcent": {
    "message": "D'Cent"
  },
  "debitCreditPurchaseOptions": {
    "message": "Opsi pembelian kartu debit atau kredit"
  },
  "decimal": {
    "message": "Desimal token"
  },
  "decimalsMustZerotoTen": {
    "message": "Desimal minimal 0, dan tidak lebih dari 36."
  },
  "decrypt": {
    "message": "Dekrip"
  },
  "decryptCopy": {
    "message": "Salin pesan yang dienkripsi"
  },
  "decryptInlineError": {
    "message": "Pesan ini tidak dapat didekripsi karena terjadi kesalahan: $1",
    "description": "$1 is error message"
  },
  "decryptMessageNotice": {
    "message": "$1 ingin membaca pesan ini untuk menyelesaikan tindakan Anda",
    "description": "$1 is the web3 site name"
  },
  "decryptMetamask": {
    "message": "Dekrip pesan"
  },
  "decryptRequest": {
    "message": "Dekrip permintaan"
  },
  "defaultRpcUrl": {
    "message": "URL RPC Default"
  },
  "defaultSettingsSubTitle": {
    "message": "MetaMask menggunakan pengaturan default untuk menyeimbangkan keamanan dan kemudahan penggunaan. Ubah pengaturan ini untuk lebih meningkatkan privasi Anda."
  },
  "defaultSettingsTitle": {
    "message": "Pengaturan privasi default"
  },
  "delete": {
    "message": "Hapus"
  },
  "deleteContact": {
    "message": "Hapus kontak"
  },
  "deleteMetaMetricsData": {
    "message": "Hapus data MetaMetrics"
  },
  "deleteMetaMetricsDataDescription": {
    "message": "Ini akan menghapus data MetaMetrics historis yang terkait dengan penggunaan Anda pada perangkat ini. Dompet dan akun Anda akan tetap sama seperti sekarang setelah data ini dihapus. Proses ini dapat memakan waktu hingga 30 hari. Lihat $1.",
    "description": "$1 will have text saying Privacy Policy "
  },
  "deleteMetaMetricsDataErrorDesc": {
    "message": "Permintaan ini tidak dapat diselesaikan sekarang karena masalah server sistem analitis, coba lagi nanti"
  },
  "deleteMetaMetricsDataErrorTitle": {
    "message": "Kami tidak dapat menghapus data ini sekarang"
  },
  "deleteMetaMetricsDataModalDesc": {
    "message": "Kami akan menghapus semua data MetaMetrics Anda. Lanjutkan?"
  },
  "deleteMetaMetricsDataModalTitle": {
    "message": "Hapus data MetaMetrics?"
  },
  "deleteMetaMetricsDataRequestedDescription": {
    "message": "Anda memulai tindakan ini pada $1. Proses ini dapat memakan waktu hingga 30 hari. Lihat $2",
    "description": "$1 will be the date on which teh deletion is requested and $2 will have text saying Privacy Policy "
  },
  "deleteNetworkIntro": {
    "message": "Jika menghapus jaringan ini, Anda harus menambahkannya lagi untuk melihat aset Anda di jaringan ini"
  },
  "deleteNetworkTitle": {
    "message": "Hapus jaringan $1?",
    "description": "$1 represents the name of the network"
  },
  "depositCrypto": {
    "message": "Mendeposit kripto dari akun lain dengan alamat dompet atau kode QR."
  },
  "deprecatedGoerliNtwrkMsg": {
    "message": "Karena pembaruan pada sistem Ethereum, jaringan uji Goerli akan segera dihentikan."
  },
  "deprecatedNetwork": {
    "message": "Jaringan ini tidak digunakan lagi"
  },
  "deprecatedNetworkButtonMsg": {
    "message": "Mengerti"
  },
  "deprecatedNetworkDescription": {
    "message": "Jaringan yang Anda coba hubungkan tidak lagi didukung oleh Metamask. $1"
  },
  "description": {
    "message": "Deskripsi"
  },
  "descriptionFromSnap": {
    "message": "Deskripsi dari $1",
    "description": "$1 represents the name of the snap"
  },
  "details": {
    "message": "Detail"
  },
  "developerOptions": {
    "message": "Opsi Pengembang"
  },
  "disabledGasOptionToolTipMessage": {
    "message": "“$1” dinonaktifkan karena tidak memenuhi kenaikan minimum 10% dari biaya gas asli.",
    "description": "$1 is gas estimate type which can be market or aggressive"
  },
  "disconnect": {
    "message": "Putuskan koneksi"
  },
  "disconnectAllAccounts": {
    "message": "Putuskan koneksi semua akun"
  },
  "disconnectAllAccountsConfirmationDescription": {
    "message": "Anda yakin ingin memutus koneksi? Fungsionalitas situs Anda bisa hilang."
  },
  "disconnectAllAccountsText": {
    "message": "akun"
  },
  "disconnectAllDescriptionText": {
    "message": "Jika Anda memutuskan koneksi dari situs ini, Anda harus menghubungkan kembali akun dan jaringan agar dapat menggunakan situs ini lagi."
  },
  "disconnectAllSnapsText": {
    "message": "Snap"
  },
  "disconnectMessage": {
    "message": "Ini akan memutus koneksi dari situs ini"
  },
  "disconnectPrompt": {
    "message": "Putuskan koneksi $1"
  },
  "disconnectThisAccount": {
    "message": "Putuskan koneksi akun ini"
  },
  "disconnectedAllAccountsToast": {
    "message": "Semua akun terputus koneksinya dari $1",
    "description": "$1 is name of the dapp`"
  },
  "disconnectedSingleAccountToast": {
    "message": "$1 terputus koneksinya dari $2",
    "description": "$1 is name of the name and $2 represents the dapp name`"
  },
  "discoverSnaps": {
    "message": "Temukan Snap",
    "description": "Text that links to the Snaps website. Displayed in a banner on Snaps list page in settings."
  },
  "dismiss": {
    "message": "Lewatkan"
  },
  "dismissReminderDescriptionField": {
    "message": "Aktifkan ini untuk melewatkan pesan pengingat pencadangan frasa pemulihan. Kami sangat merekomendasikan agar Anda mencadangkan Frasa Pemulihan Rahasia Anda untuk menghindari hilangnya dana"
  },
  "dismissReminderField": {
    "message": "Lewatkan pengingat pencadangan Frasa Pemulihan Rahasia"
  },
  "displayNftMedia": {
    "message": "Tampilkan media NFT"
  },
  "displayNftMediaDescription": {
    "message": "Alamat IP dapat diketahui oleh OpenSea atau pihak ketiga lainnya saat menampilkan media dan data NFT. Ini memungkinkan penyerang menghubungkan alamat IP dengan alamat Ethereum Anda. Deteksi otomatis NFT bergantung pada pengaturan ini, dan tidak akan tersedia saat dinonaktifkan."
  },
  "doNotShare": {
    "message": "Jangan bagikan ini kepada siapa pun"
  },
  "domain": {
    "message": "Domain"
  },
  "done": {
    "message": "Selesai"
  },
  "dontShowThisAgain": {
    "message": "Jangan tampilkan lagi"
  },
  "downArrow": {
    "message": "panah turun"
  },
  "downloadGoogleChrome": {
    "message": "Unduh Google Chrome"
  },
  "downloadNow": {
    "message": "Unduh Sekarang"
  },
  "downloadStateLogs": {
    "message": "Unduh log status"
  },
  "dragAndDropBanner": {
    "message": "Anda dapat menyeret jaringan untuk menyusun ulang. "
  },
  "dropped": {
    "message": "Terputus"
  },
  "duplicateContactTooltip": {
    "message": "Nama kontak ini bertentangan dengan akun atau kontak yang ada"
  },
  "duplicateContactWarning": {
    "message": "Anda memiliki kontak duplikat"
  },
  "edit": {
    "message": "Edit"
  },
  "editANickname": {
    "message": "Edit nama panggilan"
  },
  "editAccounts": {
    "message": "Edit akun"
  },
  "editAddressNickname": {
    "message": "Edit nama panggilan alamat"
  },
  "editCancellationGasFeeModalTitle": {
    "message": "Edit biaya pembatalan gas"
  },
  "editContact": {
    "message": "Edit kontak"
  },
  "editGasFeeModalTitle": {
    "message": "Edit biaya gas"
  },
  "editGasLimitOutOfBounds": {
    "message": "Batas gas minimum adalah $1"
  },
  "editGasLimitOutOfBoundsV2": {
    "message": "Batas gas harus lebih besar dari $1 dan kurang dari $2",
    "description": "$1 is the minimum limit for gas and $2 is the maximum limit"
  },
  "editGasLimitTooltip": {
    "message": "Batas gas merupakan unit maksimum gas yang ingin Anda gunakan. Unit gas adalah pengganda untuk “Biaya prioritas maks” dan “Biaya maks”."
  },
  "editGasMaxBaseFeeGWEIImbalance": {
    "message": "Biaya dasar maks tidak boleh lebih rendah dari biaya prioritas"
  },
  "editGasMaxBaseFeeHigh": {
    "message": "Biaya dasar maks lebih tinggi dari yang diperlukan"
  },
  "editGasMaxBaseFeeLow": {
    "message": "Biaya dasar maks rendah untuk kondisi jaringan saat ini"
  },
  "editGasMaxFeeHigh": {
    "message": "Biaya maks lebih tinggi dari yang diperlukan"
  },
  "editGasMaxFeeLow": {
    "message": "Biaya maks terlalu rendah untuk kondisi jaringan"
  },
  "editGasMaxFeePriorityImbalance": {
    "message": "Biaya maks tidak boleh lebih rendah dari biaya prioritas maks"
  },
  "editGasMaxPriorityFeeBelowMinimum": {
    "message": "Biaya prioritas maks harus lebih besar dari 0 GWEI"
  },
  "editGasMaxPriorityFeeBelowMinimumV2": {
    "message": "Biaya prioritas harus lebih besar dari 0."
  },
  "editGasMaxPriorityFeeHigh": {
    "message": "Biaya prioritas maks lebih tinggi dari yang diperlukan. Anda mungkin akan membayar lebih dari yang dibutuhkan."
  },
  "editGasMaxPriorityFeeHighV2": {
    "message": "Biaya prioritas lebih tinggi dari yang diperlukan. Anda mungkin akan membayar lebih dari yang dibutuhkan"
  },
  "editGasMaxPriorityFeeLow": {
    "message": "Biaya prioritas maks rendah untuk kondisi jaringan saat ini"
  },
  "editGasMaxPriorityFeeLowV2": {
    "message": "Biaya prioritas rendah untuk kondisi jaringan saat ini"
  },
  "editGasPriceTooLow": {
    "message": "Harga gas harus lebih besar dari 0"
  },
  "editGasPriceTooltip": {
    "message": "Jaringan ini memerlukan kolom “Harga gas” saat mengirimkan transaksi. Harga gas merupakan jumlah yang akan Anda bayar per unit gas."
  },
  "editGasSubTextFeeLabel": {
    "message": "Biaya maks:"
  },
  "editGasTitle": {
    "message": "Edit prioritas"
  },
  "editGasTooLow": {
    "message": "Waktu pemrosesan tak diketahui"
  },
  "editInPortfolio": {
    "message": "Edit di Portfolio"
  },
  "editNetworkLink": {
    "message": "edit jaringan asli"
  },
  "editNetworksTitle": {
    "message": "Edit jaringan"
  },
  "editNonceField": {
    "message": "Edit nonce"
  },
  "editNonceMessage": {
    "message": "Ini merupakan fitur lanjutan, gunakan dengan hati-hati."
  },
  "editPermission": {
    "message": "Edit izin"
  },
  "editPermissions": {
    "message": "Edit izin"
  },
  "editSpeedUpEditGasFeeModalTitle": {
    "message": "Edit biaya gas percepatan"
  },
  "editSpendingCap": {
    "message": "Edit batas penggunaan"
  },
  "editSpendingCapAccountBalance": {
    "message": "Saldo akun: $1 $2"
  },
  "editSpendingCapDesc": {
    "message": "Masukkan jumlah yang layak untuk digunakan atas nama Anda."
  },
  "editSpendingCapError": {
    "message": "Batas penggunaan tidak boleh melebihi $1 digit desimal. Hapus digit desimal untuk melanjutkan."
  },
  "editSpendingCapSpecialCharError": {
    "message": "Masukkan angka saja"
  },
  "enableAutoDetect": {
    "message": " Aktifkan deteksi otomatis"
  },
  "enableFromSettings": {
    "message": " Aktifkan dari Pengaturan."
  },
  "enableSnap": {
    "message": "Aktifkan"
  },
  "enableToken": {
    "message": "aktifkan $1",
    "description": "$1 is a token symbol, e.g. ETH"
  },
  "enabled": {
    "message": "Diaktifkan"
  },
  "enabledNetworks": {
    "message": "Jaringan yang diaktifkan"
  },
  "encryptionPublicKeyNotice": {
    "message": "$1 menginginkan kunci enkripsi publik Anda. Dengan menyetujui, situs ini akan dapat membuat pesan terenkripsi untuk Anda.",
    "description": "$1 is the web3 site name"
  },
  "encryptionPublicKeyRequest": {
    "message": "Minta kunci publik enkripsi"
  },
  "endpointReturnedDifferentChainId": {
    "message": "URL RPC yang Anda masukkan kembali ke ID chain yang berbeda ($1). Perbarui ID chain untuk menyesuaikan URL RPC jaringan yang coba Anda tambahkan.",
    "description": "$1 is the return value of eth_chainId from an RPC endpoint"
  },
  "enhancedTokenDetectionAlertMessage": {
    "message": "Saat ini, deteksi token lanjutan tersedia di $1. $2"
  },
  "ensDomainsSettingDescriptionIntroduction": {
    "message": "MetaMask memungkinkan Anda melihat domain ENS pada bilah alamat browser Anda. Berikut cara kerjanya:"
  },
  "ensDomainsSettingDescriptionOutroduction": {
    "message": "Ingatlah bahwa alamat IP akan diketahui oleh layanan pihak ketiga IPFS saat menggunakan fitur ini."
  },
  "ensDomainsSettingDescriptionPart1": {
    "message": "MetaMask memeriksa kontrak ENS Ethereum untuk menemukan kode yang terhubung ke nama ENS."
  },
  "ensDomainsSettingDescriptionPart2": {
    "message": "Jika kode terhubung ke IPFS, Anda dapat melihat konten yang dikaitkan dengannya (umumnya situs web)."
  },
  "ensDomainsSettingTitle": {
    "message": "Tampilkan domain ENS di bilah alamat"
  },
  "ensUnknownError": {
    "message": "Pencarian ENS gagal."
  },
  "enterANameToIdentifyTheUrl": {
    "message": "Masukkan nama untuk mengidentifikasi URL"
  },
  "enterChainId": {
    "message": "Masukkan ID Chain"
  },
  "enterMaxSpendLimit": {
    "message": "Masukkan batas penggunaan maksimum"
  },
  "enterNetworkName": {
    "message": "Masukkan nama jaringan"
  },
  "enterOptionalPassword": {
    "message": "Masukkan kata sandi opsional"
  },
  "enterPasswordContinue": {
    "message": "Masukkan kata sandi untuk melanjutkan"
  },
  "enterRpcUrl": {
    "message": "Masukkan URL RPC"
  },
  "enterSymbol": {
    "message": "Masukkan simbol"
  },
  "enterTokenNameOrAddress": {
    "message": "Masukkan nama token atau tempel alamat"
  },
  "enterYourPassword": {
    "message": "Masukkan kata sandi"
  },
  "errorCode": {
    "message": "Kode: $1",
    "description": "Displayed error code for debugging purposes. $1 is the error code"
  },
  "errorGettingSafeChainList": {
    "message": "Terjadi kesalahan saat mendapatkan daftar rantai aman, lanjutkan dengan hati-hati."
  },
  "errorMessage": {
    "message": "Pesan: $1",
    "description": "Displayed error message for debugging purposes. $1 is the error message"
  },
  "errorName": {
    "message": "Kode: $1",
    "description": "Displayed error name for debugging purposes. $1 is the error name"
  },
  "errorPageContactSupport": {
    "message": "Hubungi dukungan",
    "description": "Button for contact MM support"
  },
  "errorPageDescribeUsWhatHappened": {
    "message": "Jelaskan yang terjadi",
    "description": "Button for submitting report to sentry"
  },
  "errorPageInfo": {
    "message": "Informasi Anda tidak dapat ditampilkan. Jangan khawatir, dompet dan dana Anda aman.",
    "description": "Information banner shown in the error page"
  },
  "errorPageMessageTitle": {
    "message": "Pesan kesalahan",
    "description": "Title for description, which is displayed for debugging purposes"
  },
  "errorPageSentryFormTitle": {
    "message": "Jelaskan yang terjadi",
    "description": "In sentry feedback form, The title at the top of the feedback form."
  },
  "errorPageSentryMessagePlaceholder": {
    "message": "Berbagi detail seperti cara kami dapat mereproduksi bug akan membantu kami memperbaiki masalah tersebut.",
    "description": "In sentry feedback form, The placeholder for the feedback description input field."
  },
  "errorPageSentrySuccessMessageText": {
    "message": "Terima kasih! Kami akan segera memeriksanya.",
    "description": "In sentry feedback form, The message displayed after a successful feedback submission."
  },
  "errorPageTitle": {
    "message": "MetaMask mengalami kesalahan",
    "description": "Title of generic error page"
  },
  "errorPageTryAgain": {
    "message": "Coba lagi",
    "description": "Button for try again"
  },
  "errorStack": {
    "message": "Tumpukan:",
    "description": "Title for error stack, which is displayed for debugging purposes"
  },
  "errorWhileConnectingToRPC": {
    "message": "Terjadi kesalahan saat menghubungkan ke jaringan khusus."
  },
  "errorWithSnap": {
    "message": "Terjadi kesalahan pada $1",
    "description": "$1 represents the name of the snap"
  },
  "estimatedFee": {
    "message": "Estimasi biaya"
  },
  "estimatedFeeTooltip": {
    "message": "Jumlah yang dibayarkan untuk memproses transaksi di jaringan."
  },
  "ethGasPriceFetchWarning": {
    "message": "Biaya gas cadangan diberikan karena layanan estimasi gas utama saat ini tidak tersedia."
  },
  "ethereumProviderAccess": {
    "message": "Berikan penyedia Ethereum akses ke $1",
    "description": "The parameter is the name of the requesting origin"
  },
  "ethereumPublicAddress": {
    "message": "Alamat publik Ethereum"
  },
  "etherscan": {
    "message": "Etherscan"
  },
  "etherscanView": {
    "message": "Lihat akun di Etherscan"
  },
  "etherscanViewOn": {
    "message": "Lihat di Etherscan"
  },
  "existingChainId": {
    "message": "Informasi yang Anda masukkan terhubung dengan ID chain yang ada."
  },
  "existingRequestsBannerAlertDesc": {
    "message": "Untuk melihat dan mengonfirmasi permintaan terkini, Anda harus menyetujui atau menolak permintaan yang ada terlebih dahulu."
  },
  "expandView": {
    "message": "Perluas tampilan"
  },
  "experimental": {
    "message": "Eksperimental"
  },
  "exportYourData": {
    "message": "Ekspor data Anda"
  },
  "exportYourDataButton": {
    "message": "Unduh"
  },
  "exportYourDataDescription": {
    "message": "Anda dapat mengekspor data seperti kontak dan preferensi Anda."
  },
  "extendWalletWithSnaps": {
    "message": "Jelajahi Snap yang dibuat oleh komunitas untuk menyesuaikan pengalaman web3 Anda",
    "description": "Banner description displayed on Snaps list page in Settings when less than 6 Snaps is installed."
  },
  "externalExtension": {
    "message": "Ekstensi eksternal"
  },
  "externalNameSourcesSetting": {
    "message": "Nama panggilan yang diusulkan"
  },
  "externalNameSourcesSettingDescription": {
    "message": "Kami akan mengambil nama panggilan yang diusulkan untuk alamat yang berinteraksi dengan Anda dari sumber pihak ketiga seperti Etherscan, Infura, dan Lens Protocol. Sumber-sumber ini dapat melihat alamat-alamat tersebut dan alamat IP Anda. Alamat akun Anda tidak akan diketahui oleh pihak ketiga."
  },
  "failed": {
    "message": "Gagal"
  },
  "failedToFetchChainId": {
    "message": "Tidak dapat mengambil ID chain. Apakah URL RPC Anda benar?"
  },
  "failureMessage": {
    "message": "Terjadi kesalahan dan kami tidak dapat menyelesaikan tindakan"
  },
  "fast": {
    "message": "Cepat"
  },
  "feeDetails": {
    "message": "Detail biaya"
  },
  "fileImportFail": {
    "message": "Impor file tidak bekerja? Klik di sini!",
    "description": "Helps user import their account from a JSON file"
  },
  "flaskWelcomeUninstall": {
    "message": "Anda harus menghapus ekstensi ini",
    "description": "This request is shown on the Flask Welcome screen. It is intended for non-developers, and will be bolded."
  },
  "flaskWelcomeWarning1": {
    "message": "Flask ditujukan bagi para pengembang untuk bereksperimen dengan API baru yang tidak stabil. Kecuali Anda seorang pengembang atau penguji beta, $1.",
    "description": "This is a warning shown on the Flask Welcome screen, intended to encourage non-developers not to proceed any further. $1 is the bolded message 'flaskWelcomeUninstall'"
  },
  "flaskWelcomeWarning2": {
    "message": "Kami tidak menjamin keamanan atau stabilitas ekstensi ini. API baru yang ditawarkan oleh Flask tidak diperkuat untuk menghadapi serangan pengelabuan, artinya setiap situs atau snap yang memerlukan Flask mungkin merupakan upaya jahat untuk mencuri aset Anda.",
    "description": "This explains the risks of using MetaMask Flask"
  },
  "flaskWelcomeWarning3": {
    "message": "Semua API Flask bersifat eksperimental. API dapat diubah atau dihapus tanpa pemberitahuan, atau tetap berada di Flask tanpa batas waktu dan tanpa pernah dimigrasikan ke MetaMask yang stabil. Gunakan API dengan risiko Anda sendiri.",
    "description": "This message warns developers about unstable Flask APIs"
  },
  "flaskWelcomeWarning4": {
    "message": "Pastikan untuk menonaktifkan ekstensi MetaMask reguler Anda saat menggunakan Flask.",
    "description": "This message calls to pay attention about multiple versions of MetaMask running on the same site (Flask + Prod)"
  },
  "flaskWelcomeWarningAcceptButton": {
    "message": "Saya menerima risikonya",
    "description": "this text is shown on a button, which the user presses to confirm they understand the risks of using Flask"
  },
  "floatAmountToken": {
    "message": "Jumlah token harus berupa bilangan bulat"
  },
  "followUsOnTwitter": {
    "message": "Ikuti kami di Twitter"
  },
  "forbiddenIpfsGateway": {
    "message": "Gateway IPFS Terlarang: Tentukan gateway CID"
  },
  "forgetDevice": {
    "message": "Lupakan perangkat ini"
  },
  "forgotPassword": {
    "message": "Lupa kata sandi?"
  },
  "form": {
    "message": "formulir"
  },
  "from": {
    "message": "Dari"
  },
  "fromAddress": {
    "message": "Dari: $1",
    "description": "$1 is the address to include in the From label. It is typically shortened first using shortenAddress"
  },
  "fromTokenLists": {
    "message": "Dari daftar token: $1"
  },
  "function": {
    "message": "Fungsi: $1"
  },
  "fundingMethod": {
    "message": "Metode pendanaan"
  },
  "gas": {
    "message": "Gas"
  },
  "gasDisplayAcknowledgeDappButtonText": {
    "message": "Edit biaya gas yang disarankan"
  },
  "gasDisplayDappWarning": {
    "message": "Biaya gas ini telah disarankan oleh $1. Pengabaian dapat menyebabkan masalah pada transaksi Anda. Hubungi $1 jika ada pertanyaan.",
    "description": "$1 represents the Dapp's origin"
  },
  "gasFee": {
    "message": "Biaya gas"
  },
  "gasLimit": {
    "message": "Batas gas"
  },
  "gasLimitInfoTooltipContent": {
    "message": "Batas gas adalah jumlah unit gas maksimum yang ingin Anda gunakan."
  },
  "gasLimitRecommended": {
    "message": "Batas gas yang disarankan adalah $1. Jika batas gas kurang dari itu, maka berpotensi gagal."
  },
  "gasLimitTooLow": {
    "message": "Batas gas minimum adalah 21000"
  },
  "gasLimitTooLowWithDynamicFee": {
    "message": "Batas gas minimum adalah $1",
    "description": "$1 is the custom gas limit, in decimal."
  },
  "gasLimitV2": {
    "message": "Batas gas"
  },
  "gasOption": {
    "message": "Opsi gas"
  },
  "gasPrice": {
    "message": "Biaya gas (GWEI)"
  },
  "gasPriceExcessive": {
    "message": "Biaya gas Anda diatur terlalu tinggi. Pertimbangkan untuk menurunkan jumlahnya."
  },
  "gasPriceExcessiveInput": {
    "message": "Biaya gas terlalu tinggi"
  },
  "gasPriceExtremelyLow": {
    "message": "Biaya gas sangat rendah"
  },
  "gasPriceFetchFailed": {
    "message": "Estimasi biaya gas gagal karena terjadi kesalahan pada jaringan."
  },
  "gasPriceInfoTooltipContent": {
    "message": "Biaya gas menentukan jumlah Ether yang ingin Anda bayarkan untuk masing-masing unit gas."
  },
  "gasTimingHoursShort": {
    "message": "$1 jam",
    "description": "$1 represents a number of hours"
  },
  "gasTimingLow": {
    "message": "Lambat"
  },
  "gasTimingMinutesShort": {
    "message": "$1 mnt",
    "description": "$1 represents a number of minutes"
  },
  "gasTimingSecondsShort": {
    "message": "$1 dtk",
    "description": "$1 represents a number of seconds"
  },
  "gasUsed": {
    "message": "Gas yang digunakan"
  },
  "general": {
    "message": "Umum"
  },
  "generalCameraError": {
    "message": "Kami tidak dapat mengakses kamera Anda. Harap coba lagi."
  },
  "generalCameraErrorTitle": {
    "message": "Terjadi kesalahan...."
  },
  "generalDescription": {
    "message": "Sinkronkan pengaturan di seluruh perangkat, pilih preferensi jaringan, dan lacak data token"
  },
  "genericExplorerView": {
    "message": "Lihat akun di $1"
  },
  "goBack": {
    "message": "Kembali"
  },
  "goToSite": {
    "message": "Buka situs"
  },
  "goerli": {
    "message": "Jaringan uji Goerli"
  },
  "gotIt": {
    "message": "Mengerti"
  },
  "grantExactAccess": {
    "message": "Berikan akses yang tepat"
  },
  "gwei": {
    "message": "GWEI"
  },
  "hardware": {
    "message": "Perangkat keras"
  },
  "hardwareWalletConnected": {
    "message": "Dompet perangkat keras terhubung"
  },
  "hardwareWalletLegacyDescription": {
    "message": "(warisan)",
    "description": "Text representing the MEW path"
  },
  "hardwareWalletSupportLinkConversion": {
    "message": "klik di sini"
  },
  "hardwareWallets": {
    "message": "Hubungkan dompet perangkat keras"
  },
  "hardwareWalletsInfo": {
    "message": "Integrasi dompet perangkat keras menggunakan panggilan API ke server eksternal, yang dapat melihat alamat IP Anda dan alamat kontrak cerdas tempat Anda berinteraksi."
  },
  "hardwareWalletsMsg": {
    "message": "Pilih dompet perangkat keras yang ingin Anda gunakan dengan MetaMask."
  },
  "here": {
    "message": "di sini",
    "description": "as in -click here- for more information (goes with troubleTokenBalances)"
  },
  "hexData": {
    "message": "Data Hex"
  },
  "hiddenAccounts": {
    "message": "Akun tersembunyi"
  },
  "hide": {
    "message": "Sembunyikan"
  },
  "hideAccount": {
    "message": "Sembunyikan akun"
  },
  "hideAdvancedDetails": {
    "message": "Sembunyikan detail lanjutan"
  },
  "hideSeedPhrase": {
    "message": "Sembunyikan frasa seed"
  },
  "hideSentitiveInfo": {
    "message": "Sembunyikan informasi sensitif"
  },
  "hideTokenPrompt": {
    "message": "Sembunyikan token?"
  },
  "hideTokenSymbol": {
    "message": "Sembunyikan $1",
    "description": "$1 is the symbol for a token (e.g. 'DAI')"
  },
  "hideZeroBalanceTokens": {
    "message": "Sembunyikan token tanpa saldo"
  },
  "high": {
    "message": "Agresif"
  },
  "highGasSettingToolTipMessage": {
    "message": "Gunakan $1 untuk menutupi lonjakan lalu lintas jaringan karena hal-hal seperti penurunan NFT populer.",
    "description": "$1 is key 'high' (text: 'Aggressive') separated here so that it can be passed in with bold font-weight"
  },
  "highLowercase": {
    "message": "tinggi"
  },
  "highestCurrentBid": {
    "message": "Penawaran tertinggi saat ini"
  },
  "highestFloorPrice": {
    "message": "Harga dasar tertinggi"
  },
  "history": {
    "message": "Riwayat"
  },
  "holdToRevealContent1": {
    "message": "Frasa Pemulihan Rahasia memberikan $1",
    "description": "$1 is a bolded text with the message from 'holdToRevealContent2'"
  },
  "holdToRevealContent2": {
    "message": "akses penuh ke dompet dan dana Anda.",
    "description": "Is the bolded text in 'holdToRevealContent1'"
  },
  "holdToRevealContent3": {
    "message": "Jangan bagikan ini kepada siapa pun. $1 $2",
    "description": "$1 is a message from 'holdToRevealContent4' and $2 is a text link with the message from 'holdToRevealContent5'"
  },
  "holdToRevealContent4": {
    "message": "Dukungan MetaMask tidak akan memintanya,",
    "description": "Part of 'holdToRevealContent3'"
  },
  "holdToRevealContent5": {
    "message": "tetapi penipu akan mencoba memintanya.",
    "description": "The text link in 'holdToRevealContent3'"
  },
  "holdToRevealContentPrivateKey1": {
    "message": "Kunci Pribadi menyediakan $1",
    "description": "$1 is a bolded text with the message from 'holdToRevealContentPrivateKey2'"
  },
  "holdToRevealContentPrivateKey2": {
    "message": "akses penuh ke dompet dan dana Anda.",
    "description": "Is the bolded text in 'holdToRevealContentPrivateKey2'"
  },
  "holdToRevealLockedLabel": {
    "message": "tahan untuk mengungkapkan lingkaran terkunci"
  },
  "holdToRevealPrivateKey": {
    "message": "Tahan untuk mengungkapkan Kunci Pribadi"
  },
  "holdToRevealPrivateKeyTitle": {
    "message": "Amankan kunci pribadi Anda"
  },
  "holdToRevealSRP": {
    "message": "Tahan untuk mengungkapkan SRP"
  },
  "holdToRevealSRPTitle": {
    "message": "Amankan SRP Anda"
  },
  "holdToRevealUnlockedLabel": {
    "message": "tahan untuk mengungkapkan lingkaran terbuka"
  },
  "howNetworkFeesWorkExplanation": {
    "message": "Estimasi biaya yang diperlukan untuk memproses transaksi. Biaya maksimumnya adalah $1."
  },
  "howQuotesWork": {
    "message": "Cara kerja kuotasi"
  },
  "howQuotesWorkExplanation": {
    "message": "Kuotasi ini memiliki laba terbaik dari kuotasi yang kami cari. Ini berdasarkan pada nilai tukar, yang mencakup biaya bridge dan biaya MetaMask sebesar $1%, dikurangi biaya gas. Biaya gas bergantung pada seberapa sibuk jaringan dan seberapa rumit transaksinya."
  },
  "id": {
    "message": "ID"
  },
  "ifYouGetLockedOut": {
    "message": "Dana akan hilang jika Anda terkunci dari aplikasi atau menggunakan perangkat baru. Pastikan untuk mencadangkan Frasa Pemulihan Rahasia di $1 ",
    "description": "$1 is the menu path to be shown with font weight bold"
  },
  "ignoreAll": {
    "message": "Abaikan semua"
  },
  "ignoreTokenWarning": {
    "message": "Jika Anda menyembunyikan token, token tersebut tidak akan ditampilkan di dompet Anda. Namun, Anda masih dapat menambahkannya dengan mencarinya."
  },
  "imToken": {
    "message": "imToken"
  },
  "import": {
    "message": "Impor",
    "description": "Button to import an account from a selected file"
  },
  "importAccountError": {
    "message": "Terjadi kesalahan saat mengimpor akun."
  },
  "importAccountErrorIsSRP": {
    "message": "Anda telah memasukkan Frasa Pemulihan Rahasia (atau mnemonik). Untuk mengimpor akun di sini, Anda harus memasukkan kunci pribadi, yang merupakan string heksadesimal dengan panjang 64 karakter."
  },
  "importAccountErrorNotAValidPrivateKey": {
    "message": "Ini bukan kunci pribadi yang valid. Anda telah memasukkan string heksadesimal, tetapi panjangnya harus 64 karakter."
  },
  "importAccountErrorNotHexadecimal": {
    "message": "Ini bukan kunci pribadi yang valid. Anda harus memasukkan string heksadesimal dengan panjang 64 karakter."
  },
  "importAccountJsonLoading1": {
    "message": "Impor JSON diperkirakan memerlukan waktu beberapa menit dan bekukan MetaMask."
  },
  "importAccountJsonLoading2": {
    "message": "Mohon maaf, kami akan berupaya untuk membuatnya semakin cepat di masa mendatang."
  },
  "importAccountMsg": {
    "message": "Akun yang diimpor tidak akan ditautkan dengan Frasa Pemulihan Rahasia MetaMask Anda. Pelajari selengkapnya tentang akun yang diimpor"
  },
  "importMyWallet": {
    "message": "Impor dompet saya"
  },
  "importNFT": {
    "message": "Impor NFT"
  },
  "importNFTAddressToolTip": {
    "message": "Di OpenSea, misalnya, pada halaman NFT di bawah Detail, terdapat nilai pranala biru berlabel 'Alamat Kontrak'. Jika diklik, Anda akan diarahkan ke alamat kontrak di Etherscan; di sebelah kiri atas halaman tersebut, terdapat ikon berlabel 'Kontrak', dan di sebelah kanan, terdapat rangkaian huruf dan angka yang panjang. Ini merupakan alamat kontrak yang membuat NFT Anda. Klik ikon 'salin' di sebelah kanan alamat, dan Anda akan temukan di papan klip."
  },
  "importNFTPage": {
    "message": "Impor halaman NFT"
  },
  "importNFTTokenIdToolTip": {
    "message": "ID NFT merupakan pengenal unik karena tidak ada dua NFT yang sama. Sekali lagi, angka ini berada di bawah 'Detail' pada OpenSea. Catat atau salin ke papan klip."
  },
  "importSelectedTokens": {
    "message": "Impor token yang dipilih?"
  },
  "importSelectedTokensDescription": {
    "message": "Hanya token yang dipilih yang akan muncul di dompet Anda. Anda selalu dapat mengimpor token tersembunyi nanti dengan mencarinya."
  },
  "importTokenQuestion": {
    "message": "Impor token?"
  },
  "importTokenWarning": {
    "message": "Siapa pun dapat membuat token dengan nama apa pun, termasuk versi palsu dari token yang ada. Tambahkan dan perdagangkan dengan risiko ditanggung sendiri!"
  },
  "importTokensCamelCase": {
    "message": "Impor token"
  },
  "importTokensError": {
    "message": "Kami tidak dapat mengimpor token. Coba lagi nanti."
  },
  "importWithCount": {
    "message": "Impor $1",
    "description": "$1 will the number of detected tokens that are selected for importing, if all of them are selected then $1 will be all"
  },
  "imported": {
    "message": "Diimpor",
    "description": "status showing that an account has been fully loaded into the keyring"
  },
  "inYourSettings": {
    "message": "di Pengaturan Anda"
  },
  "included": {
    "message": "termasuk"
  },
  "infuraBlockedNotification": {
    "message": "MetaMask tidak dapat terhubung ke host blockchain. Tinjau alasan yang mungkin $1.",
    "description": "$1 is a clickable link with with text defined by the 'here' key"
  },
  "initialTransactionConfirmed": {
    "message": "Transaksi awal Anda dikonfirmasikan oleh jaringan. Klik Oke untuk kembali."
  },
  "insightsFromSnap": {
    "message": "Wawasan dari $1",
    "description": "$1 represents the name of the snap"
  },
  "install": {
    "message": "Instal"
  },
  "installOrigin": {
    "message": "Instal asal"
  },
  "installRequest": {
    "message": "Tambahkan ke MetaMask"
  },
  "installedOn": {
    "message": "Diinstal di $1",
    "description": "$1 is the date when the snap has been installed"
  },
  "insufficientBalance": {
    "message": "Saldo tidak cukup."
  },
  "insufficientFunds": {
    "message": "Dana tidak cukup."
  },
  "insufficientFundsForGas": {
    "message": "Dana untuk gas tidak cukup"
  },
  "insufficientTokens": {
    "message": "Token tidak cukup."
  },
  "interactingWith": {
    "message": "Berinteraksi dengan"
  },
  "interactingWithTransactionDescription": {
    "message": "Ini merupakan kontrak yang berinteraksi dengan Anda. Lindungi diri dari penipu dengan memverifikasi detailnya."
  },
  "invalidAddress": {
    "message": "Alamat tidak valid"
  },
  "invalidAddressRecipient": {
    "message": "Alamat penerima tidak valid"
  },
  "invalidAssetType": {
    "message": "Aset ini merupakan NFT dan harus ditambahkan kembali di halaman Impor NFT yang ada di bawah tab NFT"
  },
  "invalidChainIdTooBig": {
    "message": "ID chain tidak valid. ID chain terlalu besar."
  },
  "invalidCustomNetworkAlertContent1": {
    "message": "ID chain untuk jaringan kustom '$1' harus dimasukkan kembali.",
    "description": "$1 is the name/identifier of the network."
  },
  "invalidCustomNetworkAlertContent2": {
    "message": "Untuk melindungi Anda dari penyedia jaringan yang jahat atau salah, ID chain kini diperlukan untuk semua jaringan kustom."
  },
  "invalidCustomNetworkAlertContent3": {
    "message": "Buka Pengaturan > Jaringan dan masukkan ID chain. Anda dapat menemukan ID chain dari jaringan paling populer di $1.",
    "description": "$1 is a link to https://chainid.network"
  },
  "invalidCustomNetworkAlertTitle": {
    "message": "Jaringan kustom tidak valid"
  },
  "invalidHexNumber": {
    "message": "Bilangan heksadesimal tidak valid."
  },
  "invalidHexNumberLeadingZeros": {
    "message": "Bilangan heksadesimal tidak valid. Hapus semua nol di depan."
  },
  "invalidIpfsGateway": {
    "message": "Gateway IPFS tidak valid: Nilai harus berupa URL yang valid"
  },
  "invalidNumber": {
    "message": "Angka tidak valid. Masukkan bilangan heksadesimal berawalan '0x' atau desimal."
  },
  "invalidNumberLeadingZeros": {
    "message": "Angka tidak valid. Hapus semua nol di depan."
  },
  "invalidRPC": {
    "message": "URL RPC Tidak Valid"
  },
  "invalidSeedPhrase": {
    "message": "Frasa Pemulihan Rahasia Tidak Valid"
  },
  "invalidSeedPhraseCaseSensitive": {
    "message": "Masukan tidak valid! Frasa Pemulihan Rahasia peka terhadap huruf besar/kecil."
  },
  "ipfsGateway": {
    "message": "Gateway IPFS"
  },
  "ipfsGatewayDescription": {
    "message": "MetaMask menggunakan layanan pihak ketiga untuk menampilkan gambar NFT Anda yang disimpan di IPFS, menampilkan informasi terkait alamat ENS yang dimasukkan di bilah alamat browser Anda, serta mengambil ikon untuk token yang berbeda. Alamat IP Anda mungkin tidak memberikan perlindungan terhadap layanan ini saat Anda menggunakannya."
  },
  "ipfsToggleModalDescriptionOne": {
    "message": "Kami menggunakan layanan pihak ketiga untuk menampilkan gambar NFT Anda yang disimpan di IPFS, menampilkan informasi terkait alamat ENS yang dimasukkan di bilah alamat browser Anda, serta mengambil ikon untuk token yang berbeda. Alamat IP Anda mungkin tidak memberikan perlindungan terhadap layanan ini saat Anda menggunakannya."
  },
  "ipfsToggleModalDescriptionTwo": {
    "message": "Resolusi IPFS akan aktif saat Anda memilih Konfirmasi. Anda dapat menonaktifkannya di $1 kapan saja.",
    "description": "$1 is the method to turn off ipfs"
  },
  "ipfsToggleModalSettings": {
    "message": "Pengaturan > Keamanan dan privasi"
  },
  "isSigningOrSubmitting": {
    "message": "Transaksi sebelumnya sedang ditandatangani atau dikirim"
  },
  "jazzAndBlockies": {
    "message": "Jazzicons dan Blockies merupakan dua gaya ikon unik yang berbeda untuk membantu Anda mengidentifikasi akun dengan cepat."
  },
  "jazzicons": {
    "message": "Jazzicons"
  },
  "jsonFile": {
    "message": "File JSON",
    "description": "format for importing an account"
  },
  "keepReminderOfSRP": {
    "message": "Simpan pengingat Frasa Pemulihan Rahasia di tempat yang aman. Jika hilang, tidak ada yang bisa membantu Anda mendapatkannya kembali. Lebih buruknya, dompet Anda tidak dapat diakses lagi. $1",
    "description": "$1 is a learn more link"
  },
  "keyringAccountName": {
    "message": "Nama akun"
  },
  "keyringAccountPublicAddress": {
    "message": "Alamat Publik"
  },
  "keyringSnapRemovalResult1": {
    "message": "$1 $2dihapus",
    "description": "Displays the result after removal of a keyring snap. $1 is the snap name, $2 is whether it is successful or not"
  },
  "keyringSnapRemovalResultNotSuccessful": {
    "message": "tidak ",
    "description": "Displays the `not` word in $2."
  },
  "keyringSnapRemoveConfirmation": {
    "message": "Ketik $1 untuk mengonfirmasi bahwa Anda ingin menghapus snap ini:",
    "description": "Asks user to input the name nap prior to deleting the snap. $1 is the snap name"
  },
  "keystone": {
    "message": "Keystone"
  },
  "knownAddressRecipient": {
    "message": "Alamat kontrak yang diketahui."
  },
  "knownTokenWarning": {
    "message": "Tindakan ini akan mengedit token yang telah terdaftar dalam dompet Anda, yang dapat digunakan untuk menipu Anda. Setujui hanya jika Anda yakin bahwa Anda ingin mengubah apa yang diwakili token ini. Pelajari selengkapnya seputar $1"
  },
  "l1Fee": {
    "message": "Biaya L1"
  },
  "l1FeeTooltip": {
    "message": "Biaya gas L1"
  },
  "l2Fee": {
    "message": "Biaya L2"
  },
  "l2FeeTooltip": {
    "message": "Biaya gas L2"
  },
  "lastConnected": {
    "message": "Terakhir terhubung"
  },
  "lastSold": {
    "message": "Terakhir terjual"
  },
  "lavaDomeCopyWarning": {
    "message": "Demi keamanan Anda, memilih teks ini tidak tersedia untuk saat ini."
  },
  "layer1Fees": {
    "message": "Biaya layer 1"
  },
  "layer2Fees": {
    "message": "Biaya layer 2"
  },
  "learnHow": {
    "message": "Pelajari caranya"
  },
  "learnMore": {
    "message": "pelajari selengkapnya"
  },
  "learnMoreAboutGas": {
    "message": "Ingin $1 seputar gas?",
    "description": "$1 will be replaced by the learnMore translation key"
  },
  "learnMoreAboutPrivacy": {
    "message": "Selengkapnya seputar praktik terbaik privasi."
  },
  "learnMoreKeystone": {
    "message": "Pelajari Selengkapnya"
  },
  "learnMoreUpperCase": {
    "message": "Pelajari selengkapnya"
  },
  "learnMoreUpperCaseWithDot": {
    "message": "Pelajari selengkapnya."
  },
  "learnScamRisk": {
    "message": "penipuan dan risiko keamanan."
  },
  "leaveMetaMask": {
    "message": "Keluar dari MetaMask?"
  },
  "leaveMetaMaskDesc": {
    "message": "Anda akan mengunjungi situs di luar MetaMask. Periksa kembali URL sebelum melanjutkan."
  },
  "ledgerAccountRestriction": {
    "message": "Manfaatkan akun terakhir Anda sebelum menambahkan yang baru."
  },
  "ledgerConnectionInstructionCloseOtherApps": {
    "message": "Tutup perangkat lunak lain yang terhubung ke perangkat Anda, lalu klik di sini untuk memperbarui."
  },
  "ledgerConnectionInstructionHeader": {
    "message": "Sebelum mengeklik konfirmasi:"
  },
  "ledgerConnectionInstructionStepFour": {
    "message": "Aktifkan \"data kontrak cerdas\" atau \"penandatanganan buta\" pada perangkat Ledger Anda."
  },
  "ledgerConnectionInstructionStepThree": {
    "message": "Pastikan Ledger terhubung dan untuk memilih aplikasi Ethereum."
  },
  "ledgerDeviceOpenFailureMessage": {
    "message": "Perangkat Ledger gagal dibuka. Ledger Anda mungkin terhubung ke perangkat lunak lain. Tutup Ledger Live atau aplikasi lain yang terhubung ke perangkat Ledger Anda, dan coba hubungkan kembali."
  },
  "ledgerErrorConnectionIssue": {
    "message": "Hubungkan kembali ledger Anda, buka aplikasi ETH dan coba lagi."
  },
  "ledgerErrorDevicedLocked": {
    "message": "Ledger Anda terkunci. Buka lalu coba lagi."
  },
  "ledgerErrorEthAppNotOpen": {
    "message": "Untuk mengatasi masalah ini, buka aplikasi ETH di perangkat Anda dan coba lagi."
  },
  "ledgerErrorTransactionDataNotPadded": {
    "message": "Data input transaksi Ethereum tidak cukup lengkap."
  },
  "ledgerLiveApp": {
    "message": "Aplikasi Ledger Live"
  },
  "ledgerLocked": {
    "message": "Tidak dapat terhubung ke perangkat Ledger. Pastikan perangkat Anda tidak terkunci dan aplikasi Ethereum terbuka."
  },
  "ledgerTimeout": {
    "message": "Respons Ledger Live terlalu lama atau waktu koneksi habis. Pastikan aplikasi Ledger Live terbuka dan perangkat Anda tidak terkunci."
  },
  "ledgerWebHIDNotConnectedErrorMessage": {
    "message": "Perangkat ledger tidak terhubung. Jika ingin menghubungkan Ledger Anda, klik 'Lanjutkan' lagi dan setujui koneksi HID",
    "description": "An error message shown to the user during the hardware connect flow."
  },
  "levelArrow": {
    "message": "panah tingkat"
  },
  "lightTheme": {
    "message": "Terang"
  },
  "likeToImportToken": {
    "message": "Ingin mengimpor token ini?"
  },
  "likeToImportTokens": {
    "message": "Apakah Anda ingin menambahkan token ini?"
  },
  "lineaGoerli": {
    "message": "Jaringan uji Linea Goerli"
  },
  "lineaMainnet": {
    "message": "Linea Mainnet"
  },
  "lineaSepolia": {
    "message": "Jaringan uji Linea Sepolia"
  },
  "link": {
    "message": "Tautan"
  },
  "linkCentralizedExchanges": {
    "message": "Tautkan akun Coinbase atau Binance untuk mentransfer kripto ke MetaMask secara gratis."
  },
  "links": {
    "message": "Tautan"
  },
  "loadMore": {
    "message": "Muat lebih banyak"
  },
  "loading": {
    "message": "Memuat..."
  },
  "loadingScreenSnapMessage": {
    "message": "Selesaikan transaksi di Snap."
  },
  "loadingTokenList": {
    "message": "Memuat daftar token"
  },
  "localhost": {
    "message": "Localhost 8545"
  },
  "lock": {
    "message": "Kunci"
  },
  "lockMetaMask": {
    "message": "Kunci MetaMask"
  },
  "lockTimeInvalid": {
    "message": "Waktu kunci harus berupa angka antara 0 dan 10080"
  },
  "logo": {
    "message": "Logo $1",
    "description": "$1 is the name of the ticker"
  },
  "low": {
    "message": "Rendah"
  },
  "lowEstimatedReturnTooltipMessage": {
    "message": "Anda akan membayar lebih dari $1% dari jumlah awal sebagai biaya. Periksa jumlah penerimaan dan biaya jaringan Anda."
  },
  "lowEstimatedReturnTooltipTitle": {
    "message": "Biaya tinggi"
  },
  "lowGasSettingToolTipMessage": {
    "message": "Gunakan $1 untuk menunggu harga yang lebih murah. Estimasi waktu kurang akurat karena harga sedang tidak dapat diprediksi.",
    "description": "$1 is key 'low' separated here so that it can be passed in with bold font-weight"
  },
  "lowLowercase": {
    "message": "rendah"
  },
  "mainnet": {
    "message": "Ethereum Mainnet"
  },
  "mainnetToken": {
    "message": "Alamat ini cocok dengan alamat token Ethereum Mainnet yang dikenal. Periksa kembali alamat kontrak dan jaringan untuk token yang Anda coba tambahkan."
  },
  "makeAnotherSwap": {
    "message": "Buat swap baru"
  },
  "makeSureNoOneWatching": {
    "message": "Pastikan tidak ada yang melihat layar Anda",
    "description": "Warning to users to be care while creating and saving their new Secret Recovery Phrase"
  },
  "manageDefaultSettings": {
    "message": "Kelola pengaturan privasi default"
  },
  "marketCap": {
    "message": "Kap pasar"
  },
  "marketDetails": {
    "message": "Detail pasar"
  },
  "max": {
    "message": "Maks"
  },
  "maxBaseFee": {
    "message": "Biaya dasar maks"
  },
  "maxFee": {
    "message": "Biaya maks"
  },
  "maxFeeTooltip": {
    "message": "Biaya maksimum yang diberikan untuk membayar transaksi."
  },
  "maxPriorityFee": {
    "message": "Biaya prioritas maks"
  },
  "medium": {
    "message": "Pasar"
  },
  "mediumGasSettingToolTipMessage": {
    "message": "Gunakan $1 untuk pemrosesan cepat dengan harga pasar saat ini.",
    "description": "$1 is key 'medium' (text: 'Market') separated here so that it can be passed in with bold font-weight"
  },
  "memo": {
    "message": "memo"
  },
  "message": {
    "message": "Pesan"
  },
  "metaMaskConnectStatusParagraphOne": {
    "message": "Sekarang, Anda memiliki kontrol lebih banyak atas koneksi akun Anda di MetaMask."
  },
  "metaMaskConnectStatusParagraphThree": {
    "message": "Klik untuk mengelola akun Anda yang terhubung."
  },
  "metaMaskConnectStatusParagraphTwo": {
    "message": "Tombol status koneksi menunjukkan apakah situs web yang Anda kunjungi terhubung ke akun Anda yang dipilih saat ini."
  },
  "metaMetricsIdNotAvailableError": {
    "message": "Karena Anda belum pernah ikut serta dalam MetaMetrics, tidak ada data yang dapat dihapus di sini."
  },
  "metadataModalSourceTooltip": {
    "message": "$1 dihosting pada npm dan $2 merupakan pengenal unik Snap ini.",
    "description": "$1 is the snap name and $2 is the snap NPM id."
  },
  "metamaskNotificationsAreOff": {
    "message": "Saat ini notifikasi dompet tidak aktif."
  },
  "metamaskSwapsOfflineDescription": {
    "message": "MetaMask Swap sedang dalam pemeliharaan. Harap periksa kembali nanti."
  },
  "metamaskVersion": {
    "message": "Versi MetaMask"
  },
  "methodData": {
    "message": "Metode"
  },
  "methodDataTransactionDesc": {
    "message": "Fungsi dijalankan berdasarkan data masukan yang didekodekan."
  },
  "methodNotSupported": {
    "message": "Akun ini tidak mendukung."
  },
  "metrics": {
    "message": "Metrik"
  },
  "millionAbbreviation": {
    "message": "Jt",
    "description": "Shortened form of 'million'"
  },
  "mismatchedChainLinkText": {
    "message": "verifikasi detail jaringan",
    "description": "Serves as link text for the 'mismatchedChain' key. This text will be embedded inside the translation for that key."
  },
  "mismatchedChainRecommendation": {
    "message": "Kami menyarankan agar Anda $1 sebelum melanjutkan.",
    "description": "$1 is a clickable link with text defined by the 'mismatchedChainLinkText' key. The link will open to instructions for users to validate custom network details."
  },
  "mismatchedNetworkName": {
    "message": "Menurut catatan kami, nama jaringan mungkin tidak sepenuhnya sesuai dengan ID chain ini."
  },
  "mismatchedNetworkSymbol": {
    "message": "Simbol mata uang yang dikirimkan tidak sesuai dengan yang kami harapkan untuk ID chain ini."
  },
  "mismatchedRpcChainId": {
    "message": "ID chain yang dipulihkan oleh jaringan khusus tidak cocok dengan ID chain yang dikirimkan."
  },
  "mismatchedRpcUrl": {
    "message": "Menurut catatan kami, nilai URL RPC yang dikirimkan tidak sesuai dengan penyedia yang dikenal untuk ID chain ini."
  },
  "missingSetting": {
    "message": "Tidak dapat menemukan pengaturan?"
  },
  "missingSettingRequest": {
    "message": "Minta di sini"
  },
  "more": {
    "message": "selengkapnya"
  },
  "moreAccounts": {
    "message": "+ $1 akun lain",
    "description": "$1 is the number of accounts"
  },
  "moreNetworks": {
    "message": "+ $1 jaringan lain",
    "description": "$1 is the number of networks"
  },
  "moreQuotes": {
    "message": "Kuotasi lainnya"
  },
  "multichainAddEthereumChainConfirmationDescription": {
    "message": "Anda menambahkan jaringan ini ke MetaMask dan memberikan situs ini izin untuk menggunakannya."
  },
  "multipleSnapConnectionWarning": {
    "message": "$1 ingin menggunakan Snap $2",
    "description": "$1 is the dapp and $2 is the number of snaps it wants to connect to."
  },
  "mustSelectOne": {
    "message": "Harus memilih minimal 1 token."
  },
  "name": {
    "message": "Nama"
  },
  "nameAddressLabel": {
    "message": "Alamat",
    "description": "Label above address field in name component modal."
  },
  "nameAlreadyInUse": {
    "message": "Nama sudah digunakan"
  },
  "nameInstructionsNew": {
    "message": "Jika Anda mengetahui alamat ini, berikan nama panggilan agar dapat dikenali di kemudian hari.",
    "description": "Instruction text in name component modal when value is not recognised."
  },
  "nameInstructionsRecognized": {
    "message": "Alamat ini memiliki nama panggilan default, tetapi Anda dapat mengeditnya atau menjelajahi saran lainnya.",
    "description": "Instruction text in name component modal when value is recognized but not saved."
  },
  "nameInstructionsSaved": {
    "message": "Anda telah menambahkan nama panggilan untuk alamat ini sebelumnya. Anda dapat mengedit atau melihat nama panggilan lain yang disarankan.",
    "description": "Instruction text in name component modal when value is saved."
  },
  "nameLabel": {
    "message": "Nama panggilan",
    "description": "Label above name input field in name component modal."
  },
  "nameModalMaybeProposedName": {
    "message": "Mungkin: $1",
    "description": "$1 is the proposed name"
  },
  "nameModalTitleNew": {
    "message": "Alamat tidak dikenal",
    "description": "Title of the modal created by the name component when value is not recognised."
  },
  "nameModalTitleRecognized": {
    "message": "Alamat yang dikenali",
    "description": "Title of the modal created by the name component when value is recognized but not saved."
  },
  "nameModalTitleSaved": {
    "message": "Alamat tersimpan",
    "description": "Title of the modal created by the name component when value is saved."
  },
  "nameProviderProposedBy": {
    "message": "Diusulkan oleh $1",
    "description": "$1 is the name of the provider"
  },
  "nameProvider_ens": {
    "message": "Layanan Nama Ethereum (ENS)"
  },
  "nameProvider_etherscan": {
    "message": "Etherscan"
  },
  "nameProvider_lens": {
    "message": "Lens Protocol"
  },
  "nameProvider_token": {
    "message": "MetaMask"
  },
  "nameSetPlaceholder": {
    "message": "Pilih nama panggilan...",
    "description": "Placeholder text for name input field in name component modal."
  },
  "nativeNetworkPermissionRequestDescription": {
    "message": "$1 meminta persetujuan Anda untuk:",
    "description": "$1 represents dapp name"
  },
  "nativeTokenScamWarningConversion": {
    "message": "Edit detail jaringan"
  },
  "nativeTokenScamWarningDescription": {
    "message": "Simbol token asli tidak cocok dengan simbol token asli yang diharapkan untuk jaringan dengan ID chain yang terkait. Anda telah memasukkan $1 sementara simbol token yang diharapkan adalah $2. Verifikasikan bahwa Anda terhubung ke chain yang benar.",
    "description": "$1 represents the currency name, $2 represents the expected currency symbol"
  },
  "nativeTokenScamWarningDescriptionExpectedTokenFallback": {
    "message": "suatu hal lainnya",
    "description": "graceful fallback for when token symbol isn't found"
  },
  "nativeTokenScamWarningTitle": {
    "message": "Ini berpotensi penipuan",
    "description": "Title for nativeTokenScamWarningDescription"
  },
  "needHelp": {
    "message": "Butuh bantuan? Hubungi $1",
    "description": "$1 represents `needHelpLinkText`, the text which goes in the help link"
  },
  "needHelpFeedback": {
    "message": "Bagikan umpan balik Anda"
  },
  "needHelpLinkText": {
    "message": "Dukungan MetaMask"
  },
  "needHelpSubmitTicket": {
    "message": "Kirimkan tiket"
  },
  "needImportFile": {
    "message": "Anda harus memilih file untuk diimpor.",
    "description": "User is important an account and needs to add a file to continue"
  },
  "negativeETH": {
    "message": "Tidak dapat mengirim jumlah negatif ETH."
  },
  "negativeOrZeroAmountToken": {
    "message": "Tidak dapat mengirim aset dalam jumlah negatif atau nol."
  },
  "network": {
    "message": "Jaringan:"
  },
  "networkDetails": {
    "message": "Detail jaringan"
  },
  "networkFee": {
    "message": "Biaya jaringan"
  },
  "networkIsBusy": {
    "message": "Jaringan sibuk. Harga gas tinggi dan estimasinya kurang akurat."
  },
  "networkMenu": {
    "message": "Menu Jaringan"
  },
  "networkMenuHeading": {
    "message": "Pilih jaringan"
  },
  "networkName": {
    "message": "Nama jaringan"
  },
  "networkNameArbitrum": {
    "message": "Arbitrum"
  },
  "networkNameAvalanche": {
    "message": "Avalanche"
  },
  "networkNameBSC": {
    "message": "BSC"
  },
  "networkNameBase": {
    "message": "Dasar"
  },
  "networkNameBitcoin": {
    "message": "Bitcoin"
  },
  "networkNameDefinition": {
    "message": "Nama yang dikaitkan dengan jaringan ini."
  },
  "networkNameEthereum": {
    "message": "Ethereum"
  },
  "networkNameGoerli": {
    "message": "Goerli"
  },
  "networkNameLinea": {
    "message": "Linea"
  },
  "networkNameOpMainnet": {
    "message": "OP Mainnet"
  },
  "networkNamePolygon": {
    "message": "Polygon"
  },
  "networkNameSolana": {
    "message": "Solana"
  },
  "networkNameTestnet": {
    "message": "Testnet"
  },
  "networkNameZkSyncEra": {
    "message": "zkSync Era"
  },
  "networkOptions": {
    "message": "Opsi jaringan"
  },
  "networkPermissionToast": {
    "message": "Izin jaringan diperbarui"
  },
  "networkProvider": {
    "message": "Penyedia jaringan"
  },
  "networkStatus": {
    "message": "Status jaringan"
  },
  "networkStatusBaseFeeTooltip": {
    "message": "Biaya dasar diatur oleh jaringan dan berubah setiap 13-14 detik. Akun opsi $1 dan $2 kami untuk kenaikan mendadak.",
    "description": "$1 and $2 are bold text for Medium and Aggressive respectively."
  },
  "networkStatusPriorityFeeTooltip": {
    "message": "Rentang biaya prioritas (alias “tip penambang”). Ini berlaku bagi penambang dan memberi insentif kepada mereka untuk memprioritaskan transaksi Anda."
  },
  "networkStatusStabilityFeeTooltip": {
    "message": "Biaya gas relatif $1 dalam 72 jam terakhir.",
    "description": "$1 is networks stability value - stable, low, high"
  },
  "networkSwitchConnectionError": {
    "message": "Kami tidak dapat terhubung ke $1",
    "description": "$1 represents the network name"
  },
  "networkURL": {
    "message": "URL Jaringan"
  },
  "networkURLDefinition": {
    "message": "URL yang digunakan untuk mengakses jaringan ini."
  },
  "networkUrlErrorWarning": {
    "message": "Penyerang terkadang meniru situs dengan membuat perubahan kecil pada alamat situs. Pastikan Anda berinteraksi dengan situs yang dituju sebelum melanjutkan. Versi Punycode: $1",
    "description": "$1 replaced by RPC URL for network"
  },
  "networks": {
    "message": "Jaringan"
  },
  "networksSmallCase": {
    "message": "jaringan"
  },
  "nevermind": {
    "message": "Lupakan"
  },
  "new": {
    "message": "Baru!"
  },
  "newAccount": {
    "message": "Akun baru"
  },
  "newAccountNumberName": {
    "message": "Akun $1",
    "description": "Default name of next account to be created on create account screen"
  },
  "newContact": {
    "message": "Kontak baru"
  },
  "newContract": {
    "message": "Kontrak baru"
  },
  "newNFTDetectedInImportNFTsMessageStrongText": {
    "message": "Pengaturan > Keamanan dan privasi"
  },
  "newNFTDetectedInImportNFTsMsg": {
    "message": "Untuk melihat NFT menggunakan OpenSea, aktifkan 'Tampilkan Media NFT' di $1.",
    "description": "$1 is used for newNFTDetectedInImportNFTsMessageStrongText"
  },
  "newNFTDetectedInNFTsTabMessage": {
    "message": "Izinkan MetaMask mendeteksi dan menampilkan NFT di dompet secara otomatis."
  },
  "newNFTsAutodetected": {
    "message": "Autodeteksi NFT"
  },
  "newNetworkAdded": {
    "message": "“$1” berhasil ditambahkan!"
  },
  "newNetworkEdited": {
    "message": "“$1” berhasil diedit!"
  },
  "newNftAddedMessage": {
    "message": "NFT berhasil ditambahkan!"
  },
  "newPassword": {
    "message": "Kata sandi baru (min 8 karakter)"
  },
  "newPrivacyPolicyActionButton": {
    "message": "Baca selengkapnya"
  },
  "newPrivacyPolicyTitle": {
    "message": "Kami telah memperbarui kebijakan privasi"
  },
  "newRpcUrl": {
    "message": "URL RPC Baru"
  },
  "newTokensImportedMessage": {
    "message": "Anda berhasil mengimpor $1.",
    "description": "$1 is the string of symbols of all the tokens imported"
  },
  "newTokensImportedTitle": {
    "message": "Token diimpor"
  },
  "next": {
    "message": "Berikutnya"
  },
  "nftAddFailedMessage": {
    "message": "NFT tidak dapat ditambahkan karena detail kepemilikan tidak cocok. Pastikan Anda telah memasukkan informasi yang benar."
  },
  "nftAddressError": {
    "message": "Token ini merupakan NFT. Tambahkan ke $1",
    "description": "$1 is a clickable link with text defined by the 'importNFTPage' key"
  },
  "nftAlreadyAdded": {
    "message": "NFT telah ditambahkan."
  },
  "nftAutoDetectionEnabled": {
    "message": "Autodeteksi NFT diaktifkan"
  },
  "nftDisclaimer": {
    "message": "Penafian: MetaMask mengambil file media dari url sumber. Url ini terkadang diubah oleh pasar tempat NFT dicetak."
  },
  "nftOptions": {
    "message": "Opsi NFT"
  },
  "nftTokenIdPlaceholder": {
    "message": "Masukkan id token"
  },
  "nftWarningContent": {
    "message": "Anda memberikan akses ke $1, termasuk setiap akses yang Anda miliki di masa mendatang. Pihak lain dapat mentransfer NFT ini dari dompet Anda kapan saja tanpa meminta izin Anda sampai Anda membatalkan persetujuan ini. $2",
    "description": "$1 is nftWarningContentBold bold part, $2 is Learn more link"
  },
  "nftWarningContentBold": {
    "message": "semua NFT $1 Anda",
    "description": "$1 is name of the collection"
  },
  "nftWarningContentGrey": {
    "message": "Lanjutkan dengan hati-hati."
  },
  "nfts": {
    "message": "NFT"
  },
  "nftsPreviouslyOwned": {
    "message": "Dimiliki Sebelumnya"
  },
  "nickname": {
    "message": "Nama panggilan"
  },
  "noAccountsFound": {
    "message": "Tidak ditemukan akun untuk kueri pencarian yang diberikan"
  },
  "noConnectedAccountTitle": {
    "message": "MetaMask tidak terhubung ke situs ini"
  },
  "noConnectionDescription": {
    "message": "Untuk terhubung ke situs, cari dan pilih tombol \"hubungkan\". Ingat MetaMask hanya dapat terhubung ke situs di web3"
  },
  "noConversionRateAvailable": {
    "message": "Nilai konversi tidak tersedia"
  },
  "noDomainResolution": {
    "message": "Tidak ada resolusi untuk domain yang tersedia."
  },
  "noHardwareWalletOrSnapsSupport": {
    "message": "Snap, dan sebagian besar dompet perangkat keras, tidak akan berfungsi dengan versi browser saat ini."
  },
  "noNFTs": {
    "message": "Belum ada NFT"
  },
  "noNetworksFound": {
    "message": "Tidak ditemukan jaringan untuk kueri pencarian yang diberikan"
  },
  "noOptionsAvailableMessage": {
    "message": "Rute perdagangan ini tidak tersedia untuk saat ini. Coba ubah jumlah, jaringan, atau token, dan kami akan menemukan opsi terbaik."
  },
  "noSnaps": {
    "message": "Belum ada snap yang diinstal."
  },
  "noThanks": {
    "message": "Tidak, terima kasih"
  },
  "noTransactions": {
    "message": "Anda tidak memiliki transaksi"
  },
  "noWebcamFound": {
    "message": "Webcam komputer Anda tidak ditemukan. Harap coba lagi."
  },
  "noWebcamFoundTitle": {
    "message": "Webcam tidak ditemukan"
  },
  "nonContractAddressAlertDesc": {
    "message": "Anda mengirim data panggilan ke alamat yang tidak terikat kontrak. Hal ini dapat menyebabkan Anda kehilangan dana. Pastikan untuk menggunakan alamat dan jaringan yang benar sebelum melanjutkan."
  },
  "nonContractAddressAlertTitle": {
    "message": "Potensi kesalahan"
  },
  "nonce": {
    "message": "Nonce"
  },
  "none": {
    "message": "Tidak ada"
  },
  "notBusy": {
    "message": "Tidak sibuk"
  },
  "notCurrentAccount": {
    "message": "Apa ini akun yang benar? Ini berbeda dari akun yang saat ini dipilih di dompet Anda"
  },
  "notEnoughBalance": {
    "message": "Saldo tidak cukup"
  },
  "notEnoughGas": {
    "message": "Gas tidak cukup"
  },
  "notificationDetail": {
    "message": "Detail"
  },
  "notificationDetailBaseFee": {
    "message": "Biaya dasar (GWEI)"
  },
  "notificationDetailGasLimit": {
    "message": "Batas gas (unit)"
  },
  "notificationDetailGasUsed": {
    "message": "Gas yang digunakan (unit)"
  },
  "notificationDetailMaxFee": {
    "message": "Biaya maks per gas"
  },
  "notificationDetailNetwork": {
    "message": "Jaringan"
  },
  "notificationDetailNetworkFee": {
    "message": "Biaya jaringan"
  },
  "notificationDetailPriorityFee": {
    "message": "Biaya prioritas (GWEI)"
  },
  "notificationItemCheckBlockExplorer": {
    "message": "Periksa di Block Explorer"
  },
  "notificationItemCollection": {
    "message": "Koleksi"
  },
  "notificationItemConfirmed": {
    "message": "Dikonfirmasi"
  },
  "notificationItemError": {
    "message": "Saat ini biaya tidak dapat dipulihkan"
  },
  "notificationItemFrom": {
    "message": "Dari"
  },
  "notificationItemLidoStakeReadyToBeWithdrawn": {
    "message": "Penarikan Siap"
  },
  "notificationItemLidoStakeReadyToBeWithdrawnMessage": {
    "message": "Kini Anda dapat menarik $1 yang belum di-stake"
  },
  "notificationItemLidoWithdrawalRequestedMessage": {
    "message": "Permintaan untuk membatalkan stake $1 telah dikirim"
  },
  "notificationItemNFTReceivedFrom": {
    "message": "Menerima NFT dari"
  },
  "notificationItemNFTSentTo": {
    "message": "Mengirim NFT ke"
  },
  "notificationItemNetwork": {
    "message": "Jaringan"
  },
  "notificationItemRate": {
    "message": "Tarif (termasuk biaya)"
  },
  "notificationItemReceived": {
    "message": "Diterima"
  },
  "notificationItemReceivedFrom": {
    "message": "Diterima dari"
  },
  "notificationItemSent": {
    "message": "Terkirim"
  },
  "notificationItemSentTo": {
    "message": "Terkirim ke"
  },
  "notificationItemStakeCompleted": {
    "message": "Stake selesai"
  },
  "notificationItemStaked": {
    "message": "Di-stake"
  },
  "notificationItemStakingProvider": {
    "message": "Penyedia Stake"
  },
  "notificationItemStatus": {
    "message": "Status"
  },
  "notificationItemSwapped": {
    "message": "Ditukar"
  },
  "notificationItemSwappedFor": {
    "message": "untuk"
  },
  "notificationItemTo": {
    "message": "Ke"
  },
  "notificationItemTransactionId": {
    "message": "ID Transaksi"
  },
  "notificationItemUnStakeCompleted": {
    "message": "Pembatalan Stake selesai"
  },
  "notificationItemUnStaked": {
    "message": "Stake dibatalkan"
  },
  "notificationItemUnStakingRequested": {
    "message": "Permintaan pembatalan stake"
  },
  "notificationTransactionFailedMessage": {
    "message": "Transaksi $1 gagal! $2",
    "description": "Content of the browser notification that appears when a transaction fails"
  },
  "notificationTransactionFailedMessageMMI": {
    "message": "Transaksi gagal! $1",
    "description": "Content of the browser notification that appears when a transaction fails in MMI"
  },
  "notificationTransactionFailedTitle": {
    "message": "Transaksi gagal",
    "description": "Title of the browser notification that appears when a transaction fails"
  },
  "notificationTransactionSuccessMessage": {
    "message": "Transaksi $1 dikonfirmasi!",
    "description": "Content of the browser notification that appears when a transaction is confirmed"
  },
  "notificationTransactionSuccessTitle": {
    "message": "Transaksi terkonfirmasi",
    "description": "Title of the browser notification that appears when a transaction is confirmed"
  },
  "notificationTransactionSuccessView": {
    "message": "Lihat di $1",
    "description": "Additional content in a notification that appears when a transaction is confirmed and has a block explorer URL."
  },
  "notifications": {
    "message": "Notifikasi"
  },
  "notificationsFeatureToggle": {
    "message": "Aktifkan Notifikasi Dompet",
    "description": "Experimental feature title"
  },
  "notificationsFeatureToggleDescription": {
    "message": "Ini mengaktifkan notifikasi dompet seperti mengirim/menerima dana atau nft dan pengumuman fitur.",
    "description": "Description of the experimental notifications feature"
  },
  "notificationsMarkAllAsRead": {
    "message": "Tandai semua telah dibaca"
  },
  "notificationsPageEmptyTitle": {
    "message": "Tak ada apa pun di sini"
  },
  "notificationsPageErrorContent": {
    "message": "Coba kunjungi halaman ini lagi."
  },
  "notificationsPageErrorTitle": {
    "message": "Telah terjadi kesalahan"
  },
  "notificationsPageNoNotificationsContent": {
    "message": "Anda belum menerima notifikasi."
  },
  "notificationsSettingsBoxError": {
    "message": "Terjadi kesalahan. Coba lagi."
  },
  "notificationsSettingsPageAllowNotifications": {
    "message": "Pantau terus segala yang terjadi di dompet Anda dengan notifikasi. Untuk menggunakan notifikasi, kami menggunakan profil untuk menyinkronkan beberapa pengaturan di seluruh perangkat Anda. $1"
  },
  "notificationsSettingsPageAllowNotificationsLink": {
    "message": "Pelajari cara kami melindungi privasi Anda saat menggunakan fitur ini."
  },
  "numberOfNewTokensDetectedPlural": {
    "message": "$1 token baru ditemukan di akun ini",
    "description": "$1 is the number of new tokens detected"
  },
  "numberOfNewTokensDetectedSingular": {
    "message": "1 token baru ditemukan di akun ini"
  },
  "numberOfTokens": {
    "message": "Jumlah token"
  },
  "ofTextNofM": {
    "message": "dari"
  },
  "off": {
    "message": "Mati"
  },
  "offlineForMaintenance": {
    "message": "Offline untuk pemeliharaan"
  },
  "ok": {
    "message": "Oke"
  },
  "on": {
    "message": "Nyala"
  },
  "onboardedMetametricsAccept": {
    "message": "Saya setuju"
  },
  "onboardedMetametricsDisagree": {
    "message": "Tidak, terima kasih"
  },
  "onboardedMetametricsKey1": {
    "message": "Perkembangan terkini"
  },
  "onboardedMetametricsKey2": {
    "message": "Fitur produk"
  },
  "onboardedMetametricsKey3": {
    "message": "Materi promosi lain yang relevan"
  },
  "onboardedMetametricsLink": {
    "message": "MetaMetrics"
  },
  "onboardedMetametricsParagraph1": {
    "message": "Selain $1, kami ingin menggunakan data untuk memahami cara Anda berinteraksi dengan komunikasi pemasaran.",
    "description": "$1 represents the 'onboardedMetametricsLink' locale string"
  },
  "onboardedMetametricsParagraph2": {
    "message": "Ini membantu kami mempersonalisasi hal yang kami bagikan kepada Anda, seperti:"
  },
  "onboardedMetametricsParagraph3": {
    "message": "Ingat, kami tidak pernah menjual data yang Anda berikan dan Anda dapat memilih untuk keluar setiap saat."
  },
  "onboardedMetametricsTitle": {
    "message": "Bantu kami meningkatkan pengalaman Anda"
  },
  "onboardingAdvancedPrivacyIPFSDescription": {
    "message": "Gateway IPFS memungkinkan untuk mengakses dan melihat data yang disimpan oleh pihak ketiga. Anda dapat menambahkan gateway IPFS khusus atau melanjutkan menggunakan default."
  },
  "onboardingAdvancedPrivacyIPFSInvalid": {
    "message": "Masukkan URL yang valid"
  },
  "onboardingAdvancedPrivacyIPFSTitle": {
    "message": "Tambahkan Gateway IPFS khusus"
  },
  "onboardingAdvancedPrivacyIPFSValid": {
    "message": "URL gateway IPFS valid"
  },
  "onboardingAdvancedPrivacyNetworkDescription": {
    "message": "Kami menggunakan Infura sebagai penyedia pemanggilan prosedur jarak jauh (RPC) kami untuk menawarkan akses paling andal dan pribadi ke data Ethereum. Anda dapat memilih RPC Anda sendiri, tetapi ingatlah bahwa setiap RPC akan menerima alamat IP dan dompet Ethereum Anda untuk melakukan transaksi. Baca $1 kami untuk mempelajari lebih lanjut seputar cara Infura menangani data."
  },
  "onboardingAdvancedPrivacyNetworkTitle": {
    "message": "Pilih jaringan Anda"
  },
  "onboardingCreateWallet": {
    "message": "Buat dompet baru"
  },
  "onboardingImportWallet": {
    "message": "Impor dompet yang ada"
  },
  "onboardingMetametricsAgree": {
    "message": "Saya setuju"
  },
  "onboardingMetametricsDescription": {
    "message": "Kami ingin mengumpulkan data penggunaan dasar dan diagnostik untuk meningkatkan MetaMask. Pahami bahwa kami tidak pernah menjual data yang Anda berikan di sini."
  },
  "onboardingMetametricsDescription2": {
    "message": "Saat kami mengumpulkan metrik, maka akan selalu..."
  },
  "onboardingMetametricsInfuraTerms": {
    "message": "Kami akan memberitahukan keputusan untuk menggunakan data ini dengan tujuan lain. Anda dapat meninjau $1 kami untuk informasi selengkapnya. Ingat, Anda dapat membuka pengaturan dan memilih keluar setiap saat.",
    "description": "$1 represents `onboardingMetametricsInfuraTermsPolicy`"
  },
  "onboardingMetametricsInfuraTermsPolicy": {
    "message": "Kebijakan Privasi"
  },
  "onboardingMetametricsNeverCollect": {
    "message": "$1 klik dan tampilan pada aplikasi disimpan, tetapi tidak untuk detail lainnya (seperti alamat publik).",
    "description": "$1 represents `onboardingMetametricsNeverCollectEmphasis`"
  },
  "onboardingMetametricsNeverCollectEmphasis": {
    "message": "Pribadi:"
  },
  "onboardingMetametricsNeverCollectIP": {
    "message": "$1 kami menggunakan alamat IP sementara waktu untuk mendeteksi lokasi umum (seperti negara atau wilayah Anda), tetapi alamat tersebut tidak pernah disimpan.",
    "description": "$1 represents `onboardingMetametricsNeverCollectIPEmphasis`"
  },
  "onboardingMetametricsNeverCollectIPEmphasis": {
    "message": "Umum:"
  },
  "onboardingMetametricsNeverSellData": {
    "message": "$1 memutuskan jika Anda ingin membagikan atau menghapus data penggunaan melalui pengaturan setiap saat.",
    "description": "$1 represents `onboardingMetametricsNeverSellDataEmphasis`"
  },
  "onboardingMetametricsNeverSellDataEmphasis": {
    "message": "Opsional:"
  },
  "onboardingMetametricsPrivacyDescription": {
    "message": "Pelajari cara kami melindungi privasi Anda saat mengumpulkan data penggunaan untuk profil Anda."
  },
  "onboardingMetametricsTitle": {
    "message": "Bantu kami meningkatkan MetaMask"
  },
  "onboardingMetametricsUseDataCheckbox": {
    "message": "Kami akan menggunakan data ini untuk mempelajari cara Anda berinteraksi dengan komunikasi pemasaran. Kami mungkin akan membagikan berita yang relevan (seperti fitur produk)."
  },
  "onboardingPinExtensionBillboardAccess": {
    "message": "Akses penuh"
  },
  "onboardingPinExtensionBillboardDescription": {
    "message": "Ekstensi ini dapat melihat dan mengubah informasi"
  },
  "onboardingPinExtensionBillboardDescription2": {
    "message": "di situs ini."
  },
  "onboardingPinExtensionBillboardTitle": {
    "message": "Ekstensi"
  },
  "onboardingPinExtensionChrome": {
    "message": "Klik ikon ekstensi browser"
  },
  "onboardingPinExtensionDescription": {
    "message": "Sematkan MetaMask pada browser Anda agar dapat diakses dan memudahkan dalam melihat konfirmasi transaksi."
  },
  "onboardingPinExtensionDescription2": {
    "message": "Anda dapat membuka MetaMask dengan mengeklik ekstensi dan mengakses dompet Anda dalam 1 klik."
  },
  "onboardingPinExtensionDescription3": {
    "message": "Klik ikon ekstensi browser untuk mengaksesnya secara langsung"
  },
  "onboardingPinExtensionLabel": {
    "message": "Sematkan MetaMask"
  },
  "onboardingPinExtensionStep1": {
    "message": "1"
  },
  "onboardingPinExtensionStep2": {
    "message": "2"
  },
  "onboardingPinExtensionTitle": {
    "message": "Pemasangan MetaMask Anda selesai!"
  },
  "oneDayAbbreviation": {
    "message": "1H",
    "description": "Shortened form of '1 day'"
  },
  "oneMonthAbbreviation": {
    "message": "1B",
    "description": "Shortened form of '1 month'"
  },
  "oneWeekAbbreviation": {
    "message": "1M",
    "description": "Shortened form of '1 week'"
  },
  "oneYearAbbreviation": {
    "message": "1T",
    "description": "Shortened form of '1 year'"
  },
  "onekey": {
    "message": "OneKey"
  },
  "onlyConnectTrust": {
    "message": "Hanya hubungkan ke situs yang Anda percayai. $1",
    "description": "Text displayed above the buttons for connection confirmation. $1 is the link to the learn more web page."
  },
  "openFullScreenForLedgerWebHid": {
    "message": "Buka layar penuh untuk menghubungkan Ledger Anda.",
    "description": "Shown to the user on the confirm screen when they are viewing MetaMask in a popup window but need to connect their ledger via webhid."
  },
  "openInBlockExplorer": {
    "message": "Buka di block explorer"
  },
  "optional": {
    "message": "Opsional"
  },
  "options": {
    "message": "Opsi"
  },
  "origin": {
    "message": "Asal"
  },
  "osTheme": {
    "message": "Sistem"
  },
  "otherSnaps": {
    "message": "snap lainnya",
    "description": "Used in the 'permission_rpc' message."
  },
  "outdatedBrowserNotification": {
    "message": "Browser Anda sudah usang. Jika browser tidak diperbarui, Anda tidak akan bisa mendapatkan tambalan keamanan dan fitur baru dari MetaMask."
  },
  "overrideContentSecurityPolicyHeader": {
    "message": "Batalkan header Content-Security-Policy"
  },
  "overrideContentSecurityPolicyHeaderDescription": {
    "message": "Opsi ini merupakan solusi sementara untuk masalah yang diketahui di Firefox, di mana header Content-Security-Policy dapp dapat mencegah ekstensi dimuat dengan benar. Menonaktifkan opsi ini tidak disarankan kecuali diperlukan untuk kompatibilitas halaman web tertentu."
  },
  "padlock": {
    "message": "Gembok"
  },
  "participateInMetaMetrics": {
    "message": "Berpartisipasilah dalam MetaMetrics"
  },
  "participateInMetaMetricsDescription": {
    "message": "Berpartisipasilah dalam MetaMetrics untuk membantu kami menjadikan MetaMask lebih baik lagi"
  },
  "password": {
    "message": "Kata sandi"
  },
  "passwordNotLongEnough": {
    "message": "Kata sandi kurang panjang"
  },
  "passwordSetupDetails": {
    "message": "Kata sandi ini akan membuka dompet MetaMask Anda hanya pada perangkat ini. MetaMask tidak dapat memulihkan kata sandi ini."
  },
  "passwordStrength": {
    "message": "Kekuatan kata sandi: $1",
    "description": "Return password strength to the user when user wants to create password."
  },
  "passwordStrengthDescription": {
    "message": "Kata sandi yang kuat dapat meningkatkan keamanan dompet jika perangkat Anda dicuri atau disusupi."
  },
  "passwordTermsWarning": {
    "message": "Saya memahami bahwa MetaMask tidak dapat memulihkan kata sandi ini untuk saya. $1"
  },
  "passwordsDontMatch": {
    "message": "Kata sandi tidak cocok"
  },
  "pastePrivateKey": {
    "message": "Tempel string kunci pribadi Anda di sini:",
    "description": "For importing an account from a private key"
  },
  "pending": {
    "message": "Menunggu"
  },
  "pendingTransactionAlertMessage": {
    "message": "Transaksi ini tidak akan berhasil sampai transaksi sebelumnya selesai. $1",
    "description": "$1 represents the words 'how to cancel or speed up a transaction' in a hyperlink"
  },
  "pendingTransactionAlertMessageHyperlink": {
    "message": "Pelajari cara membatalkan atau mempercepat transaksi.",
    "description": "The text for the hyperlink in the pending transaction alert message"
  },
  "permissionDetails": {
    "message": "Detail izin"
  },
  "permissionFor": {
    "message": "Izin untuk"
  },
  "permissionFrom": {
    "message": "Izin dari"
  },
  "permissionRequested": {
    "message": "Diminta sekarang"
  },
  "permissionRequestedForAccounts": {
    "message": "Diminta sekarang untuk $1",
    "description": "Permission cell status for requested permission including accounts, rendered as AvatarGroup which is $1."
  },
  "permissionRevoked": {
    "message": "Dicabut dalam pembaruan ini"
  },
  "permissionRevokedForAccounts": {
    "message": "Dicabut dalam pembaruan ini untuk $1",
    "description": "Permission cell status for revoked permission including accounts, rendered as AvatarGroup which is $1."
  },
  "permission_accessNamedSnap": {
    "message": "Hubungkan ke $1.",
    "description": "The description for the `wallet_snap` permission. $1 is the human-readable name of the snap."
  },
  "permission_accessNetwork": {
    "message": "Akses internet.",
    "description": "The description of the `endowment:network-access` permission."
  },
  "permission_accessNetworkDescription": {
    "message": "Izinkan $1 untuk mengakses internet. Ini dapat digunakan untuk mengirim dan menerima data dari server pihak ketiga.",
    "description": "An extended description of the `endowment:network-access` permission. $1 is the snap name."
  },
  "permission_accessSnap": {
    "message": "Hubungkan ke Snap $1.",
    "description": "The description for the `wallet_snap` permission. $1 is the name of the snap."
  },
  "permission_accessSnapDescription": {
    "message": "Izinkan situs web atau snap untuk berinteraksi dengan $1.",
    "description": "The description for the `wallet_snap_*` permission. $1 is the name of the Snap."
  },
  "permission_assets": {
    "message": "Menampilkan aset akun di MetaMask.",
    "description": "The description for the `endowment:assets` permission."
  },
  "permission_assetsDescription": {
    "message": "Izinkan $1 untuk memberikan informasi aset kepada klien MetaMask. Aset dapat berupa onchain atau offchain.",
    "description": "An extended description for the `endowment:assets` permission. $1 is the name of the Snap."
  },
  "permission_cronjob": {
    "message": "Jadwalkan dan lakukan tindakan berkala.",
    "description": "The description for the `snap_cronjob` permission"
  },
  "permission_cronjobDescription": {
    "message": "Izinkan $1 untuk melakukan tindakan yang diatur secara berkala pada waktu, tanggal, atau interval yang tetap. Ini dapat digunakan untuk memicu interaksi atau notifikasi yang peka terhadap waktu.",
    "description": "An extended description for the `snap_cronjob` permission. $1 is the snap name."
  },
  "permission_dialog": {
    "message": "Tampilkan jendela dialog di MetaMask.",
    "description": "The description for the `snap_dialog` permission"
  },
  "permission_dialogDescription": {
    "message": "Izinkan $1 untuk menampilkan sembulan MetaMask yang berisi teks khusus, kolom input, dan tombol untuk menyetujui atau menolak suatu tindakan.\nDapat digunakan untuk membuat peringatan, konfirmasi, dan alur keikutsertaan untuk Snap.",
    "description": "An extended description for the `snap_dialog` permission. $1 is the snap name."
  },
  "permission_ethereumAccounts": {
    "message": "Lihat alamat, saldo akun, aktivitas, dan mulai transaksi",
    "description": "The description for the `eth_accounts` permission"
  },
  "permission_ethereumProvider": {
    "message": "Akses penyedia Ethereum.",
    "description": "The description for the `endowment:ethereum-provider` permission"
  },
  "permission_ethereumProviderDescription": {
    "message": "Izinkan $1 untuk berkomunikasi dengan MetaMask secara langsung, agar dapat membaca data dari blockchain serta menyarankan pesan dan transaksi.",
    "description": "An extended description for the `endowment:ethereum-provider` permission. $1 is the snap name."
  },
  "permission_getEntropy": {
    "message": "Dapatkan kunci arbitrer unik untuk $1.",
    "description": "The description for the `snap_getEntropy` permission. $1 is the snap name."
  },
  "permission_getEntropyDescription": {
    "message": "Izinkan $1 untuk mendapatkan kunci arbitrer unik untuk $1 tanpa mengeksposnya. Kunci ini terpisah dari akun MetaMask dan tidak terkait dengan kunci pribadi atau Frasa Pemulihan Rahasia. Snap lain tidak dapat mengakses informasi ini.",
    "description": "An extended description for the `snap_getEntropy` permission. $1 is the snap name."
  },
  "permission_getLocale": {
    "message": "Lihat bahasa pilihan Anda.",
    "description": "The description for the `snap_getLocale` permission"
  },
  "permission_getLocaleDescription": {
    "message": "Izinkan $1 mengakses bahasa pilihan Anda dari pengaturan MetaMask. Ini dapat digunakan untuk melokalisasi dan menampilkan konten $1 menggunakan bahasa Anda.",
    "description": "An extended description for the `snap_getLocale` permission. $1 is the snap name."
  },
  "permission_getPreferences": {
    "message": "Lihat informasi seperti bahasa pilihan Anda dan mata uang fiat.",
    "description": "The description for the `snap_getPreferences` permission"
  },
  "permission_getPreferencesDescription": {
    "message": "Izinkan $1 mengakses informasi seperti bahasa pilihan dan mata uang fiat di pengaturan MetaMask Anda. Ini membantu $1 menampilkan konten yang disesuaikan dengan preferensi Anda. ",
    "description": "An extended description for the `snap_getPreferences` permission. $1 is the snap name."
  },
  "permission_homePage": {
    "message": "Tampilkan layar khusus",
    "description": "The description for the `endowment:page-home` permission"
  },
  "permission_homePageDescription": {
    "message": "Izinkan $1 menampilkan layar beranda khusus di MetaMask. Ini dapat digunakan untuk antarmuka pengguna, konfigurasi, dan dasbor.",
    "description": "An extended description for the `endowment:page-home` permission. $1 is the snap name."
  },
  "permission_keyring": {
    "message": "Izinkan permintaan untuk menambah dan mengontrol akun Ethereum",
    "description": "The description for the `endowment:keyring` permission"
  },
  "permission_keyringDescription": {
    "message": "Izinkan $1 menerima permintaan untuk menambah atau menghapus akun, serta menandatangani dan bertransaksi atas nama akun tersebut.",
    "description": "An extended description for the `endowment:keyring` permission. $1 is the snap name."
  },
  "permission_lifecycleHooks": {
    "message": "Gunakan lifecycle hook.",
    "description": "The description for the `endowment:lifecycle-hooks` permission"
  },
  "permission_lifecycleHooksDescription": {
    "message": "Izinkan $1 menggunakan lifecycle hook untuk menjalankan kode pada waktu tertentu selama siklus hidupnya.",
    "description": "An extended description for the `endowment:lifecycle-hooks` permission. $1 is the snap name."
  },
  "permission_manageAccounts": {
    "message": "Tambah dan kontrol akun Ethereum",
    "description": "The description for `snap_manageAccounts` permission"
  },
  "permission_manageAccountsDescription": {
    "message": "Izinkan $1 untuk menambah atau menghapus akun Ethereum, lalu bertransaksi dan menandatangani menggunakan akun ini.",
    "description": "An extended description for the `snap_manageAccounts` permission. $1 is the snap name."
  },
  "permission_manageBip32Keys": {
    "message": "Kelola akun $1.",
    "description": "The description for the `snap_getBip32Entropy` permission. $1 is a derivation path, e.g. 'm/44'/0'/0' (secp256k1)'."
  },
  "permission_manageBip44AndBip32KeysDescription": {
    "message": "Izinkan $1 untuk mengelola akun dan aset pada jaringan yang diminta. Akun-akun ini diperoleh dan dicadangkan menggunakan frasa pemulihan rahasia (tanpa mengungkapkannya). Dengan kemampuannya untuk mendapatkan kunci, $1 dapat mendukung berbagai protokol blockchain di luar Ethereum (EVM).",
    "description": "An extended description for the `snap_getBip44Entropy` and `snap_getBip44Entropy` permissions. $1 is the snap name."
  },
  "permission_manageBip44Keys": {
    "message": "Kelola akun $1.",
    "description": "The description for the `snap_getBip44Entropy` permission. $1 is the name of a protocol, e.g. 'Filecoin'."
  },
  "permission_manageState": {
    "message": "Simpan dan kelola datanya di perangkat Anda.",
    "description": "The description for the `snap_manageState` permission"
  },
  "permission_manageStateDescription": {
    "message": "Izinkan $1 untuk menyimpan, memperbarui, dan memulihkan data secara aman dengan enkripsi. Snap lain tidak dapat mengakses informasi ini.",
    "description": "An extended description for the `snap_manageState` permission. $1 is the snap name."
  },
  "permission_nameLookup": {
    "message": "Menyediakan pencarian domain dan alamat.",
    "description": "The description for the `endowment:name-lookup` permission."
  },
  "permission_nameLookupDescription": {
    "message": "Izinkan Snap untuk mengambil dan menampilkan pencarian alamat dan domain pada bagian UI MetaMask yang berbeda.",
    "description": "An extended description for the `endowment:name-lookup` permission."
  },
  "permission_notifications": {
    "message": "Tampilkan pemberitahuan.",
    "description": "The description for the `snap_notify` permission"
  },
  "permission_notificationsDescription": {
    "message": "Izinkan $1 untuk menampilkan notifikasi dalam MetaMask. Teks notifikasi singkat dapat dipicu oleh Snap untuk informasi yang dapat ditindaklanjuti atau peka terhadap waktu.",
    "description": "An extended description for the `snap_notify` permission. $1 is the snap name."
  },
  "permission_protocol": {
    "message": "Memberikan data protokol untuk satu chain atau lebih.",
    "description": "The description for the `endowment:protocol` permission."
  },
  "permission_protocolDescription": {
    "message": "Izinkan $1 untuk memberikan data protokol kepada MetaMask seperti estimasi gas atau informasi token.",
    "description": "An extended description for the `endowment:protocol` permission. $1 is the name of the Snap."
  },
  "permission_rpc": {
    "message": "Izinkan $1 untuk terhubung secara langsung dengan $2.",
    "description": "The description for the `endowment:rpc` permission. $1 is 'other snaps' or 'websites', $2 is the snap name."
  },
  "permission_rpcDescription": {
    "message": "Izinkan $1 untuk mengirim pesan ke $2 dan menerima tanggapan dari $2.",
    "description": "An extended description for the `endowment:rpc` permission. $1 is 'other snaps' or 'websites', $2 is the snap name."
  },
  "permission_rpcDescriptionOriginList": {
    "message": "$1 dan $2",
    "description": "A list of allowed origins where $2 is the last origin of the list and $1 is the rest of the list separated by ','."
  },
  "permission_signatureInsight": {
    "message": "Tampilkan modal wawasan tanda tangan.",
    "description": "The description for the `endowment:signature-insight` permission"
  },
  "permission_signatureInsightDescription": {
    "message": "Izinkan $1 untuk menampilkan modal dengan wawasan seputar permintaan tanda tangan sebelum disetujui. Ini dapat digunakan sebagai solusi anti pengelabuan dan keamanan.",
    "description": "An extended description for the `endowment:signature-insight` permission. $1 is the snap name."
  },
  "permission_signatureInsightOrigin": {
    "message": "Lihat asal situs web yang memulai permintaan tanda tangan",
    "description": "The description for the `signatureOrigin` caveat, to be used with the `endowment:signature-insight` permission"
  },
  "permission_signatureInsightOriginDescription": {
    "message": "Izinkan $1 untuk melihat asal (URI) situs web yang memulai permintaan tanda tangan. Ini dapat digunakan sebagai solusi anti pengelabuan dan keamanan.",
    "description": "An extended description for the `signatureOrigin` caveat, to be used with the `endowment:signature-insight` permission. $1 is the snap name."
  },
  "permission_transactionInsight": {
    "message": "Dapatkan dan tampilkan wawasan transaksi.",
    "description": "The description for the `endowment:transaction-insight` permission"
  },
  "permission_transactionInsightDescription": {
    "message": "Izinkan $1 untuk membaca kode transaksi dan menampilkan wawasan dalam UI MetaMask. Ini dapat digunakan sebagai solusi anti pengelabuan dan keamanan.",
    "description": "An extended description for the `endowment:transaction-insight` permission. $1 is the snap name."
  },
  "permission_transactionInsightOrigin": {
    "message": "Lihat asal situs web yang mengirimkan transaksi",
    "description": "The description for the `transactionOrigin` caveat, to be used with the `endowment:transaction-insight` permission"
  },
  "permission_transactionInsightOriginDescription": {
    "message": "Izinkan $1 untuk melihat asal (URI) situs web yang menyarankan transaksi. Ini dapat digunakan sebagai solusi anti pengelabuan dan keamanan.",
    "description": "An extended description for the `transactionOrigin` caveat, to be used with the `endowment:transaction-insight` permission. $1 is the snap name."
  },
  "permission_unknown": {
    "message": "Izin tidak dikenal: $1",
    "description": "$1 is the name of a requested permission that is not recognized."
  },
  "permission_viewBip32PublicKeys": {
    "message": "Lihat kunci publik Anda untuk $1 ($2).",
    "description": "The description for the `snap_getBip32PublicKey` permission. $1 is a derivation path, e.g. 'm/44'/0'/0''. $2 is the elliptic curve name, e.g. 'secp256k1'."
  },
  "permission_viewBip32PublicKeysDescription": {
    "message": "Izinkan $2 untuk melihat kunci publik (dan alamat) untuk $1. Ini tidak memberi kendali atas akun atau aset.",
    "description": "An extended description for the `snap_getBip32PublicKey` permission. $1 is a derivation path (name). $2 is the snap name."
  },
  "permission_viewNamedBip32PublicKeys": {
    "message": "Lihat kunci publik Anda untuk $1.",
    "description": "The description for the `snap_getBip32PublicKey` permission. $1 is a name for the derivation path, e.g., 'Ethereum accounts'."
  },
  "permission_walletSwitchEthereumChain": {
    "message": "Beralih dan gunakan jaringan berikut",
    "description": "The label for the `wallet_switchEthereumChain` permission"
  },
  "permission_webAssembly": {
    "message": "Mendukung WebAssembly.",
    "description": "The description of the `endowment:webassembly` permission."
  },
  "permission_webAssemblyDescription": {
    "message": "Izinkan $1 untuk mengakses lingkungan pelaksanaan tingkat rendah melalui WebAssembly.",
    "description": "An extended description of the `endowment:webassembly` permission. $1 is the snap name."
  },
  "permissions": {
    "message": "Izin"
  },
  "permissionsPageEmptyContent": {
    "message": "Tak ada yang bisa dilihat di sini"
  },
  "permissionsPageEmptySubContent": {
    "message": "Di sinilah Anda dapat melihat izin yang Anda berikan untuk Snap yang terinstal atau situs yang terhubung."
  },
  "permitSimulationChange_approve": {
    "message": "Batas penggunaan"
  },
  "permitSimulationChange_bidding": {
    "message": "Anda menawar"
  },
  "permitSimulationChange_listing": {
    "message": "Anda mendaftar"
  },
  "permitSimulationChange_nft_listing": {
    "message": "Harga yang terdaftar"
  },
  "permitSimulationChange_receive": {
    "message": "Anda menerima"
  },
  "permitSimulationChange_revoke": {
    "message": "Batas penggunaan"
  },
  "permitSimulationChange_transfer": {
    "message": "Anda mengirim"
  },
  "permitSimulationDetailInfo": {
    "message": "Anda memberikan izin kepada pengguna untuk menggunakan token sebanyak ini dari akun."
  },
  "permittedChainToastUpdate": {
    "message": "$1 memiliki akses ke $2."
  },
  "personalAddressDetected": {
    "message": "Alamat pribadi terdeteksi. Masukkan alamat kontrak token."
  },
  "petnamesEnabledToggle": {
    "message": "Izinkan nama panggilan"
  },
  "petnamesEnabledToggleDescription": {
    "message": "Ini memungkinkan Anda untuk menetapkan nama panggilan ke alamat mana pun. Kami akan menyarankan nama untuk alamat tempat Anda berinteraksi, jika memungkinkan."
  },
  "pinToTop": {
    "message": "Sematkan ke atas"
  },
  "pleaseConfirm": {
    "message": "Harap konfirmasikan"
  },
  "plusMore": {
    "message": "+ $1 lagi",
    "description": "$1 is the number of additional items"
  },
  "plusXMore": {
    "message": "+ $1 lagi",
    "description": "$1 is a number of additional but unshown items in a list- this message will be shown in place of those items"
  },
  "popularNetworkAddToolTip": {
    "message": "Beberapa jaringan ini mengandalkan pihak ketiga. Koneksi ini kurang dapat diandalkan atau memungkinkan pihak ketiga melacak aktivitas. $1",
    "description": "$1 is Learn more link"
  },
  "popularNetworks": {
    "message": "Jaringan populer"
  },
  "portfolio": {
    "message": "Portofolio"
  },
  "preparingSwap": {
    "message": "Mempersiapkan pertukaran..."
  },
  "prev": {
    "message": "Sebelumnya"
  },
  "price": {
    "message": "Harga"
  },
  "priceUnavailable": {
    "message": "harga tidak tersedia"
  },
  "primaryType": {
    "message": "Tipe primer"
  },
  "priorityFee": {
    "message": "Biaya prioritas"
  },
  "priorityFeeProperCase": {
    "message": "Biaya Prioritas"
  },
  "privacy": {
    "message": "Privasi"
  },
  "privacyMsg": {
    "message": "Kebijakan privasi"
  },
  "privateKey": {
    "message": "Kebijakan Pribadi",
    "description": "select this type of file to use to import an account"
  },
  "privateKeyCopyWarning": {
    "message": "Kunci pribadi untuk $1",
    "description": "$1 represents the account name"
  },
  "privateKeyHidden": {
    "message": "Kunci pribadi disembunyikan",
    "description": "Explains that the private key input is hidden"
  },
  "privateKeyShow": {
    "message": "Tampilkan/Sembunyikan input kunci pribadi",
    "description": "Describes a toggle that is used to show or hide the private key input"
  },
  "privateKeyShown": {
    "message": "Kunci pribadi ini sedang ditampilkan",
    "description": "Explains that the private key input is being shown"
  },
  "privateKeyWarning": {
    "message": "Peringatan: Jangan ungkapkan kunci ini. Siapa pun yang memiliki kunci pribadi Anda dapat mencuri aset yang disimpan di akun Anda."
  },
  "privateNetwork": {
    "message": "Jaringan pribadi"
  },
  "proceedWithTransaction": {
    "message": "Saya tetap ingin melanjutkan"
  },
  "productAnnouncements": {
    "message": "Pengumuman produk"
  },
  "profileSync": {
    "message": "Sinkronisasi Profil"
  },
  "profileSyncConfirmation": {
    "message": "Jika sinkronisasi profil dinonaktifkan, Anda tidak dapat menerima notifikasi."
  },
  "profileSyncDescription": {
    "message": "Membuat profil yang digunakan MetaMask untuk menyinkronkan beberapa pengaturan di antara perangkat Anda. Ini diperlukan untuk mendapatkan notifikasi. $1."
  },
  "profileSyncPrivacyLink": {
    "message": "Pelajari cara kami melindungi privasi Anda"
  },
  "proposedApprovalLimit": {
    "message": "Batas persetujuan yang diajukan"
  },
  "provide": {
    "message": "Berikan"
  },
  "publicAddress": {
    "message": "Alamat publik"
  },
  "pushPlatformNotificationsFundsReceivedDescription": {
    "message": "Anda menerima $1 $2"
  },
  "pushPlatformNotificationsFundsReceivedDescriptionDefault": {
    "message": "Anda menerima beberapa token"
  },
  "pushPlatformNotificationsFundsReceivedTitle": {
    "message": "Dana diterima"
  },
  "pushPlatformNotificationsFundsSentDescription": {
    "message": "Anda berhasil mengirimkan $1 $2"
  },
  "pushPlatformNotificationsFundsSentDescriptionDefault": {
    "message": "Anda berhasil mengirimkan beberapa token"
  },
  "pushPlatformNotificationsFundsSentTitle": {
    "message": "Dana terkirim"
  },
  "pushPlatformNotificationsNftReceivedDescription": {
    "message": "Anda menerima NFT baru"
  },
  "pushPlatformNotificationsNftReceivedTitle": {
    "message": "NFT diterima"
  },
  "pushPlatformNotificationsNftSentDescription": {
    "message": "Anda berhasil mengirimkan NFT"
  },
  "pushPlatformNotificationsNftSentTitle": {
    "message": "NFT terkirim"
  },
  "pushPlatformNotificationsStakingLidoStakeCompletedDescription": {
    "message": "Stake Lido berhasil"
  },
  "pushPlatformNotificationsStakingLidoStakeCompletedTitle": {
    "message": "Stake selesai"
  },
  "pushPlatformNotificationsStakingLidoStakeReadyToBeWithdrawnDescription": {
    "message": "Stake Lido kini siap untuk ditarik"
  },
  "pushPlatformNotificationsStakingLidoStakeReadyToBeWithdrawnTitle": {
    "message": "Stake siap untuk penarikan"
  },
  "pushPlatformNotificationsStakingLidoWithdrawalCompletedDescription": {
    "message": "Penarikan Lido berhasil"
  },
  "pushPlatformNotificationsStakingLidoWithdrawalCompletedTitle": {
    "message": "Penarikan selesai"
  },
  "pushPlatformNotificationsStakingLidoWithdrawalRequestedDescription": {
    "message": "Permintaan penarikan Lido telah dikirim"
  },
  "pushPlatformNotificationsStakingLidoWithdrawalRequestedTitle": {
    "message": "Penarikan diminta"
  },
  "pushPlatformNotificationsStakingRocketpoolStakeCompletedDescription": {
    "message": "Stake RocketPool berhasil"
  },
  "pushPlatformNotificationsStakingRocketpoolStakeCompletedTitle": {
    "message": "Stake selesai"
  },
  "pushPlatformNotificationsStakingRocketpoolUnstakeCompletedDescription": {
    "message": "Pembatalan stake RocketPool berhasil"
  },
  "pushPlatformNotificationsStakingRocketpoolUnstakeCompletedTitle": {
    "message": "Pembatalan stake selesai"
  },
  "pushPlatformNotificationsSwapCompletedDescription": {
    "message": "Swap MetaMask berhasil"
  },
  "pushPlatformNotificationsSwapCompletedTitle": {
    "message": "Swap selesai"
  },
  "queued": {
    "message": "Antrean"
  },
  "quoteRate": {
    "message": "Tingkat kuotasi"
  },
  "quotedReceiveAmount": {
    "message": "Jumlah $1 yang diterima"
  },
  "quotedTotalCost": {
    "message": "Biaya total $1"
  },
  "rank": {
    "message": "Peringkat"
  },
  "rateIncludesMMFee": {
    "message": "Tarif sudah termasuk biaya sebesar $1%"
  },
  "reAddAccounts": {
    "message": "tambahkan kembali akun lain"
  },
  "reAdded": {
    "message": "ditambahkan kembali"
  },
  "readdToken": {
    "message": "Anda dapat menambahkan token ini kembali di masa mendatang dengan membuka “Impor token” di menu opsi akun Anda."
  },
  "receive": {
    "message": "Terima"
  },
  "receiveCrypto": {
    "message": "Terima kripto"
  },
  "recipientAddressPlaceholderNew": {
    "message": "Masukkan alamat publik (0x) atau nama domain"
  },
  "recommendedGasLabel": {
    "message": "Direkomendasikan"
  },
  "recoveryPhraseReminderBackupStart": {
    "message": "Mulai di sini"
  },
  "recoveryPhraseReminderConfirm": {
    "message": "Mengerti"
  },
  "recoveryPhraseReminderHasBackedUp": {
    "message": "Jaga selalu Frasa Pemulihan Rahasia Anda di tempat yang aman dan rahasia"
  },
  "recoveryPhraseReminderHasNotBackedUp": {
    "message": "Perlu mencadangkan Frasa Pemulihan Rahasia Anda lagi?"
  },
  "recoveryPhraseReminderItemOne": {
    "message": "Jangan membagikan Frasa Pemulihan Rahasia Anda kepada siapa pun"
  },
  "recoveryPhraseReminderItemTwo": {
    "message": "Tim MetaMask tidak akan pernah meminta Frasa Pemulihan Rahasia Anda"
  },
  "recoveryPhraseReminderSubText": {
    "message": "Frasa Pemulihan Rahasia Anda mengendalikan semua akun Anda."
  },
  "recoveryPhraseReminderTitle": {
    "message": "Lindungi dana Anda"
  },
  "refreshList": {
    "message": "Segarkan daftar"
  },
  "reject": {
    "message": "Tolak"
  },
  "rejectAll": {
    "message": "Tolak semua"
  },
  "rejectRequestsDescription": {
    "message": "Anda akan menolak permintaan $1 secara bertahap."
  },
  "rejectRequestsN": {
    "message": "Tolak permintaan $1"
  },
  "rejectTxsDescription": {
    "message": "Anda akan menolak $1 transaksi secara bertahap."
  },
  "rejectTxsN": {
    "message": "Tolak $1 transaksi"
  },
  "rejected": {
    "message": "Ditolak"
  },
  "rememberSRPIfYouLooseAccess": {
    "message": "Ingat, jika Anda kehilangan Frasa Pemulihan Rahasia, akses ke dompet Anda akan hilang. $1 untuk menyimpan rangkaian kata-kata ini dengan aman sehingga Anda dapat mengakses dana setiap saat."
  },
  "reminderSet": {
    "message": "Pengingat diatur!"
  },
  "remove": {
    "message": "Hapus"
  },
  "removeAccount": {
    "message": "Hapus akun"
  },
  "removeAccountDescription": {
    "message": "Akun ini akan dihapus dari dompet Anda. Pastikan Anda memiliki Frasa Pemulihan Rahasia asli atau kunci pribadi untuk akun impor ini sebelum melanjutkan. Anda dapat mengimpor atau membuat akun lagi dari menu gulir bawah akun. "
  },
  "removeKeyringSnap": {
    "message": "Akun berikut akan dihapus dari MetaMask saat menghapus Snap ini:"
  },
  "removeKeyringSnapToolTip": {
    "message": "Snap mengontrol akun. Jika dihapus, maka akun tersebut akan dihapus juga dari MetaMask, tetapi akun tersebut akan tetap berada di blockchain."
  },
  "removeNFT": {
    "message": "Hapus NFT"
  },
  "removeNftErrorMessage": {
    "message": "Kami tidak dapat menghapus NFT ini."
  },
  "removeNftMessage": {
    "message": "NFT berhasil dihapus!"
  },
  "removeSnap": {
    "message": "Hapus Snap"
  },
  "removeSnapAccountDescription": {
    "message": "Jika Anda melanjutkan, akun ini tidak lagi tersedia di MetaMask."
  },
  "removeSnapAccountTitle": {
    "message": "Hapus akun"
  },
  "removeSnapConfirmation": {
    "message": "Yakin ingin menghapus $1?",
    "description": "$1 represents the name of the snap"
  },
  "removeSnapDescription": {
    "message": "Tindakan ini akan menghapus snap, datanya, dan mencabut izin yang Anda berikan."
  },
  "replace": {
    "message": "mengganti"
  },
  "reportIssue": {
    "message": "Laporkan masalah"
  },
  "requestFrom": {
    "message": "Permintaan dari"
  },
  "requestFromInfo": {
    "message": "Ini merupakan situs yang meminta tanda tangan Anda."
  },
  "requestFromInfoSnap": {
    "message": "Ini merupakan Snap yang meminta tanda tangan Anda."
  },
  "requestFromTransactionDescription": {
    "message": "Ini merupakan situs yang meminta konfirmasi Anda."
  },
  "requestingFor": {
    "message": "Meminta untuk"
  },
  "requestingForAccount": {
    "message": "Meminta untuk $1",
    "description": "Name of Account"
  },
  "requestingForNetwork": {
    "message": "Meminta untuk $1",
    "description": "Name of Network"
  },
  "required": {
    "message": "Wajib"
  },
  "reset": {
    "message": "Atur ulang"
  },
  "resetWallet": {
    "message": "Reset dompet"
  },
  "resetWalletSubHeader": {
    "message": "MetaMask tidak menyimpan salinan kata sandi Anda. Jika terjadi masalah saat membuka akun, reset dompet Anda. Anda dapat melakukannya dengan memberikan Frasa Pemulihan Rahasia yang digunakan saat mengatur dompet."
  },
  "resetWalletUsingSRP": {
    "message": "Tindakan ini akan menghapus dompet saat ini dan Frasa Pemulihan Rahasia dari perangkat ini, bersama dengan daftar akun yang telah Anda kelola. Setelah direset dengan Frasa Pemulihan Rahasia, Anda akan melihat daftar akun berdasarkan Frasa Pemulihan Rahasia yang Anda gunakan untuk mereset. Daftar baru ini secara otomatis akan menyertakan akun yang memiliki saldo. Anda juga dapat $1 yang telah dibuat sebelumnya. Akun khusus yang Anda impor harus $2, serta token khusus yang Anda tambahkan ke akun harus $3."
  },
  "resetWalletWarning": {
    "message": "Pastikan Anda menggunakan Frasa Pemulihan Rahasia yang benar sebelum melanjutkan. Anda tidak dapat membatalkan tindakan ini."
  },
  "restartMetamask": {
    "message": "Mulai ulang MetaMask"
  },
  "restore": {
    "message": "Pulihkan"
  },
  "restoreUserData": {
    "message": "Pulihkan data pengguna"
  },
  "resultPageError": {
    "message": "Kesalahan"
  },
  "resultPageErrorDefaultMessage": {
    "message": "Operasi gagal."
  },
  "resultPageSuccess": {
    "message": "Berhasil"
  },
  "resultPageSuccessDefaultMessage": {
    "message": "Operasi berhasil dilakukan."
  },
  "retryTransaction": {
    "message": "Coba lagi transaksi"
  },
  "reusedTokenNameWarning": {
    "message": "Token di sini menggunakan kembali simbol dari token lain yang Anda lihat, ini bisa jadi membingungkan atau menipu."
  },
  "revealSeedWords": {
    "message": "Tampilkan Frasa Pemulihan Rahasia"
  },
  "revealSeedWordsDescription1": {
    "message": "$1 memberikan $2",
    "description": "This is a sentence consisting of link using 'revealSeedWordsSRPName' as $1 and bolded text using 'revealSeedWordsDescription3' as $2."
  },
  "revealSeedWordsDescription2": {
    "message": "MetaMask merupakan $1. Artinya, Anda adalah pemilik SRP Anda sendiri.",
    "description": "$1 is text link with the message from 'revealSeedWordsNonCustodialWallet'"
  },
  "revealSeedWordsDescription3": {
    "message": "akses penuh ke dompet dan dana Anda.\n"
  },
  "revealSeedWordsNonCustodialWallet": {
    "message": "dompet dengan kendali penuh"
  },
  "revealSeedWordsQR": {
    "message": "QR"
  },
  "revealSeedWordsSRPName": {
    "message": "Frasa Pemulihan Rahasia (SRP)"
  },
  "revealSeedWordsText": {
    "message": "Teks"
  },
  "revealSeedWordsWarning": {
    "message": "Pastikan tidak ada yang melihat layar Anda. $1",
    "description": "$1 is bolded text using the message from 'revealSeedWordsWarning2'"
  },
  "revealSeedWordsWarning2": {
    "message": "Dukungan MetaMask tidak akan pernah memintanya.",
    "description": "The bolded texted in the second part of 'revealSeedWordsWarning'"
  },
  "revealSensitiveContent": {
    "message": "Tampilkan konten sensitif"
  },
  "revealTheSeedPhrase": {
    "message": "Ungkap frasa seed"
  },
  "review": {
    "message": "Tinjau"
  },
  "reviewAlert": {
    "message": "Tinjau peringatan"
  },
  "reviewAlerts": {
    "message": "Tinjau peringatan"
  },
  "reviewPermissions": {
    "message": "Tinjau izin"
  },
  "revokePermission": {
    "message": "Cabut izin"
  },
  "revokeSimulationDetailsDesc": {
    "message": "Anda menghapus izin orang lain untuk menggunakan token dari akun Anda."
  },
  "rpcNameOptional": {
    "message": "Nama RPC (Opsional)"
  },
  "rpcUrl": {
    "message": "URL RPC Baru"
  },
  "safeTransferFrom": {
    "message": "Transfer aman dari"
  },
  "save": {
    "message": "Simpan"
  },
  "scanInstructions": {
    "message": "Tempatkan kode QR di bagian depan kamera Anda"
  },
  "scanQrCode": {
    "message": "Pindai kode QR"
  },
  "scrollDown": {
    "message": "Gulir ke bawah"
  },
  "search": {
    "message": "Cari"
  },
  "searchAccounts": {
    "message": "Cari akun"
  },
  "searchNfts": {
    "message": "Cari NFT"
  },
  "searchTokens": {
    "message": "Cari token"
  },
  "searchTokensByNameOrAddress": {
    "message": "Cari token berdasarkan nama atau alamat"
  },
  "secretRecoveryPhrase": {
    "message": "Frasa Pemulihan Rahasia"
  },
  "secureWallet": {
    "message": "Amankan dompet"
  },
  "security": {
    "message": "Keamanan"
  },
  "securityAlert": {
    "message": "Peringatan keamanan dari $1 dan $2"
  },
  "securityAlerts": {
    "message": "Peringatan keamanan"
  },
  "securityAlertsDescription": {
    "message": "Fitur ini memperingatkan Anda tentang aktivitas jahat dengan meninjau permintaan transaksi dan tanda tangan secara aktif. $1",
    "description": "Link to learn more about security alerts"
  },
  "securityAndPrivacy": {
    "message": "Keamanan & privasi"
  },
  "securityDescription": {
    "message": "Kurangi kemungkinan Anda bergabung dengan jaringan yang tidak aman dan lindungi akun Anda"
  },
  "securityMessageLinkForNetworks": {
    "message": "penipuan jaringan dan risiko keamanan"
  },
  "securityPrivacyPath": {
    "message": "Pengaturan > Keamanan & Privasi."
  },
  "securityProviderPoweredBy": {
    "message": "Didukung oleh $1",
    "description": "The security provider that is providing data"
  },
  "seeAllPermissions": {
    "message": "Lihat semua izin",
    "description": "Used for revealing more content (e.g. permission list, etc.)"
  },
  "seeDetails": {
    "message": "Lihat detailnya"
  },
  "seedPhraseConfirm": {
    "message": "Konfirmasikan Frasa Pemulihan Rahasia"
  },
  "seedPhraseEnterMissingWords": {
    "message": "Konfirmasikan Frasa Pemulihan Rahasia"
  },
  "seedPhraseIntroNotRecommendedButtonCopy": {
    "message": "Ingatkan saya nanti (tidak direkomendasikan)"
  },
  "seedPhraseIntroRecommendedButtonCopy": {
    "message": "Amankan dompet saya (direkomendasikan)"
  },
  "seedPhraseIntroSidebarBulletOne": {
    "message": "Tuliskan dan simpan di beberapa tempat rahasia."
  },
  "seedPhraseIntroSidebarBulletTwo": {
    "message": "Simpan di deposit box yang aman."
  },
  "seedPhraseIntroSidebarCopyOne": {
    "message": "Frasa Pemulihan Rahasia Anda adalah “kunci master” ke dompet dan dana Anda"
  },
  "seedPhraseIntroSidebarCopyThree": {
    "message": "Jika seseorang menanyakan frasa pemulihan Anda, kemungkinan mereka akan mencoba menipu dan mencuri dana di dompet Anda"
  },
  "seedPhraseIntroSidebarCopyTwo": {
    "message": "Jangan pernah membagikan Frasa Pemulihan Rahasia Anda bahkan kepada MetaMask sekali pun!"
  },
  "seedPhraseIntroSidebarTitleOne": {
    "message": "Apa itu Frasa Pemulihan Rahasia?"
  },
  "seedPhraseIntroSidebarTitleThree": {
    "message": "Haruskah saya membagikan Frasa Pemulihan Rahasia saya?"
  },
  "seedPhraseIntroSidebarTitleTwo": {
    "message": "Bagaimana cara menyimpan Frasa Pemulihan Rahasia saya?"
  },
  "seedPhraseIntroTitle": {
    "message": "Amankan dompet Anda"
  },
  "seedPhraseReq": {
    "message": "Frasa Pemulihan Rahasia berisi 12, 15, 18, 21, atau 24 kata"
  },
  "seedPhraseWriteDownDetails": {
    "message": "Tuliskan Frasa Pemulihan Rahasia 12 kata ini, simpan di tempat yang aman dan hanya Anda yang dapat mengaksesnya."
  },
  "seedPhraseWriteDownHeader": {
    "message": "Tuliskan Frasa Pemulihan Rahasia Anda"
  },
  "select": {
    "message": "Pilih"
  },
  "selectAccounts": {
    "message": "Pilih akun untuk menggunakan situs ini"
  },
  "selectAccountsForSnap": {
    "message": "Pilih akun yang akan digunakan bersama snap ini"
  },
  "selectAll": {
    "message": "Pilih semua"
  },
  "selectAnAccount": {
    "message": "Pilih akun"
  },
  "selectAnAccountAlreadyConnected": {
    "message": "Akun ini sudah terhubung ke MetaMask."
  },
  "selectEnableDisplayMediaPrivacyPreference": {
    "message": "Aktifkan Tampilkan Media NFT"
  },
  "selectHdPath": {
    "message": "Pilih path HD"
  },
  "selectNFTPrivacyPreference": {
    "message": "Aktifkan Autodeteksi NFT"
  },
  "selectPathHelp": {
    "message": "Jika Anda tidak menemukan akun yang diharapkan, coba alihkan jalur HD atau jaringan yang dipilih saat ini."
  },
  "selectRpcUrl": {
    "message": "Pilih URL RPC"
  },
  "selectType": {
    "message": "Pilih Jenis"
  },
  "selectedAccountMismatch": {
    "message": "Akun yang berbeda dipilih"
  },
  "selectingAllWillAllow": {
    "message": "Memiih semua akan mengizinkan situs ini untuk melihat semua akun Anda saat ini. Pastikan Anda memercayai situs ini."
  },
  "send": {
    "message": "Kirim"
  },
  "sendBugReport": {
    "message": "Kirimi kami laporan bug."
  },
  "sendNoContactsConversionText": {
    "message": "klik di sini"
  },
  "sendNoContactsDescription": {
    "message": "Kontak memungkinkan Anda untuk mengirim transaksi dengan aman ke akun lain beberapa kali. Untuk membuat kontak, $1",
    "description": "$1 represents the action text 'click here'"
  },
  "sendNoContactsTitle": {
    "message": "Anda belum memiliki kontak"
  },
  "sendSelectReceiveAsset": {
    "message": "Pilih aset yang akan diterima"
  },
  "sendSelectSendAsset": {
    "message": "Pilih aset yang akan dikirim"
  },
  "sendSpecifiedTokens": {
    "message": "Kirim $1",
    "description": "Symbol of the specified token"
  },
  "sendSwapSubmissionWarning": {
    "message": "Mengklik tombol ini akan langsung memulai transaksi swap. Tinjau detail transaksi sebelum melanjutkan."
  },
  "sendTokenAsToken": {
    "message": "Kirim $1 sebagai $2",
    "description": "Used in the transaction display list to describe a swap and send. $1 and $2 are the symbols of tokens in involved in the swap."
  },
  "sendingAsset": {
    "message": "Mengirim $1"
  },
  "sendingDisabled": {
    "message": "Belum mendukung pengiriman aset NFT ERC-1155."
  },
  "sendingNativeAsset": {
    "message": "Mengirim $1",
    "description": "$1 represents the native currency symbol for the current network (e.g. ETH or BNB)"
  },
  "sendingToTokenContractWarning": {
    "message": "Peringatan: Anda akan mengirim kontrak token yang berpotensi mengakibatkan hilangnya dana. $1",
    "description": "$1 is a clickable link with text defined by the 'learnMoreUpperCase' key. The link will open to a support article regarding the known contract address warning"
  },
  "sepolia": {
    "message": "Jaringan uji Sepolia"
  },
  "setApprovalForAll": {
    "message": "Atur persetujuan untuk semua"
  },
  "setApprovalForAllRedesignedTitle": {
    "message": "Permintaan penarikan"
  },
  "setApprovalForAllTitle": {
    "message": "Setujui $1 tanpa batas penggunaan",
    "description": "The token symbol that is being approved"
  },
  "settingAddSnapAccount": {
    "message": "Tambahkan akun Snap"
  },
  "settings": {
    "message": "Pengaturan"
  },
  "settingsOptimisedForEaseOfUseAndSecurity": {
    "message": "Pengaturan dioptimalkan untuk kemudahan penggunaan dan keamanan. Ubah pengaturan ini kapan saja."
  },
  "settingsSearchMatchingNotFound": {
    "message": "Tidak menemukan hasil yang cocok."
  },
  "settingsSubHeadingSignaturesAndTransactions": {
    "message": "Permintaan tanda tangan dan transaksi"
  },
  "show": {
    "message": "Tampil"
  },
  "showAccount": {
    "message": "Tampilkan akun"
  },
  "showAdvancedDetails": {
    "message": "Tampilkan detail lanjutan"
  },
  "showExtensionInFullSizeView": {
    "message": "Tampilkan ekstensi dalam tampilan berukuran penuh"
  },
  "showExtensionInFullSizeViewDescription": {
    "message": "Aktifkan ini untuk membuat tampilan berukuran penuh sebagai default saat mengklik ikon ekstensi."
  },
  "showFiatConversionInTestnets": {
    "message": "Tampilkan konversi di jaringan uji"
  },
  "showFiatConversionInTestnetsDescription": {
    "message": "Pilih ini untuk menampilkan konversi fiat di Testnet"
  },
  "showHexData": {
    "message": "Tampilkan data Hex"
  },
  "showHexDataDescription": {
    "message": "Pilih ini untuk menampilkan bidang data hex di layar kirim"
  },
  "showIncomingTransactions": {
    "message": "Tampilkan transaksi masuk"
  },
  "showIncomingTransactionsDescription": {
    "message": "Pilih ini untuk menggunakan Etherscan untuk menampilkan transaksi yang masuk di daftar transaksi",
    "description": "$1 is the link to etherscan url and $2 is the link to the privacy policy of consensys APIs"
  },
  "showIncomingTransactionsExplainer": {
    "message": "Ini bergantung pada API pihak ketiga yang berbeda untuk setiap jaringan, yang mengungkap alamat Ethereum dan alamat IP Anda."
  },
  "showLess": {
    "message": "Ciutkan"
  },
  "showMore": {
    "message": "Tampilkan selengkapnya"
  },
  "showNativeTokenAsMainBalance": {
    "message": "Tampilkan token asli sebagai saldo utama"
  },
  "showNft": {
    "message": "Tampilkan NFT"
  },
  "showPermissions": {
    "message": "Tampilkan Izin"
  },
  "showPrivateKey": {
    "message": "Tampilkan kunci pribadi"
  },
  "showTestnetNetworks": {
    "message": "Tampilkan jaringan pengujian"
  },
  "showTestnetNetworksDescription": {
    "message": "Pilih opsi ini untuk menampilkan jaringan pengujian dalam daftar jaringan"
  },
  "sign": {
    "message": "Tanda tangan"
  },
  "signatureRequest": {
    "message": "Permintaan tanda tangan"
  },
  "signature_decoding_bid_nft_tooltip": {
    "message": "NFT akan terlihat di dompet Anda saat tawaran diterima."
  },
  "signature_decoding_list_nft_tooltip": {
    "message": "Nantikan perubahan hanya jika seseorang membeli NFT Anda."
  },
  "signed": {
    "message": "Ditandatangani"
  },
  "signing": {
    "message": "Penandatanganan"
  },
  "signingInWith": {
    "message": "Masuk dengan"
  },
  "signingWith": {
    "message": "Tanda tangani dengan"
  },
  "simulationApproveHeading": {
    "message": "Tarik"
  },
  "simulationDetailsApproveDesc": {
    "message": "Anda memberi orang lain izin untuk menarik NFT dari akun Anda."
  },
  "simulationDetailsERC20ApproveDesc": {
    "message": "Anda memberi orang lain izin untuk menggunakan jumlah ini dari akun Anda."
  },
  "simulationDetailsFiatNotAvailable": {
    "message": "Tidak Tersedia"
  },
  "simulationDetailsIncomingHeading": {
    "message": "Anda menerima"
  },
  "simulationDetailsNoChanges": {
    "message": "Tidak ada perubahan"
  },
  "simulationDetailsOutgoingHeading": {
    "message": "Anda mengirim"
  },
  "simulationDetailsRevokeSetApprovalForAllDesc": {
    "message": "Anda menghapus izin orang lain untuk menarik NFT dari akun Anda."
  },
  "simulationDetailsSetApprovalForAllDesc": {
    "message": "Anda memberikan izin kepada orang lain untuk menarik NFT dari akun Anda."
  },
  "simulationDetailsTitle": {
    "message": "Estimasi perubahan"
  },
  "simulationDetailsTitleTooltip": {
    "message": "Estimasi perubahan merupakan hal yang mungkin terjadi jika Anda melakukan transaksi ini. Ini hanyalah prediksi, bukan jaminan."
  },
  "simulationDetailsTotalFiat": {
    "message": "Total = $1",
    "description": "$1 is the total amount in fiat currency on one side of the transaction"
  },
  "simulationDetailsTransactionReverted": {
    "message": "Transaksi ini kemungkinan besar akan gagal"
  },
  "simulationDetailsUnavailable": {
    "message": "Tidak tersedia"
  },
  "simulationErrorMessageV2": {
    "message": "Kami tidak dapat memperkirakan gas. Tampaknya ada kesalahan dalam kontrak dan transaksi ini berpotensi gagal."
  },
  "simulationsSettingDescription": {
    "message": "Aktifkan untuk mengestimasikan perubahan saldo transaksi dan tanda tangan sebelum Anda mengonfirmasikannya. Ini tidak menjamin hasil akhirnya. $1"
  },
  "simulationsSettingSubHeader": {
    "message": "Estimasikan perubahan saldo"
  },
  "singleNetwork": {
    "message": "1 jaringan"
  },
  "siweIssued": {
    "message": "Dikeluarkan"
  },
  "siweNetwork": {
    "message": "Jaringan"
  },
  "siweRequestId": {
    "message": "Permintaan ID"
  },
  "siweResources": {
    "message": "Sumber daya"
  },
  "siweURI": {
    "message": "URL"
  },
  "skip": {
    "message": "Lewati"
  },
  "skipAccountSecurity": {
    "message": "Lewati keamanan akun?"
  },
  "skipAccountSecurityDetails": {
    "message": "Saya memahami bahwa sampai saya mencadangkan Frasa Pemulihan Rahasia, saya dapat kehilangan akun saya dan semua aset yang ada."
  },
  "slideBridgeDescription": {
    "message": "Berpindah antara 9 chain, semuanya di dalam dompet Anda"
  },
  "slideBridgeTitle": {
    "message": "Siap untuk bridge?"
  },
  "slideCashOutDescription": {
    "message": "Jual kripto dan dapatkan uang tunai"
  },
  "slideCashOutTitle": {
    "message": "Cairkan uang tunai dengan MetaMask"
  },
  "slideDebitCardTitle": {
    "message": "Kartu debit MetaMask"
  },
  "slideFundWalletTitle": {
    "message": "Danai dompet Anda"
  },
  "smartContracts": {
    "message": "Kontrak cerdas"
  },
  "smartSwapsErrorNotEnoughFunds": {
    "message": "Dana tidak cukup untuk pertukaran cerdas."
  },
  "smartSwapsErrorUnavailable": {
    "message": "Smart Swap tidak tersedia untuk sementara waktu."
  },
  "smartTransactionCancelled": {
    "message": "Transaksi Anda dibatalkan"
  },
  "smartTransactionCancelledDescription": {
    "message": "Transaksi Anda tidak dapat diselesaikan, sehingga dibatalkan agar Anda tidak perlu membayar biaya gas yang tidak seharusnya."
  },
  "smartTransactionError": {
    "message": "Transaksi Anda gagal"
  },
  "smartTransactionErrorDescription": {
    "message": "Perubahan pasar yang mendadak dapat menyebabkan kegagalan. Jika masalah berlanjut, hubungi dukungan pelanggan MetaMask."
  },
  "smartTransactionPending": {
    "message": "Mengirimkan transaksi Anda"
  },
  "smartTransactionSuccess": {
    "message": "Transaksi Anda selesai"
  },
  "smartTransactions": {
    "message": "Transaksi Pintar"
  },
  "smartTransactionsEnabledDescription": {
    "message": " dan perlindungan MEV. Kini aktif secara default."
  },
  "smartTransactionsEnabledLink": {
    "message": "Tingkat keberhasilan lebih tinggi"
  },
  "smartTransactionsEnabledTitle": {
    "message": "Transaksi menjadi lebih pintar"
  },
  "snapAccountCreated": {
    "message": "Akun dibuat"
  },
  "snapAccountCreatedDescription": {
    "message": "Akun baru Anda siap digunakan!"
  },
  "snapAccountCreationFailed": {
    "message": "Pembuatan akun gagal"
  },
  "snapAccountCreationFailedDescription": {
    "message": "$1 tidak berhasil membuat akun untuk Anda.",
    "description": "$1 is the snap name"
  },
  "snapAccountRedirectFinishSigningTitle": {
    "message": "Selesaikan penandatanganan"
  },
  "snapAccountRedirectSiteDescription": {
    "message": "Ikuti petunjuk dari $1"
  },
  "snapAccountRemovalFailed": {
    "message": "Penghapusan akun gagal"
  },
  "snapAccountRemovalFailedDescription": {
    "message": "$1 tidak berhasil menghapus akun ini untuk Anda.",
    "description": "$1 is the snap name"
  },
  "snapAccountRemoved": {
    "message": "Akun dihapus"
  },
  "snapAccountRemovedDescription": {
    "message": "Akun ini tidak lagi tersedia untuk digunakan di MetaMask."
  },
  "snapAccounts": {
    "message": "Akun Snap"
  },
  "snapAccountsDescription": {
    "message": "Akun yang dikontrol oleh Snap pihak ketiga."
  },
  "snapConnectTo": {
    "message": "Hubungkan ke $1",
    "description": "$1 is the website URL or a Snap name. Used for Snaps pre-approved connections."
  },
  "snapConnectionPermissionDescription": {
    "message": "Izinkan $1 terhubung secara otomatis ke $2 tanpa persetujuan Anda.",
    "description": "Used for Snap pre-approved connections. $1 is the Snap name, $2 is a website URL."
  },
  "snapConnectionWarning": {
    "message": "$1 ingin menggunakan $2",
    "description": "$2 is the snap and $1 is the dapp requesting connection to the snap."
  },
  "snapContent": {
    "message": "Konten ini berasal dari $1",
    "description": "This is shown when a snap shows transaction insight information in the confirmation UI. $1 is a link to the snap's settings page with the link text being the name of the snap."
  },
  "snapDetailWebsite": {
    "message": "Situs web"
  },
  "snapHomeMenu": {
    "message": "Menu Beranda Snap"
  },
  "snapInstallRequest": {
    "message": "Anda memberikan izin berikut dengan menginstal $1.",
    "description": "$1 is the snap name."
  },
  "snapInstallSuccess": {
    "message": "Instalasi selesai"
  },
  "snapInstallWarningCheck": {
    "message": "$1 meminta izin untuk melakukan hal berikut:",
    "description": "Warning message used in popup displayed on snap install. $1 is the snap name."
  },
  "snapInstallWarningHeading": {
    "message": "Lanjutkan dengan hati-hati"
  },
  "snapInstallWarningPermissionDescriptionForBip32View": {
    "message": "Izinkan $1 untuk melihat kunci publik (dan alamat). Ini tidak memberi kendali atas akun atau aset.",
    "description": "An extended description for the `snap_getBip32PublicKey` permission used for tooltip on Snap Install Warning screen (popup/modal). $1 is the snap name."
  },
  "snapInstallWarningPermissionDescriptionForEntropy": {
    "message": "Izinkan Snap $1 untuk mengelola akun dan aset pada jaringan yang diminta. Akun-akun ini diperoleh dan dicadangkan menggunakan frasa pemulihan rahasia (tanpa mengungkapkannya). Dengan kemampuannya untuk mendapatkan kunci, $1 dapat mendukung berbagai protokol blockchain di luar Ethereum (EVM).",
    "description": "An extended description for the `snap_getBip44Entropy` and `snap_getBip44Entropy` permissions used for tooltip on Snap Install Warning screen (popup/modal). $1 is the snap name."
  },
  "snapInstallWarningPermissionNameForEntropy": {
    "message": "Kelola akun $1",
    "description": "Permission name used for the Permission Cell component displayed on warning popup when installing a Snap. $1 is list of account types."
  },
  "snapInstallWarningPermissionNameForViewPublicKey": {
    "message": "Lihat kunci publik untuk $1",
    "description": "Permission name used for the Permission Cell component displayed on warning popup when installing a Snap. $1 is list of account types."
  },
  "snapInstallationErrorDescription": {
    "message": "$1 tidak dapat diinstal.",
    "description": "Error description used when snap installation fails. $1 is the snap name."
  },
  "snapInstallationErrorTitle": {
    "message": "Instalasi gagal",
    "description": "Error title used when snap installation fails."
  },
  "snapResultError": {
    "message": "Kesalahan"
  },
  "snapResultSuccess": {
    "message": "Berhasil"
  },
  "snapResultSuccessDescription": {
    "message": "$1 siap digunakan"
  },
  "snapUpdateAlertDescription": {
    "message": "Dapatkan versi terbaru $1",
    "description": "Description used in Snap update alert banner when snap update is available. $1 is the Snap name."
  },
  "snapUpdateAvailable": {
    "message": "Pembaruan tersedia"
  },
  "snapUpdateErrorDescription": {
    "message": "$1 tidak dapat diperbarui.",
    "description": "Error description used when snap update fails. $1 is the snap name."
  },
  "snapUpdateErrorTitle": {
    "message": "Pembaruan gagal",
    "description": "Error title used when snap update fails."
  },
  "snapUpdateRequest": {
    "message": "Anda memberikan izin berikut dengan memperbarui $1.",
    "description": "$1 is the Snap name."
  },
  "snapUpdateSuccess": {
    "message": "Pembaruan selesai"
  },
  "snapUrlIsBlocked": {
    "message": "Snap ini ingin mengarahkan Anda ke situs yang diblokir. $1."
  },
  "snaps": {
    "message": "Snap"
  },
  "snapsConnected": {
    "message": "Snap terhubung"
  },
  "snapsNoInsight": {
    "message": "Snap tidak mengembalikan wawasan apa pun"
  },
  "snapsPrivacyWarningFirstMessage": {
    "message": "Anda menyatakan bahwa Snap yang diinstal adalah Layanan Pihak Ketiga, kecuali jika diidentifikasi lain, sebagaimana dijelaskan dalam $1 Consensys. Penggunaan Layanan Pihak Ketiga diatur oleh syarat dan ketentuan terpisah yang ditetapkan oleh penyedia Layanan Pihak Ketiga. Consensys tidak merekomendasikan penggunaan Snap oleh orang tertentu karena alasan tertentu. Anda mengakses, mengandalkan, atau menggunakan Layanan Pihak Ketiga dengan risiko sendiri. Consensys menafikan semua tanggung jawab dan kewajiban atas kerugian yang timbul karena penggunaan Layanan Pihak Ketiga.",
    "description": "First part of a message in popup modal displayed when installing a snap for the first time. $1 is terms of use link."
  },
  "snapsPrivacyWarningSecondMessage": {
    "message": "Setiap informasi yang Anda bagikan kepada Layanan Pihak Ketiga akan dikumpulkan langsung oleh Layanan Pihak Ketiga tersebut sesuai dengan kebijakan privasinya. Baca kebijakan privasinya untuk informasi lebih lanjut.",
    "description": "Second part of a message in popup modal displayed when installing a snap for the first time."
  },
  "snapsPrivacyWarningThirdMessage": {
    "message": "Consensys tidak memiliki akses ke informasi yang Anda bagikan kepada Layanan Pihak Ketiga.",
    "description": "Third part of a message in popup modal displayed when installing a snap for the first time."
  },
  "snapsSettings": {
    "message": "Pengaturan Snap"
  },
  "snapsTermsOfUse": {
    "message": "Ketentuan Penggunaan"
  },
  "snapsToggle": {
    "message": "Snap hanya akan beroperasi jika diaktifkan"
  },
  "snapsUIError": {
    "message": "Hubungi pembuat $1 untuk dukungan lebih lanjut.",
    "description": "This is shown when the insight snap throws an error. $1 is the snap name"
  },
  "someNetworks": {
    "message": "$1 jaringan"
  },
  "somethingDoesntLookRight": {
    "message": "Ada yang tidak beres? $1",
    "description": "A false positive message for users to contact support. $1 is a link to the support page."
  },
  "somethingIsWrong": {
    "message": "Terjadi kesalahan. Coba muat ulang halaman."
  },
  "somethingWentWrong": {
    "message": "Ups! Terjadi kesalahan."
  },
  "sortBy": {
    "message": "Urutkan sesuai"
  },
  "sortByAlphabetically": {
    "message": "Sesuai abjad (A-Z)"
  },
  "sortByDecliningBalance": {
    "message": "Saldo menurun ($1 tinggi-rendah)",
    "description": "Indicates a descending order based on token fiat balance. $1 is the preferred currency symbol"
  },
  "source": {
    "message": "Sumber"
  },
  "speed": {
    "message": "Kecepatan"
  },
  "speedUp": {
    "message": "Percepat"
  },
  "speedUpCancellation": {
    "message": "Percepat pembatalan ini"
  },
  "speedUpExplanation": {
    "message": "Kami telah memperbarui biaya gas berdasarkan kondisi jaringan saat ini dan telah meningkatkannya minimal 10% (diperlukan oleh jaringan)."
  },
  "speedUpPopoverTitle": {
    "message": "Percepat transaksi"
  },
  "speedUpTooltipText": {
    "message": "Biaya gas baru"
  },
  "speedUpTransaction": {
    "message": "Percepat transaksi ini"
  },
  "spendLimitInsufficient": {
    "message": "Batas penggunaan tidak mencukupi"
  },
  "spendLimitInvalid": {
    "message": "Batas penggunaan tidak valid; harus berupa bilangan positif"
  },
  "spendLimitPermission": {
    "message": "Izin batas penggunaan"
  },
  "spendLimitRequestedBy": {
    "message": "Batas penggunaan diminta oleh $1",
    "description": "Origin of the site requesting the spend limit"
  },
  "spendLimitTooLarge": {
    "message": "Batas penggunaan terlalu besar"
  },
  "spender": {
    "message": "Pengguna"
  },
  "spenderTooltipDesc": {
    "message": "Ini adalah alamat yang dapat digunakan untuk menarik NFT Anda."
  },
  "spenderTooltipERC20ApproveDesc": {
    "message": "Ini adalah alamat yang dapat menggunakan token Anda atas nama Anda."
  },
  "spendingCap": {
    "message": "Batas penggunaan"
  },
<<<<<<< HEAD
=======
  "spendingCapTooltipDesc": {
    "message": "Ini adalah jumlah token yang dapat diakses oleh pembeli atas nama Anda."
  },
  "spendingCaps": {
    "message": "Batas penggunaan"
  },
>>>>>>> f0e8c00c
  "srpInputNumberOfWords": {
    "message": "Frasa milik saya memiliki $1 kata",
    "description": "This is the text for each option in the dropdown where a user selects how many words their secret recovery phrase has during import. The $1 is the number of words (either 12, 15, 18, 21, or 24)."
  },
  "srpPasteFailedTooManyWords": {
    "message": "Gagal ditempel karena memuat lebih dari 24 kata. Frasa pemulihan rahasia dapat memuat maksimum 24 kata.",
    "description": "Description of SRP paste error when the pasted content has too many words"
  },
  "srpPasteTip": {
    "message": "Anda dapat menempelkan seluruh frasa pemulihan rahasia ke bagian mana pun",
    "description": "Our secret recovery phrase input is split into one field per word. This message explains to users that they can paste their entire secrete recovery phrase into any field, and we will handle it correctly."
  },
  "srpSecurityQuizGetStarted": {
    "message": "Mulai"
  },
  "srpSecurityQuizImgAlt": {
    "message": "Mata dengan lubang kunci di tengah, dan tiga bidang kata sandi melayang"
  },
  "srpSecurityQuizIntroduction": {
    "message": "Untuk mengungkapkan Frasa Pemulihan Rahasia, Anda perlu menjawab dua pertanyaan dengan benar"
  },
  "srpSecurityQuizQuestionOneQuestion": {
    "message": "Jika Anda kehilangan Frasa Pemulihan Rahasia, MetaMask..."
  },
  "srpSecurityQuizQuestionOneRightAnswer": {
    "message": "Tidak dapat membantu Anda"
  },
  "srpSecurityQuizQuestionOneRightAnswerDescription": {
    "message": "Catat, ukir pada logam, atau simpan di beberapa tempat rahasia agar Anda tidak pernah kehilangan. Jika Anda kehilangan, maka akan hilang selamanya."
  },
  "srpSecurityQuizQuestionOneRightAnswerTitle": {
    "message": "Benar! Tidak ada yang dapat membantu mengembalikan Frasa Pemulihan Rahasia Anda"
  },
  "srpSecurityQuizQuestionOneWrongAnswer": {
    "message": "Dapat mengembalikannya untuk Anda"
  },
  "srpSecurityQuizQuestionOneWrongAnswerDescription": {
    "message": "Jika Anda kehilangan Frasa Pemulihan Rahasia, maka akan hilang selamanya. Tidak ada yang dapat membantu Anda mengembalikannya, apa pun yang mereka katakan."
  },
  "srpSecurityQuizQuestionOneWrongAnswerTitle": {
    "message": "Salah! Tidak ada yang dapat membantu mengembalikan Frasa Pemulihan Rahasia Anda"
  },
  "srpSecurityQuizQuestionTwoQuestion": {
    "message": "Jika ada yang menanyakan Frasa Pemulihan Rahasia Anda, bahkan agen pendukung,..."
  },
  "srpSecurityQuizQuestionTwoRightAnswer": {
    "message": "Anda ditipu"
  },
  "srpSecurityQuizQuestionTwoRightAnswerDescription": {
    "message": "Siapa pun yang mengaku membutuhkan Frasa Pemulihan Rahasia, mereka berbohong kepada Anda. Jika membaginya, mereka akan mencuri aset Anda."
  },
  "srpSecurityQuizQuestionTwoRightAnswerTitle": {
    "message": "Benar! Membagikan Frasa Pemulihan Rahasia bukanlah ide yang baik"
  },
  "srpSecurityQuizQuestionTwoWrongAnswer": {
    "message": "Anda harus memberikannya kepada mereka"
  },
  "srpSecurityQuizQuestionTwoWrongAnswerDescription": {
    "message": "Siapa pun yang mengaku membutuhkan Frasa Pemulihan Rahasia, mereka berbohong kepada Anda. Jika membaginya, mereka akan mencuri aset Anda."
  },
  "srpSecurityQuizQuestionTwoWrongAnswerTitle": {
    "message": "Tidak! Jangan pernah membagikan Frasa Pemulihan Rahasia kepada siapa pun"
  },
  "srpSecurityQuizTitle": {
    "message": "Kuis keamanan"
  },
  "srpToggleShow": {
    "message": "Tampilkan/Sembunyikan kata dari frasa pemulihan rahasia ini",
    "description": "Describes a toggle that is used to show or hide a single word of the secret recovery phrase"
  },
  "srpWordHidden": {
    "message": "Kata ini disembunyikan",
    "description": "Explains that a word in the secret recovery phrase is hidden"
  },
  "srpWordShown": {
    "message": "Kata ini sedang ditampilkan",
    "description": "Explains that a word in the secret recovery phrase is being shown"
  },
  "stable": {
    "message": "Stabil"
  },
  "stableLowercase": {
    "message": "stabil"
  },
  "stake": {
    "message": "Stake"
  },
  "stateLogError": {
    "message": "Terjadi kesalahan pada log status pengambilan."
  },
  "stateLogFileName": {
    "message": "Log status MetaMask"
  },
  "stateLogs": {
    "message": "Log status"
  },
  "stateLogsDescription": {
    "message": "Log status berisi alamat akun publik Anda dan transaksi terkirim."
  },
  "status": {
    "message": "Status"
  },
  "statusNotConnected": {
    "message": "Tidak terhubung"
  },
  "statusNotConnectedAccount": {
    "message": "Tidak ada akun yang terhubung"
  },
  "step1LatticeWallet": {
    "message": "Hubungkan Lattice1 Anda"
  },
  "step1LatticeWalletMsg": {
    "message": "Anda dapat menghubungkan MetaMask ke perangkat Lattice1 setelah diatur dan daring. Buka perangkat Anda dan siapkan ID Perangkat Anda.",
    "description": "$1 represents the `hardwareWalletSupportLinkConversion` localization key"
  },
  "step1LedgerWallet": {
    "message": "Unduh aplikasi Ledger"
  },
  "step1LedgerWalletMsg": {
    "message": "Unduh, atur, dan masukkan kata sandi Anda untuk membuka $1.",
    "description": "$1 represents the `ledgerLiveApp` localization value"
  },
  "step1OneKeyWallet": {
    "message": "Hubungkan OneKey Anda"
  },
  "step1OneKeyWalletMsg": {
    "message": "Pasang OneKey langsung ke komputer dan buka. Pastikan Anda menggunakan passphrase yang benar.",
    "description": "$1 represents the `hardwareWalletSupportLinkConversion` localization key"
  },
  "step1TrezorWallet": {
    "message": "Hubungkan Trezor Anda"
  },
  "step1TrezorWalletMsg": {
    "message": "Pasang Trezor Anda langsung ke komputer dan buka. Pastikan Anda menggunakan frasa sandi yang benar.",
    "description": "$1 represents the `hardwareWalletSupportLinkConversion` localization key"
  },
  "step2LedgerWallet": {
    "message": "Hubungkan Ledger Anda"
  },
  "step2LedgerWalletMsg": {
    "message": "Pasang Ledger Anda langsung ke komputer dan buka. Lalu, buka aplikasi Ethereum.",
    "description": "$1 represents the `hardwareWalletSupportLinkConversion` localization key"
  },
  "stillGettingMessage": {
    "message": "Masih menerima pesan ini?"
  },
  "strong": {
    "message": "Kuat"
  },
  "stxCancelled": {
    "message": "Pertukaran akan gagal"
  },
  "stxCancelledDescription": {
    "message": "Transaksi Anda akan gagal dan dibatalkan agar Anda tidak perlu membayar biaya gas yang tidak seharusnya."
  },
  "stxCancelledSubDescription": {
    "message": "Cobalah untuk menukar lagi. Kami akan selalu hadir untuk melindungi Anda dari risiko serupa di lain waktu."
  },
  "stxFailure": {
    "message": "Pertukaran gagal"
  },
  "stxFailureDescription": {
    "message": "Perubahan pasar yang terjadi secara tiba-tiba dapat menyebabkan kegagalan. Jika masalah berlanjut, hubungi $1.",
    "description": "This message is shown to a user if their swap fails. The $1 will be replaced by support.metamask.io"
  },
  "stxPendingPrivatelySubmittingSwap": {
    "message": "Kirimkan Swap Anda secara pribadi..."
  },
  "stxPendingPubliclySubmittingSwap": {
    "message": "Kirimkan Swap Anda secara publik..."
  },
  "stxSuccess": {
    "message": "Pertukaran selesai!"
  },
  "stxSuccessDescription": {
    "message": "$1 kini telah tersedia.",
    "description": "$1 is a token symbol, e.g. ETH"
  },
  "stxSwapCompleteIn": {
    "message": "Swap akan selesai dalam <",
    "description": "'<' means 'less than', e.g. Swap will complete in < 2:59"
  },
  "stxTryingToCancel": {
    "message": "Mencoba membatalkan transaksi Anda..."
  },
  "stxUnknown": {
    "message": "Status tidak diketahui"
  },
  "stxUnknownDescription": {
    "message": "Transaksi telah berhasil tetapi kami tidak yakin transaksi yang mana. Hal ini dikarenakan Anda mengirimkan transaksi lain saat pertukaran ini sedang diproses."
  },
  "stxUserCancelled": {
    "message": "Swap dibatalkan"
  },
  "stxUserCancelledDescription": {
    "message": "Transaksi Anda telah dibatalkan dan Anda tidak membayar biaya gas yang tidak perlu."
  },
  "submit": {
    "message": "Kirim"
  },
  "submitted": {
    "message": "Terkirim"
  },
  "suggestedBySnap": {
    "message": "Disarankan oleh $1",
    "description": "$1 is the snap name"
  },
  "suggestedCurrencySymbol": {
    "message": "Simbol mata uang yang disarankan:"
  },
  "suggestedTokenName": {
    "message": "Nama yang disarankan:"
  },
  "support": {
    "message": "Dukungan"
  },
  "supportCenter": {
    "message": "Kunjungi pusat dukungan kami"
  },
  "supportMultiRpcInformation": {
    "message": "Saat ini kami mendukung beberapa RPC untuk satu jaringan. RPC terbaru Anda telah dipilih sebagai RPC default untuk mengatasi informasi yang saling bertentangan."
  },
  "surveyConversion": {
    "message": "Ikuti survei kami"
  },
  "surveyTitle": {
    "message": "Bentuk masa depan MetaMask"
  },
  "swap": {
    "message": "Pertukaran"
  },
  "swapAdjustSlippage": {
    "message": "Sesuaikan selip"
  },
  "swapAggregator": {
    "message": "Agregator"
  },
  "swapAllowSwappingOf": {
    "message": "Izinkan menukar $1",
    "description": "Shows a user that they need to allow a token for swapping on their hardware wallet"
  },
  "swapAmountReceived": {
    "message": "Jumlah yang dijamin"
  },
  "swapAmountReceivedInfo": {
    "message": "Ini merupakan jumlah minimum yang akan Anda terima. Anda bisa mendapatkan lebih banyak lagi tergantung pada selip."
  },
  "swapAndSend": {
    "message": "Tukar & Kirim"
  },
  "swapAnyway": {
    "message": "Tetap tukar"
  },
  "swapApproval": {
    "message": "Setujui pertukaran $1",
    "description": "Used in the transaction display list to describe a transaction that is an approve call on a token that is to be swapped.. $1 is the symbol of a token that has been approved."
  },
  "swapApproveNeedMoreTokens": {
    "message": "Anda memerlukan $1 $2 lagi untuk menyelesaikan pertukaran ini",
    "description": "Tells the user how many more of a given token they need for a specific swap. $1 is an amount of tokens and $2 is the token symbol."
  },
  "swapAreYouStillThere": {
    "message": "Masih di sana?"
  },
  "swapAreYouStillThereDescription": {
    "message": "Kami siap menampilkan kuotasi terbaru jika Anda ingin melanjutkan"
  },
  "swapConfirmWithHwWallet": {
    "message": "Konfirmasikan dengan dompet perangkat keras Anda"
  },
  "swapContinueSwapping": {
    "message": "Lanjutkan pertukaran"
  },
  "swapContractDataDisabledErrorDescription": {
    "message": "Di aplikasi Ethereum di Ledger Anda, buka \"Pengaturan\" dan izinkan data kontrak. Lalu, coba lagi pertukaran Anda."
  },
  "swapContractDataDisabledErrorTitle": {
    "message": "Data kontrak tidak diaktifkan di Ledger Anda"
  },
  "swapCustom": {
    "message": "kustom"
  },
  "swapDecentralizedExchange": {
    "message": "Bursa terdesentralisasi"
  },
  "swapDirectContract": {
    "message": "Kontrak langsung"
  },
  "swapEditLimit": {
    "message": "Edit batas"
  },
  "swapEnableDescription": {
    "message": "Ini diwajibkan dan memberikan MetaMask izin untuk menukar $1 Anda.",
    "description": "Gives the user info about the required approval transaction for swaps. $1 will be the symbol of a token being approved for swaps."
  },
  "swapEnableTokenForSwapping": {
    "message": "Ini akan $1 untuk menukar",
    "description": "$1 is for the 'enableToken' key, e.g. 'enable ETH'"
  },
  "swapEnterAmount": {
    "message": "Masukkan jumlah"
  },
  "swapEstimatedNetworkFees": {
    "message": "Estimasi biaya jaringan"
  },
  "swapEstimatedNetworkFeesInfo": {
    "message": "Ini merupakan estimasi biaya jaringan yang akan digunakan untuk menyelesaikan pertukaran Anda. Jumlah aktual dapat berubah sesuai dengan kondisi jaringan."
  },
  "swapFailedErrorDescriptionWithSupportLink": {
    "message": "Kegagalan transaksi terjadi dan kami siap membantu. Jika masalah terus berlanjut, Anda dapat menghubungi dukungan pelanggan kami di $1 untuk mendapatkan bantuan lebih lanjut.",
    "description": "This message is shown to a user if their swap fails. The $1 will be replaced by support.metamask.io"
  },
  "swapFailedErrorTitle": {
    "message": "Pertukaran gagal"
  },
  "swapFetchingQuote": {
    "message": "Mengambil kuotasi"
  },
  "swapFetchingQuoteNofN": {
    "message": "Mengambil kuotasi $1 dari $2",
    "description": "A count of possible quotes shown to the user while they are waiting for quotes to be fetched. $1 is the number of quotes already loaded, and $2 is the total number of resources that we check for quotes. Keep in mind that not all resources will have a quote for a particular swap."
  },
  "swapFetchingQuotes": {
    "message": "Mengambil kuotasi..."
  },
  "swapFetchingQuotesErrorDescription": {
    "message": "Hmmm... terjadi kesalahan. Coba lagi, atau jika masalah terus berlanjut, hubungi dukungan pelanggan."
  },
  "swapFetchingQuotesErrorTitle": {
    "message": "Terjadi kesalahan saat mengambil kuota"
  },
  "swapFromTo": {
    "message": "Pertukaran dari $1 ke $2",
    "description": "Tells a user that they need to confirm on their hardware wallet a swap of 2 tokens. $1 is a source token and $2 is a destination token"
  },
  "swapGasFeesDetails": {
    "message": "Biaya gas diperkirakan dan akan berfluktuasi berdasarkan lalu lintas jaringan dan kompleksitas transaksi."
  },
  "swapGasFeesExplanation": {
    "message": "MetaMask tidak menghasilkan uang dari biaya gas. Biaya ini merupakan estimasi dan dapat berubah berdasarkan seberapa sibuk jaringan dan seberapa rumit transaksinya. Pelajari selengkapnya $1.",
    "description": "$1 is a link (text in link can be found at 'swapGasFeesSummaryLinkText')"
  },
  "swapGasFeesExplanationLinkText": {
    "message": "di sini",
    "description": "Text for link in swapGasFeesExplanation"
  },
  "swapGasFeesLearnMore": {
    "message": "Pelajari selengkapnya seputar biaya gas"
  },
  "swapGasFeesSplit": {
    "message": "Biaya gas pada layar sebelumnya dibagi antara kedua transaksi ini."
  },
  "swapGasFeesSummary": {
    "message": "Biaya gas dibayarkan kepada penambang kripto yang memproses transaksi di jaringan $1. MetaMask tidak mengambil keuntungan dari biaya gas.",
    "description": "$1 is the selected network, e.g. Ethereum or BSC"
  },
  "swapGasIncludedTooltipExplanation": {
    "message": "Kuotasi ini mencakup biaya gas dengan menyesuaikan jumlah token yang dikirim atau diterima. Anda bisa menerima ETH dalam transaksi terpisah pada daftar aktivitas Anda."
  },
  "swapGasIncludedTooltipExplanationLinkText": {
    "message": "Pelajari selengkapnya seputar biaya gas"
  },
  "swapHighSlippage": {
    "message": "Selip tinggi"
  },
  "swapIncludesGasAndMetaMaskFee": {
    "message": "Termasuk biaya gas dan MetaMask sebesar $1%",
    "description": "Provides information about the fee that metamask takes for swaps. $1 is a decimal number."
  },
  "swapIncludesMMFee": {
    "message": "Termasuk $1% biaya MetaMask.",
    "description": "Provides information about the fee that metamask takes for swaps. $1 is a decimal number."
  },
  "swapIncludesMMFeeAlt": {
    "message": "Kuotasi mencerminkan biaya MetaMask sebesar $1%",
    "description": "Provides information about the fee that metamask takes for swaps using the latest copy. $1 is a decimal number."
  },
  "swapIncludesMetaMaskFeeViewAllQuotes": {
    "message": "Termasuk $1% biaya MetaMask – $2",
    "description": "Provides information about the fee that metamask takes for swaps. $1 is a decimal number and $2 is a link to view all quotes."
  },
  "swapLearnMore": {
    "message": "Pelajari selengkapnya seputar Swap"
  },
  "swapLiquiditySourceInfo": {
    "message": "Kami mencari beberapa sumber likuiditas (bursa, agregator, dan pendiri pasar profesional) untuk membandingkan tarif bursa dan biaya jaringan."
  },
  "swapLowSlippage": {
    "message": "Selip rendah"
  },
  "swapMaxSlippage": {
    "message": "Selipi maks"
  },
  "swapMetaMaskFee": {
    "message": "Biaya MetaMask"
  },
  "swapMetaMaskFeeDescription": {
    "message": "Biaya sebesar $1% otomatis diperhitungkan ke dalam kuotasi ini. Anda membayarnya sebagai ganti lisensi untuk menggunakan perangkat lunak pengumpul informasi penyedia likuiditas MetaMask.",
    "description": "Provides information about the fee that metamask takes for swaps. $1 is a decimal number."
  },
  "swapNQuotesWithDot": {
    "message": "Kuotasi $1.",
    "description": "$1 is the number of quotes that the user can select from when opening the list of quotes on the 'view quote' screen"
  },
  "swapNewQuoteIn": {
    "message": "Kuotasi baru di $1",
    "description": "Tells the user the amount of time until the currently displayed quotes are update. $1 is a time that is counting down from 1:00 to 0:00"
  },
  "swapNoTokensAvailable": {
    "message": "Token yang cocok dengan $1 tidak tersedia",
    "description": "Tells the user that a given search string does not match any tokens in our token lists. $1 can be any string of text"
  },
  "swapOnceTransactionHasProcess": {
    "message": "$1 akan ditambahkan ke akun Anda setelah transaksi ini diproses.",
    "description": "This message communicates the token that is being transferred. It is shown on the awaiting swap screen. The $1 will be a token symbol."
  },
  "swapPriceDifference": {
    "message": "Anda akan menukar $1 $2 (~$3) untuk $4 $5 (~$6).",
    "description": "This message represents the price slippage for the swap.  $1 and $4 are a number (ex: 2.89), $2 and $5 are symbols (ex: ETH), and $3 and $6 are fiat currency amounts."
  },
  "swapPriceDifferenceTitle": {
    "message": "Perbedaan harga ~$1%",
    "description": "$1 is a number (ex: 1.23) that represents the price difference."
  },
  "swapPriceUnavailableDescription": {
    "message": "Dampak harga tidak dapat ditentukan karena kurangnya data harga pasar. Harap konfirmasi bahwa Anda setuju dengan jumlah token yang akan Anda terima sebelum penukaran."
  },
  "swapPriceUnavailableTitle": {
    "message": "Periksa tarif Anda sebelum melanjutkan"
  },
  "swapProcessing": {
    "message": "Memproses"
  },
  "swapQuoteDetails": {
    "message": "Detail kuotasi"
  },
  "swapQuoteNofM": {
    "message": "$1 dari $2",
    "description": "A count of possible quotes shown to the user while they are waiting for quotes to be fetched. $1 is the number of quotes already loaded, and $2 is the total number of resources that we check for quotes. Keep in mind that not all resources will have a quote for a particular swap."
  },
  "swapQuoteSource": {
    "message": "Sumber kuotasi"
  },
  "swapQuotesExpiredErrorDescription": {
    "message": "Minta kuotasi baru untuk mendapatkan tarif terbaru."
  },
  "swapQuotesExpiredErrorTitle": {
    "message": "Waktu kuotasi habis"
  },
  "swapQuotesNotAvailableDescription": {
    "message": "Kurangi ukuran perdagangan Anda atau gunakan token yang berbeda."
  },
  "swapQuotesNotAvailableErrorDescription": {
    "message": "Cobalah untuk menyesuaikan pengaturan selip atau jumlahnya dan coba lagi."
  },
  "swapQuotesNotAvailableErrorTitle": {
    "message": "Kuotasi tidak tersedia"
  },
  "swapRate": {
    "message": "Tarif"
  },
  "swapReceiving": {
    "message": "Menerima"
  },
  "swapReceivingInfoTooltip": {
    "message": "Ini hanyalah perkiraan. Jumlah yang tepat bergantung pada selip."
  },
  "swapRequestForQuotation": {
    "message": "Minta kuotasi"
  },
  "swapSelect": {
    "message": "Pilih"
  },
  "swapSelectAQuote": {
    "message": "Pilih kuotasi"
  },
  "swapSelectAToken": {
    "message": "Pilih token"
  },
  "swapSelectQuotePopoverDescription": {
    "message": "Di bawah ini merupakan semua kuotasi yang dikumpulkan dari beberapa sumber likuiditas."
  },
  "swapSelectToken": {
    "message": "Pilih token"
  },
  "swapShowLatestQuotes": {
    "message": "Tampilkan kuotasi terbaru"
  },
  "swapSlippageHighDescription": {
    "message": "Selip yang dimasukkan ($1%) dianggap sangat tinggi dan dapat mengakibatkan tarif yang tidak efektif",
    "description": "$1 is the amount of % for slippage"
  },
  "swapSlippageHighTitle": {
    "message": "Selip tinggi"
  },
  "swapSlippageLowDescription": {
    "message": "Nilai serendah ini ($1%) dapat menyebabkan pertukaran gagal",
    "description": "$1 is the amount of % for slippage"
  },
  "swapSlippageLowTitle": {
    "message": "Selip rendah"
  },
  "swapSlippageNegativeDescription": {
    "message": "Selip harus lebih besar atau sama dengan nol"
  },
  "swapSlippageNegativeTitle": {
    "message": "Tingkatkan selip untuk melanjutkan"
  },
  "swapSlippageOverLimitDescription": {
    "message": "Toleransi selip harus 15% atau kurang. Nilai yang lebih tinggi akan menghasilkan tarif yang tidak efektif."
  },
  "swapSlippageOverLimitTitle": {
    "message": "Selip sangat tinggi"
  },
  "swapSlippagePercent": {
    "message": "$1%",
    "description": "$1 is the amount of % for slippage"
  },
  "swapSlippageTooltip": {
    "message": "Jika harga berubah antara waktu penempatan dan konfirmasi order Anda, ini disebut “selip”. Pertukaran Anda akan otomatis dibatalkan jika selip melebihi pengaturan “toleransi selip”."
  },
  "swapSlippageZeroDescription": {
    "message": "Ada lebih sedikit penyedia kuotasi nol selip sehingga akan menghasilkan kuotasi yang kurang kompetitif."
  },
  "swapSlippageZeroTitle": {
    "message": "Sumber penyedia nol selip"
  },
  "swapSource": {
    "message": "Sumber likuiditas"
  },
  "swapSuggested": {
    "message": "Pertukaran yang disarankan"
  },
  "swapSuggestedGasSettingToolTipMessage": {
    "message": "Pertukaran adalah transaksi yang kompleks dan sensitif terhadap waktu. Kami merekomendasikan biaya gas ini untuk keseimbangan yang baik antara biaya dan konfidensi dari keberhasilan Pertukaran."
  },
  "swapSwapFrom": {
    "message": "Tukar dari"
  },
  "swapSwapSwitch": {
    "message": "Alihkan order token"
  },
  "swapSwapTo": {
    "message": "Tukar ke"
  },
  "swapToConfirmWithHwWallet": {
    "message": "untuk mengonfirmasikan dengan dompet perangkat keras Anda"
  },
  "swapTokenAddedManuallyDescription": {
    "message": "Verifikasikan token ini di $1 dan pastikan ini adalah token yang ingin Anda perdagangkan.",
    "description": "$1 points the user to etherscan as a place they can verify information about a token. $1 is replaced with the translation for \"etherscan\""
  },
  "swapTokenAddedManuallyTitle": {
    "message": "Token ditambahkan secara manual"
  },
  "swapTokenAvailable": {
    "message": "$1 telah ditambahkan ke akun Anda.",
    "description": "This message is shown after a swap is successful and communicates the exact amount of tokens the user has received for a swap. The $1 is a decimal number of tokens followed by the token symbol."
  },
  "swapTokenBalanceUnavailable": {
    "message": "Kami tidak dapat mengambil saldo $1 Anda",
    "description": "This message communicates to the user that their balance of a given token is currently unavailable. $1 will be replaced by a token symbol"
  },
  "swapTokenNotAvailable": {
    "message": "Token tidak tersedia untuk ditukar di wilayah ini"
  },
  "swapTokenToToken": {
    "message": "Tukar $1 ke $2",
    "description": "Used in the transaction display list to describe a swap. $1 and $2 are the symbols of tokens in involved in a swap."
  },
  "swapTokenVerifiedOn1SourceDescription": {
    "message": "$1 hanya diverifikasi di 1 sumber. Pertimbangkan untuk memverifikasinya di $2 sebelum melanjutkan.",
    "description": "$1 is a token name, $2 points the user to etherscan as a place they can verify information about a token. $1 is replaced with the translation for \"etherscan\""
  },
  "swapTokenVerifiedOn1SourceTitle": {
    "message": "Token berpotensi tidak autentik"
  },
  "swapTokenVerifiedSources": {
    "message": "Dikonfirmasi oleh $1 sumber. Verifikasikan pada $2.",
    "description": "$1 the number of sources that have verified the token, $2 points the user to a block explorer as a place they can verify information about the token."
  },
  "swapTooManyDecimalsError": {
    "message": "$1 memungkinkan hingga $2 desimal",
    "description": "$1 is a token symbol and $2 is the max. number of decimals allowed for the token"
  },
  "swapTransactionComplete": {
    "message": "Transaksi selesai"
  },
  "swapTwoTransactions": {
    "message": "2 transaksi"
  },
  "swapUnknown": {
    "message": "Tidak diketahui"
  },
  "swapZeroSlippage": {
    "message": "Selip 0%"
  },
  "swapsMaxSlippage": {
    "message": "Toleransi selip"
  },
  "swapsNotEnoughToken": {
    "message": "$1 tidak cukup",
    "description": "Tells the user that they don't have enough of a token for a proposed swap. $1 is a token symbol"
  },
  "swapsViewInActivity": {
    "message": "Lihat di aktivitas"
  },
  "switch": {
    "message": "Alihkan"
  },
  "switchEthereumChainConfirmationDescription": {
    "message": "Ini akan mengalihkan jaringan yang dipilih dalam MetaMask ke jaringan yang ditambahkan sebelumnya:"
  },
  "switchEthereumChainConfirmationTitle": {
    "message": "Izinkan situs ini untuk beralih jaringan?"
  },
  "switchInputCurrency": {
    "message": "Ganti mata uang input"
  },
  "switchNetwork": {
    "message": "Beralih jaringan"
  },
  "switchNetworks": {
    "message": "Beralih jaringan"
  },
  "switchToNetwork": {
    "message": "Beralih ke $1",
    "description": "$1 represents the custom network that has previously been added"
  },
  "switchToThisAccount": {
    "message": "Beralih ke akun ini"
  },
  "switchedNetworkToastDecline": {
    "message": "Jangan tampilkan lagi"
  },
  "switchedNetworkToastMessage": {
    "message": "$1 kini telah aktif di $2",
    "description": "$1 represents the account name, $2 represents the network name"
  },
  "switchedNetworkToastMessageNoOrigin": {
    "message": "Saat ini Anda menggunakan $1",
    "description": "$1 represents the network name"
  },
  "switchingNetworksCancelsPendingConfirmations": {
    "message": "Mengalihkan jaringan akan membatalkan semua konfirmasi yang berstatus menunggu"
  },
  "symbol": {
    "message": "Simbol"
  },
  "symbolBetweenZeroTwelve": {
    "message": "Simbol harus terdiri dari 11 karakter atau lebih sedikit."
  },
  "tenPercentIncreased": {
    "message": "Meningkat 10%"
  },
  "terms": {
    "message": "Ketentuan penggunaan"
  },
  "termsOfService": {
    "message": "Ketentuan layanan"
  },
  "termsOfUseAgreeText": {
    "message": " Saya menyetujui Syarat Penggunaan, yang berlaku untuk penggunaan atas MetaMask dan semua fiturnya"
  },
  "termsOfUseFooterText": {
    "message": "Gulirkan layar untuk membaca semua bagian"
  },
  "termsOfUseTitle": {
    "message": "Syarat Penggunaan kami telah diperbarui"
  },
  "testnets": {
    "message": "Testnet"
  },
  "theme": {
    "message": " Saya menyetujui Ketentuan Penggunaan, yang berlaku untuk penggunaan atas MetaMask dan semua fiturnya"
  },
  "themeDescription": {
    "message": "Pilih tema MetaMask yang Anda sukai."
  },
  "thirdPartySoftware": {
    "message": "Pemberitahuan perangkat lunak pihak ketiga",
    "description": "Title of a popup modal displayed when installing a snap for the first time."
  },
  "threeMonthsAbbreviation": {
    "message": "3B",
    "description": "Shortened form of '3 months'"
  },
  "time": {
    "message": "Waktu"
  },
  "tips": {
    "message": "Kiat"
  },
  "tipsForUsingAWallet": {
    "message": "Tip menggunakan dompet"
  },
  "tipsForUsingAWalletDescription": {
    "message": "Menambahkan token membuka lebih banyak cara untuk menggunakan web3."
  },
  "to": {
    "message": "Untuk"
  },
  "toAddress": {
    "message": "Ke: $1",
    "description": "$1 is the address to include in the To label. It is typically shortened first using shortenAddress"
  },
  "toggleDecodeDescription": {
    "message": "Kami menggunakan layanan 4byte.directory dan Sourcify untuk mengonversi kode dan menampilkan data transaksi yang lebih mudah dibaca. Ini membantu Anda memahami hasil transaksi yang tertunda dan yang sudah lewat, tetapi alamat IP Anda berpotensi tersebar."
  },
  "token": {
    "message": "Token"
  },
  "tokenAddress": {
    "message": "Alamat token"
  },
  "tokenAlreadyAdded": {
    "message": "Token telah ditambahkan."
  },
  "tokenAutoDetection": {
    "message": "Deteksi otomatis token"
  },
  "tokenContractAddress": {
    "message": "Alamat kontrak token"
  },
  "tokenDecimal": {
    "message": "Desimal token"
  },
  "tokenDecimalFetchFailed": {
    "message": "Desimal token diperlukan. Temukan di: $1"
  },
  "tokenDetails": {
    "message": "Detail token"
  },
  "tokenFoundTitle": {
    "message": "1 token baru ditemukan"
  },
  "tokenId": {
    "message": "ID token"
  },
  "tokenList": {
    "message": "Daftar token"
  },
  "tokenMarketplace": {
    "message": "Pasar token"
  },
  "tokenScamSecurityRisk": {
    "message": "penipuan dan risiko keamanan token"
  },
  "tokenStandard": {
    "message": "Standar token"
  },
  "tokenSymbol": {
    "message": "Simbol token"
  },
  "tokens": {
    "message": "Token"
  },
  "tokensFoundTitle": {
    "message": "$1 token baru ditemukan",
    "description": "$1 is the number of new tokens detected"
  },
  "tokensInCollection": {
    "message": "Token dalam koleksi"
  },
  "tooltipApproveButton": {
    "message": "Saya mengerti"
  },
  "tooltipSatusConnected": {
    "message": "terhubung"
  },
  "tooltipSatusConnectedUpperCase": {
    "message": "Terhubung"
  },
  "tooltipSatusNotConnected": {
    "message": "tidak terhubung"
  },
  "total": {
    "message": "Total"
  },
  "totalVolume": {
    "message": "Volume total"
  },
  "transaction": {
    "message": "transaksi"
  },
  "transactionCancelAttempted": {
    "message": "Pembatalan transaksi diupayakan dengan biaya gas sebesar $1 pada $2"
  },
  "transactionCancelSuccess": {
    "message": "Transaksi berhasil dibatalkan pada $2"
  },
  "transactionConfirmed": {
    "message": "Transaksi dikonfirmasi pada $2."
  },
  "transactionCreated": {
    "message": "Transaksi dibuat dengan nilai sebesar $1 pada $2."
  },
  "transactionDataFunction": {
    "message": "Fungsi"
  },
  "transactionDetailGasHeading": {
    "message": "Estimasi biaya gas"
  },
  "transactionDetailMultiLayerTotalSubtitle": {
    "message": "Jumlah + biaya"
  },
  "transactionDropped": {
    "message": "Transaksi terputus pada $2."
  },
  "transactionError": {
    "message": "Kesalahan transaksi. Pengecualian diberikan dalam kode kontrak."
  },
  "transactionErrorNoContract": {
    "message": "Mencoba memanggil fungsi pada alamat nonkontrak."
  },
  "transactionErrored": {
    "message": "Transaksi mengalami kesalahan."
  },
  "transactionFailedBannerMessage": {
    "message": "Transaksi ini akan dikenakan biaya tambahan, jadi kami menghentikannya. Uang Anda masih ada di dompet."
  },
  "transactionFlowNetwork": {
    "message": "Jaringan"
  },
  "transactionHistoryBaseFee": {
    "message": "Biaya dasar (GWEI)"
  },
  "transactionHistoryL1GasLabel": {
    "message": "Total biaya gas L1"
  },
  "transactionHistoryL2GasLimitLabel": {
    "message": "Batas gas L2"
  },
  "transactionHistoryL2GasPriceLabel": {
    "message": "Harga gas L2"
  },
  "transactionHistoryMaxFeePerGas": {
    "message": "Biaya maks per gas"
  },
  "transactionHistoryPriorityFee": {
    "message": "Biaya prioritas (GWEI)"
  },
  "transactionHistoryTotalGasFee": {
    "message": "Total biaya gas"
  },
  "transactionResubmitted": {
    "message": "Transaksi dikirim kembali dengan estimasi biaya gas naik $1 pada $2"
  },
  "transactionSettings": {
    "message": "Pengaturan transaksi"
  },
  "transactionSubmitted": {
    "message": "Transaksi dikirim dengan estimasi biaya gas sebesar $1 pada $2."
  },
  "transactionUpdated": {
    "message": "Transaksi diperbarui pada $2."
  },
  "transactions": {
    "message": "Transaksi"
  },
  "transfer": {
    "message": "Transfer"
  },
  "transferCrypto": {
    "message": "Transfer kripto"
  },
  "transferFrom": {
    "message": "Transfer dari"
  },
  "transferRequest": {
    "message": "Permintaan transfer"
  },
  "trillionAbbreviation": {
    "message": "T",
    "description": "Shortened form of 'trillion'"
  },
  "troubleConnectingToLedgerU2FOnFirefox": {
    "message": "Kami mengalami masalah saat menghubungkan Ledger Anda. $1",
    "description": "$1 is a link to the wallet connection guide;"
  },
  "troubleConnectingToLedgerU2FOnFirefox2": {
    "message": "Tinjau panduan koneksi dompet perangkat keras kami dan coba lagi.",
    "description": "$1 of the ledger wallet connection guide"
  },
  "troubleConnectingToLedgerU2FOnFirefoxLedgerSolution": {
    "message": "Jika menggunakan Firefox versi terbaru, Anda dapat mengalami masalah terkait Firefox yang menghentikan dukungan U2F. Pelajari cara memperbaiki masalah ini $1.",
    "description": "It is a link to the ledger website for the workaround."
  },
  "troubleConnectingToLedgerU2FOnFirefoxLedgerSolution2": {
    "message": "di sini",
    "description": "Second part of the error message; It is a link to the ledger website for the workaround."
  },
  "troubleConnectingToWallet": {
    "message": "Kami mengalami masalah saat mencoba terhubung ke $1 Anda, tinjau kembali $2 dan coba lagi.",
    "description": "$1 is the wallet device name; $2 is a link to wallet connection guide"
  },
  "troubleStarting": {
    "message": "MetaMask mengalami masalah saat memulai. Kesalahan ini dapat terjadi berselang, coba mulai ulang ekstensi."
  },
  "tryAgain": {
    "message": "Coba lagi"
  },
  "turnOff": {
    "message": "Nonaktifkan"
  },
  "turnOffMetamaskNotificationsError": {
    "message": "Terjadi kesalahan saat menonaktifkan notifikasi. Coba lagi nanti."
  },
  "turnOn": {
    "message": "Aktifkan"
  },
  "turnOnMetamaskNotifications": {
    "message": "Aktifkan notifikasi"
  },
  "turnOnMetamaskNotificationsButton": {
    "message": "Aktifkan"
  },
  "turnOnMetamaskNotificationsError": {
    "message": "Terjadi kesalahan saat membuat notifikasi. Coba lagi nanti."
  },
  "turnOnMetamaskNotificationsMessageFirst": {
    "message": "Pantau terus segala yang terjadi di dompet Anda dengan notifikasi."
  },
  "turnOnMetamaskNotificationsMessagePrivacyBold": {
    "message": "Pengaturan > Notifikasi."
  },
  "turnOnMetamaskNotificationsMessagePrivacyLink": {
    "message": "Pelajari cara kami melindungi privasi Anda saat menggunakan fitur ini."
  },
  "turnOnMetamaskNotificationsMessageSecond": {
    "message": "Untuk menggunakan notifikasi dompet, kami menggunakan profil untuk menyinkronkan beberapa pengaturan di seluruh perangkat Anda. $1"
  },
  "turnOnMetamaskNotificationsMessageThird": {
    "message": "Notifikasi dapat dinonaktifkan setiap saat di $1"
  },
  "turnOnTokenDetection": {
    "message": "Aktifkan deteksi token yang ditingkatkan"
  },
  "tutorial": {
    "message": "Tutorial"
  },
  "twelveHrTitle": {
    "message": "12 j:"
  },
  "typeYourSRP": {
    "message": "Ketik Frasa Pemulihan Rahasia"
  },
  "u2f": {
    "message": "U2F",
    "description": "A name on an API for the browser to interact with devices that support the U2F protocol. On some browsers we use it to connect MetaMask to Ledger devices."
  },
  "unapproved": {
    "message": "Tidak disetujui"
  },
  "units": {
    "message": "unit"
  },
  "unknown": {
    "message": "Tidak diketahui"
  },
  "unknownCollection": {
    "message": "Koleksi tanpa nama"
  },
  "unknownNetworkForKeyEntropy": {
    "message": "Jaringan tidak dikenal",
    "description": "Displayed on places like Snap install warning when regular name is not available."
  },
  "unknownQrCode": {
    "message": "Kesalahan: Kami tidak dapat mengidentifikasi kode QR itu"
  },
  "unlimited": {
    "message": "Tidak terbatas"
  },
  "unlock": {
    "message": "Buka"
  },
  "unlockMessage": {
    "message": "Web terdesentralisasi menunggu"
  },
  "unpin": {
    "message": "Batal semat"
  },
  "unrecognizedChain": {
    "message": "Jaringan kustom ini tidak dikenali",
    "description": "$1 is a clickable link with text defined by the 'unrecognizedChanLinkText' key. The link will open to instructions for users to validate custom network details."
  },
  "unsendableAsset": {
    "message": "Tidak mendukung pengiriman token NFT (ERC-721) untuk saat ini",
    "description": "This is an error message we show the user if they attempt to send an NFT asset type, for which currently don't support sending"
  },
  "upArrow": {
    "message": "panah naik"
  },
  "update": {
    "message": "Perbarui"
  },
  "updateEthereumChainConfirmationDescription": {
    "message": "Situs ini meminta pembaruan URL jaringan default Anda. Anda dapat mengedit informasi default dan jaringan setiap saat."
  },
  "updateNetworkConfirmationTitle": {
    "message": "Perbarui $1",
    "description": "$1 represents network name"
  },
  "updateOrEditNetworkInformations": {
    "message": "Perbarui informasi Anda atau"
  },
  "updateRequest": {
    "message": "Permintaan pembaruan"
  },
  "updatedRpcForNetworks": {
    "message": "RPC Jaringan Diperbarui"
  },
  "uploadDropFile": {
    "message": "Letakkan fail di sini"
  },
  "uploadFile": {
    "message": "Unggah fail"
  },
  "urlErrorMsg": {
    "message": "URL memerlukan awalan HTTP/HTTPS yang sesuai."
  },
  "use4ByteResolution": {
    "message": "Uraikan kode kontrak cerdas"
  },
  "useMultiAccountBalanceChecker": {
    "message": "Kelompokkan permintaan saldo akun"
  },
  "useMultiAccountBalanceCheckerSettingDescription": {
    "message": "Dapatkan pembaruan saldo yang lebih cepat dengan mengelompokkan permintaan saldo akun. Ini membantu kami untuk mengambil saldo akun Anda secara bersamaan, sehingga Anda mendapatkan pembaruan lebih cepat untuk pengalaman yang lebih baik. Saat fitur ini dinonaktifkan, pihak ketiga kemungkinan kecil akan menghubungkan akun Anda yang satu dengan yang lainnya."
  },
  "useNftDetection": {
    "message": "Deteksi otomatis NFT"
  },
  "useNftDetectionDescriptionText": {
    "message": "Izinkan MetaMask menambahkan NFT yang Anda miliki menggunakan layanan pihak ketiga. Autodeteksi NFT mengekspos alamat IP dan akun Anda ke layanan ini. Mengaktifkan fitur ini dapat mengaitkan alamat IP dengan alamat Ethereum Anda dan menampilkan NFT palsu yang di-airdrop oleh penipu. Anda dapat menambahkan token secara manual untuk menghindari risiko ini."
  },
  "usePhishingDetection": {
    "message": "Gunakan deteksi phishing"
  },
  "usePhishingDetectionDescription": {
    "message": "Menampilkan peringatan untuk domain phishing yang menargetkan pengguna Ethereum"
  },
  "useSafeChainsListValidation": {
    "message": "Pemeriksaan detail jaringan"
  },
  "useSafeChainsListValidationDescription": {
    "message": "MetaMask menggunakan layanan pihak ketiga yang disebut $1 untuk menampilkan detail jaringan yang akurat dan terstandardisasi. Hal ini dapat mengurangi kemungkinan Anda untuk terhubung ke jaringan berbahaya atau salah. Saat menggunakan fitur ini, alamat IP akan diketahui oleh chainid.network."
  },
  "useSafeChainsListValidationWebsite": {
    "message": "chainid.network",
    "description": "useSafeChainsListValidationWebsite is separated from the rest of the text so that we can bold the third party service name in the middle of them"
  },
  "useTokenDetectionPrivacyDesc": {
    "message": "Menampilkan token yang dikirim ke akun Anda secara otomatis yang melibatkan komunikasi dengan server pihak ketiga untuk mengambil gambar token. Server tersebut akan memiliki akses ke alamat IP Anda."
  },
  "usedByClients": {
    "message": "Digunakan oleh berbagai klien yang berbeda"
  },
  "userName": {
    "message": "Nama pengguna"
  },
  "userOpContractDeployError": {
    "message": "Penerapan kontrak dari akun kontrak cerdas tidak didukung"
  },
  "version": {
    "message": "Versi"
  },
  "view": {
    "message": "Lihat"
  },
  "viewActivity": {
    "message": "Lihat aktivitas"
  },
  "viewAllQuotes": {
    "message": "lihat semua kuotasi"
  },
  "viewContact": {
    "message": "Lihat kontak"
  },
  "viewDetails": {
    "message": "Lihat detail"
  },
  "viewMore": {
    "message": "Lihat selengkapnya"
  },
  "viewOnBlockExplorer": {
    "message": "Lihat di block explorer"
  },
  "viewOnCustomBlockExplorer": {
    "message": "Lihat $1 di $2",
    "description": "$1 is the action type. e.g (Account, Transaction, Swap) and $2 is the Custom Block Explorer URL"
  },
  "viewOnEtherscan": {
    "message": "Lihat $1 di Etherscan",
    "description": "$1 is the action type. e.g (Account, Transaction, Swap)"
  },
  "viewOnExplorer": {
    "message": "Lihat pada explorer"
  },
  "viewOnOpensea": {
    "message": "Lihat di Opensea"
  },
  "viewTransaction": {
    "message": "Lihat transaksi"
  },
  "viewinExplorer": {
    "message": "Lihat $1 di explorer",
    "description": "$1 is the action type. e.g (Account, Transaction, Swap)"
  },
  "visitSite": {
    "message": "Kunjungi situs"
  },
  "visitWebSite": {
    "message": "Kunjungi situs web kami"
  },
  "wallet": {
    "message": "Dompet"
  },
  "walletConnectionGuide": {
    "message": "panduan koneksi dompet perangkat keras kami"
  },
  "walletProtectedAndReadyToUse": {
    "message": "Dompet Anda terlindungi dan siap digunakan. Temukan Frasa Pemulihan Rahasia di $1 ",
    "description": "$1 is the menu path to be shown with font weight bold"
  },
  "wantToAddThisNetwork": {
    "message": "Ingin menambahkan jaringan ini?"
  },
  "wantsToAddThisAsset": {
    "message": "Ini memungkinkan aset untuk ditambahkan ke dompet Anda."
  },
  "warning": {
    "message": "Peringatan"
  },
  "warningFromSnap": {
    "message": "Peringatan dari $1",
    "description": "$1 represents the name of the snap"
  },
  "watchEthereumAccountsDescription": {
    "message": "Mengaktifkan opsi ini akan memberi Anda kemampuan untuk memantau akun Ethereum melalui alamat publik atau nama ENS. Untuk masukan tentang fitur Beta ini, silakan isi formulir $1 ini.",
    "description": "$1 is the link to a product feedback form"
  },
  "watchEthereumAccountsToggle": {
    "message": "Pantau Akun Ethereum (Beta)"
  },
  "watchOutMessage": {
    "message": "Waspadalah terhadap $1.",
    "description": "$1 is a link with text that is provided by the 'securityMessageLinkForNetworks' key"
  },
  "weak": {
    "message": "Lemah"
  },
  "web3": {
    "message": "Web3"
  },
  "web3ShimUsageNotification": {
    "message": "Kami melihat situs web saat ini mencoba menggunakan API window.web3 yang dihapus. Jika situs tersebut tampak bermasalah, klik $1 untuk informasi selengkapnya.",
    "description": "$1 is a clickable link."
  },
  "webhid": {
    "message": "WebHID",
    "description": "Refers to a interface for connecting external devices to the browser. Used for connecting ledger to the browser. Read more here https://developer.mozilla.org/en-US/docs/Web/API/WebHID_API"
  },
  "websites": {
    "message": "situs web",
    "description": "Used in the 'permission_rpc' message."
  },
  "welcomeBack": {
    "message": "Selamat datang kembali!"
  },
  "welcomeExploreDescription": {
    "message": "Simpan, kirim, dan gunakan mata uang dan aset kripto."
  },
  "welcomeExploreTitle": {
    "message": "Jelajahi aplikasi terdesentralisasi"
  },
  "welcomeLoginDescription": {
    "message": "Gunakan MetaMask Anda untuk masuk ke aplikasi terdesentralisasi. Tidak perlu mendaftar."
  },
  "welcomeLoginTitle": {
    "message": "Ucapkan halo pada dompet Anda"
  },
  "welcomeToMetaMask": {
    "message": "Mari kita mulai"
  },
  "welcomeToMetaMaskIntro": {
    "message": "MetaMask merupakan dompet aman yang dipercaya oleh jutaan orang, yang membuat dunia web3 dapat diakses oleh semua orang."
  },
  "whatsThis": {
    "message": "Apa ini?"
  },
  "willApproveAmountForBridging": {
    "message": "Ini akan menyetujui $1 untuk bridge."
  },
  "willApproveAmountForBridgingHardware": {
    "message": "Anda perlu mengonfirmasikan dua transaksi pada dompet perangkat keras."
  },
  "withdrawing": {
    "message": "Penarikan"
  },
  "wrongNetworkName": {
    "message": "Menurut catatan kami, nama jaringan mungkin tidak cocok dengan ID chain ini."
  },
  "yes": {
    "message": "Ya"
  },
  "you": {
    "message": "Anda"
  },
  "youDeclinedTheTransaction": {
    "message": "Anda menolak transaksi tersebut."
  },
  "youNeedToAllowCameraAccess": {
    "message": "Anda harus mengizinkan akses kamera untuk menggunakan fitur ini."
  },
  "yourAccounts": {
    "message": "Akun Anda"
  },
  "yourActivity": {
    "message": "Aktivitas Anda"
  },
  "yourBalance": {
    "message": "Saldo Anda"
  },
  "yourBalanceIsAggregated": {
    "message": "Saldo Anda diagregasi"
  },
  "yourNFTmayBeAtRisk": {
    "message": "NFT Anda mungkin berisiko"
  },
  "yourNetworks": {
    "message": "Jaringan Anda"
  },
  "yourPrivateSeedPhrase": {
    "message": "Frasa Pemulihan Rahasia pribadi Anda"
  },
  "yourTransactionConfirmed": {
    "message": "Transaksi telah dikonfirmasi"
  },
  "yourTransactionJustConfirmed": {
    "message": "Kami tidak dapat membatalkan transaksi Anda sebelum dikonfirmasi di blockchain."
  },
  "yourWalletIsReady": {
    "message": "Dompet Anda sudah siap"
  },
  "zeroGasPriceOnSpeedUpError": {
    "message": "Biaya gas nol pada percepatan"
  }
}<|MERGE_RESOLUTION|>--- conflicted
+++ resolved
@@ -5018,15 +5018,6 @@
   "spendingCap": {
     "message": "Batas penggunaan"
   },
-<<<<<<< HEAD
-=======
-  "spendingCapTooltipDesc": {
-    "message": "Ini adalah jumlah token yang dapat diakses oleh pembeli atas nama Anda."
-  },
-  "spendingCaps": {
-    "message": "Batas penggunaan"
-  },
->>>>>>> f0e8c00c
   "srpInputNumberOfWords": {
     "message": "Frasa milik saya memiliki $1 kata",
     "description": "This is the text for each option in the dropdown where a user selects how many words their secret recovery phrase has during import. The $1 is the number of words (either 12, 15, 18, 21, or 24)."
