--- conflicted
+++ resolved
@@ -3762,14 +3762,6 @@
   "noSnaps": {
     "message": "Belum ada snap yang diinstal."
   },
-<<<<<<< HEAD
-  "noTransactions": {
-    "message": "Anda tidak memiliki transaksi"
-=======
-  "noThanks": {
-    "message": "Tidak, terima kasih"
->>>>>>> 1583570a
-  },
   "noWebcamFound": {
     "message": "Webcam komputer Anda tidak ditemukan. Harap coba lagi."
   },
