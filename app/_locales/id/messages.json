--- conflicted
+++ resolved
@@ -4164,17 +4164,6 @@
   },
   "receive": {
     "message": "Terima"
-  },
-<<<<<<< HEAD
-  "receiveTokensCamelCase": {
-    "message": "Terima token"
-=======
-  "recipientAddressPlaceholder": {
-    "message": "Masukkan alamat publik (0x) atau nama ENS"
-  },
-  "recipientAddressPlaceholderFlask": {
-    "message": "Masukkan alamat publik (0x) atau nama domain"
->>>>>>> 857c5fa0
   },
   "recommendedGasLabel": {
     "message": "Direkomendasikan"
