--- conflicted
+++ resolved
@@ -4618,14 +4618,6 @@
   },
   "sepolia": {
     "message": "Jaringan uji Sepolia"
-  },
-<<<<<<< HEAD
-  "serviceWorkerKeepAlive": {
-    "message": "Service Worker Tetap Menyala"
-=======
-  "setAdvancedPrivacySettingsDetails": {
-    "message": "MetaMask menggunakan layanan pihak ketiga tepercaya ini untuk meningkatkan kegunaan dan keamanan produk."
->>>>>>> aea494de
   },
   "setApprovalForAll": {
     "message": "Atur persetujuan untuk semua"
