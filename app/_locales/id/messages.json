--- conflicted
+++ resolved
@@ -1476,15 +1476,9 @@
   "enterMaxSpendLimit": {
     "message": "Masukkan batas penggunaan maksimum"
   },
-<<<<<<< HEAD
-=======
   "enterOptionalPassword": {
     "message": "Masukkan kata sandi opsional"
   },
-  "enterPassword": {
-    "message": "Masukkan kata sandi"
-  },
->>>>>>> 787fc13f
   "enterPasswordContinue": {
     "message": "Masukkan kata sandi untuk melanjutkan"
   },
@@ -1558,18 +1552,12 @@
   "experimental": {
     "message": "Eksperimental"
   },
-<<<<<<< HEAD
-=======
   "exploreMetaMaskSnaps": {
     "message": "Jelajahi MetaMask Snaps"
   },
-  "exportPrivateKey": {
-    "message": "Ekspor kunci privat"
-  },
   "extendWalletWithSnaps": {
     "message": "Perluas pengalaman dompet."
   },
->>>>>>> 787fc13f
   "externalExtension": {
     "message": "Ekstensi eksternal"
   },
@@ -3872,15 +3860,9 @@
   "showPermissions": {
     "message": "Tampilkan Izin"
   },
-<<<<<<< HEAD
-=======
   "showPrivateKey": {
     "message": "Tampilkan kunci pribadi"
   },
-  "showPrivateKeys": {
-    "message": "Tampilkan Kunci Privat"
-  },
->>>>>>> 787fc13f
   "showTestnetNetworks": {
     "message": "Tampilkan jaringan pengujian"
   },
