--- conflicted
+++ resolved
@@ -338,11 +338,6 @@
   "advancedBaseGasFeeToolTip": {
     "message": "Saat transaksi Anda dimasukkan ke dalam blok, selisih antara biaya dasar maks dan biaya dasar aktual akan dikembalikan. Jumlah total dihitung sebagai biaya dasar maks (dalam GWEI) * batas gas."
   },
-<<<<<<< HEAD
-=======
-  "advancedConfiguration": {
-    "message": "Konfigurasi lanjutan"
-  },
   "advancedDetailsDataDesc": {
     "message": "Data"
   },
@@ -355,7 +350,6 @@
   "advancedDetailsNonceTooltip": {
     "message": "Ini adalah nomor transaksi suatu akun. Nonce untuk transaksi pertama adalah 0 dan meningkat secara berurutan."
   },
->>>>>>> 989a5785
   "advancedGasFeeDefaultOptIn": {
     "message": "Simpan nilai ini sebagai default saya untuk jaringan $1.",
     "description": "$1 is the current network name."
@@ -746,14 +740,6 @@
   "betaTerms": {
     "message": "Ketentuan penggunaan Beta"
   },
-<<<<<<< HEAD
-=======
-  "betaWalletCreationSuccessReminder1": {
-    "message": "MetaMask Beta tidak dapat memulihkan Frasa Pemulihan Rahasia Anda."
-  },
-  "betaWalletCreationSuccessReminder2": {
-    "message": "MetaMask Beta tidak akan pernah menanyakan Frasa Pemulihan Rahasia Anda."
-  },
   "billionAbbreviation": {
     "message": "M",
     "description": "Shortened form of 'billion'"
@@ -761,7 +747,6 @@
   "bitcoinActivityNotSupported": {
     "message": "Aktivitas Bitcoin tidak didukung"
   },
->>>>>>> 989a5785
   "blockExplorerAccountAction": {
     "message": "Akun",
     "description": "This is used with viewOnEtherscan and viewInExplorer e.g View Account in Explorer"
@@ -3562,12 +3547,6 @@
   "onboardingPinMmiExtensionLabel": {
     "message": "Sematkan MetaMask Institutional"
   },
-<<<<<<< HEAD
-=======
-  "onboardingUsePhishingDetectionDescription": {
-    "message": "Peringatan deteksi pengelabuan bergantung pada komunikasi dengan $1. jsDeliver akan mendapat akses ke alamat IP Anda. Lihat $2.",
-    "description": "The $1 is the word 'jsDeliver', from key 'jsDeliver' and $2 is the words Privacy Policy from key 'privacyMsg', both separated here so that it can be wrapped as a link"
-  },
   "oneDayAbbreviation": {
     "message": "1H",
     "description": "Shortened form of '1 day'"
@@ -3584,7 +3563,6 @@
     "message": "1T",
     "description": "Shortened form of '1 year'"
   },
->>>>>>> 989a5785
   "onekey": {
     "message": "OneKey"
   },
