--- conflicted
+++ resolved
@@ -343,14 +343,6 @@
   },
   "invalidAddressRecipient": {
     "message": "Saaja aadress on vale"
-  },
-<<<<<<< HEAD
-  "invalidAddressRecipientNotEthNetwork": {
-    "message": "Kehtetu ETH-võrk, kasutage väiketähti"
-=======
-  "invalidBlockExplorerURL": {
-    "message": "Vale Block Explorer URL"
->>>>>>> 97dce9f6
   },
   "invalidRPC": {
     "message": "Vale RPC URL"
