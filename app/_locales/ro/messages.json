{
  "QRHardwareSignRequestCancel": {
    "message": "Respingeți"
  },
  "QRHardwareWalletImporterTitle": {
    "message": "Scanați codul QR"
  },
  "about": {
    "message": "Despre"
  },
  "accessingYourCamera": {
    "message": "Se accesează camera dvs..."
  },
  "account": {
    "message": "Cont"
  },
  "accountDetails": {
    "message": "Detalii cont"
  },
  "accountName": {
    "message": "Numele contului"
  },
  "accountOptions": {
    "message": "Opțiuni cont"
  },
  "accountSelectionRequired": {
    "message": "Trebuie să selectați un cont!"
  },
  "activityLog": {
    "message": "jurnal activitate"
  },
  "addAcquiredTokens": {
    "message": "Adăugați token-urile pe care le-ați achiziționat folosind MetaMask"
  },
  "addAlias": {
    "message": "Adăugare alias"
  },
  "addNetwork": {
    "message": "Adăugați rețea"
  },
  "addSuggestedTokens": {
    "message": "Adăugați indicativele sugerate"
  },
  "addToken": {
    "message": "Adăugare simbol"
  },
  "advanced": {
    "message": "Avansate"
  },
  "amount": {
    "message": "Sumă"
  },
  "appDescription": {
    "message": "Un portofel Ethereum în browserul dvs.",
    "description": "The description of the application"
  },
  "appName": {
    "message": "MetaMask",
    "description": "The name of the application"
  },
  "appNameBeta": {
    "message": "MetaMask Beta",
    "description": "The name of the application (Beta)"
  },
  "appNameFlask": {
    "message": "MetaMask Flask",
    "description": "The name of the application (Flask)"
  },
  "approve": {
    "message": "Aprobați"
  },
  "approved": {
    "message": "Aprobat"
  },
  "asset": {
    "message": "Activ"
  },
  "attributions": {
    "message": "Atribuții"
  },
  "autoLockTimeLimit": {
    "message": "Temporizator deconectare automată (minute)"
  },
  "autoLockTimeLimitDescription": {
    "message": "Setați perioada de inactivitate în minute înainte ca MetaMask să se deconecteze automat"
  },
  "average": {
    "message": "Mediu"
  },
  "back": {
    "message": "Înapoi"
  },
  "backupApprovalInfo": {
    "message": "Acest cod secret este necesar pentru recuperarea portofelului în cazul în care pierdeți dispozitivul, uitați parola, trebuie să reinstalați MetaMask sau vreți să accesați portofelul de pe alt dispozitiv."
  },
  "backupApprovalNotice": {
    "message": "Creați o copie de rezervă a codului de recuperare secret pentru a vă menține portofelul și fondurile în siguranță."
  },
  "backupNow": {
    "message": "Creați o copie de rezervă acum"
  },
  "balance": {
    "message": "Sold"
  },
  "balanceOutdated": {
    "message": "Se poate ca soldul să nu fie actualizat"
  },
  "basic": {
    "message": "De bază"
  },
  "blockExplorerUrl": {
    "message": "Explorator blocuri"
  },
  "blockExplorerView": {
    "message": "Vizualizare cont la $1",
    "description": "$1 replaced by URL for custom block explorer"
  },
  "browserNotSupported": {
    "message": "Browserul dvs. nu este compatibil..."
  },
  "bytes": {
    "message": "Octeți"
  },
  "cancel": {
    "message": "Anulare"
  },
  "cancelled": {
    "message": "Anulat"
  },
  "chainId": {
    "message": "ID lanț"
  },
  "chromeRequiredForHardwareWallets": {
    "message": "Trebuie să folosiți MetaMask în Google Chrome pentru a vă conecta la portofelul hardware."
  },
  "close": {
    "message": "Închide"
  },
  "confirm": {
    "message": "Confirmați"
  },
  "confirmPassword": {
    "message": "Confirmare parolă"
  },
  "confirmed": {
    "message": "Confirmat"
  },
  "connect": {
    "message": "Conectează-te"
  },
  "connectingTo": {
    "message": "Se conectează la $1"
  },
  "connectingToGoerli": {
    "message": "Se conectează la rețeaua de test Goerli"
  },
  "connectingToLineaGoerli": {
    "message": "Se conectează la rețeaua de test Linea Goerli"
  },
  "connectingToMainnet": {
    "message": "Se conectează la rețeaua Ethereum principală"
  },
  "contractDeployment": {
    "message": "Implementarea contractului"
  },
  "contractInteraction": {
    "message": "Interacțiune contract"
  },
  "copiedExclamation": {
    "message": "Copiat!"
  },
  "copyAddress": {
    "message": "Copiere adresă în clipboard"
  },
  "copyToClipboard": {
    "message": "Copiați în clipboard"
  },
  "copyTransactionId": {
    "message": "Copiați ID-ul tranzacției"
  },
  "create": {
    "message": "Creați"
  },
  "createPassword": {
    "message": "Creare parolă"
  },
  "currencyConversion": {
    "message": "Schimb valutar"
  },
  "currentLanguage": {
    "message": "Limba actuală"
  },
  "custom": {
    "message": "Avansate"
  },
  "customToken": {
    "message": "Token personalizat"
  },
  "decimal": {
    "message": "Zecimale de precizie"
  },
  "decimalsMustZerotoTen": {
    "message": "Zecimalele trebuie să fie cel puțin 0, dar nu peste 36."
  },
  "delete": {
    "message": "Șterge"
  },
  "details": {
    "message": "Detalii"
  },
  "done": {
    "message": "Efectuat"
  },
  "downloadGoogleChrome": {
    "message": "Descărcare Google Chrome"
  },
  "downloadStateLogs": {
    "message": "Descărcați jurnalele de stare"
  },
  "dropped": {
    "message": "Pierdut"
  },
  "edit": {
    "message": "Editează"
  },
  "editContact": {
    "message": "Editați contact"
  },
  "enterPasswordContinue": {
    "message": "Introduceți parola pentru a continua"
  },
  "ethereumPublicAddress": {
    "message": "Adresa publică Ethereum"
  },
  "etherscanView": {
    "message": "Vizualizare cont pe Etherscan"
  },
  "expandView": {
    "message": "Extindeți vizualizarea"
  },
  "failed": {
    "message": "Eșuat"
  },
  "fast": {
    "message": "Rapid"
  },
  "fileImportFail": {
    "message": "Importarea fișierului nu funcționează? Dați clic aici!",
    "description": "Helps user import their account from a JSON file"
  },
  "forgetDevice": {
    "message": "Uită dispozitivul"
  },
  "from": {
    "message": "De la"
  },
  "functionType": {
    "message": "Tip funcție"
  },
  "gasLimit": {
    "message": "Limită gas"
  },
  "gasLimitInfoTooltipContent": {
    "message": "Limita gaz este numărul maxim de unități de gaz pe care sunteți dispus(ă) să le cheltuiți."
  },
  "gasLimitTooLow": {
    "message": "Limita de gaz trebuie să fie de cel puțin 21.000"
  },
  "gasPrice": {
    "message": "Preț gas (GWEI)"
  },
  "gasPriceExtremelyLow": {
    "message": "Prețul gaz este foarte scăzut"
  },
  "gasPriceInfoTooltipContent": {
    "message": "Prețul în gas indică suma Ether pe care doriți să o plătiți pentru fiecare unitate gas."
  },
  "gasUsed": {
    "message": "Suma gaz folosită"
  },
  "goerli": {
    "message": "Rețea de test Goerli"
  },
  "hardwareWalletConnected": {
    "message": "Portofelul hardware a fost conectat"
  },
  "hardwareWallets": {
    "message": "Conectați un portofel hardware"
  },
  "hardwareWalletsMsg": {
    "message": "Selectați un portofel hardware pe care doriți să îl folosiți cu MetaMask"
  },
  "here": {
    "message": "aici",
    "description": "as in -click here- for more information (goes with troubleTokenBalances)"
  },
  "hexData": {
    "message": "Date hexazecimale"
  },
  "hide": {
    "message": "Ascunde"
  },
  "hideTokenPrompt": {
    "message": "Ascunde simbol?"
  },
  "history": {
    "message": "Istoric"
  },
  "import": {
    "message": "Importă",
    "description": "Button to import an account from a selected file"
  },
  "importAccount": {
    "message": "Importare cont"
  },
  "importAccountMsg": {
    "message": "Conturile importate nu vor fi asociate cu seedphrase-ul contului dumneavoastră MetaMask creat inițial. Aflați mai multe despre conturile importate"
  },
  "imported": {
    "message": "Importate",
    "description": "status showing that an account has been fully loaded into the keyring"
  },
  "initialTransactionConfirmed": {
    "message": "Tranzacția inițială a fost confirmată de rețea. Clic pe OK pentru a reveni."
  },
  "insufficientBalance": {
    "message": "Sold insuficient."
  },
  "insufficientFunds": {
    "message": "Fonduri insuficiente."
  },
  "insufficientTokens": {
    "message": "Tokenuri insuficiente."
  },
  "invalidAddress": {
    "message": "Adresă nevalidă"
  },
  "invalidAddressRecipient": {
    "message": "Adresa destinatarului nu este validă"
  },
<<<<<<< HEAD
  "invalidAddressRecipientNotEthNetwork": {
    "message": "Nu este rețea ETH, setați pe minuscule"
=======
  "invalidBlockExplorerURL": {
    "message": "URL Block Explorer nevalid"
>>>>>>> 97dce9f6
  },
  "invalidRPC": {
    "message": "URL RPC nevalid"
  },
  "invalidSeedPhrase": {
    "message": "Expresie sursă nevalidă"
  },
  "jsonFile": {
    "message": "Fișier JSON",
    "description": "format for importing an account"
  },
  "knownAddressRecipient": {
    "message": "Adresa cunoscută din contract."
  },
  "learnMore": {
    "message": "Aflați mai multe"
  },
  "learnMoreUpperCase": {
    "message": "Aflați mai multe"
  },
  "ledgerAccountRestriction": {
    "message": "Trebuie să folosiți ultimul cont înainte să adăugați altul."
  },
  "likeToImportTokens": {
    "message": "Adăugați aceste indicative?"
  },
  "lineaGoerli": {
    "message": "Rețea de test Linea Goerli"
  },
  "links": {
    "message": "Link-uri"
  },
  "loadMore": {
    "message": "Încărcați mai multe"
  },
  "loading": {
    "message": "Se încarcă…"
  },
  "loadingTokens": {
    "message": "Se încarcă token-urile..."
  },
  "lock": {
    "message": "Deconectați-vă"
  },
  "mainnet": {
    "message": "Rețeaua Ethereum principală"
  },
  "max": {
    "message": "Maximum"
  },
  "memo": {
    "message": "notă"
  },
  "message": {
    "message": "Mesaj"
  },
  "metamaskVersion": {
    "message": "Versiune MetaMask"
  },
  "mustSelectOne": {
    "message": "Trebuie să selectați cel puțin 1 simbol."
  },
  "needImportFile": {
    "message": "Trebuie să selectați un fișier pentru importare.",
    "description": "User is important an account and needs to add a file to continue"
  },
  "negativeETH": {
    "message": "Nu se pot trimite sume negative de ETH."
  },
  "networkName": {
    "message": "Numele rețelei"
  },
  "networks": {
    "message": "Rețele"
  },
  "nevermind": {
    "message": "Nu mai contează"
  },
  "newAccount": {
    "message": "Cont nou"
  },
  "newAccountNumberName": {
    "message": "Cont $1",
    "description": "Default name of next account to be created on create account screen"
  },
  "newContact": {
    "message": "Contact nou"
  },
  "newContract": {
    "message": "Contract nou"
  },
  "newPassword": {
    "message": "Parola Nouă (minimum 8 caractere)"
  },
  "next": {
    "message": "Înainte"
  },
  "noConversionRateAvailable": {
    "message": "Nici o rată de conversie disponibilă"
  },
  "noTransactions": {
    "message": "Nu aveți tranzacții"
  },
  "noWebcamFound": {
    "message": "Webcam-ul computerului dvs. nu a fost găsit. Vă rugăm să încercați din nou."
  },
  "noWebcamFoundTitle": {
    "message": "Camera web nu a fost găsită"
  },
  "notEnoughGas": {
    "message": "Gas insuficient"
  },
  "ofTextNofM": {
    "message": "din"
  },
  "off": {
    "message": "Oprit"
  },
  "ok": {
    "message": "OK"
  },
  "on": {
    "message": "Activat"
  },
  "origin": {
    "message": "Origine"
  },
  "parameters": {
    "message": "Parametri"
  },
  "participateInMetaMetrics": {
    "message": "Participați la MetaMetrics"
  },
  "participateInMetaMetricsDescription": {
    "message": "Alăturați-vă MetaMetrics pentru a ne ajuta să îmbunătățim MetaMask."
  },
  "password": {
    "message": "Parolă"
  },
  "passwordNotLongEnough": {
    "message": "Parola nu este suficient de lungă"
  },
  "passwordsDontMatch": {
    "message": "Parolele nu se potrivesc"
  },
  "pastePrivateKey": {
    "message": "Lipiți aici șirul de chei private:",
    "description": "For importing an account from a private key"
  },
  "pending": {
    "message": "în așteptare"
  },
  "personalAddressDetected": {
    "message": "A fost detectată o adresă personală. Introduceți adresa de contract indicativ."
  },
  "prev": {
    "message": "Ant"
  },
  "primaryCurrencySetting": {
    "message": "Moneda principală"
  },
  "primaryCurrencySettingDescription": {
    "message": "Selectați nativ pentru a prioritiza valorile afișate în moneda nativă a lanțului (ex. ETH). Selectați Fiat pentru a prioritiza valorile afișate în moneda selectată fiat."
  },
  "privacyMsg": {
    "message": "Politica de Confidențialitate"
  },
  "privateKey": {
    "message": "Cheie privată",
    "description": "select this type of file to use to import an account"
  },
  "privateKeyWarning": {
    "message": "Avertisment: nu dezvăluiți niciodată această cheie. Oricine are cheile dvs. private poate fura orice activ din contul dvs."
  },
  "privateNetwork": {
    "message": "Rețea privată"
  },
  "readdToken": {
    "message": "Puteți adăuga din nou acest indicativ în viitor accesând „Adăugați indicativ” din meniul de opțiuni al contului dvs."
  },
  "reject": {
    "message": "Respingeți"
  },
  "rejectAll": {
    "message": "Respingere toate"
  },
  "rejectTxsDescription": {
    "message": "Sunteți pe cale să respingeți în grup $1 (de) tranzacții."
  },
  "rejectTxsN": {
    "message": "Respingeți $1 (de) tranzacții"
  },
  "rejected": {
    "message": "Respins"
  },
  "remove": {
    "message": "Elimină"
  },
  "removeAccount": {
    "message": "Eliminați contul"
  },
  "removeAccountDescription": {
    "message": "Acest cont va fi eliminat din portofelul dvs. Înainte de a continua, vă rugăm să vă asigurați că aveți expresia seed inițială sau cheia privată pentru acest cont importat. Puteți importa sau crea conturi din nou din meniul derulant al contului."
  },
  "requestsAwaitingAcknowledgement": {
    "message": "solicitări care așteaptă să fie confirmate"
  },
  "required": {
    "message": "Obligatoriu"
  },
  "reset": {
    "message": "Resetează"
  },
  "restore": {
    "message": "Restabilește"
  },
  "revealSeedWords": {
    "message": "Arată cuvintele din seed"
  },
  "revealSeedWordsWarning": {
    "message": "Aceste cuvinte pot fi folosite pentru a vă fura toate conturile.",
    "description": "$1 is bolded text using the message from 'revealSeedWordsWarning2'"
  },
  "rpcUrl": {
    "message": "URL RPC nou"
  },
  "save": {
    "message": "Salvează"
  },
  "scanInstructions": {
    "message": "Așezați codul QR în fața camerei"
  },
  "scanQrCode": {
    "message": "Scanați codul QR"
  },
  "search": {
    "message": "Caută"
  },
  "securityAndPrivacy": {
    "message": "Securitate și confidențialitate"
  },
  "seedPhraseReq": {
    "message": "Expresiile seed sunt lungi de 12 cuvinte"
  },
  "selectAnAccount": {
    "message": "Selectați un cont"
  },
  "selectHdPath": {
    "message": "Selectare cale HD"
  },
  "selectPathHelp": {
    "message": "Dacă nu vedeți mai jos conturile dvs. Ledger existente, încercați să comutați calea la „Legacy (MEW / MyCrypto)”"
  },
  "selectType": {
    "message": "Selectați tipul"
  },
  "send": {
    "message": "Trimite"
  },
  "settings": {
    "message": "Setări"
  },
  "showFiatConversionInTestnets": {
    "message": "Afișează conversiile pe rețelele de test (testnets)"
  },
  "showFiatConversionInTestnetsDescription": {
    "message": "Selectați pentru a afișa conversia fiat pe Testnets"
  },
  "showHexData": {
    "message": "Arată datele hex"
  },
  "showHexDataDescription": {
    "message": "Selectați această opțiune pentru a arăta câmpul de date hexazecimale în ecranul de trimitere."
  },
  "sigRequest": {
    "message": "Solicitare de semnătură"
  },
  "sign": {
    "message": "Semnați"
  },
  "signatureRequest": {
    "message": "Cerere semnătură"
  },
  "signed": {
    "message": "Semnat"
  },
  "somethingWentWrong": {
    "message": "Hopa! A apărut o eroare."
  },
  "speedUp": {
    "message": "Accelerați"
  },
  "speedUpCancellation": {
    "message": "Accelerați această anulare"
  },
  "speedUpTransaction": {
    "message": "Accelerați această tranzacție"
  },
  "stateLogError": {
    "message": "Eroare la recuperarea înregistrărilor de stare."
  },
  "stateLogs": {
    "message": "Jurnale de stare"
  },
  "stateLogsDescription": {
    "message": "Jurnalele de stare conțin adresele contului dvs. public și tranzacțiile trimise."
  },
  "submitted": {
    "message": "Trimis"
  },
  "supportCenter": {
    "message": "Accesați centrul de asistență"
  },
  "switchNetworks": {
    "message": "Schimbați rețelele"
  },
  "symbol": {
    "message": "Simbol"
  },
  "symbolBetweenZeroTwelve": {
    "message": "Simbolul trebuie să fie de 11 caractere sau mai puțin."
  },
  "terms": {
    "message": "Termeni și condiții"
  },
  "tips": {
    "message": "Cadouri bănești"
  },
  "to": {
    "message": "Către"
  },
  "token": {
    "message": "Indicativ"
  },
  "tokenAlreadyAdded": {
    "message": "Token-ul a fost adăugat deja."
  },
  "tokenContractAddress": {
    "message": "Adresa din contractul de token"
  },
  "tokenSymbol": {
    "message": "Simbol token"
  },
  "transaction": {
    "message": "tranzacție"
  },
  "transactionCancelAttempted": {
    "message": "Tentativă de anulare a tranzacției cu o taxă gas de $1 la $2"
  },
  "transactionCancelSuccess": {
    "message": "Tranzacția a fost anulată cu succes la $2"
  },
  "transactionConfirmed": {
    "message": "Tranzacție confirmată la $2."
  },
  "transactionCreated": {
    "message": "Tranzacție creată cu o valoare de $1 la $2."
  },
  "transactionDropped": {
    "message": "Tranzacție abandonată la $2."
  },
  "transactionError": {
    "message": "Eroare de tranzacție. Excepție lansată în codul contractului."
  },
  "transactionErrorNoContract": {
    "message": "Se încearcă apelarea unei funcții pe o adresă non-contract."
  },
  "transactionErrored": {
    "message": "Tranzacția a întâlnit o eroare."
  },
  "transactionFee": {
    "message": "Taxa tranzacției"
  },
  "transactionResubmitted": {
    "message": "Tranzacția a fost redepusă cu taxa gaz majorată de la $1 la $2"
  },
  "transactionSubmitted": {
    "message": "Tranzacția a fost trimisă, cu o taxă gas de $1 la $2."
  },
  "transactionUpdated": {
    "message": "Tranzacție actualizată la $2."
  },
  "transferFrom": {
    "message": "Transferați de la"
  },
  "tryAgain": {
    "message": "Încearcă din nou"
  },
  "unapproved": {
    "message": "Neaprobat"
  },
  "units": {
    "message": "unități"
  },
  "unknown": {
    "message": "Necunoscută"
  },
  "unknownNetwork": {
    "message": "Rețea privată necunoscută"
  },
  "unknownQrCode": {
    "message": "Eroare: Acel cod QR nu a putut fi identificat"
  },
  "unlock": {
    "message": "Deblochează"
  },
  "unlockMessage": {
    "message": "Web-ul descentralizat așteaptă"
  },
  "updatedWithDate": {
    "message": "Actualizat $1"
  },
  "urlErrorMsg": {
    "message": "URL necesită prefixul potrivit HTTP/HTTPS."
  },
  "usedByClients": {
    "message": "Folosit de diverși clienți"
  },
  "userName": {
    "message": "Nume utilizator"
  },
  "viewContact": {
    "message": "Vizualizare contact"
  },
  "visitWebSite": {
    "message": "Accesați site-ul nostru"
  },
  "welcomeBack": {
    "message": "Bine ai revenit!"
  },
  "youNeedToAllowCameraAccess": {
    "message": "Trebuie să permiteți accesul la cameră pentru a folosi această funcție."
  },
  "youSign": {
    "message": "Semnați"
  },
  "yourPrivateSeedPhrase": {
    "message": "Expresia dvs. seed privată"
  },
  "zeroGasPriceOnSpeedUpError": {
    "message": "Preț gas zero la accelerare"
  }
}<|MERGE_RESOLUTION|>--- conflicted
+++ resolved
@@ -337,14 +337,6 @@
   },
   "invalidAddressRecipient": {
     "message": "Adresa destinatarului nu este validă"
-  },
-<<<<<<< HEAD
-  "invalidAddressRecipientNotEthNetwork": {
-    "message": "Nu este rețea ETH, setați pe minuscule"
-=======
-  "invalidBlockExplorerURL": {
-    "message": "URL Block Explorer nevalid"
->>>>>>> 97dce9f6
   },
   "invalidRPC": {
     "message": "URL RPC nevalid"
