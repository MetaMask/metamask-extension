--- conflicted
+++ resolved
@@ -165,11 +165,7 @@
     "message": "별칭 추가"
   },
   "addBitcoinAccountLabel": {
-<<<<<<< HEAD
-    "message": "비트코인 계정 (베타)"
-=======
     "message": "비트코인 계정"
->>>>>>> 82db9a9c
   },
   "addBlockExplorer": {
     "message": "블록 탐색기 추가"
@@ -2870,15 +2866,12 @@
   "ledgerLocked": {
     "message": "Ledger 장치에 연결할 수 없습니다. 장치의 잠금이 해제되어 있고 이더리움 앱이 열려 있는지 확인하세요."
   },
-<<<<<<< HEAD
-=======
   "ledgerMultipleDevicesUnsupportedInfoDescription": {
     "message": "새 장치를 연결하려면 이전 장치의 연결을 해제하세요."
   },
   "ledgerMultipleDevicesUnsupportedInfoTitle": {
     "message": "한 번에 하나의 Ledger만 연결할 수 있습니다"
   },
->>>>>>> 82db9a9c
   "ledgerTimeout": {
     "message": "Ledger Live의 응답 시간이 너무 길거나 연결 시간을 초과했습니다. Ledger Live 앱이 열려 있고 장치의 잠금이 해제되어 있는지 확인하세요."
   },
@@ -4226,11 +4219,7 @@
     "description": "$1 is a number of additional but unshown items in a list- this message will be shown in place of those items"
   },
   "popularNetworkAddToolTip": {
-<<<<<<< HEAD
-    "message": "이러한 네트워크 중 일부는 제삼자에 의존합니다. 이러한 연결은 안정성이 떨어지거나 제삼자가 활동을 추적할 수 있습니다. $1",
-=======
     "message": "이러한 네트워크 중 일부는 제삼자에 의존합니다. 이러한 연결은 안정성이 떨어지거나 제삼자가 활동을 추적할 수 있습니다.",
->>>>>>> 82db9a9c
     "description": "Learn more link"
   },
   "popularNetworks": {
