{
  "QRHardwareInvalidTransactionTitle": {
    "message": "오류"
  },
  "QRHardwareMismatchedSignId": {
    "message": "일치하지 않는 트랜잭션 데이터. 트랜잭션 세부 정보를 확인하세요."
  },
  "QRHardwarePubkeyAccountOutOfRange": {
    "message": "더 이상 계정이 없습니다. 아래 목록에 없는 다른 계정에 액세스하려면 하드웨어 지갑을 다시 연결하고 선택하세요."
  },
  "QRHardwareScanInstructions": {
    "message": "QR 코드를 카메라 앞에 놓으세요. 화면이 흐릿하지만 판독에 영향을 미치지 않습니다."
  },
  "QRHardwareSignRequestCancel": {
    "message": "거부"
  },
  "QRHardwareSignRequestDescription": {
    "message": "지갑으로 가입한 후 '서명 받기'를 클릭하여 서명을 받으세요."
  },
  "QRHardwareSignRequestGetSignature": {
    "message": "서명 받기"
  },
  "QRHardwareSignRequestSubtitle": {
    "message": "지갑으로 QR 코드 스캔"
  },
  "QRHardwareSignRequestTitle": {
    "message": "서명 요청"
  },
  "QRHardwareUnknownQRCodeTitle": {
    "message": "오류"
  },
  "QRHardwareUnknownWalletQRCode": {
    "message": "잘못된 QR 코드입니다. 하드웨어 지갑의 동기화 QR 코드를 스캔하세요."
  },
  "QRHardwareWalletImporterTitle": {
    "message": "QR 코드 스캔"
  },
  "QRHardwareWalletSteps1Description": {
    "message": "아래의 QR 코드 공식 지원 협력업체 목록에서 선택할 수 있습니다."
  },
  "QRHardwareWalletSteps1Title": {
    "message": "QR 하드웨어 지갑을 연결하세요"
  },
  "QRHardwareWalletSteps2Description": {
    "message": "N그레이브 제로"
  },
  "SrpListHideAccounts": {
    "message": "계정 $1개 숨기기",
    "description": "$1 is the number of accounts"
  },
  "SrpListHideSingleAccount": {
    "message": "계정 1개 숨기기"
  },
  "SrpListShowAccounts": {
    "message": "계정 $1개 표시",
    "description": "$1 is the number of accounts"
  },
  "SrpListShowSingleAccount": {
    "message": "계정 1개 표시"
  },
  "about": {
    "message": "정보"
  },
  "accept": {
    "message": "동의"
  },
  "acceptTermsOfUse": {
    "message": "$1의 내용을 읽고 이에 동의합니다",
    "description": "$1 is the `terms` message"
  },
  "accessingYourCamera": {
    "message": "카메라에 접근 중..."
  },
  "account": {
    "message": "계정"
  },
  "accountActivity": {
    "message": "계정 활동"
  },
  "accountActivityText": {
    "message": "알림을 수신할 계정을 선택하세요."
  },
  "accountDetails": {
    "message": "계정 세부 정보"
  },
  "accountIdenticon": {
    "message": "계정 식별 아이콘"
  },
  "accountIsntConnectedToastText": {
    "message": "$1은(는) $2에 연결되지 않았습니다"
  },
  "accountName": {
    "message": "계정 이름"
  },
  "accountNameDuplicate": {
    "message": "이 계정 이름은 이미 존재합니다.",
    "description": "This is an error message shown when the user enters a new account name that matches an existing account name"
  },
  "accountNameReserved": {
    "message": "이 계정 이름은 예약되었습니다",
    "description": "This is an error message shown when the user enters a new account name that is reserved for future use"
  },
  "accountOptions": {
    "message": "계정 옵션"
  },
  "accountPermissionToast": {
    "message": "계정 권한이 업데이트됨"
  },
  "accountSelectionRequired": {
    "message": "계정을 선택해야 합니다!"
  },
  "accountTypeNotSupported": {
    "message": "지원하지 않는 계정 유형"
  },
  "accounts": {
    "message": "계정"
  },
  "accountsConnected": {
    "message": "계정 연결됨"
  },
  "accountsPermissionsTitle": {
    "message": "계정 보기 및 트랜잭션 제안"
  },
  "accountsSmallCase": {
    "message": "계정"
  },
  "active": {
    "message": "활성"
  },
  "activity": {
    "message": "활동"
  },
  "activityLog": {
    "message": "활동 로그"
  },
  "add": {
    "message": "추가"
  },
  "addACustomNetwork": {
    "message": "사용자 지정 네트워크 추가"
  },
  "addANetwork": {
    "message": "네트워크 추가"
  },
  "addANickname": {
    "message": "닉네임 추가"
  },
  "addAUrl": {
    "message": "URL 추가"
  },
  "addAccount": {
    "message": "계정 추가"
  },
  "addAccountFromNetwork": {
    "message": "$1 계정 추가",
    "description": "$1 is the network name, e.g. Bitcoin or Solana"
  },
  "addAccountToMetaMask": {
    "message": "MetaMask에 계정 추가"
  },
  "addAcquiredTokens": {
    "message": "MetaMask를 이용해 얻은 토큰 추가"
  },
  "addAlias": {
    "message": "별칭 추가"
  },
  "addBitcoinAccountLabel": {
    "message": "비트코인 계정"
  },
  "addBlockExplorer": {
    "message": "블록 탐색기 추가"
  },
  "addBlockExplorerUrl": {
    "message": "블록 탐색기 URL 추가"
  },
  "addContact": {
    "message": "연락처 추가"
  },
  "addCustomNetwork": {
    "message": "맞춤 네트워크 추가"
  },
  "addEthereumChainWarningModalHeader": {
    "message": "신뢰할 수 있는 경우에만 이 RPC 공급입체를 추가하세요. $1",
    "description": "$1 is addEthereumChainWarningModalHeaderPartTwo passed separately so that it can be bolded"
  },
  "addEthereumChainWarningModalHeaderPartTwo": {
    "message": "악성 공급업체는 블록체인 상태와 네트워크 활동을 거짓으로 보고할 수 있습니다."
  },
  "addEthereumChainWarningModalListHeader": {
    "message": "다음과 같은 권한이 부여되기에 신뢰할 수 있는 공급업체만 추가해야 합니다."
  },
  "addEthereumChainWarningModalListPointOne": {
    "message": "사용자의 계정과 IP 주소를 확인하고 서로를 연결하세요"
  },
  "addEthereumChainWarningModalListPointThree": {
    "message": "계정 잔액 및 기타 블록체인 상황 표시"
  },
  "addEthereumChainWarningModalListPointTwo": {
    "message": "트랜잭션을 브로드캐스팅합니다"
  },
  "addEthereumChainWarningModalTitle": {
    "message": "이더리움 메인넷에 새로운 RPC 공급업체를 추가하려고 합니다"
  },
  "addEthereumWatchOnlyAccount": {
    "message": "이더리움 계정 모니터(베타)"
  },
  "addFriendsAndAddresses": {
    "message": "신뢰하는 친구 및 주소 추가"
  },
  "addHardwareWalletLabel": {
    "message": "하드웨어 지갑"
  },
  "addIPFSGateway": {
    "message": "선호하는 IPFS 게이트웨이를 추가하세요"
  },
  "addImportAccount": {
    "message": "계정 또는 하드웨어 지갑 추가"
  },
  "addMemo": {
    "message": "메모 추가"
  },
  "addNetwork": {
    "message": "네트워크 추가"
  },
  "addNetworkConfirmationTitle": {
    "message": "$1 추가",
    "description": "$1 represents network name"
  },
  "addNewAccount": {
    "message": "새 이더리움 계정 추가"
  },
  "addNewEthereumAccountLabel": {
    "message": "이더리움 계정"
  },
  "addNewSolanaAccountLabel": {
    "message": "솔라나 계정"
  },
  "addNft": {
    "message": "NFT 추가"
  },
  "addNfts": {
    "message": "NFT 추가"
  },
  "addNonEvmAccount": {
    "message": "$1 계정 추가",
    "description": "$1 is the non EVM network where the account is going to be created, e.g. Bitcoin or Solana"
  },
  "addNonEvmAccountFromNetworkPicker": {
    "message": "$1 네트워크를 활성화하려면 $2 계정을 만들어야 합니다.",
    "description": "$1 is the non EVM network where the account is going to be created, e.g. Solana Mainnet or Solana Devnet. $2 is the account type, e.g. Bitcoin or Solana"
  },
  "addRpcUrl": {
    "message": "RPC URL 추가"
  },
  "addSnapAccountToggle": {
    "message": "\"계정 Snap 추가(베타)\" 활성화"
  },
  "addSnapAccountsDescription": {
    "message": "이 기능을 사용하면 계정 목록에서 바로 새 베타 계정 Snap을 추가할 수 있습니다. 설치하는 계정 Snap은 타사 서비스라는 점을 명심하세요."
  },
  "addSuggestedNFTs": {
    "message": "추천 NFT 추가"
  },
  "addSuggestedTokens": {
    "message": "추천 토큰 추가"
  },
  "addToken": {
    "message": "토큰 추가"
  },
  "addTokenByContractAddress": {
    "message": "이 토큰을 찾을 수 없으신가요? 토큰 주소를 붙여넣으면 토큰을 직접 추가할 수 있습니다. 토큰의 계약 주소는 $1에서 찾을 수 있습니다",
    "description": "$1 is a blockchain explorer for a specific network, e.g. Etherscan for Ethereum"
  },
  "addUrl": {
    "message": "URL 추가"
  },
  "addingAccount": {
    "message": "계정 추가"
  },
  "addingCustomNetwork": {
    "message": "네트워크 추가"
  },
  "additionalNetworks": {
    "message": "추가 네트워크"
  },
  "address": {
    "message": "주소"
  },
  "addressCopied": {
    "message": "주소 복사 완료!"
  },
  "addressMismatch": {
    "message": "사이트 주소 불일치"
  },
  "addressMismatchOriginal": {
    "message": "현재 URL: $1",
    "description": "$1 replaced by origin URL in confirmation request"
  },
  "addressMismatchPunycode": {
    "message": "Punycode 버전: $1",
    "description": "$1 replaced by punycode version of the URL in confirmation request"
  },
  "advanced": {
    "message": "고급"
  },
  "advancedBaseGasFeeToolTip": {
    "message": "트랜잭션이 블록에 포함되면 최대 기본 요금과 실제 기본 요금 간의 차액이 환불됩니다. 총 금액은 최대 기본 요금(GWEI 단위) 곱하기 가스 한도로 계산합니다."
  },
  "advancedDetailsDataDesc": {
    "message": "데이터"
  },
  "advancedDetailsHexDesc": {
    "message": "16진수"
  },
  "advancedDetailsNonceDesc": {
    "message": "논스"
  },
  "advancedDetailsNonceTooltip": {
    "message": "계정의 트랜잭션 번호입니다. 첫 트랜잭션의 논스는 0이며 이는 순차적으로 증가합니다."
  },
  "advancedGasFeeDefaultOptIn": {
    "message": "이 수치를 $1 네트워크의 기본값으로 저장합니다.",
    "description": "$1 is the current network name."
  },
  "advancedGasFeeModalTitle": {
    "message": "고급 가스비"
  },
  "advancedGasPriceTitle": {
    "message": "가스 가격"
  },
  "advancedPriorityFeeToolTip": {
    "message": "우선 요금(일명 \"채굴자 팁\")이란 내 트랜잭션을 우선 거래한 것에 대한 인센티브로 채굴자에게 직접 전달되는 금액입니다."
  },
  "airDropPatternDescription": {
    "message": "해당 토큰의 온체인 기록에서 의심스러운 에어드롭 활동이 확인되었습니다."
  },
  "airDropPatternTitle": {
    "message": "에어드롭 패턴"
  },
  "airgapVault": {
    "message": "에어갭 볼트"
  },
  "alert": {
    "message": "경고"
  },
  "alertAccountTypeUpgradeMessage": {
    "message": "스마트 계정으로 업그레이드 중입니다. 계정 주소는 그대로 유지되며, 더욱 빠른 속도의 트랜잭션을 더 낮은 네트워크 수수료로 이용할 수 있습니다. $1."
  },
  "alertAccountTypeUpgradeTitle": {
    "message": "계정 유형"
  },
  "alertActionBuyWithNativeCurrency": {
    "message": "$1 매수"
  },
  "alertActionUpdateGas": {
    "message": "가스 한도 업데이트"
  },
  "alertActionUpdateGasFee": {
    "message": "수수료 업데이트"
  },
  "alertActionUpdateGasFeeLevel": {
    "message": "가스 옵션 업데이트"
  },
  "alertDisableTooltip": {
    "message": "\"설정 > 경고\"에서 변경할 수 있습니다"
  },
  "alertMessageAddressMismatchWarning": {
    "message": "공격자는 사이트 주소를 약간 변경하여 유사 사이트를 만들기도 합니다. 계속하기 전에 정상적인 사이트와 상호 작용하고 있는지 확인하세요."
  },
  "alertMessageChangeInSimulationResults": {
    "message": "이 트랜잭션의 예상 변경 사항이 업데이트되었습니다. 계속하기 전에 자세히 검토하세요."
  },
  "alertMessageFirstTimeInteraction": {
    "message": "이 주소와 처음으로 상호 작용합니다. 계속하기 전에 주소가 올바른지 확인하세요."
  },
  "alertMessageGasEstimateFailed": {
    "message": "정확한 수수료를 제공할 수 없으며 예상 수수료가 높을 수 있습니다. 사용자 지정 가스 한도를 입력하는 것이 좋지만 트랜잭션이 여전히 실패할 위험이 있습니다."
  },
  "alertMessageGasFeeLow": {
    "message": "낮은 수수료를 선택하면 트랜잭션 속도가 느려지고 대기 시간이 길어집니다. 트랜잭션 속도를 높이려면 시장 수수료 또는 공격적 수수료 옵션을 선택하세요."
  },
  "alertMessageGasTooLow": {
    "message": "이 트랜잭션을 계속 진행하려면, 가스 한도를 21000 이상으로 늘려야 합니다."
  },
  "alertMessageInsufficientBalanceWithNativeCurrency": {
    "message": "계정에 네트워크 수수료를 지불할 만큼의 $1(이)가 부족합니다."
  },
  "alertMessageNetworkBusy": {
    "message": "가스비가 높고 견적의 정확도도 떨어집니다."
  },
  "alertMessageNoGasPrice": {
    "message": "수수료를 직접 업데이트할 때까지는 이 트랜잭션을 진행할 수 없습니다."
  },
  "alertMessageSignInDomainMismatch": {
    "message": "요청을 보낸 사이트에 로그인되어 있지 않습니다. 이는 로그인 정보를 도용하려는 시도일 수 있습니다."
  },
  "alertMessageSignInWrongAccount": {
    "message": "이 사이트에서 잘못된 계정으로 로그인하라고 요청합니다."
  },
  "alertModalAcknowledge": {
    "message": "위험성을 인지했으며, 계속 진행합니다"
  },
  "alertModalDetails": {
    "message": "경고 세부 사항"
  },
  "alertModalReviewAllAlerts": {
    "message": "모든 경고 검토하기"
  },
  "alertReasonChangeInSimulationResults": {
    "message": "결과가 변경되었습니다"
  },
  "alertReasonFirstTimeInteraction": {
    "message": "첫 상호작용"
  },
  "alertReasonGasEstimateFailed": {
    "message": "잘못된 수수료"
  },
  "alertReasonGasFeeLow": {
    "message": "느린 속도"
  },
  "alertReasonGasTooLow": {
    "message": "낮은 가스 한도"
  },
  "alertReasonInsufficientBalance": {
    "message": "자금 부족"
  },
  "alertReasonNetworkBusy": {
    "message": "네트워크 혼잡"
  },
  "alertReasonNoGasPrice": {
    "message": "수수료 견적 제공 불가"
  },
  "alertReasonPendingTransactions": {
    "message": "보류 중인 트랜잭션"
  },
  "alertReasonSignIn": {
    "message": "의심스러운 로그인 요청"
  },
  "alertReasonWrongAccount": {
    "message": "잘못된 계정"
  },
  "alertSelectedAccountWarning": {
    "message": "이 요청은 지갑에서 선택한 것과 다른 계정에 대한 것입니다. 다른 계정을 사용하려면 사이트에 연결하세요."
  },
  "alerts": {
    "message": "경고"
  },
  "all": {
    "message": "모두"
  },
  "allNetworks": {
    "message": "모든 네트워크"
  },
  "allPermissions": {
    "message": "모든 권한"
  },
  "allTimeHigh": {
    "message": "역대 최고"
  },
  "allTimeLow": {
    "message": "역대 최저"
  },
  "allowNotifications": {
    "message": "알림 허용"
  },
  "allowWithdrawAndSpend": {
    "message": "$1에서 다음 금액까지 인출 및 지출하도록 허용:",
    "description": "The url of the site that requested permission to 'withdraw and spend'"
  },
  "amount": {
    "message": "금액"
  },
  "amountReceived": {
    "message": "수취 금액"
  },
  "amountSent": {
    "message": "송금액"
  },
  "andForListItems": {
    "message": "$1, 그리고 $2",
    "description": "$1 is the first item, $2 is the last item in a list of items. Used in Snap Install Warning modal."
  },
  "andForTwoItems": {
    "message": "$1 및 $2",
    "description": "$1 is the first item, $2 is the second item. Used in Snap Install Warning modal."
  },
  "appDescription": {
    "message": "전 세계에서 가장 신뢰받는 암호화폐 지갑",
    "description": "The description of the application"
  },
  "appName": {
    "message": "MetaMask",
    "description": "The name of the application"
  },
  "appNameBeta": {
    "message": "MetaMask Beta",
    "description": "The name of the application (Beta)"
  },
  "appNameFlask": {
    "message": "MetaMask Flask",
    "description": "The name of the application (Flask)"
  },
  "apply": {
    "message": "적용"
  },
  "approve": {
    "message": "지출 한도 승인"
  },
  "approveButtonText": {
    "message": "승인"
  },
  "approveIncreaseAllowance": {
    "message": "지출 한도 $1 증액",
    "description": "The token symbol that is being approved"
  },
  "approveSpendingCap": {
    "message": "$1 지출 한도 승인",
    "description": "The token symbol that is being approved"
  },
  "approved": {
    "message": "승인됨"
  },
  "approvedOn": {
    "message": "$1에 승인",
    "description": "$1 is the approval date for a permission"
  },
  "approvedOnForAccounts": {
    "message": "$2 관련하여 $1에 승인됨",
    "description": "$1 is the approval date for a permission. $2 is the AvatarGroup component displaying account images."
  },
  "areYouSure": {
    "message": "확실한가요?"
  },
  "asset": {
    "message": "자산"
  },
  "assetChartNoHistoricalPrices": {
    "message": "과거 데이터를 불러올 수 없습니다"
  },
  "assetMultipleNFTsBalance": {
    "message": "NFT $1개"
  },
  "assetOptions": {
    "message": "자산 옵션"
  },
  "assetSingleNFTBalance": {
    "message": "NFT $1개"
  },
  "assets": {
    "message": "자산"
  },
  "assetsDescription": {
    "message": "지갑에서 토큰을 자동으로 감지하고, NFT를 표시하며, 계정 잔액을 일괄 업데이트하세요."
  },
  "attemptToCancelSwapForFree": {
    "message": "무료 스왑 취소 시도"
  },
  "attributes": {
    "message": "속성"
  },
  "attributions": {
    "message": "속성"
  },
  "auroraRpcDeprecationMessage": {
    "message": "Infura RPC URL은 더 이상 Aurora를 지원하지 않습니다."
  },
  "authorizedPermissions": {
    "message": "다음 권한을 승인했습니다."
  },
  "autoDetectTokens": {
    "message": "토큰 자동 감지"
  },
  "autoDetectTokensDescription": {
    "message": "지갑에서 받은 새로운 토큰을 감지해 표시하기 위해 타사 API를 사용합니다. 이 서비스를 이용하여 데이터를 자동으로 가져오기 원치 않으시면 해당 기능을 끄세요. $1",
    "description": "$1 is a link to a support article"
  },
  "autoLockTimeLimit": {
    "message": "자동 잠금 타이머(분)"
  },
  "autoLockTimeLimitDescription": {
    "message": "MetaMask가 잠길 때까지 걸리는 시간을 분 단위로 설정합니다."
  },
  "average": {
    "message": "평균"
  },
  "back": {
    "message": "뒤로"
  },
  "backupAndSync": {
    "message": "백업 및 동기화"
  },
  "backupAndSyncBasicFunctionalityNameMention": {
    "message": "기본 기능"
  },
  "backupAndSyncEnable": {
    "message": "백업 및 동기화 켜기"
  },
  "backupAndSyncEnableConfirmation": {
    "message": "백업 및 동기화를 켜면 $1도 함께 켜집니다. 계속하시겠습니까?",
    "description": "$1 is backupAndSyncBasicFunctionalityNameMention in bold."
  },
  "backupAndSyncEnableDescription": {
    "message": "백업 및 동기화를 통해 사용자 지정 설정과 기능을 암호화된 상태로 저장할 수 있습니다. 이 기능은 MetaMask를 여러 기기에서 동일하게 사용할 수 있게 해주며, MetaMask를 재설치할 경우 설정과 기능을 복원해 줍니다. 비밀복구구문은 백업되지 않습니다. $1.",
    "description": "$1 is link to the backup and sync privacy policy."
  },
  "backupAndSyncEnableDescriptionUpdatePreferences": {
    "message": "언제든지 $1에서 설정을 변경할 수 있습니다",
    "description": "$1 is a bolded text that highlights the path to the settings page."
  },
  "backupAndSyncEnableDescriptionUpdatePreferencesPath": {
    "message": "설정 > 백업 및 동기화"
  },
  "backupAndSyncFeatureAccounts": {
    "message": "계정"
  },
  "backupAndSyncManageWhatYouSync": {
    "message": "동기화할 항목 관리"
  },
  "backupAndSyncManageWhatYouSyncDescription": {
    "message": "기기 간에 동기화할 항목을 선택해 켜세요."
  },
  "backupAndSyncPrivacyLink": {
    "message": "개인 정보 보호 방법 알아보기"
  },
  "backupAndSyncSlideDescription": {
    "message": "계정을 백업하고 설정을 동기화하세요."
  },
  "backupAndSyncSlideTitle": {
    "message": "백업 및 동기화 소개"
  },
  "backupApprovalInfo": {
    "message": "이 비밀 코드는 장치를 분실하여 지갑을 복구해야 하거나, 비밀번호를 잊은 경우, MetaMask를 다시 설치해야 하거나, 다른 장치에서 지갑에 액세스해야 할 때 필요합니다."
  },
  "backupApprovalNotice": {
    "message": "비밀복구구문을 백업하여 지갑과 자금을 안전하게 보호하세요."
  },
  "backupKeyringSnapReminder": {
    "message": "제거하기 전에 이 Snap에서 생성한 계정에 직접 액세스할 수 있는지 확인하세요"
  },
  "backupNow": {
    "message": "지금 백업"
  },
  "balance": {
    "message": "잔액"
  },
  "balanceOutdated": {
    "message": "최종 잔액이 아닐 수도 있습니다."
  },
  "baseFee": {
    "message": "기본 요금"
  },
  "basic": {
    "message": "기본"
  },
  "basicConfigurationBannerCTA": {
    "message": "기본 기능 켜기"
  },
  "basicConfigurationBannerTitle": {
    "message": "기본 기능이 꺼져 있습니다."
  },
  "basicConfigurationDescription": {
    "message": "MetaMask는 인터넷 서비스를 통해 토큰 세부 정보 및 가스 설정과 같은 기본 기능을 제공합니다. 인터넷 서비스를 이용할 때 IP 주소가 공유되며, 이 경우 MetaMask와 공유됩니다. 이는 다른 웹사이트를 방문할 때와 마찬가지입니다. MetaMask는 이 데이터를 일시적으로 사용하며 데이터를 절대 판매하지 않습니다. VPN을 사용하거나 이러한 서비스를 비활성화할 수 있지만 MetaMask 사용 환경에 영향을 미칠 수 있습니다. 자세한 내용은 $1 내용을 참고하세요.",
    "description": "$1 is to be replaced by the message for privacyMsg, and will link to https://consensys.io/privacy-policy"
  },
  "basicConfigurationLabel": {
    "message": "기본 기능"
  },
  "basicConfigurationModalCheckbox": {
    "message": "이해했습니다. 계속 진행하겠습니다"
  },
  "basicConfigurationModalDisclaimerOff": {
    "message": "이렇게 하면 MetaMask에서 시간을 완전히 최적화할 수 없습니다. 기본 기능(토큰 세부 정보, 최적의 가스 설정 등)을 사용할 수 없게 됩니다."
  },
  "basicConfigurationModalDisclaimerOffAdditionalText": {
    "message": "이 기능을 끄면 $1 및 $2에 포함된 모든 기능도 함께 비활성화됩니다.",
    "description": "$1 and $2 are bold text for basicConfigurationModalDisclaimerOffAdditionalTextFeaturesFirst and basicConfigurationModalDisclaimerOffAdditionalTextFeaturesLast respectively"
  },
  "basicConfigurationModalDisclaimerOffAdditionalTextFeaturesFirst": {
    "message": "보안 및 개인정보 보호, 백업 및 동기화"
  },
  "basicConfigurationModalDisclaimerOffAdditionalTextFeaturesLast": {
    "message": "알림"
  },
  "basicConfigurationModalDisclaimerOn": {
    "message": "MetaMask에서 시간을 최적화하려면 이 기능을 켜야 합니다. 기본 기능(토큰 세부 정보, 최적의 가스 설정 등)은 웹3 경험에 중요한 요소입니다."
  },
  "basicConfigurationModalHeadingOff": {
    "message": "기본 기능 끄기"
  },
  "basicConfigurationModalHeadingOn": {
    "message": "기본 기능 켜기"
  },
  "bestPrice": {
    "message": "최고의 가격"
  },
  "beta": {
    "message": "베타"
  },
  "betaHeaderText": {
    "message": "베타 버전입니다. 버그는 $1로 보고하세요"
  },
  "betaMetamaskVersion": {
    "message": "MetaMask 베타 버전"
  },
  "betaTerms": {
    "message": "베타 이용약관"
  },
  "billionAbbreviation": {
    "message": "B",
    "description": "Shortened form of 'billion'"
  },
  "blockExplorerAccountAction": {
    "message": "계정",
    "description": "This is used with viewOnEtherscan and viewInExplorer e.g View Account in Explorer"
  },
  "blockExplorerAssetAction": {
    "message": "자산",
    "description": "This is used with viewOnEtherscan and viewInExplorer e.g View Asset in Explorer"
  },
  "blockExplorerSwapAction": {
    "message": "스왑",
    "description": "This is used with viewOnEtherscan e.g View Swap on Etherscan"
  },
  "blockExplorerUrl": {
    "message": "블록 탐색기 URL"
  },
  "blockExplorerUrlDefinition": {
    "message": "이 네트워크에 대한 블록 탐색기로 사용되는 URL입니다."
  },
  "blockExplorerView": {
    "message": "$1의 계정 보기",
    "description": "$1 replaced by URL for custom block explorer"
  },
  "blockaid": {
    "message": "Blockaid"
  },
  "blockaidAlertDescriptionBlur": {
    "message": "계속하면 Blur에 등록한 모든 자산이 위험에 처할 수 있습니다."
  },
  "blockaidAlertDescriptionMalicious": {
    "message": "악성 사이트와 인터렉션하고 있습니다. 계속하면 자산을 잃게 됩니다."
  },
  "blockaidAlertDescriptionOpenSea": {
    "message": "계속하면 OpenSea에 등록한 모든 자산이 위험에 처할 수 있습니다."
  },
  "blockaidAlertDescriptionOthers": {
    "message": "이 요청을 컨펌하면, 자산을 잃을 수 있습니다. 이 요청을 취소할 것을 권장합니다."
  },
  "blockaidAlertDescriptionTokenTransfer": {
    "message": "지금 자산을 사기범에게 보내고 있습니다. 계속하면 해당 자산을 잃게 됩니다."
  },
  "blockaidAlertDescriptionWithdraw": {
    "message": "이 요청을 컨펌하면, 사기범이 자산을 인출하고 사용할 수 있게 됩니다. 그러한 자산은 돌려받을 수 없습니다."
  },
  "blockaidDescriptionApproveFarming": {
    "message": "이 요청을 승인하면 스캠으로 알려진 타사가 회원님의 모든 자산을 가져갈 수 있습니다."
  },
  "blockaidDescriptionBlurFarming": {
    "message": "이 요청을 승인하면, Blur에 있는 자산을 타인이 갈취할 수 있습니다."
  },
  "blockaidDescriptionErrored": {
    "message": "오류로 인해 보안 알림을 확인할 수 없었습니다. 모든 관련 주소를 신뢰하는 경우에만 계속 진행하세요."
  },
  "blockaidDescriptionMaliciousDomain": {
    "message": "악성 도메인과 인터렉션하고 있습니다. 이 요청을 승인하면 본인의 자산을 잃을 수도 있습니다."
  },
  "blockaidDescriptionMightLoseAssets": {
    "message": "이 요청을 승인하면, 자산을 잃을 수도 있습니다."
  },
  "blockaidDescriptionSeaportFarming": {
    "message": "이 요청을 승인하면 OpenSea에 있는 자산을 타인이 갈취할 수 있습니다."
  },
  "blockaidDescriptionTransferFarming": {
    "message": "이 요청을 승인하면 스캠과 같은 타사가 회원님의 모든 자산을 가져갈 수 있습니다."
  },
  "blockaidMessage": {
    "message": "개인정보 보호 - 제3자와 데이터를 공유하지 않습니다. Arbitrum, Avalanche, BNB Chain, 이더리움 메인넷, Linea, Optimism, Polygon, Base, Sepolia에서 사용할 수 있습니다."
  },
  "blockaidTitleDeceptive": {
    "message": "사기성 요청입니다"
  },
  "blockaidTitleMayNotBeSafe": {
    "message": "조심하세요"
  },
  "blockaidTitleSuspicious": {
    "message": "의심스러운 요청입니다"
  },
  "blockies": {
    "message": "Blockies"
  },
  "borrowed": {
    "message": "차입함"
  },
  "boughtFor": {
    "message": "매수:"
  },
  "bridge": {
    "message": "브리지"
  },
  "bridgeAllowSwappingOf": {
    "message": "브릿지를 위해 $3의 정확한 $1 $2에 접근 허용",
    "description": "Shows a user that they need to allow a token for swapping on their hardware wallet"
  },
  "bridgeApproval": {
    "message": "브리지를 위해 $1 승인",
    "description": "Used in the transaction display list to describe a transaction that is an approve call on a token that is to be bridged. $1 is the symbol of a token that has been approved."
  },
  "bridgeApprovalWarning": {
    "message": "지정된 금액인 $1 $2에 대한 접근을 허용합니다. 계약은 추가 자금에 접근하지 않습니다."
  },
  "bridgeApprovalWarningForHardware": {
    "message": "브릿지를 위해 $1 $2에 대한 접근을 허용한 다음 $2(으)로의 브릿지를 승인해야 합니다. 두 차례의 별도 컨펌이 필요합니다."
  },
  "bridgeBlockExplorerLinkCopied": {
    "message": "블록 탐색기 링크 복사 완료!"
  },
  "bridgeCalculatingAmount": {
    "message": "계산 중..."
  },
  "bridgeConfirmTwoTransactions": {
    "message": "하드웨어 지갑에서 2건의 트랜잭션을 컨펌해야 합니다."
  },
  "bridgeCreateSolanaAccount": {
    "message": "솔라나 계정 만들기"
  },
  "bridgeCreateSolanaAccountDescription": {
    "message": "솔라나 네트워크로 스왑하려면 계정과 수신 주소가 필요합니다."
  },
  "bridgeCreateSolanaAccountTitle": {
    "message": "우선 솔라나 계정이 필요합니다."
  },
  "bridgeDetailsTitle": {
    "message": "브릿지 세부 정보",
    "description": "Title for the modal showing details about a bridge transaction."
  },
  "bridgeEnterAmount": {
    "message": "금액 선택"
  },
  "bridgeEnterAmountAndSelectAccount": {
    "message": "금액을 입력하고 대상 계정을 선택하세요"
  },
  "bridgeExplorerLinkViewOn": {
    "message": "$1에서 보기"
  },
  "bridgeFetchNewQuotes": {
    "message": "새로 가져올까요?"
  },
  "bridgeFrom": {
    "message": "브릿지 출처"
  },
  "bridgeFromTo": {
    "message": "$3(으)로 $1 $2 브릿지",
    "description": "Tells a user that they need to confirm on their hardware wallet a bridge. $1 is amount of source token, $2 is the source network, and $3 is the destination network"
  },
  "bridgeGasFeesSplit": {
    "message": "이전 화면에 표시된 네트워크 수수료에는 두 트랜잭션이 모두 포함된 것입니다. 이는 각각의 트랜잭션으로 분할됩니다."
  },
  "bridgeNetCost": {
    "message": "순비용"
  },
  "bridgeQuoteExpired": {
    "message": "견적이 만료되었습니다."
  },
  "bridgeSelectDestinationAccount": {
    "message": "대상 계정 선택"
  },
  "bridgeSelectNetwork": {
    "message": "네트워크 선택"
  },
  "bridgeSelectTokenAmountAndAccount": {
    "message": "토큰, 금액, 대상 계정을 선택하세요"
  },
  "bridgeSelectTokenAndAmount": {
    "message": "토큰 및 금액 선택"
  },
  "bridgeSolanaAccountCreated": {
    "message": "솔라나 계정을 생성했습니다"
  },
  "bridgeStatusComplete": {
    "message": "완료",
    "description": "Status text indicating a bridge transaction has successfully completed."
  },
  "bridgeStatusFailed": {
    "message": "실패",
    "description": "Status text indicating a bridge transaction has failed."
  },
  "bridgeStatusInProgress": {
    "message": "진행 중",
    "description": "Status text indicating a bridge transaction is currently processing."
  },
  "bridgeStepActionBridgeComplete": {
    "message": "$2에서 $1 받음",
    "description": "$1 is the amount of the destination asset, $2 is the name of the destination network"
  },
  "bridgeStepActionBridgePending": {
    "message": "$2에서 $1 받는 중",
    "description": "$1 is the amount of the destination asset, $2 is the name of the destination network"
  },
  "bridgeStepActionSwapComplete": {
    "message": "$1을(를) $2(으)로 스왑 완료",
    "description": "$1 is the amount of the source asset, $2 is the amount of the destination asset"
  },
  "bridgeStepActionSwapPending": {
    "message": "$1을(를) $2(으)로 스왑 중",
    "description": "$1 is the amount of the source asset, $2 is the amount of the destination asset"
  },
  "bridgeTerms": {
    "message": "약관"
  },
  "bridgeTimingMinutes": {
    "message": "$1분",
    "description": "$1 is the ticker symbol of a an asset the user is being prompted to purchase"
  },
  "bridgeTo": {
    "message": "브릿지 대상"
  },
  "bridgeToChain": {
    "message": "$1(으)로 브릿지"
  },
  "bridgeTokenCannotVerifyDescription": {
    "message": "이 토큰을 직접 추가했다면, 브리지를 진행하기 전에 자금에 대한 위험을 충분히 인지하고 계셔야 합니다."
  },
  "bridgeTokenCannotVerifyTitle": {
    "message": "이 토큰은 검증할 수 없습니다."
  },
  "bridgeTransactionProgress": {
    "message": "트랜잭션 $1/2"
  },
  "bridgeTxDetailsBridging": {
    "message": "브릿징"
  },
  "bridgeTxDetailsDelayedDescription": {
    "message": "다음으로 연락하기:"
  },
  "bridgeTxDetailsDelayedDescriptionSupport": {
    "message": "MetaMask 지원"
  },
  "bridgeTxDetailsDelayedTitle": {
    "message": "3시간 이상 걸렸나요?"
  },
  "bridgeTxDetailsNonce": {
    "message": "논스"
  },
  "bridgeTxDetailsStatus": {
    "message": "상태"
  },
  "bridgeTxDetailsTimestamp": {
    "message": "타임스탬프"
  },
  "bridgeTxDetailsTimestampValue": {
    "message": "$2에 $1",
    "description": "$1 is the date, $2 is the time"
  },
  "bridgeTxDetailsTokenAmountOnChain": {
    "message": "$1 $2 위치:",
    "description": "$1 is the amount of the token, $2 is the ticker symbol of the token"
  },
  "bridgeTxDetailsTotalGasFee": {
    "message": "총 가스비"
  },
  "bridgeTxDetailsYouReceived": {
    "message": "받음:"
  },
  "bridgeTxDetailsYouSent": {
    "message": "보냄:"
  },
  "bridgeValidationInsufficientGasMessage": {
    "message": "이 브릿지의 가스비를 지불할 $1(이)가 부족합니다. 더 적은 금액을 입력하거나 더 많은 $1(을)를 매수하세요."
  },
  "bridgeValidationInsufficientGasTitle": {
    "message": "가스비를 위해 더 많은 $1 필요"
  },
  "bridging": {
    "message": "브릿징"
  },
  "browserNotSupported": {
    "message": "지원되지 않는 브라우저입니다..."
  },
  "buildContactList": {
    "message": "연락처 목록 작성하기"
  },
  "builtAroundTheWorld": {
    "message": "MetaMask는 전 세계적으로 설계 및 구축되어 있습니다."
  },
  "bulletpoint": {
    "message": "·"
  },
  "busy": {
    "message": "바쁨"
  },
  "buyAndSell": {
    "message": "매수/매도"
  },
  "buyMoreAsset": {
    "message": "$1 추가 구매",
    "description": "$1 is the ticker symbol of a an asset the user is being prompted to purchase"
  },
  "buyNow": {
    "message": "지금 구매"
  },
  "bytes": {
    "message": "바이트"
  },
  "canToggleInSettings": {
    "message": "설정 -> 경고에서 이 알림을 다시 활성화할 수 있습니다."
  },
  "cancel": {
    "message": "취소"
  },
  "cancelPopoverTitle": {
    "message": "트랜잭션 취소"
  },
  "cancelSpeedUpLabel": {
    "message": "이 가스비는 원금을 $1합니다.",
    "description": "$1 is text 'replace' in bold"
  },
  "cancelSpeedUpTransactionTooltip": {
    "message": "트랜잭션을 $1하려면 가스비를 최소 10%를 인상해야 네트워크에서 인식될 수 있습니다.",
    "description": "$1 is string 'cancel' or 'speed up'"
  },
  "cancelled": {
    "message": "취소됨"
  },
  "chainId": {
    "message": "체인 ID"
  },
  "chainIdDefinition": {
    "message": "이 네트워크의 트랜잭션에 서명하는 데 사용되는 체인 ID입니다."
  },
  "chainIdExistsErrorMsg": {
    "message": "이 체인 ID는 현재 $1 네트워크에서 사용됩니다."
  },
  "chainListReturnedDifferentTickerSymbol": {
    "message": "이 토큰 심볼이 입력한 네트워크 이름 또는 체인 ID와 일치하지 않습니다. 여러 인기 토큰이 비슷한 심볼을 사용합니다. 사기꾼은 이를 이용해 더 가격이 높은 토큰을 보내도록 속일 수 있습니다. 계속하기 전에 모든 사항을 확인하세요."
  },
  "chooseYourNetwork": {
    "message": "네트워크 선택"
  },
  "chooseYourNetworkDescription": {
    "message": "기본 설정과 구성을 사용할 경우, MetaMask는 Infura를 기본 원격 프로시저 호출(RPC) 제공업체로 사용하여 가능한 가장 안정적이고 공개성이 낮은 방식으로 이더리움 데이터에 접근할 수 있도록 합니다. 일부 제한된 경우에는 사용자에게 최상의 사용 경험을 제공하기 위해 다른 RPC 제공업체를 사용할 수 있습니다. 직접 RPC를 선택할 수도 있지만, 어떤 RPC를 사용하든 트랜잭션을 수행하려면 본인의 IP 주소와 이더리움 지갑 주소가 해당 RPC로 전송된다는 점을 유의하세요. Infura가 EVM 계정 데이터를 처리하는 방식에 대해 더 알고 싶다면 $1 내용을 확인하시고, Solana 계정에 대한 정보는 $2의 내용을 참고하세요.",
    "description": "$1 is a link to the privacy policy, $2 is a link to Solana accounts support"
  },
  "chooseYourNetworkDescriptionCallToAction": {
    "message": "여기를 클릭하세요"
  },
  "chromeRequiredForHardwareWallets": {
    "message": "하드웨어 지갑에 연결하려면 Google Chrome에서 MetaMask를 사용해야 합니다."
  },
  "circulatingSupply": {
    "message": "순환 공급"
  },
  "clear": {
    "message": "지우기"
  },
  "clearActivity": {
    "message": "활동 및 논스 데이터 지우기"
  },
  "clearActivityButton": {
    "message": "활동 탭 데이터 지우기"
  },
  "clearActivityDescription": {
    "message": "이는 계정의 논스를 초기화하고 지갑의 활동 탭에 있는 데이터를 지웁니다. 이렇게 하면 현재 계정과 네트워크만 변경될 뿐 잔액과 입금 트랜잭션에는 영향을 미치지 않습니다."
  },
  "click": {
    "message": "클릭"
  },
  "clickToConnectLedgerViaWebHID": {
    "message": "WebHID를 통해 Ledger를 연결하려면 여기를 클릭하세요.",
    "description": "Text that can be clicked to open a browser popup for connecting the ledger device via webhid"
  },
  "close": {
    "message": "닫기"
  },
  "closeExtension": {
    "message": "확장 닫기"
  },
  "closeWindowAnytime": {
    "message": "언제든 이 창을 닫을 수 있습니다."
  },
  "coingecko": {
    "message": "CoinGecko"
  },
  "collectionName": {
    "message": "컬렉션 이름"
  },
  "comboNoOptions": {
    "message": "옵션을 찾을 수 없습니다",
    "description": "Default text shown in the combo field dropdown if no options."
  },
  "concentratedSupplyDistributionDescription": {
    "message": "상위 보유자에게 대부분의 토큰 공급 권한이 있어 중앙집중식 가격 조작 위험이 있습니다"
  },
  "concentratedSupplyDistributionTitle": {
    "message": "집중적 공급 분배"
  },
  "configureSnapPopupDescription": {
    "message": "이제 이 스냅 구성을 위해 MetaMask 페이지를 떠나게 됩니다."
  },
  "configureSnapPopupInstallDescription": {
    "message": "이제 이 스냅 설치를 위해 MetaMask 페이지를 떠나게 됩니다."
  },
  "configureSnapPopupInstallTitle": {
    "message": "스냅 설치"
  },
  "configureSnapPopupLink": {
    "message": "이 링크를 클릭하여 계속:"
  },
  "configureSnapPopupTitle": {
    "message": "스냅 구성"
  },
  "confirm": {
    "message": "컨펌"
  },
  "confirmAccountTypeSmartContract": {
    "message": "스마트 계정"
  },
  "confirmAccountTypeStandard": {
    "message": "일반 계정"
  },
  "confirmAlertModalAcknowledgeMultiple": {
    "message": "경고를 인지했으며, 계속 진행합니다"
  },
  "confirmAlertModalAcknowledgeSingle": {
    "message": "경고를 인지했으며, 계속 진행합니다"
  },
  "confirmFieldPaymaster": {
    "message": "수수료 지불:"
  },
  "confirmFieldTooltipPaymaster": {
    "message": "이 트랜잭션에 대한 수수료는 Paymaster 스마트 계약에서 지불합니다."
  },
  "confirmGasFeeTokenBalance": {
    "message": "잔액:"
  },
  "confirmGasFeeTokenInsufficientBalance": {
    "message": "자금 부족"
  },
  "confirmGasFeeTokenMetaMaskFee": {
    "message": "$1 수수료 포함"
  },
  "confirmGasFeeTokenModalNativeToggleMetaMask": {
    "message": "이 트랜잭션을 완료하기 위해 MetaMask가 잔액을 충전하고 있습니다."
  },
  "confirmGasFeeTokenModalNativeToggleWallet": {
    "message": "지갑에 있는 잔액으로 네트워크 수수료를 결제하세요."
  },
  "confirmGasFeeTokenModalPayETH": {
    "message": "ETH로 결제"
  },
  "confirmGasFeeTokenModalPayToken": {
    "message": "다른 토큰으로 결제"
  },
  "confirmGasFeeTokenModalTitle": {
    "message": "토큰 선택"
  },
  "confirmGasFeeTokenToast": {
    "message": "이 네트워크 수수료는 $1(으)로 지불됩니다"
  },
  "confirmGasFeeTokenTooltip": {
    "message": "이 금액은 트랜잭션을 처리하기 위해 네트워크에 지불되는 비용입니다. 비ETH 토큰 또는 사전 충전된 ETH의 경우 $1의 MetaMask 수수료가 포함됩니다."
  },
  "confirmInfoAccountNow": {
    "message": "지금"
  },
  "confirmInfoSwitchingTo": {
    "message": "다음으로 전환 중:"
  },
  "confirmNestedTransactionTitle": {
    "message": "트랜잭션 $1"
  },
  "confirmPassword": {
    "message": "비밀번호 컨펌"
  },
  "confirmRecoveryPhrase": {
    "message": "비밀복구구문 컨펌"
  },
  "confirmSimulationApprove": {
    "message": "승인:"
  },
  "confirmTitleAccountTypeSwitch": {
    "message": "계정 업데이트"
  },
  "confirmTitleApproveTransactionNFT": {
    "message": "출금 요청"
  },
  "confirmTitleDeployContract": {
    "message": "계약 배포"
  },
  "confirmTitleDescApproveTransaction": {
    "message": "이 사이트에서 NFT 인출 권한을 요청합니다"
  },
  "confirmTitleDescDelegationRevoke": {
    "message": "표준 계정으로 전환(EOA)으로 전환 중입니다."
  },
  "confirmTitleDescDelegationUpgrade": {
    "message": "스마트 계정으로 전환 중입니다"
  },
  "confirmTitleDescDeployContract": {
    "message": "이 사이트에서 계약을 배포하려고 합니다"
  },
  "confirmTitleDescERC20ApproveTransaction": {
    "message": "이 사이트에서 토큰 인출 권한을 요청합니다"
  },
  "confirmTitleDescPermitSignature": {
    "message": "해당 사이트에서 토큰 사용 승인을 요청합니다."
  },
  "confirmTitleDescSIWESignature": {
    "message": "회원님이 이 계정을 소유하고 있음을 확인하기 위해 로그인을 요청하는 사이트가 있습니다."
  },
  "confirmTitleDescSign": {
    "message": "컨펌 전에 요청 세부 정보를 검토하세요."
  },
  "confirmTitlePermitTokens": {
    "message": "지출 한도 요청"
  },
  "confirmTitleRevokeApproveTransaction": {
    "message": "권한 제거"
  },
  "confirmTitleSIWESignature": {
    "message": "로그인 요청"
  },
  "confirmTitleSetApprovalForAllRevokeTransaction": {
    "message": "권한 제거"
  },
  "confirmTitleSignature": {
    "message": "서명 요청"
  },
  "confirmTitleTransaction": {
    "message": "트랜젝션 요청"
  },
  "confirmationAlertDetails": {
    "message": "자산을 보호하기 위해 요청을 거부하는 것이 좋습니다."
  },
  "confirmationAlertModalTitleDescription": {
    "message": "자산이 위험할 수 있습니다"
  },
  "confirmed": {
    "message": "컨펌됨"
  },
  "confusableUnicode": {
    "message": "'$1'은(는) '$2'와(과) 유사합니다."
  },
  "confusableZeroWidthUnicode": {
    "message": "너비가 0인 문자가 있습니다."
  },
  "confusingEnsDomain": {
    "message": "ENS 이름에 혼동하기 쉬운 문자가 있습니다. 잠재적 사기를 막기 위해 ENS 이름을 확인하세요."
  },
  "connect": {
    "message": "연결"
  },
  "connectAccount": {
    "message": "계정 연결"
  },
  "connectAccountOrCreate": {
    "message": "계정 연결 또는 새 계정 만들기"
  },
  "connectAccounts": {
    "message": "계정 연결"
  },
  "connectAnAccountHeader": {
    "message": "계정 연결"
  },
  "connectManually": {
    "message": "현재 사이트에 직접 연결"
  },
  "connectMoreAccounts": {
    "message": "더 많은 계정 연결"
  },
  "connectSnap": {
    "message": "$1 연결",
    "description": "$1 is the snap for which a connection is being requested."
  },
  "connectWithMetaMask": {
    "message": "MetaMask로 연결"
  },
  "connectedAccounts": {
    "message": "연결된 계정"
  },
  "connectedAccountsDescriptionPlural": {
    "message": "이 사이트에 계정 $1개가 연결되어 있습니다.",
    "description": "$1 is the number of accounts"
  },
  "connectedAccountsDescriptionSingular": {
    "message": "이 사이트에 계정 1개가 연결되어 있습니다."
  },
  "connectedAccountsEmptyDescription": {
    "message": "MetaMask가 이 사이트에 연결되어 있지 않습니다. web3 사이트를 연결하려면 사이트에서 연결 버튼을 찾아 클릭하세요."
  },
  "connectedAccountsListTooltip": {
    "message": "$1은(는) 계정 잔액, 주소, 활동을 확인하고 연결된 계정에 대해 승인할 거래를 제안할 수 있습니다.",
    "description": "$1 is the origin name"
  },
  "connectedAccountsToast": {
    "message": "연결 계정 업데이트됨"
  },
  "connectedSites": {
    "message": "연결된 사이트"
  },
  "connectedSitesAndSnaps": {
    "message": "연결된 사이트 및 Snap"
  },
  "connectedSitesDescription": {
    "message": "$1 계정이 이 사이트에 연결되었습니다. 해당 계정 주소도 볼 수 있습니다.",
    "description": "$1 is the account name"
  },
  "connectedSitesEmptyDescription": {
    "message": "$1 계정은 어떤 사이트에도 연결되어 있지 않습니다.",
    "description": "$1 is the account name"
  },
  "connectedSnapAndNoAccountDescription": {
    "message": "MetaMask는 이 사이트와 연결되어 있지만, 아직 연결된 계정이 없습니다"
  },
  "connectedSnaps": {
    "message": "연결된 Snap"
  },
  "connectedWithAccount": {
    "message": "$1 계정 연결됨",
    "description": "$1 represents account length"
  },
  "connectedWithAccountName": {
    "message": "$1 계정과 연결됨",
    "description": "$1 represents account name"
  },
  "connectedWithNetwork": {
    "message": "$1 네트워크 연결됨",
    "description": "$1 represents network length"
  },
  "connectedWithNetworkName": {
    "message": "$1(으)로 연결됨",
    "description": "$1 represents network name"
  },
  "connecting": {
    "message": "연결 중"
  },
  "connectingTo": {
    "message": "$1에 연결 중"
  },
  "connectingToDeprecatedNetwork": {
    "message": "'$1' 네트워크는 단계적으로 지원 중단되므로 작동하지 않을 수 있습니다. 다른 네트워크를 사용해 보세요."
  },
  "connectingToGoerli": {
    "message": "Goerli 테스트 네트워크에 연결 중"
  },
  "connectingToLineaGoerli": {
    "message": "Linea Goerli 테스트 네트워크에 연결 중"
  },
  "connectingToLineaMainnet": {
    "message": "Linea 메인넷에 연결 중"
  },
  "connectingToLineaSepolia": {
    "message": "Linea Sepolia 테스트 네트워크에 연결 중"
  },
  "connectingToMainnet": {
    "message": "이더리움 메인넷에 연결 중"
  },
  "connectingToSepolia": {
    "message": "Sepolia 테스트 네트워크에 연결 중"
  },
  "connectionDescription": {
    "message": "이 사이트를 MetaMask와 연결"
  },
  "connectionFailed": {
    "message": "연결 실패"
  },
  "connectionFailedDescription": {
    "message": "$1 불러오기에 실패했습니다. 네트워크를 확인하고 다시 시도하세요.",
    "description": "$1 is the name of the snap being fetched."
  },
  "connectionPopoverDescription": {
    "message": "사이트에 연결하려면 연결 버튼을 선택하세요. MetaMask는 웹3 사이트에만 연결할 수 있습니다."
  },
  "connectionRequest": {
    "message": "연결 요청"
  },
  "contactUs": {
    "message": "문의하기"
  },
  "contacts": {
    "message": "연락처"
  },
  "contentFromSnap": {
    "message": "콘텐츠 출처: $1",
    "description": "$1 represents the name of the snap"
  },
  "continue": {
    "message": "계속"
  },
  "contract": {
    "message": "계약"
  },
  "contractAddress": {
    "message": "계약 주소"
  },
  "contractAddressError": {
    "message": "토큰의 계약 주소로 토큰을 보냅니다. 이로 인해 토큰이 손실될 수 있습니다."
  },
  "contractDeployment": {
    "message": "계약 배포"
  },
  "contractInteraction": {
    "message": "계약 인터렉션"
  },
  "convertTokenToNFTDescription": {
    "message": "이 자산은 NFT입니다. Metamask는 이제 NFT의 본래 기능에 따라 완전히 지원합니다. 이를 토큰 목록에서 제거하고 NFT로 추가하시겠습니까?"
  },
  "convertTokenToNFTExistDescription": {
    "message": "이 자산이 NFT로 추가되었습니다. 토큰 목록에서 제거하시겠습니까?"
  },
  "coolWallet": {
    "message": "CoolWallet"
  },
  "copiedExclamation": {
    "message": "복사 완료!"
  },
  "copyAddress": {
    "message": "주소를 클립보드에 복사"
  },
  "copyAddressShort": {
    "message": "주소 복사"
  },
  "copyPrivateKey": {
    "message": "개인 키 복사"
  },
  "copyToClipboard": {
    "message": "클립보드에 복사"
  },
  "copyTransactionId": {
    "message": "트랜잭션 ID 복사"
  },
  "create": {
    "message": "생성"
  },
  "createNewAccountHeader": {
    "message": "새 계정 만들기"
  },
  "createPassword": {
    "message": "비밀번호 생성"
  },
  "createSnapAccountDescription": {
    "message": "$1에서 MetaMask에 새로운 계정을 추가하려고 합니다."
  },
  "createSnapAccountTitle": {
    "message": "계정 생성"
  },
  "createSolanaAccount": {
    "message": "솔라나 계정 만들기"
  },
  "creatorAddress": {
    "message": "크리에이터 주소"
  },
  "crossChainSwapsLink": {
    "message": "MetaMask Portfolio로 네트워크 간 스왑"
  },
  "crossChainSwapsLinkNative": {
    "message": "브릿지로 네트워크 간 스왑"
  },
  "cryptoCompare": {
    "message": "CryptoCompare"
  },
  "currencyConversion": {
    "message": "통화"
  },
  "currencyRateCheckToggle": {
    "message": "잔액 및 토큰 가격을 비교할 수 있습니다"
  },
  "currencyRateCheckToggleDescription": {
    "message": "잔액과 토큰 가격 디스플레이를 위해 $1 및 $2 API를 이용합니다. $3",
    "description": "$1 represents Coingecko, $2 represents CryptoCompare and $3 represents Privacy Policy"
  },
  "currencySymbol": {
    "message": "통화 기호"
  },
  "currencySymbolDefinition": {
    "message": "이 네트워크의 통화를 표시하는 티커 기호입니다."
  },
  "currentAccountNotConnected": {
    "message": "현재 계정이 연결되어 있지 있습니다."
  },
  "currentExtension": {
    "message": "현재 확장 페이지"
  },
  "currentLanguage": {
    "message": "현재 언어"
  },
  "currentNetwork": {
    "message": "현재 네트워크",
    "description": "Speicifies to token network filter to filter by current Network. Will render when network nickname is not available"
  },
  "currentRpcUrlDeprecated": {
    "message": "해당 네트워크의 현재 rpc url의 지원이 중단되었습니다."
  },
  "currentTitle": {
    "message": "현재:"
  },
  "currentlyUnavailable": {
    "message": "이 네트워크에서 사용할 수 없음"
  },
  "curveHighGasEstimate": {
    "message": "공격적 가스 추정치 그래프"
  },
  "curveLowGasEstimate": {
    "message": "낮은 가스 추정치"
  },
  "curveMediumGasEstimate": {
    "message": "시장 가스 추정치 그래프"
  },
  "custom": {
    "message": "고급"
  },
  "customGasSettingToolTipMessage": {
    "message": "$1 사용으로 가스 가격을 맞춤 설정하세요. 익숙하지 않은 경우 혼동될 수 있습니다. 자신의 책임하에 인터렉션하세요.",
    "description": "$1 is key 'advanced' (text: 'Advanced') separated here so that it can be passed in with bold font-weight"
  },
  "customSlippage": {
    "message": "사용자 지정"
  },
  "customSpendLimit": {
    "message": "맞춤 지출 한도"
  },
  "customToken": {
    "message": "맞춤 토큰"
  },
  "customTokenWarningInNonTokenDetectionNetwork": {
    "message": "이 네트워크에서는 아직 토큰 감지 기능을 사용할 수 없습니다. 토큰을 직접 가져오고 해당 토큰을 신뢰할 수 있는지 반드시 확인하세요. $1에 대해 알아보기"
  },
  "customTokenWarningInTokenDetectionNetwork": {
    "message": "토큰을 생성하기 전에 해당 토큰을 신뢰할 수 있는지 반드시 확인하세요. $1에 대해 알아보기."
  },
  "customTokenWarningInTokenDetectionNetworkWithTDOFF": {
    "message": "불러오기 전에 토큰의 신뢰성을 확인하세요. $1 상황을 피하는 방법을 알아보세요. 또한 $2 토큰 감지 기능을 활성화할 수 있습니다."
  },
  "customerSupport": {
    "message": "고객 지원"
  },
  "customizeYourNotifications": {
    "message": "알림 맞춤 설정"
  },
  "customizeYourNotificationsText": {
    "message": "수신하려는 알림의 유형을 켜세요."
  },
  "dappSuggested": {
    "message": "추천 사이트"
  },
  "dappSuggestedGasSettingToolTipMessage": {
    "message": "$1에서 이 가격을 제안했습니다.",
    "description": "$1 is url for the dapp that has suggested gas settings"
  },
  "dappSuggestedHigh": {
    "message": "추천 사이트"
  },
  "dappSuggestedHighShortLabel": {
    "message": "사이트(높음)"
  },
  "dappSuggestedShortLabel": {
    "message": "사이트"
  },
  "dappSuggestedTooltip": {
    "message": "$1에서 이 가격을 추천했습니다.",
    "description": "$1 represents the Dapp's origin"
  },
  "darkTheme": {
    "message": "어둡게"
  },
  "data": {
    "message": "데이터"
  },
  "dataCollectionForMarketing": {
    "message": "마케팅을 위한 데이터 수집"
  },
  "dataCollectionForMarketingDescription": {
    "message": "MetaMetrics를 사용하여 사용자가 마케팅 커뮤니케이션과 어떻게 상호 작용하는지 파악할 것입니다. 관련 뉴스(예: 제품 기능 및 기타 자료)를 공유할 수 있습니다."
  },
  "dataCollectionWarningPopoverButton": {
    "message": "확인"
  },
  "dataCollectionWarningPopoverDescription": {
    "message": "마케팅 목적의 데이터 수집을 비활성화했습니다. 이는 이 장치에만 적용됩니다. 다른 장치에서 MetaMask를 사용하면 해당 장치에서도 데이터 수집을 비활성화해야 합니다."
  },
  "dataUnavailable": {
    "message": "데이터 사용 불가"
  },
  "dateCreated": {
    "message": "생성일"
  },
  "dcent": {
    "message": "D'Cent"
  },
  "debitCreditPurchaseOptions": {
    "message": "직불카드 또는 신용카드 매수 옵션"
  },
  "decimal": {
    "message": "토큰 소수점"
  },
  "decimalsMustZerotoTen": {
    "message": "소수점 이하 자릿수는 0 이상, 36 이하여야 합니다."
  },
  "decrypt": {
    "message": "암호 해독"
  },
  "decryptCopy": {
    "message": "암호 해독된 메시지 복사"
  },
  "decryptInlineError": {
    "message": "다음 오류 때문에 이 메시지를 해독할 수 없습니다: $1",
    "description": "$1 is error message"
  },
  "decryptMessageNotice": {
    "message": "$1에서 작업 완료를 위해 이 메시지를 읽고자 합니다.",
    "description": "$1 is the web3 site name"
  },
  "decryptMetamask": {
    "message": "메시지 암호 해독"
  },
  "decryptRequest": {
    "message": "암호 해독 요청"
  },
  "defaultRpcUrl": {
    "message": "기본 RPC URL"
  },
  "defaultSettingsSubTitle": {
    "message": "MetaMask의 기본 설정은 보안과 사용의 편의성 사이에서 최적의 균형을 맞추기 위한 설정입니다. 개인정보 보호 기능을 강화하려면 설정을 변경하세요."
  },
  "defaultSettingsTitle": {
    "message": "기본 개인정보 보호 설정"
  },
  "defi": {
    "message": "디파이"
  },
  "defiTabErrorContent": {
    "message": "나중에 다시 방문해 주세요."
  },
  "defiTabErrorTitle": {
    "message": "페이지를 로드할 수 없습니다."
  },
  "delete": {
    "message": "삭제"
  },
  "deleteContact": {
    "message": "연락처 삭제"
  },
  "deleteMetaMetricsData": {
    "message": "MetaMetrics 데이터 삭제"
  },
  "deleteMetaMetricsDataDescription": {
    "message": "이렇게 하면 이 기기에서 사용한 과거 MetaMetrics 데이터가 삭제됩니다. 이 데이터를 삭제해도 지갑과 계정에는 아무런 영향이 없습니다. 삭제는 최대 30일 정도 소요됩니다. 다음을 참고하세요: $1.",
    "description": "$1 will have text saying Privacy Policy "
  },
  "deleteMetaMetricsDataErrorDesc": {
    "message": "분석 시스템 서버 문제로 지금 요청을 처리할 수 없습니다. 나중에 다시 시도하세요"
  },
  "deleteMetaMetricsDataErrorTitle": {
    "message": "지금은 데이터를 삭제할 수 없습니다"
  },
  "deleteMetaMetricsDataModalDesc": {
    "message": "모든 MetaMetrics 데이터를 제거합니다. 정말 제거하시겠습니까?"
  },
  "deleteMetaMetricsDataModalTitle": {
    "message": "MetaMetrics 데이터를 삭제하시겠습니까?"
  },
  "deleteMetaMetricsDataRequestedDescription": {
    "message": "$1에서 이 작업을 시작했습니다. 이 과정에는 최대 30일이 소요됩니다. 다음을 참고하세요: $2",
    "description": "$1 will be the date on which teh deletion is requested and $2 will have text saying Privacy Policy "
  },
  "deleteNetworkIntro": {
    "message": "이 네트워크를 삭제하면 나중에 이 네트워크에 있는 자산을 보고 싶을 때 네트워크를 다시 추가해야 합니다"
  },
  "deleteNetworkTitle": {
    "message": "$1 네트워크를 삭제하시겠습니까?",
    "description": "$1 represents the name of the network"
  },
  "depositCrypto": {
    "message": "지갑 주소 또는 QR 코드를 사용하여 다른 계정에서 암호화폐를 입금합니다."
  },
  "deprecatedGoerliNtwrkMsg": {
    "message": "이더리움 시스템 업데이트로 인해 Goerli 테스트 네트워크는 곧 단계적으로 지원 중단될 예정입니다."
  },
  "deprecatedNetwork": {
    "message": "이 네트워크는 더 이상 지원되지 않습니다"
  },
  "deprecatedNetworkButtonMsg": {
    "message": "확인"
  },
  "deprecatedNetworkDescription": {
    "message": "연결하려는 네트워크는 Metamask에서 더 이상 지원되지 않습니다. $1"
  },
  "description": {
    "message": "설명"
  },
  "descriptionFromSnap": {
    "message": "$1 설명",
    "description": "$1 represents the name of the snap"
  },
  "destinationAccountPickerNoEligible": {
    "message": "적합한 계정을 찾을 수 없습니다"
  },
  "destinationAccountPickerNoMatching": {
    "message": "일치하는 계정을 찾을 수 없습니다"
  },
  "destinationAccountPickerReceiveAt": {
    "message": "수신 위치"
  },
  "destinationAccountPickerSearchPlaceholderToMainnet": {
    "message": "수신 주소 또는 ENS"
  },
  "destinationAccountPickerSearchPlaceholderToSolana": {
    "message": "수신 주소"
  },
  "destinationTransactionIdLabel": {
    "message": "대상 Tx ID",
    "description": "Label for the destination transaction ID field."
  },
  "details": {
    "message": "세부 정보"
  },
  "developerOptions": {
    "message": "개발자 옵션"
  },
  "disabledGasOptionToolTipMessage": {
    "message": "“$1” 유형은 오리지널 가스비를 최소 10% 인상해야 하는 기준에 미치지 못하므로 비활성화되었습니다.",
    "description": "$1 is gas estimate type which can be market or aggressive"
  },
  "disconnect": {
    "message": "연결 해제"
  },
  "disconnectAllAccounts": {
    "message": "모든 계정 연결 해제"
  },
  "disconnectAllAccountsConfirmationDescription": {
    "message": "연결을 해제하시겠습니까? 사이트 기능을 이용하지 못하게 될 수도 있습니다."
  },
  "disconnectAllAccountsText": {
    "message": "계정"
  },
  "disconnectAllDescriptionText": {
    "message": "이 사이트에서 연결을 해제하면, 이 사이트를 다시 사용하기 위해 계정과 네트워크를 다시 연결해야 합니다."
  },
  "disconnectAllSnapsText": {
    "message": "Snap"
  },
  "disconnectMessage": {
    "message": "이렇게 하면 이 사이트와의 연결이 해제됩니다"
  },
  "disconnectPrompt": {
    "message": "$1 연결 해제"
  },
  "disconnectThisAccount": {
    "message": "이 계정 연결 해제"
  },
  "disconnectedAllAccountsToast": {
    "message": "모든 계정이 $1에서 연결 해제됨",
    "description": "$1 is name of the dapp`"
  },
  "disconnectedSingleAccountToast": {
    "message": "$1, $2에서 연결 해제됨",
    "description": "$1 is name of the name and $2 represents the dapp name`"
  },
  "discover": {
    "message": "발견"
  },
  "discoverSnaps": {
    "message": "Snap 알아보기",
    "description": "Text that links to the Snaps website. Displayed in a banner on Snaps list page in settings."
  },
  "dismiss": {
    "message": "해지"
  },
  "dismissReminderDescriptionField": {
    "message": "이 기능을 켜면 비밀복구구문 백업 알림 메시지를 해지할 수 있습니다. 단, 자금 손실을 방지하려면 비밀복구구문을 백업하는 것이 좋습니다."
  },
  "dismissReminderField": {
    "message": "비밀복구구문 백업 알림 해지"
  },
  "dismissSmartAccountSuggestionEnabledDescription": {
    "message": "이 옵션을 켜면 어떤 계정에서도 '스마트 계정으로 전환' 제안이 더 이상 표시되지 않습니다. 스마트 계정을 사용하면 더 빠른 트랜잭션을 더 낮은 네트워크 수수료로 이용할 수 있으며, 수수료 지불 방식도 더욱 유연해집니다."
  },
  "dismissSmartAccountSuggestionEnabledTitle": {
    "message": "'스마트 계정으로 전환' 제안 끄기"
  },
  "displayNftMedia": {
    "message": "NFT 미디어 표시"
  },
  "displayNftMediaDescription": {
    "message": "NFT 미디어와 데이터를 표시하면 IP 주소가 OpenSea나 기타 제삼자에게 노출될 수 있습니다. 공격자는 이를 통해 회원님의 IP 주소와 이더리움 주소를 연결할 수 있습니다. NFT 자동 감지는 이 설정을 사용하며, 이 설정이 꺼져 있는 경우 사용할 수 없습니다."
  },
  "doNotShare": {
    "message": "누구와도 공유하지 마세요"
  },
  "domain": {
    "message": "도메인"
  },
  "done": {
    "message": "완료"
  },
  "dontShowThisAgain": {
    "message": "다시 표시 안 함"
  },
  "downArrow": {
    "message": "하강 화살표"
  },
  "downloadGoogleChrome": {
    "message": "Google Chrome 다운로드"
  },
  "downloadNow": {
    "message": "지금 다운로드"
  },
  "downloadStateLogs": {
    "message": "상태 로그 다운로드"
  },
  "dragAndDropBanner": {
    "message": "네트워크를 드래그하여 순서를 변경할 수 있습니다. "
  },
  "dropped": {
    "message": "중단됨"
  },
  "duplicateContactTooltip": {
    "message": "이 연락처 이름이 기존 계정이나 연락처와 충돌합니다"
  },
  "duplicateContactWarning": {
    "message": "중복된 연락처가 있습니다"
  },
  "durationSuffixDay": {
    "message": "일",
    "description": "Shortened form of 'day'"
  },
  "durationSuffixHour": {
    "message": "시간",
    "description": "Shortened form of 'hour'"
  },
  "durationSuffixMillisecond": {
    "message": "밀리초",
    "description": "Shortened form of 'millisecond'"
  },
  "durationSuffixMinute": {
    "message": "분",
    "description": "Shortened form of 'minute'"
  },
  "durationSuffixMonth": {
    "message": "개월",
    "description": "Shortened form of 'month'"
  },
  "durationSuffixSecond": {
    "message": "초",
    "description": "Shortened form of 'second'"
  },
  "durationSuffixWeek": {
    "message": "주",
    "description": "Shortened form of 'week'"
  },
  "durationSuffixYear": {
    "message": "년",
    "description": "Shortened form of 'year'"
  },
  "earn": {
    "message": "수익 얻기"
  },
  "edit": {
    "message": "편집"
  },
  "editANickname": {
    "message": "닉네임 편집"
  },
  "editAccounts": {
    "message": "계정 편집"
  },
  "editAddressNickname": {
    "message": "주소 닉네임 편집"
  },
  "editCancellationGasFeeModalTitle": {
    "message": "가스비 취소 편집"
  },
  "editContact": {
    "message": "연락처 편집"
  },
  "editGasFeeModalTitle": {
    "message": "가스비 편집"
  },
  "editGasLimitOutOfBounds": {
    "message": "가스 한도는 $1입니다."
  },
  "editGasLimitOutOfBoundsV2": {
    "message": "가스 한도는 $1보다 크고 $2 미만이어야 합니다.",
    "description": "$1 is the minimum limit for gas and $2 is the maximum limit"
  },
  "editGasLimitTooltip": {
    "message": "가스 한도는 사용하려는 가스의 최대 단위입니다. 가스 단위는 \"최대 우선 요금\" 및 \"최대 요금\"의 승수입니다."
  },
  "editGasMaxBaseFeeGWEIImbalance": {
    "message": "최대 기본 요금이 우선 요금보다 낮을 수 없습니다."
  },
  "editGasMaxBaseFeeHigh": {
    "message": "최대 기본 요금이 필요 이상으로 높습니다."
  },
  "editGasMaxBaseFeeLow": {
    "message": "최대 기본 요금이 현재 네트워크 조건에 비해 낮습니다."
  },
  "editGasMaxFeeHigh": {
    "message": "최대 요금이 필요 이상으로 높습니다."
  },
  "editGasMaxFeeLow": {
    "message": "최대 요금이 네트워크 조건에 비해 너무 낮습니다."
  },
  "editGasMaxFeePriorityImbalance": {
    "message": "최대 요금이 최대 우선 요금보다 낮을 수 없습니다."
  },
  "editGasMaxPriorityFeeBelowMinimum": {
    "message": "최대 우선 요금은 0GWEI보다 커야 합니다."
  },
  "editGasMaxPriorityFeeBelowMinimumV2": {
    "message": "우선 요금은 0보다 커야 합니다."
  },
  "editGasMaxPriorityFeeHigh": {
    "message": "최대 우선 요금이 필요 이상으로 높습니다. 필요 이상으로 지급될 수 있습니다."
  },
  "editGasMaxPriorityFeeHighV2": {
    "message": "우선 요금이 필요 이상으로 높습니다. 필요 이상으로 지급될 수 있습니다"
  },
  "editGasMaxPriorityFeeLow": {
    "message": "최대 우선 요금이 현재 네트워크 조건에 비해 낮습니다."
  },
  "editGasMaxPriorityFeeLowV2": {
    "message": "우선 요금이 현재 네트워크 조건에 비해 낮습니다."
  },
  "editGasPriceTooLow": {
    "message": "가스 가격은 0보다 커야 합니다."
  },
  "editGasPriceTooltip": {
    "message": "이 네트워크에서는 트랜잭션을 제출할 때 \"가스 가격\"을 필수 입력해야 합니다. 가스 가격은 가스 단위당 지급할 금액입니다."
  },
  "editGasSubTextFeeLabel": {
    "message": "최대 요금"
  },
  "editGasTitle": {
    "message": "우선 순위 편집"
  },
  "editGasTooLow": {
    "message": "알 수 없는 처리 시간"
  },
  "editInPortfolio": {
    "message": "Portfolio에서 수정"
  },
  "editNetworkLink": {
    "message": "원본 네트워크 편집"
  },
  "editNetworksTitle": {
    "message": "네트워크 편집"
  },
  "editNonceField": {
    "message": "논스 편집"
  },
  "editNonceMessage": {
    "message": "이는 고급 기능으로, 주의해서 사용해야 합니다."
  },
  "editPermission": {
    "message": "권한 편집"
  },
  "editPermissions": {
    "message": "권한 편집"
  },
  "editSpeedUpEditGasFeeModalTitle": {
    "message": "가스비 가속 편집"
  },
  "editSpendingCap": {
    "message": "지출 한도 편집"
  },
  "editSpendingCapAccountBalance": {
    "message": "계정 잔액: $1 $2"
  },
  "editSpendingCapDesc": {
    "message": "회원님을 대신하여 지출해도 부담되지 않는 금액을 입력하세요."
  },
  "editSpendingCapError": {
    "message": "지출 한도는 소수점 이하 $1 자리를 초과할 수 없습니다. 계속하려면 소수점 이하 숫자를 제거하세요."
  },
  "editSpendingCapSpecialCharError": {
    "message": "숫자만 입력"
  },
  "enableAutoDetect": {
    "message": " 자동 감지 활성화"
  },
  "enableFromSettings": {
    "message": " 설정에서 이 기능을 활성화합니다."
  },
  "enableSnap": {
    "message": "활성화"
  },
  "enableToken": {
    "message": "$1 활성화",
    "description": "$1 is a token symbol, e.g. ETH"
  },
  "enabled": {
    "message": "활성화됨"
  },
  "enabledNetworks": {
    "message": "활성화된 네트워크"
  },
  "encryptionPublicKeyNotice": {
    "message": "$1에서 회원님의 공개 암호화 키를 요구합니다. 동의를 받으면 이 사이트에서 암호화된 메시지를 작성하여 회원님에게 전송할 수 있습니다.",
    "description": "$1 is the web3 site name"
  },
  "encryptionPublicKeyRequest": {
    "message": "암호화 공개 키 요구"
  },
  "endpointReturnedDifferentChainId": {
    "message": "입력한 RPC URL이 체인 ID($1)와 다릅니다.",
    "description": "$1 is the return value of eth_chainId from an RPC endpoint"
  },
  "enhancedTokenDetectionAlertMessage": {
    "message": "$1에서 향상된 토큰 감지 기능을 사용할 수 있습니다. $2"
  },
  "ensDomainsSettingDescriptionIntroduction": {
    "message": "MetaMask를 사용하면 브라우저의 주소창에서 ENS 도메인을 바로 볼 수 있습니다. 방법은 다음과 같습니다."
  },
  "ensDomainsSettingDescriptionOutroduction": {
    "message": "이 기능을 사용하면 IPFS 제삼자 서비스에 회원님의 IP 주소가 노출된다는 사실을 명심하세요."
  },
  "ensDomainsSettingDescriptionPart1": {
    "message": "MetaMask에서는 이더리움의 ENS 계약을 확인하여 해당 ENS 이름과 연결되어 있는 코드를 찾습니다."
  },
  "ensDomainsSettingDescriptionPart2": {
    "message": "해당 코드가 IPFS와 링크되어 있으면 관련 콘텐츠(주로 웹사이트)를 볼 수 있습니다."
  },
  "ensDomainsSettingTitle": {
    "message": "주소창에 ENS 도메인 표시하기"
  },
  "ensUnknownError": {
    "message": "ENS를 조회하지 못했습니다."
  },
  "enterANameToIdentifyTheUrl": {
    "message": "URL을 식별할 이름을 입력하세요"
  },
  "enterChainId": {
    "message": "체인 ID 입력"
  },
  "enterMaxSpendLimit": {
    "message": "최대 지출 한도 입력"
  },
  "enterNetworkName": {
    "message": "네트워크 이름 입력"
  },
  "enterOptionalPassword": {
    "message": "선택적 비밀번호를 입력하세요"
  },
  "enterPasswordContinue": {
    "message": "계속하려면 비밀번호를 입력하세요"
  },
  "enterRpcUrl": {
    "message": "RPC URL 입력"
  },
  "enterSymbol": {
    "message": "심볼 입력"
  },
  "enterTokenNameOrAddress": {
    "message": "토큰 이름 입력 또는 주소 붙여넣기"
  },
  "enterYourPassword": {
    "message": "비밀번호 입력"
  },
  "errorCode": {
    "message": "코드: $1",
    "description": "Displayed error code for debugging purposes. $1 is the error code"
  },
  "errorGettingSafeChainList": {
    "message": "안전 체인 목록을 가져오는 동안 오류가 발생했습니다. 주의하여 계속 진행하세요."
  },
  "errorMessage": {
    "message": "메시지: $1",
    "description": "Displayed error message for debugging purposes. $1 is the error message"
  },
  "errorName": {
    "message": "코드: $1",
    "description": "Displayed error name for debugging purposes. $1 is the error name"
  },
  "errorPageContactSupport": {
    "message": "고객 지원 문의",
    "description": "Button for contact MM support"
  },
  "errorPageDescribeUsWhatHappened": {
    "message": "오류에 대해 설명해 주세요",
    "description": "Button for submitting report to sentry"
  },
  "errorPageInfo": {
    "message": "귀하의 정보를 표시할 수 없습니다. 걱정하지 마세요, 지갑과 자금은 안전합니다.",
    "description": "Information banner shown in the error page"
  },
  "errorPageMessageTitle": {
    "message": "오류 메시지",
    "description": "Title for description, which is displayed for debugging purposes"
  },
  "errorPageSentryFormTitle": {
    "message": "오류에 대해 설명해 주세요",
    "description": "In sentry feedback form, The title at the top of the feedback form."
  },
  "errorPageSentryMessagePlaceholder": {
    "message": "버그를 재현할 수 있는 방법 등 자세한 정보를 알려주시면 문제를 해결하는 데 도움이 됩니다.",
    "description": "In sentry feedback form, The placeholder for the feedback description input field."
  },
  "errorPageSentrySuccessMessageText": {
    "message": "감사합니다! 곧 확인하겠습니다.",
    "description": "In sentry feedback form, The message displayed after a successful feedback submission."
  },
  "errorPageTitle": {
    "message": "MetaMask 오류 발생",
    "description": "Title of generic error page"
  },
  "errorPageTryAgain": {
    "message": "다시 시도",
    "description": "Button for try again"
  },
  "errorStack": {
    "message": "스택:",
    "description": "Title for error stack, which is displayed for debugging purposes"
  },
  "errorWhileConnectingToRPC": {
    "message": "사용자 맞춤 네트워크 연결 중에 오류가 발생했습니다."
  },
  "errorWithSnap": {
    "message": "$1 오류",
    "description": "$1 represents the name of the snap"
  },
  "estimatedFee": {
    "message": "예상 수수료"
  },
  "estimatedFeeTooltip": {
    "message": "네트워크에서 트랜잭션을 처리하기 위해 지불한 금액입니다."
  },
  "ethGasPriceFetchWarning": {
    "message": "현재 주요 가스 견적 서비스를 사용할 수 없으므로 백업 가스 가격을 제공합니다."
  },
  "ethereumProviderAccess": {
    "message": "이더리움 공급업체에 $1 엑세스 허용",
    "description": "The parameter is the name of the requesting origin"
  },
  "ethereumPublicAddress": {
    "message": "이더리움 공개 주소"
  },
  "etherscan": {
    "message": "Etherscan"
  },
  "etherscanView": {
    "message": "Etherscan에서 계정 보기"
  },
  "etherscanViewOn": {
    "message": "Etherscan에서 보기"
  },
  "existingChainId": {
    "message": "입력한 정보는 기존 체인 ID와 연결되어 있습니다."
  },
  "expandView": {
    "message": "보기 확장"
  },
  "experimental": {
    "message": "실험적"
  },
  "exploreweb3": {
    "message": "웹3 탐색"
  },
  "exportYourData": {
    "message": "데이터 내보내기"
  },
  "exportYourDataButton": {
    "message": "다운로드"
  },
  "exportYourDataDescription": {
    "message": "계약 및 환경설정 등의 데이터를 내보낼 수 있습니다."
  },
  "extendWalletWithSnaps": {
    "message": "커뮤니티에서 만들어진 Snap을 알아보고 웹3 경험을 개인 맞춤하세요.",
    "description": "Banner description displayed on Snaps list page in Settings when less than 6 Snaps is installed."
  },
  "externalAccount": {
    "message": "외부 계정"
  },
  "externalExtension": {
    "message": "외부 확장"
  },
  "externalNameSourcesSetting": {
    "message": "추천 닉네임"
  },
  "externalNameSourcesSettingDescription": {
    "message": "Etherscan, Infura, Lens Protocol과 같은 제삼자에게서 회원님이 상호작용하는 주소에 대한 추천 닉네임을 가져올 것입니다. 이러한 제삼자는 해당 주소와 회원님의 IP 주소를 볼 수 있습니다. 회원님의 계정 주소는 제삼자에게 노출되지 않습니다."
  },
  "failed": {
    "message": "실패"
  },
  "failedToFetchChainId": {
    "message": "체인 ID를 가져올 수 없습니다. RPC URL이 올바른가요?"
  },
  "failover": {
    "message": "장애 조치"
  },
  "failoverRpcUrl": {
    "message": "장애 조치 RPC URL"
  },
  "failureMessage": {
    "message": "문제가 발생했습니다. 작업을 완료할 수 없습니다."
  },
  "fast": {
    "message": "빠름"
  },
  "feeDetails": {
    "message": "수수료 세부 정보"
  },
  "fileImportFail": {
    "message": "파일 가져오기가 작동하지 않나요? 여기를 클릭하세요.",
    "description": "Helps user import their account from a JSON file"
  },
  "flaskWelcomeUninstall": {
    "message": "이 확장 프로그램을 삭제해야 합니다",
    "description": "This request is shown on the Flask Welcome screen. It is intended for non-developers, and will be bolded."
  },
  "flaskWelcomeWarning1": {
    "message": "Flask는 개발자가 불안정한 신규 API를 실험하기 위한 것입니다. 개발자나 베타 테스터가 아니면 $1하세요.",
    "description": "This is a warning shown on the Flask Welcome screen, intended to encourage non-developers not to proceed any further. $1 is the bolded message 'flaskWelcomeUninstall'"
  },
  "flaskWelcomeWarning2": {
    "message": "이 확장 프로그램은 안전성이나 안정성을 보장하지 않습니다. Flask에서 제공하는 새로운 API는 피싱 공격에 대비한 강화 과정을 거치지 않았습니다. 즉, Flask가 필요한 모든 사이트나 스냅은 자산을 훔치려는 악의적 시도일 수 있습니다.",
    "description": "This explains the risks of using MetaMask Flask"
  },
  "flaskWelcomeWarning3": {
    "message": "모든 Flask의 API는 실험 단계입니다. 따라서 예고 없이 변경, 제거되거나 안정적인 MetaMask로 마이그레이션되지 않고 Flask에 무기한 남아 있을 수 있습니다. 사용 시 위험은 본인 책임입니다.",
    "description": "This message warns developers about unstable Flask APIs"
  },
  "flaskWelcomeWarning4": {
    "message": "Flask를 사용할 때는 정규 MetaMask 익스텐션을 비활성화하세요.",
    "description": "This message calls to pay attention about multiple versions of MetaMask running on the same site (Flask + Prod)"
  },
  "flaskWelcomeWarningAcceptButton": {
    "message": "본인은 이 위험을 감수합니다",
    "description": "this text is shown on a button, which the user presses to confirm they understand the risks of using Flask"
  },
  "floatAmountToken": {
    "message": "토큰 금액은 정수여야 합니다"
  },
  "followUsOnTwitter": {
    "message": "트위터에서 팔로우하세요"
  },
  "forbiddenIpfsGateway": {
    "message": "금지된 IPFS 게이트웨이: CID 게이트웨이를 지정하세요."
  },
  "forgetDevice": {
    "message": "이 장치 삭제"
  },
  "forgotPassword": {
    "message": "비밀번호를 잊으셨나요?"
  },
  "form": {
    "message": "양식"
  },
  "from": {
    "message": "발신"
  },
  "fromAddress": {
    "message": "발신: $1",
    "description": "$1 is the address to include in the From label. It is typically shortened first using shortenAddress"
  },
  "fromTokenLists": {
    "message": "가져올 토큰 목록: $1"
  },
  "function": {
    "message": "기능: $1"
  },
  "fundingMethod": {
    "message": "자금 조달 방법"
  },
  "gas": {
    "message": "가스"
  },
  "gasDisplayAcknowledgeDappButtonText": {
    "message": "제안된 가스비 편집"
  },
  "gasDisplayDappWarning": {
    "message": "$1에서 이 가스비를 제안했습니다. 이를 무시하면 트랜잭션에 문제가 발생할 수 있습니다. 질문이 있는 경우 $1에 문의하세요.",
    "description": "$1 represents the Dapp's origin"
  },
  "gasFee": {
    "message": "가스비"
  },
  "gasLimit": {
    "message": "가스 한도"
  },
  "gasLimitInfoTooltipContent": {
    "message": "가스 한도는 지불할 가스 단위의 최대 금액입니다."
  },
  "gasLimitRecommended": {
    "message": "권장 가스비 한도는 $1입니다. 가스 한도가 이보다 낮으면 실패할 수 있습니다."
  },
  "gasLimitTooLow": {
    "message": "가스 한도는 21000 이상이어야 합니다."
  },
  "gasLimitTooLowWithDynamicFee": {
    "message": "가스 한도는 $1 이상이어야 합니다.",
    "description": "$1 is the custom gas limit, in decimal."
  },
  "gasLimitV2": {
    "message": "가스 한도"
  },
  "gasOption": {
    "message": "가스 옵션"
  },
  "gasPrice": {
    "message": "가스 가격(GWEI)"
  },
  "gasPriceExcessive": {
    "message": "가스비가 불필요하게 높게 설정되었습니다. 가격을 낮추는 것을 고려해 보세요."
  },
  "gasPriceExcessiveInput": {
    "message": "가스 가격 초과"
  },
  "gasPriceExtremelyLow": {
    "message": "가스 가격이 너무 낮음"
  },
  "gasPriceFetchFailed": {
    "message": "네트워크 오류로 인해 가스 가격 견적 추산을 실패했습니다."
  },
  "gasPriceInfoTooltipContent": {
    "message": "가스 가격은 각 가스 단위에 대해 지불할 Ether 금액을 지정합니다."
  },
  "gasTimingHoursShort": {
    "message": "$1 시간",
    "description": "$1 represents a number of hours"
  },
  "gasTimingLow": {
    "message": "느림"
  },
  "gasTimingMinutesShort": {
    "message": "$1 분",
    "description": "$1 represents a number of minutes"
  },
  "gasTimingSecondsShort": {
    "message": "$1 초",
    "description": "$1 represents a number of seconds"
  },
  "gasUsed": {
    "message": "가스 사용됨"
  },
  "general": {
    "message": "일반"
  },
  "generalCameraError": {
    "message": "카메라에 액세스할 수 없습니다. 다시 시도하세요."
  },
  "generalCameraErrorTitle": {
    "message": "오류가 발생했습니다...."
  },
  "generalDescription": {
    "message": "여러 기기의 설정을 동기화하고, 네트워크 환경을 선택하며, 토큰 데이터를 추적하세요"
  },
  "genericExplorerView": {
    "message": "$1에서 계정 보기"
  },
  "goToSite": {
    "message": "사이트로 이동"
  },
  "goerli": {
    "message": "Goerli 테스트 네트워크"
  },
  "gotIt": {
    "message": "확인"
  },
  "grantExactAccess": {
    "message": "정확한 접근 허용"
  },
  "gwei": {
    "message": "GWEI"
  },
  "hardware": {
    "message": "하드웨어"
  },
  "hardwareWalletConnected": {
    "message": "하드웨어 지갑 연결됨"
  },
  "hardwareWalletLegacyDescription": {
    "message": "(레거시)",
    "description": "Text representing the MEW path"
  },
  "hardwareWalletSubmissionWarningStep1": {
    "message": "$1(이)가 연결되어 있고 이더리움 앱을 선택했는지 확인하세요."
  },
  "hardwareWalletSubmissionWarningStep2": {
    "message": "$1 장치에서 '스마트 계약 데이터' 또는 '블라인드 서명'을 활성화하세요."
  },
  "hardwareWalletSubmissionWarningTitle": {
    "message": "제출을 클릭하기 전:"
  },
  "hardwareWalletSupportLinkConversion": {
    "message": "여기를 클릭"
  },
  "hardwareWallets": {
    "message": "하드웨어 지갑 연결"
  },
  "hardwareWalletsInfo": {
    "message": "하드웨어 지갑을 통합하면 외부 서버에 API 호출을 사용하며, 이 서버는 사용자의 IP 주소와 사용자와 인터렉션하는 스마트 계약의 주소를 볼 수 있습니다."
  },
  "hardwareWalletsMsg": {
    "message": "MetaMask와 함께 사용할 하드웨어 지갑을 선택하세요."
  },
  "here": {
    "message": "여기",
    "description": "as in -click here- for more information (goes with troubleTokenBalances)"
  },
  "hexData": {
    "message": "헥스 데이터"
  },
  "hiddenAccounts": {
    "message": "숨긴 계정"
  },
  "hide": {
    "message": "숨기기"
  },
  "hideAccount": {
    "message": "계정 숨기기"
  },
  "hideAdvancedDetails": {
    "message": "고급 세부 정보 숨기기"
  },
  "hideSentitiveInfo": {
    "message": "민감한 정보 숨기기"
  },
  "hideTokenPrompt": {
    "message": "토큰을 숨기겠습니까?"
  },
  "hideTokenSymbol": {
    "message": "$1 숨기기",
    "description": "$1 is the symbol for a token (e.g. 'DAI')"
  },
  "hideZeroBalanceTokens": {
    "message": "잔액 없는 토큰 숨기기"
  },
  "high": {
    "message": "공격적"
  },
  "highGasSettingToolTipMessage": {
    "message": "변동성이 크고 심지어 휘발성이 높은 시장입니다. $1 이용으로 인기 NFT 드롭 등으로 인한 네트워크 트래픽 급증에 대응하세요.",
    "description": "$1 is key 'high' (text: 'Aggressive') separated here so that it can be passed in with bold font-weight"
  },
  "highLowercase": {
    "message": "높음"
  },
  "highestCurrentBid": {
    "message": "현재 최고 입찰"
  },
  "highestFloorPrice": {
    "message": "최고 바닥 가격"
  },
  "history": {
    "message": "기록"
  },
  "holdToRevealContent1": {
    "message": "비밀복구구문이 있으면 $1 기능을 사용할 수 있습니다",
    "description": "$1 is a bolded text with the message from 'holdToRevealContent2'"
  },
  "holdToRevealContent2": {
    "message": "지갑과 자금 모두에 액세스할 수 있습니다.",
    "description": "Is the bolded text in 'holdToRevealContent1'"
  },
  "holdToRevealContent3": {
    "message": "이는 누구와도 공유하지 마세요. $1 $2",
    "description": "$1 is a message from 'holdToRevealContent4' and $2 is a text link with the message from 'holdToRevealContent5'"
  },
  "holdToRevealContent4": {
    "message": "MetaMask 지원팀은 이러한 정보를 절대로 묻지 않습니다,",
    "description": "Part of 'holdToRevealContent3'"
  },
  "holdToRevealContent5": {
    "message": "오히려 피싱 사기꾼들이 요구할 수 있으니 주의가 필요합니다.",
    "description": "The text link in 'holdToRevealContent3'"
  },
  "holdToRevealContentPrivateKey1": {
    "message": "개인 키가 있으면 $1 기능을 사용할 수 있습니다",
    "description": "$1 is a bolded text with the message from 'holdToRevealContentPrivateKey2'"
  },
  "holdToRevealContentPrivateKey2": {
    "message": "지갑과 자금 모두에 액세스할 수 있습니다.",
    "description": "Is the bolded text in 'holdToRevealContentPrivateKey2'"
  },
  "holdToRevealLockedLabel": {
    "message": "눌러서 잠긴 서클 공개"
  },
  "holdToRevealPrivateKey": {
    "message": "눌러서 개인 키 공개"
  },
  "holdToRevealPrivateKeyTitle": {
    "message": "개인 키를 안전하게 보관하세요"
  },
  "holdToRevealSRP": {
    "message": "눌러서 SRP 공개"
  },
  "holdToRevealSRPTitle": {
    "message": "SRP를 안전하게 보관하세요"
  },
  "holdToRevealUnlockedLabel": {
    "message": "눌러서 잠금해제된 서클 공개"
  },
  "honeypotDescription": {
    "message": "이 토큰은 허니팟 위험이 있을 수 있습니다. 상호작용 전에 신중히 조사하여 잠재적인 손실을 예방하세요."
  },
  "honeypotTitle": {
    "message": "허니팟"
  },
  "howNetworkFeesWorkExplanation": {
    "message": "트랜잭션을 처리하기 위해 필요한 예상 수수료입니다. 최대 수수료는 $1입니다."
  },
  "howQuotesWork": {
    "message": "견적 방식"
  },
  "howQuotesWorkExplanation": {
    "message": "이 견적은 검색한 견적 중 최고의 수익률을 제공합니다. 이는 브릿지 수수료와 $1% MetaMask 수수료를 포함한 스왑 비율에서 가스비를 뺀 것을 기준으로 합니다. 가스비는 네트워크 혼잡도와 트랜잭션의 복잡성에 따라 달라집니다."
  },
  "id": {
    "message": "ID"
  },
  "ignoreAll": {
    "message": "모두 무시"
  },
  "ignoreTokenWarning": {
    "message": "토큰을 숨기면 지갑에 표시되지 않습니다. 하지만 이를 검색하여 추가할 수 있습니다."
  },
  "imToken": {
    "message": "imToken"
  },
  "import": {
    "message": "가져오기",
    "description": "Button to import an account from a selected file"
  },
  "importAccountError": {
    "message": "계정 가져오기 오류"
  },
  "importAccountErrorIsSRP": {
    "message": "비밀복구구문 (또는 니모닉)을 입력하셨습니다. 계정을 이곳으로 불러오려면 64자의 16진수 문자열인 개인 키를 입력해야 합니다."
  },
  "importAccountErrorNotAValidPrivateKey": {
    "message": "유효한 개인 키가 아닙니다. 16진수 문자열을 입력했지만 64자리가 아닙니다."
  },
  "importAccountErrorNotHexadecimal": {
    "message": "유효한 개인 키가 아닙니다. 반드시 64자의 16진수 문자열인 개인 키를 입력해야 합니다."
  },
  "importAccountJsonLoading1": {
    "message": "이 JSON 파일을 가져오려면 몇 분 정도 걸리며 MetaMask가 정지됩니다."
  },
  "importAccountJsonLoading2": {
    "message": "죄송합니다. 향후에는 더 빠르게 개선하겠습니다."
  },
  "importAccountMsg": {
    "message": "가져온 계정은 MetaMask 계정 비밀복구구문과 연결하지 못합니다. 가져온 계정에 대해 자세히 알아보기"
  },
  "importNFT": {
    "message": "NFT 가져오기"
  },
  "importNFTAddressToolTip": {
    "message": "예를 들어 OpenSea의 NFT 페이지 세부 정보에는 '계약 주소'라는 파란색 하이퍼링크 값이 있습니다. 이를 클릭하면 Etherscan의 계약 주소로 이동합니다. 해당 페이지의 왼쪽 상단에는 '계약(Contract)'이라고 표시된 아이콘이 있고 오른쪽으로 문자와 숫자로 구성된 긴 문자열이 있어야 합니다. 이것이 바로 NFT를 생성한 계약 주소입니다. 주소 오른쪽의 '복사' 아이콘을 클릭하면 이를 클립보드에 저장할 수 있습니다."
  },
  "importNFTPage": {
    "message": "NFT 페이지 가져오기"
  },
  "importNFTTokenIdToolTip": {
    "message": "NFT의 ID는 고유한 식별자이므로 동일한 NFT는 존재하지 않습니다. 다시 말하지만, OpenSea에서 이 번호는 '세부 정보'에서 찾아볼 수 있습니다. 이를 기록하거나 클립보드에 복사해 두세요."
  },
  "importNWordSRP": {
    "message": "$1단어 복구 구문이 있습니다",
    "description": "$1 is the number of words in the recovery phrase"
  },
  "importPrivateKey": {
    "message": "개인 키"
  },
  "importSRPDescription": {
    "message": "12개 또는 24개의 단어로 된 비밀복구구문으로 기존 지갑을 가져오세요."
  },
  "importSRPNumberOfWordsError": {
    "message": "비밀복구구문은 12개 또는 24개의 단어로 구성되어 있습니다"
  },
  "importSRPWordError": {
    "message": "$1 단어가 잘못되었거나 철자가 틀렸습니다.",
    "description": "$1 is the word that is incorrect or misspelled"
  },
  "importSRPWordErrorAlternative": {
    "message": "$1 및 $2 단어가 잘못되었거나 철자가 틀렸습니다.",
    "description": "$1 and $2 are multiple words that are mispelled."
  },
  "importSecretRecoveryPhrase": {
    "message": "비밀복구구문 가져오기"
  },
  "importSecretRecoveryPhraseUnknownError": {
    "message": "알 수 없는 오류가 발생했습니다."
  },
  "importSelectedTokens": {
    "message": "선택한 토큰을 불러올까요?"
  },
  "importSelectedTokensDescription": {
    "message": "선택한 토큰만 지갑에 표시됩니다. 숨긴 토큰은 토큰 검색을 통해 나중에 언제든지 불러올 수 있습니다."
  },
  "importTokenQuestion": {
    "message": "토큰을 가져올까요?"
  },
  "importTokenWarning": {
    "message": "기존 토큰의 가짜 버전을 포함하여 누구나 어떤 이름으로든 토큰을 만들 수 있습니다. 추가 및 트랜잭션은 사용자의 책임입니다."
  },
  "importTokensCamelCase": {
    "message": "토큰 가져오기"
  },
  "importTokensError": {
    "message": "토큰을 가져올 수 없습니다. 나중에 다시 시도하세요."
  },
  "importWallet": {
    "message": "지갑 가져오기"
  },
  "importWalletOrAccountHeader": {
    "message": "지갑 또는 계정 가져오기"
  },
  "importWalletSuccess": {
    "message": "비밀복구구문 $1 가져옴",
    "description": "$1 is the index of the secret recovery phrase"
  },
  "importWithCount": {
    "message": "$1 불러오기",
    "description": "$1 will the number of detected tokens that are selected for importing, if all of them are selected then $1 will be all"
  },
  "imported": {
    "message": "가져옴",
    "description": "status showing that an account has been fully loaded into the keyring"
  },
  "inYourSettings": {
    "message": "설정에서"
  },
  "included": {
    "message": "포함됨"
  },
  "includesXTransactions": {
    "message": "$1건의 트랜잭션 포함"
  },
  "infuraBlockedNotification": {
    "message": "MetaMask이 블록체인 호스트에 연결할 수 없습니다. $1 오류 가능성을 검토하세요.",
    "description": "$1 is a clickable link with with text defined by the 'here' key"
  },
  "initialTransactionConfirmed": {
    "message": "최초 트랜잭션을 네트워크에서 컨펌했습니다. 돌아가려면 컨펌을 클릭하세요."
  },
  "insightsFromSnap": {
    "message": "$1 인사이트",
    "description": "$1 represents the name of the snap"
  },
  "install": {
    "message": "설치"
  },
  "installOrigin": {
    "message": "출처 설치"
  },
  "installRequest": {
    "message": "MetaMask에 추가"
  },
  "installedOn": {
    "message": "$1에 설치됨",
    "description": "$1 is the date when the snap has been installed"
  },
  "insufficientBalance": {
    "message": "잔액이 부족합니다."
  },
  "insufficientFunds": {
    "message": "자금이 부족합니다."
  },
  "insufficientFundsForGas": {
    "message": "가스 자금 부족"
  },
  "insufficientLockedLiquidityDescription": {
    "message": "유동성 토큰을 적절히 락업하거나 소각하지 않아 토큰이 급격한 유동성 이탈에 취약하므로 시장 불안정을 초래할 수 있습니다."
  },
  "insufficientLockedLiquidityTitle": {
    "message": "유동성 락업 부족"
  },
  "insufficientTokens": {
    "message": "토큰이 부족합니다."
  },
  "interactWithSmartContract": {
    "message": "스마트 계약"
  },
  "interactingWith": {
    "message": "다음과 상호 작용:"
  },
  "interactingWithTransactionDescription": {
    "message": "지금 상호작용하고 있는 계약입니다. 세부 정보를 확인하여 사기를 방지하세요."
  },
  "interaction": {
    "message": "상호작용"
  },
  "invalidAddress": {
    "message": "잘못된 주소"
  },
  "invalidAddressRecipient": {
    "message": "수신 주소가 올바르지 않음"
  },
  "invalidAssetType": {
    "message": "이 자산은 NFT이므로 NFT 탭에 있는 NFT 가져오기 페이지에서 다시 추가해야 합니다"
  },
  "invalidChainIdTooBig": {
    "message": "잘못된 체인 ID. 체인 ID가 너무 큽니다."
  },
  "invalidCustomNetworkAlertContent1": {
    "message": "맞춤 네트워크 '$1'의 체인 ID를 다시 입력해야 합니다.",
    "description": "$1 is the name/identifier of the network."
  },
  "invalidCustomNetworkAlertContent2": {
    "message": "악성 또는 결함이 있는 네트워크 공급업체의 공격을 방어하려면, 이제 모든 맞춤 네트워크에 체인 ID를 사용해야 합니다."
  },
  "invalidCustomNetworkAlertContent3": {
    "message": "설정 > 네트워크로 이동한 후 체인 ID를 입력하세요. $1에서 가장 인기 있는 네트워크의 체인 ID를 찾을 수 있습니다.",
    "description": "$1 is a link to https://chainid.network"
  },
  "invalidCustomNetworkAlertTitle": {
    "message": "잘못된 맞춤 네트워크"
  },
  "invalidHexData": {
    "message": "잘못된 헥스 데이터"
  },
  "invalidHexNumber": {
    "message": "잘못된 16진수입니다."
  },
  "invalidHexNumberLeadingZeros": {
    "message": "잘못된 16진수입니다. 앞에 있는 0을 모두 제거하세요."
  },
  "invalidIpfsGateway": {
    "message": "잘못된 IPFS 게이트웨이: 값은 올바른 URL이어야 합니다."
  },
  "invalidNumber": {
    "message": "숫자가 올바르지 않습니다. 십진수나 '0x'로 시작하는 16진수를 입력하세요."
  },
  "invalidNumberLeadingZeros": {
    "message": "숫자가 올바르지 않습니다. 앞에 있는 0을 모두 제거하세요."
  },
  "invalidRPC": {
    "message": "잘못된 RPC URL"
  },
  "invalidSeedPhrase": {
    "message": "잘못된 비밀복구구문"
  },
  "invalidSeedPhraseCaseSensitive": {
    "message": "입력 오류: 비밀복구구문은 대소문자를 구분해야 합니다."
  },
  "ipfsGateway": {
    "message": "IPFS 게이트웨이"
  },
  "ipfsGatewayDescription": {
    "message": "MetaMask는 타사 서비스를 이용하여 IPFS에 저장된 NFT 이미지를 표시하고, 브라우저 주소창에 입력한 ENS 주소 관련 정보도 표시하며, 다른 토큰의 아이콘도 가져옵니다. 이 기능을 이용하면 IP 주소가 해당 서비스에 노출될 수 있습니다."
  },
  "ipfsToggleModalDescriptionOne": {
    "message": "당사는 타사 서비스를 사용하여 IPFS에 저장된 NFT 이미지를 표시하고, 브라우저 주소창에 입력된 ENS 주소와 관련된 정보를 표시하며, 다양한 토큰의 아이콘을 가져옵니다. 이러한 서비스를 사용하면 귀하의 IP 주소가 해당 서비스에 노출될 수 있습니다."
  },
  "ipfsToggleModalDescriptionTwo": {
    "message": "컨펌을 선택하면 IPFS 해상도가 활성화됩니다. 언제든지 $1에서 비활성화할 수 있습니다.",
    "description": "$1 is the method to turn off ipfs"
  },
  "ipfsToggleModalSettings": {
    "message": "설정 > 보안 및 개인정보"
  },
  "isSigningOrSubmitting": {
    "message": "이전 트랜잭션이 아직 서명 또는 제출 중입니다."
  },
  "jazzAndBlockies": {
    "message": "Jazzicons와 Blockies는 계정을 한눈에 식별할 수 있게 도와주는 두 가지 고유한 아이콘 스타일입니다."
  },
  "jazzicons": {
    "message": "Jazzicons"
  },
  "jsonFile": {
    "message": "JSON 파일",
    "description": "format for importing an account"
  },
  "keyringAccountName": {
    "message": "계정 이름"
  },
  "keyringAccountPublicAddress": {
    "message": "공개 주소"
  },
  "keyringSnapRemovalResult1": {
    "message": "$1 제거 $2",
    "description": "Displays the result after removal of a keyring snap. $1 is the snap name, $2 is whether it is successful or not"
  },
  "keyringSnapRemovalResultNotSuccessful": {
    "message": "실패 ",
    "description": "Displays the `not` word in $2."
  },
  "keyringSnapRemoveConfirmation": {
    "message": "$1을(를) 입력하여 이 스냅을 제거할지 확인합니다:",
    "description": "Asks user to input the name nap prior to deleting the snap. $1 is the snap name"
  },
  "keystone": {
    "message": "Keystone"
  },
  "knownAddressRecipient": {
    "message": "알려진 계약 주소입니다."
  },
  "knownTokenWarning": {
    "message": "이 작업은 지갑에 목록에 등재되어 피싱에 사용될 수 있는 토큰을 편집합니다. 해당 토큰이 나타내는 내용을 변경하려는 경우에만 작업을 승인하세요. $1에 대해 알아보기"
  },
  "l1Fee": {
    "message": "L1 수수료"
  },
  "l1FeeTooltip": {
    "message": "L1 가스비"
  },
  "l2Fee": {
    "message": "L2 수수료"
  },
  "l2FeeTooltip": {
    "message": "L2 가스비"
  },
  "lastConnected": {
    "message": "마지막 연결"
  },
  "lastSold": {
    "message": "최근 판매"
  },
  "lavaDomeCopyWarning": {
    "message": "안전을 위해 지금은 이 텍스트를 선택할 수 없습니다."
  },
  "layer1Fees": {
    "message": "레이어 1 요금"
  },
  "layer2Fees": {
    "message": "레이어 2 요금"
  },
  "learnHow": {
    "message": "방법 확인하기"
  },
  "learnMore": {
    "message": "자세히 알아보기"
  },
  "learnMoreAboutGas": {
    "message": "가스에 대해 $1하시겠습니까?",
    "description": "$1 will be replaced by the learnMore translation key"
  },
  "learnMoreAboutPrivacy": {
    "message": "개인정보 보호 모범 사례에 대해 자세히 알아보세요."
  },
  "learnMoreAboutSolanaAccounts": {
    "message": "솔라나 계정에 대해 더 자세히 알아보기"
  },
  "learnMoreKeystone": {
    "message": "자세히 알아보기"
  },
  "learnMoreUpperCase": {
    "message": "자세히 알아보기"
  },
  "learnMoreUpperCaseWithDot": {
    "message": "자세히 알아보세요."
  },
  "learnScamRisk": {
    "message": "사기 및 보안 위험"
  },
  "leaveMetaMask": {
    "message": "MetaMask를 나가시겠습니까?"
  },
  "leaveMetaMaskDesc": {
    "message": "MetaMask 외부의 사이트를 방문하려고 합니다. 계속하기 전에 URL을 다시 한번 확인하세요."
  },
  "ledgerAccountRestriction": {
    "message": "새 계정을 추가하려면 먼저 기존의 최종 계정을 사용해야 합니다."
  },
  "ledgerConnectionInstructionCloseOtherApps": {
    "message": "장치에 연결된 다른 소프트웨어를 닫은 다음 여기를 클릭하여 새로 고침하세요."
  },
  "ledgerConnectionInstructionHeader": {
    "message": "컨펌을 클릭하기 전:"
  },
  "ledgerConnectionInstructionStepFour": {
    "message": "Ledger 장치에서 \"스마트 계약 데이터\" 또는 \"블라인드 서명\"을 활성화하세요"
  },
  "ledgerConnectionInstructionStepThree": {
    "message": "Ledger 장치를 연결하고 이더리움 앱을 선택하세요."
  },
  "ledgerDeviceOpenFailureMessage": {
    "message": "Ledger 장치를 열지 못했습니다. Ledger가 다른 소프트웨어에 연결되어 있을 수 있습니다. Ledger Live 또는 Ledger 장치에 연결된 다른 응용 프로그램을 닫고 다시 연결하세요."
  },
  "ledgerErrorConnectionIssue": {
    "message": "Ledger를 다시 연결하고, ETH 앱을 열어 다시 시도하세요."
  },
  "ledgerErrorDevicedLocked": {
    "message": "Ledger가 잠겨있습니다. 잠금 해제하고 다시 시도하세요."
  },
  "ledgerErrorEthAppNotOpen": {
    "message": "문제를 해결하려면 기기에서 ETH 앱을 열고 다시 시도하세요."
  },
  "ledgerErrorTransactionDataNotPadded": {
    "message": "이더리움 트랜잭션의 입력 데이터가 충분히 패딩되지 않았습니다."
  },
  "ledgerLiveApp": {
    "message": "Ledger Live 앱"
  },
  "ledgerLocked": {
    "message": "Ledger 장치에 연결할 수 없습니다. 장치의 잠금이 해제되어 있고 이더리움 앱이 열려 있는지 확인하세요."
  },
  "ledgerMultipleDevicesUnsupportedInfoDescription": {
    "message": "새 장치를 연결하려면 이전 장치의 연결을 해제하세요."
  },
  "ledgerMultipleDevicesUnsupportedInfoTitle": {
    "message": "한 번에 하나의 Ledger만 연결할 수 있습니다"
  },
  "ledgerTimeout": {
    "message": "Ledger Live의 응답 시간이 너무 길거나 연결 시간을 초과했습니다. Ledger Live 앱이 열려 있고 장치의 잠금이 해제되어 있는지 확인하세요."
  },
  "ledgerWebHIDNotConnectedErrorMessage": {
    "message": "Ledger 장치가 연결되지 않았습니다. Ledger를 연결하려면 '계속'을 다시 클릭하고 HID 연결을 승인하세요.",
    "description": "An error message shown to the user during the hardware connect flow."
  },
  "levelArrow": {
    "message": "수평 화살표"
  },
  "lightTheme": {
    "message": "라이트"
  },
  "likeToImportToken": {
    "message": "이 토큰을 가져올까요?"
  },
  "likeToImportTokens": {
    "message": "이 토큰을 추가하시겠습니까?"
  },
  "lineaGoerli": {
    "message": "Linea Goerli 테스트 네트워크"
  },
  "lineaMainnet": {
    "message": "Linea 메인넷"
  },
  "lineaSepolia": {
    "message": "Linea Sepolia 테스트 네트워크"
  },
  "link": {
    "message": "링크"
  },
  "linkCentralizedExchanges": {
    "message": "Coinbase나 Binance 계정을 연결하여 무료로 암호화폐를 MetaMask로 전송하세요."
  },
  "links": {
    "message": "링크"
  },
  "loadMore": {
    "message": "더 불러오기"
  },
  "loading": {
    "message": "로드 중..."
  },
  "loadingScreenSnapMessage": {
    "message": "Snap에서 트랜잭션을 완료하세요."
  },
  "loadingTokenList": {
    "message": "토큰 목록 불러오는 중"
  },
  "localhost": {
    "message": "Localhost 8545"
  },
  "lock": {
    "message": "잠금"
  },
  "lockMetaMask": {
    "message": "MetaMask 고정"
  },
  "lockTimeInvalid": {
    "message": "잠금 시간은 반드시 0에서 10080 사이여야 합니다"
  },
  "logo": {
    "message": "$1 로고",
    "description": "$1 is the name of the ticker"
  },
  "low": {
    "message": "낮음"
  },
  "lowEstimatedReturnTooltipMessage": {
    "message": "시작 금액의 $1% 이상을 수수료로 지불하게 됩니다. 받는 금액과 네트워크 수수료를 확인하세요."
  },
  "lowEstimatedReturnTooltipTitle": {
    "message": "높은 비용"
  },
  "lowGasSettingToolTipMessage": {
    "message": "$1 사용을 통해 더 저렴한 가격을 기다리세요. 가격 예측이 힘들기 때문에 시간 추정은 더욱 부정확합니다.",
    "description": "$1 is key 'low' separated here so that it can be passed in with bold font-weight"
  },
  "lowLowercase": {
    "message": "낮음"
  },
  "mainnet": {
    "message": "이더리움 메인넷"
  },
  "mainnetToken": {
    "message": "이 주소는 알려진 이더리움 메인넷 토큰 주소와 일치합니다. 추가하려는 토큰의 계약 주소와 네트워크를 다시 확인하세요."
  },
  "makeAnotherSwap": {
    "message": "새 스왑 생성"
  },
  "makeSureNoOneWatching": {
    "message": "다른 사람이 이 화면을 보고 있지는 않은지 확인하세요.",
    "description": "Warning to users to be care while creating and saving their new Secret Recovery Phrase"
  },
  "manageDefaultSettings": {
    "message": "기본 개인정보 보호 설정 관리"
  },
  "manageInstitutionalWallets": {
    "message": "Institutional 지갑 관리"
  },
  "manageInstitutionalWalletsDescription": {
    "message": "이 옵션을 켜면 Institutional 지갑이 활성화됩니다"
  },
  "manageNetworksMenuHeading": {
    "message": "네트워크 관리"
  },
  "managePermissions": {
    "message": "권한 관리"
  },
  "marketCap": {
    "message": "시가 총액"
  },
  "marketDetails": {
    "message": "시장 상세 정보"
  },
  "max": {
    "message": "최대"
  },
  "maxBaseFee": {
    "message": "최대 기본 요금"
  },
  "maxFee": {
    "message": "최대 요금"
  },
  "maxFeeTooltip": {
    "message": "트랜잭션에 지불하기 위해 제공되는 최대 수수료입니다."
  },
  "maxPriorityFee": {
    "message": "최대 우선 요금"
  },
  "medium": {
    "message": "시장"
  },
  "mediumGasSettingToolTipMessage": {
    "message": "현재 시장 가격으로 빠르게 처리할 수 있도록 $1을(를) 사용하세요.",
    "description": "$1 is key 'medium' (text: 'Market') separated here so that it can be passed in with bold font-weight"
  },
  "memo": {
    "message": "메모"
  },
  "message": {
    "message": "메시지"
  },
  "metaMaskConnectStatusParagraphOne": {
    "message": "이제 MetaMask에서 계정 연결을 더 효과적으로 제어할 수 있습니다."
  },
  "metaMaskConnectStatusParagraphThree": {
    "message": "클릭하여 연결된 계정을 관리하세요."
  },
  "metaMaskConnectStatusParagraphTwo": {
    "message": "방문 중인 웹사이트가 현재 선택한 계정에 연결되어 있다면 연결 상태 버튼이 표시됩니다."
  },
  "metaMetricsIdNotAvailableError": {
    "message": "MetaMetrics에 가입한 적이 없으므로 여기에는 삭제할 데이터가 없습니다"
  },
  "metadataModalSourceTooltip": {
    "message": "$1 스냅은 npm이 호스팅합니다. 이 Snap의 고유 식별자는 $2 입니다.",
    "description": "$1 is the snap name and $2 is the snap NPM id."
  },
  "metamaskNotificationsAreOff": {
    "message": "현재 지갑 알림이 꺼져 있습니다."
  },
  "metamaskSwapsOfflineDescription": {
    "message": "MetaMask Swaps 점검 중입니다. 나중에 다시 확인하세요."
  },
  "metamaskVersion": {
    "message": "MetaMask 버전"
  },
  "methodData": {
    "message": "메소드"
  },
  "methodDataTransactionDesc": {
    "message": "디코딩된 입력 데이터를 기반으로 실행되는 함수입니다."
  },
  "methodNotSupported": {
    "message": "이 계정에서는 지원되지 않습니다."
  },
  "metrics": {
    "message": "메트릭"
  },
  "millionAbbreviation": {
    "message": "M",
    "description": "Shortened form of 'million'"
  },
  "mismatchedChainLinkText": {
    "message": "네트워크 세부 정보 검증",
    "description": "Serves as link text for the 'mismatchedChain' key. This text will be embedded inside the translation for that key."
  },
  "mismatchedChainRecommendation": {
    "message": "계속 진행하기 전에 $1(을)를 확인하시기 바랍니다.",
    "description": "$1 is a clickable link with text defined by the 'mismatchedChainLinkText' key. The link will open to instructions for users to validate custom network details."
  },
  "mismatchedNetworkName": {
    "message": "기록에 따르면 네트워크 이름이 이 체인 ID와 일치하지 않습니다."
  },
  "mismatchedNetworkSymbol": {
    "message": "제출한 화폐 기호가 이 체인 ID의 화폐 기호와 일치하지 않습니다."
  },
  "mismatchedRpcChainId": {
    "message": "사용자 맞춤 네트워크의 체인 ID가 제출된 체인 ID와 일치하지 않습니다."
  },
  "mismatchedRpcUrl": {
    "message": "기록에 따르면 제출한 RPC URL 값이 이 체인 ID의 알려진 공급업체와 일치하지 않습니다."
  },
  "missingSetting": {
    "message": "설정을 찾으세요?"
  },
  "missingSettingRequest": {
    "message": "여기에서 요청하세요"
  },
  "more": {
    "message": "그 외"
  },
  "moreAccounts": {
    "message": "$1개의 계정 추가",
    "description": "$1 is the number of accounts"
  },
  "moreNetworks": {
    "message": "$1개의 네트워크 추가",
    "description": "$1 is the number of networks"
  },
  "moreQuotes": {
    "message": "더 많은 견적"
  },
  "multichainAddEthereumChainConfirmationDescription": {
    "message": "MetaMask에 이 네트워크를 추가하고 이 사이트에 사용 권한을 허용합니다."
  },
  "multichainQuoteCardBridgingLabel": {
    "message": "브릿징"
  },
  "multichainQuoteCardQuoteLabel": {
    "message": "견적"
  },
  "multichainQuoteCardTimeLabel": {
    "message": "시간"
  },
  "multipleSnapConnectionWarning": {
    "message": "$1에서 $2 Snap 사용을 원합니다.",
    "description": "$1 is the dapp and $2 is the number of snaps it wants to connect to."
  },
  "mustSelectOne": {
    "message": "토큰을 1개 이상 선택해야 합니다."
  },
  "name": {
    "message": "이름"
  },
  "nameAddressLabel": {
    "message": "주소",
    "description": "Label above address field in name component modal."
  },
  "nameAlreadyInUse": {
    "message": "이미 사용 중인 이름입니다"
  },
  "nameInstructionsNew": {
    "message": "이 주소를 알고 있다면 나중에 알아볼 수 있도록 닉네임을 지정하세요.",
    "description": "Instruction text in name component modal when value is not recognised."
  },
  "nameInstructionsRecognized": {
    "message": "이 주소에는 기본 닉네임이 있지만, 편집하거나 다른 추천 닉네임을 찾아볼 수 있습니다.",
    "description": "Instruction text in name component modal when value is recognized but not saved."
  },
  "nameInstructionsSaved": {
    "message": "이 전에 이 주소에 닉네임을 추가한 적이 있습니다. 편집하거나 다른 추천 닉네임을 볼 수 있습니다.",
    "description": "Instruction text in name component modal when value is saved."
  },
  "nameLabel": {
    "message": "닉네임",
    "description": "Label above name input field in name component modal."
  },
  "nameModalMaybeProposedName": {
    "message": "가능한 닉네임: $1",
    "description": "$1 is the proposed name"
  },
  "nameModalTitleNew": {
    "message": "알 수 없는 주소",
    "description": "Title of the modal created by the name component when value is not recognised."
  },
  "nameModalTitleRecognized": {
    "message": "인식된 주소",
    "description": "Title of the modal created by the name component when value is recognized but not saved."
  },
  "nameModalTitleSaved": {
    "message": "저장된 주소",
    "description": "Title of the modal created by the name component when value is saved."
  },
  "nameProviderProposedBy": {
    "message": "추천인: $1",
    "description": "$1 is the name of the provider"
  },
  "nameProvider_ens": {
    "message": "이더리움 네임 서비스(ENS)"
  },
  "nameProvider_etherscan": {
    "message": "Etherscan"
  },
  "nameProvider_lens": {
    "message": "Lens Protocol"
  },
  "nameProvider_token": {
    "message": "MetaMask"
  },
  "nameSetPlaceholder": {
    "message": "닉네임을 선택하세요...",
    "description": "Placeholder text for name input field in name component modal."
  },
  "nativeNetworkPermissionRequestDescription": {
    "message": "$1에서 다음 승인을 요청합니다:",
    "description": "$1 represents dapp name"
  },
  "nativeTokenScamWarningConversion": {
    "message": "네트워크 세부 정보 편집"
  },
  "nativeTokenScamWarningDescription": {
    "message": "토큰의 네이티브 심볼이 체인 ID와 연관된 네트워크의 토큰의 네이티브 심볼과 일치하지 않습니다. $1을(를) 입력하셨지만 예상되는 토큰의 네이티브 심볼은 $2입니다. 올바른 체인에 연결되어 있는지 확인해 주세요.",
    "description": "$1 represents the currency name, $2 represents the expected currency symbol"
  },
  "nativeTokenScamWarningDescriptionExpectedTokenFallback": {
    "message": "다른 선택",
    "description": "graceful fallback for when token symbol isn't found"
  },
  "nativeTokenScamWarningTitle": {
    "message": "비통상적 네이티브 토큰 심볼",
    "description": "Title for nativeTokenScamWarningDescription"
  },
  "needHelp": {
    "message": "도움이 필요하신가요? $1에 문의하세요.",
    "description": "$1 represents `needHelpLinkText`, the text which goes in the help link"
  },
  "needHelpFeedback": {
    "message": "피드백 공유"
  },
  "needHelpLinkText": {
    "message": "MetaMask 지원"
  },
  "needHelpSubmitTicket": {
    "message": "티켓 제출"
  },
  "needImportFile": {
    "message": "반드시 가져올 파일을 선택해야 합니다.",
    "description": "User is important an account and needs to add a file to continue"
  },
  "negativeETH": {
    "message": "음수 ETH 양은 전송할 수 없습니다."
  },
  "negativeOrZeroAmountToken": {
    "message": "마이너스 또는 금액이 0인 자산은 보낼 수 없습니다."
  },
  "network": {
    "message": "네트워크:"
  },
  "networkChanged": {
    "message": "네트워크 변경됨"
  },
  "networkChangedMessage": {
    "message": "이제 $1 네트워크에서 트랜잭션 중입니다.",
    "description": "$1 is the name of the network"
  },
  "networkDetails": {
    "message": "네트워크 세부 정보"
  },
  "networkFee": {
    "message": "네트워크 수수료"
  },
  "networkIsBusy": {
    "message": "네트워크 사용량이 많습니다. 가스비가 높고 견적의 정확도도 떨어집니다."
  },
  "networkMenu": {
    "message": "네트워크 메뉴"
  },
  "networkMenuHeading": {
    "message": "네트워크 선택"
  },
  "networkName": {
    "message": "네트워크 이름"
  },
  "networkNameArbitrum": {
    "message": "Arbitrum"
  },
  "networkNameAvalanche": {
    "message": "Avalanche"
  },
  "networkNameBSC": {
    "message": "BSC"
  },
  "networkNameBase": {
    "message": "기본"
  },
  "networkNameBitcoin": {
    "message": "비트코인"
  },
  "networkNameDefinition": {
    "message": "이 네트워크와 연결된 이름입니다."
  },
  "networkNameEthereum": {
    "message": "이더리움"
  },
  "networkNameGoerli": {
    "message": "Goerli"
  },
  "networkNameLinea": {
    "message": "Linea"
  },
  "networkNameOpMainnet": {
    "message": "OP 메인넷"
  },
  "networkNamePolygon": {
    "message": "Polygon"
  },
  "networkNameSolana": {
    "message": "솔라나"
  },
  "networkNameTestnet": {
    "message": "테스트넷"
  },
  "networkNameZkSyncEra": {
    "message": "zkSync Era"
  },
  "networkOptions": {
    "message": "네트워크 옵션"
  },
  "networkPermissionToast": {
    "message": "네트워크 권한이 업데이트됨"
  },
  "networkProvider": {
    "message": "네트워크 공급업체"
  },
  "networkStatus": {
    "message": "네트워크 상태"
  },
  "networkStatusBaseFeeTooltip": {
    "message": "기본 요금은 네트워크에 의해 설정되며 13-14초마다 변경됩니다. 당사의 $1 및 $2 옵션이 갑작스러운 증가를 설명해줍니다.",
    "description": "$1 and $2 are bold text for Medium and Aggressive respectively."
  },
  "networkStatusPriorityFeeTooltip": {
    "message": "우선 요금의 범위(일명 \"채굴자 팁\"). 이것은 채굴자에게 전달되어 트랜잭션의 우선 순위를 정하도록 장려합니다."
  },
  "networkStatusStabilityFeeTooltip": {
    "message": "가스비가 지난 72시간에 비해 $1 상태입니다.",
    "description": "$1 is networks stability value - stable, low, high"
  },
  "networkSwitchConnectionError": {
    "message": "$1 연결이 불가능합니다",
    "description": "$1 represents the network name"
  },
  "networkURL": {
    "message": "네트워크 URL"
  },
  "networkURLDefinition": {
    "message": "이 네트워크에 액세스하는 데 사용되는 URL입니다."
  },
  "networkUrlErrorWarning": {
    "message": "공격자는 사이트 주소를 약간 변경하여 유사 사이트를 만들기도 합니다. 계속하기 전에 정상적인 사이트와 상호 작용하고 있는지 확인하세요. Punycode 버전: $1",
    "description": "$1 replaced by RPC URL for network"
  },
  "networks": {
    "message": "네트워크"
  },
  "networksSmallCase": {
    "message": "네트워크"
  },
  "nevermind": {
    "message": "괜찮습니다"
  },
  "new": {
    "message": "신규!"
  },
  "newAccount": {
    "message": "새 계정"
  },
  "newAccountNumberName": {
    "message": "계정 $1",
    "description": "Default name of next account to be created on create account screen"
  },
  "newContact": {
    "message": "새 연락처"
  },
  "newContract": {
    "message": "새 계약"
  },
  "newNFTDetectedInImportNFTsMessageStrongText": {
    "message": "설정 > 보안 및 개인정보"
  },
  "newNFTDetectedInImportNFTsMsg": {
    "message": "OpenSea를 사용하여 NFT를 확인하려면 $1에서 ‘NFT 미디어 표시’ 기능을 켜세요.",
    "description": "$1 is used for newNFTDetectedInImportNFTsMessageStrongText"
  },
  "newNFTDetectedInNFTsTabMessage": {
    "message": "MetaMask를 통해 자동으로 NFT를 감지하여 지갑에 표시할 수 있습니다."
  },
  "newNFTsAutodetected": {
    "message": "NFT 자동 감지"
  },
  "newNetworkAdded": {
    "message": "“$1”(을)를 성공적으로 추가했습니다!"
  },
  "newNetworkEdited": {
    "message": "“$1”(을)를 성공적으로 편집했습니다!"
  },
  "newNftAddedMessage": {
    "message": "NFT를 성공적으로 추가했습니다!"
  },
  "newPassword": {
    "message": "새 비밀번호(8자 이상)"
  },
  "newPrivacyPolicyActionButton": {
    "message": "자세히 보기"
  },
  "newPrivacyPolicyTitle": {
    "message": "개인정보 처리방침이 개정되었습니다"
  },
  "newRpcUrl": {
    "message": "새 RPC URL"
  },
  "newTokensImportedMessage": {
    "message": "$1 토큰을 성공적으로 불러왔습니다.",
    "description": "$1 is the string of symbols of all the tokens imported"
  },
  "newTokensImportedTitle": {
    "message": "불러온 토큰"
  },
  "next": {
    "message": "다음"
  },
  "nftAddFailedMessage": {
    "message": "소유권 정보가 일치하지 않아 NFT를 추가할 수 없습니다. 올바른 정보를 입력했는지 확인하세요."
  },
  "nftAddressError": {
    "message": "이 토큰은 NFT입니다. $1에 추가하세요",
    "description": "$1 is a clickable link with text defined by the 'importNFTPage' key"
  },
  "nftAlreadyAdded": {
    "message": "NFT가 이미 추가되었습니다."
  },
  "nftAutoDetectionEnabled": {
    "message": "NFT 자동 감지 활성화 완료"
  },
  "nftDisclaimer": {
    "message": "면책 조항: MetaMask는 소스 URL에서 미디어 파일을 가져옵니다. 이러한 URL은 때때로 NFT가 민팅된 마켓플레이스에 의해 변경되기도 합니다."
  },
  "nftOptions": {
    "message": "NFT 옵션"
  },
  "nftTokenIdPlaceholder": {
    "message": "토큰 ID 입력"
  },
  "nftWarningContent": {
    "message": "향후 소유할 수 있는 모든 $1에 대한 액세스를 허용하는 것입니다. 이 허용을 취소하지 않는 한, 상대방이 언제든지 허락 없이 지갑에서 NFT를 전송할 수 있습니다. $2",
    "description": "$1 is nftWarningContentBold bold part, $2 is Learn more link"
  },
  "nftWarningContentBold": {
    "message": "내 모든 $1 NFT",
    "description": "$1 is name of the collection"
  },
  "nftWarningContentGrey": {
    "message": "주의하여 진행하세요."
  },
  "nfts": {
    "message": "NFT"
  },
  "nftsPreviouslyOwned": {
    "message": "이전 소유"
  },
  "nickname": {
    "message": "닉네임"
  },
  "noAccountsFound": {
    "message": "검색어에 해당하는 계정이 없습니다."
  },
  "noActivity": {
    "message": "아직 활동 내역이 없습니다"
  },
  "noConnectedAccountTitle": {
    "message": "MetaMask가 이 사이트와 연결되어 있지 않습니다"
  },
  "noConnectionDescription": {
    "message": "사이트에 연결하려면 \"연결\" 버튼을 찾아 클릭하세요. MetaMask는 웹3의 사이트에만 연결할 수 있습니다."
  },
  "noConversionRateAvailable": {
    "message": "사용 가능한 환율 없음"
  },
  "noDeFiPositions": {
    "message": "아직 포지션이 없습니다"
  },
  "noDomainResolution": {
    "message": "도메인에 대한 해결 방법이 제공되지 않았습니다."
  },
  "noHardwareWalletOrSnapsSupport": {
    "message": "Snap 및 대부분의 하드웨어 지갑은 현재 사용 중인 브라우저 버전에서 작동하지 않습니다."
  },
  "noNFTs": {
    "message": "아직 NFT가 없음"
  },
  "noNetworksFound": {
    "message": "검색어에 해당하는 네트워크가 없습니다."
  },
  "noOptionsAvailableMessage": {
    "message": "현재 이 거래 경로를 사용할 수 없습니다. 금액, 네트워크, 토큰을 변경하면 최적의 옵션을 찾아드립니다."
  },
  "noSnaps": {
    "message": "설치된 스냅이 없습니다"
  },
  "noThanks": {
    "message": "괜찮습니다"
  },
  "noTransactions": {
    "message": "트랜잭션이 없습니다"
  },
  "noWebcamFound": {
    "message": "컴퓨터의 웹캠을 찾을 수 없습니다. 다시 시도하세요."
  },
  "noWebcamFoundTitle": {
    "message": "웹캠을 찾을 수 없음"
  },
  "nonContractAddressAlertDesc": {
    "message": "계약이 아닌 주소로 호출 데이터를 보내고 있습니다. 이를 통해 자금을 잃을 수 있습니다. 계속하기 전에 올바른 주소와 네트워크를 사용하고 있는지 확인하세요."
  },
  "nonContractAddressAlertTitle": {
    "message": "잠재적 실수"
  },
  "nonce": {
    "message": "논스"
  },
  "none": {
    "message": "없음"
  },
  "notBusy": {
    "message": "바쁘지 않음"
  },
  "notCurrentAccount": {
    "message": "올바른 계정인가요? 현재 지갑에서 선택된 계정과 다릅니다."
  },
  "notEnoughBalance": {
    "message": "잔액 부족"
  },
  "notEnoughGas": {
    "message": "가스 부족"
  },
  "notNow": {
    "message": "나중에"
  },
  "notificationDetail": {
    "message": "세부 정보"
  },
  "notificationDetailBaseFee": {
    "message": "기본 수수료(GWEI)"
  },
  "notificationDetailGasLimit": {
    "message": "가스 한도(단위)"
  },
  "notificationDetailGasUsed": {
    "message": "사용한 가스(단위)"
  },
  "notificationDetailMaxFee": {
    "message": "가스당 최대 수수료"
  },
  "notificationDetailNetwork": {
    "message": "네트워크"
  },
  "notificationDetailNetworkFee": {
    "message": "네트워크 수수료"
  },
  "notificationDetailPriorityFee": {
    "message": "우선 수수료(GWEI)"
  },
  "notificationItemCheckBlockExplorer": {
    "message": "BlockExplorer에서 확인하기"
  },
  "notificationItemCollection": {
    "message": "컬렉션"
  },
  "notificationItemConfirmed": {
    "message": "컨펌"
  },
  "notificationItemError": {
    "message": "현재 수수료를 조회할 수 없습니다"
  },
  "notificationItemFrom": {
    "message": "발신:"
  },
  "notificationItemLidoStakeReadyToBeWithdrawn": {
    "message": "출금 준비 완료"
  },
  "notificationItemLidoStakeReadyToBeWithdrawnMessage": {
    "message": "이제 언스테이킹한 $1을(를) 출금할 수 있습니다"
  },
  "notificationItemLidoWithdrawalRequestedMessage": {
    "message": "$1 언스테이킹 요청이 전송되었습니다"
  },
  "notificationItemNFTReceivedFrom": {
    "message": "수취한 NFT 출처:"
  },
  "notificationItemNFTSentTo": {
    "message": "전송한 NFT 수취 대상:"
  },
  "notificationItemNetwork": {
    "message": "네트워크"
  },
  "notificationItemRate": {
    "message": "환율(수수료 포함)"
  },
  "notificationItemReceived": {
    "message": "받음"
  },
  "notificationItemReceivedFrom": {
    "message": "발신처:"
  },
  "notificationItemSent": {
    "message": "전송 완료"
  },
  "notificationItemSentTo": {
    "message": "수신처:"
  },
  "notificationItemStakeCompleted": {
    "message": "스테이킹 완료"
  },
  "notificationItemStaked": {
    "message": "스테이킹됨"
  },
  "notificationItemStakingProvider": {
    "message": "스테이킹 공급자"
  },
  "notificationItemStatus": {
    "message": "상태"
  },
  "notificationItemSwapped": {
    "message": "스왑"
  },
  "notificationItemSwappedFor": {
    "message": "대상:"
  },
  "notificationItemTo": {
    "message": "수신:"
  },
  "notificationItemTransactionId": {
    "message": "트랜잭션 ID"
  },
  "notificationItemUnStakeCompleted": {
    "message": "언스테이킹 완료"
  },
  "notificationItemUnStaked": {
    "message": "언스테이킹됨"
  },
  "notificationItemUnStakingRequested": {
    "message": "언스테이킹 요청 완료"
  },
  "notificationTransactionFailedMessage": {
    "message": "$1 트랜잭션에 실패했습니다! $2",
    "description": "Content of the browser notification that appears when a transaction fails"
  },
  "notificationTransactionFailedTitle": {
    "message": "실패한 트랜잭션",
    "description": "Title of the browser notification that appears when a transaction fails"
  },
  "notificationTransactionSuccessMessage": {
    "message": "$1 트랜잭션이 컨펌되었습니다!",
    "description": "Content of the browser notification that appears when a transaction is confirmed"
  },
  "notificationTransactionSuccessTitle": {
    "message": "컨펌된 트랜잭션",
    "description": "Title of the browser notification that appears when a transaction is confirmed"
  },
  "notificationTransactionSuccessView": {
    "message": "$1에서 보기",
    "description": "Additional content in a notification that appears when a transaction is confirmed and has a block explorer URL."
  },
  "notifications": {
    "message": "알림"
  },
  "notificationsFeatureToggle": {
    "message": "지갑 알림 활성화",
    "description": "Experimental feature title"
  },
  "notificationsFeatureToggleDescription": {
    "message": "자금 또는 NFT 보내기/받기와 기능 알림 등의 지갑 알림을 활성화합니다.",
    "description": "Description of the experimental notifications feature"
  },
  "notificationsMarkAllAsRead": {
    "message": "모두 읽음으로 표시"
  },
  "notificationsPageEmptyTitle": {
    "message": "표시할 항목이 없습니다"
  },
  "notificationsPageErrorContent": {
    "message": "이 페이지를 다시 방문해 주세요."
  },
  "notificationsPageErrorTitle": {
    "message": "오류가 발생했습니다"
  },
  "notificationsPageNoNotificationsContent": {
    "message": "아직 알림을 받지 못했습니다."
  },
  "notificationsSettingsBoxError": {
    "message": "문제가 발생했습니다. 다시 시도해 주세요."
  },
  "notificationsSettingsPageAllowNotifications": {
    "message": "알림을 통해 지갑에서 무슨 일이 일어나고 있는지 계속 확인하세요. 알림 기능을 사용하려면 프로필을 사용해 기기 간에 일부 설정을 동기화해야 합니다. $1"
  },
  "notificationsSettingsPageAllowNotificationsLink": {
    "message": "이 기능을 사용하는 동안 개인정보가 어떻게 보호되는지 알아보세요."
  },
  "numberOfNewTokensDetectedPlural": {
    "message": "계정에서 $1개의 새로운 토큰이 발견됨",
    "description": "$1 is the number of new tokens detected"
  },
  "numberOfNewTokensDetectedSingular": {
    "message": "계정에서 1개의 새 토큰을 찾았습니다"
  },
  "numberOfTokens": {
    "message": "토큰 수"
  },
  "ofTextNofM": {
    "message": "/"
  },
  "off": {
    "message": "끄기"
  },
  "offlineForMaintenance": {
    "message": "점검을 위한 오프라인 상태"
  },
  "ok": {
    "message": "확인"
  },
  "on": {
    "message": "켜기"
  },
  "onboardedMetametricsAccept": {
    "message": "동의합니다"
  },
  "onboardedMetametricsDisagree": {
    "message": "아니요, 괜찮습니다"
  },
  "onboardedMetametricsKey1": {
    "message": "최신 개발"
  },
  "onboardedMetametricsKey2": {
    "message": "제품 특징"
  },
  "onboardedMetametricsKey3": {
    "message": "기타 관련 프로모션 자료"
  },
  "onboardedMetametricsLink": {
    "message": "MetaMetrics"
  },
  "onboardedMetametricsParagraph1": {
    "message": "$1 외에도 데이터를 활용하여 사용자가 마케팅 커뮤니케이션과 상호 작용하는 방식을 이해하고자 합니다.",
    "description": "$1 represents the 'onboardedMetametricsLink' locale string"
  },
  "onboardedMetametricsParagraph2": {
    "message": "이를 통해 사용자와 공유하는 다음과 같은 콘텐츠를 최적화할 수 있습니다."
  },
  "onboardedMetametricsParagraph3": {
    "message": "사용자가 제공한 데이터는 절대 판매하지 않습니다. 데이터 수집은 언제든지 거부할 수 있습니다."
  },
  "onboardedMetametricsTitle": {
    "message": "사용자 경험을 개선할 수 있도록 도와주세요"
  },
  "onboardingAdvancedPrivacyIPFSDescription": {
    "message": "IPFS 게이트웨이를 사용하면 타사 호스팅 데이터에 액세스하여 이를 볼 수 있습니다. 사용자 지정 IPFS 게이트웨이를 추가하셔도 좋고 기본 설정을 계속 사용하셔도 됩니다."
  },
  "onboardingAdvancedPrivacyIPFSInvalid": {
    "message": "유효한 URL을 입력하세요"
  },
  "onboardingAdvancedPrivacyIPFSTitle": {
    "message": "사용자 지정 IPFS 게이트웨이 추가"
  },
  "onboardingAdvancedPrivacyIPFSValid": {
    "message": "PFS 게이트웨이 URL이 유효합니다"
  },
  "onboardingAdvancedPrivacyNetworkDescription": {
    "message": "기본 설정과 구성을 사용할 경우, MetaMask는 Infura를 기본 원격 프로시저 호출(RPC) 제공업체로 사용하여 가능한 가장 안정적이고 공개성이 낮은 방식으로 이더리움 데이터에 접근할 수 있도록 합니다. 일부 제한된 경우에는 사용자에게 최상의 사용 경험을 제공하기 위해 다른 RPC 제공업체를 사용할 수 있습니다. 직접 RPC를 선택할 수도 있지만, 어떤 RPC를 사용하든 트랜잭션을 수행하려면 본인의 IP 주소와 이더리움 지갑 주소가 해당 RPC로 전송된다는 점을 유의하세요. Infura가 EVM 계정 데이터를 처리하는 방식에 대해 더 알고 싶다면 $1의 내용을, Solana 계정에 대한 정보는 $2의 내용을 참고하세요."
  },
  "onboardingAdvancedPrivacyNetworkDescriptionCallToAction": {
    "message": "여기를 클릭하세요"
  },
  "onboardingAdvancedPrivacyNetworkTitle": {
    "message": "네트워크 선택"
  },
  "onboardingCreateWallet": {
    "message": "새 지갑 생성"
  },
  "onboardingImportWallet": {
    "message": "기존 지갑 가져오기"
  },
  "onboardingMetametricsAgree": {
    "message": "동의함"
  },
  "onboardingMetametricsDescription": {
    "message": "MetaMask를 개선하기 위해 기본적인 사용 및 진단 데이터를 수집하고자 합니다. MetaMask는 제공받은 데이터를 절대 판매하지 않습니다."
  },
  "onboardingMetametricsInfuraTerms": {
    "message": "이 데이터를 다른 목적으로 사용하기로 결정하면 알려드리겠습니다. 자세한 내용은 $1을(를) 참고하세요. 언제든지 설정으로 이동하여 해제할 수 있습니다.",
    "description": "$1 represents `onboardingMetametricsInfuraTermsPolicy`"
  },
  "onboardingMetametricsInfuraTermsPolicy": {
    "message": "개인정보 처리방침"
  },
  "onboardingMetametricsNeverCollect": {
    "message": "$1 앱의 클릭 수와 조회수는 저장되지만, 공개 주소와 같은 기타 세부 정보는 저장되지 않습니다.",
    "description": "$1 represents `onboardingMetametricsNeverCollectEmphasis`"
  },
  "onboardingMetametricsNeverCollectEmphasis": {
    "message": "개인 정보:"
  },
  "onboardingMetametricsNeverCollectIP": {
    "message": "$1 MetaMask는 사용자의 국가나 지역과 같은 일반적인 위치를 찾기 위해 일시적으로 사용자의 IP 주소를 사용하지만, 이 정보는 저장되지 않습니다.",
    "description": "$1 represents `onboardingMetametricsNeverCollectIPEmphasis`"
  },
  "onboardingMetametricsNeverCollectIPEmphasis": {
    "message": "일반:"
  },
  "onboardingMetametricsNeverSellData": {
    "message": "$1 언제든지 설정을 통해 사용 데이터를 공유할지 삭제할지 결정할 수 있습니다.",
    "description": "$1 represents `onboardingMetametricsNeverSellDataEmphasis`"
  },
  "onboardingMetametricsNeverSellDataEmphasis": {
    "message": "선택 사항:"
  },
  "onboardingMetametricsTitle": {
    "message": "MetaMask 개선에 도움을 주세요"
  },
  "onboardingMetametricsUseDataCheckbox": {
    "message": "해당 데이터를 사용하여 사용자가 마케팅 커뮤니케이션과 어떻게 상호 작용하는지 파악할 것입니다. 관련 뉴스(예: 제품 기능 및 기타 자료)를 공유할 수 있습니다."
  },
  "onboardingPinExtensionDescription": {
    "message": "쉽게 액세스하여 트랜잭션을 컨펌할 있도록 브라우저에 MetaMask를 고정해 놓으세요."
  },
  "onboardingPinExtensionDescription2": {
    "message": "확장을 클릭하여 MetaMask를 열면 클릭 한 번으로 지갑에 액세스할 수 있습니다."
  },
  "onboardingPinExtensionDescription3": {
    "message": "브라우저 확장 아이콘을 클릭하여 즉시 액세스하세요.",
    "description": "$1 is the browser name"
  },
  "onboardingPinExtensionTitle": {
    "message": "MetaMask 설치가 완료되었습니다!"
  },
  "onekey": {
    "message": "OneKey"
  },
  "only": {
    "message": "전용"
  },
  "onlyConnectTrust": {
    "message": "신뢰하는 사이트만 연결하세요. $1",
    "description": "Text displayed above the buttons for connection confirmation. $1 is the link to the learn more web page."
  },
  "openFullScreenForLedgerWebHid": {
    "message": "전체 화면으로 이동하여 Ledger를 연결하세요.",
    "description": "Shown to the user on the confirm screen when they are viewing MetaMask in a popup window but need to connect their ledger via webhid."
  },
  "openInBlockExplorer": {
    "message": "블록 탐색기 열기"
  },
  "optional": {
    "message": "옵션"
  },
  "options": {
    "message": "옵션"
  },
  "origin": {
    "message": "원본"
  },
  "originChanged": {
    "message": "사이트 변경됨"
  },
  "originChangedMessage": {
    "message": "현재 $1의 요청을 검토 중입니다.",
    "description": "$1 is the name of the origin"
  },
  "osTheme": {
    "message": "시스템"
  },
  "other": {
    "message": "기타"
  },
  "otherSnaps": {
    "message": "기타 스냅",
    "description": "Used in the 'permission_rpc' message."
  },
  "others": {
    "message": "기타"
  },
  "outdatedBrowserNotification": {
    "message": "현재 사용 중인 브라우저가 최신 버전이 아닙니다. 브라우저를 업데이트하지 않으면 보안 패치와 MetaMask의 새 기능을 이용할 수 없습니다."
  },
  "overrideContentSecurityPolicyHeader": {
    "message": "Content-Security-Policy 헤더 무시"
  },
  "overrideContentSecurityPolicyHeaderDescription": {
    "message": "이 옵션은 디앱의 Content-Security-Policy 헤더로 인해 확장 프로그램이 제대로 로드되지 않는 Firefox의 알려진 문제를 해결하기 위한 것입니다. 특정 웹 페이지와의 호환성을 위해 필요한 경우가 아니라면 이 옵션을 비활성화하지 않는 것이 좋습니다."
  },
  "padlock": {
    "message": "패드락"
  },
  "participateInMetaMetrics": {
    "message": "MetaMetrics에 참여"
  },
  "participateInMetaMetricsDescription": {
    "message": "MetaMetrics에 참여하여 MetaMask 개선에 도움을 주세요."
  },
  "password": {
    "message": "비밀번호"
  },
  "passwordNotLongEnough": {
    "message": "비밀번호가 짧습니다."
  },
  "passwordStrength": {
    "message": "비밀번호 강도: $1",
    "description": "Return password strength to the user when user wants to create password."
  },
  "passwordStrengthDescription": {
    "message": "장치가 도난되거나 해킹되는 경우에 대비해 강력한 암호를 설정하면 지갑의 보안을 향상시킬 수 있습니다."
  },
  "passwordTermsWarning": {
    "message": "MetaMask가 이 비밀번호를 복구할 수 없음을 이해합니다. $1"
  },
  "passwordsDontMatch": {
    "message": "비밀번호가 일치하지 않습니다."
  },
  "pastePrivateKey": {
    "message": "여기에 비공개 키 문자열을 붙여넣으세요.",
    "description": "For importing an account from a private key"
  },
  "pending": {
    "message": "보류 중"
  },
  "pendingConfirmationAddNetworkAlertMessage": {
    "message": "네트워크를 업데이트하면 이 사이트에서 대기 중인 트랜잭션 $1건이 취소됩니다.",
    "description": "Number of transactions."
  },
  "pendingConfirmationSwitchNetworkAlertMessage": {
    "message": "네트워크를 전환하면 이 사이트에서 대기 중인 트랜잭션 $1건이 취소됩니다.",
    "description": "Number of transactions."
  },
  "pendingTransactionAlertMessage": {
    "message": "이전 트랜잭션이 완료될 때까지 이 트랜잭션은 진행되지 않습니다. $1",
    "description": "$1 represents the words 'how to cancel or speed up a transaction' in a hyperlink"
  },
  "pendingTransactionAlertMessageHyperlink": {
    "message": "트랜잭션을 취소하거나 속도를 높이는 방법을 알아보세요.",
    "description": "The text for the hyperlink in the pending transaction alert message"
  },
  "permissionDetails": {
    "message": "권한 세부 정보"
  },
  "permissionFor": {
    "message": "승인:"
  },
  "permissionFrom": {
    "message": "승인자:"
  },
  "permissionRequested": {
    "message": "지금 요청됨"
  },
  "permissionRequestedForAccounts": {
    "message": "$1 승인 지금 요청됨",
    "description": "Permission cell status for requested permission including accounts, rendered as AvatarGroup which is $1."
  },
  "permissionRevoked": {
    "message": "이 업데이트에서 취소됨"
  },
  "permissionRevokedForAccounts": {
    "message": "이 업데이트에서 $1 취소됨",
    "description": "Permission cell status for revoked permission including accounts, rendered as AvatarGroup which is $1."
  },
  "permission_accessNamedSnap": {
    "message": "$1에 연결",
    "description": "The description for the `wallet_snap` permission. $1 is the human-readable name of the snap."
  },
  "permission_accessNetwork": {
    "message": "인터넷에 액세스합니다.",
    "description": "The description of the `endowment:network-access` permission."
  },
  "permission_accessNetworkDescription": {
    "message": "$1의 인터넷 액세스를 허용합니다. 제삼자 서버와 데이터를 주고받는 데 모두 사용할 수 있습니다.",
    "description": "An extended description of the `endowment:network-access` permission. $1 is the snap name."
  },
  "permission_accessSnap": {
    "message": "$1 스냅에 연결",
    "description": "The description for the `wallet_snap` permission. $1 is the name of the snap."
  },
  "permission_accessSnapDescription": {
    "message": "웹사이트나 스냅이 $1 스냅과 인터렉션하는 것을 허용합니다.",
    "description": "The description for the `wallet_snap_*` permission. $1 is the name of the Snap."
  },
  "permission_assets": {
    "message": "MetaMask 계정 자산을 표시합니다.",
    "description": "The description for the `endowment:assets` permission."
  },
  "permission_assetsDescription": {
    "message": "MetaMask 클라이언트에 자산 정보를 제공하도록 $1을(를) 허용하세요. 자산은 온체인 또는 오프체인에 있을 수 있습니다.",
    "description": "An extended description for the `endowment:assets` permission. $1 is the name of the Snap."
  },
  "permission_cronjob": {
    "message": "정기적 활동 예약 및 실행",
    "description": "The description for the `snap_cronjob` permission"
  },
  "permission_cronjobDescription": {
    "message": "$1에게 고정된 시간이나 날짜, 간격으로 주기적으로 실행되는 작업을 수행하도록 허용합니다. 시간에 민감한 상호작용이나 알림을 트리거하는 데 사용할 수 있습니다.",
    "description": "An extended description for the `snap_cronjob` permission. $1 is the snap name."
  },
  "permission_dialog": {
    "message": "MetaMask 대화창 표시",
    "description": "The description for the `snap_dialog` permission"
  },
  "permission_dialogDescription": {
    "message": "$1 스냅이 MetaMask 팝업을 만들고 여기에 맞춤 텍스트와 입력란, 그리고 버튼을 표시하여 승인 또는 거부에 활용하도록 허용합니다.\n이는 경고, 컨펌, Snap에 필요한 옵트인 플로우 등을 만드는 데 사용할 수 있습니다.",
    "description": "An extended description for the `snap_dialog` permission. $1 is the snap name."
  },
  "permission_ethereumAccounts": {
    "message": "주소, 계정 잔액, 활동 및 승인할 트랜잭션 추천 보기",
    "description": "The description for the `eth_accounts` permission"
  },
  "permission_ethereumProvider": {
    "message": "이더리움 공급자에 액세스합니다.",
    "description": "The description for the `endowment:ethereum-provider` permission"
  },
  "permission_ethereumProviderDescription": {
    "message": "$1 스냅이 MetaMask와 직접 소통하여 블록체인에서 데이터를 읽고 메시지 및 트랜잭션을 제안하도록 허용합니다.",
    "description": "An extended description for the `endowment:ethereum-provider` permission. $1 is the snap name."
  },
  "permission_getEntropy": {
    "message": "$1에 대해 고유한 키를 임의로 파생합니다.",
    "description": "The description for the `snap_getEntropy` permission. $1 is the snap name."
  },
  "permission_getEntropyDescription": {
    "message": "$1 스냅이 노출을 피하여 $1에 고유한 임의의 키를 파생하도록 허용합니다. 이 키는 MetaMask 계정과 별개이며 개인 키 또는 비밀복구구문과 관련이 없습니다. 다른 Snap은 이 정보에 액세스할 수 없습니다.",
    "description": "An extended description for the `snap_getEntropy` permission. $1 is the snap name."
  },
  "permission_getLocale": {
    "message": "원하는 언어로 변경하세요.",
    "description": "The description for the `snap_getLocale` permission"
  },
  "permission_getLocaleDescription": {
    "message": "MetaMask 설정에서 원하는 언어로 $1 스냅을 사용하세요. 이 기능을 사용하면 선택한 언어로 $1의 콘텐츠를 현지화하고 표시할 수 있습니다.",
    "description": "An extended description for the `snap_getLocale` permission. $1 is the snap name."
  },
  "permission_getPreferences": {
    "message": "선호하는 언어 및 명목화폐와 같은 정보를 확인하세요.",
    "description": "The description for the `snap_getPreferences` permission"
  },
  "permission_getPreferencesDescription": {
    "message": "MetaMask 설정에서 $1이(가) 회원님이 선호하는 언어 및 명목화폐와 같은 정보에 접근할 수 있도록 허용하세요. 이렇게 하면 $1이(가) 회원님의 선호도에 맞는 콘텐츠를 표시하는 데 도움이 됩니다. ",
    "description": "An extended description for the `snap_getPreferences` permission. $1 is the snap name."
  },
  "permission_homePage": {
    "message": "사용자 지정 화면 표시",
    "description": "The description for the `endowment:page-home` permission"
  },
  "permission_homePageDescription": {
    "message": "$1에서 MetaMask의 사용자 지정 홈 화면 구성에 참여하도록 허용합니다. 이는 사용자 인터페이스, 구성, 대시보드에 사용할 수 있습니다.",
    "description": "An extended description for the `endowment:page-home` permission. $1 is the snap name."
  },
  "permission_keyring": {
    "message": "이더리움 계정 추가 및 제어 요청 허용",
    "description": "The description for the `endowment:keyring` permission"
  },
  "permission_keyringDescription": {
    "message": "$1 스냅이 계정 추가 또는 제거 요청을 받고 해당 계정을 대신하여 서명하고 트랜잭션할 수 있도록 합니다.",
    "description": "An extended description for the `endowment:keyring` permission. $1 is the snap name."
  },
  "permission_lifecycleHooks": {
    "message": "라이프사이클 훅 사용",
    "description": "The description for the `endowment:lifecycle-hooks` permission"
  },
  "permission_lifecycleHooksDescription": {
    "message": "$1 스냅이 라이프사이클 훅을 사용하도록 허용하여 라이프사이클 동안 코드를 특정 횟수만큼 실행합니다.",
    "description": "An extended description for the `endowment:lifecycle-hooks` permission. $1 is the snap name."
  },
  "permission_manageAccounts": {
    "message": "이더리움 계정 추가 및 제어",
    "description": "The description for `snap_manageAccounts` permission"
  },
  "permission_manageAccountsDescription": {
    "message": "$1 스냅이 이더리움 계정을 추가 또는 제거하도록 허용한 후, 해당 계정을 이용하여 트랜잭션하고 서명합니다.",
    "description": "An extended description for the `snap_manageAccounts` permission. $1 is the snap name."
  },
  "permission_manageBip32Keys": {
    "message": "$1 계정 관리",
    "description": "The description for the `snap_getBip32Entropy` permission. $1 is a derivation path, e.g. 'm/44'/0'/0' (secp256k1)'."
  },
  "permission_manageBip44AndBip32KeysDescription": {
    "message": "$1 스냅이 요청된 네트워크에서 계정과 자산을 관리하도록 허용합니다. 해당 계정은 비밀복구구문(공개하지 않음)을 사용하여 파생되고 백업됩니다. 키를 파생할 수 있는 기능을 통해 $1 스냅은 이더리움(EVM)뿐 아니라 다양한 블록체인 프로토콜을 지원할 수 있습니다.",
    "description": "An extended description for the `snap_getBip44Entropy` and `snap_getBip44Entropy` permissions. $1 is the snap name."
  },
  "permission_manageBip44Keys": {
    "message": "$1 계정 관리",
    "description": "The description for the `snap_getBip44Entropy` permission. $1 is the name of a protocol, e.g. 'Filecoin'."
  },
  "permission_manageState": {
    "message": "장치의 데이터를 저장하고 관리합니다.",
    "description": "The description for the `snap_manageState` permission"
  },
  "permission_manageStateDescription": {
    "message": "$1 스냅이 암호화를 통해 데이터를 안전하게 저장, 업데이트, 검색하도록 허용합니다. 다른 Snap은 이 정보에 액세스할 수 없습니다.",
    "description": "An extended description for the `snap_manageState` permission. $1 is the snap name."
  },
  "permission_nameLookup": {
    "message": "도메인 및 주소 조회를 제공합니다.",
    "description": "The description for the `endowment:name-lookup` permission."
  },
  "permission_nameLookupDescription": {
    "message": "Snap이 주소 및 도메인 조회를 가져와 MetaMask UI의 다른 부분에 표시하도록 허용합니다.",
    "description": "An extended description for the `endowment:name-lookup` permission."
  },
  "permission_notifications": {
    "message": "알림을 표시합니다.",
    "description": "The description for the `snap_notify` permission"
  },
  "permission_notificationsDescription": {
    "message": "$1 스냅이 MetaMask에서 알림을 표시하도록 허용합니다. Snap이 작업이 필요하거나 기한이 있는 정보를 짧은 알림으로 트리거할 수 있습니다.",
    "description": "An extended description for the `snap_notify` permission. $1 is the snap name."
  },
  "permission_protocol": {
    "message": "하나 이상의 체인에 대한 프로토콜 데이터를 제공하세요.",
    "description": "The description for the `endowment:protocol` permission."
  },
  "permission_protocolDescription": {
    "message": "MetaMask에 예상 가스비나 토큰 정보와 같은 프로토콜 데이터를 제공하려면 $1을(를) 허용하세요.",
    "description": "An extended description for the `endowment:protocol` permission. $1 is the name of the Snap."
  },
  "permission_rpc": {
    "message": "$1 측이 $2 스냅과 직접 소통하도록 허용합니다.",
    "description": "The description for the `endowment:rpc` permission. $1 is 'other snaps' or 'websites', $2 is the snap name."
  },
  "permission_rpcDescription": {
    "message": "$$1 측이 $2 스냅으로 메시지를 전송하고 $2에서 응답을 받도록 허용합니다.",
    "description": "An extended description for the `endowment:rpc` permission. $1 is 'other snaps' or 'websites', $2 is the snap name."
  },
  "permission_rpcDescriptionOriginList": {
    "message": "$1 및 $2",
    "description": "A list of allowed origins where $2 is the last origin of the list and $1 is the rest of the list separated by ','."
  },
  "permission_signatureInsight": {
    "message": "서명 인사이트 모달을 표시합니다.",
    "description": "The description for the `endowment:signature-insight` permission"
  },
  "permission_signatureInsightDescription": {
    "message": "$1 스냅이 승인 전에 서명 요청에 대한 인사이트가 포함된 모달을 표시하도록 허용합니다. 피싱 방지 및 보안 솔루션에 사용할 수 있습니다.",
    "description": "An extended description for the `endowment:signature-insight` permission. $1 is the snap name."
  },
  "permission_signatureInsightOrigin": {
    "message": "서명 요청 웹사이트의 출처 보기",
    "description": "The description for the `signatureOrigin` caveat, to be used with the `endowment:signature-insight` permission"
  },
  "permission_signatureInsightOriginDescription": {
    "message": "$1 스냅이 서명 요청을 시작하는 웹사이트의 출처(URI) 를 볼 수 있도록 허용합니다. 피싱 방지와 보안 솔루션에 사용할 수 있습니다.",
    "description": "An extended description for the `signatureOrigin` caveat, to be used with the `endowment:signature-insight` permission. $1 is the snap name."
  },
  "permission_transactionInsight": {
    "message": "트랜잭션 인사이트를 가져와 표시합니다.",
    "description": "The description for the `endowment:transaction-insight` permission"
  },
  "permission_transactionInsightDescription": {
    "message": "$1 스냅이 트랜잭션을 디코딩하고 MetaMask UI에서 인사이트를 표시하도록 허용합니다. 피싱 방지와 보안 솔루션에 사용할 수 있습니다.",
    "description": "An extended description for the `endowment:transaction-insight` permission. $1 is the snap name."
  },
  "permission_transactionInsightOrigin": {
    "message": "트랜잭션을 추천하는 웹사이트 출처 보기",
    "description": "The description for the `transactionOrigin` caveat, to be used with the `endowment:transaction-insight` permission"
  },
  "permission_transactionInsightOriginDescription": {
    "message": "$1 스냅이 트랜잭션을 제안하는 웹사이트의 출처(URI)를 볼 수 있도록 허용합니다. 피싱 방지와 보안 솔루션에 사용할 수 있습니다.",
    "description": "An extended description for the `transactionOrigin` caveat, to be used with the `endowment:transaction-insight` permission. $1 is the snap name."
  },
  "permission_unknown": {
    "message": "알 수 없는 권한: $1",
    "description": "$1 is the name of a requested permission that is not recognized."
  },
  "permission_viewBip32PublicKeys": {
    "message": "$1 공개 키 보기($2).",
    "description": "The description for the `snap_getBip32PublicKey` permission. $1 is a derivation path, e.g. 'm/44'/0'/0''. $2 is the elliptic curve name, e.g. 'secp256k1'."
  },
  "permission_viewBip32PublicKeysDescription": {
    "message": "$2 스냅이 $1에 대한 공개 키(및 주소)를 볼 수 있도록 허용합니다. 이를 통해 계정이나 자산에 대한 통제권이 부여되지는 않습니다.",
    "description": "An extended description for the `snap_getBip32PublicKey` permission. $1 is a derivation path (name). $2 is the snap name."
  },
  "permission_viewNamedBip32PublicKeys": {
    "message": "$1에 관한 공개 키 보기",
    "description": "The description for the `snap_getBip32PublicKey` permission. $1 is a name for the derivation path, e.g., 'Ethereum accounts'."
  },
  "permission_walletSwitchEthereumChain": {
    "message": "활성화된 네트워크 사용",
    "description": "The label for the `wallet_switchEthereumChain` permission"
  },
  "permission_webAssembly": {
    "message": "WebAssembly 지원",
    "description": "The description of the `endowment:webassembly` permission."
  },
  "permission_webAssemblyDescription": {
    "message": "$1 스냅이 WebAssembly를 통해 하위 레벨 실행 환경에 액세스하도록 허용합니다.",
    "description": "An extended description of the `endowment:webassembly` permission. $1 is the snap name."
  },
  "permissions": {
    "message": "권한"
  },
  "permissionsPageEmptyContent": {
    "message": "표시할 항목이 없습니다"
  },
  "permissionsPageEmptySubContent": {
    "message": "여기에서 설치된 Snap 또는 연결된 사이트의 권한을 확인할 수 있습니다."
  },
  "permitSimulationChange_approve": {
    "message": "지출 한도"
  },
  "permitSimulationChange_bidding": {
    "message": "내 입찰"
  },
  "permitSimulationChange_listing": {
    "message": "내 리스트"
  },
  "permitSimulationChange_nft_listing": {
    "message": "리스팅 가격"
  },
  "permitSimulationChange_receive": {
    "message": "받음:"
  },
  "permitSimulationChange_revoke2": {
    "message": "철회"
  },
  "permitSimulationChange_transfer": {
    "message": "보냄:"
  },
  "permitSimulationDetailInfo": {
    "message": "내 계정에서 이만큼의 토큰을 사용할 수 있도록 승인합니다."
  },
  "permittedChainToastUpdate": {
    "message": "$1은(는) $2에 액세스 할 수 있습니다."
  },
  "personalAddressDetected": {
    "message": "개인 주소가 발견되었습니다. 토큰 계약 주소를 입력하세요."
  },
  "pinToTop": {
    "message": "맨 위에 고정"
  },
  "pleaseConfirm": {
    "message": "컨펌하세요"
  },
  "plusMore": {
    "message": "+ $1개 추가",
    "description": "$1 is the number of additional items"
  },
  "plusXMore": {
    "message": "+ 그 외 $1개",
    "description": "$1 is a number of additional but unshown items in a list- this message will be shown in place of those items"
  },
  "popularNetworkAddToolTip": {
    "message": "이러한 네트워크 중 일부는 제삼자에 의존합니다. 이러한 연결은 안정성이 떨어지거나 제삼자가 활동을 추적할 수 있습니다.",
    "description": "Learn more link"
  },
  "popularNetworks": {
    "message": "인기 네트워크"
  },
  "portfolio": {
    "message": "포트폴리오"
  },
  "preparingSwap": {
    "message": "스왑 준비 중..."
  },
  "prev": {
    "message": "이전"
  },
  "price": {
    "message": "가격"
  },
  "priceUnavailable": {
    "message": "가격 사용 불가"
  },
  "primaryType": {
    "message": "기본 유형"
  },
  "priorityFee": {
    "message": "우선 요금"
  },
  "priorityFeeProperCase": {
    "message": "우선 요금"
  },
  "privacy": {
    "message": "개인정보 보호"
  },
  "privacyMsg": {
    "message": "개인정보처리방침"
  },
  "privateKey": {
    "message": "비공개 키",
    "description": "select this type of file to use to import an account"
  },
  "privateKeyCopyWarning": {
    "message": "$1 비공개 키",
    "description": "$1 represents the account name"
  },
  "privateKeyHidden": {
    "message": "개인 키 입력이 표시되지 않습니다",
    "description": "Explains that the private key input is hidden"
  },
  "privateKeyShow": {
    "message": "개인 키 입력 표시/숨기기",
    "description": "Describes a toggle that is used to show or hide the private key input"
  },
  "privateKeyShown": {
    "message": "이 개인 키 입력은 표시됩니다",
    "description": "Explains that the private key input is being shown"
  },
  "privateKeyWarning": {
    "message": "경고: 이 키를 노출하지 마세요. 비공개 키가 있는 사람이라면 누구든 회원님의 계정에 있는 자산을 훔칠 수 있습니다."
  },
  "privateNetwork": {
    "message": "비공개 네트워크"
  },
  "proceedWithTransaction": {
    "message": "계속 진행"
  },
  "productAnnouncements": {
    "message": "제품 공지"
  },
  "proposedApprovalLimit": {
    "message": "제안된 승인 한도"
  },
  "provide": {
    "message": "제공"
  },
  "publicAddress": {
    "message": "공개 주소"
  },
  "pushPlatformNotificationsFundsReceivedDescription": {
    "message": "$1 $2을(를) 받았습니다"
  },
  "pushPlatformNotificationsFundsReceivedDescriptionDefault": {
    "message": "토큰을 받았습니다"
  },
  "pushPlatformNotificationsFundsReceivedTitle": {
    "message": "자금 수령 완료"
  },
  "pushPlatformNotificationsFundsSentDescription": {
    "message": "$1 $2을(를) 보냈습니다"
  },
  "pushPlatformNotificationsFundsSentDescriptionDefault": {
    "message": "토큰을 보냈습니다"
  },
  "pushPlatformNotificationsFundsSentTitle": {
    "message": "자금 전송 완료"
  },
  "pushPlatformNotificationsNftReceivedDescription": {
    "message": "새 NFT를 받았습니다"
  },
  "pushPlatformNotificationsNftReceivedTitle": {
    "message": "NFT 수령 완료"
  },
  "pushPlatformNotificationsNftSentDescription": {
    "message": "NFT를 보냈습니다"
  },
  "pushPlatformNotificationsNftSentTitle": {
    "message": "NFT 전송 완료"
  },
  "pushPlatformNotificationsStakingLidoStakeCompletedDescription": {
    "message": "Lido 스테이킹에 성공했습니다"
  },
  "pushPlatformNotificationsStakingLidoStakeCompletedTitle": {
    "message": "스테이킹 완료"
  },
  "pushPlatformNotificationsStakingLidoStakeReadyToBeWithdrawnDescription": {
    "message": "Lido 스테이킹이 인출 준비가 되었습니다"
  },
  "pushPlatformNotificationsStakingLidoStakeReadyToBeWithdrawnTitle": {
    "message": "스테이킹 인출 준비 완료"
  },
  "pushPlatformNotificationsStakingLidoWithdrawalCompletedDescription": {
    "message": "Lido 인출에 성공했습니다"
  },
  "pushPlatformNotificationsStakingLidoWithdrawalCompletedTitle": {
    "message": "인출 완료"
  },
  "pushPlatformNotificationsStakingLidoWithdrawalRequestedDescription": {
    "message": "Lido 인출 요청이 제출되었습니다"
  },
  "pushPlatformNotificationsStakingLidoWithdrawalRequestedTitle": {
    "message": "인출 요청 완료"
  },
  "pushPlatformNotificationsStakingRocketpoolStakeCompletedDescription": {
    "message": "RocketPool 스테이킹에 성공했습니다"
  },
  "pushPlatformNotificationsStakingRocketpoolStakeCompletedTitle": {
    "message": "스테이킹 완료"
  },
  "pushPlatformNotificationsStakingRocketpoolUnstakeCompletedDescription": {
    "message": "RocketPool 언스테이킹에 성공했습니다"
  },
  "pushPlatformNotificationsStakingRocketpoolUnstakeCompletedTitle": {
    "message": "언스테이킹 완료"
  },
  "pushPlatformNotificationsSwapCompletedDescription": {
    "message": "MetaMask 스왑에 성공했습니다"
  },
  "pushPlatformNotificationsSwapCompletedTitle": {
    "message": "스왑 완료"
  },
  "queued": {
    "message": "대기열에 지정됨"
  },
  "quoteRate": {
    "message": "견적 비율"
  },
  "quotedReceiveAmount": {
    "message": "$1 받은 금액"
  },
  "quotedTotalCost": {
    "message": "$1 총비용"
  },
  "rank": {
    "message": "순위"
  },
  "rateIncludesMMFee": {
    "message": "요율에 $1% 수수료 포함"
  },
  "reAddAccounts": {
    "message": "다른 계정을 다시 추가"
  },
  "reAdded": {
    "message": "다시 추가 완료"
  },
  "readdToken": {
    "message": "나중에 계정 옵션 메뉴의 '토큰 추가'로 이동하면 이 토큰을 다시 추가할 수 있습니다."
  },
  "receive": {
    "message": "받기"
  },
  "receiveCrypto": {
    "message": "암호화폐 받기"
  },
  "recipientAddressPlaceholderNew": {
    "message": "공개 주소(0x) 또는 도메인 이름 입력"
  },
  "recommendedGasLabel": {
    "message": "권장됨"
  },
  "recoveryPhraseReminderBackupStart": {
    "message": "여기에서 시작"
  },
  "recoveryPhraseReminderConfirm": {
    "message": "확인"
  },
  "recoveryPhraseReminderHasBackedUp": {
    "message": "비밀복구구문은 언제나 보안이 유지되고 알려지지 않은 곳에 보관해야 합니다."
  },
  "recoveryPhraseReminderHasNotBackedUp": {
    "message": "비밀복구구문을 다시 백업해야 합니까?"
  },
  "recoveryPhraseReminderItemOne": {
    "message": "절대로 다른 사람과 비밀복구구문을 공유하지 마십시오"
  },
  "recoveryPhraseReminderItemTwo": {
    "message": "MetaMask 팀에서는 절대로 비밀복구구문을 묻지 않습니다"
  },
  "recoveryPhraseReminderSubText": {
    "message": "비밀복구구문은 모든 계정을 관리합니다."
  },
  "recoveryPhraseReminderTitle": {
    "message": "자신의 자금을 지키세요"
  },
  "redeposit": {
    "message": "재입금"
  },
  "refreshList": {
    "message": "새로 고침 목록"
  },
  "reject": {
    "message": "거부"
  },
  "rejectAll": {
    "message": "모두 거부"
  },
  "rejectRequestsDescription": {
    "message": "$1 요청 전부를 거절하려고 합니다."
  },
  "rejectRequestsN": {
    "message": "$1 요청 거절"
  },
  "rejectTxsDescription": {
    "message": "트랜잭션 $1개를 모두 거부합니다."
  },
  "rejectTxsN": {
    "message": "트랜잭션 $1개 거부"
  },
  "rejected": {
    "message": "거부됨"
  },
  "remove": {
    "message": "제거"
  },
  "removeAccount": {
    "message": "계정 제거"
  },
  "removeAccountDescription": {
    "message": "이 계정이 지갑에서 제거됩니다. 계속하기 전에 가져온 이 계정에 대한 원본 비밀복구구문이나 비공개 키가 있는지 확인하세요. 계정 드롭다운에서 계정을 가져오거나 다시 만들 수 있습니다. "
  },
  "removeKeyringSnap": {
    "message": "이 Snap을 제거하면 이 계정들이 MetaMask에서 제거됩니다:"
  },
  "removeKeyringSnapToolTip": {
    "message": "Snap은 계정을 제어하며 Snap을 제거하면 계정도 MetaMask에서 제거되지만, 블록체인에는 남게 됩니다."
  },
  "removeNFT": {
    "message": "NFT 제거"
  },
  "removeNftErrorMessage": {
    "message": "이 NFT를 제거할 수 없습니다."
  },
  "removeNftMessage": {
    "message": "NFT가 성공적으로 제거되었습니다!"
  },
  "removeSnap": {
    "message": "스냅 제거"
  },
  "removeSnapAccountDescription": {
    "message": "계속하면 이 계정을 MetaMask에서 사용할 수 없습니다."
  },
  "removeSnapAccountTitle": {
    "message": "계정 제거"
  },
  "removeSnapConfirmation": {
    "message": "$1(을)를 제거하시겠습니까?",
    "description": "$1 represents the name of the snap"
  },
  "removeSnapDescription": {
    "message": "이렇게 하면 스냅과 데이터가 삭제되고 허용된 권한이 취소됩니다."
  },
  "replace": {
    "message": "대체"
  },
  "reportIssue": {
    "message": "문제 신고"
  },
  "requestFrom": {
    "message": "요청자:"
  },
  "requestFromInfo": {
    "message": "서명이 필요한 사이트입니다."
  },
  "requestFromInfoSnap": {
    "message": "이는 서명을 요청하는 Snap입니다."
  },
  "requestFromTransactionDescription": {
    "message": "컨펌이 필요한 사이트입니다."
  },
  "requestingFor": {
    "message": "요청 중:"
  },
  "requestingForAccount": {
    "message": "$1 요청 중",
    "description": "Name of Account"
  },
  "requestingForNetwork": {
    "message": "$1 요청 중",
    "description": "Name of Network"
  },
  "required": {
    "message": "필요"
  },
  "reset": {
    "message": "재설정"
  },
  "resetWallet": {
    "message": "지갑 초기화"
  },
  "resetWalletSubHeader": {
    "message": "MetaMask는 사용자의 비밀번호를 보관하지 않습니다. 계정 잠금을 해제하는 데 문제가 있는 경우, 지갑 설정 시 사용한 비밀복구구문을 이용하여 지갑을 초기화해야 합니다."
  },
  "resetWalletUsingSRP": {
    "message": "이 작업을 하면 정리해둔 계정 목록과 함께 현재 지갑과 비밀복구구문이 이 기기에서 삭제됩니다. 비밀복구구문으로 초기화하면 해당 비밀복구구문과 연관된 계정 목록이 표시됩니다. 새 목록에는 잔액이 남아있는 계정이 자동으로 나타납니다. 이전에 생성한 $1도 가능합니다. 가져온 사용자 정의 계정은 $2이어야 하며 계정에 추가한 사용자 정의 토큰도 $3이어야 합니다."
  },
  "resetWalletWarning": {
    "message": "계속하기 전에 비밀복구구문이 정확한지 확인하세요. 이 작업은 취소할 수 없습니다."
  },
  "restartMetamask": {
    "message": "MetaMask 재시작"
  },
  "restore": {
    "message": "복구"
  },
  "restoreUserData": {
    "message": "사용자 데이터 복구"
  },
  "resultPageError": {
    "message": "오류"
  },
  "resultPageErrorDefaultMessage": {
    "message": "작업에 실패했습니다."
  },
  "resultPageSuccess": {
    "message": "성공"
  },
  "resultPageSuccessDefaultMessage": {
    "message": "작업을 완료했습니다."
  },
  "retryTransaction": {
    "message": "트랜잭션 재시도"
  },
  "reusedTokenNameWarning": {
    "message": "여기에 있는 토큰은 사용자가 주시 중인 다른 토큰의 기호를 재사용하기 때문에 혼동되거나 속기 쉽습니다."
  },
  "revealSecretRecoveryPhrase": {
    "message": "비밀복구구문 공개"
  },
  "revealSeedWords": {
    "message": "비밀복구구문 공개"
  },
  "revealSeedWordsDescription1": {
    "message": "$1 활용으로 $2 기능을 사용할 수 있습니다",
    "description": "This is a sentence consisting of link using 'revealSeedWordsSRPName' as $1 and bolded text using 'revealSeedWordsDescription3' as $2."
  },
  "revealSeedWordsDescription2": {
    "message": "MetaMask는 $1입니다. 이는 회원님이 SRP의 소유자라는 의미입니다.",
    "description": "$1 is text link with the message from 'revealSeedWordsNonCustodialWallet'"
  },
  "revealSeedWordsDescription3": {
    "message": "지갑과 자금에 모두 액세스하세요.\n"
  },
  "revealSeedWordsNonCustodialWallet": {
    "message": "비수탁형 지갑"
  },
  "revealSeedWordsQR": {
    "message": "QR"
  },
  "revealSeedWordsSRPName": {
    "message": "비밀복구구문 (SRP)"
  },
  "revealSeedWordsText": {
    "message": "문자"
  },
  "revealSeedWordsWarning": {
    "message": "다른 사람이 보고 있지 않은지 확인하세요. $1",
    "description": "$1 is bolded text using the message from 'revealSeedWordsWarning2'"
  },
  "revealSeedWordsWarning2": {
    "message": "MetaMask 지원팀은 이러한 정보를 절대로 묻지 않습니다,",
    "description": "The bolded texted in the second part of 'revealSeedWordsWarning'"
  },
  "revealSensitiveContent": {
    "message": "민감한 콘텐츠 공개"
  },
  "review": {
    "message": "검토"
  },
  "reviewAlert": {
    "message": "경고 검토"
  },
  "reviewAlerts": {
    "message": "경고 검토하기"
  },
  "reviewPendingTransactions": {
    "message": "대기 중인 트랜잭션 검토"
  },
  "reviewPermissions": {
    "message": "권한 검토"
  },
  "revokePermission": {
    "message": "권한 철회"
  },
  "revokePermissionTitle": {
    "message": "$1 권한 제거",
    "description": "The token symbol that is being revoked"
  },
  "revokeSimulationDetailsDesc": {
    "message": "계정에서 토큰을 사용할 수 있는 다른 사람의 권한을 제거합니다."
  },
  "reward": {
    "message": "보상"
  },
  "rpcNameOptional": {
    "message": "RPC 이름(선택)"
  },
  "rpcUrl": {
    "message": "RPC URL"
  },
  "safeTransferFrom": {
    "message": "다음에서 안전하게 송금:"
  },
  "save": {
    "message": "저장"
  },
  "scanInstructions": {
    "message": "QR 코드를 카메라 앞에 놓으세요"
  },
  "scanQrCode": {
    "message": "QR 코드 스캔"
  },
  "scrollDown": {
    "message": "화면을 아래로 내리세요"
  },
  "search": {
    "message": "검색"
  },
  "searchAccounts": {
    "message": "계정 검색"
  },
  "searchNfts": {
    "message": "NFT 검색"
  },
  "searchTokens": {
    "message": "토큰 검색"
  },
  "searchTokensByNameOrAddress": {
    "message": "이름이나 주소로 토큰 검색"
  },
  "secretRecoveryPhrase": {
    "message": "비밀복구구문"
  },
  "secretRecoveryPhrasePlusNumber": {
    "message": "비밀복구구문 $1",
    "description": "The $1 is the order of the Secret Recovery Phrase"
  },
  "secureWallet": {
    "message": "보안 지갑"
  },
  "security": {
    "message": "보안"
  },
  "securityAlert": {
    "message": "$1 및 $2의 보안 경고"
  },
  "securityAlerts": {
    "message": "보안 경고"
  },
  "securityAlertsDescription": {
    "message": "이 기능은 트랜잭션 및 서명 요청을 적극적으로 검토하여 비정상적이거나 악의적인 활동을 경고합니다. $1",
    "description": "Link to learn more about security alerts"
  },
  "securityAndPrivacy": {
    "message": "보안 및 프라이버시"
  },
  "securityDescription": {
    "message": "안전하지 않은 네트워크에 가입할 가능성을 줄이고 계정을 보호하세요"
  },
  "securityMessageLinkForNetworks": {
    "message": "네트워크 사기 및 보안 위험"
  },
  "securityProviderPoweredBy": {
    "message": "$1 제공",
    "description": "The security provider that is providing data"
  },
  "seeAllPermissions": {
    "message": "모든 권한 보기",
    "description": "Used for revealing more content (e.g. permission list, etc.)"
  },
  "seeDetails": {
    "message": "세부 정보 보기"
  },
<<<<<<< HEAD
=======
  "seedPhraseConfirm": {
    "message": "비밀복구구문 컨펌"
  },
  "seedPhraseEnterMissingWords": {
    "message": "비밀복구구문 확인"
  },
  "seedPhraseIntroNotRecommendedButtonCopy": {
    "message": "나중에 알림(권장하지 않음)"
  },
  "seedPhraseIntroRecommendedButtonCopy": {
    "message": "내 지갑 보호(권장)"
  },
  "seedPhraseIntroSidebarBulletOne": {
    "message": "적어서 여러 비밀 장소에 보관하세요"
  },
  "seedPhraseIntroSidebarBulletTwo": {
    "message": "안전 금고에 보관하세요"
  },
  "seedPhraseIntroSidebarCopyOne": {
    "message": "복구 구문은 지갑과 자금의 '마스터 키'입니다."
  },
  "seedPhraseIntroSidebarCopyThree": {
    "message": "복구 구문을 요청하는 사람은 사기를 치려는 것입니다."
  },
  "seedPhraseIntroSidebarCopyTwo": {
    "message": "절대로, 누구와도, 심지어 MetaMask와도 비밀복구구문을 공유하면 안 됩니다!"
  },
  "seedPhraseIntroSidebarTitleOne": {
    "message": "'비밀복구구문'이란 무엇인가요?"
  },
  "seedPhraseIntroSidebarTitleThree": {
    "message": "비밀복구구문을 공유해야 하나요?"
  },
  "seedPhraseIntroSidebarTitleTwo": {
    "message": "비밀복구구문은 어떻게 저장하나요?"
  },
>>>>>>> 02e5b903
  "seedPhraseIntroTitle": {
    "message": "지갑 보호하기"
  },
  "seedPhraseReq": {
    "message": "비밀복구구문은 12, 15, 18, 21 또는 24개의 단어로 구성됩니다"
  },
  "select": {
    "message": "선택"
  },
  "selectAccountToConnect": {
    "message": "연결할 계정 선택"
  },
  "selectAccounts": {
    "message": "계정 선택"
  },
  "selectAccountsForSnap": {
    "message": "이 스냅을 사용할 계정을 선택하세요"
  },
  "selectAll": {
    "message": "모두 선택"
  },
  "selectAnAccount": {
    "message": "계정 선택"
  },
  "selectAnAccountAlreadyConnected": {
    "message": "이 계정은 이미 MetaMask와 연결되어 있습니다."
  },
  "selectEnableDisplayMediaPrivacyPreference": {
    "message": "NFT 미디어 표시 켜기"
  },
  "selectHdPath": {
    "message": "HD 경로 선택"
  },
  "selectNFTPrivacyPreference": {
    "message": "NFT 자동 감기 지능 켜기"
  },
  "selectPathHelp": {
    "message": "원하는 계정이 표시되지 않는다면 HD 경로 또는 현재 선택한 네트워크를 전환해 보세요."
  },
  "selectRpcUrl": {
    "message": "RPC URL 선택"
  },
  "selectSecretRecoveryPhrase": {
    "message": "비밀복구구문 선택"
  },
  "selectType": {
    "message": "유형 선택"
  },
  "selectedAccountMismatch": {
    "message": "다른 계정 선택됨"
  },
  "selectingAllWillAllow": {
    "message": "모두 선택하면 이 사이트에서 회원님의 현재 계정을 모두 볼 수 있습니다. 이 사이트를 신뢰하는지 확인하세요."
  },
  "send": {
    "message": "보내기"
  },
  "sendBugReport": {
    "message": "버그 리포트 전송"
  },
  "sendNoContactsConversionText": {
    "message": "여기를 클릭"
  },
  "sendNoContactsDescription": {
    "message": "연락처를 사용하면 다른 계정으로 여러 번 트랜잭션을 안전하게 전송할 수 있습니다. 연락처를 만들려면, $1",
    "description": "$1 represents the action text 'click here'"
  },
  "sendNoContactsTitle": {
    "message": "아직 연락처가 없습니다"
  },
  "sendSelectReceiveAsset": {
    "message": "수취할 자산 선택"
  },
  "sendSelectSendAsset": {
    "message": "전송할 자산 선택"
  },
  "sendSpecifiedTokens": {
    "message": "$1 보내기",
    "description": "Symbol of the specified token"
  },
  "sendSwapSubmissionWarning": {
    "message": "이 버튼을 클릭하면 즉시 스왑 트랜젝션이 시작됩니다. 계속하기 전에 트랜젝션 세부 정보를 검토하세요."
  },
  "sendTokenAsToken": {
    "message": "$2(으)로 $1 전송하기",
    "description": "Used in the transaction display list to describe a swap and send. $1 and $2 are the symbols of tokens in involved in the swap."
  },
  "sendingAsset": {
    "message": "$1 전송하기"
  },
  "sendingDisabled": {
    "message": "ERC-1155 NFT 자산은 아직 지원되지 않습니다."
  },
  "sendingNativeAsset": {
    "message": "$1 보내기",
    "description": "$1 represents the native currency symbol for the current network (e.g. ETH or BNB)"
  },
  "sendingToTokenContractWarning": {
    "message": "경고: 자금 손실이 발생할 수 있는 토큰 계약으로 전송하게 됩니다. $1",
    "description": "$1 is a clickable link with text defined by the 'learnMoreUpperCase' key. The link will open to a support article regarding the known contract address warning"
  },
  "sepolia": {
    "message": "Sepolia 테스트 네트워크"
  },
  "setApprovalForAll": {
    "message": "모두 승인 설정"
  },
  "setApprovalForAllRedesignedTitle": {
    "message": "인출 요청"
  },
  "setApprovalForAllTitle": {
    "message": "$1 무제한 지출 승인",
    "description": "The token symbol that is being approved"
  },
  "settingAddSnapAccount": {
    "message": "스냅 계정 추가"
  },
  "settings": {
    "message": "설정"
  },
  "settingsSearchMatchingNotFound": {
    "message": "검색 결과가 없습니다."
  },
  "settingsSubHeadingSignaturesAndTransactions": {
    "message": "서명 및 트랜잭션 요청"
  },
  "show": {
    "message": "보기"
  },
  "showAccount": {
    "message": "계정 표시"
  },
  "showAdvancedDetails": {
    "message": "고급 세부 정보 표시"
  },
  "showExtensionInFullSizeView": {
    "message": "확장 브라우저를 전체 화면으로 보기"
  },
  "showExtensionInFullSizeViewDescription": {
    "message": "이 옵션을 이용하면 확장 아이콘을 클릭할 때 기본으로 전체 화면이 나타납니다."
  },
  "showFiatConversionInTestnets": {
    "message": "테스트넷에 전환 표시"
  },
  "showFiatConversionInTestnetsDescription": {
    "message": "이 항목을 선택하면 테스트넷에 명목 전환이 표시됩니다."
  },
  "showHexData": {
    "message": "16진수 데이터 표시"
  },
  "showHexDataDescription": {
    "message": "이 항목을 선택하면 보내기 화면에 16진수 데이터 필드가 표시됩니다."
  },
  "showLess": {
    "message": "간략히 보기"
  },
  "showMore": {
    "message": "더 보기"
  },
  "showNativeTokenAsMainBalance": {
    "message": "네이티브 토큰을 기본 잔액으로 표시"
  },
  "showNft": {
    "message": "NFT 표시"
  },
  "showPermissions": {
    "message": "권한 표시"
  },
  "showPrivateKey": {
    "message": "개인 키 표시"
  },
  "showSRP": {
    "message": "비밀복구구문 표시"
  },
  "showTestnetNetworks": {
    "message": "테스트 네트워크 보기"
  },
  "showTestnetNetworksDescription": {
    "message": "네트워크 목록에서 표시하려는 테스트 네트워크를 선택하세요."
  },
  "sign": {
    "message": "서명"
  },
  "signatureRequest": {
    "message": "서명 요청"
  },
  "signature_decoding_bid_nft_tooltip": {
    "message": "입찰이 수락되면 NFT가 지갑에 반영됩니다."
  },
  "signature_decoding_list_nft_tooltip": {
    "message": "NFT가 판매되는 경우에만 변경됩니다."
  },
  "signed": {
    "message": "서명완료"
  },
  "signing": {
    "message": "서명"
  },
  "signingInWith": {
    "message": "다음으로 로그인:"
  },
  "signingWith": {
    "message": "다음으로 로그인:"
  },
  "simulationApproveHeading": {
    "message": "인출"
  },
  "simulationDetailsApproveDesc": {
    "message": "다른 사람에게 내 계정에서 NFT를 인출할 수 있는 권한을 부여합니다."
  },
  "simulationDetailsERC20ApproveDesc": {
    "message": "다른 사람에게 계정에서 이 금액을 사용할 수 있는 권한을 부여합니다."
  },
  "simulationDetailsFiatNotAvailable": {
    "message": "이용할 수 없음"
  },
  "simulationDetailsIncomingHeading": {
    "message": "받음:"
  },
  "simulationDetailsNoChanges": {
    "message": "변경 사항 없음"
  },
  "simulationDetailsOutgoingHeading": {
    "message": "보냄:"
  },
  "simulationDetailsRevokeSetApprovalForAllDesc": {
    "message": "계정에서 NFT를 인출할 수 있는 다른 사람의 권한을 제거합니다."
  },
  "simulationDetailsSetApprovalForAllDesc": {
    "message": "다른 사람에게 계정에서 NFT를 인출할 수 있도록 권한을 부여합니다."
  },
  "simulationDetailsTitle": {
    "message": "예상 변동 사항"
  },
  "simulationDetailsTitleTooltip": {
    "message": "예상 변동 사항은 이 트랜잭션을 진행할 경우 발생하는 결과를 예측한 것입니다. 이는 예측일 뿐 결과를 보장하지는 않습니다."
  },
  "simulationDetailsTotalFiat": {
    "message": "합계 = $1",
    "description": "$1 is the total amount in fiat currency on one side of the transaction"
  },
  "simulationDetailsTransactionReverted": {
    "message": "이 트랜잭션은 실패할 가능성이 높습니다"
  },
  "simulationDetailsUnavailable": {
    "message": "사용할 수 없음"
  },
  "simulationErrorMessageV2": {
    "message": "가스를 추정할 수 없었습니다. 계약에 오류가 있을 수 있으며 이 트랜잭션이 실패할 수 있습니다."
  },
  "simulationsSettingDescription": {
    "message": "컨펌 전에 트랜잭션 및 서명으로 인한 잔액 변동을 추정하려면 이 기능을 켜세요. 이는 최종 결과를 보장하지 않습니다. $1"
  },
  "simulationsSettingSubHeader": {
    "message": "예상 잔액 변동"
  },
  "singleNetwork": {
    "message": "네트워크 1개"
  },
  "siweIssued": {
    "message": "발행됨"
  },
  "siweNetwork": {
    "message": "네트워크"
  },
  "siweRequestId": {
    "message": "요청 ID"
  },
  "siweResources": {
    "message": "리소스"
  },
  "siweURI": {
    "message": "URL"
  },
  "skipAccountSecurity": {
    "message": "계정 보안을 건너뛸까요?"
  },
  "skipAccountSecurityDetails": {
    "message": "본인은 본인의 비밀복구구문을 백업하지 않는 한 본인의 계정과 모든 자산을 잃을 수 있다는 사실을 이해합니다."
  },
  "slideBridgeDescription": {
    "message": "지갑 내에서 9개 체인 간 이동"
  },
  "slideBridgeTitle": {
    "message": "브릿지할 준비가 되셨나요?"
  },
  "slideCashOutDescription": {
    "message": "암호화폐를 현금으로 매도"
  },
  "slideCashOutTitle": {
    "message": "MetaMask로 현금화"
  },
  "slideDebitCardDescription": {
    "message": "일부 지역에서 사용 가능"
  },
  "slideDebitCardTitle": {
    "message": "MetaMask 직불카드"
  },
  "slideFundWalletDescription": {
    "message": "시작하려면 토큰을 추가하거나 전송하세요"
  },
  "slideFundWalletTitle": {
    "message": "지갑에 자금 추가"
  },
  "slideMultiSrpDescription": {
    "message": "MetaMask에서 여러 지갑을 가져와 사용하세요"
  },
  "slideMultiSrpTitle": {
    "message": "여러 비밀복구구문 추가"
  },
  "slideRemoteModeDescription": {
    "message": "콜드 월렛을 무선으로 사용하세요"
  },
  "slideRemoteModeTitle": {
    "message": "콜드 스토리지, 빠른 접근"
  },
  "slideSmartAccountUpgradeDescription": {
    "message": "같은 주소, 더욱 스마트한 기능"
  },
  "slideSmartAccountUpgradeTitle": {
    "message": "스마트 계정 사용을 시작하세요"
  },
  "slideSolanaDescription": {
    "message": "시작하려면 솔라나 계정을 생성하세요"
  },
  "slideSolanaTitle": {
    "message": "이제 솔라나가 지원됩니다"
  },
  "slideSweepStakeDescription": {
    "message": "NFT를 민팅하고 당첨 기회를 잡으세요"
  },
  "slideSweepStakeTitle": {
    "message": "$5000 USDC 경품 이벤트에 참여하세요!"
  },
  "smartAccountAccept": {
    "message": "스마트 계정 사용"
  },
  "smartAccountBetterTransaction": {
    "message": "더욱 빠른 트랜잭션, 더욱 낮은 수수료"
  },
  "smartAccountBetterTransactionDescription": {
    "message": "여러 트랜잭션을 한꺼번에 처리하여 비용과 시간을 절약하세요."
  },
  "smartAccountFeaturesDescription": {
    "message": "계정 주소는 그대로 유지되며, 언제든지 다시 전환할 수 있습니다"
  },
  "smartAccountLabel": {
    "message": "스마트 계정"
  },
  "smartAccountPayToken": {
    "message": "언제든지, 원하는 토큰으로 결제하세요"
  },
  "smartAccountPayTokenDescription": {
    "message": "보유 중인 토큰으로 네트워크 수수료를 결제하세요."
  },
  "smartAccountReject": {
    "message": "스마트 계정을 사용하지 마세요"
  },
  "smartAccountRequestFor": {
    "message": "요청 계정:"
  },
  "smartAccountSameAccount": {
    "message": "같은 계정, 더 스마트한 기능."
  },
  "smartAccountSplashTitle": {
    "message": "스마트 계정을 사용하시겠어요?"
  },
  "smartAccountUpgradeBannerDescription": {
    "message": "같은 주소. 더욱 스마트한 기능."
  },
  "smartAccountUpgradeBannerTitle": {
    "message": "스마트 계정으로 전환"
  },
  "smartContracts": {
    "message": "스마트 계약"
  },
  "smartSwapsErrorNotEnoughFunds": {
    "message": "스마트 스왑 자금 부족"
  },
  "smartSwapsErrorUnavailable": {
    "message": "스마트 스왑을 잠시 사용할 수 없습니다."
  },
  "smartTransactionCancelled": {
    "message": "트랜잭션이 취소되었습니다"
  },
  "smartTransactionCancelledDescription": {
    "message": "트랜잭션이 완료되지 않았습니다. 가스비 지출이 없도록 트랜잭션을 취소했습니다."
  },
  "smartTransactionError": {
    "message": "트랜잭션 실패"
  },
  "smartTransactionErrorDescription": {
    "message": "시장 상황이 갑자기 변하면 실패할 수 있습니다. 문제가 지속되면 MetaMask 고객 지원으로 문의하세요."
  },
  "smartTransactionPending": {
    "message": "트랜잭션이 제출되었습니다"
  },
  "smartTransactionSuccess": {
    "message": "트랜잭션 완료"
  },
  "smartTransactions": {
    "message": "스마트 트랜잭션"
  },
  "smartTransactionsEnabledDescription": {
    "message": " 와 MEV 보호. 이제 기본적으로 켜져 있습니다."
  },
  "smartTransactionsEnabledLink": {
    "message": "더 높은 성공률"
  },
  "smartTransactionsEnabledTitle": {
    "message": "더욱 스마트한 트랜잭션"
  },
  "snapAccountCreated": {
    "message": "계정 생성됨"
  },
  "snapAccountCreatedDescription": {
    "message": "새 계정을 사용할 준비가 되었습니다!"
  },
  "snapAccountCreationFailed": {
    "message": "계정 생성 실패"
  },
  "snapAccountCreationFailedDescription": {
    "message": "$1에서 계정을 만들지 못했습니다.",
    "description": "$1 is the snap name"
  },
  "snapAccountRedirectFinishSigningTitle": {
    "message": "서명 완료"
  },
  "snapAccountRedirectSiteDescription": {
    "message": "$1의 지침을 따르세요"
  },
  "snapAccountRemovalFailed": {
    "message": "계정 삭제 실패"
  },
  "snapAccountRemovalFailedDescription": {
    "message": "$1에서 계정을 삭제하지 못했습니다.",
    "description": "$1 is the snap name"
  },
  "snapAccountRemoved": {
    "message": "계정 제거됨"
  },
  "snapAccountRemovedDescription": {
    "message": "이 계정은 더 이상 MetaMask에서 사용할 수 없습니다."
  },
  "snapAccounts": {
    "message": "계정 Snap"
  },
  "snapAccountsDescription": {
    "message": "제삼자 Snap이 제어하는 계정입니다."
  },
  "snapConnectTo": {
    "message": "$1에 연결",
    "description": "$1 is the website URL or a Snap name. Used for Snaps pre-approved connections."
  },
  "snapConnectionPermissionDescription": {
    "message": "승인 없이 $1이(가) $2에 자동으로 연결되도록 하세요.",
    "description": "Used for Snap pre-approved connections. $1 is the Snap name, $2 is a website URL."
  },
  "snapConnectionWarning": {
    "message": "$1에서 $2 사용을 원합니다.",
    "description": "$2 is the snap and $1 is the dapp requesting connection to the snap."
  },
  "snapContent": {
    "message": "콘텐츠 출처: $1",
    "description": "This is shown when a snap shows transaction insight information in the confirmation UI. $1 is a link to the snap's settings page with the link text being the name of the snap."
  },
  "snapDetailWebsite": {
    "message": "웹사이트"
  },
  "snapHomeMenu": {
    "message": "Snap 홈 메뉴"
  },
  "snapInstallRequest": {
    "message": "$1 설치는 다음과 같은 권한을 허용합니다.",
    "description": "$1 is the snap name."
  },
  "snapInstallSuccess": {
    "message": "설치 완료"
  },
  "snapInstallWarningCheck": {
    "message": "$1 스냅이 다음을 수행할 수 있는 권한을 요청합니다:",
    "description": "Warning message used in popup displayed on snap install. $1 is the snap name."
  },
  "snapInstallWarningHeading": {
    "message": "주의하여 진행하세요"
  },
  "snapInstallWarningPermissionDescriptionForBip32View": {
    "message": "$1 스냅이 사용자의 공개 키(및 주소)를 볼 수 있도록 허용합니다. 이를 통해 계정이나 자산에 대한 통제권이 부여되지는 않습니다.",
    "description": "An extended description for the `snap_getBip32PublicKey` permission used for tooltip on Snap Install Warning screen (popup/modal). $1 is the snap name."
  },
  "snapInstallWarningPermissionDescriptionForEntropy": {
    "message": "$1 Snap이 요청된 네트워크에서 계정과 자산을 관리하도록 허용합니다. 해당 계정은 비밀복구구문(공개하지 않음)을 사용하여 파생되고 백업됩니다. 키를 파생할 수 있는 기능을 통해 $1 스냅은 이더리움(EVM)뿐 아니라 다양한 블록체인 프로토콜을 지원할 수 있습니다.",
    "description": "An extended description for the `snap_getBip44Entropy` and `snap_getBip44Entropy` permissions used for tooltip on Snap Install Warning screen (popup/modal). $1 is the snap name."
  },
  "snapInstallWarningPermissionNameForEntropy": {
    "message": "$1 계정 관리",
    "description": "Permission name used for the Permission Cell component displayed on warning popup when installing a Snap. $1 is list of account types."
  },
  "snapInstallWarningPermissionNameForViewPublicKey": {
    "message": "$1에 관한 공개 키 보기",
    "description": "Permission name used for the Permission Cell component displayed on warning popup when installing a Snap. $1 is list of account types."
  },
  "snapInstallationErrorDescription": {
    "message": "$1 스냅을 설치할 수 없습니다.",
    "description": "Error description used when snap installation fails. $1 is the snap name."
  },
  "snapInstallationErrorTitle": {
    "message": "설치 실패",
    "description": "Error title used when snap installation fails."
  },
  "snapResultError": {
    "message": "오류"
  },
  "snapResultSuccess": {
    "message": "성공"
  },
  "snapResultSuccessDescription": {
    "message": "$1 사용 가능"
  },
  "snapUIAssetSelectorTitle": {
    "message": "자산 선택"
  },
  "snapUpdateAlertDescription": {
    "message": "$1의 최신 버전 받기",
    "description": "Description used in Snap update alert banner when snap update is available. $1 is the Snap name."
  },
  "snapUpdateAvailable": {
    "message": "업데이트 가능"
  },
  "snapUpdateErrorDescription": {
    "message": "$1 스냅을 업데이트할 수 없습니다.",
    "description": "Error description used when snap update fails. $1 is the snap name."
  },
  "snapUpdateErrorTitle": {
    "message": "업데이트 실패",
    "description": "Error title used when snap update fails."
  },
  "snapUpdateRequest": {
    "message": "$1 업데이트는 다음과 같은 권한을 허용합니다.",
    "description": "$1 is the Snap name."
  },
  "snapUpdateSuccess": {
    "message": "업데이트 완료"
  },
  "snapUrlIsBlocked": {
    "message": "이 Snap이 차단된 사이트로 이동하려 합니다. $1."
  },
  "snaps": {
    "message": "스냅"
  },
  "snapsConnected": {
    "message": "Snap 연결됨"
  },
  "snapsNoInsight": {
    "message": "표시할 인사이트가 없습니다"
  },
  "snapsPrivacyWarningFirstMessage": {
    "message": "귀하는 Consensys $1에 정의된 바와 같이 달리 명시되지 않는 한 설치하는 모든 Snap이 타사 서비스임을 인정합니다. 타사 서비스 이용은 해당 타사 서비스 제공업체가 정한 별도의 약관이 적용됩니다. Consensys는 특정인이 특정한 이유로 Snap을 사용하는 것을 권장하지 않습니다. 타사 서비스에 액세스, 신뢰, 사용하는 것은 본인의 책임입니다. Consensys는 타사 서비스 사용으로 인해 귀하의 계정에 발생하는 손실에 대한 모든 책임과 의무를 부인합니다.",
    "description": "First part of a message in popup modal displayed when installing a snap for the first time. $1 is terms of use link."
  },
  "snapsPrivacyWarningSecondMessage": {
    "message": "타사와 공유하는 모든 정보는 해당 타사의 개인정보 처리방침에 따라 직접 수집됩니다. 더 자세한 내용은 해당 회사의 개인정보 처리방침을 참고하시기 바랍니다.",
    "description": "Second part of a message in popup modal displayed when installing a snap for the first time."
  },
  "snapsPrivacyWarningThirdMessage": {
    "message": "Consensys는 귀하가 타사와 공유한 정보에 접근할 수 없습니다.",
    "description": "Third part of a message in popup modal displayed when installing a snap for the first time."
  },
  "snapsSettings": {
    "message": "Snap 설정"
  },
  "snapsTermsOfUse": {
    "message": "이용약관"
  },
  "snapsToggle": {
    "message": "스냅은 활성화된 상태에서만 작동합니다."
  },
  "snapsUIError": {
    "message": "$1 작성자에게 연락하여 향후 지원을 요청하세요.",
    "description": "This is shown when the insight snap throws an error. $1 is the snap name"
  },
  "solanaAccountRequested": {
    "message": "이 사이트에서는 솔라나 계정이 필요합니다."
  },
  "solanaAccountRequired": {
    "message": "이 사이트에 연결하려면 솔라나 계정이 필요합니다."
  },
  "solanaImportAccounts": {
    "message": "솔라나 계정 가져오기"
  },
  "solanaImportAccountsDescription": {
    "message": "다른 지갑에서 솔라나 계정을 가져오려면 비밀복구구문을 입력하세요."
  },
  "solanaMoreFeaturesComingSoon": {
    "message": "더 많은 기능이 곧 추가됩니다"
  },
  "solanaMoreFeaturesComingSoonDescription": {
    "message": "NFT, 하드웨어 지갑 지원 등 여러 가지가 곧 추가됩니다."
  },
  "solanaOnMetaMask": {
    "message": "MetaMask 플랫폼에서의 솔라나 이용"
  },
  "solanaSendReceiveSwapTokens": {
    "message": "토큰 송금, 받기, 스왑"
  },
  "solanaSendReceiveSwapTokensDescription": {
    "message": "SOL, USDC 등의 토큰을 전송 및 트랜잭션하세요."
  },
  "someNetworks": {
    "message": "네트워크 $1개"
  },
  "somethingDoesntLookRight": {
    "message": "무언가 잘못되었나요? $1",
    "description": "A false positive message for users to contact support. $1 is a link to the support page."
  },
  "somethingIsWrong": {
    "message": "문제가 발생했습니다. 페이지를 다시 로드하세요."
  },
  "somethingWentWrong": {
    "message": "페이지를 로드할 수 없습니다."
  },
  "sortBy": {
    "message": "정렬 기준:"
  },
  "sortByAlphabetically": {
    "message": "알파벳순(A-Z)"
  },
  "sortByDecliningBalance": {
    "message": "잔액 내림차순($1 최고-최저)",
    "description": "Indicates a descending order based on token fiat balance. $1 is the preferred currency symbol"
  },
  "source": {
    "message": "소스"
  },
  "spamModalBlockedDescription": {
    "message": "이 사이트는 1분간 차단됩니다."
  },
  "spamModalBlockedTitle": {
    "message": "이 사이트를 일시적으로 차단했습니다"
  },
  "spamModalDescription": {
    "message": "여러 요청이 반복될 경우 사이트를 일시적으로 차단할 수 있습니다."
  },
  "spamModalTemporaryBlockButton": {
    "message": "이 사이트 일시적으로 차단"
  },
  "spamModalTitle": {
    "message": "여러 요청이 감지되었습니다"
  },
  "speed": {
    "message": "속도"
  },
  "speedUp": {
    "message": "가속화"
  },
  "speedUpCancellation": {
    "message": "이 취소 가속화"
  },
  "speedUpExplanation": {
    "message": "현재 네트워크 상태를 기반으로 가스비를 업데이트하고 최소 10% 인상했습니다(네트워크에서 요구함)."
  },
  "speedUpPopoverTitle": {
    "message": "트랜잭션 가속화"
  },
  "speedUpTooltipText": {
    "message": "새로운 가스비"
  },
  "speedUpTransaction": {
    "message": "이 트랜잭션 가속화"
  },
  "spendLimitInsufficient": {
    "message": "지출 한도 부족"
  },
  "spendLimitInvalid": {
    "message": "지출 한도가 올바르지 않습니다. 지출 한도는 양수여야 합니다."
  },
  "spendLimitPermission": {
    "message": "지출 한도 권한"
  },
  "spendLimitRequestedBy": {
    "message": "$1에서 요청한 지출 한도",
    "description": "Origin of the site requesting the spend limit"
  },
  "spendLimitTooLarge": {
    "message": "지출 한도가 너무 큼"
  },
  "spender": {
    "message": "사용자"
  },
  "spenderTooltipDesc": {
    "message": "NFT를 인출할 수 있는 주소입니다."
  },
  "spenderTooltipERC20ApproveDesc": {
    "message": "이 주소는 회원님을 대신하여 토큰을 사용할 수 있는 주소입니다."
  },
  "spendingCap": {
    "message": "지출 한도"
  },
  "spendingCaps": {
    "message": "지출 한도"
  },
  "srpInputNumberOfWords": {
    "message": "제 구문은 $1개의 단어로 이루어져 있습니다",
    "description": "This is the text for each option in the dropdown where a user selects how many words their secret recovery phrase has during import. The $1 is the number of words (either 12, 15, 18, 21, or 24)."
  },
  "srpListName": {
    "message": "비밀복구구문 $1",
    "description": "$1 is the order of the Secret Recovery Phrase"
  },
  "srpListNumberOfAccounts": {
    "message": "계정 $1개",
    "description": "$1 is the number of accounts in the list"
  },
  "srpListSelectionDescription": {
    "message": "새 계정이 생성될 때 사용될 비밀복구구문"
  },
  "srpListSingleOrZero": {
    "message": "계정 $1개",
    "description": "$1 is the number of accounts in the list, it is either 1 or 0"
  },
  "srpPasteFailedTooManyWords": {
    "message": "단어가 24개를 초과하여 붙여넣기에 실패했습니다. 비밀복구구문은 24개 이하의 단어로 이루어집니다.",
    "description": "Description of SRP paste error when the pasted content has too many words"
  },
  "srpPasteTip": {
    "message": "비밀복구구문 전체를 아무 입력란에 붙여넣을 수 있습니다",
    "description": "Our secret recovery phrase input is split into one field per word. This message explains to users that they can paste their entire secrete recovery phrase into any field, and we will handle it correctly."
  },
  "srpSecurityQuizGetStarted": {
    "message": "시작하기"
  },
  "srpSecurityQuizImgAlt": {
    "message": "중앙의 열쇠 구멍에 있는 눈과 세 개의 유동 비밀번호 필드"
  },
  "srpSecurityQuizIntroduction": {
    "message": "비밀복구구문을 찾으려면 두 가지 질문에 올바르게 답해야 합니다"
  },
  "srpSecurityQuizQuestionOneQuestion": {
    "message": "비밀복구구문을 분실하시면 MetaMask가..."
  },
  "srpSecurityQuizQuestionOneRightAnswer": {
    "message": "도와드릴 수 없습니다"
  },
  "srpSecurityQuizQuestionOneRightAnswerDescription": {
    "message": "따라서 이를 적거나, 금속 등에 새기거나, 여러 비밀 장소에 보관하여 절대로 잃어버리지 않도록 하세요. 한 번 잃어버리면 영원히 찾을 수 없습니다."
  },
  "srpSecurityQuizQuestionOneRightAnswerTitle": {
    "message": "맞습니다! 아무도 본인의 비밀복구구문을 복구할 수 없습니다"
  },
  "srpSecurityQuizQuestionOneWrongAnswer": {
    "message": "찾아드릴 수 있습니다"
  },
  "srpSecurityQuizQuestionOneWrongAnswerDescription": {
    "message": "비밀복구구문은 한 번 잃어버리면 영원히 찾을 수 없습니다. 누가 뭐라고 해도 아무도 이를 찾아드리지 못합니다."
  },
  "srpSecurityQuizQuestionOneWrongAnswerTitle": {
    "message": "아닙니다! 아무도 본인의 비밀복구구문을 복구할 수 없습니다"
  },
  "srpSecurityQuizQuestionTwoQuestion": {
    "message": "누군가, 심지어 고객 센터 직원이라고 해도 여러분의 비밀복구구문을 물어본다면..."
  },
  "srpSecurityQuizQuestionTwoRightAnswer": {
    "message": "이는 반드시 사기입니다"
  },
  "srpSecurityQuizQuestionTwoRightAnswerDescription": {
    "message": "비밀복구구문이 필요하다고 하는 사람은 모두 거짓말쟁이입니다. 그런 자들과 비밀복구구문을 공유하면 자산을 도둑맞게 됩니다."
  },
  "srpSecurityQuizQuestionTwoRightAnswerTitle": {
    "message": "맞습니다! 비밀복구구문은 아무와도 공유하면 안 됩니다"
  },
  "srpSecurityQuizQuestionTwoWrongAnswer": {
    "message": "그들에게 이것을 주어야 합니다"
  },
  "srpSecurityQuizQuestionTwoWrongAnswerDescription": {
    "message": "비밀복구구문이 필요하다고 하는 사람은 모두 거짓말쟁이입니다. 그런 자들과 비밀복구구문을 공유하면 자산을 도둑맞게 됩니다."
  },
  "srpSecurityQuizQuestionTwoWrongAnswerTitle": {
    "message": "맞습니다! 비밀복구구문은 절대로 아무와도 공유하면 안 됩니다"
  },
  "srpSecurityQuizTitle": {
    "message": "보안 질문"
  },
  "srpToggleShow": {
    "message": "비밀복구구문 중에서 이 단어 공개하기/숨기기",
    "description": "Describes a toggle that is used to show or hide a single word of the secret recovery phrase"
  },
  "srpWordHidden": {
    "message": "이 단어는 숨겨져 있습니다",
    "description": "Explains that a word in the secret recovery phrase is hidden"
  },
  "srpWordShown": {
    "message": "이 단어는 공개되어 있습니다",
    "description": "Explains that a word in the secret recovery phrase is being shown"
  },
  "stable": {
    "message": "안정적"
  },
  "stableLowercase": {
    "message": "안정적"
  },
  "stake": {
    "message": "스테이크"
  },
  "staked": {
    "message": "스테이킹됨"
  },
  "standardAccountLabel": {
    "message": "표준 계정"
  },
  "startEarning": {
    "message": "수익 창출 시작"
  },
  "stateLogError": {
    "message": "상태 로그를 가져오는 도중 오류가 발생했습니다."
  },
  "stateLogFileName": {
    "message": "MetaMask 상태 로그"
  },
  "stateLogs": {
    "message": "상태 로그"
  },
  "stateLogsDescription": {
    "message": "상태 로그에 공개 계정 주소와 전송된 트랜잭션이 있습니다."
  },
  "status": {
    "message": "상태"
  },
  "statusNotConnected": {
    "message": "연결되지 않음"
  },
  "statusNotConnectedAccount": {
    "message": "계정 연결되지 않음"
  },
  "step1LatticeWallet": {
    "message": "Lattice1을 연결하세요."
  },
  "step1LatticeWalletMsg": {
    "message": "Lattice1이 장치 설정을 마치고 온라인 상태가 되면 MetaMask를 연결할 수 있습니다. 장치의 잠금을 해제하고 장치 ID를 준비하세요.",
    "description": "$1 represents the `hardwareWalletSupportLinkConversion` localization key"
  },
  "step1LedgerWallet": {
    "message": "Ledger 앱 다운로드"
  },
  "step1LedgerWalletMsg": {
    "message": "$1의 잠금을 해제하려면 다운로드, 설정 및 비밀번호를 입력하세요.",
    "description": "$1 represents the `ledgerLiveApp` localization value"
  },
  "step1TrezorWallet": {
    "message": "Trezor 지갑 연결"
  },
  "step1TrezorWalletMsg": {
    "message": "Trezor 지갑을 컴퓨터에 바로 연결하세요. 반드시 올바른 비밀구문을 사용하세요.",
    "description": "$1 represents the `hardwareWalletSupportLinkConversion` localization key"
  },
  "step2LedgerWallet": {
    "message": "Ledger 지갑 연결"
  },
  "step2LedgerWalletMsg": {
    "message": "지갑을 컴퓨터에 바로 연결하고 잠금 해제한 후 이더리움 앱을 여세요..",
    "description": "$1 represents the `hardwareWalletSupportLinkConversion` localization key"
  },
  "stillGettingMessage": {
    "message": "아직 이 메시지가 표시되시나요?"
  },
  "strong": {
    "message": "강함"
  },
  "stxCancelled": {
    "message": "스왑이 실패했을 것입니다"
  },
  "stxCancelledDescription": {
    "message": "트랜잭션 실패가 예상되었습니다. 불필요한 가스비 지출을 방지하기 위해 트랜잭션이 취소되었습니다."
  },
  "stxCancelledSubDescription": {
    "message": "스왑을 다시 진행하세요. 다음에도 유사한 위험이 발생한다면 보호해 드리겠습니다."
  },
  "stxFailure": {
    "message": "스왑 실패"
  },
  "stxFailureDescription": {
    "message": "시장 상황이 갑자기 변하면 실패할 수 있습니다. 문제가 지속되면 $1(으)로 문의하세요.",
    "description": "This message is shown to a user if their swap fails. The $1 will be replaced by support.metamask.io"
  },
  "stxOptInSupportedNetworksDescription": {
    "message": "스마트 트랜잭션을 활성화하면 지원되는 네트워크에서 더 안전하고 신뢰할 수 있는 트랜잭션을 할 수 있습니다. $1"
  },
  "stxPendingPrivatelySubmittingSwap": {
    "message": "스왑을 비공개로 제출하는 중..."
  },
  "stxPendingPubliclySubmittingSwap": {
    "message": "스왑을 공개로 제출하는 중..."
  },
  "stxSuccess": {
    "message": "스왑 완료!"
  },
  "stxSuccessDescription": {
    "message": "현재 $1(을)를 사용할 수 있습니다.",
    "description": "$1 is a token symbol, e.g. ETH"
  },
  "stxSwapCompleteIn": {
    "message": "스왑 완료까지 남은 시간:",
    "description": "'<' means 'less than', e.g. Swap will complete in < 2:59"
  },
  "stxTryingToCancel": {
    "message": "트랜잭션을 취소하려고 합니다..."
  },
  "stxUnknown": {
    "message": "알 수 없는 상태"
  },
  "stxUnknownDescription": {
    "message": "트랜잭션이 성공했지만 어떤 트랜잭션인지 확인되지 않습니다. 이 스왑이 처리되는 동안 다른 트랜잭션이 제출되었기 때문일 수 있습니다."
  },
  "stxUserCancelled": {
    "message": "스왑 취소됨"
  },
  "stxUserCancelledDescription": {
    "message": "트랜잭션이 취소되어 가스비를 지급하지 않았습니다."
  },
  "submit": {
    "message": "제출"
  },
  "submitted": {
    "message": "제출됨"
  },
  "suggestedBySnap": {
    "message": "제안인: $1",
    "description": "$1 is the snap name"
  },
  "suggestedCurrencySymbol": {
    "message": "제안된 통화 심볼:"
  },
  "suggestedTokenName": {
    "message": "추천 이름:"
  },
  "supplied": {
    "message": "예치함"
  },
  "support": {
    "message": "지원"
  },
  "supportCenter": {
    "message": "지원 센터 방문하기"
  },
  "supportMultiRpcInformation": {
    "message": "이제 단일 네트워크에 대해 여러 개의 RPC를 지원합니다. 충돌하는 정보를 해결하기 위해 최근의 RPC를 기본값으로 선택했습니다."
  },
  "surveyConversion": {
    "message": "설문조사에 참여하세요"
  },
  "surveyTitle": {
    "message": "MetaMask의 미래를 그리세요"
  },
  "swap": {
    "message": "스왑"
  },
  "swapAdjustSlippage": {
    "message": "슬리피지 조정"
  },
  "swapAggregator": {
    "message": "애그리게이터"
  },
  "swapAllowSwappingOf": {
    "message": "$1 스왑 허용",
    "description": "Shows a user that they need to allow a token for swapping on their hardware wallet"
  },
  "swapAmountReceived": {
    "message": "보장 금액"
  },
  "swapAmountReceivedInfo": {
    "message": "수신하는 최소 금액입니다. 슬리패지에 따라 추가 금액을 받을 수도 있습니다."
  },
  "swapAndSend": {
    "message": "스왑 및 전송"
  },
  "swapAnyway": {
    "message": "스왑 계속 진행"
  },
  "swapApproval": {
    "message": "스왑을 위해 $1 승인",
    "description": "Used in the transaction display list to describe a transaction that is an approve call on a token that is to be swapped.. $1 is the symbol of a token that has been approved."
  },
  "swapApproveNeedMoreTokens": {
    "message": "이 스왑을 완료하려면 $1개의 추가 $2이(가) 필요합니다.",
    "description": "Tells the user how many more of a given token they need for a specific swap. $1 is an amount of tokens and $2 is the token symbol."
  },
  "swapAreYouStillThere": {
    "message": "아직 이용 중인가요?"
  },
  "swapAreYouStillThereDescription": {
    "message": "계속하기 원하시면 최신 견적을 보여드리겠습니다"
  },
  "swapConfirmWithHwWallet": {
    "message": "하드웨어 지갑으로 컨펌합니다."
  },
  "swapContinueSwapping": {
    "message": "스왑 계속"
  },
  "swapContractDataDisabledErrorDescription": {
    "message": "Ledger의 이더리움 앱에서 \"설정 \"으로 이동하여 계약 데이터를 허용한 후, 스왑을 다시 시도하세요."
  },
  "swapContractDataDisabledErrorTitle": {
    "message": "Ledger에서 계약 데이터를 사용할 수 없습니다."
  },
  "swapCustom": {
    "message": "맞춤"
  },
  "swapDecentralizedExchange": {
    "message": "분산형 교환"
  },
  "swapDirectContract": {
    "message": "직접 계약"
  },
  "swapEditLimit": {
    "message": "한도 편집"
  },
  "swapEnableDescription": {
    "message": "이는 MetaMask에게 $1 스왑 권한을 부여하는 것으로, 필수 사항입니다.",
    "description": "Gives the user info about the required approval transaction for swaps. $1 will be the symbol of a token being approved for swaps."
  },
  "swapEnableTokenForSwapping": {
    "message": "스왑하려면 $1이(가) 필요합니다.",
    "description": "$1 is for the 'enableToken' key, e.g. 'enable ETH'"
  },
  "swapEnterAmount": {
    "message": "금액 입력"
  },
  "swapEstimatedNetworkFees": {
    "message": "예상 네트워크 수수료"
  },
  "swapEstimatedNetworkFeesInfo": {
    "message": "스왑을 완료하는 데 사용될 예상 네트워크 수수료입니다. 실제 금액은 네트워크 상태에 따라 달라질 수 있습니다."
  },
  "swapFailedErrorDescriptionWithSupportLink": {
    "message": "트랜잭션이 실패할 경우 언제든 문의하세요. 오류가 해결되지 않는다면 고객 지원 $1에 문의하세요.",
    "description": "This message is shown to a user if their swap fails. The $1 will be replaced by support.metamask.io"
  },
  "swapFailedErrorTitle": {
    "message": "스왑 실패"
  },
  "swapFetchingQuote": {
    "message": "견적 가져오기"
  },
  "swapFetchingQuoteNofN": {
    "message": "$2 중 $1 견적 가져오기",
    "description": "A count of possible quotes shown to the user while they are waiting for quotes to be fetched. $1 is the number of quotes already loaded, and $2 is the total number of resources that we check for quotes. Keep in mind that not all resources will have a quote for a particular swap."
  },
  "swapFetchingQuotes": {
    "message": "견적을 가져오는 중..."
  },
  "swapFetchingQuotesErrorDescription": {
    "message": "음.... 문제가 발생했습니다. 다시 시도해 보고 오류가 해결되지 않는다면 고객 지원에 문의하세요."
  },
  "swapFetchingQuotesErrorTitle": {
    "message": "견적을 가져오는 중 오류 발생"
  },
  "swapFromTo": {
    "message": "$1을(를) $2(으)로 스왑",
    "description": "Tells a user that they need to confirm on their hardware wallet a swap of 2 tokens. $1 is a source token and $2 is a destination token"
  },
  "swapGasFeesDetails": {
    "message": "가스비는 예상치이며 네트워크 트래픽 및 트랜잭션 복잡성에 따라 변동됩니다."
  },
  "swapGasFeesExplanation": {
    "message": "MetaMask는 가스비로 수익을 얻지 않습니다. 이 가스비는 추정치이며 네트워크의 혼잡도와 거래의 복잡성에 따라 변할 수 있습니다. 자세히 알아보기 $1.",
    "description": "$1 is a link (text in link can be found at 'swapGasFeesSummaryLinkText')"
  },
  "swapGasFeesExplanationLinkText": {
    "message": "여기",
    "description": "Text for link in swapGasFeesExplanation"
  },
  "swapGasFeesLearnMore": {
    "message": "가스비 자세히 알아보기"
  },
  "swapGasFeesSplit": {
    "message": "이전 화면의 가스비는 이 두 트랜잭션으로 나뉩니다."
  },
  "swapGasFeesSummary": {
    "message": "가스비는 $1 네트워크에서 트랜잭션을 처리하는 암호화폐 채굴자에게 지급됩니다. MetaMask는 가스비로 수익을 창출하지 않습니다.",
    "description": "$1 is the selected network, e.g. Ethereum or BSC"
  },
  "swapGasIncludedTooltipExplanation": {
    "message": "이 견적에는 보내거나 받는 토큰 금액을 조정하는 방식으로 가스비가 포함됩니다. 활동 목록에서 별도의 거래로 ETH를 받을 수 있습니다."
  },
  "swapGasIncludedTooltipExplanationLinkText": {
    "message": "가스비에 대해 더 자세히 알아보기"
  },
  "swapHighSlippage": {
    "message": "높은 슬리피지"
  },
  "swapIncludesGasAndMetaMaskFee": {
    "message": "가스비 및 $1%의 MetaMask 수수료가 포함됩니다",
    "description": "Provides information about the fee that metamask takes for swaps. $1 is a decimal number."
  },
  "swapIncludesMMFee": {
    "message": "$1%의 MetaMask 요금이 포함됩니다.",
    "description": "Provides information about the fee that metamask takes for swaps. $1 is a decimal number."
  },
  "swapIncludesMMFeeAlt": {
    "message": "견적에는 $1%의 MetaMask 수수료가 반영됩니다",
    "description": "Provides information about the fee that metamask takes for swaps using the latest copy. $1 is a decimal number."
  },
  "swapIncludesMetaMaskFeeViewAllQuotes": {
    "message": "$1% MetaMask 요금 - $2 포함",
    "description": "Provides information about the fee that metamask takes for swaps. $1 is a decimal number and $2 is a link to view all quotes."
  },
  "swapLearnMore": {
    "message": "스왑 자세히 알아보기"
  },
  "swapLiquiditySourceInfo": {
    "message": "저희는 여러 유동성 공급원(거래소, 애그리게이터, 투자전문기관)을 검색하여 환율과 네트워크 수수료를 비교해 드립니다."
  },
  "swapLowSlippage": {
    "message": "낮은 슬리피지"
  },
  "swapMaxSlippage": {
    "message": "최대 슬리패지"
  },
  "swapMetaMaskFee": {
    "message": "MetaMask 수수료"
  },
  "swapMetaMaskFeeDescription": {
    "message": "$1%의 수수료는 자동으로 각 견적에 반영됩니다. 이는 MetaMask의 유동성 공급자 정보 집계용 소프트웨어 사용 라이선스 비용입니다.",
    "description": "Provides information about the fee that metamask takes for swaps. $1 is a decimal number."
  },
  "swapNQuotesWithDot": {
    "message": "$1 견적.",
    "description": "$1 is the number of quotes that the user can select from when opening the list of quotes on the 'view quote' screen"
  },
  "swapNewQuoteIn": {
    "message": "$1의 새 견적",
    "description": "Tells the user the amount of time until the currently displayed quotes are update. $1 is a time that is counting down from 1:00 to 0:00"
  },
  "swapNoTokensAvailable": {
    "message": "$1 단어와 일치하는 토큰이 없습니다",
    "description": "Tells the user that a given search string does not match any tokens in our token lists. $1 can be any string of text"
  },
  "swapOnceTransactionHasProcess": {
    "message": "$1토큰은 이 트랜잭션이 처리되면 회원님의 계정에 추가됩니다.",
    "description": "This message communicates the token that is being transferred. It is shown on the awaiting swap screen. The $1 will be a token symbol."
  },
  "swapPriceDifference": {
    "message": "$1 $2(~$3)을(를) $4 $5(~$6)(으)로 스왑하려고 합니다.",
    "description": "This message represents the price slippage for the swap.  $1 and $4 are a number (ex: 2.89), $2 and $5 are symbols (ex: ETH), and $3 and $6 are fiat currency amounts."
  },
  "swapPriceDifferenceTitle": {
    "message": "~$1%의 가격 차이",
    "description": "$1 is a number (ex: 1.23) that represents the price difference."
  },
  "swapPriceUnavailableDescription": {
    "message": "시장 가격 데이터가 부족하여 가격 영향을 파악할 수 없습니다. 스왑하기 전에 받게 될 토큰 수가 만족스러운지 컨펌하시기 바랍니다."
  },
  "swapPriceUnavailableTitle": {
    "message": "진행하기 전에 요율 확인"
  },
  "swapProcessing": {
    "message": "처리 중"
  },
  "swapQuoteDetails": {
    "message": "견적 세부 정보"
  },
  "swapQuoteNofM": {
    "message": "$1/$2개",
    "description": "A count of possible quotes shown to the user while they are waiting for quotes to be fetched. $1 is the number of quotes already loaded, and $2 is the total number of resources that we check for quotes. Keep in mind that not all resources will have a quote for a particular swap."
  },
  "swapQuoteSource": {
    "message": "견적 소스"
  },
  "swapQuotesExpiredErrorDescription": {
    "message": "새 견적을 요청해 최신 요율을 확인하세요."
  },
  "swapQuotesExpiredErrorTitle": {
    "message": "견적 시간 초과"
  },
  "swapQuotesNotAvailableDescription": {
    "message": "현재 이 거래 경로를 사용할 수 없습니다. 금액, 네트워크, 토큰을 변경하면 최적의 옵션을 찾아드립니다."
  },
  "swapQuotesNotAvailableErrorDescription": {
    "message": "금액 또는 슬리패지 설정을 조정한 후 다시 시도해 보세요."
  },
  "swapQuotesNotAvailableErrorTitle": {
    "message": "사용 가능한 견적 없음"
  },
  "swapRate": {
    "message": "요율"
  },
  "swapReceiving": {
    "message": "수신 중"
  },
  "swapReceivingInfoTooltip": {
    "message": "이것은 예상치입니다. 정확한 금액은 슬리패지에 따라 달라집니다."
  },
  "swapRequestForQuotation": {
    "message": "견적 요청"
  },
  "swapSelect": {
    "message": "선택"
  },
  "swapSelectAQuote": {
    "message": "견적 선택"
  },
  "swapSelectAToken": {
    "message": "토큰 선택"
  },
  "swapSelectQuotePopoverDescription": {
    "message": "다음은 여러 유동성 소스에서 수집한 전체 견적입니다."
  },
  "swapSelectToken": {
    "message": "토큰 선택"
  },
  "swapShowLatestQuotes": {
    "message": "최신 견적 표시"
  },
  "swapSlippageHighDescription": {
    "message": "입력한 슬리피지($1%)가 매우 높은 것으로 간주되어 불량률이 발생할 수 있습니다.",
    "description": "$1 is the amount of % for slippage"
  },
  "swapSlippageHighTitle": {
    "message": "높은 슬리피지"
  },
  "swapSlippageLowDescription": {
    "message": "이렇게 낮은 값은($1%) 스왑 실패로 이어질 수 있습니다",
    "description": "$1 is the amount of % for slippage"
  },
  "swapSlippageLowTitle": {
    "message": "낮은 슬리피지"
  },
  "swapSlippageNegativeDescription": {
    "message": "슬리피지는 0보다 크거나 같아야 합니다."
  },
  "swapSlippageNegativeTitle": {
    "message": "계속하려면 슬리피지를 높이세요"
  },
  "swapSlippageOverLimitDescription": {
    "message": "슬리피지 허용치는 반드시 15% 이하여야 합니다. 이 보다 높으면 비율이 나빠집니다."
  },
  "swapSlippageOverLimitTitle": {
    "message": "매우 높은 슬리피지"
  },
  "swapSlippagePercent": {
    "message": "$1%",
    "description": "$1 is the amount of % for slippage"
  },
  "swapSlippageTooltip": {
    "message": "주문 시점과 확인 시점 사이에 가격이 변동되는 현상을 \"슬리피지\"라고 합니다. 슬리피지가 \"최대 슬리피지\" 설정을 초과하면 스왑이 자동으로 취소됩니다."
  },
  "swapSlippageZeroDescription": {
    "message": "제로 슬리피지 견적 제공자가 거의 없어 견적의 경쟁력이 약화될 수 있습니다"
  },
  "swapSlippageZeroTitle": {
    "message": "제로 슬리피지 견적 제공자 소싱"
  },
  "swapSource": {
    "message": "유동성 소스"
  },
  "swapSuggested": {
    "message": "제안 스왑"
  },
  "swapSuggestedGasSettingToolTipMessage": {
    "message": "스왑은 복잡하고 시간에 민감한 트랜잭션입니다. 성공적인 스왑의 비용과 확신 사이의 적절한 균형을 위해 이 가스비를 권장합니다."
  },
  "swapSwapFrom": {
    "message": "다음에서 스왑"
  },
  "swapSwapSwitch": {
    "message": "토큰 주문 변환"
  },
  "swapSwapTo": {
    "message": "다음으로 스왑"
  },
  "swapToConfirmWithHwWallet": {
    "message": "하드웨어 지갑으로 컨펌하기 위해"
  },
  "swapTokenAddedManuallyDescription": {
    "message": "$1에서 이 토큰이 트랜잭션할 토큰이 맞는지 확인하세요.",
    "description": "$1 points the user to etherscan as a place they can verify information about a token. $1 is replaced with the translation for \"etherscan\""
  },
  "swapTokenAddedManuallyTitle": {
    "message": "토큰 직접 추가됨"
  },
  "swapTokenAvailable": {
    "message": "$1이(가) 계정에 추가되었습니다.",
    "description": "This message is shown after a swap is successful and communicates the exact amount of tokens the user has received for a swap. The $1 is a decimal number of tokens followed by the token symbol."
  },
  "swapTokenBalanceUnavailable": {
    "message": "$1 잔액을 불러오지 못했습니다.",
    "description": "This message communicates to the user that their balance of a given token is currently unavailable. $1 will be replaced by a token symbol"
  },
  "swapTokenNotAvailable": {
    "message": "이 지역에서는 토큰을 스왑할 수 없습니다"
  },
  "swapTokenToToken": {
    "message": "$1에서 $2(으)로 스왑",
    "description": "Used in the transaction display list to describe a swap. $1 and $2 are the symbols of tokens in involved in a swap."
  },
  "swapTokenVerifiedOn1SourceDescription": {
    "message": "$1 토큰은 1 소스에서만 확인됩니다. 계속 진행하기 전에 $2에서도 확인하세요.",
    "description": "$1 is a token name, $2 points the user to etherscan as a place they can verify information about a token. $1 is replaced with the translation for \"etherscan\""
  },
  "swapTokenVerifiedOn1SourceTitle": {
    "message": "잠재적 모조 토큰"
  },
  "swapTokenVerifiedSources": {
    "message": "$1 소스에서 컨펌함. $2에서 확인하세요.",
    "description": "$1 the number of sources that have verified the token, $2 points the user to a block explorer as a place they can verify information about the token."
  },
  "swapTooManyDecimalsError": {
    "message": "$1은(는) 소수점 이하 $2까지 허용됩니다.",
    "description": "$1 is a token symbol and $2 is the max. number of decimals allowed for the token"
  },
  "swapTransactionComplete": {
    "message": "트랜잭션 완료"
  },
  "swapTwoTransactions": {
    "message": "트랜잭션 2건"
  },
  "swapUnknown": {
    "message": "알 수 없음"
  },
  "swapZeroSlippage": {
    "message": "0% 슬리패지"
  },
  "swapsMaxSlippage": {
    "message": "슬리피지 허용치"
  },
  "swapsNotEnoughToken": {
    "message": "$1 부족",
    "description": "Tells the user that they don't have enough of a token for a proposed swap. $1 is a token symbol"
  },
  "swapsViewInActivity": {
    "message": "활동에서 보기"
  },
  "switch": {
    "message": "전환"
  },
  "switchEthereumChainConfirmationDescription": {
    "message": "이는 MetaMask에서 선택한 네트워크를 이전에 추가한 다음 네트워크로 전환하게 됩니다:"
  },
  "switchEthereumChainConfirmationTitle": {
    "message": "이 사이트가 네트워크를 전환하도록 허용하시겠습니까?"
  },
  "switchInputCurrency": {
    "message": "입력 통화 전환"
  },
  "switchNetwork": {
    "message": "네트워크 전환"
  },
  "switchNetworks": {
    "message": "네트워크 전환"
  },
  "switchToNetwork": {
    "message": "$1 네트워크로 전환",
    "description": "$1 represents the custom network that has previously been added"
  },
  "switchToThisAccount": {
    "message": "이 계정으로 전환"
  },
  "switchedNetworkToastDecline": {
    "message": "다시 표시 안 함"
  },
  "switchedNetworkToastMessage": {
    "message": "$1 계정이 현재 $2 네트워크에서 활성화되어 있습니다",
    "description": "$1 represents the account name, $2 represents the network name"
  },
  "switchedNetworkToastMessageNoOrigin": {
    "message": "이제 $1을(를) 사용 중입니다",
    "description": "$1 represents the network name"
  },
  "switchingNetworksCancelsPendingConfirmations": {
    "message": "네트워크를 전환하면 대기 중인 모든 컨펌 작업이 취소됩니다."
  },
  "symbol": {
    "message": "기호"
  },
  "symbolBetweenZeroTwelve": {
    "message": "기호는 11자 이하여야 합니다."
  },
  "tenPercentIncreased": {
    "message": "10% 인상"
  },
  "terms": {
    "message": "이용약관"
  },
  "termsOfService": {
    "message": "서비스 약관"
  },
  "termsOfUseAgreeText": {
    "message": " 본인은 MetaMask의 사용 및 관련 모든 기능에 적용되는 이용약관에 동의합니다"
  },
  "termsOfUseFooterText": {
    "message": "스크롤하여 모든 섹션의 내용을 확인하세요"
  },
  "termsOfUseTitle": {
    "message": "이용약관이 개정되었습니다"
  },
  "testNetworks": {
    "message": "테스트 네트워크"
  },
  "testnets": {
    "message": "테스트넷"
  },
  "theme": {
    "message": "테마"
  },
  "themeDescription": {
    "message": "원하는 MetaMask 테마를 선택하세요."
  },
  "thirdPartySoftware": {
    "message": "타사 소프트웨어 알림",
    "description": "Title of a popup modal displayed when installing a snap for the first time."
  },
  "time": {
    "message": "시간"
  },
  "tipsForUsingAWallet": {
    "message": "지갑 사용 팁"
  },
  "tipsForUsingAWalletDescription": {
    "message": "토큰을 추가하면 웹3를 더 다양한 방법으로 사용할 수 있습니다."
  },
  "to": {
    "message": "수신"
  },
  "toAddress": {
    "message": "수신: $1",
    "description": "$1 is the address to include in the To label. It is typically shortened first using shortenAddress"
  },
  "toggleDecodeDescription": {
    "message": "트랜잭션 데이터는 4byte.directory와 Sourcify 서비스를 사용하여 디코딩하고 읽기 쉬운 형식으로 표시합니다. 이는 대기 중이거나 과거 트랜잭션의 결과를 이해하는 데 도움이 되지만, IP 주소를 공유하는 결과가 초래될 수 있습니다."
  },
  "token": {
    "message": "토큰"
  },
  "tokenAddress": {
    "message": "토큰 주소"
  },
  "tokenAlreadyAdded": {
    "message": "토큰이 이미 추가되었습니다."
  },
  "tokenAutoDetection": {
    "message": "토큰 자동 감지"
  },
  "tokenContractAddress": {
    "message": "토큰 계약 주소"
  },
  "tokenDecimal": {
    "message": "토큰 십진수"
  },
  "tokenDecimalFetchFailed": {
    "message": "토큰 십진수가 필요합니다. $1에서 찾아보세요"
  },
  "tokenDetails": {
    "message": "토큰 상세 정보"
  },
  "tokenFoundTitle": {
    "message": "$1개의 새 토큰을 찾았습니다"
  },
  "tokenId": {
    "message": "토큰 ID"
  },
  "tokenList": {
    "message": "토큰 목록:"
  },
  "tokenMarketplace": {
    "message": "토큰 마켓플레이스"
  },
  "tokenScamSecurityRisk": {
    "message": "토큰 사기 및 보안 위험"
  },
  "tokenStandard": {
    "message": "토큰 표준"
  },
  "tokenSymbol": {
    "message": "토큰 기호"
  },
  "tokens": {
    "message": "토큰"
  },
  "tokensFoundTitle": {
    "message": "$1개의 새 토큰을 찾았습니다",
    "description": "$1 is the number of new tokens detected"
  },
  "tokensInCollection": {
    "message": "컬렉션 내 토큰"
  },
  "tooltipApproveButton": {
    "message": "이해했습니다"
  },
  "tooltipSatusConnected": {
    "message": "연결됨"
  },
  "tooltipSatusConnectedUpperCase": {
    "message": "연결됨"
  },
  "tooltipSatusNotConnected": {
    "message": "연결되지 않음"
  },
  "total": {
    "message": "합계"
  },
  "totalVolume": {
    "message": "총 거래량"
  },
  "transaction": {
    "message": "트랜잭션"
  },
  "transactionCancelAttempted": {
    "message": "$2에서 가스비가 $1인 트랜잭션의 취소가 시도되었습니다"
  },
  "transactionCancelSuccess": {
    "message": "$2에서 성공적으로 트랜잭션을 취소했습니다"
  },
  "transactionConfirmed": {
    "message": "$2에서 트랜잭션이 컨펌되었습니다."
  },
  "transactionCreated": {
    "message": "$2에서 $1 값으로 생성된 트랜잭션"
  },
  "transactionDataFunction": {
    "message": "기능"
  },
  "transactionDetailGasHeading": {
    "message": "예상 가스비"
  },
  "transactionDetailMultiLayerTotalSubtitle": {
    "message": "금액 + 요금"
  },
  "transactionDropped": {
    "message": "$2에서의 트랜잭션이 중단되었습니다."
  },
  "transactionError": {
    "message": "트랜잭션 오류입니다. 계약 코드에 예외가 발생했습니다."
  },
  "transactionErrorNoContract": {
    "message": "비계약 주소에서 함수를 호출하고 있습니다."
  },
  "transactionErrored": {
    "message": "트랜잭션에 오류가 발생했습니다."
  },
  "transactionFlowNetwork": {
    "message": "네트워크"
  },
  "transactionHistoryBaseFee": {
    "message": "기본 수수료(GWEI)"
  },
  "transactionHistoryL1GasLabel": {
    "message": "총 L1 가스비"
  },
  "transactionHistoryL2GasLimitLabel": {
    "message": "L2 가스 한도"
  },
  "transactionHistoryL2GasPriceLabel": {
    "message": "L2 가스 가격"
  },
  "transactionHistoryMaxFeePerGas": {
    "message": "가스당 최대 수수료"
  },
  "transactionHistoryPriorityFee": {
    "message": "우선 수수료(GWEI)"
  },
  "transactionHistoryTotalGasFee": {
    "message": "총 가스비"
  },
  "transactionIdLabel": {
    "message": "트랜잭션 ID",
    "description": "Label for the source transaction ID field."
  },
  "transactionIncludesTypes": {
    "message": "이 트랜잭션에 포함된 사항: $1."
  },
  "transactionResubmitted": {
    "message": "$2에서 가스비를 $1(으)로 올린 트랜잭션이 다시 제출되었습니다."
  },
  "transactionSettings": {
    "message": "트랜잭션 설정"
  },
  "transactionSubmitted": {
    "message": "$2에서 가스비가 $1인 트랜잭션이 제출되었습니다."
  },
  "transactionTotalGasFee": {
    "message": "가스비 합계",
    "description": "Label for the total gas fee incurred in the transaction."
  },
  "transactionUpdated": {
    "message": "$2에서 트랜잭션이 업데이트되었습니다."
  },
  "transactions": {
    "message": "트랜잭션"
  },
  "transfer": {
    "message": "전송"
  },
  "transferCrypto": {
    "message": "암호화폐 전송"
  },
  "transferFrom": {
    "message": "전송 위치"
  },
  "transferRequest": {
    "message": "전송 요청"
  },
  "trillionAbbreviation": {
    "message": "T",
    "description": "Shortened form of 'trillion'"
  },
  "troubleConnectingToLedgerU2FOnFirefox": {
    "message": "Ledger 연결에 오류가 발생했습니다. $1",
    "description": "$1 is a link to the wallet connection guide;"
  },
  "troubleConnectingToLedgerU2FOnFirefox2": {
    "message": "하드웨어 지갑 연결 가이드를 확인하고 다시 시도하세요.",
    "description": "$1 of the ledger wallet connection guide"
  },
  "troubleConnectingToLedgerU2FOnFirefoxLedgerSolution": {
    "message": "Firefox 최신 버전을 사용하신다면 Firefox에서 U2F 지원 중단과 관련된 문제가 발생할 수 있습니다. $1 문제 해결 방법을 알아보세요.",
    "description": "It is a link to the ledger website for the workaround."
  },
  "troubleConnectingToLedgerU2FOnFirefoxLedgerSolution2": {
    "message": "여기에서",
    "description": "Second part of the error message; It is a link to the ledger website for the workaround."
  },
  "troubleConnectingToWallet": {
    "message": "$1 연결 도중 문제가 발생했습니다. $2을(를) 검토하고 다시 시도해 보세요.",
    "description": "$1 is the wallet device name; $2 is a link to wallet connection guide"
  },
  "troubleStarting": {
    "message": "MetaMask 실행 중 오류가 발생했습니다. 일시적인 오류일 수 있으니 확장 프로그램을 재시작해 보세요."
  },
  "tryAgain": {
    "message": "다시 시도"
  },
  "turnOff": {
    "message": "끄기"
  },
  "turnOffMetamaskNotificationsError": {
    "message": "알림을 비활성화하는 동안 오류가 발생했습니다. 나중에 다시 시도해 주세요."
  },
  "turnOn": {
    "message": "켜기"
  },
  "turnOnMetamaskNotifications": {
    "message": "알림 켜기"
  },
  "turnOnMetamaskNotificationsButton": {
    "message": "켜기"
  },
  "turnOnMetamaskNotificationsError": {
    "message": "알림을 생성하는 동안 오류가 발생했습니다. 나중에 다시 시도해 주세요."
  },
  "turnOnMetamaskNotificationsMessageFirst": {
    "message": "알림을 통해 지갑에서 무슨 일이 일어나고 있는지 계속 확인하세요."
  },
  "turnOnMetamaskNotificationsMessagePrivacyBold": {
    "message": "알림 설정."
  },
  "turnOnMetamaskNotificationsMessagePrivacyLink": {
    "message": "이 기능을 사용하는 동안 개인정보가 어떻게 보호되는지 알아보세요."
  },
  "turnOnMetamaskNotificationsMessageSecond": {
    "message": "지갑 알림 기능을 사용하려면 프로필을 사용해 기기 간에 일부 설정을 동기화해야 합니다. $1"
  },
  "turnOnMetamaskNotificationsMessageThird": {
    "message": "$1에서 언제든지 알림을 끌 수 있습니다"
  },
  "turnOnTokenDetection": {
    "message": "향상된 토큰 감지 켜기"
  },
  "tutorial": {
    "message": "튜토리얼"
  },
  "twelveHrTitle": {
    "message": "12시간:"
  },
  "u2f": {
    "message": "U2F",
    "description": "A name on an API for the browser to interact with devices that support the U2F protocol. On some browsers we use it to connect MetaMask to Ledger devices."
  },
  "unapproved": {
    "message": "승인되지 않음"
  },
  "unexpectedBehavior": {
    "message": "이 동작은 예상치 못한 것으로, 계정이 정상적으로 복구되었더라도 버그로 신고해야 합니다. 아래 링크를 통해 MetaMask에 버그를 신고해 주세요."
  },
  "units": {
    "message": "단위"
  },
  "unknown": {
    "message": "알 수 없음"
  },
  "unknownCollection": {
    "message": "제목 미지정 컬렉션"
  },
  "unknownNetworkForKeyEntropy": {
    "message": "알 수 없는 네트워크",
    "description": "Displayed on places like Snap install warning when regular name is not available."
  },
  "unknownQrCode": {
    "message": "오류: QR 코드를 식별할 수 없습니다."
  },
  "unlimited": {
    "message": "무제한"
  },
  "unlock": {
    "message": "잠금 해제"
  },
  "unpin": {
    "message": "고정 해제"
  },
  "unrecognizedChain": {
    "message": "이 맞춤 네트워크는 인식되지 않았습니다.",
    "description": "$1 is a clickable link with text defined by the 'unrecognizedChanLinkText' key. The link will open to instructions for users to validate custom network details."
  },
  "unsendableAsset": {
    "message": "NFT(ERC-721) 토큰 전송은 현재 지원되지 않습니다.",
    "description": "This is an error message we show the user if they attempt to send an NFT asset type, for which currently don't support sending"
  },
  "unstableTokenPriceDescription": {
    "message": "이 토큰의 USD 가격은 변동성이 매우 커서 상호작용 시 큰 손실 위험이 있습니다."
  },
  "unstableTokenPriceTitle": {
    "message": "불안정한 토큰 가격"
  },
  "upArrow": {
    "message": "상승 화살표"
  },
  "update": {
    "message": "업데이트"
  },
  "updateEthereumChainConfirmationDescription": {
    "message": "이 사이트에서 기본 네트워크 URL 업데이트를 요청하고 있습니다. 기본값 및 네트워크 정보는 언제든지 수정할 수 있습니다."
  },
  "updateNetworkConfirmationTitle": {
    "message": "$1 업데이트",
    "description": "$1 represents network name"
  },
  "updateOrEditNetworkInformations": {
    "message": "정보를 업데이트하거나"
  },
  "updateRequest": {
    "message": "업데이트 요청"
  },
  "updatedRpcForNetworks": {
    "message": "네트워크 RPC 업데이트 완료"
  },
  "uploadDropFile": {
    "message": "여기에 파일을 드롭"
  },
  "uploadFile": {
    "message": "파일 업로드"
  },
  "urlErrorMsg": {
    "message": "URI에는 적절한 HTTP/HTTPS 접두사가 필요합니다."
  },
  "use4ByteResolution": {
    "message": "스마트 계약 디코딩"
  },
  "useMultiAccountBalanceChecker": {
    "message": "일괄 계정 잔액 요청"
  },
  "useMultiAccountBalanceCheckerSettingDescription": {
    "message": "계좌 잔액 요청을 일괄 처리하여 잔액을 더 빠르게 업데이트하세요. 이렇게 하면 계좌 잔액을 일괄적으로 가져올 수 있으므로 업데이트가 빨라져 더 나은 경험을 할 수 있습니다. 이 기능을 비활성화하면 제삼자가 회원님의 계정을 서로 연결할 가능성이 낮아질 수 있습니다."
  },
  "useNftDetection": {
    "message": "NFT 자동 감지"
  },
  "useNftDetectionDescriptionText": {
    "message": "MetaMask가 제삼자 서비스를 이용하여 회원님의 NFT를 추가할 수 있도록 합니다. NFT를 자동 감지하면 이러한 서비스에 IP와 계정 주소가 노출됩니다. 이 기능을 켜면 IP 주소가 이더리움 주소와 연결되고 사기꾼이 에어드랍한 가짜 NFT가 표시될 수 있습니다. 이러한 위험을 피하기 위해 수동으로 토큰을 추가할 수 있습니다."
  },
  "usePhishingDetection": {
    "message": "피싱 감지 사용"
  },
  "usePhishingDetectionDescription": {
    "message": "이더리움 사용자를 노리는 피싱 도메인에 대한 경고를 표시합니다"
  },
  "useSafeChainsListValidation": {
    "message": "네트워크 세부 정보 확인"
  },
  "useSafeChainsListValidationDescription": {
    "message": "MetaMask는 $1(이)라는 제삼자 서비스를 사용하여 정확하고 표준화된 네트워크 세부 정보를 표시합니다. 이를 통해 악성 또는 잘못된 네트워크에 연결할 가능성이 줄어듭니다. 이 기능을 사용하면 사용자의 IP 주소가 chainid.network에 노출됩니다."
  },
  "useSafeChainsListValidationWebsite": {
    "message": "chainid.network",
    "description": "useSafeChainsListValidationWebsite is separated from the rest of the text so that we can bold the third party service name in the middle of them"
  },
  "useTokenDetectionPrivacyDesc": {
    "message": "계정으로 전송된 토큰이 자동으로 표시되도록 하려면 타사 서버와의 통신을 통해 토큰 이미지를 불러와야 합니다. 이를 위해 타사 서버는 사용자의 IP 주소에 액세스하게 됩니다."
  },
  "usedByClients": {
    "message": "다양한 클라이언트에서 사용합니다."
  },
  "userName": {
    "message": "사용자 이름"
  },
  "userOpContractDeployError": {
    "message": "스마트 계약 계정에서 계약 배포는 지원되지 않습니다."
  },
  "version": {
    "message": "버전"
  },
  "view": {
    "message": "보기"
  },
  "viewActivity": {
    "message": "활동 보기"
  },
  "viewAllQuotes": {
    "message": "모든 견적 보기"
  },
  "viewContact": {
    "message": "연락처 보기"
  },
  "viewDetails": {
    "message": "세부 정보 보기"
  },
  "viewMore": {
    "message": "더 보기"
  },
  "viewOnBlockExplorer": {
    "message": "블록 탐색기에서 보기"
  },
  "viewOnCustomBlockExplorer": {
    "message": "$2에서 $1 보기",
    "description": "$1 is the action type. e.g (Account, Transaction, Swap) and $2 is the Custom Block Explorer URL"
  },
  "viewOnEtherscan": {
    "message": "Etherscan에서 $1 보기",
    "description": "$1 is the action type. e.g (Account, Transaction, Swap)"
  },
  "viewOnExplorer": {
    "message": "Explorer에서 보기"
  },
  "viewOnOpensea": {
    "message": "Opensea에서 보기"
  },
  "viewSolanaAccount": {
    "message": "솔라나 계정 보기"
  },
  "viewTransaction": {
    "message": "트랜잭션 보기"
  },
  "viewinExplorer": {
    "message": "Explorer에서 $1 보기",
    "description": "$1 is the action type. e.g (Account, Transaction, Swap)"
  },
  "visitSite": {
    "message": "사이트 방문"
  },
  "visitSupportDataConsentModalAccept": {
    "message": "컨펌"
  },
  "visitSupportDataConsentModalDescription": {
    "message": "MetaMask 식별자와 앱 버전을 지원 센터에 공유하시겠습니까? 문제 해결에 도움이 될 수 있으며, 선택 사항입니다."
  },
  "visitSupportDataConsentModalReject": {
    "message": "공유하지 않기"
  },
  "visitSupportDataConsentModalTitle": {
    "message": "지원팀과 장치 세부정보 공유"
  },
  "visitWebSite": {
    "message": "웹사이트를 방문하세요"
  },
  "wallet": {
    "message": "지갑"
  },
  "walletConnectionGuide": {
    "message": "당사의 하드웨어 지갑 연결 가이드"
  },
  "wantToAddThisNetwork": {
    "message": "이 네트워크를 추가하시겠습니까?"
  },
  "wantsToAddThisAsset": {
    "message": "이렇게 하면 다음 자산이 지갑에 추가됩니다"
  },
  "warning": {
    "message": "경고"
  },
  "warningFromSnap": {
    "message": "$1의 경고",
    "description": "$1 represents the name of the snap"
  },
  "watchEthereumAccountsDescription": {
    "message": "이 옵션을 켜면 공개 주소 또는 ENS 이름을 통해 이더리움 계정을 볼 수 있게 됩니다. 이 베타 기능에 대한 피드백을 보내주시려면 이 $1을(를) 작성해 주세요.",
    "description": "$1 is the link to a product feedback form"
  },
  "watchEthereumAccountsToggle": {
    "message": "이더리움 계정 모니터(베타)"
  },
  "watchOutMessage": {
    "message": "$1에 주의하세요.",
    "description": "$1 is a link with text that is provided by the 'securityMessageLinkForNetworks' key"
  },
  "weak": {
    "message": "약함"
  },
  "web3": {
    "message": "웹3"
  },
  "web3ShimUsageNotification": {
    "message": "현재의 웹사이트가 제거된 window.web3 API를 이용하려고 합니다. 이 사이트가 제대로 작동하지 않는 경우, $1을(를) 클릭해 자세히 알아보세요.",
    "description": "$1 is a clickable link."
  },
  "webhid": {
    "message": "WebHID",
    "description": "Refers to a interface for connecting external devices to the browser. Used for connecting ledger to the browser. Read more here https://developer.mozilla.org/en-US/docs/Web/API/WebHID_API"
  },
  "websites": {
    "message": "웹사이트",
    "description": "Used in the 'permission_rpc' message."
  },
  "welcomeBack": {
    "message": "재방문을 환영합니다!"
  },
  "welcomeToMetaMask": {
    "message": "시작하기"
  },
  "whatsThis": {
    "message": "이것은 무엇인가요?"
  },
  "willApproveAmountForBridging": {
    "message": "브릿지를 위해 $1을(를) 승인합니다."
  },
  "willApproveAmountForBridgingHardware": {
    "message": "하드웨어 지갑에서 두 개의 트랜잭션을 확인해야 합니다."
  },
  "withdrawing": {
    "message": "인출"
  },
  "wrongNetworkName": {
    "message": "기록에 따르면 네트워크 이름이 이 체인 ID와 일치하지 않습니다."
  },
  "yes": {
    "message": "예"
  },
  "you": {
    "message": "회원님"
  },
  "youDeclinedTheTransaction": {
    "message": "트랜잭션을 거부했습니다."
  },
  "youNeedToAllowCameraAccess": {
    "message": "이 기능을 사용하려면 카메라 액세스를 허용해야 합니다."
  },
  "youReceived": {
    "message": "받음:",
    "description": "Label indicating the amount and asset the user received."
  },
  "youSent": {
    "message": "보냄:",
    "description": "Label indicating the amount and asset the user sent."
  },
  "yourAccounts": {
    "message": "계정"
  },
  "yourActivity": {
    "message": "내 활동"
  },
  "yourBalance": {
    "message": "내 잔액"
  },
  "yourNFTmayBeAtRisk": {
    "message": "NFT가 위험할 수 있습니다"
  },
  "yourNetworks": {
    "message": "내 네트워크"
  },
  "yourPrivateSeedPhrase": {
    "message": "비밀복구구문"
  },
  "yourTransactionConfirmed": {
    "message": "트랜잭션이 이미 확인되었습니다"
  },
  "yourTransactionJustConfirmed": {
    "message": "블록체인에서 거래가 확인되기 전에는 거래를 취소할 수 없습니다."
  },
  "yourWalletIsReady": {
    "message": "지갑이 준비되었습니다"
  },
  "zeroGasPriceOnSpeedUpError": {
    "message": "가속화 시 가스 가격 0"
  }
}<|MERGE_RESOLUTION|>--- conflicted
+++ resolved
@@ -4741,45 +4741,6 @@
   "seeDetails": {
     "message": "세부 정보 보기"
   },
-<<<<<<< HEAD
-=======
-  "seedPhraseConfirm": {
-    "message": "비밀복구구문 컨펌"
-  },
-  "seedPhraseEnterMissingWords": {
-    "message": "비밀복구구문 확인"
-  },
-  "seedPhraseIntroNotRecommendedButtonCopy": {
-    "message": "나중에 알림(권장하지 않음)"
-  },
-  "seedPhraseIntroRecommendedButtonCopy": {
-    "message": "내 지갑 보호(권장)"
-  },
-  "seedPhraseIntroSidebarBulletOne": {
-    "message": "적어서 여러 비밀 장소에 보관하세요"
-  },
-  "seedPhraseIntroSidebarBulletTwo": {
-    "message": "안전 금고에 보관하세요"
-  },
-  "seedPhraseIntroSidebarCopyOne": {
-    "message": "복구 구문은 지갑과 자금의 '마스터 키'입니다."
-  },
-  "seedPhraseIntroSidebarCopyThree": {
-    "message": "복구 구문을 요청하는 사람은 사기를 치려는 것입니다."
-  },
-  "seedPhraseIntroSidebarCopyTwo": {
-    "message": "절대로, 누구와도, 심지어 MetaMask와도 비밀복구구문을 공유하면 안 됩니다!"
-  },
-  "seedPhraseIntroSidebarTitleOne": {
-    "message": "'비밀복구구문'이란 무엇인가요?"
-  },
-  "seedPhraseIntroSidebarTitleThree": {
-    "message": "비밀복구구문을 공유해야 하나요?"
-  },
-  "seedPhraseIntroSidebarTitleTwo": {
-    "message": "비밀복구구문은 어떻게 저장하나요?"
-  },
->>>>>>> 02e5b903
   "seedPhraseIntroTitle": {
     "message": "지갑 보호하기"
   },
