--- conflicted
+++ resolved
@@ -5018,15 +5018,6 @@
   "spendingCap": {
     "message": "지출 한도"
   },
-<<<<<<< HEAD
-=======
-  "spendingCapTooltipDesc": {
-    "message": "지출자가 회원님을 대신하여 접근할 수 있는 토큰의 양입니다."
-  },
-  "spendingCaps": {
-    "message": "지출 한도"
-  },
->>>>>>> f0e8c00c
   "srpInputNumberOfWords": {
     "message": "제 구문은 $1개의 단어로 이루어져 있습니다",
     "description": "This is the text for each option in the dropdown where a user selects how many words their secret recovery phrase has during import. The $1 is the number of words (either 12, 15, 18, 21, or 24)."
