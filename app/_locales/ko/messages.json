{
  "QRHardwareInvalidTransactionTitle": {
    "message": "오류"
  },
  "QRHardwareMismatchedSignId": {
    "message": "일치하지 않는 트랜잭션 데이터. 트랜잭션 세부 정보를 확인하세요."
  },
  "QRHardwarePubkeyAccountOutOfRange": {
    "message": "더 이상 계정이 없습니다. 아래 목록에 없는 다른 계정에 액세스하려면 하드웨어 지갑을 다시 연결하고 선택하세요."
  },
  "QRHardwareScanInstructions": {
    "message": "QR 코드를 카메라 앞에 놓으세요. 화면이 흐릿하지만 판독에 영향을 미치지 않습니다."
  },
  "QRHardwareSignRequestCancel": {
    "message": "거부"
  },
  "QRHardwareSignRequestDescription": {
    "message": "지갑으로 가입한 후 '서명 받기'를 클릭하여 서명을 받으세요."
  },
  "QRHardwareSignRequestGetSignature": {
    "message": "서명 받기"
  },
  "QRHardwareSignRequestSubtitle": {
    "message": "지갑으로 QR 코드 스캔"
  },
  "QRHardwareSignRequestTitle": {
    "message": "서명 요청"
  },
  "QRHardwareUnknownQRCodeTitle": {
    "message": "오류"
  },
  "QRHardwareUnknownWalletQRCode": {
    "message": "잘못된 QR 코드입니다. 하드웨어 지갑의 동기화 QR 코드를 스캔하세요."
  },
  "QRHardwareWalletImporterTitle": {
    "message": "QR 코드 스캔"
  },
  "QRHardwareWalletSteps1Description": {
    "message": "아래의 QR 코드 공식 지원 협력업체 목록에서 선택할 수 있습니다."
  },
  "QRHardwareWalletSteps1Title": {
    "message": "QR 하드웨어 지갑을 연결하세요"
  },
  "QRHardwareWalletSteps2Description": {
    "message": "Ngrave(출시 예정)"
  },
  "SIWEAddressInvalid": {
    "message": "로그인 요청 주소가 현재 로그인 계정의 주소와 일치하지 않습니다."
  },
  "SIWEDomainInvalidText": {
    "message": "로그인을 시도하는 사이트가 로그인 요청 도메인과 일치하지 않습니다. 주의하여 진행하세요."
  },
  "SIWEDomainInvalidTitle": {
    "message": "의심스러운 사이트 요청입니다."
  },
  "SIWEDomainWarningBody": {
    "message": "이 ($1) 웹사이트는 잘못된 도메인에 로그인하도록 요청하고 있습니다. 이는 피싱 공격일 수도 있습니다.",
    "description": "$1 represents the website domain"
  },
  "SIWEDomainWarningLabel": {
    "message": "안전하지 않음"
  },
  "SIWELabelChainID": {
    "message": "체인 ID:"
  },
  "SIWELabelExpirationTime": {
    "message": "만료일:"
  },
  "SIWELabelIssuedAt": {
    "message": "발행처:"
  },
  "SIWELabelMessage": {
    "message": "메시지:"
  },
  "SIWELabelNonce": {
    "message": "논스:"
  },
  "SIWELabelNotBefore": {
    "message": "다음 이후:"
  },
  "SIWELabelRequestID": {
    "message": "요청 ID:"
  },
  "SIWELabelResources": {
    "message": "리소스: $1",
    "description": "$1 represents the number of resources"
  },
  "SIWELabelURI": {
    "message": "URI:"
  },
  "SIWELabelVersion": {
    "message": "버전:"
  },
  "SIWESiteRequestSubtitle": {
    "message": "이 사이트는 다음으로 로그인하도록 요청합니다:"
  },
  "SIWESiteRequestTitle": {
    "message": "로그인 요청"
  },
  "SIWEWarningSubtitle": {
    "message": "다음을 체크하여 이해한 내용을 컨펌하세요:"
  },
  "SIWEWarningTitle": {
    "message": "확실한가요?"
  },
  "about": {
    "message": "정보"
  },
  "accept": {
    "message": "동의"
  },
  "acceptTermsOfUse": {
    "message": "$1의 내용을 읽고 이에 동의합니다",
    "description": "$1 is the `terms` message"
  },
  "accessAndSpendNoticeNFT": {
    "message": "$1 측이 이 자산에 접근하여 사용할 수 있습니다",
    "description": "$1 is the url of the site requesting ability to spend"
  },
  "accessYourWalletWithSRP": {
    "message": "비밀복구구문으로 지갑에 액세스하세요"
  },
  "accessYourWalletWithSRPDescription": {
    "message": "MetaMask는 사용자의 비밀번호를 복구할 수 없습니다. 사용자의 비밀복구구문을 이용하여 사용자의 소유권을 확인한 후, 지갑을 복구하고 새 비밀번호를 설정해 드립니다. 먼저 지갑을 생성할 때 받은 비밀복구구문을 입력하세요. $1",
    "description": "$1 is the words 'Learn More' from key 'learnMore', separated here so that it can be added as a link"
  },
  "accessingYourCamera": {
    "message": "카메라에 접근 중..."
  },
  "account": {
    "message": "계정"
  },
  "accountActivity": {
    "message": "계정 활동"
  },
  "accountActivityText": {
    "message": "알림을 수신할 계정을 선택하세요."
  },
  "accountDetails": {
    "message": "계정 세부 정보"
  },
  "accountIdenticon": {
    "message": "계정 식별 아이콘"
  },
  "accountIsntConnectedToastText": {
    "message": "$1은(는) $2에 연결되지 않았습니다"
  },
  "accountName": {
    "message": "계정 이름"
  },
  "accountNameDuplicate": {
    "message": "이 계정 이름은 이미 존재합니다.",
    "description": "This is an error message shown when the user enters a new account name that matches an existing account name"
  },
  "accountNameReserved": {
    "message": "이 계정 이름은 예약되었습니다",
    "description": "This is an error message shown when the user enters a new account name that is reserved for future use"
  },
  "accountOptions": {
    "message": "계정 옵션"
  },
  "accountSelectionRequired": {
    "message": "계정을 선택해야 합니다!"
  },
  "accountTypeNotSupported": {
    "message": "지원하지 않는 계정 유형"
  },
  "accounts": {
    "message": "계정"
  },
  "accountsConnected": {
    "message": "계정 연결됨"
  },
  "active": {
    "message": "활성"
  },
  "activity": {
    "message": "활동"
  },
  "activityLog": {
    "message": "활동 로그"
  },
  "add": {
    "message": "추가"
  },
  "addANetwork": {
    "message": "네트워크 추가"
  },
  "addANetworkManually": {
    "message": "네트워크 직접 추가"
  },
  "addANickname": {
    "message": "닉네임 추가"
  },
  "addAccount": {
    "message": "계정 추가"
  },
  "addAcquiredTokens": {
    "message": "MetaMask를 이용해 얻은 토큰 추가"
  },
  "addAlias": {
    "message": "별칭 추가"
  },
  "addBlockExplorer": {
    "message": "블록 탐색기 추가"
  },
  "addContact": {
    "message": "연락처 추가"
  },
  "addCustomNetwork": {
    "message": "맞춤 네트워크 추가"
  },
  "addEthereumChainConfirmationDescription": {
    "message": "이렇게 하면 MetaMask 내에서 이 네트워크를 사용할 수 있습니다."
  },
  "addEthereumChainConfirmationRisks": {
    "message": "MetaMask는 맞춤 네트워크를 검증하지 않습니다."
  },
  "addEthereumChainConfirmationRisksLearnMore": {
    "message": "$1에 대해 알아보기",
    "description": "$1 is a link with text that is provided by the 'addEthereumChainConfirmationRisksLearnMoreLink' key"
  },
  "addEthereumChainConfirmationRisksLearnMoreLink": {
    "message": "사기 및 네트워크 보안 위험",
    "description": "Link text for the 'addEthereumChainConfirmationRisksLearnMore' translation key"
  },
  "addEthereumChainConfirmationTitle": {
    "message": "이 사이트에서 네트워크를 추가하도록 허용하시겠습니까?"
  },
  "addEthereumChainWarningModalHeader": {
    "message": "신뢰할 수 있는 경우에만 이 RPC 공급입체를 추가하세요. $1",
    "description": "$1 is addEthereumChainWarningModalHeaderPartTwo passed separately so that it can be bolded"
  },
  "addEthereumChainWarningModalHeaderPartTwo": {
    "message": "악성 공급업체는 블록체인 상태와 네트워크 활동을 거짓으로 보고할 수 있습니다."
  },
  "addEthereumChainWarningModalListHeader": {
    "message": "다음과 같은 권한이 부여되기에 신뢰할 수 있는 공급업체만 추가해야 합니다."
  },
  "addEthereumChainWarningModalListPointOne": {
    "message": "사용자의 계정과 IP 주소를 확인하고 서로를 연결하세요"
  },
  "addEthereumChainWarningModalListPointThree": {
    "message": "계정 잔액 및 기타 블록체인 상황 표시"
  },
  "addEthereumChainWarningModalListPointTwo": {
    "message": "트랜잭션을 브로드캐스팅합니다"
  },
  "addEthereumChainWarningModalTitle": {
    "message": "이더리움 메인넷에 새로운 RPC 공급업체를 추가하려고 합니다"
  },
  "addFriendsAndAddresses": {
    "message": "신뢰하는 친구 및 주소 추가"
  },
  "addFromAListOfPopularNetworks": {
    "message": "주요 네트워크 목록에서 추가하거나 네트워크를 직접 추가합니다. 신뢰할 수 있는 엔터티만 이용하세요."
  },
  "addHardwareWallet": {
    "message": "하드웨어 지갑 추가"
  },
  "addIPFSGateway": {
    "message": "선호하는 IPFS 게이트웨이를 추가하세요"
  },
  "addImportAccount": {
    "message": "계정 또는 하드웨어 지갑 추가"
  },
  "addMemo": {
    "message": "메모 추가"
  },
  "addMoreNetworks": {
    "message": "네트워크 직접 추가"
  },
  "addNetwork": {
    "message": "네트워크 추가"
  },
  "addNetworkTooltipWarning": {
    "message": "이 네트워크 연결은 타사 서비스를 이용합니다. 연결의 보안이 취약하거나 타사에 연결 내용이 노출될 수 있습니다. $1",
    "description": "$1 is Learn more link"
  },
  "addNewAccount": {
    "message": "새 계정 추가"
  },
  "addNewToken": {
    "message": "신규 토큰 추가"
  },
  "addNft": {
    "message": "NFT 추가"
  },
  "addNfts": {
    "message": "NFT 추가"
  },
  "addRpcUrl": {
    "message": "RPC URL 추가"
  },
  "addSnapAccountToggle": {
    "message": "\"계정 Snap 추가(베타)\" 활성화"
  },
  "addSnapAccountsDescription": {
    "message": "이 기능을 사용하면 계정 목록에서 바로 새 베타 계정 Snap을 추가할 수 있습니다. 설치하는 계정 Snap은 타사 서비스라는 점을 명심하세요."
  },
  "addSuggestedNFTs": {
    "message": "추천 NFT 추가"
  },
  "addSuggestedTokens": {
    "message": "추천 토큰 추가"
  },
  "addToken": {
    "message": "토큰 추가"
  },
  "addTokenByContractAddress": {
    "message": "이 토큰을 찾을 수 없으신가요? 토큰 주소를 붙여넣으면 토큰을 직접 추가할 수 있습니다. 토큰의 계약 주소는 $1에서 찾을 수 있습니다",
    "description": "$1 is a blockchain explorer for a specific network, e.g. Etherscan for Ethereum"
  },
  "addUrl": {
    "message": "URL 추가"
  },
  "addingCustomNetwork": {
    "message": "네트워크 추가"
  },
  "addingTokens": {
    "message": "토큰 추가"
  },
  "additionalNetworks": {
    "message": "추가 네트워크"
  },
  "additionalRpcUrl": {
    "message": "추가 RPC URL"
  },
  "address": {
    "message": "주소"
  },
  "addressCopied": {
    "message": "주소 복사 완료!"
  },
  "advanced": {
    "message": "고급"
  },
  "advancedBaseGasFeeToolTip": {
    "message": "트랜잭션이 블록에 포함되면 최대 기본 요금과 실제 기본 요금 간의 차액이 환불됩니다. 총 금액은 최대 기본 요금(GWEI 단위) 곱하기 가스 한도로 계산합니다."
  },
<<<<<<< HEAD
=======
  "advancedConfiguration": {
    "message": "고급 옵션"
  },
  "advancedDetailsDataDesc": {
    "message": "데이터"
  },
  "advancedDetailsHexDesc": {
    "message": "16진수"
  },
  "advancedDetailsNonceDesc": {
    "message": "논스"
  },
  "advancedDetailsNonceTooltip": {
    "message": "계정의 트랜잭션 번호입니다. 첫 트랜잭션의 논스는 0이며 이는 순차적으로 증가합니다."
  },
>>>>>>> 989a5785
  "advancedGasFeeDefaultOptIn": {
    "message": "이 수치를 $1 네트워크의 기본값으로 저장합니다.",
    "description": "$1 is the current network name."
  },
  "advancedGasFeeModalTitle": {
    "message": "고급 가스비"
  },
  "advancedGasPriceTitle": {
    "message": "가스 가격"
  },
  "advancedPriorityFeeToolTip": {
    "message": "우선 요금(일명 \"채굴자 팁\")이란 내 트랜잭션을 우선 거래한 것에 대한 인센티브로 채굴자에게 직접 전달되는 금액입니다."
  },
  "agreeTermsOfUse": {
    "message": "MetaMask의 $1에 동의합니다",
    "description": "$1 is the `terms` link"
  },
  "airgapVault": {
    "message": "에어갭 볼트"
  },
  "alert": {
    "message": "경고"
  },
  "alertActionBuy": {
    "message": "ETH 매수"
  },
  "alertActionUpdateGas": {
    "message": "가스 한도 업데이트"
  },
  "alertActionUpdateGasFee": {
    "message": "수수료 업데이트"
  },
  "alertActionUpdateGasFeeLevel": {
    "message": "가스 옵션 업데이트"
  },
  "alertBannerMultipleAlertsDescription": {
    "message": "이 요청을 승인하면 스캠을 목적으로 하는 제3자가 회원님의 자산을 모두 가져갈 수 있습니다."
  },
  "alertBannerMultipleAlertsTitle": {
    "message": "여러 경고!"
  },
  "alertDisableTooltip": {
    "message": "\"설정 > 경고\"에서 변경할 수 있습니다"
  },
  "alertMessageGasEstimateFailed": {
    "message": "정확한 수수료를 제공할 수 없으며 예상 수수료가 높을 수 있습니다. 사용자 지정 가스 한도를 입력하는 것이 좋지만 트랜잭션이 여전히 실패할 위험이 있습니다."
  },
  "alertMessageGasFeeLow": {
    "message": "낮은 수수료를 선택하면 트랜잭션 속도가 느려지고 대기 시간이 길어집니다. 트랜잭션 속도를 높이려면 시장 수수료 또는 공격적 수수료 옵션을 선택하세요."
  },
  "alertMessageGasTooLow": {
    "message": "이 트랜잭션을 계속 진행하려면, 가스 한도를 21000 이상으로 늘려야 합니다."
  },
  "alertMessageInsufficientBalance": {
    "message": "계정에 트랜잭션 수수료를 지불할 수 있는 이더리움이 충분하지 않습니다."
  },
  "alertMessageNetworkBusy": {
    "message": "가스비가 높고 견적의 정확도도 떨어집니다."
  },
  "alertMessageNoGasPrice": {
    "message": "수수료를 직접 업데이트할 때까지는 이 트랜잭션을 진행할 수 없습니다."
  },
  "alertMessagePendingTransactions": {
    "message": "이 트랜잭션은 이전 트랜잭션이 완료될 때까지 진행되지 않습니다. 트랜잭션을 취소하거나 속도를 올리는 법을 알아보세요."
  },
  "alertMessageSignInDomainMismatch": {
    "message": "요청을 보낸 사이트에 로그인되어 있지 않습니다. 이는 로그인 정보를 도용하려는 시도일 수 있습니다."
  },
  "alertMessageSignInWrongAccount": {
    "message": "이 사이트에서 잘못된 계정으로 로그인하라고 요청합니다."
  },
  "alertMessageSigningOrSubmitting": {
    "message": "이 트랜잭션은 이전 트랜잭션이 완료된 경우에만 진행됩니다."
  },
  "alertModalAcknowledge": {
    "message": "위험성을 인지했으며, 계속 진행합니다"
  },
  "alertModalDetails": {
    "message": "경고 세부 사항"
  },
  "alertModalReviewAllAlerts": {
    "message": "모든 경고 검토하기"
  },
  "alertReasonGasEstimateFailed": {
    "message": "잘못된 수수료"
  },
  "alertReasonGasFeeLow": {
    "message": "느린 속도"
  },
  "alertReasonGasTooLow": {
    "message": "낮은 가스 한도"
  },
  "alertReasonInsufficientBalance": {
    "message": "자금 부족"
  },
  "alertReasonNetworkBusy": {
    "message": "네트워크 혼잡"
  },
  "alertReasonNoGasPrice": {
    "message": "수수료 견적 제공 불가"
  },
  "alertReasonPendingTransactions": {
    "message": "보류 중인 트랜잭션"
  },
  "alertReasonSignIn": {
    "message": "의심스러운 로그인 요청"
  },
  "alertReasonWrongAccount": {
    "message": "잘못된 계정"
  },
  "alertSettingsUnconnectedAccount": {
    "message": "연결되지 않은 계정을 선택하여 웹사이트 탐색"
  },
  "alertSettingsUnconnectedAccountDescription": {
    "message": "이 경고는 연결된 web3 사이트를 탐색하고 있지만 현재 선택한 계정이 연결되지 않은 경우 팝업에 표시됩니다."
  },
  "alertSettingsWeb3ShimUsage": {
    "message": "웹사이트가 제거된 window.web3 API를 이용하는 경우"
  },
  "alertSettingsWeb3ShimUsageDescription": {
    "message": "이 경고는 제거된 window.web3 API를 이용하려다가 작동이 정지된 사이트를 탐색할 때 팝업으로 표시됩니다."
  },
  "alerts": {
    "message": "경고"
  },
  "all": {
    "message": "모두"
  },
  "allCustodianAccountsConnectedSubtitle": {
    "message": "현재 모든 수탁 계정이 연결되어 있거나 MetaMask Institutional에 연결할 계정이 없습니다."
  },
  "allCustodianAccountsConnectedTitle": {
    "message": "연결할 계정 없음"
  },
  "allOfYour": {
    "message": "내 모든 $1",
    "description": "$1 is the symbol or name of the token that the user is approving spending"
  },
  "allPermissions": {
    "message": "모든 권한"
  },
  "allTimeHigh": {
    "message": "역대 최고"
  },
  "allTimeLow": {
    "message": "역대 최저"
  },
  "allYourNFTsOf": {
    "message": "$1의 모든 내 NFT",
    "description": "$1 is a link to contract on the block explorer when we're not able to retrieve a erc721 or erc1155 name"
  },
  "allow": {
    "message": "허용"
  },
  "allowMetaMaskToDetectNFTs": {
    "message": "자동 감지를 통해 MetaMask가 NFT를 감지하고 표시하도록 허용합니다. 다음과 같은 작업을 할 수 있습니다."
  },
  "allowMetaMaskToDetectTokens": {
    "message": "자동 감지를 통해 MetaMask가 토큰을 감지하고 표시하도록 허용합니다. 다음과 같은 작업을 할 수 있습니다."
  },
  "allowMmiToConnectToCustodian": {
    "message": "허용할 경우, MMI가 $1에 연결하여 계정을 가져올 수 있습니다."
  },
  "allowNotifications": {
    "message": "알림 허용"
  },
  "allowSpendToken": {
    "message": "$1에 액세스할 수 있는 권한을 부여하시겠습니까?",
    "description": "$1 is the symbol of the token that are requesting to spend"
  },
  "allowWithdrawAndSpend": {
    "message": "$1에서 다음 금액까지 인출 및 지출하도록 허용:",
    "description": "The url of the site that requested permission to 'withdraw and spend'"
  },
  "amount": {
    "message": "금액"
  },
  "amountReceived": {
    "message": "수취 금액"
  },
  "amountSent": {
    "message": "송금액"
  },
  "andForListItems": {
    "message": "$1, 그리고 $2",
    "description": "$1 is the first item, $2 is the last item in a list of items. Used in Snap Install Warning modal."
  },
  "andForTwoItems": {
    "message": "$1 및 $2",
    "description": "$1 is the first item, $2 is the second item. Used in Snap Install Warning modal."
  },
  "announcements": {
    "message": "공지"
  },
  "appDescription": {
    "message": "브라우저의 이더리움 지갑",
    "description": "The description of the application"
  },
  "appName": {
    "message": "MetaMask",
    "description": "The name of the application"
  },
  "appNameBeta": {
    "message": "MetaMask Beta",
    "description": "The name of the application (Beta)"
  },
  "appNameFlask": {
    "message": "MetaMask Flask",
    "description": "The name of the application (Flask)"
  },
  "appNameMmi": {
    "message": "MetaMask Institutional",
    "description": "The name of the application (MMI)"
  },
  "approve": {
    "message": "지출 한도 승인"
  },
  "approveAllTokensTitle": {
    "message": "액세스를 허용하고 모든 $1 전송 권한을 부여하시겠습니까?",
    "description": "$1 is the symbol of the token for which the user is granting approval"
  },
  "approveAllTokensTitleWithoutSymbol": {
    "message": "$1에 액세스하여 모든 NFT 전송 권한을 부여하시겠습니까?",
    "description": "$1 a link to contract on the block explorer when we're not able to retrieve a erc721 or erc1155 name"
  },
  "approveButtonText": {
    "message": "승인"
  },
  "approveIncreaseAllowance": {
    "message": "지출 한도 $1 증액",
    "description": "The token symbol that is being approved"
  },
  "approveSpendingCap": {
    "message": "$1 지출 한도 승인",
    "description": "The token symbol that is being approved"
  },
  "approveTokenDescription": {
    "message": "이렇게 하면 사용자가 해당 액세스를 취소할 때까지 제삼자가 별도의 통보 없이 다음과 같은 NFT에 액세스하고 이를 전송할 수 있습니다."
  },
  "approveTokenDescriptionWithoutSymbol": {
    "message": "이렇게 하면 회원님이 해당 액세스를 취소할 때까지 제삼자가 별도의 통보 없이 회원님의 $1에 액세스하여 모든 NFT를 전송하게 됩니다.",
    "description": "$1 is a link to contract on the block explorer when we're not able to retrieve a erc721 or erc1155 name"
  },
  "approveTokenTitle": {
    "message": "내 $1에 액세스 및 전송할 수 있는 권한을 부여하시겠습니까?",
    "description": "$1 is the symbol of the token for which the user is granting approval"
  },
  "approved": {
    "message": "승인됨"
  },
  "approvedAsset": {
    "message": "승인된 자산"
  },
  "approvedOn": {
    "message": "$1에 승인",
    "description": "$1 is the approval date for a permission"
  },
  "approvedOnForAccounts": {
    "message": "$2 관련하여 $1에 승인됨",
    "description": "$1 is the approval date for a permission. $2 is the AvatarGroup component displaying account images."
  },
  "areYouSure": {
    "message": "확실한가요?"
  },
  "asset": {
    "message": "자산"
  },
  "assetOptions": {
    "message": "자산 옵션"
  },
  "attemptSendingAssets": {
    "message": "다른 네트워크로 자산을 직접 전송하면 자산이 영구적으로 손실될 수 있습니다. 브릿지를 이용하여 네트워크 간에 자금을 안전하게 전송하세요."
  },
  "attemptSendingAssetsWithPortfolio": {
    "message": "다른 네트워크에서 자산을 전송하려고 하면 자산이 손실될 수 있습니다. $1 같은 브릿지를 사용하여 네트워크 간에 자산을 안전하게 전송하세요."
  },
  "attemptToCancelSwapForFree": {
    "message": "무료 스왑 취소 시도"
  },
  "attributions": {
    "message": "속성"
  },
  "auroraRpcDeprecationMessage": {
    "message": "Infura RPC URL은 더 이상 Aurora를 지원하지 않습니다."
  },
  "authorizedPermissions": {
    "message": "다음 권한을 승인했습니다."
  },
  "autoDetectTokens": {
    "message": "토큰 자동 감지"
  },
  "autoDetectTokensDescription": {
    "message": "지갑에서 받은 새로운 토큰을 감지해 표시하기 위해 타사 API를 사용합니다. 이 서비스를 이용하여 데이터를 자동으로 가져오기 원치 않으시면 해당 기능을 끄세요. $1",
    "description": "$1 is a link to a support article"
  },
  "autoLockTimeLimit": {
    "message": "자동 잠금 타이머(분)"
  },
  "autoLockTimeLimitDescription": {
    "message": "MetaMask가 잠길 때까지 걸리는 시간을 분 단위로 설정합니다."
  },
  "average": {
    "message": "평균"
  },
  "awaitingApproval": {
    "message": "승인 대기 중..."
  },
  "back": {
    "message": "뒤로"
  },
  "backup": {
    "message": "백업"
  },
  "backupApprovalInfo": {
    "message": "이 비밀 코드는 장치를 분실하여 지갑을 복구해야 하거나, 비밀번호를 잊은 경우, MetaMask를 다시 설치해야 하거나, 다른 장치에서 지갑에 액세스해야 할 때 필요합니다."
  },
  "backupApprovalNotice": {
    "message": "비밀복구구문을 백업하여 지갑과 자금을 안전하게 보호하세요."
  },
  "backupKeyringSnapReminder": {
    "message": "제거하기 전에 이 Snap에서 생성한 계정에 직접 액세스할 수 있는지 확인하세요"
  },
  "backupNow": {
    "message": "지금 백업"
  },
  "backupUserData": {
    "message": "데이터를 백업하세요"
  },
  "backupUserDataDescription": {
    "message": "기본 설정과 계약이 포함된 사용자 설정을 JSON 파일로 백업할 수 있습니다."
  },
  "balance": {
    "message": "잔액"
  },
  "balanceOutdated": {
    "message": "최종 잔액이 아닐 수도 있습니다."
  },
  "baseFee": {
    "message": "기본 요금"
  },
  "basic": {
    "message": "기본"
  },
  "basicConfigurationBannerCTA": {
    "message": "기본 기능 켜기"
  },
  "basicConfigurationBannerTitle": {
    "message": "기본 기능이 꺼져 있습니다."
  },
  "basicConfigurationDescription": {
    "message": "MetaMask는 인터넷 서비스를 통해 토큰 세부 정보 및 가스 설정과 같은 기본 기능을 제공합니다. 인터넷 서비스를 이용할 때 IP 주소가 공유되며, 이 경우 MetaMask와 공유됩니다. 이는 다른 웹사이트를 방문할 때와 마찬가지입니다. MetaMask는 이 데이터를 일시적으로 사용하며 데이터를 절대 판매하지 않습니다. VPN을 사용하거나 이러한 서비스를 비활성화할 수 있지만 MetaMask 사용 환경에 영향을 미칠 수 있습니다. 자세한 내용은 $1 내용을 참고하세요.",
    "description": "$1 is to be replaced by the message for privacyMsg, and will link to https://consensys.io/privacy-policy"
  },
  "basicConfigurationLabel": {
    "message": "기본 기능"
  },
  "basicConfigurationModalCheckbox": {
    "message": "이해했습니다. 계속 진행하겠습니다"
  },
  "basicConfigurationModalDisclaimerOff": {
    "message": "이렇게 하면 MetaMask에서 시간을 완전히 최적화할 수 없습니다. 기본 기능(토큰 세부 정보, 최적의 가스 설정 등)을 사용할 수 없게 됩니다."
  },
  "basicConfigurationModalDisclaimerOn": {
    "message": "MetaMask에서 시간을 최적화하려면 이 기능을 켜야 합니다. 기본 기능(토큰 세부 정보, 최적의 가스 설정 등)은 웹3 경험에 중요한 요소입니다."
  },
  "basicConfigurationModalHeadingOff": {
    "message": "기본 기능 끄기"
  },
  "basicConfigurationModalHeadingOn": {
    "message": "기본 기능 켜기"
  },
  "beCareful": {
    "message": "주의하세요"
  },
  "beta": {
    "message": "베타"
  },
  "betaHeaderText": {
    "message": "베타 버전입니다. 버그는 $1로 보고하세요",
    "description": "$1 represents the word 'here' in a hyperlink"
  },
  "betaMetamaskInstitutionalVersion": {
    "message": "MetaMask Institutional 베타 버전"
  },
  "betaMetamaskVersion": {
    "message": "MetaMask 베타 버전"
  },
  "betaTerms": {
    "message": "베타 이용약관"
  },
<<<<<<< HEAD
=======
  "betaWalletCreationSuccessReminder1": {
    "message": "MetaMask 베타는 비밀복구구문을 복구할 수 없습니다."
  },
  "betaWalletCreationSuccessReminder2": {
    "message": "MetaMask 베타는 비밀복구구문을 절대 묻지 않습니다."
  },
  "billionAbbreviation": {
    "message": "B",
    "description": "Shortened form of 'billion'"
  },
  "bitcoinActivityNotSupported": {
    "message": "비트코인 활동이 지원되지 않습니다."
  },
>>>>>>> 989a5785
  "blockExplorerAccountAction": {
    "message": "계정",
    "description": "This is used with viewOnEtherscan and viewInExplorer e.g View Account in Explorer"
  },
  "blockExplorerAssetAction": {
    "message": "자산",
    "description": "This is used with viewOnEtherscan and viewInExplorer e.g View Asset in Explorer"
  },
  "blockExplorerSwapAction": {
    "message": "스왑",
    "description": "This is used with viewOnEtherscan e.g View Swap on Etherscan"
  },
  "blockExplorerUrl": {
    "message": "블록 탐색기 URL"
  },
  "blockExplorerUrlDefinition": {
    "message": "이 네트워크에 대한 블록 탐색기로 사용되는 URL입니다."
  },
  "blockExplorerView": {
    "message": "$1의 계정 보기",
    "description": "$1 replaced by URL for custom block explorer"
  },
  "blockaid": {
    "message": "Blockaid"
  },
  "blockaidAlertInfo": {
    "message": "이 요청은 진행하지 않는 것이 좋습니다."
  },
  "blockaidDescriptionApproveFarming": {
    "message": "이 요청을 승인하면 스캠으로 알려진 타사가 회원님의 모든 자산을 가져갈 수 있습니다."
  },
  "blockaidDescriptionBlurFarming": {
    "message": "이 요청을 승인하면, Blur에 있는 자산을 타인이 갈취할 수 있습니다."
  },
  "blockaidDescriptionErrored": {
    "message": "오류로 인해 보안 알림을 확인할 수 없었습니다. 모든 관련 주소를 신뢰하는 경우에만 계속 진행하세요."
  },
  "blockaidDescriptionMaliciousDomain": {
    "message": "악성 도메인과 인터렉션하고 있습니다. 이 요청을 승인하면 본인의 자산을 잃을 수도 있습니다."
  },
  "blockaidDescriptionMightLoseAssets": {
    "message": "이 요청을 승인하면, 자산을 잃을 수도 있습니다."
  },
  "blockaidDescriptionSeaportFarming": {
    "message": "이 요청을 승인하면 OpenSea에 있는 자산을 타인이 갈취할 수 있습니다."
  },
  "blockaidDescriptionTransferFarming": {
    "message": "이 요청을 승인하면 스캠과 같은 타사가 회원님의 모든 자산을 가져갈 수 있습니다."
  },
  "blockaidDescriptionWarning": {
    "message": "이는 사기성 요청일 수 있습니다. 관련된 모든 주소를 신뢰하는 경우에만 계속 진행하세요."
  },
  "blockaidMessage": {
    "message": "개인정보 보호 - 제3자와 데이터를 공유하지 않습니다. Arbitrum, Avalanche, BNB Chain, 이더리움 메인넷, Linea, Optimism, Polygon, Base, Sepolia에서 사용할 수 있습니다."
  },
  "blockaidTitleDeceptive": {
    "message": "사기성 요청입니다"
  },
  "blockaidTitleMayNotBeSafe": {
    "message": "조심하세요"
  },
  "blockaidTitleSuspicious": {
    "message": "의심스러운 요청입니다"
  },
  "blockies": {
    "message": "Blockies"
  },
  "bridge": {
    "message": "브리지"
  },
  "bridgeDontSend": {
    "message": "전송하지 마세요, 브릿지 하세요"
  },
  "browserNotSupported": {
    "message": "지원되지 않는 브라우저입니다..."
  },
  "buildContactList": {
    "message": "연락처 목록 작성하기"
  },
  "builtAroundTheWorld": {
    "message": "MetaMask는 전 세계적으로 설계 및 구축되어 있습니다."
  },
  "busy": {
    "message": "바쁨"
  },
  "buyAndSell": {
    "message": "매수 및 매도"
  },
  "buyAsset": {
    "message": "$1 구매",
    "description": "$1 is the ticker symbol of a an asset the user is being prompted to purchase"
  },
  "buyMoreAsset": {
    "message": "$1 추가 구매",
    "description": "$1 is the ticker symbol of a an asset the user is being prompted to purchase"
  },
  "buyNow": {
    "message": "지금 구매"
  },
  "buyToken": {
    "message": "$1 구매",
    "description": "$1 is the token symbol"
  },
  "bytes": {
    "message": "바이트"
  },
  "canToggleInSettings": {
    "message": "설정 -> 경고에서 이 알림을 다시 활성화할 수 있습니다."
  },
  "cancel": {
    "message": "취소"
  },
  "cancelPopoverTitle": {
    "message": "트랜잭션 취소"
  },
  "cancelSpeedUp": {
    "message": "트랜잭션 취소 또는 속도 향상."
  },
  "cancelSpeedUpLabel": {
    "message": "이 가스비는 원금을 $1합니다.",
    "description": "$1 is text 'replace' in bold"
  },
  "cancelSpeedUpTransactionTooltip": {
    "message": "트랜잭션을 $1하려면 가스비를 최소 10%를 인상해야 네트워크에서 인식될 수 있습니다.",
    "description": "$1 is string 'cancel' or 'speed up'"
  },
  "cancelled": {
    "message": "취소됨"
  },
  "chainId": {
    "message": "체인 ID"
  },
  "chainIdDefinition": {
    "message": "이 네트워크의 트랜잭션에 서명하는 데 사용되는 체인 ID입니다."
  },
  "chainIdExistsErrorMsg": {
    "message": "이 체인 ID는 현재 $1 네트워크에서 사용됩니다."
  },
  "chainListReturnedDifferentTickerSymbol": {
    "message": "이 토큰 심볼이 입력한 네트워크 이름 또는 체인 ID와 일치하지 않습니다. 여러 인기 토큰이 비슷한 심볼을 사용합니다. 사기꾼은 이를 이용해 더 가격이 높은 토큰을 보내도록 속일 수 있습니다. 계속하기 전에 모든 사항을 확인하세요."
  },
  "chooseYourNetwork": {
    "message": "네트워크 선택"
  },
  "chooseYourNetworkDescription": {
    "message": "가능한 가장 안정적인 비공개 이더리움 액세스를 위해 Infura를 원격 프로시저 호출(RPC) 공급업체로 선정하였습니다. 사용자는 개인적으로 원하는 RPC를 선택할 수 있습니다. 하지만, 모든 RPC가 트랜잭션을 위해 사용자의 IP 주소와 이더리움 지갑을 받게된다는 점을 잊지 말아야 합니다. Infura의 데이터 처리 방법은 $1에서 상세히 확인할 수 있습니다.",
    "description": "$1 is a link to the privacy policy"
  },
  "chromeRequiredForHardwareWallets": {
    "message": "하드웨어 지갑에 연결하려면 Google Chrome에서 MetaMask를 사용해야 합니다."
  },
  "circulatingSupply": {
    "message": "순환 공급"
  },
  "clear": {
    "message": "지우기"
  },
  "clearActivity": {
    "message": "활동 및 논스 데이터 지우기"
  },
  "clearActivityButton": {
    "message": "활동 탭 데이터 지우기"
  },
  "clearActivityDescription": {
    "message": "이는 계정의 논스를 초기화하고 지갑의 활동 탭에 있는 데이터를 지웁니다. 이렇게 하면 현재 계정과 네트워크만 변경될 뿐 잔액과 입금 트랜잭션에는 영향을 미치지 않습니다."
  },
  "click": {
    "message": "클릭"
  },
  "clickToConnectLedgerViaWebHID": {
    "message": "WebHID를 통해 Ledger를 연결하려면 여기를 클릭하세요.",
    "description": "Text that can be clicked to open a browser popup for connecting the ledger device via webhid"
  },
  "clickToManuallyAdd": {
    "message": "토큰은 언제든지 직접 추가할 수 있습니다."
  },
  "close": {
    "message": "닫기"
  },
  "closeExtension": {
    "message": "확장 닫기"
  },
  "closeWindowAnytime": {
    "message": "언제든 이 창을 닫을 수 있습니다."
  },
  "coingecko": {
    "message": "CoinGecko"
  },
  "comboNoOptions": {
    "message": "옵션을 찾을 수 없습니다",
    "description": "Default text shown in the combo field dropdown if no options."
  },
  "configureSnapPopupDescription": {
    "message": "이제 이 스냅 구성을 위해 MetaMask 페이지를 떠나게 됩니다."
  },
  "configureSnapPopupInstallDescription": {
    "message": "이제 이 스냅 설치를 위해 MetaMask 페이지를 떠나게 됩니다."
  },
  "configureSnapPopupInstallTitle": {
    "message": "스냅 설치"
  },
  "configureSnapPopupLink": {
    "message": "이 링크를 클릭하여 계속:"
  },
  "configureSnapPopupTitle": {
    "message": "스냅 구성"
  },
  "confirm": {
    "message": "컨펌"
  },
  "confirmAlertModalAcknowledgeMultiple": {
    "message": "경고를 인지했으며, 계속 진행합니다"
  },
  "confirmAlertModalAcknowledgeSingle": {
    "message": "경고를 인지했으며, 계속 진행합니다"
  },
  "confirmAlertModalDetails": {
    "message": "로그인하면 스캠을 목적으로 하는 제3자가 회원님의 자산을 모두 가져갈 수 있습니다. 계속하기 전에 경고를 검토하세요."
  },
  "confirmAlertModalTitle": {
    "message": "자산이 위험할 수 있습니다"
  },
  "confirmConnectCustodianRedirect": {
    "message": "계속을 클릭하면 $1(으)로 리디렉션됩니다."
  },
  "confirmConnectCustodianText": {
    "message": "계정을 연결하려면 $1에 로그인하여 'MMI에 연결' 버튼을 클릭하세요."
  },
  "confirmConnectionTitle": {
    "message": "$1에 연결 확인"
  },
  "confirmDeletion": {
    "message": "컨펌 삭제"
  },
  "confirmFieldPaymaster": {
    "message": "수수료 지불:"
  },
  "confirmFieldTooltipPaymaster": {
    "message": "이 트랜잭션에 대한 수수료는 Paymaster 스마트 계약에서 지불합니다."
  },
  "confirmPassword": {
    "message": "비밀번호 컨펌"
  },
  "confirmRecoveryPhrase": {
    "message": "비밀복구구문 컨펌"
  },
  "confirmRpcUrlDeletionMessage": {
    "message": "정말로 RPC URL을 삭제하시겠습니까? 고객님의 정보는 이 네트워크에 저장되지 않습니다."
  },
  "confirmTitleDescContractInteractionTransaction": {
    "message": "요청하는 사이트를 신뢰하고 그 내용을 완전히 이해하는 경우에만 이 트랜젝션을 컨펌하세요."
  },
  "confirmTitleDescPermitSignature": {
    "message": "해당 사이트에서 토큰 사용 승인을 요청합니다."
  },
  "confirmTitleDescSIWESignature": {
    "message": "회원님이 이 계정을 소유하고 있음을 확인하기 위해 로그인을 요청하는 사이트가 있습니다."
  },
  "confirmTitleDescSignature": {
    "message": "요청하는 사이트를 신뢰하고 그 내용을 완전히 이해하는 경우에만 이 메시지를 컨펌하세요."
  },
  "confirmTitlePermitSignature": {
    "message": "지출 한도 요청"
  },
  "confirmTitleSIWESignature": {
    "message": "로그인 요청"
  },
  "confirmTitleSignature": {
    "message": "서명 요청"
  },
  "confirmTitleTransaction": {
    "message": "트랜젝션 요청"
  },
  "confirmed": {
    "message": "컨펌됨"
  },
  "confusableUnicode": {
    "message": "'$1'은(는) '$2'와(과) 유사합니다."
  },
  "confusableZeroWidthUnicode": {
    "message": "너비가 0인 문자가 있습니다."
  },
  "confusingEnsDomain": {
    "message": "ENS 이름에 혼동하기 쉬운 문자가 있습니다. 잠재적 사기를 막기 위해 ENS 이름을 확인하세요."
  },
  "connect": {
    "message": "연결"
  },
  "connectAccount": {
    "message": "계정 연결"
  },
  "connectAccountOrCreate": {
    "message": "계정 연결 또는 새 계정 만들기"
  },
  "connectAccounts": {
    "message": "계정 연결"
  },
  "connectCustodialAccountMenu": {
    "message": "수탁 계정 연결"
  },
  "connectCustodialAccountMsg": {
    "message": "연결을 원하는 수탁 계정을 선택하여 토큰을 추가하거나 새로고침하세요."
  },
  "connectCustodialAccountTitle": {
    "message": "수탁 계정"
  },
  "connectCustodianAccounts": {
    "message": "$1 계정 연결"
  },
  "connectManually": {
    "message": "현재 사이트에 직접 연결"
  },
  "connectMoreAccounts": {
    "message": "더 많은 계정 연결"
  },
  "connectSnap": {
    "message": "$1 연결",
    "description": "$1 is the snap for which a connection is being requested."
  },
  "connectWithMetaMask": {
    "message": "MetaMask로 연결"
  },
  "connectedAccounts": {
    "message": "연결된 계정"
  },
  "connectedAccountsDescriptionPlural": {
    "message": "이 사이트에 계정 $1개가 연결되어 있습니다.",
    "description": "$1 is the number of accounts"
  },
  "connectedAccountsDescriptionSingular": {
    "message": "이 사이트에 계정 1개가 연결되어 있습니다."
  },
  "connectedAccountsEmptyDescription": {
    "message": "MetaMask가 이 사이트에 연결되어 있지 않습니다. web3 사이트를 연결하려면 사이트에서 연결 버튼을 찾아 클릭하세요."
  },
  "connectedAccountsListTooltip": {
    "message": "$1은(는) 계정 잔액, 주소, 활동을 확인하고 연결된 계정에 대해 승인할 거래를 제안할 수 있습니다.",
    "description": "$1 is the origin name"
  },
  "connectedAccountsToast": {
    "message": "연결 계정 업데이트됨"
  },
  "connectedSites": {
    "message": "연결된 사이트"
  },
  "connectedSitesDescription": {
    "message": "$1 계정이 이 사이트에 연결되었습니다. 해당 계정 주소도 볼 수 있습니다.",
    "description": "$1 is the account name"
  },
  "connectedSitesEmptyDescription": {
    "message": "$1 계정은 어떤 사이트에도 연결되어 있지 않습니다.",
    "description": "$1 is the account name"
  },
  "connectedSnapAndNoAccountDescription": {
    "message": "MetaMask는 이 사이트와 연결되어 있지만, 아직 연결된 계정이 없습니다"
  },
  "connectedWith": {
    "message": "연결 대상:"
  },
  "connecting": {
    "message": "연결 중"
  },
  "connectingTo": {
    "message": "$1에 연결 중"
  },
  "connectingToDeprecatedNetwork": {
    "message": "'$1' 네트워크는 단계적으로 지원 중단되므로 작동하지 않을 수 있습니다. 다른 네트워크를 사용해 보세요."
  },
  "connectingToGoerli": {
    "message": "Goerli 테스트 네트워크에 연결 중"
  },
  "connectingToLineaGoerli": {
    "message": "Linea Goerli 테스트 네트워크에 연결 중"
  },
  "connectingToLineaMainnet": {
    "message": "Linea 메인넷에 연결 중"
  },
  "connectingToLineaSepolia": {
    "message": "Linea Sepolia 테스트 네트워크에 연결 중"
  },
  "connectingToMainnet": {
    "message": "이더리움 메인넷에 연결 중"
  },
  "connectingToSepolia": {
    "message": "Sepolia 테스트 네트워크에 연결 중"
  },
  "connectionFailed": {
    "message": "연결 실패"
  },
  "connectionFailedDescription": {
    "message": "$1 불러오기에 실패했습니다. 네트워크를 확인하고 다시 시도하세요.",
    "description": "$1 is the name of the snap being fetched."
  },
  "connectionRequest": {
    "message": "연결 요청"
  },
  "contactUs": {
    "message": "문의하기"
  },
  "contacts": {
    "message": "연락처"
  },
  "contentFromSnap": {
    "message": "콘텐츠 출처: $1",
    "description": "$1 represents the name of the snap"
  },
  "continue": {
    "message": "계속"
  },
  "continueMmiOnboarding": {
    "message": "MetaMask Institutional 온보딩 계속"
  },
  "continueToWallet": {
    "message": "지갑으로 계속"
  },
  "contract": {
    "message": "계약"
  },
  "contractAddress": {
    "message": "계약 주소"
  },
  "contractAddressError": {
    "message": "토큰의 계약 주소로 토큰을 보냅니다. 이로 인해 토큰이 손실될 수 있습니다."
  },
  "contractDeployment": {
    "message": "계약 배포"
  },
  "contractDescription": {
    "message": "사기를 방지하려면 잠시 시간을 내어 타사에 대한 세부 정보를 확인하세요."
  },
  "contractInteraction": {
    "message": "계약 인터렉션"
  },
  "contractNFT": {
    "message": "NFT 계약"
  },
  "contractRequestingAccess": {
    "message": "타사의 액세스 요청"
  },
  "contractRequestingSignature": {
    "message": "타사의 서명 요청"
  },
  "contractRequestingSpendingCap": {
    "message": "타사의 지출 한도 요청"
  },
  "contractTitle": {
    "message": "타사 세부 정보"
  },
  "contractToken": {
    "message": "토큰 계약"
  },
  "convertTokenToNFTDescription": {
    "message": "이 자산은 NFT입니다. Metamask는 이제 NFT의 본래 기능에 따라 완전히 지원합니다. 이를 토큰 목록에서 제거하고 NFT로 추가하시겠습니까?"
  },
  "convertTokenToNFTExistDescription": {
    "message": "이 자산이 NFT로 추가되었습니다. 토큰 목록에서 제거하시겠습니까?"
  },
  "coolWallet": {
    "message": "CoolWallet"
  },
  "copiedExclamation": {
    "message": "복사 완료!"
  },
  "copyAddress": {
    "message": "주소를 클립보드에 복사"
  },
  "copyPrivateKey": {
    "message": "개인 키 복사"
  },
  "copyRawTransactionData": {
    "message": "원시 트랜잭션 데이터 복사"
  },
  "copyToClipboard": {
    "message": "클립보드에 복사"
  },
  "copyTransactionId": {
    "message": "트랜잭션 ID 복사"
  },
  "create": {
    "message": "생성"
  },
  "createNewWallet": {
    "message": "새 지갑 생성"
  },
  "createPassword": {
    "message": "비밀번호 생성"
  },
  "createSnapAccountDescription": {
    "message": "$1에서 MetaMask에 새로운 계정을 추가하려고 합니다."
  },
  "createSnapAccountTitle": {
    "message": "계정 생성"
  },
  "crossChainSwapsLink": {
    "message": "MetaMask Portfolio로 네트워크 간 스왑"
  },
  "cryptoCompare": {
    "message": "CryptoCompare"
  },
  "currencyConversion": {
    "message": "통화 변환"
  },
  "currencyRateCheckToggle": {
    "message": "잔액 및 토큰 가격을 비교할 수 있습니다"
  },
  "currencyRateCheckToggleDescription": {
    "message": "잔액과 토큰 가격 디스플레이를 위해 $1 및 $2 API를 이용합니다. $3",
    "description": "$1 represents Coingecko, $2 represents CryptoCompare and $3 represents Privacy Policy"
  },
  "currencySymbol": {
    "message": "통화 기호"
  },
  "currencySymbolDefinition": {
    "message": "이 네트워크의 통화를 표시하는 티커 기호입니다."
  },
  "currentAccountNotConnected": {
    "message": "현재 계정이 연결되어 있지 있습니다."
  },
  "currentExtension": {
    "message": "현재 확장 페이지"
  },
  "currentLanguage": {
    "message": "현재 언어"
  },
  "currentRpcUrlDeprecated": {
    "message": "해당 네트워크의 현재 rpc url의 지원이 중단되었습니다."
  },
  "currentTitle": {
    "message": "현재:"
  },
  "currentlyUnavailable": {
    "message": "이 네트워크에서 사용할 수 없음"
  },
  "curveHighGasEstimate": {
    "message": "공격적 가스 추정치 그래프"
  },
  "curveLowGasEstimate": {
    "message": "낮은 가스 추정치"
  },
  "curveMediumGasEstimate": {
    "message": "시장 가스 추정치 그래프"
  },
  "custodian": {
    "message": "수탁자"
  },
  "custodianAccountAddedDesc": {
    "message": "이제 MetaMask Institutional에서 계정을 사용할 수 있습니다."
  },
  "custodianAccountAddedTitle": {
    "message": "선택한 $1 계정을 추가했습니다."
  },
  "custodianQRCodeScan": {
    "message": "$1 모바일 앱으로 QR 코드를 스캔하세요"
  },
  "custodianQRCodeScanDescription": {
    "message": "또는 $1 계정에 로그인하여 'MMI에 연결' 버튼을 클릭하세요"
  },
  "custodianReplaceRefreshTokenChangedFailed": {
    "message": "계정을 MMI에 다시 연결하려면 $1에서 해당 사용자 인터페이스를 찾아 'MMI로 연결' 버튼을 클릭하면 됩니다."
  },
  "custodianReplaceRefreshTokenChangedSubtitle": {
    "message": "이제 MetaMask Institutional에서 수탁 계정을 사용할 수 있습니다."
  },
  "custodianReplaceRefreshTokenChangedTitle": {
    "message": "수탁 토큰이 새로고침되었습니다"
  },
  "custodianReplaceRefreshTokenSubtitle": {
    "message": "이렇게 하면 수탁 토큰이 다음 주소로 대체됩니다:"
  },
  "custodianReplaceRefreshTokenTitle": {
    "message": "수탁 토큰 대체"
  },
  "custodyDeeplinkDescription": {
    "message": "$1 앱에서 트랜잭션을 승인하세요. 필요한 수탁자 승인이 모두 완료되면 트랜잭션이 완료됩니다. $1 앱 상태를 확인하세요."
  },
  "custodyRefreshTokenModalDescription": {
    "message": "계정을 MMI에 다시 연결하려면 $1에서 해당 사용자 인터페이스를 찾아 'MMI로 연결' 버튼을 클릭하면 됩니다."
  },
  "custodyRefreshTokenModalDescription1": {
    "message": "수탁자가 MetaMask Institutional 확장을 인증하는 토큰을 발행하면 계정을 연결할 수 있습니다."
  },
  "custodyRefreshTokenModalDescription2": {
    "message": "이 토큰은 보안상의 이유로 일정 기간이 지나면 만료됩니다. 그러면 MMI에 다시 연결해야 합니다."
  },
  "custodyRefreshTokenModalSubtitle": {
    "message": "이것은 무엇인가요?"
  },
  "custodyRefreshTokenModalTitle": {
    "message": "수탁자 세션이 만료되었습니다"
  },
  "custodySessionExpired": {
    "message": "수탁자 세션이 만료되었습니다."
  },
  "custodyWrongChain": {
    "message": "이 계정은 $1 사용으로 설정되어 있지 않습니다"
  },
  "custom": {
    "message": "고급"
  },
  "customContentSearch": {
    "message": "이전에 추가된 네트워크 검색"
  },
  "customGasSettingToolTipMessage": {
    "message": "$1 사용으로 가스 가격을 맞춤 설정하세요. 익숙하지 않은 경우 혼동될 수 있습니다. 자신의 책임하에 인터렉션하세요.",
    "description": "$1 is key 'advanced' (text: 'Advanced') separated here so that it can be passed in with bold font-weight"
  },
  "customSpendLimit": {
    "message": "맞춤 지출 한도"
  },
  "customSpendingCap": {
    "message": "맞춤 지출 한도"
  },
  "customToken": {
    "message": "맞춤 토큰"
  },
  "customTokenWarningInNonTokenDetectionNetwork": {
    "message": "이 네트워크에서는 아직 토큰 감지 기능을 사용할 수 없습니다. 토큰을 직접 가져오고 해당 토큰을 신뢰할 수 있는지 반드시 확인하세요. $1에 대해 알아보기"
  },
  "customTokenWarningInTokenDetectionNetwork": {
    "message": "토큰을 생성하기 전에 해당 토큰을 신뢰할 수 있는지 반드시 확인하세요. $1에 대해 알아보기."
  },
  "customTokenWarningInTokenDetectionNetworkWithTDOFF": {
    "message": "불러오기 전에 토큰의 신뢰성을 확인하세요. $1 상황을 피하는 방법을 알아보세요. 또한 $2 토큰 감지 기능을 활성화할 수 있습니다."
  },
  "customerSupport": {
    "message": "고객 지원"
  },
  "customizeYourNotifications": {
    "message": "알림 맞춤 설정"
  },
  "customizeYourNotificationsText": {
    "message": "수신하려는 알림의 유형을 켜세요."
  },
  "dappRequestedSpendingCap": {
    "message": "사이트에서 지출 한도를 요청했습니다"
  },
  "dappSuggested": {
    "message": "추천 사이트"
  },
  "dappSuggestedGasSettingToolTipMessage": {
    "message": "$1에서 이 가격을 제안했습니다.",
    "description": "$1 is url for the dapp that has suggested gas settings"
  },
  "dappSuggestedHigh": {
    "message": "추천 사이트"
  },
  "dappSuggestedHighShortLabel": {
    "message": "사이트(높음)"
  },
  "dappSuggestedShortLabel": {
    "message": "사이트"
  },
  "dappSuggestedTooltip": {
    "message": "$1에서 이 가격을 추천했습니다.",
    "description": "$1 represents the Dapp's origin"
  },
  "darkTheme": {
    "message": "어둡게"
  },
  "data": {
    "message": "데이터"
  },
  "dataBackupSeemsCorrupt": {
    "message": "사용자 데이터를 복구할 수 없습니다. 파일이 손상된 것 같습니다."
  },
  "dataCollectionForMarketing": {
    "message": "마케팅을 위한 데이터 수집"
  },
  "dataCollectionForMarketingDescription": {
    "message": "MetaMetrics를 사용하여 사용자가 마케팅 커뮤니케이션과 어떻게 상호 작용하는지 파악할 것입니다. 관련 뉴스(예: 제품 기능 및 기타 자료)를 공유할 수 있습니다."
  },
  "dataCollectionWarningPopoverButton": {
    "message": "확인"
  },
  "dataCollectionWarningPopoverDescription": {
    "message": "마케팅 목적의 데이터 수집을 비활성화했습니다. 이는 이 장치에만 적용됩니다. 다른 장치에서 MetaMask를 사용하면 해당 장치에서도 데이터 수집을 비활성화해야 합니다."
  },
  "dataHex": {
    "message": "헥스"
  },
  "dcent": {
    "message": "D'Cent"
  },
  "decimal": {
    "message": "토큰 소수점"
  },
  "decimalsMustZerotoTen": {
    "message": "소수점 이하 자릿수는 0 이상, 36 이하여야 합니다."
  },
  "decrypt": {
    "message": "암호 해독"
  },
  "decryptCopy": {
    "message": "암호 해독된 메시지 복사"
  },
  "decryptInlineError": {
    "message": "다음 오류 때문에 이 메시지를 해독할 수 없습니다: $1",
    "description": "$1 is error message"
  },
  "decryptMessageNotice": {
    "message": "$1에서 작업 완료를 위해 이 메시지를 읽고자 합니다.",
    "description": "$1 is the web3 site name"
  },
  "decryptMetamask": {
    "message": "메시지 암호 해독"
  },
  "decryptRequest": {
    "message": "암호 해독 요청"
  },
  "defaultRpcUrl": {
    "message": "기본 RPC URL"
  },
  "delete": {
    "message": "삭제"
  },
  "deleteContact": {
    "message": "연락처 삭제"
  },
  "deleteNetwork": {
    "message": "네트워크를 삭제하시겠습니까?"
  },
  "deleteNetworkIntro": {
    "message": "이 네트워크를 삭제하면 나중에 이 네트워크에 있는 자산을 보고 싶을 때 네트워크를 다시 추가해야 합니다"
  },
  "deleteNetworkTitle": {
    "message": "$1 네트워크를 삭제하시겠습니까?",
    "description": "$1 represents the name of the network"
  },
  "deleteRpcUrl": {
    "message": "RPC URL 삭제"
  },
  "deposit": {
    "message": "예치"
  },
  "deprecatedGoerliNtwrkMsg": {
    "message": "이더리움 시스템 업데이트로 인해 Goerli 테스트 네트워크는 곧 단계적으로 지원 중단될 예정입니다."
  },
  "deprecatedNetwork": {
    "message": "이 네트워크는 더 이상 지원되지 않습니다"
  },
  "deprecatedNetworkButtonMsg": {
    "message": "확인"
  },
  "deprecatedNetworkDescription": {
    "message": "연결하려는 네트워크는 Metamask에서 더 이상 지원되지 않습니다. $1"
  },
  "description": {
    "message": "설명"
  },
  "descriptionFromSnap": {
    "message": "$1 설명",
    "description": "$1 represents the name of the snap"
  },
  "details": {
    "message": "세부 정보"
  },
  "developerOptions": {
    "message": "개발자 옵션"
  },
  "developerOptionsNetworkMenuRedesignDescription": {
    "message": "네트워크 메뉴를 새로운 디자인으로 전환"
  },
  "developerOptionsNetworkMenuRedesignTitle": {
    "message": "네트워크 메뉴 디자인 변경"
  },
  "developerOptionsResetStatesAnnouncementsDescription": {
    "message": "Resets isShown boolean to false for all announcements. Announcements are the notifications shown in the What's New popup modal."
  },
  "developerOptionsResetStatesOnboarding": {
    "message": "온보딩과 관련된 다양한 상태를 초기화하고 '지갑 보안' 온보딩 페이지로 리디렉션합니다."
  },
  "developerOptionsServiceWorkerKeepAlive": {
    "message": "session.storage에 타임스탬프가 지속적으로 저장됩니다"
  },
  "disabledGasOptionToolTipMessage": {
    "message": "“$1” 유형은 오리지널 가스비를 최소 10% 인상해야 하는 기준에 미치지 못하므로 비활성화되었습니다.",
    "description": "$1 is gas estimate type which can be market or aggressive"
  },
  "disconnect": {
    "message": "연결 해제"
  },
  "disconnectAllAccounts": {
    "message": "모든 계정 연결 해제"
  },
  "disconnectAllAccountsConfirmationDescription": {
    "message": "연결을 해제하시겠습니까? 사이트 기능을 이용하지 못하게 될 수도 있습니다."
  },
  "disconnectAllAccountsText": {
    "message": "계정"
  },
  "disconnectAllSnapsText": {
    "message": "Snap"
  },
  "disconnectAllText": {
    "message": "$2에서 $1의 연결을 끊은 경우, 다시 사용하려면 다시 연결해야 합니다.",
    "description": "$1 will map to `disconnectAllAccountsText` or `disconnectAllSnapsText`, $2 represents the website hostname"
  },
  "disconnectAllTitle": {
    "message": "모든 $1 연결 해제",
    "description": "$1 will map to `disconnectAllAccountsText` or `disconnectAllSnapsText`"
  },
  "disconnectPrompt": {
    "message": "$1 연결 해제"
  },
  "disconnectThisAccount": {
    "message": "이 계정 연결 해제"
  },
  "disconnectedAllAccountsToast": {
    "message": "모든 계정이 $1에서 연결 해제됨",
    "description": "$1 is name of the dapp`"
  },
  "disconnectedSingleAccountToast": {
    "message": "$1, $2에서 연결 해제됨",
    "description": "$1 is name of the name and $2 represents the dapp name`"
  },
  "discoverSnaps": {
    "message": "Snap 알아보기",
    "description": "Text that links to the Snaps website. Displayed in a banner on Snaps list page in settings."
  },
  "dismiss": {
    "message": "해지"
  },
  "dismissReminderDescriptionField": {
    "message": "이 기능을 켜면 비밀복구구문 백업 알림 메시지를 해지할 수 있습니다. 단, 자금 손실을 방지하려면 비밀복구구문을 백업하는 것이 좋습니다."
  },
  "dismissReminderField": {
    "message": "비밀복구구문 백업 알림 해지"
  },
  "displayNftMedia": {
    "message": "NFT 미디어 표시"
  },
  "displayNftMediaDescription": {
    "message": "NFT 미디어와 데이터를 표시하면 IP 주소가 OpenSea나 기타 제삼자에게 노출될 수 있습니다. 공격자는 이를 통해 회원님의 IP 주소와 이더리움 주소를 연결할 수 있습니다. NFT 자동 감지는 이 설정을 사용하며, 이 설정이 꺼져 있는 경우 사용할 수 없습니다."
  },
  "diveStraightIntoUsingYourNFTs": {
    "message": "NFT 바로 사용"
  },
  "diveStraightIntoUsingYourTokens": {
    "message": "토큰 바로 사용"
  },
  "doNotShare": {
    "message": "누구와도 공유하지 마세요"
  },
  "domain": {
    "message": "도메인"
  },
  "domainNotSupportedOnNetwork": {
    "message": "네트워크에서 도메인 조회를 지원하지 않음"
  },
  "done": {
    "message": "완료"
  },
  "dontShowThisAgain": {
    "message": "다시 표시 안 함"
  },
  "downArrow": {
    "message": "하강 화살표"
  },
  "downloadGoogleChrome": {
    "message": "Google Chrome 다운로드"
  },
  "downloadNow": {
    "message": "지금 다운로드"
  },
  "downloadStateLogs": {
    "message": "상태 로그 다운로드"
  },
  "dragAndDropBanner": {
    "message": "네트워크를 드래그하여 순서를 변경할 수 있습니다. "
  },
  "dropped": {
    "message": "중단됨"
  },
  "edit": {
    "message": "편집"
  },
  "editANickname": {
    "message": "닉네임 편집"
  },
  "editAddressNickname": {
    "message": "주소 닉네임 편집"
  },
  "editCancellationGasFeeModalTitle": {
    "message": "가스비 취소 편집"
  },
  "editContact": {
    "message": "연락처 편집"
  },
  "editGasFeeModalTitle": {
    "message": "가스비 편집"
  },
  "editGasLimitOutOfBounds": {
    "message": "가스 한도는 $1입니다."
  },
  "editGasLimitOutOfBoundsV2": {
    "message": "가스 한도는 $1보다 크고 $2 미만이어야 합니다.",
    "description": "$1 is the minimum limit for gas and $2 is the maximum limit"
  },
  "editGasLimitTooltip": {
    "message": "가스 한도는 사용하려는 가스의 최대 단위입니다. 가스 단위는 \"최대 우선 요금\" 및 \"최대 요금\"의 승수입니다."
  },
  "editGasMaxBaseFeeGWEIImbalance": {
    "message": "최대 기본 요금이 우선 요금보다 낮을 수 없습니다."
  },
  "editGasMaxBaseFeeHigh": {
    "message": "최대 기본 요금이 필요 이상으로 높습니다."
  },
  "editGasMaxBaseFeeLow": {
    "message": "최대 기본 요금이 현재 네트워크 조건에 비해 낮습니다."
  },
  "editGasMaxFeeHigh": {
    "message": "최대 요금이 필요 이상으로 높습니다."
  },
  "editGasMaxFeeLow": {
    "message": "최대 요금이 네트워크 조건에 비해 너무 낮습니다."
  },
  "editGasMaxFeePriorityImbalance": {
    "message": "최대 요금이 최대 우선 요금보다 낮을 수 없습니다."
  },
  "editGasMaxPriorityFeeBelowMinimum": {
    "message": "최대 우선 요금은 0GWEI보다 커야 합니다."
  },
  "editGasMaxPriorityFeeBelowMinimumV2": {
    "message": "우선 요금은 0보다 커야 합니다."
  },
  "editGasMaxPriorityFeeHigh": {
    "message": "최대 우선 요금이 필요 이상으로 높습니다. 필요 이상으로 지급될 수 있습니다."
  },
  "editGasMaxPriorityFeeHighV2": {
    "message": "우선 요금이 필요 이상으로 높습니다. 필요 이상으로 지급될 수 있습니다"
  },
  "editGasMaxPriorityFeeLow": {
    "message": "최대 우선 요금이 현재 네트워크 조건에 비해 낮습니다."
  },
  "editGasMaxPriorityFeeLowV2": {
    "message": "우선 요금이 현재 네트워크 조건에 비해 낮습니다."
  },
  "editGasPriceTooLow": {
    "message": "가스 가격은 0보다 커야 합니다."
  },
  "editGasPriceTooltip": {
    "message": "이 네트워크에서는 트랜잭션을 제출할 때 \"가스 가격\"을 필수 입력해야 합니다. 가스 가격은 가스 단위당 지급할 금액입니다."
  },
  "editGasSubTextAmountLabel": {
    "message": "최대 금액:",
    "description": "This is meant to be used as the $1 substitution editGasSubTextAmount"
  },
  "editGasSubTextFeeLabel": {
    "message": "최대 요금"
  },
  "editGasTitle": {
    "message": "우선 순위 편집"
  },
  "editGasTooLow": {
    "message": "알 수 없는 처리 시간"
  },
  "editNonceField": {
    "message": "논스 편집"
  },
  "editNonceMessage": {
    "message": "이는 고급 기능으로, 주의해서 사용해야 합니다."
  },
  "editPermission": {
    "message": "권한 편집"
  },
  "editSpeedUpEditGasFeeModalTitle": {
    "message": "가스비 가속 편집"
  },
  "effortlesslyNavigateYourDigitalAssets": {
    "message": "디지털 자산을 손쉽게 탐색"
  },
  "enable": {
    "message": "활성화"
  },
  "enableAutoDetect": {
    "message": " 자동 감지 활성화"
  },
  "enableFromSettings": {
    "message": " 설정에서 이 기능을 활성화합니다."
  },
  "enableNftAutoDetection": {
    "message": "NFT 자동 감지 활성화"
  },
  "enableSnap": {
    "message": "활성화"
  },
  "enableToken": {
    "message": "$1 활성화",
    "description": "$1 is a token symbol, e.g. ETH"
  },
  "enableTokenAutoDetection": {
    "message": "토큰 자동 감지 활성화"
  },
  "enabled": {
    "message": "활성화됨"
  },
  "enabledNetworks": {
    "message": "활성화된 네트워크"
  },
  "encryptionPublicKeyNotice": {
    "message": "$1에서 회원님의 공개 암호화 키를 요구합니다. 동의를 받으면 이 사이트에서 암호화된 메시지를 작성하여 회원님에게 전송할 수 있습니다.",
    "description": "$1 is the web3 site name"
  },
  "encryptionPublicKeyRequest": {
    "message": "암호화 공개 키 요구"
  },
  "endpointReturnedDifferentChainId": {
    "message": "입력한 RPC URL이 체인 ID($1)와 다릅니다. 체인 ID를 업데이트하여 추가하기 원하는 네트워크의 RPC URL 과 매치되도록 하세요.",
    "description": "$1 is the return value of eth_chainId from an RPC endpoint"
  },
  "enhancedTokenDetectionAlertMessage": {
    "message": "$1에서 향상된 토큰 감지 기능을 사용할 수 있습니다. $2"
  },
  "ensDomainsSettingDescriptionIntroduction": {
    "message": "MetaMask를 사용하면 브라우저의 주소창에서 ENS 도메인을 바로 볼 수 있습니다. 방법은 다음과 같습니다."
  },
  "ensDomainsSettingDescriptionOutroduction": {
    "message": "이 기능을 사용하면 IPFS 제삼자 서비스에 회원님의 IP 주소가 노출된다는 사실을 명심하세요."
  },
  "ensDomainsSettingDescriptionPart1": {
    "message": "MetaMask에서는 이더리움의 ENS 계약을 확인하여 해당 ENS 이름과 연결되어 있는 코드를 찾습니다."
  },
  "ensDomainsSettingDescriptionPart2": {
    "message": "해당 코드가 IPFS와 링크되어 있으면 관련 콘텐츠(주로 웹사이트)를 볼 수 있습니다."
  },
  "ensDomainsSettingTitle": {
    "message": "주소창에 ENS 도메인 표시하기"
  },
  "ensIllegalCharacter": {
    "message": "ENS에 맞지 않는 문자입니다."
  },
  "ensRegistrationError": {
    "message": "ENS 이름 등록 중 오류 발생"
  },
  "ensUnknownError": {
    "message": "ENS를 조회하지 못했습니다."
  },
  "enterANumber": {
    "message": "금액 입력"
  },
  "enterCustodianToken": {
    "message": "$1 토큰을 입력하거나 새로운 토큰을 추가하세요"
  },
  "enterMaxSpendLimit": {
    "message": "최대 지출 한도 입력"
  },
  "enterOptionalPassword": {
    "message": "선택적 비밀번호를 입력하세요"
  },
  "enterPasswordContinue": {
    "message": "계속하려면 비밀번호를 입력하세요"
  },
  "enterTokenNameOrAddress": {
    "message": "토큰 이름 입력 또는 주소 붙여넣기"
  },
  "enterYourPassword": {
    "message": "비밀번호 입력"
  },
  "errorCode": {
    "message": "코드: $1",
    "description": "Displayed error code for debugging purposes. $1 is the error code"
  },
  "errorDetails": {
    "message": "오류 세부 정보",
    "description": "Title for collapsible section that displays error details for debugging purposes"
  },
  "errorGettingSafeChainList": {
    "message": "안전 체인 목록을 가져오는 동안 오류가 발생했습니다. 주의하여 계속 진행하세요."
  },
  "errorMessage": {
    "message": "메시지: $1",
    "description": "Displayed error message for debugging purposes. $1 is the error message"
  },
  "errorName": {
    "message": "코드: $1",
    "description": "Displayed error name for debugging purposes. $1 is the error name"
  },
  "errorPageMessage": {
    "message": "페이지를 새로고침하여 다시 시도하거나 $1로 지원을 요청하여 도움을 받으세요.",
    "description": "Message displayed on generic error page in the fullscreen or notification UI, $1 is a clickable link with text defined by the 'here' key. The link will open to a form where users can file support tickets."
  },
  "errorPagePopupMessage": {
    "message": "팝업을 닫은 후 다시 열어 다시 시도하거나 $1에서 지원을 요청하여 도움을 받으세요.",
    "description": "Message displayed on generic error page in the popup UI, $1 is a clickable link with text defined by the 'here' key. The link will open to a form where users can file support tickets."
  },
  "errorPageTitle": {
    "message": "MetaMask 오류 발생",
    "description": "Title of generic error page"
  },
  "errorStack": {
    "message": "스택:",
    "description": "Title for error stack, which is displayed for debugging purposes"
  },
  "errorWhileConnectingToRPC": {
    "message": "사용자 맞춤 네트워크 연결 중에 오류가 발생했습니다."
  },
  "errorWithSnap": {
    "message": "$1 오류",
    "description": "$1 represents the name of the snap"
  },
  "estimatedFee": {
    "message": "예상 수수료"
  },
  "estimatedFeeTooltip": {
    "message": "네트워크에서 트랜잭션을 처리하기 위해 지불한 금액입니다."
  },
  "ethGasPriceFetchWarning": {
    "message": "현재 주요 가스 견적 서비스를 사용할 수 없으므로 백업 가스 가격을 제공합니다."
  },
  "ethereumProviderAccess": {
    "message": "이더리움 공급업체에 $1 엑세스 허용",
    "description": "The parameter is the name of the requesting origin"
  },
  "ethereumPublicAddress": {
    "message": "이더리움 공개 주소"
  },
  "etherscan": {
    "message": "Etherscan"
  },
  "etherscanView": {
    "message": "Etherscan에서 계정 보기"
  },
  "etherscanViewOn": {
    "message": "Etherscan에서 보기"
  },
  "expandView": {
    "message": "보기 확장"
  },
  "experimental": {
    "message": "실험적"
  },
  "extendWalletWithSnaps": {
    "message": "커뮤니티에서 만들어진 Snap을 알아보고 웹3 경험을 개인 맞춤하세요.",
    "description": "Banner description displayed on Snaps list page in Settings when less than 6 Snaps is installed."
  },
  "extensionInsallCompleteDescription": {
    "message": "MetaMask Institutional 제품 온보딩으로 돌아가 수탁 또는 자기 수탁 계정을 연결합니다."
  },
  "extensionInsallCompleteTitle": {
    "message": "확장 설치 완료"
  },
  "externalExtension": {
    "message": "외부 확장"
  },
  "externalNameSourcesSetting": {
    "message": "추천 닉네임"
  },
  "externalNameSourcesSettingDescription": {
    "message": "Etherscan, Infura, Lens Protocol과 같은 제삼자에게서 회원님이 상호작용하는 주소에 대한 추천 닉네임을 가져올 것입니다. 이러한 제삼자는 해당 주소와 회원님의 IP 주소를 볼 수 있습니다. 회원님의 계정 주소는 제삼자에게 노출되지 않습니다."
  },
  "failed": {
    "message": "실패"
  },
  "failedToFetchChainId": {
    "message": "체인 ID를 가져올 수 없습니다. RPC URL이 올바른가요?"
  },
  "failedToFetchTickerSymbolData": {
    "message": "현재 티커 기호 확인 데이터를 사용할 수 없습니다. 입력한 기호가 올바른지 확인하세요. 이는 네트워크에 표시되는 전환율에 영향을 미칩니다."
  },
  "failureMessage": {
    "message": "문제가 발생했습니다. 작업을 완료할 수 없습니다."
  },
  "fast": {
    "message": "빠름"
  },
  "feeAssociatedRequest": {
    "message": "수수료가 이 요청과 연결되어 있습니다."
  },
  "feeDetails": {
    "message": "수수료 세부 정보"
  },
  "fiat": {
    "message": "명목",
    "description": "Exchange type"
  },
  "fileImportFail": {
    "message": "파일 가져오기가 작동하지 않나요? 여기를 클릭하세요.",
    "description": "Helps user import their account from a JSON file"
  },
  "flaskWelcomeUninstall": {
    "message": "이 확장 프로그램을 삭제해야 합니다",
    "description": "This request is shown on the Flask Welcome screen. It is intended for non-developers, and will be bolded."
  },
  "flaskWelcomeWarning1": {
    "message": "Flask는 개발자가 불안정한 신규 API를 실험하기 위한 것입니다. 개발자나 베타 테스터가 아니면 $1하세요.",
    "description": "This is a warning shown on the Flask Welcome screen, intended to encourage non-developers not to proceed any further. $1 is the bolded message 'flaskWelcomeUninstall'"
  },
  "flaskWelcomeWarning2": {
    "message": "이 확장 프로그램은 안전성이나 안정성을 보장하지 않습니다. Flask에서 제공하는 새로운 API는 피싱 공격에 대비한 강화 과정을 거치지 않았습니다. 즉, Flask가 필요한 모든 사이트나 스냅은 자산을 훔치려는 악의적 시도일 수 있습니다.",
    "description": "This explains the risks of using MetaMask Flask"
  },
  "flaskWelcomeWarning3": {
    "message": "모든 Flask의 API는 실험 단계입니다. 따라서 예고 없이 변경, 제거되거나 안정적인 MetaMask로 마이그레이션되지 않고 Flask에 무기한 남아 있을 수 있습니다. 사용 시 위험은 본인 책임입니다.",
    "description": "This message warns developers about unstable Flask APIs"
  },
  "flaskWelcomeWarning4": {
    "message": "Flask를 사용할 때는 정규 MetaMask 익스텐션을 비활성화하세요.",
    "description": "This message calls to pay attention about multiple versions of MetaMask running on the same site (Flask + Prod)"
  },
  "flaskWelcomeWarningAcceptButton": {
    "message": "본인은 이 위험을 감수합니다",
    "description": "this text is shown on a button, which the user presses to confirm they understand the risks of using Flask"
  },
  "floatAmountToken": {
    "message": "토큰 금액은 정수여야 합니다"
  },
  "followUsOnTwitter": {
    "message": "트위터에서 팔로우하세요"
  },
  "forbiddenIpfsGateway": {
    "message": "금지된 IPFS 게이트웨이: CID 게이트웨이를 지정하세요."
  },
  "forgetDevice": {
    "message": "이 장치 삭제"
  },
  "forgotPassword": {
    "message": "비밀번호를 잊으셨나요?"
  },
  "from": {
    "message": "발신"
  },
  "fromAddress": {
    "message": "발신: $1",
    "description": "$1 is the address to include in the From label. It is typically shortened first using shortenAddress"
  },
  "fromTokenLists": {
    "message": "가져올 토큰 목록: $1"
  },
  "function": {
    "message": "기능: $1"
  },
  "functionApprove": {
    "message": "기능: 승인"
  },
  "functionSetApprovalForAll": {
    "message": "함수: SetApprovalForAll"
  },
  "functionType": {
    "message": "기능 유형"
  },
  "fundYourWallet": {
    "message": "지갑에 자금 추가"
  },
  "fundYourWalletDescription": {
    "message": "지갑에 $1의 자금을 추가하여 시작하세요.",
    "description": "$1 is the token symbol"
  },
  "gas": {
    "message": "가스"
  },
  "gasDisplayAcknowledgeDappButtonText": {
    "message": "제안된 가스비 편집"
  },
  "gasDisplayDappWarning": {
    "message": "$1에서 이 가스비를 제안했습니다. 이를 무시하면 트랜잭션에 문제가 발생할 수 있습니다. 질문이 있는 경우 $1에 문의하세요.",
    "description": "$1 represents the Dapp's origin"
  },
  "gasIsETH": {
    "message": "가스는 $1입니다 "
  },
  "gasLimit": {
    "message": "가스 한도"
  },
  "gasLimitInfoTooltipContent": {
    "message": "가스 한도는 지불할 가스 단위의 최대 금액입니다."
  },
  "gasLimitRecommended": {
    "message": "권장 가스비 한도는 $1입니다. 가스 한도가 이보다 낮으면 실패할 수 있습니다."
  },
  "gasLimitTooLow": {
    "message": "가스 한도는 21000 이상이어야 합니다."
  },
  "gasLimitTooLowWithDynamicFee": {
    "message": "가스 한도는 $1 이상이어야 합니다.",
    "description": "$1 is the custom gas limit, in decimal."
  },
  "gasLimitV2": {
    "message": "가스 한도"
  },
  "gasOption": {
    "message": "가스 옵션"
  },
  "gasPrice": {
    "message": "가스 가격(GWEI)"
  },
  "gasPriceExcessive": {
    "message": "가스비가 불필요하게 높게 설정되었습니다. 가격을 낮추는 것을 고려해 보세요."
  },
  "gasPriceExcessiveInput": {
    "message": "가스 가격 초과"
  },
  "gasPriceExtremelyLow": {
    "message": "가스 가격이 너무 낮음"
  },
  "gasPriceFetchFailed": {
    "message": "네트워크 오류로 인해 가스 가격 견적 추산을 실패했습니다."
  },
  "gasPriceInfoTooltipContent": {
    "message": "가스 가격은 각 가스 단위에 대해 지불할 Ether 금액을 지정합니다."
  },
  "gasTimingHoursShort": {
    "message": "$1 시간",
    "description": "$1 represents a number of hours"
  },
  "gasTimingLow": {
    "message": "느림"
  },
  "gasTimingMinutesShort": {
    "message": "$1 분",
    "description": "$1 represents a number of minutes"
  },
  "gasTimingSecondsShort": {
    "message": "$1 초",
    "description": "$1 represents a number of seconds"
  },
  "gasUsed": {
    "message": "가스 사용됨"
  },
  "general": {
    "message": "일반"
  },
  "generalCameraError": {
    "message": "카메라에 액세스할 수 없습니다. 다시 시도하세요."
  },
  "generalCameraErrorTitle": {
    "message": "오류가 발생했습니다...."
  },
  "genericExplorerView": {
    "message": "$1에서 계정 보기"
  },
  "getStartedWithNFTs": {
    "message": "$1 받고 NFT 구매하기",
    "description": "$1 is the token symbol"
  },
  "getStartedWithNFTsDescription": {
    "message": "지갑에 $1의 자금을 추가하여 시작하세요.",
    "description": "$1 is the token symbol"
  },
  "goBack": {
    "message": "뒤로 가기"
  },
  "goToSite": {
    "message": "사이트로 이동"
  },
  "goerli": {
    "message": "Goerli 테스트 네트워크"
  },
  "gotIt": {
    "message": "확인"
  },
  "grantedToWithColon": {
    "message": "부여 대상:"
  },
  "gwei": {
    "message": "GWEI"
  },
  "hardware": {
    "message": "하드웨어"
  },
  "hardwareWalletConnected": {
    "message": "하드웨어 지갑 연결됨"
  },
  "hardwareWalletLegacyDescription": {
    "message": "(레거시)",
    "description": "Text representing the MEW path"
  },
  "hardwareWalletSupportLinkConversion": {
    "message": "여기를 클릭"
  },
  "hardwareWallets": {
    "message": "하드웨어 지갑 연결"
  },
  "hardwareWalletsInfo": {
    "message": "하드웨어 지갑을 통합하면 외부 서버에 API 호출을 사용하며, 이 서버는 사용자의 IP 주소와 사용자와 인터렉션하는 스마트 계약의 주소를 볼 수 있습니다."
  },
  "hardwareWalletsMsg": {
    "message": "MetaMask와 함께 사용할 하드웨어 지갑을 선택하세요."
  },
  "here": {
    "message": "여기",
    "description": "as in -click here- for more information (goes with troubleTokenBalances)"
  },
  "hexData": {
    "message": "헥스 데이터"
  },
  "hiddenAccounts": {
    "message": "숨긴 계정"
  },
  "hide": {
    "message": "숨기기"
  },
  "hideAccount": {
    "message": "계정 숨기기"
  },
  "hideFullTransactionDetails": {
    "message": "전체 트랜잭션 세부 정보 숨기기"
  },
  "hideSeedPhrase": {
    "message": "시드 구문 숨기기"
  },
  "hideSentitiveInfo": {
    "message": "민감한 정보 숨기기"
  },
  "hideToken": {
    "message": "토큰 숨기기"
  },
  "hideTokenPrompt": {
    "message": "토큰을 숨기겠습니까?"
  },
  "hideTokenSymbol": {
    "message": "$1 숨기기",
    "description": "$1 is the symbol for a token (e.g. 'DAI')"
  },
  "hideZeroBalanceTokens": {
    "message": "잔액 없는 토큰 숨기기"
  },
  "high": {
    "message": "공격적"
  },
  "highGasSettingToolTipMessage": {
    "message": "변동성이 크고 심지어 휘발성이 높은 시장입니다. $1 이용으로 인기 NFT 드롭 등으로 인한 네트워크 트래픽 급증에 대응하세요.",
    "description": "$1 is key 'high' (text: 'Aggressive') separated here so that it can be passed in with bold font-weight"
  },
  "highLowercase": {
    "message": "높음"
  },
  "history": {
    "message": "기록"
  },
  "holdToRevealContent1": {
    "message": "비밀복구구문이 있으면 $1 기능을 사용할 수 있습니다",
    "description": "$1 is a bolded text with the message from 'holdToRevealContent2'"
  },
  "holdToRevealContent2": {
    "message": "지갑과 자금 모두에 액세스할 수 있습니다.",
    "description": "Is the bolded text in 'holdToRevealContent1'"
  },
  "holdToRevealContent3": {
    "message": "이는 누구와도 공유하지 마세요. $1 $2",
    "description": "$1 is a message from 'holdToRevealContent4' and $2 is a text link with the message from 'holdToRevealContent5'"
  },
  "holdToRevealContent4": {
    "message": "MetaMask 지원팀은 이러한 정보를 절대로 묻지 않습니다,",
    "description": "Part of 'holdToRevealContent3'"
  },
  "holdToRevealContent5": {
    "message": "오히려 피싱 사기꾼들이 요구할 수 있으니 주의가 필요합니다.",
    "description": "The text link in 'holdToRevealContent3'"
  },
  "holdToRevealContentPrivateKey1": {
    "message": "개인 키가 있으면 $1 기능을 사용할 수 있습니다",
    "description": "$1 is a bolded text with the message from 'holdToRevealContentPrivateKey2'"
  },
  "holdToRevealContentPrivateKey2": {
    "message": "지갑과 자금 모두에 액세스할 수 있습니다.",
    "description": "Is the bolded text in 'holdToRevealContentPrivateKey2'"
  },
  "holdToRevealLockedLabel": {
    "message": "눌러서 잠긴 서클 공개"
  },
  "holdToRevealPrivateKey": {
    "message": "눌러서 개인 키 공개"
  },
  "holdToRevealPrivateKeyTitle": {
    "message": "개인 키를 안전하게 보관하세요"
  },
  "holdToRevealSRP": {
    "message": "눌러서 SRP 공개"
  },
  "holdToRevealSRPTitle": {
    "message": "SRP를 안전하게 보관하세요"
  },
  "holdToRevealUnlockedLabel": {
    "message": "눌러서 잠금해제된 서클 공개"
  },
  "id": {
    "message": "ID"
  },
  "ignoreAll": {
    "message": "모두 무시"
  },
  "ignoreTokenWarning": {
    "message": "토큰을 숨기면 지갑에 표시되지 않습니다. 하지만 이를 검색하여 추가할 수 있습니다."
  },
  "imToken": {
    "message": "imToken"
  },
  "immediateAccessToYourNFTs": {
    "message": "NFT에 즉시 액세스"
  },
  "immediateAccessToYourTokens": {
    "message": "토큰에 즉시 액세스"
  },
  "import": {
    "message": "가져오기",
    "description": "Button to import an account from a selected file"
  },
  "importAccount": {
    "message": "계정 가져오기"
  },
  "importAccountError": {
    "message": "계정 가져오기 오류"
  },
  "importAccountErrorIsSRP": {
    "message": "비밀복구구문 (또는 니모닉)을 입력하셨습니다. 계정을 이곳으로 불러오려면 64자의 16진수 문자열인 개인 키를 입력해야 합니다."
  },
  "importAccountErrorNotAValidPrivateKey": {
    "message": "유효한 개인 키가 아닙니다. 16진수 문자열을 입력했지만 64자리가 아닙니다."
  },
  "importAccountErrorNotHexadecimal": {
    "message": "유효한 개인 키가 아닙니다. 반드시 64자의 16진수 문자열인 개인 키를 입력해야 합니다."
  },
  "importAccountJsonLoading1": {
    "message": "이 JSON 파일을 가져오려면 몇 분 정도 걸리며 MetaMask가 정지됩니다."
  },
  "importAccountJsonLoading2": {
    "message": "죄송합니다. 향후에는 더 빠르게 개선하겠습니다."
  },
  "importAccountMsg": {
    "message": "가져온 계정은 MetaMask 계정 비밀복구구문과 연결하지 못합니다. 가져온 계정에 대해 자세히 알아보기"
  },
  "importMyWallet": {
    "message": "내 지갑 가져오기"
  },
  "importNFT": {
    "message": "NFT 가져오기"
  },
  "importNFTAddressToolTip": {
    "message": "예를 들어 OpenSea의 NFT 페이지 세부 정보에는 '계약 주소'라는 파란색 하이퍼링크 값이 있습니다. 이를 클릭하면 Etherscan의 계약 주소로 이동합니다. 해당 페이지의 왼쪽 상단에는 '계약(Contract)'이라고 표시된 아이콘이 있고 오른쪽으로 문자와 숫자로 구성된 긴 문자열이 있어야 합니다. 이것이 바로 NFT를 생성한 계약 주소입니다. 주소 오른쪽의 '복사' 아이콘을 클릭하면 이를 클립보드에 저장할 수 있습니다."
  },
  "importNFTPage": {
    "message": "NFT 페이지 가져오기"
  },
  "importNFTTokenIdToolTip": {
    "message": "NFT의 ID는 고유한 식별자이므로 동일한 NFT는 존재하지 않습니다. 다시 말하지만, OpenSea에서 이 번호는 '세부 정보'에서 찾아볼 수 있습니다. 이를 기록하거나 클립보드에 복사해 두세요."
  },
  "importSelectedTokens": {
    "message": "선택한 토큰을 불러올까요?"
  },
  "importSelectedTokensDescription": {
    "message": "선택한 토큰만 지갑에 표시됩니다. 숨긴 토큰은 토큰 검색을 통해 나중에 언제든지 불러올 수 있습니다."
  },
  "importTokenQuestion": {
    "message": "토큰을 가져올까요?"
  },
  "importTokenWarning": {
    "message": "기존 토큰의 가짜 버전을 포함하여 누구나 어떤 이름으로든 토큰을 만들 수 있습니다. 추가 및 트랜잭션은 사용자의 책임입니다."
  },
  "importTokensCamelCase": {
    "message": "토큰 가져오기"
  },
  "importTokensError": {
    "message": "토큰을 가져올 수 없습니다. 나중에 다시 시도하세요."
  },
  "importWithCount": {
    "message": "$1 불러오기",
    "description": "$1 will the number of detected tokens that are selected for importing, if all of them are selected then $1 will be all"
  },
  "imported": {
    "message": "가져옴",
    "description": "status showing that an account has been fully loaded into the keyring"
  },
  "inYourSettings": {
    "message": "설정에서"
  },
  "infuraBlockedNotification": {
    "message": "MetaMask이 블록체인 호스트에 연결할 수 없습니다. $1 오류 가능성을 검토하세요.",
    "description": "$1 is a clickable link with with text defined by the 'here' key"
  },
  "initialTransactionConfirmed": {
    "message": "최초 트랜잭션을 네트워크에서 컨펌했습니다. 돌아가려면 컨펌을 클릭하세요."
  },
  "inputLogicEmptyState": {
    "message": "타사에서 현재나 추후 지출하기에 무리가 없는 금액만 입력하세요. 지출 한도는 나중에 언제든지 상향할 수 있습니다."
  },
  "inputLogicEqualOrSmallerNumber": {
    "message": "이렇게 하면 타사가 현재 잔액에서 $1만큼 지출할 수 있게 됩니다.",
    "description": "$1 is the current token balance in the account and the name of the current token"
  },
  "inputLogicHigherNumber": {
    "message": "이렇게 하면 토큰 잔액이 한도에 도달하거나 지출 한도를 철회할 때까지 제삼자가 모든 토큰 잔액을 지출할 수 있게 됩니다. 이를 원하지 않는다면 지출 한도를 하향하세요."
  },
  "insightWarning": {
    "message": "경고"
  },
  "insightWarningCheckboxMessage": {
    "message": "$2의 $1 요청",
    "description": "$1 is the action i.e. sign, confirm. $2 is the origin making the request."
  },
  "insightWarningContentPlural": {
    "message": "$2 전에 $1을(를) 확인하세요. $3 후에는 되돌릴 수 없습니다.",
    "description": "$1 the 'insightWarnings' message (2 warnings) representing warnings, $2 is the action (i.e. signing) and $3 is the result (i.e. signature, transaction)"
  },
  "insightWarningContentSingular": {
    "message": "$2 전에 $1을(를) 확인하세요. $3 후에는 되돌릴 수 없습니다.",
    "description": "$1 is the 'insightWarning' message (1 warning), $2 is the action (i.e. signing) and $3 is the result (i.e. signature, transaction)"
  },
  "insightWarningHeader": {
    "message": "이 요청은 위험성이 높습니다."
  },
  "insightWarnings": {
    "message": "경고"
  },
  "insightsFromSnap": {
    "message": "$1 인사이트",
    "description": "$1 represents the name of the snap"
  },
  "install": {
    "message": "설치"
  },
  "installExtension": {
    "message": "확장 설치"
  },
  "installExtensionDescription": {
    "message": "기관의 규정을 준수하는 세계 최고의 웹3 지갑, MetaMask입니다."
  },
  "installOrigin": {
    "message": "출처 설치"
  },
  "installRequest": {
    "message": "MetaMask에 추가"
  },
  "installedOn": {
    "message": "$1에 설치됨",
    "description": "$1 is the date when the snap has been installed"
  },
  "insufficientBalance": {
    "message": "잔액이 부족합니다."
  },
  "insufficientCurrencyBuyOrDeposit": {
    "message": "$2 네트워크의 트랜잭션 수수료를 지불할 계정에 $1(이)가 부족합니다. $3 또는 다른 계정에서 입금하세요.",
    "description": "$1 is the native currency of the network, $2 is the name of the current network, $3 is the key 'buy' + the ticker symbol of the native currency of the chain wrapped in a button"
  },
  "insufficientCurrencyBuyOrReceive": {
    "message": "$2 네트워크의 트랜잭션 수수료를 지불할 계정에 $1(이)가 부족합니다. 다른 계정에서 $3 또는 $4 하세요.",
    "description": "$1 is the native currency of the network, $2 is the name of the current network, $3 is the key 'buy' + the ticker symbol of the native currency of the chain wrapped in a button, $4 is the key 'deposit' button"
  },
  "insufficientCurrencyDeposit": {
    "message": "$2 네트워크의 트랜잭션 수수료를 지불할 계정에 $1(이)가 부족합니다. 다른 계좌에서 $1(을)를 입금하세요.",
    "description": "$1 is the native currency of the network, $2 is the name of the current network"
  },
  "insufficientFunds": {
    "message": "자금이 부족합니다."
  },
  "insufficientFundsForGas": {
    "message": "가스 자금 부족"
  },
  "insufficientTokens": {
    "message": "토큰이 부족합니다."
  },
  "interactingWith": {
    "message": "다음과 상호 작용:"
  },
  "interactingWithTransactionDescription": {
    "message": "지금 상호작용하고 있는 계약입니다. 세부 정보를 확인하여 사기를 방지하세요."
  },
  "invalidAddress": {
    "message": "잘못된 주소"
  },
  "invalidAddressRecipient": {
    "message": "수신 주소가 올바르지 않음"
  },
  "invalidAddressRecipientNotEthNetwork": {
    "message": "ETH 네트워크가 아닙니다. 소문자로 설정하세요."
  },
  "invalidAssetType": {
    "message": "이 자산은 NFT이므로 NFT 탭에 있는 NFT 가져오기 페이지에서 다시 추가해야 합니다"
  },
  "invalidBlockExplorerURL": {
    "message": "잘못된 블록 탐색기 URL"
  },
  "invalidChainIdTooBig": {
    "message": "잘못된 체인 ID. 체인 ID가 너무 큽니다."
  },
  "invalidCustomNetworkAlertContent1": {
    "message": "맞춤 네트워크 '$1'의 체인 ID를 다시 입력해야 합니다.",
    "description": "$1 is the name/identifier of the network."
  },
  "invalidCustomNetworkAlertContent2": {
    "message": "악성 또는 결함이 있는 네트워크 공급업체의 공격을 방어하려면, 이제 모든 맞춤 네트워크에 체인 ID를 사용해야 합니다."
  },
  "invalidCustomNetworkAlertContent3": {
    "message": "설정 > 네트워크로 이동한 후 체인 ID를 입력하세요. $1에서 가장 인기 있는 네트워크의 체인 ID를 찾을 수 있습니다.",
    "description": "$1 is a link to https://chainid.network"
  },
  "invalidCustomNetworkAlertTitle": {
    "message": "잘못된 맞춤 네트워크"
  },
  "invalidHexNumber": {
    "message": "잘못된 16진수입니다."
  },
  "invalidHexNumberLeadingZeros": {
    "message": "잘못된 16진수입니다. 앞에 있는 0을 모두 제거하세요."
  },
  "invalidIpfsGateway": {
    "message": "잘못된 IPFS 게이트웨이: 값은 올바른 URL이어야 합니다."
  },
  "invalidNumber": {
    "message": "숫자가 올바르지 않습니다. 십진수나 '0x'로 시작하는 16진수를 입력하세요."
  },
  "invalidNumberLeadingZeros": {
    "message": "숫자가 올바르지 않습니다. 앞에 있는 0을 모두 제거하세요."
  },
  "invalidRPC": {
    "message": "잘못된 RPC URL"
  },
  "invalidSeedPhrase": {
    "message": "잘못된 비밀복구구문"
  },
  "invalidSeedPhraseCaseSensitive": {
    "message": "입력 오류: 비밀복구구문은 대소문자를 구분해야 합니다."
  },
  "ipfsGateway": {
    "message": "IPFS 게이트웨이"
  },
  "ipfsGatewayDescription": {
    "message": "MetaMask는 타사 서비스를 이용하여 IPFS에 저장된 NFT 이미지를 표시하고, 브라우저 주소창에 입력한 ENS 주소 관련 정보도 표시하며, 다른 토큰의 아이콘도 가져옵니다. 이 기능을 이용하면 IP 주소가 해당 서비스에 노출될 수 있습니다."
  },
  "ipfsToggleModalDescriptionOne": {
    "message": "당사는 타사 서비스를 사용하여 IPFS에 저장된 NFT 이미지를 표시하고, 브라우저 주소창에 입력된 ENS 주소와 관련된 정보를 표시하며, 다양한 토큰의 아이콘을 가져옵니다. 이러한 서비스를 사용하면 귀하의 IP 주소가 해당 서비스에 노출될 수 있습니다."
  },
  "ipfsToggleModalDescriptionTwo": {
    "message": "컨펌을 선택하면 IPFS 해상도가 활성화됩니다. 언제든지 $1에서 비활성화할 수 있습니다.",
    "description": "$1 is the method to turn off ipfs"
  },
  "ipfsToggleModalSettings": {
    "message": "설정 > 보안 및 개인정보"
  },
  "isSigningOrSubmitting": {
    "message": "이전 트랜잭션이 아직 서명 또는 제출 중입니다."
  },
  "jazzAndBlockies": {
    "message": "Jazzicons와 Blockies는 계정을 한눈에 식별할 수 있게 도와주는 두 가지 고유한 아이콘 스타일입니다."
  },
  "jazzicons": {
    "message": "Jazzicons"
  },
  "jsonFile": {
    "message": "JSON 파일",
    "description": "format for importing an account"
  },
  "keyringAccountName": {
    "message": "계정 이름"
  },
  "keyringAccountPublicAddress": {
    "message": "공개 주소"
  },
  "keyringSnapRemovalResult1": {
    "message": "$1 제거 $2",
    "description": "Displays the result after removal of a keyring snap. $1 is the snap name, $2 is whether it is successful or not"
  },
  "keyringSnapRemovalResultNotSuccessful": {
    "message": "실패 ",
    "description": "Displays the `not` word in $2."
  },
  "keyringSnapRemoveConfirmation": {
    "message": "$1을(를) 입력하여 이 스냅을 제거할지 확인합니다:",
    "description": "Asks user to input the name nap prior to deleting the snap. $1 is the snap name"
  },
  "keystone": {
    "message": "Keystone"
  },
  "knownAddressRecipient": {
    "message": "알려진 계약 주소입니다."
  },
  "knownTokenWarning": {
    "message": "이 작업은 지갑에 목록에 등재되어 피싱에 사용될 수 있는 토큰을 편집합니다. 해당 토큰이 나타내는 내용을 변경하려는 경우에만 작업을 승인하세요. $1에 대해 알아보기"
  },
  "l1Fee": {
    "message": "L1 수수료"
  },
  "l1FeeTooltip": {
    "message": "L1 가스비"
  },
  "l2Fee": {
    "message": "L2 수수료"
  },
  "l2FeeTooltip": {
    "message": "L2 가스비"
  },
  "lastConnected": {
    "message": "마지막 연결"
  },
  "lastSold": {
    "message": "최근 판매"
  },
  "lavaDomeCopyWarning": {
    "message": "안전을 위해 지금은 이 텍스트를 선택할 수 없습니다."
  },
  "layer1Fees": {
    "message": "레이어 1 요금"
  },
  "layer2Fees": {
    "message": "레이어 2 요금"
  },
  "learnCancelSpeeedup": {
    "message": "$1 방법 알아보기",
    "description": "$1 is link to cancel or speed up transactions"
  },
  "learnMore": {
    "message": "자세히 알아보기"
  },
  "learnMoreAboutGas": {
    "message": "가스에 대해 $1하시겠습니까?",
    "description": "$1 will be replaced by the learnMore translation key"
  },
  "learnMoreKeystone": {
    "message": "자세히 알아보기"
  },
  "learnMoreUpperCase": {
    "message": "자세히 알아보기"
  },
  "learnMoreUpperCaseWithDot": {
    "message": "자세히 알아보세요."
  },
  "learnScamRisk": {
    "message": "사기 및 보안 위험"
  },
  "learnToBridge": {
    "message": "브릿지 알아보기"
  },
  "leaveMetaMask": {
    "message": "MetaMask를 나가시겠습니까?"
  },
  "leaveMetaMaskDesc": {
    "message": "MetaMask 외부의 사이트를 방문하려고 합니다. 계속하기 전에 URL을 다시 한번 확인하세요."
  },
  "ledgerAccountRestriction": {
    "message": "새 계정을 추가하려면 먼저 기존의 최종 계정을 사용해야 합니다."
  },
  "ledgerConnectionInstructionCloseOtherApps": {
    "message": "장치에 연결된 다른 소프트웨어를 닫은 다음 여기를 클릭하여 새로 고침하세요."
  },
  "ledgerConnectionInstructionHeader": {
    "message": "컨펌을 클릭하기 전:"
  },
  "ledgerConnectionInstructionStepFour": {
    "message": "Ledger 장치에서 \"스마트 계약 데이터\" 또는 \"블라인드 서명\"을 활성화하세요"
  },
  "ledgerConnectionInstructionStepThree": {
    "message": "Ledger 장치를 연결하고 이더리움 앱을 선택하세요."
  },
  "ledgerDeviceOpenFailureMessage": {
    "message": "Ledger 장치를 열지 못했습니다. Ledger가 다른 소프트웨어에 연결되어 있을 수 있습니다. Ledger Live 또는 Ledger 장치에 연결된 다른 응용 프로그램을 닫고 다시 연결하세요."
  },
  "ledgerErrorConnectionIssue": {
    "message": "Ledger를 다시 연결하고, ETH 앱을 열어 다시 시도하세요."
  },
  "ledgerErrorDevicedLocked": {
    "message": "Ledger가 잠겨있습니다. 잠금 해제하고 다시 시도하세요."
  },
  "ledgerErrorEthAppNotOpen": {
    "message": "문제를 해결하려면 기기에서 ETH 앱을 열고 다시 시도하세요."
  },
  "ledgerErrorTransactionDataNotPadded": {
    "message": "이더리움 트랜잭션의 입력 데이터가 충분히 패딩되지 않았습니다."
  },
  "ledgerLiveApp": {
    "message": "Ledger Live 앱"
  },
  "ledgerLocked": {
    "message": "Ledger 장치에 연결할 수 없습니다. 장치의 잠금이 해제되어 있고 이더리움 앱이 열려 있는지 확인하세요."
  },
  "ledgerTimeout": {
    "message": "Ledger Live의 응답 시간이 너무 길거나 연결 시간을 초과했습니다. Ledger Live 앱이 열려 있고 장치의 잠금이 해제되어 있는지 확인하세요."
  },
  "ledgerWebHIDNotConnectedErrorMessage": {
    "message": "Ledger 장치가 연결되지 않았습니다. Ledger를 연결하려면 '계속'을 다시 클릭하고 HID 연결을 승인하세요.",
    "description": "An error message shown to the user during the hardware connect flow."
  },
  "levelArrow": {
    "message": "수평 화살표"
  },
  "lightTheme": {
    "message": "라이트"
  },
  "likeToImportToken": {
    "message": "이 토큰을 가져올까요?"
  },
  "likeToImportTokens": {
    "message": "이 토큰을 추가하시겠습니까?"
  },
  "lineaGoerli": {
    "message": "Linea Goerli 테스트 네트워크"
  },
  "lineaMainnet": {
    "message": "Linea 메인넷"
  },
  "lineaSepolia": {
    "message": "Linea Sepolia 테스트 네트워크"
  },
  "link": {
    "message": "링크"
  },
  "links": {
    "message": "링크"
  },
  "loadMore": {
    "message": "더 불러오기"
  },
  "loading": {
    "message": "로드 중..."
  },
  "loadingScreenHardwareWalletMessage": {
    "message": "하드웨어 지갑에서 트랜잭션을 완료하세요."
  },
  "loadingScreenSnapMessage": {
    "message": "Snap에서 트랜잭션을 완료하세요."
  },
  "loadingTokens": {
    "message": "토큰 불러오는 중..."
  },
  "localhost": {
    "message": "Localhost 8545"
  },
  "lock": {
    "message": "잠금"
  },
  "lockMetaMask": {
    "message": "MetaMask 고정"
  },
  "lockTimeInvalid": {
    "message": "잠금 시간은 반드시 0에서 10080 사이여야 합니다"
  },
  "logo": {
    "message": "$1 로고",
    "description": "$1 is the name of the ticker"
  },
  "low": {
    "message": "낮음"
  },
  "lowGasSettingToolTipMessage": {
    "message": "$1 사용을 통해 더 저렴한 가격을 기다리세요. 가격 예측이 힘들기 때문에 시간 추정은 더욱 부정확합니다.",
    "description": "$1 is key 'low' separated here so that it can be passed in with bold font-weight"
  },
  "lowLowercase": {
    "message": "낮음"
  },
  "lowPriorityMessage": {
    "message": "향후 트랜잭션은 이 트랜잭션 이후에 대기열에 추가됩니다. 이 가격은 얼마 전에 마지막으로 확인되었습니다."
  },
  "mainnet": {
    "message": "이더리움 메인넷"
  },
  "mainnetToken": {
    "message": "이 주소는 알려진 이더리움 메인넷 토큰 주소와 일치합니다. 추가하려는 토큰의 계약 주소와 네트워크를 다시 확인하세요."
  },
  "makeAnotherSwap": {
    "message": "새 스왑 생성"
  },
  "makeSureNoOneWatching": {
    "message": "다른 사람이 이 화면을 보고 있지는 않은지 확인하세요.",
    "description": "Warning to users to be care while creating and saving their new Secret Recovery Phrase"
  },
  "marketCap": {
    "message": "시가 총액"
  },
  "marketDetails": {
    "message": "시장 상세 정보"
  },
  "max": {
    "message": "최대"
  },
  "maxBaseFee": {
    "message": "최대 기본 요금"
  },
  "maxFee": {
    "message": "최대 요금"
  },
  "maxFeeTooltip": {
    "message": "트랜잭션에 지불하기 위해 제공되는 최대 수수료입니다."
  },
  "maxPriorityFee": {
    "message": "최대 우선 요금"
  },
  "medium": {
    "message": "시장"
  },
  "mediumGasSettingToolTipMessage": {
    "message": "현재 시장 가격으로 빠르게 처리할 수 있도록 $1을(를) 사용하세요.",
    "description": "$1 is key 'medium' (text: 'Market') separated here so that it can be passed in with bold font-weight"
  },
  "memo": {
    "message": "메모"
  },
  "message": {
    "message": "메시지"
  },
  "metaMaskConnectStatusParagraphOne": {
    "message": "이제 MetaMask에서 계정 연결을 더 효과적으로 제어할 수 있습니다."
  },
  "metaMaskConnectStatusParagraphThree": {
    "message": "클릭하여 연결된 계정을 관리하세요."
  },
  "metaMaskConnectStatusParagraphTwo": {
    "message": "방문 중인 웹사이트가 현재 선택한 계정에 연결되어 있다면 연결 상태 버튼이 표시됩니다."
  },
  "metadataModalSourceTooltip": {
    "message": "$1 스냅은 npm이 호스팅합니다. 이 Snap의 고유 식별자는 $2 입니다.",
    "description": "$1 is the snap name and $2 is the snap NPM id."
  },
  "metamaskInstitutionalVersion": {
    "message": "MetaMask Institutional 버전"
  },
  "metamaskNotificationsAreOff": {
    "message": "현재 지갑 알림이 꺼져 있습니다."
  },
  "metamaskPortfolio": {
    "message": "MetaMask Portfolio."
  },
  "metamaskSwapsOfflineDescription": {
    "message": "MetaMask Swaps 점검 중입니다. 나중에 다시 확인하세요."
  },
  "metamaskVersion": {
    "message": "MetaMask 버전"
  },
  "methodData": {
    "message": "메소드"
  },
  "methodDataTransactionDesc": {
    "message": "디코딩된 입력 데이터를 기반으로 실행되는 함수입니다."
  },
  "methodNotSupported": {
    "message": "이 계정에서는 지원되지 않습니다."
  },
  "metrics": {
    "message": "메트릭"
  },
  "millionAbbreviation": {
    "message": "M",
    "description": "Shortened form of 'million'"
  },
  "mismatchAccount": {
    "message": "선택한 계정($1)이 서명하려는 계정($2)과 다릅니다"
  },
  "mismatchedChainLinkText": {
    "message": "네트워크 세부 정보 검증",
    "description": "Serves as link text for the 'mismatchedChain' key. This text will be embedded inside the translation for that key."
  },
  "mismatchedChainRecommendation": {
    "message": "계속 진행하기 전에 $1(을)를 확인하시기 바랍니다.",
    "description": "$1 is a clickable link with text defined by the 'mismatchedChainLinkText' key. The link will open to instructions for users to validate custom network details."
  },
  "mismatchedNetworkName": {
    "message": "기록에 따르면 네트워크 이름이 이 체인 ID와 일치하지 않습니다."
  },
  "mismatchedNetworkSymbol": {
    "message": "제출한 화폐 기호가 이 체인 ID의 화폐 기호와 일치하지 않습니다."
  },
  "mismatchedRpcChainId": {
    "message": "사용자 맞춤 네트워크의 체인 ID가 제출된 체인 ID와 일치하지 않습니다."
  },
  "mismatchedRpcUrl": {
    "message": "기록에 따르면 제출한 RPC URL 값이 이 체인 ID의 알려진 공급업체와 일치하지 않습니다."
  },
  "missingSetting": {
    "message": "설정을 찾으세요?"
  },
  "missingSettingRequest": {
    "message": "여기에서 요청하세요"
  },
  "mmiBuiltAroundTheWorld": {
    "message": "MetaMask Institutional은 전 세계적으로 설계 및 구축되었습니다."
  },
  "mmiNewNFTDetectedInNFTsTabMessage": {
    "message": "MetaMask Institutional을 통해 자동으로 NFT를 감지하여 지갑에 표시할 수 있습니다."
  },
  "mmiPasswordSetupDetails": {
    "message": "이 비밀번호는 MetaMask Institutional 확장만 잠금 해제합니다."
  },
  "more": {
    "message": "그 외"
  },
  "multipleSnapConnectionWarning": {
    "message": "$1에서 $2 Snap 사용을 원합니다.",
    "description": "$1 is the dapp and $2 is the number of snaps it wants to connect to."
  },
  "mustSelectOne": {
    "message": "토큰을 1개 이상 선택해야 합니다."
  },
  "name": {
    "message": "이름"
  },
  "nameAddressLabel": {
    "message": "주소",
    "description": "Label above address field in name component modal."
  },
  "nameInstructionsNew": {
    "message": "이 주소를 알고 있다면 나중에 알아볼 수 있도록 닉네임을 지정하세요.",
    "description": "Instruction text in name component modal when value is not recognised."
  },
  "nameInstructionsRecognized": {
    "message": "이 주소에는 기본 닉네임이 있지만, 편집하거나 다른 추천 닉네임을 찾아볼 수 있습니다.",
    "description": "Instruction text in name component modal when value is recognized but not saved."
  },
  "nameInstructionsSaved": {
    "message": "이 전에 이 주소에 닉네임을 추가한 적이 있습니다. 편집하거나 다른 추천 닉네임을 볼 수 있습니다.",
    "description": "Instruction text in name component modal when value is saved."
  },
  "nameLabel": {
    "message": "닉네임",
    "description": "Label above name input field in name component modal."
  },
  "nameModalMaybeProposedName": {
    "message": "가능한 닉네임: $1",
    "description": "$1 is the proposed name"
  },
  "nameModalTitleNew": {
    "message": "알 수 없는 주소",
    "description": "Title of the modal created by the name component when value is not recognised."
  },
  "nameModalTitleRecognized": {
    "message": "인식된 주소",
    "description": "Title of the modal created by the name component when value is recognized but not saved."
  },
  "nameModalTitleSaved": {
    "message": "저장된 주소",
    "description": "Title of the modal created by the name component when value is saved."
  },
  "nameProviderProposedBy": {
    "message": "추천인: $1",
    "description": "$1 is the name of the provider"
  },
  "nameProvider_ens": {
    "message": "이더리움 네임 서비스(ENS)"
  },
  "nameProvider_etherscan": {
    "message": "Etherscan"
  },
  "nameProvider_lens": {
    "message": "Lens Protocol"
  },
  "nameProvider_token": {
    "message": "MetaMask"
  },
  "nameSetPlaceholder": {
    "message": "닉네임을 선택하세요...",
    "description": "Placeholder text for name input field in name component modal."
  },
  "nativePermissionRequestDescription": {
    "message": "이 사이트가 다음을 수행하기 원하십니까?",
    "description": "Description below header used on Permission Connect screen for native permissions."
  },
  "nativeToken": {
    "message": "이 네트워크의 네이티브 토큰은 $1입니다. 이는 가스비 지불에 사용하는 토큰입니다. ",
    "description": "$1 represents the name of the native token on the current network"
  },
  "nativeTokenScamWarningConversion": {
    "message": "네트워크 세부 정보 편집"
  },
  "nativeTokenScamWarningDescription": {
    "message": "이 네트워크는 연결된 체인 ID 또는 이름이 일치하지 않습니다. 여러 인기 토큰이 $1(이)라는 이름을 사용하기 때문에 사기의 표적이 되고 있습니다. 사기꾼은 더 가격이 높은 암호화폐를 주겠다고 속일 수 있습니다. 계속하기 전에 모든 사항을 확인하세요.",
    "description": "$1 represents the currency name"
  },
  "nativeTokenScamWarningTitle": {
    "message": "사기일 수 있습니다"
  },
  "needHelp": {
    "message": "도움이 필요하신가요? $1에 문의하세요.",
    "description": "$1 represents `needHelpLinkText`, the text which goes in the help link"
  },
  "needHelpFeedback": {
    "message": "피드백 공유"
  },
  "needHelpLinkText": {
    "message": "MetaMask 지원"
  },
  "needHelpSubmitTicket": {
    "message": "티켓 제출"
  },
  "needImportFile": {
    "message": "반드시 가져올 파일을 선택해야 합니다.",
    "description": "User is important an account and needs to add a file to continue"
  },
  "negativeETH": {
    "message": "음수 ETH 양은 전송할 수 없습니다."
  },
  "negativeOrZeroAmountToken": {
    "message": "마이너스 또는 금액이 0인 자산은 보낼 수 없습니다."
  },
  "network": {
    "message": "네트워크:"
  },
  "networkAddedSuccessfully": {
    "message": "성공적으로 네트워크를 추가했습니다!"
  },
  "networkDetails": {
    "message": "네트워크 세부 정보"
  },
  "networkIsBusy": {
    "message": "네트워크 사용량이 많습니다. 가스비가 높고 견적의 정확도도 떨어집니다."
  },
  "networkMenu": {
    "message": "네트워크 메뉴"
  },
  "networkMenuHeading": {
    "message": "네트워크 선택"
  },
  "networkName": {
    "message": "네트워크 이름"
  },
  "networkNameArbitrum": {
    "message": "Arbitrum"
  },
  "networkNameAvalanche": {
    "message": "Avalanche"
  },
  "networkNameBSC": {
    "message": "BSC"
  },
  "networkNameBase": {
    "message": "기본"
  },
  "networkNameBitcoin": {
    "message": "비트코인"
  },
  "networkNameDefinition": {
    "message": "이 네트워크와 연결된 이름입니다."
  },
  "networkNameEthereum": {
    "message": "이더리움"
  },
  "networkNameGoerli": {
    "message": "Goerli"
  },
  "networkNameLinea": {
    "message": "Linea"
  },
  "networkNameOpMainnet": {
    "message": "OP 메인넷"
  },
  "networkNamePolygon": {
    "message": "Polygon"
  },
  "networkNameTestnet": {
    "message": "테스트넷"
  },
  "networkNameZkSyncEra": {
    "message": "zkSync Era"
  },
  "networkOptions": {
    "message": "네트워크 옵션"
  },
  "networkProvider": {
    "message": "네트워크 공급업체"
  },
  "networkSettingsChainIdDescription": {
    "message": "체인 ID는 트랜잭션 서명에 사용됩니다. 이는 네트워크에서 반환하는 체인 ID와 일치해야 합니다. 십진수나 '0x'로 시작하는 16진수를 입력할 수 있지만, 표시되는 형식은 십진수입니다."
  },
  "networkStatus": {
    "message": "네트워크 상태"
  },
  "networkStatusBaseFeeTooltip": {
    "message": "기본 요금은 네트워크에 의해 설정되며 13-14초마다 변경됩니다. 당사의 $1 및 $2 옵션이 갑작스러운 증가를 설명해줍니다.",
    "description": "$1 and $2 are bold text for Medium and Aggressive respectively."
  },
  "networkStatusPriorityFeeTooltip": {
    "message": "우선 요금의 범위(일명 \"채굴자 팁\"). 이것은 채굴자에게 전달되어 트랜잭션의 우선 순위를 정하도록 장려합니다."
  },
  "networkStatusStabilityFeeTooltip": {
    "message": "가스비가 지난 72시간에 비해 $1 상태입니다.",
    "description": "$1 is networks stability value - stable, low, high"
  },
  "networkSwitchConnectionError": {
    "message": "$1 연결이 불가능합니다",
    "description": "$1 represents the network name"
  },
  "networkURL": {
    "message": "네트워크 URL"
  },
  "networkURLDefinition": {
    "message": "이 네트워크에 액세스하는 데 사용되는 URL입니다."
  },
  "networks": {
    "message": "네트워크"
  },
  "nevermind": {
    "message": "괜찮습니다"
  },
  "new": {
    "message": "신규!"
  },
  "newAccount": {
    "message": "새 계정"
  },
  "newAccountNumberName": {
    "message": "계정 $1",
    "description": "Default name of next account to be created on create account screen"
  },
  "newContact": {
    "message": "새 연락처"
  },
  "newContract": {
    "message": "새 계약"
  },
  "newNFTDetectedInImportNFTsMessageStrongText": {
    "message": "설정 > 보안 및 개인정보"
  },
  "newNFTDetectedInImportNFTsMsg": {
    "message": "OpenSea를 사용하여 NFT를 확인하려면 $1에서 ‘NFT 미디어 표시’ 기능을 켜세요.",
    "description": "$1 is used for newNFTDetectedInImportNFTsMessageStrongText"
  },
  "newNFTDetectedInNFTsTabMessage": {
    "message": "MetaMask를 통해 자동으로 NFT를 감지하여 지갑에 표시할 수 있습니다."
  },
  "newNFTsAutodetected": {
    "message": "NFT 자동 감지"
  },
  "newNetworkAdded": {
    "message": "“$1”(을)를 성공적으로 추가했습니다!"
  },
  "newNetworkEdited": {
    "message": "“$1”(을)를 성공적으로 편집했습니다!"
  },
  "newNftAddedMessage": {
    "message": "NFT를 성공적으로 추가했습니다!"
  },
  "newPassword": {
    "message": "새 비밀번호(8자 이상)"
  },
  "newPrivacyPolicyActionButton": {
    "message": "자세히 보기"
  },
  "newPrivacyPolicyTitle": {
    "message": "개인정보 처리방침이 개정되었습니다"
  },
  "newTokensImportedMessage": {
    "message": "$1 토큰을 성공적으로 불러왔습니다.",
    "description": "$1 is the string of symbols of all the tokens imported"
  },
  "newTokensImportedTitle": {
    "message": "불러온 토큰"
  },
  "next": {
    "message": "다음"
  },
  "nextNonceWarning": {
    "message": "논스가 권장 논스값인 $1보다 큽니다.",
    "description": "The next nonce according to MetaMask's internal logic"
  },
  "nftAddFailedMessage": {
    "message": "소유권 정보가 일치하지 않아 NFT를 추가할 수 없습니다. 올바른 정보를 입력했는지 확인하세요."
  },
  "nftAddressError": {
    "message": "이 토큰은 NFT입니다. $1에 추가하세요",
    "description": "$1 is a clickable link with text defined by the 'importNFTPage' key"
  },
  "nftAlreadyAdded": {
    "message": "NFT가 이미 추가되었습니다."
  },
  "nftAutoDetectionEnabled": {
    "message": "NFT 자동 감지 활성화 완료"
  },
  "nftDisclaimer": {
    "message": "면책 조항: MetaMask는 소스 URL에서 미디어 파일을 가져옵니다. 이러한 URL은 때때로 NFT가 민팅된 마켓플레이스에 의해 변경되기도 합니다."
  },
  "nftOptions": {
    "message": "NFT 옵션"
  },
  "nftTokenIdPlaceholder": {
    "message": "토큰 ID 입력"
  },
  "nftWarningContent": {
    "message": "향후 소유할 수 있는 모든 $1에 대한 액세스를 허용하는 것입니다. 이 허용을 취소하지 않는 한, 상대방이 언제든지 허락 없이 지갑에서 NFT를 전송할 수 있습니다. $2",
    "description": "$1 is nftWarningContentBold bold part, $2 is Learn more link"
  },
  "nftWarningContentBold": {
    "message": "내 모든 $1 NFT",
    "description": "$1 is name of the collection"
  },
  "nftWarningContentGrey": {
    "message": "주의하여 진행하세요."
  },
  "nfts": {
    "message": "NFT"
  },
  "nftsPreviouslyOwned": {
    "message": "이전 소유"
  },
  "nickname": {
    "message": "닉네임"
  },
  "noAccountsFound": {
    "message": "검색어에 해당하는 계정이 없습니다."
  },
  "noAddressForName": {
    "message": "이 이름에 설정된 주소가 없습니다."
  },
  "noConnectedAccountDescription": {
    "message": "이 사이트에서 계속 사용하고자 하는 계정을 선택하세요."
  },
  "noConnectedAccountTitle": {
    "message": "MetaMask가 이 사이트와 연결되어 있지 않습니다"
  },
  "noConversionDateAvailable": {
    "message": "사용 가능한 통화 변환 날짜 없음"
  },
  "noConversionRateAvailable": {
    "message": "사용 가능한 환율 없음"
  },
  "noDomainResolution": {
    "message": "도메인에 대한 해결 방법이 제공되지 않았습니다."
  },
  "noHardwareWalletOrSnapsSupport": {
    "message": "Snap 및 대부분의 하드웨어 지갑은 현재 사용 중인 브라우저 버전에서 작동하지 않습니다."
  },
  "noNFTs": {
    "message": "아직 NFT가 없음"
  },
  "noNetworksFound": {
    "message": "검색어에 해당하는 네트워크가 없습니다."
  },
  "noSnaps": {
    "message": "설치된 스냅이 없습니다"
  },
  "noThanks": {
    "message": "괜찮습니다"
  },
  "noTransactions": {
    "message": "트랜잭션이 없습니다."
  },
  "noWebcamFound": {
    "message": "컴퓨터의 웹캠을 찾을 수 없습니다. 다시 시도하세요."
  },
  "noWebcamFoundTitle": {
    "message": "웹캠을 찾을 수 없음"
  },
  "nonCustodialAccounts": {
    "message": "이러한 계정을 비밀복구구문 백업에 사용하려는 경우 MetaMask Institutional은 비수탁형 계정을 사용할 수 있도록 허용합니다."
  },
  "nonce": {
    "message": "논스"
  },
  "nonceField": {
    "message": "트랜잭션 논스 맞춤화"
  },
  "nonceFieldHeading": {
    "message": "맞춤 논스"
  },
  "notBusy": {
    "message": "바쁘지 않음"
  },
  "notCurrentAccount": {
    "message": "올바른 계정인가요? 현재 지갑에서 선택된 계정과 다릅니다."
  },
  "notEnoughBalance": {
    "message": "잔액 부족"
  },
  "notEnoughGas": {
    "message": "가스 부족"
  },
  "notRightNow": {
    "message": "나중에"
  },
  "note": {
    "message": "메모"
  },
  "notePlaceholder": {
    "message": "수탁 기관에서 트랜잭션이 승인되면 승인자가 이 참고 사항을 보게 됩니다."
  },
  "notificationDetail": {
    "message": "세부 정보"
  },
  "notificationDetailBaseFee": {
    "message": "기본 수수료(GWEI)"
  },
  "notificationDetailGasLimit": {
    "message": "가스 한도(단위)"
  },
  "notificationDetailGasUsed": {
    "message": "사용한 가스(단위)"
  },
  "notificationDetailMaxFee": {
    "message": "가스당 최대 수수료"
  },
  "notificationDetailNetwork": {
    "message": "네트워크"
  },
  "notificationDetailNetworkFee": {
    "message": "네트워크 수수료"
  },
  "notificationDetailPriorityFee": {
    "message": "우선 수수료(GWEI)"
  },
  "notificationItemCheckBlockExplorer": {
    "message": "BlockExplorer에서 확인하기"
  },
  "notificationItemCollection": {
    "message": "컬렉션"
  },
  "notificationItemConfirmed": {
    "message": "컨펌"
  },
  "notificationItemError": {
    "message": "현재 수수료를 조회할 수 없습니다"
  },
  "notificationItemFrom": {
    "message": "발신:"
  },
  "notificationItemLidoStakeReadyToBeWithdrawn": {
    "message": "출금 준비 완료"
  },
  "notificationItemLidoStakeReadyToBeWithdrawnMessage": {
    "message": "이제 언스테이킹한 $1을(를) 출금할 수 있습니다"
  },
  "notificationItemLidoWithdrawalRequestedMessage": {
    "message": "$1 언스테이킹 요청이 전송되었습니다"
  },
  "notificationItemNFTReceivedFrom": {
    "message": "수취한 NFT 출처:"
  },
  "notificationItemNFTSentTo": {
    "message": "전송한 NFT 수취 대상:"
  },
  "notificationItemNetwork": {
    "message": "네트워크"
  },
  "notificationItemRate": {
    "message": "환율(수수료 포함)"
  },
  "notificationItemReceived": {
    "message": "받음"
  },
  "notificationItemReceivedFrom": {
    "message": "발신처:"
  },
  "notificationItemSent": {
    "message": "전송 완료"
  },
  "notificationItemSentTo": {
    "message": "수신처:"
  },
  "notificationItemStakeCompleted": {
    "message": "스테이킹 완료"
  },
  "notificationItemStaked": {
    "message": "스테이킹됨"
  },
  "notificationItemStakingProvider": {
    "message": "스테이킹 공급자"
  },
  "notificationItemStatus": {
    "message": "상태"
  },
  "notificationItemSwapped": {
    "message": "스왑"
  },
  "notificationItemSwappedFor": {
    "message": "대상:"
  },
  "notificationItemTo": {
    "message": "수신:"
  },
  "notificationItemTransactionId": {
    "message": "트랜잭션 ID"
  },
  "notificationItemUnStakeCompleted": {
    "message": "언스테이킹 완료"
  },
  "notificationItemUnStaked": {
    "message": "언스테이킹됨"
  },
  "notificationItemUnStakingRequested": {
    "message": "언스테이킹 요청 완료"
  },
  "notificationTransactionFailedMessage": {
    "message": "$1 트랜잭션에 실패했습니다! $2",
    "description": "Content of the browser notification that appears when a transaction fails"
  },
  "notificationTransactionFailedMessageMMI": {
    "message": "트랜잭션 실패! $1",
    "description": "Content of the browser notification that appears when a transaction fails in MMI"
  },
  "notificationTransactionFailedTitle": {
    "message": "실패한 트랜잭션",
    "description": "Title of the browser notification that appears when a transaction fails"
  },
  "notificationTransactionSuccessMessage": {
    "message": "$1 트랜잭션이 컨펌되었습니다!",
    "description": "Content of the browser notification that appears when a transaction is confirmed"
  },
  "notificationTransactionSuccessTitle": {
    "message": "컨펌된 트랜잭션",
    "description": "Title of the browser notification that appears when a transaction is confirmed"
  },
  "notificationTransactionSuccessView": {
    "message": "$1에서 보기",
    "description": "Additional content in browser notification that appears when a transaction is confirmed and has a block explorer URL"
  },
  "notifications": {
    "message": "알림"
  },
  "notificationsDropLedgerFirefoxDescription": {
    "message": "Firefox에서 더 이상 U2F를 지원하지 않아 Firefox를 이용한 MetaMask에서 Ledger를 이용할 수 없습니다. 대신 Google Chrome에서 MetaMask를 이용해 보세요.",
    "description": "Description of a notification in the 'See What's New' popup. Describes that ledger will not longer be supported for firefox users and they should use MetaMask on chrome for ledger support instead."
  },
  "notificationsDropLedgerFirefoxTitle": {
    "message": "Firefox의 Ledger 지원 중단",
    "description": "Title for a notification in the 'See What's New' popup. Tells firefox users that ledger support is being dropped."
  },
  "notificationsFeatureToggle": {
    "message": "지갑 알림 활성화",
    "description": "Experimental feature title"
  },
  "notificationsFeatureToggleDescription": {
    "message": "자금 또는 NFT 보내기/받기와 기능 알림 등의 지갑 알림을 활성화합니다.",
    "description": "Description of the experimental notifications feature"
  },
  "notificationsMarkAllAsRead": {
    "message": "모두 읽음으로 표시"
  },
  "notificationsPageEmptyTitle": {
    "message": "표시할 항목이 없습니다"
  },
  "notificationsPageErrorContent": {
    "message": "이 페이지를 다시 방문해 주세요."
  },
  "notificationsPageErrorTitle": {
    "message": "오류가 발생했습니다"
  },
  "notificationsPageNoNotificationsContent": {
    "message": "아직 알림을 받지 못했습니다."
  },
  "notificationsSettingsBoxError": {
    "message": "문제가 발생했습니다. 다시 시도해 주세요."
  },
  "notificationsSettingsPageAllowNotifications": {
    "message": "알림을 통해 지갑에서 무슨 일이 일어나고 있는지 계속 확인하세요. 알림 기능을 사용하려면 프로필을 사용해 기기 간에 일부 설정을 동기화해야 합니다. $1"
  },
  "notificationsSettingsPageAllowNotificationsLink": {
    "message": "이 기능을 사용하는 동안 개인정보가 어떻게 보호되는지 알아보세요."
  },
  "numberOfNewTokensDetectedPlural": {
    "message": "계정에서 $1개의 새로운 토큰이 발견됨",
    "description": "$1 is the number of new tokens detected"
  },
  "numberOfNewTokensDetectedSingular": {
    "message": "계정에서 1개의 새 토큰을 찾았습니다"
  },
  "ofTextNofM": {
    "message": "/"
  },
  "off": {
    "message": "끄기"
  },
  "offlineForMaintenance": {
    "message": "점검을 위한 오프라인 상태"
  },
  "ok": {
    "message": "확인"
  },
  "on": {
    "message": "켜기"
  },
  "onboardedMetametricsAccept": {
    "message": "동의합니다"
  },
  "onboardedMetametricsDisagree": {
    "message": "아니요, 괜찮습니다"
  },
  "onboardedMetametricsKey1": {
    "message": "최신 개발"
  },
  "onboardedMetametricsKey2": {
    "message": "제품 특징"
  },
  "onboardedMetametricsKey3": {
    "message": "기타 관련 프로모션 자료"
  },
  "onboardedMetametricsLink": {
    "message": "MetaMetrics"
  },
  "onboardedMetametricsParagraph1": {
    "message": "$1 외에도 데이터를 활용하여 사용자가 마케팅 커뮤니케이션과 상호 작용하는 방식을 이해하고자 합니다.",
    "description": "$1 represents the 'onboardedMetametricsLink' locale string"
  },
  "onboardedMetametricsParagraph2": {
    "message": "이를 통해 사용자와 공유하는 다음과 같은 콘텐츠를 최적화할 수 있습니다."
  },
  "onboardedMetametricsParagraph3": {
    "message": "사용자가 제공한 데이터는 절대 판매하지 않습니다. 데이터 수집은 언제든지 거부할 수 있습니다."
  },
  "onboardedMetametricsTitle": {
    "message": "사용자 경험을 개선할 수 있도록 도와주세요"
  },
  "onboarding": {
    "message": "온보딩"
  },
  "onboardingAdvancedPrivacyIPFSDescription": {
    "message": "IPFS 게이트웨이를 사용하면 타사 호스팅 데이터에 액세스하여 이를 볼 수 있습니다. 사용자 지정 IPFS 게이트웨이를 추가하셔도 좋고 기본 설정을 계속 사용하셔도 됩니다."
  },
  "onboardingAdvancedPrivacyIPFSInvalid": {
    "message": "유효한 URL을 입력하세요"
  },
  "onboardingAdvancedPrivacyIPFSTitle": {
    "message": "사용자 지정 IPFS 게이트웨이 추가"
  },
  "onboardingAdvancedPrivacyIPFSValid": {
    "message": "PFS 게이트웨이 URL이 유효합니다"
  },
  "onboardingAdvancedPrivacyNetworkButton": {
    "message": "사용자 정의 네트워크 추가"
  },
  "onboardingAdvancedPrivacyNetworkDescription": {
    "message": "가능한 가장 안정적인 비공개 이더리움 액세스를 위해 Infura를 원격 프로시저 호출(RPC) 공급업체로 선정하였습니다. 사용자는 개인적으로 원하는 RPC를 선택할 수 있습니다. 하지만, 모든 RPC는 거래를 위해 사용자의 IP 주소와 이더리움 지갑을 수령한다는 점을 잊지 말아야 합니다. Infura의 데이터 처리 방법은 $1에서 상세히 확인할 수 있습니다."
  },
  "onboardingAdvancedPrivacyNetworkTitle": {
    "message": "네트워크 선택"
  },
  "onboardingCreateWallet": {
    "message": "새 지갑 생성"
  },
  "onboardingImportWallet": {
    "message": "기존 지갑 가져오기"
  },
  "onboardingMetametricsAgree": {
    "message": "동의함"
  },
  "onboardingMetametricsDescription": {
    "message": "MetaMask를 개선하기 위해 기본적인 사용 및 진단 데이터를 수집하고자 합니다. MetaMask는 제공받은 데이터를 절대 판매하지 않습니다."
  },
  "onboardingMetametricsDescription2": {
    "message": "메트릭을 수집할 때는 항상..."
  },
  "onboardingMetametricsInfuraTerms": {
    "message": "이 데이터를 다른 목적으로 사용하기로 결정하면 알려드리겠습니다. 자세한 내용은 $1을(를) 참고하세요. 언제든지 설정으로 이동하여 해제할 수 있습니다.",
    "description": "$1 represents `onboardingMetametricsInfuraTermsPolicy`"
  },
  "onboardingMetametricsInfuraTermsPolicy": {
    "message": "개인정보 처리방침"
  },
  "onboardingMetametricsModalTitle": {
    "message": "맞춤 네트워크 추가"
  },
  "onboardingMetametricsNeverCollect": {
    "message": "$1 앱의 클릭 수와 조회수는 저장되지만, 공개 주소와 같은 기타 세부 정보는 저장되지 않습니다.",
    "description": "$1 represents `onboardingMetametricsNeverCollectEmphasis`"
  },
  "onboardingMetametricsNeverCollectEmphasis": {
    "message": "개인 정보:"
  },
  "onboardingMetametricsNeverCollectIP": {
    "message": "$1 MetaMask는 사용자의 국가나 지역과 같은 일반적인 위치를 찾기 위해 일시적으로 사용자의 IP 주소를 사용하지만, 이 정보는 저장되지 않습니다.",
    "description": "$1 represents `onboardingMetametricsNeverCollectIPEmphasis`"
  },
  "onboardingMetametricsNeverCollectIPEmphasis": {
    "message": "일반:"
  },
  "onboardingMetametricsNeverSellData": {
    "message": "$1 언제든지 설정을 통해 사용 데이터를 공유할지 삭제할지 결정할 수 있습니다.",
    "description": "$1 represents `onboardingMetametricsNeverSellDataEmphasis`"
  },
  "onboardingMetametricsNeverSellDataEmphasis": {
    "message": "선택 사항:"
  },
  "onboardingMetametricsTitle": {
    "message": "MetaMask 개선에 도움을 주세요"
  },
  "onboardingMetametricsUseDataCheckbox": {
    "message": "해당 데이터를 사용하여 사용자가 마케팅 커뮤니케이션과 어떻게 상호 작용하는지 파악할 것입니다. 관련 뉴스(예: 제품 기능 및 기타 자료)를 공유할 수 있습니다."
  },
  "onboardingPinExtensionBillboardAccess": {
    "message": "전체 액세스"
  },
  "onboardingPinExtensionBillboardDescription": {
    "message": "이 확장은 정보를 확인하고 변경할 수 있습니다."
  },
  "onboardingPinExtensionBillboardDescription2": {
    "message": "해당 사이트에서 가능합니다."
  },
  "onboardingPinExtensionBillboardTitle": {
    "message": "확장 프로그램"
  },
  "onboardingPinExtensionChrome": {
    "message": "브라우저 확장 아이콘 클릭"
  },
  "onboardingPinExtensionDescription": {
    "message": "쉽게 액세스하여 트랜잭션을 컨펌할 있도록 브라우저에 MetaMask를 고정해 놓으세요."
  },
  "onboardingPinExtensionDescription2": {
    "message": "확장을 클릭하여 MetaMask를 열면 클릭 한 번으로 지갑에 액세스할 수 있습니다."
  },
  "onboardingPinExtensionDescription3": {
    "message": "브라우저 확장 아이콘을 클릭하여 즉시 액세스하세요."
  },
  "onboardingPinExtensionLabel": {
    "message": "MetaMask 고정"
  },
  "onboardingPinExtensionStep1": {
    "message": "1"
  },
  "onboardingPinExtensionStep2": {
    "message": "2"
  },
  "onboardingPinExtensionTitle": {
    "message": "MetaMask 설치가 완료되었습니다!"
  },
  "onboardingPinMmiExtensionLabel": {
    "message": "MetaMask Institutional 고정"
  },
<<<<<<< HEAD
=======
  "onboardingUsePhishingDetectionDescription": {
    "message": "피싱 감지 경고는 $1과(와)의 통신에 의존합니다. jsDeliver는 회원님의 IP 주소에 액세스할 수 있습니다. $2 보기.",
    "description": "The $1 is the word 'jsDeliver', from key 'jsDeliver' and $2 is the words Privacy Policy from key 'privacyMsg', both separated here so that it can be wrapped as a link"
  },
  "oneDayAbbreviation": {
    "message": "1일",
    "description": "Shortened form of '1 day'"
  },
  "oneMonthAbbreviation": {
    "message": "1개월",
    "description": "Shortened form of '1 month'"
  },
  "oneWeekAbbreviation": {
    "message": "1주일",
    "description": "Shortened form of '1 week'"
  },
  "oneYearAbbreviation": {
    "message": "1년",
    "description": "Shortened form of '1 year'"
  },
>>>>>>> 989a5785
  "onekey": {
    "message": "OneKey"
  },
  "onlyAddTrustedNetworks": {
    "message": "악성 네트워크 공급업체는 블록체인 상태를 거짓으로 보고하고 네트워크 활동을 기록할 수 있습니다. 신뢰하는 맞춤 네트워크만 추가하세요."
  },
  "onlyConnectTrust": {
    "message": "신뢰하는 사이트만 연결하세요. $1",
    "description": "Text displayed above the buttons for connection confirmation. $1 is the link to the learn more web page."
  },
  "openCustodianApp": {
    "message": "$1 앱 열기",
    "description": "The $1 is the name of the Custodian that will be open"
  },
  "openFullScreenForLedgerWebHid": {
    "message": "전체 화면으로 이동하여 Ledger를 연결하세요.",
    "description": "Shown to the user on the confirm screen when they are viewing MetaMask in a popup window but need to connect their ledger via webhid."
  },
  "openInBlockExplorer": {
    "message": "블록 탐색기 열기"
  },
  "openSeaNew": {
    "message": "OpenSea"
  },
  "operationFailed": {
    "message": "작업에 실패했습니다"
  },
  "optional": {
    "message": "옵션"
  },
  "optionalWithParanthesis": {
    "message": "(옵션)"
  },
  "options": {
    "message": "옵션"
  },
  "or": {
    "message": "또는"
  },
  "origin": {
    "message": "원본"
  },
  "osTheme": {
    "message": "시스템"
  },
  "otherSnaps": {
    "message": "기타 스냅",
    "description": "Used in the 'permission_rpc' message."
  },
  "outdatedBrowserNotification": {
    "message": "현재 사용 중인 브라우저가 최신 버전이 아닙니다. 브라우저를 업데이트하지 않으면 보안 패치와 MetaMask의 새 기능을 이용할 수 없습니다."
  },
  "padlock": {
    "message": "패드락"
  },
  "parameters": {
    "message": "매개변수"
  },
  "participateInMetaMetrics": {
    "message": "MetaMetrics에 참여"
  },
  "participateInMetaMetricsDescription": {
    "message": "MetaMetrics에 참여하여 MetaMask 개선에 도움을 주세요."
  },
  "password": {
    "message": "비밀번호"
  },
  "passwordMmiTermsWarning": {
    "message": "MetaMask Institutional이 이 비밀번호를 복구할 수 없음을 이해합니다. $1"
  },
  "passwordNotLongEnough": {
    "message": "비밀번호가 짧습니다."
  },
  "passwordSetupDetails": {
    "message": "이 비밀번호는 이 장치에서만 MetaMask 지갑의 잠금을 해제합니다. MetaMask는 이 비밀번호를 복구할 수 없습니다."
  },
  "passwordStrength": {
    "message": "비밀번호 강도: $1",
    "description": "Return password strength to the user when user wants to create password."
  },
  "passwordStrengthDescription": {
    "message": "장치가 도난되거나 해킹되는 경우에 대비해 강력한 암호를 설정하면 지갑의 보안을 향상시킬 수 있습니다."
  },
  "passwordTermsWarning": {
    "message": "MetaMask가 이 비밀번호를 복구할 수 없음을 이해합니다. $1"
  },
  "passwordsDontMatch": {
    "message": "비밀번호가 일치하지 않습니다."
  },
  "pasteJWTToken": {
    "message": "토큰을 여기 드롭하거나 붙여 넣으세요:"
  },
  "pastePrivateKey": {
    "message": "여기에 비공개 키 문자열을 붙여넣으세요.",
    "description": "For importing an account from a private key"
  },
  "paymasterInUse": {
    "message": "이 거래에 대한 가스비는 지불 담당자가 지불합니다.",
    "description": "Alert shown in transaction confirmation if paymaster in use."
  },
  "pending": {
    "message": "보류 중"
  },
  "pendingTransactionInfo": {
    "message": "이 트랜잭션은 다른 트랜잭션이 완료될 때까지 처리되지 않습니다."
  },
  "pendingTransactionMultiple": {
    "message": "보류 중인 ($1) 트랜잭션이 있습니다."
  },
  "pendingTransactionSingle": {
    "message": "보류 중인 (1) 트랜잭션이 있습니다.",
    "description": "$1 is count of pending transactions"
  },
  "permissionDetails": {
    "message": "권한 세부 정보"
  },
  "permissionRequest": {
    "message": "권한 요청"
  },
  "permissionRequested": {
    "message": "지금 요청됨"
  },
  "permissionRequestedForAccounts": {
    "message": "$1 승인 지금 요청됨",
    "description": "Permission cell status for requested permission including accounts, rendered as AvatarGroup which is $1."
  },
  "permissionRevoked": {
    "message": "이 업데이트에서 취소됨"
  },
  "permissionRevokedForAccounts": {
    "message": "이 업데이트에서 $1 취소됨",
    "description": "Permission cell status for revoked permission including accounts, rendered as AvatarGroup which is $1."
  },
  "permission_accessNamedSnap": {
    "message": "$1에 연결",
    "description": "The description for the `wallet_snap` permission. $1 is the human-readable name of the snap."
  },
  "permission_accessNetwork": {
    "message": "인터넷에 액세스합니다.",
    "description": "The description of the `endowment:network-access` permission."
  },
  "permission_accessNetworkDescription": {
    "message": "$1의 인터넷 액세스를 허용합니다. 제삼자 서버와 데이터를 주고받는 데 모두 사용할 수 있습니다.",
    "description": "An extended description of the `endowment:network-access` permission. $1 is the snap name."
  },
  "permission_accessSnap": {
    "message": "$1 스냅에 연결",
    "description": "The description for the `wallet_snap` permission. $1 is the name of the snap."
  },
  "permission_accessSnapDescription": {
    "message": "웹사이트나 스냅이 $1 스냅과 인터렉션하는 것을 허용합니다.",
    "description": "The description for the `wallet_snap_*` permission. $1 is the name of the Snap."
  },
  "permission_cronjob": {
    "message": "정기적 활동 예약 및 실행",
    "description": "The description for the `snap_cronjob` permission"
  },
  "permission_cronjobDescription": {
    "message": "$1에게 고정된 시간이나 날짜, 간격으로 주기적으로 실행되는 작업을 수행하도록 허용합니다. 시간에 민감한 상호작용이나 알림을 트리거하는 데 사용할 수 있습니다.",
    "description": "An extended description for the `snap_cronjob` permission. $1 is the snap name."
  },
  "permission_dialog": {
    "message": "MetaMask 대화창 표시",
    "description": "The description for the `snap_dialog` permission"
  },
  "permission_dialogDescription": {
    "message": "$1 스냅이 MetaMask 팝업을 만들고 여기에 맞춤 텍스트와 입력란, 그리고 버튼을 표시하여 승인 또는 거부에 활용하도록 허용합니다.\n이는 경고, 컨펌, Snap에 필요한 옵트인 플로우 등을 만드는 데 사용할 수 있습니다.",
    "description": "An extended description for the `snap_dialog` permission. $1 is the snap name."
  },
  "permission_ethereumAccounts": {
    "message": "주소, 계정 잔액, 활동 및 승인할 트랜잭션 추천 보기",
    "description": "The description for the `eth_accounts` permission"
  },
  "permission_ethereumProvider": {
    "message": "이더리움 공급자에 액세스합니다.",
    "description": "The description for the `endowment:ethereum-provider` permission"
  },
  "permission_ethereumProviderDescription": {
    "message": "$1 스냅이 MetaMask와 직접 소통하여 블록체인에서 데이터를 읽고 메시지 및 트랜잭션을 제안하도록 허용합니다.",
    "description": "An extended description for the `endowment:ethereum-provider` permission. $1 is the snap name."
  },
  "permission_getEntropy": {
    "message": "$1에 대해 고유한 키를 임의로 파생합니다.",
    "description": "The description for the `snap_getEntropy` permission. $1 is the snap name."
  },
  "permission_getEntropyDescription": {
    "message": "$1 스냅이 노출을 피하여 $1에 고유한 임의의 키를 파생하도록 허용합니다. 이 키는 MetaMask 계정과 별개이며 개인 키 또는 비밀복구구문과 관련이 없습니다. 다른 Snap은 이 정보에 액세스할 수 없습니다.",
    "description": "An extended description for the `snap_getEntropy` permission. $1 is the snap name."
  },
  "permission_getLocale": {
    "message": "원하는 언어로 변경하세요.",
    "description": "The description for the `snap_getLocale` permission"
  },
  "permission_getLocaleDescription": {
    "message": "MetaMask 설정에서 원하는 언어로 $1 스냅을 사용하세요. 이 기능을 사용하면 선택한 언어로 $1의 콘텐츠를 현지화하고 표시할 수 있습니다.",
    "description": "An extended description for the `snap_getLocale` permission. $1 is the snap name."
  },
  "permission_homePage": {
    "message": "사용자 지정 화면 표시",
    "description": "The description for the `endowment:page-home` permission"
  },
  "permission_homePageDescription": {
    "message": "$1에서 MetaMask의 사용자 지정 홈 화면 구성에 참여하도록 허용합니다. 이는 사용자 인터페이스, 구성, 대시보드에 사용할 수 있습니다.",
    "description": "An extended description for the `endowment:page-home` permission. $1 is the snap name."
  },
  "permission_keyring": {
    "message": "이더리움 계정 추가 및 제어 요청 허용",
    "description": "The description for the `endowment:keyring` permission"
  },
  "permission_keyringDescription": {
    "message": "$1 스냅이 계정 추가 또는 제거 요청을 받고 해당 계정을 대신하여 서명하고 트랜잭션할 수 있도록 합니다.",
    "description": "An extended description for the `endowment:keyring` permission. $1 is the snap name."
  },
  "permission_lifecycleHooks": {
    "message": "라이프사이클 훅 사용",
    "description": "The description for the `endowment:lifecycle-hooks` permission"
  },
  "permission_lifecycleHooksDescription": {
    "message": "$1 스냅이 라이프사이클 훅을 사용하도록 허용하여 라이프사이클 동안 코드를 특정 횟수만큼 실행합니다.",
    "description": "An extended description for the `endowment:lifecycle-hooks` permission. $1 is the snap name."
  },
  "permission_manageAccounts": {
    "message": "이더리움 계정 추가 및 제어",
    "description": "The description for `snap_manageAccounts` permission"
  },
  "permission_manageAccountsDescription": {
    "message": "$1 스냅이 이더리움 계정을 추가 또는 제거하도록 허용한 후, 해당 계정을 이용하여 트랜잭션하고 서명합니다.",
    "description": "An extended description for the `snap_manageAccounts` permission. $1 is the snap name."
  },
  "permission_manageBip32Keys": {
    "message": "$1 계정 관리",
    "description": "The description for the `snap_getBip32Entropy` permission. $1 is a derivation path, e.g. 'm/44'/0'/0' (secp256k1)'."
  },
  "permission_manageBip44AndBip32KeysDescription": {
    "message": "$1 스냅이 요청된 네트워크에서 계정과 자산을 관리하도록 허용합니다. 해당 계정은 비밀복구구문(공개하지 않음)을 사용하여 파생되고 백업됩니다. 키를 파생할 수 있는 기능을 통해 $1 스냅은 이더리움(EVM)뿐 아니라 다양한 블록체인 프로토콜을 지원할 수 있습니다.",
    "description": "An extended description for the `snap_getBip44Entropy` and `snap_getBip44Entropy` permissions. $1 is the snap name."
  },
  "permission_manageBip44Keys": {
    "message": "$1 계정 관리",
    "description": "The description for the `snap_getBip44Entropy` permission. $1 is the name of a protocol, e.g. 'Filecoin'."
  },
  "permission_manageState": {
    "message": "장치의 데이터를 저장하고 관리합니다.",
    "description": "The description for the `snap_manageState` permission"
  },
  "permission_manageStateDescription": {
    "message": "$1 스냅이 암호화를 통해 데이터를 안전하게 저장, 업데이트, 검색하도록 허용합니다. 다른 Snap은 이 정보에 액세스할 수 없습니다.",
    "description": "An extended description for the `snap_manageState` permission. $1 is the snap name."
  },
  "permission_nameLookup": {
    "message": "도메인 및 주소 조회를 제공합니다.",
    "description": "The description for the `endowment:name-lookup` permission."
  },
  "permission_nameLookupDescription": {
    "message": "Snap이 주소 및 도메인 조회를 가져와 MetaMask UI의 다른 부분에 표시하도록 허용합니다.",
    "description": "An extended description for the `endowment:name-lookup` permission."
  },
  "permission_notifications": {
    "message": "알림을 표시합니다.",
    "description": "The description for the `snap_notify` permission"
  },
  "permission_notificationsDescription": {
    "message": "$1 스냅이 MetaMask에서 알림을 표시하도록 허용합니다. Snap이 작업이 필요하거나 기한이 있는 정보를 짧은 알림으로 트리거할 수 있습니다.",
    "description": "An extended description for the `snap_notify` permission. $1 is the snap name."
  },
  "permission_rpc": {
    "message": "$1 측이 $2 스냅과 직접 소통하도록 허용합니다.",
    "description": "The description for the `endowment:rpc` permission. $1 is 'other snaps' or 'websites', $2 is the snap name."
  },
  "permission_rpcDescription": {
    "message": "$$1 측이 $2 스냅으로 메시지를 전송하고 $2에서 응답을 받도록 허용합니다.",
    "description": "An extended description for the `endowment:rpc` permission. $1 is 'other snaps' or 'websites', $2 is the snap name."
  },
  "permission_rpcDescriptionOriginList": {
    "message": "$1 및 $2",
    "description": "A list of allowed origins where $2 is the last origin of the list and $1 is the rest of the list separated by ','."
  },
  "permission_signatureInsight": {
    "message": "서명 인사이트 모달을 표시합니다.",
    "description": "The description for the `endowment:signature-insight` permission"
  },
  "permission_signatureInsightDescription": {
    "message": "$1 스냅이 승인 전에 서명 요청에 대한 인사이트가 포함된 모달을 표시하도록 허용합니다. 피싱 방지 및 보안 솔루션에 사용할 수 있습니다.",
    "description": "An extended description for the `endowment:signature-insight` permission. $1 is the snap name."
  },
  "permission_signatureInsightOrigin": {
    "message": "서명 요청 웹사이트의 출처 보기",
    "description": "The description for the `signatureOrigin` caveat, to be used with the `endowment:signature-insight` permission"
  },
  "permission_signatureInsightOriginDescription": {
    "message": "$1 스냅이 서명 요청을 시작하는 웹사이트의 출처(URI) 를 볼 수 있도록 허용합니다. 피싱 방지와 보안 솔루션에 사용할 수 있습니다.",
    "description": "An extended description for the `signatureOrigin` caveat, to be used with the `endowment:signature-insight` permission. $1 is the snap name."
  },
  "permission_transactionInsight": {
    "message": "트랜잭션 인사이트를 가져와 표시합니다.",
    "description": "The description for the `endowment:transaction-insight` permission"
  },
  "permission_transactionInsightDescription": {
    "message": "$1 스냅이 트랜잭션을 디코딩하고 MetaMask UI에서 인사이트를 표시하도록 허용합니다. 피싱 방지와 보안 솔루션에 사용할 수 있습니다.",
    "description": "An extended description for the `endowment:transaction-insight` permission. $1 is the snap name."
  },
  "permission_transactionInsightOrigin": {
    "message": "트랜잭션을 추천하는 웹사이트 출처 보기",
    "description": "The description for the `transactionOrigin` caveat, to be used with the `endowment:transaction-insight` permission"
  },
  "permission_transactionInsightOriginDescription": {
    "message": "$1 스냅이 트랜잭션을 제안하는 웹사이트의 출처(URI)를 볼 수 있도록 허용합니다. 피싱 방지와 보안 솔루션에 사용할 수 있습니다.",
    "description": "An extended description for the `transactionOrigin` caveat, to be used with the `endowment:transaction-insight` permission. $1 is the snap name."
  },
  "permission_unknown": {
    "message": "알 수 없는 권한: $1",
    "description": "$1 is the name of a requested permission that is not recognized."
  },
  "permission_viewBip32PublicKeys": {
    "message": "$1 공개 키 보기($2).",
    "description": "The description for the `snap_getBip32PublicKey` permission. $1 is a derivation path, e.g. 'm/44'/0'/0''. $2 is the elliptic curve name, e.g. 'secp256k1'."
  },
  "permission_viewBip32PublicKeysDescription": {
    "message": "$2 스냅이 $1에 대한 공개 키(및 주소)를 볼 수 있도록 허용합니다. 이를 통해 계정이나 자산에 대한 통제권이 부여되지는 않습니다.",
    "description": "An extended description for the `snap_getBip32PublicKey` permission. $1 is a derivation path (name). $2 is the snap name."
  },
  "permission_viewNamedBip32PublicKeys": {
    "message": "$1에 관한 공개 키 보기",
    "description": "The description for the `snap_getBip32PublicKey` permission. $1 is a name for the derivation path, e.g., 'Ethereum accounts'."
  },
  "permission_walletSwitchEthereumChain": {
    "message": "다음 네트워크로 전환하여 사용",
    "description": "The label for the `wallet_switchEthereumChain` permission"
  },
  "permission_webAssembly": {
    "message": "WebAssembly 지원",
    "description": "The description of the `endowment:webassembly` permission."
  },
  "permission_webAssemblyDescription": {
    "message": "$1 스냅이 WebAssembly를 통해 하위 레벨 실행 환경에 액세스하도록 허용합니다.",
    "description": "An extended description of the `endowment:webassembly` permission. $1 is the snap name."
  },
  "permissions": {
    "message": "권한"
  },
  "permissionsPageEmptyContent": {
    "message": "표시할 항목이 없습니다"
  },
  "permissionsPageEmptySubContent": {
    "message": "여기에서 설치된 Snap 또는 연결된 사이트의 권한을 확인할 수 있습니다."
  },
  "permissionsPageTourDescription": {
    "message": "연결된 사이트 또는 설치된 Snap의 권한을 관리하기 위한 제어판입니다."
  },
  "permissionsPageTourTitle": {
    "message": "이제 연결된 사이트에 권한이 부여됩니다"
  },
  "permitSimulationDetailInfo": {
    "message": "내 계정에서 이만큼의 토큰을 사용할 수 있도록 승인합니다."
  },
  "personalAddressDetected": {
    "message": "개인 주소가 발견되었습니다. 토큰 계약 주소를 입력하세요."
  },
  "petnamesEnabledToggle": {
    "message": "닉네임 허용"
  },
  "petnamesEnabledToggleDescription": {
    "message": "이 기능을 사용하면 모든 주소에 닉네임을 지정할 수 있습니다. 가능한 경우 상호 작용하는 주소에 닉네임을 추천합니다."
  },
  "pinExtensionDescription": {
    "message": "확장 메뉴로 이동 후 MetaMask Institutional을 고정하여 원활하게 액세스하세요."
  },
  "pinExtensionTitle": {
    "message": "확장 고정"
  },
  "pinToTop": {
    "message": "맨 위에 고정"
  },
  "pleaseConfirm": {
    "message": "컨펌하세요"
  },
  "plusMore": {
    "message": "+ $1개 추가",
    "description": "$1 is the number of additional items"
  },
  "plusXMore": {
    "message": "+ 그 외 $1개",
    "description": "$1 is a number of additional but unshown items in a list- this message will be shown in place of those items"
  },
  "popularCustomNetworks": {
    "message": "인기 사용자 정의 네트워크"
  },
  "popularNetworkAddToolTip": {
    "message": "이러한 네트워크 중 일부는 제삼자에 의존합니다. 이러한 연결은 안정성이 떨어지거나 제삼자가 활동을 추적할 수 있습니다. $1",
    "description": "$1 is Learn more link"
  },
  "portfolio": {
    "message": "포트폴리오"
  },
  "portfolioDashboard": {
    "message": "포트폴리오 대시보드"
  },
  "preparingSwap": {
    "message": "스왑 준비 중..."
  },
  "prev": {
    "message": "이전"
  },
  "primaryCurrencySetting": {
    "message": "기본 통화"
  },
  "primaryCurrencySettingDescription": {
    "message": "체인의 고유 통화(예: ETH)로 값을 우선 표시하려면 고유를 선택합니다. 선택한 명목 통화로 값을 우선 표시하려면 명목을 선택합니다."
  },
  "primaryType": {
    "message": "기본 유형"
  },
  "priorityFee": {
    "message": "우선 요금"
  },
  "priorityFeeProperCase": {
    "message": "우선 요금"
  },
  "privacy": {
    "message": "개인정보 보호"
  },
  "privacyMsg": {
    "message": "개인정보처리방침"
  },
  "privateKey": {
    "message": "비공개 키",
    "description": "select this type of file to use to import an account"
  },
  "privateKeyCopyWarning": {
    "message": "$1 비공개 키",
    "description": "$1 represents the account name"
  },
  "privateKeyHidden": {
    "message": "개인 키 입력이 표시되지 않습니다",
    "description": "Explains that the private key input is hidden"
  },
  "privateKeyShow": {
    "message": "개인 키 입력 표시/숨기기",
    "description": "Describes a toggle that is used to show or hide the private key input"
  },
  "privateKeyShown": {
    "message": "이 개인 키 입력은 표시됩니다",
    "description": "Explains that the private key input is being shown"
  },
  "privateKeyWarning": {
    "message": "경고: 이 키를 노출하지 마세요. 비공개 키가 있는 사람이라면 누구든 회원님의 계정에 있는 자산을 훔칠 수 있습니다."
  },
  "privateNetwork": {
    "message": "비공개 네트워크"
  },
  "proceedWithTransaction": {
    "message": "계속 진행"
  },
  "productAnnouncements": {
    "message": "제품 공지"
  },
  "profileSync": {
    "message": "프로필 동기화"
  },
  "profileSyncConfirmation": {
    "message": "프로필 동기화를 끄면 알림을 받을 수 없게 됩니다."
  },
  "profileSyncDescription": {
    "message": "MetaMask가 기기 간에 일부 설정을 동기화하는 데 사용할 프로필을 생성합니다. 알림을 받으려면 프로필이 필요합니다. $1."
  },
  "profileSyncPrivacyLink": {
    "message": "개인 정보 보호 방법 알아보기"
  },
  "proposedApprovalLimit": {
    "message": "제안된 승인 한도"
  },
  "provide": {
    "message": "제공"
  },
  "publicAddress": {
    "message": "공개 주소"
  },
  "pushPlatformNotificationsFundsReceivedDescription": {
    "message": "$1 $2을(를) 받았습니다"
  },
  "pushPlatformNotificationsFundsReceivedDescriptionDefault": {
    "message": "토큰을 받았습니다"
  },
  "pushPlatformNotificationsFundsReceivedTitle": {
    "message": "자금 수령 완료"
  },
  "pushPlatformNotificationsFundsSentDescription": {
    "message": "$1 $2을(를) 보냈습니다"
  },
  "pushPlatformNotificationsFundsSentDescriptionDefault": {
    "message": "토큰을 보냈습니다"
  },
  "pushPlatformNotificationsFundsSentTitle": {
    "message": "자금 전송 완료"
  },
  "pushPlatformNotificationsNftReceivedDescription": {
    "message": "새 NFT를 받았습니다"
  },
  "pushPlatformNotificationsNftReceivedTitle": {
    "message": "NFT 수령 완료"
  },
  "pushPlatformNotificationsNftSentDescription": {
    "message": "NFT를 보냈습니다"
  },
  "pushPlatformNotificationsNftSentTitle": {
    "message": "NFT 전송 완료"
  },
  "pushPlatformNotificationsStakingLidoStakeCompletedDescription": {
    "message": "Lido 스테이킹에 성공했습니다"
  },
  "pushPlatformNotificationsStakingLidoStakeCompletedTitle": {
    "message": "스테이킹 완료"
  },
  "pushPlatformNotificationsStakingLidoStakeReadyToBeWithdrawnDescription": {
    "message": "Lido 스테이킹이 인출 준비가 되었습니다"
  },
  "pushPlatformNotificationsStakingLidoStakeReadyToBeWithdrawnTitle": {
    "message": "스테이킹 인출 준비 완료"
  },
  "pushPlatformNotificationsStakingLidoWithdrawalCompletedDescription": {
    "message": "Lido 인출에 성공했습니다"
  },
  "pushPlatformNotificationsStakingLidoWithdrawalCompletedTitle": {
    "message": "인출 완료"
  },
  "pushPlatformNotificationsStakingLidoWithdrawalRequestedDescription": {
    "message": "Lido 인출 요청이 제출되었습니다"
  },
  "pushPlatformNotificationsStakingLidoWithdrawalRequestedTitle": {
    "message": "인출 요청 완료"
  },
  "pushPlatformNotificationsStakingRocketpoolStakeCompletedDescription": {
    "message": "RocketPool 스테이킹에 성공했습니다"
  },
  "pushPlatformNotificationsStakingRocketpoolStakeCompletedTitle": {
    "message": "스테이킹 완료"
  },
  "pushPlatformNotificationsStakingRocketpoolUnstakeCompletedDescription": {
    "message": "RocketPool 언스테이킹에 성공했습니다"
  },
  "pushPlatformNotificationsStakingRocketpoolUnstakeCompletedTitle": {
    "message": "언스테이킹 완료"
  },
  "pushPlatformNotificationsSwapCompletedDescription": {
    "message": "MetaMask 스왑에 성공했습니다"
  },
  "pushPlatformNotificationsSwapCompletedTitle": {
    "message": "스왑 완료"
  },
  "queued": {
    "message": "대기열에 지정됨"
  },
  "quoteRate": {
    "message": "견적 비율"
  },
  "reAddAccounts": {
    "message": "다른 계정을 다시 추가"
  },
  "reAdded": {
    "message": "다시 추가 완료"
  },
  "readdToken": {
    "message": "나중에 계정 옵션 메뉴의 '토큰 추가'로 이동하면 이 토큰을 다시 추가할 수 있습니다."
  },
  "receive": {
    "message": "받기"
  },
  "receiveTokensCamelCase": {
    "message": "토큰 받기"
  },
  "recipientAddressPlaceholder": {
    "message": "공개 주소(0x) 또는 ENS 제목 입력"
  },
  "recipientAddressPlaceholderFlask": {
    "message": "공개 주소(0x) 또는 도메인 이름 입력"
  },
  "recommendedGasLabel": {
    "message": "권장됨"
  },
  "recoveryPhraseReminderBackupStart": {
    "message": "여기에서 시작"
  },
  "recoveryPhraseReminderConfirm": {
    "message": "확인"
  },
  "recoveryPhraseReminderHasBackedUp": {
    "message": "비밀복구구문은 언제나 보안이 유지되고 알려지지 않은 곳에 보관해야 합니다."
  },
  "recoveryPhraseReminderHasNotBackedUp": {
    "message": "비밀복구구문을 다시 백업해야 합니까?"
  },
  "recoveryPhraseReminderItemOne": {
    "message": "절대로 다른 사람과 비밀복구구문을 공유하지 마십시오"
  },
  "recoveryPhraseReminderItemTwo": {
    "message": "MetaMask 팀에서는 절대로 비밀복구구문을 묻지 않습니다"
  },
  "recoveryPhraseReminderSubText": {
    "message": "비밀복구구문은 모든 계정을 관리합니다."
  },
  "recoveryPhraseReminderTitle": {
    "message": "자신의 자금을 지키세요"
  },
  "redesignedConfirmationsEnabledToggle": {
    "message": "개선된 서명 요청"
  },
  "redesignedConfirmationsToggleDescription": {
    "message": "이 기능을 켜면 개선된 형식의 서명 요청을 확인할 수 있습니다."
  },
  "refreshList": {
    "message": "새로 고침 목록"
  },
  "reject": {
    "message": "거부"
  },
  "rejectAll": {
    "message": "모두 거부"
  },
  "rejectRequestsDescription": {
    "message": "$1 요청 전부를 거절하려고 합니다."
  },
  "rejectRequestsN": {
    "message": "$1 요청 거절"
  },
  "rejectTxsDescription": {
    "message": "트랜잭션 $1개를 모두 거부합니다."
  },
  "rejectTxsN": {
    "message": "트랜잭션 $1개 거부"
  },
  "rejected": {
    "message": "거부됨"
  },
  "remove": {
    "message": "제거"
  },
  "removeAccount": {
    "message": "계정 제거"
  },
  "removeAccountDescription": {
    "message": "이 계정이 지갑에서 제거됩니다. 계속하기 전에 가져온 이 계정에 대한 원본 비밀복구구문이나 비공개 키가 있는지 확인하세요. 계정 드롭다운에서 계정을 가져오거나 다시 만들 수 있습니다. "
  },
  "removeJWT": {
    "message": "수탁 토큰 제거"
  },
  "removeJWTDescription": {
    "message": "정말 이 토큰을 삭제하시겠습니까? 이 토큰에 할당된 모든 계정이 확장 프로그램에서도 제거됩니다."
  },
  "removeKeyringSnap": {
    "message": "이 Snap을 제거하면 이 계정들이 MetaMask에서 제거됩니다:"
  },
  "removeKeyringSnapToolTip": {
    "message": "Snap은 계정을 제어하며 Snap을 제거하면 계정도 MetaMask에서 제거되지만, 블록체인에는 남게 됩니다."
  },
  "removeNFT": {
    "message": "NFT 제거"
  },
  "removeNftErrorMessage": {
    "message": "이 NFT를 제거할 수 없습니다."
  },
  "removeNftMessage": {
    "message": "NFT가 성공적으로 제거되었습니다!"
  },
  "removeSnap": {
    "message": "스냅 제거"
  },
  "removeSnapAccountDescription": {
    "message": "계속하면 이 계정을 MetaMask에서 사용할 수 없습니다."
  },
  "removeSnapAccountTitle": {
    "message": "계정 제거"
  },
  "removeSnapConfirmation": {
    "message": "$1(을)를 제거하시겠습니까?",
    "description": "$1 represents the name of the snap"
  },
  "removeSnapDescription": {
    "message": "이렇게 하면 스냅과 데이터가 삭제되고 허용된 권한이 취소됩니다."
  },
  "replace": {
    "message": "대체"
  },
  "reportIssue": {
    "message": "문제 신고"
  },
  "requestFlaggedAsMaliciousFallbackCopyReason": {
    "message": "보안 공급입체가 추가 정보를 공유하지 않았습니다"
  },
  "requestFlaggedAsMaliciousFallbackCopyReasonTitle": {
    "message": "악성으로 플래그 표시된 요청"
  },
  "requestFrom": {
    "message": "요청자:"
  },
  "requestFromInfo": {
    "message": "서명이 필요한 사이트입니다."
  },
  "requestFromTransactionDescription": {
    "message": "컨펌이 필요한 사이트입니다."
  },
  "requestMayNotBeSafe": {
    "message": "요청이 안전하지 않을 수 있습니다"
  },
  "requestMayNotBeSafeError": {
    "message": "보안업체가 악성 파일 활동을 감지하지 못했지만, 아직 계속 진행하기에는 안전하지 않을 지도 모릅니다."
  },
  "requestNotVerified": {
    "message": "확인되지 않은 요청"
  },
  "requestNotVerifiedError": {
    "message": "오류로 인해 보안업체가 이 요청을 확인하지 못했습니다. 주의하여 진행하세요."
  },
  "requestsAwaitingAcknowledgement": {
    "message": "확인 대기 중인 요청"
  },
  "required": {
    "message": "필요"
  },
  "reset": {
    "message": "재설정"
  },
  "resetStates": {
    "message": "상태 초기화"
  },
  "resetWallet": {
    "message": "지갑 초기화"
  },
  "resetWalletSubHeader": {
    "message": "MetaMask는 사용자의 비밀번호를 보관하지 않습니다. 계정 잠금을 해제하는 데 문제가 있는 경우, 지갑 설정 시 사용한 비밀복구구문을 이용하여 지갑을 초기화해야 합니다."
  },
  "resetWalletUsingSRP": {
    "message": "이 작업을 하면 정리해둔 계정 목록과 함께 현재 지갑과 비밀복구구문이 이 기기에서 삭제됩니다. 비밀복구구문으로 초기화하면 해당 비밀복구구문과 연관된 계정 목록이 표시됩니다. 새 목록에는 잔액이 남아있는 계정이 자동으로 나타납니다. 이전에 생성한 $1도 가능합니다. 가져온 사용자 정의 계정은 $2이어야 하며 계정에 추가한 사용자 정의 토큰도 $3이어야 합니다."
  },
  "resetWalletWarning": {
    "message": "계속하기 전에 비밀복구구문이 정확한지 확인하세요. 이 작업은 취소할 수 없습니다."
  },
  "restartMetamask": {
    "message": "MetaMask 재시작"
  },
  "restore": {
    "message": "복구"
  },
  "restoreFailed": {
    "message": "제공된 파일에서 데이터를 복구할 수 없습니다."
  },
  "restoreSuccessful": {
    "message": "데이터가 성공적으로 복구되었습니다."
  },
  "restoreUserData": {
    "message": "사용자 데이터 복구"
  },
  "restoreUserDataDescription": {
    "message": "이전에 백업한 JSON 파일에서 기본 설정과 계정 주소가 포함된 사용자 설정을 복구할 수 있습니다."
  },
  "resultPageError": {
    "message": "오류"
  },
  "resultPageErrorDefaultMessage": {
    "message": "작업에 실패했습니다."
  },
  "resultPageSuccess": {
    "message": "성공"
  },
  "resultPageSuccessDefaultMessage": {
    "message": "작업을 완료했습니다."
  },
  "retryTransaction": {
    "message": "트랜잭션 재시도"
  },
  "reusedTokenNameWarning": {
    "message": "여기에 있는 토큰은 사용자가 주시 중인 다른 토큰의 기호를 재사용하기 때문에 혼동되거나 속기 쉽습니다."
  },
  "revealSeedWords": {
    "message": "비밀복구구문 공개"
  },
  "revealSeedWordsDescription1": {
    "message": "$1 활용으로 $2 기능을 사용할 수 있습니다",
    "description": "This is a sentence consisting of link using 'revealSeedWordsSRPName' as $1 and bolded text using 'revealSeedWordsDescription3' as $2."
  },
  "revealSeedWordsDescription2": {
    "message": "MetaMask는 $1입니다. 이는 회원님이 SRP의 소유자라는 의미입니다.",
    "description": "$1 is text link with the message from 'revealSeedWordsNonCustodialWallet'"
  },
  "revealSeedWordsDescription3": {
    "message": "지갑과 자금에 모두 액세스하세요.\n"
  },
  "revealSeedWordsNonCustodialWallet": {
    "message": "비수탁형 지갑"
  },
  "revealSeedWordsQR": {
    "message": "QR"
  },
  "revealSeedWordsSRPName": {
    "message": "비밀복구구문 (SRP)"
  },
  "revealSeedWordsText": {
    "message": "문자"
  },
  "revealSeedWordsWarning": {
    "message": "다른 사람이 보고 있지 않은지 확인하세요. $1",
    "description": "$1 is bolded text using the message from 'revealSeedWordsWarning2'"
  },
  "revealSeedWordsWarning2": {
    "message": "MetaMask 지원팀은 이러한 정보를 절대로 묻지 않습니다,",
    "description": "The bolded texted in the second part of 'revealSeedWordsWarning'"
  },
  "revealSensitiveContent": {
    "message": "민감한 콘텐츠 공개"
  },
  "revealTheSeedPhrase": {
    "message": "시드 구문 보기"
  },
  "reviewAlerts": {
    "message": "경고 검토하기"
  },
  "revokeAllTokensTitle": {
    "message": "모든 $1에 액세스할 수 있는 권한을 철회하시겠습니까?",
    "description": "$1 is the symbol of the token for which the user is revoking approval"
  },
  "revokeAllTokensTitleWithoutSymbol": {
    "message": "$1에 액세스하여 모든 NFT를 전송하는 권한을 취소하시겠습니까?",
    "description": "$1 is a link to contract on the block explorer when we're not able to retrieve a erc721 or erc1155 name"
  },
  "revokeApproveForAllDescription": {
    "message": "권한을 철회하면 제삼자가 별도의 통보 없이 회원님의 $1에 액세스하거나 이를 모두 전송할 수 없습니다.",
    "description": "$1 is either a string or link of a given token symbol or name"
  },
  "revokeApproveForAllDescriptionWithoutSymbol": {
    "message": "권한을 철회하면 제삼자가 별도의 통보 없이 회원님의 $1에 액세스하거나 모든 NFT를 전송할 수 없습니다.",
    "description": "$1 is a link to contract on the block explorer when we're not able to retrieve a erc721 or erc1155 name"
  },
  "revokePermission": {
    "message": "권한 철회"
  },
  "revokeSpendingCap": {
    "message": "$1에 대한 지출 한도 취소",
    "description": "$1 is a token symbol"
  },
  "revokeSpendingCapTooltipText": {
    "message": "해당 타사는 현재는 물론 미래에도 토큰을 더 이상 사용할 수 없습니다."
  },
  "rpcUrl": {
    "message": "새 RPC URL"
  },
  "safeTransferFrom": {
    "message": "다음에서 안전하게 송금:"
  },
  "save": {
    "message": "저장"
  },
  "scanInstructions": {
    "message": "QR 코드를 카메라 앞에 놓으세요"
  },
  "scanQrCode": {
    "message": "QR 코드 스캔"
  },
  "scrollDown": {
    "message": "화면을 아래로 내리세요"
  },
  "search": {
    "message": "검색"
  },
  "searchAccounts": {
    "message": "계정 검색"
  },
  "searchNfts": {
    "message": "NFT 검색"
  },
  "searchTokens": {
    "message": "토큰 검색"
  },
  "secretRecoveryPhrase": {
    "message": "비밀복구구문"
  },
  "secureWallet": {
    "message": "보안 지갑"
  },
  "security": {
    "message": "보안"
  },
  "securityAlert": {
    "message": "$1 및 $2의 보안 경고"
  },
  "securityAlerts": {
    "message": "보안 경고"
  },
  "securityAlertsDescription": {
    "message": "이 기능은 거래 및 서명 요청을 적극적으로 검토하여 악의적인 활동을 경고합니다. $1",
    "description": "Link to learn more about security alerts"
  },
  "securityAndPrivacy": {
    "message": "보안 및 프라이버시"
  },
  "securityProviderPoweredBy": {
    "message": "$1 제공",
    "description": "The security provider that is providing data"
  },
  "seeDetails": {
    "message": "세부 정보 보기"
  },
  "seedPhraseConfirm": {
    "message": "비밀복구구문 컨펌"
  },
  "seedPhraseEnterMissingWords": {
    "message": "비밀복구구문 확인"
  },
  "seedPhraseIntroNotRecommendedButtonCopy": {
    "message": "나중에 알림(권장하지 않음)"
  },
  "seedPhraseIntroRecommendedButtonCopy": {
    "message": "내 지갑 보호(권장)"
  },
  "seedPhraseIntroSidebarBulletFour": {
    "message": "적어서 여러 비밀 장소에 보관하세요."
  },
  "seedPhraseIntroSidebarBulletOne": {
    "message": "비밀번호 수탁자에 저장"
  },
  "seedPhraseIntroSidebarBulletThree": {
    "message": "대여 금고에 보관."
  },
  "seedPhraseIntroSidebarCopyOne": {
    "message": "복구 구문은 지갑과 자금의 '마스터 키'입니다."
  },
  "seedPhraseIntroSidebarCopyThree": {
    "message": "복구 구문을 요청하는 사람은 사기를 치려는 것입니다."
  },
  "seedPhraseIntroSidebarCopyTwo": {
    "message": "절대로, 누구와도, 심지어 MetaMask와도 비밀복구구문을 공유하면 안 됩니다!"
  },
  "seedPhraseIntroSidebarTitleOne": {
    "message": "'비밀복구구문'이란 무엇인가요?"
  },
  "seedPhraseIntroSidebarTitleThree": {
    "message": "비밀복구구문을 공유해야 하나요?"
  },
  "seedPhraseIntroSidebarTitleTwo": {
    "message": "비밀복구구문은 어떻게 저장하나요?"
  },
  "seedPhraseIntroTitle": {
    "message": "지갑 보호하기"
  },
  "seedPhraseIntroTitleCopy": {
    "message": "시작하기 전에 이 짧은 동영상을 보고 비밀복구구문과 지갑을 안전하게 보호하는 방법에 대해 알아보세요."
  },
  "seedPhraseReq": {
    "message": "비밀복구구문은 12, 15, 18, 21 또는 24개의 단어로 구성됩니다"
  },
  "seedPhraseWriteDownDetails": {
    "message": "이 12단어 비밀복구구문을 기록하고 본인만 접근 가능한 믿을 만한 장소에 저장하세요."
  },
  "seedPhraseWriteDownHeader": {
    "message": "비밀복구구문 기록"
  },
  "select": {
    "message": "선택"
  },
  "selectAccounts": {
    "message": "계정 선택"
  },
  "selectAccountsForSnap": {
    "message": "이 스냅을 사용할 계정을 선택하세요"
  },
  "selectAll": {
    "message": "모두 선택"
  },
  "selectAllAccounts": {
    "message": "모든 계정 선택"
  },
  "selectAnAccount": {
    "message": "계정 선택"
  },
  "selectAnAccountAlreadyConnected": {
    "message": "이 계정은 이미 MetaMask와 연결되어 있습니다."
  },
  "selectAnAccountHelp": {
    "message": "MetaMask Institutional에서 사용할 수탁 계정을 선택하세요."
  },
  "selectEnableDisplayMediaPrivacyPreference": {
    "message": "NFT 미디어 표시 켜기"
  },
  "selectHdPath": {
    "message": "HD 경로 선택"
  },
  "selectJWT": {
    "message": "토큰 선택"
  },
  "selectNFTPrivacyPreference": {
    "message": "NFT 자동 감기 지능 켜기"
  },
  "selectPathHelp": {
    "message": "원하는 계정이 표시되지 않는다면 HD 경로 또는 현재 선택한 네트워크를 전환해 보세요."
  },
  "selectType": {
    "message": "유형 선택"
  },
  "selectingAllWillAllow": {
    "message": "모두 선택하면 이 사이트에서 회원님의 현재 계정을 모두 볼 수 있습니다. 이 사이트를 신뢰하는지 확인하세요."
  },
  "send": {
    "message": "보내기"
  },
  "sendAToken": {
    "message": "토큰 보내기"
  },
  "sendBugReport": {
    "message": "버그 리포트 전송"
  },
  "sendNoContactsConversionText": {
    "message": "여기를 클릭"
  },
  "sendNoContactsDescription": {
    "message": "연락처를 사용하면 다른 계정으로 여러 번 트랜잭션을 안전하게 전송할 수 있습니다. 연락처를 만들려면, $1",
    "description": "$1 represents the action text 'click here'"
  },
  "sendNoContactsTitle": {
    "message": "아직 연락처가 없습니다"
  },
  "sendSelectReceiveAsset": {
    "message": "수취할 자산 선택"
  },
  "sendSelectSendAsset": {
    "message": "전송할 자산 선택"
  },
  "sendSpecifiedTokens": {
    "message": "$1 보내기",
    "description": "Symbol of the specified token"
  },
  "sendSwapSubmissionWarning": {
    "message": "이 버튼을 클릭하면 즉시 스왑 트랜젝션이 시작됩니다. 계속하기 전에 트랜젝션 세부 정보를 검토하세요."
  },
  "sendTokenAsToken": {
    "message": "$2(으)로 $1 전송하기",
    "description": "Used in the transaction display list to describe a swap and send. $1 and $2 are the symbols of tokens in involved in the swap."
  },
  "sendingAsset": {
    "message": "$1 전송하기"
  },
  "sendingDisabled": {
    "message": "ERC-1155 NFT 자산은 아직 지원되지 않습니다."
  },
  "sendingNativeAsset": {
    "message": "$1 보내기",
    "description": "$1 represents the native currency symbol for the current network (e.g. ETH or BNB)"
  },
  "sendingToTokenContractWarning": {
    "message": "경고: 자금 손실이 발생할 수 있는 토큰 계약으로 전송하게 됩니다. $1",
    "description": "$1 is a clickable link with text defined by the 'learnMoreUpperCase' key. The link will open to a support article regarding the known contract address warning"
  },
  "sendingZeroAmount": {
    "message": "0 $1 전송 중입이니다."
  },
  "sepolia": {
    "message": "Sepolia 테스트 네트워크"
  },
  "serviceWorkerKeepAlive": {
    "message": "서비스 작업자 유지"
  },
  "setApprovalForAll": {
    "message": "모두 승인 설정"
  },
  "setApprovalForAllTitle": {
    "message": "$1 무제한 지출 승인",
    "description": "The token symbol that is being approved"
  },
  "settingAddSnapAccount": {
    "message": "스냅 계정 추가"
  },
  "settings": {
    "message": "설정"
  },
  "settingsSearchMatchingNotFound": {
    "message": "검색 결과가 없습니다."
  },
  "settingsSubHeadingSignaturesAndTransactions": {
    "message": "서명 및 트랜잭션 요청"
  },
  "show": {
    "message": "보기"
  },
  "showAccount": {
    "message": "계정 표시"
  },
  "showExtensionInFullSizeView": {
    "message": "확장 브라우저를 전체 화면으로 보기"
  },
  "showExtensionInFullSizeViewDescription": {
    "message": "이 옵션을 이용하면 확장 아이콘을 클릭할 때 기본으로 전체 화면이 나타납니다."
  },
  "showFiatConversionInTestnets": {
    "message": "테스트넷에 전환 표시"
  },
  "showFiatConversionInTestnetsDescription": {
    "message": "이 항목을 선택하면 테스트넷에 명목 전환이 표시됩니다."
  },
  "showHexData": {
    "message": "16진수 데이터 표시"
  },
  "showHexDataDescription": {
    "message": "이 항목을 선택하면 보내기 화면에 16진수 데이터 필드가 표시됩니다."
  },
  "showIncomingTransactions": {
    "message": "수신되는 트랜잭션 표시"
  },
  "showIncomingTransactionsDescription": {
    "message": "이 항목을 선택하면 Etherscan을 사용해 거래 목록에 수신 거래를 표시할 수 있습니다.",
    "description": "$1 is the link to etherscan url and $2 is the link to the privacy policy of consensys APIs"
  },
  "showIncomingTransactionsExplainer": {
    "message": "이는 네트워크마다 다른 제삼자 API에 의존하며, 이더리움 주소와 IP 주소가 노출됩니다."
  },
  "showMore": {
    "message": "더 보기"
  },
  "showNft": {
    "message": "NFT 표시"
  },
  "showPermissions": {
    "message": "권한 표시"
  },
  "showPrivateKey": {
    "message": "개인 키 표시"
  },
  "showTestnetNetworks": {
    "message": "테스트 네트워크 보기"
  },
  "showTestnetNetworksDescription": {
    "message": "네트워크 목록에서 표시하려는 테스트 네트워크를 선택하세요."
  },
  "sigRequest": {
    "message": "서명 요청"
  },
  "sign": {
    "message": "서명"
  },
  "signatureRequest": {
    "message": "서명 요청"
  },
  "signatureRequestGuidance": {
    "message": "요청하는 사이트를 신뢰하고 그 내용을 완전히 이해하는 경우에만 이 메시지에 서명하세요."
  },
  "signatureRequestWarning": {
    "message": "본 메시지에 서명하는 행위는 위험의 가능성을 내포하고 있습니다. 본 서명을 통해 메시지 발신 당사자에게 귀하의 계정 및 모든 자산에 대해 완전한 권한을 부여할 수 있기 때문입니다. 이를 통해 계정의 모든 잔액을 인출할 수 있기도 하다는 뜻입니다. 주의하여 진행하세요. $1"
  },
  "signed": {
    "message": "서명완료"
  },
  "signin": {
    "message": "로그인"
  },
  "signing": {
    "message": "서명"
  },
  "signingInWith": {
    "message": "다음으로 로그인:"
  },
  "simulationDetailsFailed": {
    "message": "추정치를 불러오는 동안 오류가 발생했습니다."
  },
  "simulationDetailsFiatNotAvailable": {
    "message": "이용할 수 없음"
  },
  "simulationDetailsIncomingHeading": {
    "message": "받음:"
  },
  "simulationDetailsNoBalanceChanges": {
    "message": "지갑에 예상 변동 사항 없음"
  },
  "simulationDetailsOutgoingHeading": {
    "message": "보냄:"
  },
  "simulationDetailsTitle": {
    "message": "예상 변동 사항"
  },
  "simulationDetailsTitleTooltip": {
    "message": "예상 변동 사항은 이 트랜잭션을 진행할 경우 발생하는 결과를 예측한 것입니다. 이는 예측일 뿐 결과를 보장하지는 않습니다."
  },
  "simulationDetailsTotalFiat": {
    "message": "합계 = $1",
    "description": "$1 is the total amount in fiat currency on one side of the transaction"
  },
  "simulationDetailsTransactionReverted": {
    "message": "이 트랜잭션은 실패할 가능성이 높습니다"
  },
  "simulationErrorMessageV2": {
    "message": "가스를 추정할 수 없었습니다. 계약에 오류가 있을 수 있으며 이 트랜잭션이 실패할 수 있습니다."
  },
  "simulationsSettingDescription": {
    "message": "이 기능을 켜면 트랜잭션을 확정하기 전에 트랜잭션의 잔액 변동을 추정할 수 있습니다. 이 기능이 트랜잭션의 최종 결과를 보장하지는 않습니다. $1"
  },
  "simulationsSettingSubHeader": {
    "message": "예상 잔액 변동"
  },
  "siweIssued": {
    "message": "발행됨"
  },
  "siweNetwork": {
    "message": "네트워크"
  },
  "siweRequestId": {
    "message": "요청 ID"
  },
  "siweResources": {
    "message": "리소스"
  },
  "siweSignatureSimulationDetailInfo": {
    "message": "사이트에 로그인 중이며 계정에 예상되는 변경 사항이 없습니다."
  },
  "siweURI": {
    "message": "URL"
  },
  "skip": {
    "message": "건너뛰기"
  },
  "skipAccountSecurity": {
    "message": "계정 보안을 건너뛸까요?"
  },
  "skipAccountSecurityDetails": {
    "message": "본인은 본인의 비밀복구구문을 백업하지 않는 한 본인의 계정과 모든 자산을 잃을 수 있다는 사실을 이해합니다."
  },
  "smartContracts": {
    "message": "스마트 계약"
  },
  "smartSwapsErrorNotEnoughFunds": {
    "message": "스마트 스왑 자금 부족"
  },
  "smartSwapsErrorUnavailable": {
    "message": "스마트 스왑을 잠시 사용할 수 없습니다."
  },
  "smartTransactionCancelled": {
    "message": "트랜잭션이 취소되었습니다"
  },
  "smartTransactionCancelledDescription": {
    "message": "트랜잭션이 완료되지 않았습니다. 가스비 지출이 없도록 트랜잭션을 취소했습니다."
  },
  "smartTransactionError": {
    "message": "트랜잭션 실패"
  },
  "smartTransactionErrorDescription": {
    "message": "시장 상황이 갑자기 변하면 실패할 수 있습니다. 문제가 지속되면 MetaMask 고객 지원으로 문의하세요."
  },
  "smartTransactionPending": {
    "message": "트랜잭션 제출 중"
  },
  "smartTransactionSuccess": {
    "message": "트랜잭션 완료"
  },
  "smartTransactionTakingTooLong": {
    "message": "기다리게 해서 죄송합니다"
  },
  "smartTransactionTakingTooLongDescription": {
    "message": "$1 이내에 트랜잭션이 완료되지 않으면 트랜잭션이 취소되고 가스비가 부과되지 않습니다.",
    "description": "$1 is remaining time in seconds"
  },
  "smartTransactions": {
    "message": "스마트 트랜잭션"
  },
  "smartTransactionsBenefit1": {
    "message": "99.5% 성공률"
  },
  "smartTransactionsBenefit2": {
    "message": "비용 절감"
  },
  "smartTransactionsBenefit3": {
    "message": "실시간 업데이트"
  },
  "smartTransactionsDescription": {
    "message": "스마트 트랜잭션으로 선행거래를 방지하고 더 높은 성공률과 가시성을 확보하세요."
  },
  "smartTransactionsDescription2": {
    "message": "이더리움에서만 사용할 수 있습니다. 설정에서 언제든지 활성화하거나 비활성화할 수 있습니다. $1",
    "description": "$1 is an external link to learn more about Smart Transactions"
  },
  "smartTransactionsOptItModalTitle": {
    "message": "트랜잭션 보호 강화"
  },
  "snapAccountCreated": {
    "message": "계정 생성됨"
  },
  "snapAccountCreatedDescription": {
    "message": "새 계정을 사용할 준비가 되었습니다!"
  },
  "snapAccountCreationFailed": {
    "message": "계정 생성 실패"
  },
  "snapAccountCreationFailedDescription": {
    "message": "$1에서 계정을 만들지 못했습니다.",
    "description": "$1 is the snap name"
  },
  "snapAccountRedirectFinishSigningTitle": {
    "message": "서명 완료"
  },
  "snapAccountRedirectSiteDescription": {
    "message": "$1의 지침을 따르세요"
  },
  "snapAccountRemovalFailed": {
    "message": "계정 삭제 실패"
  },
  "snapAccountRemovalFailedDescription": {
    "message": "$1에서 계정을 삭제하지 못했습니다.",
    "description": "$1 is the snap name"
  },
  "snapAccountRemoved": {
    "message": "계정 제거됨"
  },
  "snapAccountRemovedDescription": {
    "message": "이 계정은 더 이상 MetaMask에서 사용할 수 없습니다."
  },
  "snapAccounts": {
    "message": "계정 Snap"
  },
  "snapAccountsDescription": {
    "message": "제삼자 Snap이 제어하는 계정입니다."
  },
  "snapConnectTo": {
    "message": "$1에 연결",
    "description": "$1 is the website URL or a Snap name. Used for Snaps pre-approved connections."
  },
  "snapConnectionPermissionDescription": {
    "message": "승인 없이 $1이(가) $2에 자동으로 연결되도록 하세요.",
    "description": "Used for Snap pre-approved connections. $1 is the Snap name, $2 is a website URL."
  },
  "snapConnectionWarning": {
    "message": "$1에서 $2 사용을 원합니다.",
    "description": "$2 is the snap and $1 is the dapp requesting connection to the snap."
  },
  "snapContent": {
    "message": "콘텐츠 출처: $1",
    "description": "This is shown when a snap shows transaction insight information in the confirmation UI. $1 is a link to the snap's settings page with the link text being the name of the snap."
  },
  "snapDetailWebsite": {
    "message": "웹사이트"
  },
  "snapInstallRequest": {
    "message": "$1 설치는 다음과 같은 권한을 허용합니다.",
    "description": "$1 is the snap name."
  },
  "snapInstallSuccess": {
    "message": "설치 완료"
  },
  "snapInstallWarningCheck": {
    "message": "$1 스냅이 다음을 수행할 수 있는 권한을 요청합니다:",
    "description": "Warning message used in popup displayed on snap install. $1 is the snap name."
  },
  "snapInstallWarningHeading": {
    "message": "주의하여 진행하세요"
  },
  "snapInstallWarningPermissionDescriptionForBip32View": {
    "message": "$1 스냅이 사용자의 공개 키(및 주소)를 볼 수 있도록 허용합니다. 이를 통해 계정이나 자산에 대한 통제권이 부여되지는 않습니다.",
    "description": "An extended description for the `snap_getBip32PublicKey` permission used for tooltip on Snap Install Warning screen (popup/modal). $1 is the snap name."
  },
  "snapInstallWarningPermissionDescriptionForEntropy": {
    "message": "$1 Snap이 요청된 네트워크에서 계정과 자산을 관리하도록 허용합니다. 해당 계정은 비밀복구구문(공개하지 않음)을 사용하여 파생되고 백업됩니다. 키를 파생할 수 있는 기능을 통해 $1 스냅은 이더리움(EVM)뿐 아니라 다양한 블록체인 프로토콜을 지원할 수 있습니다.",
    "description": "An extended description for the `snap_getBip44Entropy` and `snap_getBip44Entropy` permissions used for tooltip on Snap Install Warning screen (popup/modal). $1 is the snap name."
  },
  "snapInstallWarningPermissionNameForEntropy": {
    "message": "$1 계정 관리",
    "description": "Permission name used for the Permission Cell component displayed on warning popup when installing a Snap. $1 is list of account types."
  },
  "snapInstallWarningPermissionNameForViewPublicKey": {
    "message": "$1에 관한 공개 키 보기",
    "description": "Permission name used for the Permission Cell component displayed on warning popup when installing a Snap. $1 is list of account types."
  },
  "snapInstallationErrorDescription": {
    "message": "$1 스냅을 설치할 수 없습니다.",
    "description": "Error description used when snap installation fails. $1 is the snap name."
  },
  "snapInstallationErrorTitle": {
    "message": "설치 실패",
    "description": "Error title used when snap installation fails."
  },
  "snapResultError": {
    "message": "오류"
  },
  "snapResultSuccess": {
    "message": "성공"
  },
  "snapResultSuccessDescription": {
    "message": "$1 사용 가능"
  },
  "snapUpdateAlertDescription": {
    "message": "$1의 최신 버전 받기",
    "description": "Description used in Snap update alert banner when snap update is available. $1 is the Snap name."
  },
  "snapUpdateAvailable": {
    "message": "업데이트 가능"
  },
  "snapUpdateErrorDescription": {
    "message": "$1 스냅을 업데이트할 수 없습니다.",
    "description": "Error description used when snap update fails. $1 is the snap name."
  },
  "snapUpdateErrorTitle": {
    "message": "업데이트 실패",
    "description": "Error title used when snap update fails."
  },
  "snapUpdateRequest": {
    "message": "$1 업데이트는 다음과 같은 권한을 허용합니다.",
    "description": "$1 is the Snap name."
  },
  "snapUpdateSuccess": {
    "message": "업데이트 완료"
  },
  "snapUrlIsBlocked": {
    "message": "이 Snap이 차단된 사이트로 이동하려 합니다. $1."
  },
  "snaps": {
    "message": "스냅"
  },
  "snapsConnected": {
    "message": "Snap 연결됨"
  },
  "snapsNoInsight": {
    "message": "스냅이 인사이트를 가져오지 못했습니다"
  },
  "snapsPrivacyWarningFirstMessage": {
    "message": "귀하는 Consensys $1에 정의된 바와 같이 달리 명시되지 않는 한 설치하는 모든 Snap이 타사 서비스임을 인정합니다. 타사 서비스 이용은 해당 타사 서비스 제공업체가 정한 별도의 약관이 적용됩니다. Consensys는 특정인이 특정한 이유로 Snap을 사용하는 것을 권장하지 않습니다. 타사 서비스에 액세스, 신뢰, 사용하는 것은 본인의 책임입니다. Consensys는 타사 서비스 사용으로 인해 귀하의 계정에 발생하는 손실에 대한 모든 책임과 의무를 부인합니다.",
    "description": "First part of a message in popup modal displayed when installing a snap for the first time. $1 is terms of use link."
  },
  "snapsPrivacyWarningSecondMessage": {
    "message": "타사와 공유하는 모든 정보는 해당 타사의 개인정보 처리방침에 따라 직접 수집됩니다. 더 자세한 내용은 해당 회사의 개인정보 처리방침을 참고하시기 바랍니다.",
    "description": "Second part of a message in popup modal displayed when installing a snap for the first time."
  },
  "snapsPrivacyWarningThirdMessage": {
    "message": "Consensys는 귀하가 타사와 공유한 정보에 접근할 수 없습니다.",
    "description": "Third part of a message in popup modal displayed when installing a snap for the first time."
  },
  "snapsSettings": {
    "message": "Snap 설정"
  },
  "snapsTermsOfUse": {
    "message": "이용약관"
  },
  "snapsToggle": {
    "message": "스냅은 활성화된 상태에서만 작동합니다."
  },
  "snapsUIError": {
    "message": "$1 작성자에게 연락하여 향후 지원을 요청하세요.",
    "description": "This is shown when the insight snap throws an error. $1 is the snap name"
  },
  "someNetworksMayPoseSecurity": {
    "message": "네트워크에 따라 보안이나 개인 정보 유출의 위험이 있을 수 있습니다. 네트워크 추가 및 사용 이전에 위험 요소를 파악하세요."
  },
  "somethingDoesntLookRight": {
    "message": "무언가 잘못되었나요? $1",
    "description": "A false positive message for users to contact support. $1 is a link to the support page."
  },
  "somethingIsWrong": {
    "message": "문제가 발생했습니다. 페이지를 다시 로드하세요."
  },
  "somethingWentWrong": {
    "message": "죄송합니다! 문제가 생겼습니다."
  },
  "source": {
    "message": "소스"
  },
  "speed": {
    "message": "속도"
  },
  "speedUp": {
    "message": "가속화"
  },
  "speedUpCancellation": {
    "message": "이 취소 가속화"
  },
  "speedUpExplanation": {
    "message": "현재 네트워크 상태를 기반으로 가스비를 업데이트하고 최소 10% 인상했습니다(네트워크에서 요구함)."
  },
  "speedUpPopoverTitle": {
    "message": "트랜잭션 가속화"
  },
  "speedUpTooltipText": {
    "message": "새로운 가스비"
  },
  "speedUpTransaction": {
    "message": "이 트랜잭션 가속화"
  },
  "spendLimitInsufficient": {
    "message": "지출 한도 부족"
  },
  "spendLimitInvalid": {
    "message": "지출 한도가 올바르지 않습니다. 지출 한도는 양수여야 합니다."
  },
  "spendLimitPermission": {
    "message": "지출 한도 권한"
  },
  "spendLimitRequestedBy": {
    "message": "$1에서 요청한 지출 한도",
    "description": "Origin of the site requesting the spend limit"
  },
  "spendLimitTooLarge": {
    "message": "지출 한도가 너무 큼"
  },
  "spender": {
    "message": "사용자"
  },
  "spendingCap": {
    "message": "지출 한도"
  },
  "spendingCapError": {
    "message": "오류: 숫자만 입력 가능"
  },
  "spendingCapErrorDescription": {
    "message": "$1에서 현재나 추후 지출하기에 무리가 없는 금액만 입력하세요. 지출 한도는 나중에 언제든지 상향할 수 있습니다.",
    "description": "$1 is origin of the site requesting the token limit"
  },
  "spendingCapRequest": {
    "message": "$1 관련 지출 한도 요청"
  },
  "srpInputNumberOfWords": {
    "message": "제 구문은 $1개의 단어로 이루어져 있습니다",
    "description": "This is the text for each option in the dropdown where a user selects how many words their secret recovery phrase has during import. The $1 is the number of words (either 12, 15, 18, 21, or 24)."
  },
  "srpPasteFailedTooManyWords": {
    "message": "단어가 24개를 초과하여 붙여넣기에 실패했습니다. 비밀복구구문은 24개 이하의 단어로 이루어집니다.",
    "description": "Description of SRP paste error when the pasted content has too many words"
  },
  "srpPasteTip": {
    "message": "비밀복구구문 전체를 아무 입력란에 붙여넣을 수 있습니다",
    "description": "Our secret recovery phrase input is split into one field per word. This message explains to users that they can paste their entire secrete recovery phrase into any field, and we will handle it correctly."
  },
  "srpSecurityQuizGetStarted": {
    "message": "시작하기"
  },
  "srpSecurityQuizImgAlt": {
    "message": "중앙의 열쇠 구멍에 있는 눈과 세 개의 유동 비밀번호 필드"
  },
  "srpSecurityQuizIntroduction": {
    "message": "비밀복구구문을 찾으려면 두 가지 질문에 올바르게 답해야 합니다"
  },
  "srpSecurityQuizQuestionOneQuestion": {
    "message": "비밀복구구문을 분실하시면 MetaMask가..."
  },
  "srpSecurityQuizQuestionOneRightAnswer": {
    "message": "도와드릴 수 없습니다"
  },
  "srpSecurityQuizQuestionOneRightAnswerDescription": {
    "message": "따라서 이를 적거나, 금속 등에 새기거나, 여러 비밀 장소에 보관하여 절대로 잃어버리지 않도록 하세요. 한 번 잃어버리면 영원히 찾을 수 없습니다."
  },
  "srpSecurityQuizQuestionOneRightAnswerTitle": {
    "message": "맞습니다! 아무도 본인의 비밀복구구문을 복구할 수 없습니다"
  },
  "srpSecurityQuizQuestionOneWrongAnswer": {
    "message": "찾아드릴 수 있습니다"
  },
  "srpSecurityQuizQuestionOneWrongAnswerDescription": {
    "message": "비밀복구구문은 한 번 잃어버리면 영원히 찾을 수 없습니다. 누가 뭐라고 해도 아무도 이를 찾아드리지 못합니다."
  },
  "srpSecurityQuizQuestionOneWrongAnswerTitle": {
    "message": "아닙니다! 아무도 본인의 비밀복구구문을 복구할 수 없습니다"
  },
  "srpSecurityQuizQuestionTwoQuestion": {
    "message": "누군가, 심지어 고객 센터 직원이라고 해도 여러분의 비밀복구구문을 물어본다면..."
  },
  "srpSecurityQuizQuestionTwoRightAnswer": {
    "message": "이는 반드시 사기입니다"
  },
  "srpSecurityQuizQuestionTwoRightAnswerDescription": {
    "message": "비밀복구구문이 필요하다고 하는 사람은 모두 거짓말쟁이입니다. 그런 자들과 비밀복구구문을 공유하면 자산을 도둑맞게 됩니다."
  },
  "srpSecurityQuizQuestionTwoRightAnswerTitle": {
    "message": "맞습니다! 비밀복구구문은 아무와도 공유하면 안 됩니다"
  },
  "srpSecurityQuizQuestionTwoWrongAnswer": {
    "message": "그들에게 이것을 주어야 합니다"
  },
  "srpSecurityQuizQuestionTwoWrongAnswerDescription": {
    "message": "비밀복구구문이 필요하다고 하는 사람은 모두 거짓말쟁이입니다. 그런 자들과 비밀복구구문을 공유하면 자산을 도둑맞게 됩니다."
  },
  "srpSecurityQuizQuestionTwoWrongAnswerTitle": {
    "message": "맞습니다! 비밀복구구문은 절대로 아무와도 공유하면 안 됩니다"
  },
  "srpSecurityQuizTitle": {
    "message": "보안 질문"
  },
  "srpToggleShow": {
    "message": "비밀복구구문 중에서 이 단어 공개하기/숨기기",
    "description": "Describes a toggle that is used to show or hide a single word of the secret recovery phrase"
  },
  "srpWordHidden": {
    "message": "이 단어는 숨겨져 있습니다",
    "description": "Explains that a word in the secret recovery phrase is hidden"
  },
  "srpWordShown": {
    "message": "이 단어는 공개되어 있습니다",
    "description": "Explains that a word in the secret recovery phrase is being shown"
  },
  "stable": {
    "message": "안정적"
  },
  "stableLowercase": {
    "message": "안정적"
  },
  "stake": {
    "message": "스테이크"
  },
  "startYourJourney": {
    "message": "$1 토큰으로 여정을 시작하세요",
    "description": "$1 is the token symbol"
  },
  "startYourJourneyDescription": {
    "message": "지갑에 $1 토큰을 추가하여 웹3를 시작하세요.",
    "description": "$1 is the token symbol"
  },
  "stateLogError": {
    "message": "상태 로그를 가져오는 도중 오류가 발생했습니다."
  },
  "stateLogFileName": {
    "message": "MetaMask 상태 로그"
  },
  "stateLogs": {
    "message": "상태 로그"
  },
  "stateLogsDescription": {
    "message": "상태 로그에 공개 계정 주소와 전송된 트랜잭션이 있습니다."
  },
  "states": {
    "message": "상태"
  },
  "status": {
    "message": "상태"
  },
  "statusNotConnected": {
    "message": "연결되지 않음"
  },
  "statusNotConnectedAccount": {
    "message": "계정 연결되지 않음"
  },
  "step1LatticeWallet": {
    "message": "Lattice1을 연결하세요."
  },
  "step1LatticeWalletMsg": {
    "message": "Lattice1이 장치 설정을 마치고 온라인 상태가 되면 MetaMask를 연결할 수 있습니다. 장치의 잠금을 해제하고 장치 ID를 준비하세요.",
    "description": "$1 represents the `hardwareWalletSupportLinkConversion` localization key"
  },
  "step1LedgerWallet": {
    "message": "Ledger 앱 다운로드"
  },
  "step1LedgerWalletMsg": {
    "message": "$1의 잠금을 해제하려면 다운로드, 설정 및 비밀번호를 입력하세요.",
    "description": "$1 represents the `ledgerLiveApp` localization value"
  },
  "step1TrezorWallet": {
    "message": "Trezor 지갑 연결"
  },
  "step1TrezorWalletMsg": {
    "message": "Trezor 지갑을 컴퓨터에 바로 연결하세요. 반드시 올바른 비밀구문을 사용하세요.",
    "description": "$1 represents the `hardwareWalletSupportLinkConversion` localization key"
  },
  "step2LedgerWallet": {
    "message": "Ledger 지갑 연결"
  },
  "step2LedgerWalletMsg": {
    "message": "지갑을 컴퓨터에 바로 연결하고 잠금 해제한 후 이더리움 앱을 여세요..",
    "description": "$1 represents the `hardwareWalletSupportLinkConversion` localization key"
  },
  "stillGettingMessage": {
    "message": "아직 이 메시지가 표시되시나요?"
  },
  "strong": {
    "message": "강함"
  },
  "stxCancelled": {
    "message": "스왑이 실패했을 것입니다"
  },
  "stxCancelledDescription": {
    "message": "트랜잭션 실패가 예상되었습니다. 불필요한 가스비 지출을 방지하기 위해 트랜잭션이 취소되었습니다."
  },
  "stxCancelledSubDescription": {
    "message": "스왑을 다시 진행하세요. 다음에도 유사한 위험이 발생한다면 보호해 드리겠습니다."
  },
  "stxEstimatedCompletion": {
    "message": "예상 잔여 시간: <$1",
    "description": "$1 is remeaning time in minutes and seconds, e.g. 0:10"
  },
  "stxFailure": {
    "message": "스왑 실패"
  },
  "stxFailureDescription": {
    "message": "시장 상황이 갑자기 변하면 실패할 수 있습니다. 문제가 지속되면 $1(으)로 문의하세요.",
    "description": "This message is shown to a user if their swap fails. The $1 will be replaced by support.metamask.io"
  },
  "stxOptInDescription": {
    "message": "이더리움 메인넷에서 더욱 안정적이고 안전하게 트랜잭션을 진행하려면 스마트 트랜잭션을 활성화하세요. $1"
  },
  "stxPendingPrivatelySubmittingSwap": {
    "message": "스왑을 비공개로 제출하는 중..."
  },
  "stxPendingPubliclySubmittingSwap": {
    "message": "스왑을 공개로 제출하는 중..."
  },
  "stxSuccess": {
    "message": "스왑 완료!"
  },
  "stxSuccessDescription": {
    "message": "현재 $1(을)를 사용할 수 있습니다.",
    "description": "$1 is a token symbol, e.g. ETH"
  },
  "stxSwapCompleteIn": {
    "message": "스왑 완료까지 남은 시간:",
    "description": "'<' means 'less than', e.g. Swap will complete in < 2:59"
  },
  "stxTryingToCancel": {
    "message": "트랜잭션을 취소하려고 합니다..."
  },
  "stxUnknown": {
    "message": "알 수 없는 상태"
  },
  "stxUnknownDescription": {
    "message": "트랜잭션이 성공했지만 어떤 트랜잭션인지 확인되지 않습니다. 이 스왑이 처리되는 동안 다른 트랜잭션이 제출되었기 때문일 수 있습니다."
  },
  "stxUserCancelled": {
    "message": "스왑 취소됨"
  },
  "stxUserCancelledDescription": {
    "message": "트랜잭션이 취소되어 가스비를 지급하지 않았습니다."
  },
  "submit": {
    "message": "제출"
  },
  "submitted": {
    "message": "제출됨"
  },
  "suggestedBySnap": {
    "message": "제안인: $1",
    "description": "$1 is the snap name"
  },
  "suggestedTokenName": {
    "message": "추천 이름:"
  },
  "suggestedTokenSymbol": {
    "message": "추천 티커 심볼:"
  },
  "support": {
    "message": "지원"
  },
  "supportCenter": {
    "message": "지원 센터 방문하기"
  },
  "surveyConversion": {
    "message": "설문조사에 참여하세요"
  },
  "surveyTitle": {
    "message": "MetaMask의 미래를 그리세요"
  },
  "swap": {
    "message": "스왑"
  },
  "swapAdjustSlippage": {
    "message": "슬리피지 조정"
  },
  "swapAggregator": {
    "message": "애그리게이터"
  },
  "swapAllowSwappingOf": {
    "message": "$1 스왑 허용",
    "description": "Shows a user that they need to allow a token for swapping on their hardware wallet"
  },
  "swapAmountReceived": {
    "message": "보장 금액"
  },
  "swapAmountReceivedInfo": {
    "message": "수신하는 최소 금액입니다. 슬리패지에 따라 추가 금액을 받을 수도 있습니다."
  },
  "swapAndSend": {
    "message": "스왑 및 전송"
  },
  "swapAnyway": {
    "message": "스왑 계속 진행"
  },
  "swapApproval": {
    "message": "스왑을 위해 $1 승인",
    "description": "Used in the transaction display list to describe a transaction that is an approve call on a token that is to be swapped.. $1 is the symbol of a token that has been approved."
  },
  "swapApproveNeedMoreTokens": {
    "message": "이 스왑을 완료하려면 $1개의 추가 $2이(가) 필요합니다.",
    "description": "Tells the user how many more of a given token they need for a specific swap. $1 is an amount of tokens and $2 is the token symbol."
  },
  "swapAreYouStillThere": {
    "message": "아직 이용 중인가요?"
  },
  "swapAreYouStillThereDescription": {
    "message": "계속하기 원하시면 최신 견적을 보여드리겠습니다"
  },
  "swapBuildQuotePlaceHolderText": {
    "message": "$1와(과) 일치하는 토큰이 없습니다.",
    "description": "Tells the user that a given search string does not match any tokens in our token lists. $1 can be any string of text"
  },
  "swapConfirmWithHwWallet": {
    "message": "하드웨어 지갑으로 컨펌합니다."
  },
  "swapContinueSwapping": {
    "message": "스왑 계속"
  },
  "swapContractDataDisabledErrorDescription": {
    "message": "Ledger의 이더리움 앱에서 \"설정 \"으로 이동하여 계약 데이터를 허용한 후, 스왑을 다시 시도하세요."
  },
  "swapContractDataDisabledErrorTitle": {
    "message": "Ledger에서 계약 데이터를 사용할 수 없습니다."
  },
  "swapCustom": {
    "message": "맞춤"
  },
  "swapDecentralizedExchange": {
    "message": "분산형 교환"
  },
  "swapDirectContract": {
    "message": "직접 계약"
  },
  "swapEditLimit": {
    "message": "한도 편집"
  },
  "swapEnableDescription": {
    "message": "이는 MetaMask에게 $1 스왑 권한을 부여하는 것으로, 필수 사항입니다.",
    "description": "Gives the user info about the required approval transaction for swaps. $1 will be the symbol of a token being approved for swaps."
  },
  "swapEnableTokenForSwapping": {
    "message": "스왑하려면 $1이(가) 필요합니다.",
    "description": "$1 is for the 'enableToken' key, e.g. 'enable ETH'"
  },
  "swapEnterAmount": {
    "message": "금액 입력"
  },
  "swapEstimatedNetworkFees": {
    "message": "예상 네트워크 수수료"
  },
  "swapEstimatedNetworkFeesInfo": {
    "message": "스왑을 완료하는 데 사용될 예상 네트워크 수수료입니다. 실제 금액은 네트워크 상태에 따라 달라질 수 있습니다."
  },
  "swapFailedErrorDescriptionWithSupportLink": {
    "message": "트랜잭션이 실패할 경우 언제든 문의하세요. 오류가 해결되지 않는다면 고객 지원 $1에 문의하세요.",
    "description": "This message is shown to a user if their swap fails. The $1 will be replaced by support.metamask.io"
  },
  "swapFailedErrorTitle": {
    "message": "스왑 실패"
  },
  "swapFetchingQuote": {
    "message": "견적 가져오기"
  },
  "swapFetchingQuoteNofN": {
    "message": "$2 중 $1 견적 가져오기",
    "description": "A count of possible quotes shown to the user while they are waiting for quotes to be fetched. $1 is the number of quotes already loaded, and $2 is the total number of resources that we check for quotes. Keep in mind that not all resources will have a quote for a particular swap."
  },
  "swapFetchingQuotes": {
    "message": "견적을 가져오는 중..."
  },
  "swapFetchingQuotesErrorDescription": {
    "message": "음.... 문제가 발생했습니다. 다시 시도해 보고 오류가 해결되지 않는다면 고객 지원에 문의하세요."
  },
  "swapFetchingQuotesErrorTitle": {
    "message": "견적을 가져오는 중 오류 발생"
  },
  "swapFetchingTokens": {
    "message": "토큰 가져오는 중..."
  },
  "swapFromTo": {
    "message": "$1을(를) $2(으)로 스왑",
    "description": "Tells a user that they need to confirm on their hardware wallet a swap of 2 tokens. $1 is a source token and $2 is a destination token"
  },
  "swapGasFeesDetails": {
    "message": "가스비는 예상치이며 네트워크 트래픽 및 트랜잭션 복잡성에 따라 변동됩니다."
  },
  "swapGasFeesLearnMore": {
    "message": "가스비 자세히 알아보기"
  },
  "swapGasFeesSplit": {
    "message": "이전 화면의 가스비는 이 두 트랜잭션으로 나뉩니다."
  },
  "swapGasFeesSummary": {
    "message": "가스비는 $1 네트워크에서 트랜잭션을 처리하는 암호화폐 채굴자에게 지급됩니다. MetaMask는 가스비로 수익을 창출하지 않습니다.",
    "description": "$1 is the selected network, e.g. Ethereum or BSC"
  },
  "swapHighSlippage": {
    "message": "높은 슬리피지"
  },
  "swapHighSlippageWarning": {
    "message": "슬리패지 금액이 아주 큽니다."
  },
  "swapIncludesMMFee": {
    "message": "$1%의 MetaMask 요금이 포함됩니다.",
    "description": "Provides information about the fee that metamask takes for swaps. $1 is a decimal number."
  },
  "swapIncludesMMFeeAlt": {
    "message": "견적에는 $1%의 MetaMask 수수료가 반영됩니다",
    "description": "Provides information about the fee that metamask takes for swaps using the latest copy. $1 is a decimal number."
  },
  "swapIncludesMetaMaskFeeViewAllQuotes": {
    "message": "$1% MetaMask 요금 - $2 포함",
    "description": "Provides information about the fee that metamask takes for swaps. $1 is a decimal number and $2 is a link to view all quotes."
  },
  "swapLearnMore": {
    "message": "스왑 자세히 알아보기"
  },
  "swapLiquiditySourceInfo": {
    "message": "저희는 여러 유동성 공급원(거래소, 애그리게이터, 투자전문기관)을 검색하여 환율과 네트워크 수수료를 비교해 드립니다."
  },
  "swapLowSlippage": {
    "message": "낮은 슬리피지"
  },
  "swapLowSlippageError": {
    "message": "트랜잭션이 실패할 수도 있습니다. 최대 슬리패지가 너무 낮습니다."
  },
  "swapMaxSlippage": {
    "message": "최대 슬리패지"
  },
  "swapMetaMaskFee": {
    "message": "MetaMask 수수료"
  },
  "swapMetaMaskFeeDescription": {
    "message": "$1%의 수수료는 자동으로 각 견적에 반영됩니다. 이는 MetaMask의 유동성 공급자 정보 집계용 소프트웨어 사용 라이선스 비용입니다.",
    "description": "Provides information about the fee that metamask takes for swaps. $1 is a decimal number."
  },
  "swapNQuotesWithDot": {
    "message": "$1 견적.",
    "description": "$1 is the number of quotes that the user can select from when opening the list of quotes on the 'view quote' screen"
  },
  "swapNewQuoteIn": {
    "message": "$1의 새 견적",
    "description": "Tells the user the amount of time until the currently displayed quotes are update. $1 is a time that is counting down from 1:00 to 0:00"
  },
  "swapNoTokensAvailable": {
    "message": "$1 단어와 일치하는 토큰이 없습니다",
    "description": "Tells the user that a given search string does not match any tokens in our token lists. $1 can be any string of text"
  },
  "swapOnceTransactionHasProcess": {
    "message": "$1토큰은 이 트랜잭션이 처리되면 회원님의 계정에 추가됩니다.",
    "description": "This message communicates the token that is being transferred. It is shown on the awaiting swap screen. The $1 will be a token symbol."
  },
  "swapPriceDifference": {
    "message": "$1 $2(~$3)을(를) $4 $5(~$6)(으)로 스왑하려고 합니다.",
    "description": "This message represents the price slippage for the swap.  $1 and $4 are a number (ex: 2.89), $2 and $5 are symbols (ex: ETH), and $3 and $6 are fiat currency amounts."
  },
  "swapPriceDifferenceTitle": {
    "message": "~$1%의 가격 차이",
    "description": "$1 is a number (ex: 1.23) that represents the price difference."
  },
  "swapPriceImpactTooltip": {
    "message": "가격 영향은 현재 시장 가격과 트랜잭션 실행 도중 받은 금액 사이의 차이입니다. 가격 영향은 유동성 풀의 크기 대비 트랜잭션의 크기를 나타내는 함수입니다."
  },
  "swapPriceUnavailableDescription": {
    "message": "시장 가격 데이터가 부족하여 가격 영향을 파악할 수 없습니다. 스왑하기 전에 받게 될 토큰 수가 만족스러운지 컨펌하시기 바랍니다."
  },
  "swapPriceUnavailableTitle": {
    "message": "진행하기 전에 요율 확인"
  },
  "swapProcessing": {
    "message": "처리 중"
  },
  "swapQuoteDetails": {
    "message": "견적 세부 정보"
  },
  "swapQuoteNofM": {
    "message": "$1/$2개",
    "description": "A count of possible quotes shown to the user while they are waiting for quotes to be fetched. $1 is the number of quotes already loaded, and $2 is the total number of resources that we check for quotes. Keep in mind that not all resources will have a quote for a particular swap."
  },
  "swapQuoteSource": {
    "message": "견적 소스"
  },
  "swapQuotesExpiredErrorDescription": {
    "message": "새 견적을 요청해 최신 요율을 확인하세요."
  },
  "swapQuotesExpiredErrorTitle": {
    "message": "견적 시간 초과"
  },
  "swapQuotesNotAvailableDescription": {
    "message": "트랜잭션 규모를 줄이거나 다른 토큰을 사용하세요."
  },
  "swapQuotesNotAvailableErrorDescription": {
    "message": "금액 또는 슬리패지 설정을 조정한 후 다시 시도해 보세요."
  },
  "swapQuotesNotAvailableErrorTitle": {
    "message": "사용 가능한 견적 없음"
  },
  "swapRate": {
    "message": "요율"
  },
  "swapReceiving": {
    "message": "수신 중"
  },
  "swapReceivingInfoTooltip": {
    "message": "이것은 예상치입니다. 정확한 금액은 슬리패지에 따라 달라집니다."
  },
  "swapRequestForQuotation": {
    "message": "견적 요청"
  },
  "swapReviewSwap": {
    "message": "스왑 검토"
  },
  "swapSearchNameOrAddress": {
    "message": "이름 검색 또는 주소 붙여넣기"
  },
  "swapSelect": {
    "message": "선택"
  },
  "swapSelectAQuote": {
    "message": "견적 선택"
  },
  "swapSelectAToken": {
    "message": "토큰 선택"
  },
  "swapSelectQuotePopoverDescription": {
    "message": "다음은 여러 유동성 소스에서 수집한 전체 견적입니다."
  },
  "swapSelectToken": {
    "message": "토큰 선택"
  },
  "swapShowLatestQuotes": {
    "message": "최신 견적 표시"
  },
  "swapSlippageHighDescription": {
    "message": "입력한 슬리피지($1%)가 매우 높은 것으로 간주되어 불량률이 발생할 수 있습니다.",
    "description": "$1 is the amount of % for slippage"
  },
  "swapSlippageHighTitle": {
    "message": "높은 슬리피지"
  },
  "swapSlippageLowDescription": {
    "message": "이렇게 낮은 값은($1%) 스왑 실패로 이어질 수 있습니다",
    "description": "$1 is the amount of % for slippage"
  },
  "swapSlippageLowTitle": {
    "message": "낮은 슬리피지"
  },
  "swapSlippageNegative": {
    "message": "슬리패지는 0보다 크거나 같아야 합니다."
  },
  "swapSlippageNegativeDescription": {
    "message": "슬리피지는 0보다 크거나 같아야 합니다."
  },
  "swapSlippageNegativeTitle": {
    "message": "계속하려면 슬리피지를 높이세요"
  },
  "swapSlippageOverLimitDescription": {
    "message": "슬리피지 허용치는 반드시 15% 이하여야 합니다. 이 보다 높으면 비율이 나빠집니다."
  },
  "swapSlippageOverLimitTitle": {
    "message": "매우 높은 슬리피지"
  },
  "swapSlippagePercent": {
    "message": "$1%",
    "description": "$1 is the amount of % for slippage"
  },
  "swapSlippageTooltip": {
    "message": "주문 시점과 확인 시점 사이에 가격이 변동되는 현상을 \"슬리피지\"라고 합니다. 슬리피지가 \"최대 슬리피지\" 설정을 초과하면 스왑이 자동으로 취소됩니다."
  },
  "swapSlippageZeroDescription": {
    "message": "제로 슬리피지 견적 제공자가 거의 없어 견적의 경쟁력이 약화될 수 있습니다"
  },
  "swapSlippageZeroTitle": {
    "message": "제로 슬리피지 견적 제공자 소싱"
  },
  "swapSource": {
    "message": "유동성 소스"
  },
  "swapSuggested": {
    "message": "제안 스왑"
  },
  "swapSuggestedGasSettingToolTipMessage": {
    "message": "스왑은 복잡하고 시간에 민감한 트랜잭션입니다. 성공적인 스왑의 비용과 확신 사이의 적절한 균형을 위해 이 가스비를 권장합니다."
  },
  "swapSwapFrom": {
    "message": "다음에서 스왑"
  },
  "swapSwapSwitch": {
    "message": "토큰 주문 변환"
  },
  "swapSwapTo": {
    "message": "다음으로 스왑"
  },
  "swapToConfirmWithHwWallet": {
    "message": "하드웨어 지갑으로 컨펌하기 위해"
  },
  "swapTokenAddedManuallyDescription": {
    "message": "$1에서 이 토큰이 트랜잭션할 토큰이 맞는지 확인하세요.",
    "description": "$1 points the user to etherscan as a place they can verify information about a token. $1 is replaced with the translation for \"etherscan\""
  },
  "swapTokenAddedManuallyTitle": {
    "message": "토큰 직접 추가됨"
  },
  "swapTokenAvailable": {
    "message": "$1이(가) 계정에 추가되었습니다.",
    "description": "This message is shown after a swap is successful and communicates the exact amount of tokens the user has received for a swap. The $1 is a decimal number of tokens followed by the token symbol."
  },
  "swapTokenBalanceUnavailable": {
    "message": "$1 잔액을 불러오지 못했습니다.",
    "description": "This message communicates to the user that their balance of a given token is currently unavailable. $1 will be replaced by a token symbol"
  },
  "swapTokenNotAvailable": {
    "message": "이 지역에서는 토큰을 스왑할 수 없습니다"
  },
  "swapTokenToToken": {
    "message": "$1에서 $2(으)로 스왑",
    "description": "Used in the transaction display list to describe a swap. $1 and $2 are the symbols of tokens in involved in a swap."
  },
  "swapTokenVerificationAddedManually": {
    "message": "이 토큰은 직접 추가되었습니다."
  },
  "swapTokenVerificationMessage": {
    "message": "항상 $1에서 토큰 주소를 컨펌하세요.",
    "description": "Points the user to Etherscan as a place they can verify information about a token. $1 is replaced with the translation for \"Etherscan\" followed by an info icon that shows more info on hover."
  },
  "swapTokenVerificationOnlyOneSource": {
    "message": "1개의 소스에서만 확인됩니다."
  },
  "swapTokenVerificationSources": {
    "message": "$1개 소스에서 확인되었습니다.",
    "description": "Indicates the number of token information sources that recognize the symbol + address. $1 is a decimal number."
  },
  "swapTokenVerifiedOn1SourceDescription": {
    "message": "$1 토큰은 1 소스에서만 확인됩니다. 계속 진행하기 전에 $2에서도 확인하세요.",
    "description": "$1 is a token name, $2 points the user to etherscan as a place they can verify information about a token. $1 is replaced with the translation for \"etherscan\""
  },
  "swapTokenVerifiedOn1SourceTitle": {
    "message": "잠재적 모조 토큰"
  },
  "swapTooManyDecimalsError": {
    "message": "$1은(는) 소수점 이하 $2까지 허용됩니다.",
    "description": "$1 is a token symbol and $2 is the max. number of decimals allowed for the token"
  },
  "swapTransactionComplete": {
    "message": "트랜잭션 완료"
  },
  "swapTwoTransactions": {
    "message": "트랜잭션 2건"
  },
  "swapUnknown": {
    "message": "알 수 없음"
  },
  "swapVerifyTokenExplanation": {
    "message": "여러 토큰이 같은 이름과 기호를 사용할 수 있습니다. $1에서 원하는 토큰인지 확인하세요.",
    "description": "This appears in a tooltip next to the verifyThisTokenOn message. It gives the user more information about why they should check the token on a block explorer. $1 will be the name or url of the block explorer, which will be the translation of 'etherscan' or a block explorer url specified for a custom network."
  },
  "swapYourTokenBalance": {
    "message": "$1 $2 스왑 가능",
    "description": "Tells the user how much of a token they have in their balance. $1 is a decimal number amount of tokens, and $2 is a token symbol"
  },
  "swapZeroSlippage": {
    "message": "0% 슬리패지"
  },
  "swapsAdvancedOptions": {
    "message": "고급 옵션"
  },
  "swapsExcessiveSlippageWarning": {
    "message": "슬리패지 금액이 너무 커서 전환율이 좋지 않습니다. 슬리패지 허용치를 15% 값 이하로 줄이세요."
  },
  "swapsMaxSlippage": {
    "message": "슬리피지 허용치"
  },
  "swapsNotEnoughForTx": {
    "message": "$1이(가) 부족하여 이 트랜잭션을 완료할 수 없습니다.",
    "description": "Tells the user that they don't have enough of a token for a proposed swap. $1 is a token symbol"
  },
  "swapsNotEnoughToken": {
    "message": "$1 부족",
    "description": "Tells the user that they don't have enough of a token for a proposed swap. $1 is a token symbol"
  },
  "swapsViewInActivity": {
    "message": "활동에서 보기"
  },
  "switch": {
    "message": "전환"
  },
  "switchEthereumChainConfirmationDescription": {
    "message": "이는 MetaMask에서 선택한 네트워크를 이전에 추가한 다음 네트워크로 전환하게 됩니다:"
  },
  "switchEthereumChainConfirmationTitle": {
    "message": "이 사이트가 네트워크를 전환하도록 허용하시겠습니까?"
  },
  "switchInputCurrency": {
    "message": "입력 통화 전환"
  },
  "switchNetwork": {
    "message": "네트워크 전환"
  },
  "switchNetworks": {
    "message": "네트워크 전환"
  },
  "switchToNetwork": {
    "message": "$1 네트워크로 전환",
    "description": "$1 represents the custom network that has previously been added"
  },
  "switchToThisAccount": {
    "message": "이 계정으로 전환"
  },
  "switchedNetworkToastDecline": {
    "message": "다시 표시 안 함"
  },
  "switchedNetworkToastMessage": {
    "message": "$1 계정이 현재 $2 네트워크에서 활성화되어 있습니다",
    "description": "$1 represents the account name, $2 represents the network name"
  },
  "switchedTo": {
    "message": "다음을 사용 중입니다:"
  },
  "switchingNetworksCancelsPendingConfirmations": {
    "message": "네트워크를 전환하면 대기 중인 모든 컨펌 작업이 취소됩니다."
  },
  "symbol": {
    "message": "기호"
  },
  "symbolBetweenZeroTwelve": {
    "message": "기호는 11자 이하여야 합니다."
  },
  "tenPercentIncreased": {
    "message": "10% 인상"
  },
  "terms": {
    "message": "이용약관"
  },
  "termsOfService": {
    "message": "서비스 약관"
  },
  "termsOfUseAgreeText": {
    "message": " 본인은 MetaMask의 사용 및 관련 모든 기능에 적용되는 이용약관에 동의합니다"
  },
  "termsOfUseFooterText": {
    "message": "스크롤하여 모든 섹션의 내용을 확인하세요"
  },
  "termsOfUseTitle": {
    "message": "이용약관이 개정되었습니다"
  },
  "testNetworks": {
    "message": "테스트 네트워크"
  },
  "theme": {
    "message": "테마"
  },
  "themeDescription": {
    "message": "원하는 MetaMask 테마를 선택하세요."
  },
  "thingsToKeep": {
    "message": "유의 사항:"
  },
  "thirdPartySoftware": {
    "message": "타사 소프트웨어 알림",
    "description": "Title of a popup modal displayed when installing a snap for the first time."
  },
  "thisCollection": {
    "message": "이 컬렉션"
  },
  "threeMonthsAbbreviation": {
    "message": "3개월",
    "description": "Shortened form of '3 months'"
  },
  "time": {
    "message": "시간"
  },
  "tips": {
    "message": "팁"
  },
  "to": {
    "message": "수신"
  },
  "toAddress": {
    "message": "수신: $1",
    "description": "$1 is the address to include in the To label. It is typically shortened first using shortenAddress"
  },
  "toggleEthSignBannerDescription": {
    "message": "피싱 공격의 위험이 있습니다. eth_sign을 비활성화해 자신을 보호하세요."
  },
  "toggleEthSignDescriptionField": {
    "message": "이 설정을 사용하면 읽을 수 없는 요청에 서명하게 될 위험이 있습니다. 이해할 수 없는 메시지에 서명하면 자금이나 NFT 손실에 동의할 수도 있습니다."
  },
  "toggleEthSignField": {
    "message": "Eth_서명 요청"
  },
  "toggleEthSignModalBannerBoldText": {
    "message": " 사기 가능성이 있습니다"
  },
  "toggleEthSignModalBannerText": {
    "message": "이 설정을 켜라는 요청을 받았다면,"
  },
  "toggleEthSignModalCheckBox": {
    "message": "eth_sign 요청을 활성화하면 내 모든 자금과 NFT를 잃을 수도 있다는 사실을 이해합니다. "
  },
  "toggleEthSignModalDescription": {
    "message": "eth_sign 요청을 허용하면 피싱 공격에 취약해질 수 있습니다. 항상 URL을 검토하고 코드가 포함된 메시지에 서명할 때는 주의하세요."
  },
  "toggleEthSignModalFormError": {
    "message": "텍스트가 잘못되었습니다"
  },
  "toggleEthSignModalFormLabel": {
    "message": "계속하려면 \"본인은 이해한 사항에만 서명합니다\"라고 입력하세요"
  },
  "toggleEthSignModalFormValidation": {
    "message": "본인은 이해한 사항에만 서명합니다"
  },
  "toggleEthSignModalTitle": {
    "message": "위험을 감수하고 사용하기"
  },
  "toggleEthSignOff": {
    "message": "끄기(권장 사항)"
  },
  "toggleEthSignOn": {
    "message": "켜기(비권장 사항)"
  },
  "toggleRequestQueueDescription": {
    "message": "이 기능을 이용하면 모든 사이트에 한 가지 네트워크를 선택하여 사용하는 대신, 사이트별로 네트워크를 다르게 선택할 수 있습니다. 이 기능을 사용하면 수동으로 네트워크를 전환하지 않아도 되므로 특정 사이트에서 사용자 경험이 저해되지 않습니다."
  },
  "toggleRequestQueueField": {
    "message": "각 사이트별 네트워크 선택"
  },
  "toggleRequestQueueOff": {
    "message": "끄기"
  },
  "toggleRequestQueueOn": {
    "message": "켜기"
  },
  "token": {
    "message": "토큰"
  },
  "tokenAddress": {
    "message": "토큰 주소"
  },
  "tokenAlreadyAdded": {
    "message": "토큰이 이미 추가되었습니다."
  },
  "tokenAutoDetection": {
    "message": "토큰 자동 감지"
  },
  "tokenContractAddress": {
    "message": "토큰 계약 주소"
  },
  "tokenDecimal": {
    "message": "토큰 십진수"
  },
  "tokenDecimalFetchFailed": {
    "message": "토큰 십진수가 필요합니다. $1에서 찾아보세요"
  },
  "tokenDecimalTitle": {
    "message": "토큰 소수점:"
  },
  "tokenDetails": {
    "message": "토큰 상세 정보"
  },
  "tokenFoundTitle": {
    "message": "$1개의 새 토큰을 찾았습니다"
  },
  "tokenId": {
    "message": "토큰 ID"
  },
  "tokenList": {
    "message": "토큰 목록:"
  },
  "tokenScamSecurityRisk": {
    "message": "토큰 사기 및 보안 위험"
  },
  "tokenShowUp": {
    "message": "토큰이 지갑에 자동으로 표시되지 않을 수 있습니다. "
  },
  "tokenSymbol": {
    "message": "토큰 기호"
  },
  "tokens": {
    "message": "토큰"
  },
  "tokensFoundTitle": {
    "message": "$1개의 새 토큰을 찾았습니다",
    "description": "$1 is the number of new tokens detected"
  },
  "tooltipApproveButton": {
    "message": "이해했습니다"
  },
  "tooltipSatusConnected": {
    "message": "연결됨"
  },
  "tooltipSatusConnectedUpperCase": {
    "message": "연결됨"
  },
  "tooltipSatusNotConnected": {
    "message": "연결되지 않음"
  },
  "total": {
    "message": "합계"
  },
  "totalVolume": {
    "message": "총 거래량"
  },
  "transaction": {
    "message": "트랜잭션"
  },
  "transactionCancelAttempted": {
    "message": "$2에서 가스비가 $1인 트랜잭션의 취소가 시도되었습니다"
  },
  "transactionCancelSuccess": {
    "message": "$2에서 성공적으로 트랜잭션을 취소했습니다"
  },
  "transactionConfirmed": {
    "message": "$2에서 트랜잭션이 컨펌되었습니다."
  },
  "transactionCreated": {
    "message": "$2에서 $1 값으로 생성된 트랜잭션"
  },
  "transactionDetailDappGasMoreInfo": {
    "message": "추천 사이트"
  },
  "transactionDetailDappGasTooltip": {
    "message": "최신 블록을 기반으로 MetaMask의 권장 가스비를 사용하도록 편집합니다."
  },
  "transactionDetailGasHeading": {
    "message": "예상 가스비"
  },
  "transactionDetailGasTooltipConversion": {
    "message": "가스 요금 자세히 알아보기"
  },
  "transactionDetailGasTooltipExplanation": {
    "message": "가스비는 네트워크에 의해 설정되며 네트워크 트래픽 및 트랜잭션의 복잡성에 따라 변동합니다."
  },
  "transactionDetailGasTooltipIntro": {
    "message": "가스비는 $1 네트워크에서 트랜잭션을 처리하는 암호화폐 채굴자에게 지급됩니다. MetaMask는 가스 요금으로 수익을 창출하지 않습니다."
  },
  "transactionDetailGasTotalSubtitle": {
    "message": "금액 + 가스비"
  },
  "transactionDetailLayer2GasHeading": {
    "message": "레이어 2 가스비"
  },
  "transactionDetailMultiLayerTotalSubtitle": {
    "message": "금액 + 요금"
  },
  "transactionDropped": {
    "message": "$2에서의 트랜잭션이 중단되었습니다."
  },
  "transactionError": {
    "message": "트랜잭션 오류입니다. 계약 코드에 예외가 발생했습니다."
  },
  "transactionErrorNoContract": {
    "message": "비계약 주소에서 함수를 호출하고 있습니다."
  },
  "transactionErrored": {
    "message": "트랜잭션에 오류가 발생했습니다."
  },
  "transactionFailed": {
    "message": "트랜잭션 실패"
  },
  "transactionFee": {
    "message": "트랜잭션 수수료"
  },
  "transactionHistoryBaseFee": {
    "message": "기본 수수료(GWEI)"
  },
  "transactionHistoryL1GasLabel": {
    "message": "총 L1 가스비"
  },
  "transactionHistoryL2GasLimitLabel": {
    "message": "L2 가스 한도"
  },
  "transactionHistoryL2GasPriceLabel": {
    "message": "L2 가스 가격"
  },
  "transactionHistoryMaxFeePerGas": {
    "message": "가스당 최대 수수료"
  },
  "transactionHistoryPriorityFee": {
    "message": "우선 수수료(GWEI)"
  },
  "transactionHistoryTotalGasFee": {
    "message": "총 가스비"
  },
  "transactionNote": {
    "message": "트랜잭션 메모"
  },
  "transactionResubmitted": {
    "message": "$2에서 가스비를 $1(으)로 올린 트랜잭션이 다시 제출되었습니다."
  },
  "transactionSettings": {
    "message": "트랜잭션 설정"
  },
  "transactionSubmitted": {
    "message": "$2에서 가스비가 $1인 트랜잭션이 제출되었습니다."
  },
  "transactionUpdated": {
    "message": "$2에서 트랜잭션이 업데이트되었습니다."
  },
  "transactions": {
    "message": "트랜잭션"
  },
  "transfer": {
    "message": "전송"
  },
  "transferFrom": {
    "message": "전송 위치"
  },
  "trillionAbbreviation": {
    "message": "T",
    "description": "Shortened form of 'trillion'"
  },
  "troubleConnectingToLedgerU2FOnFirefox": {
    "message": "Ledger 연결에 오류가 발생했습니다. $1",
    "description": "$1 is a link to the wallet connection guide;"
  },
  "troubleConnectingToLedgerU2FOnFirefox2": {
    "message": "하드웨어 지갑 연결 가이드를 확인하고 다시 시도하세요.",
    "description": "$1 of the ledger wallet connection guide"
  },
  "troubleConnectingToLedgerU2FOnFirefoxLedgerSolution": {
    "message": "Firefox 최신 버전을 사용하신다면 Firefox에서 U2F 지원 중단과 관련된 문제가 발생할 수 있습니다. $1 문제 해결 방법을 알아보세요.",
    "description": "It is a link to the ledger website for the workaround."
  },
  "troubleConnectingToLedgerU2FOnFirefoxLedgerSolution2": {
    "message": "여기에서",
    "description": "Second part of the error message; It is a link to the ledger website for the workaround."
  },
  "troubleConnectingToWallet": {
    "message": "$1 연결 도중 문제가 발생했습니다. $2을(를) 검토하고 다시 시도해 보세요.",
    "description": "$1 is the wallet device name; $2 is a link to wallet connection guide"
  },
  "troubleStarting": {
    "message": "MetaMask 실행 중 오류가 발생했습니다. 일시적인 오류일 수 있으니 확장 프로그램을 재시작해 보세요."
  },
  "trustSiteApprovePermission": {
    "message": "권한을 부여하면 다음 $1에서 회원님의 자금에 액세스할 수 있습니다."
  },
  "tryAgain": {
    "message": "다시 시도"
  },
  "turnOff": {
    "message": "끄기"
  },
  "turnOffMetamaskNotificationsError": {
    "message": "알림을 비활성화하는 동안 오류가 발생했습니다. 나중에 다시 시도해 주세요."
  },
  "turnOn": {
    "message": "켜기"
  },
  "turnOnMetamaskNotifications": {
    "message": "알림 켜기"
  },
  "turnOnMetamaskNotificationsButton": {
    "message": "켜기"
  },
  "turnOnMetamaskNotificationsError": {
    "message": "알림을 생성하는 동안 오류가 발생했습니다. 나중에 다시 시도해 주세요."
  },
  "turnOnMetamaskNotificationsMessageFirst": {
    "message": "알림을 통해 지갑에서 무슨 일이 일어나고 있는지 계속 확인하세요."
  },
  "turnOnMetamaskNotificationsMessagePrivacyBold": {
    "message": "설정 > 알림."
  },
  "turnOnMetamaskNotificationsMessagePrivacyLink": {
    "message": "이 기능을 사용하는 동안 개인정보가 어떻게 보호되는지 알아보세요."
  },
  "turnOnMetamaskNotificationsMessageSecond": {
    "message": "지갑 알림 기능을 사용하려면 프로필을 사용해 기기 간에 일부 설정을 동기화해야 합니다. $1"
  },
  "turnOnMetamaskNotificationsMessageThird": {
    "message": "$1에서 언제든지 알림을 끌 수 있습니다"
  },
  "turnOnTokenDetection": {
    "message": "향상된 토큰 감지 켜기"
  },
  "tutorial": {
    "message": "튜토리얼"
  },
  "twelveHrTitle": {
    "message": "12시간:"
  },
  "typeYourSRP": {
    "message": "비밀복구구문을 입력하세요"
  },
  "u2f": {
    "message": "U2F",
    "description": "A name on an API for the browser to interact with devices that support the U2F protocol. On some browsers we use it to connect MetaMask to Ledger devices."
  },
  "unapproved": {
    "message": "승인되지 않음"
  },
  "units": {
    "message": "단위"
  },
  "unknown": {
    "message": "알 수 없음"
  },
  "unknownCollection": {
    "message": "제목 미지정 컬렉션"
  },
  "unknownNetwork": {
    "message": "알 수 없는 비공개 네트워크"
  },
  "unknownNetworkForKeyEntropy": {
    "message": "알 수 없는 네트워크",
    "description": "Displayed on places like Snap install warning when regular name is not available."
  },
  "unknownQrCode": {
    "message": "오류: QR 코드를 식별할 수 없습니다."
  },
  "unlimited": {
    "message": "무제한"
  },
  "unlock": {
    "message": "잠금 해제"
  },
  "unlockMessage": {
    "message": "분산된 웹이 다음을 대기 중"
  },
  "unpin": {
    "message": "고정 해제"
  },
  "unrecognizedChain": {
    "message": "이 맞춤 네트워크는 인식되지 않았습니다.",
    "description": "$1 is a clickable link with text defined by the 'unrecognizedChanLinkText' key. The link will open to instructions for users to validate custom network details."
  },
  "unsendableAsset": {
    "message": "NFT(ERC-721) 토큰 전송은 현재 지원되지 않습니다.",
    "description": "This is an error message we show the user if they attempt to send an NFT asset type, for which currently don't support sending"
  },
  "unverifiedContractAddressMessage": {
    "message": "이 계약을 확인할 수 없습니다. 믿을 수 있는 주소인지 확인하세요."
  },
  "upArrow": {
    "message": "상승 화살표"
  },
  "update": {
    "message": "업데이트"
  },
  "updateRequest": {
    "message": "업데이트 요청"
  },
  "updatedWithDate": {
    "message": "$1에 업데이트됨"
  },
  "uploadDropFile": {
    "message": "여기에 파일을 드롭"
  },
  "uploadFile": {
    "message": "파일 업로드"
  },
  "urlErrorMsg": {
    "message": "URI에는 적절한 HTTP/HTTPS 접두사가 필요합니다."
  },
  "urlExistsErrorMsg": {
    "message": "이 URL은 현재 $1 네트워크에서 사용됩니다."
  },
  "use4ByteResolution": {
    "message": "스마트 계약 디코딩"
  },
  "use4ByteResolutionDescription": {
    "message": "인터렉션하는 스마트 계약에 따라 메시지를 이용하여 활동 탭을 사용자 맞춤하여 사용자 경험을 개선합니다. MetaMask는 4byte.directory라는 서비스를 통해 데이터를 디코딩하여 스마트 계약을 읽기 쉬운 버전으로 보여 줍니다. 이는 악의적인 스마트 계약을 승인할 가능성을 줄이는 데 도움이 되지만 IP 주소가 공유될 수 있습니다."
  },
  "useMultiAccountBalanceChecker": {
    "message": "일괄 계정 잔액 요청"
  },
  "useMultiAccountBalanceCheckerSettingDescription": {
    "message": "계좌 잔액 요청을 일괄 처리하여 잔액을 더 빠르게 업데이트하세요. 이렇게 하면 계좌 잔액을 일괄적으로 가져올 수 있으므로 업데이트가 빨라져 더 나은 경험을 할 수 있습니다. 이 기능을 비활성화하면 제삼자가 회원님의 계정을 서로 연결할 가능성이 낮아질 수 있습니다."
  },
  "useNftDetection": {
    "message": "NFT 자동 감지"
  },
  "usePhishingDetection": {
    "message": "피싱 감지 사용"
  },
  "usePhishingDetectionDescription": {
    "message": "이더리움 사용자를 노리는 피싱 도메인에 대한 경고를 표시합니다"
  },
  "useSafeChainsListValidation": {
    "message": "네트워크 세부 정보 확인"
  },
  "useSafeChainsListValidationDescription": {
    "message": "MetaMask는 $1(이)라는 제삼자 서비스를 사용하여 정확하고 표준화된 네트워크 세부 정보를 표시합니다. 이를 통해 악성 또는 잘못된 네트워크에 연결할 가능성이 줄어듭니다. 이 기능을 사용하면 사용자의 IP 주소가 chainid.network에 노출됩니다."
  },
  "useSafeChainsListValidationWebsite": {
    "message": "chainid.network",
    "description": "useSafeChainsListValidationWebsite is separated from the rest of the text so that we can bold the third party service name in the middle of them"
  },
  "useSiteSuggestion": {
    "message": "사이트 제안 사용"
  },
  "useTokenDetectionPrivacyDesc": {
    "message": "계정으로 전송된 토큰이 자동으로 표시되도록 하려면 타사 서버와의 통신을 통해 토큰 이미지를 불러와야 합니다. 이를 위해 타사 서버는 사용자의 IP 주소에 액세스하게 됩니다."
  },
  "usedByClients": {
    "message": "다양한 클라이언트에서 사용합니다."
  },
  "userName": {
    "message": "사용자 이름"
  },
  "userOpContractDeployError": {
    "message": "스마트 계약 계정에서 계약 배포는 지원되지 않습니다."
  },
  "verifyContractDetails": {
    "message": "타사 세부 정보 확인"
  },
  "verifyThisTokenOn": {
    "message": "$1에서 이 토큰 확인",
    "description": "Points the user to etherscan as a place they can verify information about a token. $1 is replaced with the translation for \"etherscan\""
  },
  "verifyThisUnconfirmedTokenOn": {
    "message": "$1에서 이 토큰이 트랜잭션할 토큰이 맞는지 확인하세요.",
    "description": "Points the user to etherscan as a place they can verify information about a token. $1 is replaced with the translation for \"etherscan\""
  },
  "version": {
    "message": "버전"
  },
  "view": {
    "message": "보기"
  },
  "viewActivity": {
    "message": "활동 보기"
  },
  "viewAllDetails": {
    "message": "모든 세부 정보 보기"
  },
  "viewAllQuotes": {
    "message": "모든 견적 보기"
  },
  "viewContact": {
    "message": "연락처 보기"
  },
  "viewDetails": {
    "message": "세부 정보 보기"
  },
  "viewFullTransactionDetails": {
    "message": "전체 트랜잭션 세부정보 표시"
  },
  "viewMore": {
    "message": "더 보기"
  },
  "viewOnBlockExplorer": {
    "message": "블록 탐색기에서 보기"
  },
  "viewOnCustomBlockExplorer": {
    "message": "$2에서 $1 보기",
    "description": "$1 is the action type. e.g (Account, Transaction, Swap) and $2 is the Custom Block Explorer URL"
  },
  "viewOnEtherscan": {
    "message": "Etherscan에서 $1 보기",
    "description": "$1 is the action type. e.g (Account, Transaction, Swap)"
  },
  "viewOnExplorer": {
    "message": "Explorer에서 보기"
  },
  "viewOnOpensea": {
    "message": "Opensea에서 보기"
  },
  "viewTransaction": {
    "message": "트랜잭션 보기"
  },
  "viewinCustodianApp": {
    "message": "수탁 앱에서 보기"
  },
  "viewinExplorer": {
    "message": "Explorer에서 $1 보기",
    "description": "$1 is the action type. e.g (Account, Transaction, Swap)"
  },
  "visitSite": {
    "message": "사이트 방문"
  },
  "visitWebSite": {
    "message": "웹사이트를 방문하세요"
  },
  "wallet": {
    "message": "지갑"
  },
  "walletConnectionGuide": {
    "message": "당사의 하드웨어 지갑 연결 가이드"
  },
  "wantToAddThisNetwork": {
    "message": "이 네트워크를 추가하시겠습니까?"
  },
  "wantsToAddThisAsset": {
    "message": "이렇게 하면 다음 자산이 지갑에 추가됩니다"
  },
  "warning": {
    "message": "경고"
  },
  "warningFromSnap": {
    "message": "$1의 경고",
    "description": "$1 represents the name of the snap"
  },
  "warningTooltipText": {
    "message": "$1 타사는 추가 통보나 동의 없이도 남은 토큰 전체를 사용할 수 있습니다. 보호를 위해 지출 한도를 하향하세요.",
    "description": "$1 is a warning icon with text 'Be careful' in 'warning' colour"
  },
  "weak": {
    "message": "약함"
  },
  "web3": {
    "message": "웹3"
  },
  "web3ShimUsageNotification": {
    "message": "현재의 웹사이트가 제거된 window.web3 API를 이용하려고 합니다. 이 사이트가 제대로 작동하지 않는 경우, $1을(를) 클릭해 자세히 알아보세요.",
    "description": "$1 is a clickable link."
  },
  "webhid": {
    "message": "WebHID",
    "description": "Refers to a interface for connecting external devices to the browser. Used for connecting ledger to the browser. Read more here https://developer.mozilla.org/en-US/docs/Web/API/WebHID_API"
  },
  "websites": {
    "message": "웹사이트",
    "description": "Used in the 'permission_rpc' message."
  },
  "welcomeBack": {
    "message": "재방문을 환영합니다!"
  },
  "welcomeExploreDescription": {
    "message": "암호화폐와 자산을 저장, 전송 및 사용히세요."
  },
  "welcomeExploreTitle": {
    "message": "Explore 분산화 앱"
  },
  "welcomeLoginDescription": {
    "message": "MetaMask를 사용하여 분산화 앱에 로그인하세요. 가입은 필요 없습니다."
  },
  "welcomeLoginTitle": {
    "message": "내 지갑 처음 알아보기"
  },
  "welcomeToMetaMask": {
    "message": "시작하기"
  },
  "welcomeToMetaMaskIntro": {
    "message": "수백만 명이 신뢰하는 MetaMask는 모든 사람이 web3의 세계에 접근할 수 있도록 하는 안전한 지갑입니다."
  },
  "whatsNew": {
    "message": "새로운 소식",
    "description": "This is the title of a popup that gives users notifications about new features and updates to MetaMask."
  },
  "whatsThis": {
    "message": "이것은 무엇인가요?"
  },
  "wrongNetworkName": {
    "message": "기록에 따르면 네트워크 이름이 이 체인 ID와 일치하지 않습니다."
  },
  "xOfYPending": {
    "message": "$1/$2개 보류 중",
    "description": "$1 and $2 are intended to be two numbers, where $2 is a total number of pending confirmations, and $1 is a count towards that total"
  },
  "yes": {
    "message": "예"
  },
  "you": {
    "message": "회원님"
  },
  "youHaveAddedAll": {
    "message": "모든 인기 네트워크를 추가했습니다. $1에서 더 많은 네트워크를 확인하거나 $2을(를) 할 수 있습니다.",
    "description": "$1 is a link with the text 'here' and $2 is a button with the text 'add more networks manually'"
  },
  "youNeedToAllowCameraAccess": {
    "message": "이 기능을 사용하려면 카메라 액세스를 허용해야 합니다."
  },
  "youSign": {
    "message": "서명 중입니다."
  },
  "yourAccounts": {
    "message": "계정"
  },
  "yourActivity": {
    "message": "내 활동"
  },
  "yourBalance": {
    "message": "내 잔액"
  },
  "yourFundsMayBeAtRisk": {
    "message": "자금이 위험할 수 있습니다"
  },
  "yourNFTmayBeAtRisk": {
    "message": "NFT가 위험할 수 있습니다"
  },
  "yourPrivateSeedPhrase": {
    "message": "비밀복구구문"
  },
  "yourTransactionConfirmed": {
    "message": "트랜잭션이 이미 확인되었습니다"
  },
  "yourTransactionJustConfirmed": {
    "message": "블록체인에서 거래가 확인되기 전에는 거래를 취소할 수 없습니다."
  },
  "zeroGasPriceOnSpeedUpError": {
    "message": "가속화 시 가스 가격 0"
  }
}<|MERGE_RESOLUTION|>--- conflicted
+++ resolved
@@ -338,11 +338,6 @@
   "advancedBaseGasFeeToolTip": {
     "message": "트랜잭션이 블록에 포함되면 최대 기본 요금과 실제 기본 요금 간의 차액이 환불됩니다. 총 금액은 최대 기본 요금(GWEI 단위) 곱하기 가스 한도로 계산합니다."
   },
-<<<<<<< HEAD
-=======
-  "advancedConfiguration": {
-    "message": "고급 옵션"
-  },
   "advancedDetailsDataDesc": {
     "message": "데이터"
   },
@@ -355,7 +350,6 @@
   "advancedDetailsNonceTooltip": {
     "message": "계정의 트랜잭션 번호입니다. 첫 트랜잭션의 논스는 0이며 이는 순차적으로 증가합니다."
   },
->>>>>>> 989a5785
   "advancedGasFeeDefaultOptIn": {
     "message": "이 수치를 $1 네트워크의 기본값으로 저장합니다.",
     "description": "$1 is the current network name."
@@ -746,14 +740,6 @@
   "betaTerms": {
     "message": "베타 이용약관"
   },
-<<<<<<< HEAD
-=======
-  "betaWalletCreationSuccessReminder1": {
-    "message": "MetaMask 베타는 비밀복구구문을 복구할 수 없습니다."
-  },
-  "betaWalletCreationSuccessReminder2": {
-    "message": "MetaMask 베타는 비밀복구구문을 절대 묻지 않습니다."
-  },
   "billionAbbreviation": {
     "message": "B",
     "description": "Shortened form of 'billion'"
@@ -761,7 +747,6 @@
   "bitcoinActivityNotSupported": {
     "message": "비트코인 활동이 지원되지 않습니다."
   },
->>>>>>> 989a5785
   "blockExplorerAccountAction": {
     "message": "계정",
     "description": "This is used with viewOnEtherscan and viewInExplorer e.g View Account in Explorer"
@@ -3562,12 +3547,6 @@
   "onboardingPinMmiExtensionLabel": {
     "message": "MetaMask Institutional 고정"
   },
-<<<<<<< HEAD
-=======
-  "onboardingUsePhishingDetectionDescription": {
-    "message": "피싱 감지 경고는 $1과(와)의 통신에 의존합니다. jsDeliver는 회원님의 IP 주소에 액세스할 수 있습니다. $2 보기.",
-    "description": "The $1 is the word 'jsDeliver', from key 'jsDeliver' and $2 is the words Privacy Policy from key 'privacyMsg', both separated here so that it can be wrapped as a link"
-  },
   "oneDayAbbreviation": {
     "message": "1일",
     "description": "Shortened form of '1 day'"
@@ -3584,7 +3563,6 @@
     "message": "1년",
     "description": "Shortened form of '1 year'"
   },
->>>>>>> 989a5785
   "onekey": {
     "message": "OneKey"
   },
