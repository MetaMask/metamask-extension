{
  "QRHardwareInvalidTransactionTitle": {
    "message": "오류"
  },
  "QRHardwareMismatchedSignId": {
    "message": "일치하지 않는 트랜잭션 데이터. 트랜잭션 세부 정보를 확인하세요."
  },
  "QRHardwarePubkeyAccountOutOfRange": {
    "message": "더 이상 계정이 없습니다. 아래 목록에 없는 다른 계정에 액세스하려면 하드웨어 지갑을 다시 연결하고 선택하세요."
  },
  "QRHardwareScanInstructions": {
    "message": "QR 코드를 카메라 앞에 놓으세요. 화면이 흐릿하지만 판독에 영향을 미치지 않습니다."
  },
  "QRHardwareSignRequestCancel": {
    "message": "거부"
  },
  "QRHardwareSignRequestDescription": {
    "message": "지갑으로 가입한 후 '서명 받기'를 클릭하여 서명을 받으세요."
  },
  "QRHardwareSignRequestGetSignature": {
    "message": "서명 받기"
  },
  "QRHardwareSignRequestSubtitle": {
    "message": "지갑으로 QR 코드 스캔"
  },
  "QRHardwareSignRequestTitle": {
    "message": "서명 요청"
  },
  "QRHardwareUnknownQRCodeTitle": {
    "message": "오류"
  },
  "QRHardwareUnknownWalletQRCode": {
    "message": "잘못된 QR 코드입니다. 하드웨어 지갑의 동기화 QR 코드를 스캔하세요."
  },
  "QRHardwareWalletImporterTitle": {
    "message": "QR 코드 스캔"
  },
  "QRHardwareWalletSteps1Description": {
    "message": "아래의 QR 코드 공식 지원 협력업체 목록에서 선택할 수 있습니다."
  },
  "QRHardwareWalletSteps1Title": {
    "message": "QR 하드웨어 지갑을 연결하세요"
  },
  "QRHardwareWalletSteps2Description": {
    "message": "N그레이브 제로"
  },
  "SrpListHideAccounts": {
    "message": "계정 $1개 숨기기",
    "description": "$1 is the number of accounts"
  },
  "SrpListHideSingleAccount": {
    "message": "계정 1개 숨기기"
  },
  "SrpListShowAccounts": {
    "message": "계정 $1개 표시",
    "description": "$1 is the number of accounts"
  },
  "SrpListShowSingleAccount": {
    "message": "계정 1개 표시"
  },
  "about": {
    "message": "정보"
  },
  "accept": {
    "message": "동의"
  },
  "acceptTermsOfUse": {
    "message": "$1의 내용을 읽고 이에 동의합니다",
    "description": "$1 is the `terms` message"
  },
  "accessYourWalletWithSRP": {
    "message": "비밀복구구문으로 지갑에 액세스하세요"
  },
  "accessYourWalletWithSRPDescription": {
    "message": "MetaMask는 사용자의 비밀번호를 복구할 수 없습니다. 사용자의 비밀복구구문을 이용하여 사용자의 소유권을 확인한 후, 지갑을 복구하고 새 비밀번호를 설정해 드립니다. 먼저 지갑을 생성할 때 받은 비밀복구구문을 입력하세요. $1",
    "description": "$1 is the words 'Learn More' from key 'learnMore', separated here so that it can be added as a link"
  },
  "accessingYourCamera": {
    "message": "카메라에 접근 중..."
  },
  "account": {
    "message": "계정"
  },
  "accountActivity": {
    "message": "계정 활동"
  },
  "accountActivityText": {
    "message": "알림을 수신할 계정을 선택하세요."
  },
  "accountDetails": {
    "message": "계정 세부 정보"
  },
  "accountIdenticon": {
    "message": "계정 식별 아이콘"
  },
  "accountIsntConnectedToastText": {
    "message": "$1은(는) $2에 연결되지 않았습니다"
  },
  "accountName": {
    "message": "계정 이름"
  },
  "accountNameDuplicate": {
    "message": "이 계정 이름은 이미 존재합니다.",
    "description": "This is an error message shown when the user enters a new account name that matches an existing account name"
  },
  "accountNameReserved": {
    "message": "이 계정 이름은 예약되었습니다",
    "description": "This is an error message shown when the user enters a new account name that is reserved for future use"
  },
  "accountOptions": {
    "message": "계정 옵션"
  },
  "accountPermissionToast": {
    "message": "계정 권한이 업데이트됨"
  },
  "accountSelectionRequired": {
    "message": "계정을 선택해야 합니다!"
  },
  "accountTypeNotSupported": {
    "message": "지원하지 않는 계정 유형"
  },
  "accounts": {
    "message": "계정"
  },
  "accountsConnected": {
    "message": "계정 연결됨"
  },
  "accountsPermissionsTitle": {
    "message": "계정 보기 및 트랜잭션 제안"
  },
  "accountsSmallCase": {
    "message": "계정"
  },
  "active": {
    "message": "활성"
  },
  "activity": {
    "message": "활동"
  },
  "activityLog": {
    "message": "활동 로그"
  },
  "add": {
    "message": "추가"
  },
  "addACustomNetwork": {
    "message": "사용자 지정 네트워크 추가"
  },
  "addANetwork": {
    "message": "네트워크 추가"
  },
  "addANickname": {
    "message": "닉네임 추가"
  },
  "addAUrl": {
    "message": "URL 추가"
  },
  "addAccount": {
    "message": "계정 추가"
  },
  "addAccountFromNetwork": {
    "message": "$1 계정 추가",
    "description": "$1 is the network name, e.g. Bitcoin or Solana"
  },
  "addAccountToMetaMask": {
    "message": "MetaMask에 계정 추가"
  },
  "addAcquiredTokens": {
    "message": "MetaMask를 이용해 얻은 토큰 추가"
  },
  "addAlias": {
    "message": "별칭 추가"
  },
  "addBitcoinAccountLabel": {
    "message": "비트코인 계정"
  },
  "addBlockExplorer": {
    "message": "블록 탐색기 추가"
  },
  "addBlockExplorerUrl": {
    "message": "블록 탐색기 URL 추가"
  },
  "addContact": {
    "message": "연락처 추가"
  },
  "addCustomNetwork": {
    "message": "맞춤 네트워크 추가"
  },
  "addEthereumChainWarningModalHeader": {
    "message": "신뢰할 수 있는 경우에만 이 RPC 공급입체를 추가하세요. $1",
    "description": "$1 is addEthereumChainWarningModalHeaderPartTwo passed separately so that it can be bolded"
  },
  "addEthereumChainWarningModalHeaderPartTwo": {
    "message": "악성 공급업체는 블록체인 상태와 네트워크 활동을 거짓으로 보고할 수 있습니다."
  },
  "addEthereumChainWarningModalListHeader": {
    "message": "다음과 같은 권한이 부여되기에 신뢰할 수 있는 공급업체만 추가해야 합니다."
  },
  "addEthereumChainWarningModalListPointOne": {
    "message": "사용자의 계정과 IP 주소를 확인하고 서로를 연결하세요"
  },
  "addEthereumChainWarningModalListPointThree": {
    "message": "계정 잔액 및 기타 블록체인 상황 표시"
  },
  "addEthereumChainWarningModalListPointTwo": {
    "message": "트랜잭션을 브로드캐스팅합니다"
  },
  "addEthereumChainWarningModalTitle": {
    "message": "이더리움 메인넷에 새로운 RPC 공급업체를 추가하려고 합니다"
  },
  "addEthereumWatchOnlyAccount": {
    "message": "이더리움 계정 모니터(베타)"
  },
  "addFriendsAndAddresses": {
    "message": "신뢰하는 친구 및 주소 추가"
  },
  "addHardwareWalletLabel": {
    "message": "하드웨어 지갑"
  },
  "addIPFSGateway": {
    "message": "선호하는 IPFS 게이트웨이를 추가하세요"
  },
  "addImportAccount": {
    "message": "계정 또는 하드웨어 지갑 추가"
  },
  "addMemo": {
    "message": "메모 추가"
  },
  "addNetwork": {
    "message": "네트워크 추가"
  },
  "addNetworkConfirmationTitle": {
    "message": "$1 추가",
    "description": "$1 represents network name"
  },
  "addNewAccount": {
    "message": "새 이더리움 계정 추가"
  },
  "addNewEthereumAccountLabel": {
    "message": "이더리움 계정"
  },
  "addNewSolanaAccountLabel": {
    "message": "솔라나 계정"
  },
  "addNft": {
    "message": "NFT 추가"
  },
  "addNfts": {
    "message": "NFT 추가"
  },
  "addNonEvmAccount": {
    "message": "$1 계정 추가",
    "description": "$1 is the non EVM network where the account is going to be created, e.g. Bitcoin or Solana"
  },
  "addNonEvmAccountFromNetworkPicker": {
    "message": "$1 네트워크를 활성화하려면 $2 계정을 만들어야 합니다.",
    "description": "$1 is the non EVM network where the account is going to be created, e.g. Solana Mainnet or Solana Devnet. $2 is the account type, e.g. Bitcoin or Solana"
  },
  "addRpcUrl": {
    "message": "RPC URL 추가"
  },
  "addSnapAccountToggle": {
    "message": "\"계정 Snap 추가(베타)\" 활성화"
  },
  "addSnapAccountsDescription": {
    "message": "이 기능을 사용하면 계정 목록에서 바로 새 베타 계정 Snap을 추가할 수 있습니다. 설치하는 계정 Snap은 타사 서비스라는 점을 명심하세요."
  },
  "addSuggestedNFTs": {
    "message": "추천 NFT 추가"
  },
  "addSuggestedTokens": {
    "message": "추천 토큰 추가"
  },
  "addToken": {
    "message": "토큰 추가"
  },
  "addTokenByContractAddress": {
    "message": "이 토큰을 찾을 수 없으신가요? 토큰 주소를 붙여넣으면 토큰을 직접 추가할 수 있습니다. 토큰의 계약 주소는 $1에서 찾을 수 있습니다",
    "description": "$1 is a blockchain explorer for a specific network, e.g. Etherscan for Ethereum"
  },
  "addUrl": {
    "message": "URL 추가"
  },
  "addingAccount": {
    "message": "계정 추가"
  },
  "addingCustomNetwork": {
    "message": "네트워크 추가"
  },
  "additionalNetworks": {
    "message": "추가 네트워크"
  },
  "address": {
    "message": "주소"
  },
  "addressCopied": {
    "message": "주소 복사 완료!"
  },
  "addressMismatch": {
    "message": "사이트 주소 불일치"
  },
  "addressMismatchOriginal": {
    "message": "현재 URL: $1",
    "description": "$1 replaced by origin URL in confirmation request"
  },
  "addressMismatchPunycode": {
    "message": "Punycode 버전: $1",
    "description": "$1 replaced by punycode version of the URL in confirmation request"
  },
  "advanced": {
    "message": "고급"
  },
  "advancedBaseGasFeeToolTip": {
    "message": "트랜잭션이 블록에 포함되면 최대 기본 요금과 실제 기본 요금 간의 차액이 환불됩니다. 총 금액은 최대 기본 요금(GWEI 단위) 곱하기 가스 한도로 계산합니다."
  },
  "advancedDetailsDataDesc": {
    "message": "데이터"
  },
  "advancedDetailsHexDesc": {
    "message": "16진수"
  },
  "advancedDetailsNonceDesc": {
    "message": "논스"
  },
  "advancedDetailsNonceTooltip": {
    "message": "계정의 트랜잭션 번호입니다. 첫 트랜잭션의 논스는 0이며 이는 순차적으로 증가합니다."
  },
  "advancedGasFeeDefaultOptIn": {
    "message": "이 수치를 $1 네트워크의 기본값으로 저장합니다.",
    "description": "$1 is the current network name."
  },
  "advancedGasFeeModalTitle": {
    "message": "고급 가스비"
  },
  "advancedGasPriceTitle": {
    "message": "가스 가격"
  },
  "advancedPriorityFeeToolTip": {
    "message": "우선 요금(일명 \"채굴자 팁\")이란 내 트랜잭션을 우선 거래한 것에 대한 인센티브로 채굴자에게 직접 전달되는 금액입니다."
  },
  "airDropPatternDescription": {
    "message": "해당 토큰의 온체인 기록에서 의심스러운 에어드롭 활동이 확인되었습니다."
  },
  "airDropPatternTitle": {
    "message": "에어드롭 패턴"
  },
  "airgapVault": {
    "message": "에어갭 볼트"
  },
  "alert": {
    "message": "경고"
  },
  "alertAccountTypeUpgradeMessage": {
    "message": "스마트 계정으로 업그레이드 중입니다. 계정 주소는 그대로 유지되며, 더욱 빠른 속도의 트랜잭션을 더 낮은 네트워크 수수료로 이용할 수 있습니다. $1."
  },
  "alertAccountTypeUpgradeTitle": {
    "message": "계정 유형"
  },
  "alertActionBuyWithNativeCurrency": {
    "message": "$1 매수"
  },
  "alertActionUpdateGas": {
    "message": "가스 한도 업데이트"
  },
  "alertActionUpdateGasFee": {
    "message": "수수료 업데이트"
  },
  "alertActionUpdateGasFeeLevel": {
    "message": "가스 옵션 업데이트"
  },
  "alertDisableTooltip": {
    "message": "\"설정 > 경고\"에서 변경할 수 있습니다"
  },
  "alertMessageAddressMismatchWarning": {
    "message": "공격자는 사이트 주소를 약간 변경하여 유사 사이트를 만들기도 합니다. 계속하기 전에 정상적인 사이트와 상호 작용하고 있는지 확인하세요."
  },
  "alertMessageChangeInSimulationResults": {
    "message": "이 트랜잭션의 예상 변경 사항이 업데이트되었습니다. 계속하기 전에 자세히 검토하세요."
  },
  "alertMessageFirstTimeInteraction": {
    "message": "이 주소와 처음으로 상호 작용합니다. 계속하기 전에 주소가 올바른지 확인하세요."
  },
  "alertMessageGasEstimateFailed": {
    "message": "정확한 수수료를 제공할 수 없으며 예상 수수료가 높을 수 있습니다. 사용자 지정 가스 한도를 입력하는 것이 좋지만 트랜잭션이 여전히 실패할 위험이 있습니다."
  },
  "alertMessageGasFeeLow": {
    "message": "낮은 수수료를 선택하면 트랜잭션 속도가 느려지고 대기 시간이 길어집니다. 트랜잭션 속도를 높이려면 시장 수수료 또는 공격적 수수료 옵션을 선택하세요."
  },
  "alertMessageGasTooLow": {
    "message": "이 트랜잭션을 계속 진행하려면, 가스 한도를 21000 이상으로 늘려야 합니다."
  },
  "alertMessageInsufficientBalanceWithNativeCurrency": {
    "message": "계정에 네트워크 수수료를 지불할 만큼의 $1(이)가 부족합니다."
  },
  "alertMessageNetworkBusy": {
    "message": "가스비가 높고 견적의 정확도도 떨어집니다."
  },
  "alertMessageNoGasPrice": {
    "message": "수수료를 직접 업데이트할 때까지는 이 트랜잭션을 진행할 수 없습니다."
  },
  "alertMessageSignInDomainMismatch": {
    "message": "요청을 보낸 사이트에 로그인되어 있지 않습니다. 이는 로그인 정보를 도용하려는 시도일 수 있습니다."
  },
  "alertMessageSignInWrongAccount": {
    "message": "이 사이트에서 잘못된 계정으로 로그인하라고 요청합니다."
  },
  "alertModalAcknowledge": {
    "message": "위험성을 인지했으며, 계속 진행합니다"
  },
  "alertModalDetails": {
    "message": "경고 세부 사항"
  },
  "alertModalReviewAllAlerts": {
    "message": "모든 경고 검토하기"
  },
  "alertReasonChangeInSimulationResults": {
    "message": "결과가 변경되었습니다"
  },
  "alertReasonFirstTimeInteraction": {
    "message": "첫 상호작용"
  },
  "alertReasonGasEstimateFailed": {
    "message": "잘못된 수수료"
  },
  "alertReasonGasFeeLow": {
    "message": "느린 속도"
  },
  "alertReasonGasTooLow": {
    "message": "낮은 가스 한도"
  },
  "alertReasonInsufficientBalance": {
    "message": "자금 부족"
  },
  "alertReasonNetworkBusy": {
    "message": "네트워크 혼잡"
  },
  "alertReasonNoGasPrice": {
    "message": "수수료 견적 제공 불가"
  },
  "alertReasonPendingTransactions": {
    "message": "보류 중인 트랜잭션"
  },
  "alertReasonSignIn": {
    "message": "의심스러운 로그인 요청"
  },
  "alertReasonWrongAccount": {
    "message": "잘못된 계정"
  },
  "alertSelectedAccountWarning": {
    "message": "이 요청은 지갑에서 선택한 것과 다른 계정에 대한 것입니다. 다른 계정을 사용하려면 사이트에 연결하세요."
  },
  "alerts": {
    "message": "경고"
  },
  "all": {
    "message": "모두"
  },
  "allNetworks": {
    "message": "모든 네트워크"
  },
  "allPermissions": {
    "message": "모든 권한"
  },
  "allTimeHigh": {
    "message": "역대 최고"
  },
  "allTimeLow": {
    "message": "역대 최저"
  },
  "allowNotifications": {
    "message": "알림 허용"
  },
  "allowWithdrawAndSpend": {
    "message": "$1에서 다음 금액까지 인출 및 지출하도록 허용:",
    "description": "The url of the site that requested permission to 'withdraw and spend'"
  },
  "amount": {
    "message": "금액"
  },
  "amountReceived": {
    "message": "수취 금액"
  },
  "amountSent": {
    "message": "송금액"
  },
  "andForListItems": {
    "message": "$1, 그리고 $2",
    "description": "$1 is the first item, $2 is the last item in a list of items. Used in Snap Install Warning modal."
  },
  "andForTwoItems": {
    "message": "$1 및 $2",
    "description": "$1 is the first item, $2 is the second item. Used in Snap Install Warning modal."
  },
  "appDescription": {
    "message": "전 세계에서 가장 신뢰받는 암호화폐 지갑",
    "description": "The description of the application"
  },
  "appName": {
    "message": "MetaMask",
    "description": "The name of the application"
  },
  "appNameBeta": {
    "message": "MetaMask Beta",
    "description": "The name of the application (Beta)"
  },
  "appNameFlask": {
    "message": "MetaMask Flask",
    "description": "The name of the application (Flask)"
  },
  "apply": {
    "message": "적용"
  },
  "approve": {
    "message": "지출 한도 승인"
  },
  "approveButtonText": {
    "message": "승인"
  },
  "approveIncreaseAllowance": {
    "message": "지출 한도 $1 증액",
    "description": "The token symbol that is being approved"
  },
  "approveSpendingCap": {
    "message": "$1 지출 한도 승인",
    "description": "The token symbol that is being approved"
  },
  "approved": {
    "message": "승인됨"
  },
  "approvedOn": {
    "message": "$1에 승인",
    "description": "$1 is the approval date for a permission"
  },
  "approvedOnForAccounts": {
    "message": "$2 관련하여 $1에 승인됨",
    "description": "$1 is the approval date for a permission. $2 is the AvatarGroup component displaying account images."
  },
  "areYouSure": {
    "message": "확실한가요?"
  },
  "asset": {
    "message": "자산"
  },
  "assetChartNoHistoricalPrices": {
    "message": "과거 데이터를 불러올 수 없습니다"
  },
  "assetMultipleNFTsBalance": {
    "message": "NFT $1개"
  },
  "assetOptions": {
    "message": "자산 옵션"
  },
  "assetSingleNFTBalance": {
    "message": "NFT $1개"
  },
  "assets": {
    "message": "자산"
  },
  "assetsDescription": {
    "message": "지갑에서 토큰을 자동으로 감지하고, NFT를 표시하며, 계정 잔액을 일괄 업데이트하세요."
  },
  "attemptToCancelSwapForFree": {
    "message": "무료 스왑 취소 시도"
  },
  "attributes": {
    "message": "속성"
  },
  "attributions": {
    "message": "속성"
  },
  "auroraRpcDeprecationMessage": {
    "message": "Infura RPC URL은 더 이상 Aurora를 지원하지 않습니다."
  },
  "authorizedPermissions": {
    "message": "다음 권한을 승인했습니다."
  },
  "autoDetectTokens": {
    "message": "토큰 자동 감지"
  },
  "autoDetectTokensDescription": {
    "message": "지갑에서 받은 새로운 토큰을 감지해 표시하기 위해 타사 API를 사용합니다. 이 서비스를 이용하여 데이터를 자동으로 가져오기 원치 않으시면 해당 기능을 끄세요. $1",
    "description": "$1 is a link to a support article"
  },
  "autoLockTimeLimit": {
    "message": "자동 잠금 타이머(분)"
  },
  "autoLockTimeLimitDescription": {
    "message": "MetaMask가 잠길 때까지 걸리는 시간을 분 단위로 설정합니다."
  },
  "average": {
    "message": "평균"
  },
  "back": {
    "message": "뒤로"
  },
  "backupAndSync": {
    "message": "백업 및 동기화"
  },
  "backupAndSyncBasicFunctionalityNameMention": {
    "message": "기본 기능"
  },
  "backupAndSyncEnable": {
    "message": "백업 및 동기화 켜기"
  },
  "backupAndSyncEnableConfirmation": {
    "message": "백업 및 동기화를 켜면 $1도 함께 켜집니다. 계속하시겠습니까?",
    "description": "$1 is backupAndSyncBasicFunctionalityNameMention in bold."
  },
  "backupAndSyncEnableDescription": {
    "message": "백업 및 동기화를 통해 사용자 지정 설정과 기능을 암호화된 상태로 저장할 수 있습니다. 이 기능은 MetaMask를 여러 기기에서 동일하게 사용할 수 있게 해주며, MetaMask를 재설치할 경우 설정과 기능을 복원해 줍니다. 비밀복구구문은 백업되지 않습니다. $1.",
    "description": "$1 is link to the backup and sync privacy policy."
  },
  "backupAndSyncEnableDescriptionUpdatePreferences": {
    "message": "언제든지 $1에서 설정을 변경할 수 있습니다",
    "description": "$1 is a bolded text that highlights the path to the settings page."
  },
  "backupAndSyncEnableDescriptionUpdatePreferencesPath": {
    "message": "설정 > 백업 및 동기화"
  },
  "backupAndSyncFeatureAccounts": {
    "message": "계정"
  },
  "backupAndSyncManageWhatYouSync": {
    "message": "동기화할 항목 관리"
  },
  "backupAndSyncManageWhatYouSyncDescription": {
    "message": "기기 간에 동기화할 항목을 선택해 켜세요."
  },
  "backupAndSyncPrivacyLink": {
    "message": "개인 정보 보호 방법 알아보기"
  },
  "backupAndSyncSlideDescription": {
    "message": "계정을 백업하고 설정을 동기화하세요."
  },
  "backupAndSyncSlideTitle": {
    "message": "백업 및 동기화 소개"
  },
  "backupApprovalInfo": {
    "message": "이 비밀 코드는 장치를 분실하여 지갑을 복구해야 하거나, 비밀번호를 잊은 경우, MetaMask를 다시 설치해야 하거나, 다른 장치에서 지갑에 액세스해야 할 때 필요합니다."
  },
  "backupApprovalNotice": {
    "message": "비밀복구구문을 백업하여 지갑과 자금을 안전하게 보호하세요."
  },
  "backupKeyringSnapReminder": {
    "message": "제거하기 전에 이 Snap에서 생성한 계정에 직접 액세스할 수 있는지 확인하세요"
  },
  "backupNow": {
    "message": "지금 백업"
  },
  "balance": {
    "message": "잔액"
  },
  "balanceOutdated": {
    "message": "최종 잔액이 아닐 수도 있습니다."
  },
  "baseFee": {
    "message": "기본 요금"
  },
  "basic": {
    "message": "기본"
  },
  "basicConfigurationBannerCTA": {
    "message": "기본 기능 켜기"
  },
  "basicConfigurationBannerTitle": {
    "message": "기본 기능이 꺼져 있습니다."
  },
  "basicConfigurationDescription": {
    "message": "MetaMask는 인터넷 서비스를 통해 토큰 세부 정보 및 가스 설정과 같은 기본 기능을 제공합니다. 인터넷 서비스를 이용할 때 IP 주소가 공유되며, 이 경우 MetaMask와 공유됩니다. 이는 다른 웹사이트를 방문할 때와 마찬가지입니다. MetaMask는 이 데이터를 일시적으로 사용하며 데이터를 절대 판매하지 않습니다. VPN을 사용하거나 이러한 서비스를 비활성화할 수 있지만 MetaMask 사용 환경에 영향을 미칠 수 있습니다. 자세한 내용은 $1 내용을 참고하세요.",
    "description": "$1 is to be replaced by the message for privacyMsg, and will link to https://consensys.io/privacy-policy"
  },
  "basicConfigurationLabel": {
    "message": "기본 기능"
  },
  "basicConfigurationModalCheckbox": {
    "message": "이해했습니다. 계속 진행하겠습니다"
  },
  "basicConfigurationModalDisclaimerOff": {
    "message": "이렇게 하면 MetaMask에서 시간을 완전히 최적화할 수 없습니다. 기본 기능(토큰 세부 정보, 최적의 가스 설정 등)을 사용할 수 없게 됩니다."
  },
  "basicConfigurationModalDisclaimerOffAdditionalText": {
    "message": "이 기능을 끄면 $1 및 $2에 포함된 모든 기능도 함께 비활성화됩니다.",
    "description": "$1 and $2 are bold text for basicConfigurationModalDisclaimerOffAdditionalTextFeaturesFirst and basicConfigurationModalDisclaimerOffAdditionalTextFeaturesLast respectively"
  },
  "basicConfigurationModalDisclaimerOffAdditionalTextFeaturesFirst": {
    "message": "보안 및 개인정보 보호, 백업 및 동기화"
  },
  "basicConfigurationModalDisclaimerOffAdditionalTextFeaturesLast": {
    "message": "알림"
  },
  "basicConfigurationModalDisclaimerOn": {
    "message": "MetaMask에서 시간을 최적화하려면 이 기능을 켜야 합니다. 기본 기능(토큰 세부 정보, 최적의 가스 설정 등)은 웹3 경험에 중요한 요소입니다."
  },
  "basicConfigurationModalHeadingOff": {
    "message": "기본 기능 끄기"
  },
  "basicConfigurationModalHeadingOn": {
    "message": "기본 기능 켜기"
  },
  "bestPrice": {
    "message": "최고의 가격"
  },
  "beta": {
    "message": "베타"
  },
  "betaHeaderText": {
    "message": "베타 버전입니다. 버그는 $1로 보고하세요"
  },
  "betaMetamaskVersion": {
    "message": "MetaMask 베타 버전"
  },
  "betaTerms": {
    "message": "베타 이용약관"
  },
  "billionAbbreviation": {
    "message": "B",
    "description": "Shortened form of 'billion'"
  },
  "blockExplorerAccountAction": {
    "message": "계정",
    "description": "This is used with viewOnEtherscan and viewInExplorer e.g View Account in Explorer"
  },
  "blockExplorerAssetAction": {
    "message": "자산",
    "description": "This is used with viewOnEtherscan and viewInExplorer e.g View Asset in Explorer"
  },
  "blockExplorerSwapAction": {
    "message": "스왑",
    "description": "This is used with viewOnEtherscan e.g View Swap on Etherscan"
  },
  "blockExplorerUrl": {
    "message": "블록 탐색기 URL"
  },
  "blockExplorerUrlDefinition": {
    "message": "이 네트워크에 대한 블록 탐색기로 사용되는 URL입니다."
  },
  "blockExplorerView": {
    "message": "$1의 계정 보기",
    "description": "$1 replaced by URL for custom block explorer"
  },
  "blockaid": {
    "message": "Blockaid"
  },
  "blockaidAlertDescriptionBlur": {
    "message": "계속하면 Blur에 등록한 모든 자산이 위험에 처할 수 있습니다."
  },
  "blockaidAlertDescriptionMalicious": {
    "message": "악성 사이트와 인터렉션하고 있습니다. 계속하면 자산을 잃게 됩니다."
  },
  "blockaidAlertDescriptionOpenSea": {
    "message": "계속하면 OpenSea에 등록한 모든 자산이 위험에 처할 수 있습니다."
  },
  "blockaidAlertDescriptionOthers": {
    "message": "이 요청을 컨펌하면, 자산을 잃을 수 있습니다. 이 요청을 취소할 것을 권장합니다."
  },
  "blockaidAlertDescriptionTokenTransfer": {
    "message": "지금 자산을 사기범에게 보내고 있습니다. 계속하면 해당 자산을 잃게 됩니다."
  },
  "blockaidAlertDescriptionWithdraw": {
    "message": "이 요청을 컨펌하면, 사기범이 자산을 인출하고 사용할 수 있게 됩니다. 그러한 자산은 돌려받을 수 없습니다."
  },
  "blockaidDescriptionApproveFarming": {
    "message": "이 요청을 승인하면 스캠으로 알려진 타사가 회원님의 모든 자산을 가져갈 수 있습니다."
  },
  "blockaidDescriptionBlurFarming": {
    "message": "이 요청을 승인하면, Blur에 있는 자산을 타인이 갈취할 수 있습니다."
  },
  "blockaidDescriptionErrored": {
    "message": "오류로 인해 보안 알림을 확인할 수 없었습니다. 모든 관련 주소를 신뢰하는 경우에만 계속 진행하세요."
  },
  "blockaidDescriptionMaliciousDomain": {
    "message": "악성 도메인과 인터렉션하고 있습니다. 이 요청을 승인하면 본인의 자산을 잃을 수도 있습니다."
  },
  "blockaidDescriptionMightLoseAssets": {
    "message": "이 요청을 승인하면, 자산을 잃을 수도 있습니다."
  },
  "blockaidDescriptionSeaportFarming": {
    "message": "이 요청을 승인하면 OpenSea에 있는 자산을 타인이 갈취할 수 있습니다."
  },
  "blockaidDescriptionTransferFarming": {
    "message": "이 요청을 승인하면 스캠과 같은 타사가 회원님의 모든 자산을 가져갈 수 있습니다."
  },
  "blockaidMessage": {
    "message": "개인정보 보호 - 제3자와 데이터를 공유하지 않습니다. Arbitrum, Avalanche, BNB Chain, 이더리움 메인넷, Linea, Optimism, Polygon, Base, Sepolia에서 사용할 수 있습니다."
  },
  "blockaidTitleDeceptive": {
    "message": "사기성 요청입니다"
  },
  "blockaidTitleMayNotBeSafe": {
    "message": "조심하세요"
  },
  "blockaidTitleSuspicious": {
    "message": "의심스러운 요청입니다"
  },
  "blockies": {
    "message": "Blockies"
  },
  "borrowed": {
    "message": "차입함"
  },
  "boughtFor": {
    "message": "매수:"
  },
  "bridge": {
    "message": "브리지"
  },
  "bridgeAllowSwappingOf": {
    "message": "브릿지를 위해 $3의 정확한 $1 $2에 접근 허용",
    "description": "Shows a user that they need to allow a token for swapping on their hardware wallet"
  },
  "bridgeApproval": {
    "message": "브리지를 위해 $1 승인",
    "description": "Used in the transaction display list to describe a transaction that is an approve call on a token that is to be bridged. $1 is the symbol of a token that has been approved."
  },
  "bridgeApprovalWarning": {
    "message": "지정된 금액인 $1 $2에 대한 접근을 허용합니다. 계약은 추가 자금에 접근하지 않습니다."
  },
  "bridgeApprovalWarningForHardware": {
    "message": "브릿지를 위해 $1 $2에 대한 접근을 허용한 다음 $2(으)로의 브릿지를 승인해야 합니다. 두 차례의 별도 컨펌이 필요합니다."
  },
  "bridgeBlockExplorerLinkCopied": {
    "message": "블록 탐색기 링크 복사 완료!"
  },
  "bridgeCalculatingAmount": {
    "message": "계산 중..."
  },
  "bridgeConfirmTwoTransactions": {
    "message": "하드웨어 지갑에서 2건의 트랜잭션을 컨펌해야 합니다."
  },
  "bridgeCreateSolanaAccount": {
    "message": "솔라나 계정 만들기"
  },
  "bridgeCreateSolanaAccountDescription": {
    "message": "솔라나 네트워크로 스왑하려면 계정과 수신 주소가 필요합니다."
  },
  "bridgeCreateSolanaAccountTitle": {
    "message": "우선 솔라나 계정이 필요합니다."
  },
  "bridgeDetailsTitle": {
    "message": "브릿지 세부 정보",
    "description": "Title for the modal showing details about a bridge transaction."
  },
  "bridgeEnterAmount": {
    "message": "금액 선택"
  },
  "bridgeEnterAmountAndSelectAccount": {
    "message": "금액을 입력하고 대상 계정을 선택하세요"
  },
  "bridgeExplorerLinkViewOn": {
    "message": "$1에서 보기"
  },
  "bridgeFetchNewQuotes": {
    "message": "새로 가져올까요?"
  },
  "bridgeFrom": {
    "message": "브릿지 출처"
  },
  "bridgeFromTo": {
    "message": "$3(으)로 $1 $2 브릿지",
    "description": "Tells a user that they need to confirm on their hardware wallet a bridge. $1 is amount of source token, $2 is the source network, and $3 is the destination network"
  },
  "bridgeGasFeesSplit": {
    "message": "이전 화면에 표시된 네트워크 수수료에는 두 트랜잭션이 모두 포함된 것입니다. 이는 각각의 트랜잭션으로 분할됩니다."
  },
  "bridgeNetCost": {
    "message": "순비용"
  },
  "bridgeQuoteExpired": {
    "message": "견적이 만료되었습니다."
  },
  "bridgeSelectDestinationAccount": {
    "message": "대상 계정 선택"
  },
  "bridgeSelectNetwork": {
    "message": "네트워크 선택"
  },
  "bridgeSelectTokenAmountAndAccount": {
    "message": "토큰, 금액, 대상 계정을 선택하세요"
  },
  "bridgeSelectTokenAndAmount": {
    "message": "토큰 및 금액 선택"
  },
  "bridgeSolanaAccountCreated": {
    "message": "솔라나 계정을 생성했습니다"
  },
  "bridgeStatusComplete": {
    "message": "완료",
    "description": "Status text indicating a bridge transaction has successfully completed."
  },
  "bridgeStatusFailed": {
    "message": "실패",
    "description": "Status text indicating a bridge transaction has failed."
  },
  "bridgeStatusInProgress": {
    "message": "진행 중",
    "description": "Status text indicating a bridge transaction is currently processing."
  },
  "bridgeStepActionBridgeComplete": {
    "message": "$2에서 $1 받음",
    "description": "$1 is the amount of the destination asset, $2 is the name of the destination network"
  },
  "bridgeStepActionBridgePending": {
    "message": "$2에서 $1 받는 중",
    "description": "$1 is the amount of the destination asset, $2 is the name of the destination network"
  },
  "bridgeStepActionSwapComplete": {
    "message": "$1을(를) $2(으)로 스왑 완료",
    "description": "$1 is the amount of the source asset, $2 is the amount of the destination asset"
  },
  "bridgeStepActionSwapPending": {
    "message": "$1을(를) $2(으)로 스왑 중",
    "description": "$1 is the amount of the source asset, $2 is the amount of the destination asset"
  },
  "bridgeTerms": {
    "message": "약관"
  },
  "bridgeTimingMinutes": {
    "message": "$1분",
    "description": "$1 is the ticker symbol of a an asset the user is being prompted to purchase"
  },
  "bridgeTo": {
    "message": "브릿지 대상"
  },
  "bridgeToChain": {
    "message": "$1(으)로 브릿지"
  },
  "bridgeTokenCannotVerifyDescription": {
    "message": "이 토큰을 직접 추가했다면, 브리지를 진행하기 전에 자금에 대한 위험을 충분히 인지하고 계셔야 합니다."
  },
  "bridgeTokenCannotVerifyTitle": {
    "message": "이 토큰은 검증할 수 없습니다."
  },
  "bridgeTransactionProgress": {
    "message": "트랜잭션 $1/2"
  },
  "bridgeTxDetailsBridging": {
    "message": "브릿징"
  },
  "bridgeTxDetailsDelayedDescription": {
    "message": "다음으로 연락하기:"
  },
  "bridgeTxDetailsDelayedDescriptionSupport": {
    "message": "MetaMask 지원"
  },
  "bridgeTxDetailsDelayedTitle": {
    "message": "3시간 이상 걸렸나요?"
  },
  "bridgeTxDetailsNonce": {
    "message": "논스"
  },
  "bridgeTxDetailsStatus": {
    "message": "상태"
  },
  "bridgeTxDetailsTimestamp": {
    "message": "타임스탬프"
  },
  "bridgeTxDetailsTimestampValue": {
    "message": "$2에 $1",
    "description": "$1 is the date, $2 is the time"
  },
  "bridgeTxDetailsTokenAmountOnChain": {
    "message": "$1 $2 위치:",
    "description": "$1 is the amount of the token, $2 is the ticker symbol of the token"
  },
  "bridgeTxDetailsTotalGasFee": {
    "message": "총 가스비"
  },
  "bridgeTxDetailsYouReceived": {
    "message": "받음:"
  },
  "bridgeTxDetailsYouSent": {
    "message": "보냄:"
  },
  "bridgeValidationInsufficientGasMessage": {
    "message": "이 브릿지의 가스비를 지불할 $1(이)가 부족합니다. 더 적은 금액을 입력하거나 더 많은 $1(을)를 매수하세요."
  },
  "bridgeValidationInsufficientGasTitle": {
    "message": "가스비를 위해 더 많은 $1 필요"
  },
  "bridging": {
    "message": "브릿징"
  },
  "browserNotSupported": {
    "message": "지원되지 않는 브라우저입니다..."
  },
  "buildContactList": {
    "message": "연락처 목록 작성하기"
  },
  "builtAroundTheWorld": {
    "message": "MetaMask는 전 세계적으로 설계 및 구축되어 있습니다."
  },
  "bulletpoint": {
    "message": "·"
  },
  "busy": {
    "message": "바쁨"
  },
  "buyAndSell": {
    "message": "매수/매도"
  },
  "buyMoreAsset": {
    "message": "$1 추가 구매",
    "description": "$1 is the ticker symbol of a an asset the user is being prompted to purchase"
  },
  "buyNow": {
    "message": "지금 구매"
  },
  "bytes": {
    "message": "바이트"
  },
  "canToggleInSettings": {
    "message": "설정 -> 경고에서 이 알림을 다시 활성화할 수 있습니다."
  },
  "cancel": {
    "message": "취소"
  },
  "cancelPopoverTitle": {
    "message": "트랜잭션 취소"
  },
  "cancelSpeedUpLabel": {
    "message": "이 가스비는 원금을 $1합니다.",
    "description": "$1 is text 'replace' in bold"
  },
  "cancelSpeedUpTransactionTooltip": {
    "message": "트랜잭션을 $1하려면 가스비를 최소 10%를 인상해야 네트워크에서 인식될 수 있습니다.",
    "description": "$1 is string 'cancel' or 'speed up'"
  },
  "cancelled": {
    "message": "취소됨"
  },
  "chainId": {
    "message": "체인 ID"
  },
  "chainIdDefinition": {
    "message": "이 네트워크의 트랜잭션에 서명하는 데 사용되는 체인 ID입니다."
  },
  "chainIdExistsErrorMsg": {
    "message": "이 체인 ID는 현재 $1 네트워크에서 사용됩니다."
  },
  "chainListReturnedDifferentTickerSymbol": {
    "message": "이 토큰 심볼이 입력한 네트워크 이름 또는 체인 ID와 일치하지 않습니다. 여러 인기 토큰이 비슷한 심볼을 사용합니다. 사기꾼은 이를 이용해 더 가격이 높은 토큰을 보내도록 속일 수 있습니다. 계속하기 전에 모든 사항을 확인하세요."
  },
  "chooseYourNetwork": {
    "message": "네트워크 선택"
  },
  "chooseYourNetworkDescription": {
    "message": "기본 설정과 구성을 사용할 경우, MetaMask는 Infura를 기본 원격 프로시저 호출(RPC) 제공업체로 사용하여 가능한 가장 안정적이고 공개성이 낮은 방식으로 이더리움 데이터에 접근할 수 있도록 합니다. 일부 제한된 경우에는 사용자에게 최상의 사용 경험을 제공하기 위해 다른 RPC 제공업체를 사용할 수 있습니다. 직접 RPC를 선택할 수도 있지만, 어떤 RPC를 사용하든 트랜잭션을 수행하려면 본인의 IP 주소와 이더리움 지갑 주소가 해당 RPC로 전송된다는 점을 유의하세요. Infura가 EVM 계정 데이터를 처리하는 방식에 대해 더 알고 싶다면 $1 내용을 확인하시고, Solana 계정에 대한 정보는 $2의 내용을 참고하세요.",
    "description": "$1 is a link to the privacy policy, $2 is a link to Solana accounts support"
  },
  "chooseYourNetworkDescriptionCallToAction": {
    "message": "여기를 클릭하세요"
  },
  "chromeRequiredForHardwareWallets": {
    "message": "하드웨어 지갑에 연결하려면 Google Chrome에서 MetaMask를 사용해야 합니다."
  },
  "circulatingSupply": {
    "message": "순환 공급"
  },
  "clear": {
    "message": "지우기"
  },
  "clearActivity": {
    "message": "활동 및 논스 데이터 지우기"
  },
  "clearActivityButton": {
    "message": "활동 탭 데이터 지우기"
  },
  "clearActivityDescription": {
    "message": "이는 계정의 논스를 초기화하고 지갑의 활동 탭에 있는 데이터를 지웁니다. 이렇게 하면 현재 계정과 네트워크만 변경될 뿐 잔액과 입금 트랜잭션에는 영향을 미치지 않습니다."
  },
  "click": {
    "message": "클릭"
  },
  "clickToConnectLedgerViaWebHID": {
    "message": "WebHID를 통해 Ledger를 연결하려면 여기를 클릭하세요.",
    "description": "Text that can be clicked to open a browser popup for connecting the ledger device via webhid"
  },
  "close": {
    "message": "닫기"
  },
  "closeExtension": {
    "message": "확장 닫기"
  },
  "closeWindowAnytime": {
    "message": "언제든 이 창을 닫을 수 있습니다."
  },
  "coingecko": {
    "message": "CoinGecko"
  },
  "collectionName": {
    "message": "컬렉션 이름"
  },
  "comboNoOptions": {
    "message": "옵션을 찾을 수 없습니다",
    "description": "Default text shown in the combo field dropdown if no options."
  },
  "concentratedSupplyDistributionDescription": {
    "message": "상위 보유자에게 대부분의 토큰 공급 권한이 있어 중앙집중식 가격 조작 위험이 있습니다"
  },
  "concentratedSupplyDistributionTitle": {
    "message": "집중적 공급 분배"
  },
  "configureSnapPopupDescription": {
    "message": "이제 이 스냅 구성을 위해 MetaMask 페이지를 떠나게 됩니다."
  },
  "configureSnapPopupInstallDescription": {
    "message": "이제 이 스냅 설치를 위해 MetaMask 페이지를 떠나게 됩니다."
  },
  "configureSnapPopupInstallTitle": {
    "message": "스냅 설치"
  },
  "configureSnapPopupLink": {
    "message": "이 링크를 클릭하여 계속:"
  },
  "configureSnapPopupTitle": {
    "message": "스냅 구성"
  },
  "confirm": {
    "message": "컨펌"
  },
  "confirmAccountTypeSmartContract": {
    "message": "스마트 계정"
  },
  "confirmAccountTypeStandard": {
    "message": "일반 계정"
  },
  "confirmAlertModalAcknowledgeMultiple": {
    "message": "경고를 인지했으며, 계속 진행합니다"
  },
  "confirmAlertModalAcknowledgeSingle": {
    "message": "경고를 인지했으며, 계속 진행합니다"
  },
  "confirmFieldPaymaster": {
    "message": "수수료 지불:"
  },
  "confirmFieldTooltipPaymaster": {
    "message": "이 트랜잭션에 대한 수수료는 Paymaster 스마트 계약에서 지불합니다."
  },
  "confirmGasFeeTokenBalance": {
    "message": "잔액:"
  },
  "confirmGasFeeTokenInsufficientBalance": {
    "message": "자금 부족"
  },
  "confirmGasFeeTokenMetaMaskFee": {
    "message": "$1 수수료 포함"
  },
  "confirmGasFeeTokenModalNativeToggleMetaMask": {
    "message": "이 트랜잭션을 완료하기 위해 MetaMask가 잔액을 충전하고 있습니다."
  },
  "confirmGasFeeTokenModalNativeToggleWallet": {
    "message": "지갑에 있는 잔액으로 네트워크 수수료를 결제하세요."
  },
  "confirmGasFeeTokenModalPayETH": {
    "message": "ETH로 결제"
  },
  "confirmGasFeeTokenModalPayToken": {
    "message": "다른 토큰으로 결제"
  },
  "confirmGasFeeTokenModalTitle": {
    "message": "토큰 선택"
  },
  "confirmGasFeeTokenToast": {
    "message": "이 네트워크 수수료는 $1(으)로 지불됩니다"
  },
  "confirmGasFeeTokenTooltip": {
    "message": "이 금액은 트랜잭션을 처리하기 위해 네트워크에 지불되는 비용입니다. 비ETH 토큰 또는 사전 충전된 ETH의 경우 $1의 MetaMask 수수료가 포함됩니다."
  },
  "confirmInfoAccountNow": {
    "message": "지금"
  },
  "confirmInfoSwitchingTo": {
    "message": "다음으로 전환 중:"
  },
  "confirmNestedTransactionTitle": {
    "message": "트랜잭션 $1"
  },
  "confirmPassword": {
    "message": "비밀번호 컨펌"
  },
  "confirmRecoveryPhrase": {
    "message": "비밀복구구문 컨펌"
  },
  "confirmSimulationApprove": {
    "message": "승인:"
  },
  "confirmTitleAccountTypeSwitch": {
    "message": "계정 업데이트"
  },
  "confirmTitleApproveTransactionNFT": {
    "message": "출금 요청"
  },
  "confirmTitleDeployContract": {
    "message": "계약 배포"
  },
  "confirmTitleDescApproveTransaction": {
    "message": "이 사이트에서 NFT 인출 권한을 요청합니다"
  },
  "confirmTitleDescDelegationRevoke": {
    "message": "표준 계정으로 전환(EOA)으로 전환 중입니다."
  },
  "confirmTitleDescDelegationUpgrade": {
    "message": "스마트 계정으로 전환 중입니다"
  },
  "confirmTitleDescDeployContract": {
    "message": "이 사이트에서 계약을 배포하려고 합니다"
  },
  "confirmTitleDescERC20ApproveTransaction": {
    "message": "이 사이트에서 토큰 인출 권한을 요청합니다"
  },
  "confirmTitleDescPermitSignature": {
    "message": "해당 사이트에서 토큰 사용 승인을 요청합니다."
  },
  "confirmTitleDescSIWESignature": {
    "message": "회원님이 이 계정을 소유하고 있음을 확인하기 위해 로그인을 요청하는 사이트가 있습니다."
  },
  "confirmTitleDescSign": {
    "message": "컨펌 전에 요청 세부 정보를 검토하세요."
  },
  "confirmTitlePermitTokens": {
    "message": "지출 한도 요청"
  },
  "confirmTitleRevokeApproveTransaction": {
    "message": "권한 제거"
  },
  "confirmTitleSIWESignature": {
    "message": "로그인 요청"
  },
  "confirmTitleSetApprovalForAllRevokeTransaction": {
    "message": "권한 제거"
  },
  "confirmTitleSignature": {
    "message": "서명 요청"
  },
  "confirmTitleTransaction": {
    "message": "트랜젝션 요청"
  },
  "confirmationAlertDetails": {
    "message": "자산을 보호하기 위해 요청을 거부하는 것이 좋습니다."
  },
  "confirmationAlertModalTitleDescription": {
    "message": "자산이 위험할 수 있습니다"
  },
  "confirmed": {
    "message": "컨펌됨"
  },
  "confusableUnicode": {
    "message": "'$1'은(는) '$2'와(과) 유사합니다."
  },
  "confusableZeroWidthUnicode": {
    "message": "너비가 0인 문자가 있습니다."
  },
  "confusingEnsDomain": {
    "message": "ENS 이름에 혼동하기 쉬운 문자가 있습니다. 잠재적 사기를 막기 위해 ENS 이름을 확인하세요."
  },
  "connect": {
    "message": "연결"
  },
  "connectAccount": {
    "message": "계정 연결"
  },
  "connectAccountOrCreate": {
    "message": "계정 연결 또는 새 계정 만들기"
  },
  "connectAccounts": {
    "message": "계정 연결"
  },
  "connectAnAccountHeader": {
    "message": "계정 연결"
  },
  "connectManually": {
    "message": "현재 사이트에 직접 연결"
  },
  "connectMoreAccounts": {
    "message": "더 많은 계정 연결"
  },
  "connectSnap": {
    "message": "$1 연결",
    "description": "$1 is the snap for which a connection is being requested."
  },
  "connectWithMetaMask": {
    "message": "MetaMask로 연결"
  },
  "connectedAccounts": {
    "message": "연결된 계정"
  },
  "connectedAccountsDescriptionPlural": {
    "message": "이 사이트에 계정 $1개가 연결되어 있습니다.",
    "description": "$1 is the number of accounts"
  },
  "connectedAccountsDescriptionSingular": {
    "message": "이 사이트에 계정 1개가 연결되어 있습니다."
  },
  "connectedAccountsEmptyDescription": {
    "message": "MetaMask가 이 사이트에 연결되어 있지 않습니다. web3 사이트를 연결하려면 사이트에서 연결 버튼을 찾아 클릭하세요."
  },
  "connectedAccountsListTooltip": {
    "message": "$1은(는) 계정 잔액, 주소, 활동을 확인하고 연결된 계정에 대해 승인할 거래를 제안할 수 있습니다.",
    "description": "$1 is the origin name"
  },
  "connectedAccountsToast": {
    "message": "연결 계정 업데이트됨"
  },
  "connectedSites": {
    "message": "연결된 사이트"
  },
  "connectedSitesAndSnaps": {
    "message": "연결된 사이트 및 Snap"
  },
  "connectedSitesDescription": {
    "message": "$1 계정이 이 사이트에 연결되었습니다. 해당 계정 주소도 볼 수 있습니다.",
    "description": "$1 is the account name"
  },
  "connectedSitesEmptyDescription": {
    "message": "$1 계정은 어떤 사이트에도 연결되어 있지 않습니다.",
    "description": "$1 is the account name"
  },
  "connectedSnapAndNoAccountDescription": {
    "message": "MetaMask는 이 사이트와 연결되어 있지만, 아직 연결된 계정이 없습니다"
  },
  "connectedSnaps": {
    "message": "연결된 Snap"
  },
  "connectedWithAccount": {
    "message": "$1 계정 연결됨",
    "description": "$1 represents account length"
  },
  "connectedWithAccountName": {
    "message": "$1 계정과 연결됨",
    "description": "$1 represents account name"
  },
  "connectedWithNetwork": {
    "message": "$1 네트워크 연결됨",
    "description": "$1 represents network length"
  },
  "connectedWithNetworkName": {
    "message": "$1(으)로 연결됨",
    "description": "$1 represents network name"
  },
  "connecting": {
    "message": "연결 중"
  },
  "connectingTo": {
    "message": "$1에 연결 중"
  },
  "connectingToDeprecatedNetwork": {
    "message": "'$1' 네트워크는 단계적으로 지원 중단되므로 작동하지 않을 수 있습니다. 다른 네트워크를 사용해 보세요."
  },
  "connectingToGoerli": {
    "message": "Goerli 테스트 네트워크에 연결 중"
  },
  "connectingToLineaGoerli": {
    "message": "Linea Goerli 테스트 네트워크에 연결 중"
  },
  "connectingToLineaMainnet": {
    "message": "Linea 메인넷에 연결 중"
  },
  "connectingToLineaSepolia": {
    "message": "Linea Sepolia 테스트 네트워크에 연결 중"
  },
  "connectingToMainnet": {
    "message": "이더리움 메인넷에 연결 중"
  },
  "connectingToSepolia": {
    "message": "Sepolia 테스트 네트워크에 연결 중"
  },
  "connectionDescription": {
    "message": "이 사이트를 MetaMask와 연결"
  },
  "connectionFailed": {
    "message": "연결 실패"
  },
  "connectionFailedDescription": {
    "message": "$1 불러오기에 실패했습니다. 네트워크를 확인하고 다시 시도하세요.",
    "description": "$1 is the name of the snap being fetched."
  },
  "connectionPopoverDescription": {
    "message": "사이트에 연결하려면 연결 버튼을 선택하세요. MetaMask는 웹3 사이트에만 연결할 수 있습니다."
  },
  "connectionRequest": {
    "message": "연결 요청"
  },
  "contactUs": {
    "message": "문의하기"
  },
  "contacts": {
    "message": "연락처"
  },
  "contentFromSnap": {
    "message": "콘텐츠 출처: $1",
    "description": "$1 represents the name of the snap"
  },
  "continue": {
    "message": "계속"
  },
  "contract": {
    "message": "계약"
  },
  "contractAddress": {
    "message": "계약 주소"
  },
  "contractAddressError": {
    "message": "토큰의 계약 주소로 토큰을 보냅니다. 이로 인해 토큰이 손실될 수 있습니다."
  },
  "contractDeployment": {
    "message": "계약 배포"
  },
  "contractInteraction": {
    "message": "계약 인터렉션"
  },
  "convertTokenToNFTDescription": {
    "message": "이 자산은 NFT입니다. Metamask는 이제 NFT의 본래 기능에 따라 완전히 지원합니다. 이를 토큰 목록에서 제거하고 NFT로 추가하시겠습니까?"
  },
  "convertTokenToNFTExistDescription": {
    "message": "이 자산이 NFT로 추가되었습니다. 토큰 목록에서 제거하시겠습니까?"
  },
  "coolWallet": {
    "message": "CoolWallet"
  },
  "copiedExclamation": {
    "message": "복사 완료!"
  },
  "copyAddress": {
    "message": "주소를 클립보드에 복사"
  },
  "copyAddressShort": {
    "message": "주소 복사"
  },
  "copyPrivateKey": {
    "message": "개인 키 복사"
  },
  "copyToClipboard": {
    "message": "클립보드에 복사"
  },
  "copyTransactionId": {
    "message": "트랜잭션 ID 복사"
  },
  "create": {
    "message": "생성"
  },
  "createNewAccountHeader": {
    "message": "새 계정 만들기"
  },
  "createPassword": {
    "message": "비밀번호 생성"
  },
  "createSnapAccountDescription": {
    "message": "$1에서 MetaMask에 새로운 계정을 추가하려고 합니다."
  },
  "createSnapAccountTitle": {
    "message": "계정 생성"
  },
  "createSolanaAccount": {
    "message": "솔라나 계정 만들기"
  },
  "creatorAddress": {
    "message": "크리에이터 주소"
  },
  "crossChainSwapsLink": {
    "message": "MetaMask Portfolio로 네트워크 간 스왑"
  },
  "crossChainSwapsLinkNative": {
    "message": "브릿지로 네트워크 간 스왑"
  },
  "cryptoCompare": {
    "message": "CryptoCompare"
  },
  "currencyConversion": {
    "message": "통화"
  },
  "currencyRateCheckToggle": {
    "message": "잔액 및 토큰 가격을 비교할 수 있습니다"
  },
  "currencyRateCheckToggleDescription": {
    "message": "잔액과 토큰 가격 디스플레이를 위해 $1 및 $2 API를 이용합니다. $3",
    "description": "$1 represents Coingecko, $2 represents CryptoCompare and $3 represents Privacy Policy"
  },
  "currencySymbol": {
    "message": "통화 기호"
  },
  "currencySymbolDefinition": {
    "message": "이 네트워크의 통화를 표시하는 티커 기호입니다."
  },
  "currentAccountNotConnected": {
    "message": "현재 계정이 연결되어 있지 있습니다."
  },
  "currentExtension": {
    "message": "현재 확장 페이지"
  },
  "currentLanguage": {
    "message": "현재 언어"
  },
  "currentNetwork": {
    "message": "현재 네트워크",
    "description": "Speicifies to token network filter to filter by current Network. Will render when network nickname is not available"
  },
  "currentRpcUrlDeprecated": {
    "message": "해당 네트워크의 현재 rpc url의 지원이 중단되었습니다."
  },
  "currentTitle": {
    "message": "현재:"
  },
  "currentlyUnavailable": {
    "message": "이 네트워크에서 사용할 수 없음"
  },
  "curveHighGasEstimate": {
    "message": "공격적 가스 추정치 그래프"
  },
  "curveLowGasEstimate": {
    "message": "낮은 가스 추정치"
  },
  "curveMediumGasEstimate": {
    "message": "시장 가스 추정치 그래프"
  },
  "custom": {
    "message": "고급"
  },
  "customGasSettingToolTipMessage": {
    "message": "$1 사용으로 가스 가격을 맞춤 설정하세요. 익숙하지 않은 경우 혼동될 수 있습니다. 자신의 책임하에 인터렉션하세요.",
    "description": "$1 is key 'advanced' (text: 'Advanced') separated here so that it can be passed in with bold font-weight"
  },
  "customSlippage": {
    "message": "사용자 지정"
  },
  "customSpendLimit": {
    "message": "맞춤 지출 한도"
  },
  "customToken": {
    "message": "맞춤 토큰"
  },
  "customTokenWarningInNonTokenDetectionNetwork": {
    "message": "이 네트워크에서는 아직 토큰 감지 기능을 사용할 수 없습니다. 토큰을 직접 가져오고 해당 토큰을 신뢰할 수 있는지 반드시 확인하세요. $1에 대해 알아보기"
  },
  "customTokenWarningInTokenDetectionNetwork": {
    "message": "토큰을 생성하기 전에 해당 토큰을 신뢰할 수 있는지 반드시 확인하세요. $1에 대해 알아보기."
  },
  "customTokenWarningInTokenDetectionNetworkWithTDOFF": {
    "message": "불러오기 전에 토큰의 신뢰성을 확인하세요. $1 상황을 피하는 방법을 알아보세요. 또한 $2 토큰 감지 기능을 활성화할 수 있습니다."
  },
  "customerSupport": {
    "message": "고객 지원"
  },
  "customizeYourNotifications": {
    "message": "알림 맞춤 설정"
  },
  "customizeYourNotificationsText": {
    "message": "수신하려는 알림의 유형을 켜세요."
  },
  "dappSuggested": {
    "message": "추천 사이트"
  },
  "dappSuggestedGasSettingToolTipMessage": {
    "message": "$1에서 이 가격을 제안했습니다.",
    "description": "$1 is url for the dapp that has suggested gas settings"
  },
  "dappSuggestedHigh": {
    "message": "추천 사이트"
  },
  "dappSuggestedHighShortLabel": {
    "message": "사이트(높음)"
  },
  "dappSuggestedShortLabel": {
    "message": "사이트"
  },
  "dappSuggestedTooltip": {
    "message": "$1에서 이 가격을 추천했습니다.",
    "description": "$1 represents the Dapp's origin"
  },
  "darkTheme": {
    "message": "어둡게"
  },
  "data": {
    "message": "데이터"
  },
  "dataCollectionForMarketing": {
    "message": "마케팅을 위한 데이터 수집"
  },
  "dataCollectionForMarketingDescription": {
    "message": "MetaMetrics를 사용하여 사용자가 마케팅 커뮤니케이션과 어떻게 상호 작용하는지 파악할 것입니다. 관련 뉴스(예: 제품 기능 및 기타 자료)를 공유할 수 있습니다."
  },
  "dataCollectionWarningPopoverButton": {
    "message": "확인"
  },
  "dataCollectionWarningPopoverDescription": {
    "message": "마케팅 목적의 데이터 수집을 비활성화했습니다. 이는 이 장치에만 적용됩니다. 다른 장치에서 MetaMask를 사용하면 해당 장치에서도 데이터 수집을 비활성화해야 합니다."
  },
  "dataUnavailable": {
    "message": "데이터 사용 불가"
  },
  "dateCreated": {
    "message": "생성일"
  },
  "dcent": {
    "message": "D'Cent"
  },
  "debitCreditPurchaseOptions": {
    "message": "직불카드 또는 신용카드 매수 옵션"
  },
  "decimal": {
    "message": "토큰 소수점"
  },
  "decimalsMustZerotoTen": {
    "message": "소수점 이하 자릿수는 0 이상, 36 이하여야 합니다."
  },
  "decrypt": {
    "message": "암호 해독"
  },
  "decryptCopy": {
    "message": "암호 해독된 메시지 복사"
  },
  "decryptInlineError": {
    "message": "다음 오류 때문에 이 메시지를 해독할 수 없습니다: $1",
    "description": "$1 is error message"
  },
  "decryptMessageNotice": {
    "message": "$1에서 작업 완료를 위해 이 메시지를 읽고자 합니다.",
    "description": "$1 is the web3 site name"
  },
  "decryptMetamask": {
    "message": "메시지 암호 해독"
  },
  "decryptRequest": {
    "message": "암호 해독 요청"
  },
  "defaultRpcUrl": {
    "message": "기본 RPC URL"
  },
  "defaultSettingsSubTitle": {
    "message": "MetaMask의 기본 설정은 보안과 사용의 편의성 사이에서 최적의 균형을 맞추기 위한 설정입니다. 개인정보 보호 기능을 강화하려면 설정을 변경하세요."
  },
  "defaultSettingsTitle": {
    "message": "기본 개인정보 보호 설정"
  },
  "defi": {
    "message": "디파이"
  },
  "defiTabErrorContent": {
    "message": "나중에 다시 방문해 주세요."
  },
  "defiTabErrorTitle": {
    "message": "페이지를 로드할 수 없습니다."
  },
  "delete": {
    "message": "삭제"
  },
  "deleteContact": {
    "message": "연락처 삭제"
  },
  "deleteMetaMetricsData": {
    "message": "MetaMetrics 데이터 삭제"
  },
  "deleteMetaMetricsDataDescription": {
    "message": "이렇게 하면 이 기기에서 사용한 과거 MetaMetrics 데이터가 삭제됩니다. 이 데이터를 삭제해도 지갑과 계정에는 아무런 영향이 없습니다. 삭제는 최대 30일 정도 소요됩니다. 다음을 참고하세요: $1.",
    "description": "$1 will have text saying Privacy Policy "
  },
  "deleteMetaMetricsDataErrorDesc": {
    "message": "분석 시스템 서버 문제로 지금 요청을 처리할 수 없습니다. 나중에 다시 시도하세요"
  },
  "deleteMetaMetricsDataErrorTitle": {
    "message": "지금은 데이터를 삭제할 수 없습니다"
  },
  "deleteMetaMetricsDataModalDesc": {
    "message": "모든 MetaMetrics 데이터를 제거합니다. 정말 제거하시겠습니까?"
  },
  "deleteMetaMetricsDataModalTitle": {
    "message": "MetaMetrics 데이터를 삭제하시겠습니까?"
  },
  "deleteMetaMetricsDataRequestedDescription": {
    "message": "$1에서 이 작업을 시작했습니다. 이 과정에는 최대 30일이 소요됩니다. 다음을 참고하세요: $2",
    "description": "$1 will be the date on which teh deletion is requested and $2 will have text saying Privacy Policy "
  },
  "deleteNetworkIntro": {
    "message": "이 네트워크를 삭제하면 나중에 이 네트워크에 있는 자산을 보고 싶을 때 네트워크를 다시 추가해야 합니다"
  },
  "deleteNetworkTitle": {
    "message": "$1 네트워크를 삭제하시겠습니까?",
    "description": "$1 represents the name of the network"
  },
  "depositCrypto": {
    "message": "지갑 주소 또는 QR 코드를 사용하여 다른 계정에서 암호화폐를 입금합니다."
  },
  "deprecatedGoerliNtwrkMsg": {
    "message": "이더리움 시스템 업데이트로 인해 Goerli 테스트 네트워크는 곧 단계적으로 지원 중단될 예정입니다."
  },
  "deprecatedNetwork": {
    "message": "이 네트워크는 더 이상 지원되지 않습니다"
  },
  "deprecatedNetworkButtonMsg": {
    "message": "확인"
  },
  "deprecatedNetworkDescription": {
    "message": "연결하려는 네트워크는 Metamask에서 더 이상 지원되지 않습니다. $1"
  },
  "description": {
    "message": "설명"
  },
  "descriptionFromSnap": {
    "message": "$1 설명",
    "description": "$1 represents the name of the snap"
  },
  "destinationAccountPickerNoEligible": {
    "message": "적합한 계정을 찾을 수 없습니다"
  },
  "destinationAccountPickerNoMatching": {
    "message": "일치하는 계정을 찾을 수 없습니다"
  },
  "destinationAccountPickerReceiveAt": {
    "message": "수신 위치"
  },
  "destinationAccountPickerSearchPlaceholderToMainnet": {
    "message": "수신 주소 또는 ENS"
  },
  "destinationAccountPickerSearchPlaceholderToSolana": {
    "message": "수신 주소"
  },
  "destinationTransactionIdLabel": {
    "message": "대상 Tx ID",
    "description": "Label for the destination transaction ID field."
  },
  "details": {
    "message": "세부 정보"
  },
  "developerOptions": {
    "message": "개발자 옵션"
  },
  "disabledGasOptionToolTipMessage": {
    "message": "“$1” 유형은 오리지널 가스비를 최소 10% 인상해야 하는 기준에 미치지 못하므로 비활성화되었습니다.",
    "description": "$1 is gas estimate type which can be market or aggressive"
  },
  "disconnect": {
    "message": "연결 해제"
  },
  "disconnectAllAccounts": {
    "message": "모든 계정 연결 해제"
  },
  "disconnectAllAccountsConfirmationDescription": {
    "message": "연결을 해제하시겠습니까? 사이트 기능을 이용하지 못하게 될 수도 있습니다."
  },
  "disconnectAllAccountsText": {
    "message": "계정"
  },
  "disconnectAllDescriptionText": {
    "message": "이 사이트에서 연결을 해제하면, 이 사이트를 다시 사용하기 위해 계정과 네트워크를 다시 연결해야 합니다."
  },
  "disconnectAllSnapsText": {
    "message": "Snap"
  },
  "disconnectMessage": {
    "message": "이렇게 하면 이 사이트와의 연결이 해제됩니다"
  },
  "disconnectPrompt": {
    "message": "$1 연결 해제"
  },
  "disconnectThisAccount": {
    "message": "이 계정 연결 해제"
  },
  "disconnectedAllAccountsToast": {
    "message": "모든 계정이 $1에서 연결 해제됨",
    "description": "$1 is name of the dapp`"
  },
  "disconnectedSingleAccountToast": {
    "message": "$1, $2에서 연결 해제됨",
    "description": "$1 is name of the name and $2 represents the dapp name`"
  },
  "discover": {
    "message": "발견"
  },
  "discoverSnaps": {
    "message": "Snap 알아보기",
    "description": "Text that links to the Snaps website. Displayed in a banner on Snaps list page in settings."
  },
  "dismiss": {
    "message": "해지"
  },
  "dismissReminderDescriptionField": {
    "message": "이 기능을 켜면 비밀복구구문 백업 알림 메시지를 해지할 수 있습니다. 단, 자금 손실을 방지하려면 비밀복구구문을 백업하는 것이 좋습니다."
  },
  "dismissReminderField": {
    "message": "비밀복구구문 백업 알림 해지"
  },
  "dismissSmartAccountSuggestionEnabledDescription": {
    "message": "이 옵션을 켜면 어떤 계정에서도 '스마트 계정으로 전환' 제안이 더 이상 표시되지 않습니다. 스마트 계정을 사용하면 더 빠른 트랜잭션을 더 낮은 네트워크 수수료로 이용할 수 있으며, 수수료 지불 방식도 더욱 유연해집니다."
  },
  "dismissSmartAccountSuggestionEnabledTitle": {
    "message": "'스마트 계정으로 전환' 제안 끄기"
  },
  "displayNftMedia": {
    "message": "NFT 미디어 표시"
  },
  "displayNftMediaDescription": {
    "message": "NFT 미디어와 데이터를 표시하면 IP 주소가 OpenSea나 기타 제삼자에게 노출될 수 있습니다. 공격자는 이를 통해 회원님의 IP 주소와 이더리움 주소를 연결할 수 있습니다. NFT 자동 감지는 이 설정을 사용하며, 이 설정이 꺼져 있는 경우 사용할 수 없습니다."
  },
  "doNotShare": {
    "message": "누구와도 공유하지 마세요"
  },
  "domain": {
    "message": "도메인"
  },
  "done": {
    "message": "완료"
  },
  "dontShowThisAgain": {
    "message": "다시 표시 안 함"
  },
  "downArrow": {
    "message": "하강 화살표"
  },
  "downloadGoogleChrome": {
    "message": "Google Chrome 다운로드"
  },
  "downloadNow": {
    "message": "지금 다운로드"
  },
  "downloadStateLogs": {
    "message": "상태 로그 다운로드"
  },
  "dragAndDropBanner": {
    "message": "네트워크를 드래그하여 순서를 변경할 수 있습니다. "
  },
  "dropped": {
    "message": "중단됨"
  },
  "duplicateContactTooltip": {
    "message": "이 연락처 이름이 기존 계정이나 연락처와 충돌합니다"
  },
  "duplicateContactWarning": {
    "message": "중복된 연락처가 있습니다"
  },
  "durationSuffixDay": {
    "message": "일",
    "description": "Shortened form of 'day'"
  },
  "durationSuffixHour": {
    "message": "시간",
    "description": "Shortened form of 'hour'"
  },
  "durationSuffixMillisecond": {
    "message": "밀리초",
    "description": "Shortened form of 'millisecond'"
  },
  "durationSuffixMinute": {
    "message": "분",
    "description": "Shortened form of 'minute'"
  },
  "durationSuffixMonth": {
    "message": "개월",
    "description": "Shortened form of 'month'"
  },
  "durationSuffixSecond": {
    "message": "초",
    "description": "Shortened form of 'second'"
  },
  "durationSuffixWeek": {
    "message": "주",
    "description": "Shortened form of 'week'"
  },
  "durationSuffixYear": {
    "message": "년",
    "description": "Shortened form of 'year'"
  },
  "earn": {
    "message": "수익 얻기"
  },
  "edit": {
    "message": "편집"
  },
  "editANickname": {
    "message": "닉네임 편집"
  },
  "editAccounts": {
    "message": "계정 편집"
  },
  "editAddressNickname": {
    "message": "주소 닉네임 편집"
  },
  "editCancellationGasFeeModalTitle": {
    "message": "가스비 취소 편집"
  },
  "editContact": {
    "message": "연락처 편집"
  },
  "editGasFeeModalTitle": {
    "message": "가스비 편집"
  },
  "editGasLimitOutOfBounds": {
    "message": "가스 한도는 $1입니다."
  },
  "editGasLimitOutOfBoundsV2": {
    "message": "가스 한도는 $1보다 크고 $2 미만이어야 합니다.",
    "description": "$1 is the minimum limit for gas and $2 is the maximum limit"
  },
  "editGasLimitTooltip": {
    "message": "가스 한도는 사용하려는 가스의 최대 단위입니다. 가스 단위는 \"최대 우선 요금\" 및 \"최대 요금\"의 승수입니다."
  },
  "editGasMaxBaseFeeGWEIImbalance": {
    "message": "최대 기본 요금이 우선 요금보다 낮을 수 없습니다."
  },
  "editGasMaxBaseFeeHigh": {
    "message": "최대 기본 요금이 필요 이상으로 높습니다."
  },
  "editGasMaxBaseFeeLow": {
    "message": "최대 기본 요금이 현재 네트워크 조건에 비해 낮습니다."
  },
  "editGasMaxFeeHigh": {
    "message": "최대 요금이 필요 이상으로 높습니다."
  },
  "editGasMaxFeeLow": {
    "message": "최대 요금이 네트워크 조건에 비해 너무 낮습니다."
  },
  "editGasMaxFeePriorityImbalance": {
    "message": "최대 요금이 최대 우선 요금보다 낮을 수 없습니다."
  },
  "editGasMaxPriorityFeeBelowMinimum": {
    "message": "최대 우선 요금은 0GWEI보다 커야 합니다."
  },
  "editGasMaxPriorityFeeBelowMinimumV2": {
    "message": "우선 요금은 0보다 커야 합니다."
  },
  "editGasMaxPriorityFeeHigh": {
    "message": "최대 우선 요금이 필요 이상으로 높습니다. 필요 이상으로 지급될 수 있습니다."
  },
  "editGasMaxPriorityFeeHighV2": {
    "message": "우선 요금이 필요 이상으로 높습니다. 필요 이상으로 지급될 수 있습니다"
  },
  "editGasMaxPriorityFeeLow": {
    "message": "최대 우선 요금이 현재 네트워크 조건에 비해 낮습니다."
  },
  "editGasMaxPriorityFeeLowV2": {
    "message": "우선 요금이 현재 네트워크 조건에 비해 낮습니다."
  },
  "editGasPriceTooLow": {
    "message": "가스 가격은 0보다 커야 합니다."
  },
  "editGasPriceTooltip": {
    "message": "이 네트워크에서는 트랜잭션을 제출할 때 \"가스 가격\"을 필수 입력해야 합니다. 가스 가격은 가스 단위당 지급할 금액입니다."
  },
  "editGasSubTextFeeLabel": {
    "message": "최대 요금"
  },
  "editGasTitle": {
    "message": "우선 순위 편집"
  },
  "editGasTooLow": {
    "message": "알 수 없는 처리 시간"
  },
  "editInPortfolio": {
    "message": "Portfolio에서 수정"
  },
  "editNetworkLink": {
    "message": "원본 네트워크 편집"
  },
  "editNetworksTitle": {
    "message": "네트워크 편집"
  },
  "editNonceField": {
    "message": "논스 편집"
  },
  "editNonceMessage": {
    "message": "이는 고급 기능으로, 주의해서 사용해야 합니다."
  },
  "editPermission": {
    "message": "권한 편집"
  },
  "editPermissions": {
    "message": "권한 편집"
  },
  "editSpeedUpEditGasFeeModalTitle": {
    "message": "가스비 가속 편집"
  },
  "editSpendingCap": {
    "message": "지출 한도 편집"
  },
  "editSpendingCapAccountBalance": {
    "message": "계정 잔액: $1 $2"
  },
  "editSpendingCapDesc": {
    "message": "회원님을 대신하여 지출해도 부담되지 않는 금액을 입력하세요."
  },
  "editSpendingCapError": {
    "message": "지출 한도는 소수점 이하 $1 자리를 초과할 수 없습니다. 계속하려면 소수점 이하 숫자를 제거하세요."
  },
  "editSpendingCapSpecialCharError": {
    "message": "숫자만 입력"
  },
  "enableAutoDetect": {
    "message": " 자동 감지 활성화"
  },
  "enableFromSettings": {
    "message": " 설정에서 이 기능을 활성화합니다."
  },
  "enableSnap": {
    "message": "활성화"
  },
  "enableToken": {
    "message": "$1 활성화",
    "description": "$1 is a token symbol, e.g. ETH"
  },
  "enabled": {
    "message": "활성화됨"
  },
  "enabledNetworks": {
    "message": "활성화된 네트워크"
  },
  "encryptionPublicKeyNotice": {
    "message": "$1에서 회원님의 공개 암호화 키를 요구합니다. 동의를 받으면 이 사이트에서 암호화된 메시지를 작성하여 회원님에게 전송할 수 있습니다.",
    "description": "$1 is the web3 site name"
  },
  "encryptionPublicKeyRequest": {
    "message": "암호화 공개 키 요구"
  },
  "endpointReturnedDifferentChainId": {
    "message": "입력한 RPC URL이 체인 ID($1)와 다릅니다.",
    "description": "$1 is the return value of eth_chainId from an RPC endpoint"
  },
  "enhancedTokenDetectionAlertMessage": {
    "message": "$1에서 향상된 토큰 감지 기능을 사용할 수 있습니다. $2"
  },
  "ensDomainsSettingDescriptionIntroduction": {
    "message": "MetaMask를 사용하면 브라우저의 주소창에서 ENS 도메인을 바로 볼 수 있습니다. 방법은 다음과 같습니다."
  },
  "ensDomainsSettingDescriptionOutroduction": {
    "message": "이 기능을 사용하면 IPFS 제삼자 서비스에 회원님의 IP 주소가 노출된다는 사실을 명심하세요."
  },
  "ensDomainsSettingDescriptionPart1": {
    "message": "MetaMask에서는 이더리움의 ENS 계약을 확인하여 해당 ENS 이름과 연결되어 있는 코드를 찾습니다."
  },
  "ensDomainsSettingDescriptionPart2": {
    "message": "해당 코드가 IPFS와 링크되어 있으면 관련 콘텐츠(주로 웹사이트)를 볼 수 있습니다."
  },
  "ensDomainsSettingTitle": {
    "message": "주소창에 ENS 도메인 표시하기"
  },
  "ensUnknownError": {
    "message": "ENS를 조회하지 못했습니다."
  },
  "enterANameToIdentifyTheUrl": {
    "message": "URL을 식별할 이름을 입력하세요"
  },
  "enterChainId": {
    "message": "체인 ID 입력"
  },
  "enterMaxSpendLimit": {
    "message": "최대 지출 한도 입력"
  },
  "enterNetworkName": {
    "message": "네트워크 이름 입력"
  },
  "enterOptionalPassword": {
    "message": "선택적 비밀번호를 입력하세요"
  },
  "enterPasswordContinue": {
    "message": "계속하려면 비밀번호를 입력하세요"
  },
  "enterRpcUrl": {
    "message": "RPC URL 입력"
  },
  "enterSymbol": {
    "message": "심볼 입력"
  },
  "enterTokenNameOrAddress": {
    "message": "토큰 이름 입력 또는 주소 붙여넣기"
  },
  "enterYourPassword": {
    "message": "비밀번호 입력"
  },
  "errorCode": {
    "message": "코드: $1",
    "description": "Displayed error code for debugging purposes. $1 is the error code"
  },
  "errorGettingSafeChainList": {
    "message": "안전 체인 목록을 가져오는 동안 오류가 발생했습니다. 주의하여 계속 진행하세요."
  },
  "errorMessage": {
    "message": "메시지: $1",
    "description": "Displayed error message for debugging purposes. $1 is the error message"
  },
  "errorName": {
    "message": "코드: $1",
    "description": "Displayed error name for debugging purposes. $1 is the error name"
  },
  "errorPageContactSupport": {
    "message": "고객 지원 문의",
    "description": "Button for contact MM support"
  },
  "errorPageDescribeUsWhatHappened": {
    "message": "오류에 대해 설명해 주세요",
    "description": "Button for submitting report to sentry"
  },
  "errorPageInfo": {
    "message": "귀하의 정보를 표시할 수 없습니다. 걱정하지 마세요, 지갑과 자금은 안전합니다.",
    "description": "Information banner shown in the error page"
  },
  "errorPageMessageTitle": {
    "message": "오류 메시지",
    "description": "Title for description, which is displayed for debugging purposes"
  },
  "errorPageSentryFormTitle": {
    "message": "오류에 대해 설명해 주세요",
    "description": "In sentry feedback form, The title at the top of the feedback form."
  },
  "errorPageSentryMessagePlaceholder": {
    "message": "버그를 재현할 수 있는 방법 등 자세한 정보를 알려주시면 문제를 해결하는 데 도움이 됩니다.",
    "description": "In sentry feedback form, The placeholder for the feedback description input field."
  },
  "errorPageSentrySuccessMessageText": {
    "message": "감사합니다! 곧 확인하겠습니다.",
    "description": "In sentry feedback form, The message displayed after a successful feedback submission."
  },
  "errorPageTitle": {
    "message": "MetaMask 오류 발생",
    "description": "Title of generic error page"
  },
  "errorPageTryAgain": {
    "message": "다시 시도",
    "description": "Button for try again"
  },
  "errorStack": {
    "message": "스택:",
    "description": "Title for error stack, which is displayed for debugging purposes"
  },
  "errorWhileConnectingToRPC": {
    "message": "사용자 맞춤 네트워크 연결 중에 오류가 발생했습니다."
  },
  "errorWithSnap": {
    "message": "$1 오류",
    "description": "$1 represents the name of the snap"
  },
  "estimatedFee": {
    "message": "예상 수수료"
  },
  "estimatedFeeTooltip": {
    "message": "네트워크에서 트랜잭션을 처리하기 위해 지불한 금액입니다."
  },
  "ethGasPriceFetchWarning": {
    "message": "현재 주요 가스 견적 서비스를 사용할 수 없으므로 백업 가스 가격을 제공합니다."
  },
  "ethereumProviderAccess": {
    "message": "이더리움 공급업체에 $1 엑세스 허용",
    "description": "The parameter is the name of the requesting origin"
  },
  "ethereumPublicAddress": {
    "message": "이더리움 공개 주소"
  },
  "etherscan": {
    "message": "Etherscan"
  },
  "etherscanView": {
    "message": "Etherscan에서 계정 보기"
  },
  "etherscanViewOn": {
    "message": "Etherscan에서 보기"
  },
  "existingChainId": {
    "message": "입력한 정보는 기존 체인 ID와 연결되어 있습니다."
  },
  "expandView": {
    "message": "보기 확장"
  },
  "experimental": {
    "message": "실험적"
  },
  "exploreweb3": {
    "message": "웹3 탐색"
  },
  "exportYourData": {
    "message": "데이터 내보내기"
  },
  "exportYourDataButton": {
    "message": "다운로드"
  },
  "exportYourDataDescription": {
    "message": "계약 및 환경설정 등의 데이터를 내보낼 수 있습니다."
  },
  "extendWalletWithSnaps": {
    "message": "커뮤니티에서 만들어진 Snap을 알아보고 웹3 경험을 개인 맞춤하세요.",
    "description": "Banner description displayed on Snaps list page in Settings when less than 6 Snaps is installed."
  },
  "externalAccount": {
    "message": "외부 계정"
  },
  "externalExtension": {
    "message": "외부 확장"
  },
  "externalNameSourcesSetting": {
    "message": "추천 닉네임"
  },
  "externalNameSourcesSettingDescription": {
    "message": "Etherscan, Infura, Lens Protocol과 같은 제삼자에게서 회원님이 상호작용하는 주소에 대한 추천 닉네임을 가져올 것입니다. 이러한 제삼자는 해당 주소와 회원님의 IP 주소를 볼 수 있습니다. 회원님의 계정 주소는 제삼자에게 노출되지 않습니다."
  },
  "failed": {
    "message": "실패"
  },
  "failedToFetchChainId": {
    "message": "체인 ID를 가져올 수 없습니다. RPC URL이 올바른가요?"
  },
  "failover": {
    "message": "장애 조치"
  },
  "failoverRpcUrl": {
    "message": "장애 조치 RPC URL"
  },
  "failureMessage": {
    "message": "문제가 발생했습니다. 작업을 완료할 수 없습니다."
  },
  "fast": {
    "message": "빠름"
  },
  "feeDetails": {
    "message": "수수료 세부 정보"
  },
  "fileImportFail": {
    "message": "파일 가져오기가 작동하지 않나요? 여기를 클릭하세요.",
    "description": "Helps user import their account from a JSON file"
  },
  "flaskWelcomeUninstall": {
    "message": "이 확장 프로그램을 삭제해야 합니다",
    "description": "This request is shown on the Flask Welcome screen. It is intended for non-developers, and will be bolded."
  },
  "flaskWelcomeWarning1": {
    "message": "Flask는 개발자가 불안정한 신규 API를 실험하기 위한 것입니다. 개발자나 베타 테스터가 아니면 $1하세요.",
    "description": "This is a warning shown on the Flask Welcome screen, intended to encourage non-developers not to proceed any further. $1 is the bolded message 'flaskWelcomeUninstall'"
  },
  "flaskWelcomeWarning2": {
    "message": "이 확장 프로그램은 안전성이나 안정성을 보장하지 않습니다. Flask에서 제공하는 새로운 API는 피싱 공격에 대비한 강화 과정을 거치지 않았습니다. 즉, Flask가 필요한 모든 사이트나 스냅은 자산을 훔치려는 악의적 시도일 수 있습니다.",
    "description": "This explains the risks of using MetaMask Flask"
  },
  "flaskWelcomeWarning3": {
    "message": "모든 Flask의 API는 실험 단계입니다. 따라서 예고 없이 변경, 제거되거나 안정적인 MetaMask로 마이그레이션되지 않고 Flask에 무기한 남아 있을 수 있습니다. 사용 시 위험은 본인 책임입니다.",
    "description": "This message warns developers about unstable Flask APIs"
  },
  "flaskWelcomeWarning4": {
    "message": "Flask를 사용할 때는 정규 MetaMask 익스텐션을 비활성화하세요.",
    "description": "This message calls to pay attention about multiple versions of MetaMask running on the same site (Flask + Prod)"
  },
  "flaskWelcomeWarningAcceptButton": {
    "message": "본인은 이 위험을 감수합니다",
    "description": "this text is shown on a button, which the user presses to confirm they understand the risks of using Flask"
  },
  "floatAmountToken": {
    "message": "토큰 금액은 정수여야 합니다"
  },
  "followUsOnTwitter": {
    "message": "트위터에서 팔로우하세요"
  },
  "forbiddenIpfsGateway": {
    "message": "금지된 IPFS 게이트웨이: CID 게이트웨이를 지정하세요."
  },
  "forgetDevice": {
    "message": "이 장치 삭제"
  },
  "forgotPassword": {
    "message": "비밀번호를 잊으셨나요?"
  },
  "form": {
    "message": "양식"
  },
  "from": {
    "message": "발신"
  },
  "fromAddress": {
    "message": "발신: $1",
    "description": "$1 is the address to include in the From label. It is typically shortened first using shortenAddress"
  },
  "fromTokenLists": {
    "message": "가져올 토큰 목록: $1"
  },
  "function": {
    "message": "기능: $1"
  },
  "fundingMethod": {
    "message": "자금 조달 방법"
  },
  "gas": {
    "message": "가스"
  },
  "gasDisplayAcknowledgeDappButtonText": {
    "message": "제안된 가스비 편집"
  },
  "gasDisplayDappWarning": {
    "message": "$1에서 이 가스비를 제안했습니다. 이를 무시하면 트랜잭션에 문제가 발생할 수 있습니다. 질문이 있는 경우 $1에 문의하세요.",
    "description": "$1 represents the Dapp's origin"
  },
  "gasFee": {
    "message": "가스비"
  },
  "gasLimit": {
    "message": "가스 한도"
  },
  "gasLimitInfoTooltipContent": {
    "message": "가스 한도는 지불할 가스 단위의 최대 금액입니다."
  },
  "gasLimitRecommended": {
    "message": "권장 가스비 한도는 $1입니다. 가스 한도가 이보다 낮으면 실패할 수 있습니다."
  },
  "gasLimitTooLow": {
    "message": "가스 한도는 21000 이상이어야 합니다."
  },
  "gasLimitTooLowWithDynamicFee": {
    "message": "가스 한도는 $1 이상이어야 합니다.",
    "description": "$1 is the custom gas limit, in decimal."
  },
  "gasLimitV2": {
    "message": "가스 한도"
  },
  "gasOption": {
    "message": "가스 옵션"
  },
  "gasPrice": {
    "message": "가스 가격(GWEI)"
  },
  "gasPriceExcessive": {
    "message": "가스비가 불필요하게 높게 설정되었습니다. 가격을 낮추는 것을 고려해 보세요."
  },
  "gasPriceExcessiveInput": {
    "message": "가스 가격 초과"
  },
  "gasPriceExtremelyLow": {
    "message": "가스 가격이 너무 낮음"
  },
  "gasPriceFetchFailed": {
    "message": "네트워크 오류로 인해 가스 가격 견적 추산을 실패했습니다."
  },
  "gasPriceInfoTooltipContent": {
    "message": "가스 가격은 각 가스 단위에 대해 지불할 Ether 금액을 지정합니다."
  },
  "gasTimingHoursShort": {
    "message": "$1 시간",
    "description": "$1 represents a number of hours"
  },
  "gasTimingLow": {
    "message": "느림"
  },
  "gasTimingMinutesShort": {
    "message": "$1 분",
    "description": "$1 represents a number of minutes"
  },
  "gasTimingSecondsShort": {
    "message": "$1 초",
    "description": "$1 represents a number of seconds"
  },
  "gasUsed": {
    "message": "가스 사용됨"
  },
  "general": {
    "message": "일반"
  },
  "generalCameraError": {
    "message": "카메라에 액세스할 수 없습니다. 다시 시도하세요."
  },
  "generalCameraErrorTitle": {
    "message": "오류가 발생했습니다...."
  },
  "generalDescription": {
    "message": "여러 기기의 설정을 동기화하고, 네트워크 환경을 선택하며, 토큰 데이터를 추적하세요"
  },
  "genericExplorerView": {
    "message": "$1에서 계정 보기"
  },
  "goToSite": {
    "message": "사이트로 이동"
  },
  "goerli": {
    "message": "Goerli 테스트 네트워크"
  },
  "gotIt": {
    "message": "확인"
  },
  "grantExactAccess": {
    "message": "정확한 접근 허용"
  },
  "gwei": {
    "message": "GWEI"
  },
  "hardware": {
    "message": "하드웨어"
  },
  "hardwareWalletConnected": {
    "message": "하드웨어 지갑 연결됨"
  },
  "hardwareWalletLegacyDescription": {
    "message": "(레거시)",
    "description": "Text representing the MEW path"
  },
  "hardwareWalletSubmissionWarningStep1": {
    "message": "$1(이)가 연결되어 있고 이더리움 앱을 선택했는지 확인하세요."
  },
  "hardwareWalletSubmissionWarningStep2": {
    "message": "$1 장치에서 '스마트 계약 데이터' 또는 '블라인드 서명'을 활성화하세요."
  },
  "hardwareWalletSubmissionWarningTitle": {
    "message": "제출을 클릭하기 전:"
  },
  "hardwareWalletSupportLinkConversion": {
    "message": "여기를 클릭"
  },
  "hardwareWallets": {
    "message": "하드웨어 지갑 연결"
  },
  "hardwareWalletsInfo": {
    "message": "하드웨어 지갑을 통합하면 외부 서버에 API 호출을 사용하며, 이 서버는 사용자의 IP 주소와 사용자와 인터렉션하는 스마트 계약의 주소를 볼 수 있습니다."
  },
  "hardwareWalletsMsg": {
    "message": "MetaMask와 함께 사용할 하드웨어 지갑을 선택하세요."
  },
  "here": {
    "message": "여기",
    "description": "as in -click here- for more information (goes with troubleTokenBalances)"
  },
  "hexData": {
    "message": "헥스 데이터"
  },
  "hiddenAccounts": {
    "message": "숨긴 계정"
  },
  "hide": {
    "message": "숨기기"
  },
  "hideAccount": {
    "message": "계정 숨기기"
  },
  "hideAdvancedDetails": {
    "message": "고급 세부 정보 숨기기"
  },
  "hideSentitiveInfo": {
    "message": "민감한 정보 숨기기"
  },
  "hideTokenPrompt": {
    "message": "토큰을 숨기겠습니까?"
  },
  "hideTokenSymbol": {
    "message": "$1 숨기기",
    "description": "$1 is the symbol for a token (e.g. 'DAI')"
  },
  "hideZeroBalanceTokens": {
    "message": "잔액 없는 토큰 숨기기"
  },
  "high": {
    "message": "공격적"
  },
  "highGasSettingToolTipMessage": {
    "message": "변동성이 크고 심지어 휘발성이 높은 시장입니다. $1 이용으로 인기 NFT 드롭 등으로 인한 네트워크 트래픽 급증에 대응하세요.",
    "description": "$1 is key 'high' (text: 'Aggressive') separated here so that it can be passed in with bold font-weight"
  },
  "highLowercase": {
    "message": "높음"
  },
  "highestCurrentBid": {
    "message": "현재 최고 입찰"
  },
  "highestFloorPrice": {
    "message": "최고 바닥 가격"
  },
  "history": {
    "message": "기록"
  },
  "holdToRevealContent1": {
    "message": "비밀복구구문이 있으면 $1 기능을 사용할 수 있습니다",
    "description": "$1 is a bolded text with the message from 'holdToRevealContent2'"
  },
  "holdToRevealContent2": {
    "message": "지갑과 자금 모두에 액세스할 수 있습니다.",
    "description": "Is the bolded text in 'holdToRevealContent1'"
  },
  "holdToRevealContent3": {
    "message": "이는 누구와도 공유하지 마세요. $1 $2",
    "description": "$1 is a message from 'holdToRevealContent4' and $2 is a text link with the message from 'holdToRevealContent5'"
  },
  "holdToRevealContent4": {
    "message": "MetaMask 지원팀은 이러한 정보를 절대로 묻지 않습니다,",
    "description": "Part of 'holdToRevealContent3'"
  },
  "holdToRevealContent5": {
    "message": "오히려 피싱 사기꾼들이 요구할 수 있으니 주의가 필요합니다.",
    "description": "The text link in 'holdToRevealContent3'"
  },
  "holdToRevealContentPrivateKey1": {
    "message": "개인 키가 있으면 $1 기능을 사용할 수 있습니다",
    "description": "$1 is a bolded text with the message from 'holdToRevealContentPrivateKey2'"
  },
  "holdToRevealContentPrivateKey2": {
    "message": "지갑과 자금 모두에 액세스할 수 있습니다.",
    "description": "Is the bolded text in 'holdToRevealContentPrivateKey2'"
  },
  "holdToRevealLockedLabel": {
    "message": "눌러서 잠긴 서클 공개"
  },
  "holdToRevealPrivateKey": {
    "message": "눌러서 개인 키 공개"
  },
  "holdToRevealPrivateKeyTitle": {
    "message": "개인 키를 안전하게 보관하세요"
  },
  "holdToRevealSRP": {
    "message": "눌러서 SRP 공개"
  },
  "holdToRevealSRPTitle": {
    "message": "SRP를 안전하게 보관하세요"
  },
  "holdToRevealUnlockedLabel": {
    "message": "눌러서 잠금해제된 서클 공개"
  },
  "honeypotDescription": {
    "message": "이 토큰은 허니팟 위험이 있을 수 있습니다. 상호작용 전에 신중히 조사하여 잠재적인 손실을 예방하세요."
  },
  "honeypotTitle": {
    "message": "허니팟"
  },
  "howNetworkFeesWorkExplanation": {
    "message": "트랜잭션을 처리하기 위해 필요한 예상 수수료입니다. 최대 수수료는 $1입니다."
  },
  "howQuotesWork": {
    "message": "견적 방식"
  },
  "howQuotesWorkExplanation": {
    "message": "이 견적은 검색한 견적 중 최고의 수익률을 제공합니다. 이는 브릿지 수수료와 $1% MetaMask 수수료를 포함한 스왑 비율에서 가스비를 뺀 것을 기준으로 합니다. 가스비는 네트워크 혼잡도와 트랜잭션의 복잡성에 따라 달라집니다."
  },
  "id": {
    "message": "ID"
  },
  "ignoreAll": {
    "message": "모두 무시"
  },
  "ignoreTokenWarning": {
    "message": "토큰을 숨기면 지갑에 표시되지 않습니다. 하지만 이를 검색하여 추가할 수 있습니다."
  },
  "imToken": {
    "message": "imToken"
  },
  "import": {
    "message": "가져오기",
    "description": "Button to import an account from a selected file"
  },
  "importAccountError": {
    "message": "계정 가져오기 오류"
  },
  "importAccountErrorIsSRP": {
    "message": "비밀복구구문 (또는 니모닉)을 입력하셨습니다. 계정을 이곳으로 불러오려면 64자의 16진수 문자열인 개인 키를 입력해야 합니다."
  },
  "importAccountErrorNotAValidPrivateKey": {
    "message": "유효한 개인 키가 아닙니다. 16진수 문자열을 입력했지만 64자리가 아닙니다."
  },
  "importAccountErrorNotHexadecimal": {
    "message": "유효한 개인 키가 아닙니다. 반드시 64자의 16진수 문자열인 개인 키를 입력해야 합니다."
  },
  "importAccountJsonLoading1": {
    "message": "이 JSON 파일을 가져오려면 몇 분 정도 걸리며 MetaMask가 정지됩니다."
  },
  "importAccountJsonLoading2": {
    "message": "죄송합니다. 향후에는 더 빠르게 개선하겠습니다."
  },
  "importAccountMsg": {
    "message": "가져온 계정은 MetaMask 계정 비밀복구구문과 연결하지 못합니다. 가져온 계정에 대해 자세히 알아보기"
  },
  "importNFT": {
    "message": "NFT 가져오기"
  },
  "importNFTAddressToolTip": {
    "message": "예를 들어 OpenSea의 NFT 페이지 세부 정보에는 '계약 주소'라는 파란색 하이퍼링크 값이 있습니다. 이를 클릭하면 Etherscan의 계약 주소로 이동합니다. 해당 페이지의 왼쪽 상단에는 '계약(Contract)'이라고 표시된 아이콘이 있고 오른쪽으로 문자와 숫자로 구성된 긴 문자열이 있어야 합니다. 이것이 바로 NFT를 생성한 계약 주소입니다. 주소 오른쪽의 '복사' 아이콘을 클릭하면 이를 클립보드에 저장할 수 있습니다."
  },
  "importNFTPage": {
    "message": "NFT 페이지 가져오기"
  },
  "importNFTTokenIdToolTip": {
    "message": "NFT의 ID는 고유한 식별자이므로 동일한 NFT는 존재하지 않습니다. 다시 말하지만, OpenSea에서 이 번호는 '세부 정보'에서 찾아볼 수 있습니다. 이를 기록하거나 클립보드에 복사해 두세요."
  },
  "importNWordSRP": {
    "message": "$1단어 복구 구문이 있습니다",
    "description": "$1 is the number of words in the recovery phrase"
  },
  "importPrivateKey": {
    "message": "개인 키"
  },
  "importSRPDescription": {
    "message": "12개 또는 24개의 단어로 된 비밀복구구문으로 기존 지갑을 가져오세요."
  },
  "importSRPNumberOfWordsError": {
    "message": "비밀복구구문은 12개 또는 24개의 단어로 구성되어 있습니다"
  },
  "importSRPWordError": {
    "message": "$1 단어가 잘못되었거나 철자가 틀렸습니다.",
    "description": "$1 is the word that is incorrect or misspelled"
  },
  "importSRPWordErrorAlternative": {
    "message": "$1 및 $2 단어가 잘못되었거나 철자가 틀렸습니다.",
    "description": "$1 and $2 are multiple words that are mispelled."
  },
  "importSecretRecoveryPhrase": {
    "message": "비밀복구구문 가져오기"
  },
  "importSecretRecoveryPhraseUnknownError": {
    "message": "알 수 없는 오류가 발생했습니다."
  },
  "importSelectedTokens": {
    "message": "선택한 토큰을 불러올까요?"
  },
  "importSelectedTokensDescription": {
    "message": "선택한 토큰만 지갑에 표시됩니다. 숨긴 토큰은 토큰 검색을 통해 나중에 언제든지 불러올 수 있습니다."
  },
  "importTokenQuestion": {
    "message": "토큰을 가져올까요?"
  },
  "importTokenWarning": {
    "message": "기존 토큰의 가짜 버전을 포함하여 누구나 어떤 이름으로든 토큰을 만들 수 있습니다. 추가 및 트랜잭션은 사용자의 책임입니다."
  },
  "importTokensCamelCase": {
    "message": "토큰 가져오기"
  },
  "importTokensError": {
    "message": "토큰을 가져올 수 없습니다. 나중에 다시 시도하세요."
  },
  "importWallet": {
    "message": "지갑 가져오기"
  },
  "importWalletOrAccountHeader": {
    "message": "지갑 또는 계정 가져오기"
  },
  "importWalletSuccess": {
    "message": "비밀복구구문 $1 가져옴",
    "description": "$1 is the index of the secret recovery phrase"
  },
  "importWithCount": {
    "message": "$1 불러오기",
    "description": "$1 will the number of detected tokens that are selected for importing, if all of them are selected then $1 will be all"
  },
  "imported": {
    "message": "가져옴",
    "description": "status showing that an account has been fully loaded into the keyring"
  },
  "inYourSettings": {
    "message": "설정에서"
  },
  "included": {
    "message": "포함됨"
  },
  "includesXTransactions": {
    "message": "$1건의 트랜잭션 포함"
  },
  "infuraBlockedNotification": {
    "message": "MetaMask이 블록체인 호스트에 연결할 수 없습니다. $1 오류 가능성을 검토하세요.",
    "description": "$1 is a clickable link with with text defined by the 'here' key"
  },
  "initialTransactionConfirmed": {
    "message": "최초 트랜잭션을 네트워크에서 컨펌했습니다. 돌아가려면 컨펌을 클릭하세요."
  },
  "insightsFromSnap": {
    "message": "$1 인사이트",
    "description": "$1 represents the name of the snap"
  },
  "install": {
    "message": "설치"
  },
  "installOrigin": {
    "message": "출처 설치"
  },
  "installRequest": {
    "message": "MetaMask에 추가"
  },
  "installedOn": {
    "message": "$1에 설치됨",
    "description": "$1 is the date when the snap has been installed"
  },
  "insufficientBalance": {
    "message": "잔액이 부족합니다."
  },
  "insufficientFunds": {
    "message": "자금이 부족합니다."
  },
  "insufficientFundsForGas": {
    "message": "가스 자금 부족"
  },
  "insufficientLockedLiquidityDescription": {
    "message": "유동성 토큰을 적절히 락업하거나 소각하지 않아 토큰이 급격한 유동성 이탈에 취약하므로 시장 불안정을 초래할 수 있습니다."
  },
  "insufficientLockedLiquidityTitle": {
    "message": "유동성 락업 부족"
  },
  "insufficientTokens": {
    "message": "토큰이 부족합니다."
  },
  "interactWithSmartContract": {
    "message": "스마트 계약"
  },
  "interactingWith": {
    "message": "다음과 상호 작용:"
  },
  "interactingWithTransactionDescription": {
    "message": "지금 상호작용하고 있는 계약입니다. 세부 정보를 확인하여 사기를 방지하세요."
  },
  "interaction": {
    "message": "상호작용"
  },
  "invalidAddress": {
    "message": "잘못된 주소"
  },
  "invalidAddressRecipient": {
    "message": "수신 주소가 올바르지 않음"
  },
  "invalidAssetType": {
    "message": "이 자산은 NFT이므로 NFT 탭에 있는 NFT 가져오기 페이지에서 다시 추가해야 합니다"
  },
  "invalidChainIdTooBig": {
    "message": "잘못된 체인 ID. 체인 ID가 너무 큽니다."
  },
  "invalidCustomNetworkAlertContent1": {
    "message": "맞춤 네트워크 '$1'의 체인 ID를 다시 입력해야 합니다.",
    "description": "$1 is the name/identifier of the network."
  },
  "invalidCustomNetworkAlertContent2": {
    "message": "악성 또는 결함이 있는 네트워크 공급업체의 공격을 방어하려면, 이제 모든 맞춤 네트워크에 체인 ID를 사용해야 합니다."
  },
  "invalidCustomNetworkAlertContent3": {
    "message": "설정 > 네트워크로 이동한 후 체인 ID를 입력하세요. $1에서 가장 인기 있는 네트워크의 체인 ID를 찾을 수 있습니다.",
    "description": "$1 is a link to https://chainid.network"
  },
  "invalidCustomNetworkAlertTitle": {
    "message": "잘못된 맞춤 네트워크"
  },
  "invalidHexData": {
    "message": "잘못된 헥스 데이터"
  },
  "invalidHexNumber": {
    "message": "잘못된 16진수입니다."
  },
  "invalidHexNumberLeadingZeros": {
    "message": "잘못된 16진수입니다. 앞에 있는 0을 모두 제거하세요."
  },
  "invalidIpfsGateway": {
    "message": "잘못된 IPFS 게이트웨이: 값은 올바른 URL이어야 합니다."
  },
  "invalidNumber": {
    "message": "숫자가 올바르지 않습니다. 십진수나 '0x'로 시작하는 16진수를 입력하세요."
  },
  "invalidNumberLeadingZeros": {
    "message": "숫자가 올바르지 않습니다. 앞에 있는 0을 모두 제거하세요."
  },
  "invalidRPC": {
    "message": "잘못된 RPC URL"
  },
  "invalidSeedPhrase": {
    "message": "잘못된 비밀복구구문"
  },
  "invalidSeedPhraseCaseSensitive": {
    "message": "입력 오류: 비밀복구구문은 대소문자를 구분해야 합니다."
  },
  "ipfsGateway": {
    "message": "IPFS 게이트웨이"
  },
  "ipfsGatewayDescription": {
    "message": "MetaMask는 타사 서비스를 이용하여 IPFS에 저장된 NFT 이미지를 표시하고, 브라우저 주소창에 입력한 ENS 주소 관련 정보도 표시하며, 다른 토큰의 아이콘도 가져옵니다. 이 기능을 이용하면 IP 주소가 해당 서비스에 노출될 수 있습니다."
  },
  "ipfsToggleModalDescriptionOne": {
    "message": "당사는 타사 서비스를 사용하여 IPFS에 저장된 NFT 이미지를 표시하고, 브라우저 주소창에 입력된 ENS 주소와 관련된 정보를 표시하며, 다양한 토큰의 아이콘을 가져옵니다. 이러한 서비스를 사용하면 귀하의 IP 주소가 해당 서비스에 노출될 수 있습니다."
  },
  "ipfsToggleModalDescriptionTwo": {
    "message": "컨펌을 선택하면 IPFS 해상도가 활성화됩니다. 언제든지 $1에서 비활성화할 수 있습니다.",
    "description": "$1 is the method to turn off ipfs"
  },
  "ipfsToggleModalSettings": {
    "message": "설정 > 보안 및 개인정보"
  },
  "isSigningOrSubmitting": {
    "message": "이전 트랜잭션이 아직 서명 또는 제출 중입니다."
  },
  "jazzAndBlockies": {
    "message": "Jazzicons와 Blockies는 계정을 한눈에 식별할 수 있게 도와주는 두 가지 고유한 아이콘 스타일입니다."
  },
  "jazzicons": {
    "message": "Jazzicons"
  },
  "jsonFile": {
    "message": "JSON 파일",
    "description": "format for importing an account"
  },
  "keyringAccountName": {
    "message": "계정 이름"
  },
  "keyringAccountPublicAddress": {
    "message": "공개 주소"
  },
  "keyringSnapRemovalResult1": {
    "message": "$1 제거 $2",
    "description": "Displays the result after removal of a keyring snap. $1 is the snap name, $2 is whether it is successful or not"
  },
  "keyringSnapRemovalResultNotSuccessful": {
    "message": "실패 ",
    "description": "Displays the `not` word in $2."
  },
  "keyringSnapRemoveConfirmation": {
    "message": "$1을(를) 입력하여 이 스냅을 제거할지 확인합니다:",
    "description": "Asks user to input the name nap prior to deleting the snap. $1 is the snap name"
  },
  "keystone": {
    "message": "Keystone"
  },
  "knownAddressRecipient": {
    "message": "알려진 계약 주소입니다."
  },
  "knownTokenWarning": {
    "message": "이 작업은 지갑에 목록에 등재되어 피싱에 사용될 수 있는 토큰을 편집합니다. 해당 토큰이 나타내는 내용을 변경하려는 경우에만 작업을 승인하세요. $1에 대해 알아보기"
  },
  "l1Fee": {
    "message": "L1 수수료"
  },
  "l1FeeTooltip": {
    "message": "L1 가스비"
  },
  "l2Fee": {
    "message": "L2 수수료"
  },
  "l2FeeTooltip": {
    "message": "L2 가스비"
  },
  "lastConnected": {
    "message": "마지막 연결"
  },
  "lastSold": {
    "message": "최근 판매"
  },
  "lavaDomeCopyWarning": {
    "message": "안전을 위해 지금은 이 텍스트를 선택할 수 없습니다."
  },
  "layer1Fees": {
    "message": "레이어 1 요금"
  },
  "layer2Fees": {
    "message": "레이어 2 요금"
  },
  "learnHow": {
    "message": "방법 확인하기"
  },
  "learnMore": {
    "message": "자세히 알아보기"
  },
  "learnMoreAboutGas": {
    "message": "가스에 대해 $1하시겠습니까?",
    "description": "$1 will be replaced by the learnMore translation key"
  },
  "learnMoreAboutPrivacy": {
    "message": "개인정보 보호 모범 사례에 대해 자세히 알아보세요."
  },
  "learnMoreAboutSolanaAccounts": {
    "message": "솔라나 계정에 대해 더 자세히 알아보기"
  },
  "learnMoreKeystone": {
    "message": "자세히 알아보기"
  },
  "learnMoreUpperCase": {
    "message": "자세히 알아보기"
  },
  "learnMoreUpperCaseWithDot": {
    "message": "자세히 알아보세요."
  },
  "learnScamRisk": {
    "message": "사기 및 보안 위험"
  },
  "leaveMetaMask": {
    "message": "MetaMask를 나가시겠습니까?"
  },
  "leaveMetaMaskDesc": {
    "message": "MetaMask 외부의 사이트를 방문하려고 합니다. 계속하기 전에 URL을 다시 한번 확인하세요."
  },
  "ledgerAccountRestriction": {
    "message": "새 계정을 추가하려면 먼저 기존의 최종 계정을 사용해야 합니다."
  },
  "ledgerConnectionInstructionCloseOtherApps": {
    "message": "장치에 연결된 다른 소프트웨어를 닫은 다음 여기를 클릭하여 새로 고침하세요."
  },
  "ledgerConnectionInstructionHeader": {
    "message": "컨펌을 클릭하기 전:"
  },
  "ledgerConnectionInstructionStepFour": {
    "message": "Ledger 장치에서 \"스마트 계약 데이터\" 또는 \"블라인드 서명\"을 활성화하세요"
  },
  "ledgerConnectionInstructionStepThree": {
    "message": "Ledger 장치를 연결하고 이더리움 앱을 선택하세요."
  },
  "ledgerDeviceOpenFailureMessage": {
    "message": "Ledger 장치를 열지 못했습니다. Ledger가 다른 소프트웨어에 연결되어 있을 수 있습니다. Ledger Live 또는 Ledger 장치에 연결된 다른 응용 프로그램을 닫고 다시 연결하세요."
  },
  "ledgerErrorConnectionIssue": {
    "message": "Ledger를 다시 연결하고, ETH 앱을 열어 다시 시도하세요."
  },
  "ledgerErrorDevicedLocked": {
    "message": "Ledger가 잠겨있습니다. 잠금 해제하고 다시 시도하세요."
  },
  "ledgerErrorEthAppNotOpen": {
    "message": "문제를 해결하려면 기기에서 ETH 앱을 열고 다시 시도하세요."
  },
  "ledgerErrorTransactionDataNotPadded": {
    "message": "이더리움 트랜잭션의 입력 데이터가 충분히 패딩되지 않았습니다."
  },
  "ledgerLiveApp": {
    "message": "Ledger Live 앱"
  },
  "ledgerLocked": {
    "message": "Ledger 장치에 연결할 수 없습니다. 장치의 잠금이 해제되어 있고 이더리움 앱이 열려 있는지 확인하세요."
  },
  "ledgerMultipleDevicesUnsupportedInfoDescription": {
    "message": "새 장치를 연결하려면 이전 장치의 연결을 해제하세요."
  },
  "ledgerMultipleDevicesUnsupportedInfoTitle": {
    "message": "한 번에 하나의 Ledger만 연결할 수 있습니다"
  },
  "ledgerTimeout": {
    "message": "Ledger Live의 응답 시간이 너무 길거나 연결 시간을 초과했습니다. Ledger Live 앱이 열려 있고 장치의 잠금이 해제되어 있는지 확인하세요."
  },
  "ledgerWebHIDNotConnectedErrorMessage": {
    "message": "Ledger 장치가 연결되지 않았습니다. Ledger를 연결하려면 '계속'을 다시 클릭하고 HID 연결을 승인하세요.",
    "description": "An error message shown to the user during the hardware connect flow."
  },
  "levelArrow": {
    "message": "수평 화살표"
  },
  "lightTheme": {
    "message": "라이트"
  },
  "likeToImportToken": {
    "message": "이 토큰을 가져올까요?"
  },
  "likeToImportTokens": {
    "message": "이 토큰을 추가하시겠습니까?"
  },
  "lineaGoerli": {
    "message": "Linea Goerli 테스트 네트워크"
  },
  "lineaMainnet": {
    "message": "Linea 메인넷"
  },
  "lineaSepolia": {
    "message": "Linea Sepolia 테스트 네트워크"
  },
  "link": {
    "message": "링크"
  },
  "linkCentralizedExchanges": {
    "message": "Coinbase나 Binance 계정을 연결하여 무료로 암호화폐를 MetaMask로 전송하세요."
  },
  "links": {
    "message": "링크"
  },
  "loadMore": {
    "message": "더 불러오기"
  },
  "loading": {
    "message": "로드 중..."
  },
  "loadingScreenSnapMessage": {
    "message": "Snap에서 트랜잭션을 완료하세요."
  },
  "loadingTokenList": {
    "message": "토큰 목록 불러오는 중"
  },
  "localhost": {
    "message": "Localhost 8545"
  },
  "lock": {
    "message": "잠금"
  },
  "lockMetaMask": {
    "message": "MetaMask 고정"
  },
  "lockTimeInvalid": {
    "message": "잠금 시간은 반드시 0에서 10080 사이여야 합니다"
  },
  "logo": {
    "message": "$1 로고",
    "description": "$1 is the name of the ticker"
  },
  "low": {
    "message": "낮음"
  },
  "lowEstimatedReturnTooltipMessage": {
    "message": "시작 금액의 $1% 이상을 수수료로 지불하게 됩니다. 받는 금액과 네트워크 수수료를 확인하세요."
  },
  "lowEstimatedReturnTooltipTitle": {
    "message": "높은 비용"
  },
  "lowGasSettingToolTipMessage": {
    "message": "$1 사용을 통해 더 저렴한 가격을 기다리세요. 가격 예측이 힘들기 때문에 시간 추정은 더욱 부정확합니다.",
    "description": "$1 is key 'low' separated here so that it can be passed in with bold font-weight"
  },
  "lowLowercase": {
    "message": "낮음"
  },
  "mainnet": {
    "message": "이더리움 메인넷"
  },
  "mainnetToken": {
    "message": "이 주소는 알려진 이더리움 메인넷 토큰 주소와 일치합니다. 추가하려는 토큰의 계약 주소와 네트워크를 다시 확인하세요."
  },
  "makeAnotherSwap": {
    "message": "새 스왑 생성"
  },
  "makeSureNoOneWatching": {
    "message": "다른 사람이 이 화면을 보고 있지는 않은지 확인하세요.",
    "description": "Warning to users to be care while creating and saving their new Secret Recovery Phrase"
  },
  "manageDefaultSettings": {
    "message": "기본 개인정보 보호 설정 관리"
  },
  "manageInstitutionalWallets": {
    "message": "Institutional 지갑 관리"
  },
  "manageInstitutionalWalletsDescription": {
    "message": "이 옵션을 켜면 Institutional 지갑이 활성화됩니다"
  },
  "manageNetworksMenuHeading": {
    "message": "네트워크 관리"
  },
  "managePermissions": {
    "message": "권한 관리"
  },
  "marketCap": {
    "message": "시가 총액"
  },
  "marketDetails": {
    "message": "시장 상세 정보"
  },
  "max": {
    "message": "최대"
  },
  "maxBaseFee": {
    "message": "최대 기본 요금"
  },
  "maxFee": {
    "message": "최대 요금"
  },
  "maxFeeTooltip": {
    "message": "트랜잭션에 지불하기 위해 제공되는 최대 수수료입니다."
  },
  "maxPriorityFee": {
    "message": "최대 우선 요금"
  },
  "medium": {
    "message": "시장"
  },
  "mediumGasSettingToolTipMessage": {
    "message": "현재 시장 가격으로 빠르게 처리할 수 있도록 $1을(를) 사용하세요.",
    "description": "$1 is key 'medium' (text: 'Market') separated here so that it can be passed in with bold font-weight"
  },
  "memo": {
    "message": "메모"
  },
  "message": {
    "message": "메시지"
  },
  "metaMaskConnectStatusParagraphOne": {
    "message": "이제 MetaMask에서 계정 연결을 더 효과적으로 제어할 수 있습니다."
  },
  "metaMaskConnectStatusParagraphThree": {
    "message": "클릭하여 연결된 계정을 관리하세요."
  },
  "metaMaskConnectStatusParagraphTwo": {
    "message": "방문 중인 웹사이트가 현재 선택한 계정에 연결되어 있다면 연결 상태 버튼이 표시됩니다."
  },
  "metaMetricsIdNotAvailableError": {
    "message": "MetaMetrics에 가입한 적이 없으므로 여기에는 삭제할 데이터가 없습니다"
  },
  "metadataModalSourceTooltip": {
    "message": "$1 스냅은 npm이 호스팅합니다. 이 Snap의 고유 식별자는 $2 입니다.",
    "description": "$1 is the snap name and $2 is the snap NPM id."
  },
  "metamaskNotificationsAreOff": {
    "message": "현재 지갑 알림이 꺼져 있습니다."
  },
  "metamaskSwapsOfflineDescription": {
    "message": "MetaMask Swaps 점검 중입니다. 나중에 다시 확인하세요."
  },
  "metamaskVersion": {
    "message": "MetaMask 버전"
  },
  "methodData": {
    "message": "메소드"
  },
  "methodDataTransactionDesc": {
    "message": "디코딩된 입력 데이터를 기반으로 실행되는 함수입니다."
  },
  "methodNotSupported": {
    "message": "이 계정에서는 지원되지 않습니다."
  },
  "metrics": {
    "message": "메트릭"
  },
  "millionAbbreviation": {
    "message": "M",
    "description": "Shortened form of 'million'"
  },
  "mismatchedChainLinkText": {
    "message": "네트워크 세부 정보 검증",
    "description": "Serves as link text for the 'mismatchedChain' key. This text will be embedded inside the translation for that key."
  },
  "mismatchedChainRecommendation": {
    "message": "계속 진행하기 전에 $1(을)를 확인하시기 바랍니다.",
    "description": "$1 is a clickable link with text defined by the 'mismatchedChainLinkText' key. The link will open to instructions for users to validate custom network details."
  },
  "mismatchedNetworkName": {
    "message": "기록에 따르면 네트워크 이름이 이 체인 ID와 일치하지 않습니다."
  },
  "mismatchedNetworkSymbol": {
    "message": "제출한 화폐 기호가 이 체인 ID의 화폐 기호와 일치하지 않습니다."
  },
  "mismatchedRpcChainId": {
    "message": "사용자 맞춤 네트워크의 체인 ID가 제출된 체인 ID와 일치하지 않습니다."
  },
  "mismatchedRpcUrl": {
    "message": "기록에 따르면 제출한 RPC URL 값이 이 체인 ID의 알려진 공급업체와 일치하지 않습니다."
  },
  "missingSetting": {
    "message": "설정을 찾으세요?"
  },
  "missingSettingRequest": {
    "message": "여기에서 요청하세요"
  },
  "more": {
    "message": "그 외"
  },
  "moreAccounts": {
    "message": "$1개의 계정 추가",
    "description": "$1 is the number of accounts"
  },
  "moreNetworks": {
    "message": "$1개의 네트워크 추가",
    "description": "$1 is the number of networks"
  },
  "moreQuotes": {
    "message": "더 많은 견적"
  },
  "multichainAddEthereumChainConfirmationDescription": {
    "message": "MetaMask에 이 네트워크를 추가하고 이 사이트에 사용 권한을 허용합니다."
  },
  "multichainQuoteCardBridgingLabel": {
    "message": "브릿징"
  },
  "multichainQuoteCardQuoteLabel": {
    "message": "견적"
  },
  "multichainQuoteCardTimeLabel": {
    "message": "시간"
  },
  "multipleSnapConnectionWarning": {
    "message": "$1에서 $2 Snap 사용을 원합니다.",
    "description": "$1 is the dapp and $2 is the number of snaps it wants to connect to."
  },
  "mustSelectOne": {
    "message": "토큰을 1개 이상 선택해야 합니다."
  },
  "name": {
    "message": "이름"
  },
  "nameAddressLabel": {
    "message": "주소",
    "description": "Label above address field in name component modal."
  },
  "nameAlreadyInUse": {
    "message": "이미 사용 중인 이름입니다"
  },
  "nameInstructionsNew": {
    "message": "이 주소를 알고 있다면 나중에 알아볼 수 있도록 닉네임을 지정하세요.",
    "description": "Instruction text in name component modal when value is not recognised."
  },
  "nameInstructionsRecognized": {
    "message": "이 주소에는 기본 닉네임이 있지만, 편집하거나 다른 추천 닉네임을 찾아볼 수 있습니다.",
    "description": "Instruction text in name component modal when value is recognized but not saved."
  },
  "nameInstructionsSaved": {
    "message": "이 전에 이 주소에 닉네임을 추가한 적이 있습니다. 편집하거나 다른 추천 닉네임을 볼 수 있습니다.",
    "description": "Instruction text in name component modal when value is saved."
  },
  "nameLabel": {
    "message": "닉네임",
    "description": "Label above name input field in name component modal."
  },
  "nameModalMaybeProposedName": {
    "message": "가능한 닉네임: $1",
    "description": "$1 is the proposed name"
  },
  "nameModalTitleNew": {
    "message": "알 수 없는 주소",
    "description": "Title of the modal created by the name component when value is not recognised."
  },
  "nameModalTitleRecognized": {
    "message": "인식된 주소",
    "description": "Title of the modal created by the name component when value is recognized but not saved."
  },
  "nameModalTitleSaved": {
    "message": "저장된 주소",
    "description": "Title of the modal created by the name component when value is saved."
  },
  "nameProviderProposedBy": {
    "message": "추천인: $1",
    "description": "$1 is the name of the provider"
  },
  "nameProvider_ens": {
    "message": "이더리움 네임 서비스(ENS)"
  },
  "nameProvider_etherscan": {
    "message": "Etherscan"
  },
  "nameProvider_lens": {
    "message": "Lens Protocol"
  },
  "nameProvider_token": {
    "message": "MetaMask"
  },
  "nameSetPlaceholder": {
    "message": "닉네임을 선택하세요...",
    "description": "Placeholder text for name input field in name component modal."
  },
  "nativeNetworkPermissionRequestDescription": {
    "message": "$1에서 다음 승인을 요청합니다:",
    "description": "$1 represents dapp name"
  },
  "nativeTokenScamWarningConversion": {
    "message": "네트워크 세부 정보 편집"
  },
  "nativeTokenScamWarningDescription": {
    "message": "토큰의 네이티브 심볼이 체인 ID와 연관된 네트워크의 토큰의 네이티브 심볼과 일치하지 않습니다. $1을(를) 입력하셨지만 예상되는 토큰의 네이티브 심볼은 $2입니다. 올바른 체인에 연결되어 있는지 확인해 주세요.",
    "description": "$1 represents the currency name, $2 represents the expected currency symbol"
  },
  "nativeTokenScamWarningDescriptionExpectedTokenFallback": {
    "message": "다른 선택",
    "description": "graceful fallback for when token symbol isn't found"
  },
  "nativeTokenScamWarningTitle": {
    "message": "비통상적 네이티브 토큰 심볼",
    "description": "Title for nativeTokenScamWarningDescription"
  },
  "needHelp": {
    "message": "도움이 필요하신가요? $1에 문의하세요.",
    "description": "$1 represents `needHelpLinkText`, the text which goes in the help link"
  },
  "needHelpFeedback": {
    "message": "피드백 공유"
  },
  "needHelpLinkText": {
    "message": "MetaMask 지원"
  },
  "needHelpSubmitTicket": {
    "message": "티켓 제출"
  },
  "needImportFile": {
    "message": "반드시 가져올 파일을 선택해야 합니다.",
    "description": "User is important an account and needs to add a file to continue"
  },
  "negativeETH": {
    "message": "음수 ETH 양은 전송할 수 없습니다."
  },
  "negativeOrZeroAmountToken": {
    "message": "마이너스 또는 금액이 0인 자산은 보낼 수 없습니다."
  },
  "network": {
    "message": "네트워크:"
  },
  "networkChanged": {
    "message": "네트워크 변경됨"
  },
  "networkChangedMessage": {
    "message": "이제 $1 네트워크에서 트랜잭션 중입니다.",
    "description": "$1 is the name of the network"
  },
  "networkDetails": {
    "message": "네트워크 세부 정보"
  },
  "networkFee": {
    "message": "네트워크 수수료"
  },
  "networkIsBusy": {
    "message": "네트워크 사용량이 많습니다. 가스비가 높고 견적의 정확도도 떨어집니다."
  },
  "networkMenu": {
    "message": "네트워크 메뉴"
  },
  "networkMenuHeading": {
    "message": "네트워크 선택"
  },
  "networkName": {
    "message": "네트워크 이름"
  },
  "networkNameArbitrum": {
    "message": "Arbitrum"
  },
  "networkNameAvalanche": {
    "message": "Avalanche"
  },
  "networkNameBSC": {
    "message": "BSC"
  },
  "networkNameBase": {
    "message": "기본"
  },
  "networkNameBitcoin": {
    "message": "비트코인"
  },
  "networkNameDefinition": {
    "message": "이 네트워크와 연결된 이름입니다."
  },
  "networkNameEthereum": {
    "message": "이더리움"
  },
  "networkNameGoerli": {
    "message": "Goerli"
  },
  "networkNameLinea": {
    "message": "Linea"
  },
  "networkNameOpMainnet": {
    "message": "OP 메인넷"
  },
  "networkNamePolygon": {
    "message": "Polygon"
  },
  "networkNameSolana": {
    "message": "솔라나"
  },
  "networkNameTestnet": {
    "message": "테스트넷"
  },
  "networkNameZkSyncEra": {
    "message": "zkSync Era"
  },
  "networkOptions": {
    "message": "네트워크 옵션"
  },
  "networkPermissionToast": {
    "message": "네트워크 권한이 업데이트됨"
  },
  "networkProvider": {
    "message": "네트워크 공급업체"
  },
  "networkStatus": {
    "message": "네트워크 상태"
  },
  "networkStatusBaseFeeTooltip": {
    "message": "기본 요금은 네트워크에 의해 설정되며 13-14초마다 변경됩니다. 당사의 $1 및 $2 옵션이 갑작스러운 증가를 설명해줍니다.",
    "description": "$1 and $2 are bold text for Medium and Aggressive respectively."
  },
  "networkStatusPriorityFeeTooltip": {
    "message": "우선 요금의 범위(일명 \"채굴자 팁\"). 이것은 채굴자에게 전달되어 트랜잭션의 우선 순위를 정하도록 장려합니다."
  },
  "networkStatusStabilityFeeTooltip": {
    "message": "가스비가 지난 72시간에 비해 $1 상태입니다.",
    "description": "$1 is networks stability value - stable, low, high"
  },
  "networkSwitchConnectionError": {
    "message": "$1 연결이 불가능합니다",
    "description": "$1 represents the network name"
  },
  "networkURL": {
    "message": "네트워크 URL"
  },
  "networkURLDefinition": {
    "message": "이 네트워크에 액세스하는 데 사용되는 URL입니다."
  },
  "networkUrlErrorWarning": {
    "message": "공격자는 사이트 주소를 약간 변경하여 유사 사이트를 만들기도 합니다. 계속하기 전에 정상적인 사이트와 상호 작용하고 있는지 확인하세요. Punycode 버전: $1",
    "description": "$1 replaced by RPC URL for network"
  },
  "networks": {
    "message": "네트워크"
  },
  "networksSmallCase": {
    "message": "네트워크"
  },
  "nevermind": {
    "message": "괜찮습니다"
  },
  "new": {
    "message": "신규!"
  },
  "newAccount": {
    "message": "새 계정"
  },
  "newAccountNumberName": {
    "message": "계정 $1",
    "description": "Default name of next account to be created on create account screen"
  },
  "newContact": {
    "message": "새 연락처"
  },
  "newContract": {
    "message": "새 계약"
  },
  "newNFTDetectedInImportNFTsMessageStrongText": {
    "message": "설정 > 보안 및 개인정보"
  },
  "newNFTDetectedInImportNFTsMsg": {
    "message": "OpenSea를 사용하여 NFT를 확인하려면 $1에서 ‘NFT 미디어 표시’ 기능을 켜세요.",
    "description": "$1 is used for newNFTDetectedInImportNFTsMessageStrongText"
  },
  "newNFTDetectedInNFTsTabMessage": {
    "message": "MetaMask를 통해 자동으로 NFT를 감지하여 지갑에 표시할 수 있습니다."
  },
  "newNFTsAutodetected": {
    "message": "NFT 자동 감지"
  },
  "newNetworkAdded": {
    "message": "“$1”(을)를 성공적으로 추가했습니다!"
  },
  "newNetworkEdited": {
    "message": "“$1”(을)를 성공적으로 편집했습니다!"
  },
  "newNftAddedMessage": {
    "message": "NFT를 성공적으로 추가했습니다!"
  },
  "newPassword": {
    "message": "새 비밀번호(8자 이상)"
  },
  "newPrivacyPolicyActionButton": {
    "message": "자세히 보기"
  },
  "newPrivacyPolicyTitle": {
    "message": "개인정보 처리방침이 개정되었습니다"
  },
  "newRpcUrl": {
    "message": "새 RPC URL"
  },
  "newTokensImportedMessage": {
    "message": "$1 토큰을 성공적으로 불러왔습니다.",
    "description": "$1 is the string of symbols of all the tokens imported"
  },
  "newTokensImportedTitle": {
    "message": "불러온 토큰"
  },
  "next": {
    "message": "다음"
  },
  "nftAddFailedMessage": {
    "message": "소유권 정보가 일치하지 않아 NFT를 추가할 수 없습니다. 올바른 정보를 입력했는지 확인하세요."
  },
  "nftAddressError": {
    "message": "이 토큰은 NFT입니다. $1에 추가하세요",
    "description": "$1 is a clickable link with text defined by the 'importNFTPage' key"
  },
  "nftAlreadyAdded": {
    "message": "NFT가 이미 추가되었습니다."
  },
  "nftAutoDetectionEnabled": {
    "message": "NFT 자동 감지 활성화 완료"
  },
  "nftDisclaimer": {
    "message": "면책 조항: MetaMask는 소스 URL에서 미디어 파일을 가져옵니다. 이러한 URL은 때때로 NFT가 민팅된 마켓플레이스에 의해 변경되기도 합니다."
  },
  "nftOptions": {
    "message": "NFT 옵션"
  },
  "nftTokenIdPlaceholder": {
    "message": "토큰 ID 입력"
  },
  "nftWarningContent": {
    "message": "향후 소유할 수 있는 모든 $1에 대한 액세스를 허용하는 것입니다. 이 허용을 취소하지 않는 한, 상대방이 언제든지 허락 없이 지갑에서 NFT를 전송할 수 있습니다. $2",
    "description": "$1 is nftWarningContentBold bold part, $2 is Learn more link"
  },
  "nftWarningContentBold": {
    "message": "내 모든 $1 NFT",
    "description": "$1 is name of the collection"
  },
  "nftWarningContentGrey": {
    "message": "주의하여 진행하세요."
  },
  "nfts": {
    "message": "NFT"
  },
  "nftsPreviouslyOwned": {
    "message": "이전 소유"
  },
  "nickname": {
    "message": "닉네임"
  },
  "noAccountsFound": {
    "message": "검색어에 해당하는 계정이 없습니다."
  },
  "noActivity": {
    "message": "아직 활동 내역이 없습니다"
  },
  "noConnectedAccountTitle": {
    "message": "MetaMask가 이 사이트와 연결되어 있지 않습니다"
  },
  "noConnectionDescription": {
    "message": "사이트에 연결하려면 \"연결\" 버튼을 찾아 클릭하세요. MetaMask는 웹3의 사이트에만 연결할 수 있습니다."
  },
  "noConversionRateAvailable": {
    "message": "사용 가능한 환율 없음"
  },
  "noDeFiPositions": {
    "message": "아직 포지션이 없습니다"
  },
  "noDomainResolution": {
    "message": "도메인에 대한 해결 방법이 제공되지 않았습니다."
  },
  "noHardwareWalletOrSnapsSupport": {
    "message": "Snap 및 대부분의 하드웨어 지갑은 현재 사용 중인 브라우저 버전에서 작동하지 않습니다."
  },
  "noNFTs": {
    "message": "아직 NFT가 없음"
  },
  "noNetworksFound": {
    "message": "검색어에 해당하는 네트워크가 없습니다."
  },
  "noOptionsAvailableMessage": {
    "message": "현재 이 거래 경로를 사용할 수 없습니다. 금액, 네트워크, 토큰을 변경하면 최적의 옵션을 찾아드립니다."
  },
  "noSnaps": {
    "message": "설치된 스냅이 없습니다"
  },
  "noThanks": {
    "message": "괜찮습니다"
  },
  "noTransactions": {
    "message": "트랜잭션이 없습니다"
  },
  "noWebcamFound": {
    "message": "컴퓨터의 웹캠을 찾을 수 없습니다. 다시 시도하세요."
  },
  "noWebcamFoundTitle": {
    "message": "웹캠을 찾을 수 없음"
  },
  "nonContractAddressAlertDesc": {
    "message": "계약이 아닌 주소로 호출 데이터를 보내고 있습니다. 이를 통해 자금을 잃을 수 있습니다. 계속하기 전에 올바른 주소와 네트워크를 사용하고 있는지 확인하세요."
  },
  "nonContractAddressAlertTitle": {
    "message": "잠재적 실수"
  },
  "nonce": {
    "message": "논스"
  },
  "none": {
    "message": "없음"
  },
  "notBusy": {
    "message": "바쁘지 않음"
  },
  "notCurrentAccount": {
    "message": "올바른 계정인가요? 현재 지갑에서 선택된 계정과 다릅니다."
  },
  "notEnoughBalance": {
    "message": "잔액 부족"
  },
  "notEnoughGas": {
    "message": "가스 부족"
  },
  "notNow": {
    "message": "나중에"
  },
  "notificationDetail": {
    "message": "세부 정보"
  },
  "notificationDetailBaseFee": {
    "message": "기본 수수료(GWEI)"
  },
  "notificationDetailGasLimit": {
    "message": "가스 한도(단위)"
  },
  "notificationDetailGasUsed": {
    "message": "사용한 가스(단위)"
  },
  "notificationDetailMaxFee": {
    "message": "가스당 최대 수수료"
  },
  "notificationDetailNetwork": {
    "message": "네트워크"
  },
  "notificationDetailNetworkFee": {
    "message": "네트워크 수수료"
  },
  "notificationDetailPriorityFee": {
    "message": "우선 수수료(GWEI)"
  },
  "notificationItemCheckBlockExplorer": {
    "message": "BlockExplorer에서 확인하기"
  },
  "notificationItemCollection": {
    "message": "컬렉션"
  },
  "notificationItemConfirmed": {
    "message": "컨펌"
  },
  "notificationItemError": {
    "message": "현재 수수료를 조회할 수 없습니다"
  },
  "notificationItemFrom": {
    "message": "발신:"
  },
  "notificationItemLidoStakeReadyToBeWithdrawn": {
    "message": "출금 준비 완료"
  },
  "notificationItemLidoStakeReadyToBeWithdrawnMessage": {
    "message": "이제 언스테이킹한 $1을(를) 출금할 수 있습니다"
  },
  "notificationItemLidoWithdrawalRequestedMessage": {
    "message": "$1 언스테이킹 요청이 전송되었습니다"
  },
  "notificationItemNFTReceivedFrom": {
    "message": "수취한 NFT 출처:"
  },
  "notificationItemNFTSentTo": {
    "message": "전송한 NFT 수취 대상:"
  },
  "notificationItemNetwork": {
    "message": "네트워크"
  },
  "notificationItemRate": {
    "message": "환율(수수료 포함)"
  },
  "notificationItemReceived": {
    "message": "받음"
  },
  "notificationItemReceivedFrom": {
    "message": "발신처:"
  },
  "notificationItemSent": {
    "message": "전송 완료"
  },
  "notificationItemSentTo": {
    "message": "수신처:"
  },
  "notificationItemStakeCompleted": {
    "message": "스테이킹 완료"
  },
  "notificationItemStaked": {
    "message": "스테이킹됨"
  },
  "notificationItemStakingProvider": {
    "message": "스테이킹 공급자"
  },
  "notificationItemStatus": {
    "message": "상태"
  },
  "notificationItemSwapped": {
    "message": "스왑"
  },
  "notificationItemSwappedFor": {
    "message": "대상:"
  },
  "notificationItemTo": {
    "message": "수신:"
  },
  "notificationItemTransactionId": {
    "message": "트랜잭션 ID"
  },
  "notificationItemUnStakeCompleted": {
    "message": "언스테이킹 완료"
  },
  "notificationItemUnStaked": {
    "message": "언스테이킹됨"
  },
  "notificationItemUnStakingRequested": {
    "message": "언스테이킹 요청 완료"
  },
  "notificationTransactionFailedMessage": {
    "message": "$1 트랜잭션에 실패했습니다! $2",
    "description": "Content of the browser notification that appears when a transaction fails"
  },
  "notificationTransactionFailedTitle": {
    "message": "실패한 트랜잭션",
    "description": "Title of the browser notification that appears when a transaction fails"
  },
  "notificationTransactionSuccessMessage": {
    "message": "$1 트랜잭션이 컨펌되었습니다!",
    "description": "Content of the browser notification that appears when a transaction is confirmed"
  },
  "notificationTransactionSuccessTitle": {
    "message": "컨펌된 트랜잭션",
    "description": "Title of the browser notification that appears when a transaction is confirmed"
  },
  "notificationTransactionSuccessView": {
    "message": "$1에서 보기",
    "description": "Additional content in a notification that appears when a transaction is confirmed and has a block explorer URL."
  },
  "notifications": {
    "message": "알림"
  },
  "notificationsFeatureToggle": {
    "message": "지갑 알림 활성화",
    "description": "Experimental feature title"
  },
  "notificationsFeatureToggleDescription": {
    "message": "자금 또는 NFT 보내기/받기와 기능 알림 등의 지갑 알림을 활성화합니다.",
    "description": "Description of the experimental notifications feature"
  },
  "notificationsMarkAllAsRead": {
    "message": "모두 읽음으로 표시"
  },
  "notificationsPageEmptyTitle": {
    "message": "표시할 항목이 없습니다"
  },
  "notificationsPageErrorContent": {
    "message": "이 페이지를 다시 방문해 주세요."
  },
  "notificationsPageErrorTitle": {
    "message": "오류가 발생했습니다"
  },
  "notificationsPageNoNotificationsContent": {
    "message": "아직 알림을 받지 못했습니다."
  },
  "notificationsSettingsBoxError": {
    "message": "문제가 발생했습니다. 다시 시도해 주세요."
  },
  "notificationsSettingsPageAllowNotifications": {
    "message": "알림을 통해 지갑에서 무슨 일이 일어나고 있는지 계속 확인하세요. 알림 기능을 사용하려면 프로필을 사용해 기기 간에 일부 설정을 동기화해야 합니다. $1"
  },
  "notificationsSettingsPageAllowNotificationsLink": {
    "message": "이 기능을 사용하는 동안 개인정보가 어떻게 보호되는지 알아보세요."
  },
  "numberOfNewTokensDetectedPlural": {
    "message": "계정에서 $1개의 새로운 토큰이 발견됨",
    "description": "$1 is the number of new tokens detected"
  },
  "numberOfNewTokensDetectedSingular": {
    "message": "계정에서 1개의 새 토큰을 찾았습니다"
  },
  "numberOfTokens": {
    "message": "토큰 수"
  },
  "ofTextNofM": {
    "message": "/"
  },
  "off": {
    "message": "끄기"
  },
  "offlineForMaintenance": {
    "message": "점검을 위한 오프라인 상태"
  },
  "ok": {
    "message": "확인"
  },
  "on": {
    "message": "켜기"
  },
  "onboardedMetametricsAccept": {
    "message": "동의합니다"
  },
  "onboardedMetametricsDisagree": {
    "message": "아니요, 괜찮습니다"
  },
  "onboardedMetametricsKey1": {
    "message": "최신 개발"
  },
  "onboardedMetametricsKey2": {
    "message": "제품 특징"
  },
  "onboardedMetametricsKey3": {
    "message": "기타 관련 프로모션 자료"
  },
  "onboardedMetametricsLink": {
    "message": "MetaMetrics"
  },
  "onboardedMetametricsParagraph1": {
    "message": "$1 외에도 데이터를 활용하여 사용자가 마케팅 커뮤니케이션과 상호 작용하는 방식을 이해하고자 합니다.",
    "description": "$1 represents the 'onboardedMetametricsLink' locale string"
  },
  "onboardedMetametricsParagraph2": {
    "message": "이를 통해 사용자와 공유하는 다음과 같은 콘텐츠를 최적화할 수 있습니다."
  },
  "onboardedMetametricsParagraph3": {
    "message": "사용자가 제공한 데이터는 절대 판매하지 않습니다. 데이터 수집은 언제든지 거부할 수 있습니다."
  },
  "onboardedMetametricsTitle": {
    "message": "사용자 경험을 개선할 수 있도록 도와주세요"
  },
  "onboardingAdvancedPrivacyIPFSDescription": {
    "message": "IPFS 게이트웨이를 사용하면 타사 호스팅 데이터에 액세스하여 이를 볼 수 있습니다. 사용자 지정 IPFS 게이트웨이를 추가하셔도 좋고 기본 설정을 계속 사용하셔도 됩니다."
  },
  "onboardingAdvancedPrivacyIPFSInvalid": {
    "message": "유효한 URL을 입력하세요"
  },
  "onboardingAdvancedPrivacyIPFSTitle": {
    "message": "사용자 지정 IPFS 게이트웨이 추가"
  },
  "onboardingAdvancedPrivacyIPFSValid": {
    "message": "PFS 게이트웨이 URL이 유효합니다"
  },
  "onboardingAdvancedPrivacyNetworkDescription": {
    "message": "기본 설정과 구성을 사용할 경우, MetaMask는 Infura를 기본 원격 프로시저 호출(RPC) 제공업체로 사용하여 가능한 가장 안정적이고 공개성이 낮은 방식으로 이더리움 데이터에 접근할 수 있도록 합니다. 일부 제한된 경우에는 사용자에게 최상의 사용 경험을 제공하기 위해 다른 RPC 제공업체를 사용할 수 있습니다. 직접 RPC를 선택할 수도 있지만, 어떤 RPC를 사용하든 트랜잭션을 수행하려면 본인의 IP 주소와 이더리움 지갑 주소가 해당 RPC로 전송된다는 점을 유의하세요. Infura가 EVM 계정 데이터를 처리하는 방식에 대해 더 알고 싶다면 $1의 내용을, Solana 계정에 대한 정보는 $2의 내용을 참고하세요."
  },
  "onboardingAdvancedPrivacyNetworkDescriptionCallToAction": {
    "message": "여기를 클릭하세요"
  },
  "onboardingAdvancedPrivacyNetworkTitle": {
    "message": "네트워크 선택"
  },
  "onboardingCreateWallet": {
    "message": "새 지갑 생성"
  },
  "onboardingImportWallet": {
    "message": "기존 지갑 가져오기"
  },
  "onboardingMetametricsAgree": {
    "message": "동의함"
  },
  "onboardingMetametricsDescription": {
    "message": "MetaMask를 개선하기 위해 기본적인 사용 및 진단 데이터를 수집하고자 합니다. MetaMask는 제공받은 데이터를 절대 판매하지 않습니다."
  },
  "onboardingMetametricsInfuraTerms": {
    "message": "이 데이터를 다른 목적으로 사용하기로 결정하면 알려드리겠습니다. 자세한 내용은 $1을(를) 참고하세요. 언제든지 설정으로 이동하여 해제할 수 있습니다.",
    "description": "$1 represents `onboardingMetametricsInfuraTermsPolicy`"
  },
  "onboardingMetametricsInfuraTermsPolicy": {
    "message": "개인정보 처리방침"
  },
  "onboardingMetametricsNeverCollect": {
    "message": "$1 앱의 클릭 수와 조회수는 저장되지만, 공개 주소와 같은 기타 세부 정보는 저장되지 않습니다.",
    "description": "$1 represents `onboardingMetametricsNeverCollectEmphasis`"
  },
  "onboardingMetametricsNeverCollectEmphasis": {
    "message": "개인 정보:"
  },
  "onboardingMetametricsNeverCollectIP": {
    "message": "$1 MetaMask는 사용자의 국가나 지역과 같은 일반적인 위치를 찾기 위해 일시적으로 사용자의 IP 주소를 사용하지만, 이 정보는 저장되지 않습니다.",
    "description": "$1 represents `onboardingMetametricsNeverCollectIPEmphasis`"
  },
  "onboardingMetametricsNeverCollectIPEmphasis": {
    "message": "일반:"
  },
  "onboardingMetametricsNeverSellData": {
    "message": "$1 언제든지 설정을 통해 사용 데이터를 공유할지 삭제할지 결정할 수 있습니다.",
    "description": "$1 represents `onboardingMetametricsNeverSellDataEmphasis`"
  },
  "onboardingMetametricsNeverSellDataEmphasis": {
    "message": "선택 사항:"
  },
  "onboardingMetametricsTitle": {
    "message": "MetaMask 개선에 도움을 주세요"
  },
  "onboardingMetametricsUseDataCheckbox": {
    "message": "해당 데이터를 사용하여 사용자가 마케팅 커뮤니케이션과 어떻게 상호 작용하는지 파악할 것입니다. 관련 뉴스(예: 제품 기능 및 기타 자료)를 공유할 수 있습니다."
  },
  "onboardingPinExtensionDescription": {
    "message": "쉽게 액세스하여 트랜잭션을 컨펌할 있도록 브라우저에 MetaMask를 고정해 놓으세요."
  },
  "onboardingPinExtensionDescription2": {
    "message": "확장을 클릭하여 MetaMask를 열면 클릭 한 번으로 지갑에 액세스할 수 있습니다."
  },
  "onboardingPinExtensionDescription3": {
    "message": "브라우저 확장 아이콘을 클릭하여 즉시 액세스하세요.",
    "description": "$1 is the browser name"
  },
  "onboardingPinExtensionTitle": {
    "message": "MetaMask 설치가 완료되었습니다!"
  },
  "onekey": {
    "message": "OneKey"
  },
  "only": {
    "message": "전용"
  },
  "onlyConnectTrust": {
    "message": "신뢰하는 사이트만 연결하세요. $1",
    "description": "Text displayed above the buttons for connection confirmation. $1 is the link to the learn more web page."
  },
  "openFullScreenForLedgerWebHid": {
    "message": "전체 화면으로 이동하여 Ledger를 연결하세요.",
    "description": "Shown to the user on the confirm screen when they are viewing MetaMask in a popup window but need to connect their ledger via webhid."
  },
  "openInBlockExplorer": {
    "message": "블록 탐색기 열기"
  },
  "optional": {
    "message": "옵션"
  },
  "options": {
    "message": "옵션"
  },
  "origin": {
    "message": "원본"
  },
  "originChanged": {
    "message": "사이트 변경됨"
  },
  "originChangedMessage": {
    "message": "현재 $1의 요청을 검토 중입니다.",
    "description": "$1 is the name of the origin"
  },
  "osTheme": {
    "message": "시스템"
  },
  "other": {
    "message": "기타"
  },
  "otherSnaps": {
    "message": "기타 스냅",
    "description": "Used in the 'permission_rpc' message."
  },
  "others": {
    "message": "기타"
  },
  "outdatedBrowserNotification": {
    "message": "현재 사용 중인 브라우저가 최신 버전이 아닙니다. 브라우저를 업데이트하지 않으면 보안 패치와 MetaMask의 새 기능을 이용할 수 없습니다."
  },
  "overrideContentSecurityPolicyHeader": {
    "message": "Content-Security-Policy 헤더 무시"
  },
  "overrideContentSecurityPolicyHeaderDescription": {
    "message": "이 옵션은 디앱의 Content-Security-Policy 헤더로 인해 확장 프로그램이 제대로 로드되지 않는 Firefox의 알려진 문제를 해결하기 위한 것입니다. 특정 웹 페이지와의 호환성을 위해 필요한 경우가 아니라면 이 옵션을 비활성화하지 않는 것이 좋습니다."
  },
  "padlock": {
    "message": "패드락"
  },
  "participateInMetaMetrics": {
    "message": "MetaMetrics에 참여"
  },
  "participateInMetaMetricsDescription": {
    "message": "MetaMetrics에 참여하여 MetaMask 개선에 도움을 주세요."
  },
  "password": {
    "message": "비밀번호"
  },
  "passwordNotLongEnough": {
    "message": "비밀번호가 짧습니다."
  },
  "passwordStrength": {
    "message": "비밀번호 강도: $1",
    "description": "Return password strength to the user when user wants to create password."
  },
  "passwordStrengthDescription": {
    "message": "장치가 도난되거나 해킹되는 경우에 대비해 강력한 암호를 설정하면 지갑의 보안을 향상시킬 수 있습니다."
  },
  "passwordTermsWarning": {
    "message": "MetaMask가 이 비밀번호를 복구할 수 없음을 이해합니다. $1"
  },
  "passwordsDontMatch": {
    "message": "비밀번호가 일치하지 않습니다."
  },
  "pastePrivateKey": {
    "message": "여기에 비공개 키 문자열을 붙여넣으세요.",
    "description": "For importing an account from a private key"
  },
  "pending": {
    "message": "보류 중"
  },
  "pendingConfirmationAddNetworkAlertMessage": {
    "message": "네트워크를 업데이트하면 이 사이트에서 대기 중인 트랜잭션 $1건이 취소됩니다.",
    "description": "Number of transactions."
  },
  "pendingConfirmationSwitchNetworkAlertMessage": {
    "message": "네트워크를 전환하면 이 사이트에서 대기 중인 트랜잭션 $1건이 취소됩니다.",
    "description": "Number of transactions."
  },
  "pendingTransactionAlertMessage": {
    "message": "이전 트랜잭션이 완료될 때까지 이 트랜잭션은 진행되지 않습니다. $1",
    "description": "$1 represents the words 'how to cancel or speed up a transaction' in a hyperlink"
  },
  "pendingTransactionAlertMessageHyperlink": {
    "message": "트랜잭션을 취소하거나 속도를 높이는 방법을 알아보세요.",
    "description": "The text for the hyperlink in the pending transaction alert message"
  },
  "permissionDetails": {
    "message": "권한 세부 정보"
  },
  "permissionFor": {
    "message": "승인:"
  },
  "permissionFrom": {
    "message": "승인자:"
  },
  "permissionRequested": {
    "message": "지금 요청됨"
  },
  "permissionRequestedForAccounts": {
    "message": "$1 승인 지금 요청됨",
    "description": "Permission cell status for requested permission including accounts, rendered as AvatarGroup which is $1."
  },
  "permissionRevoked": {
    "message": "이 업데이트에서 취소됨"
  },
  "permissionRevokedForAccounts": {
    "message": "이 업데이트에서 $1 취소됨",
    "description": "Permission cell status for revoked permission including accounts, rendered as AvatarGroup which is $1."
  },
  "permission_accessNamedSnap": {
    "message": "$1에 연결",
    "description": "The description for the `wallet_snap` permission. $1 is the human-readable name of the snap."
  },
  "permission_accessNetwork": {
    "message": "인터넷에 액세스합니다.",
    "description": "The description of the `endowment:network-access` permission."
  },
  "permission_accessNetworkDescription": {
    "message": "$1의 인터넷 액세스를 허용합니다. 제삼자 서버와 데이터를 주고받는 데 모두 사용할 수 있습니다.",
    "description": "An extended description of the `endowment:network-access` permission. $1 is the snap name."
  },
  "permission_accessSnap": {
    "message": "$1 스냅에 연결",
    "description": "The description for the `wallet_snap` permission. $1 is the name of the snap."
  },
  "permission_accessSnapDescription": {
    "message": "웹사이트나 스냅이 $1 스냅과 인터렉션하는 것을 허용합니다.",
    "description": "The description for the `wallet_snap_*` permission. $1 is the name of the Snap."
  },
  "permission_assets": {
    "message": "MetaMask 계정 자산을 표시합니다.",
    "description": "The description for the `endowment:assets` permission."
  },
  "permission_assetsDescription": {
    "message": "MetaMask 클라이언트에 자산 정보를 제공하도록 $1을(를) 허용하세요. 자산은 온체인 또는 오프체인에 있을 수 있습니다.",
    "description": "An extended description for the `endowment:assets` permission. $1 is the name of the Snap."
  },
  "permission_cronjob": {
    "message": "정기적 활동 예약 및 실행",
    "description": "The description for the `snap_cronjob` permission"
  },
  "permission_cronjobDescription": {
    "message": "$1에게 고정된 시간이나 날짜, 간격으로 주기적으로 실행되는 작업을 수행하도록 허용합니다. 시간에 민감한 상호작용이나 알림을 트리거하는 데 사용할 수 있습니다.",
    "description": "An extended description for the `snap_cronjob` permission. $1 is the snap name."
  },
  "permission_dialog": {
    "message": "MetaMask 대화창 표시",
    "description": "The description for the `snap_dialog` permission"
  },
  "permission_dialogDescription": {
    "message": "$1 스냅이 MetaMask 팝업을 만들고 여기에 맞춤 텍스트와 입력란, 그리고 버튼을 표시하여 승인 또는 거부에 활용하도록 허용합니다.\n이는 경고, 컨펌, Snap에 필요한 옵트인 플로우 등을 만드는 데 사용할 수 있습니다.",
    "description": "An extended description for the `snap_dialog` permission. $1 is the snap name."
  },
  "permission_ethereumAccounts": {
    "message": "주소, 계정 잔액, 활동 및 승인할 트랜잭션 추천 보기",
    "description": "The description for the `eth_accounts` permission"
  },
  "permission_ethereumProvider": {
    "message": "이더리움 공급자에 액세스합니다.",
    "description": "The description for the `endowment:ethereum-provider` permission"
  },
  "permission_ethereumProviderDescription": {
    "message": "$1 스냅이 MetaMask와 직접 소통하여 블록체인에서 데이터를 읽고 메시지 및 트랜잭션을 제안하도록 허용합니다.",
    "description": "An extended description for the `endowment:ethereum-provider` permission. $1 is the snap name."
  },
  "permission_getEntropy": {
    "message": "$1에 대해 고유한 키를 임의로 파생합니다.",
    "description": "The description for the `snap_getEntropy` permission. $1 is the snap name."
  },
  "permission_getEntropyDescription": {
    "message": "$1 스냅이 노출을 피하여 $1에 고유한 임의의 키를 파생하도록 허용합니다. 이 키는 MetaMask 계정과 별개이며 개인 키 또는 비밀복구구문과 관련이 없습니다. 다른 Snap은 이 정보에 액세스할 수 없습니다.",
    "description": "An extended description for the `snap_getEntropy` permission. $1 is the snap name."
  },
  "permission_getLocale": {
    "message": "원하는 언어로 변경하세요.",
    "description": "The description for the `snap_getLocale` permission"
  },
  "permission_getLocaleDescription": {
    "message": "MetaMask 설정에서 원하는 언어로 $1 스냅을 사용하세요. 이 기능을 사용하면 선택한 언어로 $1의 콘텐츠를 현지화하고 표시할 수 있습니다.",
    "description": "An extended description for the `snap_getLocale` permission. $1 is the snap name."
  },
  "permission_getPreferences": {
    "message": "선호하는 언어 및 명목화폐와 같은 정보를 확인하세요.",
    "description": "The description for the `snap_getPreferences` permission"
  },
  "permission_getPreferencesDescription": {
    "message": "MetaMask 설정에서 $1이(가) 회원님이 선호하는 언어 및 명목화폐와 같은 정보에 접근할 수 있도록 허용하세요. 이렇게 하면 $1이(가) 회원님의 선호도에 맞는 콘텐츠를 표시하는 데 도움이 됩니다. ",
    "description": "An extended description for the `snap_getPreferences` permission. $1 is the snap name."
  },
  "permission_homePage": {
    "message": "사용자 지정 화면 표시",
    "description": "The description for the `endowment:page-home` permission"
  },
  "permission_homePageDescription": {
    "message": "$1에서 MetaMask의 사용자 지정 홈 화면 구성에 참여하도록 허용합니다. 이는 사용자 인터페이스, 구성, 대시보드에 사용할 수 있습니다.",
    "description": "An extended description for the `endowment:page-home` permission. $1 is the snap name."
  },
  "permission_keyring": {
    "message": "이더리움 계정 추가 및 제어 요청 허용",
    "description": "The description for the `endowment:keyring` permission"
  },
  "permission_keyringDescription": {
    "message": "$1 스냅이 계정 추가 또는 제거 요청을 받고 해당 계정을 대신하여 서명하고 트랜잭션할 수 있도록 합니다.",
    "description": "An extended description for the `endowment:keyring` permission. $1 is the snap name."
  },
  "permission_lifecycleHooks": {
    "message": "라이프사이클 훅 사용",
    "description": "The description for the `endowment:lifecycle-hooks` permission"
  },
  "permission_lifecycleHooksDescription": {
    "message": "$1 스냅이 라이프사이클 훅을 사용하도록 허용하여 라이프사이클 동안 코드를 특정 횟수만큼 실행합니다.",
    "description": "An extended description for the `endowment:lifecycle-hooks` permission. $1 is the snap name."
  },
  "permission_manageAccounts": {
    "message": "이더리움 계정 추가 및 제어",
    "description": "The description for `snap_manageAccounts` permission"
  },
  "permission_manageAccountsDescription": {
    "message": "$1 스냅이 이더리움 계정을 추가 또는 제거하도록 허용한 후, 해당 계정을 이용하여 트랜잭션하고 서명합니다.",
    "description": "An extended description for the `snap_manageAccounts` permission. $1 is the snap name."
  },
  "permission_manageBip32Keys": {
    "message": "$1 계정 관리",
    "description": "The description for the `snap_getBip32Entropy` permission. $1 is a derivation path, e.g. 'm/44'/0'/0' (secp256k1)'."
  },
  "permission_manageBip44AndBip32KeysDescription": {
    "message": "$1 스냅이 요청된 네트워크에서 계정과 자산을 관리하도록 허용합니다. 해당 계정은 비밀복구구문(공개하지 않음)을 사용하여 파생되고 백업됩니다. 키를 파생할 수 있는 기능을 통해 $1 스냅은 이더리움(EVM)뿐 아니라 다양한 블록체인 프로토콜을 지원할 수 있습니다.",
    "description": "An extended description for the `snap_getBip44Entropy` and `snap_getBip44Entropy` permissions. $1 is the snap name."
  },
  "permission_manageBip44Keys": {
    "message": "$1 계정 관리",
    "description": "The description for the `snap_getBip44Entropy` permission. $1 is the name of a protocol, e.g. 'Filecoin'."
  },
  "permission_manageState": {
    "message": "장치의 데이터를 저장하고 관리합니다.",
    "description": "The description for the `snap_manageState` permission"
  },
  "permission_manageStateDescription": {
    "message": "$1 스냅이 암호화를 통해 데이터를 안전하게 저장, 업데이트, 검색하도록 허용합니다. 다른 Snap은 이 정보에 액세스할 수 없습니다.",
    "description": "An extended description for the `snap_manageState` permission. $1 is the snap name."
  },
  "permission_nameLookup": {
    "message": "도메인 및 주소 조회를 제공합니다.",
    "description": "The description for the `endowment:name-lookup` permission."
  },
  "permission_nameLookupDescription": {
    "message": "Snap이 주소 및 도메인 조회를 가져와 MetaMask UI의 다른 부분에 표시하도록 허용합니다.",
    "description": "An extended description for the `endowment:name-lookup` permission."
  },
  "permission_notifications": {
    "message": "알림을 표시합니다.",
    "description": "The description for the `snap_notify` permission"
  },
  "permission_notificationsDescription": {
    "message": "$1 스냅이 MetaMask에서 알림을 표시하도록 허용합니다. Snap이 작업이 필요하거나 기한이 있는 정보를 짧은 알림으로 트리거할 수 있습니다.",
    "description": "An extended description for the `snap_notify` permission. $1 is the snap name."
  },
  "permission_protocol": {
    "message": "하나 이상의 체인에 대한 프로토콜 데이터를 제공하세요.",
    "description": "The description for the `endowment:protocol` permission."
  },
  "permission_protocolDescription": {
    "message": "MetaMask에 예상 가스비나 토큰 정보와 같은 프로토콜 데이터를 제공하려면 $1을(를) 허용하세요.",
    "description": "An extended description for the `endowment:protocol` permission. $1 is the name of the Snap."
  },
  "permission_rpc": {
    "message": "$1 측이 $2 스냅과 직접 소통하도록 허용합니다.",
    "description": "The description for the `endowment:rpc` permission. $1 is 'other snaps' or 'websites', $2 is the snap name."
  },
  "permission_rpcDescription": {
    "message": "$$1 측이 $2 스냅으로 메시지를 전송하고 $2에서 응답을 받도록 허용합니다.",
    "description": "An extended description for the `endowment:rpc` permission. $1 is 'other snaps' or 'websites', $2 is the snap name."
  },
  "permission_rpcDescriptionOriginList": {
    "message": "$1 및 $2",
    "description": "A list of allowed origins where $2 is the last origin of the list and $1 is the rest of the list separated by ','."
  },
  "permission_signatureInsight": {
    "message": "서명 인사이트 모달을 표시합니다.",
    "description": "The description for the `endowment:signature-insight` permission"
  },
  "permission_signatureInsightDescription": {
    "message": "$1 스냅이 승인 전에 서명 요청에 대한 인사이트가 포함된 모달을 표시하도록 허용합니다. 피싱 방지 및 보안 솔루션에 사용할 수 있습니다.",
    "description": "An extended description for the `endowment:signature-insight` permission. $1 is the snap name."
  },
  "permission_signatureInsightOrigin": {
    "message": "서명 요청 웹사이트의 출처 보기",
    "description": "The description for the `signatureOrigin` caveat, to be used with the `endowment:signature-insight` permission"
  },
  "permission_signatureInsightOriginDescription": {
    "message": "$1 스냅이 서명 요청을 시작하는 웹사이트의 출처(URI) 를 볼 수 있도록 허용합니다. 피싱 방지와 보안 솔루션에 사용할 수 있습니다.",
    "description": "An extended description for the `signatureOrigin` caveat, to be used with the `endowment:signature-insight` permission. $1 is the snap name."
  },
  "permission_transactionInsight": {
    "message": "트랜잭션 인사이트를 가져와 표시합니다.",
    "description": "The description for the `endowment:transaction-insight` permission"
  },
  "permission_transactionInsightDescription": {
    "message": "$1 스냅이 트랜잭션을 디코딩하고 MetaMask UI에서 인사이트를 표시하도록 허용합니다. 피싱 방지와 보안 솔루션에 사용할 수 있습니다.",
    "description": "An extended description for the `endowment:transaction-insight` permission. $1 is the snap name."
  },
  "permission_transactionInsightOrigin": {
    "message": "트랜잭션을 추천하는 웹사이트 출처 보기",
    "description": "The description for the `transactionOrigin` caveat, to be used with the `endowment:transaction-insight` permission"
  },
  "permission_transactionInsightOriginDescription": {
    "message": "$1 스냅이 트랜잭션을 제안하는 웹사이트의 출처(URI)를 볼 수 있도록 허용합니다. 피싱 방지와 보안 솔루션에 사용할 수 있습니다.",
    "description": "An extended description for the `transactionOrigin` caveat, to be used with the `endowment:transaction-insight` permission. $1 is the snap name."
  },
  "permission_unknown": {
    "message": "알 수 없는 권한: $1",
    "description": "$1 is the name of a requested permission that is not recognized."
  },
  "permission_viewBip32PublicKeys": {
    "message": "$1 공개 키 보기($2).",
    "description": "The description for the `snap_getBip32PublicKey` permission. $1 is a derivation path, e.g. 'm/44'/0'/0''. $2 is the elliptic curve name, e.g. 'secp256k1'."
  },
  "permission_viewBip32PublicKeysDescription": {
    "message": "$2 스냅이 $1에 대한 공개 키(및 주소)를 볼 수 있도록 허용합니다. 이를 통해 계정이나 자산에 대한 통제권이 부여되지는 않습니다.",
    "description": "An extended description for the `snap_getBip32PublicKey` permission. $1 is a derivation path (name). $2 is the snap name."
  },
  "permission_viewNamedBip32PublicKeys": {
    "message": "$1에 관한 공개 키 보기",
    "description": "The description for the `snap_getBip32PublicKey` permission. $1 is a name for the derivation path, e.g., 'Ethereum accounts'."
  },
  "permission_walletSwitchEthereumChain": {
    "message": "활성화된 네트워크 사용",
    "description": "The label for the `wallet_switchEthereumChain` permission"
  },
  "permission_webAssembly": {
    "message": "WebAssembly 지원",
    "description": "The description of the `endowment:webassembly` permission."
  },
  "permission_webAssemblyDescription": {
    "message": "$1 스냅이 WebAssembly를 통해 하위 레벨 실행 환경에 액세스하도록 허용합니다.",
    "description": "An extended description of the `endowment:webassembly` permission. $1 is the snap name."
  },
  "permissions": {
    "message": "권한"
  },
  "permissionsPageEmptyContent": {
    "message": "표시할 항목이 없습니다"
  },
  "permissionsPageEmptySubContent": {
    "message": "여기에서 설치된 Snap 또는 연결된 사이트의 권한을 확인할 수 있습니다."
  },
  "permitSimulationChange_approve": {
    "message": "지출 한도"
  },
  "permitSimulationChange_bidding": {
    "message": "내 입찰"
  },
  "permitSimulationChange_listing": {
    "message": "내 리스트"
  },
  "permitSimulationChange_nft_listing": {
    "message": "리스팅 가격"
  },
  "permitSimulationChange_receive": {
    "message": "받음:"
  },
  "permitSimulationChange_revoke2": {
    "message": "철회"
  },
  "permitSimulationChange_transfer": {
    "message": "보냄:"
  },
  "permitSimulationDetailInfo": {
    "message": "내 계정에서 이만큼의 토큰을 사용할 수 있도록 승인합니다."
  },
  "permittedChainToastUpdate": {
    "message": "$1은(는) $2에 액세스 할 수 있습니다."
  },
  "personalAddressDetected": {
    "message": "개인 주소가 발견되었습니다. 토큰 계약 주소를 입력하세요."
  },
  "pinToTop": {
    "message": "맨 위에 고정"
  },
  "pleaseConfirm": {
    "message": "컨펌하세요"
  },
  "plusMore": {
    "message": "+ $1개 추가",
    "description": "$1 is the number of additional items"
  },
  "plusXMore": {
    "message": "+ 그 외 $1개",
    "description": "$1 is a number of additional but unshown items in a list- this message will be shown in place of those items"
  },
  "popularNetworkAddToolTip": {
    "message": "이러한 네트워크 중 일부는 제삼자에 의존합니다. 이러한 연결은 안정성이 떨어지거나 제삼자가 활동을 추적할 수 있습니다.",
    "description": "Learn more link"
  },
  "popularNetworks": {
    "message": "인기 네트워크"
  },
  "portfolio": {
    "message": "포트폴리오"
  },
  "preparingSwap": {
    "message": "스왑 준비 중..."
  },
  "prev": {
    "message": "이전"
  },
  "price": {
    "message": "가격"
  },
  "priceUnavailable": {
    "message": "가격 사용 불가"
  },
  "primaryType": {
    "message": "기본 유형"
  },
  "priorityFee": {
    "message": "우선 요금"
  },
  "priorityFeeProperCase": {
    "message": "우선 요금"
  },
  "privacy": {
    "message": "개인정보 보호"
  },
  "privacyMsg": {
    "message": "개인정보처리방침"
  },
  "privateKey": {
    "message": "비공개 키",
    "description": "select this type of file to use to import an account"
  },
  "privateKeyCopyWarning": {
    "message": "$1 비공개 키",
    "description": "$1 represents the account name"
  },
  "privateKeyHidden": {
    "message": "개인 키 입력이 표시되지 않습니다",
    "description": "Explains that the private key input is hidden"
  },
  "privateKeyShow": {
    "message": "개인 키 입력 표시/숨기기",
    "description": "Describes a toggle that is used to show or hide the private key input"
  },
  "privateKeyShown": {
    "message": "이 개인 키 입력은 표시됩니다",
    "description": "Explains that the private key input is being shown"
  },
  "privateKeyWarning": {
    "message": "경고: 이 키를 노출하지 마세요. 비공개 키가 있는 사람이라면 누구든 회원님의 계정에 있는 자산을 훔칠 수 있습니다."
  },
  "privateNetwork": {
    "message": "비공개 네트워크"
  },
  "proceedWithTransaction": {
    "message": "계속 진행"
  },
  "productAnnouncements": {
    "message": "제품 공지"
  },
  "proposedApprovalLimit": {
    "message": "제안된 승인 한도"
  },
  "provide": {
    "message": "제공"
  },
  "publicAddress": {
    "message": "공개 주소"
  },
  "pushPlatformNotificationsFundsReceivedDescription": {
    "message": "$1 $2을(를) 받았습니다"
  },
  "pushPlatformNotificationsFundsReceivedDescriptionDefault": {
    "message": "토큰을 받았습니다"
  },
  "pushPlatformNotificationsFundsReceivedTitle": {
    "message": "자금 수령 완료"
  },
  "pushPlatformNotificationsFundsSentDescription": {
    "message": "$1 $2을(를) 보냈습니다"
  },
  "pushPlatformNotificationsFundsSentDescriptionDefault": {
    "message": "토큰을 보냈습니다"
  },
  "pushPlatformNotificationsFundsSentTitle": {
    "message": "자금 전송 완료"
  },
  "pushPlatformNotificationsNftReceivedDescription": {
    "message": "새 NFT를 받았습니다"
  },
  "pushPlatformNotificationsNftReceivedTitle": {
    "message": "NFT 수령 완료"
  },
  "pushPlatformNotificationsNftSentDescription": {
    "message": "NFT를 보냈습니다"
  },
  "pushPlatformNotificationsNftSentTitle": {
    "message": "NFT 전송 완료"
  },
  "pushPlatformNotificationsStakingLidoStakeCompletedDescription": {
    "message": "Lido 스테이킹에 성공했습니다"
  },
  "pushPlatformNotificationsStakingLidoStakeCompletedTitle": {
    "message": "스테이킹 완료"
  },
  "pushPlatformNotificationsStakingLidoStakeReadyToBeWithdrawnDescription": {
    "message": "Lido 스테이킹이 인출 준비가 되었습니다"
  },
  "pushPlatformNotificationsStakingLidoStakeReadyToBeWithdrawnTitle": {
    "message": "스테이킹 인출 준비 완료"
  },
  "pushPlatformNotificationsStakingLidoWithdrawalCompletedDescription": {
    "message": "Lido 인출에 성공했습니다"
  },
  "pushPlatformNotificationsStakingLidoWithdrawalCompletedTitle": {
    "message": "인출 완료"
  },
  "pushPlatformNotificationsStakingLidoWithdrawalRequestedDescription": {
    "message": "Lido 인출 요청이 제출되었습니다"
  },
  "pushPlatformNotificationsStakingLidoWithdrawalRequestedTitle": {
    "message": "인출 요청 완료"
  },
  "pushPlatformNotificationsStakingRocketpoolStakeCompletedDescription": {
    "message": "RocketPool 스테이킹에 성공했습니다"
  },
  "pushPlatformNotificationsStakingRocketpoolStakeCompletedTitle": {
    "message": "스테이킹 완료"
  },
  "pushPlatformNotificationsStakingRocketpoolUnstakeCompletedDescription": {
    "message": "RocketPool 언스테이킹에 성공했습니다"
  },
  "pushPlatformNotificationsStakingRocketpoolUnstakeCompletedTitle": {
    "message": "언스테이킹 완료"
  },
  "pushPlatformNotificationsSwapCompletedDescription": {
    "message": "MetaMask 스왑에 성공했습니다"
  },
  "pushPlatformNotificationsSwapCompletedTitle": {
    "message": "스왑 완료"
  },
  "queued": {
    "message": "대기열에 지정됨"
  },
  "quoteRate": {
    "message": "견적 비율"
  },
  "quotedReceiveAmount": {
    "message": "$1 받은 금액"
  },
  "quotedTotalCost": {
    "message": "$1 총비용"
  },
  "rank": {
    "message": "순위"
  },
  "rateIncludesMMFee": {
    "message": "요율에 $1% 수수료 포함"
  },
  "reAddAccounts": {
    "message": "다른 계정을 다시 추가"
  },
  "reAdded": {
    "message": "다시 추가 완료"
  },
  "readdToken": {
    "message": "나중에 계정 옵션 메뉴의 '토큰 추가'로 이동하면 이 토큰을 다시 추가할 수 있습니다."
  },
  "receive": {
    "message": "받기"
  },
  "receiveCrypto": {
    "message": "암호화폐 받기"
  },
  "recipientAddressPlaceholderNew": {
    "message": "공개 주소(0x) 또는 도메인 이름 입력"
  },
  "recommendedGasLabel": {
    "message": "권장됨"
  },
  "recoveryPhraseReminderBackupStart": {
    "message": "여기에서 시작"
  },
  "recoveryPhraseReminderConfirm": {
    "message": "확인"
  },
  "recoveryPhraseReminderHasBackedUp": {
    "message": "비밀복구구문은 언제나 보안이 유지되고 알려지지 않은 곳에 보관해야 합니다."
  },
  "recoveryPhraseReminderHasNotBackedUp": {
    "message": "비밀복구구문을 다시 백업해야 합니까?"
  },
  "recoveryPhraseReminderItemOne": {
    "message": "절대로 다른 사람과 비밀복구구문을 공유하지 마십시오"
  },
  "recoveryPhraseReminderItemTwo": {
    "message": "MetaMask 팀에서는 절대로 비밀복구구문을 묻지 않습니다"
  },
  "recoveryPhraseReminderSubText": {
    "message": "비밀복구구문은 모든 계정을 관리합니다."
  },
  "recoveryPhraseReminderTitle": {
    "message": "자신의 자금을 지키세요"
  },
  "redeposit": {
    "message": "재입금"
  },
  "refreshList": {
    "message": "새로 고침 목록"
  },
  "reject": {
    "message": "거부"
  },
  "rejectAll": {
    "message": "모두 거부"
  },
  "rejectRequestsDescription": {
    "message": "$1 요청 전부를 거절하려고 합니다."
  },
  "rejectRequestsN": {
    "message": "$1 요청 거절"
  },
  "rejectTxsDescription": {
    "message": "트랜잭션 $1개를 모두 거부합니다."
  },
  "rejectTxsN": {
    "message": "트랜잭션 $1개 거부"
  },
  "rejected": {
    "message": "거부됨"
  },
  "remove": {
    "message": "제거"
  },
  "removeAccount": {
    "message": "계정 제거"
  },
  "removeAccountDescription": {
    "message": "이 계정이 지갑에서 제거됩니다. 계속하기 전에 가져온 이 계정에 대한 원본 비밀복구구문이나 비공개 키가 있는지 확인하세요. 계정 드롭다운에서 계정을 가져오거나 다시 만들 수 있습니다. "
  },
  "removeKeyringSnap": {
    "message": "이 Snap을 제거하면 이 계정들이 MetaMask에서 제거됩니다:"
  },
  "removeKeyringSnapToolTip": {
    "message": "Snap은 계정을 제어하며 Snap을 제거하면 계정도 MetaMask에서 제거되지만, 블록체인에는 남게 됩니다."
  },
  "removeNFT": {
    "message": "NFT 제거"
  },
  "removeNftErrorMessage": {
    "message": "이 NFT를 제거할 수 없습니다."
  },
  "removeNftMessage": {
    "message": "NFT가 성공적으로 제거되었습니다!"
  },
  "removeSnap": {
    "message": "스냅 제거"
  },
  "removeSnapAccountDescription": {
    "message": "계속하면 이 계정을 MetaMask에서 사용할 수 없습니다."
  },
  "removeSnapAccountTitle": {
    "message": "계정 제거"
  },
  "removeSnapConfirmation": {
    "message": "$1(을)를 제거하시겠습니까?",
    "description": "$1 represents the name of the snap"
  },
  "removeSnapDescription": {
    "message": "이렇게 하면 스냅과 데이터가 삭제되고 허용된 권한이 취소됩니다."
  },
  "replace": {
    "message": "대체"
  },
  "reportIssue": {
    "message": "문제 신고"
  },
  "requestFrom": {
    "message": "요청자:"
  },
  "requestFromInfo": {
    "message": "서명이 필요한 사이트입니다."
  },
  "requestFromInfoSnap": {
    "message": "이는 서명을 요청하는 Snap입니다."
  },
  "requestFromTransactionDescription": {
    "message": "컨펌이 필요한 사이트입니다."
  },
  "requestingFor": {
    "message": "요청 중:"
  },
  "requestingForAccount": {
    "message": "$1 요청 중",
    "description": "Name of Account"
  },
  "requestingForNetwork": {
    "message": "$1 요청 중",
    "description": "Name of Network"
  },
  "required": {
    "message": "필요"
  },
  "reset": {
    "message": "재설정"
  },
  "resetWallet": {
    "message": "지갑 초기화"
  },
  "resetWalletSubHeader": {
    "message": "MetaMask는 사용자의 비밀번호를 보관하지 않습니다. 계정 잠금을 해제하는 데 문제가 있는 경우, 지갑 설정 시 사용한 비밀복구구문을 이용하여 지갑을 초기화해야 합니다."
  },
  "resetWalletUsingSRP": {
    "message": "이 작업을 하면 정리해둔 계정 목록과 함께 현재 지갑과 비밀복구구문이 이 기기에서 삭제됩니다. 비밀복구구문으로 초기화하면 해당 비밀복구구문과 연관된 계정 목록이 표시됩니다. 새 목록에는 잔액이 남아있는 계정이 자동으로 나타납니다. 이전에 생성한 $1도 가능합니다. 가져온 사용자 정의 계정은 $2이어야 하며 계정에 추가한 사용자 정의 토큰도 $3이어야 합니다."
  },
  "resetWalletWarning": {
    "message": "계속하기 전에 비밀복구구문이 정확한지 확인하세요. 이 작업은 취소할 수 없습니다."
  },
  "restartMetamask": {
    "message": "MetaMask 재시작"
  },
  "restore": {
    "message": "복구"
  },
  "restoreUserData": {
    "message": "사용자 데이터 복구"
  },
  "resultPageError": {
    "message": "오류"
  },
  "resultPageErrorDefaultMessage": {
    "message": "작업에 실패했습니다."
  },
  "resultPageSuccess": {
    "message": "성공"
  },
  "resultPageSuccessDefaultMessage": {
    "message": "작업을 완료했습니다."
  },
  "retryTransaction": {
    "message": "트랜잭션 재시도"
  },
  "reusedTokenNameWarning": {
    "message": "여기에 있는 토큰은 사용자가 주시 중인 다른 토큰의 기호를 재사용하기 때문에 혼동되거나 속기 쉽습니다."
  },
  "revealSecretRecoveryPhrase": {
    "message": "비밀복구구문 공개"
  },
  "revealSeedWords": {
    "message": "비밀복구구문 공개"
  },
  "revealSeedWordsDescription1": {
    "message": "$1 활용으로 $2 기능을 사용할 수 있습니다",
    "description": "This is a sentence consisting of link using 'revealSeedWordsSRPName' as $1 and bolded text using 'revealSeedWordsDescription3' as $2."
  },
  "revealSeedWordsDescription2": {
    "message": "MetaMask는 $1입니다. 이는 회원님이 SRP의 소유자라는 의미입니다.",
    "description": "$1 is text link with the message from 'revealSeedWordsNonCustodialWallet'"
  },
  "revealSeedWordsDescription3": {
    "message": "지갑과 자금에 모두 액세스하세요.\n"
  },
  "revealSeedWordsNonCustodialWallet": {
    "message": "비수탁형 지갑"
  },
  "revealSeedWordsQR": {
    "message": "QR"
  },
  "revealSeedWordsSRPName": {
    "message": "비밀복구구문 (SRP)"
  },
  "revealSeedWordsText": {
    "message": "문자"
  },
  "revealSeedWordsWarning": {
    "message": "다른 사람이 보고 있지 않은지 확인하세요. $1",
    "description": "$1 is bolded text using the message from 'revealSeedWordsWarning2'"
  },
  "revealSeedWordsWarning2": {
    "message": "MetaMask 지원팀은 이러한 정보를 절대로 묻지 않습니다,",
    "description": "The bolded texted in the second part of 'revealSeedWordsWarning'"
  },
  "revealSensitiveContent": {
    "message": "민감한 콘텐츠 공개"
  },
  "review": {
    "message": "검토"
  },
  "reviewAlert": {
    "message": "경고 검토"
  },
  "reviewAlerts": {
    "message": "경고 검토하기"
  },
  "reviewPendingTransactions": {
    "message": "대기 중인 트랜잭션 검토"
  },
  "reviewPermissions": {
    "message": "권한 검토"
  },
  "revokePermission": {
    "message": "권한 철회"
  },
  "revokePermissionTitle": {
    "message": "$1 권한 제거",
    "description": "The token symbol that is being revoked"
  },
  "revokeSimulationDetailsDesc": {
    "message": "계정에서 토큰을 사용할 수 있는 다른 사람의 권한을 제거합니다."
  },
  "reward": {
    "message": "보상"
  },
  "rpcNameOptional": {
    "message": "RPC 이름(선택)"
  },
  "rpcUrl": {
    "message": "RPC URL"
  },
  "safeTransferFrom": {
    "message": "다음에서 안전하게 송금:"
  },
  "save": {
    "message": "저장"
  },
  "scanInstructions": {
    "message": "QR 코드를 카메라 앞에 놓으세요"
  },
  "scanQrCode": {
    "message": "QR 코드 스캔"
  },
  "scrollDown": {
    "message": "화면을 아래로 내리세요"
  },
  "search": {
    "message": "검색"
  },
  "searchAccounts": {
    "message": "계정 검색"
  },
  "searchNfts": {
    "message": "NFT 검색"
  },
  "searchTokens": {
    "message": "토큰 검색"
  },
  "searchTokensByNameOrAddress": {
    "message": "이름이나 주소로 토큰 검색"
  },
  "secretRecoveryPhrase": {
    "message": "비밀복구구문"
  },
  "secretRecoveryPhrasePlusNumber": {
    "message": "비밀복구구문 $1",
    "description": "The $1 is the order of the Secret Recovery Phrase"
  },
  "secureWallet": {
    "message": "보안 지갑"
  },
  "security": {
    "message": "보안"
  },
  "securityAlert": {
    "message": "$1 및 $2의 보안 경고"
  },
  "securityAlerts": {
    "message": "보안 경고"
  },
  "securityAlertsDescription": {
    "message": "이 기능은 트랜잭션 및 서명 요청을 적극적으로 검토하여 비정상적이거나 악의적인 활동을 경고합니다. $1",
    "description": "Link to learn more about security alerts"
  },
  "securityAndPrivacy": {
    "message": "보안 및 프라이버시"
  },
  "securityDescription": {
    "message": "안전하지 않은 네트워크에 가입할 가능성을 줄이고 계정을 보호하세요"
  },
  "securityMessageLinkForNetworks": {
    "message": "네트워크 사기 및 보안 위험"
  },
  "securityProviderPoweredBy": {
    "message": "$1 제공",
    "description": "The security provider that is providing data"
  },
  "seeAllPermissions": {
    "message": "모든 권한 보기",
    "description": "Used for revealing more content (e.g. permission list, etc.)"
  },
  "seeDetails": {
    "message": "세부 정보 보기"
  },
<<<<<<< HEAD
=======
  "seedPhraseConfirm": {
    "message": "비밀복구구문 컨펌"
  },
  "seedPhraseEnterMissingWords": {
    "message": "비밀복구구문 확인"
  },
  "seedPhraseIntroSidebarBulletOne": {
    "message": "적어서 여러 비밀 장소에 보관하세요"
  },
  "seedPhraseIntroSidebarBulletTwo": {
    "message": "안전 금고에 보관하세요"
  },
>>>>>>> 61bc4a83
  "seedPhraseIntroTitle": {
    "message": "지갑 보호하기"
  },
  "seedPhraseReq": {
    "message": "비밀복구구문은 12, 15, 18, 21 또는 24개의 단어로 구성됩니다"
  },
  "select": {
    "message": "선택"
  },
  "selectAccountToConnect": {
    "message": "연결할 계정 선택"
  },
  "selectAccounts": {
    "message": "계정 선택"
  },
  "selectAccountsForSnap": {
    "message": "이 스냅을 사용할 계정을 선택하세요"
  },
  "selectAll": {
    "message": "모두 선택"
  },
  "selectAnAccount": {
    "message": "계정 선택"
  },
  "selectAnAccountAlreadyConnected": {
    "message": "이 계정은 이미 MetaMask와 연결되어 있습니다."
  },
  "selectEnableDisplayMediaPrivacyPreference": {
    "message": "NFT 미디어 표시 켜기"
  },
  "selectHdPath": {
    "message": "HD 경로 선택"
  },
  "selectNFTPrivacyPreference": {
    "message": "NFT 자동 감기 지능 켜기"
  },
  "selectPathHelp": {
    "message": "원하는 계정이 표시되지 않는다면 HD 경로 또는 현재 선택한 네트워크를 전환해 보세요."
  },
  "selectRpcUrl": {
    "message": "RPC URL 선택"
  },
  "selectSecretRecoveryPhrase": {
    "message": "비밀복구구문 선택"
  },
  "selectType": {
    "message": "유형 선택"
  },
  "selectedAccountMismatch": {
    "message": "다른 계정 선택됨"
  },
  "selectingAllWillAllow": {
    "message": "모두 선택하면 이 사이트에서 회원님의 현재 계정을 모두 볼 수 있습니다. 이 사이트를 신뢰하는지 확인하세요."
  },
  "send": {
    "message": "보내기"
  },
  "sendBugReport": {
    "message": "버그 리포트 전송"
  },
  "sendNoContactsConversionText": {
    "message": "여기를 클릭"
  },
  "sendNoContactsDescription": {
    "message": "연락처를 사용하면 다른 계정으로 여러 번 트랜잭션을 안전하게 전송할 수 있습니다. 연락처를 만들려면, $1",
    "description": "$1 represents the action text 'click here'"
  },
  "sendNoContactsTitle": {
    "message": "아직 연락처가 없습니다"
  },
  "sendSelectReceiveAsset": {
    "message": "수취할 자산 선택"
  },
  "sendSelectSendAsset": {
    "message": "전송할 자산 선택"
  },
  "sendSpecifiedTokens": {
    "message": "$1 보내기",
    "description": "Symbol of the specified token"
  },
  "sendSwapSubmissionWarning": {
    "message": "이 버튼을 클릭하면 즉시 스왑 트랜젝션이 시작됩니다. 계속하기 전에 트랜젝션 세부 정보를 검토하세요."
  },
  "sendTokenAsToken": {
    "message": "$2(으)로 $1 전송하기",
    "description": "Used in the transaction display list to describe a swap and send. $1 and $2 are the symbols of tokens in involved in the swap."
  },
  "sendingAsset": {
    "message": "$1 전송하기"
  },
  "sendingDisabled": {
    "message": "ERC-1155 NFT 자산은 아직 지원되지 않습니다."
  },
  "sendingNativeAsset": {
    "message": "$1 보내기",
    "description": "$1 represents the native currency symbol for the current network (e.g. ETH or BNB)"
  },
  "sendingToTokenContractWarning": {
    "message": "경고: 자금 손실이 발생할 수 있는 토큰 계약으로 전송하게 됩니다. $1",
    "description": "$1 is a clickable link with text defined by the 'learnMoreUpperCase' key. The link will open to a support article regarding the known contract address warning"
  },
  "sepolia": {
    "message": "Sepolia 테스트 네트워크"
  },
  "setApprovalForAll": {
    "message": "모두 승인 설정"
  },
  "setApprovalForAllRedesignedTitle": {
    "message": "인출 요청"
  },
  "setApprovalForAllTitle": {
    "message": "$1 무제한 지출 승인",
    "description": "The token symbol that is being approved"
  },
  "settingAddSnapAccount": {
    "message": "스냅 계정 추가"
  },
  "settings": {
    "message": "설정"
  },
  "settingsSearchMatchingNotFound": {
    "message": "검색 결과가 없습니다."
  },
  "settingsSubHeadingSignaturesAndTransactions": {
    "message": "서명 및 트랜잭션 요청"
  },
  "show": {
    "message": "보기"
  },
  "showAccount": {
    "message": "계정 표시"
  },
  "showAdvancedDetails": {
    "message": "고급 세부 정보 표시"
  },
  "showExtensionInFullSizeView": {
    "message": "확장 브라우저를 전체 화면으로 보기"
  },
  "showExtensionInFullSizeViewDescription": {
    "message": "이 옵션을 이용하면 확장 아이콘을 클릭할 때 기본으로 전체 화면이 나타납니다."
  },
  "showFiatConversionInTestnets": {
    "message": "테스트넷에 전환 표시"
  },
  "showFiatConversionInTestnetsDescription": {
    "message": "이 항목을 선택하면 테스트넷에 명목 전환이 표시됩니다."
  },
  "showHexData": {
    "message": "16진수 데이터 표시"
  },
  "showHexDataDescription": {
    "message": "이 항목을 선택하면 보내기 화면에 16진수 데이터 필드가 표시됩니다."
  },
  "showLess": {
    "message": "간략히 보기"
  },
  "showMore": {
    "message": "더 보기"
  },
  "showNativeTokenAsMainBalance": {
    "message": "네이티브 토큰을 기본 잔액으로 표시"
  },
  "showNft": {
    "message": "NFT 표시"
  },
  "showPermissions": {
    "message": "권한 표시"
  },
  "showPrivateKey": {
    "message": "개인 키 표시"
  },
  "showSRP": {
    "message": "비밀복구구문 표시"
  },
  "showTestnetNetworks": {
    "message": "테스트 네트워크 보기"
  },
  "showTestnetNetworksDescription": {
    "message": "네트워크 목록에서 표시하려는 테스트 네트워크를 선택하세요."
  },
  "sign": {
    "message": "서명"
  },
  "signatureRequest": {
    "message": "서명 요청"
  },
  "signature_decoding_bid_nft_tooltip": {
    "message": "입찰이 수락되면 NFT가 지갑에 반영됩니다."
  },
  "signature_decoding_list_nft_tooltip": {
    "message": "NFT가 판매되는 경우에만 변경됩니다."
  },
  "signed": {
    "message": "서명완료"
  },
  "signing": {
    "message": "서명"
  },
  "signingInWith": {
    "message": "다음으로 로그인:"
  },
  "signingWith": {
    "message": "다음으로 로그인:"
  },
  "simulationApproveHeading": {
    "message": "인출"
  },
  "simulationDetailsApproveDesc": {
    "message": "다른 사람에게 내 계정에서 NFT를 인출할 수 있는 권한을 부여합니다."
  },
  "simulationDetailsERC20ApproveDesc": {
    "message": "다른 사람에게 계정에서 이 금액을 사용할 수 있는 권한을 부여합니다."
  },
  "simulationDetailsFiatNotAvailable": {
    "message": "이용할 수 없음"
  },
  "simulationDetailsIncomingHeading": {
    "message": "받음:"
  },
  "simulationDetailsNoChanges": {
    "message": "변경 사항 없음"
  },
  "simulationDetailsOutgoingHeading": {
    "message": "보냄:"
  },
  "simulationDetailsRevokeSetApprovalForAllDesc": {
    "message": "계정에서 NFT를 인출할 수 있는 다른 사람의 권한을 제거합니다."
  },
  "simulationDetailsSetApprovalForAllDesc": {
    "message": "다른 사람에게 계정에서 NFT를 인출할 수 있도록 권한을 부여합니다."
  },
  "simulationDetailsTitle": {
    "message": "예상 변동 사항"
  },
  "simulationDetailsTitleTooltip": {
    "message": "예상 변동 사항은 이 트랜잭션을 진행할 경우 발생하는 결과를 예측한 것입니다. 이는 예측일 뿐 결과를 보장하지는 않습니다."
  },
  "simulationDetailsTotalFiat": {
    "message": "합계 = $1",
    "description": "$1 is the total amount in fiat currency on one side of the transaction"
  },
  "simulationDetailsTransactionReverted": {
    "message": "이 트랜잭션은 실패할 가능성이 높습니다"
  },
  "simulationDetailsUnavailable": {
    "message": "사용할 수 없음"
  },
  "simulationErrorMessageV2": {
    "message": "가스를 추정할 수 없었습니다. 계약에 오류가 있을 수 있으며 이 트랜잭션이 실패할 수 있습니다."
  },
  "simulationsSettingDescription": {
    "message": "컨펌 전에 트랜잭션 및 서명으로 인한 잔액 변동을 추정하려면 이 기능을 켜세요. 이는 최종 결과를 보장하지 않습니다. $1"
  },
  "simulationsSettingSubHeader": {
    "message": "예상 잔액 변동"
  },
  "singleNetwork": {
    "message": "네트워크 1개"
  },
  "siweIssued": {
    "message": "발행됨"
  },
  "siweNetwork": {
    "message": "네트워크"
  },
  "siweRequestId": {
    "message": "요청 ID"
  },
  "siweResources": {
    "message": "리소스"
  },
  "siweURI": {
    "message": "URL"
  },
  "skipAccountSecurity": {
    "message": "계정 보안을 건너뛸까요?"
  },
  "skipAccountSecurityDetails": {
    "message": "본인은 본인의 비밀복구구문을 백업하지 않는 한 본인의 계정과 모든 자산을 잃을 수 있다는 사실을 이해합니다."
  },
  "slideBridgeDescription": {
    "message": "지갑 내에서 9개 체인 간 이동"
  },
  "slideBridgeTitle": {
    "message": "브릿지할 준비가 되셨나요?"
  },
  "slideCashOutDescription": {
    "message": "암호화폐를 현금으로 매도"
  },
  "slideCashOutTitle": {
    "message": "MetaMask로 현금화"
  },
  "slideDebitCardDescription": {
    "message": "일부 지역에서 사용 가능"
  },
  "slideDebitCardTitle": {
    "message": "MetaMask 직불카드"
  },
  "slideFundWalletDescription": {
    "message": "시작하려면 토큰을 추가하거나 전송하세요"
  },
  "slideFundWalletTitle": {
    "message": "지갑에 자금 추가"
  },
  "slideMultiSrpDescription": {
    "message": "MetaMask에서 여러 지갑을 가져와 사용하세요"
  },
  "slideMultiSrpTitle": {
    "message": "여러 비밀복구구문 추가"
  },
  "slideRemoteModeDescription": {
    "message": "콜드 월렛을 무선으로 사용하세요"
  },
  "slideRemoteModeTitle": {
    "message": "콜드 스토리지, 빠른 접근"
  },
  "slideSmartAccountUpgradeDescription": {
    "message": "같은 주소, 더욱 스마트한 기능"
  },
  "slideSmartAccountUpgradeTitle": {
    "message": "스마트 계정 사용을 시작하세요"
  },
  "slideSolanaDescription": {
    "message": "시작하려면 솔라나 계정을 생성하세요"
  },
  "slideSolanaTitle": {
    "message": "이제 솔라나가 지원됩니다"
  },
  "slideSweepStakeDescription": {
    "message": "NFT를 민팅하고 당첨 기회를 잡으세요"
  },
  "slideSweepStakeTitle": {
    "message": "$5000 USDC 경품 이벤트에 참여하세요!"
  },
  "smartAccountAccept": {
    "message": "스마트 계정 사용"
  },
  "smartAccountBetterTransaction": {
    "message": "더욱 빠른 트랜잭션, 더욱 낮은 수수료"
  },
  "smartAccountBetterTransactionDescription": {
    "message": "여러 트랜잭션을 한꺼번에 처리하여 비용과 시간을 절약하세요."
  },
  "smartAccountFeaturesDescription": {
    "message": "계정 주소는 그대로 유지되며, 언제든지 다시 전환할 수 있습니다"
  },
  "smartAccountLabel": {
    "message": "스마트 계정"
  },
  "smartAccountPayToken": {
    "message": "언제든지, 원하는 토큰으로 결제하세요"
  },
  "smartAccountPayTokenDescription": {
    "message": "보유 중인 토큰으로 네트워크 수수료를 결제하세요."
  },
  "smartAccountReject": {
    "message": "스마트 계정을 사용하지 마세요"
  },
  "smartAccountRequestFor": {
    "message": "요청 계정:"
  },
  "smartAccountSameAccount": {
    "message": "같은 계정, 더 스마트한 기능."
  },
  "smartAccountSplashTitle": {
    "message": "스마트 계정을 사용하시겠어요?"
  },
  "smartAccountUpgradeBannerDescription": {
    "message": "같은 주소. 더욱 스마트한 기능."
  },
  "smartAccountUpgradeBannerTitle": {
    "message": "스마트 계정으로 전환"
  },
  "smartContracts": {
    "message": "스마트 계약"
  },
  "smartSwapsErrorNotEnoughFunds": {
    "message": "스마트 스왑 자금 부족"
  },
  "smartSwapsErrorUnavailable": {
    "message": "스마트 스왑을 잠시 사용할 수 없습니다."
  },
  "smartTransactionCancelled": {
    "message": "트랜잭션이 취소되었습니다"
  },
  "smartTransactionCancelledDescription": {
    "message": "트랜잭션이 완료되지 않았습니다. 가스비 지출이 없도록 트랜잭션을 취소했습니다."
  },
  "smartTransactionError": {
    "message": "트랜잭션 실패"
  },
  "smartTransactionErrorDescription": {
    "message": "시장 상황이 갑자기 변하면 실패할 수 있습니다. 문제가 지속되면 MetaMask 고객 지원으로 문의하세요."
  },
  "smartTransactionPending": {
    "message": "트랜잭션이 제출되었습니다"
  },
  "smartTransactionSuccess": {
    "message": "트랜잭션 완료"
  },
  "smartTransactions": {
    "message": "스마트 트랜잭션"
  },
  "smartTransactionsEnabledDescription": {
    "message": " 와 MEV 보호. 이제 기본적으로 켜져 있습니다."
  },
  "smartTransactionsEnabledLink": {
    "message": "더 높은 성공률"
  },
  "smartTransactionsEnabledTitle": {
    "message": "더욱 스마트한 트랜잭션"
  },
  "snapAccountCreated": {
    "message": "계정 생성됨"
  },
  "snapAccountCreatedDescription": {
    "message": "새 계정을 사용할 준비가 되었습니다!"
  },
  "snapAccountCreationFailed": {
    "message": "계정 생성 실패"
  },
  "snapAccountCreationFailedDescription": {
    "message": "$1에서 계정을 만들지 못했습니다.",
    "description": "$1 is the snap name"
  },
  "snapAccountRedirectFinishSigningTitle": {
    "message": "서명 완료"
  },
  "snapAccountRedirectSiteDescription": {
    "message": "$1의 지침을 따르세요"
  },
  "snapAccountRemovalFailed": {
    "message": "계정 삭제 실패"
  },
  "snapAccountRemovalFailedDescription": {
    "message": "$1에서 계정을 삭제하지 못했습니다.",
    "description": "$1 is the snap name"
  },
  "snapAccountRemoved": {
    "message": "계정 제거됨"
  },
  "snapAccountRemovedDescription": {
    "message": "이 계정은 더 이상 MetaMask에서 사용할 수 없습니다."
  },
  "snapAccounts": {
    "message": "계정 Snap"
  },
  "snapAccountsDescription": {
    "message": "제삼자 Snap이 제어하는 계정입니다."
  },
  "snapConnectTo": {
    "message": "$1에 연결",
    "description": "$1 is the website URL or a Snap name. Used for Snaps pre-approved connections."
  },
  "snapConnectionPermissionDescription": {
    "message": "승인 없이 $1이(가) $2에 자동으로 연결되도록 하세요.",
    "description": "Used for Snap pre-approved connections. $1 is the Snap name, $2 is a website URL."
  },
  "snapConnectionWarning": {
    "message": "$1에서 $2 사용을 원합니다.",
    "description": "$2 is the snap and $1 is the dapp requesting connection to the snap."
  },
  "snapContent": {
    "message": "콘텐츠 출처: $1",
    "description": "This is shown when a snap shows transaction insight information in the confirmation UI. $1 is a link to the snap's settings page with the link text being the name of the snap."
  },
  "snapDetailWebsite": {
    "message": "웹사이트"
  },
  "snapHomeMenu": {
    "message": "Snap 홈 메뉴"
  },
  "snapInstallRequest": {
    "message": "$1 설치는 다음과 같은 권한을 허용합니다.",
    "description": "$1 is the snap name."
  },
  "snapInstallSuccess": {
    "message": "설치 완료"
  },
  "snapInstallWarningCheck": {
    "message": "$1 스냅이 다음을 수행할 수 있는 권한을 요청합니다:",
    "description": "Warning message used in popup displayed on snap install. $1 is the snap name."
  },
  "snapInstallWarningHeading": {
    "message": "주의하여 진행하세요"
  },
  "snapInstallWarningPermissionDescriptionForBip32View": {
    "message": "$1 스냅이 사용자의 공개 키(및 주소)를 볼 수 있도록 허용합니다. 이를 통해 계정이나 자산에 대한 통제권이 부여되지는 않습니다.",
    "description": "An extended description for the `snap_getBip32PublicKey` permission used for tooltip on Snap Install Warning screen (popup/modal). $1 is the snap name."
  },
  "snapInstallWarningPermissionDescriptionForEntropy": {
    "message": "$1 Snap이 요청된 네트워크에서 계정과 자산을 관리하도록 허용합니다. 해당 계정은 비밀복구구문(공개하지 않음)을 사용하여 파생되고 백업됩니다. 키를 파생할 수 있는 기능을 통해 $1 스냅은 이더리움(EVM)뿐 아니라 다양한 블록체인 프로토콜을 지원할 수 있습니다.",
    "description": "An extended description for the `snap_getBip44Entropy` and `snap_getBip44Entropy` permissions used for tooltip on Snap Install Warning screen (popup/modal). $1 is the snap name."
  },
  "snapInstallWarningPermissionNameForEntropy": {
    "message": "$1 계정 관리",
    "description": "Permission name used for the Permission Cell component displayed on warning popup when installing a Snap. $1 is list of account types."
  },
  "snapInstallWarningPermissionNameForViewPublicKey": {
    "message": "$1에 관한 공개 키 보기",
    "description": "Permission name used for the Permission Cell component displayed on warning popup when installing a Snap. $1 is list of account types."
  },
  "snapInstallationErrorDescription": {
    "message": "$1 스냅을 설치할 수 없습니다.",
    "description": "Error description used when snap installation fails. $1 is the snap name."
  },
  "snapInstallationErrorTitle": {
    "message": "설치 실패",
    "description": "Error title used when snap installation fails."
  },
  "snapResultError": {
    "message": "오류"
  },
  "snapResultSuccess": {
    "message": "성공"
  },
  "snapResultSuccessDescription": {
    "message": "$1 사용 가능"
  },
  "snapUIAssetSelectorTitle": {
    "message": "자산 선택"
  },
  "snapUpdateAlertDescription": {
    "message": "$1의 최신 버전 받기",
    "description": "Description used in Snap update alert banner when snap update is available. $1 is the Snap name."
  },
  "snapUpdateAvailable": {
    "message": "업데이트 가능"
  },
  "snapUpdateErrorDescription": {
    "message": "$1 스냅을 업데이트할 수 없습니다.",
    "description": "Error description used when snap update fails. $1 is the snap name."
  },
  "snapUpdateErrorTitle": {
    "message": "업데이트 실패",
    "description": "Error title used when snap update fails."
  },
  "snapUpdateRequest": {
    "message": "$1 업데이트는 다음과 같은 권한을 허용합니다.",
    "description": "$1 is the Snap name."
  },
  "snapUpdateSuccess": {
    "message": "업데이트 완료"
  },
  "snapUrlIsBlocked": {
    "message": "이 Snap이 차단된 사이트로 이동하려 합니다. $1."
  },
  "snaps": {
    "message": "스냅"
  },
  "snapsConnected": {
    "message": "Snap 연결됨"
  },
  "snapsNoInsight": {
    "message": "표시할 인사이트가 없습니다"
  },
  "snapsPrivacyWarningFirstMessage": {
    "message": "귀하는 Consensys $1에 정의된 바와 같이 달리 명시되지 않는 한 설치하는 모든 Snap이 타사 서비스임을 인정합니다. 타사 서비스 이용은 해당 타사 서비스 제공업체가 정한 별도의 약관이 적용됩니다. Consensys는 특정인이 특정한 이유로 Snap을 사용하는 것을 권장하지 않습니다. 타사 서비스에 액세스, 신뢰, 사용하는 것은 본인의 책임입니다. Consensys는 타사 서비스 사용으로 인해 귀하의 계정에 발생하는 손실에 대한 모든 책임과 의무를 부인합니다.",
    "description": "First part of a message in popup modal displayed when installing a snap for the first time. $1 is terms of use link."
  },
  "snapsPrivacyWarningSecondMessage": {
    "message": "타사와 공유하는 모든 정보는 해당 타사의 개인정보 처리방침에 따라 직접 수집됩니다. 더 자세한 내용은 해당 회사의 개인정보 처리방침을 참고하시기 바랍니다.",
    "description": "Second part of a message in popup modal displayed when installing a snap for the first time."
  },
  "snapsPrivacyWarningThirdMessage": {
    "message": "Consensys는 귀하가 타사와 공유한 정보에 접근할 수 없습니다.",
    "description": "Third part of a message in popup modal displayed when installing a snap for the first time."
  },
  "snapsSettings": {
    "message": "Snap 설정"
  },
  "snapsTermsOfUse": {
    "message": "이용약관"
  },
  "snapsToggle": {
    "message": "스냅은 활성화된 상태에서만 작동합니다."
  },
  "snapsUIError": {
    "message": "$1 작성자에게 연락하여 향후 지원을 요청하세요.",
    "description": "This is shown when the insight snap throws an error. $1 is the snap name"
  },
  "solanaAccountRequested": {
    "message": "이 사이트에서는 솔라나 계정이 필요합니다."
  },
  "solanaAccountRequired": {
    "message": "이 사이트에 연결하려면 솔라나 계정이 필요합니다."
  },
  "solanaImportAccounts": {
    "message": "솔라나 계정 가져오기"
  },
  "solanaImportAccountsDescription": {
    "message": "다른 지갑에서 솔라나 계정을 가져오려면 비밀복구구문을 입력하세요."
  },
  "solanaMoreFeaturesComingSoon": {
    "message": "더 많은 기능이 곧 추가됩니다"
  },
  "solanaMoreFeaturesComingSoonDescription": {
    "message": "NFT, 하드웨어 지갑 지원 등 여러 가지가 곧 추가됩니다."
  },
  "solanaOnMetaMask": {
    "message": "MetaMask 플랫폼에서의 솔라나 이용"
  },
  "solanaSendReceiveSwapTokens": {
    "message": "토큰 송금, 받기, 스왑"
  },
  "solanaSendReceiveSwapTokensDescription": {
    "message": "SOL, USDC 등의 토큰을 전송 및 트랜잭션하세요."
  },
  "someNetworks": {
    "message": "네트워크 $1개"
  },
  "somethingDoesntLookRight": {
    "message": "무언가 잘못되었나요? $1",
    "description": "A false positive message for users to contact support. $1 is a link to the support page."
  },
  "somethingIsWrong": {
    "message": "문제가 발생했습니다. 페이지를 다시 로드하세요."
  },
  "somethingWentWrong": {
    "message": "페이지를 로드할 수 없습니다."
  },
  "sortBy": {
    "message": "정렬 기준:"
  },
  "sortByAlphabetically": {
    "message": "알파벳순(A-Z)"
  },
  "sortByDecliningBalance": {
    "message": "잔액 내림차순($1 최고-최저)",
    "description": "Indicates a descending order based on token fiat balance. $1 is the preferred currency symbol"
  },
  "source": {
    "message": "소스"
  },
  "spamModalBlockedDescription": {
    "message": "이 사이트는 1분간 차단됩니다."
  },
  "spamModalBlockedTitle": {
    "message": "이 사이트를 일시적으로 차단했습니다"
  },
  "spamModalDescription": {
    "message": "여러 요청이 반복될 경우 사이트를 일시적으로 차단할 수 있습니다."
  },
  "spamModalTemporaryBlockButton": {
    "message": "이 사이트 일시적으로 차단"
  },
  "spamModalTitle": {
    "message": "여러 요청이 감지되었습니다"
  },
  "speed": {
    "message": "속도"
  },
  "speedUp": {
    "message": "가속화"
  },
  "speedUpCancellation": {
    "message": "이 취소 가속화"
  },
  "speedUpExplanation": {
    "message": "현재 네트워크 상태를 기반으로 가스비를 업데이트하고 최소 10% 인상했습니다(네트워크에서 요구함)."
  },
  "speedUpPopoverTitle": {
    "message": "트랜잭션 가속화"
  },
  "speedUpTooltipText": {
    "message": "새로운 가스비"
  },
  "speedUpTransaction": {
    "message": "이 트랜잭션 가속화"
  },
  "spendLimitInsufficient": {
    "message": "지출 한도 부족"
  },
  "spendLimitInvalid": {
    "message": "지출 한도가 올바르지 않습니다. 지출 한도는 양수여야 합니다."
  },
  "spendLimitPermission": {
    "message": "지출 한도 권한"
  },
  "spendLimitRequestedBy": {
    "message": "$1에서 요청한 지출 한도",
    "description": "Origin of the site requesting the spend limit"
  },
  "spendLimitTooLarge": {
    "message": "지출 한도가 너무 큼"
  },
  "spender": {
    "message": "사용자"
  },
  "spenderTooltipDesc": {
    "message": "NFT를 인출할 수 있는 주소입니다."
  },
  "spenderTooltipERC20ApproveDesc": {
    "message": "이 주소는 회원님을 대신하여 토큰을 사용할 수 있는 주소입니다."
  },
  "spendingCap": {
    "message": "지출 한도"
  },
  "spendingCaps": {
    "message": "지출 한도"
  },
  "srpInputNumberOfWords": {
    "message": "제 구문은 $1개의 단어로 이루어져 있습니다",
    "description": "This is the text for each option in the dropdown where a user selects how many words their secret recovery phrase has during import. The $1 is the number of words (either 12, 15, 18, 21, or 24)."
  },
  "srpListName": {
    "message": "비밀복구구문 $1",
    "description": "$1 is the order of the Secret Recovery Phrase"
  },
  "srpListNumberOfAccounts": {
    "message": "계정 $1개",
    "description": "$1 is the number of accounts in the list"
  },
  "srpListSelectionDescription": {
    "message": "새 계정이 생성될 때 사용될 비밀복구구문"
  },
  "srpListSingleOrZero": {
    "message": "계정 $1개",
    "description": "$1 is the number of accounts in the list, it is either 1 or 0"
  },
  "srpPasteFailedTooManyWords": {
    "message": "단어가 24개를 초과하여 붙여넣기에 실패했습니다. 비밀복구구문은 24개 이하의 단어로 이루어집니다.",
    "description": "Description of SRP paste error when the pasted content has too many words"
  },
  "srpPasteTip": {
    "message": "비밀복구구문 전체를 아무 입력란에 붙여넣을 수 있습니다",
    "description": "Our secret recovery phrase input is split into one field per word. This message explains to users that they can paste their entire secrete recovery phrase into any field, and we will handle it correctly."
  },
  "srpSecurityQuizGetStarted": {
    "message": "시작하기"
  },
  "srpSecurityQuizImgAlt": {
    "message": "중앙의 열쇠 구멍에 있는 눈과 세 개의 유동 비밀번호 필드"
  },
  "srpSecurityQuizIntroduction": {
    "message": "비밀복구구문을 찾으려면 두 가지 질문에 올바르게 답해야 합니다"
  },
  "srpSecurityQuizQuestionOneQuestion": {
    "message": "비밀복구구문을 분실하시면 MetaMask가..."
  },
  "srpSecurityQuizQuestionOneRightAnswer": {
    "message": "도와드릴 수 없습니다"
  },
  "srpSecurityQuizQuestionOneRightAnswerDescription": {
    "message": "따라서 이를 적거나, 금속 등에 새기거나, 여러 비밀 장소에 보관하여 절대로 잃어버리지 않도록 하세요. 한 번 잃어버리면 영원히 찾을 수 없습니다."
  },
  "srpSecurityQuizQuestionOneRightAnswerTitle": {
    "message": "맞습니다! 아무도 본인의 비밀복구구문을 복구할 수 없습니다"
  },
  "srpSecurityQuizQuestionOneWrongAnswer": {
    "message": "찾아드릴 수 있습니다"
  },
  "srpSecurityQuizQuestionOneWrongAnswerDescription": {
    "message": "비밀복구구문은 한 번 잃어버리면 영원히 찾을 수 없습니다. 누가 뭐라고 해도 아무도 이를 찾아드리지 못합니다."
  },
  "srpSecurityQuizQuestionOneWrongAnswerTitle": {
    "message": "아닙니다! 아무도 본인의 비밀복구구문을 복구할 수 없습니다"
  },
  "srpSecurityQuizQuestionTwoQuestion": {
    "message": "누군가, 심지어 고객 센터 직원이라고 해도 여러분의 비밀복구구문을 물어본다면..."
  },
  "srpSecurityQuizQuestionTwoRightAnswer": {
    "message": "이는 반드시 사기입니다"
  },
  "srpSecurityQuizQuestionTwoRightAnswerDescription": {
    "message": "비밀복구구문이 필요하다고 하는 사람은 모두 거짓말쟁이입니다. 그런 자들과 비밀복구구문을 공유하면 자산을 도둑맞게 됩니다."
  },
  "srpSecurityQuizQuestionTwoRightAnswerTitle": {
    "message": "맞습니다! 비밀복구구문은 아무와도 공유하면 안 됩니다"
  },
  "srpSecurityQuizQuestionTwoWrongAnswer": {
    "message": "그들에게 이것을 주어야 합니다"
  },
  "srpSecurityQuizQuestionTwoWrongAnswerDescription": {
    "message": "비밀복구구문이 필요하다고 하는 사람은 모두 거짓말쟁이입니다. 그런 자들과 비밀복구구문을 공유하면 자산을 도둑맞게 됩니다."
  },
  "srpSecurityQuizQuestionTwoWrongAnswerTitle": {
    "message": "맞습니다! 비밀복구구문은 절대로 아무와도 공유하면 안 됩니다"
  },
  "srpSecurityQuizTitle": {
    "message": "보안 질문"
  },
  "srpToggleShow": {
    "message": "비밀복구구문 중에서 이 단어 공개하기/숨기기",
    "description": "Describes a toggle that is used to show or hide a single word of the secret recovery phrase"
  },
  "srpWordHidden": {
    "message": "이 단어는 숨겨져 있습니다",
    "description": "Explains that a word in the secret recovery phrase is hidden"
  },
  "srpWordShown": {
    "message": "이 단어는 공개되어 있습니다",
    "description": "Explains that a word in the secret recovery phrase is being shown"
  },
  "stable": {
    "message": "안정적"
  },
  "stableLowercase": {
    "message": "안정적"
  },
  "stake": {
    "message": "스테이크"
  },
  "staked": {
    "message": "스테이킹됨"
  },
  "standardAccountLabel": {
    "message": "표준 계정"
  },
  "startEarning": {
    "message": "수익 창출 시작"
  },
  "stateLogError": {
    "message": "상태 로그를 가져오는 도중 오류가 발생했습니다."
  },
  "stateLogFileName": {
    "message": "MetaMask 상태 로그"
  },
  "stateLogs": {
    "message": "상태 로그"
  },
  "stateLogsDescription": {
    "message": "상태 로그에 공개 계정 주소와 전송된 트랜잭션이 있습니다."
  },
  "status": {
    "message": "상태"
  },
  "statusNotConnected": {
    "message": "연결되지 않음"
  },
  "statusNotConnectedAccount": {
    "message": "계정 연결되지 않음"
  },
  "step1LatticeWallet": {
    "message": "Lattice1을 연결하세요."
  },
  "step1LatticeWalletMsg": {
    "message": "Lattice1이 장치 설정을 마치고 온라인 상태가 되면 MetaMask를 연결할 수 있습니다. 장치의 잠금을 해제하고 장치 ID를 준비하세요.",
    "description": "$1 represents the `hardwareWalletSupportLinkConversion` localization key"
  },
  "step1LedgerWallet": {
    "message": "Ledger 앱 다운로드"
  },
  "step1LedgerWalletMsg": {
    "message": "$1의 잠금을 해제하려면 다운로드, 설정 및 비밀번호를 입력하세요.",
    "description": "$1 represents the `ledgerLiveApp` localization value"
  },
  "step1TrezorWallet": {
    "message": "Trezor 지갑 연결"
  },
  "step1TrezorWalletMsg": {
    "message": "Trezor 지갑을 컴퓨터에 바로 연결하세요. 반드시 올바른 비밀구문을 사용하세요.",
    "description": "$1 represents the `hardwareWalletSupportLinkConversion` localization key"
  },
  "step2LedgerWallet": {
    "message": "Ledger 지갑 연결"
  },
  "step2LedgerWalletMsg": {
    "message": "지갑을 컴퓨터에 바로 연결하고 잠금 해제한 후 이더리움 앱을 여세요..",
    "description": "$1 represents the `hardwareWalletSupportLinkConversion` localization key"
  },
  "stillGettingMessage": {
    "message": "아직 이 메시지가 표시되시나요?"
  },
  "strong": {
    "message": "강함"
  },
  "stxCancelled": {
    "message": "스왑이 실패했을 것입니다"
  },
  "stxCancelledDescription": {
    "message": "트랜잭션 실패가 예상되었습니다. 불필요한 가스비 지출을 방지하기 위해 트랜잭션이 취소되었습니다."
  },
  "stxCancelledSubDescription": {
    "message": "스왑을 다시 진행하세요. 다음에도 유사한 위험이 발생한다면 보호해 드리겠습니다."
  },
  "stxFailure": {
    "message": "스왑 실패"
  },
  "stxFailureDescription": {
    "message": "시장 상황이 갑자기 변하면 실패할 수 있습니다. 문제가 지속되면 $1(으)로 문의하세요.",
    "description": "This message is shown to a user if their swap fails. The $1 will be replaced by support.metamask.io"
  },
  "stxOptInSupportedNetworksDescription": {
    "message": "스마트 트랜잭션을 활성화하면 지원되는 네트워크에서 더 안전하고 신뢰할 수 있는 트랜잭션을 할 수 있습니다. $1"
  },
  "stxPendingPrivatelySubmittingSwap": {
    "message": "스왑을 비공개로 제출하는 중..."
  },
  "stxPendingPubliclySubmittingSwap": {
    "message": "스왑을 공개로 제출하는 중..."
  },
  "stxSuccess": {
    "message": "스왑 완료!"
  },
  "stxSuccessDescription": {
    "message": "현재 $1(을)를 사용할 수 있습니다.",
    "description": "$1 is a token symbol, e.g. ETH"
  },
  "stxSwapCompleteIn": {
    "message": "스왑 완료까지 남은 시간:",
    "description": "'<' means 'less than', e.g. Swap will complete in < 2:59"
  },
  "stxTryingToCancel": {
    "message": "트랜잭션을 취소하려고 합니다..."
  },
  "stxUnknown": {
    "message": "알 수 없는 상태"
  },
  "stxUnknownDescription": {
    "message": "트랜잭션이 성공했지만 어떤 트랜잭션인지 확인되지 않습니다. 이 스왑이 처리되는 동안 다른 트랜잭션이 제출되었기 때문일 수 있습니다."
  },
  "stxUserCancelled": {
    "message": "스왑 취소됨"
  },
  "stxUserCancelledDescription": {
    "message": "트랜잭션이 취소되어 가스비를 지급하지 않았습니다."
  },
  "submit": {
    "message": "제출"
  },
  "submitted": {
    "message": "제출됨"
  },
  "suggestedBySnap": {
    "message": "제안인: $1",
    "description": "$1 is the snap name"
  },
  "suggestedCurrencySymbol": {
    "message": "제안된 통화 심볼:"
  },
  "suggestedTokenName": {
    "message": "추천 이름:"
  },
  "supplied": {
    "message": "예치함"
  },
  "support": {
    "message": "지원"
  },
  "supportCenter": {
    "message": "지원 센터 방문하기"
  },
  "supportMultiRpcInformation": {
    "message": "이제 단일 네트워크에 대해 여러 개의 RPC를 지원합니다. 충돌하는 정보를 해결하기 위해 최근의 RPC를 기본값으로 선택했습니다."
  },
  "surveyConversion": {
    "message": "설문조사에 참여하세요"
  },
  "surveyTitle": {
    "message": "MetaMask의 미래를 그리세요"
  },
  "swap": {
    "message": "스왑"
  },
  "swapAdjustSlippage": {
    "message": "슬리피지 조정"
  },
  "swapAggregator": {
    "message": "애그리게이터"
  },
  "swapAllowSwappingOf": {
    "message": "$1 스왑 허용",
    "description": "Shows a user that they need to allow a token for swapping on their hardware wallet"
  },
  "swapAmountReceived": {
    "message": "보장 금액"
  },
  "swapAmountReceivedInfo": {
    "message": "수신하는 최소 금액입니다. 슬리패지에 따라 추가 금액을 받을 수도 있습니다."
  },
  "swapAndSend": {
    "message": "스왑 및 전송"
  },
  "swapAnyway": {
    "message": "스왑 계속 진행"
  },
  "swapApproval": {
    "message": "스왑을 위해 $1 승인",
    "description": "Used in the transaction display list to describe a transaction that is an approve call on a token that is to be swapped.. $1 is the symbol of a token that has been approved."
  },
  "swapApproveNeedMoreTokens": {
    "message": "이 스왑을 완료하려면 $1개의 추가 $2이(가) 필요합니다.",
    "description": "Tells the user how many more of a given token they need for a specific swap. $1 is an amount of tokens and $2 is the token symbol."
  },
  "swapAreYouStillThere": {
    "message": "아직 이용 중인가요?"
  },
  "swapAreYouStillThereDescription": {
    "message": "계속하기 원하시면 최신 견적을 보여드리겠습니다"
  },
  "swapConfirmWithHwWallet": {
    "message": "하드웨어 지갑으로 컨펌합니다."
  },
  "swapContinueSwapping": {
    "message": "스왑 계속"
  },
  "swapContractDataDisabledErrorDescription": {
    "message": "Ledger의 이더리움 앱에서 \"설정 \"으로 이동하여 계약 데이터를 허용한 후, 스왑을 다시 시도하세요."
  },
  "swapContractDataDisabledErrorTitle": {
    "message": "Ledger에서 계약 데이터를 사용할 수 없습니다."
  },
  "swapCustom": {
    "message": "맞춤"
  },
  "swapDecentralizedExchange": {
    "message": "분산형 교환"
  },
  "swapDirectContract": {
    "message": "직접 계약"
  },
  "swapEditLimit": {
    "message": "한도 편집"
  },
  "swapEnableDescription": {
    "message": "이는 MetaMask에게 $1 스왑 권한을 부여하는 것으로, 필수 사항입니다.",
    "description": "Gives the user info about the required approval transaction for swaps. $1 will be the symbol of a token being approved for swaps."
  },
  "swapEnableTokenForSwapping": {
    "message": "스왑하려면 $1이(가) 필요합니다.",
    "description": "$1 is for the 'enableToken' key, e.g. 'enable ETH'"
  },
  "swapEnterAmount": {
    "message": "금액 입력"
  },
  "swapEstimatedNetworkFees": {
    "message": "예상 네트워크 수수료"
  },
  "swapEstimatedNetworkFeesInfo": {
    "message": "스왑을 완료하는 데 사용될 예상 네트워크 수수료입니다. 실제 금액은 네트워크 상태에 따라 달라질 수 있습니다."
  },
  "swapFailedErrorDescriptionWithSupportLink": {
    "message": "트랜잭션이 실패할 경우 언제든 문의하세요. 오류가 해결되지 않는다면 고객 지원 $1에 문의하세요.",
    "description": "This message is shown to a user if their swap fails. The $1 will be replaced by support.metamask.io"
  },
  "swapFailedErrorTitle": {
    "message": "스왑 실패"
  },
  "swapFetchingQuote": {
    "message": "견적 가져오기"
  },
  "swapFetchingQuoteNofN": {
    "message": "$2 중 $1 견적 가져오기",
    "description": "A count of possible quotes shown to the user while they are waiting for quotes to be fetched. $1 is the number of quotes already loaded, and $2 is the total number of resources that we check for quotes. Keep in mind that not all resources will have a quote for a particular swap."
  },
  "swapFetchingQuotes": {
    "message": "견적을 가져오는 중..."
  },
  "swapFetchingQuotesErrorDescription": {
    "message": "음.... 문제가 발생했습니다. 다시 시도해 보고 오류가 해결되지 않는다면 고객 지원에 문의하세요."
  },
  "swapFetchingQuotesErrorTitle": {
    "message": "견적을 가져오는 중 오류 발생"
  },
  "swapFromTo": {
    "message": "$1을(를) $2(으)로 스왑",
    "description": "Tells a user that they need to confirm on their hardware wallet a swap of 2 tokens. $1 is a source token and $2 is a destination token"
  },
  "swapGasFeesDetails": {
    "message": "가스비는 예상치이며 네트워크 트래픽 및 트랜잭션 복잡성에 따라 변동됩니다."
  },
  "swapGasFeesExplanation": {
    "message": "MetaMask는 가스비로 수익을 얻지 않습니다. 이 가스비는 추정치이며 네트워크의 혼잡도와 거래의 복잡성에 따라 변할 수 있습니다. 자세히 알아보기 $1.",
    "description": "$1 is a link (text in link can be found at 'swapGasFeesSummaryLinkText')"
  },
  "swapGasFeesExplanationLinkText": {
    "message": "여기",
    "description": "Text for link in swapGasFeesExplanation"
  },
  "swapGasFeesLearnMore": {
    "message": "가스비 자세히 알아보기"
  },
  "swapGasFeesSplit": {
    "message": "이전 화면의 가스비는 이 두 트랜잭션으로 나뉩니다."
  },
  "swapGasFeesSummary": {
    "message": "가스비는 $1 네트워크에서 트랜잭션을 처리하는 암호화폐 채굴자에게 지급됩니다. MetaMask는 가스비로 수익을 창출하지 않습니다.",
    "description": "$1 is the selected network, e.g. Ethereum or BSC"
  },
  "swapGasIncludedTooltipExplanation": {
    "message": "이 견적에는 보내거나 받는 토큰 금액을 조정하는 방식으로 가스비가 포함됩니다. 활동 목록에서 별도의 거래로 ETH를 받을 수 있습니다."
  },
  "swapGasIncludedTooltipExplanationLinkText": {
    "message": "가스비에 대해 더 자세히 알아보기"
  },
  "swapHighSlippage": {
    "message": "높은 슬리피지"
  },
  "swapIncludesGasAndMetaMaskFee": {
    "message": "가스비 및 $1%의 MetaMask 수수료가 포함됩니다",
    "description": "Provides information about the fee that metamask takes for swaps. $1 is a decimal number."
  },
  "swapIncludesMMFee": {
    "message": "$1%의 MetaMask 요금이 포함됩니다.",
    "description": "Provides information about the fee that metamask takes for swaps. $1 is a decimal number."
  },
  "swapIncludesMMFeeAlt": {
    "message": "견적에는 $1%의 MetaMask 수수료가 반영됩니다",
    "description": "Provides information about the fee that metamask takes for swaps using the latest copy. $1 is a decimal number."
  },
  "swapIncludesMetaMaskFeeViewAllQuotes": {
    "message": "$1% MetaMask 요금 - $2 포함",
    "description": "Provides information about the fee that metamask takes for swaps. $1 is a decimal number and $2 is a link to view all quotes."
  },
  "swapLearnMore": {
    "message": "스왑 자세히 알아보기"
  },
  "swapLiquiditySourceInfo": {
    "message": "저희는 여러 유동성 공급원(거래소, 애그리게이터, 투자전문기관)을 검색하여 환율과 네트워크 수수료를 비교해 드립니다."
  },
  "swapLowSlippage": {
    "message": "낮은 슬리피지"
  },
  "swapMaxSlippage": {
    "message": "최대 슬리패지"
  },
  "swapMetaMaskFee": {
    "message": "MetaMask 수수료"
  },
  "swapMetaMaskFeeDescription": {
    "message": "$1%의 수수료는 자동으로 각 견적에 반영됩니다. 이는 MetaMask의 유동성 공급자 정보 집계용 소프트웨어 사용 라이선스 비용입니다.",
    "description": "Provides information about the fee that metamask takes for swaps. $1 is a decimal number."
  },
  "swapNQuotesWithDot": {
    "message": "$1 견적.",
    "description": "$1 is the number of quotes that the user can select from when opening the list of quotes on the 'view quote' screen"
  },
  "swapNewQuoteIn": {
    "message": "$1의 새 견적",
    "description": "Tells the user the amount of time until the currently displayed quotes are update. $1 is a time that is counting down from 1:00 to 0:00"
  },
  "swapNoTokensAvailable": {
    "message": "$1 단어와 일치하는 토큰이 없습니다",
    "description": "Tells the user that a given search string does not match any tokens in our token lists. $1 can be any string of text"
  },
  "swapOnceTransactionHasProcess": {
    "message": "$1토큰은 이 트랜잭션이 처리되면 회원님의 계정에 추가됩니다.",
    "description": "This message communicates the token that is being transferred. It is shown on the awaiting swap screen. The $1 will be a token symbol."
  },
  "swapPriceDifference": {
    "message": "$1 $2(~$3)을(를) $4 $5(~$6)(으)로 스왑하려고 합니다.",
    "description": "This message represents the price slippage for the swap.  $1 and $4 are a number (ex: 2.89), $2 and $5 are symbols (ex: ETH), and $3 and $6 are fiat currency amounts."
  },
  "swapPriceDifferenceTitle": {
    "message": "~$1%의 가격 차이",
    "description": "$1 is a number (ex: 1.23) that represents the price difference."
  },
  "swapPriceUnavailableDescription": {
    "message": "시장 가격 데이터가 부족하여 가격 영향을 파악할 수 없습니다. 스왑하기 전에 받게 될 토큰 수가 만족스러운지 컨펌하시기 바랍니다."
  },
  "swapPriceUnavailableTitle": {
    "message": "진행하기 전에 요율 확인"
  },
  "swapProcessing": {
    "message": "처리 중"
  },
  "swapQuoteDetails": {
    "message": "견적 세부 정보"
  },
  "swapQuoteNofM": {
    "message": "$1/$2개",
    "description": "A count of possible quotes shown to the user while they are waiting for quotes to be fetched. $1 is the number of quotes already loaded, and $2 is the total number of resources that we check for quotes. Keep in mind that not all resources will have a quote for a particular swap."
  },
  "swapQuoteSource": {
    "message": "견적 소스"
  },
  "swapQuotesExpiredErrorDescription": {
    "message": "새 견적을 요청해 최신 요율을 확인하세요."
  },
  "swapQuotesExpiredErrorTitle": {
    "message": "견적 시간 초과"
  },
  "swapQuotesNotAvailableDescription": {
    "message": "현재 이 거래 경로를 사용할 수 없습니다. 금액, 네트워크, 토큰을 변경하면 최적의 옵션을 찾아드립니다."
  },
  "swapQuotesNotAvailableErrorDescription": {
    "message": "금액 또는 슬리패지 설정을 조정한 후 다시 시도해 보세요."
  },
  "swapQuotesNotAvailableErrorTitle": {
    "message": "사용 가능한 견적 없음"
  },
  "swapRate": {
    "message": "요율"
  },
  "swapReceiving": {
    "message": "수신 중"
  },
  "swapReceivingInfoTooltip": {
    "message": "이것은 예상치입니다. 정확한 금액은 슬리패지에 따라 달라집니다."
  },
  "swapRequestForQuotation": {
    "message": "견적 요청"
  },
  "swapSelect": {
    "message": "선택"
  },
  "swapSelectAQuote": {
    "message": "견적 선택"
  },
  "swapSelectAToken": {
    "message": "토큰 선택"
  },
  "swapSelectQuotePopoverDescription": {
    "message": "다음은 여러 유동성 소스에서 수집한 전체 견적입니다."
  },
  "swapSelectToken": {
    "message": "토큰 선택"
  },
  "swapShowLatestQuotes": {
    "message": "최신 견적 표시"
  },
  "swapSlippageHighDescription": {
    "message": "입력한 슬리피지($1%)가 매우 높은 것으로 간주되어 불량률이 발생할 수 있습니다.",
    "description": "$1 is the amount of % for slippage"
  },
  "swapSlippageHighTitle": {
    "message": "높은 슬리피지"
  },
  "swapSlippageLowDescription": {
    "message": "이렇게 낮은 값은($1%) 스왑 실패로 이어질 수 있습니다",
    "description": "$1 is the amount of % for slippage"
  },
  "swapSlippageLowTitle": {
    "message": "낮은 슬리피지"
  },
  "swapSlippageNegativeDescription": {
    "message": "슬리피지는 0보다 크거나 같아야 합니다."
  },
  "swapSlippageNegativeTitle": {
    "message": "계속하려면 슬리피지를 높이세요"
  },
  "swapSlippageOverLimitDescription": {
    "message": "슬리피지 허용치는 반드시 15% 이하여야 합니다. 이 보다 높으면 비율이 나빠집니다."
  },
  "swapSlippageOverLimitTitle": {
    "message": "매우 높은 슬리피지"
  },
  "swapSlippagePercent": {
    "message": "$1%",
    "description": "$1 is the amount of % for slippage"
  },
  "swapSlippageTooltip": {
    "message": "주문 시점과 확인 시점 사이에 가격이 변동되는 현상을 \"슬리피지\"라고 합니다. 슬리피지가 \"최대 슬리피지\" 설정을 초과하면 스왑이 자동으로 취소됩니다."
  },
  "swapSlippageZeroDescription": {
    "message": "제로 슬리피지 견적 제공자가 거의 없어 견적의 경쟁력이 약화될 수 있습니다"
  },
  "swapSlippageZeroTitle": {
    "message": "제로 슬리피지 견적 제공자 소싱"
  },
  "swapSource": {
    "message": "유동성 소스"
  },
  "swapSuggested": {
    "message": "제안 스왑"
  },
  "swapSuggestedGasSettingToolTipMessage": {
    "message": "스왑은 복잡하고 시간에 민감한 트랜잭션입니다. 성공적인 스왑의 비용과 확신 사이의 적절한 균형을 위해 이 가스비를 권장합니다."
  },
  "swapSwapFrom": {
    "message": "다음에서 스왑"
  },
  "swapSwapSwitch": {
    "message": "토큰 주문 변환"
  },
  "swapSwapTo": {
    "message": "다음으로 스왑"
  },
  "swapToConfirmWithHwWallet": {
    "message": "하드웨어 지갑으로 컨펌하기 위해"
  },
  "swapTokenAddedManuallyDescription": {
    "message": "$1에서 이 토큰이 트랜잭션할 토큰이 맞는지 확인하세요.",
    "description": "$1 points the user to etherscan as a place they can verify information about a token. $1 is replaced with the translation for \"etherscan\""
  },
  "swapTokenAddedManuallyTitle": {
    "message": "토큰 직접 추가됨"
  },
  "swapTokenAvailable": {
    "message": "$1이(가) 계정에 추가되었습니다.",
    "description": "This message is shown after a swap is successful and communicates the exact amount of tokens the user has received for a swap. The $1 is a decimal number of tokens followed by the token symbol."
  },
  "swapTokenBalanceUnavailable": {
    "message": "$1 잔액을 불러오지 못했습니다.",
    "description": "This message communicates to the user that their balance of a given token is currently unavailable. $1 will be replaced by a token symbol"
  },
  "swapTokenNotAvailable": {
    "message": "이 지역에서는 토큰을 스왑할 수 없습니다"
  },
  "swapTokenToToken": {
    "message": "$1에서 $2(으)로 스왑",
    "description": "Used in the transaction display list to describe a swap. $1 and $2 are the symbols of tokens in involved in a swap."
  },
  "swapTokenVerifiedOn1SourceDescription": {
    "message": "$1 토큰은 1 소스에서만 확인됩니다. 계속 진행하기 전에 $2에서도 확인하세요.",
    "description": "$1 is a token name, $2 points the user to etherscan as a place they can verify information about a token. $1 is replaced with the translation for \"etherscan\""
  },
  "swapTokenVerifiedOn1SourceTitle": {
    "message": "잠재적 모조 토큰"
  },
  "swapTokenVerifiedSources": {
    "message": "$1 소스에서 컨펌함. $2에서 확인하세요.",
    "description": "$1 the number of sources that have verified the token, $2 points the user to a block explorer as a place they can verify information about the token."
  },
  "swapTooManyDecimalsError": {
    "message": "$1은(는) 소수점 이하 $2까지 허용됩니다.",
    "description": "$1 is a token symbol and $2 is the max. number of decimals allowed for the token"
  },
  "swapTransactionComplete": {
    "message": "트랜잭션 완료"
  },
  "swapTwoTransactions": {
    "message": "트랜잭션 2건"
  },
  "swapUnknown": {
    "message": "알 수 없음"
  },
  "swapZeroSlippage": {
    "message": "0% 슬리패지"
  },
  "swapsMaxSlippage": {
    "message": "슬리피지 허용치"
  },
  "swapsNotEnoughToken": {
    "message": "$1 부족",
    "description": "Tells the user that they don't have enough of a token for a proposed swap. $1 is a token symbol"
  },
  "swapsViewInActivity": {
    "message": "활동에서 보기"
  },
  "switch": {
    "message": "전환"
  },
  "switchEthereumChainConfirmationDescription": {
    "message": "이는 MetaMask에서 선택한 네트워크를 이전에 추가한 다음 네트워크로 전환하게 됩니다:"
  },
  "switchEthereumChainConfirmationTitle": {
    "message": "이 사이트가 네트워크를 전환하도록 허용하시겠습니까?"
  },
  "switchInputCurrency": {
    "message": "입력 통화 전환"
  },
  "switchNetwork": {
    "message": "네트워크 전환"
  },
  "switchNetworks": {
    "message": "네트워크 전환"
  },
  "switchToNetwork": {
    "message": "$1 네트워크로 전환",
    "description": "$1 represents the custom network that has previously been added"
  },
  "switchToThisAccount": {
    "message": "이 계정으로 전환"
  },
  "switchedNetworkToastDecline": {
    "message": "다시 표시 안 함"
  },
  "switchedNetworkToastMessage": {
    "message": "$1 계정이 현재 $2 네트워크에서 활성화되어 있습니다",
    "description": "$1 represents the account name, $2 represents the network name"
  },
  "switchedNetworkToastMessageNoOrigin": {
    "message": "이제 $1을(를) 사용 중입니다",
    "description": "$1 represents the network name"
  },
  "switchingNetworksCancelsPendingConfirmations": {
    "message": "네트워크를 전환하면 대기 중인 모든 컨펌 작업이 취소됩니다."
  },
  "symbol": {
    "message": "기호"
  },
  "symbolBetweenZeroTwelve": {
    "message": "기호는 11자 이하여야 합니다."
  },
  "tenPercentIncreased": {
    "message": "10% 인상"
  },
  "terms": {
    "message": "이용약관"
  },
  "termsOfService": {
    "message": "서비스 약관"
  },
  "termsOfUseAgreeText": {
    "message": " 본인은 MetaMask의 사용 및 관련 모든 기능에 적용되는 이용약관에 동의합니다"
  },
  "termsOfUseFooterText": {
    "message": "스크롤하여 모든 섹션의 내용을 확인하세요"
  },
  "termsOfUseTitle": {
    "message": "이용약관이 개정되었습니다"
  },
  "testNetworks": {
    "message": "테스트 네트워크"
  },
  "testnets": {
    "message": "테스트넷"
  },
  "theme": {
    "message": "테마"
  },
  "themeDescription": {
    "message": "원하는 MetaMask 테마를 선택하세요."
  },
  "thirdPartySoftware": {
    "message": "타사 소프트웨어 알림",
    "description": "Title of a popup modal displayed when installing a snap for the first time."
  },
  "time": {
    "message": "시간"
  },
  "tipsForUsingAWallet": {
    "message": "지갑 사용 팁"
  },
  "tipsForUsingAWalletDescription": {
    "message": "토큰을 추가하면 웹3를 더 다양한 방법으로 사용할 수 있습니다."
  },
  "to": {
    "message": "수신"
  },
  "toAddress": {
    "message": "수신: $1",
    "description": "$1 is the address to include in the To label. It is typically shortened first using shortenAddress"
  },
  "toggleDecodeDescription": {
    "message": "트랜잭션 데이터는 4byte.directory와 Sourcify 서비스를 사용하여 디코딩하고 읽기 쉬운 형식으로 표시합니다. 이는 대기 중이거나 과거 트랜잭션의 결과를 이해하는 데 도움이 되지만, IP 주소를 공유하는 결과가 초래될 수 있습니다."
  },
  "token": {
    "message": "토큰"
  },
  "tokenAddress": {
    "message": "토큰 주소"
  },
  "tokenAlreadyAdded": {
    "message": "토큰이 이미 추가되었습니다."
  },
  "tokenAutoDetection": {
    "message": "토큰 자동 감지"
  },
  "tokenContractAddress": {
    "message": "토큰 계약 주소"
  },
  "tokenDecimal": {
    "message": "토큰 십진수"
  },
  "tokenDecimalFetchFailed": {
    "message": "토큰 십진수가 필요합니다. $1에서 찾아보세요"
  },
  "tokenDetails": {
    "message": "토큰 상세 정보"
  },
  "tokenFoundTitle": {
    "message": "$1개의 새 토큰을 찾았습니다"
  },
  "tokenId": {
    "message": "토큰 ID"
  },
  "tokenList": {
    "message": "토큰 목록:"
  },
  "tokenMarketplace": {
    "message": "토큰 마켓플레이스"
  },
  "tokenScamSecurityRisk": {
    "message": "토큰 사기 및 보안 위험"
  },
  "tokenStandard": {
    "message": "토큰 표준"
  },
  "tokenSymbol": {
    "message": "토큰 기호"
  },
  "tokens": {
    "message": "토큰"
  },
  "tokensFoundTitle": {
    "message": "$1개의 새 토큰을 찾았습니다",
    "description": "$1 is the number of new tokens detected"
  },
  "tokensInCollection": {
    "message": "컬렉션 내 토큰"
  },
  "tooltipApproveButton": {
    "message": "이해했습니다"
  },
  "tooltipSatusConnected": {
    "message": "연결됨"
  },
  "tooltipSatusConnectedUpperCase": {
    "message": "연결됨"
  },
  "tooltipSatusNotConnected": {
    "message": "연결되지 않음"
  },
  "total": {
    "message": "합계"
  },
  "totalVolume": {
    "message": "총 거래량"
  },
  "transaction": {
    "message": "트랜잭션"
  },
  "transactionCancelAttempted": {
    "message": "$2에서 가스비가 $1인 트랜잭션의 취소가 시도되었습니다"
  },
  "transactionCancelSuccess": {
    "message": "$2에서 성공적으로 트랜잭션을 취소했습니다"
  },
  "transactionConfirmed": {
    "message": "$2에서 트랜잭션이 컨펌되었습니다."
  },
  "transactionCreated": {
    "message": "$2에서 $1 값으로 생성된 트랜잭션"
  },
  "transactionDataFunction": {
    "message": "기능"
  },
  "transactionDetailGasHeading": {
    "message": "예상 가스비"
  },
  "transactionDetailMultiLayerTotalSubtitle": {
    "message": "금액 + 요금"
  },
  "transactionDropped": {
    "message": "$2에서의 트랜잭션이 중단되었습니다."
  },
  "transactionError": {
    "message": "트랜잭션 오류입니다. 계약 코드에 예외가 발생했습니다."
  },
  "transactionErrorNoContract": {
    "message": "비계약 주소에서 함수를 호출하고 있습니다."
  },
  "transactionErrored": {
    "message": "트랜잭션에 오류가 발생했습니다."
  },
  "transactionFlowNetwork": {
    "message": "네트워크"
  },
  "transactionHistoryBaseFee": {
    "message": "기본 수수료(GWEI)"
  },
  "transactionHistoryL1GasLabel": {
    "message": "총 L1 가스비"
  },
  "transactionHistoryL2GasLimitLabel": {
    "message": "L2 가스 한도"
  },
  "transactionHistoryL2GasPriceLabel": {
    "message": "L2 가스 가격"
  },
  "transactionHistoryMaxFeePerGas": {
    "message": "가스당 최대 수수료"
  },
  "transactionHistoryPriorityFee": {
    "message": "우선 수수료(GWEI)"
  },
  "transactionHistoryTotalGasFee": {
    "message": "총 가스비"
  },
  "transactionIdLabel": {
    "message": "트랜잭션 ID",
    "description": "Label for the source transaction ID field."
  },
  "transactionIncludesTypes": {
    "message": "이 트랜잭션에 포함된 사항: $1."
  },
  "transactionResubmitted": {
    "message": "$2에서 가스비를 $1(으)로 올린 트랜잭션이 다시 제출되었습니다."
  },
  "transactionSettings": {
    "message": "트랜잭션 설정"
  },
  "transactionSubmitted": {
    "message": "$2에서 가스비가 $1인 트랜잭션이 제출되었습니다."
  },
  "transactionTotalGasFee": {
    "message": "가스비 합계",
    "description": "Label for the total gas fee incurred in the transaction."
  },
  "transactionUpdated": {
    "message": "$2에서 트랜잭션이 업데이트되었습니다."
  },
  "transactions": {
    "message": "트랜잭션"
  },
  "transfer": {
    "message": "전송"
  },
  "transferCrypto": {
    "message": "암호화폐 전송"
  },
  "transferFrom": {
    "message": "전송 위치"
  },
  "transferRequest": {
    "message": "전송 요청"
  },
  "trillionAbbreviation": {
    "message": "T",
    "description": "Shortened form of 'trillion'"
  },
  "troubleConnectingToLedgerU2FOnFirefox": {
    "message": "Ledger 연결에 오류가 발생했습니다. $1",
    "description": "$1 is a link to the wallet connection guide;"
  },
  "troubleConnectingToLedgerU2FOnFirefox2": {
    "message": "하드웨어 지갑 연결 가이드를 확인하고 다시 시도하세요.",
    "description": "$1 of the ledger wallet connection guide"
  },
  "troubleConnectingToLedgerU2FOnFirefoxLedgerSolution": {
    "message": "Firefox 최신 버전을 사용하신다면 Firefox에서 U2F 지원 중단과 관련된 문제가 발생할 수 있습니다. $1 문제 해결 방법을 알아보세요.",
    "description": "It is a link to the ledger website for the workaround."
  },
  "troubleConnectingToLedgerU2FOnFirefoxLedgerSolution2": {
    "message": "여기에서",
    "description": "Second part of the error message; It is a link to the ledger website for the workaround."
  },
  "troubleConnectingToWallet": {
    "message": "$1 연결 도중 문제가 발생했습니다. $2을(를) 검토하고 다시 시도해 보세요.",
    "description": "$1 is the wallet device name; $2 is a link to wallet connection guide"
  },
  "troubleStarting": {
    "message": "MetaMask 실행 중 오류가 발생했습니다. 일시적인 오류일 수 있으니 확장 프로그램을 재시작해 보세요."
  },
  "tryAgain": {
    "message": "다시 시도"
  },
  "turnOff": {
    "message": "끄기"
  },
  "turnOffMetamaskNotificationsError": {
    "message": "알림을 비활성화하는 동안 오류가 발생했습니다. 나중에 다시 시도해 주세요."
  },
  "turnOn": {
    "message": "켜기"
  },
  "turnOnMetamaskNotifications": {
    "message": "알림 켜기"
  },
  "turnOnMetamaskNotificationsButton": {
    "message": "켜기"
  },
  "turnOnMetamaskNotificationsError": {
    "message": "알림을 생성하는 동안 오류가 발생했습니다. 나중에 다시 시도해 주세요."
  },
  "turnOnMetamaskNotificationsMessageFirst": {
    "message": "알림을 통해 지갑에서 무슨 일이 일어나고 있는지 계속 확인하세요."
  },
  "turnOnMetamaskNotificationsMessagePrivacyBold": {
    "message": "알림 설정."
  },
  "turnOnMetamaskNotificationsMessagePrivacyLink": {
    "message": "이 기능을 사용하는 동안 개인정보가 어떻게 보호되는지 알아보세요."
  },
  "turnOnMetamaskNotificationsMessageSecond": {
    "message": "지갑 알림 기능을 사용하려면 프로필을 사용해 기기 간에 일부 설정을 동기화해야 합니다. $1"
  },
  "turnOnMetamaskNotificationsMessageThird": {
    "message": "$1에서 언제든지 알림을 끌 수 있습니다"
  },
  "turnOnTokenDetection": {
    "message": "향상된 토큰 감지 켜기"
  },
  "tutorial": {
    "message": "튜토리얼"
  },
  "twelveHrTitle": {
    "message": "12시간:"
  },
  "u2f": {
    "message": "U2F",
    "description": "A name on an API for the browser to interact with devices that support the U2F protocol. On some browsers we use it to connect MetaMask to Ledger devices."
  },
  "unapproved": {
    "message": "승인되지 않음"
  },
  "unexpectedBehavior": {
    "message": "이 동작은 예상치 못한 것으로, 계정이 정상적으로 복구되었더라도 버그로 신고해야 합니다. 아래 링크를 통해 MetaMask에 버그를 신고해 주세요."
  },
  "units": {
    "message": "단위"
  },
  "unknown": {
    "message": "알 수 없음"
  },
  "unknownCollection": {
    "message": "제목 미지정 컬렉션"
  },
  "unknownNetworkForKeyEntropy": {
    "message": "알 수 없는 네트워크",
    "description": "Displayed on places like Snap install warning when regular name is not available."
  },
  "unknownQrCode": {
    "message": "오류: QR 코드를 식별할 수 없습니다."
  },
  "unlimited": {
    "message": "무제한"
  },
  "unlock": {
    "message": "잠금 해제"
  },
  "unlockMessage": {
    "message": "분산된 웹이 다음을 대기 중"
  },
  "unpin": {
    "message": "고정 해제"
  },
  "unrecognizedChain": {
    "message": "이 맞춤 네트워크는 인식되지 않았습니다.",
    "description": "$1 is a clickable link with text defined by the 'unrecognizedChanLinkText' key. The link will open to instructions for users to validate custom network details."
  },
  "unsendableAsset": {
    "message": "NFT(ERC-721) 토큰 전송은 현재 지원되지 않습니다.",
    "description": "This is an error message we show the user if they attempt to send an NFT asset type, for which currently don't support sending"
  },
  "unstableTokenPriceDescription": {
    "message": "이 토큰의 USD 가격은 변동성이 매우 커서 상호작용 시 큰 손실 위험이 있습니다."
  },
  "unstableTokenPriceTitle": {
    "message": "불안정한 토큰 가격"
  },
  "upArrow": {
    "message": "상승 화살표"
  },
  "update": {
    "message": "업데이트"
  },
  "updateEthereumChainConfirmationDescription": {
    "message": "이 사이트에서 기본 네트워크 URL 업데이트를 요청하고 있습니다. 기본값 및 네트워크 정보는 언제든지 수정할 수 있습니다."
  },
  "updateNetworkConfirmationTitle": {
    "message": "$1 업데이트",
    "description": "$1 represents network name"
  },
  "updateOrEditNetworkInformations": {
    "message": "정보를 업데이트하거나"
  },
  "updateRequest": {
    "message": "업데이트 요청"
  },
  "updatedRpcForNetworks": {
    "message": "네트워크 RPC 업데이트 완료"
  },
  "uploadDropFile": {
    "message": "여기에 파일을 드롭"
  },
  "uploadFile": {
    "message": "파일 업로드"
  },
  "urlErrorMsg": {
    "message": "URI에는 적절한 HTTP/HTTPS 접두사가 필요합니다."
  },
  "use4ByteResolution": {
    "message": "스마트 계약 디코딩"
  },
  "useMultiAccountBalanceChecker": {
    "message": "일괄 계정 잔액 요청"
  },
  "useMultiAccountBalanceCheckerSettingDescription": {
    "message": "계좌 잔액 요청을 일괄 처리하여 잔액을 더 빠르게 업데이트하세요. 이렇게 하면 계좌 잔액을 일괄적으로 가져올 수 있으므로 업데이트가 빨라져 더 나은 경험을 할 수 있습니다. 이 기능을 비활성화하면 제삼자가 회원님의 계정을 서로 연결할 가능성이 낮아질 수 있습니다."
  },
  "useNftDetection": {
    "message": "NFT 자동 감지"
  },
  "useNftDetectionDescriptionText": {
    "message": "MetaMask가 제삼자 서비스를 이용하여 회원님의 NFT를 추가할 수 있도록 합니다. NFT를 자동 감지하면 이러한 서비스에 IP와 계정 주소가 노출됩니다. 이 기능을 켜면 IP 주소가 이더리움 주소와 연결되고 사기꾼이 에어드랍한 가짜 NFT가 표시될 수 있습니다. 이러한 위험을 피하기 위해 수동으로 토큰을 추가할 수 있습니다."
  },
  "usePhishingDetection": {
    "message": "피싱 감지 사용"
  },
  "usePhishingDetectionDescription": {
    "message": "이더리움 사용자를 노리는 피싱 도메인에 대한 경고를 표시합니다"
  },
  "useSafeChainsListValidation": {
    "message": "네트워크 세부 정보 확인"
  },
  "useSafeChainsListValidationDescription": {
    "message": "MetaMask는 $1(이)라는 제삼자 서비스를 사용하여 정확하고 표준화된 네트워크 세부 정보를 표시합니다. 이를 통해 악성 또는 잘못된 네트워크에 연결할 가능성이 줄어듭니다. 이 기능을 사용하면 사용자의 IP 주소가 chainid.network에 노출됩니다."
  },
  "useSafeChainsListValidationWebsite": {
    "message": "chainid.network",
    "description": "useSafeChainsListValidationWebsite is separated from the rest of the text so that we can bold the third party service name in the middle of them"
  },
  "useTokenDetectionPrivacyDesc": {
    "message": "계정으로 전송된 토큰이 자동으로 표시되도록 하려면 타사 서버와의 통신을 통해 토큰 이미지를 불러와야 합니다. 이를 위해 타사 서버는 사용자의 IP 주소에 액세스하게 됩니다."
  },
  "usedByClients": {
    "message": "다양한 클라이언트에서 사용합니다."
  },
  "userName": {
    "message": "사용자 이름"
  },
  "userOpContractDeployError": {
    "message": "스마트 계약 계정에서 계약 배포는 지원되지 않습니다."
  },
  "version": {
    "message": "버전"
  },
  "view": {
    "message": "보기"
  },
  "viewActivity": {
    "message": "활동 보기"
  },
  "viewAllQuotes": {
    "message": "모든 견적 보기"
  },
  "viewContact": {
    "message": "연락처 보기"
  },
  "viewDetails": {
    "message": "세부 정보 보기"
  },
  "viewMore": {
    "message": "더 보기"
  },
  "viewOnBlockExplorer": {
    "message": "블록 탐색기에서 보기"
  },
  "viewOnCustomBlockExplorer": {
    "message": "$2에서 $1 보기",
    "description": "$1 is the action type. e.g (Account, Transaction, Swap) and $2 is the Custom Block Explorer URL"
  },
  "viewOnEtherscan": {
    "message": "Etherscan에서 $1 보기",
    "description": "$1 is the action type. e.g (Account, Transaction, Swap)"
  },
  "viewOnExplorer": {
    "message": "Explorer에서 보기"
  },
  "viewOnOpensea": {
    "message": "Opensea에서 보기"
  },
  "viewSolanaAccount": {
    "message": "솔라나 계정 보기"
  },
  "viewTransaction": {
    "message": "트랜잭션 보기"
  },
  "viewinExplorer": {
    "message": "Explorer에서 $1 보기",
    "description": "$1 is the action type. e.g (Account, Transaction, Swap)"
  },
  "visitSite": {
    "message": "사이트 방문"
  },
  "visitSupportDataConsentModalAccept": {
    "message": "컨펌"
  },
  "visitSupportDataConsentModalDescription": {
    "message": "MetaMask 식별자와 앱 버전을 지원 센터에 공유하시겠습니까? 문제 해결에 도움이 될 수 있으며, 선택 사항입니다."
  },
  "visitSupportDataConsentModalReject": {
    "message": "공유하지 않기"
  },
  "visitSupportDataConsentModalTitle": {
    "message": "지원팀과 장치 세부정보 공유"
  },
  "visitWebSite": {
    "message": "웹사이트를 방문하세요"
  },
  "wallet": {
    "message": "지갑"
  },
  "walletConnectionGuide": {
    "message": "당사의 하드웨어 지갑 연결 가이드"
  },
  "wantToAddThisNetwork": {
    "message": "이 네트워크를 추가하시겠습니까?"
  },
  "wantsToAddThisAsset": {
    "message": "이렇게 하면 다음 자산이 지갑에 추가됩니다"
  },
  "warning": {
    "message": "경고"
  },
  "warningFromSnap": {
    "message": "$1의 경고",
    "description": "$1 represents the name of the snap"
  },
  "watchEthereumAccountsDescription": {
    "message": "이 옵션을 켜면 공개 주소 또는 ENS 이름을 통해 이더리움 계정을 볼 수 있게 됩니다. 이 베타 기능에 대한 피드백을 보내주시려면 이 $1을(를) 작성해 주세요.",
    "description": "$1 is the link to a product feedback form"
  },
  "watchEthereumAccountsToggle": {
    "message": "이더리움 계정 모니터(베타)"
  },
  "watchOutMessage": {
    "message": "$1에 주의하세요.",
    "description": "$1 is a link with text that is provided by the 'securityMessageLinkForNetworks' key"
  },
  "weak": {
    "message": "약함"
  },
  "web3": {
    "message": "웹3"
  },
  "web3ShimUsageNotification": {
    "message": "현재의 웹사이트가 제거된 window.web3 API를 이용하려고 합니다. 이 사이트가 제대로 작동하지 않는 경우, $1을(를) 클릭해 자세히 알아보세요.",
    "description": "$1 is a clickable link."
  },
  "webhid": {
    "message": "WebHID",
    "description": "Refers to a interface for connecting external devices to the browser. Used for connecting ledger to the browser. Read more here https://developer.mozilla.org/en-US/docs/Web/API/WebHID_API"
  },
  "websites": {
    "message": "웹사이트",
    "description": "Used in the 'permission_rpc' message."
  },
  "welcomeBack": {
    "message": "재방문을 환영합니다!"
  },
  "welcomeToMetaMask": {
    "message": "시작하기"
  },
  "whatsThis": {
    "message": "이것은 무엇인가요?"
  },
  "willApproveAmountForBridging": {
    "message": "브릿지를 위해 $1을(를) 승인합니다."
  },
  "willApproveAmountForBridgingHardware": {
    "message": "하드웨어 지갑에서 두 개의 트랜잭션을 확인해야 합니다."
  },
  "withdrawing": {
    "message": "인출"
  },
  "wrongNetworkName": {
    "message": "기록에 따르면 네트워크 이름이 이 체인 ID와 일치하지 않습니다."
  },
  "yes": {
    "message": "예"
  },
  "you": {
    "message": "회원님"
  },
  "youDeclinedTheTransaction": {
    "message": "트랜잭션을 거부했습니다."
  },
  "youNeedToAllowCameraAccess": {
    "message": "이 기능을 사용하려면 카메라 액세스를 허용해야 합니다."
  },
  "youReceived": {
    "message": "받음:",
    "description": "Label indicating the amount and asset the user received."
  },
  "youSent": {
    "message": "보냄:",
    "description": "Label indicating the amount and asset the user sent."
  },
  "yourAccounts": {
    "message": "계정"
  },
  "yourActivity": {
    "message": "내 활동"
  },
  "yourBalance": {
    "message": "내 잔액"
  },
  "yourNFTmayBeAtRisk": {
    "message": "NFT가 위험할 수 있습니다"
  },
  "yourNetworks": {
    "message": "내 네트워크"
  },
  "yourPrivateSeedPhrase": {
    "message": "비밀복구구문"
  },
  "yourTransactionConfirmed": {
    "message": "트랜잭션이 이미 확인되었습니다"
  },
  "yourTransactionJustConfirmed": {
    "message": "블록체인에서 거래가 확인되기 전에는 거래를 취소할 수 없습니다."
  },
  "yourWalletIsReady": {
    "message": "지갑이 준비되었습니다"
  },
  "zeroGasPriceOnSpeedUpError": {
    "message": "가속화 시 가스 가격 0"
  }
}<|MERGE_RESOLUTION|>--- conflicted
+++ resolved
@@ -4748,21 +4748,6 @@
   "seeDetails": {
     "message": "세부 정보 보기"
   },
-<<<<<<< HEAD
-=======
-  "seedPhraseConfirm": {
-    "message": "비밀복구구문 컨펌"
-  },
-  "seedPhraseEnterMissingWords": {
-    "message": "비밀복구구문 확인"
-  },
-  "seedPhraseIntroSidebarBulletOne": {
-    "message": "적어서 여러 비밀 장소에 보관하세요"
-  },
-  "seedPhraseIntroSidebarBulletTwo": {
-    "message": "안전 금고에 보관하세요"
-  },
->>>>>>> 61bc4a83
   "seedPhraseIntroTitle": {
     "message": "지갑 보호하기"
   },
