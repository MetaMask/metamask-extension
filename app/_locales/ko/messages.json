--- conflicted
+++ resolved
@@ -1024,12 +1024,6 @@
   },
   "confirmationAlertDetails": {
     "message": "자산을 보호하기 위해 요청을 거부하는 것이 좋습니다."
-<<<<<<< HEAD
-  },
-  "confirmationAlertModalTitle": {
-    "message": "의심스러운 요청입니다"
-=======
->>>>>>> e79c5555
   },
   "confirmed": {
     "message": "컨펌됨"
@@ -3851,12 +3845,6 @@
   "permitSimulationChange_receive": {
     "message": "받음:"
   },
-<<<<<<< HEAD
-  "permitSimulationChange_revoke": {
-    "message": "지출 한도"
-  },
-=======
->>>>>>> e79c5555
   "permitSimulationChange_transfer": {
     "message": "보냄:"
   },
