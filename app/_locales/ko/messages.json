{
  "QRHardwareInvalidTransactionTitle": {
    "message": "오류"
  },
  "QRHardwareMismatchedSignId": {
    "message": "일치하지 않는 트랜잭션 데이터. 트랜잭션 세부 정보를 확인하세요."
  },
  "QRHardwarePubkeyAccountOutOfRange": {
    "message": "더 이상 계정이 없습니다. 아래 목록에 없는 다른 계정에 액세스하려면 하드웨어 지갑을 다시 연결하고 선택하세요."
  },
  "QRHardwareScanInstructions": {
    "message": "QR 코드를 카메라 앞에 놓으세요. 화면이 흐릿하지만 판독에 영향을 미치지 않습니다."
  },
  "QRHardwareSignRequestCancel": {
    "message": "거부"
  },
  "QRHardwareSignRequestDescription": {
    "message": "지갑으로 가입한 후 '서명 받기'를 클릭하여 서명을 받으세요."
  },
  "QRHardwareSignRequestGetSignature": {
    "message": "서명 받기"
  },
  "QRHardwareSignRequestSubtitle": {
    "message": "지갑으로 QR 코드 스캔"
  },
  "QRHardwareSignRequestTitle": {
    "message": "서명 요청"
  },
  "QRHardwareUnknownQRCodeTitle": {
    "message": "오류"
  },
  "QRHardwareUnknownWalletQRCode": {
    "message": "잘못된 QR 코드입니다. 하드웨어 지갑의 동기화 QR 코드를 스캔하세요."
  },
  "QRHardwareWalletImporterTitle": {
    "message": "QR 코드 스캔"
  },
  "QRHardwareWalletSteps1Description": {
    "message": "아래의 QR 코드 공식 지원 협력업체 목록에서 선택할 수 있습니다."
  },
  "QRHardwareWalletSteps1Title": {
    "message": "QR 하드웨어 지갑을 연결하세요"
  },
  "QRHardwareWalletSteps2Description": {
    "message": "N그레이브 제로"
  },
  "SrpListHideAccounts": {
    "message": "계정 $1개 숨기기",
    "description": "$1 is the number of accounts"
  },
  "SrpListHideSingleAccount": {
    "message": "계정 1개 숨기기"
  },
  "SrpListShowAccounts": {
    "message": "계정 $1개 표시",
    "description": "$1 is the number of accounts"
  },
  "SrpListShowSingleAccount": {
    "message": "계정 1개 표시"
  },
  "about": {
    "message": "정보"
  },
  "accept": {
    "message": "동의"
  },
  "acceptTermsOfUse": {
    "message": "$1의 내용을 읽고 이에 동의합니다",
    "description": "$1 is the `terms` message"
  },
  "accessYourWalletWithSRP": {
    "message": "비밀복구구문으로 지갑에 액세스하세요"
  },
  "accessYourWalletWithSRPDescription": {
    "message": "MetaMask는 사용자의 비밀번호를 복구할 수 없습니다. 사용자의 비밀복구구문을 이용하여 사용자의 소유권을 확인한 후, 지갑을 복구하고 새 비밀번호를 설정해 드립니다. 먼저 지갑을 생성할 때 받은 비밀복구구문을 입력하세요. $1",
    "description": "$1 is the words 'Learn More' from key 'learnMore', separated here so that it can be added as a link"
  },
  "accessingYourCamera": {
    "message": "카메라에 접근 중..."
  },
  "account": {
    "message": "계정"
  },
  "accountActivity": {
    "message": "계정 활동"
  },
  "accountActivityText": {
    "message": "알림을 수신할 계정을 선택하세요."
  },
  "accountDetails": {
    "message": "계정 세부 정보"
  },
  "accountIdenticon": {
    "message": "계정 식별 아이콘"
  },
  "accountIsntConnectedToastText": {
    "message": "$1은(는) $2에 연결되지 않았습니다"
  },
  "accountName": {
    "message": "계정 이름"
  },
  "accountNameDuplicate": {
    "message": "이 계정 이름은 이미 존재합니다.",
    "description": "This is an error message shown when the user enters a new account name that matches an existing account name"
  },
  "accountNameReserved": {
    "message": "이 계정 이름은 예약되었습니다",
    "description": "This is an error message shown when the user enters a new account name that is reserved for future use"
  },
  "accountOptions": {
    "message": "계정 옵션"
  },
  "accountPermissionToast": {
    "message": "계정 권한이 업데이트됨"
  },
  "accountSelectionRequired": {
    "message": "계정을 선택해야 합니다!"
  },
  "accountTypeNotSupported": {
    "message": "지원하지 않는 계정 유형"
  },
  "accounts": {
    "message": "계정"
  },
  "accountsConnected": {
    "message": "계정 연결됨"
  },
  "accountsPermissionsTitle": {
    "message": "계정 보기 및 트랜잭션 제안"
  },
  "accountsSmallCase": {
    "message": "계정"
  },
  "active": {
    "message": "활성"
  },
  "activity": {
    "message": "활동"
  },
  "activityLog": {
    "message": "활동 로그"
  },
  "add": {
    "message": "추가"
  },
  "addACustomNetwork": {
    "message": "사용자 지정 네트워크 추가"
  },
  "addANetwork": {
    "message": "네트워크 추가"
  },
  "addANickname": {
    "message": "닉네임 추가"
  },
  "addAUrl": {
    "message": "URL 추가"
  },
  "addAccount": {
    "message": "계정 추가"
  },
  "addAccountFromNetwork": {
    "message": "$1 계정 추가",
    "description": "$1 is the network name, e.g. Bitcoin or Solana"
  },
  "addAccountToMetaMask": {
    "message": "MetaMask에 계정 추가"
  },
  "addAcquiredTokens": {
    "message": "MetaMask를 이용해 얻은 토큰 추가"
  },
  "addAlias": {
    "message": "별칭 추가"
  },
  "addBitcoinAccountLabel": {
    "message": "비트코인 계정"
  },
  "addBitcoinTestnetAccountLabel": {
    "message": "비트코인 계정 (테스트넷)"
  },
  "addBlockExplorer": {
    "message": "블록 탐색기 추가"
  },
  "addBlockExplorerUrl": {
    "message": "블록 탐색기 URL 추가"
  },
  "addContact": {
    "message": "연락처 추가"
  },
  "addCustomNetwork": {
    "message": "맞춤 네트워크 추가"
  },
  "addEthereumChainWarningModalHeader": {
    "message": "신뢰할 수 있는 경우에만 이 RPC 공급입체를 추가하세요. $1",
    "description": "$1 is addEthereumChainWarningModalHeaderPartTwo passed separately so that it can be bolded"
  },
  "addEthereumChainWarningModalHeaderPartTwo": {
    "message": "악성 공급업체는 블록체인 상태와 네트워크 활동을 거짓으로 보고할 수 있습니다."
  },
  "addEthereumChainWarningModalListHeader": {
    "message": "다음과 같은 권한이 부여되기에 신뢰할 수 있는 공급업체만 추가해야 합니다."
  },
  "addEthereumChainWarningModalListPointOne": {
    "message": "사용자의 계정과 IP 주소를 확인하고 서로를 연결하세요"
  },
  "addEthereumChainWarningModalListPointThree": {
    "message": "계정 잔액 및 기타 블록체인 상황 표시"
  },
  "addEthereumChainWarningModalListPointTwo": {
    "message": "트랜잭션을 브로드캐스팅합니다"
  },
  "addEthereumChainWarningModalTitle": {
    "message": "이더리움 메인넷에 새로운 RPC 공급업체를 추가하려고 합니다"
  },
  "addEthereumWatchOnlyAccount": {
    "message": "이더리움 계정 모니터(베타)"
  },
  "addFriendsAndAddresses": {
    "message": "신뢰하는 친구 및 주소 추가"
  },
  "addHardwareWalletLabel": {
    "message": "하드웨어 지갑"
  },
  "addIPFSGateway": {
    "message": "선호하는 IPFS 게이트웨이를 추가하세요"
  },
  "addImportAccount": {
    "message": "계정 또는 하드웨어 지갑 추가"
  },
  "addMemo": {
    "message": "메모 추가"
  },
  "addNetwork": {
    "message": "네트워크 추가"
  },
  "addNetworkConfirmationTitle": {
    "message": "$1 추가",
    "description": "$1 represents network name"
  },
  "addNewAccount": {
    "message": "새 이더리움 계정 추가"
  },
  "addNewEthereumAccountLabel": {
    "message": "이더리움 계정"
  },
  "addNewSolanaAccountLabel": {
    "message": "솔라나 계정"
  },
  "addNft": {
    "message": "NFT 추가"
  },
  "addNfts": {
    "message": "NFT 추가"
  },
  "addNonEvmAccount": {
    "message": "$1 계정 추가",
    "description": "$1 is the non EVM network where the account is going to be created, e.g. Bitcoin or Solana"
  },
  "addNonEvmAccountFromNetworkPicker": {
    "message": "$1 네트워크를 활성화하려면 $2 계정을 만들어야 합니다.",
    "description": "$1 is the non EVM network where the account is going to be created, e.g. Solana Mainnet or Solana Devnet. $2 is the account type, e.g. Bitcoin or Solana"
  },
  "addRpcUrl": {
    "message": "RPC URL 추가"
  },
  "addSnapAccountToggle": {
    "message": "\"계정 Snap 추가(베타)\" 활성화"
  },
  "addSnapAccountsDescription": {
    "message": "이 기능을 사용하면 계정 목록에서 바로 새 베타 계정 Snap을 추가할 수 있습니다. 설치하는 계정 Snap은 타사 서비스라는 점을 명심하세요."
  },
  "addSuggestedNFTs": {
    "message": "추천 NFT 추가"
  },
  "addSuggestedTokens": {
    "message": "추천 토큰 추가"
  },
  "addToken": {
    "message": "토큰 추가"
  },
  "addTokenByContractAddress": {
    "message": "이 토큰을 찾을 수 없으신가요? 토큰 주소를 붙여넣으면 토큰을 직접 추가할 수 있습니다. 토큰의 계약 주소는 $1에서 찾을 수 있습니다",
    "description": "$1 is a blockchain explorer for a specific network, e.g. Etherscan for Ethereum"
  },
  "addUrl": {
    "message": "URL 추가"
  },
  "addingAccount": {
    "message": "계정 추가"
  },
  "addingCustomNetwork": {
    "message": "네트워크 추가"
  },
  "additionalNetworks": {
    "message": "추가 네트워크"
  },
  "address": {
    "message": "주소"
  },
  "addressCopied": {
    "message": "주소 복사 완료!"
  },
  "addressMismatch": {
    "message": "사이트 주소 불일치"
  },
  "addressMismatchOriginal": {
    "message": "현재 URL: $1",
    "description": "$1 replaced by origin URL in confirmation request"
  },
  "addressMismatchPunycode": {
    "message": "Punycode 버전: $1",
    "description": "$1 replaced by punycode version of the URL in confirmation request"
  },
  "advanced": {
    "message": "고급"
  },
  "advancedBaseGasFeeToolTip": {
    "message": "트랜잭션이 블록에 포함되면 최대 기본 요금과 실제 기본 요금 간의 차액이 환불됩니다. 총 금액은 최대 기본 요금(GWEI 단위) 곱하기 가스 한도로 계산합니다."
  },
  "advancedDetailsDataDesc": {
    "message": "데이터"
  },
  "advancedDetailsHexDesc": {
    "message": "16진수"
  },
  "advancedDetailsNonceDesc": {
    "message": "논스"
  },
  "advancedDetailsNonceTooltip": {
    "message": "계정의 트랜잭션 번호입니다. 첫 트랜잭션의 논스는 0이며 이는 순차적으로 증가합니다."
  },
  "advancedGasFeeDefaultOptIn": {
    "message": "이 수치를 $1 네트워크의 기본값으로 저장합니다.",
    "description": "$1 is the current network name."
  },
  "advancedGasFeeModalTitle": {
    "message": "고급 가스비"
  },
  "advancedGasPriceTitle": {
    "message": "가스 가격"
  },
  "advancedPriorityFeeToolTip": {
    "message": "우선 요금(일명 \"채굴자 팁\")이란 내 트랜잭션을 우선 거래한 것에 대한 인센티브로 채굴자에게 직접 전달되는 금액입니다."
  },
  "airDropPatternDescription": {
    "message": "해당 토큰의 온체인 기록에서 의심스러운 에어드롭 활동이 확인되었습니다."
  },
  "airDropPatternTitle": {
    "message": "에어드롭 패턴"
  },
  "airgapVault": {
    "message": "에어갭 볼트"
  },
  "alert": {
    "message": "경고"
  },
  "alertAccountTypeUpgradeMessage": {
    "message": "스마트 계정으로 업그레이드 중입니다. 계정 주소는 그대로 유지되며, 더욱 빠른 속도의 트랜잭션을 더 낮은 네트워크 수수료로 이용할 수 있습니다. $1."
  },
  "alertAccountTypeUpgradeTitle": {
    "message": "계정 유형"
  },
  "alertActionBuyWithNativeCurrency": {
    "message": "$1 매수"
  },
  "alertActionUpdateGas": {
    "message": "가스 한도 업데이트"
  },
  "alertActionUpdateGasFee": {
    "message": "수수료 업데이트"
  },
  "alertActionUpdateGasFeeLevel": {
    "message": "가스 옵션 업데이트"
  },
  "alertDisableTooltip": {
    "message": "\"설정 > 경고\"에서 변경할 수 있습니다"
  },
  "alertMessageAddressMismatchWarning": {
    "message": "공격자는 사이트 주소를 약간 변경하여 유사 사이트를 만들기도 합니다. 계속하기 전에 정상적인 사이트와 상호 작용하고 있는지 확인하세요."
  },
  "alertMessageChangeInSimulationResults": {
    "message": "이 트랜잭션의 예상 변경 사항이 업데이트되었습니다. 계속하기 전에 자세히 검토하세요."
  },
  "alertMessageFirstTimeInteraction": {
    "message": "이 주소와 처음으로 상호 작용합니다. 계속하기 전에 주소가 올바른지 확인하세요."
  },
  "alertMessageGasEstimateFailed": {
    "message": "정확한 수수료를 제공할 수 없으며 예상 수수료가 높을 수 있습니다. 사용자 지정 가스 한도를 입력하는 것이 좋지만 트랜잭션이 여전히 실패할 위험이 있습니다."
  },
  "alertMessageGasFeeLow": {
    "message": "낮은 수수료를 선택하면 트랜잭션 속도가 느려지고 대기 시간이 길어집니다. 트랜잭션 속도를 높이려면 시장 수수료 또는 공격적 수수료 옵션을 선택하세요."
  },
  "alertMessageGasTooLow": {
    "message": "이 트랜잭션을 계속 진행하려면, 가스 한도를 21000 이상으로 늘려야 합니다."
  },
  "alertMessageInsufficientBalanceWithNativeCurrency": {
    "message": "계정에 네트워크 수수료를 지불할 만큼의 $1(이)가 부족합니다."
  },
  "alertMessageNetworkBusy": {
    "message": "가스비가 높고 견적의 정확도도 떨어집니다."
  },
  "alertMessageNoGasPrice": {
    "message": "수수료를 직접 업데이트할 때까지는 이 트랜잭션을 진행할 수 없습니다."
  },
  "alertMessageSignInDomainMismatch": {
    "message": "요청을 보낸 사이트에 로그인되어 있지 않습니다. 이는 로그인 정보를 도용하려는 시도일 수 있습니다."
  },
  "alertMessageSignInWrongAccount": {
    "message": "이 사이트에서 잘못된 계정으로 로그인하라고 요청합니다."
  },
  "alertModalAcknowledge": {
    "message": "위험성을 인지했으며, 계속 진행합니다"
  },
  "alertModalDetails": {
    "message": "경고 세부 사항"
  },
  "alertModalReviewAllAlerts": {
    "message": "모든 경고 검토하기"
  },
  "alertReasonChangeInSimulationResults": {
    "message": "결과가 변경되었습니다"
  },
  "alertReasonFirstTimeInteraction": {
    "message": "첫 상호작용"
  },
  "alertReasonGasEstimateFailed": {
    "message": "잘못된 수수료"
  },
  "alertReasonGasFeeLow": {
    "message": "느린 속도"
  },
  "alertReasonGasTooLow": {
    "message": "낮은 가스 한도"
  },
  "alertReasonInsufficientBalance": {
    "message": "자금 부족"
  },
  "alertReasonNetworkBusy": {
    "message": "네트워크 혼잡"
  },
  "alertReasonNoGasPrice": {
    "message": "수수료 견적 제공 불가"
  },
  "alertReasonPendingTransactions": {
    "message": "보류 중인 트랜잭션"
  },
  "alertReasonSignIn": {
    "message": "의심스러운 로그인 요청"
  },
  "alertReasonWrongAccount": {
    "message": "잘못된 계정"
  },
  "alertSelectedAccountWarning": {
    "message": "이 요청은 지갑에서 선택한 것과 다른 계정에 대한 것입니다. 다른 계정을 사용하려면 사이트에 연결하세요."
  },
  "alerts": {
    "message": "경고"
  },
  "all": {
    "message": "모두"
  },
  "allNetworks": {
    "message": "모든 네트워크"
  },
  "allPermissions": {
    "message": "모든 권한"
  },
  "allTimeHigh": {
    "message": "역대 최고"
  },
  "allTimeLow": {
    "message": "역대 최저"
  },
  "allowNotifications": {
    "message": "알림 허용"
  },
  "allowWithdrawAndSpend": {
    "message": "$1에서 다음 금액까지 인출 및 지출하도록 허용:",
    "description": "The url of the site that requested permission to 'withdraw and spend'"
  },
  "amount": {
    "message": "금액"
  },
  "amountReceived": {
    "message": "수취 금액"
  },
  "amountSent": {
    "message": "송금액"
  },
  "andForListItems": {
    "message": "$1, 그리고 $2",
    "description": "$1 is the first item, $2 is the last item in a list of items. Used in Snap Install Warning modal."
  },
  "andForTwoItems": {
    "message": "$1 및 $2",
    "description": "$1 is the first item, $2 is the second item. Used in Snap Install Warning modal."
  },
  "appDescription": {
    "message": "전 세계에서 가장 신뢰받는 암호화폐 지갑",
    "description": "The description of the application"
  },
  "appName": {
    "message": "MetaMask",
    "description": "The name of the application"
  },
  "appNameBeta": {
    "message": "MetaMask Beta",
    "description": "The name of the application (Beta)"
  },
  "appNameFlask": {
    "message": "MetaMask Flask",
    "description": "The name of the application (Flask)"
  },
  "apply": {
    "message": "적용"
  },
  "approve": {
    "message": "지출 한도 승인"
  },
  "approveButtonText": {
    "message": "승인"
  },
  "approveIncreaseAllowance": {
    "message": "지출 한도 $1 증액",
    "description": "The token symbol that is being approved"
  },
  "approveSpendingCap": {
    "message": "$1 지출 한도 승인",
    "description": "The token symbol that is being approved"
  },
  "approved": {
    "message": "승인됨"
  },
  "approvedOn": {
    "message": "$1에 승인",
    "description": "$1 is the approval date for a permission"
  },
  "approvedOnForAccounts": {
    "message": "$2 관련하여 $1에 승인됨",
    "description": "$1 is the approval date for a permission. $2 is the AvatarGroup component displaying account images."
  },
  "areYouSure": {
    "message": "확실한가요?"
  },
  "asset": {
    "message": "자산"
  },
  "assetChartNoHistoricalPrices": {
    "message": "과거 데이터를 불러올 수 없습니다"
  },
  "assetMultipleNFTsBalance": {
    "message": "NFT $1개"
  },
  "assetOptions": {
    "message": "자산 옵션"
  },
  "assetSingleNFTBalance": {
    "message": "NFT $1개"
  },
  "assets": {
    "message": "자산"
  },
  "assetsDescription": {
    "message": "지갑에서 토큰을 자동으로 감지하고, NFT를 표시하며, 계정 잔액을 일괄 업데이트하세요."
  },
  "attemptToCancelSwapForFree": {
    "message": "무료 스왑 취소 시도"
  },
  "attributes": {
    "message": "속성"
  },
  "attributions": {
    "message": "속성"
  },
  "auroraRpcDeprecationMessage": {
    "message": "Infura RPC URL은 더 이상 Aurora를 지원하지 않습니다."
  },
  "authorizedPermissions": {
    "message": "다음 권한을 승인했습니다."
  },
  "autoDetectTokens": {
    "message": "토큰 자동 감지"
  },
  "autoDetectTokensDescription": {
    "message": "지갑에서 받은 새로운 토큰을 감지해 표시하기 위해 타사 API를 사용합니다. 이 서비스를 이용하여 데이터를 자동으로 가져오기 원치 않으시면 해당 기능을 끄세요. $1",
    "description": "$1 is a link to a support article"
  },
  "autoLockTimeLimit": {
    "message": "자동 잠금 타이머(분)"
  },
  "autoLockTimeLimitDescription": {
    "message": "MetaMask가 잠길 때까지 걸리는 시간을 분 단위로 설정합니다."
  },
  "average": {
    "message": "평균"
  },
  "back": {
    "message": "뒤로"
  },
  "backupAndSync": {
    "message": "백업 및 동기화"
  },
  "backupAndSyncBasicFunctionalityNameMention": {
    "message": "기본 기능"
  },
  "backupAndSyncEnable": {
    "message": "백업 및 동기화 켜기"
  },
  "backupAndSyncEnableConfirmation": {
    "message": "백업 및 동기화를 켜면 $1도 함께 켜집니다. 계속하시겠습니까?",
    "description": "$1 is backupAndSyncBasicFunctionalityNameMention in bold."
  },
  "backupAndSyncEnableDescription": {
    "message": "백업 및 동기화를 통해 사용자 지정 설정과 기능을 암호화된 상태로 저장할 수 있습니다. 이 기능은 MetaMask를 여러 기기에서 동일하게 사용할 수 있게 해주며, MetaMask를 재설치할 경우 설정과 기능을 복원해 줍니다. 비밀복구구문은 백업되지 않습니다. $1.",
    "description": "$1 is link to the backup and sync privacy policy."
  },
  "backupAndSyncEnableDescriptionUpdatePreferences": {
    "message": "언제든지 $1에서 설정을 변경할 수 있습니다",
    "description": "$1 is a bolded text that highlights the path to the settings page."
  },
  "backupAndSyncEnableDescriptionUpdatePreferencesPath": {
    "message": "설정 > 백업 및 동기화"
  },
  "backupAndSyncFeatureAccounts": {
    "message": "계정"
  },
  "backupAndSyncManageWhatYouSync": {
    "message": "동기화할 항목 관리"
  },
  "backupAndSyncManageWhatYouSyncDescription": {
    "message": "기기 간에 동기화할 항목을 선택해 켜세요."
  },
  "backupAndSyncPrivacyLink": {
    "message": "개인 정보 보호 방법 알아보기"
  },
  "backupAndSyncSlideDescription": {
    "message": "계정을 백업하고 설정을 동기화하세요."
  },
  "backupAndSyncSlideTitle": {
    "message": "백업 및 동기화 소개"
  },
  "backupApprovalInfo": {
    "message": "이 비밀 코드는 장치를 분실하여 지갑을 복구해야 하거나, 비밀번호를 잊은 경우, MetaMask를 다시 설치해야 하거나, 다른 장치에서 지갑에 액세스해야 할 때 필요합니다."
  },
  "backupApprovalNotice": {
    "message": "비밀복구구문을 백업하여 지갑과 자금을 안전하게 보호하세요."
  },
  "backupKeyringSnapReminder": {
    "message": "제거하기 전에 이 Snap에서 생성한 계정에 직접 액세스할 수 있는지 확인하세요"
  },
  "backupNow": {
    "message": "지금 백업"
  },
  "balance": {
    "message": "잔액"
  },
  "balanceOutdated": {
    "message": "최종 잔액이 아닐 수도 있습니다."
  },
  "baseFee": {
    "message": "기본 요금"
  },
  "basic": {
    "message": "기본"
  },
  "basicConfigurationBannerTitle": {
    "message": "기본 기능이 꺼져 있습니다."
  },
  "basicConfigurationDescription": {
    "message": "MetaMask는 인터넷 서비스를 통해 토큰 세부 정보 및 가스 설정과 같은 기본 기능을 제공합니다. 인터넷 서비스를 이용할 때 IP 주소가 공유되며, 이 경우 MetaMask와 공유됩니다. 이는 다른 웹사이트를 방문할 때와 마찬가지입니다. MetaMask는 이 데이터를 일시적으로 사용하며 데이터를 절대 판매하지 않습니다. VPN을 사용하거나 이러한 서비스를 비활성화할 수 있지만 MetaMask 사용 환경에 영향을 미칠 수 있습니다. 자세한 내용은 $1 내용을 참고하세요.",
    "description": "$1 is to be replaced by the message for privacyMsg, and will link to https://consensys.io/privacy-policy"
  },
  "basicConfigurationLabel": {
    "message": "기본 기능"
  },
  "basicConfigurationModalCheckbox": {
    "message": "이해했습니다. 계속 진행하겠습니다"
  },
  "basicConfigurationModalDisclaimerOff": {
    "message": "이렇게 하면 MetaMask에서 시간을 완전히 최적화할 수 없습니다. 기본 기능(토큰 세부 정보, 최적의 가스 설정 등)을 사용할 수 없게 됩니다."
  },
  "basicConfigurationModalDisclaimerOffAdditionalText": {
    "message": "이 기능을 끄면 $1 및 $2에 포함된 모든 기능도 함께 비활성화됩니다.",
    "description": "$1 and $2 are bold text for basicConfigurationModalDisclaimerOffAdditionalTextFeaturesFirst and basicConfigurationModalDisclaimerOffAdditionalTextFeaturesLast respectively"
  },
  "basicConfigurationModalDisclaimerOffAdditionalTextFeaturesFirst": {
    "message": "보안 및 개인정보 보호, 백업 및 동기화"
  },
  "basicConfigurationModalDisclaimerOffAdditionalTextFeaturesLast": {
    "message": "알림"
  },
  "basicConfigurationModalDisclaimerOn": {
    "message": "MetaMask에서 시간을 최적화하려면 이 기능을 켜야 합니다. 기본 기능(토큰 세부 정보, 최적의 가스 설정 등)은 웹3 경험에 중요한 요소입니다."
  },
  "basicConfigurationModalHeadingOff": {
    "message": "기본 기능 끄기"
  },
  "basicConfigurationModalHeadingOn": {
    "message": "기본 기능 켜기"
  },
  "bestPrice": {
    "message": "최고의 가격"
  },
  "beta": {
    "message": "베타"
  },
  "betaHeaderText": {
    "message": "베타 버전입니다. 버그는 $1로 보고하세요"
  },
  "betaMetamaskVersion": {
    "message": "MetaMask 베타 버전"
  },
  "betaTerms": {
    "message": "베타 이용약관"
  },
  "billionAbbreviation": {
    "message": "B",
    "description": "Shortened form of 'billion'"
  },
  "bitcoinSupportSectionTitle": {
    "message": "비트코인"
  },
  "bitcoinSupportToggleDescription": {
    "message": "이 기능을 켜면 기존 비밀복구구문에서 파생된 MetaMask 확장에 비트코인 계정을 추가할 수 있는 옵션을 이용할 수 있습니다. 이 기능은 실험적 베타 기능이므로 사용자의 책임하에 사용해야 합니다. 이 새로운 비트코인 경험에 대한 피드백을 보내려면 이 $1을(를) 작성해 주세요.",
    "description": "$1 is the link to a product feedback form"
  },
  "bitcoinSupportToggleTitle": {
    "message": "'새 비트코인 계정 추가(베타)' 활성화"
  },
  "bitcoinTestnetSupportToggleDescription": {
    "message": "이 기능을 켜면 테스트 네트워크에 비트코인 계정을 추가할 수 있는 옵션이 제공됩니다."
  },
  "bitcoinTestnetSupportToggleTitle": {
    "message": "'새 비트코인 계정 추가(테스트넷)' 활성화"
  },
  "blockExplorerAccountAction": {
    "message": "계정",
    "description": "This is used with viewOnEtherscan and viewInExplorer e.g View Account in Explorer"
  },
  "blockExplorerAssetAction": {
    "message": "자산",
    "description": "This is used with viewOnEtherscan and viewInExplorer e.g View Asset in Explorer"
  },
  "blockExplorerSwapAction": {
    "message": "스왑",
    "description": "This is used with viewOnEtherscan e.g View Swap on Etherscan"
  },
  "blockExplorerUrl": {
    "message": "블록 탐색기 URL"
  },
  "blockExplorerUrlDefinition": {
    "message": "이 네트워크에 대한 블록 탐색기로 사용되는 URL입니다."
  },
  "blockExplorerView": {
    "message": "$1의 계정 보기",
    "description": "$1 replaced by URL for custom block explorer"
  },
  "blockaid": {
    "message": "Blockaid"
  },
  "blockaidAlertDescriptionBlur": {
    "message": "계속하면 Blur에 등록한 모든 자산이 위험에 처할 수 있습니다."
  },
  "blockaidAlertDescriptionMalicious": {
    "message": "악성 사이트와 인터렉션하고 있습니다. 계속하면 자산을 잃게 됩니다."
  },
  "blockaidAlertDescriptionOpenSea": {
    "message": "계속하면 OpenSea에 등록한 모든 자산이 위험에 처할 수 있습니다."
  },
  "blockaidAlertDescriptionOthers": {
    "message": "이 요청을 컨펌하면, 자산을 잃을 수 있습니다. 이 요청을 취소할 것을 권장합니다."
  },
  "blockaidAlertDescriptionTokenTransfer": {
    "message": "지금 자산을 사기범에게 보내고 있습니다. 계속하면 해당 자산을 잃게 됩니다."
  },
  "blockaidAlertDescriptionWithdraw": {
    "message": "이 요청을 컨펌하면, 사기범이 자산을 인출하고 사용할 수 있게 됩니다. 그러한 자산은 돌려받을 수 없습니다."
  },
  "blockaidDescriptionApproveFarming": {
    "message": "이 요청을 승인하면 스캠으로 알려진 타사가 회원님의 모든 자산을 가져갈 수 있습니다."
  },
  "blockaidDescriptionBlurFarming": {
    "message": "이 요청을 승인하면, Blur에 있는 자산을 타인이 갈취할 수 있습니다."
  },
  "blockaidDescriptionErrored": {
    "message": "오류로 인해 보안 알림을 확인할 수 없었습니다. 모든 관련 주소를 신뢰하는 경우에만 계속 진행하세요."
  },
  "blockaidDescriptionMaliciousDomain": {
    "message": "악성 도메인과 인터렉션하고 있습니다. 이 요청을 승인하면 본인의 자산을 잃을 수도 있습니다."
  },
  "blockaidDescriptionMightLoseAssets": {
    "message": "이 요청을 승인하면, 자산을 잃을 수도 있습니다."
  },
  "blockaidDescriptionSeaportFarming": {
    "message": "이 요청을 승인하면 OpenSea에 있는 자산을 타인이 갈취할 수 있습니다."
  },
  "blockaidDescriptionTransferFarming": {
    "message": "이 요청을 승인하면 스캠과 같은 타사가 회원님의 모든 자산을 가져갈 수 있습니다."
  },
  "blockaidMessage": {
    "message": "개인정보 보호 - 제3자와 데이터를 공유하지 않습니다. Arbitrum, Avalanche, BNB Chain, 이더리움 메인넷, Linea, Optimism, Polygon, Base, Sepolia에서 사용할 수 있습니다."
  },
  "blockaidTitleDeceptive": {
    "message": "사기성 요청입니다"
  },
  "blockaidTitleMayNotBeSafe": {
    "message": "조심하세요"
  },
  "blockaidTitleSuspicious": {
    "message": "의심스러운 요청입니다"
  },
  "blockies": {
    "message": "Blockies"
  },
  "borrowed": {
    "message": "차입함"
  },
  "boughtFor": {
    "message": "매수:"
  },
  "bridge": {
    "message": "브리지"
  },
  "bridgeAllowSwappingOf": {
    "message": "브릿지를 위해 $3의 정확한 $1 $2에 접근 허용",
    "description": "Shows a user that they need to allow a token for swapping on their hardware wallet"
  },
  "bridgeApproval": {
    "message": "브리지를 위해 $1 승인",
    "description": "Used in the transaction display list to describe a transaction that is an approve call on a token that is to be bridged. $1 is the symbol of a token that has been approved."
  },
  "bridgeApprovalWarning": {
    "message": "지정된 금액인 $1 $2에 대한 접근을 허용합니다. 계약은 추가 자금에 접근하지 않습니다."
  },
  "bridgeApprovalWarningForHardware": {
    "message": "브릿지를 위해 $1 $2에 대한 접근을 허용한 다음 $2(으)로의 브릿지를 승인해야 합니다. 두 차례의 별도 컨펌이 필요합니다."
  },
  "bridgeBlockExplorerLinkCopied": {
    "message": "블록 탐색기 링크 복사 완료!"
  },
  "bridgeCalculatingAmount": {
    "message": "계산 중..."
  },
  "bridgeConfirmTwoTransactions": {
    "message": "하드웨어 지갑에서 2건의 트랜잭션을 컨펌해야 합니다."
  },
  "bridgeCreateSolanaAccount": {
    "message": "솔라나 계정 만들기"
  },
  "bridgeCreateSolanaAccountDescription": {
    "message": "솔라나 네트워크로 스왑하려면 계정과 수신 주소가 필요합니다."
  },
  "bridgeCreateSolanaAccountTitle": {
    "message": "우선 솔라나 계정이 필요합니다."
  },
  "bridgeDetailsTitle": {
    "message": "브릿지 세부 정보",
    "description": "Title for the modal showing details about a bridge transaction."
  },
  "bridgeEnterAmount": {
    "message": "금액 선택"
  },
  "bridgeEnterAmountAndSelectAccount": {
    "message": "금액을 입력하고 대상 계정을 선택하세요"
  },
  "bridgeExplorerLinkViewOn": {
    "message": "$1에서 보기"
  },
  "bridgeFetchNewQuotes": {
    "message": "새로 가져올까요?"
  },
  "bridgeFrom": {
    "message": "브릿지 출처"
  },
  "bridgeFromTo": {
    "message": "$3(으)로 $1 $2 브릿지",
    "description": "Tells a user that they need to confirm on their hardware wallet a bridge. $1 is amount of source token, $2 is the source network, and $3 is the destination network"
  },
  "bridgeGasFeesSplit": {
    "message": "이전 화면에 표시된 네트워크 수수료에는 두 트랜잭션이 모두 포함된 것입니다. 이는 각각의 트랜잭션으로 분할됩니다."
  },
  "bridgeNetCost": {
    "message": "순비용"
  },
  "bridgeQuoteExpired": {
    "message": "견적이 만료되었습니다."
  },
  "bridgeSelectDestinationAccount": {
    "message": "대상 계정 선택"
  },
  "bridgeSelectNetwork": {
    "message": "네트워크 선택"
  },
  "bridgeSelectTokenAmountAndAccount": {
    "message": "토큰, 금액, 대상 계정을 선택하세요"
  },
  "bridgeSelectTokenAndAmount": {
    "message": "토큰 및 금액 선택"
  },
  "bridgeSolanaAccountCreated": {
    "message": "솔라나 계정을 생성했습니다"
  },
  "bridgeStatusComplete": {
    "message": "완료",
    "description": "Status text indicating a bridge transaction has successfully completed."
  },
  "bridgeStatusFailed": {
    "message": "실패",
    "description": "Status text indicating a bridge transaction has failed."
  },
  "bridgeStatusInProgress": {
    "message": "진행 중",
    "description": "Status text indicating a bridge transaction is currently processing."
  },
  "bridgeStepActionBridgeComplete": {
    "message": "$2에서 $1 받음",
    "description": "$1 is the amount of the destination asset, $2 is the name of the destination network"
  },
  "bridgeStepActionBridgePending": {
    "message": "$2에서 $1 받는 중",
    "description": "$1 is the amount of the destination asset, $2 is the name of the destination network"
  },
  "bridgeStepActionSwapComplete": {
    "message": "$1을(를) $2(으)로 스왑 완료",
    "description": "$1 is the amount of the source asset, $2 is the amount of the destination asset"
  },
  "bridgeStepActionSwapPending": {
    "message": "$1을(를) $2(으)로 스왑 중",
    "description": "$1 is the amount of the source asset, $2 is the amount of the destination asset"
  },
  "bridgeTerms": {
    "message": "약관"
  },
  "bridgeTimingMinutes": {
    "message": "$1분",
    "description": "$1 is the ticker symbol of a an asset the user is being prompted to purchase"
  },
  "bridgeTo": {
    "message": "브릿지 대상"
  },
  "bridgeToChain": {
    "message": "$1(으)로 브릿지"
  },
  "bridgeTokenCannotVerifyDescription": {
    "message": "이 토큰을 직접 추가했다면, 브리지를 진행하기 전에 자금에 대한 위험을 충분히 인지하고 계셔야 합니다."
  },
  "bridgeTokenCannotVerifyTitle": {
    "message": "이 토큰은 검증할 수 없습니다."
  },
  "bridgeTransactionProgress": {
    "message": "트랜잭션 $1/2"
  },
  "bridgeTxDetailsBridging": {
    "message": "브릿징"
  },
  "bridgeTxDetailsDelayedDescription": {
    "message": "다음으로 연락하기:"
  },
  "bridgeTxDetailsDelayedDescriptionSupport": {
    "message": "MetaMask 지원"
  },
  "bridgeTxDetailsDelayedTitle": {
    "message": "3시간 이상 걸렸나요?"
  },
  "bridgeTxDetailsNonce": {
    "message": "논스"
  },
  "bridgeTxDetailsStatus": {
    "message": "상태"
  },
  "bridgeTxDetailsTimestamp": {
    "message": "타임스탬프"
  },
  "bridgeTxDetailsTimestampValue": {
    "message": "$2에 $1",
    "description": "$1 is the date, $2 is the time"
  },
  "bridgeTxDetailsTokenAmountOnChain": {
    "message": "$1 $2 위치:",
    "description": "$1 is the amount of the token, $2 is the ticker symbol of the token"
  },
  "bridgeTxDetailsTotalGasFee": {
    "message": "총 가스비"
  },
  "bridgeTxDetailsYouReceived": {
    "message": "받음:"
  },
  "bridgeTxDetailsYouSent": {
    "message": "보냄:"
  },
  "bridgeValidationInsufficientGasMessage": {
    "message": "이 브릿지의 가스비를 지불할 $1(이)가 부족합니다. 더 적은 금액을 입력하거나 더 많은 $1(을)를 매수하세요."
  },
  "bridgeValidationInsufficientGasTitle": {
    "message": "가스비를 위해 더 많은 $1 필요"
  },
  "bridging": {
    "message": "브릿징"
  },
  "browserNotSupported": {
    "message": "지원되지 않는 브라우저입니다..."
  },
  "buildContactList": {
    "message": "연락처 목록 작성하기"
  },
  "builtAroundTheWorld": {
    "message": "MetaMask는 전 세계적으로 설계 및 구축되어 있습니다."
  },
  "bulletpoint": {
    "message": "·"
  },
  "busy": {
    "message": "바쁨"
  },
  "buyAndSell": {
    "message": "매수/매도"
  },
  "buyMoreAsset": {
    "message": "$1 추가 구매",
    "description": "$1 is the ticker symbol of a an asset the user is being prompted to purchase"
  },
  "buyNow": {
    "message": "지금 구매"
  },
  "bytes": {
    "message": "바이트"
  },
  "canToggleInSettings": {
    "message": "설정 -> 경고에서 이 알림을 다시 활성화할 수 있습니다."
  },
  "cancel": {
    "message": "취소"
  },
  "cancelPopoverTitle": {
    "message": "트랜잭션 취소"
  },
  "cancelSpeedUpLabel": {
    "message": "이 가스비는 원금을 $1합니다.",
    "description": "$1 is text 'replace' in bold"
  },
  "cancelSpeedUpTransactionTooltip": {
    "message": "트랜잭션을 $1하려면 가스비를 최소 10%를 인상해야 네트워크에서 인식될 수 있습니다.",
    "description": "$1 is string 'cancel' or 'speed up'"
  },
  "cancelled": {
    "message": "취소됨"
  },
  "chainId": {
    "message": "체인 ID"
  },
  "chainIdDefinition": {
    "message": "이 네트워크의 트랜잭션에 서명하는 데 사용되는 체인 ID입니다."
  },
  "chainIdExistsErrorMsg": {
    "message": "이 체인 ID는 현재 $1 네트워크에서 사용됩니다."
  },
  "chainListReturnedDifferentTickerSymbol": {
    "message": "이 토큰 심볼이 입력한 네트워크 이름 또는 체인 ID와 일치하지 않습니다. 여러 인기 토큰이 비슷한 심볼을 사용합니다. 사기꾼은 이를 이용해 더 가격이 높은 토큰을 보내도록 속일 수 있습니다. 계속하기 전에 모든 사항을 확인하세요."
  },
  "chooseYourNetwork": {
    "message": "네트워크 선택"
  },
  "chooseYourNetworkDescription": {
<<<<<<< HEAD
    "message": "가능한 가장 안정적인 비공개 이더리움 액세스를 위해 Infura를 원격 프로시저 호출(RPC) 공급업체로 선정하였습니다. 사용자는 개인적으로 원하는 RPC를 선택할 수 있습니다. 하지만, 모든 RPC가 트랜잭션을 위해 사용자의 IP 주소와 이더리움 지갑을 받게된다는 점을 잊지 말아야 합니다. Infura의 데이터 처리 방법은 $1에서 상세히 확인할 수 있습니다.",
    "description": "$1 is a link to the privacy policy"
=======
    "message": "기본 설정과 구성을 사용할 경우, MetaMask는 Infura를 기본 원격 프로시저 호출(RPC) 제공업체로 사용하여 가능한 가장 안정적이고 공개성이 낮은 방식으로 이더리움 데이터에 접근할 수 있도록 합니다. 일부 제한된 경우에는 사용자에게 최상의 사용 경험을 제공하기 위해 다른 RPC 제공업체를 사용할 수 있습니다. 직접 RPC를 선택할 수도 있지만, 어떤 RPC를 사용하든 트랜잭션을 수행하려면 본인의 IP 주소와 이더리움 지갑 주소가 해당 RPC로 전송된다는 점을 유의하세요. Infura가 EVM 계정 데이터를 처리하는 방식에 대해 더 알고 싶다면 $1 내용을 확인하시고, Solana 계정에 대한 정보는 $2의 내용을 참고하세요.",
    "description": "$1 is a link to the privacy policy, $2 is a link to Solana accounts support"
>>>>>>> c9f5c5a9
  },
  "chooseYourNetworkDescriptionCallToAction": {
    "message": "여기를 클릭하세요"
  },
  "chromeRequiredForHardwareWallets": {
    "message": "하드웨어 지갑에 연결하려면 Google Chrome에서 MetaMask를 사용해야 합니다."
  },
  "circulatingSupply": {
    "message": "순환 공급"
  },
  "clear": {
    "message": "지우기"
  },
  "clearActivity": {
    "message": "활동 및 논스 데이터 지우기"
  },
  "clearActivityButton": {
    "message": "활동 탭 데이터 지우기"
  },
  "clearActivityDescription": {
    "message": "이는 계정의 논스를 초기화하고 지갑의 활동 탭에 있는 데이터를 지웁니다. 이렇게 하면 현재 계정과 네트워크만 변경될 뿐 잔액과 입금 트랜잭션에는 영향을 미치지 않습니다."
  },
  "click": {
    "message": "클릭"
  },
  "clickToConnectLedgerViaWebHID": {
    "message": "WebHID를 통해 Ledger를 연결하려면 여기를 클릭하세요.",
    "description": "Text that can be clicked to open a browser popup for connecting the ledger device via webhid"
  },
  "close": {
    "message": "닫기"
  },
  "closeExtension": {
    "message": "확장 닫기"
  },
  "closeWindowAnytime": {
    "message": "언제든 이 창을 닫을 수 있습니다."
  },
  "coingecko": {
    "message": "CoinGecko"
  },
  "collectionName": {
    "message": "컬렉션 이름"
  },
  "comboNoOptions": {
    "message": "옵션을 찾을 수 없습니다",
    "description": "Default text shown in the combo field dropdown if no options."
  },
  "concentratedSupplyDistributionDescription": {
    "message": "상위 보유자에게 대부분의 토큰 공급 권한이 있어 중앙집중식 가격 조작 위험이 있습니다"
  },
  "concentratedSupplyDistributionTitle": {
    "message": "집중적 공급 분배"
  },
  "configureSnapPopupDescription": {
    "message": "이제 이 스냅 구성을 위해 MetaMask 페이지를 떠나게 됩니다."
  },
  "configureSnapPopupInstallDescription": {
    "message": "이제 이 스냅 설치를 위해 MetaMask 페이지를 떠나게 됩니다."
  },
  "configureSnapPopupInstallTitle": {
    "message": "스냅 설치"
  },
  "configureSnapPopupLink": {
    "message": "이 링크를 클릭하여 계속:"
  },
  "configureSnapPopupTitle": {
    "message": "스냅 구성"
  },
  "confirm": {
    "message": "컨펌"
  },
  "confirmAccountType": {
    "message": "유형"
  },
  "confirmAccountTypeSmartContract": {
    "message": "스마트 계정"
  },
  "confirmAccountTypeStandard": {
    "message": "일반 계정"
  },
  "confirmAlertModalAcknowledgeMultiple": {
    "message": "경고를 인지했으며, 계속 진행합니다"
  },
  "confirmAlertModalAcknowledgeSingle": {
    "message": "경고를 인지했으며, 계속 진행합니다"
  },
  "confirmFieldPaymaster": {
    "message": "수수료 지불:"
  },
  "confirmFieldTooltipPaymaster": {
    "message": "이 트랜잭션에 대한 수수료는 Paymaster 스마트 계약에서 지불합니다."
  },
  "confirmGasFeeTokenBalance": {
    "message": "잔액:"
  },
  "confirmGasFeeTokenInsufficientBalance": {
    "message": "자금 부족"
  },
  "confirmGasFeeTokenMetaMaskFee": {
    "message": "$1 수수료 포함"
  },
  "confirmGasFeeTokenModalNativeToggleMetaMask": {
    "message": "이 트랜잭션을 완료하기 위해 MetaMask가 잔액을 충전하고 있습니다."
  },
  "confirmGasFeeTokenModalNativeToggleWallet": {
    "message": "지갑에 있는 잔액으로 네트워크 수수료를 결제하세요."
  },
  "confirmGasFeeTokenModalPayETH": {
    "message": "ETH로 결제"
  },
  "confirmGasFeeTokenModalPayToken": {
    "message": "다른 토큰으로 결제"
  },
  "confirmGasFeeTokenModalTitle": {
    "message": "토큰 선택"
  },
  "confirmGasFeeTokenToast": {
    "message": "이 네트워크 수수료는 $1(으)로 지불됩니다"
  },
  "confirmGasFeeTokenTooltip": {
    "message": "이 금액은 트랜잭션을 처리하기 위해 네트워크에 지불되는 비용입니다. 비ETH 토큰 또는 사전 충전된 ETH의 경우 $1의 MetaMask 수수료가 포함됩니다."
  },
  "confirmInfoAccountNow": {
    "message": "지금"
  },
  "confirmInfoSwitchingTo": {
    "message": "다음으로 전환 중:"
  },
  "confirmNestedTransactionTitle": {
    "message": "트랜잭션 $1"
  },
  "confirmPassword": {
    "message": "비밀번호 컨펌"
  },
  "confirmRecoveryPhrase": {
    "message": "비밀복구구문 컨펌"
  },
  "confirmSimulationApprove": {
    "message": "승인:"
  },
  "confirmTitleAccountTypeSwitch": {
    "message": "계정 업데이트"
  },
  "confirmTitleApproveTransactionNFT": {
    "message": "출금 요청"
  },
  "confirmTitleDeployContract": {
    "message": "계약 배포"
  },
  "confirmTitleDescApproveTransaction": {
    "message": "이 사이트에서 NFT 인출 권한을 요청합니다"
  },
  "confirmTitleDescDelegationRevoke": {
    "message": "표준 계정으로 전환(EOA)으로 전환 중입니다."
  },
  "confirmTitleDescDelegationUpgrade": {
    "message": "스마트 계정으로 전환 중입니다"
  },
  "confirmTitleDescDeployContract": {
    "message": "이 사이트에서 계약을 배포하려고 합니다"
  },
  "confirmTitleDescERC20ApproveTransaction": {
    "message": "이 사이트에서 토큰 인출 권한을 요청합니다"
  },
  "confirmTitleDescPermitSignature": {
    "message": "해당 사이트에서 토큰 사용 승인을 요청합니다."
  },
  "confirmTitleDescSIWESignature": {
    "message": "회원님이 이 계정을 소유하고 있음을 확인하기 위해 로그인을 요청하는 사이트가 있습니다."
  },
  "confirmTitleDescSign": {
    "message": "컨펌 전에 요청 세부 정보를 검토하세요."
  },
  "confirmTitlePermitTokens": {
    "message": "지출 한도 요청"
  },
  "confirmTitleRevokeApproveTransaction": {
    "message": "권한 제거"
  },
  "confirmTitleSIWESignature": {
    "message": "로그인 요청"
  },
  "confirmTitleSetApprovalForAllRevokeTransaction": {
    "message": "권한 제거"
  },
  "confirmTitleSignature": {
    "message": "서명 요청"
  },
  "confirmTitleTransaction": {
    "message": "트랜젝션 요청"
  },
  "confirmationAlertDetails": {
    "message": "자산을 보호하기 위해 요청을 거부하는 것이 좋습니다."
  },
  "confirmationAlertModalTitleDescription": {
    "message": "자산이 위험할 수 있습니다"
  },
  "confirmed": {
    "message": "컨펌됨"
  },
  "confusableUnicode": {
    "message": "'$1'은(는) '$2'와(과) 유사합니다."
  },
  "confusableZeroWidthUnicode": {
    "message": "너비가 0인 문자가 있습니다."
  },
  "confusingEnsDomain": {
    "message": "ENS 이름에 혼동하기 쉬운 문자가 있습니다. 잠재적 사기를 막기 위해 ENS 이름을 확인하세요."
  },
  "congratulations": {
    "message": "축하합니다!"
  },
  "connect": {
    "message": "연결"
  },
  "connectAccount": {
    "message": "계정 연결"
  },
  "connectAccountOrCreate": {
    "message": "계정 연결 또는 새 계정 만들기"
  },
  "connectAccounts": {
    "message": "계정 연결"
  },
  "connectAnAccountHeader": {
    "message": "계정 연결"
  },
  "connectManually": {
    "message": "현재 사이트에 직접 연결"
  },
  "connectMoreAccounts": {
    "message": "더 많은 계정 연결"
  },
  "connectSnap": {
    "message": "$1 연결",
    "description": "$1 is the snap for which a connection is being requested."
  },
  "connectWithMetaMask": {
    "message": "MetaMask로 연결"
  },
  "connectedAccounts": {
    "message": "연결된 계정"
  },
  "connectedAccountsDescriptionPlural": {
    "message": "이 사이트에 계정 $1개가 연결되어 있습니다.",
    "description": "$1 is the number of accounts"
  },
  "connectedAccountsDescriptionSingular": {
    "message": "이 사이트에 계정 1개가 연결되어 있습니다."
  },
  "connectedAccountsEmptyDescription": {
    "message": "MetaMask가 이 사이트에 연결되어 있지 않습니다. web3 사이트를 연결하려면 사이트에서 연결 버튼을 찾아 클릭하세요."
  },
  "connectedAccountsListTooltip": {
    "message": "$1은(는) 계정 잔액, 주소, 활동을 확인하고 연결된 계정에 대해 승인할 거래를 제안할 수 있습니다.",
    "description": "$1 is the origin name"
  },
  "connectedAccountsToast": {
    "message": "연결 계정 업데이트됨"
  },
  "connectedSites": {
    "message": "연결된 사이트"
  },
  "connectedSitesAndSnaps": {
    "message": "연결된 사이트 및 Snap"
  },
  "connectedSitesDescription": {
    "message": "$1 계정이 이 사이트에 연결되었습니다. 해당 계정 주소도 볼 수 있습니다.",
    "description": "$1 is the account name"
  },
  "connectedSitesEmptyDescription": {
    "message": "$1 계정은 어떤 사이트에도 연결되어 있지 않습니다.",
    "description": "$1 is the account name"
  },
  "connectedSnapAndNoAccountDescription": {
    "message": "MetaMask는 이 사이트와 연결되어 있지만, 아직 연결된 계정이 없습니다"
  },
  "connectedSnaps": {
    "message": "연결된 Snap"
  },
  "connectedWithAccount": {
    "message": "$1 계정 연결됨",
    "description": "$1 represents account length"
  },
  "connectedWithAccountName": {
    "message": "$1 계정과 연결됨",
    "description": "$1 represents account name"
  },
  "connectedWithNetwork": {
    "message": "$1 네트워크 연결됨",
    "description": "$1 represents network length"
  },
  "connectedWithNetworkName": {
    "message": "$1(으)로 연결됨",
    "description": "$1 represents network name"
  },
  "connecting": {
    "message": "연결 중"
  },
  "connectingTo": {
    "message": "$1에 연결 중"
  },
  "connectingToDeprecatedNetwork": {
    "message": "'$1' 네트워크는 단계적으로 지원 중단되므로 작동하지 않을 수 있습니다. 다른 네트워크를 사용해 보세요."
  },
  "connectingToGoerli": {
    "message": "Goerli 테스트 네트워크에 연결 중"
  },
  "connectingToLineaGoerli": {
    "message": "Linea Goerli 테스트 네트워크에 연결 중"
  },
  "connectingToLineaMainnet": {
    "message": "Linea 메인넷에 연결 중"
  },
  "connectingToLineaSepolia": {
    "message": "Linea Sepolia 테스트 네트워크에 연결 중"
  },
  "connectingToMainnet": {
    "message": "이더리움 메인넷에 연결 중"
  },
  "connectingToSepolia": {
    "message": "Sepolia 테스트 네트워크에 연결 중"
  },
  "connectionDescription": {
    "message": "이 사이트를 MetaMask와 연결"
  },
  "connectionFailed": {
    "message": "연결 실패"
  },
  "connectionFailedDescription": {
    "message": "$1 불러오기에 실패했습니다. 네트워크를 확인하고 다시 시도하세요.",
    "description": "$1 is the name of the snap being fetched."
  },
  "connectionPopoverDescription": {
    "message": "사이트에 연결하려면 연결 버튼을 선택하세요. MetaMask는 웹3 사이트에만 연결할 수 있습니다."
  },
  "connectionRequest": {
    "message": "연결 요청"
  },
  "contactUs": {
    "message": "문의하기"
  },
  "contacts": {
    "message": "연락처"
  },
  "contentFromSnap": {
    "message": "콘텐츠 출처: $1",
    "description": "$1 represents the name of the snap"
  },
  "continue": {
    "message": "계속"
  },
  "contract": {
    "message": "계약"
  },
  "contractAddress": {
    "message": "계약 주소"
  },
  "contractAddressError": {
    "message": "토큰의 계약 주소로 토큰을 보냅니다. 이로 인해 토큰이 손실될 수 있습니다."
  },
  "contractDeployment": {
    "message": "계약 배포"
  },
  "contractInteraction": {
    "message": "계약 인터렉션"
  },
  "convertTokenToNFTDescription": {
    "message": "이 자산은 NFT입니다. Metamask는 이제 NFT의 본래 기능에 따라 완전히 지원합니다. 이를 토큰 목록에서 제거하고 NFT로 추가하시겠습니까?"
  },
  "convertTokenToNFTExistDescription": {
    "message": "이 자산이 NFT로 추가되었습니다. 토큰 목록에서 제거하시겠습니까?"
  },
  "coolWallet": {
    "message": "CoolWallet"
  },
  "copiedExclamation": {
    "message": "복사 완료!"
  },
  "copyAddress": {
    "message": "주소를 클립보드에 복사"
  },
  "copyAddressShort": {
    "message": "주소 복사"
  },
  "copyPrivateKey": {
    "message": "개인 키 복사"
  },
  "copyToClipboard": {
    "message": "클립보드에 복사"
  },
  "copyTransactionId": {
    "message": "트랜잭션 ID 복사"
  },
  "create": {
    "message": "생성"
  },
  "createNewAccountHeader": {
    "message": "새 계정 만들기"
  },
  "createPassword": {
    "message": "비밀번호 생성"
  },
  "createSnapAccountDescription": {
    "message": "$1에서 MetaMask에 새로운 계정을 추가하려고 합니다."
  },
  "createSnapAccountTitle": {
    "message": "계정 생성"
  },
  "createSolanaAccount": {
    "message": "솔라나 계정 만들기"
  },
  "creatorAddress": {
    "message": "크리에이터 주소"
  },
  "crossChainAggregatedBalancePopover": {
    "message": "이는 모든 네트워크에서 소유한 모든 토큰의 가치를 반영합니다. ETH나 다른 통화로 이 가치를 보고 싶으면 $1(으)로 이동하세요.",
    "description": "$1 represents the settings page"
  },
  "crossChainSwapsLink": {
    "message": "MetaMask Portfolio로 네트워크 간 스왑"
  },
  "crossChainSwapsLinkNative": {
    "message": "브릿지로 네트워크 간 스왑"
  },
  "cryptoCompare": {
    "message": "CryptoCompare"
  },
  "currencyConversion": {
    "message": "통화"
  },
  "currencyRateCheckToggle": {
    "message": "잔액 및 토큰 가격을 비교할 수 있습니다"
  },
  "currencyRateCheckToggleDescription": {
    "message": "잔액과 토큰 가격 디스플레이를 위해 $1 및 $2 API를 이용합니다. $3",
    "description": "$1 represents Coingecko, $2 represents CryptoCompare and $3 represents Privacy Policy"
  },
  "currencySymbol": {
    "message": "통화 기호"
  },
  "currencySymbolDefinition": {
    "message": "이 네트워크의 통화를 표시하는 티커 기호입니다."
  },
  "currentAccountNotConnected": {
    "message": "현재 계정이 연결되어 있지 있습니다."
  },
  "currentExtension": {
    "message": "현재 확장 페이지"
  },
  "currentLanguage": {
    "message": "현재 언어"
  },
  "currentNetwork": {
    "message": "현재 네트워크",
    "description": "Speicifies to token network filter to filter by current Network. Will render when network nickname is not available"
  },
  "currentRpcUrlDeprecated": {
    "message": "해당 네트워크의 현재 rpc url의 지원이 중단되었습니다."
  },
  "currentTitle": {
    "message": "현재:"
  },
  "currentlyUnavailable": {
    "message": "이 네트워크에서 사용할 수 없음"
  },
  "curveHighGasEstimate": {
    "message": "공격적 가스 추정치 그래프"
  },
  "curveLowGasEstimate": {
    "message": "낮은 가스 추정치"
  },
  "curveMediumGasEstimate": {
    "message": "시장 가스 추정치 그래프"
  },
  "custom": {
    "message": "고급"
  },
  "customGasSettingToolTipMessage": {
    "message": "$1 사용으로 가스 가격을 맞춤 설정하세요. 익숙하지 않은 경우 혼동될 수 있습니다. 자신의 책임하에 인터렉션하세요.",
    "description": "$1 is key 'advanced' (text: 'Advanced') separated here so that it can be passed in with bold font-weight"
  },
  "customSlippage": {
    "message": "사용자 지정"
  },
  "customSpendLimit": {
    "message": "맞춤 지출 한도"
  },
  "customToken": {
    "message": "맞춤 토큰"
  },
  "customTokenWarningInNonTokenDetectionNetwork": {
    "message": "이 네트워크에서는 아직 토큰 감지 기능을 사용할 수 없습니다. 토큰을 직접 가져오고 해당 토큰을 신뢰할 수 있는지 반드시 확인하세요. $1에 대해 알아보기"
  },
  "customTokenWarningInTokenDetectionNetwork": {
    "message": "토큰을 생성하기 전에 해당 토큰을 신뢰할 수 있는지 반드시 확인하세요. $1에 대해 알아보기."
  },
  "customTokenWarningInTokenDetectionNetworkWithTDOFF": {
    "message": "불러오기 전에 토큰의 신뢰성을 확인하세요. $1 상황을 피하는 방법을 알아보세요. 또한 $2 토큰 감지 기능을 활성화할 수 있습니다."
  },
  "customerSupport": {
    "message": "고객 지원"
  },
  "customizeYourNotifications": {
    "message": "알림 맞춤 설정"
  },
  "customizeYourNotificationsText": {
    "message": "수신하려는 알림의 유형을 켜세요."
  },
  "dappSuggested": {
    "message": "추천 사이트"
  },
  "dappSuggestedGasSettingToolTipMessage": {
    "message": "$1에서 이 가격을 제안했습니다.",
    "description": "$1 is url for the dapp that has suggested gas settings"
  },
  "dappSuggestedHigh": {
    "message": "추천 사이트"
  },
  "dappSuggestedHighShortLabel": {
    "message": "사이트(높음)"
  },
  "dappSuggestedShortLabel": {
    "message": "사이트"
  },
  "dappSuggestedTooltip": {
    "message": "$1에서 이 가격을 추천했습니다.",
    "description": "$1 represents the Dapp's origin"
  },
  "darkTheme": {
    "message": "어둡게"
  },
  "data": {
    "message": "데이터"
  },
  "dataCollectionForMarketing": {
    "message": "마케팅을 위한 데이터 수집"
  },
  "dataCollectionForMarketingDescription": {
    "message": "MetaMetrics를 사용하여 사용자가 마케팅 커뮤니케이션과 어떻게 상호 작용하는지 파악할 것입니다. 관련 뉴스(예: 제품 기능 및 기타 자료)를 공유할 수 있습니다."
  },
  "dataCollectionWarningPopoverButton": {
    "message": "확인"
  },
  "dataCollectionWarningPopoverDescription": {
    "message": "마케팅 목적의 데이터 수집을 비활성화했습니다. 이는 이 장치에만 적용됩니다. 다른 장치에서 MetaMask를 사용하면 해당 장치에서도 데이터 수집을 비활성화해야 합니다."
  },
  "dataUnavailable": {
    "message": "데이터 사용 불가"
  },
  "dateCreated": {
    "message": "생성일"
  },
  "dcent": {
    "message": "D'Cent"
  },
  "debitCreditPurchaseOptions": {
    "message": "직불카드 또는 신용카드 매수 옵션"
  },
  "decimal": {
    "message": "토큰 소수점"
  },
  "decimalsMustZerotoTen": {
    "message": "소수점 이하 자릿수는 0 이상, 36 이하여야 합니다."
  },
  "decrypt": {
    "message": "암호 해독"
  },
  "decryptCopy": {
    "message": "암호 해독된 메시지 복사"
  },
  "decryptInlineError": {
    "message": "다음 오류 때문에 이 메시지를 해독할 수 없습니다: $1",
    "description": "$1 is error message"
  },
  "decryptMessageNotice": {
    "message": "$1에서 작업 완료를 위해 이 메시지를 읽고자 합니다.",
    "description": "$1 is the web3 site name"
  },
  "decryptMetamask": {
    "message": "메시지 암호 해독"
  },
  "decryptRequest": {
    "message": "암호 해독 요청"
  },
  "defaultRpcUrl": {
    "message": "기본 RPC URL"
  },
  "defaultSettingsSubTitle": {
    "message": "MetaMask의 기본 설정은 보안과 사용의 편의성 사이에서 최적의 균형을 맞추기 위한 설정입니다. 개인정보 보호 기능을 강화하려면 설정을 변경하세요."
  },
  "defaultSettingsTitle": {
    "message": "기본 개인정보 보호 설정"
  },
  "defi": {
    "message": "디파이"
  },
  "defiTabErrorContent": {
    "message": "나중에 다시 방문해 주세요."
  },
  "defiTabErrorTitle": {
    "message": "페이지를 로드할 수 없습니다."
  },
  "delete": {
    "message": "삭제"
  },
  "deleteContact": {
    "message": "연락처 삭제"
  },
  "deleteMetaMetricsData": {
    "message": "MetaMetrics 데이터 삭제"
  },
  "deleteMetaMetricsDataDescription": {
    "message": "이렇게 하면 이 기기에서 사용한 과거 MetaMetrics 데이터가 삭제됩니다. 이 데이터를 삭제해도 지갑과 계정에는 아무런 영향이 없습니다. 삭제는 최대 30일 정도 소요됩니다. 다음을 참고하세요: $1.",
    "description": "$1 will have text saying Privacy Policy "
  },
  "deleteMetaMetricsDataErrorDesc": {
    "message": "분석 시스템 서버 문제로 지금 요청을 처리할 수 없습니다. 나중에 다시 시도하세요"
  },
  "deleteMetaMetricsDataErrorTitle": {
    "message": "지금은 데이터를 삭제할 수 없습니다"
  },
  "deleteMetaMetricsDataModalDesc": {
    "message": "모든 MetaMetrics 데이터를 제거합니다. 정말 제거하시겠습니까?"
  },
  "deleteMetaMetricsDataModalTitle": {
    "message": "MetaMetrics 데이터를 삭제하시겠습니까?"
  },
  "deleteMetaMetricsDataRequestedDescription": {
    "message": "$1에서 이 작업을 시작했습니다. 이 과정에는 최대 30일이 소요됩니다. 다음을 참고하세요: $2",
    "description": "$1 will be the date on which teh deletion is requested and $2 will have text saying Privacy Policy "
  },
  "deleteNetworkIntro": {
    "message": "이 네트워크를 삭제하면 나중에 이 네트워크에 있는 자산을 보고 싶을 때 네트워크를 다시 추가해야 합니다"
  },
  "deleteNetworkTitle": {
    "message": "$1 네트워크를 삭제하시겠습니까?",
    "description": "$1 represents the name of the network"
  },
  "depositCrypto": {
    "message": "지갑 주소 또는 QR 코드를 사용하여 다른 계정에서 암호화폐를 입금합니다."
  },
  "deprecatedGoerliNtwrkMsg": {
    "message": "이더리움 시스템 업데이트로 인해 Goerli 테스트 네트워크는 곧 단계적으로 지원 중단될 예정입니다."
  },
  "deprecatedNetwork": {
    "message": "이 네트워크는 더 이상 지원되지 않습니다"
  },
  "deprecatedNetworkButtonMsg": {
    "message": "확인"
  },
  "deprecatedNetworkDescription": {
    "message": "연결하려는 네트워크는 Metamask에서 더 이상 지원되지 않습니다. $1"
  },
  "description": {
    "message": "설명"
  },
  "descriptionFromSnap": {
    "message": "$1 설명",
    "description": "$1 represents the name of the snap"
  },
  "destinationAccountPickerNoEligible": {
    "message": "적합한 계정을 찾을 수 없습니다"
  },
  "destinationAccountPickerNoMatching": {
    "message": "일치하는 계정을 찾을 수 없습니다"
  },
  "destinationAccountPickerReceiveAt": {
    "message": "수신 위치"
  },
  "destinationAccountPickerSearchPlaceholderToMainnet": {
    "message": "수신 주소 또는 ENS"
  },
  "destinationAccountPickerSearchPlaceholderToSolana": {
    "message": "수신 주소"
  },
  "destinationTransactionIdLabel": {
    "message": "대상 Tx ID",
    "description": "Label for the destination transaction ID field."
  },
  "details": {
    "message": "세부 정보"
  },
  "developerOptions": {
    "message": "개발자 옵션"
  },
  "disabledGasOptionToolTipMessage": {
    "message": "“$1” 유형은 오리지널 가스비를 최소 10% 인상해야 하는 기준에 미치지 못하므로 비활성화되었습니다.",
    "description": "$1 is gas estimate type which can be market or aggressive"
  },
  "disconnect": {
    "message": "연결 해제"
  },
  "disconnectAllAccounts": {
    "message": "모든 계정 연결 해제"
  },
  "disconnectAllAccountsConfirmationDescription": {
    "message": "연결을 해제하시겠습니까? 사이트 기능을 이용하지 못하게 될 수도 있습니다."
  },
  "disconnectAllAccountsText": {
    "message": "계정"
  },
  "disconnectAllDescriptionText": {
    "message": "이 사이트에서 연결을 해제하면, 이 사이트를 다시 사용하기 위해 계정과 네트워크를 다시 연결해야 합니다."
  },
  "disconnectAllSnapsText": {
    "message": "Snap"
  },
  "disconnectMessage": {
    "message": "이렇게 하면 이 사이트와의 연결이 해제됩니다"
  },
  "disconnectPrompt": {
    "message": "$1 연결 해제"
  },
  "disconnectThisAccount": {
    "message": "이 계정 연결 해제"
  },
  "disconnectedAllAccountsToast": {
    "message": "모든 계정이 $1에서 연결 해제됨",
    "description": "$1 is name of the dapp`"
  },
  "disconnectedSingleAccountToast": {
    "message": "$1, $2에서 연결 해제됨",
    "description": "$1 is name of the name and $2 represents the dapp name`"
  },
  "discover": {
    "message": "발견"
  },
  "discoverSnaps": {
    "message": "Snap 알아보기",
    "description": "Text that links to the Snaps website. Displayed in a banner on Snaps list page in settings."
  },
  "dismiss": {
    "message": "해지"
  },
  "dismissReminderDescriptionField": {
    "message": "이 기능을 켜면 비밀복구구문 백업 알림 메시지를 해지할 수 있습니다. 단, 자금 손실을 방지하려면 비밀복구구문을 백업하는 것이 좋습니다."
  },
  "dismissReminderField": {
    "message": "비밀복구구문 백업 알림 해지"
  },
  "dismissSmartAccountSuggestionEnabledDescription": {
    "message": "이 옵션을 켜면 어떤 계정에서도 '스마트 계정으로 전환' 제안이 더 이상 표시되지 않습니다. 스마트 계정을 사용하면 더 빠른 트랜잭션을 더 낮은 네트워크 수수료로 이용할 수 있으며, 수수료 지불 방식도 더욱 유연해집니다."
  },
  "dismissSmartAccountSuggestionEnabledTitle": {
    "message": "'스마트 계정으로 전환' 제안 끄기"
  },
  "displayNftMedia": {
    "message": "NFT 미디어 표시"
  },
  "displayNftMediaDescription": {
    "message": "NFT 미디어와 데이터를 표시하면 IP 주소가 OpenSea나 기타 제삼자에게 노출될 수 있습니다. 공격자는 이를 통해 회원님의 IP 주소와 이더리움 주소를 연결할 수 있습니다. NFT 자동 감지는 이 설정을 사용하며, 이 설정이 꺼져 있는 경우 사용할 수 없습니다."
  },
  "doNotShare": {
    "message": "누구와도 공유하지 마세요"
  },
  "domain": {
    "message": "도메인"
  },
  "done": {
    "message": "완료"
  },
  "dontShowThisAgain": {
    "message": "다시 표시 안 함"
  },
  "downArrow": {
    "message": "하강 화살표"
  },
  "downloadGoogleChrome": {
    "message": "Google Chrome 다운로드"
  },
  "downloadNow": {
    "message": "지금 다운로드"
  },
  "downloadStateLogs": {
    "message": "상태 로그 다운로드"
  },
  "dragAndDropBanner": {
    "message": "네트워크를 드래그하여 순서를 변경할 수 있습니다. "
  },
  "dropped": {
    "message": "중단됨"
  },
  "duplicateContactTooltip": {
    "message": "이 연락처 이름이 기존 계정이나 연락처와 충돌합니다"
  },
  "duplicateContactWarning": {
    "message": "중복된 연락처가 있습니다"
  },
  "durationSuffixDay": {
    "message": "일",
    "description": "Shortened form of 'day'"
  },
  "durationSuffixHour": {
    "message": "시간",
    "description": "Shortened form of 'hour'"
  },
  "durationSuffixMillisecond": {
    "message": "밀리초",
    "description": "Shortened form of 'millisecond'"
  },
  "durationSuffixMinute": {
    "message": "분",
    "description": "Shortened form of 'minute'"
  },
  "durationSuffixMonth": {
    "message": "개월",
    "description": "Shortened form of 'month'"
  },
  "durationSuffixSecond": {
    "message": "초",
    "description": "Shortened form of 'second'"
  },
  "durationSuffixWeek": {
    "message": "주",
    "description": "Shortened form of 'week'"
  },
  "durationSuffixYear": {
    "message": "년",
    "description": "Shortened form of 'year'"
  },
  "earn": {
    "message": "수익 얻기"
  },
  "edit": {
    "message": "편집"
  },
  "editANickname": {
    "message": "닉네임 편집"
  },
  "editAccounts": {
    "message": "계정 편집"
  },
  "editAddressNickname": {
    "message": "주소 닉네임 편집"
  },
  "editCancellationGasFeeModalTitle": {
    "message": "가스비 취소 편집"
  },
  "editContact": {
    "message": "연락처 편집"
  },
  "editGasFeeModalTitle": {
    "message": "가스비 편집"
  },
  "editGasLimitOutOfBounds": {
    "message": "가스 한도는 $1입니다."
  },
  "editGasLimitOutOfBoundsV2": {
    "message": "가스 한도는 $1보다 크고 $2 미만이어야 합니다.",
    "description": "$1 is the minimum limit for gas and $2 is the maximum limit"
  },
  "editGasLimitTooltip": {
    "message": "가스 한도는 사용하려는 가스의 최대 단위입니다. 가스 단위는 \"최대 우선 요금\" 및 \"최대 요금\"의 승수입니다."
  },
  "editGasMaxBaseFeeGWEIImbalance": {
    "message": "최대 기본 요금이 우선 요금보다 낮을 수 없습니다."
  },
  "editGasMaxBaseFeeHigh": {
    "message": "최대 기본 요금이 필요 이상으로 높습니다."
  },
  "editGasMaxBaseFeeLow": {
    "message": "최대 기본 요금이 현재 네트워크 조건에 비해 낮습니다."
  },
  "editGasMaxFeeHigh": {
    "message": "최대 요금이 필요 이상으로 높습니다."
  },
  "editGasMaxFeeLow": {
    "message": "최대 요금이 네트워크 조건에 비해 너무 낮습니다."
  },
  "editGasMaxFeePriorityImbalance": {
    "message": "최대 요금이 최대 우선 요금보다 낮을 수 없습니다."
  },
  "editGasMaxPriorityFeeBelowMinimum": {
    "message": "최대 우선 요금은 0GWEI보다 커야 합니다."
  },
  "editGasMaxPriorityFeeBelowMinimumV2": {
    "message": "우선 요금은 0보다 커야 합니다."
  },
  "editGasMaxPriorityFeeHigh": {
    "message": "최대 우선 요금이 필요 이상으로 높습니다. 필요 이상으로 지급될 수 있습니다."
  },
  "editGasMaxPriorityFeeHighV2": {
    "message": "우선 요금이 필요 이상으로 높습니다. 필요 이상으로 지급될 수 있습니다"
  },
  "editGasMaxPriorityFeeLow": {
    "message": "최대 우선 요금이 현재 네트워크 조건에 비해 낮습니다."
  },
  "editGasMaxPriorityFeeLowV2": {
    "message": "우선 요금이 현재 네트워크 조건에 비해 낮습니다."
  },
  "editGasPriceTooLow": {
    "message": "가스 가격은 0보다 커야 합니다."
  },
  "editGasPriceTooltip": {
    "message": "이 네트워크에서는 트랜잭션을 제출할 때 \"가스 가격\"을 필수 입력해야 합니다. 가스 가격은 가스 단위당 지급할 금액입니다."
  },
  "editGasSubTextFeeLabel": {
    "message": "최대 요금"
  },
  "editGasTitle": {
    "message": "우선 순위 편집"
  },
  "editGasTooLow": {
    "message": "알 수 없는 처리 시간"
  },
  "editInPortfolio": {
    "message": "Portfolio에서 수정"
  },
  "editNetworkLink": {
    "message": "원본 네트워크 편집"
  },
  "editNetworksTitle": {
    "message": "네트워크 편집"
  },
  "editNonceField": {
    "message": "논스 편집"
  },
  "editNonceMessage": {
    "message": "이는 고급 기능으로, 주의해서 사용해야 합니다."
  },
  "editPermission": {
    "message": "권한 편집"
  },
  "editPermissions": {
    "message": "권한 편집"
  },
  "editSpeedUpEditGasFeeModalTitle": {
    "message": "가스비 가속 편집"
  },
  "editSpendingCap": {
    "message": "지출 한도 편집"
  },
  "editSpendingCapAccountBalance": {
    "message": "계정 잔액: $1 $2"
  },
  "editSpendingCapDesc": {
    "message": "회원님을 대신하여 지출해도 부담되지 않는 금액을 입력하세요."
  },
  "editSpendingCapError": {
    "message": "지출 한도는 소수점 이하 $1 자리를 초과할 수 없습니다. 계속하려면 소수점 이하 숫자를 제거하세요."
  },
  "editSpendingCapSpecialCharError": {
    "message": "숫자만 입력"
  },
  "enableAutoDetect": {
    "message": " 자동 감지 활성화"
  },
  "enableFromSettings": {
    "message": " 설정에서 이 기능을 활성화합니다."
  },
  "enableSnap": {
    "message": "활성화"
  },
  "enableToken": {
    "message": "$1 활성화",
    "description": "$1 is a token symbol, e.g. ETH"
  },
  "enabled": {
    "message": "활성화됨"
  },
  "enabledNetworks": {
    "message": "활성화된 네트워크"
  },
  "encryptionPublicKeyNotice": {
    "message": "$1에서 회원님의 공개 암호화 키를 요구합니다. 동의를 받으면 이 사이트에서 암호화된 메시지를 작성하여 회원님에게 전송할 수 있습니다.",
    "description": "$1 is the web3 site name"
  },
  "encryptionPublicKeyRequest": {
    "message": "암호화 공개 키 요구"
  },
  "endpointReturnedDifferentChainId": {
    "message": "입력한 RPC URL이 체인 ID($1)와 다릅니다.",
    "description": "$1 is the return value of eth_chainId from an RPC endpoint"
  },
  "enhancedTokenDetectionAlertMessage": {
    "message": "$1에서 향상된 토큰 감지 기능을 사용할 수 있습니다. $2"
  },
  "ensDomainsSettingDescriptionIntroduction": {
    "message": "MetaMask를 사용하면 브라우저의 주소창에서 ENS 도메인을 바로 볼 수 있습니다. 방법은 다음과 같습니다."
  },
  "ensDomainsSettingDescriptionOutroduction": {
    "message": "이 기능을 사용하면 IPFS 제삼자 서비스에 회원님의 IP 주소가 노출된다는 사실을 명심하세요."
  },
  "ensDomainsSettingDescriptionPart1": {
    "message": "MetaMask에서는 이더리움의 ENS 계약을 확인하여 해당 ENS 이름과 연결되어 있는 코드를 찾습니다."
  },
  "ensDomainsSettingDescriptionPart2": {
    "message": "해당 코드가 IPFS와 링크되어 있으면 관련 콘텐츠(주로 웹사이트)를 볼 수 있습니다."
  },
  "ensDomainsSettingTitle": {
    "message": "주소창에 ENS 도메인 표시하기"
  },
  "ensUnknownError": {
    "message": "ENS를 조회하지 못했습니다."
  },
  "enterANameToIdentifyTheUrl": {
    "message": "URL을 식별할 이름을 입력하세요"
  },
  "enterChainId": {
    "message": "체인 ID 입력"
  },
  "enterMaxSpendLimit": {
    "message": "최대 지출 한도 입력"
  },
  "enterNetworkName": {
    "message": "네트워크 이름 입력"
  },
  "enterOptionalPassword": {
    "message": "선택적 비밀번호를 입력하세요"
  },
  "enterPasswordContinue": {
    "message": "계속하려면 비밀번호를 입력하세요"
  },
  "enterRpcUrl": {
    "message": "RPC URL 입력"
  },
  "enterSymbol": {
    "message": "심볼 입력"
  },
  "enterTokenNameOrAddress": {
    "message": "토큰 이름 입력 또는 주소 붙여넣기"
  },
  "enterYourPassword": {
    "message": "비밀번호 입력"
  },
  "errorCode": {
    "message": "코드: $1",
    "description": "Displayed error code for debugging purposes. $1 is the error code"
  },
  "errorGettingSafeChainList": {
    "message": "안전 체인 목록을 가져오는 동안 오류가 발생했습니다. 주의하여 계속 진행하세요."
  },
  "errorMessage": {
    "message": "메시지: $1",
    "description": "Displayed error message for debugging purposes. $1 is the error message"
  },
  "errorName": {
    "message": "코드: $1",
    "description": "Displayed error name for debugging purposes. $1 is the error name"
  },
  "errorPageContactSupport": {
    "message": "고객 지원 문의",
    "description": "Button for contact MM support"
  },
  "errorPageDescribeUsWhatHappened": {
    "message": "오류에 대해 설명해 주세요",
    "description": "Button for submitting report to sentry"
  },
  "errorPageInfo": {
    "message": "귀하의 정보를 표시할 수 없습니다. 걱정하지 마세요, 지갑과 자금은 안전합니다.",
    "description": "Information banner shown in the error page"
  },
  "errorPageMessageTitle": {
    "message": "오류 메시지",
    "description": "Title for description, which is displayed for debugging purposes"
  },
  "errorPageSentryFormTitle": {
    "message": "오류에 대해 설명해 주세요",
    "description": "In sentry feedback form, The title at the top of the feedback form."
  },
  "errorPageSentryMessagePlaceholder": {
    "message": "버그를 재현할 수 있는 방법 등 자세한 정보를 알려주시면 문제를 해결하는 데 도움이 됩니다.",
    "description": "In sentry feedback form, The placeholder for the feedback description input field."
  },
  "errorPageSentrySuccessMessageText": {
    "message": "감사합니다! 곧 확인하겠습니다.",
    "description": "In sentry feedback form, The message displayed after a successful feedback submission."
  },
  "errorPageTitle": {
    "message": "MetaMask 오류 발생",
    "description": "Title of generic error page"
  },
  "errorPageTryAgain": {
    "message": "다시 시도",
    "description": "Button for try again"
  },
  "errorStack": {
    "message": "스택:",
    "description": "Title for error stack, which is displayed for debugging purposes"
  },
  "errorWhileConnectingToRPC": {
    "message": "사용자 맞춤 네트워크 연결 중에 오류가 발생했습니다."
  },
  "errorWithSnap": {
    "message": "$1 오류",
    "description": "$1 represents the name of the snap"
  },
  "estimatedFee": {
    "message": "예상 수수료"
  },
  "estimatedFeeTooltip": {
    "message": "네트워크에서 트랜잭션을 처리하기 위해 지불한 금액입니다."
  },
  "ethGasPriceFetchWarning": {
    "message": "현재 주요 가스 견적 서비스를 사용할 수 없으므로 백업 가스 가격을 제공합니다."
  },
  "ethereumProviderAccess": {
    "message": "이더리움 공급업체에 $1 엑세스 허용",
    "description": "The parameter is the name of the requesting origin"
  },
  "ethereumPublicAddress": {
    "message": "이더리움 공개 주소"
  },
  "etherscan": {
    "message": "Etherscan"
  },
  "etherscanView": {
    "message": "Etherscan에서 계정 보기"
  },
  "etherscanViewOn": {
    "message": "Etherscan에서 보기"
  },
  "existingChainId": {
    "message": "입력한 정보는 기존 체인 ID와 연결되어 있습니다."
  },
  "expandView": {
    "message": "보기 확장"
  },
  "experimental": {
    "message": "실험적"
  },
  "exploreweb3": {
    "message": "웹3 탐색"
  },
  "exportYourData": {
    "message": "데이터 내보내기"
  },
  "exportYourDataButton": {
    "message": "다운로드"
  },
  "exportYourDataDescription": {
    "message": "계약 및 환경설정 등의 데이터를 내보낼 수 있습니다."
  },
  "extendWalletWithSnaps": {
    "message": "커뮤니티에서 만들어진 Snap을 알아보고 웹3 경험을 개인 맞춤하세요.",
    "description": "Banner description displayed on Snaps list page in Settings when less than 6 Snaps is installed."
  },
  "externalAccount": {
    "message": "외부 계정"
  },
  "externalExtension": {
    "message": "외부 확장"
  },
  "externalNameSourcesSetting": {
    "message": "추천 닉네임"
  },
  "externalNameSourcesSettingDescription": {
    "message": "Etherscan, Infura, Lens Protocol과 같은 제삼자에게서 회원님이 상호작용하는 주소에 대한 추천 닉네임을 가져올 것입니다. 이러한 제삼자는 해당 주소와 회원님의 IP 주소를 볼 수 있습니다. 회원님의 계정 주소는 제삼자에게 노출되지 않습니다."
  },
  "failed": {
    "message": "실패"
  },
  "failedToFetchChainId": {
    "message": "체인 ID를 가져올 수 없습니다. RPC URL이 올바른가요?"
  },
  "failover": {
    "message": "장애 조치"
  },
  "failoverRpcUrl": {
    "message": "장애 조치 RPC URL"
  },
  "failureMessage": {
    "message": "문제가 발생했습니다. 작업을 완료할 수 없습니다."
  },
  "fast": {
    "message": "빠름"
  },
  "feeDetails": {
    "message": "수수료 세부 정보"
  },
  "fileImportFail": {
    "message": "파일 가져오기가 작동하지 않나요? 여기를 클릭하세요.",
    "description": "Helps user import their account from a JSON file"
  },
  "flaskWelcomeUninstall": {
    "message": "이 확장 프로그램을 삭제해야 합니다",
    "description": "This request is shown on the Flask Welcome screen. It is intended for non-developers, and will be bolded."
  },
  "flaskWelcomeWarning1": {
    "message": "Flask는 개발자가 불안정한 신규 API를 실험하기 위한 것입니다. 개발자나 베타 테스터가 아니면 $1하세요.",
    "description": "This is a warning shown on the Flask Welcome screen, intended to encourage non-developers not to proceed any further. $1 is the bolded message 'flaskWelcomeUninstall'"
  },
  "flaskWelcomeWarning2": {
    "message": "이 확장 프로그램은 안전성이나 안정성을 보장하지 않습니다. Flask에서 제공하는 새로운 API는 피싱 공격에 대비한 강화 과정을 거치지 않았습니다. 즉, Flask가 필요한 모든 사이트나 스냅은 자산을 훔치려는 악의적 시도일 수 있습니다.",
    "description": "This explains the risks of using MetaMask Flask"
  },
  "flaskWelcomeWarning3": {
    "message": "모든 Flask의 API는 실험 단계입니다. 따라서 예고 없이 변경, 제거되거나 안정적인 MetaMask로 마이그레이션되지 않고 Flask에 무기한 남아 있을 수 있습니다. 사용 시 위험은 본인 책임입니다.",
    "description": "This message warns developers about unstable Flask APIs"
  },
  "flaskWelcomeWarning4": {
    "message": "Flask를 사용할 때는 정규 MetaMask 익스텐션을 비활성화하세요.",
    "description": "This message calls to pay attention about multiple versions of MetaMask running on the same site (Flask + Prod)"
  },
  "flaskWelcomeWarningAcceptButton": {
    "message": "본인은 이 위험을 감수합니다",
    "description": "this text is shown on a button, which the user presses to confirm they understand the risks of using Flask"
  },
  "floatAmountToken": {
    "message": "토큰 금액은 정수여야 합니다"
  },
  "followUsOnTwitter": {
    "message": "트위터에서 팔로우하세요"
  },
  "forbiddenIpfsGateway": {
    "message": "금지된 IPFS 게이트웨이: CID 게이트웨이를 지정하세요."
  },
  "forgetDevice": {
    "message": "이 장치 삭제"
  },
  "forgotPassword": {
    "message": "비밀번호를 잊으셨나요?"
  },
  "form": {
    "message": "양식"
  },
  "from": {
    "message": "발신"
  },
  "fromAddress": {
    "message": "발신: $1",
    "description": "$1 is the address to include in the From label. It is typically shortened first using shortenAddress"
  },
  "fromTokenLists": {
    "message": "가져올 토큰 목록: $1"
  },
  "function": {
    "message": "기능: $1"
  },
  "fundingMethod": {
    "message": "자금 조달 방법"
  },
  "gas": {
    "message": "가스"
  },
  "gasDisplayAcknowledgeDappButtonText": {
    "message": "제안된 가스비 편집"
  },
  "gasDisplayDappWarning": {
    "message": "$1에서 이 가스비를 제안했습니다. 이를 무시하면 트랜잭션에 문제가 발생할 수 있습니다. 질문이 있는 경우 $1에 문의하세요.",
    "description": "$1 represents the Dapp's origin"
  },
  "gasFee": {
    "message": "가스비"
  },
  "gasLimit": {
    "message": "가스 한도"
  },
  "gasLimitRecommended": {
    "message": "권장 가스비 한도는 $1입니다. 가스 한도가 이보다 낮으면 실패할 수 있습니다."
  },
  "gasLimitTooLow": {
    "message": "가스 한도는 21000 이상이어야 합니다."
  },
  "gasLimitV2": {
    "message": "가스 한도"
  },
  "gasOption": {
    "message": "가스 옵션"
  },
  "gasPriceExcessive": {
    "message": "가스비가 불필요하게 높게 설정되었습니다. 가격을 낮추는 것을 고려해 보세요."
  },
  "gasPriceFetchFailed": {
    "message": "네트워크 오류로 인해 가스 가격 견적 추산을 실패했습니다."
  },
  "gasTimingHoursShort": {
    "message": "$1 시간",
    "description": "$1 represents a number of hours"
  },
  "gasTimingLow": {
    "message": "느림"
  },
  "gasTimingMinutesShort": {
    "message": "$1 분",
    "description": "$1 represents a number of minutes"
  },
  "gasTimingSecondsShort": {
    "message": "$1 초",
    "description": "$1 represents a number of seconds"
  },
  "gasUsed": {
    "message": "가스 사용됨"
  },
  "general": {
    "message": "일반"
  },
  "generalCameraError": {
    "message": "카메라에 액세스할 수 없습니다. 다시 시도하세요."
  },
  "generalCameraErrorTitle": {
    "message": "오류가 발생했습니다...."
  },
  "generalDescription": {
    "message": "여러 기기의 설정을 동기화하고, 네트워크 환경을 선택하며, 토큰 데이터를 추적하세요"
  },
  "genericExplorerView": {
    "message": "$1에서 계정 보기"
  },
  "goBack": {
    "message": "뒤로 가기"
  },
  "goToSite": {
    "message": "사이트로 이동"
  },
  "goerli": {
    "message": "Goerli 테스트 네트워크"
  },
  "gotIt": {
    "message": "확인"
  },
  "grantExactAccess": {
    "message": "정확한 접근 허용"
  },
  "gwei": {
    "message": "GWEI"
  },
  "hardware": {
    "message": "하드웨어"
  },
  "hardwareWalletConnected": {
    "message": "하드웨어 지갑 연결됨"
  },
  "hardwareWalletLegacyDescription": {
    "message": "(레거시)",
    "description": "Text representing the MEW path"
  },
  "hardwareWalletSubmissionWarningStep1": {
    "message": "$1(이)가 연결되어 있고 이더리움 앱을 선택했는지 확인하세요."
  },
  "hardwareWalletSubmissionWarningStep2": {
    "message": "$1 장치에서 '스마트 계약 데이터' 또는 '블라인드 서명'을 활성화하세요."
  },
  "hardwareWalletSubmissionWarningTitle": {
    "message": "제출을 클릭하기 전:"
  },
  "hardwareWalletSupportLinkConversion": {
    "message": "여기를 클릭"
  },
  "hardwareWallets": {
    "message": "하드웨어 지갑 연결"
  },
  "hardwareWalletsInfo": {
    "message": "하드웨어 지갑을 통합하면 외부 서버에 API 호출을 사용하며, 이 서버는 사용자의 IP 주소와 사용자와 인터렉션하는 스마트 계약의 주소를 볼 수 있습니다."
  },
  "hardwareWalletsMsg": {
    "message": "MetaMask와 함께 사용할 하드웨어 지갑을 선택하세요."
  },
  "here": {
    "message": "여기",
    "description": "as in -click here- for more information (goes with troubleTokenBalances)"
  },
  "hexData": {
    "message": "헥스 데이터"
  },
  "hiddenAccounts": {
    "message": "숨긴 계정"
  },
  "hide": {
    "message": "숨기기"
  },
  "hideAccount": {
    "message": "계정 숨기기"
  },
  "hideAdvancedDetails": {
    "message": "고급 세부 정보 숨기기"
  },
  "hideSeedPhrase": {
    "message": "시드 구문 숨기기"
  },
  "hideSentitiveInfo": {
    "message": "민감한 정보 숨기기"
  },
  "hideTokenPrompt": {
    "message": "토큰을 숨기겠습니까?"
  },
  "hideTokenSymbol": {
    "message": "$1 숨기기",
    "description": "$1 is the symbol for a token (e.g. 'DAI')"
  },
  "hideZeroBalanceTokens": {
    "message": "잔액 없는 토큰 숨기기"
  },
  "high": {
    "message": "공격적"
  },
  "highGasSettingToolTipMessage": {
    "message": "변동성이 크고 심지어 휘발성이 높은 시장입니다. $1 이용으로 인기 NFT 드롭 등으로 인한 네트워크 트래픽 급증에 대응하세요.",
    "description": "$1 is key 'high' (text: 'Aggressive') separated here so that it can be passed in with bold font-weight"
  },
  "highLowercase": {
    "message": "높음"
  },
  "highestCurrentBid": {
    "message": "현재 최고 입찰"
  },
  "highestFloorPrice": {
    "message": "최고 바닥 가격"
  },
  "history": {
    "message": "기록"
  },
  "holdToRevealContent1": {
    "message": "비밀복구구문이 있으면 $1 기능을 사용할 수 있습니다",
    "description": "$1 is a bolded text with the message from 'holdToRevealContent2'"
  },
  "holdToRevealContent2": {
    "message": "지갑과 자금 모두에 액세스할 수 있습니다.",
    "description": "Is the bolded text in 'holdToRevealContent1'"
  },
  "holdToRevealContent3": {
    "message": "이는 누구와도 공유하지 마세요. $1 $2",
    "description": "$1 is a message from 'holdToRevealContent4' and $2 is a text link with the message from 'holdToRevealContent5'"
  },
  "holdToRevealContent4": {
    "message": "MetaMask 지원팀은 이러한 정보를 절대로 묻지 않습니다,",
    "description": "Part of 'holdToRevealContent3'"
  },
  "holdToRevealContent5": {
    "message": "오히려 피싱 사기꾼들이 요구할 수 있으니 주의가 필요합니다.",
    "description": "The text link in 'holdToRevealContent3'"
  },
  "holdToRevealContentPrivateKey1": {
    "message": "개인 키가 있으면 $1 기능을 사용할 수 있습니다",
    "description": "$1 is a bolded text with the message from 'holdToRevealContentPrivateKey2'"
  },
  "holdToRevealContentPrivateKey2": {
    "message": "지갑과 자금 모두에 액세스할 수 있습니다.",
    "description": "Is the bolded text in 'holdToRevealContentPrivateKey2'"
  },
  "holdToRevealLockedLabel": {
    "message": "눌러서 잠긴 서클 공개"
  },
  "holdToRevealPrivateKey": {
    "message": "눌러서 개인 키 공개"
  },
  "holdToRevealPrivateKeyTitle": {
    "message": "개인 키를 안전하게 보관하세요"
  },
  "holdToRevealSRP": {
    "message": "눌러서 SRP 공개"
  },
  "holdToRevealSRPTitle": {
    "message": "SRP를 안전하게 보관하세요"
  },
  "holdToRevealUnlockedLabel": {
    "message": "눌러서 잠금해제된 서클 공개"
  },
  "honeypotDescription": {
    "message": "이 토큰은 허니팟 위험이 있을 수 있습니다. 상호작용 전에 신중히 조사하여 잠재적인 손실을 예방하세요."
  },
  "honeypotTitle": {
    "message": "허니팟"
  },
  "howNetworkFeesWorkExplanation": {
    "message": "트랜잭션을 처리하기 위해 필요한 예상 수수료입니다. 최대 수수료는 $1입니다."
  },
  "howQuotesWork": {
    "message": "견적 방식"
  },
  "howQuotesWorkExplanation": {
    "message": "이 견적은 검색한 견적 중 최고의 수익률을 제공합니다. 이는 브릿지 수수료와 $1% MetaMask 수수료를 포함한 스왑 비율에서 가스비를 뺀 것을 기준으로 합니다. 가스비는 네트워크 혼잡도와 트랜잭션의 복잡성에 따라 달라집니다."
  },
  "id": {
    "message": "ID"
  },
  "ifYouGetLockedOut": {
    "message": "앱에 로그인하지 못하거나 새로운 기기를 사용할 경우 자금을 잃을 수 있습니다. 반드시 $1에 비밀 복구 구문을 백업하세요.",
    "description": "$1 is the menu path to be shown with font weight bold"
  },
  "ignoreAll": {
    "message": "모두 무시"
  },
  "ignoreTokenWarning": {
    "message": "토큰을 숨기면 지갑에 표시되지 않습니다. 하지만 이를 검색하여 추가할 수 있습니다."
  },
  "imToken": {
    "message": "imToken"
  },
  "import": {
    "message": "가져오기",
    "description": "Button to import an account from a selected file"
  },
  "importAccountError": {
    "message": "계정 가져오기 오류"
  },
  "importAccountErrorIsSRP": {
    "message": "비밀복구구문 (또는 니모닉)을 입력하셨습니다. 계정을 이곳으로 불러오려면 64자의 16진수 문자열인 개인 키를 입력해야 합니다."
  },
  "importAccountErrorNotAValidPrivateKey": {
    "message": "유효한 개인 키가 아닙니다. 16진수 문자열을 입력했지만 64자리가 아닙니다."
  },
  "importAccountErrorNotHexadecimal": {
    "message": "유효한 개인 키가 아닙니다. 반드시 64자의 16진수 문자열인 개인 키를 입력해야 합니다."
  },
  "importAccountJsonLoading1": {
    "message": "이 JSON 파일을 가져오려면 몇 분 정도 걸리며 MetaMask가 정지됩니다."
  },
  "importAccountJsonLoading2": {
    "message": "죄송합니다. 향후에는 더 빠르게 개선하겠습니다."
  },
  "importAccountMsg": {
    "message": "가져온 계정은 MetaMask 계정 비밀복구구문과 연결하지 못합니다. 가져온 계정에 대해 자세히 알아보기"
  },
  "importNFT": {
    "message": "NFT 가져오기"
  },
  "importNFTAddressToolTip": {
    "message": "예를 들어 OpenSea의 NFT 페이지 세부 정보에는 '계약 주소'라는 파란색 하이퍼링크 값이 있습니다. 이를 클릭하면 Etherscan의 계약 주소로 이동합니다. 해당 페이지의 왼쪽 상단에는 '계약(Contract)'이라고 표시된 아이콘이 있고 오른쪽으로 문자와 숫자로 구성된 긴 문자열이 있어야 합니다. 이것이 바로 NFT를 생성한 계약 주소입니다. 주소 오른쪽의 '복사' 아이콘을 클릭하면 이를 클립보드에 저장할 수 있습니다."
  },
  "importNFTPage": {
    "message": "NFT 페이지 가져오기"
  },
  "importNFTTokenIdToolTip": {
    "message": "NFT의 ID는 고유한 식별자이므로 동일한 NFT는 존재하지 않습니다. 다시 말하지만, OpenSea에서 이 번호는 '세부 정보'에서 찾아볼 수 있습니다. 이를 기록하거나 클립보드에 복사해 두세요."
  },
  "importNWordSRP": {
    "message": "$1단어 복구 구문이 있습니다",
    "description": "$1 is the number of words in the recovery phrase"
  },
  "importPrivateKey": {
    "message": "개인 키"
  },
  "importSRPDescription": {
    "message": "12개 또는 24개의 단어로 된 비밀복구구문으로 기존 지갑을 가져오세요."
  },
  "importSRPNumberOfWordsError": {
    "message": "비밀복구구문은 12개 또는 24개의 단어로 구성되어 있습니다"
  },
  "importSRPWordError": {
    "message": "$1 단어가 잘못되었거나 철자가 틀렸습니다.",
    "description": "$1 is the word that is incorrect or misspelled"
  },
  "importSRPWordErrorAlternative": {
    "message": "$1 및 $2 단어가 잘못되었거나 철자가 틀렸습니다.",
    "description": "$1 and $2 are multiple words that are mispelled."
  },
  "importSecretRecoveryPhrase": {
    "message": "비밀복구구문 가져오기"
  },
  "importSecretRecoveryPhraseUnknownError": {
    "message": "알 수 없는 오류가 발생했습니다."
  },
  "importSelectedTokens": {
    "message": "선택한 토큰을 불러올까요?"
  },
  "importSelectedTokensDescription": {
    "message": "선택한 토큰만 지갑에 표시됩니다. 숨긴 토큰은 토큰 검색을 통해 나중에 언제든지 불러올 수 있습니다."
  },
  "importTokenQuestion": {
    "message": "토큰을 가져올까요?"
  },
  "importTokenWarning": {
    "message": "기존 토큰의 가짜 버전을 포함하여 누구나 어떤 이름으로든 토큰을 만들 수 있습니다. 추가 및 트랜잭션은 사용자의 책임입니다."
  },
  "importTokensCamelCase": {
    "message": "토큰 가져오기"
  },
  "importTokensError": {
    "message": "토큰을 가져올 수 없습니다. 나중에 다시 시도하세요."
  },
  "importWallet": {
    "message": "지갑 가져오기"
  },
  "importWalletOrAccountHeader": {
    "message": "지갑 또는 계정 가져오기"
  },
  "importWalletSuccess": {
    "message": "비밀복구구문 $1 가져옴",
    "description": "$1 is the index of the secret recovery phrase"
  },
  "importWithCount": {
    "message": "$1 불러오기",
    "description": "$1 will the number of detected tokens that are selected for importing, if all of them are selected then $1 will be all"
  },
  "imported": {
    "message": "가져옴",
    "description": "status showing that an account has been fully loaded into the keyring"
  },
  "inYourSettings": {
    "message": "설정에서"
  },
  "included": {
    "message": "포함됨"
  },
  "includesXTransactions": {
    "message": "$1건의 트랜잭션 포함"
  },
  "infuraBlockedNotification": {
    "message": "MetaMask이 블록체인 호스트에 연결할 수 없습니다. $1 오류 가능성을 검토하세요.",
    "description": "$1 is a clickable link with with text defined by the 'here' key"
  },
  "initialTransactionConfirmed": {
    "message": "최초 트랜잭션을 네트워크에서 컨펌했습니다. 돌아가려면 컨펌을 클릭하세요."
  },
  "insightsFromSnap": {
    "message": "$1 인사이트",
    "description": "$1 represents the name of the snap"
  },
  "install": {
    "message": "설치"
  },
  "installOrigin": {
    "message": "출처 설치"
  },
  "installRequest": {
    "message": "MetaMask에 추가"
  },
  "installedOn": {
    "message": "$1에 설치됨",
    "description": "$1 is the date when the snap has been installed"
  },
  "insufficientBalance": {
    "message": "잔액이 부족합니다."
  },
  "insufficientFunds": {
    "message": "자금이 부족합니다."
  },
  "insufficientFundsForGas": {
    "message": "가스 자금 부족"
  },
  "insufficientLockedLiquidityDescription": {
    "message": "유동성 토큰을 적절히 락업하거나 소각하지 않아 토큰이 급격한 유동성 이탈에 취약하므로 시장 불안정을 초래할 수 있습니다."
  },
  "insufficientLockedLiquidityTitle": {
    "message": "유동성 락업 부족"
  },
  "insufficientTokens": {
    "message": "토큰이 부족합니다."
  },
  "interactWithSmartContract": {
    "message": "스마트 계약"
  },
  "interactingWith": {
    "message": "다음과 상호 작용:"
  },
  "interactingWithTransactionDescription": {
    "message": "지금 상호작용하고 있는 계약입니다. 세부 정보를 확인하여 사기를 방지하세요."
  },
  "interaction": {
    "message": "상호작용"
  },
  "invalidAddress": {
    "message": "잘못된 주소"
  },
  "invalidAddressRecipient": {
    "message": "수신 주소가 올바르지 않음"
  },
  "invalidAssetType": {
    "message": "이 자산은 NFT이므로 NFT 탭에 있는 NFT 가져오기 페이지에서 다시 추가해야 합니다"
  },
  "invalidChainIdTooBig": {
    "message": "잘못된 체인 ID. 체인 ID가 너무 큽니다."
  },
  "invalidCustomNetworkAlertContent1": {
    "message": "맞춤 네트워크 '$1'의 체인 ID를 다시 입력해야 합니다.",
    "description": "$1 is the name/identifier of the network."
  },
  "invalidCustomNetworkAlertContent2": {
    "message": "악성 또는 결함이 있는 네트워크 공급업체의 공격을 방어하려면, 이제 모든 맞춤 네트워크에 체인 ID를 사용해야 합니다."
  },
  "invalidCustomNetworkAlertContent3": {
    "message": "설정 > 네트워크로 이동한 후 체인 ID를 입력하세요. $1에서 가장 인기 있는 네트워크의 체인 ID를 찾을 수 있습니다.",
    "description": "$1 is a link to https://chainid.network"
  },
  "invalidCustomNetworkAlertTitle": {
    "message": "잘못된 맞춤 네트워크"
  },
  "invalidHexData": {
    "message": "잘못된 헥스 데이터"
  },
  "invalidHexNumber": {
    "message": "잘못된 16진수입니다."
  },
  "invalidHexNumberLeadingZeros": {
    "message": "잘못된 16진수입니다. 앞에 있는 0을 모두 제거하세요."
  },
  "invalidIpfsGateway": {
    "message": "잘못된 IPFS 게이트웨이: 값은 올바른 URL이어야 합니다."
  },
  "invalidNumber": {
    "message": "숫자가 올바르지 않습니다. 십진수나 '0x'로 시작하는 16진수를 입력하세요."
  },
  "invalidNumberLeadingZeros": {
    "message": "숫자가 올바르지 않습니다. 앞에 있는 0을 모두 제거하세요."
  },
  "invalidRPC": {
    "message": "잘못된 RPC URL"
  },
  "invalidSeedPhrase": {
    "message": "잘못된 비밀복구구문"
  },
  "invalidSeedPhraseCaseSensitive": {
    "message": "입력 오류: 비밀복구구문은 대소문자를 구분해야 합니다."
  },
  "ipfsGateway": {
    "message": "IPFS 게이트웨이"
  },
  "ipfsGatewayDescription": {
    "message": "MetaMask는 타사 서비스를 이용하여 IPFS에 저장된 NFT 이미지를 표시하고, 브라우저 주소창에 입력한 ENS 주소 관련 정보도 표시하며, 다른 토큰의 아이콘도 가져옵니다. 이 기능을 이용하면 IP 주소가 해당 서비스에 노출될 수 있습니다."
  },
  "ipfsToggleModalDescriptionOne": {
    "message": "당사는 타사 서비스를 사용하여 IPFS에 저장된 NFT 이미지를 표시하고, 브라우저 주소창에 입력된 ENS 주소와 관련된 정보를 표시하며, 다양한 토큰의 아이콘을 가져옵니다. 이러한 서비스를 사용하면 귀하의 IP 주소가 해당 서비스에 노출될 수 있습니다."
  },
  "ipfsToggleModalDescriptionTwo": {
    "message": "컨펌을 선택하면 IPFS 해상도가 활성화됩니다. 언제든지 $1에서 비활성화할 수 있습니다.",
    "description": "$1 is the method to turn off ipfs"
  },
  "ipfsToggleModalSettings": {
    "message": "설정 > 보안 및 개인정보"
  },
  "isSigningOrSubmitting": {
    "message": "이전 트랜잭션이 아직 서명 또는 제출 중입니다."
  },
  "jazzAndBlockies": {
    "message": "Jazzicons와 Blockies는 계정을 한눈에 식별할 수 있게 도와주는 두 가지 고유한 아이콘 스타일입니다."
  },
  "jazzicons": {
    "message": "Jazzicons"
  },
  "jsonFile": {
    "message": "JSON 파일",
    "description": "format for importing an account"
  },
  "keepReminderOfSRP": {
    "message": "비밀복구구문을 안전한 장소에 보관하세요. 비밀복구구문을 분실하는 경우 아무도 복구를 도울 수 없으며, 영원히 지갑에 액세스하지 못할 수도 있습니다. $1",
    "description": "$1 is a learn more link"
  },
  "keyringAccountName": {
    "message": "계정 이름"
  },
  "keyringAccountPublicAddress": {
    "message": "공개 주소"
  },
  "keyringSnapRemovalResult1": {
    "message": "$1 제거 $2",
    "description": "Displays the result after removal of a keyring snap. $1 is the snap name, $2 is whether it is successful or not"
  },
  "keyringSnapRemovalResultNotSuccessful": {
    "message": "실패 ",
    "description": "Displays the `not` word in $2."
  },
  "keyringSnapRemoveConfirmation": {
    "message": "$1을(를) 입력하여 이 스냅을 제거할지 확인합니다:",
    "description": "Asks user to input the name nap prior to deleting the snap. $1 is the snap name"
  },
  "keystone": {
    "message": "Keystone"
  },
  "knownAddressRecipient": {
    "message": "알려진 계약 주소입니다."
  },
  "knownTokenWarning": {
    "message": "이 작업은 지갑에 목록에 등재되어 피싱에 사용될 수 있는 토큰을 편집합니다. 해당 토큰이 나타내는 내용을 변경하려는 경우에만 작업을 승인하세요. $1에 대해 알아보기"
  },
  "l1Fee": {
    "message": "L1 수수료"
  },
  "l1FeeTooltip": {
    "message": "L1 가스비"
  },
  "l2Fee": {
    "message": "L2 수수료"
  },
  "l2FeeTooltip": {
    "message": "L2 가스비"
  },
  "lastConnected": {
    "message": "마지막 연결"
  },
  "lastSold": {
    "message": "최근 판매"
  },
  "lavaDomeCopyWarning": {
    "message": "안전을 위해 지금은 이 텍스트를 선택할 수 없습니다."
  },
  "layer1Fees": {
    "message": "레이어 1 요금"
  },
  "layer2Fees": {
    "message": "레이어 2 요금"
  },
  "learnHow": {
    "message": "방법 확인하기"
  },
  "learnMore": {
    "message": "자세히 알아보기"
  },
  "learnMoreAboutGas": {
    "message": "가스에 대해 $1하시겠습니까?",
    "description": "$1 will be replaced by the learnMore translation key"
  },
  "learnMoreAboutPrivacy": {
    "message": "개인정보 보호 모범 사례에 대해 자세히 알아보세요."
  },
  "learnMoreAboutSolanaAccounts": {
    "message": "솔라나 계정에 대해 더 자세히 알아보기"
  },
  "learnMoreKeystone": {
    "message": "자세히 알아보기"
  },
  "learnMoreUpperCase": {
    "message": "자세히 알아보기"
  },
  "learnMoreUpperCaseWithDot": {
    "message": "자세히 알아보세요."
  },
  "learnScamRisk": {
    "message": "사기 및 보안 위험"
  },
  "leaveMetaMask": {
    "message": "MetaMask를 나가시겠습니까?"
  },
  "leaveMetaMaskDesc": {
    "message": "MetaMask 외부의 사이트를 방문하려고 합니다. 계속하기 전에 URL을 다시 한번 확인하세요."
  },
  "ledgerAccountRestriction": {
    "message": "새 계정을 추가하려면 먼저 기존의 최종 계정을 사용해야 합니다."
  },
  "ledgerConnectionInstructionCloseOtherApps": {
    "message": "장치에 연결된 다른 소프트웨어를 닫은 다음 여기를 클릭하여 새로 고침하세요."
  },
  "ledgerConnectionInstructionHeader": {
    "message": "컨펌을 클릭하기 전:"
  },
  "ledgerConnectionInstructionStepFour": {
    "message": "Ledger 장치에서 \"스마트 계약 데이터\" 또는 \"블라인드 서명\"을 활성화하세요"
  },
  "ledgerConnectionInstructionStepThree": {
    "message": "Ledger 장치를 연결하고 이더리움 앱을 선택하세요."
  },
  "ledgerDeviceOpenFailureMessage": {
    "message": "Ledger 장치를 열지 못했습니다. Ledger가 다른 소프트웨어에 연결되어 있을 수 있습니다. Ledger Live 또는 Ledger 장치에 연결된 다른 응용 프로그램을 닫고 다시 연결하세요."
  },
  "ledgerErrorConnectionIssue": {
    "message": "Ledger를 다시 연결하고, ETH 앱을 열어 다시 시도하세요."
  },
  "ledgerErrorDevicedLocked": {
    "message": "Ledger가 잠겨있습니다. 잠금 해제하고 다시 시도하세요."
  },
  "ledgerErrorEthAppNotOpen": {
    "message": "문제를 해결하려면 기기에서 ETH 앱을 열고 다시 시도하세요."
  },
  "ledgerErrorTransactionDataNotPadded": {
    "message": "이더리움 트랜잭션의 입력 데이터가 충분히 패딩되지 않았습니다."
  },
  "ledgerLiveApp": {
    "message": "Ledger Live 앱"
  },
  "ledgerLocked": {
    "message": "Ledger 장치에 연결할 수 없습니다. 장치의 잠금이 해제되어 있고 이더리움 앱이 열려 있는지 확인하세요."
  },
<<<<<<< HEAD
  "ledgerMultipleDevicesUnsupportedErrorMessage": {
    "message": "여러 Ledger 장치를 동시에 연결할 수 없습니다. 새 Ledger 장치를 연결하려면 이전 장치를 먼저 연결 해제해야 합니다."
=======
  "ledgerMultipleDevicesUnsupportedInfoDescription": {
    "message": "새 장치를 연결하려면 이전 장치의 연결을 해제하세요."
  },
  "ledgerMultipleDevicesUnsupportedInfoTitle": {
    "message": "한 번에 하나의 Ledger만 연결할 수 있습니다"
>>>>>>> c9f5c5a9
  },
  "ledgerTimeout": {
    "message": "Ledger Live의 응답 시간이 너무 길거나 연결 시간을 초과했습니다. Ledger Live 앱이 열려 있고 장치의 잠금이 해제되어 있는지 확인하세요."
  },
  "ledgerWebHIDNotConnectedErrorMessage": {
    "message": "Ledger 장치가 연결되지 않았습니다. Ledger를 연결하려면 '계속'을 다시 클릭하고 HID 연결을 승인하세요.",
    "description": "An error message shown to the user during the hardware connect flow."
  },
  "levelArrow": {
    "message": "수평 화살표"
  },
  "lightTheme": {
    "message": "라이트"
  },
  "likeToImportToken": {
    "message": "이 토큰을 가져올까요?"
  },
  "likeToImportTokens": {
    "message": "이 토큰을 추가하시겠습니까?"
  },
  "lineaGoerli": {
    "message": "Linea Goerli 테스트 네트워크"
  },
  "lineaMainnet": {
    "message": "Linea 메인넷"
  },
  "lineaSepolia": {
    "message": "Linea Sepolia 테스트 네트워크"
  },
  "link": {
    "message": "링크"
  },
  "linkCentralizedExchanges": {
    "message": "Coinbase나 Binance 계정을 연결하여 무료로 암호화폐를 MetaMask로 전송하세요."
  },
  "links": {
    "message": "링크"
  },
  "loadMore": {
    "message": "더 불러오기"
  },
  "loading": {
    "message": "로드 중..."
  },
  "loadingScreenSnapMessage": {
    "message": "Snap에서 트랜잭션을 완료하세요."
  },
  "loadingTokenList": {
    "message": "토큰 목록 불러오는 중"
  },
  "localhost": {
    "message": "Localhost 8545"
  },
  "lock": {
    "message": "잠금"
  },
  "lockMetaMask": {
    "message": "MetaMask 고정"
  },
  "lockTimeInvalid": {
    "message": "잠금 시간은 반드시 0에서 10080 사이여야 합니다"
  },
  "logo": {
    "message": "$1 로고",
    "description": "$1 is the name of the ticker"
  },
  "low": {
    "message": "낮음"
  },
  "lowEstimatedReturnTooltipMessage": {
    "message": "시작 금액의 $1% 이상을 수수료로 지불하게 됩니다. 받는 금액과 네트워크 수수료를 확인하세요."
  },
  "lowEstimatedReturnTooltipTitle": {
    "message": "높은 비용"
  },
  "lowGasSettingToolTipMessage": {
    "message": "$1 사용을 통해 더 저렴한 가격을 기다리세요. 가격 예측이 힘들기 때문에 시간 추정은 더욱 부정확합니다.",
    "description": "$1 is key 'low' separated here so that it can be passed in with bold font-weight"
  },
  "lowLowercase": {
    "message": "낮음"
  },
  "mainnet": {
    "message": "이더리움 메인넷"
  },
  "mainnetToken": {
    "message": "이 주소는 알려진 이더리움 메인넷 토큰 주소와 일치합니다. 추가하려는 토큰의 계약 주소와 네트워크를 다시 확인하세요."
  },
  "makeAnotherSwap": {
    "message": "새 스왑 생성"
  },
  "makeSureNoOneWatching": {
    "message": "다른 사람이 이 화면을 보고 있지는 않은지 확인하세요.",
    "description": "Warning to users to be care while creating and saving their new Secret Recovery Phrase"
  },
  "manageDefaultSettings": {
    "message": "기본 개인정보 보호 설정 관리"
  },
  "manageInstitutionalWallets": {
    "message": "Institutional 지갑 관리"
  },
  "manageInstitutionalWalletsDescription": {
    "message": "이 옵션을 켜면 Institutional 지갑이 활성화됩니다"
  },
  "manageNetworksMenuHeading": {
    "message": "네트워크 관리"
  },
  "managePermissions": {
    "message": "권한 관리"
  },
  "marketCap": {
    "message": "시가 총액"
  },
  "marketDetails": {
    "message": "시장 상세 정보"
  },
  "max": {
    "message": "최대"
  },
  "maxBaseFee": {
    "message": "최대 기본 요금"
  },
  "maxFee": {
    "message": "최대 요금"
  },
  "maxFeeTooltip": {
    "message": "트랜잭션에 지불하기 위해 제공되는 최대 수수료입니다."
  },
  "maxPriorityFee": {
    "message": "최대 우선 요금"
  },
  "medium": {
    "message": "시장"
  },
  "mediumGasSettingToolTipMessage": {
    "message": "현재 시장 가격으로 빠르게 처리할 수 있도록 $1을(를) 사용하세요.",
    "description": "$1 is key 'medium' (text: 'Market') separated here so that it can be passed in with bold font-weight"
  },
  "memo": {
    "message": "메모"
  },
  "message": {
    "message": "메시지"
  },
  "metaMaskConnectStatusParagraphOne": {
    "message": "이제 MetaMask에서 계정 연결을 더 효과적으로 제어할 수 있습니다."
  },
  "metaMaskConnectStatusParagraphThree": {
    "message": "클릭하여 연결된 계정을 관리하세요."
  },
  "metaMaskConnectStatusParagraphTwo": {
    "message": "방문 중인 웹사이트가 현재 선택한 계정에 연결되어 있다면 연결 상태 버튼이 표시됩니다."
  },
  "metaMetricsIdNotAvailableError": {
    "message": "MetaMetrics에 가입한 적이 없으므로 여기에는 삭제할 데이터가 없습니다"
  },
  "metadataModalSourceTooltip": {
    "message": "$1 스냅은 npm이 호스팅합니다. 이 Snap의 고유 식별자는 $2 입니다.",
    "description": "$1 is the snap name and $2 is the snap NPM id."
  },
  "metamaskNotificationsAreOff": {
    "message": "현재 지갑 알림이 꺼져 있습니다."
  },
  "metamaskSwapsOfflineDescription": {
    "message": "MetaMask Swaps 점검 중입니다. 나중에 다시 확인하세요."
  },
  "metamaskVersion": {
    "message": "MetaMask 버전"
  },
  "methodData": {
    "message": "메소드"
  },
  "methodDataTransactionDesc": {
    "message": "디코딩된 입력 데이터를 기반으로 실행되는 함수입니다."
  },
  "methodNotSupported": {
    "message": "이 계정에서는 지원되지 않습니다."
  },
  "metrics": {
    "message": "메트릭"
  },
  "millionAbbreviation": {
    "message": "M",
    "description": "Shortened form of 'million'"
  },
  "mismatchedChainLinkText": {
    "message": "네트워크 세부 정보 검증",
    "description": "Serves as link text for the 'mismatchedChain' key. This text will be embedded inside the translation for that key."
  },
  "mismatchedChainRecommendation": {
    "message": "계속 진행하기 전에 $1(을)를 확인하시기 바랍니다.",
    "description": "$1 is a clickable link with text defined by the 'mismatchedChainLinkText' key. The link will open to instructions for users to validate custom network details."
  },
  "mismatchedNetworkName": {
    "message": "기록에 따르면 네트워크 이름이 이 체인 ID와 일치하지 않습니다."
  },
  "mismatchedNetworkSymbol": {
    "message": "제출한 화폐 기호가 이 체인 ID의 화폐 기호와 일치하지 않습니다."
  },
  "mismatchedRpcChainId": {
    "message": "사용자 맞춤 네트워크의 체인 ID가 제출된 체인 ID와 일치하지 않습니다."
  },
  "mismatchedRpcUrl": {
    "message": "기록에 따르면 제출한 RPC URL 값이 이 체인 ID의 알려진 공급업체와 일치하지 않습니다."
  },
  "missingSetting": {
    "message": "설정을 찾으세요?"
  },
  "missingSettingRequest": {
    "message": "여기에서 요청하세요"
  },
  "more": {
    "message": "그 외"
  },
  "moreAccounts": {
    "message": "$1개의 계정 추가",
    "description": "$1 is the number of accounts"
  },
  "moreNetworks": {
    "message": "$1개의 네트워크 추가",
    "description": "$1 is the number of networks"
  },
  "moreQuotes": {
    "message": "더 많은 견적"
  },
  "multichainAddEthereumChainConfirmationDescription": {
    "message": "MetaMask에 이 네트워크를 추가하고 이 사이트에 사용 권한을 허용합니다."
  },
  "multichainQuoteCardBridgingLabel": {
    "message": "브릿징"
  },
  "multichainQuoteCardQuoteLabel": {
    "message": "견적"
  },
  "multichainQuoteCardTimeLabel": {
    "message": "시간"
  },
  "multipleSnapConnectionWarning": {
    "message": "$1에서 $2 Snap 사용을 원합니다.",
    "description": "$1 is the dapp and $2 is the number of snaps it wants to connect to."
  },
  "mustSelectOne": {
    "message": "토큰을 1개 이상 선택해야 합니다."
  },
  "name": {
    "message": "이름"
  },
  "nameAddressLabel": {
    "message": "주소",
    "description": "Label above address field in name component modal."
  },
  "nameAlreadyInUse": {
    "message": "이미 사용 중인 이름입니다"
  },
  "nameInstructionsNew": {
    "message": "이 주소를 알고 있다면 나중에 알아볼 수 있도록 닉네임을 지정하세요.",
    "description": "Instruction text in name component modal when value is not recognised."
  },
  "nameInstructionsRecognized": {
    "message": "이 주소에는 기본 닉네임이 있지만, 편집하거나 다른 추천 닉네임을 찾아볼 수 있습니다.",
    "description": "Instruction text in name component modal when value is recognized but not saved."
  },
  "nameInstructionsSaved": {
    "message": "이 전에 이 주소에 닉네임을 추가한 적이 있습니다. 편집하거나 다른 추천 닉네임을 볼 수 있습니다.",
    "description": "Instruction text in name component modal when value is saved."
  },
  "nameLabel": {
    "message": "닉네임",
    "description": "Label above name input field in name component modal."
  },
  "nameModalMaybeProposedName": {
    "message": "가능한 닉네임: $1",
    "description": "$1 is the proposed name"
  },
  "nameModalTitleNew": {
    "message": "알 수 없는 주소",
    "description": "Title of the modal created by the name component when value is not recognised."
  },
  "nameModalTitleRecognized": {
    "message": "인식된 주소",
    "description": "Title of the modal created by the name component when value is recognized but not saved."
  },
  "nameModalTitleSaved": {
    "message": "저장된 주소",
    "description": "Title of the modal created by the name component when value is saved."
  },
  "nameProviderProposedBy": {
    "message": "추천인: $1",
    "description": "$1 is the name of the provider"
  },
  "nameProvider_ens": {
    "message": "이더리움 네임 서비스(ENS)"
  },
  "nameProvider_etherscan": {
    "message": "Etherscan"
  },
  "nameProvider_lens": {
    "message": "Lens Protocol"
  },
  "nameProvider_token": {
    "message": "MetaMask"
  },
  "nameSetPlaceholder": {
    "message": "닉네임을 선택하세요...",
    "description": "Placeholder text for name input field in name component modal."
  },
  "nativeNetworkPermissionRequestDescription": {
    "message": "$1에서 다음 승인을 요청합니다:",
    "description": "$1 represents dapp name"
  },
  "nativeTokenScamWarningConversion": {
    "message": "네트워크 세부 정보 편집"
  },
  "nativeTokenScamWarningDescription": {
    "message": "토큰의 네이티브 심볼이 체인 ID와 연관된 네트워크의 토큰의 네이티브 심볼과 일치하지 않습니다. $1을(를) 입력하셨지만 예상되는 토큰의 네이티브 심볼은 $2입니다. 올바른 체인에 연결되어 있는지 확인해 주세요.",
    "description": "$1 represents the currency name, $2 represents the expected currency symbol"
  },
  "nativeTokenScamWarningDescriptionExpectedTokenFallback": {
    "message": "다른 선택",
    "description": "graceful fallback for when token symbol isn't found"
  },
  "nativeTokenScamWarningTitle": {
    "message": "비통상적 네이티브 토큰 심볼",
    "description": "Title for nativeTokenScamWarningDescription"
  },
  "needHelp": {
    "message": "도움이 필요하신가요? $1에 문의하세요.",
    "description": "$1 represents `needHelpLinkText`, the text which goes in the help link"
  },
  "needHelpFeedback": {
    "message": "피드백 공유"
  },
  "needHelpLinkText": {
    "message": "MetaMask 지원"
  },
  "needHelpSubmitTicket": {
    "message": "티켓 제출"
  },
  "needImportFile": {
    "message": "반드시 가져올 파일을 선택해야 합니다.",
    "description": "User is important an account and needs to add a file to continue"
  },
  "negativeETH": {
    "message": "음수 ETH 양은 전송할 수 없습니다."
  },
  "negativeOrZeroAmountToken": {
    "message": "마이너스 또는 금액이 0인 자산은 보낼 수 없습니다."
  },
  "network": {
    "message": "네트워크:"
  },
  "networkChanged": {
    "message": "네트워크 변경됨"
  },
  "networkChangedMessage": {
    "message": "이제 $1 네트워크에서 트랜잭션 중입니다.",
    "description": "$1 is the name of the network"
  },
  "networkDetails": {
    "message": "네트워크 세부 정보"
  },
  "networkFee": {
    "message": "네트워크 수수료"
  },
  "networkIsBusy": {
    "message": "네트워크 사용량이 많습니다. 가스비가 높고 견적의 정확도도 떨어집니다."
  },
  "networkMenu": {
    "message": "네트워크 메뉴"
  },
  "networkMenuHeading": {
    "message": "네트워크 선택"
  },
  "networkName": {
    "message": "네트워크 이름"
  },
  "networkNameArbitrum": {
    "message": "Arbitrum"
  },
  "networkNameAvalanche": {
    "message": "Avalanche"
  },
  "networkNameBSC": {
    "message": "BSC"
  },
  "networkNameBase": {
    "message": "기본"
  },
  "networkNameBitcoin": {
    "message": "비트코인"
  },
  "networkNameDefinition": {
    "message": "이 네트워크와 연결된 이름입니다."
  },
  "networkNameEthereum": {
    "message": "이더리움"
  },
  "networkNameGoerli": {
    "message": "Goerli"
  },
  "networkNameLinea": {
    "message": "Linea"
  },
  "networkNameOpMainnet": {
    "message": "OP 메인넷"
  },
  "networkNamePolygon": {
    "message": "Polygon"
  },
  "networkNameSolana": {
    "message": "솔라나"
  },
  "networkNameTestnet": {
    "message": "테스트넷"
  },
  "networkNameZkSyncEra": {
    "message": "zkSync Era"
  },
  "networkOptions": {
    "message": "네트워크 옵션"
  },
  "networkPermissionToast": {
    "message": "네트워크 권한이 업데이트됨"
  },
  "networkProvider": {
    "message": "네트워크 공급업체"
  },
  "networkStatus": {
    "message": "네트워크 상태"
  },
  "networkStatusBaseFeeTooltip": {
    "message": "기본 요금은 네트워크에 의해 설정되며 13-14초마다 변경됩니다. 당사의 $1 및 $2 옵션이 갑작스러운 증가를 설명해줍니다.",
    "description": "$1 and $2 are bold text for Medium and Aggressive respectively."
  },
  "networkStatusPriorityFeeTooltip": {
    "message": "우선 요금의 범위(일명 \"채굴자 팁\"). 이것은 채굴자에게 전달되어 트랜잭션의 우선 순위를 정하도록 장려합니다."
  },
  "networkStatusStabilityFeeTooltip": {
    "message": "가스비가 지난 72시간에 비해 $1 상태입니다.",
    "description": "$1 is networks stability value - stable, low, high"
  },
  "networkSwitchConnectionError": {
    "message": "$1 연결이 불가능합니다",
    "description": "$1 represents the network name"
  },
  "networkURL": {
    "message": "네트워크 URL"
  },
  "networkURLDefinition": {
    "message": "이 네트워크에 액세스하는 데 사용되는 URL입니다."
  },
  "networkUrlErrorWarning": {
    "message": "공격자는 사이트 주소를 약간 변경하여 유사 사이트를 만들기도 합니다. 계속하기 전에 정상적인 사이트와 상호 작용하고 있는지 확인하세요. Punycode 버전: $1",
    "description": "$1 replaced by RPC URL for network"
  },
  "networks": {
    "message": "네트워크"
  },
  "networksSmallCase": {
    "message": "네트워크"
  },
  "nevermind": {
    "message": "괜찮습니다"
  },
  "new": {
    "message": "신규!"
  },
  "newAccount": {
    "message": "새 계정"
  },
  "newAccountNumberName": {
    "message": "계정 $1",
    "description": "Default name of next account to be created on create account screen"
  },
  "newContact": {
    "message": "새 연락처"
  },
  "newContract": {
    "message": "새 계약"
  },
  "newNFTDetectedInImportNFTsMessageStrongText": {
    "message": "설정 > 보안 및 개인정보"
  },
  "newNFTDetectedInImportNFTsMsg": {
    "message": "OpenSea를 사용하여 NFT를 확인하려면 $1에서 ‘NFT 미디어 표시’ 기능을 켜세요.",
    "description": "$1 is used for newNFTDetectedInImportNFTsMessageStrongText"
  },
  "newNFTDetectedInNFTsTabMessage": {
    "message": "MetaMask를 통해 자동으로 NFT를 감지하여 지갑에 표시할 수 있습니다."
  },
  "newNFTsAutodetected": {
    "message": "NFT 자동 감지"
  },
  "newNetworkAdded": {
    "message": "“$1”(을)를 성공적으로 추가했습니다!"
  },
  "newNetworkEdited": {
    "message": "“$1”(을)를 성공적으로 편집했습니다!"
  },
  "newNftAddedMessage": {
    "message": "NFT를 성공적으로 추가했습니다!"
  },
  "newPassword": {
    "message": "새 비밀번호(8자 이상)"
  },
  "newPrivacyPolicyActionButton": {
    "message": "자세히 보기"
  },
  "newPrivacyPolicyTitle": {
    "message": "개인정보 처리방침이 개정되었습니다"
  },
  "newRpcUrl": {
    "message": "새 RPC URL"
  },
  "newTokensImportedMessage": {
    "message": "$1 토큰을 성공적으로 불러왔습니다.",
    "description": "$1 is the string of symbols of all the tokens imported"
  },
  "newTokensImportedTitle": {
    "message": "불러온 토큰"
  },
  "next": {
    "message": "다음"
  },
  "nftAddFailedMessage": {
    "message": "소유권 정보가 일치하지 않아 NFT를 추가할 수 없습니다. 올바른 정보를 입력했는지 확인하세요."
  },
  "nftAddressError": {
    "message": "이 토큰은 NFT입니다. $1에 추가하세요",
    "description": "$1 is a clickable link with text defined by the 'importNFTPage' key"
  },
  "nftAlreadyAdded": {
    "message": "NFT가 이미 추가되었습니다."
  },
  "nftAutoDetectionEnabled": {
    "message": "NFT 자동 감지 활성화 완료"
  },
  "nftDisclaimer": {
    "message": "면책 조항: MetaMask는 소스 URL에서 미디어 파일을 가져옵니다. 이러한 URL은 때때로 NFT가 민팅된 마켓플레이스에 의해 변경되기도 합니다."
  },
  "nftOptions": {
    "message": "NFT 옵션"
  },
  "nftTokenIdPlaceholder": {
    "message": "토큰 ID 입력"
  },
  "nftWarningContent": {
    "message": "향후 소유할 수 있는 모든 $1에 대한 액세스를 허용하는 것입니다. 이 허용을 취소하지 않는 한, 상대방이 언제든지 허락 없이 지갑에서 NFT를 전송할 수 있습니다. $2",
    "description": "$1 is nftWarningContentBold bold part, $2 is Learn more link"
  },
  "nftWarningContentBold": {
    "message": "내 모든 $1 NFT",
    "description": "$1 is name of the collection"
  },
  "nftWarningContentGrey": {
    "message": "주의하여 진행하세요."
  },
  "nfts": {
    "message": "NFT"
  },
  "nftsPreviouslyOwned": {
    "message": "이전 소유"
  },
  "nickname": {
    "message": "닉네임"
  },
  "noAccountsFound": {
    "message": "검색어에 해당하는 계정이 없습니다."
  },
  "noActivity": {
    "message": "아직 활동 내역이 없습니다"
  },
  "noConnectedAccountTitle": {
    "message": "MetaMask가 이 사이트와 연결되어 있지 않습니다"
  },
  "noConnectionDescription": {
    "message": "사이트에 연결하려면 \"연결\" 버튼을 찾아 클릭하세요. MetaMask는 웹3의 사이트에만 연결할 수 있습니다."
  },
  "noConversionRateAvailable": {
    "message": "사용 가능한 환율 없음"
  },
  "noDeFiPositions": {
    "message": "아직 포지션이 없습니다"
  },
  "noDomainResolution": {
    "message": "도메인에 대한 해결 방법이 제공되지 않았습니다."
  },
  "noHardwareWalletOrSnapsSupport": {
    "message": "Snap 및 대부분의 하드웨어 지갑은 현재 사용 중인 브라우저 버전에서 작동하지 않습니다."
  },
  "noNFTs": {
    "message": "아직 NFT가 없음"
  },
  "noNetworksFound": {
    "message": "검색어에 해당하는 네트워크가 없습니다."
  },
  "noOptionsAvailableMessage": {
    "message": "현재 이 거래 경로를 사용할 수 없습니다. 금액, 네트워크, 토큰을 변경하면 최적의 옵션을 찾아드립니다."
  },
  "noSnaps": {
    "message": "설치된 스냅이 없습니다"
  },
  "noThanks": {
    "message": "괜찮습니다"
  },
  "noTransactions": {
    "message": "트랜잭션이 없습니다"
  },
  "noWebcamFound": {
    "message": "컴퓨터의 웹캠을 찾을 수 없습니다. 다시 시도하세요."
  },
  "noWebcamFoundTitle": {
    "message": "웹캠을 찾을 수 없음"
  },
  "nonContractAddressAlertDesc": {
    "message": "계약이 아닌 주소로 호출 데이터를 보내고 있습니다. 이를 통해 자금을 잃을 수 있습니다. 계속하기 전에 올바른 주소와 네트워크를 사용하고 있는지 확인하세요."
  },
  "nonContractAddressAlertTitle": {
    "message": "잠재적 실수"
  },
  "nonce": {
    "message": "논스"
  },
  "none": {
    "message": "없음"
  },
  "notBusy": {
    "message": "바쁘지 않음"
  },
  "notCurrentAccount": {
    "message": "올바른 계정인가요? 현재 지갑에서 선택된 계정과 다릅니다."
  },
  "notEnoughBalance": {
    "message": "잔액 부족"
  },
  "notEnoughGas": {
    "message": "가스 부족"
  },
  "notNow": {
    "message": "나중에"
  },
  "notificationDetail": {
    "message": "세부 정보"
  },
  "notificationDetailBaseFee": {
    "message": "기본 수수료(GWEI)"
  },
  "notificationDetailGasLimit": {
    "message": "가스 한도(단위)"
  },
  "notificationDetailGasUsed": {
    "message": "사용한 가스(단위)"
  },
  "notificationDetailMaxFee": {
    "message": "가스당 최대 수수료"
  },
  "notificationDetailNetwork": {
    "message": "네트워크"
  },
  "notificationDetailNetworkFee": {
    "message": "네트워크 수수료"
  },
  "notificationDetailPriorityFee": {
    "message": "우선 수수료(GWEI)"
  },
  "notificationItemCheckBlockExplorer": {
    "message": "BlockExplorer에서 확인하기"
  },
  "notificationItemCollection": {
    "message": "컬렉션"
  },
  "notificationItemConfirmed": {
    "message": "컨펌"
  },
  "notificationItemError": {
    "message": "현재 수수료를 조회할 수 없습니다"
  },
  "notificationItemFrom": {
    "message": "발신:"
  },
  "notificationItemLidoStakeReadyToBeWithdrawn": {
    "message": "출금 준비 완료"
  },
  "notificationItemLidoStakeReadyToBeWithdrawnMessage": {
    "message": "이제 언스테이킹한 $1을(를) 출금할 수 있습니다"
  },
  "notificationItemLidoWithdrawalRequestedMessage": {
    "message": "$1 언스테이킹 요청이 전송되었습니다"
  },
  "notificationItemNFTReceivedFrom": {
    "message": "수취한 NFT 출처:"
  },
  "notificationItemNFTSentTo": {
    "message": "전송한 NFT 수취 대상:"
  },
  "notificationItemNetwork": {
    "message": "네트워크"
  },
  "notificationItemRate": {
    "message": "환율(수수료 포함)"
  },
  "notificationItemReceived": {
    "message": "받음"
  },
  "notificationItemReceivedFrom": {
    "message": "발신처:"
  },
  "notificationItemSent": {
    "message": "전송 완료"
  },
  "notificationItemSentTo": {
    "message": "수신처:"
  },
  "notificationItemStakeCompleted": {
    "message": "스테이킹 완료"
  },
  "notificationItemStaked": {
    "message": "스테이킹됨"
  },
  "notificationItemStakingProvider": {
    "message": "스테이킹 공급자"
  },
  "notificationItemStatus": {
    "message": "상태"
  },
  "notificationItemSwapped": {
    "message": "스왑"
  },
  "notificationItemSwappedFor": {
    "message": "대상:"
  },
  "notificationItemTo": {
    "message": "수신:"
  },
  "notificationItemTransactionId": {
    "message": "트랜잭션 ID"
  },
  "notificationItemUnStakeCompleted": {
    "message": "언스테이킹 완료"
  },
  "notificationItemUnStaked": {
    "message": "언스테이킹됨"
  },
  "notificationItemUnStakingRequested": {
    "message": "언스테이킹 요청 완료"
  },
  "notificationTransactionFailedMessage": {
    "message": "$1 트랜잭션에 실패했습니다! $2",
    "description": "Content of the browser notification that appears when a transaction fails"
  },
  "notificationTransactionFailedMessageMMI": {
    "message": "트랜잭션 실패! $1",
    "description": "Content of the browser notification that appears when a transaction fails in MMI"
  },
  "notificationTransactionFailedTitle": {
    "message": "실패한 트랜잭션",
    "description": "Title of the browser notification that appears when a transaction fails"
  },
  "notificationTransactionSuccessMessage": {
    "message": "$1 트랜잭션이 컨펌되었습니다!",
    "description": "Content of the browser notification that appears when a transaction is confirmed"
  },
  "notificationTransactionSuccessTitle": {
    "message": "컨펌된 트랜잭션",
    "description": "Title of the browser notification that appears when a transaction is confirmed"
  },
  "notificationTransactionSuccessView": {
    "message": "$1에서 보기",
    "description": "Additional content in a notification that appears when a transaction is confirmed and has a block explorer URL."
  },
  "notifications": {
    "message": "알림"
  },
  "notificationsFeatureToggle": {
    "message": "지갑 알림 활성화",
    "description": "Experimental feature title"
  },
  "notificationsFeatureToggleDescription": {
    "message": "자금 또는 NFT 보내기/받기와 기능 알림 등의 지갑 알림을 활성화합니다.",
    "description": "Description of the experimental notifications feature"
  },
  "notificationsMarkAllAsRead": {
    "message": "모두 읽음으로 표시"
  },
  "notificationsPageEmptyTitle": {
    "message": "표시할 항목이 없습니다"
  },
  "notificationsPageErrorContent": {
    "message": "이 페이지를 다시 방문해 주세요."
  },
  "notificationsPageErrorTitle": {
    "message": "오류가 발생했습니다"
  },
  "notificationsPageNoNotificationsContent": {
    "message": "아직 알림을 받지 못했습니다."
  },
  "notificationsSettingsBoxError": {
    "message": "문제가 발생했습니다. 다시 시도해 주세요."
  },
  "notificationsSettingsPageAllowNotifications": {
    "message": "알림을 통해 지갑에서 무슨 일이 일어나고 있는지 계속 확인하세요. 알림 기능을 사용하려면 프로필을 사용해 기기 간에 일부 설정을 동기화해야 합니다. $1"
  },
  "notificationsSettingsPageAllowNotificationsLink": {
    "message": "이 기능을 사용하는 동안 개인정보가 어떻게 보호되는지 알아보세요."
  },
  "numberOfNewTokensDetectedPlural": {
    "message": "계정에서 $1개의 새로운 토큰이 발견됨",
    "description": "$1 is the number of new tokens detected"
  },
  "numberOfNewTokensDetectedSingular": {
    "message": "계정에서 1개의 새 토큰을 찾았습니다"
  },
  "numberOfTokens": {
    "message": "토큰 수"
  },
  "ofTextNofM": {
    "message": "/"
  },
  "off": {
    "message": "끄기"
  },
  "offlineForMaintenance": {
    "message": "점검을 위한 오프라인 상태"
  },
  "ok": {
    "message": "확인"
  },
  "on": {
    "message": "켜기"
  },
  "onboardedMetametricsAccept": {
    "message": "동의합니다"
  },
  "onboardedMetametricsDisagree": {
    "message": "아니요, 괜찮습니다"
  },
  "onboardedMetametricsKey1": {
    "message": "최신 개발"
  },
  "onboardedMetametricsKey2": {
    "message": "제품 특징"
  },
  "onboardedMetametricsKey3": {
    "message": "기타 관련 프로모션 자료"
  },
  "onboardedMetametricsLink": {
    "message": "MetaMetrics"
  },
  "onboardedMetametricsParagraph1": {
    "message": "$1 외에도 데이터를 활용하여 사용자가 마케팅 커뮤니케이션과 상호 작용하는 방식을 이해하고자 합니다.",
    "description": "$1 represents the 'onboardedMetametricsLink' locale string"
  },
  "onboardedMetametricsParagraph2": {
    "message": "이를 통해 사용자와 공유하는 다음과 같은 콘텐츠를 최적화할 수 있습니다."
  },
  "onboardedMetametricsParagraph3": {
    "message": "사용자가 제공한 데이터는 절대 판매하지 않습니다. 데이터 수집은 언제든지 거부할 수 있습니다."
  },
  "onboardedMetametricsTitle": {
    "message": "사용자 경험을 개선할 수 있도록 도와주세요"
  },
  "onboardingAdvancedPrivacyIPFSDescription": {
    "message": "IPFS 게이트웨이를 사용하면 타사 호스팅 데이터에 액세스하여 이를 볼 수 있습니다. 사용자 지정 IPFS 게이트웨이를 추가하셔도 좋고 기본 설정을 계속 사용하셔도 됩니다."
  },
  "onboardingAdvancedPrivacyIPFSInvalid": {
    "message": "유효한 URL을 입력하세요"
  },
  "onboardingAdvancedPrivacyIPFSTitle": {
    "message": "사용자 지정 IPFS 게이트웨이 추가"
  },
  "onboardingAdvancedPrivacyIPFSValid": {
    "message": "PFS 게이트웨이 URL이 유효합니다"
  },
  "onboardingAdvancedPrivacyNetworkDescription": {
    "message": "기본 설정과 구성을 사용할 경우, MetaMask는 Infura를 기본 원격 프로시저 호출(RPC) 제공업체로 사용하여 가능한 가장 안정적이고 공개성이 낮은 방식으로 이더리움 데이터에 접근할 수 있도록 합니다. 일부 제한된 경우에는 사용자에게 최상의 사용 경험을 제공하기 위해 다른 RPC 제공업체를 사용할 수 있습니다. 직접 RPC를 선택할 수도 있지만, 어떤 RPC를 사용하든 트랜잭션을 수행하려면 본인의 IP 주소와 이더리움 지갑 주소가 해당 RPC로 전송된다는 점을 유의하세요. Infura가 EVM 계정 데이터를 처리하는 방식에 대해 더 알고 싶다면 $1의 내용을, Solana 계정에 대한 정보는 $2의 내용을 참고하세요."
  },
  "onboardingAdvancedPrivacyNetworkDescriptionCallToAction": {
    "message": "여기를 클릭하세요"
  },
  "onboardingAdvancedPrivacyNetworkTitle": {
    "message": "네트워크 선택"
  },
  "onboardingCreateWallet": {
    "message": "새 지갑 생성"
  },
  "onboardingImportWallet": {
    "message": "기존 지갑 가져오기"
  },
  "onboardingMetametricsAgree": {
    "message": "동의함"
  },
  "onboardingMetametricsDescription": {
    "message": "MetaMask를 개선하기 위해 기본적인 사용 및 진단 데이터를 수집하고자 합니다. MetaMask는 제공받은 데이터를 절대 판매하지 않습니다."
  },
  "onboardingMetametricsDescription2": {
    "message": "메트릭을 수집할 때는 항상..."
  },
  "onboardingMetametricsInfuraTerms": {
    "message": "이 데이터를 다른 목적으로 사용하기로 결정하면 알려드리겠습니다. 자세한 내용은 $1을(를) 참고하세요. 언제든지 설정으로 이동하여 해제할 수 있습니다.",
    "description": "$1 represents `onboardingMetametricsInfuraTermsPolicy`"
  },
  "onboardingMetametricsInfuraTermsPolicy": {
    "message": "개인정보 처리방침"
  },
  "onboardingMetametricsNeverCollect": {
    "message": "$1 앱의 클릭 수와 조회수는 저장되지만, 공개 주소와 같은 기타 세부 정보는 저장되지 않습니다.",
    "description": "$1 represents `onboardingMetametricsNeverCollectEmphasis`"
  },
  "onboardingMetametricsNeverCollectEmphasis": {
    "message": "개인 정보:"
  },
  "onboardingMetametricsNeverCollectIP": {
    "message": "$1 MetaMask는 사용자의 국가나 지역과 같은 일반적인 위치를 찾기 위해 일시적으로 사용자의 IP 주소를 사용하지만, 이 정보는 저장되지 않습니다.",
    "description": "$1 represents `onboardingMetametricsNeverCollectIPEmphasis`"
  },
  "onboardingMetametricsNeverCollectIPEmphasis": {
    "message": "일반:"
  },
  "onboardingMetametricsNeverSellData": {
    "message": "$1 언제든지 설정을 통해 사용 데이터를 공유할지 삭제할지 결정할 수 있습니다.",
    "description": "$1 represents `onboardingMetametricsNeverSellDataEmphasis`"
  },
  "onboardingMetametricsNeverSellDataEmphasis": {
    "message": "선택 사항:"
  },
  "onboardingMetametricsPrivacyDescription": {
    "message": "프로필의 사용 데이터를 수집하는 동안 개인정보를 보호하는 방법을 알아보세요."
  },
  "onboardingMetametricsTitle": {
    "message": "MetaMask 개선에 도움을 주세요"
  },
  "onboardingMetametricsUseDataCheckbox": {
    "message": "해당 데이터를 사용하여 사용자가 마케팅 커뮤니케이션과 어떻게 상호 작용하는지 파악할 것입니다. 관련 뉴스(예: 제품 기능 및 기타 자료)를 공유할 수 있습니다."
  },
  "onboardingPinExtensionBillboardAccess": {
    "message": "전체 액세스"
  },
  "onboardingPinExtensionBillboardDescription": {
    "message": "이 확장은 정보를 확인하고 변경할 수 있습니다."
  },
  "onboardingPinExtensionBillboardDescription2": {
    "message": "해당 사이트에서 가능합니다."
  },
  "onboardingPinExtensionBillboardTitle": {
    "message": "확장 프로그램"
  },
  "onboardingPinExtensionChrome": {
    "message": "브라우저 확장 아이콘 클릭"
  },
  "onboardingPinExtensionDescription": {
    "message": "쉽게 액세스하여 트랜잭션을 컨펌할 있도록 브라우저에 MetaMask를 고정해 놓으세요."
  },
  "onboardingPinExtensionDescription2": {
    "message": "확장을 클릭하여 MetaMask를 열면 클릭 한 번으로 지갑에 액세스할 수 있습니다."
  },
  "onboardingPinExtensionDescription3": {
    "message": "브라우저 확장 아이콘을 클릭하여 즉시 액세스하세요."
  },
  "onboardingPinExtensionLabel": {
    "message": "MetaMask 고정"
  },
  "onboardingPinExtensionStep1": {
    "message": "1"
  },
  "onboardingPinExtensionStep2": {
    "message": "2"
  },
  "onboardingPinExtensionTitle": {
    "message": "MetaMask 설치가 완료되었습니다!"
  },
<<<<<<< HEAD
  "oneDayAbbreviation": {
    "message": "1일",
    "description": "Shortened form of '1 day'"
  },
  "oneMonthAbbreviation": {
    "message": "1개월",
    "description": "Shortened form of '1 month'"
  },
  "oneWeekAbbreviation": {
    "message": "1주일",
    "description": "Shortened form of '1 week'"
  },
  "oneYearAbbreviation": {
    "message": "1년",
    "description": "Shortened form of '1 year'"
=======
  "onekey": {
    "message": "OneKey"
  },
  "only": {
    "message": "전용"
>>>>>>> c9f5c5a9
  },
  "onlyConnectTrust": {
    "message": "신뢰하는 사이트만 연결하세요. $1",
    "description": "Text displayed above the buttons for connection confirmation. $1 is the link to the learn more web page."
  },
  "openFullScreenForLedgerWebHid": {
    "message": "전체 화면으로 이동하여 Ledger를 연결하세요.",
    "description": "Shown to the user on the confirm screen when they are viewing MetaMask in a popup window but need to connect their ledger via webhid."
  },
  "openInBlockExplorer": {
    "message": "블록 탐색기 열기"
  },
  "optional": {
    "message": "옵션"
  },
  "options": {
    "message": "옵션"
  },
  "origin": {
    "message": "원본"
  },
  "originChanged": {
    "message": "사이트 변경됨"
  },
  "originChangedMessage": {
    "message": "현재 $1의 요청을 검토 중입니다.",
    "description": "$1 is the name of the origin"
  },
  "osTheme": {
    "message": "시스템"
  },
  "other": {
    "message": "기타"
  },
  "otherSnaps": {
    "message": "기타 스냅",
    "description": "Used in the 'permission_rpc' message."
  },
  "others": {
    "message": "기타"
  },
  "outdatedBrowserNotification": {
    "message": "현재 사용 중인 브라우저가 최신 버전이 아닙니다. 브라우저를 업데이트하지 않으면 보안 패치와 MetaMask의 새 기능을 이용할 수 없습니다."
  },
  "overrideContentSecurityPolicyHeader": {
    "message": "Content-Security-Policy 헤더 무시"
  },
  "overrideContentSecurityPolicyHeaderDescription": {
    "message": "이 옵션은 디앱의 Content-Security-Policy 헤더로 인해 확장 프로그램이 제대로 로드되지 않는 Firefox의 알려진 문제를 해결하기 위한 것입니다. 특정 웹 페이지와의 호환성을 위해 필요한 경우가 아니라면 이 옵션을 비활성화하지 않는 것이 좋습니다."
  },
  "padlock": {
    "message": "패드락"
  },
  "participateInMetaMetrics": {
    "message": "MetaMetrics에 참여"
  },
  "participateInMetaMetricsDescription": {
    "message": "MetaMetrics에 참여하여 MetaMask 개선에 도움을 주세요."
  },
  "password": {
    "message": "비밀번호"
  },
  "passwordNotLongEnough": {
    "message": "비밀번호가 짧습니다."
  },
  "passwordStrength": {
    "message": "비밀번호 강도: $1",
    "description": "Return password strength to the user when user wants to create password."
  },
  "passwordStrengthDescription": {
    "message": "장치가 도난되거나 해킹되는 경우에 대비해 강력한 암호를 설정하면 지갑의 보안을 향상시킬 수 있습니다."
  },
  "passwordTermsWarning": {
    "message": "MetaMask가 이 비밀번호를 복구할 수 없음을 이해합니다. $1"
  },
  "passwordsDontMatch": {
    "message": "비밀번호가 일치하지 않습니다."
  },
  "pastePrivateKey": {
    "message": "여기에 비공개 키 문자열을 붙여넣으세요.",
    "description": "For importing an account from a private key"
  },
  "pending": {
    "message": "보류 중"
  },
  "pendingConfirmationAddNetworkAlertMessage": {
    "message": "네트워크를 업데이트하면 이 사이트에서 대기 중인 트랜잭션 $1건이 취소됩니다.",
    "description": "Number of transactions."
  },
  "pendingConfirmationSwitchNetworkAlertMessage": {
    "message": "네트워크를 전환하면 이 사이트에서 대기 중인 트랜잭션 $1건이 취소됩니다.",
    "description": "Number of transactions."
  },
  "pendingTransactionAlertMessage": {
    "message": "이전 트랜잭션이 완료될 때까지 이 트랜잭션은 진행되지 않습니다. $1",
    "description": "$1 represents the words 'how to cancel or speed up a transaction' in a hyperlink"
  },
  "pendingTransactionAlertMessageHyperlink": {
    "message": "트랜잭션을 취소하거나 속도를 높이는 방법을 알아보세요.",
    "description": "The text for the hyperlink in the pending transaction alert message"
  },
  "permissionDetails": {
    "message": "권한 세부 정보"
  },
  "permissionFor": {
    "message": "승인:"
  },
  "permissionFrom": {
    "message": "승인자:"
  },
  "permissionRequested": {
    "message": "지금 요청됨"
  },
  "permissionRequestedForAccounts": {
    "message": "$1 승인 지금 요청됨",
    "description": "Permission cell status for requested permission including accounts, rendered as AvatarGroup which is $1."
  },
  "permissionRevoked": {
    "message": "이 업데이트에서 취소됨"
  },
  "permissionRevokedForAccounts": {
    "message": "이 업데이트에서 $1 취소됨",
    "description": "Permission cell status for revoked permission including accounts, rendered as AvatarGroup which is $1."
  },
  "permission_accessNamedSnap": {
    "message": "$1에 연결",
    "description": "The description for the `wallet_snap` permission. $1 is the human-readable name of the snap."
  },
  "permission_accessNetwork": {
    "message": "인터넷에 액세스합니다.",
    "description": "The description of the `endowment:network-access` permission."
  },
  "permission_accessNetworkDescription": {
    "message": "$1의 인터넷 액세스를 허용합니다. 제삼자 서버와 데이터를 주고받는 데 모두 사용할 수 있습니다.",
    "description": "An extended description of the `endowment:network-access` permission. $1 is the snap name."
  },
  "permission_accessSnap": {
    "message": "$1 스냅에 연결",
    "description": "The description for the `wallet_snap` permission. $1 is the name of the snap."
  },
  "permission_accessSnapDescription": {
    "message": "웹사이트나 스냅이 $1 스냅과 인터렉션하는 것을 허용합니다.",
    "description": "The description for the `wallet_snap_*` permission. $1 is the name of the Snap."
  },
  "permission_assets": {
    "message": "MetaMask 계정 자산을 표시합니다.",
    "description": "The description for the `endowment:assets` permission."
  },
  "permission_assetsDescription": {
    "message": "MetaMask 클라이언트에 자산 정보를 제공하도록 $1을(를) 허용하세요. 자산은 온체인 또는 오프체인에 있을 수 있습니다.",
    "description": "An extended description for the `endowment:assets` permission. $1 is the name of the Snap."
  },
  "permission_cronjob": {
    "message": "정기적 활동 예약 및 실행",
    "description": "The description for the `snap_cronjob` permission"
  },
  "permission_cronjobDescription": {
    "message": "$1에게 고정된 시간이나 날짜, 간격으로 주기적으로 실행되는 작업을 수행하도록 허용합니다. 시간에 민감한 상호작용이나 알림을 트리거하는 데 사용할 수 있습니다.",
    "description": "An extended description for the `snap_cronjob` permission. $1 is the snap name."
  },
  "permission_dialog": {
    "message": "MetaMask 대화창 표시",
    "description": "The description for the `snap_dialog` permission"
  },
  "permission_dialogDescription": {
    "message": "$1 스냅이 MetaMask 팝업을 만들고 여기에 맞춤 텍스트와 입력란, 그리고 버튼을 표시하여 승인 또는 거부에 활용하도록 허용합니다.\n이는 경고, 컨펌, Snap에 필요한 옵트인 플로우 등을 만드는 데 사용할 수 있습니다.",
    "description": "An extended description for the `snap_dialog` permission. $1 is the snap name."
  },
  "permission_ethereumAccounts": {
    "message": "주소, 계정 잔액, 활동 및 승인할 트랜잭션 추천 보기",
    "description": "The description for the `eth_accounts` permission"
  },
  "permission_ethereumProvider": {
    "message": "이더리움 공급자에 액세스합니다.",
    "description": "The description for the `endowment:ethereum-provider` permission"
  },
  "permission_ethereumProviderDescription": {
    "message": "$1 스냅이 MetaMask와 직접 소통하여 블록체인에서 데이터를 읽고 메시지 및 트랜잭션을 제안하도록 허용합니다.",
    "description": "An extended description for the `endowment:ethereum-provider` permission. $1 is the snap name."
  },
  "permission_getEntropy": {
    "message": "$1에 대해 고유한 키를 임의로 파생합니다.",
    "description": "The description for the `snap_getEntropy` permission. $1 is the snap name."
  },
  "permission_getEntropyDescription": {
    "message": "$1 스냅이 노출을 피하여 $1에 고유한 임의의 키를 파생하도록 허용합니다. 이 키는 MetaMask 계정과 별개이며 개인 키 또는 비밀복구구문과 관련이 없습니다. 다른 Snap은 이 정보에 액세스할 수 없습니다.",
    "description": "An extended description for the `snap_getEntropy` permission. $1 is the snap name."
  },
  "permission_getLocale": {
    "message": "원하는 언어로 변경하세요.",
    "description": "The description for the `snap_getLocale` permission"
  },
  "permission_getLocaleDescription": {
    "message": "MetaMask 설정에서 원하는 언어로 $1 스냅을 사용하세요. 이 기능을 사용하면 선택한 언어로 $1의 콘텐츠를 현지화하고 표시할 수 있습니다.",
    "description": "An extended description for the `snap_getLocale` permission. $1 is the snap name."
  },
  "permission_getPreferences": {
    "message": "선호하는 언어 및 명목화폐와 같은 정보를 확인하세요.",
    "description": "The description for the `snap_getPreferences` permission"
  },
  "permission_getPreferencesDescription": {
    "message": "MetaMask 설정에서 $1이(가) 회원님이 선호하는 언어 및 명목화폐와 같은 정보에 접근할 수 있도록 허용하세요. 이렇게 하면 $1이(가) 회원님의 선호도에 맞는 콘텐츠를 표시하는 데 도움이 됩니다. ",
    "description": "An extended description for the `snap_getPreferences` permission. $1 is the snap name."
  },
  "permission_homePage": {
    "message": "사용자 지정 화면 표시",
    "description": "The description for the `endowment:page-home` permission"
  },
  "permission_homePageDescription": {
    "message": "$1에서 MetaMask의 사용자 지정 홈 화면 구성에 참여하도록 허용합니다. 이는 사용자 인터페이스, 구성, 대시보드에 사용할 수 있습니다.",
    "description": "An extended description for the `endowment:page-home` permission. $1 is the snap name."
  },
  "permission_keyring": {
    "message": "이더리움 계정 추가 및 제어 요청 허용",
    "description": "The description for the `endowment:keyring` permission"
  },
  "permission_keyringDescription": {
    "message": "$1 스냅이 계정 추가 또는 제거 요청을 받고 해당 계정을 대신하여 서명하고 트랜잭션할 수 있도록 합니다.",
    "description": "An extended description for the `endowment:keyring` permission. $1 is the snap name."
  },
  "permission_lifecycleHooks": {
    "message": "라이프사이클 훅 사용",
    "description": "The description for the `endowment:lifecycle-hooks` permission"
  },
  "permission_lifecycleHooksDescription": {
    "message": "$1 스냅이 라이프사이클 훅을 사용하도록 허용하여 라이프사이클 동안 코드를 특정 횟수만큼 실행합니다.",
    "description": "An extended description for the `endowment:lifecycle-hooks` permission. $1 is the snap name."
  },
  "permission_manageAccounts": {
    "message": "이더리움 계정 추가 및 제어",
    "description": "The description for `snap_manageAccounts` permission"
  },
  "permission_manageAccountsDescription": {
    "message": "$1 스냅이 이더리움 계정을 추가 또는 제거하도록 허용한 후, 해당 계정을 이용하여 트랜잭션하고 서명합니다.",
    "description": "An extended description for the `snap_manageAccounts` permission. $1 is the snap name."
  },
  "permission_manageBip32Keys": {
    "message": "$1 계정 관리",
    "description": "The description for the `snap_getBip32Entropy` permission. $1 is a derivation path, e.g. 'm/44'/0'/0' (secp256k1)'."
  },
  "permission_manageBip44AndBip32KeysDescription": {
    "message": "$1 스냅이 요청된 네트워크에서 계정과 자산을 관리하도록 허용합니다. 해당 계정은 비밀복구구문(공개하지 않음)을 사용하여 파생되고 백업됩니다. 키를 파생할 수 있는 기능을 통해 $1 스냅은 이더리움(EVM)뿐 아니라 다양한 블록체인 프로토콜을 지원할 수 있습니다.",
    "description": "An extended description for the `snap_getBip44Entropy` and `snap_getBip44Entropy` permissions. $1 is the snap name."
  },
  "permission_manageBip44Keys": {
    "message": "$1 계정 관리",
    "description": "The description for the `snap_getBip44Entropy` permission. $1 is the name of a protocol, e.g. 'Filecoin'."
  },
  "permission_manageState": {
    "message": "장치의 데이터를 저장하고 관리합니다.",
    "description": "The description for the `snap_manageState` permission"
  },
  "permission_manageStateDescription": {
    "message": "$1 스냅이 암호화를 통해 데이터를 안전하게 저장, 업데이트, 검색하도록 허용합니다. 다른 Snap은 이 정보에 액세스할 수 없습니다.",
    "description": "An extended description for the `snap_manageState` permission. $1 is the snap name."
  },
  "permission_nameLookup": {
    "message": "도메인 및 주소 조회를 제공합니다.",
    "description": "The description for the `endowment:name-lookup` permission."
  },
  "permission_nameLookupDescription": {
    "message": "Snap이 주소 및 도메인 조회를 가져와 MetaMask UI의 다른 부분에 표시하도록 허용합니다.",
    "description": "An extended description for the `endowment:name-lookup` permission."
  },
  "permission_notifications": {
    "message": "알림을 표시합니다.",
    "description": "The description for the `snap_notify` permission"
  },
  "permission_notificationsDescription": {
    "message": "$1 스냅이 MetaMask에서 알림을 표시하도록 허용합니다. Snap이 작업이 필요하거나 기한이 있는 정보를 짧은 알림으로 트리거할 수 있습니다.",
    "description": "An extended description for the `snap_notify` permission. $1 is the snap name."
  },
  "permission_protocol": {
    "message": "하나 이상의 체인에 대한 프로토콜 데이터를 제공하세요.",
    "description": "The description for the `endowment:protocol` permission."
  },
  "permission_protocolDescription": {
    "message": "MetaMask에 예상 가스비나 토큰 정보와 같은 프로토콜 데이터를 제공하려면 $1을(를) 허용하세요.",
    "description": "An extended description for the `endowment:protocol` permission. $1 is the name of the Snap."
  },
  "permission_rpc": {
    "message": "$1 측이 $2 스냅과 직접 소통하도록 허용합니다.",
    "description": "The description for the `endowment:rpc` permission. $1 is 'other snaps' or 'websites', $2 is the snap name."
  },
  "permission_rpcDescription": {
    "message": "$$1 측이 $2 스냅으로 메시지를 전송하고 $2에서 응답을 받도록 허용합니다.",
    "description": "An extended description for the `endowment:rpc` permission. $1 is 'other snaps' or 'websites', $2 is the snap name."
  },
  "permission_rpcDescriptionOriginList": {
    "message": "$1 및 $2",
    "description": "A list of allowed origins where $2 is the last origin of the list and $1 is the rest of the list separated by ','."
  },
  "permission_signatureInsight": {
    "message": "서명 인사이트 모달을 표시합니다.",
    "description": "The description for the `endowment:signature-insight` permission"
  },
  "permission_signatureInsightDescription": {
    "message": "$1 스냅이 승인 전에 서명 요청에 대한 인사이트가 포함된 모달을 표시하도록 허용합니다. 피싱 방지 및 보안 솔루션에 사용할 수 있습니다.",
    "description": "An extended description for the `endowment:signature-insight` permission. $1 is the snap name."
  },
  "permission_signatureInsightOrigin": {
    "message": "서명 요청 웹사이트의 출처 보기",
    "description": "The description for the `signatureOrigin` caveat, to be used with the `endowment:signature-insight` permission"
  },
  "permission_signatureInsightOriginDescription": {
    "message": "$1 스냅이 서명 요청을 시작하는 웹사이트의 출처(URI) 를 볼 수 있도록 허용합니다. 피싱 방지와 보안 솔루션에 사용할 수 있습니다.",
    "description": "An extended description for the `signatureOrigin` caveat, to be used with the `endowment:signature-insight` permission. $1 is the snap name."
  },
  "permission_transactionInsight": {
    "message": "트랜잭션 인사이트를 가져와 표시합니다.",
    "description": "The description for the `endowment:transaction-insight` permission"
  },
  "permission_transactionInsightDescription": {
    "message": "$1 스냅이 트랜잭션을 디코딩하고 MetaMask UI에서 인사이트를 표시하도록 허용합니다. 피싱 방지와 보안 솔루션에 사용할 수 있습니다.",
    "description": "An extended description for the `endowment:transaction-insight` permission. $1 is the snap name."
  },
  "permission_transactionInsightOrigin": {
    "message": "트랜잭션을 추천하는 웹사이트 출처 보기",
    "description": "The description for the `transactionOrigin` caveat, to be used with the `endowment:transaction-insight` permission"
  },
  "permission_transactionInsightOriginDescription": {
    "message": "$1 스냅이 트랜잭션을 제안하는 웹사이트의 출처(URI)를 볼 수 있도록 허용합니다. 피싱 방지와 보안 솔루션에 사용할 수 있습니다.",
    "description": "An extended description for the `transactionOrigin` caveat, to be used with the `endowment:transaction-insight` permission. $1 is the snap name."
  },
  "permission_unknown": {
    "message": "알 수 없는 권한: $1",
    "description": "$1 is the name of a requested permission that is not recognized."
  },
  "permission_viewBip32PublicKeys": {
    "message": "$1 공개 키 보기($2).",
    "description": "The description for the `snap_getBip32PublicKey` permission. $1 is a derivation path, e.g. 'm/44'/0'/0''. $2 is the elliptic curve name, e.g. 'secp256k1'."
  },
  "permission_viewBip32PublicKeysDescription": {
    "message": "$2 스냅이 $1에 대한 공개 키(및 주소)를 볼 수 있도록 허용합니다. 이를 통해 계정이나 자산에 대한 통제권이 부여되지는 않습니다.",
    "description": "An extended description for the `snap_getBip32PublicKey` permission. $1 is a derivation path (name). $2 is the snap name."
  },
  "permission_viewNamedBip32PublicKeys": {
    "message": "$1에 관한 공개 키 보기",
    "description": "The description for the `snap_getBip32PublicKey` permission. $1 is a name for the derivation path, e.g., 'Ethereum accounts'."
  },
  "permission_walletSwitchEthereumChain": {
    "message": "활성화된 네트워크 사용",
    "description": "The label for the `wallet_switchEthereumChain` permission"
  },
  "permission_webAssembly": {
    "message": "WebAssembly 지원",
    "description": "The description of the `endowment:webassembly` permission."
  },
  "permission_webAssemblyDescription": {
    "message": "$1 스냅이 WebAssembly를 통해 하위 레벨 실행 환경에 액세스하도록 허용합니다.",
    "description": "An extended description of the `endowment:webassembly` permission. $1 is the snap name."
  },
  "permissions": {
    "message": "권한"
  },
  "permissionsPageEmptyContent": {
    "message": "표시할 항목이 없습니다"
  },
  "permissionsPageEmptySubContent": {
    "message": "여기에서 설치된 Snap 또는 연결된 사이트의 권한을 확인할 수 있습니다."
  },
  "permitSimulationChange_approve": {
    "message": "지출 한도"
  },
  "permitSimulationChange_bidding": {
    "message": "내 입찰"
  },
  "permitSimulationChange_listing": {
    "message": "내 리스트"
  },
  "permitSimulationChange_nft_listing": {
    "message": "리스팅 가격"
  },
  "permitSimulationChange_receive": {
    "message": "받음:"
  },
  "permitSimulationChange_revoke2": {
    "message": "철회"
  },
  "permitSimulationChange_transfer": {
    "message": "보냄:"
  },
  "permitSimulationDetailInfo": {
    "message": "내 계정에서 이만큼의 토큰을 사용할 수 있도록 승인합니다."
  },
  "permittedChainToastUpdate": {
    "message": "$1은(는) $2에 액세스 할 수 있습니다."
  },
  "personalAddressDetected": {
    "message": "개인 주소가 발견되었습니다. 토큰 계약 주소를 입력하세요."
  },
  "pinToTop": {
    "message": "맨 위에 고정"
  },
  "pleaseConfirm": {
    "message": "컨펌하세요"
  },
  "plusMore": {
    "message": "+ $1개 추가",
    "description": "$1 is the number of additional items"
  },
  "plusXMore": {
    "message": "+ 그 외 $1개",
    "description": "$1 is a number of additional but unshown items in a list- this message will be shown in place of those items"
  },
  "popularNetworkAddToolTip": {
<<<<<<< HEAD
    "message": "이러한 네트워크 중 일부는 제삼자에 의존합니다. 이러한 연결은 안정성이 떨어지거나 제삼자가 활동을 추적할 수 있습니다. $1",
    "description": "$1 is Learn more link"
=======
    "message": "이러한 네트워크 중 일부는 제삼자에 의존합니다. 이러한 연결은 안정성이 떨어지거나 제삼자가 활동을 추적할 수 있습니다.",
    "description": "Learn more link"
>>>>>>> c9f5c5a9
  },
  "popularNetworks": {
    "message": "인기 네트워크"
  },
  "portfolio": {
    "message": "포트폴리오"
  },
  "preparingSwap": {
    "message": "스왑 준비 중..."
  },
  "prev": {
    "message": "이전"
  },
  "price": {
    "message": "가격"
  },
  "priceUnavailable": {
    "message": "가격 사용 불가"
  },
  "primaryType": {
    "message": "기본 유형"
  },
  "priorityFee": {
    "message": "우선 요금"
  },
  "priorityFeeProperCase": {
    "message": "우선 요금"
  },
  "privacy": {
    "message": "개인정보 보호"
  },
  "privacyMsg": {
    "message": "개인정보처리방침"
  },
  "privateKey": {
    "message": "비공개 키",
    "description": "select this type of file to use to import an account"
  },
  "privateKeyCopyWarning": {
    "message": "$1 비공개 키",
    "description": "$1 represents the account name"
  },
  "privateKeyHidden": {
    "message": "개인 키 입력이 표시되지 않습니다",
    "description": "Explains that the private key input is hidden"
  },
  "privateKeyShow": {
    "message": "개인 키 입력 표시/숨기기",
    "description": "Describes a toggle that is used to show or hide the private key input"
  },
  "privateKeyShown": {
    "message": "이 개인 키 입력은 표시됩니다",
    "description": "Explains that the private key input is being shown"
  },
  "privateKeyWarning": {
    "message": "경고: 이 키를 노출하지 마세요. 비공개 키가 있는 사람이라면 누구든 회원님의 계정에 있는 자산을 훔칠 수 있습니다."
  },
  "privateNetwork": {
    "message": "비공개 네트워크"
  },
  "proceedWithTransaction": {
    "message": "계속 진행"
  },
  "productAnnouncements": {
    "message": "제품 공지"
  },
  "profileSync": {
    "message": "프로필 동기화"
  },
  "profileSyncConfirmation": {
    "message": "프로필 동기화를 끄면 알림을 받을 수 없게 됩니다."
  },
  "profileSyncDescription": {
    "message": "MetaMask가 기기 간에 일부 설정을 동기화하는 데 사용할 프로필을 생성합니다. 알림을 받으려면 프로필이 필요합니다. $1."
  },
  "profileSyncPrivacyLink": {
    "message": "개인 정보 보호 방법 알아보기"
  },
  "proposedApprovalLimit": {
    "message": "제안된 승인 한도"
  },
  "provide": {
    "message": "제공"
  },
  "publicAddress": {
    "message": "공개 주소"
  },
  "pushPlatformNotificationsFundsReceivedDescription": {
    "message": "$1 $2을(를) 받았습니다"
  },
  "pushPlatformNotificationsFundsReceivedDescriptionDefault": {
    "message": "토큰을 받았습니다"
  },
  "pushPlatformNotificationsFundsReceivedTitle": {
    "message": "자금 수령 완료"
  },
  "pushPlatformNotificationsFundsSentDescription": {
    "message": "$1 $2을(를) 보냈습니다"
  },
  "pushPlatformNotificationsFundsSentDescriptionDefault": {
    "message": "토큰을 보냈습니다"
  },
  "pushPlatformNotificationsFundsSentTitle": {
    "message": "자금 전송 완료"
  },
  "pushPlatformNotificationsNftReceivedDescription": {
    "message": "새 NFT를 받았습니다"
  },
  "pushPlatformNotificationsNftReceivedTitle": {
    "message": "NFT 수령 완료"
  },
  "pushPlatformNotificationsNftSentDescription": {
    "message": "NFT를 보냈습니다"
  },
  "pushPlatformNotificationsNftSentTitle": {
    "message": "NFT 전송 완료"
  },
  "pushPlatformNotificationsStakingLidoStakeCompletedDescription": {
    "message": "Lido 스테이킹에 성공했습니다"
  },
  "pushPlatformNotificationsStakingLidoStakeCompletedTitle": {
    "message": "스테이킹 완료"
  },
  "pushPlatformNotificationsStakingLidoStakeReadyToBeWithdrawnDescription": {
    "message": "Lido 스테이킹이 인출 준비가 되었습니다"
  },
  "pushPlatformNotificationsStakingLidoStakeReadyToBeWithdrawnTitle": {
    "message": "스테이킹 인출 준비 완료"
  },
  "pushPlatformNotificationsStakingLidoWithdrawalCompletedDescription": {
    "message": "Lido 인출에 성공했습니다"
  },
  "pushPlatformNotificationsStakingLidoWithdrawalCompletedTitle": {
    "message": "인출 완료"
  },
  "pushPlatformNotificationsStakingLidoWithdrawalRequestedDescription": {
    "message": "Lido 인출 요청이 제출되었습니다"
  },
  "pushPlatformNotificationsStakingLidoWithdrawalRequestedTitle": {
    "message": "인출 요청 완료"
  },
  "pushPlatformNotificationsStakingRocketpoolStakeCompletedDescription": {
    "message": "RocketPool 스테이킹에 성공했습니다"
  },
  "pushPlatformNotificationsStakingRocketpoolStakeCompletedTitle": {
    "message": "스테이킹 완료"
  },
  "pushPlatformNotificationsStakingRocketpoolUnstakeCompletedDescription": {
    "message": "RocketPool 언스테이킹에 성공했습니다"
  },
  "pushPlatformNotificationsStakingRocketpoolUnstakeCompletedTitle": {
    "message": "언스테이킹 완료"
  },
  "pushPlatformNotificationsSwapCompletedDescription": {
    "message": "MetaMask 스왑에 성공했습니다"
  },
  "pushPlatformNotificationsSwapCompletedTitle": {
    "message": "스왑 완료"
  },
  "queued": {
    "message": "대기열에 지정됨"
  },
  "quoteRate": {
    "message": "견적 비율"
  },
  "quotedReceiveAmount": {
    "message": "$1 받은 금액"
  },
  "quotedTotalCost": {
    "message": "$1 총비용"
  },
  "rank": {
    "message": "순위"
  },
  "rateIncludesMMFee": {
    "message": "요율에 $1% 수수료 포함"
  },
  "reAddAccounts": {
    "message": "다른 계정을 다시 추가"
  },
  "reAdded": {
    "message": "다시 추가 완료"
  },
  "readdToken": {
    "message": "나중에 계정 옵션 메뉴의 '토큰 추가'로 이동하면 이 토큰을 다시 추가할 수 있습니다."
  },
  "receive": {
    "message": "받기"
  },
  "receiveCrypto": {
    "message": "암호화폐 받기"
  },
  "recipientAddressPlaceholderNew": {
    "message": "공개 주소(0x) 또는 도메인 이름 입력"
  },
  "recommendedGasLabel": {
    "message": "권장됨"
  },
  "recoveryPhraseReminderBackupStart": {
    "message": "여기에서 시작"
  },
  "recoveryPhraseReminderConfirm": {
    "message": "확인"
  },
  "recoveryPhraseReminderHasBackedUp": {
    "message": "비밀복구구문은 언제나 보안이 유지되고 알려지지 않은 곳에 보관해야 합니다."
  },
  "recoveryPhraseReminderHasNotBackedUp": {
    "message": "비밀복구구문을 다시 백업해야 합니까?"
  },
  "recoveryPhraseReminderItemOne": {
    "message": "절대로 다른 사람과 비밀복구구문을 공유하지 마십시오"
  },
  "recoveryPhraseReminderItemTwo": {
    "message": "MetaMask 팀에서는 절대로 비밀복구구문을 묻지 않습니다"
  },
  "recoveryPhraseReminderSubText": {
    "message": "비밀복구구문은 모든 계정을 관리합니다."
  },
  "recoveryPhraseReminderTitle": {
    "message": "자신의 자금을 지키세요"
  },
  "redeposit": {
    "message": "재입금"
  },
  "refreshList": {
    "message": "새로 고침 목록"
  },
  "reject": {
    "message": "거부"
  },
  "rejectAll": {
    "message": "모두 거부"
  },
  "rejectRequestsDescription": {
    "message": "$1 요청 전부를 거절하려고 합니다."
  },
  "rejectRequestsN": {
    "message": "$1 요청 거절"
  },
  "rejectTxsDescription": {
    "message": "트랜잭션 $1개를 모두 거부합니다."
  },
  "rejectTxsN": {
    "message": "트랜잭션 $1개 거부"
  },
  "rejected": {
    "message": "거부됨"
  },
  "rememberSRPIfYouLooseAccess": {
    "message": "비밀 복구 구문을 분실하면 지갑에 액세스할 수 없습니다. 언제든지 자금에 접근할 수 있도록 $1(을)를 통해 이 단어들을 안전하게 보관하세요"
  },
  "reminderSet": {
    "message": "알림 설정 완료!"
  },
  "remove": {
    "message": "제거"
  },
  "removeAccount": {
    "message": "계정 제거"
  },
  "removeAccountDescription": {
    "message": "이 계정이 지갑에서 제거됩니다. 계속하기 전에 가져온 이 계정에 대한 원본 비밀복구구문이나 비공개 키가 있는지 확인하세요. 계정 드롭다운에서 계정을 가져오거나 다시 만들 수 있습니다. "
  },
  "removeKeyringSnap": {
    "message": "이 Snap을 제거하면 이 계정들이 MetaMask에서 제거됩니다:"
  },
  "removeKeyringSnapToolTip": {
    "message": "Snap은 계정을 제어하며 Snap을 제거하면 계정도 MetaMask에서 제거되지만, 블록체인에는 남게 됩니다."
  },
  "removeNFT": {
    "message": "NFT 제거"
  },
  "removeNftErrorMessage": {
    "message": "이 NFT를 제거할 수 없습니다."
  },
  "removeNftMessage": {
    "message": "NFT가 성공적으로 제거되었습니다!"
  },
  "removeSnap": {
    "message": "스냅 제거"
  },
  "removeSnapAccountDescription": {
    "message": "계속하면 이 계정을 MetaMask에서 사용할 수 없습니다."
  },
  "removeSnapAccountTitle": {
    "message": "계정 제거"
  },
  "removeSnapConfirmation": {
    "message": "$1(을)를 제거하시겠습니까?",
    "description": "$1 represents the name of the snap"
  },
  "removeSnapDescription": {
    "message": "이렇게 하면 스냅과 데이터가 삭제되고 허용된 권한이 취소됩니다."
  },
  "replace": {
    "message": "대체"
  },
  "reportIssue": {
    "message": "문제 신고"
  },
  "requestFrom": {
    "message": "요청자:"
  },
  "requestFromInfo": {
    "message": "서명이 필요한 사이트입니다."
  },
  "requestFromInfoSnap": {
    "message": "이는 서명을 요청하는 Snap입니다."
  },
  "requestFromTransactionDescription": {
    "message": "컨펌이 필요한 사이트입니다."
  },
  "requestingFor": {
    "message": "요청 중:"
  },
  "requestingForAccount": {
    "message": "$1 요청 중",
    "description": "Name of Account"
  },
  "requestingForNetwork": {
    "message": "$1 요청 중",
    "description": "Name of Network"
  },
  "required": {
    "message": "필요"
  },
  "reset": {
    "message": "재설정"
  },
  "resetWallet": {
    "message": "지갑 초기화"
  },
  "resetWalletSubHeader": {
    "message": "MetaMask는 사용자의 비밀번호를 보관하지 않습니다. 계정 잠금을 해제하는 데 문제가 있는 경우, 지갑 설정 시 사용한 비밀복구구문을 이용하여 지갑을 초기화해야 합니다."
  },
  "resetWalletUsingSRP": {
    "message": "이 작업을 하면 정리해둔 계정 목록과 함께 현재 지갑과 비밀복구구문이 이 기기에서 삭제됩니다. 비밀복구구문으로 초기화하면 해당 비밀복구구문과 연관된 계정 목록이 표시됩니다. 새 목록에는 잔액이 남아있는 계정이 자동으로 나타납니다. 이전에 생성한 $1도 가능합니다. 가져온 사용자 정의 계정은 $2이어야 하며 계정에 추가한 사용자 정의 토큰도 $3이어야 합니다."
  },
  "resetWalletWarning": {
    "message": "계속하기 전에 비밀복구구문이 정확한지 확인하세요. 이 작업은 취소할 수 없습니다."
  },
  "restartMetamask": {
    "message": "MetaMask 재시작"
  },
  "restore": {
    "message": "복구"
  },
  "restoreUserData": {
    "message": "사용자 데이터 복구"
  },
  "resultPageError": {
    "message": "오류"
  },
  "resultPageErrorDefaultMessage": {
    "message": "작업에 실패했습니다."
  },
  "resultPageSuccess": {
    "message": "성공"
  },
  "resultPageSuccessDefaultMessage": {
    "message": "작업을 완료했습니다."
  },
  "retryTransaction": {
    "message": "트랜잭션 재시도"
  },
  "reusedTokenNameWarning": {
    "message": "여기에 있는 토큰은 사용자가 주시 중인 다른 토큰의 기호를 재사용하기 때문에 혼동되거나 속기 쉽습니다."
  },
  "revealSecretRecoveryPhrase": {
    "message": "비밀복구구문 공개"
  },
  "revealSeedWords": {
    "message": "비밀복구구문 공개"
  },
  "revealSeedWordsDescription1": {
    "message": "$1 활용으로 $2 기능을 사용할 수 있습니다",
    "description": "This is a sentence consisting of link using 'revealSeedWordsSRPName' as $1 and bolded text using 'revealSeedWordsDescription3' as $2."
  },
  "revealSeedWordsDescription2": {
    "message": "MetaMask는 $1입니다. 이는 회원님이 SRP의 소유자라는 의미입니다.",
    "description": "$1 is text link with the message from 'revealSeedWordsNonCustodialWallet'"
  },
  "revealSeedWordsDescription3": {
    "message": "지갑과 자금에 모두 액세스하세요.\n"
  },
  "revealSeedWordsNonCustodialWallet": {
    "message": "비수탁형 지갑"
  },
  "revealSeedWordsQR": {
    "message": "QR"
  },
  "revealSeedWordsSRPName": {
    "message": "비밀복구구문 (SRP)"
  },
  "revealSeedWordsText": {
    "message": "문자"
  },
  "revealSeedWordsWarning": {
    "message": "다른 사람이 보고 있지 않은지 확인하세요. $1",
    "description": "$1 is bolded text using the message from 'revealSeedWordsWarning2'"
  },
  "revealSeedWordsWarning2": {
    "message": "MetaMask 지원팀은 이러한 정보를 절대로 묻지 않습니다,",
    "description": "The bolded texted in the second part of 'revealSeedWordsWarning'"
  },
  "revealSensitiveContent": {
    "message": "민감한 콘텐츠 공개"
  },
  "revealTheSeedPhrase": {
    "message": "시드 구문 보기"
  },
  "review": {
    "message": "검토"
  },
  "reviewAlert": {
    "message": "경고 검토"
  },
  "reviewAlerts": {
    "message": "경고 검토하기"
  },
  "reviewPendingTransactions": {
    "message": "대기 중인 트랜잭션 검토"
  },
  "reviewPermissions": {
    "message": "권한 검토"
  },
  "revokePermission": {
    "message": "권한 철회"
  },
  "revokePermissionTitle": {
    "message": "$1 권한 제거",
    "description": "The token symbol that is being revoked"
  },
  "revokeSimulationDetailsDesc": {
    "message": "계정에서 토큰을 사용할 수 있는 다른 사람의 권한을 제거합니다."
  },
  "reward": {
    "message": "보상"
  },
  "rpcNameOptional": {
    "message": "RPC 이름(선택)"
  },
  "rpcUrl": {
    "message": "RPC URL"
  },
  "safeTransferFrom": {
    "message": "다음에서 안전하게 송금:"
  },
  "save": {
    "message": "저장"
  },
  "scanInstructions": {
    "message": "QR 코드를 카메라 앞에 놓으세요"
  },
  "scanQrCode": {
    "message": "QR 코드 스캔"
  },
  "scrollDown": {
    "message": "화면을 아래로 내리세요"
  },
  "search": {
    "message": "검색"
  },
  "searchAccounts": {
    "message": "계정 검색"
  },
  "searchNfts": {
    "message": "NFT 검색"
  },
  "searchTokens": {
    "message": "토큰 검색"
  },
  "searchTokensByNameOrAddress": {
    "message": "이름이나 주소로 토큰 검색"
  },
  "secretRecoveryPhrase": {
    "message": "비밀복구구문"
  },
  "secretRecoveryPhrasePlusNumber": {
    "message": "비밀복구구문 $1",
    "description": "The $1 is the order of the Secret Recovery Phrase"
  },
  "secureWallet": {
    "message": "보안 지갑"
  },
  "security": {
    "message": "보안"
  },
  "securityAlert": {
    "message": "$1 및 $2의 보안 경고"
  },
  "securityAlerts": {
    "message": "보안 경고"
  },
  "securityAlertsDescription": {
    "message": "이 기능은 트랜잭션 및 서명 요청을 적극적으로 검토하여 비정상적이거나 악의적인 활동을 경고합니다. $1",
    "description": "Link to learn more about security alerts"
  },
  "securityAndPrivacy": {
    "message": "보안 및 프라이버시"
  },
  "securityDescription": {
    "message": "안전하지 않은 네트워크에 가입할 가능성을 줄이고 계정을 보호하세요"
  },
  "securityMessageLinkForNetworks": {
    "message": "네트워크 사기 및 보안 위험"
  },
  "securityPrivacyPath": {
    "message": "설정 > 보안 및 개인정보"
  },
  "securityProviderPoweredBy": {
    "message": "$1 제공",
    "description": "The security provider that is providing data"
  },
  "seeAllPermissions": {
    "message": "모든 권한 보기",
    "description": "Used for revealing more content (e.g. permission list, etc.)"
  },
  "seeDetails": {
    "message": "세부 정보 보기"
  },
  "seedPhraseConfirm": {
    "message": "비밀복구구문 컨펌"
  },
  "seedPhraseEnterMissingWords": {
    "message": "비밀복구구문 확인"
  },
  "seedPhraseIntroNotRecommendedButtonCopy": {
    "message": "나중에 알림(권장하지 않음)"
  },
  "seedPhraseIntroRecommendedButtonCopy": {
    "message": "내 지갑 보호(권장)"
  },
  "seedPhraseIntroSidebarBulletOne": {
    "message": "적어서 여러 비밀 장소에 보관하세요"
  },
  "seedPhraseIntroSidebarBulletTwo": {
    "message": "안전 금고에 보관하세요"
  },
  "seedPhraseIntroSidebarCopyOne": {
    "message": "복구 구문은 지갑과 자금의 '마스터 키'입니다."
  },
  "seedPhraseIntroSidebarCopyThree": {
    "message": "복구 구문을 요청하는 사람은 사기를 치려는 것입니다."
  },
  "seedPhraseIntroSidebarCopyTwo": {
    "message": "절대로, 누구와도, 심지어 MetaMask와도 비밀복구구문을 공유하면 안 됩니다!"
  },
  "seedPhraseIntroSidebarTitleOne": {
    "message": "'비밀복구구문'이란 무엇인가요?"
  },
  "seedPhraseIntroSidebarTitleThree": {
    "message": "비밀복구구문을 공유해야 하나요?"
  },
  "seedPhraseIntroSidebarTitleTwo": {
    "message": "비밀복구구문은 어떻게 저장하나요?"
  },
  "seedPhraseIntroTitle": {
    "message": "지갑 보호하기"
  },
  "seedPhraseReq": {
    "message": "비밀복구구문은 12, 15, 18, 21 또는 24개의 단어로 구성됩니다"
  },
  "seedPhraseWriteDownDetails": {
    "message": "이 12단어 비밀복구구문을 기록하고 본인만 접근 가능한 믿을 만한 장소에 저장하세요."
  },
  "seedPhraseWriteDownHeader": {
    "message": "비밀복구구문 기록"
  },
  "select": {
    "message": "선택"
  },
  "selectAccountToConnect": {
    "message": "연결할 계정 선택"
  },
  "selectAccounts": {
    "message": "계정 선택"
  },
  "selectAccountsForSnap": {
    "message": "이 스냅을 사용할 계정을 선택하세요"
  },
  "selectAll": {
    "message": "모두 선택"
  },
  "selectAnAccount": {
    "message": "계정 선택"
  },
  "selectAnAccountAlreadyConnected": {
    "message": "이 계정은 이미 MetaMask와 연결되어 있습니다."
  },
  "selectEnableDisplayMediaPrivacyPreference": {
    "message": "NFT 미디어 표시 켜기"
  },
  "selectHdPath": {
    "message": "HD 경로 선택"
  },
  "selectNFTPrivacyPreference": {
    "message": "NFT 자동 감기 지능 켜기"
  },
  "selectPathHelp": {
    "message": "원하는 계정이 표시되지 않는다면 HD 경로 또는 현재 선택한 네트워크를 전환해 보세요."
  },
  "selectRpcUrl": {
    "message": "RPC URL 선택"
  },
  "selectSecretRecoveryPhrase": {
    "message": "비밀복구구문 선택"
  },
  "selectType": {
    "message": "유형 선택"
  },
  "selectedAccountMismatch": {
    "message": "다른 계정 선택됨"
  },
  "selectingAllWillAllow": {
    "message": "모두 선택하면 이 사이트에서 회원님의 현재 계정을 모두 볼 수 있습니다. 이 사이트를 신뢰하는지 확인하세요."
  },
  "send": {
    "message": "보내기"
  },
  "sendBugReport": {
    "message": "버그 리포트 전송"
  },
  "sendNoContactsConversionText": {
    "message": "여기를 클릭"
  },
  "sendNoContactsDescription": {
    "message": "연락처를 사용하면 다른 계정으로 여러 번 트랜잭션을 안전하게 전송할 수 있습니다. 연락처를 만들려면, $1",
    "description": "$1 represents the action text 'click here'"
  },
  "sendNoContactsTitle": {
    "message": "아직 연락처가 없습니다"
  },
  "sendSelectReceiveAsset": {
    "message": "수취할 자산 선택"
  },
  "sendSelectSendAsset": {
    "message": "전송할 자산 선택"
  },
  "sendSpecifiedTokens": {
    "message": "$1 보내기",
    "description": "Symbol of the specified token"
  },
  "sendSwapSubmissionWarning": {
    "message": "이 버튼을 클릭하면 즉시 스왑 트랜젝션이 시작됩니다. 계속하기 전에 트랜젝션 세부 정보를 검토하세요."
  },
  "sendTokenAsToken": {
    "message": "$2(으)로 $1 전송하기",
    "description": "Used in the transaction display list to describe a swap and send. $1 and $2 are the symbols of tokens in involved in the swap."
  },
  "sendingAsset": {
    "message": "$1 전송하기"
  },
  "sendingDisabled": {
    "message": "ERC-1155 NFT 자산은 아직 지원되지 않습니다."
  },
  "sendingNativeAsset": {
    "message": "$1 보내기",
    "description": "$1 represents the native currency symbol for the current network (e.g. ETH or BNB)"
  },
  "sendingToTokenContractWarning": {
    "message": "경고: 자금 손실이 발생할 수 있는 토큰 계약으로 전송하게 됩니다. $1",
    "description": "$1 is a clickable link with text defined by the 'learnMoreUpperCase' key. The link will open to a support article regarding the known contract address warning"
  },
  "sepolia": {
    "message": "Sepolia 테스트 네트워크"
  },
  "setApprovalForAll": {
    "message": "모두 승인 설정"
  },
  "setApprovalForAllRedesignedTitle": {
    "message": "인출 요청"
  },
  "setApprovalForAllTitle": {
    "message": "$1 무제한 지출 승인",
    "description": "The token symbol that is being approved"
  },
  "settingAddSnapAccount": {
    "message": "스냅 계정 추가"
  },
  "settings": {
    "message": "설정"
  },
  "settingsOptimisedForEaseOfUseAndSecurity": {
    "message": "손쉬운 사용과 보안을 위해 설정이 최적화되었습니다. 언제든지 변경할 수 있습니다."
  },
  "settingsSearchMatchingNotFound": {
    "message": "검색 결과가 없습니다."
  },
  "settingsSubHeadingSignaturesAndTransactions": {
    "message": "서명 및 트랜잭션 요청"
  },
  "show": {
    "message": "보기"
  },
  "showAccount": {
    "message": "계정 표시"
  },
  "showAdvancedDetails": {
    "message": "고급 세부 정보 표시"
  },
  "showExtensionInFullSizeView": {
    "message": "확장 브라우저를 전체 화면으로 보기"
  },
  "showExtensionInFullSizeViewDescription": {
    "message": "이 옵션을 이용하면 확장 아이콘을 클릭할 때 기본으로 전체 화면이 나타납니다."
  },
  "showFiatConversionInTestnets": {
    "message": "테스트넷에 전환 표시"
  },
  "showFiatConversionInTestnetsDescription": {
    "message": "이 항목을 선택하면 테스트넷에 명목 전환이 표시됩니다."
  },
  "showHexData": {
    "message": "16진수 데이터 표시"
  },
  "showHexDataDescription": {
    "message": "이 항목을 선택하면 보내기 화면에 16진수 데이터 필드가 표시됩니다."
  },
  "showLess": {
    "message": "간략히 보기"
  },
  "showMore": {
    "message": "더 보기"
  },
  "showNativeTokenAsMainBalance": {
    "message": "네이티브 토큰을 기본 잔액으로 표시"
  },
  "showNft": {
    "message": "NFT 표시"
  },
  "showPermissions": {
    "message": "권한 표시"
  },
  "showPrivateKey": {
    "message": "개인 키 표시"
  },
  "showSRP": {
    "message": "비밀복구구문 표시"
  },
  "showTestnetNetworks": {
    "message": "테스트 네트워크 보기"
  },
  "showTestnetNetworksDescription": {
    "message": "네트워크 목록에서 표시하려는 테스트 네트워크를 선택하세요."
  },
  "sign": {
    "message": "서명"
  },
  "signatureRequest": {
    "message": "서명 요청"
  },
  "signature_decoding_bid_nft_tooltip": {
    "message": "입찰이 수락되면 NFT가 지갑에 반영됩니다."
  },
  "signature_decoding_list_nft_tooltip": {
    "message": "NFT가 판매되는 경우에만 변경됩니다."
  },
  "signed": {
    "message": "서명완료"
  },
  "signing": {
    "message": "서명"
  },
  "signingInWith": {
    "message": "다음으로 로그인:"
  },
  "signingWith": {
    "message": "다음으로 로그인:"
  },
  "simulationApproveHeading": {
    "message": "인출"
  },
  "simulationDetailsApproveDesc": {
    "message": "다른 사람에게 내 계정에서 NFT를 인출할 수 있는 권한을 부여합니다."
  },
  "simulationDetailsERC20ApproveDesc": {
    "message": "다른 사람에게 계정에서 이 금액을 사용할 수 있는 권한을 부여합니다."
  },
  "simulationDetailsFiatNotAvailable": {
    "message": "이용할 수 없음"
  },
  "simulationDetailsIncomingHeading": {
    "message": "받음:"
  },
  "simulationDetailsNoChanges": {
    "message": "변경 사항 없음"
  },
  "simulationDetailsOutgoingHeading": {
    "message": "보냄:"
  },
  "simulationDetailsRevokeSetApprovalForAllDesc": {
    "message": "계정에서 NFT를 인출할 수 있는 다른 사람의 권한을 제거합니다."
  },
  "simulationDetailsSetApprovalForAllDesc": {
    "message": "다른 사람에게 계정에서 NFT를 인출할 수 있도록 권한을 부여합니다."
  },
  "simulationDetailsTitle": {
    "message": "예상 변동 사항"
  },
  "simulationDetailsTitleTooltip": {
    "message": "예상 변동 사항은 이 트랜잭션을 진행할 경우 발생하는 결과를 예측한 것입니다. 이는 예측일 뿐 결과를 보장하지는 않습니다."
  },
  "simulationDetailsTotalFiat": {
    "message": "합계 = $1",
    "description": "$1 is the total amount in fiat currency on one side of the transaction"
  },
  "simulationDetailsTransactionReverted": {
    "message": "이 트랜잭션은 실패할 가능성이 높습니다"
  },
  "simulationDetailsUnavailable": {
    "message": "사용할 수 없음"
  },
  "simulationErrorMessageV2": {
    "message": "가스를 추정할 수 없었습니다. 계약에 오류가 있을 수 있으며 이 트랜잭션이 실패할 수 있습니다."
  },
  "simulationsSettingDescription": {
    "message": "컨펌 전에 트랜잭션 및 서명으로 인한 잔액 변동을 추정하려면 이 기능을 켜세요. 이는 최종 결과를 보장하지 않습니다. $1"
  },
  "simulationsSettingSubHeader": {
    "message": "예상 잔액 변동"
  },
  "singleNetwork": {
    "message": "네트워크 1개"
  },
  "siweIssued": {
    "message": "발행됨"
  },
  "siweNetwork": {
    "message": "네트워크"
  },
  "siweRequestId": {
    "message": "요청 ID"
  },
  "siweResources": {
    "message": "리소스"
  },
  "siweURI": {
    "message": "URL"
  },
  "skip": {
    "message": "건너뛰기"
  },
  "skipAccountSecurity": {
    "message": "계정 보안을 건너뛸까요?"
  },
  "skipAccountSecurityDetails": {
    "message": "본인은 본인의 비밀복구구문을 백업하지 않는 한 본인의 계정과 모든 자산을 잃을 수 있다는 사실을 이해합니다."
  },
  "slideBridgeDescription": {
    "message": "지갑 내에서 9개 체인 간 이동"
  },
  "slideBridgeTitle": {
    "message": "브릿지할 준비가 되셨나요?"
  },
  "slideCashOutDescription": {
    "message": "암호화폐를 현금으로 매도"
  },
  "slideCashOutTitle": {
    "message": "MetaMask로 현금화"
  },
  "slideDebitCardDescription": {
    "message": "일부 지역에서 사용 가능"
  },
  "slideDebitCardTitle": {
    "message": "MetaMask 직불카드"
  },
  "slideFundWalletDescription": {
    "message": "시작하려면 토큰을 추가하거나 전송하세요"
  },
  "slideFundWalletTitle": {
    "message": "지갑에 자금 추가"
  },
  "slideMultiSrpDescription": {
    "message": "MetaMask에서 여러 지갑을 가져와 사용하세요"
  },
  "slideMultiSrpTitle": {
    "message": "여러 비밀복구구문 추가"
  },
  "slideRemoteModeDescription": {
    "message": "콜드 월렛을 무선으로 사용하세요"
  },
  "slideRemoteModeTitle": {
    "message": "콜드 스토리지, 빠른 접근"
  },
  "slideSmartAccountUpgradeDescription": {
    "message": "같은 주소, 더욱 스마트한 기능"
  },
  "slideSmartAccountUpgradeTitle": {
    "message": "스마트 계정 사용을 시작하세요"
  },
  "slideSolanaDescription": {
    "message": "시작하려면 솔라나 계정을 생성하세요"
  },
  "slideSolanaTitle": {
    "message": "이제 솔라나가 지원됩니다"
  },
  "slideSweepStakeDescription": {
    "message": "NFT를 민팅하고 당첨 기회를 잡으세요"
  },
  "slideSweepStakeTitle": {
    "message": "$5000 USDC 경품 이벤트에 참여하세요!"
  },
  "smartAccountAccept": {
    "message": "스마트 계정 사용"
  },
  "smartAccountBetterTransaction": {
    "message": "더욱 빠른 트랜잭션, 더욱 낮은 수수료"
  },
  "smartAccountBetterTransactionDescription": {
    "message": "여러 트랜잭션을 한꺼번에 처리하여 비용과 시간을 절약하세요."
  },
  "smartAccountFeaturesDescription": {
    "message": "계정 주소는 그대로 유지되며, 언제든지 다시 전환할 수 있습니다"
  },
  "smartAccountLabel": {
    "message": "스마트 계정"
  },
  "smartAccountPayToken": {
    "message": "언제든지, 원하는 토큰으로 결제하세요"
  },
  "smartAccountPayTokenDescription": {
    "message": "보유 중인 토큰으로 네트워크 수수료를 결제하세요."
  },
  "smartAccountReject": {
    "message": "스마트 계정을 사용하지 마세요"
  },
  "smartAccountRequestFor": {
    "message": "요청 계정:"
  },
  "smartAccountSameAccount": {
    "message": "같은 계정, 더 스마트한 기능."
  },
  "smartAccountSplashTitle": {
    "message": "스마트 계정을 사용하시겠어요?"
  },
  "smartAccountUpgradeBannerDescription": {
    "message": "같은 주소. 더욱 스마트한 기능."
  },
  "smartAccountUpgradeBannerTitle": {
    "message": "스마트 계정으로 전환"
  },
  "smartContracts": {
    "message": "스마트 계약"
  },
  "smartSwapsErrorNotEnoughFunds": {
    "message": "스마트 스왑 자금 부족"
  },
  "smartSwapsErrorUnavailable": {
    "message": "스마트 스왑을 잠시 사용할 수 없습니다."
  },
  "smartTransactionCancelled": {
    "message": "트랜잭션이 취소되었습니다"
  },
  "smartTransactionCancelledDescription": {
    "message": "트랜잭션이 완료되지 않았습니다. 가스비 지출이 없도록 트랜잭션을 취소했습니다."
  },
  "smartTransactionError": {
    "message": "트랜잭션 실패"
  },
  "smartTransactionErrorDescription": {
    "message": "시장 상황이 갑자기 변하면 실패할 수 있습니다. 문제가 지속되면 MetaMask 고객 지원으로 문의하세요."
  },
  "smartTransactionPending": {
    "message": "트랜잭션이 제출되었습니다"
  },
  "smartTransactionSuccess": {
    "message": "트랜잭션 완료"
  },
  "smartTransactions": {
    "message": "스마트 트랜잭션"
  },
  "smartTransactionsEnabledDescription": {
    "message": " 와 MEV 보호. 이제 기본적으로 켜져 있습니다."
  },
  "smartTransactionsEnabledLink": {
    "message": "더 높은 성공률"
  },
  "smartTransactionsEnabledTitle": {
    "message": "더욱 스마트한 트랜잭션"
  },
  "snapAccountCreated": {
    "message": "계정 생성됨"
  },
  "snapAccountCreatedDescription": {
    "message": "새 계정을 사용할 준비가 되었습니다!"
  },
  "snapAccountCreationFailed": {
    "message": "계정 생성 실패"
  },
  "snapAccountCreationFailedDescription": {
    "message": "$1에서 계정을 만들지 못했습니다.",
    "description": "$1 is the snap name"
  },
  "snapAccountRedirectFinishSigningTitle": {
    "message": "서명 완료"
  },
  "snapAccountRedirectSiteDescription": {
    "message": "$1의 지침을 따르세요"
  },
  "snapAccountRemovalFailed": {
    "message": "계정 삭제 실패"
  },
  "snapAccountRemovalFailedDescription": {
    "message": "$1에서 계정을 삭제하지 못했습니다.",
    "description": "$1 is the snap name"
  },
  "snapAccountRemoved": {
    "message": "계정 제거됨"
  },
  "snapAccountRemovedDescription": {
    "message": "이 계정은 더 이상 MetaMask에서 사용할 수 없습니다."
  },
  "snapAccounts": {
    "message": "계정 Snap"
  },
  "snapAccountsDescription": {
    "message": "제삼자 Snap이 제어하는 계정입니다."
  },
  "snapConnectTo": {
    "message": "$1에 연결",
    "description": "$1 is the website URL or a Snap name. Used for Snaps pre-approved connections."
  },
  "snapConnectionPermissionDescription": {
    "message": "승인 없이 $1이(가) $2에 자동으로 연결되도록 하세요.",
    "description": "Used for Snap pre-approved connections. $1 is the Snap name, $2 is a website URL."
  },
  "snapConnectionWarning": {
    "message": "$1에서 $2 사용을 원합니다.",
    "description": "$2 is the snap and $1 is the dapp requesting connection to the snap."
  },
  "snapDetailWebsite": {
    "message": "웹사이트"
  },
  "snapHomeMenu": {
    "message": "Snap 홈 메뉴"
  },
  "snapInstallRequest": {
    "message": "$1 설치는 다음과 같은 권한을 허용합니다.",
    "description": "$1 is the snap name."
  },
  "snapInstallSuccess": {
    "message": "설치 완료"
  },
  "snapInstallWarningCheck": {
    "message": "$1 스냅이 다음을 수행할 수 있는 권한을 요청합니다:",
    "description": "Warning message used in popup displayed on snap install. $1 is the snap name."
  },
  "snapInstallWarningHeading": {
    "message": "주의하여 진행하세요"
  },
  "snapInstallWarningPermissionDescriptionForBip32View": {
    "message": "$1 스냅이 사용자의 공개 키(및 주소)를 볼 수 있도록 허용합니다. 이를 통해 계정이나 자산에 대한 통제권이 부여되지는 않습니다.",
    "description": "An extended description for the `snap_getBip32PublicKey` permission used for tooltip on Snap Install Warning screen (popup/modal). $1 is the snap name."
  },
  "snapInstallWarningPermissionDescriptionForEntropy": {
    "message": "$1 Snap이 요청된 네트워크에서 계정과 자산을 관리하도록 허용합니다. 해당 계정은 비밀복구구문(공개하지 않음)을 사용하여 파생되고 백업됩니다. 키를 파생할 수 있는 기능을 통해 $1 스냅은 이더리움(EVM)뿐 아니라 다양한 블록체인 프로토콜을 지원할 수 있습니다.",
    "description": "An extended description for the `snap_getBip44Entropy` and `snap_getBip44Entropy` permissions used for tooltip on Snap Install Warning screen (popup/modal). $1 is the snap name."
  },
  "snapInstallWarningPermissionNameForEntropy": {
    "message": "$1 계정 관리",
    "description": "Permission name used for the Permission Cell component displayed on warning popup when installing a Snap. $1 is list of account types."
  },
  "snapInstallWarningPermissionNameForViewPublicKey": {
    "message": "$1에 관한 공개 키 보기",
    "description": "Permission name used for the Permission Cell component displayed on warning popup when installing a Snap. $1 is list of account types."
  },
  "snapInstallationErrorDescription": {
    "message": "$1 스냅을 설치할 수 없습니다.",
    "description": "Error description used when snap installation fails. $1 is the snap name."
  },
  "snapInstallationErrorTitle": {
    "message": "설치 실패",
    "description": "Error title used when snap installation fails."
  },
  "snapResultError": {
    "message": "오류"
  },
  "snapResultSuccess": {
    "message": "성공"
  },
  "snapResultSuccessDescription": {
    "message": "$1 사용 가능"
  },
  "snapUIAssetSelectorTitle": {
    "message": "자산 선택"
  },
  "snapUpdateAlertDescription": {
    "message": "$1의 최신 버전 받기",
    "description": "Description used in Snap update alert banner when snap update is available. $1 is the Snap name."
  },
  "snapUpdateAvailable": {
    "message": "업데이트 가능"
  },
  "snapUpdateErrorDescription": {
    "message": "$1 스냅을 업데이트할 수 없습니다.",
    "description": "Error description used when snap update fails. $1 is the snap name."
  },
  "snapUpdateErrorTitle": {
    "message": "업데이트 실패",
    "description": "Error title used when snap update fails."
  },
  "snapUpdateRequest": {
    "message": "$1 업데이트는 다음과 같은 권한을 허용합니다.",
    "description": "$1 is the Snap name."
  },
  "snapUpdateSuccess": {
    "message": "업데이트 완료"
  },
  "snapUrlIsBlocked": {
    "message": "이 Snap이 차단된 사이트로 이동하려 합니다. $1."
  },
  "snaps": {
    "message": "스냅"
  },
  "snapsConnected": {
    "message": "Snap 연결됨"
  },
  "snapsNoInsight": {
    "message": "표시할 인사이트가 없습니다"
  },
  "snapsPrivacyWarningFirstMessage": {
    "message": "귀하는 Consensys $1에 정의된 바와 같이 달리 명시되지 않는 한 설치하는 모든 Snap이 타사 서비스임을 인정합니다. 타사 서비스 이용은 해당 타사 서비스 제공업체가 정한 별도의 약관이 적용됩니다. Consensys는 특정인이 특정한 이유로 Snap을 사용하는 것을 권장하지 않습니다. 타사 서비스에 액세스, 신뢰, 사용하는 것은 본인의 책임입니다. Consensys는 타사 서비스 사용으로 인해 귀하의 계정에 발생하는 손실에 대한 모든 책임과 의무를 부인합니다.",
    "description": "First part of a message in popup modal displayed when installing a snap for the first time. $1 is terms of use link."
  },
  "snapsPrivacyWarningSecondMessage": {
    "message": "타사와 공유하는 모든 정보는 해당 타사의 개인정보 처리방침에 따라 직접 수집됩니다. 더 자세한 내용은 해당 회사의 개인정보 처리방침을 참고하시기 바랍니다.",
    "description": "Second part of a message in popup modal displayed when installing a snap for the first time."
  },
  "snapsPrivacyWarningThirdMessage": {
    "message": "Consensys는 귀하가 타사와 공유한 정보에 접근할 수 없습니다.",
    "description": "Third part of a message in popup modal displayed when installing a snap for the first time."
  },
  "snapsSettings": {
    "message": "Snap 설정"
  },
  "snapsTermsOfUse": {
    "message": "이용약관"
  },
  "snapsToggle": {
    "message": "스냅은 활성화된 상태에서만 작동합니다."
  },
  "snapsUIError": {
    "message": "$1 작성자에게 연락하여 향후 지원을 요청하세요.",
    "description": "This is shown when the insight snap throws an error. $1 is the snap name"
  },
  "solanaAccountRequested": {
    "message": "이 사이트에서는 솔라나 계정이 필요합니다."
  },
  "solanaAccountRequired": {
    "message": "이 사이트에 연결하려면 솔라나 계정이 필요합니다."
  },
  "solanaImportAccounts": {
    "message": "솔라나 계정 가져오기"
  },
  "solanaImportAccountsDescription": {
    "message": "다른 지갑에서 솔라나 계정을 가져오려면 비밀복구구문을 입력하세요."
  },
  "solanaMoreFeaturesComingSoon": {
    "message": "더 많은 기능이 곧 추가됩니다"
  },
  "solanaMoreFeaturesComingSoonDescription": {
    "message": "NFT, 하드웨어 지갑 지원 등 여러 가지가 곧 추가됩니다."
  },
  "solanaOnMetaMask": {
    "message": "MetaMask 플랫폼에서의 솔라나 이용"
  },
  "solanaSendReceiveSwapTokens": {
    "message": "토큰 송금, 받기, 스왑"
  },
  "solanaSendReceiveSwapTokensDescription": {
    "message": "SOL, USDC 등의 토큰을 전송 및 트랜잭션하세요."
  },
  "someNetworks": {
    "message": "네트워크 $1개"
  },
  "somethingDoesntLookRight": {
    "message": "무언가 잘못되었나요? $1",
    "description": "A false positive message for users to contact support. $1 is a link to the support page."
  },
  "somethingIsWrong": {
    "message": "문제가 발생했습니다. 페이지를 다시 로드하세요."
  },
  "somethingWentWrong": {
    "message": "페이지를 로드할 수 없습니다."
  },
  "sortBy": {
    "message": "정렬 기준:"
  },
  "sortByAlphabetically": {
    "message": "알파벳순(A-Z)"
  },
  "sortByDecliningBalance": {
    "message": "잔액 내림차순($1 최고-최저)",
    "description": "Indicates a descending order based on token fiat balance. $1 is the preferred currency symbol"
  },
  "source": {
    "message": "소스"
  },
  "spamModalBlockedDescription": {
    "message": "이 사이트는 1분간 차단됩니다."
  },
  "spamModalBlockedTitle": {
    "message": "이 사이트를 일시적으로 차단했습니다"
  },
  "spamModalDescription": {
    "message": "여러 요청이 반복될 경우 사이트를 일시적으로 차단할 수 있습니다."
  },
  "spamModalTemporaryBlockButton": {
    "message": "이 사이트 일시적으로 차단"
  },
  "spamModalTitle": {
    "message": "여러 요청이 감지되었습니다"
  },
  "speed": {
    "message": "속도"
  },
  "speedUp": {
    "message": "가속화"
  },
  "speedUpCancellation": {
    "message": "이 취소 가속화"
  },
  "speedUpExplanation": {
    "message": "현재 네트워크 상태를 기반으로 가스비를 업데이트하고 최소 10% 인상했습니다(네트워크에서 요구함)."
  },
  "speedUpPopoverTitle": {
    "message": "트랜잭션 가속화"
  },
  "speedUpTooltipText": {
    "message": "새로운 가스비"
  },
  "speedUpTransaction": {
    "message": "이 트랜잭션 가속화"
  },
  "spendLimitInsufficient": {
    "message": "지출 한도 부족"
  },
  "spendLimitInvalid": {
    "message": "지출 한도가 올바르지 않습니다. 지출 한도는 양수여야 합니다."
  },
  "spendLimitPermission": {
    "message": "지출 한도 권한"
  },
  "spendLimitRequestedBy": {
    "message": "$1에서 요청한 지출 한도",
    "description": "Origin of the site requesting the spend limit"
  },
  "spendLimitTooLarge": {
    "message": "지출 한도가 너무 큼"
  },
  "spender": {
    "message": "사용자"
  },
  "spenderTooltipDesc": {
    "message": "NFT를 인출할 수 있는 주소입니다."
  },
  "spenderTooltipERC20ApproveDesc": {
    "message": "이 주소는 회원님을 대신하여 토큰을 사용할 수 있는 주소입니다."
  },
  "spendingCap": {
    "message": "지출 한도"
  },
  "spendingCaps": {
    "message": "지출 한도"
  },
  "srpInputNumberOfWords": {
    "message": "제 구문은 $1개의 단어로 이루어져 있습니다",
    "description": "This is the text for each option in the dropdown where a user selects how many words their secret recovery phrase has during import. The $1 is the number of words (either 12, 15, 18, 21, or 24)."
  },
  "srpListName": {
    "message": "비밀복구구문 $1",
    "description": "$1 is the order of the Secret Recovery Phrase"
  },
  "srpListNumberOfAccounts": {
    "message": "계정 $1개",
    "description": "$1 is the number of accounts in the list"
  },
  "srpListSelectionDescription": {
    "message": "새 계정이 생성될 때 사용될 비밀복구구문"
  },
  "srpListSingleOrZero": {
    "message": "계정 $1개",
    "description": "$1 is the number of accounts in the list, it is either 1 or 0"
  },
  "srpPasteFailedTooManyWords": {
    "message": "단어가 24개를 초과하여 붙여넣기에 실패했습니다. 비밀복구구문은 24개 이하의 단어로 이루어집니다.",
    "description": "Description of SRP paste error when the pasted content has too many words"
  },
  "srpPasteTip": {
    "message": "비밀복구구문 전체를 아무 입력란에 붙여넣을 수 있습니다",
    "description": "Our secret recovery phrase input is split into one field per word. This message explains to users that they can paste their entire secrete recovery phrase into any field, and we will handle it correctly."
  },
  "srpSecurityQuizGetStarted": {
    "message": "시작하기"
  },
  "srpSecurityQuizImgAlt": {
    "message": "중앙의 열쇠 구멍에 있는 눈과 세 개의 유동 비밀번호 필드"
  },
  "srpSecurityQuizIntroduction": {
    "message": "비밀복구구문을 찾으려면 두 가지 질문에 올바르게 답해야 합니다"
  },
  "srpSecurityQuizQuestionOneQuestion": {
    "message": "비밀복구구문을 분실하시면 MetaMask가..."
  },
  "srpSecurityQuizQuestionOneRightAnswer": {
    "message": "도와드릴 수 없습니다"
  },
  "srpSecurityQuizQuestionOneRightAnswerDescription": {
    "message": "따라서 이를 적거나, 금속 등에 새기거나, 여러 비밀 장소에 보관하여 절대로 잃어버리지 않도록 하세요. 한 번 잃어버리면 영원히 찾을 수 없습니다."
  },
  "srpSecurityQuizQuestionOneRightAnswerTitle": {
    "message": "맞습니다! 아무도 본인의 비밀복구구문을 복구할 수 없습니다"
  },
  "srpSecurityQuizQuestionOneWrongAnswer": {
    "message": "찾아드릴 수 있습니다"
  },
  "srpSecurityQuizQuestionOneWrongAnswerDescription": {
    "message": "비밀복구구문은 한 번 잃어버리면 영원히 찾을 수 없습니다. 누가 뭐라고 해도 아무도 이를 찾아드리지 못합니다."
  },
  "srpSecurityQuizQuestionOneWrongAnswerTitle": {
    "message": "아닙니다! 아무도 본인의 비밀복구구문을 복구할 수 없습니다"
  },
  "srpSecurityQuizQuestionTwoQuestion": {
    "message": "누군가, 심지어 고객 센터 직원이라고 해도 여러분의 비밀복구구문을 물어본다면..."
  },
  "srpSecurityQuizQuestionTwoRightAnswer": {
    "message": "이는 반드시 사기입니다"
  },
  "srpSecurityQuizQuestionTwoRightAnswerDescription": {
    "message": "비밀복구구문이 필요하다고 하는 사람은 모두 거짓말쟁이입니다. 그런 자들과 비밀복구구문을 공유하면 자산을 도둑맞게 됩니다."
  },
  "srpSecurityQuizQuestionTwoRightAnswerTitle": {
    "message": "맞습니다! 비밀복구구문은 아무와도 공유하면 안 됩니다"
  },
  "srpSecurityQuizQuestionTwoWrongAnswer": {
    "message": "그들에게 이것을 주어야 합니다"
  },
  "srpSecurityQuizQuestionTwoWrongAnswerDescription": {
    "message": "비밀복구구문이 필요하다고 하는 사람은 모두 거짓말쟁이입니다. 그런 자들과 비밀복구구문을 공유하면 자산을 도둑맞게 됩니다."
  },
  "srpSecurityQuizQuestionTwoWrongAnswerTitle": {
    "message": "맞습니다! 비밀복구구문은 절대로 아무와도 공유하면 안 됩니다"
  },
  "srpSecurityQuizTitle": {
    "message": "보안 질문"
  },
  "srpToggleShow": {
    "message": "비밀복구구문 중에서 이 단어 공개하기/숨기기",
    "description": "Describes a toggle that is used to show or hide a single word of the secret recovery phrase"
  },
  "srpWordHidden": {
    "message": "이 단어는 숨겨져 있습니다",
    "description": "Explains that a word in the secret recovery phrase is hidden"
  },
  "srpWordShown": {
    "message": "이 단어는 공개되어 있습니다",
    "description": "Explains that a word in the secret recovery phrase is being shown"
  },
  "stable": {
    "message": "안정적"
  },
  "stableLowercase": {
    "message": "안정적"
  },
  "stake": {
    "message": "스테이크"
  },
  "staked": {
    "message": "스테이킹됨"
  },
  "standardAccountLabel": {
    "message": "표준 계정"
  },
  "startEarning": {
    "message": "수익 창출 시작"
  },
  "stateLogError": {
    "message": "상태 로그를 가져오는 도중 오류가 발생했습니다."
  },
  "stateLogFileName": {
    "message": "MetaMask 상태 로그"
  },
  "stateLogs": {
    "message": "상태 로그"
  },
  "stateLogsDescription": {
    "message": "상태 로그에 공개 계정 주소와 전송된 트랜잭션이 있습니다."
  },
  "status": {
    "message": "상태"
  },
  "statusNotConnected": {
    "message": "연결되지 않음"
  },
  "statusNotConnectedAccount": {
    "message": "계정 연결되지 않음"
  },
  "step1LatticeWallet": {
    "message": "Lattice1을 연결하세요."
  },
  "step1LatticeWalletMsg": {
    "message": "Lattice1이 장치 설정을 마치고 온라인 상태가 되면 MetaMask를 연결할 수 있습니다. 장치의 잠금을 해제하고 장치 ID를 준비하세요.",
    "description": "$1 represents the `hardwareWalletSupportLinkConversion` localization key"
  },
  "step1LedgerWallet": {
    "message": "Ledger 앱 다운로드"
  },
  "step1LedgerWalletMsg": {
    "message": "$1의 잠금을 해제하려면 다운로드, 설정 및 비밀번호를 입력하세요.",
    "description": "$1 represents the `ledgerLiveApp` localization value"
  },
  "step1TrezorWallet": {
    "message": "Trezor 지갑 연결"
  },
  "step1TrezorWalletMsg": {
    "message": "Trezor 지갑을 컴퓨터에 바로 연결하세요. 반드시 올바른 비밀구문을 사용하세요.",
    "description": "$1 represents the `hardwareWalletSupportLinkConversion` localization key"
  },
  "step2LedgerWallet": {
    "message": "Ledger 지갑 연결"
  },
  "step2LedgerWalletMsg": {
    "message": "지갑을 컴퓨터에 바로 연결하고 잠금 해제한 후 이더리움 앱을 여세요..",
    "description": "$1 represents the `hardwareWalletSupportLinkConversion` localization key"
  },
  "stillGettingMessage": {
    "message": "아직 이 메시지가 표시되시나요?"
  },
  "strong": {
    "message": "강함"
  },
  "stxCancelled": {
    "message": "스왑이 실패했을 것입니다"
  },
  "stxCancelledDescription": {
    "message": "트랜잭션 실패가 예상되었습니다. 불필요한 가스비 지출을 방지하기 위해 트랜잭션이 취소되었습니다."
  },
  "stxCancelledSubDescription": {
    "message": "스왑을 다시 진행하세요. 다음에도 유사한 위험이 발생한다면 보호해 드리겠습니다."
  },
  "stxFailure": {
    "message": "스왑 실패"
  },
  "stxFailureDescription": {
    "message": "시장 상황이 갑자기 변하면 실패할 수 있습니다. 문제가 지속되면 $1(으)로 문의하세요.",
    "description": "This message is shown to a user if their swap fails. The $1 will be replaced by support.metamask.io"
  },
  "stxOptInSupportedNetworksDescription": {
    "message": "스마트 트랜잭션을 활성화하면 지원되는 네트워크에서 더 안전하고 신뢰할 수 있는 트랜잭션을 할 수 있습니다. $1"
  },
  "stxPendingPrivatelySubmittingSwap": {
    "message": "스왑을 비공개로 제출하는 중..."
  },
  "stxPendingPubliclySubmittingSwap": {
    "message": "스왑을 공개로 제출하는 중..."
  },
  "stxSuccess": {
    "message": "스왑 완료!"
  },
  "stxSuccessDescription": {
    "message": "현재 $1(을)를 사용할 수 있습니다.",
    "description": "$1 is a token symbol, e.g. ETH"
  },
  "stxSwapCompleteIn": {
    "message": "스왑 완료까지 남은 시간:",
    "description": "'<' means 'less than', e.g. Swap will complete in < 2:59"
  },
  "stxTryingToCancel": {
    "message": "트랜잭션을 취소하려고 합니다..."
  },
  "stxUnknown": {
    "message": "알 수 없는 상태"
  },
  "stxUnknownDescription": {
    "message": "트랜잭션이 성공했지만 어떤 트랜잭션인지 확인되지 않습니다. 이 스왑이 처리되는 동안 다른 트랜잭션이 제출되었기 때문일 수 있습니다."
  },
  "stxUserCancelled": {
    "message": "스왑 취소됨"
  },
  "stxUserCancelledDescription": {
    "message": "트랜잭션이 취소되어 가스비를 지급하지 않았습니다."
  },
  "submit": {
    "message": "제출"
  },
  "submitted": {
    "message": "제출됨"
  },
  "suggestedBySnap": {
    "message": "제안인: $1",
    "description": "$1 is the snap name"
  },
  "suggestedCurrencySymbol": {
    "message": "제안된 통화 심볼:"
  },
  "suggestedTokenName": {
    "message": "추천 이름:"
  },
  "supplied": {
    "message": "예치함"
  },
  "support": {
    "message": "지원"
  },
  "supportCenter": {
    "message": "지원 센터 방문하기"
  },
  "supportMultiRpcInformation": {
    "message": "이제 단일 네트워크에 대해 여러 개의 RPC를 지원합니다. 충돌하는 정보를 해결하기 위해 최근의 RPC를 기본값으로 선택했습니다."
  },
  "surveyConversion": {
    "message": "설문조사에 참여하세요"
  },
  "surveyTitle": {
    "message": "MetaMask의 미래를 그리세요"
  },
  "swap": {
    "message": "스왑"
  },
  "swapAdjustSlippage": {
    "message": "슬리피지 조정"
  },
  "swapAggregator": {
    "message": "애그리게이터"
  },
  "swapAllowSwappingOf": {
    "message": "$1 스왑 허용",
    "description": "Shows a user that they need to allow a token for swapping on their hardware wallet"
  },
  "swapAmountReceived": {
    "message": "보장 금액"
  },
  "swapAmountReceivedInfo": {
    "message": "수신하는 최소 금액입니다. 슬리패지에 따라 추가 금액을 받을 수도 있습니다."
  },
  "swapAndSend": {
    "message": "스왑 및 전송"
  },
  "swapAnyway": {
    "message": "스왑 계속 진행"
  },
  "swapApproval": {
    "message": "스왑을 위해 $1 승인",
    "description": "Used in the transaction display list to describe a transaction that is an approve call on a token that is to be swapped.. $1 is the symbol of a token that has been approved."
  },
  "swapApproveNeedMoreTokens": {
    "message": "이 스왑을 완료하려면 $1개의 추가 $2이(가) 필요합니다.",
    "description": "Tells the user how many more of a given token they need for a specific swap. $1 is an amount of tokens and $2 is the token symbol."
  },
  "swapAreYouStillThere": {
    "message": "아직 이용 중인가요?"
  },
  "swapAreYouStillThereDescription": {
    "message": "계속하기 원하시면 최신 견적을 보여드리겠습니다"
  },
  "swapConfirmWithHwWallet": {
    "message": "하드웨어 지갑으로 컨펌합니다."
  },
  "swapContinueSwapping": {
    "message": "스왑 계속"
  },
  "swapContractDataDisabledErrorDescription": {
    "message": "Ledger의 이더리움 앱에서 \"설정 \"으로 이동하여 계약 데이터를 허용한 후, 스왑을 다시 시도하세요."
  },
  "swapContractDataDisabledErrorTitle": {
    "message": "Ledger에서 계약 데이터를 사용할 수 없습니다."
  },
  "swapCustom": {
    "message": "맞춤"
  },
  "swapDecentralizedExchange": {
    "message": "분산형 교환"
  },
  "swapDirectContract": {
    "message": "직접 계약"
  },
  "swapEditLimit": {
    "message": "한도 편집"
  },
  "swapEnableDescription": {
    "message": "이는 MetaMask에게 $1 스왑 권한을 부여하는 것으로, 필수 사항입니다.",
    "description": "Gives the user info about the required approval transaction for swaps. $1 will be the symbol of a token being approved for swaps."
  },
  "swapEnableTokenForSwapping": {
    "message": "스왑하려면 $1이(가) 필요합니다.",
    "description": "$1 is for the 'enableToken' key, e.g. 'enable ETH'"
  },
  "swapEnterAmount": {
    "message": "금액 입력"
  },
  "swapEstimatedNetworkFees": {
    "message": "예상 네트워크 수수료"
  },
  "swapEstimatedNetworkFeesInfo": {
    "message": "스왑을 완료하는 데 사용될 예상 네트워크 수수료입니다. 실제 금액은 네트워크 상태에 따라 달라질 수 있습니다."
  },
  "swapFailedErrorDescriptionWithSupportLink": {
    "message": "트랜잭션이 실패할 경우 언제든 문의하세요. 오류가 해결되지 않는다면 고객 지원 $1에 문의하세요.",
    "description": "This message is shown to a user if their swap fails. The $1 will be replaced by support.metamask.io"
  },
  "swapFailedErrorTitle": {
    "message": "스왑 실패"
  },
  "swapFetchingQuote": {
    "message": "견적 가져오기"
  },
  "swapFetchingQuoteNofN": {
    "message": "$2 중 $1 견적 가져오기",
    "description": "A count of possible quotes shown to the user while they are waiting for quotes to be fetched. $1 is the number of quotes already loaded, and $2 is the total number of resources that we check for quotes. Keep in mind that not all resources will have a quote for a particular swap."
  },
  "swapFetchingQuotes": {
    "message": "견적을 가져오는 중..."
  },
  "swapFetchingQuotesErrorDescription": {
    "message": "음.... 문제가 발생했습니다. 다시 시도해 보고 오류가 해결되지 않는다면 고객 지원에 문의하세요."
  },
  "swapFetchingQuotesErrorTitle": {
    "message": "견적을 가져오는 중 오류 발생"
  },
  "swapFromTo": {
    "message": "$1을(를) $2(으)로 스왑",
    "description": "Tells a user that they need to confirm on their hardware wallet a swap of 2 tokens. $1 is a source token and $2 is a destination token"
  },
  "swapGasFeesDetails": {
    "message": "가스비는 예상치이며 네트워크 트래픽 및 트랜잭션 복잡성에 따라 변동됩니다."
  },
  "swapGasFeesExplanation": {
    "message": "MetaMask는 가스비로 수익을 얻지 않습니다. 이 가스비는 추정치이며 네트워크의 혼잡도와 거래의 복잡성에 따라 변할 수 있습니다. 자세히 알아보기 $1.",
    "description": "$1 is a link (text in link can be found at 'swapGasFeesSummaryLinkText')"
  },
  "swapGasFeesExplanationLinkText": {
    "message": "여기",
    "description": "Text for link in swapGasFeesExplanation"
  },
  "swapGasFeesLearnMore": {
    "message": "가스비 자세히 알아보기"
  },
  "swapGasFeesSplit": {
    "message": "이전 화면의 가스비는 이 두 트랜잭션으로 나뉩니다."
  },
  "swapGasFeesSummary": {
    "message": "가스비는 $1 네트워크에서 트랜잭션을 처리하는 암호화폐 채굴자에게 지급됩니다. MetaMask는 가스비로 수익을 창출하지 않습니다.",
    "description": "$1 is the selected network, e.g. Ethereum or BSC"
  },
  "swapGasIncludedTooltipExplanation": {
    "message": "이 견적에는 보내거나 받는 토큰 금액을 조정하는 방식으로 가스비가 포함됩니다. 활동 목록에서 별도의 거래로 ETH를 받을 수 있습니다."
  },
  "swapGasIncludedTooltipExplanationLinkText": {
    "message": "가스비에 대해 더 자세히 알아보기"
  },
  "swapHighSlippage": {
    "message": "높은 슬리피지"
  },
  "swapIncludesGasAndMetaMaskFee": {
    "message": "가스비 및 $1%의 MetaMask 수수료가 포함됩니다",
    "description": "Provides information about the fee that metamask takes for swaps. $1 is a decimal number."
  },
  "swapIncludesMMFee": {
    "message": "$1%의 MetaMask 요금이 포함됩니다.",
    "description": "Provides information about the fee that metamask takes for swaps. $1 is a decimal number."
  },
  "swapIncludesMMFeeAlt": {
    "message": "견적에는 $1%의 MetaMask 수수료가 반영됩니다",
    "description": "Provides information about the fee that metamask takes for swaps using the latest copy. $1 is a decimal number."
  },
  "swapIncludesMetaMaskFeeViewAllQuotes": {
    "message": "$1% MetaMask 요금 - $2 포함",
    "description": "Provides information about the fee that metamask takes for swaps. $1 is a decimal number and $2 is a link to view all quotes."
  },
  "swapLearnMore": {
    "message": "스왑 자세히 알아보기"
  },
  "swapLiquiditySourceInfo": {
    "message": "저희는 여러 유동성 공급원(거래소, 애그리게이터, 투자전문기관)을 검색하여 환율과 네트워크 수수료를 비교해 드립니다."
  },
  "swapLowSlippage": {
    "message": "낮은 슬리피지"
  },
  "swapMaxSlippage": {
    "message": "최대 슬리패지"
  },
  "swapMetaMaskFee": {
    "message": "MetaMask 수수료"
  },
  "swapMetaMaskFeeDescription": {
    "message": "$1%의 수수료는 자동으로 각 견적에 반영됩니다. 이는 MetaMask의 유동성 공급자 정보 집계용 소프트웨어 사용 라이선스 비용입니다.",
    "description": "Provides information about the fee that metamask takes for swaps. $1 is a decimal number."
  },
  "swapNQuotesWithDot": {
    "message": "$1 견적.",
    "description": "$1 is the number of quotes that the user can select from when opening the list of quotes on the 'view quote' screen"
  },
  "swapNewQuoteIn": {
    "message": "$1의 새 견적",
    "description": "Tells the user the amount of time until the currently displayed quotes are update. $1 is a time that is counting down from 1:00 to 0:00"
  },
  "swapNoTokensAvailable": {
    "message": "$1 단어와 일치하는 토큰이 없습니다",
    "description": "Tells the user that a given search string does not match any tokens in our token lists. $1 can be any string of text"
  },
  "swapOnceTransactionHasProcess": {
    "message": "$1토큰은 이 트랜잭션이 처리되면 회원님의 계정에 추가됩니다.",
    "description": "This message communicates the token that is being transferred. It is shown on the awaiting swap screen. The $1 will be a token symbol."
  },
  "swapPriceDifference": {
    "message": "$1 $2(~$3)을(를) $4 $5(~$6)(으)로 스왑하려고 합니다.",
    "description": "This message represents the price slippage for the swap.  $1 and $4 are a number (ex: 2.89), $2 and $5 are symbols (ex: ETH), and $3 and $6 are fiat currency amounts."
  },
  "swapPriceDifferenceTitle": {
    "message": "~$1%의 가격 차이",
    "description": "$1 is a number (ex: 1.23) that represents the price difference."
  },
  "swapPriceUnavailableDescription": {
    "message": "시장 가격 데이터가 부족하여 가격 영향을 파악할 수 없습니다. 스왑하기 전에 받게 될 토큰 수가 만족스러운지 컨펌하시기 바랍니다."
  },
  "swapPriceUnavailableTitle": {
    "message": "진행하기 전에 요율 확인"
  },
  "swapProcessing": {
    "message": "처리 중"
  },
  "swapQuoteDetails": {
    "message": "견적 세부 정보"
  },
  "swapQuoteNofM": {
    "message": "$1/$2개",
    "description": "A count of possible quotes shown to the user while they are waiting for quotes to be fetched. $1 is the number of quotes already loaded, and $2 is the total number of resources that we check for quotes. Keep in mind that not all resources will have a quote for a particular swap."
  },
  "swapQuoteSource": {
    "message": "견적 소스"
  },
  "swapQuotesExpiredErrorDescription": {
    "message": "새 견적을 요청해 최신 요율을 확인하세요."
  },
  "swapQuotesExpiredErrorTitle": {
    "message": "견적 시간 초과"
  },
  "swapQuotesNotAvailableDescription": {
    "message": "현재 이 거래 경로를 사용할 수 없습니다. 금액, 네트워크, 토큰을 변경하면 최적의 옵션을 찾아드립니다."
  },
  "swapQuotesNotAvailableErrorDescription": {
    "message": "금액 또는 슬리패지 설정을 조정한 후 다시 시도해 보세요."
  },
  "swapQuotesNotAvailableErrorTitle": {
    "message": "사용 가능한 견적 없음"
  },
  "swapRate": {
    "message": "요율"
  },
  "swapReceiving": {
    "message": "수신 중"
  },
  "swapReceivingInfoTooltip": {
    "message": "이것은 예상치입니다. 정확한 금액은 슬리패지에 따라 달라집니다."
  },
  "swapRequestForQuotation": {
    "message": "견적 요청"
  },
  "swapSelect": {
    "message": "선택"
  },
  "swapSelectAQuote": {
    "message": "견적 선택"
  },
  "swapSelectAToken": {
    "message": "토큰 선택"
  },
  "swapSelectQuotePopoverDescription": {
    "message": "다음은 여러 유동성 소스에서 수집한 전체 견적입니다."
  },
  "swapSelectToken": {
    "message": "토큰 선택"
  },
  "swapShowLatestQuotes": {
    "message": "최신 견적 표시"
  },
  "swapSlippageHighDescription": {
    "message": "입력한 슬리피지($1%)가 매우 높은 것으로 간주되어 불량률이 발생할 수 있습니다.",
    "description": "$1 is the amount of % for slippage"
  },
  "swapSlippageHighTitle": {
    "message": "높은 슬리피지"
  },
  "swapSlippageLowDescription": {
    "message": "이렇게 낮은 값은($1%) 스왑 실패로 이어질 수 있습니다",
    "description": "$1 is the amount of % for slippage"
  },
  "swapSlippageLowTitle": {
    "message": "낮은 슬리피지"
  },
  "swapSlippageNegativeDescription": {
    "message": "슬리피지는 0보다 크거나 같아야 합니다."
  },
  "swapSlippageNegativeTitle": {
    "message": "계속하려면 슬리피지를 높이세요"
  },
  "swapSlippageOverLimitDescription": {
    "message": "슬리피지 허용치는 반드시 15% 이하여야 합니다. 이 보다 높으면 비율이 나빠집니다."
  },
  "swapSlippageOverLimitTitle": {
    "message": "매우 높은 슬리피지"
  },
  "swapSlippagePercent": {
    "message": "$1%",
    "description": "$1 is the amount of % for slippage"
  },
  "swapSlippageTooltip": {
    "message": "주문 시점과 확인 시점 사이에 가격이 변동되는 현상을 \"슬리피지\"라고 합니다. 슬리피지가 \"최대 슬리피지\" 설정을 초과하면 스왑이 자동으로 취소됩니다."
  },
  "swapSlippageZeroDescription": {
    "message": "제로 슬리피지 견적 제공자가 거의 없어 견적의 경쟁력이 약화될 수 있습니다"
  },
  "swapSlippageZeroTitle": {
    "message": "제로 슬리피지 견적 제공자 소싱"
  },
  "swapSource": {
    "message": "유동성 소스"
  },
  "swapSuggested": {
    "message": "제안 스왑"
  },
  "swapSuggestedGasSettingToolTipMessage": {
    "message": "스왑은 복잡하고 시간에 민감한 트랜잭션입니다. 성공적인 스왑의 비용과 확신 사이의 적절한 균형을 위해 이 가스비를 권장합니다."
  },
  "swapSwapFrom": {
    "message": "다음에서 스왑"
  },
  "swapSwapSwitch": {
    "message": "토큰 주문 변환"
  },
  "swapSwapTo": {
    "message": "다음으로 스왑"
  },
  "swapToConfirmWithHwWallet": {
    "message": "하드웨어 지갑으로 컨펌하기 위해"
  },
  "swapTokenAddedManuallyDescription": {
    "message": "$1에서 이 토큰이 트랜잭션할 토큰이 맞는지 확인하세요.",
    "description": "$1 points the user to etherscan as a place they can verify information about a token. $1 is replaced with the translation for \"etherscan\""
  },
  "swapTokenAddedManuallyTitle": {
    "message": "토큰 직접 추가됨"
  },
  "swapTokenAvailable": {
    "message": "$1이(가) 계정에 추가되었습니다.",
    "description": "This message is shown after a swap is successful and communicates the exact amount of tokens the user has received for a swap. The $1 is a decimal number of tokens followed by the token symbol."
  },
  "swapTokenBalanceUnavailable": {
    "message": "$1 잔액을 불러오지 못했습니다.",
    "description": "This message communicates to the user that their balance of a given token is currently unavailable. $1 will be replaced by a token symbol"
  },
  "swapTokenNotAvailable": {
    "message": "이 지역에서는 토큰을 스왑할 수 없습니다"
  },
  "swapTokenToToken": {
    "message": "$1에서 $2(으)로 스왑",
    "description": "Used in the transaction display list to describe a swap. $1 and $2 are the symbols of tokens in involved in a swap."
  },
  "swapTokenVerifiedOn1SourceDescription": {
    "message": "$1 토큰은 1 소스에서만 확인됩니다. 계속 진행하기 전에 $2에서도 확인하세요.",
    "description": "$1 is a token name, $2 points the user to etherscan as a place they can verify information about a token. $1 is replaced with the translation for \"etherscan\""
  },
  "swapTokenVerifiedOn1SourceTitle": {
    "message": "잠재적 모조 토큰"
  },
  "swapTokenVerifiedSources": {
    "message": "$1 소스에서 컨펌함. $2에서 확인하세요.",
    "description": "$1 the number of sources that have verified the token, $2 points the user to a block explorer as a place they can verify information about the token."
  },
  "swapTooManyDecimalsError": {
    "message": "$1은(는) 소수점 이하 $2까지 허용됩니다.",
    "description": "$1 is a token symbol and $2 is the max. number of decimals allowed for the token"
  },
  "swapTransactionComplete": {
    "message": "트랜잭션 완료"
  },
  "swapTwoTransactions": {
    "message": "트랜잭션 2건"
  },
  "swapUnknown": {
    "message": "알 수 없음"
  },
  "swapZeroSlippage": {
    "message": "0% 슬리패지"
  },
  "swapsMaxSlippage": {
    "message": "슬리피지 허용치"
  },
  "swapsNotEnoughToken": {
    "message": "$1 부족",
    "description": "Tells the user that they don't have enough of a token for a proposed swap. $1 is a token symbol"
  },
  "swapsViewInActivity": {
    "message": "활동에서 보기"
  },
  "switch": {
    "message": "전환"
  },
  "switchEthereumChainConfirmationDescription": {
    "message": "이는 MetaMask에서 선택한 네트워크를 이전에 추가한 다음 네트워크로 전환하게 됩니다:"
  },
  "switchEthereumChainConfirmationTitle": {
    "message": "이 사이트가 네트워크를 전환하도록 허용하시겠습니까?"
  },
  "switchInputCurrency": {
    "message": "입력 통화 전환"
  },
  "switchNetwork": {
    "message": "네트워크 전환"
  },
  "switchNetworks": {
    "message": "네트워크 전환"
  },
  "switchToNetwork": {
    "message": "$1 네트워크로 전환",
    "description": "$1 represents the custom network that has previously been added"
  },
  "switchToThisAccount": {
    "message": "이 계정으로 전환"
  },
  "switchedNetworkToastDecline": {
    "message": "다시 표시 안 함"
  },
  "switchedNetworkToastMessage": {
    "message": "$1 계정이 현재 $2 네트워크에서 활성화되어 있습니다",
    "description": "$1 represents the account name, $2 represents the network name"
  },
  "switchedNetworkToastMessageNoOrigin": {
    "message": "이제 $1을(를) 사용 중입니다",
    "description": "$1 represents the network name"
  },
  "switchingNetworksCancelsPendingConfirmations": {
    "message": "네트워크를 전환하면 대기 중인 모든 컨펌 작업이 취소됩니다."
  },
  "symbol": {
    "message": "기호"
  },
  "symbolBetweenZeroTwelve": {
    "message": "기호는 11자 이하여야 합니다."
  },
  "tenPercentIncreased": {
    "message": "10% 인상"
  },
  "terms": {
    "message": "이용약관"
  },
  "termsOfService": {
    "message": "서비스 약관"
  },
  "termsOfUseAgreeText": {
    "message": " 본인은 MetaMask의 사용 및 관련 모든 기능에 적용되는 이용약관에 동의합니다"
  },
  "termsOfUseFooterText": {
    "message": "스크롤하여 모든 섹션의 내용을 확인하세요"
  },
  "termsOfUseTitle": {
    "message": "이용약관이 개정되었습니다"
  },
  "testNetworks": {
    "message": "테스트 네트워크"
  },
  "testnets": {
    "message": "테스트넷"
  },
  "theme": {
    "message": "테마"
  },
  "themeDescription": {
    "message": "원하는 MetaMask 테마를 선택하세요."
  },
  "thirdPartySoftware": {
    "message": "타사 소프트웨어 알림",
    "description": "Title of a popup modal displayed when installing a snap for the first time."
  },
  "threeMonthsAbbreviation": {
    "message": "3개월",
    "description": "Shortened form of '3 months'"
  },
  "time": {
    "message": "시간"
  },
  "tips": {
    "message": "팁"
  },
  "tipsForUsingAWallet": {
    "message": "지갑 사용 팁"
  },
  "tipsForUsingAWalletDescription": {
    "message": "토큰을 추가하면 웹3를 더 다양한 방법으로 사용할 수 있습니다."
  },
  "to": {
    "message": "수신"
  },
  "toAddress": {
    "message": "수신: $1",
    "description": "$1 is the address to include in the To label. It is typically shortened first using shortenAddress"
  },
  "toggleDecodeDescription": {
    "message": "트랜잭션 데이터는 4byte.directory와 Sourcify 서비스를 사용하여 디코딩하고 읽기 쉬운 형식으로 표시합니다. 이는 대기 중이거나 과거 트랜잭션의 결과를 이해하는 데 도움이 되지만, IP 주소를 공유하는 결과가 초래될 수 있습니다."
  },
  "token": {
    "message": "토큰"
  },
  "tokenAddress": {
    "message": "토큰 주소"
  },
  "tokenAlreadyAdded": {
    "message": "토큰이 이미 추가되었습니다."
  },
  "tokenAutoDetection": {
    "message": "토큰 자동 감지"
  },
  "tokenContractAddress": {
    "message": "토큰 계약 주소"
  },
  "tokenDecimal": {
    "message": "토큰 십진수"
  },
  "tokenDecimalFetchFailed": {
    "message": "토큰 십진수가 필요합니다. $1에서 찾아보세요"
  },
  "tokenDetails": {
    "message": "토큰 상세 정보"
  },
  "tokenFoundTitle": {
    "message": "$1개의 새 토큰을 찾았습니다"
  },
  "tokenId": {
    "message": "토큰 ID"
  },
  "tokenList": {
    "message": "토큰 목록:"
  },
  "tokenMarketplace": {
    "message": "토큰 마켓플레이스"
  },
  "tokenScamSecurityRisk": {
    "message": "토큰 사기 및 보안 위험"
  },
  "tokenStandard": {
    "message": "토큰 표준"
  },
  "tokenSymbol": {
    "message": "토큰 기호"
  },
  "tokens": {
    "message": "토큰"
  },
  "tokensFoundTitle": {
    "message": "$1개의 새 토큰을 찾았습니다",
    "description": "$1 is the number of new tokens detected"
  },
  "tokensInCollection": {
    "message": "컬렉션 내 토큰"
  },
  "tooltipApproveButton": {
    "message": "이해했습니다"
  },
  "tooltipSatusConnected": {
    "message": "연결됨"
  },
  "tooltipSatusConnectedUpperCase": {
    "message": "연결됨"
  },
  "tooltipSatusNotConnected": {
    "message": "연결되지 않음"
  },
  "total": {
    "message": "합계"
  },
  "totalVolume": {
    "message": "총 거래량"
  },
  "transaction": {
    "message": "트랜잭션"
  },
  "transactionCancelAttempted": {
    "message": "$2에서 가스비가 $1인 트랜잭션의 취소가 시도되었습니다"
  },
  "transactionCancelSuccess": {
    "message": "$2에서 성공적으로 트랜잭션을 취소했습니다"
  },
  "transactionConfirmed": {
    "message": "$2에서 트랜잭션이 컨펌되었습니다."
  },
  "transactionCreated": {
    "message": "$2에서 $1 값으로 생성된 트랜잭션"
  },
  "transactionDataFunction": {
    "message": "기능"
  },
  "transactionDetailGasHeading": {
    "message": "예상 가스비"
  },
  "transactionDetailMultiLayerTotalSubtitle": {
    "message": "금액 + 요금"
  },
  "transactionDropped": {
    "message": "$2에서의 트랜잭션이 중단되었습니다."
  },
  "transactionError": {
    "message": "트랜잭션 오류입니다. 계약 코드에 예외가 발생했습니다."
  },
  "transactionErrorNoContract": {
    "message": "비계약 주소에서 함수를 호출하고 있습니다."
  },
  "transactionErrored": {
    "message": "트랜잭션에 오류가 발생했습니다."
  },
  "transactionFlowNetwork": {
    "message": "네트워크"
  },
  "transactionHistoryBaseFee": {
    "message": "기본 수수료(GWEI)"
  },
  "transactionHistoryL1GasLabel": {
    "message": "총 L1 가스비"
  },
  "transactionHistoryL2GasLimitLabel": {
    "message": "L2 가스 한도"
  },
  "transactionHistoryL2GasPriceLabel": {
    "message": "L2 가스 가격"
  },
  "transactionHistoryMaxFeePerGas": {
    "message": "가스당 최대 수수료"
  },
  "transactionHistoryPriorityFee": {
    "message": "우선 수수료(GWEI)"
  },
  "transactionHistoryTotalGasFee": {
    "message": "총 가스비"
  },
  "transactionIdLabel": {
    "message": "트랜잭션 ID",
    "description": "Label for the source transaction ID field."
  },
  "transactionIncludesTypes": {
    "message": "이 트랜잭션에 포함된 사항: $1."
  },
  "transactionResubmitted": {
    "message": "$2에서 가스비를 $1(으)로 올린 트랜잭션이 다시 제출되었습니다."
  },
  "transactionSettings": {
    "message": "트랜잭션 설정"
  },
  "transactionSubmitted": {
    "message": "$2에서 가스비가 $1인 트랜잭션이 제출되었습니다."
  },
  "transactionTotalGasFee": {
    "message": "가스비 합계",
    "description": "Label for the total gas fee incurred in the transaction."
  },
  "transactionUpdated": {
    "message": "$2에서 트랜잭션이 업데이트되었습니다."
  },
  "transactions": {
    "message": "트랜잭션"
  },
  "transfer": {
    "message": "전송"
  },
  "transferCrypto": {
    "message": "암호화폐 전송"
  },
  "transferFrom": {
    "message": "전송 위치"
  },
  "transferRequest": {
    "message": "전송 요청"
  },
  "trillionAbbreviation": {
    "message": "T",
    "description": "Shortened form of 'trillion'"
  },
  "troubleConnectingToLedgerU2FOnFirefox": {
    "message": "Ledger 연결에 오류가 발생했습니다. $1",
    "description": "$1 is a link to the wallet connection guide;"
  },
  "troubleConnectingToLedgerU2FOnFirefox2": {
    "message": "하드웨어 지갑 연결 가이드를 확인하고 다시 시도하세요.",
    "description": "$1 of the ledger wallet connection guide"
  },
  "troubleConnectingToLedgerU2FOnFirefoxLedgerSolution": {
    "message": "Firefox 최신 버전을 사용하신다면 Firefox에서 U2F 지원 중단과 관련된 문제가 발생할 수 있습니다. $1 문제 해결 방법을 알아보세요.",
    "description": "It is a link to the ledger website for the workaround."
  },
  "troubleConnectingToLedgerU2FOnFirefoxLedgerSolution2": {
    "message": "여기에서",
    "description": "Second part of the error message; It is a link to the ledger website for the workaround."
  },
  "troubleConnectingToWallet": {
    "message": "$1 연결 도중 문제가 발생했습니다. $2을(를) 검토하고 다시 시도해 보세요.",
    "description": "$1 is the wallet device name; $2 is a link to wallet connection guide"
  },
  "troubleStarting": {
    "message": "MetaMask 실행 중 오류가 발생했습니다. 일시적인 오류일 수 있으니 확장 프로그램을 재시작해 보세요."
  },
  "tryAgain": {
    "message": "다시 시도"
  },
  "turnOff": {
    "message": "끄기"
  },
  "turnOffMetamaskNotificationsError": {
    "message": "알림을 비활성화하는 동안 오류가 발생했습니다. 나중에 다시 시도해 주세요."
  },
  "turnOn": {
    "message": "켜기"
  },
  "turnOnMetamaskNotifications": {
    "message": "알림 켜기"
  },
  "turnOnMetamaskNotificationsButton": {
    "message": "켜기"
  },
  "turnOnMetamaskNotificationsError": {
    "message": "알림을 생성하는 동안 오류가 발생했습니다. 나중에 다시 시도해 주세요."
  },
  "turnOnMetamaskNotificationsMessageFirst": {
    "message": "알림을 통해 지갑에서 무슨 일이 일어나고 있는지 계속 확인하세요."
  },
  "turnOnMetamaskNotificationsMessagePrivacyBold": {
    "message": "알림 설정."
  },
  "turnOnMetamaskNotificationsMessagePrivacyLink": {
    "message": "이 기능을 사용하는 동안 개인정보가 어떻게 보호되는지 알아보세요."
  },
  "turnOnMetamaskNotificationsMessageSecond": {
    "message": "지갑 알림 기능을 사용하려면 프로필을 사용해 기기 간에 일부 설정을 동기화해야 합니다. $1"
  },
  "turnOnMetamaskNotificationsMessageThird": {
    "message": "$1에서 언제든지 알림을 끌 수 있습니다"
  },
  "turnOnTokenDetection": {
    "message": "향상된 토큰 감지 켜기"
  },
  "tutorial": {
    "message": "튜토리얼"
  },
  "twelveHrTitle": {
    "message": "12시간:"
  },
  "u2f": {
    "message": "U2F",
    "description": "A name on an API for the browser to interact with devices that support the U2F protocol. On some browsers we use it to connect MetaMask to Ledger devices."
  },
  "unapproved": {
    "message": "승인되지 않음"
  },
  "unexpectedBehavior": {
    "message": "이 동작은 예상치 못한 것으로, 계정이 정상적으로 복구되었더라도 버그로 신고해야 합니다. 아래 링크를 통해 MetaMask에 버그를 신고해 주세요."
  },
  "units": {
    "message": "단위"
  },
  "unknown": {
    "message": "알 수 없음"
  },
  "unknownCollection": {
    "message": "제목 미지정 컬렉션"
  },
  "unknownNetworkForKeyEntropy": {
    "message": "알 수 없는 네트워크",
    "description": "Displayed on places like Snap install warning when regular name is not available."
  },
  "unknownQrCode": {
    "message": "오류: QR 코드를 식별할 수 없습니다."
  },
  "unlimited": {
    "message": "무제한"
  },
  "unlock": {
    "message": "잠금 해제"
  },
  "unlockMessage": {
    "message": "분산된 웹이 다음을 대기 중"
  },
  "unpin": {
    "message": "고정 해제"
  },
  "unrecognizedChain": {
    "message": "이 맞춤 네트워크는 인식되지 않았습니다.",
    "description": "$1 is a clickable link with text defined by the 'unrecognizedChanLinkText' key. The link will open to instructions for users to validate custom network details."
  },
  "unsendableAsset": {
    "message": "NFT(ERC-721) 토큰 전송은 현재 지원되지 않습니다.",
    "description": "This is an error message we show the user if they attempt to send an NFT asset type, for which currently don't support sending"
  },
  "unstableTokenPriceDescription": {
    "message": "이 토큰의 USD 가격은 변동성이 매우 커서 상호작용 시 큰 손실 위험이 있습니다."
  },
  "unstableTokenPriceTitle": {
    "message": "불안정한 토큰 가격"
  },
  "upArrow": {
    "message": "상승 화살표"
  },
  "update": {
    "message": "업데이트"
  },
  "updateEthereumChainConfirmationDescription": {
    "message": "이 사이트에서 기본 네트워크 URL 업데이트를 요청하고 있습니다. 기본값 및 네트워크 정보는 언제든지 수정할 수 있습니다."
  },
  "updateNetworkConfirmationTitle": {
    "message": "$1 업데이트",
    "description": "$1 represents network name"
  },
  "updateOrEditNetworkInformations": {
    "message": "정보를 업데이트하거나"
  },
  "updateRequest": {
    "message": "업데이트 요청"
  },
  "updatedRpcForNetworks": {
    "message": "네트워크 RPC 업데이트 완료"
  },
  "uploadDropFile": {
    "message": "여기에 파일을 드롭"
  },
  "uploadFile": {
    "message": "파일 업로드"
  },
  "urlErrorMsg": {
    "message": "URI에는 적절한 HTTP/HTTPS 접두사가 필요합니다."
  },
  "use4ByteResolution": {
    "message": "스마트 계약 디코딩"
  },
  "useMultiAccountBalanceChecker": {
    "message": "일괄 계정 잔액 요청"
  },
  "useMultiAccountBalanceCheckerSettingDescription": {
    "message": "계좌 잔액 요청을 일괄 처리하여 잔액을 더 빠르게 업데이트하세요. 이렇게 하면 계좌 잔액을 일괄적으로 가져올 수 있으므로 업데이트가 빨라져 더 나은 경험을 할 수 있습니다. 이 기능을 비활성화하면 제삼자가 회원님의 계정을 서로 연결할 가능성이 낮아질 수 있습니다."
  },
  "useNftDetection": {
    "message": "NFT 자동 감지"
  },
  "useNftDetectionDescriptionText": {
    "message": "MetaMask가 제삼자 서비스를 이용하여 회원님의 NFT를 추가할 수 있도록 합니다. NFT를 자동 감지하면 이러한 서비스에 IP와 계정 주소가 노출됩니다. 이 기능을 켜면 IP 주소가 이더리움 주소와 연결되고 사기꾼이 에어드랍한 가짜 NFT가 표시될 수 있습니다. 이러한 위험을 피하기 위해 수동으로 토큰을 추가할 수 있습니다."
  },
  "usePhishingDetection": {
    "message": "피싱 감지 사용"
  },
  "usePhishingDetectionDescription": {
    "message": "이더리움 사용자를 노리는 피싱 도메인에 대한 경고를 표시합니다"
  },
  "useSafeChainsListValidation": {
    "message": "네트워크 세부 정보 확인"
  },
  "useSafeChainsListValidationDescription": {
    "message": "MetaMask는 $1(이)라는 제삼자 서비스를 사용하여 정확하고 표준화된 네트워크 세부 정보를 표시합니다. 이를 통해 악성 또는 잘못된 네트워크에 연결할 가능성이 줄어듭니다. 이 기능을 사용하면 사용자의 IP 주소가 chainid.network에 노출됩니다."
  },
  "useSafeChainsListValidationWebsite": {
    "message": "chainid.network",
    "description": "useSafeChainsListValidationWebsite is separated from the rest of the text so that we can bold the third party service name in the middle of them"
  },
  "useTokenDetectionPrivacyDesc": {
    "message": "계정으로 전송된 토큰이 자동으로 표시되도록 하려면 타사 서버와의 통신을 통해 토큰 이미지를 불러와야 합니다. 이를 위해 타사 서버는 사용자의 IP 주소에 액세스하게 됩니다."
  },
  "usedByClients": {
    "message": "다양한 클라이언트에서 사용합니다."
  },
  "userName": {
    "message": "사용자 이름"
  },
  "userOpContractDeployError": {
    "message": "스마트 계약 계정에서 계약 배포는 지원되지 않습니다."
  },
  "version": {
    "message": "버전"
  },
  "view": {
    "message": "보기"
  },
  "viewActivity": {
    "message": "활동 보기"
  },
  "viewAllQuotes": {
    "message": "모든 견적 보기"
  },
  "viewContact": {
    "message": "연락처 보기"
  },
  "viewDetails": {
    "message": "세부 정보 보기"
  },
  "viewMore": {
    "message": "더 보기"
  },
  "viewOnBlockExplorer": {
    "message": "블록 탐색기에서 보기"
  },
  "viewOnCustomBlockExplorer": {
    "message": "$2에서 $1 보기",
    "description": "$1 is the action type. e.g (Account, Transaction, Swap) and $2 is the Custom Block Explorer URL"
  },
  "viewOnEtherscan": {
    "message": "Etherscan에서 $1 보기",
    "description": "$1 is the action type. e.g (Account, Transaction, Swap)"
  },
  "viewOnExplorer": {
    "message": "Explorer에서 보기"
  },
  "viewOnOpensea": {
    "message": "Opensea에서 보기"
  },
  "viewSolanaAccount": {
    "message": "솔라나 계정 보기"
  },
  "viewTransaction": {
    "message": "트랜잭션 보기"
  },
  "viewinExplorer": {
    "message": "Explorer에서 $1 보기",
    "description": "$1 is the action type. e.g (Account, Transaction, Swap)"
  },
  "visitSite": {
    "message": "사이트 방문"
  },
  "visitSupportDataConsentModalAccept": {
    "message": "컨펌"
  },
  "visitSupportDataConsentModalDescription": {
    "message": "MetaMask 식별자와 앱 버전을 지원 센터에 공유하시겠습니까? 문제 해결에 도움이 될 수 있으며, 선택 사항입니다."
  },
  "visitSupportDataConsentModalReject": {
    "message": "공유하지 않기"
  },
  "visitSupportDataConsentModalTitle": {
    "message": "지원팀과 장치 세부정보 공유"
  },
  "visitWebSite": {
    "message": "웹사이트를 방문하세요"
  },
  "wallet": {
    "message": "지갑"
  },
  "walletConnectionGuide": {
    "message": "당사의 하드웨어 지갑 연결 가이드"
  },
  "walletProtectedAndReadyToUse": {
    "message": "지갑이 보호되고 있으며 사용할 준비가 되었습니다. 다음에서 비밀 복구 구문을 확인할 수 있습니다: $1",
    "description": "$1 is the menu path to be shown with font weight bold"
  },
  "wantToAddThisNetwork": {
    "message": "이 네트워크를 추가하시겠습니까?"
  },
  "wantsToAddThisAsset": {
    "message": "이렇게 하면 다음 자산이 지갑에 추가됩니다"
  },
  "warning": {
    "message": "경고"
  },
  "warningFromSnap": {
    "message": "$1의 경고",
    "description": "$1 represents the name of the snap"
  },
  "watchEthereumAccountsDescription": {
    "message": "이 옵션을 켜면 공개 주소 또는 ENS 이름을 통해 이더리움 계정을 볼 수 있게 됩니다. 이 베타 기능에 대한 피드백을 보내주시려면 이 $1을(를) 작성해 주세요.",
    "description": "$1 is the link to a product feedback form"
  },
  "watchEthereumAccountsToggle": {
    "message": "이더리움 계정 모니터(베타)"
  },
  "watchOutMessage": {
    "message": "$1에 주의하세요.",
    "description": "$1 is a link with text that is provided by the 'securityMessageLinkForNetworks' key"
  },
  "weak": {
    "message": "약함"
  },
  "web3": {
    "message": "웹3"
  },
  "web3ShimUsageNotification": {
    "message": "현재의 웹사이트가 제거된 window.web3 API를 이용하려고 합니다. 이 사이트가 제대로 작동하지 않는 경우, $1을(를) 클릭해 자세히 알아보세요.",
    "description": "$1 is a clickable link."
  },
  "webhid": {
    "message": "WebHID",
    "description": "Refers to a interface for connecting external devices to the browser. Used for connecting ledger to the browser. Read more here https://developer.mozilla.org/en-US/docs/Web/API/WebHID_API"
  },
  "websites": {
    "message": "웹사이트",
    "description": "Used in the 'permission_rpc' message."
  },
  "welcomeBack": {
    "message": "재방문을 환영합니다!"
  },
  "welcomeToMetaMask": {
    "message": "시작하기"
  },
  "whatsThis": {
    "message": "이것은 무엇인가요?"
  },
  "willApproveAmountForBridging": {
    "message": "브릿지를 위해 $1을(를) 승인합니다."
  },
  "willApproveAmountForBridgingHardware": {
    "message": "하드웨어 지갑에서 두 개의 트랜잭션을 확인해야 합니다."
  },
  "withdrawing": {
    "message": "인출"
  },
  "wrongNetworkName": {
    "message": "기록에 따르면 네트워크 이름이 이 체인 ID와 일치하지 않습니다."
  },
  "yes": {
    "message": "예"
  },
  "you": {
    "message": "회원님"
  },
  "youDeclinedTheTransaction": {
    "message": "트랜잭션을 거부했습니다."
  },
  "youNeedToAllowCameraAccess": {
    "message": "이 기능을 사용하려면 카메라 액세스를 허용해야 합니다."
  },
  "youReceived": {
    "message": "받음:",
    "description": "Label indicating the amount and asset the user received."
  },
  "youSent": {
    "message": "보냄:",
    "description": "Label indicating the amount and asset the user sent."
  },
  "yourAccounts": {
    "message": "계정"
  },
  "yourActivity": {
    "message": "내 활동"
  },
  "yourBalance": {
    "message": "내 잔액"
  },
  "yourBalanceIsAggregated": {
    "message": "잔액이 집계되었습니다."
  },
  "yourNFTmayBeAtRisk": {
    "message": "NFT가 위험할 수 있습니다"
  },
  "yourNetworks": {
    "message": "내 네트워크"
  },
  "yourPrivateSeedPhrase": {
    "message": "비밀복구구문"
  },
  "yourTransactionConfirmed": {
    "message": "트랜잭션이 이미 확인되었습니다"
  },
  "yourTransactionJustConfirmed": {
    "message": "블록체인에서 거래가 확인되기 전에는 거래를 취소할 수 없습니다."
  },
  "yourWalletIsReady": {
    "message": "지갑이 준비되었습니다"
  }
}<|MERGE_RESOLUTION|>--- conflicted
+++ resolved
@@ -174,9 +174,6 @@
   "addBitcoinAccountLabel": {
     "message": "비트코인 계정"
   },
-  "addBitcoinTestnetAccountLabel": {
-    "message": "비트코인 계정 (테스트넷)"
-  },
   "addBlockExplorer": {
     "message": "블록 탐색기 추가"
   },
@@ -716,22 +713,6 @@
     "message": "B",
     "description": "Shortened form of 'billion'"
   },
-  "bitcoinSupportSectionTitle": {
-    "message": "비트코인"
-  },
-  "bitcoinSupportToggleDescription": {
-    "message": "이 기능을 켜면 기존 비밀복구구문에서 파생된 MetaMask 확장에 비트코인 계정을 추가할 수 있는 옵션을 이용할 수 있습니다. 이 기능은 실험적 베타 기능이므로 사용자의 책임하에 사용해야 합니다. 이 새로운 비트코인 경험에 대한 피드백을 보내려면 이 $1을(를) 작성해 주세요.",
-    "description": "$1 is the link to a product feedback form"
-  },
-  "bitcoinSupportToggleTitle": {
-    "message": "'새 비트코인 계정 추가(베타)' 활성화"
-  },
-  "bitcoinTestnetSupportToggleDescription": {
-    "message": "이 기능을 켜면 테스트 네트워크에 비트코인 계정을 추가할 수 있는 옵션이 제공됩니다."
-  },
-  "bitcoinTestnetSupportToggleTitle": {
-    "message": "'새 비트코인 계정 추가(테스트넷)' 활성화"
-  },
   "blockExplorerAccountAction": {
     "message": "계정",
     "description": "This is used with viewOnEtherscan and viewInExplorer e.g View Account in Explorer"
@@ -1060,13 +1041,8 @@
     "message": "네트워크 선택"
   },
   "chooseYourNetworkDescription": {
-<<<<<<< HEAD
-    "message": "가능한 가장 안정적인 비공개 이더리움 액세스를 위해 Infura를 원격 프로시저 호출(RPC) 공급업체로 선정하였습니다. 사용자는 개인적으로 원하는 RPC를 선택할 수 있습니다. 하지만, 모든 RPC가 트랜잭션을 위해 사용자의 IP 주소와 이더리움 지갑을 받게된다는 점을 잊지 말아야 합니다. Infura의 데이터 처리 방법은 $1에서 상세히 확인할 수 있습니다.",
-    "description": "$1 is a link to the privacy policy"
-=======
     "message": "기본 설정과 구성을 사용할 경우, MetaMask는 Infura를 기본 원격 프로시저 호출(RPC) 제공업체로 사용하여 가능한 가장 안정적이고 공개성이 낮은 방식으로 이더리움 데이터에 접근할 수 있도록 합니다. 일부 제한된 경우에는 사용자에게 최상의 사용 경험을 제공하기 위해 다른 RPC 제공업체를 사용할 수 있습니다. 직접 RPC를 선택할 수도 있지만, 어떤 RPC를 사용하든 트랜잭션을 수행하려면 본인의 IP 주소와 이더리움 지갑 주소가 해당 RPC로 전송된다는 점을 유의하세요. Infura가 EVM 계정 데이터를 처리하는 방식에 대해 더 알고 싶다면 $1 내용을 확인하시고, Solana 계정에 대한 정보는 $2의 내용을 참고하세요.",
     "description": "$1 is a link to the privacy policy, $2 is a link to Solana accounts support"
->>>>>>> c9f5c5a9
   },
   "chooseYourNetworkDescriptionCallToAction": {
     "message": "여기를 클릭하세요"
@@ -1139,9 +1115,6 @@
   "confirm": {
     "message": "컨펌"
   },
-  "confirmAccountType": {
-    "message": "유형"
-  },
   "confirmAccountTypeSmartContract": {
     "message": "스마트 계정"
   },
@@ -1483,10 +1456,6 @@
   "creatorAddress": {
     "message": "크리에이터 주소"
   },
-  "crossChainAggregatedBalancePopover": {
-    "message": "이는 모든 네트워크에서 소유한 모든 토큰의 가치를 반영합니다. ETH나 다른 통화로 이 가치를 보고 싶으면 $1(으)로 이동하세요.",
-    "description": "$1 represents the settings page"
-  },
   "crossChainSwapsLink": {
     "message": "MetaMask Portfolio로 네트워크 간 스왑"
   },
@@ -2921,16 +2890,11 @@
   "ledgerLocked": {
     "message": "Ledger 장치에 연결할 수 없습니다. 장치의 잠금이 해제되어 있고 이더리움 앱이 열려 있는지 확인하세요."
   },
-<<<<<<< HEAD
-  "ledgerMultipleDevicesUnsupportedErrorMessage": {
-    "message": "여러 Ledger 장치를 동시에 연결할 수 없습니다. 새 Ledger 장치를 연결하려면 이전 장치를 먼저 연결 해제해야 합니다."
-=======
   "ledgerMultipleDevicesUnsupportedInfoDescription": {
     "message": "새 장치를 연결하려면 이전 장치의 연결을 해제하세요."
   },
   "ledgerMultipleDevicesUnsupportedInfoTitle": {
     "message": "한 번에 하나의 Ledger만 연결할 수 있습니다"
->>>>>>> c9f5c5a9
   },
   "ledgerTimeout": {
     "message": "Ledger Live의 응답 시간이 너무 길거나 연결 시간을 초과했습니다. Ledger Live 앱이 열려 있고 장치의 잠금이 해제되어 있는지 확인하세요."
@@ -3681,10 +3645,6 @@
     "message": "$1 트랜잭션에 실패했습니다! $2",
     "description": "Content of the browser notification that appears when a transaction fails"
   },
-  "notificationTransactionFailedMessageMMI": {
-    "message": "트랜잭션 실패! $1",
-    "description": "Content of the browser notification that appears when a transaction fails in MMI"
-  },
   "notificationTransactionFailedTitle": {
     "message": "실패한 트랜잭션",
     "description": "Title of the browser notification that appears when a transaction fails"
@@ -3901,29 +3861,11 @@
   "onboardingPinExtensionTitle": {
     "message": "MetaMask 설치가 완료되었습니다!"
   },
-<<<<<<< HEAD
-  "oneDayAbbreviation": {
-    "message": "1일",
-    "description": "Shortened form of '1 day'"
-  },
-  "oneMonthAbbreviation": {
-    "message": "1개월",
-    "description": "Shortened form of '1 month'"
-  },
-  "oneWeekAbbreviation": {
-    "message": "1주일",
-    "description": "Shortened form of '1 week'"
-  },
-  "oneYearAbbreviation": {
-    "message": "1년",
-    "description": "Shortened form of '1 year'"
-=======
   "onekey": {
     "message": "OneKey"
   },
   "only": {
     "message": "전용"
->>>>>>> c9f5c5a9
   },
   "onlyConnectTrust": {
     "message": "신뢰하는 사이트만 연결하세요. $1",
@@ -4330,13 +4272,8 @@
     "description": "$1 is a number of additional but unshown items in a list- this message will be shown in place of those items"
   },
   "popularNetworkAddToolTip": {
-<<<<<<< HEAD
-    "message": "이러한 네트워크 중 일부는 제삼자에 의존합니다. 이러한 연결은 안정성이 떨어지거나 제삼자가 활동을 추적할 수 있습니다. $1",
-    "description": "$1 is Learn more link"
-=======
     "message": "이러한 네트워크 중 일부는 제삼자에 의존합니다. 이러한 연결은 안정성이 떨어지거나 제삼자가 활동을 추적할 수 있습니다.",
     "description": "Learn more link"
->>>>>>> c9f5c5a9
   },
   "popularNetworks": {
     "message": "인기 네트워크"
@@ -4403,18 +4340,6 @@
   "productAnnouncements": {
     "message": "제품 공지"
   },
-  "profileSync": {
-    "message": "프로필 동기화"
-  },
-  "profileSyncConfirmation": {
-    "message": "프로필 동기화를 끄면 알림을 받을 수 없게 됩니다."
-  },
-  "profileSyncDescription": {
-    "message": "MetaMask가 기기 간에 일부 설정을 동기화하는 데 사용할 프로필을 생성합니다. 알림을 받으려면 프로필이 필요합니다. $1."
-  },
-  "profileSyncPrivacyLink": {
-    "message": "개인 정보 보호 방법 알아보기"
-  },
   "proposedApprovalLimit": {
     "message": "제안된 승인 한도"
   },
@@ -6313,10 +6238,6 @@
     "message": "타사 소프트웨어 알림",
     "description": "Title of a popup modal displayed when installing a snap for the first time."
   },
-  "threeMonthsAbbreviation": {
-    "message": "3개월",
-    "description": "Shortened form of '3 months'"
-  },
   "time": {
     "message": "시간"
   },
@@ -6875,9 +6796,6 @@
   },
   "yourBalance": {
     "message": "내 잔액"
-  },
-  "yourBalanceIsAggregated": {
-    "message": "잔액이 집계되었습니다."
   },
   "yourNFTmayBeAtRisk": {
     "message": "NFT가 위험할 수 있습니다"
