{
  "CSS_loadingTakingTooLongActionText": {
    "message": "문제가 지속되면 MetaMask를 다시 실행하세요.",
    "description": "Second line of the message that is shown when the initial loading of the MetaMask UI takes a very long time."
  },
  "CSS_loadingTakingTooLongMessageText": {
    "message": "로딩이 평소보다 오래 걸립니다.",
    "description": "First line of the message that is shown when the initial loading of the MetaMask UI takes a very long time."
  },
  "QRHardwareInvalidTransactionTitle": {
    "message": "오류"
  },
  "QRHardwareMismatchedSignId": {
    "message": "일치하지 않는 트랜잭션 데이터. 트랜잭션 세부 정보를 확인하세요."
  },
  "QRHardwarePubkeyAccountOutOfRange": {
    "message": "더 이상 계정이 없습니다. 아래 목록에 없는 다른 계정에 액세스하려면 하드웨어 지갑을 다시 연결하고 선택하세요."
  },
  "QRHardwareScanInstructions": {
    "message": "QR 코드를 카메라 앞에 놓으세요. 화면이 흐릿하지만 판독에 영향을 미치지 않습니다."
  },
  "QRHardwareSignRequestCancel": {
    "message": "거부"
  },
  "QRHardwareSignRequestDescription": {
    "message": "지갑으로 가입한 후 '서명 받기'를 클릭하여 서명을 받으세요."
  },
  "QRHardwareSignRequestGetSignature": {
    "message": "서명 받기"
  },
  "QRHardwareSignRequestSubtitle": {
    "message": "지갑으로 QR 코드 스캔"
  },
  "QRHardwareSignRequestTitle": {
    "message": "서명 요청"
  },
  "QRHardwareUnknownQRCodeTitle": {
    "message": "오류"
  },
  "QRHardwareUnknownWalletQRCode": {
    "message": "잘못된 QR 코드입니다. 하드웨어 지갑의 동기화 QR 코드를 스캔하세요."
  },
  "QRHardwareWalletImporterTitle": {
    "message": "QR 코드 스캔"
  },
  "QRHardwareWalletSteps1Description": {
    "message": "아래의 QR 코드 공식 지원 협력업체 목록에서 선택할 수 있습니다."
  },
  "QRHardwareWalletSteps1Title": {
    "message": "QR 하드웨어 지갑을 연결하세요"
  },
  "QRHardwareWalletSteps2Description": {
    "message": "N그레이브 제로"
  },
  "SrpListHideAccounts": {
    "message": "계정 $1개 숨기기",
    "description": "$1 is the number of accounts"
  },
  "SrpListHideSingleAccount": {
    "message": "계정 1개 숨기기"
  },
  "SrpListShowAccounts": {
    "message": "계정 $1개 표시",
    "description": "$1 is the number of accounts"
  },
  "SrpListShowSingleAccount": {
    "message": "계정 1개 표시"
  },
  "about": {
    "message": "정보"
  },
  "accept": {
    "message": "동의"
  },
  "acceptTermsOfUse": {
    "message": "$1의 내용을 읽고 이에 동의합니다",
    "description": "$1 is the `terms` message"
  },
  "accessingYourCamera": {
    "message": "카메라에 접근 중..."
  },
  "account": {
    "message": "계정"
  },
  "accountActivity": {
    "message": "계정 활동"
  },
  "accountActivityText": {
    "message": "알림을 수신할 계정을 선택하세요."
  },
  "accountAlreadyExistsLogin": {
    "message": "로그인"
  },
  "accountAlreadyExistsLoginDescription": {
    "message": "'$1'을(를) 사용하는 지갑이 이미 존재합니다. 대신 로그인하시겠습니까?",
    "description": "$1 is the account email"
  },
  "accountAlreadyExistsTitle": {
    "message": "이미 존재하는 지갑"
  },
  "accountDetails": {
    "message": "계정 세부 정보"
  },
  "accountIdenticon": {
    "message": "계정 식별 아이콘"
  },
  "accountIsntConnectedToastText": {
    "message": "$1은(는) $2에 연결되지 않았습니다"
  },
  "accountName": {
    "message": "계정 이름"
  },
  "accountNameDuplicate": {
    "message": "이 계정 이름은 이미 존재합니다.",
    "description": "This is an error message shown when the user enters a new account name that matches an existing account name"
  },
  "accountNameReserved": {
    "message": "이 계정 이름은 예약되었습니다",
    "description": "This is an error message shown when the user enters a new account name that is reserved for future use"
  },
  "accountNotFoundCreateOne": {
    "message": "예, 새 지갑 생성"
  },
  "accountNotFoundDescription": {
    "message": "'$1'에 대한 지갑을 찾을 수 없습니다. 이 로그인으로 새 지갑을 만드시겠습니까?",
    "description": "$1 is the account email"
  },
  "accountNotFoundTitle": {
    "message": "지갑을 찾을 수 없음"
  },
  "accountOptions": {
    "message": "계정 옵션"
  },
  "accountPermissionToast": {
    "message": "계정 권한이 업데이트됨"
  },
  "accountSelectionRequired": {
    "message": "계정을 선택해야 합니다!"
  },
  "accountTypeNotSupported": {
    "message": "지원하지 않는 계정 유형"
  },
  "accounts": {
    "message": "계정"
  },
  "accountsConnected": {
    "message": "계정 연결됨"
  },
  "accountsPermissionsTitle": {
    "message": "계정 보기 및 트랜잭션 제안"
  },
  "accountsSmallCase": {
    "message": "계정"
  },
  "active": {
    "message": "활성"
  },
  "activity": {
    "message": "활동"
  },
  "activityLog": {
    "message": "활동 로그"
  },
  "add": {
    "message": "추가"
  },
  "addACustomNetwork": {
    "message": "사용자 지정 네트워크 추가"
  },
  "addANetwork": {
    "message": "네트워크 추가"
  },
  "addANickname": {
    "message": "닉네임 추가"
  },
  "addAUrl": {
    "message": "URL 추가"
  },
  "addAccount": {
    "message": "계정 추가"
  },
  "addAccountFromNetwork": {
    "message": "$1 계정 추가",
    "description": "$1 is the network name, e.g. Bitcoin or Solana"
  },
  "addAccountOrWallet": {
    "message": "계정 또는 지갑 추가"
  },
  "addAccountToMetaMask": {
    "message": "MetaMask에 계정 추가"
  },
  "addAcquiredTokens": {
    "message": "MetaMask를 이용해 얻은 토큰 추가"
  },
  "addAlias": {
    "message": "별칭 추가"
  },
  "addBitcoinAccountLabel": {
    "message": "비트코인 계정"
  },
  "addBlockExplorer": {
    "message": "블록 탐색기 추가"
  },
  "addBlockExplorerUrl": {
    "message": "블록 탐색기 URL 추가"
  },
  "addContact": {
    "message": "연락처 추가"
  },
  "addCustomNetwork": {
    "message": "맞춤 네트워크 추가"
  },
  "addEthereumChainWarningModalHeader": {
    "message": "신뢰할 수 있는 경우에만 이 RPC 공급입체를 추가하세요. $1",
    "description": "$1 is addEthereumChainWarningModalHeaderPartTwo passed separately so that it can be bolded"
  },
  "addEthereumChainWarningModalHeaderPartTwo": {
    "message": "악성 공급업체는 블록체인 상태와 네트워크 활동을 거짓으로 보고할 수 있습니다."
  },
  "addEthereumChainWarningModalListHeader": {
    "message": "다음과 같은 권한이 부여되기에 신뢰할 수 있는 공급업체만 추가해야 합니다."
  },
  "addEthereumChainWarningModalListPointOne": {
    "message": "사용자의 계정과 IP 주소를 확인하고 서로를 연결하세요"
  },
  "addEthereumChainWarningModalListPointThree": {
    "message": "계정 잔액 및 기타 블록체인 상황 표시"
  },
  "addEthereumChainWarningModalListPointTwo": {
    "message": "트랜잭션을 브로드캐스팅합니다"
  },
  "addEthereumChainWarningModalTitle": {
    "message": "이더리움 메인넷에 새로운 RPC 공급업체를 추가하려고 합니다"
  },
  "addEthereumWatchOnlyAccount": {
    "message": "이더리움 계정 모니터(베타)"
  },
  "addFriendsAndAddresses": {
    "message": "신뢰하는 친구 및 주소 추가"
  },
  "addHardwareWalletLabel": {
    "message": "하드웨어 지갑"
  },
  "addIPFSGateway": {
    "message": "선호하는 IPFS 게이트웨이를 추가하세요"
  },
  "addImportAccount": {
    "message": "계정 또는 하드웨어 지갑 추가"
  },
  "addMemo": {
    "message": "메모 추가"
  },
  "addNetwork": {
    "message": "네트워크 추가"
  },
  "addNetworkConfirmationTitle": {
    "message": "$1 추가",
    "description": "$1 represents network name"
  },
  "addNewAccount": {
    "message": "새 이더리움 계정 추가"
  },
  "addNewEthereumAccountLabel": {
    "message": "이더리움 계정"
  },
  "addNewSolanaAccountLabel": {
    "message": "솔라나 계정"
  },
  "addNft": {
    "message": "NFT 추가"
  },
  "addNfts": {
    "message": "NFT 추가"
  },
  "addNonEvmAccount": {
    "message": "$1 계정 추가",
    "description": "$1 is the non EVM network where the account is going to be created, e.g. Bitcoin or Solana"
  },
  "addNonEvmAccountFromNetworkPicker": {
    "message": "$1 네트워크를 활성화하려면 $2 계정을 만들어야 합니다.",
    "description": "$1 is the non EVM network where the account is going to be created, e.g. Solana Mainnet or Solana Devnet. $2 is the account type, e.g. Bitcoin or Solana"
  },
  "addRpcUrl": {
    "message": "RPC URL 추가"
  },
  "addSnapAccountToggle": {
    "message": "\"계정 Snap 추가(베타)\" 활성화"
  },
  "addSnapAccountsDescription": {
    "message": "이 기능을 사용하면 계정 목록에서 바로 새 베타 계정 Snap을 추가할 수 있습니다. 설치하는 계정 Snap은 타사 서비스라는 점을 명심하세요."
  },
  "addSuggestedNFTs": {
    "message": "추천 NFT 추가"
  },
  "addSuggestedTokens": {
    "message": "추천 토큰 추가"
  },
  "addToken": {
    "message": "토큰 추가"
  },
  "addTokenByContractAddress": {
    "message": "이 토큰을 찾을 수 없으신가요? 토큰 주소를 붙여넣으면 토큰을 직접 추가할 수 있습니다. 토큰의 계약 주소는 $1에서 찾을 수 있습니다",
    "description": "$1 is a blockchain explorer for a specific network, e.g. Etherscan for Ethereum"
  },
  "addUrl": {
    "message": "URL 추가"
  },
  "addingAccount": {
    "message": "계정 추가"
  },
  "addingCustomNetwork": {
    "message": "네트워크 추가"
  },
  "additionalNetworks": {
    "message": "추가 네트워크"
  },
  "address": {
    "message": "주소"
  },
  "addressCopied": {
    "message": "주소가 복사되었습니다"
  },
  "addressMismatch": {
    "message": "사이트 주소 불일치"
  },
  "addressMismatchOriginal": {
    "message": "현재 URL: $1",
    "description": "$1 replaced by origin URL in confirmation request"
  },
  "addressMismatchPunycode": {
    "message": "Punycode 버전: $1",
    "description": "$1 replaced by punycode version of the URL in confirmation request"
  },
  "addresses": {
    "message": "주소",
    "description": "Multichain account menu item for linking to addresses page"
  },
  "advanced": {
    "message": "고급"
  },
  "advancedBaseGasFeeToolTip": {
    "message": "트랜잭션이 블록에 포함되면 최대 기본 요금과 실제 기본 요금 간의 차액이 환불됩니다. 총 금액은 최대 기본 요금(GWEI 단위) 곱하기 가스 한도로 계산합니다."
  },
  "advancedDetailsDataDesc": {
    "message": "데이터"
  },
  "advancedDetailsHexDesc": {
    "message": "16진수"
  },
  "advancedDetailsNonceDesc": {
    "message": "논스"
  },
  "advancedDetailsNonceTooltip": {
    "message": "계정의 트랜잭션 번호입니다. 첫 트랜잭션의 논스는 0이며 이는 순차적으로 증가합니다."
  },
  "advancedGasFeeDefaultOptIn": {
    "message": "이 수치를 $1 네트워크의 기본값으로 저장합니다.",
    "description": "$1 is the current network name."
  },
  "advancedGasFeeModalTitle": {
    "message": "고급 가스비"
  },
  "advancedGasPriceTitle": {
    "message": "가스 가격"
  },
  "advancedPriorityFeeToolTip": {
    "message": "우선 요금(일명 \"채굴자 팁\")이란 내 트랜잭션을 우선 거래한 것에 대한 인센티브로 채굴자에게 직접 전달되는 금액입니다."
  },
  "airDropPatternDescription": {
    "message": "해당 토큰의 온체인 기록에서 의심스러운 에어드롭 활동이 확인되었습니다."
  },
  "airDropPatternTitle": {
    "message": "에어드롭 패턴"
  },
  "airgapVault": {
    "message": "에어갭 볼트"
  },
  "alert": {
    "message": "경고"
  },
  "alertAccountTypeUpgradeMessage": {
    "message": "스마트 계정으로 업그레이드 중입니다. 계정 주소는 그대로 유지되며, 더욱 빠른 속도의 트랜잭션을 더 낮은 네트워크 수수료로 이용할 수 있습니다. $1."
  },
  "alertAccountTypeUpgradeTitle": {
    "message": "계정 유형"
  },
  "alertActionBuyWithNativeCurrency": {
    "message": "$1 매수"
  },
  "alertActionUpdateGas": {
    "message": "가스 한도 업데이트"
  },
  "alertActionUpdateGasFee": {
    "message": "수수료 업데이트"
  },
  "alertActionUpdateGasFeeLevel": {
    "message": "가스 옵션 업데이트"
  },
  "alertContentMultipleApprovals": {
    "message": "이 트랜잭션에 필요하지 않음에도 불구하고 다른 사람이 토큰을 인출할 수 있도록 승인하고 있습니다."
  },
  "alertDisableTooltip": {
    "message": "\"설정 > 경고\"에서 변경할 수 있습니다"
  },
  "alertMessageAddressMismatchWarning": {
    "message": "공격자는 사이트 주소를 약간 변경하여 유사 사이트를 만들기도 합니다. 계속하기 전에 정상적인 사이트와 상호 작용하고 있는지 확인하세요."
  },
  "alertMessageAddressTrustSignal": {
    "message": "이 요청을 컨펌하면 자산을 사기꾼에게 잃을 수 있습니다."
  },
  "alertMessageChangeInSimulationResults": {
    "message": "이 트랜잭션의 예상 변경 사항이 업데이트되었습니다. 계속하기 전에 자세히 검토하세요."
  },
  "alertMessageFirstTimeInteraction": {
    "message": "이 주소와 처음으로 상호 작용합니다. 계속하기 전에 주소가 올바른지 확인하세요."
  },
  "alertMessageGasEstimateFailed": {
    "message": "정확한 수수료를 제공할 수 없으며 예상 수수료가 높을 수 있습니다. 사용자 지정 가스 한도를 입력하는 것이 좋지만 트랜잭션이 여전히 실패할 위험이 있습니다."
  },
  "alertMessageGasFeeLow": {
    "message": "낮은 수수료를 선택하면 트랜잭션 속도가 느려지고 대기 시간이 길어집니다. 트랜잭션 속도를 높이려면 시장 수수료 또는 공격적 수수료 옵션을 선택하세요."
  },
  "alertMessageGasTooLow": {
    "message": "이 트랜잭션을 계속 진행하려면, 가스 한도를 21000 이상으로 늘려야 합니다."
  },
  "alertMessageInsufficientBalanceWithNativeCurrency": {
    "message": "계정에 네트워크 수수료를 지불할 만큼의 $1(이)가 부족합니다."
  },
  "alertMessageNoGasPrice": {
    "message": "수수료를 직접 업데이트할 때까지는 이 트랜잭션을 진행할 수 없습니다."
  },
  "alertMessageOriginTrustSignalMalicious": {
    "message": "이 사이트는 악성으로 식별되었습니다. 이 사이트와의 상호작용은 권장하지 않습니다."
  },
  "alertMessageOriginTrustSignalWarning": {
    "message": "이 사이트는 의심스러운 사이트로 식별되었습니다. 이 사이트와의 상호작용은 권장하지 않습니다."
  },
  "alertMessageSignInDomainMismatch": {
    "message": "요청을 보낸 사이트에 로그인되어 있지 않습니다. 이는 로그인 정보를 도용하려는 시도일 수 있습니다."
  },
  "alertMessageSignInWrongAccount": {
    "message": "이 사이트에서 잘못된 계정으로 로그인하라고 요청합니다."
  },
  "alertModalAcknowledge": {
    "message": "위험성을 인지했으며, 계속 진행합니다"
  },
  "alertModalDetails": {
    "message": "경고 세부 사항"
  },
  "alertModalReviewAllAlerts": {
    "message": "모든 경고 검토하기"
  },
  "alertReasonChangeInSimulationResults": {
    "message": "결과가 변경되었습니다"
  },
  "alertReasonFirstTimeInteraction": {
    "message": "첫 상호작용"
  },
  "alertReasonGasEstimateFailed": {
    "message": "잘못된 수수료"
  },
  "alertReasonGasFeeLow": {
    "message": "느린 속도"
  },
  "alertReasonGasTooLow": {
    "message": "낮은 가스 한도"
  },
  "alertReasonInsufficientBalance": {
    "message": "자금 부족"
  },
  "alertReasonMultipleApprovals": {
    "message": "불필요한 승인"
  },
  "alertReasonNoGasPrice": {
    "message": "수수료 견적 제공 불가"
  },
  "alertReasonOriginTrustSignalMalicious": {
    "message": "악성 사이트"
  },
  "alertReasonOriginTrustSignalWarning": {
    "message": "의심스러운 사이트"
  },
  "alertReasonPendingTransactions": {
    "message": "보류 중인 트랜잭션"
  },
  "alertReasonSignIn": {
    "message": "의심스러운 로그인 요청"
  },
  "alertReasonWrongAccount": {
    "message": "잘못된 계정"
  },
  "alertSelectedAccountWarning": {
    "message": "이 요청은 지갑에서 선택한 것과 다른 계정에 대한 것입니다. 다른 계정을 사용하려면 사이트에 연결하세요."
  },
  "alerts": {
    "message": "경고"
  },
  "all": {
    "message": "모두"
  },
  "allNetworks": {
    "message": "모든 네트워크"
  },
  "allPermissions": {
    "message": "모든 권한"
  },
  "allTimeHigh": {
    "message": "역대 최고"
  },
  "allTimeLow": {
    "message": "역대 최저"
  },
  "allowNotifications": {
    "message": "알림 허용"
  },
  "allowWithdrawAndSpend": {
    "message": "$1에서 다음 금액까지 인출 및 지출하도록 허용:",
    "description": "The url of the site that requested permission to 'withdraw and spend'"
  },
  "amount": {
    "message": "금액"
  },
  "amountReceived": {
    "message": "수취 금액"
  },
  "amountSent": {
    "message": "송금액"
  },
  "andForListItems": {
    "message": "$1, 그리고 $2",
    "description": "$1 is the first item, $2 is the last item in a list of items. Used in Snap Install Warning modal."
  },
  "andForTwoItems": {
    "message": "$1 및 $2",
    "description": "$1 is the first item, $2 is the second item. Used in Snap Install Warning modal."
  },
  "appDescription": {
    "message": "전 세계에서 가장 신뢰받는 암호화폐 지갑",
    "description": "The description of the application"
  },
  "appName": {
    "message": "MetaMask",
    "description": "The name of the application"
  },
  "appNameBeta": {
    "message": "MetaMask Beta",
    "description": "The name of the application (Beta)"
  },
  "appNameFlask": {
    "message": "MetaMask Flask",
    "description": "The name of the application (Flask)"
  },
  "apply": {
    "message": "적용"
  },
  "approve": {
    "message": "지출 한도 승인"
  },
  "approveButtonText": {
    "message": "승인"
  },
  "approveIncreaseAllowance": {
    "message": "지출 한도 $1 증액",
    "description": "The token symbol that is being approved"
  },
  "approveSpendingCap": {
    "message": "$1 지출 한도 승인",
    "description": "The token symbol that is being approved"
  },
  "approved": {
    "message": "승인됨"
  },
  "approvedOn": {
    "message": "$1에 승인",
    "description": "$1 is the approval date for a permission"
  },
  "approvedOnForAccounts": {
    "message": "$2 관련하여 $1에 승인됨",
    "description": "$1 is the approval date for a permission. $2 is the AvatarGroup component displaying account images."
  },
  "areYouSure": {
    "message": "확실한가요?"
  },
  "asset": {
    "message": "자산"
  },
  "assetChartNoHistoricalPrices": {
    "message": "과거 데이터를 불러올 수 없습니다"
  },
  "assetMultipleNFTsBalance": {
    "message": "NFT $1개"
  },
  "assetOptions": {
    "message": "자산 옵션"
  },
  "assetSingleNFTBalance": {
    "message": "NFT $1개"
  },
  "assets": {
    "message": "자산"
  },
  "assetsDescription": {
    "message": "지갑에서 토큰을 자동으로 감지하고, NFT를 표시하며, 계정 잔액을 일괄 업데이트하세요."
  },
  "attemptToCancelSwapForFree": {
    "message": "무료 스왑 취소 시도"
  },
  "attributes": {
    "message": "속성"
  },
  "attributions": {
    "message": "속성"
  },
  "auroraRpcDeprecationMessage": {
    "message": "Infura RPC URL은 더 이상 Aurora를 지원하지 않습니다."
  },
  "authorizedPermissions": {
    "message": "다음 권한을 승인했습니다."
  },
  "autoDetectTokens": {
    "message": "토큰 자동 감지"
  },
  "autoDetectTokensDescription": {
    "message": "지갑에서 받은 새로운 토큰을 감지해 표시하기 위해 타사 API를 사용합니다. 이 서비스를 이용하여 데이터를 자동으로 가져오기 원치 않으시면 해당 기능을 끄세요. $1",
    "description": "$1 is a link to a support article"
  },
  "autoLockTimeLimit": {
    "message": "자동 잠금 타이머(분)"
  },
  "autoLockTimeLimitDescription": {
    "message": "MetaMask가 잠길 때까지 걸리는 시간을 분 단위로 설정합니다."
  },
  "average": {
    "message": "평균"
  },
  "back": {
    "message": "뒤로"
  },
  "backup": {
    "message": "백업"
  },
  "backupAndSync": {
    "message": "백업 및 동기화"
  },
  "backupAndSyncBasicFunctionalityNameMention": {
    "message": "기본 기능"
  },
  "backupAndSyncEnable": {
    "message": "백업 및 동기화 켜기"
  },
  "backupAndSyncEnableConfirmation": {
    "message": "백업 및 동기화를 켜면 $1도 함께 켜집니다. 계속하시겠습니까?",
    "description": "$1 is backupAndSyncBasicFunctionalityNameMention in bold."
  },
  "backupAndSyncEnableDescription": {
    "message": "백업 및 동기화를 통해 사용자 지정 설정과 기능을 암호화된 상태로 저장할 수 있습니다. 이 기능은 MetaMask를 여러 기기에서 동일하게 사용할 수 있게 해주며, MetaMask를 재설치할 경우 설정과 기능을 복원해 줍니다. 비밀복구구문은 백업되지 않습니다. $1.",
    "description": "$1 is link to the backup and sync privacy policy."
  },
  "backupAndSyncEnableDescriptionUpdatePreferences": {
    "message": "언제든지 $1에서 설정을 변경할 수 있습니다",
    "description": "$1 is a bolded text that highlights the path to the settings page."
  },
  "backupAndSyncEnableDescriptionUpdatePreferencesPath": {
    "message": "설정 > 백업 및 동기화"
  },
  "backupAndSyncFeatureAccounts": {
    "message": "계정"
  },
  "backupAndSyncFeatureContacts": {
    "message": "연락처"
  },
  "backupAndSyncManageWhatYouSync": {
    "message": "동기화할 항목 관리"
  },
  "backupAndSyncManageWhatYouSyncDescription": {
    "message": "기기 간에 동기화할 항목을 선택해 켜세요."
  },
  "backupAndSyncPrivacyLink": {
    "message": "개인 정보 보호 방법 알아보기"
  },
  "backupApprovalInfo": {
    "message": "이 비밀 코드는 장치를 분실하여 지갑을 복구해야 하거나, 비밀번호를 잊은 경우, MetaMask를 다시 설치해야 하거나, 다른 장치에서 지갑에 액세스해야 할 때 필요합니다."
  },
  "backupApprovalNotice": {
    "message": "비밀복구구문을 백업하여 지갑과 자금을 안전하게 보호하세요."
  },
  "backupKeyringSnapReminder": {
    "message": "제거하기 전에 이 Snap에서 생성한 계정에 직접 액세스할 수 있는지 확인하세요"
  },
  "backupNow": {
    "message": "지금 백업"
  },
  "balance": {
    "message": "잔액"
  },
  "balanceOutdated": {
    "message": "최종 잔액이 아닐 수도 있습니다."
  },
  "baseFee": {
    "message": "기본 요금"
  },
  "basic": {
    "message": "기본"
  },
  "basicConfigurationDescription": {
    "message": "MetaMask는 인터넷 서비스를 통해 토큰 세부 정보 및 가스 설정과 같은 기본 기능을 제공합니다. 인터넷 서비스를 이용할 때 IP 주소가 공유되며, 이 경우 MetaMask와 공유됩니다. 이는 다른 웹사이트를 방문할 때와 마찬가지입니다. MetaMask는 이 데이터를 일시적으로 사용하며 데이터를 절대 판매하지 않습니다. VPN을 사용하거나 이러한 서비스를 비활성화할 수 있지만 MetaMask 사용 환경에 영향을 미칠 수 있습니다. 자세한 내용은 $1 내용을 참고하세요.",
    "description": "$1 is to be replaced by the message for privacyMsg, and will link to https://consensys.io/privacy-policy"
  },
  "basicConfigurationLabel": {
    "message": "기본 기능"
  },
  "basicConfigurationModalCheckbox": {
    "message": "이해했습니다. 계속 진행하겠습니다"
  },
  "basicConfigurationModalDisclaimerOff": {
    "message": "이렇게 하면 MetaMask에서 시간을 완전히 최적화할 수 없습니다. 기본 기능(토큰 세부 정보, 최적의 가스 설정 등)을 사용할 수 없게 됩니다."
  },
  "basicConfigurationModalDisclaimerOffAdditionalText": {
    "message": "이 기능을 끄면 $1 및 $2에 포함된 모든 기능도 함께 비활성화됩니다.",
    "description": "$1 and $2 are bold text for basicConfigurationModalDisclaimerOffAdditionalTextFeaturesFirst and basicConfigurationModalDisclaimerOffAdditionalTextFeaturesLast respectively"
  },
  "basicConfigurationModalDisclaimerOffAdditionalTextFeaturesFirst": {
    "message": "보안 및 개인정보 보호, 백업 및 동기화"
  },
  "basicConfigurationModalDisclaimerOffAdditionalTextFeaturesLast": {
    "message": "알림"
  },
  "basicConfigurationModalDisclaimerOn": {
    "message": "MetaMask에서 시간을 최적화하려면 이 기능을 켜야 합니다. 기본 기능(토큰 세부 정보, 최적의 가스 설정 등)은 웹3 경험에 중요한 요소입니다."
  },
  "basicConfigurationModalHeadingOff": {
    "message": "기본 기능 끄기"
  },
  "basicConfigurationModalHeadingOn": {
    "message": "기본 기능 켜기"
  },
  "beta": {
    "message": "베타"
  },
  "betaHeaderText": {
    "message": "베타 버전입니다. 버그는 $1로 보고하세요"
  },
  "betaMetamaskVersion": {
    "message": "MetaMask 베타 버전"
  },
  "betaTerms": {
    "message": "베타 이용약관"
  },
  "billionAbbreviation": {
    "message": "B",
    "description": "Shortened form of 'billion'"
  },
  "blockExplorerAccountAction": {
    "message": "계정",
    "description": "This is used with viewOnEtherscan and viewInExplorer e.g View Account in Explorer"
  },
  "blockExplorerAssetAction": {
    "message": "자산",
    "description": "This is used with viewOnEtherscan and viewInExplorer e.g View Asset in Explorer"
  },
  "blockExplorerSwapAction": {
    "message": "스왑",
    "description": "This is used with viewOnEtherscan e.g View Swap on Etherscan"
  },
  "blockExplorerUrl": {
    "message": "블록 탐색기 URL"
  },
  "blockExplorerUrlDefinition": {
    "message": "이 네트워크에 대한 블록 탐색기로 사용되는 URL입니다."
  },
  "blockExplorerView": {
    "message": "$1의 계정 보기",
    "description": "$1 replaced by URL for custom block explorer"
  },
  "blockaid": {
    "message": "Blockaid"
  },
  "blockaidAlertDescriptionBlur": {
    "message": "계속하면 Blur에 등록한 모든 자산이 위험에 처할 수 있습니다."
  },
  "blockaidAlertDescriptionMalicious": {
    "message": "악성 사이트와 인터렉션하고 있습니다. 계속하면 자산을 잃게 됩니다."
  },
  "blockaidAlertDescriptionOpenSea": {
    "message": "계속하면 OpenSea에 등록한 모든 자산이 위험에 처할 수 있습니다."
  },
  "blockaidAlertDescriptionOthers": {
    "message": "이 요청을 컨펌하면, 자산을 잃을 수 있습니다. 이 요청을 취소할 것을 권장합니다."
  },
  "blockaidAlertDescriptionTokenTransfer": {
    "message": "지금 자산을 사기범에게 보내고 있습니다. 계속하면 해당 자산을 잃게 됩니다."
  },
  "blockaidAlertDescriptionWithdraw": {
    "message": "이 요청을 컨펌하면, 사기범이 자산을 인출하고 사용할 수 있게 됩니다. 그러한 자산은 돌려받을 수 없습니다."
  },
  "blockaidDescriptionApproveFarming": {
    "message": "이 요청을 승인하면 스캠으로 알려진 타사가 회원님의 모든 자산을 가져갈 수 있습니다."
  },
  "blockaidDescriptionBlurFarming": {
    "message": "이 요청을 승인하면, Blur에 있는 자산을 타인이 갈취할 수 있습니다."
  },
  "blockaidDescriptionErrored": {
    "message": "오류로 인해 보안 알림을 확인할 수 없었습니다. 모든 관련 주소를 신뢰하는 경우에만 계속 진행하세요."
  },
  "blockaidDescriptionMaliciousDomain": {
    "message": "악성 도메인과 인터렉션하고 있습니다. 이 요청을 승인하면 본인의 자산을 잃을 수도 있습니다."
  },
  "blockaidDescriptionMightLoseAssets": {
    "message": "이 요청을 승인하면, 자산을 잃을 수도 있습니다."
  },
  "blockaidDescriptionSeaportFarming": {
    "message": "이 요청을 승인하면 OpenSea에 있는 자산을 타인이 갈취할 수 있습니다."
  },
  "blockaidDescriptionTransferFarming": {
    "message": "이 요청을 승인하면 스캠과 같은 타사가 회원님의 모든 자산을 가져갈 수 있습니다."
  },
  "blockaidMessage": {
    "message": "개인정보 보호 - 제3자와 데이터를 공유하지 않습니다. Arbitrum, Avalanche, BNB Chain, 이더리움 메인넷, Linea, Optimism, Polygon, Base, Sepolia에서 사용할 수 있습니다."
  },
  "blockaidTitleDeceptive": {
    "message": "사기성 요청입니다"
  },
  "blockaidTitleMayNotBeSafe": {
    "message": "조심하세요"
  },
  "blockaidTitleSuspicious": {
    "message": "의심스러운 요청입니다"
  },
  "blockies": {
    "message": "Blockies"
  },
  "borrowed": {
    "message": "차입함"
  },
  "boughtFor": {
    "message": "매수:"
  },
  "bridge": {
    "message": "브리지"
  },
  "bridgeAllowSwappingOf": {
    "message": "브릿지를 위해 $3의 정확한 $1 $2에 접근 허용",
    "description": "Shows a user that they need to allow a token for swapping on their hardware wallet"
  },
  "bridgeApproval": {
    "message": "브리지를 위해 $1 승인",
    "description": "Used in the transaction display list to describe a transaction that is an approve call on a token that is to be bridged. $1 is the symbol of a token that has been approved."
  },
  "bridgeApprovalWarning": {
    "message": "지정된 금액인 $1 $2에 대한 접근을 허용합니다. 계약은 추가 자금에 접근하지 않습니다."
  },
  "bridgeApprovalWarningForHardware": {
    "message": "브릿지를 위해 $1 $2에 대한 접근을 허용한 다음 $2(으)로의 브릿지를 승인해야 합니다. 두 차례의 별도 컨펌이 필요합니다."
  },
  "bridgeBlockExplorerLinkCopied": {
    "message": "블록 탐색기 링크 복사 완료!"
  },
  "bridgeCalculatingAmount": {
    "message": "계산 중..."
  },
  "bridgeConfirmTwoTransactions": {
    "message": "하드웨어 지갑에서 2건의 트랜잭션을 컨펌해야 합니다."
  },
  "bridgeCreateSolanaAccount": {
    "message": "솔라나 계정 만들기"
  },
  "bridgeCreateSolanaAccountDescription": {
    "message": "솔라나 네트워크로 스왑하려면 계정과 수신 주소가 필요합니다."
  },
  "bridgeCreateSolanaAccountTitle": {
    "message": "우선 솔라나 계정이 필요합니다."
  },
  "bridgeDetailsTitle": {
    "message": "브릿지 세부 정보",
    "description": "Title for the modal showing details about a bridge transaction."
  },
  "bridgeEnterAmount": {
    "message": "금액 선택"
  },
  "bridgeEnterAmountAndSelectAccount": {
    "message": "금액을 입력하고 대상 계정을 선택하세요"
  },
  "bridgeExplorerLinkViewOn": {
    "message": "$1에서 보기"
  },
  "bridgeFetchNewQuotes": {
    "message": "새로 가져올까요?"
  },
  "bridgeFrom": {
    "message": "브릿지 출처"
  },
  "bridgeFromTo": {
    "message": "$3(으)로 $1 $2 브릿지",
    "description": "Tells a user that they need to confirm on their hardware wallet a bridge. $1 is amount of source token, $2 is the source network, and $3 is the destination network"
  },
  "bridgeGasFeesSplit": {
    "message": "이전 화면에 표시된 네트워크 수수료에는 두 트랜잭션이 모두 포함된 것입니다. 이는 각각의 트랜잭션으로 분할됩니다."
  },
  "bridgeNetCost": {
    "message": "순비용"
  },
  "bridgePriceImpact": {
    "message": "가격 영향"
  },
  "bridgePriceImpactNormalWarning": {
    "message": "가격 영향은 스왑 주문이 자산의 시장 가격에 미치는 영향을 보여줍니다. 이는 거래 규모와 풀의 가용 유동성에 따라 달라집니다. MetaMask는 가격 영향에 개입하거나 이를 통제하지 않습니다."
  },
  "bridgePriceImpactTooltipTitle": {
    "message": "가격 영향"
  },
  "bridgePriceImpactWarningTitle": {
    "message": "가격 영향 경고"
  },
  "bridgeQuoteExpired": {
    "message": "견적이 만료되었습니다."
  },
  "bridgeSelectDestinationAccount": {
    "message": "대상 계정 선택"
  },
  "bridgeSelectDifferentQuote": {
    "message": "다른 견적을 선택해 주세요."
  },
  "bridgeSelectNetwork": {
    "message": "네트워크 선택"
  },
  "bridgeSelectTokenAmountAndAccount": {
    "message": "토큰, 금액, 대상 계정을 선택하세요"
  },
  "bridgeSelectTokenAndAmount": {
    "message": "토큰 및 금액 선택"
  },
  "bridgeSolanaAccountCreated": {
    "message": "솔라나 계정을 생성했습니다"
  },
  "bridgeStatusComplete": {
    "message": "완료",
    "description": "Status text indicating a bridge transaction has successfully completed."
  },
  "bridgeStatusFailed": {
    "message": "실패",
    "description": "Status text indicating a bridge transaction has failed."
  },
  "bridgeStatusInProgress": {
    "message": "진행 중",
    "description": "Status text indicating a bridge transaction is currently processing."
  },
  "bridgeStepActionBridgeComplete": {
    "message": "$2에서 $1 받음",
    "description": "$1 is the amount of the destination asset, $2 is the name of the destination network"
  },
  "bridgeStepActionBridgePending": {
    "message": "$2에서 $1 받는 중",
    "description": "$1 is the amount of the destination asset, $2 is the name of the destination network"
  },
  "bridgeStepActionSwapComplete": {
    "message": "$1을(를) $2(으)로 스왑 완료",
    "description": "$1 is the amount of the source asset, $2 is the amount of the destination asset"
  },
  "bridgeStepActionSwapPending": {
    "message": "$1을(를) $2(으)로 스왑 중",
    "description": "$1 is the amount of the source asset, $2 is the amount of the destination asset"
  },
  "bridgeTimingMinutes": {
    "message": "$1분",
    "description": "$1 is the ticker symbol of a an asset the user is being prompted to purchase"
  },
  "bridgeTo": {
    "message": "브릿지 대상"
  },
  "bridgeTokenCannotVerifyDescription": {
    "message": "이 토큰을 직접 추가했다면, 브리지를 진행하기 전에 자금에 대한 위험을 충분히 인지하고 계셔야 합니다."
  },
  "bridgeTokenCannotVerifyTitle": {
    "message": "이 토큰은 검증할 수 없습니다."
  },
  "bridgeTransactionProgress": {
    "message": "트랜잭션 $1/2"
  },
  "bridgeTxDetailsBridged": {
    "message": "브릿지 완료"
  },
  "bridgeTxDetailsBridging": {
    "message": "브릿징"
  },
  "bridgeTxDetailsDelayedDescription": {
    "message": "다음으로 연락하기:"
  },
  "bridgeTxDetailsDelayedDescriptionSupport": {
    "message": "MetaMask 지원"
  },
  "bridgeTxDetailsDelayedTitle": {
    "message": "3시간 이상 걸렸나요?"
  },
  "bridgeTxDetailsNonce": {
    "message": "논스"
  },
  "bridgeTxDetailsStatus": {
    "message": "상태"
  },
  "bridgeTxDetailsSwapped": {
    "message": "스왑 완료"
  },
  "bridgeTxDetailsSwapping": {
    "message": "스왑 중"
  },
  "bridgeTxDetailsTimestamp": {
    "message": "타임스탬프"
  },
  "bridgeTxDetailsTimestampValue": {
    "message": "$2에 $1",
    "description": "$1 is the date, $2 is the time"
  },
  "bridgeTxDetailsTokenAmountOnChain": {
    "message": "$1 $2 위치:",
    "description": "$1 is the amount of the token, $2 is the ticker symbol of the token"
  },
  "bridgeTxDetailsTotalGasFee": {
    "message": "총 가스비"
  },
  "bridgeTxDetailsYouReceived": {
    "message": "받음:"
  },
  "bridgeTxDetailsYouSent": {
    "message": "보냄:"
  },
  "bridgeValidationInsufficientGasMessage": {
    "message": "이 브릿지의 가스비를 지불할 $1(이)가 부족합니다. 더 적은 금액을 입력하거나 더 많은 $1(을)를 매수하세요."
  },
  "bridgeValidationInsufficientGasTitle": {
    "message": "가스비를 위해 더 많은 $1 필요"
  },
  "bridged": {
    "message": "브릿지 완료"
  },
  "bridgedToChain": {
    "message": "$1(으)로 브릿지 완료"
  },
  "bridging": {
    "message": "브릿징"
  },
  "browserNotSupported": {
    "message": "지원되지 않는 브라우저입니다..."
  },
  "buildContactList": {
    "message": "연락처 목록 작성하기"
  },
  "builtAroundTheWorld": {
    "message": "MetaMask는 전 세계적으로 설계 및 구축되어 있습니다."
  },
  "busy": {
    "message": "바쁨"
  },
  "buy": {
    "message": "매수"
  },
  "buyMoreAsset": {
    "message": "$1 추가 구매",
    "description": "$1 is the ticker symbol of a an asset the user is being prompted to purchase"
  },
  "buyNow": {
    "message": "지금 구매"
  },
  "bytes": {
    "message": "바이트"
  },
  "canToggleInSettings": {
    "message": "설정 -> 경고에서 이 알림을 다시 활성화할 수 있습니다."
  },
  "cancel": {
    "message": "취소"
  },
  "cancelPopoverTitle": {
    "message": "트랜잭션 취소"
  },
  "cancelSpeedUpLabel": {
    "message": "이 가스비는 원금을 $1합니다.",
    "description": "$1 is text 'replace' in bold"
  },
  "cancelSpeedUpTransactionTooltip": {
    "message": "트랜잭션을 $1하려면 가스비를 최소 10%를 인상해야 네트워크에서 인식될 수 있습니다.",
    "description": "$1 is string 'cancel' or 'speed up'"
  },
  "cancelled": {
    "message": "취소됨"
  },
  "chainId": {
    "message": "체인 ID"
  },
  "chainIdDefinition": {
    "message": "이 네트워크의 트랜잭션에 서명하는 데 사용되는 체인 ID입니다."
  },
  "chainIdExistsErrorMsg": {
    "message": "이 체인 ID는 현재 $1 네트워크에서 사용됩니다."
  },
  "chainListReturnedDifferentTickerSymbol": {
    "message": "이 토큰 심볼이 입력한 네트워크 이름 또는 체인 ID와 일치하지 않습니다. 여러 인기 토큰이 비슷한 심볼을 사용합니다. 사기꾼은 이를 이용해 더 가격이 높은 토큰을 보내도록 속일 수 있습니다. 계속하기 전에 모든 사항을 확인하세요."
  },
  "changePasswordLoading": {
    "message": "비밀번호 변경 중..."
  },
  "changePasswordLoadingNote": {
    "message": "이 작업은 오래 걸리지 않습니다"
  },
  "changePasswordWarning": {
    "message": "계속 진행하시겠습니까?"
  },
  "changePasswordWarningDescription": {
    "message": "이 장치에서 비밀번호를 변경하면 다른 장치에서 사용 중인 MetaMask가 잠금 상태로 전환되며, 새 비밀번호로 다시 로그인해야 합니다."
  },
  "chooseYourNetwork": {
    "message": "네트워크 선택"
  },
  "chooseYourNetworkDescription": {
    "message": "기본 설정과 구성을 사용할 경우, MetaMask는 Infura를 기본 원격 프로시저 호출(RPC) 제공업체로 사용하여 가능한 가장 안정적이고 공개성이 낮은 방식으로 이더리움 데이터에 접근할 수 있도록 합니다. 일부 제한된 경우에는 사용자에게 최상의 사용 경험을 제공하기 위해 다른 RPC 제공업체를 사용할 수 있습니다. 직접 RPC를 선택할 수도 있지만, 어떤 RPC를 사용하든 트랜잭션을 수행하려면 본인의 IP 주소와 이더리움 지갑 주소가 해당 RPC로 전송된다는 점을 유의하세요. Infura가 EVM 계정 데이터를 처리하는 방식에 대해 더 알고 싶다면 $1 내용을 확인하시고, Solana 계정에 대한 정보는 $2의 내용을 참고하세요.",
    "description": "$1 is a link to the privacy policy, $2 is a link to Solana accounts support"
  },
  "chooseYourNetworkDescriptionCallToAction": {
    "message": "여기를 클릭하세요"
  },
  "chromeRequiredForHardwareWallets": {
    "message": "하드웨어 지갑에 연결하려면 Google Chrome에서 MetaMask를 사용해야 합니다."
  },
  "circulatingSupply": {
    "message": "순환 공급"
  },
  "clear": {
    "message": "지우기"
  },
  "clearActivity": {
    "message": "활동 및 논스 데이터 지우기"
  },
  "clearActivityButton": {
    "message": "활동 탭 데이터 지우기"
  },
  "clearActivityDescription": {
    "message": "이는 계정의 논스를 초기화하고 지갑의 활동 탭에 있는 데이터를 지웁니다. 이렇게 하면 현재 계정과 네트워크만 변경될 뿐 잔액과 입금 트랜잭션에는 영향을 미치지 않습니다."
  },
  "click": {
    "message": "클릭"
  },
  "clickToConnectLedgerViaWebHID": {
    "message": "WebHID를 통해 Ledger를 연결하려면 여기를 클릭하세요.",
    "description": "Text that can be clicked to open a browser popup for connecting the ledger device via webhid"
  },
  "close": {
    "message": "닫기"
  },
  "closeExtension": {
    "message": "확장 닫기"
  },
  "closeWindowAnytime": {
    "message": "언제든 이 창을 닫을 수 있습니다."
  },
  "coingecko": {
    "message": "CoinGecko"
  },
  "collectionName": {
    "message": "컬렉션 이름"
  },
  "comboNoOptions": {
    "message": "옵션을 찾을 수 없습니다",
    "description": "Default text shown in the combo field dropdown if no options."
  },
  "concentratedSupplyDistributionDescription": {
    "message": "상위 보유자에게 대부분의 토큰 공급 권한이 있어 중앙집중식 가격 조작 위험이 있습니다"
  },
  "concentratedSupplyDistributionTitle": {
    "message": "집중적 공급 분배"
  },
  "configureSnapPopupDescription": {
    "message": "이제 이 스냅 구성을 위해 MetaMask 페이지를 떠나게 됩니다."
  },
  "configureSnapPopupInstallDescription": {
    "message": "이제 이 스냅 설치를 위해 MetaMask 페이지를 떠나게 됩니다."
  },
  "configureSnapPopupInstallTitle": {
    "message": "스냅 설치"
  },
  "configureSnapPopupLink": {
    "message": "이 링크를 클릭하여 계속:"
  },
  "configureSnapPopupTitle": {
    "message": "스냅 구성"
  },
  "confirm": {
    "message": "컨펌"
  },
  "confirmAccountTypeSmartContract": {
    "message": "스마트 계정"
  },
  "confirmAccountTypeStandard": {
    "message": "일반 계정"
  },
  "confirmAlertModalAcknowledgeMultiple": {
    "message": "경고를 인지했으며, 계속 진행합니다"
  },
  "confirmAlertModalAcknowledgeSingle": {
    "message": "경고를 인지했으며, 계속 진행합니다"
  },
  "confirmFieldPaymaster": {
    "message": "수수료 지불:"
  },
  "confirmFieldTooltipPaymaster": {
    "message": "이 트랜잭션에 대한 수수료는 Paymaster 스마트 계약에서 지불합니다."
  },
  "confirmGasFeeTokenBalance": {
    "message": "잔액:"
  },
  "confirmGasFeeTokenInsufficientBalance": {
    "message": "자금 부족"
  },
  "confirmGasFeeTokenMetaMaskFee": {
    "message": "$1 수수료 포함"
  },
  "confirmGasFeeTokenModalNativeToggleMetaMask": {
    "message": "이 트랜잭션을 완료하기 위해 MetaMask가 잔액을 충전하고 있습니다."
  },
  "confirmGasFeeTokenModalNativeToggleWallet": {
    "message": "지갑에 있는 잔액으로 네트워크 수수료를 결제하세요."
  },
  "confirmGasFeeTokenModalPayETH": {
    "message": "ETH로 결제"
  },
  "confirmGasFeeTokenModalPayToken": {
    "message": "다른 토큰으로 결제"
  },
  "confirmGasFeeTokenModalTitle": {
    "message": "토큰 선택"
  },
  "confirmGasFeeTokenToast": {
    "message": "이 네트워크 수수료는 $1(으)로 지불됩니다"
  },
  "confirmGasFeeTokenTooltip": {
    "message": "이 금액은 트랜잭션을 처리하기 위해 네트워크에 지불되는 비용입니다. 비ETH 토큰 또는 사전 충전된 ETH의 경우 $1의 MetaMask 수수료가 포함됩니다."
  },
  "confirmInfoAccountNow": {
    "message": "지금"
  },
  "confirmInfoSwitchingTo": {
    "message": "다음으로 전환 중:"
  },
  "confirmNestedTransactionTitle": {
    "message": "트랜잭션 $1"
  },
  "confirmPassword": {
    "message": "비밀번호 컨펌"
  },
  "confirmRecoveryPhrase": {
    "message": "비밀복구구문 컨펌"
  },
  "confirmRecoveryPhraseDetails": {
    "message": "빠진 단어를 올바른 순서로 선택하세요."
  },
  "confirmRecoveryPhraseTitle": {
    "message": "비밀복구구문 컨펌"
  },
  "confirmSimulationApprove": {
    "message": "승인:"
  },
  "confirmSrpErrorDescription": {
    "message": "비밀복구구문을 다시 확인하고 시도하세요."
  },
  "confirmSrpErrorTitle": {
    "message": "정확하지 않습니다"
  },
  "confirmSrpSuccessDescription": {
    "message": "잘하셨습니다! 이 구문은 절대 누구와도 공유하지 마세요."
  },
  "confirmSrpSuccessTitle": {
    "message": "완벽합니다"
  },
  "confirmTitleAccountTypeSwitch": {
    "message": "계정 업데이트"
  },
  "confirmTitleApproveTransactionNFT": {
    "message": "출금 요청"
  },
  "confirmTitleDeployContract": {
    "message": "계약 배포"
  },
  "confirmTitleDescApproveTransaction": {
    "message": "이 사이트에서 NFT 인출 권한을 요청합니다"
  },
  "confirmTitleDescDelegationRevoke": {
    "message": "표준 계정으로 전환(EOA)으로 전환 중입니다."
  },
  "confirmTitleDescDelegationUpgrade": {
    "message": "스마트 계정으로 전환 중입니다"
  },
  "confirmTitleDescDeployContract": {
    "message": "이 사이트에서 계약을 배포하려고 합니다"
  },
  "confirmTitleDescERC20ApproveTransaction": {
    "message": "이 사이트에서 토큰 인출 권한을 요청합니다"
  },
  "confirmTitleDescPermitSignature": {
    "message": "해당 사이트에서 토큰 사용 승인을 요청합니다."
  },
  "confirmTitleDescSIWESignature": {
    "message": "회원님이 이 계정을 소유하고 있음을 확인하기 위해 로그인을 요청하는 사이트가 있습니다."
  },
  "confirmTitleDescSign": {
    "message": "컨펌 전에 요청 세부 정보를 검토하세요."
  },
  "confirmTitlePermitTokens": {
    "message": "지출 한도 요청"
  },
  "confirmTitleRevokeApproveTransaction": {
    "message": "권한 제거"
  },
  "confirmTitleSIWESignature": {
    "message": "로그인 요청"
  },
  "confirmTitleSetApprovalForAllRevokeTransaction": {
    "message": "권한 제거"
  },
  "confirmTitleSignature": {
    "message": "서명 요청"
  },
  "confirmTitleTransaction": {
    "message": "트랜젝션 요청"
  },
  "confirmationAlertDetails": {
    "message": "자산을 보호하기 위해 요청을 거부하는 것이 좋습니다."
  },
  "confirmationAlertModalTitleDescription": {
    "message": "자산이 위험할 수 있습니다"
  },
  "confirmed": {
    "message": "컨펌됨"
  },
  "confusableUnicode": {
    "message": "'$1'은(는) '$2'와(과) 유사합니다."
  },
  "confusableZeroWidthUnicode": {
    "message": "너비가 0인 문자가 있습니다."
  },
  "confusingEnsDomain": {
    "message": "ENS 이름에 혼동하기 쉬운 문자가 있습니다. 잠재적 사기를 막기 위해 ENS 이름을 확인하세요."
  },
  "connect": {
    "message": "연결"
  },
  "connectAccount": {
    "message": "계정 연결"
  },
  "connectAccountOrCreate": {
    "message": "계정 연결 또는 새 계정 만들기"
  },
  "connectAccounts": {
    "message": "계정 연결"
  },
  "connectAnAccountHeader": {
    "message": "계정 연결"
  },
  "connectManually": {
    "message": "현재 사이트에 직접 연결"
  },
  "connectMoreAccounts": {
    "message": "더 많은 계정 연결"
  },
  "connectSnap": {
    "message": "$1 연결",
    "description": "$1 is the snap for which a connection is being requested."
  },
  "connectWithMetaMask": {
    "message": "MetaMask로 연결"
  },
  "connectedAccounts": {
    "message": "연결된 계정"
  },
  "connectedAccountsDescriptionPlural": {
    "message": "이 사이트에 계정 $1개가 연결되어 있습니다.",
    "description": "$1 is the number of accounts"
  },
  "connectedAccountsDescriptionSingular": {
    "message": "이 사이트에 계정 1개가 연결되어 있습니다."
  },
  "connectedAccountsEmptyDescription": {
    "message": "MetaMask가 이 사이트에 연결되어 있지 않습니다. web3 사이트를 연결하려면 사이트에서 연결 버튼을 찾아 클릭하세요."
  },
  "connectedAccountsListTooltip": {
    "message": "$1은(는) 계정 잔액, 주소, 활동을 확인하고 연결된 계정에 대해 승인할 거래를 제안할 수 있습니다.",
    "description": "$1 is the origin name"
  },
  "connectedAccountsToast": {
    "message": "연결 계정 업데이트됨"
  },
  "connectedSites": {
    "message": "연결된 사이트"
  },
  "connectedSitesAndSnaps": {
    "message": "연결된 사이트 및 Snap"
  },
  "connectedSitesDescription": {
    "message": "$1 계정이 이 사이트에 연결되었습니다. 해당 계정 주소도 볼 수 있습니다.",
    "description": "$1 is the account name"
  },
  "connectedSitesEmptyDescription": {
    "message": "$1 계정은 어떤 사이트에도 연결되어 있지 않습니다.",
    "description": "$1 is the account name"
  },
  "connectedSnapAndNoAccountDescription": {
    "message": "MetaMask는 이 사이트와 연결되어 있지만, 아직 연결된 계정이 없습니다"
  },
  "connectedSnaps": {
    "message": "연결된 Snap"
  },
  "connectedWithAccount": {
    "message": "$1 계정 연결됨",
    "description": "$1 represents account length"
  },
  "connectedWithAccountName": {
    "message": "$1 계정과 연결됨",
    "description": "$1 represents account name"
  },
  "connectedWithNetwork": {
    "message": "$1 네트워크 연결됨",
    "description": "$1 represents network length"
  },
  "connectedWithNetworkName": {
    "message": "$1(으)로 연결됨",
    "description": "$1 represents network name"
  },
  "connecting": {
    "message": "연결 중"
  },
  "connectingTo": {
    "message": "$1에 연결 중"
  },
  "connectingToDeprecatedNetwork": {
    "message": "'$1' 네트워크는 단계적으로 지원 중단되므로 작동하지 않을 수 있습니다. 다른 네트워크를 사용해 보세요."
  },
  "connectingToGoerli": {
    "message": "Goerli 테스트 네트워크에 연결 중"
  },
  "connectingToLineaGoerli": {
    "message": "Linea Goerli 테스트 네트워크에 연결 중"
  },
  "connectingToLineaMainnet": {
    "message": "Linea 메인넷에 연결 중"
  },
  "connectingToLineaSepolia": {
    "message": "Linea Sepolia 테스트 네트워크에 연결 중"
  },
  "connectingToMainnet": {
    "message": "이더리움 메인넷에 연결 중"
  },
  "connectingToSepolia": {
    "message": "Sepolia 테스트 네트워크에 연결 중"
  },
  "connectionDescription": {
    "message": "이 사이트를 MetaMask와 연결"
  },
  "connectionFailed": {
    "message": "연결 실패"
  },
  "connectionFailedDescription": {
    "message": "$1 불러오기에 실패했습니다. 네트워크를 확인하고 다시 시도하세요.",
    "description": "$1 is the name of the snap being fetched."
  },
  "connectionPopoverDescription": {
    "message": "사이트에 연결하려면 연결 버튼을 선택하세요. MetaMask는 웹3 사이트에만 연결할 수 있습니다."
  },
  "connectionRequest": {
    "message": "연결 요청"
  },
  "connectionsRemovedModalDescription": {
    "message": "이 장치에서 일부 연결(하드웨어 지갑 및 Snap 등)이 비활성화되어 있어 제거되었습니다. 설정에서 언제든지 다시 추가할 수 있습니다."
  },
  "connectionsRemovedModalTitle": {
    "message": "연결 제거됨"
  },
  "contactUs": {
    "message": "문의하기"
  },
  "contacts": {
    "message": "연락처"
  },
  "contentFromSnap": {
    "message": "콘텐츠 출처: $1",
    "description": "$1 represents the name of the snap"
  },
  "continue": {
    "message": "계속"
  },
  "contract": {
    "message": "계약"
  },
  "contractAddress": {
    "message": "계약 주소"
  },
  "contractAddressError": {
    "message": "토큰의 계약 주소로 토큰을 보냅니다. 이로 인해 토큰이 손실될 수 있습니다."
  },
  "contractDeployment": {
    "message": "계약 배포"
  },
  "contractInteraction": {
    "message": "계약 인터렉션"
  },
  "convertTokenToNFTDescription": {
    "message": "이 자산은 NFT입니다. Metamask는 이제 NFT의 본래 기능에 따라 완전히 지원합니다. 이를 토큰 목록에서 제거하고 NFT로 추가하시겠습니까?"
  },
  "convertTokenToNFTExistDescription": {
    "message": "이 자산이 NFT로 추가되었습니다. 토큰 목록에서 제거하시겠습니까?"
  },
  "coolWallet": {
    "message": "CoolWallet"
  },
  "copiedExclamation": {
    "message": "복사 완료!"
  },
  "copyAddress": {
    "message": "주소를 클립보드에 복사"
  },
  "copyAddressShort": {
    "message": "주소 복사"
  },
  "copyPrivateKey": {
    "message": "개인 키 복사"
  },
  "copyToClipboard": {
    "message": "클립보드에 복사"
  },
  "copyTransactionId": {
    "message": "트랜잭션 ID 복사"
  },
  "create": {
    "message": "생성"
  },
  "createNewAccountHeader": {
    "message": "새 계정 만들기"
  },
  "createPassword": {
    "message": "MetaMask 비밀번호"
  },
  "createPasswordCreate": {
    "message": "비밀번호 생성"
  },
  "createPasswordDetails": {
    "message": "이 기기에서만 MetaMask 잠금해제에 사용됩니다."
  },
  "createPasswordDetailsSocial": {
    "message": "모든 기기에서 지갑 복구에 사용하세요."
  },
  "createSnapAccountDescription": {
    "message": "$1에서 MetaMask에 새로운 계정을 추가하려고 합니다."
  },
  "createSnapAccountTitle": {
    "message": "계정 생성"
  },
  "createSolanaAccount": {
    "message": "솔라나 계정 만들기"
  },
  "creatorAddress": {
    "message": "크리에이터 주소"
  },
  "crossChainSwapsLink": {
    "message": "MetaMask Portfolio로 네트워크 간 스왑"
  },
  "crossChainSwapsLinkNative": {
    "message": "브릿지로 네트워크 간 스왑"
  },
  "cryptoCompare": {
    "message": "CryptoCompare"
  },
  "currencyConversion": {
    "message": "통화"
  },
  "currencyRateCheckToggle": {
    "message": "잔액 및 토큰 가격을 비교할 수 있습니다"
  },
  "currencyRateCheckToggleDescription": {
    "message": "잔액과 토큰 가격 디스플레이를 위해 $1 및 $2 API를 이용합니다. $3",
    "description": "$1 represents Coingecko, $2 represents CryptoCompare and $3 represents Privacy Policy"
  },
  "currencySymbol": {
    "message": "통화 기호"
  },
  "currencySymbolDefinition": {
    "message": "이 네트워크의 통화를 표시하는 티커 기호입니다."
  },
  "currentAccountNotConnected": {
    "message": "현재 계정이 연결되어 있지 있습니다."
  },
  "currentExtension": {
    "message": "현재 확장 페이지"
  },
  "currentLanguage": {
    "message": "현재 언어"
  },
  "currentNetwork": {
    "message": "현재 네트워크",
    "description": "Speicifies to token network filter to filter by current Network. Will render when network nickname is not available"
  },
  "currentRpcUrlDeprecated": {
    "message": "해당 네트워크의 현재 rpc url의 지원이 중단되었습니다."
  },
  "currentTitle": {
    "message": "현재:"
  },
  "currentlyUnavailable": {
    "message": "이 네트워크에서 사용할 수 없음"
  },
  "curveHighGasEstimate": {
    "message": "공격적 가스 추정치 그래프"
  },
  "curveLowGasEstimate": {
    "message": "낮은 가스 추정치"
  },
  "curveMediumGasEstimate": {
    "message": "시장 가스 추정치 그래프"
  },
  "custom": {
    "message": "고급"
  },
  "customGasSettingToolTipMessage": {
    "message": "$1 사용으로 가스 가격을 맞춤 설정하세요. 익숙하지 않은 경우 혼동될 수 있습니다. 자신의 책임하에 인터렉션하세요.",
    "description": "$1 is key 'advanced' (text: 'Advanced') separated here so that it can be passed in with bold font-weight"
  },
  "customNetworks": {
    "message": "사용자 정의 네트워크"
  },
  "customSlippage": {
    "message": "사용자 지정"
  },
  "customSpendLimit": {
    "message": "맞춤 지출 한도"
  },
  "customToken": {
    "message": "맞춤 토큰"
  },
  "customTokenWarningInNonTokenDetectionNetwork": {
    "message": "이 네트워크에서는 아직 토큰 감지 기능을 사용할 수 없습니다. 토큰을 직접 가져오고 해당 토큰을 신뢰할 수 있는지 반드시 확인하세요. $1에 대해 알아보기"
  },
  "customTokenWarningInTokenDetectionNetwork": {
    "message": "토큰을 생성하기 전에 해당 토큰을 신뢰할 수 있는지 반드시 확인하세요. $1에 대해 알아보기."
  },
  "customTokenWarningInTokenDetectionNetworkWithTDOFF": {
    "message": "불러오기 전에 토큰의 신뢰성을 확인하세요. $1 상황을 피하는 방법을 알아보세요. 또한 $2 토큰 감지 기능을 활성화할 수 있습니다."
  },
  "customerSupport": {
    "message": "고객 지원"
  },
  "customizeYourNotifications": {
    "message": "알림 맞춤 설정"
  },
  "customizeYourNotificationsText": {
    "message": "수신하려는 알림의 유형을 켜세요."
  },
  "dappSuggested": {
    "message": "추천 사이트"
  },
  "dappSuggestedGasSettingToolTipMessage": {
    "message": "$1에서 이 가격을 제안했습니다.",
    "description": "$1 is url for the dapp that has suggested gas settings"
  },
  "dappSuggestedHigh": {
    "message": "추천 사이트"
  },
  "dappSuggestedHighShortLabel": {
    "message": "사이트(높음)"
  },
  "dappSuggestedShortLabel": {
    "message": "사이트"
  },
  "dappSuggestedTooltip": {
    "message": "$1에서 이 가격을 추천했습니다.",
    "description": "$1 represents the Dapp's origin"
  },
  "darkTheme": {
    "message": "어둡게"
  },
  "data": {
    "message": "데이터"
  },
  "dataCollectionForMarketing": {
    "message": "마케팅을 위한 데이터 수집"
  },
  "dataCollectionForMarketingDescription": {
    "message": "MetaMetrics를 사용하여 사용자가 마케팅 커뮤니케이션과 어떻게 상호 작용하는지 파악할 것입니다. 관련 뉴스(예: 제품 기능 및 기타 자료)를 공유할 수 있습니다."
  },
  "dataCollectionWarningPopoverButton": {
    "message": "확인"
  },
  "dataCollectionWarningPopoverDescription": {
    "message": "마케팅 목적의 데이터 수집을 비활성화했습니다. 이는 이 장치에만 적용됩니다. 다른 장치에서 MetaMask를 사용하면 해당 장치에서도 데이터 수집을 비활성화해야 합니다."
  },
  "dataUnavailable": {
    "message": "데이터 사용 불가"
  },
  "dateCreated": {
    "message": "생성일"
  },
  "dcent": {
    "message": "D'Cent"
  },
  "debitCreditPurchaseOptions": {
    "message": "직불카드 또는 신용카드 매수 옵션"
  },
  "decimal": {
    "message": "토큰 소수점"
  },
  "decimalsMustZerotoTen": {
    "message": "소수점 이하 자릿수는 0 이상, 36 이하여야 합니다."
  },
  "decrypt": {
    "message": "암호 해독"
  },
  "decryptCopy": {
    "message": "암호 해독된 메시지 복사"
  },
  "decryptInlineError": {
    "message": "다음 오류 때문에 이 메시지를 해독할 수 없습니다: $1",
    "description": "$1 is error message"
  },
  "decryptMessageNotice": {
    "message": "$1에서 작업 완료를 위해 이 메시지를 읽고자 합니다.",
    "description": "$1 is the web3 site name"
  },
  "decryptMetamask": {
    "message": "메시지 암호 해독"
  },
  "decryptRequest": {
    "message": "암호 해독 요청"
  },
  "deepLink_Caution": {
    "message": "주의해서 진행하세요"
  },
  "deepLink_Continue": {
    "message": "계속"
  },
  "deepLink_ContinueDescription": {
    "message": "계속하면 $1이(가) 열립니다.",
    "description": "$1 is the name of the page they'll be redirected to if they click the Continue button. Examples of $1: 'the home page'; 'the buy page'; 'the swaps page'; 'the notifications page'"
  },
  "deepLink_DontRemindMeAgain": {
    "message": "다시 알리지 않기"
  },
  "deepLink_Error404Description": {
    "message": "찾으시는 페이지를 찾을 수 없습니다."
  },
  "deepLink_Error404Title": {
    "message": "이 페이지는 존재하지 않습니다"
  },
  "deepLink_ErrorMissingUrl": {
    "message": "이동할 URL이 제공되지 않았습니다."
  },
  "deepLink_ErrorOtherDescription": {
    "message": "버그입니다. MetaMask에 신고해 주세요."
  },
  "deepLink_ErrorOtherTitle": {
    "message": "딥링크 처리 중 오류가 발생했습니다"
  },
  "deepLink_GoToTheHomePageButton": {
    "message": "홈페이지로 이동"
  },
  "deepLink_RedirectingToMetaMask": {
    "message": "MetaMask로 이동 중"
  },
  "deepLink_ThirdPartyDescription": {
    "message": "MetaMask 아닌 제3자에 의해 이 페이지로 이동되었습니다. $1",
    "description": "$1 is the message 'deepLink_ContinueDescription'"
  },
  "deepLink_theBuyPage": {
    "message": "구매 페이지"
  },
  "deepLink_theHomePage": {
    "message": "홈 페이지"
  },
  "deepLink_theNotificationsPage": {
    "message": "알림 페이지"
  },
  "deepLink_theSwapsPage": {
    "message": "스왑 페이지"
  },
  "defaultRpcUrl": {
    "message": "기본 RPC URL"
  },
  "defaultSettingsSubTitle": {
    "message": "MetaMask의 기본 설정은 보안과 사용의 편의성 사이에서 최적의 균형을 맞추기 위한 설정입니다. 개인정보 보호 기능을 강화하려면 설정을 변경하세요."
  },
  "defaultSettingsTitle": {
    "message": "기본 개인정보 보호 설정"
  },
  "defi": {
    "message": "디파이"
  },
  "defiTabErrorContent": {
    "message": "나중에 다시 방문해 주세요."
  },
  "defiTabErrorTitle": {
    "message": "페이지를 로드할 수 없습니다."
  },
  "delete": {
    "message": "삭제"
  },
  "deleteContact": {
    "message": "연락처 삭제"
  },
  "deleteMetaMetricsData": {
    "message": "MetaMetrics 데이터 삭제"
  },
  "deleteMetaMetricsDataDescription": {
    "message": "이렇게 하면 이 기기에서 사용한 과거 MetaMetrics 데이터가 삭제됩니다. 이 데이터를 삭제해도 지갑과 계정에는 아무런 영향이 없습니다. 삭제는 최대 30일 정도 소요됩니다. 다음을 참고하세요: $1.",
    "description": "$1 will have text saying Privacy Policy "
  },
  "deleteMetaMetricsDataErrorDesc": {
    "message": "분석 시스템 서버 문제로 지금 요청을 처리할 수 없습니다. 나중에 다시 시도하세요"
  },
  "deleteMetaMetricsDataErrorTitle": {
    "message": "지금은 데이터를 삭제할 수 없습니다"
  },
  "deleteMetaMetricsDataModalDesc": {
    "message": "모든 MetaMetrics 데이터를 제거합니다. 정말 제거하시겠습니까?"
  },
  "deleteMetaMetricsDataModalTitle": {
    "message": "MetaMetrics 데이터를 삭제하시겠습니까?"
  },
  "deleteMetaMetricsDataRequestedDescription": {
    "message": "$1에서 이 작업을 시작했습니다. 이 과정에는 최대 30일이 소요됩니다. 다음을 참고하세요: $2",
    "description": "$1 will be the date on which teh deletion is requested and $2 will have text saying Privacy Policy "
  },
  "deleteNetworkIntro": {
    "message": "이 네트워크를 삭제하면 나중에 이 네트워크에 있는 자산을 보고 싶을 때 네트워크를 다시 추가해야 합니다"
  },
  "deleteNetworkTitle": {
    "message": "$1 네트워크를 삭제하시겠습니까?",
    "description": "$1 represents the name of the network"
  },
  "depositCrypto": {
    "message": "지갑 주소 또는 QR 코드를 사용하여 다른 계정에서 암호화폐를 입금합니다."
  },
  "deprecatedGoerliNtwrkMsg": {
    "message": "이더리움 시스템 업데이트로 인해 Goerli 테스트 네트워크는 곧 단계적으로 지원 중단될 예정입니다."
  },
  "deprecatedNetwork": {
    "message": "이 네트워크는 더 이상 지원되지 않습니다"
  },
  "deprecatedNetworkButtonMsg": {
    "message": "확인"
  },
  "deprecatedNetworkDescription": {
    "message": "연결하려는 네트워크는 Metamask에서 더 이상 지원되지 않습니다. $1"
  },
  "description": {
    "message": "설명"
  },
  "descriptionFromSnap": {
    "message": "$1 설명",
    "description": "$1 represents the name of the snap"
  },
  "deselectAll": {
    "message": "모두 선택 해제"
  },
  "destinationAccountPickerNoEligible": {
    "message": "적합한 계정을 찾을 수 없습니다"
  },
  "destinationAccountPickerNoMatching": {
    "message": "일치하는 계정을 찾을 수 없습니다"
  },
  "destinationAccountPickerSearchPlaceholderToMainnet": {
    "message": "수신 주소 또는 ENS"
  },
  "destinationAccountPickerSearchPlaceholderToSolana": {
    "message": "수신 주소"
  },
  "destinationTransactionIdLabel": {
    "message": "대상 Tx ID",
    "description": "Label for the destination transaction ID field."
  },
  "details": {
    "message": "세부 정보"
  },
  "developerOptions": {
    "message": "개발자 옵션"
  },
  "disabledGasOptionToolTipMessage": {
    "message": "“$1” 유형은 오리지널 가스비를 최소 10% 인상해야 하는 기준에 미치지 못하므로 비활성화되었습니다.",
    "description": "$1 is gas estimate type which can be market or aggressive"
  },
  "disconnect": {
    "message": "연결 해제"
  },
  "disconnectAllAccounts": {
    "message": "모든 계정 연결 해제"
  },
  "disconnectAllAccountsConfirmationDescription": {
    "message": "연결을 해제하시겠습니까? 사이트 기능을 이용하지 못하게 될 수도 있습니다."
  },
  "disconnectAllAccountsText": {
    "message": "계정"
  },
  "disconnectAllDescriptionText": {
    "message": "이 사이트에서 연결을 해제하면, 이 사이트를 다시 사용하기 위해 계정과 네트워크를 다시 연결해야 합니다."
  },
  "disconnectAllSnapsText": {
    "message": "Snap"
  },
  "disconnectMessage": {
    "message": "이렇게 하면 이 사이트와의 연결이 해제됩니다"
  },
  "disconnectPrompt": {
    "message": "$1 연결 해제"
  },
  "disconnectThisAccount": {
    "message": "이 계정 연결 해제"
  },
  "disconnectedAllAccountsToast": {
    "message": "모든 계정이 $1에서 연결 해제됨",
    "description": "$1 is name of the dapp`"
  },
  "disconnectedSingleAccountToast": {
    "message": "$1, $2에서 연결 해제됨",
    "description": "$1 is name of the name and $2 represents the dapp name`"
  },
  "discover": {
    "message": "발견"
  },
  "discoverSnaps": {
    "message": "Snap 알아보기",
    "description": "Text that links to the Snaps website. Displayed in a banner on Snaps list page in settings."
  },
  "dismiss": {
    "message": "해지"
  },
  "dismissReminderDescriptionField": {
    "message": "이 기능을 켜면 비밀복구구문 백업 알림 메시지를 해지할 수 있습니다. 단, 자금 손실을 방지하려면 비밀복구구문을 백업하는 것이 좋습니다."
  },
  "dismissReminderField": {
    "message": "비밀복구구문 백업 알림 해지"
  },
  "dismissSmartAccountSuggestionEnabledDescription": {
    "message": "이 옵션을 켜면 어떤 계정에서도 '스마트 계정으로 전환' 제안이 더 이상 표시되지 않습니다. 스마트 계정을 사용하면 더 빠른 트랜잭션을 더 낮은 네트워크 수수료로 이용할 수 있으며, 수수료 지불 방식도 더욱 유연해집니다."
  },
  "dismissSmartAccountSuggestionEnabledTitle": {
    "message": "'스마트 계정으로 전환' 제안 끄기"
  },
  "displayNftMedia": {
    "message": "NFT 미디어 표시"
  },
  "displayNftMediaDescription": {
    "message": "NFT 미디어와 데이터를 표시하면 IP 주소가 OpenSea나 기타 제삼자에게 노출될 수 있습니다. 공격자는 이를 통해 회원님의 IP 주소와 이더리움 주소를 연결할 수 있습니다. NFT 자동 감지는 이 설정을 사용하며, 이 설정이 꺼져 있는 경우 사용할 수 없습니다."
  },
  "doNotShare": {
    "message": "누구와도 공유하지 마세요"
  },
  "domain": {
    "message": "도메인"
  },
  "done": {
    "message": "완료"
  },
  "dontShowThisAgain": {
    "message": "다시 표시 안 함"
  },
  "downArrow": {
    "message": "하강 화살표"
  },
  "downloadAppDescription": {
    "message": "모바일 앱으로 언제 어디서나 MetaMask를 이용하세요. Face ID를 설정하면 비밀번호를 잊어도 언제든 접속할 수 있습니다."
  },
  "downloadAppTitle": {
    "message": "QR 코드를 스캔하고 앱을 다운로드하세요"
  },
  "downloadGoogleChrome": {
    "message": "Google Chrome 다운로드"
  },
  "downloadMetaMaskMobileDescription": {
    "message": "비밀번호를 잊어버려도 앱의 Face ID로 로그인할 수 있습니다. MetaMask를 어디서든 사용하세요!"
  },
  "downloadMetaMaskMobileQrNote": {
    "message": "이 QR 코드를 스캔하여 시작하세요."
  },
  "downloadMetaMaskMobileTitle": {
    "message": "모바일 앱 받기"
  },
  "downloadNow": {
    "message": "지금 다운로드"
  },
  "downloadStateLogs": {
    "message": "상태 로그 다운로드"
  },
  "dropped": {
    "message": "중단됨"
  },
  "duplicateContactTooltip": {
    "message": "이 연락처 이름이 기존 계정이나 연락처와 충돌합니다"
  },
  "duplicateContactWarning": {
    "message": "중복된 연락처가 있습니다"
  },
  "durationSuffixDay": {
    "message": "일",
    "description": "Shortened form of 'day'"
  },
  "durationSuffixHour": {
    "message": "시간",
    "description": "Shortened form of 'hour'"
  },
  "durationSuffixMillisecond": {
    "message": "밀리초",
    "description": "Shortened form of 'millisecond'"
  },
  "durationSuffixMinute": {
    "message": "분",
    "description": "Shortened form of 'minute'"
  },
  "durationSuffixMonth": {
    "message": "개월",
    "description": "Shortened form of 'month'"
  },
  "durationSuffixSecond": {
    "message": "초",
    "description": "Shortened form of 'second'"
  },
  "durationSuffixWeek": {
    "message": "주",
    "description": "Shortened form of 'week'"
  },
  "durationSuffixYear": {
    "message": "년",
    "description": "Shortened form of 'year'"
  },
  "earn": {
    "message": "수익 얻기"
  },
  "edit": {
    "message": "편집"
  },
  "editANickname": {
    "message": "닉네임 편집"
  },
  "editAccountName": {
    "message": "계정 이름 편집"
  },
  "editAccounts": {
    "message": "계정 편집"
  },
  "editAddressNickname": {
    "message": "주소 닉네임 편집"
  },
  "editCancellationGasFeeModalTitle": {
    "message": "가스비 취소 편집"
  },
  "editContact": {
    "message": "연락처 편집"
  },
  "editGasFeeModalTitle": {
    "message": "가스비 편집"
  },
  "editGasLimitOutOfBounds": {
    "message": "가스 한도는 $1입니다."
  },
  "editGasLimitOutOfBoundsV2": {
    "message": "가스 한도는 $1보다 크고 $2 미만이어야 합니다.",
    "description": "$1 is the minimum limit for gas and $2 is the maximum limit"
  },
  "editGasLimitTooltip": {
    "message": "가스 한도는 사용하려는 가스의 최대 단위입니다. 가스 단위는 \"최대 우선 요금\" 및 \"최대 요금\"의 승수입니다."
  },
  "editGasMaxBaseFeeGWEIImbalance": {
    "message": "최대 기본 요금이 우선 요금보다 낮을 수 없습니다."
  },
  "editGasMaxBaseFeeHigh": {
    "message": "최대 기본 요금이 필요 이상으로 높습니다."
  },
  "editGasMaxBaseFeeLow": {
    "message": "최대 기본 요금이 현재 네트워크 조건에 비해 낮습니다."
  },
  "editGasMaxFeeHigh": {
    "message": "최대 요금이 필요 이상으로 높습니다."
  },
  "editGasMaxFeeLow": {
    "message": "최대 요금이 네트워크 조건에 비해 너무 낮습니다."
  },
  "editGasMaxFeePriorityImbalance": {
    "message": "최대 요금이 최대 우선 요금보다 낮을 수 없습니다."
  },
  "editGasMaxPriorityFeeBelowMinimum": {
    "message": "최대 우선 요금은 0GWEI보다 커야 합니다."
  },
  "editGasMaxPriorityFeeBelowMinimumV2": {
    "message": "우선 요금은 0보다 커야 합니다."
  },
  "editGasMaxPriorityFeeHigh": {
    "message": "최대 우선 요금이 필요 이상으로 높습니다. 필요 이상으로 지급될 수 있습니다."
  },
  "editGasMaxPriorityFeeHighV2": {
    "message": "우선 요금이 필요 이상으로 높습니다. 필요 이상으로 지급될 수 있습니다"
  },
  "editGasMaxPriorityFeeLow": {
    "message": "최대 우선 요금이 현재 네트워크 조건에 비해 낮습니다."
  },
  "editGasMaxPriorityFeeLowV2": {
    "message": "우선 요금이 현재 네트워크 조건에 비해 낮습니다."
  },
  "editGasPriceTooLow": {
    "message": "가스 가격은 0보다 커야 합니다."
  },
  "editGasPriceTooltip": {
    "message": "이 네트워크에서는 트랜잭션을 제출할 때 \"가스 가격\"을 필수 입력해야 합니다. 가스 가격은 가스 단위당 지급할 금액입니다."
  },
  "editGasSubTextFeeLabel": {
    "message": "최대 요금"
  },
  "editGasTitle": {
    "message": "우선 순위 편집"
  },
  "editGasTooLow": {
    "message": "알 수 없는 처리 시간"
  },
  "editInPortfolio": {
    "message": "Portfolio에서 수정"
  },
  "editNetwork": {
    "message": "네트워크 편집"
  },
  "editNetworkLink": {
    "message": "원본 네트워크 편집"
  },
  "editNetworksTitle": {
    "message": "네트워크 편집"
  },
  "editNonceField": {
    "message": "논스 편집"
  },
  "editNonceMessage": {
    "message": "이는 고급 기능으로, 주의해서 사용해야 합니다."
  },
  "editPermission": {
    "message": "권한 편집"
  },
  "editPermissions": {
    "message": "권한 편집"
  },
  "editSpeedUpEditGasFeeModalTitle": {
    "message": "가스비 가속 편집"
  },
  "editSpendingCap": {
    "message": "지출 한도 편집"
  },
  "editSpendingCapAccountBalance": {
    "message": "계정 잔액: $1 $2"
  },
  "editSpendingCapDesc": {
    "message": "회원님을 대신하여 지출해도 부담되지 않는 금액을 입력하세요."
  },
  "editSpendingCapError": {
    "message": "지출 한도는 소수점 이하 $1 자리를 초과할 수 없습니다. 계속하려면 소수점 이하 숫자를 제거하세요."
  },
  "editSpendingCapSpecialCharError": {
    "message": "숫자만 입력"
  },
  "enableAutoDetect": {
    "message": " 자동 감지 활성화"
  },
  "enableFromSettings": {
    "message": " 설정에서 이 기능을 활성화합니다."
  },
  "enableSmartContractAccount": {
    "message": "스마트 계약 계정 활성화"
  },
  "enableSmartContractAccountDescription": {
    "message": "지원되는 네트워크에서 스마트 계정 기능을 활성화할 수 있습니다."
  },
  "enableSnap": {
    "message": "활성화"
  },
  "enableToken": {
    "message": "$1 활성화",
    "description": "$1 is a token symbol, e.g. ETH"
  },
  "enabled": {
    "message": "활성화됨"
  },
  "enabledNetworks": {
    "message": "활성화된 네트워크"
  },
  "encryptionPublicKeyNotice": {
    "message": "$1에서 회원님의 공개 암호화 키를 요구합니다. 동의를 받으면 이 사이트에서 암호화된 메시지를 작성하여 회원님에게 전송할 수 있습니다.",
    "description": "$1 is the web3 site name"
  },
  "encryptionPublicKeyRequest": {
    "message": "암호화 공개 키 요구"
  },
  "endpointReturnedDifferentChainId": {
    "message": "입력한 RPC URL이 체인 ID($1)와 다릅니다.",
    "description": "$1 is the return value of eth_chainId from an RPC endpoint"
  },
  "enhancedTokenDetectionAlertMessage": {
    "message": "$1에서 향상된 토큰 감지 기능을 사용할 수 있습니다. $2"
  },
  "ensDomainsSettingDescriptionIntroduction": {
    "message": "MetaMask를 사용하면 브라우저의 주소창에서 ENS 도메인을 바로 볼 수 있습니다. 방법은 다음과 같습니다."
  },
  "ensDomainsSettingDescriptionOutroduction": {
    "message": "이 기능을 사용하면 IPFS 제삼자 서비스에 회원님의 IP 주소가 노출된다는 사실을 명심하세요."
  },
  "ensDomainsSettingDescriptionPart1": {
    "message": "MetaMask에서는 이더리움의 ENS 계약을 확인하여 해당 ENS 이름과 연결되어 있는 코드를 찾습니다."
  },
  "ensDomainsSettingDescriptionPart2": {
    "message": "해당 코드가 IPFS와 링크되어 있으면 관련 콘텐츠(주로 웹사이트)를 볼 수 있습니다."
  },
  "ensDomainsSettingTitle": {
    "message": "주소창에 ENS 도메인 표시하기"
  },
  "ensUnknownError": {
    "message": "ENS를 조회하지 못했습니다."
  },
  "enterANameToIdentifyTheUrl": {
    "message": "URL을 식별할 이름을 입력하세요"
  },
  "enterChainId": {
    "message": "체인 ID 입력"
  },
  "enterMaxSpendLimit": {
    "message": "최대 지출 한도 입력"
  },
  "enterNetworkName": {
    "message": "네트워크 이름 입력"
  },
  "enterOptionalPassword": {
    "message": "선택적 비밀번호를 입력하세요"
  },
  "enterPasswordContinue": {
    "message": "계속하려면 비밀번호를 입력하세요"
  },
  "enterPasswordCurrent": {
    "message": "현재 비밀번호를 입력하세요"
  },
  "enterRpcUrl": {
    "message": "RPC URL 입력"
  },
  "enterSymbol": {
    "message": "심볼 입력"
  },
  "enterTokenNameOrAddress": {
    "message": "토큰 이름 입력 또는 주소 붙여넣기"
  },
  "enterYourPassword": {
    "message": "비밀번호 입력"
  },
  "enterYourPasswordContinue": {
    "message": "계속하려면 비밀번호를 입력하세요"
  },
  "enterYourPasswordSocialLoginFlow": {
    "message": "MetaMask 비밀번호 입력"
  },
  "errorCode": {
    "message": "코드: $1",
    "description": "Displayed error code for debugging purposes. $1 is the error code"
  },
  "errorDetails": {
    "message": "오류 세부 정보",
    "description": "Label for the error details field in the error screen."
  },
  "errorGettingSafeChainList": {
    "message": "안전 체인 목록을 가져오는 동안 오류가 발생했습니다. 주의하여 계속 진행하세요."
  },
  "errorMessage": {
    "message": "메시지: $1",
    "description": "Displayed error message for debugging purposes. $1 is the error message"
  },
  "errorName": {
    "message": "코드: $1",
    "description": "Displayed error name for debugging purposes. $1 is the error name"
  },
  "errorPageContactSupport": {
    "message": "고객 지원 문의",
    "description": "Button for contact MM support"
  },
  "errorPageDescribeUsWhatHappened": {
    "message": "오류에 대해 설명해 주세요",
    "description": "Button for submitting report to sentry"
  },
  "errorPageInfo": {
    "message": "귀하의 정보를 표시할 수 없습니다. 걱정하지 마세요, 지갑과 자금은 안전합니다.",
    "description": "Information banner shown in the error page"
  },
  "errorPageMessageTitle": {
    "message": "오류 메시지",
    "description": "Title for description, which is displayed for debugging purposes"
  },
  "errorPageSentryFormTitle": {
    "message": "오류에 대해 설명해 주세요",
    "description": "In sentry feedback form, The title at the top of the feedback form."
  },
  "errorPageSentryMessagePlaceholder": {
    "message": "버그를 재현할 수 있는 방법 등 자세한 정보를 알려주시면 문제를 해결하는 데 도움이 됩니다.",
    "description": "In sentry feedback form, The placeholder for the feedback description input field."
  },
  "errorPageSentrySuccessMessageText": {
    "message": "감사합니다! 곧 확인하겠습니다.",
    "description": "In sentry feedback form, The message displayed after a successful feedback submission."
  },
  "errorPageTitle": {
    "message": "MetaMask 오류 발생",
    "description": "Title of generic error page"
  },
  "errorPageTryAgain": {
    "message": "다시 시도",
    "description": "Button for try again"
  },
  "errorStack": {
    "message": "스택:",
    "description": "Title for error stack, which is displayed for debugging purposes"
  },
  "errorWhileConnectingToRPC": {
    "message": "사용자 맞춤 네트워크 연결 중에 오류가 발생했습니다."
  },
  "errorWithSnap": {
    "message": "$1 오류",
    "description": "$1 represents the name of the snap"
  },
  "estimatedFee": {
    "message": "예상 수수료"
  },
  "estimatedFeeTooltip": {
    "message": "네트워크에서 트랜잭션을 처리하기 위해 지불한 금액입니다."
  },
  "ethGasPriceFetchWarning": {
    "message": "현재 주요 가스 견적 서비스를 사용할 수 없으므로 백업 가스 가격을 제공합니다."
  },
  "ethereumProviderAccess": {
    "message": "이더리움 공급업체에 $1 엑세스 허용",
    "description": "The parameter is the name of the requesting origin"
  },
  "ethereumPublicAddress": {
    "message": "이더리움 공개 주소"
  },
  "etherscan": {
    "message": "Etherscan"
  },
  "etherscanView": {
    "message": "Etherscan에서 계정 보기"
  },
  "etherscanViewOn": {
    "message": "Etherscan에서 보기"
  },
  "existingChainId": {
    "message": "입력한 정보는 기존 체인 ID와 연결되어 있습니다."
  },
  "expandView": {
    "message": "보기 확장"
  },
  "experimental": {
    "message": "실험적"
  },
  "exploreweb3": {
    "message": "웹3 탐색"
  },
  "exportYourData": {
    "message": "데이터 내보내기"
  },
  "exportYourDataButton": {
    "message": "다운로드"
  },
  "exportYourDataDescription": {
    "message": "계약 및 환경설정 등의 데이터를 내보낼 수 있습니다."
  },
  "extendWalletWithSnaps": {
    "message": "커뮤니티에서 만들어진 Snap을 알아보고 웹3 경험을 개인 맞춤하세요.",
    "description": "Banner description displayed on Snaps list page in Settings when less than 6 Snaps is installed."
  },
  "externalAccount": {
    "message": "외부 계정"
  },
  "externalExtension": {
    "message": "외부 확장"
  },
  "externalNameSourcesSetting": {
    "message": "추천 닉네임"
  },
  "externalNameSourcesSettingDescription": {
    "message": "Etherscan, Infura, Lens Protocol과 같은 제삼자에게서 회원님이 상호작용하는 주소에 대한 추천 닉네임을 가져올 것입니다. 이러한 제삼자는 해당 주소와 회원님의 IP 주소를 볼 수 있습니다. 회원님의 계정 주소는 제삼자에게 노출되지 않습니다."
  },
  "failed": {
    "message": "실패"
  },
  "failedToFetchChainId": {
    "message": "체인 ID를 가져올 수 없습니다. RPC URL이 올바른가요?"
  },
  "failover": {
    "message": "장애 조치"
  },
  "failoverRpcUrl": {
    "message": "장애 조치 RPC URL"
  },
  "failureMessage": {
    "message": "문제가 발생했습니다. 작업을 완료할 수 없습니다."
  },
  "fast": {
    "message": "빠름"
  },
  "feeDetails": {
    "message": "수수료 세부 정보"
  },
  "fileImportFail": {
    "message": "파일 가져오기가 작동하지 않나요? 여기를 클릭하세요.",
    "description": "Helps user import their account from a JSON file"
  },
  "flaskWelcomeUninstall": {
    "message": "이 확장 프로그램을 삭제해야 합니다",
    "description": "This request is shown on the Flask Welcome screen. It is intended for non-developers, and will be bolded."
  },
  "flaskWelcomeWarning1": {
    "message": "Flask는 개발자가 불안정한 신규 API를 실험하기 위한 것입니다. 개발자나 베타 테스터가 아니면 $1하세요.",
    "description": "This is a warning shown on the Flask Welcome screen, intended to encourage non-developers not to proceed any further. $1 is the bolded message 'flaskWelcomeUninstall'"
  },
  "flaskWelcomeWarning2": {
    "message": "이 확장 프로그램은 안전성이나 안정성을 보장하지 않습니다. Flask에서 제공하는 새로운 API는 피싱 공격에 대비한 강화 과정을 거치지 않았습니다. 즉, Flask가 필요한 모든 사이트나 스냅은 자산을 훔치려는 악의적 시도일 수 있습니다.",
    "description": "This explains the risks of using MetaMask Flask"
  },
  "flaskWelcomeWarning3": {
    "message": "모든 Flask의 API는 실험 단계입니다. 따라서 예고 없이 변경, 제거되거나 안정적인 MetaMask로 마이그레이션되지 않고 Flask에 무기한 남아 있을 수 있습니다. 사용 시 위험은 본인 책임입니다.",
    "description": "This message warns developers about unstable Flask APIs"
  },
  "flaskWelcomeWarning4": {
    "message": "Flask를 사용할 때는 정규 MetaMask 익스텐션을 비활성화하세요.",
    "description": "This message calls to pay attention about multiple versions of MetaMask running on the same site (Flask + Prod)"
  },
  "flaskWelcomeWarningAcceptButton": {
    "message": "본인은 이 위험을 감수합니다",
    "description": "this text is shown on a button, which the user presses to confirm they understand the risks of using Flask"
  },
  "floatAmountToken": {
    "message": "토큰 금액은 정수여야 합니다"
  },
  "forbiddenIpfsGateway": {
    "message": "금지된 IPFS 게이트웨이: CID 게이트웨이를 지정하세요."
  },
  "forgetDevice": {
    "message": "이 장치 삭제"
  },
  "forgotPassword": {
    "message": "비밀번호를 잊으셨나요?"
  },
  "forgotPasswordModalButton": {
    "message": "지갑 초기화"
  },
  "forgotPasswordModalDescription1": {
    "message": "MetaMask는 비밀번호를 복구해 드릴 수 없습니다."
  },
  "forgotPasswordModalDescription2": {
    "message": "지갑을 설정할 때 사용한 비밀복구구문을 입력하여 지갑을 초기화할 수 있습니다."
  },
  "forgotPasswordModalTitle": {
    "message": "비밀번호를 잊으셨나요?"
  },
  "forgotPasswordSocialDescription": {
    "message": "MetaMask는 비밀번호를 복구할 수 없습니다."
  },
  "forgotPasswordSocialStep1": {
    "message": "$1(예: Face ID) 기능이 활성화된 장치에서 MetaMask에 로그인되어 있다면, 해당 장치에서 비밀번호를 초기화할 수 있습니다.",
    "description": "$1 is bold biometrics turned on"
  },
  "forgotPasswordSocialStep1Biometrics": {
    "message": "바이오메트릭이 활성화되었습니다"
  },
  "forgotPasswordSocialStep2": {
    "message": "$1이(가) 있으면 현재 지갑을 초기화하고 비밀복구구문을 사용하여 다시 가져올 수 있습니다.",
    "description": "$1 is bold Secret Recovery Phrase"
  },
  "form": {
    "message": "양식"
  },
  "from": {
    "message": "발신"
  },
  "fromAddress": {
    "message": "발신: $1",
    "description": "$1 is the address to include in the From label. It is typically shortened first using shortenAddress"
  },
  "fromTokenLists": {
    "message": "가져올 토큰 목록: $1"
  },
  "function": {
    "message": "기능: $1"
  },
  "fundingMethod": {
    "message": "자금 조달 방법"
  },
  "gas": {
    "message": "가스"
  },
  "gasDisplayAcknowledgeDappButtonText": {
    "message": "제안된 가스비 편집"
  },
  "gasDisplayDappWarning": {
    "message": "$1에서 이 가스비를 제안했습니다. 이를 무시하면 트랜잭션에 문제가 발생할 수 있습니다. 질문이 있는 경우 $1에 문의하세요.",
    "description": "$1 represents the Dapp's origin"
  },
  "gasFee": {
    "message": "가스비"
  },
  "gasLimit": {
    "message": "가스 한도"
  },
  "gasLimitRecommended": {
    "message": "권장 가스비 한도는 $1입니다. 가스 한도가 이보다 낮으면 실패할 수 있습니다."
  },
  "gasLimitTooLow": {
    "message": "가스 한도는 21000 이상이어야 합니다."
  },
  "gasLimitV2": {
    "message": "가스 한도"
  },
  "gasOption": {
    "message": "가스 옵션"
  },
  "gasPriceExcessive": {
    "message": "가스비가 불필요하게 높게 설정되었습니다. 가격을 낮추는 것을 고려해 보세요."
  },
  "gasPriceFetchFailed": {
    "message": "네트워크 오류로 인해 가스 가격 견적 추산을 실패했습니다."
  },
  "gasTimingHoursShort": {
    "message": "$1 시간",
    "description": "$1 represents a number of hours"
  },
  "gasTimingLow": {
    "message": "느림"
  },
  "gasTimingMinutesShort": {
    "message": "$1 분",
    "description": "$1 represents a number of minutes"
  },
  "gasTimingSecondsShort": {
    "message": "$1 초",
    "description": "$1 represents a number of seconds"
  },
  "gasUsed": {
    "message": "가스 사용됨"
  },
  "general": {
    "message": "일반"
  },
  "generalCameraError": {
    "message": "카메라에 액세스할 수 없습니다. 다시 시도하세요."
  },
  "generalCameraErrorTitle": {
    "message": "오류가 발생했습니다...."
  },
  "generalDescription": {
    "message": "여러 기기의 설정을 동기화하고, 네트워크 환경을 선택하며, 토큰 데이터를 추적하세요"
  },
  "genericExplorerView": {
    "message": "$1에서 계정 보기"
  },
  "getTheNewestFeatures": {
    "message": "최신 기능 받기"
  },
  "goToSite": {
    "message": "사이트로 이동"
  },
  "goerli": {
    "message": "Goerli 테스트 네트워크"
  },
  "gotIt": {
    "message": "확인"
  },
  "grantExactAccess": {
    "message": "정확한 접근 허용"
  },
  "gwei": {
    "message": "GWEI"
  },
  "hardware": {
    "message": "하드웨어"
  },
  "hardwareWalletConnected": {
    "message": "하드웨어 지갑 연결됨"
  },
  "hardwareWalletLegacyDescription": {
    "message": "(레거시)",
    "description": "Text representing the MEW path"
  },
  "hardwareWalletSubmissionWarningStep1": {
    "message": "$1(이)가 연결되어 있고 이더리움 앱을 선택했는지 확인하세요."
  },
  "hardwareWalletSubmissionWarningStep2": {
    "message": "$1 장치에서 '스마트 계약 데이터' 또는 '블라인드 서명'을 활성화하세요."
  },
  "hardwareWalletSubmissionWarningTitle": {
    "message": "제출을 클릭하기 전:"
  },
  "hardwareWalletSupportLinkConversion": {
    "message": "여기를 클릭"
  },
  "hardwareWallets": {
    "message": "하드웨어 지갑 연결"
  },
  "hardwareWalletsInfo": {
    "message": "하드웨어 지갑을 통합하면 외부 서버에 API 호출을 사용하며, 이 서버는 사용자의 IP 주소와 사용자와 인터렉션하는 스마트 계약의 주소를 볼 수 있습니다."
  },
  "hardwareWalletsMsg": {
    "message": "MetaMask와 함께 사용할 하드웨어 지갑을 선택하세요."
  },
  "here": {
    "message": "여기",
    "description": "as in -click here- for more information (goes with troubleTokenBalances)"
  },
  "hexData": {
    "message": "헥스 데이터"
  },
  "hiddenAccounts": {
    "message": "숨긴 계정"
  },
  "hide": {
    "message": "숨기기"
  },
  "hideAccount": {
    "message": "계정 숨기기"
  },
  "hideAdvancedDetails": {
    "message": "고급 세부 정보 숨기기"
  },
  "hideSentitiveInfo": {
    "message": "민감한 정보 숨기기"
  },
  "hideTokenPrompt": {
    "message": "토큰을 숨기겠습니까?"
  },
  "hideTokenSymbol": {
    "message": "$1 숨기기",
    "description": "$1 is the symbol for a token (e.g. 'DAI')"
  },
  "hideZeroBalanceTokens": {
    "message": "잔액 없는 토큰 숨기기"
  },
  "high": {
    "message": "공격적"
  },
  "highGasSettingToolTipMessage": {
    "message": "변동성이 크고 심지어 휘발성이 높은 시장입니다. $1 이용으로 인기 NFT 드롭 등으로 인한 네트워크 트래픽 급증에 대응하세요.",
    "description": "$1 is key 'high' (text: 'Aggressive') separated here so that it can be passed in with bold font-weight"
  },
  "highLowercase": {
    "message": "높음"
  },
  "highestCurrentBid": {
    "message": "현재 최고 입찰"
  },
  "highestFloorPrice": {
    "message": "최고 바닥 가격"
  },
  "history": {
    "message": "기록"
  },
  "holdToRevealContent1": {
    "message": "비밀복구구문이 있으면 $1 기능을 사용할 수 있습니다",
    "description": "$1 is a bolded text with the message from 'holdToRevealContent2'"
  },
  "holdToRevealContent2": {
    "message": "지갑과 자금 모두에 액세스할 수 있습니다.",
    "description": "Is the bolded text in 'holdToRevealContent1'"
  },
  "holdToRevealContent3": {
    "message": "이는 누구와도 공유하지 마세요. $1 $2",
    "description": "$1 is a message from 'holdToRevealContent4' and $2 is a text link with the message from 'holdToRevealContent5'"
  },
  "holdToRevealContent4": {
    "message": "MetaMask 지원팀은 이러한 정보를 절대로 묻지 않습니다,",
    "description": "Part of 'holdToRevealContent3'"
  },
  "holdToRevealContent5": {
    "message": "오히려 피싱 사기꾼들이 요구할 수 있으니 주의가 필요합니다.",
    "description": "The text link in 'holdToRevealContent3'"
  },
  "holdToRevealContentPrivateKey1": {
    "message": "개인 키가 있으면 $1 기능을 사용할 수 있습니다",
    "description": "$1 is a bolded text with the message from 'holdToRevealContentPrivateKey2'"
  },
  "holdToRevealContentPrivateKey2": {
    "message": "지갑과 자금 모두에 액세스할 수 있습니다.",
    "description": "Is the bolded text in 'holdToRevealContentPrivateKey2'"
  },
  "holdToRevealLockedLabel": {
    "message": "눌러서 잠긴 서클 공개"
  },
  "holdToRevealPrivateKey": {
    "message": "눌러서 개인 키 공개"
  },
  "holdToRevealPrivateKeyTitle": {
    "message": "개인 키를 안전하게 보관하세요"
  },
  "holdToRevealSRP": {
    "message": "눌러서 SRP 공개"
  },
  "holdToRevealSRPTitle": {
    "message": "SRP를 안전하게 보관하세요"
  },
  "holdToRevealUnlockedLabel": {
    "message": "눌러서 잠금해제된 서클 공개"
  },
  "honeypotDescription": {
    "message": "이 토큰은 허니팟 위험이 있을 수 있습니다. 상호작용 전에 신중히 조사하여 잠재적인 손실을 예방하세요."
  },
  "honeypotTitle": {
    "message": "허니팟"
  },
  "id": {
    "message": "ID"
  },
  "ignoreAll": {
    "message": "모두 무시"
  },
  "ignoreTokenWarning": {
    "message": "토큰을 숨기면 지갑에 표시되지 않습니다. 하지만 이를 검색하여 추가할 수 있습니다."
  },
  "imToken": {
    "message": "imToken"
  },
  "import": {
    "message": "가져오기",
    "description": "Button to import an account from a selected file"
  },
  "importAWallet": {
    "message": "지갑 가져오기"
  },
  "importAccountError": {
    "message": "계정 가져오기 오류"
  },
  "importAccountErrorIsSRP": {
    "message": "비밀복구구문 (또는 니모닉)을 입력하셨습니다. 계정을 이곳으로 불러오려면 64자의 16진수 문자열인 개인 키를 입력해야 합니다."
  },
  "importAccountErrorNotAValidPrivateKey": {
    "message": "유효한 개인 키가 아닙니다. 16진수 문자열을 입력했지만 64자리가 아닙니다."
  },
  "importAccountErrorNotHexadecimal": {
    "message": "유효한 개인 키가 아닙니다. 반드시 64자의 16진수 문자열인 개인 키를 입력해야 합니다."
  },
  "importAccountJsonLoading1": {
    "message": "이 JSON 파일을 가져오려면 몇 분 정도 걸리며 MetaMask가 정지됩니다."
  },
  "importAccountJsonLoading2": {
    "message": "죄송합니다. 향후에는 더 빠르게 개선하겠습니다."
  },
  "importAccountMsg": {
    "message": "가져온 계정은 MetaMask 계정 비밀복구구문과 연결하지 못합니다. 가져온 계정에 대해 자세히 알아보기"
  },
  "importAccountWithSocialMsg": {
    "message": "가져온 개인 키는 계정에 백업되며 동일한 Google 또는 Apple 로그인으로 로그인할 때 자동으로 동기화됩니다."
  },
  "importAccountWithSocialMsgLearnMore": {
    "message": "가져온 키의 작동 방식에 대한 $1",
    "description": "$1 is a link to learn more about imported keys"
  },
  "importNFT": {
    "message": "NFT 가져오기"
  },
  "importNFTAddressToolTip": {
    "message": "예를 들어 OpenSea의 NFT 페이지 세부 정보에는 '계약 주소'라는 파란색 하이퍼링크 값이 있습니다. 이를 클릭하면 Etherscan의 계약 주소로 이동합니다. 해당 페이지의 왼쪽 상단에는 '계약(Contract)'이라고 표시된 아이콘이 있고 오른쪽으로 문자와 숫자로 구성된 긴 문자열이 있어야 합니다. 이것이 바로 NFT를 생성한 계약 주소입니다. 주소 오른쪽의 '복사' 아이콘을 클릭하면 이를 클립보드에 저장할 수 있습니다."
  },
  "importNFTPage": {
    "message": "NFT 페이지 가져오기"
  },
  "importNFTTokenIdToolTip": {
    "message": "NFT의 ID는 고유한 식별자이므로 동일한 NFT는 존재하지 않습니다. 다시 말하지만, OpenSea에서 이 번호는 '세부 정보'에서 찾아볼 수 있습니다. 이를 기록하거나 클립보드에 복사해 두세요."
  },
  "importNWordSRP": {
    "message": "$1단어 복구 구문이 있습니다",
    "description": "$1 is the number of words in the recovery phrase"
  },
  "importPrivateKey": {
    "message": "개인 키"
  },
  "importSRPDescription": {
    "message": "12개 또는 24개의 단어로 된 비밀복구구문으로 기존 지갑을 가져오세요."
  },
  "importSRPNumberOfWordsError": {
    "message": "비밀복구구문은 12개 또는 24개의 단어로 구성되어 있습니다"
  },
  "importSRPWordError": {
    "message": "$1 단어가 잘못되었거나 철자가 틀렸습니다.",
    "description": "$1 is the word that is incorrect or misspelled"
  },
  "importSRPWordErrorAlternative": {
    "message": "$1 및 $2 단어가 잘못되었거나 철자가 틀렸습니다.",
    "description": "$1 and $2 are multiple words that are mispelled."
  },
  "importSecretRecoveryPhrase": {
    "message": "비밀복구구문 가져오기"
  },
  "importSecretRecoveryPhraseUnknownError": {
    "message": "알 수 없는 오류가 발생했습니다."
  },
  "importSelectedTokens": {
    "message": "선택한 토큰을 불러올까요?"
  },
  "importSelectedTokensDescription": {
    "message": "선택한 토큰만 지갑에 표시됩니다. 숨긴 토큰은 토큰 검색을 통해 나중에 언제든지 불러올 수 있습니다."
  },
  "importTokenQuestion": {
    "message": "토큰을 가져올까요?"
  },
  "importTokenWarning": {
    "message": "기존 토큰의 가짜 버전을 포함하여 누구나 어떤 이름으로든 토큰을 만들 수 있습니다. 추가 및 트랜잭션은 사용자의 책임입니다."
  },
  "importTokensCamelCase": {
    "message": "토큰 가져오기"
  },
  "importTokensError": {
    "message": "토큰을 가져올 수 없습니다. 나중에 다시 시도하세요."
  },
  "importWallet": {
    "message": "지갑 가져오기"
  },
  "importWalletOrAccountHeader": {
    "message": "지갑 또는 계정 가져오기"
  },
  "importWalletSuccess": {
    "message": "비밀복구구문 $1 가져옴",
    "description": "$1 is the index of the secret recovery phrase"
  },
  "importWithCount": {
    "message": "$1 불러오기",
    "description": "$1 will the number of detected tokens that are selected for importing, if all of them are selected then $1 will be all"
  },
  "imported": {
    "message": "가져옴",
    "description": "status showing that an account has been fully loaded into the keyring"
  },
  "inYourSettings": {
    "message": "설정에서"
  },
  "included": {
    "message": "포함됨"
  },
  "includesXTransactions": {
    "message": "$1건의 트랜잭션 포함"
  },
  "infuraBlockedNotification": {
    "message": "MetaMask이 블록체인 호스트에 연결할 수 없습니다. $1 오류 가능성을 검토하세요.",
    "description": "$1 is a clickable link with with text defined by the 'here' key"
  },
  "initialTransactionConfirmed": {
    "message": "최초 트랜잭션을 네트워크에서 컨펌했습니다. 돌아가려면 컨펌을 클릭하세요."
  },
  "insightsFromSnap": {
    "message": "$1 인사이트",
    "description": "$1 represents the name of the snap"
  },
  "install": {
    "message": "설치"
  },
  "installOrigin": {
    "message": "출처 설치"
  },
  "installRequest": {
    "message": "MetaMask에 추가"
  },
  "installedOn": {
    "message": "$1에 설치됨",
    "description": "$1 is the date when the snap has been installed"
  },
  "insufficientBalance": {
    "message": "잔액이 부족합니다."
  },
  "insufficientFunds": {
    "message": "자금이 부족합니다."
  },
  "insufficientFundsForGas": {
    "message": "가스 자금 부족"
  },
  "insufficientLockedLiquidityDescription": {
    "message": "유동성 토큰을 적절히 락업하거나 소각하지 않아 토큰이 급격한 유동성 이탈에 취약하므로 시장 불안정을 초래할 수 있습니다."
  },
  "insufficientLockedLiquidityTitle": {
    "message": "유동성 락업 부족"
  },
  "insufficientTokens": {
    "message": "토큰이 부족합니다."
  },
  "interactWithSmartContract": {
    "message": "스마트 계약"
  },
  "interactingWith": {
    "message": "다음과 상호 작용:"
  },
  "interactingWithTransactionDescription": {
    "message": "지금 상호작용하고 있는 계약입니다. 세부 정보를 확인하여 사기를 방지하세요."
  },
  "interaction": {
    "message": "상호작용"
  },
  "invalidAddress": {
    "message": "잘못된 주소"
  },
  "invalidAddressRecipient": {
    "message": "수신 주소가 올바르지 않음"
  },
  "invalidAssetType": {
    "message": "이 자산은 NFT이므로 NFT 탭에 있는 NFT 가져오기 페이지에서 다시 추가해야 합니다"
  },
  "invalidChainIdTooBig": {
    "message": "잘못된 체인 ID. 체인 ID가 너무 큽니다."
  },
  "invalidCustomNetworkAlertContent1": {
    "message": "맞춤 네트워크 '$1'의 체인 ID를 다시 입력해야 합니다.",
    "description": "$1 is the name/identifier of the network."
  },
  "invalidCustomNetworkAlertContent2": {
    "message": "악성 또는 결함이 있는 네트워크 공급업체의 공격을 방어하려면, 이제 모든 맞춤 네트워크에 체인 ID를 사용해야 합니다."
  },
  "invalidCustomNetworkAlertContent3": {
    "message": "설정 > 네트워크로 이동한 후 체인 ID를 입력하세요. $1에서 가장 인기 있는 네트워크의 체인 ID를 찾을 수 있습니다.",
    "description": "$1 is a link to https://chainid.network"
  },
  "invalidCustomNetworkAlertTitle": {
    "message": "잘못된 맞춤 네트워크"
  },
  "invalidHexData": {
    "message": "잘못된 헥스 데이터"
  },
  "invalidHexNumber": {
    "message": "잘못된 16진수입니다."
  },
  "invalidHexNumberLeadingZeros": {
    "message": "잘못된 16진수입니다. 앞에 있는 0을 모두 제거하세요."
  },
  "invalidIpfsGateway": {
    "message": "잘못된 IPFS 게이트웨이: 값은 올바른 URL이어야 합니다."
  },
  "invalidNumber": {
    "message": "숫자가 올바르지 않습니다. 십진수나 '0x'로 시작하는 16진수를 입력하세요."
  },
  "invalidNumberLeadingZeros": {
    "message": "숫자가 올바르지 않습니다. 앞에 있는 0을 모두 제거하세요."
  },
  "invalidRPC": {
    "message": "잘못된 RPC URL"
  },
  "invalidSeedPhrase": {
    "message": "잘못된 비밀복구구문"
  },
  "invalidSeedPhraseCaseSensitive": {
    "message": "입력 오류: 비밀복구구문은 대소문자를 구분해야 합니다."
  },
  "invalidSeedPhraseNotFound": {
    "message": "비밀복구구문을 찾을 수 없습니다."
  },
  "ipfsGateway": {
    "message": "IPFS 게이트웨이"
  },
  "ipfsGatewayDescription": {
    "message": "MetaMask는 타사 서비스를 이용하여 IPFS에 저장된 NFT 이미지를 표시하고, 브라우저 주소창에 입력한 ENS 주소 관련 정보도 표시하며, 다른 토큰의 아이콘도 가져옵니다. 이 기능을 이용하면 IP 주소가 해당 서비스에 노출될 수 있습니다."
  },
  "ipfsToggleModalDescriptionOne": {
    "message": "당사는 타사 서비스를 사용하여 IPFS에 저장된 NFT 이미지를 표시하고, 브라우저 주소창에 입력된 ENS 주소와 관련된 정보를 표시하며, 다양한 토큰의 아이콘을 가져옵니다. 이러한 서비스를 사용하면 귀하의 IP 주소가 해당 서비스에 노출될 수 있습니다."
  },
  "ipfsToggleModalDescriptionTwo": {
    "message": "컨펌을 선택하면 IPFS 해상도가 활성화됩니다. 언제든지 $1에서 비활성화할 수 있습니다.",
    "description": "$1 is the method to turn off ipfs"
  },
  "ipfsToggleModalSettings": {
    "message": "설정 > 보안 및 개인정보"
  },
  "isSigningOrSubmitting": {
    "message": "이전 트랜잭션이 아직 서명 또는 제출 중입니다."
  },
  "jazzicons": {
    "message": "Jazzicons"
  },
  "jsonFile": {
    "message": "JSON 파일",
    "description": "format for importing an account"
  },
  "keyringAccountName": {
    "message": "계정 이름"
  },
  "keyringAccountPublicAddress": {
    "message": "공개 주소"
  },
  "keyringSnapRemovalResult1": {
    "message": "$1 제거 $2",
    "description": "Displays the result after removal of a keyring snap. $1 is the snap name, $2 is whether it is successful or not"
  },
  "keyringSnapRemovalResultNotSuccessful": {
    "message": "실패 ",
    "description": "Displays the `not` word in $2."
  },
  "keyringSnapRemoveConfirmation": {
    "message": "$1을(를) 입력하여 이 스냅을 제거할지 확인합니다:",
    "description": "Asks user to input the name nap prior to deleting the snap. $1 is the snap name"
  },
  "keystone": {
    "message": "Keystone"
  },
  "knownAddressRecipient": {
    "message": "알려진 계약 주소입니다."
  },
  "knownTokenWarning": {
    "message": "이 작업은 지갑에 목록에 등재되어 피싱에 사용될 수 있는 토큰을 편집합니다. 해당 토큰이 나타내는 내용을 변경하려는 경우에만 작업을 승인하세요. $1에 대해 알아보기"
  },
  "l1Fee": {
    "message": "L1 수수료"
  },
  "l1FeeTooltip": {
    "message": "L1 가스비"
  },
  "l2Fee": {
    "message": "L2 수수료"
  },
  "l2FeeTooltip": {
    "message": "L2 가스비"
  },
  "lastConnected": {
    "message": "마지막 연결"
  },
  "lastSold": {
    "message": "최근 판매"
  },
  "lavaDomeCopyWarning": {
    "message": "안전을 위해 지금은 이 텍스트를 선택할 수 없습니다."
  },
  "layer1Fees": {
    "message": "레이어 1 요금"
  },
  "layer2Fees": {
    "message": "레이어 2 요금"
  },
  "learnHow": {
    "message": "방법 확인하기"
  },
  "learnMore": {
    "message": "자세히 알아보기"
  },
  "learnMoreAboutGas": {
    "message": "가스에 대해 $1하시겠습니까?",
    "description": "$1 will be replaced by the learnMore translation key"
  },
  "learnMoreAboutPrivacy": {
    "message": "개인정보 보호 모범 사례에 대해 자세히 알아보세요."
  },
  "learnMoreKeystone": {
    "message": "자세히 알아보기"
  },
  "learnMoreUpperCase": {
    "message": "자세히 알아보기"
  },
  "learnMoreUpperCaseWithDot": {
    "message": "자세히 알아보세요."
  },
  "learnScamRisk": {
    "message": "사기 및 보안 위험"
  },
  "leaveMetaMask": {
    "message": "MetaMask를 나가시겠습니까?"
  },
  "leaveMetaMaskDesc": {
    "message": "MetaMask 외부의 사이트를 방문하려고 합니다. 계속하기 전에 URL을 다시 한번 확인하세요."
  },
  "ledgerAccountRestriction": {
    "message": "새 계정을 추가하려면 먼저 기존의 최종 계정을 사용해야 합니다."
  },
  "ledgerConnectionInstructionCloseOtherApps": {
    "message": "장치에 연결된 다른 소프트웨어를 닫은 다음 여기를 클릭하여 새로 고침하세요."
  },
  "ledgerConnectionInstructionHeader": {
    "message": "컨펌을 클릭하기 전:"
  },
  "ledgerConnectionInstructionStepFour": {
    "message": "Ledger 장치에서 \"스마트 계약 데이터\" 또는 \"블라인드 서명\"을 활성화하세요"
  },
  "ledgerConnectionInstructionStepThree": {
    "message": "Ledger 장치를 연결하고 이더리움 앱을 선택하세요."
  },
  "ledgerDeviceOpenFailureMessage": {
    "message": "Ledger 장치를 열지 못했습니다. Ledger가 다른 소프트웨어에 연결되어 있을 수 있습니다. Ledger Live 또는 Ledger 장치에 연결된 다른 응용 프로그램을 닫고 다시 연결하세요."
  },
  "ledgerErrorConnectionIssue": {
    "message": "Ledger를 다시 연결하고, ETH 앱을 열어 다시 시도하세요."
  },
  "ledgerErrorDevicedLocked": {
    "message": "Ledger가 잠겨있습니다. 잠금 해제하고 다시 시도하세요."
  },
  "ledgerErrorEthAppNotOpen": {
    "message": "문제를 해결하려면 기기에서 ETH 앱을 열고 다시 시도하세요."
  },
  "ledgerErrorTransactionDataNotPadded": {
    "message": "이더리움 트랜잭션의 입력 데이터가 충분히 패딩되지 않았습니다."
  },
  "ledgerFirefoxNotSupportedDescription1": {
    "message": "Ledger 연결에 문제가 있습니다. 하드웨어 지갑 "
  },
  "ledgerFirefoxNotSupportedDescription2": {
    "message": " 연결 방법을 확인한 후 다시 시도하세요."
  },
  "ledgerFirefoxNotSupportedDescription3": {
    "message": " Ledger는 더 이상 Firefox를 지원하지 않으므로 다른 브라우저를 사용해야 할 수 있습니다."
  },
  "ledgerFirefoxNotSupportedLink": {
    "message": "가이드"
  },
  "ledgerFirefoxNotSupportedTitle": {
    "message": "Firefox 지원되지 않음"
  },
  "ledgerLiveApp": {
    "message": "Ledger Live 앱"
  },
  "ledgerLocked": {
    "message": "Ledger 장치에 연결할 수 없습니다. 장치의 잠금이 해제되어 있고 이더리움 앱이 열려 있는지 확인하세요."
  },
  "ledgerMultipleDevicesUnsupportedInfoDescription": {
    "message": "새 장치를 연결하려면 이전 장치의 연결을 해제하세요."
  },
  "ledgerMultipleDevicesUnsupportedInfoTitle": {
    "message": "한 번에 하나의 Ledger만 연결할 수 있습니다"
  },
  "ledgerTimeout": {
    "message": "Ledger Live의 응답 시간이 너무 길거나 연결 시간을 초과했습니다. Ledger Live 앱이 열려 있고 장치의 잠금이 해제되어 있는지 확인하세요."
  },
  "ledgerWebHIDNotConnectedErrorMessage": {
    "message": "Ledger 장치가 연결되지 않았습니다. Ledger를 연결하려면 '계속'을 다시 클릭하고 HID 연결을 승인하세요.",
    "description": "An error message shown to the user during the hardware connect flow."
  },
  "levelArrow": {
    "message": "수평 화살표"
  },
  "lightTheme": {
    "message": "라이트"
  },
  "likeToImportToken": {
    "message": "이 토큰을 가져올까요?"
  },
  "likeToImportTokens": {
    "message": "이 토큰을 추가하시겠습니까?"
  },
  "lineaGoerli": {
    "message": "Linea Goerli 테스트 네트워크"
  },
  "lineaMainnet": {
    "message": "Linea 메인넷"
  },
  "lineaSepolia": {
    "message": "Linea Sepolia 테스트 네트워크"
  },
  "link": {
    "message": "링크"
  },
  "linkCentralizedExchanges": {
    "message": "Coinbase나 Binance 계정을 연결하여 무료로 암호화폐를 MetaMask로 전송하세요."
  },
  "links": {
    "message": "링크"
  },
  "loadMore": {
    "message": "더 불러오기"
  },
  "loading": {
    "message": "로드 중..."
  },
  "loadingScreenSnapMessage": {
    "message": "Snap에서 트랜잭션을 완료하세요."
  },
  "loadingTokenList": {
    "message": "토큰 목록 불러오는 중"
  },
  "localhost": {
    "message": "Localhost 8545"
  },
  "lock": {
    "message": "잠금"
  },
  "lockMetaMask": {
    "message": "MetaMask 고정"
  },
  "lockTimeInvalid": {
    "message": "잠금 시간은 반드시 0에서 10080 사이여야 합니다"
  },
  "loginErrorConnectButton": {
    "message": "다시 시도"
  },
  "loginErrorConnectDescription": {
    "message": "인터넷 연결이 불안정합니다. 연결 상태를 확인한 후 다시 시도하세요."
  },
  "loginErrorConnectTitle": {
    "message": "연결할 수 없습니다"
  },
  "loginErrorGenericButton": {
    "message": "다시 시도"
  },
  "loginErrorGenericDescription": {
    "message": "로그인 중 오류가 발생했습니다. 다시 시도해 보고 문제가 계속되면 $1에 문의하세요.",
    "description": "$1 is the key 'loginErrorGenericSupport'"
  },
  "loginErrorGenericSupport": {
    "message": "MetaMask 지원"
  },
  "loginErrorGenericTitle": {
    "message": "문제가 발생했습니다"
  },
  "loginErrorSessionExpiredButton": {
    "message": "로그인"
  },
  "loginErrorSessionExpiredDescription": {
    "message": "세션이 만료되었습니다. 계속하려면 다시 로그인하세요."
  },
  "loginErrorSessionExpiredTitle": {
    "message": "세션이 만료되었습니다"
  },
  "logo": {
    "message": "$1 로고",
    "description": "$1 is the name of the ticker"
  },
  "low": {
    "message": "낮음"
  },
  "lowEstimatedReturnTooltipMessage": {
    "message": "시작 금액의 $1% 이상을 수수료로 지불하게 됩니다. 받는 금액과 네트워크 수수료를 확인하세요."
  },
  "lowEstimatedReturnTooltipTitle": {
    "message": "높은 비용"
  },
  "lowGasSettingToolTipMessage": {
    "message": "$1 사용을 통해 더 저렴한 가격을 기다리세요. 가격 예측이 힘들기 때문에 시간 추정은 더욱 부정확합니다.",
    "description": "$1 is key 'low' separated here so that it can be passed in with bold font-weight"
  },
  "lowLowercase": {
    "message": "낮음"
  },
  "mainnet": {
    "message": "이더리움 메인넷"
  },
  "mainnetToken": {
    "message": "이 주소는 알려진 이더리움 메인넷 토큰 주소와 일치합니다. 추가하려는 토큰의 계약 주소와 네트워크를 다시 확인하세요."
  },
  "makeAnotherSwap": {
    "message": "새 스왑 생성"
  },
  "makeSureNoOneWatching": {
    "message": "다른 사람이 이 화면을 보고 있지는 않은지 확인하세요.",
    "description": "Warning to users to be care while creating and saving their new Secret Recovery Phrase"
  },
  "manageDefaultSettings": {
    "message": "기본 설정 관리"
  },
  "manageInstitutionalWallets": {
    "message": "Institutional 지갑 관리"
  },
  "manageInstitutionalWalletsDescription": {
    "message": "이 옵션을 켜면 Institutional 지갑이 활성화됩니다"
  },
  "manageNetworksMenuHeading": {
    "message": "네트워크 관리"
  },
  "managePermissions": {
    "message": "권한 관리"
  },
  "marketCap": {
    "message": "시가 총액"
  },
  "marketDetails": {
    "message": "시장 상세 정보"
  },
  "max": {
    "message": "최대"
  },
  "maxBaseFee": {
    "message": "최대 기본 요금"
  },
  "maxFee": {
    "message": "최대 요금"
  },
  "maxFeeTooltip": {
    "message": "트랜잭션에 지불하기 위해 제공되는 최대 수수료입니다."
  },
  "maxPriorityFee": {
    "message": "최대 우선 요금"
  },
  "medium": {
    "message": "시장"
  },
  "mediumGasSettingToolTipMessage": {
    "message": "현재 시장 가격으로 빠르게 처리할 수 있도록 $1을(를) 사용하세요.",
    "description": "$1 is key 'medium' (text: 'Market') separated here so that it can be passed in with bold font-weight"
  },
  "memo": {
    "message": "메모"
  },
  "message": {
    "message": "메시지"
  },
  "metaMaskConnectStatusParagraphOne": {
    "message": "이제 MetaMask에서 계정 연결을 더 효과적으로 제어할 수 있습니다."
  },
  "metaMaskConnectStatusParagraphThree": {
    "message": "클릭하여 연결된 계정을 관리하세요."
  },
  "metaMaskConnectStatusParagraphTwo": {
    "message": "방문 중인 웹사이트가 현재 선택한 계정에 연결되어 있다면 연결 상태 버튼이 표시됩니다."
  },
  "metaMetricsIdNotAvailableError": {
    "message": "MetaMetrics에 가입한 적이 없으므로 여기에는 삭제할 데이터가 없습니다"
  },
  "metadataModalSourceTooltip": {
    "message": "$1 스냅은 npm이 호스팅합니다. 이 Snap의 고유 식별자는 $2 입니다.",
    "description": "$1 is the snap name and $2 is the snap NPM id."
  },
  "metamaskNotificationsAreOff": {
    "message": "현재 지갑 알림이 꺼져 있습니다."
  },
  "metamaskSwapsOfflineDescription": {
    "message": "MetaMask Swaps 점검 중입니다. 나중에 다시 확인하세요."
  },
  "metamaskVersion": {
    "message": "MetaMask 버전"
  },
  "methodData": {
    "message": "메소드"
  },
  "methodDataTransactionDesc": {
    "message": "디코딩된 입력 데이터를 기반으로 실행되는 함수입니다."
  },
  "methodNotSupported": {
    "message": "이 계정에서는 지원되지 않습니다."
  },
  "metrics": {
    "message": "메트릭"
  },
  "millionAbbreviation": {
    "message": "M",
    "description": "Shortened form of 'million'"
  },
  "mismatchedChainLinkText": {
    "message": "네트워크 세부 정보 검증",
    "description": "Serves as link text for the 'mismatchedChain' key. This text will be embedded inside the translation for that key."
  },
  "mismatchedChainRecommendation": {
    "message": "계속 진행하기 전에 $1(을)를 확인하시기 바랍니다.",
    "description": "$1 is a clickable link with text defined by the 'mismatchedChainLinkText' key. The link will open to instructions for users to validate custom network details."
  },
  "mismatchedNetworkName": {
    "message": "기록에 따르면 네트워크 이름이 이 체인 ID와 일치하지 않습니다."
  },
  "mismatchedNetworkSymbol": {
    "message": "제출한 화폐 기호가 이 체인 ID의 화폐 기호와 일치하지 않습니다."
  },
  "mismatchedRpcChainId": {
    "message": "사용자 맞춤 네트워크의 체인 ID가 제출된 체인 ID와 일치하지 않습니다."
  },
  "mismatchedRpcUrl": {
    "message": "기록에 따르면 제출한 RPC URL 값이 이 체인 ID의 알려진 공급업체와 일치하지 않습니다."
  },
  "missingSetting": {
    "message": "설정을 찾으세요?"
  },
  "missingSettingRequest": {
    "message": "여기에서 요청하세요"
  },
  "more": {
    "message": "그 외"
  },
  "moreAccounts": {
    "message": "$1개의 계정 추가",
    "description": "$1 is the number of accounts"
  },
  "moreNetworks": {
    "message": "$1개의 네트워크 추가",
    "description": "$1 is the number of networks"
  },
  "moreQuotes": {
    "message": "더 많은 견적"
  },
  "multichainAddEthereumChainConfirmationDescription": {
    "message": "MetaMask에 이 네트워크를 추가하고 이 사이트에 사용 권한을 허용합니다."
  },
  "multipleSnapConnectionWarning": {
    "message": "$1에서 $2 Snap 사용을 원합니다.",
    "description": "$1 is the dapp and $2 is the number of snaps it wants to connect to."
  },
  "mustSelectOne": {
    "message": "토큰을 1개 이상 선택해야 합니다."
  },
  "name": {
    "message": "이름"
  },
  "nameAddressLabel": {
    "message": "주소",
    "description": "Label above address field in name component modal."
  },
  "nameAlreadyInUse": {
    "message": "이미 사용 중인 이름입니다"
  },
  "nameFooterTrustWarning": {
    "message": "신뢰하는 주소만 저장하세요.",
    "description": "Footer warning text shown in name modal for malicious and warning addresses."
  },
  "nameInstructionsMalicious": {
    "message": "이 주소는 악성으로 식별되었습니다. 이 주소와의 상호작용은 권장하지 않습니다.",
    "description": "Instruction text in name component modal when address is malicious."
  },
  "nameInstructionsNew": {
    "message": "이 주소를 알고 있다면 나중에 알아볼 수 있도록 닉네임을 지정하세요.",
    "description": "Instruction text in name component modal when value is not recognised."
  },
  "nameInstructionsRecognized": {
    "message": "이 주소에는 기본 닉네임이 있지만, 편집하거나 다른 추천 닉네임을 찾아볼 수 있습니다.",
    "description": "Instruction text in name component modal when value is recognized but not saved."
  },
  "nameInstructionsSaved": {
    "message": "이 전에 이 주소에 닉네임을 추가한 적이 있습니다. 편집하거나 다른 추천 닉네임을 볼 수 있습니다.",
    "description": "Instruction text in name component modal when value is saved."
  },
  "nameInstructionsWarning": {
    "message": "이 주소는 의심스러운 주소로 식별되었습니다. 신뢰하는 경우, 앞으로 식별할 수 있도록 개인 표시 이름을 설정하세요.",
    "description": "Instruction text in name component modal when address has warning signals."
  },
  "nameLabel": {
    "message": "닉네임",
    "description": "Label above name input field in name component modal."
  },
  "nameModalMaybeProposedName": {
    "message": "가능한 닉네임: $1",
    "description": "$1 is the proposed name"
  },
  "nameModalTitleMalicious": {
    "message": "악성 주소",
    "description": "Title of the modal created by the name component when address is identified as malicious."
  },
  "nameModalTitleNew": {
    "message": "알 수 없는 주소",
    "description": "Title of the modal created by the name component when value is not recognised."
  },
  "nameModalTitleRecognized": {
    "message": "인식된 주소",
    "description": "Title of the modal created by the name component when value is recognized but not saved."
  },
  "nameModalTitleSaved": {
    "message": "저장된 주소",
    "description": "Title of the modal created by the name component when value is saved."
  },
  "nameModalTitleVerified": {
    "message": "검증된 주소",
    "description": "Title of the modal created by the name component when address is verified."
  },
  "nameModalTitleWarning": {
    "message": "의심스러운 주소",
    "description": "Title of the modal created by the name component when address has warning trust signals."
  },
  "nameProviderProposedBy": {
    "message": "추천인: $1",
    "description": "$1 is the name of the provider"
  },
  "nameProvider_ens": {
    "message": "이더리움 네임 서비스(ENS)"
  },
  "nameProvider_etherscan": {
    "message": "Etherscan"
  },
  "nameProvider_lens": {
    "message": "Lens Protocol"
  },
  "nameProvider_token": {
    "message": "MetaMask"
  },
  "nameSetPlaceholder": {
    "message": "닉네임을 선택하세요...",
    "description": "Placeholder text for name input field in name component modal."
  },
  "nameSetPlaceholderSuggested": {
    "message": "추천: $1",
    "description": "$1 is the proposed name"
  },
  "nativeNetworkPermissionRequestDescription": {
    "message": "$1에서 다음 승인을 요청합니다:",
    "description": "$1 represents dapp name"
  },
  "nativeTokenScamWarningConversion": {
    "message": "네트워크 세부 정보 편집"
  },
  "nativeTokenScamWarningDescription": {
    "message": "토큰의 네이티브 심볼이 체인 ID와 연관된 네트워크의 토큰의 네이티브 심볼과 일치하지 않습니다. $1을(를) 입력하셨지만 예상되는 토큰의 네이티브 심볼은 $2입니다. 올바른 체인에 연결되어 있는지 확인해 주세요.",
    "description": "$1 represents the currency name, $2 represents the expected currency symbol"
  },
  "nativeTokenScamWarningDescriptionExpectedTokenFallback": {
    "message": "다른 선택",
    "description": "graceful fallback for when token symbol isn't found"
  },
  "nativeTokenScamWarningTitle": {
    "message": "비통상적 네이티브 토큰 심볼",
    "description": "Title for nativeTokenScamWarningDescription"
  },
  "needHelp": {
    "message": "도움이 필요하신가요? $1에 문의하세요.",
    "description": "$1 represents `needHelpLinkText`, the text which goes in the help link"
  },
  "needHelpFeedback": {
    "message": "피드백 공유"
  },
  "needHelpLinkText": {
    "message": "MetaMask 지원"
  },
  "needHelpSubmitTicket": {
    "message": "티켓 제출"
  },
  "needImportFile": {
    "message": "반드시 가져올 파일을 선택해야 합니다.",
    "description": "User is important an account and needs to add a file to continue"
  },
  "negativeETH": {
    "message": "음수 ETH 양은 전송할 수 없습니다."
  },
  "negativeOrZeroAmountToken": {
    "message": "마이너스 또는 금액이 0인 자산은 보낼 수 없습니다."
  },
  "network": {
    "message": "네트워크:"
  },
  "networkChanged": {
    "message": "네트워크 변경됨"
  },
  "networkChangedMessage": {
    "message": "이제 $1 네트워크에서 트랜잭션 중입니다.",
    "description": "$1 is the name of the network"
  },
  "networkDetails": {
    "message": "네트워크 세부 정보"
  },
  "networkFee": {
    "message": "네트워크 수수료"
  },
  "networkIsBusy": {
    "message": "네트워크 사용량이 많습니다. 가스비가 높고 견적의 정확도도 떨어집니다."
  },
  "networkMenu": {
    "message": "네트워크 메뉴"
  },
  "networkMenuHeading": {
    "message": "네트워크 선택"
  },
  "networkName": {
    "message": "네트워크 이름"
  },
  "networkNameArbitrum": {
    "message": "Arbitrum"
  },
  "networkNameAvalanche": {
    "message": "Avalanche"
  },
  "networkNameBSC": {
    "message": "BSC"
  },
  "networkNameBase": {
    "message": "기본"
  },
  "networkNameBitcoin": {
    "message": "비트코인"
  },
  "networkNameDefinition": {
    "message": "이 네트워크와 연결된 이름입니다."
  },
  "networkNameEthereum": {
    "message": "이더리움"
  },
  "networkNameGoerli": {
    "message": "Goerli"
  },
  "networkNameLinea": {
    "message": "Linea"
  },
  "networkNameOpMainnet": {
    "message": "OP 메인넷"
  },
  "networkNamePolygon": {
    "message": "Polygon"
  },
  "networkNameSolana": {
    "message": "솔라나"
  },
  "networkNameTestnet": {
    "message": "테스트넷"
  },
  "networkNameZkSyncEra": {
    "message": "zkSync Era"
  },
  "networkOptions": {
    "message": "네트워크 옵션"
  },
  "networkPermissionToast": {
    "message": "네트워크 권한이 업데이트됨"
  },
  "networkProvider": {
    "message": "네트워크 공급업체"
  },
  "networkStatus": {
    "message": "네트워크 상태"
  },
  "networkStatusBaseFeeTooltip": {
    "message": "기본 요금은 네트워크에 의해 설정되며 13-14초마다 변경됩니다. 당사의 $1 및 $2 옵션이 갑작스러운 증가를 설명해줍니다.",
    "description": "$1 and $2 are bold text for Medium and Aggressive respectively."
  },
  "networkStatusPriorityFeeTooltip": {
    "message": "우선 요금의 범위(일명 \"채굴자 팁\"). 이것은 채굴자에게 전달되어 트랜잭션의 우선 순위를 정하도록 장려합니다."
  },
  "networkStatusStabilityFeeTooltip": {
    "message": "가스비가 지난 72시간에 비해 $1 상태입니다.",
    "description": "$1 is networks stability value - stable, low, high"
  },
  "networkSwitchConnectionError": {
    "message": "$1 연결이 불가능합니다",
    "description": "$1 represents the network name"
  },
  "networkURL": {
    "message": "네트워크 URL"
  },
  "networkURLDefinition": {
    "message": "이 네트워크에 액세스하는 데 사용되는 URL입니다."
  },
  "networkUrlErrorWarning": {
    "message": "공격자는 사이트 주소를 약간 변경하여 유사 사이트를 만들기도 합니다. 계속하기 전에 정상적인 사이트와 상호 작용하고 있는지 확인하세요. Punycode 버전: $1",
    "description": "$1 replaced by RPC URL for network"
  },
  "networks": {
    "message": "네트워크"
  },
  "networksSmallCase": {
    "message": "네트워크"
  },
  "nevermind": {
    "message": "괜찮습니다"
  },
  "new": {
    "message": "신규!"
  },
  "newAccount": {
    "message": "새 계정"
  },
  "newAccountNumberName": {
    "message": "계정 $1",
    "description": "Default name of next account to be created on create account screen"
  },
  "newContact": {
    "message": "새 연락처"
  },
  "newContract": {
    "message": "새 계약"
  },
  "newNFTDetectedInImportNFTsMessageStrongText": {
    "message": "설정 > 보안 및 개인정보"
  },
  "newNFTDetectedInImportNFTsMsg": {
    "message": "OpenSea를 사용하여 NFT를 확인하려면 $1에서 ‘NFT 미디어 표시’ 기능을 켜세요.",
    "description": "$1 is used for newNFTDetectedInImportNFTsMessageStrongText"
  },
  "newNFTDetectedInNFTsTabMessage": {
    "message": "MetaMask를 통해 자동으로 NFT를 감지하여 지갑에 표시할 수 있습니다."
  },
  "newNFTsAutodetected": {
    "message": "NFT 자동 감지"
  },
  "newNetworkAdded": {
    "message": "“$1”(을)를 성공적으로 추가했습니다!"
  },
  "newNetworkEdited": {
    "message": "“$1”(을)를 성공적으로 편집했습니다!"
  },
  "newNftAddedMessage": {
    "message": "NFT를 성공적으로 추가했습니다!"
  },
  "newPassword": {
    "message": "새 비밀번호"
  },
  "newPasswordCreate": {
    "message": "새 비밀번호 만들기"
  },
  "newPrivacyPolicyActionButton": {
    "message": "자세히 보기"
  },
  "newPrivacyPolicyTitle": {
    "message": "개인정보 처리방침이 개정되었습니다"
  },
  "newRpcUrl": {
    "message": "새 RPC URL"
  },
  "newTokensImportedMessage": {
    "message": "$1 토큰을 성공적으로 불러왔습니다.",
    "description": "$1 is the string of symbols of all the tokens imported"
  },
  "newTokensImportedTitle": {
    "message": "불러온 토큰"
  },
  "next": {
    "message": "다음"
  },
  "nftAddFailedMessage": {
    "message": "소유권 정보가 일치하지 않아 NFT를 추가할 수 없습니다. 올바른 정보를 입력했는지 확인하세요."
  },
  "nftAddressError": {
    "message": "이 토큰은 NFT입니다. $1에 추가하세요",
    "description": "$1 is a clickable link with text defined by the 'importNFTPage' key"
  },
  "nftAlreadyAdded": {
    "message": "NFT가 이미 추가되었습니다."
  },
  "nftAutoDetectionEnabled": {
    "message": "NFT 자동 감지 활성화 완료"
  },
  "nftDisclaimer": {
    "message": "면책 조항: MetaMask는 소스 URL에서 미디어 파일을 가져옵니다. 이러한 URL은 때때로 NFT가 민팅된 마켓플레이스에 의해 변경되기도 합니다."
  },
  "nftOptions": {
    "message": "NFT 옵션"
  },
  "nftTokenIdPlaceholder": {
    "message": "토큰 ID 입력"
  },
  "nftWarningContent": {
    "message": "향후 소유할 수 있는 모든 $1에 대한 액세스를 허용하는 것입니다. 이 허용을 취소하지 않는 한, 상대방이 언제든지 허락 없이 지갑에서 NFT를 전송할 수 있습니다. $2",
    "description": "$1 is nftWarningContentBold bold part, $2 is Learn more link"
  },
  "nftWarningContentBold": {
    "message": "내 모든 $1 NFT",
    "description": "$1 is name of the collection"
  },
  "nftWarningContentGrey": {
    "message": "주의하여 진행하세요."
  },
  "nfts": {
    "message": "NFT"
  },
  "nftsPreviouslyOwned": {
    "message": "이전 소유"
  },
  "nickname": {
    "message": "닉네임"
  },
  "noAccountsFound": {
    "message": "검색어에 해당하는 계정이 없습니다."
  },
  "noConnectedAccountTitle": {
    "message": "MetaMask가 이 사이트와 연결되어 있지 않습니다"
  },
  "noConnectionDescription": {
    "message": "사이트에 연결하려면 \"연결\" 버튼을 찾아 클릭하세요. MetaMask는 웹3의 사이트에만 연결할 수 있습니다."
  },
  "noConversionRateAvailable": {
    "message": "사용 가능한 환율 없음"
  },
  "noDomainResolution": {
    "message": "도메인에 대한 해결 방법이 제공되지 않았습니다."
  },
  "noHardwareWalletOrSnapsSupport": {
    "message": "Snap 및 대부분의 하드웨어 지갑은 현재 사용 중인 브라우저 버전에서 작동하지 않습니다."
  },
  "noNetworksAvailable": {
    "message": "사용 가능한 네트워크 없음"
  },
  "noNetworksFound": {
    "message": "검색어에 해당하는 네트워크가 없습니다."
  },
  "noNetworksSelected": {
    "message": "선택된 네트워크 없음"
  },
  "noOptionsAvailableMessage": {
    "message": "현재 이 거래 경로를 사용할 수 없습니다. 금액, 네트워크, 토큰을 변경하면 최적의 옵션을 찾아드립니다."
  },
  "noSnaps": {
    "message": "설치된 스냅이 없습니다"
  },
<<<<<<< HEAD
  "noTransactions": {
    "message": "트랜잭션이 없습니다"
=======
  "noThanks": {
    "message": "괜찮습니다"
>>>>>>> 1583570a
  },
  "noWebcamFound": {
    "message": "컴퓨터의 웹캠을 찾을 수 없습니다. 다시 시도하세요."
  },
  "noWebcamFoundTitle": {
    "message": "웹캠을 찾을 수 없음"
  },
  "nonContractAddressAlertDesc": {
    "message": "계약이 아닌 주소로 호출 데이터를 보내고 있습니다. 이를 통해 자금을 잃을 수 있습니다. 계속하기 전에 올바른 주소와 네트워크를 사용하고 있는지 확인하세요."
  },
  "nonContractAddressAlertTitle": {
    "message": "잠재적 실수"
  },
  "nonce": {
    "message": "논스"
  },
  "none": {
    "message": "없음"
  },
  "notBusy": {
    "message": "바쁘지 않음"
  },
  "notCurrentAccount": {
    "message": "올바른 계정인가요? 현재 지갑에서 선택된 계정과 다릅니다."
  },
  "notEnoughBalance": {
    "message": "잔액 부족"
  },
  "notEnoughGas": {
    "message": "가스 부족"
  },
  "notificationDetail": {
    "message": "세부 정보"
  },
  "notificationDetailBaseFee": {
    "message": "기본 수수료(GWEI)"
  },
  "notificationDetailGasLimit": {
    "message": "가스 한도(단위)"
  },
  "notificationDetailGasUsed": {
    "message": "사용한 가스(단위)"
  },
  "notificationDetailMaxFee": {
    "message": "가스당 최대 수수료"
  },
  "notificationDetailNetwork": {
    "message": "네트워크"
  },
  "notificationDetailNetworkFee": {
    "message": "네트워크 수수료"
  },
  "notificationDetailPriorityFee": {
    "message": "우선 수수료(GWEI)"
  },
  "notificationItemCheckBlockExplorer": {
    "message": "BlockExplorer에서 확인하기"
  },
  "notificationItemCollection": {
    "message": "컬렉션"
  },
  "notificationItemConfirmed": {
    "message": "컨펌"
  },
  "notificationItemError": {
    "message": "현재 수수료를 조회할 수 없습니다"
  },
  "notificationItemFrom": {
    "message": "발신:"
  },
  "notificationItemLidoStakeReadyToBeWithdrawn": {
    "message": "출금 준비 완료"
  },
  "notificationItemLidoStakeReadyToBeWithdrawnMessage": {
    "message": "이제 언스테이킹한 $1을(를) 출금할 수 있습니다"
  },
  "notificationItemLidoWithdrawalRequestedMessage": {
    "message": "$1 언스테이킹 요청이 전송되었습니다"
  },
  "notificationItemNFTReceivedFrom": {
    "message": "수취한 NFT 출처:"
  },
  "notificationItemNFTSentTo": {
    "message": "전송한 NFT 수취 대상:"
  },
  "notificationItemNetwork": {
    "message": "네트워크"
  },
  "notificationItemRate": {
    "message": "환율(수수료 포함)"
  },
  "notificationItemReceived": {
    "message": "받음"
  },
  "notificationItemReceivedFrom": {
    "message": "발신처:"
  },
  "notificationItemSent": {
    "message": "전송 완료"
  },
  "notificationItemSentTo": {
    "message": "수신처:"
  },
  "notificationItemStakeCompleted": {
    "message": "스테이킹 완료"
  },
  "notificationItemStaked": {
    "message": "스테이킹됨"
  },
  "notificationItemStakingProvider": {
    "message": "스테이킹 공급자"
  },
  "notificationItemStatus": {
    "message": "상태"
  },
  "notificationItemSwapped": {
    "message": "스왑"
  },
  "notificationItemSwappedFor": {
    "message": "대상:"
  },
  "notificationItemTo": {
    "message": "수신:"
  },
  "notificationItemTransactionId": {
    "message": "트랜잭션 ID"
  },
  "notificationItemUnStakeCompleted": {
    "message": "언스테이킹 완료"
  },
  "notificationItemUnStaked": {
    "message": "언스테이킹됨"
  },
  "notificationItemUnStakingRequested": {
    "message": "언스테이킹 요청 완료"
  },
  "notificationTransactionFailedMessage": {
    "message": "$1 트랜잭션에 실패했습니다! $2",
    "description": "Content of the browser notification that appears when a transaction fails"
  },
  "notificationTransactionFailedTitle": {
    "message": "실패한 트랜잭션",
    "description": "Title of the browser notification that appears when a transaction fails"
  },
  "notificationTransactionSuccessMessage": {
    "message": "$1 트랜잭션이 컨펌되었습니다!",
    "description": "Content of the browser notification that appears when a transaction is confirmed"
  },
  "notificationTransactionSuccessTitle": {
    "message": "컨펌된 트랜잭션",
    "description": "Title of the browser notification that appears when a transaction is confirmed"
  },
  "notificationTransactionSuccessView": {
    "message": "$1에서 보기",
    "description": "Additional content in a notification that appears when a transaction is confirmed and has a block explorer URL."
  },
  "notifications": {
    "message": "알림"
  },
  "notificationsFeatureToggle": {
    "message": "지갑 알림 활성화",
    "description": "Experimental feature title"
  },
  "notificationsFeatureToggleDescription": {
    "message": "자금 또는 NFT 보내기/받기와 기능 알림 등의 지갑 알림을 활성화합니다.",
    "description": "Description of the experimental notifications feature"
  },
  "notificationsMarkAllAsRead": {
    "message": "모두 읽음으로 표시"
  },
  "notificationsPageEmptyTitle": {
    "message": "표시할 항목이 없습니다"
  },
  "notificationsPageErrorContent": {
    "message": "이 페이지를 다시 방문해 주세요."
  },
  "notificationsPageErrorTitle": {
    "message": "오류가 발생했습니다"
  },
  "notificationsPageNoNotificationsContent": {
    "message": "아직 알림을 받지 못했습니다."
  },
  "notificationsSettingsBoxError": {
    "message": "문제가 발생했습니다. 다시 시도해 주세요."
  },
  "notificationsSettingsPageAllowNotifications": {
    "message": "알림을 통해 지갑에서 무슨 일이 일어나고 있는지 계속 확인하세요. 알림 기능을 사용하려면 프로필을 사용해 기기 간에 일부 설정을 동기화해야 합니다. $1"
  },
  "notificationsSettingsPageAllowNotificationsLink": {
    "message": "이 기능을 사용하는 동안 개인정보가 어떻게 보호되는지 알아보세요."
  },
  "numberOfNewTokensDetectedPlural": {
    "message": "계정에서 $1개의 새로운 토큰이 발견됨",
    "description": "$1 is the number of new tokens detected"
  },
  "numberOfNewTokensDetectedSingular": {
    "message": "계정에서 1개의 새 토큰을 찾았습니다"
  },
  "numberOfTokens": {
    "message": "토큰 수"
  },
  "ofTextNofM": {
    "message": "/"
  },
  "off": {
    "message": "끄기"
  },
  "offlineForMaintenance": {
    "message": "점검을 위한 오프라인 상태"
  },
  "ok": {
    "message": "확인"
  },
  "on": {
    "message": "켜기"
  },
  "onboardedMetametricsAccept": {
    "message": "동의합니다"
  },
  "onboardedMetametricsDisagree": {
    "message": "아니요, 괜찮습니다"
  },
  "onboardedMetametricsKey1": {
    "message": "최신 개발"
  },
  "onboardedMetametricsKey2": {
    "message": "제품 특징"
  },
  "onboardedMetametricsKey3": {
    "message": "기타 관련 프로모션 자료"
  },
  "onboardedMetametricsLink": {
    "message": "MetaMetrics"
  },
  "onboardedMetametricsParagraph1": {
    "message": "$1 외에도 데이터를 활용하여 사용자가 마케팅 커뮤니케이션과 상호 작용하는 방식을 이해하고자 합니다.",
    "description": "$1 represents the 'onboardedMetametricsLink' locale string"
  },
  "onboardedMetametricsParagraph2": {
    "message": "이를 통해 사용자와 공유하는 다음과 같은 콘텐츠를 최적화할 수 있습니다."
  },
  "onboardedMetametricsParagraph3": {
    "message": "사용자가 제공한 데이터는 절대 판매하지 않습니다. 데이터 수집은 언제든지 거부할 수 있습니다."
  },
  "onboardedMetametricsTitle": {
    "message": "사용자 경험을 개선할 수 있도록 도와주세요"
  },
  "onboardingAdvancedPrivacyIPFSDescription": {
    "message": "IPFS 게이트웨이를 사용하면 타사 호스팅 데이터에 액세스하여 이를 볼 수 있습니다. 사용자 지정 IPFS 게이트웨이를 추가하셔도 좋고 기본 설정을 계속 사용하셔도 됩니다."
  },
  "onboardingAdvancedPrivacyIPFSInvalid": {
    "message": "유효한 URL을 입력하세요"
  },
  "onboardingAdvancedPrivacyIPFSTitle": {
    "message": "사용자 지정 IPFS 게이트웨이 추가"
  },
  "onboardingAdvancedPrivacyIPFSValid": {
    "message": "PFS 게이트웨이 URL이 유효합니다"
  },
  "onboardingAdvancedPrivacyNetworkDescription": {
    "message": "기본 설정과 구성을 사용할 경우, MetaMask는 Infura를 기본 원격 프로시저 호출(RPC) 제공업체로 사용하여 가능한 가장 안정적이고 공개성이 낮은 방식으로 이더리움 데이터에 접근할 수 있도록 합니다. 일부 제한된 경우에는 사용자에게 최상의 사용 경험을 제공하기 위해 다른 RPC 제공업체를 사용할 수 있습니다. 직접 RPC를 선택할 수도 있지만, 어떤 RPC를 사용하든 트랜잭션을 수행하려면 본인의 IP 주소와 이더리움 지갑 주소가 해당 RPC로 전송된다는 점을 유의하세요. Infura가 EVM 계정 데이터를 처리하는 방식에 대해 더 알고 싶다면 $1의 내용을, Solana 계정에 대한 정보는 $2의 내용을 참고하세요."
  },
  "onboardingAdvancedPrivacyNetworkDescriptionCallToAction": {
    "message": "여기를 클릭하세요"
  },
  "onboardingAdvancedPrivacyNetworkTitle": {
    "message": "네트워크 선택"
  },
  "onboardingContinueWith": {
    "message": "$1(으)로 계속",
    "description": "$1 is the type of login used Google, Apple, etc."
  },
  "onboardingCreateWallet": {
    "message": "새 지갑 생성"
  },
  "onboardingImportWallet": {
    "message": "기존 지갑이 있습니다"
  },
  "onboardingMetametricsDescription": {
    "message": "MetaMask 개선을 위해 기본 사용량과 진단 데이터를 수집하고자 합니다. 수집되는 정보는 항상 다음과 같습니다."
  },
  "onboardingMetametricsTitle": {
    "message": "MetaMask 개선에 도움을 주세요"
  },
  "onboardingOptionIcon": {
    "message": "$1 아이콘",
    "description": "$1 is the icon name"
  },
  "onboardingOptionTitle": {
    "message": "계속하려면 옵션을 선택하세요"
  },
  "onboardingPinExtensionAltLaunch": {
    "message": "확장 프로그램 실행"
  },
  "onboardingPinExtensionAltPin": {
    "message": "확장 프로그램 고정"
  },
  "onboardingPinExtensionDescription": {
    "message": "쉽게 액세스하고 트랜잭션 컨펌을 확인할 수 있도록 브라우저에 MetaMask를 고정하세요."
  },
  "onboardingPinExtensionDescription2": {
    "message": "확장 프로그램을 클릭하면 한 번에 MetaMask 지갑에 액세스할 수 있습니다."
  },
  "onboardingPinExtensionDescription3": {
    "message": "$1 확장 프로그램 아이콘을 클릭하면 바로 접근할 수 있습니다",
    "description": "$1 is the browser name"
  },
  "onboardingPinExtensionTitle": {
    "message": "설치가 완료되었습니다!"
  },
  "onboardingSignInWith": {
    "message": "$1(으)로 로그인",
    "description": "$1 is the type of login used Google, Apple, etc"
  },
  "onboardingSrpCreate": {
    "message": "비밀복구구문 사용"
  },
  "onboardingSrpImport": {
    "message": "비밀복구구문으로 가져오기"
  },
  "onboardingSrpImportError": {
    "message": "소문자만 사용하고, 철자를 확인하며, 단어 순서를 올바르게 입력하세요."
  },
  "onboardingSrpInputClearAll": {
    "message": "모두 지우기"
  },
  "onboardingSrpInputHideAll": {
    "message": "모두 숨기기"
  },
  "onboardingSrpInputPlaceholder": {
    "message": "각 단어 사이에 공백을 추가하고, 아무도 화면을 보고 있지 않은지 확인하세요."
  },
  "onboardingSrpInputShowAll": {
    "message": "모두 보기"
  },
  "onekey": {
    "message": "OneKey"
  },
  "only": {
    "message": "전용"
  },
  "onlyConnectTrust": {
    "message": "신뢰하는 사이트만 연결하세요. $1",
    "description": "Text displayed above the buttons for connection confirmation. $1 is the link to the learn more web page."
  },
  "openFullScreenForLedgerWebHid": {
    "message": "전체 화면으로 이동하여 Ledger를 연결하세요.",
    "description": "Shown to the user on the confirm screen when they are viewing MetaMask in a popup window but need to connect their ledger via webhid."
  },
  "openInBlockExplorer": {
    "message": "블록 탐색기 열기"
  },
  "optional": {
    "message": "옵션"
  },
  "options": {
    "message": "옵션"
  },
  "or": {
    "message": "또는"
  },
  "origin": {
    "message": "원본"
  },
  "originChanged": {
    "message": "사이트 변경됨"
  },
  "originChangedMessage": {
    "message": "현재 $1의 요청을 검토 중입니다.",
    "description": "$1 is the name of the origin"
  },
  "osTheme": {
    "message": "시스템"
  },
  "other": {
    "message": "기타"
  },
  "otherSnaps": {
    "message": "기타 스냅",
    "description": "Used in the 'permission_rpc' message."
  },
  "others": {
    "message": "기타"
  },
  "outdatedBrowserNotification": {
    "message": "현재 사용 중인 브라우저가 최신 버전이 아닙니다. 브라우저를 업데이트하지 않으면 보안 패치와 MetaMask의 새 기능을 이용할 수 없습니다."
  },
  "overrideContentSecurityPolicyHeader": {
    "message": "Content-Security-Policy 헤더 무시"
  },
  "overrideContentSecurityPolicyHeaderDescription": {
    "message": "이 옵션은 디앱의 Content-Security-Policy 헤더로 인해 확장 프로그램이 제대로 로드되지 않는 Firefox의 알려진 문제를 해결하기 위한 것입니다. 특정 웹 페이지와의 호환성을 위해 필요한 경우가 아니라면 이 옵션을 비활성화하지 않는 것이 좋습니다."
  },
  "padlock": {
    "message": "패드락"
  },
  "participateInMetaMetrics": {
    "message": "MetaMetrics에 참여"
  },
  "participateInMetaMetricsDescription": {
    "message": "MetaMetrics에 참여하여 MetaMask 개선에 도움을 주세요."
  },
  "password": {
    "message": "비밀번호"
  },
  "passwordChangedRecently": {
    "message": "비밀번호가 변경되었습니다"
  },
  "passwordChangedRecentlyDescription": {
    "message": "MetaMask 로그인 상태를 유지하려면 새 비밀번호를 입력하세요."
  },
  "passwordNotLongEnough": {
    "message": "비밀번호는 8자 이상이어야 합니다"
  },
  "passwordTermsWarning": {
    "message": "이 비밀번호를 잊은 경우, MetaMask는 회원님을 대신하여 비밀번호를 초기화해드릴 수 없습니다."
  },
  "passwordTermsWarningSocial": {
    "message": "이 비밀번호를 잊으면 지갑에 영구적으로 접근할 수 없게 됩니다. MetaMask는 회원님을 대신하여 비밀번호를 초기화할 수 없습니다."
  },
  "passwordToggleHide": {
    "message": "비밀번호 숨기기"
  },
  "passwordToggleShow": {
    "message": "비밀번호 표시"
  },
  "passwordsDontMatch": {
    "message": "비밀번호가 일치하지 않습니다."
  },
  "paste": {
    "message": "붙여넣기"
  },
  "pastePrivateKey": {
    "message": "여기에 비공개 키 문자열을 붙여넣으세요.",
    "description": "For importing an account from a private key"
  },
  "pending": {
    "message": "보류 중"
  },
  "pendingConfirmationAddNetworkAlertMessage": {
    "message": "네트워크를 업데이트하면 이 사이트에서 대기 중인 트랜잭션 $1건이 취소됩니다.",
    "description": "Number of transactions."
  },
  "pendingConfirmationSwitchNetworkAlertMessage": {
    "message": "네트워크를 전환하면 이 사이트에서 대기 중인 트랜잭션 $1건이 취소됩니다.",
    "description": "Number of transactions."
  },
  "pendingTransactionAlertMessage": {
    "message": "이전 트랜잭션이 완료될 때까지 이 트랜잭션은 진행되지 않습니다. $1",
    "description": "$1 represents the words 'how to cancel or speed up a transaction' in a hyperlink"
  },
  "pendingTransactionAlertMessageHyperlink": {
    "message": "트랜잭션을 취소하거나 속도를 높이는 방법을 알아보세요.",
    "description": "The text for the hyperlink in the pending transaction alert message"
  },
  "permissionDetails": {
    "message": "권한 세부 정보"
  },
  "permissionFor": {
    "message": "승인:"
  },
  "permissionFrom": {
    "message": "승인자:"
  },
  "permissionRequested": {
    "message": "지금 요청됨"
  },
  "permissionRequestedForAccounts": {
    "message": "$1 승인 지금 요청됨",
    "description": "Permission cell status for requested permission including accounts, rendered as AvatarGroup which is $1."
  },
  "permissionRevoked": {
    "message": "이 업데이트에서 취소됨"
  },
  "permissionRevokedForAccounts": {
    "message": "이 업데이트에서 $1 취소됨",
    "description": "Permission cell status for revoked permission including accounts, rendered as AvatarGroup which is $1."
  },
  "permission_accessNamedSnap": {
    "message": "$1에 연결",
    "description": "The description for the `wallet_snap` permission. $1 is the human-readable name of the snap."
  },
  "permission_accessNetwork": {
    "message": "인터넷에 액세스합니다.",
    "description": "The description of the `endowment:network-access` permission."
  },
  "permission_accessNetworkDescription": {
    "message": "$1의 인터넷 액세스를 허용합니다. 제삼자 서버와 데이터를 주고받는 데 모두 사용할 수 있습니다.",
    "description": "An extended description of the `endowment:network-access` permission. $1 is the snap name."
  },
  "permission_accessSnap": {
    "message": "$1 스냅에 연결",
    "description": "The description for the `wallet_snap` permission. $1 is the name of the snap."
  },
  "permission_accessSnapDescription": {
    "message": "웹사이트나 스냅이 $1 스냅과 인터렉션하는 것을 허용합니다.",
    "description": "The description for the `wallet_snap_*` permission. $1 is the name of the Snap."
  },
  "permission_assets": {
    "message": "MetaMask 계정 자산을 표시합니다.",
    "description": "The description for the `endowment:assets` permission."
  },
  "permission_assetsDescription": {
    "message": "MetaMask 클라이언트에 자산 정보를 제공하도록 $1을(를) 허용하세요. 자산은 온체인 또는 오프체인에 있을 수 있습니다.",
    "description": "An extended description for the `endowment:assets` permission. $1 is the name of the Snap."
  },
  "permission_cronjob": {
    "message": "정기적 활동 예약 및 실행",
    "description": "The description for the `snap_cronjob` permission"
  },
  "permission_cronjobDescription": {
    "message": "$1에게 고정된 시간이나 날짜, 간격으로 주기적으로 실행되는 작업을 수행하도록 허용합니다. 시간에 민감한 상호작용이나 알림을 트리거하는 데 사용할 수 있습니다.",
    "description": "An extended description for the `snap_cronjob` permission. $1 is the snap name."
  },
  "permission_dialog": {
    "message": "MetaMask 대화창 표시",
    "description": "The description for the `snap_dialog` permission"
  },
  "permission_dialogDescription": {
    "message": "$1 스냅이 MetaMask 팝업을 만들고 여기에 맞춤 텍스트와 입력란, 그리고 버튼을 표시하여 승인 또는 거부에 활용하도록 허용합니다.\n이는 경고, 컨펌, Snap에 필요한 옵트인 플로우 등을 만드는 데 사용할 수 있습니다.",
    "description": "An extended description for the `snap_dialog` permission. $1 is the snap name."
  },
  "permission_ethereumAccounts": {
    "message": "주소, 계정 잔액, 활동 및 승인할 트랜잭션 추천 보기",
    "description": "The description for the `eth_accounts` permission"
  },
  "permission_ethereumProvider": {
    "message": "이더리움 공급자에 액세스합니다.",
    "description": "The description for the `endowment:ethereum-provider` permission"
  },
  "permission_ethereumProviderDescription": {
    "message": "$1 스냅이 MetaMask와 직접 소통하여 블록체인에서 데이터를 읽고 메시지 및 트랜잭션을 제안하도록 허용합니다.",
    "description": "An extended description for the `endowment:ethereum-provider` permission. $1 is the snap name."
  },
  "permission_getEntropy": {
    "message": "$1에 대해 고유한 키를 임의로 파생합니다.",
    "description": "The description for the `snap_getEntropy` permission. $1 is the snap name."
  },
  "permission_getEntropyDescription": {
    "message": "$1 스냅이 노출을 피하여 $1에 고유한 임의의 키를 파생하도록 허용합니다. 이 키는 MetaMask 계정과 별개이며 개인 키 또는 비밀복구구문과 관련이 없습니다. 다른 Snap은 이 정보에 액세스할 수 없습니다.",
    "description": "An extended description for the `snap_getEntropy` permission. $1 is the snap name."
  },
  "permission_getLocale": {
    "message": "원하는 언어로 변경하세요.",
    "description": "The description for the `snap_getLocale` permission"
  },
  "permission_getLocaleDescription": {
    "message": "MetaMask 설정에서 원하는 언어로 $1 스냅을 사용하세요. 이 기능을 사용하면 선택한 언어로 $1의 콘텐츠를 현지화하고 표시할 수 있습니다.",
    "description": "An extended description for the `snap_getLocale` permission. $1 is the snap name."
  },
  "permission_getPreferences": {
    "message": "선호하는 언어 및 명목화폐와 같은 정보를 확인하세요.",
    "description": "The description for the `snap_getPreferences` permission"
  },
  "permission_getPreferencesDescription": {
    "message": "MetaMask 설정에서 $1이(가) 회원님이 선호하는 언어 및 명목화폐와 같은 정보에 접근할 수 있도록 허용하세요. 이렇게 하면 $1이(가) 회원님의 선호도에 맞는 콘텐츠를 표시하는 데 도움이 됩니다. ",
    "description": "An extended description for the `snap_getPreferences` permission. $1 is the snap name."
  },
  "permission_homePage": {
    "message": "사용자 지정 화면 표시",
    "description": "The description for the `endowment:page-home` permission"
  },
  "permission_homePageDescription": {
    "message": "$1에서 MetaMask의 사용자 지정 홈 화면 구성에 참여하도록 허용합니다. 이는 사용자 인터페이스, 구성, 대시보드에 사용할 수 있습니다.",
    "description": "An extended description for the `endowment:page-home` permission. $1 is the snap name."
  },
  "permission_keyring": {
    "message": "이더리움 계정 추가 및 제어 요청 허용",
    "description": "The description for the `endowment:keyring` permission"
  },
  "permission_keyringDescription": {
    "message": "$1 스냅이 계정 추가 또는 제거 요청을 받고 해당 계정을 대신하여 서명하고 트랜잭션할 수 있도록 합니다.",
    "description": "An extended description for the `endowment:keyring` permission. $1 is the snap name."
  },
  "permission_lifecycleHooks": {
    "message": "라이프사이클 훅 사용",
    "description": "The description for the `endowment:lifecycle-hooks` permission"
  },
  "permission_lifecycleHooksDescription": {
    "message": "$1 스냅이 라이프사이클 훅을 사용하도록 허용하여 라이프사이클 동안 코드를 특정 횟수만큼 실행합니다.",
    "description": "An extended description for the `endowment:lifecycle-hooks` permission. $1 is the snap name."
  },
  "permission_manageAccounts": {
    "message": "이더리움 계정 추가 및 제어",
    "description": "The description for `snap_manageAccounts` permission"
  },
  "permission_manageAccountsDescription": {
    "message": "$1 스냅이 이더리움 계정을 추가 또는 제거하도록 허용한 후, 해당 계정을 이용하여 트랜잭션하고 서명합니다.",
    "description": "An extended description for the `snap_manageAccounts` permission. $1 is the snap name."
  },
  "permission_manageBip32Keys": {
    "message": "$1 계정 관리",
    "description": "The description for the `snap_getBip32Entropy` permission. $1 is a derivation path, e.g. 'm/44'/0'/0' (secp256k1)'."
  },
  "permission_manageBip44AndBip32KeysDescription": {
    "message": "$1 스냅이 요청된 네트워크에서 계정과 자산을 관리하도록 허용합니다. 해당 계정은 비밀복구구문(공개하지 않음)을 사용하여 파생되고 백업됩니다. 키를 파생할 수 있는 기능을 통해 $1 스냅은 이더리움(EVM)뿐 아니라 다양한 블록체인 프로토콜을 지원할 수 있습니다.",
    "description": "An extended description for the `snap_getBip44Entropy` and `snap_getBip44Entropy` permissions. $1 is the snap name."
  },
  "permission_manageBip44Keys": {
    "message": "$1 계정 관리",
    "description": "The description for the `snap_getBip44Entropy` permission. $1 is the name of a protocol, e.g. 'Filecoin'."
  },
  "permission_manageState": {
    "message": "장치의 데이터를 저장하고 관리합니다.",
    "description": "The description for the `snap_manageState` permission"
  },
  "permission_manageStateDescription": {
    "message": "$1 스냅이 암호화를 통해 데이터를 안전하게 저장, 업데이트, 검색하도록 허용합니다. 다른 Snap은 이 정보에 액세스할 수 없습니다.",
    "description": "An extended description for the `snap_manageState` permission. $1 is the snap name."
  },
  "permission_nameLookup": {
    "message": "도메인 및 주소 조회를 제공합니다.",
    "description": "The description for the `endowment:name-lookup` permission."
  },
  "permission_nameLookupDescription": {
    "message": "Snap이 주소 및 도메인 조회를 가져와 MetaMask UI의 다른 부분에 표시하도록 허용합니다.",
    "description": "An extended description for the `endowment:name-lookup` permission."
  },
  "permission_notifications": {
    "message": "알림을 표시합니다.",
    "description": "The description for the `snap_notify` permission"
  },
  "permission_notificationsDescription": {
    "message": "$1 스냅이 MetaMask에서 알림을 표시하도록 허용합니다. Snap이 작업이 필요하거나 기한이 있는 정보를 짧은 알림으로 트리거할 수 있습니다.",
    "description": "An extended description for the `snap_notify` permission. $1 is the snap name."
  },
  "permission_protocol": {
    "message": "하나 이상의 체인에 대한 프로토콜 데이터를 제공하세요.",
    "description": "The description for the `endowment:protocol` permission."
  },
  "permission_protocolDescription": {
    "message": "MetaMask에 예상 가스비나 토큰 정보와 같은 프로토콜 데이터를 제공하려면 $1을(를) 허용하세요.",
    "description": "An extended description for the `endowment:protocol` permission. $1 is the name of the Snap."
  },
  "permission_rpc": {
    "message": "$1 측이 $2 스냅과 직접 소통하도록 허용합니다.",
    "description": "The description for the `endowment:rpc` permission. $1 is 'other snaps' or 'websites', $2 is the snap name."
  },
  "permission_rpcDescription": {
    "message": "$1 측이 $2 스냅으로 메시지를 전송하고 $2에서 응답을 받도록 허용합니다.",
    "description": "An extended description for the `endowment:rpc` permission. $1 is 'other snaps' or 'websites', $2 is the snap name."
  },
  "permission_rpcDescriptionOriginList": {
    "message": "$1 및 $2",
    "description": "A list of allowed origins where $2 is the last origin of the list and $1 is the rest of the list separated by ','."
  },
  "permission_signatureInsight": {
    "message": "서명 인사이트 모달을 표시합니다.",
    "description": "The description for the `endowment:signature-insight` permission"
  },
  "permission_signatureInsightDescription": {
    "message": "$1 스냅이 승인 전에 서명 요청에 대한 인사이트가 포함된 모달을 표시하도록 허용합니다. 피싱 방지 및 보안 솔루션에 사용할 수 있습니다.",
    "description": "An extended description for the `endowment:signature-insight` permission. $1 is the snap name."
  },
  "permission_signatureInsightOrigin": {
    "message": "서명 요청 웹사이트의 출처 보기",
    "description": "The description for the `signatureOrigin` caveat, to be used with the `endowment:signature-insight` permission"
  },
  "permission_signatureInsightOriginDescription": {
    "message": "$1 스냅이 서명 요청을 시작하는 웹사이트의 출처(URI) 를 볼 수 있도록 허용합니다. 피싱 방지와 보안 솔루션에 사용할 수 있습니다.",
    "description": "An extended description for the `signatureOrigin` caveat, to be used with the `endowment:signature-insight` permission. $1 is the snap name."
  },
  "permission_transactionInsight": {
    "message": "트랜잭션 인사이트를 가져와 표시합니다.",
    "description": "The description for the `endowment:transaction-insight` permission"
  },
  "permission_transactionInsightDescription": {
    "message": "$1 스냅이 트랜잭션을 디코딩하고 MetaMask UI에서 인사이트를 표시하도록 허용합니다. 피싱 방지와 보안 솔루션에 사용할 수 있습니다.",
    "description": "An extended description for the `endowment:transaction-insight` permission. $1 is the snap name."
  },
  "permission_transactionInsightOrigin": {
    "message": "트랜잭션을 추천하는 웹사이트 출처 보기",
    "description": "The description for the `transactionOrigin` caveat, to be used with the `endowment:transaction-insight` permission"
  },
  "permission_transactionInsightOriginDescription": {
    "message": "$1 스냅이 트랜잭션을 제안하는 웹사이트의 출처(URI)를 볼 수 있도록 허용합니다. 피싱 방지와 보안 솔루션에 사용할 수 있습니다.",
    "description": "An extended description for the `transactionOrigin` caveat, to be used with the `endowment:transaction-insight` permission. $1 is the snap name."
  },
  "permission_unknown": {
    "message": "알 수 없는 권한: $1",
    "description": "$1 is the name of a requested permission that is not recognized."
  },
  "permission_viewBip32PublicKeys": {
    "message": "$1 공개 키 보기($2).",
    "description": "The description for the `snap_getBip32PublicKey` permission. $1 is a derivation path, e.g. 'm/44'/0'/0''. $2 is the elliptic curve name, e.g. 'secp256k1'."
  },
  "permission_viewBip32PublicKeysDescription": {
    "message": "$2 스냅이 $1에 대한 공개 키(및 주소)를 볼 수 있도록 허용합니다. 이를 통해 계정이나 자산에 대한 통제권이 부여되지는 않습니다.",
    "description": "An extended description for the `snap_getBip32PublicKey` permission. $1 is a derivation path (name). $2 is the snap name."
  },
  "permission_viewNamedBip32PublicKeys": {
    "message": "$1에 관한 공개 키 보기",
    "description": "The description for the `snap_getBip32PublicKey` permission. $1 is a name for the derivation path, e.g., 'Ethereum accounts'."
  },
  "permission_walletSwitchEthereumChain": {
    "message": "활성화된 네트워크 사용",
    "description": "The label for the `wallet_switchEthereumChain` permission"
  },
  "permission_webAssembly": {
    "message": "WebAssembly 지원",
    "description": "The description of the `endowment:webassembly` permission."
  },
  "permission_webAssemblyDescription": {
    "message": "$1 스냅이 WebAssembly를 통해 하위 레벨 실행 환경에 액세스하도록 허용합니다.",
    "description": "An extended description of the `endowment:webassembly` permission. $1 is the snap name."
  },
  "permissions": {
    "message": "권한"
  },
  "permissionsPageEmptyContent": {
    "message": "표시할 항목이 없습니다"
  },
  "permissionsPageEmptySubContent": {
    "message": "여기에서 설치된 Snap 또는 연결된 사이트의 권한을 확인할 수 있습니다."
  },
  "permitSimulationChange_approve": {
    "message": "지출 한도"
  },
  "permitSimulationChange_bidding": {
    "message": "내 입찰"
  },
  "permitSimulationChange_listing": {
    "message": "내 리스트"
  },
  "permitSimulationChange_nft_listing": {
    "message": "리스팅 가격"
  },
  "permitSimulationChange_receive": {
    "message": "받음:"
  },
  "permitSimulationChange_revoke2": {
    "message": "철회"
  },
  "permitSimulationChange_transfer": {
    "message": "보냄:"
  },
  "permitSimulationDetailInfo": {
    "message": "내 계정에서 이만큼의 토큰을 사용할 수 있도록 승인합니다."
  },
  "permittedChainToastUpdate": {
    "message": "$1은(는) $2에 액세스 할 수 있습니다."
  },
  "personalAddressDetected": {
    "message": "개인 주소가 발견되었습니다. 토큰 계약 주소를 입력하세요."
  },
  "pin": {
    "message": "고정",
    "description": "Pin label used in multichain account menu"
  },
  "pinToTop": {
    "message": "맨 위에 고정"
  },
  "pleaseConfirm": {
    "message": "컨펌하세요"
  },
  "plusMore": {
    "message": "+ $1개 추가",
    "description": "$1 is the number of additional items"
  },
  "plusXMore": {
    "message": "+ 그 외 $1개",
    "description": "$1 is a number of additional but unshown items in a list- this message will be shown in place of those items"
  },
  "popularNetworkAddToolTip": {
    "message": "이러한 네트워크 중 일부는 제삼자에 의존합니다. 이러한 연결은 안정성이 떨어지거나 제삼자가 활동을 추적할 수 있습니다.",
    "description": "Learn more link"
  },
  "popularNetworks": {
    "message": "인기 네트워크"
  },
  "preparingSwap": {
    "message": "스왑 준비 중..."
  },
  "prev": {
    "message": "이전"
  },
  "price": {
    "message": "가격"
  },
  "priceUnavailable": {
    "message": "가격 사용 불가"
  },
  "primaryType": {
    "message": "기본 유형"
  },
  "priorityFee": {
    "message": "우선 요금"
  },
  "priorityFeeProperCase": {
    "message": "우선 요금"
  },
  "privacy": {
    "message": "개인정보 보호"
  },
  "privacyMsg": {
    "message": "개인정보처리방침"
  },
  "privateKey": {
    "message": "개인 키",
    "description": "select this type of file to use to import an account"
  },
  "privateKeyCopyWarning": {
    "message": "$1 비공개 키",
    "description": "$1 represents the account name"
  },
  "privateKeyHidden": {
    "message": "개인 키 입력이 표시되지 않습니다",
    "description": "Explains that the private key input is hidden"
  },
  "privateKeyShow": {
    "message": "개인 키 입력 표시/숨기기",
    "description": "Describes a toggle that is used to show or hide the private key input"
  },
  "privateKeyShown": {
    "message": "이 개인 키 입력은 표시됩니다",
    "description": "Explains that the private key input is being shown"
  },
  "privateKeyWarning": {
    "message": "경고: 이 키를 노출하지 마세요. 비공개 키가 있는 사람이라면 누구든 회원님의 계정에 있는 자산을 훔칠 수 있습니다."
  },
  "privateNetwork": {
    "message": "비공개 네트워크"
  },
  "proceedWithTransaction": {
    "message": "계속 진행"
  },
  "productAnnouncements": {
    "message": "제품 공지"
  },
  "proposedApprovalLimit": {
    "message": "제안된 승인 한도"
  },
  "provide": {
    "message": "제공"
  },
  "publicAddress": {
    "message": "공개 주소"
  },
  "pushPlatformNotificationsFundsReceivedDescription": {
    "message": "$1 $2을(를) 받았습니다"
  },
  "pushPlatformNotificationsFundsReceivedDescriptionDefault": {
    "message": "토큰을 받았습니다"
  },
  "pushPlatformNotificationsFundsReceivedTitle": {
    "message": "자금 수령 완료"
  },
  "pushPlatformNotificationsFundsSentDescription": {
    "message": "$1 $2을(를) 보냈습니다"
  },
  "pushPlatformNotificationsFundsSentDescriptionDefault": {
    "message": "토큰을 보냈습니다"
  },
  "pushPlatformNotificationsFundsSentTitle": {
    "message": "자금 전송 완료"
  },
  "pushPlatformNotificationsNftReceivedDescription": {
    "message": "새 NFT를 받았습니다"
  },
  "pushPlatformNotificationsNftReceivedTitle": {
    "message": "NFT 수령 완료"
  },
  "pushPlatformNotificationsNftSentDescription": {
    "message": "NFT를 보냈습니다"
  },
  "pushPlatformNotificationsNftSentTitle": {
    "message": "NFT 전송 완료"
  },
  "pushPlatformNotificationsStakingLidoStakeCompletedDescription": {
    "message": "Lido 스테이킹에 성공했습니다"
  },
  "pushPlatformNotificationsStakingLidoStakeCompletedTitle": {
    "message": "스테이킹 완료"
  },
  "pushPlatformNotificationsStakingLidoStakeReadyToBeWithdrawnDescription": {
    "message": "Lido 스테이킹이 인출 준비가 되었습니다"
  },
  "pushPlatformNotificationsStakingLidoStakeReadyToBeWithdrawnTitle": {
    "message": "스테이킹 인출 준비 완료"
  },
  "pushPlatformNotificationsStakingLidoWithdrawalCompletedDescription": {
    "message": "Lido 인출에 성공했습니다"
  },
  "pushPlatformNotificationsStakingLidoWithdrawalCompletedTitle": {
    "message": "인출 완료"
  },
  "pushPlatformNotificationsStakingLidoWithdrawalRequestedDescription": {
    "message": "Lido 인출 요청이 제출되었습니다"
  },
  "pushPlatformNotificationsStakingLidoWithdrawalRequestedTitle": {
    "message": "인출 요청 완료"
  },
  "pushPlatformNotificationsStakingRocketpoolStakeCompletedDescription": {
    "message": "RocketPool 스테이킹에 성공했습니다"
  },
  "pushPlatformNotificationsStakingRocketpoolStakeCompletedTitle": {
    "message": "스테이킹 완료"
  },
  "pushPlatformNotificationsStakingRocketpoolUnstakeCompletedDescription": {
    "message": "RocketPool 언스테이킹에 성공했습니다"
  },
  "pushPlatformNotificationsStakingRocketpoolUnstakeCompletedTitle": {
    "message": "언스테이킹 완료"
  },
  "pushPlatformNotificationsSwapCompletedDescription": {
    "message": "MetaMask 스왑에 성공했습니다"
  },
  "pushPlatformNotificationsSwapCompletedTitle": {
    "message": "스왑 완료"
  },
  "queued": {
    "message": "대기열에 지정됨"
  },
  "quoteRate": {
    "message": "견적 비율"
  },
  "quotedReceiveAmount": {
    "message": "$1 받은 금액"
  },
  "quotedTotalCost": {
    "message": "$1 총비용"
  },
  "rank": {
    "message": "순위"
  },
  "rateIncludesMMFee": {
    "message": "요율에 $1% 수수료 포함"
  },
  "reAddAccounts": {
    "message": "다른 계정을 다시 추가"
  },
  "reAdded": {
    "message": "다시 추가 완료"
  },
  "readdToken": {
    "message": "나중에 계정 옵션 메뉴의 '토큰 추가'로 이동하면 이 토큰을 다시 추가할 수 있습니다."
  },
  "receive": {
    "message": "받기"
  },
  "receiveCrypto": {
    "message": "암호화폐 받기"
  },
  "received": {
    "message": "받음"
  },
  "recipientAddressPlaceholderNew": {
    "message": "공개 주소(0x) 또는 도메인 이름 입력"
  },
  "recommendedGasLabel": {
    "message": "권장됨"
  },
  "recoveryPhraseReminderBackupStart": {
    "message": "지금 백업"
  },
  "recoveryPhraseReminderConfirm": {
    "message": "나중에 알림"
  },
  "recoveryPhraseReminderSubText": {
    "message": "지갑을 백업하지 않으면 앱에서 이를 이용할 수 없거나 새 기기를 사용할 때 자산 접근 권한을 잃게 됩니다."
  },
  "recoveryPhraseReminderTitle": {
    "message": "지갑 보호"
  },
  "redeposit": {
    "message": "재입금"
  },
  "refreshList": {
    "message": "새로 고침 목록"
  },
  "reject": {
    "message": "거부"
  },
  "rejectAll": {
    "message": "모두 거부"
  },
  "rejectRequestsDescription": {
    "message": "$1 요청 전부를 거절하려고 합니다."
  },
  "rejectRequestsN": {
    "message": "$1 요청 거절"
  },
  "rejectTxsDescription": {
    "message": "트랜잭션 $1개를 모두 거부합니다."
  },
  "rejectTxsN": {
    "message": "트랜잭션 $1개 거부"
  },
  "rejected": {
    "message": "거부됨"
  },
  "remove": {
    "message": "제거"
  },
  "removeAccount": {
    "message": "계정 제거"
  },
  "removeAccountDescription": {
    "message": "이 계정이 지갑에서 제거됩니다. 계속하기 전에 가져온 이 계정에 대한 원본 비밀복구구문이나 비공개 키가 있는지 확인하세요. 계정 드롭다운에서 계정을 가져오거나 다시 만들 수 있습니다. "
  },
  "removeAccountModalBannerDescription": {
    "message": "이 계정을 제거하기 전에 비밀복구구문 또는 개인 키를 반드시 확보하세요.",
    "description": "Make sure you have the Secret Recovery Phrase or private key for this account before removing."
  },
  "removeAccountModalBannerTitle": {
    "message": "이 계정은 MetaMask에서 제거됩니다.",
    "description": "Title of a banner alert used on account remove modal."
  },
  "removeKeyringSnap": {
    "message": "이 Snap을 제거하면 이 계정들이 MetaMask에서 제거됩니다:"
  },
  "removeKeyringSnapToolTip": {
    "message": "Snap은 계정을 제어하며 Snap을 제거하면 계정도 MetaMask에서 제거되지만, 블록체인에는 남게 됩니다."
  },
  "removeNFT": {
    "message": "NFT 제거"
  },
  "removeNftErrorMessage": {
    "message": "이 NFT를 제거할 수 없습니다."
  },
  "removeNftMessage": {
    "message": "NFT가 성공적으로 제거되었습니다!"
  },
  "removeSnap": {
    "message": "스냅 제거"
  },
  "removeSnapAccountDescription": {
    "message": "계속하면 이 계정을 MetaMask에서 사용할 수 없습니다."
  },
  "removeSnapAccountTitle": {
    "message": "계정 제거"
  },
  "removeSnapConfirmation": {
    "message": "$1(을)를 제거하시겠습니까?",
    "description": "$1 represents the name of the snap"
  },
  "removeSnapDescription": {
    "message": "이렇게 하면 스냅과 데이터가 삭제되고 허용된 권한이 취소됩니다."
  },
  "rename": {
    "message": "이름 바꾸기",
    "description": "Multichain account menu item for triggering account rename action modal"
  },
  "replace": {
    "message": "대체"
  },
  "reportIssue": {
    "message": "문제 신고"
  },
  "requestFrom": {
    "message": "요청자:"
  },
  "requestFromInfo": {
    "message": "서명이 필요한 사이트입니다."
  },
  "requestFromInfoSnap": {
    "message": "이는 서명을 요청하는 Snap입니다."
  },
  "requestFromTransactionDescription": {
    "message": "컨펌이 필요한 사이트입니다."
  },
  "requestingFor": {
    "message": "요청 중:"
  },
  "requestingForAccount": {
    "message": "$1 요청 중",
    "description": "Name of Account"
  },
  "requestingForNetwork": {
    "message": "$1 요청 중",
    "description": "Name of Network"
  },
  "required": {
    "message": "필요"
  },
  "reset": {
    "message": "재설정"
  },
  "resetWallet": {
    "message": "지갑 초기화"
  },
  "resetWalletSubHeader": {
    "message": "MetaMask는 사용자의 비밀번호를 보관하지 않습니다. 계정 잠금을 해제하는 데 문제가 있는 경우, 지갑 설정 시 사용한 비밀복구구문을 이용하여 지갑을 초기화해야 합니다."
  },
  "resetWalletSubHeaderSocial": {
    "message": "MetaMask는 회원님의 비밀번호 사본을 보관하지 않습니다. 계정 잠금을 해제하는 데 문제가 있는 경우 지갑을 초기화해야 합니다. 비밀복구구문이 있으면 이 장치에서 현재 지갑과 계정 목록을 지울 수 있습니다."
  },
  "resetWalletUsingSRP": {
    "message": "이 작업을 하면 정리해둔 계정 목록과 함께 현재 지갑과 비밀복구구문이 이 기기에서 삭제됩니다. 비밀복구구문으로 초기화하면 해당 비밀복구구문과 연관된 계정 목록이 표시됩니다. 새 목록에는 잔액이 남아있는 계정이 자동으로 나타납니다. 이전에 생성한 $1도 가능합니다. 가져온 사용자 정의 계정은 $2이어야 하며 계정에 추가한 사용자 정의 토큰도 $3이어야 합니다."
  },
  "resetWalletUsingSRPSocial": {
    "message": "비밀복구구문으로 초기화하면 새로운 계정 목록이 표시됩니다. 이 목록에는 잔액이 있는 계정이 포함됩니다. 이전에 만든 $1을(를) 다시 추가할 수 있습니다. 가져온 $2 및 $3의 경우 다시 추가해야 합니다. "
  },
  "resetWalletUsingSRPSocialAccounts": {
    "message": "다른 계정을 다시 추가"
  },
  "resetWalletUsingSRPSocialCustomAccounts": {
    "message": "사용자 정의 계정"
  },
  "resetWalletUsingSRPSocialCustomTokens": {
    "message": "사용자 정의 토큰"
  },
  "resetWalletWarning": {
    "message": "계속하기 전에 비밀복구구문이 정확한지 확인하세요. 이 작업은 취소할 수 없습니다."
  },
  "resetWalletWarningSocial": {
    "message": "초기화하기 전에 올바른 비밀복구구문을 사용하고 있는지 확인하세요. 초기화하면 되돌릴 수 없습니다."
  },
  "restartMetamask": {
    "message": "MetaMask 재시작"
  },
  "restore": {
    "message": "복구"
  },
  "restoreUserData": {
    "message": "사용자 데이터 복구"
  },
  "resultPageError": {
    "message": "오류"
  },
  "resultPageErrorDefaultMessage": {
    "message": "작업에 실패했습니다."
  },
  "resultPageSuccess": {
    "message": "성공"
  },
  "resultPageSuccessDefaultMessage": {
    "message": "작업을 완료했습니다."
  },
  "retryTransaction": {
    "message": "트랜잭션 재시도"
  },
  "reusedTokenNameWarning": {
    "message": "여기에 있는 토큰은 사용자가 주시 중인 다른 토큰의 기호를 재사용하기 때문에 혼동되거나 속기 쉽습니다."
  },
  "revealSecretRecoveryPhrase": {
    "message": "비밀복구구문"
  },
  "revealSeedWords": {
    "message": "비밀복구구문 공개"
  },
  "revealSeedWordsDescription1": {
    "message": "$1 활용으로 $2 기능을 사용할 수 있습니다",
    "description": "This is a sentence consisting of link using 'revealSeedWordsSRPName' as $1 and bolded text using 'revealSeedWordsDescription3' as $2."
  },
  "revealSeedWordsDescription2": {
    "message": "MetaMask는 $1입니다. 이는 회원님이 SRP의 소유자라는 의미입니다.",
    "description": "$1 is text link with the message from 'revealSeedWordsNonCustodialWallet'"
  },
  "revealSeedWordsDescription3": {
    "message": "지갑과 자금에 모두 액세스하세요.\n"
  },
  "revealSeedWordsNonCustodialWallet": {
    "message": "비수탁형 지갑"
  },
  "revealSeedWordsQR": {
    "message": "QR"
  },
  "revealSeedWordsSRPName": {
    "message": "비밀복구구문 (SRP)"
  },
  "revealSeedWordsText": {
    "message": "문자"
  },
  "revealSeedWordsWarning": {
    "message": "다른 사람이 보고 있지 않은지 확인하세요. $1",
    "description": "$1 is bolded text using the message from 'revealSeedWordsWarning2'"
  },
  "revealSeedWordsWarning2": {
    "message": "MetaMask 지원팀은 이러한 정보를 절대로 묻지 않습니다,",
    "description": "The bolded texted in the second part of 'revealSeedWordsWarning'"
  },
  "revealSensitiveContent": {
    "message": "민감한 콘텐츠 공개"
  },
  "review": {
    "message": "검토"
  },
  "reviewAlert": {
    "message": "경고 검토"
  },
  "reviewAlerts": {
    "message": "경고 검토하기"
  },
  "reviewPendingTransactions": {
    "message": "대기 중인 트랜잭션 검토"
  },
  "reviewPermissions": {
    "message": "권한 검토"
  },
  "revokePermission": {
    "message": "권한 철회"
  },
  "revokePermissionTitle": {
    "message": "$1 권한 제거",
    "description": "The token symbol that is being revoked"
  },
  "revokeSimulationDetailsDesc": {
    "message": "계정에서 토큰을 사용할 수 있는 다른 사람의 권한을 제거합니다."
  },
  "reward": {
    "message": "보상"
  },
  "rpcNameOptional": {
    "message": "RPC 이름(선택)"
  },
  "rpcUrl": {
    "message": "RPC URL"
  },
  "safeTransferFrom": {
    "message": "다음에서 안전하게 송금:"
  },
  "save": {
    "message": "저장"
  },
  "scanInstructions": {
    "message": "QR 코드를 카메라 앞에 놓으세요"
  },
  "scanQrCode": {
    "message": "QR 코드 스캔"
  },
  "scrollDown": {
    "message": "화면을 아래로 내리세요"
  },
  "search": {
    "message": "검색"
  },
  "searchAccounts": {
    "message": "계정 검색"
  },
  "searchNetworks": {
    "message": "네트워크 검색"
  },
  "searchNfts": {
    "message": "NFT 검색"
  },
  "searchTokens": {
    "message": "토큰 검색"
  },
  "searchTokensByNameOrAddress": {
    "message": "이름이나 주소로 토큰 검색"
  },
  "secretRecoveryPhrase": {
    "message": "비밀복구구문"
  },
  "secretRecoveryPhrasePlusNumber": {
    "message": "비밀복구구문 $1",
    "description": "The $1 is the order of the Secret Recovery Phrase"
  },
  "secureWallet": {
    "message": "보안 지갑"
  },
  "secureWalletGetStartedButton": {
    "message": "시작하기"
  },
  "secureWalletRemindLaterButton": {
    "message": "나중에 알림"
  },
  "secureWalletWalletRecover": {
    "message": "앱이 잠기거나 새 기기를 사용할 때 지갑을 복구할 수 있는 유일한 방법입니다."
  },
  "secureWalletWalletSaveSrp": {
    "message": "자산을 잃지 않으려면 $1을 신뢰할 수 있는 장소에 저장해 지갑을 보호하세요.",
    "description": "The $1 is the button text 'Secret Recovery Phrase'"
  },
  "security": {
    "message": "보안"
  },
  "securityAlert": {
    "message": "$1 및 $2의 보안 경고"
  },
  "securityAlerts": {
    "message": "보안 경고"
  },
  "securityAlertsDescription": {
    "message": "이 기능은 트랜잭션 및 서명 요청을 적극적으로 검토하여 비정상적이거나 악의적인 활동을 경고합니다. $1",
    "description": "Link to learn more about security alerts"
  },
  "securityAndPrivacy": {
    "message": "보안 및 프라이버시"
  },
  "securityChangePassword": {
    "message": "비밀번호 변경"
  },
  "securityChangePasswordDescription": {
    "message": "장치에서 MetaMask 앱의 잠금을 해제하려면 강력한 비밀번호를 설정하세요. 이 비밀번호를 잊어버릴 경우, 지갑을 다시 가져오려면 비밀복구구문이 필요합니다."
  },
  "securityChangePasswordTitle": {
    "message": "비밀번호"
  },
  "securityChangePasswordToastError": {
    "message": "비밀번호를 변경할 수 없습니다. 다시 시도하세요."
  },
  "securityChangePasswordToastSuccess": {
    "message": "새 비밀번호 저장 완료"
  },
  "securityDescription": {
    "message": "안전하지 않은 네트워크에 가입할 가능성을 줄이고 계정을 보호하세요"
  },
  "securityLoginWithSocial": {
    "message": "$1(으)로 로그인",
    "description": "The $1 is the text 'Google' or 'Apple'"
  },
  "securityLoginWithSrpBackedUp": {
    "message": "비밀복구구문 백업 완료"
  },
  "securityLoginWithSrpNotBackedUp": {
    "message": "비밀복구구문 백업"
  },
  "securityMessageLinkForNetworks": {
    "message": "네트워크 사기 및 보안 위험"
  },
  "securityProviderPoweredBy": {
    "message": "$1 제공",
    "description": "The security provider that is providing data"
  },
  "securitySocialLoginEnabled": {
    "message": "활성화됨"
  },
  "securitySocialLoginEnabledDescription": {
    "message": "$1 로그인과 MetaMask 비밀번호를 사용하여 계정과 비밀복구구문을 복구하세요.",
    "description": "The $1 is the text 'Google' or 'Apple'"
  },
  "securitySocialLoginLabel": {
    "message": "$1 복구",
    "description": "The $1 is the text 'Google' or 'Apple'"
  },
  "securitySrpDescription": {
    "message": "비밀복구구문을 백업해 두면 지갑 접근 권한을 잃지 않을 수 있습니다. 본인만 접근할 수 있고 절대 잊지 않을 안전한 장소에 보관하세요."
  },
  "securitySrpLabel": {
    "message": "비밀복구구문"
  },
  "securitySrpWalletRecovery": {
    "message": "복구 방법 관리"
  },
  "seeAllPermissions": {
    "message": "모든 권한 보기",
    "description": "Used for revealing more content (e.g. permission list, etc.)"
  },
  "seeDetails": {
    "message": "세부 정보 보기"
  },
  "seedPhraseIntroTitle": {
    "message": "지갑 보호하기"
  },
  "seedPhraseReq": {
    "message": "비밀복구구문은 12, 15, 18, 21 또는 24개의 단어로 구성됩니다"
  },
  "seedPhraseReviewDetails": {
    "message": "이것이 회원님의 $1입니다. 올바른 순서로 적어두고 안전하게 보관하세요. 누군가 비밀복구구문을 알게 되면 지갑에 접근할 수 있습니다. $2",
    "description": "The $1 is the bolded text 'Secret Recovery Phrase' and $2 is 'seedPhraseReviewDetails2'"
  },
  "seedPhraseReviewDetails2": {
    "message": "절대 누구와도 공유하지 마세요."
  },
  "seedPhraseReviewTitle": {
    "message": "비밀복구구문을 저장하세요"
  },
  "select": {
    "message": "선택"
  },
  "selectAccountToConnect": {
    "message": "연결할 계정 선택"
  },
  "selectAccounts": {
    "message": "계정 선택"
  },
  "selectAccountsForSnap": {
    "message": "이 스냅을 사용할 계정을 선택하세요"
  },
  "selectAll": {
    "message": "모두 선택"
  },
  "selectAnAccount": {
    "message": "계정 선택"
  },
  "selectAnAccountAlreadyConnected": {
    "message": "이 계정은 이미 MetaMask와 연결되어 있습니다."
  },
  "selectEnableDisplayMediaPrivacyPreference": {
    "message": "NFT 미디어 표시 켜기"
  },
  "selectHdPath": {
    "message": "HD 경로 선택"
  },
  "selectNFTPrivacyPreference": {
    "message": "NFT 자동 감기 지능 켜기"
  },
  "selectPathHelp": {
    "message": "원하는 계정이 표시되지 않는다면 HD 경로 또는 현재 선택한 네트워크를 전환해 보세요."
  },
  "selectRpcUrl": {
    "message": "RPC URL 선택"
  },
  "selectSecretRecoveryPhrase": {
    "message": "비밀복구구문 선택"
  },
  "selectType": {
    "message": "유형 선택"
  },
  "selectedAccountMismatch": {
    "message": "다른 계정 선택됨"
  },
  "selectingAllWillAllow": {
    "message": "모두 선택하면 이 사이트에서 회원님의 현재 계정을 모두 볼 수 있습니다. 이 사이트를 신뢰하는지 확인하세요."
  },
  "send": {
    "message": "보내기"
  },
  "sendBugReport": {
    "message": "버그 리포트 전송"
  },
  "sendNoContactsConversionText": {
    "message": "여기를 클릭"
  },
  "sendNoContactsDescription": {
    "message": "연락처를 사용하면 다른 계정으로 여러 번 트랜잭션을 안전하게 전송할 수 있습니다. 연락처를 만들려면, $1",
    "description": "$1 represents the action text 'click here'"
  },
  "sendNoContactsTitle": {
    "message": "아직 연락처가 없습니다"
  },
  "sendSelectReceiveAsset": {
    "message": "수취할 자산 선택"
  },
  "sendSelectSendAsset": {
    "message": "전송할 자산 선택"
  },
  "sendSwapSubmissionWarning": {
    "message": "이 버튼을 클릭하면 즉시 스왑 트랜젝션이 시작됩니다. 계속하기 전에 트랜젝션 세부 정보를 검토하세요."
  },
  "sendingAsset": {
    "message": "$1 전송하기"
  },
  "sendingDisabled": {
    "message": "ERC-1155 NFT 자산은 아직 지원되지 않습니다."
  },
  "sendingNativeAsset": {
    "message": "$1 보내기",
    "description": "$1 represents the native currency symbol for the current network (e.g. ETH or BNB)"
  },
  "sendingToTokenContractWarning": {
    "message": "경고: 자금 손실이 발생할 수 있는 토큰 계약으로 전송하게 됩니다. $1",
    "description": "$1 is a clickable link with text defined by the 'learnMoreUpperCase' key. The link will open to a support article regarding the known contract address warning"
  },
  "sent": {
    "message": "전송됨"
  },
  "sentSpecifiedTokens": {
    "message": "$1 전송됨",
    "description": "Symbol of the specified token"
  },
  "sentTokenAsToken": {
    "message": "$1을 $2로 전송함",
    "description": "Used in the transaction display list to describe a swap and send. $1 and $2 are the symbols of tokens in involved in the swap."
  },
  "sepolia": {
    "message": "Sepolia 테스트 네트워크"
  },
  "setApprovalForAll": {
    "message": "모두 승인 설정"
  },
  "setApprovalForAllRedesignedTitle": {
    "message": "인출 요청"
  },
  "setApprovalForAllTitle": {
    "message": "$1 무제한 지출 승인",
    "description": "The token symbol that is being approved"
  },
  "settingAddSnapAccount": {
    "message": "스냅 계정 추가"
  },
  "settings": {
    "message": "설정"
  },
  "settingsSearchMatchingNotFound": {
    "message": "검색 결과가 없습니다."
  },
  "settingsSubHeadingSignaturesAndTransactions": {
    "message": "서명 및 트랜잭션 요청"
  },
  "show": {
    "message": "보기"
  },
  "showAccount": {
    "message": "계정 표시"
  },
  "showAdvancedDetails": {
    "message": "고급 세부 정보 표시"
  },
  "showExtensionInFullSizeView": {
    "message": "확장 브라우저를 전체 화면으로 보기"
  },
  "showExtensionInFullSizeViewDescription": {
    "message": "이 옵션을 이용하면 확장 아이콘을 클릭할 때 기본으로 전체 화면이 나타납니다."
  },
  "showFiatConversionInTestnets": {
    "message": "테스트넷에 전환 표시"
  },
  "showFiatConversionInTestnetsDescription": {
    "message": "이 항목을 선택하면 테스트넷에 명목 전환이 표시됩니다."
  },
  "showHexData": {
    "message": "16진수 데이터 표시"
  },
  "showHexDataDescription": {
    "message": "이 항목을 선택하면 보내기 화면에 16진수 데이터 필드가 표시됩니다."
  },
  "showLess": {
    "message": "간략히 보기"
  },
  "showMore": {
    "message": "더 보기"
  },
  "showNativeTokenAsMainBalance": {
    "message": "네이티브 토큰을 기본 잔액으로 표시"
  },
  "showNft": {
    "message": "NFT 표시"
  },
  "showPermissions": {
    "message": "권한 표시"
  },
  "showPrivateKey": {
    "message": "개인 키 표시"
  },
  "showSRP": {
    "message": "비밀복구구문 표시"
  },
  "showTestnetNetworks": {
    "message": "테스트 네트워크 보기"
  },
  "showTestnetNetworksDescription": {
    "message": "네트워크 목록에서 표시하려는 테스트 네트워크를 선택하세요."
  },
  "sign": {
    "message": "서명"
  },
  "signatureRequest": {
    "message": "서명 요청"
  },
  "signature_decoding_bid_nft_tooltip": {
    "message": "입찰이 수락되면 NFT가 지갑에 반영됩니다."
  },
  "signature_decoding_list_nft_tooltip": {
    "message": "NFT가 판매되는 경우에만 변경됩니다."
  },
  "signed": {
    "message": "서명완료"
  },
  "signing": {
    "message": "서명"
  },
  "signingInWith": {
    "message": "다음으로 로그인:"
  },
  "signingWith": {
    "message": "다음으로 로그인:"
  },
  "simulationApproveHeading": {
    "message": "인출"
  },
  "simulationDetailsApproveDesc": {
    "message": "다른 사람에게 내 계정에서 NFT를 인출할 수 있는 권한을 부여합니다."
  },
  "simulationDetailsERC20ApproveDesc": {
    "message": "다른 사람에게 계정에서 이 금액을 사용할 수 있는 권한을 부여합니다."
  },
  "simulationDetailsFiatNotAvailable": {
    "message": "이용할 수 없음"
  },
  "simulationDetailsIncomingHeading": {
    "message": "받음:"
  },
  "simulationDetailsNoChanges": {
    "message": "변경 사항 없음"
  },
  "simulationDetailsOutgoingHeading": {
    "message": "보냄:"
  },
  "simulationDetailsRevokeSetApprovalForAllDesc": {
    "message": "계정에서 NFT를 인출할 수 있는 다른 사람의 권한을 제거합니다."
  },
  "simulationDetailsSetApprovalForAllDesc": {
    "message": "다른 사람에게 계정에서 NFT를 인출할 수 있도록 권한을 부여합니다."
  },
  "simulationDetailsTitle": {
    "message": "예상 변동 사항"
  },
  "simulationDetailsTitleEnforced": {
    "message": "잔액 변동"
  },
  "simulationDetailsTitleTooltip": {
    "message": "예상 변동 사항은 이 트랜잭션을 진행할 경우 발생하는 결과를 예측한 것입니다. 이는 예측일 뿐 결과를 보장하지는 않습니다."
  },
  "simulationDetailsTitleTooltipEnforced": {
    "message": "잔액은 반드시 변경됩니다. 그렇지 않을 경우, 트랜잭션이 중단됩니다."
  },
  "simulationDetailsTotalFiat": {
    "message": "합계 = $1",
    "description": "$1 is the total amount in fiat currency on one side of the transaction"
  },
  "simulationDetailsTransactionReverted": {
    "message": "이 트랜잭션은 실패할 가능성이 높습니다"
  },
  "simulationDetailsUnavailable": {
    "message": "사용할 수 없음"
  },
  "simulationErrorMessageV2": {
    "message": "가스를 추정할 수 없었습니다. 계약에 오류가 있을 수 있으며 이 트랜잭션이 실패할 수 있습니다."
  },
  "simulationSettingsModalEnforceSlippage": {
    "message": "슬리피지 허용치"
  },
  "simulationSettingsModalEnforceSlippageDescription": {
    "message": "잔액 변경 시 허용 가능한 차액 범위를 설정하세요. 차액이 이보다 클 경우 거래가 진행되지 않습니다."
  },
  "simulationSettingsModalEnforceToggle": {
    "message": "잔액 변동 적용"
  },
  "simulationSettingsModalEnforceToggleDescription": {
    "message": "자금을 안전하게 보호하기 위해, 잔액이 변동되거나 슬리피지 허용치가 충족되지 않으면 이 트랜잭션은 진행되지 않습니다."
  },
  "simulationSettingsModalTitle": {
    "message": "트랜잭션 설정"
  },
  "simulationsSettingDescription": {
    "message": "컨펌 전에 트랜잭션 및 서명으로 인한 잔액 변동을 추정하려면 이 기능을 켜세요. 이는 최종 결과를 보장하지 않습니다. $1"
  },
  "simulationsSettingSubHeader": {
    "message": "예상 잔액 변동"
  },
  "singleNetwork": {
    "message": "네트워크 1개"
  },
  "siweIssued": {
    "message": "발행됨"
  },
  "siweNetwork": {
    "message": "네트워크"
  },
  "siweRequestId": {
    "message": "요청 ID"
  },
  "siweResources": {
    "message": "리소스"
  },
  "siweURI": {
    "message": "URL"
  },
  "skipAccountSecurity": {
    "message": "계정 보안을 건너뛸까요?"
  },
  "skipAccountSecurityDetails": {
    "message": "이 비밀복구구문을 잃어버리면 이 지갑에 액세스할 수 없습니다."
  },
  "skipAccountSecuritySecureNow": {
    "message": "지금 보안 강화"
  },
  "skipAccountSecuritySkip": {
    "message": "건너뛰기"
  },
  "skipDeepLinkInterstitial": {
    "message": "딥링크를 열 때 중간 화면을 표시하지 않기"
  },
  "skipDeepLinkInterstitialDescription": {
    "message": "이 옵션을 활성화하면 MetaMask에서 딥링크를 열 때 표시되는 중간 화면을 건너뜁니다. '딥링크'는 https://link.metamask.io/home과 같은 링크로 MetaMask가 열리도록 하는 링크입니다. 이러한 링크는 다른 사람들에 의해 숨겨질 수 있습니다. 중간 화면은 계정, 토큰, 기록, 잔액, 설정, 기타 잠재적으로 민감한 정보를 표시할 수 있는 MetaMask 내 페이지를 실수로 여는 것을 방지하기 위해 설계되었습니다. 이 설정은 MetaMask에서 서명된 링크에만 적용됩니다."
  },
  "slippage": {
    "message": "슬리피지"
  },
  "slippageAuto": {
    "message": "자동"
  },
  "slippageEditAriaLabel": {
    "message": "슬리피지 수정"
  },
  "smartAccountAccept": {
    "message": "스마트 계정 사용"
  },
  "smartAccountBetterTransaction": {
    "message": "더욱 빠른 트랜잭션, 더욱 낮은 수수료"
  },
  "smartAccountBetterTransactionDescription": {
    "message": "여러 트랜잭션을 한꺼번에 처리하여 비용과 시간을 절약하세요."
  },
  "smartAccountFeaturesDescription": {
    "message": "계정 주소는 그대로 유지되며, 언제든지 다시 전환할 수 있습니다"
  },
  "smartAccountLabel": {
    "message": "스마트 계정"
  },
  "smartAccountPayToken": {
    "message": "언제든지, 원하는 토큰으로 결제하세요"
  },
  "smartAccountPayTokenDescription": {
    "message": "보유 중인 토큰으로 네트워크 수수료를 결제하세요."
  },
  "smartAccountReject": {
    "message": "스마트 계정을 사용하지 마세요"
  },
  "smartAccountSameAccount": {
    "message": "같은 계정, 더 스마트한 기능."
  },
  "smartAccountSplashInfo": {
    "message": "스마트 계정"
  },
  "smartAccountSplashTitle": {
    "message": "스마트 계정을 사용하시겠어요?"
  },
  "smartAccountUpdateSuccessMessage": {
    "message": "다음 트랜잭션부터 계정이 스마트 계정으로 전환됩니다."
  },
  "smartAccountUpdateSuccessTitle": {
    "message": "성공!"
  },
  "smartAccountUpgradeBannerDescription": {
    "message": "같은 주소. 더욱 스마트한 기능."
  },
  "smartAccountUpgradeBannerTitle": {
    "message": "스마트 계정으로 전환"
  },
  "smartContracts": {
    "message": "스마트 계약"
  },
  "smartSwapsErrorNotEnoughFunds": {
    "message": "스마트 스왑 자금 부족"
  },
  "smartSwapsErrorUnavailable": {
    "message": "스마트 스왑을 잠시 사용할 수 없습니다."
  },
  "smartTransactionCancelled": {
    "message": "트랜잭션이 취소되었습니다"
  },
  "smartTransactionCancelledDescription": {
    "message": "트랜잭션이 완료되지 않았습니다. 가스비 지출이 없도록 트랜잭션을 취소했습니다."
  },
  "smartTransactionError": {
    "message": "트랜잭션 실패"
  },
  "smartTransactionErrorDescription": {
    "message": "시장 상황이 갑자기 변하면 실패할 수 있습니다. 문제가 지속되면 MetaMask 고객 지원으로 문의하세요."
  },
  "smartTransactionPending": {
    "message": "트랜잭션이 제출되었습니다"
  },
  "smartTransactionSuccess": {
    "message": "트랜잭션 완료"
  },
  "smartTransactions": {
    "message": "스마트 트랜잭션"
  },
  "smartTransactionsEnabledDescription": {
    "message": " 와 MEV 보호. 이제 기본적으로 켜져 있습니다."
  },
  "smartTransactionsEnabledLink": {
    "message": "더 높은 성공률"
  },
  "smartTransactionsEnabledTitle": {
    "message": "더욱 스마트한 트랜잭션"
  },
  "snapAccountCreated": {
    "message": "계정 생성됨"
  },
  "snapAccountCreatedDescription": {
    "message": "새 계정을 사용할 준비가 되었습니다!"
  },
  "snapAccountCreationFailed": {
    "message": "계정 생성 실패"
  },
  "snapAccountCreationFailedDescription": {
    "message": "$1에서 계정을 만들지 못했습니다.",
    "description": "$1 is the snap name"
  },
  "snapAccountRedirectFinishSigningTitle": {
    "message": "서명 완료"
  },
  "snapAccountRedirectSiteDescription": {
    "message": "$1의 지침을 따르세요"
  },
  "snapAccountRemovalFailed": {
    "message": "계정 삭제 실패"
  },
  "snapAccountRemovalFailedDescription": {
    "message": "$1에서 계정을 삭제하지 못했습니다.",
    "description": "$1 is the snap name"
  },
  "snapAccountRemoved": {
    "message": "계정 제거됨"
  },
  "snapAccountRemovedDescription": {
    "message": "이 계정은 더 이상 MetaMask에서 사용할 수 없습니다."
  },
  "snapAccounts": {
    "message": "계정 Snap"
  },
  "snapAccountsDescription": {
    "message": "제삼자 Snap이 제어하는 계정입니다."
  },
  "snapConnectTo": {
    "message": "$1에 연결",
    "description": "$1 is the website URL or a Snap name. Used for Snaps pre-approved connections."
  },
  "snapConnectionPermissionDescription": {
    "message": "승인 없이 $1이(가) $2에 자동으로 연결되도록 하세요.",
    "description": "Used for Snap pre-approved connections. $1 is the Snap name, $2 is a website URL."
  },
  "snapConnectionWarning": {
    "message": "$1에서 $2 사용을 원합니다.",
    "description": "$2 is the snap and $1 is the dapp requesting connection to the snap."
  },
  "snapDetailWebsite": {
    "message": "웹사이트"
  },
  "snapHomeMenu": {
    "message": "Snap 홈 메뉴"
  },
  "snapInstallRequest": {
    "message": "$1 설치는 다음과 같은 권한을 허용합니다.",
    "description": "$1 is the snap name."
  },
  "snapInstallSuccess": {
    "message": "설치 완료"
  },
  "snapInstallWarningCheck": {
    "message": "$1 스냅이 다음을 수행할 수 있는 권한을 요청합니다:",
    "description": "Warning message used in popup displayed on snap install. $1 is the snap name."
  },
  "snapInstallWarningHeading": {
    "message": "주의하여 진행하세요"
  },
  "snapInstallWarningPermissionDescriptionForBip32View": {
    "message": "$1 스냅이 사용자의 공개 키(및 주소)를 볼 수 있도록 허용합니다. 이를 통해 계정이나 자산에 대한 통제권이 부여되지는 않습니다.",
    "description": "An extended description for the `snap_getBip32PublicKey` permission used for tooltip on Snap Install Warning screen (popup/modal). $1 is the snap name."
  },
  "snapInstallWarningPermissionDescriptionForEntropy": {
    "message": "$1 Snap이 요청된 네트워크에서 계정과 자산을 관리하도록 허용합니다. 해당 계정은 비밀복구구문(공개하지 않음)을 사용하여 파생되고 백업됩니다. 키를 파생할 수 있는 기능을 통해 $1 스냅은 이더리움(EVM)뿐 아니라 다양한 블록체인 프로토콜을 지원할 수 있습니다.",
    "description": "An extended description for the `snap_getBip44Entropy` and `snap_getBip44Entropy` permissions used for tooltip on Snap Install Warning screen (popup/modal). $1 is the snap name."
  },
  "snapInstallWarningPermissionNameForEntropy": {
    "message": "$1 계정 관리",
    "description": "Permission name used for the Permission Cell component displayed on warning popup when installing a Snap. $1 is list of account types."
  },
  "snapInstallWarningPermissionNameForViewPublicKey": {
    "message": "$1에 관한 공개 키 보기",
    "description": "Permission name used for the Permission Cell component displayed on warning popup when installing a Snap. $1 is list of account types."
  },
  "snapInstallationErrorDescription": {
    "message": "$1 스냅을 설치할 수 없습니다.",
    "description": "Error description used when snap installation fails. $1 is the snap name."
  },
  "snapInstallationErrorTitle": {
    "message": "설치 실패",
    "description": "Error title used when snap installation fails."
  },
  "snapResultError": {
    "message": "오류"
  },
  "snapResultSuccess": {
    "message": "성공"
  },
  "snapResultSuccessDescription": {
    "message": "$1 사용 가능"
  },
  "snapUIAccountSelectorTitle": {
    "message": "계정 선택"
  },
  "snapUIAssetSelectorTitle": {
    "message": "자산 선택"
  },
  "snapUpdateAlertDescription": {
    "message": "$1의 최신 버전 받기",
    "description": "Description used in Snap update alert banner when snap update is available. $1 is the Snap name."
  },
  "snapUpdateAvailable": {
    "message": "업데이트 가능"
  },
  "snapUpdateErrorDescription": {
    "message": "$1 스냅을 업데이트할 수 없습니다.",
    "description": "Error description used when snap update fails. $1 is the snap name."
  },
  "snapUpdateErrorTitle": {
    "message": "업데이트 실패",
    "description": "Error title used when snap update fails."
  },
  "snapUpdateRequest": {
    "message": "$1 업데이트는 다음과 같은 권한을 허용합니다.",
    "description": "$1 is the Snap name."
  },
  "snapUpdateSuccess": {
    "message": "업데이트 완료"
  },
  "snapUrlIsBlocked": {
    "message": "이 Snap이 차단된 사이트로 이동하려 합니다. $1."
  },
  "snaps": {
    "message": "스냅"
  },
  "snapsConnected": {
    "message": "Snap 연결됨"
  },
  "snapsNoInsight": {
    "message": "표시할 인사이트가 없습니다"
  },
  "snapsPrivacyWarningFirstMessage": {
    "message": "귀하는 Consensys $1에 정의된 바와 같이 달리 명시되지 않는 한 설치하는 모든 Snap이 타사 서비스임을 인정합니다. 타사 서비스 이용은 해당 타사 서비스 제공업체가 정한 별도의 약관이 적용됩니다. Consensys는 특정인이 특정한 이유로 Snap을 사용하는 것을 권장하지 않습니다. 타사 서비스에 액세스, 신뢰, 사용하는 것은 본인의 책임입니다. Consensys는 타사 서비스 사용으로 인해 귀하의 계정에 발생하는 손실에 대한 모든 책임과 의무를 부인합니다.",
    "description": "First part of a message in popup modal displayed when installing a snap for the first time. $1 is terms of use link."
  },
  "snapsPrivacyWarningSecondMessage": {
    "message": "타사와 공유하는 모든 정보는 해당 타사의 개인정보 처리방침에 따라 직접 수집됩니다. 더 자세한 내용은 해당 회사의 개인정보 처리방침을 참고하시기 바랍니다.",
    "description": "Second part of a message in popup modal displayed when installing a snap for the first time."
  },
  "snapsPrivacyWarningThirdMessage": {
    "message": "Consensys는 귀하가 타사와 공유한 정보에 접근할 수 없습니다.",
    "description": "Third part of a message in popup modal displayed when installing a snap for the first time."
  },
  "snapsSettings": {
    "message": "Snap 설정"
  },
  "snapsTermsOfUse": {
    "message": "이용약관"
  },
  "snapsToggle": {
    "message": "스냅은 활성화된 상태에서만 작동합니다."
  },
  "snapsUIError": {
    "message": "$1 작성자에게 연락하여 향후 지원을 요청하세요.",
    "description": "This is shown when the insight snap throws an error. $1 is the snap name"
  },
  "solanaAccountRequested": {
    "message": "이 사이트에서는 솔라나 계정이 필요합니다."
  },
  "solanaAccountRequired": {
    "message": "이 사이트에 연결하려면 솔라나 계정이 필요합니다."
  },
  "someNetworks": {
    "message": "네트워크 $1개"
  },
  "somethingDoesntLookRight": {
    "message": "무언가 잘못되었나요? $1",
    "description": "A false positive message for users to contact support. $1 is a link to the support page."
  },
  "somethingIsWrong": {
    "message": "문제가 발생했습니다. 페이지를 다시 로드하세요."
  },
  "somethingWentWrong": {
    "message": "페이지를 로드할 수 없습니다."
  },
  "sortBy": {
    "message": "정렬 기준:"
  },
  "sortByAlphabetically": {
    "message": "알파벳순(A-Z)"
  },
  "sortByDecliningBalance": {
    "message": "잔액 내림차순($1 최고-최저)",
    "description": "Indicates a descending order based on token fiat balance. $1 is the preferred currency symbol"
  },
  "source": {
    "message": "소스"
  },
  "spamModalBlockedDescription": {
    "message": "이 사이트는 1분간 차단됩니다."
  },
  "spamModalBlockedTitle": {
    "message": "이 사이트를 일시적으로 차단했습니다"
  },
  "spamModalDescription": {
    "message": "여러 요청이 반복될 경우 사이트를 일시적으로 차단할 수 있습니다."
  },
  "spamModalTemporaryBlockButton": {
    "message": "이 사이트 일시적으로 차단"
  },
  "spamModalTitle": {
    "message": "여러 요청이 감지되었습니다"
  },
  "speed": {
    "message": "속도"
  },
  "speedUp": {
    "message": "가속화"
  },
  "speedUpCancellation": {
    "message": "이 취소 가속화"
  },
  "speedUpExplanation": {
    "message": "현재 네트워크 상태를 기반으로 가스비를 업데이트하고 최소 10% 인상했습니다(네트워크에서 요구함)."
  },
  "speedUpPopoverTitle": {
    "message": "트랜잭션 가속화"
  },
  "speedUpTooltipText": {
    "message": "새로운 가스비"
  },
  "speedUpTransaction": {
    "message": "이 트랜잭션 가속화"
  },
  "spendLimitInsufficient": {
    "message": "지출 한도 부족"
  },
  "spendLimitInvalid": {
    "message": "지출 한도가 올바르지 않습니다. 지출 한도는 양수여야 합니다."
  },
  "spendLimitPermission": {
    "message": "지출 한도 권한"
  },
  "spendLimitRequestedBy": {
    "message": "$1에서 요청한 지출 한도",
    "description": "Origin of the site requesting the spend limit"
  },
  "spendLimitTooLarge": {
    "message": "지출 한도가 너무 큼"
  },
  "spender": {
    "message": "사용자"
  },
  "spenderTooltipDesc": {
    "message": "NFT를 인출할 수 있는 주소입니다."
  },
  "spenderTooltipERC20ApproveDesc": {
    "message": "이 주소는 회원님을 대신하여 토큰을 사용할 수 있는 주소입니다."
  },
  "spendingCap": {
    "message": "지출 한도"
  },
  "spendingCaps": {
    "message": "지출 한도"
  },
  "srpDesignImageAlt": {
    "message": "SRP 금고 이미지"
  },
  "srpDetailsDescription": {
    "message": "비밀복구구문(시드 구문, 니모닉)은 암호화폐 지갑에 접근하고 제어할 수 있게 해주는 단어 조합입니다. 지갑을 MetaMask로 옮기려면 이 구문이 필요합니다."
  },
  "srpDetailsOwnsAccessListItemOne": {
    "message": "모든 자금을 인출할 수 있습니다"
  },
  "srpDetailsOwnsAccessListItemThree": {
    "message": "로그인 정보를 변경할 수 있습니다"
  },
  "srpDetailsOwnsAccessListItemTwo": {
    "message": "트랜잭션을 컨펌할 수 있습니다"
  },
  "srpDetailsOwnsAccessListTitle": {
    "message": "비밀복구구문을 가진 사람은:"
  },
  "srpDetailsTitle": {
    "message": "비밀복구구문이란?"
  },
  "srpInputNumberOfWords": {
    "message": "제 구문은 $1개의 단어로 이루어져 있습니다",
    "description": "This is the text for each option in the dropdown where a user selects how many words their secret recovery phrase has during import. The $1 is the number of words (either 12, 15, 18, 21, or 24)."
  },
  "srpListName": {
    "message": "비밀복구구문 $1",
    "description": "$1 is the order of the Secret Recovery Phrase"
  },
  "srpListNumberOfAccounts": {
    "message": "계정 $1개",
    "description": "$1 is the number of accounts in the list"
  },
  "srpListSelectionDescription": {
    "message": "새 계정이 생성될 때 사용될 비밀복구구문"
  },
  "srpListSingleOrZero": {
    "message": "계정 $1개",
    "description": "$1 is the number of accounts in the list, it is either 1 or 0"
  },
  "srpListStateBackedUp": {
    "message": "공개"
  },
  "srpListStateNotBackedUp": {
    "message": "백업"
  },
  "srpPasteFailedTooManyWords": {
    "message": "단어가 24개를 초과하여 붙여넣기에 실패했습니다. 비밀복구구문은 24개 이하의 단어로 이루어집니다.",
    "description": "Description of SRP paste error when the pasted content has too many words"
  },
  "srpPasteTip": {
    "message": "비밀복구구문 전체를 어떤 입력란에든 붙여넣을 수 있습니다.",
    "description": "Our secret recovery phrase input is split into one field per word. This message explains to users that they can paste their entire secrete recovery phrase into any field, and we will handle it correctly."
  },
  "srpSecurityQuizGetStarted": {
    "message": "시작하기"
  },
  "srpSecurityQuizImgAlt": {
    "message": "중앙의 열쇠 구멍에 있는 눈과 세 개의 유동 비밀번호 필드"
  },
  "srpSecurityQuizIntroduction": {
    "message": "비밀복구구문을 찾으려면 두 가지 질문에 올바르게 답해야 합니다"
  },
  "srpSecurityQuizQuestionOneQuestion": {
    "message": "비밀복구구문을 분실하시면 MetaMask가..."
  },
  "srpSecurityQuizQuestionOneRightAnswer": {
    "message": "도와드릴 수 없습니다"
  },
  "srpSecurityQuizQuestionOneRightAnswerDescription": {
    "message": "따라서 이를 적거나, 금속 등에 새기거나, 여러 비밀 장소에 보관하여 절대로 잃어버리지 않도록 하세요. 한 번 잃어버리면 영원히 찾을 수 없습니다."
  },
  "srpSecurityQuizQuestionOneRightAnswerTitle": {
    "message": "맞습니다! 아무도 본인의 비밀복구구문을 복구할 수 없습니다"
  },
  "srpSecurityQuizQuestionOneWrongAnswer": {
    "message": "찾아드릴 수 있습니다"
  },
  "srpSecurityQuizQuestionOneWrongAnswerDescription": {
    "message": "비밀복구구문은 한 번 잃어버리면 영원히 찾을 수 없습니다. 누가 뭐라고 해도 아무도 이를 찾아드리지 못합니다."
  },
  "srpSecurityQuizQuestionOneWrongAnswerTitle": {
    "message": "아닙니다! 아무도 본인의 비밀복구구문을 복구할 수 없습니다"
  },
  "srpSecurityQuizQuestionTwoQuestion": {
    "message": "누군가, 심지어 고객 센터 직원이라고 해도 여러분의 비밀복구구문을 물어본다면..."
  },
  "srpSecurityQuizQuestionTwoRightAnswer": {
    "message": "이는 반드시 사기입니다"
  },
  "srpSecurityQuizQuestionTwoRightAnswerDescription": {
    "message": "비밀복구구문이 필요하다고 하는 사람은 모두 거짓말쟁이입니다. 그런 자들과 비밀복구구문을 공유하면 자산을 도둑맞게 됩니다."
  },
  "srpSecurityQuizQuestionTwoRightAnswerTitle": {
    "message": "맞습니다! 비밀복구구문은 아무와도 공유하면 안 됩니다"
  },
  "srpSecurityQuizQuestionTwoWrongAnswer": {
    "message": "그들에게 이것을 주어야 합니다"
  },
  "srpSecurityQuizQuestionTwoWrongAnswerDescription": {
    "message": "비밀복구구문이 필요하다고 하는 사람은 모두 거짓말쟁이입니다. 그런 자들과 비밀복구구문을 공유하면 자산을 도둑맞게 됩니다."
  },
  "srpSecurityQuizQuestionTwoWrongAnswerTitle": {
    "message": "맞습니다! 비밀복구구문은 절대로 아무와도 공유하면 안 됩니다"
  },
  "srpSecurityQuizTitle": {
    "message": "보안 질문"
  },
  "srpToggleShow": {
    "message": "비밀복구구문 중에서 이 단어 공개하기/숨기기",
    "description": "Describes a toggle that is used to show or hide a single word of the secret recovery phrase"
  },
  "srpWordHidden": {
    "message": "이 단어는 숨겨져 있습니다",
    "description": "Explains that a word in the secret recovery phrase is hidden"
  },
  "srpWordShown": {
    "message": "이 단어는 공개되어 있습니다",
    "description": "Explains that a word in the secret recovery phrase is being shown"
  },
  "stable": {
    "message": "안정적"
  },
  "stableLowercase": {
    "message": "안정적"
  },
  "stake": {
    "message": "스테이크"
  },
  "staked": {
    "message": "스테이킹됨"
  },
  "standardAccountLabel": {
    "message": "표준 계정"
  },
  "stateCorruptionAreYouSure": {
    "message": "계속 진행하시겠습니까?"
  },
  "stateCorruptionCopyAndRestoreBeforeRecovery": {
    "message": "$1에 따라 볼트를 복원하기로 결정하기 전에 상태 파일을 수동으로 복사하여 복원해 볼 수 있습니다.",
    "description": "$1 represents the `stateCorruptionTheseInstructions` localization key"
  },
  "stateCorruptionCopyAndRestoreBeforeReset": {
    "message": "$1에 따라 MetaMask를 초기화하기 전에 상태 파일을 수동으로 복사하여 복원해 볼 수 있습니다.",
    "description": "$1 represents the `stateCorruptionTheseInstructions` localization key"
  },
  "stateCorruptionDetectedNoBackup": {
    "message": "볼트를 자동으로 복구할 수 없습니다."
  },
  "stateCorruptionDetectedWithBackup": {
    "message": "자동 백업으로 볼트를 복구할 수 있습니다. 자동 복구는 현재 설정과 기본 설정을 삭제하고 볼트만 복원합니다."
  },
  "stateCorruptionMetamaskDatabaseCannotBeAccessed": {
    "message": "내부 오류: 데이터베이스에 접근할 수 없습니다"
  },
  "stateCorruptionResetMetaMaskState": {
    "message": "MetaMask 상태 초기화"
  },
  "stateCorruptionResettingDatabase": {
    "message": "데이터베이스 초기화 중…"
  },
  "stateCorruptionRestoreAccountsFromBackup": {
    "message": "계정 복원"
  },
  "stateCorruptionRestoringDatabase": {
    "message": "데이터베이스 복원 중…"
  },
  "stateCorruptionTheseInstructions": {
    "message": "이 지침",
    "description": "This is a link to instructions on how to recover your Secret Recovery Phrase manually. It is used in the `stateCorruptionCopyAndRestoreBeforeRecovery` and `stateCorruptionCopyAndRestoreBeforeReset` localization keys."
  },
  "stateCorruptionTheseInstructionsLinkTitle": {
    "message": "비밀복구구문 복구 방법"
  },
  "stateLogError": {
    "message": "상태 로그를 가져오는 도중 오류가 발생했습니다."
  },
  "stateLogFileName": {
    "message": "MetaMask 상태 로그"
  },
  "stateLogs": {
    "message": "상태 로그"
  },
  "stateLogsDescription": {
    "message": "상태 로그에 공개 계정 주소와 전송된 트랜잭션이 있습니다."
  },
  "status": {
    "message": "상태"
  },
  "statusNotConnected": {
    "message": "연결되지 않음"
  },
  "step1LatticeWallet": {
    "message": "Lattice1을 연결하세요."
  },
  "step1LatticeWalletMsg": {
    "message": "Lattice1이 장치 설정을 마치고 온라인 상태가 되면 MetaMask를 연결할 수 있습니다. 장치의 잠금을 해제하고 장치 ID를 준비하세요.",
    "description": "$1 represents the `hardwareWalletSupportLinkConversion` localization key"
  },
  "step1LedgerWallet": {
    "message": "Ledger 앱 다운로드"
  },
  "step1LedgerWalletMsg": {
    "message": "$1의 잠금을 해제하려면 다운로드, 설정 및 비밀번호를 입력하세요.",
    "description": "$1 represents the `ledgerLiveApp` localization value"
  },
  "step1TrezorWallet": {
    "message": "Trezor 지갑 연결"
  },
  "step1TrezorWalletMsg": {
    "message": "Trezor 지갑을 컴퓨터에 바로 연결하세요. 반드시 올바른 비밀구문을 사용하세요.",
    "description": "$1 represents the `hardwareWalletSupportLinkConversion` localization key"
  },
  "step2LedgerWallet": {
    "message": "Ledger 지갑 연결"
  },
  "step2LedgerWalletMsg": {
    "message": "지갑을 컴퓨터에 바로 연결하고 잠금 해제한 후 이더리움 앱을 여세요..",
    "description": "$1 represents the `hardwareWalletSupportLinkConversion` localization key"
  },
  "stepOf": {
    "message": "$1단계/$2단계",
    "description": "$1 current step, $2 total steps"
  },
  "stillGettingMessage": {
    "message": "아직 이 메시지가 표시되시나요?"
  },
  "strong": {
    "message": "강함"
  },
  "stxCancelled": {
    "message": "스왑이 실패했을 것입니다"
  },
  "stxCancelledDescription": {
    "message": "트랜잭션 실패가 예상되었습니다. 불필요한 가스비 지출을 방지하기 위해 트랜잭션이 취소되었습니다."
  },
  "stxCancelledSubDescription": {
    "message": "스왑을 다시 진행하세요. 다음에도 유사한 위험이 발생한다면 보호해 드리겠습니다."
  },
  "stxFailure": {
    "message": "스왑 실패"
  },
  "stxFailureDescription": {
    "message": "시장 상황이 갑자기 변하면 실패할 수 있습니다. 문제가 지속되면 $1(으)로 문의하세요.",
    "description": "This message is shown to a user if their swap fails. The $1 will be replaced by support.metamask.io"
  },
  "stxOptInSupportedNetworksDescription": {
    "message": "스마트 트랜잭션을 활성화하면 지원되는 네트워크에서 더 안전하고 신뢰할 수 있는 트랜잭션을 할 수 있습니다. $1"
  },
  "stxPendingPrivatelySubmittingSwap": {
    "message": "스왑을 비공개로 제출하는 중..."
  },
  "stxPendingPubliclySubmittingSwap": {
    "message": "스왑을 공개로 제출하는 중..."
  },
  "stxSuccess": {
    "message": "스왑 완료!"
  },
  "stxSuccessDescription": {
    "message": "현재 $1(을)를 사용할 수 있습니다.",
    "description": "$1 is a token symbol, e.g. ETH"
  },
  "stxSwapCompleteIn": {
    "message": "스왑 완료까지 남은 시간:",
    "description": "'<' means 'less than', e.g. Swap will complete in < 2:59"
  },
  "stxTryingToCancel": {
    "message": "트랜잭션을 취소하려고 합니다..."
  },
  "stxUnknown": {
    "message": "알 수 없는 상태"
  },
  "stxUnknownDescription": {
    "message": "트랜잭션이 성공했지만 어떤 트랜잭션인지 확인되지 않습니다. 이 스왑이 처리되는 동안 다른 트랜잭션이 제출되었기 때문일 수 있습니다."
  },
  "stxUserCancelled": {
    "message": "스왑 취소됨"
  },
  "stxUserCancelledDescription": {
    "message": "트랜잭션이 취소되어 가스비를 지급하지 않았습니다."
  },
  "submit": {
    "message": "제출"
  },
  "submitted": {
    "message": "제출됨"
  },
  "suggestedBySnap": {
    "message": "제안인: $1",
    "description": "$1 is the snap name"
  },
  "suggestedCurrencySymbol": {
    "message": "제안된 통화 심볼:"
  },
  "suggestedTokenName": {
    "message": "추천 이름:"
  },
  "supplied": {
    "message": "예치함"
  },
  "support": {
    "message": "지원"
  },
  "supportCenter": {
    "message": "지원 센터 방문하기"
  },
  "supportMultiRpcInformation": {
    "message": "이제 단일 네트워크에 대해 여러 개의 RPC를 지원합니다. 충돌하는 정보를 해결하기 위해 최근의 RPC를 기본값으로 선택했습니다."
  },
  "surveyConversion": {
    "message": "설문조사에 참여하세요"
  },
  "surveyTitle": {
    "message": "MetaMask의 미래를 그리세요"
  },
  "swap": {
    "message": "스왑"
  },
  "swapAdjustSlippage": {
    "message": "슬리피지 조정"
  },
  "swapAggregator": {
    "message": "애그리게이터"
  },
  "swapAllowSwappingOf": {
    "message": "$1 스왑 허용",
    "description": "Shows a user that they need to allow a token for swapping on their hardware wallet"
  },
  "swapAmountReceived": {
    "message": "보장 금액"
  },
  "swapAmountReceivedInfo": {
    "message": "수신하는 최소 금액입니다. 슬리패지에 따라 추가 금액을 받을 수도 있습니다."
  },
  "swapAndSend": {
    "message": "스왑 및 전송"
  },
  "swapAnyway": {
    "message": "스왑 계속 진행"
  },
  "swapApproval": {
    "message": "스왑을 위해 $1 승인",
    "description": "Used in the transaction display list to describe a transaction that is an approve call on a token that is to be swapped.. $1 is the symbol of a token that has been approved."
  },
  "swapApproveNeedMoreTokens": {
    "message": "이 스왑을 완료하려면 $1개의 추가 $2이(가) 필요합니다.",
    "description": "Tells the user how many more of a given token they need for a specific swap. $1 is an amount of tokens and $2 is the token symbol."
  },
  "swapAreYouStillThere": {
    "message": "아직 이용 중인가요?"
  },
  "swapAreYouStillThereDescription": {
    "message": "계속하기 원하시면 최신 견적을 보여드리겠습니다"
  },
  "swapConfirmWithHwWallet": {
    "message": "하드웨어 지갑으로 컨펌합니다."
  },
  "swapContinueSwapping": {
    "message": "스왑 계속"
  },
  "swapContractDataDisabledErrorDescription": {
    "message": "Ledger의 이더리움 앱에서 \"설정 \"으로 이동하여 계약 데이터를 허용한 후, 스왑을 다시 시도하세요."
  },
  "swapContractDataDisabledErrorTitle": {
    "message": "Ledger에서 계약 데이터를 사용할 수 없습니다."
  },
  "swapCustom": {
    "message": "맞춤"
  },
  "swapDecentralizedExchange": {
    "message": "분산형 교환"
  },
  "swapDetailsTitle": {
    "message": "스왑 세부 정보",
    "description": "Title for the modal showing details about a swap transaction."
  },
  "swapDirectContract": {
    "message": "직접 계약"
  },
  "swapEditLimit": {
    "message": "한도 편집"
  },
  "swapEnableDescription": {
    "message": "이는 MetaMask에게 $1 스왑 권한을 부여하는 것으로, 필수 사항입니다.",
    "description": "Gives the user info about the required approval transaction for swaps. $1 will be the symbol of a token being approved for swaps."
  },
  "swapEnableTokenForSwapping": {
    "message": "스왑하려면 $1이(가) 필요합니다.",
    "description": "$1 is for the 'enableToken' key, e.g. 'enable ETH'"
  },
  "swapEnterAmount": {
    "message": "금액 입력"
  },
  "swapEstimatedNetworkFees": {
    "message": "예상 네트워크 수수료"
  },
  "swapEstimatedNetworkFeesInfo": {
    "message": "스왑을 완료하는 데 사용될 예상 네트워크 수수료입니다. 실제 금액은 네트워크 상태에 따라 달라질 수 있습니다."
  },
  "swapFailedErrorDescriptionWithSupportLink": {
    "message": "트랜잭션이 실패할 경우 언제든 문의하세요. 오류가 해결되지 않는다면 고객 지원 $1에 문의하세요.",
    "description": "This message is shown to a user if their swap fails. The $1 will be replaced by support.metamask.io"
  },
  "swapFailedErrorTitle": {
    "message": "스왑 실패"
  },
  "swapFetchingQuote": {
    "message": "견적 가져오기"
  },
  "swapFetchingQuoteNofN": {
    "message": "$2 중 $1 견적 가져오기",
    "description": "A count of possible quotes shown to the user while they are waiting for quotes to be fetched. $1 is the number of quotes already loaded, and $2 is the total number of resources that we check for quotes. Keep in mind that not all resources will have a quote for a particular swap."
  },
  "swapFetchingQuotes": {
    "message": "견적을 가져오는 중..."
  },
  "swapFetchingQuotesErrorDescription": {
    "message": "음.... 문제가 발생했습니다. 다시 시도해 보고 오류가 해결되지 않는다면 고객 지원에 문의하세요."
  },
  "swapFetchingQuotesErrorTitle": {
    "message": "견적을 가져오는 중 오류 발생"
  },
  "swapFromTo": {
    "message": "$1을(를) $2(으)로 스왑",
    "description": "Tells a user that they need to confirm on their hardware wallet a swap of 2 tokens. $1 is a source token and $2 is a destination token"
  },
  "swapGasFeesDetails": {
    "message": "가스비는 예상치이며 네트워크 트래픽 및 트랜잭션 복잡성에 따라 변동됩니다."
  },
  "swapGasFeesExplanation": {
    "message": "MetaMask는 가스비로 수익을 얻지 않습니다. 이 가스비는 추정치이며 네트워크의 혼잡도와 거래의 복잡성에 따라 변할 수 있습니다. 자세히 알아보기 $1.",
    "description": "$1 is a link (text in link can be found at 'swapGasFeesSummaryLinkText')"
  },
  "swapGasFeesExplanationLinkText": {
    "message": "여기",
    "description": "Text for link in swapGasFeesExplanation"
  },
  "swapGasFeesLearnMore": {
    "message": "가스비 자세히 알아보기"
  },
  "swapGasFeesSplit": {
    "message": "이전 화면의 가스비는 이 두 트랜잭션으로 나뉩니다."
  },
  "swapGasFeesSummary": {
    "message": "가스비는 $1 네트워크에서 트랜잭션을 처리하는 암호화폐 채굴자에게 지급됩니다. MetaMask는 가스비로 수익을 창출하지 않습니다.",
    "description": "$1 is the selected network, e.g. Ethereum or BSC"
  },
  "swapGasIncludedTooltipExplanation": {
    "message": "이 견적에는 보내거나 받는 토큰 금액을 조정하는 방식으로 가스비가 포함됩니다. 활동 목록에서 별도의 거래로 ETH를 받을 수 있습니다."
  },
  "swapGasIncludedTooltipExplanationLinkText": {
    "message": "가스비에 대해 더 자세히 알아보기"
  },
  "swapHighSlippage": {
    "message": "높은 슬리피지"
  },
  "swapIncludesGasAndMetaMaskFee": {
    "message": "가스비 및 $1%의 MetaMask 수수료가 포함됩니다",
    "description": "Provides information about the fee that metamask takes for swaps. $1 is a decimal number."
  },
  "swapIncludesMMFee": {
    "message": "$1%의 MetaMask 요금이 포함됩니다.",
    "description": "Provides information about the fee that metamask takes for swaps. $1 is a decimal number."
  },
  "swapIncludesMMFeeAlt": {
    "message": "견적에는 $1%의 MetaMask 수수료가 반영됩니다",
    "description": "Provides information about the fee that metamask takes for swaps using the latest copy. $1 is a decimal number."
  },
  "swapIncludesMetaMaskFeeViewAllQuotes": {
    "message": "$1% MetaMask 요금 - $2 포함",
    "description": "Provides information about the fee that metamask takes for swaps. $1 is a decimal number and $2 is a link to view all quotes."
  },
  "swapLearnMore": {
    "message": "스왑 자세히 알아보기"
  },
  "swapLiquiditySourceInfo": {
    "message": "저희는 여러 유동성 공급원(거래소, 애그리게이터, 투자전문기관)을 검색하여 환율과 네트워크 수수료를 비교해 드립니다."
  },
  "swapLowSlippage": {
    "message": "낮은 슬리피지"
  },
  "swapMaxSlippage": {
    "message": "최대 슬리패지"
  },
  "swapMetaMaskFee": {
    "message": "MetaMask 수수료"
  },
  "swapMetaMaskFeeDescription": {
    "message": "$1%의 수수료는 자동으로 각 견적에 반영됩니다. 이는 MetaMask의 유동성 공급자 정보 집계용 소프트웨어 사용 라이선스 비용입니다.",
    "description": "Provides information about the fee that metamask takes for swaps. $1 is a decimal number."
  },
  "swapNQuotesWithDot": {
    "message": "$1 견적.",
    "description": "$1 is the number of quotes that the user can select from when opening the list of quotes on the 'view quote' screen"
  },
  "swapNewQuoteIn": {
    "message": "$1의 새 견적",
    "description": "Tells the user the amount of time until the currently displayed quotes are update. $1 is a time that is counting down from 1:00 to 0:00"
  },
  "swapNoTokensAvailable": {
    "message": "$1 단어와 일치하는 토큰이 없습니다",
    "description": "Tells the user that a given search string does not match any tokens in our token lists. $1 can be any string of text"
  },
  "swapOnceTransactionHasProcess": {
    "message": "$1토큰은 이 트랜잭션이 처리되면 회원님의 계정에 추가됩니다.",
    "description": "This message communicates the token that is being transferred. It is shown on the awaiting swap screen. The $1 will be a token symbol."
  },
  "swapPriceDifference": {
    "message": "$1 $2(~$3)을(를) $4 $5(~$6)(으)로 스왑하려고 합니다.",
    "description": "This message represents the price slippage for the swap.  $1 and $4 are a number (ex: 2.89), $2 and $5 are symbols (ex: ETH), and $3 and $6 are fiat currency amounts."
  },
  "swapPriceDifferenceTitle": {
    "message": "~$1%의 가격 차이",
    "description": "$1 is a number (ex: 1.23) that represents the price difference."
  },
  "swapPriceUnavailableDescription": {
    "message": "시장 가격 데이터가 부족하여 가격 영향을 파악할 수 없습니다. 스왑하기 전에 받게 될 토큰 수가 만족스러운지 컨펌하시기 바랍니다."
  },
  "swapPriceUnavailableTitle": {
    "message": "진행하기 전에 요율 확인"
  },
  "swapProcessing": {
    "message": "처리 중"
  },
  "swapQuoteDetails": {
    "message": "견적 세부 정보"
  },
  "swapQuoteNofM": {
    "message": "$1/$2개",
    "description": "A count of possible quotes shown to the user while they are waiting for quotes to be fetched. $1 is the number of quotes already loaded, and $2 is the total number of resources that we check for quotes. Keep in mind that not all resources will have a quote for a particular swap."
  },
  "swapQuoteSource": {
    "message": "견적 소스"
  },
  "swapQuotesExpiredErrorDescription": {
    "message": "새 견적을 요청해 최신 요율을 확인하세요."
  },
  "swapQuotesExpiredErrorTitle": {
    "message": "견적 시간 초과"
  },
  "swapQuotesNotAvailableDescription": {
    "message": "현재 이 거래 경로를 사용할 수 없습니다. 금액, 네트워크, 토큰을 변경하면 최적의 옵션을 찾아드립니다."
  },
  "swapQuotesNotAvailableErrorDescription": {
    "message": "금액 또는 슬리패지 설정을 조정한 후 다시 시도해 보세요."
  },
  "swapQuotesNotAvailableErrorTitle": {
    "message": "사용 가능한 견적 없음"
  },
  "swapRate": {
    "message": "요율"
  },
  "swapReceiving": {
    "message": "수신 중"
  },
  "swapReceivingInfoTooltip": {
    "message": "이것은 예상치입니다. 정확한 금액은 슬리패지에 따라 달라집니다."
  },
  "swapRequestForQuotation": {
    "message": "견적 요청"
  },
  "swapSelect": {
    "message": "선택"
  },
  "swapSelectAQuote": {
    "message": "견적 선택"
  },
  "swapSelectAToken": {
    "message": "토큰 선택"
  },
  "swapSelectQuotePopoverDescription": {
    "message": "다음은 여러 유동성 소스에서 수집한 전체 견적입니다."
  },
  "swapSelectToken": {
    "message": "토큰 선택"
  },
  "swapShowLatestQuotes": {
    "message": "최신 견적 표시"
  },
  "swapSlippageAutoDescription": {
    "message": "자동"
  },
  "swapSlippageHighDescription": {
    "message": "입력한 슬리피지($1%)가 매우 높은 것으로 간주되어 불량률이 발생할 수 있습니다.",
    "description": "$1 is the amount of % for slippage"
  },
  "swapSlippageHighTitle": {
    "message": "높은 슬리피지"
  },
  "swapSlippageLowDescription": {
    "message": "이렇게 낮은 값은($1%) 스왑 실패로 이어질 수 있습니다",
    "description": "$1 is the amount of % for slippage"
  },
  "swapSlippageLowTitle": {
    "message": "낮은 슬리피지"
  },
  "swapSlippageNegativeDescription": {
    "message": "슬리피지는 0보다 크거나 같아야 합니다."
  },
  "swapSlippageNegativeTitle": {
    "message": "계속하려면 슬리피지를 높이세요"
  },
  "swapSlippageOverLimitDescription": {
    "message": "슬리피지 허용치는 반드시 15% 이하여야 합니다. 이 보다 높으면 비율이 나빠집니다."
  },
  "swapSlippageOverLimitTitle": {
    "message": "매우 높은 슬리피지"
  },
  "swapSlippagePercent": {
    "message": "$1%",
    "description": "$1 is the amount of % for slippage"
  },
  "swapSlippageTooltip": {
    "message": "주문 시점과 확인 시점 사이에 가격이 변동되는 현상을 \"슬리피지\"라고 합니다. 슬리피지가 \"최대 슬리피지\" 설정을 초과하면 스왑이 자동으로 취소됩니다."
  },
  "swapSlippageZeroDescription": {
    "message": "제로 슬리피지 견적 제공자가 거의 없어 견적의 경쟁력이 약화될 수 있습니다"
  },
  "swapSlippageZeroTitle": {
    "message": "제로 슬리피지 견적 제공자 소싱"
  },
  "swapSource": {
    "message": "유동성 소스"
  },
  "swapSuggested": {
    "message": "제안 스왑"
  },
  "swapSuggestedGasSettingToolTipMessage": {
    "message": "스왑은 복잡하고 시간에 민감한 트랜잭션입니다. 성공적인 스왑의 비용과 확신 사이의 적절한 균형을 위해 이 가스비를 권장합니다."
  },
  "swapSwapFrom": {
    "message": "다음에서 스왑"
  },
  "swapSwapSwitch": {
    "message": "토큰 주문 변환"
  },
  "swapSwapTo": {
    "message": "다음으로 스왑"
  },
  "swapToConfirmWithHwWallet": {
    "message": "하드웨어 지갑으로 컨펌하기 위해"
  },
  "swapTokenAddedManuallyDescription": {
    "message": "$1에서 이 토큰이 트랜잭션할 토큰이 맞는지 확인하세요.",
    "description": "$1 points the user to etherscan as a place they can verify information about a token. $1 is replaced with the translation for \"etherscan\""
  },
  "swapTokenAddedManuallyTitle": {
    "message": "토큰 직접 추가됨"
  },
  "swapTokenAvailable": {
    "message": "$1이(가) 계정에 추가되었습니다.",
    "description": "This message is shown after a swap is successful and communicates the exact amount of tokens the user has received for a swap. The $1 is a decimal number of tokens followed by the token symbol."
  },
  "swapTokenBalanceUnavailable": {
    "message": "$1 잔액을 불러오지 못했습니다.",
    "description": "This message communicates to the user that their balance of a given token is currently unavailable. $1 will be replaced by a token symbol"
  },
  "swapTokenNotAvailable": {
    "message": "이 지역에서는 토큰을 스왑할 수 없습니다"
  },
  "swapTokenToToken": {
    "message": "$1에서 $2(으)로 스왑",
    "description": "Used in the transaction display list to describe a swap. $1 and $2 are the symbols of tokens in involved in a swap."
  },
  "swapTokenVerifiedOn1SourceDescription": {
    "message": "$1 토큰은 1 소스에서만 확인됩니다. 계속 진행하기 전에 $2에서도 확인하세요.",
    "description": "$1 is a token name, $2 points the user to etherscan as a place they can verify information about a token. $1 is replaced with the translation for \"etherscan\""
  },
  "swapTokenVerifiedOn1SourceTitle": {
    "message": "잠재적 모조 토큰"
  },
  "swapTokenVerifiedSources": {
    "message": "$1 소스에서 컨펌함. $2에서 확인하세요.",
    "description": "$1 the number of sources that have verified the token, $2 points the user to a block explorer as a place they can verify information about the token."
  },
  "swapTooManyDecimalsError": {
    "message": "$1은(는) 소수점 이하 $2까지 허용됩니다.",
    "description": "$1 is a token symbol and $2 is the max. number of decimals allowed for the token"
  },
  "swapTransactionComplete": {
    "message": "트랜잭션 완료"
  },
  "swapTwoTransactions": {
    "message": "트랜잭션 2건"
  },
  "swapUnknown": {
    "message": "알 수 없음"
  },
  "swapZeroSlippage": {
    "message": "0% 슬리패지"
  },
  "swapsMaxSlippage": {
    "message": "슬리피지 허용치"
  },
  "swapsNotEnoughToken": {
    "message": "$1 부족",
    "description": "Tells the user that they don't have enough of a token for a proposed swap. $1 is a token symbol"
  },
  "swapsViewInActivity": {
    "message": "활동에서 보기"
  },
  "switch": {
    "message": "전환"
  },
  "switchBack": {
    "message": "돌아가기"
  },
  "switchEthereumChainConfirmationDescription": {
    "message": "이는 MetaMask에서 선택한 네트워크를 이전에 추가한 다음 네트워크로 전환하게 됩니다:"
  },
  "switchEthereumChainConfirmationTitle": {
    "message": "이 사이트가 네트워크를 전환하도록 허용하시겠습니까?"
  },
  "switchInputCurrency": {
    "message": "입력 통화 전환"
  },
  "switchNetwork": {
    "message": "네트워크 전환"
  },
  "switchNetworks": {
    "message": "네트워크 전환"
  },
  "switchToNetwork": {
    "message": "$1 네트워크로 전환",
    "description": "$1 represents the custom network that has previously been added"
  },
  "switchToThisAccount": {
    "message": "이 계정으로 전환"
  },
  "switchingNetworksCancelsPendingConfirmations": {
    "message": "네트워크를 전환하면 대기 중인 모든 컨펌 작업이 취소됩니다."
  },
  "symbol": {
    "message": "기호"
  },
  "symbolBetweenZeroTwelve": {
    "message": "기호는 11자 이하여야 합니다."
  },
  "tapToReveal": {
    "message": "탭하여 보기"
  },
  "tapToRevealNote": {
    "message": "다른 사람이 화면을 보고 있지는 않은지 확인하세요."
  },
  "tenPercentIncreased": {
    "message": "10% 인상"
  },
  "terms": {
    "message": "이용약관"
  },
  "termsOfService": {
    "message": "서비스 약관"
  },
  "termsOfUseAgree": {
    "message": "동의"
  },
  "termsOfUseAgreeText": {
    "message": "MetaMask 및 모든 관련 기능 사용 시 적용되는 이용약관에 동의합니다."
  },
  "termsOfUseFooterText": {
    "message": "스크롤하여 모든 섹션의 내용을 확인하세요"
  },
  "termsOfUseTitle": {
    "message": "이용약관을 검토하세요"
  },
  "testNetworks": {
    "message": "테스트 네트워크"
  },
  "testnets": {
    "message": "테스트넷"
  },
  "theme": {
    "message": "테마"
  },
  "themeDescription": {
    "message": "원하는 MetaMask 테마를 선택하세요."
  },
  "thirdPartySoftware": {
    "message": "타사 소프트웨어 알림",
    "description": "Title of a popup modal displayed when installing a snap for the first time."
  },
  "time": {
    "message": "시간"
  },
  "tipsForUsingAWallet": {
    "message": "지갑 사용 팁"
  },
  "tipsForUsingAWalletDescription": {
    "message": "토큰을 추가하면 웹3를 더 다양한 방법으로 사용할 수 있습니다."
  },
  "to": {
    "message": "수신"
  },
  "toAddress": {
    "message": "수신: $1",
    "description": "$1 is the address to include in the To label. It is typically shortened first using shortenAddress"
  },
  "toggleDecodeDescription": {
    "message": "트랜잭션 데이터는 4byte.directory와 Sourcify 서비스를 사용하여 디코딩하고 읽기 쉬운 형식으로 표시합니다. 이는 대기 중이거나 과거 트랜잭션의 결과를 이해하는 데 도움이 되지만, IP 주소를 공유하는 결과가 초래될 수 있습니다."
  },
  "token": {
    "message": "토큰"
  },
  "tokenAddress": {
    "message": "토큰 주소"
  },
  "tokenAlreadyAdded": {
    "message": "토큰이 이미 추가되었습니다."
  },
  "tokenAutoDetection": {
    "message": "토큰 자동 감지"
  },
  "tokenContractAddress": {
    "message": "토큰 계약 주소"
  },
  "tokenDecimal": {
    "message": "토큰 십진수"
  },
  "tokenDecimalFetchFailed": {
    "message": "토큰 십진수가 필요합니다. $1에서 찾아보세요"
  },
  "tokenDetails": {
    "message": "토큰 상세 정보"
  },
  "tokenFoundTitle": {
    "message": "$1개의 새 토큰을 찾았습니다"
  },
  "tokenId": {
    "message": "토큰 ID"
  },
  "tokenList": {
    "message": "토큰 목록:"
  },
  "tokenMarketplace": {
    "message": "토큰 마켓플레이스"
  },
  "tokenScamSecurityRisk": {
    "message": "토큰 사기 및 보안 위험"
  },
  "tokenStandard": {
    "message": "토큰 표준"
  },
  "tokenSymbol": {
    "message": "토큰 기호"
  },
  "tokens": {
    "message": "토큰"
  },
  "tokensFoundTitle": {
    "message": "$1개의 새 토큰을 찾았습니다",
    "description": "$1 is the number of new tokens detected"
  },
  "tokensInCollection": {
    "message": "컬렉션 내 토큰"
  },
  "tooltipApproveButton": {
    "message": "이해했습니다"
  },
  "tooltipSatusConnected": {
    "message": "연결됨"
  },
  "tooltipSatusConnectedUpperCase": {
    "message": "연결됨"
  },
  "tooltipSatusNotConnected": {
    "message": "연결되지 않음"
  },
  "total": {
    "message": "합계"
  },
  "totalVolume": {
    "message": "총 거래량"
  },
  "transaction": {
    "message": "트랜잭션"
  },
  "transactionCancelAttempted": {
    "message": "$2에서 가스비가 $1인 트랜잭션의 취소가 시도되었습니다"
  },
  "transactionCancelSuccess": {
    "message": "$2에서 성공적으로 트랜잭션을 취소했습니다"
  },
  "transactionConfirmed": {
    "message": "$2에서 트랜잭션이 컨펌되었습니다."
  },
  "transactionCreated": {
    "message": "$2에서 $1 값으로 생성된 트랜잭션"
  },
  "transactionDataFunction": {
    "message": "기능"
  },
  "transactionDetailGasHeading": {
    "message": "예상 가스비"
  },
  "transactionDetailMultiLayerTotalSubtitle": {
    "message": "금액 + 요금"
  },
  "transactionDropped": {
    "message": "$2에서의 트랜잭션이 중단되었습니다."
  },
  "transactionError": {
    "message": "트랜잭션 오류입니다. 계약 코드에 예외가 발생했습니다."
  },
  "transactionErrorNoContract": {
    "message": "비계약 주소에서 함수를 호출하고 있습니다."
  },
  "transactionErrored": {
    "message": "트랜잭션에 오류가 발생했습니다."
  },
  "transactionFlowNetwork": {
    "message": "네트워크"
  },
  "transactionHistoryBaseFee": {
    "message": "기본 수수료(GWEI)"
  },
  "transactionHistoryL1GasLabel": {
    "message": "총 L1 가스비"
  },
  "transactionHistoryL2GasLimitLabel": {
    "message": "L2 가스 한도"
  },
  "transactionHistoryL2GasPriceLabel": {
    "message": "L2 가스 가격"
  },
  "transactionHistoryMaxFeePerGas": {
    "message": "가스당 최대 수수료"
  },
  "transactionHistoryPriorityFee": {
    "message": "우선 수수료(GWEI)"
  },
  "transactionHistoryTotalGasFee": {
    "message": "총 가스비"
  },
  "transactionIdLabel": {
    "message": "트랜잭션 ID",
    "description": "Label for the source transaction ID field."
  },
  "transactionIncludesTypes": {
    "message": "이 트랜잭션에 포함된 사항: $1."
  },
  "transactionResubmitted": {
    "message": "$2에서 가스비를 $1(으)로 올린 트랜잭션이 다시 제출되었습니다."
  },
  "transactionSettings": {
    "message": "트랜잭션 설정"
  },
  "transactionSubmitted": {
    "message": "$2에서 가스비가 $1인 트랜잭션이 제출되었습니다."
  },
  "transactionTotalGasFee": {
    "message": "가스비 합계",
    "description": "Label for the total gas fee incurred in the transaction."
  },
  "transactionUpdated": {
    "message": "$2에서 트랜잭션이 업데이트되었습니다."
  },
  "transactions": {
    "message": "트랜잭션"
  },
  "transfer": {
    "message": "전송"
  },
  "transferCrypto": {
    "message": "암호화폐 전송"
  },
  "transferFrom": {
    "message": "전송 위치"
  },
  "transferRequest": {
    "message": "전송 요청"
  },
  "trillionAbbreviation": {
    "message": "T",
    "description": "Shortened form of 'trillion'"
  },
  "troubleConnectingToLedgerU2FOnFirefox": {
    "message": "Ledger 연결에 오류가 발생했습니다. $1",
    "description": "$1 is a link to the wallet connection guide;"
  },
  "troubleConnectingToLedgerU2FOnFirefox2": {
    "message": "하드웨어 지갑 연결 가이드를 확인하고 다시 시도하세요.",
    "description": "$1 of the ledger wallet connection guide"
  },
  "troubleConnectingToLedgerU2FOnFirefoxLedgerSolution": {
    "message": "Firefox 최신 버전을 사용하신다면 Firefox에서 U2F 지원 중단과 관련된 문제가 발생할 수 있습니다. $1 문제 해결 방법을 알아보세요.",
    "description": "It is a link to the ledger website for the workaround."
  },
  "troubleConnectingToLedgerU2FOnFirefoxLedgerSolution2": {
    "message": "여기에서",
    "description": "Second part of the error message; It is a link to the ledger website for the workaround."
  },
  "troubleConnectingToWallet": {
    "message": "$1 연결 도중 문제가 발생했습니다. $2을(를) 검토하고 다시 시도해 보세요.",
    "description": "$1 is the wallet device name; $2 is a link to wallet connection guide"
  },
  "troubleStartingMessage": {
    "message": "이 오류는 일시적일 수 있습니다. 확장 프로그램을 다시 시작해보세요."
  },
  "troubleStartingTitle": {
    "message": "MetaMask 시작 중 문제가 발생했습니다."
  },
  "tryAgain": {
    "message": "다시 시도"
  },
  "turnOff": {
    "message": "끄기"
  },
  "turnOffMetamaskNotificationsError": {
    "message": "알림을 비활성화하는 동안 오류가 발생했습니다. 나중에 다시 시도해 주세요."
  },
  "turnOn": {
    "message": "켜기"
  },
  "turnOnMetamaskNotifications": {
    "message": "알림 켜기"
  },
  "turnOnMetamaskNotificationsButton": {
    "message": "켜기"
  },
  "turnOnMetamaskNotificationsError": {
    "message": "알림을 생성하는 동안 오류가 발생했습니다. 나중에 다시 시도해 주세요."
  },
  "turnOnMetamaskNotificationsMessageFirst": {
    "message": "알림을 통해 지갑에서 무슨 일이 일어나고 있는지 계속 확인하세요."
  },
  "turnOnMetamaskNotificationsMessagePrivacyBold": {
    "message": "알림 설정."
  },
  "turnOnMetamaskNotificationsMessagePrivacyLink": {
    "message": "이 기능을 사용하는 동안 개인정보가 어떻게 보호되는지 알아보세요."
  },
  "turnOnMetamaskNotificationsMessageSecond": {
    "message": "지갑 알림 기능을 사용하려면 프로필을 사용해 기기 간에 일부 설정을 동기화해야 합니다. $1"
  },
  "turnOnMetamaskNotificationsMessageThird": {
    "message": "$1에서 언제든지 알림을 끌 수 있습니다"
  },
  "turnOnTokenDetection": {
    "message": "향상된 토큰 감지 켜기"
  },
  "tutorial": {
    "message": "튜토리얼"
  },
  "twelveHrTitle": {
    "message": "12시간:"
  },
  "txAlertTitle": {
    "message": "이 트랜잭션은 되돌려집니다"
  },
  "typeYourSRP": {
    "message": "비밀복구구문 입력"
  },
  "u2f": {
    "message": "U2F",
    "description": "A name on an API for the browser to interact with devices that support the U2F protocol. On some browsers we use it to connect MetaMask to Ledger devices."
  },
  "unapproved": {
    "message": "승인되지 않음"
  },
  "unexpectedBehavior": {
    "message": "이 동작은 예상치 못한 것이며 계정이 복원되더라도 버그로 신고해야 합니다."
  },
  "units": {
    "message": "단위"
  },
  "unknown": {
    "message": "알 수 없음"
  },
  "unknownCollection": {
    "message": "제목 미지정 컬렉션"
  },
  "unknownNetworkForKeyEntropy": {
    "message": "알 수 없는 네트워크",
    "description": "Displayed on places like Snap install warning when regular name is not available."
  },
  "unknownQrCode": {
    "message": "오류: QR 코드를 식별할 수 없습니다."
  },
  "unlimited": {
    "message": "무제한"
  },
  "unlock": {
    "message": "잠금 해제"
  },
  "unlockPageIncorrectPassword": {
    "message": "비밀번호가 올바르지 않습니다. 다시 시도하세요."
  },
  "unlockPageTooManyFailedAttempts": {
    "message": "시도 횟수가 너무 많습니다. 다음 시간이 지난 후에 다시 시도하세요. "
  },
  "unpin": {
    "message": "고정 해제"
  },
  "unrecognizedChain": {
    "message": "이 맞춤 네트워크는 인식되지 않았습니다.",
    "description": "$1 is a clickable link with text defined by the 'unrecognizedChanLinkText' key. The link will open to instructions for users to validate custom network details."
  },
  "unsendableAsset": {
    "message": "NFT(ERC-721) 토큰 전송은 현재 지원되지 않습니다.",
    "description": "This is an error message we show the user if they attempt to send an NFT asset type, for which currently don't support sending"
  },
  "unstableTokenPriceDescription": {
    "message": "이 토큰의 USD 가격은 변동성이 매우 커서 상호작용 시 큰 손실 위험이 있습니다."
  },
  "unstableTokenPriceTitle": {
    "message": "불안정한 토큰 가격"
  },
  "upArrow": {
    "message": "상승 화살표"
  },
  "update": {
    "message": "업데이트"
  },
  "updateEthereumChainConfirmationDescription": {
    "message": "이 사이트에서 기본 네트워크 URL 업데이트를 요청하고 있습니다. 기본값 및 네트워크 정보는 언제든지 수정할 수 있습니다."
  },
  "updateInformation": {
    "message": "지갑을 더 안전하고 원활하게 만들고, 새로운 기능을 추가했습니다. 지금 업데이트하여 최신 개선 사항을 사용하세요."
  },
  "updateNetworkConfirmationTitle": {
    "message": "$1 업데이트",
    "description": "$1 represents network name"
  },
  "updateOrEditNetworkInformations": {
    "message": "정보를 업데이트하거나"
  },
  "updateRequest": {
    "message": "업데이트 요청"
  },
  "updateToTheLatestVersion": {
    "message": "최신 버전으로 업데이트"
  },
  "updatedRpcForNetworks": {
    "message": "네트워크 RPC 업데이트 완료"
  },
  "uploadDropFile": {
    "message": "여기에 파일을 드롭"
  },
  "uploadFile": {
    "message": "파일 업로드"
  },
  "urlErrorMsg": {
    "message": "URI에는 적절한 HTTP/HTTPS 접두사가 필요합니다."
  },
  "use4ByteResolution": {
    "message": "스마트 계약 디코딩"
  },
  "useDifferentLoginMethod": {
    "message": "다른 로그인 방법 사용"
  },
  "useMultiAccountBalanceChecker": {
    "message": "일괄 계정 잔액 요청"
  },
  "useMultiAccountBalanceCheckerSettingDescription": {
    "message": "계좌 잔액 요청을 일괄 처리하여 잔액을 더 빠르게 업데이트하세요. 이렇게 하면 계좌 잔액을 일괄적으로 가져올 수 있으므로 업데이트가 빨라져 더 나은 경험을 할 수 있습니다. 이 기능을 비활성화하면 제삼자가 회원님의 계정을 서로 연결할 가능성이 낮아질 수 있습니다."
  },
  "useNftDetection": {
    "message": "NFT 자동 감지"
  },
  "useNftDetectionDescriptionText": {
    "message": "MetaMask가 제삼자 서비스를 이용하여 회원님의 NFT를 추가할 수 있도록 합니다. NFT를 자동 감지하면 이러한 서비스에 IP와 계정 주소가 노출됩니다. 이 기능을 켜면 IP 주소가 이더리움 주소와 연결되고 사기꾼이 에어드랍한 가짜 NFT가 표시될 수 있습니다. 이러한 위험을 피하기 위해 수동으로 토큰을 추가할 수 있습니다."
  },
  "usePhishingDetection": {
    "message": "피싱 감지 사용"
  },
  "usePhishingDetectionDescription": {
    "message": "이더리움 사용자를 노리는 피싱 도메인에 대한 경고를 표시합니다"
  },
  "useSafeChainsListValidation": {
    "message": "네트워크 세부 정보 확인"
  },
  "useSafeChainsListValidationDescription": {
    "message": "MetaMask는 $1(이)라는 제삼자 서비스를 사용하여 정확하고 표준화된 네트워크 세부 정보를 표시합니다. 이를 통해 악성 또는 잘못된 네트워크에 연결할 가능성이 줄어듭니다. 이 기능을 사용하면 사용자의 IP 주소가 chainid.network에 노출됩니다."
  },
  "useSafeChainsListValidationWebsite": {
    "message": "chainid.network",
    "description": "useSafeChainsListValidationWebsite is separated from the rest of the text so that we can bold the third party service name in the middle of them"
  },
  "useSmartAccountDescription": {
    "message": "이 옵션을 켜두면 더 빠른 트랜잭션, 낮은 네트워크 수수료, 결제 유연성 등의 관련 기능을 사용할 수 있을 때마다 MetaMask에서 생성한 계정이 자동으로 스마트 계정으로 전환됩니다."
  },
  "useSmartAccountTitle": {
    "message": "스마트 계정 사용"
  },
  "useTokenDetectionPrivacyDesc": {
    "message": "계정으로 전송된 토큰이 자동으로 표시되도록 하려면 타사 서버와의 통신을 통해 토큰 이미지를 불러와야 합니다. 이를 위해 타사 서버는 사용자의 IP 주소에 액세스하게 됩니다."
  },
  "usedByClients": {
    "message": "다양한 클라이언트에서 사용합니다."
  },
  "userName": {
    "message": "사용자 이름"
  },
  "userOpContractDeployError": {
    "message": "스마트 계약 계정에서 계약 배포는 지원되지 않습니다."
  },
  "value": {
    "message": "가격"
  },
  "version": {
    "message": "버전"
  },
  "view": {
    "message": "보기"
  },
  "viewActivity": {
    "message": "활동 보기"
  },
  "viewAddressOnExplorer": {
    "message": "$1에서 보기",
    "description": "$1 is the block explorer name"
  },
  "viewAllQuotes": {
    "message": "모든 견적 보기"
  },
  "viewContact": {
    "message": "연락처 보기"
  },
  "viewDetails": {
    "message": "세부 정보 보기"
  },
  "viewMore": {
    "message": "더 보기"
  },
  "viewOnBlockExplorer": {
    "message": "블록 탐색기에서 보기"
  },
  "viewOnCustomBlockExplorer": {
    "message": "$2에서 $1 보기",
    "description": "$1 is the action type. e.g (Account, Transaction, Swap) and $2 is the Custom Block Explorer URL"
  },
  "viewOnEtherscan": {
    "message": "Etherscan에서 $1 보기",
    "description": "$1 is the action type. e.g (Account, Transaction, Swap)"
  },
  "viewOnExplorer": {
    "message": "Explorer에서 보기"
  },
  "viewOnOpensea": {
    "message": "Opensea에서 보기"
  },
  "viewTransaction": {
    "message": "트랜잭션 보기"
  },
  "viewinExplorer": {
    "message": "Explorer에서 $1 보기",
    "description": "$1 is the action type. e.g (Account, Transaction, Swap)"
  },
  "visitSite": {
    "message": "사이트 방문"
  },
  "visitSupportDataConsentModalAccept": {
    "message": "컨펌"
  },
  "visitSupportDataConsentModalDescription": {
    "message": "MetaMask 식별자와 앱 버전을 지원 센터에 공유하시겠습니까? 문제 해결에 도움이 될 수 있으며, 선택 사항입니다."
  },
  "visitSupportDataConsentModalReject": {
    "message": "공유하지 않기"
  },
  "visitSupportDataConsentModalTitle": {
    "message": "지원팀과 장치 세부정보 공유"
  },
  "visitWebSite": {
    "message": "웹사이트를 방문하세요"
  },
  "wallet": {
    "message": "지갑"
  },
  "walletConnectionGuide": {
    "message": "당사의 하드웨어 지갑 연결 가이드"
  },
  "walletDetails": {
    "message": "지갑 세부 정보"
  },
  "walletName": {
    "message": "지갑 이름"
  },
  "walletNotFoundDescription": {
    "message": "ID가 $1인 지갑을 찾을 수 없습니다.",
    "description": "$1 is the wallet ID"
  },
  "walletNotFoundTitle": {
    "message": "지갑을 찾을 수 없음"
  },
  "walletReadyLearn": {
    "message": "$1 이 구문을 안전하게 보관하면 자산 접근 권한을 잃지 않을 수 있습니다.",
    "description": "$1 is the link to Learn how"
  },
  "walletReadyLearnRemind": {
    "message": "설정 > 보안 및 비밀번호에서 지갑을 백업하거나 비밀복구구문을 확인할 수 있습니다."
  },
  "walletReadyLoseSrp": {
    "message": "비밀복구구문을 분실하면 지갑을 사용할 수 없습니다."
  },
  "walletReadyLoseSrpFromReminder": {
    "message": "이 비밀복구구문은 비밀번호를 잊거나 로그인 접근 권한을 잃었을 때 지갑을 복구하는 데 도움이 됩니다."
  },
  "walletReadyLoseSrpRemind": {
    "message": "비밀복구구문을 백업하지 않으면 앱이 잠기거나 새 기기를 사용할 때 자산 접근 권한을 잃게 됩니다."
  },
  "walletReadySocialDetails1": {
    "message": "$1 계정과 비밀번호로 언제든 지갑에 로그인할 수 있습니다.",
    "description": "$1 is the social login type. e.g Google, Apple, etc."
  },
  "walletReadySocialDetails2": {
    "message": "비밀번호를 잊어버리면 지갑에 접근할 수 없습니다."
  },
  "wantToAddThisNetwork": {
    "message": "이 네트워크를 추가하시겠습니까?"
  },
  "wantsToAddThisAsset": {
    "message": "이렇게 하면 다음 자산이 지갑에 추가됩니다"
  },
  "warning": {
    "message": "경고"
  },
  "warningFromSnap": {
    "message": "$1의 경고",
    "description": "$1 represents the name of the snap"
  },
  "watchEthereumAccountsDescription": {
    "message": "이 옵션을 켜면 공개 주소 또는 ENS 이름을 통해 이더리움 계정을 볼 수 있게 됩니다. 이 베타 기능에 대한 피드백을 보내주시려면 이 $1을(를) 작성해 주세요.",
    "description": "$1 is the link to a product feedback form"
  },
  "watchEthereumAccountsToggle": {
    "message": "이더리움 계정 모니터(베타)"
  },
  "watchOutMessage": {
    "message": "$1에 주의하세요.",
    "description": "$1 is a link with text that is provided by the 'securityMessageLinkForNetworks' key"
  },
  "web3": {
    "message": "웹3"
  },
  "web3ShimUsageNotification": {
    "message": "현재의 웹사이트가 제거된 window.web3 API를 이용하려고 합니다. 이 사이트가 제대로 작동하지 않는 경우, $1을(를) 클릭해 자세히 알아보세요.",
    "description": "$1 is a clickable link."
  },
  "webhid": {
    "message": "WebHID",
    "description": "Refers to a interface for connecting external devices to the browser. Used for connecting ledger to the browser. Read more here https://developer.mozilla.org/en-US/docs/Web/API/WebHID_API"
  },
  "websites": {
    "message": "웹사이트",
    "description": "Used in the 'permission_rpc' message."
  },
  "welcomeBack": {
    "message": "재방문을 환영합니다!"
  },
  "welcomeToMetaMask": {
    "message": "시작하기"
  },
  "whatsThis": {
    "message": "이것은 무엇인가요?"
  },
  "willApproveAmountForBridging": {
    "message": "브릿지를 위해 $1을(를) 승인합니다."
  },
  "willApproveAmountForSwapping": {
    "message": "스왑을 위해 $1을(를) 승인합니다."
  },
  "withdrawing": {
    "message": "인출"
  },
  "wrongNetworkName": {
    "message": "기록에 따르면 네트워크 이름이 이 체인 ID와 일치하지 않습니다."
  },
  "yes": {
    "message": "예"
  },
  "you": {
    "message": "회원님"
  },
  "youDeclinedTheTransaction": {
    "message": "트랜잭션을 거부했습니다."
  },
  "youNeedToAllowCameraAccess": {
    "message": "이 기능을 사용하려면 카메라 액세스를 허용해야 합니다."
  },
  "youReceived": {
    "message": "받음:",
    "description": "Label indicating the amount and asset the user received."
  },
  "youSent": {
    "message": "보냄:",
    "description": "Label indicating the amount and asset the user sent."
  },
  "yourAccounts": {
    "message": "계정"
  },
  "yourActivity": {
    "message": "내 활동"
  },
  "yourBalance": {
    "message": "내 잔액"
  },
  "yourNFTmayBeAtRisk": {
    "message": "NFT가 위험할 수 있습니다"
  },
  "yourNetworks": {
    "message": "내 네트워크"
  },
  "yourPrivateSeedPhrase": {
    "message": "비밀복구구문"
  },
  "yourTransactionConfirmed": {
    "message": "트랜잭션이 이미 확인되었습니다"
  },
  "yourTransactionJustConfirmed": {
    "message": "블록체인에서 거래가 확인되기 전에는 거래를 취소할 수 없습니다."
  },
  "yourWalletIsReady": {
    "message": "지갑이 준비되었습니다!"
  },
  "yourWalletIsReadyFromReminder": {
    "message": "비밀복구구문을 안전하게 보관하세요!"
  },
  "yourWalletIsReadyRemind": {
    "message": "나중에 알려드리겠습니다"
  }
}<|MERGE_RESOLUTION|>--- conflicted
+++ resolved
@@ -3762,14 +3762,6 @@
   "noSnaps": {
     "message": "설치된 스냅이 없습니다"
   },
-<<<<<<< HEAD
-  "noTransactions": {
-    "message": "트랜잭션이 없습니다"
-=======
-  "noThanks": {
-    "message": "괜찮습니다"
->>>>>>> 1583570a
-  },
   "noWebcamFound": {
     "message": "컴퓨터의 웹캠을 찾을 수 없습니다. 다시 시도하세요."
   },
