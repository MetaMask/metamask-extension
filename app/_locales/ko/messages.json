--- conflicted
+++ resolved
@@ -714,18 +714,9 @@
   "connectingToMainnet": {
     "message": "이더리움 메인넷에 연결 중"
   },
-<<<<<<< HEAD
-=======
-  "connectingToRinkeby": {
-    "message": "Rinkeby 테스트 네트워크에 연결 중"
-  },
-  "connectingToRopsten": {
-    "message": "Ropsten 테스트 네트워크에 연결 중"
-  },
   "connectingToSepolia": {
     "message": "Sepolia 테스트 네트워크에 연결 중"
   },
->>>>>>> bec2d0cc
   "contactUs": {
     "message": "문의하기"
   },
@@ -2938,18 +2929,9 @@
     "message": "권한을 철회하면 다음 $1(이)가 더 이상 $2에 액세스할 수 없습니다.",
     "description": "$1 is either key 'account' or 'contract', and $2 is either a string or link of a given token symbol or name"
   },
-<<<<<<< HEAD
-=======
   "revokeSpendingCapTooltipText": {
     "message": "이 계약은 현재나 미래의 토큰을 더 이상 사용할 수 없습니다."
   },
-  "rinkeby": {
-    "message": "Rinkeby 테스트 네트워크"
-  },
-  "ropsten": {
-    "message": "Ropsten 테스트 네트워크"
-  },
->>>>>>> bec2d0cc
   "rpcUrl": {
     "message": "새 RPC URL"
   },
