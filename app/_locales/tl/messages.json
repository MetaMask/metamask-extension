--- conflicted
+++ resolved
@@ -4741,45 +4741,6 @@
   "seeDetails": {
     "message": "Tingnan ang mga detalye"
   },
-<<<<<<< HEAD
-=======
-  "seedPhraseConfirm": {
-    "message": "Kumpirmahin ang Lihim na Parirala sa Pagbawi"
-  },
-  "seedPhraseEnterMissingWords": {
-    "message": "Kumpirmahin ang Lihim na Parirala sa Pagbawi"
-  },
-  "seedPhraseIntroNotRecommendedButtonCopy": {
-    "message": "Ipaalala sa amin sa ibang pagkakataon (hindi inirerekomenda)"
-  },
-  "seedPhraseIntroRecommendedButtonCopy": {
-    "message": "I-secure ang aking wallet (inirerekomenda)"
-  },
-  "seedPhraseIntroSidebarBulletOne": {
-    "message": "Isulat at itago sa iba't ibang sikretong lugar"
-  },
-  "seedPhraseIntroSidebarBulletTwo": {
-    "message": "Itago sa safe deposit box"
-  },
-  "seedPhraseIntroSidebarCopyOne": {
-    "message": "Ang iyong Lihim na Parirala sa Pagbawi ay isang 12 salitang parirala na \"master key\" sa iyong wallet at sa iyong pondo"
-  },
-  "seedPhraseIntroSidebarCopyThree": {
-    "message": "Kung may humingi ng iyong parirala sa pagbawi, malamang na sinusubukan ka nilang lokohin at nakawan ng mga pondo sa iyong wallet."
-  },
-  "seedPhraseIntroSidebarCopyTwo": {
-    "message": "Huwag kailanman ibahagi ang iyong Lihim na Parirala sa Pagbawi, kahit sa MetaMask!"
-  },
-  "seedPhraseIntroSidebarTitleOne": {
-    "message": "Ano ang Lihim na Parirala sa Pagbawi?"
-  },
-  "seedPhraseIntroSidebarTitleThree": {
-    "message": "Maaari ko bang ibahagi ang aking Lihim na Parirala sa Pagbawi?"
-  },
-  "seedPhraseIntroSidebarTitleTwo": {
-    "message": "Paano ko masi-save ang aking Lihim na Parirala sa Pagbawi?"
-  },
->>>>>>> 02e5b903
   "seedPhraseIntroTitle": {
     "message": "I-secure ang wallet mo"
   },
@@ -6692,21 +6653,6 @@
   "welcomeBack": {
     "message": "Maligayang pagbabalik"
   },
-<<<<<<< HEAD
-=======
-  "welcomeExploreDescription": {
-    "message": "Mag-imbak, magpadala, at gumastos ng mga cryptocurrency at asset."
-  },
-  "welcomeExploreTitle": {
-    "message": "Magsaliksik sa mga decentralized app"
-  },
-  "welcomeLoginDescription": {
-    "message": "Gamitin ang iyong MetaMask para mag-log in sa mga decentralized app, hindi na kailangang mag-sign up."
-  },
-  "welcomeLoginTitle": {
-    "message": "Mag-hello sa iyong wallet"
-  },
->>>>>>> 02e5b903
   "welcomeToMetaMask": {
     "message": "Magsimula na tayo"
   },
