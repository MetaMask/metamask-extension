--- conflicted
+++ resolved
@@ -90,9 +90,6 @@
   "accountDetails": {
     "message": "Mga detalye ng account"
   },
-  "accountDetailsRevokeDelegationButton": {
-    "message": " Bumalik sa regular na account"
-  },
   "accountIdenticon": {
     "message": "Identicon ng Account"
   },
@@ -1028,12 +1025,6 @@
   "confirm": {
     "message": "Kumpirmahin"
   },
-<<<<<<< HEAD
-  "confirmAccountType": {
-    "message": "Uri"
-  },
-=======
->>>>>>> 2f987b6e
   "confirmAccountTypeSmartContract": {
     "message": "Smart account"
   },
@@ -1123,18 +1114,6 @@
   },
   "confirmTitleTransaction": {
     "message": "Hiling na Transaksyon"
-  },
-  "confirmUpgradeCancelModalButtonCancelTransaction": {
-    "message": "Kanselahin ang transaksyon"
-  },
-  "confirmUpgradeCancelModalButtonCancelUpgrade": {
-    "message": "Kanselahin ang pag-update at transaksyon"
-  },
-  "confirmUpgradeCancelModalDescription": {
-    "message": "Kung ayaw mong i-update ang account mo, puwede mo itong kanselahin dito. $1."
-  },
-  "confirmUpgradeCancelModalTitle": {
-    "message": "Kanselahin ang transaksyon"
   },
   "confirmationAlertDetails": {
     "message": "Para protektahan ang iyong mga asset, iminumungkahi namin na tanggihan mo ang kahilingan."
@@ -2731,9 +2710,6 @@
   },
   "ledgerLocked": {
     "message": "Hindi makakonekta sa Ledger device. Siguruhin na ang device mo ay naka-unlock at bukas ang Ethereum."
-  },
-  "ledgerMultipleDevicesUnsupportedErrorMessage": {
-    "message": "Hindi puwedeng magkonekta ng maraming Ledger device nang sabay-sabay. Para magkonekta ng bagong Ledger device, kailangan mo munang idiskonekta ang dati."
   },
   "ledgerTimeout": {
     "message": "Masyadong natatagalan ang Ledger Live upang tumugon o mag-timeout ng koneksyon. Tiyaking nakabukas ang Ledger Live app at naka-unlock ang iyong device."
