--- conflicted
+++ resolved
@@ -3731,14 +3731,6 @@
   },
   "noSnaps": {
     "message": "Wala kang naka-install na snaps."
-  },
-<<<<<<< HEAD
-  "noTransactions": {
-    "message": "Wala kang transaksyon"
-=======
-  "noThanks": {
-    "message": "Salamat na lang"
->>>>>>> 1583570a
   },
   "noWebcamFound": {
     "message": "Hindi nakita ang webcam ng iyong computer. Pakisubukan ulit."
