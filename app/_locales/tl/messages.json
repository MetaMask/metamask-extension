--- conflicted
+++ resolved
@@ -4164,17 +4164,6 @@
   },
   "receive": {
     "message": "Tumanggap"
-  },
-<<<<<<< HEAD
-  "receiveTokensCamelCase": {
-    "message": "Tumanggap ng mga token"
-=======
-  "recipientAddressPlaceholder": {
-    "message": "Ilagay ang pampublikong address (0x) o ENS name"
-  },
-  "recipientAddressPlaceholderFlask": {
-    "message": "Ilagay ang pampublikong address (0x) o pangalan ng domain"
->>>>>>> 857c5fa0
   },
   "recommendedGasLabel": {
     "message": "Nirekomenda"
