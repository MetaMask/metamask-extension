{
  "QRHardwareInvalidTransactionTitle": {
    "message": "Error"
  },
  "QRHardwareMismatchedSignId": {
    "message": "Hindi tugmang data ng transaksyon. Pakisuri ang mga detalye ng transaksyon."
  },
  "QRHardwarePubkeyAccountOutOfRange": {
    "message": "Wala nang mga account. Kung gusto mong mag-access ng iba pang account na hindi nakalista sa ibaba, pakikonektang muli ang wallet na hardware mo at piliin ito."
  },
  "QRHardwareScanInstructions": {
    "message": "Ilagay ang QR code sa harap ng iyong camera. Malabo ang screen, pero hindi ito makakaapekto sa pagbabasa."
  },
  "QRHardwareSignRequestCancel": {
    "message": "Tanggihan"
  },
  "QRHardwareSignRequestDescription": {
    "message": "Pagkatapos mong mag-sign sa iyong wallet, mag-click sa 'Kunin ang Lagda' para tanggapin ang lagda"
  },
  "QRHardwareSignRequestGetSignature": {
    "message": "Kumuha ng lagda"
  },
  "QRHardwareSignRequestSubtitle": {
    "message": "I-scan ang QR code gamit ang wallet mo"
  },
  "QRHardwareSignRequestTitle": {
    "message": "Humiling ng lagda"
  },
  "QRHardwareUnknownQRCodeTitle": {
    "message": "Error"
  },
  "QRHardwareUnknownWalletQRCode": {
    "message": "Di-wastong QR code. Paki-scan ang sync QR code ng wallet na hardware."
  },
  "QRHardwareWalletImporterTitle": {
    "message": "Mag-scan ng QR Code"
  },
  "QRHardwareWalletSteps1Description": {
    "message": "Maaari kang pumili mula sa isang listahan ng mga opisyal na ka-partner sa pagsuporta sa QR-code sa ibaba."
  },
  "QRHardwareWalletSteps1Title": {
    "message": "Ikonekta ang iyong QR na wallet na hardware"
  },
  "QRHardwareWalletSteps2Description": {
    "message": "Ngrave Zero"
  },
  "about": {
    "message": "Tungkol Dito"
  },
  "accept": {
    "message": "Tanggapin"
  },
  "acceptTermsOfUse": {
    "message": "Nabasa ko at sumasang-ayon ako sa $1",
    "description": "$1 is the `terms` message"
  },
  "accessYourWalletWithSRP": {
    "message": "I-access ang iyong wallet gamit ang iyong Lihim na Parirala sa Pagbawi"
  },
  "accessYourWalletWithSRPDescription": {
    "message": "Hindi mababawi ng MetaMask ang iyong password. Gagamitin namin ang iyong Lihim na Parirala sa Pagbawi upang patunayan ang iyong pagmamay-ari, ibalik ang iyong wallet at mag-set up ng bagong password. Una, ilagay ang Lihim na Parirala sa Pagbawi na ibinigay sa iyo noong ginawa mo ang iyong wallet. $1",
    "description": "$1 is the words 'Learn More' from key 'learnMore', separated here so that it can be added as a link"
  },
  "accessingYourCamera": {
    "message": "Ina-access ang iyong camera..."
  },
  "account": {
    "message": "Account"
  },
  "accountActivity": {
    "message": "Aktibidad ng account"
  },
  "accountActivityText": {
    "message": "Piliin ang mga account na nais mong makakuha ng abiso:"
  },
  "accountDetails": {
    "message": "Mga detalye ng account"
  },
  "accountIdenticon": {
    "message": "Identicon ng Account"
  },
  "accountIsntConnectedToastText": {
    "message": "Hindi nakakoneka ang $1 sa $2"
  },
  "accountName": {
    "message": "Pangalan ng Account"
  },
  "accountNameDuplicate": {
    "message": "May gumagamit na ng pangalan ng account na ito",
    "description": "This is an error message shown when the user enters a new account name that matches an existing account name"
  },
  "accountNameReserved": {
    "message": "Ang pangalan ng account na ito ay nakareserba",
    "description": "This is an error message shown when the user enters a new account name that is reserved for future use"
  },
  "accountOptions": {
    "message": "Mga Opsyon sa Account"
  },
  "accountPermissionToast": {
    "message": "In-update ang mga pahintulot ng account"
  },
  "accountSelectionRequired": {
    "message": "Kailangan mong pumili ng account!"
  },
  "accountTypeNotSupported": {
    "message": "Hindi suportado ang uri ng account"
  },
  "accounts": {
    "message": "Mga Account"
  },
  "accountsConnected": {
    "message": "Mga konektadong account"
  },
  "accountsPermissionsTitle": {
    "message": "Tingnan ang mga account mo at magmungkahi ng mga transaksyon"
  },
  "accountsSmallCase": {
    "message": "mga account"
  },
  "active": {
    "message": "Aktibo"
  },
  "activity": {
    "message": "Aktibidad"
  },
  "activityLog": {
    "message": "Log ng aktibidad"
  },
  "add": {
    "message": "Magdagdag"
  },
  "addACustomNetwork": {
    "message": "Magdagdag ng custom na network"
  },
  "addANetwork": {
    "message": "Magdagdag ng network"
  },
  "addANickname": {
    "message": "Magdagdag ng palayaw"
  },
  "addAUrl": {
    "message": "Magdagdag ng URL"
  },
  "addAccount": {
    "message": "Magdagdag ng account"
  },
  "addAccountToMetaMask": {
    "message": "Idagdag ang account sa MetaMask"
  },
  "addAcquiredTokens": {
    "message": "Idagdag ang mga token na nakuha mo gamit ang MetaMask"
  },
  "addAlias": {
    "message": "Magdagdag ng alias"
  },
  "addBlockExplorer": {
    "message": "Magdagdag ng block explorer"
  },
  "addBlockExplorerUrl": {
    "message": "Magdagdag ng block explorer URL"
  },
  "addContact": {
    "message": "Magdagdag ng contact"
  },
  "addCustomNetwork": {
    "message": "Magdagdag ng custom na network"
  },
  "addEthereumChainWarningModalHeader": {
    "message": "Idagdag lamang ang RPC provider na ito kung sigurado kang mapagkakatiwalaan ito. $1",
    "description": "$1 is addEthereumChainWarningModalHeaderPartTwo passed separately so that it can be bolded"
  },
  "addEthereumChainWarningModalHeaderPartTwo": {
    "message": "Ang mga kahina-hinalang provider ay maaaring magsinungaling tungkol sa estado ng blockchain at magtala ng iyong aktibidad sa network."
  },
  "addEthereumChainWarningModalListHeader": {
    "message": "Importante na mapagkakatiwalaan ang iyong provider, dahil may kapangyarihan itong:"
  },
  "addEthereumChainWarningModalListPointOne": {
    "message": "Tingnan ang iyong mga account at IP address, at iugnay ang mga ito"
  },
  "addEthereumChainWarningModalListPointThree": {
    "message": "Ipakita ang mga balanse ng account at iba pang mga estadong nasa chain"
  },
  "addEthereumChainWarningModalListPointTwo": {
    "message": "I-broadcast ang iyong mga transaksyon"
  },
  "addEthereumChainWarningModalTitle": {
    "message": "Nagdaragdag ka ng bagong RPC provider para sa Mainnet ng Ethereum"
  },
  "addEthereumWatchOnlyAccount": {
    "message": "Panoorin ang isang account sa Ethereum (Beta)"
  },
  "addFriendsAndAddresses": {
    "message": "Magdagdag ng mga kaibigan at address na pinagkakatiwalaan mo"
  },
  "addIPFSGateway": {
    "message": "Idagdag ang mas gusto mong IPFS gateway"
  },
  "addImportAccount": {
    "message": "Magdagdag ng account o wallet na hardware"
  },
  "addMemo": {
    "message": "Magdagdag ng memo"
  },
  "addNetwork": {
    "message": "Magdagdag ng Network"
  },
  "addNetworkConfirmationTitle": {
    "message": "Magdagdag ng $1",
    "description": "$1 represents network name"
  },
  "addNewAccount": {
    "message": "Magdagdag ng bagong account sa Ethereum"
  },
  "addNft": {
    "message": "Magdagdag ng NFT"
  },
  "addNfts": {
    "message": "Magdagdag ng mga NFT"
  },
  "addRpcUrl": {
    "message": "Magdagdag ng RPC URL"
  },
  "addSnapAccountToggle": {
    "message": "Paganahin ang \"Idagdag ang account Snap (Beta)\""
  },
  "addSnapAccountsDescription": {
    "message": "Ang pag-on sa feature na ito ay magbibigay sa iyo ng opsyong idagdag ang bagong Beta account Snaps mula mismo sa listahan ng iyong account. Kung nag-install ka ng account Snap, tandaan na ito ay isang serbisyo ng third-party."
  },
  "addSuggestedNFTs": {
    "message": "Magdagdag ng mga iminumungkahing NFT"
  },
  "addSuggestedTokens": {
    "message": "Magdagdag ng Mga Iminumungkahing Token"
  },
  "addToken": {
    "message": "Magdagdag ng Token"
  },
  "addTokenByContractAddress": {
    "message": "Hindi makahanap ng token? Maaari kang manu-manong magdagdag ng anumang token sa pamamagitan ng pag-paste ng address nito. Ang mga address ng kontrata ng token ay matatagpuan sa $1",
    "description": "$1 is a blockchain explorer for a specific network, e.g. Etherscan for Ethereum"
  },
  "addUrl": {
    "message": "Idagdag ang URL"
  },
  "addingAccount": {
    "message": "Idinaragdag ang account"
  },
  "addingCustomNetwork": {
    "message": "Nagdaragdag ng Network"
  },
  "additionalNetworks": {
    "message": "Mga karagdagang network"
  },
  "address": {
    "message": "Address"
  },
  "addressCopied": {
    "message": "Nakopya ang address!"
  },
  "addressMismatch": {
    "message": "Hindi tugma ang address ng site"
  },
  "addressMismatchOriginal": {
    "message": "Kasalukuyang URL: $1",
    "description": "$1 replaced by origin URL in confirmation request"
  },
  "addressMismatchPunycode": {
    "message": "Bersyon ng Punycode: $1",
    "description": "$1 replaced by punycode version of the URL in confirmation request"
  },
  "advanced": {
    "message": "Makabago"
  },
  "advancedBaseGasFeeToolTip": {
    "message": "Kapag nakasama ang iyong transaksyon sa block, ire-refund ang anumang difference sa pagitan ng iyong pinakamataas na batayang bayad at ang aktwal na batayang bayad. Ang kabuuang halaga ay kinakalkula bilang pinakamataas na batayang bayad (sa GWEI) * ng limitasyon ng gas."
  },
  "advancedDetailsDataDesc": {
    "message": "Data"
  },
  "advancedDetailsHexDesc": {
    "message": "Hex"
  },
  "advancedDetailsNonceDesc": {
    "message": "Nonce"
  },
  "advancedDetailsNonceTooltip": {
    "message": "Ito ang numero ng transaksyon ng account. Ang nonce para sa unang transaksyon ay 0 at nadaragdagan ito sa sunod-sunod na pagkakaayos."
  },
  "advancedGasFeeDefaultOptIn": {
    "message": "I-save ang mga value na ito bilang default ko para sa $1 network.",
    "description": "$1 is the current network name."
  },
  "advancedGasFeeModalTitle": {
    "message": "Advanced na bayad sa gas"
  },
  "advancedGasPriceTitle": {
    "message": "Presyo ng gas"
  },
  "advancedPriorityFeeToolTip": {
    "message": "Ang bayad sa priyoridad (kilala rin bilang “tip ng minero”) ay direktang napupunta sa mga minero at ginagawang insentibo ang mga ito upang unahin ang iyong mga transaksyon."
  },
  "aggregatedBalancePopover": {
    "message": "Ipinapakita nito ang halaga ng lahat ng token na pagmamay-ari mo sa ibinigay na network. Kung mas gusto mong makita ang halagang ito sa ETH o sa ibang currency, pumunta sa $1.",
    "description": "$1 represents the settings page"
  },
  "agreeTermsOfUse": {
    "message": "Sumasang-ayon ako sa $1 ng MetaMask",
    "description": "$1 is the `terms` link"
  },
  "airgapVault": {
    "message": "AirGap Vault"
  },
  "alert": {
    "message": "Alerto"
  },
  "alertActionBuyWithNativeCurrency": {
    "message": "Bumili ng $1"
  },
  "alertActionUpdateGas": {
    "message": "I-update ang gas limit"
  },
  "alertActionUpdateGasFee": {
    "message": "I-update ang bayad"
  },
  "alertActionUpdateGasFeeLevel": {
    "message": "I-update ang mga opsyon sa gas"
  },
  "alertDisableTooltip": {
    "message": "Puwede itong baguhin sa \"Mga Setting > Mga Alerto\""
  },
  "alertMessageAddressMismatchWarning": {
    "message": "Minsan ginagaya ng mga umaatake ang mga site sa pamamagitan ng paggawa ng maliliit na pagbabago sa address ng site. Tiyaking nakikipag-ugnayan ka sa nilalayong site bago ka magpatuloy."
  },
  "alertMessageChangeInSimulationResults": {
    "message": "Na-update na ang mga tinatayang pagbabago para sa transaksyong ito. Suriin ang mga ito nang mabuti bago magpatuloy."
  },
  "alertMessageFirstTimeInteraction": {
    "message": "Ito ang unang interaksyon mo sa address na ito. Siguraduhing tama ito bago ka magpatuloy."
  },
  "alertMessageGasEstimateFailed": {
    "message": "Hindi kami makapagbigay ng tumpak na bayad at ang pagtantiya na ito ay maaaring mataas. Iminumungkahi namin na maglagay ka ng naka-custom na gas limit, ngunit may panganib na mabigo pa rin ang transaksyon."
  },
  "alertMessageGasFeeLow": {
    "message": "Kapag pumipili ng mababang bayad, asahan ang mas mabagal na mga transaksyon at mas matagal na paghihintay. Para sa mas mabilis na transaksyon, piliin ang Market o Aggressive na mga pagpipilian sa bayad."
  },
  "alertMessageGasTooLow": {
    "message": "Para magpatuloy sa transaksyong ito, kakailanganin mong dagdagan ang gas limit sa 21000 o mas mataas."
  },
  "alertMessageInsufficientBalanceWithNativeCurrency": {
    "message": "Wala kang sapat na $1 sa iyong account para bayaran ang mga bayarin sa network."
  },
  "alertMessageNetworkBusy": {
    "message": "Ang mga presyo ng gas ay mataas at ang pagtantiya ay hindi gaanong tumpak."
  },
  "alertMessageNoGasPrice": {
    "message": "Hindi tayo makakapagpatuloy sa transaksyong ito hanggang sa manwal mong i-update ang bayad."
  },
  "alertMessageSignInDomainMismatch": {
    "message": "Ang site na humihiling ay hindi ang site kung saan ka nagsa-signin. Ito ay maaring isang pagtatangka para nakawin ang iyong mga kredensiyal sa pag-login."
  },
  "alertMessageSignInWrongAccount": {
    "message": "Hinihingi sa iyo ng site na ito na mag-sign in gamit ang maling account."
  },
  "alertModalAcknowledge": {
    "message": "Kinikilala ko ang panganib at nais ko pa rin magpatuloy"
  },
  "alertModalDetails": {
    "message": "Mga Detalye ng Alerto"
  },
  "alertModalReviewAllAlerts": {
    "message": "Suriin ang lahat ng alerto"
  },
  "alertReasonChangeInSimulationResults": {
    "message": "Nabago ang mga resulta"
  },
  "alertReasonFirstTimeInteraction": {
    "message": "Unang interaksyon"
  },
  "alertReasonGasEstimateFailed": {
    "message": "Hindi tumpak na bayad"
  },
  "alertReasonGasFeeLow": {
    "message": "Mabagal na bilis"
  },
  "alertReasonGasTooLow": {
    "message": "Mababang gas limit"
  },
  "alertReasonInsufficientBalance": {
    "message": "Hindi sapat ang pondo"
  },
  "alertReasonNetworkBusy": {
    "message": "Busy ang network"
  },
  "alertReasonNoGasPrice": {
    "message": "Hindi available ang pagtantiya sa bayad"
  },
  "alertReasonPendingTransactions": {
    "message": "Nakabinbin na transaksyon"
  },
  "alertReasonSignIn": {
    "message": "Kahina-hinalang hiling na pag-signin"
  },
  "alertReasonWrongAccount": {
    "message": "Maling account"
  },
  "alertSelectedAccountWarning": {
    "message": "Para sa ibang account ang kahilingang ito at hindi sa account na pinili sa wallet mo. Para gumamit ng ibang account, ikonekta ito sa site."
  },
  "alerts": {
    "message": "Mga Alerto"
  },
  "all": {
    "message": "Lahat"
  },
  "allNetworks": {
    "message": "Lahat ng network"
  },
  "allPermissions": {
    "message": "Lahat ng Pahintulot"
  },
  "allTimeHigh": {
    "message": "All time high"
  },
  "allTimeLow": {
    "message": "All time low"
  },
  "allowNotifications": {
    "message": "Payagan ang mga notipikasyon"
  },
  "allowWithdrawAndSpend": {
    "message": "Payagan ang $1 na mag-withdraw at gastusin ang sumusunod na halaga:",
    "description": "The url of the site that requested permission to 'withdraw and spend'"
  },
  "amount": {
    "message": "Halaga"
  },
  "amountReceived": {
    "message": "Halagang Natanggap"
  },
  "amountSent": {
    "message": "Halagang Ipinadala"
  },
  "andForListItems": {
    "message": "$1, at $2",
    "description": "$1 is the first item, $2 is the last item in a list of items. Used in Snap Install Warning modal."
  },
  "andForTwoItems": {
    "message": "$1 at $2",
    "description": "$1 is the first item, $2 is the second item. Used in Snap Install Warning modal."
  },
  "appDescription": {
    "message": "Ethereum Wallet sa iyong Browser",
    "description": "The description of the application"
  },
  "appName": {
    "message": "MetaMask",
    "description": "The name of the application"
  },
  "appNameBeta": {
    "message": "MetaMask Beta",
    "description": "The name of the application (Beta)"
  },
  "appNameFlask": {
    "message": "MetaMask Flask",
    "description": "The name of the application (Flask)"
  },
  "appNameMmi": {
    "message": "MetaMask Institutional",
    "description": "The name of the application (MMI)"
  },
  "apply": {
    "message": "Ilapat"
  },
  "approve": {
    "message": "Aprubahan ang limitasyon sa paggastos"
  },
  "approveButtonText": {
    "message": "Aprubahan"
  },
  "approveIncreaseAllowance": {
    "message": "Itaas ang limitasyon sa paggastos ng $1",
    "description": "The token symbol that is being approved"
  },
  "approveSpendingCap": {
    "message": "Aprubahan ang limitasyon sa paggastos ng $1",
    "description": "The token symbol that is being approved"
  },
  "approved": {
    "message": "Inaprubahan"
  },
  "approvedOn": {
    "message": "Inaprubahan noong $1",
    "description": "$1 is the approval date for a permission"
  },
  "approvedOnForAccounts": {
    "message": "Inaprubahan sa $1 para sa $2",
    "description": "$1 is the approval date for a permission. $2 is the AvatarGroup component displaying account images."
  },
  "areYouSure": {
    "message": "Sigurado ka ba?"
  },
  "asset": {
    "message": "Asset"
  },
  "assetMultipleNFTsBalance": {
    "message": "$1 na NFT"
  },
  "assetOptions": {
    "message": "Mga opsyon ng asset"
  },
  "assetSingleNFTBalance": {
    "message": "$1 NFT"
  },
  "assets": {
    "message": "Mga asset"
  },
  "assetsDescription": {
    "message": "I-autodetect ang mga token sa wallet mo, ipakita ang mga NFT, at kumuha ng naka-batch na mga update sa balanse ng account"
  },
  "attemptToCancelSwapForFree": {
    "message": "Subukang kanselahin ang swap nang libre"
  },
  "attributes": {
    "message": "Mga Attribute"
  },
  "attributions": {
    "message": "Mga Attribution"
  },
  "auroraRpcDeprecationMessage": {
    "message": "Ang Infura RPC URL ay hindi na sinusuportahan ang Aurora."
  },
  "authorizedPermissions": {
    "message": "Inawtorisahan mo ang mga sumusunod na pahintulot"
  },
  "autoDetectTokens": {
    "message": "Awtomatikong tuklasin ang mga token"
  },
  "autoDetectTokensDescription": {
    "message": "Gumagamit kami ng mga third-party na API para tumuklas at magpakita ng mga bagong token na ipinadala sa iyong wallet. I-off kung ayaw mong awtomatikong kunin ng app ang datos mula sa mga serbisyong iyon. $1",
    "description": "$1 is a link to a support article"
  },
  "autoLockTimeLimit": {
    "message": "Timer sa Awtomatikong Pag-lock (minuto)"
  },
  "autoLockTimeLimitDescription": {
    "message": "Itakda ang oras ng pag-idle sa ilang minuto bago ma-lock ang MetaMask."
  },
  "average": {
    "message": "Average"
  },
  "back": {
    "message": "Bumalik"
  },
  "backupApprovalInfo": {
    "message": "Ang lihim na code na ito ay kinakailangan para ma-recover ang iyong wallet sakaling maiwala mo ang iyong device, makalimutan ang iyong password, kailanganin mong i-install ulit ang MetaMask, o gusto mong i-access ang iyong wallet sa ibang device."
  },
  "backupApprovalNotice": {
    "message": "I-back up ang iyong Lihim na Parirala sa Pagbawi para mapanatiling secure ang iyong wallet at mga pondo."
  },
  "backupKeyringSnapReminder": {
    "message": "Siguraduhin na maaari mong maakses ang anumang account na nilikha ng Snap na ito sa sarili mo bago ito alisin"
  },
  "backupNow": {
    "message": "I-back up na"
  },
  "balance": {
    "message": "Balanse"
  },
  "balanceOutdated": {
    "message": "Maaaring hindi updated ang balanse"
  },
  "baseFee": {
    "message": "Batayang bayad"
  },
  "basic": {
    "message": "Panimula"
  },
  "basicConfigurationBannerCTA": {
    "message": "I-on ang batayang kapakinabangan"
  },
  "basicConfigurationBannerTitle": {
    "message": "Naka-off ang batayang kapakinabangan"
  },
  "basicConfigurationDescription": {
    "message": "Nag-aalok ang MetaMask ng mga batayang tampok tulad ng mga detalye ng token at mga setting ng gas sa pamamagitan ng serbisyo sa internet. Kapag gumamit ka ng serbisyo sa internet, ibabahagi ang iyong IP address, sa kasong ito sa MetaMask. Tulad ito ng pagbisita mo sa anumang website. Ang MetaMask ay pansamantalang ginagamit ang datos na ito at hindi ibebenta ang iyong datos. Maaari kang gumamit ng VPN o i-off ang mga serbisyon ito, ngunit maaari itong makaapekto sa iyong karanasan sa MetaMask. Upang matuto pa basahin ang aming $1.",
    "description": "$1 is to be replaced by the message for privacyMsg, and will link to https://consensys.io/privacy-policy"
  },
  "basicConfigurationLabel": {
    "message": "Batayang kapakinabangan"
  },
  "basicConfigurationModalCheckbox": {
    "message": "Nauunawaan ko at nais kong magpatuloy"
  },
  "basicConfigurationModalDisclaimerOff": {
    "message": "Ibig sabihin nito hindi mo lubos na mao-optimize ang iyong oras sa MetaMask. Ang mga batayang tampok (tulad ng mga detalye ng token, optimal na settings ng gas, at iba pa) ay hindi magiging available para sa iyo."
  },
  "basicConfigurationModalDisclaimerOn": {
    "message": "Upang ma-optimize ang iyong oras sa MetaMask, kailangan mong i-on ang tampok na ito. Ang mga batayang function (tulad ng mga detalye ng token, optimal na settings ng gas, at iba pa) ay mahalaga sa karanasan sa web3."
  },
  "basicConfigurationModalHeadingOff": {
    "message": "I-off ang batayang kapakinabangan"
  },
  "basicConfigurationModalHeadingOn": {
    "message": "I-on ang batayang kapakinabangan"
  },
  "bestPrice": {
    "message": "Pinakasulit na presyo"
  },
  "beta": {
    "message": "Beta"
  },
  "betaHeaderText": {
    "message": "Ito ay isang beta version. I-ulat ang mga bug $1"
  },
  "betaMetamaskVersion": {
    "message": "Bersyon ng MetaMask Beta"
  },
  "betaTerms": {
    "message": "Mga tuntunin sa paggamit ng Beta"
  },
  "billionAbbreviation": {
    "message": "B",
    "description": "Shortened form of 'billion'"
  },
  "bitcoinSupportSectionTitle": {
    "message": "Bitcoin"
  },
  "bitcoinSupportToggleDescription": {
    "message": "Ang pag-on sa tampok na ito ay nagbibigay sa iyo ng opsyon na magdagdag ng Account sa Bitcoin sa iyong MetaMask Extension na nagmula sa iyong umiiral na Lihim na Parirala sa Pagbawi. Ito ay isang eksperimental na tampok sa Beta, kaya gamitin ito nang may-pag-iingat. Upang bigyan kami ng feedback sa bagong karanasan na ito sa Bitcoin, mangyaring sagutan ito $1.",
    "description": "$1 is the link to a product feedback form"
  },
  "bitcoinSupportToggleTitle": {
    "message": "Paganahin ang \"Magdagdag ng bagong account sa Bitcoin (Beta)\""
  },
  "bitcoinTestnetSupportToggleDescription": {
    "message": "Ang pag-on sa tampok na ito ay magbibigay sa iyo ng opsyon na magdagdag ng Account sa Bitcoin para sa test network."
  },
  "bitcoinTestnetSupportToggleTitle": {
    "message": "Paganahin ang \"Magdagdag ng bagong account sa Bitcoin (Testnet)\""
  },
  "blockExplorerAccountAction": {
    "message": "Account",
    "description": "This is used with viewOnEtherscan and viewInExplorer e.g View Account in Explorer"
  },
  "blockExplorerAssetAction": {
    "message": "Asset",
    "description": "This is used with viewOnEtherscan and viewInExplorer e.g View Asset in Explorer"
  },
  "blockExplorerSwapAction": {
    "message": "I-swap",
    "description": "This is used with viewOnEtherscan e.g View Swap on Etherscan"
  },
  "blockExplorerUrl": {
    "message": "URL ng block explorer"
  },
  "blockExplorerUrlDefinition": {
    "message": "Ang URL na ginamit bilang block explorer para sa network na ito."
  },
  "blockExplorerView": {
    "message": "Tingnan ang account sa $1",
    "description": "$1 replaced by URL for custom block explorer"
  },
  "blockaid": {
    "message": "Blockaid"
  },
  "blockaidDescriptionApproveFarming": {
    "message": "Kung aaprubahan mo ang kahilingang ito, posibleng kunin ng third party na kilala sa mga panloloko ang lahat ng asset mo."
  },
  "blockaidDescriptionBlurFarming": {
    "message": "Kung aaprubahan mo ang kahilingang ito, posibleng nakawin ng ibang tao ang mga asset mo na nakalista sa Blur."
  },
  "blockaidDescriptionErrored": {
    "message": "Dahil sa error, hindi namin masuri para sa alerto sa seguridad. Magpatuloy lamang kung pinagkakatiwalan mo ang kaugnay na address."
  },
  "blockaidDescriptionMaliciousDomain": {
    "message": "Nakikipag-ugnayan ka sa isang mapaminsalang domain. Kung aaprubahan mo ang kahilingang ito, posibleng mawala sa iyo ang mga asset mo."
  },
  "blockaidDescriptionMightLoseAssets": {
    "message": "Kung aaprubahan mo ang kahilingang ito, posibleng mawala sa iyo ang mga asset mo."
  },
  "blockaidDescriptionSeaportFarming": {
    "message": "Kung aaprubahan mo ang kahilingang ito, posibleng nakawin ng ibang tao ang mga asset mo na nakalista sa OpenSea."
  },
  "blockaidDescriptionTransferFarming": {
    "message": "Kung aaprubahan mo ang kahilingang ito, kukunin ng third party na kilala sa mga panloloko ang lahat ng asset mo."
  },
  "blockaidMessage": {
    "message": "Pagpapanatili ng privacy - walang data na ibinabahagi sa mga third party. Available sa Arbitrum, Avalanche, BNB chain, Ethereum Mainnet, Linea, Optimism, Polygon, Base at Sepolia."
  },
  "blockaidTitleDeceptive": {
    "message": "Ito ay mapanlinlang na kahilingan"
  },
  "blockaidTitleMayNotBeSafe": {
    "message": "Maging maingat"
  },
  "blockaidTitleSuspicious": {
    "message": "Ito ay kahina-hinalang kahilingan"
  },
  "blockies": {
    "message": "Mga Blocky"
  },
  "boughtFor": {
    "message": "Binili para sa/kay"
  },
  "bridge": {
    "message": "Bridge"
  },
  "bridgeAllowSwappingOf": {
    "message": "Pahintulutan ang eksaktong access sa $1 $2 sa $3 para sa pag-bridge",
    "description": "Shows a user that they need to allow a token for swapping on their hardware wallet"
  },
  "bridgeApproval": {
    "message": "Aprubahan ang $1 para sa bridge",
    "description": "Used in the transaction display list to describe a transaction that is an approve call on a token that is to be bridged. $1 is the symbol of a token that has been approved."
  },
  "bridgeApprovalWarning": {
    "message": "Pinahihintulutan mo ang access sa tinukoy na halaga, $1 $2. Hindi ia-access ng kontrata ang anumang karagdagang pondo."
  },
  "bridgeApprovalWarningForHardware": {
    "message": "Kakailanganin mong pahintulutan ang access sa $1 $2 para sa pag-bridge, at pagkatapos, aprubahan ang pag-bridge sa $2. Mangangailangan ito ng dalawang magkahiwalay na kumpirmasyon."
  },
  "bridgeCalculatingAmount": {
    "message": "Nagkakalkula..."
  },
  "bridgeConfirmTwoTransactions": {
    "message": "Kakailanganin mong kumpirmahin ang 2 transaksyon sa iyong hardware wallet:"
  },
  "bridgeEnterAmount": {
    "message": "Ilagay ang halaga"
  },
  "bridgeExplorerLinkViewOn": {
    "message": "Tingnan sa $1"
  },
  "bridgeFetchNewQuotes": {
    "message": "Mag-fetch ng bago?"
  },
  "bridgeFrom": {
    "message": "I-bridge mula sa"
  },
  "bridgeFromTo": {
    "message": "I-bridge ang $1 $2 sa $3",
    "description": "Tells a user that they need to confirm on their hardware wallet a bridge. $1 is amount of source token, $2 is the source network, and $3 is the destination network"
  },
  "bridgeGasFeesSplit": {
    "message": "Saklaw ng anumang na-quote na bayad sa network sa nakaraang screen ang parehong transaksyon at hahatiin ito."
  },
  "bridgeNetCost": {
    "message": "Net na gastos"
  },
  "bridgeQuoteExpired": {
    "message": "Nag-time out ang quote mo."
  },
  "bridgeSelectNetwork": {
    "message": "Pumili ng network"
  },
  "bridgeSelectTokenAndAmount": {
    "message": "Piliin ang token at halaga"
  },
  "bridgeStepActionBridgeComplete": {
    "message": "Nakatanggap ng $1 sa $2",
    "description": "$1 is the amount of the destination asset, $2 is the name of the destination network"
  },
  "bridgeStepActionBridgePending": {
    "message": "Tumatanggap ng $1 sa $2",
    "description": "$1 is the amount of the destination asset, $2 is the name of the destination network"
  },
  "bridgeStepActionSwapComplete": {
    "message": "Nag-swap ng $1 para sa $2",
    "description": "$1 is the amount of the source asset, $2 is the amount of the destination asset"
  },
  "bridgeStepActionSwapPending": {
    "message": "Nagsa-swap ng $1 para sa $2",
    "description": "$1 is the amount of the source asset, $2 is the amount of the destination asset"
  },
  "bridgeTerms": {
    "message": "Mga Tuntunin"
  },
  "bridgeTimingMinutes": {
    "message": "$1 min",
    "description": "$1 is the ticker symbol of a an asset the user is being prompted to purchase"
  },
  "bridgeTo": {
    "message": "I-bridge papunta sa"
  },
  "bridgeToChain": {
    "message": "I-bridge papunta sa $1"
  },
  "bridgeTxDetailsBridging": {
    "message": "Ibini-bridge"
  },
  "bridgeTxDetailsDelayedDescription": {
    "message": "Makipag-ugnayan sa"
  },
  "bridgeTxDetailsDelayedDescriptionSupport": {
    "message": "Suporta sa MetaMask"
  },
  "bridgeTxDetailsDelayedTitle": {
    "message": "Nagtagal na ba ito nang higit sa 3 oras?"
  },
  "bridgeTxDetailsNonce": {
    "message": "Nonce"
  },
  "bridgeTxDetailsStatus": {
    "message": "Katayuan"
  },
  "bridgeTxDetailsTimestamp": {
    "message": "Time stamp"
  },
  "bridgeTxDetailsTimestampValue": {
    "message": "$1 nang $2",
    "description": "$1 is the date, $2 is the time"
  },
  "bridgeTxDetailsTokenAmountOnChain": {
    "message": "$1 $2 sa",
    "description": "$1 is the amount of the token, $2 is the ticker symbol of the token"
  },
  "bridgeTxDetailsTotalGasFee": {
    "message": "Kabuuang bayad sa gas"
  },
  "bridgeTxDetailsYouReceived": {
    "message": "Nakatanggap ka ng"
  },
  "bridgeTxDetailsYouSent": {
    "message": "Nagpadala ka ng"
  },
  "bridgeValidationInsufficientGasMessage": {
    "message": "Wala kang sapat na $1 para sa bayad sa gas sa pag-bridge na ito. Maglagay ng mas maliit na halaga o bumili pa ng $1."
  },
  "bridgeValidationInsufficientGasTitle": {
    "message": "Kailangan pa ng $1 para sa gas"
  },
  "bridging": {
    "message": "Ibini-bridge"
  },
  "browserNotSupported": {
    "message": "Hindi sinusuportahan ang iyong browser..."
  },
  "buildContactList": {
    "message": "Buuin ang iyong listahan ng contact"
  },
  "builtAroundTheWorld": {
    "message": "Ang MetaMask ay dinisenyo at itinatag sa buong mundo."
  },
  "bulletpoint": {
    "message": "·"
  },
  "busy": {
    "message": "Busy"
  },
  "buyAndSell": {
    "message": "Bumili at Magbenta"
  },
  "buyMoreAsset": {
    "message": "Bumili pa ng $1",
    "description": "$1 is the ticker symbol of a an asset the user is being prompted to purchase"
  },
  "buyNow": {
    "message": "Bilhin Ngayon"
  },
  "bytes": {
    "message": "Bytes"
  },
  "canToggleInSettings": {
    "message": "Maaari mong paganahin muli ang notipikasyong ito sa Settings -> Mga Alerto."
  },
  "cancel": {
    "message": "Kanselahin"
  },
  "cancelPopoverTitle": {
    "message": "Kanselahin ang transaksyon"
  },
  "cancelSpeedUpLabel": {
    "message": "$1 ng bayad sa gas na ito ang orihinal.",
    "description": "$1 is text 'replace' in bold"
  },
  "cancelSpeedUpTransactionTooltip": {
    "message": "Para $1 ang transaksyon, dapat itaas ang bayad sa gas nang kahit 10% man lang para matukoy ito ng network.",
    "description": "$1 is string 'cancel' or 'speed up'"
  },
  "cancelled": {
    "message": "Nakansela"
  },
  "chainId": {
    "message": "ID ng Chain"
  },
  "chainIdDefinition": {
    "message": "Ang ID ng chain na ginamit upang pumirma ng mga transaksyon para sa network na ito."
  },
  "chainIdExistsErrorMsg": {
    "message": "Ang ID ng Chain na ito ay kasalukuyang ginagamit ng $1 network."
  },
  "chainListReturnedDifferentTickerSymbol": {
    "message": "Ang simbolo ng token na ito ay hindi tugma sa pangalan ng network o chaid ID na inilagay. Maraming popular na token ang gumagamit ng magkakatulad ng simbolo, na maaaring gamitin ng mga scammer para lokohin ka na magpadala ka ng mas mahalagang token bilang kapalit. Beripikahin ang lahat bago ka magpatuloy."
  },
  "chooseYourNetwork": {
    "message": "Piliin ang iyong network"
  },
  "chooseYourNetworkDescription": {
    "message": "Gumagamit kami ng Infura bilang aming provider ng remote procedure call (RPC) para mag-alok ng pinakamaaasahan at pribadong access sa Ethereum data na kaya namin. Maaari kang pumili ng iyong sariling RPC, ngunit tandaan na ang anumang RPC ay makakatanggap ng iyong IP address at Ethereum wallet upang gumawa ng mga transaksyon. Basahin ang aming $1 para matuto pa tungkol sa kung paano pinangangasiwaan ng Infura ang datos.",
    "description": "$1 is a link to the privacy policy"
  },
  "chromeRequiredForHardwareWallets": {
    "message": "Kailangan mong gamitin ang MetaMask sa Google Chrome para maikonekta sa iyong Wallet na Hardware."
  },
  "circulatingSupply": {
    "message": "Umiikot na supply"
  },
  "clear": {
    "message": "I-clear"
  },
  "clearActivity": {
    "message": "I-clear ang aktibidad at datos ng nonce"
  },
  "clearActivityButton": {
    "message": "I-clear ang data ng tab ng aktibidad"
  },
  "clearActivityDescription": {
    "message": "Nire-reset nito ang nonce ng account at binubura ang data mula sa tab ng aktibidad sa iyong wallet. Tanging ang kasalukuyang account at network lamang ang maaapektuhan. Ang iyong mga balanse at mga papasok na transaksyon ay hindi magbabago."
  },
  "click": {
    "message": "I-click"
  },
  "clickToConnectLedgerViaWebHID": {
    "message": "Mag-click dito upang ikonekta ang iyong Ledger sa pamamagitan ng WebHID",
    "description": "Text that can be clicked to open a browser popup for connecting the ledger device via webhid"
  },
  "close": {
    "message": "Isara"
  },
  "closeExtension": {
    "message": "Isara ang extension"
  },
  "closeWindowAnytime": {
    "message": "Maaari mong isara ang window na ito anumang oras."
  },
  "coingecko": {
    "message": "CoinGecko"
  },
  "collectionName": {
    "message": "Pangalan ng koleksyon"
  },
  "comboNoOptions": {
    "message": "Walang opsyon na nahanap",
    "description": "Default text shown in the combo field dropdown if no options."
  },
  "configureSnapPopupDescription": {
    "message": "Papaalis ka na ngayon sa MetaMask para ma-configure ang snap na ito."
  },
  "configureSnapPopupInstallDescription": {
    "message": "Papaalis ka na ngayon sa MetaMask para ma-install ang snap na ito."
  },
  "configureSnapPopupInstallTitle": {
    "message": "I-install ang snap"
  },
  "configureSnapPopupLink": {
    "message": "I-click ang link na ito para magpatuloy:"
  },
  "configureSnapPopupTitle": {
    "message": "I-configure ang snap"
  },
  "confirm": {
    "message": "Kumpirmahin"
  },
  "confirmAlertModalAcknowledgeMultiple": {
    "message": "Kinikilala ko ang mga alerto at nais ko pa ring magpatuloy"
  },
  "confirmAlertModalAcknowledgeSingle": {
    "message": "Kinikilala ko ang mga alerto at nais ko pa rin magpatuloy"
  },
  "confirmFieldPaymaster": {
    "message": "Ang bayarin ay binayaran ni"
  },
  "confirmFieldTooltipPaymaster": {
    "message": "Ang bayarin para sa transaksyong ito ay babayaran ng paymaster smart contract."
  },
  "confirmPassword": {
    "message": "Kumpirmahin ang password"
  },
  "confirmRecoveryPhrase": {
    "message": "Kumpirmahin ang Lihim na Parirala sa Pagbawi"
  },
  "confirmTitleApproveTransactionNFT": {
    "message": "Kahilingan sa pag-withdraw"
  },
  "confirmTitleDeployContract": {
    "message": "Mag-deploy ng kontrata"
  },
  "confirmTitleDescApproveTransaction": {
    "message": "Gusto ng site na ito ng pahintulot na i-withdraw ang iyong mga NFT"
  },
  "confirmTitleDescDeployContract": {
    "message": "Gusto ng site na ito na mag-deploy ka ng kontrata"
  },
  "confirmTitleDescERC20ApproveTransaction": {
    "message": "Gusto ng site na ito ng pahintulot na i-withdraw ang iyong mga token"
  },
  "confirmTitleDescPermitSignature": {
    "message": "Ang site na ito ay nais ng permiso para gamitin ang iyong mga token."
  },
  "confirmTitleDescSIWESignature": {
    "message": "Nais ng site na mag-sign in ka upang patunayan na pag-aari mo ang account na ito."
  },
  "confirmTitleDescSign": {
    "message": "Suriin ang mga detalye ng kahilingan bago mo kumpirmahin."
  },
  "confirmTitlePermitTokens": {
    "message": "Hiling sa limitasyon ng paggastos"
  },
  "confirmTitleRevokeApproveTransaction": {
    "message": "Alisin ang pahintulot"
  },
  "confirmTitleSIWESignature": {
    "message": "Kahilingan sa pag-sign in"
  },
  "confirmTitleSetApprovalForAllRevokeTransaction": {
    "message": "Alisin ang pahintulot"
  },
  "confirmTitleSignature": {
    "message": "Kahilingan sa paglagda"
  },
  "confirmTitleTransaction": {
    "message": "Hiling na Transaksyon"
  },
  "confirmationAlertDetails": {
    "message": "Para protektahan ang iyong mga asset, iminumungkahi namin na tanggihan mo ang kahilingan."
<<<<<<< HEAD
  },
  "confirmationAlertModalTitle": {
    "message": "Kahina-hinala ang kahilingang ito"
=======
>>>>>>> e79c5555
  },
  "confirmed": {
    "message": "Nakumpirma"
  },
  "confusableUnicode": {
    "message": "Ang '$1' ay katulad ng '$2'."
  },
  "confusableZeroWidthUnicode": {
    "message": "May nakitang karakter na zero ang luwang."
  },
  "confusingEnsDomain": {
    "message": "May na-detect kami na nakakalitong character sa pangalan ng ENS. Suriin ang pangalan ng ENS para maiwasan ang potensyal na panloloko."
  },
  "congratulations": {
    "message": "Congratulations!"
  },
  "connect": {
    "message": "Kumonekta"
  },
  "connectAccount": {
    "message": "Ikonekta ang account"
  },
  "connectAccountOrCreate": {
    "message": "Ikonekta ang account o gumawa ng bago"
  },
  "connectAccounts": {
    "message": "Ikonekta ang mga account"
  },
  "connectManually": {
    "message": "Manu-manong kumonekta sa kasalukuyang site"
  },
  "connectMoreAccounts": {
    "message": "Ikonekta ang higit pang mga account"
  },
  "connectSnap": {
    "message": "Ikonekta ang $1",
    "description": "$1 is the snap for which a connection is being requested."
  },
  "connectWithMetaMask": {
    "message": "Kumonekta sa MetaMask"
  },
  "connectedAccounts": {
    "message": "Mga konektadong account"
  },
  "connectedAccountsDescriptionPlural": {
    "message": "Mayroon kang $1 account na nakakonekta sa site na ito.",
    "description": "$1 is the number of accounts"
  },
  "connectedAccountsDescriptionSingular": {
    "message": "Mayroon kang 1 account na nakakonekta sa site na ito."
  },
  "connectedAccountsEmptyDescription": {
    "message": "Ang MetaMask ay hindi konektado sa site na ito. Upang kumonekta sa isang web3 site, hanapin at i-click ang button na kumonekta."
  },
  "connectedAccountsListTooltip": {
    "message": "Maaaring makita ng $1 ang balanse ng account, address, aktibidad, at magmungkahi ng mga transaksyon na aprubahan para sa mga konektadong account.",
    "description": "$1 is the origin name"
  },
  "connectedAccountsToast": {
    "message": "In-update ang mga konektadong account"
  },
  "connectedSites": {
    "message": "Mga konektadong site"
  },
  "connectedSitesAndSnaps": {
    "message": "Mga konektadong site at Snap"
  },
  "connectedSitesDescription": {
    "message": "Ang $1 ay nakakonekta sa mga site na ito. Matitingnan nila ang address ng iyong account.",
    "description": "$1 is the account name"
  },
  "connectedSitesEmptyDescription": {
    "message": "Ang $1 ay hindi nakakonekta sa anumang site.",
    "description": "$1 is the account name"
  },
  "connectedSnapAndNoAccountDescription": {
    "message": "Konektado ang MetaMask sa site na ito, ngunit wala pang mga account ang konektado"
  },
  "connectedSnaps": {
    "message": "Mga konektadong Snap"
  },
  "connectedWithAccount": {
    "message": "$1 (na) account ang nakakonekta",
    "description": "$1 represents account length"
  },
  "connectedWithAccountName": {
    "message": "Nakakonekta sa $1",
    "description": "$1 represents account name"
  },
  "connectedWithNetwork": {
    "message": "$1 (na) network ang konektado",
    "description": "$1 represents network length"
  },
  "connectedWithNetworkName": {
    "message": "Konektado sa $1",
    "description": "$1 represents network name"
  },
  "connecting": {
    "message": "Kumokonekta"
  },
  "connectingTo": {
    "message": "Kumokonekta sa $1"
  },
  "connectingToDeprecatedNetwork": {
    "message": "Ang '$1' ay itinitigil na at maaaring hindi gumana. Sumubok muli ng ibang network."
  },
  "connectingToGoerli": {
    "message": "Kumokonekta sa Goerli Test Network"
  },
  "connectingToLineaGoerli": {
    "message": "Kumokonekta sa Linea Goerli test network"
  },
  "connectingToLineaMainnet": {
    "message": "Kumokonekta sa Linea Mainnet"
  },
  "connectingToLineaSepolia": {
    "message": "Kumokonekta sa Linea Sepolia test network"
  },
  "connectingToMainnet": {
    "message": "Kumokonekta sa Mainnet ng Ethereum"
  },
  "connectingToSepolia": {
    "message": "Kumokonekta sa Sepolia test network"
  },
  "connectionDescription": {
    "message": "Gusto ng site na ito na"
  },
  "connectionFailed": {
    "message": "Nabigo ang koneksyon"
  },
  "connectionFailedDescription": {
    "message": "Nabigo ang pagkuha ng $1, suriin ang iyong network at subukan ulit.",
    "description": "$1 is the name of the snap being fetched."
  },
  "connectionRequest": {
    "message": "Kahilingan sa koneksyon"
  },
  "contactUs": {
    "message": "Makipag-ugnayan sa amin"
  },
  "contacts": {
    "message": "Mga Kontak"
  },
  "contentFromSnap": {
    "message": "Nilalaman mula sa $1",
    "description": "$1 represents the name of the snap"
  },
  "continue": {
    "message": "Magpatuloy"
  },
  "contract": {
    "message": "Kontrata"
  },
  "contractAddress": {
    "message": "Address ng kontrata"
  },
  "contractAddressError": {
    "message": "Nagpapadala ka ng mga token sa address ng kontrata ng token. Ito ay maaaring magresulta sa pagkawala ng mga token na ito."
  },
  "contractDeployment": {
    "message": "Deployment ng kontrata"
  },
  "contractInteraction": {
    "message": "Interaksyon ng kontrata"
  },
  "convertTokenToNFTDescription": {
    "message": "Natukoy namin na ang asset na ito ay isang NFT. Ang MetaMask ay mayroon na ngayong ganap na native support para sa mga NFT. Gusto mo bang alisin ito sa iyong listahan ng token at idagdag ito bilang isang NFT?"
  },
  "convertTokenToNFTExistDescription": {
    "message": "Napansin namin na naidagdag ang asset na ito bilang NFT. Gusto mo ba itong alisin mula sa listahan ng iyong token?"
  },
  "coolWallet": {
    "message": "CoolWallet"
  },
  "copiedExclamation": {
    "message": "Nakopya na."
  },
  "copyAddress": {
    "message": "Kopyahin ang address sa clipboard"
  },
  "copyAddressShort": {
    "message": "Kopyahin ang address"
  },
  "copyPrivateKey": {
    "message": "Kopyahin ang pribadong key"
  },
  "copyToClipboard": {
    "message": "Kopyahin sa clipboard"
  },
  "copyTransactionId": {
    "message": "Kopyahin ang ID ng transaksyon"
  },
  "create": {
    "message": "Gumawa"
  },
  "createNewWallet": {
    "message": "Gumawa ng bagong wallet"
  },
  "createPassword": {
    "message": "Gumawa ng password"
  },
  "createSnapAccountDescription": {
    "message": "Ang $1 ay nais na magdagdag ng bagong account sa MetaMask."
  },
  "createSnapAccountTitle": {
    "message": "Gumawa ng account"
  },
  "creatorAddress": {
    "message": "Address ng creator"
  },
  "crossChainAggregatedBalancePopover": {
    "message": "Ipinapakita nito ang halaga ng lahat ng token na pagmamay-ari mo sa lahat ng network. Kung mas gusto mong makita ang halagang ito sa ETH o sa ibang currency, pumunta sa $1.",
    "description": "$1 represents the settings page"
  },
  "crossChainSwapsLink": {
    "message": "Mag-swap sa mga network gamit ang MetaMask Portfolio"
  },
  "crossChainSwapsLinkNative": {
    "message": "Mag-swap sa mga network gamit ang Bridge"
  },
  "cryptoCompare": {
    "message": "CryptoCompare"
  },
  "currencyConversion": {
    "message": "Palitan ng currency"
  },
  "currencyRateCheckToggle": {
    "message": "Ipakita ang balanse at ang tagasuri ng presyo ng token"
  },
  "currencyRateCheckToggleDescription": {
    "message": "Gumagamit kami ng $1 at $2 na API upang ipakita ang iyong balanse at presyo ng token. $3",
    "description": "$1 represents Coingecko, $2 represents CryptoCompare and $3 represents Privacy Policy"
  },
  "currencySymbol": {
    "message": "Simbolo ng currency"
  },
  "currencySymbolDefinition": {
    "message": "Ang simbolo ng ticker na ipinapakita para sa currency ng network na ito."
  },
  "currentAccountNotConnected": {
    "message": "Hindi nakakonekta ang kasalukuyan mong account"
  },
  "currentExtension": {
    "message": "Kasalukuyang extension page"
  },
  "currentLanguage": {
    "message": "Kasalukuyang wika"
  },
  "currentNetwork": {
    "message": "Kasalukuyang network",
    "description": "Speicifies to token network filter to filter by current Network. Will render when network nickname is not available"
  },
  "currentRpcUrlDeprecated": {
    "message": "Hindi na ginagamit ang kasalukuyang rpc url para sa network na ito."
  },
  "currentTitle": {
    "message": "Current:"
  },
  "currentlyUnavailable": {
    "message": "Hindi available sa network na ito"
  },
  "curveHighGasEstimate": {
    "message": "Agresibong grap ng pagtantiya sa gas"
  },
  "curveLowGasEstimate": {
    "message": "Mababang grap ng pagtantiya sa gas"
  },
  "curveMediumGasEstimate": {
    "message": "Grap ng Merkado sa pagtantiya sa gas"
  },
  "custom": {
    "message": "Makabago"
  },
  "customGasSettingToolTipMessage": {
    "message": "Gamitin ang $1 para i-customize ang presyo ng gas. Ito ay maaaring nakakalito kung hindi ka pamilyar. Harapin ang sarili mong panganib.",
    "description": "$1 is key 'advanced' (text: 'Advanced') separated here so that it can be passed in with bold font-weight"
  },
  "customSlippage": {
    "message": "Custom"
  },
  "customSpendLimit": {
    "message": "Custom na Limitasyon sa Paggastos"
  },
  "customToken": {
    "message": "Custom na Token"
  },
  "customTokenWarningInNonTokenDetectionNetwork": {
    "message": "Ang pagtuklas ng token ay hindi pa magagamit sa network na ito. Mangyaring manu-manong mag-import ng token at tiyaking pinagkakatiwalaan mo ito. Matuto tungkol sa $1"
  },
  "customTokenWarningInTokenDetectionNetwork": {
    "message": "Bago manu-manong mag-import ng token, tiyaking pinagkakatiwalaan mo ito. Matuto tungkol sa $1."
  },
  "customTokenWarningInTokenDetectionNetworkWithTDOFF": {
    "message": "Siguraduhing pinagkakatiwalaan mo ang isang token bago mo ito i-import. Alamin kung paano maiwasan ang $1. Maaari mo ring paganahin ang pagtuklas ng token $2."
  },
  "customerSupport": {
    "message": "suporta sa kostumer"
  },
  "customizeYourNotifications": {
    "message": "I-customize ang mga notipikasyon mo"
  },
  "customizeYourNotificationsText": {
    "message": "I-on ang mga uri ng notipikasyon na nais mong matanggap:"
  },
  "dappSuggested": {
    "message": "Minungkahing site"
  },
  "dappSuggestedGasSettingToolTipMessage": {
    "message": "Minungkahi ng $1 ang presyong ito.",
    "description": "$1 is url for the dapp that has suggested gas settings"
  },
  "dappSuggestedHigh": {
    "message": "Iminungkahi ang site"
  },
  "dappSuggestedHighShortLabel": {
    "message": "Site (mataas)"
  },
  "dappSuggestedShortLabel": {
    "message": "Site"
  },
  "dappSuggestedTooltip": {
    "message": "Nirekomenda ng $1 ang presyong ito.",
    "description": "$1 represents the Dapp's origin"
  },
  "darkTheme": {
    "message": "Madilim"
  },
  "data": {
    "message": "Datos"
  },
  "dataCollectionForMarketing": {
    "message": "Koleksyon ng data para sa marketing"
  },
  "dataCollectionForMarketingDescription": {
    "message": "Gagamit kami ng MetaMetrics upang matutunan kung paano ka nakikipag-ugnayan sa aming komunikasyon sa marketing. Maaari naming ibahagi ang mga may kaugnayang balita (tulad ng mga tampok ng produkto at iba pang materyal)."
  },
  "dataCollectionWarningPopoverButton": {
    "message": "Okay"
  },
  "dataCollectionWarningPopoverDescription": {
    "message": "In-off mo ang koleksyon ng data para sa layunin sa marketing. Ito ay inilalapat lamang sa device na ito. Kung gumagamit ka ng MetaMask sa ibang mga device, siguraduhing mag-opt out din doon."
  },
  "dataUnavailable": {
    "message": "hindi available ang data"
  },
  "dateCreated": {
    "message": "Petsa ng paggawa"
  },
  "dcent": {
    "message": "D'Cent"
  },
  "debitCreditPurchaseOptions": {
    "message": "Mga opsyon sa pagbili gamit ang debit o credit card"
  },
  "decimal": {
    "message": "Decimal na token"
  },
  "decimalsMustZerotoTen": {
    "message": "Ang mga decimal ay dapat na hindi bababa sa 0, at hihigit sa 36."
  },
  "decrypt": {
    "message": "I-decrypt"
  },
  "decryptCopy": {
    "message": "Kopyahin ang naka-encrypt na mensahe"
  },
  "decryptInlineError": {
    "message": "Hindi made-decrypt ang mensaheng ito dahil sa error: $1",
    "description": "$1 is error message"
  },
  "decryptMessageNotice": {
    "message": "Gusto ng $1 na basahin ang mensaheng ito para makumpleto ang iyong aksyon",
    "description": "$1 is the web3 site name"
  },
  "decryptMetamask": {
    "message": "I-decrypt ang mensahe"
  },
  "decryptRequest": {
    "message": "Kahilingan sa pag-decrypt"
  },
  "defaultRpcUrl": {
    "message": "Default na RPC URL"
  },
  "defaultSettingsSubTitle": {
    "message": "Ginagamit ng MetaMask ang mga default na setting upang pinakamahusay na mabalanse ang kaligtasan at dali ng paggamit. Baguhin ang mga setting na ito para maging mahigpit ang iyong pagkapribado."
  },
  "defaultSettingsTitle": {
    "message": "Mga default na setting sa pagkapribado"
  },
  "delete": {
    "message": "Tanggalin"
  },
  "deleteContact": {
    "message": "Tanggalin ang kontak"
  },
  "deleteMetaMetricsData": {
    "message": "Tanggalin ang data ng MetaMetrics"
  },
  "deleteMetaMetricsDataDescription": {
    "message": "Tatanggalin nito ang kasaysayan ng data ng MetaMetrics na may kaugnayan sa paggamit mo sa device na ito. Hindi magbabago ang wallet at mga account mo sa kung ano ito ngayon pagkatapos mabura ang data na ito. Ang prosesong ito ay maaaring tumagal nang hanggang 30 araw. Tingnan ang aming $1.",
    "description": "$1 will have text saying Privacy Policy "
  },
  "deleteMetaMetricsDataErrorDesc": {
    "message": "Hindi makumpleto ang kahilingang ito sa ngayon dahil sa isang isyu sa server ng analytics system, pakisubukang muli mamaya"
  },
  "deleteMetaMetricsDataErrorTitle": {
    "message": "Hindi namin matanggal ang data na ito sa ngayon"
  },
  "deleteMetaMetricsDataModalDesc": {
    "message": "Aalisin na namin ang lahat ng iyong data ng MetaMetrics. Sigurado ka ba?"
  },
  "deleteMetaMetricsDataModalTitle": {
    "message": "Tanggalin ang data ng MetaMetrics?"
  },
  "deleteMetaMetricsDataRequestedDescription": {
    "message": "Pinasimulan mo ang aksyon na ito sa $1. Ang prosesong ito ay maaaring tumagal nang hanggang 30 araw. Tingnan ang $2",
    "description": "$1 will be the date on which teh deletion is requested and $2 will have text saying Privacy Policy "
  },
  "deleteNetworkIntro": {
    "message": "Kapag tinanggal mo ang network na ito, kakailanganin mo itong idagdag muli para makita ang mga asset mo sa network na ito"
  },
  "deleteNetworkTitle": {
    "message": "Tanggalin ang $1 network?",
    "description": "$1 represents the name of the network"
  },
  "depositCrypto": {
    "message": "Magdeposito ng crypto mula sa ibang account gamit ang wallet address o QR code."
  },
  "deprecatedGoerliNtwrkMsg": {
    "message": "Dahil sa mga update sa sistema ng Ethereum, ang Goerli test network malapit nang itigil."
  },
  "deprecatedNetwork": {
    "message": "Ang network na ito ay hindi na suportado"
  },
  "deprecatedNetworkButtonMsg": {
    "message": "Nakuha ko"
  },
  "deprecatedNetworkDescription": {
    "message": "Ang network na sinusubukan mong ikonekta ay hindi na suportado ng Metamask. $1"
  },
  "description": {
    "message": "Deskripsyon"
  },
  "descriptionFromSnap": {
    "message": "Deskripsyon mula sa $1",
    "description": "$1 represents the name of the snap"
  },
  "details": {
    "message": "Mga Detalye"
  },
  "developerOptions": {
    "message": "Mga Opsyon ng Developer"
  },
  "disabledGasOptionToolTipMessage": {
    "message": "Ang “$1” ay hindi pinagagana dahil hindi nito naabot ang pinakamababang 10% na dagdag mula sa orihinal na bayad sa gas.",
    "description": "$1 is gas estimate type which can be market or aggressive"
  },
  "disconnect": {
    "message": "Idiskonekta"
  },
  "disconnectAllAccounts": {
    "message": "Idiskonekta ang lahat ng account"
  },
  "disconnectAllAccountsConfirmationDescription": {
    "message": "Sigurado ka bang gusto mong idiskonekta? Maaaring mawala ang functionality ng site."
  },
  "disconnectAllAccountsText": {
    "message": "mga account"
  },
  "disconnectAllDescriptionText": {
    "message": "Kapag idiniskonekta mo sa site na ito, kakailanganin mong muling ikonekta ang mga account at network mo para magamit muli ang site na ito."
  },
  "disconnectAllSnapsText": {
    "message": "Mga Snap"
  },
  "disconnectMessage": {
    "message": "Ididiskonekta ka nito mula sa site na ito"
  },
  "disconnectPrompt": {
    "message": "Idiskonekta $1"
  },
  "disconnectThisAccount": {
    "message": "Idiskonekta ang account na ito"
  },
  "disconnectedAllAccountsToast": {
    "message": "Nadiskonekta ang lahat ng account mula sa $1",
    "description": "$1 is name of the dapp`"
  },
  "disconnectedSingleAccountToast": {
    "message": "Ang $1 ay nadiskonekta mula sa $2",
    "description": "$1 is name of the name and $2 represents the dapp name`"
  },
  "discoverSnaps": {
    "message": "Diskubrehin ang mga Snap",
    "description": "Text that links to the Snaps website. Displayed in a banner on Snaps list page in settings."
  },
  "dismiss": {
    "message": "I-dismiss"
  },
  "dismissReminderDescriptionField": {
    "message": "I-on ito para balewalain ang backup na mensahe ng paalala ng Lihim na Parirala sa Pagbawi. Lubos naming inirerekomenda na i-back up mo ang iyong Lihim na Parirala sa Pagbawi upang maiwasan ang pagkawala ng mga pondo"
  },
  "dismissReminderField": {
    "message": "I-dismiss ang back up na paalala ng Lihim na Parirala sa Pagbawi"
  },
  "displayNftMedia": {
    "message": "Ipakita ang NFT media"
  },
  "displayNftMediaDescription": {
    "message": "Ang pagpapakita ng NFT media at data ay naglalantad sa iyong IP address sa OpenSea o sa ibang mga third party. Maaari nitong payagan ang mga umaatake na iugnay ang iyong IP address sa iyong Ethereum address. Umaasa ang awtomatikong pagtuklas ng NFT sa setting na ito, at hindi magagamit kapag naka-off ito."
  },
  "doNotShare": {
    "message": "Huwag ibahagi ito sa sinuman"
  },
  "domain": {
    "message": "Domain"
  },
  "done": {
    "message": "Tapos na"
  },
  "dontShowThisAgain": {
    "message": "Huwag itong ipaklita ulit"
  },
  "downArrow": {
    "message": "arrow pababa"
  },
  "downloadGoogleChrome": {
    "message": "I-download ang Google Chrome"
  },
  "downloadNow": {
    "message": "I-download Ngayon"
  },
  "downloadStateLogs": {
    "message": "I-download ang mga log ng estado"
  },
  "dragAndDropBanner": {
    "message": "Maaari mong i-drag ang mga network para isaayos ang mga ito. "
  },
  "dropped": {
    "message": "Binitawan"
  },
  "duplicateContactTooltip": {
    "message": "Ginagamit na ang pangalan ng contact na ito ng isang dati nang account o contact"
  },
  "duplicateContactWarning": {
    "message": "Mayroon kang mga nadobleng contact"
  },
  "edit": {
    "message": "I-edit"
  },
  "editANickname": {
    "message": "I-edit ang palayaw"
  },
  "editAccounts": {
    "message": "I-edit ang mga account"
  },
  "editAddressNickname": {
    "message": "I-edit ang address ng palayaw"
  },
  "editCancellationGasFeeModalTitle": {
    "message": "I-edit ang pagkansela ng bayad sa gas"
  },
  "editContact": {
    "message": "I-edit ang contact"
  },
  "editGasFeeModalTitle": {
    "message": "I-edit ang bayad sa gas"
  },
  "editGasLimitOutOfBounds": {
    "message": "Ang limitasyon ng gas ay dapat na $1 man lang"
  },
  "editGasLimitOutOfBoundsV2": {
    "message": "Ang limitasyon ng gas ay dapat na mas mataas sa $1 at hindi bababa sa $2",
    "description": "$1 is the minimum limit for gas and $2 is the maximum limit"
  },
  "editGasLimitTooltip": {
    "message": "Ang limitasyon ng gas ay ang pinakamataas na yunit ng gas na handa mong gamitin. Ang mga yunit ng gas ay isang multiplier sa “Pinakamataas na bayad sa priyoridad” at “Pinakamataas na bayad”."
  },
  "editGasMaxBaseFeeGWEIImbalance": {
    "message": "Ang pinakamataas na batayang bayad ay hindi dapat na mas mababa sa bayad sa priyoridad"
  },
  "editGasMaxBaseFeeHigh": {
    "message": "Ang pinakamataas na batayang bayad ay mas mataas kaysa kinakailangan"
  },
  "editGasMaxBaseFeeLow": {
    "message": "Ang pinakamataas na batayang bayad ay mababa para sa kasalukuyang mga kundisyon ng network"
  },
  "editGasMaxFeeHigh": {
    "message": "Ang pinakamataas na bayad ay mas mataas kaysa kinakailangan"
  },
  "editGasMaxFeeLow": {
    "message": "Ang pinakamataas na bayad ay napakababa para sa mga kundisyon ng network"
  },
  "editGasMaxFeePriorityImbalance": {
    "message": "Ang pinakamataas na bayad ay hindi dapat na mas mababa kaysa sa pinakamataas na bayad sa priyoridad"
  },
  "editGasMaxPriorityFeeBelowMinimum": {
    "message": "Ang pinakamataas na bayad sa priyoridad ay dapat na mas mataas sa 0 GWEI"
  },
  "editGasMaxPriorityFeeBelowMinimumV2": {
    "message": "Ang bayad sa priyoridad ay dapat na mas mataas sa 0."
  },
  "editGasMaxPriorityFeeHigh": {
    "message": "Ang pinakamataas na bayad sa priyoridad ay mas mataas sa kinakailangan. Maaari kang magbayad nang higit sa kinakailangan."
  },
  "editGasMaxPriorityFeeHighV2": {
    "message": "Ang bayad sa priyoridad ay mas mataas sa kinakailangan. Maaari kang magbayad nang higit sa kinakailangan"
  },
  "editGasMaxPriorityFeeLow": {
    "message": "Ang pinakamataas na bayad sa priyoridad ay mababa para sa kasalukuyang mga kundisyon ng network"
  },
  "editGasMaxPriorityFeeLowV2": {
    "message": "Ang bayad sa priyoridad ay mababa para sa kasalukuyang mga kundisyon ng network"
  },
  "editGasPriceTooLow": {
    "message": "Ang presyo ng gas ay dapat na mas mataas sa 0"
  },
  "editGasPriceTooltip": {
    "message": "Ang network na ito ay nangangailangan ng field ng “Presyo ng gas” kapag nagsusumite ng transaksyon. Ang presyo ng gas ay ang halaga na babayaran mo kada yunit ng gas."
  },
  "editGasSubTextFeeLabel": {
    "message": "Pinakamataas na bayad:"
  },
  "editGasTitle": {
    "message": "I-edit ang priyoridad"
  },
  "editGasTooLow": {
    "message": "Hindi kilalang oras ng pagproseso"
  },
  "editInPortfolio": {
    "message": "I-edit sa Portfolio"
  },
  "editNetworkLink": {
    "message": "i-edit ang orihinal na network"
  },
  "editNetworksTitle": {
    "message": "I-edit ang mga network"
  },
  "editNonceField": {
    "message": "I-edit sa Nonce"
  },
  "editNonceMessage": {
    "message": "Ito ay isang advanced feature, maingat na gamitin."
  },
  "editPermission": {
    "message": "Pahintulot sa pag-edit"
  },
  "editPermissions": {
    "message": "Mga pahintulot sa pag-edit"
  },
  "editSpeedUpEditGasFeeModalTitle": {
    "message": "I-edit ang pagpapabilis ng bayad sa gas"
  },
  "editSpendingCap": {
    "message": "I-edit ang limitasyon sa paggastos"
  },
  "editSpendingCapAccountBalance": {
    "message": "Balanse ng account: $1 $2"
  },
  "editSpendingCapDesc": {
    "message": "Ilagay ang halaga na sa tingin mo ay komportable kang gastusin sa ngalan mo."
  },
  "editSpendingCapError": {
    "message": "Ang cap sa paggastos ay hindi maaaring lumampas sa $1 (na) decimal digit. Alisin ang mga decimal digit para magpatuloy."
  },
  "editSpendingCapSpecialCharError": {
    "message": "Maglagay lang ng mga numero"
  },
  "enableAutoDetect": {
    "message": " Paganahin ang autodetect"
  },
  "enableFromSettings": {
    "message": " Paganahin ito mula sa Mga Setting."
  },
  "enableSnap": {
    "message": "Paganahin"
  },
  "enableToken": {
    "message": "paganahin ang $1",
    "description": "$1 is a token symbol, e.g. ETH"
  },
  "enabled": {
    "message": "Pinagana"
  },
  "enabledNetworks": {
    "message": "Mga pinapaganang network"
  },
  "encryptionPublicKeyNotice": {
    "message": "Kailangan ng $1 ang iyong pampublikong encryption key. Sa pamamagitan ng pagbibigay ng pahintulot, makakagawa ang site na ito ng mga naka-encrypt na mensahe para sa iyo.",
    "description": "$1 is the web3 site name"
  },
  "encryptionPublicKeyRequest": {
    "message": "Humiling ng pampublikong encryption key"
  },
  "endpointReturnedDifferentChainId": {
    "message": "Nagbalik ang RPC URL na inilagay mo ng ibang ID ng chain ($1). I-update ang ID ng Chain para tumugma sa RPC URL ng network na sinusubukan mong idagdag.",
    "description": "$1 is the return value of eth_chainId from an RPC endpoint"
  },
  "enhancedTokenDetectionAlertMessage": {
    "message": "Ang pinahusay na pagtuklas ng token ay kasalukuyang magagamit sa $1. $2"
  },
  "ensDomainsSettingDescriptionIntroduction": {
    "message": "Pinahihintulutan ng MetaMask na makita mo ang mga ENS mula mismo sa address bar ng iyong browser. Here's how it works:"
  },
  "ensDomainsSettingDescriptionOutroduction": {
    "message": "Mangyaring tandaan na ang paggamit ng tampok na ito ay naglalantad sa iyong IP address sa serbisyong third party."
  },
  "ensDomainsSettingDescriptionPart1": {
    "message": "Sinusuri ng MetaMask ang kontrata ng ENS ng Ethereum para mahanap ang code na konektado sa pangalan ng ENS."
  },
  "ensDomainsSettingDescriptionPart2": {
    "message": "Kung ang code ay naka-link sa IPFS, maaari mong makita ang content na kaugnay rito (kadalasan ay website)."
  },
  "ensDomainsSettingTitle": {
    "message": "Ipinapakita ang mga ENS domain sa address bar"
  },
  "ensUnknownError": {
    "message": "Nabigong makita ang ENS."
  },
  "enterANameToIdentifyTheUrl": {
    "message": "Lagyan ng pangalan para matukoy ang URL"
  },
  "enterChainId": {
    "message": "Ilagay ang ID ng Chain"
  },
  "enterMaxSpendLimit": {
    "message": "Ilagay ang max na limitasyon sa paggastos"
  },
  "enterNetworkName": {
    "message": "Ilagay ang pangalan ng network"
  },
  "enterOptionalPassword": {
    "message": "Ilagay ang opsyonal na password"
  },
  "enterPasswordContinue": {
    "message": "Ilagay ang password para magpatuloy"
  },
  "enterRpcUrl": {
    "message": "Ilagay ang RPC URL"
  },
  "enterSymbol": {
    "message": "Ilagay ang simbolo"
  },
  "enterTokenNameOrAddress": {
    "message": "Ilagay ang pangalan ng token o i-paste ang address"
  },
  "enterYourPassword": {
    "message": "Ilagay ang iyong password"
  },
  "errorCode": {
    "message": "Code: $1",
    "description": "Displayed error code for debugging purposes. $1 is the error code"
  },
  "errorGettingSafeChainList": {
    "message": "May error habang kinukuha ang ligtas na chain list, mangyaring magpatuloy nang may pag-iingat."
  },
  "errorMessage": {
    "message": "Mensahe: $1",
    "description": "Displayed error message for debugging purposes. $1 is the error message"
  },
  "errorName": {
    "message": "Code: $1",
    "description": "Displayed error name for debugging purposes. $1 is the error name"
  },
  "errorPageContactSupport": {
    "message": "Makipag-ugnayan sa Suporta",
    "description": "Button for contact MM support"
  },
  "errorPageDescribeUsWhatHappened": {
    "message": "Ilarawan kung ano ang nangyari",
    "description": "Button for submitting report to sentry"
  },
  "errorPageInfo": {
    "message": "Hindi puwedeng ipakita ang impormasyon mo. Huwag mag-alala, ligtas ang wallet at mga pondo mo.",
    "description": "Information banner shown in the error page"
  },
  "errorPageMessageTitle": {
    "message": "Mensahe ng error",
    "description": "Title for description, which is displayed for debugging purposes"
  },
  "errorPageSentryFormTitle": {
    "message": "Ilarawan kung ano ang nangyari",
    "description": "In sentry feedback form, The title at the top of the feedback form."
  },
  "errorPageSentryMessagePlaceholder": {
    "message": "Matutulungan mo kaming ayusin ang problema kapag nagbahagi ka ng mga detalye gaya ng kung paano namin mare-reproduce ang bug.",
    "description": "In sentry feedback form, The placeholder for the feedback description input field."
  },
  "errorPageSentrySuccessMessageText": {
    "message": "Salamat! Susuriin namin ito sa lalong madaling panahon.",
    "description": "In sentry feedback form, The message displayed after a successful feedback submission."
  },
  "errorPageTitle": {
    "message": "Nagkaroon ng error sa MetaMask",
    "description": "Title of generic error page"
  },
  "errorPageTryAgain": {
    "message": "Subukan ulit",
    "description": "Button for try again"
  },
  "errorStack": {
    "message": "Stack:",
    "description": "Title for error stack, which is displayed for debugging purposes"
  },
  "errorWhileConnectingToRPC": {
    "message": "Error habang kumokonekta sa custom na network."
  },
  "errorWithSnap": {
    "message": "Error sa $1",
    "description": "$1 represents the name of the snap"
  },
  "estimatedFee": {
    "message": "Tinatayang singil"
  },
  "estimatedFeeTooltip": {
    "message": "Halaga na binayaran para iproseso ang transaksyon sa network."
  },
  "ethGasPriceFetchWarning": {
    "message": "Ang backup na presyo ng gas ay ibinigay dahil ang pangunahing serbisyo ng pagtantya ng gas ay hindi available sa ngayon."
  },
  "ethereumProviderAccess": {
    "message": "Payagan ang pag-access sa Ethereum provider sa $1",
    "description": "The parameter is the name of the requesting origin"
  },
  "ethereumPublicAddress": {
    "message": "Pampublikong address ng Ethereum"
  },
  "etherscan": {
    "message": "Etherscan"
  },
  "etherscanView": {
    "message": "Tingnan ang account sa Etherscan"
  },
  "etherscanViewOn": {
    "message": "Tingnan sa Etherscan"
  },
  "existingChainId": {
    "message": "Ang impormasyon na iyong inilagay ay nauugnay sa isang umiiral na ID ng chain."
  },
  "existingRequestsBannerAlertDesc": {
    "message": "Para tingnan at kumpirmahin ang iyong pinakabagong hiling, kailangan mo munang aprubahan o tanggihan ang mga umiiral na hiling."
  },
  "expandView": {
    "message": "I-expand ang view"
  },
  "experimental": {
    "message": "Eksperimental"
  },
  "exportYourData": {
    "message": "I-export ang data mo"
  },
  "exportYourDataButton": {
    "message": "I-download"
  },
  "exportYourDataDescription": {
    "message": "Maaari mong i-export ang mga data mo gaya ng mga kontak at kagustuhan."
  },
  "extendWalletWithSnaps": {
    "message": "Tuklasin ang mga Snap na binuo ng komunidad para i-customize ang iyong karanasan sa web3",
    "description": "Banner description displayed on Snaps list page in Settings when less than 6 Snaps is installed."
  },
  "externalExtension": {
    "message": "External Extension"
  },
  "externalNameSourcesSetting": {
    "message": "Mga mungkahing palayaw"
  },
  "externalNameSourcesSettingDescription": {
    "message": "Kami ay kukuha ng ilang mungkahing palayaw para sa mga address na nakikipag-ugnayan ka mula sa mga third-party source tulad ng Etherscan, Infura, at Lens Protocol. Ang mga source na ito ay maaaring makita ang mga address na ito at ang iyong iyong IP address. Ang iyong address ay hindi ilalantad sa mga third party."
  },
  "failed": {
    "message": "Nabigo"
  },
  "failedToFetchChainId": {
    "message": "Hindi makuha ang ID ng chain. Tama ba ang iyong RPC URL?"
  },
  "failureMessage": {
    "message": "Nagkaproblema, at hindi namin makumpleto ang aksyon"
  },
  "fast": {
    "message": "Mabilis"
  },
  "feeDetails": {
    "message": "Mga detalye ng singil"
  },
  "fileImportFail": {
    "message": "Hindi gumagana ang pag-import ng file? Mag-click dito!",
    "description": "Helps user import their account from a JSON file"
  },
  "flaskWelcomeUninstall": {
    "message": "dapat mong i-uninstall ang extension na ito",
    "description": "This request is shown on the Flask Welcome screen. It is intended for non-developers, and will be bolded."
  },
  "flaskWelcomeWarning1": {
    "message": "Ang Flask ay para sa mga developer upang makapag-eksperimento sa mga bagong hindi matatag na API. Maliban kung ikaw ay developer o beta tester, $1.",
    "description": "This is a warning shown on the Flask Welcome screen, intended to encourage non-developers not to proceed any further. $1 is the bolded message 'flaskWelcomeUninstall'"
  },
  "flaskWelcomeWarning2": {
    "message": "Hindi namin ginagarantiya ang kaligtasan o katatagan ng extension na ito. Ang mga bagong API na inaalok ng Flask ay hindi pinatigtibay laban sa mga pag-atake ng phishing, ibig sabihin, ang anumang site o snap na nangangailangan ng Flask ay maaaring isang masamang pagtatangka na nakawin ang iyong mga asset.",
    "description": "This explains the risks of using MetaMask Flask"
  },
  "flaskWelcomeWarning3": {
    "message": "Ang lahat ng API ng Flask ay eksperimental. Maaaring baguhin o alisin ang mga ito nang walang abiso, o maaari silang manatili sa Flask nang walang katapusan nang hindi nalilipat sa matatag na MetaMask. Gamitin ang mga ito sa iyong sariling pananagutan.",
    "description": "This message warns developers about unstable Flask APIs"
  },
  "flaskWelcomeWarning4": {
    "message": "Siguraduhing hindi mo pagaganahin ang iyong regular na extension ng MetaMask kapag ginagamit ang Flask.",
    "description": "This message calls to pay attention about multiple versions of MetaMask running on the same site (Flask + Prod)"
  },
  "flaskWelcomeWarningAcceptButton": {
    "message": "Tinatanggap ko ang mga panganib",
    "description": "this text is shown on a button, which the user presses to confirm they understand the risks of using Flask"
  },
  "floatAmountToken": {
    "message": "Ang halaga ng token ay dapat isang integer"
  },
  "followUsOnTwitter": {
    "message": "I-follow kami sa Twitter"
  },
  "forbiddenIpfsGateway": {
    "message": "Forbidden IPFS Gateway: Tumukoy ng CID gateway"
  },
  "forgetDevice": {
    "message": "Kalimutan ang device na ito"
  },
  "forgotPassword": {
    "message": "Nakalimutan ang password?"
  },
  "form": {
    "message": "form"
  },
  "from": {
    "message": "Mula kay/sa"
  },
  "fromAddress": {
    "message": "Mula kay/sa: $1",
    "description": "$1 is the address to include in the From label. It is typically shortened first using shortenAddress"
  },
  "fromTokenLists": {
    "message": "Mula sa mga listahan ng token: $1"
  },
  "function": {
    "message": "Function: $1"
  },
  "fundingMethod": {
    "message": "Paraan ng pagpopondo"
  },
  "gas": {
    "message": "Gas"
  },
  "gasDisplayAcknowledgeDappButtonText": {
    "message": "I-edit ang iminungkahing bayad sa gas"
  },
  "gasDisplayDappWarning": {
    "message": "Ang bayad sa gas na ito ay iminungkahi ng $1. Ang pag-override dito ay maaaring magdulot ng problema sa iyong transaksyon. Mangyaring makipag-ugnayan sa $1 kung mayroon kang mga tanong.",
    "description": "$1 represents the Dapp's origin"
  },
  "gasFee": {
    "message": "Bayad sa gas"
  },
  "gasLimit": {
    "message": "Limitasyon ng gas"
  },
  "gasLimitInfoTooltipContent": {
    "message": "Ang limitasyon ng gas ay ang pinakamataas na halaga ng mga yunit ng gas na handa mong gastusin."
  },
  "gasLimitRecommended": {
    "message": "Ang inirerekomendang limitasyon ng gas ay $1. Kung mas mababa dito ang limitasyon ng gas, maaaring mabigo."
  },
  "gasLimitTooLow": {
    "message": "Ang limitasyon ng gas ay dapat na hindi bababa sa 21000"
  },
  "gasLimitTooLowWithDynamicFee": {
    "message": "Ang limitasyon ng gas ay dapat na hindi bababa sa $1",
    "description": "$1 is the custom gas limit, in decimal."
  },
  "gasLimitV2": {
    "message": "Limitasyon ng gas"
  },
  "gasOption": {
    "message": "Opsyon ng gas"
  },
  "gasPrice": {
    "message": "Presyo ng gas (GWEI)"
  },
  "gasPriceExcessive": {
    "message": "Masyadong mataas ang iyong itinakdang bayad sa gas. Pag-isipang ibaba ang halaga."
  },
  "gasPriceExcessiveInput": {
    "message": "Masyadong mataas presyo ng gas"
  },
  "gasPriceExtremelyLow": {
    "message": "Masyadong mababa ang presyo ng gas"
  },
  "gasPriceFetchFailed": {
    "message": "Ang pagtantya ng presyo ng gas ay nabigo dahil sa network error."
  },
  "gasPriceInfoTooltipContent": {
    "message": "Tinutukoy ng presyo ng gas ang halaga ng Ether na handa mong bayaran para sa bawat unit ng gas."
  },
  "gasTimingHoursShort": {
    "message": "$1 oras",
    "description": "$1 represents a number of hours"
  },
  "gasTimingLow": {
    "message": "Mabagal"
  },
  "gasTimingMinutesShort": {
    "message": "$1 min",
    "description": "$1 represents a number of minutes"
  },
  "gasTimingSecondsShort": {
    "message": "$1 seg",
    "description": "$1 represents a number of seconds"
  },
  "gasUsed": {
    "message": "Nagamit na Gas"
  },
  "general": {
    "message": "Pangkalahatan"
  },
  "generalCameraError": {
    "message": "Hindi namin ma-access ang iyong camera. Mangyaring subukan ulit."
  },
  "generalCameraErrorTitle": {
    "message": "Nagkaproblema...."
  },
  "generalDescription": {
    "message": "I-sync ang mga setting sa lahat ng device, pumili ng mga kagustuhan sa network, at subaybayan ang data ng token"
  },
  "genericExplorerView": {
    "message": "Tingnan ang account sa $1"
  },
  "goBack": {
    "message": "Bumalik"
  },
  "goToSite": {
    "message": "Magpunta sa site"
  },
  "goerli": {
    "message": "Goerli Test Network"
  },
  "gotIt": {
    "message": "Nakuha ko"
  },
  "grantExactAccess": {
    "message": "Payagan ang eksaktong access"
  },
  "gwei": {
    "message": "GWEI"
  },
  "hardware": {
    "message": "Hardware"
  },
  "hardwareWalletConnected": {
    "message": "Nakakonekta ang wallet na hardware"
  },
  "hardwareWalletLegacyDescription": {
    "message": "(legacy)",
    "description": "Text representing the MEW path"
  },
  "hardwareWalletSupportLinkConversion": {
    "message": "mag-click dito"
  },
  "hardwareWallets": {
    "message": "Magkonekta ng wallet na hardware"
  },
  "hardwareWalletsInfo": {
    "message": "Gumagamit ng mga API call ang mga integration ng wallet na hardware sa mga external server, na nakakakita sa IP address mo at sa mga address ng smart na kontrata kung saan ka nakikipag-ugnayan."
  },
  "hardwareWalletsMsg": {
    "message": "Pumili ng wallet na hardware na gusto mong gamitin kasama ng MetaMask."
  },
  "here": {
    "message": "dito",
    "description": "as in -click here- for more information (goes with troubleTokenBalances)"
  },
  "hexData": {
    "message": "Hex na data"
  },
  "hiddenAccounts": {
    "message": "Nakatagong mga account"
  },
  "hide": {
    "message": "Itago"
  },
  "hideAccount": {
    "message": "Itago ang account"
  },
  "hideAdvancedDetails": {
    "message": "Itago ang mga advanced na detalye"
  },
  "hideSeedPhrase": {
    "message": "Itago ang pariralang binhi"
  },
  "hideSentitiveInfo": {
    "message": "Itago ang sensitibong impormasyon"
  },
  "hideTokenPrompt": {
    "message": "Itago ang token?"
  },
  "hideTokenSymbol": {
    "message": "Itago ang $1",
    "description": "$1 is the symbol for a token (e.g. 'DAI')"
  },
  "hideZeroBalanceTokens": {
    "message": "Itago ang mga token na walang balanse"
  },
  "high": {
    "message": "Agresibo"
  },
  "highGasSettingToolTipMessage": {
    "message": "Gamitin ang $1 upang pagtakpan ang mga surge sa network traffic dahil sa mga bagay tulad ng popular na mga paglaglag ng NFT.",
    "description": "$1 is key 'high' (text: 'Aggressive') separated here so that it can be passed in with bold font-weight"
  },
  "highLowercase": {
    "message": "mataas"
  },
  "highestCurrentBid": {
    "message": "Pinakamataas na kasalukuyang bid"
  },
  "highestFloorPrice": {
    "message": "Pinakamataas na floor price"
  },
  "history": {
    "message": "History"
  },
  "holdToRevealContent1": {
    "message": "Ang iyong Lihim na Parirala sa Pagbawi ay nagbibigay ng $1",
    "description": "$1 is a bolded text with the message from 'holdToRevealContent2'"
  },
  "holdToRevealContent2": {
    "message": "buong access sa iyong wallet at pondo.",
    "description": "Is the bolded text in 'holdToRevealContent1'"
  },
  "holdToRevealContent3": {
    "message": "Huwag ibahagi ito sa sinuman. $1 $2",
    "description": "$1 is a message from 'holdToRevealContent4' and $2 is a text link with the message from 'holdToRevealContent5'"
  },
  "holdToRevealContent4": {
    "message": "Hindi ito hihilingin ng Suporta sa MetaMask,",
    "description": "Part of 'holdToRevealContent3'"
  },
  "holdToRevealContent5": {
    "message": "ngunit maaring hingin ng mga phisher.",
    "description": "The text link in 'holdToRevealContent3'"
  },
  "holdToRevealContentPrivateKey1": {
    "message": "Nagbibigay ang iyong Pribadong Key ng $1",
    "description": "$1 is a bolded text with the message from 'holdToRevealContentPrivateKey2'"
  },
  "holdToRevealContentPrivateKey2": {
    "message": "ganap na access sa iyong wallet at mga pondo.",
    "description": "Is the bolded text in 'holdToRevealContentPrivateKey2'"
  },
  "holdToRevealLockedLabel": {
    "message": "i-hold para ibunyag ang bilog na naka-lock"
  },
  "holdToRevealPrivateKey": {
    "message": "I-hold para ibunyag ang Pribadong Key"
  },
  "holdToRevealPrivateKeyTitle": {
    "message": "Ingatan ang iyong pribadong key"
  },
  "holdToRevealSRP": {
    "message": "I-hold para ibunyag ang SRP"
  },
  "holdToRevealSRPTitle": {
    "message": "Ingatan ang iyong SRP"
  },
  "holdToRevealUnlockedLabel": {
    "message": "i-hold para ibunyag ang bilog na naka-unlock"
  },
  "howNetworkFeesWorkExplanation": {
    "message": "Tinatayang bayad na kinakailangan para maproseso ang transaksyon. Ang max na bayad ay $1."
  },
  "howQuotesWork": {
    "message": "Paano gumagana ang mga quote"
  },
  "howQuotesWorkExplanation": {
    "message": "Ang quote na ito ang may pinakamainam na return sa mga quote na hinanap namin. Batay ito sa rate ng pag-swap, na kabilang ang mga bayad sa pag-bridge at $1% na bayad sa MetaMask na binawasan ng mga bayad sa gas. Nakadepende ang mga bayad sa gas sa kung gaano kaabala ang network at kung gaano kakumplikado ang transaksyon."
  },
  "id": {
    "message": "Id"
  },
  "ifYouGetLockedOut": {
    "message": "Kung ikaw ay na-lock out sa app o kumuha ng bagong device, mawawala ang iyong mga pondo. Siguraduhing i-back up ang iyong Lihim na Parirala sa Pagbawi sa $1 ",
    "description": "$1 is the menu path to be shown with font weight bold"
  },
  "ignoreAll": {
    "message": "Huwag pansinin ang lahat"
  },
  "ignoreTokenWarning": {
    "message": "Kung itatago mo ang mga token, hindi ipapakita ang mga ito sa iyong wallet. Gayunpaman, maaari mo pa ring idagdag ang mga ito sa pamamagitan ng paghahanap sa kanila."
  },
  "imToken": {
    "message": "imToken"
  },
  "import": {
    "message": "Mag-import",
    "description": "Button to import an account from a selected file"
  },
  "importAccountError": {
    "message": "Error sa pag-import ng account."
  },
  "importAccountErrorIsSRP": {
    "message": "Naglagay ka ng Lihim na Parirala sa Pagbawi (o mnemonic). Para mag-import ng account dito, kailangan mong ilagay ang pribadong key, na isang hexadecimal string na may habang 64."
  },
  "importAccountErrorNotAValidPrivateKey": {
    "message": "Ito ay hindi wastong pribadong key. Naglagay ka ng hexadecimal string, ngunit dapat ito ay 64 na character ang haba."
  },
  "importAccountErrorNotHexadecimal": {
    "message": "Ito ay hindi wastong pribadong key. Dapat kang maglagay ng hexadecimal string na 64 ang haba."
  },
  "importAccountJsonLoading1": {
    "message": "Asahan ang pag-import ng JSON na ito ay tatagal ng ilang minuto at i-freeze ang MetaMask."
  },
  "importAccountJsonLoading2": {
    "message": "Humihingi kami ng paumanhin, at gagawin namin itong mas mabilis sa hinaharap."
  },
  "importAccountMsg": {
    "message": "Ang mga na-import na account ay hindi mauugnay sa iyong Lihim na Parirala sa Pagbawi ng MetaMask. Matuto pa tungkol sa mga na-import na account"
  },
  "importMyWallet": {
    "message": "I-import ang Wallet Ko"
  },
  "importNFT": {
    "message": "Mag-import ng NFT"
  },
  "importNFTAddressToolTip": {
    "message": "Sa OpenSea, halimbawa, sa pahina ng NFT sa ilalim ng Mga Detalye, mayroong asul na hyperlink na halaga na may label na 'Address ng Kontrata'. Kapag nag-click ka dito, dadalhin ka nito sa address ng kontrata sa Etherscan; sa kaliwang tuktok ng page na iyon, dapat ay mayroong icon na may label na 'Kontrata', at sa kanan, may mahabang sunod-sunod na letra at mga numero. Ito ang address ng kontrata na gumawa ng iyong NFT. Mag-click sa icon na 'kopyahin' sa kanan ng address, at makikita mo ito sa iyong clipboard."
  },
  "importNFTPage": {
    "message": "I-import ang pahina ng NFT"
  },
  "importNFTTokenIdToolTip": {
    "message": "Ang ID ng NFT ay isang natatanging pagkakakilanlan dahil walang dalawang NFT ang magkatulad. Muli, sa OpenSea ang numerong ito ay nasa ilalim ng 'Mga Detalye'. Itala ito, o kopyahin ito sa iyong clipboard."
  },
  "importSelectedTokens": {
    "message": "I-import ang mga napiling token?"
  },
  "importSelectedTokensDescription": {
    "message": "Tanging ang mga token na iyong pinili ang lalabas sa iyong wallet. Maaari kang palaging mag-import ng mga nakatagong token sa ibang pagkakataon sa pamamagitan ng paghahanap sa mga ito."
  },
  "importTokenQuestion": {
    "message": "I-import ang token?"
  },
  "importTokenWarning": {
    "message": "Sinumang ay maaaring gumawa ng token gamit ang alinmang pangalan, kabilang ang mga pekeng bersyon ng umiiral na mga token. Magdagdag at mag-trade sa sarili mong panganib!"
  },
  "importTokensCamelCase": {
    "message": "Mag-import ng mga token"
  },
  "importTokensError": {
    "message": "Hindi namin ma-import ang mga token. Pakisubukan ulit mamaya."
  },
  "importWithCount": {
    "message": "Mag-import ng $1",
    "description": "$1 will the number of detected tokens that are selected for importing, if all of them are selected then $1 will be all"
  },
  "imported": {
    "message": "Na-import",
    "description": "status showing that an account has been fully loaded into the keyring"
  },
  "inYourSettings": {
    "message": "sa iyong Mga Setting"
  },
  "included": {
    "message": "kalakip"
  },
  "infuraBlockedNotification": {
    "message": "Hindi makakonekta ang MetaMask sa blockchain host. I-review ang posibleng mga dahilan $1.",
    "description": "$1 is a clickable link with with text defined by the 'here' key"
  },
  "initialTransactionConfirmed": {
    "message": "Nakumpirma na ng network ang iyong inisyal na transaksyon. I-click ang OK para bumalik."
  },
  "insightsFromSnap": {
    "message": "Mga kaalaman mula sa $1",
    "description": "$1 represents the name of the snap"
  },
  "install": {
    "message": "I-install"
  },
  "installOrigin": {
    "message": "I-install ang pinagmulan"
  },
  "installRequest": {
    "message": "Idagdag sa MetaMask"
  },
  "installedOn": {
    "message": "Na-install sa $1",
    "description": "$1 is the date when the snap has been installed"
  },
  "insufficientBalance": {
    "message": "Hindi sapat ang balanse."
  },
  "insufficientFunds": {
    "message": "Hindi sapat ang pondo."
  },
  "insufficientFundsForGas": {
    "message": "Di sapat na pondo para sa gas"
  },
  "insufficientTokens": {
    "message": "Hindi sapat ang token."
  },
  "interactingWith": {
    "message": "Nakikipag-ugnayan sa"
  },
  "interactingWithTransactionDescription": {
    "message": "Nakikipag-ugnayan ka sa kontrato na ito. Protektahan ang iyong sarili mula sa mga scammer sa pamamagitan ng pagberipika ng mga detalye."
  },
  "invalidAddress": {
    "message": "Di-wastong address"
  },
  "invalidAddressRecipient": {
    "message": "Ang address ng tatanggap ay hindi wasto"
  },
  "invalidAssetType": {
    "message": "Ang asset na ito ay isang NFT at kailangang idagdag muli sa pahina ng Mag-import ng mga NFT na matatagpuan sa ilalim ng tab ng mga NFT"
  },
  "invalidChainIdTooBig": {
    "message": "Di-wastong ID ng chain. Napakalaki ng ID ng chain."
  },
  "invalidCustomNetworkAlertContent1": {
    "message": "Kailangang ilagay ulit ang ID ng chain para sa custom na network na '$1'.",
    "description": "$1 is the name/identifier of the network."
  },
  "invalidCustomNetworkAlertContent2": {
    "message": "Para maprotektahan ka sa mga mapaminsala o palyadong network provider, kinakailangan na ngayon ang mga ID ng chain para sa lahat ng custom na network."
  },
  "invalidCustomNetworkAlertContent3": {
    "message": "Pumunta sa Mga Setting > Network at ilagay ang ID ng chain. Makikita mo ang mga ID ng chain ng mga pinakasikat na network sa $1.",
    "description": "$1 is a link to https://chainid.network"
  },
  "invalidCustomNetworkAlertTitle": {
    "message": "Di-wastong custom na network"
  },
  "invalidHexNumber": {
    "message": "Di-wastong hexadecimal number."
  },
  "invalidHexNumberLeadingZeros": {
    "message": "Di-wastong hexadecimal number. Alisin ang anumang zero sa unahan."
  },
  "invalidIpfsGateway": {
    "message": "Di-wastong IPFS Gateway: Ang value ay dapat na wastong URL"
  },
  "invalidNumber": {
    "message": "Di-wastong numero. Maglagay ng decimal o '0x'-prefixed hexadecimal number."
  },
  "invalidNumberLeadingZeros": {
    "message": "Di-wastong numero. Alisin ang anumang zero sa unahan."
  },
  "invalidRPC": {
    "message": "Di-wastong RPC URL"
  },
  "invalidSeedPhrase": {
    "message": "Di-wastong Lihim na Parirala sa Pagbawi"
  },
  "invalidSeedPhraseCaseSensitive": {
    "message": "Di-wastong input! Ang Lihim na Parirala sa Pagbawi ay case sensitive."
  },
  "ipfsGateway": {
    "message": "IPFS gateway"
  },
  "ipfsGatewayDescription": {
    "message": "Ang MetaMask ay gumagamit ng mga serbisyo ng third-party para ipakita ang mga imahe ng iyong mga NFT na nakaimbak sa IPFS, nagpapakita ng impormasyong nauugnay sa mga ENS address na ipinakita sa address bar ng iyong browser, at kinukuha ang mga icon para sa iba't ibang token. Ang iyong IP address ay maaaring ipakita sa mga serbisyong ito kapag ginagamit mo ang mga iyon."
  },
  "ipfsToggleModalDescriptionOne": {
    "message": "Gumagamit kami ng mga serbisyo ng third-party para ipakita ang imahe ng mga NFT na inimbak mo sa IPFS, nagpapakita ng impormasyong nauugnay sa mga ENS address na inilagay sa address bar ng browser mo, at kinukuha ang mga icon para sa iba't ibang token. Ang Iyong IP address ay maaaring makita ng iba sa mga serbisyong ito kapag ginagamit mo ang mga ito."
  },
  "ipfsToggleModalDescriptionTwo": {
    "message": "Ang pagpili sa Kumpirmahin ay nagbubukas sa IPFS resolution. Maaari mo itong isara sa loob ng $1 kahit anong oras.",
    "description": "$1 is the method to turn off ipfs"
  },
  "ipfsToggleModalSettings": {
    "message": "Mga Setting > Seguridad at pagkapribado"
  },
  "isSigningOrSubmitting": {
    "message": "Isang nakaraang transaksyon ay pinipirmahan o ipinapasa"
  },
  "jazzAndBlockies": {
    "message": "Ang mga Jazzicon at Blockies ay dalawang magkaibang istilo ng mga natatanging icon na makakatulong sa iyong makilala ang isang account sa isang sulyap."
  },
  "jazzicons": {
    "message": "Mga Jazzicon"
  },
  "jsonFile": {
    "message": "File na JSON",
    "description": "format for importing an account"
  },
  "keepReminderOfSRP": {
    "message": "Gumawa ng paalala sa iyong Lihim na Parirala sa Pagbawi sa isang ligtas na lugar. Kung mawala mo ito, walang makakatulong sa iyo na mabawi ito. Ang mas masama pa, hindi mo na maaaring ma-access ang iyong wallet kahit kailan. $1",
    "description": "$1 is a learn more link"
  },
  "keyringAccountName": {
    "message": "Pangalan ng Account"
  },
  "keyringAccountPublicAddress": {
    "message": "Pampublikong Address"
  },
  "keyringSnapRemovalResult1": {
    "message": "Inalis ang $1 $2",
    "description": "Displays the result after removal of a keyring snap. $1 is the snap name, $2 is whether it is successful or not"
  },
  "keyringSnapRemovalResultNotSuccessful": {
    "message": "hindi ",
    "description": "Displays the `not` word in $2."
  },
  "keyringSnapRemoveConfirmation": {
    "message": "I-type ang $1 para kumpirmahin na nais mong alisin ang snap na ito:",
    "description": "Asks user to input the name nap prior to deleting the snap. $1 is the snap name"
  },
  "keystone": {
    "message": "Keystone"
  },
  "knownAddressRecipient": {
    "message": "Kilalang address ng kontrata."
  },
  "knownTokenWarning": {
    "message": "Mae-edit ng aksyong ito ang mga token na nakalista na sa iyong wallet, na puwedeng gamitin para i-phish ka. Aprubahan lang kung sigurado kang gusto mong baguhin kung ano ang kinakatawan ng mga token na ito. Alamin pa ang tungkol sa $1"
  },
  "l1Fee": {
    "message": "L1 na bayad"
  },
  "l1FeeTooltip": {
    "message": "L1 na bayad sa gas"
  },
  "l2Fee": {
    "message": "L2 na bayad"
  },
  "l2FeeTooltip": {
    "message": "L2 na bayad sa gas"
  },
  "lastConnected": {
    "message": "Huling Kumonekta"
  },
  "lastSold": {
    "message": "Huling naibenta"
  },
  "lavaDomeCopyWarning": {
    "message": "Para sa iyong kaligtasan, ang pagpil ng tekstong ito ay hindi available ngayon."
  },
  "layer1Fees": {
    "message": "Layer 1 na bayad"
  },
  "layer2Fees": {
    "message": "Layer 2 na bayad"
  },
  "learnHow": {
    "message": "Alamin kung paano"
  },
  "learnMore": {
    "message": "matuto pa"
  },
  "learnMoreAboutGas": {
    "message": "Gusto mo bang $1 tungkol sa gas?",
    "description": "$1 will be replaced by the learnMore translation key"
  },
  "learnMoreAboutPrivacy": {
    "message": "Matuto pa tungkol sa pinakamahusay na mga kasanayan sa pagkapribado."
  },
  "learnMoreKeystone": {
    "message": "Matuto Pa"
  },
  "learnMoreUpperCase": {
    "message": "Matuto pa"
  },
  "learnMoreUpperCaseWithDot": {
    "message": "Matuto pa."
  },
  "learnScamRisk": {
    "message": "mga panloloko at panganib sa seguridad."
  },
  "leaveMetaMask": {
    "message": "Umalis sa MetaMask?"
  },
  "leaveMetaMaskDesc": {
    "message": "Bibisita ka sa isang site sa labas ng MetaMask. I-double-check ang URL bago magpatuloy."
  },
  "ledgerAccountRestriction": {
    "message": "Kailangan mong gamitin ang huli mong account bago ka magdagdag ng panibago."
  },
  "ledgerConnectionInstructionCloseOtherApps": {
    "message": "Isara ang alinman sa iba pang software na konektado sa iyong device at pagkatapos ay mag-click dito para mag-refresh."
  },
  "ledgerConnectionInstructionHeader": {
    "message": "Bago ang pag-click ng kumpirmahin:"
  },
  "ledgerConnectionInstructionStepFour": {
    "message": "Paganahin ang \"data ng smart na kontrata\" o \"blind signing\" sa iyong Ledger device."
  },
  "ledgerConnectionInstructionStepThree": {
    "message": "Tiyaking naka-plug in ang iyong Ledger at piliin ang Ethereum app."
  },
  "ledgerDeviceOpenFailureMessage": {
    "message": "Nabigong mabuksan ang Ledger device. Ang iyong Ledger ay maaaring konektado sa ibang software. Pakisara ang Ledger Live o iba pang mga application na konektado sa iyong Ledger device, at subukan muling ikonekta."
  },
  "ledgerErrorConnectionIssue": {
    "message": "Muling ikonekta ang iyong ledger, buksan ang ETH app at subukan muli."
  },
  "ledgerErrorDevicedLocked": {
    "message": "Naka-lock ang iyong Ledger. I-unlock ito at pagkatapos ay subukan muli."
  },
  "ledgerErrorEthAppNotOpen": {
    "message": "Para malutas ang isyu, buksan ang ETH application sa iyong device at muling subukan."
  },
  "ledgerErrorTransactionDataNotPadded": {
    "message": "Ang input data ng transaksyon sa Ethereum ay hindi sapat na naka-pad."
  },
  "ledgerLiveApp": {
    "message": "Ledger Live App"
  },
  "ledgerLocked": {
    "message": "Hindi makakonekta sa Ledger device. Siguruhin na ang device mo ay naka-unlock at bukas ang Ethereum."
  },
  "ledgerTimeout": {
    "message": "Masyadong natatagalan ang Ledger Live upang tumugon o mag-timeout ng koneksyon. Tiyaking nakabukas ang Ledger Live app at naka-unlock ang iyong device."
  },
  "ledgerWebHIDNotConnectedErrorMessage": {
    "message": "Hindi nakakonekta ang ledger device. Kung nais mong ikonekta ang iyong Ledger, mangyaring i-click muli ang 'Magpatuloy' at aprubahan ang HID na koneksyon",
    "description": "An error message shown to the user during the hardware connect flow."
  },
  "levelArrow": {
    "message": "arrow ng level"
  },
  "lightTheme": {
    "message": "Maliwanag"
  },
  "likeToImportToken": {
    "message": "Gusto mo bang i-import ang token na ito?"
  },
  "likeToImportTokens": {
    "message": "Gusto mo bang i-import ang mga token na ito?"
  },
  "lineaGoerli": {
    "message": "Linea Goerli test network"
  },
  "lineaMainnet": {
    "message": "Linea Mainnet"
  },
  "lineaSepolia": {
    "message": "Linea Sepolia test network"
  },
  "link": {
    "message": "Link"
  },
  "linkCentralizedExchanges": {
    "message": "I-link ang iyong Coinbase o mga account sa Binance para maglipat ng crypto sa MetaMask nang libre."
  },
  "links": {
    "message": "Mga Link"
  },
  "loadMore": {
    "message": "Matuto Pa"
  },
  "loading": {
    "message": "Nilo-load..."
  },
  "loadingScreenSnapMessage": {
    "message": "Mangyaring kumpletuhin ang transaksyon sa Snap."
  },
  "loadingTokenList": {
    "message": "Nilo-load ang listahan ng token"
  },
  "localhost": {
    "message": "Localhost 8545"
  },
  "lock": {
    "message": "I-lock"
  },
  "lockMetaMask": {
    "message": "I-lock ang MetaMask"
  },
  "lockTimeInvalid": {
    "message": "Ang lock time ay dapat na isang numero sa pagitan ng 0 at 10080"
  },
  "logo": {
    "message": "$1 logo",
    "description": "$1 is the name of the ticker"
  },
  "low": {
    "message": "Mababa"
  },
  "lowEstimatedReturnTooltipMessage": {
    "message": "Magbabayad ka ng higit sa $1% ng iyong panimulang halaga sa mga bayad. Tingnan ang matatanggap mong halaga at ang mga bayad sa network."
  },
  "lowEstimatedReturnTooltipTitle": {
    "message": "Mataas na gastos"
  },
  "lowGasSettingToolTipMessage": {
    "message": "Gamitin ang $1 para maghintay ng mas murang presyo. Ang mga pagtatantya sa oras ay hindi gaanong tumpak dahil ang mga presyo ay medyo hindi mahuhulaan.",
    "description": "$1 is key 'low' separated here so that it can be passed in with bold font-weight"
  },
  "lowLowercase": {
    "message": "mababa"
  },
  "mainnet": {
    "message": "Ethereum Mainnet"
  },
  "mainnetToken": {
    "message": "Ang address na ito ay tumutugma sa isang kilalang address ng token sa Mainnet ng Ethereum. Suriin muli ang address ng kontrata at network para sa token na sinusubukan mong idagdag."
  },
  "makeAnotherSwap": {
    "message": "Gumawa ng bagong pag-swap"
  },
  "makeSureNoOneWatching": {
    "message": "Siguraduhing walang tumitingin",
    "description": "Warning to users to be care while creating and saving their new Secret Recovery Phrase"
  },
  "manageDefaultSettings": {
    "message": "Pamahalaan ang mga default na setting sa pagkapribado"
  },
  "marketCap": {
    "message": "Market cap"
  },
  "marketDetails": {
    "message": "Mga detalye ng market"
  },
  "max": {
    "message": "Max"
  },
  "maxBaseFee": {
    "message": "Pinakamataas na batayang bayad"
  },
  "maxFee": {
    "message": "Pinakamataas na bayad"
  },
  "maxFeeTooltip": {
    "message": "Ang pinakamalaking bayad na inilaan para bayaran ang transaksyon."
  },
  "maxPriorityFee": {
    "message": "Pinakamataas na bayad sa priyoridad"
  },
  "medium": {
    "message": "Market"
  },
  "mediumGasSettingToolTipMessage": {
    "message": "Gamitin ang $1 para sa pagproseso sa kasalukuyang market price.",
    "description": "$1 is key 'medium' (text: 'Market') separated here so that it can be passed in with bold font-weight"
  },
  "memo": {
    "message": "memo"
  },
  "message": {
    "message": "Mensahe"
  },
  "metaMaskConnectStatusParagraphOne": {
    "message": "Mas may kontrol ka na ngayon sa mga koneksyon ng iyong account sa MetaMask."
  },
  "metaMaskConnectStatusParagraphThree": {
    "message": "I-click ito para pamahalaan ang mga nakakonekta mong account."
  },
  "metaMaskConnectStatusParagraphTwo": {
    "message": "Makikita sa button ng katayuan ng koneksyon kung nakakonekta ang website na binibisita mo sa kasalukuyan mong napiling account."
  },
  "metaMetricsIdNotAvailableError": {
    "message": "Dahil hindi mo kailanman sinubukan ang MetaMetrics, walang data na tatanggalin dito."
  },
  "metadataModalSourceTooltip": {
    "message": "Ang $1 ay naka-host sa npm at $2 ang natatanging pagkakailanlan ng Snap.",
    "description": "$1 is the snap name and $2 is the snap NPM id."
  },
  "metamaskNotificationsAreOff": {
    "message": "Hindi active sa kasalukuyan ang mga notipikasyon sa wallet."
  },
  "metamaskSwapsOfflineDescription": {
    "message": "Kasalukuyang minementina ang MetaMask Swaps. Bumalik sa ibang pagkakataon."
  },
  "metamaskVersion": {
    "message": "Bersyon ng MetaMask"
  },
  "methodData": {
    "message": "Pamamaraan"
  },
  "methodDataTransactionDesc": {
    "message": "Isinakatuparang function batay sa na-decode na input data."
  },
  "methodNotSupported": {
    "message": "Hindi suportado sa account na ito."
  },
  "metrics": {
    "message": "Metrics"
  },
  "millionAbbreviation": {
    "message": "M",
    "description": "Shortened form of 'million'"
  },
  "mismatchedChainLinkText": {
    "message": "i-verify ang mga detalye ng network",
    "description": "Serves as link text for the 'mismatchedChain' key. This text will be embedded inside the translation for that key."
  },
  "mismatchedChainRecommendation": {
    "message": "Inirerekomenda namin na $1 ka bago magpatuloy.",
    "description": "$1 is a clickable link with text defined by the 'mismatchedChainLinkText' key. The link will open to instructions for users to validate custom network details."
  },
  "mismatchedNetworkName": {
    "message": "Ayon sa aming talaan, ang pangalan ng network ay maaaring hindi tumugma nang tama sa ID ng chain na ito."
  },
  "mismatchedNetworkSymbol": {
    "message": "Ang isinumiteng simbolo ng currency ay hindi tumutugma sa inaasahan namin para sa ID ng chain na ito."
  },
  "mismatchedRpcChainId": {
    "message": "Ang ID ng chain na ibinalik ng custom na network ay hindi tumutugma sa isinumiteng ID ng chain."
  },
  "mismatchedRpcUrl": {
    "message": "Ayon sa aming mga talaan, ang isinumiteng RPC URL value ay hindi tumutugma sa isang kilalang provider para sa ID ng chain na ito."
  },
  "missingSetting": {
    "message": "Hindi makahanap ng setting?"
  },
  "missingSettingRequest": {
    "message": "Humiling dito"
  },
  "more": {
    "message": "higit pa"
  },
  "moreAccounts": {
    "message": "+ $1 pang mga account",
    "description": "$1 is the number of accounts"
  },
  "moreNetworks": {
    "message": "+ $1 pa na mga network",
    "description": "$1 is the number of networks"
  },
  "moreQuotes": {
    "message": "Higit pang quote"
  },
  "multichainAddEthereumChainConfirmationDescription": {
    "message": "Idinadagdag mo ang network na ito sa MetaMask at binibigyan ng pahintulot ang site na ito na gamitin ito."
  },
  "multipleSnapConnectionWarning": {
    "message": "Si $1 ay gustong gumamit ng $2 Snaps",
    "description": "$1 is the dapp and $2 is the number of snaps it wants to connect to."
  },
  "mustSelectOne": {
    "message": "Dapat pumili ng kahit 1 token lang."
  },
  "name": {
    "message": "Pangalan"
  },
  "nameAddressLabel": {
    "message": "Address",
    "description": "Label above address field in name component modal."
  },
  "nameAlreadyInUse": {
    "message": "May gumagamit na ng pangalang ito"
  },
  "nameInstructionsNew": {
    "message": "Kung alam mo ang address na ito, bigyan ito ng palayaw para makilala ito sa hinaharap.",
    "description": "Instruction text in name component modal when value is not recognised."
  },
  "nameInstructionsRecognized": {
    "message": "Ang address na ito ay may default na palayaw, ngunit maaari mo itong i-edit o tuklasin ang iba pang mungkahi.",
    "description": "Instruction text in name component modal when value is recognized but not saved."
  },
  "nameInstructionsSaved": {
    "message": "Nagdagdag ka ng palayaw para sa address na ito noon. Maaari mong i-edit o tingnan ang iba pang mungkahing palayaw.",
    "description": "Instruction text in name component modal when value is saved."
  },
  "nameLabel": {
    "message": "Palayaw",
    "description": "Label above name input field in name component modal."
  },
  "nameModalMaybeProposedName": {
    "message": "Baka: $1",
    "description": "$1 is the proposed name"
  },
  "nameModalTitleNew": {
    "message": "Hindi kilalang address",
    "description": "Title of the modal created by the name component when value is not recognised."
  },
  "nameModalTitleRecognized": {
    "message": "Kilalang address",
    "description": "Title of the modal created by the name component when value is recognized but not saved."
  },
  "nameModalTitleSaved": {
    "message": "Nai-save na address",
    "description": "Title of the modal created by the name component when value is saved."
  },
  "nameProviderProposedBy": {
    "message": "Minungkahi ng $1",
    "description": "$1 is the name of the provider"
  },
  "nameProvider_ens": {
    "message": "Ethereum Name Service (ENS)"
  },
  "nameProvider_etherscan": {
    "message": "Etherscan"
  },
  "nameProvider_lens": {
    "message": "Lens Protocol"
  },
  "nameProvider_token": {
    "message": "MetaMask"
  },
  "nameSetPlaceholder": {
    "message": "Pumili ng palayaw...",
    "description": "Placeholder text for name input field in name component modal."
  },
  "nativeNetworkPermissionRequestDescription": {
    "message": "Ang $1 ay humihiling ng iyong pag-apruba para:",
    "description": "$1 represents dapp name"
  },
  "nativeTokenScamWarningConversion": {
    "message": "I-edit ang mga detalye ng network"
  },
  "nativeTokenScamWarningDescription": {
    "message": "Ang simbolo ng native token ay hindi tumutugma sa inaasahang simbolo ng native token para sa network na may nauugnay na ID ng chain. Ang inilagay mo ay $1 samantalang ang inaasahang simbolo ng token ay $2. Pakiberipika na konektado ka sa tamang chain.",
    "description": "$1 represents the currency name, $2 represents the expected currency symbol"
  },
  "nativeTokenScamWarningDescriptionExpectedTokenFallback": {
    "message": "iba pa",
    "description": "graceful fallback for when token symbol isn't found"
  },
  "nativeTokenScamWarningTitle": {
    "message": "Isa itong potensyal na scam",
    "description": "Title for nativeTokenScamWarningDescription"
  },
  "needHelp": {
    "message": "Kailangan ng tulong? Makipag-ugnayan sa $1",
    "description": "$1 represents `needHelpLinkText`, the text which goes in the help link"
  },
  "needHelpFeedback": {
    "message": "Ibahagi ang iyong Feedback"
  },
  "needHelpLinkText": {
    "message": "Suporta sa MetaMask"
  },
  "needHelpSubmitTicket": {
    "message": "Magsumite ng ticket"
  },
  "needImportFile": {
    "message": "Dapat kang pumili ng file na ii-import.",
    "description": "User is important an account and needs to add a file to continue"
  },
  "negativeETH": {
    "message": "Hindi makakapagpadala ng mga negatibong halaga ng ETH."
  },
  "negativeOrZeroAmountToken": {
    "message": "Hindi maaaring magpadala ng negatibo o zero na halaga ng asset."
  },
  "network": {
    "message": "Network:"
  },
  "networkDetails": {
    "message": "Mga Detalye ng Network"
  },
  "networkFee": {
    "message": "Bayad sa network"
  },
  "networkIsBusy": {
    "message": "Busy ang network. Ang presyo ng gas ay mataas at ang pagtantya ay hindi gaanong tumpak."
  },
  "networkMenu": {
    "message": "Network Menu"
  },
  "networkMenuHeading": {
    "message": "Pumili ng network"
  },
  "networkName": {
    "message": "Pangalan ng Network"
  },
  "networkNameArbitrum": {
    "message": "Arbitrum"
  },
  "networkNameAvalanche": {
    "message": "Avalanche"
  },
  "networkNameBSC": {
    "message": "BSC"
  },
  "networkNameBase": {
    "message": "Base"
  },
  "networkNameBitcoin": {
    "message": "Bitcoin"
  },
  "networkNameDefinition": {
    "message": "Ang pangalan ay nauugnay sa network na ito."
  },
  "networkNameEthereum": {
    "message": "Ethereum"
  },
  "networkNameGoerli": {
    "message": "Goerli"
  },
  "networkNameLinea": {
    "message": "Linea"
  },
  "networkNameOpMainnet": {
    "message": "OP Mainnet"
  },
  "networkNamePolygon": {
    "message": "Polygon"
  },
  "networkNameSolana": {
    "message": "Solana"
  },
  "networkNameTestnet": {
    "message": "Testnet"
  },
  "networkNameZkSyncEra": {
    "message": "zkSync Era"
  },
  "networkOptions": {
    "message": "Mga pagpipilian na network"
  },
  "networkPermissionToast": {
    "message": "In-update ang mga pahintulot ng network"
  },
  "networkProvider": {
    "message": "Network provider"
  },
  "networkStatus": {
    "message": "Katayuan ng network"
  },
  "networkStatusBaseFeeTooltip": {
    "message": "Ang batayang bayad ay itinakda ng network at nagbabago kada 12-14 na segundo. Ang aming $1 at $2 na options account para sa biglaang pagtaas.",
    "description": "$1 and $2 are bold text for Medium and Aggressive respectively."
  },
  "networkStatusPriorityFeeTooltip": {
    "message": "Range ng bayad sa priyoridad (kilala rin bilang “tip ng minero”). Ito ay direktang napupunta sa mga minero at ginagawang insentibo ang mga ito upang unahin ang iyong transaksyon."
  },
  "networkStatusStabilityFeeTooltip": {
    "message": "Ang mga bayad sa gas na $1 ay nauugnay sa huling 72 oras.",
    "description": "$1 is networks stability value - stable, low, high"
  },
  "networkSwitchConnectionError": {
    "message": "Hindi kami makakonekta sa $1",
    "description": "$1 represents the network name"
  },
  "networkURL": {
    "message": "URL Network"
  },
  "networkURLDefinition": {
    "message": "Ang URL ay ginamit upang ma-access ang network na ito."
  },
  "networkUrlErrorWarning": {
    "message": "Minsan ginagaya ng mga umaatake ang mga site sa pamamagitan ng paggawa ng maliliit na pagbabago sa address ng site. Tiyaking nakikipag-ugnayan ka sa nilalayong site bago ka magpatuloy. Bersyon ng Punycode: $1",
    "description": "$1 replaced by RPC URL for network"
  },
  "networks": {
    "message": "Mga Network"
  },
  "networksSmallCase": {
    "message": "mga network"
  },
  "nevermind": {
    "message": "Huwag na"
  },
  "new": {
    "message": "Bago!"
  },
  "newAccount": {
    "message": "Bagong Account"
  },
  "newAccountNumberName": {
    "message": "Account $1",
    "description": "Default name of next account to be created on create account screen"
  },
  "newContact": {
    "message": "Bagong Contact"
  },
  "newContract": {
    "message": "Bagong kontrata"
  },
  "newNFTDetectedInImportNFTsMessageStrongText": {
    "message": "Settings > Seguridad at pagkapribado"
  },
  "newNFTDetectedInImportNFTsMsg": {
    "message": "Upang gamitin ang Opensea para makita ang iyong NFT, i-on ang 'I-display ang NFT Media'' sa $1.",
    "description": "$1 is used for newNFTDetectedInImportNFTsMessageStrongText"
  },
  "newNFTDetectedInNFTsTabMessage": {
    "message": "Hayaan ang MetaMask na awtomatikong i-detect at magpakita ng mga NFT sa iyong wallet."
  },
  "newNFTsAutodetected": {
    "message": "NFT autodetection"
  },
  "newNetworkAdded": {
    "message": "Ang “$1” matagumpay na naidagdag!"
  },
  "newNetworkEdited": {
    "message": "Ang “$1” ay matagumpay na na-edit!"
  },
  "newNftAddedMessage": {
    "message": "Matagumpay na naidagdag ang NFT!"
  },
  "newPassword": {
    "message": "Bagong password (min na 8 char)"
  },
  "newPrivacyPolicyActionButton": {
    "message": "Magbasa pa"
  },
  "newPrivacyPolicyTitle": {
    "message": "Binago namin ang aming patakaran sa pagkapribado"
  },
  "newRpcUrl": {
    "message": "Bagong RPC URL"
  },
  "newTokensImportedMessage": {
    "message": "Matagumpay mong na-import ang $1.",
    "description": "$1 is the string of symbols of all the tokens imported"
  },
  "newTokensImportedTitle": {
    "message": "Na-import ang token"
  },
  "next": {
    "message": "Susunod"
  },
  "nftAddFailedMessage": {
    "message": "Hindi maidaragdag ang NFT dahil hindi tumutugma ang mga detalye ng pagmamay-ari. Siguraduhing tamang impormasyon ang iyong nailagay."
  },
  "nftAddressError": {
    "message": "Ang token na ito ay isang NFT. Idagdag sa $1",
    "description": "$1 is a clickable link with text defined by the 'importNFTPage' key"
  },
  "nftAlreadyAdded": {
    "message": "Naidagdag na ang NFT."
  },
  "nftAutoDetectionEnabled": {
    "message": "Pinagana ang autodetection ng NFT"
  },
  "nftDisclaimer": {
    "message": "Disclaimer: Kinukuha ng MetaMask ang media file mula sa pinagmulang url. Ang url na ito kung minsan ay pinapalitan ng marketplace kung saan nalikha ang NFT."
  },
  "nftOptions": {
    "message": "Mga Pagpipilian sa NFT"
  },
  "nftTokenIdPlaceholder": {
    "message": "Ilagay ang id ng token"
  },
  "nftWarningContent": {
    "message": "Nagbibigay ka ng access sa $1, kabilang ang anumang maaaring maging pag-aari mo sa hinaharap. Ang partido sa kabilang panig ay maaaring maglipat ng mga NFT na ito mula sa iyong wallet sa anumang oras nang hindi ka tinatanong hanggang sa bawiin mo ang pag-aprubang ito. $2",
    "description": "$1 is nftWarningContentBold bold part, $2 is Learn more link"
  },
  "nftWarningContentBold": {
    "message": "ang lahat ng iyong $1 NFT",
    "description": "$1 is name of the collection"
  },
  "nftWarningContentGrey": {
    "message": "Magpatuloy nang may pag-iingat."
  },
  "nfts": {
    "message": "Mga NFT"
  },
  "nftsPreviouslyOwned": {
    "message": "Dating Pagmamay-ari"
  },
  "nickname": {
    "message": "Palayaw"
  },
  "noAccountsFound": {
    "message": "Walang nakitang account para sa ibinigay na query sa paghahanap"
  },
  "noConnectedAccountTitle": {
    "message": "Ang MetaMask ay hindi nakakonekta sa site na ito"
  },
  "noConnectionDescription": {
    "message": "Para kumonekta sa site, hanapin at piliin ang \"connect\" button. Tandaan na ang MetaMask ay maaari lamang kumonekta sa mga site sa web3"
  },
  "noConversionRateAvailable": {
    "message": "Hindi available ang rate ng palitan"
  },
  "noDomainResolution": {
    "message": "Walang resolusyon para sa ibinigay na domain."
  },
  "noHardwareWalletOrSnapsSupport": {
    "message": "Ang mga Snap, at karamihan sa mga hardware wallet, ay hindi gagana sa iyong kasalukuyang bersyon ng browser."
  },
  "noNFTs": {
    "message": "Wala pang mga NFT"
  },
  "noNetworksFound": {
    "message": "Walang nakitang mga network para sa ibinigay na tanong ng paghahanap"
  },
  "noOptionsAvailableMessage": {
    "message": "Hindi available sa ngayon ang ruta ng trade na ito. Subukang baguhin ang halaga, network, o token at hahanapin namin ang pinakamainam na opsyon."
  },
  "noSnaps": {
    "message": "Wala kang naka-install na snaps."
  },
  "noThanks": {
    "message": "Salamat na lang"
  },
  "noTransactions": {
    "message": "Wala kang transaksyon"
  },
  "noWebcamFound": {
    "message": "Hindi nakita ang webcam ng iyong computer. Pakisubukan ulit."
  },
  "noWebcamFoundTitle": {
    "message": "Hindi nakita ang webcam"
  },
  "nonContractAddressAlertDesc": {
    "message": "Nagpapadala ka ng call data sa isang address na hindi kontrata. Maaari itong maging sanhi ng pagkawala ng iyong mga pondo. Tiyaking ginagamit mo ang tamang address at network bago magpatuloy."
  },
  "nonContractAddressAlertTitle": {
    "message": "Potensyal na pagkakamali"
  },
  "nonce": {
    "message": "Nonce"
  },
  "none": {
    "message": "Wala"
  },
  "notBusy": {
    "message": "Hindi busy"
  },
  "notCurrentAccount": {
    "message": "Ito ba ang tamang account? Iba ito sa kasalukuyang napiling account sa iyong wallet"
  },
  "notEnoughBalance": {
    "message": "Hindi sapat ang balanse"
  },
  "notEnoughGas": {
    "message": "Hindi Sapat ang Gas"
  },
  "notificationDetail": {
    "message": "Mga detalye"
  },
  "notificationDetailBaseFee": {
    "message": "Batayang bayad (GWEI)"
  },
  "notificationDetailGasLimit": {
    "message": "Limitasyon ng gas (mga unit)"
  },
  "notificationDetailGasUsed": {
    "message": "Ginamit na gas (mga unit)"
  },
  "notificationDetailMaxFee": {
    "message": "Pinakamataas na bayad bawat gas"
  },
  "notificationDetailNetwork": {
    "message": "Network"
  },
  "notificationDetailNetworkFee": {
    "message": "Bayad sa network"
  },
  "notificationDetailPriorityFee": {
    "message": "Bayad sa priyoridad (GWEI)"
  },
  "notificationItemCheckBlockExplorer": {
    "message": "Tingnan sa Block Explorer"
  },
  "notificationItemCollection": {
    "message": "Koleksyon"
  },
  "notificationItemConfirmed": {
    "message": "Nakumpirma"
  },
  "notificationItemError": {
    "message": "Hindi mabawi ang mga bayarin sa kasalukuyan"
  },
  "notificationItemFrom": {
    "message": "Mula kay/sa"
  },
  "notificationItemLidoStakeReadyToBeWithdrawn": {
    "message": "Handa na ang Pag-withdraw"
  },
  "notificationItemLidoStakeReadyToBeWithdrawnMessage": {
    "message": "Maaari mo ng i-withdraw ang iyong in-unstake na $1"
  },
  "notificationItemLidoWithdrawalRequestedMessage": {
    "message": "Ang iyong hiling na i-unstake ang $1 ay naipadala na"
  },
  "notificationItemNFTReceivedFrom": {
    "message": "Nakatanggap ng NFT mula kay/sa"
  },
  "notificationItemNFTSentTo": {
    "message": "Ipinadala ang NFT kay/sa"
  },
  "notificationItemNetwork": {
    "message": "Network"
  },
  "notificationItemRate": {
    "message": "Halaga (kasama ang bayarin)"
  },
  "notificationItemReceived": {
    "message": "Natanggap"
  },
  "notificationItemReceivedFrom": {
    "message": "Natanggap mula kay/sa"
  },
  "notificationItemSent": {
    "message": "Ipinadala"
  },
  "notificationItemSentTo": {
    "message": "Ipinadala kay/sa"
  },
  "notificationItemStakeCompleted": {
    "message": "Nakumpleto ang pag-stake"
  },
  "notificationItemStaked": {
    "message": "Nai-stake"
  },
  "notificationItemStakingProvider": {
    "message": "Tagapagbigay ng Staking"
  },
  "notificationItemStatus": {
    "message": "Katayuan"
  },
  "notificationItemSwapped": {
    "message": "Nai-swap"
  },
  "notificationItemSwappedFor": {
    "message": "para kay/sa"
  },
  "notificationItemTo": {
    "message": "Sa/Kay"
  },
  "notificationItemTransactionId": {
    "message": "ID ng Transaksyon"
  },
  "notificationItemUnStakeCompleted": {
    "message": "Nakumpleto ang pag-unstake"
  },
  "notificationItemUnStaked": {
    "message": "Na-unstake"
  },
  "notificationItemUnStakingRequested": {
    "message": "Hiniling ang pag-unstake"
  },
  "notificationTransactionFailedMessage": {
    "message": "Nabigo ang transaksyon $1! $2",
    "description": "Content of the browser notification that appears when a transaction fails"
  },
  "notificationTransactionFailedMessageMMI": {
    "message": "Nabigo ang transaksyon! $1",
    "description": "Content of the browser notification that appears when a transaction fails in MMI"
  },
  "notificationTransactionFailedTitle": {
    "message": "Nabigong transaksyon",
    "description": "Title of the browser notification that appears when a transaction fails"
  },
  "notificationTransactionSuccessMessage": {
    "message": "Nakumpirma ang transaksyon $1!",
    "description": "Content of the browser notification that appears when a transaction is confirmed"
  },
  "notificationTransactionSuccessTitle": {
    "message": "Nakumpirmang transaksyon",
    "description": "Title of the browser notification that appears when a transaction is confirmed"
  },
  "notificationTransactionSuccessView": {
    "message": "Tingnan sa $1",
    "description": "Additional content in a notification that appears when a transaction is confirmed and has a block explorer URL."
  },
  "notifications": {
    "message": "Mga Abiso"
  },
  "notificationsFeatureToggle": {
    "message": "Paganahin ang Mga Wallet Notification",
    "description": "Experimental feature title"
  },
  "notificationsFeatureToggleDescription": {
    "message": "Pinapagana nito ang mga notipikasyon sa wallet tulad ng pagpapadala/pagtanggap ng mga pondo o nft at anunsiyo sa mga tampok.",
    "description": "Description of the experimental notifications feature"
  },
  "notificationsMarkAllAsRead": {
    "message": "Markahan ang lahat bilang nabasa na"
  },
  "notificationsPageEmptyTitle": {
    "message": "Walang makikita rito"
  },
  "notificationsPageErrorContent": {
    "message": "Mangyaring subukang bisitahin muli ang pahinang ito."
  },
  "notificationsPageErrorTitle": {
    "message": "Mayroong naging error"
  },
  "notificationsPageNoNotificationsContent": {
    "message": "Hindi ka pa nakatanggap ng anumang notipikasyon."
  },
  "notificationsSettingsBoxError": {
    "message": "Nagkaproblema. Pakisubukan muli."
  },
  "notificationsSettingsPageAllowNotifications": {
    "message": "Manatiling may-alam sa nangyayari sa iyong wallet gamit ang mga notipikasyon. Para gamitin ang mga notipikasyon, gumagamit kami ng profile para i-sync ang ilang mga setting sa lahat ng iyong mga device. $1"
  },
  "notificationsSettingsPageAllowNotificationsLink": {
    "message": "Matutunan kung paano namin protektahan ang iyong pagkapribado habang gamit ang tampok na ito."
  },
  "numberOfNewTokensDetectedPlural": {
    "message": "$1 (na) bagong token ang nakita sa account na ito",
    "description": "$1 is the number of new tokens detected"
  },
  "numberOfNewTokensDetectedSingular": {
    "message": "1 bagong token ang nakita sa account na ito"
  },
  "numberOfTokens": {
    "message": "Bilang ng token"
  },
  "ofTextNofM": {
    "message": "ng"
  },
  "off": {
    "message": "Naka-off"
  },
  "offlineForMaintenance": {
    "message": "Offline para sa pagmamantini"
  },
  "ok": {
    "message": "Ok"
  },
  "on": {
    "message": "Naka-on"
  },
  "onboardedMetametricsAccept": {
    "message": "Sumasang-ayon ako"
  },
  "onboardedMetametricsDisagree": {
    "message": "Huwag na lang"
  },
  "onboardedMetametricsKey1": {
    "message": "Pinakabagong mga pagpapaunlad"
  },
  "onboardedMetametricsKey2": {
    "message": "Mga tampok ng produkto"
  },
  "onboardedMetametricsKey3": {
    "message": "Iba pang kaugnay na mga materyal sa promosyon"
  },
  "onboardedMetametricsLink": {
    "message": "MetaMetrics"
  },
  "onboardedMetametricsParagraph1": {
    "message": "Dagdag pa sa $1, nais naming gamitin ang data upang maunawaan kung paano ka nakikipag-ugnayan sa komunikasyon sa marketing.",
    "description": "$1 represents the 'onboardedMetametricsLink' locale string"
  },
  "onboardedMetametricsParagraph2": {
    "message": "Tumutulong ito sa amin na maiangkop ang aming ibinabahagi sa iyo, tulad ng:"
  },
  "onboardedMetametricsParagraph3": {
    "message": "Tandaan, hindi namin ibebenta ang data na iyong ibibigay at maaari kang mag-opt out anumang oras."
  },
  "onboardedMetametricsTitle": {
    "message": "Tulungan kami na paghusayin ang iyong karanasan"
  },
  "onboardingAdvancedPrivacyIPFSDescription": {
    "message": "Ginagawang posible ng IPFS gateway na ma-access at makita ang datos na pinangangasiwaan ng mga third party. Maaari kang magdagdag ng custom na IPFS gateway o magpatuloy sa paggamit ng default."
  },
  "onboardingAdvancedPrivacyIPFSInvalid": {
    "message": "Maglagay ng wastong URL"
  },
  "onboardingAdvancedPrivacyIPFSTitle": {
    "message": "Magdagdag ng custom na IPFS Gateway"
  },
  "onboardingAdvancedPrivacyIPFSValid": {
    "message": "Ang URL ng IPFS gateway ay wasto"
  },
  "onboardingAdvancedPrivacyNetworkDescription": {
    "message": "Gumagamit kami ng Infura bilang aming provider ng remote procedure call (RPC) para mag-alok ng pinakamaaasahan at pribadong access sa Ethereum data na kaya namin. Maaari kang pumili ng iyong sariling RPC, ngunit tandaan na ang anumang RPC ay makakatanggap ng iyong IP address at Ethereum wallet upang gumawa ng mga transaksyon. Basahin ang aming $1 para matuto pa tungkol sa kung paano pinangangasiwaan ng Infura ang data."
  },
  "onboardingAdvancedPrivacyNetworkTitle": {
    "message": "Piliin ang iyong network"
  },
  "onboardingCreateWallet": {
    "message": "Gumawa ng bagong wallet"
  },
  "onboardingImportWallet": {
    "message": "Mag-import ng umiiral na wallet"
  },
  "onboardingMetametricsAgree": {
    "message": "Sumasang-ayon ako"
  },
  "onboardingMetametricsDescription": {
    "message": "Nais naming mangalap ng data para sa batayang paggamit upang mapahusay ang MetaMask. Dapat mong malaman na hindi namin ibebenta ang data na iyong ibibigay rito."
  },
  "onboardingMetametricsDescription2": {
    "message": "Kapag kami ay nangangalap ng metrics, ito ay palaging..."
  },
  "onboardingMetametricsInfuraTerms": {
    "message": "Ipapaalam namin sa iyo kung magdesisyon kaming gamitin ang data na ito para sa ibang layunin. Maaari mong suriin ang aming $1 para sa karagdagang impormasyon. Tandaan, maaari kang magpunta sa mga setting at mag-opt out anumang oras.",
    "description": "$1 represents `onboardingMetametricsInfuraTermsPolicy`"
  },
  "onboardingMetametricsInfuraTermsPolicy": {
    "message": "Patakaran sa Pagkapribado"
  },
  "onboardingMetametricsNeverCollect": {
    "message": "$1 mga click at view sa app ay nakaimbak, ngunit ang ibang detalye (tulad ng iyong address) ay hindi.",
    "description": "$1 represents `onboardingMetametricsNeverCollectEmphasis`"
  },
  "onboardingMetametricsNeverCollectEmphasis": {
    "message": "Pribado:"
  },
  "onboardingMetametricsNeverCollectIP": {
    "message": "$1 pansamantala naming ginamit ang iyong IP address upang malaman ang pangkalahatang lokasyon (tulad ng iyong bansa o rehiyon), ngunit hindi ito iniimbak.",
    "description": "$1 represents `onboardingMetametricsNeverCollectIPEmphasis`"
  },
  "onboardingMetametricsNeverCollectIPEmphasis": {
    "message": "Pangkalahatan:"
  },
  "onboardingMetametricsNeverSellData": {
    "message": "$1 ikaw ang magdedesisyon kung nais mong ibahagi o burahin ang iyong data sa paggamit sa pamamagitan ng mga setting anumang oras.",
    "description": "$1 represents `onboardingMetametricsNeverSellDataEmphasis`"
  },
  "onboardingMetametricsNeverSellDataEmphasis": {
    "message": "Opsyonal:"
  },
  "onboardingMetametricsPrivacyDescription": {
    "message": "Matuto kung paano namin pinoprotektahan ang iyong pagkapribado habang kinokolekta ang data sa paggamit para sa iyong profile."
  },
  "onboardingMetametricsTitle": {
    "message": "Tulungan kaming mapahusay ang MetaMask"
  },
  "onboardingMetametricsUseDataCheckbox": {
    "message": "Gagamitin namin ang data na ito upang matutunan kung paano ka nakikipag-ugnayan sa aming mga komunikasyon sa marketing. Maaari kaming magbahagi ng kaugnay na balita (tulad ng mga tampok ng produkto)."
  },
  "onboardingPinExtensionBillboardAccess": {
    "message": "Buong Access"
  },
  "onboardingPinExtensionBillboardDescription": {
    "message": "Makikita ang mga extension na ito at mababago ang impormasyon"
  },
  "onboardingPinExtensionBillboardDescription2": {
    "message": "sa site na ito."
  },
  "onboardingPinExtensionBillboardTitle": {
    "message": "Mga extension"
  },
  "onboardingPinExtensionChrome": {
    "message": "Mag-click sa con ng browser extension"
  },
  "onboardingPinExtensionDescription": {
    "message": "I-pin ang MetaMask sa iyong browser para madali itong ma-access at madaling makita ang mga kumpirmasyon ng transaksyon."
  },
  "onboardingPinExtensionDescription2": {
    "message": "Maaari mong buksan ang MetaMask sa pamamagitan ng pag-click sa extension at pag-accesss sa wallet mo sa 1 click lang."
  },
  "onboardingPinExtensionDescription3": {
    "message": "Mag-click sa icon ng browser extension para agad itong ma-access"
  },
  "onboardingPinExtensionLabel": {
    "message": "I-pin ang MetaMask"
  },
  "onboardingPinExtensionStep1": {
    "message": "1"
  },
  "onboardingPinExtensionStep2": {
    "message": "2"
  },
  "onboardingPinExtensionTitle": {
    "message": "Ang pag-install ng iyong MetaMask ay kumpleto na!"
  },
  "oneDayAbbreviation": {
    "message": "1D",
    "description": "Shortened form of '1 day'"
  },
  "oneMonthAbbreviation": {
    "message": "1M",
    "description": "Shortened form of '1 month'"
  },
  "oneWeekAbbreviation": {
    "message": "1W",
    "description": "Shortened form of '1 week'"
  },
  "oneYearAbbreviation": {
    "message": "1Y",
    "description": "Shortened form of '1 year'"
  },
  "onekey": {
    "message": "OneKey"
  },
  "onlyConnectTrust": {
    "message": "Kumonekta lang sa mga site na pinagkakatiwalaan mo. $1",
    "description": "Text displayed above the buttons for connection confirmation. $1 is the link to the learn more web page."
  },
  "openFullScreenForLedgerWebHid": {
    "message": "Pumunta sa full screen para ikonekta ang iyong Ledger.",
    "description": "Shown to the user on the confirm screen when they are viewing MetaMask in a popup window but need to connect their ledger via webhid."
  },
  "openInBlockExplorer": {
    "message": "Buksan sa block explorer"
  },
  "optional": {
    "message": "Opsyonal"
  },
  "options": {
    "message": "Mga pagpipilian"
  },
  "origin": {
    "message": "Pinagmulan"
  },
  "osTheme": {
    "message": "Sistema"
  },
  "otherSnaps": {
    "message": "iba pang mga snap",
    "description": "Used in the 'permission_rpc' message."
  },
  "outdatedBrowserNotification": {
    "message": "Hindi na updated ang iyong browser. Kapag hindi mo inupdate ang iyong browser, hindi ka makakakuha ng mga security patch at bagong feature mula sa MetaMask."
  },
  "overrideContentSecurityPolicyHeader": {
    "message": "Override Content-Security-Policy header"
  },
  "overrideContentSecurityPolicyHeaderDescription": {
    "message": "Isang solusyon ang opsyon na ito para sa isang karaniwang isyu sa Firefox, kung saan pinipigilan ng Content-Security-Policy header ng isang dapp ang extension na mag-load nang tama. Hindi inirerekomenda ang hindi pagpapagana sa opsyon na ito maliban na lang kung kinakailangan para sa pagtutugma ng partikular na web page."
  },
  "padlock": {
    "message": "Padlock"
  },
  "participateInMetaMetrics": {
    "message": "Sumali sa MetaMetrics"
  },
  "participateInMetaMetricsDescription": {
    "message": "Sumali sa MetaMetrics para mas mapahusay namin ang MetaMask"
  },
  "password": {
    "message": "Password"
  },
  "passwordNotLongEnough": {
    "message": "Hindi sapat ang haba ng password"
  },
  "passwordSetupDetails": {
    "message": "Ang password na ito ay magbubukas lamang ng iyong MetaMask wallet sa device na ito. Hindi matatakpan ng MetaMask ang password na ito."
  },
  "passwordStrength": {
    "message": "Tibay ng password: $1",
    "description": "Return password strength to the user when user wants to create password."
  },
  "passwordStrengthDescription": {
    "message": "Mapapabuti ng matibay na password ang seguridad ng iyong wallet kung sakaling manakaw o makompromiso ang iyong device."
  },
  "passwordTermsWarning": {
    "message": "Nauunawaan ko na hindi matatakpan ng MetaMask ang password na ito para sa akin. $1"
  },
  "passwordsDontMatch": {
    "message": "Hindi Magkatugma ang Mga Password"
  },
  "pastePrivateKey": {
    "message": "I-paste ang string ng iyong pribadong key dito:",
    "description": "For importing an account from a private key"
  },
  "pending": {
    "message": "Nakabinbin"
  },
  "pendingTransactionAlertMessage": {
    "message": "Hindi magpapatuloy ang transaksyong ito hangga't hindi pa nakukumpleto ang naunang transaksyon. $1",
    "description": "$1 represents the words 'how to cancel or speed up a transaction' in a hyperlink"
  },
  "pendingTransactionAlertMessageHyperlink": {
    "message": "Alamin kung paano kanselahin o pabilisin ang transaksyon.",
    "description": "The text for the hyperlink in the pending transaction alert message"
  },
  "permissionDetails": {
    "message": "Mga detalye ng permiso"
  },
  "permissionFor": {
    "message": "Pahintulot para sa"
  },
  "permissionFrom": {
    "message": "Pahintulot mula sa"
  },
  "permissionRequested": {
    "message": "Hiniling ngayon"
  },
  "permissionRequestedForAccounts": {
    "message": "Hiniling ngayon para sa $1",
    "description": "Permission cell status for requested permission including accounts, rendered as AvatarGroup which is $1."
  },
  "permissionRevoked": {
    "message": "Pinawalang-bisa sa update na ito"
  },
  "permissionRevokedForAccounts": {
    "message": "Pinawalang-bisa sa update na ito para sa $1",
    "description": "Permission cell status for revoked permission including accounts, rendered as AvatarGroup which is $1."
  },
  "permission_accessNamedSnap": {
    "message": "Kumonekta sa $1.",
    "description": "The description for the `wallet_snap` permission. $1 is the human-readable name of the snap."
  },
  "permission_accessNetwork": {
    "message": "I-access ang Internet.",
    "description": "The description of the `endowment:network-access` permission."
  },
  "permission_accessNetworkDescription": {
    "message": "Payagan ang $1 na i-access ang internet. Maaari itong magamit kapwa sa pagpapadala at pagtanggap ng datos sa mga third-party server.",
    "description": "An extended description of the `endowment:network-access` permission. $1 is the snap name."
  },
  "permission_accessSnap": {
    "message": "Kumonekta sa $1 snap.",
    "description": "The description for the `wallet_snap` permission. $1 is the name of the snap."
  },
  "permission_accessSnapDescription": {
    "message": "Payagan ang website o snap na makipag-ugnayan sa $1.",
    "description": "The description for the `wallet_snap_*` permission. $1 is the name of the Snap."
  },
  "permission_assets": {
    "message": "Ipakita ang mga asset ng account sa MetaMask.",
    "description": "The description for the `endowment:assets` permission."
  },
  "permission_assetsDescription": {
    "message": "Pahintulutan ang $1 na ibigay ang impormasyon ng asset sa kliyente ng MetaMask. Ang mga asset ay maaaring onchain o offchain.",
    "description": "An extended description for the `endowment:assets` permission. $1 is the name of the Snap."
  },
  "permission_cronjob": {
    "message": "Mag-iskedyul at magsagawa ng mga pana-panahong mga aksyon.",
    "description": "The description for the `snap_cronjob` permission"
  },
  "permission_cronjobDescription": {
    "message": "Payagan ang $1 na magsagawa ng mga aksyon na tumatakbo nang pana-panahon sa mga takdang oras, petsa, at agwat. Maaari itong gamitin para magpaumpisa ng sensitibo sa oras na mga interaksyon o notipikasyon.",
    "description": "An extended description for the `snap_cronjob` permission. $1 is the snap name."
  },
  "permission_dialog": {
    "message": "Ipakita ang mga dialog window sa MetaMask.",
    "description": "The description for the `snap_dialog` permission"
  },
  "permission_dialogDescription": {
    "message": "Payagan ang $1 na magpakita ng mga popup ng MetaMask na may custom na teksto, input field, at mga button para aprubahan o tanggihan ang isang aksyon. \nMaaaring gamitin para gumawa ng hal. mga alerto, kumpirmasyon, at opt-in flow para sa isang snap.",
    "description": "An extended description for the `snap_dialog` permission. $1 is the snap name."
  },
  "permission_ethereumAccounts": {
    "message": "Tingnan ang mga address, balanse ng account, aktibidad at simulan ang iyong mga transaksyon",
    "description": "The description for the `eth_accounts` permission"
  },
  "permission_ethereumProvider": {
    "message": "I-access ang provider ng Ethereum.",
    "description": "The description for the `endowment:ethereum-provider` permission"
  },
  "permission_ethereumProviderDescription": {
    "message": "Payagan ang $1 na makipag-ugnayan sa MetaMask nang direkta, para mabasa nito ang datos mula sa blockchain at makapagmungkahi ng mga mensahe at transaksyon.",
    "description": "An extended description for the `endowment:ethereum-provider` permission. $1 is the snap name."
  },
  "permission_getEntropy": {
    "message": "Humango ng mga arbitrary key na natatangi sa $1.",
    "description": "The description for the `snap_getEntropy` permission. $1 is the snap name."
  },
  "permission_getEntropyDescription": {
    "message": "Payagan ang $1 na humango ng mga arbitrary key na natatangi sa $1, nang hindi inilalantad ang mga ito. Ang mga key na ito ay hiwalay sa iyong (mga) MetaMask account at hindi nauugnay sa iyong mga pribadong key o Lihim na Parirala sa Pagbawi. Hindi maa-access ng ibang mga snap ang impormasyong ito.",
    "description": "An extended description for the `snap_getEntropy` permission. $1 is the snap name."
  },
  "permission_getLocale": {
    "message": "Tingnan ang napili mong wika.",
    "description": "The description for the `snap_getLocale` permission"
  },
  "permission_getLocaleDescription": {
    "message": "Payagan ang $1 na i-access ang iyong mas gustong wika mula sa iyong mga setting sa MetaMask. Maaari itong gamitin para i-localize at ipakita ang content ng $1 gamit ang iyong wika.",
    "description": "An extended description for the `snap_getLocale` permission. $1 is the snap name."
  },
  "permission_getPreferences": {
    "message": "Tingnan ang impormasyon tulad ng gusto mong wika at fiat na salapi.",
    "description": "The description for the `snap_getPreferences` permission"
  },
  "permission_getPreferencesDescription": {
    "message": "Pahintulutan ang $1 na ma-access ang impormasyon tulad ng gusto mong wika at fiat na salapi sa iyong mga setting ng MetaMask. Tumutulong ito sa $1 na magpakita ng content na nakaayon sa iyong mga kagustuhan. ",
    "description": "An extended description for the `snap_getPreferences` permission. $1 is the snap name."
  },
  "permission_homePage": {
    "message": "Magpakita ng custom na screen",
    "description": "The description for the `endowment:page-home` permission"
  },
  "permission_homePageDescription": {
    "message": "Hayaan ang $1 na magpakita ng custom na home screen sa MetaMask. Maaari itong gamitin para sa mga user interface, configuration, at mga dashboard.",
    "description": "An extended description for the `endowment:page-home` permission. $1 is the snap name."
  },
  "permission_keyring": {
    "message": "Payagan ang mga kahilingan para sa pagdaragdag at pagkontrol ng mga Ethereum account",
    "description": "The description for the `endowment:keyring` permission"
  },
  "permission_keyringDescription": {
    "message": "Hayaan ang $1 na makatanggap ng mga kahilingan na magdagdag o mag-alis ng mga account, at pumirma at makipagtransaksyon sa ngalan ng mga account na ito.",
    "description": "An extended description for the `endowment:keyring` permission. $1 is the snap name."
  },
  "permission_lifecycleHooks": {
    "message": "Gumagamit ng mga lifecycle hook.",
    "description": "The description for the `endowment:lifecycle-hooks` permission"
  },
  "permission_lifecycleHooksDescription": {
    "message": "Payagan ang $1 na gumamit ng mga lifecycle hook para magpatakbo ng code sa mga partikular na oras sa panahon ng lifecycle nito.",
    "description": "An extended description for the `endowment:lifecycle-hooks` permission. $1 is the snap name."
  },
  "permission_manageAccounts": {
    "message": "Magdagdag at kontrolin ang mga Ethereum account",
    "description": "The description for `snap_manageAccounts` permission"
  },
  "permission_manageAccountsDescription": {
    "message": "Payagan ang $1 na magdagdag o mag-alis ng mga Ethereum account, at saka makipagtransaksyon at pumirma gamit ang mga account na ito.",
    "description": "An extended description for the `snap_manageAccounts` permission. $1 is the snap name."
  },
  "permission_manageBip32Keys": {
    "message": "Pamahalaan ang mga $1 account.",
    "description": "The description for the `snap_getBip32Entropy` permission. $1 is a derivation path, e.g. 'm/44'/0'/0' (secp256k1)'."
  },
  "permission_manageBip44AndBip32KeysDescription": {
    "message": "Payagan ang $1 na mamahala ng mga account at asset sa hiniling na network. Ang mga account na ito ay hinango at naka-back up gamit ang iyong lihim na parirala sa pagbawi (nang hindi ibinubunyag ito). Gamit ang kapangyarihan na maghango ng mga key, masusuportahan ng $1 ang iba't ibang blockchain protocol bukod sa Etheruem (mga EVM).",
    "description": "An extended description for the `snap_getBip44Entropy` and `snap_getBip44Entropy` permissions. $1 is the snap name."
  },
  "permission_manageBip44Keys": {
    "message": "Pamahalaan ang mga $1 account.",
    "description": "The description for the `snap_getBip44Entropy` permission. $1 is the name of a protocol, e.g. 'Filecoin'."
  },
  "permission_manageState": {
    "message": "Iimbak at pamahalaan ang datos nito sa iyong device.",
    "description": "The description for the `snap_manageState` permission"
  },
  "permission_manageStateDescription": {
    "message": "Payagan ang $1 na mag-imbak, mag-update, at mag-retrieve ng datos sa secure na paraan gamit ang pag-encrypt. Hindi maa-access ng ibang mga snap ang impormasyong ito.",
    "description": "An extended description for the `snap_manageState` permission. $1 is the snap name."
  },
  "permission_nameLookup": {
    "message": "Magbigay ng mga domain at address lookup.",
    "description": "The description for the `endowment:name-lookup` permission."
  },
  "permission_nameLookupDescription": {
    "message": "Payagan ang snap na kumuha at magpakita ng mga address at domain lookup sa iba't ibang bahagi ng MetaMask UI.",
    "description": "An extended description for the `endowment:name-lookup` permission."
  },
  "permission_notifications": {
    "message": "Ipakita ang mga notipikasyon.",
    "description": "The description for the `snap_notify` permission"
  },
  "permission_notificationsDescription": {
    "message": "Payagan ang $1 na magpakita ng mga notipikasyon sa loob ng MetaMask. Isang maikling tekstong notipikasyon ang maaaring mapaumpisa ng isang snap para sa naaaksyunan o sensitibo sa oras na impormasyon.",
    "description": "An extended description for the `snap_notify` permission. $1 is the snap name."
  },
  "permission_protocol": {
    "message": "Magbigay ng protocol data para sa isa o higit pang mga chain.",
    "description": "The description for the `endowment:protocol` permission."
  },
  "permission_protocolDescription": {
    "message": "Pahintulutan ang $1 na bigyan ang MetaMask ng protocol data gaya ng mga pagtatantya sa gas o impormasyon ng token.",
    "description": "An extended description for the `endowment:protocol` permission. $1 is the name of the Snap."
  },
  "permission_rpc": {
    "message": "Payagan ang $1 na makipag-ugnayan nang direkta sa $2.",
    "description": "The description for the `endowment:rpc` permission. $1 is 'other snaps' or 'websites', $2 is the snap name."
  },
  "permission_rpcDescription": {
    "message": "Payagan ang $1 na magpadala ng mga mensahe sa $2 at makatanggap ng sagot mula sa $2.",
    "description": "An extended description for the `endowment:rpc` permission. $1 is 'other snaps' or 'websites', $2 is the snap name."
  },
  "permission_rpcDescriptionOriginList": {
    "message": "$1 at $2",
    "description": "A list of allowed origins where $2 is the last origin of the list and $1 is the rest of the list separated by ','."
  },
  "permission_signatureInsight": {
    "message": "I-display ang signature insights modal.",
    "description": "The description for the `endowment:signature-insight` permission"
  },
  "permission_signatureInsightDescription": {
    "message": "Pahintulutan ang $1 na mag-display ng modal na may insight sa anumng hiling sa pirma bago aprubahan. Maaari itong gamitin para sa anti-phishing at solusyon sa seguridad.",
    "description": "An extended description for the `endowment:signature-insight` permission. $1 is the snap name."
  },
  "permission_signatureInsightOrigin": {
    "message": "Tingnan ang pinagmulan ng mga website ng nagsimula ng hiling na pirma",
    "description": "The description for the `signatureOrigin` caveat, to be used with the `endowment:signature-insight` permission"
  },
  "permission_signatureInsightOriginDescription": {
    "message": "Pahintulutan ang $1 na makita ang pinagmulan (URI) ng mga website na nagmumungkahi ng mga transaksyon. Maaari itong gamitin para sa anti-phishing at mga solusyon sa seguridad.",
    "description": "An extended description for the `signatureOrigin` caveat, to be used with the `endowment:signature-insight` permission. $1 is the snap name."
  },
  "permission_transactionInsight": {
    "message": "Kunin at ipakita ang mga insight sa transaksyon.",
    "description": "The description for the `endowment:transaction-insight` permission"
  },
  "permission_transactionInsightDescription": {
    "message": "Payagan ang $1 na mag-decode ng mga transaksyon at magpakita ng mga insight sa loob ng MetaMask UI. Maaari itong gamitin para sa anti-phishing at mga solusyon sa seguridad.",
    "description": "An extended description for the `endowment:transaction-insight` permission. $1 is the snap name."
  },
  "permission_transactionInsightOrigin": {
    "message": "Tingnan ang pinagmulan ng mga website na nagmumungkahi ng mga transaksyon",
    "description": "The description for the `transactionOrigin` caveat, to be used with the `endowment:transaction-insight` permission"
  },
  "permission_transactionInsightOriginDescription": {
    "message": "Payagan ang $1 na makita ang pinagmulan (URI) ng mga website na nagmumungkahi ng mga transaksyon. Maaari itong gamitin para sa anti-phishing at mga solusyon sa seguridad.",
    "description": "An extended description for the `transactionOrigin` caveat, to be used with the `endowment:transaction-insight` permission. $1 is the snap name."
  },
  "permission_unknown": {
    "message": "Hindi kilalang pahintulot: $1",
    "description": "$1 is the name of a requested permission that is not recognized."
  },
  "permission_viewBip32PublicKeys": {
    "message": "Tingnan ang iyong pampublikong key para sa $1 ($2).",
    "description": "The description for the `snap_getBip32PublicKey` permission. $1 is a derivation path, e.g. 'm/44'/0'/0''. $2 is the elliptic curve name, e.g. 'secp256k1'."
  },
  "permission_viewBip32PublicKeysDescription": {
    "message": "Payagan ang $2 na tingnan ang iyong mga pampublikong key (at mga address) para sa $1. Hindi ito nagkakaloob ng anumang kontrol ng mga account o asset.",
    "description": "An extended description for the `snap_getBip32PublicKey` permission. $1 is a derivation path (name). $2 is the snap name."
  },
  "permission_viewNamedBip32PublicKeys": {
    "message": "Tingnan ang iyong pampublikong key para sa $1.",
    "description": "The description for the `snap_getBip32PublicKey` permission. $1 is a name for the derivation path, e.g., 'Ethereum accounts'."
  },
  "permission_walletSwitchEthereumChain": {
    "message": "Lumipat sa at gamitin ang sumusunod na network",
    "description": "The label for the `wallet_switchEthereumChain` permission"
  },
  "permission_webAssembly": {
    "message": "Suporta para sa WebAssembly.",
    "description": "The description of the `endowment:webassembly` permission."
  },
  "permission_webAssemblyDescription": {
    "message": "Payagan ang $1 na ma-access ang mga low-level execution environment sa pamamagitan ng WebAssembly.",
    "description": "An extended description of the `endowment:webassembly` permission. $1 is the snap name."
  },
  "permissions": {
    "message": "Mga Pahintulot"
  },
  "permissionsPageEmptyContent": {
    "message": "Walang makikita dito"
  },
  "permissionsPageEmptySubContent": {
    "message": "Dito mo makikita ang mga pahintulot na iyong binigay sa mga naka-install na Snap o konektadong site."
  },
  "permitSimulationChange_approve": {
    "message": "Limitasyon sa paggastos"
  },
  "permitSimulationChange_bidding": {
    "message": "Nag-bid ka ng"
  },
  "permitSimulationChange_listing": {
    "message": "Nag-list ka ng"
  },
  "permitSimulationChange_nft_listing": {
    "message": "Presyo ng listing"
  },
  "permitSimulationChange_receive": {
    "message": "Nakatanggap ka ng"
  },
<<<<<<< HEAD
  "permitSimulationChange_revoke": {
    "message": "Limitasyon sa paggastos"
  },
=======
>>>>>>> e79c5555
  "permitSimulationChange_transfer": {
    "message": "Nagpadala ka ng"
  },
  "permitSimulationDetailInfo": {
    "message": "Binibigyan mo ang gumagastos ng permiso upang gumastos ng ganito karaming token mula sa iyong account."
  },
  "permittedChainToastUpdate": {
    "message": "Ang $1 ay may access sa $2."
  },
  "personalAddressDetected": {
    "message": "Natukoy ang personal na address. Ilagay ang address ng kontrata ng token."
  },
  "pinToTop": {
    "message": "I-pin sa itaas"
  },
  "pleaseConfirm": {
    "message": "Pakikumpirma"
  },
  "plusMore": {
    "message": "+ $1 pa",
    "description": "$1 is the number of additional items"
  },
  "plusXMore": {
    "message": "+ $1 pa",
    "description": "$1 is a number of additional but unshown items in a list- this message will be shown in place of those items"
  },
  "popularNetworkAddToolTip": {
    "message": "Ang ilan sa mga network na ito ay umaasa sa mga third party. Ang koneksyon na ito ay maaaring hindi gaanong maaasahan o binibigyang-daan ang mga third-party na mag-track ng aktibidad. $1",
    "description": "$1 is Learn more link"
  },
  "popularNetworks": {
    "message": "Mga popular na network"
  },
  "portfolio": {
    "message": "Portfolio"
  },
  "preparingSwap": {
    "message": "Inihahanda ang pag-swap..."
  },
  "prev": {
    "message": "Nakaraan"
  },
  "price": {
    "message": "Presyo"
  },
  "priceUnavailable": {
    "message": "hindi available ang presyo"
  },
  "primaryType": {
    "message": "Pangunahing uri"
  },
  "priorityFee": {
    "message": "Bayad sa priyoridad"
  },
  "priorityFeeProperCase": {
    "message": "Bayad sa Priyoridad"
  },
  "privacy": {
    "message": "Pagkapribado"
  },
  "privacyMsg": {
    "message": "Patakaran sa pagkapribado"
  },
  "privateKey": {
    "message": "Pribadong Key",
    "description": "select this type of file to use to import an account"
  },
  "privateKeyCopyWarning": {
    "message": "Pribadong key para sa $1",
    "description": "$1 represents the account name"
  },
  "privateKeyHidden": {
    "message": "Ang pribadong key ay nakatago",
    "description": "Explains that the private key input is hidden"
  },
  "privateKeyShow": {
    "message": "Ipakita/Itago ang pribadong key input",
    "description": "Describes a toggle that is used to show or hide the private key input"
  },
  "privateKeyShown": {
    "message": "Ang pribadong key ay na ito ay ipinapakita",
    "description": "Explains that the private key input is being shown"
  },
  "privateKeyWarning": {
    "message": "Babala: Huwag ipaalam ang key na ito. Ang sinumang mayroon ng iyong mga pribadong key ay maaaring magnakaw ng anumang asset sa iyong account."
  },
  "privateNetwork": {
    "message": "Pribadong Network"
  },
  "proceedWithTransaction": {
    "message": "Gusto ko pa ring magpatuloy"
  },
  "productAnnouncements": {
    "message": "Mga anunsiyo ng produkto"
  },
  "profileSync": {
    "message": "Pag-sync ng Profile"
  },
  "profileSyncConfirmation": {
    "message": "Kapag in-off mo ang pag-sync ng profile, hindi ka makakatanggap ng mga notipikasyon."
  },
  "profileSyncDescription": {
    "message": "Lumikha ng profile na gagamitin ng MetaMask upang i-sync ang ilang mga setting sa iyong mga device. Kailangan ito para makakuha ng mga notipikasyon. $1."
  },
  "profileSyncPrivacyLink": {
    "message": "Matutunan kung paano namin protektahan ang iyong pagkapribado"
  },
  "proposedApprovalLimit": {
    "message": "Iminumungkahing Limitasyon sa Pag-apruba"
  },
  "provide": {
    "message": "Ibigay"
  },
  "publicAddress": {
    "message": "Pampublikong address"
  },
  "pushPlatformNotificationsFundsReceivedDescription": {
    "message": "Nakatanggap ka ng $1 $2"
  },
  "pushPlatformNotificationsFundsReceivedDescriptionDefault": {
    "message": "Nakatanggap ka ng ilang token"
  },
  "pushPlatformNotificationsFundsReceivedTitle": {
    "message": "Natanggap ang mga pondo"
  },
  "pushPlatformNotificationsFundsSentDescription": {
    "message": "Matagumpay kang nakapagpadala ng $1 $2"
  },
  "pushPlatformNotificationsFundsSentDescriptionDefault": {
    "message": "Matagumpay kang nakapagpadala ng ilang token"
  },
  "pushPlatformNotificationsFundsSentTitle": {
    "message": "Naipadala ang mga pondo"
  },
  "pushPlatformNotificationsNftReceivedDescription": {
    "message": "Nakatanggap ka ng mga bagong NFT"
  },
  "pushPlatformNotificationsNftReceivedTitle": {
    "message": "Natanggap ang NFT"
  },
  "pushPlatformNotificationsNftSentDescription": {
    "message": "Matagumpay kang nakapagpadala ng NFT"
  },
  "pushPlatformNotificationsNftSentTitle": {
    "message": "Naipadala ang NFT"
  },
  "pushPlatformNotificationsStakingLidoStakeCompletedDescription": {
    "message": "Matagumpay ang iyong Lido stake"
  },
  "pushPlatformNotificationsStakingLidoStakeCompletedTitle": {
    "message": "Nakumpleto ang pag-stake"
  },
  "pushPlatformNotificationsStakingLidoStakeReadyToBeWithdrawnDescription": {
    "message": "Handa ng i-withdraw ang iyong Lido stake"
  },
  "pushPlatformNotificationsStakingLidoStakeReadyToBeWithdrawnTitle": {
    "message": "Handa ng i-withdraw ang stake"
  },
  "pushPlatformNotificationsStakingLidoWithdrawalCompletedDescription": {
    "message": "Matagumpay ang pag-withdraw ng iyong Lido stake"
  },
  "pushPlatformNotificationsStakingLidoWithdrawalCompletedTitle": {
    "message": "Nakumpleto ang pag-withdraw"
  },
  "pushPlatformNotificationsStakingLidoWithdrawalRequestedDescription": {
    "message": "Ipinasa ang hiling na pag-withdraw ng iyong Lido"
  },
  "pushPlatformNotificationsStakingLidoWithdrawalRequestedTitle": {
    "message": "Hiniling ang pag-withdraw"
  },
  "pushPlatformNotificationsStakingRocketpoolStakeCompletedDescription": {
    "message": "Matagumpay ang iyong RocketPool stake"
  },
  "pushPlatformNotificationsStakingRocketpoolStakeCompletedTitle": {
    "message": "Nakumpleto ang pag-stake"
  },
  "pushPlatformNotificationsStakingRocketpoolUnstakeCompletedDescription": {
    "message": "Matagumpay ang iyong RocketPool unstake"
  },
  "pushPlatformNotificationsStakingRocketpoolUnstakeCompletedTitle": {
    "message": "Nakumpleto ang pag-unstake"
  },
  "pushPlatformNotificationsSwapCompletedDescription": {
    "message": "Matagumpay ang iyong MetaMask Swap"
  },
  "pushPlatformNotificationsSwapCompletedTitle": {
    "message": "Nakumpleto ang pag-swap"
  },
  "queued": {
    "message": "Naka-queue"
  },
  "quoteRate": {
    "message": "Quote rate"
  },
  "quotedReceiveAmount": {
    "message": "$1 na matatanggap na halaga"
  },
  "quotedTotalCost": {
    "message": "$1 na kabuuang halaga"
  },
  "rank": {
    "message": "Rank"
  },
  "rateIncludesMMFee": {
    "message": "Kasama sa rate ang $1% na bayad"
  },
  "reAddAccounts": {
    "message": "idagdag muli ang anumang ibang mga account"
  },
  "reAdded": {
    "message": "idagdag muli"
  },
  "readdToken": {
    "message": "Puwede mong ibalik ang token na ito sa hinaharap sa pamamagitan ng pagpunta sa “Mag-import ng token” sa menu ng mga opsyon sa iyong account."
  },
  "receive": {
    "message": "Tumanggap"
  },
  "receiveCrypto": {
    "message": "Tumanggap ng crypto"
  },
  "recipientAddressPlaceholderNew": {
    "message": "Ilagay ang pampublikong address (0x) o pangalan ng domain"
  },
  "recommendedGasLabel": {
    "message": "Nirekomenda"
  },
  "recoveryPhraseReminderBackupStart": {
    "message": "Magsimula rito"
  },
  "recoveryPhraseReminderConfirm": {
    "message": "Nakuha ko"
  },
  "recoveryPhraseReminderHasBackedUp": {
    "message": "Palaging panatilihin ang iyong Lihim na Parirala sa Pagbawi sa isang ligtas at sikretong lugar"
  },
  "recoveryPhraseReminderHasNotBackedUp": {
    "message": "Kailangang i-backup muli ang iyong Lihim na Parirala sa Pagbawi?"
  },
  "recoveryPhraseReminderItemOne": {
    "message": "Huwag kailanman ibahagi ang iyong Lihim na Parirala sa Pagbawi sa sinuman"
  },
  "recoveryPhraseReminderItemTwo": {
    "message": "Hindi kailanman hihingin ng MetaMask team ang iyong Lihim na Parirala sa Pagbawi"
  },
  "recoveryPhraseReminderSubText": {
    "message": "Kinokontrol ng iyong Lihim na Parirala sa Pagbawi ang lahat ng iyong account."
  },
  "recoveryPhraseReminderTitle": {
    "message": "Protektahan ang iyong pondo"
  },
  "refreshList": {
    "message": "I-refresh ang listahan"
  },
  "reject": {
    "message": "Tanggihan"
  },
  "rejectAll": {
    "message": "Tanggihan Lahat"
  },
  "rejectRequestsDescription": {
    "message": "Maramihan mong tatanggihan ang $1 na kahilingan."
  },
  "rejectRequestsN": {
    "message": "Tanggihan ang $1 na kahilingan"
  },
  "rejectTxsDescription": {
    "message": "Maramihan mong tatanggihan ang $1 transaksyon."
  },
  "rejectTxsN": {
    "message": "Tanggihan ang $1 transaksyon"
  },
  "rejected": {
    "message": "Tinanggihan"
  },
  "rememberSRPIfYouLooseAccess": {
    "message": "Tandaan, kapag nawala mo ang iyong Lihim na Parirala sa Pagbawi, mawawala ang access mo sa iyong wallet. $1 upang mapanatiling ligtas ang pangkat ng mga salitang ito nang sa gayon lagi kang may access sa mga pondo mo."
  },
  "reminderSet": {
    "message": "Naitakda ang Paalala!"
  },
  "remove": {
    "message": "Alisin"
  },
  "removeAccount": {
    "message": "Alisin ang account"
  },
  "removeAccountDescription": {
    "message": "Aalisin ang account na ito sa iyong wallet. Tiyaking nasa iyo ang orihinal na Lihim na Parirala sa Pagbawi o pribadong key para sa na-import na account na ito bago magpatuloy. Puwede kang mag-import o gumawa ulit ng mga account mula sa drop-down ng account. "
  },
  "removeKeyringSnap": {
    "message": "Ang pag-alis ng Snap na ito ay nag-aalis sa mga account na ito sa MetaMask:"
  },
  "removeKeyringSnapToolTip": {
    "message": "Kinokontrol ng snap ang mga account, at sa pag-alis nito, ang mga account ay aalisin din sa MetaMask, ngunit mananatili ang mga ito sa blockchain."
  },
  "removeNFT": {
    "message": "Alisin ang NFT"
  },
  "removeNftErrorMessage": {
    "message": "Hindi namin maalis ang NFT na ito."
  },
  "removeNftMessage": {
    "message": "Matagumpay na naalis ang NFT!"
  },
  "removeSnap": {
    "message": "Alisin ang snap"
  },
  "removeSnapAccountDescription": {
    "message": "Kung magpatuloy ka, ang account na ito ay hindi na available sa MetaMask."
  },
  "removeSnapAccountTitle": {
    "message": "Alisin ang account"
  },
  "removeSnapConfirmation": {
    "message": "Sigurado ka bang gusto mong alisin ang $1?",
    "description": "$1 represents the name of the snap"
  },
  "removeSnapDescription": {
    "message": "Tatanggalin ng aksyon na ito ang snap, ang data nito at babawiin ang ibinigay mong mga pahintulot."
  },
  "replace": {
    "message": "palitan"
  },
  "reportIssue": {
    "message": "Mag-ulat ng isyu"
  },
  "requestFrom": {
    "message": "Hiling mula sa"
  },
  "requestFromInfo": {
    "message": "Ito ang site na humihiling ng iyong pirma."
  },
  "requestFromInfoSnap": {
    "message": "Ito ang Snap na humihiling ng iyong pirma."
  },
  "requestFromTransactionDescription": {
    "message": "Ito ang site na humihiling ng iyong kumpirmasyon."
  },
  "requestingFor": {
    "message": "Hinihiling para sa"
  },
  "requestingForAccount": {
    "message": "Hinihiling para sa $1",
    "description": "Name of Account"
  },
  "requestingForNetwork": {
    "message": "Humihiling ng $1",
    "description": "Name of Network"
  },
  "required": {
    "message": "Kinakailangan"
  },
  "reset": {
    "message": "I-reset"
  },
  "resetWallet": {
    "message": "I-reset ang wallet"
  },
  "resetWalletSubHeader": {
    "message": "Hindi nagpapanatili ang MetaMask ng kopya ng iyong password. Kung nagkakaproblema ka sa pag-unlock ng iyong account, kakailanganin mong i-reset ang iyong wallet. Magagawa mo ito sa pamamagitan ng pagbibigay ng Lihim na Parirala sa Pagbawi na ginamit mo noong mag-set up ka ng iyong wallet."
  },
  "resetWalletUsingSRP": {
    "message": "Tatanggalin ng aksyong ito mula sa iyong device ang iyong kasalukuyang wallet at Lihim na Parirala sa Pagbawi, kasama ang listahan ng mga account na isinaayos mo. Pagkatapos i-reset ang Lihim na Parirala sa Pagbawi, makikita mo ang listahan ng mga account batay sa Lihim na Parirala sa Pagbawi na ginamit mo para mag-reset. Awtomatikong kasama sa bagong listahan na ito ang mga account na may balanse. Magagawa mo ring $1 na ginawa dati. Ang mga custom account na iyong na-import ay kinakailangang $2, at ang alinmang mga custom token na idinagdag mo sa account ay kailangang $3 din."
  },
  "resetWalletWarning": {
    "message": "Tiyakin na ginagamit mo ang tamang Lihim na Parirala sa Pagbawi bago magpatuloy. Hindi mo na ito maaaring bawiin."
  },
  "restartMetamask": {
    "message": "I-restart ang MetaMask"
  },
  "restore": {
    "message": "Ibalik"
  },
  "restoreUserData": {
    "message": "Ibalik ang data ng user"
  },
  "resultPageError": {
    "message": "Error"
  },
  "resultPageErrorDefaultMessage": {
    "message": "Nabigo ang operasyon."
  },
  "resultPageSuccess": {
    "message": "Tagumpay"
  },
  "resultPageSuccessDefaultMessage": {
    "message": "Matagumpay na nakumpleto ang operasyon."
  },
  "retryTransaction": {
    "message": "Subukan ulit ang transaksyon"
  },
  "reusedTokenNameWarning": {
    "message": "Ang isang token dito ay muling ginagamit ang isang simbolo mula sa ibang token na tinitingnan mo, maaari itong maging nakakalito."
  },
  "revealSeedWords": {
    "message": "Ibunyag ang Lihim na Parirala sa Pagbawi"
  },
  "revealSeedWordsDescription1": {
    "message": "Ang $1 ay nagbibigay ng $2",
    "description": "This is a sentence consisting of link using 'revealSeedWordsSRPName' as $1 and bolded text using 'revealSeedWordsDescription3' as $2."
  },
  "revealSeedWordsDescription2": {
    "message": "Ang MetaMask ay isang $1. Nangangahulugan iyon na ikaw ang may-ari ng iyong SRP.",
    "description": "$1 is text link with the message from 'revealSeedWordsNonCustodialWallet'"
  },
  "revealSeedWordsDescription3": {
    "message": "buong access sa iyong wallet at pondo.\n"
  },
  "revealSeedWordsNonCustodialWallet": {
    "message": "non-custodial wallet"
  },
  "revealSeedWordsQR": {
    "message": "QR"
  },
  "revealSeedWordsSRPName": {
    "message": "Lihim na Parirala sa Pagbawi (Secret Recovery Phrase o SRP)"
  },
  "revealSeedWordsText": {
    "message": "Text"
  },
  "revealSeedWordsWarning": {
    "message": "Tiyaking walang tumitingin sa iyong screen. $1",
    "description": "$1 is bolded text using the message from 'revealSeedWordsWarning2'"
  },
  "revealSeedWordsWarning2": {
    "message": "Hindi ito kailanman hihilingin ng Suporta sa MetaMask.",
    "description": "The bolded texted in the second part of 'revealSeedWordsWarning'"
  },
  "revealSensitiveContent": {
    "message": "Ipakita ang sensitibong content"
  },
  "revealTheSeedPhrase": {
    "message": "Ibunyag ang pariralang binhi"
  },
  "review": {
    "message": "Suriin"
  },
  "reviewAlert": {
    "message": "Suriin ang alerto"
  },
  "reviewAlerts": {
    "message": "Suriin ang mga alerto"
  },
  "reviewPermissions": {
    "message": "Suriin ang mga pahintulot"
  },
  "revokePermission": {
    "message": "Bawiin ang pahintulot"
  },
  "revokeSimulationDetailsDesc": {
    "message": "Aalisin mo ang pahintulot sa ibang tao na gumastos ng mga token mula sa account mo."
  },
  "rpcNameOptional": {
    "message": "Pangalan ng RPC (Opsyonal)"
  },
  "rpcUrl": {
    "message": "Bagong RPC URL"
  },
  "safeTransferFrom": {
    "message": "Ligtas na paglilipat mula"
  },
  "save": {
    "message": "I-save"
  },
  "scanInstructions": {
    "message": "Itapat ang QR code sa iyong camera"
  },
  "scanQrCode": {
    "message": "Mag-scan ng QR Code"
  },
  "scrollDown": {
    "message": "Mag-scroll pababa"
  },
  "search": {
    "message": "Maghanap"
  },
  "searchAccounts": {
    "message": "Maghanap ng mga account"
  },
  "searchNfts": {
    "message": "Hanapin ang mga NFT"
  },
  "searchTokens": {
    "message": "Maghanap ng mga token"
  },
  "searchTokensByNameOrAddress": {
    "message": "Maghanap ng mga token ayon sa pangalan o address"
  },
  "secretRecoveryPhrase": {
    "message": "Lihim na Parirala sa Pagbawi"
  },
  "secureWallet": {
    "message": "Secure Wallet"
  },
  "security": {
    "message": "Seguridad"
  },
  "securityAlert": {
    "message": "Alerto ng seguridad mula sa $1 at $2"
  },
  "securityAlerts": {
    "message": "Mga alerto sa seguridad"
  },
  "securityAlertsDescription": {
    "message": "Ang tampok na ito ay nag-aalerto sa iyo ng masamang aktibidad sa pamamagitan ng aktibong pagsusuri ng mga hiling na transaksyon at pirma. $1",
    "description": "Link to learn more about security alerts"
  },
  "securityAndPrivacy": {
    "message": "Seguridad at pagkapribado"
  },
  "securityDescription": {
    "message": "Bawasan ang iyong mga tsansa ng pagsali sa mga hindi ligtas na network at protektahan ang iyong mga account"
  },
  "securityMessageLinkForNetworks": {
    "message": "mga panloloko sa network at panganib sa seguridad"
  },
  "securityPrivacyPath": {
    "message": "Mga Setting > Seguridad at Pagkapribado."
  },
  "securityProviderPoweredBy": {
    "message": "Pinapagana ng $1",
    "description": "The security provider that is providing data"
  },
  "seeAllPermissions": {
    "message": "Tingnan ang lahat ng pahintulot",
    "description": "Used for revealing more content (e.g. permission list, etc.)"
  },
  "seeDetails": {
    "message": "Tingnan ang mga detalye"
  },
  "seedPhraseConfirm": {
    "message": "Kumpirmahin ang Lihim na Parirala sa Pagbawi"
  },
  "seedPhraseEnterMissingWords": {
    "message": "Kumpirmahin ang Lihim na Parirala sa Pagbawi"
  },
  "seedPhraseIntroNotRecommendedButtonCopy": {
    "message": "Ipaalala sa amin sa ibang pagkakataon (hindi inirerekomenda)"
  },
  "seedPhraseIntroRecommendedButtonCopy": {
    "message": "I-secure ang aking wallet (inirerekomenda)"
  },
  "seedPhraseIntroSidebarBulletOne": {
    "message": "Isulat at itago sa maraming sikretong lugar."
  },
  "seedPhraseIntroSidebarBulletTwo": {
    "message": "Itago sa safe-deposit box."
  },
  "seedPhraseIntroSidebarCopyOne": {
    "message": "Ang iyong Lihim na Parirala sa Pagbawi ay isang 12 salitang parirala na \"master key\" sa iyong wallet at sa iyong pondo"
  },
  "seedPhraseIntroSidebarCopyThree": {
    "message": "Kung may humingi ng iyong parirala sa pagbawi, malamang na sinusubukan ka nilang lokohin at nakawan ng mga pondo sa iyong wallet."
  },
  "seedPhraseIntroSidebarCopyTwo": {
    "message": "Huwag kailanman ibahagi ang iyong Lihim na Parirala sa Pagbawi, kahit sa MetaMask!"
  },
  "seedPhraseIntroSidebarTitleOne": {
    "message": "Ano ang Lihim na Parirala sa Pagbawi?"
  },
  "seedPhraseIntroSidebarTitleThree": {
    "message": "Maaari ko bang ibahagi ang aking Lihim na Parirala sa Pagbawi?"
  },
  "seedPhraseIntroSidebarTitleTwo": {
    "message": "Paano ko masi-save ang aking Lihim na Parirala sa Pagbawi?"
  },
  "seedPhraseIntroTitle": {
    "message": "I-secure ang wallet mo"
  },
  "seedPhraseReq": {
    "message": "Ang mga Lihim na Parirala sa Pagbawi ay naglalaman ng 12, 15, 18, 21, o 24 na salita"
  },
  "seedPhraseWriteDownDetails": {
    "message": "Isulat ang 12 salita ng Lihim na Parirala sa Pagbawi at i-save sa lugar na pinagkakatiwalaan mo at ikaw lang ang makaka-access."
  },
  "seedPhraseWriteDownHeader": {
    "message": "Isulat ang iyong Lihim na Parirala sa Pagbawi"
  },
  "select": {
    "message": "Piliin ang"
  },
  "selectAccounts": {
    "message": "Pumili ng (mga) account"
  },
  "selectAccountsForSnap": {
    "message": "Piliin ang (mga) account para gamitin ang snap na ito"
  },
  "selectAll": {
    "message": "Piliin lahat"
  },
  "selectAnAccount": {
    "message": "Pumili ng Account"
  },
  "selectAnAccountAlreadyConnected": {
    "message": "Ang acount na ito ay nakakonekta na sa MetaMask"
  },
  "selectEnableDisplayMediaPrivacyPreference": {
    "message": "I-on ang Ipakita ang NFT media"
  },
  "selectHdPath": {
    "message": "Pumili ng HD Path"
  },
  "selectNFTPrivacyPreference": {
    "message": "Paganahin ang autodetection ng NFT"
  },
  "selectPathHelp": {
    "message": "Kung hindi mo makita ang mga account na inaasahan mo, subukang lumipat ng HD path o kasalukuyang piniling network."
  },
  "selectRpcUrl": {
    "message": "Pumili ng RPC URL"
  },
  "selectType": {
    "message": "Pumili ng Uri"
  },
  "selectedAccountMismatch": {
    "message": "Ibang account ang pinili"
  },
  "selectingAllWillAllow": {
    "message": "Kapag pinili lahat, mabibigyang-daan ang site na ito na makita ang lahat ng kasalukuyan mong account. Tiyaking pinagkakatiwalaan mo ang site na ito."
  },
  "send": {
    "message": "Magpadala"
  },
  "sendBugReport": {
    "message": "Padalhan kami ng ulat ng bug."
  },
  "sendNoContactsConversionText": {
    "message": "mag-click dito"
  },
  "sendNoContactsDescription": {
    "message": "Nagbibigay-daan sa iyo ang mga kontak na ligtas na magpadala ng mga transaksyon sa ibang account nang maraming beses. Para gumawa ng kontak, $1",
    "description": "$1 represents the action text 'click here'"
  },
  "sendNoContactsTitle": {
    "message": "Wala ka pang anumang mga kontak"
  },
  "sendSelectReceiveAsset": {
    "message": "Piliin ang asset na tatanggapin"
  },
  "sendSelectSendAsset": {
    "message": "Piliin ang asset na ipapadala"
  },
  "sendSpecifiedTokens": {
    "message": "Magpadala ng $1",
    "description": "Symbol of the specified token"
  },
  "sendSwapSubmissionWarning": {
    "message": "Ang pag-click sa button na ito ay kaagad na magpapasimula sa iyong swap na transaksyon. Mangyaring suriin ang detalye ng iyong mga transaksyon bago magpatuloy."
  },
  "sendTokenAsToken": {
    "message": "Ipadala ang $1 bilang $2",
    "description": "Used in the transaction display list to describe a swap and send. $1 and $2 are the symbols of tokens in involved in the swap."
  },
  "sendingAsset": {
    "message": "Ipinapadala ang $1"
  },
  "sendingDisabled": {
    "message": "Ang pagpapadala ng mga asset na ERC-1155 NFT ay hindi pa suportado."
  },
  "sendingNativeAsset": {
    "message": "Nagpapadala ng $1",
    "description": "$1 represents the native currency symbol for the current network (e.g. ETH or BNB)"
  },
  "sendingToTokenContractWarning": {
    "message": "Babala: magpapadala ka sa isang kontrata ng token na maaaring magresulta sa pagkawala ng mga pondo. $1",
    "description": "$1 is a clickable link with text defined by the 'learnMoreUpperCase' key. The link will open to a support article regarding the known contract address warning"
  },
  "sepolia": {
    "message": "Sepolia test network"
  },
  "setApprovalForAll": {
    "message": "Itakda ang Pag-apruba para sa Lahat"
  },
  "setApprovalForAllRedesignedTitle": {
    "message": "Kahilingan sa pag-withdraw"
  },
  "setApprovalForAllTitle": {
    "message": "Aprubahan ang $1 nang walang limitasyon sa paggastos",
    "description": "The token symbol that is being approved"
  },
  "settingAddSnapAccount": {
    "message": "Magdagdag ng snap account"
  },
  "settings": {
    "message": "Mga Setting"
  },
  "settingsOptimisedForEaseOfUseAndSecurity": {
    "message": "Ang mga setting ay nakaayos para sa dali ng paggamit at seguridad.\nBaguhin ang mga ito anumang oras."
  },
  "settingsSearchMatchingNotFound": {
    "message": "Walang nakitang katugmang resulta."
  },
  "settingsSubHeadingSignaturesAndTransactions": {
    "message": "Lagda at hiling sa transaksyon"
  },
  "show": {
    "message": "Ipakita"
  },
  "showAccount": {
    "message": "Ipakita ang account"
  },
  "showAdvancedDetails": {
    "message": "Ipakita ang mga advanced na detalye"
  },
  "showExtensionInFullSizeView": {
    "message": "Ipakit ang extension sa full-size na view"
  },
  "showExtensionInFullSizeViewDescription": {
    "message": "I-on ito upang gawing default ang full-size view kapag pinindot mo ang extension icon."
  },
  "showFiatConversionInTestnets": {
    "message": "Ipakita ang palitan sa mga test network"
  },
  "showFiatConversionInTestnetsDescription": {
    "message": "Piliin ito para ipakita ang palitan ng fiat sa mga test network"
  },
  "showHexData": {
    "message": "Ipakita ang hex na data"
  },
  "showHexDataDescription": {
    "message": "Piliin ito para ipakita ang field ng hex na data sa screen ng pagpapadala"
  },
  "showIncomingTransactions": {
    "message": "Ipakita ang mga papasok na transaksyon"
  },
  "showIncomingTransactionsDescription": {
    "message": "Umaasa ito sa $1 na magkakaroon ng access sa iyong Ethereum address at sa iyong IP address. $2",
    "description": "$1 is the link to etherscan url and $2 is the link to the privacy policy of consensys APIs"
  },
  "showIncomingTransactionsExplainer": {
    "message": "Ito ay umaasa sa ibang third party na API para sa bawat network, na naglalantad sa iyong address sa Ethereum at iyong IP address."
  },
  "showLess": {
    "message": "Magpakita ng mas kaunti"
  },
  "showMore": {
    "message": "Ipakita ang iba pa"
  },
  "showNativeTokenAsMainBalance": {
    "message": "Ipakita ang native token bilang pangunahing balanse"
  },
  "showNft": {
    "message": "Ipakita ang NFT"
  },
  "showPermissions": {
    "message": "Ipakita ang mga pahintulot"
  },
  "showPrivateKey": {
    "message": "Ipakita ang pribadong key"
  },
  "showTestnetNetworks": {
    "message": "Ipakita ang mga test network"
  },
  "showTestnetNetworksDescription": {
    "message": "Piliin ito upang ipakita ang mga test network sa listahan ng network"
  },
  "sign": {
    "message": "Pumirma"
  },
  "signatureRequest": {
    "message": "Kahilingan sa paglagda"
  },
  "signature_decoding_bid_nft_tooltip": {
    "message": "Makikita sa iyong wallet ang NFT kapag natanggap na ang bid."
  },
  "signature_decoding_list_nft_tooltip": {
    "message": "Asahan lang ang mga pagbabago kung mayroong bumili ng iyong mga NFT."
  },
  "signed": {
    "message": "Napirmahan"
  },
  "signing": {
    "message": "Pinipirmahan"
  },
  "signingInWith": {
    "message": "Nagsa-sign in gamit ang"
  },
  "signingWith": {
    "message": "Pumipirma gamit ang"
  },
  "simulationApproveHeading": {
    "message": "I-withdraw"
  },
  "simulationDetailsApproveDesc": {
    "message": "Binibigyan mo ng pahintulot ang ibang tao na i-withdraw ang mga NFT mula sa iyong account."
  },
  "simulationDetailsERC20ApproveDesc": {
    "message": "Binibigyan mo ng pahintulot ang ibang tao na gumastos ng ganitong halaga mula sa account mo."
  },
  "simulationDetailsFiatNotAvailable": {
    "message": "Hindi Available"
  },
  "simulationDetailsIncomingHeading": {
    "message": "Natanggap mo"
  },
  "simulationDetailsNoChanges": {
    "message": "Walang pagbabago"
  },
  "simulationDetailsOutgoingHeading": {
    "message": "Nagpadala ka"
  },
  "simulationDetailsRevokeSetApprovalForAllDesc": {
    "message": "Aalisin mo ang pahintulot sa ibang tao na i-withdraw ang mga NFT mula sa account mo."
  },
  "simulationDetailsSetApprovalForAllDesc": {
    "message": "Binibigyan mo ng pahintulot ang ibang tao na i-withdraw ang mga NFT mula sa account mo."
  },
  "simulationDetailsTitle": {
    "message": "Tinatayang mga pagbabago"
  },
  "simulationDetailsTitleTooltip": {
    "message": "Ang tinatayang mga pagbabago ay ang maaaring mangyaring kung magpapatuloy ka sa transaksyon ito. Ito ay isang prediksyon laman, hindi isang garantiya."
  },
  "simulationDetailsTotalFiat": {
    "message": "Kabuuan = $1",
    "description": "$1 is the total amount in fiat currency on one side of the transaction"
  },
  "simulationDetailsTransactionReverted": {
    "message": "Ang transaksyon na ito ay malamang na mabigo"
  },
  "simulationDetailsUnavailable": {
    "message": "Hindi available"
  },
  "simulationErrorMessageV2": {
    "message": "Hindi namin nagawang tantyahin ang gas. Maaaring may error sa kontrata at maaaring mabigo ang transaksyong ito."
  },
  "simulationsSettingDescription": {
    "message": "I-on ito para tantyahin ang mga pagbabago sa balanse ng mga transaksyon at mga pirma bago mo kumpirmahin ang mga ito. Hindi nito ginagarantiyahan ang panghuling resulta ng mga ito. $1"
  },
  "simulationsSettingSubHeader": {
    "message": "Tinatayang mga pagbabago sa balanse"
  },
  "singleNetwork": {
    "message": "1 network"
  },
  "siweIssued": {
    "message": "Ibinigay"
  },
  "siweNetwork": {
    "message": "Network"
  },
  "siweRequestId": {
    "message": "Request ID"
  },
  "siweResources": {
    "message": "Mga Mapagkukunan"
  },
  "siweURI": {
    "message": "URL"
  },
  "skip": {
    "message": "Laktawan"
  },
  "skipAccountSecurity": {
    "message": "Laktawan ang Account Security?"
  },
  "skipAccountSecurityDetails": {
    "message": "Nauunawaan ko na hanggang sa i-back up ko ang aking Lihim na Parirala sa Pagbawi, maaaring mawala sa akin ang mga account ko at lahat ng asset ng mga ito."
  },
  "slideBridgeDescription": {
    "message": "Magpalipat-lipat sa 9 na chain, lahat sa loob ng iyong wallet"
  },
  "slideBridgeTitle": {
    "message": "Handa nang mag-bridge?"
  },
  "slideCashOutDescription": {
    "message": "Ibenta ang iyong crypto kapalit ng cash"
  },
  "slideCashOutTitle": {
    "message": "Mag-cash out gamit ang MetaMask"
  },
  "slideDebitCardTitle": {
    "message": "MetaMask debit card"
  },
  "slideFundWalletTitle": {
    "message": "Pondohan ang iyong wallet"
  },
  "smartContracts": {
    "message": "Mga smart na kontrata"
  },
  "smartSwapsErrorNotEnoughFunds": {
    "message": "Hindi sapat ang pondo para sa smart swap."
  },
  "smartSwapsErrorUnavailable": {
    "message": "Pansamantalang hindi available ang mga Smart Swap."
  },
  "smartTransactionCancelled": {
    "message": "Nakansela ang transaksyon mo"
  },
  "smartTransactionCancelledDescription": {
    "message": "Hindi nakumpleto ang transaksyon mo, kaya kinansela ito para maiwasan mo ang pagbabayad ng mga hindi kinakailangang gas fee."
  },
  "smartTransactionError": {
    "message": "Nabigo ang transaksyon mo"
  },
  "smartTransactionErrorDescription": {
    "message": "Maaaring magdulot ng pagkabigo ang biglaang pagbabago sa merkado. Kung magpatuloy ang problema, makipag-ugnayan sa customer support ng MetaMask."
  },
  "smartTransactionPending": {
    "message": "Isinusumite ang iyong transaksyon"
  },
  "smartTransactionSuccess": {
    "message": "Nakumpleto ang transaksyon mo"
  },
  "smartTransactions": {
    "message": "Mga Smart Transaction"
  },
  "smartTransactionsEnabledDescription": {
    "message": " at proteksyon na MEV. Naka-on ngayon bilang default."
  },
  "smartTransactionsEnabledLink": {
    "message": "Mas matataas na rate ng tagumpay"
  },
  "smartTransactionsEnabledTitle": {
    "message": "Naging mas mahusay na ang mga transaksyon"
  },
  "snapAccountCreated": {
    "message": "Nagawa ang account"
  },
  "snapAccountCreatedDescription": {
    "message": "Handa ng gamitin ang iyong bagong account!"
  },
  "snapAccountCreationFailed": {
    "message": "Nabigo ang paglikha ng account"
  },
  "snapAccountCreationFailedDescription": {
    "message": "Ang $1 ay hindi nagawang lumikha ng account para sa iyo.",
    "description": "$1 is the snap name"
  },
  "snapAccountRedirectFinishSigningTitle": {
    "message": "Tapusin ang pagpirma"
  },
  "snapAccountRedirectSiteDescription": {
    "message": "Sundin ang mga tagubilin mula sa $1"
  },
  "snapAccountRemovalFailed": {
    "message": "Nabigo ang pag-alis ng account"
  },
  "snapAccountRemovalFailedDescription": {
    "message": "Ang $1 ay hindi nagawang alisin ng account para sa iyo.",
    "description": "$1 is the snap name"
  },
  "snapAccountRemoved": {
    "message": "Naalis ang account"
  },
  "snapAccountRemovedDescription": {
    "message": "Ang account na ito ay hindi na magiging available para gamitin sa MetaMask."
  },
  "snapAccounts": {
    "message": "Mga Account Snap"
  },
  "snapAccountsDescription": {
    "message": "Mga account na kontrol lang ng mga third-party na Snap."
  },
  "snapConnectTo": {
    "message": "Kumonekta sa $1",
    "description": "$1 is the website URL or a Snap name. Used for Snaps pre-approved connections."
  },
  "snapConnectionPermissionDescription": {
    "message": "Hayaan ang $1 na awtomatikong kumonekta sa $2 nang wala ang iyong pag-apruba.",
    "description": "Used for Snap pre-approved connections. $1 is the Snap name, $2 is a website URL."
  },
  "snapConnectionWarning": {
    "message": "Si $1 ay gustong gumamit ng $2",
    "description": "$2 is the snap and $1 is the dapp requesting connection to the snap."
  },
  "snapContent": {
    "message": "Ang nilalamang ito ay nagmumula sa $1",
    "description": "This is shown when a snap shows transaction insight information in the confirmation UI. $1 is a link to the snap's settings page with the link text being the name of the snap."
  },
  "snapDetailWebsite": {
    "message": "Website"
  },
  "snapHomeMenu": {
    "message": "Snap Home Menu"
  },
  "snapInstallRequest": {
    "message": "Ang pag-install ng $1 ay nagbibigay ng mga sumusunod na pahintulot.",
    "description": "$1 is the snap name."
  },
  "snapInstallSuccess": {
    "message": "Tapos na ang pag-install"
  },
  "snapInstallWarningCheck": {
    "message": "Gusto ng $1 ng pahintulot na gawin ang mga sumusunod:",
    "description": "Warning message used in popup displayed on snap install. $1 is the snap name."
  },
  "snapInstallWarningHeading": {
    "message": "Magpatuloy nang may pag-iingat"
  },
  "snapInstallWarningPermissionDescriptionForBip32View": {
    "message": "Payagan ang $1 na tingnan ang iyong mga pambublikong key (at mga address). Hindi ito nagkakaloob ng anumang kontrol ng mga account o asset.",
    "description": "An extended description for the `snap_getBip32PublicKey` permission used for tooltip on Snap Install Warning screen (popup/modal). $1 is the snap name."
  },
  "snapInstallWarningPermissionDescriptionForEntropy": {
    "message": "Payagan ang $1 Snap na mamahala ng mga account at asset sa (mga) hiniling na network. Ang mga account na ito ay hinango at naka-back up gamit ang iyong lihim na parirala sa pagbawi (nang hindi ibinubunyag ito). Gamit ang kapangyarihan na maghango ng mga key, masusuportahan ng $1 ang iba't ibang blockchain protocol bukod sa Ethereum (mga EVM).",
    "description": "An extended description for the `snap_getBip44Entropy` and `snap_getBip44Entropy` permissions used for tooltip on Snap Install Warning screen (popup/modal). $1 is the snap name."
  },
  "snapInstallWarningPermissionNameForEntropy": {
    "message": "Pamahalaan ang mga $1 account",
    "description": "Permission name used for the Permission Cell component displayed on warning popup when installing a Snap. $1 is list of account types."
  },
  "snapInstallWarningPermissionNameForViewPublicKey": {
    "message": "Tingnan ang pampublikong key para sa $1",
    "description": "Permission name used for the Permission Cell component displayed on warning popup when installing a Snap. $1 is list of account types."
  },
  "snapInstallationErrorDescription": {
    "message": "Hindi ma-install ang $1.",
    "description": "Error description used when snap installation fails. $1 is the snap name."
  },
  "snapInstallationErrorTitle": {
    "message": "Nabigo ang pag-install",
    "description": "Error title used when snap installation fails."
  },
  "snapResultError": {
    "message": "Error"
  },
  "snapResultSuccess": {
    "message": "Tagumpay"
  },
  "snapResultSuccessDescription": {
    "message": "Handa nang gamitin ang $1"
  },
  "snapUpdateAlertDescription": {
    "message": "Kunin ang pinakabagong bersyon ng $1",
    "description": "Description used in Snap update alert banner when snap update is available. $1 is the Snap name."
  },
  "snapUpdateAvailable": {
    "message": "Available ang update"
  },
  "snapUpdateErrorDescription": {
    "message": "Hindi ma-update ang $1.",
    "description": "Error description used when snap update fails. $1 is the snap name."
  },
  "snapUpdateErrorTitle": {
    "message": "Nabigo ang pag-update",
    "description": "Error title used when snap update fails."
  },
  "snapUpdateRequest": {
    "message": "Ang pag-update ng $1 ay nagbibigay ng mga sumusunod na pahintulot.",
    "description": "$1 is the Snap name."
  },
  "snapUpdateSuccess": {
    "message": "Tapos na ang pag-update"
  },
  "snapUrlIsBlocked": {
    "message": "Gusto kang dalhin ng Snap na ito sa isang naka-block na site. $1."
  },
  "snaps": {
    "message": "Mga Snap"
  },
  "snapsConnected": {
    "message": "Nakonekta ang Snaps"
  },
  "snapsNoInsight": {
    "message": "Ang snap ay hindi nagbalik ng anumang insight"
  },
  "snapsPrivacyWarningFirstMessage": {
    "message": "Kinikilala mo na anumang snap na i-install mo ay isang Serbisyong Third Party, maliban kung tinukoy, ayon sa depenisyon sa $1 ng Consensys. Ang iyong paggamit ng mga Serbisyong Third Party ay pinapamahalaan ng hiwalay na mga tuntunin at kundisyon na itinakda ng tagapagbigay ng Serbisyong Third Party. Iyong ina-access, pinagbabatayan, o ginagamit mo ang Serbisyong Third Party sa sarili mong panganib. Itinatanggi ng Consensys ang lahat ng responsibilidad at pananagutan para sa anumang pagkalugi sa account dahil sa iyong paggamit ng mga Serbisyo ng Third Party.",
    "description": "First part of a message in popup modal displayed when installing a snap for the first time. $1 is terms of use link."
  },
  "snapsPrivacyWarningSecondMessage": {
    "message": "Ang anumang impormasyong ibinabahagi mo sa mga Serbisyo ng Third Party ay direktang kokolektahin ng mga Serbisyo ng Third Party na iyon alinsunod sa kanilang mga patakaran sa pagkapribado. Pakitingnan ang kanilang mga patakaran sa pagkapribado para sa higit pang impormasyon.",
    "description": "Second part of a message in popup modal displayed when installing a snap for the first time."
  },
  "snapsPrivacyWarningThirdMessage": {
    "message": "Walang access ang Consensys sa impormasyong ibinabahagi mo sa mga third party na ito.",
    "description": "Third part of a message in popup modal displayed when installing a snap for the first time."
  },
  "snapsSettings": {
    "message": "Mga settings sa Snap"
  },
  "snapsTermsOfUse": {
    "message": "Mga Tuntunin ng Paggamit"
  },
  "snapsToggle": {
    "message": "Tatakbo lamang ang snap kapag pinagana ito"
  },
  "snapsUIError": {
    "message": "Makipag-ugnayan sa mga tagalikha ng $1 para sa karagdagang suporta.",
    "description": "This is shown when the insight snap throws an error. $1 is the snap name"
  },
  "someNetworks": {
    "message": "Mga network ng $1"
  },
  "somethingDoesntLookRight": {
    "message": "Mayroon bang hindi tama? $1",
    "description": "A false positive message for users to contact support. $1 is a link to the support page."
  },
  "somethingIsWrong": {
    "message": "May nangyaring mali. Subukang muling i-load ang pahina."
  },
  "somethingWentWrong": {
    "message": "Oops! Nagkaproblema."
  },
  "sortBy": {
    "message": "Isaayos ayon sa"
  },
  "sortByAlphabetically": {
    "message": "Ayon sa alpabeto (A-Z)"
  },
  "sortByDecliningBalance": {
    "message": "Bumababa ang balanse ($1 high-low)",
    "description": "Indicates a descending order based on token fiat balance. $1 is the preferred currency symbol"
  },
  "source": {
    "message": "Pinagmulan"
  },
  "speed": {
    "message": "Bilis"
  },
  "speedUp": {
    "message": "Pabilisin"
  },
  "speedUpCancellation": {
    "message": "Pabilisin ang pagkanselang ito"
  },
  "speedUpExplanation": {
    "message": "Na-update na namin ang bayad sa gas batay sa kasalukuyang kundisyon ng network at tinaasan namin ito nang hindi bababa sa 10% (hinihingi ng network)."
  },
  "speedUpPopoverTitle": {
    "message": "Pabilisin ang transaksyon"
  },
  "speedUpTooltipText": {
    "message": "Bagong bayad sa gas"
  },
  "speedUpTransaction": {
    "message": "Pabilisin ang transaksyong ito"
  },
  "spendLimitInsufficient": {
    "message": "Hindi sapat ang limitasyon sa paggastos"
  },
  "spendLimitInvalid": {
    "message": "Di-wastong limitasyon sa paggastos; dapat ay positibong numero"
  },
  "spendLimitPermission": {
    "message": "Pahintulot sa limitasyon sa paggastos"
  },
  "spendLimitRequestedBy": {
    "message": "Limitasyon sa paggastos na hiniling ng $1",
    "description": "Origin of the site requesting the spend limit"
  },
  "spendLimitTooLarge": {
    "message": "Masyadong malaki ang limitasyon sa paggastos"
  },
  "spender": {
    "message": "Gumagastos"
  },
  "spenderTooltipDesc": {
    "message": "Ito ang address na makakapag-withdraw ng iyong mga NFT."
  },
  "spenderTooltipERC20ApproveDesc": {
    "message": "Ito ang address na maaaring gumastos ng mga token mo sa ngalan mo."
  },
  "spendingCap": {
    "message": "Limitasyon sa paggastos"
  },
  "srpInputNumberOfWords": {
    "message": "Mayroon akong word phrase ng $1",
    "description": "This is the text for each option in the dropdown where a user selects how many words their secret recovery phrase has during import. The $1 is the number of words (either 12, 15, 18, 21, or 24)."
  },
  "srpPasteFailedTooManyWords": {
    "message": "Nabigong i-paste dahil naglalaman ito ng higit sa 24 na salita. Ang lihim na parirala sa pagbawi ay mayroong hanggang 24 na salita lang.",
    "description": "Description of SRP paste error when the pasted content has too many words"
  },
  "srpPasteTip": {
    "message": "Maaari mong i-paste ang iyong buong lihim na parirala sa pagbawi sa alinmang patlang",
    "description": "Our secret recovery phrase input is split into one field per word. This message explains to users that they can paste their entire secrete recovery phrase into any field, and we will handle it correctly."
  },
  "srpSecurityQuizGetStarted": {
    "message": "Magsimula"
  },
  "srpSecurityQuizImgAlt": {
    "message": "Isang mata na may susian sa sentro, at tatlong lumulutang na password field"
  },
  "srpSecurityQuizIntroduction": {
    "message": "Upang ibunyag ang iyong Lihim na Parirala sa Pagbawi, kailangan mong sagutin nang tama ang dalawang tanong"
  },
  "srpSecurityQuizQuestionOneQuestion": {
    "message": "Kung mawala mo ang iyong Lihim na Parirala sa Pagbawi, ang MetaMask ay..."
  },
  "srpSecurityQuizQuestionOneRightAnswer": {
    "message": "Hindi ka matutulungan"
  },
  "srpSecurityQuizQuestionOneRightAnswerDescription": {
    "message": "Isulat ito, iukit sa metal, o itago ito sa maraming lihim na lugar upang hindi ito mawala. Kung nawala mo ito, wala na ito ng tuluyan."
  },
  "srpSecurityQuizQuestionOneRightAnswerTitle": {
    "message": "Tama! Walang makakatulong na maibalik ang iyong Lihim na Parirala sa Pagbawi"
  },
  "srpSecurityQuizQuestionOneWrongAnswer": {
    "message": "Maaari itong ibalik para sa iyo"
  },
  "srpSecurityQuizQuestionOneWrongAnswerDescription": {
    "message": "Kung nawala mo ang iyong Lihim na Parirala sa Pagbawi mawawala na ito nang tuluyan. Walang makakatulong sa iyo na maibalik ito, anuman ang sabihin nila."
  },
  "srpSecurityQuizQuestionOneWrongAnswerTitle": {
    "message": "Mali! Walang makakatulong na maibalik ang iyong Lihim na Parirala sa Pagbawi"
  },
  "srpSecurityQuizQuestionTwoQuestion": {
    "message": "Kung hihingin ng sinuman, kahit ng isang ahente ng suporta, ang iyong Lihim na Parirala sa Pagbawi..."
  },
  "srpSecurityQuizQuestionTwoRightAnswer": {
    "message": "Niloloko ka"
  },
  "srpSecurityQuizQuestionTwoRightAnswerDescription": {
    "message": "Sinumang nagsasabing nangangailangan ng iyong Lihim na Parirala sa Pagbawi ay nagsisinungaling sa iyo. Kung ibabahagi mo ito sa kanila, nanakawin nila ang iyong mga asset."
  },
  "srpSecurityQuizQuestionTwoRightAnswerTitle": {
    "message": "Tama! Ang pagbabahagi ng iyong Lihim na Parirala sa Pagbawi ay hindi kailanman isang magandang ideya"
  },
  "srpSecurityQuizQuestionTwoWrongAnswer": {
    "message": "Dapat mong ibigay sa kanila"
  },
  "srpSecurityQuizQuestionTwoWrongAnswerDescription": {
    "message": "Sinumang nagsasabing nangangailangan ng iyong Lihim na Parirala sa Pagbawi ay nagsisinungaling sa iyo. Kung ibabahagi mo ito sa kanila, nanakawin nila ang iyong mga asset."
  },
  "srpSecurityQuizQuestionTwoWrongAnswerTitle": {
    "message": "Hindi! Huwag kailanman ibahagi ang iyong Lihim na Parirala sa Pagbawi sa sinuman"
  },
  "srpSecurityQuizTitle": {
    "message": "Pagsusulit sa seguridad"
  },
  "srpToggleShow": {
    "message": "Ipakita/Itago ang salitang ito ng lihim na parirala sa pagbawi",
    "description": "Describes a toggle that is used to show or hide a single word of the secret recovery phrase"
  },
  "srpWordHidden": {
    "message": "Itinago ang salitang ito",
    "description": "Explains that a word in the secret recovery phrase is hidden"
  },
  "srpWordShown": {
    "message": "Ipinapakita ang salitang ito",
    "description": "Explains that a word in the secret recovery phrase is being shown"
  },
  "stable": {
    "message": "Stable"
  },
  "stableLowercase": {
    "message": "stable"
  },
  "stake": {
    "message": "Mag-stake"
  },
  "stateLogError": {
    "message": "Error sa pagkuha ng mga log ng estado."
  },
  "stateLogFileName": {
    "message": "Mga log ng estado ng MetaMask"
  },
  "stateLogs": {
    "message": "Mga log ng estado"
  },
  "stateLogsDescription": {
    "message": "Naglalaman ang mga log ng estado ng iyong mga address ng pampublikong account at ipinadalang transaksyon."
  },
  "status": {
    "message": "Katayuan"
  },
  "statusNotConnected": {
    "message": "Hindi konektado"
  },
  "statusNotConnectedAccount": {
    "message": "Walang mga account na konektado"
  },
  "step1LatticeWallet": {
    "message": "Ikonekta ang iyong Lattice1"
  },
  "step1LatticeWalletMsg": {
    "message": "Maaari mong ikonekta ang MetaMask sa iyong Lattice1 device kapag na-set up na ito at online. I-unlock ang iyong device at ihanda ang iyong Device ID.",
    "description": "$1 represents the `hardwareWalletSupportLinkConversion` localization key"
  },
  "step1LedgerWallet": {
    "message": "Mag-download ng Ledger app"
  },
  "step1LedgerWalletMsg": {
    "message": "Mag-download, mag-set up, at maglagay ng password para ma-unlock ang $1.",
    "description": "$1 represents the `ledgerLiveApp` localization value"
  },
  "step1OneKeyWallet": {
    "message": "Ikonekta ang iyong OneKey"
  },
  "step1OneKeyWalletMsg": {
    "message": "Direktang ikonekta ang iyong OneKey sa iyong computer at i-unlock ito. Tiyaking ginagamit mo ang tamang passphrase.",
    "description": "$1 represents the `hardwareWalletSupportLinkConversion` localization key"
  },
  "step1TrezorWallet": {
    "message": "Ikonekta ang iyong Trezor"
  },
  "step1TrezorWalletMsg": {
    "message": "Direktang ikonekta ang iyong Trezor sa iyong computer at i-unlock ito. Tiyaking ginagamit mo ang tamang passphrase.",
    "description": "$1 represents the `hardwareWalletSupportLinkConversion` localization key"
  },
  "step2LedgerWallet": {
    "message": "Ikonekta ang iyong Ledger"
  },
  "step2LedgerWalletMsg": {
    "message": "Direktang ikonekta ang iyong Ledger sa iyong computer, pagkatapos ay i-unlock ito at buksan ang Ethereum app.",
    "description": "$1 represents the `hardwareWalletSupportLinkConversion` localization key"
  },
  "stillGettingMessage": {
    "message": "Nakukuha pa rin ang mensaheng ito?"
  },
  "strong": {
    "message": "Mahirap"
  },
  "stxCancelled": {
    "message": "Nabigo sana ang pag-swap kung"
  },
  "stxCancelledDescription": {
    "message": "Maaaring nabigo at kinansela ang transaksyon para protektahan ka mula sa pagbabayad ng mga hindi kinakailangang bayad sa gas."
  },
  "stxCancelledSubDescription": {
    "message": "Subukan muli ang pag-swap. Narito kami para protektahan ka sa mga katulad na panganib sa susunod."
  },
  "stxFailure": {
    "message": "Nabigo ang pag-swap"
  },
  "stxFailureDescription": {
    "message": "Ang biglaang pagbabago sa merkado ay maaaring maging sanhi ng pagkabigo. Kung magpatuloy ang problema, makipag-ugnyan sa $1.",
    "description": "This message is shown to a user if their swap fails. The $1 will be replaced by support.metamask.io"
  },
  "stxPendingPrivatelySubmittingSwap": {
    "message": "Pribadong isinusumite ang iyong Swap..."
  },
  "stxPendingPubliclySubmittingSwap": {
    "message": "Pampublikong isinusumite ang iyong Swap..."
  },
  "stxSuccess": {
    "message": "Nakumpleto ang pag-swap!"
  },
  "stxSuccessDescription": {
    "message": "Ang iyong $1 ay available na ngayon.",
    "description": "$1 is a token symbol, e.g. ETH"
  },
  "stxSwapCompleteIn": {
    "message": "Matatapos ang Swap sa <",
    "description": "'<' means 'less than', e.g. Swap will complete in < 2:59"
  },
  "stxTryingToCancel": {
    "message": "Sinusubukang kanselahin ang iyong transaksyon..."
  },
  "stxUnknown": {
    "message": "Hindi alam ang katayuan"
  },
  "stxUnknownDescription": {
    "message": "Naging matagumpay ang transaksyon pero hindi kami sigurado kung ano ito. Dahil siguro ito sa pagsusumite ng isa pang transaksyon habang pinoproseso ang pag-swap na ito."
  },
  "stxUserCancelled": {
    "message": "Kinansela ang pag-swap"
  },
  "stxUserCancelledDescription": {
    "message": "Kinansela ang iyong transaksyon at hindi ka nagbayad para sa anumang mga hindi kinakailangang gas."
  },
  "submit": {
    "message": "Isumite"
  },
  "submitted": {
    "message": "Naisumite"
  },
  "suggestedBySnap": {
    "message": "Iminumungkahi ng $1",
    "description": "$1 is the snap name"
  },
  "suggestedCurrencySymbol": {
    "message": "Iminumungkahing simbolo ng salapi:"
  },
  "suggestedTokenName": {
    "message": "Iminumungkahing pangalan:"
  },
  "support": {
    "message": "Humingi ng Tulong"
  },
  "supportCenter": {
    "message": "Bisitahin ang aming Sentro ng Suporta"
  },
  "supportMultiRpcInformation": {
    "message": "Sinusuportahan na namin ngayon ang maramihang RPC para sa isang network. Pinili ang pinakabago mong RPC bilang ang default para lutasin ang magkakasalungat na impormasyon."
  },
  "surveyConversion": {
    "message": "Sagutan ang aming survey"
  },
  "surveyTitle": {
    "message": "Hubugin ang hinaharap ng MetaMask"
  },
  "swap": {
    "message": "I-swap"
  },
  "swapAdjustSlippage": {
    "message": "Ayusin ang slippage"
  },
  "swapAggregator": {
    "message": "Aggregator"
  },
  "swapAllowSwappingOf": {
    "message": "Payagan ang pag-swap ng $1",
    "description": "Shows a user that they need to allow a token for swapping on their hardware wallet"
  },
  "swapAmountReceived": {
    "message": "Garantisadong halaga"
  },
  "swapAmountReceivedInfo": {
    "message": "Ito ang minimum na halagang matatanggap mo. Maaari kang makatanggap ng mas malaki depende sa slippage."
  },
  "swapAndSend": {
    "message": "I-swap at Ipadala"
  },
  "swapAnyway": {
    "message": "I-swap pa rin"
  },
  "swapApproval": {
    "message": "Aprubahan ang $1 para sa mga pag-swap",
    "description": "Used in the transaction display list to describe a transaction that is an approve call on a token that is to be swapped.. $1 is the symbol of a token that has been approved."
  },
  "swapApproveNeedMoreTokens": {
    "message": "Kailangan mo ng $1 pa $2 para makumpleto ang pag-swap na ito",
    "description": "Tells the user how many more of a given token they need for a specific swap. $1 is an amount of tokens and $2 is the token symbol."
  },
  "swapAreYouStillThere": {
    "message": "Nandyan ka pa ba?"
  },
  "swapAreYouStillThereDescription": {
    "message": "Handa kaming ipakita sa iyo ang mga pinakabagong quote kapag gusto mo ng magpatuloy"
  },
  "swapConfirmWithHwWallet": {
    "message": "Kumpirmahin gamit ang iyong wallet na hardware"
  },
  "swapContinueSwapping": {
    "message": "Ituloy ang pag-swap"
  },
  "swapContractDataDisabledErrorDescription": {
    "message": "Sa Ethereum app sa iyong Ledger, magpunta sa \"Mga Setting\" at payagan ang data ng kontrata. Pagkatapos ay subukan muli ang iyong pag-swap."
  },
  "swapContractDataDisabledErrorTitle": {
    "message": "Ang data ng kontrata ay hindi pinagagana sa iyong Ledger"
  },
  "swapCustom": {
    "message": "custom"
  },
  "swapDecentralizedExchange": {
    "message": "Decentralized exchange"
  },
  "swapDirectContract": {
    "message": "Direktang kontrata"
  },
  "swapEditLimit": {
    "message": "I-edit ang limitasyon"
  },
  "swapEnableDescription": {
    "message": "Kinakailangan ito at nagbibigay ito ng pahintulot sa MetaMask na i-swap ang iyong $1.",
    "description": "Gives the user info about the required approval transaction for swaps. $1 will be the symbol of a token being approved for swaps."
  },
  "swapEnableTokenForSwapping": {
    "message": "Ito ay $1 para sa pag-swap",
    "description": "$1 is for the 'enableToken' key, e.g. 'enable ETH'"
  },
  "swapEnterAmount": {
    "message": "Ilagay ang halaga"
  },
  "swapEstimatedNetworkFees": {
    "message": "Mga tinantyang bayad sa network"
  },
  "swapEstimatedNetworkFeesInfo": {
    "message": "Ito ay pagtatantya ng bayad sa network na gagamitin para kumpletuhin ang iyong pag-swap. Maaaring magbago ang aktuwal na halaga ayon sa mga kundisyon ng network."
  },
  "swapFailedErrorDescriptionWithSupportLink": {
    "message": "Nangyayari ang mga pagkabigo sa transaksyon at narito kami upang tumulong. Kung magpapatuloy ang isyung ito, maaari kapag makipag-ugnay sa aming suporta sa customer sa $1 para sa karagdagang tulong.",
    "description": "This message is shown to a user if their swap fails. The $1 will be replaced by support.metamask.io"
  },
  "swapFailedErrorTitle": {
    "message": "Nabigo ang pag-swap"
  },
  "swapFetchingQuote": {
    "message": "Kinukuha ang mga quote"
  },
  "swapFetchingQuoteNofN": {
    "message": "Kinukuha ang quote $1 ng $2",
    "description": "A count of possible quotes shown to the user while they are waiting for quotes to be fetched. $1 is the number of quotes already loaded, and $2 is the total number of resources that we check for quotes. Keep in mind that not all resources will have a quote for a particular swap."
  },
  "swapFetchingQuotes": {
    "message": "Kinukuha ang mga quote..."
  },
  "swapFetchingQuotesErrorDescription": {
    "message": "Hmmm... nagkaproblema. Subukan ulit, o kung magpapatuloy ang mga error, makipag-ugnayan sa customer support."
  },
  "swapFetchingQuotesErrorTitle": {
    "message": "Nagka-error sa pagkuha ng mga quote"
  },
  "swapFromTo": {
    "message": "Ang pag-swap ng $1 sa $2",
    "description": "Tells a user that they need to confirm on their hardware wallet a swap of 2 tokens. $1 is a source token and $2 is a destination token"
  },
  "swapGasFeesDetails": {
    "message": "Ang mga bayad sa gas ay tinatantya at magbabago batay sa trapiko sa network at pagiging kumplikado ng transaksyon."
  },
  "swapGasFeesExplanation": {
    "message": "Hindi kumikita ang MetaMask mula sa mga bayad sa gas. Ang mga bayarin na ito ay pagtatantiya at maaaring mabago batay sa kung gaano kaabala ang network at kung gaano kakumplikado ang transaksyon. Alamin pa ang $1.",
    "description": "$1 is a link (text in link can be found at 'swapGasFeesSummaryLinkText')"
  },
  "swapGasFeesExplanationLinkText": {
    "message": "dito",
    "description": "Text for link in swapGasFeesExplanation"
  },
  "swapGasFeesLearnMore": {
    "message": "Alamin pa ang tungkol sa mga bayad sa gas"
  },
  "swapGasFeesSplit": {
    "message": "Ang mga bayad sa gas sa nakaraang screen ay hinati sa dalawang transaksyon."
  },
  "swapGasFeesSummary": {
    "message": "Ang mga bayad sa gas ay binabayaran sa mga minero ng crypto na nagpoproseso ng mga transaksyon sa $1 na network. Ang MetaMask ay hindi kumikita mula sa mga bayad sa gas.",
    "description": "$1 is the selected network, e.g. Ethereum or BSC"
  },
  "swapGasIncludedTooltipExplanation": {
    "message": "Isinasama sa presyo na ito ang mga bayad sa gas sa pamamagitan ng pagsasaayos sa halaga ng ipinadala o natanggap na token. Maaari kang tumanggap ng ETH sa hiwalay na transaksyon sa iyong listahan ng aktibidad."
  },
  "swapGasIncludedTooltipExplanationLinkText": {
    "message": "Alamin pa ang tungkol sa mga bayad sa gas"
  },
  "swapHighSlippage": {
    "message": "Mataas na slippage"
  },
  "swapIncludesGasAndMetaMaskFee": {
    "message": "Kasama ang gas at $1% bayad sa MetaMask",
    "description": "Provides information about the fee that metamask takes for swaps. $1 is a decimal number."
  },
  "swapIncludesMMFee": {
    "message": "Kasama ang $1% MetaMask fee.",
    "description": "Provides information about the fee that metamask takes for swaps. $1 is a decimal number."
  },
  "swapIncludesMMFeeAlt": {
    "message": "Kasama sa quote ang $1% bayad sa MetaMask",
    "description": "Provides information about the fee that metamask takes for swaps using the latest copy. $1 is a decimal number."
  },
  "swapIncludesMetaMaskFeeViewAllQuotes": {
    "message": "Kabilang ang $1% na bayad sa MetaMask – $2",
    "description": "Provides information about the fee that metamask takes for swaps. $1 is a decimal number and $2 is a link to view all quotes."
  },
  "swapLearnMore": {
    "message": "Alamin pa ang tungkol sa mga Swap"
  },
  "swapLiquiditySourceInfo": {
    "message": "Naghahanap kami sa iba't ibang pinagmumulan ng liquidity (mga exchange, aggregator at propesyonal na market maker) upang paghambingin ang mga halaga ng palitan at bayad sa network."
  },
  "swapLowSlippage": {
    "message": "Mababang slippage"
  },
  "swapMaxSlippage": {
    "message": "Max na slippage"
  },
  "swapMetaMaskFee": {
    "message": "Bayarin sa MetaMask"
  },
  "swapMetaMaskFeeDescription": {
    "message": "Ang bayad na $1% ay awtomatikong isinasali sa quote na ito. Babayaran mo ito bilang kapalit ng isang lisensya para gamitin ang software ng pagsasama-sama ng impormasyon ng tagapagbigay ng liquidity ng MetaMask.",
    "description": "Provides information about the fee that metamask takes for swaps. $1 is a decimal number."
  },
  "swapNQuotesWithDot": {
    "message": "$1 quote.",
    "description": "$1 is the number of quotes that the user can select from when opening the list of quotes on the 'view quote' screen"
  },
  "swapNewQuoteIn": {
    "message": "Mga bagong quote sa $1",
    "description": "Tells the user the amount of time until the currently displayed quotes are update. $1 is a time that is counting down from 1:00 to 0:00"
  },
  "swapNoTokensAvailable": {
    "message": "Walang available na token na tumutugma sa $1",
    "description": "Tells the user that a given search string does not match any tokens in our token lists. $1 can be any string of text"
  },
  "swapOnceTransactionHasProcess": {
    "message": "Idaragdag ang iyong $1 sa account mo sa oras na maiproseso ang transaksyong ito.",
    "description": "This message communicates the token that is being transferred. It is shown on the awaiting swap screen. The $1 will be a token symbol."
  },
  "swapPriceDifference": {
    "message": "Isa-swap mo na ang $1 $2 (~$3) sa $4 $5 (~$6).",
    "description": "This message represents the price slippage for the swap.  $1 and $4 are a number (ex: 2.89), $2 and $5 are symbols (ex: ETH), and $3 and $6 are fiat currency amounts."
  },
  "swapPriceDifferenceTitle": {
    "message": "Deperensya ng presyo ng ~$1%",
    "description": "$1 is a number (ex: 1.23) that represents the price difference."
  },
  "swapPriceUnavailableDescription": {
    "message": "Hindi matukoy ang price impact dahil sa kakulangan ng data ng market price. Pakikumpirma na komportable ka sa dami ng mga token na matatanggap mo bago mag-swap."
  },
  "swapPriceUnavailableTitle": {
    "message": "Tingnan ang iyong rate bago magpatuloy"
  },
  "swapProcessing": {
    "message": "Pagproseso"
  },
  "swapQuoteDetails": {
    "message": "Mga detalye ng quote"
  },
  "swapQuoteNofM": {
    "message": "$1 sa $2",
    "description": "A count of possible quotes shown to the user while they are waiting for quotes to be fetched. $1 is the number of quotes already loaded, and $2 is the total number of resources that we check for quotes. Keep in mind that not all resources will have a quote for a particular swap."
  },
  "swapQuoteSource": {
    "message": "Pinagmulan ng quote"
  },
  "swapQuotesExpiredErrorDescription": {
    "message": "Humiling ng mga bagong quote para makuha ang mga pinakabagong rate."
  },
  "swapQuotesExpiredErrorTitle": {
    "message": "Pag-timeout ng mga quote"
  },
  "swapQuotesNotAvailableDescription": {
    "message": "Bawasan ang laki ng iyong trade o gumamit ng ibang token."
  },
  "swapQuotesNotAvailableErrorDescription": {
    "message": "Subukang i-adjust ang halaga o mga setting ng slippage at subukan ulit."
  },
  "swapQuotesNotAvailableErrorTitle": {
    "message": "Walang available na quote"
  },
  "swapRate": {
    "message": "Singil"
  },
  "swapReceiving": {
    "message": "Pagtanggap"
  },
  "swapReceivingInfoTooltip": {
    "message": "Isang itong pagtatantya. Ang eksaktong halaga ay nakadepende sa slippage."
  },
  "swapRequestForQuotation": {
    "message": "Humiling ng quotation"
  },
  "swapSelect": {
    "message": "Piliin"
  },
  "swapSelectAQuote": {
    "message": "Pumili ng quote"
  },
  "swapSelectAToken": {
    "message": "Pumili ng token"
  },
  "swapSelectQuotePopoverDescription": {
    "message": "Makikita sa ibaba ang lahat ng quote na nakuha mula sa maraming pinagmumulan ng liquidity."
  },
  "swapSelectToken": {
    "message": "Pumili ng token"
  },
  "swapShowLatestQuotes": {
    "message": "Ipakita ang mga pinakabagong quote"
  },
  "swapSlippageHighDescription": {
    "message": "Ang slippage na inilagay ($1%) ay itinuturing na napakataas at maaaring magresulta sa isang masamang rate",
    "description": "$1 is the amount of % for slippage"
  },
  "swapSlippageHighTitle": {
    "message": "Mataas na slippage"
  },
  "swapSlippageLowDescription": {
    "message": "Ang halaga na ganito kababa ($1%) ay maaaring magresulta sa isang nabigong pag-swap",
    "description": "$1 is the amount of % for slippage"
  },
  "swapSlippageLowTitle": {
    "message": "Mababang slippage"
  },
  "swapSlippageNegativeDescription": {
    "message": "Dapat na mas malaki o katumbas ng zero ang slippage"
  },
  "swapSlippageNegativeTitle": {
    "message": "Dagdagan ang slippage para magpatuloy"
  },
  "swapSlippageOverLimitDescription": {
    "message": "Dapat na 15% o mas mababa ang slippage tolerance. Ang anumang mas mataas ay magreresulta sa hindi magandang rate."
  },
  "swapSlippageOverLimitTitle": {
    "message": "Napakataas na slippage"
  },
  "swapSlippagePercent": {
    "message": "$1%",
    "description": "$1 is the amount of % for slippage"
  },
  "swapSlippageTooltip": {
    "message": "Kung magbabago ang presyo sa pagitan ng oras na nailagay at nakumpirma ang iyong order, tinatawag itong \"slippage\". Awtomatikong makakansela ang iyong pag-swap kung lalampas ang slippage sa iyong setting ng “pagpapahintulot sa slippage”."
  },
  "swapSlippageZeroDescription": {
    "message": "Kakaunti ang mga tagapagbigay ng zero-slippage quote at maaari itong magresulta sa hindi gaanong mapagkumpitensyang quote."
  },
  "swapSlippageZeroTitle": {
    "message": "Nagso-source ng mga tagapagbigay ng zero-slippage"
  },
  "swapSource": {
    "message": "Pinagmumulan ng liquidity"
  },
  "swapSuggested": {
    "message": "Iminungkahi ang pag-swap"
  },
  "swapSuggestedGasSettingToolTipMessage": {
    "message": "Ang mga swap ay kumplikado at sensitibo sa oras na mga transaksyon. Inirerekomenda namin ang bayad sa gas na ito para sa magandang balanse sa pagitan ng halaga at kumpiyansa ng matagumpay na Swap."
  },
  "swapSwapFrom": {
    "message": "Mag-swap ng"
  },
  "swapSwapSwitch": {
    "message": "Mga token na papalitan o ipapalit"
  },
  "swapSwapTo": {
    "message": "I-swap sa"
  },
  "swapToConfirmWithHwWallet": {
    "message": "para kumpirmahin gamit ang iyong wallet na hardware"
  },
  "swapTokenAddedManuallyDescription": {
    "message": "I-verify ang token na ito sa $1 at siguraduhing ito ang token na gusto mong i-trade.",
    "description": "$1 points the user to etherscan as a place they can verify information about a token. $1 is replaced with the translation for \"etherscan\""
  },
  "swapTokenAddedManuallyTitle": {
    "message": "Mano-manong idinagdag ang token"
  },
  "swapTokenAvailable": {
    "message": "Naidagdag na ang $1 sa iyong account.",
    "description": "This message is shown after a swap is successful and communicates the exact amount of tokens the user has received for a swap. The $1 is a decimal number of tokens followed by the token symbol."
  },
  "swapTokenBalanceUnavailable": {
    "message": "Hindi namin nabawi ang iyong $1 na balanse",
    "description": "This message communicates to the user that their balance of a given token is currently unavailable. $1 will be replaced by a token symbol"
  },
  "swapTokenNotAvailable": {
    "message": "Hindi maaaring i-swap ang token sa rehiyon na ito"
  },
  "swapTokenToToken": {
    "message": "I-swap ang $1 sa $2",
    "description": "Used in the transaction display list to describe a swap. $1 and $2 are the symbols of tokens in involved in a swap."
  },
  "swapTokenVerifiedOn1SourceDescription": {
    "message": "Na-verify $1 sa 1 pinagmulan lang. Pag-isipang i-verify ito sa $2 bago magpatuloy.",
    "description": "$1 is a token name, $2 points the user to etherscan as a place they can verify information about a token. $1 is replaced with the translation for \"etherscan\""
  },
  "swapTokenVerifiedOn1SourceTitle": {
    "message": "Potensyal na hindi tunay na token"
  },
  "swapTokenVerifiedSources": {
    "message": "Kinumpirma ng $1 (na) pinagmulan. I-verify sa $2.",
    "description": "$1 the number of sources that have verified the token, $2 points the user to a block explorer as a place they can verify information about the token."
  },
  "swapTooManyDecimalsError": {
    "message": "Ang $1 ay nagpapahintulot sa hanggang $2 na decimal",
    "description": "$1 is a token symbol and $2 is the max. number of decimals allowed for the token"
  },
  "swapTransactionComplete": {
    "message": "Nakumpleto ang transaksyon"
  },
  "swapTwoTransactions": {
    "message": "2 transaksyon"
  },
  "swapUnknown": {
    "message": "Hindi Alam"
  },
  "swapZeroSlippage": {
    "message": "0% Slippage"
  },
  "swapsMaxSlippage": {
    "message": "Slippage tolerance"
  },
  "swapsNotEnoughToken": {
    "message": "Hindi sapat ang $1",
    "description": "Tells the user that they don't have enough of a token for a proposed swap. $1 is a token symbol"
  },
  "swapsViewInActivity": {
    "message": "Tingnan sa aktibidad"
  },
  "switch": {
    "message": "Lumipat"
  },
  "switchEthereumChainConfirmationDescription": {
    "message": "Dahil dito, lilipat sa dating idinagdag na network ang napiling network sa loob ng MetaMask:"
  },
  "switchEthereumChainConfirmationTitle": {
    "message": "Payagan ang site na ito para lumipat ng network?"
  },
  "switchInputCurrency": {
    "message": "Palitan ang input currency"
  },
  "switchNetwork": {
    "message": "Lumipat ng network"
  },
  "switchNetworks": {
    "message": "Lumipat ng network"
  },
  "switchToNetwork": {
    "message": "Lumipat sa $1",
    "description": "$1 represents the custom network that has previously been added"
  },
  "switchToThisAccount": {
    "message": "Lumipat sa account na ito"
  },
  "switchedNetworkToastDecline": {
    "message": "Huwag ipakita muli"
  },
  "switchedNetworkToastMessage": {
    "message": "Ang $1 ay aktibo ngayon sa $2",
    "description": "$1 represents the account name, $2 represents the network name"
  },
  "switchedNetworkToastMessageNoOrigin": {
    "message": "Gumagamit ka na ngayon ng $1",
    "description": "$1 represents the network name"
  },
  "switchingNetworksCancelsPendingConfirmations": {
    "message": "Ang paglipat ng network ay magkakansela ng lahat ng nakabinbing kumpirmasyon"
  },
  "symbol": {
    "message": "Simbolo"
  },
  "symbolBetweenZeroTwelve": {
    "message": "Dapat ay 11 character o mas kaunti ang simbolo."
  },
  "tenPercentIncreased": {
    "message": "10% na dagdag"
  },
  "terms": {
    "message": "Mga Tuntunin ng Paggamit"
  },
  "termsOfService": {
    "message": "Mga Tuntunin ng Serbisyo"
  },
  "termsOfUseAgreeText": {
    "message": " Sumasang-ayon ako sa Mga Tuntunin sa Paggamit, na nalalapat sa aking paggamit ng MetaMask at lahat ng feature nito"
  },
  "termsOfUseFooterText": {
    "message": "Mag-scroll upang basahin ang lahat ng seksyon"
  },
  "termsOfUseTitle": {
    "message": "Na-update ang aming Mga Tuntunin sa Paggamit"
  },
  "testnets": {
    "message": "Mga Testnet"
  },
  "theme": {
    "message": "Tema"
  },
  "themeDescription": {
    "message": "Piliin ang mas gusto mong tema ng MetaMask."
  },
  "thirdPartySoftware": {
    "message": "Paunawa ng third-party na software",
    "description": "Title of a popup modal displayed when installing a snap for the first time."
  },
  "threeMonthsAbbreviation": {
    "message": "3M",
    "description": "Shortened form of '3 months'"
  },
  "time": {
    "message": "Oras"
  },
  "tips": {
    "message": "Mga Tip"
  },
  "tipsForUsingAWallet": {
    "message": "Mga tip sa paggamit ng wallet"
  },
  "tipsForUsingAWalletDescription": {
    "message": "Kapag nagdagdag ka ng mga token, magkakaroon ka ng mas maraming paraan para magamit ang web3."
  },
  "to": {
    "message": "Para kay/sa"
  },
  "toAddress": {
    "message": "Para kay/sa: $1",
    "description": "$1 is the address to include in the To label. It is typically shortened first using shortenAddress"
  },
  "toggleDecodeDescription": {
    "message": "Ginagamit namin ang mga serbisyo ng 4byte.directory at Sourcify para i-decode at ipakita ang mas nababasang data ng transaksyon. Tinutulungan ka nito na maunawaan ang kinalabasan ng mga nakabinbin at nakalipas na transaksyon, ngunit maaaring humantong sa pagbabahagi ng iyong IP address."
  },
  "token": {
    "message": "Token"
  },
  "tokenAddress": {
    "message": "Address ng token"
  },
  "tokenAlreadyAdded": {
    "message": "Naidagdag na ang token."
  },
  "tokenAutoDetection": {
    "message": "Awtomatikong pagtuklas ng token"
  },
  "tokenContractAddress": {
    "message": "Address ng kontrata ng token"
  },
  "tokenDecimal": {
    "message": "Decimal na token"
  },
  "tokenDecimalFetchFailed": {
    "message": "Kailangan ng decimal ng token. Hanapin ito sa: $1"
  },
  "tokenDetails": {
    "message": "Mga detalye ng token"
  },
  "tokenFoundTitle": {
    "message": "1 bagong token ang nakita"
  },
  "tokenId": {
    "message": "ID ng Token"
  },
  "tokenList": {
    "message": "Mga listahan ng token"
  },
  "tokenMarketplace": {
    "message": "Marketplace ng token"
  },
  "tokenScamSecurityRisk": {
    "message": "mga panloloko sa token at panganib sa seguridad"
  },
  "tokenStandard": {
    "message": "Pamantayan ng token"
  },
  "tokenSymbol": {
    "message": "Simbolo ng token"
  },
  "tokens": {
    "message": "Mga Token"
  },
  "tokensFoundTitle": {
    "message": "$1 bagong token ang nakita",
    "description": "$1 is the number of new tokens detected"
  },
  "tokensInCollection": {
    "message": "Mga token sa koleksyon"
  },
  "tooltipApproveButton": {
    "message": "Nauunawaan ko"
  },
  "tooltipSatusConnected": {
    "message": "konektado"
  },
  "tooltipSatusConnectedUpperCase": {
    "message": "Nakakonekta"
  },
  "tooltipSatusNotConnected": {
    "message": "hindi konektado"
  },
  "total": {
    "message": "Kabuuan"
  },
  "totalVolume": {
    "message": "Kabuuang volume"
  },
  "transaction": {
    "message": "transaksyon"
  },
  "transactionCancelAttempted": {
    "message": "Sinubukang kanselahin ang transaksyon na may tinantyang bayad sa gas na $1 sa $2"
  },
  "transactionCancelSuccess": {
    "message": "Matagumpay na nakansela ang transaksyon sa $2"
  },
  "transactionConfirmed": {
    "message": "Nakumpirma ang transaksyon sa $2."
  },
  "transactionCreated": {
    "message": "Nagawa ang transaksyon na nagkakahalagang $1 sa $2."
  },
  "transactionDataFunction": {
    "message": "Function"
  },
  "transactionDetailGasHeading": {
    "message": "Tinantyang bayad sa gas"
  },
  "transactionDetailMultiLayerTotalSubtitle": {
    "message": "Halaga + fees"
  },
  "transactionDropped": {
    "message": "Tinanggihan ang transaksyon sa $2."
  },
  "transactionError": {
    "message": "Error sa transaksyon. Nagkaroon ng exception sa code ng kontrata."
  },
  "transactionErrorNoContract": {
    "message": "Sinusubukang i-call ang isang function sa isang address na hindi kontrata."
  },
  "transactionErrored": {
    "message": "Nagkaroon ng error sa transaksyon."
  },
  "transactionFailedBannerMessage": {
    "message": "Gagastos ka sana ng dagdag na bayad sa transaksyong ito, kaya pinigilan namin ito. Nasa wallet mo pa rin ang iyong pera."
  },
  "transactionFlowNetwork": {
    "message": "Network"
  },
  "transactionHistoryBaseFee": {
    "message": "Batayang bayad (GWEI)"
  },
  "transactionHistoryL1GasLabel": {
    "message": "Kabuuang L1 na bayad sa gas"
  },
  "transactionHistoryL2GasLimitLabel": {
    "message": "L2 na limitasyon ng gas"
  },
  "transactionHistoryL2GasPriceLabel": {
    "message": "L2 na presyo ng gas"
  },
  "transactionHistoryMaxFeePerGas": {
    "message": "Pinakamataas na bayad bawat gas"
  },
  "transactionHistoryPriorityFee": {
    "message": "Bayad sa priyoridad (GWEI)"
  },
  "transactionHistoryTotalGasFee": {
    "message": "Kabuuang Bayad sa Gas"
  },
  "transactionResubmitted": {
    "message": "Isinumite ulit ang transaksyon na may tinantyang bayad sa gas na itinaas sa $1 sa $2"
  },
  "transactionSettings": {
    "message": "Mga setting ng transaksyon"
  },
  "transactionSubmitted": {
    "message": "Isinumite ang transaksyon na may tinantyang bayad sa gas na $1 sa $2."
  },
  "transactionUpdated": {
    "message": "Na-update ang transaksyon sa $2."
  },
  "transactions": {
    "message": "Mga Transaksyon"
  },
  "transfer": {
    "message": "Maglipat"
  },
  "transferCrypto": {
    "message": "Ilipat ang crypto"
  },
  "transferFrom": {
    "message": "Maglipat mula kay/sa"
  },
  "transferRequest": {
    "message": "Kahilingan na paglilipat"
  },
  "trillionAbbreviation": {
    "message": "T",
    "description": "Shortened form of 'trillion'"
  },
  "troubleConnectingToLedgerU2FOnFirefox": {
    "message": "Nagkakaproblema kami sa pagkonekta ng iyong Ledger. $1",
    "description": "$1 is a link to the wallet connection guide;"
  },
  "troubleConnectingToLedgerU2FOnFirefox2": {
    "message": "I-review ang gabay sa pagkonekta ng aming wallet na hardware at subukan muli.",
    "description": "$1 of the ledger wallet connection guide"
  },
  "troubleConnectingToLedgerU2FOnFirefoxLedgerSolution": {
    "message": "Kung ikaw ay nasa pinakabagong bersyon ng Firefox, maaari kang makaranas ng isyu na nauugnay sa Firefox dropping U2F support. Alamin kung paano aayusin ang isyung ito $1.",
    "description": "It is a link to the ledger website for the workaround."
  },
  "troubleConnectingToLedgerU2FOnFirefoxLedgerSolution2": {
    "message": "dito",
    "description": "Second part of the error message; It is a link to the ledger website for the workaround."
  },
  "troubleConnectingToWallet": {
    "message": "Nagkaproblema kami sa pagkonekta sa iyong $1, subukang suriin ang $2 at subukan ulit.",
    "description": "$1 is the wallet device name; $2 is a link to wallet connection guide"
  },
  "troubleStarting": {
    "message": "Nagkaproblema ang MetaMask sa pagsisimula. Maaaring paulit-ulit ang error na ito, kaya subukang i-restart ang extension."
  },
  "tryAgain": {
    "message": "Subukan ulit"
  },
  "turnOff": {
    "message": "I-off"
  },
  "turnOffMetamaskNotificationsError": {
    "message": "Nagkaroon ng error sa pag-disable ng mga notipikasyon. Pakisubukan muli mamaya."
  },
  "turnOn": {
    "message": "I-on"
  },
  "turnOnMetamaskNotifications": {
    "message": "I-on ang mga notipikasyon"
  },
  "turnOnMetamaskNotificationsButton": {
    "message": "I-on"
  },
  "turnOnMetamaskNotificationsError": {
    "message": "Nagkaroon ng error sa paglikha ng mga notipikasyon. Pakisubukan muli mamaya."
  },
  "turnOnMetamaskNotificationsMessageFirst": {
    "message": "Manatiling may-alam sa nangyayari sa iyong wallet gamit ang mga notipikasyon."
  },
  "turnOnMetamaskNotificationsMessagePrivacyBold": {
    "message": "Mga Setting > Mga notipikasyon."
  },
  "turnOnMetamaskNotificationsMessagePrivacyLink": {
    "message": "Matutunan kung paano namin protektahan ang iyong pagkapribado habang gamit ang tampok na ito."
  },
  "turnOnMetamaskNotificationsMessageSecond": {
    "message": "Para magamit ang mga notipikasyon sa wallet, gumagamit kami ng profile para i-sync ang ilang mga setting sa iyong mga device. $1"
  },
  "turnOnMetamaskNotificationsMessageThird": {
    "message": "Maaari mong i-off ang mga notipikasypon anumang oras sa $1"
  },
  "turnOnTokenDetection": {
    "message": "I-on ang pinahusay na pag-detect ng token"
  },
  "tutorial": {
    "message": "Pagtuturo"
  },
  "twelveHrTitle": {
    "message": "12 oras:"
  },
  "u2f": {
    "message": "U2F",
    "description": "A name on an API for the browser to interact with devices that support the U2F protocol. On some browsers we use it to connect MetaMask to Ledger devices."
  },
  "unapproved": {
    "message": "Hindi inaprubahan"
  },
  "units": {
    "message": "mga unit"
  },
  "unknown": {
    "message": "Hindi Alam"
  },
  "unknownCollection": {
    "message": "Walang pangalang koleksyon"
  },
  "unknownNetworkForKeyEntropy": {
    "message": "Hindi kilalang network",
    "description": "Displayed on places like Snap install warning when regular name is not available."
  },
  "unknownQrCode": {
    "message": "Error: Hindi namin matukoy ang QR code na iyon"
  },
  "unlimited": {
    "message": "Walang Limitasyon"
  },
  "unlock": {
    "message": "I-unlock"
  },
  "unlockMessage": {
    "message": "Naghihintay ang desentralisadong web"
  },
  "unpin": {
    "message": "I-unpin"
  },
  "unrecognizedChain": {
    "message": "Hindi nakikilala ang custom network na ito. Nirerekomenda namin na ikaw ay $1 bago magpatuloy",
    "description": "$1 is a clickable link with text defined by the 'unrecognizedChanLinkText' key. The link will open to instructions for users to validate custom network details."
  },
  "unsendableAsset": {
    "message": "Ang pagpapadala ng mga token ng NFT (ERC-721) ay kasalukuyang hindi suportado",
    "description": "This is an error message we show the user if they attempt to send an NFT asset type, for which currently don't support sending"
  },
  "upArrow": {
    "message": "arrow pataas"
  },
  "update": {
    "message": "I-update"
  },
  "updateEthereumChainConfirmationDescription": {
    "message": "Hinihiling ng site na ito na i-update ang iyong default na URL ng network. Maaari mong i-edit ang mga default at impormasyon ng network anumang oras."
  },
  "updateNetworkConfirmationTitle": {
    "message": "I-update ang $1 ",
    "description": "$1 represents network name"
  },
  "updateOrEditNetworkInformations": {
    "message": "I-update ang iyong impormasyon o"
  },
  "updateRequest": {
    "message": "Hiling sa pag-update"
  },
  "updatedRpcForNetworks": {
    "message": "Na-update ang mga RPC ng Network"
  },
  "uploadDropFile": {
    "message": "I-drop ang file mo rito"
  },
  "uploadFile": {
    "message": "I-upload ang file"
  },
  "urlErrorMsg": {
    "message": "Kinakailangan ng mga URL ang naaangkop na HTTP/HTTPS prefix."
  },
  "use4ByteResolution": {
    "message": "I-decode ang mga smart na kontrata"
  },
  "useMultiAccountBalanceChecker": {
    "message": "Maramihang kahilingan sa balanse ng account"
  },
  "useMultiAccountBalanceCheckerSettingDescription": {
    "message": "Makakuha ng mas mabibilis na update sa balanse sa pamamagitan ng maramihang paghiling sa balanse ng account. Nagpapahintulot ito sa amin na makuha nang sama-sama ang iyong mga balanse ng account, para makakuha ka ng mas mabibilis na update para sa inaprubahang kasanayan. Kapag naka-off ang feature na ito, posibleng hindi maiugnay ng mga third party ang iyong mga account sa isa't isa."
  },
  "useNftDetection": {
    "message": "Awtomatikong tuklasin ang mga NFT"
  },
  "useNftDetectionDescriptionText": {
    "message": "Hayaan ang MetaMask na magdagdag ng mga NFT na iyong pag-aari gamit ang mga third-party na serbisyo. Ang awtomatikong pagtuklas ng mga NFT ay naglalantad sa iyong IP at address ng account sa mga serbisyong ito. Ang pag-enable sa tampok na ito ay maaaring mag-ugnay sa iyong IP sa iyong Ethereum address at magpakita ng pekeng NFT na in-airdrop ng mga scammer. Maaari kang magdagdag ng token sa manu-manong paraan para iwasan ang panganib na ito."
  },
  "usePhishingDetection": {
    "message": "Gumamit ng phishing detection"
  },
  "usePhishingDetectionDescription": {
    "message": "Magpakita ng babala para sa mga phishing domain na nagta-target sa mga user ng Ethereum"
  },
  "useSafeChainsListValidation": {
    "message": "Suriin ang mga Detalye ng Network"
  },
  "useSafeChainsListValidationDescription": {
    "message": "Ang MetaMask ay gumagamit ng serbisyong third-party na tinatawag na $1 para magpakita ng tumpak at naka-standardized na detalye ng network. Binabawasan nito ang iyong tiyansa sa pagkonekta sa malisiyoso o malitang network. Kapag ginagamit ang tampok na ito, ang iyong IP address ay nakalantad sa chainid.network."
  },
  "useSafeChainsListValidationWebsite": {
    "message": "chainid.network",
    "description": "useSafeChainsListValidationWebsite is separated from the rest of the text so that we can bold the third party service name in the middle of them"
  },
  "useTokenDetectionPrivacyDesc": {
    "message": "Awtomatikong ipinapakita ang mga token na ipinadala sa iyong account na nakapaloob sa komunikasyon ng mga server ng third party para makuha ang mga larawan ng token. Ang mga server na iyon ay magkakaroon ng access sa iyong IP address."
  },
  "usedByClients": {
    "message": "Ginagamit ng iba't ibang kliyente"
  },
  "userName": {
    "message": "Username"
  },
  "userOpContractDeployError": {
    "message": "Ang paglalabas ng kontrata mula sa isang account ng smart contract ay hindi suportado"
  },
  "version": {
    "message": "Bersyon"
  },
  "view": {
    "message": "Tingnan"
  },
  "viewActivity": {
    "message": "Tingnan ang aktibidad"
  },
  "viewAllQuotes": {
    "message": "tingnan ang lahat ng quote"
  },
  "viewContact": {
    "message": "Tingnan ang Contact"
  },
  "viewDetails": {
    "message": "Tingnan ang mga detalye"
  },
  "viewMore": {
    "message": "Tingnan Pa"
  },
  "viewOnBlockExplorer": {
    "message": "Tingnan sa block explorer"
  },
  "viewOnCustomBlockExplorer": {
    "message": "Tingnan ang $1 sa $2",
    "description": "$1 is the action type. e.g (Account, Transaction, Swap) and $2 is the Custom Block Explorer URL"
  },
  "viewOnEtherscan": {
    "message": "Tingnan ang $1 sa Etherscan",
    "description": "$1 is the action type. e.g (Account, Transaction, Swap)"
  },
  "viewOnExplorer": {
    "message": "Tingnan sa explorer"
  },
  "viewOnOpensea": {
    "message": "Tingnan sa Opensea"
  },
  "viewTransaction": {
    "message": "Tingnan ang transaksyon"
  },
  "viewinExplorer": {
    "message": "Tingnan ang $1 sa Explorer",
    "description": "$1 is the action type. e.g (Account, Transaction, Swap)"
  },
  "visitSite": {
    "message": "Bisitahin ang site"
  },
  "visitWebSite": {
    "message": "Bisitahin ang aming website"
  },
  "wallet": {
    "message": "Wallet"
  },
  "walletConnectionGuide": {
    "message": "ang aming gabay sa pagkonekta ng wallet na hardware"
  },
  "walletProtectedAndReadyToUse": {
    "message": "Ang iyong wallet ay protektado at handa ng gamitin. Matatagpuan mo ang iyong Lihim na Parirala sa Pagbawi sa $1 ",
    "description": "$1 is the menu path to be shown with font weight bold"
  },
  "wantToAddThisNetwork": {
    "message": "Gusto mo bang idagdag ang network na ito?"
  },
  "wantsToAddThisAsset": {
    "message": "Gustong idagdag ng $1 ang asset na ito sa iyong wallet"
  },
  "warning": {
    "message": "Babala"
  },
  "warningFromSnap": {
    "message": "Babala mula sa $1",
    "description": "$1 represents the name of the snap"
  },
  "watchEthereumAccountsDescription": {
    "message": "Ang pag-on sa opsyon na ito ay magbibigay sa iyo ng kakayahan na panoorin ang mga account ng Ethereum sa pamamagitan ng isang pampublikong address o pangalan ng ENS. Para sa feedback sa Beta feature na ito, mangyaring sagutan ito $1.",
    "description": "$1 is the link to a product feedback form"
  },
  "watchEthereumAccountsToggle": {
    "message": "Panoorin ang mga account sa Ethereum (Beta)"
  },
  "watchOutMessage": {
    "message": "Mag-ingat sa $1.",
    "description": "$1 is a link with text that is provided by the 'securityMessageLinkForNetworks' key"
  },
  "weak": {
    "message": "Madali"
  },
  "web3": {
    "message": "Web3"
  },
  "web3ShimUsageNotification": {
    "message": "Napansin namin na sinubukan ng kasalukuyang website na gamitin ang inalis na window.web3 API. Kung mukhang sira ang site, paki-click ang $1 para sa karagdagang impormasyon.",
    "description": "$1 is a clickable link."
  },
  "webhid": {
    "message": "WebHID",
    "description": "Refers to a interface for connecting external devices to the browser. Used for connecting ledger to the browser. Read more here https://developer.mozilla.org/en-US/docs/Web/API/WebHID_API"
  },
  "websites": {
    "message": "mga website",
    "description": "Used in the 'permission_rpc' message."
  },
  "welcomeBack": {
    "message": "Maligayang Pagbabalik!"
  },
  "welcomeExploreDescription": {
    "message": "Mag-imbak, magpadala at gumastos ng mga cryto currency at asset."
  },
  "welcomeExploreTitle": {
    "message": "Magsaliksik sa mga decentralized app"
  },
  "welcomeLoginDescription": {
    "message": "Gamitin ang iyong MetaMask para mag-log in sa mga decentralized app, hindi na kailangang mag-sign up."
  },
  "welcomeLoginTitle": {
    "message": "Mag-hello sa iyong wallet"
  },
  "welcomeToMetaMask": {
    "message": "Magsimula na tayo"
  },
  "welcomeToMetaMaskIntro": {
    "message": "Ang MetaMask na pinagkakatiwalaan ng milyun-milyon ay isang ligtas na wallet na ginagawang accessible ang mundo ng web3 para sa lahat."
  },
  "whatsThis": {
    "message": "Ano ito?"
  },
  "willApproveAmountForBridging": {
    "message": "Aaprubahan nito ang $1 para sa pag-bridge."
  },
  "willApproveAmountForBridgingHardware": {
    "message": "Kakailanganin mong kumpirmahin ang dalawang transaksyon sa iyong hardware wallet."
  },
  "withdrawing": {
    "message": "Wini-withdraw"
  },
  "wrongNetworkName": {
    "message": "Ayon sa aming mga talaan, ang pangalan ng network ay maaaring hindi tumugma nang tama sa ID ng chain na ito."
  },
  "yes": {
    "message": "Oo"
  },
  "you": {
    "message": "Ikaw"
  },
  "youDeclinedTheTransaction": {
    "message": "Tinanggihan mo ang transaksyon."
  },
  "youNeedToAllowCameraAccess": {
    "message": "Kailangan mong payagan ang pag-access sa camera para magamit ang feature na ito."
  },
  "yourAccounts": {
    "message": "Mga account mo"
  },
  "yourActivity": {
    "message": "Iyong aktibidad"
  },
  "yourBalance": {
    "message": "Iyong balanse"
  },
  "yourBalanceIsAggregated": {
    "message": "Ang iyong balanse ay pinagsama-sama"
  },
  "yourNFTmayBeAtRisk": {
    "message": "Maaaring nasa panganib ang iyong NFT"
  },
  "yourNetworks": {
    "message": "Mga network mo"
  },
  "yourPrivateSeedPhrase": {
    "message": "Ang Iyong Lihim na Parirala sa Pagbawi"
  },
  "yourTransactionConfirmed": {
    "message": "Nakumpirma na ang transaksyon"
  },
  "yourTransactionJustConfirmed": {
    "message": "Hindi namin makansela ang iyong transaksyon bago ito nakumpirma sa blockchain."
  },
  "yourWalletIsReady": {
    "message": "Handa na ang iyong wallet"
  },
  "zeroGasPriceOnSpeedUpError": {
    "message": "Walang presyo ng gas sa pagpapabilis"
  }
}<|MERGE_RESOLUTION|>--- conflicted
+++ resolved
@@ -1024,12 +1024,6 @@
   },
   "confirmationAlertDetails": {
     "message": "Para protektahan ang iyong mga asset, iminumungkahi namin na tanggihan mo ang kahilingan."
-<<<<<<< HEAD
-  },
-  "confirmationAlertModalTitle": {
-    "message": "Kahina-hinala ang kahilingang ito"
-=======
->>>>>>> e79c5555
   },
   "confirmed": {
     "message": "Nakumpirma"
@@ -3851,12 +3845,6 @@
   "permitSimulationChange_receive": {
     "message": "Nakatanggap ka ng"
   },
-<<<<<<< HEAD
-  "permitSimulationChange_revoke": {
-    "message": "Limitasyon sa paggastos"
-  },
-=======
->>>>>>> e79c5555
   "permitSimulationChange_transfer": {
     "message": "Nagpadala ka ng"
   },
