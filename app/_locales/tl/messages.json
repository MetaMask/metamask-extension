{
  "QRHardwareInvalidTransactionTitle": {
    "message": "Error"
  },
  "QRHardwareMismatchedSignId": {
    "message": "Hindi tugmang data ng transaksyon. Pakisuri ang mga detalye ng transaksyon."
  },
  "QRHardwarePubkeyAccountOutOfRange": {
    "message": "Wala nang mga account. Kung gusto mong mag-access ng iba pang account na hindi nakalista sa ibaba, pakikonektang muli ang wallet na hardware mo at piliin ito."
  },
  "QRHardwareScanInstructions": {
    "message": "Ilagay ang QR code sa harap ng iyong camera. Malabo ang screen, pero hindi ito makakaapekto sa pagbabasa."
  },
  "QRHardwareSignRequestCancel": {
    "message": "Tanggihan"
  },
  "QRHardwareSignRequestDescription": {
    "message": "Pagkatapos mong mag-sign sa iyong wallet, mag-click sa 'Kunin ang Lagda' para tanggapin ang lagda"
  },
  "QRHardwareSignRequestGetSignature": {
    "message": "Kumuha ng lagda"
  },
  "QRHardwareSignRequestSubtitle": {
    "message": "I-scan ang QR code gamit ang wallet mo"
  },
  "QRHardwareSignRequestTitle": {
    "message": "Humiling ng lagda"
  },
  "QRHardwareUnknownQRCodeTitle": {
    "message": "Error"
  },
  "QRHardwareUnknownWalletQRCode": {
    "message": "Di-wastong QR code. Paki-scan ang sync QR code ng wallet na hardware."
  },
  "QRHardwareWalletImporterTitle": {
    "message": "Mag-scan ng QR Code"
  },
  "QRHardwareWalletSteps1Description": {
    "message": "Maaari kang pumili mula sa isang listahan ng mga opisyal na ka-partner sa pagsuporta sa QR-code sa ibaba."
  },
  "QRHardwareWalletSteps1Title": {
    "message": "Ikonekta ang iyong QR na wallet na hardware"
  },
  "QRHardwareWalletSteps2Description": {
    "message": "Ngrave Zero"
  },
  "SrpListHideAccounts": {
    "message": "Itago ang $1 (na) account",
    "description": "$1 is the number of accounts"
  },
  "SrpListHideSingleAccount": {
    "message": "Itago ang 1 account"
  },
  "SrpListShowAccounts": {
    "message": "Ipakita ang $1 (na) account",
    "description": "$1 is the number of accounts"
  },
  "SrpListShowSingleAccount": {
    "message": "Ipakita ang 1 account"
  },
  "about": {
    "message": "Tungkol Dito"
  },
  "accept": {
    "message": "Tanggapin"
  },
  "acceptTermsOfUse": {
    "message": "Nabasa ko at sumasang-ayon ako sa $1",
    "description": "$1 is the `terms` message"
  },
  "accessingYourCamera": {
    "message": "Ina-access ang iyong camera..."
  },
  "account": {
    "message": "Account"
  },
  "accountActivity": {
    "message": "Aktibidad ng account"
  },
  "accountActivityText": {
    "message": "Piliin ang mga account na nais mong makakuha ng abiso:"
  },
  "accountAlreadyExistsLogin": {
    "message": "Mag-log in"
  },
  "accountAlreadyExistsLoginDescription": {
    "message": "Ang wallet na gumagamit ng “$1” ay umiiral na. Nais mo bang subukan na mag-log in na lang?",
    "description": "$1 is the account email"
  },
  "accountAlreadyExistsTitle": {
    "message": "Mayroon ng wallet na umiiral"
  },
  "accountDetails": {
    "message": "Mga detalye ng account"
  },
  "accountIdenticon": {
    "message": "Identicon ng Account"
  },
  "accountIsntConnectedToastText": {
    "message": "Hindi nakakoneka ang $1 sa $2"
  },
  "accountName": {
    "message": "Pangalan ng Account"
  },
  "accountNameDuplicate": {
    "message": "May gumagamit na ng pangalan ng account na ito",
    "description": "This is an error message shown when the user enters a new account name that matches an existing account name"
  },
  "accountNameReserved": {
    "message": "Ang pangalan ng account na ito ay nakareserba",
    "description": "This is an error message shown when the user enters a new account name that is reserved for future use"
  },
  "accountNotFoundCreateOne": {
    "message": "Oo, gumawa ng bagong wallet"
  },
  "accountNotFoundDescription": {
    "message": "Hindi namin mahanap ang wallet para sa “$1”. Nais mo bang gumawa ng bago gamit ang login na ito?",
    "description": "$1 is the account email"
  },
  "accountNotFoundTitle": {
    "message": "Hindi nahanap ang wallet"
  },
  "accountOptions": {
    "message": "Mga Opsyon sa Account"
  },
  "accountPermissionToast": {
    "message": "In-update ang mga pahintulot ng account"
  },
  "accountSelectionRequired": {
    "message": "Kailangan mong pumili ng account!"
  },
  "accountTypeNotSupported": {
    "message": "Hindi suportado ang uri ng account"
  },
  "accounts": {
    "message": "Mga Account"
  },
  "accountsConnected": {
    "message": "Mga konektadong account"
  },
  "accountsPermissionsTitle": {
    "message": "Tingnan ang mga account mo at magmungkahi ng mga transaksyon"
  },
  "accountsSmallCase": {
    "message": "mga account"
  },
  "active": {
    "message": "Aktibo"
  },
  "activity": {
    "message": "Aktibidad"
  },
  "activityLog": {
    "message": "Log ng aktibidad"
  },
  "add": {
    "message": "Magdagdag"
  },
  "addACustomNetwork": {
    "message": "Magdagdag ng custom na network"
  },
  "addANetwork": {
    "message": "Magdagdag ng network"
  },
  "addANickname": {
    "message": "Magdagdag ng palayaw"
  },
  "addAUrl": {
    "message": "Magdagdag ng URL"
  },
  "addAccount": {
    "message": "Magdagdag ng account"
  },
  "addAccountFromNetwork": {
    "message": "Magdagdag ng $1 account",
    "description": "$1 is the network name, e.g. Bitcoin or Solana"
  },
  "addAccountToMetaMask": {
    "message": "Idagdag ang account sa MetaMask"
  },
  "addAcquiredTokens": {
    "message": "Idagdag ang mga token na nakuha mo gamit ang MetaMask"
  },
  "addAlias": {
    "message": "Magdagdag ng alias"
  },
  "addBitcoinAccountLabel": {
    "message": "Bitcoin account (Beta)"
  },
  "addBlockExplorer": {
    "message": "Magdagdag ng block explorer"
  },
  "addBlockExplorerUrl": {
    "message": "Magdagdag ng block explorer URL"
  },
  "addContact": {
    "message": "Magdagdag ng contact"
  },
  "addCustomNetwork": {
    "message": "Magdagdag ng custom na network"
  },
  "addEthereumChainWarningModalHeader": {
    "message": "Idagdag lamang ang RPC provider na ito kung sigurado kang mapagkakatiwalaan ito. $1",
    "description": "$1 is addEthereumChainWarningModalHeaderPartTwo passed separately so that it can be bolded"
  },
  "addEthereumChainWarningModalHeaderPartTwo": {
    "message": "Ang mga kahina-hinalang provider ay maaaring magsinungaling tungkol sa estado ng blockchain at magtala ng iyong aktibidad sa network."
  },
  "addEthereumChainWarningModalListHeader": {
    "message": "Importante na mapagkakatiwalaan ang iyong provider, dahil may kapangyarihan itong:"
  },
  "addEthereumChainWarningModalListPointOne": {
    "message": "Tingnan ang iyong mga account at IP address, at iugnay ang mga ito"
  },
  "addEthereumChainWarningModalListPointThree": {
    "message": "Ipakita ang mga balanse ng account at iba pang mga estadong nasa chain"
  },
  "addEthereumChainWarningModalListPointTwo": {
    "message": "I-broadcast ang iyong mga transaksyon"
  },
  "addEthereumChainWarningModalTitle": {
    "message": "Nagdaragdag ka ng bagong RPC provider para sa Mainnet ng Ethereum"
  },
  "addEthereumWatchOnlyAccount": {
    "message": "Panoorin ang isang account sa Ethereum (Beta)"
  },
  "addFriendsAndAddresses": {
    "message": "Magdagdag ng mga kaibigan at address na pinagkakatiwalaan mo"
  },
  "addHardwareWalletLabel": {
    "message": "Hardware wallet"
  },
  "addIPFSGateway": {
    "message": "Idagdag ang mas gusto mong IPFS gateway"
  },
  "addImportAccount": {
    "message": "Magdagdag ng account o wallet na hardware"
  },
  "addMemo": {
    "message": "Magdagdag ng memo"
  },
  "addNetwork": {
    "message": "Magdagdag ng Network"
  },
  "addNetworkConfirmationTitle": {
    "message": "Magdagdag ng $1",
    "description": "$1 represents network name"
  },
  "addNewAccount": {
    "message": "Magdagdag ng bagong account sa Ethereum"
  },
  "addNewEthereumAccountLabel": {
    "message": "Ethereum account"
  },
  "addNewSolanaAccountLabel": {
    "message": "Solana account"
  },
  "addNft": {
    "message": "Magdagdag ng NFT"
  },
  "addNfts": {
    "message": "Magdagdag ng mga NFT"
  },
  "addNonEvmAccount": {
    "message": "Magdagdag ng $1 account",
    "description": "$1 is the non EVM network where the account is going to be created, e.g. Bitcoin or Solana"
  },
  "addNonEvmAccountFromNetworkPicker": {
    "message": "Para i-enable ang $1 network, kailangan mong gumawa ng $2 account.",
    "description": "$1 is the non EVM network where the account is going to be created, e.g. Solana Mainnet or Solana Devnet. $2 is the account type, e.g. Bitcoin or Solana"
  },
  "addRpcUrl": {
    "message": "Magdagdag ng RPC URL"
  },
  "addSnapAccountToggle": {
    "message": "Paganahin ang \"Idagdag ang account Snap (Beta)\""
  },
  "addSnapAccountsDescription": {
    "message": "Ang pag-on sa feature na ito ay magbibigay sa iyo ng opsyong idagdag ang bagong Beta account Snaps mula mismo sa listahan ng iyong account. Kung nag-install ka ng account Snap, tandaan na ito ay isang serbisyo ng third-party."
  },
  "addSuggestedNFTs": {
    "message": "Magdagdag ng mga iminumungkahing NFT"
  },
  "addSuggestedTokens": {
    "message": "Magdagdag ng Mga Iminumungkahing Token"
  },
  "addToken": {
    "message": "Magdagdag ng Token"
  },
  "addTokenByContractAddress": {
    "message": "Hindi makahanap ng token? Maaari kang manu-manong magdagdag ng anumang token sa pamamagitan ng pag-paste ng address nito. Ang mga address ng kontrata ng token ay matatagpuan sa $1",
    "description": "$1 is a blockchain explorer for a specific network, e.g. Etherscan for Ethereum"
  },
  "addUrl": {
    "message": "Idagdag ang URL"
  },
  "addingAccount": {
    "message": "Idinaragdag ang account"
  },
  "addingCustomNetwork": {
    "message": "Nagdaragdag ng Network"
  },
  "additionalNetworks": {
    "message": "Mga karagdagang network"
  },
  "address": {
    "message": "Address"
  },
  "addressMismatch": {
    "message": "Hindi tugma ang address ng site"
  },
  "addressMismatchOriginal": {
    "message": "Kasalukuyang URL: $1",
    "description": "$1 replaced by origin URL in confirmation request"
  },
  "addressMismatchPunycode": {
    "message": "Bersyon ng Punycode: $1",
    "description": "$1 replaced by punycode version of the URL in confirmation request"
  },
  "advanced": {
    "message": "Makabago"
  },
  "advancedBaseGasFeeToolTip": {
    "message": "Kapag nakasama ang iyong transaksyon sa block, ire-refund ang anumang difference sa pagitan ng iyong pinakamataas na batayang bayad at ang aktwal na batayang bayad. Ang kabuuang halaga ay kinakalkula bilang pinakamataas na batayang bayad (sa GWEI) * ng limitasyon ng gas."
  },
  "advancedDetailsDataDesc": {
    "message": "Data"
  },
  "advancedDetailsHexDesc": {
    "message": "Hex"
  },
  "advancedDetailsNonceDesc": {
    "message": "Nonce"
  },
  "advancedDetailsNonceTooltip": {
    "message": "Ito ang numero ng transaksyon ng account. Ang nonce para sa unang transaksyon ay 0 at nadaragdagan ito sa sunod-sunod na pagkakaayos."
  },
  "advancedGasFeeDefaultOptIn": {
    "message": "I-save ang mga value na ito bilang default ko para sa $1 network.",
    "description": "$1 is the current network name."
  },
  "advancedGasFeeModalTitle": {
    "message": "Advanced na bayad sa gas"
  },
  "advancedGasPriceTitle": {
    "message": "Presyo ng gas"
  },
  "advancedPriorityFeeToolTip": {
    "message": "Ang bayad sa priyoridad (kilala rin bilang “tip ng minero”) ay direktang napupunta sa mga minero at ginagawang insentibo ang mga ito upang unahin ang iyong mga transaksyon."
  },
  "airDropPatternDescription": {
    "message": "Isinasaad ng on-chain history ng token na may mga dati nang kahina-hinalang aktibidad ng airdrop."
  },
  "airDropPatternTitle": {
    "message": "Pattern ng Airdrop"
  },
  "airgapVault": {
    "message": "AirGap Vault"
  },
  "alert": {
    "message": "Alerto"
  },
  "alertAccountTypeUpgradeMessage": {
    "message": "Ina-update mo ang account mo para maging smart account. Hindi magbabago ang address ng account mo pero magiging mas mabilis ang mga transaksyon at mas mababa ang bayarin sa network. $1."
  },
  "alertAccountTypeUpgradeTitle": {
    "message": "Uri ng account"
  },
  "alertActionBuyWithNativeCurrency": {
    "message": "Bumili ng $1"
  },
  "alertActionUpdateGas": {
    "message": "I-update ang gas limit"
  },
  "alertActionUpdateGasFee": {
    "message": "I-update ang bayad"
  },
  "alertActionUpdateGasFeeLevel": {
    "message": "I-update ang mga opsyon sa gas"
  },
  "alertContentMultipleApprovals": {
    "message": "Nagbibigay ka sa ibang tao ng pahintulot na i-withdraw ang mga token mo, kahit na hindi ito kinakailangan para sa transaksyong ito."
  },
  "alertDisableTooltip": {
    "message": "Puwede itong baguhin sa \"Mga Setting > Mga Alerto\""
  },
  "alertMessageAddressMismatchWarning": {
    "message": "Minsan ginagaya ng mga umaatake ang mga site sa pamamagitan ng paggawa ng maliliit na pagbabago sa address ng site. Tiyaking nakikipag-ugnayan ka sa nilalayong site bago ka magpatuloy."
  },
  "alertMessageAddressTrustSignal": {
    "message": "Kapag kinumpirma mo ang kahilingang ito, malamang na makuha ang mga asset mo ng isang scammer."
  },
  "alertMessageChangeInSimulationResults": {
    "message": "Na-update na ang mga tinatayang pagbabago para sa transaksyong ito. Suriin ang mga ito nang mabuti bago magpatuloy."
  },
  "alertMessageFirstTimeInteraction": {
    "message": "Ito ang unang interaksyon mo sa address na ito. Siguraduhing tama ito bago ka magpatuloy."
  },
  "alertMessageGasEstimateFailed": {
    "message": "Hindi kami makapagbigay ng tumpak na bayad at ang pagtantiya na ito ay maaaring mataas. Iminumungkahi namin na maglagay ka ng naka-custom na gas limit, ngunit may panganib na mabigo pa rin ang transaksyon."
  },
  "alertMessageGasFeeLow": {
    "message": "Kapag pumipili ng mababang bayad, asahan ang mas mabagal na mga transaksyon at mas matagal na paghihintay. Para sa mas mabilis na transaksyon, piliin ang Market o Aggressive na mga pagpipilian sa bayad."
  },
  "alertMessageGasTooLow": {
    "message": "Para magpatuloy sa transaksyong ito, kakailanganin mong dagdagan ang gas limit sa 21000 o mas mataas."
  },
  "alertMessageInsufficientBalanceWithNativeCurrency": {
    "message": "Wala kang sapat na $1 sa iyong account para bayaran ang mga bayarin sa network."
  },
  "alertMessageNetworkBusy": {
    "message": "Ang mga presyo ng gas ay mataas at ang pagtantiya ay hindi gaanong tumpak."
  },
  "alertMessageNoGasPrice": {
    "message": "Hindi tayo makakapagpatuloy sa transaksyong ito hanggang sa manwal mong i-update ang bayad."
  },
  "alertMessageSignInDomainMismatch": {
    "message": "Ang site na humihiling ay hindi ang site kung saan ka nagsa-signin. Ito ay maaring isang pagtatangka para nakawin ang iyong mga kredensiyal sa pag-login."
  },
  "alertMessageSignInWrongAccount": {
    "message": "Hinihingi sa iyo ng site na ito na mag-sign in gamit ang maling account."
  },
  "alertModalAcknowledge": {
    "message": "Kinikilala ko ang panganib at nais ko pa rin magpatuloy"
  },
  "alertModalDetails": {
    "message": "Mga Detalye ng Alerto"
  },
  "alertModalReviewAllAlerts": {
    "message": "Suriin ang lahat ng alerto"
  },
  "alertReasonChangeInSimulationResults": {
    "message": "Nabago ang mga resulta"
  },
  "alertReasonFirstTimeInteraction": {
    "message": "Unang interaksyon"
  },
  "alertReasonGasEstimateFailed": {
    "message": "Hindi tumpak na bayad"
  },
  "alertReasonGasFeeLow": {
    "message": "Mabagal na bilis"
  },
  "alertReasonGasTooLow": {
    "message": "Mababang gas limit"
  },
  "alertReasonInsufficientBalance": {
    "message": "Hindi sapat ang pondo"
  },
  "alertReasonMultipleApprovals": {
    "message": "Hindi kinakailangang pahintulot"
  },
  "alertReasonNetworkBusy": {
    "message": "Busy ang network"
  },
  "alertReasonNoGasPrice": {
    "message": "Hindi available ang pagtantiya sa bayad"
  },
  "alertReasonPendingTransactions": {
    "message": "Nakabinbin na transaksyon"
  },
  "alertReasonSignIn": {
    "message": "Kahina-hinalang hiling na pag-signin"
  },
  "alertReasonWrongAccount": {
    "message": "Maling account"
  },
  "alertSelectedAccountWarning": {
    "message": "Para sa ibang account ang kahilingang ito at hindi sa account na pinili sa wallet mo. Para gumamit ng ibang account, ikonekta ito sa site."
  },
  "alerts": {
    "message": "Mga Alerto"
  },
  "all": {
    "message": "Lahat"
  },
  "allNetworks": {
    "message": "Lahat ng network"
  },
  "allPermissions": {
    "message": "Lahat ng pahintulot"
  },
  "allTimeHigh": {
    "message": "All time high"
  },
  "allTimeLow": {
    "message": "All time low"
  },
  "allowNotifications": {
    "message": "Payagan ang mga notipikasyon"
  },
  "allowWithdrawAndSpend": {
    "message": "Payagan ang $1 na mag-withdraw at gastusin ang sumusunod na halaga:",
    "description": "The url of the site that requested permission to 'withdraw and spend'"
  },
  "amount": {
    "message": "Halaga"
  },
  "amountReceived": {
    "message": "Halagang Natanggap"
  },
  "amountSent": {
    "message": "Halagang Ipinadala"
  },
  "andForListItems": {
    "message": "$1, at $2",
    "description": "$1 is the first item, $2 is the last item in a list of items. Used in Snap Install Warning modal."
  },
  "andForTwoItems": {
    "message": "$1 at $2",
    "description": "$1 is the first item, $2 is the second item. Used in Snap Install Warning modal."
  },
  "appDescription": {
    "message": "Ethereum Wallet sa iyong Browser",
    "description": "The description of the application"
  },
  "appName": {
    "message": "MetaMask",
    "description": "The name of the application"
  },
  "appNameBeta": {
    "message": "MetaMask Beta",
    "description": "The name of the application (Beta)"
  },
  "appNameFlask": {
    "message": "MetaMask Flask",
    "description": "The name of the application (Flask)"
  },
  "apply": {
    "message": "Ilapat"
  },
  "approve": {
    "message": "Aprubahan ang limitasyon sa paggastos"
  },
  "approveButtonText": {
    "message": "Aprubahan"
  },
  "approveIncreaseAllowance": {
    "message": "Itaas ang limitasyon sa paggastos ng $1",
    "description": "The token symbol that is being approved"
  },
  "approveSpendingCap": {
    "message": "Aprubahan ang limitasyon sa paggastos ng $1",
    "description": "The token symbol that is being approved"
  },
  "approved": {
    "message": "Inaprubahan"
  },
  "approvedOn": {
    "message": "Inaprubahan noong $1",
    "description": "$1 is the approval date for a permission"
  },
  "approvedOnForAccounts": {
    "message": "Inaprubahan sa $1 para sa $2",
    "description": "$1 is the approval date for a permission. $2 is the AvatarGroup component displaying account images."
  },
  "areYouSure": {
    "message": "Sigurado ka ba?"
  },
  "asset": {
    "message": "Asset"
  },
  "assetChartNoHistoricalPrices": {
    "message": "Hindi ako makakuha ng anumang dating data"
  },
  "assetMultipleNFTsBalance": {
    "message": "$1 na NFT"
  },
  "assetOptions": {
    "message": "Mga opsyon ng asset"
  },
  "assetSingleNFTBalance": {
    "message": "$1 NFT"
  },
  "assets": {
    "message": "Mga asset"
  },
  "assetsDescription": {
    "message": "I-autodetect ang mga token sa wallet mo, ipakita ang mga NFT, at kumuha ng naka-batch na mga update sa balanse ng account"
  },
  "attemptToCancelSwapForFree": {
    "message": "Subukang kanselahin ang swap nang libre"
  },
  "attributes": {
    "message": "Mga Attribute"
  },
  "attributions": {
    "message": "Mga Attribution"
  },
  "auroraRpcDeprecationMessage": {
    "message": "Ang Infura RPC URL ay hindi na sinusuportahan ang Aurora."
  },
  "authorizedPermissions": {
    "message": "Inawtorisahan mo ang mga sumusunod na pahintulot"
  },
  "autoDetectTokens": {
    "message": "Awtomatikong tuklasin ang mga token"
  },
  "autoDetectTokensDescription": {
    "message": "Gumagamit kami ng mga third-party na API para tumuklas at magpakita ng mga bagong token na ipinadala sa iyong wallet. I-off kung ayaw mong awtomatikong kunin ng app ang datos mula sa mga serbisyong iyon. $1",
    "description": "$1 is a link to a support article"
  },
  "autoLockTimeLimit": {
    "message": "Timer sa Awtomatikong Pag-lock (minuto)"
  },
  "autoLockTimeLimitDescription": {
    "message": "Itakda ang oras ng pag-idle sa ilang minuto bago ma-lock ang MetaMask."
  },
  "average": {
    "message": "Average"
  },
  "back": {
    "message": "Bumalik"
  },
  "backup": {
    "message": "I-backup"
  },
  "backupAndSync": {
    "message": "I-back up at i-sync"
  },
  "backupAndSyncBasicFunctionalityNameMention": {
    "message": "basic functionality"
  },
  "backupAndSyncEnable": {
    "message": "I-on ang backup at sync"
  },
  "backupAndSyncEnableConfirmation": {
    "message": "Kapag in-on mo ang backup at sync, mao-on din ang $1. Gusto mo bang magpatuloy?",
    "description": "$1 is backupAndSyncBasicFunctionalityNameMention in bold."
  },
  "backupAndSyncEnableDescription": {
    "message": "Sa backup at sync, makakapagtago ka ng na-encrypt na data para sa mga custom na setting at feature mo. Pinapanatili nitong pareho ang karanasan mo sa MetaMask sa lahat ng device at ibinabalik ang mga setting at feature kung kailangan mong i-install muli ang MetaMask. Hindi nito naiba-back up ang iyong Secret Recovery Phrase. $1.",
    "description": "$1 is link to the backup and sync privacy policy."
  },
  "backupAndSyncEnableDescriptionUpdatePreferences": {
    "message": "Puwede mong i-update ang mga kagustuhan mo anumang oras sa $1",
    "description": "$1 is a bolded text that highlights the path to the settings page."
  },
  "backupAndSyncEnableDescriptionUpdatePreferencesPath": {
    "message": "Mga Setting > Backup at sync."
  },
  "backupAndSyncFeatureAccounts": {
    "message": "Mga Account"
  },
  "backupAndSyncFeatureContacts": {
    "message": "Mga Kontak"
  },
  "backupAndSyncManageWhatYouSync": {
    "message": "Pamahalaan ang na-sync mo"
  },
  "backupAndSyncManageWhatYouSyncDescription": {
    "message": "I-on ang na-sync mo sa mga device mo."
  },
  "backupAndSyncPrivacyLink": {
    "message": "Matutunan kung paano namin protektahan ang iyong privacy"
  },
  "backupAndSyncSlideDescription": {
    "message": "I-back up ang mga account mo at i-sync ang mga setting."
  },
  "backupAndSyncSlideTitle": {
    "message": "Ipinapakilala ang backup at sync"
  },
  "backupApprovalInfo": {
    "message": "Ang lihim na code na ito ay kinakailangan para ma-recover ang iyong wallet sakaling maiwala mo ang iyong device, makalimutan ang iyong password, kailanganin mong i-install ulit ang MetaMask, o gusto mong i-access ang iyong wallet sa ibang device."
  },
  "backupApprovalNotice": {
    "message": "I-back up ang iyong Lihim na Parirala sa Pagbawi para mapanatiling secure ang iyong wallet at mga pondo."
  },
  "backupKeyringSnapReminder": {
    "message": "Siguraduhin na maaari mong maakses ang anumang account na nilikha ng Snap na ito sa sarili mo bago ito alisin"
  },
  "backupNow": {
    "message": "I-back up na"
  },
  "balance": {
    "message": "Balanse"
  },
  "balanceOutdated": {
    "message": "Maaaring hindi updated ang balanse"
  },
  "baseFee": {
    "message": "Batayang bayad"
  },
  "basic": {
    "message": "Panimula"
  },
  "basicConfigurationBannerTitle": {
    "message": "Naka-off ang batayang kapakinabangan"
  },
  "basicConfigurationDescription": {
    "message": "Nag-aalok ang MetaMask ng mga batayang tampok tulad ng mga detalye ng token at mga setting ng gas sa pamamagitan ng serbisyo sa internet. Kapag gumamit ka ng serbisyo sa internet, ibabahagi ang iyong IP address, sa kasong ito sa MetaMask. Tulad ito ng pagbisita mo sa anumang website. Ang MetaMask ay pansamantalang ginagamit ang datos na ito at hindi ibebenta ang iyong datos. Maaari kang gumamit ng VPN o i-off ang mga serbisyon ito, ngunit maaari itong makaapekto sa iyong karanasan sa MetaMask. Upang matuto pa basahin ang aming $1.",
    "description": "$1 is to be replaced by the message for privacyMsg, and will link to https://consensys.io/privacy-policy"
  },
  "basicConfigurationLabel": {
    "message": "Batayang kapakinabangan"
  },
  "basicConfigurationModalCheckbox": {
    "message": "Nauunawaan ko at nais kong magpatuloy"
  },
  "basicConfigurationModalDisclaimerOff": {
    "message": "Ibig sabihin nito hindi mo lubos na mao-optimize ang iyong oras sa MetaMask. Ang mga batayang tampok (tulad ng mga detalye ng token, optimal na settings ng gas, at iba pa) ay hindi magiging available para sa iyo."
  },
  "basicConfigurationModalDisclaimerOffAdditionalText": {
    "message": "Kapag in-off ito, madi-disable ang lahat ng feature sa loob ng $1 at $2.",
    "description": "$1 and $2 are bold text for basicConfigurationModalDisclaimerOffAdditionalTextFeaturesFirst and basicConfigurationModalDisclaimerOffAdditionalTextFeaturesLast respectively"
  },
  "basicConfigurationModalDisclaimerOffAdditionalTextFeaturesFirst": {
    "message": "seguridad at pagkapribado, backup at sync"
  },
  "basicConfigurationModalDisclaimerOffAdditionalTextFeaturesLast": {
    "message": "mga notipikasyon"
  },
  "basicConfigurationModalDisclaimerOn": {
    "message": "Upang ma-optimize ang iyong oras sa MetaMask, kailangan mong i-on ang tampok na ito. Ang mga batayang function (tulad ng mga detalye ng token, optimal na settings ng gas, at iba pa) ay mahalaga sa karanasan sa web3."
  },
  "basicConfigurationModalHeadingOff": {
    "message": "I-off ang batayang kapakinabangan"
  },
  "basicConfigurationModalHeadingOn": {
    "message": "I-on ang batayang kapakinabangan"
  },
  "bestPrice": {
    "message": "Pinakasulit na presyo"
  },
  "beta": {
    "message": "Beta"
  },
  "betaHeaderText": {
    "message": "Ito ay isang beta version. I-ulat ang mga bug $1"
  },
  "betaMetamaskVersion": {
    "message": "Bersyon ng MetaMask Beta"
  },
  "betaTerms": {
    "message": "Mga tuntunin sa paggamit ng Beta"
  },
  "billionAbbreviation": {
    "message": "B",
    "description": "Shortened form of 'billion'"
  },
  "blockExplorerAccountAction": {
    "message": "Account",
    "description": "This is used with viewOnEtherscan and viewInExplorer e.g View Account in Explorer"
  },
  "blockExplorerAssetAction": {
    "message": "Asset",
    "description": "This is used with viewOnEtherscan and viewInExplorer e.g View Asset in Explorer"
  },
  "blockExplorerSwapAction": {
    "message": "I-swap",
    "description": "This is used with viewOnEtherscan e.g View Swap on Etherscan"
  },
  "blockExplorerUrl": {
    "message": "URL ng block explorer"
  },
  "blockExplorerUrlDefinition": {
    "message": "Ang URL na ginamit bilang block explorer para sa network na ito."
  },
  "blockExplorerView": {
    "message": "Tingnan ang account sa $1",
    "description": "$1 replaced by URL for custom block explorer"
  },
  "blockaid": {
    "message": "Blockaid"
  },
  "blockaidAlertDescriptionBlur": {
    "message": "Kung magpapatuloy ka, maaaring malagay sa panganib ang lahat ng asset na ini-list mo sa Blur."
  },
  "blockaidAlertDescriptionMalicious": {
    "message": "Nakikipag-ugnayan ka sa isang site na may masamang hangarin. Kapag magpapatuloy ka, mawawala sa iyo ang mga asset mo."
  },
  "blockaidAlertDescriptionOpenSea": {
    "message": "Kung magpapatuloy ka, maaaring malagay sa panganib ang lahat ng asset na ini-list mo sa OpenSea."
  },
  "blockaidAlertDescriptionOthers": {
    "message": "Kapag kinumpirma mo ang kahilingang ito, maaaring mawala sa iyo ang mga asset mo. Inirerekomenda namin na kanselahin mo ang kahilingang ito."
  },
  "blockaidAlertDescriptionTokenTransfer": {
    "message": "Ipapadala mo ang iyong mga asset sa scammer. Kapag nagpatuloy ka, mawawala sa iyo ang mga asset na iyon."
  },
  "blockaidAlertDescriptionWithdraw": {
    "message": "Kapag kinumpirma mo ang kahilingang ito, pinapayagan mo ang scammer na i-withdraw at gastusin ang mga asset mo. Hindi mo na mababawi ang mga iyon."
  },
  "blockaidDescriptionApproveFarming": {
    "message": "Kung aaprubahan mo ang kahilingang ito, posibleng kunin ng third party na kilala sa mga panloloko ang lahat ng asset mo."
  },
  "blockaidDescriptionBlurFarming": {
    "message": "Kung aaprubahan mo ang kahilingang ito, posibleng nakawin ng ibang tao ang mga asset mo na nakalista sa Blur."
  },
  "blockaidDescriptionErrored": {
    "message": "Dahil sa error, hindi namin masuri para sa alerto sa seguridad. Magpatuloy lamang kung pinagkakatiwalan mo ang kaugnay na address."
  },
  "blockaidDescriptionMaliciousDomain": {
    "message": "Nakikipag-ugnayan ka sa isang mapaminsalang domain. Kung aaprubahan mo ang kahilingang ito, posibleng mawala sa iyo ang mga asset mo."
  },
  "blockaidDescriptionMightLoseAssets": {
    "message": "Kung aaprubahan mo ang kahilingang ito, posibleng mawala sa iyo ang mga asset mo."
  },
  "blockaidDescriptionSeaportFarming": {
    "message": "Kung aaprubahan mo ang kahilingang ito, posibleng nakawin ng ibang tao ang mga asset mo na nakalista sa OpenSea."
  },
  "blockaidDescriptionTransferFarming": {
    "message": "Kung aaprubahan mo ang kahilingang ito, kukunin ng third party na kilala sa mga panloloko ang lahat ng asset mo."
  },
  "blockaidMessage": {
    "message": "Pagpapanatili ng privacy - walang data na ibinabahagi sa mga third party. Available sa Arbitrum, Avalanche, BNB chain, Ethereum Mainnet, Linea, Optimism, Polygon, Base at Sepolia."
  },
  "blockaidTitleDeceptive": {
    "message": "Ito ay mapanlinlang na kahilingan"
  },
  "blockaidTitleMayNotBeSafe": {
    "message": "Maging maingat"
  },
  "blockaidTitleSuspicious": {
    "message": "Ito ay kahina-hinalang kahilingan"
  },
  "blockies": {
    "message": "Mga Blocky"
  },
  "borrowed": {
    "message": "Hiniram"
  },
  "boughtFor": {
    "message": "Binili para sa/kay"
  },
  "bridge": {
    "message": "Bridge"
  },
  "bridgeAllowSwappingOf": {
    "message": "Pahintulutan ang eksaktong access sa $1 $2 sa $3 para sa pag-bridge",
    "description": "Shows a user that they need to allow a token for swapping on their hardware wallet"
  },
  "bridgeApproval": {
    "message": "Aprubahan ang $1 para sa bridge",
    "description": "Used in the transaction display list to describe a transaction that is an approve call on a token that is to be bridged. $1 is the symbol of a token that has been approved."
  },
  "bridgeApprovalWarning": {
    "message": "Pinahihintulutan mo ang access sa tinukoy na halaga, $1 $2. Hindi ia-access ng kontrata ang anumang karagdagang pondo."
  },
  "bridgeApprovalWarningForHardware": {
    "message": "Kakailanganin mong pahintulutan ang access sa $1 $2 para sa pag-bridge, at pagkatapos, aprubahan ang pag-bridge sa $2. Mangangailangan ito ng dalawang magkahiwalay na kumpirmasyon."
  },
  "bridgeBlockExplorerLinkCopied": {
    "message": "Nakopya ang link ng block explorer!"
  },
  "bridgeCalculatingAmount": {
    "message": "Nagkakalkula..."
  },
  "bridgeConfirmTwoTransactions": {
    "message": "Kakailanganin mong kumpirmahin ang 2 transaksyon sa iyong hardware wallet:"
  },
  "bridgeCreateSolanaAccount": {
    "message": "Gumawa ng Solana account"
  },
  "bridgeCreateSolanaAccountDescription": {
    "message": "Para mag-swap papunta sa Solana network, kailangan mo ng account at tatanggap na address."
  },
  "bridgeCreateSolanaAccountTitle": {
    "message": "Kailangan mo muna ng Solana account."
  },
  "bridgeDetailsTitle": {
    "message": "Mga detalye ng bridge",
    "description": "Title for the modal showing details about a bridge transaction."
  },
  "bridgeEnterAmount": {
    "message": "Pumili ng halaga"
  },
  "bridgeEnterAmountAndSelectAccount": {
    "message": "Ilagay ang halaga at pumili ng destinasyong account"
  },
  "bridgeExplorerLinkViewOn": {
    "message": "Tingnan sa $1"
  },
  "bridgeFetchNewQuotes": {
    "message": "Mag-fetch ng bago?"
  },
  "bridgeFrom": {
    "message": "I-bridge mula sa"
  },
  "bridgeFromTo": {
    "message": "I-bridge ang $1 $2 sa $3",
    "description": "Tells a user that they need to confirm on their hardware wallet a bridge. $1 is amount of source token, $2 is the source network, and $3 is the destination network"
  },
  "bridgeGasFeesSplit": {
    "message": "Saklaw ng anumang na-quote na bayad sa network sa nakaraang screen ang parehong transaksyon at hahatiin ito."
  },
  "bridgeNetCost": {
    "message": "Net na gastos"
  },
  "bridgeQuoteExpired": {
    "message": "Nag-time out ang quote mo."
  },
  "bridgeSelectDestinationAccount": {
    "message": "Pumili ng destinasyong account"
  },
  "bridgeSelectDifferentQuote": {
    "message": "Mangyaring pumili ng ibang quote."
  },
  "bridgeSelectNetwork": {
    "message": "Pumili ng network"
  },
  "bridgeSelectTokenAmountAndAccount": {
    "message": "Pumili ng token, halaga, at destinasyong account"
  },
  "bridgeSelectTokenAndAmount": {
    "message": "Piliin ang token at halaga"
  },
  "bridgeSolanaAccountCreated": {
    "message": "Nakagawa ng Solana account"
  },
  "bridgeStatusComplete": {
    "message": "Kumpleto na",
    "description": "Status text indicating a bridge transaction has successfully completed."
  },
  "bridgeStatusFailed": {
    "message": "Pumalya",
    "description": "Status text indicating a bridge transaction has failed."
  },
  "bridgeStatusInProgress": {
    "message": "Kasalukuyang Isinasagawa",
    "description": "Status text indicating a bridge transaction is currently processing."
  },
  "bridgeStepActionBridgeComplete": {
    "message": "Nakatanggap ng $1 sa $2",
    "description": "$1 is the amount of the destination asset, $2 is the name of the destination network"
  },
  "bridgeStepActionBridgePending": {
    "message": "Tumatanggap ng $1 sa $2",
    "description": "$1 is the amount of the destination asset, $2 is the name of the destination network"
  },
  "bridgeStepActionSwapComplete": {
    "message": "Nag-swap ng $1 para sa $2",
    "description": "$1 is the amount of the source asset, $2 is the amount of the destination asset"
  },
  "bridgeStepActionSwapPending": {
    "message": "Nagsa-swap ng $1 para sa $2",
    "description": "$1 is the amount of the source asset, $2 is the amount of the destination asset"
  },
  "bridgeTerms": {
    "message": "Mga Tuntunin"
  },
  "bridgeTimingMinutes": {
    "message": "$1 min",
    "description": "$1 is the ticker symbol of a an asset the user is being prompted to purchase"
  },
  "bridgeTo": {
    "message": "I-bridge papunta sa"
  },
  "bridgeTokenCannotVerifyDescription": {
    "message": "Kapag idinagdag mo ang token na ito nang mano-mano, tiyaking alam mo ang mga panganib nito sa mga pondo mo bago ka mag-bridge."
  },
  "bridgeTokenCannotVerifyTitle": {
    "message": "Hindi namin maberipika ang token na ito."
  },
  "bridgeTransactionProgress": {
    "message": "Transaksyon $1 sa 2"
  },
  "bridgeTxDetailsBridged": {
    "message": "Na-bridge"
  },
  "bridgeTxDetailsBridging": {
    "message": "Ibini-bridge"
  },
  "bridgeTxDetailsDelayedDescription": {
    "message": "Makipag-ugnayan sa"
  },
  "bridgeTxDetailsDelayedDescriptionSupport": {
    "message": "Suporta sa MetaMask"
  },
  "bridgeTxDetailsDelayedTitle": {
    "message": "Nagtagal na ba ito nang higit sa 3 oras?"
  },
  "bridgeTxDetailsNonce": {
    "message": "Nonce"
  },
  "bridgeTxDetailsStatus": {
    "message": "Katayuan"
  },
  "bridgeTxDetailsSwapped": {
    "message": "Nai-swap"
  },
  "bridgeTxDetailsSwapping": {
    "message": "Nagsu-swap"
  },
  "bridgeTxDetailsTimestamp": {
    "message": "Time stamp"
  },
  "bridgeTxDetailsTimestampValue": {
    "message": "$1 nang $2",
    "description": "$1 is the date, $2 is the time"
  },
  "bridgeTxDetailsTokenAmountOnChain": {
    "message": "$1 $2 sa",
    "description": "$1 is the amount of the token, $2 is the ticker symbol of the token"
  },
  "bridgeTxDetailsTotalGasFee": {
    "message": "Kabuuang bayad sa gas"
  },
  "bridgeTxDetailsYouReceived": {
    "message": "Nakatanggap ka ng"
  },
  "bridgeTxDetailsYouSent": {
    "message": "Nagpadala ka ng"
  },
  "bridgeValidationInsufficientGasMessage": {
    "message": "Wala kang sapat na $1 para sa bayad sa gas sa pag-bridge na ito. Maglagay ng mas maliit na halaga o bumili pa ng $1."
  },
  "bridgeValidationInsufficientGasTitle": {
    "message": "Kailangan pa ng $1 para sa gas"
  },
  "bridged": {
    "message": "Na-bridge"
  },
  "bridgedToChain": {
    "message": "Na-bridge papunta sa $1"
  },
  "bridging": {
    "message": "Ibini-bridge"
  },
  "browserNotSupported": {
    "message": "Hindi sinusuportahan ang iyong browser..."
  },
  "buildContactList": {
    "message": "Buuin ang iyong listahan ng contact"
  },
  "builtAroundTheWorld": {
    "message": "Ang MetaMask ay dinisenyo at itinatag sa buong mundo."
  },
  "bulletpoint": {
    "message": "·"
  },
  "busy": {
    "message": "Busy"
  },
  "buyAndSell": {
    "message": "Bumili/Magbenta"
  },
  "buyMoreAsset": {
    "message": "Bumili pa ng $1",
    "description": "$1 is the ticker symbol of a an asset the user is being prompted to purchase"
  },
  "buyNow": {
    "message": "Bilhin Ngayon"
  },
  "bytes": {
    "message": "Bytes"
  },
  "canToggleInSettings": {
    "message": "Maaari mong paganahin muli ang notipikasyong ito sa Settings -> Mga Alerto."
  },
  "cancel": {
    "message": "Kanselahin"
  },
  "cancelPopoverTitle": {
    "message": "Kanselahin ang transaksyon"
  },
  "cancelSpeedUpLabel": {
    "message": "$1 ng bayad sa gas na ito ang orihinal.",
    "description": "$1 is text 'replace' in bold"
  },
  "cancelSpeedUpTransactionTooltip": {
    "message": "Para $1 ang transaksyon, dapat itaas ang bayad sa gas nang kahit 10% man lang para matukoy ito ng network.",
    "description": "$1 is string 'cancel' or 'speed up'"
  },
  "cancelled": {
    "message": "Nakansela"
  },
  "chainId": {
    "message": "ID ng Chain"
  },
  "chainIdDefinition": {
    "message": "Ang ID ng chain na ginamit upang pumirma ng mga transaksyon para sa network na ito."
  },
  "chainIdExistsErrorMsg": {
    "message": "Ang ID ng Chain na ito ay kasalukuyang ginagamit ng $1 network."
  },
  "chainListReturnedDifferentTickerSymbol": {
    "message": "Ang simbolo ng token na ito ay hindi tugma sa pangalan ng network o chaid ID na inilagay. Maraming popular na token ang gumagamit ng magkakatulad ng simbolo, na maaaring gamitin ng mga scammer para lokohin ka na magpadala ka ng mas mahalagang token bilang kapalit. Beripikahin ang lahat bago ka magpatuloy."
  },
  "changePasswordLoading": {
    "message": "Pinapalitan ang password..."
  },
  "changePasswordLoadingNote": {
    "message": "Hindi ito magtatagal"
  },
  "changePasswordWarning": {
    "message": "Sigurado ka ba?"
  },
  "changePasswordWarningDescription": {
    "message": "Kapag pinalitan mo ang password dito, mala-lock ang MetaMask sa ibang mga device na ginagamit mo. Kailangan mong mag-log in muli gamit ang iyong bagong password."
  },
  "chooseYourNetwork": {
    "message": "Piliin ang iyong network"
  },
  "chooseYourNetworkDescription": {
    "message": "Kapag ginagamit mo ang aming mga default na setting at configuration, ginagamit namin ang Infura bilang aming default na remote procedure call (RPC) provider para mag-alok ng pinakamaasahan at pribadong access sa data ng Ethereum sa abot ng aming makakaya. Sa mga limitadong pangyayari, maaari kaming gumamit ng ibang mga RPC provider upang makapagbigay ng pinakamainam na karanasan para sa aming mga user. Maaari kang pumili ng iyong sariling RPC, ngunit tandaan na ang anumang RPC ay makakatanggap ng iyong IP address at Ethereum wallet upang makapagsagawa ng mga transaksyon. Para matuto pa tungkol sa kung paano pinangangasiwaan ng Infura ang data para sa mga EVM account, basahin ang aming $1, at para sa mga Solana account, $2.",
    "description": "$1 is a link to the privacy policy, $2 is a link to Solana accounts support"
  },
  "chooseYourNetworkDescriptionCallToAction": {
    "message": "mag-click dito"
  },
  "chromeRequiredForHardwareWallets": {
    "message": "Kailangan mong gamitin ang MetaMask sa Google Chrome para maikonekta sa iyong Wallet na Hardware."
  },
  "circulatingSupply": {
    "message": "Umiikot na supply"
  },
  "clear": {
    "message": "I-clear"
  },
  "clearActivity": {
    "message": "I-clear ang aktibidad at datos ng nonce"
  },
  "clearActivityButton": {
    "message": "I-clear ang data ng tab ng aktibidad"
  },
  "clearActivityDescription": {
    "message": "Nire-reset nito ang nonce ng account at binubura ang data mula sa tab ng aktibidad sa iyong wallet. Tanging ang kasalukuyang account at network lamang ang maaapektuhan. Ang iyong mga balanse at mga papasok na transaksyon ay hindi magbabago."
  },
  "click": {
    "message": "I-click"
  },
  "clickToConnectLedgerViaWebHID": {
    "message": "Mag-click dito upang ikonekta ang iyong Ledger sa pamamagitan ng WebHID",
    "description": "Text that can be clicked to open a browser popup for connecting the ledger device via webhid"
  },
  "close": {
    "message": "Isara"
  },
  "closeExtension": {
    "message": "Isara ang extension"
  },
  "closeWindowAnytime": {
    "message": "Maaari mong isara ang window na ito anumang oras."
  },
  "coingecko": {
    "message": "CoinGecko"
  },
  "collectionName": {
    "message": "Pangalan ng koleksyon"
  },
  "comboNoOptions": {
    "message": "Walang opsyon na nahanap",
    "description": "Default text shown in the combo field dropdown if no options."
  },
  "concentratedSupplyDistributionDescription": {
    "message": "Karamihan ng supply ng token ay hawak ng mga nangungunang may-ari ng token, na nangangahulugang may panganib ng sentralisadong pagmamanipula sa presyo"
  },
  "concentratedSupplyDistributionTitle": {
    "message": "Nakatuong Pamamahagi ng Supply"
  },
  "configureSnapPopupDescription": {
    "message": "Papaalis ka na ngayon sa MetaMask para ma-configure ang snap na ito."
  },
  "configureSnapPopupInstallDescription": {
    "message": "Papaalis ka na ngayon sa MetaMask para ma-install ang snap na ito."
  },
  "configureSnapPopupInstallTitle": {
    "message": "I-install ang snap"
  },
  "configureSnapPopupLink": {
    "message": "I-click ang link na ito para magpatuloy:"
  },
  "configureSnapPopupTitle": {
    "message": "I-configure ang snap"
  },
  "confirm": {
    "message": "Kumpirmahin"
  },
  "confirmAccountTypeSmartContract": {
    "message": "Smart account"
  },
  "confirmAccountTypeStandard": {
    "message": "Standard account"
  },
  "confirmAlertModalAcknowledgeMultiple": {
    "message": "Kinikilala ko ang mga alerto at nais ko pa ring magpatuloy"
  },
  "confirmAlertModalAcknowledgeSingle": {
    "message": "Kinikilala ko ang mga alerto at nais ko pa rin magpatuloy"
  },
  "confirmFieldPaymaster": {
    "message": "Ang bayarin ay binayaran ni"
  },
  "confirmFieldTooltipPaymaster": {
    "message": "Ang bayarin para sa transaksyong ito ay babayaran ng paymaster smart contract."
  },
  "confirmGasFeeTokenBalance": {
    "message": "Bal:"
  },
  "confirmGasFeeTokenInsufficientBalance": {
    "message": "Hindi sapat na pondo"
  },
  "confirmGasFeeTokenMetaMaskFee": {
    "message": "Kasama ang bayad na $1"
  },
  "confirmGasFeeTokenModalNativeToggleMetaMask": {
    "message": "Dinadagdagan ng MetaMask ang balanse para makumpleto ang transaksyong ito."
  },
  "confirmGasFeeTokenModalNativeToggleWallet": {
    "message": "Bayaran ang bayad sa network gamit ang balanse sa iyong wallet."
  },
  "confirmGasFeeTokenModalPayETH": {
    "message": "Magbayad gamit ang ETH"
  },
  "confirmGasFeeTokenModalPayToken": {
    "message": "Magbayad gamit ang iba pang mga token"
  },
  "confirmGasFeeTokenModalTitle": {
    "message": "Pumili ng token"
  },
  "confirmGasFeeTokenToast": {
    "message": "Babayaran mo ang bayad sa network na ito ng $1"
  },
  "confirmGasFeeTokenTooltip": {
    "message": "Ibabayad ito sa network para iproseso ang transaksyon mo. Kasama rito ang bayad sa MetaMask na $1 para sa mga hindi ETH na token o pre-funded na ETH."
  },
  "confirmInfoAccountNow": {
    "message": "Ngayon"
  },
  "confirmInfoSwitchingTo": {
    "message": "Lumilipat Sa"
  },
  "confirmNestedTransactionTitle": {
    "message": "Transaksyong $1"
  },
  "confirmPassword": {
    "message": "Kumpirmahin ang password"
  },
  "confirmRecoveryPhrase": {
    "message": "Kumpirmahin ang Lihim na Parirala sa Pagbawi"
  },
  "confirmRecoveryPhraseDetails": {
    "message": "Piliin ang mga nawawalang salita ayon sa tamang pagkakaayos."
  },
  "confirmRecoveryPhraseTitle": {
    "message": "Kumpirmahin ang iyong Lihim na Parirala sa Pagbawi"
  },
  "confirmSimulationApprove": {
    "message": "Inaaprubahan mo ang"
  },
  "confirmSrpErrorDescription": {
    "message": "Tingnan muli ang iyong Lihim na Parirala sa Pagbawi at subukan muli."
  },
  "confirmSrpErrorTitle": {
    "message": "Parang may mali"
  },
  "confirmSrpSuccessDescription": {
    "message": "Tama iyan! At tandaan: huwag ibahagi ang pariralang ito sa sinuman, kailanman."
  },
  "confirmSrpSuccessTitle": {
    "message": "Mahusay"
  },
  "confirmTitleAccountTypeSwitch": {
    "message": "Pag-update ng account"
  },
  "confirmTitleApproveTransactionNFT": {
    "message": "Kahilingan sa pag-withdraw"
  },
  "confirmTitleDeployContract": {
    "message": "Mag-deploy ng kontrata"
  },
  "confirmTitleDescApproveTransaction": {
    "message": "Gusto ng site na ito ng pahintulot na i-withdraw ang iyong mga NFT"
  },
  "confirmTitleDescDelegationRevoke": {
    "message": "Babalik ka sa standard account (EOA)."
  },
  "confirmTitleDescDelegationUpgrade": {
    "message": "Lilipat ka sa isang smart account"
  },
  "confirmTitleDescDeployContract": {
    "message": "Gusto ng site na ito na mag-deploy ka ng kontrata"
  },
  "confirmTitleDescERC20ApproveTransaction": {
    "message": "Gusto ng site na ito ng pahintulot na i-withdraw ang iyong mga token"
  },
  "confirmTitleDescPermitSignature": {
    "message": "Ang site na ito ay nais ng permiso para gamitin ang iyong mga token."
  },
  "confirmTitleDescSIWESignature": {
    "message": "Nais ng site na mag-sign in ka upang patunayan na pag-aari mo ang account na ito."
  },
  "confirmTitleDescSign": {
    "message": "Suriin ang mga detalye ng kahilingan bago mo kumpirmahin."
  },
  "confirmTitlePermitTokens": {
    "message": "Kahilingan sa limitasyon ng paggastos"
  },
  "confirmTitleRevokeApproveTransaction": {
    "message": "Alisin ang pahintulot"
  },
  "confirmTitleSIWESignature": {
    "message": "Kahilingan sa pag-sign in"
  },
  "confirmTitleSetApprovalForAllRevokeTransaction": {
    "message": "Alisin ang pahintulot"
  },
  "confirmTitleSignature": {
    "message": "Kahilingan sa paglagda"
  },
  "confirmTitleTransaction": {
    "message": "Hiling na Transaksyon"
  },
  "confirmationAlertDetails": {
    "message": "Para protektahan ang iyong mga asset, iminumungkahi namin na tanggihan mo ang kahilingan."
  },
  "confirmationAlertModalTitleDescription": {
    "message": "Maaaring nasa panganib ang iyong mga asset"
  },
  "confirmed": {
    "message": "Nakumpirma"
  },
  "confusableUnicode": {
    "message": "Ang '$1' ay katulad ng '$2'."
  },
  "confusableZeroWidthUnicode": {
    "message": "May nakitang karakter na zero ang luwang."
  },
  "confusingEnsDomain": {
    "message": "May na-detect kami na nakakalitong character sa pangalan ng ENS. Suriin ang pangalan ng ENS para maiwasan ang potensyal na panloloko."
  },
  "connect": {
    "message": "Kumonekta"
  },
  "connectAccount": {
    "message": "Ikonekta ang account"
  },
  "connectAccountOrCreate": {
    "message": "Ikonekta ang account o gumawa ng bago"
  },
  "connectAccounts": {
    "message": "Ikonekta ang mga account"
  },
  "connectAnAccountHeader": {
    "message": "Magkonekta ng account"
  },
  "connectManually": {
    "message": "Manu-manong kumonekta sa kasalukuyang site"
  },
  "connectMoreAccounts": {
    "message": "Ikonekta ang higit pang mga account"
  },
  "connectSnap": {
    "message": "Ikonekta ang $1",
    "description": "$1 is the snap for which a connection is being requested."
  },
  "connectWithMetaMask": {
    "message": "Kumonekta sa MetaMask"
  },
  "connectedAccounts": {
    "message": "Mga konektadong account"
  },
  "connectedAccountsDescriptionPlural": {
    "message": "Mayroon kang $1 account na nakakonekta sa site na ito.",
    "description": "$1 is the number of accounts"
  },
  "connectedAccountsDescriptionSingular": {
    "message": "Mayroon kang 1 account na nakakonekta sa site na ito."
  },
  "connectedAccountsEmptyDescription": {
    "message": "Ang MetaMask ay hindi konektado sa site na ito. Upang kumonekta sa isang web3 site, hanapin at i-click ang button na kumonekta."
  },
  "connectedAccountsListTooltip": {
    "message": "Maaaring makita ng $1 ang balanse ng account, address, aktibidad, at magmungkahi ng mga transaksyon na aprubahan para sa mga konektadong account.",
    "description": "$1 is the origin name"
  },
  "connectedAccountsToast": {
    "message": "In-update ang mga konektadong account"
  },
  "connectedSites": {
    "message": "Mga konektadong site"
  },
  "connectedSitesAndSnaps": {
    "message": "Mga konektadong site at Snap"
  },
  "connectedSitesDescription": {
    "message": "Ang $1 ay nakakonekta sa mga site na ito. Matitingnan nila ang address ng iyong account.",
    "description": "$1 is the account name"
  },
  "connectedSitesEmptyDescription": {
    "message": "Ang $1 ay hindi nakakonekta sa anumang site.",
    "description": "$1 is the account name"
  },
  "connectedSnapAndNoAccountDescription": {
    "message": "Konektado ang MetaMask sa site na ito, ngunit wala pang mga account ang konektado"
  },
  "connectedSnaps": {
    "message": "Mga konektadong Snap"
  },
  "connectedWithAccount": {
    "message": "$1 (na) account ang nakakonekta",
    "description": "$1 represents account length"
  },
  "connectedWithAccountName": {
    "message": "Nakakonekta sa $1",
    "description": "$1 represents account name"
  },
  "connectedWithNetwork": {
    "message": "$1 (na) network ang konektado",
    "description": "$1 represents network length"
  },
  "connectedWithNetworkName": {
    "message": "Konektado sa $1",
    "description": "$1 represents network name"
  },
  "connecting": {
    "message": "Kumokonekta"
  },
  "connectingTo": {
    "message": "Kumokonekta sa $1"
  },
  "connectingToDeprecatedNetwork": {
    "message": "Ang '$1' ay itinitigil na at maaaring hindi gumana. Sumubok muli ng ibang network."
  },
  "connectingToGoerli": {
    "message": "Kumokonekta sa Goerli Test Network"
  },
  "connectingToLineaGoerli": {
    "message": "Kumokonekta sa Linea Goerli test network"
  },
  "connectingToLineaMainnet": {
    "message": "Kumokonekta sa Linea Mainnet"
  },
  "connectingToLineaSepolia": {
    "message": "Kumokonekta sa Linea Sepolia test network"
  },
  "connectingToMainnet": {
    "message": "Kumokonekta sa Mainnet ng Ethereum"
  },
  "connectingToSepolia": {
    "message": "Kumokonekta sa Sepolia test network"
  },
  "connectionDescription": {
    "message": "Ikonekta ang website na ito sa MetaMask"
  },
  "connectionFailed": {
    "message": "Nabigo ang koneksyon"
  },
  "connectionFailedDescription": {
    "message": "Nabigo ang pagkuha ng $1, suriin ang iyong network at subukan ulit.",
    "description": "$1 is the name of the snap being fetched."
  },
  "connectionPopoverDescription": {
    "message": "Upang kumonekta sa isang site, piliin ang button para sa pagkonekta. Sa mga web3 site lang puwedeng kumonekta ang MetaMask."
  },
  "connectionRequest": {
    "message": "Kahilingan sa koneksyon"
  },
  "contactUs": {
    "message": "Makipag-ugnayan sa amin"
  },
  "contacts": {
    "message": "Mga Kontak"
  },
  "contentFromSnap": {
    "message": "Nilalaman mula sa $1",
    "description": "$1 represents the name of the snap"
  },
  "continue": {
    "message": "Magpatuloy"
  },
  "contract": {
    "message": "Kontrata"
  },
  "contractAddress": {
    "message": "Address ng kontrata"
  },
  "contractAddressError": {
    "message": "Nagpapadala ka ng mga token sa address ng kontrata ng token. Ito ay maaaring magresulta sa pagkawala ng mga token na ito."
  },
  "contractDeployment": {
    "message": "Deployment ng kontrata"
  },
  "contractInteraction": {
    "message": "Interaksyon ng kontrata"
  },
  "convertTokenToNFTDescription": {
    "message": "Natukoy namin na ang asset na ito ay isang NFT. Ang MetaMask ay mayroon na ngayong ganap na native support para sa mga NFT. Gusto mo bang alisin ito sa iyong listahan ng token at idagdag ito bilang isang NFT?"
  },
  "convertTokenToNFTExistDescription": {
    "message": "Napansin namin na naidagdag ang asset na ito bilang NFT. Gusto mo ba itong alisin mula sa listahan ng iyong token?"
  },
  "coolWallet": {
    "message": "CoolWallet"
  },
  "copiedExclamation": {
    "message": "Nakopya na."
  },
  "copyAddress": {
    "message": "Kopyahin ang address sa clipboard"
  },
  "copyAddressShort": {
    "message": "Kopyahin ang address"
  },
  "copyPrivateKey": {
    "message": "Kopyahin ang pribadong key"
  },
  "copyToClipboard": {
    "message": "Kopyahin sa clipboard"
  },
  "copyTransactionId": {
    "message": "Kopyahin ang ID ng transaksyon"
  },
  "create": {
    "message": "Gumawa"
  },
  "createNewAccountHeader": {
    "message": "Gumawa ng bagong account"
  },
  "createPassword": {
    "message": "MetaMask password"
  },
  "createPasswordCreate": {
    "message": "Gumawa ng password"
  },
  "createPasswordDetails": {
    "message": "I-unlock ang MetaMask sa device lang na ito."
  },
  "createPasswordDetailsSocial": {
    "message": "Gamitin ito para sa pagbawi ng wallet sa lahat ng device."
  },
  "createSnapAccountDescription": {
    "message": "Ang $1 ay nais na magdagdag ng bagong account sa MetaMask."
  },
  "createSnapAccountTitle": {
    "message": "Gumawa ng account"
  },
  "createSolanaAccount": {
    "message": "Gumawa ng Solana account"
  },
  "creatorAddress": {
    "message": "Address ng creator"
  },
  "crossChainSwapsLink": {
    "message": "Mag-swap sa mga network gamit ang MetaMask Portfolio"
  },
  "crossChainSwapsLinkNative": {
    "message": "Mag-swap sa mga network gamit ang Bridge"
  },
  "cryptoCompare": {
    "message": "CryptoCompare"
  },
  "currencyConversion": {
    "message": "Currency"
  },
  "currencyRateCheckToggle": {
    "message": "Ipakita ang balanse at ang tagasuri ng presyo ng token"
  },
  "currencyRateCheckToggleDescription": {
    "message": "Gumagamit kami ng $1 at $2 na API upang ipakita ang iyong balanse at presyo ng token. $3",
    "description": "$1 represents Coingecko, $2 represents CryptoCompare and $3 represents Privacy Policy"
  },
  "currencySymbol": {
    "message": "Simbolo ng currency"
  },
  "currencySymbolDefinition": {
    "message": "Ang simbolo ng ticker na ipinapakita para sa currency ng network na ito."
  },
  "currentAccountNotConnected": {
    "message": "Hindi nakakonekta ang kasalukuyan mong account"
  },
  "currentExtension": {
    "message": "Kasalukuyang extension page"
  },
  "currentLanguage": {
    "message": "Kasalukuyang wika"
  },
  "currentNetwork": {
    "message": "Kasalukuyang network",
    "description": "Speicifies to token network filter to filter by current Network. Will render when network nickname is not available"
  },
  "currentRpcUrlDeprecated": {
    "message": "Hindi na ginagamit ang kasalukuyang rpc url para sa network na ito."
  },
  "currentTitle": {
    "message": "Current:"
  },
  "currentlyUnavailable": {
    "message": "Hindi available sa network na ito"
  },
  "curveHighGasEstimate": {
    "message": "Agresibong grap ng pagtantiya sa gas"
  },
  "curveLowGasEstimate": {
    "message": "Mababang grap ng pagtantiya sa gas"
  },
  "curveMediumGasEstimate": {
    "message": "Grap ng Merkado sa pagtantiya sa gas"
  },
  "custom": {
    "message": "Makabago"
  },
  "customGasSettingToolTipMessage": {
    "message": "Gamitin ang $1 para i-customize ang presyo ng gas. Ito ay maaaring nakakalito kung hindi ka pamilyar. Harapin ang sarili mong panganib.",
    "description": "$1 is key 'advanced' (text: 'Advanced') separated here so that it can be passed in with bold font-weight"
  },
  "customNetworks": {
    "message": "Custom na mga network"
  },
  "customSlippage": {
    "message": "Custom"
  },
  "customSpendLimit": {
    "message": "Custom na Limitasyon sa Paggastos"
  },
  "customToken": {
    "message": "Custom na Token"
  },
  "customTokenWarningInNonTokenDetectionNetwork": {
    "message": "Ang pagtuklas ng token ay hindi pa magagamit sa network na ito. Mangyaring manu-manong mag-import ng token at tiyaking pinagkakatiwalaan mo ito. Matuto tungkol sa $1"
  },
  "customTokenWarningInTokenDetectionNetwork": {
    "message": "Bago manu-manong mag-import ng token, tiyaking pinagkakatiwalaan mo ito. Matuto tungkol sa $1."
  },
  "customTokenWarningInTokenDetectionNetworkWithTDOFF": {
    "message": "Siguraduhing pinagkakatiwalaan mo ang isang token bago mo ito i-import. Alamin kung paano maiwasan ang $1. Maaari mo ring paganahin ang pagtuklas ng token $2."
  },
  "customerSupport": {
    "message": "suporta sa kostumer"
  },
  "customizeYourNotifications": {
    "message": "I-customize ang mga notipikasyon mo"
  },
  "customizeYourNotificationsText": {
    "message": "I-on ang mga uri ng notipikasyon na nais mong matanggap:"
  },
  "dappSuggested": {
    "message": "Minungkahing site"
  },
  "dappSuggestedGasSettingToolTipMessage": {
    "message": "Minungkahi ng $1 ang presyong ito.",
    "description": "$1 is url for the dapp that has suggested gas settings"
  },
  "dappSuggestedHigh": {
    "message": "Iminungkahi ang site"
  },
  "dappSuggestedHighShortLabel": {
    "message": "Site (mataas)"
  },
  "dappSuggestedShortLabel": {
    "message": "Site"
  },
  "dappSuggestedTooltip": {
    "message": "Nirekomenda ng $1 ang presyong ito.",
    "description": "$1 represents the Dapp's origin"
  },
  "darkTheme": {
    "message": "Madilim"
  },
  "data": {
    "message": "Datos"
  },
  "dataCollectionForMarketing": {
    "message": "Koleksyon ng data para sa marketing"
  },
  "dataCollectionForMarketingDescription": {
    "message": "Gagamit kami ng MetaMetrics upang matutunan kung paano ka nakikipag-ugnayan sa aming komunikasyon sa marketing. Maaari naming ibahagi ang mga may kaugnayang balita (tulad ng mga tampok ng produkto at iba pang materyal)."
  },
  "dataCollectionWarningPopoverButton": {
    "message": "Okay"
  },
  "dataCollectionWarningPopoverDescription": {
    "message": "In-off mo ang koleksyon ng data para sa layunin sa marketing. Ito ay inilalapat lamang sa device na ito. Kung gumagamit ka ng MetaMask sa ibang mga device, siguraduhing mag-opt out din doon."
  },
  "dataUnavailable": {
    "message": "hindi available ang data"
  },
  "dateCreated": {
    "message": "Petsa ng paggawa"
  },
  "dcent": {
    "message": "D'Cent"
  },
  "debitCreditPurchaseOptions": {
    "message": "Mga opsyon sa pagbili gamit ang debit o credit card"
  },
  "decimal": {
    "message": "Decimal na token"
  },
  "decimalsMustZerotoTen": {
    "message": "Ang mga decimal ay dapat na hindi bababa sa 0, at hihigit sa 36."
  },
  "decrypt": {
    "message": "I-decrypt"
  },
  "decryptCopy": {
    "message": "Kopyahin ang naka-encrypt na mensahe"
  },
  "decryptInlineError": {
    "message": "Hindi made-decrypt ang mensaheng ito dahil sa error: $1",
    "description": "$1 is error message"
  },
  "decryptMessageNotice": {
    "message": "Gusto ng $1 na basahin ang mensaheng ito para makumpleto ang iyong aksyon",
    "description": "$1 is the web3 site name"
  },
  "decryptMetamask": {
    "message": "I-decrypt ang mensahe"
  },
  "decryptRequest": {
    "message": "Kahilingan sa pag-decrypt"
  },
  "deepLink_Caution": {
    "message": "Magpatuloy nang may pag-iingat"
  },
  "deepLink_Continue": {
    "message": "Magpatuloy"
  },
  "deepLink_ContinueDescription": {
    "message": "Bubuksan mo ang $1 kapag nagpatuloy ka.",
    "description": "$1 is the name of the page they'll be redirected to if they click the Continue button. Examples of $1: 'the home page'; 'the buy page'; 'the swaps page'; 'the notifications page'"
  },
  "deepLink_DontRemindMeAgain": {
    "message": "Huwag ng ipaalala muli sa akin"
  },
  "deepLink_Error404Description": {
    "message": "Hindi namin makita ang pahinang hinahanap mo."
  },
  "deepLink_Error404Title": {
    "message": "Hindi umiiral ang pahinang ito"
  },
  "deepLink_ErrorMissingUrl": {
    "message": "Walang ibinigay na url para sa pag-navigate."
  },
  "deepLink_ErrorOtherDescription": {
    "message": "Ito ay isang bug at dapat iulat sa MetaMask."
  },
  "deepLink_ErrorOtherTitle": {
    "message": "Nagkaroon ng error habang pinoproseso ang deep link"
  },
  "deepLink_GoToTheHomePageButton": {
    "message": "Magpunta sa home page"
  },
  "deepLink_RedirectingToMetaMask": {
    "message": "Inire-redirect sa MetaMask"
  },
  "deepLink_ThirdPartyDescription": {
    "message": "Ipinadala ka rito ng third party, hindi ng MetaMask.$1",
    "description": "$1 is the message 'deepLink_ContinueDescription'"
  },
  "deepLink_theBuyPage": {
    "message": "ang pahina sa pagbili"
  },
  "deepLink_theHomePage": {
    "message": "ang home page"
  },
  "deepLink_theNotificationsPage": {
    "message": "ang pahina ng mga notipikasyon"
  },
  "deepLink_theSwapsPage": {
    "message": "ang pahina ng mga swap"
  },
  "defaultRpcUrl": {
    "message": "Default na RPC URL"
  },
  "defaultSettingsSubTitle": {
    "message": "Ginagamit ng MetaMask ang mga default na setting upang pinakamahusay na mabalanse ang kaligtasan at dali ng paggamit. Baguhin ang mga setting na ito para maging mahigpit ang iyong pagkapribado."
  },
  "defaultSettingsTitle": {
    "message": "Mga default na setting sa pagkapribado"
  },
  "defi": {
    "message": "DeFi"
  },
  "defiTabErrorContent": {
    "message": "Subukang bisitahin muli sa ibang pagkakataon."
  },
  "defiTabErrorTitle": {
    "message": "Hindi namin mai-load ang page na ito."
  },
  "delete": {
    "message": "Tanggalin"
  },
  "deleteContact": {
    "message": "Tanggalin ang kontak"
  },
  "deleteMetaMetricsData": {
    "message": "Tanggalin ang data ng MetaMetrics"
  },
  "deleteMetaMetricsDataDescription": {
    "message": "Tatanggalin nito ang kasaysayan ng data ng MetaMetrics na may kaugnayan sa paggamit mo sa device na ito. Hindi magbabago ang wallet at mga account mo sa kung ano ito ngayon pagkatapos mabura ang data na ito. Ang prosesong ito ay maaaring tumagal nang hanggang 30 araw. Tingnan ang aming $1.",
    "description": "$1 will have text saying Privacy Policy "
  },
  "deleteMetaMetricsDataErrorDesc": {
    "message": "Hindi makumpleto ang kahilingang ito sa ngayon dahil sa isang isyu sa server ng analytics system, pakisubukang muli mamaya"
  },
  "deleteMetaMetricsDataErrorTitle": {
    "message": "Hindi namin matanggal ang data na ito sa ngayon"
  },
  "deleteMetaMetricsDataModalDesc": {
    "message": "Aalisin na namin ang lahat ng iyong data ng MetaMetrics. Sigurado ka ba?"
  },
  "deleteMetaMetricsDataModalTitle": {
    "message": "Tanggalin ang data ng MetaMetrics?"
  },
  "deleteMetaMetricsDataRequestedDescription": {
    "message": "Pinasimulan mo ang aksyon na ito sa $1. Ang prosesong ito ay maaaring tumagal nang hanggang 30 araw. Tingnan ang $2",
    "description": "$1 will be the date on which teh deletion is requested and $2 will have text saying Privacy Policy "
  },
  "deleteNetworkIntro": {
    "message": "Kapag tinanggal mo ang network na ito, kakailanganin mo itong idagdag muli para makita ang mga asset mo sa network na ito"
  },
  "deleteNetworkTitle": {
    "message": "Tanggalin ang $1 network?",
    "description": "$1 represents the name of the network"
  },
  "depositCrypto": {
    "message": "Magdeposito ng crypto mula sa ibang account gamit ang wallet address o QR code."
  },
  "deprecatedGoerliNtwrkMsg": {
    "message": "Dahil sa mga update sa sistema ng Ethereum, ang Goerli test network malapit nang itigil."
  },
  "deprecatedNetwork": {
    "message": "Ang network na ito ay hindi na suportado"
  },
  "deprecatedNetworkButtonMsg": {
    "message": "Nakuha ko"
  },
  "deprecatedNetworkDescription": {
    "message": "Ang network na sinusubukan mong ikonekta ay hindi na suportado ng Metamask. $1"
  },
  "description": {
    "message": "Deskripsyon"
  },
  "descriptionFromSnap": {
    "message": "Deskripsyon mula sa $1",
    "description": "$1 represents the name of the snap"
  },
  "deselectAll": {
    "message": "Alisin ang pagkapili sa lahat"
  },
  "destinationAccountPickerNoEligible": {
    "message": "Walang nahanap na kwalipikadong account"
  },
  "destinationAccountPickerNoMatching": {
    "message": "Walang nahanap na katugmang account"
  },
  "destinationAccountPickerReceiveAt": {
    "message": "Tanggapin sa"
  },
  "destinationAccountPickerSearchPlaceholderToMainnet": {
    "message": "Tatanggap na address o ENS"
  },
  "destinationAccountPickerSearchPlaceholderToSolana": {
    "message": "Tatanggap na address"
  },
  "destinationTransactionIdLabel": {
    "message": "Destinasyong Tx ID",
    "description": "Label for the destination transaction ID field."
  },
  "details": {
    "message": "Mga Detalye"
  },
  "developerOptions": {
    "message": "Mga Opsyon ng Developer"
  },
  "disabledGasOptionToolTipMessage": {
    "message": "Ang “$1” ay hindi pinagagana dahil hindi nito naabot ang pinakamababang 10% na dagdag mula sa orihinal na bayad sa gas.",
    "description": "$1 is gas estimate type which can be market or aggressive"
  },
  "disconnect": {
    "message": "Idiskonekta"
  },
  "disconnectAllAccounts": {
    "message": "Idiskonekta ang lahat ng account"
  },
  "disconnectAllAccountsConfirmationDescription": {
    "message": "Sigurado ka bang gusto mong idiskonekta? Maaaring mawala ang functionality ng site."
  },
  "disconnectAllAccountsText": {
    "message": "mga account"
  },
  "disconnectAllDescriptionText": {
    "message": "Kapag idiniskonekta mo sa site na ito, kakailanganin mong muling ikonekta ang mga account at network mo para magamit muli ang site na ito."
  },
  "disconnectAllSnapsText": {
    "message": "Mga Snap"
  },
  "disconnectMessage": {
    "message": "Ididiskonekta ka nito mula sa site na ito"
  },
  "disconnectPrompt": {
    "message": "Idiskonekta $1"
  },
  "disconnectThisAccount": {
    "message": "Idiskonekta ang account na ito"
  },
  "disconnectedAllAccountsToast": {
    "message": "Nadiskonekta ang lahat ng account mula sa $1",
    "description": "$1 is name of the dapp`"
  },
  "disconnectedSingleAccountToast": {
    "message": "Ang $1 ay nadiskonekta mula sa $2",
    "description": "$1 is name of the name and $2 represents the dapp name`"
  },
  "discover": {
    "message": "Tuklasin"
  },
  "discoverSnaps": {
    "message": "Diskubrehin ang mga Snap",
    "description": "Text that links to the Snaps website. Displayed in a banner on Snaps list page in settings."
  },
  "dismiss": {
    "message": "I-dismiss"
  },
  "dismissReminderDescriptionField": {
    "message": "I-on ito para balewalain ang backup na mensahe ng paalala ng Lihim na Parirala sa Pagbawi. Lubos naming inirerekomenda na i-back up mo ang iyong Lihim na Parirala sa Pagbawi upang maiwasan ang pagkawala ng mga pondo"
  },
  "dismissReminderField": {
    "message": "I-dismiss ang back up na paalala ng Lihim na Parirala sa Pagbawi"
  },
  "dismissSmartAccountSuggestionEnabledDescription": {
    "message": "I-on ito para hindi na makita ang mungkahing \"Lumipat sa Smart Account\" sa anumang account. Sa mga smart account, mas mabilis ang mga transaksyon, mas mababa ang bayarin sa network, at mas flexible ang pagbabayad."
  },
  "dismissSmartAccountSuggestionEnabledTitle": {
    "message": "I-dismiss ang mungkahing \"Lumipat sa Smart Account\""
  },
  "displayNftMedia": {
    "message": "Ipakita ang NFT media"
  },
  "displayNftMediaDescription": {
    "message": "Ang pagpapakita ng NFT media at data ay naglalantad sa iyong IP address sa OpenSea o sa ibang mga third party. Maaari nitong payagan ang mga umaatake na iugnay ang iyong IP address sa iyong Ethereum address. Umaasa ang awtomatikong pagtuklas ng NFT sa setting na ito, at hindi magagamit kapag naka-off ito."
  },
  "doNotShare": {
    "message": "Huwag ibahagi ito sa sinuman"
  },
  "domain": {
    "message": "Domain"
  },
  "done": {
    "message": "Tapos na"
  },
  "dontShowThisAgain": {
    "message": "Huwag itong ipaklita ulit"
  },
  "downArrow": {
    "message": "arrow pababa"
  },
  "downloadGoogleChrome": {
    "message": "I-download ang Google Chrome"
  },
  "downloadNow": {
    "message": "I-download Ngayon"
  },
  "downloadStateLogs": {
    "message": "I-download ang mga log ng estado"
  },
  "dropped": {
    "message": "Binitawan"
  },
  "duplicateContactTooltip": {
    "message": "Ginagamit na ang pangalan ng contact na ito ng isang dati nang account o contact"
  },
  "duplicateContactWarning": {
    "message": "Mayroon kang mga nadobleng contact"
  },
  "durationSuffixDay": {
    "message": "D",
    "description": "Shortened form of 'day'"
  },
  "durationSuffixHour": {
    "message": "H",
    "description": "Shortened form of 'hour'"
  },
  "durationSuffixMillisecond": {
    "message": "MS",
    "description": "Shortened form of 'millisecond'"
  },
  "durationSuffixMinute": {
    "message": "M",
    "description": "Shortened form of 'minute'"
  },
  "durationSuffixMonth": {
    "message": "M",
    "description": "Shortened form of 'month'"
  },
  "durationSuffixSecond": {
    "message": "S",
    "description": "Shortened form of 'second'"
  },
  "durationSuffixWeek": {
    "message": "W",
    "description": "Shortened form of 'week'"
  },
  "durationSuffixYear": {
    "message": "Y",
    "description": "Shortened form of 'year'"
  },
  "earn": {
    "message": "Kumita"
  },
  "edit": {
    "message": "I-edit"
  },
  "editANickname": {
    "message": "I-edit ang palayaw"
  },
  "editAccountName": {
    "message": "I-edit ang pangalan ng account"
  },
  "editAccounts": {
    "message": "I-edit ang mga account"
  },
  "editAddressNickname": {
    "message": "I-edit ang address ng palayaw"
  },
  "editCancellationGasFeeModalTitle": {
    "message": "I-edit ang pagkansela ng bayad sa gas"
  },
  "editContact": {
    "message": "I-edit ang contact"
  },
  "editGasFeeModalTitle": {
    "message": "I-edit ang bayad sa gas"
  },
  "editGasLimitOutOfBounds": {
    "message": "Ang limitasyon ng gas ay dapat na $1 man lang"
  },
  "editGasLimitOutOfBoundsV2": {
    "message": "Ang limitasyon ng gas ay dapat na mas mataas sa $1 at hindi bababa sa $2",
    "description": "$1 is the minimum limit for gas and $2 is the maximum limit"
  },
  "editGasLimitTooltip": {
    "message": "Ang limitasyon ng gas ay ang pinakamataas na yunit ng gas na handa mong gamitin. Ang mga yunit ng gas ay isang multiplier sa “Pinakamataas na bayad sa priyoridad” at “Pinakamataas na bayad”."
  },
  "editGasMaxBaseFeeGWEIImbalance": {
    "message": "Ang pinakamataas na batayang bayad ay hindi dapat na mas mababa sa bayad sa priyoridad"
  },
  "editGasMaxBaseFeeHigh": {
    "message": "Ang pinakamataas na batayang bayad ay mas mataas kaysa kinakailangan"
  },
  "editGasMaxBaseFeeLow": {
    "message": "Ang pinakamataas na batayang bayad ay mababa para sa kasalukuyang mga kundisyon ng network"
  },
  "editGasMaxFeeHigh": {
    "message": "Ang pinakamataas na bayad ay mas mataas kaysa kinakailangan"
  },
  "editGasMaxFeeLow": {
    "message": "Ang pinakamataas na bayad ay napakababa para sa mga kundisyon ng network"
  },
  "editGasMaxFeePriorityImbalance": {
    "message": "Ang pinakamataas na bayad ay hindi dapat na mas mababa kaysa sa pinakamataas na bayad sa priyoridad"
  },
  "editGasMaxPriorityFeeBelowMinimum": {
    "message": "Ang pinakamataas na bayad sa priyoridad ay dapat na mas mataas sa 0 GWEI"
  },
  "editGasMaxPriorityFeeBelowMinimumV2": {
    "message": "Ang bayad sa priyoridad ay dapat na mas mataas sa 0."
  },
  "editGasMaxPriorityFeeHigh": {
    "message": "Ang pinakamataas na bayad sa priyoridad ay mas mataas sa kinakailangan. Maaari kang magbayad nang higit sa kinakailangan."
  },
  "editGasMaxPriorityFeeHighV2": {
    "message": "Ang bayad sa priyoridad ay mas mataas sa kinakailangan. Maaari kang magbayad nang higit sa kinakailangan"
  },
  "editGasMaxPriorityFeeLow": {
    "message": "Ang pinakamataas na bayad sa priyoridad ay mababa para sa kasalukuyang mga kundisyon ng network"
  },
  "editGasMaxPriorityFeeLowV2": {
    "message": "Ang bayad sa priyoridad ay mababa para sa kasalukuyang mga kundisyon ng network"
  },
  "editGasPriceTooLow": {
    "message": "Ang presyo ng gas ay dapat na mas mataas sa 0"
  },
  "editGasPriceTooltip": {
    "message": "Ang network na ito ay nangangailangan ng field ng “Presyo ng gas” kapag nagsusumite ng transaksyon. Ang presyo ng gas ay ang halaga na babayaran mo kada yunit ng gas."
  },
  "editGasSubTextFeeLabel": {
    "message": "Pinakamataas na bayad:"
  },
  "editGasTitle": {
    "message": "I-edit ang priyoridad"
  },
  "editGasTooLow": {
    "message": "Hindi kilalang oras ng pagproseso"
  },
  "editInPortfolio": {
    "message": "I-edit sa Portfolio"
  },
  "editNetwork": {
    "message": "I-edit ang network"
  },
  "editNetworkLink": {
    "message": "i-edit ang orihinal na network"
  },
  "editNetworksTitle": {
    "message": "I-edit ang mga network"
  },
  "editNonceField": {
    "message": "I-edit sa Nonce"
  },
  "editNonceMessage": {
    "message": "Ito ay isang advanced feature, maingat na gamitin."
  },
  "editPermission": {
    "message": "Pahintulot sa pag-edit"
  },
  "editPermissions": {
    "message": "Mga pahintulot sa pag-edit"
  },
  "editSpeedUpEditGasFeeModalTitle": {
    "message": "I-edit ang pagpapabilis ng bayad sa gas"
  },
  "editSpendingCap": {
    "message": "I-edit ang limitasyon sa paggastos"
  },
  "editSpendingCapAccountBalance": {
    "message": "Balanse ng account: $1 $2"
  },
  "editSpendingCapDesc": {
    "message": "Ilagay ang halaga na sa tingin mo ay komportable kang gastusin sa ngalan mo."
  },
  "editSpendingCapError": {
    "message": "Ang cap sa paggastos ay hindi maaaring lumampas sa $1 (na) decimal digit. Alisin ang mga decimal digit para magpatuloy."
  },
  "editSpendingCapSpecialCharError": {
    "message": "Maglagay lang ng mga numero"
  },
  "enableAutoDetect": {
    "message": " Paganahin ang autodetect"
  },
  "enableFromSettings": {
    "message": " Paganahin ito mula sa Mga Setting."
  },
  "enableIt": {
    "message": " Paganahin ito"
  },
  "enableSmartContractAccount": {
    "message": "Paganahin ang account ng smart contract"
  },
  "enableSmartContractAccountDescription": {
    "message": "Maaari mong paganahin ang mga feature ng smart account sa mga sinusuportahang network."
  },
  "enableSnap": {
    "message": "Paganahin"
  },
  "enableToken": {
    "message": "paganahin ang $1",
    "description": "$1 is a token symbol, e.g. ETH"
  },
  "enabled": {
    "message": "Pinagana"
  },
  "enabledNetworks": {
    "message": "Mga pinapaganang network"
  },
  "encryptionPublicKeyNotice": {
    "message": "Kailangan ng $1 ang iyong pampublikong encryption key. Sa pamamagitan ng pagbibigay ng pahintulot, makakagawa ang site na ito ng mga naka-encrypt na mensahe para sa iyo.",
    "description": "$1 is the web3 site name"
  },
  "encryptionPublicKeyRequest": {
    "message": "Humiling ng pampublikong encryption key"
  },
  "endpointReturnedDifferentChainId": {
    "message": "Ibang chain ID ($1) ang ibinalik ng RPC URL na inilagay mo.",
    "description": "$1 is the return value of eth_chainId from an RPC endpoint"
  },
  "enhancedTokenDetectionAlertMessage": {
    "message": "Ang pinahusay na pagtuklas ng token ay kasalukuyang magagamit sa $1. $2"
  },
  "ensDomainsSettingDescriptionIntroduction": {
    "message": "Pinahihintulutan ng MetaMask na makita mo ang mga ENS mula mismo sa address bar ng iyong browser. Here's how it works:"
  },
  "ensDomainsSettingDescriptionOutroduction": {
    "message": "Mangyaring tandaan na ang paggamit ng tampok na ito ay naglalantad sa iyong IP address sa serbisyong third party."
  },
  "ensDomainsSettingDescriptionPart1": {
    "message": "Sinusuri ng MetaMask ang kontrata ng ENS ng Ethereum para mahanap ang code na konektado sa pangalan ng ENS."
  },
  "ensDomainsSettingDescriptionPart2": {
    "message": "Kung ang code ay naka-link sa IPFS, maaari mong makita ang content na kaugnay rito (kadalasan ay website)."
  },
  "ensDomainsSettingTitle": {
    "message": "Ipinapakita ang mga ENS domain sa address bar"
  },
  "ensUnknownError": {
    "message": "Nabigong makita ang ENS."
  },
  "enterANameToIdentifyTheUrl": {
    "message": "Lagyan ng pangalan para matukoy ang URL"
  },
  "enterChainId": {
    "message": "Ilagay ang ID ng Chain"
  },
  "enterMaxSpendLimit": {
    "message": "Ilagay ang max na limitasyon sa paggastos"
  },
  "enterNetworkName": {
    "message": "Ilagay ang pangalan ng network"
  },
  "enterOptionalPassword": {
    "message": "Ilagay ang opsyonal na password"
  },
  "enterPasswordContinue": {
    "message": "Ilagay ang password para magpatuloy"
  },
  "enterPasswordCurrent": {
    "message": "Ilagay ang iyong kasalukuyang password"
  },
  "enterRpcUrl": {
    "message": "Ilagay ang RPC URL"
  },
  "enterSymbol": {
    "message": "Ilagay ang simbolo"
  },
  "enterTokenNameOrAddress": {
    "message": "Ilagay ang pangalan ng token o i-paste ang address"
  },
  "enterYourPassword": {
    "message": "Ilagay ang iyong password"
  },
  "enterYourPasswordContinue": {
    "message": "Ilagay ang password para magpatuloy"
  },
  "enterYourPasswordSocialLoginFlow": {
    "message": "Ilagay ang MetaMask Password"
  },
  "errorCode": {
    "message": "Code: $1",
    "description": "Displayed error code for debugging purposes. $1 is the error code"
  },
  "errorGettingSafeChainList": {
    "message": "May error habang kinukuha ang ligtas na chain list, mangyaring magpatuloy nang may pag-iingat."
  },
  "errorMessage": {
    "message": "Mensahe: $1",
    "description": "Displayed error message for debugging purposes. $1 is the error message"
  },
  "errorName": {
    "message": "Code: $1",
    "description": "Displayed error name for debugging purposes. $1 is the error name"
  },
  "errorPageContactSupport": {
    "message": "Makipag-ugnayan sa Suporta",
    "description": "Button for contact MM support"
  },
  "errorPageDescribeUsWhatHappened": {
    "message": "Ilarawan kung ano ang nangyari",
    "description": "Button for submitting report to sentry"
  },
  "errorPageInfo": {
    "message": "Hindi puwedeng ipakita ang impormasyon mo. Huwag mag-alala, ligtas ang wallet at mga pondo mo.",
    "description": "Information banner shown in the error page"
  },
  "errorPageMessageTitle": {
    "message": "Mensahe ng error",
    "description": "Title for description, which is displayed for debugging purposes"
  },
  "errorPageSentryFormTitle": {
    "message": "Ilarawan kung ano ang nangyari",
    "description": "In sentry feedback form, The title at the top of the feedback form."
  },
  "errorPageSentryMessagePlaceholder": {
    "message": "Matutulungan mo kaming ayusin ang problema kapag nagbahagi ka ng mga detalye gaya ng kung paano namin mare-reproduce ang bug.",
    "description": "In sentry feedback form, The placeholder for the feedback description input field."
  },
  "errorPageSentrySuccessMessageText": {
    "message": "Salamat! Susuriin namin ito sa lalong madaling panahon.",
    "description": "In sentry feedback form, The message displayed after a successful feedback submission."
  },
  "errorPageTitle": {
    "message": "Nagkaroon ng error sa MetaMask",
    "description": "Title of generic error page"
  },
  "errorPageTryAgain": {
    "message": "Subukan ulit",
    "description": "Button for try again"
  },
  "errorStack": {
    "message": "Stack:",
    "description": "Title for error stack, which is displayed for debugging purposes"
  },
  "errorWhileConnectingToRPC": {
    "message": "Error habang kumokonekta sa custom na network."
  },
  "errorWithSnap": {
    "message": "Error sa $1",
    "description": "$1 represents the name of the snap"
  },
  "estimatedFee": {
    "message": "Tinatayang singil"
  },
  "estimatedFeeTooltip": {
    "message": "Halaga na binayaran para iproseso ang transaksyon sa network."
  },
  "ethGasPriceFetchWarning": {
    "message": "Ang backup na presyo ng gas ay ibinigay dahil ang pangunahing serbisyo ng pagtantya ng gas ay hindi available sa ngayon."
  },
  "ethereumProviderAccess": {
    "message": "Payagan ang pag-access sa Ethereum provider sa $1",
    "description": "The parameter is the name of the requesting origin"
  },
  "ethereumPublicAddress": {
    "message": "Pampublikong address ng Ethereum"
  },
  "etherscan": {
    "message": "Etherscan"
  },
  "etherscanView": {
    "message": "Tingnan ang account sa Etherscan"
  },
  "etherscanViewOn": {
    "message": "Tingnan sa Etherscan"
  },
  "existingChainId": {
    "message": "Ang impormasyon na iyong inilagay ay nauugnay sa isang umiiral na ID ng chain."
  },
  "expandView": {
    "message": "I-expand ang view"
  },
  "experimental": {
    "message": "Eksperimental"
  },
  "exploreweb3": {
    "message": "Tuklasin ang web3"
  },
  "exportYourData": {
    "message": "I-export ang data mo"
  },
  "exportYourDataButton": {
    "message": "I-download"
  },
  "exportYourDataDescription": {
    "message": "Maaari mong i-export ang mga data mo gaya ng mga kontak at kagustuhan."
  },
  "extendWalletWithSnaps": {
    "message": "Tuklasin ang mga Snap na binuo ng komunidad para i-customize ang iyong karanasan sa web3",
    "description": "Banner description displayed on Snaps list page in Settings when less than 6 Snaps is installed."
  },
  "externalAccount": {
    "message": "External Account"
  },
  "externalExtension": {
    "message": "External Extension"
  },
  "externalNameSourcesSetting": {
    "message": "Mga mungkahing palayaw"
  },
  "externalNameSourcesSettingDescription": {
    "message": "Kami ay kukuha ng ilang mungkahing palayaw para sa mga address na nakikipag-ugnayan ka mula sa mga third-party source tulad ng Etherscan, Infura, at Lens Protocol. Ang mga source na ito ay maaaring makita ang mga address na ito at ang iyong iyong IP address. Ang iyong address ay hindi ilalantad sa mga third party."
  },
  "failed": {
    "message": "Nabigo"
  },
  "failedToFetchChainId": {
    "message": "Hindi makuha ang ID ng chain. Tama ba ang iyong RPC URL?"
  },
  "failover": {
    "message": "Failover"
  },
  "failoverRpcUrl": {
    "message": "Failover RPC URL"
  },
  "failureMessage": {
    "message": "Nagkaproblema, at hindi namin makumpleto ang aksyon"
  },
  "fast": {
    "message": "Mabilis"
  },
  "feeDetails": {
    "message": "Mga detalye ng singil"
  },
  "fileImportFail": {
    "message": "Hindi gumagana ang pag-import ng file? Mag-click dito!",
    "description": "Helps user import their account from a JSON file"
  },
  "flaskWelcomeUninstall": {
    "message": "dapat mong i-uninstall ang extension na ito",
    "description": "This request is shown on the Flask Welcome screen. It is intended for non-developers, and will be bolded."
  },
  "flaskWelcomeWarning1": {
    "message": "Ang Flask ay para sa mga developer upang makapag-eksperimento sa mga bagong hindi matatag na API. Maliban kung ikaw ay developer o beta tester, $1.",
    "description": "This is a warning shown on the Flask Welcome screen, intended to encourage non-developers not to proceed any further. $1 is the bolded message 'flaskWelcomeUninstall'"
  },
  "flaskWelcomeWarning2": {
    "message": "Hindi namin ginagarantiya ang kaligtasan o katatagan ng extension na ito. Ang mga bagong API na inaalok ng Flask ay hindi pinatigtibay laban sa mga pag-atake ng phishing, ibig sabihin, ang anumang site o snap na nangangailangan ng Flask ay maaaring isang masamang pagtatangka na nakawin ang iyong mga asset.",
    "description": "This explains the risks of using MetaMask Flask"
  },
  "flaskWelcomeWarning3": {
    "message": "Ang lahat ng API ng Flask ay eksperimental. Maaaring baguhin o alisin ang mga ito nang walang abiso, o maaari silang manatili sa Flask nang walang katapusan nang hindi nalilipat sa matatag na MetaMask. Gamitin ang mga ito sa iyong sariling pananagutan.",
    "description": "This message warns developers about unstable Flask APIs"
  },
  "flaskWelcomeWarning4": {
    "message": "Siguraduhing hindi mo pagaganahin ang iyong regular na extension ng MetaMask kapag ginagamit ang Flask.",
    "description": "This message calls to pay attention about multiple versions of MetaMask running on the same site (Flask + Prod)"
  },
  "flaskWelcomeWarningAcceptButton": {
    "message": "Tinatanggap ko ang mga panganib",
    "description": "this text is shown on a button, which the user presses to confirm they understand the risks of using Flask"
  },
  "floatAmountToken": {
    "message": "Ang halaga ng token ay dapat isang integer"
  },
<<<<<<< HEAD
=======
  "followUsOnX": {
    "message": "I-follow kami sa $1",
    "description": "$1 is the x icon"
  },
>>>>>>> 9ab104b0
  "forbiddenIpfsGateway": {
    "message": "Forbidden IPFS Gateway: Tumukoy ng CID gateway"
  },
  "forgetDevice": {
    "message": "Kalimutan ang device na ito"
  },
  "forgotPassword": {
    "message": "Nakalimutan ang password?"
  },
  "forgotPasswordModalButton": {
    "message": "I-reset ang wallet"
  },
  "forgotPasswordModalDescription1": {
    "message": "Hindi mababawi ng MetaMask ang password mo para sa iyo."
  },
  "forgotPasswordModalDescription2": {
    "message": "Maaari mong i-reset ang iyong wallet sa pamamagitan ng paglalagay sa Lihim na Parirala sa Pagbawi na ginamit mo nang mag-set up ka ng iyong wallet."
  },
  "forgotPasswordModalTitle": {
    "message": "Nakalimutan ang iyong password?"
  },
  "forgotPasswordSocialDescription": {
    "message": "Hindi mababawi ng MetaMask ang password mo para sa iyo."
  },
  "forgotPasswordSocialStep1": {
    "message": "Kung naka-log in ka sa MetaMask sa device na may $1 (tulad ng Face ID), maaari mong i-reset ang iyong password doon.",
    "description": "$1 is bold biometrics turned on"
  },
  "forgotPasswordSocialStep1Biometrics": {
    "message": "naka-on ang biometrics"
  },
  "forgotPasswordSocialStep2": {
    "message": "Kung nasa iyo ang $1 mo, maaari mong i-reset ang kasalukuyan mong wallet at muli itong i-import gamit ang $1.",
    "description": "$1 is bold Secret Recovery Phrase"
  },
  "form": {
    "message": "form"
  },
  "from": {
    "message": "Mula kay/sa"
  },
  "fromAddress": {
    "message": "Mula kay/sa: $1",
    "description": "$1 is the address to include in the From label. It is typically shortened first using shortenAddress"
  },
  "fromTokenLists": {
    "message": "Mula sa mga listahan ng token: $1"
  },
  "function": {
    "message": "Function: $1"
  },
  "fundingMethod": {
    "message": "Paraan ng pagpopondo"
  },
  "gas": {
    "message": "Gas"
  },
  "gasDisplayAcknowledgeDappButtonText": {
    "message": "I-edit ang iminungkahing bayad sa gas"
  },
  "gasDisplayDappWarning": {
    "message": "Ang bayad sa gas na ito ay iminungkahi ng $1. Ang pag-override dito ay maaaring magdulot ng problema sa iyong transaksyon. Mangyaring makipag-ugnayan sa $1 kung mayroon kang mga tanong.",
    "description": "$1 represents the Dapp's origin"
  },
  "gasFee": {
    "message": "Bayad sa gas"
  },
  "gasLimit": {
    "message": "Limitasyon ng gas"
  },
  "gasLimitRecommended": {
    "message": "Ang inirerekomendang limitasyon ng gas ay $1. Kung mas mababa dito ang limitasyon ng gas, maaaring mabigo."
  },
  "gasLimitTooLow": {
    "message": "Ang limitasyon ng gas ay dapat na hindi bababa sa 21000"
  },
  "gasLimitV2": {
    "message": "Limitasyon ng gas"
  },
  "gasOption": {
    "message": "Opsyon ng gas"
  },
  "gasPriceExcessive": {
    "message": "Masyadong mataas ang iyong itinakdang bayad sa gas. Pag-isipang ibaba ang halaga."
  },
  "gasPriceFetchFailed": {
    "message": "Ang pagtantya ng presyo ng gas ay nabigo dahil sa network error."
  },
  "gasTimingHoursShort": {
    "message": "$1 oras",
    "description": "$1 represents a number of hours"
  },
  "gasTimingLow": {
    "message": "Mabagal"
  },
  "gasTimingMinutesShort": {
    "message": "$1 min",
    "description": "$1 represents a number of minutes"
  },
  "gasTimingSecondsShort": {
    "message": "$1 seg",
    "description": "$1 represents a number of seconds"
  },
  "gasUsed": {
    "message": "Nagamit na Gas"
  },
  "general": {
    "message": "Pangkalahatan"
  },
  "generalCameraError": {
    "message": "Hindi namin ma-access ang iyong camera. Mangyaring subukan ulit."
  },
  "generalCameraErrorTitle": {
    "message": "Nagkaproblema...."
  },
  "generalDescription": {
    "message": "I-sync ang mga setting sa lahat ng device, pumili ng mga kagustuhan sa network, at subaybayan ang data ng token"
  },
  "genericExplorerView": {
    "message": "Tingnan ang account sa $1"
  },
  "getTheNewestFeatures": {
    "message": "Kunin ang mga pinakabagong feature"
  },
  "goToSite": {
    "message": "Magpunta sa site"
  },
  "goerli": {
    "message": "Goerli Test Network"
  },
  "gotIt": {
    "message": "Nakuha ko"
  },
  "grantExactAccess": {
    "message": "Payagan ang eksaktong access"
  },
  "gwei": {
    "message": "GWEI"
  },
  "hardware": {
    "message": "Hardware"
  },
  "hardwareWalletConnected": {
    "message": "Nakakonekta ang wallet na hardware"
  },
  "hardwareWalletLegacyDescription": {
    "message": "(legacy)",
    "description": "Text representing the MEW path"
  },
  "hardwareWalletSubmissionWarningStep1": {
    "message": "Tiyaking naka-plug in ang iyong $1 at piliin ang Ethereum app."
  },
  "hardwareWalletSubmissionWarningStep2": {
    "message": "Paganahin ang \"data ng smart contract\" o \"blind signing\" sa iyong $1 device."
  },
  "hardwareWalletSubmissionWarningTitle": {
    "message": "Bago i-click ang Isumite:"
  },
  "hardwareWalletSupportLinkConversion": {
    "message": "mag-click dito"
  },
  "hardwareWallets": {
    "message": "Magkonekta ng wallet na hardware"
  },
  "hardwareWalletsInfo": {
    "message": "Gumagamit ng mga API call ang mga integration ng wallet na hardware sa mga external server, na nakakakita sa IP address mo at sa mga address ng smart na kontrata kung saan ka nakikipag-ugnayan."
  },
  "hardwareWalletsMsg": {
    "message": "Pumili ng wallet na hardware na gusto mong gamitin kasama ng MetaMask."
  },
  "here": {
    "message": "dito",
    "description": "as in -click here- for more information (goes with troubleTokenBalances)"
  },
  "hexData": {
    "message": "Hex na data"
  },
  "hiddenAccounts": {
    "message": "Nakatagong mga account"
  },
  "hide": {
    "message": "Itago"
  },
  "hideAccount": {
    "message": "Itago ang account"
  },
  "hideAdvancedDetails": {
    "message": "Itago ang mga advanced na detalye"
  },
  "hideSentitiveInfo": {
    "message": "Itago ang sensitibong impormasyon"
  },
  "hideTokenPrompt": {
    "message": "Itago ang token?"
  },
  "hideTokenSymbol": {
    "message": "Itago ang $1",
    "description": "$1 is the symbol for a token (e.g. 'DAI')"
  },
  "hideZeroBalanceTokens": {
    "message": "Itago ang mga token na walang balanse"
  },
  "high": {
    "message": "Agresibo"
  },
  "highGasSettingToolTipMessage": {
    "message": "Gamitin ang $1 upang pagtakpan ang mga surge sa network traffic dahil sa mga bagay tulad ng popular na mga paglaglag ng NFT.",
    "description": "$1 is key 'high' (text: 'Aggressive') separated here so that it can be passed in with bold font-weight"
  },
  "highLowercase": {
    "message": "mataas"
  },
  "highestCurrentBid": {
    "message": "Pinakamataas na kasalukuyang bid"
  },
  "highestFloorPrice": {
    "message": "Pinakamataas na floor price"
  },
  "history": {
    "message": "History"
  },
  "holdToRevealContent1": {
    "message": "Ang iyong Lihim na Parirala sa Pagbawi ay nagbibigay ng $1",
    "description": "$1 is a bolded text with the message from 'holdToRevealContent2'"
  },
  "holdToRevealContent2": {
    "message": "buong access sa iyong wallet at pondo.",
    "description": "Is the bolded text in 'holdToRevealContent1'"
  },
  "holdToRevealContent3": {
    "message": "Huwag ibahagi ito sa sinuman. $1 $2",
    "description": "$1 is a message from 'holdToRevealContent4' and $2 is a text link with the message from 'holdToRevealContent5'"
  },
  "holdToRevealContent4": {
    "message": "Hindi ito hihilingin ng Suporta sa MetaMask,",
    "description": "Part of 'holdToRevealContent3'"
  },
  "holdToRevealContent5": {
    "message": "ngunit maaring hingin ng mga phisher.",
    "description": "The text link in 'holdToRevealContent3'"
  },
  "holdToRevealContentPrivateKey1": {
    "message": "Nagbibigay ang iyong Pribadong Key ng $1",
    "description": "$1 is a bolded text with the message from 'holdToRevealContentPrivateKey2'"
  },
  "holdToRevealContentPrivateKey2": {
    "message": "ganap na access sa iyong wallet at mga pondo.",
    "description": "Is the bolded text in 'holdToRevealContentPrivateKey2'"
  },
  "holdToRevealLockedLabel": {
    "message": "i-hold para ibunyag ang bilog na naka-lock"
  },
  "holdToRevealPrivateKey": {
    "message": "I-hold para ibunyag ang Pribadong Key"
  },
  "holdToRevealPrivateKeyTitle": {
    "message": "Ingatan ang iyong pribadong key"
  },
  "holdToRevealSRP": {
    "message": "I-hold para ibunyag ang SRP"
  },
  "holdToRevealSRPTitle": {
    "message": "Ingatan ang iyong SRP"
  },
  "holdToRevealUnlockedLabel": {
    "message": "i-hold para ibunyag ang bilog na naka-unlock"
  },
  "honeypotDescription": {
    "message": "Puwede may panganib ng honeypot ang token na ito. Ipinapayong magsagawa ng sariling pagsusuri bago gamitin ito para maiwasan ang anumang potensyal na pagkalugi."
  },
  "honeypotTitle": {
    "message": "Honey Pot"
  },
  "howNetworkFeesWorkExplanation": {
    "message": "Tinatayang bayad na kinakailangan para maproseso ang transaksyon. Ang max na bayad ay $1."
  },
  "howQuotesWork": {
    "message": "Paano gumagana ang mga quote"
  },
  "howQuotesWorkExplanation": {
    "message": "Ang quote na ito ang may pinakamainam na return sa mga quote na hinanap namin. Batay ito sa rate ng pag-swap, na kabilang ang mga bayad sa pag-bridge at $1% na bayad sa MetaMask na binawasan ng mga bayad sa gas. Nakadepende ang mga bayad sa gas sa kung gaano kaabala ang network at kung gaano kakumplikado ang transaksyon."
  },
  "id": {
    "message": "Id"
  },
  "ignoreAll": {
    "message": "Huwag pansinin ang lahat"
  },
  "ignoreTokenWarning": {
    "message": "Kung itatago mo ang mga token, hindi ipapakita ang mga ito sa iyong wallet. Gayunpaman, maaari mo pa ring idagdag ang mga ito sa pamamagitan ng paghahanap sa kanila."
  },
  "imToken": {
    "message": "imToken"
  },
  "import": {
    "message": "Mag-import",
    "description": "Button to import an account from a selected file"
  },
  "importAWallet": {
    "message": "I-import ang wallet"
  },
  "importAccountError": {
    "message": "Error sa pag-import ng account."
  },
  "importAccountErrorIsSRP": {
    "message": "Naglagay ka ng Lihim na Parirala sa Pagbawi (o mnemonic). Para mag-import ng account dito, kailangan mong ilagay ang pribadong key, na isang hexadecimal string na may habang 64."
  },
  "importAccountErrorNotAValidPrivateKey": {
    "message": "Ito ay hindi wastong pribadong key. Naglagay ka ng hexadecimal string, ngunit dapat ito ay 64 na character ang haba."
  },
  "importAccountErrorNotHexadecimal": {
    "message": "Ito ay hindi wastong pribadong key. Dapat kang maglagay ng hexadecimal string na 64 ang haba."
  },
  "importAccountJsonLoading1": {
    "message": "Asahan ang pag-import ng JSON na ito ay tatagal ng ilang minuto at i-freeze ang MetaMask."
  },
  "importAccountJsonLoading2": {
    "message": "Humihingi kami ng paumanhin, at gagawin namin itong mas mabilis sa hinaharap."
  },
  "importAccountMsg": {
    "message": "Ang mga na-import na account ay hindi mauugnay sa iyong Lihim na Parirala sa Pagbawi ng MetaMask. Matuto pa tungkol sa mga na-import na account"
  },
  "importNFT": {
    "message": "Mag-import ng NFT"
  },
  "importNFTAddressToolTip": {
    "message": "Sa OpenSea, halimbawa, sa pahina ng NFT sa ilalim ng Mga Detalye, mayroong asul na hyperlink na halaga na may label na 'Address ng Kontrata'. Kapag nag-click ka dito, dadalhin ka nito sa address ng kontrata sa Etherscan; sa kaliwang tuktok ng page na iyon, dapat ay mayroong icon na may label na 'Kontrata', at sa kanan, may mahabang sunod-sunod na letra at mga numero. Ito ang address ng kontrata na gumawa ng iyong NFT. Mag-click sa icon na 'kopyahin' sa kanan ng address, at makikita mo ito sa iyong clipboard."
  },
  "importNFTPage": {
    "message": "I-import ang pahina ng NFT"
  },
  "importNFTTokenIdToolTip": {
    "message": "Ang ID ng NFT ay isang natatanging pagkakakilanlan dahil walang dalawang NFT ang magkatulad. Muli, sa OpenSea ang numerong ito ay nasa ilalim ng 'Mga Detalye'. Itala ito, o kopyahin ito sa iyong clipboard."
  },
  "importNWordSRP": {
    "message": "Mayroon akong $1 (na) word recovery phrase",
    "description": "$1 is the number of words in the recovery phrase"
  },
  "importPrivateKey": {
    "message": "Pribadong Key"
  },
  "importSRPDescription": {
    "message": "Mag-import ng dati nang wallet gamit ang iyong 12 o 24 word secret recovery phrase."
  },
  "importSRPNumberOfWordsError": {
    "message": "Naglalaman ang Secret Recovery Phrase ng 12 o 24 na salita"
  },
  "importSRPWordError": {
    "message": "Mali ang salitang $1 o mali ang baybay nito.",
    "description": "$1 is the word that is incorrect or misspelled"
  },
  "importSRPWordErrorAlternative": {
    "message": "Mali ang salitang $1 at $2 o mali ang baybay ng mga ito.",
    "description": "$1 and $2 are multiple words that are mispelled."
  },
  "importSecretRecoveryPhrase": {
    "message": "Mag-import ng Secret Recovery Phrase"
  },
  "importSecretRecoveryPhraseUnknownError": {
    "message": "Nagkaroon ng hindi matukoy na error."
  },
  "importSelectedTokens": {
    "message": "I-import ang mga napiling token?"
  },
  "importSelectedTokensDescription": {
    "message": "Tanging ang mga token na iyong pinili ang lalabas sa iyong wallet. Maaari kang palaging mag-import ng mga nakatagong token sa ibang pagkakataon sa pamamagitan ng paghahanap sa mga ito."
  },
  "importTokenQuestion": {
    "message": "I-import ang token?"
  },
  "importTokenWarning": {
    "message": "Sinumang ay maaaring gumawa ng token gamit ang alinmang pangalan, kabilang ang mga pekeng bersyon ng umiiral na mga token. Magdagdag at mag-trade sa sarili mong panganib!"
  },
  "importTokensCamelCase": {
    "message": "Mag-import ng mga token"
  },
  "importTokensError": {
    "message": "Hindi namin ma-import ang mga token. Pakisubukan ulit mamaya."
  },
  "importWallet": {
    "message": "Mag-import ng wallet"
  },
  "importWalletOrAccountHeader": {
    "message": "Mag-import ng wallet o account"
  },
  "importWalletSuccess": {
    "message": "Na-import ang Lihim na Parirala sa Pagbawi $1",
    "description": "$1 is the index of the secret recovery phrase"
  },
  "importWithCount": {
    "message": "Mag-import ng $1",
    "description": "$1 will the number of detected tokens that are selected for importing, if all of them are selected then $1 will be all"
  },
  "imported": {
    "message": "Na-import",
    "description": "status showing that an account has been fully loaded into the keyring"
  },
  "inYourSettings": {
    "message": "sa iyong Mga Setting"
  },
  "included": {
    "message": "kalakip"
  },
  "includesXTransactions": {
    "message": "Kabilang ang $1 (na) transaksyon"
  },
  "infuraBlockedNotification": {
    "message": "Hindi makakonekta ang MetaMask sa blockchain host. I-review ang posibleng mga dahilan $1.",
    "description": "$1 is a clickable link with with text defined by the 'here' key"
  },
  "initialTransactionConfirmed": {
    "message": "Nakumpirma na ng network ang iyong inisyal na transaksyon. I-click ang OK para bumalik."
  },
  "insightsFromSnap": {
    "message": "Mga kaalaman mula sa $1",
    "description": "$1 represents the name of the snap"
  },
  "install": {
    "message": "I-install"
  },
  "installOrigin": {
    "message": "I-install ang pinagmulan"
  },
  "installRequest": {
    "message": "Idagdag sa MetaMask"
  },
  "installedOn": {
    "message": "Na-install sa $1",
    "description": "$1 is the date when the snap has been installed"
  },
  "insufficientBalance": {
    "message": "Hindi sapat ang balanse."
  },
  "insufficientFunds": {
    "message": "Hindi sapat ang pondo."
  },
  "insufficientFundsForGas": {
    "message": "Di sapat na pondo para sa gas"
  },
  "insufficientLockedLiquidityDescription": {
    "message": "Dahil sa hindi sapat na naka-lock o na-burn na liquidity, nanganganib sa mga biglaang pag-withdraw ng liquidity ang token, na nagiging sanhi ng pagbabago-bago ng market."
  },
  "insufficientLockedLiquidityTitle": {
    "message": "Hindi Sapat na Naka-lock na Liquidity"
  },
  "insufficientTokens": {
    "message": "Hindi sapat ang token."
  },
  "interactWithSmartContract": {
    "message": "Smart contract"
  },
  "interactingWith": {
    "message": "Nakikipag-ugnayan sa"
  },
  "interactingWithTransactionDescription": {
    "message": "Nakikipag-ugnayan ka sa kontrato na ito. Protektahan ang iyong sarili mula sa mga scammer sa pamamagitan ng pagberipika ng mga detalye."
  },
  "interaction": {
    "message": "Interaksyon"
  },
  "invalidAddress": {
    "message": "Di-wastong address"
  },
  "invalidAddressRecipient": {
    "message": "Ang address ng tatanggap ay hindi wasto"
  },
  "invalidAssetType": {
    "message": "Ang asset na ito ay isang NFT at kailangang idagdag muli sa pahina ng Mag-import ng mga NFT na matatagpuan sa ilalim ng tab ng mga NFT"
  },
  "invalidChainIdTooBig": {
    "message": "Di-wastong ID ng chain. Napakalaki ng ID ng chain."
  },
  "invalidCustomNetworkAlertContent1": {
    "message": "Kailangang ilagay ulit ang ID ng chain para sa custom na network na '$1'.",
    "description": "$1 is the name/identifier of the network."
  },
  "invalidCustomNetworkAlertContent2": {
    "message": "Para maprotektahan ka sa mga mapaminsala o palyadong network provider, kinakailangan na ngayon ang mga ID ng chain para sa lahat ng custom na network."
  },
  "invalidCustomNetworkAlertContent3": {
    "message": "Pumunta sa Mga Setting > Network at ilagay ang ID ng chain. Makikita mo ang mga ID ng chain ng mga pinakasikat na network sa $1.",
    "description": "$1 is a link to https://chainid.network"
  },
  "invalidCustomNetworkAlertTitle": {
    "message": "Di-wastong custom na network"
  },
  "invalidHexData": {
    "message": "Di-wastong hex data"
  },
  "invalidHexNumber": {
    "message": "Di-wastong hexadecimal number."
  },
  "invalidHexNumberLeadingZeros": {
    "message": "Di-wastong hexadecimal number. Alisin ang anumang zero sa unahan."
  },
  "invalidIpfsGateway": {
    "message": "Di-wastong IPFS Gateway: Ang value ay dapat na wastong URL"
  },
  "invalidNumber": {
    "message": "Di-wastong numero. Maglagay ng decimal o '0x'-prefixed hexadecimal number."
  },
  "invalidNumberLeadingZeros": {
    "message": "Di-wastong numero. Alisin ang anumang zero sa unahan."
  },
  "invalidRPC": {
    "message": "Di-wastong RPC URL"
  },
  "invalidSeedPhrase": {
    "message": "Di-wastong Lihim na Parirala sa Pagbawi"
  },
  "invalidSeedPhraseCaseSensitive": {
    "message": "Di-wastong input! Ang Lihim na Parirala sa Pagbawi ay case sensitive."
  },
  "invalidSeedPhraseNotFound": {
    "message": "Hindi nahanap ang Lihim na Parirala sa Pagbawi."
  },
  "ipfsGateway": {
    "message": "IPFS gateway"
  },
  "ipfsGatewayDescription": {
    "message": "Ang MetaMask ay gumagamit ng mga serbisyo ng third-party para ipakita ang mga imahe ng iyong mga NFT na nakaimbak sa IPFS, nagpapakita ng impormasyong nauugnay sa mga ENS address na ipinakita sa address bar ng iyong browser, at kinukuha ang mga icon para sa iba't ibang token. Ang iyong IP address ay maaaring ipakita sa mga serbisyong ito kapag ginagamit mo ang mga iyon."
  },
  "ipfsToggleModalDescriptionOne": {
    "message": "Gumagamit kami ng mga serbisyo ng third-party para ipakita ang imahe ng mga NFT na inimbak mo sa IPFS, nagpapakita ng impormasyong nauugnay sa mga ENS address na inilagay sa address bar ng browser mo, at kinukuha ang mga icon para sa iba't ibang token. Ang Iyong IP address ay maaaring makita ng iba sa mga serbisyong ito kapag ginagamit mo ang mga ito."
  },
  "ipfsToggleModalDescriptionTwo": {
    "message": "Ang pagpili sa Kumpirmahin ay nagbubukas sa IPFS resolution. Maaari mo itong isara sa loob ng $1 kahit anong oras.",
    "description": "$1 is the method to turn off ipfs"
  },
  "ipfsToggleModalSettings": {
    "message": "Mga Setting > Seguridad at pagkapribado"
  },
  "isSigningOrSubmitting": {
    "message": "Isang nakaraang transaksyon ay pinipirmahan o ipinapasa"
  },
  "jazzAndBlockies": {
    "message": "Ang mga Jazzicon at Blockies ay dalawang magkaibang istilo ng mga natatanging icon na makakatulong sa iyong makilala ang isang account sa isang sulyap."
  },
  "jazzicons": {
    "message": "Mga Jazzicon"
  },
  "jsonFile": {
    "message": "File na JSON",
    "description": "format for importing an account"
  },
  "keyringAccountName": {
    "message": "Pangalan ng Account"
  },
  "keyringAccountPublicAddress": {
    "message": "Pampublikong Address"
  },
  "keyringSnapRemovalResult1": {
    "message": "Inalis ang $1 $2",
    "description": "Displays the result after removal of a keyring snap. $1 is the snap name, $2 is whether it is successful or not"
  },
  "keyringSnapRemovalResultNotSuccessful": {
    "message": "hindi ",
    "description": "Displays the `not` word in $2."
  },
  "keyringSnapRemoveConfirmation": {
    "message": "I-type ang $1 para kumpirmahin na nais mong alisin ang snap na ito:",
    "description": "Asks user to input the name nap prior to deleting the snap. $1 is the snap name"
  },
  "keystone": {
    "message": "Keystone"
  },
  "knownAddressRecipient": {
    "message": "Kilalang address ng kontrata."
  },
  "knownTokenWarning": {
    "message": "Mae-edit ng aksyong ito ang mga token na nakalista na sa iyong wallet, na puwedeng gamitin para i-phish ka. Aprubahan lang kung sigurado kang gusto mong baguhin kung ano ang kinakatawan ng mga token na ito. Alamin pa ang tungkol sa $1"
  },
  "l1Fee": {
    "message": "L1 na bayad"
  },
  "l1FeeTooltip": {
    "message": "L1 na bayad sa gas"
  },
  "l2Fee": {
    "message": "L2 na bayad"
  },
  "l2FeeTooltip": {
    "message": "L2 na bayad sa gas"
  },
  "lastConnected": {
    "message": "Huling Kumonekta"
  },
  "lastSold": {
    "message": "Huling naibenta"
  },
  "lavaDomeCopyWarning": {
    "message": "Para sa iyong kaligtasan, ang pagpil ng tekstong ito ay hindi available ngayon."
  },
  "layer1Fees": {
    "message": "Layer 1 na bayad"
  },
  "layer2Fees": {
    "message": "Layer 2 na bayad"
  },
  "learnHow": {
    "message": "Alamin kung paano"
  },
  "learnMore": {
    "message": "matuto pa"
  },
  "learnMoreAboutGas": {
    "message": "Gusto mo bang $1 tungkol sa gas?",
    "description": "$1 will be replaced by the learnMore translation key"
  },
  "learnMoreAboutPrivacy": {
    "message": "Matuto pa tungkol sa pinakamahusay na mga kasanayan sa pagkapribado."
  },
  "learnMoreAboutSolanaAccounts": {
    "message": "Matuto pa tungkol sa mga Solana account"
  },
  "learnMoreKeystone": {
    "message": "Matuto Pa"
  },
  "learnMoreUpperCase": {
    "message": "Matuto pa"
  },
  "learnMoreUpperCaseWithDot": {
    "message": "Matuto pa."
  },
  "learnScamRisk": {
    "message": "mga panloloko at panganib sa seguridad."
  },
  "leaveMetaMask": {
    "message": "Umalis sa MetaMask?"
  },
  "leaveMetaMaskDesc": {
    "message": "Bibisita ka sa isang site sa labas ng MetaMask. I-double-check ang URL bago magpatuloy."
  },
  "ledgerAccountRestriction": {
    "message": "Kailangan mong gamitin ang huli mong account bago ka magdagdag ng panibago."
  },
  "ledgerConnectionInstructionCloseOtherApps": {
    "message": "Isara ang alinman sa iba pang software na konektado sa iyong device at pagkatapos ay mag-click dito para mag-refresh."
  },
  "ledgerConnectionInstructionHeader": {
    "message": "Bago ang pag-click ng kumpirmahin:"
  },
  "ledgerConnectionInstructionStepFour": {
    "message": "Paganahin ang \"data ng smart na kontrata\" o \"blind signing\" sa iyong Ledger device."
  },
  "ledgerConnectionInstructionStepThree": {
    "message": "Tiyaking naka-plug in ang iyong Ledger at piliin ang Ethereum app."
  },
  "ledgerDeviceOpenFailureMessage": {
    "message": "Nabigong mabuksan ang Ledger device. Ang iyong Ledger ay maaaring konektado sa ibang software. Pakisara ang Ledger Live o iba pang mga application na konektado sa iyong Ledger device, at subukan muling ikonekta."
  },
  "ledgerErrorConnectionIssue": {
    "message": "Muling ikonekta ang iyong ledger, buksan ang ETH app at subukan muli."
  },
  "ledgerErrorDevicedLocked": {
    "message": "Naka-lock ang iyong Ledger. I-unlock ito at pagkatapos ay subukan muli."
  },
  "ledgerErrorEthAppNotOpen": {
    "message": "Para malutas ang isyu, buksan ang ETH application sa iyong device at muling subukan."
  },
  "ledgerErrorTransactionDataNotPadded": {
    "message": "Ang input data ng transaksyon sa Ethereum ay hindi sapat na naka-pad."
  },
  "ledgerLiveApp": {
    "message": "Ledger Live App"
  },
  "ledgerLocked": {
    "message": "Hindi makakonekta sa Ledger device. Siguruhin na ang device mo ay naka-unlock at bukas ang Ethereum."
  },
  "ledgerMultipleDevicesUnsupportedInfoDescription": {
    "message": "Para magkonekta ng bagong device, idiskonekta ang isa na nauna."
  },
  "ledgerMultipleDevicesUnsupportedInfoTitle": {
    "message": "Maaari ka lamang magkonekta ng isang Ledger sa isang pagkakataon"
  },
  "ledgerTimeout": {
    "message": "Masyadong natatagalan ang Ledger Live upang tumugon o mag-timeout ng koneksyon. Tiyaking nakabukas ang Ledger Live app at naka-unlock ang iyong device."
  },
  "ledgerWebHIDNotConnectedErrorMessage": {
    "message": "Hindi nakakonekta ang ledger device. Kung nais mong ikonekta ang iyong Ledger, mangyaring i-click muli ang 'Magpatuloy' at aprubahan ang HID na koneksyon",
    "description": "An error message shown to the user during the hardware connect flow."
  },
  "levelArrow": {
    "message": "arrow ng level"
  },
  "lightTheme": {
    "message": "Maliwanag"
  },
  "likeToImportToken": {
    "message": "Gusto mo bang i-import ang token na ito?"
  },
  "likeToImportTokens": {
    "message": "Gusto mo bang i-import ang mga token na ito?"
  },
  "lineaGoerli": {
    "message": "Linea Goerli test network"
  },
  "lineaMainnet": {
    "message": "Linea Mainnet"
  },
  "lineaSepolia": {
    "message": "Linea Sepolia test network"
  },
  "link": {
    "message": "Link"
  },
  "linkCentralizedExchanges": {
    "message": "I-link ang iyong Coinbase o mga account sa Binance para maglipat ng crypto sa MetaMask nang libre."
  },
  "links": {
    "message": "Mga Link"
  },
  "loadMore": {
    "message": "Matuto Pa"
  },
  "loading": {
    "message": "Nilo-load..."
  },
  "loadingScreenSnapMessage": {
    "message": "Mangyaring kumpletuhin ang transaksyon sa Snap."
  },
  "loadingTokenList": {
    "message": "Nilo-load ang listahan ng token"
  },
  "localhost": {
    "message": "Localhost 8545"
  },
  "lock": {
    "message": "I-lock"
  },
  "lockMetaMask": {
    "message": "I-lock ang MetaMask"
  },
  "lockTimeInvalid": {
    "message": "Ang lock time ay dapat na isang numero sa pagitan ng 0 at 10080"
  },
  "loginErrorConnectButton": {
    "message": "Subukang muli"
  },
  "loginErrorConnectDescription": {
    "message": "Hindi tuloy-tuloy ang iyong koneksyon sa internet. Suriin ang iyong koneksyon at subukang muli."
  },
  "loginErrorConnectTitle": {
    "message": "Hindi makakonekta"
  },
  "loginErrorGenericButton": {
    "message": "Subukang muli"
  },
  "loginErrorGenericDescription": {
    "message": "Nagkaroon ng error habang nagla-log in. Subukang muli at kung magpapatuloy ang isyu, makipag-ugnayan sa $1.",
    "description": "$1 is the key 'loginErrorGenericSupport'"
  },
  "loginErrorGenericSupport": {
    "message": "Suporta sa Metamask"
  },
  "loginErrorGenericTitle": {
    "message": "Nagkaproblema"
  },
  "loginErrorSessionExpiredButton": {
    "message": "Mag-log in"
  },
  "loginErrorSessionExpiredDescription": {
    "message": "Nag-expire ang iyong sesyon. Mag-log in muli para magpatuloy."
  },
  "loginErrorSessionExpiredTitle": {
    "message": "Nag-expire ang sesyon"
  },
  "logo": {
    "message": "$1 logo",
    "description": "$1 is the name of the ticker"
  },
  "low": {
    "message": "Mababa"
  },
  "lowEstimatedReturnTooltipMessage": {
    "message": "Magbabayad ka ng higit sa $1% ng iyong panimulang halaga sa mga bayad. Tingnan ang matatanggap mong halaga at ang mga bayad sa network."
  },
  "lowEstimatedReturnTooltipTitle": {
    "message": "Mataas na gastos"
  },
  "lowGasSettingToolTipMessage": {
    "message": "Gamitin ang $1 para maghintay ng mas murang presyo. Ang mga pagtatantya sa oras ay hindi gaanong tumpak dahil ang mga presyo ay medyo hindi mahuhulaan.",
    "description": "$1 is key 'low' separated here so that it can be passed in with bold font-weight"
  },
  "lowLowercase": {
    "message": "mababa"
  },
  "mainnet": {
    "message": "Ethereum Mainnet"
  },
  "mainnetToken": {
    "message": "Ang address na ito ay tumutugma sa isang kilalang address ng token sa Mainnet ng Ethereum. Suriin muli ang address ng kontrata at network para sa token na sinusubukan mong idagdag."
  },
  "makeAnotherSwap": {
    "message": "Gumawa ng bagong pag-swap"
  },
  "makeSureNoOneWatching": {
    "message": "Siguraduhing walang tumitingin",
    "description": "Warning to users to be care while creating and saving their new Secret Recovery Phrase"
  },
  "manageDefaultSettings": {
    "message": "Pamahalaan ang mga default na setting"
  },
  "manageInstitutionalWallets": {
    "message": "Pamahalaan ang mga Institutional Wallet"
  },
  "manageInstitutionalWalletsDescription": {
    "message": "I-on ito para paganahin ang mga institutional wallet."
  },
  "manageNetworksMenuHeading": {
    "message": "Pamahalaan ang mga network"
  },
  "managePermissions": {
    "message": "Pamahalaan ang mga pahintulot"
  },
  "marketCap": {
    "message": "Market cap"
  },
  "marketDetails": {
    "message": "Mga detalye ng market"
  },
  "max": {
    "message": "Max"
  },
  "maxBaseFee": {
    "message": "Pinakamataas na batayang bayad"
  },
  "maxFee": {
    "message": "Pinakamataas na bayad"
  },
  "maxFeeTooltip": {
    "message": "Ang pinakamalaking bayad na inilaan para bayaran ang transaksyon."
  },
  "maxPriorityFee": {
    "message": "Pinakamataas na bayad sa priyoridad"
  },
  "medium": {
    "message": "Market"
  },
  "mediumGasSettingToolTipMessage": {
    "message": "Gamitin ang $1 para sa pagproseso sa kasalukuyang market price.",
    "description": "$1 is key 'medium' (text: 'Market') separated here so that it can be passed in with bold font-weight"
  },
  "memo": {
    "message": "memo"
  },
  "message": {
    "message": "Mensahe"
  },
  "metaMaskConnectStatusParagraphOne": {
    "message": "Mas may kontrol ka na ngayon sa mga koneksyon ng iyong account sa MetaMask."
  },
  "metaMaskConnectStatusParagraphThree": {
    "message": "I-click ito para pamahalaan ang mga nakakonekta mong account."
  },
  "metaMaskConnectStatusParagraphTwo": {
    "message": "Makikita sa button ng katayuan ng koneksyon kung nakakonekta ang website na binibisita mo sa kasalukuyan mong napiling account."
  },
  "metaMetricsIdNotAvailableError": {
    "message": "Dahil hindi mo kailanman sinubukan ang MetaMetrics, walang data na tatanggalin dito."
  },
  "metadataModalSourceTooltip": {
    "message": "Ang $1 ay naka-host sa npm at $2 ang natatanging pagkakailanlan ng Snap.",
    "description": "$1 is the snap name and $2 is the snap NPM id."
  },
  "metamaskNotificationsAreOff": {
    "message": "Hindi active sa kasalukuyan ang mga notipikasyon sa wallet."
  },
  "metamaskSwapsOfflineDescription": {
    "message": "Kasalukuyang minementina ang MetaMask Swaps. Bumalik sa ibang pagkakataon."
  },
  "metamaskVersion": {
    "message": "Bersyon ng MetaMask"
  },
  "methodData": {
    "message": "Pamamaraan"
  },
  "methodDataTransactionDesc": {
    "message": "Isinakatuparang function batay sa na-decode na input data."
  },
  "methodNotSupported": {
    "message": "Hindi suportado sa account na ito."
  },
  "metrics": {
    "message": "Metrics"
  },
  "millionAbbreviation": {
    "message": "M",
    "description": "Shortened form of 'million'"
  },
  "mismatchedChainLinkText": {
    "message": "i-verify ang mga detalye ng network",
    "description": "Serves as link text for the 'mismatchedChain' key. This text will be embedded inside the translation for that key."
  },
  "mismatchedChainRecommendation": {
    "message": "Inirerekomenda namin na $1 ka bago magpatuloy.",
    "description": "$1 is a clickable link with text defined by the 'mismatchedChainLinkText' key. The link will open to instructions for users to validate custom network details."
  },
  "mismatchedNetworkName": {
    "message": "Ayon sa aming talaan, ang pangalan ng network ay maaaring hindi tumugma nang tama sa ID ng chain na ito."
  },
  "mismatchedNetworkSymbol": {
    "message": "Ang isinumiteng simbolo ng currency ay hindi tumutugma sa inaasahan namin para sa ID ng chain na ito."
  },
  "mismatchedRpcChainId": {
    "message": "Ang ID ng chain na ibinalik ng custom na network ay hindi tumutugma sa isinumiteng ID ng chain."
  },
  "mismatchedRpcUrl": {
    "message": "Ayon sa aming mga talaan, ang isinumiteng RPC URL value ay hindi tumutugma sa isang kilalang provider para sa ID ng chain na ito."
  },
  "missingSetting": {
    "message": "Hindi makahanap ng setting?"
  },
  "missingSettingRequest": {
    "message": "Humiling dito"
  },
  "more": {
    "message": "higit pa"
  },
  "moreAccounts": {
    "message": "+ $1 pang mga account",
    "description": "$1 is the number of accounts"
  },
  "moreNetworks": {
    "message": "+ $1 pa na mga network",
    "description": "$1 is the number of networks"
  },
  "moreQuotes": {
    "message": "Higit pang quote"
  },
  "multichainAddEthereumChainConfirmationDescription": {
    "message": "Idinadagdag mo ang network na ito sa MetaMask at binibigyan ng pahintulot ang site na ito na gamitin ito."
  },
  "multichainQuoteCardBridgingLabel": {
    "message": "Bridging"
  },
  "multichainQuoteCardQuoteLabel": {
    "message": "Quote"
  },
  "multichainQuoteCardTimeLabel": {
    "message": "Oras"
  },
  "multipleSnapConnectionWarning": {
    "message": "Si $1 ay gustong gumamit ng $2 Snaps",
    "description": "$1 is the dapp and $2 is the number of snaps it wants to connect to."
  },
  "mustSelectOne": {
    "message": "Dapat pumili ng kahit 1 token lang."
  },
  "name": {
    "message": "Pangalan"
  },
  "nameAddressLabel": {
    "message": "Address",
    "description": "Label above address field in name component modal."
  },
  "nameAlreadyInUse": {
    "message": "May gumagamit na ng pangalang ito"
  },
  "nameFooterTrustWarning": {
    "message": "I-save lamang ang mga address na pinagkakatiwalaan mo.",
    "description": "Footer warning text shown in name modal for malicious and warning addresses."
  },
  "nameInstructionsMalicious": {
    "message": "Natukoy ito bilang mapaminsala. Inirerekomenda namin na huwag makipag-ugnayan sa address na ito.",
    "description": "Instruction text in name component modal when address is malicious."
  },
  "nameInstructionsNew": {
    "message": "Kung alam mo ang address na ito, bigyan ito ng palayaw para makilala ito sa hinaharap.",
    "description": "Instruction text in name component modal when value is not recognised."
  },
  "nameInstructionsRecognized": {
    "message": "Ang address na ito ay may default na palayaw, ngunit maaari mo itong i-edit o tuklasin ang iba pang mungkahi.",
    "description": "Instruction text in name component modal when value is recognized but not saved."
  },
  "nameInstructionsSaved": {
    "message": "Nagdagdag ka ng palayaw para sa address na ito noon. Maaari mong i-edit o tingnan ang iba pang mungkahing palayaw.",
    "description": "Instruction text in name component modal when value is saved."
  },
  "nameInstructionsWarning": {
    "message": "Natukoy ito bilang kahina-hinala. Kung pinagkakatiwalaan mo ang may-akda na ito, magtakda ng personal display na pangalan para makilala ito sa hinaharap.",
    "description": "Instruction text in name component modal when address has warning signals."
  },
  "nameLabel": {
    "message": "Palayaw",
    "description": "Label above name input field in name component modal."
  },
  "nameModalMaybeProposedName": {
    "message": "Baka: $1",
    "description": "$1 is the proposed name"
  },
  "nameModalTitleMalicious": {
    "message": "Mapaminsalang address",
    "description": "Title of the modal created by the name component when address is identified as malicious."
  },
  "nameModalTitleNew": {
    "message": "Hindi kilalang address",
    "description": "Title of the modal created by the name component when value is not recognised."
  },
  "nameModalTitleRecognized": {
    "message": "Kilalang address",
    "description": "Title of the modal created by the name component when value is recognized but not saved."
  },
  "nameModalTitleSaved": {
    "message": "Nai-save na address",
    "description": "Title of the modal created by the name component when value is saved."
  },
  "nameModalTitleVerified": {
    "message": "Na-verify na address",
    "description": "Title of the modal created by the name component when address is verified."
  },
  "nameModalTitleWarning": {
    "message": "Kahina-hinalang address",
    "description": "Title of the modal created by the name component when address has warning trust signals."
  },
  "nameProviderProposedBy": {
    "message": "Minungkahi ng $1",
    "description": "$1 is the name of the provider"
  },
  "nameProvider_ens": {
    "message": "Ethereum Name Service (ENS)"
  },
  "nameProvider_etherscan": {
    "message": "Etherscan"
  },
  "nameProvider_lens": {
    "message": "Lens Protocol"
  },
  "nameProvider_token": {
    "message": "MetaMask"
  },
  "nameSetPlaceholder": {
    "message": "Pumili ng palayaw...",
    "description": "Placeholder text for name input field in name component modal."
  },
  "nameSetPlaceholderSuggested": {
    "message": "Iminumungkahi: $1",
    "description": "$1 is the proposed name"
  },
  "nativeNetworkPermissionRequestDescription": {
    "message": "Ang $1 ay humihiling ng iyong pag-apruba para:",
    "description": "$1 represents dapp name"
  },
  "nativeTokenScamWarningConversion": {
    "message": "I-edit ang mga detalye ng network"
  },
  "nativeTokenScamWarningDescription": {
    "message": "Ang simbolo ng native token ay hindi tumutugma sa inaasahang simbolo ng native token para sa network na may nauugnay na ID ng chain. Ang inilagay mo ay $1 samantalang ang inaasahang simbolo ng token ay $2. Pakiberipika na konektado ka sa tamang chain.",
    "description": "$1 represents the currency name, $2 represents the expected currency symbol"
  },
  "nativeTokenScamWarningDescriptionExpectedTokenFallback": {
    "message": "iba pa",
    "description": "graceful fallback for when token symbol isn't found"
  },
  "nativeTokenScamWarningTitle": {
    "message": "Hindi Inaasahang Simbolo ng Native Token",
    "description": "Title for nativeTokenScamWarningDescription"
  },
  "needHelp": {
    "message": "Kailangan ng tulong? Makipag-ugnayan sa $1",
    "description": "$1 represents `needHelpLinkText`, the text which goes in the help link"
  },
  "needHelpFeedback": {
    "message": "Ibahagi ang iyong Feedback"
  },
  "needHelpLinkText": {
    "message": "Suporta sa MetaMask"
  },
  "needHelpSubmitTicket": {
    "message": "Magsumite ng ticket"
  },
  "needImportFile": {
    "message": "Dapat kang pumili ng file na ii-import.",
    "description": "User is important an account and needs to add a file to continue"
  },
  "negativeETH": {
    "message": "Hindi makakapagpadala ng mga negatibong halaga ng ETH."
  },
  "negativeOrZeroAmountToken": {
    "message": "Hindi maaaring magpadala ng negatibo o zero na halaga ng asset."
  },
  "network": {
    "message": "Network"
  },
  "networkChanged": {
    "message": "Nagbago ang network"
  },
  "networkChangedMessage": {
    "message": "Nagsasagawa ka ng transaksyon sa $1.",
    "description": "$1 is the name of the network"
  },
  "networkDetails": {
    "message": "Mga Detalye ng Network"
  },
  "networkFee": {
    "message": "Bayad sa network"
  },
  "networkIsBusy": {
    "message": "Busy ang network. Ang presyo ng gas ay mataas at ang pagtantya ay hindi gaanong tumpak."
  },
  "networkMenu": {
    "message": "Network Menu"
  },
  "networkMenuHeading": {
    "message": "Pumili ng network"
  },
  "networkName": {
    "message": "Pangalan ng Network"
  },
  "networkNameArbitrum": {
    "message": "Arbitrum"
  },
  "networkNameAvalanche": {
    "message": "Avalanche"
  },
  "networkNameBSC": {
    "message": "BSC"
  },
  "networkNameBase": {
    "message": "Base"
  },
  "networkNameBitcoin": {
    "message": "Bitcoin"
  },
  "networkNameDefinition": {
    "message": "Ang pangalan ay nauugnay sa network na ito."
  },
  "networkNameEthereum": {
    "message": "Ethereum"
  },
  "networkNameGoerli": {
    "message": "Goerli"
  },
  "networkNameLinea": {
    "message": "Linea"
  },
  "networkNameOpMainnet": {
    "message": "OP Mainnet"
  },
  "networkNamePolygon": {
    "message": "Polygon"
  },
  "networkNameSolana": {
    "message": "Solana"
  },
  "networkNameTestnet": {
    "message": "Testnet"
  },
  "networkNameZkSyncEra": {
    "message": "zkSync Era"
  },
  "networkOptions": {
    "message": "Mga pagpipilian na network"
  },
  "networkPermissionToast": {
    "message": "In-update ang mga pahintulot ng network"
  },
  "networkProvider": {
    "message": "Network provider"
  },
  "networkStatus": {
    "message": "Katayuan ng network"
  },
  "networkStatusBaseFeeTooltip": {
    "message": "Ang batayang bayad ay itinakda ng network at nagbabago kada 12-14 na segundo. Ang aming $1 at $2 na options account para sa biglaang pagtaas.",
    "description": "$1 and $2 are bold text for Medium and Aggressive respectively."
  },
  "networkStatusPriorityFeeTooltip": {
    "message": "Range ng bayad sa priyoridad (kilala rin bilang “tip ng minero”). Ito ay direktang napupunta sa mga minero at ginagawang insentibo ang mga ito upang unahin ang iyong transaksyon."
  },
  "networkStatusStabilityFeeTooltip": {
    "message": "Ang mga bayad sa gas na $1 ay nauugnay sa huling 72 oras.",
    "description": "$1 is networks stability value - stable, low, high"
  },
  "networkSwitchConnectionError": {
    "message": "Hindi kami makakonekta sa $1",
    "description": "$1 represents the network name"
  },
  "networkURL": {
    "message": "URL Network"
  },
  "networkURLDefinition": {
    "message": "Ang URL ay ginamit upang ma-access ang network na ito."
  },
  "networkUrlErrorWarning": {
    "message": "Minsan ginagaya ng mga umaatake ang mga site sa pamamagitan ng paggawa ng maliliit na pagbabago sa address ng site. Tiyaking nakikipag-ugnayan ka sa nilalayong site bago ka magpatuloy. Bersyon ng Punycode: $1",
    "description": "$1 replaced by RPC URL for network"
  },
  "networks": {
    "message": "Mga Network"
  },
  "networksSmallCase": {
    "message": "mga network"
  },
  "nevermind": {
    "message": "Huwag na"
  },
  "new": {
    "message": "Bago!"
  },
  "newAccount": {
    "message": "Bagong Account"
  },
  "newAccountNumberName": {
    "message": "Account $1",
    "description": "Default name of next account to be created on create account screen"
  },
  "newContact": {
    "message": "Bagong Contact"
  },
  "newContract": {
    "message": "Bagong kontrata"
  },
  "newNFTDetectedInImportNFTsMessageStrongText": {
    "message": "Settings > Seguridad at pagkapribado"
  },
  "newNFTDetectedInImportNFTsMsg": {
    "message": "Upang gamitin ang Opensea para makita ang iyong NFT, i-on ang 'I-display ang NFT Media'' sa $1.",
    "description": "$1 is used for newNFTDetectedInImportNFTsMessageStrongText"
  },
  "newNFTDetectedInNFTsTabMessage": {
    "message": "Hayaan ang MetaMask na awtomatikong i-detect at magpakita ng mga NFT sa iyong wallet."
  },
  "newNFTsAutodetected": {
    "message": "NFT autodetection"
  },
  "newNetworkAdded": {
    "message": "Ang “$1” matagumpay na naidagdag!"
  },
  "newNetworkEdited": {
    "message": "Ang “$1” ay matagumpay na na-edit!"
  },
  "newNftAddedMessage": {
    "message": "Matagumpay na naidagdag ang NFT!"
  },
  "newPassword": {
    "message": "Bagong password"
  },
  "newPasswordCreate": {
    "message": "Gumawa ng bagong password"
  },
  "newPrivacyPolicyActionButton": {
    "message": "Magbasa pa"
  },
  "newPrivacyPolicyTitle": {
    "message": "Binago namin ang aming patakaran sa pagkapribado"
  },
  "newRpcUrl": {
    "message": "Bagong RPC URL"
  },
  "newTokensImportedMessage": {
    "message": "Matagumpay mong na-import ang $1.",
    "description": "$1 is the string of symbols of all the tokens imported"
  },
  "newTokensImportedTitle": {
    "message": "Na-import ang token"
  },
  "next": {
    "message": "Susunod"
  },
  "nftAddFailedMessage": {
    "message": "Hindi maidaragdag ang NFT dahil hindi tumutugma ang mga detalye ng pagmamay-ari. Siguraduhing tamang impormasyon ang iyong nailagay."
  },
  "nftAddressError": {
    "message": "Ang token na ito ay isang NFT. Idagdag sa $1",
    "description": "$1 is a clickable link with text defined by the 'importNFTPage' key"
  },
  "nftAlreadyAdded": {
    "message": "Naidagdag na ang NFT."
  },
  "nftAutoDetectionEnabled": {
    "message": "Pinagana ang autodetection ng NFT"
  },
  "nftDisclaimer": {
    "message": "Disclaimer: Kinukuha ng MetaMask ang media file mula sa pinagmulang url. Ang url na ito kung minsan ay pinapalitan ng marketplace kung saan nalikha ang NFT."
  },
  "nftOptions": {
    "message": "Mga Pagpipilian sa NFT"
  },
  "nftTokenIdPlaceholder": {
    "message": "Ilagay ang id ng token"
  },
  "nftWarningContent": {
    "message": "Nagbibigay ka ng access sa $1, kabilang ang anumang maaaring maging pag-aari mo sa hinaharap. Ang partido sa kabilang panig ay maaaring maglipat ng mga NFT na ito mula sa iyong wallet sa anumang oras nang hindi ka tinatanong hanggang sa bawiin mo ang pag-aprubang ito. $2",
    "description": "$1 is nftWarningContentBold bold part, $2 is Learn more link"
  },
  "nftWarningContentBold": {
    "message": "ang lahat ng iyong $1 NFT",
    "description": "$1 is name of the collection"
  },
  "nftWarningContentGrey": {
    "message": "Magpatuloy nang may pag-iingat."
  },
  "nfts": {
    "message": "Mga NFT"
  },
  "nftsPreviouslyOwned": {
    "message": "Dating Pagmamay-ari"
  },
  "nickname": {
    "message": "Palayaw"
  },
  "noAccountsFound": {
    "message": "Walang nakitang account para sa ibinigay na query sa paghahanap"
  },
  "noActivity": {
    "message": "Wala pang aktibidad"
  },
  "noConnectedAccountTitle": {
    "message": "Ang MetaMask ay hindi nakakonekta sa site na ito"
  },
  "noConnectionDescription": {
    "message": "Para kumonekta sa site, hanapin at piliin ang \"connect\" button. Tandaan na ang MetaMask ay maaari lamang kumonekta sa mga site sa web3"
  },
  "noConversionRateAvailable": {
    "message": "Hindi available ang rate ng palitan"
  },
  "noDomainResolution": {
    "message": "Walang resolusyon para sa ibinigay na domain."
  },
  "noHardwareWalletOrSnapsSupport": {
    "message": "Ang mga Snap, at karamihan sa mga hardware wallet, ay hindi gagana sa iyong kasalukuyang bersyon ng browser."
  },
  "noNFTs": {
    "message": "Wala pang mga NFT"
  },
  "noNetworksFound": {
    "message": "Walang nakitang mga network para sa ibinigay na tanong ng paghahanap"
  },
  "noNetworksSelected": {
    "message": "Walang mga network na pinili"
  },
  "noOptionsAvailableMessage": {
    "message": "Hindi available sa ngayon ang ruta ng trade na ito. Subukang baguhin ang halaga, network, o token at hahanapin namin ang pinakamainam na opsyon."
  },
  "noSnaps": {
    "message": "Wala kang naka-install na snaps."
  },
  "noThanks": {
    "message": "Salamat na lang"
  },
  "noTransactions": {
    "message": "Wala kang transaksyon"
  },
  "noWebcamFound": {
    "message": "Hindi nakita ang webcam ng iyong computer. Pakisubukan ulit."
  },
  "noWebcamFoundTitle": {
    "message": "Hindi nakita ang webcam"
  },
  "nonContractAddressAlertDesc": {
    "message": "Nagpapadala ka ng call data sa isang address na hindi kontrata. Maaari itong maging sanhi ng pagkawala ng iyong mga pondo. Tiyaking ginagamit mo ang tamang address at network bago magpatuloy."
  },
  "nonContractAddressAlertTitle": {
    "message": "Potensyal na pagkakamali"
  },
  "nonce": {
    "message": "Nonce"
  },
  "none": {
    "message": "Wala"
  },
  "notBusy": {
    "message": "Hindi busy"
  },
  "notCurrentAccount": {
    "message": "Ito ba ang tamang account? Iba ito sa kasalukuyang napiling account sa iyong wallet"
  },
  "notEnoughBalance": {
    "message": "Hindi sapat ang balanse"
  },
  "notEnoughGas": {
    "message": "Hindi Sapat ang Gas"
  },
  "notNow": {
    "message": "Hindi ngayon"
  },
  "notificationDetail": {
    "message": "Mga detalye"
  },
  "notificationDetailBaseFee": {
    "message": "Batayang bayad (GWEI)"
  },
  "notificationDetailGasLimit": {
    "message": "Limitasyon ng gas (mga unit)"
  },
  "notificationDetailGasUsed": {
    "message": "Ginamit na gas (mga unit)"
  },
  "notificationDetailMaxFee": {
    "message": "Pinakamataas na bayad bawat gas"
  },
  "notificationDetailNetwork": {
    "message": "Network"
  },
  "notificationDetailNetworkFee": {
    "message": "Bayad sa network"
  },
  "notificationDetailPriorityFee": {
    "message": "Bayad sa priyoridad (GWEI)"
  },
  "notificationItemCheckBlockExplorer": {
    "message": "Tingnan sa Block Explorer"
  },
  "notificationItemCollection": {
    "message": "Koleksyon"
  },
  "notificationItemConfirmed": {
    "message": "Nakumpirma"
  },
  "notificationItemError": {
    "message": "Hindi mabawi ang mga bayarin sa kasalukuyan"
  },
  "notificationItemFrom": {
    "message": "Mula kay/sa"
  },
  "notificationItemLidoStakeReadyToBeWithdrawn": {
    "message": "Handa na ang Pag-withdraw"
  },
  "notificationItemLidoStakeReadyToBeWithdrawnMessage": {
    "message": "Maaari mo ng i-withdraw ang iyong in-unstake na $1"
  },
  "notificationItemLidoWithdrawalRequestedMessage": {
    "message": "Ang iyong hiling na i-unstake ang $1 ay naipadala na"
  },
  "notificationItemNFTReceivedFrom": {
    "message": "Nakatanggap ng NFT mula kay/sa"
  },
  "notificationItemNFTSentTo": {
    "message": "Ipinadala ang NFT kay/sa"
  },
  "notificationItemNetwork": {
    "message": "Network"
  },
  "notificationItemRate": {
    "message": "Halaga (kasama ang bayarin)"
  },
  "notificationItemReceived": {
    "message": "Natanggap"
  },
  "notificationItemReceivedFrom": {
    "message": "Natanggap mula kay/sa"
  },
  "notificationItemSent": {
    "message": "Ipinadala"
  },
  "notificationItemSentTo": {
    "message": "Ipinadala kay/sa"
  },
  "notificationItemStakeCompleted": {
    "message": "Nakumpleto ang pag-stake"
  },
  "notificationItemStaked": {
    "message": "Nai-stake"
  },
  "notificationItemStakingProvider": {
    "message": "Tagapagbigay ng Staking"
  },
  "notificationItemStatus": {
    "message": "Katayuan"
  },
  "notificationItemSwapped": {
    "message": "Nai-swap"
  },
  "notificationItemSwappedFor": {
    "message": "para kay/sa"
  },
  "notificationItemTo": {
    "message": "Sa/Kay"
  },
  "notificationItemTransactionId": {
    "message": "ID ng Transaksyon"
  },
  "notificationItemUnStakeCompleted": {
    "message": "Nakumpleto ang pag-unstake"
  },
  "notificationItemUnStaked": {
    "message": "Na-unstake"
  },
  "notificationItemUnStakingRequested": {
    "message": "Hiniling ang pag-unstake"
  },
  "notificationTransactionFailedMessage": {
    "message": "Nabigo ang transaksyon $1! $2",
    "description": "Content of the browser notification that appears when a transaction fails"
  },
  "notificationTransactionFailedTitle": {
    "message": "Nabigong transaksyon",
    "description": "Title of the browser notification that appears when a transaction fails"
  },
  "notificationTransactionSuccessMessage": {
    "message": "Nakumpirma ang transaksyon $1!",
    "description": "Content of the browser notification that appears when a transaction is confirmed"
  },
  "notificationTransactionSuccessTitle": {
    "message": "Nakumpirmang transaksyon",
    "description": "Title of the browser notification that appears when a transaction is confirmed"
  },
  "notificationTransactionSuccessView": {
    "message": "Tingnan sa $1",
    "description": "Additional content in a notification that appears when a transaction is confirmed and has a block explorer URL."
  },
  "notifications": {
    "message": "Mga Abiso"
  },
  "notificationsFeatureToggle": {
    "message": "Paganahin ang Mga Wallet Notification",
    "description": "Experimental feature title"
  },
  "notificationsFeatureToggleDescription": {
    "message": "Pinapagana nito ang mga notipikasyon sa wallet tulad ng pagpapadala/pagtanggap ng mga pondo o nft at anunsiyo sa mga tampok.",
    "description": "Description of the experimental notifications feature"
  },
  "notificationsMarkAllAsRead": {
    "message": "Markahan ang lahat bilang nabasa na"
  },
  "notificationsPageEmptyTitle": {
    "message": "Walang makikita rito"
  },
  "notificationsPageErrorContent": {
    "message": "Mangyaring subukang bisitahin muli ang pahinang ito."
  },
  "notificationsPageErrorTitle": {
    "message": "Mayroong naging error"
  },
  "notificationsPageNoNotificationsContent": {
    "message": "Hindi ka pa nakatanggap ng anumang notipikasyon."
  },
  "notificationsSettingsBoxError": {
    "message": "Nagkaproblema. Pakisubukan muli."
  },
  "notificationsSettingsPageAllowNotifications": {
    "message": "Manatiling may-alam sa nangyayari sa iyong wallet gamit ang mga notipikasyon. Para gamitin ang mga notipikasyon, gumagamit kami ng profile para i-sync ang ilang mga setting sa lahat ng iyong mga device. $1"
  },
  "notificationsSettingsPageAllowNotificationsLink": {
    "message": "Matutunan kung paano namin protektahan ang iyong pagkapribado habang gamit ang tampok na ito."
  },
  "numberOfNewTokensDetectedPlural": {
    "message": "$1 (na) bagong token ang nakita sa account na ito",
    "description": "$1 is the number of new tokens detected"
  },
  "numberOfNewTokensDetectedSingular": {
    "message": "1 bagong token ang nakita sa account na ito"
  },
  "numberOfTokens": {
    "message": "Bilang ng token"
  },
  "ofTextNofM": {
    "message": "ng"
  },
  "off": {
    "message": "Naka-off"
  },
  "offlineForMaintenance": {
    "message": "Offline para sa pagmamantini"
  },
  "ok": {
    "message": "Ok"
  },
  "on": {
    "message": "Naka-on"
  },
  "onboardedMetametricsAccept": {
    "message": "Sumasang-ayon ako"
  },
  "onboardedMetametricsDisagree": {
    "message": "Huwag na lang"
  },
  "onboardedMetametricsKey1": {
    "message": "Pinakabagong mga pagpapaunlad"
  },
  "onboardedMetametricsKey2": {
    "message": "Mga tampok ng produkto"
  },
  "onboardedMetametricsKey3": {
    "message": "Iba pang kaugnay na mga materyal sa promosyon"
  },
  "onboardedMetametricsLink": {
    "message": "MetaMetrics"
  },
  "onboardedMetametricsParagraph1": {
    "message": "Dagdag pa sa $1, nais naming gamitin ang data upang maunawaan kung paano ka nakikipag-ugnayan sa komunikasyon sa marketing.",
    "description": "$1 represents the 'onboardedMetametricsLink' locale string"
  },
  "onboardedMetametricsParagraph2": {
    "message": "Tumutulong ito sa amin na maiangkop ang aming ibinabahagi sa iyo, tulad ng:"
  },
  "onboardedMetametricsParagraph3": {
    "message": "Tandaan, hindi namin ibebenta ang data na iyong ibibigay at maaari kang mag-opt out anumang oras."
  },
  "onboardedMetametricsTitle": {
    "message": "Tulungan kami na paghusayin ang iyong karanasan"
  },
  "onboardingAdvancedPrivacyIPFSDescription": {
    "message": "Ginagawang posible ng IPFS gateway na ma-access at makita ang datos na pinangangasiwaan ng mga third party. Maaari kang magdagdag ng custom na IPFS gateway o magpatuloy sa paggamit ng default."
  },
  "onboardingAdvancedPrivacyIPFSInvalid": {
    "message": "Maglagay ng wastong URL"
  },
  "onboardingAdvancedPrivacyIPFSTitle": {
    "message": "Magdagdag ng custom na IPFS Gateway"
  },
  "onboardingAdvancedPrivacyIPFSValid": {
    "message": "Ang URL ng IPFS gateway ay wasto"
  },
  "onboardingAdvancedPrivacyNetworkDescription": {
    "message": "Kapag ginagamit mo ang aming mga default na setting at configuration, ginagamit namin ang Infura bilang aming default na remote procedure call (RPC) provider para mag-alok ng pinakamaasahan at pribadong access sa data ng Ethereum sa abot ng aming makakaya. Sa mga limitadong pangyayari, maaari kaming gumamit ng ibang mga RPC provider upang makapagbigay ng pinakamainam na karanasan para sa aming mga user. Maaari kang pumili ng iyong sariling RPC, ngunit tandaan na ang anumang RPC ay makakatanggap ng iyong IP address at Ethereum wallet upang makapagsagawa ng mga transaksyon. Para matuto pa tungkol sa kung paano pinangangasiwaan ng Infura ang data para sa mga EVM account, basahin ang aming $1; para sa mga Solana account, $2."
  },
  "onboardingAdvancedPrivacyNetworkDescriptionCallToAction": {
    "message": "mag-click dito"
  },
  "onboardingAdvancedPrivacyNetworkTitle": {
    "message": "Piliin ang iyong network"
  },
  "onboardingContinueWith": {
    "message": "Magpatuloy sa $1",
    "description": "$1 is the type of login used Google, Apple, etc."
  },
  "onboardingCreateWallet": {
    "message": "Gumawa ng bagong wallet"
  },
  "onboardingImportWallet": {
    "message": "Mayroon na akong umiiral na wallet"
  },
  "onboardingMetametricsAgree": {
    "message": "Sumasang-ayon ako"
  },
  "onboardingMetametricsDescription": {
    "message": "Gusto naming mangalap ng datos sa pangunahing paggamit at diagnostics para pahusayin ang MetaMask. Iyon ay palaging:"
  },
  "onboardingMetametricsInfuraTerms": {
    "message": "Ipapaalam namin sa iyo kung plano naming gamitin ang data na ito para sa mga ibang layunin. Maaaari mong suriin ang aming $1 anumang oras (hindi namin kailanman ibebenta ang data na iyong ibibigay rito).",
    "description": "$1 represents `onboardingMetametricsInfuraTermsPolicy`"
  },
  "onboardingMetametricsInfuraTermsPolicy": {
    "message": "Patakaran sa Pagkapribado"
  },
  "onboardingMetametricsNeverCollect": {
    "message": "Ini-store ang $1 na click at view sa app, ngunit hindi ang ibang detalye (tulad ng iyong address).",
    "description": "$1 represents `onboardingMetametricsNeverCollectEmphasis`"
  },
  "onboardingMetametricsNeverCollectEmphasis": {
    "message": "Pribado:"
  },
  "onboardingMetametricsNeverCollectIP": {
    "message": "$1 Pansamantala naming ginamit ang iyong IP address upang malaman ang pangkalahatang lokasyon (tulad ng iyong bansa o rehiyon), ngunit hindi ito iniimbak.",
    "description": "$1 represents `onboardingMetametricsNeverCollectIPEmphasis`"
  },
  "onboardingMetametricsNeverCollectIPEmphasis": {
    "message": "Pangkalahatan:"
  },
  "onboardingMetametricsNeverSellData": {
    "message": "$1 Ikaw ang magpapasya kung nais mong ibahagi o tanggalin ang iyong data ng paggamit sa pamamagitan ng mga setting anumang oras.",
    "description": "$1 represents `onboardingMetametricsNeverSellDataEmphasis`"
  },
  "onboardingMetametricsNeverSellDataEmphasis": {
    "message": "Opsyonal:"
  },
  "onboardingMetametricsTitle": {
    "message": "Tulungan kaming mapahusay ang MetaMask"
  },
  "onboardingMetametricsUseDataCheckbox": {
    "message": "Gagamitin namin ang data na ito upang matutunan kung paano ka nakikipag-ugnayan sa aming mga komunikasyon sa marketing. Maaari kaming magbahagi ng kaugnay na balita (tulad ng mga tampok ng produkto)."
  },
  "onboardingOptionIcon": {
    "message": "$1 icon",
    "description": "$1 is the icon name"
  },
  "onboardingOptionTitle": {
    "message": "Pumili ng opsyon para magpatuloy"
  },
  "onboardingPinExtensionAltLaunch": {
    "message": "Ilunsad ang extension"
  },
  "onboardingPinExtensionAltPin": {
    "message": "I-pin ang extension"
  },
  "onboardingPinExtensionDescription": {
    "message": "I-pin ang MetaMask sa iyong browser para madali itong ma-access at madaling makita ang mga kumpirmasyon ng transaksyon."
  },
  "onboardingPinExtensionDescription2": {
    "message": "I-access ang iyong MetaMask wallet sa 1 click sa pamamagitan ng pag-click sa extension."
  },
  "onboardingPinExtensionDescription3": {
    "message": "I-click ang $1 extension icon para ma-access ito kaagad",
    "description": "$1 is the browser name"
  },
  "onboardingPinExtensionTitle": {
    "message": "Tapos na ang pag-install!"
  },
  "onboardingSignInWith": {
    "message": "Mag-sign in gamit ang $1",
    "description": "$1 is the type of login used Google, Apple, etc"
  },
  "onboardingSrpCreate": {
    "message": "Magpatuloy gamit ang Lihim na Parirala sa Pagbawi"
  },
  "onboardingSrpImport": {
    "message": "I-import gamit ang Lihim na Parirala sa Pagbawi"
  },
  "onboardingSrpImportError": {
    "message": "Gumamit lamang ng mga maliliit na titik, suriin ang iyong pagbabaybay, at ilagay ang mga salita ayon sa orihinal na pagkakaayos."
  },
  "onboardingSrpInputClearAll": {
    "message": "I-clear lahat"
  },
  "onboardingSrpInputHideAll": {
    "message": "Itago lahat"
  },
  "onboardingSrpInputPlaceholder": {
    "message": "Magdagdag ng espasyo sa bawat salita at tiyakin na walang nanonood."
  },
  "onboardingSrpInputShowAll": {
    "message": "Ipakita lahat"
  },
  "onekey": {
    "message": "OneKey"
  },
  "only": {
    "message": "lang"
  },
  "onlyConnectTrust": {
    "message": "Kumonekta lang sa mga site na pinagkakatiwalaan mo. $1",
    "description": "Text displayed above the buttons for connection confirmation. $1 is the link to the learn more web page."
  },
  "openFullScreenForLedgerWebHid": {
    "message": "Pumunta sa full screen para ikonekta ang iyong Ledger.",
    "description": "Shown to the user on the confirm screen when they are viewing MetaMask in a popup window but need to connect their ledger via webhid."
  },
  "openInBlockExplorer": {
    "message": "Buksan sa block explorer"
  },
  "optional": {
    "message": "Opsyonal"
  },
  "options": {
    "message": "Mga pagpipilian"
  },
  "or": {
    "message": "O"
  },
  "origin": {
    "message": "Pinagmulan"
  },
  "originChanged": {
    "message": "Nagbago ang site"
  },
  "originChangedMessage": {
    "message": "Nagsusuri ka ngayon ng kahilingan mula sa $1.",
    "description": "$1 is the name of the origin"
  },
  "osTheme": {
    "message": "Sistema"
  },
  "other": {
    "message": "iba pa"
  },
  "otherSnaps": {
    "message": "iba pang mga snap",
    "description": "Used in the 'permission_rpc' message."
  },
  "others": {
    "message": "mga iba pa"
  },
  "outdatedBrowserNotification": {
    "message": "Hindi na updated ang iyong browser. Kapag hindi mo inupdate ang iyong browser, hindi ka makakakuha ng mga security patch at bagong feature mula sa MetaMask."
  },
  "overrideContentSecurityPolicyHeader": {
    "message": "Override Content-Security-Policy header"
  },
  "overrideContentSecurityPolicyHeaderDescription": {
    "message": "Isang solusyon ang opsyon na ito para sa isang karaniwang isyu sa Firefox, kung saan pinipigilan ng Content-Security-Policy header ng isang dapp ang extension na mag-load nang tama. Hindi inirerekomenda ang hindi pagpapagana sa opsyon na ito maliban na lang kung kinakailangan para sa pagtutugma ng partikular na web page."
  },
  "padlock": {
    "message": "Padlock"
  },
  "participateInMetaMetrics": {
    "message": "Sumali sa MetaMetrics"
  },
  "participateInMetaMetricsDescription": {
    "message": "Sumali sa MetaMetrics para mas mapahusay namin ang MetaMask"
  },
  "password": {
    "message": "Password"
  },
  "passwordChangedRecently": {
    "message": "Napalitan ang iyong password"
  },
  "passwordChangedRecentlyDescription": {
    "message": "Ilagay ang iyong bagong password para manatiling naka-log in sa MetaMask."
  },
  "passwordNotLongEnough": {
    "message": "Ang password ay dapat na hindi bababa sa 8 karakter"
  },
  "passwordStrength": {
    "message": "Tibay ng password: $1",
    "description": "Return password strength to the user when user wants to create password."
  },
  "passwordStrengthDescription": {
    "message": "Mapapabuti ng matibay na password ang seguridad ng iyong wallet kung sakaling manakaw o makompromiso ang iyong device."
  },
  "passwordTermsWarning": {
    "message": "Kung makakalimutan ko ang password na ito, permanente akong mawawalan ng access sa aking wallet. Hindi ito mare-reset ng MetaMask para sa akin."
  },
  "passwordToggleHide": {
    "message": "Itago ang Password"
  },
  "passwordToggleShow": {
    "message": "Ipakita ang Password"
  },
  "passwordsDontMatch": {
    "message": "Hindi Magkatugma ang Mga Password"
  },
  "paste": {
    "message": "I-paste"
  },
  "pastePrivateKey": {
    "message": "I-paste ang string ng iyong pribadong key dito:",
    "description": "For importing an account from a private key"
  },
  "pending": {
    "message": "Nakabinbin"
  },
  "pendingConfirmationAddNetworkAlertMessage": {
    "message": "Kapag nag-update ng network, makakansela ang $1 (na) nakabinbing transaksyon mula sa site na ito.",
    "description": "Number of transactions."
  },
  "pendingConfirmationSwitchNetworkAlertMessage": {
    "message": "Kapag lumipat ng network, makakansela ang $1 (na) nakabinbing transaksyon mula sa site na ito.",
    "description": "Number of transactions."
  },
  "pendingTransactionAlertMessage": {
    "message": "Hindi magpapatuloy ang transaksyong ito hangga't hindi pa nakukumpleto ang naunang transaksyon. $1",
    "description": "$1 represents the words 'how to cancel or speed up a transaction' in a hyperlink"
  },
  "pendingTransactionAlertMessageHyperlink": {
    "message": "Alamin kung paano kanselahin o pabilisin ang transaksyon.",
    "description": "The text for the hyperlink in the pending transaction alert message"
  },
  "permissionDetails": {
    "message": "Mga detalye ng permiso"
  },
  "permissionFor": {
    "message": "Pahintulot para sa"
  },
  "permissionFrom": {
    "message": "Pahintulot mula sa"
  },
  "permissionRequested": {
    "message": "Hiniling ngayon"
  },
  "permissionRequestedForAccounts": {
    "message": "Hiniling ngayon para sa $1",
    "description": "Permission cell status for requested permission including accounts, rendered as AvatarGroup which is $1."
  },
  "permissionRevoked": {
    "message": "Pinawalang-bisa sa update na ito"
  },
  "permissionRevokedForAccounts": {
    "message": "Pinawalang-bisa sa update na ito para sa $1",
    "description": "Permission cell status for revoked permission including accounts, rendered as AvatarGroup which is $1."
  },
  "permission_accessNamedSnap": {
    "message": "Kumonekta sa $1.",
    "description": "The description for the `wallet_snap` permission. $1 is the human-readable name of the snap."
  },
  "permission_accessNetwork": {
    "message": "I-access ang Internet.",
    "description": "The description of the `endowment:network-access` permission."
  },
  "permission_accessNetworkDescription": {
    "message": "Payagan ang $1 na i-access ang internet. Maaari itong magamit kapwa sa pagpapadala at pagtanggap ng datos sa mga third-party server.",
    "description": "An extended description of the `endowment:network-access` permission. $1 is the snap name."
  },
  "permission_accessSnap": {
    "message": "Kumonekta sa $1 snap.",
    "description": "The description for the `wallet_snap` permission. $1 is the name of the snap."
  },
  "permission_accessSnapDescription": {
    "message": "Payagan ang website o snap na makipag-ugnayan sa $1.",
    "description": "The description for the `wallet_snap_*` permission. $1 is the name of the Snap."
  },
  "permission_assets": {
    "message": "Ipakita ang mga asset ng account sa MetaMask.",
    "description": "The description for the `endowment:assets` permission."
  },
  "permission_assetsDescription": {
    "message": "Pahintulutan ang $1 na ibigay ang impormasyon ng asset sa kliyente ng MetaMask. Ang mga asset ay maaaring onchain o offchain.",
    "description": "An extended description for the `endowment:assets` permission. $1 is the name of the Snap."
  },
  "permission_cronjob": {
    "message": "Mag-iskedyul at magsagawa ng mga pana-panahong mga aksyon.",
    "description": "The description for the `snap_cronjob` permission"
  },
  "permission_cronjobDescription": {
    "message": "Payagan ang $1 na magsagawa ng mga aksyon na tumatakbo nang pana-panahon sa mga takdang oras, petsa, at agwat. Maaari itong gamitin para magpaumpisa ng sensitibo sa oras na mga interaksyon o notipikasyon.",
    "description": "An extended description for the `snap_cronjob` permission. $1 is the snap name."
  },
  "permission_dialog": {
    "message": "Ipakita ang mga dialog window sa MetaMask.",
    "description": "The description for the `snap_dialog` permission"
  },
  "permission_dialogDescription": {
    "message": "Payagan ang $1 na magpakita ng mga popup ng MetaMask na may custom na teksto, input field, at mga button para aprubahan o tanggihan ang isang aksyon. \nMaaaring gamitin para gumawa ng hal. mga alerto, kumpirmasyon, at opt-in flow para sa isang snap.",
    "description": "An extended description for the `snap_dialog` permission. $1 is the snap name."
  },
  "permission_ethereumAccounts": {
    "message": "Tingnan ang mga address, balanse ng account, aktibidad at simulan ang iyong mga transaksyon",
    "description": "The description for the `eth_accounts` permission"
  },
  "permission_ethereumProvider": {
    "message": "I-access ang provider ng Ethereum.",
    "description": "The description for the `endowment:ethereum-provider` permission"
  },
  "permission_ethereumProviderDescription": {
    "message": "Payagan ang $1 na makipag-ugnayan sa MetaMask nang direkta, para mabasa nito ang datos mula sa blockchain at makapagmungkahi ng mga mensahe at transaksyon.",
    "description": "An extended description for the `endowment:ethereum-provider` permission. $1 is the snap name."
  },
  "permission_getEntropy": {
    "message": "Humango ng mga arbitrary key na natatangi sa $1.",
    "description": "The description for the `snap_getEntropy` permission. $1 is the snap name."
  },
  "permission_getEntropyDescription": {
    "message": "Payagan ang $1 na humango ng mga arbitrary key na natatangi sa $1, nang hindi inilalantad ang mga ito. Ang mga key na ito ay hiwalay sa iyong (mga) MetaMask account at hindi nauugnay sa iyong mga pribadong key o Lihim na Parirala sa Pagbawi. Hindi maa-access ng ibang mga snap ang impormasyong ito.",
    "description": "An extended description for the `snap_getEntropy` permission. $1 is the snap name."
  },
  "permission_getLocale": {
    "message": "Tingnan ang napili mong wika.",
    "description": "The description for the `snap_getLocale` permission"
  },
  "permission_getLocaleDescription": {
    "message": "Payagan ang $1 na i-access ang iyong mas gustong wika mula sa iyong mga setting sa MetaMask. Maaari itong gamitin para i-localize at ipakita ang content ng $1 gamit ang iyong wika.",
    "description": "An extended description for the `snap_getLocale` permission. $1 is the snap name."
  },
  "permission_getPreferences": {
    "message": "Tingnan ang impormasyon tulad ng gusto mong wika at fiat na salapi.",
    "description": "The description for the `snap_getPreferences` permission"
  },
  "permission_getPreferencesDescription": {
    "message": "Pahintulutan ang $1 na ma-access ang impormasyon tulad ng gusto mong wika at fiat na salapi sa iyong mga setting ng MetaMask. Tumutulong ito sa $1 na magpakita ng content na nakaayon sa iyong mga kagustuhan. ",
    "description": "An extended description for the `snap_getPreferences` permission. $1 is the snap name."
  },
  "permission_homePage": {
    "message": "Magpakita ng custom na screen",
    "description": "The description for the `endowment:page-home` permission"
  },
  "permission_homePageDescription": {
    "message": "Hayaan ang $1 na magpakita ng custom na home screen sa MetaMask. Maaari itong gamitin para sa mga user interface, configuration, at mga dashboard.",
    "description": "An extended description for the `endowment:page-home` permission. $1 is the snap name."
  },
  "permission_keyring": {
    "message": "Payagan ang mga kahilingan para sa pagdaragdag at pagkontrol ng mga Ethereum account",
    "description": "The description for the `endowment:keyring` permission"
  },
  "permission_keyringDescription": {
    "message": "Hayaan ang $1 na makatanggap ng mga kahilingan na magdagdag o mag-alis ng mga account, at pumirma at makipagtransaksyon sa ngalan ng mga account na ito.",
    "description": "An extended description for the `endowment:keyring` permission. $1 is the snap name."
  },
  "permission_lifecycleHooks": {
    "message": "Gumagamit ng mga lifecycle hook.",
    "description": "The description for the `endowment:lifecycle-hooks` permission"
  },
  "permission_lifecycleHooksDescription": {
    "message": "Payagan ang $1 na gumamit ng mga lifecycle hook para magpatakbo ng code sa mga partikular na oras sa panahon ng lifecycle nito.",
    "description": "An extended description for the `endowment:lifecycle-hooks` permission. $1 is the snap name."
  },
  "permission_manageAccounts": {
    "message": "Magdagdag at kontrolin ang mga Ethereum account",
    "description": "The description for `snap_manageAccounts` permission"
  },
  "permission_manageAccountsDescription": {
    "message": "Payagan ang $1 na magdagdag o mag-alis ng mga Ethereum account, at saka makipagtransaksyon at pumirma gamit ang mga account na ito.",
    "description": "An extended description for the `snap_manageAccounts` permission. $1 is the snap name."
  },
  "permission_manageBip32Keys": {
    "message": "Pamahalaan ang mga $1 account.",
    "description": "The description for the `snap_getBip32Entropy` permission. $1 is a derivation path, e.g. 'm/44'/0'/0' (secp256k1)'."
  },
  "permission_manageBip44AndBip32KeysDescription": {
    "message": "Payagan ang $1 na mamahala ng mga account at asset sa hiniling na network. Ang mga account na ito ay hinango at naka-back up gamit ang iyong lihim na parirala sa pagbawi (nang hindi ibinubunyag ito). Gamit ang kapangyarihan na maghango ng mga key, masusuportahan ng $1 ang iba't ibang blockchain protocol bukod sa Etheruem (mga EVM).",
    "description": "An extended description for the `snap_getBip44Entropy` and `snap_getBip44Entropy` permissions. $1 is the snap name."
  },
  "permission_manageBip44Keys": {
    "message": "Pamahalaan ang mga $1 account.",
    "description": "The description for the `snap_getBip44Entropy` permission. $1 is the name of a protocol, e.g. 'Filecoin'."
  },
  "permission_manageState": {
    "message": "Iimbak at pamahalaan ang datos nito sa iyong device.",
    "description": "The description for the `snap_manageState` permission"
  },
  "permission_manageStateDescription": {
    "message": "Payagan ang $1 na mag-imbak, mag-update, at mag-retrieve ng datos sa secure na paraan gamit ang pag-encrypt. Hindi maa-access ng ibang mga snap ang impormasyong ito.",
    "description": "An extended description for the `snap_manageState` permission. $1 is the snap name."
  },
  "permission_nameLookup": {
    "message": "Magbigay ng mga domain at address lookup.",
    "description": "The description for the `endowment:name-lookup` permission."
  },
  "permission_nameLookupDescription": {
    "message": "Payagan ang snap na kumuha at magpakita ng mga address at domain lookup sa iba't ibang bahagi ng MetaMask UI.",
    "description": "An extended description for the `endowment:name-lookup` permission."
  },
  "permission_notifications": {
    "message": "Ipakita ang mga notipikasyon.",
    "description": "The description for the `snap_notify` permission"
  },
  "permission_notificationsDescription": {
    "message": "Payagan ang $1 na magpakita ng mga notipikasyon sa loob ng MetaMask. Isang maikling tekstong notipikasyon ang maaaring mapaumpisa ng isang snap para sa naaaksyunan o sensitibo sa oras na impormasyon.",
    "description": "An extended description for the `snap_notify` permission. $1 is the snap name."
  },
  "permission_protocol": {
    "message": "Magbigay ng protocol data para sa isa o higit pang mga chain.",
    "description": "The description for the `endowment:protocol` permission."
  },
  "permission_protocolDescription": {
    "message": "Pahintulutan ang $1 na bigyan ang MetaMask ng protocol data gaya ng mga pagtatantya sa gas o impormasyon ng token.",
    "description": "An extended description for the `endowment:protocol` permission. $1 is the name of the Snap."
  },
  "permission_rpc": {
    "message": "Payagan ang $1 na makipag-ugnayan nang direkta sa $2.",
    "description": "The description for the `endowment:rpc` permission. $1 is 'other snaps' or 'websites', $2 is the snap name."
  },
  "permission_rpcDescription": {
    "message": "Payagan ang $1 na magpadala ng mga mensahe sa $2 at makatanggap ng sagot mula sa $2.",
    "description": "An extended description for the `endowment:rpc` permission. $1 is 'other snaps' or 'websites', $2 is the snap name."
  },
  "permission_rpcDescriptionOriginList": {
    "message": "$1 at $2",
    "description": "A list of allowed origins where $2 is the last origin of the list and $1 is the rest of the list separated by ','."
  },
  "permission_signatureInsight": {
    "message": "I-display ang signature insights modal.",
    "description": "The description for the `endowment:signature-insight` permission"
  },
  "permission_signatureInsightDescription": {
    "message": "Pahintulutan ang $1 na mag-display ng modal na may insight sa anumng hiling sa pirma bago aprubahan. Maaari itong gamitin para sa anti-phishing at solusyon sa seguridad.",
    "description": "An extended description for the `endowment:signature-insight` permission. $1 is the snap name."
  },
  "permission_signatureInsightOrigin": {
    "message": "Tingnan ang pinagmulan ng mga website ng nagsimula ng hiling na pirma",
    "description": "The description for the `signatureOrigin` caveat, to be used with the `endowment:signature-insight` permission"
  },
  "permission_signatureInsightOriginDescription": {
    "message": "Pahintulutan ang $1 na makita ang pinagmulan (URI) ng mga website na nagmumungkahi ng mga transaksyon. Maaari itong gamitin para sa anti-phishing at mga solusyon sa seguridad.",
    "description": "An extended description for the `signatureOrigin` caveat, to be used with the `endowment:signature-insight` permission. $1 is the snap name."
  },
  "permission_transactionInsight": {
    "message": "Kunin at ipakita ang mga insight sa transaksyon.",
    "description": "The description for the `endowment:transaction-insight` permission"
  },
  "permission_transactionInsightDescription": {
    "message": "Payagan ang $1 na mag-decode ng mga transaksyon at magpakita ng mga insight sa loob ng MetaMask UI. Maaari itong gamitin para sa anti-phishing at mga solusyon sa seguridad.",
    "description": "An extended description for the `endowment:transaction-insight` permission. $1 is the snap name."
  },
  "permission_transactionInsightOrigin": {
    "message": "Tingnan ang pinagmulan ng mga website na nagmumungkahi ng mga transaksyon",
    "description": "The description for the `transactionOrigin` caveat, to be used with the `endowment:transaction-insight` permission"
  },
  "permission_transactionInsightOriginDescription": {
    "message": "Payagan ang $1 na makita ang pinagmulan (URI) ng mga website na nagmumungkahi ng mga transaksyon. Maaari itong gamitin para sa anti-phishing at mga solusyon sa seguridad.",
    "description": "An extended description for the `transactionOrigin` caveat, to be used with the `endowment:transaction-insight` permission. $1 is the snap name."
  },
  "permission_unknown": {
    "message": "Hindi kilalang pahintulot: $1",
    "description": "$1 is the name of a requested permission that is not recognized."
  },
  "permission_viewBip32PublicKeys": {
    "message": "Tingnan ang iyong pampublikong key para sa $1 ($2).",
    "description": "The description for the `snap_getBip32PublicKey` permission. $1 is a derivation path, e.g. 'm/44'/0'/0''. $2 is the elliptic curve name, e.g. 'secp256k1'."
  },
  "permission_viewBip32PublicKeysDescription": {
    "message": "Payagan ang $2 na tingnan ang iyong mga pampublikong key (at mga address) para sa $1. Hindi ito nagkakaloob ng anumang kontrol ng mga account o asset.",
    "description": "An extended description for the `snap_getBip32PublicKey` permission. $1 is a derivation path (name). $2 is the snap name."
  },
  "permission_viewNamedBip32PublicKeys": {
    "message": "Tingnan ang iyong pampublikong key para sa $1.",
    "description": "The description for the `snap_getBip32PublicKey` permission. $1 is a name for the derivation path, e.g., 'Ethereum accounts'."
  },
  "permission_walletSwitchEthereumChain": {
    "message": "Gamitin ang iyong naka-enable na network",
    "description": "The label for the `wallet_switchEthereumChain` permission"
  },
  "permission_webAssembly": {
    "message": "Suporta para sa WebAssembly.",
    "description": "The description of the `endowment:webassembly` permission."
  },
  "permission_webAssemblyDescription": {
    "message": "Payagan ang $1 na ma-access ang mga low-level execution environment sa pamamagitan ng WebAssembly.",
    "description": "An extended description of the `endowment:webassembly` permission. $1 is the snap name."
  },
  "permissions": {
    "message": "Mga Pahintulot"
  },
  "permissionsPageEmptyContent": {
    "message": "Walang makikita dito"
  },
  "permissionsPageEmptySubContent": {
    "message": "Dito mo makikita ang mga pahintulot na iyong binigay sa mga naka-install na Snap o konektadong site."
  },
  "permitSimulationChange_approve": {
    "message": "Limitasyon sa paggastos"
  },
  "permitSimulationChange_bidding": {
    "message": "Nag-bid ka ng"
  },
  "permitSimulationChange_listing": {
    "message": "Nag-list ka ng"
  },
  "permitSimulationChange_nft_listing": {
    "message": "Presyo ng listing"
  },
  "permitSimulationChange_receive": {
    "message": "Nakatanggap ka ng"
  },
  "permitSimulationChange_revoke2": {
    "message": "Bawiin"
  },
  "permitSimulationChange_transfer": {
    "message": "Nagpadala ka ng"
  },
  "permitSimulationDetailInfo": {
    "message": "Binibigyan mo ang gumagastos ng permiso upang gumastos ng ganito karaming token mula sa iyong account."
  },
  "permittedChainToastUpdate": {
    "message": "Ang $1 ay may access sa $2."
  },
  "personalAddressDetected": {
    "message": "Natukoy ang personal na address. Ilagay ang address ng kontrata ng token."
  },
  "pinToTop": {
    "message": "I-pin sa itaas"
  },
  "pleaseConfirm": {
    "message": "Pakikumpirma"
  },
  "plusMore": {
    "message": "+ $1 pa",
    "description": "$1 is the number of additional items"
  },
  "plusXMore": {
    "message": "+ $1 pa",
    "description": "$1 is a number of additional but unshown items in a list- this message will be shown in place of those items"
  },
  "popularNetworkAddToolTip": {
    "message": "Umaasa sa mga third party ang ilan sa mga network na ito. Ang mga koneksyong ito ay maaaring hindi gaanong maaasahan o nagbibigay-daan sa mga third-party na sumubaybay ng aktibidad.",
    "description": "Learn more link"
  },
  "popularNetworks": {
    "message": "Mga popular na network"
  },
  "preparingSwap": {
    "message": "Inihahanda ang pag-swap..."
  },
  "prev": {
    "message": "Nakaraan"
  },
  "price": {
    "message": "Presyo"
  },
  "priceUnavailable": {
    "message": "hindi available ang presyo"
  },
  "primaryType": {
    "message": "Pangunahing uri"
  },
  "priorityFee": {
    "message": "Bayad sa priyoridad"
  },
  "priorityFeeProperCase": {
    "message": "Bayad sa Priyoridad"
  },
  "privacy": {
    "message": "Pagkapribado"
  },
  "privacyMsg": {
    "message": "Patakaran sa pagkapribado"
  },
  "privateKey": {
    "message": "Pribadong key",
    "description": "select this type of file to use to import an account"
  },
  "privateKeyCopyWarning": {
    "message": "Pribadong key para sa $1",
    "description": "$1 represents the account name"
  },
  "privateKeyHidden": {
    "message": "Ang pribadong key ay nakatago",
    "description": "Explains that the private key input is hidden"
  },
  "privateKeyShow": {
    "message": "Ipakita/Itago ang pribadong key input",
    "description": "Describes a toggle that is used to show or hide the private key input"
  },
  "privateKeyShown": {
    "message": "Ang pribadong key ay na ito ay ipinapakita",
    "description": "Explains that the private key input is being shown"
  },
  "privateKeyWarning": {
    "message": "Babala: Huwag ipaalam ang key na ito. Ang sinumang mayroon ng iyong mga pribadong key ay maaaring magnakaw ng anumang asset sa iyong account."
  },
  "privateNetwork": {
    "message": "Pribadong Network"
  },
  "proceedWithTransaction": {
    "message": "Gusto ko pa ring magpatuloy"
  },
  "productAnnouncements": {
    "message": "Mga anunsiyo ng produkto"
  },
  "proposedApprovalLimit": {
    "message": "Iminumungkahing Limitasyon sa Pag-apruba"
  },
  "provide": {
    "message": "Ibigay"
  },
  "publicAddress": {
    "message": "Pampublikong address"
  },
  "pushPlatformNotificationsFundsReceivedDescription": {
    "message": "Nakatanggap ka ng $1 $2"
  },
  "pushPlatformNotificationsFundsReceivedDescriptionDefault": {
    "message": "Nakatanggap ka ng ilang token"
  },
  "pushPlatformNotificationsFundsReceivedTitle": {
    "message": "Natanggap ang mga pondo"
  },
  "pushPlatformNotificationsFundsSentDescription": {
    "message": "Matagumpay kang nakapagpadala ng $1 $2"
  },
  "pushPlatformNotificationsFundsSentDescriptionDefault": {
    "message": "Matagumpay kang nakapagpadala ng ilang token"
  },
  "pushPlatformNotificationsFundsSentTitle": {
    "message": "Naipadala ang mga pondo"
  },
  "pushPlatformNotificationsNftReceivedDescription": {
    "message": "Nakatanggap ka ng mga bagong NFT"
  },
  "pushPlatformNotificationsNftReceivedTitle": {
    "message": "Natanggap ang NFT"
  },
  "pushPlatformNotificationsNftSentDescription": {
    "message": "Matagumpay kang nakapagpadala ng NFT"
  },
  "pushPlatformNotificationsNftSentTitle": {
    "message": "Naipadala ang NFT"
  },
  "pushPlatformNotificationsStakingLidoStakeCompletedDescription": {
    "message": "Matagumpay ang iyong Lido stake"
  },
  "pushPlatformNotificationsStakingLidoStakeCompletedTitle": {
    "message": "Nakumpleto ang pag-stake"
  },
  "pushPlatformNotificationsStakingLidoStakeReadyToBeWithdrawnDescription": {
    "message": "Handa ng i-withdraw ang iyong Lido stake"
  },
  "pushPlatformNotificationsStakingLidoStakeReadyToBeWithdrawnTitle": {
    "message": "Handa ng i-withdraw ang stake"
  },
  "pushPlatformNotificationsStakingLidoWithdrawalCompletedDescription": {
    "message": "Matagumpay ang pag-withdraw ng iyong Lido stake"
  },
  "pushPlatformNotificationsStakingLidoWithdrawalCompletedTitle": {
    "message": "Nakumpleto ang pag-withdraw"
  },
  "pushPlatformNotificationsStakingLidoWithdrawalRequestedDescription": {
    "message": "Ipinasa ang hiling na pag-withdraw ng iyong Lido"
  },
  "pushPlatformNotificationsStakingLidoWithdrawalRequestedTitle": {
    "message": "Hiniling ang pag-withdraw"
  },
  "pushPlatformNotificationsStakingRocketpoolStakeCompletedDescription": {
    "message": "Matagumpay ang iyong RocketPool stake"
  },
  "pushPlatformNotificationsStakingRocketpoolStakeCompletedTitle": {
    "message": "Nakumpleto ang pag-stake"
  },
  "pushPlatformNotificationsStakingRocketpoolUnstakeCompletedDescription": {
    "message": "Matagumpay ang iyong RocketPool unstake"
  },
  "pushPlatformNotificationsStakingRocketpoolUnstakeCompletedTitle": {
    "message": "Nakumpleto ang pag-unstake"
  },
  "pushPlatformNotificationsSwapCompletedDescription": {
    "message": "Matagumpay ang iyong MetaMask Swap"
  },
  "pushPlatformNotificationsSwapCompletedTitle": {
    "message": "Nakumpleto ang pag-swap"
  },
  "queued": {
    "message": "Naka-queue"
  },
  "quoteRate": {
    "message": "Quote rate"
  },
  "quotedReceiveAmount": {
    "message": "$1 na matatanggap na halaga"
  },
  "quotedTotalCost": {
    "message": "$1 na kabuuang halaga"
  },
  "rank": {
    "message": "Rank"
  },
  "rateIncludesMMFee": {
    "message": "Kasama sa rate ang $1% na bayad"
  },
  "reAddAccounts": {
    "message": "idagdag muli ang anumang ibang mga account"
  },
  "reAdded": {
    "message": "idagdag muli"
  },
  "readdToken": {
    "message": "Puwede mong ibalik ang token na ito sa hinaharap sa pamamagitan ng pagpunta sa “Mag-import ng token” sa menu ng mga opsyon sa iyong account."
  },
  "receive": {
    "message": "Tumanggap"
  },
  "receiveCrypto": {
    "message": "Tumanggap ng crypto"
  },
  "received": {
    "message": "Natanggap"
  },
  "recipientAddressPlaceholderNew": {
    "message": "Ilagay ang pampublikong address (0x) o pangalan ng domain"
  },
  "recommendedGasLabel": {
    "message": "Nirekomenda"
  },
  "recoveryPhraseReminderBackupStart": {
    "message": "I-back up ngayon"
  },
  "recoveryPhraseReminderConfirm": {
<<<<<<< HEAD
    "message": "Nakuha ko"
=======
    "message": "Paalalahanan ako mamaya"
>>>>>>> 9ab104b0
  },
  "recoveryPhraseReminderSubText": {
    "message": "Kapag hindi mo na-back up ang iyong wallet, mawawalan ka ng access sa iyong mga pondo kapag na-lock out ka sa app o nagkaroon ng bagong device."
  },
  "recoveryPhraseReminderTitle": {
    "message": "Protektahan ang iyong wallet"
  },
  "redeposit": {
    "message": "Muling magdeposito"
  },
  "refreshList": {
    "message": "I-refresh ang listahan"
  },
  "reject": {
    "message": "Tanggihan"
  },
  "rejectAll": {
    "message": "Tanggihan Lahat"
  },
  "rejectRequestsDescription": {
    "message": "Maramihan mong tatanggihan ang $1 na kahilingan."
  },
  "rejectRequestsN": {
    "message": "Tanggihan ang $1 na kahilingan"
  },
  "rejectTxsDescription": {
    "message": "Maramihan mong tatanggihan ang $1 transaksyon."
  },
  "rejectTxsN": {
    "message": "Tanggihan ang $1 transaksyon"
  },
  "rejected": {
    "message": "Tinanggihan"
  },
  "remove": {
    "message": "Alisin"
  },
  "removeAccount": {
    "message": "Alisin ang account"
  },
  "removeAccountDescription": {
    "message": "Aalisin ang account na ito sa iyong wallet. Tiyaking nasa iyo ang orihinal na Lihim na Parirala sa Pagbawi o pribadong key para sa na-import na account na ito bago magpatuloy. Puwede kang mag-import o gumawa ulit ng mga account mula sa drop-down ng account. "
  },
  "removeAccountModalBannerDescription": {
    "message": "Tiyaking mayroon kang Lihim na Parirala sa Pagbawi o pribadong key para sa account na ito bago alisin.",
    "description": "Make sure you have the Secret Recovery Phrase or private key for this account before removing."
  },
  "removeAccountModalBannerTitle": {
    "message": "Ang account na ito ay aalisin sa MetaMask.",
    "description": "Title of a banner alert used on account remove modal."
  },
  "removeKeyringSnap": {
    "message": "Ang pag-alis ng Snap na ito ay nag-aalis sa mga account na ito sa MetaMask:"
  },
  "removeKeyringSnapToolTip": {
    "message": "Kinokontrol ng snap ang mga account, at sa pag-alis nito, ang mga account ay aalisin din sa MetaMask, ngunit mananatili ang mga ito sa blockchain."
  },
  "removeNFT": {
    "message": "Alisin ang NFT"
  },
  "removeNftErrorMessage": {
    "message": "Hindi namin maalis ang NFT na ito."
  },
  "removeNftMessage": {
    "message": "Matagumpay na naalis ang NFT!"
  },
  "removeSnap": {
    "message": "Alisin ang snap"
  },
  "removeSnapAccountDescription": {
    "message": "Kung magpatuloy ka, ang account na ito ay hindi na available sa MetaMask."
  },
  "removeSnapAccountTitle": {
    "message": "Alisin ang account"
  },
  "removeSnapConfirmation": {
    "message": "Sigurado ka bang gusto mong alisin ang $1?",
    "description": "$1 represents the name of the snap"
  },
  "removeSnapDescription": {
    "message": "Tatanggalin ng aksyon na ito ang snap, ang data nito at babawiin ang ibinigay mong mga pahintulot."
  },
  "replace": {
    "message": "palitan"
  },
  "reportIssue": {
    "message": "Mag-ulat ng isyu"
  },
  "requestFrom": {
    "message": "Hiling mula sa"
  },
  "requestFromInfo": {
    "message": "Ito ang site na humihiling ng iyong pirma."
  },
  "requestFromInfoSnap": {
    "message": "Ito ang Snap na humihiling ng iyong pirma."
  },
  "requestFromTransactionDescription": {
    "message": "Ito ang site na humihiling ng iyong kumpirmasyon."
  },
  "requestingFor": {
    "message": "Hinihiling para sa"
  },
  "requestingForAccount": {
    "message": "Hinihiling para sa $1",
    "description": "Name of Account"
  },
  "requestingForNetwork": {
    "message": "Humihiling ng $1",
    "description": "Name of Network"
  },
  "required": {
    "message": "Kinakailangan"
  },
  "reset": {
    "message": "I-reset"
  },
  "resetWallet": {
    "message": "I-reset ang wallet"
  },
  "resetWalletSubHeader": {
    "message": "Hindi nagpapanatili ang MetaMask ng kopya ng iyong password. Kung nagkakaproblema ka sa pag-unlock ng iyong account, kakailanganin mong i-reset ang iyong wallet. Magagawa mo ito sa pamamagitan ng pagbibigay ng Lihim na Parirala sa Pagbawi na ginamit mo noong mag-set up ka ng iyong wallet."
  },
  "resetWalletUsingSRP": {
    "message": "Tatanggalin ng aksyong ito mula sa iyong device ang iyong kasalukuyang wallet at Lihim na Parirala sa Pagbawi, kasama ang listahan ng mga account na isinaayos mo. Pagkatapos i-reset ang Lihim na Parirala sa Pagbawi, makikita mo ang listahan ng mga account batay sa Lihim na Parirala sa Pagbawi na ginamit mo para mag-reset. Awtomatikong kasama sa bagong listahan na ito ang mga account na may balanse. Magagawa mo ring $1 na ginawa dati. Ang mga custom account na iyong na-import ay kinakailangang $2, at ang alinmang mga custom token na idinagdag mo sa account ay kailangang $3 din."
  },
  "resetWalletWarning": {
    "message": "Tiyakin na ginagamit mo ang tamang Lihim na Parirala sa Pagbawi bago magpatuloy. Hindi mo na ito maaaring bawiin."
  },
  "restartMetamask": {
    "message": "I-restart ang MetaMask"
  },
  "restore": {
    "message": "Ibalik"
  },
  "restoreUserData": {
    "message": "Ibalik ang data ng user"
  },
  "resultPageError": {
    "message": "Error"
  },
  "resultPageErrorDefaultMessage": {
    "message": "Nabigo ang operasyon."
  },
  "resultPageSuccess": {
    "message": "Tagumpay"
  },
  "resultPageSuccessDefaultMessage": {
    "message": "Matagumpay na nakumpleto ang operasyon."
  },
  "retryTransaction": {
    "message": "Subukan ulit ang transaksyon"
  },
  "reusedTokenNameWarning": {
    "message": "Ang isang token dito ay muling ginagamit ang isang simbolo mula sa ibang token na tinitingnan mo, maaari itong maging nakakalito."
  },
  "revealSecretRecoveryPhrase": {
    "message": "Lihim na Parirala sa Pagbawi"
  },
  "revealSeedWords": {
    "message": "Ibunyag ang Lihim na Parirala sa Pagbawi"
  },
  "revealSeedWordsDescription1": {
    "message": "Ang $1 ay nagbibigay ng $2",
    "description": "This is a sentence consisting of link using 'revealSeedWordsSRPName' as $1 and bolded text using 'revealSeedWordsDescription3' as $2."
  },
  "revealSeedWordsDescription2": {
    "message": "Ang MetaMask ay isang $1. Nangangahulugan iyon na ikaw ang may-ari ng iyong SRP.",
    "description": "$1 is text link with the message from 'revealSeedWordsNonCustodialWallet'"
  },
  "revealSeedWordsDescription3": {
    "message": "buong access sa iyong wallet at pondo.\n"
  },
  "revealSeedWordsNonCustodialWallet": {
    "message": "non-custodial wallet"
  },
  "revealSeedWordsQR": {
    "message": "QR"
  },
  "revealSeedWordsSRPName": {
    "message": "Lihim na Parirala sa Pagbawi (Secret Recovery Phrase o SRP)"
  },
  "revealSeedWordsText": {
    "message": "Text"
  },
  "revealSeedWordsWarning": {
    "message": "Tiyaking walang tumitingin sa iyong screen. $1",
    "description": "$1 is bolded text using the message from 'revealSeedWordsWarning2'"
  },
  "revealSeedWordsWarning2": {
    "message": "Hindi ito kailanman hihilingin ng Suporta sa MetaMask.",
    "description": "The bolded texted in the second part of 'revealSeedWordsWarning'"
  },
  "revealSensitiveContent": {
    "message": "Ipakita ang sensitibong content"
  },
  "review": {
    "message": "Suriin"
  },
  "reviewAlert": {
    "message": "Suriin ang alerto"
  },
  "reviewAlerts": {
    "message": "Suriin ang mga alerto"
  },
  "reviewPendingTransactions": {
    "message": "Suriin ang mga nakabinbing transaksyon"
  },
  "reviewPermissions": {
    "message": "Suriin ang mga pahintulot"
  },
  "revokePermission": {
    "message": "Bawiin ang pahintulot"
  },
  "revokePermissionTitle": {
    "message": "Alisin ang $1 pahintulot",
    "description": "The token symbol that is being revoked"
  },
  "revokeSimulationDetailsDesc": {
    "message": "Aalisin mo ang pahintulot sa ibang tao na gumastos ng mga token mula sa account mo."
  },
  "reward": {
    "message": "Reward"
  },
  "rpcNameOptional": {
    "message": "Pangalan ng RPC (Opsyonal)"
  },
  "rpcUrl": {
    "message": "RPC URL"
  },
  "safeTransferFrom": {
    "message": "Ligtas na paglilipat mula"
  },
  "save": {
    "message": "I-save"
  },
  "scanInstructions": {
    "message": "Itapat ang QR code sa iyong camera"
  },
  "scanQrCode": {
    "message": "Mag-scan ng QR Code"
  },
  "scrollDown": {
    "message": "Mag-scroll pababa"
  },
  "search": {
    "message": "Maghanap"
  },
  "searchAccounts": {
    "message": "Maghanap ng mga account"
  },
  "searchNfts": {
    "message": "Hanapin ang mga NFT"
  },
  "searchTokens": {
    "message": "Maghanap ng mga token"
  },
  "searchTokensByNameOrAddress": {
    "message": "Maghanap ng mga token ayon sa pangalan o address"
  },
  "secretRecoveryPhrase": {
    "message": "Lihim na Parirala sa Pagbawi"
  },
  "secretRecoveryPhrasePlusNumber": {
    "message": "Secret Recovery Phrase $1",
    "description": "The $1 is the order of the Secret Recovery Phrase"
  },
  "secureWallet": {
    "message": "Secure Wallet"
  },
  "secureWalletGetStartedButton": {
    "message": "Magsimula"
  },
  "secureWalletRemindLaterButton": {
    "message": "Paalalahanan ako mamaya"
  },
  "secureWalletWalletRecover": {
    "message": "Ito ang tanging paraan para mabawi ang iyong wallet kapag na-lock out ka sa app o nagkaroon ng bagong device."
  },
  "secureWalletWalletSaveSrp": {
    "message": "Huwag ipagsapalaran na mawala ang mga pondo mo. Protektahan ang iyong wallet sa pamamagitan ng pag-save ng iyong $1 sa isang lugar na pinagkakatiwalaan mo.",
    "description": "The $1 is the button text 'Secret Recovery Phrase'"
  },
  "security": {
    "message": "Seguridad"
  },
  "securityAlert": {
    "message": "Alerto ng seguridad mula sa $1 at $2"
  },
  "securityAlerts": {
    "message": "Mga alerto sa seguridad"
  },
  "securityAlertsDescription": {
    "message": "Inaalertuhan ka ng feature na ito kapag may mapaminsala o hindi pangkaraniwang aktibidad sa pamamagitan ng aktibong pagsusuri ng mga kahilingan sa transaksyon at lagda. $1",
    "description": "Link to learn more about security alerts"
  },
  "securityAndPrivacy": {
    "message": "Seguridad at pagkapribado"
  },
  "securityChangePassword": {
    "message": "Palitan ang password"
  },
  "securityChangePasswordDescription": {
    "message": "Pumili ng password na mahirap hulaan para i-unlock ang MetaMask app sa iyong device. Kung mawawala mo ang password na ito, kakailanganin mo ang iyong Lihim na Parirala sa Pagbawi para muling i-import ang iyong wallet."
  },
  "securityChangePasswordTitle": {
    "message": "Password"
  },
  "securityChangePasswordToastError": {
    "message": "Hindi mapalitan ang password. Subukang muli."
  },
  "securityChangePasswordToastSuccess": {
    "message": "Nai-save ang bagong password"
  },
  "securityDescription": {
    "message": "Bawasan ang iyong mga tsansa ng pagsali sa mga hindi ligtas na network at protektahan ang iyong mga account"
  },
  "securityLoginWithSocial": {
    "message": "Mag-log in gamit ang $1",
    "description": "The $1 is the text 'Google' or 'Apple'"
  },
  "securityLoginWithSrpBackedUp": {
    "message": "Na-back up ang Lihim na Parirala sa Pagbawi"
  },
  "securityLoginWithSrpNotBackedUp": {
    "message": "I-back up ang Lihim na Parirala sa Pagbawi"
  },
  "securityMessageLinkForNetworks": {
    "message": "mga panloloko sa network at panganib sa seguridad"
  },
  "securityProviderPoweredBy": {
    "message": "Pinapagana ng $1",
    "description": "The security provider that is providing data"
  },
  "securitySocialLoginEnabled": {
    "message": "Pinagana"
  },
  "securitySocialLoginEnabledDescription": {
    "message": "Tutulungan ka ng email na ito at ng iyong password sa MetaMask na mabawi ang iyong account at mga parirala sa pagbawi."
  },
  "securitySocialLoginLabel": {
    "message": "PAGBAWI SA $1",
    "description": "The $1 is the text 'Google' or 'Apple'"
  },
  "securitySrpDescription": {
    "message": "I-back up ang iyong Lihim na Parirala sa Pagbawi nang sa gayon ay hindi ka mawalan ng access sa iyong wallet. Tiyaking itago ito sa isang ligtas na lugar na ikaw lamang ang may access at hindi makakalimutan."
  },
  "securitySrpLabel": {
    "message": "MGA LIHIM NA PARIRALA SA PAGBAWI"
  },
  "securitySrpWalletRecovery": {
    "message": "Pamahalaan ang mga paraan ng pagbawi"
  },
  "seeAllPermissions": {
    "message": "Tingnan ang lahat ng pahintulot",
    "description": "Used for revealing more content (e.g. permission list, etc.)"
  },
  "seeDetails": {
    "message": "Tingnan ang mga detalye"
  },
  "seedPhraseIntroTitle": {
    "message": "I-secure ang wallet mo"
  },
  "seedPhraseReq": {
    "message": "Ang mga Lihim na Parirala sa Pagbawi ay naglalaman ng 12, 15, 18, 21, o 24 na salita"
  },
  "seedPhraseReviewDetails": {
    "message": "Ito ang iyong $1. Isulat ito sa tamang pagkakasunod-sunod at panatilihing ligtas. Kung may nakakaalam ng iyong Lihim na Parirala sa Pagbawi, maaari nilang i-access ang iyong wallet. $2",
    "description": "The $1 is the bolded text 'Secret Recovery Phrase' and $2 is 'seedPhraseReviewDetails2'"
  },
  "seedPhraseReviewDetails2": {
    "message": "Huwag itong ibahagi sa sinuman, kailanman."
  },
  "seedPhraseReviewTitle": {
    "message": "I-save ang iyong Lihim na Parirala sa Pagbawi"
  },
  "select": {
    "message": "Piliin ang"
  },
  "selectAccountToConnect": {
    "message": "Piliin ang account na ikokonekta"
  },
  "selectAccounts": {
    "message": "Pumili ng (mga) account"
  },
  "selectAccountsForSnap": {
    "message": "Piliin ang (mga) account para gamitin ang snap na ito"
  },
  "selectAll": {
    "message": "Piliin lahat"
  },
  "selectAnAccount": {
    "message": "Pumili ng Account"
  },
  "selectAnAccountAlreadyConnected": {
    "message": "Ang acount na ito ay nakakonekta na sa MetaMask"
  },
  "selectEnableDisplayMediaPrivacyPreference": {
    "message": "I-on ang Ipakita ang NFT media"
  },
  "selectHdPath": {
    "message": "Pumili ng HD Path"
  },
  "selectNFTPrivacyPreference": {
    "message": "Paganahin ang autodetection ng NFT"
  },
  "selectPathHelp": {
    "message": "Kung hindi mo makita ang mga account na inaasahan mo, subukang lumipat ng HD path o kasalukuyang piniling network."
  },
  "selectRpcUrl": {
    "message": "Pumili ng RPC URL"
  },
  "selectSecretRecoveryPhrase": {
    "message": "Piliin ang Secret Recovery Phrase"
  },
  "selectType": {
    "message": "Pumili ng Uri"
  },
  "selectedAccountMismatch": {
    "message": "Ibang account ang pinili"
  },
  "selectingAllWillAllow": {
    "message": "Kapag pinili lahat, mabibigyang-daan ang site na ito na makita ang lahat ng kasalukuyan mong account. Tiyaking pinagkakatiwalaan mo ang site na ito."
  },
  "send": {
    "message": "Magpadala"
  },
  "sendBugReport": {
    "message": "Padalhan kami ng ulat ng bug."
  },
  "sendNoContactsConversionText": {
    "message": "mag-click dito"
  },
  "sendNoContactsDescription": {
    "message": "Nagbibigay-daan sa iyo ang mga kontak na ligtas na magpadala ng mga transaksyon sa ibang account nang maraming beses. Para gumawa ng kontak, $1",
    "description": "$1 represents the action text 'click here'"
  },
  "sendNoContactsTitle": {
    "message": "Wala ka pang anumang mga kontak"
  },
  "sendSelectReceiveAsset": {
    "message": "Piliin ang asset na tatanggapin"
  },
  "sendSelectSendAsset": {
    "message": "Piliin ang asset na ipapadala"
  },
  "sendSwapSubmissionWarning": {
    "message": "Ang pag-click sa button na ito ay kaagad na magpapasimula sa iyong swap na transaksyon. Mangyaring suriin ang detalye ng iyong mga transaksyon bago magpatuloy."
  },
  "sendingAsset": {
    "message": "Ipinapadala ang $1"
  },
  "sendingDisabled": {
    "message": "Ang pagpapadala ng mga asset na ERC-1155 NFT ay hindi pa suportado."
  },
  "sendingNativeAsset": {
    "message": "Nagpapadala ng $1",
    "description": "$1 represents the native currency symbol for the current network (e.g. ETH or BNB)"
  },
  "sendingToTokenContractWarning": {
    "message": "Babala: magpapadala ka sa isang kontrata ng token na maaaring magresulta sa pagkawala ng mga pondo. $1",
    "description": "$1 is a clickable link with text defined by the 'learnMoreUpperCase' key. The link will open to a support article regarding the known contract address warning"
  },
  "sent": {
    "message": "Ipinadala"
  },
  "sentSpecifiedTokens": {
    "message": "Nagpadala ng $1",
    "description": "Symbol of the specified token"
  },
  "sentTokenAsToken": {
    "message": "Ipinadala ang $1 bilang $2",
    "description": "Used in the transaction display list to describe a swap and send. $1 and $2 are the symbols of tokens in involved in the swap."
  },
  "sepolia": {
    "message": "Sepolia test network"
  },
  "setApprovalForAll": {
    "message": "Itakda ang Pag-apruba para sa Lahat"
  },
  "setApprovalForAllRedesignedTitle": {
    "message": "Kahilingan sa pag-withdraw"
  },
  "setApprovalForAllTitle": {
    "message": "Aprubahan ang $1 nang walang limitasyon sa paggastos",
    "description": "The token symbol that is being approved"
  },
  "settingAddSnapAccount": {
    "message": "Magdagdag ng snap account"
  },
  "settings": {
    "message": "Mga Setting"
  },
  "settingsSearchMatchingNotFound": {
    "message": "Walang nakitang katugmang resulta."
  },
  "settingsSubHeadingSignaturesAndTransactions": {
    "message": "Lagda at hiling sa transaksyon"
  },
  "show": {
    "message": "Ipakita"
  },
  "showAccount": {
    "message": "Ipakita ang account"
  },
  "showAdvancedDetails": {
    "message": "Ipakita ang mga advanced na detalye"
  },
  "showExtensionInFullSizeView": {
    "message": "Ipakit ang extension sa full-size na view"
  },
  "showExtensionInFullSizeViewDescription": {
    "message": "I-on ito upang gawing default ang full-size view kapag pinindot mo ang extension icon."
  },
  "showFiatConversionInTestnets": {
    "message": "Ipakita ang palitan sa mga test network"
  },
  "showFiatConversionInTestnetsDescription": {
    "message": "Piliin ito para ipakita ang palitan ng fiat sa mga test network"
  },
  "showHexData": {
    "message": "Ipakita ang hex na data"
  },
  "showHexDataDescription": {
    "message": "Piliin ito para ipakita ang field ng hex na data sa screen ng pagpapadala"
  },
  "showLess": {
    "message": "Magpakita ng mas kaunti"
  },
  "showMore": {
    "message": "Ipakita ang iba pa"
  },
  "showNativeTokenAsMainBalance": {
    "message": "Ipakita ang native token bilang pangunahing balanse"
  },
  "showNft": {
    "message": "Ipakita ang NFT"
  },
  "showPermissions": {
    "message": "Ipakita ang mga pahintulot"
  },
  "showPrivateKey": {
    "message": "Ipakita ang pribadong key"
  },
  "showSRP": {
    "message": "Ipakita ang Secret Recovery Phrase"
  },
  "showTestnetNetworks": {
    "message": "Ipakita ang mga test network"
  },
  "showTestnetNetworksDescription": {
    "message": "Piliin ito upang ipakita ang mga test network sa listahan ng network"
  },
  "sign": {
    "message": "Pumirma"
  },
  "signatureRequest": {
    "message": "Kahilingan sa paglagda"
  },
  "signature_decoding_bid_nft_tooltip": {
    "message": "Makikita sa iyong wallet ang NFT kapag natanggap na ang bid."
  },
  "signature_decoding_list_nft_tooltip": {
    "message": "Asahan lang ang mga pagbabago kung mayroong bumili ng iyong mga NFT."
  },
  "signed": {
    "message": "Napirmahan"
  },
  "signing": {
    "message": "Pinipirmahan"
  },
  "signingInWith": {
    "message": "Nagsa-sign in gamit ang"
  },
  "signingWith": {
    "message": "Pumipirma gamit ang"
  },
  "simulationApproveHeading": {
    "message": "I-withdraw"
  },
  "simulationDetailsApproveDesc": {
    "message": "Binibigyan mo ng pahintulot ang ibang tao na i-withdraw ang mga NFT mula sa iyong account."
  },
  "simulationDetailsERC20ApproveDesc": {
    "message": "Binibigyan mo ng pahintulot ang ibang tao na gumastos ng ganitong halaga mula sa account mo."
  },
  "simulationDetailsFiatNotAvailable": {
    "message": "Hindi Available"
  },
  "simulationDetailsIncomingHeading": {
    "message": "Natanggap mo"
  },
  "simulationDetailsNoChanges": {
    "message": "Walang pagbabago"
  },
  "simulationDetailsOutgoingHeading": {
    "message": "Nagpadala ka"
  },
  "simulationDetailsRevokeSetApprovalForAllDesc": {
    "message": "Aalisin mo ang pahintulot sa ibang tao na i-withdraw ang mga NFT mula sa account mo."
  },
  "simulationDetailsSetApprovalForAllDesc": {
    "message": "Binibigyan mo ng pahintulot ang ibang tao na i-withdraw ang mga NFT mula sa account mo."
  },
  "simulationDetailsTitle": {
    "message": "Tinatayang mga pagbabago"
  },
  "simulationDetailsTitleEnforced": {
    "message": "Mga pagbabago sa balanse"
  },
  "simulationDetailsTitleTooltip": {
    "message": "Ang tinatayang mga pagbabago ay ang maaaring mangyaring kung magpapatuloy ka sa transaksyon ito. Ito ay isang prediksyon laman, hindi isang garantiya."
  },
  "simulationDetailsTitleTooltipEnforced": {
    "message": "Iginagarantiya ang mga pagbabago sa balanse. Kung hindi posible ang kalalabasang ito, ihihinto ang transaksyon."
  },
  "simulationDetailsTotalFiat": {
    "message": "Kabuuan = $1",
    "description": "$1 is the total amount in fiat currency on one side of the transaction"
  },
  "simulationDetailsTransactionReverted": {
    "message": "Ang transaksyon na ito ay malamang na mabigo"
  },
  "simulationDetailsUnavailable": {
    "message": "Hindi available"
  },
  "simulationErrorMessageV2": {
    "message": "Hindi namin nagawang tantyahin ang gas. Maaaring may error sa kontrata at maaaring mabigo ang transaksyong ito."
  },
  "simulationSettingsModalEnforceToggle": {
    "message": "Ipatupad ang mga pagbabago sa balanse"
  },
  "simulationSettingsModalEnforceToggleDescription": {
    "message": "Para mapanatiling ligtas ang iyong pera, hindi magpapatuloy ang transaksyong ito kapag nagbago ang balanse o hindi natugunan ang slippage tolerance."
  },
  "simulationSettingsModalTitle": {
    "message": "Mga setting ng transaksyon"
  },
  "simulationsSettingDescription": {
    "message": "I-on ito para tantyahin ang mga pagbabago sa balanse ng mga transaksyon at mga pirma bago mo kumpirmahin ang mga ito. Hindi nito ginagarantiyahan ang panghuling resulta ng mga ito. $1"
  },
  "simulationsSettingSubHeader": {
    "message": "Tinatayang mga pagbabago sa balanse"
  },
  "singleNetwork": {
    "message": "1 network"
  },
  "siweIssued": {
    "message": "Ibinigay"
  },
  "siweNetwork": {
    "message": "Network"
  },
  "siweRequestId": {
    "message": "Request ID"
  },
  "siweResources": {
    "message": "Mga Mapagkukunan"
  },
  "siweURI": {
    "message": "URL"
  },
  "skipAccountSecurity": {
    "message": "Laktawan ang Account Security?"
  },
  "skipAccountSecurityDetails": {
    "message": "Kung mawawala mo ang Lihim na Parirala sa Pagbawi na ito, hindi mo na maa-access ang wallet na ito."
  },
  "skipAccountSecuritySecureNow": {
    "message": "I-secure ngayon"
  },
  "skipAccountSecuritySkip": {
    "message": "Laktawan"
  },
  "skipDeepLinkInterstitial": {
    "message": "Huwag ipakita ang interstitial screen kapag binubuksan ang mga deep link"
  },
  "skipDeepLinkInterstitialDescription": {
    "message": "Lalaktawan ng pagpapagana sa opsyon na ito ang interstitial screen na ipinapakita kapag binubuksan ang mga deep link sa MetaMask. Ang \"deep link\" ay isang link gaya ng https://link.metamask.io/home na magbubukas sa MetaMask; ang mga link na ito ay maaaring guluhin ng iba. Ang interstitial screen ay idinisenyo para protektahan ka mula sa aksidenteng pagbubukas ng mga pahina sa loob ng MetaMask na maaaring magpakita ng iyong mga account, token, talaan, balanse, setting, o iba pang potensyal na sensitibong impormasyon. Ang setting na ito ay inilalapat lamang sa mga link na nilagdaan ng MetaMask."
  },
  "slideBridgeDescription": {
    "message": "Magpalipat-lipat sa 9 na chain, lahat sa loob ng iyong wallet"
  },
  "slideBridgeTitle": {
    "message": "Handa nang mag-bridge?"
  },
  "slideCashOutDescription": {
    "message": "Ibenta ang iyong crypto kapalit ng cash"
  },
  "slideCashOutTitle": {
    "message": "Mag-cash out gamit ang MetaMask"
  },
  "slideDebitCardDescription": {
    "message": "Available sa mga piling rehiyon"
  },
  "slideDebitCardTitle": {
    "message": "MetaMask debit card"
  },
  "slideFundWalletDescription": {
    "message": "Magdagdag o maglipat ng mga token para magsimula"
  },
  "slideFundWalletTitle": {
    "message": "Pondohan ang iyong wallet"
  },
  "slideMultiSrpDescription": {
    "message": "Mag-import at gumamit ng maraming wallet sa MetaMask"
  },
  "slideMultiSrpTitle": {
    "message": "Magdagdag ng maraming Lihim na Parirala sa Pagbawi"
  },
  "slideRemoteModeDescription": {
    "message": "Gamitin ang cold wallet mo nang wireless"
  },
  "slideRemoteModeTitle": {
    "message": "Cold storage, mabilis na access"
  },
  "slideSmartAccountUpgradeDescription": {
    "message": "Parehong address, mas matalinong mga feature"
  },
  "slideSmartAccountUpgradeTitle": {
    "message": "Magsimulang gamitin ang mga smart account"
  },
  "slideSolanaDescription": {
    "message": "Gumawa ng Solana account para magsimula"
  },
  "slideSolanaTitle": {
    "message": "Sinusuportahan na ngayon ang Solana"
  },
  "slideSweepStakeDescription": {
    "message": "Mag-mint na ng NFT para sa tsansang manalo"
  },
  "slideSweepStakeTitle": {
    "message": "Sumali sa $5000 USDC na Giveaway!"
  },
  "smartAccountAccept": {
    "message": "Gumamit ng smart account"
  },
  "smartAccountBetterTransaction": {
    "message": "Mas mabibilis na transaksyon, mas mabababang bayarin"
  },
  "smartAccountBetterTransactionDescription": {
    "message": "Makatipid ng oras at pera sa pagproseso ng mga transaksyon nang sabay-sabay."
  },
  "smartAccountFeaturesDescription": {
    "message": "Panatilihin ang parehong address ng account, at puwede kang lumipat anumang oras."
  },
  "smartAccountLabel": {
    "message": "Smart Account"
  },
  "smartAccountPayToken": {
    "message": "Magbayad gamit ang anumang token anumang oras"
  },
  "smartAccountPayTokenDescription": {
    "message": "Gamitin ang mga token na mayroon ka na para sa mga bayarin sa network."
  },
  "smartAccountReject": {
    "message": "Huwag gumamit ng smart account"
  },
  "smartAccountSameAccount": {
    "message": "Parehong account, mas mahuhusay na feature."
  },
  "smartAccountSplashTitle": {
    "message": "Gumamit ng smart account?"
  },
  "smartAccountUpdateSuccessMessage": {
    "message": "Ang iyong account ay ia-update sa smart account sa susunod mong transaksyon."
  },
  "smartAccountUpdateSuccessTitle": {
    "message": "Matagumpay!"
  },
  "smartAccountUpgradeBannerDescription": {
    "message": "Parehong address. Mas mahuhusay na feature."
  },
  "smartAccountUpgradeBannerTitle": {
    "message": "Lumipat sa smart account"
  },
  "smartContracts": {
    "message": "Mga smart na kontrata"
  },
  "smartSwapsErrorNotEnoughFunds": {
    "message": "Hindi sapat ang pondo para sa smart swap."
  },
  "smartSwapsErrorUnavailable": {
    "message": "Pansamantalang hindi available ang mga Smart Swap."
  },
  "smartTransactionCancelled": {
    "message": "Nakansela ang transaksyon mo"
  },
  "smartTransactionCancelledDescription": {
    "message": "Hindi nakumpleto ang transaksyon mo, kaya kinansela ito para maiwasan mo ang pagbabayad ng mga hindi kinakailangang gas fee."
  },
  "smartTransactionError": {
    "message": "Nabigo ang transaksyon mo"
  },
  "smartTransactionErrorDescription": {
    "message": "Maaaring magdulot ng pagkabigo ang biglaang pagbabago sa merkado. Kung magpatuloy ang problema, makipag-ugnayan sa customer support ng MetaMask."
  },
  "smartTransactionPending": {
    "message": "Isinumite ang iyong transaksyon"
  },
  "smartTransactionSuccess": {
    "message": "Nakumpleto ang transaksyon mo"
  },
  "smartTransactions": {
    "message": "Mga Smart Transaction"
  },
  "smartTransactionsEnabledDescription": {
    "message": " at proteksyon na MEV. Naka-on ngayon bilang default."
  },
  "smartTransactionsEnabledLink": {
    "message": "Mas matataas na rate ng tagumpay"
  },
  "smartTransactionsEnabledTitle": {
    "message": "Naging mas mahusay na ang mga transaksyon"
  },
  "snapAccountCreated": {
    "message": "Nagawa ang account"
  },
  "snapAccountCreatedDescription": {
    "message": "Handa ng gamitin ang iyong bagong account!"
  },
  "snapAccountCreationFailed": {
    "message": "Nabigo ang paglikha ng account"
  },
  "snapAccountCreationFailedDescription": {
    "message": "Ang $1 ay hindi nagawang lumikha ng account para sa iyo.",
    "description": "$1 is the snap name"
  },
  "snapAccountRedirectFinishSigningTitle": {
    "message": "Tapusin ang pagpirma"
  },
  "snapAccountRedirectSiteDescription": {
    "message": "Sundin ang mga tagubilin mula sa $1"
  },
  "snapAccountRemovalFailed": {
    "message": "Nabigo ang pag-alis ng account"
  },
  "snapAccountRemovalFailedDescription": {
    "message": "Ang $1 ay hindi nagawang alisin ng account para sa iyo.",
    "description": "$1 is the snap name"
  },
  "snapAccountRemoved": {
    "message": "Naalis ang account"
  },
  "snapAccountRemovedDescription": {
    "message": "Ang account na ito ay hindi na magiging available para gamitin sa MetaMask."
  },
  "snapAccounts": {
    "message": "Mga Account Snap"
  },
  "snapAccountsDescription": {
    "message": "Mga account na kontrol lang ng mga third-party na Snap."
  },
  "snapConnectTo": {
    "message": "Kumonekta sa $1",
    "description": "$1 is the website URL or a Snap name. Used for Snaps pre-approved connections."
  },
  "snapConnectionPermissionDescription": {
    "message": "Hayaan ang $1 na awtomatikong kumonekta sa $2 nang wala ang iyong pag-apruba.",
    "description": "Used for Snap pre-approved connections. $1 is the Snap name, $2 is a website URL."
  },
  "snapConnectionWarning": {
    "message": "Si $1 ay gustong gumamit ng $2",
    "description": "$2 is the snap and $1 is the dapp requesting connection to the snap."
  },
  "snapDetailWebsite": {
    "message": "Website"
  },
  "snapHomeMenu": {
    "message": "Snap Home Menu"
  },
  "snapInstallRequest": {
    "message": "Ang pag-install ng $1 ay nagbibigay ng mga sumusunod na pahintulot.",
    "description": "$1 is the snap name."
  },
  "snapInstallSuccess": {
    "message": "Tapos na ang pag-install"
  },
  "snapInstallWarningCheck": {
    "message": "Gusto ng $1 ng pahintulot na gawin ang mga sumusunod:",
    "description": "Warning message used in popup displayed on snap install. $1 is the snap name."
  },
  "snapInstallWarningHeading": {
    "message": "Magpatuloy nang may pag-iingat"
  },
  "snapInstallWarningPermissionDescriptionForBip32View": {
    "message": "Payagan ang $1 na tingnan ang iyong mga pambublikong key (at mga address). Hindi ito nagkakaloob ng anumang kontrol ng mga account o asset.",
    "description": "An extended description for the `snap_getBip32PublicKey` permission used for tooltip on Snap Install Warning screen (popup/modal). $1 is the snap name."
  },
  "snapInstallWarningPermissionDescriptionForEntropy": {
    "message": "Payagan ang $1 Snap na mamahala ng mga account at asset sa (mga) hiniling na network. Ang mga account na ito ay hinango at naka-back up gamit ang iyong lihim na parirala sa pagbawi (nang hindi ibinubunyag ito). Gamit ang kapangyarihan na maghango ng mga key, masusuportahan ng $1 ang iba't ibang blockchain protocol bukod sa Ethereum (mga EVM).",
    "description": "An extended description for the `snap_getBip44Entropy` and `snap_getBip44Entropy` permissions used for tooltip on Snap Install Warning screen (popup/modal). $1 is the snap name."
  },
  "snapInstallWarningPermissionNameForEntropy": {
    "message": "Pamahalaan ang mga $1 account",
    "description": "Permission name used for the Permission Cell component displayed on warning popup when installing a Snap. $1 is list of account types."
  },
  "snapInstallWarningPermissionNameForViewPublicKey": {
    "message": "Tingnan ang pampublikong key para sa $1",
    "description": "Permission name used for the Permission Cell component displayed on warning popup when installing a Snap. $1 is list of account types."
  },
  "snapInstallationErrorDescription": {
    "message": "Hindi ma-install ang $1.",
    "description": "Error description used when snap installation fails. $1 is the snap name."
  },
  "snapInstallationErrorTitle": {
    "message": "Nabigo ang pag-install",
    "description": "Error title used when snap installation fails."
  },
  "snapResultError": {
    "message": "Error"
  },
  "snapResultSuccess": {
    "message": "Tagumpay"
  },
  "snapResultSuccessDescription": {
    "message": "Handa nang gamitin ang $1"
  },
  "snapUIAssetSelectorTitle": {
    "message": "Pumili ng asset"
  },
  "snapUpdateAlertDescription": {
    "message": "Kunin ang pinakabagong bersyon ng $1",
    "description": "Description used in Snap update alert banner when snap update is available. $1 is the Snap name."
  },
  "snapUpdateAvailable": {
    "message": "Available ang update"
  },
  "snapUpdateErrorDescription": {
    "message": "Hindi ma-update ang $1.",
    "description": "Error description used when snap update fails. $1 is the snap name."
  },
  "snapUpdateErrorTitle": {
    "message": "Nabigo ang pag-update",
    "description": "Error title used when snap update fails."
  },
  "snapUpdateRequest": {
    "message": "Ang pag-update ng $1 ay nagbibigay ng mga sumusunod na pahintulot.",
    "description": "$1 is the Snap name."
  },
  "snapUpdateSuccess": {
    "message": "Tapos na ang pag-update"
  },
  "snapUrlIsBlocked": {
    "message": "Gusto kang dalhin ng Snap na ito sa isang naka-block na site. $1."
  },
  "snaps": {
    "message": "Mga Snap"
  },
  "snapsConnected": {
    "message": "Nakonekta ang Snaps"
  },
  "snapsNoInsight": {
    "message": "Walang insight na ipapakita"
  },
  "snapsPrivacyWarningFirstMessage": {
    "message": "Kinikilala mo na anumang snap na i-install mo ay isang Serbisyong Third Party, maliban kung tinukoy, ayon sa depenisyon sa $1 ng Consensys. Ang iyong paggamit ng mga Serbisyong Third Party ay pinapamahalaan ng hiwalay na mga tuntunin at kundisyon na itinakda ng tagapagbigay ng Serbisyong Third Party. Iyong ina-access, pinagbabatayan, o ginagamit mo ang Serbisyong Third Party sa sarili mong panganib. Itinatanggi ng Consensys ang lahat ng responsibilidad at pananagutan para sa anumang pagkalugi sa account dahil sa iyong paggamit ng mga Serbisyo ng Third Party.",
    "description": "First part of a message in popup modal displayed when installing a snap for the first time. $1 is terms of use link."
  },
  "snapsPrivacyWarningSecondMessage": {
    "message": "Ang anumang impormasyong ibinabahagi mo sa mga Serbisyo ng Third Party ay direktang kokolektahin ng mga Serbisyo ng Third Party na iyon alinsunod sa kanilang mga patakaran sa pagkapribado. Pakitingnan ang kanilang mga patakaran sa pagkapribado para sa higit pang impormasyon.",
    "description": "Second part of a message in popup modal displayed when installing a snap for the first time."
  },
  "snapsPrivacyWarningThirdMessage": {
    "message": "Walang access ang Consensys sa impormasyong ibinabahagi mo sa mga third party na ito.",
    "description": "Third part of a message in popup modal displayed when installing a snap for the first time."
  },
  "snapsSettings": {
    "message": "Mga settings sa Snap"
  },
  "snapsTermsOfUse": {
    "message": "Mga Tuntunin ng Paggamit"
  },
  "snapsToggle": {
    "message": "Tatakbo lamang ang snap kapag pinagana ito"
  },
  "snapsUIError": {
    "message": "Makipag-ugnayan sa mga tagalikha ng $1 para sa karagdagang suporta.",
    "description": "This is shown when the insight snap throws an error. $1 is the snap name"
  },
  "solanaAccountRequested": {
    "message": "Humihiling ng Solana account ang site na ito."
  },
  "solanaAccountRequired": {
    "message": "Kinakailangan ng Solana account para kumonekta sa site na ito."
  },
  "solanaImportAccounts": {
    "message": "Mag-import ng mga Solana account"
  },
  "solanaImportAccountsDescription": {
    "message": "Mag-import ng Lihim na Parirala sa Pagbawi para ilipat ang Solana account mo mula sa ibang wallet."
  },
  "solanaMoreFeaturesComingSoon": {
    "message": "Parating na ang mas maraming feature"
  },
  "solanaMoreFeaturesComingSoonDescription": {
    "message": "Parating na ang mga NFT, suporta sa hardware wallet, at iba pa."
  },
  "solanaOnMetaMask": {
    "message": "Solana sa MetaMask"
  },
  "solanaSendReceiveSwapTokens": {
    "message": "Magpadala, tumanggap, at mag-swap ng mga token"
  },
  "solanaSendReceiveSwapTokensDescription": {
    "message": "Maglipat at makipagtransaksyon gamit ang mga token gaya ng SOL, USDC, at iba pa."
  },
  "someNetworks": {
    "message": "Mga network ng $1"
  },
  "somethingDoesntLookRight": {
    "message": "Mayroon bang hindi tama? $1",
    "description": "A false positive message for users to contact support. $1 is a link to the support page."
  },
  "somethingIsWrong": {
    "message": "May nangyaring mali. Subukang muling i-load ang pahina."
  },
  "somethingWentWrong": {
    "message": "Hindi namin mai-load ang page na ito."
  },
  "sortBy": {
    "message": "Isaayos ayon sa"
  },
  "sortByAlphabetically": {
    "message": "Ayon sa alpabeto (A-Z)"
  },
  "sortByDecliningBalance": {
    "message": "Bumababa ang balanse ($1 high-low)",
    "description": "Indicates a descending order based on token fiat balance. $1 is the preferred currency symbol"
  },
  "source": {
    "message": "Pinagmulan"
  },
  "spamModalBlockedDescription": {
    "message": "Maba-block ang site na ito nang 1 minuto."
  },
  "spamModalBlockedTitle": {
    "message": "Pansamantala mong blinock ang site na ito"
  },
  "spamModalDescription": {
    "message": "Kung nakakatanggap ka ng masyadong maraming kahilingan, puwede mong pansamantalang i-block ang site."
  },
  "spamModalTemporaryBlockButton": {
    "message": "Pansamantalang i-block ang site na ito"
  },
  "spamModalTitle": {
    "message": "May napansin kaming maraming kahilingan"
  },
  "speed": {
    "message": "Bilis"
  },
  "speedUp": {
    "message": "Pabilisin"
  },
  "speedUpCancellation": {
    "message": "Pabilisin ang pagkanselang ito"
  },
  "speedUpExplanation": {
    "message": "Na-update na namin ang bayad sa gas batay sa kasalukuyang kundisyon ng network at tinaasan namin ito nang hindi bababa sa 10% (hinihingi ng network)."
  },
  "speedUpPopoverTitle": {
    "message": "Pabilisin ang transaksyon"
  },
  "speedUpTooltipText": {
    "message": "Bagong bayad sa gas"
  },
  "speedUpTransaction": {
    "message": "Pabilisin ang transaksyong ito"
  },
  "spendLimitInsufficient": {
    "message": "Hindi sapat ang limitasyon sa paggastos"
  },
  "spendLimitInvalid": {
    "message": "Di-wastong limitasyon sa paggastos; dapat ay positibong numero"
  },
  "spendLimitPermission": {
    "message": "Pahintulot sa limitasyon sa paggastos"
  },
  "spendLimitRequestedBy": {
    "message": "Limitasyon sa paggastos na hiniling ng $1",
    "description": "Origin of the site requesting the spend limit"
  },
  "spendLimitTooLarge": {
    "message": "Masyadong malaki ang limitasyon sa paggastos"
  },
  "spender": {
    "message": "Gumagastos"
  },
  "spenderTooltipDesc": {
    "message": "Ito ang address na makakapag-withdraw ng iyong mga NFT."
  },
  "spenderTooltipERC20ApproveDesc": {
    "message": "Ito ang address na maaaring gumastos ng mga token mo sa ngalan mo."
  },
  "spendingCap": {
    "message": "Limitasyon sa paggastos"
  },
  "spendingCaps": {
    "message": "Mga limitasyon sa paggastos"
  },
  "srpDesignImageAlt": {
    "message": "Larawan ng SRP vault"
  },
  "srpDetailsDescription": {
    "message": "Ang Lihim na Parirala sa Pagbawi (Secret Recovery Phrase), na tinatawag ding pariralang binhi o mnemonic, ay isang pangkat ng mga salita na nagpapahintulot sa iyo na i-access at kontrolin ang iyong crypto wallet. Para mailipat ang iyong wallet sa MetaMask, kailangan mo ang pariralang ito."
  },
  "srpDetailsOwnsAccessListItemOne": {
    "message": "Kunin lahat ng iyong pera"
  },
  "srpDetailsOwnsAccessListItemThree": {
    "message": "Baguhin ang iyong impormasyon sa pag-login"
  },
  "srpDetailsOwnsAccessListItemTwo": {
    "message": "Kumpirmahin ang mga transaksyon"
  },
  "srpDetailsOwnsAccessListTitle": {
    "message": "Ang sinuman na mayroon ng iyong Lihim na Parirala sa Pagbawi ay maaaring:"
  },
  "srpDetailsTitle": {
    "message": "Ano ang Lihim na Parirala sa Pagbawi?"
  },
  "srpInputNumberOfWords": {
    "message": "Mayroon akong word phrase ng $1",
    "description": "This is the text for each option in the dropdown where a user selects how many words their secret recovery phrase has during import. The $1 is the number of words (either 12, 15, 18, 21, or 24)."
  },
  "srpListName": {
    "message": "Secret Recovery Phrase $1",
    "description": "$1 is the order of the Secret Recovery Phrase"
  },
  "srpListNumberOfAccounts": {
    "message": "$1 (na) account",
    "description": "$1 is the number of accounts in the list"
  },
  "srpListSelectionDescription": {
    "message": "Ang bagong account mula kung saan bubuuin ang Secret Recovery Phrase"
  },
  "srpListSingleOrZero": {
    "message": "$1 account",
    "description": "$1 is the number of accounts in the list, it is either 1 or 0"
  },
  "srpListStateBackedUp": {
    "message": "Ipakita"
  },
  "srpListStateNotBackedUp": {
    "message": "I-backup"
  },
  "srpPasteFailedTooManyWords": {
    "message": "Nabigong i-paste dahil naglalaman ito ng higit sa 24 na salita. Ang lihim na parirala sa pagbawi ay mayroong hanggang 24 na salita lang.",
    "description": "Description of SRP paste error when the pasted content has too many words"
  },
  "srpPasteTip": {
    "message": "Maaari mong i-paste ang iyong buong lihim na parirala sa pagbawi sa alinmang patlang",
    "description": "Our secret recovery phrase input is split into one field per word. This message explains to users that they can paste their entire secrete recovery phrase into any field, and we will handle it correctly."
  },
  "srpSecurityQuizGetStarted": {
    "message": "Magsimula"
  },
  "srpSecurityQuizImgAlt": {
    "message": "Isang mata na may susian sa sentro, at tatlong lumulutang na password field"
  },
  "srpSecurityQuizIntroduction": {
    "message": "Upang ibunyag ang iyong Lihim na Parirala sa Pagbawi, kailangan mong sagutin nang tama ang dalawang tanong"
  },
  "srpSecurityQuizQuestionOneQuestion": {
    "message": "Kung mawala mo ang iyong Lihim na Parirala sa Pagbawi, ang MetaMask ay..."
  },
  "srpSecurityQuizQuestionOneRightAnswer": {
    "message": "Hindi ka matutulungan"
  },
  "srpSecurityQuizQuestionOneRightAnswerDescription": {
    "message": "Isulat ito, iukit sa metal, o itago ito sa maraming lihim na lugar upang hindi ito mawala. Kung nawala mo ito, wala na ito ng tuluyan."
  },
  "srpSecurityQuizQuestionOneRightAnswerTitle": {
    "message": "Tama! Walang makakatulong na maibalik ang iyong Lihim na Parirala sa Pagbawi"
  },
  "srpSecurityQuizQuestionOneWrongAnswer": {
    "message": "Maaari itong ibalik para sa iyo"
  },
  "srpSecurityQuizQuestionOneWrongAnswerDescription": {
    "message": "Kung nawala mo ang iyong Lihim na Parirala sa Pagbawi mawawala na ito nang tuluyan. Walang makakatulong sa iyo na maibalik ito, anuman ang sabihin nila."
  },
  "srpSecurityQuizQuestionOneWrongAnswerTitle": {
    "message": "Mali! Walang makakatulong na maibalik ang iyong Lihim na Parirala sa Pagbawi"
  },
  "srpSecurityQuizQuestionTwoQuestion": {
    "message": "Kung hihingin ng sinuman, kahit ng isang ahente ng suporta, ang iyong Lihim na Parirala sa Pagbawi..."
  },
  "srpSecurityQuizQuestionTwoRightAnswer": {
    "message": "Niloloko ka"
  },
  "srpSecurityQuizQuestionTwoRightAnswerDescription": {
    "message": "Sinumang nagsasabing nangangailangan ng iyong Lihim na Parirala sa Pagbawi ay nagsisinungaling sa iyo. Kung ibabahagi mo ito sa kanila, nanakawin nila ang iyong mga asset."
  },
  "srpSecurityQuizQuestionTwoRightAnswerTitle": {
    "message": "Tama! Ang pagbabahagi ng iyong Lihim na Parirala sa Pagbawi ay hindi kailanman isang magandang ideya"
  },
  "srpSecurityQuizQuestionTwoWrongAnswer": {
    "message": "Dapat mong ibigay sa kanila"
  },
  "srpSecurityQuizQuestionTwoWrongAnswerDescription": {
    "message": "Sinumang nagsasabing nangangailangan ng iyong Lihim na Parirala sa Pagbawi ay nagsisinungaling sa iyo. Kung ibabahagi mo ito sa kanila, nanakawin nila ang iyong mga asset."
  },
  "srpSecurityQuizQuestionTwoWrongAnswerTitle": {
    "message": "Hindi! Huwag kailanman ibahagi ang iyong Lihim na Parirala sa Pagbawi sa sinuman"
  },
  "srpSecurityQuizTitle": {
    "message": "Pagsusulit sa seguridad"
  },
  "srpToggleShow": {
    "message": "Ipakita/Itago ang salitang ito ng lihim na parirala sa pagbawi",
    "description": "Describes a toggle that is used to show or hide a single word of the secret recovery phrase"
  },
  "srpWordHidden": {
    "message": "Itinago ang salitang ito",
    "description": "Explains that a word in the secret recovery phrase is hidden"
  },
  "srpWordShown": {
    "message": "Ipinapakita ang salitang ito",
    "description": "Explains that a word in the secret recovery phrase is being shown"
  },
  "stable": {
    "message": "Stable"
  },
  "stableLowercase": {
    "message": "stable"
  },
  "stake": {
    "message": "Mag-stake"
  },
  "staked": {
    "message": "Nai-stake"
  },
  "standardAccountLabel": {
    "message": "Standard Account"
  },
<<<<<<< HEAD
=======
  "stateCorruptionAreYouSure": {
    "message": "Sigurado ka bang gusto mong magpatuloy?"
  },
  "stateCorruptionCopyAndRestoreBeforeRecovery": {
    "message": "Puwede mong subukang kopyahin at ibalik ang iyong file ng estado nang manu-mano bago ka magpasyang ibalik ang iyong vault sa pamamagitan ng pagsunod sa $1.",
    "description": "$1 represents the `stateCorruptionTheseInstructions` localization key"
  },
  "stateCorruptionCopyAndRestoreBeforeReset": {
    "message": "Puwede mong subukang kopyahin at ibalik ang iyong file ng estado nang manu-mano bago ka magpasyang i-reset ang MetaMask sa pamamagitan ng pagsunod sa $1.",
    "description": "$1 represents the `stateCorruptionTheseInstructions` localization key"
  },
  "stateCorruptionDetectedNoBackup": {
    "message": "Hindi awtomatikong mababawi ang iyong vault."
  },
  "stateCorruptionDetectedWithBackup": {
    "message": "Puwedeng mabawi ang iyong vault mula sa isang naka-automate na backup. Tatanggalin ng awtomatikong pagbawi ang iyong mga kasalukuyang setting at kagustuhan, at ibabalik lang ang vault mo."
  },
  "stateCorruptionMetamaskDatabaseCannotBeAccessed": {
    "message": "Panloob na Error: Hindi ma-access ang database"
  },
  "stateCorruptionResetMetaMaskState": {
    "message": "I-reset ang Estado ng MetaMask"
  },
  "stateCorruptionResettingDatabase": {
    "message": "Nire-reset ang database…"
  },
  "stateCorruptionRestoreAccountsFromBackup": {
    "message": "Ibalik ang mga Account"
  },
  "stateCorruptionRestoringDatabase": {
    "message": "Ibinabalik ang database…"
  },
  "stateCorruptionTheseInstructions": {
    "message": "ang mga tagubiling ito",
    "description": "This is a link to instructions on how to recover your Secret Recovery Phrase manually. It is used in the `stateCorruptionCopyAndRestoreBeforeRecovery` and `stateCorruptionCopyAndRestoreBeforeReset` localization keys."
  },
  "stateCorruptionTheseInstructionsLinkTitle": {
    "message": "Paano makuha ulit ang iyong Lihim na Parirala sa Pagbawi"
  },
>>>>>>> 9ab104b0
  "stateLogError": {
    "message": "Error sa pagkuha ng mga log ng estado."
  },
  "stateLogFileName": {
    "message": "Mga log ng estado ng MetaMask"
  },
  "stateLogs": {
    "message": "Mga log ng estado"
  },
  "stateLogsDescription": {
    "message": "Naglalaman ang mga log ng estado ng iyong mga address ng pampublikong account at ipinadalang transaksyon."
  },
  "status": {
    "message": "Katayuan"
  },
  "statusNotConnected": {
    "message": "Hindi konektado"
  },
  "step1LatticeWallet": {
    "message": "Ikonekta ang iyong Lattice1"
  },
  "step1LatticeWalletMsg": {
    "message": "Maaari mong ikonekta ang MetaMask sa iyong Lattice1 device kapag na-set up na ito at online. I-unlock ang iyong device at ihanda ang iyong Device ID.",
    "description": "$1 represents the `hardwareWalletSupportLinkConversion` localization key"
  },
  "step1LedgerWallet": {
    "message": "Mag-download ng Ledger app"
  },
  "step1LedgerWalletMsg": {
    "message": "Mag-download, mag-set up, at maglagay ng password para ma-unlock ang $1.",
    "description": "$1 represents the `ledgerLiveApp` localization value"
  },
  "step1TrezorWallet": {
    "message": "Ikonekta ang iyong Trezor"
  },
  "step1TrezorWalletMsg": {
    "message": "Direktang ikonekta ang iyong Trezor sa iyong computer at i-unlock ito. Tiyaking ginagamit mo ang tamang passphrase.",
    "description": "$1 represents the `hardwareWalletSupportLinkConversion` localization key"
  },
  "step2LedgerWallet": {
    "message": "Ikonekta ang iyong Ledger"
  },
  "step2LedgerWalletMsg": {
    "message": "Direktang ikonekta ang iyong Ledger sa iyong computer, pagkatapos ay i-unlock ito at buksan ang Ethereum app.",
    "description": "$1 represents the `hardwareWalletSupportLinkConversion` localization key"
  },
  "stepOf": {
    "message": "Hakbang $1 ng $2",
    "description": "$1 current step, $2 total steps"
  },
  "stillGettingMessage": {
    "message": "Nakukuha pa rin ang mensaheng ito?"
  },
  "strong": {
    "message": "Mahirap"
  },
  "stxCancelled": {
    "message": "Nabigo sana ang pag-swap kung"
  },
  "stxCancelledDescription": {
    "message": "Maaaring nabigo at kinansela ang transaksyon para protektahan ka mula sa pagbabayad ng mga hindi kinakailangang bayad sa gas."
  },
  "stxCancelledSubDescription": {
    "message": "Subukan muli ang pag-swap. Narito kami para protektahan ka sa mga katulad na panganib sa susunod."
  },
  "stxFailure": {
    "message": "Nabigo ang pag-swap"
  },
  "stxFailureDescription": {
    "message": "Ang biglaang pagbabago sa merkado ay maaaring maging sanhi ng pagkabigo. Kung magpatuloy ang problema, makipag-ugnyan sa $1.",
    "description": "This message is shown to a user if their swap fails. The $1 will be replaced by support.metamask.io"
  },
  "stxOptInSupportedNetworksDescription": {
    "message": "I-on ang mga Smart Transaction para sa mas maaasahan at ligtas na mga transaksyon sa mga sinusuportahang network. $1"
  },
  "stxPendingPrivatelySubmittingSwap": {
    "message": "Pribadong isinusumite ang iyong Swap..."
  },
  "stxPendingPubliclySubmittingSwap": {
    "message": "Pampublikong isinusumite ang iyong Swap..."
  },
  "stxSuccess": {
    "message": "Nakumpleto ang pag-swap!"
  },
  "stxSuccessDescription": {
    "message": "Ang iyong $1 ay available na ngayon.",
    "description": "$1 is a token symbol, e.g. ETH"
  },
  "stxSwapCompleteIn": {
    "message": "Matatapos ang Swap sa <",
    "description": "'<' means 'less than', e.g. Swap will complete in < 2:59"
  },
  "stxTryingToCancel": {
    "message": "Sinusubukang kanselahin ang iyong transaksyon..."
  },
  "stxUnknown": {
    "message": "Hindi alam ang katayuan"
  },
  "stxUnknownDescription": {
    "message": "Naging matagumpay ang transaksyon pero hindi kami sigurado kung ano ito. Dahil siguro ito sa pagsusumite ng isa pang transaksyon habang pinoproseso ang pag-swap na ito."
  },
  "stxUserCancelled": {
    "message": "Kinansela ang pag-swap"
  },
  "stxUserCancelledDescription": {
    "message": "Kinansela ang iyong transaksyon at hindi ka nagbayad para sa anumang mga hindi kinakailangang gas."
  },
  "submit": {
    "message": "Isumite"
  },
  "submitted": {
    "message": "Naisumite"
  },
  "suggestedBySnap": {
    "message": "Iminumungkahi ng $1",
    "description": "$1 is the snap name"
  },
  "suggestedCurrencySymbol": {
    "message": "Iminumungkahing simbolo ng salapi:"
  },
  "suggestedTokenName": {
    "message": "Iminumungkahing pangalan:"
  },
  "supplied": {
    "message": "Nai-supply"
  },
  "support": {
    "message": "Humingi ng Tulong"
  },
  "supportCenter": {
    "message": "Bisitahin ang aming Sentro ng Suporta"
  },
  "supportMultiRpcInformation": {
    "message": "Sinusuportahan na namin ngayon ang maramihang RPC para sa isang network. Pinili ang pinakabago mong RPC bilang ang default para lutasin ang magkakasalungat na impormasyon."
  },
  "surveyConversion": {
    "message": "Sagutan ang aming survey"
  },
  "surveyTitle": {
    "message": "Hubugin ang hinaharap ng MetaMask"
  },
  "swap": {
    "message": "I-swap"
  },
  "swapAdjustSlippage": {
    "message": "Ayusin ang slippage"
  },
  "swapAggregator": {
    "message": "Aggregator"
  },
  "swapAllowSwappingOf": {
    "message": "Payagan ang pag-swap ng $1",
    "description": "Shows a user that they need to allow a token for swapping on their hardware wallet"
  },
  "swapAmountReceived": {
    "message": "Garantisadong halaga"
  },
  "swapAmountReceivedInfo": {
    "message": "Ito ang minimum na halagang matatanggap mo. Maaari kang makatanggap ng mas malaki depende sa slippage."
  },
  "swapAndSend": {
    "message": "I-swap at Ipadala"
  },
  "swapAnyway": {
    "message": "I-swap pa rin"
  },
  "swapApproval": {
    "message": "Aprubahan ang $1 para sa mga pag-swap",
    "description": "Used in the transaction display list to describe a transaction that is an approve call on a token that is to be swapped.. $1 is the symbol of a token that has been approved."
  },
  "swapApproveNeedMoreTokens": {
    "message": "Kailangan mo ng $1 pa $2 para makumpleto ang pag-swap na ito",
    "description": "Tells the user how many more of a given token they need for a specific swap. $1 is an amount of tokens and $2 is the token symbol."
  },
  "swapAreYouStillThere": {
    "message": "Nandyan ka pa ba?"
  },
  "swapAreYouStillThereDescription": {
    "message": "Handa kaming ipakita sa iyo ang mga pinakabagong quote kapag gusto mo ng magpatuloy"
  },
  "swapConfirmWithHwWallet": {
    "message": "Kumpirmahin gamit ang iyong wallet na hardware"
  },
  "swapContinueSwapping": {
    "message": "Ituloy ang pag-swap"
  },
  "swapContractDataDisabledErrorDescription": {
    "message": "Sa Ethereum app sa iyong Ledger, magpunta sa \"Mga Setting\" at payagan ang data ng kontrata. Pagkatapos ay subukan muli ang iyong pag-swap."
  },
  "swapContractDataDisabledErrorTitle": {
    "message": "Ang data ng kontrata ay hindi pinagagana sa iyong Ledger"
  },
  "swapCustom": {
    "message": "custom"
  },
  "swapDecentralizedExchange": {
    "message": "Decentralized exchange"
  },
  "swapDetailsTitle": {
    "message": "Mga detalye ng swap",
    "description": "Title for the modal showing details about a swap transaction."
  },
  "swapDirectContract": {
    "message": "Direktang kontrata"
  },
  "swapEditLimit": {
    "message": "I-edit ang limitasyon"
  },
  "swapEnableDescription": {
    "message": "Kinakailangan ito at nagbibigay ito ng pahintulot sa MetaMask na i-swap ang iyong $1.",
    "description": "Gives the user info about the required approval transaction for swaps. $1 will be the symbol of a token being approved for swaps."
  },
  "swapEnableTokenForSwapping": {
    "message": "Ito ay $1 para sa pag-swap",
    "description": "$1 is for the 'enableToken' key, e.g. 'enable ETH'"
  },
  "swapEnterAmount": {
    "message": "Ilagay ang halaga"
  },
  "swapEstimatedNetworkFees": {
    "message": "Mga tinantyang bayad sa network"
  },
  "swapEstimatedNetworkFeesInfo": {
    "message": "Ito ay pagtatantya ng bayad sa network na gagamitin para kumpletuhin ang iyong pag-swap. Maaaring magbago ang aktuwal na halaga ayon sa mga kundisyon ng network."
  },
  "swapFailedErrorDescriptionWithSupportLink": {
    "message": "Nangyayari ang mga pagkabigo sa transaksyon at narito kami upang tumulong. Kung magpapatuloy ang isyung ito, maaari kapag makipag-ugnay sa aming suporta sa customer sa $1 para sa karagdagang tulong.",
    "description": "This message is shown to a user if their swap fails. The $1 will be replaced by support.metamask.io"
  },
  "swapFailedErrorTitle": {
    "message": "Nabigo ang pag-swap"
  },
  "swapFetchingQuote": {
    "message": "Kinukuha ang mga quote"
  },
  "swapFetchingQuoteNofN": {
    "message": "Kinukuha ang quote $1 ng $2",
    "description": "A count of possible quotes shown to the user while they are waiting for quotes to be fetched. $1 is the number of quotes already loaded, and $2 is the total number of resources that we check for quotes. Keep in mind that not all resources will have a quote for a particular swap."
  },
  "swapFetchingQuotes": {
    "message": "Kinukuha ang mga quote..."
  },
  "swapFetchingQuotesErrorDescription": {
    "message": "Hmmm... nagkaproblema. Subukan ulit, o kung magpapatuloy ang mga error, makipag-ugnayan sa customer support."
  },
  "swapFetchingQuotesErrorTitle": {
    "message": "Nagka-error sa pagkuha ng mga quote"
  },
  "swapFromTo": {
    "message": "Ang pag-swap ng $1 sa $2",
    "description": "Tells a user that they need to confirm on their hardware wallet a swap of 2 tokens. $1 is a source token and $2 is a destination token"
  },
  "swapGasFeesDetails": {
    "message": "Ang mga bayad sa gas ay tinatantya at magbabago batay sa trapiko sa network at pagiging kumplikado ng transaksyon."
  },
  "swapGasFeesExplanation": {
    "message": "Hindi kumikita ang MetaMask mula sa mga bayad sa gas. Ang mga bayarin na ito ay pagtatantiya at maaaring mabago batay sa kung gaano kaabala ang network at kung gaano kakumplikado ang transaksyon. Alamin pa ang $1.",
    "description": "$1 is a link (text in link can be found at 'swapGasFeesSummaryLinkText')"
  },
  "swapGasFeesExplanationLinkText": {
    "message": "dito",
    "description": "Text for link in swapGasFeesExplanation"
  },
  "swapGasFeesLearnMore": {
    "message": "Alamin pa ang tungkol sa mga bayad sa gas"
  },
  "swapGasFeesSplit": {
    "message": "Ang mga bayad sa gas sa nakaraang screen ay hinati sa dalawang transaksyon."
  },
  "swapGasFeesSummary": {
    "message": "Ang mga bayad sa gas ay binabayaran sa mga minero ng crypto na nagpoproseso ng mga transaksyon sa $1 na network. Ang MetaMask ay hindi kumikita mula sa mga bayad sa gas.",
    "description": "$1 is the selected network, e.g. Ethereum or BSC"
  },
  "swapGasIncludedTooltipExplanation": {
    "message": "Isinasama sa presyo na ito ang mga bayad sa gas sa pamamagitan ng pagsasaayos sa halaga ng ipinadala o natanggap na token. Maaari kang tumanggap ng ETH sa hiwalay na transaksyon sa iyong listahan ng aktibidad."
  },
  "swapGasIncludedTooltipExplanationLinkText": {
    "message": "Alamin pa ang tungkol sa mga bayad sa gas"
  },
  "swapHighSlippage": {
    "message": "Mataas na slippage"
  },
  "swapIncludesGasAndMetaMaskFee": {
    "message": "Kasama ang gas at $1% bayad sa MetaMask",
    "description": "Provides information about the fee that metamask takes for swaps. $1 is a decimal number."
  },
  "swapIncludesMMFee": {
    "message": "Kasama ang $1% MetaMask fee.",
    "description": "Provides information about the fee that metamask takes for swaps. $1 is a decimal number."
  },
  "swapIncludesMMFeeAlt": {
    "message": "Kasama sa quote ang $1% bayad sa MetaMask",
    "description": "Provides information about the fee that metamask takes for swaps using the latest copy. $1 is a decimal number."
  },
  "swapIncludesMetaMaskFeeViewAllQuotes": {
    "message": "Kabilang ang $1% na bayad sa MetaMask – $2",
    "description": "Provides information about the fee that metamask takes for swaps. $1 is a decimal number and $2 is a link to view all quotes."
  },
  "swapLearnMore": {
    "message": "Alamin pa ang tungkol sa mga Swap"
  },
  "swapLiquiditySourceInfo": {
    "message": "Naghahanap kami sa iba't ibang pinagmumulan ng liquidity (mga exchange, aggregator at propesyonal na market maker) upang paghambingin ang mga halaga ng palitan at bayad sa network."
  },
  "swapLowSlippage": {
    "message": "Mababang slippage"
  },
  "swapMaxSlippage": {
    "message": "Max na slippage"
  },
  "swapMetaMaskFee": {
    "message": "Bayarin sa MetaMask"
  },
  "swapMetaMaskFeeDescription": {
    "message": "Ang bayad na $1% ay awtomatikong isinasali sa quote na ito. Babayaran mo ito bilang kapalit ng isang lisensya para gamitin ang software ng pagsasama-sama ng impormasyon ng tagapagbigay ng liquidity ng MetaMask.",
    "description": "Provides information about the fee that metamask takes for swaps. $1 is a decimal number."
  },
  "swapNQuotesWithDot": {
    "message": "$1 quote.",
    "description": "$1 is the number of quotes that the user can select from when opening the list of quotes on the 'view quote' screen"
  },
  "swapNewQuoteIn": {
    "message": "Mga bagong quote sa $1",
    "description": "Tells the user the amount of time until the currently displayed quotes are update. $1 is a time that is counting down from 1:00 to 0:00"
  },
  "swapNoTokensAvailable": {
    "message": "Walang available na token na tumutugma sa $1",
    "description": "Tells the user that a given search string does not match any tokens in our token lists. $1 can be any string of text"
  },
  "swapOnceTransactionHasProcess": {
    "message": "Idaragdag ang iyong $1 sa account mo sa oras na maiproseso ang transaksyong ito.",
    "description": "This message communicates the token that is being transferred. It is shown on the awaiting swap screen. The $1 will be a token symbol."
  },
  "swapPriceDifference": {
    "message": "Isa-swap mo na ang $1 $2 (~$3) sa $4 $5 (~$6).",
    "description": "This message represents the price slippage for the swap.  $1 and $4 are a number (ex: 2.89), $2 and $5 are symbols (ex: ETH), and $3 and $6 are fiat currency amounts."
  },
  "swapPriceDifferenceTitle": {
    "message": "Deperensya ng presyo ng ~$1%",
    "description": "$1 is a number (ex: 1.23) that represents the price difference."
  },
  "swapPriceUnavailableDescription": {
    "message": "Hindi matukoy ang price impact dahil sa kakulangan ng data ng market price. Pakikumpirma na komportable ka sa dami ng mga token na matatanggap mo bago mag-swap."
  },
  "swapPriceUnavailableTitle": {
    "message": "Tingnan ang iyong rate bago magpatuloy"
  },
  "swapProcessing": {
    "message": "Pagproseso"
  },
  "swapQuoteDetails": {
    "message": "Mga detalye ng quote"
  },
  "swapQuoteNofM": {
    "message": "$1 sa $2",
    "description": "A count of possible quotes shown to the user while they are waiting for quotes to be fetched. $1 is the number of quotes already loaded, and $2 is the total number of resources that we check for quotes. Keep in mind that not all resources will have a quote for a particular swap."
  },
  "swapQuoteSource": {
    "message": "Pinagmulan ng quote"
  },
  "swapQuotesExpiredErrorDescription": {
    "message": "Humiling ng mga bagong quote para makuha ang mga pinakabagong rate."
  },
  "swapQuotesExpiredErrorTitle": {
    "message": "Pag-timeout ng mga quote"
  },
  "swapQuotesNotAvailableDescription": {
    "message": "Hindi available sa ngayon ang ruta ng trade na ito. Subukang baguhin ang halaga, network, o token at hahanapin namin ang pinakamainam na opsyon."
  },
  "swapQuotesNotAvailableErrorDescription": {
    "message": "Subukang i-adjust ang halaga o mga setting ng slippage at subukan ulit."
  },
  "swapQuotesNotAvailableErrorTitle": {
    "message": "Walang available na quote"
  },
  "swapRate": {
    "message": "Singil"
  },
  "swapReceiving": {
    "message": "Pagtanggap"
  },
  "swapReceivingInfoTooltip": {
    "message": "Isang itong pagtatantya. Ang eksaktong halaga ay nakadepende sa slippage."
  },
  "swapRequestForQuotation": {
    "message": "Humiling ng quotation"
  },
  "swapSelect": {
    "message": "Piliin"
  },
  "swapSelectAQuote": {
    "message": "Pumili ng quote"
  },
  "swapSelectAToken": {
    "message": "Pumili ng token"
  },
  "swapSelectQuotePopoverDescription": {
    "message": "Makikita sa ibaba ang lahat ng quote na nakuha mula sa maraming pinagmumulan ng liquidity."
  },
  "swapSelectToken": {
    "message": "Pumili ng token"
  },
  "swapShowLatestQuotes": {
    "message": "Ipakita ang mga pinakabagong quote"
  },
  "swapSlippageAutoDescription": {
    "message": "Auto"
  },
  "swapSlippageHighDescription": {
    "message": "Ang slippage na inilagay ($1%) ay itinuturing na napakataas at maaaring magresulta sa isang masamang rate",
    "description": "$1 is the amount of % for slippage"
  },
  "swapSlippageHighTitle": {
    "message": "Mataas na slippage"
  },
  "swapSlippageLowDescription": {
    "message": "Ang halaga na ganito kababa ($1%) ay maaaring magresulta sa isang nabigong pag-swap",
    "description": "$1 is the amount of % for slippage"
  },
  "swapSlippageLowTitle": {
    "message": "Mababang slippage"
  },
  "swapSlippageNegativeDescription": {
    "message": "Dapat na mas malaki o katumbas ng zero ang slippage"
  },
  "swapSlippageNegativeTitle": {
    "message": "Dagdagan ang slippage para magpatuloy"
  },
  "swapSlippageOverLimitDescription": {
    "message": "Dapat na 15% o mas mababa ang slippage tolerance. Ang anumang mas mataas ay magreresulta sa hindi magandang rate."
  },
  "swapSlippageOverLimitTitle": {
    "message": "Napakataas na slippage"
  },
  "swapSlippagePercent": {
    "message": "$1%",
    "description": "$1 is the amount of % for slippage"
  },
  "swapSlippageTooltip": {
    "message": "Kung magbabago ang presyo sa pagitan ng oras na nailagay at nakumpirma ang iyong order, tinatawag itong \"slippage\". Awtomatikong makakansela ang iyong pag-swap kung lalampas ang slippage sa iyong setting ng “pagpapahintulot sa slippage”."
  },
  "swapSlippageZeroDescription": {
    "message": "Kakaunti ang mga tagapagbigay ng zero-slippage quote at maaari itong magresulta sa hindi gaanong mapagkumpitensyang quote."
  },
  "swapSlippageZeroTitle": {
    "message": "Nagso-source ng mga tagapagbigay ng zero-slippage"
  },
  "swapSource": {
    "message": "Pinagmumulan ng liquidity"
  },
  "swapSuggested": {
    "message": "Iminungkahi ang pag-swap"
  },
  "swapSuggestedGasSettingToolTipMessage": {
    "message": "Ang mga swap ay kumplikado at sensitibo sa oras na mga transaksyon. Inirerekomenda namin ang bayad sa gas na ito para sa magandang balanse sa pagitan ng halaga at kumpiyansa ng matagumpay na Swap."
  },
  "swapSwapFrom": {
    "message": "Mag-swap ng"
  },
  "swapSwapSwitch": {
    "message": "Mga token na papalitan o ipapalit"
  },
  "swapSwapTo": {
    "message": "I-swap sa"
  },
  "swapToConfirmWithHwWallet": {
    "message": "para kumpirmahin gamit ang iyong wallet na hardware"
  },
  "swapTokenAddedManuallyDescription": {
    "message": "I-verify ang token na ito sa $1 at siguraduhing ito ang token na gusto mong i-trade.",
    "description": "$1 points the user to etherscan as a place they can verify information about a token. $1 is replaced with the translation for \"etherscan\""
  },
  "swapTokenAddedManuallyTitle": {
    "message": "Mano-manong idinagdag ang token"
  },
  "swapTokenAvailable": {
    "message": "Naidagdag na ang $1 sa iyong account.",
    "description": "This message is shown after a swap is successful and communicates the exact amount of tokens the user has received for a swap. The $1 is a decimal number of tokens followed by the token symbol."
  },
  "swapTokenBalanceUnavailable": {
    "message": "Hindi namin nabawi ang iyong $1 na balanse",
    "description": "This message communicates to the user that their balance of a given token is currently unavailable. $1 will be replaced by a token symbol"
  },
  "swapTokenNotAvailable": {
    "message": "Hindi maaaring i-swap ang token sa rehiyon na ito"
  },
  "swapTokenToToken": {
    "message": "I-swap ang $1 sa $2",
    "description": "Used in the transaction display list to describe a swap. $1 and $2 are the symbols of tokens in involved in a swap."
  },
  "swapTokenVerifiedOn1SourceDescription": {
    "message": "Na-verify $1 sa 1 pinagmulan lang. Pag-isipang i-verify ito sa $2 bago magpatuloy.",
    "description": "$1 is a token name, $2 points the user to etherscan as a place they can verify information about a token. $1 is replaced with the translation for \"etherscan\""
  },
  "swapTokenVerifiedOn1SourceTitle": {
    "message": "Potensyal na hindi tunay na token"
  },
  "swapTokenVerifiedSources": {
    "message": "Kinumpirma ng $1 (na) pinagmulan. I-verify sa $2.",
    "description": "$1 the number of sources that have verified the token, $2 points the user to a block explorer as a place they can verify information about the token."
  },
  "swapTooManyDecimalsError": {
    "message": "Ang $1 ay nagpapahintulot sa hanggang $2 na decimal",
    "description": "$1 is a token symbol and $2 is the max. number of decimals allowed for the token"
  },
  "swapTransactionComplete": {
    "message": "Nakumpleto ang transaksyon"
  },
  "swapTwoTransactions": {
    "message": "2 transaksyon"
  },
  "swapUnknown": {
    "message": "Hindi Alam"
  },
  "swapZeroSlippage": {
    "message": "0% Slippage"
  },
  "swapsMaxSlippage": {
    "message": "Slippage tolerance"
  },
  "swapsNotEnoughToken": {
    "message": "Hindi sapat ang $1",
    "description": "Tells the user that they don't have enough of a token for a proposed swap. $1 is a token symbol"
  },
  "swapsViewInActivity": {
    "message": "Tingnan sa aktibidad"
  },
  "switch": {
    "message": "Lumipat"
  },
  "switchBack": {
    "message": "Lumipat pabalik"
  },
  "switchEthereumChainConfirmationDescription": {
    "message": "Dahil dito, lilipat sa dating idinagdag na network ang napiling network sa loob ng MetaMask:"
  },
  "switchEthereumChainConfirmationTitle": {
    "message": "Payagan ang site na ito para lumipat ng network?"
  },
  "switchInputCurrency": {
    "message": "Palitan ang input currency"
  },
  "switchNetwork": {
    "message": "Lumipat ng network"
  },
  "switchNetworks": {
    "message": "Lumipat ng network"
  },
  "switchToNetwork": {
    "message": "Lumipat sa $1",
    "description": "$1 represents the custom network that has previously been added"
  },
  "switchToThisAccount": {
    "message": "Lumipat sa account na ito"
  },
  "switchingNetworksCancelsPendingConfirmations": {
    "message": "Ang paglipat ng network ay magkakansela ng lahat ng nakabinbing kumpirmasyon"
  },
  "symbol": {
    "message": "Simbolo"
  },
  "symbolBetweenZeroTwelve": {
    "message": "Dapat ay 11 character o mas kaunti ang simbolo."
  },
  "tapToReveal": {
    "message": "I-tap para ipakita"
  },
  "tapToRevealNote": {
    "message": "Tiyaking walang nanonood sa iyong screen."
  },
  "tenPercentIncreased": {
    "message": "10% na dagdag"
  },
  "terms": {
    "message": "Mga Tuntunin ng Paggamit"
  },
  "termsOfService": {
    "message": "Mga Tuntunin ng Serbisyo"
  },
  "termsOfUseAgree": {
    "message": "Sumang-ayon"
  },
  "termsOfUseAgreeText": {
    "message": "Sumasang-ayon ako sa Mga tuntunin ng paggamit, na may kinalaman sa paggamit ko ng MetaMask at lahat ng feature nito"
  },
  "termsOfUseFooterText": {
    "message": "Mag-scroll upang basahin ang lahat ng seksyon"
  },
  "termsOfUseTitle": {
    "message": "Suriin ang aming Mga Tuntunin ng Paggamit"
  },
  "testNetworks": {
    "message": "Suriin ang mga network"
  },
  "testnets": {
    "message": "Mga Testnet"
  },
  "theme": {
    "message": "Tema"
  },
  "themeDescription": {
    "message": "Piliin ang mas gusto mong tema ng MetaMask."
  },
  "thirdPartySoftware": {
    "message": "Paunawa ng third-party na software",
    "description": "Title of a popup modal displayed when installing a snap for the first time."
  },
  "time": {
    "message": "Oras"
  },
  "tipsForUsingAWallet": {
    "message": "Mga tip sa paggamit ng wallet"
  },
  "tipsForUsingAWalletDescription": {
    "message": "Kapag nagdagdag ka ng mga token, magkakaroon ka ng mas maraming paraan para magamit ang web3."
  },
  "to": {
    "message": "Para kay/sa"
  },
  "toAddress": {
    "message": "Para kay/sa: $1",
    "description": "$1 is the address to include in the To label. It is typically shortened first using shortenAddress"
  },
  "toggleDecodeDescription": {
    "message": "Ginagamit namin ang mga serbisyo ng 4byte.directory at Sourcify para i-decode at ipakita ang mas nababasang data ng transaksyon. Tinutulungan ka nito na maunawaan ang kinalabasan ng mga nakabinbin at nakalipas na transaksyon, ngunit maaaring humantong sa pagbabahagi ng iyong IP address."
  },
  "token": {
    "message": "Token"
  },
  "tokenAddress": {
    "message": "Address ng token"
  },
  "tokenAlreadyAdded": {
    "message": "Naidagdag na ang token."
  },
  "tokenAutoDetection": {
    "message": "Awtomatikong pagtuklas ng token"
  },
  "tokenContractAddress": {
    "message": "Address ng kontrata ng token"
  },
  "tokenDecimal": {
    "message": "Decimal na token"
  },
  "tokenDecimalFetchFailed": {
    "message": "Kailangan ng decimal ng token. Hanapin ito sa: $1"
  },
  "tokenDetails": {
    "message": "Mga detalye ng token"
  },
  "tokenFoundTitle": {
    "message": "1 bagong token ang nakita"
  },
  "tokenId": {
    "message": "ID ng Token"
  },
  "tokenList": {
    "message": "Mga listahan ng token"
  },
  "tokenMarketplace": {
    "message": "Marketplace ng token"
  },
  "tokenScamSecurityRisk": {
    "message": "mga panloloko sa token at panganib sa seguridad"
  },
  "tokenStandard": {
    "message": "Pamantayan ng token"
  },
  "tokenSymbol": {
    "message": "Simbolo ng token"
  },
  "tokens": {
    "message": "Mga Token"
  },
  "tokensFoundTitle": {
    "message": "$1 bagong token ang nakita",
    "description": "$1 is the number of new tokens detected"
  },
  "tokensInCollection": {
    "message": "Mga token sa koleksyon"
  },
  "tooltipApproveButton": {
    "message": "Nauunawaan ko"
  },
  "tooltipSatusConnected": {
    "message": "konektado"
  },
  "tooltipSatusConnectedUpperCase": {
    "message": "Nakakonekta"
  },
  "tooltipSatusNotConnected": {
    "message": "hindi konektado"
  },
  "total": {
    "message": "Kabuuan"
  },
  "totalVolume": {
    "message": "Kabuuang volume"
  },
  "transaction": {
    "message": "transaksyon"
  },
  "transactionCancelAttempted": {
    "message": "Sinubukang kanselahin ang transaksyon na may tinantyang bayad sa gas na $1 sa $2"
  },
  "transactionCancelSuccess": {
    "message": "Matagumpay na nakansela ang transaksyon sa $2"
  },
  "transactionConfirmed": {
    "message": "Nakumpirma ang transaksyon sa $2."
  },
  "transactionCreated": {
    "message": "Nagawa ang transaksyon na nagkakahalagang $1 sa $2."
  },
  "transactionDataFunction": {
    "message": "Function"
  },
  "transactionDetailGasHeading": {
    "message": "Tinantyang bayad sa gas"
  },
  "transactionDetailMultiLayerTotalSubtitle": {
    "message": "Halaga + fees"
  },
  "transactionDropped": {
    "message": "Tinanggihan ang transaksyon sa $2."
  },
  "transactionError": {
    "message": "Error sa transaksyon. Nagkaroon ng exception sa code ng kontrata."
  },
  "transactionErrorNoContract": {
    "message": "Sinusubukang i-call ang isang function sa isang address na hindi kontrata."
  },
  "transactionErrored": {
    "message": "Nagkaroon ng error sa transaksyon."
  },
  "transactionFlowNetwork": {
    "message": "Network"
  },
  "transactionHistoryBaseFee": {
    "message": "Batayang bayad (GWEI)"
  },
  "transactionHistoryL1GasLabel": {
    "message": "Kabuuang L1 na bayad sa gas"
  },
  "transactionHistoryL2GasLimitLabel": {
    "message": "L2 na limitasyon ng gas"
  },
  "transactionHistoryL2GasPriceLabel": {
    "message": "L2 na presyo ng gas"
  },
  "transactionHistoryMaxFeePerGas": {
    "message": "Pinakamataas na bayad bawat gas"
  },
  "transactionHistoryPriorityFee": {
    "message": "Bayad sa priyoridad (GWEI)"
  },
  "transactionHistoryTotalGasFee": {
    "message": "Kabuuang Bayad sa Gas"
  },
  "transactionIdLabel": {
    "message": "ID ng Transaksyon",
    "description": "Label for the source transaction ID field."
  },
  "transactionIncludesTypes": {
    "message": "Kabilang sa transaksyong ito ang: $1."
  },
  "transactionResubmitted": {
    "message": "Isinumite ulit ang transaksyon na may tinantyang bayad sa gas na itinaas sa $1 sa $2"
  },
  "transactionSettings": {
    "message": "Mga setting ng transaksyon"
  },
  "transactionSubmitted": {
    "message": "Isinumite ang transaksyon na may tinantyang bayad sa gas na $1 sa $2."
  },
  "transactionTotalGasFee": {
    "message": "Kabuuang bayad sa gas",
    "description": "Label for the total gas fee incurred in the transaction."
  },
  "transactionUpdated": {
    "message": "Na-update ang transaksyon sa $2."
  },
  "transactions": {
    "message": "Mga Transaksyon"
  },
  "transfer": {
    "message": "Maglipat"
  },
  "transferCrypto": {
    "message": "Ilipat ang crypto"
  },
  "transferFrom": {
    "message": "Maglipat mula kay/sa"
  },
  "transferRequest": {
    "message": "Kahilingan na paglilipat"
  },
  "trillionAbbreviation": {
    "message": "T",
    "description": "Shortened form of 'trillion'"
  },
  "troubleConnectingToLedgerU2FOnFirefox": {
    "message": "Nagkakaproblema kami sa pagkonekta ng iyong Ledger. $1",
    "description": "$1 is a link to the wallet connection guide;"
  },
  "troubleConnectingToLedgerU2FOnFirefox2": {
    "message": "I-review ang gabay sa pagkonekta ng aming wallet na hardware at subukan muli.",
    "description": "$1 of the ledger wallet connection guide"
  },
  "troubleConnectingToLedgerU2FOnFirefoxLedgerSolution": {
    "message": "Kung ikaw ay nasa pinakabagong bersyon ng Firefox, maaari kang makaranas ng isyu na nauugnay sa Firefox dropping U2F support. Alamin kung paano aayusin ang isyung ito $1.",
    "description": "It is a link to the ledger website for the workaround."
  },
  "troubleConnectingToLedgerU2FOnFirefoxLedgerSolution2": {
    "message": "dito",
    "description": "Second part of the error message; It is a link to the ledger website for the workaround."
  },
  "troubleConnectingToWallet": {
    "message": "Nagkaproblema kami sa pagkonekta sa iyong $1, subukang suriin ang $2 at subukan ulit.",
    "description": "$1 is the wallet device name; $2 is a link to wallet connection guide"
  },
  "troubleStarting": {
    "message": "Nagkaproblema ang MetaMask sa pagsisimula. Maaaring paulit-ulit ang error na ito, kaya subukang i-restart ang extension."
  },
  "tryAgain": {
    "message": "Subukan ulit"
  },
  "turnOff": {
    "message": "I-off"
  },
  "turnOffMetamaskNotificationsError": {
    "message": "Nagkaroon ng error sa pag-disable ng mga notipikasyon. Pakisubukan muli mamaya."
  },
  "turnOn": {
    "message": "I-on"
  },
  "turnOnMetamaskNotifications": {
    "message": "I-on ang mga notipikasyon"
  },
  "turnOnMetamaskNotificationsButton": {
    "message": "I-on"
  },
  "turnOnMetamaskNotificationsError": {
    "message": "Nagkaroon ng error sa paglikha ng mga notipikasyon. Pakisubukan muli mamaya."
  },
  "turnOnMetamaskNotificationsMessageFirst": {
    "message": "Manatiling may-alam sa nangyayari sa iyong wallet gamit ang mga notipikasyon."
  },
  "turnOnMetamaskNotificationsMessagePrivacyBold": {
    "message": "mga setting ng notipikasyon."
  },
  "turnOnMetamaskNotificationsMessagePrivacyLink": {
    "message": "Matutunan kung paano namin protektahan ang iyong pagkapribado habang gamit ang tampok na ito."
  },
  "turnOnMetamaskNotificationsMessageSecond": {
    "message": "Para magamit ang mga notipikasyon sa wallet, gumagamit kami ng profile para i-sync ang ilang mga setting sa iyong mga device. $1"
  },
  "turnOnMetamaskNotificationsMessageThird": {
    "message": "Puwede mong i-off ang mga notipikasyon anumang oras sa $1"
  },
  "turnOnTokenDetection": {
    "message": "I-on ang pinahusay na pag-detect ng token"
  },
  "tutorial": {
    "message": "Pagtuturo"
  },
  "twelveHrTitle": {
    "message": "12 oras:"
  },
  "txAlertTitle": {
    "message": "Ibabalik ang transaksyong ito"
  },
  "typeYourSRP": {
    "message": "Ilagay ang iyong Lihim na Parirala sa Pagbawi"
  },
  "u2f": {
    "message": "U2F",
    "description": "A name on an API for the browser to interact with devices that support the U2F protocol. On some browsers we use it to connect MetaMask to Ledger devices."
  },
  "unapproved": {
    "message": "Hindi inaprubahan"
  },
  "unexpectedBehavior": {
    "message": "Hindi inaasahan ang pangyayaring ito at dapat itong iulat bilang bug, kahit na maibalik ang iyong mga account."
  },
  "units": {
    "message": "mga unit"
  },
  "unknown": {
    "message": "Hindi Alam"
  },
  "unknownCollection": {
    "message": "Walang pangalang koleksyon"
  },
  "unknownNetworkForKeyEntropy": {
    "message": "Hindi kilalang network",
    "description": "Displayed on places like Snap install warning when regular name is not available."
  },
  "unknownQrCode": {
    "message": "Error: Hindi namin matukoy ang QR code na iyon"
  },
  "unlimited": {
    "message": "Walang Limitasyon"
  },
  "unlock": {
    "message": "I-unlock"
  },
  "unlockPageIncorrectPassword": {
    "message": "Mali ang password. Pakisubukan muli."
  },
  "unlockPageTooManyFailedAttempts": {
    "message": "Masyado ng maraming bigong pagsubok. Pakisubukan pagkalipas ng "
  },
  "unpin": {
    "message": "I-unpin"
  },
  "unrecognizedChain": {
    "message": "Hindi nakikilala ang custom network na ito. Nirerekomenda namin na ikaw ay $1 bago magpatuloy",
    "description": "$1 is a clickable link with text defined by the 'unrecognizedChanLinkText' key. The link will open to instructions for users to validate custom network details."
  },
  "unsendableAsset": {
    "message": "Ang pagpapadala ng mga token ng NFT (ERC-721) ay kasalukuyang hindi suportado",
    "description": "This is an error message we show the user if they attempt to send an NFT asset type, for which currently don't support sending"
  },
  "unstableTokenPriceDescription": {
    "message": "Lubhang pabago-bago ang presyo ng token na ito sa USD, na nagpapahiwatig ng matinding panganib ng pagkalugi nang malaki kapag ginamit ito."
  },
  "unstableTokenPriceTitle": {
    "message": "Pabago-bagong Presyo ng Token"
  },
  "upArrow": {
    "message": "arrow pataas"
  },
  "update": {
    "message": "I-update"
  },
  "updateEthereumChainConfirmationDescription": {
    "message": "Hinihiling ng site na ito na i-update ang iyong default na URL ng network. Maaari mong i-edit ang mga default at impormasyon ng network anumang oras."
  },
  "updateInformation": {
    "message": "Ginawa naming mas ligtas, mas smooth ang iyong wallet, at nagdagdag ng ilang bagong tampok. I-update ngayon para manatiling protektado at gamitin ang aming mga pinakabagong pagpapahusay."
  },
  "updateNetworkConfirmationTitle": {
    "message": "I-update ang $1 ",
    "description": "$1 represents network name"
  },
  "updateOrEditNetworkInformations": {
    "message": "I-update ang iyong impormasyon o"
  },
  "updateRequest": {
    "message": "Hiling sa pag-update"
  },
  "updateToTheLatestVersion": {
    "message": "I-update sa pinakabagong bersyon"
  },
  "updatedRpcForNetworks": {
    "message": "Na-update ang mga RPC ng Network"
  },
  "uploadDropFile": {
    "message": "I-drop ang file mo rito"
  },
  "uploadFile": {
    "message": "I-upload ang file"
  },
  "urlErrorMsg": {
    "message": "Kinakailangan ng mga URL ang naaangkop na HTTP/HTTPS prefix."
  },
  "use4ByteResolution": {
    "message": "I-decode ang mga smart na kontrata"
  },
  "useDifferentLoginMethod": {
    "message": "Gumamit ng ibang paraan sa pag-login"
  },
  "useMultiAccountBalanceChecker": {
    "message": "Maramihang kahilingan sa balanse ng account"
  },
  "useMultiAccountBalanceCheckerSettingDescription": {
    "message": "Makakuha ng mas mabibilis na update sa balanse sa pamamagitan ng maramihang paghiling sa balanse ng account. Nagpapahintulot ito sa amin na makuha nang sama-sama ang iyong mga balanse ng account, para makakuha ka ng mas mabibilis na update para sa inaprubahang kasanayan. Kapag naka-off ang feature na ito, posibleng hindi maiugnay ng mga third party ang iyong mga account sa isa't isa."
  },
  "useNftDetection": {
    "message": "Awtomatikong tuklasin ang mga NFT"
  },
  "useNftDetectionDescriptionText": {
    "message": "Hayaan ang MetaMask na magdagdag ng mga NFT na iyong pag-aari gamit ang mga third-party na serbisyo. Ang awtomatikong pagtuklas ng mga NFT ay naglalantad sa iyong IP at address ng account sa mga serbisyong ito. Ang pag-enable sa tampok na ito ay maaaring mag-ugnay sa iyong IP sa iyong Ethereum address at magpakita ng pekeng NFT na in-airdrop ng mga scammer. Maaari kang magdagdag ng token sa manu-manong paraan para iwasan ang panganib na ito."
  },
  "usePhishingDetection": {
    "message": "Gumamit ng phishing detection"
  },
  "usePhishingDetectionDescription": {
    "message": "Magpakita ng babala para sa mga phishing domain na nagta-target sa mga user ng Ethereum"
  },
  "useSafeChainsListValidation": {
    "message": "Suriin ang mga Detalye ng Network"
  },
  "useSafeChainsListValidationDescription": {
    "message": "Ang MetaMask ay gumagamit ng serbisyong third-party na tinatawag na $1 para magpakita ng tumpak at naka-standardized na detalye ng network. Binabawasan nito ang iyong tiyansa sa pagkonekta sa malisiyoso o malitang network. Kapag ginagamit ang tampok na ito, ang iyong IP address ay nakalantad sa chainid.network."
  },
  "useSafeChainsListValidationWebsite": {
    "message": "chainid.network",
    "description": "useSafeChainsListValidationWebsite is separated from the rest of the text so that we can bold the third party service name in the middle of them"
  },
  "useSmartAccountDescription": {
    "message": "Hayaan itong naka-on para awtomatikong lumipat sa mga account na nilikha sa loob ng MetaMask patungo sa mga smart account sa tuwing available ang mga kaugnay na feature, gaya ng mas mabilis na mga transaksyon, mas mababang bayad sa network at flexibility sa pagbabayad para sa mga iyon."
  },
  "useSmartAccountTitle": {
    "message": "Gumamit ng smart account"
  },
  "useTokenDetectionPrivacyDesc": {
    "message": "Awtomatikong ipinapakita ang mga token na ipinadala sa iyong account na nakapaloob sa komunikasyon ng mga server ng third party para makuha ang mga larawan ng token. Ang mga server na iyon ay magkakaroon ng access sa iyong IP address."
  },
  "usedByClients": {
    "message": "Ginagamit ng iba't ibang kliyente"
  },
  "userName": {
    "message": "Username"
  },
  "userOpContractDeployError": {
    "message": "Ang paglalabas ng kontrata mula sa isang account ng smart contract ay hindi suportado"
  },
  "value": {
    "message": "Halaga"
  },
  "version": {
    "message": "Bersyon"
  },
  "view": {
    "message": "Tingnan"
  },
  "viewActivity": {
    "message": "Tingnan ang aktibidad"
  },
  "viewAllQuotes": {
    "message": "tingnan ang lahat ng quote"
  },
  "viewContact": {
    "message": "Tingnan ang Contact"
  },
  "viewDetails": {
    "message": "Tingnan ang mga detalye"
  },
  "viewMore": {
    "message": "Tingnan Pa"
  },
  "viewOnBlockExplorer": {
    "message": "Tingnan sa block explorer"
  },
  "viewOnCustomBlockExplorer": {
    "message": "Tingnan ang $1 sa $2",
    "description": "$1 is the action type. e.g (Account, Transaction, Swap) and $2 is the Custom Block Explorer URL"
  },
  "viewOnEtherscan": {
    "message": "Tingnan ang $1 sa Etherscan",
    "description": "$1 is the action type. e.g (Account, Transaction, Swap)"
  },
  "viewOnExplorer": {
    "message": "Tingnan sa explorer"
  },
  "viewOnOpensea": {
    "message": "Tingnan sa Opensea"
  },
  "viewSolanaAccount": {
    "message": "Tingnan ang Solana account"
  },
  "viewTransaction": {
    "message": "Tingnan ang transaksyon"
  },
  "viewinExplorer": {
    "message": "Tingnan ang $1 sa Explorer",
    "description": "$1 is the action type. e.g (Account, Transaction, Swap)"
  },
  "visitSite": {
    "message": "Bisitahin ang site"
  },
  "visitSupportDataConsentModalAccept": {
    "message": "Kumpirmahin"
  },
  "visitSupportDataConsentModalDescription": {
    "message": "Gusto mo bang ibahagi ang Identifier at bersyon ng app ng MetaMask sa aming Sentro ng Suporta? Makakatulong ito sa amin na malutas ang problema mo, pero opsyonal ito."
  },
  "visitSupportDataConsentModalReject": {
    "message": "Huwag ibahagi"
  },
  "visitSupportDataConsentModalTitle": {
    "message": "Magbahagi ng mga detalye ng device sa suporta"
  },
  "visitWebSite": {
    "message": "Bisitahin ang aming website"
  },
  "wallet": {
    "message": "Wallet"
  },
  "walletConnectionGuide": {
    "message": "ang aming gabay sa pagkonekta ng wallet na hardware"
  },
  "walletDetails": {
    "message": "Mga detalye ng wallet"
  },
  "walletName": {
    "message": "Pangalan ng wallet"
  },
  "walletNotFoundDescription": {
    "message": "Hindi nahanap ang wallet na may ID na $1.",
    "description": "$1 is the wallet ID"
  },
  "walletNotFoundTitle": {
    "message": "Hindi nahanap ang wallet"
  },
  "walletReadyLearn": {
    "message": "$1 maaari mong panatiling ligtas ang pariralang ito nang sa gayon hindi mawawala ang access mo sa iyong pera.",
    "description": "$1 is the link to Learn how"
  },
  "walletReadyLearnRemind": {
    "message": "Maaari mong i-back up ang iyong mga wallet o tingnan ang iyong Lihim na Parirala sa Pagbawi sa Mga Setting > Seguridad at Password."
  },
  "walletReadyLoseSrp": {
    "message": "Kapag nawala ang iyong Lihim na Parirala sa Pagbawi, hindi mo na magagamit ang iyong wallet."
  },
  "walletReadyLoseSrpFromReminder": {
    "message": "Matutulungan ka ng Lihim na Parirala sa Pagbawi na ito na magkaroon muli ng access kung sakaling makalimutan mo ang iyong password o mawalan ng access sa iyong login."
  },
  "walletReadyLoseSrpRemind": {
    "message": "Kapag hindi mo na-back up ang iyong Lihim na Parirala sa Pagbawi, mawawalan ka ng access sa iyong mga pondo kapag na-lock out ka sa app o nagkaroon ng bagong device."
  },
  "walletReadySocialDetails1": {
    "message": "Maaari kang mag-log in sa iyong wallet anumang oras gamit ang iyong $1 account at password.",
    "description": "$1 is the social login type. e.g Google, Apple, etc."
  },
  "walletReadySocialDetails2": {
    "message": "Kapag nakalimutan mo ang iyong password, hindi mo maa-access ang iyong wallet."
  },
  "wantToAddThisNetwork": {
    "message": "Gusto mo bang idagdag ang network na ito?"
  },
  "wantsToAddThisAsset": {
    "message": "Gustong idagdag ng $1 ang asset na ito sa iyong wallet"
  },
  "warning": {
    "message": "Babala"
  },
  "warningFromSnap": {
    "message": "Babala mula sa $1",
    "description": "$1 represents the name of the snap"
  },
  "watchEthereumAccountsDescription": {
    "message": "Ang pag-on sa opsyon na ito ay magbibigay sa iyo ng kakayahan na panoorin ang mga account ng Ethereum sa pamamagitan ng isang pampublikong address o pangalan ng ENS. Para sa feedback sa Beta feature na ito, mangyaring sagutan ito $1.",
    "description": "$1 is the link to a product feedback form"
  },
  "watchEthereumAccountsToggle": {
    "message": "Panoorin ang mga account sa Ethereum (Beta)"
  },
  "watchOutMessage": {
    "message": "Mag-ingat sa $1.",
    "description": "$1 is a link with text that is provided by the 'securityMessageLinkForNetworks' key"
  },
  "weak": {
    "message": "Madali"
  },
  "web3": {
    "message": "Web3"
  },
  "web3ShimUsageNotification": {
    "message": "Napansin namin na sinubukan ng kasalukuyang website na gamitin ang inalis na window.web3 API. Kung mukhang sira ang site, paki-click ang $1 para sa karagdagang impormasyon.",
    "description": "$1 is a clickable link."
  },
  "webhid": {
    "message": "WebHID",
    "description": "Refers to a interface for connecting external devices to the browser. Used for connecting ledger to the browser. Read more here https://developer.mozilla.org/en-US/docs/Web/API/WebHID_API"
  },
  "websites": {
    "message": "mga website",
    "description": "Used in the 'permission_rpc' message."
  },
  "welcomeBack": {
    "message": "Maligayang pagbabalik"
  },
  "welcomeDescription": {
    "message": "Ang MetaMask ay pinagkakatiwalaan ng milyun-milyon. Ito ay isang ligtas na wallet na ginagawang accessible ang mundo ng web3 para sa lahat."
  },
  "welcomeGetStarted": {
    "message": "Magsimula"
  },
  "welcomeTitle": {
    "message": "Welcome sa MetaMask"
  },
  "welcomeToMetaMask": {
    "message": "Magsimula na tayo"
  },
  "whatsThis": {
    "message": "Ano ito?"
  },
  "willApproveAmountForBridging": {
    "message": "Aaprubahan nito ang $1 para sa pag-bridge."
  },
  "willApproveAmountForBridgingHardware": {
    "message": "Kakailanganin mong kumpirmahin ang dalawang transaksyon sa iyong hardware wallet."
  },
  "willApproveAmountForSwapping": {
    "message": "Aaprubahan nito ang $1 para sa pag-swap."
  },
  "withdrawing": {
    "message": "Wini-withdraw"
  },
  "wrongNetworkName": {
    "message": "Ayon sa aming mga talaan, ang pangalan ng network ay maaaring hindi tumugma nang tama sa ID ng chain na ito."
  },
  "yes": {
    "message": "Oo"
  },
  "you": {
    "message": "Ikaw"
  },
  "youDeclinedTheTransaction": {
    "message": "Tinanggihan mo ang transaksyon."
  },
  "youNeedToAllowCameraAccess": {
    "message": "Kailangan mong payagan ang pag-access sa camera para magamit ang feature na ito."
  },
  "youReceived": {
    "message": "Nakatanggap ka ng",
    "description": "Label indicating the amount and asset the user received."
  },
  "youSent": {
    "message": "Nagpadala ka ng",
    "description": "Label indicating the amount and asset the user sent."
  },
  "yourAccounts": {
    "message": "Mga account mo"
  },
  "yourActivity": {
    "message": "Iyong aktibidad"
  },
  "yourBalance": {
    "message": "Iyong balanse"
  },
  "yourNFTmayBeAtRisk": {
    "message": "Maaaring nasa panganib ang iyong NFT"
  },
  "yourNetworks": {
    "message": "Mga network mo"
  },
  "yourPrivateSeedPhrase": {
    "message": "Ang Iyong Lihim na Parirala sa Pagbawi"
  },
  "yourTransactionConfirmed": {
    "message": "Nakumpirma na ang transaksyon"
  },
  "yourTransactionJustConfirmed": {
    "message": "Hindi namin makansela ang iyong transaksyon bago ito nakumpirma sa blockchain."
  },
  "yourWalletIsReady": {
    "message": "Handa na ang iyong wallet!"
  },
  "yourWalletIsReadyFromReminder": {
    "message": "Panatilihing ligtas ang iyong Lihim na Parirala sa Pagbawi!"
  },
  "yourWalletIsReadyRemind": {
    "message": "Ipapaalala namin sa iyo mamaya"
  }
}<|MERGE_RESOLUTION|>--- conflicted
+++ resolved
@@ -2392,13 +2392,10 @@
   "floatAmountToken": {
     "message": "Ang halaga ng token ay dapat isang integer"
   },
-<<<<<<< HEAD
-=======
   "followUsOnX": {
     "message": "I-follow kami sa $1",
     "description": "$1 is the x icon"
   },
->>>>>>> 9ab104b0
   "forbiddenIpfsGateway": {
     "message": "Forbidden IPFS Gateway: Tumukoy ng CID gateway"
   },
@@ -4735,11 +4732,7 @@
     "message": "I-back up ngayon"
   },
   "recoveryPhraseReminderConfirm": {
-<<<<<<< HEAD
-    "message": "Nakuha ko"
-=======
     "message": "Paalalahanan ako mamaya"
->>>>>>> 9ab104b0
   },
   "recoveryPhraseReminderSubText": {
     "message": "Kapag hindi mo na-back up ang iyong wallet, mawawalan ka ng access sa iyong mga pondo kapag na-lock out ka sa app o nagkaroon ng bagong device."
@@ -5975,8 +5968,6 @@
   "standardAccountLabel": {
     "message": "Standard Account"
   },
-<<<<<<< HEAD
-=======
   "stateCorruptionAreYouSure": {
     "message": "Sigurado ka bang gusto mong magpatuloy?"
   },
@@ -6016,7 +6007,6 @@
   "stateCorruptionTheseInstructionsLinkTitle": {
     "message": "Paano makuha ulit ang iyong Lihim na Parirala sa Pagbawi"
   },
->>>>>>> 9ab104b0
   "stateLogError": {
     "message": "Error sa pagkuha ng mga log ng estado."
   },
