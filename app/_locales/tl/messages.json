--- conflicted
+++ resolved
@@ -174,9 +174,6 @@
   "addBitcoinAccountLabel": {
     "message": "Bitcoin account (Beta)"
   },
-  "addBitcoinTestnetAccountLabel": {
-    "message": "Bitcoin account (Testnet)"
-  },
   "addBlockExplorer": {
     "message": "Magdagdag ng block explorer"
   },
@@ -716,22 +713,6 @@
     "message": "B",
     "description": "Shortened form of 'billion'"
   },
-  "bitcoinSupportSectionTitle": {
-    "message": "Bitcoin"
-  },
-  "bitcoinSupportToggleDescription": {
-    "message": "Ang pag-on sa tampok na ito ay nagbibigay sa iyo ng opsyon na magdagdag ng Account sa Bitcoin sa iyong MetaMask Extension na nagmula sa iyong umiiral na Lihim na Parirala sa Pagbawi. Ito ay isang eksperimental na tampok sa Beta, kaya gamitin ito nang may-pag-iingat. Upang bigyan kami ng feedback sa bagong karanasan na ito sa Bitcoin, mangyaring sagutan ito $1.",
-    "description": "$1 is the link to a product feedback form"
-  },
-  "bitcoinSupportToggleTitle": {
-    "message": "Paganahin ang \"Magdagdag ng bagong account sa Bitcoin (Beta)\""
-  },
-  "bitcoinTestnetSupportToggleDescription": {
-    "message": "Ang pag-on sa tampok na ito ay magbibigay sa iyo ng opsyon na magdagdag ng Account sa Bitcoin para sa test network."
-  },
-  "bitcoinTestnetSupportToggleTitle": {
-    "message": "Paganahin ang \"Magdagdag ng bagong account sa Bitcoin (Testnet)\""
-  },
   "blockExplorerAccountAction": {
     "message": "Account",
     "description": "This is used with viewOnEtherscan and viewInExplorer e.g View Account in Explorer"
@@ -1060,13 +1041,8 @@
     "message": "Piliin ang iyong network"
   },
   "chooseYourNetworkDescription": {
-<<<<<<< HEAD
-    "message": "Gumagamit kami ng Infura bilang aming provider ng remote procedure call (RPC) para mag-alok ng pinakamaaasahan at pribadong access sa Ethereum data na kaya namin. Maaari kang pumili ng iyong sariling RPC, ngunit tandaan na ang anumang RPC ay makakatanggap ng iyong IP address at Ethereum wallet upang gumawa ng mga transaksyon. Basahin ang aming $1 para matuto pa tungkol sa kung paano pinangangasiwaan ng Infura ang datos.",
-    "description": "$1 is a link to the privacy policy"
-=======
     "message": "Kapag ginagamit mo ang aming mga default na setting at configuration, ginagamit namin ang Infura bilang aming default na remote procedure call (RPC) provider para mag-alok ng pinakamaasahan at pribadong access sa data ng Ethereum sa abot ng aming makakaya. Sa mga limitadong pangyayari, maaari kaming gumamit ng ibang mga RPC provider upang makapagbigay ng pinakamainam na karanasan para sa aming mga user. Maaari kang pumili ng iyong sariling RPC, ngunit tandaan na ang anumang RPC ay makakatanggap ng iyong IP address at Ethereum wallet upang makapagsagawa ng mga transaksyon. Para matuto pa tungkol sa kung paano pinangangasiwaan ng Infura ang data para sa mga EVM account, basahin ang aming $1, at para sa mga Solana account, $2.",
     "description": "$1 is a link to the privacy policy, $2 is a link to Solana accounts support"
->>>>>>> c9f5c5a9
   },
   "chooseYourNetworkDescriptionCallToAction": {
     "message": "mag-click dito"
@@ -1139,9 +1115,6 @@
   "confirm": {
     "message": "Kumpirmahin"
   },
-  "confirmAccountType": {
-    "message": "Uri"
-  },
   "confirmAccountTypeSmartContract": {
     "message": "Smart account"
   },
@@ -1483,10 +1456,6 @@
   "creatorAddress": {
     "message": "Address ng creator"
   },
-  "crossChainAggregatedBalancePopover": {
-    "message": "Ipinapakita nito ang halaga ng lahat ng token na pagmamay-ari mo sa lahat ng network. Kung mas gusto mong makita ang halagang ito sa ETH o sa ibang currency, pumunta sa $1.",
-    "description": "$1 represents the settings page"
-  },
   "crossChainSwapsLink": {
     "message": "Mag-swap sa mga network gamit ang MetaMask Portfolio"
   },
@@ -2921,16 +2890,11 @@
   "ledgerLocked": {
     "message": "Hindi makakonekta sa Ledger device. Siguruhin na ang device mo ay naka-unlock at bukas ang Ethereum."
   },
-<<<<<<< HEAD
-  "ledgerMultipleDevicesUnsupportedErrorMessage": {
-    "message": "Hindi puwedeng magkonekta ng maraming Ledger device nang sabay-sabay. Para magkonekta ng bagong Ledger device, kailangan mo munang idiskonekta ang dati."
-=======
   "ledgerMultipleDevicesUnsupportedInfoDescription": {
     "message": "Para magkonekta ng bagong device, idiskonekta ang isa na nauna."
   },
   "ledgerMultipleDevicesUnsupportedInfoTitle": {
     "message": "Maaari ka lamang magkonekta ng isang Ledger sa isang pagkakataon"
->>>>>>> c9f5c5a9
   },
   "ledgerTimeout": {
     "message": "Masyadong natatagalan ang Ledger Live upang tumugon o mag-timeout ng koneksyon. Tiyaking nakabukas ang Ledger Live app at naka-unlock ang iyong device."
@@ -3280,7 +3244,7 @@
     "message": "Hindi maaaring magpadala ng negatibo o zero na halaga ng asset."
   },
   "network": {
-    "message": "Network:"
+    "message": "Network"
   },
   "networkChanged": {
     "message": "Nagbago ang network"
@@ -3681,10 +3645,6 @@
     "message": "Nabigo ang transaksyon $1! $2",
     "description": "Content of the browser notification that appears when a transaction fails"
   },
-  "notificationTransactionFailedMessageMMI": {
-    "message": "Nabigo ang transaksyon! $1",
-    "description": "Content of the browser notification that appears when a transaction fails in MMI"
-  },
   "notificationTransactionFailedTitle": {
     "message": "Nabigong transaksyon",
     "description": "Title of the browser notification that appears when a transaction fails"
@@ -3901,29 +3861,11 @@
   "onboardingPinExtensionTitle": {
     "message": "Ang pag-install ng iyong MetaMask ay kumpleto na!"
   },
-<<<<<<< HEAD
-  "oneDayAbbreviation": {
-    "message": "1D",
-    "description": "Shortened form of '1 day'"
-  },
-  "oneMonthAbbreviation": {
-    "message": "1M",
-    "description": "Shortened form of '1 month'"
-  },
-  "oneWeekAbbreviation": {
-    "message": "1W",
-    "description": "Shortened form of '1 week'"
-  },
-  "oneYearAbbreviation": {
-    "message": "1Y",
-    "description": "Shortened form of '1 year'"
-=======
   "onekey": {
     "message": "OneKey"
   },
   "only": {
     "message": "lang"
->>>>>>> c9f5c5a9
   },
   "onlyConnectTrust": {
     "message": "Kumonekta lang sa mga site na pinagkakatiwalaan mo. $1",
@@ -4330,13 +4272,8 @@
     "description": "$1 is a number of additional but unshown items in a list- this message will be shown in place of those items"
   },
   "popularNetworkAddToolTip": {
-<<<<<<< HEAD
-    "message": "Ang ilan sa mga network na ito ay umaasa sa mga third party. Ang koneksyon na ito ay maaaring hindi gaanong maaasahan o binibigyang-daan ang mga third-party na mag-track ng aktibidad. $1",
-    "description": "$1 is Learn more link"
-=======
     "message": "Umaasa sa mga third party ang ilan sa mga network na ito. Ang mga koneksyong ito ay maaaring hindi gaanong maaasahan o nagbibigay-daan sa mga third-party na sumubaybay ng aktibidad.",
     "description": "Learn more link"
->>>>>>> c9f5c5a9
   },
   "popularNetworks": {
     "message": "Mga popular na network"
@@ -4403,18 +4340,6 @@
   "productAnnouncements": {
     "message": "Mga anunsiyo ng produkto"
   },
-  "profileSync": {
-    "message": "Pag-sync ng Profile"
-  },
-  "profileSyncConfirmation": {
-    "message": "Kapag in-off mo ang pag-sync ng profile, hindi ka makakatanggap ng mga notipikasyon."
-  },
-  "profileSyncDescription": {
-    "message": "Lumikha ng profile na gagamitin ng MetaMask upang i-sync ang ilang mga setting sa iyong mga device. Kailangan ito para makakuha ng mga notipikasyon. $1."
-  },
-  "profileSyncPrivacyLink": {
-    "message": "Matutunan kung paano namin protektahan ang iyong pagkapribado"
-  },
   "proposedApprovalLimit": {
     "message": "Iminumungkahing Limitasyon sa Pag-apruba"
   },
@@ -6313,10 +6238,6 @@
     "message": "Paunawa ng third-party na software",
     "description": "Title of a popup modal displayed when installing a snap for the first time."
   },
-  "threeMonthsAbbreviation": {
-    "message": "3M",
-    "description": "Shortened form of '3 months'"
-  },
   "time": {
     "message": "Oras"
   },
@@ -6875,9 +6796,6 @@
   },
   "yourBalance": {
     "message": "Iyong balanse"
-  },
-  "yourBalanceIsAggregated": {
-    "message": "Ang iyong balanse ay pinagsama-sama"
   },
   "yourNFTmayBeAtRisk": {
     "message": "Maaaring nasa panganib ang iyong NFT"
