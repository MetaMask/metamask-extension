--- conflicted
+++ resolved
@@ -1002,13 +1002,6 @@
   "ethGasPriceFetchWarning": {
     "message": "Ang backup gas price ay inilalaan dahil ang pangunahing pagtantiya ng presyo ng gas ay hindi available sa ngayon."
   },
-<<<<<<< HEAD
-  "eth_accounts": {
-    "message": "Tingnan ang mga address, balanse ng account, aktibidad at simulan ang iyong mga transaksyon",
-    "description": "The description for the `eth_accounts` permission"
-  },
-=======
->>>>>>> d239d0fd
   "ethereumPublicAddress": {
     "message": "Pampublikong Address ng Ethereum"
   },
