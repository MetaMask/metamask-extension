--- conflicted
+++ resolved
@@ -4569,15 +4569,12 @@
   "sepolia": {
     "message": "Sepolia test network"
   },
-<<<<<<< HEAD
-=======
   "serviceWorkerKeepAlive": {
     "message": "Service Worker Keep Alive"
   },
   "setAdvancedPrivacySettingsDetails": {
     "message": "Ginagamit ng MetaMask ang mga pinagkakatiwalaang serbisyo ng third-party na ito para mapahusay ang kakayahang magamit at kaligtasan ng produkto."
   },
->>>>>>> cf417bb2
   "setApprovalForAll": {
     "message": "Itakda ang Pag-apruba para sa Lahat"
   },
