--- conflicted
+++ resolved
@@ -338,11 +338,6 @@
   "advancedBaseGasFeeToolTip": {
     "message": "Kapag nakasama ang iyong transaksyon sa block, ire-refund ang anumang difference sa pagitan ng iyong pinakamataas na batayang bayad at ang aktwal na batayang bayad. Ang kabuuang halaga ay kinakalkula bilang pinakamataas na batayang bayad (sa GWEI) * ng limitasyon ng gas."
   },
-<<<<<<< HEAD
-=======
-  "advancedConfiguration": {
-    "message": "Advanced na pagsasaayos"
-  },
   "advancedDetailsDataDesc": {
     "message": "Data"
   },
@@ -355,7 +350,6 @@
   "advancedDetailsNonceTooltip": {
     "message": "Ito ang numero ng transaksyon ng account. Ang nonce para sa unang transaksyon ay 0 at nadaragdagan ito sa sunod-sunod na pagkakaayos."
   },
->>>>>>> 989a5785
   "advancedGasFeeDefaultOptIn": {
     "message": "I-save ang mga value na ito bilang default ko para sa $1 network.",
     "description": "$1 is the current network name."
@@ -746,14 +740,6 @@
   "betaTerms": {
     "message": "Mga tuntunin sa paggamit ng Beta"
   },
-<<<<<<< HEAD
-=======
-  "betaWalletCreationSuccessReminder1": {
-    "message": "Hindi mabawi ng MetaMask Beta ang iyong Lihim na Parirala sa Pagbawi."
-  },
-  "betaWalletCreationSuccessReminder2": {
-    "message": "Hindi kailanman hihingiin sa iyo ng MetaMask Beta ang iyong Lihim na Parirala sa Pagbawi."
-  },
   "billionAbbreviation": {
     "message": "B",
     "description": "Shortened form of 'billion'"
@@ -761,7 +747,6 @@
   "bitcoinActivityNotSupported": {
     "message": "Ang aktibidad ng Bitcoin ay hindi suportado"
   },
->>>>>>> 989a5785
   "blockExplorerAccountAction": {
     "message": "Account",
     "description": "This is used with viewOnEtherscan and viewInExplorer e.g View Account in Explorer"
@@ -3562,12 +3547,6 @@
   "onboardingPinMmiExtensionLabel": {
     "message": "I-pin ang MetaMask Institutional"
   },
-<<<<<<< HEAD
-=======
-  "onboardingUsePhishingDetectionDescription": {
-    "message": "Ang mga alerto sa pagtuklas ng phishing ay umaasa sa komunikasyon sa $1. Ang jsDeliver ay magkakaroon ng access sa iyong IP address. Tingnan ang $2.",
-    "description": "The $1 is the word 'jsDeliver', from key 'jsDeliver' and $2 is the words Privacy Policy from key 'privacyMsg', both separated here so that it can be wrapped as a link"
-  },
   "oneDayAbbreviation": {
     "message": "1D",
     "description": "Shortened form of '1 day'"
@@ -3584,7 +3563,6 @@
     "message": "1Y",
     "description": "Shortened form of '1 year'"
   },
->>>>>>> 989a5785
   "onekey": {
     "message": "OneKey"
   },
