--- conflicted
+++ resolved
@@ -1118,12 +1118,9 @@
   "confirmationAlertDetails": {
     "message": "Para protektahan ang iyong mga asset, iminumungkahi namin na tanggihan mo ang kahilingan."
   },
-<<<<<<< HEAD
-=======
   "confirmationAlertModalTitleDescription": {
     "message": "Maaaring nasa panganib ang iyong mga asset"
   },
->>>>>>> 4c122d36
   "confirmed": {
     "message": "Nakumpirma"
   },
@@ -4053,12 +4050,9 @@
   "permitSimulationChange_receive": {
     "message": "Nakatanggap ka ng"
   },
-<<<<<<< HEAD
-=======
   "permitSimulationChange_revoke2": {
     "message": "Bawiin"
   },
->>>>>>> 4c122d36
   "permitSimulationChange_transfer": {
     "message": "Nagpadala ka ng"
   },
