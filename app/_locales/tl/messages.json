--- conflicted
+++ resolved
@@ -6785,21 +6785,6 @@
   "welcomeBack": {
     "message": "Maligayang pagbabalik"
   },
-<<<<<<< HEAD
-=======
-  "welcomeExploreDescription": {
-    "message": "Mag-imbak, magpadala, at gumastos ng mga cryptocurrency at asset."
-  },
-  "welcomeExploreTitle": {
-    "message": "Magsaliksik sa mga decentralized app"
-  },
-  "welcomeLoginDescription": {
-    "message": "Gamitin ang iyong MetaMask para mag-log in sa mga decentralized app, hindi na kailangang mag-sign up."
-  },
-  "welcomeLoginTitle": {
-    "message": "Mag-hello sa iyong wallet"
-  },
->>>>>>> 4c5f3c59
   "welcomeToMetaMask": {
     "message": "Magsimula na tayo"
   },
