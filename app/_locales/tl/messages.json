--- conflicted
+++ resolved
@@ -1260,6 +1260,9 @@
   "data": {
     "message": "Datos"
   },
+  "dataBackupSeemsCorrupt": {
+    "message": "Hindi maibalik ang iyong data. Mukhang sira ang file."
+  },
   "dataHex": {
     "message": "Hex"
   },
@@ -3206,16 +3209,8 @@
   "onboardingMetametricsDescription2": {
     "message": "Kapag kami ay nangangalap ng metrics, ito ay palaging..."
   },
-<<<<<<< HEAD
   "onboardingMetametricsDisagree": {
     "message": "Salamat nalang"
-=======
-  "onboardingMetametricsDescription2Legacy": {
-    "message": "Ang MetaMask ay..."
-  },
-  "onboardingMetametricsDescriptionLegacy": {
-    "message": "Nais ng MetaMask na mangalap ng datos ng paggamit upang mas maunawaan kung paano nakikipag-ugnayan ang aming mga user sa MetaMask. Gagamitin ang datos na ito upang ibigay ang serbisyo, na kinabibilangan ng pagpapabuti ng serbisyo batay sa iyong paggamit."
->>>>>>> 1e348f8c
   },
   "onboardingMetametricsInfuraTerms": {
     "message": "Ipapaalam namin sa iyo kung magdesisyon kaming gamitin ang data na ito para sa ibang layunin. Maaari mong suriin ang aming $1 para sa karagdagang impormasyon. Tandaan, maaari kang magpunta sa mga setting at mag-opt out anumang oras.",
@@ -4040,6 +4035,12 @@
   },
   "restore": {
     "message": "Ibalik"
+  },
+  "restoreFailed": {
+    "message": "Hindi maibalik ang iyong data mula sa file na ibinigay"
+  },
+  "restoreSuccessful": {
+    "message": "Ang iyong data ay matagumpay na naibalik"
   },
   "restoreUserData": {
     "message": "Ibalik ang data ng user"
