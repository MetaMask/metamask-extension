--- conflicted
+++ resolved
@@ -4748,21 +4748,6 @@
   "seeDetails": {
     "message": "Tingnan ang mga detalye"
   },
-<<<<<<< HEAD
-=======
-  "seedPhraseConfirm": {
-    "message": "Kumpirmahin ang Lihim na Parirala sa Pagbawi"
-  },
-  "seedPhraseEnterMissingWords": {
-    "message": "Kumpirmahin ang Lihim na Parirala sa Pagbawi"
-  },
-  "seedPhraseIntroSidebarBulletOne": {
-    "message": "Isulat at itago sa iba't ibang sikretong lugar"
-  },
-  "seedPhraseIntroSidebarBulletTwo": {
-    "message": "Itago sa safe deposit box"
-  },
->>>>>>> 61bc4a83
   "seedPhraseIntroTitle": {
     "message": "I-secure ang wallet mo"
   },
