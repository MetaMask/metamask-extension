{
  "QRHardwareInvalidTransactionTitle": {
    "message": "Hata"
  },
  "QRHardwareMismatchedSignId": {
    "message": "Uyumsuz işlem verisi. Lütfen işlem ayrıntılarını kontrol edin."
  },
  "QRHardwarePubkeyAccountOutOfRange": {
    "message": "Başka hesap yok. Aşağıda listelenmeyen başka bir hesaba erişmek istiyorsanız lütfen donanım cüzdanınızı yeniden bağlayın ve seçin."
  },
  "QRHardwareScanInstructions": {
    "message": "QR kodunu kameranızın önüne getirin. Ekran bulanık, ancak bu okumayı etkilemeyecektir."
  },
  "QRHardwareSignRequestCancel": {
    "message": "Reddet"
  },
  "QRHardwareSignRequestDescription": {
    "message": "Cüzdanınızla imzaladıktan sonra imzayı almak için \"İmza Al\" öğesine tıklayın"
  },
  "QRHardwareSignRequestGetSignature": {
    "message": "İmza Al"
  },
  "QRHardwareSignRequestSubtitle": {
    "message": "Cüzdanınızı QR kodu ile tarayın"
  },
  "QRHardwareSignRequestTitle": {
    "message": "İmza iste"
  },
  "QRHardwareUnknownQRCodeTitle": {
    "message": "Hata"
  },
  "QRHardwareUnknownWalletQRCode": {
    "message": "Geçersiz QR kodu. Lütfen donanım cüzdanının senkronizasyon QR kodunu tarayın."
  },
  "QRHardwareWalletImporterTitle": {
    "message": "QR Kodunu Tara"
  },
  "QRHardwareWalletSteps1Description": {
    "message": "Resmi olarak QR kod destekleyen ortakların listesinden aşağıda seçim yapabilirsiniz."
  },
  "QRHardwareWalletSteps1Title": {
    "message": "QR donanım cüzdanınızı bağlayın"
  },
  "QRHardwareWalletSteps2Description": {
    "message": "Ngrave (çok yakında)"
  },
  "SIWEAddressInvalid": {
    "message": "Giriş talebindeki adres, giriş yapmak için kullandığınız hesapla uyumlu değil."
  },
  "SIWEDomainInvalidText": {
    "message": "Giriş yapmaya çalıştığınız web sitesi talepteki alan ile uyumlu değil. Dikkatle ilerleyin."
  },
  "SIWEDomainInvalidTitle": {
    "message": "Aldatıcı site talebi."
  },
  "SIWEDomainWarningBody": {
    "message": "Web sitesi ($1) yanlış alana giriş yapmanızı istiyor. Bu bir kimlik avı saldırısı olabilir.",
    "description": "$1 represents the website domain"
  },
  "SIWEDomainWarningLabel": {
    "message": "Güvensiz"
  },
  "SIWELabelChainID": {
    "message": "Zincir Kimliği:"
  },
  "SIWELabelExpirationTime": {
    "message": "Son kullanma tarihi:"
  },
  "SIWELabelIssuedAt": {
    "message": "Düzenlenme tarihi:"
  },
  "SIWELabelMessage": {
    "message": "Mesaj:"
  },
  "SIWELabelNonce": {
    "message": "Nonce:"
  },
  "SIWELabelNotBefore": {
    "message": "En Erken:"
  },
  "SIWELabelRequestID": {
    "message": "Talep Kimliği:"
  },
  "SIWELabelResources": {
    "message": "Kaynaklar: $1",
    "description": "$1 represents the number of resources"
  },
  "SIWELabelURI": {
    "message": "URI:"
  },
  "SIWELabelVersion": {
    "message": "Sürüm:"
  },
  "SIWESiteRequestSubtitle": {
    "message": "Bu site şununla giriş yapmak istiyor:"
  },
  "SIWESiteRequestTitle": {
    "message": "Giriş talebi"
  },
  "SIWEWarningSubtitle": {
    "message": "Anladığınızı doğrulamak için şunu işaretleyin:"
  },
  "SIWEWarningTitle": {
    "message": "Emin misiniz?"
  },
  "about": {
    "message": "Hakkında"
  },
  "accept": {
    "message": "Kabul ediyorum"
  },
  "acceptTermsOfUse": {
    "message": "$1 bölümünü okudum ve kabul ediyorum",
    "description": "$1 is the `terms` message"
  },
  "accessAndSpendNoticeNFT": {
    "message": "$1 bu varlığa erişebilir ve harcayabilir",
    "description": "$1 is the url of the site requesting ability to spend"
  },
  "accessYourWalletWithSRP": {
    "message": "Gizli Kurtarma İfadenizle cüzdanınıza erişin"
  },
  "accessYourWalletWithSRPDescription": {
    "message": "MetaMask şifrenizi kurtaramaz. Sahipliğinizi doğrulamak, cüzdanınızı yenilemek ve yeni bir şifre belirlemek için Gizli Kurtarma İfadenizi kullanırız. İlk olarak, cüzdanınızı oluştururken size verilmiş olan Gizli Kurtarma İfadenizi girin. $1",
    "description": "$1 is the words 'Learn More' from key 'learnMore', separated here so that it can be added as a link"
  },
  "accessingYourCamera": {
    "message": "Kameranıza erişim sağlanıyor..."
  },
  "account": {
    "message": "Hesap"
  },
  "accountActivity": {
    "message": "Hesap aktivitesi"
  },
  "accountActivityText": {
    "message": "Hakkında bildirim almak istediğiniz hesapları seçin:"
  },
  "accountDetails": {
    "message": "Hesap bilgileri"
  },
  "accountIdenticon": {
    "message": "Hesap Identicon"
  },
  "accountIsntConnectedToastText": {
    "message": "$1 şuna bağlı değil: $2"
  },
  "accountName": {
    "message": "Hesap Adı"
  },
  "accountNameDuplicate": {
    "message": "Bu hesap adı zaten mevcut",
    "description": "This is an error message shown when the user enters a new account name that matches an existing account name"
  },
  "accountNameReserved": {
    "message": "Bu hesap adı rezerve edilmiş\n",
    "description": "This is an error message shown when the user enters a new account name that is reserved for future use"
  },
  "accountOptions": {
    "message": "Hesap Seçenekleri"
  },
  "accountSelectionRequired": {
    "message": "Bir hesap seçmeniz gerekiyor!"
  },
  "accounts": {
    "message": "Hesaplar"
  },
  "accountsConnected": {
    "message": "Hesaplar bağlandı"
  },
  "active": {
    "message": "Aktif"
  },
  "activity": {
    "message": "Etkinlik"
  },
  "activityLog": {
    "message": "Etkinlik günlüğü"
  },
  "add": {
    "message": "Ekle"
  },
  "addANetwork": {
    "message": "Ağ ekle"
  },
  "addANetworkManually": {
    "message": "Manuel olarak bir ağ ekle"
  },
  "addANickname": {
    "message": "Takma ad ekle"
  },
  "addAccount": {
    "message": "Hesap ekleyin"
  },
  "addAcquiredTokens": {
    "message": "MetaMask kullanarak elde ettiğiniz tokenleri ekleyin"
  },
  "addAlias": {
    "message": "Diğer adı ekle"
  },
  "addBlockExplorer": {
    "message": "Bir blok gezgini ekle"
  },
  "addContact": {
    "message": "Kişi ekle"
  },
  "addCustomNetwork": {
    "message": "Özel ağ ekle"
  },
  "addEthereumChainConfirmationDescription": {
    "message": "Bu, bu ağın MetaMas dahilinde kullanılmasına olanak tanıyacaktır."
  },
  "addEthereumChainConfirmationRisks": {
    "message": "MetaMask özel ağları doğrulamaz."
  },
  "addEthereumChainConfirmationRisksLearnMore": {
    "message": "$1 hakkında bilgi edinin.",
    "description": "$1 is a link with text that is provided by the 'addEthereumChainConfirmationRisksLearnMoreLink' key"
  },
  "addEthereumChainConfirmationRisksLearnMoreLink": {
    "message": "dolandırıcılık ve ağ güvenliği riskleri",
    "description": "Link text for the 'addEthereumChainConfirmationRisksLearnMore' translation key"
  },
  "addEthereumChainConfirmationTitle": {
    "message": "Bu sitenin ağ eklemesine izin ver?"
  },
  "addEthereumChainWarningModalHeader": {
    "message": "Bu RPC sağlayıcısını sadece ona güvenebileceğinizden eminseniz ekleyin. $1",
    "description": "$1 is addEthereumChainWarningModalHeaderPartTwo passed separately so that it can be bolded"
  },
  "addEthereumChainWarningModalHeaderPartTwo": {
    "message": "Kötü amaçlı sağlayıcılar blokzincirinin durumu hakkında yalan söyleyebilir ve ağ aktivitenizi kayıt altına alabilir."
  },
  "addEthereumChainWarningModalListHeader": {
    "message": "Şunları yapabileceği için sağlayıcınızın güvenilir olması önemlidir:"
  },
  "addEthereumChainWarningModalListPointOne": {
    "message": "Hesaplarınızı ve IP adreslerinizi görmek ve onları birbirleriyle ilişkilendirmek"
  },
  "addEthereumChainWarningModalListPointThree": {
    "message": "Hesap bakiyelerini ve diğer zincir içi durumları göster"
  },
  "addEthereumChainWarningModalListPointTwo": {
    "message": "İşlemlerinizi yayınlamak"
  },
  "addEthereumChainWarningModalTitle": {
    "message": "Ethereum Ana Ağı için yeni bir RPC sağlayıcısı ekliyorsunuz"
  },
  "addFriendsAndAddresses": {
    "message": "Güvendiğiniz arkadaşlarınızı ve adresleri ekleyin"
  },
  "addFromAListOfPopularNetworks": {
    "message": "Popüler ağlar listesinden ekle veya manuel olarak bir ağ ekle. Yalnızca güvendiğin varlıklarla etkileşim kur."
  },
  "addHardwareWallet": {
    "message": "Donanım cüzdanı ekleyin"
  },
  "addIPFSGateway": {
    "message": "Tercih ettiğiniz IPFS ağ geçidini ekleyin"
  },
  "addImportAccount": {
    "message": "Hesap veya donanım cüzdanı ekleyin"
  },
  "addMemo": {
    "message": "Not ekleyin"
  },
  "addMoreNetworks": {
    "message": "manuel olarak daha fazla ağ ekleyin"
  },
  "addNetwork": {
    "message": "Ağ ekle"
  },
  "addNetworkTooltipWarning": {
    "message": "Bu ağ bağlantısı üçüncü taraflara dayalıdır. Bu bağlantı daha az güvenli olabilir veya üçüncü tarafların aktiviteleri takip etmesine olanak sağlayabilir. $1",
    "description": "$1 is Learn more link"
  },
  "addNewAccount": {
    "message": "Yeni bir hesap ekleyin"
  },
  "addNewToken": {
    "message": "Yeni token ekleyin"
  },
  "addNft": {
    "message": "NFT ekleyin"
  },
  "addNfts": {
    "message": "NFT ekleyin"
  },
  "addSnapAccountToggle": {
    "message": "\"Snap hesabı ekle (Beta)\" özelliğini etkinleştir"
  },
  "addSnapAccountsDescription": {
    "message": "Bu özelliğin açılması size doğrudan hesap listenizden bir Snap hesabı ekleme seçeneği verir. Bir Snap hesabı yüklüyorsanız bunun üçüncü taraf bir hizmet olduğunu unutmayın."
  },
  "addSuggestedNFTs": {
    "message": "Önerilen NFT'leri ekleyin"
  },
  "addSuggestedTokens": {
    "message": "Önerilen Tokenleri ekle"
  },
  "addToken": {
    "message": "Token ekle"
  },
  "addTokenByContractAddress": {
    "message": "Bir tokeni bulamadınız mı? Adresini yapıştırarak dilediğiniz tokeni manuel olarak ekleyebilirsiniz. Token sözleşme adreslerini $1 alanında bulabilirsiniz",
    "description": "$1 is a blockchain explorer for a specific network, e.g. Etherscan for Ethereum"
  },
  "addingCustomNetwork": {
    "message": "Ağ Ekleniyor"
  },
  "addingTokens": {
    "message": "Token'leri ekleme"
  },
  "address": {
    "message": "Adres"
  },
  "addressCopied": {
    "message": "Adres kopyalandı!"
  },
  "advanced": {
    "message": "Gelişmiş"
  },
  "advancedBaseGasFeeToolTip": {
    "message": "İşleminiz bloka dahil edildiğinde maks. baz ücretiniz ile gerçek paz ücret arasındaki fark iade edilecektir. Toplam miktar, maks. baz ücret (GWEI'de) * gaz limiti olarak hesaplanacaktır."
  },
  "advancedConfiguration": {
    "message": "Gelişmiş yapılandırma"
  },
  "advancedGasFeeDefaultOptIn": {
    "message": "Bu değerleri $1 ağı için varsayılanım olarak kaydet.",
    "description": "$1 is the current network name."
  },
  "advancedGasFeeModalTitle": {
    "message": "Gelişmiş gaz ücreti"
  },
  "advancedGasPriceTitle": {
    "message": "Gaz fiyatı"
  },
  "advancedPriorityFeeToolTip": {
    "message": "Maks. öncelik ücreti (başka bir deyişle \"madenci bahşişi\") doğrudan madencilere gider ve işleminizin öncelikli olarak gerçekleştirilmesini teşvik eder."
  },
  "agreeTermsOfUse": {
    "message": "MetaMask'in $1 bölümünü kabul ediyorum",
    "description": "$1 is the `terms` link"
  },
  "airgapVault": {
    "message": "AirGap Vault"
  },
  "alert": {
    "message": "Uyarı"
  },
  "alertBannerMultipleAlertsDescription": {
    "message": "Bu talebi onaylarsanız dolandırıcılıkla bilinen üçüncü bir taraf tüm varlıklarınızı çalabilir."
  },
  "alertBannerMultipleAlertsTitle": {
    "message": "Çoklu uyarı!"
  },
  "alertDisableTooltip": {
    "message": "\"Ayarlar > Uyarılar\" kısmında değiştirilebilir"
  },
  "alertModalAcknowledge": {
    "message": "Riski anlıyor ve yine de ilerlemek istiyorum"
  },
  "alertModalDetails": {
    "message": "Uyarı Ayrıntıları"
  },
  "alertModalReviewAllAlerts": {
    "message": "Tüm uyarıları incele"
  },
  "alertSettingsUnconnectedAccount": {
    "message": "Bağlı olmayan bir hesap ile bir web sitesine göz atma seçildi"
  },
  "alertSettingsUnconnectedAccountDescription": {
    "message": "Bu uyarı, bağlı bir web3 sitesinde gezdiğinizde gösterilir ancak şu anda seçili hesap bağlı değildir."
  },
  "alertSettingsWeb3ShimUsage": {
    "message": "Bir web sitesi kaldırılmış window.web3 API'sini kullanmaya çalıştığında"
  },
  "alertSettingsWeb3ShimUsageDescription": {
    "message": "Bu uyarı, kaldırılmış window.web3 API kullanmaya çalışan bir ve bunun sonucu olarak bozulmuş olabilen bir sitede gezindiğinizde açılır pencerede gösterilir."
  },
  "alerts": {
    "message": "Uyarılar"
  },
  "all": {
    "message": "Tümü"
  },
  "allCustodianAccountsConnectedSubtitle": {
    "message": "Zaten tüm saklayıcı kurum hesaplarını bağladınız ya da MetaMask Institutional'a bağlayabileceğiniz hesap yok."
  },
  "allCustodianAccountsConnectedTitle": {
    "message": "Bağlayabilecek hesap yok"
  },
  "allOfYour": {
    "message": "Sahip olduğunuz tüm $1",
    "description": "$1 is the symbol or name of the token that the user is approving spending"
  },
  "allPermissions": {
    "message": "Tüm İzinler"
  },
  "allYourNFTsOf": {
    "message": "Tüm $1 NFT'leriniz",
    "description": "$1 is a link to contract on the block explorer when we're not able to retrieve a erc721 or erc1155 name"
  },
<<<<<<< HEAD
=======
  "allow": {
    "message": "İzin Ver"
  },
  "allowMmiToConnectToCustodian": {
    "message": "MMI'nin hesaplarınızı içe aktarmak için $1 ile bağlantı kurmasına izin verir."
  },
  "allowNotifications": {
    "message": "Bildirimlere izin ver"
  },
>>>>>>> af8ef253
  "allowSpendToken": {
    "message": "$1 erişimine izin ver?",
    "description": "$1 is the symbol of the token that are requesting to spend"
  },
  "allowWithdrawAndSpend": {
    "message": "$1 için şu tutara kadar para çekme ve harcama izni ver:",
    "description": "The url of the site that requested permission to 'withdraw and spend'"
  },
  "amount": {
    "message": "Tutar"
  },
  "amountReceived": {
    "message": "Alınan Tutar"
  },
  "amountSent": {
    "message": "Gönderilen Tutar"
  },
  "andForListItems": {
    "message": "$1 ve $2",
    "description": "$1 is the first item, $2 is the last item in a list of items. Used in Snap Install Warning modal."
  },
  "andForTwoItems": {
    "message": "$1 ve $2",
    "description": "$1 is the first item, $2 is the second item. Used in Snap Install Warning modal."
  },
  "announcements": {
    "message": "Duyurular"
  },
  "appDescription": {
    "message": "Tarayıcında bir Ethereum Cüzdanı",
    "description": "The description of the application"
  },
  "appName": {
    "message": "MetaMask",
    "description": "The name of the application"
  },
  "appNameBeta": {
    "message": "MetaMask Beta",
    "description": "The name of the application (Beta)"
  },
  "appNameFlask": {
    "message": "MetaMask Flask",
    "description": "The name of the application (Flask)"
  },
  "appNameMmi": {
    "message": "MetaMask Institutional",
    "description": "The name of the application (MMI)"
  },
  "approve": {
    "message": "Harcama limitini onayla"
  },
  "approveAllTokensTitle": {
    "message": "Sahip olduğun tüm $1 için erişim ve transfer izni verilsin mi?",
    "description": "$1 is the symbol of the token for which the user is granting approval"
  },
  "approveAllTokensTitleWithoutSymbol": {
    "message": "Tüm $1 NFT'lerinizin erişimine ve transferine izin verilsin mi?",
    "description": "$1 a link to contract on the block explorer when we're not able to retrieve a erc721 or erc1155 name"
  },
  "approveButtonText": {
    "message": "Onayla"
  },
  "approveIncreaseAllowance": {
    "message": "$1 harcama üst limitini artır",
    "description": "The token symbol that is being approved"
  },
  "approveSpendingCap": {
    "message": "$1 harcama üst limitini onayla",
    "description": "The token symbol that is being approved"
  },
  "approveTokenDescription": {
    "message": "Üçüncü bir tarafın, siz bu erişimi iptal edene kadar başka bildirim yapılmaksızın aşağıdaki NFT'lere erişim sağlamasına ve onları transfer edebilmesine izin verir."
  },
  "approveTokenDescriptionWithoutSymbol": {
    "message": "Üçüncü bir tarafın, siz bu erişimi geri çekene kadar başkaca bildiri olmaksızın tüm $1 NFT'lerinize erişim sağlamasına ve onları transfer edebilmesine izin verir.",
    "description": "$1 is a link to contract on the block explorer when we're not able to retrieve a erc721 or erc1155 name"
  },
  "approveTokenTitle": {
    "message": "$1 için erişim ve transferine izin ver?",
    "description": "$1 is the symbol of the token for which the user is granting approval"
  },
  "approved": {
    "message": "Onaylandı"
  },
  "approvedAsset": {
    "message": "Onaylanan varlık"
  },
  "approvedOn": {
    "message": "$1 üzerinde onaylandı",
    "description": "$1 is the approval date for a permission"
  },
  "approvedOnForAccounts": {
    "message": "$2 için $1 üzerinde onaylandı",
    "description": "$1 is the approval date for a permission. $2 is the AvatarGroup component displaying account images."
  },
  "areYouSure": {
    "message": "Emin misin?"
  },
  "asset": {
    "message": "Varlık"
  },
  "assetOptions": {
    "message": "Varlık seçenekleri"
  },
  "attemptSendingAssets": {
    "message": "Varlıkları doğrudan bir ağdan diğerine göndermeye çalışırsanız bu durum kalıcı varlık kaybına neden olabilir. Bir köprü kullandığınızdan emin olun."
  },
  "attemptSendingAssetsWithPortfolio": {
    "message": "Varlıkları doğrudan bir ağdan diğerine göndermeye çalışırsanız bu durum kalıcı varlık kaybına neden olabilir. $1 gibi bir köprü kullandığınızdan emin olun"
  },
  "attemptToCancelSwapForFree": {
    "message": "Swap işlemini ücretsiz iptal etme girişimi"
  },
  "attemptingConnect": {
    "message": "Blockzincirine bağlanmaya çalışılıyor."
  },
  "attributions": {
    "message": "Özellikler"
  },
  "auroraRpcDeprecationMessage": {
    "message": "Infura RPC URL adresi artık Aurora'yı desteklemiyor."
  },
  "authorizedPermissions": {
    "message": "Aşağıdaki izinleri verdiniz"
  },
  "autoDetectTokens": {
    "message": "Tokenleri otomatik algıla"
  },
  "autoDetectTokensDescription": {
    "message": "Cüzdanınıza gönderilen yeni tokenleri algılamak ve göstermek için üçüncü taraf API'leri kullanırız. Uygulamanın bu hizmetlerden otomatik olarak veri çekmesini istemiyorsanız kapatın. $1",
    "description": "$1 is a link to a support article"
  },
  "autoLockTimeLimit": {
    "message": "Otomatik Kilitleme Sayacı (dakika)"
  },
  "autoLockTimeLimitDescription": {
    "message": "MetaMask kilitlenmeden önce dakika olarak boşta kalma süresini belirleyin."
  },
  "average": {
    "message": "Ortalama"
  },
  "awaitingApproval": {
    "message": "Onay bekliyor..."
  },
  "back": {
    "message": "Geri"
  },
  "backup": {
    "message": "Yedekle"
  },
  "backupApprovalInfo": {
    "message": "Bu gizli kod, cihazınızı kaybetmeniz, şifrenizi unutmanız, MetaMask'ı yeniden kurmanızın gerektiği ya da cüzdanınıza başka bir cihazdan oturum açmak istemeniz durumunda cüzdanınıza erişim sağlamak için gereklidir."
  },
  "backupApprovalNotice": {
    "message": "Cüzdanınızı ve paranızı güvende tutmak için Gizli Kurtarma İfadenizi yedekleyin."
  },
  "backupKeyringSnapReminder": {
    "message": "Snap'i kaldırmadan önce bu Snap tarafından oluşturulan tüm hesaplara kendi başınıza erişim sağlayabildiğinizden emin olun"
  },
  "backupNow": {
    "message": "Şimdi yedekle"
  },
  "backupUserData": {
    "message": "Verilerini yedekle"
  },
  "backupUserDataDescription": {
    "message": "Kişileriniz ve tercihleriniz gibi verileri yedekleyebilirsiniz."
  },
  "balance": {
    "message": "Bakiye"
  },
  "balanceOutdated": {
    "message": "Bakiye güncel olmayabilir"
  },
  "baseFee": {
    "message": "Baz ücret"
  },
  "basic": {
    "message": "Temel"
  },
  "basicConfigurationBannerCTA": {
    "message": "Temel işlevselliği aç"
  },
  "basicConfigurationBannerTitle": {
    "message": "Temel işlevsellik kapalı"
  },
  "basicConfigurationLabel": {
    "message": "Temel işlevsellik"
  },
  "basicConfigurationModalCheckbox": {
    "message": "Anlıyorum ve devam etmek istiyorum"
  },
  "basicConfigurationModalDisclaimerOff": {
    "message": "Bu, MetaMask'te zamanınızı tamamen optimize edemeyeceğiniz anlamına gelir. Temel özellikler (token bilgileri, en iyi gaz ayarları vb. gibi) sizin için sunulmayacaktır."
  },
  "basicConfigurationModalDisclaimerOn": {
    "message": "MetaMask'te zamanınızı tamamen optimize etmek için bu özelliği açmanız gerekecektir. Temel özellikler (token bilgileri, en iyi gaz ayarları vb. gibi) web3 deneyimi için önemlidir."
  },
  "basicConfigurationModalHeadingOff": {
    "message": "Temel işlevselliği kapat"
  },
  "basicConfigurationModalHeadingOn": {
    "message": "Temel işlevselliği aç"
  },
  "beCareful": {
    "message": "Dikkatli olun"
  },
  "beta": {
    "message": "Beta"
  },
  "betaHeaderText": {
    "message": "Bu bir beta sürümdür. Lütfen hataları bildirin $1",
    "description": "$1 represents the word 'here' in a hyperlink"
  },
  "betaMetamaskInstitutionalVersion": {
    "message": "MetaMask Institutional Beta Sürümü"
  },
  "betaMetamaskVersion": {
    "message": "MetaMask Beta Sürümü"
  },
  "betaTerms": {
    "message": "Beta Kullanım koşulları"
  },
  "betaWalletCreationSuccessReminder1": {
    "message": "MetaMask Beta Gizli Kurtarma İfadenizi kurtaramaz."
  },
  "betaWalletCreationSuccessReminder2": {
    "message": "MetaMask hiçbir zaman Gizli Kurtarma İfadenizi istemez."
  },
  "blockExplorerAccountAction": {
    "message": "Hesap",
    "description": "This is used with viewOnEtherscan and viewInExplorer e.g View Account in Explorer"
  },
  "blockExplorerAssetAction": {
    "message": "Varlık",
    "description": "This is used with viewOnEtherscan and viewInExplorer e.g View Asset in Explorer"
  },
  "blockExplorerSwapAction": {
    "message": "Swap",
    "description": "This is used with viewOnEtherscan e.g View Swap on Etherscan"
  },
  "blockExplorerUrl": {
    "message": "Blok Gezgini URL Adresi"
  },
  "blockExplorerUrlDefinition": {
    "message": "Bu ağ için blok gezgini olarak kullanılan URL adresi."
  },
  "blockExplorerView": {
    "message": "Hesabı şurada görüntüleyin: $1",
    "description": "$1 replaced by URL for custom block explorer"
  },
  "blockaid": {
    "message": "Blockaid"
  },
  "blockaidDescriptionApproveFarming": {
    "message": "Bu talebi onaylarsanız dolandırıcılıkla ünlü üçüncü bir taraf tüm varlıklarınızı çalabilir."
  },
  "blockaidDescriptionBlurFarming": {
    "message": "Bu talebi onaylarsanız birisi Blur üzerinde yer alan varlıklarınızı çalabilir."
  },
  "blockaidDescriptionErrored": {
    "message": "Bu talep bir hatadan dolayı güvenlik sağlayıcısı tarafından doğrulanmadı. Dikkatli bir şekilde ilerleyin."
  },
  "blockaidDescriptionMaliciousDomain": {
    "message": "Kötü niyetli bir alanla etkileşimde bulunuyorsunuz. Bu talebi onaylarsanız varlıklarınızı kaybedebilirsiniz."
  },
  "blockaidDescriptionMightLoseAssets": {
    "message": "Bu talebi onaylarsanız varlıklarınızı kaybedebilirsiniz."
  },
  "blockaidDescriptionSeaportFarming": {
    "message": "Bu talebi onaylarsanız birisi OpenSea üzerinde yer alan varlıklarınızı çalabilir."
  },
  "blockaidDescriptionTransferFarming": {
    "message": "Bu talebi onaylarsanız dolandırıcılıkla ünlü üçüncü bir taraf tüm varlıklarınızı çalar."
  },
  "blockaidMessage": {
    "message": "Gizlilik koruması - hiçbir veri üçüncü taraflarla paylaşılmaz. Arbitrum, Avalanche, BNB chain, Ethereum Ana Ağı, Linea, Optimism, Polygon, Base ve Sepolia için sunulur."
  },
  "blockaidTitleDeceptive": {
    "message": "Bu aldatıcı bir talep"
  },
  "blockaidTitleMayNotBeSafe": {
    "message": "Talep güvenli olmayabilir"
  },
  "blockaidTitleSuspicious": {
    "message": "Bu şüpheli bir talep"
  },
  "blockies": {
    "message": "Blockies"
  },
  "bridge": {
    "message": "Köprü"
  },
  "bridgeDontSend": {
    "message": "Köprü yap, gönderme"
  },
  "browserNotSupported": {
    "message": "Tarayıcınız desteklenmiyor..."
  },
  "buildContactList": {
    "message": "Kişi listenizi oluşturun"
  },
  "builtAroundTheWorld": {
    "message": "MetaMask dünya çapında geliştirilmiş ve yapılmıştır."
  },
  "busy": {
    "message": "Meşgul"
  },
  "buyAndSell": {
    "message": "Alın ve Satın"
  },
  "buyAsset": {
    "message": "$1 satın al",
    "description": "$1 is the ticker symbol of a an asset the user is being prompted to purchase"
  },
  "buyMoreAsset": {
    "message": "Daha fazla $1 satın al",
    "description": "$1 is the ticker symbol of a an asset the user is being prompted to purchase"
  },
  "buyNow": {
    "message": "Şimdi Satın Al"
  },
  "buyToken": {
    "message": "$1 Al",
    "description": "$1 is the token symbol"
  },
  "bytes": {
    "message": "Bayt"
  },
  "canToggleInSettings": {
    "message": "Ayarlar -> Uyarılar kısmında bu bildirimi yeniden etkinleştirebilirsiniz."
  },
  "cancel": {
    "message": "İptal"
  },
  "cancelPopoverTitle": {
    "message": "İşlemi iptal et"
  },
  "cancelSpeedUp": {
    "message": "bir işlemi iptal et veya hızlandır."
  },
  "cancelSpeedUpLabel": {
    "message": "Bu gaz ücreti orijinali $1 olacak.",
    "description": "$1 is text 'replace' in bold"
  },
  "cancelSpeedUpTransactionTooltip": {
    "message": "Bir işleme $1 uygulamak için ağ tarafından tanınması amacıyla gaz ücreti en az %10 artırılmalıdır.",
    "description": "$1 is string 'cancel' or 'speed up'"
  },
  "cancelled": {
    "message": "İptal edildi"
  },
  "chainId": {
    "message": "Zincir Kimliği"
  },
  "chainIdDefinition": {
    "message": "Zincir kimliği, bu ağda işlemleri imzalamak için kullanılır."
  },
  "chainIdExistsErrorMsg": {
    "message": "Bu Zincir Kimliği şu anda $1 ağı tarafından kullanılıyor."
  },
  "chainListReturnedDifferentTickerSymbol": {
    "message": "Bu token sembolü, girilen ağ adı veya zincir kimliği ile uyumlu değil. Pek çok popüler token benzer sembolleri kullanır ve dolandırıcılar, karşılığında daha değerli bir token gönderecekleri yönünde sizi kandırmak için bunları kullanabilirler. Devam etmeden önce her şeyi doğrulayın."
  },
  "chooseYourNetwork": {
    "message": "Ağınızı seçin"
  },
  "chooseYourNetworkDescription": {
    "message": "Ethereum verilerine mümkün olan en güvenilir ve gizli erişimi sunmak amacıyla uzak yordam çağrısı (RPC) sağlayıcısı olarak Infura kullanırız. Kendi RPC'nizi seçebilirsiniz ancak tüm RPC'lerin işlemleri gerçekleştirmek için IP adresinizi ve Ethereum cüzdanınızı alacağını unutmayın. Infura'nın verileri nasıl kullandığı hakkında daha fazla bilgi edinmek için $1 bölümümüzü okuyun.",
    "description": "$1 is a link to the privacy policy"
  },
  "chromeRequiredForHardwareWallets": {
    "message": "Donanım Cüzdanınıza bağlamak için MetaMask'ı Google Chrome'da kullanmanız gerekir."
  },
  "clear": {
    "message": "Temizle"
  },
  "clearActivity": {
    "message": "Aktiviteyi ve nonce verilerini temizle"
  },
  "clearActivityButton": {
    "message": "Aktivite sekme verilerini temizle"
  },
  "clearActivityDescription": {
    "message": "Bu işlem hesabın nonce verilerini sıfırlar ve cüzdanınızdaki aktivite sekmesinden verileri siler. Sadece geçerli hesap ve ağ etkilenecektir. Bakiyeleriniz ve gelen işlemleriniz değişmeyecektir."
  },
  "click": {
    "message": "Daha fazla bilgi için"
  },
  "clickToConnectLedgerViaWebHID": {
    "message": "WebHID üzerinden Ledger'ınızı bağlamak için tıklayın",
    "description": "Text that can be clicked to open a browser popup for connecting the ledger device via webhid"
  },
  "clickToManuallyAdd": {
    "message": "Tokenleri manuel olarak eklemek için buaraya tıklayın."
  },
  "close": {
    "message": "Kapat"
  },
  "closeExtension": {
    "message": "Uzantıyı kapat"
  },
  "closeWindowAnytime": {
    "message": "Dilediğiniz zaman bu pencereyi kapatabilirsiniz."
  },
  "coingecko": {
    "message": "CoinGecko"
  },
  "comboNoOptions": {
    "message": "Hiçbir seçenek bulunamadı",
    "description": "Default text shown in the combo field dropdown if no options."
  },
  "configureSnapPopupDescription": {
    "message": "Şu anda bu snapi yapılandırmak için MetaMask'ten ayrılıyorsunuz."
  },
  "configureSnapPopupInstallDescription": {
    "message": "Şu anda bu snapi yüklemek için MetaMask'ten ayrılıyorsunuz."
  },
  "configureSnapPopupInstallTitle": {
    "message": "Snapi yükle"
  },
  "configureSnapPopupLink": {
    "message": "Devam etmek için bu bağlantıya tıklayın:"
  },
  "configureSnapPopupTitle": {
    "message": "Snapi yapılandır"
  },
  "confirm": {
    "message": "Onayla"
  },
  "confirmAlertModalAcknowledge": {
    "message": "Uyarıları kabul ediyorum ve yine de ilerlemek istiyorum"
  },
  "confirmAlertModalDetails": {
    "message": "Oturum açarsanız dolandırıcıklarla bilinen üçüncü bir taraf tüm varlıklarınızı ele geçirebilir. İlerlemeden önce lütfen uyarıları inceleyin."
  },
  "confirmAlertModalTitle": {
    "message": "Varlıklarınız risk altında olabilir"
  },
  "confirmConnectCustodianRedirect": {
    "message": "Devam et düğmesine tıkladığınızda sizi şuraya yönlendireceğiz: $1."
  },
  "confirmConnectCustodianText": {
    "message": "Hesaplarınızı bağlamak için $1 hesabınızda oturum açın ve 'MMI'ye bağlan' düğmesine tıklayın."
  },
  "confirmConnectionTitle": {
    "message": "$1 ile bağlantıyı onayla"
  },
  "confirmPassword": {
    "message": "Şifreyi onayla"
  },
  "confirmRecoveryPhrase": {
    "message": "Gizli Kurtarma İfadesini Onayla"
  },
  "confirmTitleDescContractInteractionTransaction": {
    "message": "Bu işlemi sadece içeriği tam olarak anlıyorsanız ve talepte bulunan siteye güveniyorsanız onaylayın."
  },
  "confirmTitleDescSignature": {
    "message": "Bu mesajı sadece içeriği onaylıyorsanız ve talepte bulunan siteye güveniyorsanız onaylayın."
  },
  "confirmTitleSignature": {
    "message": "İmza talebi"
  },
  "confirmTitleTransaction": {
    "message": "İşlem talebi"
  },
  "confirmed": {
    "message": "Onaylandı"
  },
  "confusableUnicode": {
    "message": "\"$1\" ile \"$2\" benzer."
  },
  "confusableZeroWidthUnicode": {
    "message": "Sıfır genişlikte karakter bulundu."
  },
  "confusingEnsDomain": {
    "message": "ENS adında karıştırılabilir bir karakter tespit ettik. Olası bir dolandırıcılığı önlemek için ENS adını kontrol edin."
  },
  "connect": {
    "message": "Bağla"
  },
  "connectAccount": {
    "message": "Hesabı bağla"
  },
  "connectAccountOrCreate": {
    "message": "Hesabı bağla ya da yeni hesap oluştur"
  },
  "connectAccounts": {
    "message": "Hesapları bağla"
  },
  "connectCustodialAccountMenu": {
    "message": "Saklayıcı Kurum Hesabı Bağla"
  },
  "connectCustodialAccountMsg": {
    "message": "Token eklemek veya bir tokeni yenilemek için lütfen bağlamak istediğiniz saklayıcı kurumu seçin."
  },
  "connectCustodialAccountTitle": {
    "message": "Saklayıcı Kurum Hesapları"
  },
  "connectCustodianAccounts": {
    "message": "$1 hesaplarını bağla"
  },
  "connectManually": {
    "message": "Mevcut siteye manuel olarak bağlan"
  },
  "connectMoreAccounts": {
    "message": "Daha fazla hesap bağla"
  },
  "connectSnap": {
    "message": "Şuna bağlanın: $1",
    "description": "$1 is the snap for which a connection is being requested."
  },
  "connectWithMetaMask": {
    "message": "MetaMask ile Bağlan"
  },
  "connectedAccounts": {
    "message": "Bağlı hesaplar"
  },
  "connectedAccountsDescriptionPlural": {
    "message": "Bu siteye bağlı $1 hesabınız var.",
    "description": "$1 is the number of accounts"
  },
  "connectedAccountsDescriptionSingular": {
    "message": "Bu siteye bağlı 1 hesabınız var."
  },
  "connectedAccountsEmptyDescription": {
    "message": "MetaMask bu siteye bağlı değil. Bir web3 sitesine bağlanmak için siteyi bulun ve bağlan düğmesine tıklayın."
  },
  "connectedAccountsListTooltip": {
    "message": "$1 hesap bakiyenizi, adresinizi, aktivitenizi görebilir ve bağlı hesapları onaylamak için işlem önerebilir.",
    "description": "$1 is the origin name"
  },
  "connectedAccountsToast": {
    "message": "Bağlı hesaplar güncellendi"
  },
  "connectedSites": {
    "message": "Bağlı siteler"
  },
  "connectedSitesDescription": {
    "message": "$1 bu sitelere bağlanmış. Bu siteler hesap adresinizi görüntüleyebilir.",
    "description": "$1 is the account name"
  },
  "connectedSitesEmptyDescription": {
    "message": "$1 herhangi bir siteye bağlanmamış.",
    "description": "$1 is the account name"
  },
  "connectedSnapAndNoAccountDescription": {
    "message": "MetaMask bu siteye bağlı ancak henüz bağlı hesap yok"
  },
  "connectedWith": {
    "message": "Şununla bağlanıldı:"
  },
  "connecting": {
    "message": "Bağlanıyor..."
  },
  "connectingTo": {
    "message": "Şuna bağlanılıyor: $1"
  },
  "connectingToDeprecatedNetwork": {
    "message": "'$1' aşamalı olarak devre dışı bırakılıyor ve çalışmayabilir. Başka bir ağ deneyin."
  },
  "connectingToGoerli": {
    "message": "Goerli Test Ağına Bağlanıyor"
  },
  "connectingToLineaGoerli": {
    "message": "Linea Goerli test ağına bağlanılıyor"
  },
  "connectingToLineaMainnet": {
    "message": "Linea Ana Ağına bağlanılıyor"
  },
  "connectingToLineaSepolia": {
    "message": "Linea Sepolia test ağına bağlanılıyor"
  },
  "connectingToMainnet": {
    "message": "Ethereum Ana Ağına bağlanıyor"
  },
  "connectingToSepolia": {
    "message": "Sepolia test ağına bağlanılıyor"
  },
  "connectionFailed": {
    "message": "Bağlantı başarısız oldu"
  },
  "connectionFailedDescription": {
    "message": "$1 getirme başarısız oldu, ağınızı kontrol edip tekrar deneyin.",
    "description": "$1 is the name of the snap being fetched."
  },
  "connectionRequest": {
    "message": "Bağlantı talebi"
  },
  "contactUs": {
    "message": "Bize ulaşın"
  },
  "contacts": {
    "message": "Kişiler"
  },
  "contentFromSnap": {
    "message": "$1 içeriği",
    "description": "$1 represents the name of the snap"
  },
  "continue": {
    "message": "Devam et"
  },
  "continueMmiOnboarding": {
    "message": "MetaMask Institutional katılım programına devam et"
  },
  "continueToWallet": {
    "message": "Cüzdana devam et"
  },
  "contract": {
    "message": "Sözleşme"
  },
  "contractAddress": {
    "message": "Sözleşme adresi"
  },
  "contractAddressError": {
    "message": "Tokenin sözleşme adresine token gönderiyorsunuz. Bu tokenlerin kaybedilmesine neden olabilir."
  },
  "contractDeployment": {
    "message": "Sözleşme kurulumu"
  },
  "contractDescription": {
    "message": "Kendinizi dolandırıcılara karşı korumak için bir dakikanızı ayırarak üçüncü taraf bilgilerini doğrulayın."
  },
  "contractInteraction": {
    "message": "Sözleşme Etkileşimi"
  },
  "contractNFT": {
    "message": "NFT sözleşmesi"
  },
  "contractRequestingAccess": {
    "message": "Üçüncü taraf erişim talep ediyor"
  },
  "contractRequestingSignature": {
    "message": "Üçüncü taraf imza talep ediyor"
  },
  "contractRequestingSpendingCap": {
    "message": "Üçüncü taraf harcama üst limiti talep ediyor"
  },
  "contractTitle": {
    "message": "Üçüncü taraf bilgileri"
  },
  "contractToken": {
    "message": "Token sözleşmesi"
  },
  "convertTokenToNFTDescription": {
    "message": "Bu varlığın bir NFT olduğunu tespit ettik. MetaMask artık NFT'ler için tam yerel desteğe sahiptir. Bunu token listenizden çıkarmak ve NFT olarak eklemek ister misiniz?"
  },
  "convertTokenToNFTExistDescription": {
    "message": "Bu varlığın bir NFT olarak eklendiğini tespit ettik. Token listenizden çıkarmak ister misiniz?"
  },
  "coolWallet": {
    "message": "CoolWallet"
  },
  "copiedExclamation": {
    "message": "Kopyalandı."
  },
  "copyAddress": {
    "message": "Adresi panoya kopyala"
  },
  "copyPrivateKey": {
    "message": "Özel anahtarı kopyala"
  },
  "copyRawTransactionData": {
    "message": "Ham işlem verisini kopyala"
  },
  "copyToClipboard": {
    "message": "Panoya kopyala"
  },
  "copyTransactionId": {
    "message": "İşlem Kimliğini Kopyala"
  },
  "create": {
    "message": "Oluştur"
  },
  "createNewWallet": {
    "message": "Yeni bir cüzdan oluştur"
  },
  "createPassword": {
    "message": "Şifre Oluştur"
  },
  "createSnapAccountDescription": {
    "message": "$1 MetaMask'e yeni bir hesap eklemek istiyor."
  },
  "createSnapAccountTitle": {
    "message": "Hesap oluştur"
  },
  "crossChainSwapsLink": {
    "message": "MetaMask Portfolio ile ağlar arasında swap gerçekleştirin"
  },
  "cryptoCompare": {
    "message": "CryptoCompare"
  },
  "currencyConversion": {
    "message": "Para Birimi Dönüşümü"
  },
  "currencyRateCheckToggle": {
    "message": "Bakiyeyi ve token fiyat denetleyicisini göster"
  },
  "currencyRateCheckToggleDescription": {
    "message": "Bakiyenizi ve token fiyatınızı göstermek için $1 ve $2 API'lerini kullanırız. $3",
    "description": "$1 represents Coingecko, $2 represents CryptoCompare and $3 represents Privacy Policy"
  },
  "currencySymbol": {
    "message": "Para Birimi Sembolü"
  },
  "currencySymbolDefinition": {
    "message": "Bu ağın para birimi için görüntülenen sembol."
  },
  "currentAccountNotConnected": {
    "message": "Mevcut hesabınız bağlı değil"
  },
  "currentExtension": {
    "message": "Mevcut uzantı sayfası"
  },
  "currentLanguage": {
    "message": "Mevcut Dil"
  },
  "currentRpcUrlDeprecated": {
    "message": "Bu ağ için mevcut rpc url artık kullanılmıyor."
  },
  "currentTitle": {
    "message": "Mevcut:"
  },
  "currentlyUnavailable": {
    "message": "Bu ağda kullanılamaz"
  },
  "curveHighGasEstimate": {
    "message": "Agresif gaz tahmini grafiği"
  },
  "curveLowGasEstimate": {
    "message": "Düşük gaz tahmini grafiği"
  },
  "curveMediumGasEstimate": {
    "message": "Piyasa gaz tahmini grafiği"
  },
  "custodian": {
    "message": "Saklayıcı Kurum"
  },
  "custodianAccountAddedDesc": {
    "message": "Artık hesaplarınızı MetaMask Institutional'da kullanabilirsiniz."
  },
  "custodianAccountAddedTitle": {
    "message": "Seçili $1 hesapları ekledi."
  },
  "custodianQRCodeScan": {
    "message": "$1 mobil uygulamanızla QR kodunu tarayın"
  },
  "custodianQRCodeScanDescription": {
    "message": "Veya $1 hesabınızda oturum açın ve \"MMI'ye Bağlan\" düğmesine tıklayın"
  },
  "custodianReplaceRefreshTokenChangedFailed": {
    "message": "Hesaplarınızı tekrar MMI'ya bağlamak için lütfen $1 bölümüne gidin ve kullanıcı arayüzünde 'MMI'ya bağla' düğmesine tıklayın."
  },
  "custodianReplaceRefreshTokenChangedSubtitle": {
    "message": "Artık saklayıcı kurumlardaki hesaplarınızı MetaMask Institutional'da kullanabilirsiniz."
  },
  "custodianReplaceRefreshTokenChangedTitle": {
    "message": "Saklayıcı kurum tokeniniz yenilendi"
  },
  "custodianReplaceRefreshTokenSubtitle": {
    "message": "Bu işlem aşağıdaki adres için saklayıcı kurum tokenini değiştirir:"
  },
  "custodianReplaceRefreshTokenTitle": {
    "message": "Saklayıcı kurum tokenini değiştir"
  },
  "custodyDeeplinkDescription": {
    "message": "İşlemi $1 uygulamasında onaylayın. Gerekli tüm saklayıcı kurum onayları gerçekleştikten sonra işlem tamamlanacaktır. Durum için $1 kontrolünüzü yapın."
  },
  "custodyRefreshTokenModalDescription": {
    "message": "Hesaplarınızı tekrar MMI'ya bağlamak için lütfen $1 bölümüne gidin ve kullanıcı arayüzünde 'MMI'ya bağla' düğmesine tıklayın."
  },
  "custodyRefreshTokenModalDescription1": {
    "message": "Saklayıcı kurum MetaMask Institutional uzantısını doğrulayan bir token düzenleyerek hesaplarınızı bağlayabilmenize olanak sağlar."
  },
  "custodyRefreshTokenModalDescription2": {
    "message": "Güvenlik nedenleriyle belirli bir dönemden sonra bu tokenin süresi dolar. Bunun için MMI'ya tekrar bağlamanız gerekir."
  },
  "custodyRefreshTokenModalSubtitle": {
    "message": "Bunu neden görüyorum?"
  },
  "custodyRefreshTokenModalTitle": {
    "message": "Saklayıcı kurum oturumu sona erdi"
  },
  "custodySessionExpired": {
    "message": "Saklayıcı kurum oturumu sona erdi."
  },
  "custodyWrongChain": {
    "message": "Bu hesap $1 ile kullanılmak için ayarlanmamış"
  },
  "custom": {
    "message": "Gelişmiş"
  },
  "customContentSearch": {
    "message": "Önceden eklenmiş bir ağı ara"
  },
  "customGasSettingToolTipMessage": {
    "message": "Gaz fiyatını özelleştirmek için $1 kullanın. Bu, bilgi sahibi değilseniz kafa karıştırıcı olabilir. Riski size ait olmak üzere kullanın.",
    "description": "$1 is key 'advanced' (text: 'Advanced') separated here so that it can be passed in with bold font-weight"
  },
  "customSpendLimit": {
    "message": "Özel Harcama Limiti"
  },
  "customSpendingCap": {
    "message": "Özel harcama üst limiti"
  },
  "customToken": {
    "message": "Özel Token"
  },
  "customTokenWarningInNonTokenDetectionNetwork": {
    "message": "Token algılama henüz bu ağda mevcut değil. Lütfen tokeni manuel olarak içe aktarın ve ona güvendiğinizden emin olun. $1 hakkında bilgi edinin"
  },
  "customTokenWarningInTokenDetectionNetwork": {
    "message": "Mevcut tokenlerin sahteleri de dahil olmak üzere herkes bir token oluşturabilir. $1 hakkında bilgi edinin"
  },
  "customTokenWarningInTokenDetectionNetworkWithTDOFF": {
    "message": "Bir tokeni içe aktarmadan önce ona güvendiğinizden emin olun. $1 kaçınmayı öğrenin. Ayrıca token algılamayı $2 etkinleştirebilirsiniz."
  },
  "customerSupport": {
    "message": "müşteri hizmetleri"
  },
  "customizeYourNotifications": {
    "message": "Bildirimlerinizi özelleştirin"
  },
  "customizeYourNotificationsText": {
    "message": "Almak istediğiniz bildirim türlerini açın:"
  },
  "dappRequestedSpendingCap": {
    "message": "Site tarafından talep edilen harcama üst limiti"
  },
  "dappSuggested": {
    "message": "Site önerisi"
  },
  "dappSuggestedGasSettingToolTipMessage": {
    "message": "$1 bu fiyatı önerdi.",
    "description": "$1 is url for the dapp that has suggested gas settings"
  },
  "dappSuggestedHigh": {
    "message": "Önerilen site"
  },
  "dappSuggestedHighShortLabel": {
    "message": "Site (yüksek)"
  },
  "dappSuggestedShortLabel": {
    "message": "Site"
  },
  "dappSuggestedTooltip": {
    "message": "$1 bu fiyatı önerdi.",
    "description": "$1 represents the Dapp's origin"
  },
  "darkTheme": {
    "message": "Koyu"
  },
  "data": {
    "message": "Veri"
  },
  "dataBackupSeemsCorrupt": {
    "message": "Verileriniz geri yüklenemiyor. Dosya bozuk gibi görünüyor."
  },
  "dataHex": {
    "message": "On Altılı"
  },
  "dcent": {
    "message": "D'Cent"
  },
  "decimal": {
    "message": "Token Ondalığı"
  },
  "decimalsMustZerotoTen": {
    "message": "Ondalıklar en az 0, en fazla 36 olmalıdır."
  },
  "decrypt": {
    "message": "Şifre çöz"
  },
  "decryptCopy": {
    "message": "Şifrelenmiş mesajı kopyala"
  },
  "decryptInlineError": {
    "message": "Hata nedeniyle bu mesajın şifresi çözülemez: $1",
    "description": "$1 is error message"
  },
  "decryptMessageNotice": {
    "message": "Eyleminizi tamamlamak için $1 bu mesajı okumak istiyor",
    "description": "$1 is the web3 site name"
  },
  "decryptMetamask": {
    "message": "Mesajın şifresini çöz"
  },
  "decryptRequest": {
    "message": "Şifre çözme talebi"
  },
  "delete": {
    "message": "Sil"
  },
  "deleteContact": {
    "message": "Kişiyi sil"
  },
  "deleteNetwork": {
    "message": "Ağı Sil?"
  },
  "deleteNetworkIntro": {
    "message": "Bu ağı silerseniz bu ağdaki varlıklarınızı görüntülemek için bu ağı tekrar eklemeniz gerekecek"
  },
  "deleteNetworkTitle": {
    "message": "$1 ağını sil?",
    "description": "$1 represents the name of the network"
  },
  "deposit": {
    "message": "Para Yatır"
  },
  "deprecatedGoerliNtwrkMsg": {
    "message": "Ethereum sistemindeki güncellemelerden dolayı Goerli test ağı yakında aşamalı olarak devre dışı bırakılacaktır."
  },
  "deprecatedNetwork": {
    "message": "Bu ağ artık kullanılmıyor"
  },
  "deprecatedNetworkButtonMsg": {
    "message": "Anladım"
  },
  "deprecatedNetworkDescription": {
    "message": "Bağlanmaya çalıştığınız ağ artık Metamask tarafından desteklenmiyor. $1"
  },
  "description": {
    "message": "Açıklama"
  },
  "descriptionFromSnap": {
    "message": "$1 açıklaması",
    "description": "$1 represents the name of the snap"
  },
  "desktopApp": {
    "message": "Masaüstü Uygulaması"
  },
  "desktopConnectionCriticalErrorDescription": {
    "message": "Bu hata aralıklı olarak meydana gelebilir, bu yüzden uzantıyı yeniden başlatmayı veya MetaMask Masaüstünü devre dışı bırakmayı deneyin."
  },
  "desktopConnectionCriticalErrorTitle": {
    "message": "MetaMask başlatılırken sorun oluştu"
  },
  "desktopConnectionLostErrorDescription": {
    "message": "Lütfen masaüstü uygulamasının açık olduğundan ve çalıştığından emin olun veya MetaMask Masaüstünü devre dışı bırakın."
  },
  "desktopConnectionLostErrorTitle": {
    "message": "MetaMask Masaüstü bağlantısı kaybedildi"
  },
  "desktopDisableButton": {
    "message": "Masaüstü Uygulamasını devre dışı bırakın"
  },
  "desktopDisableErrorCTA": {
    "message": "MetaMask Masaüstünü devre dışı bırakın"
  },
  "desktopEnableButton": {
    "message": "Masaüstü Uygulamasını etkinleştirin"
  },
  "desktopEnableButtonDescription": {
    "message": "Arka plandaki tüm işlemleri masaüstü uygulamasında çalıştırmak için tıklayın."
  },
  "desktopErrorNavigateSettingsCTA": {
    "message": "Ayarlar Sayfasına geri dönün"
  },
  "desktopErrorRestartMMCTA": {
    "message": "MetaMask'i yeniden başlatın"
  },
  "desktopNotFoundErrorCTA": {
    "message": "MetaMask Masaüstü uygulamasını indirin"
  },
  "desktopNotFoundErrorDescription1": {
    "message": "Lütfen masaüstü uygulamasının açık olduğundan ve çalıştığından emin ol."
  },
  "desktopNotFoundErrorDescription2": {
    "message": "Herhangi bir masaüstü uygulaması yüklü durumda değilse lütfen MetaMask web sitesinden indirin."
  },
  "desktopNotFoundErrorTitle": {
    "message": "MetaMask Masaüstü bulunamadı"
  },
  "desktopOpenOrDownloadCTA": {
    "message": "MetaMask Masaüstünü açın"
  },
  "desktopOutdatedErrorCTA": {
    "message": "MetaMask Masaüstünü güncelleyin"
  },
  "desktopOutdatedErrorDescription": {
    "message": "MetaMask masaüstü uygulamanın yükseltilmesi gerekiyor."
  },
  "desktopOutdatedErrorTitle": {
    "message": "MetaMask Masaüstü güncel değil"
  },
  "desktopOutdatedExtensionErrorCTA": {
    "message": "MetaMask Uzantısını güncelleyin"
  },
  "desktopOutdatedExtensionErrorDescription": {
    "message": "MetaMask uzantının yükseltilmesi gerekiyor."
  },
  "desktopOutdatedExtensionErrorTitle": {
    "message": "MetaMask Uzantısı güncel değil"
  },
  "desktopPageDescription": {
    "message": "Eşleştirme başarılı olursa uzantı yeniden başlatılır ve şifrenizi tekrar girmeniz gerekir."
  },
  "desktopPageSubTitle": {
    "message": "MetaMask Masaüstü uygulamanızı açın ve bu kodu girin"
  },
  "desktopPageTitle": {
    "message": "Masaüstü ile eşleştirin"
  },
  "desktopPairedWarningDeepLink": {
    "message": "MetaMask Masaüstü uygulamasında Ayarlar kısmına gidin"
  },
  "desktopPairedWarningDescription": {
    "message": "Yeni bir eşleştirme başlatmak istiyorsanız lütfen mevcut bağlantıyı kaldırın."
  },
  "desktopPairedWarningTitle": {
    "message": "MM Masaüstü zaten eşleştirilmiş"
  },
  "desktopPairingExpireMessage": {
    "message": "Kod $1 içinde geçerliliğini yitirecek"
  },
  "desktopRouteNotFoundErrorDescription": {
    "message": "desktopRouteNotFoundErrorDescription"
  },
  "desktopRouteNotFoundErrorTitle": {
    "message": "desktopRouteNotFoundErrorTitle"
  },
  "desktopUnexpectedErrorCTA": {
    "message": "MetaMask Ana Sayfasına geri dönün"
  },
  "desktopUnexpectedErrorDescription": {
    "message": "Yeniden bağlantı sağlamak için MetaMask Masaüstü uygulamanızı kontrol edin"
  },
  "desktopUnexpectedErrorTitle": {
    "message": "Bir şeyler ters gitti..."
  },
  "details": {
    "message": "Ayrıntılar"
  },
  "developerOptions": {
    "message": "Geliştirici Seçenekleri"
  },
  "developerOptionsResetStatesAnnouncementsDescription": {
    "message": "Tüm duyurular için isShown boolean değerini false olarak sıfırlar. Duyurular, Yenilikler açılır penceresi modalında gösterilen bildirimlerdir."
  },
  "developerOptionsResetStatesOnboarding": {
    "message": "Katılım ile ilgili çeşitli durumları sıfırlar ve \"Cüzdanınızı Koruyun\" katılım sayfasına yeniden yönlendirir."
  },
  "developerOptionsServiceWorkerKeepAlive": {
    "message": "Zaman damgasının sürekli olarak oturum depolama alanına kaydedilmesine neden olur"
  },
  "disabledGasOptionToolTipMessage": {
    "message": "Orijinal gaz ücretinden minimum %10'luk bir artışı karşılamadığı için \"$1\" devre dışı bırakıldı.",
    "description": "$1 is gas estimate type which can be market or aggressive"
  },
  "disconnect": {
    "message": "Bağlantıyı kes"
  },
  "disconnectAllAccounts": {
    "message": "Tüm hesapların bağlantısını kes"
  },
  "disconnectAllAccountsConfirmationDescription": {
    "message": "Bağlantıyı kesmek istediğinizden emin misiniz? Sitenin işlevselliğini kaybedebilirsiniz."
  },
  "disconnectAllAccountsText": {
    "message": "hesaplar"
  },
  "disconnectAllSnapsText": {
    "message": "Snap'ler"
  },
  "disconnectAllText": {
    "message": "$1 ile $2 bağlantısını keserseniz onları tekrar kullanmak için tekrar bağlamanız gerekir.",
    "description": "$1 will map to `disconnectAllAccountsText` or `disconnectAllSnapsText`, $2 represents the website hostname"
  },
  "disconnectAllTitle": {
    "message": "Tüm $1 bağlantısını kes",
    "description": "$1 will map to `disconnectAllAccountsText` or `disconnectAllSnapsText`"
  },
  "disconnectPrompt": {
    "message": "$1 bağlantısını kes"
  },
  "disconnectThisAccount": {
    "message": "Bu hesabın bağlantısını kes"
  },
  "disconnectedAllAccountsToast": {
    "message": "Tüm hesapların $1 ile bağlantısı kesildi",
    "description": "$1 is name of the dapp`"
  },
  "disconnectedSingleAccountToast": {
    "message": "$1 için $2 bağlantısı kesildi",
    "description": "$1 is name of the name and $2 represents the dapp name`"
  },
  "discoverSnaps": {
    "message": "Snap'leri keşfedin",
    "description": "Text that links to the Snaps website. Displayed in a banner on Snaps list page in settings."
  },
  "dismiss": {
    "message": "Yoksay"
  },
  "dismissReminderDescriptionField": {
    "message": "Gizli Kurtarma İfadesi yedekleme hatırlatma mesajını yoksaymak için bunu açın. Paranızın kaybolmasını önlemek için Gizli Kurtarma İfadenizi yedeklemenizi kesinlikle tavsiye ederiz"
  },
  "dismissReminderField": {
    "message": "Gizli Kurtarma İfadesi yedekleme hatırlatma uyarısını yoksay"
  },
  "displayNftMedia": {
    "message": "NFT medyasını göster"
  },
  "displayNftMediaDescription": {
    "message": "NFT medyasının ve verilerin gösterilmesi IP adresinizin OpenSea veya diğer üçüncü taraflarla paylaşılmasına neden olur. Bu durum, saldırganların IP adresinizi Ethereum adresinizle ilişkilendirmesini sağlayabilir. NFT otomatik algılama bu ayara dayalıdır ve bu ayar kapatıldığında kullanılamaz olur."
  },
  "doNotShare": {
    "message": "Bunu hiç kimseyle paylaşmayın"
  },
  "domain": {
    "message": "Alan"
  },
  "domainNotSupportedOnNetwork": {
    "message": "Ağ alan aramasını desteklemiyor"
  },
  "done": {
    "message": "Bitti"
  },
  "dontShowThisAgain": {
    "message": "Tekrar gösterme"
  },
  "downArrow": {
    "message": "aşağı ok"
  },
  "downloadGoogleChrome": {
    "message": "Google Chrome'u indir"
  },
  "downloadNow": {
    "message": "Şimdi İndir"
  },
  "downloadStateLogs": {
    "message": "Durum Günlüklerini İndir"
  },
  "dragAndDropBanner": {
    "message": "Yeniden sıralamak için ağları sürükleyebilirsiniz. "
  },
  "dropped": {
    "message": "Bırakıldı"
  },
  "edit": {
    "message": "Düzenle"
  },
  "editANickname": {
    "message": "Takma adı düzenle"
  },
  "editAddressNickname": {
    "message": "Adres takma adını düzenle"
  },
  "editCancellationGasFeeModalTitle": {
    "message": "Gaz ücreti iptalini düzenle"
  },
  "editContact": {
    "message": "Kişiyi Düzenle"
  },
  "editGasFeeModalTitle": {
    "message": "Gaz ücretini düzenle"
  },
  "editGasLimitOutOfBounds": {
    "message": "Gaz limiti en az $1 olmalıdır"
  },
  "editGasLimitOutOfBoundsV2": {
    "message": "Gaz limiti en az $1, en fazla $2 olmalıdır",
    "description": "$1 is the minimum limit for gas and $2 is the maximum limit"
  },
  "editGasLimitTooltip": {
    "message": "Gaz limiti, kullanmak istediğiniz maksimum gaz birimidir. Gaz birimleri \"Maks. öncelik ücreti\" ve \"Maks. ücretin\" bir çarpanıdır."
  },
  "editGasMaxBaseFeeGWEIImbalance": {
    "message": "Maks. baz ücret, öncelik ücretinden daha düşük olamaz"
  },
  "editGasMaxBaseFeeHigh": {
    "message": "Maks. baz ücret gerekenden daha yüksek"
  },
  "editGasMaxBaseFeeLow": {
    "message": "Maks. baz ücret mevcut ağ koşulları için düşük"
  },
  "editGasMaxFeeHigh": {
    "message": "Maks. ücret gerekenden daha yüksek"
  },
  "editGasMaxFeeLow": {
    "message": "Maks. ücret ağ koşulları için çok düşük"
  },
  "editGasMaxFeePriorityImbalance": {
    "message": "Maks. ücret maks. öncelik ücretinden daha düşük olamaz"
  },
  "editGasMaxPriorityFeeBelowMinimum": {
    "message": "Maks. öncelik ücreti 0 GWEI üzerinde olmalıdır"
  },
  "editGasMaxPriorityFeeBelowMinimumV2": {
    "message": "Öncelik ücreti 0'dan fazla olmalıdır."
  },
  "editGasMaxPriorityFeeHigh": {
    "message": "Maks. öncelik ücreti gerekenden yüksek. Gerekenden fazla ödeme yapabilirsiniz."
  },
  "editGasMaxPriorityFeeHighV2": {
    "message": "Öncelik ücreti gerekenden yüksek. Gerekenden fazla ödeme yapabilirsiniz"
  },
  "editGasMaxPriorityFeeLow": {
    "message": "Maks. öncelik ücreti mevcut ağ koşulları için düşük"
  },
  "editGasMaxPriorityFeeLowV2": {
    "message": "Öncelik ücreti mevcut ağ koşulları için düşük"
  },
  "editGasPriceTooLow": {
    "message": "Gaz fiyatı 0'dan büyük olmalıdır"
  },
  "editGasPriceTooltip": {
    "message": "Bu ağ, bir işlem gönderirken bir \"Gaz fiyatı\" alanı gerektirir. Gaz fiyatı, gaz birimi başına ödeyeceğiniz miktardır."
  },
  "editGasSubTextAmountLabel": {
    "message": "Maks. tutar:",
    "description": "This is meant to be used as the $1 substitution editGasSubTextAmount"
  },
  "editGasSubTextFeeLabel": {
    "message": "Maks. ücret:"
  },
  "editGasTitle": {
    "message": "Önceliği düzenle"
  },
  "editGasTooLow": {
    "message": "Bilinmeyen işlem süresi"
  },
  "editNonceField": {
    "message": "Nonce'u düzenle"
  },
  "editNonceMessage": {
    "message": "Bu gelişmiş bir özelliktir, dikkatli kullanın."
  },
  "editPermission": {
    "message": "İzni düzenle"
  },
  "editSpeedUpEditGasFeeModalTitle": {
    "message": "Hızlandırma gaz ücretini düzenle"
  },
  "enable": {
    "message": "Etkinleştir"
  },
  "enableAutoDetect": {
    "message": " Otomatik algılamayı etkinleştir"
  },
  "enableFromSettings": {
    "message": " Ayarlardan etkinleştir."
  },
  "enableSnap": {
    "message": "Etkinleştir"
  },
  "enableToken": {
    "message": "şunu etkinleştir: $1",
    "description": "$1 is a token symbol, e.g. ETH"
  },
  "enabled": {
    "message": "Etkinleştirildi"
  },
  "encryptionPublicKeyNotice": {
    "message": "$1 genel şifreleme anahtarınızı istiyor. Bunu onayladığınızda bu site sizin için şifrelenmiş mesajlar oluşturabilecektir.",
    "description": "$1 is the web3 site name"
  },
  "encryptionPublicKeyRequest": {
    "message": "Genel şifreleme anahtarı iste"
  },
  "endpointReturnedDifferentChainId": {
    "message": "Bitiş noktası farklı bir zincir kimliğine ulaştı: $1",
    "description": "$1 is the return value of eth_chainId from an RPC endpoint"
  },
  "enhancedTokenDetectionAlertMessage": {
    "message": "Gelişmiş token algılama şu anda $1 üzerinden kullanılabilir. $2"
  },
  "ensDomainsSettingDescriptionIntroduction": {
    "message": "MetaMask, ENS alanlarını doğrudan tarayıcınızın adres çubuğunda görmenizi sağlar. Şöyle çalışır:"
  },
  "ensDomainsSettingDescriptionOutroduction": {
    "message": "Bu özelliğin kullanılmasının IP adresinizi IPFS üçüncü taraf hizmetleriyle paylaştığını unutmayın."
  },
  "ensDomainsSettingDescriptionPart1": {
    "message": "MetaMask, ENS adına bağlı kodu bulmak için Ethereum'un ENS sözleşmesi ile kontrol gerçekleştirir."
  },
  "ensDomainsSettingDescriptionPart2": {
    "message": "Kod IPFS'ye bağlanıyorsa onunla ilişkili içeriği (genellikle bir web sitesi) görebilirsiniz."
  },
  "ensDomainsSettingTitle": {
    "message": "ENS alanlarını adres çubuğunda göster"
  },
  "ensIllegalCharacter": {
    "message": "ENS için uygun olmayan karakter."
  },
  "ensRegistrationError": {
    "message": "ENS adı kaydında hata"
  },
  "ensUnknownError": {
    "message": "ENS arama başarısız oldu."
  },
  "enterANumber": {
    "message": "Bir sayı girin"
  },
  "enterCustodianToken": {
    "message": "$1 tokeninizi girin veya yeni bir token ekleyin"
  },
  "enterMaxSpendLimit": {
    "message": "Maks. harcama limiti gir"
  },
  "enterOptionalPassword": {
    "message": "İsteğe bağlı şifreyi girin"
  },
  "enterPasswordContinue": {
    "message": "Devam etmek için şifre girin"
  },
  "enterTokenNameOrAddress": {
    "message": "Token adı girin veya adresi yapıştırın"
  },
  "enterYourPassword": {
    "message": "Şifrenizi girin"
  },
  "errorCode": {
    "message": "Kod: $1",
    "description": "Displayed error code for debugging purposes. $1 is the error code"
  },
  "errorDetails": {
    "message": "Hata ayrıntıları",
    "description": "Title for collapsible section that displays error details for debugging purposes"
  },
  "errorGettingSafeChainList": {
    "message": "Güvenli zincir listesi alınırken hata oluştu, lütfen dikkatli bir şekilde devam edin."
  },
  "errorMessage": {
    "message": "Mesaj: $1",
    "description": "Displayed error message for debugging purposes. $1 is the error message"
  },
  "errorName": {
    "message": "Kod: $1",
    "description": "Displayed error name for debugging purposes. $1 is the error name"
  },
  "errorPageMessage": {
    "message": "Sayfayı yeniden yükleyerek tekrar deneyin veya $1 destek bölümümüze ulaşın.",
    "description": "Message displayed on generic error page in the fullscreen or notification UI, $1 is a clickable link with text defined by the 'here' key. The link will open to a form where users can file support tickets."
  },
  "errorPagePopupMessage": {
    "message": "Açılır pencereyi kapatarak ve yeniden açarak tekrar deneyin $1 destek bölümümüze ulaşın.",
    "description": "Message displayed on generic error page in the popup UI, $1 is a clickable link with text defined by the 'here' key. The link will open to a form where users can file support tickets."
  },
  "errorPageTitle": {
    "message": "MetaMask bir hata ile karşılaştı",
    "description": "Title of generic error page"
  },
  "errorStack": {
    "message": "Yığın:",
    "description": "Title for error stack, which is displayed for debugging purposes"
  },
  "errorWhileConnectingToRPC": {
    "message": "Özel ağa bağlanırken hata oluştu."
  },
  "errorWithSnap": {
    "message": "$1 ile hata oluştu",
    "description": "$1 represents the name of the snap"
  },
  "estimatedFee": {
    "message": "Tahmini ücret"
  },
  "ethGasPriceFetchWarning": {
    "message": "Ana gaz tahmini hizmeti olarak sunulan yedek gaz fiyatı şu anda kullanılamıyor."
  },
  "ethereumProviderAccess": {
    "message": "Ethereum sağlayıcısına $1 erişimi ver",
    "description": "The parameter is the name of the requesting origin"
  },
  "ethereumPublicAddress": {
    "message": "Ethereum genel adresi"
  },
  "etherscan": {
    "message": "Etherscan"
  },
  "etherscanView": {
    "message": "Hesabı Etherscan'de görüntüle"
  },
  "etherscanViewOn": {
    "message": "Etherscan'de görüntüle"
  },
  "expandView": {
    "message": "Görünümü genişlet"
  },
  "experimental": {
    "message": "Deneysel"
  },
  "extendWalletWithSnaps": {
    "message": "web3 deneyiminizi kişiselleştirmek için topluluk tarafından oluşturulmuş Snapleri keşfedin",
    "description": "Banner description displayed on Snaps list page in Settings when less than 6 Snaps is installed."
  },
  "extensionInsallCompleteDescription": {
    "message": "Saklayıcı kurum veya emanete dayalı olmayan hesaplarınızı bağlamak için MetaMask Institutional ürün katılım programına geri dön."
  },
  "extensionInsallCompleteTitle": {
    "message": "Uzantı yükleme işlemi tamamlandı"
  },
  "externalExtension": {
    "message": "Harici uzantı"
  },
  "externalNameSourcesSetting": {
    "message": "Önerilen takma adlar"
  },
  "externalNameSourcesSettingDescription": {
    "message": "Etherscan, Infura ve Lens Protocol gibi üçüncü taraf kaynaklardan etkileşimde bulunduğunuz adresler için önerilen takma adları alırız. Bu kaynaklar o adresleri ve sizin IP adresinizi görebilir. Hesap adresiniz üçüncü taraflarla paylaşılmaz."
  },
  "failed": {
    "message": "Başarısız oldu"
  },
  "failedToFetchChainId": {
    "message": "Zincir kimliği alınamadı. RPC URL adresiniz doğru mu?"
  },
  "failedToFetchTickerSymbolData": {
    "message": "Ticker sembolü doğrulama verileri şu anda mevcut değil, girdiğin sembolün doğru olduğundan emin ol. Bu ağ için gördüğün dönüşüm oranlarını etkileyecektir"
  },
  "failureMessage": {
    "message": "Bir şeyler ters gitti ve işlemi tamamlayamadık"
  },
  "fast": {
    "message": "Hızlı"
  },
  "feeAssociatedRequest": {
    "message": "Bu talep ile ilişkili bir ücret mevcuttur."
  },
  "feeDetails": {
    "message": "Ücret bilgileri"
  },
  "fiat": {
    "message": "Fiat Para",
    "description": "Exchange type"
  },
  "fileImportFail": {
    "message": "Dosya içe aktarma çalışmıyor mu? Buraya tıklayın!",
    "description": "Helps user import their account from a JSON file"
  },
  "flaskWelcomeUninstall": {
    "message": "bu uzantıyı kaldırmalısın",
    "description": "This request is shown on the Flask Welcome screen. It is intended for non-developers, and will be bolded."
  },
  "flaskWelcomeWarning1": {
    "message": "Flask, geliştiricilerin yeni kararsız API'leri denemeleri içindir. Geliştirici veya beta test kullanıcısı değilsen $1.",
    "description": "This is a warning shown on the Flask Welcome screen, intended to encourage non-developers not to proceed any further. $1 is the bolded message 'flaskWelcomeUninstall'"
  },
  "flaskWelcomeWarning2": {
    "message": "Bu uzantının güvenliğini veya istikrarını garanti etmiyoruz. Flask tarafından sunulan yeni API'ler kimlik avı saldırılarına karşı güçlendirilmemiştir, yani Flask gerektiren herhangi bir site veya snap, varlıklarını çalmaya yönelik kötü niyetli bir girişim olabilir.",
    "description": "This explains the risks of using MetaMask Flask"
  },
  "flaskWelcomeWarning3": {
    "message": "Tüm Flask API'leri deneyseldir. Önceden haber verilmeksizin değiştirilebilir veya kaldırılabilirler ya da kararlı MetaMask'e taşınmadan süresiz olarak Flask'ta kalabilirler. Bunları kendi sorumluluğunda kullan.",
    "description": "This message warns developers about unstable Flask APIs"
  },
  "flaskWelcomeWarning4": {
    "message": "Flask kullanırken normal MetaMask uzantınızı devre dışı bıraktığınızdan emin olun.",
    "description": "This message calls to pay attention about multiple versions of MetaMask running on the same site (Flask + Prod)"
  },
  "flaskWelcomeWarningAcceptButton": {
    "message": "Riskleri kabul ediyorum",
    "description": "this text is shown on a button, which the user presses to confirm they understand the risks of using Flask"
  },
  "floatAmountToken": {
    "message": "Token miktarı tam sayı olmalıdır"
  },
  "followUsOnTwitter": {
    "message": "Bizi Twitter'da takip edin"
  },
  "forbiddenIpfsGateway": {
    "message": "Yasaklı IPFS Ağ Geçidi: Lütfen bir CID ağ geçidi belirtin"
  },
  "forgetDevice": {
    "message": "Bu cihazı unut"
  },
  "forgotPassword": {
    "message": "Şifrenizi mi unuttunuz?"
  },
  "from": {
    "message": "Kimden"
  },
  "fromAddress": {
    "message": "Kimden: $1",
    "description": "$1 is the address to include in the From label. It is typically shortened first using shortenAddress"
  },
  "fromTokenLists": {
    "message": "Token listelerinden: $1"
  },
  "function": {
    "message": "İşlev: $1"
  },
  "functionApprove": {
    "message": "İşlev: Onayla"
  },
  "functionSetApprovalForAll": {
    "message": "İşlev: TümüİçinOnayVer"
  },
  "functionType": {
    "message": "İşlev türü"
  },
  "fundYourWallet": {
    "message": "Cüzdanınıza para ekleyin"
  },
  "fundYourWalletDescription": {
    "message": "Cüzdanınıza biraz $1 ekleyerek başlayın.",
    "description": "$1 is the token symbol"
  },
  "gas": {
    "message": "Gaz"
  },
  "gasDisplayAcknowledgeDappButtonText": {
    "message": "Önerilen gaz ücretini düzenle"
  },
  "gasDisplayDappWarning": {
    "message": "Bu gaz ücreti $1 tarafından önerilmiştir. Bu değerin başka bir değerle değiştirilmesi işleminizle ilgili bir soruna neden olabilir. Sorularınız olursa lütfen $1 ile iletişime geçin.",
    "description": "$1 represents the Dapp's origin"
  },
  "gasIsETH": {
    "message": "Gaz $1 "
  },
  "gasLimit": {
    "message": "Gaz limiti"
  },
  "gasLimitInfoTooltipContent": {
    "message": "Gaz limiti, harcamak istediğiniz maksimum gaz birimi tutarıdır."
  },
  "gasLimitRecommended": {
    "message": "Önerilen gaz limiti 1$ kadardır. Gaz limiti bundan daha düşükse başarısız olabilir."
  },
  "gasLimitTooLow": {
    "message": "Gaz limiti en az 21000 olmalıdır"
  },
  "gasLimitTooLowWithDynamicFee": {
    "message": "Gaz limiti en az $1 olmalıdır",
    "description": "$1 is the custom gas limit, in decimal."
  },
  "gasLimitV2": {
    "message": "Gaz limiti"
  },
  "gasOption": {
    "message": "Gaz seçeneği"
  },
  "gasPrice": {
    "message": "Gaz fiyatı (GWEI)"
  },
  "gasPriceExcessive": {
    "message": "Gaz ücretiniz gereksiz bir şekilde yüksek. Tutarı azaltmayı göz önünde bulundurun."
  },
  "gasPriceExcessiveInput": {
    "message": "Gaz Fiyatı aşırı yüksek"
  },
  "gasPriceExtremelyLow": {
    "message": "Gaz fiyatı aşırı düşük"
  },
  "gasPriceFetchFailed": {
    "message": "Gaz fiyatı tahmini ağ hatası nedeniyle başarısız oldu."
  },
  "gasPriceInfoTooltipContent": {
    "message": "Gaz fiyatı, her bir gaz birimi için ödemek istediğiniz Ether miktarını belirler."
  },
  "gasTimingHoursShort": {
    "message": "$1 sa.",
    "description": "$1 represents a number of hours"
  },
  "gasTimingLow": {
    "message": "Yavaş"
  },
  "gasTimingMinutesShort": {
    "message": "$1 dk",
    "description": "$1 represents a number of minutes"
  },
  "gasTimingSecondsShort": {
    "message": "$1 sn",
    "description": "$1 represents a number of seconds"
  },
  "gasUsed": {
    "message": "Kullanılan gaz"
  },
  "general": {
    "message": "Genel"
  },
<<<<<<< HEAD
=======
  "generalCameraError": {
    "message": "Kameranıza erişemedik. Lütfen bir defa daha deneyin."
  },
  "generalCameraErrorTitle": {
    "message": "Bir şeyler ters gitti...."
  },
  "genericExplorerView": {
    "message": "Hesabı $1 üzerinde görüntüleyin"
  },
  "getStartedWithNFTs": {
    "message": "NFT satın almak için $1 edinin",
    "description": "$1 is the token symbol"
  },
  "getStartedWithNFTsDescription": {
    "message": "Cüzdanınıza biraz $1 ekleyerek NFT'lere başlayın.",
    "description": "$1 is the token symbol"
  },
>>>>>>> af8ef253
  "goBack": {
    "message": "Geri git"
  },
  "goToSite": {
    "message": "Siteye git"
  },
  "goerli": {
    "message": "Goerli test ağı"
  },
  "gotIt": {
    "message": "Anladım!"
  },
  "grantedToWithColon": {
    "message": "İzin verilen:"
  },
  "gwei": {
    "message": "GWEI"
  },
  "hardware": {
    "message": "Donanım"
  },
  "hardwareWalletConnected": {
    "message": "Donanım cüzdanı bağlandı"
  },
  "hardwareWalletLegacyDescription": {
    "message": "(eski)",
    "description": "Text representing the MEW path"
  },
  "hardwareWalletSupportLinkConversion": {
    "message": "buraya tıklayın"
  },
  "hardwareWallets": {
    "message": "Donanım cüzdanı bağla"
  },
  "hardwareWalletsInfo": {
    "message": "Donanım cüzdanı entegrasyonları, IP adresinizi ve etkileşimde bulunduğunuz akıllı sözleşme adreslerini görebilen harici sunucular için API aramalarını kullanır."
  },
  "hardwareWalletsMsg": {
    "message": "MetaMask ile kullanmak istediğiniz donanım cüzdanını seçin."
  },
  "here": {
    "message": "burada",
    "description": "as in -click here- for more information (goes with troubleTokenBalances)"
  },
  "hexData": {
    "message": "On altılı veri"
  },
  "hiddenAccounts": {
    "message": "Gizli hesaplar"
  },
  "hide": {
    "message": "Gizle"
  },
  "hideAccount": {
    "message": "Hesabı gizle"
  },
  "hideFullTransactionDetails": {
    "message": "Tam işlem bilgilerini gizle"
  },
  "hideSeedPhrase": {
    "message": "Anahtar cümleyi gizle"
  },
  "hideSentitiveInfo": {
    "message": "Hassas bilgileri gizle"
  },
  "hideToken": {
    "message": "Tokeni gizle"
  },
  "hideTokenPrompt": {
    "message": "Tokeni gizle?"
  },
  "hideTokenSymbol": {
    "message": "$1 ögesini gizle",
    "description": "$1 is the symbol for a token (e.g. 'DAI')"
  },
  "hideZeroBalanceTokens": {
    "message": "Bakiyesi olmayan tokenleri gizle"
  },
  "high": {
    "message": "Agresif"
  },
  "highGasSettingToolTipMessage": {
    "message": "Popüler NFT düşüşleri gibi şeyler nedeniyle ağ trafiğindeki dalgalanmaları kapsayacak şekilde $1 kullanın.",
    "description": "$1 is key 'high' (text: 'Aggressive') separated here so that it can be passed in with bold font-weight"
  },
  "highLowercase": {
    "message": "yüksek"
  },
  "history": {
    "message": "Geçmiş"
  },
  "holdToRevealContent1": {
    "message": "Gizli Kurtarma İfadeniz: $1",
    "description": "$1 is a bolded text with the message from 'holdToRevealContent2'"
  },
  "holdToRevealContent2": {
    "message": "cüzdanınıza ve paranıza tam erişim sağlar.",
    "description": "Is the bolded text in 'holdToRevealContent1'"
  },
  "holdToRevealContent3": {
    "message": "Hiç kimseyle paylaşmayın. $1 $2",
    "description": "$1 is a message from 'holdToRevealContent4' and $2 is a text link with the message from 'holdToRevealContent5'"
  },
  "holdToRevealContent4": {
    "message": "MetaMask Destek bölümü bunu talep etmez",
    "description": "Part of 'holdToRevealContent3'"
  },
  "holdToRevealContent5": {
    "message": "ancak dolandırıcılar talep edilebilir.",
    "description": "The text link in 'holdToRevealContent3'"
  },
  "holdToRevealContentPrivateKey1": {
    "message": "Özel Anahtarınız $1 sağlar",
    "description": "$1 is a bolded text with the message from 'holdToRevealContentPrivateKey2'"
  },
  "holdToRevealContentPrivateKey2": {
    "message": "cüzdanınıza ve paranıza tam erişim.",
    "description": "Is the bolded text in 'holdToRevealContentPrivateKey2'"
  },
  "holdToRevealLockedLabel": {
    "message": "kilitli daireyi açığa çıkarmak için tut"
  },
  "holdToRevealPrivateKey": {
    "message": "Özel Anahtarı açığa çıkarmak için tut"
  },
  "holdToRevealPrivateKeyTitle": {
    "message": "Özel anahtarınızı güvende tutun"
  },
  "holdToRevealSRP": {
    "message": "GKİ'yi açığa çıkarmak için tut"
  },
  "holdToRevealSRPTitle": {
    "message": "GKİ'nizi güvende tutun"
  },
  "holdToRevealUnlockedLabel": {
    "message": "kilidi açılmış daireyi açığa çıkarmak için tut"
  },
  "id": {
    "message": "Kimlik"
  },
  "ignoreAll": {
    "message": "Tümünü yoksay"
  },
  "ignoreTokenWarning": {
    "message": "Gizlediğiniz tokenler cüzdanınızda gösterilmez. Ancak, yine de onları bulup ekleyebilirsiniz."
  },
  "imToken": {
    "message": "imToken"
  },
  "import": {
    "message": "İçe Aktar",
    "description": "Button to import an account from a selected file"
  },
  "importAccount": {
    "message": "Hesabı içe aktar"
  },
  "importAccountError": {
    "message": "Hesap içe aktarılırken hata oluştu."
  },
  "importAccountErrorIsSRP": {
    "message": "Bir Gizli Kurtarma İfadesi (veya anımsatıcı ifade) girdiniz. Hesabı buraya aktarmak için 64 karakter uzunluğunda on altılı bir dizi olan özel bir anahtar girmelisiniz."
  },
  "importAccountErrorNotAValidPrivateKey": {
    "message": "Bu geçerli bir özel anahtar değil. On altılık bir dizi girdiniz ancak bu dizi 64 karakter uzunluğunda olmalıdır."
  },
  "importAccountErrorNotHexadecimal": {
    "message": "Bu geçerli bir özel anahtar değil. 64 karakter uzunluğunda on altılık bir dizi girmelisiniz."
  },
  "importAccountJsonLoading1": {
    "message": "Bu JSON dosyasının birkaç dakika içinde içe aktarılmasını bekleyin ve MetaMask'i dondurun."
  },
  "importAccountJsonLoading2": {
    "message": "Özür dileriz, bunu gelecekte daha hızlı hale getireceğiz."
  },
  "importAccountMsg": {
    "message": "İçe aktarılan hesaplar ilk olarak oluşturduğunuz MetaMask hesabı Gizli Kurtarma ifadenizle ilişkilendirilmez. İçe aktarılan hesaplar hakkında daha fazla bilgi edinin"
  },
  "importMyWallet": {
    "message": "Cüzdanımı içe aktar"
  },
  "importNFT": {
    "message": "NFT'yi İçe Aktar"
  },
  "importNFTAddressToolTip": {
    "message": "Örneğin OpenSea'de, NFT'nin Ayrıntılar altındaki sayfasında, 'Sözleşme Adresi' etiketli mavi bir köprülü değer vardır. Buna tıklarsan seni sözleşmenin Etherscan'daki adresine götürecektir; o sayfanın sol üst köşesinde 'Sözleşme' etiketli bir simge ve sağda uzun bir harf ve rakamlar dizisi olmalıdır. Bu, NFT'ni oluşturan sözleşmenin adresidir. Adresin sağındaki 'kopyala' simgesine tıkla, panonda olacaktır."
  },
  "importNFTPage": {
    "message": "NFT sayfasını içe aktar"
  },
  "importNFTTokenIdToolTip": {
    "message": "Hiçbir iki NFT kimliği birbiriyle aynı olmadığı için her NFT kimliği benzersiz bir tanımlayıcıdır. Yine, OpenSea'de bu sayı 'Detaylar' kısmının altında yer alır. Not alın veya panonuza kopyalayın."
  },
  "importSelectedTokens": {
    "message": "Seçilen tokenleri içe aktar?"
  },
  "importSelectedTokensDescription": {
    "message": "Sadece seçtiğiniz tokenler cüzdanınızda gösterilecek. Dilediğiniz zaman onları arayarak gizli tokenleri içe aktarabilirsiniz."
  },
  "importTokenQuestion": {
    "message": "Tokeni içe aktar?"
  },
  "importTokenWarning": {
    "message": "Herkes, mevcut tokenlerin sahte sürümleri de dahil olmak üzere herhangi bir ada sahip bir token oluşturabilir. Riski tamamen size ait olacak şekikde token ekleyin ve işlem yapın!"
  },
  "importTokensCamelCase": {
    "message": "Tokenleri içe aktar"
  },
  "importTokensError": {
    "message": "Tokenleri içe aktaramadık. Lütfen daha sonra tekrar deneyin."
  },
  "importWithCount": {
    "message": "$1 tokeni içe aktar",
    "description": "$1 will the number of detected tokens that are selected for importing, if all of them are selected then $1 will be all"
  },
  "imported": {
    "message": "İçe Aktarıldı",
    "description": "status showing that an account has been fully loaded into the keyring"
  },
  "inYourSettings": {
    "message": "Ayarlar kısmında"
  },
  "infuraBlockedNotification": {
    "message": "MetaMask blokzinciri ana bilgisayarına bağlanamıyor. $1 olası nedenleri inceleyin.",
    "description": "$1 is a clickable link with with text defined by the 'here' key"
  },
  "initialTransactionConfirmed": {
    "message": "İlk işleminiz ağ tarafından onaylanmıştır. Geri gitmek için Tamam düğmesine tıklayın."
  },
  "inlineAlert": {
    "message": "Uyarı"
  },
  "inputLogicEmptyState": {
    "message": "Sadece şu anda ya da gelecekte üçüncü taraf harcaması konusunda rahat olduğunuz bir sayı girin. Harcama üst limitini daha sonra dilediğiniz zaman artırabilirsiniz."
  },
  "inputLogicEqualOrSmallerNumber": {
    "message": "Bu işlem, üçüncü tarafın mevcut bakiyenizden $1 harcamasına izin verir.",
    "description": "$1 is the current token balance in the account and the name of the current token"
  },
  "inputLogicHigherNumber": {
    "message": "Bu işlem, üst limite ulaşana kadar ya da siz harcama üst limitini iptal edene kadar üçüncü tarafın tüm token bakiyenizi harcamasına izin verir. Amacınız bu değilse daha düşük bir harcama üst limiti ayarlamayı deneyin."
  },
  "insightWarning": {
    "message": "uyarıyı"
  },
  "insightWarningCheckboxMessage": {
    "message": "$2 kaynaklı $1 talebi",
    "description": "$1 is the action i.e. sign, confirm. $2 is the origin making the request."
  },
  "insightWarningContentPlural": {
    "message": "$2 öncesinde $1 inceleyin. Yapıldıktan sonra $3 geri alınamaz.",
    "description": "$1 the 'insightWarnings' message (2 warnings) representing warnings, $2 is the action (i.e. signing) and $3 is the result (i.e. signature, transaction)"
  },
  "insightWarningContentSingular": {
    "message": "$2 öncesinde $1 inceleyin. Gerçekleştikten sonra $3 geri alınamaz.",
    "description": "$1 is the 'insightWarning' message (1 warning), $2 is the action (i.e. signing) and $3 is the result (i.e. signature, transaction)"
  },
  "insightWarningHeader": {
    "message": "Bu talep riskli olabilir"
  },
  "insightWarnings": {
    "message": "uyarıları"
  },
  "insightsFromSnap": {
    "message": "$1 kaynaklı içgörüler",
    "description": "$1 represents the name of the snap"
  },
  "install": {
    "message": "Yükle"
  },
  "installExtension": {
    "message": "Uzantıyı yükle"
  },
  "installExtensionDescription": {
    "message": "Dünyanın lider web3 cüzdanı, MetaMask'in kurumsal uyumlu sürümü."
  },
  "installOrigin": {
    "message": "Kökeni yükle"
  },
  "installRequest": {
    "message": "MetaMask'e ekle"
  },
  "installedOn": {
    "message": "$1 üzerinde yüklendi",
    "description": "$1 is the date when the snap has been installed"
  },
  "insufficientBalance": {
    "message": "Bakiye yetersiz."
  },
  "insufficientCurrencyBuyOrDeposit": {
    "message": "Hesabında $2 ağındaki işlem ücretlerini ödemek için yeterli $1 bulunmuyor. $3 veya başka bir hesaptan para yatır.",
    "description": "$1 is the native currency of the network, $2 is the name of the current network, $3 is the key 'buy' + the ticker symbol of the native currency of the chain wrapped in a button"
  },
  "insufficientCurrencyBuyOrReceive": {
    "message": "Hesabınızda $2 ağındaki işlemleri ödemek için yeterli $1 yok. Başka bir hesaptan $3 veya $4.",
    "description": "$1 is the native currency of the network, $2 is the name of the current network, $3 is the key 'buy' + the ticker symbol of the native currency of the chain wrapped in a button, $4 is the key 'deposit' button"
  },
  "insufficientCurrencyDeposit": {
    "message": "Hesabında $2 ağındaki işlem ücretlerini ödemek için yeterli $1 bulunmuyor. Başka bir hesaptan $1 yatır.",
    "description": "$1 is the native currency of the network, $2 is the name of the current network"
  },
  "insufficientFunds": {
    "message": "Para yetersiz."
  },
  "insufficientFundsForGas": {
    "message": "Gaz için para yetersiz"
  },
  "insufficientTokens": {
    "message": "Token yetersiz."
  },
  "interactingWith": {
    "message": "Etkileşimde"
  },
  "interactingWithTransactionDescription": {
    "message": "Bu sizin etkileşimde bulunduğunuz sözleşmedir. Bilgileri doğrulayarak kendinizi dolandırıcılardan koruyun."
  },
  "invalidAddress": {
    "message": "Adres geçersiz"
  },
  "invalidAddressRecipient": {
    "message": "Alıcı adresi geçersiz"
  },
  "invalidAddressRecipientNotEthNetwork": {
    "message": "ETH ağı yok, küçük harfle başlayın"
  },
  "invalidAssetType": {
    "message": "Bu varlık bir NFT'dir ve NFT'ler sekmesi altında bulunan NFT'leri İçe Aktar sayfasına yeniden eklenmesi gerekir"
  },
  "invalidBlockExplorerURL": {
    "message": "Block Explorer URL adresi geçersiz"
  },
  "invalidChainIdTooBig": {
    "message": "Zincir kimliği geçersiz. Zincir kimliği çok büyük."
  },
  "invalidCustomNetworkAlertContent1": {
    "message": "\"$1\" özel ağı için zincir kimliğinin yeniden girilmesi gerekiyor.",
    "description": "$1 is the name/identifier of the network."
  },
  "invalidCustomNetworkAlertContent2": {
    "message": "Sizi kötü niyetli ya da hatalı ağ sağlayıcılarından korumak amacıyla zincir kimlikleri artık tüm özel ağlar için gereklidir."
  },
  "invalidCustomNetworkAlertContent3": {
    "message": "Ayarlar > Ağ kısmına gidin ve zincir kimliğini girin. $1 alanında en popüler ağların zincir kimliklerini bulabilirsiniz.",
    "description": "$1 is a link to https://chainid.network"
  },
  "invalidCustomNetworkAlertTitle": {
    "message": "Özel ağ geçersiz"
  },
  "invalidHexNumber": {
    "message": "On altılı sayı geçersiz."
  },
  "invalidHexNumberLeadingZeros": {
    "message": "On altılı sayı geçersiz. Başındaki tüm sıfırları kaldırın."
  },
  "invalidIpfsGateway": {
    "message": "IPFS Ağ Geçidi geçersiz: Değer geçerli bir URL adresi olmalıdır"
  },
  "invalidNumber": {
    "message": "Sayı geçersiz. Bir ondalık sayı ya da \"0x\"-ön ekli on altılı sayı girin."
  },
  "invalidNumberLeadingZeros": {
    "message": "Sayı geçersiz. Başındaki tüm sıfırları kaldırın."
  },
  "invalidRPC": {
    "message": "RPC URL adresi geçersiz"
  },
  "invalidSeedPhrase": {
    "message": "Gizli Kurtarma İfadesi geçersiz"
  },
  "invalidSeedPhraseCaseSensitive": {
    "message": "Giriş geçersiz! Gizli Kurtarma İfadesi büyük/küçük harf duyarlıdır."
  },
  "ipfsGateway": {
    "message": "IPFS ağ geçidi"
  },
  "ipfsGatewayDescription": {
    "message": "MetaMask, IPFS'de depolanan NFT'lerinizin görüntülerini göstermek, tarayıcınızın adres çubuğuna girilen ENS adresleri ile ilgili bilgileri göstermek ve farklı tokenlerin simgelerini almak için üçüncü taraf hizmetleri kullanır. Siz bunları kullanırken IP adresiniz bu hizmetlerle paylaşılabilir."
  },
  "ipfsToggleModalDescriptionOne": {
    "message": "IPFS'de depolanan NFT'lerinizin görüntülerini göstermek, tarayıcınızın adres çubuğuna girilen ENS adresleri ile ilgili bilgileri göstermek ve farklı tokenlerin simgelerini almak için üçüncü taraf hizmetleri kullanırız. Siz bunları kullanırken IP adresiniz bu hizmetlerle paylaşılabilir."
  },
  "ipfsToggleModalDescriptionTwo": {
    "message": "Onayla seçeneği seçildiğinde IPFS çözünürlüğü açılır. Bunu Dilediğiniz zaman $1 alanında kapatabilirsiniz.",
    "description": "$1 is the method to turn off ipfs"
  },
  "ipfsToggleModalSettings": {
    "message": "Ayarlar > Güvenlik ve gizlilik"
  },
  "isSigningOrSubmitting": {
    "message": "Önceki bir işlemin imzalanması veya gönderilmesi devam ediyor"
  },
  "jazzAndBlockies": {
    "message": "Jazzicons ve Blockies, bir bakışta bir hesabı tanımlamana yardımcı olan iki farklı benzersiz simge stilidir."
  },
  "jazzicons": {
    "message": "Jazzicons"
  },
  "jsDeliver": {
    "message": "jsDeliver"
  },
  "jsonFile": {
    "message": "JSON Dosyası",
    "description": "format for importing an account"
  },
  "keyringAccountName": {
    "message": "Hesap adı"
  },
  "keyringAccountPublicAddress": {
    "message": "Genel Adres"
  },
  "keyringSnapRemovalResult1": {
    "message": "$1 $2kaldırıldı",
    "description": "Displays the result after removal of a keyring snap. $1 is the snap name, $2 is whether it is successful or not"
  },
  "keyringSnapRemovalResultNotSuccessful": {
    "message": "değil ",
    "description": "Displays the `not` word in $2."
  },
  "keyringSnapRemoveConfirmation": {
    "message": "Bu snap'i kaldırmak istediğinizi onaylamak için $1 yazın:",
    "description": "Asks user to input the name nap prior to deleting the snap. $1 is the snap name"
  },
  "keystone": {
    "message": "Ana İlke"
  },
  "knownAddressRecipient": {
    "message": "Bilinen sözleşme adresi."
  },
  "knownTokenWarning": {
    "message": "Bu eylem kimlik avı için kullanılabilecek şekilde cüzdanınızda zaten listelenmiş olan tokenleri düzenleyecektir. Sadece bu tokenlerin neyi temsil ettiğini değiştirmek istediğinizden eminseniz onaylayın. $1 hakkında daha fazla bilgi edinin"
  },
  "lastConnected": {
    "message": "Son bağlanma"
  },
  "lastPriceSold": {
    "message": "Son satış fiyatı"
  },
  "lastSold": {
    "message": "Son satış"
  },
  "lavaDomeCopyWarning": {
    "message": "Güvenliğiniz için bu metin şu anda seçilemez."
  },
  "layer1Fees": {
    "message": "Katman 1 ücretleri"
  },
  "layer2Fees": {
    "message": "Katman 2 ücretleri"
  },
  "learnCancelSpeeedup": {
    "message": "Nasıl $1 yapacağınızı öğrenin",
    "description": "$1 is link to cancel or speed up transactions"
  },
  "learnMore": {
    "message": "daha fazla bilgi"
  },
  "learnMoreAboutGas": {
    "message": "Gaz hakkında $1 istiyor musun?",
    "description": "$1 will be replaced by the learnMore translation key"
  },
  "learnMoreKeystone": {
    "message": "Daha Fazla Bilgi"
  },
  "learnMoreUpperCase": {
    "message": "Daha fazla bilgi"
  },
  "learnMoreUpperCaseWithDot": {
    "message": "Daha fazla bilgi edinin."
  },
  "learnScamRisk": {
    "message": "dolandırıcılıklar ve güvenlik riskleri."
  },
  "learnToBridge": {
    "message": "Köprü yapmayı öğren"
  },
  "leaveMetaMask": {
    "message": "MetaMask'ten ayrıl?"
  },
  "leaveMetaMaskDesc": {
    "message": "MetaMask'in dışında bir siteyi ziyaret etmek üzeresiniz. Devam etmeden önce URL adresini dikkatli bir şekilde kontrol edin."
  },
  "ledgerAccountRestriction": {
    "message": "Yeni bir hesap ekleyebilmeniz için önce son hesabınızı kullanmanız gerekir."
  },
  "ledgerConnectionInstructionCloseOtherApps": {
    "message": "Cihazınızla bağlantılı her türlü yazılımı kapatın ve ardından yenilemek için buraya tıklayın."
  },
  "ledgerConnectionInstructionHeader": {
    "message": "Onayla düğmesine tıklamadan önce:"
  },
  "ledgerConnectionInstructionStepFour": {
    "message": "Ledger cihazınızda \"akıllı sözleşme verilerini\" ya da \"kör imzalama\" özelliğini etkinleştirin."
  },
  "ledgerConnectionInstructionStepThree": {
    "message": "Ledger'ınızın bağlı olduğundan emin olun ve Ethereum uygulamasını seçin."
  },
  "ledgerDeviceOpenFailureMessage": {
    "message": "Ledger cihazı açılamadı. Ledger'ınız başka bir yazılıma bağlanmış olabilir. Lütfen Ledger Live'ı ya da Ledger cihazınızla bağlantılı diğer uygulamaları kapatıp tekrar bağlanmayı deneyin."
  },
  "ledgerErrorConnectionIssue": {
    "message": "Ledger'ınızı tekrar bağlayın, ETH uygulamasını açın ve tekrar deneyin."
  },
  "ledgerErrorDevicedLocked": {
    "message": "Ledger'ınız kilitli. Kilidini açın, ardından tekrar deneyin."
  },
  "ledgerErrorEthAppNotOpen": {
    "message": "Sorunu çözmek için cihazınızda ETH uygulamasını açın ve tekrar deneyin."
  },
  "ledgerErrorTransactionDataNotPadded": {
    "message": "Ethereum işleminin giriş verileri yeterli şekilde doldurulmamış."
  },
  "ledgerLiveApp": {
    "message": "Ledger Live Uygulaması"
  },
  "ledgerLocked": {
    "message": "Ledger cihazına bağlanılamıyor. Lütfen cihazınızın kilidinin açık ve Ethereum uygulamasının açık olduğundan emin olun."
  },
  "ledgerTimeout": {
    "message": "Ledger Live'ın yanıt vermesi çok uzun sürdü ya da bağlantı zaman aşımına uğradı. Ledger Live uygulamasının açık olduğundan ve cihazınızın kilidinin açık olduğundan emin olun."
  },
  "ledgerWebHIDNotConnectedErrorMessage": {
    "message": "Ledger cihazı bağlı değil. Kayıt Defterinizi bağlamak istiyorsanız lütfen \"Devam Et\" düğmesine yeniden tıklayın ve HID bağlantısını onaylayın",
    "description": "An error message shown to the user during the hardware connect flow."
  },
  "levelArrow": {
    "message": "seviye oku"
  },
  "lightTheme": {
    "message": "Aydınlık"
  },
  "likeToImportToken": {
    "message": "Bu tokeni içe aktarmak ister misiniz?"
  },
  "likeToImportTokens": {
    "message": "Bu tokenleri içe aktarmak ister misiniz?"
  },
  "lineaGoerli": {
    "message": "Linea Goerli test ağı"
  },
  "lineaMainnet": {
    "message": "Linea Ana Ağı"
  },
  "lineaSepolia": {
    "message": "Linea Sepolia test ağı"
  },
  "link": {
    "message": "Bağlantı"
  },
  "links": {
    "message": "Bağlantılar"
  },
  "loadMore": {
    "message": "Daha fazlasını yükle"
  },
  "loading": {
    "message": "Yükleniyor..."
  },
  "loadingNFTs": {
    "message": "NFT'ler yükleniyor..."
  },
  "loadingScreenHardwareWalletMessage": {
    "message": "Lütfen işlemi donanım cüzdanında tamamlayın."
  },
  "loadingScreenSnapMessage": {
    "message": "Lütfen işlemi Snap üzerinde tamamlayın."
  },
  "loadingTokens": {
    "message": "Tokenler yükleniyor..."
  },
  "localhost": {
    "message": "Yerel Ana Bilgisayar 8545"
  },
  "lock": {
    "message": "Kilitle"
  },
  "lockMetaMask": {
    "message": "MetaMask'i kilitle"
  },
  "lockTimeInvalid": {
    "message": "Kilit süresi 0 ile 10080 arasında olmalıdır"
  },
  "logo": {
    "message": "$1 logosu",
    "description": "$1 is the name of the ticker"
  },
  "low": {
    "message": "Düşük"
  },
  "lowGasSettingToolTipMessage": {
    "message": "Daha ucuz bir fiyat için beklemek için $1 kullanın. Fiyatlar bir şekilde öngörülemez oldukları için süre tahminleri çok daha az kesindir.",
    "description": "$1 is key 'low' separated here so that it can be passed in with bold font-weight"
  },
  "lowLowercase": {
    "message": "düşük"
  },
  "lowPriorityMessage": {
    "message": "Gelecekteki işlemleri bu işlemden sonrasında kuyruğa alınacaktır. Bu fiyat bir süre önce son defa görülmüştür."
  },
  "mainnet": {
    "message": "Ethereum Ana Ağı"
  },
  "mainnetToken": {
    "message": "Bu adres, bilinen bir Ethereum Ana Ağı token adresiyle eşleşiyor. Eklemeye çalıştığınız token için sözleşme adresini ve ağı tekrar kontrol edin."
  },
  "makeAnotherSwap": {
    "message": "Yeni bir swap oluştur"
  },
  "makeSureNoOneWatching": {
    "message": "Hiç kimsenin bakmadığından emin olun",
    "description": "Warning to users to be care while creating and saving their new Secret Recovery Phrase"
  },
  "manageInSettings": {
    "message": "Ayarlar kısmında yönet"
  },
  "max": {
    "message": "Maksimum"
  },
  "maxBaseFee": {
    "message": "Maks. baz ücret"
  },
  "maxFee": {
    "message": "Maks. ücret"
  },
  "maxPriorityFee": {
    "message": "Maks. öncelik ücreti"
  },
  "medium": {
    "message": "Piyasa"
  },
  "mediumGasSettingToolTipMessage": {
    "message": "Mevcut piyasa fiyatında hızlı işleme almak için $1 kullanın.",
    "description": "$1 is key 'medium' (text: 'Market') separated here so that it can be passed in with bold font-weight"
  },
  "memo": {
    "message": "not"
  },
  "message": {
    "message": "Mesaj"
  },
  "metaMaskConnectStatusParagraphOne": {
    "message": "Artık MetaMask'te hesap bağlantılarınızın üzerinde daha fazla kontrole sahipsiniz."
  },
  "metaMaskConnectStatusParagraphThree": {
    "message": "Bağlı hesaplarınızı yönetmek için tıklayın."
  },
  "metaMaskConnectStatusParagraphTwo": {
    "message": "Bağlantı durumu düğmesi ziyaret ettiğiniz web sitesinin şu anda seçilen hesabınıza bağlı olup olmadığını gösterir."
  },
  "metadataModalSourceTooltip": {
    "message": "$1 npm'de barındırılmaktadır ve $2 bu Snap'in eşsiz tanımlayıcısıdır.",
    "description": "$1 is the snap name and $2 is the snap NPM id."
  },
  "metamaskInstitutionalVersion": {
    "message": "MetaMask Institutional Sürümü"
  },
  "metamaskNotificationsAreOff": {
    "message": "Cüzdan bildirimleri şu anda aktif değil."
  },
  "metamaskPortfolio": {
    "message": "MetaMask Portfolio."
  },
  "metamaskSwapsOfflineDescription": {
    "message": "MetaMask Swap İşlemleri bakımda. Lütfen daha sonra tekrar kontrol edin."
  },
  "metamaskVersion": {
    "message": "MetaMask Sürümü"
  },
  "methodData": {
    "message": "Yöntem"
  },
  "methodDataTransactionDescription": {
    "message": "Atılacak spesifik adım budur. Bu veriler sahte olabilir, o yüzden diğer taraftaki siteye güvendiğinizden emin olun."
  },
  "methodNotSupported": {
    "message": "Bu hesap ile desteklenmez."
  },
  "metrics": {
    "message": "Metrikler"
  },
  "mismatchAccount": {
    "message": "Seçili hesap ($1) imza atmaya çalışan hesaptan ($2) farklı"
  },
  "mismatchedChainLinkText": {
    "message": "ağ bilgilerini doğrula",
    "description": "Serves as link text for the 'mismatchedChain' key. This text will be embedded inside the translation for that key."
  },
  "mismatchedChainRecommendation": {
    "message": "İlerlemeden önce şunu öneririz: $1.",
    "description": "$1 is a clickable link with text defined by the 'mismatchedChainLinkText' key. The link will open to instructions for users to validate custom network details."
  },
  "mismatchedNetworkName": {
    "message": "Kayıtlarımıza göre, ağ adı bu zincir kimliği ile doğru bir şekilde uyumlu olmayabilir."
  },
  "mismatchedNetworkSymbol": {
    "message": "Sunulan para birimi sembolü bu zincir kimliği için beklediğimiz sembolle uyumlu değil."
  },
  "mismatchedRpcChainId": {
    "message": "Özel ağ tarafından geri dönen Zincir kimliği gönderilen zincir kimliği ile eşleşmiyor."
  },
  "mismatchedRpcUrl": {
    "message": "Kayıtlarımıza göre, sunulan RPC URL adresi değeri bu zincir kimliğinin bilinen bir sağlayıcısı ile uyumlu değil."
  },
  "missingSetting": {
    "message": "Bir ayarı bulamıyor musun?"
  },
  "missingSettingRequest": {
    "message": "Buradan talep et"
  },
  "mmiBuiltAroundTheWorld": {
    "message": "MetaMask Institutional dünya çapında tasarlanmış ve yapılmıştır."
  },
  "mmiNewNFTDetectedInNFTsTabMessage": {
    "message": "MetaMask Institutional'ın otomatik olarak cüzdanınızdaki NFT'leri algılayıp göstermesine izin verin."
  },
  "mmiPasswordSetupDetails": {
    "message": "Bu şifre sadece MetaMask Institutional uzantınızın kilidini açacaktır."
  },
  "more": {
    "message": "daha fazla"
  },
  "multipleSnapConnectionWarning": {
    "message": "$1 $2 Snap kullanmak istiyor",
    "description": "$1 is the dapp and $2 is the number of snaps it wants to connect to."
  },
  "mustSelectOne": {
    "message": "En az bir token seçilmeli."
  },
  "name": {
    "message": "Adı"
  },
  "nameAddressLabel": {
    "message": "Adres",
    "description": "Label above address field in name component modal."
  },
  "nameInstructionsNew": {
    "message": "Bu adresi biliyorsanız gelecekte tanıyabilmek için ona bir takma ad verin.",
    "description": "Instruction text in name component modal when value is not recognised."
  },
  "nameInstructionsRecognized": {
    "message": "Bu adresin varsayılan bir takma adı var ancak onu düzenleyebilir veya diğer önerileri keşfedebilirsiniz.",
    "description": "Instruction text in name component modal when value is recognized but not saved."
  },
  "nameInstructionsSaved": {
    "message": "Daha önce bu adres için bir takma ad eklediniz. Bu takma adı düzenleyebilir veya önerilen diğer takma adları görüntüleyebilirsiniz.",
    "description": "Instruction text in name component modal when value is saved."
  },
  "nameLabel": {
    "message": "Takma Ad",
    "description": "Label above name input field in name component modal."
  },
  "nameModalMaybeProposedName": {
    "message": "Belki: $1",
    "description": "$1 is the proposed name"
  },
  "nameModalTitleNew": {
    "message": "Bilinmeyen adres",
    "description": "Title of the modal created by the name component when value is not recognised."
  },
  "nameModalTitleRecognized": {
    "message": "Tanınan adres",
    "description": "Title of the modal created by the name component when value is recognized but not saved."
  },
  "nameModalTitleSaved": {
    "message": "Adres kaydedildi",
    "description": "Title of the modal created by the name component when value is saved."
  },
  "nameProviderProposedBy": {
    "message": "$1 tarafından önerilir",
    "description": "$1 is the name of the provider"
  },
  "nameProvider_ens": {
    "message": "Ethereum İsimlendirme Hizmeti (ENS)"
  },
  "nameProvider_etherscan": {
    "message": "Etherscan"
  },
  "nameProvider_lens": {
    "message": "Lens Protocol"
  },
  "nameProvider_token": {
    "message": "MetaMask"
  },
  "nameSetPlaceholder": {
    "message": "Bir takma ad seçin...",
    "description": "Placeholder text for name input field in name component modal."
  },
  "nativePermissionRequestDescription": {
    "message": "Bu sitenin aşağıdakileri yapmasına izin vermek istiyor musunuz?",
    "description": "Description below header used on Permission Connect screen for native permissions."
  },
  "nativeToken": {
    "message": "Bu ağdaki yerli token $1. Bu gaz ücretleri için kullanılan tokendir.",
    "description": "$1 represents the name of the native token on the current network"
  },
  "nativeTokenScamWarningConversion": {
    "message": "Ağ bilgilerini düzenle"
  },
  "nativeTokenScamWarningDescription": {
    "message": "Bu ağ, ilişkili zincir kimliği veya adı ile uyumlu değil. Pek çok popüler token $1 adını kullanarak bunu dolandırıcılar için hedef haline getirir. Dolandırıcılar, karşılığında kendilerine daha değerli para birimi göndermek üzere sizi kandırabilir. Devam etmeden önce her şeyi doğrulayın.",
    "description": "$1 represents the currency name"
  },
  "nativeTokenScamWarningTitle": {
    "message": "Bu potansiyel bir dolandırıcılıktır"
  },
  "needHelp": {
    "message": "Yardıma mı ihtiyacınız var? $1 bölümüne ulaşın",
    "description": "$1 represents `needHelpLinkText`, the text which goes in the help link"
  },
  "needHelpFeedback": {
    "message": "Geri bildirimini paylaş"
  },
  "needHelpLinkText": {
    "message": "MetaMask destek"
  },
  "needHelpSubmitTicket": {
    "message": "Sorgu gönder"
  },
  "needImportFile": {
    "message": "İçe aktarılacak dosyayı seçmelisiniz.",
    "description": "User is important an account and needs to add a file to continue"
  },
  "negativeETH": {
    "message": "Negatif tutarlarda ETH gönderilemez."
  },
  "negativeOrZeroAmountToken": {
    "message": "Eksi veya sıfır tutarlarda varlık gönderilemez."
  },
  "network": {
    "message": "Ağ:"
  },
  "networkAddedSuccessfully": {
    "message": "Ağ başarılı bir şekilde eklendi!"
  },
  "networkDetails": {
    "message": "Ağ bilgileri"
  },
  "networkIsBusy": {
    "message": "Ağ meşgul. Gaz fiyatları yüksektir ve tahminler daha az doğrudur."
  },
  "networkMenu": {
    "message": "Ağ Menüsü"
  },
  "networkMenuHeading": {
    "message": "Ağ seç"
  },
  "networkName": {
    "message": "Ağ adı"
  },
  "networkNameArbitrum": {
    "message": "Arbitrum"
  },
  "networkNameAvalanche": {
    "message": "Avalanche"
  },
  "networkNameBSC": {
    "message": "BSC"
  },
  "networkNameBase": {
    "message": "Temel"
  },
  "networkNameDefinition": {
    "message": "Bu ağ ile ilişkilendirilmiş ad."
  },
  "networkNameEthereum": {
    "message": "Ethereum"
  },
  "networkNameGoerli": {
    "message": "Goerli"
  },
  "networkNameLinea": {
    "message": "Linea"
  },
  "networkNameOpMainnet": {
    "message": "OP Ana Ağı"
  },
  "networkNamePolygon": {
    "message": "Polygon"
  },
  "networkNameTestnet": {
    "message": "Test ağı"
  },
  "networkNameZkSyncEra": {
    "message": "zkSync Era"
  },
  "networkProvider": {
    "message": "Ağ sağlayıcısı"
  },
  "networkSettingsChainIdDescription": {
    "message": "İşlemlerin imzalanması için kullanılan zincir kimliği. Ağ tarafından yanıt olarak sunulan zincir kimliği ile uyumlu olmalıdır. Bir ondalık ya da \"0x\" ön ekli on altılı sayı girebilirsiniz ancak biz sayıyı ondalık olarak gösteririz."
  },
  "networkStatus": {
    "message": "Ağ durumu"
  },
  "networkStatusBaseFeeTooltip": {
    "message": "Ağ tarafından belirlenen ve her 13-14 saniyede bir değişen baz ücret. $1 ve $2 seçeneklerimiz ani artışlar içindir.",
    "description": "$1 and $2 are bold text for Medium and Aggressive respectively."
  },
  "networkStatusPriorityFeeTooltip": {
    "message": "Öncelik ücretleri (başka bir deyişle \"madenci bahşişi\") aralıkları. Bu ücretler doğrudan madencilere gider ve işleminizin öncelikli olarak gerçekleştirilmesini teşvik eder."
  },
  "networkStatusStabilityFeeTooltip": {
    "message": "Son 72 saate göre gaz ücretleri $1.",
    "description": "$1 is networks stability value - stable, low, high"
  },
  "networkSwitchConnectionError": {
    "message": "$1 ağına bağlanamıyoruz",
    "description": "$1 represents the network name"
  },
  "networkURL": {
    "message": "Ağ URL adresi"
  },
  "networkURLDefinition": {
    "message": "Bu ağa erişim sağlamak için kullanılan URL adresi."
  },
  "networks": {
    "message": "Ağlar"
  },
  "nevermind": {
    "message": "Boşver"
  },
  "new": {
    "message": "Yeni!"
  },
  "newAccount": {
    "message": "Yeni hesap"
  },
  "newAccountNumberName": {
    "message": "Hesap $1",
    "description": "Default name of next account to be created on create account screen"
  },
  "newContact": {
    "message": "Yeni kişi"
  },
  "newContract": {
    "message": "Yeni sözleşme"
  },
  "newNFTDetectedInImportNFTsMessageStrongText": {
    "message": "Ayarlar > Güvenlik ve gizlilik"
  },
  "newNFTDetectedInImportNFTsMsg": {
    "message": "Opensea'yi kullanmak için NFT'lerinize bakın, $1 üzerinde \"NFT Medyasını göster\" seçeneğini açın.",
    "description": "$1 is used for newNFTDetectedInImportNFTsMessageStrongText"
  },
  "newNFTDetectedInNFTsTabMessage": {
    "message": "MetaMask'ın otomatik olarak cüzdanınızdaki NFT'leri algılayıp göstermesine izin verin."
  },
  "newNFTsAutodetected": {
    "message": "NFT otomatik algılama"
  },
  "newNetworkAdded": {
    "message": "\"$1\" başarılı bir şekilde eklendi!"
  },
  "newNftAddedMessage": {
    "message": "NFT başarılı bir şekilde eklendi!"
  },
  "newPassword": {
    "message": "Yeni Şifre (min 8 karakter)"
  },
  "newPrivacyPolicyActionButton": {
    "message": "Daha fazlasını oku"
  },
  "newPrivacyPolicyTitle": {
    "message": "Gizlilik politikamızı güncelledik"
  },
  "newTokensImportedMessage": {
    "message": "$1 tokeni başarılı bir şekilde içe aktardın.",
    "description": "$1 is the string of symbols of all the tokens imported"
  },
  "newTokensImportedTitle": {
    "message": "Token içe aktarıldı"
  },
  "next": {
    "message": "Sonraki"
  },
  "nextNonceWarning": {
    "message": "Nonce, önerilen $1 nonce'undan büyük",
    "description": "The next nonce according to MetaMask's internal logic"
  },
  "nftAddFailedMessage": {
    "message": "Sahiplik bilgileri eşleşmediği için NFT eklenemiyor. Doğru bilgileri girdiğinizden emin olun."
  },
  "nftAddressError": {
    "message": "Bu token bir NFT'dir. $1 üzerinde ekleyin",
    "description": "$1 is a clickable link with text defined by the 'importNFTPage' key"
  },
  "nftAlreadyAdded": {
    "message": "NFT zaten eklenmiş."
  },
  "nftDisclaimer": {
    "message": "Sorumluluğun Reddi: MetaMask medya dosyasını kaynak url adresinden çeker. Bu url adresi bazen NFT'nin mint edildiği pazar yeri tarafından değiştirilir."
  },
  "nftOptions": {
    "message": "NFT Seçenekleri"
  },
  "nftTokenIdPlaceholder": {
    "message": "Token kimliğini gir"
  },
  "nftWarningContent": {
    "message": "Gelecekte sahip olabilecekleriniz de dahil olmak üzere $1 erişimi veriyorsunuz, Diğer taraf, siz bu onayı iptal edene kadar size sormadan bu NFT'leri dilediği zaman cüzdanınızdan transfer edebilir. $2",
    "description": "$1 is nftWarningContentBold bold part, $2 is Learn more link"
  },
  "nftWarningContentBold": {
    "message": "tüm $1 NFT'leriniz",
    "description": "$1 is name of the collection"
  },
  "nftWarningContentGrey": {
    "message": "Dikkatle ilerleyin."
  },
  "nfts": {
    "message": "NFT'ler"
  },
  "nftsPreviouslyOwned": {
    "message": "Önceden Sahip Olunan"
  },
  "nickname": {
    "message": "Takma ad"
  },
  "noAccountsFound": {
    "message": "Belirtilen arama sorgusu için hesap bulunamadı"
  },
  "noAddressForName": {
    "message": "Bu isim için adres tanımlanmamış."
  },
  "noConnectedAccountDescription": {
    "message": "Devam etmek için bu sitede kullanmak istediğiniz bir hesap seçin."
  },
  "noConnectedAccountTitle": {
    "message": "MetaMask bu siteye bağlı değil"
  },
  "noConversionDateAvailable": {
    "message": "Para birimi dönüşüm tarihi mevcut değil"
  },
  "noConversionRateAvailable": {
    "message": "Dönüşüm oranı mevcut değil"
  },
  "noDomainResolution": {
    "message": "Alan adı için çözümleme sunulmamış."
  },
  "noNFTs": {
    "message": "Henüz NFT yok"
  },
  "noNetworksFound": {
    "message": "Belirtilen arama sorgusu için herhangi bir ağ bulunamadı"
  },
  "noSnaps": {
    "message": "Yüklü snapiniz yok."
  },
  "noTransactions": {
    "message": "İşleminiz yok"
  },
  "noWebcamFound": {
    "message": "Bilgisayarınızın web kamerası bulunamadı. Lütfen tekrar deneyin."
  },
  "noWebcamFoundTitle": {
    "message": "Web kamerası bulunamadı"
  },
  "nonCustodialAccounts": {
    "message": "MetaMask Institutional, gözetimsiz hesapları kullanabilmenize olanak sağlar, bu hesapları kullanmayı planlıyorsanız Gizli Kurtarma İfadenizi yedekleyin."
  },
  "nonce": {
    "message": "Nonce"
  },
  "nonceField": {
    "message": "İşlem nonce'unu özelleştir"
  },
  "nonceFieldDescription": {
    "message": "Onay ekranlarında nonce'u (işlem numarası) değiştirmek için bunu açın. Bu gelişmiş bir özelliktir, dikkatli kullanın."
  },
  "nonceFieldHeading": {
    "message": "Özel nonce"
  },
  "notBusy": {
    "message": "Meşgul değil"
  },
  "notCurrentAccount": {
    "message": "Bu hesap doğru mu? Cüzdanınızdaki mevcut seçili hesaptan farklı"
  },
  "notEnoughBalance": {
    "message": "Bakiye yetersiz"
  },
  "notEnoughGas": {
    "message": "Yeterli gaz yok"
  },
  "note": {
    "message": "Not"
  },
  "notePlaceholder": {
    "message": "Onaylayan taraf saklayıcı kurumda işlemi onaylarken bu notu görecektir."
  },
  "notificationDetail": {
    "message": "Ayrıntılar"
  },
  "notificationDetailBaseFee": {
    "message": "Baz ücret (GWEI)"
  },
  "notificationDetailGasLimit": {
    "message": "Gaz limiti (birim)"
  },
  "notificationDetailGasUsed": {
    "message": "Kullanılan gaz (birim)"
  },
  "notificationDetailMaxFee": {
    "message": "Gaz başına maks. ücret"
  },
  "notificationDetailNetwork": {
    "message": "Ağ"
  },
  "notificationDetailNetworkFee": {
    "message": "Ağ ücreti"
  },
  "notificationDetailPriorityFee": {
    "message": "Öncelik ücreti (GWEI)"
  },
  "notificationItemCheckBlockExplorer": {
    "message": "BlockExplorer üzerinde kontrol et"
  },
  "notificationItemCollection": {
    "message": "Tahsilat"
  },
  "notificationItemConfirmed": {
    "message": "Onaylandı"
  },
  "notificationItemError": {
    "message": "Şu anda ücretler alınamıyor"
  },
  "notificationItemFrom": {
    "message": "Kimden"
  },
  "notificationItemLidoStakeReadyToBeWithdrawn": {
    "message": "Para Çekmeye Hazır"
  },
  "notificationItemLidoStakeReadyToBeWithdrawnMessage": {
    "message": "Şu anda unstake $1 çekebilirsiniz"
  },
  "notificationItemLidoWithdrawalRequestedMessage": {
    "message": "$1 unstake etme talebiniz gönderildi"
  },
  "notificationItemNFTReceivedFrom": {
    "message": "NFT gönderen"
  },
  "notificationItemNFTSentTo": {
    "message": "NFT alıcısı"
  },
  "notificationItemNetwork": {
    "message": "Ağ"
  },
  "notificationItemRate": {
    "message": "Oran (ücret dahil)"
  },
  "notificationItemReceived": {
    "message": "Alınan"
  },
  "notificationItemReceivedFrom": {
    "message": "Gönderen"
  },
  "notificationItemSent": {
    "message": "Alıcı"
  },
  "notificationItemSentTo": {
    "message": "Stake tamamlandı"
  },
  "notificationItemStakeCompleted": {
    "message": "Stake edildi"
  },
  "notificationItemStaked": {
    "message": "Stake edildi"
  },
  "notificationItemStakingProvider": {
    "message": "Stake Sağlayıcısı"
  },
  "notificationItemStatus": {
    "message": "Durum"
  },
  "notificationItemSwapped": {
    "message": "Swap yapılan"
  },
  "notificationItemSwappedFor": {
    "message": "şununla"
  },
  "notificationItemTo": {
    "message": "Kime"
  },
  "notificationItemTransactionId": {
    "message": "İşlem Numarası"
  },
  "notificationItemUnStakeCompleted": {
    "message": "UnStake tamamlandı"
  },
  "notificationItemUnStaked": {
    "message": "Unstake edildi"
  },
  "notificationItemUnStakingRequested": {
    "message": "Unstake talep edildi"
  },
  "notificationTransactionFailedMessage": {
    "message": "$1 işlemi başarısız oldu! $2",
    "description": "Content of the browser notification that appears when a transaction fails"
  },
  "notificationTransactionFailedMessageMMI": {
    "message": "İşlem başarısız oldu! $1",
    "description": "Content of the browser notification that appears when a transaction fails in MMI"
  },
  "notificationTransactionFailedTitle": {
    "message": "Başarısız işlem",
    "description": "Title of the browser notification that appears when a transaction fails"
  },
  "notificationTransactionSuccessMessage": {
    "message": "$1 işlemi onaylandı!",
    "description": "Content of the browser notification that appears when a transaction is confirmed"
  },
  "notificationTransactionSuccessTitle": {
    "message": "Onaylanan işlem",
    "description": "Title of the browser notification that appears when a transaction is confirmed"
  },
  "notificationTransactionSuccessView": {
    "message": "$1 üzerinde görüntüle",
    "description": "Additional content in browser notification that appears when a transaction is confirmed and has a block explorer URL"
  },
  "notifications": {
    "message": "Bildirimler"
  },
  "notifications20ActionText": {
    "message": "Daha fazla bilgi",
    "description": "The 'call to action' on the button, or link, of the 'Stay secure' notification. Upon clicking, users will be taken to a ledger page to resolve the U2F connection issue."
  },
  "notifications20Description": {
    "message": "Firefox'un en son sürümündeyseniz Firefox'un U2F desteğini bırakması ile ilgili sorun yaşıyor olabilirsiniz.",
    "description": "Description of a notification in the 'See What's New' popup. Describes the U2F support being dropped by firefox and that it affects ledger users."
  },
  "notifications20Title": {
    "message": "Bağlantı Sorunları Yaşayan Ledger ve Firefox Kullanıcıları",
    "description": "Title for a notification in the 'See What's New' popup. Tells users that latest firefox users using U2F may experience connection issues."
  },
  "notifications24ActionText": {
    "message": "Anladım"
  },
  "notifications24Description": {
    "message": "Gelişmiş gaz ücreti ayarları, artık kullandığınız ağa göre hatırlanıyor. Başka bir deyişle her bir ağ için belirli gelişmiş gaz ücretleri belirleyebilir ve gaz veya sıkışmış işlemler için fazla ödeme yapmaktan kaçınabilirsiniz."
  },
  "notifications24Title": {
    "message": "Ağa göre gelişmiş gaz ücretleri"
  },
  "notifications8ActionText": {
    "message": "Ayarlar / Gelişmiş kısmına git",
    "description": "Description on an action button that appears in the What's New popup. Tells the user that if they click it, they will go to our Advanced settings page."
  },
  "notifications8DescriptionOne": {
    "message": "MetaMask 10.4.0 sürümü itibariyle Ledger cihazınızı MetaMask'e bağlamak için artık Ledger Live'e ihtiyacınız yok.",
    "description": "Description of a notification in the 'See What's New' popup. Describes changes for how Ledger Live is no longer needed to connect the device."
  },
  "notifications8DescriptionTwo": {
    "message": "Daha kolay ve daha kararlı kayıt defteri deneyimi için Ayarlar > Gelişmiş sekmesine git ve \"Tercih Edilen Ledger Bağlantı Türü\" seçeneğini \"WebHID\" olarak değiştir.",
    "description": "Description of a notification in the 'See What's New' popup. Describes how the user can turn off the Ledger Live setting."
  },
  "notifications8Title": {
    "message": "Ledger bağlantı iyileştirmesi",
    "description": "Title for a notification in the 'See What's New' popup. Notifies ledger users that there is an improvement in how they can connect their device."
  },
  "notificationsBlockaidDefaultDescriptionActionText": {
    "message": "Anladım"
  },
  "notificationsBlockaidDefaultDescriptionOne": {
    "message": "Bilinen dolandırıcılıklardan uzak dururken Blockaid tarafından desteklenen güvenlik uyarıları ile gizliliğinizi koruyun. Bu özellik Arbitrum, Avalanche, BNB chain, Ethereum Ana Ağı, Linea, Optimism, Polygon, Base ve Sepolia için sunulur."
  },
  "notificationsBlockaidDefaultDescriptionTwo": {
    "message": "Talepleri onaylamadan önce kendiniz her zaman gerekli özeni gösterin."
  },
  "notificationsBlockaidDefaultTitle": {
    "message": "Güvenlik uyarıları ile güvende kalın"
  },
  "notificationsDropLedgerFirefoxDescription": {
    "message": "Firefox artık U2F'yi desteklemiyor, bu yüzden Ledger Firefox'ta Metamask ile çalışmayacaktır. Onun yerine MetaMask'i Google Chrome'da deneyin.",
    "description": "Description of a notification in the 'See What's New' popup. Describes that ledger will not longer be supported for firefox users and they should use MetaMask on chrome for ledger support instead."
  },
  "notificationsDropLedgerFirefoxTitle": {
    "message": "Firefox için Ledger Desteğinin Bitmesi",
    "description": "Title for a notification in the 'See What's New' popup. Tells firefox users that ledger support is being dropped."
  },
  "notificationsFeatureToggle": {
    "message": "Cüzdan Bildirimleri Etkinleştir",
    "description": "Experimental feature title"
  },
  "notificationsFeatureToggleDescription": {
    "message": "Bu, para veya nft gönder/al gibi cüzdan bildirimlerini veya özellik uyarılarını etkinleştirir.",
    "description": "Description of the experimental notifications feature"
  },
  "notificationsMarkAllAsRead": {
    "message": "Tümünü okundu olarak işaretle"
  },
  "notificationsPageEmptyTitle": {
    "message": "Burada gösterilecek bir şey yok"
  },
  "notificationsPageErrorContent": {
    "message": "Lütfen bu sayfayı tekrar ziyaret etmeyi deneyin."
  },
  "notificationsPageErrorTitle": {
    "message": "Bir hata oluştu"
  },
  "notificationsPageNoNotificationsContent": {
    "message": "Henüz herhangi bir bildirim almadınız."
  },
  "notificationsPetnamesActionText": {
    "message": "Anladım"
  },
  "notificationsPetnamesDescriptionOne": {
    "message": "Bir işlem sırasında bir adrese tıkladığınızda, ENS, Lens ve Etherscan gibi üçüncü taraf kaynaklardan önerilen takma adları görebilirsiniz."
  },
  "notificationsPetnamesDescriptionTwo": {
    "message": "Bu, gelecekte adresleri tanımanızı kolaylaştırır, bu yüzden güvendiğiniz adreslere takma ad verdiğinizden emin olun."
  },
  "notificationsPetnamesTitle": {
    "message": "İşte önerilen takma adlar!"
  },
  "notificationsSettingsBoxError": {
    "message": "Bir şeyler ters gitti. Lütfen tekrar deneyin."
  },
  "notificationsSettingsPageAllowNotifications": {
    "message": "Bildirimler ile cüzdanınızda neler olduğundan haberdar olun. Bildirimleri kullanmak için cihazlarınızdaki bazı ayarları senkronize etmek amacıyla bir profil kullanıyoruz. $1"
  },
  "notificationsSettingsPageAllowNotificationsLink": {
    "message": "Bu özelliği kullanırken gizliliğinizi nasıl koruduğumuzu öğrenin."
  },
  "notificationsSimulationsDescriptionOne": {
    "message": "Artık gerçekleştirmeden önce işlemlerinizin potansiyel sonuçlarını görebilirsiniz!"
  },
  "notificationsSimulationsDescriptionTwo": {
    "message": "Bu sadece bir simülasyondur, bu nedenle nihai sonucu garanti edemeyiz. Bunu dilediğiniz zaman şurada kapatabilirsiniz: \nAyarlar > Güvenlik ve Gizlilik. "
  },
  "notificationsU2FLedgerLiveDescription": {
    "message": "U2F ve Ledger Live artık Chrome üzerinde mevcut değildir. Webhid'i kullanarak Chrome üzerinde Ledger cihazlarına bağlanmaya devam edebilirsiniz.",
    "description": "Description of a notification in the 'See What's New' popup. Describes the U2F and Ledger Live connection modes are now deprecated"
  },
  "notificationsU2FLedgerLiveTitle": {
    "message": "U2F ve Ledger Live'in kullanımının sonlandırılması",
    "description": "Title for a notification in the 'See What's New' popup. Tells ledger and chrome users that U2F and Ledger Live options are now deprecated."
  },
  "numberOfNewTokensDetectedPlural": {
    "message": "Bu hesapta $1 yeni token bulundu",
    "description": "$1 is the number of new tokens detected"
  },
  "numberOfNewTokensDetectedSingular": {
    "message": "Bu hesapta 1 yeni token bulundu"
  },
  "ofTextNofM": {
    "message": "/"
  },
  "off": {
    "message": "Kapalı"
  },
  "offlineForMaintenance": {
    "message": "Bakım için çevrimdışı"
  },
  "ok": {
    "message": "Tamam"
  },
  "on": {
    "message": "Açık"
  },
  "onboarding": {
    "message": "Katılım"
  },
  "onboardingAdvancedPrivacyIPFSDescription": {
    "message": "IPFS ağ geçidi üçüncü tarafların barındırdığı veriler için erişim ve görüntülemeyi mümkün kılar. Özel bir IPFS ağ geçidi ekleyebilir veya varsayılanı kullanmaya devam edebilirsiniz."
  },
  "onboardingAdvancedPrivacyIPFSInvalid": {
    "message": "Lütfen geçerli bir URL adresi girin"
  },
  "onboardingAdvancedPrivacyIPFSTitle": {
    "message": "Özel IPFD Ağ Geçidi ekle"
  },
  "onboardingAdvancedPrivacyIPFSValid": {
    "message": "IPFS ağ geçidi URL adresi geçerli"
  },
  "onboardingAdvancedPrivacyNetworkButton": {
    "message": "Özel ağ ekle"
  },
  "onboardingAdvancedPrivacyNetworkDescription": {
    "message": "Ethereum verilerine mümkün olan en güvenilir ve gizli erişimi sunmak amacıyla uzak yordam çağrısı (RPC) sağlayıcısı olarak Infura kullanırız. Kendi RPC'nizi seçebilirsiniz ancak tüm RPC'lerin işlemleri gerçekleştirmek için IP adresinizi ve Ethereum cüzdanınızı alacağını unutmayın. Infura'nın verileri nasıl kullandığı hakkında daha fazla bilgi edinmek için $1 bölümümüzü okuyun."
  },
  "onboardingAdvancedPrivacyNetworkTitle": {
    "message": "Ağınızı seçin"
  },
  "onboardingCreateWallet": {
    "message": "Yeni bir cüzdan oluştur"
  },
  "onboardingImportWallet": {
    "message": "Mevcut bir cüzdanı içe aktar"
  },
  "onboardingMetametricsAgree": {
    "message": "Kabul ediyorum"
  },
  "onboardingMetametricsAllowOptOutLegacy": {
    "message": "Her zaman Ayarlar kısmından vazgeçebilmenize izin verir"
  },
  "onboardingMetametricsDataTermsLegacy": {
    "message": "Bu veriler toplanmıştır ve bu nedenle 2016/679 sayılı Genel Veri Koruma Tüzüğü (AB) maksadıyla isimsizdir."
  },
<<<<<<< HEAD
=======
  "onboardingMetametricsDescription": {
    "message": "MetaMask'i iyileştirmek için temel kullanım ve tanılama verilerini toplamak istiyoruz. Burada sunduğunuz verileri asla satmadığımızı bilmenizi isteriz."
  },
  "onboardingMetametricsDescription2": {
    "message": "Ölçümleri toplarken bu her zaman aşağıdaki gibi olacaktır..."
  },
>>>>>>> af8ef253
  "onboardingMetametricsDescription2Legacy": {
    "message": "MetaMask..."
  },
  "onboardingMetametricsDescriptionLegacy": {
    "message": "MetaMask kullanıcılarımızn MetaMask ile nasıl etkileşimde bulunduklarını daha iyi anlamak amacıyla kullanım verilerini toplamak ister. Bu veriler, hizmeti kullanımınıza göre geliştirmek de dahil olmak üzere hizmeti sunmak için kullanılacaktır."
  },
  "onboardingMetametricsDisagree": {
    "message": "Hayır, istemiyorum"
  },
<<<<<<< HEAD
=======
  "onboardingMetametricsInfuraTerms": {
    "message": "Bu verileri başka amaçlar için kullanmaya karar vermemiz durumunda sizi bilgilendireceğiz. Daha fazla bilgi için $1 bölümümüzü inceleyebilirsiniz. Unutmayın, dilediğiniz zaman ayarlar kısmına giderek vazgeçebilirsiniz.",
    "description": "$1 represents `onboardingMetametricsInfuraTermsPolicy`"
  },
>>>>>>> af8ef253
  "onboardingMetametricsInfuraTermsLegacy": {
    "message": "* MetaMask'te varsayılan RPC sağlayıcınız olarak Infura'yı kullandığınızda, siz bir işlem gönderdiğinizde Infura tarafından IP adresiniz ve Ethereum cüzdan adresiniz toplanır. Bu bilgileri sistemlerimizin bu iki veri parçasını ilişkilendirebilmesini sağlayan şekilde saklamayız. MetaMask ve Infura'nın veri toplama açısından nasıl etkileşimde bulundukları hakkında daha fazla bilgi için lütfen güncel $1 bölümümüze bakın. Genel olarak gizlilik uygulamalarımız hakkında daha fazla bilgi için $2 bölümümüze bakın.",
    "description": "$1 represents `onboardingMetametricsInfuraTermsPolicyLink`, $2 represents `onboardingMetametricsInfuraTermsPolicy`"
  },
<<<<<<< HEAD
=======
  "onboardingMetametricsInfuraTermsPolicy": {
    "message": "Gizlilik Politikası"
  },
>>>>>>> af8ef253
  "onboardingMetametricsInfuraTermsPolicyLegacy": {
    "message": "buradan Gizlilik Politikası"
  },
  "onboardingMetametricsInfuraTermsPolicyLinkLegacy": {
    "message": "burada"
  },
  "onboardingMetametricsModalTitle": {
    "message": "Özel ağ ekle"
  },
<<<<<<< HEAD
  "onboardingMetametricsNeverCollectIPLegacy": {
    "message": "$1 tam IP adresinizi toplar*",
    "description": "$1 represents `onboardingMetametricsNeverEmphasis`"
  },
  "onboardingMetametricsNeverCollectLegacy": {
    "message": "$1 ihtiyacımız olmayan bilgileri (anahtarlar, adresler, işlem hash değerleri veya bakiyeler gibi) hizmeti sunmak için toplar",
    "description": "$1 represents `onboardingMetametricsNeverEmphasis`"
  },
  "onboardingMetametricsNeverEmphasisLegacy": {
    "message": "Hiçbir Zaman"
  },
=======
  "onboardingMetametricsNeverCollect": {
    "message": "$1 uygulama üzerindeki tıklamalar ve görüntülemeler depolanır ancak diğer bilgiler (genel adresiniz gibi) depolanmaz.",
    "description": "$1 represents `onboardingMetametricsNeverCollectEmphasis`"
  },
  "onboardingMetametricsNeverCollectEmphasis": {
    "message": "Özel:"
  },
  "onboardingMetametricsNeverCollectIP": {
    "message": "$1 genel bir konumu (ülkeniz veya bölgeniz gibi) algılamak için geçici olarak IP adresinizi kullanırız ancak bu bilgi asla saklanmaz.",
    "description": "$1 represents `onboardingMetametricsNeverCollectIPEmphasis`"
  },
  "onboardingMetametricsNeverCollectIPEmphasis": {
    "message": "Genel:"
  },
  "onboardingMetametricsNeverCollectIPLegacy": {
    "message": "$1 tam IP adresinizi toplar*",
    "description": "$1 represents `onboardingMetametricsNeverEmphasis`"
  },
  "onboardingMetametricsNeverCollectLegacy": {
    "message": "$1 ihtiyacımız olmayan bilgileri (anahtarlar, adresler, işlem hash değerleri veya bakiyeler gibi) hizmeti sunmak için toplar",
    "description": "$1 represents `onboardingMetametricsNeverEmphasis`"
  },
  "onboardingMetametricsNeverEmphasisLegacy": {
    "message": "Hiçbir Zaman"
  },
  "onboardingMetametricsNeverSellData": {
    "message": "$1 kullanım verilerinizi paylaşmak veya silmek isteyip istemediğinize ayarlar kısmından dilediğiniz zaman siz karar verirsiniz.",
    "description": "$1 represents `onboardingMetametricsNeverSellDataEmphasis`"
  },
  "onboardingMetametricsNeverSellDataEmphasis": {
    "message": "İsteğe bağlı:"
  },
>>>>>>> af8ef253
  "onboardingMetametricsNeverSellDataLegacy": {
    "message": "$1 verileri satmaz. Asla!",
    "description": "$1 represents `onboardingMetametricsNeverEmphasis`"
  },
  "onboardingMetametricsSendAnonymizeLegacy": {
    "message": "İsimsiz tıklama ve sayfa görüntüleme etkinlikleri gönder"
  },
  "onboardingMetametricsTitle": {
    "message": "MetaMask'i iyileştirmemize yardımcı olun"
  },
  "onboardingPinExtensionBillboardAccess": {
    "message": "Tam erişim"
  },
  "onboardingPinExtensionBillboardDescription": {
    "message": "Bu uzantılar, bu sitedeki bilgileri görebilir"
  },
  "onboardingPinExtensionBillboardDescription2": {
    "message": "ve değiştirebilir."
  },
  "onboardingPinExtensionBillboardTitle": {
    "message": "Uzantılar"
  },
  "onboardingPinExtensionChrome": {
    "message": "Tarayıcı uzantısı simgesine tıklayın"
  },
  "onboardingPinExtensionDescription": {
    "message": "İşlem onaylarını erişilebilir ve kolay görüntülenebilir hale getirmek için MetaMask'i tarayıcınıza sabitleyin."
  },
  "onboardingPinExtensionDescription2": {
    "message": "Uzantıya tıklayarak MetaMask'i açabilir ve 1 tık ile cüzdanınıza erişim sağlayabilirsiniz."
  },
  "onboardingPinExtensionDescription3": {
    "message": "Hemen erişim sağlamak için tarayıcı uzantısı simgesine tıklayın"
  },
  "onboardingPinExtensionLabel": {
    "message": "MetaMask'i sabitle"
  },
  "onboardingPinExtensionStep1": {
    "message": "1"
  },
  "onboardingPinExtensionStep2": {
    "message": "2"
  },
  "onboardingPinExtensionTitle": {
    "message": "MetaMask kurulumunuz tamamlandı!"
  },
  "onboardingPinMmiExtensionLabel": {
    "message": "MetaMask Institutional'ı sabitle"
  },
  "onboardingUsePhishingDetectionDescription": {
    "message": "Kimlik avı tespiti uyarıları $1 ile iletişime bağlıdır. jsDeliver IP adresinize erişim sağlayacaktır. Şunu görüntüleyin: $2.",
    "description": "The $1 is the word 'jsDeliver', from key 'jsDeliver' and $2 is the words Privacy Policy from key 'privacyMsg', both separated here so that it can be wrapped as a link"
  },
  "onekey": {
    "message": "OneKey"
  },
  "onlyAddTrustedNetworks": {
    "message": "Kötü amaçlı bir ağ sağlayıcı blokzinciri durumu hakkında yalan söyleyebilir ve ağ aktivitenizi kaydedebilir. Sadece güvendiğiniz özel ağları ekleyin."
  },
  "onlyConnectTrust": {
<<<<<<< HEAD
    "message": "Sadece güvendiğiniz sitelere bağlayın.",
    "description": "Text displayed above the buttons for connection confirmation. $1 is the link to the learn more web page."
=======
    "message": "Sadece güvendiğiniz sitelere bağlayın. $1",
    "description": "Text displayed above the buttons for connection confirmation. $1 is the link to the learn more web page."
  },
  "openCustodianApp": {
    "message": "$1 uygulamasını aç",
    "description": "The $1 is the name of the Custodian that will be open"
>>>>>>> af8ef253
  },
  "openFullScreenForLedgerWebHid": {
    "message": "Ledger'ınızı bağlamak için tam ekrana gidin.",
    "description": "Shown to the user on the confirm screen when they are viewing MetaMask in a popup window but need to connect their ledger via webhid."
  },
  "openInBlockExplorer": {
    "message": "Blok gezgininde aç"
  },
  "openSeaNew": {
    "message": "OpenSea"
  },
  "openSeaToBlockaidBtnLabel": {
    "message": "Snap'leri Keşfet"
  },
  "openSeaToBlockaidDescription": {
    "message": "Güvenlik uyarıları artık bu ağda mevcut değil. Bir Snap yüklemek güvenliğinizi artırabilir."
  },
  "openSeaToBlockaidTitle": {
    "message": "Dikkat!"
  },
  "operationFailed": {
    "message": "İşlem Başarısız Oldu"
  },
  "optional": {
    "message": "İsteğe bağlı"
  },
  "optionalWithParanthesis": {
    "message": "(İsteğe bağlı)"
  },
  "options": {
    "message": "Seçenekler"
  },
  "or": {
    "message": "veya"
  },
  "origin": {
    "message": "Köken"
  },
  "osTheme": {
    "message": "Sistem"
  },
  "otherSnaps": {
    "message": "diğer snapler",
    "description": "Used in the 'permission_rpc' message."
  },
  "outdatedBrowserNotification": {
    "message": "Tarayıcınız güncel değil. Tarayıcınızı güncellemezseniz MetaMask'ten güvenlik yamalarını ve yeni özellikleri alamayacaksınız."
  },
  "padlock": {
    "message": "Asma Kilit"
  },
  "parameters": {
    "message": "Parametreler"
  },
  "participateInMetaMetrics": {
    "message": "MetaMetrics'e Katıl"
  },
  "participateInMetaMetricsDescription": {
    "message": "MetaMask'i daha iyi hale getirmemize yardımcı olmak için MetaMetrics'e katılın"
  },
  "password": {
    "message": "Şifre"
  },
  "passwordMmiTermsWarning": {
    "message": "MetaMask Institutional'ın benim için bu şifreyi kurtaramayacağını anlıyorum. $1"
  },
  "passwordNotLongEnough": {
    "message": "Şifre yeterince uzun değil"
  },
  "passwordSetupDetails": {
    "message": "Bu şifre MetaMask cüzdanınızın kilidini sadece bu cihazda açacaktır. MetaMask bu şifreyi kurtaramaz."
  },
  "passwordStrength": {
    "message": "Şifre güvenlik düzeyi: $1",
    "description": "Return password strength to the user when user wants to create password."
  },
  "passwordStrengthDescription": {
    "message": "Güçlü bir şifre, cihazının çalınması veya güvenliğinin ihlal edilmesi durumunda cüzdanının güvenliğini artırabilir."
  },
  "passwordTermsWarning": {
    "message": "MetaMask'in benim için bu şifreyi kurtaramayacağını anlıyorum. $1"
  },
  "passwordsDontMatch": {
    "message": "Şifreler uyumlu değil"
  },
  "pasteJWTToken": {
    "message": "Tokeninizi buraya yapıştırın veya bırakın:"
  },
  "pastePrivateKey": {
    "message": "Özel anahtar dizinizi buraya yapıştırın:",
    "description": "For importing an account from a private key"
  },
  "paymasterInUse": {
    "message": "Bu işlemin gaz ücreti veznedar tarafından ödenecektir.",
    "description": "Alert shown in transaction confirmation if paymaster in use."
  },
  "pending": {
    "message": "Bekleyen"
  },
  "pendingTransactionInfo": {
    "message": "Diğeri tamamlanana kadar bu işlem gerçekleştirilmeyecektir."
  },
  "pendingTransactionMultiple": {
    "message": "Bekleyen ($1) işleminiz var."
  },
  "pendingTransactionSingle": {
    "message": "Bekleyen (1) işleminiz var.",
    "description": "$1 is count of pending transactions"
  },
  "permissionDetails": {
    "message": "İzin ayrıntıları"
  },
<<<<<<< HEAD
=======
  "permissionRequest": {
    "message": "İzin talebi"
  },
>>>>>>> af8ef253
  "permissionRequested": {
    "message": "Şimdi talep edildi"
  },
  "permissionRequestedForAccounts": {
    "message": "Şimdi $1 için talep edildi",
    "description": "Permission cell status for requested permission including accounts, rendered as AvatarGroup which is $1."
  },
  "permissionRevoked": {
    "message": "Bu güncellemede iptal edildi"
  },
  "permissionRevokedForAccounts": {
    "message": "$1 için bu güncellemede iptal edildi",
    "description": "Permission cell status for revoked permission including accounts, rendered as AvatarGroup which is $1."
  },
  "permission_accessNamedSnap": {
    "message": "$1 alanına bağlanın.",
    "description": "The description for the `wallet_snap` permission. $1 is the human-readable name of the snap."
  },
  "permission_accessNetwork": {
    "message": "İnternete erişim sağla.",
    "description": "The description of the `endowment:network-access` permission."
  },
  "permission_accessNetworkDescription": {
    "message": "$1 adlı snap'in internete erişim sağlamasına izin verin. Üçüncü taraf sunucuları ile hem veri göndermek hem de veri almak için kullanılabilir.",
    "description": "An extended description of the `endowment:network-access` permission. $1 is the snap name."
  },
  "permission_accessSnap": {
    "message": "$1 snape bağlan.",
    "description": "The description for the `wallet_snap` permission. $1 is the name of the snap."
  },
  "permission_accessSnapDescription": {
    "message": "Web sitesinin veya snapin $1 ile etkileşimde bulunmasına izin verin.",
    "description": "The description for the `wallet_snap_*` permission. $1 is the name of the Snap."
  },
  "permission_cronjob": {
    "message": "Periyodik eylemleri planla ve gerçekleştir.",
    "description": "The description for the `snap_cronjob` permission"
  },
  "permission_cronjobDescription": {
    "message": "$1 adlı snap'in sabit saat, tarih veya aralıklarda periyodik olarak çalışan eylemleri gerçekleştirmesine izin verin. Zamana duyarlı etkileşim ya da bildirimleri tetiklemek için kullanılabilir.",
    "description": "An extended description for the `snap_cronjob` permission. $1 is the snap name."
  },
  "permission_dialog": {
    "message": "MetaMask'te iletişim kutusu pencerelerini göster.",
    "description": "The description for the `snap_dialog` permission"
  },
  "permission_dialogDescription": {
    "message": "$1 adlı snap'in bir eylemi onaylamak ya da reddetmek için özel metin, giriş alanı ve düğmelerle MetaMask açılır pencerelerini göstermesine izin verin.\nBir snap için ör. uyarı, onay ve talep edilen akış oluşturmak için kullanılabilir.",
    "description": "An extended description for the `snap_dialog` permission. $1 is the snap name."
  },
  "permission_ethereumAccounts": {
    "message": "Adrese, hesap bakiyesine, aktiviteye bakın ve işlemleri başlatın",
    "description": "The description for the `eth_accounts` permission"
  },
  "permission_ethereumProvider": {
    "message": "Ethereum sağlayıcısına ulaş.",
    "description": "The description for the `endowment:ethereum-provider` permission"
  },
  "permission_ethereumProviderDescription": {
    "message": "Blok zincirinden veri okuyabilmesi ve mesaj ile işlemleri önerebilmesi için $1 adlı snap'in doğrudan MetaMask ile iletişim kurmasına izin verin.",
    "description": "An extended description for the `endowment:ethereum-provider` permission. $1 is the snap name."
  },
  "permission_getEntropy": {
    "message": "$1 için eşsiz rastgele anahtarları türetin.",
    "description": "The description for the `snap_getEntropy` permission. $1 is the snap name."
  },
  "permission_getEntropyDescription": {
    "message": "$1 adlı snap'in, paylaşmadan, $1 adlı snap'e özel rastgele anahtarlar türetmesine izin verin. Bu anahtarlar MetaMask hesap veya hesaplarınızdan ayrıdır ve özel anahtarlarınızla ya da Gizli Kurtarma İfadenizle bağlantılı değildir. Diğer snap'ler bu bilgilere erişemez.",
    "description": "An extended description for the `snap_getEntropy` permission. $1 is the snap name."
  },
  "permission_getLocale": {
    "message": "Tercih ettiğiniz dili görüntüleyin.",
    "description": "The description for the `snap_getLocale` permission"
  },
  "permission_getLocaleDescription": {
    "message": "$1 adlı bu snap'in MetaMask ayarlarınızdan tercih ettiğiniz dile erişim sağlamasına izin verin. $1 içeriğini dilinizi kullanarak yerelleştirmek ve görüntülemek için bu özellik kullanılabilir.",
    "description": "An extended description for the `snap_getLocale` permission. $1 is the snap name."
  },
  "permission_homePage": {
    "message": "Özel bir ekran göster",
    "description": "The description for the `endowment:page-home` permission"
  },
  "permission_homePageDescription": {
    "message": "$1 snap'inin MetaMask'te özel bir ana sayfa ekranı göstermesine izin verin. Bu, kullanıcı arayüzleri, yapılandırma ve kontrol panelleri için kullanılabilir.",
    "description": "An extended description for the `endowment:page-home` permission. $1 is the snap name."
  },
  "permission_keyring": {
    "message": "Ethereum hesaplarını ekleme ve kontrol etme taleplerine izin ver",
    "description": "The description for the `endowment:keyring` permission"
  },
  "permission_keyringDescription": {
    "message": "$1 adlı snap'in hesap ekleme ve kaldırma talepleri almasına ve ayrıca bu hesapların adına imza ve işlem gerçekleştirmesine izin verin.",
    "description": "An extended description for the `endowment:keyring` permission. $1 is the snap name."
  },
  "permission_lifecycleHooks": {
    "message": "Yaşam döngüsü kancalarını kullanın.",
    "description": "The description for the `endowment:lifecycle-hooks` permission"
  },
  "permission_lifecycleHooksDescription": {
    "message": "Bu yaşam döngüsü sırasında belirli zamanlarda kod çalıştırmak için $1 adlı snap'in yaşam döngüsü kancalarını kullanmasına izin verin.",
    "description": "An extended description for the `endowment:lifecycle-hooks` permission. $1 is the snap name."
  },
  "permission_manageAccounts": {
    "message": "Ethereum hesaplarını ekle ve kontrol et",
    "description": "The description for `snap_manageAccounts` permission"
  },
  "permission_manageAccountsDescription": {
    "message": "$1 adlı snap'in Ethereum hesabı eklemesine veya kaldırmasına izin verin, ardından bu hesaplarla işlem ve imza gerçekleştirin.",
    "description": "An extended description for the `snap_manageAccounts` permission. $1 is the snap name."
  },
  "permission_manageBip32Keys": {
    "message": "$1 hesaplarını yönet.",
    "description": "The description for the `snap_getBip32Entropy` permission. $1 is a derivation path, e.g. 'm/44'/0'/0' (secp256k1)'."
  },
  "permission_manageBip44AndBip32KeysDescription": {
    "message": "$1 adlı snap'in talep edilen ağ üzerinde hesap ve varlıkları yönetmesine izin verin. Bu hesaplar, gizli kurtarma ifadenizi kullanarak (açığa çıkarmadan) türetilir ve yedeklenir. $1, anahtar türetme gücü ile Ethereum (EVM'ler) ötesinde çeşitli blok zinciri protokollerini destekleyebilir.",
    "description": "An extended description for the `snap_getBip44Entropy` and `snap_getBip44Entropy` permissions. $1 is the snap name."
  },
  "permission_manageBip44Keys": {
    "message": "$1 hesaplarını yönetin.",
    "description": "The description for the `snap_getBip44Entropy` permission. $1 is the name of a protocol, e.g. 'Filecoin'."
  },
  "permission_manageState": {
    "message": "Verilerini cihazında sakla ve yönet.",
    "description": "The description for the `snap_manageState` permission"
  },
  "permission_manageStateDescription": {
    "message": "$1 adlı snap'in şifreleme ile güvenli bir şekilde veri depolamasına, güncellemesine ve almasına izin verin. Diğer snap'ler bu bilgilere erişim sağlayamaz.",
    "description": "An extended description for the `snap_manageState` permission. $1 is the snap name."
  },
  "permission_nameLookup": {
    "message": "Alan ve adres aramalarını sunun.",
    "description": "The description for the `endowment:name-lookup` permission."
  },
  "permission_nameLookupDescription": {
    "message": "Snap'in MetaMask Arayüzünün farklı kısımlarında adres ve alan aramalarını almasına ve göstermesine izin verin.",
    "description": "An extended description for the `endowment:name-lookup` permission."
  },
  "permission_notifications": {
    "message": "Bildirimleri göster.",
    "description": "The description for the `snap_notify` permission"
  },
  "permission_notificationsDescription": {
    "message": "$1 adlı snap'in MetaMask dahilinde bildirim göstermesine izin verin. Eyleme geçirilebilir ya da zamana duyarlı bilgiler için bir snap tarafından kısa bir bildirim metni tetiklenebilir.",
    "description": "An extended description for the `snap_notify` permission. $1 is the snap name."
  },
  "permission_rpc": {
    "message": "$1 için $2 ile doğrudan iletişim kurmasına izin verin.",
    "description": "The description for the `endowment:rpc` permission. $1 is 'other snaps' or 'websites', $2 is the snap name."
  },
  "permission_rpcDescription": {
    "message": "$1 için $2 adlı snap'e mesaj gönderme ve $2 adlı snap'ten yanıt alma izni verin.",
    "description": "An extended description for the `endowment:rpc` permission. $1 is 'other snaps' or 'websites', $2 is the snap name."
  },
  "permission_rpcDescriptionOriginList": {
    "message": "$1 ve $2",
    "description": "A list of allowed origins where $2 is the last origin of the list and $1 is the rest of the list separated by ','."
  },
  "permission_signatureInsight": {
    "message": "İmza içgörüleri kipini göster.",
    "description": "The description for the `endowment:signature-insight` permission"
  },
  "permission_signatureInsightDescription": {
    "message": "$1 adlı snap'in onaydan önce imza taleplerinde içgörüleri içeren bir kipi göstermesine izin verin. Bu, kimlik avını önlemek ve güvenlik çözümleri için kullanılabilir.",
    "description": "An extended description for the `endowment:signature-insight` permission. $1 is the snap name."
  },
  "permission_signatureInsightOrigin": {
    "message": "İmza talebi başlatan web sitelerinin kökenlerini gör",
    "description": "The description for the `signatureOrigin` caveat, to be used with the `endowment:signature-insight` permission"
  },
  "permission_signatureInsightOriginDescription": {
    "message": "$1 adlı snap'in imza talepleri başlatan web sitelerinin kökenini (URI) görmesine izin ver. Bu, kimlik avını önlemek ve güvenlik çözümleri için kullanılabilir.",
    "description": "An extended description for the `signatureOrigin` caveat, to be used with the `endowment:signature-insight` permission. $1 is the snap name."
  },
  "permission_transactionInsight": {
    "message": "İşlem içgörülerini al ve görüntüle.",
    "description": "The description for the `endowment:transaction-insight` permission"
  },
  "permission_transactionInsightDescription": {
    "message": "$1 adlı snap'in işlemlerin şifresini çözmesine ve MetaMask Kullanıcı Arayüzü dahilinde içgörüleri göstermesine izin verin. Kimlik avından korunma ve güvenlik çözümleri için kullanılabilir.",
    "description": "An extended description for the `endowment:transaction-insight` permission. $1 is the snap name."
  },
  "permission_transactionInsightOrigin": {
    "message": "İşlem öneren web sitelerinin kökenlerini gör",
    "description": "The description for the `transactionOrigin` caveat, to be used with the `endowment:transaction-insight` permission"
  },
  "permission_transactionInsightOriginDescription": {
    "message": "$1 adlı snap'in işlem öneren web sitelerinin asıl adresini (URI) görmesine izin verin. Kimlik avından korunma ve güvenlik çözümleri için kullanılabilir.",
    "description": "An extended description for the `transactionOrigin` caveat, to be used with the `endowment:transaction-insight` permission. $1 is the snap name."
  },
  "permission_unknown": {
    "message": "Bilinmeyen izin: $1",
    "description": "$1 is the name of a requested permission that is not recognized."
  },
  "permission_viewBip32PublicKeys": {
    "message": "$1 ($2) için genel anahtarınızı görüntüleyin.",
    "description": "The description for the `snap_getBip32PublicKey` permission. $1 is a derivation path, e.g. 'm/44'/0'/0''. $2 is the elliptic curve name, e.g. 'secp256k1'."
  },
  "permission_viewBip32PublicKeysDescription": {
    "message": "$2 adlı snap'in $1 için genel anahtarları (ve adresleri) görüntülemesine izin verin. Bu eylem, herhangi bir şekilde hesapların ya da varlıkların kontrolünü vermez.",
    "description": "An extended description for the `snap_getBip32PublicKey` permission. $1 is a derivation path (name). $2 is the snap name."
  },
  "permission_viewNamedBip32PublicKeys": {
    "message": "$1 için genel anahtarınızı görüntüleyin.",
    "description": "The description for the `snap_getBip32PublicKey` permission. $1 is a name for the derivation path, e.g., 'Ethereum accounts'."
  },
  "permission_walletSwitchEthereumChain": {
    "message": "Şu ağa geçin ve onu kullanın",
    "description": "The label for the `wallet_switchEthereumChain` permission"
  },
  "permission_webAssembly": {
    "message": "WebAssembly desteği.",
    "description": "The description of the `endowment:webassembly` permission."
  },
  "permission_webAssemblyDescription": {
    "message": "$1 adlı snap'in WebAssembly aracılığıyla düşük seviye yürütme ortamlarına erişim sağlamasına izin verin.",
    "description": "An extended description of the `endowment:webassembly` permission. $1 is the snap name."
  },
  "permissions": {
    "message": "İzinler"
  },
<<<<<<< HEAD
=======
  "permissionsPageEmptyContent": {
    "message": "Burada gösterilecek bir şey yok"
  },
  "permissionsPageEmptySubContent": {
    "message": "Burada, yüklü Snap'lere veya bağlı sitelere verdiğiniz izinleri görebilirsiniz."
  },
  "permissionsPageTourDescription": {
    "message": "Burası, bağlı sitelere ve yüklü Snap'lere verilen izinleri yönetebileceğiniz kontrol panelinizdir."
  },
  "permissionsPageTourTitle": {
    "message": "Bağlı siteler şimdi izinler oldu"
  },
>>>>>>> af8ef253
  "personalAddressDetected": {
    "message": "Kişisel adres algılandı. Token sözleşme adresini girin."
  },
  "petnamesEnabledToggle": {
    "message": "Takma adlara izin ver"
  },
  "petnamesEnabledToggleDescription": {
    "message": "Bu, dilediğiniz adrese takma ad atamanıza olanak sağlar. Mümkün olduğunda etkileşimde bulunduğunuz adresler için ad önerilerinde bulunacağız."
  },
  "pinExtensionDescription": {
    "message": "Sorunsuz erişim için uzantı menüsüne gidin ve MetaMask Institutional'ı sabitleyin."
  },
  "pinExtensionTitle": {
    "message": "Uzantıyı sabitle"
  },
  "pinToTop": {
    "message": "Yukarıya sabitle"
  },
  "pleaseConfirm": {
    "message": "Lütfen onayla"
  },
  "plusMore": {
    "message": "+ $1 tane daha",
    "description": "$1 is the number of additional items"
  },
  "plusXMore": {
    "message": "+ $1 tane daha",
    "description": "$1 is a number of additional but unshown items in a list- this message will be shown in place of those items"
  },
  "popularCustomNetworks": {
    "message": "Popüler özel ağlar"
  },
  "portfolio": {
    "message": "Portföy"
  },
  "portfolioDashboard": {
    "message": "Portföy Kontrol Paneli"
  },
  "preparingSwap": {
    "message": "Swap hazırlanıyor..."
  },
  "prev": {
    "message": "Önceki"
  },
  "primaryCurrencySetting": {
    "message": "Öncelikli para birimi"
  },
  "primaryCurrencySettingDescription": {
    "message": "Değerlerin zincirin yerli para biriminde (ör. ETH) görüntülenmesini önceliklendirmek için yerli seçimi yapın. Seçtiğiniz fiat parada değerlerin gösterilmesini önceliklendirmek için Fiat Para seçin."
  },
  "primaryType": {
    "message": "Öncelikli tür"
  },
  "priorityFee": {
    "message": "Öncelik ücreti"
  },
  "priorityFeeProperCase": {
    "message": "Öncelik Ücreti"
  },
  "privacy": {
    "message": "Gizlilik"
  },
  "privacyMsg": {
    "message": "Gizlilik politikası"
  },
  "privateKey": {
    "message": "Özel Anahtar",
    "description": "select this type of file to use to import an account"
  },
  "privateKeyCopyWarning": {
    "message": "$1 için özel anahtar",
    "description": "$1 represents the account name"
  },
  "privateKeyHidden": {
    "message": "Özel anahtar gizli",
    "description": "Explains that the private key input is hidden"
  },
  "privateKeyShow": {
    "message": "Özel anahtar girişini göster/gizle",
    "description": "Describes a toggle that is used to show or hide the private key input"
  },
  "privateKeyShown": {
    "message": "Özel anahtar gösteriliyor",
    "description": "Explains that the private key input is being shown"
  },
  "privateKeyWarning": {
    "message": "Uyarı: Bu anahtarı kimse ile paylaşmayın. Özel anahtarlarınıza sahip herkes hesaplarınızıdaki tüm varlığınızı çalabilir."
  },
  "privateNetwork": {
    "message": "Özel ağ"
  },
  "proceedWithTransaction": {
    "message": "Yine de devam etmek istiyorum"
  },
  "productAnnouncements": {
    "message": "Ürün duyuruları"
  },
  "profileSync": {
    "message": "Profil Senkronizasyonu"
  },
  "profileSyncConfirmation": {
    "message": "Profil senkronizasyonunu açarsanız bildirimleri alamayacaksınız."
  },
  "profileSyncDescription": {
    "message": "MetaMask'in cihazlarınız arasıonda bazı ayarları senkronize etmek için kullandığı bir profil oluşturur. Bildirim almak için bu gereklidir. $1."
  },
  "profileSyncPrivacyLink": {
    "message": "Gizliliğinizi nasıl koruduğumuzu öğrenin"
  },
  "proposedApprovalLimit": {
    "message": "Önerilen onay limiti"
  },
  "provide": {
    "message": "Sun"
  },
  "publicAddress": {
    "message": "Genel adres"
  },
  "pushPlatformNotificationsFundsReceivedDescription": {
    "message": "$1 $2 aldınız"
  },
  "pushPlatformNotificationsFundsReceivedDescriptionDefault": {
    "message": "Bir miktar token aldınız"
  },
  "pushPlatformNotificationsFundsReceivedTitle": {
    "message": "Para alındı"
  },
  "pushPlatformNotificationsFundsSentDescription": {
    "message": "$1 $2 gönderdiniz"
  },
  "pushPlatformNotificationsFundsSentDescriptionDefault": {
    "message": "Başarılı bir şekilde bir miktar token gönderdiniz"
  },
  "pushPlatformNotificationsFundsSentTitle": {
    "message": "Para gönderildi"
  },
  "pushPlatformNotificationsNftReceivedDescription": {
    "message": "Yeni NFT'ler aldınız"
  },
  "pushPlatformNotificationsNftReceivedTitle": {
    "message": "NFT alındı"
  },
  "pushPlatformNotificationsNftSentDescription": {
    "message": "Başarılı bir şekilde bir NFT gönderdiniz"
  },
  "pushPlatformNotificationsNftSentTitle": {
    "message": "NFT gönderildi"
  },
  "pushPlatformNotificationsStakingLidoStakeCompletedDescription": {
    "message": "Lido stake işleminiz başarılı oldu"
  },
  "pushPlatformNotificationsStakingLidoStakeCompletedTitle": {
    "message": "Stake tamamlandı"
  },
  "pushPlatformNotificationsStakingLidoStakeReadyToBeWithdrawnDescription": {
    "message": "Lido stake işleminiz şu anda para çekme işlemine hazır"
  },
  "pushPlatformNotificationsStakingLidoStakeReadyToBeWithdrawnTitle": {
    "message": "Stake para çekme işlemine hazır"
  },
  "pushPlatformNotificationsStakingLidoWithdrawalCompletedDescription": {
    "message": "Lido para çekme işleminiz başarılı oldu"
  },
  "pushPlatformNotificationsStakingLidoWithdrawalCompletedTitle": {
    "message": "Para çekme işlemi tamamlandı"
  },
  "pushPlatformNotificationsStakingLidoWithdrawalRequestedDescription": {
    "message": "Lido para çekme talebiniz gönderildi"
  },
  "pushPlatformNotificationsStakingLidoWithdrawalRequestedTitle": {
    "message": "Para çekme talep edildi"
  },
  "pushPlatformNotificationsStakingRocketpoolStakeCompletedDescription": {
    "message": "RocketPool stake işleminiz başarılı oldu"
  },
  "pushPlatformNotificationsStakingRocketpoolStakeCompletedTitle": {
    "message": "Stake tamamlandı"
  },
  "pushPlatformNotificationsStakingRocketpoolUnstakeCompletedDescription": {
    "message": "RocketPool unstake işleminiz başarılı oldu"
  },
  "pushPlatformNotificationsStakingRocketpoolUnstakeCompletedTitle": {
    "message": "Unstake tamamlandı"
  },
  "pushPlatformNotificationsSwapCompletedDescription": {
    "message": "MetaMask Swap işleminiz başarılı oldu"
  },
  "pushPlatformNotificationsSwapCompletedTitle": {
    "message": "Swap işlemi tamamlandı"
  },
  "queued": {
    "message": "Kuyruğa alındı"
  },
  "quoteRate": {
    "message": "Kota oranı"
  },
  "reAddAccounts": {
    "message": "diğer hesapları yeniden ekle"
  },
  "reAdded": {
    "message": "yeniden eklendi"
  },
  "readdToken": {
    "message": "Gelecekte bu tokeni hesap seçenekleri menüsünde “Tokeni İçe Aktar”' kısmına giderek tekrar ekleyebilirsiniz."
  },
  "receive": {
    "message": "Al"
  },
  "receiveTokensCamelCase": {
    "message": "Token'leri al"
  },
  "recipientAddressPlaceholder": {
    "message": "Genel adres (0x) veya ENS adı girin"
  },
  "recipientAddressPlaceholderFlask": {
    "message": "Genel adres (0x) veya alan adı girin"
  },
  "recommendedGasLabel": {
    "message": "Önerilen"
  },
  "recoveryPhraseReminderBackupStart": {
    "message": "Buradan başlayın"
  },
  "recoveryPhraseReminderConfirm": {
    "message": "Anladım"
  },
  "recoveryPhraseReminderHasBackedUp": {
    "message": "Gizli Kurtarma İfadenizi her zaman güvende ve gizli bir yerde tutun"
  },
  "recoveryPhraseReminderHasNotBackedUp": {
    "message": "Gizli Kurtarma İfadenizi yeniden yedeklemeniz mi gerekiyor?"
  },
  "recoveryPhraseReminderItemOne": {
    "message": "Gizli Kurtarma İfadenizi asla başkasıyla paylaşmayın"
  },
  "recoveryPhraseReminderItemTwo": {
    "message": "MetaMask ekibi sizden asla Gizli Kurtarma İfadenizi istemeyecektir"
  },
  "recoveryPhraseReminderSubText": {
    "message": "Gizli Kurtarma İfadeniz tüm hesaplarınızı kontrol eder."
  },
  "recoveryPhraseReminderTitle": {
    "message": "Paranızı koruyun"
  },
  "redesignedConfirmationsEnabledToggle": {
    "message": "İmza talepleri iyileştirildi"
  },
  "redesignedConfirmationsToggleDescription": {
    "message": "İmza taleplerini geliştirilmiş bir biçimde görmek için bunu açın."
  },
  "refreshList": {
    "message": "Listeyi yenile"
  },
  "reject": {
    "message": "Reddet"
  },
  "rejectAll": {
    "message": "Tümünü reddet"
  },
  "rejectRequestsDescription": {
    "message": "$1 talebi toplu olarak reddetmek üzeresiniz."
  },
  "rejectRequestsN": {
    "message": "$1 taleplerini reddet"
  },
  "rejectTxsDescription": {
    "message": "$1 işlemi toplu olarak reddetmek üzeresiniz."
  },
  "rejectTxsN": {
    "message": "$1 işlemi reddet"
  },
  "rejected": {
    "message": "Reddedildi"
  },
  "remember": {
    "message": "Unutmayın:"
  },
  "remove": {
    "message": "Kaldır"
  },
  "removeAccount": {
    "message": "Hesabı kaldır"
  },
  "removeAccountDescription": {
    "message": "Bu hesap cüzdanınızdan kaldırılacaktır. Devam etmeden önce içe aktarılmış olan bu hesap için ilk olarak oluşturulan Gizli Kurtarma İfadesine ya da özel anahtara sahip olduğunuzdan lütfen emin olun. Hesap açılır menüsünden hesapları yeniden içe aktarabilir ya da hesap oluşturabilirsiniz. "
  },
  "removeJWT": {
    "message": "Saklayıcı kurum tokenini kaldır"
  },
  "removeJWTDescription": {
    "message": "Bu tokeni kaldırmak istediğinizden emin misiniz? Bu tokene atanan tüm hesaplar uzantıdan da kaldırılacaktır: "
  },
  "removeKeyringSnap": {
    "message": "Bu Snap kaldırıldığında bu hesaplar MetaMask'ten kaldırılır:"
  },
  "removeKeyringSnapToolTip": {
    "message": "Hesapları snap kontrol eder ve snap kaldırıldığında hesaplar MetaMask'ten de kaldılır, ancak blokzincirinde kalır."
  },
  "removeNFT": {
    "message": "NFT'yi kaldır"
  },
  "removeNftErrorMessage": {
    "message": "Bu NFT'yi kaldıramıyoruz."
  },
  "removeNftMessage": {
    "message": "NFT başarılı bir şekilde kaldırıldı!"
  },
  "removeSnap": {
    "message": "Snapi kaldır"
  },
  "removeSnapAccountDescription": {
    "message": "İlerlerseniz bu hesap artık MetaMask'te kullanılamayacak."
  },
  "removeSnapAccountTitle": {
    "message": "Hesabı kaldırın"
  },
  "removeSnapConfirmation": {
    "message": "$1 snapini kaldırmak istediğinizden emin misiniz?",
    "description": "$1 represents the name of the snap"
  },
  "removeSnapDescription": {
    "message": "Bu eylem, snapi, verilerini siler ve verdiğin izinleri iptal eder."
  },
  "replace": {
    "message": "değiştir"
  },
  "reportIssue": {
    "message": "Bir sorun bildir"
  },
  "requestFlaggedAsMaliciousFallbackCopyReason": {
    "message": "Güvenlik sağlayıcısı başka bilgi paylaşmadı"
  },
  "requestFlaggedAsMaliciousFallbackCopyReasonTitle": {
    "message": "Talep kötü amaçlı olarak işaretlendi"
  },
  "requestFrom": {
    "message": "Talebi gönderen"
  },
  "requestFromInfo": {
    "message": "İmzanızı isteyen site budur."
  },
  "requestFromTransactionDescription": {
    "message": "Bu site tarafından onayınız isteniyor."
  },
  "requestMayNotBeSafe": {
    "message": "Talep güvenli olmayabilir"
  },
  "requestMayNotBeSafeError": {
    "message": "Güvenlik sağlayıcısı bilinen kötü amaçlı bir aktivite algılamadı ama devam etmek yine de güvenli olmayabilir."
  },
  "requestNotVerified": {
    "message": "Talep doğrulanmadı"
  },
  "requestNotVerifiedError": {
    "message": "Bu talep bir hatadan dolayı güvenlik sağlayıcısı tarafından doğrulanmadı. Dikkatli bir şekilde ilerleyin."
  },
  "requestsAwaitingAcknowledgement": {
    "message": "onaylanmayı bekleyen talepler"
  },
  "required": {
    "message": "Gerekli"
  },
  "reset": {
    "message": "Sıfırla"
  },
  "resetStates": {
    "message": "Durumları Sıfırla"
  },
  "resetWallet": {
    "message": "Cüzdanı sıfırla"
  },
  "resetWalletSubHeader": {
    "message": "MetaMask, şifrenizin bir kopyasını tutmaz. Hesabınızın kilidini açarken sorun yaşıyorsanız cüzdanınızı sıfırlamanız gerekir. Bunu, cüzdanınızı kurarken kullandığınız Gizli Kurtarma İfadesini sunarak yapabilirsin."
  },
  "resetWalletUsingSRP": {
    "message": "Bu eylem, düzenlediğiniz hesapların listesiyle birlikte mevcut cüzdanınızı ve Gizli Kurtarma İfadenizi bu cihazdan siler. Bir Gizli Kurtarma İfadesi ile sıfırlama yaptıktan sonra sıfırlamak için kullandığınız Gizli Kurtarma İfadesine dayalı bir hesap listesi göreceksiniz. Bu yeni liste otomatik olarak bakiyesi olan hesapları içerecektir. Ayrıca daha önce oluşturulmuş $1 hesabınızı oluşturabileceksiniz. İçe aktardığınız özel hesapların $2 olması ve bir hesaba eklediğiniz özel tokenlerin de $3 olması gerekir."
  },
  "resetWalletWarning": {
    "message": "Devam etmeden önce doğru Gizli Kurtarma İfadesini kullandığından emin ol. Bunu geri alamazsın."
  },
  "restartMetamask": {
    "message": "MetaMask'i yeniden başlat"
  },
  "restore": {
    "message": "Geri Yükle"
  },
  "restoreFailed": {
    "message": "Sunulan dosyadan verileriniz geri yüklenemiyor"
  },
  "restoreSuccessful": {
    "message": "Verileriniz başarılı bir şekilde geri yüklendi"
  },
  "restoreUserData": {
    "message": "Kullanıcı verilerini geri yükle"
  },
  "restoreUserDataDescription": {
    "message": "Kişiler ve tercihler gibi verileri yedek bir dosyadan geri yükleyebilirsiniz."
  },
  "resultPageError": {
    "message": "Hata"
  },
  "resultPageErrorDefaultMessage": {
    "message": "İşlem başarısız oldu."
  },
  "resultPageSuccess": {
    "message": "Başarılı"
  },
  "resultPageSuccessDefaultMessage": {
    "message": "İşlem başarılı bir şekilde tamamlandı."
  },
  "retryTransaction": {
    "message": "İşlemi tekrar dene"
  },
  "reusedTokenNameWarning": {
    "message": "Buradaki bir token izlediğiniz başka bir tokenden sembol kullanıyor, bu kafa karıştırıcı veya aldatıcı olabilir."
  },
  "revealSeedWords": {
    "message": "Gizli Kurtarma İfadesini Göster"
  },
  "revealSeedWordsDescription1": {
    "message": "$1 $2",
    "description": "This is a sentence consisting of link using 'revealSeedWordsSRPName' as $1 and bolded text using 'revealSeedWordsDescription3' as $2."
  },
  "revealSeedWordsDescription2": {
    "message": "MetaMask $1. Yani GKİ'niz size aittir.",
    "description": "$1 is text link with the message from 'revealSeedWordsNonCustodialWallet'"
  },
  "revealSeedWordsDescription3": {
    "message": "cüzdanınıza ve paranıza tam erişim sağlar.\n"
  },
  "revealSeedWordsNonCustodialWallet": {
    "message": "gözetimsiz bir cüzdandır"
  },
  "revealSeedWordsQR": {
    "message": "QR"
  },
  "revealSeedWordsSRPName": {
    "message": "Gizli Kurtarma İfadesi (GKİ)"
  },
  "revealSeedWordsText": {
    "message": "Metin"
  },
  "revealSeedWordsWarning": {
    "message": "Ekranınıza hiç kimsenin bakmadığından emin olun. $1",
    "description": "$1 is bolded text using the message from 'revealSeedWordsWarning2'"
  },
  "revealSeedWordsWarning2": {
    "message": "MetaMask Destek bölümü bunu asla talep etmez.",
    "description": "The bolded texted in the second part of 'revealSeedWordsWarning'"
  },
  "revealSensitiveContent": {
    "message": "Hassas içeriği açığa çıkar"
  },
  "revealTheSeedPhrase": {
    "message": "Anahtar cümleyi göster"
  },
  "reviewAlerts": {
    "message": "Uyarıları incele"
  },
  "revokeAllTokensTitle": {
    "message": "Tüm $1 için izin erişim ve transfer izni geri çekilsin mi?",
    "description": "$1 is the symbol of the token for which the user is revoking approval"
  },
  "revokeAllTokensTitleWithoutSymbol": {
    "message": "Tüm $1 NFT'lerinize erişim ve transfer izni geri çekilsin mi?",
    "description": "$1 is a link to contract on the block explorer when we're not able to retrieve a erc721 or erc1155 name"
  },
  "revokeApproveForAllDescription": {
    "message": "Bu durumda üçüncü bir tarafın başkaca bildiride bulunmaksızın tüm $1 erişim ve transfer izni geri çekilir.",
    "description": "$1 is either a string or link of a given token symbol or name"
  },
  "revokeApproveForAllDescriptionWithoutSymbol": {
    "message": "Üçüncü bir tarafın, başkaca bildiri olmaksızın tüm $1 NFT'lerinize erişim sağlama ve onları transfer etme iznini geri çeker.",
    "description": "$1 is a link to contract on the block explorer when we're not able to retrieve a erc721 or erc1155 name"
  },
  "revokePermission": {
    "message": "İzni geri al"
  },
  "revokeSpendingCap": {
    "message": "$1 için harcama üst limitini iptal et",
    "description": "$1 is a token symbol"
  },
  "revokeSpendingCapTooltipText": {
    "message": "Bu üçüncü taraf şimdiki ya da gelecekteki tokenlerinizi artık kullanamayacak."
  },
  "rpcUrl": {
    "message": "Yeni RPC URL adresi"
  },
  "safeTransferFrom": {
    "message": "Güvenli transfer kaynağı"
  },
  "save": {
    "message": "Kaydet"
  },
  "scanInstructions": {
    "message": "QR kodu kameranızın önüne getirin"
  },
  "scanQrCode": {
    "message": "QR kodunu tara"
  },
  "scrollDown": {
    "message": "Aşağı kaydır"
  },
  "search": {
    "message": "Ara"
  },
  "searchAccounts": {
    "message": "Hesapları ara"
  },
  "searchTokenOrNFT": {
    "message": "Token veya NFT ara"
  },
  "searchTokens": {
    "message": "Token ara"
  },
  "secretRecoveryPhrase": {
    "message": "Gizli Kurtarma İfadesi"
  },
  "secureWallet": {
    "message": "Güvenli cüzdan"
  },
  "security": {
    "message": "Güvenlik"
  },
  "securityAlert": {
    "message": "$1 ve $2 güvenlik uyarısı"
  },
  "securityAlerts": {
    "message": "Güvenlik uyarıları"
  },
  "securityAlertsDescription": {
    "message": "Bu özellik işlem ve imza taleplerini aktif bir şekilde inceleyerek kötü amaçlı aktivite konusunda sizi uyarır. $1",
    "description": "Link to learn more about security alerts"
  },
  "securityAndPrivacy": {
    "message": "Güvenlik ve gizlilik"
  },
  "securityProviderPoweredBy": {
    "message": "$1 hizmetidir",
    "description": "The security provider that is providing data"
  },
  "seeDetails": {
    "message": "Ayrıntılara bakın"
  },
  "seedPhraseConfirm": {
    "message": "Gizli Kurtarma İfadesini Onayla"
  },
  "seedPhraseEnterMissingWords": {
    "message": "Gizli Kurtarma İfadesini Onayla"
  },
  "seedPhraseIntroNotRecommendedButtonCopy": {
    "message": "Daha sonra hatırlat (önerilmez)"
  },
  "seedPhraseIntroRecommendedButtonCopy": {
    "message": "Cüzdanımı koru (önerilir)"
  },
  "seedPhraseIntroSidebarBulletFour": {
    "message": "Birden fazla gizli yerde not ederek saklayın."
  },
  "seedPhraseIntroSidebarBulletOne": {
    "message": "Bir şifre yöneticisine kaydedin"
  },
  "seedPhraseIntroSidebarBulletThree": {
    "message": "Bir kasada saklayın."
  },
  "seedPhraseIntroSidebarCopyOne": {
    "message": "Gizli Kurtarma İfadesi, cüzdanınız ve paralarınız için \"ana anahtar\" niteliği taşıyan bir 12 kelimelik ifadedir"
  },
  "seedPhraseIntroSidebarCopyThree": {
    "message": "Birileri sizden kurtarma ifadenizi istiyorsa büyük olasılıkla sizi dolandırmaya ve cüzdanınızdaki paraları çalmaya çalışıyordur"
  },
  "seedPhraseIntroSidebarCopyTwo": {
    "message": "Gizli Kurtarma İfadenizi MetaMask de dahil olmak üzere asla paylaşmayın!"
  },
  "seedPhraseIntroSidebarTitleOne": {
    "message": "Gizli Kurtarma İfadesi nedir?"
  },
  "seedPhraseIntroSidebarTitleThree": {
    "message": "Gizli Kurtarma İfademi paylaşmalı mıyım?"
  },
  "seedPhraseIntroSidebarTitleTwo": {
    "message": "Gizli Kurtarma İfademi nasıl kaydederim?"
  },
  "seedPhraseIntroTitle": {
    "message": "Cüzdanınızı koruyun"
  },
  "seedPhraseIntroTitleCopy": {
    "message": "Başlamadan önce Gizli Kurtarma İfadeniz ve cüzdanınızı nasıl güvende tutacağınız hakkında bilgi edinmek için bu kısa videoyu izleyin."
  },
  "seedPhraseReq": {
    "message": "Gizli Kurtarma İfadeleri 12, 15, 18, 21 veya 24 kelimeden oluşur"
  },
  "seedPhraseWriteDownDetails": {
    "message": "Bu 12 kelimelik Gizli Kurtarma İfadesini not ederek güvendiğiniz ve sadece sizin erişim sağlayabileceğiniz bir yerde saklayın."
  },
  "seedPhraseWriteDownHeader": {
    "message": "Gizli Kurtarma İfadenizi not edin"
  },
  "select": {
    "message": "Seç"
  },
  "selectAccounts": {
    "message": "Bu sitede kullanılacak hesap veya hesapları seçin"
  },
  "selectAccountsForSnap": {
    "message": "Bu snap ile kullanılacak hesabı/hesapları seçin"
  },
  "selectAll": {
    "message": "Tümünü seç"
  },
  "selectAllAccounts": {
    "message": "Tüm hesapları seç"
  },
  "selectAnAccount": {
    "message": "Hesap seç"
  },
  "selectAnAccountAlreadyConnected": {
    "message": "Bu hesap zaten MetaMask'e bağlanmış"
  },
  "selectAnAccountHelp": {
    "message": "MetaMask Institutional'da kullanılacak saklayıcı kurum hesaplarını seçin."
  },
  "selectEnableDisplayMediaPrivacyPreference": {
    "message": "NFT medyasını göster seçeneğini açın"
  },
  "selectHdPath": {
    "message": "HD yolunu seç"
  },
  "selectJWT": {
    "message": "Token seç"
  },
  "selectNFTPrivacyPreference": {
    "message": "Ayarlarda NFT algılamayı açın"
  },
  "selectPathHelp": {
    "message": "Beklediğiniz hesapları görmüyorsanız HD yoluna geçmeyi deneyin."
  },
  "selectType": {
    "message": "Tür Seç"
  },
  "selectingAllWillAllow": {
    "message": "Tümü seçimi bu sitenin mevcut tüm hesaplarınızı görüntülemesine izin verecektir. Bu siteye güvendiğinizden emin olun."
  },
  "send": {
    "message": "Gönder"
  },
  "sendAToken": {
    "message": "Bir token gönder"
  },
  "sendBugReport": {
    "message": "Bize bir hata raporu gönder."
  },
  "sendNoContactsConversionText": {
    "message": "buraya tıklayın"
  },
  "sendNoContactsDescription": {
    "message": "Kişiler, diğer hesaba güvenli bir şekilde birden fazla kez işlem gönderebilmenize olanak sağlar. Bir kişi oluşturmak için $1",
    "description": "$1 represents the action text 'click here'"
  },
  "sendNoContactsTitle": {
    "message": "Henüz kişiniz yok"
  },
  "sendSelectReceiveAsset": {
    "message": "Alınacak varlıkları seçin"
  },
  "sendSelectSendAsset": {
    "message": "Gönderilecek varlıkları seçin"
  },
  "sendSpecifiedTokens": {
    "message": "$1 Gönder",
    "description": "Symbol of the specified token"
  },
  "sendSwapSubmissionWarning": {
    "message": "Bu düğmeye tıklandığında swap işleminiz anında başlatılır. İlerlemeden önce lütfen işlem ayrıntılarınızı inceleyin."
  },
  "sendTokenAsToken": {
    "message": "$2 olarak $1 gönder",
    "description": "Used in the transaction display list to describe a swap and send. $1 and $2 are the symbols of tokens in involved in the swap."
  },
  "sendingAsset": {
    "message": "$1 gönderiliyor"
  },
  "sendingDisabled": {
    "message": "ERC-1155 NFT varlıklarının gönderilmesi henüz desteklenmemektedir."
  },
  "sendingNativeAsset": {
    "message": "$1 Gönderiliyor",
    "description": "$1 represents the native currency symbol for the current network (e.g. ETH or BNB)"
  },
  "sendingToTokenContractWarning": {
    "message": "Uyarı: Para kaybı ile sonuçlanabilecek bir token sözleşmesi göndermek üzeresiniz. $1",
    "description": "$1 is a clickable link with text defined by the 'learnMoreUpperCase' key. The link will open to a support article regarding the known contract address warning"
  },
  "sendingZeroAmount": {
    "message": "0 $1 gönderiyorsunuz."
  },
  "sepolia": {
    "message": "Sepolia test ağı"
  },
  "serviceWorkerKeepAlive": {
    "message": "Service Worker'ı Canlı Tut"
  },
  "setAdvancedPrivacySettingsDetails": {
    "message": "MetaMask, ürünün kullanılabilirliğini ve güvenliğini iyileştirmek amacıyla bu güvenilir üçüncü taraf hizmetlerini kullanır."
  },
  "setApprovalForAll": {
    "message": "Tümüne onay ver"
  },
  "setApprovalForAllTitle": {
    "message": "$1 için harcama limiti olmadan onay ver",
    "description": "The token symbol that is being approved"
  },
  "settingAddSnapAccount": {
    "message": "Snap hesabı ekle"
  },
  "settings": {
    "message": "Ayarlar"
  },
  "settingsSearchMatchingNotFound": {
    "message": "Eşleşen sonuç bulunamadı."
  },
  "settingsSubHeadingSignaturesAndTransactions": {
    "message": "İmza ve işlem talepleri"
  },
  "show": {
    "message": "Göster"
  },
  "showAccount": {
    "message": "Hesabı göster"
  },
  "showExtensionInFullSizeView": {
    "message": "Uzantıyı tam boyut görünümde göster"
  },
  "showExtensionInFullSizeViewDescription": {
    "message": "Uzantı simgesine tıkladığınızda tam boyut görünümünüzü varsayılan yapmak için bunu açın."
  },
  "showFiatConversionInTestnets": {
    "message": "Test ağlarında dönüşümü göster"
  },
  "showFiatConversionInTestnetsDescription": {
    "message": "Test ağlarında fiat para dönüşümünü göstermek için bunu seçin"
  },
  "showHexData": {
    "message": "On altılı verileri göster"
  },
  "showHexDataDescription": {
    "message": "Gönder ekranında on altılı veri alanını göstermek için bunu seçin"
  },
  "showIncomingTransactions": {
    "message": "Gelen işlemleri göster"
  },
  "showIncomingTransactionsDescription": {
    "message": "Etherscan'in işlemler listesinde gelecek işlemleri göstermesi için bunu seçin",
    "description": "$1 is the link to etherscan url and $2 is the link to the privacy policy of consensys APIs"
  },
  "showIncomingTransactionsExplainer": {
    "message": "Ethereum adresinizi ve IP adresinizi açığa çıkaran her ağ için farklı üçüncü taraf API'lerine güvenir."
  },
  "showMore": {
    "message": "Daha fazlasını göster"
  },
  "showNft": {
    "message": "NFT'yi göster"
  },
  "showPermissions": {
    "message": "İzinleri göster"
  },
  "showPrivateKey": {
    "message": "Özel anahtarı göster"
  },
  "showTestnetNetworks": {
    "message": "Test ağlarını göster"
  },
  "showTestnetNetworksDescription": {
    "message": "Ağ listesinde test ağlarını göstermek için bunu seçin"
  },
  "sigRequest": {
    "message": "İmza talebi"
  },
  "sign": {
    "message": "İmzala"
  },
  "signatureRequest": {
    "message": "İmza talebi"
  },
  "signatureRequestGuidance": {
    "message": "Bumesajı sadece içeriği tam olarak anlıyorsanız ve talepte bulunan siteye güveniyorsanız imzalayın."
  },
  "signatureRequestWarning": {
    "message": "Bu mesajın imzalanması tehlikeli olabilir. Hesabınızın ve varlıklarınızın tüm kontrolünü bu mesajın diğer ucundaki tarafa veriyor olabilirsiniz. Başka bir deyişle istedikleri zaman hesabınızı boşaltabilirler. Dikkatle ilerleyin. $1."
  },
  "signed": {
    "message": "İmzalandı"
  },
  "signin": {
    "message": "Giriş"
  },
  "signing": {
    "message": "İmzalanıyor"
  },
  "simulationDetailsFailed": {
    "message": "Tahmininiz yüklenirken bir hata oldu."
  },
  "simulationDetailsFiatNotAvailable": {
    "message": "Mevcut Değil"
  },
  "simulationDetailsIncomingHeading": {
    "message": "Aldığınız"
  },
  "simulationDetailsNoBalanceChanges": {
    "message": "Cüzdanınız için değişiklik öngörülmüyor"
  },
  "simulationDetailsOutgoingHeading": {
    "message": "Gönderdiğiniz"
  },
  "simulationDetailsTitle": {
    "message": "Tahmini değişiklikler"
  },
  "simulationDetailsTitleTooltip": {
    "message": "Tahmini değişiklikler bu işlemi gerçekleştirirseniz meydana gelebilecek değişikliklerdir. Bu bir garanti değil, sadece bir tahmindir."
  },
  "simulationDetailsTotalFiat": {
    "message": "Toplam = $1",
    "description": "$1 is the total amount in fiat currency on one side of the transaction"
  },
  "simulationDetailsTransactionReverted": {
    "message": "Bu işlemin başarısız olması muhtemel"
  },
  "simulationErrorMessageV2": {
    "message": "Gaz tahmini yapamadık. Sözleşmede bir hata olabilir ve bu işlem başarısız olabilir."
  },
  "simulationsSettingDescription": {
    "message": "Onaylamadan önce işlemlerdeki bakiye değişikliklerini tahmin etmek için bunu açın. İşlemlerinizin nihai sonucunu garanti etmez. $1"
  },
  "simulationsSettingSubHeader": {
    "message": "Bakiye değişikliklerini tahmin edin"
  },
  "skip": {
    "message": "Atla"
  },
  "skipAccountSecurity": {
    "message": "Hesap güvenliğini atla?"
  },
  "skipAccountSecurityDetails": {
    "message": "Gizli Kurtarma İfademi yedekleyene kadar hesaplarımı ve tüm varlıkları kaybedebileceğimi anlıyorum."
  },
  "smartContracts": {
    "message": "Akıllı sözleşmeler"
  },
  "smartSwapsErrorNotEnoughFunds": {
    "message": "Akıllı swap için yeterli para yok."
  },
  "smartSwapsErrorUnavailable": {
    "message": "Akıllı Swap'lar geçici olarak kullanılamıyor."
  },
  "smartTransactionCancelled": {
    "message": "İşleminiz iptal edildi"
  },
  "smartTransactionCancelledDescription": {
    "message": "İşleminiz tamamlanamadığından gereksiz gaz ücreti ödemenizi önlemek amacıyla iptal edildi."
  },
  "smartTransactionError": {
    "message": "İşleminiz başarısız oldu"
  },
  "smartTransactionErrorDescription": {
    "message": "Ani piyasa değişimleri başarısızlıklara sebep olabilir. Sorun devam ederse MetaMask müşteri destek bölümüne ulaşın."
  },
  "smartTransactionPending": {
    "message": "İşleminiz gönderiliyor"
  },
  "smartTransactionSuccess": {
    "message": "İşleminiz tamamlandı"
  },
  "smartTransactionTakingTooLong": {
    "message": "Beklettiğimiz için özür dileriz"
  },
  "smartTransactionTakingTooLongDescription": {
    "message": "İşleminiz $1 dahilinde sonuçlanmazsa iptal edilir ve sizden gaz ücreti alınmaz.",
    "description": "$1 is remaining time in seconds"
  },
  "smartTransactions": {
    "message": "Akıllı İşlemler"
  },
  "smartTransactionsBenefit1": {
    "message": "%99,5 başarı oranı"
  },
  "smartTransactionsBenefit2": {
    "message": "Paradan tasarruf sağlar"
  },
  "smartTransactionsBenefit3": {
    "message": "Gerçek zamanlı güncellemeler"
  },
  "smartTransactionsDescription": {
    "message": "Akıllı İşlemler ile daha yüksek başarı oranlarının, arkadan çalıştırma korumasının ve daha iyi görünürlüğün kilidini açın."
  },
  "smartTransactionsDescription2": {
    "message": "Sadece Ethereum'da mevcuttur. Dilediğiniz zaman ayarlar kısmında etkinleştirin veya devre dışı bırakın. $1",
    "description": "$1 is an external link to learn more about Smart Transactions"
  },
  "smartTransactionsOptItModalTitle": {
    "message": "İyileştirilmiş İşlem Koruması"
  },
  "snapAccountCreated": {
    "message": "Hesap oluşturuldu"
  },
  "snapAccountCreatedDescription": {
    "message": "Yeni hesabınız kullanılmaya hazır!"
  },
  "snapAccountCreationFailed": {
    "message": "Hesap oluşturma işlemi başarısız oldu"
  },
  "snapAccountCreationFailedDescription": {
    "message": "$1 sizin için bir hesap oluşturamadı.",
    "description": "$1 is the snap name"
  },
  "snapAccountRedirectFinishSigningTitle": {
    "message": "İmzalama işlemini bitir"
  },
  "snapAccountRedirectSiteDescription": {
    "message": "$1 talimatlarını izle"
  },
  "snapAccountRemovalFailed": {
    "message": "Hesap kaldırma işlemi başarısız oldu"
  },
  "snapAccountRemovalFailedDescription": {
    "message": "$1 sizin için bu hesabı kaldıramadı.",
    "description": "$1 is the snap name"
  },
  "snapAccountRemoved": {
    "message": "Hesap kaldırıldı"
  },
  "snapAccountRemovedDescription": {
    "message": "Bu hesap artık MetaMask'te kullanılamayacak."
  },
  "snapAccounts": {
    "message": "Snap Hesapları"
  },
  "snapAccountsDescription": {
    "message": "Üçüncü taraf Snapleri tarafından kontrol edilen hesaplar."
  },
  "snapConnectionWarning": {
    "message": "$1 şunu kullanmak istiyor: $2",
    "description": "$2 is the snap and $1 is the dapp requesting connection to the snap."
  },
  "snapContent": {
    "message": "Bu içerik $1 kaynaklıdır",
    "description": "This is shown when a snap shows transaction insight information in the confirmation UI. $1 is a link to the snap's settings page with the link text being the name of the snap."
  },
  "snapDetailWebsite": {
    "message": "Web Sitesi"
  },
<<<<<<< HEAD
=======
  "snapInstallRequest": {
    "message": "$1 adlı snap'i yüklemek ona aşağıdaki izinleri verir.",
    "description": "$1 is the snap name."
  },
>>>>>>> af8ef253
  "snapInstallSuccess": {
    "message": "Yükleme tamamlandı"
  },
  "snapInstallWarningCheck": {
    "message": "$1, şunları yapmak için izin istiyor:",
    "description": "Warning message used in popup displayed on snap install. $1 is the snap name."
  },
  "snapInstallWarningHeading": {
    "message": "Dikkatle ilerleyin"
  },
  "snapInstallWarningPermissionDescriptionForBip32View": {
    "message": "$1 adlı snap'in genel anahtarlarınızı (ve adreslerinizi) görüntülemesine izin verin. Bu eylem, herhangi bir şekilde hesapların ya da varlıkların kontrolünü vermez.",
    "description": "An extended description for the `snap_getBip32PublicKey` permission used for tooltip on Snap Install Warning screen (popup/modal). $1 is the snap name."
  },
  "snapInstallWarningPermissionDescriptionForEntropy": {
    "message": "$1 adlı Snap'in talep edilen ağlar üzerinde hesap ve varlıkları yönetmesine izin verin. Bu hesaplar, gizli kurtarma ifadenizi kullanarak (açığa çıkarmadan) türetilir ve yedeklenir. $1, anahtar türetme gücü ile Ethereum (EVM'ler) ötesinde çeşitli blok zinciri protokollerini destekleyebilir.",
    "description": "An extended description for the `snap_getBip44Entropy` and `snap_getBip44Entropy` permissions used for tooltip on Snap Install Warning screen (popup/modal). $1 is the snap name."
  },
  "snapInstallWarningPermissionNameForEntropy": {
    "message": "$1 hesaplarını yönet",
    "description": "Permission name used for the Permission Cell component displayed on warning popup when installing a Snap. $1 is list of account types."
  },
  "snapInstallWarningPermissionNameForViewPublicKey": {
    "message": "$1 için genel anahtarınızı görüntüleyin",
    "description": "Permission name used for the Permission Cell component displayed on warning popup when installing a Snap. $1 is list of account types."
  },
  "snapInstallationErrorDescription": {
    "message": "$1 yüklenemedi.",
    "description": "Error description used when snap installation fails. $1 is the snap name."
  },
  "snapInstallationErrorTitle": {
    "message": "Yükleme başarısız oldu",
    "description": "Error title used when snap installation fails."
  },
  "snapResultError": {
    "message": "Hata"
  },
  "snapResultSuccess": {
    "message": "Başarılı"
  },
  "snapResultSuccessDescription": {
    "message": "$1 kullanıma hazır"
  },
  "snapUpdateAlertDescription": {
    "message": "En son $1 güncellemesini alın",
    "description": "Description used in Snap update alert banner when snap update is available. $1 is the Snap name."
  },
  "snapUpdateAvailable": {
    "message": "Güncelleme mevcut"
  },
  "snapUpdateErrorDescription": {
    "message": "$1 güncellenemedi.",
    "description": "Error description used when snap update fails. $1 is the snap name."
  },
  "snapUpdateErrorTitle": {
    "message": "Güncelleme başarısız oldu",
    "description": "Error title used when snap update fails."
  },
  "snapUpdateRequest": {
    "message": "$1 adlı snap'i güncellemek ona aşağıdaki izinleri verir.",
    "description": "$1 is the Snap name."
  },
  "snapUpdateSuccess": {
    "message": "Güncelleme tamamlandı"
  },
  "snapUrlIsBlocked": {
    "message": "Bu Snap sizi bloke edilmiş bir siteye götürmek istiyor. $1."
  },
  "snaps": {
    "message": "Snapler"
  },
  "snapsConnected": {
    "message": "Snap'ler bağlandı"
  },
  "snapsNoInsight": {
    "message": "Snap herhangi bir ayrıntıya ulaşamadı"
  },
  "snapsPrivacyWarningFirstMessage": {
    "message": "Yüklediğiniz her Snap'in Consensys $1 içinde tanımlanan şekilde, aksi belirtilmedikçe bir Üçüncü Taraf Hizmet olduğunu kabul edersiniz. Üçüncü Taraf Hizmetlerini kullanımınız Üçüncü Taraf Hizmet sağlayıcısı tarafından belirtilen ayrı şart ve koşullar tarafından yönetilir. Consensys herhangi bir Snapin herhangi belirli bir sebeple herhangi belirli bir şahıs tarafından kullanımını önermez. Üçüncü Taraf Hizmetine erişiminizin, güvenmenizin veya kullanımınızın riski size aittir. Consensys, Üçüncü Taraf Hizmetlerini kullanımınızdan kaynaklanan zararlar için her türlü sorumluluğu ve yükümlülüğü reddeder.",
    "description": "First part of a message in popup modal displayed when installing a snap for the first time. $1 is terms of use link."
  },
  "snapsPrivacyWarningSecondMessage": {
    "message": "Üçüncü Taraf Hizmetleri ile paylaştığınız tüm bilgiler söz konusu Üçüncü Taraf Hizmetlerinin gizlilik politikalarına göre doğrudan üçüncü taraflar tarafından toplanacaktır. Daha fazla bilgi için lütfen üçüncü tarafların gizlilik politikalarına bakın.",
    "description": "Second part of a message in popup modal displayed when installing a snap for the first time."
  },
  "snapsPrivacyWarningThirdMessage": {
    "message": "Consensys'un bu Üçüncü Taraf Hizmetler ile paylaştığınız bilgilere hiçbir erişimi bulunmamaktadır.",
    "description": "Third part of a message in popup modal displayed when installing a snap for the first time."
  },
  "snapsSettings": {
    "message": "Snap ayarları"
  },
  "snapsTermsOfUse": {
    "message": "Kullanım Şartları"
  },
  "snapsToggle": {
    "message": "Bir snap yalnızca etkinleştirilmişse çalışır"
  },
  "snapsUIError": {
    "message": "Daha fazla destek için $1 oluşturucuları ile iletişime geçin.",
    "description": "This is shown when the insight snap throws an error. $1 is the snap name"
  },
  "someNetworksMayPoseSecurity": {
    "message": "Bazı ağlar güvenlik ve/veya gizlilik riskleri teşkil edebilir. Bir ağ eklemeden ve kullanmadan önce riskleri anlayın."
  },
  "somethingDoesntLookRight": {
    "message": "Doğru görünmeyen bir şeyler mi var? $1",
    "description": "A false positive message for users to contact support. $1 is a link to the support page."
  },
  "somethingIsWrong": {
    "message": "Bir şeyler ters gitti. Sayfayı tekrar yüklemeyi deneyin."
  },
  "somethingWentWrong": {
    "message": "Eyvah! Bir şeyler ters gitti."
  },
  "source": {
    "message": "Kaynak"
  },
  "speedUp": {
    "message": "Hızlandır"
  },
  "speedUpCancellation": {
    "message": "Bu iptal işlemini hızlandır"
  },
  "speedUpExplanation": {
    "message": "Mevcut ağ koşullarına göre gaz ücretini güncelledik ve en az %10 artırdık (ağ tarafından gereklidir)."
  },
  "speedUpPopoverTitle": {
    "message": "İşlemi hızlandır"
  },
  "speedUpTooltipText": {
    "message": "Yeni gaz ücreti"
  },
  "speedUpTransaction": {
    "message": "Bu işlemi hızlandır"
  },
  "spendLimitInsufficient": {
    "message": "Harcama limiti yetersiz"
  },
  "spendLimitInvalid": {
    "message": "Harcama limiti geçersiz; pozitif bir sayı olmalıdır"
  },
  "spendLimitPermission": {
    "message": "Harcama limiti izni"
  },
  "spendLimitRequestedBy": {
    "message": "$1 tarafından talep edilen harcama limiti",
    "description": "Origin of the site requesting the spend limit"
  },
  "spendLimitTooLarge": {
    "message": "Harcama limiti çok büyük"
  },
  "spendingCap": {
    "message": "Harcama üst limiti"
  },
  "spendingCapError": {
    "message": "Hata: Sadece rakam"
  },
  "spendingCapErrorDescription": {
    "message": "Sadece şu anda ya da gelecekte $1 erişimi konusunda rahat olduğunuz bir sayı girin. Token limitini daha sonra dilediğiniz zaman artırabilirsiniz.",
    "description": "$1 is origin of the site requesting the token limit"
  },
  "spendingCapRequest": {
    "message": "$1 için harcama üst limiti talebi"
  },
  "srpInputNumberOfWords": {
    "message": "$1 sözcükten oluşan bir ifadem var",
    "description": "This is the text for each option in the dropdown where a user selects how many words their secret recovery phrase has during import. The $1 is the number of words (either 12, 15, 18, 21, or 24)."
  },
  "srpPasteFailedTooManyWords": {
    "message": "24'ten fazla sözcük içerdiği için yapıştırma başarısız oldu. Gizli bir kurtarma ifadesi en fazla 24 sözcükten oluşabilir.",
    "description": "Description of SRP paste error when the pasted content has too many words"
  },
  "srpPasteTip": {
    "message": "Gizli kurtarma ifadenizin tamamını herhangi bir alana yapıştırabilirsiniz",
    "description": "Our secret recovery phrase input is split into one field per word. This message explains to users that they can paste their entire secrete recovery phrase into any field, and we will handle it correctly."
  },
  "srpSecurityQuizGetStarted": {
    "message": "Başlarken"
  },
  "srpSecurityQuizImgAlt": {
    "message": "Ortada anahtar deliği ile bir göz ve üç kayan şifre alanı"
  },
  "srpSecurityQuizIntroduction": {
    "message": "Gizli Kurtarma İfadenizi görmek için iki soruyu doğru cevaplamanız gerekmektedir"
  },
  "srpSecurityQuizQuestionOneQuestion": {
    "message": "Gizli Kurtarma İfadenizi kaybederseniz MetaMask..."
  },
  "srpSecurityQuizQuestionOneRightAnswer": {
    "message": "Size yardımcı olamaz"
  },
  "srpSecurityQuizQuestionOneRightAnswerDescription": {
    "message": "Bir yere yazın, bir metalin üzerine kazıyın veya asla kaybetmemeniz için birden fazla noktada saklayın. Kaybederseniz sonsuza dek kaybolur."
  },
  "srpSecurityQuizQuestionOneRightAnswerTitle": {
    "message": "Doğru! Hiç kimse Gizli Kurtarma İfadenizi geri almanıza yardımcı olamaz"
  },
  "srpSecurityQuizQuestionOneWrongAnswer": {
    "message": "Size onu tekrar verebilir"
  },
  "srpSecurityQuizQuestionOneWrongAnswerDescription": {
    "message": "Gizli Kurtarma İfadenizi kaybederseniz sonsuza dek kaybolur. Söylediklerinin ne olduğuna bakılmaksızın hiç kimse onu geri almanıza yardımcı olamaz."
  },
  "srpSecurityQuizQuestionOneWrongAnswerTitle": {
    "message": "Yanlış! Hiç kimse Gizli Kurtarma İfadenizi geri almanıza yardımcı olamaz"
  },
  "srpSecurityQuizQuestionTwoQuestion": {
    "message": "Herhangi birisi, bir destek temsilcisi bile sizden Gizli Kurtarma İfadenizi isterse..."
  },
  "srpSecurityQuizQuestionTwoRightAnswer": {
    "message": "Dolandırılıyorsunuzdur"
  },
  "srpSecurityQuizQuestionTwoRightAnswerDescription": {
    "message": "Gizli Kurtarma İfadenizi isteyen kişi size yalan söylüyordur. Kendisi ile paylaşırsanız varlıklarınızı çalacaktır."
  },
  "srpSecurityQuizQuestionTwoRightAnswerTitle": {
    "message": "Doğru! Gizli Kurtarma İfadenizi paylaşmak asla iyi bir fikir değildir"
  },
  "srpSecurityQuizQuestionTwoWrongAnswer": {
    "message": "Kendisine vermelisiniz"
  },
  "srpSecurityQuizQuestionTwoWrongAnswerDescription": {
    "message": "Gizli Kurtarma İfadenizi isteyen kişi size yalan söylüyordur. Kendisi ile paylaşırsanız varlıklarınızı çalacaktır."
  },
  "srpSecurityQuizQuestionTwoWrongAnswerTitle": {
    "message": "Hayır! Gizli Kurtarma İfadenizi asla hiç kimse ile paylaşmayın, asla"
  },
  "srpSecurityQuizTitle": {
    "message": "Güvenlik testi"
  },
  "srpToggleShow": {
    "message": "Gizli kurtarma ifadesinin bu sözcüğünü göster/gizle",
    "description": "Describes a toggle that is used to show or hide a single word of the secret recovery phrase"
  },
  "srpWordHidden": {
    "message": "Bu sözcük gizli",
    "description": "Explains that a word in the secret recovery phrase is hidden"
  },
  "srpWordShown": {
    "message": "Bu sözcük gösteriliyor",
    "description": "Explains that a word in the secret recovery phrase is being shown"
  },
  "stable": {
    "message": "Stabil"
  },
  "stableLowercase": {
    "message": "stabil"
  },
  "stake": {
    "message": "Pay"
  },
  "startYourJourney": {
    "message": "$1 ile yolculuğunuza başlayın",
    "description": "$1 is the token symbol"
  },
  "startYourJourneyDescription": {
    "message": "Cüzdanınıza biraz $1 ekleyerek web3'e başlayın.",
    "description": "$1 is the token symbol"
  },
  "stateLogError": {
    "message": "Durum günlükleri alınırken hata."
  },
  "stateLogFileName": {
    "message": "MetaMask durum günlükleri"
  },
  "stateLogs": {
    "message": "Durum günlükleri"
  },
  "stateLogsDescription": {
    "message": "Durum günlükleri genel hesap adreslerinizi ve gönderilen işlemleri içerir."
  },
  "states": {
    "message": "Durumlar"
  },
  "status": {
    "message": "Durum"
  },
  "statusNotConnected": {
    "message": "Bağlanmadı"
  },
  "statusNotConnectedAccount": {
    "message": "Herhangi bir hesap bağlı değil"
  },
  "step1LatticeWallet": {
    "message": "Lattice1'inizi bağlayın"
  },
  "step1LatticeWalletMsg": {
    "message": "Kurulduktan ve çevrimiçi olduktan sonra MetaMask'i Lattice1 cihazınıza bağlayabilirsiniz. Cihazınızın kilidini açın ve Cihaz Kimlliğinizi hazırlayın.",
    "description": "$1 represents the `hardwareWalletSupportLinkConversion` localization key"
  },
  "step1LedgerWallet": {
    "message": "Ledger uygulamasını indir"
  },
  "step1LedgerWalletMsg": {
    "message": "$1 kilidini açmak için indirin, kurun ve şifrenizi girin.",
    "description": "$1 represents the `ledgerLiveApp` localization value"
  },
  "step1TrezorWallet": {
    "message": "Trezor'unuzu bağlayın"
  },
  "step1TrezorWalletMsg": {
    "message": "Cüzdanınızı doğrudan bilgisayara bağlayın ve kilidini açın. Doğru parolayı kullandığınızdan emin olun.",
    "description": "$1 represents the `hardwareWalletSupportLinkConversion` localization key"
  },
  "step2LedgerWallet": {
    "message": "Ledger'ınızı bağlayın"
  },
  "step2LedgerWalletMsg": {
    "message": "Ledger'ınızı doğrudan bilgisayara bağlayın, ardından kilidini açın ve Ethereum uygulamasını açın.",
    "description": "$1 represents the `hardwareWalletSupportLinkConversion` localization key"
  },
  "stillGettingMessage": {
    "message": "Bu mesajı almaya devam mı ediyorsun?"
  },
  "strong": {
    "message": "Güçlü"
  },
  "stxCancelled": {
    "message": "Swap işlemi başarısız olurdu"
  },
  "stxCancelledDescription": {
    "message": "İşleminiz başarısız oldu ve gereksiz gaz ücreti ödemenizi önlemek amacıyla iptal edildi."
  },
  "stxCancelledSubDescription": {
    "message": "Swap işlemini tekrar deneyin. Bir dahaki sefere sizi benzer risklere karşı korumak için burada olacağız."
  },
  "stxEstimatedCompletion": {
    "message": "Tamamlanmasına kalan tahmini süre $1 altında",
    "description": "$1 is remeaning time in minutes and seconds, e.g. 0:10"
  },
  "stxFailure": {
    "message": "Swap başarısız oldu"
  },
  "stxFailureDescription": {
    "message": "Ani piyasa değişiklikleri başarısızlıklara neden olabilir. Sorun devam ederse lütfen $1 ile iletişime geç.",
    "description": "This message is shown to a user if their swap fails. The $1 will be replaced by support.metamask.io"
  },
  "stxOptInDescription": {
    "message": "Daha güvenilir ve güvenli işlemler için Ethereum Ana Ağı üzerinde Akıllı İşlemleri açın. $1"
  },
  "stxPendingPrivatelySubmittingSwap": {
    "message": "Swap işlemin özel olarak gönderiliyor..."
  },
  "stxPendingPubliclySubmittingSwap": {
    "message": "Swap işlemin herkese açık olarak gönderiliyor..."
  },
  "stxSuccess": {
    "message": "Swap işlemi tamamlandı!"
  },
  "stxSuccessDescription": {
    "message": "$1 artık kullanılabilir.",
    "description": "$1 is a token symbol, e.g. ETH"
  },
  "stxSwapCompleteIn": {
    "message": "Swap işleminin tamamlanmasına kalan süre <",
    "description": "'<' means 'less than', e.g. Swap will complete in < 2:59"
  },
  "stxTryingToCancel": {
    "message": "İşlemin iptal edilmeye çalışılıyor..."
  },
  "stxUnknown": {
    "message": "Durum bilinmiyor"
  },
  "stxUnknownDescription": {
    "message": "Bir işlem başarılı oldu ama ne olduğundan emin değiliz. Bunun nedeni, bu swap gerçekleştirilirken başka bir işlemin gönderilmesi olabilir."
  },
  "stxUserCancelled": {
    "message": "Swap iptal edildi"
  },
  "stxUserCancelledDescription": {
    "message": "İşleminiz iptal edildi ve gereksiz gaz ücreti ödemediniz."
  },
  "submit": {
    "message": "Gönder"
  },
  "submitted": {
    "message": "Gönderildi"
  },
  "suggestedTokenSymbol": {
    "message": "Önerilen ticker sembolü:"
  },
  "support": {
    "message": "Destek"
  },
  "supportCenter": {
    "message": "Destek Merkezi bölümümüzü ziyaret et"
  },
  "surveyConversion": {
    "message": "Anketimize katılın"
  },
  "surveyTitle": {
    "message": "MetaMask'in geleceğini şekillendirin"
  },
  "swap": {
    "message": "Swap"
  },
  "swapAdjustSlippage": {
    "message": "Kaymayı ayarla"
  },
  "swapAggregator": {
    "message": "Toplayıcı"
  },
  "swapAllowSwappingOf": {
    "message": "$1 swap işlemine izin ver",
    "description": "Shows a user that they need to allow a token for swapping on their hardware wallet"
  },
  "swapAmountReceived": {
    "message": "Garanti edilen tutar"
  },
  "swapAmountReceivedInfo": {
    "message": "Bu, alacağınız minimum tutardır. Kaymaya bağlı olarak daha fazla alabilirsiniz."
  },
  "swapAndSend": {
    "message": "Swap Gerçekleştir ve Gönder"
  },
  "swapAnyway": {
    "message": "Yine de swap gerçekleştir"
  },
  "swapApproval": {
    "message": "Swap işlemleri için $1 onayla",
    "description": "Used in the transaction display list to describe a transaction that is an approve call on a token that is to be swapped.. $1 is the symbol of a token that has been approved."
  },
  "swapApproveNeedMoreTokens": {
    "message": "Bu swap işlemini tamamlamak için $1 tane daha $2 gerekiyor",
    "description": "Tells the user how many more of a given token they need for a specific swap. $1 is an amount of tokens and $2 is the token symbol."
  },
  "swapAreYouStillThere": {
    "message": "Hala orada mısınız?"
  },
  "swapAreYouStillThereDescription": {
    "message": "Devam etmek istediğinizde size en yeni kotaları göstermeye hazırız"
  },
  "swapBuildQuotePlaceHolderText": {
    "message": "$1 ile eşleşen token yok",
    "description": "Tells the user that a given search string does not match any tokens in our token lists. $1 can be any string of text"
  },
  "swapConfirmWithHwWallet": {
    "message": "Donanım cüzdanınızla onaylayın"
  },
  "swapContinueSwapping": {
    "message": "Swap işlemine devam edin"
  },
  "swapContractDataDisabledErrorDescription": {
    "message": "Ledger'ınızdaki Ethereum uygulamasında \"Ayarlar\" kısmına gidin ve sözleşme verilerine izin verin. Ardından swap işleminizi tekrar deneyin."
  },
  "swapContractDataDisabledErrorTitle": {
    "message": "Sözleşme verileriniz Ledger'ınızda etkinleştirilmemiş"
  },
  "swapCustom": {
    "message": "özel"
  },
  "swapDecentralizedExchange": {
    "message": "Merkeziyetsiz borsa"
  },
  "swapDirectContract": {
    "message": "Doğrudan sözleşme"
  },
  "swapEditLimit": {
    "message": "Limiti düzenle"
  },
  "swapEnableDescription": {
    "message": "Bu gereklidir ve MetaMask'e $1 için swap işlemi yapma izni verir.",
    "description": "Gives the user info about the required approval transaction for swaps. $1 will be the symbol of a token being approved for swaps."
  },
  "swapEnableTokenForSwapping": {
    "message": "Bu eylem swap için şunu yapacaktır: $1",
    "description": "$1 is for the 'enableToken' key, e.g. 'enable ETH'"
  },
  "swapEnterAmount": {
    "message": "Bir tutar girin"
  },
  "swapEstimatedNetworkFees": {
    "message": "Tahmini ağ ücretleri"
  },
  "swapEstimatedNetworkFeesInfo": {
    "message": "Bu, swap işleminizi tamamlamak için kullanılacak ağ ücretinin bir tahminidir. Gerçek miktar ağ koşullarına göre değişebilir."
  },
  "swapFailedErrorDescriptionWithSupportLink": {
    "message": "İşlemler başarısız olabilir ve size yardımcı olmak için buradayız. Bu sorun devam ederse daha fazla destek için $1 adresinden müşteri hizmetleri destek bölümü ile iletişime geçebilirsiniz.",
    "description": "This message is shown to a user if their swap fails. The $1 will be replaced by support.metamask.io"
  },
  "swapFailedErrorTitle": {
    "message": "Swap başarısız oldu"
  },
  "swapFetchingQuote": {
    "message": "Teklif alınıyor"
  },
  "swapFetchingQuoteNofN": {
    "message": "$1 / $2 fiyat teklifi alınıyor",
    "description": "A count of possible quotes shown to the user while they are waiting for quotes to be fetched. $1 is the number of quotes already loaded, and $2 is the total number of resources that we check for quotes. Keep in mind that not all resources will have a quote for a particular swap."
  },
  "swapFetchingQuotes": {
    "message": "Teklifler alınıyor"
  },
  "swapFetchingQuotesErrorDescription": {
    "message": "Hımmm... bir hata oluştu. Tekrar deneyin veya sorun devam ederse müşteri hizmetleri destek bölümüyle iletişime geçin."
  },
  "swapFetchingQuotesErrorTitle": {
    "message": "Teklifler alınırken hata"
  },
  "swapFetchingTokens": {
    "message": "Tokenler alınıyor..."
  },
  "swapFromTo": {
    "message": "$1 ile $2 swap işlemi",
    "description": "Tells a user that they need to confirm on their hardware wallet a swap of 2 tokens. $1 is a source token and $2 is a destination token"
  },
  "swapGasFeesDetails": {
    "message": "Gaz ücretleri tahmini olup ağ trafiği ve işlem karmaşıklığına göre dalgalanır."
  },
  "swapGasFeesLearnMore": {
    "message": "Gaz ücretleri hakkında daha fazla bilgi edinin"
  },
  "swapGasFeesSplit": {
    "message": "Önceki ekrandaki gaz ücretleri bu iki işlem arasında bölünmüştür."
  },
  "swapGasFeesSummary": {
    "message": "Gaz ücretleri, $1 ağında işlemleri gerçekleştiren kripto madencilerine ödenir. MetaMask gaz ücretlerinden herhangi bir kazanç elde etmemektedir.",
    "description": "$1 is the selected network, e.g. Ethereum or BSC"
  },
  "swapHighSlippage": {
    "message": "Yüksek kayma"
  },
  "swapHighSlippageWarning": {
    "message": "Kayma tutarı çok yüksek."
  },
  "swapIncludesMMFee": {
    "message": "%$1 MetaMask ücreti dahildir.",
    "description": "Provides information about the fee that metamask takes for swaps. $1 is a decimal number."
  },
  "swapIncludesMMFeeAlt": {
    "message": "Teklif $1% MetaMask ücretini yansıtır",
    "description": "Provides information about the fee that metamask takes for swaps using the latest copy. $1 is a decimal number."
  },
  "swapIncludesMetaMaskFeeViewAllQuotes": {
    "message": "%$1 MetaMask ücreti - $2 dahildir",
    "description": "Provides information about the fee that metamask takes for swaps. $1 is a decimal number and $2 is a link to view all quotes."
  },
  "swapLearnMore": {
    "message": "Swap işlemleri hakkında daha fazla bilgi edinin"
  },
  "swapLiquiditySourceInfo": {
    "message": "Dönüştürme oranlarını ve ağ ücretlerini karşılaştırmak için birden fazla likidite kaynağında (borsalar, toplayıcılar ve profesyonel piyasa yapıcıları) arama yaparız."
  },
  "swapLowSlippage": {
    "message": "Düşük kayma"
  },
  "swapLowSlippageError": {
    "message": "İşlem başarısız olabilir, maks. kayma çok düşük."
  },
  "swapMaxSlippage": {
    "message": "Maks. kayma"
  },
  "swapMetaMaskFee": {
    "message": "MetaMask ücreti"
  },
  "swapMetaMaskFeeDescription": {
    "message": "%$1 oranında bir ücret otomatik olarak bu teklife dahil edilmiştir. MetaMask'in likidite sağlayıcı bilgilerinin toplandığı yazılımı kullanma lisansı karşılığında ödersiniz.",
    "description": "Provides information about the fee that metamask takes for swaps. $1 is a decimal number."
  },
  "swapNQuotesWithDot": {
    "message": "$1 teklif.",
    "description": "$1 is the number of quotes that the user can select from when opening the list of quotes on the 'view quote' screen"
  },
  "swapNewQuoteIn": {
    "message": "$1 içinde yeni teklifler sunulacak",
    "description": "Tells the user the amount of time until the currently displayed quotes are update. $1 is a time that is counting down from 1:00 to 0:00"
  },
  "swapNoTokensAvailable": {
    "message": "$1 ile eşleşen token yok",
    "description": "Tells the user that a given search string does not match any tokens in our token lists. $1 can be any string of text"
  },
  "swapOnceTransactionHasProcess": {
    "message": "Bu işlem gerçekleştikten sonra $1 hesabınıza eklenecek.",
    "description": "This message communicates the token that is being transferred. It is shown on the awaiting swap screen. The $1 will be a token symbol."
  },
  "swapPriceDifference": {
    "message": "$4 $5 (~$6) için $1 $2 (~$3) swap gerçekleştirmek üzeresiniz.",
    "description": "This message represents the price slippage for the swap.  $1 and $4 are a number (ex: 2.89), $2 and $5 are symbols (ex: ETH), and $3 and $6 are fiat currency amounts."
  },
  "swapPriceDifferenceTitle": {
    "message": "~%$1 fiyat farkı",
    "description": "$1 is a number (ex: 1.23) that represents the price difference."
  },
  "swapPriceImpactTooltip": {
    "message": "Fiyat etkisi, mevcut piyasa fiyatı ile işlem gerçekleştirildiği sırada alınan tutar arasındaki farktır. Fiyat etkisi, likidite havuzunun boyutuna bağlı olarak işleminizin boyutunun bir fonksiyonudur."
  },
  "swapPriceUnavailableDescription": {
    "message": "Fiyat etkisi, piyasa fiyat verisinin mevcut olmaması nedeniyle belirlenememiştir. Swap işlemini gerçekleştirmeden önce lütfen almak üzere olduğunuz token tutarının sizin için uygun olduğunu onaylayın."
  },
  "swapPriceUnavailableTitle": {
    "message": "Devam etmeden önce oranınızı kontrol edin"
  },
  "swapProcessing": {
    "message": "Gerçekleştiriliyor"
  },
  "swapQuoteDetails": {
    "message": "Teklif ayrıntıları"
  },
  "swapQuoteNofM": {
    "message": "$1 / $2",
    "description": "A count of possible quotes shown to the user while they are waiting for quotes to be fetched. $1 is the number of quotes already loaded, and $2 is the total number of resources that we check for quotes. Keep in mind that not all resources will have a quote for a particular swap."
  },
  "swapQuoteSource": {
    "message": "Teklif kaynağı"
  },
  "swapQuotesExpiredErrorDescription": {
    "message": "En son oranları almak için lütfen yeni teklifler isteyin."
  },
  "swapQuotesExpiredErrorTitle": {
    "message": "Teklif zaman aşımı"
  },
  "swapQuotesNotAvailableDescription": {
    "message": "İşlem boyutunuzu küçültün veya farklı bir token kullanın."
  },
  "swapQuotesNotAvailableErrorDescription": {
    "message": "Lütfen tutarı veya kayma ayarlarını düzenlemeyi deneyin ve tekrar deneyin."
  },
  "swapQuotesNotAvailableErrorTitle": {
    "message": "Teklif mevcut değil"
  },
  "swapRate": {
    "message": "Oran"
  },
  "swapReceiving": {
    "message": "Alınıyor"
  },
  "swapReceivingInfoTooltip": {
    "message": "Bu bir tahmindir. Gerçek miktar kaymaya göre belirlenecektir."
  },
  "swapRequestForQuotation": {
    "message": "Teklif talebi"
  },
  "swapReviewSwap": {
    "message": "Swap'ı incele"
  },
  "swapSearchNameOrAddress": {
    "message": "İsmi arayın veya adresi yapıştırın"
  },
  "swapSelect": {
    "message": "Seç"
  },
  "swapSelectAQuote": {
    "message": "Teklif seç"
  },
  "swapSelectAToken": {
    "message": "Token seç"
  },
  "swapSelectQuotePopoverDescription": {
    "message": "Birden fazla likidite kaynağından alınmış tüm teklifler aşağıdadır."
  },
  "swapSelectToken": {
    "message": "Token seçin"
  },
  "swapShowLatestQuotes": {
    "message": "En yeni kotaları göster"
  },
  "swapSlippageHighDescription": {
    "message": "Girilen kayma ($1%) çok yüksek kabul edilir ve kötü bir oranla sonuçlanabilir",
    "description": "$1 is the amount of % for slippage"
  },
  "swapSlippageHighTitle": {
    "message": "Yüksek kayma"
  },
  "swapSlippageLowDescription": {
    "message": "Bu kadar düşük bir değer ($1%) başarısız bir swap ile sonuçlanabilir",
    "description": "$1 is the amount of % for slippage"
  },
  "swapSlippageLowTitle": {
    "message": "Düşük kayma"
  },
  "swapSlippageNegative": {
    "message": "Kayma en az sıfır olmalıdır"
  },
  "swapSlippageNegativeDescription": {
    "message": "Kayma en az sıfır olmalıdır"
  },
  "swapSlippageNegativeTitle": {
    "message": "Devam etmek için kaymayı artırın"
  },
  "swapSlippageOverLimitDescription": {
    "message": "Kayma toleransı en fazla %15 olmalıdır. Daha yüksek olması kötü bir oranla sonuçlanır."
  },
  "swapSlippageOverLimitTitle": {
    "message": "Kayma çok yüksek"
  },
  "swapSlippagePercent": {
    "message": "%$1",
    "description": "$1 is the amount of % for slippage"
  },
  "swapSlippageTooltip": {
    "message": "Emrinizi verdiğiniz zaman ile emrinizin onaylandığı zaman arasında geçen sürede fiyat değişirse buna \"kayma\" denir. Kayma, \"kayma toleransı\" ayarınızı aşarsa swap işleminiz otomatik olarak iptal edilir."
  },
  "swapSlippageZeroDescription": {
    "message": "Daha az rekabetçi bir kota ile sonuçlanacak olan az sayıda sıfır kayma kotalı sağlayıcı var."
  },
  "swapSlippageZeroTitle": {
    "message": "Sıfır kayma sunan sağlayıcılar getiriliyor"
  },
  "swapSource": {
    "message": "Likidite kaynağı"
  },
  "swapSuggested": {
    "message": "Swap öneriliyor"
  },
  "swapSuggestedGasSettingToolTipMessage": {
    "message": "Swap işlemleri karmaşık ve zamana duyarlı işlemlerdir. Başarılı bir Swap için maliyet ve güven arasında iyi bir denge için bu gaz ücretini öneririz."
  },
  "swapSwapFrom": {
    "message": "Şuradan swap gerçekleştir:"
  },
  "swapSwapSwitch": {
    "message": "Token sıralamasını değiştir"
  },
  "swapSwapTo": {
    "message": "Şununla swap gerçekleştir:"
  },
  "swapToConfirmWithHwWallet": {
    "message": "donanım cüzdanınızla onaylamak için"
  },
  "swapTokenAddedManuallyDescription": {
    "message": "Bu token'i $1 ile doğrulayın ve işlem yapmak istediğiniz token olduğundan emin olun.",
    "description": "$1 points the user to etherscan as a place they can verify information about a token. $1 is replaced with the translation for \"etherscan\""
  },
  "swapTokenAddedManuallyTitle": {
    "message": "Token manuel olarak eklendi"
  },
  "swapTokenAvailable": {
    "message": "$1 hesabınıza eklendi.",
    "description": "This message is shown after a swap is successful and communicates the exact amount of tokens the user has received for a swap. The $1 is a decimal number of tokens followed by the token symbol."
  },
  "swapTokenBalanceUnavailable": {
    "message": "$1 bakiyenizi alamadık",
    "description": "This message communicates to the user that their balance of a given token is currently unavailable. $1 will be replaced by a token symbol"
  },
  "swapTokenNotAvailable": {
    "message": "Token bu bölgede swap işlemine uygun değildir"
  },
  "swapTokenToToken": {
    "message": "$1 ile $2 swap gerçekleştir",
    "description": "Used in the transaction display list to describe a swap. $1 and $2 are the symbols of tokens in involved in a swap."
  },
  "swapTokenVerificationAddedManually": {
    "message": "Bu token manuel olarak eklendi."
  },
  "swapTokenVerificationMessage": {
    "message": "Her zaman token adresini $1 üzerinde onaylayın.",
    "description": "Points the user to Etherscan as a place they can verify information about a token. $1 is replaced with the translation for \"Etherscan\" followed by an info icon that shows more info on hover."
  },
  "swapTokenVerificationOnlyOneSource": {
    "message": "Sadece 1 kaynakta doğrulandı."
  },
  "swapTokenVerificationSources": {
    "message": "$1 kaynakta doğrulandı.",
    "description": "Indicates the number of token information sources that recognize the symbol + address. $1 is a decimal number."
  },
  "swapTokenVerifiedOn1SourceDescription": {
    "message": "$1 sadece 1 kaynakta doğrulandı. İlerlemeden önce $2 üzerinde doğrulamayı deneyin.",
    "description": "$1 is a token name, $2 points the user to etherscan as a place they can verify information about a token. $1 is replaced with the translation for \"etherscan\""
  },
  "swapTokenVerifiedOn1SourceTitle": {
    "message": "Sahte token olma potansiyeli var"
  },
  "swapTooManyDecimalsError": {
    "message": "$1, en fazla $2 ondalık basamağına izin verir",
    "description": "$1 is a token symbol and $2 is the max. number of decimals allowed for the token"
  },
  "swapTransactionComplete": {
    "message": "İşlem tamamlandı"
  },
  "swapTwoTransactions": {
    "message": "2 işlem"
  },
  "swapUnknown": {
    "message": "Bilinmiyor"
  },
  "swapVerifyTokenExplanation": {
    "message": "Birden fazla token aynı adı ve sembolü kullanabilir. Aradığınız tokenin bu olup olmadığını $1 alanında kontrol edin.",
    "description": "This appears in a tooltip next to the verifyThisTokenOn message. It gives the user more information about why they should check the token on a block explorer. $1 will be the name or url of the block explorer, which will be the translation of 'etherscan' or a block explorer url specified for a custom network."
  },
  "swapYourTokenBalance": {
    "message": "$1 $2 için swap işlemi yapılabilir",
    "description": "Tells the user how much of a token they have in their balance. $1 is a decimal number amount of tokens, and $2 is a token symbol"
  },
  "swapZeroSlippage": {
    "message": "%0 Kayma"
  },
  "swapsAdvancedOptions": {
    "message": "Gelişmiş seçenekler"
  },
  "swapsExcessiveSlippageWarning": {
    "message": "Kayma tutarı çok yüksek ve kötü bir orana neden olacak. Lütfen kayma toleransınızı %15'in altında bir değere düşürün."
  },
  "swapsMaxSlippage": {
    "message": "Kayma toleransı"
  },
  "swapsNotEnoughForTx": {
    "message": "Bu işlemi tamamlamak için yeterli $1 yok",
    "description": "Tells the user that they don't have enough of a token for a proposed swap. $1 is a token symbol"
  },
  "swapsNotEnoughToken": {
    "message": "Yeterli $1 yok",
    "description": "Tells the user that they don't have enough of a token for a proposed swap. $1 is a token symbol"
  },
  "swapsViewInActivity": {
    "message": "Aktivitede görüntüle"
  },
  "switch": {
    "message": "Değiştir"
  },
  "switchEthereumChainConfirmationDescription": {
    "message": "Bu işlem, MetaMask'te seçili bir ağı önceden eklenmiş bir ağ ile değiştirecek:"
  },
  "switchEthereumChainConfirmationTitle": {
    "message": "Bu sitenin ağı değiştirmesine izin ver?"
  },
  "switchInputCurrency": {
    "message": "Giriş para birimini değiştir"
  },
  "switchNetwork": {
    "message": "Ağı değiştir"
  },
  "switchNetworks": {
    "message": "Ağ değiştir"
  },
  "switchToNetwork": {
    "message": "$1 ağına geçin",
    "description": "$1 represents the custom network that has previously been added"
  },
  "switchToThisAccount": {
    "message": "Bu hesaba geç"
  },
  "switchedNetworkToastDecline": {
    "message": "Tekrar gösterme"
  },
<<<<<<< HEAD
=======
  "switchedNetworkToastMessage": {
    "message": "$1, $2 üzerinde aktif",
    "description": "$1 represents the account name, $2 represents the network name"
  },
  "switchedTo": {
    "message": "Şuna geçiş yaptınız:"
  },
>>>>>>> af8ef253
  "switchingNetworksCancelsPendingConfirmations": {
    "message": "Ağ değiştirmek bekleyen tüm onayları iptal eder"
  },
  "symbol": {
    "message": "Sembol"
  },
  "symbolBetweenZeroTwelve": {
    "message": "Sembol en fazla 11 karakter olmalıdır."
  },
  "tenPercentIncreased": {
    "message": "%10 artış"
  },
  "terms": {
    "message": "Kullanım şartları"
  },
  "termsOfService": {
    "message": "Hizmet şartları"
  },
  "termsOfUseAgreeText": {
    "message": " MetaMask ve tüm özelliklerini kullanımım için geçerli olan Kullanım Şartları bölümünü kabul ediyorum"
  },
  "termsOfUseFooterText": {
    "message": "Tüm bölümleri okumak için lütfen kaydırın"
  },
  "termsOfUseTitle": {
    "message": "Kullanım Şartları bölümümüz güncellendi"
  },
  "testNetworks": {
    "message": "Test ağları"
  },
  "theme": {
    "message": "Tema"
  },
  "themeDescription": {
    "message": "Tercih ettiğin MetaMask temasını seç."
  },
  "thingsToKeep": {
    "message": "Unutulmaması gerekenler:"
  },
  "thirdPartySoftware": {
    "message": "Üçüncü taraf yazılım uyarısı",
    "description": "Title of a popup modal displayed when installing a snap for the first time."
  },
  "thisCollection": {
    "message": "bu koleksiyon"
  },
  "time": {
    "message": "Zaman"
  },
  "tips": {
    "message": "İpuçları"
  },
  "to": {
    "message": "Kime"
  },
  "toAddress": {
    "message": "Alıcı: $1",
    "description": "$1 is the address to include in the To label. It is typically shortened first using shortenAddress"
  },
  "toggleEthSignBannerDescription": {
    "message": "Kimlik avı saldırıları bakımından risk altındasınız. eth_sign özelliğini kapatarak kendinizi koruyun."
  },
  "toggleEthSignDescriptionField": {
    "message": "Bu ayarı etkinleştirirseniz okunabilir olmayan imza talepleri alabilirsiniz. Anlamadığınız bir mesajı imzaladığınızda paranızı ve NFT'lerinizi vermeyi kabul ediyor olabilirsiniz."
  },
  "toggleEthSignField": {
    "message": "Eth_sign talepleri"
  },
  "toggleEthSignModalBannerBoldText": {
    "message": " dolandırılıyor olabilirsiniz"
  },
  "toggleEthSignModalBannerText": {
    "message": "Bu ayarı açmanız istendi ise"
  },
  "toggleEthSignModalCheckBox": {
    "message": "eth_sign taleplerini etkinleştirirsem tüm paramı ve NFT'lerimi kaybedebileceğimi anlıyorum. "
  },
  "toggleEthSignModalDescription": {
    "message": "eth_sign taleplerine izin vermeniz sizi kimlik avı saldırılarına karşı hassas hale getirebilir. Her zaman URL adresini inceleyin ve kod içeren mesajları imzalarken dikkat edin."
  },
  "toggleEthSignModalFormError": {
    "message": "Metin yanlış"
  },
  "toggleEthSignModalFormLabel": {
    "message": "Devam etmek için \"Sadece anladığım şeyleri imzalıyorum\" girin"
  },
  "toggleEthSignModalFormValidation": {
    "message": "Sadece anladığım şeyleri imzalıyorum"
  },
  "toggleEthSignModalTitle": {
    "message": "Kullanım riski size aittir"
  },
  "toggleEthSignOff": {
    "message": "Kapalı (Önerilir)"
  },
  "toggleEthSignOn": {
    "message": "Açık (Önerilmez)"
  },
  "toggleRequestQueueDescription": {
    "message": "Bu, tüm siteler için tek bir seçili ağ yerine her bir site için bir ağ seçebilmenize olanak sağlar. Bu özellik, manuel olarak ağ değiştirmenizi önleyebilir ve bu da belirli sitelerde kullanıcı deneyiminizi bozabilir."
  },
  "toggleRequestQueueField": {
    "message": "Her site için ağ seçin"
  },
  "toggleRequestQueueOff": {
    "message": "Kapalı"
  },
  "toggleRequestQueueOn": {
    "message": "Açık"
  },
  "token": {
    "message": "Token"
  },
  "tokenAddress": {
    "message": "Token adresi"
  },
  "tokenAlreadyAdded": {
    "message": "Token zaten eklenmiş."
  },
  "tokenAutoDetection": {
    "message": "Otomatik token algılama"
  },
  "tokenContractAddress": {
    "message": "Token sözleşme adresi"
  },
  "tokenDecimalFetchFailed": {
    "message": "Token ondalığı gereklidir. Şurada bulabilirsiniz: $1"
  },
  "tokenDecimalTitle": {
    "message": "Token ondalığı:"
  },
  "tokenDetails": {
    "message": "Token bilgileri"
  },
  "tokenFoundTitle": {
    "message": "1 yeni token bulundu"
  },
  "tokenId": {
    "message": "Token Kimliği"
  },
  "tokenList": {
    "message": "Token listeleri:"
  },
  "tokenScamSecurityRisk": {
    "message": "token dolandırıcılıkları ve güvenlik riskleri"
  },
  "tokenShowUp": {
    "message": "Tokenleriniz cüzdanınızda otomatik olarak görünmeyebilir."
  },
  "tokenSymbol": {
    "message": "Token sembolü"
  },
  "tokens": {
    "message": "Tokenler"
  },
  "tokensFoundTitle": {
    "message": "$1 yeni token bulundu",
    "description": "$1 is the number of new tokens detected"
  },
  "tooltipApproveButton": {
    "message": "Anladım"
  },
  "tooltipSatusConnected": {
    "message": "bağlı"
  },
  "tooltipSatusConnectedUpperCase": {
    "message": "Bağlandı"
  },
  "tooltipSatusNotConnected": {
    "message": "bağlı değil"
  },
  "total": {
    "message": "Toplam"
  },
  "transaction": {
    "message": "işlem"
  },
  "transactionCancelAttempted": {
    "message": "$2 itibariyle $1 tahmini gaz ücretiyle işlem iptali denemesinde bulunuldu"
  },
  "transactionCancelSuccess": {
    "message": "İşlem $2 itibariyle başarılı bir şekilde iptal edildi"
  },
  "transactionConfirmed": {
    "message": "İşlem $2 itibariyle onaylandı."
  },
  "transactionCreated": {
    "message": "İşlem $2 itibariyle $1 değeriyle oluşturuldu."
  },
  "transactionDetailDappGasMoreInfo": {
    "message": "Site önerisi"
  },
  "transactionDetailDappGasTooltip": {
    "message": "En son bloka göre MetaMask'in önerilen gaz ücretini kullanmak için düzenleyin."
  },
  "transactionDetailGasHeading": {
    "message": "Tahmini gaz ücreti"
  },
  "transactionDetailGasTooltipConversion": {
    "message": "Gaz ücretleri hakkında daha fazla bilgi edinin"
  },
  "transactionDetailGasTooltipExplanation": {
    "message": "Gaz ücretleri ağ tarafından belirlenir ve ağ trafiği ve işlem karmaşıklığına göre dalgalanır."
  },
  "transactionDetailGasTooltipIntro": {
    "message": "Gaz ücretleri, $1 ağında işlemleri gerçekleştiren kripto madencilerine ödenir. MetaMask gaz ücretlerinden herhangi bir kazanç elde etmemektedir."
  },
  "transactionDetailGasTotalSubtitle": {
    "message": "Tutar + gaz ücreti"
  },
  "transactionDetailLayer2GasHeading": {
    "message": "Katman 2 gaz ücreti"
  },
  "transactionDetailMultiLayerTotalSubtitle": {
    "message": "Tutar + ücretler"
  },
  "transactionDropped": {
    "message": "İşlem şu saatte bırakıldı: $2."
  },
  "transactionError": {
    "message": "İşlem Hatası. Sözleşme kodundan istisna atıldı."
  },
  "transactionErrorNoContract": {
    "message": "Sözleşmeli olmayan bir adreste bir fonksiyon çağrılmaya çalışıldı."
  },
  "transactionErrored": {
    "message": "İşlem bir hatayla karşılaştı."
  },
  "transactionFailed": {
    "message": "İşlem Başarısız Oldu"
  },
  "transactionFee": {
    "message": "İşlem ücreti"
  },
  "transactionHistoryBaseFee": {
    "message": "Baz ücret (GEWI)"
  },
  "transactionHistoryL1GasLabel": {
    "message": "Toplam L1 gaz ücreti"
  },
  "transactionHistoryL2GasLimitLabel": {
    "message": "L2 gaz limiti"
  },
  "transactionHistoryL2GasPriceLabel": {
    "message": "L2 gaz fiyatı"
  },
  "transactionHistoryMaxFeePerGas": {
    "message": "Gaz başına maks. ücret"
  },
  "transactionHistoryPriorityFee": {
    "message": "Öncelik ücreti (GWEI)"
  },
  "transactionHistoryTotalGasFee": {
    "message": "Toplam gaz ücreti"
  },
  "transactionNote": {
    "message": "İşlem notu"
  },
  "transactionResubmitted": {
    "message": "İşlem, $2 itibariyle $1 olarak artırılan tahmini gaz ücreti ile yeniden gönderildi"
  },
  "transactionSettings": {
    "message": "İşlem ayarları"
  },
  "transactionSubmitted": {
    "message": "İşlem $2 itibariyle tahmini $1 gaz ücreti ile gönderildi."
  },
  "transactionUpdated": {
    "message": "İşlem $2 itibariyle güncellendi."
  },
  "transactions": {
    "message": "İşlemler"
  },
  "transfer": {
    "message": "Transfer et"
  },
  "transferFrom": {
    "message": "Transfer kaynağı:"
  },
  "troubleConnectingToLedgerU2FOnFirefox": {
    "message": "Ledger'ınıza bağlanırken sorun yaşıyoruz. $1",
    "description": "$1 is a link to the wallet connection guide;"
  },
  "troubleConnectingToLedgerU2FOnFirefox2": {
    "message": "Donanım cüzdanı bağlantı kılavuzumuzu inceleyip tekrar deneyin.",
    "description": "$1 of the ledger wallet connection guide"
  },
  "troubleConnectingToLedgerU2FOnFirefoxLedgerSolution": {
    "message": "Firefox'un en son sürümündeyseniz Firefox'un U2F desteğini bırakması ile ilgili sorun yaşıyor olabilirsiniz. Bu sorunun nasıl düzeltileceğini $1 öğrenin.",
    "description": "It is a link to the ledger website for the workaround."
  },
  "troubleConnectingToLedgerU2FOnFirefoxLedgerSolution2": {
    "message": "buradan",
    "description": "Second part of the error message; It is a link to the ledger website for the workaround."
  },
  "troubleConnectingToWallet": {
    "message": "$1 ile bağlantı kurmada sorun yaşıyoruz, $2 kısmını inceleyip tekrar deneyin.",
    "description": "$1 is the wallet device name; $2 is a link to wallet connection guide"
  },
  "troubleStarting": {
    "message": "MetaMask başlatılırken bir sorun oldu. Bu hata sürekli bir hata olmayabilir; bu yüzden uzantıyı yeniden başlatmayı dene."
  },
  "trustSiteApprovePermission": {
    "message": "İzin verdiğinizde paranıza aşağıdaki $1 erişimine izin verirsiniz"
  },
  "tryAgain": {
    "message": "Tekrar dene"
  },
  "turnOff": {
    "message": "Kapat"
  },
  "turnOffMetamaskNotificationsError": {
    "message": "Bildirimler devre dışı bırakılırken bir hata oluştu. Lütfen daha sonra tekrar deneyin."
  },
  "turnOn": {
    "message": "Aç"
  },
  "turnOnMetamaskNotifications": {
    "message": "Bildirimleri aç"
  },
  "turnOnMetamaskNotificationsButton": {
    "message": "Aç"
  },
  "turnOnMetamaskNotificationsError": {
    "message": "Bildirimler oluşturulurken bir hata oluştu. Lütfen daha sonra tekrar deneyin."
  },
  "turnOnMetamaskNotificationsMessageFirst": {
    "message": "Bildirimler ile cüzdanınızda neler olduğundan haberdar olun."
  },
  "turnOnMetamaskNotificationsMessagePrivacyBold": {
    "message": "Ayarlar > Bildirimler."
  },
  "turnOnMetamaskNotificationsMessagePrivacyLink": {
    "message": "Bu özelliği kullanırken gizliliğinizi nasıl koruduğumuzu öğrenin."
  },
  "turnOnMetamaskNotificationsMessageSecond": {
    "message": "Cüzdan bildirimlerini kullanmak için cihazlarınız genelinde bazı ayarları senkronize etmek üzere bir profil kullanırız. $1"
  },
  "turnOnMetamaskNotificationsMessageThird": {
    "message": "Bildirimleri dilediğiniz zaman $1 kısmında kapatabilirsiniz"
  },
  "turnOnTokenDetection": {
    "message": "Gelişmiş token algılamayı açın"
  },
  "tutorial": {
    "message": "Öğretici"
  },
  "twelveHrTitle": {
    "message": "12 sa.:"
  },
  "typeYourSRP": {
    "message": "Gizli Kurtarma İfadenizi girin"
  },
  "u2f": {
    "message": "U2F",
    "description": "A name on an API for the browser to interact with devices that support the U2F protocol. On some browsers we use it to connect MetaMask to Ledger devices."
  },
  "unapproved": {
    "message": "Onaylanmadı"
  },
  "units": {
    "message": "birim"
  },
  "unknown": {
    "message": "Bilinmeyen"
  },
  "unknownCollection": {
    "message": "İsimsiz koleksiyon"
  },
  "unknownNetwork": {
    "message": "Bilinmeyen özel ağ"
  },
  "unknownNetworkForKeyEntropy": {
    "message": "Bilinmeyen ağ",
    "description": "Displayed on places like Snap install warning when regular name is not available."
  },
  "unknownQrCode": {
    "message": "Hata: Bu QR kodunu tanımlayamadık"
  },
  "unlimited": {
    "message": "Sınırsız"
  },
  "unlock": {
    "message": "Kilidini Aç"
  },
  "unlockMessage": {
    "message": "Merkeziyetsiz web sizi bekliyor"
  },
  "unpin": {
    "message": "Sabitlemeyi kaldır"
  },
  "unrecognizedChain": {
    "message": "Bu özel ağ tanınmadı",
    "description": "$1 is a clickable link with text defined by the 'unrecognizedChanLinkText' key. The link will open to instructions for users to validate custom network details."
  },
  "unsendableAsset": {
    "message": "NFT (ERC-721) tokenlerin gönderilmesi şu anda desteklenmiyor",
    "description": "This is an error message we show the user if they attempt to send an NFT asset type, for which currently don't support sending"
  },
  "unverifiedContractAddressMessage": {
    "message": "Bu sözleşmeyi doğrulayamıyoruz. Bu adrese güvendiğinden emin ol."
  },
  "upArrow": {
    "message": "yukarı ok"
  },
  "update": {
    "message": "Güncelle"
  },
  "updateRequest": {
    "message": "Talebi güncelle"
  },
  "updatedWithDate": {
    "message": "$1 güncellendi"
  },
  "urlErrorMsg": {
    "message": "URL adresleri için uygun HTTP/HTTPS ön eki gerekir."
  },
  "urlExistsErrorMsg": {
    "message": "Bu URL şu anda $1 ağı tarafından kullanılıyor."
  },
  "use4ByteResolution": {
    "message": "Akıllı sözleşmelerin şifresini çöz"
  },
  "use4ByteResolutionDescription": {
    "message": "Kullanıcı deneyiminizi iyileştirmek amacıyla aktivite sekmesini etkileşimde bulunduğunuz akıllı sözleşmelere bağlı mesajlarla kişiselleştiririz. MetaMask, verileri çözmek ve size okunması daha kolay olan bir akıllı sözleşme sürümü göstermek için 4byte.directory adlı bir hizmet kullanır. Böylece kötü amaçlı akıllı sözleşme eylemlerini onaylama ihtimalinizi düşürmeye yardımcı olur ancak IP adresinizin paylaşılmasına neden olabilir."
  },
  "useMultiAccountBalanceChecker": {
    "message": "Toplu hesap bakiyesi talepleri"
  },
  "useMultiAccountBalanceCheckerSettingDescription": {
    "message": "Hesap bakiyesi taleplerini toplu ödeme olarak gerçekleştirerek daha hızlı bakiye güncellemeleri alın. Bu, hesap bakiyelerinizi bir arada almanızı sağlar, böylece gelişmiş bir deneyim için daha hızlı güncellemeler alacaksınız. Bu özellik kapalı olduğunda üçüncü tarafların sizin hesaplarınızı birbirleriyle ilişkilendirme olasılığı daha düşük olur."
  },
  "useNftDetection": {
    "message": "NFT'leri otomatik algıla"
  },
  "useNftDetectionDescriptionText": {
    "message": "MetaMask'in üçüncü taraf hizmetleri (OpenSea gibi) kullanarak size ait olan NFT'leri eklemesine izin verin. NFT'leri otomatik algılama, IP adresinizi ve hesap adresinizi bu hizmetlerle paylaşır. Bu özelliğin etkinleştirilmesi IP adresinizi Ethereum adresinizle ilişkilendirebilir ve dolandırıcılar tarafından airdrop'u gerçekleştirilen sahte NFT'leri gösterebilir. Bu riski önlemek için tokenleri elle ekleyebilirsiniz."
  },
  "usePhishingDetection": {
    "message": "Kimlik avı algılama kullan"
  },
  "usePhishingDetectionDescription": {
    "message": "Ethereum kullanıcılarını hedefleyen kimlik avı alanları için bir uyarı görüntüler"
  },
  "useSafeChainsListValidation": {
    "message": "Ağ bilgileri kontrolü"
  },
  "useSafeChainsListValidationDescription": {
    "message": "MetaMask, doğru ve standartlaştırılmış ağ bilgilerini göstermek için $1 adlı üçüncü taraf bir hizmet kullanır. Bu, kötü amaçlı veya yanlış ağa bağlanma şansınızı düşürür. Bu özelliği kullanırken IP adresiniz chainid.network ile paylaşılır."
  },
  "useSafeChainsListValidationWebsite": {
    "message": "chainid.network",
    "description": "useSafeChainsListValidationWebsite is separated from the rest of the text so that we can bold the third party service name in the middle of them"
  },
  "useSiteSuggestion": {
    "message": "Sitenin önerisini kullanın"
  },
  "useTokenDetectionPrivacyDesc": {
    "message": "Hesabına gönderilen tokenlerin otomatik olarak görüntülenmesi, tokenin görüntülerini almak için üçüncü taraf sunucularla iletişimi içerir. Bu servislerin IP adresine erişimi olacaktır."
  },
  "usedByClients": {
    "message": "Çeşitli müşteriler tarafından kullanılıyor"
  },
  "userName": {
    "message": "Kullanıcı adı"
  },
  "userOpContractDeployError": {
    "message": "Akıllı sözleşme hesabından sözleşme kurulumu desteklenmiyor"
  },
  "verifyContractDetails": {
    "message": "Üçüncü taraf bilgilerini doğrula"
  },
  "verifyThisTokenOn": {
    "message": "Şurada bu tokeni doğrula: $1",
    "description": "Points the user to etherscan as a place they can verify information about a token. $1 is replaced with the translation for \"etherscan\""
  },
  "verifyThisUnconfirmedTokenOn": {
    "message": "Bu tokeni $1 ile doğrulayın ve işlem yapmak istediğiniz tokenin bu olduğundan emin olun.",
    "description": "Points the user to etherscan as a place they can verify information about a token. $1 is replaced with the translation for \"etherscan\""
  },
  "version": {
    "message": "Sürüm"
  },
  "view": {
    "message": "Görüntüle"
  },
  "viewActivity": {
    "message": "Aktiviteyi görüntüle"
  },
  "viewAllDetails": {
    "message": "Tüm bilgileri görüntüle"
  },
  "viewAllQuotes": {
    "message": "tüm teklifleri görüntüle"
  },
  "viewContact": {
    "message": "Kişiyi görüntüle"
  },
  "viewDetails": {
    "message": "Ayrıntıları görüntüle"
  },
  "viewFullTransactionDetails": {
    "message": "Tüm işlem bilgilerini görüntüle"
  },
  "viewMore": {
    "message": "Daha fazlasını görüntüle"
  },
  "viewOnBlockExplorer": {
    "message": "Blok gezgininde görüntüle"
  },
  "viewOnCustomBlockExplorer": {
    "message": "$1 ögesini $2 üzerinde görüntüle",
    "description": "$1 is the action type. e.g (Account, Transaction, Swap) and $2 is the Custom Block Explorer URL"
  },
  "viewOnEtherscan": {
    "message": "Etherscan'de $1 görüntüle",
    "description": "$1 is the action type. e.g (Account, Transaction, Swap)"
  },
  "viewOnExplorer": {
    "message": "Explorer'da görüntüleyin"
  },
  "viewOnOpensea": {
    "message": "Opensea'de görüntüle"
  },
  "viewTransaction": {
    "message": "İşlemi görüntüle"
  },
  "viewinCustodianApp": {
    "message": "Saklayıcı kurum uygulamasında görüntüle"
  },
  "viewinExplorer": {
    "message": "Explorer'da $1 görüntüle",
    "description": "$1 is the action type. e.g (Account, Transaction, Swap)"
  },
  "visitSite": {
    "message": "Siteyi ziyaret edin"
  },
  "visitWebSite": {
    "message": "Web sitemizi ziyaret et"
  },
  "wallet": {
    "message": "Cüzdan"
  },
  "walletConnectionGuide": {
    "message": "donanım cüzdanı bağlantı kılavuzumuz"
  },
  "walletCreationSuccessDetail": {
    "message": "Cüzdanınızı başarılı bir şekilde korudunuz. Gizli Kurtarma İfadenizi güvenli ve gizli tutun -- bunun sorumluluğu size aittir!"
  },
  "walletCreationSuccessReminder1": {
    "message": "MetaMask Gizli Kurtarma İfadenizi kurtaramıyor."
  },
  "walletCreationSuccessReminder2": {
    "message": "MetaMask hiçbir zaman Gizli Kurtarma İfadenizi istemeyecektir."
  },
  "walletCreationSuccessReminder3": {
    "message": "$1 hiç kimseyle başkasıyla paylaşmayın, aksi halde çalınma riskiyle karşı karşıya kalırsınız",
    "description": "$1 is separated as walletCreationSuccessReminder3BoldSection so that we can bold it"
  },
  "walletCreationSuccessReminder3BoldSection": {
    "message": "Gizli Kurtarma İfadenizi",
    "description": "This string is localized separately from walletCreationSuccessReminder3 so that we can bold it"
  },
  "walletCreationSuccessTitle": {
    "message": "Cüzdan oluşturma başarılı"
  },
  "wantToAddThisNetwork": {
    "message": "Bu ağı eklemek istiyor musunuz?"
  },
  "wantsToAddThisAsset": {
    "message": "Bu, aşağıdaki varlığın cüzdanınıza eklenmesine izin verir."
  },
  "warning": {
    "message": "Uyarı"
  },
  "warningFromSnap": {
    "message": "$1 uyarısı",
    "description": "$1 represents the name of the snap"
  },
  "warningTooltipText": {
    "message": "$1 Üçüncü taraf, başkaca bildiri ya da rıza olmaksızın tüm token bakiyenizi harcayabilir. Düşük bir harcama limitini özelleştirerek kendinizi koruyun.",
    "description": "$1 is a warning icon with text 'Be careful' in 'warning' colour"
  },
  "weak": {
    "message": "Zayıf"
  },
  "web3": {
    "message": "Web3"
  },
  "web3ShimUsageNotification": {
    "message": "Mevcut web sitesinin kaldırılmış olan window.web3 API'sini kullanmaya çalıştığını fark ettik. Site bozuk görünüyorsa daha fazla bilgi için lütfen $1 bağlantısına tıklayın.",
    "description": "$1 is a clickable link."
  },
  "webhid": {
    "message": "WebHID",
    "description": "Refers to a interface for connecting external devices to the browser. Used for connecting ledger to the browser. Read more here https://developer.mozilla.org/en-US/docs/Web/API/WebHID_API"
  },
  "websites": {
    "message": "web siteleri",
    "description": "Used in the 'permission_rpc' message."
  },
  "welcomeBack": {
    "message": "Tekrar Hoş Geldin!"
  },
  "welcomeExploreDescription": {
    "message": "Kripto paraları ve varlıkları saklayın, gönderin ve harcayın."
  },
  "welcomeExploreTitle": {
    "message": "Merkezsiz uygulamaları keşfedin"
  },
  "welcomeLoginDescription": {
    "message": "Merkezsiz uygulamalarda oturum açmak için MetaMask'inizi kullanın - kaydolmak gerekmez."
  },
  "welcomeLoginTitle": {
    "message": "Cüzdanınıza merhaba deyin"
  },
  "welcomeToMetaMask": {
    "message": "Başlayalım"
  },
  "welcomeToMetaMaskIntro": {
    "message": "Milyonların güvendiği MetaMask, web3 dünyasını herkes için erişilebilir kılan güvenli bir cüzdandır."
  },
  "whatsNew": {
    "message": "Yenilikler",
    "description": "This is the title of a popup that gives users notifications about new features and updates to MetaMask."
  },
  "whatsThis": {
    "message": "Bu nedir?"
  },
  "xOfYPending": {
    "message": "$1 / $2 bekliyor",
    "description": "$1 and $2 are intended to be two numbers, where $2 is a total number of pending confirmations, and $1 is a count towards that total"
  },
  "yes": {
    "message": "Evet"
  },
  "you": {
    "message": "Siz"
  },
  "youHaveAddedAll": {
    "message": "Tüm popüler ağları eklediniz. $1 daha fazla ağ gekşefedebilir veya $2 seçeneğini seçebilirsiniz",
    "description": "$1 is a link with the text 'here' and $2 is a button with the text 'add more networks manually'"
  },
  "youNeedToAllowCameraAccess": {
    "message": "Bu özelliği kullanmak için kamera erişimine izin vermeniz gerekir."
  },
  "youSign": {
    "message": "İmzalıyorsunuz"
  },
  "yourAccounts": {
    "message": "Hesaplarınız"
  },
  "yourFundsMayBeAtRisk": {
    "message": "Paranız tehlikede olabilir"
  },
  "yourNFTmayBeAtRisk": {
    "message": "NFT'niz tehlikede olabilir"
  },
  "yourPrivateSeedPhrase": {
    "message": "Gizli Kurtarma İfadeniz"
  },
  "yourTransactionConfirmed": {
    "message": "İşlem zaten onaylandı"
  },
  "yourTransactionJustConfirmed": {
    "message": "Blok zinciri üzerinde onaylanmadan işleminizi iptal edemedik."
  },
  "zeroGasPriceOnSpeedUpError": {
    "message": "Sıfır gaz fiyatı hızlandırmada"
  }
}<|MERGE_RESOLUTION|>--- conflicted
+++ resolved
@@ -402,8 +402,6 @@
     "message": "Tüm $1 NFT'leriniz",
     "description": "$1 is a link to contract on the block explorer when we're not able to retrieve a erc721 or erc1155 name"
   },
-<<<<<<< HEAD
-=======
   "allow": {
     "message": "İzin Ver"
   },
@@ -413,7 +411,6 @@
   "allowNotifications": {
     "message": "Bildirimlere izin ver"
   },
->>>>>>> af8ef253
   "allowSpendToken": {
     "message": "$1 erişimine izin ver?",
     "description": "$1 is the symbol of the token that are requesting to spend"
@@ -1985,8 +1982,6 @@
   "general": {
     "message": "Genel"
   },
-<<<<<<< HEAD
-=======
   "generalCameraError": {
     "message": "Kameranıza erişemedik. Lütfen bir defa daha deneyin."
   },
@@ -2004,7 +1999,6 @@
     "message": "Cüzdanınıza biraz $1 ekleyerek NFT'lere başlayın.",
     "description": "$1 is the token symbol"
   },
->>>>>>> af8ef253
   "goBack": {
     "message": "Geri git"
   },
@@ -3401,15 +3395,12 @@
   "onboardingMetametricsDataTermsLegacy": {
     "message": "Bu veriler toplanmıştır ve bu nedenle 2016/679 sayılı Genel Veri Koruma Tüzüğü (AB) maksadıyla isimsizdir."
   },
-<<<<<<< HEAD
-=======
   "onboardingMetametricsDescription": {
     "message": "MetaMask'i iyileştirmek için temel kullanım ve tanılama verilerini toplamak istiyoruz. Burada sunduğunuz verileri asla satmadığımızı bilmenizi isteriz."
   },
   "onboardingMetametricsDescription2": {
     "message": "Ölçümleri toplarken bu her zaman aşağıdaki gibi olacaktır..."
   },
->>>>>>> af8ef253
   "onboardingMetametricsDescription2Legacy": {
     "message": "MetaMask..."
   },
@@ -3419,23 +3410,17 @@
   "onboardingMetametricsDisagree": {
     "message": "Hayır, istemiyorum"
   },
-<<<<<<< HEAD
-=======
   "onboardingMetametricsInfuraTerms": {
     "message": "Bu verileri başka amaçlar için kullanmaya karar vermemiz durumunda sizi bilgilendireceğiz. Daha fazla bilgi için $1 bölümümüzü inceleyebilirsiniz. Unutmayın, dilediğiniz zaman ayarlar kısmına giderek vazgeçebilirsiniz.",
     "description": "$1 represents `onboardingMetametricsInfuraTermsPolicy`"
   },
->>>>>>> af8ef253
   "onboardingMetametricsInfuraTermsLegacy": {
     "message": "* MetaMask'te varsayılan RPC sağlayıcınız olarak Infura'yı kullandığınızda, siz bir işlem gönderdiğinizde Infura tarafından IP adresiniz ve Ethereum cüzdan adresiniz toplanır. Bu bilgileri sistemlerimizin bu iki veri parçasını ilişkilendirebilmesini sağlayan şekilde saklamayız. MetaMask ve Infura'nın veri toplama açısından nasıl etkileşimde bulundukları hakkında daha fazla bilgi için lütfen güncel $1 bölümümüze bakın. Genel olarak gizlilik uygulamalarımız hakkında daha fazla bilgi için $2 bölümümüze bakın.",
     "description": "$1 represents `onboardingMetametricsInfuraTermsPolicyLink`, $2 represents `onboardingMetametricsInfuraTermsPolicy`"
   },
-<<<<<<< HEAD
-=======
   "onboardingMetametricsInfuraTermsPolicy": {
     "message": "Gizlilik Politikası"
   },
->>>>>>> af8ef253
   "onboardingMetametricsInfuraTermsPolicyLegacy": {
     "message": "buradan Gizlilik Politikası"
   },
@@ -3445,7 +3430,20 @@
   "onboardingMetametricsModalTitle": {
     "message": "Özel ağ ekle"
   },
-<<<<<<< HEAD
+  "onboardingMetametricsNeverCollect": {
+    "message": "$1 uygulama üzerindeki tıklamalar ve görüntülemeler depolanır ancak diğer bilgiler (genel adresiniz gibi) depolanmaz.",
+    "description": "$1 represents `onboardingMetametricsNeverCollectEmphasis`"
+  },
+  "onboardingMetametricsNeverCollectEmphasis": {
+    "message": "Özel:"
+  },
+  "onboardingMetametricsNeverCollectIP": {
+    "message": "$1 genel bir konumu (ülkeniz veya bölgeniz gibi) algılamak için geçici olarak IP adresinizi kullanırız ancak bu bilgi asla saklanmaz.",
+    "description": "$1 represents `onboardingMetametricsNeverCollectIPEmphasis`"
+  },
+  "onboardingMetametricsNeverCollectIPEmphasis": {
+    "message": "Genel:"
+  },
   "onboardingMetametricsNeverCollectIPLegacy": {
     "message": "$1 tam IP adresinizi toplar*",
     "description": "$1 represents `onboardingMetametricsNeverEmphasis`"
@@ -3457,32 +3455,6 @@
   "onboardingMetametricsNeverEmphasisLegacy": {
     "message": "Hiçbir Zaman"
   },
-=======
-  "onboardingMetametricsNeverCollect": {
-    "message": "$1 uygulama üzerindeki tıklamalar ve görüntülemeler depolanır ancak diğer bilgiler (genel adresiniz gibi) depolanmaz.",
-    "description": "$1 represents `onboardingMetametricsNeverCollectEmphasis`"
-  },
-  "onboardingMetametricsNeverCollectEmphasis": {
-    "message": "Özel:"
-  },
-  "onboardingMetametricsNeverCollectIP": {
-    "message": "$1 genel bir konumu (ülkeniz veya bölgeniz gibi) algılamak için geçici olarak IP adresinizi kullanırız ancak bu bilgi asla saklanmaz.",
-    "description": "$1 represents `onboardingMetametricsNeverCollectIPEmphasis`"
-  },
-  "onboardingMetametricsNeverCollectIPEmphasis": {
-    "message": "Genel:"
-  },
-  "onboardingMetametricsNeverCollectIPLegacy": {
-    "message": "$1 tam IP adresinizi toplar*",
-    "description": "$1 represents `onboardingMetametricsNeverEmphasis`"
-  },
-  "onboardingMetametricsNeverCollectLegacy": {
-    "message": "$1 ihtiyacımız olmayan bilgileri (anahtarlar, adresler, işlem hash değerleri veya bakiyeler gibi) hizmeti sunmak için toplar",
-    "description": "$1 represents `onboardingMetametricsNeverEmphasis`"
-  },
-  "onboardingMetametricsNeverEmphasisLegacy": {
-    "message": "Hiçbir Zaman"
-  },
   "onboardingMetametricsNeverSellData": {
     "message": "$1 kullanım verilerinizi paylaşmak veya silmek isteyip istemediğinize ayarlar kısmından dilediğiniz zaman siz karar verirsiniz.",
     "description": "$1 represents `onboardingMetametricsNeverSellDataEmphasis`"
@@ -3490,7 +3462,6 @@
   "onboardingMetametricsNeverSellDataEmphasis": {
     "message": "İsteğe bağlı:"
   },
->>>>>>> af8ef253
   "onboardingMetametricsNeverSellDataLegacy": {
     "message": "$1 verileri satmaz. Asla!",
     "description": "$1 represents `onboardingMetametricsNeverEmphasis`"
@@ -3551,17 +3522,12 @@
     "message": "Kötü amaçlı bir ağ sağlayıcı blokzinciri durumu hakkında yalan söyleyebilir ve ağ aktivitenizi kaydedebilir. Sadece güvendiğiniz özel ağları ekleyin."
   },
   "onlyConnectTrust": {
-<<<<<<< HEAD
-    "message": "Sadece güvendiğiniz sitelere bağlayın.",
-    "description": "Text displayed above the buttons for connection confirmation. $1 is the link to the learn more web page."
-=======
     "message": "Sadece güvendiğiniz sitelere bağlayın. $1",
     "description": "Text displayed above the buttons for connection confirmation. $1 is the link to the learn more web page."
   },
   "openCustodianApp": {
     "message": "$1 uygulamasını aç",
     "description": "The $1 is the name of the Custodian that will be open"
->>>>>>> af8ef253
   },
   "openFullScreenForLedgerWebHid": {
     "message": "Ledger'ınızı bağlamak için tam ekrana gidin.",
@@ -3674,12 +3640,9 @@
   "permissionDetails": {
     "message": "İzin ayrıntıları"
   },
-<<<<<<< HEAD
-=======
   "permissionRequest": {
     "message": "İzin talebi"
   },
->>>>>>> af8ef253
   "permissionRequested": {
     "message": "Şimdi talep edildi"
   },
@@ -3901,8 +3864,6 @@
   "permissions": {
     "message": "İzinler"
   },
-<<<<<<< HEAD
-=======
   "permissionsPageEmptyContent": {
     "message": "Burada gösterilecek bir şey yok"
   },
@@ -3915,7 +3876,6 @@
   "permissionsPageTourTitle": {
     "message": "Bağlı siteler şimdi izinler oldu"
   },
->>>>>>> af8ef253
   "personalAddressDetected": {
     "message": "Kişisel adres algılandı. Token sözleşme adresini girin."
   },
@@ -4867,13 +4827,10 @@
   "snapDetailWebsite": {
     "message": "Web Sitesi"
   },
-<<<<<<< HEAD
-=======
   "snapInstallRequest": {
     "message": "$1 adlı snap'i yüklemek ona aşağıdaki izinleri verir.",
     "description": "$1 is the snap name."
   },
->>>>>>> af8ef253
   "snapInstallSuccess": {
     "message": "Yükleme tamamlandı"
   },
@@ -5710,8 +5667,6 @@
   "switchedNetworkToastDecline": {
     "message": "Tekrar gösterme"
   },
-<<<<<<< HEAD
-=======
   "switchedNetworkToastMessage": {
     "message": "$1, $2 üzerinde aktif",
     "description": "$1 represents the account name, $2 represents the network name"
@@ -5719,7 +5674,6 @@
   "switchedTo": {
     "message": "Şuna geçiş yaptınız:"
   },
->>>>>>> af8ef253
   "switchingNetworksCancelsPendingConfirmations": {
     "message": "Ağ değiştirmek bekleyen tüm onayları iptal eder"
   },
