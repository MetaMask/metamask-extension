--- conflicted
+++ resolved
@@ -4741,45 +4741,6 @@
   "seeDetails": {
     "message": "Ayrıntılara bakın"
   },
-<<<<<<< HEAD
-=======
-  "seedPhraseConfirm": {
-    "message": "Gizli Kurtarma İfadesini Onayla"
-  },
-  "seedPhraseEnterMissingWords": {
-    "message": "Gizli Kurtarma İfadesini Onayla"
-  },
-  "seedPhraseIntroNotRecommendedButtonCopy": {
-    "message": "Daha sonra hatırlat (önerilmez)"
-  },
-  "seedPhraseIntroRecommendedButtonCopy": {
-    "message": "Cüzdanımı koru (önerilir)"
-  },
-  "seedPhraseIntroSidebarBulletOne": {
-    "message": "Birden fazla gizli yerde not ederek saklayın"
-  },
-  "seedPhraseIntroSidebarBulletTwo": {
-    "message": "Bir kasada saklayın"
-  },
-  "seedPhraseIntroSidebarCopyOne": {
-    "message": "Gizli Kurtarma İfadesi, cüzdanınız ve paralarınız için \"ana anahtar\" niteliği taşıyan bir 12 kelimelik ifadedir"
-  },
-  "seedPhraseIntroSidebarCopyThree": {
-    "message": "Birileri sizden kurtarma ifadenizi istiyorsa büyük olasılıkla sizi dolandırmaya ve cüzdanınızdaki paraları çalmaya çalışıyordur"
-  },
-  "seedPhraseIntroSidebarCopyTwo": {
-    "message": "Gizli Kurtarma İfadenizi MetaMask de dahil olmak üzere asla paylaşmayın!"
-  },
-  "seedPhraseIntroSidebarTitleOne": {
-    "message": "Gizli Kurtarma İfadesi nedir?"
-  },
-  "seedPhraseIntroSidebarTitleThree": {
-    "message": "Gizli Kurtarma İfademi paylaşmalı mıyım?"
-  },
-  "seedPhraseIntroSidebarTitleTwo": {
-    "message": "Gizli Kurtarma İfademi nasıl kaydederim?"
-  },
->>>>>>> 02e5b903
   "seedPhraseIntroTitle": {
     "message": "Cüzdanınızı koruyun"
   },
@@ -6690,7 +6651,7 @@
     "description": "Used in the 'permission_rpc' message."
   },
   "welcomeBack": {
-    "message": "Tekrar hoş geldiniz"
+    "message": "Tekrar Hoş Geldin!"
   },
   "welcomeToMetaMask": {
     "message": "Başlayalım"
