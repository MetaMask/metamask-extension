--- conflicted
+++ resolved
@@ -174,9 +174,6 @@
   "addBitcoinAccountLabel": {
     "message": "Bitcoin hesabı"
   },
-  "addBitcoinTestnetAccountLabel": {
-    "message": "Bitcoin hesabı (Test Ağı)"
-  },
   "addBlockExplorer": {
     "message": "Bir blok gezgini ekle"
   },
@@ -716,22 +713,6 @@
     "message": "MR",
     "description": "Shortened form of 'billion'"
   },
-  "bitcoinSupportSectionTitle": {
-    "message": "Bitcoin"
-  },
-  "bitcoinSupportToggleDescription": {
-    "message": "Bu özelliği açtığınızda mevcut Gizli Kurtarma İfadenizden türetilen MetaMask Uzantınıza bir Bitcoin Hesabı ekleme seçeneğiniz olacaktır. Bu, deneysel bir Beta özelliğidir, bu yüzden riski kendinize ait olarak kullanmalısınız. Bu yeni Bitcoin deneyimi hakkında bize geri bildirim göndermek için lütfen bu $1 bölümünü doldurun.",
-    "description": "$1 is the link to a product feedback form"
-  },
-  "bitcoinSupportToggleTitle": {
-    "message": "\"Yeni bir Bitcoin hesabı ekle (Beta)\" seçeneğini etkinleştir"
-  },
-  "bitcoinTestnetSupportToggleDescription": {
-    "message": "Bu özelliği açtığınızda test ağı için bir Bitcoin Hesabı ekleme seçeneğiniz olacak."
-  },
-  "bitcoinTestnetSupportToggleTitle": {
-    "message": "\"Yeni bir Bitcoin hesabı ekle (Test Ağı)\" seçeneğini etkinleştir"
-  },
   "blockExplorerAccountAction": {
     "message": "Hesap",
     "description": "This is used with viewOnEtherscan and viewInExplorer e.g View Account in Explorer"
@@ -1060,13 +1041,8 @@
     "message": "Ağınızı seçin"
   },
   "chooseYourNetworkDescription": {
-<<<<<<< HEAD
-    "message": "Ethereum verilerine mümkün olan en güvenilir ve gizli erişimi sunmak amacıyla uzak yordam çağrısı (RPC) sağlayıcısı olarak Infura kullanırız. Kendi RPC'nizi seçebilirsiniz ancak tüm RPC'lerin işlemleri gerçekleştirmek için IP adresinizi ve Ethereum cüzdanınızı alacağını unutmayın. Infura'nın verileri nasıl kullandığı hakkında daha fazla bilgi edinmek için $1 bölümümüzü okuyun.",
-    "description": "$1 is a link to the privacy policy"
-=======
     "message": "Varsayılan ayarlarınızı ve yapılandırmalarınızı kullandığımızda, Ethereum verilerine mümkün olan en güvenilir ve gizli erişimi sunmak amacıyla varsayılan uzak yordam çağrısı (RPC) sağlayıcısı olarak Infura'yı kullanırız. Sınırlı durumlarda, kullanıcılarımıza en iyi deneyimi sağlamak amacıyla başka RPC sağlayıcıları kullanabiliriz. Kendi RPC'nizi seçebilirsiniz ancak her RPC'nin işlem yapmak için IP adresinize ve Ethereum cüzdanınıza ulaşacağını unutmayın. Infura'nın, EVM hesapları için verileri nasıl kullandığı hakkında bilgi edinmek için $1 bölümümüzü, Solana hesapları için $2 bölümümüzü okuyun.",
     "description": "$1 is a link to the privacy policy, $2 is a link to Solana accounts support"
->>>>>>> c9f5c5a9
   },
   "chooseYourNetworkDescriptionCallToAction": {
     "message": "buraya tıklayın"
@@ -1139,9 +1115,6 @@
   "confirm": {
     "message": "Onayla"
   },
-  "confirmAccountType": {
-    "message": "Tür"
-  },
   "confirmAccountTypeSmartContract": {
     "message": "Akıllı hesap"
   },
@@ -1483,10 +1456,6 @@
   "creatorAddress": {
     "message": "Oluşturucu adresi"
   },
-  "crossChainAggregatedBalancePopover": {
-    "message": "Bu, tüm ağlarda sahip olduğunuz tüm token'lerin değerini yansıtır. Bu değeri ETH olarak veya diğer para birimlerinde görmeyi tercih ediyorsanız şuraya gidin: $1.",
-    "description": "$1 represents the settings page"
-  },
   "crossChainSwapsLink": {
     "message": "MetaMask Portfolio ile ağlar arasında swap gerçekleştirin"
   },
@@ -2921,16 +2890,11 @@
   "ledgerLocked": {
     "message": "Ledger cihazına bağlanılamıyor. Lütfen cihazınızın kilidinin açık ve Ethereum uygulamasının açık olduğundan emin olun."
   },
-<<<<<<< HEAD
-  "ledgerMultipleDevicesUnsupportedErrorMessage": {
-    "message": "Aynı anda birden fazla Ledger cihazı bağlanabilir. Yeni bir Ledger cihazı bağlamak için önceki cihazın bağlantısını kesmeniz gerekecek."
-=======
   "ledgerMultipleDevicesUnsupportedInfoDescription": {
     "message": "Yeni bir cihaz bağlamak için önceki cihazın bağlantısını kesin."
   },
   "ledgerMultipleDevicesUnsupportedInfoTitle": {
     "message": "Aynı anda yalnızca bir Ledger bağlayabilirsiniz"
->>>>>>> c9f5c5a9
   },
   "ledgerTimeout": {
     "message": "Ledger Live'ın yanıt vermesi çok uzun sürdü ya da bağlantı zaman aşımına uğradı. Ledger Live uygulamasının açık olduğundan ve cihazınızın kilidinin açık olduğundan emin olun."
@@ -3681,10 +3645,6 @@
     "message": "$1 işlemi başarısız oldu! $2",
     "description": "Content of the browser notification that appears when a transaction fails"
   },
-  "notificationTransactionFailedMessageMMI": {
-    "message": "İşlem başarısız oldu! $1",
-    "description": "Content of the browser notification that appears when a transaction fails in MMI"
-  },
   "notificationTransactionFailedTitle": {
     "message": "Başarısız işlem",
     "description": "Title of the browser notification that appears when a transaction fails"
@@ -3901,29 +3861,11 @@
   "onboardingPinExtensionTitle": {
     "message": "MetaMask kurulumunuz tamamlandı!"
   },
-<<<<<<< HEAD
-  "oneDayAbbreviation": {
-    "message": "1G",
-    "description": "Shortened form of '1 day'"
-  },
-  "oneMonthAbbreviation": {
-    "message": "1A",
-    "description": "Shortened form of '1 month'"
-  },
-  "oneWeekAbbreviation": {
-    "message": "1H",
-    "description": "Shortened form of '1 week'"
-  },
-  "oneYearAbbreviation": {
-    "message": "1Y",
-    "description": "Shortened form of '1 year'"
-=======
   "onekey": {
     "message": "OneKey"
   },
   "only": {
     "message": "yalnızca"
->>>>>>> c9f5c5a9
   },
   "onlyConnectTrust": {
     "message": "Sadece güvendiğiniz sitelere bağlayın. $1",
@@ -4330,13 +4272,8 @@
     "description": "$1 is a number of additional but unshown items in a list- this message will be shown in place of those items"
   },
   "popularNetworkAddToolTip": {
-<<<<<<< HEAD
-    "message": "Bu ağların bazıları üçüncü taraflara dayalıdır. Bağlantılar daha az güvenilir olabilir veya üçüncü tarafların aktiviteleri takip etmesine olanak sağlayabilir. $1",
-    "description": "$1 is Learn more link"
-=======
     "message": "Bu ağların bazıları üçüncü taraflara dayalıdır. Bağlantılar daha az güvenilir olabilir veya üçüncü tarafların aktiviteleri takip etmesine olanak sağlayabilir.",
     "description": "Learn more link"
->>>>>>> c9f5c5a9
   },
   "popularNetworks": {
     "message": "Popüler ağlar"
@@ -4403,18 +4340,6 @@
   "productAnnouncements": {
     "message": "Ürün duyuruları"
   },
-  "profileSync": {
-    "message": "Profil Senkronizasyonu"
-  },
-  "profileSyncConfirmation": {
-    "message": "Profil senkronizasyonunu açarsanız bildirimleri alamayacaksınız."
-  },
-  "profileSyncDescription": {
-    "message": "MetaMask'in cihazlarınız arasıonda bazı ayarları senkronize etmek için kullandığı bir profil oluşturur. Bildirim almak için bu gereklidir. $1."
-  },
-  "profileSyncPrivacyLink": {
-    "message": "Gizliliğinizi nasıl koruduğumuzu öğrenin"
-  },
   "proposedApprovalLimit": {
     "message": "Önerilen onay limiti"
   },
@@ -6313,10 +6238,6 @@
     "message": "Üçüncü taraf yazılım uyarısı",
     "description": "Title of a popup modal displayed when installing a snap for the first time."
   },
-  "threeMonthsAbbreviation": {
-    "message": "3A",
-    "description": "Shortened form of '3 months'"
-  },
   "time": {
     "message": "Zaman"
   },
@@ -6875,9 +6796,6 @@
   },
   "yourBalance": {
     "message": "Bakiyeniz"
-  },
-  "yourBalanceIsAggregated": {
-    "message": "Bakiyeniz toplanıyor"
   },
   "yourNFTmayBeAtRisk": {
     "message": "NFT'niz tehlikede olabilir"
