--- conflicted
+++ resolved
@@ -3212,16 +3212,8 @@
   "onboardingMetametricsDescription2": {
     "message": "Ölçümleri toplarken bu her zaman aşağıdaki gibi olacaktır..."
   },
-<<<<<<< HEAD
   "onboardingMetametricsDisagree": {
     "message": "Hayır, istemiyorum"
-=======
-  "onboardingMetametricsDescription2Legacy": {
-    "message": "MetaMask..."
-  },
-  "onboardingMetametricsDescriptionLegacy": {
-    "message": "MetaMask kullanıcılarımızn MetaMask ile nasıl etkileşimde bulunduklarını daha iyi anlamak amacıyla kullanım verilerini toplamak ister. Bu veriler, hizmeti kullanımınıza göre geliştirmek de dahil olmak üzere hizmeti sunmak için kullanılacaktır."
->>>>>>> d5806d49
   },
   "onboardingMetametricsInfuraTerms": {
     "message": "Bu verileri başka amaçlar için kullanmaya karar vermemiz durumunda sizi bilgilendireceğiz. Daha fazla bilgi için $1 bölümümüzü inceleyebilirsiniz. Unutmayın, dilediğiniz zaman ayarlar kısmına giderek vazgeçebilirsiniz.",
