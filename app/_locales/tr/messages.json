--- conflicted
+++ resolved
@@ -165,11 +165,7 @@
     "message": "Diğer adı ekle"
   },
   "addBitcoinAccountLabel": {
-<<<<<<< HEAD
-    "message": "Bitcoin hesabı (Beta)"
-=======
     "message": "Bitcoin hesabı"
->>>>>>> 82db9a9c
   },
   "addBlockExplorer": {
     "message": "Bir blok gezgini ekle"
@@ -2870,15 +2866,12 @@
   "ledgerLocked": {
     "message": "Ledger cihazına bağlanılamıyor. Lütfen cihazınızın kilidinin açık ve Ethereum uygulamasının açık olduğundan emin olun."
   },
-<<<<<<< HEAD
-=======
   "ledgerMultipleDevicesUnsupportedInfoDescription": {
     "message": "Yeni bir cihaz bağlamak için önceki cihazın bağlantısını kesin."
   },
   "ledgerMultipleDevicesUnsupportedInfoTitle": {
     "message": "Aynı anda yalnızca bir Ledger bağlayabilirsiniz"
   },
->>>>>>> 82db9a9c
   "ledgerTimeout": {
     "message": "Ledger Live'ın yanıt vermesi çok uzun sürdü ya da bağlantı zaman aşımına uğradı. Ledger Live uygulamasının açık olduğundan ve cihazınızın kilidinin açık olduğundan emin olun."
   },
@@ -4226,11 +4219,7 @@
     "description": "$1 is a number of additional but unshown items in a list- this message will be shown in place of those items"
   },
   "popularNetworkAddToolTip": {
-<<<<<<< HEAD
-    "message": "Bu ağların bazıları üçüncü taraflara dayalıdır. Bağlantılar daha az güvenilir olabilir veya üçüncü tarafların aktiviteleri takip etmesine olanak sağlayabilir. $1",
-=======
     "message": "Bu ağların bazıları üçüncü taraflara dayalıdır. Bağlantılar daha az güvenilir olabilir veya üçüncü tarafların aktiviteleri takip etmesine olanak sağlayabilir.",
->>>>>>> 82db9a9c
     "description": "Learn more link"
   },
   "popularNetworks": {
