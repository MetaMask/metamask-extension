--- conflicted
+++ resolved
@@ -338,11 +338,6 @@
   "advancedBaseGasFeeToolTip": {
     "message": "İşleminiz bloka dahil edildiğinde maks. baz ücretiniz ile gerçek paz ücret arasındaki fark iade edilecektir. Toplam miktar, maks. baz ücret (GWEI'de) * gaz limiti olarak hesaplanacaktır."
   },
-<<<<<<< HEAD
-=======
-  "advancedConfiguration": {
-    "message": "Gelişmiş yapılandırma"
-  },
   "advancedDetailsDataDesc": {
     "message": "Veri"
   },
@@ -355,7 +350,6 @@
   "advancedDetailsNonceTooltip": {
     "message": "Bir hesabın işlem numarasıdır. İlk işlem için nonce 0 olup sıralı olarak artar."
   },
->>>>>>> 989a5785
   "advancedGasFeeDefaultOptIn": {
     "message": "Bu değerleri $1 ağı için varsayılanım olarak kaydet.",
     "description": "$1 is the current network name."
@@ -746,14 +740,6 @@
   "betaTerms": {
     "message": "Beta Kullanım koşulları"
   },
-<<<<<<< HEAD
-=======
-  "betaWalletCreationSuccessReminder1": {
-    "message": "MetaMask Beta Gizli Kurtarma İfadenizi kurtaramaz."
-  },
-  "betaWalletCreationSuccessReminder2": {
-    "message": "MetaMask hiçbir zaman Gizli Kurtarma İfadenizi istemez."
-  },
   "billionAbbreviation": {
     "message": "MR",
     "description": "Shortened form of 'billion'"
@@ -761,7 +747,6 @@
   "bitcoinActivityNotSupported": {
     "message": "Bitcoin aktivitesi desteklenmiyor"
   },
->>>>>>> 989a5785
   "blockExplorerAccountAction": {
     "message": "Hesap",
     "description": "This is used with viewOnEtherscan and viewInExplorer e.g View Account in Explorer"
@@ -3562,12 +3547,6 @@
   "onboardingPinMmiExtensionLabel": {
     "message": "MetaMask Institutional'ı sabitle"
   },
-<<<<<<< HEAD
-=======
-  "onboardingUsePhishingDetectionDescription": {
-    "message": "Kimlik avı tespiti uyarıları $1 ile iletişime bağlıdır. jsDeliver IP adresinize erişim sağlayacaktır. Şunu görüntüleyin: $2.",
-    "description": "The $1 is the word 'jsDeliver', from key 'jsDeliver' and $2 is the words Privacy Policy from key 'privacyMsg', both separated here so that it can be wrapped as a link"
-  },
   "oneDayAbbreviation": {
     "message": "1G",
     "description": "Shortened form of '1 day'"
@@ -3584,7 +3563,6 @@
     "message": "1Y",
     "description": "Shortened form of '1 year'"
   },
->>>>>>> 989a5785
   "onekey": {
     "message": "OneKey"
   },
