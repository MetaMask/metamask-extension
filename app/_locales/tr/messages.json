--- conflicted
+++ resolved
@@ -2160,16 +2160,6 @@
   "ledgerConnectionInstructionStepThree": {
     "message": "Ledger'ınızın bağlı olduğundan emin olun ve Ethereum uygulamasını seçin."
   },
-<<<<<<< HEAD
-=======
-  "ledgerConnectionInstructionStepTwo": {
-    "message": "Ledger Live Uygulamasını açıp kilidini açın."
-  },
-  "ledgerConnectionPreferenceDescription": {
-    "message": "Ledger'ınızı MetaMask'a nasıl bağladığınızı özelleştirin. $1 önerilir ancak başka seçenekler de mevcuttur. Buradan daha fazlasını okuyun: $2",
-    "description": "A description that appears above a dropdown where users can select between up to three options - Ledger Live, U2F or WebHID - depending on what is supported in their browser. $1 is the recommended browser option, it will be either WebHID or U2f. $2 is a link to an article where users can learn more, but will be the translation of the learnMore message."
-  },
->>>>>>> 25114997
   "ledgerDeviceOpenFailureMessage": {
     "message": "Ledger cihazı açılamadı. Ledger'ınız başka bir yazılıma bağlanmış olabilir. Lütfen Ledger Live'ı ya da Ledger cihazınızla bağlantılı diğer uygulamaları kapatıp tekrar bağlanmayı deneyin."
   },
