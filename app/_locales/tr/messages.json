{
  "QRHardwareInvalidTransactionTitle": {
    "message": "Hata"
  },
  "QRHardwareMismatchedSignId": {
    "message": "Uyumsuz işlem verisi. Lütfen işlem ayrıntılarını kontrol edin."
  },
  "QRHardwarePubkeyAccountOutOfRange": {
    "message": "Başka hesap yok. Aşağıda listelenmeyen başka bir hesaba erişmek istiyorsanız lütfen donanım cüzdanınızı yeniden bağlayın ve seçin."
  },
  "QRHardwareScanInstructions": {
    "message": "QR kodunu kameranızın önüne getirin. Ekran bulanık, ancak bu okumayı etkilemeyecektir."
  },
  "QRHardwareSignRequestCancel": {
    "message": "Reddet"
  },
  "QRHardwareSignRequestDescription": {
    "message": "Cüzdanınızla imzaladıktan sonra imzayı almak için \"İmza Al\" öğesine tıklayın"
  },
  "QRHardwareSignRequestGetSignature": {
    "message": "İmza Al"
  },
  "QRHardwareSignRequestSubtitle": {
    "message": "Cüzdanınızı QR kodu ile tarayın"
  },
  "QRHardwareSignRequestTitle": {
    "message": "İmza iste"
  },
  "QRHardwareUnknownQRCodeTitle": {
    "message": "Hata"
  },
  "QRHardwareUnknownWalletQRCode": {
    "message": "Geçersiz QR kodu. Lütfen donanım cüzdanının senkronizasyon QR kodunu tarayın."
  },
  "QRHardwareWalletImporterTitle": {
    "message": "QR Kodunu Tara"
  },
  "QRHardwareWalletSteps1Description": {
    "message": "Resmi olarak QR kod destekleyen ortakların listesinden aşağıda seçim yapabilirsiniz."
  },
  "QRHardwareWalletSteps1Title": {
    "message": "QR donanım cüzdanınızı bağlayın"
  },
  "QRHardwareWalletSteps2Description": {
    "message": "Ngrave Zero"
  },
  "SrpListHideAccounts": {
    "message": "$1 hesabı gizle",
    "description": "$1 is the number of accounts"
  },
  "SrpListHideSingleAccount": {
    "message": "1 hesabı gizle"
  },
  "SrpListShowAccounts": {
    "message": "$1 hesabı göster",
    "description": "$1 is the number of accounts"
  },
  "SrpListShowSingleAccount": {
    "message": "1 hesabı göster"
  },
  "about": {
    "message": "Hakkında"
  },
  "accept": {
    "message": "Kabul ediyorum"
  },
  "acceptTermsOfUse": {
    "message": "$1 bölümünü okudum ve kabul ediyorum",
    "description": "$1 is the `terms` message"
  },
  "accessYourWalletWithSRP": {
    "message": "Gizli Kurtarma İfadenizle cüzdanınıza erişin"
  },
  "accessYourWalletWithSRPDescription": {
    "message": "MetaMask şifrenizi kurtaramaz. Sahipliğinizi doğrulamak, cüzdanınızı yenilemek ve yeni bir şifre belirlemek için Gizli Kurtarma İfadenizi kullanırız. İlk olarak, cüzdanınızı oluştururken size verilmiş olan Gizli Kurtarma İfadenizi girin. $1",
    "description": "$1 is the words 'Learn More' from key 'learnMore', separated here so that it can be added as a link"
  },
  "accessingYourCamera": {
    "message": "Kameranıza erişim sağlanıyor..."
  },
  "account": {
    "message": "Hesap"
  },
  "accountActivity": {
    "message": "Hesap aktivitesi"
  },
  "accountActivityText": {
    "message": "Hakkında bildirim almak istediğiniz hesapları seçin:"
  },
  "accountDetails": {
    "message": "Hesap bilgileri"
  },
  "accountIdenticon": {
    "message": "Hesap Identicon"
  },
  "accountIsntConnectedToastText": {
    "message": "$1 şuna bağlı değil: $2"
  },
  "accountName": {
    "message": "Hesap Adı"
  },
  "accountNameDuplicate": {
    "message": "Bu hesap adı zaten mevcut",
    "description": "This is an error message shown when the user enters a new account name that matches an existing account name"
  },
  "accountNameReserved": {
    "message": "Bu hesap adı rezerve edilmiş\n",
    "description": "This is an error message shown when the user enters a new account name that is reserved for future use"
  },
  "accountOptions": {
    "message": "Hesap Seçenekleri"
  },
  "accountPermissionToast": {
    "message": "Hesap izinleri güncellendi"
  },
  "accountSelectionRequired": {
    "message": "Bir hesap seçmeniz gerekiyor!"
  },
  "accountTypeNotSupported": {
    "message": "Hesap türü desteklenmiyor"
  },
  "accounts": {
    "message": "Hesaplar"
  },
  "accountsConnected": {
    "message": "Hesaplar bağlandı"
  },
  "accountsPermissionsTitle": {
    "message": "Hesaplarınızı görmek ve işlem önermek"
  },
  "accountsSmallCase": {
    "message": "hesaplar"
  },
  "active": {
    "message": "Aktif"
  },
  "activity": {
    "message": "Etkinlik"
  },
  "activityLog": {
    "message": "Etkinlik günlüğü"
  },
  "add": {
    "message": "Ekle"
  },
  "addACustomNetwork": {
    "message": "Özel bir ağ ekle"
  },
  "addANetwork": {
    "message": "Ağ ekle"
  },
  "addANickname": {
    "message": "Takma ad ekle"
  },
  "addAUrl": {
    "message": "URL ekle"
  },
  "addAccount": {
    "message": "Hesap ekleyin"
  },
  "addAccountFromNetwork": {
    "message": "$1 hesabı ekle",
    "description": "$1 is the network name, e.g. Bitcoin or Solana"
  },
  "addAccountToMetaMask": {
    "message": "MetaMask'e hesap ekle"
  },
  "addAcquiredTokens": {
    "message": "MetaMask kullanarak elde ettiğiniz tokenleri ekleyin"
  },
  "addAlias": {
    "message": "Diğer adı ekle"
  },
  "addBitcoinAccountLabel": {
    "message": "Bitcoin hesabı"
  },
  "addBlockExplorer": {
    "message": "Bir blok gezgini ekle"
  },
  "addBlockExplorerUrl": {
    "message": "Bir blok gezgini URL adresi ekle"
  },
  "addContact": {
    "message": "Kişi ekle"
  },
  "addCustomNetwork": {
    "message": "Özel ağ ekle"
  },
  "addEthereumChainWarningModalHeader": {
    "message": "Bu RPC sağlayıcısını sadece ona güvenebileceğinizden eminseniz ekleyin. $1",
    "description": "$1 is addEthereumChainWarningModalHeaderPartTwo passed separately so that it can be bolded"
  },
  "addEthereumChainWarningModalHeaderPartTwo": {
    "message": "Kötü amaçlı sağlayıcılar blokzincirinin durumu hakkında yalan söyleyebilir ve ağ aktivitenizi kayıt altına alabilir."
  },
  "addEthereumChainWarningModalListHeader": {
    "message": "Şunları yapabileceği için sağlayıcınızın güvenilir olması önemlidir:"
  },
  "addEthereumChainWarningModalListPointOne": {
    "message": "Hesaplarınızı ve IP adreslerinizi görmek ve onları birbirleriyle ilişkilendirmek"
  },
  "addEthereumChainWarningModalListPointThree": {
    "message": "Hesap bakiyelerini ve diğer zincir içi durumları göster"
  },
  "addEthereumChainWarningModalListPointTwo": {
    "message": "İşlemlerinizi yayınlamak"
  },
  "addEthereumChainWarningModalTitle": {
    "message": "Ethereum Ana Ağı için yeni bir RPC sağlayıcısı ekliyorsunuz"
  },
  "addEthereumWatchOnlyAccount": {
    "message": "Bir Ethereum hesabını izle (Beta)"
  },
  "addFriendsAndAddresses": {
    "message": "Güvendiğiniz arkadaşlarınızı ve adresleri ekleyin"
  },
  "addHardwareWalletLabel": {
    "message": "Donanım cüzdanı"
  },
  "addIPFSGateway": {
    "message": "Tercih ettiğiniz IPFS ağ geçidini ekleyin"
  },
  "addImportAccount": {
    "message": "Hesap veya donanım cüzdanı ekleyin"
  },
  "addMemo": {
    "message": "Not ekleyin"
  },
  "addNetwork": {
    "message": "Ağ ekle"
  },
  "addNetworkConfirmationTitle": {
    "message": "$1 ekle",
    "description": "$1 represents network name"
  },
  "addNewAccount": {
    "message": "Yeni bir Ethereum hesabı ekle"
  },
  "addNewEthereumAccountLabel": {
    "message": "Ethereum hesabı"
  },
  "addNewSolanaAccountLabel": {
    "message": "Solana hesabı"
  },
  "addNft": {
    "message": "NFT ekleyin"
  },
  "addNfts": {
    "message": "NFT ekleyin"
  },
  "addNonEvmAccount": {
    "message": "$1 hesap ekle",
    "description": "$1 is the non EVM network where the account is going to be created, e.g. Bitcoin or Solana"
  },
  "addNonEvmAccountFromNetworkPicker": {
    "message": "$1 ağını etkinleştirmek için bir $2 hesabı oluşturmanız gerekir.",
    "description": "$1 is the non EVM network where the account is going to be created, e.g. Solana Mainnet or Solana Devnet. $2 is the account type, e.g. Bitcoin or Solana"
  },
  "addRpcUrl": {
    "message": "RPC URL adresi ekle"
  },
  "addSnapAccountToggle": {
    "message": "\"Snap hesabı ekle (Beta)\" özelliğini etkinleştir"
  },
  "addSnapAccountsDescription": {
    "message": "Bu özelliğin açılması size doğrudan hesap listenizden bir Snap hesabı ekleme seçeneği verir. Bir Snap hesabı yüklüyorsanız bunun üçüncü taraf bir hizmet olduğunu unutmayın."
  },
  "addSuggestedNFTs": {
    "message": "Önerilen NFT'leri ekleyin"
  },
  "addSuggestedTokens": {
    "message": "Önerilen Tokenleri ekle"
  },
  "addToken": {
    "message": "Token ekle"
  },
  "addTokenByContractAddress": {
    "message": "Bir tokeni bulamadınız mı? Adresini yapıştırarak dilediğiniz tokeni manuel olarak ekleyebilirsiniz. Token sözleşme adreslerini $1 alanında bulabilirsiniz",
    "description": "$1 is a blockchain explorer for a specific network, e.g. Etherscan for Ethereum"
  },
  "addUrl": {
    "message": "URL ekle"
  },
  "addingAccount": {
    "message": "Hesap ekleniyor"
  },
  "addingCustomNetwork": {
    "message": "Ağ Ekleniyor"
  },
  "additionalNetworks": {
    "message": "İlave ağlar"
  },
  "address": {
    "message": "Adres"
  },
  "addressCopied": {
    "message": "Adres kopyalandı!"
  },
  "addressMismatch": {
    "message": "Site adresi uyumsuzluğu"
  },
  "addressMismatchOriginal": {
    "message": "Mevcut URL: $1",
    "description": "$1 replaced by origin URL in confirmation request"
  },
  "addressMismatchPunycode": {
    "message": "Punycode sürümü: $1",
    "description": "$1 replaced by punycode version of the URL in confirmation request"
  },
  "advanced": {
    "message": "Gelişmiş"
  },
  "advancedBaseGasFeeToolTip": {
    "message": "İşleminiz bloka dahil edildiğinde maks. baz ücretiniz ile gerçek paz ücret arasındaki fark iade edilecektir. Toplam miktar, maks. baz ücret (GWEI'de) * gaz limiti olarak hesaplanacaktır."
  },
  "advancedDetailsDataDesc": {
    "message": "Veri"
  },
  "advancedDetailsHexDesc": {
    "message": "On Altılı"
  },
  "advancedDetailsNonceDesc": {
    "message": "Nonce"
  },
  "advancedDetailsNonceTooltip": {
    "message": "Bir hesabın işlem numarasıdır. İlk işlem için nonce 0 olup sıralı olarak artar."
  },
  "advancedGasFeeDefaultOptIn": {
    "message": "Bu değerleri $1 ağı için varsayılanım olarak kaydet.",
    "description": "$1 is the current network name."
  },
  "advancedGasFeeModalTitle": {
    "message": "Gelişmiş gaz ücreti"
  },
  "advancedGasPriceTitle": {
    "message": "Gaz fiyatı"
  },
  "advancedPriorityFeeToolTip": {
    "message": "Maks. öncelik ücreti (başka bir deyişle \"madenci bahşişi\") doğrudan madencilere gider ve işleminizin öncelikli olarak gerçekleştirilmesini teşvik eder."
  },
  "airDropPatternDescription": {
    "message": "Token'ın zincir içi geçmişi, daha önce şüpheli airdrop faaliyetlerinin olduğu durumları açığa çıkarır."
  },
  "airDropPatternTitle": {
    "message": "Airdrop Modeli"
  },
  "airgapVault": {
    "message": "AirGap Vault"
  },
  "alert": {
    "message": "Uyarı"
  },
  "alertAccountTypeUpgradeMessage": {
    "message": "Hesabınızı akıllı hesap olarak güncelliyorsunuz. Aynı hesap adresini korurken daha hızlı işlemlerin ve daha düşük ağ ücretlerinin kilidini açacaksınız. $1."
  },
  "alertAccountTypeUpgradeTitle": {
    "message": "Hesap türü"
  },
  "alertActionBuyWithNativeCurrency": {
    "message": "$1 Al"
  },
  "alertActionUpdateGas": {
    "message": "Gaz limitini güncelle"
  },
  "alertActionUpdateGasFee": {
    "message": "Ücreti güncelle"
  },
  "alertActionUpdateGasFeeLevel": {
    "message": "Gaz seçeneklerini güncelle"
  },
  "alertDisableTooltip": {
    "message": "\"Ayarlar > Uyarılar\" kısmında değiştirilebilir"
  },
  "alertMessageAddressMismatchWarning": {
    "message": "Saldırganlar bazen site adresinde küçük değişiklikler yaparak siteleri taklit edebilir. Devam etmeden önce planladığınız site ile etkileşim kurduğunuzdan emin olun."
  },
  "alertMessageChangeInSimulationResults": {
    "message": "Bu işlem için tahmin edilen değişiklikler güncellendi. Devam etmeden önce dikkatle inceleyin."
  },
  "alertMessageFirstTimeInteraction": {
    "message": "Bu adresle ilk kez etkileşimde bulunuyorsunuz. Devam etmeden önce doğru olduğundan emin olun."
  },
  "alertMessageGasEstimateFailed": {
    "message": "Kesin bir ücret sunamıyoruz ve bu tahmin yüksek olabilir. Özel bir gaz limiti girmenizi öneririz ancak işlemin yine de başarısız olma riski vardır."
  },
  "alertMessageGasFeeLow": {
    "message": "Düşük bir ücret seçerken işlemlerin daha yavaş olmasını ve bekleme sürelerinin daha uzun olmasını bekleyebilirsiniz. Daha hızlı işlemler için Piyasa veya Agresif ücret seçeneklerini seçin."
  },
  "alertMessageGasTooLow": {
    "message": "Bu işlemle devam etmek için gaz limitini 21000 veya üzeri olacak şekilde artırmanız gerekecek."
  },
  "alertMessageInsufficientBalanceWithNativeCurrency": {
    "message": "Hesabınızda ağ ücretlerini ödemek için yeterli $1 yok."
  },
  "alertMessageNetworkBusy": {
    "message": "Gaz fiyatları yüksektir ve tahmin daha az kesindir."
  },
  "alertMessageNoGasPrice": {
    "message": "Siz ücreti manuel olarak güncelleyene dek bu işleme devam edemiyoruz."
  },
  "alertMessageSignInDomainMismatch": {
    "message": "Talepte bulunan site giriş yaptığınız site değil. Bu durum oturum açma bilgilerinizi çalma teşebbüsü olabilir."
  },
  "alertMessageSignInWrongAccount": {
    "message": "Bu site sizden yanlış hesabı kullanarak giriş yapmanızı istiyor."
  },
  "alertModalAcknowledge": {
    "message": "Riski anlıyor ve yine de ilerlemek istiyorum"
  },
  "alertModalDetails": {
    "message": "Uyarı Ayrıntıları"
  },
  "alertModalReviewAllAlerts": {
    "message": "Tüm uyarıları incele"
  },
  "alertReasonChangeInSimulationResults": {
    "message": "Sonuçlar değişti"
  },
  "alertReasonFirstTimeInteraction": {
    "message": "1. etkileşim"
  },
  "alertReasonGasEstimateFailed": {
    "message": "Ücret yanlış"
  },
  "alertReasonGasFeeLow": {
    "message": "Hız yavaş"
  },
  "alertReasonGasTooLow": {
    "message": "Gaz limiti düşük"
  },
  "alertReasonInsufficientBalance": {
    "message": "Para yetersiz"
  },
  "alertReasonNetworkBusy": {
    "message": "Ağ meşgul"
  },
  "alertReasonNoGasPrice": {
    "message": "Ücret tahmini mevcut değil"
  },
  "alertReasonPendingTransactions": {
    "message": "İşlem beklemede"
  },
  "alertReasonSignIn": {
    "message": "Şüpheli giriş talebi"
  },
  "alertReasonWrongAccount": {
    "message": "Yanlış hesap"
  },
  "alertSelectedAccountWarning": {
    "message": "Bu talep, cüzdanınızda seçilenden farklı bir hesap içindir. Başka bir hesap kullanmak için hesabı siteye bağlayın."
  },
  "alerts": {
    "message": "Uyarılar"
  },
  "all": {
    "message": "Tümü"
  },
  "allNetworks": {
    "message": "Tüm ağlar"
  },
  "allPermissions": {
    "message": "Tüm İzinler"
  },
  "allTimeHigh": {
    "message": "Tüm zamanların en yükseği"
  },
  "allTimeLow": {
    "message": "Tüm zamanların en düşüğü"
  },
  "allowNotifications": {
    "message": "Bildirimlere izin ver"
  },
  "allowWithdrawAndSpend": {
    "message": "$1 için şu tutara kadar para çekme ve harcama izni ver:",
    "description": "The url of the site that requested permission to 'withdraw and spend'"
  },
  "amount": {
    "message": "Tutar"
  },
  "amountReceived": {
    "message": "Alınan Tutar"
  },
  "amountSent": {
    "message": "Gönderilen Tutar"
  },
  "andForListItems": {
    "message": "$1 ve $2",
    "description": "$1 is the first item, $2 is the last item in a list of items. Used in Snap Install Warning modal."
  },
  "andForTwoItems": {
    "message": "$1 ve $2",
    "description": "$1 is the first item, $2 is the second item. Used in Snap Install Warning modal."
  },
  "appDescription": {
    "message": "Dünyanın en güvenilir kripto cüzdanı",
    "description": "The description of the application"
  },
  "appName": {
    "message": "MetaMask",
    "description": "The name of the application"
  },
  "appNameBeta": {
    "message": "MetaMask Beta",
    "description": "The name of the application (Beta)"
  },
  "appNameFlask": {
    "message": "MetaMask Flask",
    "description": "The name of the application (Flask)"
  },
  "apply": {
    "message": "Uygula"
  },
  "approve": {
    "message": "Harcama limitini onayla"
  },
  "approveButtonText": {
    "message": "Onayla"
  },
  "approveIncreaseAllowance": {
    "message": "$1 harcama üst limitini artır",
    "description": "The token symbol that is being approved"
  },
  "approveSpendingCap": {
    "message": "$1 harcama üst limitini onayla",
    "description": "The token symbol that is being approved"
  },
  "approved": {
    "message": "Onaylandı"
  },
  "approvedOn": {
    "message": "$1 üzerinde onaylandı",
    "description": "$1 is the approval date for a permission"
  },
  "approvedOnForAccounts": {
    "message": "$2 için $1 üzerinde onaylandı",
    "description": "$1 is the approval date for a permission. $2 is the AvatarGroup component displaying account images."
  },
  "areYouSure": {
    "message": "Emin misin?"
  },
  "asset": {
    "message": "Varlık"
  },
  "assetChartNoHistoricalPrices": {
    "message": "Herhangi bir geçmiş veri getiremedik"
  },
  "assetMultipleNFTsBalance": {
    "message": "$1 NFT"
  },
  "assetOptions": {
    "message": "Varlık seçenekleri"
  },
  "assetSingleNFTBalance": {
    "message": "$1 NFT"
  },
  "assets": {
    "message": "Varlıklar"
  },
  "assetsDescription": {
    "message": "Cüzdanınızdaki token'ler otomatik algılansın, NFT'ler gösterilsin ve toplu hesap bakiye güncellemeleri alınsın"
  },
  "attemptToCancelSwapForFree": {
    "message": "Swap işlemini ücretsiz iptal etme girişimi"
  },
  "attributes": {
    "message": "Özellikler"
  },
  "attributions": {
    "message": "Özellikler"
  },
  "auroraRpcDeprecationMessage": {
    "message": "Infura RPC URL adresi artık Aurora'yı desteklemiyor."
  },
  "authorizedPermissions": {
    "message": "Aşağıdaki izinleri verdiniz"
  },
  "autoDetectTokens": {
    "message": "Tokenleri otomatik algıla"
  },
  "autoDetectTokensDescription": {
    "message": "Cüzdanınıza gönderilen yeni tokenleri algılamak ve göstermek için üçüncü taraf API'leri kullanırız. Uygulamanın bu hizmetlerden otomatik olarak veri çekmesini istemiyorsanız kapatın. $1",
    "description": "$1 is a link to a support article"
  },
  "autoLockTimeLimit": {
    "message": "Otomatik Kilitleme Sayacı (dakika)"
  },
  "autoLockTimeLimitDescription": {
    "message": "MetaMask kilitlenmeden önce dakika olarak boşta kalma süresini belirleyin."
  },
  "average": {
    "message": "Ortalama"
  },
  "back": {
    "message": "Geri"
  },
  "backupAndSync": {
    "message": "Yedekleme ve senkronizasyon"
  },
  "backupAndSyncBasicFunctionalityNameMention": {
    "message": "temel işlevsellik"
  },
  "backupAndSyncEnable": {
    "message": "Yedekleme ve senkronizasyonu aç"
  },
  "backupAndSyncEnableConfirmation": {
    "message": "Yedekleme ve senkronizasyonu açtığınızda $1 özelliğini de açarsanız. Devam etmek istiyor musunuz?",
    "description": "$1 is backupAndSyncBasicFunctionalityNameMention in bold."
  },
  "backupAndSyncEnableDescription": {
    "message": "Yedekleme ve senkronizasyon, özel ayarlarınız ve özellikleriniz için şifrelenmiş verileri depolamamızı sağlar. Bu, cihazlar arasında aynı MetaMask deneyimini yaşamanızı sağlar ve MetaMask'i yeniden yüklemeniz gerekirse ayarları ve özellikleri geri yükler. Bu işlem Gizli Kurtarma İfadenizi yedeklemez. $1.",
    "description": "$1 is link to the backup and sync privacy policy."
  },
  "backupAndSyncEnableDescriptionUpdatePreferences": {
    "message": "Tercihlerinizi dilediğiniz zaman $1 sayfasından güncelleyebilirsiniz",
    "description": "$1 is a bolded text that highlights the path to the settings page."
  },
  "backupAndSyncEnableDescriptionUpdatePreferencesPath": {
    "message": "Ayarlar > Yedekleme ve senkronizasyon."
  },
  "backupAndSyncFeatureAccounts": {
    "message": "Hesaplar"
  },
  "backupAndSyncManageWhatYouSync": {
    "message": "Neleri senkronize ettiğinizi yönetin"
  },
  "backupAndSyncManageWhatYouSyncDescription": {
    "message": "Cihazlarınız arasında nelerin senkronize edildiğini açın."
  },
  "backupAndSyncPrivacyLink": {
    "message": "Gizliliğinizi nasıl koruduğumuzu öğrenin"
  },
  "backupAndSyncSlideDescription": {
    "message": "Hesaplarınızı yedekleyin ve ayarları senkronize edin."
  },
  "backupAndSyncSlideTitle": {
    "message": "Yedekleme ve senkronizasyon hizmetinizde"
  },
  "backupApprovalInfo": {
    "message": "Bu gizli kod, cihazınızı kaybetmeniz, şifrenizi unutmanız, MetaMask'ı yeniden kurmanızın gerektiği ya da cüzdanınıza başka bir cihazdan oturum açmak istemeniz durumunda cüzdanınıza erişim sağlamak için gereklidir."
  },
  "backupApprovalNotice": {
    "message": "Cüzdanınızı ve paranızı güvende tutmak için Gizli Kurtarma İfadenizi yedekleyin."
  },
  "backupKeyringSnapReminder": {
    "message": "Snap'i kaldırmadan önce bu Snap tarafından oluşturulan tüm hesaplara kendi başınıza erişim sağlayabildiğinizden emin olun"
  },
  "backupNow": {
    "message": "Şimdi yedekle"
  },
  "balance": {
    "message": "Bakiye"
  },
  "balanceOutdated": {
    "message": "Bakiye güncel olmayabilir"
  },
  "baseFee": {
    "message": "Baz ücret"
  },
  "basic": {
    "message": "Temel"
  },
  "basicConfigurationBannerCTA": {
    "message": "Temel işlevselliği aç"
  },
  "basicConfigurationBannerTitle": {
    "message": "Temel işlevsellik kapalı"
  },
  "basicConfigurationDescription": {
    "message": "MetaMask, internet hizmetleri üzerinden token bilgileri ve gaz ayarları gibi temel özellikler sunar. İnternet hizmetlerini kullandığınızda IP adresiniz, bu durumda MetaMask ile, paylaşılır. Bu tıpkı herhangi bir web sitesini ziyaret ettiğinizde olduğu gibidir. MetaMask bu verileri geçici olarak kullanır ve verilerinizi hiçbir zaman satmaz. Bir VPN kullanabilir veya bu hizmetleri kapatabilirsiniz ancak bu durum MetaMask deneyiminizi etkileyebilir. Daha fazla bilgi için $1 bölümümüzü okuyun.",
    "description": "$1 is to be replaced by the message for privacyMsg, and will link to https://consensys.io/privacy-policy"
  },
  "basicConfigurationLabel": {
    "message": "Temel işlevsellik"
  },
  "basicConfigurationModalCheckbox": {
    "message": "Anlıyorum ve devam etmek istiyorum"
  },
  "basicConfigurationModalDisclaimerOff": {
    "message": "Bu, MetaMask'te zamanınızı tamamen optimize edemeyeceğiniz anlamına gelir. Temel özellikler (token bilgileri, en iyi gaz ayarları vb. gibi) sizin için sunulmayacaktır."
  },
  "basicConfigurationModalDisclaimerOffAdditionalText": {
    "message": "Bunu kapattığınızdaşuradaki tüm özellikler de devre dışı bırakılır: $1 ve $2.",
    "description": "$1 and $2 are bold text for basicConfigurationModalDisclaimerOffAdditionalTextFeaturesFirst and basicConfigurationModalDisclaimerOffAdditionalTextFeaturesLast respectively"
  },
  "basicConfigurationModalDisclaimerOffAdditionalTextFeaturesFirst": {
    "message": "güvenlik ve gizlilik, yedekleme ve senkronizasyon"
  },
  "basicConfigurationModalDisclaimerOffAdditionalTextFeaturesLast": {
    "message": "bildirimler"
  },
  "basicConfigurationModalDisclaimerOn": {
    "message": "MetaMask'te zamanınızı tamamen optimize etmek için bu özelliği açmanız gerekecektir. Temel özellikler (token bilgileri, en iyi gaz ayarları vb. gibi) web3 deneyimi için önemlidir."
  },
  "basicConfigurationModalHeadingOff": {
    "message": "Temel işlevselliği kapat"
  },
  "basicConfigurationModalHeadingOn": {
    "message": "Temel işlevselliği aç"
  },
  "bestPrice": {
    "message": "En iyi fiyat"
  },
  "beta": {
    "message": "Beta"
  },
  "betaHeaderText": {
    "message": "Bu bir beta sürümdür. Lütfen hataları bildirin $1"
  },
  "betaMetamaskVersion": {
    "message": "MetaMask Beta Sürümü"
  },
  "betaTerms": {
    "message": "Beta Kullanım koşulları"
  },
  "billionAbbreviation": {
    "message": "MR",
    "description": "Shortened form of 'billion'"
  },
  "blockExplorerAccountAction": {
    "message": "Hesap",
    "description": "This is used with viewOnEtherscan and viewInExplorer e.g View Account in Explorer"
  },
  "blockExplorerAssetAction": {
    "message": "Varlık",
    "description": "This is used with viewOnEtherscan and viewInExplorer e.g View Asset in Explorer"
  },
  "blockExplorerSwapAction": {
    "message": "Swap",
    "description": "This is used with viewOnEtherscan e.g View Swap on Etherscan"
  },
  "blockExplorerUrl": {
    "message": "Blok Gezgini URL Adresi"
  },
  "blockExplorerUrlDefinition": {
    "message": "Bu ağ için blok gezgini olarak kullanılan URL adresi."
  },
  "blockExplorerView": {
    "message": "Hesabı şurada görüntüleyin: $1",
    "description": "$1 replaced by URL for custom block explorer"
  },
  "blockaid": {
    "message": "Blockaid"
  },
  "blockaidAlertDescriptionBlur": {
    "message": "Devam ederseniz Blur'de yer alan tüm varlıklarınız riske girebilir."
  },
  "blockaidAlertDescriptionMalicious": {
    "message": "Kötü niyetli bir siteyle etkileşimde bulunuyorsunuz. Devam ederseniz varlıklarınızı kaybedeceksiniz."
  },
  "blockaidAlertDescriptionOpenSea": {
    "message": "Devam ederseniz OpenSea'de yer alan tüm varlıklarınız riske girebilir."
  },
  "blockaidAlertDescriptionOthers": {
    "message": "Bu talebi onaylarsanız varlıklarınızı kaybedebilirsiniz. Bu talebi iptal etmenizi öneririz."
  },
  "blockaidAlertDescriptionTokenTransfer": {
    "message": "Varlıklarınızı bir dolandırıcıya gönderiyorsunuz. Devam ederseniz bu varlıkları kaybedeceksiniz."
  },
  "blockaidAlertDescriptionWithdraw": {
    "message": "Bu talebi onaylarsanız bir dolandırıcının varlıklarınızı çekmesine ve harcamasına izin verirsiniz. Varlıklarınızı geri alamazsınız."
  },
  "blockaidDescriptionApproveFarming": {
    "message": "Bu talebi onaylarsanız dolandırıcılıkla ünlü üçüncü bir taraf tüm varlıklarınızı çalabilir."
  },
  "blockaidDescriptionBlurFarming": {
    "message": "Bu talebi onaylarsanız birisi Blur üzerinde yer alan varlıklarınızı çalabilir."
  },
  "blockaidDescriptionErrored": {
    "message": "Bir hatadan dolayı güvenlik uyarılarını kontrol edemedik. Sadece ilgili her adrese güveniyorsanız ilerleyin."
  },
  "blockaidDescriptionMaliciousDomain": {
    "message": "Kötü niyetli bir alanla etkileşimde bulunuyorsunuz. Bu talebi onaylarsanız varlıklarınızı kaybedebilirsiniz."
  },
  "blockaidDescriptionMightLoseAssets": {
    "message": "Bu talebi onaylarsanız varlıklarınızı kaybedebilirsiniz."
  },
  "blockaidDescriptionSeaportFarming": {
    "message": "Bu talebi onaylarsanız birisi OpenSea üzerinde yer alan varlıklarınızı çalabilir."
  },
  "blockaidDescriptionTransferFarming": {
    "message": "Bu talebi onaylarsanız dolandırıcılıkla ünlü üçüncü bir taraf tüm varlıklarınızı çalar."
  },
  "blockaidMessage": {
    "message": "Gizlilik koruması - hiçbir veri üçüncü taraflarla paylaşılmaz. Arbitrum, Avalanche, BNB chain, Ethereum Ana Ağı, Linea, Optimism, Polygon, Base ve Sepolia için sunulur."
  },
  "blockaidTitleDeceptive": {
    "message": "Bu aldatıcı bir talep"
  },
  "blockaidTitleMayNotBeSafe": {
    "message": "Dikkatli olun"
  },
  "blockaidTitleSuspicious": {
    "message": "Bu şüpheli bir talep"
  },
  "blockies": {
    "message": "Blockies"
  },
  "borrowed": {
    "message": "Ödünç Alındı"
  },
  "boughtFor": {
    "message": "Satın alma amacı"
  },
  "bridge": {
    "message": "Köprü"
  },
  "bridgeAllowSwappingOf": {
    "message": "Köprü amacıyla $3 üzerinde tam $1 $2 için erişime izin ver",
    "description": "Shows a user that they need to allow a token for swapping on their hardware wallet"
  },
  "bridgeApproval": {
    "message": "Köprü için şunu onayla: $1",
    "description": "Used in the transaction display list to describe a transaction that is an approve call on a token that is to be bridged. $1 is the symbol of a token that has been approved."
  },
  "bridgeApprovalWarning": {
    "message": "Belirtilen tutar olan $1 $2 için erişim izni veriyorsunuz. Sözleşme başka hiçbir paraya erişim sağlayamayacaktır."
  },
  "bridgeApprovalWarningForHardware": {
    "message": "Köprü amacıyla $1 $2 için erişim izni vermeniz ve ardından $2 alanına köprüyü onaylamanız gerekecek. Bu işlem için iki onay gerekecek."
  },
  "bridgeBlockExplorerLinkCopied": {
    "message": "Blok gezgini bağlantısı kopyalandı!"
  },
  "bridgeCalculatingAmount": {
    "message": "Hesaplanıyor..."
  },
  "bridgeConfirmTwoTransactions": {
    "message": "Donanım cüzdanınızda 2 işlemi onaylamanız gerekecek:"
  },
  "bridgeCreateSolanaAccount": {
    "message": "Solana hesabı oluştur"
  },
  "bridgeCreateSolanaAccountDescription": {
    "message": "Solana ağına swap gerçekleştirmek için bir hesaba ve alıcı adresine ihtiyacınız var."
  },
  "bridgeCreateSolanaAccountTitle": {
    "message": "Önce bir Solana hesabına ihtiyacınız olacak."
  },
  "bridgeDetailsTitle": {
    "message": "Köprü bilgileri",
    "description": "Title for the modal showing details about a bridge transaction."
  },
  "bridgeEnterAmount": {
    "message": "Miktar seçin"
  },
  "bridgeEnterAmountAndSelectAccount": {
    "message": "Tutar girin ve hedef hesabı seçin"
  },
  "bridgeExplorerLinkViewOn": {
    "message": "$1 üzerinde görüntüle"
  },
  "bridgeFetchNewQuotes": {
    "message": "Yeni bir tanesi alınsın mı?"
  },
  "bridgeFrom": {
    "message": "Şuradan köprü:"
  },
  "bridgeFromTo": {
    "message": "$1 $2, $3 ağına köprülensin",
    "description": "Tells a user that they need to confirm on their hardware wallet a bridge. $1 is amount of source token, $2 is the source network, and $3 is the destination network"
  },
  "bridgeGasFeesSplit": {
    "message": "Önceki ekranda teklif verilen tüm ağ ücretlerine her iki işlem de dahil olup bölünmeyecektir."
  },
  "bridgeNetCost": {
    "message": "Net maliyet"
  },
  "bridgeQuoteExpired": {
    "message": "Teklifiniz zaman aşımına uğradı."
  },
  "bridgeSelectDestinationAccount": {
    "message": "Hedef hesabı seçin"
  },
  "bridgeSelectNetwork": {
    "message": "Ağ seç"
  },
  "bridgeSelectTokenAmountAndAccount": {
    "message": "Token, tutar ve hedef hesabı seçin"
  },
  "bridgeSelectTokenAndAmount": {
    "message": "Token ve miktar seçin"
  },
  "bridgeSolanaAccountCreated": {
    "message": "Solana hesabı oluşturuldu"
  },
  "bridgeStatusComplete": {
    "message": "Tamamlandı",
    "description": "Status text indicating a bridge transaction has successfully completed."
  },
  "bridgeStatusFailed": {
    "message": "Başarısız oldu",
    "description": "Status text indicating a bridge transaction has failed."
  },
  "bridgeStatusInProgress": {
    "message": "Devam Ediyor",
    "description": "Status text indicating a bridge transaction is currently processing."
  },
  "bridgeStepActionBridgeComplete": {
    "message": "$2 üzerinde $1 alındı",
    "description": "$1 is the amount of the destination asset, $2 is the name of the destination network"
  },
  "bridgeStepActionBridgePending": {
    "message": "$2 üzerinde $1 alınıyor",
    "description": "$1 is the amount of the destination asset, $2 is the name of the destination network"
  },
  "bridgeStepActionSwapComplete": {
    "message": "$1 ile $2 swap edildi",
    "description": "$1 is the amount of the source asset, $2 is the amount of the destination asset"
  },
  "bridgeStepActionSwapPending": {
    "message": "$1 ile $2 swap ediliyor",
    "description": "$1 is the amount of the source asset, $2 is the amount of the destination asset"
  },
  "bridgeTerms": {
    "message": "Şartlar"
  },
  "bridgeTimingMinutes": {
    "message": "$1 dk",
    "description": "$1 is the ticker symbol of a an asset the user is being prompted to purchase"
  },
  "bridgeTo": {
    "message": "Şuraya köprü:"
  },
  "bridgeToChain": {
    "message": "Şuraya köprü: $1"
  },
  "bridgeTokenCannotVerifyDescription": {
    "message": "Bu token'ı manuel olarak eklediyseniz köprü yapmadan önce paranıza gelebilecek risklerin farkında olduğunuzdan emin olun."
  },
  "bridgeTokenCannotVerifyTitle": {
    "message": "Bu token'ı doğrulayamıyoruz."
  },
  "bridgeTransactionProgress": {
    "message": "İşlem $1 / 2"
  },
  "bridgeTxDetailsBridging": {
    "message": "Köprü"
  },
  "bridgeTxDetailsDelayedDescription": {
    "message": "Hedeflenen:"
  },
  "bridgeTxDetailsDelayedDescriptionSupport": {
    "message": "MetaMask Destek"
  },
  "bridgeTxDetailsDelayedTitle": {
    "message": "3 saatten daha uzun süre geçti mi?"
  },
  "bridgeTxDetailsNonce": {
    "message": "Nonce"
  },
  "bridgeTxDetailsStatus": {
    "message": "Durum"
  },
  "bridgeTxDetailsTimestamp": {
    "message": "Zaman damgası"
  },
  "bridgeTxDetailsTimestampValue": {
    "message": "$1, $2",
    "description": "$1 is the date, $2 is the time"
  },
  "bridgeTxDetailsTokenAmountOnChain": {
    "message": "$1 $2",
    "description": "$1 is the amount of the token, $2 is the ticker symbol of the token"
  },
  "bridgeTxDetailsTotalGasFee": {
    "message": "Toplam gaz ücreti"
  },
  "bridgeTxDetailsYouReceived": {
    "message": "Aldığınız:"
  },
  "bridgeTxDetailsYouSent": {
    "message": "Gönderdiğiniz:"
  },
  "bridgeValidationInsufficientGasMessage": {
    "message": "Bu köprü için gaz ücretini ödemeye yetecek $1 yok. Daha küçük bir tutar girin veya daha fazla $1 satın alın."
  },
  "bridgeValidationInsufficientGasTitle": {
    "message": "Gaz için daha fazla $1 gerekli"
  },
  "bridging": {
    "message": "Köprü"
  },
  "browserNotSupported": {
    "message": "Tarayıcınız desteklenmiyor..."
  },
  "buildContactList": {
    "message": "Kişi listenizi oluşturun"
  },
  "builtAroundTheWorld": {
    "message": "MetaMask dünya çapında geliştirilmiş ve yapılmıştır."
  },
  "bulletpoint": {
    "message": "·"
  },
  "busy": {
    "message": "Meşgul"
  },
  "buyAndSell": {
    "message": "Al/Sat"
  },
  "buyMoreAsset": {
    "message": "Daha fazla $1 satın al",
    "description": "$1 is the ticker symbol of a an asset the user is being prompted to purchase"
  },
  "buyNow": {
    "message": "Şimdi Satın Al"
  },
  "bytes": {
    "message": "Bayt"
  },
  "canToggleInSettings": {
    "message": "Ayarlar -> Uyarılar kısmında bu bildirimi yeniden etkinleştirebilirsiniz."
  },
  "cancel": {
    "message": "İptal"
  },
  "cancelPopoverTitle": {
    "message": "İşlemi iptal et"
  },
  "cancelSpeedUpLabel": {
    "message": "Bu gaz ücreti orijinali $1 olacak.",
    "description": "$1 is text 'replace' in bold"
  },
  "cancelSpeedUpTransactionTooltip": {
    "message": "Bir işleme $1 uygulamak için ağ tarafından tanınması amacıyla gaz ücreti en az %10 artırılmalıdır.",
    "description": "$1 is string 'cancel' or 'speed up'"
  },
  "cancelled": {
    "message": "İptal edildi"
  },
  "chainId": {
    "message": "Zincir Kimliği"
  },
  "chainIdDefinition": {
    "message": "Zincir kimliği, bu ağda işlemleri imzalamak için kullanılır."
  },
  "chainIdExistsErrorMsg": {
    "message": "Bu Zincir Kimliği şu anda $1 ağı tarafından kullanılıyor."
  },
  "chainListReturnedDifferentTickerSymbol": {
    "message": "Bu token sembolü, girilen ağ adı veya zincir kimliği ile uyumlu değil. Pek çok popüler token benzer sembolleri kullanır ve dolandırıcılar, karşılığında daha değerli bir token gönderecekleri yönünde sizi kandırmak için bunları kullanabilirler. Devam etmeden önce her şeyi doğrulayın."
  },
  "chooseYourNetwork": {
    "message": "Ağınızı seçin"
  },
  "chooseYourNetworkDescription": {
    "message": "Varsayılan ayarlarınızı ve yapılandırmalarınızı kullandığımızda, Ethereum verilerine mümkün olan en güvenilir ve gizli erişimi sunmak amacıyla varsayılan uzak yordam çağrısı (RPC) sağlayıcısı olarak Infura'yı kullanırız. Sınırlı durumlarda, kullanıcılarımıza en iyi deneyimi sağlamak amacıyla başka RPC sağlayıcıları kullanabiliriz. Kendi RPC'nizi seçebilirsiniz ancak her RPC'nin işlem yapmak için IP adresinize ve Ethereum cüzdanınıza ulaşacağını unutmayın. Infura'nın, EVM hesapları için verileri nasıl kullandığı hakkında bilgi edinmek için $1 bölümümüzü, Solana hesapları için $2 bölümümüzü okuyun.",
    "description": "$1 is a link to the privacy policy, $2 is a link to Solana accounts support"
  },
  "chooseYourNetworkDescriptionCallToAction": {
    "message": "buraya tıklayın"
  },
  "chromeRequiredForHardwareWallets": {
    "message": "Donanım Cüzdanınıza bağlamak için MetaMask'ı Google Chrome'da kullanmanız gerekir."
  },
  "circulatingSupply": {
    "message": "Dolaşımdaki arz"
  },
  "clear": {
    "message": "Temizle"
  },
  "clearActivity": {
    "message": "Aktiviteyi ve nonce verilerini temizle"
  },
  "clearActivityButton": {
    "message": "Aktivite sekme verilerini temizle"
  },
  "clearActivityDescription": {
    "message": "Bu işlem hesabın nonce verilerini sıfırlar ve cüzdanınızdaki aktivite sekmesinden verileri siler. Sadece geçerli hesap ve ağ etkilenecektir. Bakiyeleriniz ve gelen işlemleriniz değişmeyecektir."
  },
  "click": {
    "message": "Daha fazla bilgi için"
  },
  "clickToConnectLedgerViaWebHID": {
    "message": "WebHID üzerinden Ledger'ınızı bağlamak için tıklayın",
    "description": "Text that can be clicked to open a browser popup for connecting the ledger device via webhid"
  },
  "close": {
    "message": "Kapat"
  },
  "closeExtension": {
    "message": "Uzantıyı kapat"
  },
  "closeWindowAnytime": {
    "message": "Dilediğiniz zaman bu pencereyi kapatabilirsiniz."
  },
  "coingecko": {
    "message": "CoinGecko"
  },
  "collectionName": {
    "message": "Koleksiyon adı"
  },
  "comboNoOptions": {
    "message": "Hiçbir seçenek bulunamadı",
    "description": "Default text shown in the combo field dropdown if no options."
  },
  "concentratedSupplyDistributionDescription": {
    "message": "Token arzının çoğunluğu en fazla token sahibi olanlar tarafından tutulur ve merkezi fiyat manipülasyonu riski teşkil eder"
  },
  "concentratedSupplyDistributionTitle": {
    "message": "Konsantre Arz Dağılımı"
  },
  "configureSnapPopupDescription": {
    "message": "Şu anda bu snapi yapılandırmak için MetaMask'ten ayrılıyorsunuz."
  },
  "configureSnapPopupInstallDescription": {
    "message": "Şu anda bu snapi yüklemek için MetaMask'ten ayrılıyorsunuz."
  },
  "configureSnapPopupInstallTitle": {
    "message": "Snapi yükle"
  },
  "configureSnapPopupLink": {
    "message": "Devam etmek için bu bağlantıya tıklayın:"
  },
  "configureSnapPopupTitle": {
    "message": "Snapi yapılandır"
  },
  "confirm": {
    "message": "Onayla"
  },
  "confirmAccountTypeSmartContract": {
    "message": "Akıllı hesap"
  },
  "confirmAccountTypeStandard": {
    "message": "Standart hesap"
  },
  "confirmAlertModalAcknowledgeMultiple": {
    "message": "Uyarıları kabul ediyorum ve yine de ilerlemek istiyorum"
  },
  "confirmAlertModalAcknowledgeSingle": {
    "message": "Uyarıyı kabul ediyor ve yine de ilerlemek istiyorum"
  },
  "confirmFieldPaymaster": {
    "message": "Ücreti ödeyen taraf"
  },
  "confirmFieldTooltipPaymaster": {
    "message": "Bu işlemin ücreti paymaster akıllı sözleşmesi tarafından ödenecektir."
  },
  "confirmGasFeeTokenBalance": {
    "message": "Bak:"
  },
  "confirmGasFeeTokenInsufficientBalance": {
    "message": "Para yetersiz"
  },
  "confirmGasFeeTokenMetaMaskFee": {
    "message": "$1 ücret dahildir"
  },
  "confirmGasFeeTokenModalNativeToggleMetaMask": {
    "message": "MetaMask bu işlemi tamamlamak için bakiyeye katkıda bulunuyor."
  },
  "confirmGasFeeTokenModalNativeToggleWallet": {
    "message": "Ağ ücretini cüzdanınızdaki bakiyeyi kullanarak ödeyin."
  },
  "confirmGasFeeTokenModalPayETH": {
    "message": "ETH ile öde"
  },
  "confirmGasFeeTokenModalPayToken": {
    "message": "Başka token'lerle öde"
  },
  "confirmGasFeeTokenModalTitle": {
    "message": "Bir token seçin"
  },
  "confirmGasFeeTokenToast": {
    "message": "Bu ağ ücretini $1 ile ödüyorsunuz"
  },
  "confirmGasFeeTokenTooltip": {
    "message": "Bu ücret, işleminizi gerçekleştirmek için ağa ödenir. ETH dışı token'ler veya önceden yüklenmiş ETH için $1 MetaMask ücreti dahildir."
  },
  "confirmInfoAccountNow": {
    "message": "Şimdi"
  },
  "confirmInfoSwitchingTo": {
    "message": "Geçiş Yapılıyor"
  },
  "confirmNestedTransactionTitle": {
    "message": "İşlem $1"
  },
  "confirmPassword": {
    "message": "Şifreyi onayla"
  },
  "confirmRecoveryPhrase": {
    "message": "Gizli Kurtarma İfadesini Onayla"
  },
  "confirmSimulationApprove": {
    "message": "Onaylıyorsunuz"
  },
  "confirmTitleAccountTypeSwitch": {
    "message": "Hesap güncellemesi"
  },
  "confirmTitleApproveTransactionNFT": {
    "message": "Para çekme talebi"
  },
  "confirmTitleDeployContract": {
    "message": "Bir sözleşme kurulumu gerçekleştirin"
  },
  "confirmTitleDescApproveTransaction": {
    "message": "Bu site NFT'lerinizi çekmek için izin istiyor"
  },
  "confirmTitleDescDelegationRevoke": {
    "message": "Tekrar standart bir hesaba geçiyorsunuz (EOA)."
  },
  "confirmTitleDescDelegationUpgrade": {
    "message": "Akıllı bir hesaba geçiş yapıyorsunuz"
  },
  "confirmTitleDescDeployContract": {
    "message": "Bu site sözleşme kurulumu gerçekleştirmenizi istiyor"
  },
  "confirmTitleDescERC20ApproveTransaction": {
    "message": "Bu site tokenlerinizi çekmek için izin istiyor"
  },
  "confirmTitleDescPermitSignature": {
    "message": "Bu site token'lerinizi harcamak için izin istiyor."
  },
  "confirmTitleDescSIWESignature": {
    "message": "Bir site bu hesabın sahibi olduğunuzu kanıtlamak için giriş yapmanızı istiyor."
  },
  "confirmTitleDescSign": {
    "message": "Onaylamadan önce talep bilgilerini inceleyin."
  },
  "confirmTitlePermitTokens": {
    "message": "Harcama üst limiti talebi"
  },
  "confirmTitleRevokeApproveTransaction": {
    "message": "İzni kaldır"
  },
  "confirmTitleSIWESignature": {
    "message": "Giriş talebi"
  },
  "confirmTitleSetApprovalForAllRevokeTransaction": {
    "message": "İzni kaldır"
  },
  "confirmTitleSignature": {
    "message": "İmza talebi"
  },
  "confirmTitleTransaction": {
    "message": "İşlem talebi"
  },
  "confirmationAlertDetails": {
    "message": "Varlıklarınızı korumak için talebi reddetmenizi öneririz."
  },
  "confirmationAlertModalTitleDescription": {
    "message": "Varlıklarınız risk altında olabilir"
  },
  "confirmed": {
    "message": "Onaylandı"
  },
  "confusableUnicode": {
    "message": "\"$1\" ile \"$2\" benzer."
  },
  "confusableZeroWidthUnicode": {
    "message": "Sıfır genişlikte karakter bulundu."
  },
  "confusingEnsDomain": {
    "message": "ENS adında karıştırılabilir bir karakter tespit ettik. Olası bir dolandırıcılığı önlemek için ENS adını kontrol edin."
  },
  "connect": {
    "message": "Bağla"
  },
  "connectAccount": {
    "message": "Hesabı bağla"
  },
  "connectAccountOrCreate": {
    "message": "Hesabı bağla ya da yeni hesap oluştur"
  },
  "connectAccounts": {
    "message": "Hesapları bağla"
  },
  "connectAnAccountHeader": {
    "message": "Bir hesabı bağla"
  },
  "connectManually": {
    "message": "Mevcut siteye manuel olarak bağlan"
  },
  "connectMoreAccounts": {
    "message": "Daha fazla hesap bağla"
  },
  "connectSnap": {
    "message": "Şuna bağlanın: $1",
    "description": "$1 is the snap for which a connection is being requested."
  },
  "connectWithMetaMask": {
    "message": "MetaMask ile Bağlan"
  },
  "connectedAccounts": {
    "message": "Bağlı hesaplar"
  },
  "connectedAccountsDescriptionPlural": {
    "message": "Bu siteye bağlı $1 hesabınız var.",
    "description": "$1 is the number of accounts"
  },
  "connectedAccountsDescriptionSingular": {
    "message": "Bu siteye bağlı 1 hesabınız var."
  },
  "connectedAccountsEmptyDescription": {
    "message": "MetaMask bu siteye bağlı değil. Bir web3 sitesine bağlanmak için siteyi bulun ve bağlan düğmesine tıklayın."
  },
  "connectedAccountsListTooltip": {
    "message": "$1 hesap bakiyenizi, adresinizi, aktivitenizi görebilir ve bağlı hesapları onaylamak için işlem önerebilir.",
    "description": "$1 is the origin name"
  },
  "connectedAccountsToast": {
    "message": "Bağlı hesaplar güncellendi"
  },
  "connectedSites": {
    "message": "Bağlı siteler"
  },
  "connectedSitesAndSnaps": {
    "message": "Bağlı siteler ve Snap'ler"
  },
  "connectedSitesDescription": {
    "message": "$1 bu sitelere bağlanmış. Bu siteler hesap adresinizi görüntüleyebilir.",
    "description": "$1 is the account name"
  },
  "connectedSitesEmptyDescription": {
    "message": "$1 herhangi bir siteye bağlanmamış.",
    "description": "$1 is the account name"
  },
  "connectedSnapAndNoAccountDescription": {
    "message": "MetaMask bu siteye bağlı ancak henüz bağlı hesap yok"
  },
  "connectedSnaps": {
    "message": "Bağlı Snap'ler"
  },
  "connectedWithAccount": {
    "message": "$1 hesap bağlandı",
    "description": "$1 represents account length"
  },
  "connectedWithAccountName": {
    "message": "$1 ile bağlandı",
    "description": "$1 represents account name"
  },
  "connectedWithNetwork": {
    "message": "$1 ağ bağlandı",
    "description": "$1 represents network length"
  },
  "connectedWithNetworkName": {
    "message": "$1 ile bağlandı",
    "description": "$1 represents network name"
  },
  "connecting": {
    "message": "Bağlanıyor"
  },
  "connectingTo": {
    "message": "Şuna bağlanılıyor: $1"
  },
  "connectingToDeprecatedNetwork": {
    "message": "'$1' aşamalı olarak devre dışı bırakılıyor ve çalışmayabilir. Başka bir ağ deneyin."
  },
  "connectingToGoerli": {
    "message": "Goerli Test Ağına Bağlanıyor"
  },
  "connectingToLineaGoerli": {
    "message": "Linea Goerli test ağına bağlanılıyor"
  },
  "connectingToLineaMainnet": {
    "message": "Linea Ana Ağına bağlanılıyor"
  },
  "connectingToLineaSepolia": {
    "message": "Linea Sepolia test ağına bağlanılıyor"
  },
  "connectingToMainnet": {
    "message": "Ethereum Ana Ağına bağlanıyor"
  },
  "connectingToSepolia": {
    "message": "Sepolia test ağına bağlanılıyor"
  },
  "connectionDescription": {
    "message": "Bu web sitesini MetaMask'e bağla"
  },
  "connectionFailed": {
    "message": "Bağlantı başarısız oldu"
  },
  "connectionFailedDescription": {
    "message": "$1 getirme başarısız oldu, ağınızı kontrol edip tekrar deneyin.",
    "description": "$1 is the name of the snap being fetched."
  },
  "connectionPopoverDescription": {
    "message": "Bir siteye bağlanmak için bağlan düğmesini seçin. MetaMask yalnızca web3 sitelerine bağlanabilir."
  },
  "connectionRequest": {
    "message": "Bağlantı talebi"
  },
  "contactUs": {
    "message": "Bize ulaşın"
  },
  "contacts": {
    "message": "Kişiler"
  },
  "contentFromSnap": {
    "message": "$1 içeriği",
    "description": "$1 represents the name of the snap"
  },
  "continue": {
    "message": "Devam et"
  },
  "contract": {
    "message": "Sözleşme"
  },
  "contractAddress": {
    "message": "Sözleşme adresi"
  },
  "contractAddressError": {
    "message": "Tokenin sözleşme adresine token gönderiyorsunuz. Bu tokenlerin kaybedilmesine neden olabilir."
  },
  "contractDeployment": {
    "message": "Sözleşme kurulumu"
  },
  "contractInteraction": {
    "message": "Sözleşme Etkileşimi"
  },
  "convertTokenToNFTDescription": {
    "message": "Bu varlığın bir NFT olduğunu tespit ettik. MetaMask artık NFT'ler için tam yerel desteğe sahiptir. Bunu token listenizden çıkarmak ve NFT olarak eklemek ister misiniz?"
  },
  "convertTokenToNFTExistDescription": {
    "message": "Bu varlığın bir NFT olarak eklendiğini tespit ettik. Token listenizden çıkarmak ister misiniz?"
  },
  "coolWallet": {
    "message": "CoolWallet"
  },
  "copiedExclamation": {
    "message": "Kopyalandı."
  },
  "copyAddress": {
    "message": "Adresi panoya kopyala"
  },
  "copyAddressShort": {
    "message": "Adresi kopyala"
  },
  "copyPrivateKey": {
    "message": "Özel anahtarı kopyala"
  },
  "copyToClipboard": {
    "message": "Panoya kopyala"
  },
  "copyTransactionId": {
    "message": "İşlem Kimliğini Kopyala"
  },
  "create": {
    "message": "Oluştur"
  },
  "createNewAccountHeader": {
    "message": "Yeni bir hesap oluştur"
  },
  "createPassword": {
    "message": "Şifre Oluştur"
  },
  "createSnapAccountDescription": {
    "message": "$1 MetaMask'e yeni bir hesap eklemek istiyor."
  },
  "createSnapAccountTitle": {
    "message": "Hesap oluştur"
  },
  "createSolanaAccount": {
    "message": "Solana hesabı oluştur"
  },
  "creatorAddress": {
    "message": "Oluşturucu adresi"
  },
  "crossChainSwapsLink": {
    "message": "MetaMask Portfolio ile ağlar arasında swap gerçekleştirin"
  },
  "crossChainSwapsLinkNative": {
    "message": "Köprü ile ağlar arasında swap yapın"
  },
  "cryptoCompare": {
    "message": "CryptoCompare"
  },
  "currencyConversion": {
    "message": "Para Birimi"
  },
  "currencyRateCheckToggle": {
    "message": "Bakiyeyi ve token fiyat denetleyicisini göster"
  },
  "currencyRateCheckToggleDescription": {
    "message": "Bakiyenizi ve token fiyatınızı göstermek için $1 ve $2 API'lerini kullanırız. $3",
    "description": "$1 represents Coingecko, $2 represents CryptoCompare and $3 represents Privacy Policy"
  },
  "currencySymbol": {
    "message": "Para Birimi Sembolü"
  },
  "currencySymbolDefinition": {
    "message": "Bu ağın para birimi için görüntülenen sembol."
  },
  "currentAccountNotConnected": {
    "message": "Mevcut hesabınız bağlı değil"
  },
  "currentExtension": {
    "message": "Mevcut uzantı sayfası"
  },
  "currentLanguage": {
    "message": "Mevcut Dil"
  },
  "currentNetwork": {
    "message": "Mevcut ağ",
    "description": "Speicifies to token network filter to filter by current Network. Will render when network nickname is not available"
  },
  "currentRpcUrlDeprecated": {
    "message": "Bu ağ için mevcut rpc url artık kullanılmıyor."
  },
  "currentTitle": {
    "message": "Mevcut:"
  },
  "currentlyUnavailable": {
    "message": "Bu ağda kullanılamaz"
  },
  "curveHighGasEstimate": {
    "message": "Agresif gaz tahmini grafiği"
  },
  "curveLowGasEstimate": {
    "message": "Düşük gaz tahmini grafiği"
  },
  "curveMediumGasEstimate": {
    "message": "Piyasa gaz tahmini grafiği"
  },
  "custom": {
    "message": "Gelişmiş"
  },
  "customGasSettingToolTipMessage": {
    "message": "Gaz fiyatını özelleştirmek için $1 kullanın. Bu, bilgi sahibi değilseniz kafa karıştırıcı olabilir. Riski size ait olmak üzere kullanın.",
    "description": "$1 is key 'advanced' (text: 'Advanced') separated here so that it can be passed in with bold font-weight"
  },
  "customSlippage": {
    "message": "Özel"
  },
  "customSpendLimit": {
    "message": "Özel Harcama Limiti"
  },
  "customToken": {
    "message": "Özel Token"
  },
  "customTokenWarningInNonTokenDetectionNetwork": {
    "message": "Token algılama henüz bu ağda mevcut değil. Lütfen tokeni manuel olarak içe aktarın ve ona güvendiğinizden emin olun. $1 hakkında bilgi edinin"
  },
  "customTokenWarningInTokenDetectionNetwork": {
    "message": "Mevcut tokenlerin sahteleri de dahil olmak üzere herkes bir token oluşturabilir. $1 hakkında bilgi edinin"
  },
  "customTokenWarningInTokenDetectionNetworkWithTDOFF": {
    "message": "Bir tokeni içe aktarmadan önce ona güvendiğinizden emin olun. $1 kaçınmayı öğrenin. Ayrıca token algılamayı $2 etkinleştirebilirsiniz."
  },
  "customerSupport": {
    "message": "müşteri hizmetleri"
  },
  "customizeYourNotifications": {
    "message": "Bildirimlerinizi özelleştirin"
  },
  "customizeYourNotificationsText": {
    "message": "Almak istediğiniz bildirim türlerini açın:"
  },
  "dappSuggested": {
    "message": "Site önerisi"
  },
  "dappSuggestedGasSettingToolTipMessage": {
    "message": "$1 bu fiyatı önerdi.",
    "description": "$1 is url for the dapp that has suggested gas settings"
  },
  "dappSuggestedHigh": {
    "message": "Önerilen site"
  },
  "dappSuggestedHighShortLabel": {
    "message": "Site (yüksek)"
  },
  "dappSuggestedShortLabel": {
    "message": "Site"
  },
  "dappSuggestedTooltip": {
    "message": "$1 bu fiyatı önerdi.",
    "description": "$1 represents the Dapp's origin"
  },
  "darkTheme": {
    "message": "Koyu"
  },
  "data": {
    "message": "Veri"
  },
  "dataCollectionForMarketing": {
    "message": "Pazarlama amacıyla veri toplama"
  },
  "dataCollectionForMarketingDescription": {
    "message": "MetaMetrics'i, pazarlama iletişimlerimizle nasıl etkileşimde bulunduğunuzu öğrenmek için kullanacağız. İlgili haberleri (ürün özellikleri ve diğer materyaller gibi) paylaşabiliriz."
  },
  "dataCollectionWarningPopoverButton": {
    "message": "Tamam"
  },
  "dataCollectionWarningPopoverDescription": {
    "message": "Pazarlama amacıyla veri toplama seçeneğini kapattınız. Bu, sadece bu cihaz için geçerlidir. MetaMask'i başka cihazlarda kullanırsanız bu cihazlarda da vazgeçtiğinizden emin olun."
  },
  "dataUnavailable": {
    "message": "veri mevcut değil"
  },
  "dateCreated": {
    "message": "Oluşturulma tarihi"
  },
  "dcent": {
    "message": "D'Cent"
  },
  "debitCreditPurchaseOptions": {
    "message": "Banka kartı veya kredi kartı ile satın alma seçenekleri"
  },
  "decimal": {
    "message": "Token Ondalığı"
  },
  "decimalsMustZerotoTen": {
    "message": "Ondalıklar en az 0, en fazla 36 olmalıdır."
  },
  "decrypt": {
    "message": "Şifre çöz"
  },
  "decryptCopy": {
    "message": "Şifrelenmiş mesajı kopyala"
  },
  "decryptInlineError": {
    "message": "Hata nedeniyle bu mesajın şifresi çözülemez: $1",
    "description": "$1 is error message"
  },
  "decryptMessageNotice": {
    "message": "Eyleminizi tamamlamak için $1 bu mesajı okumak istiyor",
    "description": "$1 is the web3 site name"
  },
  "decryptMetamask": {
    "message": "Mesajın şifresini çöz"
  },
  "decryptRequest": {
    "message": "Şifre çözme talebi"
  },
  "defaultRpcUrl": {
    "message": "Varsayılan RPC URL adresi"
  },
  "defaultSettingsSubTitle": {
    "message": "MetaMask, güvenlik ve kullanım kolaylığını en iyi şekilde dengelemek için varsayılan ayarları kullanır. Gizliliğinizi daha fazla artırmak için bu ayarları değiştirin."
  },
  "defaultSettingsTitle": {
    "message": "Varsayılan gizlilik ayarları"
  },
  "defi": {
    "message": "DeFi"
  },
  "defiTabErrorContent": {
    "message": "Daha sonra tekrar ziyaret etmeyi deneyin."
  },
  "defiTabErrorTitle": {
    "message": "Bu sayfayı yükleyemedik."
  },
  "delete": {
    "message": "Sil"
  },
  "deleteContact": {
    "message": "Kişiyi sil"
  },
  "deleteMetaMetricsData": {
    "message": "MetaMetrics verilerini sil"
  },
  "deleteMetaMetricsDataDescription": {
    "message": "Bu işlem, bu cihazdaki kullanımınızla ilişkili geçmiş MetaMetrics verilerini silecektir. Bu veriler silindikten sonra cüzdanınız ve hesaplarınız tam olarak şu anda oldukları gibi kalacaktır. Bu süreç 30 güne kadar sürebilir. $1 bölümümüzü görüntüleyin.",
    "description": "$1 will have text saying Privacy Policy "
  },
  "deleteMetaMetricsDataErrorDesc": {
    "message": "Bu talep analitik bir sistem sunucusu sorunundan dolayı şu anda tamamlanamıyor, lütfen daha sonra tekrar deneyin"
  },
  "deleteMetaMetricsDataErrorTitle": {
    "message": "Şu anda bu verileri silemiyoruz"
  },
  "deleteMetaMetricsDataModalDesc": {
    "message": "Tüm MetaMetrics verilerini kaldırmak üzeresiniz. Emin misiniz?"
  },
  "deleteMetaMetricsDataModalTitle": {
    "message": "MetaMetrics verilerini sil?"
  },
  "deleteMetaMetricsDataRequestedDescription": {
    "message": "$1 tarihinde bir eylem başlattınız. Bu süreç 30 güne kadar sürebilir. $2 bölümünü görüntüleyin",
    "description": "$1 will be the date on which teh deletion is requested and $2 will have text saying Privacy Policy "
  },
  "deleteNetworkIntro": {
    "message": "Bu ağı silerseniz bu ağdaki varlıklarınızı görüntülemek için bu ağı tekrar eklemeniz gerekecek"
  },
  "deleteNetworkTitle": {
    "message": "$1 ağını sil?",
    "description": "$1 represents the name of the network"
  },
  "depositCrypto": {
    "message": "Cüzdan adresi veya QR kodu ile başka bir hesaptan kripto yatırın."
  },
  "deprecatedGoerliNtwrkMsg": {
    "message": "Ethereum sistemindeki güncellemelerden dolayı Goerli test ağı yakında aşamalı olarak devre dışı bırakılacaktır."
  },
  "deprecatedNetwork": {
    "message": "Bu ağ artık kullanılmıyor"
  },
  "deprecatedNetworkButtonMsg": {
    "message": "Anladım"
  },
  "deprecatedNetworkDescription": {
    "message": "Bağlanmaya çalıştığınız ağ artık Metamask tarafından desteklenmiyor. $1"
  },
  "description": {
    "message": "Açıklama"
  },
  "descriptionFromSnap": {
    "message": "$1 açıklaması",
    "description": "$1 represents the name of the snap"
  },
  "destinationAccountPickerNoEligible": {
    "message": "Uygun hesap bulunamadı"
  },
  "destinationAccountPickerNoMatching": {
    "message": "Eşleşen hesap bulunamadı"
  },
  "destinationAccountPickerReceiveAt": {
    "message": "Alım adresi:"
  },
  "destinationAccountPickerSearchPlaceholderToMainnet": {
    "message": "Alıcı adres veya ENS"
  },
  "destinationAccountPickerSearchPlaceholderToSolana": {
    "message": "Alıcı adres"
  },
  "destinationTransactionIdLabel": {
    "message": "Hedef Vergi Kimlik Numarası",
    "description": "Label for the destination transaction ID field."
  },
  "details": {
    "message": "Ayrıntılar"
  },
  "developerOptions": {
    "message": "Geliştirici Seçenekleri"
  },
  "disabledGasOptionToolTipMessage": {
    "message": "Orijinal gaz ücretinden minimum %10'luk bir artışı karşılamadığı için \"$1\" devre dışı bırakıldı.",
    "description": "$1 is gas estimate type which can be market or aggressive"
  },
  "disconnect": {
    "message": "Bağlantıyı kes"
  },
  "disconnectAllAccounts": {
    "message": "Tüm hesapların bağlantısını kes"
  },
  "disconnectAllAccountsConfirmationDescription": {
    "message": "Bağlantıyı kesmek istediğinizden emin misiniz? Sitenin işlevselliğini kaybedebilirsiniz."
  },
  "disconnectAllAccountsText": {
    "message": "hesaplar"
  },
  "disconnectAllDescriptionText": {
    "message": "Bu site ile bağlantınızı keserseniz bu siteyi tekrar kullanabilmek için hesaplarınızı ve ağlarınızı tekrar bağlamanız gerekecek."
  },
  "disconnectAllSnapsText": {
    "message": "Snap'ler"
  },
  "disconnectMessage": {
    "message": "Bu işlem bu siteyle bağlantınızı kesecektir"
  },
  "disconnectPrompt": {
    "message": "$1 bağlantısını kes"
  },
  "disconnectThisAccount": {
    "message": "Bu hesabın bağlantısını kes"
  },
  "disconnectedAllAccountsToast": {
    "message": "Tüm hesapların $1 ile bağlantısı kesildi",
    "description": "$1 is name of the dapp`"
  },
  "disconnectedSingleAccountToast": {
    "message": "$1 için $2 bağlantısı kesildi",
    "description": "$1 is name of the name and $2 represents the dapp name`"
  },
  "discover": {
    "message": "Keşfet"
  },
  "discoverSnaps": {
    "message": "Snap'leri keşfedin",
    "description": "Text that links to the Snaps website. Displayed in a banner on Snaps list page in settings."
  },
  "dismiss": {
    "message": "Yoksay"
  },
  "dismissReminderDescriptionField": {
    "message": "Gizli Kurtarma İfadesi yedekleme hatırlatma mesajını yoksaymak için bunu açın. Paranızın kaybolmasını önlemek için Gizli Kurtarma İfadenizi yedeklemenizi kesinlikle tavsiye ederiz"
  },
  "dismissReminderField": {
    "message": "Gizli Kurtarma İfadesi yedekleme hatırlatma uyarısını yoksay"
  },
  "dismissSmartAccountSuggestionEnabledDescription": {
    "message": "Artık herhangi bir hesapta \"Akıllı Hesaba Geç\" önerisini görmemek için bunu açın. Akıllı hesaplar daha hızlı işlemlerin, daha düşük ağ ücretlerinin ve bunlarda ödeme esnekliğinin kilidini açar."
  },
  "dismissSmartAccountSuggestionEnabledTitle": {
    "message": "\"Akıllı Hesaba Geç\" önerisini yoksay"
  },
  "displayNftMedia": {
    "message": "NFT medyasını göster"
  },
  "displayNftMediaDescription": {
    "message": "NFT medyasının ve verilerin gösterilmesi IP adresinizin OpenSea veya diğer üçüncü taraflarla paylaşılmasına neden olur. Bu durum, saldırganların IP adresinizi Ethereum adresinizle ilişkilendirmesini sağlayabilir. NFT otomatik algılama bu ayara dayalıdır ve bu ayar kapatıldığında kullanılamaz olur."
  },
  "doNotShare": {
    "message": "Bunu hiç kimseyle paylaşmayın"
  },
  "domain": {
    "message": "Alan"
  },
  "done": {
    "message": "Bitti"
  },
  "dontShowThisAgain": {
    "message": "Tekrar gösterme"
  },
  "downArrow": {
    "message": "aşağı ok"
  },
  "downloadGoogleChrome": {
    "message": "Google Chrome'u indir"
  },
  "downloadNow": {
    "message": "Şimdi İndir"
  },
  "downloadStateLogs": {
    "message": "Durum Günlüklerini İndir"
  },
  "dragAndDropBanner": {
    "message": "Yeniden sıralamak için ağları sürükleyebilirsiniz. "
  },
  "dropped": {
    "message": "Bırakıldı"
  },
  "duplicateContactTooltip": {
    "message": "Bu kişi adı mevcut bir hesap veya kişi ile çakışıyor"
  },
  "duplicateContactWarning": {
    "message": "Yinelenen kişileriniz var"
  },
  "durationSuffixDay": {
    "message": "G",
    "description": "Shortened form of 'day'"
  },
  "durationSuffixHour": {
    "message": "SA",
    "description": "Shortened form of 'hour'"
  },
  "durationSuffixMillisecond": {
    "message": "MS",
    "description": "Shortened form of 'millisecond'"
  },
  "durationSuffixMinute": {
    "message": "DK",
    "description": "Shortened form of 'minute'"
  },
  "durationSuffixMonth": {
    "message": "AY",
    "description": "Shortened form of 'month'"
  },
  "durationSuffixSecond": {
    "message": "SN",
    "description": "Shortened form of 'second'"
  },
  "durationSuffixWeek": {
    "message": "H",
    "description": "Shortened form of 'week'"
  },
  "durationSuffixYear": {
    "message": "Y",
    "description": "Shortened form of 'year'"
  },
  "earn": {
    "message": "Kazan"
  },
  "edit": {
    "message": "Düzenle"
  },
  "editANickname": {
    "message": "Takma adı düzenle"
  },
  "editAccounts": {
    "message": "Hesapları düzenle"
  },
  "editAddressNickname": {
    "message": "Adres takma adını düzenle"
  },
  "editCancellationGasFeeModalTitle": {
    "message": "Gaz ücreti iptalini düzenle"
  },
  "editContact": {
    "message": "Kişiyi Düzenle"
  },
  "editGasFeeModalTitle": {
    "message": "Gaz ücretini düzenle"
  },
  "editGasLimitOutOfBounds": {
    "message": "Gaz limiti en az $1 olmalıdır"
  },
  "editGasLimitOutOfBoundsV2": {
    "message": "Gaz limiti en az $1, en fazla $2 olmalıdır",
    "description": "$1 is the minimum limit for gas and $2 is the maximum limit"
  },
  "editGasLimitTooltip": {
    "message": "Gaz limiti, kullanmak istediğiniz maksimum gaz birimidir. Gaz birimleri \"Maks. öncelik ücreti\" ve \"Maks. ücretin\" bir çarpanıdır."
  },
  "editGasMaxBaseFeeGWEIImbalance": {
    "message": "Maks. baz ücret, öncelik ücretinden daha düşük olamaz"
  },
  "editGasMaxBaseFeeHigh": {
    "message": "Maks. baz ücret gerekenden daha yüksek"
  },
  "editGasMaxBaseFeeLow": {
    "message": "Maks. baz ücret mevcut ağ koşulları için düşük"
  },
  "editGasMaxFeeHigh": {
    "message": "Maks. ücret gerekenden daha yüksek"
  },
  "editGasMaxFeeLow": {
    "message": "Maks. ücret ağ koşulları için çok düşük"
  },
  "editGasMaxFeePriorityImbalance": {
    "message": "Maks. ücret maks. öncelik ücretinden daha düşük olamaz"
  },
  "editGasMaxPriorityFeeBelowMinimum": {
    "message": "Maks. öncelik ücreti 0 GWEI üzerinde olmalıdır"
  },
  "editGasMaxPriorityFeeBelowMinimumV2": {
    "message": "Öncelik ücreti 0'dan fazla olmalıdır."
  },
  "editGasMaxPriorityFeeHigh": {
    "message": "Maks. öncelik ücreti gerekenden yüksek. Gerekenden fazla ödeme yapabilirsiniz."
  },
  "editGasMaxPriorityFeeHighV2": {
    "message": "Öncelik ücreti gerekenden yüksek. Gerekenden fazla ödeme yapabilirsiniz"
  },
  "editGasMaxPriorityFeeLow": {
    "message": "Maks. öncelik ücreti mevcut ağ koşulları için düşük"
  },
  "editGasMaxPriorityFeeLowV2": {
    "message": "Öncelik ücreti mevcut ağ koşulları için düşük"
  },
  "editGasPriceTooLow": {
    "message": "Gaz fiyatı 0'dan büyük olmalıdır"
  },
  "editGasPriceTooltip": {
    "message": "Bu ağ, bir işlem gönderirken bir \"Gaz fiyatı\" alanı gerektirir. Gaz fiyatı, gaz birimi başına ödeyeceğiniz miktardır."
  },
  "editGasSubTextFeeLabel": {
    "message": "Maks. ücret:"
  },
  "editGasTitle": {
    "message": "Önceliği düzenle"
  },
  "editGasTooLow": {
    "message": "Bilinmeyen işlem süresi"
  },
  "editInPortfolio": {
    "message": "Portfolio'da düzenle"
  },
  "editNetworkLink": {
    "message": "orijinal ağı düzenle"
  },
  "editNetworksTitle": {
    "message": "Ağları düzenle"
  },
  "editNonceField": {
    "message": "Nonce'u düzenle"
  },
  "editNonceMessage": {
    "message": "Bu gelişmiş bir özelliktir, dikkatli kullanın."
  },
  "editPermission": {
    "message": "İzni düzenle"
  },
  "editPermissions": {
    "message": "İzinleri düzenle"
  },
  "editSpeedUpEditGasFeeModalTitle": {
    "message": "Hızlandırma gaz ücretini düzenle"
  },
  "editSpendingCap": {
    "message": "Harcama üst limitini düzenle"
  },
  "editSpendingCapAccountBalance": {
    "message": "Hesap bakiyesi: $1 $2"
  },
  "editSpendingCapDesc": {
    "message": "Sizin adınıza harcanması konusunda rahat hissedeceğiniz tutarı girin."
  },
  "editSpendingCapError": {
    "message": "Harcama üst limiti $1 ondalık haneyi geçemez. Devam etmek için ondalık haneleri kaldırın."
  },
  "editSpendingCapSpecialCharError": {
    "message": "Sadece rakam girin"
  },
  "enableAutoDetect": {
    "message": " Otomatik algılamayı etkinleştir"
  },
  "enableFromSettings": {
    "message": " Ayarlardan etkinleştir."
  },
  "enableSnap": {
    "message": "Etkinleştir"
  },
  "enableToken": {
    "message": "şunu etkinleştir: $1",
    "description": "$1 is a token symbol, e.g. ETH"
  },
  "enabled": {
    "message": "Etkinleştirildi"
  },
  "enabledNetworks": {
    "message": "Etkinleştirilen ağlar"
  },
  "encryptionPublicKeyNotice": {
    "message": "$1 genel şifreleme anahtarınızı istiyor. Bunu onayladığınızda bu site sizin için şifrelenmiş mesajlar oluşturabilecektir.",
    "description": "$1 is the web3 site name"
  },
  "encryptionPublicKeyRequest": {
    "message": "Genel şifreleme anahtarı iste"
  },
  "endpointReturnedDifferentChainId": {
    "message": "Girdiğiniz RPC URL farklı bir zincir kimliğine döndü ($1).",
    "description": "$1 is the return value of eth_chainId from an RPC endpoint"
  },
  "enhancedTokenDetectionAlertMessage": {
    "message": "Gelişmiş token algılama şu anda $1 üzerinden kullanılabilir. $2"
  },
  "ensDomainsSettingDescriptionIntroduction": {
    "message": "MetaMask, ENS alanlarını doğrudan tarayıcınızın adres çubuğunda görmenizi sağlar. Şöyle çalışır:"
  },
  "ensDomainsSettingDescriptionOutroduction": {
    "message": "Bu özelliğin kullanılmasının IP adresinizi IPFS üçüncü taraf hizmetleriyle paylaştığını unutmayın."
  },
  "ensDomainsSettingDescriptionPart1": {
    "message": "MetaMask, ENS adına bağlı kodu bulmak için Ethereum'un ENS sözleşmesi ile kontrol gerçekleştirir."
  },
  "ensDomainsSettingDescriptionPart2": {
    "message": "Kod IPFS'ye bağlanıyorsa onunla ilişkili içeriği (genellikle bir web sitesi) görebilirsiniz."
  },
  "ensDomainsSettingTitle": {
    "message": "ENS alanlarını adres çubuğunda göster"
  },
  "ensUnknownError": {
    "message": "ENS arama başarısız oldu."
  },
  "enterANameToIdentifyTheUrl": {
    "message": "URL adresini tanımlamak için bir ad girin"
  },
  "enterChainId": {
    "message": "Zincir kimliği girin"
  },
  "enterMaxSpendLimit": {
    "message": "Maks. harcama limiti gir"
  },
  "enterNetworkName": {
    "message": "Ağ adını girin"
  },
  "enterOptionalPassword": {
    "message": "İsteğe bağlı şifreyi girin"
  },
  "enterPasswordContinue": {
    "message": "Devam etmek için şifre girin"
  },
  "enterRpcUrl": {
    "message": "RPC URL adresi girin"
  },
  "enterSymbol": {
    "message": "Sembol girin"
  },
  "enterTokenNameOrAddress": {
    "message": "Token adı girin veya adresi yapıştırın"
  },
  "enterYourPassword": {
    "message": "Şifrenizi girin"
  },
  "errorCode": {
    "message": "Kod: $1",
    "description": "Displayed error code for debugging purposes. $1 is the error code"
  },
  "errorGettingSafeChainList": {
    "message": "Güvenli zincir listesi alınırken hata oluştu, lütfen dikkatli bir şekilde devam edin."
  },
  "errorMessage": {
    "message": "Mesaj: $1",
    "description": "Displayed error message for debugging purposes. $1 is the error message"
  },
  "errorName": {
    "message": "Kod: $1",
    "description": "Displayed error name for debugging purposes. $1 is the error name"
  },
  "errorPageContactSupport": {
    "message": "Destek bölümüne ulaşın",
    "description": "Button for contact MM support"
  },
  "errorPageDescribeUsWhatHappened": {
    "message": "Ne olduğunu açıklayın",
    "description": "Button for submitting report to sentry"
  },
  "errorPageInfo": {
    "message": "Bilgileriniz gösterilemiyor. Endişelenmeyin, cüzdanınız ve paranız güvende.",
    "description": "Information banner shown in the error page"
  },
  "errorPageMessageTitle": {
    "message": "Hata mesajı",
    "description": "Title for description, which is displayed for debugging purposes"
  },
  "errorPageSentryFormTitle": {
    "message": "Ne olduğunu açıklayın",
    "description": "In sentry feedback form, The title at the top of the feedback form."
  },
  "errorPageSentryMessagePlaceholder": {
    "message": "Hatayı nasıl tekrarlayabileceğimiz gibi ayrıntıların paylaşılması sorunu çözmemize yardımcı olacaktır.",
    "description": "In sentry feedback form, The placeholder for the feedback description input field."
  },
  "errorPageSentrySuccessMessageText": {
    "message": "Teşekkürler! En kısa sürede ele alacağız.",
    "description": "In sentry feedback form, The message displayed after a successful feedback submission."
  },
  "errorPageTitle": {
    "message": "MetaMask bir hata ile karşılaştı",
    "description": "Title of generic error page"
  },
  "errorPageTryAgain": {
    "message": "Tekrar deneyin",
    "description": "Button for try again"
  },
  "errorStack": {
    "message": "Yığın:",
    "description": "Title for error stack, which is displayed for debugging purposes"
  },
  "errorWhileConnectingToRPC": {
    "message": "Özel ağa bağlanırken hata oluştu."
  },
  "errorWithSnap": {
    "message": "$1 ile hata oluştu",
    "description": "$1 represents the name of the snap"
  },
  "estimatedFee": {
    "message": "Tahmini ücret"
  },
  "estimatedFeeTooltip": {
    "message": "Ağda işlemi gerçekleştirmek için ödenen tutar."
  },
  "ethGasPriceFetchWarning": {
    "message": "Ana gaz tahmini hizmeti olarak sunulan yedek gaz fiyatı şu anda kullanılamıyor."
  },
  "ethereumProviderAccess": {
    "message": "Ethereum sağlayıcısına $1 erişimi ver",
    "description": "The parameter is the name of the requesting origin"
  },
  "ethereumPublicAddress": {
    "message": "Ethereum genel adresi"
  },
  "etherscan": {
    "message": "Etherscan"
  },
  "etherscanView": {
    "message": "Hesabı Etherscan'de görüntüle"
  },
  "etherscanViewOn": {
    "message": "Etherscan'de görüntüle"
  },
  "existingChainId": {
    "message": "Girdiğiniz bilgiler mevcut bir zincir kimliği ile ilişkilidir."
  },
  "expandView": {
    "message": "Görünümü genişlet"
  },
  "experimental": {
    "message": "Deneysel"
  },
  "exploreweb3": {
    "message": "Web3'ü keşfet"
  },
  "exportYourData": {
    "message": "Verilerinizi dışa aktarın"
  },
  "exportYourDataButton": {
    "message": "İndir"
  },
  "exportYourDataDescription": {
    "message": "Kişileriniz ve tercihleriniz gibi verileri dışa aktarabilirsiniz."
  },
  "extendWalletWithSnaps": {
    "message": "web3 deneyiminizi kişiselleştirmek için topluluk tarafından oluşturulmuş Snapleri keşfedin",
    "description": "Banner description displayed on Snaps list page in Settings when less than 6 Snaps is installed."
  },
  "externalAccount": {
    "message": "Harici Hesap"
  },
  "externalExtension": {
    "message": "Harici uzantı"
  },
  "externalNameSourcesSetting": {
    "message": "Önerilen takma adlar"
  },
  "externalNameSourcesSettingDescription": {
    "message": "Etherscan, Infura ve Lens Protocol gibi üçüncü taraf kaynaklardan etkileşimde bulunduğunuz adeesler için önerilen takma adları alırız. Bu kaynaklar o adresleri ve sizin IP adresinizi görebilir. Hesap adresiniz üçüncü taraflarla paylaşılmaz."
  },
  "failed": {
    "message": "Başarısız oldu"
  },
  "failedToFetchChainId": {
    "message": "Zincir kimliği alınamadı. RPC URL adresiniz doğru mu?"
  },
  "failover": {
    "message": "Yedek"
  },
  "failoverRpcUrl": {
    "message": "Yedek RPC URL Adresi"
  },
  "failureMessage": {
    "message": "Bir şeyler ters gitti ve işlemi tamamlayamadık"
  },
  "fast": {
    "message": "Hızlı"
  },
  "feeDetails": {
    "message": "Ücret bilgileri"
  },
  "fileImportFail": {
    "message": "Dosya içe aktarma çalışmıyor mu? Buraya tıklayın!",
    "description": "Helps user import their account from a JSON file"
  },
  "flaskWelcomeUninstall": {
    "message": "bu uzantıyı kaldırmalısın",
    "description": "This request is shown on the Flask Welcome screen. It is intended for non-developers, and will be bolded."
  },
  "flaskWelcomeWarning1": {
    "message": "Flask, geliştiricilerin yeni kararsız API'leri denemeleri içindir. Geliştirici veya beta test kullanıcısı değilsen $1.",
    "description": "This is a warning shown on the Flask Welcome screen, intended to encourage non-developers not to proceed any further. $1 is the bolded message 'flaskWelcomeUninstall'"
  },
  "flaskWelcomeWarning2": {
    "message": "Bu uzantının güvenliğini veya istikrarını garanti etmiyoruz. Flask tarafından sunulan yeni API'ler kimlik avı saldırılarına karşı güçlendirilmemiştir, yani Flask gerektiren herhangi bir site veya snap, varlıklarını çalmaya yönelik kötü niyetli bir girişim olabilir.",
    "description": "This explains the risks of using MetaMask Flask"
  },
  "flaskWelcomeWarning3": {
    "message": "Tüm Flask API'leri deneyseldir. Önceden haber verilmeksizin değiştirilebilir veya kaldırılabilirler ya da kararlı MetaMask'e taşınmadan süresiz olarak Flask'ta kalabilirler. Bunları kendi sorumluluğunda kullan.",
    "description": "This message warns developers about unstable Flask APIs"
  },
  "flaskWelcomeWarning4": {
    "message": "Flask kullanırken normal MetaMask uzantınızı devre dışı bıraktığınızdan emin olun.",
    "description": "This message calls to pay attention about multiple versions of MetaMask running on the same site (Flask + Prod)"
  },
  "flaskWelcomeWarningAcceptButton": {
    "message": "Riskleri kabul ediyorum",
    "description": "this text is shown on a button, which the user presses to confirm they understand the risks of using Flask"
  },
  "floatAmountToken": {
    "message": "Token miktarı tam sayı olmalıdır"
  },
  "followUsOnTwitter": {
    "message": "Bizi Twitter'da takip edin"
  },
  "forbiddenIpfsGateway": {
    "message": "Yasaklı IPFS Ağ Geçidi: Lütfen bir CID ağ geçidi belirtin"
  },
  "forgetDevice": {
    "message": "Bu cihazı unut"
  },
  "forgotPassword": {
    "message": "Şifrenizi mi unuttunuz?"
  },
  "form": {
    "message": "form"
  },
  "from": {
    "message": "Kimden"
  },
  "fromAddress": {
    "message": "Kimden: $1",
    "description": "$1 is the address to include in the From label. It is typically shortened first using shortenAddress"
  },
  "fromTokenLists": {
    "message": "Token listelerinden: $1"
  },
  "function": {
    "message": "İşlev: $1"
  },
  "fundingMethod": {
    "message": "Para yatırma yöntemi"
  },
  "gas": {
    "message": "Gaz"
  },
  "gasDisplayAcknowledgeDappButtonText": {
    "message": "Önerilen gaz ücretini düzenle"
  },
  "gasDisplayDappWarning": {
    "message": "Bu gaz ücreti $1 tarafından önerilmiştir. Bu değerin başka bir değerle değiştirilmesi işleminizle ilgili bir soruna neden olabilir. Sorularınız olursa lütfen $1 ile iletişime geçin.",
    "description": "$1 represents the Dapp's origin"
  },
  "gasFee": {
    "message": "Gaz ücreti"
  },
  "gasLimit": {
    "message": "Gaz limiti"
  },
  "gasLimitInfoTooltipContent": {
    "message": "Gaz limiti, harcamak istediğiniz maksimum gaz birimi tutarıdır."
  },
  "gasLimitRecommended": {
    "message": "Önerilen gaz limiti 1$ kadardır. Gaz limiti bundan daha düşükse başarısız olabilir."
  },
  "gasLimitTooLow": {
    "message": "Gaz limiti en az 21000 olmalıdır"
  },
  "gasLimitTooLowWithDynamicFee": {
    "message": "Gaz limiti en az $1 olmalıdır",
    "description": "$1 is the custom gas limit, in decimal."
  },
  "gasLimitV2": {
    "message": "Gaz limiti"
  },
  "gasOption": {
    "message": "Gaz seçeneği"
  },
  "gasPrice": {
    "message": "Gaz fiyatı (GWEI)"
  },
  "gasPriceExcessive": {
    "message": "Gaz ücretiniz gereksiz bir şekilde yüksek. Tutarı azaltmayı göz önünde bulundurun."
  },
  "gasPriceExcessiveInput": {
    "message": "Gaz Fiyatı aşırı yüksek"
  },
  "gasPriceExtremelyLow": {
    "message": "Gaz fiyatı aşırı düşük"
  },
  "gasPriceFetchFailed": {
    "message": "Gaz fiyatı tahmini ağ hatası nedeniyle başarısız oldu."
  },
  "gasPriceInfoTooltipContent": {
    "message": "Gaz fiyatı, her bir gaz birimi için ödemek istediğiniz Ether miktarını belirler."
  },
  "gasTimingHoursShort": {
    "message": "$1 sa.",
    "description": "$1 represents a number of hours"
  },
  "gasTimingLow": {
    "message": "Yavaş"
  },
  "gasTimingMinutesShort": {
    "message": "$1 dk",
    "description": "$1 represents a number of minutes"
  },
  "gasTimingSecondsShort": {
    "message": "$1 sn",
    "description": "$1 represents a number of seconds"
  },
  "gasUsed": {
    "message": "Kullanılan gaz"
  },
  "general": {
    "message": "Genel"
  },
  "generalCameraError": {
    "message": "Kameranıza erişemedik. Lütfen bir defa daha deneyin."
  },
  "generalCameraErrorTitle": {
    "message": "Bir şeyler ters gitti...."
  },
  "generalDescription": {
    "message": "Cihazlar genelindeki ayarları senkronize edin, ağ tercihlerini seçin ve token verilerini takip edin"
  },
  "genericExplorerView": {
    "message": "Hesabı $1 üzerinde görüntüleyin"
  },
  "goToSite": {
    "message": "Siteye git"
  },
  "goerli": {
    "message": "Goerli test ağı"
  },
  "gotIt": {
    "message": "Anladım"
  },
  "grantExactAccess": {
    "message": "Tam erişim ver"
  },
  "gwei": {
    "message": "GWEI"
  },
  "hardware": {
    "message": "Donanım"
  },
  "hardwareWalletConnected": {
    "message": "Donanım cüzdanı bağlandı"
  },
  "hardwareWalletLegacyDescription": {
    "message": "(eski)",
    "description": "Text representing the MEW path"
  },
  "hardwareWalletSubmissionWarningStep1": {
    "message": "$1 bağlı olduğundan emin olun ve Ethereum uygulamasını seçin."
  },
  "hardwareWalletSubmissionWarningStep2": {
    "message": "$1 cihazınızda \"akıllı sözleşme verilerini\" ya da \"kör imzalama\" özelliğini etkinleştirin."
  },
  "hardwareWalletSubmissionWarningTitle": {
    "message": "Gönder düğmesine tıklamadan önce:"
  },
  "hardwareWalletSupportLinkConversion": {
    "message": "buraya tıklayın"
  },
  "hardwareWallets": {
    "message": "Donanım cüzdanı bağla"
  },
  "hardwareWalletsInfo": {
    "message": "Donanım cüzdanı entegrasyonları, IP adresinizi ve etkileşimde bulunduğunuz akıllı sözleşme adreslerini görebilen harici sunucular için API aramalarını kullanır."
  },
  "hardwareWalletsMsg": {
    "message": "MetaMask ile kullanmak istediğiniz donanım cüzdanını seçin."
  },
  "here": {
    "message": "burada",
    "description": "as in -click here- for more information (goes with troubleTokenBalances)"
  },
  "hexData": {
    "message": "On altılı veri"
  },
  "hiddenAccounts": {
    "message": "Gizli hesaplar"
  },
  "hide": {
    "message": "Gizle"
  },
  "hideAccount": {
    "message": "Hesabı gizle"
  },
  "hideAdvancedDetails": {
    "message": "Gelişmiş bilgileri gizle"
  },
  "hideSentitiveInfo": {
    "message": "Hassas bilgileri gizle"
  },
  "hideTokenPrompt": {
    "message": "Tokeni gizle?"
  },
  "hideTokenSymbol": {
    "message": "$1 ögesini gizle",
    "description": "$1 is the symbol for a token (e.g. 'DAI')"
  },
  "hideZeroBalanceTokens": {
    "message": "Bakiyesi olmayan tokenleri gizle"
  },
  "high": {
    "message": "Agresif"
  },
  "highGasSettingToolTipMessage": {
    "message": "Popüler NFT düşüşleri gibi şeyler nedeniyle ağ trafiğindeki dalgalanmaları kapsayacak şekilde $1 kullanın.",
    "description": "$1 is key 'high' (text: 'Aggressive') separated here so that it can be passed in with bold font-weight"
  },
  "highLowercase": {
    "message": "yüksek"
  },
  "highestCurrentBid": {
    "message": "Mevcut en yüksek teklif"
  },
  "highestFloorPrice": {
    "message": "En yüksek taban fiyat"
  },
  "history": {
    "message": "Geçmiş"
  },
  "holdToRevealContent1": {
    "message": "Gizli Kurtarma İfadeniz: $1",
    "description": "$1 is a bolded text with the message from 'holdToRevealContent2'"
  },
  "holdToRevealContent2": {
    "message": "cüzdanınıza ve paranıza tam erişim sağlar.",
    "description": "Is the bolded text in 'holdToRevealContent1'"
  },
  "holdToRevealContent3": {
    "message": "Hiç kimseyle paylaşmayın. $1 $2",
    "description": "$1 is a message from 'holdToRevealContent4' and $2 is a text link with the message from 'holdToRevealContent5'"
  },
  "holdToRevealContent4": {
    "message": "MetaMask Destek bölümü bunu talep etmez",
    "description": "Part of 'holdToRevealContent3'"
  },
  "holdToRevealContent5": {
    "message": "ancak dolandırıcılar talep edilebilir.",
    "description": "The text link in 'holdToRevealContent3'"
  },
  "holdToRevealContentPrivateKey1": {
    "message": "Özel Anahtarınız $1 sağlar",
    "description": "$1 is a bolded text with the message from 'holdToRevealContentPrivateKey2'"
  },
  "holdToRevealContentPrivateKey2": {
    "message": "cüzdanınıza ve paranıza tam erişim.",
    "description": "Is the bolded text in 'holdToRevealContentPrivateKey2'"
  },
  "holdToRevealLockedLabel": {
    "message": "kilitli daireyi açığa çıkarmak için tut"
  },
  "holdToRevealPrivateKey": {
    "message": "Özel Anahtarı açığa çıkarmak için tut"
  },
  "holdToRevealPrivateKeyTitle": {
    "message": "Özel anahtarınızı güvende tutun"
  },
  "holdToRevealSRP": {
    "message": "GKİ'yi açığa çıkarmak için tut"
  },
  "holdToRevealSRPTitle": {
    "message": "GKİ'nizi güvende tutun"
  },
  "holdToRevealUnlockedLabel": {
    "message": "kilidi açılmış daireyi açığa çıkarmak için tut"
  },
  "honeypotDescription": {
    "message": "Bu token bir bal tuzağı riski taşıyor olabilir. Olası mali kayıpları önlemek için etkileşimde bulunmadan önce gerekli özeni göstermeniz tavsiye edilir."
  },
  "honeypotTitle": {
    "message": "Bal Tuzağı"
  },
  "howNetworkFeesWorkExplanation": {
    "message": "İşlemi gerçekleştirmek için tahmini ücret gereklidir. Maksimum ücret $1."
  },
  "howQuotesWork": {
    "message": "Teklifler nasıl çalışır?"
  },
  "howQuotesWorkExplanation": {
    "message": "Arama yaptığımız teklifler arasında en iyi getiriye sahip olan teklif budur. Bu, köprü ücretlerini ve $1 MetaMask ücreti eksi gaz ücretlerini içeren swap oranına dayanır. Gaz ücretleri, ağın ne kadar yoğun olduğuna ve işlemin ne kadar karmaşık olduğuna bağlıdır."
  },
  "id": {
    "message": "Kimlik"
  },
  "ignoreAll": {
    "message": "Tümünü yoksay"
  },
  "ignoreTokenWarning": {
    "message": "Gizlediğiniz tokenler cüzdanınızda gösterilmez. Ancak, yine de onları bulup ekleyebilirsiniz."
  },
  "imToken": {
    "message": "imToken"
  },
  "import": {
    "message": "İçe Aktar",
    "description": "Button to import an account from a selected file"
  },
  "importAccountError": {
    "message": "Hesap içe aktarılırken hata oluştu."
  },
  "importAccountErrorIsSRP": {
    "message": "Bir Gizli Kurtarma İfadesi (veya anımsatıcı ifade) girdiniz. Hesabı buraya aktarmak için 64 karakter uzunluğunda on altılı bir dizi olan özel bir anahtar girmelisiniz."
  },
  "importAccountErrorNotAValidPrivateKey": {
    "message": "Bu geçerli bir özel anahtar değil. On altılık bir dizi girdiniz ancak bu dizi 64 karakter uzunluğunda olmalıdır."
  },
  "importAccountErrorNotHexadecimal": {
    "message": "Bu geçerli bir özel anahtar değil. 64 karakter uzunluğunda on altılık bir dizi girmelisiniz."
  },
  "importAccountJsonLoading1": {
    "message": "Bu JSON dosyasının birkaç dakika içinde içe aktarılmasını bekleyin ve MetaMask'i dondurun."
  },
  "importAccountJsonLoading2": {
    "message": "Özür dileriz, bunu gelecekte daha hızlı hale getireceğiz."
  },
  "importAccountMsg": {
    "message": "İçe aktarılan hesaplar ilk olarak oluşturduğunuz MetaMask hesabı Gizli Kurtarma ifadenizle ilişkilendirilmez. İçe aktarılan hesaplar hakkında daha fazla bilgi edinin"
  },
  "importNFT": {
    "message": "NFT'yi İçe Aktar"
  },
  "importNFTAddressToolTip": {
    "message": "Örneğin OpenSea'de, NFT'nin Ayrıntılar altındaki sayfasında, 'Sözleşme Adresi' etiketli mavi bir köprülü değer vardır. Buna tıklarsan seni sözleşmenin Etherscan'daki adresine götürecektir; o sayfanın sol üst köşesinde 'Sözleşme' etiketli bir simge ve sağda uzun bir harf ve rakamlar dizisi olmalıdır. Bu, NFT'ni oluşturan sözleşmenin adresidir. Adresin sağındaki 'kopyala' simgesine tıkla, panonda olacaktır."
  },
  "importNFTPage": {
    "message": "NFT sayfasını içe aktar"
  },
  "importNFTTokenIdToolTip": {
    "message": "Hiçbir iki NFT kimliği birbiriyle aynı olmadığı için her NFT kimliği benzersiz bir tanımlayıcıdır. Yine, OpenSea'de bu sayı 'Detaylar' kısmının altında yer alır. Not alın veya panonuza kopyalayın."
  },
  "importNWordSRP": {
    "message": "$1 sözcükten oluşan kurtarma ifadem var",
    "description": "$1 is the number of words in the recovery phrase"
  },
  "importPrivateKey": {
    "message": "Özel Anahtar"
  },
  "importSRPDescription": {
    "message": "12 veya 24 sözcükten oluşan gizli kurtarma ifadenizle mevcut bir cüzdanı içe aktarın."
  },
  "importSRPNumberOfWordsError": {
    "message": "Gizli Kurtarma İfadeleri 12 veya 24 sözcükten oluşur"
  },
  "importSRPWordError": {
    "message": "$1 sözcüğü yanlış veya yanlış yazılmış.",
    "description": "$1 is the word that is incorrect or misspelled"
  },
  "importSRPWordErrorAlternative": {
    "message": "$1 ve $2 sözcükleri yanlış veya yanlış yazılmış.",
    "description": "$1 and $2 are multiple words that are mispelled."
  },
  "importSecretRecoveryPhrase": {
    "message": "Gizli Kurtarma İfadesini İçe Aktar"
  },
  "importSecretRecoveryPhraseUnknownError": {
    "message": "Bilinmeyen bir hata oluştu."
  },
  "importSelectedTokens": {
    "message": "Seçilen tokenleri içe aktar?"
  },
  "importSelectedTokensDescription": {
    "message": "Sadece seçtiğiniz tokenler cüzdanınızda gösterilecek. Dilediğiniz zaman onları arayarak gizli tokenleri içe aktarabilirsiniz."
  },
  "importTokenQuestion": {
    "message": "Tokeni içe aktar?"
  },
  "importTokenWarning": {
    "message": "Herkes, mevcut tokenlerin sahte sürümleri de dahil olmak üzere herhangi bir ada sahip bir token oluşturabilir. Riski tamamen size ait olacak şekikde token ekleyin ve işlem yapın!"
  },
  "importTokensCamelCase": {
    "message": "Tokenleri içe aktar"
  },
  "importTokensError": {
    "message": "Tokenleri içe aktaramadık. Lütfen daha sonra tekrar deneyin."
  },
  "importWallet": {
    "message": "Cüzdanı içe aktar"
  },
  "importWalletOrAccountHeader": {
    "message": "Bir cüzdanı veya hesabı içe aktar"
  },
  "importWalletSuccess": {
    "message": "Gizli Kurtarma İfadesi $1 içe aktarıldı",
    "description": "$1 is the index of the secret recovery phrase"
  },
  "importWithCount": {
    "message": "$1 tokeni içe aktar",
    "description": "$1 will the number of detected tokens that are selected for importing, if all of them are selected then $1 will be all"
  },
  "imported": {
    "message": "İçe Aktarıldı",
    "description": "status showing that an account has been fully loaded into the keyring"
  },
  "inYourSettings": {
    "message": "Ayarlar kısmında"
  },
  "included": {
    "message": "dahil"
  },
  "includesXTransactions": {
    "message": "$1 işlem içerir"
  },
  "infuraBlockedNotification": {
    "message": "MetaMask blokzinciri ana bilgisayarına bağlanamıyor. $1 olası nedenleri inceleyin.",
    "description": "$1 is a clickable link with with text defined by the 'here' key"
  },
  "initialTransactionConfirmed": {
    "message": "İlk işleminiz ağ tarafından onaylanmıştır. Geri gitmek için Tamam düğmesine tıklayın."
  },
  "insightsFromSnap": {
    "message": "$1 kaynaklı içgörüler",
    "description": "$1 represents the name of the snap"
  },
  "install": {
    "message": "Yükle"
  },
  "installOrigin": {
    "message": "Kökeni yükle"
  },
  "installRequest": {
    "message": "MetaMask'e ekle"
  },
  "installedOn": {
    "message": "$1 üzerinde yüklendi",
    "description": "$1 is the date when the snap has been installed"
  },
  "insufficientBalance": {
    "message": "Bakiye yetersiz."
  },
  "insufficientFunds": {
    "message": "Para yetersiz."
  },
  "insufficientFundsForGas": {
    "message": "Gaz için para yetersiz"
  },
  "insufficientLockedLiquidityDescription": {
    "message": "Yeterince kilitlenmemiş veya kalıcı olarak kullanılmamış likidite eksikliği token'ı ani likidite çekimlerine karşı savunmasız bırakır ve potansiyel olarak piyasa istikrarsızlığına neden olur."
  },
  "insufficientLockedLiquidityTitle": {
    "message": "Yetersiz Kilitlenmiş Likidite"
  },
  "insufficientTokens": {
    "message": "Token yetersiz."
  },
  "interactWithSmartContract": {
    "message": "Akıllı sözleşme"
  },
  "interactingWith": {
    "message": "Etkileşimde"
  },
  "interactingWithTransactionDescription": {
    "message": "Bu sizin etkileşimde bulunduğunuz sözleşmedir. Bilgileri doğrulayarak kendinizi dolandırıcılardan koruyun."
  },
  "interaction": {
    "message": "Etkileşim"
  },
  "invalidAddress": {
    "message": "Adres geçersiz"
  },
  "invalidAddressRecipient": {
    "message": "Alıcı adresi geçersiz"
  },
  "invalidAssetType": {
    "message": "Bu varlık bir NFT'dir ve NFT'ler sekmesi altında bulunan NFT'leri İçe Aktar sayfasına yeniden eklenmesi gerekir"
  },
  "invalidChainIdTooBig": {
    "message": "Zincir kimliği geçersiz. Zincir kimliği çok büyük."
  },
  "invalidCustomNetworkAlertContent1": {
    "message": "\"$1\" özel ağı için zincir kimliğinin yeniden girilmesi gerekiyor.",
    "description": "$1 is the name/identifier of the network."
  },
  "invalidCustomNetworkAlertContent2": {
    "message": "Sizi kötü niyetli ya da hatalı ağ sağlayıcılarından korumak amacıyla zincir kimlikleri artık tüm özel ağlar için gereklidir."
  },
  "invalidCustomNetworkAlertContent3": {
    "message": "Ayarlar > Ağ kısmına gidin ve zincir kimliğini girin. $1 alanında en popüler ağların zincir kimliklerini bulabilirsiniz.",
    "description": "$1 is a link to https://chainid.network"
  },
  "invalidCustomNetworkAlertTitle": {
    "message": "Özel ağ geçersiz"
  },
  "invalidHexData": {
    "message": "On altılı veri geçersiz"
  },
  "invalidHexNumber": {
    "message": "On altılı sayı geçersiz."
  },
  "invalidHexNumberLeadingZeros": {
    "message": "On altılı sayı geçersiz. Başındaki tüm sıfırları kaldırın."
  },
  "invalidIpfsGateway": {
    "message": "IPFS Ağ Geçidi geçersiz: Değer geçerli bir URL adresi olmalıdır"
  },
  "invalidNumber": {
    "message": "Sayı geçersiz. Bir ondalık sayı ya da \"0x\"-ön ekli on altılı sayı girin."
  },
  "invalidNumberLeadingZeros": {
    "message": "Sayı geçersiz. Başındaki tüm sıfırları kaldırın."
  },
  "invalidRPC": {
    "message": "RPC URL adresi geçersiz"
  },
  "invalidSeedPhrase": {
    "message": "Gizli Kurtarma İfadesi geçersiz"
  },
  "invalidSeedPhraseCaseSensitive": {
    "message": "Giriş geçersiz! Gizli Kurtarma İfadesi büyük/küçük harf duyarlıdır."
  },
  "ipfsGateway": {
    "message": "IPFS ağ geçidi"
  },
  "ipfsGatewayDescription": {
    "message": "MetaMask, IPFS'de depolanan NFT'lerinizin görüntülerini göstermek, tarayıcınızın adres çubuğuna girilen ENS adresleri ile ilgili bilgileri göstermek ve farklı tokenlerin simgelerini almak için üçüncü taraf hizmetleri kullanır. Siz bunları kullanırken IP adresiniz bu hizmetlerle paylaşılabilir."
  },
  "ipfsToggleModalDescriptionOne": {
    "message": "IPFS'de depolanan NFT'lerinizin görüntülerini göstermek, tarayıcınızın adres çubuğuna girilen ENS adresleri ile ilgili bilgileri göstermek ve farklı tokenlerin simgelerini almak için üçüncü taraf hizmetleri kullanırız. Siz bunları kullanırken IP adresiniz bu hizmetlerle paylaşılabilir."
  },
  "ipfsToggleModalDescriptionTwo": {
    "message": "Onayla seçeneği seçildiğinde IPFS çözünürlüğü açılır. Bunu Dilediğiniz zaman $1 alanında kapatabilirsiniz.",
    "description": "$1 is the method to turn off ipfs"
  },
  "ipfsToggleModalSettings": {
    "message": "Ayarlar > Güvenlik ve gizlilik"
  },
  "isSigningOrSubmitting": {
    "message": "Önceki bir işlemin imzalanması veya gönderilmesi devam ediyor"
  },
  "jazzAndBlockies": {
    "message": "Jazzicons ve Blockies, bir bakışta bir hesabı tanımlamana yardımcı olan iki farklı benzersiz simge stilidir."
  },
  "jazzicons": {
    "message": "Jazzicons"
  },
  "jsonFile": {
    "message": "JSON Dosyası",
    "description": "format for importing an account"
  },
  "keyringAccountName": {
    "message": "Hesap adı"
  },
  "keyringAccountPublicAddress": {
    "message": "Genel Adres"
  },
  "keyringSnapRemovalResult1": {
    "message": "$1 $2kaldırıldı",
    "description": "Displays the result after removal of a keyring snap. $1 is the snap name, $2 is whether it is successful or not"
  },
  "keyringSnapRemovalResultNotSuccessful": {
    "message": "değil ",
    "description": "Displays the `not` word in $2."
  },
  "keyringSnapRemoveConfirmation": {
    "message": "Bu snap'i kaldırmak istediğinizi onaylamak için $1 yazın:",
    "description": "Asks user to input the name nap prior to deleting the snap. $1 is the snap name"
  },
  "keystone": {
    "message": "Ana İlke"
  },
  "knownAddressRecipient": {
    "message": "Bilinen sözleşme adresi."
  },
  "knownTokenWarning": {
    "message": "Bu eylem kimlik avı için kullanılabilecek şekilde cüzdanınızda zaten listelenmiş olan tokenleri düzenleyecektir. Sadece bu tokenlerin neyi temsil ettiğini değiştirmek istediğinizden eminseniz onaylayın. $1 hakkında daha fazla bilgi edinin"
  },
  "l1Fee": {
    "message": "L1 ücreti"
  },
  "l1FeeTooltip": {
    "message": "L1 gaz ücreti"
  },
  "l2Fee": {
    "message": "L2 ücreti"
  },
  "l2FeeTooltip": {
    "message": "L2 gaz ücreti"
  },
  "lastConnected": {
    "message": "Son bağlanma"
  },
  "lastSold": {
    "message": "Son satış"
  },
  "lavaDomeCopyWarning": {
    "message": "Güvenliğiniz için bu metin şu anda seçilemez."
  },
  "layer1Fees": {
    "message": "Katman 1 ücretleri"
  },
  "layer2Fees": {
    "message": "Katman 2 ücretleri"
  },
  "learnHow": {
    "message": "Nasıl olduğunu öğrenin"
  },
  "learnMore": {
    "message": "daha fazla bilgi"
  },
  "learnMoreAboutGas": {
    "message": "Gaz hakkında $1 istiyor musun?",
    "description": "$1 will be replaced by the learnMore translation key"
  },
  "learnMoreAboutPrivacy": {
    "message": "En iyi gizlilik uygulamaları hakkında daha fazla bilgi edinin."
  },
  "learnMoreAboutSolanaAccounts": {
    "message": "Solana hesapları hakkında daha fazla bilgi edinin"
  },
  "learnMoreKeystone": {
    "message": "Daha Fazla Bilgi"
  },
  "learnMoreUpperCase": {
    "message": "Daha fazla bilgi"
  },
  "learnMoreUpperCaseWithDot": {
    "message": "Daha fazla bilgi edinin."
  },
  "learnScamRisk": {
    "message": "dolandırıcılıklar ve güvenlik riskleri."
  },
  "leaveMetaMask": {
    "message": "MetaMask'ten ayrıl?"
  },
  "leaveMetaMaskDesc": {
    "message": "MetaMask'in dışında bir siteyi ziyaret etmek üzeresiniz. Devam etmeden önce URL adresini dikkatli bir şekilde kontrol edin."
  },
  "ledgerAccountRestriction": {
    "message": "Yeni bir hesap ekleyebilmeniz için önce son hesabınızı kullanmanız gerekir."
  },
  "ledgerConnectionInstructionCloseOtherApps": {
    "message": "Cihazınızla bağlantılı her türlü yazılımı kapatın ve ardından yenilemek için buraya tıklayın."
  },
  "ledgerConnectionInstructionHeader": {
    "message": "Onayla düğmesine tıklamadan önce:"
  },
  "ledgerConnectionInstructionStepFour": {
    "message": "Ledger cihazınızda \"akıllı sözleşme verilerini\" ya da \"kör imzalama\" özelliğini etkinleştirin."
  },
  "ledgerConnectionInstructionStepThree": {
    "message": "Ledger'ınızın bağlı olduğundan emin olun ve Ethereum uygulamasını seçin."
  },
  "ledgerDeviceOpenFailureMessage": {
    "message": "Ledger cihazı açılamadı. Ledger'ınız başka bir yazılıma bağlanmış olabilir. Lütfen Ledger Live'ı ya da Ledger cihazınızla bağlantılı diğer uygulamaları kapatıp tekrar bağlanmayı deneyin."
  },
  "ledgerErrorConnectionIssue": {
    "message": "Ledger'ınızı tekrar bağlayın, ETH uygulamasını açın ve tekrar deneyin."
  },
  "ledgerErrorDevicedLocked": {
    "message": "Ledger'ınız kilitli. Kilidini açın, ardından tekrar deneyin."
  },
  "ledgerErrorEthAppNotOpen": {
    "message": "Sorunu çözmek için cihazınızda ETH uygulamasını açın ve tekrar deneyin."
  },
  "ledgerErrorTransactionDataNotPadded": {
    "message": "Ethereum işleminin giriş verileri yeterli şekilde doldurulmamış."
  },
  "ledgerLiveApp": {
    "message": "Ledger Live Uygulaması"
  },
  "ledgerLocked": {
    "message": "Ledger cihazına bağlanılamıyor. Lütfen cihazınızın kilidinin açık ve Ethereum uygulamasının açık olduğundan emin olun."
  },
  "ledgerMultipleDevicesUnsupportedInfoDescription": {
    "message": "Yeni bir cihaz bağlamak için önceki cihazın bağlantısını kesin."
  },
  "ledgerMultipleDevicesUnsupportedInfoTitle": {
    "message": "Aynı anda yalnızca bir Ledger bağlayabilirsiniz"
  },
  "ledgerTimeout": {
    "message": "Ledger Live'ın yanıt vermesi çok uzun sürdü ya da bağlantı zaman aşımına uğradı. Ledger Live uygulamasının açık olduğundan ve cihazınızın kilidinin açık olduğundan emin olun."
  },
  "ledgerWebHIDNotConnectedErrorMessage": {
    "message": "Ledger cihazı bağlı değil. Kayıt Defterinizi bağlamak istiyorsanız lütfen \"Devam Et\" düğmesine yeniden tıklayın ve HID bağlantısını onaylayın",
    "description": "An error message shown to the user during the hardware connect flow."
  },
  "levelArrow": {
    "message": "seviye oku"
  },
  "lightTheme": {
    "message": "Aydınlık"
  },
  "likeToImportToken": {
    "message": "Bu tokeni içe aktarmak ister misiniz?"
  },
  "likeToImportTokens": {
    "message": "Bu tokenleri içe aktarmak ister misiniz?"
  },
  "lineaGoerli": {
    "message": "Linea Goerli test ağı"
  },
  "lineaMainnet": {
    "message": "Linea Ana Ağı"
  },
  "lineaSepolia": {
    "message": "Linea Sepolia test ağı"
  },
  "link": {
    "message": "Bağlantı"
  },
  "linkCentralizedExchanges": {
    "message": "MetaMask'e ücretsiz kripto transferi yapmak için Coinbase veya Binance hesaplarınızı bağlayın."
  },
  "links": {
    "message": "Bağlantılar"
  },
  "loadMore": {
    "message": "Daha fazlasını yükle"
  },
  "loading": {
    "message": "Yükleniyor..."
  },
  "loadingScreenSnapMessage": {
    "message": "Lütfen işlemi Snap üzerinde tamamlayın."
  },
  "loadingTokenList": {
    "message": "Token listesi yükleniyor"
  },
  "localhost": {
    "message": "Yerel Ana Bilgisayar 8545"
  },
  "lock": {
    "message": "Kilitle"
  },
  "lockMetaMask": {
    "message": "MetaMask'i kilitle"
  },
  "lockTimeInvalid": {
    "message": "Kilit süresi 0 ile 10080 arasında olmalıdır"
  },
  "logo": {
    "message": "$1 logosu",
    "description": "$1 is the name of the ticker"
  },
  "low": {
    "message": "Düşük"
  },
  "lowEstimatedReturnTooltipMessage": {
    "message": "Ücretlerdeki başlangıç tutarınızdan %$1 daha fazla ödeyeceksiniz. Aldığınız tutarı ve ağ ücretlerini kontrol edin."
  },
  "lowEstimatedReturnTooltipTitle": {
    "message": "Yüksek maliyet"
  },
  "lowGasSettingToolTipMessage": {
    "message": "Daha ucuz bir fiyat için beklemek için $1 kullanın. Fiyatlar bir şekilde öngörülemez oldukları için süre tahminleri çok daha az kesindir.",
    "description": "$1 is key 'low' separated here so that it can be passed in with bold font-weight"
  },
  "lowLowercase": {
    "message": "düşük"
  },
  "mainnet": {
    "message": "Ethereum Ana Ağı"
  },
  "mainnetToken": {
    "message": "Bu adres, bilinen bir Ethereum Ana Ağı token adresiyle eşleşiyor. Eklemeye çalıştığınız token için sözleşme adresini ve ağı tekrar kontrol edin."
  },
  "makeAnotherSwap": {
    "message": "Yeni bir swap oluştur"
  },
  "makeSureNoOneWatching": {
    "message": "Hiç kimsenin bakmadığından emin olun",
    "description": "Warning to users to be care while creating and saving their new Secret Recovery Phrase"
  },
  "manageDefaultSettings": {
    "message": "Varsayılan gizlilik ayarlarını yönet"
  },
  "manageInstitutionalWallets": {
    "message": "Institutional Cüzdanlarını Yönet"
  },
  "manageInstitutionalWalletsDescription": {
    "message": "Institutional cüzdanlarını etkinleştirmek için bunu açın."
  },
  "manageNetworksMenuHeading": {
    "message": "Ağları yönet"
  },
  "managePermissions": {
    "message": "İzinleri yönet"
  },
  "marketCap": {
    "message": "Piyasa değeri"
  },
  "marketDetails": {
    "message": "Piyasa bilgileri"
  },
  "max": {
    "message": "Maksimum"
  },
  "maxBaseFee": {
    "message": "Maks. baz ücret"
  },
  "maxFee": {
    "message": "Maks. ücret"
  },
  "maxFeeTooltip": {
    "message": "İşlemi ödemek için sunulan maksimum ücret."
  },
  "maxPriorityFee": {
    "message": "Maks. öncelik ücreti"
  },
  "medium": {
    "message": "Piyasa"
  },
  "mediumGasSettingToolTipMessage": {
    "message": "Mevcut piyasa fiyatında hızlı işleme almak için $1 kullanın.",
    "description": "$1 is key 'medium' (text: 'Market') separated here so that it can be passed in with bold font-weight"
  },
  "memo": {
    "message": "not"
  },
  "message": {
    "message": "Mesaj"
  },
  "metaMaskConnectStatusParagraphOne": {
    "message": "Artık MetaMask'te hesap bağlantılarınızın üzerinde daha fazla kontrole sahipsiniz."
  },
  "metaMaskConnectStatusParagraphThree": {
    "message": "Bağlı hesaplarınızı yönetmek için tıklayın."
  },
  "metaMaskConnectStatusParagraphTwo": {
    "message": "Bağlantı durumu düğmesi ziyaret ettiğiniz web sitesinin şu anda seçilen hesabınıza bağlı olup olmadığını gösterir."
  },
  "metaMetricsIdNotAvailableError": {
    "message": "Hiçbir zaman MetaMetrics'e dahil olmadığınız için burada silinecek veri yok."
  },
  "metadataModalSourceTooltip": {
    "message": "$1 npm'de barındırılmaktadır ve $2 bu Snap'in eşsiz tanımlayıcısıdır.",
    "description": "$1 is the snap name and $2 is the snap NPM id."
  },
  "metamaskNotificationsAreOff": {
    "message": "Cüzdan bildirimleri şu anda aktif değil."
  },
  "metamaskSwapsOfflineDescription": {
    "message": "MetaMask Swap İşlemleri bakımda. Lütfen daha sonra tekrar kontrol edin."
  },
  "metamaskVersion": {
    "message": "MetaMask Sürümü"
  },
  "methodData": {
    "message": "Yöntem"
  },
  "methodDataTransactionDesc": {
    "message": "Şifresi çözülmüş giriş verilerine göre gerçekleştirilen işlev."
  },
  "methodNotSupported": {
    "message": "Bu hesap ile desteklenmez."
  },
  "metrics": {
    "message": "Metrikler"
  },
  "millionAbbreviation": {
    "message": "MN",
    "description": "Shortened form of 'million'"
  },
  "mismatchedChainLinkText": {
    "message": "ağ bilgilerini doğrula",
    "description": "Serves as link text for the 'mismatchedChain' key. This text will be embedded inside the translation for that key."
  },
  "mismatchedChainRecommendation": {
    "message": "İlerlemeden önce şunu öneririz: $1.",
    "description": "$1 is a clickable link with text defined by the 'mismatchedChainLinkText' key. The link will open to instructions for users to validate custom network details."
  },
  "mismatchedNetworkName": {
    "message": "Kayıtlarımıza göre, ağ adı bu zincir kimliği ile doğru bir şekilde uyumlu olmayabilir."
  },
  "mismatchedNetworkSymbol": {
    "message": "Sunulan para birimi sembolü bu zincir kimliği için beklediğimiz sembolle uyumlu değil."
  },
  "mismatchedRpcChainId": {
    "message": "Özel ağ tarafından geri dönen Zincir kimliği gönderilen zincir kimliği ile eşleşmiyor."
  },
  "mismatchedRpcUrl": {
    "message": "Kayıtlarımıza göre, sunulan RPC URL adresi değeri bu zincir kimliğinin bilinen bir sağlayıcısı ile uyumlu değil."
  },
  "missingSetting": {
    "message": "Bir ayarı bulamıyor musun?"
  },
  "missingSettingRequest": {
    "message": "Buradan talep et"
  },
  "more": {
    "message": "daha fazla"
  },
  "moreAccounts": {
    "message": "+ $1 hesap daha",
    "description": "$1 is the number of accounts"
  },
  "moreNetworks": {
    "message": "+ $1 ağ daha",
    "description": "$1 is the number of networks"
  },
  "moreQuotes": {
    "message": "Daha fazla teklif"
  },
  "multichainAddEthereumChainConfirmationDescription": {
    "message": "Bu ağı MetaMask'e ekliyor ve bu siteye ağı kullanma izni veriyorsunuz."
  },
  "multichainQuoteCardBridgingLabel": {
    "message": "Köprü"
  },
  "multichainQuoteCardQuoteLabel": {
    "message": "Fiyat Teklifi"
  },
  "multichainQuoteCardTimeLabel": {
    "message": "Zaman"
  },
  "multipleSnapConnectionWarning": {
    "message": "$1 $2 Snap kullanmak istiyor",
    "description": "$1 is the dapp and $2 is the number of snaps it wants to connect to."
  },
  "mustSelectOne": {
    "message": "En az bir token seçilmeli."
  },
  "name": {
    "message": "Adı"
  },
  "nameAddressLabel": {
    "message": "Adres",
    "description": "Label above address field in name component modal."
  },
  "nameAlreadyInUse": {
    "message": "İsim zaten kullanılıyor"
  },
  "nameInstructionsNew": {
    "message": "Bu adresi biliyorsanız gelecekte tanıyabilmek için ona bir takma ad verin.",
    "description": "Instruction text in name component modal when value is not recognised."
  },
  "nameInstructionsRecognized": {
    "message": "Bu adresin varsayılan bir takma adı var ancak onu düzenleyebilir veya diğer önerileri keşfedebilirsiniz.",
    "description": "Instruction text in name component modal when value is recognized but not saved."
  },
  "nameInstructionsSaved": {
    "message": "Daha önce bu adres için bir takma ad eklediniz. Bu takma adı düzenleyebilir veya önerilen diğer takma adları görüntüleyebilirsiniz.",
    "description": "Instruction text in name component modal when value is saved."
  },
  "nameLabel": {
    "message": "Takma Ad",
    "description": "Label above name input field in name component modal."
  },
  "nameModalMaybeProposedName": {
    "message": "Belki: $1",
    "description": "$1 is the proposed name"
  },
  "nameModalTitleNew": {
    "message": "Bilinmeyen adres",
    "description": "Title of the modal created by the name component when value is not recognised."
  },
  "nameModalTitleRecognized": {
    "message": "Tanınan adres",
    "description": "Title of the modal created by the name component when value is recognized but not saved."
  },
  "nameModalTitleSaved": {
    "message": "Adres kaydedildi",
    "description": "Title of the modal created by the name component when value is saved."
  },
  "nameProviderProposedBy": {
    "message": "$1 tarafından önerilir",
    "description": "$1 is the name of the provider"
  },
  "nameProvider_ens": {
    "message": "Ethereum İsimlendirme Hizmeti (ENS)"
  },
  "nameProvider_etherscan": {
    "message": "Etherscan"
  },
  "nameProvider_lens": {
    "message": "Lens Protocol"
  },
  "nameProvider_token": {
    "message": "MetaMask"
  },
  "nameSetPlaceholder": {
    "message": "Bir takma ad seçin...",
    "description": "Placeholder text for name input field in name component modal."
  },
  "nativeNetworkPermissionRequestDescription": {
    "message": "$1 sizden şunun için onay istiyor:",
    "description": "$1 represents dapp name"
  },
  "nativeTokenScamWarningConversion": {
    "message": "Ağ bilgilerini düzenle"
  },
  "nativeTokenScamWarningDescription": {
    "message": "Yerel token sembolü, zincir kimliği ile ilişkili ağın yerel token'inin beklenen sembolü ile uyumlu değil. Sizin girdiğiniz $1 iken beklenen sembol $2 idi. Lütfen doğru zincire bağlandığınızdan emin olun.",
    "description": "$1 represents the currency name, $2 represents the expected currency symbol"
  },
  "nativeTokenScamWarningDescriptionExpectedTokenFallback": {
    "message": "başka bir şey",
    "description": "graceful fallback for when token symbol isn't found"
  },
  "nativeTokenScamWarningTitle": {
    "message": "Beklenmedik Yerli Token Sembolü",
    "description": "Title for nativeTokenScamWarningDescription"
  },
  "needHelp": {
    "message": "Yardıma mı ihtiyacınız var? $1 bölümüne ulaşın",
    "description": "$1 represents `needHelpLinkText`, the text which goes in the help link"
  },
  "needHelpFeedback": {
    "message": "Geri bildirimini paylaş"
  },
  "needHelpLinkText": {
    "message": "MetaMask destek"
  },
  "needHelpSubmitTicket": {
    "message": "Sorgu gönder"
  },
  "needImportFile": {
    "message": "İçe aktarılacak dosyayı seçmelisiniz.",
    "description": "User is important an account and needs to add a file to continue"
  },
  "negativeETH": {
    "message": "Negatif tutarlarda ETH gönderilemez."
  },
  "negativeOrZeroAmountToken": {
    "message": "Eksi veya sıfır tutarlarda varlık gönderilemez."
  },
  "network": {
    "message": "Ağ:"
  },
  "networkChanged": {
    "message": "Ağ değişti"
  },
  "networkChangedMessage": {
    "message": "Şu anda $1 üzerinde işlem yapıyorsunuz.",
    "description": "$1 is the name of the network"
  },
  "networkDetails": {
    "message": "Ağ bilgileri"
  },
  "networkFee": {
    "message": "Ağ ücreti"
  },
  "networkIsBusy": {
    "message": "Ağ meşgul. Gaz fiyatları yüksektir ve tahminler daha az doğrudur."
  },
  "networkMenu": {
    "message": "Ağ Menüsü"
  },
  "networkMenuHeading": {
    "message": "Ağ seç"
  },
  "networkName": {
    "message": "Ağ adı"
  },
  "networkNameArbitrum": {
    "message": "Arbitrum"
  },
  "networkNameAvalanche": {
    "message": "Avalanche"
  },
  "networkNameBSC": {
    "message": "BSC"
  },
  "networkNameBase": {
    "message": "Temel"
  },
  "networkNameBitcoin": {
    "message": "Bitcoin"
  },
  "networkNameDefinition": {
    "message": "Bu ağ ile ilişkilendirilmiş ad."
  },
  "networkNameEthereum": {
    "message": "Ethereum"
  },
  "networkNameGoerli": {
    "message": "Goerli"
  },
  "networkNameLinea": {
    "message": "Linea"
  },
  "networkNameOpMainnet": {
    "message": "OP Ana Ağı"
  },
  "networkNamePolygon": {
    "message": "Polygon"
  },
  "networkNameSolana": {
    "message": "Solana"
  },
  "networkNameTestnet": {
    "message": "Test ağı"
  },
  "networkNameZkSyncEra": {
    "message": "zkSync Era"
  },
  "networkOptions": {
    "message": "Ağ seçenekleri"
  },
  "networkPermissionToast": {
    "message": "Ağ izinleri güncellendi"
  },
  "networkProvider": {
    "message": "Ağ sağlayıcısı"
  },
  "networkStatus": {
    "message": "Ağ durumu"
  },
  "networkStatusBaseFeeTooltip": {
    "message": "Ağ tarafından belirlenen ve her 13-14 saniyede bir değişen baz ücret. $1 ve $2 seçeneklerimiz ani artışlar içindir.",
    "description": "$1 and $2 are bold text for Medium and Aggressive respectively."
  },
  "networkStatusPriorityFeeTooltip": {
    "message": "Öncelik ücretleri (başka bir deyişle \"madenci bahşişi\") aralıkları. Bu ücretler doğrudan madencilere gider ve işleminizin öncelikli olarak gerçekleştirilmesini teşvik eder."
  },
  "networkStatusStabilityFeeTooltip": {
    "message": "Son 72 saate göre gaz ücretleri $1.",
    "description": "$1 is networks stability value - stable, low, high"
  },
  "networkSwitchConnectionError": {
    "message": "$1 ağına bağlanamıyoruz",
    "description": "$1 represents the network name"
  },
  "networkURL": {
    "message": "Ağ URL adresi"
  },
  "networkURLDefinition": {
    "message": "Bu ağa erişim sağlamak için kullanılan URL adresi."
  },
  "networkUrlErrorWarning": {
    "message": "Saldırganlar bazen site adresinde küçük değişiklikler yaparak siteleri taklit edebilir. Devam etmeden önce planladığınız site ile etkileşim kurduğunuzdan emin olun. Punycode sürümü: $1",
    "description": "$1 replaced by RPC URL for network"
  },
  "networks": {
    "message": "Ağlar"
  },
  "networksSmallCase": {
    "message": "ağ"
  },
  "nevermind": {
    "message": "Boşver"
  },
  "new": {
    "message": "Yeni!"
  },
  "newAccount": {
    "message": "Yeni hesap"
  },
  "newAccountNumberName": {
    "message": "Hesap $1",
    "description": "Default name of next account to be created on create account screen"
  },
  "newContact": {
    "message": "Yeni kişi"
  },
  "newContract": {
    "message": "Yeni sözleşme"
  },
  "newNFTDetectedInImportNFTsMessageStrongText": {
    "message": "Ayarlar > Güvenlik ve gizlilik"
  },
  "newNFTDetectedInImportNFTsMsg": {
    "message": "Opensea'yi kullanmak için NFT'lerinize bakın, $1 üzerinde \"NFT Medyasını göster\" seçeneğini açın.",
    "description": "$1 is used for newNFTDetectedInImportNFTsMessageStrongText"
  },
  "newNFTDetectedInNFTsTabMessage": {
    "message": "MetaMask'ın otomatik olarak cüzdanınızdaki NFT'leri algılayıp göstermesine izin verin."
  },
  "newNFTsAutodetected": {
    "message": "NFT otomatik algılama"
  },
  "newNetworkAdded": {
    "message": "\"$1\" başarılı bir şekilde eklendi!"
  },
  "newNetworkEdited": {
    "message": "“$1” başarılı bir şekilde düzenlendi!"
  },
  "newNftAddedMessage": {
    "message": "NFT başarılı bir şekilde eklendi!"
  },
  "newPassword": {
    "message": "Yeni Şifre (min 8 karakter)"
  },
  "newPrivacyPolicyActionButton": {
    "message": "Daha fazlasını oku"
  },
  "newPrivacyPolicyTitle": {
    "message": "Gizlilik politikamızı güncelledik"
  },
  "newRpcUrl": {
    "message": "Yeni RPC URL adresi"
  },
  "newTokensImportedMessage": {
    "message": "$1 tokeni başarılı bir şekilde içe aktardın.",
    "description": "$1 is the string of symbols of all the tokens imported"
  },
  "newTokensImportedTitle": {
    "message": "Token içe aktarıldı"
  },
  "next": {
    "message": "Sonraki"
  },
  "nftAddFailedMessage": {
    "message": "Sahiplik bilgileri eşleşmediği için NFT eklenemiyor. Doğru bilgileri girdiğinizden emin olun."
  },
  "nftAddressError": {
    "message": "Bu token bir NFT'dir. $1 üzerinde ekleyin",
    "description": "$1 is a clickable link with text defined by the 'importNFTPage' key"
  },
  "nftAlreadyAdded": {
    "message": "NFT zaten eklenmiş."
  },
  "nftAutoDetectionEnabled": {
    "message": "NFT otomatik algılama etkinleştirildi"
  },
  "nftDisclaimer": {
    "message": "Sorumluluğun Reddi: MetaMask medya dosyasını kaynak url adresinden çeker. Bu url adresi bazen NFT'nin mint edildiği pazar yeri tarafından değiştirilir."
  },
  "nftOptions": {
    "message": "NFT Seçenekleri"
  },
  "nftTokenIdPlaceholder": {
    "message": "Token kimliğini gir"
  },
  "nftWarningContent": {
    "message": "Gelecekte sahip olabilecekleriniz de dahil olmak üzere $1 erişimi veriyorsunuz, Diğer taraf, siz bu onayı iptal edene kadar size sormadan bu NFT'leri dilediği zaman cüzdanınızdan transfer edebilir. $2",
    "description": "$1 is nftWarningContentBold bold part, $2 is Learn more link"
  },
  "nftWarningContentBold": {
    "message": "tüm $1 NFT'leriniz",
    "description": "$1 is name of the collection"
  },
  "nftWarningContentGrey": {
    "message": "Dikkatle ilerleyin."
  },
  "nfts": {
    "message": "NFT'ler"
  },
  "nftsPreviouslyOwned": {
    "message": "Önceden Sahip Olunan"
  },
  "nickname": {
    "message": "Takma ad"
  },
  "noAccountsFound": {
    "message": "Belirtilen arama sorgusu için hesap bulunamadı"
  },
  "noActivity": {
    "message": "Henüz herhangi bir aktivite yok"
  },
  "noConnectedAccountTitle": {
    "message": "MetaMask bu siteye bağlı değil"
  },
  "noConnectionDescription": {
    "message": "Bir siteye bağlanmak için \"bağlan\" düğmesini bularak seçin. MetaMask'in sadece web3 üzerindeki sitelere bağlanabildiğini unutmayın"
  },
  "noConversionRateAvailable": {
    "message": "Dönüşüm oranı mevcut değil"
  },
  "noDeFiPositions": {
    "message": "Henüz pozisyon yok"
  },
  "noDomainResolution": {
    "message": "Alan adı için çözümleme sunulmamış."
  },
  "noHardwareWalletOrSnapsSupport": {
    "message": "Geçerli tarayıcı sürümünüzle snap'ler ve çoğu donanım cüzdanı çalışmayacak."
  },
  "noNFTs": {
    "message": "Henüz NFT yok"
  },
  "noNetworksFound": {
    "message": "Belirtilen arama sorgusu için herhangi bir ağ bulunamadı"
  },
  "noOptionsAvailableMessage": {
    "message": "Bu işlem yolu şu anda mevcut değil. Miktarı, ağı veya tokeni değiştirmeyi deneyin ve en iyi seçeneği bulalım."
  },
  "noSnaps": {
    "message": "Yüklü snapiniz yok."
  },
  "noThanks": {
    "message": "Hayır, istemiyorum"
  },
  "noTransactions": {
    "message": "Herhangi bir işleminiz yok"
  },
  "noWebcamFound": {
    "message": "Bilgisayarınızın web kamerası bulunamadı. Lütfen tekrar deneyin."
  },
  "noWebcamFoundTitle": {
    "message": "Web kamerası bulunamadı"
  },
  "nonContractAddressAlertDesc": {
    "message": "Sözleşme olmayan bir adrese çağrı verileri gönderiyorsunuz. Bu durum para kaybetmenize neden olabilir. Devam etmeden önce doğru adres ve ağı kullandığınızdan emin olun."
  },
  "nonContractAddressAlertTitle": {
    "message": "Potansiyel hata"
  },
  "nonce": {
    "message": "Nonce"
  },
  "none": {
    "message": "Yok"
  },
  "notBusy": {
    "message": "Meşgul değil"
  },
  "notCurrentAccount": {
    "message": "Bu hesap doğru mu? Cüzdanınızdaki mevcut seçili hesaptan farklı"
  },
  "notEnoughBalance": {
    "message": "Bakiye yetersiz"
  },
  "notEnoughGas": {
    "message": "Yeterli gaz yok"
  },
  "notNow": {
    "message": "Şimdi değil"
  },
  "notificationDetail": {
    "message": "Ayrıntılar"
  },
  "notificationDetailBaseFee": {
    "message": "Baz ücret (GWEI)"
  },
  "notificationDetailGasLimit": {
    "message": "Gaz limiti (birim)"
  },
  "notificationDetailGasUsed": {
    "message": "Kullanılan gaz (birim)"
  },
  "notificationDetailMaxFee": {
    "message": "Gaz başına maks. ücret"
  },
  "notificationDetailNetwork": {
    "message": "Ağ"
  },
  "notificationDetailNetworkFee": {
    "message": "Ağ ücreti"
  },
  "notificationDetailPriorityFee": {
    "message": "Öncelik ücreti (GWEI)"
  },
  "notificationItemCheckBlockExplorer": {
    "message": "BlockExplorer üzerinde kontrol et"
  },
  "notificationItemCollection": {
    "message": "Tahsilat"
  },
  "notificationItemConfirmed": {
    "message": "Onaylandı"
  },
  "notificationItemError": {
    "message": "Şu anda ücretler alınamıyor"
  },
  "notificationItemFrom": {
    "message": "Kimden"
  },
  "notificationItemLidoStakeReadyToBeWithdrawn": {
    "message": "Para Çekmeye Hazır"
  },
  "notificationItemLidoStakeReadyToBeWithdrawnMessage": {
    "message": "Şu anda unstake $1 çekebilirsiniz"
  },
  "notificationItemLidoWithdrawalRequestedMessage": {
    "message": "$1 unstake etme talebiniz gönderildi"
  },
  "notificationItemNFTReceivedFrom": {
    "message": "NFT gönderen"
  },
  "notificationItemNFTSentTo": {
    "message": "NFT alıcısı"
  },
  "notificationItemNetwork": {
    "message": "Ağ"
  },
  "notificationItemRate": {
    "message": "Oran (ücret dahil)"
  },
  "notificationItemReceived": {
    "message": "Alınan"
  },
  "notificationItemReceivedFrom": {
    "message": "Gönderen"
  },
  "notificationItemSent": {
    "message": "Alıcı"
  },
  "notificationItemSentTo": {
    "message": "Stake tamamlandı"
  },
  "notificationItemStakeCompleted": {
    "message": "Stake edildi"
  },
  "notificationItemStaked": {
    "message": "Stake edildi"
  },
  "notificationItemStakingProvider": {
    "message": "Stake Sağlayıcısı"
  },
  "notificationItemStatus": {
    "message": "Durum"
  },
  "notificationItemSwapped": {
    "message": "Swap yapılan"
  },
  "notificationItemSwappedFor": {
    "message": "şununla"
  },
  "notificationItemTo": {
    "message": "Kime"
  },
  "notificationItemTransactionId": {
    "message": "İşlem Numarası"
  },
  "notificationItemUnStakeCompleted": {
    "message": "UnStake tamamlandı"
  },
  "notificationItemUnStaked": {
    "message": "Unstake edildi"
  },
  "notificationItemUnStakingRequested": {
    "message": "Unstake talep edildi"
  },
  "notificationTransactionFailedMessage": {
    "message": "$1 işlemi başarısız oldu! $2",
    "description": "Content of the browser notification that appears when a transaction fails"
  },
  "notificationTransactionFailedTitle": {
    "message": "Başarısız işlem",
    "description": "Title of the browser notification that appears when a transaction fails"
  },
  "notificationTransactionSuccessMessage": {
    "message": "$1 işlemi onaylandı!",
    "description": "Content of the browser notification that appears when a transaction is confirmed"
  },
  "notificationTransactionSuccessTitle": {
    "message": "Onaylanan işlem",
    "description": "Title of the browser notification that appears when a transaction is confirmed"
  },
  "notificationTransactionSuccessView": {
    "message": "$1 üzerinde görüntüle",
    "description": "Additional content in a notification that appears when a transaction is confirmed and has a block explorer URL."
  },
  "notifications": {
    "message": "Bildirimler"
  },
  "notificationsFeatureToggle": {
    "message": "Cüzdan Bildirimleri Etkinleştir",
    "description": "Experimental feature title"
  },
  "notificationsFeatureToggleDescription": {
    "message": "Bu, para veya nft gönder/al gibi cüzdan bildirimlerini veya özellik uyarılarını etkinleştirir.",
    "description": "Description of the experimental notifications feature"
  },
  "notificationsMarkAllAsRead": {
    "message": "Tümünü okundu olarak işaretle"
  },
  "notificationsPageEmptyTitle": {
    "message": "Burada gösterilecek bir şey yok"
  },
  "notificationsPageErrorContent": {
    "message": "Lütfen bu sayfayı tekrar ziyaret etmeyi deneyin."
  },
  "notificationsPageErrorTitle": {
    "message": "Bir hata oluştu"
  },
  "notificationsPageNoNotificationsContent": {
    "message": "Henüz herhangi bir bildirim almadınız."
  },
  "notificationsSettingsBoxError": {
    "message": "Bir şeyler ters gitti. Lütfen tekrar deneyin."
  },
  "notificationsSettingsPageAllowNotifications": {
    "message": "Bildirimler ile cüzdanınızda neler olduğundan haberdar olun. Bildirimleri kullanmak için cihazlarınızdaki bazı ayarları senkronize etmek amacıyla bir profil kullanıyoruz. $1"
  },
  "notificationsSettingsPageAllowNotificationsLink": {
    "message": "Bu özelliği kullanırken gizliliğinizi nasıl koruduğumuzu öğrenin."
  },
  "numberOfNewTokensDetectedPlural": {
    "message": "Bu hesapta $1 yeni token bulundu",
    "description": "$1 is the number of new tokens detected"
  },
  "numberOfNewTokensDetectedSingular": {
    "message": "Bu hesapta 1 yeni token bulundu"
  },
  "numberOfTokens": {
    "message": "Token sayısı"
  },
  "ofTextNofM": {
    "message": "/"
  },
  "off": {
    "message": "Kapalı"
  },
  "offlineForMaintenance": {
    "message": "Bakım için çevrimdışı"
  },
  "ok": {
    "message": "Tamam"
  },
  "on": {
    "message": "Açık"
  },
  "onboardedMetametricsAccept": {
    "message": "Kabul ediyorum"
  },
  "onboardedMetametricsDisagree": {
    "message": "Hayır, istemiyorum"
  },
  "onboardedMetametricsKey1": {
    "message": "En yeni gelişmeler"
  },
  "onboardedMetametricsKey2": {
    "message": "Ürün özellikleri"
  },
  "onboardedMetametricsKey3": {
    "message": "İlgili diğer promosyon materyalleri"
  },
  "onboardedMetametricsLink": {
    "message": "MetaMetrics"
  },
  "onboardedMetametricsParagraph1": {
    "message": "$1 bağlantısına ek olarak pazarlama iletişimleri ile nasıl etkileşimde bulunduğunuzu anlamak amacıyla verileri kullanmak istiyoruz.",
    "description": "$1 represents the 'onboardedMetametricsLink' locale string"
  },
  "onboardedMetametricsParagraph2": {
    "message": "Bu, sizinle neleri paylaşacağımızı kişiselleştirebilmemize yardımcı olur, örneğin:"
  },
  "onboardedMetametricsParagraph3": {
    "message": "Unutmayın, sunduğunuz verileri hiçbir zaman satmayız ve dilediğiniz zaman tercihinizi değiştirebilirsiniz."
  },
  "onboardedMetametricsTitle": {
    "message": "Deneyiminizi iyileştirmemize yardımcı olun"
  },
  "onboardingAdvancedPrivacyIPFSDescription": {
    "message": "IPFS ağ geçidi üçüncü tarafların barındırdığı veriler için erişim ve görüntülemeyi mümkün kılar. Özel bir IPFS ağ geçidi ekleyebilir veya varsayılanı kullanmaya devam edebilirsiniz."
  },
  "onboardingAdvancedPrivacyIPFSInvalid": {
    "message": "Lütfen geçerli bir URL adresi girin"
  },
  "onboardingAdvancedPrivacyIPFSTitle": {
    "message": "Özel IPFD Ağ Geçidi ekle"
  },
  "onboardingAdvancedPrivacyIPFSValid": {
    "message": "IPFS ağ geçidi URL adresi geçerli"
  },
  "onboardingAdvancedPrivacyNetworkDescription": {
    "message": "Varsayılan ayarlarınızı ve yapılandırmalarınızı kullandığımızda, Ethereum verilerine mümkün olan en güvenilir ve gizli erişimi sunmak amacıyla varsayılan uzak yordam çağrısı (RPC) sağlayıcısı olarak Infura'yı kullanırız. Sınırlı durumlarda, kullanıcılarımıza en iyi deneyimi sağlamak amacıyla başka RPC sağlayıcıları kullanabiliriz. Kendi RPC'nizi seçebilirsiniz ancak her RPC'nin işlem yapmak için IP adresinize ve Ethereum cüzdanınıza ulaşacağını unutmayın. Infura'nın, EVM hesapları için verileri nasıl kullandığı hakkında bilgi edinmek için $1 bölümümüzü; Solana hesapları için ise $2 bölümümüzü okuyun."
  },
  "onboardingAdvancedPrivacyNetworkDescriptionCallToAction": {
    "message": "buraya tıklayın"
  },
  "onboardingAdvancedPrivacyNetworkTitle": {
    "message": "Ağınızı seçin"
  },
  "onboardingCreateWallet": {
    "message": "Yeni bir cüzdan oluştur"
  },
  "onboardingImportWallet": {
    "message": "Mevcut bir cüzdanı içe aktar"
  },
  "onboardingMetametricsAgree": {
    "message": "Kabul ediyorum"
  },
  "onboardingMetametricsDescription": {
    "message": "MetaMask'i iyileştirmek için temel kullanım ve tanılama verilerini toplamak istiyoruz. Burada sunduğunuz verileri asla satmadığımızı bilmenizi isteriz."
  },
  "onboardingMetametricsInfuraTerms": {
    "message": "Bu verileri başka amaçlar için kullanmaya karar vermemiz durumunda sizi bilgilendireceğiz. Daha fazla bilgi için $1 bölümümüzü inceleyebilirsiniz. Unutmayın, dilediğiniz zaman ayarlar kısmına giderek vazgeçebilirsiniz.",
    "description": "$1 represents `onboardingMetametricsInfuraTermsPolicy`"
  },
  "onboardingMetametricsInfuraTermsPolicy": {
    "message": "Gizlilik Politikası"
  },
  "onboardingMetametricsNeverCollect": {
    "message": "$1 uygulama üzerindeki tıklamalar ve görüntülemeler depolanır ancak diğer bilgiler (genel adresiniz gibi) depolanmaz.",
    "description": "$1 represents `onboardingMetametricsNeverCollectEmphasis`"
  },
  "onboardingMetametricsNeverCollectEmphasis": {
    "message": "Özel:"
  },
  "onboardingMetametricsNeverCollectIP": {
    "message": "$1 genel bir konumu (ülkeniz veya bölgeniz gibi) algılamak için geçici olarak IP adresinizi kullanırız ancak bu bilgi asla saklanmaz.",
    "description": "$1 represents `onboardingMetametricsNeverCollectIPEmphasis`"
  },
  "onboardingMetametricsNeverCollectIPEmphasis": {
    "message": "Genel:"
  },
  "onboardingMetametricsNeverSellData": {
    "message": "$1 kullanım verilerinizi paylaşmak veya silmek isteyip istemediğinize ayarlar kısmından dilediğiniz zaman siz karar verirsiniz.",
    "description": "$1 represents `onboardingMetametricsNeverSellDataEmphasis`"
  },
  "onboardingMetametricsNeverSellDataEmphasis": {
    "message": "İsteğe bağlı:"
  },
  "onboardingMetametricsTitle": {
    "message": "MetaMask'i iyileştirmemize yardımcı olun"
  },
  "onboardingMetametricsUseDataCheckbox": {
    "message": "Bu verileri, pazarlama iletişimlerimizle nasıl etkileşimde bulunduğunuzu öğrenmek için kullanacağız. İlgili haberleri (ürün özellikleri gibi) paylaşabiliriz."
  },
  "onboardingPinExtensionDescription": {
    "message": "İşlem onaylarını erişilebilir ve kolay görüntülenebilir hale getirmek için MetaMask'i tarayıcınıza sabitleyin."
  },
  "onboardingPinExtensionDescription2": {
    "message": "Uzantıya tıklayarak MetaMask'i açabilir ve 1 tık ile cüzdanınıza erişim sağlayabilirsiniz."
  },
  "onboardingPinExtensionDescription3": {
    "message": "Hemen erişim sağlamak için tarayıcı uzantısı simgesine tıklayın",
    "description": "$1 is the browser name"
  },
  "onboardingPinExtensionTitle": {
    "message": "MetaMask kurulumunuz tamamlandı!"
  },
  "onekey": {
    "message": "OneKey"
  },
  "only": {
    "message": "yalnızca"
  },
  "onlyConnectTrust": {
    "message": "Sadece güvendiğiniz sitelere bağlayın. $1",
    "description": "Text displayed above the buttons for connection confirmation. $1 is the link to the learn more web page."
  },
  "openFullScreenForLedgerWebHid": {
    "message": "Ledger'ınızı bağlamak için tam ekrana gidin.",
    "description": "Shown to the user on the confirm screen when they are viewing MetaMask in a popup window but need to connect their ledger via webhid."
  },
  "openInBlockExplorer": {
    "message": "Blok gezgininde aç"
  },
  "optional": {
    "message": "İsteğe bağlı"
  },
  "options": {
    "message": "Seçenekler"
  },
  "origin": {
    "message": "Köken"
  },
  "originChanged": {
    "message": "Site değişti"
  },
  "originChangedMessage": {
    "message": "Şu anda $1 alanından bir talebi inceliyorsunuz.",
    "description": "$1 is the name of the origin"
  },
  "osTheme": {
    "message": "Sistem"
  },
  "other": {
    "message": "diğer"
  },
  "otherSnaps": {
    "message": "diğer snapler",
    "description": "Used in the 'permission_rpc' message."
  },
  "others": {
    "message": "diğerleri"
  },
  "outdatedBrowserNotification": {
    "message": "Tarayıcınız güncel değil. Tarayıcınızı güncellemezseniz MetaMask'ten güvenlik yamalarını ve yeni özellikleri alamayacaksınız."
  },
  "overrideContentSecurityPolicyHeader": {
    "message": "İçerik-Güvenlik-Politika başlığını geçersiz kıl"
  },
  "overrideContentSecurityPolicyHeaderDescription": {
    "message": "Bu seçenek, Firefox'ta merkeziyetsiz bir uygulamanın İçerik-Güvenlik-Politika başlığının uzantının düzgün bir şekilde yüklenmesini önleyebildiği bilinen bir sorunun anlık çözümüdür. Belirli web sayfası uyumluluğu için gerekli olmadığı sürece bu seçeneğin devre dışı bırakılması önerilmez."
  },
  "padlock": {
    "message": "Asma Kilit"
  },
  "participateInMetaMetrics": {
    "message": "MetaMetrics'e Katıl"
  },
  "participateInMetaMetricsDescription": {
    "message": "MetaMask'i daha iyi hale getirmemize yardımcı olmak için MetaMetrics'e katılın"
  },
  "password": {
    "message": "Şifre"
  },
  "passwordNotLongEnough": {
    "message": "Şifre yeterince uzun değil"
  },
  "passwordStrength": {
    "message": "Şifre güvenlik düzeyi: $1",
    "description": "Return password strength to the user when user wants to create password."
  },
  "passwordStrengthDescription": {
    "message": "Güçlü bir şifre, cihazının çalınması veya güvenliğinin ihlal edilmesi durumunda cüzdanının güvenliğini artırabilir."
  },
  "passwordTermsWarning": {
    "message": "MetaMask'in benim için bu şifreyi kurtaramayacağını anlıyorum. $1"
  },
  "passwordsDontMatch": {
    "message": "Şifreler uyumlu değil"
  },
  "pastePrivateKey": {
    "message": "Özel anahtar dizinizi buraya yapıştırın:",
    "description": "For importing an account from a private key"
  },
  "pending": {
    "message": "Bekleyen"
  },
  "pendingConfirmationAddNetworkAlertMessage": {
    "message": "Ağ güncellenirse bu siteden $1 bekleyen işlem iptal edilecektir.",
    "description": "Number of transactions."
  },
  "pendingConfirmationSwitchNetworkAlertMessage": {
    "message": "Ağ değiştirilirse bu siteden $1 bekleyen işlem iptal edilecektir.",
    "description": "Number of transactions."
  },
  "pendingTransactionAlertMessage": {
    "message": "Bu işlem bir önceki işlem tamamlanana kadar gerçekleşmeyecek. $1",
    "description": "$1 represents the words 'how to cancel or speed up a transaction' in a hyperlink"
  },
  "pendingTransactionAlertMessageHyperlink": {
    "message": "Bir işlemin nasıl iptal edileceğini veya hızlandırılacağını öğrenin.",
    "description": "The text for the hyperlink in the pending transaction alert message"
  },
  "permissionDetails": {
    "message": "İzin ayrıntıları"
  },
  "permissionFor": {
    "message": "Şunun için izin:"
  },
  "permissionFrom": {
    "message": "Şuradan izin:"
  },
  "permissionRequested": {
    "message": "Şimdi talep edildi"
  },
  "permissionRequestedForAccounts": {
    "message": "Şimdi $1 için talep edildi",
    "description": "Permission cell status for requested permission including accounts, rendered as AvatarGroup which is $1."
  },
  "permissionRevoked": {
    "message": "Bu güncellemede iptal edildi"
  },
  "permissionRevokedForAccounts": {
    "message": "$1 için bu güncellemede iptal edildi",
    "description": "Permission cell status for revoked permission including accounts, rendered as AvatarGroup which is $1."
  },
  "permission_accessNamedSnap": {
    "message": "$1 alanına bağlanın.",
    "description": "The description for the `wallet_snap` permission. $1 is the human-readable name of the snap."
  },
  "permission_accessNetwork": {
    "message": "İnternete erişim sağla.",
    "description": "The description of the `endowment:network-access` permission."
  },
  "permission_accessNetworkDescription": {
    "message": "$1 adlı snap'in internete erişim sağlamasına izin verin. Üçüncü taraf sunucuları ile hem veri göndermek hem de veri almak için kullanılabilir.",
    "description": "An extended description of the `endowment:network-access` permission. $1 is the snap name."
  },
  "permission_accessSnap": {
    "message": "$1 snape bağlan.",
    "description": "The description for the `wallet_snap` permission. $1 is the name of the snap."
  },
  "permission_accessSnapDescription": {
    "message": "Web sitesinin veya snapin $1 ile etkileşimde bulunmasına izin verin.",
    "description": "The description for the `wallet_snap_*` permission. $1 is the name of the Snap."
  },
  "permission_assets": {
    "message": "Hesap varlıklarını MetaMask'te göster.",
    "description": "The description for the `endowment:assets` permission."
  },
  "permission_assetsDescription": {
    "message": "$1 adlı snap'in MetaMask müşterisine varlık bilgilerini sunmasına izin ver. Varlıklar zincir üstü veya zincir dışı olabilir.",
    "description": "An extended description for the `endowment:assets` permission. $1 is the name of the Snap."
  },
  "permission_cronjob": {
    "message": "Periyodik eylemleri planla ve gerçekleştir.",
    "description": "The description for the `snap_cronjob` permission"
  },
  "permission_cronjobDescription": {
    "message": "$1 adlı snap'in sabit saat, tarih veya aralıklarda periyodik olarak çalışan eylemleri gerçekleştirmesine izin verin. Zamana duyarlı etkileşim ya da bildirimleri tetiklemek için kullanılabilir.",
    "description": "An extended description for the `snap_cronjob` permission. $1 is the snap name."
  },
  "permission_dialog": {
    "message": "MetaMask'te iletişim kutusu pencerelerini göster.",
    "description": "The description for the `snap_dialog` permission"
  },
  "permission_dialogDescription": {
    "message": "$1 adlı snap'in bir eylemi onaylamak ya da reddetmek için özel metin, giriş alanı ve düğmelerle MetaMask açılır pencerelerini göstermesine izin verin.\nBir snap için ör. uyarı, onay ve talep edilen akış oluşturmak için kullanılabilir.",
    "description": "An extended description for the `snap_dialog` permission. $1 is the snap name."
  },
  "permission_ethereumAccounts": {
    "message": "Adrese, hesap bakiyesine, aktiviteye bakın ve işlemleri başlatın",
    "description": "The description for the `eth_accounts` permission"
  },
  "permission_ethereumProvider": {
    "message": "Ethereum sağlayıcısına ulaş.",
    "description": "The description for the `endowment:ethereum-provider` permission"
  },
  "permission_ethereumProviderDescription": {
    "message": "Blok zincirinden veri okuyabilmesi ve mesaj ile işlemleri önerebilmesi için $1 adlı snap'in doğrudan MetaMask ile iletişim kurmasına izin verin.",
    "description": "An extended description for the `endowment:ethereum-provider` permission. $1 is the snap name."
  },
  "permission_getEntropy": {
    "message": "$1 için eşsiz rastgele anahtarları türetin.",
    "description": "The description for the `snap_getEntropy` permission. $1 is the snap name."
  },
  "permission_getEntropyDescription": {
    "message": "$1 adlı snap'in, paylaşmadan, $1 adlı snap'e özel rastgele anahtarlar türetmesine izin verin. Bu anahtarlar MetaMask hesap veya hesaplarınızdan ayrıdır ve özel anahtarlarınızla ya da Gizli Kurtarma İfadenizle bağlantılı değildir. Diğer snap'ler bu bilgilere erişemez.",
    "description": "An extended description for the `snap_getEntropy` permission. $1 is the snap name."
  },
  "permission_getLocale": {
    "message": "Tercih ettiğiniz dili görüntüleyin.",
    "description": "The description for the `snap_getLocale` permission"
  },
  "permission_getLocaleDescription": {
    "message": "$1 adlı bu snap'in MetaMask ayarlarınızdan tercih ettiğiniz dile erişim sağlamasına izin verin. $1 içeriğini dilinizi kullanarak yerelleştirmek ve görüntülemek için bu özellik kullanılabilir.",
    "description": "An extended description for the `snap_getLocale` permission. $1 is the snap name."
  },
  "permission_getPreferences": {
    "message": "Tercih ettiğiniz dil ve itibari para gibi bilgileri görün.",
    "description": "The description for the `snap_getPreferences` permission"
  },
  "permission_getPreferencesDescription": {
    "message": "$1 adlı snap'in MetaMask ayarlarınızda tercih ettiğiniz dil ve fiat para gibi bilgilere erişim sağlamasına izin verin. Bu durum $1 adlı snap'in sizin tercihlerinize uygun içerikler göstermesine yardımcı olur. ",
    "description": "An extended description for the `snap_getPreferences` permission. $1 is the snap name."
  },
  "permission_homePage": {
    "message": "Özel bir ekran göster",
    "description": "The description for the `endowment:page-home` permission"
  },
  "permission_homePageDescription": {
    "message": "$1 snap'inin MetaMask'te özel bir ana sayfa ekranı göstermesine izin verin. Bu, kullanıcı arayüzleri, yapılandırma ve kontrol panelleri için kullanılabilir.",
    "description": "An extended description for the `endowment:page-home` permission. $1 is the snap name."
  },
  "permission_keyring": {
    "message": "Ethereum hesaplarını ekleme ve kontrol etme taleplerine izin ver",
    "description": "The description for the `endowment:keyring` permission"
  },
  "permission_keyringDescription": {
    "message": "$1 adlı snap'in hesap ekleme ve kaldırma talepleri almasına ve ayrıca bu hesapların adına imza ve işlem gerçekleştirmesine izin verin.",
    "description": "An extended description for the `endowment:keyring` permission. $1 is the snap name."
  },
  "permission_lifecycleHooks": {
    "message": "Yaşam döngüsü kancalarını kullanın.",
    "description": "The description for the `endowment:lifecycle-hooks` permission"
  },
  "permission_lifecycleHooksDescription": {
    "message": "Bu yaşam döngüsü sırasında belirli zamanlarda kod çalıştırmak için $1 adlı snap'in yaşam döngüsü kancalarını kullanmasına izin verin.",
    "description": "An extended description for the `endowment:lifecycle-hooks` permission. $1 is the snap name."
  },
  "permission_manageAccounts": {
    "message": "Ethereum hesaplarını ekle ve kontrol et",
    "description": "The description for `snap_manageAccounts` permission"
  },
  "permission_manageAccountsDescription": {
    "message": "$1 adlı snap'in Ethereum hesabı eklemesine veya kaldırmasına izin verin, ardından bu hesaplarla işlem ve imza gerçekleştirin.",
    "description": "An extended description for the `snap_manageAccounts` permission. $1 is the snap name."
  },
  "permission_manageBip32Keys": {
    "message": "$1 hesaplarını yönet.",
    "description": "The description for the `snap_getBip32Entropy` permission. $1 is a derivation path, e.g. 'm/44'/0'/0' (secp256k1)'."
  },
  "permission_manageBip44AndBip32KeysDescription": {
    "message": "$1 adlı snap'in talep edilen ağ üzerinde hesap ve varlıkları yönetmesine izin verin. Bu hesaplar, gizli kurtarma ifadenizi kullanarak (açığa çıkarmadan) türetilir ve yedeklenir. $1, anahtar türetme gücü ile Ethereum (EVM'ler) ötesinde çeşitli blok zinciri protokollerini destekleyebilir.",
    "description": "An extended description for the `snap_getBip44Entropy` and `snap_getBip44Entropy` permissions. $1 is the snap name."
  },
  "permission_manageBip44Keys": {
    "message": "$1 hesaplarını yönetin.",
    "description": "The description for the `snap_getBip44Entropy` permission. $1 is the name of a protocol, e.g. 'Filecoin'."
  },
  "permission_manageState": {
    "message": "Verilerini cihazında sakla ve yönet.",
    "description": "The description for the `snap_manageState` permission"
  },
  "permission_manageStateDescription": {
    "message": "$1 adlı snap'in şifreleme ile güvenli bir şekilde veri depolamasına, güncellemesine ve almasına izin verin. Diğer snap'ler bu bilgilere erişim sağlayamaz.",
    "description": "An extended description for the `snap_manageState` permission. $1 is the snap name."
  },
  "permission_nameLookup": {
    "message": "Alan ve adres aramalarını sunun.",
    "description": "The description for the `endowment:name-lookup` permission."
  },
  "permission_nameLookupDescription": {
    "message": "Snap'in MetaMask Arayüzünün farklı kısımlarında adres ve alan aramalarını almasına ve göstermesine izin verin.",
    "description": "An extended description for the `endowment:name-lookup` permission."
  },
  "permission_notifications": {
    "message": "Bildirimleri göster.",
    "description": "The description for the `snap_notify` permission"
  },
  "permission_notificationsDescription": {
    "message": "$1 adlı snap'in MetaMask dahilinde bildirim göstermesine izin verin. Eyleme geçirilebilir ya da zamana duyarlı bilgiler için bir snap tarafından kısa bir bildirim metni tetiklenebilir.",
    "description": "An extended description for the `snap_notify` permission. $1 is the snap name."
  },
  "permission_protocol": {
    "message": "Bir veya daha fazla zincir için protokol verileri sağlayın.",
    "description": "The description for the `endowment:protocol` permission."
  },
  "permission_protocolDescription": {
    "message": "$1 adlı snap'in MetaMask'e gaz tahminleri veya token bilgileri gibi protokol verilerini sağlamasına izin verin.",
    "description": "An extended description for the `endowment:protocol` permission. $1 is the name of the Snap."
  },
  "permission_rpc": {
    "message": "$1 için $2 ile doğrudan iletişim kurmasına izin verin.",
    "description": "The description for the `endowment:rpc` permission. $1 is 'other snaps' or 'websites', $2 is the snap name."
  },
  "permission_rpcDescription": {
    "message": "$1 için $2 adlı snap'e mesaj gönderme ve $2 adlı snap'ten yanıt alma izni verin.",
    "description": "An extended description for the `endowment:rpc` permission. $1 is 'other snaps' or 'websites', $2 is the snap name."
  },
  "permission_rpcDescriptionOriginList": {
    "message": "$1 ve $2",
    "description": "A list of allowed origins where $2 is the last origin of the list and $1 is the rest of the list separated by ','."
  },
  "permission_signatureInsight": {
    "message": "İmza içgörüleri kipini göster.",
    "description": "The description for the `endowment:signature-insight` permission"
  },
  "permission_signatureInsightDescription": {
    "message": "$1 adlı snap'in onaydan önce imza taleplerinde içgörüleri içeren bir kipi göstermesine izin verin. Bu, kimlik avını önlemek ve güvenlik çözümleri için kullanılabilir.",
    "description": "An extended description for the `endowment:signature-insight` permission. $1 is the snap name."
  },
  "permission_signatureInsightOrigin": {
    "message": "İmza talebi başlatan web sitelerinin kökenlerini gör",
    "description": "The description for the `signatureOrigin` caveat, to be used with the `endowment:signature-insight` permission"
  },
  "permission_signatureInsightOriginDescription": {
    "message": "$1 adlı snap'in imza talepleri başlatan web sitelerinin kökenini (URI) görmesine izin ver. Bu, kimlik avını önlemek ve güvenlik çözümleri için kullanılabilir.",
    "description": "An extended description for the `signatureOrigin` caveat, to be used with the `endowment:signature-insight` permission. $1 is the snap name."
  },
  "permission_transactionInsight": {
    "message": "İşlem içgörülerini al ve görüntüle.",
    "description": "The description for the `endowment:transaction-insight` permission"
  },
  "permission_transactionInsightDescription": {
    "message": "$1 adlı snap'in işlemlerin şifresini çözmesine ve MetaMask Kullanıcı Arayüzü dahilinde içgörüleri göstermesine izin verin. Kimlik avından korunma ve güvenlik çözümleri için kullanılabilir.",
    "description": "An extended description for the `endowment:transaction-insight` permission. $1 is the snap name."
  },
  "permission_transactionInsightOrigin": {
    "message": "İşlem öneren web sitelerinin kökenlerini gör",
    "description": "The description for the `transactionOrigin` caveat, to be used with the `endowment:transaction-insight` permission"
  },
  "permission_transactionInsightOriginDescription": {
    "message": "$1 adlı snap'in işlem öneren web sitelerinin asıl adresini (URI) görmesine izin verin. Kimlik avından korunma ve güvenlik çözümleri için kullanılabilir.",
    "description": "An extended description for the `transactionOrigin` caveat, to be used with the `endowment:transaction-insight` permission. $1 is the snap name."
  },
  "permission_unknown": {
    "message": "Bilinmeyen izin: $1",
    "description": "$1 is the name of a requested permission that is not recognized."
  },
  "permission_viewBip32PublicKeys": {
    "message": "$1 ($2) için genel anahtarınızı görüntüleyin.",
    "description": "The description for the `snap_getBip32PublicKey` permission. $1 is a derivation path, e.g. 'm/44'/0'/0''. $2 is the elliptic curve name, e.g. 'secp256k1'."
  },
  "permission_viewBip32PublicKeysDescription": {
    "message": "$2 adlı snap'in $1 için genel anahtarları (ve adresleri) görüntülemesine izin verin. Bu eylem, herhangi bir şekilde hesapların ya da varlıkların kontrolünü vermez.",
    "description": "An extended description for the `snap_getBip32PublicKey` permission. $1 is a derivation path (name). $2 is the snap name."
  },
  "permission_viewNamedBip32PublicKeys": {
    "message": "$1 için genel anahtarınızı görüntüleyin.",
    "description": "The description for the `snap_getBip32PublicKey` permission. $1 is a name for the derivation path, e.g., 'Ethereum accounts'."
  },
  "permission_walletSwitchEthereumChain": {
    "message": "Etkinleştirilmiş ağlarınızı kullanın",
    "description": "The label for the `wallet_switchEthereumChain` permission"
  },
  "permission_webAssembly": {
    "message": "WebAssembly desteği.",
    "description": "The description of the `endowment:webassembly` permission."
  },
  "permission_webAssemblyDescription": {
    "message": "$1 adlı snap'in WebAssembly aracılığıyla düşük seviye yürütme ortamlarına erişim sağlamasına izin verin.",
    "description": "An extended description of the `endowment:webassembly` permission. $1 is the snap name."
  },
  "permissions": {
    "message": "İzinler"
  },
  "permissionsPageEmptyContent": {
    "message": "Burada gösterilecek bir şey yok"
  },
  "permissionsPageEmptySubContent": {
    "message": "Burada, yüklü Snap'lere veya bağlı sitelere verdiğiniz izinleri görebilirsiniz."
  },
  "permitSimulationChange_approve": {
    "message": "Harcama üst limiti"
  },
  "permitSimulationChange_bidding": {
    "message": "Teklifiniz"
  },
  "permitSimulationChange_listing": {
    "message": "Listelediğiniz"
  },
  "permitSimulationChange_nft_listing": {
    "message": "Liste fiyatı"
  },
  "permitSimulationChange_receive": {
    "message": "Aldığınız:"
  },
  "permitSimulationChange_revoke2": {
    "message": "İptal"
  },
  "permitSimulationChange_transfer": {
    "message": "Gönderdiğiniz:"
  },
  "permitSimulationDetailInfo": {
    "message": "Harcama yapan tarafa hesabınızdan bu kadar çok token'i harcama izni veriyorsunuz."
  },
  "permittedChainToastUpdate": {
    "message": "$1 için $2 erişimi var."
  },
  "personalAddressDetected": {
    "message": "Kişisel adres algılandı. Token sözleşme adresini girin."
  },
  "pinToTop": {
    "message": "Yukarıya sabitle"
  },
  "pleaseConfirm": {
    "message": "Lütfen onayla"
  },
  "plusMore": {
    "message": "+ $1 tane daha",
    "description": "$1 is the number of additional items"
  },
  "plusXMore": {
    "message": "+ $1 tane daha",
    "description": "$1 is a number of additional but unshown items in a list- this message will be shown in place of those items"
  },
  "popularNetworkAddToolTip": {
    "message": "Bu ağların bazıları üçüncü taraflara dayalıdır. Bağlantılar daha az güvenilir olabilir veya üçüncü tarafların aktiviteleri takip etmesine olanak sağlayabilir.",
    "description": "Learn more link"
  },
  "popularNetworks": {
    "message": "Popüler ağlar"
  },
  "portfolio": {
    "message": "Portföy"
  },
  "preparingSwap": {
    "message": "Swap hazırlanıyor..."
  },
  "prev": {
    "message": "Önceki"
  },
  "price": {
    "message": "Fiyat"
  },
  "priceUnavailable": {
    "message": "fiyat mevcut değil"
  },
  "primaryType": {
    "message": "Öncelikli tür"
  },
  "priorityFee": {
    "message": "Öncelik ücreti"
  },
  "priorityFeeProperCase": {
    "message": "Öncelik Ücreti"
  },
  "privacy": {
    "message": "Gizlilik"
  },
  "privacyMsg": {
    "message": "Gizlilik politikası"
  },
  "privateKey": {
    "message": "Özel Anahtar",
    "description": "select this type of file to use to import an account"
  },
  "privateKeyCopyWarning": {
    "message": "$1 için özel anahtar",
    "description": "$1 represents the account name"
  },
  "privateKeyHidden": {
    "message": "Özel anahtar gizli",
    "description": "Explains that the private key input is hidden"
  },
  "privateKeyShow": {
    "message": "Özel anahtar girişini göster/gizle",
    "description": "Describes a toggle that is used to show or hide the private key input"
  },
  "privateKeyShown": {
    "message": "Özel anahtar gösteriliyor",
    "description": "Explains that the private key input is being shown"
  },
  "privateKeyWarning": {
    "message": "Uyarı: Bu anahtarı kimse ile paylaşmayın. Özel anahtarlarınıza sahip herkes hesaplarınızıdaki tüm varlığınızı çalabilir."
  },
  "privateNetwork": {
    "message": "Özel ağ"
  },
  "proceedWithTransaction": {
    "message": "Yine de devam etmek istiyorum"
  },
  "productAnnouncements": {
    "message": "Ürün duyuruları"
  },
  "proposedApprovalLimit": {
    "message": "Önerilen onay limiti"
  },
  "provide": {
    "message": "Sun"
  },
  "publicAddress": {
    "message": "Genel adres"
  },
  "pushPlatformNotificationsFundsReceivedDescription": {
    "message": "$1 $2 aldınız"
  },
  "pushPlatformNotificationsFundsReceivedDescriptionDefault": {
    "message": "Bir miktar token aldınız"
  },
  "pushPlatformNotificationsFundsReceivedTitle": {
    "message": "Para alındı"
  },
  "pushPlatformNotificationsFundsSentDescription": {
    "message": "$1 $2 gönderdiniz"
  },
  "pushPlatformNotificationsFundsSentDescriptionDefault": {
    "message": "Başarılı bir şekilde bir miktar token gönderdiniz"
  },
  "pushPlatformNotificationsFundsSentTitle": {
    "message": "Para gönderildi"
  },
  "pushPlatformNotificationsNftReceivedDescription": {
    "message": "Yeni NFT'ler aldınız"
  },
  "pushPlatformNotificationsNftReceivedTitle": {
    "message": "NFT alındı"
  },
  "pushPlatformNotificationsNftSentDescription": {
    "message": "Başarılı bir şekilde bir NFT gönderdiniz"
  },
  "pushPlatformNotificationsNftSentTitle": {
    "message": "NFT gönderildi"
  },
  "pushPlatformNotificationsStakingLidoStakeCompletedDescription": {
    "message": "Lido stake işleminiz başarılı oldu"
  },
  "pushPlatformNotificationsStakingLidoStakeCompletedTitle": {
    "message": "Stake tamamlandı"
  },
  "pushPlatformNotificationsStakingLidoStakeReadyToBeWithdrawnDescription": {
    "message": "Lido stake işleminiz şu anda para çekme işlemine hazır"
  },
  "pushPlatformNotificationsStakingLidoStakeReadyToBeWithdrawnTitle": {
    "message": "Stake para çekme işlemine hazır"
  },
  "pushPlatformNotificationsStakingLidoWithdrawalCompletedDescription": {
    "message": "Lido para çekme işleminiz başarılı oldu"
  },
  "pushPlatformNotificationsStakingLidoWithdrawalCompletedTitle": {
    "message": "Para çekme işlemi tamamlandı"
  },
  "pushPlatformNotificationsStakingLidoWithdrawalRequestedDescription": {
    "message": "Lido para çekme talebiniz gönderildi"
  },
  "pushPlatformNotificationsStakingLidoWithdrawalRequestedTitle": {
    "message": "Para çekme talep edildi"
  },
  "pushPlatformNotificationsStakingRocketpoolStakeCompletedDescription": {
    "message": "RocketPool stake işleminiz başarılı oldu"
  },
  "pushPlatformNotificationsStakingRocketpoolStakeCompletedTitle": {
    "message": "Stake tamamlandı"
  },
  "pushPlatformNotificationsStakingRocketpoolUnstakeCompletedDescription": {
    "message": "RocketPool unstake işleminiz başarılı oldu"
  },
  "pushPlatformNotificationsStakingRocketpoolUnstakeCompletedTitle": {
    "message": "Unstake tamamlandı"
  },
  "pushPlatformNotificationsSwapCompletedDescription": {
    "message": "MetaMask Swap işleminiz başarılı oldu"
  },
  "pushPlatformNotificationsSwapCompletedTitle": {
    "message": "Swap işlemi tamamlandı"
  },
  "queued": {
    "message": "Kuyruğa alındı"
  },
  "quoteRate": {
    "message": "Kota oranı"
  },
  "quotedReceiveAmount": {
    "message": "$1 alınan tutar"
  },
  "quotedTotalCost": {
    "message": "$1 toplam maliyet"
  },
  "rank": {
    "message": "Sıralama"
  },
  "rateIncludesMMFee": {
    "message": "Orana %$1 ücret dahildir"
  },
  "reAddAccounts": {
    "message": "diğer hesapları yeniden ekle"
  },
  "reAdded": {
    "message": "yeniden eklendi"
  },
  "readdToken": {
    "message": "Gelecekte bu tokeni hesap seçenekleri menüsünde “Tokeni İçe Aktar”' kısmına giderek tekrar ekleyebilirsiniz."
  },
  "receive": {
    "message": "Al"
  },
  "receiveCrypto": {
    "message": "Kripto al"
  },
  "recipientAddressPlaceholderNew": {
    "message": "Genel adres (0x) veya alan adı gir"
  },
  "recommendedGasLabel": {
    "message": "Önerilen"
  },
  "recoveryPhraseReminderBackupStart": {
    "message": "Buradan başlayın"
  },
  "recoveryPhraseReminderConfirm": {
    "message": "Anladım"
  },
  "recoveryPhraseReminderHasBackedUp": {
    "message": "Gizli Kurtarma İfadenizi her zaman güvende ve gizli bir yerde tutun"
  },
  "recoveryPhraseReminderHasNotBackedUp": {
    "message": "Gizli Kurtarma İfadenizi yeniden yedeklemeniz mi gerekiyor?"
  },
  "recoveryPhraseReminderItemOne": {
    "message": "Gizli Kurtarma İfadenizi asla başkasıyla paylaşmayın"
  },
  "recoveryPhraseReminderItemTwo": {
    "message": "MetaMask ekibi sizden asla Gizli Kurtarma İfadenizi istemeyecektir"
  },
  "recoveryPhraseReminderSubText": {
    "message": "Gizli Kurtarma İfadeniz tüm hesaplarınızı kontrol eder."
  },
  "recoveryPhraseReminderTitle": {
    "message": "Paranızı koruyun"
  },
  "redeposit": {
    "message": "Tekrar yatırın"
  },
  "refreshList": {
    "message": "Listeyi yenile"
  },
  "reject": {
    "message": "Reddet"
  },
  "rejectAll": {
    "message": "Tümünü reddet"
  },
  "rejectRequestsDescription": {
    "message": "$1 talebi toplu olarak reddetmek üzeresiniz."
  },
  "rejectRequestsN": {
    "message": "$1 taleplerini reddet"
  },
  "rejectTxsDescription": {
    "message": "$1 işlemi toplu olarak reddetmek üzeresiniz."
  },
  "rejectTxsN": {
    "message": "$1 işlemi reddet"
  },
  "rejected": {
    "message": "Reddedildi"
  },
  "remove": {
    "message": "Kaldır"
  },
  "removeAccount": {
    "message": "Hesabı kaldır"
  },
  "removeAccountDescription": {
    "message": "Bu hesap cüzdanınızdan kaldırılacaktır. Devam etmeden önce içe aktarılmış olan bu hesap için ilk olarak oluşturulan Gizli Kurtarma İfadesine ya da özel anahtara sahip olduğunuzdan lütfen emin olun. Hesap açılır menüsünden hesapları yeniden içe aktarabilir ya da hesap oluşturabilirsiniz. "
  },
  "removeKeyringSnap": {
    "message": "Bu Snap kaldırıldığında bu hesaplar MetaMask'ten kaldırılır:"
  },
  "removeKeyringSnapToolTip": {
    "message": "Hesapları snap kontrol eder ve snap kaldırıldığında hesaplar MetaMask'ten de kaldılır, ancak blokzincirinde kalır."
  },
  "removeNFT": {
    "message": "NFT'yi kaldır"
  },
  "removeNftErrorMessage": {
    "message": "Bu NFT'yi kaldıramıyoruz."
  },
  "removeNftMessage": {
    "message": "NFT başarılı bir şekilde kaldırıldı!"
  },
  "removeSnap": {
    "message": "Snapi kaldır"
  },
  "removeSnapAccountDescription": {
    "message": "İlerlerseniz bu hesap artık MetaMask'te kullanılamayacak."
  },
  "removeSnapAccountTitle": {
    "message": "Hesabı kaldırın"
  },
  "removeSnapConfirmation": {
    "message": "$1 snapini kaldırmak istediğinizden emin misiniz?",
    "description": "$1 represents the name of the snap"
  },
  "removeSnapDescription": {
    "message": "Bu eylem, snapi, verilerini siler ve verdiğin izinleri iptal eder."
  },
  "replace": {
    "message": "değiştir"
  },
  "reportIssue": {
    "message": "Bir sorun bildir"
  },
  "requestFrom": {
    "message": "Talebi gönderen"
  },
  "requestFromInfo": {
    "message": "İmzanızı isteyen site budur."
  },
  "requestFromInfoSnap": {
    "message": "İmzanızı isteyen Snap budur."
  },
  "requestFromTransactionDescription": {
    "message": "Bu site tarafından onayınız isteniyor."
  },
  "requestingFor": {
    "message": "Talep:"
  },
  "requestingForAccount": {
    "message": "$1 için talep ediliyor",
    "description": "Name of Account"
  },
  "requestingForNetwork": {
    "message": "$1 için talep ediliyor",
    "description": "Name of Network"
  },
  "required": {
    "message": "Gerekli"
  },
  "reset": {
    "message": "Sıfırla"
  },
  "resetWallet": {
    "message": "Cüzdanı sıfırla"
  },
  "resetWalletSubHeader": {
    "message": "MetaMask, şifrenizin bir kopyasını tutmaz. Hesabınızın kilidini açarken sorun yaşıyorsanız cüzdanınızı sıfırlamanız gerekir. Bunu, cüzdanınızı kurarken kullandığınız Gizli Kurtarma İfadesini sunarak yapabilirsin."
  },
  "resetWalletUsingSRP": {
    "message": "Bu eylem, düzenlediğiniz hesapların listesiyle birlikte mevcut cüzdanınızı ve Gizli Kurtarma İfadenizi bu cihazdan siler. Bir Gizli Kurtarma İfadesi ile sıfırlama yaptıktan sonra sıfırlamak için kullandığınız Gizli Kurtarma İfadesine dayalı bir hesap listesi göreceksiniz. Bu yeni liste otomatik olarak bakiyesi olan hesapları içerecektir. Ayrıca daha önce oluşturulmuş $1 hesabınızı oluşturabileceksiniz. İçe aktardığınız özel hesapların $2 olması ve bir hesaba eklediğiniz özel tokenlerin de $3 olması gerekir."
  },
  "resetWalletWarning": {
    "message": "Devam etmeden önce doğru Gizli Kurtarma İfadesini kullandığından emin ol. Bunu geri alamazsın."
  },
  "restartMetamask": {
    "message": "MetaMask'i yeniden başlat"
  },
  "restore": {
    "message": "Geri Yükle"
  },
  "restoreUserData": {
    "message": "Kullanıcı verilerini geri yükle"
  },
  "resultPageError": {
    "message": "Hata"
  },
  "resultPageErrorDefaultMessage": {
    "message": "İşlem başarısız oldu."
  },
  "resultPageSuccess": {
    "message": "Başarılı"
  },
  "resultPageSuccessDefaultMessage": {
    "message": "İşlem başarılı bir şekilde tamamlandı."
  },
  "retryTransaction": {
    "message": "İşlemi tekrar dene"
  },
  "reusedTokenNameWarning": {
    "message": "Buradaki bir token izlediğiniz başka bir tokenden sembol kullanıyor, bu kafa karıştırıcı veya aldatıcı olabilir."
  },
  "revealSecretRecoveryPhrase": {
    "message": "Gizli Kurtarma İfadesini Açığa Çıkar"
  },
  "revealSeedWords": {
    "message": "Gizli Kurtarma İfadesini Göster"
  },
  "revealSeedWordsDescription1": {
    "message": "$1 $2",
    "description": "This is a sentence consisting of link using 'revealSeedWordsSRPName' as $1 and bolded text using 'revealSeedWordsDescription3' as $2."
  },
  "revealSeedWordsDescription2": {
    "message": "MetaMask $1. Yani GKİ'niz size aittir.",
    "description": "$1 is text link with the message from 'revealSeedWordsNonCustodialWallet'"
  },
  "revealSeedWordsDescription3": {
    "message": "cüzdanınıza ve paranıza tam erişim sağlar.\n"
  },
  "revealSeedWordsNonCustodialWallet": {
    "message": "gözetimsiz bir cüzdandır"
  },
  "revealSeedWordsQR": {
    "message": "QR"
  },
  "revealSeedWordsSRPName": {
    "message": "Gizli Kurtarma İfadesi (GKİ)"
  },
  "revealSeedWordsText": {
    "message": "Metin"
  },
  "revealSeedWordsWarning": {
    "message": "Ekranınıza hiç kimsenin bakmadığından emin olun. $1",
    "description": "$1 is bolded text using the message from 'revealSeedWordsWarning2'"
  },
  "revealSeedWordsWarning2": {
    "message": "MetaMask Destek bölümü bunu asla talep etmez.",
    "description": "The bolded texted in the second part of 'revealSeedWordsWarning'"
  },
  "revealSensitiveContent": {
    "message": "Hassas içeriği açığa çıkar"
  },
  "review": {
    "message": "İncele"
  },
  "reviewAlert": {
    "message": "Uyarıyı incele"
  },
  "reviewAlerts": {
    "message": "Uyarıları incele"
  },
  "reviewPendingTransactions": {
    "message": "Bekleyen işlemleri incele"
  },
  "reviewPermissions": {
    "message": "İzinleri incele"
  },
  "revokePermission": {
    "message": "İzni geri al"
  },
  "revokePermissionTitle": {
    "message": "$1 iznini kaldır",
    "description": "The token symbol that is being revoked"
  },
  "revokeSimulationDetailsDesc": {
    "message": "Birisinin sizin hesabınızdan token harcama iznini kaldırıyorsunuz."
  },
  "reward": {
    "message": "Ödül"
  },
  "rpcNameOptional": {
    "message": "RPC Adı (İsteğe Bağlı)"
  },
  "rpcUrl": {
    "message": "RPC URL adresi"
  },
  "safeTransferFrom": {
    "message": "Güvenli transfer kaynağı"
  },
  "save": {
    "message": "Kaydet"
  },
  "scanInstructions": {
    "message": "QR kodu kameranızın önüne getirin"
  },
  "scanQrCode": {
    "message": "QR kodunu tara"
  },
  "scrollDown": {
    "message": "Aşağı kaydır"
  },
  "search": {
    "message": "Ara"
  },
  "searchAccounts": {
    "message": "Hesapları ara"
  },
  "searchNfts": {
    "message": "NFT ara"
  },
  "searchTokens": {
    "message": "Token ara"
  },
  "searchTokensByNameOrAddress": {
    "message": "Ada veya adrese göre token ara"
  },
  "secretRecoveryPhrase": {
    "message": "Gizli Kurtarma İfadesi"
  },
  "secretRecoveryPhrasePlusNumber": {
    "message": "Gizli Kurtarma İfadesi $1",
    "description": "The $1 is the order of the Secret Recovery Phrase"
  },
  "secureWallet": {
    "message": "Güvenli cüzdan"
  },
  "security": {
    "message": "Güvenlik"
  },
  "securityAlert": {
    "message": "$1 ve $2 güvenlik uyarısı"
  },
  "securityAlerts": {
    "message": "Güvenlik uyarıları"
  },
  "securityAlertsDescription": {
    "message": "Bu özellik işlem ve imza taleplerini aktif bir şekilde inceleyerek kötü amaçlı veya olağan dışı aktivite konusunda sizi uyarır. $1",
    "description": "Link to learn more about security alerts"
  },
  "securityAndPrivacy": {
    "message": "Güvenlik ve gizlilik"
  },
  "securityDescription": {
    "message": "Güvensiz ağlara katılma şansınızı azaltın ve hesaplarınızı koruyun"
  },
  "securityMessageLinkForNetworks": {
    "message": "ağ dolandırıcılıkları ve güvenlik riskleri"
  },
  "securityProviderPoweredBy": {
    "message": "$1 hizmetidir",
    "description": "The security provider that is providing data"
  },
  "seeAllPermissions": {
    "message": "Tüm izinleri gör",
    "description": "Used for revealing more content (e.g. permission list, etc.)"
  },
  "seeDetails": {
    "message": "Ayrıntılara bakın"
  },
<<<<<<< HEAD
=======
  "seedPhraseConfirm": {
    "message": "Gizli Kurtarma İfadesini Onayla"
  },
  "seedPhraseEnterMissingWords": {
    "message": "Gizli Kurtarma İfadesini Onayla"
  },
  "seedPhraseIntroSidebarBulletOne": {
    "message": "Birden fazla gizli yerde not ederek saklayın"
  },
  "seedPhraseIntroSidebarBulletTwo": {
    "message": "Bir kasada saklayın"
  },
>>>>>>> 61bc4a83
  "seedPhraseIntroTitle": {
    "message": "Cüzdanınızı koruyun"
  },
  "seedPhraseReq": {
    "message": "Gizli Kurtarma İfadeleri 12, 15, 18, 21 veya 24 kelimeden oluşur"
  },
  "select": {
    "message": "Seç"
  },
  "selectAccountToConnect": {
    "message": "Bağlamak için bir hesap seç"
  },
  "selectAccounts": {
    "message": "Bu sitede kullanılacak hesap veya hesapları seçin"
  },
  "selectAccountsForSnap": {
    "message": "Bu snap ile kullanılacak hesabı/hesapları seçin"
  },
  "selectAll": {
    "message": "Tümünü seç"
  },
  "selectAnAccount": {
    "message": "Hesap seç"
  },
  "selectAnAccountAlreadyConnected": {
    "message": "Bu hesap zaten MetaMask'e bağlanmış"
  },
  "selectEnableDisplayMediaPrivacyPreference": {
    "message": "NFT medyasını göster seçeneğini açın"
  },
  "selectHdPath": {
    "message": "HD yolunu seç"
  },
  "selectNFTPrivacyPreference": {
    "message": "NFT Otomatik Algılamayı etkinleştir"
  },
  "selectPathHelp": {
    "message": "Beklediğiniz hesapları görmüyorsanız HD yoluna veya geçerli seçilen ağa geçmeyi deneyin."
  },
  "selectRpcUrl": {
    "message": "RPC URL adresini seçin"
  },
  "selectSecretRecoveryPhrase": {
    "message": "Gizli Kurtarma İfadesi Seç"
  },
  "selectType": {
    "message": "Tür Seç"
  },
  "selectedAccountMismatch": {
    "message": "Farklı hesap seçildi"
  },
  "selectingAllWillAllow": {
    "message": "Tümü seçimi bu sitenin mevcut tüm hesaplarınızı görüntülemesine izin verecektir. Bu siteye güvendiğinizden emin olun."
  },
  "send": {
    "message": "Gönder"
  },
  "sendBugReport": {
    "message": "Bize bir hata raporu gönder."
  },
  "sendNoContactsConversionText": {
    "message": "buraya tıklayın"
  },
  "sendNoContactsDescription": {
    "message": "Kişiler, diğer hesaba güvenli bir şekilde birden fazla kez işlem gönderebilmenize olanak sağlar. Bir kişi oluşturmak için $1",
    "description": "$1 represents the action text 'click here'"
  },
  "sendNoContactsTitle": {
    "message": "Henüz kişiniz yok"
  },
  "sendSelectReceiveAsset": {
    "message": "Alınacak varlıkları seçin"
  },
  "sendSelectSendAsset": {
    "message": "Gönderilecek varlıkları seçin"
  },
  "sendSpecifiedTokens": {
    "message": "$1 Gönder",
    "description": "Symbol of the specified token"
  },
  "sendSwapSubmissionWarning": {
    "message": "Bu düğmeye tıklandığında swap işleminiz anında başlatılır. İlerlemeden önce lütfen işlem ayrıntılarınızı inceleyin."
  },
  "sendTokenAsToken": {
    "message": "$2 olarak $1 gönder",
    "description": "Used in the transaction display list to describe a swap and send. $1 and $2 are the symbols of tokens in involved in the swap."
  },
  "sendingAsset": {
    "message": "$1 gönderiliyor"
  },
  "sendingDisabled": {
    "message": "ERC-1155 NFT varlıklarının gönderilmesi henüz desteklenmemektedir."
  },
  "sendingNativeAsset": {
    "message": "$1 Gönderiliyor",
    "description": "$1 represents the native currency symbol for the current network (e.g. ETH or BNB)"
  },
  "sendingToTokenContractWarning": {
    "message": "Uyarı: Para kaybı ile sonuçlanabilecek bir token sözleşmesi göndermek üzeresiniz. $1",
    "description": "$1 is a clickable link with text defined by the 'learnMoreUpperCase' key. The link will open to a support article regarding the known contract address warning"
  },
  "sepolia": {
    "message": "Sepolia test ağı"
  },
  "setApprovalForAll": {
    "message": "Tümüne onay ver"
  },
  "setApprovalForAllRedesignedTitle": {
    "message": "Para çekme talebi"
  },
  "setApprovalForAllTitle": {
    "message": "$1 için harcama limiti olmadan onay ver",
    "description": "The token symbol that is being approved"
  },
  "settingAddSnapAccount": {
    "message": "Snap hesabı ekle"
  },
  "settings": {
    "message": "Ayarlar"
  },
  "settingsSearchMatchingNotFound": {
    "message": "Eşleşen sonuç bulunamadı."
  },
  "settingsSubHeadingSignaturesAndTransactions": {
    "message": "İmza ve işlem talepleri"
  },
  "show": {
    "message": "Göster"
  },
  "showAccount": {
    "message": "Hesabı göster"
  },
  "showAdvancedDetails": {
    "message": "Gelişmiş bilgileri göster"
  },
  "showExtensionInFullSizeView": {
    "message": "Uzantıyı tam boyut görünümde göster"
  },
  "showExtensionInFullSizeViewDescription": {
    "message": "Uzantı simgesine tıkladığınızda tam boyut görünümünüzü varsayılan yapmak için bunu açın."
  },
  "showFiatConversionInTestnets": {
    "message": "Test ağlarında dönüşümü göster"
  },
  "showFiatConversionInTestnetsDescription": {
    "message": "Test ağlarında fiat para dönüşümünü göstermek için bunu seçin"
  },
  "showHexData": {
    "message": "On altılı verileri göster"
  },
  "showHexDataDescription": {
    "message": "Gönder ekranında on altılı veri alanını göstermek için bunu seçin"
  },
  "showLess": {
    "message": "Daha az göster"
  },
  "showMore": {
    "message": "Daha fazlasını göster"
  },
  "showNativeTokenAsMainBalance": {
    "message": "Yerli token'i ana bakiye olarak göster"
  },
  "showNft": {
    "message": "NFT'yi göster"
  },
  "showPermissions": {
    "message": "İzinleri göster"
  },
  "showPrivateKey": {
    "message": "Özel anahtarı göster"
  },
  "showSRP": {
    "message": "Gizli Kurtarma İfadesini Göster"
  },
  "showTestnetNetworks": {
    "message": "Test ağlarını göster"
  },
  "showTestnetNetworksDescription": {
    "message": "Ağ listesinde test ağlarını göstermek için bunu seçin"
  },
  "sign": {
    "message": "İmzala"
  },
  "signatureRequest": {
    "message": "İmza talebi"
  },
  "signature_decoding_bid_nft_tooltip": {
    "message": "NFT, teklif kabul edildiğinde cüzdanınıza yansıtılacak."
  },
  "signature_decoding_list_nft_tooltip": {
    "message": "Sadece NFT'leriniz birisi tarafından satın alınırsa değişiklik olmasını bekleyin."
  },
  "signed": {
    "message": "İmzalandı"
  },
  "signing": {
    "message": "İmzalanıyor"
  },
  "signingInWith": {
    "message": "Şununla giriş yap:"
  },
  "signingWith": {
    "message": "Oturum açma aracı"
  },
  "simulationApproveHeading": {
    "message": "Çek"
  },
  "simulationDetailsApproveDesc": {
    "message": "Bir başkasına hesabınızdan NFT çekme izni veriyorsunuz."
  },
  "simulationDetailsERC20ApproveDesc": {
    "message": "Bir başkasına sizin hesabınızdan bu tutarı harcama izni veriyorsunuz."
  },
  "simulationDetailsFiatNotAvailable": {
    "message": "Mevcut Değil"
  },
  "simulationDetailsIncomingHeading": {
    "message": "Aldığınız"
  },
  "simulationDetailsNoChanges": {
    "message": "Değişiklik yok"
  },
  "simulationDetailsOutgoingHeading": {
    "message": "Gönderdiğiniz"
  },
  "simulationDetailsRevokeSetApprovalForAllDesc": {
    "message": "Bir başkasının sizin hesabınızdan NFT çekme iznini kaldırıyorsunuz."
  },
  "simulationDetailsSetApprovalForAllDesc": {
    "message": "Bir başkasına sizin hesabınızdan NFT çekme izni veriyorsunuz."
  },
  "simulationDetailsTitle": {
    "message": "Tahmini değişiklikler"
  },
  "simulationDetailsTitleTooltip": {
    "message": "Tahmini değişiklikler bu işlemi gerçekleştirirseniz meydana gelebilecek değişikliklerdir. Bu bir garanti değil, sadece bir tahmindir."
  },
  "simulationDetailsTotalFiat": {
    "message": "Toplam = $1",
    "description": "$1 is the total amount in fiat currency on one side of the transaction"
  },
  "simulationDetailsTransactionReverted": {
    "message": "Bu işlemin başarısız olması muhtemel"
  },
  "simulationDetailsUnavailable": {
    "message": "Mevcut değil"
  },
  "simulationErrorMessageV2": {
    "message": "Gaz tahmini yapamadık. Sözleşmede bir hata olabilir ve bu işlem başarısız olabilir."
  },
  "simulationsSettingDescription": {
    "message": "Onaylamadan önce işlemlerdeki ve imzalardaki bakiye değişikliklerini tahmin etmek için bunu açın. Nihai sonucunu garanti etmez. $1"
  },
  "simulationsSettingSubHeader": {
    "message": "Bakiye değişikliklerini tahmin edin"
  },
  "singleNetwork": {
    "message": "1 ağ"
  },
  "siweIssued": {
    "message": "Düzenlendi"
  },
  "siweNetwork": {
    "message": "Ağ"
  },
  "siweRequestId": {
    "message": "Kimlik Talebi"
  },
  "siweResources": {
    "message": "Kaynaklar"
  },
  "siweURI": {
    "message": "URL adresi"
  },
  "skipAccountSecurity": {
    "message": "Hesap güvenliğini atla?"
  },
  "skipAccountSecurityDetails": {
    "message": "Gizli Kurtarma İfademi yedekleyene kadar hesaplarımı ve tüm varlıkları kaybedebileceğimi anlıyorum."
  },
  "slideBridgeDescription": {
    "message": "Tamamı cüzdanınız dahilinde olmak üzere 9 zincirde ilerleyin"
  },
  "slideBridgeTitle": {
    "message": "Köprü yapmaya hazır mısınız?"
  },
  "slideCashOutDescription": {
    "message": "Kriptonuzu satarak nakde dönüştürün"
  },
  "slideCashOutTitle": {
    "message": "MetaMask ile paraya çevirin"
  },
  "slideDebitCardDescription": {
    "message": "Belirli bölgelerde mevcuttur"
  },
  "slideDebitCardTitle": {
    "message": "MetaMask banka kartı"
  },
  "slideFundWalletDescription": {
    "message": "Başlamak için token ekleyin veya transfer edin"
  },
  "slideFundWalletTitle": {
    "message": "Cüzdanınıza para ekleyin"
  },
  "slideMultiSrpDescription": {
    "message": "MetaMask'te birden fazla cüzdanı içe aktarın ve kullanın"
  },
  "slideMultiSrpTitle": {
    "message": "Birden fazla Gizli Kurtarma İfadesi ekleyin"
  },
  "slideRemoteModeDescription": {
    "message": "Soğuk cüzdanınızı kablosuz olarak kullanın"
  },
  "slideRemoteModeTitle": {
    "message": "Soğuk depolama, hızlı erişim"
  },
  "slideSmartAccountUpgradeDescription": {
    "message": "Aynı adres, daha akıllı özellikler"
  },
  "slideSmartAccountUpgradeTitle": {
    "message": "Akıllı hesapları kullanmaya başlayın"
  },
  "slideSolanaDescription": {
    "message": "Başlamak için bir Solana hesabı oluşturun"
  },
  "slideSolanaTitle": {
    "message": "Solana artık destekleniyor"
  },
  "slideSweepStakeDescription": {
    "message": "Kazanma şansı için şimdi bir NFT mint edin"
  },
  "slideSweepStakeTitle": {
    "message": "$5000 USDC Çekilişine katılın!"
  },
  "smartAccountAccept": {
    "message": "Akıllı hesap kullanın"
  },
  "smartAccountBetterTransaction": {
    "message": "Daha hızlı işlemler, daha düşük ücretler"
  },
  "smartAccountBetterTransactionDescription": {
    "message": "İşlemleri birlikte gerçekleştirerek vakitten ve nakitten tasarruf edin."
  },
  "smartAccountFeaturesDescription": {
    "message": "Aynı hesap adresini koruyun; dilediğiniz zaman tekrar geçebilirsiniz."
  },
  "smartAccountLabel": {
    "message": "Akıllı Hesap"
  },
  "smartAccountPayToken": {
    "message": "Dilediğiniz token ile dilediğiniz zaman ödeyin"
  },
  "smartAccountPayTokenDescription": {
    "message": "Ağ ücretlerini karşılamak için zaten sahip olduğunuz token'ları kullanın."
  },
  "smartAccountReject": {
    "message": "Akıllı hesap kullanma"
  },
  "smartAccountRequestFor": {
    "message": "Talep et:"
  },
  "smartAccountSameAccount": {
    "message": "Aynı hesap, daha akıllı özellikler."
  },
  "smartAccountSplashTitle": {
    "message": "Akıllı hesap kullanılsın mı?"
  },
  "smartAccountUpgradeBannerDescription": {
    "message": "Aynı adres. Daha akıllı özellikler."
  },
  "smartAccountUpgradeBannerTitle": {
    "message": "Akıllı hesaba geç"
  },
  "smartContracts": {
    "message": "Akıllı sözleşmeler"
  },
  "smartSwapsErrorNotEnoughFunds": {
    "message": "Akıllı swap için yeterli para yok."
  },
  "smartSwapsErrorUnavailable": {
    "message": "Akıllı Swap'lar geçici olarak kullanılamıyor."
  },
  "smartTransactionCancelled": {
    "message": "İşleminiz iptal edildi"
  },
  "smartTransactionCancelledDescription": {
    "message": "İşleminiz tamamlanamadığından gereksiz gaz ücreti ödemenizi önlemek amacıyla iptal edildi."
  },
  "smartTransactionError": {
    "message": "İşleminiz başarısız oldu"
  },
  "smartTransactionErrorDescription": {
    "message": "Ani piyasa değişimleri başarısızlıklara sebep olabilir. Sorun devam ederse MetaMask müşteri destek bölümüne ulaşın."
  },
  "smartTransactionPending": {
    "message": "İşleminiz gönderildi"
  },
  "smartTransactionSuccess": {
    "message": "İşleminiz tamamlandı"
  },
  "smartTransactions": {
    "message": "Akıllı İşlemler"
  },
  "smartTransactionsEnabledDescription": {
    "message": " ve MEV koruması. Şu anda varsayılan olarak açık."
  },
  "smartTransactionsEnabledLink": {
    "message": "Daha yüksek başarı oranları"
  },
  "smartTransactionsEnabledTitle": {
    "message": "İşlemler artık daha akıllı hale geldi"
  },
  "snapAccountCreated": {
    "message": "Hesap oluşturuldu"
  },
  "snapAccountCreatedDescription": {
    "message": "Yeni hesabınız kullanılmaya hazır!"
  },
  "snapAccountCreationFailed": {
    "message": "Hesap oluşturma işlemi başarısız oldu"
  },
  "snapAccountCreationFailedDescription": {
    "message": "$1 sizin için bir hesap oluşturamadı.",
    "description": "$1 is the snap name"
  },
  "snapAccountRedirectFinishSigningTitle": {
    "message": "İmzalama işlemini bitir"
  },
  "snapAccountRedirectSiteDescription": {
    "message": "$1 talimatlarını izle"
  },
  "snapAccountRemovalFailed": {
    "message": "Hesap kaldırma işlemi başarısız oldu"
  },
  "snapAccountRemovalFailedDescription": {
    "message": "$1 sizin için bu hesabı kaldıramadı.",
    "description": "$1 is the snap name"
  },
  "snapAccountRemoved": {
    "message": "Hesap kaldırıldı"
  },
  "snapAccountRemovedDescription": {
    "message": "Bu hesap artık MetaMask'te kullanılamayacak."
  },
  "snapAccounts": {
    "message": "Snap Hesapları"
  },
  "snapAccountsDescription": {
    "message": "Üçüncü taraf Snapleri tarafından kontrol edilen hesaplar."
  },
  "snapConnectTo": {
    "message": "$1 adresine bağlan",
    "description": "$1 is the website URL or a Snap name. Used for Snaps pre-approved connections."
  },
  "snapConnectionPermissionDescription": {
    "message": "Onayınız olmadan $1 otomatik olarak $2 adresine bağlansın.",
    "description": "Used for Snap pre-approved connections. $1 is the Snap name, $2 is a website URL."
  },
  "snapConnectionWarning": {
    "message": "$1 şunu kullanmak istiyor: $2",
    "description": "$2 is the snap and $1 is the dapp requesting connection to the snap."
  },
  "snapContent": {
    "message": "Bu içerik $1 kaynaklıdır",
    "description": "This is shown when a snap shows transaction insight information in the confirmation UI. $1 is a link to the snap's settings page with the link text being the name of the snap."
  },
  "snapDetailWebsite": {
    "message": "Web Sitesi"
  },
  "snapHomeMenu": {
    "message": "Snap Ana Menüsü"
  },
  "snapInstallRequest": {
    "message": "$1 adlı snap'i yüklemek ona aşağıdaki izinleri verir.",
    "description": "$1 is the snap name."
  },
  "snapInstallSuccess": {
    "message": "Yükleme tamamlandı"
  },
  "snapInstallWarningCheck": {
    "message": "$1, şunları yapmak için izin istiyor:",
    "description": "Warning message used in popup displayed on snap install. $1 is the snap name."
  },
  "snapInstallWarningHeading": {
    "message": "Dikkatle ilerleyin"
  },
  "snapInstallWarningPermissionDescriptionForBip32View": {
    "message": "$1 adlı snap'in genel anahtarlarınızı (ve adreslerinizi) görüntülemesine izin verin. Bu eylem, herhangi bir şekilde hesapların ya da varlıkların kontrolünü vermez.",
    "description": "An extended description for the `snap_getBip32PublicKey` permission used for tooltip on Snap Install Warning screen (popup/modal). $1 is the snap name."
  },
  "snapInstallWarningPermissionDescriptionForEntropy": {
    "message": "$1 adlı Snap'in talep edilen ağlar üzerinde hesap ve varlıkları yönetmesine izin verin. Bu hesaplar, gizli kurtarma ifadenizi kullanarak (açığa çıkarmadan) türetilir ve yedeklenir. $1, anahtar türetme gücü ile Ethereum (EVM'ler) ötesinde çeşitli blok zinciri protokollerini destekleyebilir.",
    "description": "An extended description for the `snap_getBip44Entropy` and `snap_getBip44Entropy` permissions used for tooltip on Snap Install Warning screen (popup/modal). $1 is the snap name."
  },
  "snapInstallWarningPermissionNameForEntropy": {
    "message": "$1 hesaplarını yönet",
    "description": "Permission name used for the Permission Cell component displayed on warning popup when installing a Snap. $1 is list of account types."
  },
  "snapInstallWarningPermissionNameForViewPublicKey": {
    "message": "$1 için genel anahtarınızı görüntüleyin",
    "description": "Permission name used for the Permission Cell component displayed on warning popup when installing a Snap. $1 is list of account types."
  },
  "snapInstallationErrorDescription": {
    "message": "$1 yüklenemedi.",
    "description": "Error description used when snap installation fails. $1 is the snap name."
  },
  "snapInstallationErrorTitle": {
    "message": "Yükleme başarısız oldu",
    "description": "Error title used when snap installation fails."
  },
  "snapResultError": {
    "message": "Hata"
  },
  "snapResultSuccess": {
    "message": "Başarılı"
  },
  "snapResultSuccessDescription": {
    "message": "$1 kullanıma hazır"
  },
  "snapUIAssetSelectorTitle": {
    "message": "Bir varlık seç"
  },
  "snapUpdateAlertDescription": {
    "message": "En son $1 güncellemesini alın",
    "description": "Description used in Snap update alert banner when snap update is available. $1 is the Snap name."
  },
  "snapUpdateAvailable": {
    "message": "Güncelleme mevcut"
  },
  "snapUpdateErrorDescription": {
    "message": "$1 güncellenemedi.",
    "description": "Error description used when snap update fails. $1 is the snap name."
  },
  "snapUpdateErrorTitle": {
    "message": "Güncelleme başarısız oldu",
    "description": "Error title used when snap update fails."
  },
  "snapUpdateRequest": {
    "message": "$1 adlı snap'i güncellemek ona aşağıdaki izinleri verir.",
    "description": "$1 is the Snap name."
  },
  "snapUpdateSuccess": {
    "message": "Güncelleme tamamlandı"
  },
  "snapUrlIsBlocked": {
    "message": "Bu Snap sizi bloke edilmiş bir siteye götürmek istiyor. $1."
  },
  "snaps": {
    "message": "Snapler"
  },
  "snapsConnected": {
    "message": "Snap'ler bağlandı"
  },
  "snapsNoInsight": {
    "message": "Gösterilecek içgörü yok"
  },
  "snapsPrivacyWarningFirstMessage": {
    "message": "Yüklediğiniz her Snap'in Consensys $1 içinde tanımlanan şekilde, aksi belirtilmedikçe bir Üçüncü Taraf Hizmet olduğunu kabul edersiniz. Üçüncü Taraf Hizmetlerini kullanımınız Üçüncü Taraf Hizmet sağlayıcısı tarafından belirtilen ayrı şart ve koşullar tarafından yönetilir. Consensys herhangi bir Snapin herhangi belirli bir sebeple herhangi belirli bir şahıs tarafından kullanımını önermez. Üçüncü Taraf Hizmetine erişiminizin, güvenmenizin veya kullanımınızın riski size aittir. Consensys, Üçüncü Taraf Hizmetlerini kullanımınızdan kaynaklanan zararlar için her türlü sorumluluğu ve yükümlülüğü reddeder.",
    "description": "First part of a message in popup modal displayed when installing a snap for the first time. $1 is terms of use link."
  },
  "snapsPrivacyWarningSecondMessage": {
    "message": "Üçüncü Taraf Hizmetleri ile paylaştığınız tüm bilgiler söz konusu Üçüncü Taraf Hizmetlerinin gizlilik politikalarına göre doğrudan üçüncü taraflar tarafından toplanacaktır. Daha fazla bilgi için lütfen üçüncü tarafların gizlilik politikalarına bakın.",
    "description": "Second part of a message in popup modal displayed when installing a snap for the first time."
  },
  "snapsPrivacyWarningThirdMessage": {
    "message": "Consensys'un bu Üçüncü Taraf Hizmetler ile paylaştığınız bilgilere hiçbir erişimi bulunmamaktadır.",
    "description": "Third part of a message in popup modal displayed when installing a snap for the first time."
  },
  "snapsSettings": {
    "message": "Snap ayarları"
  },
  "snapsTermsOfUse": {
    "message": "Kullanım Şartları"
  },
  "snapsToggle": {
    "message": "Bir snap yalnızca etkinleştirilmişse çalışır"
  },
  "snapsUIError": {
    "message": "Daha fazla destek için $1 oluşturucuları ile iletişime geçin.",
    "description": "This is shown when the insight snap throws an error. $1 is the snap name"
  },
  "solanaAccountRequested": {
    "message": "Bu site bir Solana hesabı talep ediyor."
  },
  "solanaAccountRequired": {
    "message": "Bu siteye bağlanmak için bir Solana hesabı gereklidir."
  },
  "solanaImportAccounts": {
    "message": "Solana hesaplarını içe aktar"
  },
  "solanaImportAccountsDescription": {
    "message": "Başka bir cüzdandan Solana hesabınızı taşımak için bir Gizli Kurtarma İfadesini içe aktarın."
  },
  "solanaMoreFeaturesComingSoon": {
    "message": "Daha fazla özellik çok yakında"
  },
  "solanaMoreFeaturesComingSoonDescription": {
    "message": "NFT'ler, donanım cüzdanı desteği ve daha fazlası çok yakında."
  },
  "solanaOnMetaMask": {
    "message": "Solana MetaMask'te"
  },
  "solanaSendReceiveSwapTokens": {
    "message": "Token gönder, al ve swap yap"
  },
  "solanaSendReceiveSwapTokensDescription": {
    "message": "SOL, USDC ve daha fazlası gibi token'lar ile transfer ve işlem gerçekleştir."
  },
  "someNetworks": {
    "message": "$1 ağ"
  },
  "somethingDoesntLookRight": {
    "message": "Doğru görünmeyen bir şeyler mi var? $1",
    "description": "A false positive message for users to contact support. $1 is a link to the support page."
  },
  "somethingIsWrong": {
    "message": "Bir şeyler ters gitti. Sayfayı tekrar yüklemeyi deneyin."
  },
  "somethingWentWrong": {
    "message": "Bu sayfayı yükleyemedik."
  },
  "sortBy": {
    "message": "Sıralama ölçütü"
  },
  "sortByAlphabetically": {
    "message": "Alfabetik (A-Z)"
  },
  "sortByDecliningBalance": {
    "message": "Azalan bakiye ($1 yüksek-düşük)",
    "description": "Indicates a descending order based on token fiat balance. $1 is the preferred currency symbol"
  },
  "source": {
    "message": "Kaynak"
  },
  "spamModalBlockedDescription": {
    "message": "Bu site 1 dakika boyunca engellenecek."
  },
  "spamModalBlockedTitle": {
    "message": "Bu siteyi geçici olarak engellediniz"
  },
  "spamModalDescription": {
    "message": "Birden fazla istenmeyen talep alıyorsanız siteyi geçici olarak engelleyebilirsiniz."
  },
  "spamModalTemporaryBlockButton": {
    "message": "Bu siteyi geçici olarak engelle"
  },
  "spamModalTitle": {
    "message": "Birden fazla talep fark ettik"
  },
  "speed": {
    "message": "Hız"
  },
  "speedUp": {
    "message": "Hızlandır"
  },
  "speedUpCancellation": {
    "message": "Bu iptal işlemini hızlandır"
  },
  "speedUpExplanation": {
    "message": "Mevcut ağ koşullarına göre gaz ücretini güncelledik ve en az %10 artırdık (ağ tarafından gereklidir)."
  },
  "speedUpPopoverTitle": {
    "message": "İşlemi hızlandır"
  },
  "speedUpTooltipText": {
    "message": "Yeni gaz ücreti"
  },
  "speedUpTransaction": {
    "message": "Bu işlemi hızlandır"
  },
  "spendLimitInsufficient": {
    "message": "Harcama limiti yetersiz"
  },
  "spendLimitInvalid": {
    "message": "Harcama limiti geçersiz; pozitif bir sayı olmalıdır"
  },
  "spendLimitPermission": {
    "message": "Harcama limiti izni"
  },
  "spendLimitRequestedBy": {
    "message": "$1 tarafından talep edilen harcama limiti",
    "description": "Origin of the site requesting the spend limit"
  },
  "spendLimitTooLarge": {
    "message": "Harcama limiti çok büyük"
  },
  "spender": {
    "message": "Harcama Yapan Taraf"
  },
  "spenderTooltipDesc": {
    "message": "Bu, NFT'lerinizi çekebilecek adrestir."
  },
  "spenderTooltipERC20ApproveDesc": {
    "message": "Bu, token'lerinizi sizin adınıza harcayabilecek adrestir."
  },
  "spendingCap": {
    "message": "Harcama üst limiti"
  },
  "spendingCaps": {
    "message": "Harcama üst limitleri"
  },
  "srpInputNumberOfWords": {
    "message": "$1 sözcükten oluşan bir ifadem var",
    "description": "This is the text for each option in the dropdown where a user selects how many words their secret recovery phrase has during import. The $1 is the number of words (either 12, 15, 18, 21, or 24)."
  },
  "srpListName": {
    "message": "Gizli Kurtarma İfadesi $1",
    "description": "$1 is the order of the Secret Recovery Phrase"
  },
  "srpListNumberOfAccounts": {
    "message": "$1 hesap",
    "description": "$1 is the number of accounts in the list"
  },
  "srpListSelectionDescription": {
    "message": "Yeni hesabınızın oluşturulacağı Gizli Kurtarma İfadesi"
  },
  "srpListSingleOrZero": {
    "message": "$1 hesap",
    "description": "$1 is the number of accounts in the list, it is either 1 or 0"
  },
  "srpPasteFailedTooManyWords": {
    "message": "24'ten fazla sözcük içerdiği için yapıştırma başarısız oldu. Gizli bir kurtarma ifadesi en fazla 24 sözcükten oluşabilir.",
    "description": "Description of SRP paste error when the pasted content has too many words"
  },
  "srpPasteTip": {
    "message": "Gizli kurtarma ifadenizin tamamını herhangi bir alana yapıştırabilirsiniz",
    "description": "Our secret recovery phrase input is split into one field per word. This message explains to users that they can paste their entire secrete recovery phrase into any field, and we will handle it correctly."
  },
  "srpSecurityQuizGetStarted": {
    "message": "Başlarken"
  },
  "srpSecurityQuizImgAlt": {
    "message": "Ortada anahtar deliği ile bir göz ve üç kayan şifre alanı"
  },
  "srpSecurityQuizIntroduction": {
    "message": "Gizli Kurtarma İfadenizi görmek için iki soruyu doğru cevaplamanız gerekmektedir"
  },
  "srpSecurityQuizQuestionOneQuestion": {
    "message": "Gizli Kurtarma İfadenizi kaybederseniz MetaMask..."
  },
  "srpSecurityQuizQuestionOneRightAnswer": {
    "message": "Size yardımcı olamaz"
  },
  "srpSecurityQuizQuestionOneRightAnswerDescription": {
    "message": "Bir yere yazın, bir metalin üzerine kazıyın veya asla kaybetmemeniz için birden fazla noktada saklayın. Kaybederseniz sonsuza dek kaybolur."
  },
  "srpSecurityQuizQuestionOneRightAnswerTitle": {
    "message": "Doğru! Hiç kimse Gizli Kurtarma İfadenizi geri almanıza yardımcı olamaz"
  },
  "srpSecurityQuizQuestionOneWrongAnswer": {
    "message": "Size onu tekrar verebilir"
  },
  "srpSecurityQuizQuestionOneWrongAnswerDescription": {
    "message": "Gizli Kurtarma İfadenizi kaybederseniz sonsuza dek kaybolur. Söylediklerinin ne olduğuna bakılmaksızın hiç kimse onu geri almanıza yardımcı olamaz."
  },
  "srpSecurityQuizQuestionOneWrongAnswerTitle": {
    "message": "Yanlış! Hiç kimse Gizli Kurtarma İfadenizi geri almanıza yardımcı olamaz"
  },
  "srpSecurityQuizQuestionTwoQuestion": {
    "message": "Herhangi birisi, bir destek temsilcisi bile sizden Gizli Kurtarma İfadenizi isterse..."
  },
  "srpSecurityQuizQuestionTwoRightAnswer": {
    "message": "Dolandırılıyorsunuzdur"
  },
  "srpSecurityQuizQuestionTwoRightAnswerDescription": {
    "message": "Gizli Kurtarma İfadenizi isteyen kişi size yalan söylüyordur. Kendisi ile paylaşırsanız varlıklarınızı çalacaktır."
  },
  "srpSecurityQuizQuestionTwoRightAnswerTitle": {
    "message": "Doğru! Gizli Kurtarma İfadenizi paylaşmak asla iyi bir fikir değildir"
  },
  "srpSecurityQuizQuestionTwoWrongAnswer": {
    "message": "Kendisine vermelisiniz"
  },
  "srpSecurityQuizQuestionTwoWrongAnswerDescription": {
    "message": "Gizli Kurtarma İfadenizi isteyen kişi size yalan söylüyordur. Kendisi ile paylaşırsanız varlıklarınızı çalacaktır."
  },
  "srpSecurityQuizQuestionTwoWrongAnswerTitle": {
    "message": "Hayır! Gizli Kurtarma İfadenizi asla hiç kimse ile paylaşmayın, asla"
  },
  "srpSecurityQuizTitle": {
    "message": "Güvenlik testi"
  },
  "srpToggleShow": {
    "message": "Gizli kurtarma ifadesinin bu sözcüğünü göster/gizle",
    "description": "Describes a toggle that is used to show or hide a single word of the secret recovery phrase"
  },
  "srpWordHidden": {
    "message": "Bu sözcük gizli",
    "description": "Explains that a word in the secret recovery phrase is hidden"
  },
  "srpWordShown": {
    "message": "Bu sözcük gösteriliyor",
    "description": "Explains that a word in the secret recovery phrase is being shown"
  },
  "stable": {
    "message": "Stabil"
  },
  "stableLowercase": {
    "message": "stabil"
  },
  "stake": {
    "message": "Pay"
  },
  "staked": {
    "message": "Stake edildi"
  },
  "standardAccountLabel": {
    "message": "Standart Hesap"
  },
  "startEarning": {
    "message": "Kazanmaya başla"
  },
  "stateLogError": {
    "message": "Durum günlükleri alınırken hata."
  },
  "stateLogFileName": {
    "message": "MetaMask durum günlükleri"
  },
  "stateLogs": {
    "message": "Durum günlükleri"
  },
  "stateLogsDescription": {
    "message": "Durum günlükleri genel hesap adreslerinizi ve gönderilen işlemleri içerir."
  },
  "status": {
    "message": "Durum"
  },
  "statusNotConnected": {
    "message": "Bağlanmadı"
  },
  "statusNotConnectedAccount": {
    "message": "Herhangi bir hesap bağlı değil"
  },
  "step1LatticeWallet": {
    "message": "Lattice1'inizi bağlayın"
  },
  "step1LatticeWalletMsg": {
    "message": "Kurulduktan ve çevrimiçi olduktan sonra MetaMask'i Lattice1 cihazınıza bağlayabilirsiniz. Cihazınızın kilidini açın ve Cihaz Kimlliğinizi hazırlayın.",
    "description": "$1 represents the `hardwareWalletSupportLinkConversion` localization key"
  },
  "step1LedgerWallet": {
    "message": "Ledger uygulamasını indir"
  },
  "step1LedgerWalletMsg": {
    "message": "$1 kilidini açmak için indirin, kurun ve şifrenizi girin.",
    "description": "$1 represents the `ledgerLiveApp` localization value"
  },
  "step1TrezorWallet": {
    "message": "Trezor'unuzu bağlayın"
  },
  "step1TrezorWalletMsg": {
    "message": "Cüzdanınızı doğrudan bilgisayara bağlayın ve kilidini açın. Doğru parolayı kullandığınızdan emin olun.",
    "description": "$1 represents the `hardwareWalletSupportLinkConversion` localization key"
  },
  "step2LedgerWallet": {
    "message": "Ledger'ınızı bağlayın"
  },
  "step2LedgerWalletMsg": {
    "message": "Ledger'ınızı doğrudan bilgisayara bağlayın, ardından kilidini açın ve Ethereum uygulamasını açın.",
    "description": "$1 represents the `hardwareWalletSupportLinkConversion` localization key"
  },
  "stillGettingMessage": {
    "message": "Bu mesajı almaya devam mı ediyorsun?"
  },
  "strong": {
    "message": "Güçlü"
  },
  "stxCancelled": {
    "message": "Swap işlemi başarısız olurdu"
  },
  "stxCancelledDescription": {
    "message": "İşleminiz başarısız oldu ve gereksiz gaz ücreti ödemenizi önlemek amacıyla iptal edildi."
  },
  "stxCancelledSubDescription": {
    "message": "Swap işlemini tekrar deneyin. Bir dahaki sefere sizi benzer risklere karşı korumak için burada olacağız."
  },
  "stxFailure": {
    "message": "Swap başarısız oldu"
  },
  "stxFailureDescription": {
    "message": "Ani piyasa değişiklikleri başarısızlıklara neden olabilir. Sorun devam ederse lütfen $1 ile iletişime geç.",
    "description": "This message is shown to a user if their swap fails. The $1 will be replaced by support.metamask.io"
  },
  "stxOptInSupportedNetworksDescription": {
    "message": "Desteklenen ağlarda daha güvenilir ve güvenli işlemler için Akıllı İşlemleri açın. $1"
  },
  "stxPendingPrivatelySubmittingSwap": {
    "message": "Swap işlemin özel olarak gönderiliyor..."
  },
  "stxPendingPubliclySubmittingSwap": {
    "message": "Swap işlemin herkese açık olarak gönderiliyor..."
  },
  "stxSuccess": {
    "message": "Swap işlemi tamamlandı!"
  },
  "stxSuccessDescription": {
    "message": "$1 artık kullanılabilir.",
    "description": "$1 is a token symbol, e.g. ETH"
  },
  "stxSwapCompleteIn": {
    "message": "Swap işleminin tamamlanmasına kalan süre <",
    "description": "'<' means 'less than', e.g. Swap will complete in < 2:59"
  },
  "stxTryingToCancel": {
    "message": "İşlemin iptal edilmeye çalışılıyor..."
  },
  "stxUnknown": {
    "message": "Durum bilinmiyor"
  },
  "stxUnknownDescription": {
    "message": "Bir işlem başarılı oldu ama ne olduğundan emin değiliz. Bunun nedeni, bu swap gerçekleştirilirken başka bir işlemin gönderilmesi olabilir."
  },
  "stxUserCancelled": {
    "message": "Swap iptal edildi"
  },
  "stxUserCancelledDescription": {
    "message": "İşleminiz iptal edildi ve gereksiz gaz ücreti ödemediniz."
  },
  "submit": {
    "message": "Gönder"
  },
  "submitted": {
    "message": "Gönderildi"
  },
  "suggestedBySnap": {
    "message": "$1 tarafından öneriliyor",
    "description": "$1 is the snap name"
  },
  "suggestedCurrencySymbol": {
    "message": "Önerilen para birimi sembolü:"
  },
  "suggestedTokenName": {
    "message": "Önerilen isim:"
  },
  "supplied": {
    "message": "Sağlandı"
  },
  "support": {
    "message": "Destek"
  },
  "supportCenter": {
    "message": "Destek Merkezi bölümümüzü ziyaret et"
  },
  "supportMultiRpcInformation": {
    "message": "Şu anda tek bir ağ için birden fazla RPC destekliyoruz. Çelişkili bilgileri çözmek amacıyla en son RPC'niz varsayılan olarak seçilmiştir."
  },
  "surveyConversion": {
    "message": "Anketimize katılın"
  },
  "surveyTitle": {
    "message": "MetaMask'in geleceğini şekillendirin"
  },
  "swap": {
    "message": "Swap"
  },
  "swapAdjustSlippage": {
    "message": "Kaymayı ayarla"
  },
  "swapAggregator": {
    "message": "Toplayıcı"
  },
  "swapAllowSwappingOf": {
    "message": "$1 swap işlemine izin ver",
    "description": "Shows a user that they need to allow a token for swapping on their hardware wallet"
  },
  "swapAmountReceived": {
    "message": "Garanti edilen tutar"
  },
  "swapAmountReceivedInfo": {
    "message": "Bu, alacağınız minimum tutardır. Kaymaya bağlı olarak daha fazla alabilirsiniz."
  },
  "swapAndSend": {
    "message": "Swap Gerçekleştir ve Gönder"
  },
  "swapAnyway": {
    "message": "Yine de swap gerçekleştir"
  },
  "swapApproval": {
    "message": "Swap işlemleri için $1 onayla",
    "description": "Used in the transaction display list to describe a transaction that is an approve call on a token that is to be swapped.. $1 is the symbol of a token that has been approved."
  },
  "swapApproveNeedMoreTokens": {
    "message": "Bu swap işlemini tamamlamak için $1 tane daha $2 gerekiyor",
    "description": "Tells the user how many more of a given token they need for a specific swap. $1 is an amount of tokens and $2 is the token symbol."
  },
  "swapAreYouStillThere": {
    "message": "Hala orada mısınız?"
  },
  "swapAreYouStillThereDescription": {
    "message": "Devam etmek istediğinizde size en yeni kotaları göstermeye hazırız"
  },
  "swapConfirmWithHwWallet": {
    "message": "Donanım cüzdanınızla onaylayın"
  },
  "swapContinueSwapping": {
    "message": "Swap işlemine devam edin"
  },
  "swapContractDataDisabledErrorDescription": {
    "message": "Ledger'ınızdaki Ethereum uygulamasında \"Ayarlar\" kısmına gidin ve sözleşme verilerine izin verin. Ardından swap işleminizi tekrar deneyin."
  },
  "swapContractDataDisabledErrorTitle": {
    "message": "Sözleşme verileriniz Ledger'ınızda etkinleştirilmemiş"
  },
  "swapCustom": {
    "message": "özel"
  },
  "swapDecentralizedExchange": {
    "message": "Merkeziyetsiz borsa"
  },
  "swapDirectContract": {
    "message": "Doğrudan sözleşme"
  },
  "swapEditLimit": {
    "message": "Limiti düzenle"
  },
  "swapEnableDescription": {
    "message": "Bu gereklidir ve MetaMask'e $1 için swap işlemi yapma izni verir.",
    "description": "Gives the user info about the required approval transaction for swaps. $1 will be the symbol of a token being approved for swaps."
  },
  "swapEnableTokenForSwapping": {
    "message": "Bu eylem swap için şunu yapacaktır: $1",
    "description": "$1 is for the 'enableToken' key, e.g. 'enable ETH'"
  },
  "swapEnterAmount": {
    "message": "Bir tutar girin"
  },
  "swapEstimatedNetworkFees": {
    "message": "Tahmini ağ ücretleri"
  },
  "swapEstimatedNetworkFeesInfo": {
    "message": "Bu, swap işleminizi tamamlamak için kullanılacak ağ ücretinin bir tahminidir. Gerçek miktar ağ koşullarına göre değişebilir."
  },
  "swapFailedErrorDescriptionWithSupportLink": {
    "message": "İşlemler başarısız olabilir ve size yardımcı olmak için buradayız. Bu sorun devam ederse daha fazla destek için $1 adresinden müşteri hizmetleri destek bölümü ile iletişime geçebilirsiniz.",
    "description": "This message is shown to a user if their swap fails. The $1 will be replaced by support.metamask.io"
  },
  "swapFailedErrorTitle": {
    "message": "Swap başarısız oldu"
  },
  "swapFetchingQuote": {
    "message": "Teklif alınıyor"
  },
  "swapFetchingQuoteNofN": {
    "message": "$1 / $2 fiyat teklifi alınıyor",
    "description": "A count of possible quotes shown to the user while they are waiting for quotes to be fetched. $1 is the number of quotes already loaded, and $2 is the total number of resources that we check for quotes. Keep in mind that not all resources will have a quote for a particular swap."
  },
  "swapFetchingQuotes": {
    "message": "Teklifler alınıyor..."
  },
  "swapFetchingQuotesErrorDescription": {
    "message": "Hımmm... bir hata oluştu. Tekrar deneyin veya sorun devam ederse müşteri hizmetleri destek bölümüyle iletişime geçin."
  },
  "swapFetchingQuotesErrorTitle": {
    "message": "Teklifler alınırken hata"
  },
  "swapFromTo": {
    "message": "$1 ile $2 swap işlemi",
    "description": "Tells a user that they need to confirm on their hardware wallet a swap of 2 tokens. $1 is a source token and $2 is a destination token"
  },
  "swapGasFeesDetails": {
    "message": "Gaz ücretleri tahmini olup ağ trafiği ve işlem karmaşıklığına göre dalgalanır."
  },
  "swapGasFeesExplanation": {
    "message": "MetaMask, gaz ücretlerinden para kazanmaz. Bu ücretler tahminlerdir ve ağın yoğunluğuna ve işlemin karmaşıklığına göre değişebilir. $1 daha fazla bilgi edinin.",
    "description": "$1 is a link (text in link can be found at 'swapGasFeesSummaryLinkText')"
  },
  "swapGasFeesExplanationLinkText": {
    "message": "Buradan",
    "description": "Text for link in swapGasFeesExplanation"
  },
  "swapGasFeesLearnMore": {
    "message": "Gaz ücretleri hakkında daha fazla bilgi edinin"
  },
  "swapGasFeesSplit": {
    "message": "Önceki ekrandaki gaz ücretleri bu iki işlem arasında bölünmüştür."
  },
  "swapGasFeesSummary": {
    "message": "Gaz ücretleri, $1 ağında işlemleri gerçekleştiren kripto madencilerine ödenir. MetaMask gaz ücretlerinden herhangi bir kazanç elde etmemektedir.",
    "description": "$1 is the selected network, e.g. Ethereum or BSC"
  },
  "swapGasIncludedTooltipExplanation": {
    "message": "Bu teklif, gönderilen veya alınan token tutarını ayarlayarak gaz ücretlerini dahil eder. Aktivite listenizde ayrı bir işlemde ETH alabilirsiniz."
  },
  "swapGasIncludedTooltipExplanationLinkText": {
    "message": "Gaz ücretleri hakkında daha fazla bilgi edinin"
  },
  "swapHighSlippage": {
    "message": "Yüksek kayma"
  },
  "swapIncludesGasAndMetaMaskFee": {
    "message": "Gaz ve %$1 MetaMask ücreti dahildir",
    "description": "Provides information about the fee that metamask takes for swaps. $1 is a decimal number."
  },
  "swapIncludesMMFee": {
    "message": "%$1 MetaMask ücreti dahildir.",
    "description": "Provides information about the fee that metamask takes for swaps. $1 is a decimal number."
  },
  "swapIncludesMMFeeAlt": {
    "message": "Teklif $1% MetaMask ücretini yansıtır",
    "description": "Provides information about the fee that metamask takes for swaps using the latest copy. $1 is a decimal number."
  },
  "swapIncludesMetaMaskFeeViewAllQuotes": {
    "message": "%$1 MetaMask ücreti - $2 dahildir",
    "description": "Provides information about the fee that metamask takes for swaps. $1 is a decimal number and $2 is a link to view all quotes."
  },
  "swapLearnMore": {
    "message": "Swap işlemleri hakkında daha fazla bilgi edinin"
  },
  "swapLiquiditySourceInfo": {
    "message": "Dönüştürme oranlarını ve ağ ücretlerini karşılaştırmak için birden fazla likidite kaynağında (borsalar, toplayıcılar ve profesyonel piyasa yapıcıları) arama yaparız."
  },
  "swapLowSlippage": {
    "message": "Düşük kayma"
  },
  "swapMaxSlippage": {
    "message": "Maks. kayma"
  },
  "swapMetaMaskFee": {
    "message": "MetaMask ücreti"
  },
  "swapMetaMaskFeeDescription": {
    "message": "%$1 oranında bir ücret otomatik olarak bu teklife dahil edilmiştir. MetaMask'in likidite sağlayıcı bilgilerinin toplandığı yazılımı kullanma lisansı karşılığında ödersiniz.",
    "description": "Provides information about the fee that metamask takes for swaps. $1 is a decimal number."
  },
  "swapNQuotesWithDot": {
    "message": "$1 teklif.",
    "description": "$1 is the number of quotes that the user can select from when opening the list of quotes on the 'view quote' screen"
  },
  "swapNewQuoteIn": {
    "message": "$1 içinde yeni teklifler sunulacak",
    "description": "Tells the user the amount of time until the currently displayed quotes are update. $1 is a time that is counting down from 1:00 to 0:00"
  },
  "swapNoTokensAvailable": {
    "message": "$1 ile eşleşen token yok",
    "description": "Tells the user that a given search string does not match any tokens in our token lists. $1 can be any string of text"
  },
  "swapOnceTransactionHasProcess": {
    "message": "Bu işlem gerçekleştikten sonra $1 hesabınıza eklenecek.",
    "description": "This message communicates the token that is being transferred. It is shown on the awaiting swap screen. The $1 will be a token symbol."
  },
  "swapPriceDifference": {
    "message": "$4 $5 (~$6) için $1 $2 (~$3) swap gerçekleştirmek üzeresiniz.",
    "description": "This message represents the price slippage for the swap.  $1 and $4 are a number (ex: 2.89), $2 and $5 are symbols (ex: ETH), and $3 and $6 are fiat currency amounts."
  },
  "swapPriceDifferenceTitle": {
    "message": "~%$1 fiyat farkı",
    "description": "$1 is a number (ex: 1.23) that represents the price difference."
  },
  "swapPriceUnavailableDescription": {
    "message": "Fiyat etkisi, piyasa fiyat verisinin mevcut olmaması nedeniyle belirlenememiştir. Swap işlemini gerçekleştirmeden önce lütfen almak üzere olduğunuz token tutarının sizin için uygun olduğunu onaylayın."
  },
  "swapPriceUnavailableTitle": {
    "message": "Devam etmeden önce oranınızı kontrol edin"
  },
  "swapProcessing": {
    "message": "Gerçekleştiriliyor"
  },
  "swapQuoteDetails": {
    "message": "Teklif ayrıntıları"
  },
  "swapQuoteNofM": {
    "message": "$1 / $2",
    "description": "A count of possible quotes shown to the user while they are waiting for quotes to be fetched. $1 is the number of quotes already loaded, and $2 is the total number of resources that we check for quotes. Keep in mind that not all resources will have a quote for a particular swap."
  },
  "swapQuoteSource": {
    "message": "Teklif kaynağı"
  },
  "swapQuotesExpiredErrorDescription": {
    "message": "En son oranları almak için lütfen yeni teklifler isteyin."
  },
  "swapQuotesExpiredErrorTitle": {
    "message": "Teklif zaman aşımı"
  },
  "swapQuotesNotAvailableDescription": {
    "message": "Bu işlem yolu şu anda mevcut değil. Tutarı, ağı veya token'ı değiştirmeyi deneyin ve en iyi seçeneği bulalım."
  },
  "swapQuotesNotAvailableErrorDescription": {
    "message": "Lütfen tutarı veya kayma ayarlarını düzenlemeyi deneyin ve tekrar deneyin."
  },
  "swapQuotesNotAvailableErrorTitle": {
    "message": "Teklif mevcut değil"
  },
  "swapRate": {
    "message": "Oran"
  },
  "swapReceiving": {
    "message": "Alınıyor"
  },
  "swapReceivingInfoTooltip": {
    "message": "Bu bir tahmindir. Gerçek miktar kaymaya göre belirlenecektir."
  },
  "swapRequestForQuotation": {
    "message": "Teklif talebi"
  },
  "swapSelect": {
    "message": "Seç"
  },
  "swapSelectAQuote": {
    "message": "Teklif seç"
  },
  "swapSelectAToken": {
    "message": "Token seç"
  },
  "swapSelectQuotePopoverDescription": {
    "message": "Birden fazla likidite kaynağından alınmış tüm teklifler aşağıdadır."
  },
  "swapSelectToken": {
    "message": "Token seçin"
  },
  "swapShowLatestQuotes": {
    "message": "En yeni kotaları göster"
  },
  "swapSlippageHighDescription": {
    "message": "Girilen kayma ($1%) çok yüksek kabul edilir ve kötü bir oranla sonuçlanabilir",
    "description": "$1 is the amount of % for slippage"
  },
  "swapSlippageHighTitle": {
    "message": "Yüksek kayma"
  },
  "swapSlippageLowDescription": {
    "message": "Bu kadar düşük bir değer ($1%) başarısız bir swap ile sonuçlanabilir",
    "description": "$1 is the amount of % for slippage"
  },
  "swapSlippageLowTitle": {
    "message": "Düşük kayma"
  },
  "swapSlippageNegativeDescription": {
    "message": "Kayma en az sıfır olmalıdır"
  },
  "swapSlippageNegativeTitle": {
    "message": "Devam etmek için kaymayı artırın"
  },
  "swapSlippageOverLimitDescription": {
    "message": "Kayma toleransı en fazla %15 olmalıdır. Daha yüksek olması kötü bir oranla sonuçlanır."
  },
  "swapSlippageOverLimitTitle": {
    "message": "Kayma çok yüksek"
  },
  "swapSlippagePercent": {
    "message": "%$1",
    "description": "$1 is the amount of % for slippage"
  },
  "swapSlippageTooltip": {
    "message": "Emrinizi verdiğiniz zaman ile emrinizin onaylandığı zaman arasında geçen sürede fiyat değişirse buna \"kayma\" denir. Kayma, \"kayma toleransı\" ayarınızı aşarsa swap işleminiz otomatik olarak iptal edilir."
  },
  "swapSlippageZeroDescription": {
    "message": "Daha az rekabetçi bir kota ile sonuçlanacak olan az sayıda sıfır kayma kotalı sağlayıcı var."
  },
  "swapSlippageZeroTitle": {
    "message": "Sıfır kayma sunan sağlayıcılar getiriliyor"
  },
  "swapSource": {
    "message": "Likidite kaynağı"
  },
  "swapSuggested": {
    "message": "Swap öneriliyor"
  },
  "swapSuggestedGasSettingToolTipMessage": {
    "message": "Swap işlemleri karmaşık ve zamana duyarlı işlemlerdir. Başarılı bir Swap için maliyet ve güven arasında iyi bir denge için bu gaz ücretini öneririz."
  },
  "swapSwapFrom": {
    "message": "Şuradan swap gerçekleştir:"
  },
  "swapSwapSwitch": {
    "message": "Token sıralamasını değiştir"
  },
  "swapSwapTo": {
    "message": "Şununla swap gerçekleştir:"
  },
  "swapToConfirmWithHwWallet": {
    "message": "donanım cüzdanınızla onaylamak için"
  },
  "swapTokenAddedManuallyDescription": {
    "message": "Bu token'i $1 ile doğrulayın ve işlem yapmak istediğiniz token olduğundan emin olun.",
    "description": "$1 points the user to etherscan as a place they can verify information about a token. $1 is replaced with the translation for \"etherscan\""
  },
  "swapTokenAddedManuallyTitle": {
    "message": "Token manuel olarak eklendi"
  },
  "swapTokenAvailable": {
    "message": "$1 hesabınıza eklendi.",
    "description": "This message is shown after a swap is successful and communicates the exact amount of tokens the user has received for a swap. The $1 is a decimal number of tokens followed by the token symbol."
  },
  "swapTokenBalanceUnavailable": {
    "message": "$1 bakiyenizi alamadık",
    "description": "This message communicates to the user that their balance of a given token is currently unavailable. $1 will be replaced by a token symbol"
  },
  "swapTokenNotAvailable": {
    "message": "Token bu bölgede swap işlemine uygun değildir"
  },
  "swapTokenToToken": {
    "message": "$1 ile $2 swap gerçekleştir",
    "description": "Used in the transaction display list to describe a swap. $1 and $2 are the symbols of tokens in involved in a swap."
  },
  "swapTokenVerifiedOn1SourceDescription": {
    "message": "$1 sadece 1 kaynakta doğrulandı. İlerlemeden önce $2 üzerinde doğrulamayı deneyin.",
    "description": "$1 is a token name, $2 points the user to etherscan as a place they can verify information about a token. $1 is replaced with the translation for \"etherscan\""
  },
  "swapTokenVerifiedOn1SourceTitle": {
    "message": "Sahte token olma potansiyeli var"
  },
  "swapTokenVerifiedSources": {
    "message": "$1 kaynakları tarafından onaylandı. $2 üzerinde doğrulayın.",
    "description": "$1 the number of sources that have verified the token, $2 points the user to a block explorer as a place they can verify information about the token."
  },
  "swapTooManyDecimalsError": {
    "message": "$1, en fazla $2 ondalık basamağına izin verir",
    "description": "$1 is a token symbol and $2 is the max. number of decimals allowed for the token"
  },
  "swapTransactionComplete": {
    "message": "İşlem tamamlandı"
  },
  "swapTwoTransactions": {
    "message": "2 işlem"
  },
  "swapUnknown": {
    "message": "Bilinmiyor"
  },
  "swapZeroSlippage": {
    "message": "%0 Kayma"
  },
  "swapsMaxSlippage": {
    "message": "Kayma toleransı"
  },
  "swapsNotEnoughToken": {
    "message": "Yeterli $1 yok",
    "description": "Tells the user that they don't have enough of a token for a proposed swap. $1 is a token symbol"
  },
  "swapsViewInActivity": {
    "message": "Aktivitede görüntüle"
  },
  "switch": {
    "message": "Değiştir"
  },
  "switchEthereumChainConfirmationDescription": {
    "message": "Bu işlem, MetaMask'te seçili bir ağı önceden eklenmiş bir ağ ile değiştirecek:"
  },
  "switchEthereumChainConfirmationTitle": {
    "message": "Bu sitenin ağı değiştirmesine izin ver?"
  },
  "switchInputCurrency": {
    "message": "Giriş para birimini değiştir"
  },
  "switchNetwork": {
    "message": "Ağı değiştir"
  },
  "switchNetworks": {
    "message": "Ağ değiştir"
  },
  "switchToNetwork": {
    "message": "$1 ağına geçin",
    "description": "$1 represents the custom network that has previously been added"
  },
  "switchToThisAccount": {
    "message": "Bu hesaba geç"
  },
  "switchedNetworkToastDecline": {
    "message": "Tekrar gösterme"
  },
  "switchedNetworkToastMessage": {
    "message": "$1, $2 üzerinde aktif",
    "description": "$1 represents the account name, $2 represents the network name"
  },
  "switchedNetworkToastMessageNoOrigin": {
    "message": "Şu anda $1 ağını kullanıyorsunuz",
    "description": "$1 represents the network name"
  },
  "switchingNetworksCancelsPendingConfirmations": {
    "message": "Ağ değiştirmek bekleyen tüm onayları iptal eder"
  },
  "symbol": {
    "message": "Sembol"
  },
  "symbolBetweenZeroTwelve": {
    "message": "Sembol en fazla 11 karakter olmalıdır."
  },
  "tenPercentIncreased": {
    "message": "%10 artış"
  },
  "terms": {
    "message": "Kullanım şartları"
  },
  "termsOfService": {
    "message": "Hizmet şartları"
  },
  "termsOfUseAgreeText": {
    "message": " MetaMask ve tüm özelliklerini kullanımım için geçerli olan Kullanım Şartları bölümünü kabul ediyorum"
  },
  "termsOfUseFooterText": {
    "message": "Tüm bölümleri okumak için lütfen kaydırın"
  },
  "termsOfUseTitle": {
    "message": "Kullanım Şartları bölümümüz güncellendi"
  },
  "testNetworks": {
    "message": "Test ağları"
  },
  "testnets": {
    "message": "Testnet'ler"
  },
  "theme": {
    "message": "Tema"
  },
  "themeDescription": {
    "message": "Tercih ettiğin MetaMask temasını seç."
  },
  "thirdPartySoftware": {
    "message": "Üçüncü taraf yazılım uyarısı",
    "description": "Title of a popup modal displayed when installing a snap for the first time."
  },
  "time": {
    "message": "Zaman"
  },
  "tipsForUsingAWallet": {
    "message": "Cüzdan kullanma ipuçları"
  },
  "tipsForUsingAWalletDescription": {
    "message": "Token eklemek web3'ü kullanmanın daha fazla yolunun kilidini açar."
  },
  "to": {
    "message": "Kime"
  },
  "toAddress": {
    "message": "Alıcı: $1",
    "description": "$1 is the address to include in the To label. It is typically shortened first using shortenAddress"
  },
  "toggleDecodeDescription": {
    "message": "Şifre çözmek ve daha okunabilir işlem verileri göstermek için 4byte.directory ve Sourcify hizmetlerini kullanıyoruz. Bu da, bekleyen ve geçmiş işlemlerinin sonucunu anlamanıza yardımcı olur ancak IP adresinizin paylaşılmasıyla sonuçlanabilir."
  },
  "token": {
    "message": "Token"
  },
  "tokenAddress": {
    "message": "Token adresi"
  },
  "tokenAlreadyAdded": {
    "message": "Token zaten eklenmiş."
  },
  "tokenAutoDetection": {
    "message": "Otomatik token algılama"
  },
  "tokenContractAddress": {
    "message": "Token sözleşme adresi"
  },
  "tokenDecimal": {
    "message": "Token ondalığı"
  },
  "tokenDecimalFetchFailed": {
    "message": "Token ondalığı gereklidir. Şurada bulabilirsiniz: $1"
  },
  "tokenDetails": {
    "message": "Token bilgileri"
  },
  "tokenFoundTitle": {
    "message": "1 yeni token bulundu"
  },
  "tokenId": {
    "message": "Token Kimliği"
  },
  "tokenList": {
    "message": "Token listeleri:"
  },
  "tokenMarketplace": {
    "message": "Token pazar yeri"
  },
  "tokenScamSecurityRisk": {
    "message": "token dolandırıcılıkları ve güvenlik riskleri"
  },
  "tokenStandard": {
    "message": "Token standardı"
  },
  "tokenSymbol": {
    "message": "Token sembolü"
  },
  "tokens": {
    "message": "Tokenler"
  },
  "tokensFoundTitle": {
    "message": "$1 yeni token bulundu",
    "description": "$1 is the number of new tokens detected"
  },
  "tokensInCollection": {
    "message": "Koleksiyondaki tokenler"
  },
  "tooltipApproveButton": {
    "message": "Anladım"
  },
  "tooltipSatusConnected": {
    "message": "bağlı"
  },
  "tooltipSatusConnectedUpperCase": {
    "message": "Bağlandı"
  },
  "tooltipSatusNotConnected": {
    "message": "bağlı değil"
  },
  "total": {
    "message": "Toplam"
  },
  "totalVolume": {
    "message": "Toplam hacim"
  },
  "transaction": {
    "message": "işlem"
  },
  "transactionCancelAttempted": {
    "message": "$2 itibariyle $1 tahmini gaz ücretiyle işlem iptali denemesinde bulunuldu"
  },
  "transactionCancelSuccess": {
    "message": "İşlem $2 itibariyle başarılı bir şekilde iptal edildi"
  },
  "transactionConfirmed": {
    "message": "İşlem $2 itibariyle onaylandı."
  },
  "transactionCreated": {
    "message": "İşlem $2 itibariyle $1 değeriyle oluşturuldu."
  },
  "transactionDataFunction": {
    "message": "İşlev"
  },
  "transactionDetailGasHeading": {
    "message": "Tahmini gaz ücreti"
  },
  "transactionDetailMultiLayerTotalSubtitle": {
    "message": "Tutar + ücretler"
  },
  "transactionDropped": {
    "message": "İşlem şu saatte bırakıldı: $2."
  },
  "transactionError": {
    "message": "İşlem Hatası. Sözleşme kodundan istisna atıldı."
  },
  "transactionErrorNoContract": {
    "message": "Sözleşmeli olmayan bir adreste bir fonksiyon çağrılmaya çalışıldı."
  },
  "transactionErrored": {
    "message": "İşlem bir hatayla karşılaştı."
  },
  "transactionFlowNetwork": {
    "message": "Ağ"
  },
  "transactionHistoryBaseFee": {
    "message": "Baz ücret (GEWI)"
  },
  "transactionHistoryL1GasLabel": {
    "message": "Toplam L1 gaz ücreti"
  },
  "transactionHistoryL2GasLimitLabel": {
    "message": "L2 gaz limiti"
  },
  "transactionHistoryL2GasPriceLabel": {
    "message": "L2 gaz fiyatı"
  },
  "transactionHistoryMaxFeePerGas": {
    "message": "Gaz başına maks. ücret"
  },
  "transactionHistoryPriorityFee": {
    "message": "Öncelik ücreti (GWEI)"
  },
  "transactionHistoryTotalGasFee": {
    "message": "Toplam gaz ücreti"
  },
  "transactionIdLabel": {
    "message": "İşlem Kimliği",
    "description": "Label for the source transaction ID field."
  },
  "transactionIncludesTypes": {
    "message": "Bu işlem şunu içerir: $1."
  },
  "transactionResubmitted": {
    "message": "İşlem, $2 itibariyle $1 olarak artırılan tahmini gaz ücreti ile yeniden gönderildi"
  },
  "transactionSettings": {
    "message": "İşlem ayarları"
  },
  "transactionSubmitted": {
    "message": "İşlem $2 itibariyle tahmini $1 gaz ücreti ile gönderildi."
  },
  "transactionTotalGasFee": {
    "message": "Toplam gaz ücreti",
    "description": "Label for the total gas fee incurred in the transaction."
  },
  "transactionUpdated": {
    "message": "İşlem $2 itibariyle güncellendi."
  },
  "transactions": {
    "message": "İşlemler"
  },
  "transfer": {
    "message": "Transfer et"
  },
  "transferCrypto": {
    "message": "Kripto transfer et"
  },
  "transferFrom": {
    "message": "Transfer kaynağı:"
  },
  "transferRequest": {
    "message": "Transfer talebi"
  },
  "trillionAbbreviation": {
    "message": "T",
    "description": "Shortened form of 'trillion'"
  },
  "troubleConnectingToLedgerU2FOnFirefox": {
    "message": "Ledger'ınıza bağlanırken sorun yaşıyoruz. $1",
    "description": "$1 is a link to the wallet connection guide;"
  },
  "troubleConnectingToLedgerU2FOnFirefox2": {
    "message": "Donanım cüzdanı bağlantı kılavuzumuzu inceleyip tekrar deneyin.",
    "description": "$1 of the ledger wallet connection guide"
  },
  "troubleConnectingToLedgerU2FOnFirefoxLedgerSolution": {
    "message": "Firefox'un en son sürümündeyseniz Firefox'un U2F desteğini bırakması ile ilgili sorun yaşıyor olabilirsiniz. Bu sorunun nasıl düzeltileceğini $1 öğrenin.",
    "description": "It is a link to the ledger website for the workaround."
  },
  "troubleConnectingToLedgerU2FOnFirefoxLedgerSolution2": {
    "message": "buradan",
    "description": "Second part of the error message; It is a link to the ledger website for the workaround."
  },
  "troubleConnectingToWallet": {
    "message": "$1 ile bağlantı kurmada sorun yaşıyoruz, $2 kısmını inceleyip tekrar deneyin.",
    "description": "$1 is the wallet device name; $2 is a link to wallet connection guide"
  },
  "troubleStarting": {
    "message": "MetaMask başlatılırken bir sorun oldu. Bu hata sürekli bir hata olmayabilir; bu yüzden uzantıyı yeniden başlatmayı dene."
  },
  "tryAgain": {
    "message": "Tekrar dene"
  },
  "turnOff": {
    "message": "Kapat"
  },
  "turnOffMetamaskNotificationsError": {
    "message": "Bildirimler devre dışı bırakılırken bir hata oluştu. Lütfen daha sonra tekrar deneyin."
  },
  "turnOn": {
    "message": "Aç"
  },
  "turnOnMetamaskNotifications": {
    "message": "Bildirimleri aç"
  },
  "turnOnMetamaskNotificationsButton": {
    "message": "Aç"
  },
  "turnOnMetamaskNotificationsError": {
    "message": "Bildirimler oluşturulurken bir hata oluştu. Lütfen daha sonra tekrar deneyin."
  },
  "turnOnMetamaskNotificationsMessageFirst": {
    "message": "Bildirimler ile cüzdanınızda neler olduğundan haberdar olun."
  },
  "turnOnMetamaskNotificationsMessagePrivacyBold": {
    "message": "bildirim ayarları."
  },
  "turnOnMetamaskNotificationsMessagePrivacyLink": {
    "message": "Bu özelliği kullanırken gizliliğinizi nasıl koruduğumuzu öğrenin."
  },
  "turnOnMetamaskNotificationsMessageSecond": {
    "message": "Cüzdan bildirimlerini kullanmak için cihazlarınız genelinde bazı ayarları senkronize etmek üzere bir profil kullanırız. $1"
  },
  "turnOnMetamaskNotificationsMessageThird": {
    "message": "Bildirimleri dilediğiniz zaman $1 kısmında kapatabilirsiniz"
  },
  "turnOnTokenDetection": {
    "message": "Gelişmiş token algılamayı açın"
  },
  "tutorial": {
    "message": "Öğretici"
  },
  "twelveHrTitle": {
    "message": "12 sa.:"
  },
  "u2f": {
    "message": "U2F",
    "description": "A name on an API for the browser to interact with devices that support the U2F protocol. On some browsers we use it to connect MetaMask to Ledger devices."
  },
  "unapproved": {
    "message": "Onaylanmadı"
  },
  "unexpectedBehavior": {
    "message": "Bu davranış beklenmeyen bir davranıştı ve hesaplarınız düzgün bir şekilde geri yüklenmiş olsa bile hata olarak bildirilmelidir. Aşağıdaki bağlantıyı kullanarak MetaMask'e hata raporu gönderin."
  },
  "units": {
    "message": "birim"
  },
  "unknown": {
    "message": "Bilinmeyen"
  },
  "unknownCollection": {
    "message": "İsimsiz koleksiyon"
  },
  "unknownNetworkForKeyEntropy": {
    "message": "Bilinmeyen ağ",
    "description": "Displayed on places like Snap install warning when regular name is not available."
  },
  "unknownQrCode": {
    "message": "Hata: Bu QR kodunu tanımlayamadık"
  },
  "unlimited": {
    "message": "Sınırsız"
  },
  "unlock": {
    "message": "Kilidini Aç"
  },
  "unlockMessage": {
    "message": "Merkeziyetsiz web sizi bekliyor"
  },
  "unpin": {
    "message": "Sabitlemeyi kaldır"
  },
  "unrecognizedChain": {
    "message": "Bu özel ağ tanınmadı",
    "description": "$1 is a clickable link with text defined by the 'unrecognizedChanLinkText' key. The link will open to instructions for users to validate custom network details."
  },
  "unsendableAsset": {
    "message": "NFT (ERC-721) tokenlerin gönderilmesi şu anda desteklenmiyor",
    "description": "This is an error message we show the user if they attempt to send an NFT asset type, for which currently don't support sending"
  },
  "unstableTokenPriceDescription": {
    "message": "Bu token'ın USD cinsinden fiyatı son derece değişken olup bununla etkileşimde bulunulursa büyük ölçüde değer kaybetmeye yönelik yüksek risk gösteriyor."
  },
  "unstableTokenPriceTitle": {
    "message": "İstikrarsız Token Fiyatı"
  },
  "upArrow": {
    "message": "yukarı ok"
  },
  "update": {
    "message": "Güncelle"
  },
  "updateEthereumChainConfirmationDescription": {
    "message": "Bu site, varsayılan ağ URL adresinizi güncellemeyi talep ediyor. Varsayılanları ve ağ bilgilerini dilediğiniz zaman düzenleyebilirsiniz."
  },
  "updateNetworkConfirmationTitle": {
    "message": "Güncelle: $1",
    "description": "$1 represents network name"
  },
  "updateOrEditNetworkInformations": {
    "message": "Bilgilerinizi güncelleyin veya"
  },
  "updateRequest": {
    "message": "Talebi güncelle"
  },
  "updatedRpcForNetworks": {
    "message": "Ağ RPC'leri Güncellendi"
  },
  "uploadDropFile": {
    "message": "Dosyanızı buraya sürükleyin"
  },
  "uploadFile": {
    "message": "Dosya yükle"
  },
  "urlErrorMsg": {
    "message": "URL adresleri için uygun HTTP/HTTPS ön eki gerekir."
  },
  "use4ByteResolution": {
    "message": "Akıllı sözleşmelerin şifresini çöz"
  },
  "useMultiAccountBalanceChecker": {
    "message": "Toplu hesap bakiyesi talepleri"
  },
  "useMultiAccountBalanceCheckerSettingDescription": {
    "message": "Hesap bakiyesi taleplerini toplu ödeme olarak gerçekleştirerek daha hızlı bakiye güncellemeleri alın. Bu, hesap bakiyelerinizi bir arada almanızı sağlar, böylece gelişmiş bir deneyim için daha hızlı güncellemeler alacaksınız. Bu özellik kapalı olduğunda üçüncü tarafların sizin hesaplarınızı birbirleriyle ilişkilendirme olasılığı daha düşük olur."
  },
  "useNftDetection": {
    "message": "NFT'leri otomatik algıla"
  },
  "useNftDetectionDescriptionText": {
    "message": "MetaMask'in üçüncü taraf hizmetleri kullanarak size ait olan NFT'leri eklemesine izin verin. NFT'leri otomatik algılama, IP adresinizi ve hesap adresinizi bu hizmetlerle paylaşır. Bu özelliğin etkinleştirilmesi IP adresinizi Ethereum adresinizle ilişkilendirebilir ve dolandırıcılar tarafından airdrop'u gerçekleştirilen sahte NFT'leri gösterebilir. Bu riski önlemek için tokenleri elle ekleyebilirsiniz."
  },
  "usePhishingDetection": {
    "message": "Kimlik avı algılama kullan"
  },
  "usePhishingDetectionDescription": {
    "message": "Ethereum kullanıcılarını hedefleyen kimlik avı alanları için bir uyarı görüntüler"
  },
  "useSafeChainsListValidation": {
    "message": "Ağ bilgileri kontrolü"
  },
  "useSafeChainsListValidationDescription": {
    "message": "MetaMask, doğru ve standartlaştırılmış ağ bilgilerini göstermek için $1 adlı üçüncü taraf bir hizmet kullanır. Bu, kötü amaçlı veya yanlış ağa bağlanma şansınızı düşürür. Bu özelliği kullanırken IP adresiniz chainid.network ile paylaşılır."
  },
  "useSafeChainsListValidationWebsite": {
    "message": "chainid.network",
    "description": "useSafeChainsListValidationWebsite is separated from the rest of the text so that we can bold the third party service name in the middle of them"
  },
  "useTokenDetectionPrivacyDesc": {
    "message": "Hesabına gönderilen tokenlerin otomatik olarak görüntülenmesi, tokenin görüntülerini almak için üçüncü taraf sunucularla iletişimi içerir. Bu servislerin IP adresine erişimi olacaktır."
  },
  "usedByClients": {
    "message": "Çeşitli müşteriler tarafından kullanılıyor"
  },
  "userName": {
    "message": "Kullanıcı adı"
  },
  "userOpContractDeployError": {
    "message": "Akıllı sözleşme hesabından sözleşme kurulumu desteklenmiyor"
  },
  "version": {
    "message": "Sürüm"
  },
  "view": {
    "message": "Görüntüle"
  },
  "viewActivity": {
    "message": "Aktiviteyi görüntüle"
  },
  "viewAllQuotes": {
    "message": "tüm teklifleri görüntüle"
  },
  "viewContact": {
    "message": "Kişiyi görüntüle"
  },
  "viewDetails": {
    "message": "Ayrıntıları görüntüle"
  },
  "viewMore": {
    "message": "Daha fazlasını görüntüle"
  },
  "viewOnBlockExplorer": {
    "message": "Blok gezgininde görüntüle"
  },
  "viewOnCustomBlockExplorer": {
    "message": "$1 ögesini $2 üzerinde görüntüle",
    "description": "$1 is the action type. e.g (Account, Transaction, Swap) and $2 is the Custom Block Explorer URL"
  },
  "viewOnEtherscan": {
    "message": "Etherscan'de $1 görüntüle",
    "description": "$1 is the action type. e.g (Account, Transaction, Swap)"
  },
  "viewOnExplorer": {
    "message": "Explorer'da görüntüleyin"
  },
  "viewOnOpensea": {
    "message": "Opensea'de görüntüle"
  },
  "viewSolanaAccount": {
    "message": "Solana hesabını görüntüle"
  },
  "viewTransaction": {
    "message": "İşlemi görüntüle"
  },
  "viewinExplorer": {
    "message": "Explorer'da $1 görüntüle",
    "description": "$1 is the action type. e.g (Account, Transaction, Swap)"
  },
  "visitSite": {
    "message": "Siteyi ziyaret edin"
  },
  "visitSupportDataConsentModalAccept": {
    "message": "Onayla"
  },
  "visitSupportDataConsentModalDescription": {
    "message": "MetaMask Tanımlayıcınızı ve uygulama sürümünüzü Destek Merkezimizle paylaşmak ister misiniz? Probleminizi daha iyi bir şekilde çözmemize yardımcı olabilir ancak isteğe bağlıdır."
  },
  "visitSupportDataConsentModalReject": {
    "message": "Paylaşma"
  },
  "visitSupportDataConsentModalTitle": {
    "message": "Cihaz bilgilerini destek ile paylaş"
  },
  "visitWebSite": {
    "message": "Web sitemizi ziyaret et"
  },
  "wallet": {
    "message": "Cüzdan"
  },
  "walletConnectionGuide": {
    "message": "donanım cüzdanı bağlantı kılavuzumuz"
  },
  "wantToAddThisNetwork": {
    "message": "Bu ağı eklemek istiyor musunuz?"
  },
  "wantsToAddThisAsset": {
    "message": "Bu, aşağıdaki varlığın cüzdanınıza eklenmesine izin verir."
  },
  "warning": {
    "message": "Uyarı"
  },
  "warningFromSnap": {
    "message": "$1 uyarısı",
    "description": "$1 represents the name of the snap"
  },
  "watchEthereumAccountsDescription": {
    "message": "Bu seçeneği açtığınızda size genel adres veya ENS adı ile Ethereum hesaplarını izleme yeteneği verilir. Bu Beta özellik hakkında geri bildirim için lütfen bu $1 formunu doldurun.",
    "description": "$1 is the link to a product feedback form"
  },
  "watchEthereumAccountsToggle": {
    "message": "Ethereum Hesaplarını İzle (Beta)"
  },
  "watchOutMessage": {
    "message": "Şuraya dikkat edin: $1.",
    "description": "$1 is a link with text that is provided by the 'securityMessageLinkForNetworks' key"
  },
  "weak": {
    "message": "Zayıf"
  },
  "web3": {
    "message": "Web3"
  },
  "web3ShimUsageNotification": {
    "message": "Mevcut web sitesinin kaldırılmış olan window.web3 API'sini kullanmaya çalıştığını fark ettik. Site bozuk görünüyorsa daha fazla bilgi için lütfen $1 bağlantısına tıklayın.",
    "description": "$1 is a clickable link."
  },
  "webhid": {
    "message": "WebHID",
    "description": "Refers to a interface for connecting external devices to the browser. Used for connecting ledger to the browser. Read more here https://developer.mozilla.org/en-US/docs/Web/API/WebHID_API"
  },
  "websites": {
    "message": "web siteleri",
    "description": "Used in the 'permission_rpc' message."
  },
  "welcomeBack": {
    "message": "Tekrar hoş geldiniz"
  },
  "welcomeToMetaMask": {
    "message": "Başlayalım"
  },
  "whatsThis": {
    "message": "Bu nedir?"
  },
  "willApproveAmountForBridging": {
    "message": "Bu, köprü için şunu onaylayacaktır: $1."
  },
  "willApproveAmountForBridgingHardware": {
    "message": "Donanım cüzdanınızda iki işlemi onaylamanız gerekecektir."
  },
  "withdrawing": {
    "message": "Çekiliyor"
  },
  "wrongNetworkName": {
    "message": "Kayıtlarımıza göre ağ adı bu zincir kimliği ile doğru şekilde eşleşmiyor olabilir."
  },
  "yes": {
    "message": "Evet"
  },
  "you": {
    "message": "Siz"
  },
  "youDeclinedTheTransaction": {
    "message": "İşlemi reddettiniz."
  },
  "youNeedToAllowCameraAccess": {
    "message": "Bu özelliği kullanmak için kamera erişimine izin vermeniz gerekir."
  },
  "youReceived": {
    "message": "Aldığınız",
    "description": "Label indicating the amount and asset the user received."
  },
  "youSent": {
    "message": "Gönderdiğiniz",
    "description": "Label indicating the amount and asset the user sent."
  },
  "yourAccounts": {
    "message": "Hesaplarınız"
  },
  "yourActivity": {
    "message": "Aktiviteniz"
  },
  "yourBalance": {
    "message": "Bakiyeniz"
  },
  "yourNFTmayBeAtRisk": {
    "message": "NFT'niz tehlikede olabilir"
  },
  "yourNetworks": {
    "message": "Ağlarınız"
  },
  "yourPrivateSeedPhrase": {
    "message": "Gizli Kurtarma İfadeniz"
  },
  "yourTransactionConfirmed": {
    "message": "İşlem zaten onaylandı"
  },
  "yourTransactionJustConfirmed": {
    "message": "Blok zinciri üzerinde onaylanmadan işleminizi iptal edemedik."
  },
  "yourWalletIsReady": {
    "message": "Cüzdanınız hazır"
  },
  "zeroGasPriceOnSpeedUpError": {
    "message": "Sıfır gaz fiyatı hızlandırmada"
  }
}<|MERGE_RESOLUTION|>--- conflicted
+++ resolved
@@ -4748,21 +4748,6 @@
   "seeDetails": {
     "message": "Ayrıntılara bakın"
   },
-<<<<<<< HEAD
-=======
-  "seedPhraseConfirm": {
-    "message": "Gizli Kurtarma İfadesini Onayla"
-  },
-  "seedPhraseEnterMissingWords": {
-    "message": "Gizli Kurtarma İfadesini Onayla"
-  },
-  "seedPhraseIntroSidebarBulletOne": {
-    "message": "Birden fazla gizli yerde not ederek saklayın"
-  },
-  "seedPhraseIntroSidebarBulletTwo": {
-    "message": "Bir kasada saklayın"
-  },
->>>>>>> 61bc4a83
   "seedPhraseIntroTitle": {
     "message": "Cüzdanınızı koruyun"
   },
