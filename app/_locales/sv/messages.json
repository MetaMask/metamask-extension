{
  "QRHardwareSignRequestCancel": {
    "message": "Avvisa"
  },
  "QRHardwareWalletImporterTitle": {
    "message": "Skanna QR-koden"
  },
  "about": {
    "message": "Om"
  },
  "accessingYourCamera": {
    "message": "Begär åtkomst till din kamera..."
  },
  "account": {
    "message": "Konto"
  },
  "accountDetails": {
    "message": "Kontodetaljer"
  },
  "accountName": {
    "message": "Kontonamn"
  },
  "accountOptions": {
    "message": "Kontoalternativ"
  },
  "accountSelectionRequired": {
    "message": "Du måste välja ett konto!"
  },
  "activityLog": {
    "message": "aktivitetslogg"
  },
  "addAcquiredTokens": {
    "message": "Lägg till de tokens du har skaffat med MetaMask"
  },
  "addAlias": {
    "message": "Lägg till alias"
  },
  "addNetwork": {
    "message": "Lägg till nätverk"
  },
  "addSuggestedTokens": {
    "message": "Lägg till föreslagna tokens"
  },
  "addToken": {
    "message": "Lägg till token"
  },
  "advanced": {
    "message": "Avancerat"
  },
  "amount": {
    "message": "Belopp"
  },
  "appDescription": {
    "message": "En Ethereum-plånbok i din webbläsare",
    "description": "The description of the application"
  },
  "appName": {
    "message": "MetaMask",
    "description": "The name of the application"
  },
  "appNameBeta": {
    "message": "MetaMask Beta",
    "description": "The name of the application (Beta)"
  },
  "appNameFlask": {
    "message": "MetaMask Flask",
    "description": "The name of the application (Flask)"
  },
  "approve": {
    "message": "Godkänn"
  },
  "approved": {
    "message": "Godkänt"
  },
  "asset": {
    "message": "Tillgång"
  },
  "attemptingConnect": {
    "message": "Försöker ansluta till blockkedja."
  },
  "attributions": {
    "message": "Tillskrivningar"
  },
  "autoLockTimeLimit": {
    "message": "Timer för automatisk utloggning (minuter)"
  },
  "autoLockTimeLimitDescription": {
    "message": "Ställ in efter hur lång tids inaktivitet som MetaMask automatiskt loggar ut"
  },
  "average": {
    "message": "Genomsnitt"
  },
  "back": {
    "message": "Bakåt"
  },
  "backupApprovalInfo": {
    "message": "Den hemliga koden krävs för att komma åt din plånbok ifall du tappar bort din enhet, glömmer ditt lösenord, behöver installera om MetaMask eller om du vill komma åt din plånbok på en annan enhet."
  },
  "backupApprovalNotice": {
    "message": "Säkerhetskopiera din hemliga återställningskod för att se till att din plånbok och dina tillgångar är säkra."
  },
  "backupNow": {
    "message": "Säkerhetskopiera nu"
  },
  "balance": {
    "message": "Saldo"
  },
  "balanceOutdated": {
    "message": "Saldot kanske inte är uppdaterat"
  },
  "basic": {
    "message": "Grunder"
  },
  "blockExplorerUrl": {
    "message": "Blockera Utforskaren"
  },
  "blockExplorerView": {
    "message": "Visa konto på $1",
    "description": "$1 replaced by URL for custom block explorer"
  },
  "browserNotSupported": {
    "message": "Din webbläsare stöds inte..."
  },
  "cancel": {
    "message": "Avbryt"
  },
  "cancelled": {
    "message": "Avbruten"
  },
  "chromeRequiredForHardwareWallets": {
    "message": "Du måste använda MetaMask på Google Chrome för att ansluta till din hårdvaruplånbok."
  },
  "close": {
    "message": "Stäng"
  },
  "confirm": {
    "message": "Bekräfta"
  },
  "confirmPassword": {
    "message": "Bekräfta lösenord"
  },
  "confirmed": {
    "message": "Bekräftat"
  },
  "connect": {
    "message": "Ansluta"
  },
  "connectingTo": {
    "message": "Ansluter till $1"
  },
  "connectingToGoerli": {
    "message": "Ansluter till Goerli Test Network"
  },
  "connectingToLineaGoerli": {
    "message": "Ansluter till Linea Goerli Test Network"
  },
  "connectingToMainnet": {
    "message": "Koppla till Ethereums huvudnätverk"
  },
  "contractDeployment": {
    "message": "Kontraktplacering"
  },
  "contractInteraction": {
    "message": "Kontraktinteraktion"
  },
  "copiedExclamation": {
    "message": "Kopierades!"
  },
  "copyAddress": {
    "message": "Kopiera adress till urklipp"
  },
  "copyToClipboard": {
    "message": "Kopiera till Urklipp"
  },
  "copyTransactionId": {
    "message": "Kopiera transaktions-ID"
  },
  "create": {
    "message": "Skapa"
  },
  "createPassword": {
    "message": "Skapa lösenord"
  },
  "currencyConversion": {
    "message": "Valutaomvandling"
  },
  "currentLanguage": {
    "message": "Aktuellt språk"
  },
  "custom": {
    "message": "Avancerat"
  },
  "customToken": {
    "message": "Anpassad token"
  },
  "decimal": {
    "message": "Decimalprecision"
  },
  "decimalsMustZerotoTen": {
    "message": "Decimalerna måste vara minst 0 och inte över 36."
  },
  "delete": {
    "message": "Radera"
  },
  "deleteNetwork": {
    "message": "Radera nätverk?"
  },
  "details": {
    "message": "Info"
  },
  "done": {
    "message": "Klart"
  },
  "dontHaveAHardwareWallet": {
    "message": "Har du inte en hårdvaruplånbok?"
  },
  "downloadGoogleChrome": {
    "message": "Ladda ner Google Chrome"
  },
  "downloadStateLogs": {
    "message": "Ladda ner statusloggar"
  },
  "dropped": {
    "message": "Tappad"
  },
  "edit": {
    "message": "Redigera"
  },
  "editContact": {
    "message": "Redigera kontakt"
  },
  "ensNotFoundOnCurrentNetwork": {
    "message": "ENS-namnet hittades inte i det aktuella nätverket. Prova att byta till Ethereum Mainnet."
  },
  "ensRegistrationError": {
    "message": "Fel i ENS-namnregistrering"
  },
  "enterPasswordContinue": {
    "message": "Ange lösenord för att fortsätta"
  },
  "ethereumPublicAddress": {
    "message": "Ethereum offentlig adress"
  },
  "etherscanView": {
    "message": "Visa konto på Etherscan"
  },
  "expandView": {
    "message": "Expandera vy"
  },
  "failed": {
    "message": "Misslyckades"
  },
  "fast": {
    "message": "Snabb"
  },
  "fileImportFail": {
    "message": "Fungerar inte filimporten? Klicka här!",
    "description": "Helps user import their account from a JSON file"
  },
  "forgetDevice": {
    "message": "Glöm den här enheten"
  },
  "from": {
    "message": "Från"
  },
  "functionType": {
    "message": "Funktionstyp"
  },
  "gasLimit": {
    "message": "Gasgräns"
  },
  "gasLimitInfoTooltipContent": {
    "message": "Gasgräns innebär det maximala antalet gasenheter som du är villig att spendera."
  },
  "gasLimitTooLow": {
    "message": "Gasgräns måste vara minst 21 000"
  },
  "gasPrice": {
    "message": "Gas-pris (GWEI)"
  },
  "gasPriceExtremelyLow": {
    "message": "Gaspris extremt lågt"
  },
  "gasPriceInfoTooltipContent": {
    "message": "Gaspriset anger den summa Ether som du är villig att betala för varje gasenhet."
  },
  "gasUsed": {
    "message": "Gas använd"
  },
  "general": {
    "message": "Allmänt"
  },
<<<<<<< HEAD
=======
  "generalSettingsDescription": {
    "message": "Valutaomvandling, primär valuta, språk"
  },
  "getEther": {
    "message": "Skaffa Ether"
  },
  "getEtherFromFaucet": {
    "message": "Få Ether från en kran för $1",
    "description": "Displays network name for Ether faucet"
  },
  "getHelp": {
    "message": "Få hjälp."
  },
  "getStarted": {
    "message": "Komma igång"
  },
>>>>>>> 983d2c9f
  "goerli": {
    "message": "Goerli testnätverk"
  },
  "hardware": {
    "message": "hårdvara"
  },
  "hardwareWalletConnected": {
    "message": "Hårdvaruplånbok ansluten"
  },
  "hardwareWallets": {
    "message": "Anslut en hårdvaruplånbok"
  },
  "hardwareWalletsMsg": {
    "message": "Välj en hårdvaruplånbok som du vill använda med MetaMask"
  },
  "havingTroubleConnecting": {
    "message": "Har du problem att ansluta?"
  },
  "here": {
    "message": "här",
    "description": "as in -click here- for more information (goes with troubleTokenBalances)"
  },
  "hexData": {
    "message": "Hex-data"
  },
  "hide": {
    "message": "Dölj"
  },
  "hideTokenPrompt": {
    "message": "Göm token?"
  },
  "history": {
    "message": "Historik"
  },
  "import": {
    "message": "Importera",
    "description": "Button to import an account from a selected file"
  },
  "importAccount": {
    "message": "Importera konto"
  },
  "importAccountMsg": {
    "message": "Importerade konton kommer inte att kopplas till din ursprungligen skapade seedphrase för ditt MetaMask-konto. Läs mer om importerade konton"
  },
  "imported": {
    "message": "Importerade",
    "description": "status showing that an account has been fully loaded into the keyring"
  },
  "initialTransactionConfirmed": {
    "message": "Din initiala transaktion har bekräftats av nätverket. Klicka på OK för att gå tillbaka."
  },
  "insufficientBalance": {
    "message": "Otillräcklig balans."
  },
  "insufficientFunds": {
    "message": "Otillräckliga medel."
  },
  "insufficientTokens": {
    "message": "Otillräckliga tokens."
  },
  "invalidAddress": {
    "message": "Ogiltig adress"
  },
  "invalidAddressRecipient": {
    "message": "Mottagarens adress är ogiltig"
  },
  "invalidAddressRecipientNotEthNetwork": {
    "message": "Ej ETH-nätverk, ange med små bokstäver"
  },
  "invalidBlockExplorerURL": {
    "message": "Ogiltig Block Explorer URL"
  },
  "invalidRPC": {
    "message": "Ogiltig RPC-URL"
  },
  "invalidSeedPhrase": {
    "message": "Ogiltig"
  },
  "jsonFile": {
    "message": "JSON-fil",
    "description": "format for importing an account"
  },
  "knownAddressRecipient": {
    "message": "Känd kontraktadress."
  },
  "learnMore": {
    "message": "Läs mer"
  },
  "learnMoreUpperCase": {
    "message": "Läs mer"
  },
  "ledgerAccountRestriction": {
    "message": "Du måste använda ditt senaste konto innan du kan lägga till ett nytt."
  },
  "likeToImportTokens": {
    "message": "Vill du lägga till dessa tokens?"
  },
  "lineaGoerli": {
    "message": "Linea Goerli testnätverk"
  },
  "links": {
    "message": "Länkar"
  },
  "loadMore": {
    "message": "Ladda mer"
  },
  "loading": {
    "message": "Läser in..."
  },
  "loadingTokens": {
    "message": "Laddar tokens..."
  },
  "lock": {
    "message": "Logga ut"
  },
  "mainnet": {
    "message": "Ethereums huvudnätverk"
  },
  "max": {
    "message": "Maximalt"
  },
  "message": {
    "message": "Meddelande"
  },
  "metamaskVersion": {
    "message": "MetaMask-version"
  },
  "mustSelectOne": {
    "message": "Minst 1 token måste väljas."
  },
  "needImportFile": {
    "message": "Du måste välja en fil att importera.",
    "description": "User is important an account and needs to add a file to continue"
  },
  "negativeETH": {
    "message": "Kan inte skicka negativa summor av ETH."
  },
  "networkName": {
    "message": "Nätverksnamn"
  },
  "networks": {
    "message": "Nätverk"
  },
  "nevermind": {
    "message": "Strunt i det"
  },
  "newAccount": {
    "message": "Nytt konto"
  },
  "newAccountNumberName": {
    "message": "Konto $1",
    "description": "Default name of next account to be created on create account screen"
  },
  "newContact": {
    "message": "Ny kontakt"
  },
  "newContract": {
    "message": "Nytt kontrakt"
  },
  "newPassword": {
    "message": "Nytt lösenord (minst 8 tecken)"
  },
  "next": {
    "message": "Nästa"
  },
  "noAddressForName": {
    "message": "Inga adresser har angetts för detta namn."
  },
  "noConversionRateAvailable": {
    "message": "Ingen omräkningskurs tillgänglig"
  },
  "noTransactions": {
    "message": "Du har inga överföringar"
  },
  "noWebcamFound": {
    "message": "Din dators webbkamera hittades inte. Vänligen försök igen."
  },
  "noWebcamFoundTitle": {
    "message": "Webbkamera hittades ej"
  },
  "notEnoughGas": {
    "message": "Inte tillräckligt med gas"
  },
  "ofTextNofM": {
    "message": "av"
  },
  "off": {
    "message": "Av"
  },
  "ok": {
    "message": "OK"
  },
  "on": {
    "message": "På"
  },
<<<<<<< HEAD
=======
  "optionalBlockExplorerUrl": {
    "message": "Block Explorer URL (valfritt)"
  },
  "optionalCurrencySymbol": {
    "message": "Symbol (frivillig)"
  },
  "orderOneHere": {
    "message": "Beställ en Trezor eller Ledger och håll dina medel på is"
  },
>>>>>>> 983d2c9f
  "origin": {
    "message": "Ursprung"
  },
  "parameters": {
    "message": "Parametrar"
  },
  "participateInMetaMetrics": {
    "message": "Delta i MetaMetrics"
  },
  "participateInMetaMetricsDescription": {
    "message": "Delta i MetaMetrics för att hjälpa oss göra MetaMask bättre"
  },
  "password": {
    "message": "Lösenord"
  },
  "passwordNotLongEnough": {
    "message": "Lösenordet är inte tillräckligt långt"
  },
  "passwordsDontMatch": {
    "message": "Lösenorden matchar inte"
  },
  "pastePrivateKey": {
    "message": "Klistra in din privata nyckel här:",
    "description": "For importing an account from a private key"
  },
  "pending": {
    "message": "väntar"
  },
  "personalAddressDetected": {
    "message": "Personlig adress upptäckt. Ange kontraktadress för token."
  },
  "prev": {
    "message": "Föregående"
  },
  "primaryCurrencySetting": {
    "message": "Primär valuta"
  },
  "primaryCurrencySettingDescription": {
    "message": "Välj native för att prioritera visning av värden i den ursprungliga valutan i kedjan (t.ex. ETH). Välj Fiat för att prioritera visning av värden i din valda fiatvaluta."
  },
  "privacyMsg": {
    "message": "Integritetspolicy"
  },
  "privateKey": {
    "message": "Privat nyckel",
    "description": "select this type of file to use to import an account"
  },
  "privateKeyWarning": {
    "message": "Varning: Avslöja aldrig denna nyckel. Med dina privata nycklar kan vem som helst stjäla tillgångarna på ditt konto."
  },
  "privateNetwork": {
    "message": "Privat nätverk"
  },
  "readdToken": {
    "message": "Du kan lägga till denna token i framtiden genom att välja \"Lägg till token\" i kontots alternativmeny."
  },
<<<<<<< HEAD
=======
  "readyToConnect": {
    "message": "Redo att ansluta?"
  },
  "recents": {
    "message": "Senaste"
  },
  "recipientAddress": {
    "message": "Mottagaradress"
  },
>>>>>>> 983d2c9f
  "recipientAddressPlaceholder": {
    "message": "Sök, allmän adress (0x) eller ENS"
  },
  "reject": {
    "message": "Avvisa"
  },
  "rejectAll": {
    "message": "Neka alla"
  },
  "rejectTxsDescription": {
    "message": "Du håller på att massneka överföringar på $1."
  },
  "rejectTxsN": {
    "message": "Neka överföringar på $1"
  },
  "rejected": {
    "message": "Nekad"
  },
  "remove": {
    "message": "Ta bort"
  },
  "removeAccount": {
    "message": "Ta bort konto"
  },
  "removeAccountDescription": {
    "message": "Detta konto kommer att avlägsnas från din plånbok. Säkerställ att du har din ursprungliga seed phrase eller den privata nyckeln till detta importerade konto innan du fortsätter. Du kan importera eller skapa konton igen via kontots rullgardinsmeny."
  },
  "requestsAwaitingAcknowledgement": {
    "message": "anrop som väntar på godkännande"
  },
  "required": {
    "message": "Krävs"
  },
  "reset": {
    "message": "Återställ"
  },
  "restore": {
    "message": "Återställ"
  },
  "revealSeedWords": {
    "message": "Visa seed-ord"
  },
  "revealSeedWordsWarning": {
    "message": "De här orden kan användas för att stjäla alla dina konton.",
    "description": "$1 is bolded text using the message from 'revealSeedWordsWarning2'"
  },
  "rpcUrl": {
    "message": "Ny RPC-URL"
  },
  "save": {
    "message": "Spara"
  },
  "scanInstructions": {
    "message": "Placera QR-koden framför din kamera"
  },
  "scanQrCode": {
    "message": "Skanna QR-koden"
  },
  "search": {
    "message": "Sök"
  },
  "searchResults": {
    "message": "Sökresultat"
  },
  "securityAndPrivacy": {
    "message": "Säkerhet och integritet"
  },
  "seedPhraseReq": {
    "message": "Nyckelfraser är 12 ord långa."
  },
  "selectAnAccount": {
    "message": "Välj ett konto"
  },
  "selectHdPath": {
    "message": "Välj HD-sökväg"
  },
  "selectPathHelp": {
    "message": "Om du inte ser dina befintliga Ledger-konton nedan, prova att byta sökväg till \"Legacy (MEW / MyCrypto)\""
  },
  "selectType": {
    "message": "Välj typ"
  },
  "send": {
    "message": "Skicka"
  },
  "sendTokens": {
    "message": "Skicka tokens"
  },
  "settings": {
    "message": "Inställningar"
  },
  "showFiatConversionInTestnets": {
    "message": "Visa omvandling på testnätverk"
  },
  "showFiatConversionInTestnetsDescription": {
    "message": "Välj denna för att visa fiatomvandlingar på Testnätverk"
  },
  "showHexData": {
    "message": "Visa hex-information"
  },
  "showHexDataDescription": {
    "message": "Välj detta för att visa hex-datafältet på sändarskärmen"
  },
  "sigRequest": {
    "message": "Signaturförfrågan"
  },
  "sign": {
    "message": "Signera"
  },
  "signatureRequest": {
    "message": "Signaturbegäran"
  },
  "signed": {
    "message": "Signerat"
  },
  "somethingWentWrong": {
    "message": "Hoppsan! Något gick fel."
  },
  "speedUp": {
    "message": "Snabba upp"
  },
  "speedUpCancellation": {
    "message": "Snabba upp denna avbokning"
  },
  "speedUpTransaction": {
    "message": "Snabba upp den här transaktionen"
  },
  "stateLogError": {
    "message": "Fel vid inhämtande av statusloggar."
  },
  "stateLogs": {
    "message": "Statushistorik"
  },
  "stateLogsDescription": {
    "message": "Statusloggar innehåller dina publika kontoadresser och skickade transaktioner."
  },
<<<<<<< HEAD
=======
  "step1HardwareWallet": {
    "message": "1. Anslut hårdvaruplånbok"
  },
  "step1HardwareWalletMsg": {
    "message": "Koppla din hårdvaruplånbok direkt till din dator"
  },
  "step2HardwareWallet": {
    "message": "2. Välj ett konto"
  },
  "step2HardwareWalletMsg": {
    "message": "Välj det konto du vill visa. Du kan bara välja ett åt gången."
  },
  "step3HardwareWallet": {
    "message": "3. Börja använda dApps och mer!"
  },
  "step3HardwareWalletMsg": {
    "message": "Använd ditt hårdvarukonto som du skulle använda andra Ethereum-konton. Logga in i dAppar, skicka ETH, köp och förvara ERC20-tokens och Non-Fungible tokens som CryptoKitties."
  },
  "storePhrase": {
    "message": "Lagra denna fras i en lösenordshanterare såsom 1Password."
  },
>>>>>>> 983d2c9f
  "submitted": {
    "message": "Inskickat"
  },
  "supportCenter": {
    "message": "Besök vårt supportcenter"
  },
  "switchNetworks": {
    "message": "Växla nätverk"
  },
  "symbolBetweenZeroTwelve": {
    "message": "Symbolen måste vara 11 tecken eller färre."
  },
  "terms": {
    "message": "Användarvillkor"
  },
  "tips": {
    "message": "Donationer"
  },
  "to": {
    "message": "Till"
  },
  "tokenAlreadyAdded": {
    "message": "Token har redan lagts till."
  },
  "tokenContractAddress": {
    "message": "Kontraktsadress för token"
  },
  "tokenSymbol": {
    "message": "Token-symbol"
  },
  "transaction": {
    "message": "överföring"
  },
  "transactionCancelAttempted": {
    "message": "Överföringsavbrott har försökt göras med gasavgift på $1 vid $2"
  },
  "transactionCancelSuccess": {
    "message": "Överföringen avbröts vid $2"
  },
  "transactionConfirmed": {
    "message": "Transaktionen bekräftad på $2."
  },
  "transactionCreated": {
    "message": "Transaktion skapad med ett värde på $1 på $2."
  },
  "transactionDropped": {
    "message": "Transaktionen avbruten vid $2."
  },
  "transactionError": {
    "message": "Överföringsfel. Undantag i kontraktskoden."
  },
  "transactionErrorNoContract": {
    "message": "Försöker åberopa en funktion på en icke-kontraktsadress."
  },
  "transactionErrored": {
    "message": "Transaktionen påträffade ett fel."
  },
  "transactionFee": {
    "message": "Transaktionsavgift"
  },
  "transactionResubmitted": {
    "message": "Transaktion skickad igen med gas-avgift ökad till $1 på $2"
  },
  "transactionSubmitted": {
    "message": "Överföring angedd med gasavgift på $1 vid $2."
  },
  "transactionUpdated": {
    "message": "Transaktionen uppdaterades $2."
  },
  "transfer": {
    "message": "Överföring"
  },
  "transferFrom": {
    "message": "Överför från"
  },
  "tryAgain": {
    "message": "Försök igen"
  },
  "unapproved": {
    "message": "Inte godkänd"
  },
  "units": {
    "message": "enheter"
  },
  "unknown": {
    "message": "okänt"
  },
  "unknownCameraError": {
    "message": "Ett fel inträffade när din kamera försökte användas. Försök igen..."
  },
  "unknownCameraErrorTitle": {
    "message": "Hoppsan! Något gick fel..."
  },
  "unknownNetwork": {
    "message": "Okänt privatnätverk"
  },
  "unknownQrCode": {
    "message": "Fel: Vi kunde inte identifiera denna QR-kod"
  },
  "unlock": {
    "message": "Lås upp"
  },
  "unlockMessage": {
    "message": "Den decentraliserade webben väntar"
  },
  "updatedWithDate": {
    "message": "Uppdaterat $1"
  },
  "urlErrorMsg": {
    "message": "URI:er kräver lämpligt HTTP/HTTPS-prefix."
  },
  "usedByClients": {
    "message": "Används av många olika klienter"
  },
  "userName": {
    "message": "Användarnamn"
  },
  "viewContact": {
    "message": "Visa kontakt"
  },
  "visitWebSite": {
    "message": "Besök vår hemsida"
  },
  "welcomeBack": {
    "message": "Välkommen tillbaka!"
  },
  "youNeedToAllowCameraAccess": {
    "message": "Du måste tillåta åtkomst till kameran för att använda den här funktionen."
  },
  "youSign": {
    "message": "Du signerar"
  },
  "yourPrivateSeedPhrase": {
    "message": "Din privata seedphrase"
  },
  "zeroGasPriceOnSpeedUpError": {
    "message": "Inget gaspris vid uppsnabbning"
  }
}<|MERGE_RESOLUTION|>--- conflicted
+++ resolved
@@ -1,13 +1,13 @@
 {
-  "QRHardwareSignRequestCancel": {
-    "message": "Avvisa"
-  },
-  "QRHardwareWalletImporterTitle": {
-    "message": "Skanna QR-koden"
-  },
   "about": {
     "message": "Om"
   },
+  "aboutSettingsDescription": {
+    "message": "Version, supportcenter och kontaktinformation"
+  },
+  "acceleratingATransaction": {
+    "message": "* Att snabba upp en överföring genom att använda ett högre gaspris ökar chanserna för att överföringen ska hanteras snabbare av nätverket, men det är inte en garanti."
+  },
   "accessingYourCamera": {
     "message": "Begär åtkomst till din kamera..."
   },
@@ -38,14 +38,32 @@
   "addNetwork": {
     "message": "Lägg till nätverk"
   },
+  "addRecipient": {
+    "message": "Lägg till mottagare"
+  },
   "addSuggestedTokens": {
     "message": "Lägg till föreslagna tokens"
   },
+  "addToAddressBook": {
+    "message": "Lägg till i adressbok"
+  },
+  "addToAddressBookModalPlaceholder": {
+    "message": "exempelvis John D."
+  },
   "addToken": {
     "message": "Lägg till token"
   },
+  "addTokens": {
+    "message": "Lägg till tokens"
+  },
   "advanced": {
     "message": "Avancerat"
+  },
+  "advancedOptions": {
+    "message": "Avancerade alternativ"
+  },
+  "advancedSettingsDescription": {
+    "message": "Åtkomst till verktyg för utvecklare, ladda ner loggar, återställ konto, upprätta testnätverk och skräddarsy RPC"
   },
   "amount": {
     "message": "Belopp"
@@ -58,14 +76,6 @@
     "message": "MetaMask",
     "description": "The name of the application"
   },
-  "appNameBeta": {
-    "message": "MetaMask Beta",
-    "description": "The name of the application (Beta)"
-  },
-  "appNameFlask": {
-    "message": "MetaMask Flask",
-    "description": "The name of the application (Flask)"
-  },
   "approve": {
     "message": "Godkänn"
   },
@@ -75,6 +85,12 @@
   "asset": {
     "message": "Tillgång"
   },
+  "attemptToCancel": {
+    "message": "Vill du försöka att avbryta?"
+  },
+  "attemptToCancelDescription": {
+    "message": "Att godkänna detta avbrytningsförsök garanterar inte att din ursprungliga överföring avbryts. Om avbrytningsförsöket lyckas kommer du att debiteras överföringsavgiften som nämns ovan."
+  },
   "attemptingConnect": {
     "message": "Försöker ansluta till blockkedja."
   },
@@ -92,6 +108,9 @@
   },
   "back": {
     "message": "Bakåt"
+  },
+  "backToAll": {
+    "message": "Tillbaka till Alla"
   },
   "backupApprovalInfo": {
     "message": "Den hemliga koden krävs för att komma åt din plånbok ifall du tappar bort din enhet, glömmer ditt lösenord, behöver installera om MetaMask eller om du vill komma åt din plånbok på en annan enhet."
@@ -118,18 +137,36 @@
     "message": "Visa konto på $1",
     "description": "$1 replaced by URL for custom block explorer"
   },
+  "blockiesIdenticon": {
+    "message": "Använd Blockies Identicon"
+  },
   "browserNotSupported": {
     "message": "Din webbläsare stöds inte..."
   },
+  "builtInCalifornia": {
+    "message": "MetaMask är skapat och utformat i Kalifornien."
+  },
+  "buyWithWyre": {
+    "message": "Köp ETH med Wyre"
+  },
+  "buyWithWyreDescription": {
+    "message": "Wyre låter dig använda ett kreditkort för att sätta in ETH direkt på ditt MetaMask-konto."
+  },
   "cancel": {
     "message": "Avbryt"
   },
+  "cancellationGasFee": {
+    "message": "Gasavgift för avbrytning"
+  },
   "cancelled": {
     "message": "Avbruten"
   },
   "chromeRequiredForHardwareWallets": {
     "message": "Du måste använda MetaMask på Google Chrome för att ansluta till din hårdvaruplånbok."
   },
+  "clickToRevealSeed": {
+    "message": "Klicka här för att visa hemliga ord"
+  },
   "close": {
     "message": "Stäng"
   },
@@ -139,24 +176,42 @@
   "confirmPassword": {
     "message": "Bekräfta lösenord"
   },
+  "confirmSecretBackupPhrase": {
+    "message": "Bekräfta din hemliga backup-fras"
+  },
   "confirmed": {
     "message": "Bekräftat"
   },
+  "congratulations": {
+    "message": "Gratulerar"
+  },
   "connect": {
     "message": "Ansluta"
   },
+  "connectHardwareWallet": {
+    "message": "Anslut hårdvaruplånbok"
+  },
   "connectingTo": {
     "message": "Ansluter till $1"
   },
   "connectingToGoerli": {
     "message": "Ansluter till Goerli Test Network"
   },
-  "connectingToLineaGoerli": {
-    "message": "Ansluter till Linea Goerli Test Network"
+  "connectingToKovan": {
+    "message": "Ansluter till Kovans testnätverk"
   },
   "connectingToMainnet": {
     "message": "Koppla till Ethereums huvudnätverk"
   },
+  "connectingToRinkeby": {
+    "message": "Ansluter till Rinkeby Test Network"
+  },
+  "connectingToRopsten": {
+    "message": "Ansluter till Ropsten Test Network"
+  },
+  "continueToWyre": {
+    "message": "Fortsätt till Wyre"
+  },
   "contractDeployment": {
     "message": "Kontraktplacering"
   },
@@ -166,9 +221,15 @@
   "copiedExclamation": {
     "message": "Kopierades!"
   },
+  "copiedTransactionId": {
+    "message": "Kopierade transaktions-ID"
+  },
   "copyAddress": {
     "message": "Kopiera adress till urklipp"
   },
+  "copyPrivateKey": {
+    "message": "Det här är din privata nyckel (klicka för att kopiera)"
+  },
   "copyToClipboard": {
     "message": "Kopiera till Urklipp"
   },
@@ -178,6 +239,12 @@
   "create": {
     "message": "Skapa"
   },
+  "createAWallet": {
+    "message": "Skapa en plånbok"
+  },
+  "createAccount": {
+    "message": "Skapa konto"
+  },
   "createPassword": {
     "message": "Skapa lösenord"
   },
@@ -187,8 +254,14 @@
   "currentLanguage": {
     "message": "Aktuellt språk"
   },
-  "custom": {
-    "message": "Avancerat"
+  "customGas": {
+    "message": "Anpassa gas"
+  },
+  "customGasSubTitle": {
+    "message": "Att öka avgiften kan minska behandlingstiden, men det är inte garanterat att göra det."
+  },
+  "customRPC": {
+    "message": "Anpassad RPC"
   },
   "customToken": {
     "message": "Anpassad token"
@@ -199,15 +272,33 @@
   "decimalsMustZerotoTen": {
     "message": "Decimalerna måste vara minst 0 och inte över 36."
   },
+  "defaultNetwork": {
+    "message": "Standardnätverket för Ether-transaktioner är Main Net."
+  },
   "delete": {
     "message": "Radera"
   },
+  "deleteAccount": {
+    "message": "Radera konto"
+  },
   "deleteNetwork": {
     "message": "Radera nätverk?"
   },
+  "deleteNetworkDescription": {
+    "message": "Är du säker på att du vill ta bort detta nätverk?"
+  },
+  "depositEther": {
+    "message": "Sätt in Ether"
+  },
   "details": {
     "message": "Info"
   },
+  "directDepositEther": {
+    "message": "Sätt in Ether direkt"
+  },
+  "directDepositEtherExplainer": {
+    "message": "Om du redan har Ether är det snabbaste sättet att få Ether i din nya plånbok att göra en direktinsättning."
+  },
   "done": {
     "message": "Klart"
   },
@@ -217,6 +308,9 @@
   "downloadGoogleChrome": {
     "message": "Ladda ner Google Chrome"
   },
+  "downloadSecretBackup": {
+    "message": "Ladda ner den hemliga återställningsfrasen och förvara den säkert på en extern, krypterad hårdskriva eller lagringsmedia."
+  },
   "downloadStateLogs": {
     "message": "Ladda ner statusloggar"
   },
@@ -229,15 +323,51 @@
   "editContact": {
     "message": "Redigera kontakt"
   },
+  "endOfFlowMessage1": {
+    "message": "Du klarade testet. Håll din seed phrase hemlig, den är på ditt ansvar!"
+  },
+  "endOfFlowMessage10": {
+    "message": "Allt klart"
+  },
+  "endOfFlowMessage2": {
+    "message": "Tips på säker förvaring"
+  },
+  "endOfFlowMessage3": {
+    "message": "Spara en backup på flera ställen."
+  },
+  "endOfFlowMessage4": {
+    "message": "Dela aldrig frasen med någon."
+  },
+  "endOfFlowMessage5": {
+    "message": "Se upp för nätfiske! MetaMask kommer aldrig att oväntat fråga om din seed phrase."
+  },
+  "endOfFlowMessage6": {
+    "message": "Om du behöver säkerhetskopiera din nyckelfras igen, kan du hitta den i Inställningar -> Säkerhet"
+  },
+  "endOfFlowMessage8": {
+    "message": "MetaMask kan inte återställa din seedphrase. Läs mer."
+  },
+  "endOfFlowMessage9": {
+    "message": "Lär dig mer."
+  },
   "ensNotFoundOnCurrentNetwork": {
     "message": "ENS-namnet hittades inte i det aktuella nätverket. Prova att byta till Ethereum Mainnet."
   },
   "ensRegistrationError": {
     "message": "Fel i ENS-namnregistrering"
   },
+  "enterAnAlias": {
+    "message": "Ange ett alias"
+  },
+  "enterPassword": {
+    "message": "Ange lösenord"
+  },
   "enterPasswordContinue": {
     "message": "Ange lösenord för att fortsätta"
   },
+  "estimatedProcessingTimes": {
+    "message": "Uppskattade behandlingstider"
+  },
   "ethereumPublicAddress": {
     "message": "Ethereum offentlig adress"
   },
@@ -246,6 +376,9 @@
   },
   "expandView": {
     "message": "Expandera vy"
+  },
+  "exportPrivateKey": {
+    "message": "Exportera privat nyckel"
   },
   "failed": {
     "message": "Misslyckades"
@@ -290,8 +423,6 @@
   "general": {
     "message": "Allmänt"
   },
-<<<<<<< HEAD
-=======
   "generalSettingsDescription": {
     "message": "Valutaomvandling, primär valuta, språk"
   },
@@ -308,9 +439,11 @@
   "getStarted": {
     "message": "Komma igång"
   },
->>>>>>> 983d2c9f
   "goerli": {
     "message": "Goerli testnätverk"
+  },
+  "happyToSeeYou": {
+    "message": "Vi är glada att se dig."
   },
   "hardware": {
     "message": "hårdvara"
@@ -353,6 +486,12 @@
   "importAccountMsg": {
     "message": "Importerade konton kommer inte att kopplas till din ursprungligen skapade seedphrase för ditt MetaMask-konto. Läs mer om importerade konton"
   },
+  "importAccountSeedPhrase": {
+    "message": "Importera konto med"
+  },
+  "importWallet": {
+    "message": "Importera plånbok"
+  },
   "imported": {
     "message": "Importerade",
     "description": "status showing that an account has been fully loaded into the keyring"
@@ -394,20 +533,20 @@
   "knownAddressRecipient": {
     "message": "Känd kontraktadress."
   },
+  "kovan": {
+    "message": "Kovan testnätverk"
+  },
   "learnMore": {
     "message": "Läs mer"
   },
-  "learnMoreUpperCase": {
-    "message": "Läs mer"
-  },
   "ledgerAccountRestriction": {
     "message": "Du måste använda ditt senaste konto innan du kan lägga till ett nytt."
   },
-  "likeToImportTokens": {
+  "letsGoSetUp": {
+    "message": "Ja, kör igång!"
+  },
+  "likeToAddTokens": {
     "message": "Vill du lägga till dessa tokens?"
-  },
-  "lineaGoerli": {
-    "message": "Linea Goerli testnätverk"
   },
   "links": {
     "message": "Länkar"
@@ -430,14 +569,29 @@
   "max": {
     "message": "Maximalt"
   },
+  "memorizePhrase": {
+    "message": "Memorera denna fras."
+  },
   "message": {
     "message": "Meddelande"
   },
+  "metamaskDescription": {
+    "message": "Ansluter dig mot Ethereum och den decentraliserade webben."
+  },
   "metamaskVersion": {
     "message": "MetaMask-version"
   },
+  "mobileSyncText": {
+    "message": "Var vänlig ange ditt lösenord för att bekräfta att det är du!"
+  },
   "mustSelectOne": {
     "message": "Minst 1 token måste väljas."
+  },
+  "myAccounts": {
+    "message": "Mina konton"
+  },
+  "needEtherInWallet": {
+    "message": "För att interagera med decentraliserade applikationer med MetaMask behöver du Ether i din plånbok."
   },
   "needImportFile": {
     "message": "Du måste välja en fil att importera.",
@@ -449,6 +603,9 @@
   "networkName": {
     "message": "Nätverksnamn"
   },
+  "networkSettingsDescription": {
+    "message": "Lägg till och redigera RPC-nätverk"
+  },
   "networks": {
     "message": "Nätverk"
   },
@@ -457,6 +614,9 @@
   },
   "newAccount": {
     "message": "Nytt konto"
+  },
+  "newAccountDetectedDialogMessage": {
+    "message": "Ny adress upptäckt! Klicka här för att lägga till i din adressbok."
   },
   "newAccountNumberName": {
     "message": "Konto $1",
@@ -468,15 +628,30 @@
   "newContract": {
     "message": "Nytt kontrakt"
   },
+  "newNetwork": {
+    "message": "Nytt nätverk"
+  },
   "newPassword": {
     "message": "Nytt lösenord (minst 8 tecken)"
   },
+  "newToMetaMask": {
+    "message": "Ny på MetaMask?"
+  },
+  "newTotal": {
+    "message": "Ny totalsumma"
+  },
+  "newTransactionFee": {
+    "message": "Ingen transaktionsavgift"
+  },
   "next": {
     "message": "Nästa"
   },
   "noAddressForName": {
     "message": "Inga adresser har angetts för detta namn."
   },
+  "noAlreadyHaveSeed": {
+    "message": "Nej, jag har redan en seed phrase"
+  },
   "noConversionRateAvailable": {
     "message": "Ingen omräkningskurs tillgänglig"
   },
@@ -504,8 +679,6 @@
   "on": {
     "message": "På"
   },
-<<<<<<< HEAD
-=======
   "optionalBlockExplorerUrl": {
     "message": "Block Explorer URL (valfritt)"
   },
@@ -515,7 +688,6 @@
   "orderOneHere": {
     "message": "Beställ en Trezor eller Ledger och håll dina medel på is"
   },
->>>>>>> 983d2c9f
   "origin": {
     "message": "Ursprung"
   },
@@ -569,11 +741,12 @@
   "privateNetwork": {
     "message": "Privat nätverk"
   },
+  "queue": {
+    "message": "Utskriftskö"
+  },
   "readdToken": {
     "message": "Du kan lägga till denna token i framtiden genom att välja \"Lägg till token\" i kontots alternativmeny."
   },
-<<<<<<< HEAD
-=======
   "readyToConnect": {
     "message": "Redo att ansluta?"
   },
@@ -583,7 +756,6 @@
   "recipientAddress": {
     "message": "Mottagaradress"
   },
->>>>>>> 983d2c9f
   "recipientAddressPlaceholder": {
     "message": "Sök, allmän adress (0x) eller ENS"
   },
@@ -602,6 +774,9 @@
   "rejected": {
     "message": "Nekad"
   },
+  "remindMeLater": {
+    "message": "Påminn mig senare"
+  },
   "remove": {
     "message": "Ta bort"
   },
@@ -620,15 +795,38 @@
   "reset": {
     "message": "Återställ"
   },
+  "resetAccount": {
+    "message": "Återställ konto"
+  },
+  "resetAccountDescription": {
+    "message": "Återställning av ditt konto rensar din transaktionshistorik"
+  },
   "restore": {
     "message": "Återställ"
   },
+  "restoreAccountWithSeed": {
+    "message": "Återställ ditt konto med seedphrase"
+  },
   "revealSeedWords": {
     "message": "Visa seed-ord"
   },
+  "revealSeedWordsDescription": {
+    "message": "Om du någonsin byter webbläsare eller dator kommer du behöva denna"
+  },
+  "revealSeedWordsTitle": {
+    "message": "Seed phrase"
+  },
   "revealSeedWordsWarning": {
-    "message": "De här orden kan användas för att stjäla alla dina konton.",
-    "description": "$1 is bolded text using the message from 'revealSeedWordsWarning2'"
+    "message": "De här orden kan användas för att stjäla alla dina konton."
+  },
+  "revealSeedWordsWarningTitle": {
+    "message": "DELA INTE frasen med någon!"
+  },
+  "rinkeby": {
+    "message": "Rinkeby testnätverk"
+  },
+  "ropsten": {
+    "message": "Ropsten testnätverk"
   },
   "rpcUrl": {
     "message": "Ny RPC-URL"
@@ -636,6 +834,9 @@
   "save": {
     "message": "Spara"
   },
+  "saveAsCsvFile": {
+    "message": "Spara som CSV-fil"
+  },
   "scanInstructions": {
     "message": "Placera QR-koden framför din kamera"
   },
@@ -648,15 +849,42 @@
   "searchResults": {
     "message": "Sökresultat"
   },
+  "searchTokens": {
+    "message": "Sök tokens"
+  },
+  "secretBackupPhrase": {
+    "message": "Hemlig återställningsfras"
+  },
+  "secretBackupPhraseDescription": {
+    "message": "Din hemliga backup-fras gör det enkelt att säkerhetskopiera och återställa ditt konto."
+  },
+  "secretBackupPhraseWarning": {
+    "message": "VARNING: avslöja aldrig din backup-fras. Någon som känner till denna fras kan ta dina Ether för alltid."
+  },
   "securityAndPrivacy": {
     "message": "Säkerhet och integritet"
   },
+  "securitySettingsDescription": {
+    "message": "Sekretessinställningar och plånbokens seedfras"
+  },
+  "seedPhrasePlaceholder": {
+    "message": "Separera varje ord med ett enda mellanslag."
+  },
   "seedPhraseReq": {
     "message": "Nyckelfraser är 12 ord långa."
   },
+  "selectAHigherGasFee": {
+    "message": "Välj en högre bränsleavgift för att accelerera transaktionsprocessen.*"
+  },
   "selectAnAccount": {
     "message": "Välj ett konto"
   },
+  "selectAnAccountHelp": {
+    "message": "Välj konto att visa i MetaMask"
+  },
+  "selectEachPhrase": {
+    "message": "Välj varje fras för att säkerställa att den är korrekt."
+  },
   "selectHdPath": {
     "message": "Välj HD-sökväg"
   },
@@ -669,12 +897,27 @@
   "send": {
     "message": "Skicka"
   },
+  "sendAmount": {
+    "message": "Skicka belopp"
+  },
   "sendTokens": {
     "message": "Skicka tokens"
   },
+  "sentEther": {
+    "message": "skickat ether"
+  },
+  "separateEachWord": {
+    "message": "Lägg in ett mellanslag mellan varje ord"
+  },
   "settings": {
     "message": "Inställningar"
   },
+  "showAdvancedGasInline": {
+    "message": "Avancerade gaskontroller"
+  },
+  "showAdvancedGasInlineDescription": {
+    "message": "Välj detta för att visa gas-pris och gränskontroller direkt på skicka och bekräfta-skärmarna."
+  },
   "showFiatConversionInTestnets": {
     "message": "Visa omvandling på testnätverk"
   },
@@ -687,18 +930,27 @@
   "showHexDataDescription": {
     "message": "Välj detta för att visa hex-datafältet på sändarskärmen"
   },
+  "showPrivateKeys": {
+    "message": "Visa privata nycklar"
+  },
   "sigRequest": {
     "message": "Signaturförfrågan"
   },
   "sign": {
     "message": "Signera"
   },
+  "signNotice": {
+    "message": "Att signera det här meddelandet kan få farliga följder. Signera endast meddelanden från sidor du vågar anförtro hela ditt konto åt. Den här farliga metoden kommer att avlägsnas i kommande versioner."
+  },
   "signatureRequest": {
     "message": "Signaturbegäran"
   },
   "signed": {
     "message": "Signerat"
   },
+  "slow": {
+    "message": "Långsamt"
+  },
   "somethingWentWrong": {
     "message": "Hoppsan! Något gick fel."
   },
@@ -720,8 +972,6 @@
   "stateLogsDescription": {
     "message": "Statusloggar innehåller dina publika kontoadresser och skickade transaktioner."
   },
-<<<<<<< HEAD
-=======
   "step1HardwareWallet": {
     "message": "1. Anslut hårdvaruplånbok"
   },
@@ -743,7 +993,6 @@
   "storePhrase": {
     "message": "Lagra denna fras i en lösenordshanterare såsom 1Password."
   },
->>>>>>> 983d2c9f
   "submitted": {
     "message": "Inskickat"
   },
@@ -756,9 +1005,36 @@
   "symbolBetweenZeroTwelve": {
     "message": "Symbolen måste vara 11 tecken eller färre."
   },
+  "syncWithMobile": {
+    "message": "Synka med mobil"
+  },
+  "syncWithMobileBeCareful": {
+    "message": "Försäkra dig om att ingen tittar på din skärm när du skannar denna kod"
+  },
+  "syncWithMobileComplete": {
+    "message": "Din data har nu synkats. Ha det så kul med MetaMasks mobil-app!"
+  },
+  "syncWithMobileDesc": {
+    "message": "Du kan nu synka dina konton och din information med din mobil-enhet. Öppna MetaMasks mobil-app, gå till \"Inställningar\" och tryck på \"Synka från webbläsartillägg\""
+  },
+  "syncWithMobileDescNewUsers": {
+    "message": "Om du öppnar MetaMask mobilapplikation för första gången behöver du bara följa stegen som visas i telefonen."
+  },
+  "syncWithMobileScanThisCode": {
+    "message": "Skanna den här koden med din MetaMask mobilapplikation"
+  },
+  "syncWithMobileTitle": {
+    "message": "Synka med mobil"
+  },
   "terms": {
     "message": "Användarvillkor"
   },
+  "testFaucet": {
+    "message": "Test-faucet"
+  },
+  "thisWillCreate": {
+    "message": "Detta kommer att skapa en ny plånbok och seed phrase"
+  },
   "tips": {
     "message": "Donationer"
   },
@@ -816,12 +1092,22 @@
   "transfer": {
     "message": "Överföring"
   },
+  "transferBetweenAccounts": {
+    "message": "Överför mellan mina konton"
+  },
   "transferFrom": {
     "message": "Överför från"
   },
+  "troubleTokenBalances": {
+    "message": "Vi hade problem med att ladda dina token-saldon. Du kan se dem",
+    "description": "Followed by a link (here) to view token balances"
+  },
   "tryAgain": {
     "message": "Försök igen"
   },
+  "typePassword": {
+    "message": "Ange ditt MetaMask-lösenord"
+  },
   "unapproved": {
     "message": "Inte godkänd"
   },
@@ -861,14 +1147,38 @@
   "userName": {
     "message": "Användarnamn"
   },
+  "viewAccount": {
+    "message": "Visa konto"
+  },
   "viewContact": {
     "message": "Visa kontakt"
   },
+  "viewOnCustomBlockExplorer": {
+    "message": "Visa vid $1"
+  },
+  "viewOnEtherscan": {
+    "message": "Visa på Etherscan"
+  },
+  "viewinExplorer": {
+    "message": "Visa i Utforskaren"
+  },
   "visitWebSite": {
     "message": "Besök vår hemsida"
   },
+  "walletSeed": {
+    "message": "Plånboksseed"
+  },
+  "welcome": {
+    "message": "Välkommen till MetaMask"
+  },
   "welcomeBack": {
     "message": "Välkommen tillbaka!"
+  },
+  "writePhrase": {
+    "message": "Skriv ner den här frasen på ett papper och förvara den på en säker plats. Om du vill ha större säkerhet skriver du ner den på flera papperslappar och förvarar dem på två eller tre olika platser."
+  },
+  "yesLetsTry": {
+    "message": "Ja, låt oss försöka"
   },
   "youNeedToAllowCameraAccess": {
     "message": "Du måste tillåta åtkomst till kameran för att använda den här funktionen."
