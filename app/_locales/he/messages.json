--- conflicted
+++ resolved
@@ -1,13 +1,13 @@
 {
-  "QRHardwareSignRequestCancel": {
-    "message": "דחה"
-  },
-  "QRHardwareWalletImporterTitle": {
-    "message": "סריקת קוד QR"
-  },
   "about": {
     "message": "מידע כללי"
   },
+  "aboutSettingsDescription": {
+    "message": "גרסה, מרכז תמיכה ופרטי יצירת קשר."
+  },
+  "acceleratingATransaction": {
+    "message": "* האצת עסקה על ידי שימוש במחיר דלק גבוה יותר מגדילה את סיכוייה לעבור עיבוד מהיר יותר ע\"י הרשת, אך זה לא תמיד מובטח."
+  },
   "accessingYourCamera": {
     "message": "ניגש למצלמה שלך ..."
   },
@@ -38,14 +38,32 @@
   "addNetwork": {
     "message": "הוסף/י רשת"
   },
+  "addRecipient": {
+    "message": "הוסף נמען"
+  },
   "addSuggestedTokens": {
     "message": "הוסף/י אסימונים מוצעים"
   },
+  "addToAddressBook": {
+    "message": "הוסף לפנקס הכתובות"
+  },
+  "addToAddressBookModalPlaceholder": {
+    "message": "למשל ג'ון ד'"
+  },
   "addToken": {
     "message": "הוסף/י אסימון"
   },
+  "addTokens": {
+    "message": "הוסף סמלים"
+  },
   "advanced": {
     "message": "מתקדם"
+  },
+  "advancedOptions": {
+    "message": "אפשרויות מתקדמות"
+  },
+  "advancedSettingsDescription": {
+    "message": "קבלת גישה לפיצ'רים למפתחים, הורדת יומני מצב, איפוס חשבון, הגדרת testnets ו-RPC מותאם אישית."
   },
   "amount": {
     "message": "כמות"
@@ -58,14 +76,6 @@
     "message": "MetaMask",
     "description": "The name of the application"
   },
-  "appNameBeta": {
-    "message": "MetaMask Beta",
-    "description": "The name of the application (Beta)"
-  },
-  "appNameFlask": {
-    "message": "MetaMask Flask",
-    "description": "The name of the application (Flask)"
-  },
   "approve": {
     "message": "אישור"
   },
@@ -75,6 +85,12 @@
   "asset": {
     "message": "נכס"
   },
+  "attemptToCancel": {
+    "message": "לנסות לבטל?"
+  },
+  "attemptToCancelDescription": {
+    "message": "הגשת ניסיון זה אינה מבטיחה כי העסקה המקורית שלך תבוטל. אם ניסיון הביטול יצליח, תחויב/י בעמלת העסקה המופיעה מעלה."
+  },
   "attemptingConnect": {
     "message": "מנסה להתחבר לבלוקצ'יין."
   },
@@ -92,6 +108,9 @@
   },
   "back": {
     "message": "חזור"
+  },
+  "backToAll": {
+    "message": "חזרה אל 'הכל'"
   },
   "backupApprovalInfo": {
     "message": "קוד סודי זה נדרש כדי לשחזר את הארנק שלך במקרה שתאבד/י את מכשירך, תשכח/י את הססמה, תצטרכ/י להתקין מחדש את MetaMask או שתרצה/י לגשת לארנק שלך במכשיר אחר."
@@ -118,15 +137,30 @@
     "message": "הצג חשבון ב- $1",
     "description": "$1 replaced by URL for custom block explorer"
   },
+  "blockiesIdenticon": {
+    "message": "השתמש ב- Blockies Identicon"
+  },
   "browserNotSupported": {
     "message": "הדפדפן שלך אינו נתמך..."
   },
+  "builtInCalifornia": {
+    "message": "MetaMask תוכנן ונבנה בקליפורניה."
+  },
+  "buyWithWyre": {
+    "message": "רכישת את'ר עם Wyre"
+  },
+  "buyWithWyreDescription": {
+    "message": "Wyre מאפשרת לך להשתמש בכרטיס אשראי כדי להפקיד ETH ישירות בחשבון ה-MetaMask שלך."
+  },
   "bytes": {
     "message": "בייטים"
   },
   "cancel": {
     "message": "ביטול"
   },
+  "cancellationGasFee": {
+    "message": "עמלת דלק עבור ביטול"
+  },
   "cancelled": {
     "message": "מבוטל"
   },
@@ -136,6 +170,9 @@
   "chromeRequiredForHardwareWallets": {
     "message": "עליך להשתמש ב-MetaMask בגוגל כרום כדי להתחבר לארנק החומרה שלך."
   },
+  "clickToRevealSeed": {
+    "message": "לחצ/י כאן לחשיפת מילים סודיות"
+  },
   "close": {
     "message": "סגירה"
   },
@@ -145,24 +182,42 @@
   "confirmPassword": {
     "message": "נא לאשר סיסמה"
   },
+  "confirmSecretBackupPhrase": {
+    "message": "אשר/י את צירוף הגיבוי הסודי שלך"
+  },
   "confirmed": {
     "message": "אושר"
   },
+  "congratulations": {
+    "message": "מזל טוב"
+  },
   "connect": {
     "message": "התחברות"
   },
+  "connectHardwareWallet": {
+    "message": "חבר ארנק חומרה"
+  },
   "connectingTo": {
     "message": "מתחבר ל- $1 "
   },
   "connectingToGoerli": {
     "message": "מתחבר ל-Goerli Test Network"
   },
-  "connectingToLineaGoerli": {
-    "message": "מתחבר ל-Linea Goerli Test Network"
+  "connectingToKovan": {
+    "message": "מתחבר ל-Kovan Test Network"
   },
   "connectingToMainnet": {
     "message": "מתחבר לרשת אתריום הראשית"
   },
+  "connectingToRinkeby": {
+    "message": "מתחבר ל- Rinkeby Test Network  "
+  },
+  "connectingToRopsten": {
+    "message": "מתחבר אל רשת בדיקה Ropsten "
+  },
+  "continueToWyre": {
+    "message": "המשך ל-Wyre"
+  },
   "contractDeployment": {
     "message": "שליחת חוזה (Contract Deployment)"
   },
@@ -172,9 +227,15 @@
   "copiedExclamation": {
     "message": "הועתק!"
   },
+  "copiedTransactionId": {
+    "message": "מזהה עסקה הועתק"
+  },
   "copyAddress": {
     "message": "העתק כתובת ללוח"
   },
+  "copyPrivateKey": {
+    "message": "זה המפתח הפרטי שלך (נא להקיש כדי להעתיק)"
+  },
   "copyToClipboard": {
     "message": "העתק ללוח"
   },
@@ -184,6 +245,12 @@
   "create": {
     "message": "צור"
   },
+  "createAWallet": {
+    "message": "צור ארנק"
+  },
+  "createAccount": {
+    "message": "פתיחת חשבון"
+  },
   "createPassword": {
     "message": "יצירת ססמה"
   },
@@ -193,8 +260,14 @@
   "currentLanguage": {
     "message": "שפה נוכחית"
   },
-  "custom": {
-    "message": "מתקדם"
+  "customGas": {
+    "message": "התאמה אישית של דלק"
+  },
+  "customGasSubTitle": {
+    "message": "הגדלת התשלום עשויה לצמצם את זמני העיבוד, אבל אין ערובה לכך."
+  },
+  "customRPC": {
+    "message": "RPC מותאם אישית"
   },
   "customToken": {
     "message": "אסימון מותאם אישית"
@@ -205,15 +278,33 @@
   "decimalsMustZerotoTen": {
     "message": "מספרים עשרוניים חייבים להיות לפחות 0 ולא מעל 36."
   },
+  "defaultNetwork": {
+    "message": "רשת ברירת המחדל לעסקאות Ether היא Main Net."
+  },
   "delete": {
     "message": "מחיקה"
   },
+  "deleteAccount": {
+    "message": "מחק חשבון"
+  },
   "deleteNetwork": {
     "message": "למחוק את הרשת?"
   },
+  "deleteNetworkDescription": {
+    "message": "הנך בטוח/ה שברצונך למחוק רשת זו?"
+  },
+  "depositEther": {
+    "message": "הפקדת את'ר"
+  },
   "details": {
     "message": "פרטים"
   },
+  "directDepositEther": {
+    "message": "הפקד את'ר ישירות"
+  },
+  "directDepositEtherExplainer": {
+    "message": "אם כבר יש ברשותך את'ר (Ether) , הדרך המהירה ביותר להכניס את'ר לארנק החדש שלך היא באמצעות הפקדה ישירה."
+  },
   "done": {
     "message": "סיום"
   },
@@ -223,6 +314,9 @@
   "downloadGoogleChrome": {
     "message": "הורד/י את גוגל כרום"
   },
+  "downloadSecretBackup": {
+    "message": "הורד/י את צירוף הגיבוי הסודי הזה ואחסנ/י אותו בצורה מאובטחת בכונן קשיח או מדיום אחסון חיצוני מוצפן."
+  },
   "downloadStateLogs": {
     "message": "הורדת יומני מצב"
   },
@@ -235,15 +329,51 @@
   "editContact": {
     "message": "ערוך איש קשר"
   },
+  "endOfFlowMessage1": {
+    "message": "עברת את הבחינה - יש לשמור את ה-seedphrase שלך במקום בטוח, זה באחריותך!"
+  },
+  "endOfFlowMessage10": {
+    "message": "הכל בוצע"
+  },
+  "endOfFlowMessage2": {
+    "message": "טיפים לאחסון בטיחותי"
+  },
+  "endOfFlowMessage3": {
+    "message": "שמור גיבוי במספר מקומות."
+  },
+  "endOfFlowMessage4": {
+    "message": "לעולם אל תשתפ/י את הצירוף עם אף אחד."
+  },
+  "endOfFlowMessage5": {
+    "message": "היזהר/י מהתחזות! MetaMask לעולם לא יבקש באופן ספונטני את צירוף הגרעין שלך."
+  },
+  "endOfFlowMessage6": {
+    "message": "אם עליך לגבות את צירוף הגרעין שלך שוב, תוכל/י למצוא זאת בהגדרות -> אבטחה."
+  },
+  "endOfFlowMessage8": {
+    "message": "MetaMask לא הצליח לשחזר את ה-seedphrase שלך. למד/י עוד."
+  },
+  "endOfFlowMessage9": {
+    "message": "למד עוד."
+  },
   "ensNotFoundOnCurrentNetwork": {
     "message": "שם ENS לא נמצא ברשת הנוכחית. נסה/י לעבור לרשת אתריום הראשית."
   },
   "ensRegistrationError": {
     "message": "שגיאה ברישום שם ENS"
   },
+  "enterAnAlias": {
+    "message": "יש להזין כינוי"
+  },
+  "enterPassword": {
+    "message": "יש להזין ססמה"
+  },
   "enterPasswordContinue": {
     "message": "יש להזין ססמה כדי להמשיך"
   },
+  "estimatedProcessingTimes": {
+    "message": "זמני עיבוד משוערים"
+  },
   "ethereumPublicAddress": {
     "message": "כתובת אתריום ציבורית"
   },
@@ -252,6 +382,9 @@
   },
   "expandView": {
     "message": "הרחב תצוגה"
+  },
+  "exportPrivateKey": {
+    "message": "יצא/י מפתח פרטי"
   },
   "failed": {
     "message": "נכשל"
@@ -300,8 +433,6 @@
   "general": {
     "message": "כללי"
   },
-<<<<<<< HEAD
-=======
   "generalSettingsDescription": {
     "message": "המרת מטבע, מטבע עיקרי, שפה, blockies identicon"
   },
@@ -318,9 +449,11 @@
   "getStarted": {
     "message": "תחילת העבודה"
   },
->>>>>>> 983d2c9f
   "goerli": {
     "message": "רשת בדיקה Goerli "
+  },
+  "happyToSeeYou": {
+    "message": "אנו שמחים לראותך."
   },
   "hardware": {
     "message": "חומרה"
@@ -363,6 +496,12 @@
   "importAccountMsg": {
     "message": "חשבונות מיובאים לא ישויכו לצירוף הגרעין (seed) שנוצר במקור עבור חשבון ה-MetaMask שלך. למד/י עוד על חשבונות מיובאים"
   },
+  "importAccountSeedPhrase": {
+    "message": "יבא חשבון באמצעות Seed Phrase"
+  },
+  "importWallet": {
+    "message": "ייבא ארנק"
+  },
   "imported": {
     "message": "מיובאות",
     "description": "status showing that an account has been fully loaded into the keyring"
@@ -404,20 +543,20 @@
   "knownAddressRecipient": {
     "message": "כתובת חוזה ידועה."
   },
+  "kovan": {
+    "message": "רשת בדיקה Kovan "
+  },
   "learnMore": {
     "message": "למדו עוד"
   },
-  "learnMoreUpperCase": {
-    "message": "למדו עוד"
-  },
   "ledgerAccountRestriction": {
     "message": "עליך להשתמש בחשבון האחרון שלך לפני שתוכל/י להוסיף חשבון חדש."
   },
-  "likeToImportTokens": {
+  "letsGoSetUp": {
+    "message": "כן, בוא נתקין!"
+  },
+  "likeToAddTokens": {
     "message": "האם ברצונך להוסיף טוקנים אלה?"
-  },
-  "lineaGoerli": {
-    "message": "רשת בדיקה Linea Goerli"
   },
   "links": {
     "message": "קישורים"
@@ -443,14 +582,29 @@
   "memo": {
     "message": "תזכיר"
   },
+  "memorizePhrase": {
+    "message": "יש לשנן צירוף זה."
+  },
   "message": {
     "message": "הודעה"
   },
+  "metamaskDescription": {
+    "message": "מחבר אותך לאתריום ולרשת המבוזרת."
+  },
   "metamaskVersion": {
     "message": "גרסת MetaMask"
   },
+  "mobileSyncText": {
+    "message": "נא להזין את הססמה שלך כדי לאשר שזה/זו אכן את/ה!"
+  },
   "mustSelectOne": {
     "message": "חובה לבחור לפחות אסימון אחד."
+  },
+  "myAccounts": {
+    "message": "החשבונות שלי"
+  },
+  "needEtherInWallet": {
+    "message": "כדי לתקשר עם אפליקציות מבוזרות באמצעות MetaMask, צריך להיות לך את'ר בארנק."
   },
   "needImportFile": {
     "message": "יש לבחור קובץ לייצוא.",
@@ -462,6 +616,9 @@
   "networkName": {
     "message": "שם רשת"
   },
+  "networkSettingsDescription": {
+    "message": "הוסף וערוך רשתות RPC מותאמות אישית"
+  },
   "networks": {
     "message": "רשתות"
   },
@@ -470,6 +627,9 @@
   },
   "newAccount": {
     "message": "חשבון חדש"
+  },
+  "newAccountDetectedDialogMessage": {
+    "message": "זוהתה כתובת חדש! נא להקיש כאן כדי להוסיף לפנקס הכתובות שלך."
   },
   "newAccountNumberName": {
     "message": "חשבון $1",
@@ -481,15 +641,30 @@
   "newContract": {
     "message": "חוזה חדש"
   },
+  "newNetwork": {
+    "message": "רשת חדשה"
+  },
   "newPassword": {
     "message": "ססמה חדשה (לפחות 8 תווים)"
   },
+  "newToMetaMask": {
+    "message": "חדש/ה ב- MetaMask?"
+  },
+  "newTotal": {
+    "message": "סכום כולל חדש"
+  },
+  "newTransactionFee": {
+    "message": "עמלת עסקה חדשה"
+  },
   "next": {
     "message": "הבא"
   },
   "noAddressForName": {
     "message": "לא הוגדרה כתובת עבור שם זה."
   },
+  "noAlreadyHaveSeed": {
+    "message": "לא, כבר יש לי צירוף גרעין"
+  },
   "noConversionRateAvailable": {
     "message": "אין שער המרה זמין"
   },
@@ -517,8 +692,6 @@
   "on": {
     "message": "פועל"
   },
-<<<<<<< HEAD
-=======
   "optionalBlockExplorerUrl": {
     "message": "חסום כתובת URL של אקספלורר (אופציונלי)"
   },
@@ -528,7 +701,6 @@
   "orderOneHere": {
     "message": "הזמנ/י Trezor או Ledger ושמר/י את הכספים שלך באחסון קר"
   },
->>>>>>> 983d2c9f
   "origin": {
     "message": "מקור"
   },
@@ -582,11 +754,12 @@
   "privateNetwork": {
     "message": "רשת פרטית"
   },
+  "queue": {
+    "message": "תור"
+  },
   "readdToken": {
     "message": "באפשרותך להוסיף טוקן זה בחזרה בעתיד על ידי מעבר אל \"הוסף טוקן\" בתפריט אפשרויות החשבונות שלך."
   },
-<<<<<<< HEAD
-=======
   "readyToConnect": {
     "message": "מוכנ/ה להתחבר?"
   },
@@ -596,7 +769,6 @@
   "recipientAddress": {
     "message": "כתובת הנמען"
   },
->>>>>>> 983d2c9f
   "recipientAddressPlaceholder": {
     "message": "חיפוש, כתובת ציבורית (0x), או ENS"
   },
@@ -615,6 +787,9 @@
   "rejected": {
     "message": "נדחה"
   },
+  "remindMeLater": {
+    "message": "הזכר לי מאוחר יותר"
+  },
   "remove": {
     "message": "הסר"
   },
@@ -633,15 +808,35 @@
   "reset": {
     "message": "אפס"
   },
+  "resetAccount": {
+    "message": "אפס חשבון"
+  },
+  "resetAccountDescription": {
+    "message": "איפוס חשבונך ינקה את היסטוריית העסקאות שלך."
+  },
   "restore": {
     "message": "שחזר"
   },
+  "restoreAccountWithSeed": {
+    "message": "שחזר את חשבונך באמצעות צירוף הגרעין"
+  },
   "revealSeedWords": {
     "message": "גלה מילות Seed"
   },
+  "revealSeedWordsDescription": {
+    "message": "אם בעתיד תחליף/י דפדפנים או תעביר/י מחשבים, תצטרך/י seed phrase זה כדי לקבל גישה לחשבונות שלך. יש לשמור אותם במקום בטוח וסודי."
+  },
+  "revealSeedWordsTitle": {
+    "message": "צירוף גרעין (Seed Phrase)"
+  },
   "revealSeedWordsWarning": {
-    "message": "במילים אלה עלול להיעשות שימוש כדי לגנוב את כל חשבונותיך.",
-    "description": "$1 is bolded text using the message from 'revealSeedWordsWarning2'"
+    "message": "במילים אלה עלול להיעשות שימוש כדי לגנוב את כל חשבונותיך."
+  },
+  "revealSeedWordsWarningTitle": {
+    "message": "אין לשתף צירוף מילים זה עם אף אחד!"
+  },
+  "rinkeby": {
+    "message": "רשת בדיקה Rinkeby "
   },
   "rpcUrl": {
     "message": "כתובת URL חדשה של RPC"
@@ -649,6 +844,9 @@
   "save": {
     "message": "שמור"
   },
+  "saveAsCsvFile": {
+    "message": "שמירה כקובץ CSV"
+  },
   "scanInstructions": {
     "message": "הצב/י את קוד ה-QR שלך מול המצלמה"
   },
@@ -661,15 +859,42 @@
   "searchResults": {
     "message": "תוצאות חיפוש"
   },
+  "searchTokens": {
+    "message": "חיפוש טוקנים"
+  },
+  "secretBackupPhrase": {
+    "message": "צירוף מילים סודי לגיבוי"
+  },
+  "secretBackupPhraseDescription": {
+    "message": "עם צירוף מילים סודי לגיבוי קל יותר לגבות ולשחזר את החשבון שלך."
+  },
+  "secretBackupPhraseWarning": {
+    "message": "אזהרה: לעולם אין לחשוף את צירוף הגיבוי שלך. כל מי שברשותו צירוף זה יכול לקחת את האת'ר שלך לצמיתות."
+  },
   "securityAndPrivacy": {
     "message": "אבטחה ופרטיות"
   },
+  "securitySettingsDescription": {
+    "message": "הגדרות פרטיות וצירוף הגרעין של הארנק"
+  },
+  "seedPhrasePlaceholder": {
+    "message": "הפרד/י בין המילים ברווח אחד"
+  },
   "seedPhraseReq": {
     "message": "צירופי גרעין מורכבים מ-12 מילים"
   },
+  "selectAHigherGasFee": {
+    "message": "בחר/י בעמלת דלק גבוהה יותר כדי להאיץ את עיבוד העסקה שלך. *"
+  },
   "selectAnAccount": {
     "message": "בחר חשבון"
   },
+  "selectAnAccountHelp": {
+    "message": "בחר את החשבון לצפייה ב- MetaMask"
+  },
+  "selectEachPhrase": {
+    "message": "נא לבחור כל צירוף מילים כדי להבטיח שהוא נכון."
+  },
   "selectHdPath": {
     "message": "בחר/י נתיב HD"
   },
@@ -682,12 +907,27 @@
   "send": {
     "message": "שלח"
   },
+  "sendAmount": {
+    "message": "שלח סכום"
+  },
   "sendTokens": {
     "message": "שלח טוקנים"
   },
+  "sentEther": {
+    "message": "את'ר שנשלח"
+  },
+  "separateEachWord": {
+    "message": "יש להפריד כל מילה עם רווח יחיד"
+  },
   "settings": {
     "message": "הגדרות"
   },
+  "showAdvancedGasInline": {
+    "message": "אמצעי שליטה מתקדמים בדלק"
+  },
+  "showAdvancedGasInlineDescription": {
+    "message": "בחר/י באפשרות זו כדי להציג אמצעי שליטה במחיר הדלק וההגבלה (limit) ישירות במסכי השליחה והאישור."
+  },
   "showFiatConversionInTestnets": {
     "message": "הצג המרה -Testnets"
   },
@@ -700,18 +940,27 @@
   "showHexDataDescription": {
     "message": "בחר/י בזה כדי להציג את שדה הנתונים ההקסדצימאלים על מסך השליחה"
   },
+  "showPrivateKeys": {
+    "message": "הצג מפתחות פרטיים"
+  },
   "sigRequest": {
     "message": "בקשת חתימה"
   },
   "sign": {
     "message": "חתימה"
   },
+  "signNotice": {
+    "message": "לחתימה על הודעה זו יכולות להיות תוצאות לוואי מסוכנות. מומלץ לחתום רק הודעות מאתרים שיש לך אמון מלא בהם והפקדת את כל החשבון שלך בידיהם. השיטה המסוכנת תוסר בגרסה עתידית."
+  },
   "signatureRequest": {
     "message": "בקשת חתימה"
   },
   "signed": {
     "message": "חתום"
   },
+  "slow": {
+    "message": "אטי"
+  },
   "somethingWentWrong": {
     "message": "אופס! משהו השתבש."
   },
@@ -733,8 +982,6 @@
   "stateLogsDescription": {
     "message": "יומני המצב מכילים את כתובות החשבון הציבוריות שלך ועסקאות שנשלחו."
   },
-<<<<<<< HEAD
-=======
   "step1HardwareWallet": {
     "message": "1. חבר/י ארנק חומרה"
   },
@@ -756,7 +1003,6 @@
   "storePhrase": {
     "message": "אחסנ/י צירוף זה במנהל ססמאות כמו 1Password."
   },
->>>>>>> 983d2c9f
   "submitted": {
     "message": "הוגש"
   },
@@ -772,9 +1018,36 @@
   "symbolBetweenZeroTwelve": {
     "message": "הסמל חייב להיות 11 תווים או פחות."
   },
+  "syncWithMobile": {
+    "message": "סנכרן עם הנייד"
+  },
+  "syncWithMobileBeCareful": {
+    "message": "ודא/י כי איש אינו מסתכל על המסך שלך בזמן סריקת קוד זה"
+  },
+  "syncWithMobileComplete": {
+    "message": "הנתונים שלך סונכרנו בהצלחה. תיהנה/י מאפליקציית MetaMask לטלפונים ניידים! "
+  },
+  "syncWithMobileDesc": {
+    "message": "באפשרותך לסנכרן את החשבונות והמידע שלך עם המכשיר הנייד שלך. יש לפתוח את האפליקציה לנייד של MetaMask, לעבור אל \"הגדרות\" וללחוץ על \"סנכרון מהרחבה לדפדפן\""
+  },
+  "syncWithMobileDescNewUsers": {
+    "message": "אם את/ה פותח/ת  את אפליקציית MetaMask Mobile בפעם הראשונה, פשוט בצע/י את השלבים בטלפון שלך."
+  },
+  "syncWithMobileScanThisCode": {
+    "message": "יש לסרוק קוד QR זה באמצעות אפליקציית MetaMask לטלפון נייד"
+  },
+  "syncWithMobileTitle": {
+    "message": "סנכרן עם הנייד"
+  },
   "terms": {
     "message": "תנאי שימוש"
   },
+  "testFaucet": {
+    "message": "בדיקת ברז (Faucet)"
+  },
+  "thisWillCreate": {
+    "message": "זה ייצור ארנק חדש וצירוף גרעין (seed phrase)"
+  },
   "tips": {
     "message": "טיפים"
   },
@@ -838,12 +1111,22 @@
   "transfer": {
     "message": "העברה"
   },
+  "transferBetweenAccounts": {
+    "message": "בצע העברה בין חשבונותיי"
+  },
   "transferFrom": {
     "message": "העברה מ-"
   },
+  "troubleTokenBalances": {
+    "message": "לא הצלחנו לטעון את יתרות הטוקנים שלך. באפשרותך להציג אותן",
+    "description": "Followed by a link (here) to view token balances"
+  },
   "tryAgain": {
     "message": "ניסיון חוזר"
   },
+  "typePassword": {
+    "message": "נא להקליד את סיסמת MetaMask שלך"
+  },
   "unapproved": {
     "message": "לא אושר"
   },
@@ -883,14 +1166,38 @@
   "userName": {
     "message": "שם משתמש"
   },
+  "viewAccount": {
+    "message": "הצג חשבון"
+  },
   "viewContact": {
     "message": "הצג איש קשר"
   },
+  "viewOnCustomBlockExplorer": {
+    "message": "הצג ב- $1"
+  },
+  "viewOnEtherscan": {
+    "message": "הצג ב-Etherscan"
+  },
+  "viewinExplorer": {
+    "message": "הצג באקספלורר"
+  },
   "visitWebSite": {
     "message": "בקר/י באתר שלנו"
   },
+  "walletSeed": {
+    "message": "גרעין (Seed) ארנק"
+  },
+  "welcome": {
+    "message": "ברוכים הבאים ל- MetaMask"
+  },
   "welcomeBack": {
     "message": "ברוך שובך!"
+  },
+  "writePhrase": {
+    "message": "יש לכתוב צירוף זה על פיסת נייר ולשמור במקום מאובטח. אם הנך מעוניינ/ת ביותר אבטחה, רשמ/י אותו על גבי מספר פיסות נייר ואחסני כל אחת מהן ב- 2-3 מקומות שונים."
+  },
+  "yesLetsTry": {
+    "message": "כן, בוא ננסה"
   },
   "youNeedToAllowCameraAccess": {
     "message": "עליך לאפשר גישה למצלמה כדי להשתמש בתכונה זו."
