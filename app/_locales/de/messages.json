--- conflicted
+++ resolved
@@ -4618,14 +4618,6 @@
   },
   "sepolia": {
     "message": "Sepolia-Testnetzwerk"
-  },
-<<<<<<< HEAD
-  "serviceWorkerKeepAlive": {
-    "message": "serviceWorkerKeepAlive"
-=======
-  "setAdvancedPrivacySettingsDetails": {
-    "message": "MetaMask nutzt diese vertrauenswürdigen Dienstleistungen von Drittanbietern, um die Benutzerfreundlichkeit und Sicherheit der Produkte zu verbessern."
->>>>>>> aea494de
   },
   "setApprovalForAll": {
     "message": "Erlaubnis für alle erteilen"
