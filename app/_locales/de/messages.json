{
  "QRHardwareInvalidTransactionTitle": {
    "message": "Fehler"
  },
  "QRHardwareMismatchedSignId": {
    "message": "Inkongruente Transaktionsdaten. Bitte überprüfen Sie die Transaktionsdetails."
  },
  "QRHardwarePubkeyAccountOutOfRange": {
    "message": "Keine weiteren Konten. Wenn Sie auf ein Konto zugreifen möchten, das unten nicht aufgelistet ist, verbinden Sie bitte erneut Ihre Hardware-Wallet und wählen Sie diese."
  },
  "QRHardwareScanInstructions": {
    "message": "Platzieren Sie den QR-Code vor Ihrer Kamera. Der Bildschirm ist verschwommen, das wirkt sich aber nicht auf das Scannen aus."
  },
  "QRHardwareSignRequestCancel": {
    "message": "Ablehnen"
  },
  "QRHardwareSignRequestDescription": {
    "message": "Nachdem Sie sich mit Ihrer Wallet angemeldet haben, klicken Sie auf 'Signatur erhalten', um die Signatur zu bekommen."
  },
  "QRHardwareSignRequestGetSignature": {
    "message": "Signatur abrufen"
  },
  "QRHardwareSignRequestSubtitle": {
    "message": "Scannen Sie den QR-Code mit Ihrer Wallet."
  },
  "QRHardwareSignRequestTitle": {
    "message": "Signatur abrufen"
  },
  "QRHardwareUnknownQRCodeTitle": {
    "message": "Fehler"
  },
  "QRHardwareUnknownWalletQRCode": {
    "message": "Ungültiger QR-Code. Bitte scannen Sie den QR-Code der Hardware-Wallet."
  },
  "QRHardwareWalletImporterTitle": {
    "message": "QR-Code scannen"
  },
  "QRHardwareWalletSteps1Description": {
    "message": "Sie können aus der folgenden Liste offizieller QR-Code-unterstützender Partner wählen."
  },
  "QRHardwareWalletSteps1Title": {
    "message": "Verbinden Sie Ihre QR-basierte Hardware-Wallet."
  },
  "QRHardwareWalletSteps2Description": {
    "message": "Ngrave Zero"
  },
  "about": {
    "message": "Über"
  },
  "accept": {
    "message": "Akzeptieren"
  },
  "acceptTermsOfUse": {
    "message": "Ich habe die $1 gelesen und stimme ihnen zu.",
    "description": "$1 is the `terms` message"
  },
  "accessYourWalletWithSRP": {
    "message": "Greifen Sie mit Ihrer geheimen Wiederherstellungsphrase auf Ihre Wallet zu."
  },
  "accessYourWalletWithSRPDescription": {
    "message": "MetaMask kann Ihr Passwort nicht wiederherstellen. Wir verwenden Ihre geheime Wiederherstellungsphrase, um Ihr Eigentum zu bestätigen, Ihre Wallet wiederherzustellen und ein neues Passwort festzulegen. Geben Sie zunächst die geheime Wiederherstellungsphrase ein, die Sie erhalten haben, als Sie Ihre Wallet erstellt haben. $1",
    "description": "$1 is the words 'Learn More' from key 'learnMore', separated here so that it can be added as a link"
  },
  "accessingYourCamera": {
    "message": "Zugriff auf Ihre Kamera …"
  },
  "account": {
    "message": "Konto"
  },
  "accountActivity": {
    "message": "Kontoaktivität"
  },
  "accountActivityText": {
    "message": "Wählen Sie die Konten aus, über die Sie benachrichtigt werden möchten:"
  },
  "accountDetails": {
    "message": "Kontodetails"
  },
  "accountIdenticon": {
    "message": "Konto-Identicon"
  },
  "accountIsntConnectedToastText": {
    "message": "$1 ist nicht mit $2 verbunden"
  },
  "accountName": {
    "message": "Kontoname"
  },
  "accountNameDuplicate": {
    "message": "Dieser Kontoname existiert bereits.",
    "description": "This is an error message shown when the user enters a new account name that matches an existing account name"
  },
  "accountNameReserved": {
    "message": "Dieser Kontoname ist reserviert.",
    "description": "This is an error message shown when the user enters a new account name that is reserved for future use"
  },
  "accountOptions": {
    "message": "Kontooptionen"
  },
  "accountPermissionToast": {
    "message": "Kontogenehmigungen aktualisiert"
  },
  "accountSelectionRequired": {
    "message": "Sie müssen ein Konto auswählen!"
  },
  "accountTypeNotSupported": {
    "message": "Kontotyp nicht unterstützt"
  },
  "accounts": {
    "message": "Konten"
  },
  "accountsConnected": {
    "message": "Konten wurden verbunden"
  },
  "accountsPermissionsTitle": {
    "message": "Ihre Konten einsehen und Transaktionen vorschlagen"
  },
  "accountsSmallCase": {
    "message": "Konten"
  },
  "active": {
    "message": "Aktiv"
  },
  "activity": {
    "message": "Aktivität"
  },
  "activityLog": {
    "message": "Aktivitätsprotokoll"
  },
  "add": {
    "message": "Hinzufügen"
  },
  "addACustomNetwork": {
    "message": "Benutzerdefiniertes Netzwerk hinzufügen"
  },
  "addANetwork": {
    "message": "Ein neues Netzwerk hinzufügen"
  },
  "addANickname": {
    "message": "Spitznamen hinzufügen"
  },
  "addAUrl": {
    "message": "URL hinzufügen"
  },
  "addAccount": {
    "message": "Konto hinzufügen"
  },
  "addAccountToMetaMask": {
    "message": "Konto zu MetaMask hinzufügen"
  },
  "addAcquiredTokens": {
    "message": "Fügen Sie die Tokens hinzu, die Sie mittels MetaMask erlangt haben."
  },
  "addAlias": {
    "message": "Alias hinzufügen"
  },
  "addBlockExplorer": {
    "message": "Einen Block-Explorer hinzufügen"
  },
  "addBlockExplorerUrl": {
    "message": "Eine Block-Explorer-URL hinzufügen"
  },
  "addContact": {
    "message": "Kontakt hinzufügen"
  },
  "addCustomNetwork": {
    "message": "Benutzerdefiniertes Netzwerk hinzufügen"
  },
  "addEthereumChainWarningModalHeader": {
    "message": "Fügen Sie diesen RPC-Anbieter nur hinzu, wenn Sie sich sicher sind, dass Sie ihm vertrauen können. $1",
    "description": "$1 is addEthereumChainWarningModalHeaderPartTwo passed separately so that it can be bolded"
  },
  "addEthereumChainWarningModalHeaderPartTwo": {
    "message": "Betrügerische Anbieter könnten in Hinischt auf den Zustand der Blockchain lügen und Ihre Netzwerkaktivitäten aufzeichnen."
  },
  "addEthereumChainWarningModalListHeader": {
    "message": "Es ist wichtig, dass Sie sich auf Ihren Anbieter verlassen können, da er die Fähigkeit dazu hat:"
  },
  "addEthereumChainWarningModalListPointOne": {
    "message": "– Ihre Konten und IP-Adressen einzusehen und diese miteinander in Verbindung zu setzen."
  },
  "addEthereumChainWarningModalListPointThree": {
    "message": "– Kontoguthaben und andere On-Chain-Zustände anzuzeigen."
  },
  "addEthereumChainWarningModalListPointTwo": {
    "message": "– Ihre Transaktionen zu veröffentlichen."
  },
  "addEthereumChainWarningModalTitle": {
    "message": "Sie fügen einen neuen RPC-Anbieter für das Ethereum-Hauptnetz hinzu."
  },
  "addEthereumWatchOnlyAccount": {
    "message": "Ein Ethereum-Konto ansehen (Beta)"
  },
  "addFriendsAndAddresses": {
    "message": "Freunde und Adressen hinzufügen, welchen Sie vertrauen"
  },
  "addIPFSGateway": {
    "message": "Fügen Sie Ihr bevorzugtes IPFS-Gateway hinzu."
  },
  "addImportAccount": {
    "message": "Konto oder Hardware-Wallet hinzufügen"
  },
  "addMemo": {
    "message": "Notiz hinzufügen"
  },
  "addNetwork": {
    "message": "Netzwerk hinzufügen"
  },
  "addNetworkConfirmationTitle": {
    "message": "$1 hinzufügen",
    "description": "$1 represents network name"
  },
  "addNewAccount": {
    "message": "Ein neues Konto hinzufügen"
  },
  "addNft": {
    "message": "NFT hinzufügen"
  },
  "addNfts": {
    "message": "NFTs hinzufügen"
  },
  "addRpcUrl": {
    "message": "RPC-URL hinzufügen"
  },
  "addSnapAccountToggle": {
    "message": "„Konto-Snap (Beta) hinzufügen“ aktivieren"
  },
  "addSnapAccountsDescription": {
    "message": "Wenn Sie diese Funktion aktivieren, haben Sie die Möglichkeit, die neuen Beta-Konto-Snaps direkt aus Ihrer Kontoliste hinzuzufügen. Denken Sie bei der Installation eines Konto-Snaps bitte daran, dass es sich dabei um einen Dienst von Drittanbietern handelt."
  },
  "addSuggestedNFTs": {
    "message": "Vorgeschlagene NFTs hinzufügen"
  },
  "addSuggestedTokens": {
    "message": "Vorgeschlagene Tokens hinzufügen"
  },
  "addToken": {
    "message": "Token hinzufügen"
  },
  "addTokenByContractAddress": {
    "message": "Sie können kein Token finden? Sie können ein beliebiges Token manuell hinzufügen, indem Sie seine Adresse eingeben. Token-Contract-Adressen finden Sie auf $1.",
    "description": "$1 is a blockchain explorer for a specific network, e.g. Etherscan for Ethereum"
  },
  "addUrl": {
    "message": "URL hinzufügen"
  },
  "addingAccount": {
    "message": "Konto hinzufügen"
  },
  "addingCustomNetwork": {
    "message": "Netzwerk wird hinzugefügt"
  },
  "additionalNetworks": {
    "message": "Zusätzliche Netzwerke"
  },
  "address": {
    "message": "Adresse"
  },
  "addressCopied": {
    "message": "Adresse wurde kopiert!"
  },
  "addressMismatch": {
    "message": "Nichtübereinstimmung der Website-Adresse"
  },
  "addressMismatchOriginal": {
    "message": "Aktuelle URL: $1",
    "description": "$1 replaced by origin URL in confirmation request"
  },
  "addressMismatchPunycode": {
    "message": "Punycode-Version: $1",
    "description": "$1 replaced by punycode version of the URL in confirmation request"
  },
  "advanced": {
    "message": "Erweitert"
  },
  "advancedBaseGasFeeToolTip": {
    "message": "Wenn Ihre Transaktion in den Block aufgenommen wird, wird die Differenz zwischen Ihrer maximalen Grundgebühr und der tatsächlichen Grundgebühr erstattet. Der Gesamtbetrag wird berechnet als maximale Grundgebühr (in GWEI) * Gas-Limit."
  },
  "advancedDetailsDataDesc": {
    "message": "Daten"
  },
  "advancedDetailsHexDesc": {
    "message": "Hexadezimal"
  },
  "advancedDetailsNonceDesc": {
    "message": "Nonce"
  },
  "advancedDetailsNonceTooltip": {
    "message": "Dies ist die Transaktionsnummer eines Kontos. Die Nonce für die erste Transaktion ist 0 und sie erhöht sich in fortlaufender Reihenfolge."
  },
  "advancedGasFeeDefaultOptIn": {
    "message": "Speichern Sie diese Werte als Standard für das $1-Netzwerk.",
    "description": "$1 is the current network name."
  },
  "advancedGasFeeModalTitle": {
    "message": "Erweiterte Gas-Gebühr"
  },
  "advancedGasPriceTitle": {
    "message": "Gas-Preis"
  },
  "advancedPriorityFeeToolTip": {
    "message": "Prioritätsgebühr (alias „Miner Tip“) geht direkt an Miner und veranlasst sie, Ihre Transaktion zu priorisieren."
  },
  "aggregatedBalancePopover": {
    "message": "Dies spiegelt den Wert aller Tokens wider, über die Sie in einem bestimmten Netzwerk verfügen. Sollten Sie diesen Wert lieber in ETH oder anderen Währungen angezeigt bekommen wollen, wechseln Sie zu $1.",
    "description": "$1 represents the settings page"
  },
  "agreeTermsOfUse": {
    "message": "Ich stimme MetaMasks $1 zu",
    "description": "$1 is the `terms` link"
  },
  "airgapVault": {
    "message": "AirGap-Tresor"
  },
  "alert": {
    "message": "Warnhinweis"
  },
  "alertActionBuyWithNativeCurrency": {
    "message": "$1 kaufen"
  },
  "alertActionUpdateGas": {
    "message": "Gas-Limit aktualisieren"
  },
  "alertActionUpdateGasFee": {
    "message": "Gebühr aktualisieren"
  },
  "alertActionUpdateGasFeeLevel": {
    "message": "Gas-Optionen aktualisieren"
  },
  "alertDisableTooltip": {
    "message": "Dies kann in „Einstellungen > Benachrichtigungen“ geändert werden."
  },
  "alertMessageAddressMismatchWarning": {
    "message": "Angreifer imitieren manchmal Websites, indem sie kleine Änderungen an der Adresse der Website vornehmen. Vergewissern Sie sich, dass Sie mit der beabsichtigten Website interagieren, bevor Sie fortfahren."
  },
  "alertMessageChangeInSimulationResults": {
    "message": "Die voraussichtlichen Änderungen für diese Transaktion wurden aktualisiert. Überprüfen Sie diese sorgfältig, bevor Sie fortfahren."
  },
  "alertMessageFirstTimeInteraction": {
    "message": "Sie interagieren zum ersten Mal mit dieser Adresse. Vergewissern Sie sich, dass sie korrekt ist, bevor Sie fortfahren."
  },
  "alertMessageGasEstimateFailed": {
    "message": "Wir sind nicht in der Lage, eine genaue Gebühr anzugeben, und diese Schätzung könnte zu hoch sein. Wir schlagen vor, dass Sie ein individuelles Gas-Limit eingeben, aber es besteht das Risiko, dass die Transaktion trotzdem fehlschlägt."
  },
  "alertMessageGasFeeLow": {
    "message": "Wenn Sie eine niedrige Gebühr wählen, müssen Sie mit langsameren Transaktionen und längeren Wartezeiten rechnen. Für schnellere Transaktionen wählen Sie die Gebührenoptionen Markt oder Aggressiv."
  },
  "alertMessageGasTooLow": {
    "message": "Um mit dieser Transaktion fortzufahren, müssen Sie das Gas-Limit auf 21.000 oder mehr erhöhen."
  },
  "alertMessageInsufficientBalanceWithNativeCurrency": {
    "message": "Sie haben nicht genug $1 auf Ihrem Konto, um die Netzwerkgebühren zu bezahlen."
  },
  "alertMessageNetworkBusy": {
    "message": "Die Gas-Preise sind hoch und die Schätzungen sind weniger genau."
  },
  "alertMessageNoGasPrice": {
    "message": "Wir können mit dieser Transaktion nicht fortfahren, bis Sie die Gebühr manuell aktualisieren."
  },
  "alertMessageSignInDomainMismatch": {
    "message": "Die Website, die die Anfrage stellt, ist nicht die Website, bei der Sie sich anmelden. Dies könnte ein Versuch sein, Ihre Anmeldedaten zu stehlen."
  },
  "alertMessageSignInWrongAccount": {
    "message": "Diese Seite fordert Sie auf, sich mit dem falschen Konto anzumelden."
  },
  "alertModalAcknowledge": {
    "message": "Ich habe das Risiko erkannt und möchte trotzdem fortfahren"
  },
  "alertModalDetails": {
    "message": "Details zum Warnhinweis"
  },
  "alertModalReviewAllAlerts": {
    "message": "Alle Benachrichtigungen überprüfen"
  },
  "alertReasonChangeInSimulationResults": {
    "message": "Ergebnisse haben sich geändert"
  },
  "alertReasonFirstTimeInteraction": {
    "message": "1. Interaktion"
  },
  "alertReasonGasEstimateFailed": {
    "message": "Ungenaue Gebühr"
  },
  "alertReasonGasFeeLow": {
    "message": "Langsame Geschwindigkeit"
  },
  "alertReasonGasTooLow": {
    "message": "Niedriges Gas-Limit"
  },
  "alertReasonInsufficientBalance": {
    "message": "Unzureichende Gelder"
  },
  "alertReasonNetworkBusy": {
    "message": "Netzwerk ist ausgelastet"
  },
  "alertReasonNoGasPrice": {
    "message": "Gebührenschätzung nicht verfügbar"
  },
  "alertReasonPendingTransactions": {
    "message": "Ausstehende Transaktion"
  },
  "alertReasonSignIn": {
    "message": "Verdächtige Anmeldeanfrage"
  },
  "alertReasonWrongAccount": {
    "message": "Falsches Konto"
  },
  "alertSelectedAccountWarning": {
    "message": "Diese Anfrage bezieht sich auf ein anderes Konto als das ausgewählte in Ihrer Wallet. Um ein anderes Konto zu verwenden, verbinden Sie es mit der Website."
  },
  "alerts": {
    "message": "Benachrichtigungen"
  },
  "all": {
    "message": "Alle"
  },
  "allNetworks": {
    "message": "Alle Netzwerke"
  },
  "allPermissions": {
    "message": "Alle Genehmigungen"
  },
  "allTimeHigh": {
    "message": "Allzeithoch"
  },
  "allTimeLow": {
    "message": "Allzeittief"
  },
  "allowNotifications": {
    "message": "Benachrichtigungen erlauben"
  },
  "allowWithdrawAndSpend": {
    "message": "$1 erlauben, bis zu dem folgenden Betrag abzuheben und auszugeben:",
    "description": "The url of the site that requested permission to 'withdraw and spend'"
  },
  "amount": {
    "message": "Betrag"
  },
  "amountReceived": {
    "message": "Empfangener Betrag"
  },
  "amountSent": {
    "message": "Gesendeter Betrag"
  },
  "andForListItems": {
    "message": "$1 und $2",
    "description": "$1 is the first item, $2 is the last item in a list of items. Used in Snap Install Warning modal."
  },
  "andForTwoItems": {
    "message": "$1 und $2 ",
    "description": "$1 is the first item, $2 is the second item. Used in Snap Install Warning modal."
  },
  "appDescription": {
    "message": "Ethereum Browsererweiterung",
    "description": "The description of the application"
  },
  "appName": {
    "message": "MetaMask",
    "description": "The name of the application"
  },
  "appNameBeta": {
    "message": "MetaMask Beta",
    "description": "The name of the application (Beta)"
  },
  "appNameFlask": {
    "message": "MetaMask Flask",
    "description": "The name of the application (Flask)"
  },
  "appNameMmi": {
    "message": "MetaMask Institutional",
    "description": "The name of the application (MMI)"
  },
  "apply": {
    "message": "Anwenden"
  },
  "approve": {
    "message": "Ausgabenlimit genehmigen"
  },
  "approveButtonText": {
    "message": "Genehmigen"
  },
  "approveIncreaseAllowance": {
    "message": "$1 Ausgabenobergrenze erhöhen",
    "description": "The token symbol that is being approved"
  },
  "approveSpendingCap": {
    "message": "$1 Ausgabenobergrenze genehmigen",
    "description": "The token symbol that is being approved"
  },
  "approved": {
    "message": "Genehmigt"
  },
  "approvedOn": {
    "message": "Genehmigt am $1",
    "description": "$1 is the approval date for a permission"
  },
  "approvedOnForAccounts": {
    "message": "Genehmigt am $1 für $2",
    "description": "$1 is the approval date for a permission. $2 is the AvatarGroup component displaying account images."
  },
  "areYouSure": {
    "message": "Sind Sie sicher?"
  },
  "asset": {
    "message": "Asset"
  },
  "assetMultipleNFTsBalance": {
    "message": "$1 NFTs"
  },
  "assetOptions": {
    "message": "Asset-Optionen"
  },
  "assetSingleNFTBalance": {
    "message": "$1 NFT"
  },
  "assets": {
    "message": "Assets"
  },
  "assetsDescription": {
    "message": "Automatische Erkennung von Tokens in Ihrer Wallet, Anzeige von NFTs und stapelweise Aktualisierung des Kontostands"
  },
  "attemptToCancelSwapForFree": {
    "message": "Versuch, den Swap kostenlos zu stornieren"
  },
  "attributes": {
    "message": "Attribute"
  },
  "attributions": {
    "message": "Zuschreibungen"
  },
  "auroraRpcDeprecationMessage": {
    "message": "Die Infura RPC URL unterstützt Aurora nicht mehr."
  },
  "authorizedPermissions": {
    "message": "Sie haben die folgenden Genehmigungen autorisiert."
  },
  "autoDetectTokens": {
    "message": "Tokens automatisch erkennen"
  },
  "autoDetectTokensDescription": {
    "message": "Wir verwenden APIs von Drittanbietern, um neue Token zu erkennen und anzuzeigen, die in Ihrer Wallet gesendet werden. Deaktivieren Sie dies, wenn Sie keine Daten von diesen Diensten beziehen möchten. $1",
    "description": "$1 is a link to a support article"
  },
  "autoLockTimeLimit": {
    "message": "Auto-Lock-Timer (Minuten)"
  },
  "autoLockTimeLimitDescription": {
    "message": "Legen Sie die Leerlaufzeit in Minuten fest, nach der MetaMask gesperrt werden soll."
  },
  "average": {
    "message": "Durchschnitt"
  },
  "back": {
    "message": "Zurück"
  },
  "backupApprovalInfo": {
    "message": "Dieser geheime Code ist zum Wiedererlangen Ihrer Wallet erforderlich, falls Sie Ihr Gerät verlieren, Ihr Passwort vergessen, MetaMask neu installieren müssen oder auf einem anderen Gerät auf Ihre Wallet zugreifen möchten."
  },
  "backupApprovalNotice": {
    "message": "Sichern Sie Ihre geheime Wiederherstellungsphrase, um Ihre Wallet und Ihr Geld geschützt zu halten."
  },
  "backupKeyringSnapReminder": {
    "message": "Vergewissern Sie sich, dass Sie eigenständig Zugang zu von diesem Snap erstellten Konten haben, bevor sie ihn entfernen"
  },
  "backupNow": {
    "message": "Jetzt sichern"
  },
  "balance": {
    "message": "Guthaben:"
  },
  "balanceOutdated": {
    "message": "Kontostand könnte überholt sein"
  },
  "baseFee": {
    "message": "Grundgebühr"
  },
  "basic": {
    "message": "Grundlegend"
  },
  "basicConfigurationBannerCTA": {
    "message": "Grundfunktionalität einschalten"
  },
  "basicConfigurationBannerTitle": {
    "message": "Grundfunktionalität ist ausgeschaltet"
  },
  "basicConfigurationDescription": {
    "message": "MetaMask bietet grundlegende Funktionen wie Token-Details und Gas-Einstellungen über Internetdienste. Wenn Sie Internetdienste nutzen, wird Ihre IP-Adresse weitergegeben, in diesem Fall an MetaMask. Das ist genau so, wie wenn Sie eine beliebige Website besuchen. MetaMask verwendet diese Daten vorübergehend und verkauft Ihre Daten niemals. Sie können ein VPN verwenden oder diese Dienste abschalten, aber das kann Ihr MetaMask-Erlebnis beeinträchtigen. Um mehr zu erfahren, lesen Sie unsere $1.",
    "description": "$1 is to be replaced by the message for privacyMsg, and will link to https://consensys.io/privacy-policy"
  },
  "basicConfigurationLabel": {
    "message": "Grundfunktionalität"
  },
  "basicConfigurationModalCheckbox": {
    "message": "Ich verstehe und möchte fortfahren"
  },
  "basicConfigurationModalDisclaimerOff": {
    "message": "Das bedeutet, dass Sie Ihre Zeit auf MetaMask nicht vollständig optimieren können. Grundlegende Funktionen (wie Token-Details, optimale Gas-Einstellungen und andere) stehen Ihnen nicht zur Verfügung."
  },
  "basicConfigurationModalDisclaimerOn": {
    "message": "Um Ihre Zeit auf MetaMask zu optimieren, müssen Sie diese Funktion einschalten. Grundlegende Funktionen (wie Token-Details, optimale Gas-Einstellungen und andere) sind für das Web3-Erlebnis wichtig."
  },
  "basicConfigurationModalHeadingOff": {
    "message": "Grundfunktionalität ausschalten"
  },
  "basicConfigurationModalHeadingOn": {
    "message": "Grundfunktionalität einschalten"
  },
  "bestPrice": {
    "message": "Bester Preis"
  },
  "beta": {
    "message": "Beta"
  },
  "betaHeaderText": {
    "message": "Dies ist eine BETA-Version. Bitte melden Sie Fehler $1."
  },
  "betaMetamaskVersion": {
    "message": "MetaMask-Version"
  },
  "betaTerms": {
    "message": "Beta-Nutzungsbedingungen"
  },
  "billionAbbreviation": {
    "message": "B",
    "description": "Shortened form of 'billion'"
  },
  "bitcoinSupportSectionTitle": {
    "message": "Bitcoin"
  },
  "bitcoinSupportToggleDescription": {
    "message": "Bei Aktivierung dieser Funktion haben Sie die Möglichkeit, ein Bitcoin-Konto zu Ihrer MetaMask-Erweiterung hinzuzufügen, das von Ihrer bestehenden geheimen Wiederherstellungsphrase abgeleitet ist. Hierbei handelt es sich um eine experimentelle Beta-Funktion, deren Nutzung also auf eigene Gefahr erfolgt. Falls Sie uns Feedback zu dieser neuen Bitcoin-Funktion geben möchten, füllen Sie bitte dieses $1 aus.",
    "description": "$1 is the link to a product feedback form"
  },
  "bitcoinSupportToggleTitle": {
    "message": "Aktivierung der Funktion „Ein neues Bitcoin-Konto hinzufügen (Beta)“"
  },
  "bitcoinTestnetSupportToggleDescription": {
    "message": "Bei Aktivierung dieser Funktion haben Sie die Möglichkeit, ein Bitcoin-Konto für das Test-Netzwerk hinzuzufügen."
  },
  "bitcoinTestnetSupportToggleTitle": {
    "message": "Aktivierung der Funktion „Ein neues Bitcoin-Konto hinzufügen (Testnet)“"
  },
  "blockExplorerAccountAction": {
    "message": "Konto",
    "description": "This is used with viewOnEtherscan and viewInExplorer e.g View Account in Explorer"
  },
  "blockExplorerAssetAction": {
    "message": "Asset",
    "description": "This is used with viewOnEtherscan and viewInExplorer e.g View Asset in Explorer"
  },
  "blockExplorerSwapAction": {
    "message": "Swap",
    "description": "This is used with viewOnEtherscan e.g View Swap on Etherscan"
  },
  "blockExplorerUrl": {
    "message": "Block-Explorer"
  },
  "blockExplorerUrlDefinition": {
    "message": "Die URL, die als Block-Explorer für dieses Netzwerk verwendet wird."
  },
  "blockExplorerView": {
    "message": "Konto bei $1 anzeigen",
    "description": "$1 replaced by URL for custom block explorer"
  },
  "blockaid": {
    "message": "Blockaid"
  },
  "blockaidAlertInfo": {
    "message": "Wir empfehlen nicht, mit dieser Anfrage fortzufahren."
  },
  "blockaidDescriptionApproveFarming": {
    "message": "Wenn Sie diese Anfrage genehmigen, könnte eine dritte Partei, die für Betrügereien bekannt ist, Ihre gesamten Assets an sich reißen."
  },
  "blockaidDescriptionBlurFarming": {
    "message": "Wenn Sie diese Anfrage genehmigen, kann jemand Ihre bei Blur aufgelisteten Assets stehlen."
  },
  "blockaidDescriptionErrored": {
    "message": "Aufgrund eines Fehlers konnten wir nicht auf Sicherheitsalarme prüfen. Fahren Sie nur fort, wenn Sie jeder involvierten Adresse vertrauen."
  },
  "blockaidDescriptionMaliciousDomain": {
    "message": "Sie interagieren mit einer schädlichen Domain. Wenn Sie diese Anfrage bestätigen, verlieren Sie eventuell Ihre Assets."
  },
  "blockaidDescriptionMightLoseAssets": {
    "message": "Wenn Sie diese Anfrage genehmigen, verlieren Sie eventuell Ihre Assets."
  },
  "blockaidDescriptionSeaportFarming": {
    "message": "Wenn Sie diese Anfrage genehmigen, kann jemand Ihre bei Blur aufgelisteten Assets stehlen."
  },
  "blockaidDescriptionTransferFarming": {
    "message": "Wenn Sie diese Anfrage genehmigen, wird eine dritte Partei, die für Betrügereien bekannt ist, Ihre gesamten Assets an sich reißen."
  },
  "blockaidMessage": {
    "message": "Wahrung der Privatsphäre – keine Daten werden an Dritte weitergegeben. Verfügbar auf Arbitrum, Avalanche, BNB chain, Ethereum Mainnet, Linea, Optimism, Polygon, Base und Sepolia."
  },
  "blockaidTitleDeceptive": {
    "message": "Dies ist eine betrügerische Anfrage."
  },
  "blockaidTitleMayNotBeSafe": {
    "message": "Seien Sie vorsichtig"
  },
  "blockaidTitleSuspicious": {
    "message": "Dies ist eine verdächtige Anfrage."
  },
  "blockies": {
    "message": "Blockies"
  },
  "boughtFor": {
    "message": "Gekauft für"
  },
  "bridge": {
    "message": "Bridge"
  },
  "bridgeAllowSwappingOf": {
    "message": "Genehmigen Sie für das Bridging genauen Zugriff auf $1 $2 fûr $3",
    "description": "Shows a user that they need to allow a token for swapping on their hardware wallet"
  },
  "bridgeApproval": {
    "message": "$1 für Bridge genehmigen",
    "description": "Used in the transaction display list to describe a transaction that is an approve call on a token that is to be bridged. $1 is the symbol of a token that has been approved."
  },
  "bridgeApprovalWarning": {
    "message": "Sie genehmigen den Zugriff auf den angegebenen Betrag, $1 $2. Der Contract gewährt keinen Zugriff auf weitere Gelder."
  },
  "bridgeApprovalWarningForHardware": {
    "message": "Sie müssen für das Bridging den Zugriff auf $1 $2 gewähren und dann das Bridging auf $2 genehmigen. Dies bedarf zweier separater Bestätigungen."
  },
  "bridgeCalculatingAmount": {
    "message": "Berechnen ..."
  },
  "bridgeConfirmTwoTransactions": {
    "message": "Sie werden 2 Transaktionen auf Ihrer Hardware-Wallet bestätigen müssen:"
  },
  "bridgeEnterAmount": {
    "message": "Betrag eingeben"
  },
  "bridgeExplorerLinkViewOn": {
    "message": "Auf $1 ansehen"
  },
  "bridgeFetchNewQuotes": {
    "message": "Eine neue suchen?"
  },
  "bridgeFrom": {
    "message": "Bridge von"
  },
  "bridgeFromTo": {
    "message": "Bridge $1 $2 auf $3",
    "description": "Tells a user that they need to confirm on their hardware wallet a bridge. $1 is amount of source token, $2 is the source network, and $3 is the destination network"
  },
  "bridgeGasFeesSplit": {
    "message": "Die auf dem vorherigen Bildschirm angegebenen Netzwerkgebühren umfassen beide Transaktionen und werden aufgeteilt."
  },
  "bridgeNetCost": {
    "message": "Nettokosten"
  },
  "bridgeQuoteExpired": {
    "message": "Ihr Angebot ist abgelaufen."
  },
  "bridgeSelectNetwork": {
    "message": "Netzwerk wählen"
  },
  "bridgeSelectTokenAndAmount": {
    "message": "Token und Betrag auswählen"
  },
  "bridgeStepActionBridgeComplete": {
    "message": "$1 am $2 empfangen",
    "description": "$1 is the amount of the destination asset, $2 is the name of the destination network"
  },
  "bridgeStepActionBridgePending": {
    "message": "Empfang von $1 am $2",
    "description": "$1 is the amount of the destination asset, $2 is the name of the destination network"
  },
  "bridgeStepActionSwapComplete": {
    "message": "$1 für $2 geswappt",
    "description": "$1 is the amount of the source asset, $2 is the amount of the destination asset"
  },
  "bridgeStepActionSwapPending": {
    "message": "Swapping von $1 für $2",
    "description": "$1 is the amount of the source asset, $2 is the amount of the destination asset"
  },
  "bridgeTerms": {
    "message": "Bedingungen"
  },
  "bridgeTimingMinutes": {
    "message": "$1 Min.",
    "description": "$1 is the ticker symbol of a an asset the user is being prompted to purchase"
  },
  "bridgeTo": {
    "message": "Bridge nach"
  },
  "bridgeToChain": {
    "message": "Bridge nach $1"
  },
  "bridgeTxDetailsBridging": {
    "message": "Bridging"
  },
  "bridgeTxDetailsDelayedDescription": {
    "message": "Wenden Sie sich an"
  },
  "bridgeTxDetailsDelayedDescriptionSupport": {
    "message": "MetaMask-Support"
  },
  "bridgeTxDetailsDelayedTitle": {
    "message": "Ist es länger als 3 Stunden her?"
  },
  "bridgeTxDetailsNonce": {
    "message": "Nonce"
  },
  "bridgeTxDetailsStatus": {
    "message": "Status"
  },
  "bridgeTxDetailsTimestamp": {
    "message": "Zeitstempel"
  },
  "bridgeTxDetailsTimestampValue": {
    "message": "$1 zu $2",
    "description": "$1 is the date, $2 is the time"
  },
  "bridgeTxDetailsTokenAmountOnChain": {
    "message": "$1 $2 auf",
    "description": "$1 is the amount of the token, $2 is the ticker symbol of the token"
  },
  "bridgeTxDetailsTotalGasFee": {
    "message": "Gesamte Gasgebühr"
  },
  "bridgeTxDetailsYouReceived": {
    "message": "Sie empfingen"
  },
  "bridgeTxDetailsYouSent": {
    "message": "Sie sandten"
  },
  "bridgeValidationInsufficientGasMessage": {
    "message": "Sie haben nicht genug $1, um die Gasgebühr für diese Bridge zu entrichten. Geben Sie einen kleineren Betrag ein oder kaufen Sie weitere $1."
  },
  "bridgeValidationInsufficientGasTitle": {
    "message": "Mehr $1 für Gas benötigt"
  },
  "bridging": {
    "message": "Bridging"
  },
  "browserNotSupported": {
    "message": "Ihr Browser wird nicht unterstützt …"
  },
  "buildContactList": {
    "message": "Erstellen Sie Ihre Kontaktliste."
  },
  "builtAroundTheWorld": {
    "message": "MetaMask ist weltweit konzipiert und aufgebaut."
  },
  "bulletpoint": {
    "message": "·"
  },
  "busy": {
    "message": "Ausgelastet"
  },
  "buyAndSell": {
    "message": "Kaufen und Verkaufen"
  },
  "buyMoreAsset": {
    "message": "Mehr $1 kaufen",
    "description": "$1 is the ticker symbol of a an asset the user is being prompted to purchase"
  },
  "buyNow": {
    "message": "Jetzt kaufen"
  },
  "bytes": {
    "message": "Bytes"
  },
  "canToggleInSettings": {
    "message": "Sie können diese Benachrichtigung unter Einstellungen -> Warnungen wieder aktivieren."
  },
  "cancel": {
    "message": "Stornieren"
  },
  "cancelPopoverTitle": {
    "message": "Transaktion stornieren"
  },
  "cancelSpeedUpLabel": {
    "message": "Diese Gas-Gebühr kostet $1 das Original.",
    "description": "$1 is text 'replace' in bold"
  },
  "cancelSpeedUpTransactionTooltip": {
    "message": "Für eine Transaktion im Wert von $1 muss die Gasgebühr um mindestens 10 % erhöht werden, damit sie vom Netz erkannt wird.",
    "description": "$1 is string 'cancel' or 'speed up'"
  },
  "cancelled": {
    "message": "Storniert"
  },
  "chainId": {
    "message": "Chain-ID"
  },
  "chainIdDefinition": {
    "message": "Die Chain-ID, die verwendet wird, um Transaktionen für dieses Netzwerk zu unterzeichnen."
  },
  "chainIdExistsErrorMsg": {
    "message": "Diese Chain-ID wird derzeit vom $1-Netzwerk verwendet."
  },
  "chainListReturnedDifferentTickerSymbol": {
    "message": "Dieses Token-Symbol stimmt nicht mit dem eingegebenen Netzwerknamen oder der Chain-ID überein. Viele beliebte Token verwenden ähnliche Symbole, die Betrüger nutzen können, um Sie dazu zu bringen, ihnen im Gegenzug einen wertvolleren Token zu senden. Überprüfen Sie alles, bevor Sie fortfahren."
  },
  "chooseYourNetwork": {
    "message": "Wählen Sie Ihr Netzwerk"
  },
  "chooseYourNetworkDescription": {
    "message": "Wir verwenden Infura als Anbieter für ferngesteuerte Prozeduranrufe (RPC), um den verlässlichsten und vertraulichsten Zugriff auf Ethereum-Daten zu ermöglichen, den wir können. Sie können Ihren eigenen RPC auswählen, bedenken Sie aber, dass RPC Ihre IP-Adresse und Ihre Ethereum-Wallet erhalten wird, um Transaktionen durchzuführen. Lesen Sie unsere $1, um mehr darüber zu erfahren, wie Infura mit Ihren Daten umgeht.",
    "description": "$1 is a link to the privacy policy"
  },
  "chromeRequiredForHardwareWallets": {
    "message": "Sie müssen MetaMask unter Google Chrome nutzen, um sich mit Ihrer Hardware-Wallet zu verbinden."
  },
  "circulatingSupply": {
    "message": "Zirkulierende Versorgung"
  },
  "clear": {
    "message": "Löschen"
  },
  "clearActivity": {
    "message": "Aktivitäten und Nonce-Daten löschen"
  },
  "clearActivityButton": {
    "message": "Aktivitäten-Tab-Daten löschen"
  },
  "clearActivityDescription": {
    "message": "Dies setzt die Nonce des Kontos zurück und löscht Daten aus dem Aktivitäten-Tab in Ihrer Wallet. Nur das aktuelle Konto und Netzwerk sind betroffen. Ihr Guthaben und eingehenden Transaktionen ändern sich nicht."
  },
  "click": {
    "message": "Klicken"
  },
  "clickToConnectLedgerViaWebHID": {
    "message": "Klicken Sie hier, um Ihren Ledger über WebHID zu verbinden.",
    "description": "Text that can be clicked to open a browser popup for connecting the ledger device via webhid"
  },
  "close": {
    "message": "Schließen"
  },
  "closeExtension": {
    "message": "Erweiterung schließen"
  },
  "closeWindowAnytime": {
    "message": "Sie können dieses Fenster jederzeit schließen."
  },
  "coingecko": {
    "message": "CoinGecko"
  },
  "collectionName": {
    "message": "Name der Sammlung"
  },
  "comboNoOptions": {
    "message": "Keine Option gefunden",
    "description": "Default text shown in the combo field dropdown if no options."
  },
  "configureSnapPopupDescription": {
    "message": "Sie verlassen jetzt MetaMask, um diesen Snap zu konfigurieren."
  },
  "configureSnapPopupInstallDescription": {
    "message": "Sie verlassen jetzt MetaMask, um diesen Snap zu installieren."
  },
  "configureSnapPopupInstallTitle": {
    "message": "Snap installieren"
  },
  "configureSnapPopupLink": {
    "message": "Zum Fortfahren auf diesen Link klicken:"
  },
  "configureSnapPopupTitle": {
    "message": "Snap konfigurieren"
  },
  "confirm": {
    "message": "Bestätigen"
  },
  "confirmAlertModalAcknowledgeMultiple": {
    "message": "Ich habe die Benachrichtigungen zur Kenntnis genommen und möchte trotzdem fortfahren"
  },
  "confirmAlertModalAcknowledgeSingle": {
    "message": "Ich habe die Benachrichtigung zur Kenntnis genommen und möchte trotzdem fortfahren"
  },
  "confirmFieldPaymaster": {
    "message": "Gebühr bezahlt von"
  },
  "confirmFieldTooltipPaymaster": {
    "message": "Die Gebühr für diese Transaktion wird durch den Paymaster Smart Contract bezahlt."
  },
  "confirmPassword": {
    "message": "Passwort bestätigen"
  },
  "confirmRecoveryPhrase": {
    "message": "Geheime Wiederherstellungsphrase bestätigen"
  },
  "confirmTitleApproveTransactionNFT": {
    "message": "Auszahlungsanfrage"
  },
  "confirmTitleDeployContract": {
    "message": "Einen Kontrakt nutzen"
  },
  "confirmTitleDescApproveTransaction": {
    "message": "Diese Website möchte die Genehmigung, Ihre NFTs abzuheben."
  },
  "confirmTitleDescDeployContract": {
    "message": "Diese Website möchte, dass Sie einen Kontrakt nutzen."
  },
  "confirmTitleDescERC20ApproveTransaction": {
    "message": "Diese Website möchte die Genehmigung, Ihre Tokens abzuheben."
  },
  "confirmTitleDescPermitSignature": {
    "message": "Diese Website möchte die Genehmigung, Ihre Tokens auszugeben."
  },
  "confirmTitleDescSIWESignature": {
    "message": "Eine Website möchte, dass Sie sich anmelden, um zu beweisen, dass Sie dieses Konto besitzen."
  },
  "confirmTitleDescSign": {
    "message": "Überprüfen Sie vor der Bestätigung die Details der Anfrage."
  },
  "confirmTitlePermitTokens": {
    "message": "Antrag auf Ausgabenobergrenze"
  },
  "confirmTitleRevokeApproveTransaction": {
    "message": "Genehmigung entfernen"
  },
  "confirmTitleSIWESignature": {
    "message": "Anmeldeanfrage"
  },
  "confirmTitleSetApprovalForAllRevokeTransaction": {
    "message": "Genehmigung entfernen"
  },
  "confirmTitleSignature": {
    "message": "Signaturanfrage"
  },
  "confirmTitleTransaction": {
    "message": "Transaktionsanfrage"
  },
  "confirmationAlertDetails": {
    "message": "Um Ihre Assets zu schützen, empfehlen wir die Ablehnung der Anfrage."
  },
  "confirmationAlertModalTitle": {
    "message": "Diese Anfrage scheint verdächtig"
  },
  "confirmed": {
    "message": "Bestätigt"
  },
  "confusableUnicode": {
    "message": "'$1' ist ähnlich wie '$2'."
  },
  "confusableZeroWidthUnicode": {
    "message": "Breitenloses Zeichen gefunden."
  },
  "confusingEnsDomain": {
    "message": "Wir haben ein missverständliches Zeichen im ENS-Namen entdeckt. Prüfen Sie den ENS-Namen, um möglichen Betrug zu vermeiden."
  },
  "congratulations": {
    "message": "Glückwunsch!"
  },
  "connect": {
    "message": "Verbinden"
  },
  "connectAccount": {
    "message": "Konto verbinden"
  },
  "connectAccountOrCreate": {
    "message": "Konto verbinden oder neues erstellen"
  },
  "connectAccounts": {
    "message": "Konten verbinden"
  },
  "connectManually": {
    "message": "Manuelle Verbindung zur aktuellen Seite"
  },
  "connectMoreAccounts": {
    "message": "Weitere Konten verbinden"
  },
  "connectSnap": {
    "message": "Mit $1 verbinden",
    "description": "$1 is the snap for which a connection is being requested."
  },
  "connectWithMetaMask": {
    "message": "Mit MetaMask verbinden"
  },
  "connectedAccounts": {
    "message": "Verbundene Konten"
  },
  "connectedAccountsDescriptionPlural": {
    "message": "Sie haben $1 Konten mit dieser Seite verbunden.",
    "description": "$1 is the number of accounts"
  },
  "connectedAccountsDescriptionSingular": {
    "message": "Sie haben $1 Konten mit dieser Seite verbunden."
  },
  "connectedAccountsEmptyDescription": {
    "message": "MetaMask ist nicht mit dieser Seite verbunden. Um sich mit einer Web3-Seite zu verbinden, finden und klicken Sie auf die Schaltfläche „Verbinden“."
  },
  "connectedAccountsListTooltip": {
    "message": "$1 kann den Kontostand, die Adresse und die Aktivitäten einsehen und Transaktionen vorschlagen, um für verbundene Konten zu genehmigen.",
    "description": "$1 is the origin name"
  },
  "connectedAccountsToast": {
    "message": "Verbundene Konten aktualisiert"
  },
  "connectedSites": {
    "message": "Verbundene Seiten"
  },
  "connectedSitesAndSnaps": {
    "message": "Verbundene Websites und Snaps"
  },
  "connectedSitesDescription": {
    "message": "$1 ist mit diesen Seiten verbunden. Sie können Ihre Konto-Adresse einsehen.",
    "description": "$1 is the account name"
  },
  "connectedSitesEmptyDescription": {
    "message": "$1 ist mit keiner Seite verbunden.",
    "description": "$1 is the account name"
  },
  "connectedSnapAndNoAccountDescription": {
    "message": "MetaMask ist mit dieser Seite verbunden, aber es sind noch keine Konten verbunden"
  },
  "connectedSnaps": {
    "message": "Verbundene Snaps"
  },
  "connectedWithAccount": {
    "message": "$1 Konten verbunden",
    "description": "$1 represents account length"
  },
  "connectedWithAccountName": {
    "message": "Verbunden mit $1",
    "description": "$1 represents account name"
  },
  "connectedWithNetwork": {
    "message": "$1 Netzwerke verbunden",
    "description": "$1 represents network length"
  },
  "connectedWithNetworkName": {
    "message": "Verbunden mit $1",
    "description": "$1 represents network name"
  },
  "connecting": {
    "message": "Verbinden"
  },
  "connectingTo": {
    "message": "Verbindung mit $1 wird hergestellt"
  },
  "connectingToDeprecatedNetwork": {
    "message": "‚$1‘ wird eingestellt und funktioniert möglicherweise nicht mehr. Versuchen Sie ein anderes Netzwerk."
  },
  "connectingToGoerli": {
    "message": "Verbindungsaufbau zum Goerli-Testnetzwerk"
  },
  "connectingToLineaGoerli": {
    "message": "Verbindungsaufbau zum Linea-Testnetzwerk"
  },
  "connectingToLineaMainnet": {
    "message": "Verbindung zum Linea Mainnet wird hergestellt"
  },
  "connectingToLineaSepolia": {
    "message": "Herstellung der Verbindung zum Linea-Sepolia-Testnetzwerk"
  },
  "connectingToMainnet": {
    "message": "Verbindung zum Ethereum Mainnet wird hergestellt"
  },
  "connectingToSepolia": {
    "message": "Verbindung zum Sepolia-Testnetzwerk wird hergestellt"
  },
  "connectionDescription": {
    "message": "Diese Website möchte"
  },
  "connectionFailed": {
    "message": "Verbindung fehlgeschlagen"
  },
  "connectionFailedDescription": {
    "message": "Abrufen von $1 fehlgeschlagen. Netzwerkverbindung überprüfen und erneut versuchen.",
    "description": "$1 is the name of the snap being fetched."
  },
  "connectionRequest": {
    "message": "Verbindungsanfrage"
  },
  "contactUs": {
    "message": "Kontaktaufnahme"
  },
  "contacts": {
    "message": "Kontaktaufnahme"
  },
  "contentFromSnap": {
    "message": "Inhalt von $1",
    "description": "$1 represents the name of the snap"
  },
  "continue": {
    "message": "Weiter"
  },
  "contract": {
    "message": "Contract"
  },
  "contractAddress": {
    "message": "Contract-Adresse"
  },
  "contractAddressError": {
    "message": "Sie senden Tokens an die Contract-Adresse des Tokens. Dies kann zum Verlust dieser Tokens führen."
  },
  "contractDeployment": {
    "message": "Contract-Einsatz"
  },
  "contractInteraction": {
    "message": "Contract-Interaktion"
  },
  "convertTokenToNFTDescription": {
    "message": "Wir haben festgestellt, dass dieses Asset eine NFT ist. MetaMask hat jetzt volle native Unterstützung für NFTs. Möchten Sie es aus Ihrer Tokenliste entfernen und als NFT hinzufügen?"
  },
  "convertTokenToNFTExistDescription": {
    "message": "Wir haben festgestellt, dass dieses Asset als NFT hinzugefügt wurde. Möchten Sie es aus Ihrer Token-Liste entfernen?"
  },
  "coolWallet": {
    "message": "CoolWallet"
  },
  "copiedExclamation": {
    "message": "Kopiert."
  },
  "copyAddress": {
    "message": "Adresse in die Zwischenablage kopieren"
  },
  "copyAddressShort": {
    "message": "Adresse kopieren"
  },
  "copyPrivateKey": {
    "message": "Privaten Schlüssel kopieren"
  },
  "copyToClipboard": {
    "message": "In die Zwischenablage kopieren"
  },
  "copyTransactionId": {
    "message": "Transaktions-ID kopieren"
  },
  "create": {
    "message": "Erstellen"
  },
  "createNewWallet": {
    "message": "Eine neue Wallet erstellen"
  },
  "createPassword": {
    "message": "Passwort erstellen"
  },
  "createSnapAccountDescription": {
    "message": "$1 möchte ein neues Konto zu MetaMask hinzufügen."
  },
  "createSnapAccountTitle": {
    "message": "Konto erstellen"
  },
  "creatorAddress": {
    "message": "Adresse des Erstellers"
  },
  "crossChainAggregatedBalancePopover": {
    "message": "Dies spiegelt den Wert aller Tokens wider, über die Sie in allen Netzwerken verfügen. Wenn Sie diesen Wert lieber in ETH oder anderen Währungen sehen möchten, gehen Sie zu $1.",
    "description": "$1 represents the settings page"
  },
  "crossChainSwapsLink": {
    "message": "Netzwerkübergreifender Austausch mit MetaMask Portfolio"
  },
  "crossChainSwapsLinkNative": {
    "message": "Netzwerkübergreifender Austausch mit Bridge"
  },
  "cryptoCompare": {
    "message": "CryptoCompare"
  },
  "currencyConversion": {
    "message": "Währungsumrechnung"
  },
  "currencyRateCheckToggle": {
    "message": "Guthaben und Token-Preisprüfer anzeigen"
  },
  "currencyRateCheckToggleDescription": {
    "message": "Wie verwenden $1- und $2-APIs, um Ihr Guthaben und den Tokenpreis anzuzeigen. $3",
    "description": "$1 represents Coingecko, $2 represents CryptoCompare and $3 represents Privacy Policy"
  },
  "currencySymbol": {
    "message": "Währungssymbol"
  },
  "currencySymbolDefinition": {
    "message": "Das Ticker-Symbol, das für die Währung dieses Netzwerks angezeigt wird."
  },
  "currentAccountNotConnected": {
    "message": "Ihr aktuelles Konto ist nicht verbunden."
  },
  "currentExtension": {
    "message": "Aktuelle Erweiterungsseite"
  },
  "currentLanguage": {
    "message": "Aktuelle Sprache"
  },
  "currentNetwork": {
    "message": "Aktuelles Netzwerk",
    "description": "Speicifies to token network filter to filter by current Network. Will render when network nickname is not available"
  },
  "currentRpcUrlDeprecated": {
    "message": "Die aktuelle RPC-URL für dieses Netzwerk ist veraltet."
  },
  "currentTitle": {
    "message": "Aktuell:"
  },
  "currentlyUnavailable": {
    "message": "Nicht verfügbar in diesem Netzwerk"
  },
  "curveHighGasEstimate": {
    "message": "Aggressives Gas-Schätzungsdiagramm"
  },
  "curveLowGasEstimate": {
    "message": "Diagramm für eine niedrige Gasschätzung"
  },
  "curveMediumGasEstimate": {
    "message": "Markt-Gas-Schätzungsdiagramm"
  },
  "custom": {
    "message": "Erweitert"
  },
  "customGasSettingToolTipMessage": {
    "message": "$1 verwenden, um den Gas-Preis anzupassen. Das kann verwirrend sein, wenn Sie damit nicht vertraut sind. Interaktion auf eigene Gefahr.",
    "description": "$1 is key 'advanced' (text: 'Advanced') separated here so that it can be passed in with bold font-weight"
  },
  "customSlippage": {
    "message": "Benutzerdefiniert"
  },
  "customSpendLimit": {
    "message": "Benutzerdefiniertes Ausgabenlimit"
  },
  "customToken": {
    "message": "Benutzerdefiniertes Token"
  },
  "customTokenWarningInNonTokenDetectionNetwork": {
    "message": "Die Token-Erkennung ist in diesem Netzwerk noch nicht verfügbar. Bitte importieren Sie das Token manuell und stellen Sie sicher, dass Sie ihm vertrauen. Erfahren Sie mehr über $1."
  },
  "customTokenWarningInTokenDetectionNetwork": {
    "message": "Jeder kann einen Token erstellen, auch gefälschte Versionen von bestehenden Token. Erfahren Sie mehr über $1."
  },
  "customTokenWarningInTokenDetectionNetworkWithTDOFF": {
    "message": "Stellen Sie sicher, dass Sie einem Token vertrauen, bevor Sie es importieren. Erfahren Sie, wie Sie 1$ vermeiden und die Token-Erkennung $2 aktivieren können."
  },
  "customerSupport": {
    "message": "Kundensupport"
  },
  "customizeYourNotifications": {
    "message": "Passen Sie Ihre Benachrichtigungen an"
  },
  "customizeYourNotificationsText": {
    "message": "Schalten Sie die Arten von Benachrichtigungen ein, die Sie empfangen möchten:"
  },
  "dappSuggested": {
    "message": "Seite vorgeschlagen"
  },
  "dappSuggestedGasSettingToolTipMessage": {
    "message": "$1 hat diesen Preis vorgeschlagen.",
    "description": "$1 is url for the dapp that has suggested gas settings"
  },
  "dappSuggestedHigh": {
    "message": "Seite vorgeschlagen"
  },
  "dappSuggestedHighShortLabel": {
    "message": "Seite (hoch)"
  },
  "dappSuggestedShortLabel": {
    "message": "Seite"
  },
  "dappSuggestedTooltip": {
    "message": "$1 hat diesen Preis vorgeschlagen.",
    "description": "$1 represents the Dapp's origin"
  },
  "darkTheme": {
    "message": "Dunkel"
  },
  "data": {
    "message": "Daten"
  },
  "dataCollectionForMarketing": {
    "message": "Datenerhebung für das Marketing"
  },
  "dataCollectionForMarketingDescription": {
    "message": "Wir verwenden MetaMetrics, um zu erfahren, wie Sie mit unserer Marketingkommunikation umgehen. Wir können relevante Neuigkeiten (wie Produktmerkmale und andere Materialien) teilen."
  },
  "dataCollectionWarningPopoverButton": {
    "message": "Okay"
  },
  "dataCollectionWarningPopoverDescription": {
    "message": "Sie haben die Datenerhebung für unsere Marketingzwecke deaktiviert. Dies gilt nur für dieses Gerät. Wenn Sie MetaMask auf anderen Geräten verwenden, stellen Sie sicher, dass Sie sich auch dort abmelden."
  },
  "dataUnavailable": {
    "message": "Daten nicht verfügbar"
  },
  "dateCreated": {
    "message": "Datum erstellt"
  },
  "dcent": {
    "message": "D'Cent"
  },
  "debitCreditPurchaseOptions": {
    "message": "Kaufoptionen per Debit- oder Kreditkarte"
  },
  "decimal": {
    "message": "Token-Dezimale"
  },
  "decimalsMustZerotoTen": {
    "message": "Dezimalzahlen müssen mindestens 0 und dürfen höchstens 36 betragen."
  },
  "decrypt": {
    "message": "Entschlüsseln"
  },
  "decryptCopy": {
    "message": "Verschlüsselte Nachricht kopieren"
  },
  "decryptInlineError": {
    "message": "Diese Nachricht kann aufgrund eines Fehlers nicht entschlüsselt werden: $1",
    "description": "$1 is error message"
  },
  "decryptMessageNotice": {
    "message": "$1 möchte diese Nachricht lesen, um Ihre Aktion abzuschließen.",
    "description": "$1 is the web3 site name"
  },
  "decryptMetamask": {
    "message": "Nachricht entschlüsseln"
  },
  "decryptRequest": {
    "message": "Anfrage entschlüsseln"
  },
  "defaultRpcUrl": {
    "message": "Standard-RPC-URL"
  },
  "defaultSettingsSubTitle": {
    "message": "MetaMask verwendet Standardeinstellungen, um ein optimales Gleichgewicht zwischen Sicherheit und Benutzerfreundlichkeit herzustellen. Ändern Sie diese Einstellungen, um Ihre Privatsphäre weiter zu verbessern."
  },
  "defaultSettingsTitle": {
    "message": "Standard-Datenschutzeinstellungen"
  },
  "delete": {
    "message": "Löschen"
  },
  "deleteContact": {
    "message": "Kontakt löschen"
  },
  "deleteMetaMetricsData": {
    "message": "MetaMetrics-Daten löschen"
  },
  "deleteMetaMetricsDataDescription": {
    "message": "Dadurch werden historische, mit Ihrer Nutzung auf diesem Gerät verbundene MetaMetrics-Daten gelöscht. Ihre Wallet und Ihre Konten bleiben nach dem Löschen dieser Daten unverändert. Dieser Vorgang kann bis zu 30 Tage dauern. Lesen Sie unsere $1.",
    "description": "$1 will have text saying Privacy Policy "
  },
  "deleteMetaMetricsDataErrorDesc": {
    "message": "Diese Anfrage kann aufgrund eines Serverproblems des Analysesystems derzeit nicht bearbeitet werden. Bitte versuchen Sie es später erneut."
  },
  "deleteMetaMetricsDataErrorTitle": {
    "message": "Wir können diese Daten im Moment nicht löschen"
  },
  "deleteMetaMetricsDataModalDesc": {
    "message": "Wir sind dabei, Ihre gesamten MetaMetrics-Daten zu löschen. Sind Sie sicher?"
  },
  "deleteMetaMetricsDataModalTitle": {
    "message": "MetaMetrics-Daten löschen?"
  },
  "deleteMetaMetricsDataRequestedDescription": {
    "message": "Sie haben diese Aktion am $1 initiiert. Dieser Vorgang kann bis zu 30 Tage dauern. $2 anzeigen",
    "description": "$1 will be the date on which teh deletion is requested and $2 will have text saying Privacy Policy "
  },
  "deleteNetworkIntro": {
    "message": "Wenn Sie dieses Netzwerk löschen, müssen Sie es erneut hinzufügen, um Ihre Assets in diesem Netzwerk anzuzeigen."
  },
  "deleteNetworkTitle": {
    "message": "$1-Netzwerk löschen?",
    "description": "$1 represents the name of the network"
  },
  "depositCrypto": {
    "message": "Zahlen Sie Krypto von einem anderen Konto über eine Wallet-Adresse oder einen QR-Code ein."
  },
  "deprecatedGoerliNtwrkMsg": {
    "message": "Aufgrund von Aktualisierungen des Ethereum-Systems wird das Goerli-Testnetzwerk bald eingestellt."
  },
  "deprecatedNetwork": {
    "message": "Dieses Netzwerk ist veraltet"
  },
  "deprecatedNetworkButtonMsg": {
    "message": "Verstanden"
  },
  "deprecatedNetworkDescription": {
    "message": "Das Netzwerk, zu dem Sie eine Verbindung herstellen möchten, wird von Metamask nicht mehr unterstützt. $1"
  },
  "description": {
    "message": "Beschreibung"
  },
  "descriptionFromSnap": {
    "message": "Beschreibung von $1",
    "description": "$1 represents the name of the snap"
  },
  "details": {
    "message": "Details"
  },
  "developerOptions": {
    "message": "Entwickler-Optionen"
  },
  "disabledGasOptionToolTipMessage": {
    "message": "“$1” ist deaktiviert, weil es nicht das Minimum einer zehnprozentigen Erhöhung gegenüber der ursprünglichen Gasgebühr erfüllt.",
    "description": "$1 is gas estimate type which can be market or aggressive"
  },
  "disconnect": {
    "message": "Verbindung trennen"
  },
  "disconnectAllAccounts": {
    "message": "Alle Konten trennen"
  },
  "disconnectAllAccountsConfirmationDescription": {
    "message": "Sind Sie sicher, dass Sie die Verbindung trennen möchten? Die Seitenfunktionalität könnte verloren gehen."
  },
  "disconnectAllAccountsText": {
    "message": "Konten"
  },
  "disconnectAllDescriptionText": {
    "message": "Falls Sie die Verbindung zu dieser Seite trennen, müssen Sie Ihre Konten und Netzwerke bei einer weiteren Nutzung dieser Website erneut verbinden."
  },
  "disconnectAllSnapsText": {
    "message": "Snaps"
  },
  "disconnectMessage": {
    "message": "Dadurch wird die Verbindung zu dieser Seite getrennt"
  },
  "disconnectPrompt": {
    "message": "$1 trennen"
  },
  "disconnectThisAccount": {
    "message": "Dieses Konto trennen"
  },
  "disconnectedAllAccountsToast": {
    "message": "Alle Konten wurden von $1 getrennt",
    "description": "$1 is name of the dapp`"
  },
  "disconnectedSingleAccountToast": {
    "message": "$1 wurde von $2 getrennt",
    "description": "$1 is name of the name and $2 represents the dapp name`"
  },
  "discoverSnaps": {
    "message": "Snaps entdecken",
    "description": "Text that links to the Snaps website. Displayed in a banner on Snaps list page in settings."
  },
  "dismiss": {
    "message": "Verwerfen"
  },
  "dismissReminderDescriptionField": {
    "message": "Aktivieren Sie diese Option, um die Erinnerungsmeldung zur Sicherung der geheimen Wiederherstellungsphrase zu deaktivieren. Wir empfehlen Ihnen dringend, ein Backup Ihrer geheimen Wiederherstellungsphrase zu erstellen, um den Verlust von Geldern zu vermeiden."
  },
  "dismissReminderField": {
    "message": "Backup-Erinnerung zur geheimen Wiederherstellungsphrase verwerfen"
  },
  "displayNftMedia": {
    "message": "NFT-Medien anzeigen"
  },
  "displayNftMediaDescription": {
    "message": "Durch die Anzeige von NFT-Medien und -Daten wird Ihre IP-Adresse an OpenSea oder andere Dritte weitergegeben. Dies kann es Angreifern ermöglichen, Ihre IP-Adresse mit Ihrer Ethereum-Adresse in Verbindung zu bringen. Die automatische NFT-Erkennung basiert auf dieser Einstellung und ist nicht verfügbar, wenn diese ausgeschaltet ist."
  },
  "doNotShare": {
    "message": "Teilen Sie dies mit niemanden"
  },
  "domain": {
    "message": "Domain"
  },
  "done": {
    "message": "Fertig"
  },
  "dontShowThisAgain": {
    "message": "Nicht mehr anzeigen"
  },
  "downArrow": {
    "message": "Abwärtspfeil"
  },
  "downloadGoogleChrome": {
    "message": "Google Chrome herunterladen"
  },
  "downloadNow": {
    "message": "Jetzt herunterladen"
  },
  "downloadStateLogs": {
    "message": "Statusprotokolle herunterladen"
  },
  "dragAndDropBanner": {
    "message": "Sie können Netzwerke ziehen, um sie neu anzuordnen."
  },
  "dropped": {
    "message": "Abgebrochen"
  },
  "duplicateContactTooltip": {
    "message": "Dieser Kontaktname kollidiert mit einem bestehenden Konto bzw. Kontakt"
  },
  "duplicateContactWarning": {
    "message": "Sie haben doppelte Kontakte"
  },
  "edit": {
    "message": "Bearbeiten"
  },
  "editANickname": {
    "message": "Spitznamen bearbeiten"
  },
  "editAccounts": {
    "message": "Konten bearbeiten"
  },
  "editAddressNickname": {
    "message": "Adressenspitznamen bearbeiten"
  },
  "editCancellationGasFeeModalTitle": {
    "message": "Stornogasgebühr bearbeiten"
  },
  "editContact": {
    "message": "Kontakt bearbeiten"
  },
  "editGasFeeModalTitle": {
    "message": "Gas-Gebühr bearbeiten"
  },
  "editGasLimitOutOfBounds": {
    "message": "Gas-Limit muss mindestens $1 betragen"
  },
  "editGasLimitOutOfBoundsV2": {
    "message": "Gas-Limit muss größer als $1 und kleiner als $2 sein",
    "description": "$1 is the minimum limit for gas and $2 is the maximum limit"
  },
  "editGasLimitTooltip": {
    "message": "Gas-Limit ist die maximale Gas-Einheit, die Sie zu verwenden bereit sind. Gas-Einheiten sind ein Multiplikator der „Max. Prioritätsgebühr“ und der „Max. Gebühr“."
  },
  "editGasMaxBaseFeeGWEIImbalance": {
    "message": "Die maximale Grundgebühr darf nicht niedriger sein als die Prioritätsgebühr."
  },
  "editGasMaxBaseFeeHigh": {
    "message": "Die maximale Grundgebühr ist höher als erforderlich."
  },
  "editGasMaxBaseFeeLow": {
    "message": "Die maximale Grundgebühr ist für aktuelle Netzwerkkonditionen niedrig."
  },
  "editGasMaxFeeHigh": {
    "message": "Die maximale Grundgebühr ist höher als erforderlich."
  },
  "editGasMaxFeeLow": {
    "message": "Die maximale Gebühr ist zu niedrig für Netzwerkkonditionen."
  },
  "editGasMaxFeePriorityImbalance": {
    "message": "Die maximale Gebühr darf nicht niedriger sein als die maximale Prioritätsgebühr."
  },
  "editGasMaxPriorityFeeBelowMinimum": {
    "message": "Die maximale Prioritätsgebühr muss größer als 0 GWEI sein."
  },
  "editGasMaxPriorityFeeBelowMinimumV2": {
    "message": "Die Prioritätsgebühr muss größer als 0 sein."
  },
  "editGasMaxPriorityFeeHigh": {
    "message": "Die maximale Prioritätsgebühr ist höher als nötig. Sie können mehr zahlen als nötig."
  },
  "editGasMaxPriorityFeeHighV2": {
    "message": "Die maximale Prioritätsgebühr ist höher als nötig. Sie können mehr zahlen als nötig."
  },
  "editGasMaxPriorityFeeLow": {
    "message": "Die maximale Prioritätsgebühr ist niedrig für aktuelle Netzwerkkonditionen."
  },
  "editGasMaxPriorityFeeLowV2": {
    "message": "Die Prioritätsgebühr ist niedrig für aktuelle Netzwerkkonditionen."
  },
  "editGasPriceTooLow": {
    "message": "Der Gas-Preis muss größer als 0 sein."
  },
  "editGasPriceTooltip": {
    "message": "Dieses Netzwerk erfordert ein „Gas-Preis“-Feld beim Absenden einer Transaktion. Der Gas-Preis ist der Betrag, den Sie pro Gas-Einheit bezahlen."
  },
  "editGasSubTextFeeLabel": {
    "message": "Maximale Gebühr:"
  },
  "editGasTitle": {
    "message": "Priorität bearbeiten"
  },
  "editGasTooLow": {
    "message": "Unbekannte Bearbeitungszeit"
  },
  "editInPortfolio": {
    "message": "Im Portfolio bearbeiten"
  },
  "editNetworkLink": {
    "message": "Das ursprüngliche Netzwerk bearbeiten"
  },
  "editNetworksTitle": {
    "message": "Netzwerke bearbeiten"
  },
  "editNonceField": {
    "message": "Nonce bearbeiten"
  },
  "editNonceMessage": {
    "message": "Dies ist eine erweiterte Funktion, verwenden Sie diese vorsichtig."
  },
  "editPermission": {
    "message": "Genehmigung bearbeiten"
  },
  "editPermissions": {
    "message": "Genehmigungen bearbeiten"
  },
  "editSpeedUpEditGasFeeModalTitle": {
    "message": "Beschleunigung der Gasgebühr bearbeiten"
  },
  "editSpendingCap": {
    "message": "Ausgabenobergrenze bearbeiten"
  },
  "editSpendingCapAccountBalance": {
    "message": "Kontostand: $1 $2"
  },
  "editSpendingCapDesc": {
    "message": "Geben Sie den von Ihnen gewünschten Betrag ein, der in Ihrem Namen ausgegeben werden soll."
  },
  "editSpendingCapError": {
    "message": "Die Ausgabenobergrenze darf nicht mehr als $1 Dezimalstellen überschreiten. Entfernen Sie die Dezimalstellen, um fortzufahren."
  },
  "editSpendingCapSpecialCharError": {
    "message": "Nur Zahlen eingeben"
  },
  "enableAutoDetect": {
    "message": " Automatische Erkennung aktivieren"
  },
  "enableFromSettings": {
    "message": " In den Einstellungen aktivieren."
  },
  "enableSnap": {
    "message": "Aktivieren"
  },
  "enableToken": {
    "message": "$1 aktivieren",
    "description": "$1 is a token symbol, e.g. ETH"
  },
  "enabled": {
    "message": "Aktiviert"
  },
  "enabledNetworks": {
    "message": "Aktivierte Netzwerke"
  },
  "encryptionPublicKeyNotice": {
    "message": "$1 wünscht Ihren öffentlichen Verschlüsselungsschlüssel. Durch Ihre Zustimmung kann diese Seite verschlüsselte Nachrichten an Sie verfassen.",
    "description": "$1 is the web3 site name"
  },
  "encryptionPublicKeyRequest": {
    "message": "Öffentlichen Verschlüsselungsschlüssel anfordern"
  },
  "endpointReturnedDifferentChainId": {
    "message": "Die von Ihnen eingegebene RPC-URL hat eine andere Chain-ID ($1) zurückgegeben. Bitte aktualisieren Sie die Chain-ID, damit sie mit der RPC-URL des Netzwerks übereinstimmt, das Sie hinzufügen möchten.",
    "description": "$1 is the return value of eth_chainId from an RPC endpoint"
  },
  "enhancedTokenDetectionAlertMessage": {
    "message": "Erweiterte Token-Erkennung ist derzeit über $1 verfügbar. $2"
  },
  "ensDomainsSettingDescriptionIntroduction": {
    "message": "MetaMask zeigt Ihnen ENS-Domains direkt in der Adressleiste Ihres Browsers an. So funktioniert es:"
  },
  "ensDomainsSettingDescriptionOutroduction": {
    "message": "Beachten Sie bitte, dass durch die Nutzung dieser Funktion Ihre IP-Adresse für IPFS-Dienste anbietende Dritte sichtbar wird."
  },
  "ensDomainsSettingDescriptionPart1": {
    "message": "MetaMask findet mithilfe von Ethereums ENS-Contract den mit dem ENS-Namen verbundenen Code."
  },
  "ensDomainsSettingDescriptionPart2": {
    "message": "Wenn der Code mit IPFS verknüpft ist, wird der dazugehörige Content (in der Regel eine Website) wiedergegeben."
  },
  "ensDomainsSettingTitle": {
    "message": "ENS-Domains in der Adresszeile anzeigen"
  },
  "ensUnknownError": {
    "message": "ENS-Lookup fehlgeschlagen."
  },
  "enterANameToIdentifyTheUrl": {
    "message": "Geben Sie zur Identifizierung der URL einen Namen ein"
  },
  "enterChainId": {
    "message": "Chain-ID eingeben"
  },
  "enterMaxSpendLimit": {
    "message": "Max. Ausgabenlimit eingeben"
  },
  "enterNetworkName": {
    "message": "Netzwerkname eingeben"
  },
  "enterOptionalPassword": {
    "message": "Optionales Passwort eingeben"
  },
  "enterPasswordContinue": {
    "message": "Zum Fortfahren Passwort eingeben"
  },
  "enterRpcUrl": {
    "message": "RPC-URL eingeben"
  },
  "enterSymbol": {
    "message": "Symbol eingeben"
  },
  "enterTokenNameOrAddress": {
    "message": "Tokennamen eingeben oder Adresse einfügen"
  },
  "enterYourPassword": {
    "message": "Passwort eingeben"
  },
  "errorCode": {
    "message": "Code: $1",
    "description": "Displayed error code for debugging purposes. $1 is the error code"
  },
  "errorGettingSafeChainList": {
    "message": "Fehler beim Abrufen der Liste sicherer Ketten, bitte mit Vorsicht fortfahren."
  },
  "errorMessage": {
    "message": "Nachricht: $1",
    "description": "Displayed error message for debugging purposes. $1 is the error message"
  },
  "errorName": {
    "message": "Code: $1",
    "description": "Displayed error name for debugging purposes. $1 is the error name"
  },
  "errorPageContactSupport": {
    "message": "Support kontaktieren",
    "description": "Button for contact MM support"
  },
  "errorPageDescribeUsWhatHappened": {
    "message": "Beschreiben Sie, was vorgefallen ist",
    "description": "Button for submitting report to sentry"
  },
  "errorPageInfo": {
    "message": "Ihre Daten können nicht angezeigt werden. Keine Sorge, Ihre Wallet und Ihr Geld sind sicher.",
    "description": "Information banner shown in the error page"
  },
  "errorPageMessageTitle": {
    "message": "Fehlermeldung",
    "description": "Title for description, which is displayed for debugging purposes"
  },
  "errorPageSentryFormTitle": {
    "message": "Beschreiben Sie, was vorgefallen ist",
    "description": "In sentry feedback form, The title at the top of the feedback form."
  },
  "errorPageSentryMessagePlaceholder": {
    "message": "Die Übermittlung von Details, z. B. wie wir den Fehler reproduzieren können, wird uns bei der Behebung des Problems helfen.",
    "description": "In sentry feedback form, The placeholder for the feedback description input field."
  },
  "errorPageSentrySuccessMessageText": {
    "message": "Vielen Dank! Wir werden uns bald damit befassen.",
    "description": "In sentry feedback form, The message displayed after a successful feedback submission."
  },
  "errorPageTitle": {
    "message": "MetaMask hat einen Fehler festgestellt.",
    "description": "Title of generic error page"
  },
  "errorPageTryAgain": {
    "message": "Erneut versuchen",
    "description": "Button for try again"
  },
  "errorStack": {
    "message": "Stapel:",
    "description": "Title for error stack, which is displayed for debugging purposes"
  },
  "errorWhileConnectingToRPC": {
    "message": "Fehler bei der Verbindung zum benutzerdefinierten Netzwerk."
  },
  "errorWithSnap": {
    "message": "Fehler bei $1",
    "description": "$1 represents the name of the snap"
  },
  "estimatedFee": {
    "message": "Geschätzte Gebühr"
  },
  "estimatedFeeTooltip": {
    "message": "Betrag, der für die Bearbeitung der Transaktion im Netzwerk gezahlt wurde."
  },
  "ethGasPriceFetchWarning": {
    "message": "Der Gas-Preis, der sich aus der Gas-Hauptschätzungsdienst ergibt, ist derzeit nicht verfügbar."
  },
  "ethereumProviderAccess": {
    "message": "Ethereum-Anbieter Zugriff auf $1 gewähren",
    "description": "The parameter is the name of the requesting origin"
  },
  "ethereumPublicAddress": {
    "message": "Öffentliche Ethereum-Adresse"
  },
  "etherscan": {
    "message": "Etherscan"
  },
  "etherscanView": {
    "message": "Account auf Etherscan anschauen"
  },
  "etherscanViewOn": {
    "message": "Auf Etherscan anzeigen"
  },
  "existingChainId": {
    "message": "Die von Ihnen eingegebenen Informationen sind mit einer bestehenden Chain-ID verknüpft."
  },
  "existingRequestsBannerAlertDesc": {
    "message": "Um sich Ihre jüngste Anfrage anzeigen zu lassen und diese zu bestätigen, müssen Sie zunächst bestehende Anfragen genehmigen oder ablehnen."
  },
  "expandView": {
    "message": "Ansicht erweitern"
  },
  "experimental": {
    "message": "Experimentell"
  },
  "exportYourData": {
    "message": "Ihre Daten exportieren"
  },
  "exportYourDataButton": {
    "message": "Herunterladen"
  },
  "exportYourDataDescription": {
    "message": "Sie können Daten wie Ihre Kontakte und Einstellungen exportieren."
  },
  "extendWalletWithSnaps": {
    "message": "Erkunden Sie die von der Community erstellten Snaps, um Ihr web3-Erlebnis individuell zu gestalten.",
    "description": "Banner description displayed on Snaps list page in Settings when less than 6 Snaps is installed."
  },
  "externalExtension": {
    "message": "Externe Erweiterung"
  },
  "externalNameSourcesSetting": {
    "message": "Vorgeschlagene Spitznamen"
  },
  "externalNameSourcesSettingDescription": {
    "message": "Wir rufen die vorgeschlagenen Spitznamen für Adressen, mit denen Sie interagieren, aus Drittanbieterquellen wie Etherscan, Infura und Lens Protocol ab. Diese Anbieter sind in der Lage, die betreffenden Adressen sowie Ihre IP-Adresse einzusehen. Ihre Kontoadresse wird jedoch nicht an Drittparteien weitergegeben."
  },
  "failed": {
    "message": "Fehlgeschlagen"
  },
  "failedToFetchChainId": {
    "message": "Chain-ID konnte nicht abgerufen werden. Ist Ihre RPC-URL korrekt?"
  },
  "failureMessage": {
    "message": "Etwas ist schiefgelaufen und wir konnten die Aktion nicht abschließen."
  },
  "fast": {
    "message": "Schnell"
  },
  "feeDetails": {
    "message": "Details zur Gebühr"
  },
  "fileImportFail": {
    "message": "Dateiimport fehlgeschlagen? Bitte hier klicken!",
    "description": "Helps user import their account from a JSON file"
  },
  "flaskWelcomeUninstall": {
    "message": "Sie sollten diese Erweiterung deinstallieren.",
    "description": "This request is shown on the Flask Welcome screen. It is intended for non-developers, and will be bolded."
  },
  "flaskWelcomeWarning1": {
    "message": "Flask ist für Entwickler gedacht, um mit neuen instabilen APIs zu experimentieren. Wenn Sie kein Entwickler oder Beta-Tester sind, $1.",
    "description": "This is a warning shown on the Flask Welcome screen, intended to encourage non-developers not to proceed any further. $1 is the bolded message 'flaskWelcomeUninstall'"
  },
  "flaskWelcomeWarning2": {
    "message": "Wir übernehmen keine Garantie für die Sicherheit oder Stabilität dieser Erweiterung. Die neuen von Flask angebotenen APIs sind nicht gegen Phishing-Angriffe gehärtet. Das bedeutet, dass jede Webseite oder jeder Snap, der Flask benötigt, ein böswilliger Versuch sein könnte, Ihre Assets zu stehlen.",
    "description": "This explains the risks of using MetaMask Flask"
  },
  "flaskWelcomeWarning3": {
    "message": "Alle Flask-APIs sind experimentell. Sie können ohne Vorankündigung geändert oder entfernt werden oder sie können auf unbestimmte Zeit in Flask bleiben, ohne jemals in die stabile MetaMask migriert zu werden. Die Verwendung erfolgt auf eigene Gefahr.",
    "description": "This message warns developers about unstable Flask APIs"
  },
  "flaskWelcomeWarning4": {
    "message": "Stellen Sie sicher, dass Sie Ihre normale MetaMask-Erweiterung deaktivieren, wenn Sie Flask verwenden.",
    "description": "This message calls to pay attention about multiple versions of MetaMask running on the same site (Flask + Prod)"
  },
  "flaskWelcomeWarningAcceptButton": {
    "message": "Ich akzeptiere die Risiken",
    "description": "this text is shown on a button, which the user presses to confirm they understand the risks of using Flask"
  },
  "floatAmountToken": {
    "message": "Token-Betrag muss eine ganze Zahl sein"
  },
  "followUsOnTwitter": {
    "message": "Folgen Sie uns auf Twitter."
  },
  "forbiddenIpfsGateway": {
    "message": "Verbotene IPFS-Gateway: Bitte geben Sie ein CID-Gateway an."
  },
  "forgetDevice": {
    "message": "Dieses Gerät entfernen"
  },
  "forgotPassword": {
    "message": "Passwort vergessen?"
  },
  "form": {
    "message": "Formular"
  },
  "from": {
    "message": "Von"
  },
  "fromAddress": {
    "message": "Von: $1",
    "description": "$1 is the address to include in the From label. It is typically shortened first using shortenAddress"
  },
  "fromTokenLists": {
    "message": "Von Token-Liste: $1"
  },
  "function": {
    "message": "Funktion: $1"
  },
  "fundingMethod": {
    "message": "Methode der Mittelbereitstellung"
  },
  "gas": {
    "message": "Gas"
  },
  "gasDisplayAcknowledgeDappButtonText": {
    "message": "Vorgeschlagene Gas-Gebühr bearbeiten"
  },
  "gasDisplayDappWarning": {
    "message": "Diese Gas-Gebühr wurde von $1 vorgeschlagen. Dies kann ein Problem mit Ihrer Transaktion verursachen. Bei Fragen wenden Sie sich bitte an $1.",
    "description": "$1 represents the Dapp's origin"
  },
  "gasFee": {
    "message": "Gas-Gebühr"
  },
  "gasLimit": {
    "message": "Gas-Limit"
  },
  "gasLimitInfoTooltipContent": {
    "message": "Das Gas-Limit ist die Höchstmenge an Gas-Einheiten, die Sie auszugeben bereit sind."
  },
  "gasLimitRecommended": {
    "message": "Empfohlenes Gas-Limit ist $1. Wenn das Gas-Limit weniger beträgt, kann es fehlschlagen."
  },
  "gasLimitTooLow": {
    "message": "Gas-Limit muss mindestens 21000 betragen."
  },
  "gasLimitTooLowWithDynamicFee": {
    "message": "Gas-Limit muss mindestens $1 betragen.",
    "description": "$1 is the custom gas limit, in decimal."
  },
  "gasLimitV2": {
    "message": "Gas-Limit"
  },
  "gasOption": {
    "message": "Gas-Option"
  },
  "gasPrice": {
    "message": "Gas-Preis (GWEI)"
  },
  "gasPriceExcessive": {
    "message": "Ihre Gas-Gebühr ist unnötig hoch. Denken Sie darüber nach, den Betrag zu senken."
  },
  "gasPriceExcessiveInput": {
    "message": "Gas-Preis ist übermäßig hoch"
  },
  "gasPriceExtremelyLow": {
    "message": "Gas-Preis extrem niedrig"
  },
  "gasPriceFetchFailed": {
    "message": "Die Gas-Preis-Schätzung ist aufgrund eines Netzwerkfehlers fehlgeschlagen."
  },
  "gasPriceInfoTooltipContent": {
    "message": "Der Gas-Preis gibt die Menge Ether an, die Sie für jede Einheit Gas zu zahlen bereit sind."
  },
  "gasTimingHoursShort": {
    "message": "$1 Stunde",
    "description": "$1 represents a number of hours"
  },
  "gasTimingLow": {
    "message": "Langsam"
  },
  "gasTimingMinutesShort": {
    "message": "Min. $1",
    "description": "$1 represents a number of minutes"
  },
  "gasTimingSecondsShort": {
    "message": "$1 Sek.",
    "description": "$1 represents a number of seconds"
  },
  "gasUsed": {
    "message": "Verwendetes Gas"
  },
  "general": {
    "message": "Allgemein"
  },
  "generalCameraError": {
    "message": "Wir konnten nicht auf Ihre Kamera zugreifen. Bitte versuchen Sie es erneut."
  },
  "generalCameraErrorTitle": {
    "message": "Etwas ist schiefgelaufen ...."
  },
  "generalDescription": {
    "message": "Synchronisieren Sie Einstellungen geräteübergreifend, wählen Sie Netzwerkeinstellungen aus und verfolgen Sie Token-Daten"
  },
  "genericExplorerView": {
    "message": "Konto auf $1 ansehen"
  },
  "goBack": {
    "message": "Zurück"
  },
  "goToSite": {
    "message": "Zur Seite gehen"
  },
  "goerli": {
    "message": "Goerli-Testnetzwerk"
  },
  "gotIt": {
    "message": "Verstanden!"
  },
  "grantExactAccess": {
    "message": "Exakten Zugriff genehmigen"
  },
  "gwei": {
    "message": "GWEI"
  },
  "hardware": {
    "message": "Hardware"
  },
  "hardwareWalletConnected": {
    "message": "Hardware-Wallet verknüpft"
  },
  "hardwareWalletLegacyDescription": {
    "message": "(veraltet)",
    "description": "Text representing the MEW path"
  },
  "hardwareWalletSupportLinkConversion": {
    "message": "hier klicken"
  },
  "hardwareWallets": {
    "message": "Eine Hardware-Wallet verknüpfen"
  },
  "hardwareWalletsInfo": {
    "message": "Hardware-Wallet-Integrationen nutzen API-Aufrufe zur Kommunikation mit externen Servern, die Ihre IP-Adresse und die Adressen der Smart Contracts, mit denen Sie interagieren, sehen können."
  },
  "hardwareWalletsMsg": {
    "message": "Wählen Sie eine Hardware-Wallet aus, die Sie mit MetaMask verwenden möchten."
  },
  "here": {
    "message": "hier",
    "description": "as in -click here- for more information (goes with troubleTokenBalances)"
  },
  "hexData": {
    "message": "Hexdaten"
  },
  "hiddenAccounts": {
    "message": "Versteckte Konten"
  },
  "hide": {
    "message": "Verbergen"
  },
  "hideAccount": {
    "message": "Konto verbergen"
  },
  "hideAdvancedDetails": {
    "message": "Erweiterte Details verbergen"
  },
  "hideSeedPhrase": {
    "message": "Seed-Phrase verbergen"
  },
  "hideSentitiveInfo": {
    "message": "Sensible Informationen verbergen"
  },
  "hideTokenPrompt": {
    "message": "Token verbergen?"
  },
  "hideTokenSymbol": {
    "message": "$1 verbergen",
    "description": "$1 is the symbol for a token (e.g. 'DAI')"
  },
  "hideZeroBalanceTokens": {
    "message": "Token ohne Guthaben verbergen"
  },
  "high": {
    "message": "Aggressiv"
  },
  "highGasSettingToolTipMessage": {
    "message": "Hohe Wahrscheinlichkeit, auch in volatilen Märkten. Verwenden Sie $1, um Schwankungen im Netzwerk-Traffic, die z. B. durch den Ausfall beliebter NFTs entstehen, abzudecken.",
    "description": "$1 is key 'high' (text: 'Aggressive') separated here so that it can be passed in with bold font-weight"
  },
  "highLowercase": {
    "message": "hoch"
  },
  "highestCurrentBid": {
    "message": "Höchstes aktuelles Gebot"
  },
  "highestFloorPrice": {
    "message": "Höchster Mindestpreis"
  },
  "history": {
    "message": "Verlauf"
  },
  "holdToRevealContent1": {
    "message": "Ihre geheime Wiederherstellungsphrase bietet $1",
    "description": "$1 is a bolded text with the message from 'holdToRevealContent2'"
  },
  "holdToRevealContent2": {
    "message": "vollen Zugriff auf Ihre Wallet und Ihr Guthaben.",
    "description": "Is the bolded text in 'holdToRevealContent1'"
  },
  "holdToRevealContent3": {
    "message": "Teilen Sie dies mit niemandem. $1 $2",
    "description": "$1 is a message from 'holdToRevealContent4' and $2 is a text link with the message from 'holdToRevealContent5'"
  },
  "holdToRevealContent4": {
    "message": "Der MetaMask-Support wird Sie nicht danach fragen,",
    "description": "Part of 'holdToRevealContent3'"
  },
  "holdToRevealContent5": {
    "message": "Betrüger aber schon.",
    "description": "The text link in 'holdToRevealContent3'"
  },
  "holdToRevealContentPrivateKey1": {
    "message": "Ihr privater Schlüssel bietet $1",
    "description": "$1 is a bolded text with the message from 'holdToRevealContentPrivateKey2'"
  },
  "holdToRevealContentPrivateKey2": {
    "message": "vollständigen Zugriff auf Ihre Wallet und Ihr Guthaben.",
    "description": "Is the bolded text in 'holdToRevealContentPrivateKey2'"
  },
  "holdToRevealLockedLabel": {
    "message": "Halten zum Offenlegen des gesperrten Kreises"
  },
  "holdToRevealPrivateKey": {
    "message": "Halten, um privaten Schlüssel offenzulegen."
  },
  "holdToRevealPrivateKeyTitle": {
    "message": "Bewaren Sie Ihren privaten Schlüssel sicher auf."
  },
  "holdToRevealSRP": {
    "message": "Halten, um GWP anzuzeigen."
  },
  "holdToRevealSRPTitle": {
    "message": "Bewahren Sie Ihre GWP sicher auf."
  },
  "holdToRevealUnlockedLabel": {
    "message": "zur-Anzeige-Halten-Kreis entsperrt"
  },
  "howNetworkFeesWorkExplanation": {
    "message": "Geschätzte Gebühr für die Abwicklung der Transaktion. Die maximale Gebühr ist $1."
  },
  "howQuotesWork": {
    "message": "Funktionsweise von Angeboten"
  },
  "howQuotesWorkExplanation": {
    "message": "Dieses Angebot hat die höchste Rendite von den von uns gesuchten Angeboten. Dieser Wert basiert auf dem Swap-Satz, der Bridging-Gebühren und eine MetaMask-Gebühr von $1 % einschließt, abzüglich der Gasgebühren. Die Gasgebühren hängen von der Auslastung des Netzwerks sowie der Komplexität der Transaktion ab."
  },
  "id": {
    "message": "ID"
  },
  "ifYouGetLockedOut": {
    "message": "Wenn Sie aus der App ausgesperrt werden oder ein neues Gerät erhalten, verlieren Sie Ihre Gelder. Sichern Sie unbedingt Ihre geheime Wiederherstellungsphrase in $1 ",
    "description": "$1 is the menu path to be shown with font weight bold"
  },
  "ignoreAll": {
    "message": "Alle ignorieren"
  },
  "ignoreTokenWarning": {
    "message": "Wenn Sie Tokens verbergen, werden Sie nicht in Ihrer Wallet angezeigt. Sie können sie jedoch weiterhin hinzufügen, indem Sie nach ihnen suchen."
  },
  "imToken": {
    "message": "imToken"
  },
  "import": {
    "message": "Importieren",
    "description": "Button to import an account from a selected file"
  },
  "importAccountError": {
    "message": "Fehler beim Importieren des Kontos."
  },
  "importAccountErrorIsSRP": {
    "message": "Sie haben eine geheime Wiederherstellungsphrase (oder mnemonische Phrase) eingegeben. Um hier ein Konto zu importieren, müssen Sie einen privaten Schlüssel eingeben, wobei es sich um einen hexadezimalen String mit 64 Zeichen handelt."
  },
  "importAccountErrorNotAValidPrivateKey": {
    "message": "Dies ist ein ungültiger privater Schlüssel. Sie haben eine hexadezimale Zeichenfolge eingegeben, sie muss aber 64 Zeichen lang sein."
  },
  "importAccountErrorNotHexadecimal": {
    "message": "Dies ist ein ungültiger privater Schlüsseln. Sie müssen eine hexadezimale Zeichenfolge mit 64 Zeichen eingeben."
  },
  "importAccountJsonLoading1": {
    "message": "Rechnen Sie damit, dass dieser JSON-Import ein paar Minuten dauert und MetaMask nicht reagiert."
  },
  "importAccountJsonLoading2": {
    "message": "Wir entschuldigen uns hierfür und werden dies in Zukunft beschleunigen."
  },
  "importAccountMsg": {
    "message": "Importierte Konten werden nicht mit der geheimen Wiederherstellungsphrase von MetaMask verknüpft. Erfahren Sie mehr über importierte Konten."
  },
  "importMyWallet": {
    "message": "Meine Wallet importieren"
  },
  "importNFT": {
    "message": "NFT importieren"
  },
  "importNFTAddressToolTip": {
    "message": "Auf OpenSea gibt es zum Beispiel auf der NFT-Seite unter Details einen blauen Hyperlink mit der Bezeichnung „Contract-Adresse“. Wenn Sie darauf klicken, werden Sie zur Adresse des Contracts auf Etherscan weitergeleitet. Oben links auf der Seite sollte ein Symbol mit der Aufschrift „Contract“ zu sehen sein und rechts daneben eine lange Reihe von Buchstaben und Zahlen. Dies ist die Adresse des Contracts, mit dem Ihr NFT erstellt wurde. Klicken Sie auf das „Kopieren“-Symbol rechts neben der Adresse und Sie haben sie in Ihrer Zwischenablage."
  },
  "importNFTPage": {
    "message": "NFT-Seite importieren"
  },
  "importNFTTokenIdToolTip": {
    "message": "Die ID eines NFTs ist eine eindeutige Kennung, da keine zwei NFTs gleich sind. Auch diese Nummer finden Sie in OpenSea unter „Details“. Notieren Sie diese oder kopieren Sie sie in Ihre Zwischenablage."
  },
  "importSelectedTokens": {
    "message": "Ausgewählte Tokens importieren?"
  },
  "importSelectedTokensDescription": {
    "message": "Es werden nur die von Ihnen ausgewählten Tokens in Ihrer Wallet angezeigt. Sie können verborgene Tokens später jederzeit importieren, indem Sie nach ihnen suchen."
  },
  "importTokenQuestion": {
    "message": "Token importieren?"
  },
  "importTokenWarning": {
    "message": "Jeder kann ein Token mit beliebigem Namen erstellen, einschließlich gefälschter Versionen bestehender Tokens. Hinzufügen und Handeln auf eigene Gefahr!"
  },
  "importTokensCamelCase": {
    "message": "Tokens importieren"
  },
  "importTokensError": {
    "message": "Wir konnten die Tokens nicht importieren. Bitte versuchen Sie es später erneut."
  },
  "importWithCount": {
    "message": "$1 importieren",
    "description": "$1 will the number of detected tokens that are selected for importing, if all of them are selected then $1 will be all"
  },
  "imported": {
    "message": "Importiert",
    "description": "status showing that an account has been fully loaded into the keyring"
  },
  "inYourSettings": {
    "message": "in Ihren Einstellungen"
  },
  "included": {
    "message": "einschließlich"
  },
  "infuraBlockedNotification": {
    "message": "MetaMask kann sich nicht mit dem Blockchain Host verbinden. Überprüfen Sie mögliche Gründe $1.",
    "description": "$1 is a clickable link with with text defined by the 'here' key"
  },
  "initialTransactionConfirmed": {
    "message": "Ihre erste Transaktion wurde vom Netzwerk bestätigt. Klicken Sie auf „OK“, um zurückzukehren."
  },
  "insightsFromSnap": {
    "message": "Einblicke von $1",
    "description": "$1 represents the name of the snap"
  },
  "install": {
    "message": "Installieren"
  },
  "installOrigin": {
    "message": "Origin installieren"
  },
  "installRequest": {
    "message": "Zu MetaMask hinzufügen"
  },
  "installedOn": {
    "message": "Installiert auf $1",
    "description": "$1 is the date when the snap has been installed"
  },
  "insufficientBalance": {
    "message": "Guthaben reicht nicht aus."
  },
  "insufficientFunds": {
    "message": "Nicht genügend Gelder."
  },
  "insufficientFundsForGas": {
    "message": "Unzureichende Gelder für Gas"
  },
  "insufficientTokens": {
    "message": "Nicht genügend Tokens."
  },
  "interactingWith": {
    "message": "Interaktion mit"
  },
  "interactingWithTransactionDescription": {
    "message": "Dies ist der Kontrakt, mit dem Sie interagieren. Schützen Sie sich vor Betrügern, indem Sie die Details überprüfen."
  },
  "invalidAddress": {
    "message": "Ungültige Adresse"
  },
  "invalidAddressRecipient": {
    "message": "Empfängeradresse ist unzulässig"
  },
  "invalidAssetType": {
    "message": "Dieses Asset ist ein NFT und muss auf der Seite „NFTs importieren“ unter dem Tab NFTs erneut hinzugefügt werden."
  },
  "invalidChainIdTooBig": {
    "message": "Ungültige Chain-ID. Die Chain-ID ist zu groß."
  },
  "invalidCustomNetworkAlertContent1": {
    "message": "Die Chain-ID für benutzerdefiniertes Netzwerk '$1' muss neu eingegeben werden.",
    "description": "$1 is the name/identifier of the network."
  },
  "invalidCustomNetworkAlertContent2": {
    "message": "Um Sie vor betrügerischen oder böswilligen Netzanbietern zu schützen, sind nun Chain-IDs für alle benutzerdefinierten Netzwerke erforderlich."
  },
  "invalidCustomNetworkAlertContent3": {
    "message": "Gehen Sie zu Einstellungen > Netzwerk und geben Sie die Chain-ID ein. Sie finden die Chain-IDs der beliebtesten Netzwerke auf $1.",
    "description": "$1 is a link to https://chainid.network"
  },
  "invalidCustomNetworkAlertTitle": {
    "message": "Ungültiges benutzerdefiniertes Netzwerk"
  },
  "invalidHexNumber": {
    "message": "Ungültige Hexadezimalzahl."
  },
  "invalidHexNumberLeadingZeros": {
    "message": "Ungültige Hexadezimalnummer. Entfernen Sie alle führenden Nulle."
  },
  "invalidIpfsGateway": {
    "message": "Ungültiges IPFS-Gateway: Der Wert muss eine gültige URL sein."
  },
  "invalidNumber": {
    "message": "Ungültige Zahl. Geben Sie eine dezimale oder mit '0x' vorangestellte hexadezimale Zahl ein."
  },
  "invalidNumberLeadingZeros": {
    "message": "Ungültige Hexadezimalnummer. Entfernen Sie alle führenden Nulle."
  },
  "invalidRPC": {
    "message": "Ungültige RPC URI"
  },
  "invalidSeedPhrase": {
    "message": "Ungültige geheime Wiederherstellungsphrase"
  },
  "invalidSeedPhraseCaseSensitive": {
    "message": "Ungültige Eingabe! Die geheime Wiederherstellungsphrase berücksichtigt Groß- und Kleinschreibung."
  },
  "ipfsGateway": {
    "message": "IPFS-Gateway"
  },
  "ipfsGatewayDescription": {
    "message": "MetaMask verwendet Dienste von Drittanbietern, um Bilder Ihrer auf IPFS gespeicherten NFTs wiederzugeben, Informationen zu ENS-Adressen anzuzeigen, die Sie in die Adressleiste Ihres Browsers eingegeben haben, und Symbole für verschiedene Tokens abzurufen. Ihre IP-Adresse kann diesen Diensten offengelegt werden, wenn Sie diese nutzen."
  },
  "ipfsToggleModalDescriptionOne": {
    "message": "Wir verwenden Dienste von Drittanbietern, um Bilder Ihrer auf IPFS gespeicherten NFTs wiederzugeben, Informationen zu ENS-Adressen anzuzeigen, die Sie in die Adressleiste Ihres Browsers eingeben, und Symbole für verschiedene Tokens abzurufen. Ihre IP-Adresse kann diesen Diensten offengelegt werden, wenn Sie diese nutzen."
  },
  "ipfsToggleModalDescriptionTwo": {
    "message": "Durch die Auswahl von „Bestätigen“ wird die IPFS-Auflösung eingeschaltet. Sie lässt sich jederzeit in $1 wieder ausschalten.",
    "description": "$1 is the method to turn off ipfs"
  },
  "ipfsToggleModalSettings": {
    "message": "Einstellungen > Sicherheit und Datenschutz"
  },
  "isSigningOrSubmitting": {
    "message": "Eine frühere Transaktion wird noch signiert oder eingereicht"
  },
  "jazzAndBlockies": {
    "message": "Jazzicons und Blockies sind zwei verschiedene Arten von einzigartigen Symbolen, mit denen Sie ein Konto auf einen Blick erkennen können."
  },
  "jazzicons": {
    "message": "Jazzicons"
  },
  "jsonFile": {
    "message": "JSON Datei",
    "description": "format for importing an account"
  },
  "keepReminderOfSRP": {
    "message": "Bewahren Sie eine Erinnerung an Ihre geheime Wiederherstellungsphrase an einem sicheren Ort auf. Wenn Sie sie verlieren, kann Ihnen niemand helfen, sie wiederzubekommen. Schlimmer noch, Sie werden nie wieder Zugang zu Ihrer Wallet haben. $1",
    "description": "$1 is a learn more link"
  },
  "keyringAccountName": {
    "message": "Kontoname"
  },
  "keyringAccountPublicAddress": {
    "message": "Öffentliche Adresse"
  },
  "keyringSnapRemovalResult1": {
    "message": "$1 $2entfernt",
    "description": "Displays the result after removal of a keyring snap. $1 is the snap name, $2 is whether it is successful or not"
  },
  "keyringSnapRemovalResultNotSuccessful": {
    "message": "nicht ",
    "description": "Displays the `not` word in $2."
  },
  "keyringSnapRemoveConfirmation": {
    "message": "„$1“ eingeben, um zu bestätigen, dass Sie diesen Snap entfernen möchten:",
    "description": "Asks user to input the name nap prior to deleting the snap. $1 is the snap name"
  },
  "keystone": {
    "message": "Keystone"
  },
  "knownAddressRecipient": {
    "message": "Bekannte Contract-Adresse."
  },
  "knownTokenWarning": {
    "message": "Mit dieser Aktion werden Tokens bearbeitet, die bereits in Ihrer Wallet aufgelistet sind und die dazu verwendet werden können, Sie zu betrügen. Genehmigen Sie diese Aktion nur, wenn Sie sicher sind, dass Sie den Wert dieser Tokens ändern möchten. Erfahren Sie mehr über $1."
  },
  "l1Fee": {
    "message": "L1-Gebühr"
  },
  "l1FeeTooltip": {
    "message": "L1-Gas-Gebühr"
  },
  "l2Fee": {
    "message": "L2-Gebühr"
  },
  "l2FeeTooltip": {
    "message": "L2-Gas-Gebühr"
  },
  "lastConnected": {
    "message": "Zuletzt verbunden"
  },
  "lastSold": {
    "message": "Zuletzt verkauft"
  },
  "lavaDomeCopyWarning": {
    "message": "Zu Ihrer Sicherheit ist die Auswahl dieses Textes im Moment nicht möglich."
  },
  "layer1Fees": {
    "message": "Layer 1 Gebühren"
  },
  "layer2Fees": {
    "message": "Layer-2-Gebühren"
  },
  "learnHow": {
    "message": "Erfahren Sie, wie es funktioniert"
  },
  "learnMore": {
    "message": "Mehr erfahren"
  },
  "learnMoreAboutGas": {
    "message": "Wollen Sie $1 über Gas?",
    "description": "$1 will be replaced by the learnMore translation key"
  },
  "learnMoreAboutPrivacy": {
    "message": "Erfahren Sie mehr über bewährte Datenschutzpraktiken."
  },
  "learnMoreKeystone": {
    "message": "Mehr erfahren"
  },
  "learnMoreUpperCase": {
    "message": "Mehr erfahren"
  },
  "learnMoreUpperCaseWithDot": {
    "message": "Erfahren Sie mehr."
  },
  "learnScamRisk": {
    "message": "Betrügereien und Sicherheitsrisiken."
  },
  "leaveMetaMask": {
    "message": "MetaMask verlassen?"
  },
  "leaveMetaMaskDesc": {
    "message": "Sie sind im Begriff, eine Seite außerhalb von MetaMask zu besuchen. Überprüfen Sie die URL, bevor Sie fortfahren."
  },
  "ledgerAccountRestriction": {
    "message": "Sie müssen Ihr letztes Konto verwenden, ehe Sie ein neues hinzufügen können."
  },
  "ledgerConnectionInstructionCloseOtherApps": {
    "message": "Schließen Sie jede andere Software, die mit Ihrem Gerät verbunden ist und klicken Sie dann hier zum Aktualisieren."
  },
  "ledgerConnectionInstructionHeader": {
    "message": "Vor dem Klicken bestätigen:"
  },
  "ledgerConnectionInstructionStepFour": {
    "message": "Aktivieren Sie „Smart Contract Data“ oder „blind signing“ auf Ihrem Ledger-Gerät."
  },
  "ledgerConnectionInstructionStepThree": {
    "message": "Stellen Sie sicher, dass Ihr Ledger angeschlossen ist und die Ethereum-App ausgewählt ist."
  },
  "ledgerDeviceOpenFailureMessage": {
    "message": "Das Ledger-Gerät konnte nicht geöffnet werden. Ihr Ledger könnte mit anderer Software verbunden sein. Bitte schließen Sie Ledger Live oder andere Anwendungen, die mit Ihrem Ledger Gerät verbunden sind, und versuchen Sie es erneut."
  },
  "ledgerErrorConnectionIssue": {
    "message": "Verbinden Sie Ihr Ledger nochmals, öffnen Sie die ETH-App und versuchen Sie es erneut."
  },
  "ledgerErrorDevicedLocked": {
    "message": "Ihr Ledger ist gesperrt. Entsperren Sie es und versuchen Sie es erneut."
  },
  "ledgerErrorEthAppNotOpen": {
    "message": "Um das Problem zu lösen, öffnen Sie die ETH-Anwendung auf Ihrem Gerät und versuchen Sie es erneut."
  },
  "ledgerErrorTransactionDataNotPadded": {
    "message": "Die Eingabedaten der Ethereum-Transaktion sind nicht ausreichend aufgefüllt."
  },
  "ledgerLiveApp": {
    "message": "Ledger Live App"
  },
  "ledgerLocked": {
    "message": "Keine Verbindung zum Ledger-Gerät. Bitte stellen Sie sicher, dass Ihr Gerät entsperrt ist und die Ethereum-App geöffnet ist."
  },
  "ledgerTimeout": {
    "message": "Ledger Live braucht zu lange für eine Reaktion oder um eine Verbindung herzustellen. Stellen Sie sicher, dass die Ledger Live-App geöffnet und Ihr Gerät entsperrt ist."
  },
  "ledgerWebHIDNotConnectedErrorMessage": {
    "message": "Das Gerät wurde nicht verbunden. Wenn Sie Ihren Ledger verbinden möchten, klicken Sie bitte erneut auf „Weiter“ und genehmigen Sie die HID-Verbindung",
    "description": "An error message shown to the user during the hardware connect flow."
  },
  "levelArrow": {
    "message": "Richtungspfeil"
  },
  "lightTheme": {
    "message": "Leicht"
  },
  "likeToImportToken": {
    "message": "Möchten Sie diesen Token importieren?"
  },
  "likeToImportTokens": {
    "message": "Möchten Sie diese Tokens hinzufügen?"
  },
  "lineaGoerli": {
    "message": "Linea-Testnetzwerk"
  },
  "lineaMainnet": {
    "message": "Linea Mainnet"
  },
  "lineaSepolia": {
    "message": "Linea-Sepolia-Testnetzwerk"
  },
  "link": {
    "message": "Link"
  },
  "linkCentralizedExchanges": {
    "message": "Verlinken Sie Ihre Coinbase- oder Binance-Konten, um Kryptos kostenfrei an MetaMask zu übweisen."
  },
  "links": {
    "message": "Links"
  },
  "loadMore": {
    "message": "Mehr laden"
  },
  "loading": {
    "message": "Wird geladen ..."
  },
  "loadingScreenSnapMessage": {
    "message": "Bitte schließen Sie die Transaktion im Snap ab."
  },
  "loadingTokenList": {
    "message": "Token-Liste wird geladen"
  },
  "localhost": {
    "message": "Localhost 8545"
  },
  "lock": {
    "message": "Sperren"
  },
  "lockMetaMask": {
    "message": "MetaMask sperren"
  },
  "lockTimeInvalid": {
    "message": "Sperrzeit muss eine Zahl zwischen 0 und 10080 sein"
  },
  "logo": {
    "message": "$1-Logo",
    "description": "$1 is the name of the ticker"
  },
  "low": {
    "message": "Niedrig"
  },
  "lowEstimatedReturnTooltipMessage": {
    "message": "Sie zahlen mehr als $1 % Ihres Anfangsbetrags an Gebühren. Prüfen Sie Ihren Empfangsbetrag und die Netzwerkgebühren."
  },
  "lowEstimatedReturnTooltipTitle": {
    "message": "Hohe Kosten"
  },
  "lowGasSettingToolTipMessage": {
    "message": "Verwenden Sie $1, um auf einen günstigeren Preis zu warten. Zeitschätzungen sind viel ungenauer, da die Preise nicht vorhersehbar sind.",
    "description": "$1 is key 'low' separated here so that it can be passed in with bold font-weight"
  },
  "lowLowercase": {
    "message": "niedrig"
  },
  "mainnet": {
    "message": "Ethereum Mainnet"
  },
  "mainnetToken": {
    "message": "Diese Adresse stimmt mit einer bekannten Ethereum Mainnet-Token-Adresse überein. Überprüfen Sie erneut die Contract-Adresse und das Netzwerk für das Token, das Sie hinzufügen möchten."
  },
  "makeAnotherSwap": {
    "message": "Neuen Swap erstellen"
  },
  "makeSureNoOneWatching": {
    "message": "Stellen Sie sicher, dass niemand zuschaut.",
    "description": "Warning to users to be care while creating and saving their new Secret Recovery Phrase"
  },
  "manageDefaultSettings": {
    "message": "Standard-Datenschutzeinstellungen verwalten"
  },
  "marketCap": {
    "message": "Marktkapitalisierung"
  },
  "marketDetails": {
    "message": "Marktdetails"
  },
  "max": {
    "message": "Max."
  },
  "maxBaseFee": {
    "message": "Max. Grundgebühr"
  },
  "maxFee": {
    "message": "Maximale Gebühr"
  },
  "maxFeeTooltip": {
    "message": "Eine maximale Gebühr, die für die Bezahlung der Transaktion vorgesehen ist."
  },
  "maxPriorityFee": {
    "message": "Maximale Prioritätsgebühr"
  },
  "medium": {
    "message": "Markt"
  },
  "mediumGasSettingToolTipMessage": {
    "message": "Verwenden Sie $1 für schnelle Verarbeitung zum aktuellen Marktpreis.",
    "description": "$1 is key 'medium' (text: 'Market') separated here so that it can be passed in with bold font-weight"
  },
  "memo": {
    "message": " Memo"
  },
  "message": {
    "message": "Nachricht"
  },
  "metaMaskConnectStatusParagraphOne": {
    "message": "Sie haben nun mehr Kontrolle über Ihre Kontoverbindungen in MetaMask."
  },
  "metaMaskConnectStatusParagraphThree": {
    "message": "Klicken Sie hier, um Ihre verbundenen Konten zu verwalten."
  },
  "metaMaskConnectStatusParagraphTwo": {
    "message": "Die Schaltfläche Verbindungsstatus zeigt an, ob die Webseite, die Sie besuchen, mit Ihrem aktuell ausgewählten Konto verbunden ist."
  },
  "metaMetricsIdNotAvailableError": {
    "message": "Da Sie sich noch nie für MetaMetrics angemeldet haben, gibt es hier keine Daten zu löschen."
  },
  "metadataModalSourceTooltip": {
    "message": "$1 wird auf npm gehostet und $2 ist die einzige Kennung dieses Snaps.",
    "description": "$1 is the snap name and $2 is the snap NPM id."
  },
  "metamaskNotificationsAreOff": {
    "message": "Wallet-Benachrichtigungen sind momentan nicht aktiv."
  },
  "metamaskSwapsOfflineDescription": {
    "message": "MetaMask Swaps wird gewartet. Bitte versuchen Sie es später erneut."
  },
  "metamaskVersion": {
    "message": "MetaMask-Version"
  },
  "methodData": {
    "message": "Methode"
  },
  "methodDataTransactionDesc": {
    "message": "Funktion, die auf der Grundlage der dekodierten Eingabedaten ausgeführt wird."
  },
  "methodNotSupported": {
    "message": "Bei diesem Konto nicht unterstützt."
  },
  "metrics": {
    "message": "Metriken"
  },
  "millionAbbreviation": {
    "message": "M",
    "description": "Shortened form of 'million'"
  },
  "mismatchedChainLinkText": {
    "message": "verifizieren Sie die Netzwerkdetails",
    "description": "Serves as link text for the 'mismatchedChain' key. This text will be embedded inside the translation for that key."
  },
  "mismatchedChainRecommendation": {
    "message": "Wir empfehlen, dass Sie vor dem Fortfahren $1.",
    "description": "$1 is a clickable link with text defined by the 'mismatchedChainLinkText' key. The link will open to instructions for users to validate custom network details."
  },
  "mismatchedNetworkName": {
    "message": "Laut unseren Aufzeichnungen stimmt dieser Netzwerkname nicht mit dieser Chain-ID überein."
  },
  "mismatchedNetworkSymbol": {
    "message": "Das angegebene Währungssymbol entspricht nicht dem Symbol, das wir für diese Chain-ID erwarten."
  },
  "mismatchedRpcChainId": {
    "message": "Die vom benutzerdefinierten Netzwerk zurückgesendete Chain-ID stimmt nicht mit der angegebenen Chain-ID überein."
  },
  "mismatchedRpcUrl": {
    "message": "Laut unseren Aufzeichnungen stimmt der angegebene RPC-URL-Wert nicht mit einem bekannten Anbieter für diese Chain-ID überein."
  },
  "missingSetting": {
    "message": "Sie können eine Einstellung nicht finden?"
  },
  "missingSettingRequest": {
    "message": "Hier anfragen"
  },
  "more": {
    "message": "mehr"
  },
  "moreAccounts": {
    "message": "Über $1 mehr Konten",
    "description": "$1 is the number of accounts"
  },
  "moreNetworks": {
    "message": "Über $1 mehr Netzwerke",
    "description": "$1 is the number of networks"
  },
  "moreQuotes": {
    "message": "Mehr Angebote"
  },
  "multichainAddEthereumChainConfirmationDescription": {
    "message": "Sie fügen dieses Netzwerk zu MetaMask hinzu und geben dieser Website die Genehmigung, es zu nutzen."
  },
  "multipleSnapConnectionWarning": {
    "message": "$1 möchte $2 Snaps verwenden",
    "description": "$1 is the dapp and $2 is the number of snaps it wants to connect to."
  },
  "mustSelectOne": {
    "message": "Sie müssen mindestens 1 Token auswählen."
  },
  "name": {
    "message": "Name"
  },
  "nameAddressLabel": {
    "message": "Adresse",
    "description": "Label above address field in name component modal."
  },
  "nameAlreadyInUse": {
    "message": "Der Name wird bereits verwendet"
  },
  "nameInstructionsNew": {
    "message": "Falls Sie diese Adresse kennen, können Sie ihr einen Spitznamen zuweisen, um sie künftig wiederzuerkennen.",
    "description": "Instruction text in name component modal when value is not recognised."
  },
  "nameInstructionsRecognized": {
    "message": "Diese Adresse hat einen vorgegebenen Spitznamen, den Sie jedoch bearbeiten oder weitere Empfehlungen einholen können.",
    "description": "Instruction text in name component modal when value is recognized but not saved."
  },
  "nameInstructionsSaved": {
    "message": "Sie haben bereits einen Spitznamen für diese Adresse hinzugefügt. Sie können weitere vorgeschlagene Spitznamen bearbeiten oder einsehen.",
    "description": "Instruction text in name component modal when value is saved."
  },
  "nameLabel": {
    "message": "Spitzname",
    "description": "Label above name input field in name component modal."
  },
  "nameModalMaybeProposedName": {
    "message": "Vielleicht: $1",
    "description": "$1 is the proposed name"
  },
  "nameModalTitleNew": {
    "message": "Unbekannte Adresse",
    "description": "Title of the modal created by the name component when value is not recognised."
  },
  "nameModalTitleRecognized": {
    "message": "Erkannte Adresse",
    "description": "Title of the modal created by the name component when value is recognized but not saved."
  },
  "nameModalTitleSaved": {
    "message": "Gespeicherte Adresse",
    "description": "Title of the modal created by the name component when value is saved."
  },
  "nameProviderProposedBy": {
    "message": "Vorgeschlagen von $1",
    "description": "$1 is the name of the provider"
  },
  "nameProvider_ens": {
    "message": "Ethereum Name Service (ENS)"
  },
  "nameProvider_etherscan": {
    "message": "Etherscan"
  },
  "nameProvider_lens": {
    "message": "Lens Protocol"
  },
  "nameProvider_token": {
    "message": "MetaMask"
  },
  "nameSetPlaceholder": {
    "message": "Wählen Sie einen Spitznamen ...",
    "description": "Placeholder text for name input field in name component modal."
  },
  "nativeNetworkPermissionRequestDescription": {
    "message": "$1 bittet um Ihre Zustimmung zu:",
    "description": "$1 represents dapp name"
  },
  "nativeTokenScamWarningConversion": {
    "message": "Netzwerkdetails bearbeiten"
  },
  "nativeTokenScamWarningDescription": {
    "message": "Das native Token-Symbol stimmt nicht mit dem erwarteten Symbol des nativen Tokens für das Netzwerk mit der zugehörigen Chain-ID überein. Sie haben $1 eingegeben, während das erwartete Token-Symbol $2 ist. Überprüfen Sie bitte, ob Sie mit der richtigen Chain verbunden sind.",
    "description": "$1 represents the currency name, $2 represents the expected currency symbol"
  },
  "nativeTokenScamWarningDescriptionExpectedTokenFallback": {
    "message": "etwas anderes",
    "description": "graceful fallback for when token symbol isn't found"
  },
  "nativeTokenScamWarningTitle": {
    "message": "Dies ist ein möglicher Betrug",
    "description": "Title for nativeTokenScamWarningDescription"
  },
  "needHelp": {
    "message": "Brauchen Sie Hilfe? Kontaktieren Sie $1.",
    "description": "$1 represents `needHelpLinkText`, the text which goes in the help link"
  },
  "needHelpFeedback": {
    "message": "Teilen Sie Ihr Feedback"
  },
  "needHelpLinkText": {
    "message": "MetaMask-Support"
  },
  "needHelpSubmitTicket": {
    "message": "Ticket absenden"
  },
  "needImportFile": {
    "message": "Sie müssen eine zu importierende Datei auswählen.",
    "description": "User is important an account and needs to add a file to continue"
  },
  "negativeETH": {
    "message": "Negative ETH Beträge können nicht versendet werden."
  },
  "negativeOrZeroAmountToken": {
    "message": "Negative oder Nullbeträge von Assets können nicht gesendet werden."
  },
  "network": {
    "message": "Netzwerk:"
  },
  "networkDetails": {
    "message": "Netzwerkdetails"
  },
  "networkFee": {
    "message": "Netzwerkgebühr"
  },
  "networkIsBusy": {
    "message": "Das Netzwerk ist ausgelastet. Die Gas-Preise sind hoch und die Schätzungen sind weniger genau."
  },
  "networkMenu": {
    "message": "Netzwerkmenü"
  },
  "networkMenuHeading": {
    "message": "Netzwerk wählen"
  },
  "networkName": {
    "message": "Netzwerkname"
  },
  "networkNameArbitrum": {
    "message": "Arbitrum"
  },
  "networkNameAvalanche": {
    "message": "Avalanche"
  },
  "networkNameBSC": {
    "message": "BSC"
  },
  "networkNameBase": {
    "message": "Basis"
  },
  "networkNameBitcoin": {
    "message": "Bitcoin"
  },
  "networkNameDefinition": {
    "message": "Der diesem Netzwerk zugeordnete Name."
  },
  "networkNameEthereum": {
    "message": "Ethereum"
  },
  "networkNameGoerli": {
    "message": "Goerli"
  },
  "networkNameLinea": {
    "message": "Linea"
  },
  "networkNameOpMainnet": {
    "message": "OP Mainnet"
  },
  "networkNamePolygon": {
    "message": "Polygon"
  },
  "networkNameSolana": {
    "message": "Solana"
  },
  "networkNameTestnet": {
    "message": "Testnet"
  },
  "networkNameZkSyncEra": {
    "message": "zkSync Era"
  },
  "networkOptions": {
    "message": "Netzwerkoptionen"
  },
  "networkPermissionToast": {
    "message": "Netzwerkgenehmigungen aktualisiert"
  },
  "networkProvider": {
    "message": "Netzwerkanbieter"
  },
  "networkStatus": {
    "message": "Netzwerkstatus"
  },
  "networkStatusBaseFeeTooltip": {
    "message": "Die Grundgebühr wird vom Netzwerk festgelegt und ändert sich alle 13 bis 14 Sekunden. Unsere $1 und $2 Optionen berücksichtigen plötzliche Erhöhungen.",
    "description": "$1 and $2 are bold text for Medium and Aggressive respectively."
  },
  "networkStatusPriorityFeeTooltip": {
    "message": "Bandbreite der Prioritätsgebühren (alias „Miner Tip“). Dieser Betrag geht an die Miner und ist ein Anreiz für sie, Ihre Transaktion zu priorisieren."
  },
  "networkStatusStabilityFeeTooltip": {
    "message": "Die Gas-Gebühren betragen $1 bezogen auf die letzten 72 Stunden.",
    "description": "$1 is networks stability value - stable, low, high"
  },
  "networkSwitchConnectionError": {
    "message": "Wir können keine Verbindung zu $1 aufbauen.",
    "description": "$1 represents the network name"
  },
  "networkURL": {
    "message": "Netzwerk-URL"
  },
  "networkURLDefinition": {
    "message": "Die URL, die für den Zugriff auf dieses Netzwerk verwendet wird."
  },
  "networkUrlErrorWarning": {
    "message": "Angreifer imitieren manchmal Websites, indem sie kleine Änderungen an der Adresse der Website vornehmen. Vergewissern Sie sich, dass Sie mit der beabsichtigten Website interagieren, bevor Sie fortfahren. Punycode-Version: $1",
    "description": "$1 replaced by RPC URL for network"
  },
  "networks": {
    "message": "Netzwerke"
  },
  "networksSmallCase": {
    "message": "Netzwerke"
  },
  "nevermind": {
    "message": "Schon gut"
  },
  "new": {
    "message": "Neu!"
  },
  "newAccount": {
    "message": "Neues Konto"
  },
  "newAccountNumberName": {
    "message": "Konto $1",
    "description": "Default name of next account to be created on create account screen"
  },
  "newContact": {
    "message": "Neuer Kontakt"
  },
  "newContract": {
    "message": "Neuer Contract"
  },
  "newNFTDetectedInImportNFTsMessageStrongText": {
    "message": "Einstellungen > Sicherheit und Datenschutz"
  },
  "newNFTDetectedInImportNFTsMsg": {
    "message": "Um Opensea zu verwenden, um Ihre NFTs zu sehen, aktivieren Sie ‚NFT-Medien anzeigen‘ in $1.",
    "description": "$1 is used for newNFTDetectedInImportNFTsMessageStrongText"
  },
  "newNFTDetectedInNFTsTabMessage": {
    "message": "Lassen Sie zu, dass MetaMask NFTs automatisch erkennt und anzeigt."
  },
  "newNFTsAutodetected": {
    "message": "Automatische NFT-Erkennung"
  },
  "newNetworkAdded": {
    "message": "„$1“ wurde erfolgreich hinzugefügt!"
  },
  "newNetworkEdited": {
    "message": "„$1“ wurde erfolgreich bearbeitet!"
  },
  "newNftAddedMessage": {
    "message": "NFT wurde erfolgreich hinzugefügt!"
  },
  "newPassword": {
    "message": "Neues Passwort (min. 8 Zeichen)"
  },
  "newPrivacyPolicyActionButton": {
    "message": "Mehr erfahren"
  },
  "newPrivacyPolicyTitle": {
    "message": "Wir haben unsere Datenschutzrichtlinie aktualisiert"
  },
  "newRpcUrl": {
    "message": "Neue RPC-URL"
  },
  "newTokensImportedMessage": {
    "message": "Sie haben $1 erfolgreich importiert.",
    "description": "$1 is the string of symbols of all the tokens imported"
  },
  "newTokensImportedTitle": {
    "message": "Token importiert"
  },
  "next": {
    "message": "Weiter"
  },
  "nftAddFailedMessage": {
    "message": "NFT kann nicht hinzugefügt werden, da die Eigentumsangaben nicht übereinstimmen. Stellen Sie sicher, dass Sie die richtigen Informationen eingegeben haben."
  },
  "nftAddressError": {
    "message": "Dieses Token ist ein NFT. Bei $1 hinzufügen.",
    "description": "$1 is a clickable link with text defined by the 'importNFTPage' key"
  },
  "nftAlreadyAdded": {
    "message": "NFT wurde bereits hinzugefügt."
  },
  "nftAutoDetectionEnabled": {
    "message": "Automatische NFT-Erkennung aktiviert"
  },
  "nftDisclaimer": {
    "message": "Haftungsausschluss: MetaMask bezieht die Mediendatei aus der Quellen-URL. Diese URL wird manchmal vom Markt, auf dem das NFT erstellt wurde, geändert."
  },
  "nftOptions": {
    "message": "NFT-Optionen"
  },
  "nftTokenIdPlaceholder": {
    "message": "Token-ID eingeben"
  },
  "nftWarningContent": {
    "message": "Sie gewähren den Zugriff auf $1, auch auf solche, die Sie in Zukunft besitzen könnten. Die Gegenseite kann diese NFTs jederzeit aus Ihrer Wallet übertragen, ohne Sie zu fragen, bis Sie diese Genehmigung widerrufen. $2",
    "description": "$1 is nftWarningContentBold bold part, $2 is Learn more link"
  },
  "nftWarningContentBold": {
    "message": "alle Ihre $1-NFTs",
    "description": "$1 is name of the collection"
  },
  "nftWarningContentGrey": {
    "message": "Seien Sie vorsichtig."
  },
  "nfts": {
    "message": "NFTs"
  },
  "nftsPreviouslyOwned": {
    "message": "Zuvor besessen"
  },
  "nickname": {
    "message": "Spitzname"
  },
  "noAccountsFound": {
    "message": "Keine Konten für die angegebene Suchanfrage gefunden"
  },
  "noConnectedAccountTitle": {
    "message": "MetaMask ist nicht mit dieser Website verbunden"
  },
  "noConnectionDescription": {
    "message": "Um eine Verbindung zu einer Website herzustellen, suchen und wählen Sie die Schaltfläche „Verbinden“. Beachten Sie, dass MetaMask nur Verbindungen zu Websites auf Web3 herstellen kann"
  },
  "noConversionRateAvailable": {
    "message": "Kein Umrechnungskurs verfügbar"
  },
  "noDomainResolution": {
    "message": "Keine Auflösung für die Domain angegeben."
  },
  "noHardwareWalletOrSnapsSupport": {
    "message": "Snaps und die meisten Hardware-Wallets funktionieren nicht mit Ihrer aktuellen Browserversion."
  },
  "noNFTs": {
    "message": "Noch keine NFTs"
  },
  "noNetworksFound": {
    "message": "Für die vorliegende Suchanfrage wurde kein Netzwerk gefunden."
  },
  "noOptionsAvailableMessage": {
    "message": "Diese Handelsroute ist derzeit nicht verfügbar. Versuchen Sie, den Betrag, das Netzwerk oder den Token zu ändern, und wir werden die bestmögliche Option suchen."
  },
  "noSnaps": {
    "message": "Keine Snaps installiert"
  },
  "noThanks": {
    "message": "Nein, danke!"
  },
  "noTransactions": {
    "message": "Sie haben keine Transaktionen"
  },
  "noWebcamFound": {
    "message": "Die Webcam Ihres Computers wurde nicht gefunden. Bitte versuchen Sie es erneut."
  },
  "noWebcamFoundTitle": {
    "message": "Webcam nicht gefunden"
  },
  "nonContractAddressAlertDesc": {
    "message": "Sie senden Anrufdaten an eine Adresse, die kein Kontrakt ist. Dies könnte zu einem Geldverlust führen. Stellen Sie sicher, dass Sie die richtige Adresse und das richtige Netzwerk verwenden, bevor Sie fortfahren."
  },
  "nonContractAddressAlertTitle": {
    "message": "Möglicher Fehler"
  },
  "nonce": {
    "message": "Unbekannt"
  },
  "none": {
    "message": "Keine"
  },
  "notBusy": {
    "message": "Nicht ausgelastet"
  },
  "notCurrentAccount": {
    "message": "Ist dies das richtige Konto? Es unterscheidet sich von dem aktuell ausgewählten Konto in Ihrer Wallet."
  },
  "notEnoughBalance": {
    "message": "Unzureichendes Guthaben"
  },
  "notEnoughGas": {
    "message": "Nicht genügend Gas"
  },
  "notificationDetail": {
    "message": "Details"
  },
  "notificationDetailBaseFee": {
    "message": "Grundgebühr (GWEI)"
  },
  "notificationDetailGasLimit": {
    "message": "Gas-Limit (Einheiten)"
  },
  "notificationDetailGasUsed": {
    "message": "Verbrauchtes Gas (Einheiten)"
  },
  "notificationDetailMaxFee": {
    "message": "Maximale Gebühr pro Gas"
  },
  "notificationDetailNetwork": {
    "message": "Netzwerk"
  },
  "notificationDetailNetworkFee": {
    "message": "Netzwerkgebühr"
  },
  "notificationDetailPriorityFee": {
    "message": "Prioritätsgebühr (GWEI)"
  },
  "notificationItemCheckBlockExplorer": {
    "message": "Auf dem Block-Explorer überprüfen"
  },
  "notificationItemCollection": {
    "message": "Sammlung"
  },
  "notificationItemConfirmed": {
    "message": "Bestätigt"
  },
  "notificationItemError": {
    "message": "Gebühren können derzeit nicht abgerufen werden"
  },
  "notificationItemFrom": {
    "message": "Von"
  },
  "notificationItemLidoStakeReadyToBeWithdrawn": {
    "message": "Auszahlung bereit"
  },
  "notificationItemLidoStakeReadyToBeWithdrawnMessage": {
    "message": "Sie können sich nun Ihre Unstaked $1 auszahlen lassen"
  },
  "notificationItemLidoWithdrawalRequestedMessage": {
    "message": "Ihre Anfrage zum Unstake von $1 wurde gesendet"
  },
  "notificationItemNFTReceivedFrom": {
    "message": "NFT empfangen von"
  },
  "notificationItemNFTSentTo": {
    "message": "NFT gesendet an"
  },
  "notificationItemNetwork": {
    "message": "Netzwerk"
  },
  "notificationItemRate": {
    "message": "Kurs (inklusive Gebühr)"
  },
  "notificationItemReceived": {
    "message": "Empfangen"
  },
  "notificationItemReceivedFrom": {
    "message": "Empfangen von"
  },
  "notificationItemSent": {
    "message": "Gesendet"
  },
  "notificationItemSentTo": {
    "message": "Gesendet an"
  },
  "notificationItemStakeCompleted": {
    "message": "Stake abgeschlossen"
  },
  "notificationItemStaked": {
    "message": "Staked"
  },
  "notificationItemStakingProvider": {
    "message": "Staking-Anbieter"
  },
  "notificationItemStatus": {
    "message": "Status"
  },
  "notificationItemSwapped": {
    "message": "Geswappt"
  },
  "notificationItemSwappedFor": {
    "message": "für"
  },
  "notificationItemTo": {
    "message": "An"
  },
  "notificationItemTransactionId": {
    "message": "Transaktions-ID"
  },
  "notificationItemUnStakeCompleted": {
    "message": "UnStaking abgeschlossen"
  },
  "notificationItemUnStaked": {
    "message": "Unstaked"
  },
  "notificationItemUnStakingRequested": {
    "message": "Unstaking angefordert"
  },
  "notificationTransactionFailedMessage": {
    "message": "Transaktion $1 ist fehlgeschlagen! $2",
    "description": "Content of the browser notification that appears when a transaction fails"
  },
  "notificationTransactionFailedMessageMMI": {
    "message": "Transaktion ist fehlgeschlagen $1",
    "description": "Content of the browser notification that appears when a transaction fails in MMI"
  },
  "notificationTransactionFailedTitle": {
    "message": "Fehlgeschlagene Transaktion",
    "description": "Title of the browser notification that appears when a transaction fails"
  },
  "notificationTransactionSuccessMessage": {
    "message": "Transaktion $1 wurde bestätigt!",
    "description": "Content of the browser notification that appears when a transaction is confirmed"
  },
  "notificationTransactionSuccessTitle": {
    "message": "Bestätigte Transaktion",
    "description": "Title of the browser notification that appears when a transaction is confirmed"
  },
  "notificationTransactionSuccessView": {
    "message": "Auf $1 ansehen",
    "description": "Additional content in a notification that appears when a transaction is confirmed and has a block explorer URL."
  },
  "notifications": {
    "message": "Benachrichtigungen"
  },
  "notificationsFeatureToggle": {
    "message": "Wallet-Benachrichtigungen aktivieren",
    "description": "Experimental feature title"
  },
  "notificationsFeatureToggleDescription": {
    "message": "Dies ermöglicht Wallet-Benachrichtigungen wie das Senden/Empfangen von Geldern oder NFTs und Funktionsankündigungen.",
    "description": "Description of the experimental notifications feature"
  },
  "notificationsMarkAllAsRead": {
    "message": "Alle als gelesen markieren"
  },
  "notificationsPageEmptyTitle": {
    "message": "Hier gibt es nichts zu sehen"
  },
  "notificationsPageErrorContent": {
    "message": "Bitte versuchen Sie, diese Seite erneut zu besuchen."
  },
  "notificationsPageErrorTitle": {
    "message": "Ein Fehler ist aufgetreten"
  },
  "notificationsPageNoNotificationsContent": {
    "message": "Sie haben noch keine Benachrichtigungen empfangen."
  },
  "notificationsSettingsBoxError": {
    "message": "Etwas ist schiefgelaufen! Bitte versuchen Sie es erneut."
  },
  "notificationsSettingsPageAllowNotifications": {
    "message": "Bleiben Sie mit Benachrichtigungen stets darüber auf dem Laufenden, was in Ihrer Wallet passiert. Zur Nutzung von Benachrichtigungen verwenden wir ein Profil, um bestimmte Einstellungen auf Ihren Geräten zu synchronisieren. $1"
  },
  "notificationsSettingsPageAllowNotificationsLink": {
    "message": "Erfahren Sie, wie wir Ihre Privatsphäre bei der Nutzung dieser Funktion schützen."
  },
  "numberOfNewTokensDetectedPlural": {
    "message": "$1 neue Tokens in diesem Konto gefunden.",
    "description": "$1 is the number of new tokens detected"
  },
  "numberOfNewTokensDetectedSingular": {
    "message": "1 neues Token in diesem Konto gefunden."
  },
  "numberOfTokens": {
    "message": "Anzahl von Tokens"
  },
  "ofTextNofM": {
    "message": "von"
  },
  "off": {
    "message": "Aus"
  },
  "offlineForMaintenance": {
    "message": "Offline für Wartung"
  },
  "ok": {
    "message": "Ok"
  },
  "on": {
    "message": "An"
  },
  "onboardedMetametricsAccept": {
    "message": "Ich stimme zu"
  },
  "onboardedMetametricsDisagree": {
    "message": "Nein, danke"
  },
  "onboardedMetametricsKey1": {
    "message": "Neueste Entwicklungen"
  },
  "onboardedMetametricsKey2": {
    "message": "Produktmerkmale"
  },
  "onboardedMetametricsKey3": {
    "message": "Andere relevante Werbematerialien"
  },
  "onboardedMetametricsLink": {
    "message": "MetaMetrics"
  },
  "onboardedMetametricsParagraph1": {
    "message": "Zusätzlich zu $1 möchten wir Daten verwenden, um zu verstehen, wie Sie mit Marketingkommunikation umgehen.",
    "description": "$1 represents the 'onboardedMetametricsLink' locale string"
  },
  "onboardedMetametricsParagraph2": {
    "message": "Dies hilft uns, das, was wir mit Ihnen teilen, zu personalisieren, wie z. B.:"
  },
  "onboardedMetametricsParagraph3": {
    "message": "Denken Sie daran, dass wir die von Ihnen bereitgestellten Daten niemals verkaufen und Sie sich jederzeit abmelden können."
  },
  "onboardedMetametricsTitle": {
    "message": "Helfen Sie uns, Ihr Erlebnis zu verbessern"
  },
  "onboardingAdvancedPrivacyIPFSDescription": {
    "message": "Das IPFS-Gateway ermöglicht es, auf von Dritten gehostete Daten zuzugreifen und diese einzusehen. Sie können ein benutzerdefiniertes IPFS-Gateway hinzufügen oder weiterhin das Standard-Gateway verwenden."
  },
  "onboardingAdvancedPrivacyIPFSInvalid": {
    "message": "Bitte geben Sie eine gültige URL ein."
  },
  "onboardingAdvancedPrivacyIPFSTitle": {
    "message": "Benutzerdefiniertes IPFS-Gateway hinzufügen"
  },
  "onboardingAdvancedPrivacyIPFSValid": {
    "message": "URL für IPFS-Gateway ist gültig"
  },
  "onboardingAdvancedPrivacyNetworkDescription": {
    "message": "Wir verwenden Infura als Anbieter für ferngesteuerte Prozeduranrufe (RPC), um den verlässlichsten und vertraulichsten Zugriff auf Ethereum-Daten zu ermöglichen, den wir können. Sie können Ihren eigenen RPC auswählen, bedenken Sie aber, dass RPC Ihre IP-Adresse und Ihre Ethereum-Wallet erhalten wird, um Transaktionen durchzuführen. Lesen Sie unsere $1, um mehr darüber zu erfahren, wie Infura mit Ihren Daten umgeht."
  },
  "onboardingAdvancedPrivacyNetworkTitle": {
    "message": "Wählen Sie Ihr Netzwerk."
  },
  "onboardingCreateWallet": {
    "message": "Eine neue Wallet erstellen"
  },
  "onboardingImportWallet": {
    "message": "Existierende Wallet importieren"
  },
  "onboardingMetametricsAgree": {
    "message": "Ich stimme zu"
  },
  "onboardingMetametricsDescription": {
    "message": "Wir würden gerne grundlegende Nutzungs- und Diagnosedaten sammeln, um MetaMask zu verbessern. Sie sollten wissen, dass wir die Daten, die Sie uns hier zur Verfügung stellen, niemals verkaufen."
  },
  "onboardingMetametricsDescription2": {
    "message": "Wenn wir Metriken sammeln, wird es immer wie folgt sein ..."
  },
  "onboardingMetametricsInfuraTerms": {
    "message": "Wir werden Sie informieren, wenn wir beschließen, diese Daten für andere Zwecke zu verwenden. Für weitere Informationen können Sie unsere $1 einsehen. Vergessen Sie nicht, dass Sie jederzeit zu Einstellungen gehen und sich abmelden können.",
    "description": "$1 represents `onboardingMetametricsInfuraTermsPolicy`"
  },
  "onboardingMetametricsInfuraTermsPolicy": {
    "message": "Datenschutzrichtlinie"
  },
  "onboardingMetametricsNeverCollect": {
    "message": "$1 Klicks und Aufrufe der App werden gespeichert, andere Details (wie Ihre öffentliche Adresse) jedoch nicht.",
    "description": "$1 represents `onboardingMetametricsNeverCollectEmphasis`"
  },
  "onboardingMetametricsNeverCollectEmphasis": {
    "message": "Privat:"
  },
  "onboardingMetametricsNeverCollectIP": {
    "message": "$1 wir verwenden Ihre IP-Adresse vorübergehend, um einen allgemeinen Standort zu ermitteln (z. B. Ihr Land oder Ihre Region), aber er wird niemals gespeichert.",
    "description": "$1 represents `onboardingMetametricsNeverCollectIPEmphasis`"
  },
  "onboardingMetametricsNeverCollectIPEmphasis": {
    "message": "Allgemein:"
  },
  "onboardingMetametricsNeverSellData": {
    "message": "$1 Sie können jederzeit über die Einstellungen entscheiden, ob Sie Ihre Nutzungsdaten freigeben oder löschen möchten.",
    "description": "$1 represents `onboardingMetametricsNeverSellDataEmphasis`"
  },
  "onboardingMetametricsNeverSellDataEmphasis": {
    "message": "Optional:"
  },
  "onboardingMetametricsPrivacyDescription": {
    "message": "Erfahren Sie, wie wir Ihre Privatsphäre schützen, während wir Nutzungsdaten für Ihr Profil sammeln."
  },
  "onboardingMetametricsTitle": {
    "message": "Helfen Sie uns, MetaMask zu verbessern."
  },
  "onboardingMetametricsUseDataCheckbox": {
    "message": "Wir verwenden diese Daten, um zu erfahren, wie Sie mit unserer Marketingkommunikation umgehen. Wir können relevante Neuigkeiten (wie Produktmerkmale) teilen."
  },
  "onboardingPinExtensionBillboardAccess": {
    "message": "Voller Zugriff"
  },
  "onboardingPinExtensionBillboardDescription": {
    "message": "Diese Erweiterungen können Informationen sehen und ändern."
  },
  "onboardingPinExtensionBillboardDescription2": {
    "message": "auf dieser Seite."
  },
  "onboardingPinExtensionBillboardTitle": {
    "message": "Erweiterungen"
  },
  "onboardingPinExtensionChrome": {
    "message": "Klicken Sie auf das Symbol der Browser-Erweiterung."
  },
  "onboardingPinExtensionDescription": {
    "message": "Heften Sie MetaMask in Ihrem Browser ab, damit Sie auf die Transaktionsbestätigungen zugreifen und sie leicht einsehen können."
  },
  "onboardingPinExtensionDescription2": {
    "message": "Sie können MetaMask öffnen, indem Sie auf die Erweiterung klicken, und mit nur einem Klick auf Ihre Wallet zugreifen."
  },
  "onboardingPinExtensionDescription3": {
    "message": "Klicken Sie auf das Symbol der Browser-Erweiterung, um sofort darauf zuzugreifen."
  },
  "onboardingPinExtensionLabel": {
    "message": "MetaMask anheften"
  },
  "onboardingPinExtensionStep1": {
    "message": "1"
  },
  "onboardingPinExtensionStep2": {
    "message": "2"
  },
  "onboardingPinExtensionTitle": {
    "message": "Ihre MetaMask Installation ist abgeschlossen!"
  },
  "oneDayAbbreviation": {
    "message": "1 T",
    "description": "Shortened form of '1 day'"
  },
  "oneMonthAbbreviation": {
    "message": "1 M",
    "description": "Shortened form of '1 month'"
  },
  "oneWeekAbbreviation": {
    "message": "1 W",
    "description": "Shortened form of '1 week'"
  },
  "oneYearAbbreviation": {
    "message": "1 J",
    "description": "Shortened form of '1 year'"
  },
  "onekey": {
    "message": "OneKey"
  },
  "onlyConnectTrust": {
    "message": "Verbinden Sie sich nur mit Websites, denen Sie vertrauen. $1",
    "description": "Text displayed above the buttons for connection confirmation. $1 is the link to the learn more web page."
  },
  "openFullScreenForLedgerWebHid": {
    "message": "Öffnen Sie MetaMask im Vollbildmodus, um Ihren Ledger über WebHID zu verbinden.",
    "description": "Shown to the user on the confirm screen when they are viewing MetaMask in a popup window but need to connect their ledger via webhid."
  },
  "openInBlockExplorer": {
    "message": "Im Block-Explorer öffnen"
  },
  "optional": {
    "message": "Optional"
  },
  "options": {
    "message": "Optionen"
  },
  "origin": {
    "message": "Ursprung"
  },
  "osTheme": {
    "message": "System"
  },
  "otherSnaps": {
    "message": "sonstige Snaps",
    "description": "Used in the 'permission_rpc' message."
  },
  "outdatedBrowserNotification": {
    "message": "Ihr Browser ist veraltet. Wenn Sie Ihren Browser nicht aktualisieren, können Sie keine Sicherheits-Patches und neue Funktionen von MetaMask erhalten."
  },
  "overrideContentSecurityPolicyHeader": {
    "message": "Content-Security-Policy-Header aufheben"
  },
  "overrideContentSecurityPolicyHeaderDescription": {
    "message": "Diese Option dient als Behelfslösung für ein bekanntes Problem in Firefox, bei dem der Content-Security-Policy-Header einer dApp verhindern kann, dass die Erweiterung ordnungsgemäß geladen wird. Die Deaktivierung dieser Option wird nicht empfohlen, es sei denn, sie ist für die Kompatibilität bestimmter Webseiten erforderlich."
  },
  "padlock": {
    "message": "Padlock"
  },
  "participateInMetaMetrics": {
    "message": "Bei MetaMetrics teilnehmen"
  },
  "participateInMetaMetricsDescription": {
    "message": "Nehmen Sie an MetaMetrics teil, um uns bei der Verbesserung von MetaMask zu helfen."
  },
  "password": {
    "message": "Passwort"
  },
  "passwordNotLongEnough": {
    "message": "Passwort nicht lang genug"
  },
  "passwordSetupDetails": {
    "message": "Dieses Passwort wird Ihre MetaMask-Wallet nur auf diesem Gerät entsperren. MetaMask kann dieses Passwort nicht wiederherstellen."
  },
  "passwordStrength": {
    "message": "Passwortstärke: $1",
    "description": "Return password strength to the user when user wants to create password."
  },
  "passwordStrengthDescription": {
    "message": "Ein starkes Passwort kann die Sicherheit Ihrer Wallet erhöhen, falls Ihr Gerät gestohlen oder kompromittiert wird."
  },
  "passwordTermsWarning": {
    "message": "Ich verstehe, dass MetaMask dieses Passwort für mich nicht wiederherstellen kann. $1"
  },
  "passwordsDontMatch": {
    "message": "Passwörter stimmen nicht überein."
  },
  "pastePrivateKey": {
    "message": "Geben Sie hier die Zeichenfolge Ihres privaten Schlüssels ein:",
    "description": "For importing an account from a private key"
  },
  "pending": {
    "message": "Ausstehend"
  },
  "pendingTransactionAlertMessage": {
    "message": "Diese Transaktion wird nicht ausgeführt, bevor eine vorherige Transaktion abgeschlossen ist. $1",
    "description": "$1 represents the words 'how to cancel or speed up a transaction' in a hyperlink"
  },
  "pendingTransactionAlertMessageHyperlink": {
    "message": "Erfahren Sie, wie Sie eine Transaktion stornieren oder beschleunigen.",
    "description": "The text for the hyperlink in the pending transaction alert message"
  },
  "permissionDetails": {
    "message": "Genehmigungsdetails"
  },
  "permissionFor": {
    "message": "Genehmigung für"
  },
  "permissionFrom": {
    "message": "Genehmigung von"
  },
  "permissionRequested": {
    "message": "Jetzt angefragt"
  },
  "permissionRequestedForAccounts": {
    "message": "Jetzt für $1 angefordert",
    "description": "Permission cell status for requested permission including accounts, rendered as AvatarGroup which is $1."
  },
  "permissionRevoked": {
    "message": "In diesem Update widerrufen"
  },
  "permissionRevokedForAccounts": {
    "message": "In diesem Update für $1 widerrufen",
    "description": "Permission cell status for revoked permission including accounts, rendered as AvatarGroup which is $1."
  },
  "permission_accessNamedSnap": {
    "message": "Mit $1 verbinden.",
    "description": "The description for the `wallet_snap` permission. $1 is the human-readable name of the snap."
  },
  "permission_accessNetwork": {
    "message": "Greifen Sie auf das Internet zu.",
    "description": "The description of the `endowment:network-access` permission."
  },
  "permission_accessNetworkDescription": {
    "message": "Erlauben Sie $1, auf das Internet zuzugreifen. Dies kann sowohl zum Senden als auch zum Empfangen von Daten mit Servern von Drittanbietern verwendet werden.",
    "description": "An extended description of the `endowment:network-access` permission. $1 is the snap name."
  },
  "permission_accessSnap": {
    "message": "Verbinden Sie sich mit dem $1-Snap.",
    "description": "The description for the `wallet_snap` permission. $1 is the name of the snap."
  },
  "permission_accessSnapDescription": {
    "message": "Webseite oder Snap erlauben, mit $1 zu interagieren.",
    "description": "The description for the `wallet_snap_*` permission. $1 is the name of the Snap."
  },
  "permission_assets": {
    "message": "Konto-Assets in MetaMask anzeigen.",
    "description": "The description for the `endowment:assets` permission."
  },
  "permission_assetsDescription": {
    "message": "Erlauben Sie $1 Asset-Informationen an den MetaMask-Kunden zu übermitteln. Die Assets können sowohl Onchain als auch Offchain sein.",
    "description": "An extended description for the `endowment:assets` permission. $1 is the name of the Snap."
  },
  "permission_cronjob": {
    "message": "Regelmäßige Transaktionen planen und ausführen.",
    "description": "The description for the `snap_cronjob` permission"
  },
  "permission_cronjobDescription": {
    "message": "Erlauben Sie $1, Aktionen auszuführen, die periodisch zu festen Zeiten, Daten oder Intervallen ablaufen. Dies kann verwendet werden, um zeitkritische Interaktionen oder Benachrichtigungen auszulösen.",
    "description": "An extended description for the `snap_cronjob` permission. $1 is the snap name."
  },
  "permission_dialog": {
    "message": "Dialogfenster in MetaMask anzeigen.",
    "description": "The description for the `snap_dialog` permission"
  },
  "permission_dialogDescription": {
    "message": "Erlauben Sie $1, MetaMask-Popups mit benutzerdefiniertem Text, Eingabefeld und Schaltflächen zur Genehmigung oder Ablehnung einer Aktion anzugeigen. Kann verwendet werden, um z. B. Warnungen, Bestätigungen und Opt-in-Flows für einen Snap zu erstellen.",
    "description": "An extended description for the `snap_dialog` permission. $1 is the snap name."
  },
  "permission_ethereumAccounts": {
    "message": "Siehe Adresse, Kontostand, Aktivitäten und Vorschläge für zu genehmigende Transaktionen.",
    "description": "The description for the `eth_accounts` permission"
  },
  "permission_ethereumProvider": {
    "message": "Auf den Ethereum-Anbieter zugreifen.",
    "description": "The description for the `endowment:ethereum-provider` permission"
  },
  "permission_ethereumProviderDescription": {
    "message": "Erlauben Sie $1, direkt mit MetaMask zu kommunizieren, damit es Daten aus der Blockchain lesen und Nachrichten und Transaktionen vorschlagen kann.",
    "description": "An extended description for the `endowment:ethereum-provider` permission. $1 is the snap name."
  },
  "permission_getEntropy": {
    "message": "Leiten Sie beliebige Schlüssel ab, die nur für $1 gelten.",
    "description": "The description for the `snap_getEntropy` permission. $1 is the snap name."
  },
  "permission_getEntropyDescription": {
    "message": "Erlauben Sie $1, beliebige Schlüssel abzuleiten, die nur für $1 gelten, ohne sie offenzulegen. Diese Schlüssel sind von Ihrem MetaMask-Konto bzw. Ihren MetaMask-Konten getrennt und haben nichts mit Ihren privaten Schlüsseln oder Ihrer geheimen Wiederherstellungsphrase zu tun. Andere Snaps können nicht auf diese Informationen zugreifen.",
    "description": "An extended description for the `snap_getEntropy` permission. $1 is the snap name."
  },
  "permission_getLocale": {
    "message": "Ihre bevorzugte Sprache anzeigen.",
    "description": "The description for the `snap_getLocale` permission"
  },
  "permission_getLocaleDescription": {
    "message": "Lassen Sie $1 über Ihre MetaMask-Einstellungen auf Ihre bevorzugte Sprache zugreifen. Dies kann verwendet werden, um den Inhalt von $1 in Ihrer Sprache zu lokalisieren und anzuzeigen.",
    "description": "An extended description for the `snap_getLocale` permission. $1 is the snap name."
  },
  "permission_getPreferences": {
    "message": "Sehen Sie Informationen wie Ihre bevorzugte Sprache und Fiat-Währung.",
    "description": "The description for the `snap_getPreferences` permission"
  },
  "permission_getPreferencesDescription": {
    "message": "Geben Sie $1 in Ihren MetaMask-Einstellungen Zugriff auf Informationen wie die von Ihnen bevorzugte Sprache und Fiat-Währung. Auf diese Weise kann $1 die auf Ihre Präferenzen zugeschnittenen Inhalte anzeigen. ",
    "description": "An extended description for the `snap_getPreferences` permission. $1 is the snap name."
  },
  "permission_homePage": {
    "message": "Anzeige eines benutzerdefinierten Bildschirms",
    "description": "The description for the `endowment:page-home` permission"
  },
  "permission_homePageDescription": {
    "message": "Lassen Sie $1 einen benutzerdefinierten Startbildschirm in MetaMask anzeigen. Dieser kann für Benutzeroberflächen, Konfiguration und Dashboards verwendet werden.",
    "description": "An extended description for the `endowment:page-home` permission. $1 is the snap name."
  },
  "permission_keyring": {
    "message": "Anfragen zur Hinzufügung und Steuerung von Ethereum-Konten erlauben",
    "description": "The description for the `endowment:keyring` permission"
  },
  "permission_keyringDescription": {
    "message": "Lassen Sie $1 Anfragen zum Hinzufügen oder Entfernen von Konten entgegennehmen sowie im Namen dieser Konten unterschreiben und Transaktionen durchführen.",
    "description": "An extended description for the `endowment:keyring` permission. $1 is the snap name."
  },
  "permission_lifecycleHooks": {
    "message": "Verwenden Sie Lebenszyklus-Hooks.",
    "description": "The description for the `endowment:lifecycle-hooks` permission"
  },
  "permission_lifecycleHooksDescription": {
    "message": "Erlauben Sie $1, Lebenszyklus-Hooks zu verwenden, um Code zu bestimmten Zeiten während seines Lebenszyklus auszuführen.",
    "description": "An extended description for the `endowment:lifecycle-hooks` permission. $1 is the snap name."
  },
  "permission_manageAccounts": {
    "message": "Ethereum-Konten hinzufügen und kontrollieren",
    "description": "The description for `snap_manageAccounts` permission"
  },
  "permission_manageAccountsDescription": {
    "message": "Erlauben Sie $1, Ethereum-Konten hinzuzufügen oder zu entfernen und dann mit diesen Konten Transaktionen durchzuführen und zu unterschreiben.",
    "description": "An extended description for the `snap_manageAccounts` permission. $1 is the snap name."
  },
  "permission_manageBip32Keys": {
    "message": "$1-Konten verwalten.",
    "description": "The description for the `snap_getBip32Entropy` permission. $1 is a derivation path, e.g. 'm/44'/0'/0' (secp256k1)'."
  },
  "permission_manageBip44AndBip32KeysDescription": {
    "message": "Erlauben Sie $1, Konten und Assets in dem gewünschten Netzwerk zu verwalten. Diese Konten werden unter Verwendung Ihrer geheimen Wiederherstellungsphrase abgeleitet und gesichert (ohne sie preiszugeben). Mit der Fähigkeit, Schlüssel abzuleiten, kann $1 eine Vielzahl von Blockchain-Protokollen über Ethereum (EVMs) hinaus unterstützen.",
    "description": "An extended description for the `snap_getBip44Entropy` and `snap_getBip44Entropy` permissions. $1 is the snap name."
  },
  "permission_manageBip44Keys": {
    "message": "$1-Konten verwalten.",
    "description": "The description for the `snap_getBip44Entropy` permission. $1 is the name of a protocol, e.g. 'Filecoin'."
  },
  "permission_manageState": {
    "message": "Speichern und verwalten Sie die Daten auf Ihrem Gerät.",
    "description": "The description for the `snap_manageState` permission"
  },
  "permission_manageStateDescription": {
    "message": "Erlauben Sie $1, Daten sicher und verschlüsselt zu speichern, zu aktualisieren und abzurufen. Andere Snaps können nicht auf diese Informationen zugreifen.",
    "description": "An extended description for the `snap_manageState` permission. $1 is the snap name."
  },
  "permission_nameLookup": {
    "message": "Bereitstellung von Domain- und Adress-Lookups.",
    "description": "The description for the `endowment:name-lookup` permission."
  },
  "permission_nameLookupDescription": {
    "message": "Erlauben Sie dem Snap, Adress- und Domain-Lookups in verschiedenen Teilen der MetaMask-Benutzeroberfläche abzurufen und anzuzeigen.",
    "description": "An extended description for the `endowment:name-lookup` permission."
  },
  "permission_notifications": {
    "message": "Benachrichtigungen anzeigen.",
    "description": "The description for the `snap_notify` permission"
  },
  "permission_notificationsDescription": {
    "message": "Erlauben Sie $1, Benachrichtigungen in MetaMask anzuzeigen. Ein kurzer Benachrichtigungstext kann durch einen Snap für handlungsrelevante oder zeitkritische Informationen ausgelöst werden.",
    "description": "An extended description for the `snap_notify` permission. $1 is the snap name."
  },
  "permission_protocol": {
    "message": "Stellen Sie Protokolldaten für eine oder mehrere Chains bereit.",
    "description": "The description for the `endowment:protocol` permission."
  },
  "permission_protocolDescription": {
    "message": "Erlauben Sie $1, MetaMask Protokolldaten wie Gasschätzungen oder Token-Informationen bereitzustellen.",
    "description": "An extended description for the `endowment:protocol` permission. $1 is the name of the Snap."
  },
  "permission_rpc": {
    "message": "Erlauben Sie $1, direkt mit $2 zu kommunizieren.",
    "description": "The description for the `endowment:rpc` permission. $1 is 'other snaps' or 'websites', $2 is the snap name."
  },
  "permission_rpcDescription": {
    "message": "Erlauben Sie $1, Nachrichten an $2 zu senden und eine Antwort von $2 zu erhalten.",
    "description": "An extended description for the `endowment:rpc` permission. $1 is 'other snaps' or 'websites', $2 is the snap name."
  },
  "permission_rpcDescriptionOriginList": {
    "message": "$1 und $2",
    "description": "A list of allowed origins where $2 is the last origin of the list and $1 is the rest of the list separated by ','."
  },
  "permission_signatureInsight": {
    "message": "Signatureinblicke modal anzeigen.",
    "description": "The description for the `endowment:signature-insight` permission"
  },
  "permission_signatureInsightDescription": {
    "message": "Erlauben Sie $1, ein Modal mit Einblicken in jede Signaturanfrage vor der Genehmigung anzuzeigen. Dies kann für Anti-Phishing- und Sicherheitslösungen verwendet werden.",
    "description": "An extended description for the `endowment:signature-insight` permission. $1 is the snap name."
  },
  "permission_signatureInsightOrigin": {
    "message": "Sehen Sie sich die Herkunft der Websites ein, die eine Signaturanfrage initiieren.",
    "description": "The description for the `signatureOrigin` caveat, to be used with the `endowment:signature-insight` permission"
  },
  "permission_signatureInsightOriginDescription": {
    "message": "Erlauben Sie $1, die Herkunft (URI) von Websites zu sehen, die Signaturanfragen initiieren. Dies kann für Anti-Phishing- und Sicherheitslösungen verwendet werden.",
    "description": "An extended description for the `signatureOrigin` caveat, to be used with the `endowment:signature-insight` permission. $1 is the snap name."
  },
  "permission_transactionInsight": {
    "message": "Transaktions-Einsichten abrufen und anzeigen.",
    "description": "The description for the `endowment:transaction-insight` permission"
  },
  "permission_transactionInsightDescription": {
    "message": "Erlauben Sie $1, Transaktionen zu dekodieren und Einblicke innerhalb der MetaMask UI zu zeigen. Dies kann für Anti-Phishing- und Sicherheitslösungen verwendet werden.",
    "description": "An extended description for the `endowment:transaction-insight` permission. $1 is the snap name."
  },
  "permission_transactionInsightOrigin": {
    "message": "Ursprung der Webseite anzeigen, die Transaktionen vorschlägt",
    "description": "The description for the `transactionOrigin` caveat, to be used with the `endowment:transaction-insight` permission"
  },
  "permission_transactionInsightOriginDescription": {
    "message": "Erlauben Sie $1, die Herkunft (URI) von Websites einzusehen, die Transaktionen vorschlagen. Dies kann für Anti-Phishing- und Sicherheitslösungen verwendet werden.",
    "description": "An extended description for the `transactionOrigin` caveat, to be used with the `endowment:transaction-insight` permission. $1 is the snap name."
  },
  "permission_unknown": {
    "message": "Unbekannte Genehmigung: $1",
    "description": "$1 is the name of a requested permission that is not recognized."
  },
  "permission_viewBip32PublicKeys": {
    "message": "Öffentlichen Schlüssel für $1 ($2) anzeigen.",
    "description": "The description for the `snap_getBip32PublicKey` permission. $1 is a derivation path, e.g. 'm/44'/0'/0''. $2 is the elliptic curve name, e.g. 'secp256k1'."
  },
  "permission_viewBip32PublicKeysDescription": {
    "message": "Erlauben Sie $2, Ihre öffentlichen Schlüssel (und Adressen) für $1 einzusehen. Damit wird keine Kontrolle über Konten oder Assets gewährt.",
    "description": "An extended description for the `snap_getBip32PublicKey` permission. $1 is a derivation path (name). $2 is the snap name."
  },
  "permission_viewNamedBip32PublicKeys": {
    "message": "Öffentlichen Schlüssel für $1 anzeigen.",
    "description": "The description for the `snap_getBip32PublicKey` permission. $1 is a name for the derivation path, e.g., 'Ethereum accounts'."
  },
  "permission_walletSwitchEthereumChain": {
    "message": "Wechseln Sie zum folgenden Netzwerk und nutzen Sie dieses",
    "description": "The label for the `wallet_switchEthereumChain` permission"
  },
  "permission_webAssembly": {
    "message": "Support für WebAssembly.",
    "description": "The description of the `endowment:webassembly` permission."
  },
  "permission_webAssemblyDescription": {
    "message": "Erlauben Sie $1, auf Low-Level-Ausführungsumgebungen über WebAssembly zuzugreifen.",
    "description": "An extended description of the `endowment:webassembly` permission. $1 is the snap name."
  },
  "permissions": {
    "message": "Genehmigungen"
  },
  "permissionsPageEmptyContent": {
    "message": "Nichts zu sehen hier"
  },
  "permissionsPageEmptySubContent": {
    "message": "Hier können Sie die Genehmigungen sehen, die Sie installierten Snaps oder verbundenen Websites gegeben haben."
  },
  "permitSimulationChange_approve": {
    "message": "Ausgabenobergrenze"
  },
  "permitSimulationChange_bidding": {
    "message": "Sie bieten"
  },
  "permitSimulationChange_listing": {
    "message": "Sie listen auf"
  },
  "permitSimulationChange_nft_listing": {
    "message": "Notierungspreis"
  },
  "permitSimulationChange_receive": {
    "message": "Sie empfangen"
  },
  "permitSimulationChange_revoke": {
    "message": "Ausgabenobergrenze"
  },
  "permitSimulationChange_transfer": {
    "message": "Sie senden"
  },
  "permitSimulationDetailInfo": {
    "message": "Sie erteilen dem Spender die Genehmigung, diese Menge an Tokens von Ihrem Konto auszugeben."
  },
  "permittedChainToastUpdate": {
    "message": "$1 hat Zugang zu $2."
  },
  "personalAddressDetected": {
    "message": "Personalisierte Adresse identifiziert. Bitte füge die Token-Contract-Adresse ein."
  },
  "petnamesEnabledToggle": {
    "message": "Spitznamen erlauben"
  },
  "petnamesEnabledToggleDescription": {
    "message": "Damit können Sie jeder Adresse einen Spitznamen zuweisen. Nach Möglichkeit werden wir Namen für Adressen vorschlagen, mit denen Sie interagieren."
  },
  "pinToTop": {
    "message": "Pin nach oben"
  },
  "pleaseConfirm": {
    "message": "Bitte bestätigen"
  },
  "plusMore": {
    "message": "+ $1 mehr",
    "description": "$1 is the number of additional items"
  },
  "plusXMore": {
    "message": "+ $1 mehr",
    "description": "$1 is a number of additional but unshown items in a list- this message will be shown in place of those items"
  },
  "popularNetworkAddToolTip": {
    "message": "Einige dieser Netzwerke werden von Dritten betrieben. Die Verbindungen können weniger zuverlässig sein oder Dritten ermöglichen, Aktivitäten zu verfolgen. $1",
    "description": "$1 is Learn more link"
  },
  "popularNetworks": {
    "message": "Beliebte Netzwerke"
  },
  "portfolio": {
    "message": "Portfolio"
  },
  "preparingSwap": {
    "message": "Swap wird vorbereitet ..."
  },
  "prev": {
    "message": "Zurück"
  },
  "price": {
    "message": "Preis"
  },
  "priceUnavailable": {
    "message": "Preis nicht verfügbar"
  },
  "primaryType": {
    "message": "Primärer Typ"
  },
  "priorityFee": {
    "message": "Prioritätsgebühr"
  },
  "priorityFeeProperCase": {
    "message": "Prioritätsgebühr"
  },
  "privacy": {
    "message": "Datenschutz"
  },
  "privacyMsg": {
    "message": "Datenschutzerklärung"
  },
  "privateKey": {
    "message": "Privater Schlüssel",
    "description": "select this type of file to use to import an account"
  },
  "privateKeyCopyWarning": {
    "message": "Privater Schlüssel für $1",
    "description": "$1 represents the account name"
  },
  "privateKeyHidden": {
    "message": "Der private Schlüssel ist verborgen",
    "description": "Explains that the private key input is hidden"
  },
  "privateKeyShow": {
    "message": "Eingabe des privaten Schlüssels anzeigen/ausblenden",
    "description": "Describes a toggle that is used to show or hide the private key input"
  },
  "privateKeyShown": {
    "message": "Dieser private Schlüssel wird angezeigt",
    "description": "Explains that the private key input is being shown"
  },
  "privateKeyWarning": {
    "message": "Warnung: Geben Sie diesen Schlüssel niemals weiter. Jeder, der Ihre privaten Schlüssel hat, kann alle Assets auf Ihrem Konto stehlen."
  },
  "privateNetwork": {
    "message": "Privates Netzwerk"
  },
  "proceedWithTransaction": {
    "message": "Ich möchte dennoch fortfahren."
  },
  "productAnnouncements": {
    "message": "Produktankündigungen"
  },
  "profileSync": {
    "message": "Profilsynchronisation"
  },
  "profileSyncConfirmation": {
    "message": "Wenn Sie die Profilsynchronisierung deaktivieren, können Sie keine Benachrichtigungen empfangen."
  },
  "profileSyncDescription": {
    "message": "Erstellt ein Profil, über das MetaMask bestimmte Einstellungen zwischen Ihren Geräten synchronisiert. Dies ist für den Erhalt von Benachrichtigungen erforderlich. $1."
  },
  "profileSyncPrivacyLink": {
    "message": "Erfahren Sie, wie wir Ihre Privatsphäre schützen"
  },
  "proposedApprovalLimit": {
    "message": "Vorgeschlagenes Genehmigungslimit"
  },
  "provide": {
    "message": "Bereitstellen"
  },
  "publicAddress": {
    "message": "Öffentliche Adresse"
  },
  "pushPlatformNotificationsFundsReceivedDescription": {
    "message": "Sie haben $1 $2 erhalten"
  },
  "pushPlatformNotificationsFundsReceivedDescriptionDefault": {
    "message": "Sie haben einige Tokens erhalten"
  },
  "pushPlatformNotificationsFundsReceivedTitle": {
    "message": "Gelder erhalten"
  },
  "pushPlatformNotificationsFundsSentDescription": {
    "message": "Sie haben erfolgreich $1 $2 gesendet"
  },
  "pushPlatformNotificationsFundsSentDescriptionDefault": {
    "message": "Sie haben erfolgreich einige Tokens gesendet"
  },
  "pushPlatformNotificationsFundsSentTitle": {
    "message": "Gelder gesendet"
  },
  "pushPlatformNotificationsNftReceivedDescription": {
    "message": "Sie haben neue NFTs erhalten"
  },
  "pushPlatformNotificationsNftReceivedTitle": {
    "message": "NFT erhalten"
  },
  "pushPlatformNotificationsNftSentDescription": {
    "message": "Sie haben erfolgreich einen NFT gesendet"
  },
  "pushPlatformNotificationsNftSentTitle": {
    "message": "NFT gesendet"
  },
  "pushPlatformNotificationsStakingLidoStakeCompletedDescription": {
    "message": "Ihr Lido-Stake war erfolgreich"
  },
  "pushPlatformNotificationsStakingLidoStakeCompletedTitle": {
    "message": "Stake abgeschlossen"
  },
  "pushPlatformNotificationsStakingLidoStakeReadyToBeWithdrawnDescription": {
    "message": "Ihr Lido-Stake kann jetzt ausgezahlt werden"
  },
  "pushPlatformNotificationsStakingLidoStakeReadyToBeWithdrawnTitle": {
    "message": "Stake bereit zur Auszahlung"
  },
  "pushPlatformNotificationsStakingLidoWithdrawalCompletedDescription": {
    "message": "Ihre Lido-Auszahlung war erfolgreich"
  },
  "pushPlatformNotificationsStakingLidoWithdrawalCompletedTitle": {
    "message": "Auszahlung abgeschlossen"
  },
  "pushPlatformNotificationsStakingLidoWithdrawalRequestedDescription": {
    "message": "Ihre Lido-Auszahlungsanfrage wurde übermittelt"
  },
  "pushPlatformNotificationsStakingLidoWithdrawalRequestedTitle": {
    "message": "Auszahlung angefordert"
  },
  "pushPlatformNotificationsStakingRocketpoolStakeCompletedDescription": {
    "message": "Ihr RocketPool-Stake war erfolgreich"
  },
  "pushPlatformNotificationsStakingRocketpoolStakeCompletedTitle": {
    "message": "Stake abgeschlossen"
  },
  "pushPlatformNotificationsStakingRocketpoolUnstakeCompletedDescription": {
    "message": "Ihr RocketPool-Unstake war erfolgreich"
  },
  "pushPlatformNotificationsStakingRocketpoolUnstakeCompletedTitle": {
    "message": "Unstake abgeschlossen"
  },
  "pushPlatformNotificationsSwapCompletedDescription": {
    "message": "Ihr MetaMask-Swap war erfolgreich"
  },
  "pushPlatformNotificationsSwapCompletedTitle": {
    "message": "Swap abgeschlossen"
  },
  "queued": {
    "message": "In Warteschlange"
  },
  "quoteRate": {
    "message": "Angebotskurs"
  },
  "quotedReceiveAmount": {
    "message": "$1 Betrag empfangen"
  },
  "quotedTotalCost": {
    "message": "$1 Gesamtkosten"
  },
  "rank": {
    "message": "Rang"
  },
  "rateIncludesMMFee": {
    "message": "Rate beinhaltet $1 % Gebühr"
  },
  "reAddAccounts": {
    "message": "alle anderen Konten erneut hinzuzufügen"
  },
  "reAdded": {
    "message": "erneut hinzugefügt"
  },
  "readdToken": {
    "message": "Sie können dieses Token in Zukunft wieder hinzufügen, indem Sie im Menü der Kontooptionen auf „Token importieren“ gehen."
  },
  "receive": {
    "message": "Empfangen"
  },
  "receiveCrypto": {
    "message": "Krypto empfangen"
  },
  "recipientAddressPlaceholderNew": {
    "message": "Öffentliche Adresse (0x) oder Domainname eingeben"
  },
  "recommendedGasLabel": {
    "message": "Empfohlen"
  },
  "recoveryPhraseReminderBackupStart": {
    "message": "Hier anfangen"
  },
  "recoveryPhraseReminderConfirm": {
    "message": "Verstanden"
  },
  "recoveryPhraseReminderHasBackedUp": {
    "message": "Bewahren Sie Ihre geheime Wiederherstellungsphrase immer an einem sicheren und geheimen Ort auf."
  },
  "recoveryPhraseReminderHasNotBackedUp": {
    "message": "Möchten Sie erneut ein Backup Ihrer geheimen Wiederherstellungsphrase erstellen?"
  },
  "recoveryPhraseReminderItemOne": {
    "message": "Teilen Sie niemals Ihre geheime Wiederherstellungsphrase mit jemandem."
  },
  "recoveryPhraseReminderItemTwo": {
    "message": "Das MetaMask-Team wird Sie niemals nach Ihrer geheimen Wiederherstellungsphrase fragen."
  },
  "recoveryPhraseReminderSubText": {
    "message": "Ihre geheime Wiederherstellungsphrase kontrolliert alle Ihre Konten."
  },
  "recoveryPhraseReminderTitle": {
    "message": "Schützen Sie Ihre Gelder."
  },
  "refreshList": {
    "message": "Liste aktualisieren"
  },
  "reject": {
    "message": "Ablehnen"
  },
  "rejectAll": {
    "message": "Alle ablehnen"
  },
  "rejectRequestsDescription": {
    "message": "Sie sind im Begriff, $1 Anfragen geschlossen abzulehnen."
  },
  "rejectRequestsN": {
    "message": "$1 Anfragen ablehnen"
  },
  "rejectTxsDescription": {
    "message": "Sie sind im Begriff, $1 Transaktionen geschlossen abzulehnen."
  },
  "rejectTxsN": {
    "message": "$1 Transaktionen ablehnen"
  },
  "rejected": {
    "message": "Abgelehnt"
  },
  "rememberSRPIfYouLooseAccess": {
    "message": "Denken Sie daran: Sollten Sie Ihre geheime Wiederherstellungsphrase verlieren, verlieren Sie auch den Zugriff auf Ihr Wallet. $1, um diese Wörter sicher zu verwahren, damit Sie jederzeit auf Ihr Geld zugreifen können."
  },
  "reminderSet": {
    "message": "Erinnerung eingestellt!"
  },
  "remove": {
    "message": "Entfernen"
  },
  "removeAccount": {
    "message": "Konto entfernen"
  },
  "removeAccountDescription": {
    "message": "Dieses Konto wird aus Ihrer Wallet entfernt. Bitte stellen Sie sicher, dass Sie die ursprüngliche geheime Wiederherstellungsphrase oder den privaten Schlüssel für dieses importierte Konto haben, bevor Sie fortfahren. Sie können Konten über das Dropdown-Menü „Konto“ erneut importieren oder erstellen."
  },
  "removeKeyringSnap": {
    "message": "Das Entfernen dieses Snaps entfernt folgende Konten aus MetaMask:"
  },
  "removeKeyringSnapToolTip": {
    "message": "Der Snap kontrolliert die Konten und durch seine Entfernung werden diese Konten ebenfalls aus MetaMask entfernt, verbleiben jedoch in der Blockchain."
  },
  "removeNFT": {
    "message": "NFT entfernen"
  },
  "removeNftErrorMessage": {
    "message": "Wir konnten dieses NFT nicht entfernen."
  },
  "removeNftMessage": {
    "message": "NFT wurde erfolgreich entfernt!"
  },
  "removeSnap": {
    "message": "Snap entfernen"
  },
  "removeSnapAccountDescription": {
    "message": "Wenn Sie fortfahren, wird dieses Konto nicht mehr in MetaMask verfügbar sein."
  },
  "removeSnapAccountTitle": {
    "message": "Konto entfernen"
  },
  "removeSnapConfirmation": {
    "message": "Sind Sie sicher, dass Sie $1 entfernen möchten?",
    "description": "$1 represents the name of the snap"
  },
  "removeSnapDescription": {
    "message": "Diese Aktion wird diesen Snap und seine Daten löschen sowie alle von Ihnen erteilten Genehmigungen entziehen."
  },
  "replace": {
    "message": "ersetzen"
  },
  "reportIssue": {
    "message": "Ein Problem melden"
  },
  "requestFrom": {
    "message": "Anfrage von"
  },
  "requestFromInfo": {
    "message": "Dies ist die Seite, auf der Sie um Ihre Unterschrift gebeten werden."
  },
  "requestFromInfoSnap": {
    "message": "Dies ist der Snap, der Sie zur Unterschrift auffordert."
  },
  "requestFromTransactionDescription": {
    "message": "Dies ist die Website, die Sie um Ihre Bestätigung bittet."
  },
  "requestingFor": {
    "message": "Anfordern für"
  },
  "requestingForAccount": {
    "message": "Anfordern für $1",
    "description": "Name of Account"
  },
  "requestingForNetwork": {
    "message": "Anforderung von $1",
    "description": "Name of Network"
  },
  "required": {
    "message": "Erforderlich"
  },
  "reset": {
    "message": "Zurücksetzen"
  },
  "resetWallet": {
    "message": "Wallet zurücksetzen"
  },
  "resetWalletSubHeader": {
    "message": "MetaMask speichert keine Kopie Ihres Passworts. Wenn Sie Probleme haben, Ihr Konto zu entsperren, müssen Sie Ihre Wallet zurücksetzen. Sie können dies tun, indem Sie die geheime Wiederherstellungsphrase angeben, die Sie bei der Einrichtung Ihrer Wallet verwendet haben."
  },
  "resetWalletUsingSRP": {
    "message": "Diese Aktion löscht Ihre aktuelle Wallet und die geheime Wiederherstellungsphrase von diesem Gerät zusammen mit der Liste der Konten, die Sie erstellt haben. Nach dem Zurücksetzen mit einer geheimen Wiederherstellungsphrase sehen Sie eine Liste von Konten, die auf der geheimen Wiederherstellungsphrase basiert, die Sie zum Zurücksetzen verwenden. Diese neue Liste enthält automatisch Konten, die ein Guthaben aufweisen. Sie können auch $1, die zuvor erstellt wurden. Benutzerdefinierte Konten, die Sie importiert haben, müssen $2 sein und alle benutzerdefinierten Tokens, die Sie einem Konto hinzugefügt haben, müssen ebenfalls $3 sein."
  },
  "resetWalletWarning": {
    "message": "Vergewissern Sie sich, dass Sie die richtige geheime Wiederherstellungsphrase verwenden, bevor Sie fortfahren. Sie können dies nicht mehr rückgängig machen."
  },
  "restartMetamask": {
    "message": "MetaMask neu starten"
  },
  "restore": {
    "message": "Wiederherstellen"
  },
  "restoreUserData": {
    "message": "Benutzerdaten wiederherstellen"
  },
  "resultPageError": {
    "message": "Fehler"
  },
  "resultPageErrorDefaultMessage": {
    "message": "Der Vorgang ist fehlgeschlagen."
  },
  "resultPageSuccess": {
    "message": "Erfolg"
  },
  "resultPageSuccessDefaultMessage": {
    "message": "Der Vorgang wurde erfolgreich abgeschlossen."
  },
  "retryTransaction": {
    "message": "Transaktion wiederholen"
  },
  "reusedTokenNameWarning": {
    "message": "Ein Token hier verwendet ein Symbol von einem anderen Token, das Sie beobachten. Dies kann verwirrend oder trügerisch sein."
  },
  "revealSeedWords": {
    "message": "Geheime Wiederherstellungsphrase offenlegen"
  },
  "revealSeedWordsDescription1": {
    "message": "Die $1 bietet $2",
    "description": "This is a sentence consisting of link using 'revealSeedWordsSRPName' as $1 and bolded text using 'revealSeedWordsDescription3' as $2."
  },
  "revealSeedWordsDescription2": {
    "message": "MetaMask ist ein $1. Das bedeutet, dass Sie der Besitzer Ihrer GWP sind.",
    "description": "$1 is text link with the message from 'revealSeedWordsNonCustodialWallet'"
  },
  "revealSeedWordsDescription3": {
    "message": "vollen Zugriff auf Ihre Wallet und Ihr Guthaben.\n"
  },
  "revealSeedWordsNonCustodialWallet": {
    "message": "Wallet ohne Vewahrung"
  },
  "revealSeedWordsQR": {
    "message": "QR"
  },
  "revealSeedWordsSRPName": {
    "message": "Geheime Wiederherstellungsphrase (GWP)"
  },
  "revealSeedWordsText": {
    "message": "Text"
  },
  "revealSeedWordsWarning": {
    "message": "Stellen Sie sicher, dass niemand auf Ihren Bildschirm schaut. $1",
    "description": "$1 is bolded text using the message from 'revealSeedWordsWarning2'"
  },
  "revealSeedWordsWarning2": {
    "message": "Der MetaMask Support wird Sie nie danach fragen.",
    "description": "The bolded texted in the second part of 'revealSeedWordsWarning'"
  },
  "revealSensitiveContent": {
    "message": "Sensible Inhalte offenlegen"
  },
  "revealTheSeedPhrase": {
    "message": "Seed-Phrase anzeigen"
  },
  "review": {
    "message": "Überprüfen"
  },
  "reviewAlert": {
    "message": "Benachrichtigung überprüfen"
  },
  "reviewAlerts": {
    "message": "Benachrichtigungen überprüfen"
  },
  "reviewPermissions": {
    "message": "Genehmigungen prüfen"
  },
  "revokePermission": {
    "message": "Genehmigung widerrufen"
  },
  "revokeSimulationDetailsDesc": {
    "message": "Sie entziehen einer Person die Genehmigung, Tokens von Ihrem Konto auszugeben."
  },
  "rpcNameOptional": {
    "message": "RPC-Name (Optional)"
  },
  "rpcUrl": {
    "message": "Neue RPC-URL"
  },
  "safeTransferFrom": {
    "message": "Sichere Übertragung von"
  },
  "save": {
    "message": "Speichern"
  },
  "scanInstructions": {
    "message": "Platzieren Sie den QR-Code vor Ihrer Kamera."
  },
  "scanQrCode": {
    "message": "QR-Code scannen"
  },
  "scrollDown": {
    "message": "Herunterscrollen"
  },
  "search": {
    "message": "Suche"
  },
  "searchAccounts": {
    "message": "Konten durchsuchen"
  },
  "searchNfts": {
    "message": "NFTs suchen"
  },
  "searchTokens": {
    "message": "Tokens suchen"
  },
  "searchTokensByNameOrAddress": {
    "message": "Tokens nach Name oder Adresse suchen"
  },
  "secretRecoveryPhrase": {
    "message": "Geheime Wiederherstellungsphrase"
  },
  "secureWallet": {
    "message": "Sichere Wallet"
  },
  "security": {
    "message": "Sicherheit"
  },
  "securityAlert": {
    "message": "Sicherheitsbenachrichtigung von $1 und $2"
  },
  "securityAlerts": {
    "message": "Sicherheitsbenachrichtigungen"
  },
  "securityAlertsDescription": {
    "message": "Diese Funktion warnt Sie vor bösartigen Aktivitäten, indem sie aktiv Transaktionen und Signaturanfragen überprüft. $1",
    "description": "Link to learn more about security alerts"
  },
  "securityAndPrivacy": {
    "message": "Sicherheit und Datenschutz"
  },
  "securityDescription": {
    "message": "Verringern Sie das Risiko, sich mit unsicheren Netzwerken zu verbinden und sichern Sie Ihre Konten"
  },
  "securityMessageLinkForNetworks": {
    "message": "Netzwerk-Betrügereien und Sicherheitsrisiken"
  },
  "securityPrivacyPath": {
    "message": "Einstellungen > Sicherheit und Datenschutz."
  },
  "securityProviderPoweredBy": {
    "message": "Unterstützt durch $1",
    "description": "The security provider that is providing data"
  },
  "seeAllPermissions": {
    "message": "Alle Genehmigungen ansehen",
    "description": "Used for revealing more content (e.g. permission list, etc.)"
  },
  "seeDetails": {
    "message": "Details anzeigen"
  },
  "seedPhraseConfirm": {
    "message": "Geheime Wiederherstellungsphrase bestätigen"
  },
  "seedPhraseEnterMissingWords": {
    "message": "Geheime Wiederherstellungsphrase bestätigen"
  },
  "seedPhraseIntroNotRecommendedButtonCopy": {
    "message": "Später erinnern (nicht empfohlen)"
  },
  "seedPhraseIntroRecommendedButtonCopy": {
    "message": "Meine Wallet sichern (empfohlen)"
  },
  "seedPhraseIntroSidebarBulletOne": {
    "message": "Aufschreiben und an mehreren geheimen Orten aufbewahren"
  },
  "seedPhraseIntroSidebarBulletTwo": {
    "message": "In einem Schließfach aufbewahren"
  },
  "seedPhraseIntroSidebarCopyOne": {
    "message": "Ihre geheime Wiederherstellungsphrase ist eine 12-Wort-Phrase, die der „Master-Schlüssel“ Ihrer Wallet und Ihres Geldes ist."
  },
  "seedPhraseIntroSidebarCopyThree": {
    "message": "Wenn jemand nach Ihrer Wiederherstellungsphrase fragt, versucht er wahrscheinlich, Sie zu betrügen und Ihr Wallet-Geld zu stehlen."
  },
  "seedPhraseIntroSidebarCopyTwo": {
    "message": "Geben Sie niemals Ihre geheime Wiederherstellungsphrase weiter, nicht einmal an MetaMask!"
  },
  "seedPhraseIntroSidebarTitleOne": {
    "message": "Was ist eine geheime Wiederherstellungsphrase?"
  },
  "seedPhraseIntroSidebarTitleThree": {
    "message": "Soll ich meine geheime Wiederherstellungsprase weitergeben?"
  },
  "seedPhraseIntroSidebarTitleTwo": {
    "message": "Wie kann ich meine geheime Wiederherstellungsprase speichern?"
  },
  "seedPhraseIntroTitle": {
    "message": "Sichern Sie Ihre Wallet"
  },
  "seedPhraseReq": {
    "message": "Geheime Wiederherstellungsphrasen bestehen aus 12, 15, 18, 21 oder 24 Wörtern."
  },
  "seedPhraseWriteDownDetails": {
    "message": "Schreiben Sie diese geheime Wiederherstellungsphrase mit 12 Wörtern auf und bewahren Sie sie an einem Ort auf, auf den nur Sie Zugriff haben."
  },
  "seedPhraseWriteDownHeader": {
    "message": "Schreiben Sie sich Ihre geheime Wiederherstellungsphrase auf."
  },
  "select": {
    "message": "Auswählen"
  },
  "selectAccounts": {
    "message": "Wählen Sie das Konto/die Konten aus, um sie auf dieser Seite zu verwenden."
  },
  "selectAccountsForSnap": {
    "message": "Wählen Sie das Konto/die Konten, das/die mit diesem Snap verwendet werden soll(en)."
  },
  "selectAll": {
    "message": "\nAlle auswählen"
  },
  "selectAnAccount": {
    "message": "Ein Konto auswählen"
  },
  "selectAnAccountAlreadyConnected": {
    "message": "Dieses Konto wurde bereits mit MetaMask verbunden."
  },
  "selectEnableDisplayMediaPrivacyPreference": {
    "message": "NFT-Medien anzeigen einschalten"
  },
  "selectHdPath": {
    "message": "HD-Pfad auswählen"
  },
  "selectNFTPrivacyPreference": {
    "message": "Automatische NFT-Erkennung aktivieren"
  },
  "selectPathHelp": {
    "message": "Wenn Sie nicht die Konten sehen, die Sie erwarten, versuchen Sie, den HD-Pfad oder das aktuell ausgewählte Netzwerk zu ändern."
  },
  "selectRpcUrl": {
    "message": "RPC-URL auswählen"
  },
  "selectType": {
    "message": "Typ auswählen"
  },
  "selectedAccountMismatch": {
    "message": "Anderes Konto ausgewählt"
  },
  "selectingAllWillAllow": {
    "message": "Wenn Sie alle auswählen, erlauben Sie dieser Seite, alle Ihre aktuellen Konten einzusehen. Stellen Sie sicher, dass Sie dieser Seite vertrauen."
  },
  "send": {
    "message": "Senden"
  },
  "sendBugReport": {
    "message": "Übermitteln Sie uns einen Fehlerbericht."
  },
  "sendNoContactsConversionText": {
    "message": "klicken Sie hier"
  },
  "sendNoContactsDescription": {
    "message": "Kontakte ermöglich Ihnen, Transaktionen sicher und mehrfach an ein anderes Konto zu senden. Um einen Kontakt zu erstellen, $1",
    "description": "$1 represents the action text 'click here'"
  },
  "sendNoContactsTitle": {
    "message": "Sie haben noch keine Kontakte"
  },
  "sendSelectReceiveAsset": {
    "message": "Wählen Sie das zu empfangende Asset"
  },
  "sendSelectSendAsset": {
    "message": "Wählen Sie das zu sendende Asset"
  },
  "sendSpecifiedTokens": {
    "message": "$1 senden",
    "description": "Symbol of the specified token"
  },
  "sendSwapSubmissionWarning": {
    "message": "Wenn Sie auf diese Schaltfläche klicken, wird Ihre Swap-Transaktion sofort eingeleitet. Bevor Sie fortfahren, überprüfen Sie bitte Ihre Transaktionsdetails."
  },
  "sendTokenAsToken": {
    "message": "$1 als $2 senden",
    "description": "Used in the transaction display list to describe a swap and send. $1 and $2 are the symbols of tokens in involved in the swap."
  },
  "sendingAsset": {
    "message": "Senden von $1"
  },
  "sendingDisabled": {
    "message": "Das Senden von ERC-1155 NFT-Assets wird noch nicht unterstützt."
  },
  "sendingNativeAsset": {
    "message": "$1 senden",
    "description": "$1 represents the native currency symbol for the current network (e.g. ETH or BNB)"
  },
  "sendingToTokenContractWarning": {
    "message": "Warnhinweis: Sie sind im Begriff, an einen Token-Contract zu senden, und dies könnte zu einem Verlust Ihrer Gelder führen. $1",
    "description": "$1 is a clickable link with text defined by the 'learnMoreUpperCase' key. The link will open to a support article regarding the known contract address warning"
  },
  "sepolia": {
    "message": "Sepolia-Testnetzwerk"
  },
  "setApprovalForAll": {
    "message": "Erlaubnis für alle erteilen"
  },
  "setApprovalForAllRedesignedTitle": {
    "message": "Auszahlungsanfrage"
  },
  "setApprovalForAllTitle": {
    "message": "$1 ohne Ausgabenlimit genehmigen",
    "description": "The token symbol that is being approved"
  },
  "settingAddSnapAccount": {
    "message": "Konto-Snap hinzufügen"
  },
  "settings": {
    "message": "Einstellungen"
  },
  "settingsOptimisedForEaseOfUseAndSecurity": {
    "message": "Die Einstellungen sind für Benutzerfreundlichkeit und Sicherheit optimiert. Sie können diese jederzeit ändern."
  },
  "settingsSearchMatchingNotFound": {
    "message": "Keine passenden Ergebnisse gefunden."
  },
  "settingsSubHeadingSignaturesAndTransactions": {
    "message": "Signatur- und Transaktionsanfragen"
  },
  "show": {
    "message": "Zeigen"
  },
  "showAccount": {
    "message": "Konto anzeigen"
  },
  "showAdvancedDetails": {
    "message": "Erweiterte Details anzeigen"
  },
  "showExtensionInFullSizeView": {
    "message": "Erweiterung in Vollbildansicht anzeigen"
  },
  "showExtensionInFullSizeViewDescription": {
    "message": "Schalten Sie dies ein, um die Vollbildansicht als Standard einzustellen, sobald Sie auf das Erweiterungssymbol klicken."
  },
  "showFiatConversionInTestnets": {
    "message": "Umrechnung auf Testnets anzeigen"
  },
  "showFiatConversionInTestnetsDescription": {
    "message": "Wählen Sie dies aus, um die Fiat-Umrechnung in Testnetzwerken anzuzeigen."
  },
  "showHexData": {
    "message": "Hexdaten anzeigen"
  },
  "showHexDataDescription": {
    "message": "Wählen Sie dies aus, um das Hex-Datenfeld auf dem Sendebildschirm anzuzeigen."
  },
  "showIncomingTransactions": {
    "message": "Eingehende Transaktionen anzeigen"
  },
  "showIncomingTransactionsDescription": {
    "message": "Das hängt von $1 ab, das Zugriff auf Ihre Ethereum-Adresse und Ihre IP-Adresse hat. $2",
    "description": "$1 is the link to etherscan url and $2 is the link to the privacy policy of consensys APIs"
  },
  "showIncomingTransactionsExplainer": {
    "message": "Dies hängt bei jedem Netzwerk von unterschiedlichen APIs Dritter ab, die Ihre Ethereum- und IP-Adresse offenlegen."
  },
  "showLess": {
    "message": "Weniger anzeigen"
  },
  "showMore": {
    "message": "Mehr anzeigen"
  },
  "showNativeTokenAsMainBalance": {
    "message": "Natives Token als Hauptsaldo anzeigen"
  },
  "showNft": {
    "message": "NFT anzeigen"
  },
  "showPermissions": {
    "message": "Genehmigungen anzeigen"
  },
  "showPrivateKey": {
    "message": "Privaten Schlüssel anzeigen"
  },
  "showTestnetNetworks": {
    "message": "Test-Netzwerke anzeigen"
  },
  "showTestnetNetworksDescription": {
    "message": "Wählen Sie dies, um Testnetzwerke in der Netzwerkliste anzuzeigen."
  },
  "sign": {
    "message": "Unterzeichnen"
  },
  "signatureRequest": {
    "message": "Signaturanfrage"
  },
  "signature_decoding_bid_nft_tooltip": {
    "message": "Der NFT wird in Ihrer Wallet angezeigt, sobald das Gebot akzeptiert wird."
  },
  "signature_decoding_list_nft_tooltip": {
    "message": "Erwarten Sie Änderungen erst, wenn jemand Ihre NFTs kauft."
  },
  "signed": {
    "message": "Unterzeichnet"
  },
  "signing": {
    "message": "Signieren"
  },
  "signingInWith": {
    "message": "Anmelden mit"
  },
  "signingWith": {
    "message": "Unterzeichnung mit"
  },
  "simulationApproveHeading": {
    "message": "Abheben"
  },
  "simulationDetailsApproveDesc": {
    "message": "Sie erteilen einer anderen Person die Genehmigung, NFTs von Ihrem Konto abzuheben."
  },
  "simulationDetailsERC20ApproveDesc": {
    "message": "Sie erteilen einer anderen Person die Genehmigung, diesen Betrag von Ihrem Konto auszugeben."
  },
  "simulationDetailsFiatNotAvailable": {
    "message": "Nicht verfügbar"
  },
  "simulationDetailsIncomingHeading": {
    "message": "Sie erhalten"
  },
  "simulationDetailsNoChanges": {
    "message": "Keine Änderungen"
  },
  "simulationDetailsOutgoingHeading": {
    "message": "Sie senden"
  },
  "simulationDetailsRevokeSetApprovalForAllDesc": {
    "message": "Sie entziehen einer anderen Person die Genehmigung, NFTs von Ihrem Konto abzuheben."
  },
  "simulationDetailsSetApprovalForAllDesc": {
    "message": "Sie erteilen einer anderen Person die Genehmigung, NFTs von Ihrem Konto abzuheben."
  },
  "simulationDetailsTitle": {
    "message": "Geschätzte Änderungen"
  },
  "simulationDetailsTitleTooltip": {
    "message": "Die geschätzten Änderungen sind das, was passieren könnte, wenn Sie diese Transaktion durchführen. Dies ist nur eine Prognostizierung, keine Garantie."
  },
  "simulationDetailsTotalFiat": {
    "message": "Gesamt = $1",
    "description": "$1 is the total amount in fiat currency on one side of the transaction"
  },
  "simulationDetailsTransactionReverted": {
    "message": "Diese Transaktion wird wahrscheinlich scheitern"
  },
  "simulationDetailsUnavailable": {
    "message": "Nicht verfügbar"
  },
  "simulationErrorMessageV2": {
    "message": "Wir konnten das Gas nicht schätzen. Es könnte einen Fehler im Contract geben und diese Transaktion könnte fehlschlagen."
  },
  "simulationsSettingDescription": {
    "message": "Schalten Sie diese Funktion ein, um die Saldoänderungen von Transaktionen und Unterschriften abzuschätzen, bevor Sie sie bestätigen. Dies ist keine Garantie für das endgültige Ergebnis. $1"
  },
  "simulationsSettingSubHeader": {
    "message": "Geschätzte Saldoänderungen"
  },
  "singleNetwork": {
    "message": "1 Netzwerk"
  },
  "siweIssued": {
    "message": "Ausgestellt"
  },
  "siweNetwork": {
    "message": "Netzwerk"
  },
  "siweRequestId": {
    "message": "Anfrage-ID"
  },
  "siweResources": {
    "message": "Ressourcen"
  },
  "siweURI": {
    "message": "URL"
  },
  "skip": {
    "message": "Überspringen"
  },
  "skipAccountSecurity": {
    "message": "Kontosicherheit überspringen?"
  },
  "skipAccountSecurityDetails": {
    "message": "Mir ist klar, dass ich meine Konten und alle dazugehörigen Assets verlieren kann, solange ich keine Sicherungskopie meiner geheimen Wiederherstellungsphrase erstelle."
  },
  "slideBridgeDescription": {
    "message": "Bewegen Sie sich über 9 Chains, und zwar in Ihrer Wallet"
  },
  "slideBridgeTitle": {
    "message": "Bereit zum Bridgen?"
  },
  "slideCashOutDescription": {
    "message": "Verkaufen Sie Ihre Krypto gegen Bargeld"
  },
  "slideCashOutTitle": {
    "message": "Bargeldauszahlung mit MetaMask"
  },
  "slideDebitCardTitle": {
    "message": "MetaMask-Debitkarte"
  },
  "slideFundWalletTitle": {
    "message": "Überweisen Sie Guthaben auf Ihre Wallet"
  },
  "smartContracts": {
    "message": "Smart Contracts"
  },
  "smartSwapsErrorNotEnoughFunds": {
    "message": "Nicht genügend Gelder für einen Smart Swap."
  },
  "smartSwapsErrorUnavailable": {
    "message": "Smart Swaps sind vorrübergehend nicht verfügbar."
  },
  "smartTransactionCancelled": {
    "message": "Ihre Transaktion wurde storniert"
  },
  "smartTransactionCancelledDescription": {
    "message": "Ihre Transaktion konnte nicht abgeschlossen werden und wurde daher storniert, damit Sie keine unnötigen Gas-Gebühren zahlen müssen."
  },
  "smartTransactionError": {
    "message": "Ihre Transaktion schlug fehl"
  },
  "smartTransactionErrorDescription": {
    "message": "Plötzliche Marktveränderungen können zu Ausfällen führen. Wenn das Problem weiterhin besteht, wenden Sie sich an den MetaMask-Kundensupport."
  },
  "smartTransactionPending": {
    "message": "Übermittlung Ihrer Transaktion"
  },
  "smartTransactionSuccess": {
    "message": "Ihre Transaktion ist abgeschlossen"
  },
  "smartTransactions": {
    "message": "Smart Transactions"
  },
  "smartTransactionsEnabledDescription": {
    "message": " und MEV-Schutz. Nun standardmäßig aktiv."
  },
  "smartTransactionsEnabledLink": {
    "message": "Höhere Erfolgsraten"
  },
  "smartTransactionsEnabledTitle": {
    "message": "Transaktionen sind jetzt smarter"
  },
  "snapAccountCreated": {
    "message": "Konto erstellt"
  },
  "snapAccountCreatedDescription": {
    "message": "Ihr neues Konto ist jetzt einsatzbereit!"
  },
  "snapAccountCreationFailed": {
    "message": "Kontoerstellung fehlgeschlagen"
  },
  "snapAccountCreationFailedDescription": {
    "message": "$1 hat es nicht geschafft, ein Konto für Sie zu erstellen.",
    "description": "$1 is the snap name"
  },
  "snapAccountRedirectFinishSigningTitle": {
    "message": "Unterzeichnen beenden"
  },
  "snapAccountRedirectSiteDescription": {
    "message": "Befolgen Sie die Anweisungen von $1"
  },
  "snapAccountRemovalFailed": {
    "message": "Kontoentfernung fehlgeschlagen"
  },
  "snapAccountRemovalFailedDescription": {
    "message": "$1 hat es nicht geschafft, dieses Konto für Sie zu löschen.",
    "description": "$1 is the snap name"
  },
  "snapAccountRemoved": {
    "message": "Konto wurde entfernt"
  },
  "snapAccountRemovedDescription": {
    "message": "Dieses Konto wird in MetaMask nicht mehr zur Nutzung zur Verfügung stehen."
  },
  "snapAccounts": {
    "message": "Konto-Snaps"
  },
  "snapAccountsDescription": {
    "message": "Von Snaps Dritter kontrollierte Konten."
  },
  "snapConnectTo": {
    "message": "Mit $1 verbinden",
    "description": "$1 is the website URL or a Snap name. Used for Snaps pre-approved connections."
  },
  "snapConnectionPermissionDescription": {
    "message": "Lassen Sie $1 automatisch und ohne Ihre Zustimmung mit $2 verbinden.",
    "description": "Used for Snap pre-approved connections. $1 is the Snap name, $2 is a website URL."
  },
  "snapConnectionWarning": {
    "message": "$1 möchte $2 verwenden",
    "description": "$2 is the snap and $1 is the dapp requesting connection to the snap."
  },
  "snapContent": {
    "message": "Diese Inhalte stammen von $1.",
    "description": "This is shown when a snap shows transaction insight information in the confirmation UI. $1 is a link to the snap's settings page with the link text being the name of the snap."
  },
  "snapDetailWebsite": {
    "message": "Webseite"
  },
  "snapHomeMenu": {
    "message": "Snap-Startmenü"
  },
  "snapInstallRequest": {
    "message": "Durch die Installation von $1 erhält es die folgenden Berechtigungen.",
    "description": "$1 is the snap name."
  },
  "snapInstallSuccess": {
    "message": "Installation ist abgeschlossen"
  },
  "snapInstallWarningCheck": {
    "message": "$1 möchte die Genehmigung, Folgendes zu tun:",
    "description": "Warning message used in popup displayed on snap install. $1 is the snap name."
  },
  "snapInstallWarningHeading": {
    "message": "Seien Sie vorsichtig"
  },
  "snapInstallWarningPermissionDescriptionForBip32View": {
    "message": "Erlauben Sie $1, Ihre öffentlichen Schlüssel (und Adressen) einzusehen. Damit wird keine Kontrolle über Konten oder Assets gewährt.",
    "description": "An extended description for the `snap_getBip32PublicKey` permission used for tooltip on Snap Install Warning screen (popup/modal). $1 is the snap name."
  },
  "snapInstallWarningPermissionDescriptionForEntropy": {
    "message": "Erlauben Sie $1 Snap, Konten und Assets in dem/den gewünschten Netzwerk(en) zu verwalten. Diese Konten werden unter Verwendung Ihrer geheimen Wiederherstellungsphrase abgeleitet und gesichert (ohne sie preiszugeben). Mit der Fähigkeit, Schlüssel abzuleiten, kann $1 eine Vielzahl von Blockchain-Protokollen über Ethereum (EVMs) hinaus unterstützen.",
    "description": "An extended description for the `snap_getBip44Entropy` and `snap_getBip44Entropy` permissions used for tooltip on Snap Install Warning screen (popup/modal). $1 is the snap name."
  },
  "snapInstallWarningPermissionNameForEntropy": {
    "message": "$1-Konten verwalten",
    "description": "Permission name used for the Permission Cell component displayed on warning popup when installing a Snap. $1 is list of account types."
  },
  "snapInstallWarningPermissionNameForViewPublicKey": {
    "message": "Sehen Sie Ihren öffentlichen Schlüssel für $1 ein",
    "description": "Permission name used for the Permission Cell component displayed on warning popup when installing a Snap. $1 is list of account types."
  },
  "snapInstallationErrorDescription": {
    "message": "$1 konnte nicht installiert werden.",
    "description": "Error description used when snap installation fails. $1 is the snap name."
  },
  "snapInstallationErrorTitle": {
    "message": "Installation fehlgeschlagen",
    "description": "Error title used when snap installation fails."
  },
  "snapResultError": {
    "message": "Fehler"
  },
  "snapResultSuccess": {
    "message": "Erfolg"
  },
  "snapResultSuccessDescription": {
    "message": "$1 ist einsatzbereit"
  },
  "snapUpdateAlertDescription": {
    "message": "Holen Sie sich die neueste Version von $1\n",
    "description": "Description used in Snap update alert banner when snap update is available. $1 is the Snap name."
  },
  "snapUpdateAvailable": {
    "message": "Update verfügbar"
  },
  "snapUpdateErrorDescription": {
    "message": "$1 konnte nicht aktualisiert werden.",
    "description": "Error description used when snap update fails. $1 is the snap name."
  },
  "snapUpdateErrorTitle": {
    "message": "Update fehlgeschlagen",
    "description": "Error title used when snap update fails."
  },
  "snapUpdateRequest": {
    "message": "Durch die Aktualisierung von $1 erhält es die folgenden Berechtigungen.",
    "description": "$1 is the Snap name."
  },
  "snapUpdateSuccess": {
    "message": "Update abgeschlossen"
  },
  "snapUrlIsBlocked": {
    "message": "Dieser Snap hat vor, Sie auf eine gesperrte Seite zu bringen. $1."
  },
  "snaps": {
    "message": "Snaps"
  },
  "snapsConnected": {
    "message": "Snaps wurden verbunden"
  },
  "snapsNoInsight": {
    "message": "Keine Einsichten möglich"
  },
  "snapsPrivacyWarningFirstMessage": {
    "message": "Sie erkennen an, dass es sich – sofern nicht anders angegeben – bei jedem von Ihnen installierten Snap um einen Drittanbieter-Service handelt, gemäß der in Consensys $1 genannten Definition. Ihre Nutzung von Drittanbieter-Services unterliegt separaten Bedingungen, die vom Anbieter des jeweiligen Drittanbieter-Service festgelegt werden. Consensys empfiehlt keiner bestimmten Person aus irgendeinem bestimmten Grund die Verwendung eines Snaps. Sie nehmen Zugriff auf, verlassen sich auf und verwenden die Dienste Dritter auf eigenes Risiko. Consensys lehnt jede Verantwortung und Haftung für Verluste ab, die sich aus Ihrer Nutzung von Drittanbieter-Diensten ergeben.",
    "description": "First part of a message in popup modal displayed when installing a snap for the first time. $1 is terms of use link."
  },
  "snapsPrivacyWarningSecondMessage": {
    "message": "Alle Daten, die Sie mit Drittanbieterdiensten teilen, werden direkt von diesen Drittanbieterdiensten im Einklang mit deren Datenschutzerklärung erfasst. Für weitere Informationen lesen Sie bitte die jeweiligen Datenschutzerklärungen.",
    "description": "Second part of a message in popup modal displayed when installing a snap for the first time."
  },
  "snapsPrivacyWarningThirdMessage": {
    "message": "Consensys hat keinen Zugriff auf die Informationen, die Sie an den Drittanbieter-Service weitergeben.",
    "description": "Third part of a message in popup modal displayed when installing a snap for the first time."
  },
  "snapsSettings": {
    "message": "Snap-Einstellungen"
  },
  "snapsTermsOfUse": {
    "message": "Nutzungsbedingungen"
  },
  "snapsToggle": {
    "message": "Ein Snap wird nur ausgeführt, wenn er aktiviert ist."
  },
  "snapsUIError": {
    "message": "Kontaktieren Sie die Ersteller von $1 für weitere Unterstützung.",
    "description": "This is shown when the insight snap throws an error. $1 is the snap name"
  },
<<<<<<< HEAD
=======
  "someNetworks": {
    "message": "$1 Netzwerke"
  },
>>>>>>> 71d92770
  "somethingDoesntLookRight": {
    "message": "Scheint irgendetwas nicht in Ordnung zu sein? $1",
    "description": "A false positive message for users to contact support. $1 is a link to the support page."
  },
  "somethingIsWrong": {
    "message": "Etwas ist schiefgelaufen. Versuchen Sie, die Seite neu zu laden."
  },
  "somethingWentWrong": {
    "message": "Hoppla! Etwas ist schiefgelaufen."
  },
  "sortBy": {
    "message": "Sortieren nach"
  },
  "sortByAlphabetically": {
    "message": "In alphabetischer Reihenfolge (A–Z)"
  },
  "sortByDecliningBalance": {
    "message": "Abnehmender Saldo ($1 Hoch-Tief)",
    "description": "Indicates a descending order based on token fiat balance. $1 is the preferred currency symbol"
  },
  "source": {
    "message": "Quelle"
  },
  "speed": {
    "message": "Geschwindigkeit"
  },
  "speedUp": {
    "message": "Beschleunigen"
  },
  "speedUpCancellation": {
    "message": "Diese Stornierung beschleunigen"
  },
  "speedUpExplanation": {
    "message": "Wir haben die Gas-Gebühr auf der Grundlage der aktuellen Netzbedingungen aktualisiert und um mindestens 10 % erhöht (erforderlich durch das Netzwerk)."
  },
  "speedUpPopoverTitle": {
    "message": "Diese Transaktion beschleunigen"
  },
  "speedUpTooltipText": {
    "message": "Neue Gas-Gebühr"
  },
  "speedUpTransaction": {
    "message": "Diese Transaktion beschleunigen"
  },
  "spendLimitInsufficient": {
    "message": "Ausgabenlimit unzureichend"
  },
  "spendLimitInvalid": {
    "message": "Ausgabenlimit ungültig; muss eine positive Zahl sein"
  },
  "spendLimitPermission": {
    "message": "Ausgabenlimit-Genehmigung"
  },
  "spendLimitRequestedBy": {
    "message": "Ausgabenlimit von $1 angefordert",
    "description": "Origin of the site requesting the spend limit"
  },
  "spendLimitTooLarge": {
    "message": "Ausgabenlimit zu groß"
  },
  "spender": {
    "message": "Spender"
  },
  "spenderTooltipDesc": {
    "message": "Dies ist die Adresse, an die Sie Ihre NFTs abheben können."
  },
  "spenderTooltipERC20ApproveDesc": {
    "message": "Dies ist die Adresse, die Ihre Tokens in Ihrem Namen ausgeben kann."
  },
  "spendingCap": {
    "message": "Ausgabenobergrenze"
  },
  "srpInputNumberOfWords": {
    "message": "Ich habe eine $1-Wort-Phrase.",
    "description": "This is the text for each option in the dropdown where a user selects how many words their secret recovery phrase has during import. The $1 is the number of words (either 12, 15, 18, 21, or 24)."
  },
  "srpPasteFailedTooManyWords": {
    "message": "Das Einfügen schlug fehl, weil sie mehr als 24 Wörter enthielt. Eine geheime Wiederherstellungsphrase darf maximal 24 Wörter enthalten.",
    "description": "Description of SRP paste error when the pasted content has too many words"
  },
  "srpPasteTip": {
    "message": "Sie können Ihre vollständige geheime Wiederherstellungsphrase in ein beliebiges Feld einfügen.",
    "description": "Our secret recovery phrase input is split into one field per word. This message explains to users that they can paste their entire secrete recovery phrase into any field, and we will handle it correctly."
  },
  "srpSecurityQuizGetStarted": {
    "message": "Erste Schritte"
  },
  "srpSecurityQuizImgAlt": {
    "message": "Ein Auge mit einem Schlüsselloch in der Mitte und drei schwebenden Passwortfeldern"
  },
  "srpSecurityQuizIntroduction": {
    "message": "Zur Enthüllung Ihrer geheimen Wiederherstellungsphrase, müssen Sie zwei Fragen richtig beantworten."
  },
  "srpSecurityQuizQuestionOneQuestion": {
    "message": "Wenn Sie Ihre geheime Wiederherstellungsphrase verlieren, kann MetaMask ..."
  },
  "srpSecurityQuizQuestionOneRightAnswer": {
    "message": "Ihnen nicht helfen."
  },
  "srpSecurityQuizQuestionOneRightAnswerDescription": {
    "message": "Schreiben Sie sie auf, gravieren Sie sie in Metall ein oder bewahren Sie sie an mehreren geheimen Orten auf, damit Sie sie niemals verlieren. Sollten Sie sie verlieren, ist sie für immer weg."
  },
  "srpSecurityQuizQuestionOneRightAnswerTitle": {
    "message": "Richtig! Niemand kann Ihnen dabei helfen, Ihre geheime Wiederherstellungsphrase zurückzubekommen."
  },
  "srpSecurityQuizQuestionOneWrongAnswer": {
    "message": "diese für Sie zurückzubekommen."
  },
  "srpSecurityQuizQuestionOneWrongAnswerDescription": {
    "message": "Wenn Sie Ihre geheime Wiederherstellungsphrase verlieren, ist diese für immer verloren. Niemand kann Ihnen dabei helfen, sie zurückzubekommen, ganz gleich, was behauptet wird."
  },
  "srpSecurityQuizQuestionOneWrongAnswerTitle": {
    "message": "Falsch! Niemand kann Ihnen dabei helfen, Ihre geheime Wiederherstellungsphrase zurückzubekommen."
  },
  "srpSecurityQuizQuestionTwoQuestion": {
    "message": "Sollte jemand, selbst ein Support-Mitarbeiter, nach Ihrer geheimen Wiederherstellungsphrase fragen ..."
  },
  "srpSecurityQuizQuestionTwoRightAnswer": {
    "message": "werden Sie betrogen."
  },
  "srpSecurityQuizQuestionTwoRightAnswerDescription": {
    "message": "Jeder, der behauptet, Ihre gemeine Wiederherstellungsphrase zu benötigen, lügt Sie an. Wenn Sie diese mit solchen Personen teilen, werden diese Ihre Assets stehlen."
  },
  "srpSecurityQuizQuestionTwoRightAnswerTitle": {
    "message": "Richtig! Es ist nie eine gute Idee, Ihre geheime Wiederherstellungsphrase mit anderen zu teilen."
  },
  "srpSecurityQuizQuestionTwoWrongAnswer": {
    "message": "Sie sollten sie ihnen geben."
  },
  "srpSecurityQuizQuestionTwoWrongAnswerDescription": {
    "message": "Jeder, der behauptet, Ihre gemeine Wiederherstellungsphrase zu benötigen, lügt Sie an. Wenn Sie diese mit einer solchen Person teilen, wird sie Ihre Assets stehlen."
  },
  "srpSecurityQuizQuestionTwoWrongAnswerTitle": {
    "message": "Nein! Teilen Sie Ihre geheime Wiederherstellungsphrase mit niemandem, niemals."
  },
  "srpSecurityQuizTitle": {
    "message": "Sicherheits-Quiz"
  },
  "srpToggleShow": {
    "message": "Dieses Wort der geheimen Wiederherstellungsphrase anzeigen/verbergen",
    "description": "Describes a toggle that is used to show or hide a single word of the secret recovery phrase"
  },
  "srpWordHidden": {
    "message": "Dieses Wort ist verborgen.",
    "description": "Explains that a word in the secret recovery phrase is hidden"
  },
  "srpWordShown": {
    "message": "Dieses Wort wird angezeigt.",
    "description": "Explains that a word in the secret recovery phrase is being shown"
  },
  "stable": {
    "message": "Stabil"
  },
  "stableLowercase": {
    "message": "stabil"
  },
  "stake": {
    "message": "Anteil"
  },
  "stateLogError": {
    "message": "Fehler beim Abfragen der Statusprotokolle."
  },
  "stateLogFileName": {
    "message": "MetaMask-Statusprotokolle"
  },
  "stateLogs": {
    "message": "Statusprotokolle"
  },
  "stateLogsDescription": {
    "message": "Die Statusprotokolle enthalten Ihre öffentlichen Kontoadressen und gesendeten Transaktionen."
  },
  "status": {
    "message": "Status"
  },
  "statusNotConnected": {
    "message": "Nicht verbunden"
  },
  "statusNotConnectedAccount": {
    "message": "Keine verbundenen Konten"
  },
  "step1LatticeWallet": {
    "message": "Verbinden Sie Ihr Lattice1"
  },
  "step1LatticeWalletMsg": {
    "message": "Sie können MetaMask mit Ihrem Lattice1-Gerät verbinden, sobald dieses eingerichtet und online ist. Entsperren Sie Ihr Gerät und halten Sie Ihre Geräte-ID bereit.",
    "description": "$1 represents the `hardwareWalletSupportLinkConversion` localization key"
  },
  "step1LedgerWallet": {
    "message": "Ledger-App herunterladen"
  },
  "step1LedgerWalletMsg": {
    "message": "Herunterladen, einrichten und Ihr Passwort eingeben, um $1 freizuschalten.",
    "description": "$1 represents the `ledgerLiveApp` localization value"
  },
  "step1OneKeyWallet": {
    "message": "Verbinden Sie Ihren OneKey"
  },
  "step1OneKeyWalletMsg": {
    "message": "Schließen Sie Ihren OneKey direkt an Ihren Computer an und entsperren Sie ihn. Stellen Sie sicher, dass Sie die richtige Passphrase verwenden.",
    "description": "$1 represents the `hardwareWalletSupportLinkConversion` localization key"
  },
  "step1TrezorWallet": {
    "message": "Verbinden Sie Ihre Trezor-Wallet."
  },
  "step1TrezorWalletMsg": {
    "message": "Schließen Sie Ihre Trezor-Wallet direkt an Ihren Computer an und entsperren Sie sie. Stellen Sie sicher, dass Sie die richtige Passphrase verwenden.",
    "description": "$1 represents the `hardwareWalletSupportLinkConversion` localization key"
  },
  "step2LedgerWallet": {
    "message": "Verbinden Sie Ihre Ledger-Wallet."
  },
  "step2LedgerWalletMsg": {
    "message": "Schließen Sie Ihre Ledger-Wallet direkt an Ihren Computer an, entsperren Sie sie und öffnen Sie die Ethereum-App.",
    "description": "$1 represents the `hardwareWalletSupportLinkConversion` localization key"
  },
  "stillGettingMessage": {
    "message": "Erhalten Sie diese Meldung immer noch?"
  },
  "strong": {
    "message": "Stark"
  },
  "stxCancelled": {
    "message": "Swap wäre gescheitert"
  },
  "stxCancelledDescription": {
    "message": "Ihre Transaktion wäre fehlgeschlagen und wurde storniert, um Sie vor unnötigen Gas-Gebühren zu schützen."
  },
  "stxCancelledSubDescription": {
    "message": "Versuchen Sie Ihren Swap erneut. Wir werden hier sein, um Sie beim nächsten Mal vor ähnlichen Risiken zu schützen."
  },
  "stxFailure": {
    "message": "Swap fehlgeschlagen"
  },
  "stxFailureDescription": {
    "message": "Plötzliche Marktveränderungen können zu Ausfällen führen. Wenn das Problem weiterhin besteht, wenden Sie sich bitte an $1.",
    "description": "This message is shown to a user if their swap fails. The $1 will be replaced by support.metamask.io"
  },
  "stxPendingPrivatelySubmittingSwap": {
    "message": "Ihr Swap wird privat abgesendet ..."
  },
  "stxPendingPubliclySubmittingSwap": {
    "message": "Ihr Swap wird öffentlich abgesendet ..."
  },
  "stxSuccess": {
    "message": "Swap abgeschlossen!"
  },
  "stxSuccessDescription": {
    "message": "Ihr $1 ist jetzt verfügbar.",
    "description": "$1 is a token symbol, e.g. ETH"
  },
  "stxSwapCompleteIn": {
    "message": "Swap abgeschlossen in <",
    "description": "'<' means 'less than', e.g. Swap will complete in < 2:59"
  },
  "stxTryingToCancel": {
    "message": "Es wird versucht, Ihre Transaktion zu stornieren ..."
  },
  "stxUnknown": {
    "message": "Status unbekannt"
  },
  "stxUnknownDescription": {
    "message": "Eine Transaktion war erfolgreich, aber wir sind uns nicht sicher, um welche es sich handelt. Dies kann darauf zurückzuführen sein, dass eine andere Transaktion übermittelt wurde, während dieser Swap bearbeitet wurde."
  },
  "stxUserCancelled": {
    "message": "Swap storniert"
  },
  "stxUserCancelledDescription": {
    "message": "Ihre Transaktion wurde storniert und Sie haben keine unnötigen Gas-Gebühren bezahlt."
  },
  "submit": {
    "message": "Absenden"
  },
  "submitted": {
    "message": "Abgesendet"
  },
  "suggestedBySnap": {
    "message": "Vorgeschlagen von $1",
    "description": "$1 is the snap name"
  },
  "suggestedCurrencySymbol": {
    "message": "Empfohlenes Währungssymbol:"
  },
  "suggestedTokenName": {
    "message": "Vorgeschlagener Name:"
  },
  "support": {
    "message": "Support"
  },
  "supportCenter": {
    "message": "Besuchen Sie unser Support Center."
  },
  "supportMultiRpcInformation": {
    "message": "Wir unterstützen nun mehrere RPCs für ein einzelnes Netzwerk. Ihr aktuellster RPC (ferngesteuerter Prozeduraufruf) wurde standardmäßig ausgewählt, um widersprüchliche Informationen aufzulösen."
  },
  "surveyConversion": {
    "message": "Nehmen Sie an unserer Umfrage teil"
  },
  "surveyTitle": {
    "message": "Gestalten Sie die Zukunft von MetaMask"
  },
  "swap": {
    "message": "Swap"
  },
  "swapAdjustSlippage": {
    "message": "Slippage anpassen"
  },
  "swapAggregator": {
    "message": "Aggregator"
  },
  "swapAllowSwappingOf": {
    "message": "Swapping von $1 zulassen",
    "description": "Shows a user that they need to allow a token for swapping on their hardware wallet"
  },
  "swapAmountReceived": {
    "message": "Garantierter Betrag"
  },
  "swapAmountReceivedInfo": {
    "message": "Dies ist der Mindestbetrag, den Sie empfangen werden. Je nach Slippage können Sie auch mehr empfangen."
  },
  "swapAndSend": {
    "message": "Swappen und Senden"
  },
  "swapAnyway": {
    "message": "Swap trotzdem ausführen"
  },
  "swapApproval": {
    "message": "$1 für Swaps genehmigen",
    "description": "Used in the transaction display list to describe a transaction that is an approve call on a token that is to be swapped.. $1 is the symbol of a token that has been approved."
  },
  "swapApproveNeedMoreTokens": {
    "message": "Sie benötigen $1 mehr $2, um diesen Swap abzuschließen",
    "description": "Tells the user how many more of a given token they need for a specific swap. $1 is an amount of tokens and $2 is the token symbol."
  },
  "swapAreYouStillThere": {
    "message": "Sind Sie noch da?"
  },
  "swapAreYouStillThereDescription": {
    "message": "Wir sind bereit, Ihnen die neuesten Angebote zu zeigen, wenn Sie fortfahren möchten."
  },
  "swapConfirmWithHwWallet": {
    "message": "Mit Ihrer Hardware-Wallet bestätigen"
  },
  "swapContinueSwapping": {
    "message": "Mit Swap fortfahren"
  },
  "swapContractDataDisabledErrorDescription": {
    "message": "Gehen Sie in der Ethereum-App auf Ihrem Ledger auf „Einstellungen“ und lassen Sie Contract-Daten zu. Versuchen Sie dann Ihren Swap erneut."
  },
  "swapContractDataDisabledErrorTitle": {
    "message": "Contract-Daten sind in Ihrem Ledger nicht aktiviert."
  },
  "swapCustom": {
    "message": "benutzerdefiniert"
  },
  "swapDecentralizedExchange": {
    "message": "Dezentralisierter Austausch"
  },
  "swapDirectContract": {
    "message": "Direkter Contract"
  },
  "swapEditLimit": {
    "message": "Limit bearbeiten"
  },
  "swapEnableDescription": {
    "message": "Dies ist erforderlich und gibt MetaMask die Genehmigung, Ihren $1 zu swappen.",
    "description": "Gives the user info about the required approval transaction for swaps. $1 will be the symbol of a token being approved for swaps."
  },
  "swapEnableTokenForSwapping": {
    "message": "Das macht $1 für Swapping.",
    "description": "$1 is for the 'enableToken' key, e.g. 'enable ETH'"
  },
  "swapEnterAmount": {
    "message": "Einen Betrag eingeben"
  },
  "swapEstimatedNetworkFees": {
    "message": "Geschätzte Netzwerkgebühren"
  },
  "swapEstimatedNetworkFeesInfo": {
    "message": "Dies ist eine Schätzung der Netzwerkgebühr, die für den Abschluss Ihres Swaps verwendet wird. Der tatsächliche Betrag kann sich je nach Netzwerkbedingungen ändern."
  },
  "swapFailedErrorDescriptionWithSupportLink": {
    "message": "Transaktionsfehler kommen vor und wir sind hier, um zu helfen. Wenn das Problem weiterhin besteht, können Sie unseren Kundensupport unter $1 erreichen, um weitere Hilfe zu erhalten.",
    "description": "This message is shown to a user if their swap fails. The $1 will be replaced by support.metamask.io"
  },
  "swapFailedErrorTitle": {
    "message": "Swap fehlgeschlagen"
  },
  "swapFetchingQuote": {
    "message": "Angebot wird eingeholt"
  },
  "swapFetchingQuoteNofN": {
    "message": "Angebot $1 von $2 ",
    "description": "A count of possible quotes shown to the user while they are waiting for quotes to be fetched. $1 is the number of quotes already loaded, and $2 is the total number of resources that we check for quotes. Keep in mind that not all resources will have a quote for a particular swap."
  },
  "swapFetchingQuotes": {
    "message": "Angebote einholen..."
  },
  "swapFetchingQuotesErrorDescription": {
    "message": "Hmmm... etwas ist schiefgelaufen. Versuchen Sie es erneut, oder wenden Sie sich an den Kundensupport, wenn der Fehler weiterhin besteht."
  },
  "swapFetchingQuotesErrorTitle": {
    "message": "Fehler beim Abrufen der Preisangaben"
  },
  "swapFromTo": {
    "message": "Swap von $1 auf $2",
    "description": "Tells a user that they need to confirm on their hardware wallet a swap of 2 tokens. $1 is a source token and $2 is a destination token"
  },
  "swapGasFeesDetails": {
    "message": "Die Gas-Gebühren werden geschätzt und werden aufgrund der Komplexität des Netzwerk-Traffics und der Transaktionskomplexität schwanken."
  },
  "swapGasFeesExplanation": {
    "message": "MetaMask verdient kein Geld mit Gas-Gebühren. Bei diesen Gebühren handelt es sich um Schätzwerte, die sich je nach Auslastung des Netzwerks und der Komplexität einer Transaktion ändern können. Erfahren Sie mehr über $1.",
    "description": "$1 is a link (text in link can be found at 'swapGasFeesSummaryLinkText')"
  },
  "swapGasFeesExplanationLinkText": {
    "message": "hier",
    "description": "Text for link in swapGasFeesExplanation"
  },
  "swapGasFeesLearnMore": {
    "message": "Erfahren Sie mehr über Gasgebühren"
  },
  "swapGasFeesSplit": {
    "message": "Die Gas-Gebühren auf dem vorherigen Bildschirm werden auf diese beiden Transaktionen aufgeteilt."
  },
  "swapGasFeesSummary": {
    "message": "Gasgebühren werden an Krypto-Miner gezahlt, die Transaktionen im $1-Netzwerk verarbeiten. MetaMask profitiert nicht von den Gasgebühren.",
    "description": "$1 is the selected network, e.g. Ethereum or BSC"
  },
  "swapGasIncludedTooltipExplanation": {
    "message": "In diesem Angebot sind die Gas-Gebühren enthalten, indem der gesendete bzw. empfangene Tokenbetrag entsprechend angepasst wird. Sie können ETH in einer separaten Transaktion auf Ihrer Aktivitätsliste erhalten."
  },
  "swapGasIncludedTooltipExplanationLinkText": {
    "message": "Erfahren Sie mehr über Gas-Gebühren"
  },
  "swapHighSlippage": {
    "message": "Hohe Slippage"
  },
  "swapIncludesGasAndMetaMaskFee": {
    "message": "Enthält Gas und eine MetaMask-Gebühr von $1%",
    "description": "Provides information about the fee that metamask takes for swaps. $1 is a decimal number."
  },
  "swapIncludesMMFee": {
    "message": "Enthält eine MetaMask-Gebühr von $1%.",
    "description": "Provides information about the fee that metamask takes for swaps. $1 is a decimal number."
  },
  "swapIncludesMMFeeAlt": {
    "message": "Angebot umfasst $1% MetaMask-Gebühr",
    "description": "Provides information about the fee that metamask takes for swaps using the latest copy. $1 is a decimal number."
  },
  "swapIncludesMetaMaskFeeViewAllQuotes": {
    "message": "Enthält eine MetaMask-Gebühr von $1% bis $2.",
    "description": "Provides information about the fee that metamask takes for swaps. $1 is a decimal number and $2 is a link to view all quotes."
  },
  "swapLearnMore": {
    "message": "Mehr über Swaps erfahren"
  },
  "swapLiquiditySourceInfo": {
    "message": "Wir durchsuchen mehrere Liquiditätsquellen (Börsen, Aggregatoren und professionelle Market Maker), um Wechselkurse und Netzwerkgebühren zu vergleichen."
  },
  "swapLowSlippage": {
    "message": "Niedrige Slippage"
  },
  "swapMaxSlippage": {
    "message": "Max. Slippage"
  },
  "swapMetaMaskFee": {
    "message": "MetaMask-Gebühr"
  },
  "swapMetaMaskFeeDescription": {
    "message": "Die Gebühr von $1% ist automatisch in diesem Angebot enthalten. Sie zahlen sie als Gegenleistung für eine Lizenz zur Nutzung der Software von MetaMask zur Aggregation von Liquiditätsanbieterinformationen.",
    "description": "Provides information about the fee that metamask takes for swaps. $1 is a decimal number."
  },
  "swapNQuotesWithDot": {
    "message": "$1 Angebote.",
    "description": "$1 is the number of quotes that the user can select from when opening the list of quotes on the 'view quote' screen"
  },
  "swapNewQuoteIn": {
    "message": "Neue Angebote in $1",
    "description": "Tells the user the amount of time until the currently displayed quotes are update. $1 is a time that is counting down from 1:00 to 0:00"
  },
  "swapNoTokensAvailable": {
    "message": "Keine Tokens verfügbar, die mit $1 übereinstimmen.",
    "description": "Tells the user that a given search string does not match any tokens in our token lists. $1 can be any string of text"
  },
  "swapOnceTransactionHasProcess": {
    "message": "Ihre $1 werden Ihrem Konto gutgeschrieben, sobald diese Transaktion abgeschlossen ist.",
    "description": "This message communicates the token that is being transferred. It is shown on the awaiting swap screen. The $1 will be a token symbol."
  },
  "swapPriceDifference": {
    "message": "Sie sind dabei, $1 $2 (~$3) gegen $4 $5 (~$6) zu swappen.",
    "description": "This message represents the price slippage for the swap.  $1 and $4 are a number (ex: 2.89), $2 and $5 are symbols (ex: ETH), and $3 and $6 are fiat currency amounts."
  },
  "swapPriceDifferenceTitle": {
    "message": "Preisdifferenz von ~$1%",
    "description": "$1 is a number (ex: 1.23) that represents the price difference."
  },
  "swapPriceUnavailableDescription": {
    "message": "Die Auswirkungen auf den Preis konnten aufgrund fehlender Marktpreisdaten nicht ermittelt werden. Bitte bestätigen Sie vor dem Tausch, dass Sie mit der Menge der Tokens, die Sie erhalten werden, einverstanden sind."
  },
  "swapPriceUnavailableTitle": {
    "message": "Überprüfen Sie Ihren Kurs, bevor Sie fortfahren."
  },
  "swapProcessing": {
    "message": "Wird verarbeitet"
  },
  "swapQuoteDetails": {
    "message": "Kursdetails"
  },
  "swapQuoteNofM": {
    "message": "$1 von $2",
    "description": "A count of possible quotes shown to the user while they are waiting for quotes to be fetched. $1 is the number of quotes already loaded, and $2 is the total number of resources that we check for quotes. Keep in mind that not all resources will have a quote for a particular swap."
  },
  "swapQuoteSource": {
    "message": "Angebotsquelle"
  },
  "swapQuotesExpiredErrorDescription": {
    "message": "Bitte fordern Sie neue Angebote an, um die aktuellen Kurse zu erhalten."
  },
  "swapQuotesExpiredErrorTitle": {
    "message": "Angebote-Timeout"
  },
  "swapQuotesNotAvailableDescription": {
    "message": "Reduzieren Sie den Umfang Ihres Handels oder probieren Sie es mit einem anderen Token."
  },
  "swapQuotesNotAvailableErrorDescription": {
    "message": "Versuchen Sie die Menge oder Slippage Einstellungen anzupassen und versuchen Sie es erneut."
  },
  "swapQuotesNotAvailableErrorTitle": {
    "message": "Keine Kurse verfügbar"
  },
  "swapRate": {
    "message": "Kurs"
  },
  "swapReceiving": {
    "message": "Empfangen"
  },
  "swapReceivingInfoTooltip": {
    "message": "Dies ist eine Schätzung. Der genaue Betrag hängt von der Slippage ab."
  },
  "swapRequestForQuotation": {
    "message": "Angebotsanfrage"
  },
  "swapSelect": {
    "message": "Auswählen"
  },
  "swapSelectAQuote": {
    "message": "Kurs auswählen"
  },
  "swapSelectAToken": {
    "message": "Token auswählen"
  },
  "swapSelectQuotePopoverDescription": {
    "message": "Unten sind alle Kurse aus verschiedenen Liquiditätsquellen zusammengefasst."
  },
  "swapSelectToken": {
    "message": "Token auswählen"
  },
  "swapShowLatestQuotes": {
    "message": "Neueste Angebote anzeigen"
  },
  "swapSlippageHighDescription": {
    "message": "Die eingegebene Slippage ($1%) wird als sehr hoch angesehen und kann zu einem schlechten Kurs führen.",
    "description": "$1 is the amount of % for slippage"
  },
  "swapSlippageHighTitle": {
    "message": "Hohe Slippage"
  },
  "swapSlippageLowDescription": {
    "message": "Ein so niedriger Wert ($1%) kann zu einem fehlgeschlagenen Swap führen.",
    "description": "$1 is the amount of % for slippage"
  },
  "swapSlippageLowTitle": {
    "message": "Niedriger Slippage"
  },
  "swapSlippageNegativeDescription": {
    "message": "Slippage muss größer oder gleich Null sein"
  },
  "swapSlippageNegativeTitle": {
    "message": "Zum Fortfahren Slippage erhöhen"
  },
  "swapSlippageOverLimitDescription": {
    "message": "Slippage-Tolleranz muss 15 % oder weniger betragen. Alles darüber resultiert in einem schlechten Kurs."
  },
  "swapSlippageOverLimitTitle": {
    "message": "Sehr hohe Slippage"
  },
  "swapSlippagePercent": {
    "message": "$1%",
    "description": "$1 is the amount of % for slippage"
  },
  "swapSlippageTooltip": {
    "message": "Wenn sich der Kurs zwischen der Aufgabe Ihrer Order und der Bestätigung ändert, nennt man das „Slippage”. Ihr Swap wird automatisch storniert, wenn die Abweichung die von Ihnen eingestellte „Abweichungstoleranz” überschreitet."
  },
  "swapSlippageZeroDescription": {
    "message": "Es gibt weniger Anbieter mit Null-Slippage, was in einem weniger konkurrenzfähigen Angebot resultieren könne."
  },
  "swapSlippageZeroTitle": {
    "message": "Suche nach Null-Slippage-Anbietern"
  },
  "swapSource": {
    "message": "Liquiditätsquelle"
  },
  "swapSuggested": {
    "message": "Swap vorgeschlagen"
  },
  "swapSuggestedGasSettingToolTipMessage": {
    "message": "Swaps sind komplexe und zeitkritische Transaktionen. Wir empfehlen diese Gas-Gebühr für ein gutes Gleichgewicht zwischen Kosten und Vertrauen in einen erfolgreichen Swap."
  },
  "swapSwapFrom": {
    "message": "Swap von"
  },
  "swapSwapSwitch": {
    "message": "Token-Reihenfolge wechseln"
  },
  "swapSwapTo": {
    "message": "Swap zu"
  },
  "swapToConfirmWithHwWallet": {
    "message": "zur Bestätigung mit Ihrer Hardware-Wallet"
  },
  "swapTokenAddedManuallyDescription": {
    "message": "Überprüfen Sie dieses Token auf $1 und stellen Sie sicher, dass es sich um das Token handelt, das Sie handeln möchten.",
    "description": "$1 points the user to etherscan as a place they can verify information about a token. $1 is replaced with the translation for \"etherscan\""
  },
  "swapTokenAddedManuallyTitle": {
    "message": "Token manuell hinzugefügt"
  },
  "swapTokenAvailable": {
    "message": "Ihr $1 wurde Ihrem Konto hinzugefügt.",
    "description": "This message is shown after a swap is successful and communicates the exact amount of tokens the user has received for a swap. The $1 is a decimal number of tokens followed by the token symbol."
  },
  "swapTokenBalanceUnavailable": {
    "message": "Wir konnten Ihr $1-Guthaben nicht abrufen.",
    "description": "This message communicates to the user that their balance of a given token is currently unavailable. $1 will be replaced by a token symbol"
  },
  "swapTokenNotAvailable": {
    "message": "In diesem Netzwerk ist kein Token-Tausch verfügbar"
  },
  "swapTokenToToken": {
    "message": "$1 mit $2 tauschen",
    "description": "Used in the transaction display list to describe a swap. $1 and $2 are the symbols of tokens in involved in a swap."
  },
  "swapTokenVerifiedOn1SourceDescription": {
    "message": "$1 wurde nur auf 1 Quelle bestätigt. Ziehen Sie in Betracht, es vor dem Fortfahren auf $2 zu bestätigen.",
    "description": "$1 is a token name, $2 points the user to etherscan as a place they can verify information about a token. $1 is replaced with the translation for \"etherscan\""
  },
  "swapTokenVerifiedOn1SourceTitle": {
    "message": "Möglicherweise unglaubwürdiges Token"
  },
  "swapTokenVerifiedSources": {
    "message": "Bestätigt durch $1 Quellen. Auf $2 verifiziert.",
    "description": "$1 the number of sources that have verified the token, $2 points the user to a block explorer as a place they can verify information about the token."
  },
  "swapTooManyDecimalsError": {
    "message": "$1 erlaubt bis zu $2 Dezimalstellen",
    "description": "$1 is a token symbol and $2 is the max. number of decimals allowed for the token"
  },
  "swapTransactionComplete": {
    "message": "Transaktion vollständig"
  },
  "swapTwoTransactions": {
    "message": "2 Transaktionen"
  },
  "swapUnknown": {
    "message": "Unbekannt"
  },
  "swapZeroSlippage": {
    "message": "0 % Slippage"
  },
  "swapsMaxSlippage": {
    "message": "Slippage-Toleranz"
  },
  "swapsNotEnoughToken": {
    "message": "Nicht genügend $1",
    "description": "Tells the user that they don't have enough of a token for a proposed swap. $1 is a token symbol"
  },
  "swapsViewInActivity": {
    "message": "In Aktivität anzeigen"
  },
  "switch": {
    "message": "Wechseln"
  },
  "switchEthereumChainConfirmationDescription": {
    "message": "Dadurch wird das ausgewählte Netzwerk innerhalb von MetaMask auf ein zuvor hinzugefügtes Netzwerk umgeschaltet:"
  },
  "switchEthereumChainConfirmationTitle": {
    "message": "Dieser Seite das Wechseln eines Netzwerks erlauben?"
  },
  "switchInputCurrency": {
    "message": "Eingangswährung wechseln"
  },
  "switchNetwork": {
    "message": "Netzwerk wechseln"
  },
  "switchNetworks": {
    "message": "Netzwerk wechseln"
  },
  "switchToNetwork": {
    "message": "Zu $1 wechseln",
    "description": "$1 represents the custom network that has previously been added"
  },
  "switchToThisAccount": {
    "message": "Zu diesem Konto wechseln"
  },
  "switchedNetworkToastDecline": {
    "message": "Nicht mehr anzeigen"
  },
  "switchedNetworkToastMessage": {
    "message": "$1 ist jetzt aktiv bei $2",
    "description": "$1 represents the account name, $2 represents the network name"
  },
  "switchedNetworkToastMessageNoOrigin": {
    "message": "Sie verwenden jetzt $1",
    "description": "$1 represents the network name"
  },
  "switchingNetworksCancelsPendingConfirmations": {
    "message": "Das Wechseln der Netzwerke wird alle ausstehenden Bestätigungen stornieren."
  },
  "symbol": {
    "message": "Symbol"
  },
  "symbolBetweenZeroTwelve": {
    "message": "Das Symbol darf maximal 11 Zeichen lang sein."
  },
  "tenPercentIncreased": {
    "message": "10 % Erhöhung"
  },
  "terms": {
    "message": "Nutzungsbedingungen"
  },
  "termsOfService": {
    "message": "Nutzungsbedingungen"
  },
  "termsOfUseAgreeText": {
    "message": " Ich akzeptiere die Nutzungsbedingungen, die meine Verwendung von MetaMask, einschließlich aller seiner Funktionen, betreffen"
  },
  "termsOfUseFooterText": {
    "message": "Bitte scrollen, um alle Sektionen zu lesen."
  },
  "termsOfUseTitle": {
    "message": "Unsere Nutzungsbedingungen wurden aktualisiert."
  },
  "testnets": {
    "message": "Testnets"
  },
  "theme": {
    "message": "Motiv"
  },
  "themeDescription": {
    "message": "Wählen Sie Ihr bevorzugtes MetaMask-Motiv aus."
  },
  "thirdPartySoftware": {
    "message": "Mitteilung bzgl. Drittanbieter-Software",
    "description": "Title of a popup modal displayed when installing a snap for the first time."
  },
  "threeMonthsAbbreviation": {
    "message": "3 M",
    "description": "Shortened form of '3 months'"
  },
  "time": {
    "message": "Zeit"
  },
  "tips": {
    "message": "Tipps"
  },
  "tipsForUsingAWallet": {
    "message": "Tipps zur Verwendung einer Wallet"
  },
  "tipsForUsingAWalletDescription": {
    "message": "Das Hinzufügen von Tokens eröffnet weitere Möglichkeiten zur Nutzung von web3."
  },
  "to": {
    "message": "An"
  },
  "toAddress": {
    "message": "An: $1",
    "description": "$1 is the address to include in the To label. It is typically shortened first using shortenAddress"
  },
  "toggleDecodeDescription": {
    "message": "Wir nutzen die Dienste von 4byte.directory und Sourcify, um Transaktionsdaten zu dekodieren und lesbarer anzuzeigen. Dadurch können Sie das Ergebnis ausstehender und vergangener Transaktionen leichter einsehen, allerdings kann dies zur Weitergabe Ihrer IP-Adresse führen."
  },
  "token": {
    "message": "Token"
  },
  "tokenAddress": {
    "message": "Token-Adresse"
  },
  "tokenAlreadyAdded": {
    "message": "Token wurde bereits hinzugefügt."
  },
  "tokenAutoDetection": {
    "message": "Automatische Token-Erkennung"
  },
  "tokenContractAddress": {
    "message": "Token-Contract-Adresse"
  },
  "tokenDecimal": {
    "message": "Token-Dezimale"
  },
  "tokenDecimalFetchFailed": {
    "message": "Tokendezimal erforderlich. Finden Sie es auf: $1"
  },
  "tokenDetails": {
    "message": "Token-Details"
  },
  "tokenFoundTitle": {
    "message": "1 neues Token gefunden"
  },
  "tokenId": {
    "message": "Token-ID"
  },
  "tokenList": {
    "message": "Token-Listen"
  },
  "tokenMarketplace": {
    "message": "Token-Marktplatz"
  },
  "tokenScamSecurityRisk": {
    "message": "Token-Betrügereien und Sicherheitsrisiken"
  },
  "tokenStandard": {
    "message": "Token-Standard"
  },
  "tokenSymbol": {
    "message": "Tokensymbol"
  },
  "tokens": {
    "message": "Tokens"
  },
  "tokensFoundTitle": {
    "message": "$1 neue Tokens gefunden",
    "description": "$1 is the number of new tokens detected"
  },
  "tokensInCollection": {
    "message": "Tokens in der Sammlung"
  },
  "tooltipApproveButton": {
    "message": "Ich verstehe"
  },
  "tooltipSatusConnected": {
    "message": "verbunden"
  },
  "tooltipSatusConnectedUpperCase": {
    "message": "Verbunden"
  },
  "tooltipSatusNotConnected": {
    "message": "nicht verbunden"
  },
  "total": {
    "message": "Gesamt"
  },
  "totalVolume": {
    "message": "Gesamtvolumen"
  },
  "transaction": {
    "message": "Transaktion"
  },
  "transactionCancelAttempted": {
    "message": "Transaktionsstornierung versucht mit Gas-Gebühr von $1 bei $2."
  },
  "transactionCancelSuccess": {
    "message": "Transaktion bei $2 erfolgreich storniert."
  },
  "transactionConfirmed": {
    "message": "Transaktion bei $2 bestätigt."
  },
  "transactionCreated": {
    "message": "Transaktion mit einem Wert von $1 bei $2 erstellt."
  },
  "transactionDataFunction": {
    "message": "Funktion"
  },
  "transactionDetailGasHeading": {
    "message": "Voraussichtliche Gas-Gebühr"
  },
  "transactionDetailMultiLayerTotalSubtitle": {
    "message": "Betrag + Gebühren"
  },
  "transactionDropped": {
    "message": "Transaktion bei $2 eingestellt."
  },
  "transactionError": {
    "message": "Transaktionsfehler. Fehler in Contract-Code eingefügt."
  },
  "transactionErrorNoContract": {
    "message": "Das Abrufen einer Funktion bei einer Nicht-Contract-Adresse wird versucht."
  },
  "transactionErrored": {
    "message": "Bei der Transaktion ist ein Fehler aufgetreten."
  },
  "transactionFailedBannerMessage": {
    "message": "Diese Transaktion hätte für Sie zusätzliche Gebühren mit sich gebracht, weshalb wir sie gestoppt haben. Ihr Geld befindet sich weiterhin in Ihrer Wallet."
  },
  "transactionFlowNetwork": {
    "message": "Netzwerk"
  },
  "transactionHistoryBaseFee": {
    "message": "Grundgebühr (GWEI)"
  },
  "transactionHistoryL1GasLabel": {
    "message": "Gesamte L1 Gas-Gebühr"
  },
  "transactionHistoryL2GasLimitLabel": {
    "message": "L2 Gas-Limit"
  },
  "transactionHistoryL2GasPriceLabel": {
    "message": "L2 Gas-Preis"
  },
  "transactionHistoryMaxFeePerGas": {
    "message": "Maximale Gebühr pro Gas"
  },
  "transactionHistoryPriorityFee": {
    "message": "Prioritätsgebühr (GWEI)"
  },
  "transactionHistoryTotalGasFee": {
    "message": "Gesamte Gas-Gebühr"
  },
  "transactionResubmitted": {
    "message": "Erneutes Absenden der Transaktion mit Erhöhung der geschätzten Gas-Gebühr auf $1 zu $2."
  },
  "transactionSettings": {
    "message": "Transaktionseinstellungen"
  },
  "transactionSubmitted": {
    "message": "Transaktion mit einer Gas-Gebühr von $1 bei $2 abgesendet."
  },
  "transactionUpdated": {
    "message": "Transaktion für $2 aktualisiert."
  },
  "transactions": {
    "message": "Transaktionen"
  },
  "transfer": {
    "message": "Übertragung"
  },
  "transferCrypto": {
    "message": "Krypto überweisen"
  },
  "transferFrom": {
    "message": "Übertragung von"
  },
  "transferRequest": {
    "message": "Überweisungsanfrage"
  },
  "trillionAbbreviation": {
    "message": "T",
    "description": "Shortened form of 'trillion'"
  },
  "troubleConnectingToLedgerU2FOnFirefox": {
    "message": "Wir haben Probleme mit der Verbindung zu Ihrem Ledger. $1",
    "description": "$1 is a link to the wallet connection guide;"
  },
  "troubleConnectingToLedgerU2FOnFirefox2": {
    "message": "Überprüfen Sie die Verbindungsanleitung Ihrer Hardware-Wallet und versuchen Sie es erneut.",
    "description": "$1 of the ledger wallet connection guide"
  },
  "troubleConnectingToLedgerU2FOnFirefoxLedgerSolution": {
    "message": "Sollten Sie die neueste Version von Firefox verwenden, könnten Sie einem Problem begegnen, dass mit der Einstelllung der U2F-Unterstützung seitens Firefox zusammenhängt. Erfahren Sie $1, wie Sie dieses Problem beheben.",
    "description": "It is a link to the ledger website for the workaround."
  },
  "troubleConnectingToLedgerU2FOnFirefoxLedgerSolution2": {
    "message": "hier",
    "description": "Second part of the error message; It is a link to the ledger website for the workaround."
  },
  "troubleConnectingToWallet": {
    "message": "Wir hatten Probleme mit der Verbindung zu Ihrem $1, versuchen Sie, $2 zu überprüfen und versuchen es erneut.",
    "description": "$1 is the wallet device name; $2 is a link to wallet connection guide"
  },
  "troubleStarting": {
    "message": "Beim Starten von MetaMask ist ein Problem aufgetreten. Dies könnte ein vorübergehendes Problem sein. Versuchen Sie daher, die Erweiterung neu zu starten."
  },
  "tryAgain": {
    "message": "Erneut versuchen"
  },
  "turnOff": {
    "message": "Ausschalten"
  },
  "turnOffMetamaskNotificationsError": {
    "message": "Beim Deaktivieren der Benachrichtigungen ist ein Fehler aufgetreten. Bitte versuchen Sie es später erneut."
  },
  "turnOn": {
    "message": "Einschalten"
  },
  "turnOnMetamaskNotifications": {
    "message": "Benachrichtigungen einschalten"
  },
  "turnOnMetamaskNotificationsButton": {
    "message": "Einschalten"
  },
  "turnOnMetamaskNotificationsError": {
    "message": "Beim Erstellen der Benachrichtigungen ist ein Fehler aufgetreten. Bitte versuchen Sie es später erneut."
  },
  "turnOnMetamaskNotificationsMessageFirst": {
    "message": "Bleiben Sie mit Benachrichtigungen auf dem Laufenden darüber, was in Ihrer Wallet passiert."
  },
  "turnOnMetamaskNotificationsMessagePrivacyBold": {
    "message": "Benachrichtigungseinstellungen."
  },
  "turnOnMetamaskNotificationsMessagePrivacyLink": {
    "message": "Erfahren Sie, wie wir Ihre Privatsphäre bei der Nutzung dieser Funktion schützen."
  },
  "turnOnMetamaskNotificationsMessageSecond": {
    "message": "Um Wallet-Benachrichtigungen zu nutzen, verwenden wir ein Profil, um bestimmte Einstellungen auf Ihren Geräten zu synchronisieren. $1"
  },
  "turnOnMetamaskNotificationsMessageThird": {
    "message": "Sie können die Benachrichtigungen jederzeit unter $1 ausschalten"
  },
  "turnOnTokenDetection": {
    "message": "Erweiterte Token-Erkennung aktivieren"
  },
  "tutorial": {
    "message": "Tutorial"
  },
  "twelveHrTitle": {
    "message": "12 Std:"
  },
  "typeYourSRP": {
    "message": "Geben Sie Ihre geheime Wiederherstellungsphrase ein."
  },
  "u2f": {
    "message": "U2F",
    "description": "A name on an API for the browser to interact with devices that support the U2F protocol. On some browsers we use it to connect MetaMask to Ledger devices."
  },
  "unapproved": {
    "message": "Nicht genehmigt"
  },
  "units": {
    "message": "Einheiten"
  },
  "unknown": {
    "message": "Unbekannt"
  },
  "unknownCollection": {
    "message": "Unbenannte Sammlung"
  },
  "unknownNetworkForKeyEntropy": {
    "message": "Unbekanntes Netzwerk",
    "description": "Displayed on places like Snap install warning when regular name is not available."
  },
  "unknownQrCode": {
    "message": "Fehler: Wir konnten diesen QR-Code nicht identifizieren."
  },
  "unlimited": {
    "message": "Unbegrenzt"
  },
  "unlock": {
    "message": "Entsperren"
  },
  "unlockMessage": {
    "message": "Das dezentrale Web erwartet Sie"
  },
  "unpin": {
    "message": "Lösen"
  },
  "unrecognizedChain": {
    "message": "Dieses benutzerdefinierte Netzwerk wird nicht erkannt.",
    "description": "$1 is a clickable link with text defined by the 'unrecognizedChanLinkText' key. The link will open to instructions for users to validate custom network details."
  },
  "unsendableAsset": {
    "message": "Senden von NFT-Tokens (ERC-721) wird derzeit nicht unterstützt.",
    "description": "This is an error message we show the user if they attempt to send an NFT asset type, for which currently don't support sending"
  },
  "upArrow": {
    "message": "Aufwärtspfeil"
  },
  "update": {
    "message": "Update"
  },
  "updateEthereumChainConfirmationDescription": {
    "message": "Diese Website fordert Sie zur Aktualisierung Ihrer Standard-Netzwerk-URL auf. Sie können die Standardeinstellungen und Netzwerkinformationen jederzeit ändern."
  },
  "updateNetworkConfirmationTitle": {
    "message": "$1 aktualisieren",
    "description": "$1 represents network name"
  },
  "updateOrEditNetworkInformations": {
    "message": "Aktualisieren Sie Ihre Informationen oder"
  },
  "updateRequest": {
    "message": "Aktualisierungsanfrage"
  },
  "updatedRpcForNetworks": {
    "message": "Netzwerk-RPCs aktualisiert"
  },
  "uploadDropFile": {
    "message": "Legen Sie Ihre Datei hier ab"
  },
  "uploadFile": {
    "message": "Datei hochladen"
  },
  "urlErrorMsg": {
    "message": "URIs benötigen die korrekten HTTP/HTTPS Präfixe."
  },
  "use4ByteResolution": {
    "message": "Smart Contracts dekodieren"
  },
  "useMultiAccountBalanceChecker": {
    "message": "Kontoguthaben-Anfragen sammeln"
  },
  "useMultiAccountBalanceCheckerSettingDescription": {
    "message": "Erhalten Sie Aktualisierungen von Kontoständen schneller, indem Sie Anfragen zum Kontostand bündeln. Auf diese Weise können wir Ihre Kontostände auf einmal abrufen, wodurch Sie schnellere Aktualisierungen erhalten und eine bessere Erfahrung machen. Wenn diese Funktion deaktiviert ist, ist es für Dritte weniger wahrscheinlich, dass sie Ihre Konten miteinander in Verbindung bringen können."
  },
  "useNftDetection": {
    "message": "NFTs automatisch erkennen"
  },
  "useNftDetectionDescriptionText": {
    "message": "Lassen Sie MetaMask NFTs, die Sie besitzen, anhand von Drittanbieterdiensten hinzufügen. Durch die automatische Erkennung von NFTs werden Ihre IP- und Kontoadresse für diese Dienste offengelegt. Durch die Aktivierung dieser Funktion können eventuell Ihre IP- und Ethereum-Adresse miteinander in Verbindung gebracht und gefälschte, von Betrügern per Airdropping abgesetzte NFTs anzeigt werden. Es ist möglich, Tokens manuell hinzufügen, um dieses Risiko zu vermeiden."
  },
  "usePhishingDetection": {
    "message": "Phishing-Erkennung verwenden"
  },
  "usePhishingDetectionDescription": {
    "message": "Zeigt eine Warnung für Phishing-Domains, die Ethereum-Nutzer ansprechen."
  },
  "useSafeChainsListValidation": {
    "message": "Überprüfung der Netzwerkangaben"
  },
  "useSafeChainsListValidationDescription": {
    "message": "MetaMask verwendet einen Drittanbieter-Service namens $1, um genaue und standardisierte Netzwerkangaben anzuzeigen. Dies verringert die Wahrscheinlichkeit, dass Sie mit einem bösartigen oder falschen Netzwerk in Verbindungen treten. Wenn Sie diese Funktion benutzen, wird Ihre IP-Adresse chainid.network gegenüber offengelegt."
  },
  "useSafeChainsListValidationWebsite": {
    "message": "chainid.network",
    "description": "useSafeChainsListValidationWebsite is separated from the rest of the text so that we can bold the third party service name in the middle of them"
  },
  "useTokenDetectionPrivacyDesc": {
    "message": "Die automatische Anzeige der an Ihr Konto gesendeten Tokens erfordert die Kommunikation mit Servern von Drittanbietern, um die Bilder der Tokens abzurufen. Diese Server haben Zugriff auf Ihre IP-Adresse."
  },
  "usedByClients": {
    "message": "Verwendet von einer Reihe verschiedenen Kunden"
  },
  "userName": {
    "message": "Nutzername"
  },
  "userOpContractDeployError": {
    "message": "Contract-Bereitstellung von einem Smart-Contract-Konto wird nicht unterstützt"
  },
  "version": {
    "message": "Version"
  },
  "view": {
    "message": "Anzeigen"
  },
  "viewActivity": {
    "message": "Aktivität anzeigen"
  },
  "viewAllQuotes": {
    "message": "alle Angebote anzeigen"
  },
  "viewContact": {
    "message": "Kontakt anzeigen"
  },
  "viewDetails": {
    "message": "Details anzeigen"
  },
  "viewMore": {
    "message": "Mehr anzeigen"
  },
  "viewOnBlockExplorer": {
    "message": "Im Block-Explorer anzeigen"
  },
  "viewOnCustomBlockExplorer": {
    "message": "Zeige $1 bei $2",
    "description": "$1 is the action type. e.g (Account, Transaction, Swap) and $2 is the Custom Block Explorer URL"
  },
  "viewOnEtherscan": {
    "message": "$1 auf Etherscan anzeigen",
    "description": "$1 is the action type. e.g (Account, Transaction, Swap)"
  },
  "viewOnExplorer": {
    "message": "Im Explorer anzeigen"
  },
  "viewOnOpensea": {
    "message": "Auf Opensea ansehen"
  },
  "viewTransaction": {
    "message": "Transaktion einsehen"
  },
  "viewinExplorer": {
    "message": "$1 im Explorer anzeigen",
    "description": "$1 is the action type. e.g (Account, Transaction, Swap)"
  },
  "visitSite": {
    "message": "Seite besuchen"
  },
  "visitWebSite": {
    "message": "Besuchen Sie unsere Webseite."
  },
  "wallet": {
    "message": "Wallet"
  },
  "walletConnectionGuide": {
    "message": "unsere Hardware-Wallet-Verbindungsanleitung"
  },
  "walletProtectedAndReadyToUse": {
    "message": "Ihr Wallet ist geschützt und einsatzbereit. Sie finden Ihre geheime Wiederherstellungsphrase unter $1 ",
    "description": "$1 is the menu path to be shown with font weight bold"
  },
  "wantToAddThisNetwork": {
    "message": "Möchten Sie dieses Netzwerk hinzufügen?"
  },
  "wantsToAddThisAsset": {
    "message": "Dadurch kann das folgende Asset zu Ihrer Wallet hinzugefügt werden."
  },
  "warning": {
    "message": "Warnung"
  },
  "warningFromSnap": {
    "message": "Warnung von $1",
    "description": "$1 represents the name of the snap"
  },
  "watchEthereumAccountsDescription": {
    "message": "Durch das Einschalten dieser Option können Sie Ethereum-Konten über eine öffentliche Adresse oder einen ENS-Namen ansehen. Für Feedback zu dieser Beta-Funktion füllen Sie bitte diese $1 aus.",
    "description": "$1 is the link to a product feedback form"
  },
  "watchEthereumAccountsToggle": {
    "message": "Ethereum-Konten ansehen (Beta)"
  },
  "watchOutMessage": {
    "message": "Vorsicht vor $1.",
    "description": "$1 is a link with text that is provided by the 'securityMessageLinkForNetworks' key"
  },
  "weak": {
    "message": "Schwach"
  },
  "web3": {
    "message": "Web3"
  },
  "web3ShimUsageNotification": {
    "message": "Wir haben festgestellt, dass die aktuelle Webseite versucht hat, die entfernte window.web3 API zu verwenden. Sollte die Seite defekt sein, klicken Sie bitte auf $1 für weitere Informationen.",
    "description": "$1 is a clickable link."
  },
  "webhid": {
    "message": "WebHID",
    "description": "Refers to a interface for connecting external devices to the browser. Used for connecting ledger to the browser. Read more here https://developer.mozilla.org/en-US/docs/Web/API/WebHID_API"
  },
  "websites": {
    "message": "Webseiten",
    "description": "Used in the 'permission_rpc' message."
  },
  "welcomeBack": {
    "message": "Willkommen zurück!"
  },
  "welcomeExploreDescription": {
    "message": "Speichern, versenden und ausgeben von Kryptowährungen und Assets."
  },
  "welcomeExploreTitle": {
    "message": "Erkunden dezentraler Apps"
  },
  "welcomeLoginDescription": {
    "message": "Verwenden Sie MetaMask, um sich bei dezentralen Apps anzumelden – keine Anmeldung erforderlich."
  },
  "welcomeLoginTitle": {
    "message": "Sagen Sie Hallo zu Ihrer Wallet"
  },
  "welcomeToMetaMask": {
    "message": "Los geht's"
  },
  "welcomeToMetaMaskIntro": {
    "message": "MetaMask ist eine sichere Wallet, welche die Welt von web3 für alle zugänglich macht und die das Vertrauen von Millionen genießt."
  },
  "whatsThis": {
    "message": "Was ist das?"
  },
  "willApproveAmountForBridging": {
    "message": "Damit wird $1 für Bridging genehmigt."
  },
  "willApproveAmountForBridgingHardware": {
    "message": "Sie werden zwei Transaktionen auf Ihrer Hardware-Wallet bestätigen müssen."
  },
  "withdrawing": {
    "message": "Auszahlung"
  },
  "wrongNetworkName": {
    "message": "Laut unseren Aufzeichnungen stimmt dieser Netzwerkname nicht mit dieser Chain-ID überein."
  },
  "yes": {
    "message": "Ja"
  },
  "you": {
    "message": "Sie"
  },
  "youDeclinedTheTransaction": {
    "message": "Sie haben die Transaktion abgelehnt."
  },
  "youNeedToAllowCameraAccess": {
    "message": "Sie müssen Zugriff auf die Kamera erlauben, um diese Funktion nutzen zu können."
  },
  "yourAccounts": {
    "message": "Ihre Konten"
  },
  "yourActivity": {
    "message": "Ihre Aktivität"
  },
  "yourBalance": {
    "message": "Ihr Kontostand"
  },
  "yourBalanceIsAggregated": {
    "message": "Ihr Kontostand wird aggregiert"
  },
  "yourNFTmayBeAtRisk": {
    "message": "Ihr NFT könnte gefährdet sein"
  },
  "yourNetworks": {
    "message": "Ihre Netzwerke"
  },
  "yourPrivateSeedPhrase": {
    "message": "Ihre geheime Wiederherstellungsphrase"
  },
  "yourTransactionConfirmed": {
    "message": "Transaktion bereits bestätigt"
  },
  "yourTransactionJustConfirmed": {
    "message": "Wir waren nicht in der Lage, Ihre Transaktion zu stornieren, bevor sie in der Blockchain bestätigt wurde."
  },
  "yourWalletIsReady": {
    "message": "Ihre Wallet ist bereit"
  },
  "zeroGasPriceOnSpeedUpError": {
    "message": "Keine Gas-Kosten bei Beschleunigung"
  }
}<|MERGE_RESOLUTION|>--- conflicted
+++ resolved
@@ -4943,12 +4943,9 @@
     "message": "Kontaktieren Sie die Ersteller von $1 für weitere Unterstützung.",
     "description": "This is shown when the insight snap throws an error. $1 is the snap name"
   },
-<<<<<<< HEAD
-=======
   "someNetworks": {
     "message": "$1 Netzwerke"
   },
->>>>>>> 71d92770
   "somethingDoesntLookRight": {
     "message": "Scheint irgendetwas nicht in Ordnung zu sein? $1",
     "description": "A false positive message for users to contact support. $1 is a link to the support page."
