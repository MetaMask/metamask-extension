{
  "QRHardwareInvalidTransactionTitle": {
    "message": "Fehler"
  },
  "QRHardwareMismatchedSignId": {
    "message": "Inkongruente Transaktionsdaten. Bitte überprüfen Sie die Transaktionsdetails."
  },
  "QRHardwarePubkeyAccountOutOfRange": {
    "message": "Keine weiteren Konten. Wenn Sie auf ein Konto zugreifen möchten, das unten nicht aufgelistet ist, verbinden Sie bitte erneut Ihre Hardware-Wallet und wählen Sie diese."
  },
  "QRHardwareScanInstructions": {
    "message": "Platzieren Sie den QR-Code vor Ihrer Kamera. Der Bildschirm ist verschwommen, das wirkt sich aber nicht auf das Scannen aus."
  },
  "QRHardwareSignRequestCancel": {
    "message": "Ablehnen"
  },
  "QRHardwareSignRequestDescription": {
    "message": "Nachdem Sie sich mit Ihrer Wallet angemeldet haben, klicken Sie auf 'Signatur erhalten', um die Signatur zu bekommen."
  },
  "QRHardwareSignRequestGetSignature": {
    "message": "Signatur abrufen"
  },
  "QRHardwareSignRequestSubtitle": {
    "message": "Scannen Sie den QR-Code mit Ihrer Wallet."
  },
  "QRHardwareSignRequestTitle": {
    "message": "Signatur abrufen"
  },
  "QRHardwareUnknownQRCodeTitle": {
    "message": "Fehler"
  },
  "QRHardwareUnknownWalletQRCode": {
    "message": "Ungültiger QR-Code. Bitte scannen Sie den QR-Code der Hardware-Wallet."
  },
  "QRHardwareWalletImporterTitle": {
    "message": "QR-Code scannen"
  },
  "QRHardwareWalletSteps1Description": {
    "message": "Sie können aus der folgenden Liste offizieller QR-Code-unterstützender Partner wählen."
  },
  "QRHardwareWalletSteps1Title": {
    "message": "Verbinden Sie Ihre QR-basierte Hardware-Wallet."
  },
  "QRHardwareWalletSteps2Description": {
    "message": "Ngrave Zero"
  },
  "SrpListHideAccounts": {
    "message": "$1 Konten verbergen",
    "description": "$1 is the number of accounts"
  },
  "SrpListHideSingleAccount": {
    "message": "$1 Konto verbergen"
  },
  "SrpListShowAccounts": {
    "message": "$1-Konten anzeigen",
    "description": "$1 is the number of accounts"
  },
  "SrpListShowSingleAccount": {
    "message": "1 Konto anzeigen"
  },
  "about": {
    "message": "Über"
  },
  "accept": {
    "message": "Akzeptieren"
  },
  "acceptTermsOfUse": {
    "message": "Ich habe die $1 gelesen und stimme ihnen zu.",
    "description": "$1 is the `terms` message"
  },
  "accessYourWalletWithSRP": {
    "message": "Greifen Sie mit Ihrer geheimen Wiederherstellungsphrase auf Ihre Wallet zu."
  },
  "accessYourWalletWithSRPDescription": {
    "message": "MetaMask kann Ihr Passwort nicht wiederherstellen. Wir verwenden Ihre geheime Wiederherstellungsphrase, um Ihr Eigentum zu bestätigen, Ihre Wallet wiederherzustellen und ein neues Passwort festzulegen. Geben Sie zunächst die geheime Wiederherstellungsphrase ein, die Sie erhalten haben, als Sie Ihre Wallet erstellt haben. $1",
    "description": "$1 is the words 'Learn More' from key 'learnMore', separated here so that it can be added as a link"
  },
  "accessingYourCamera": {
    "message": "Zugriff auf Ihre Kamera …"
  },
  "account": {
    "message": "Konto"
  },
  "accountActivity": {
    "message": "Kontoaktivität"
  },
  "accountActivityText": {
    "message": "Wählen Sie die Konten aus, über die Sie benachrichtigt werden möchten:"
  },
  "accountDetails": {
    "message": "Kontodetails"
  },
  "accountIdenticon": {
    "message": "Konto-Identicon"
  },
  "accountIsntConnectedToastText": {
    "message": "$1 ist nicht mit $2 verbunden"
  },
  "accountName": {
    "message": "Kontoname"
  },
  "accountNameDuplicate": {
    "message": "Dieser Kontoname existiert bereits.",
    "description": "This is an error message shown when the user enters a new account name that matches an existing account name"
  },
  "accountNameReserved": {
    "message": "Dieser Kontoname ist reserviert.",
    "description": "This is an error message shown when the user enters a new account name that is reserved for future use"
  },
  "accountOptions": {
    "message": "Kontooptionen"
  },
  "accountPermissionToast": {
    "message": "Kontogenehmigungen aktualisiert"
  },
  "accountSelectionRequired": {
    "message": "Sie müssen ein Konto auswählen!"
  },
  "accountTypeNotSupported": {
    "message": "Kontotyp nicht unterstützt"
  },
  "accounts": {
    "message": "Konten"
  },
  "accountsConnected": {
    "message": "Konten wurden verbunden"
  },
  "accountsPermissionsTitle": {
    "message": "Ihre Konten einsehen und Transaktionen vorschlagen"
  },
  "accountsSmallCase": {
    "message": "Konten"
  },
  "active": {
    "message": "Aktiv"
  },
  "activity": {
    "message": "Aktivität"
  },
  "activityLog": {
    "message": "Aktivitätsprotokoll"
  },
  "add": {
    "message": "Hinzufügen"
  },
  "addACustomNetwork": {
    "message": "Benutzerdefiniertes Netzwerk hinzufügen"
  },
  "addANetwork": {
    "message": "Ein neues Netzwerk hinzufügen"
  },
  "addANickname": {
    "message": "Spitznamen hinzufügen"
  },
  "addAUrl": {
    "message": "URL hinzufügen"
  },
  "addAccount": {
    "message": "Konto hinzufügen"
  },
  "addAccountToMetaMask": {
    "message": "Konto zu MetaMask hinzufügen"
  },
  "addAcquiredTokens": {
    "message": "Fügen Sie die Tokens hinzu, die Sie mittels MetaMask erlangt haben."
  },
  "addAlias": {
    "message": "Alias hinzufügen"
  },
  "addBitcoinAccountLabel": {
    "message": "Bitcoin-Konto (Beta)"
  },
  "addBitcoinTestnetAccountLabel": {
    "message": "Bitcoin-Konto (Testnet)"
  },
  "addBlockExplorer": {
    "message": "Einen Block-Explorer hinzufügen"
  },
  "addBlockExplorerUrl": {
    "message": "Eine Block-Explorer-URL hinzufügen"
  },
  "addContact": {
    "message": "Kontakt hinzufügen"
  },
  "addCustomNetwork": {
    "message": "Benutzerdefiniertes Netzwerk hinzufügen"
  },
  "addEthereumChainWarningModalHeader": {
    "message": "Fügen Sie diesen RPC-Anbieter nur hinzu, wenn Sie sich sicher sind, dass Sie ihm vertrauen können. $1",
    "description": "$1 is addEthereumChainWarningModalHeaderPartTwo passed separately so that it can be bolded"
  },
  "addEthereumChainWarningModalHeaderPartTwo": {
    "message": "Betrügerische Anbieter könnten in Hinischt auf den Zustand der Blockchain lügen und Ihre Netzwerkaktivitäten aufzeichnen."
  },
  "addEthereumChainWarningModalListHeader": {
    "message": "Es ist wichtig, dass Sie sich auf Ihren Anbieter verlassen können, da er die Fähigkeit dazu hat:"
  },
  "addEthereumChainWarningModalListPointOne": {
    "message": "– Ihre Konten und IP-Adressen einzusehen und diese miteinander in Verbindung zu setzen."
  },
  "addEthereumChainWarningModalListPointThree": {
    "message": "– Kontoguthaben und andere On-Chain-Zustände anzuzeigen."
  },
  "addEthereumChainWarningModalListPointTwo": {
    "message": "– Ihre Transaktionen zu veröffentlichen."
  },
  "addEthereumChainWarningModalTitle": {
    "message": "Sie fügen einen neuen RPC-Anbieter für das Ethereum-Hauptnetz hinzu."
  },
  "addEthereumWatchOnlyAccount": {
    "message": "Ein Ethereum-Konto ansehen (Beta)"
  },
  "addFriendsAndAddresses": {
    "message": "Freunde und Adressen hinzufügen, welchen Sie vertrauen"
  },
  "addHardwareWalletLabel": {
    "message": "Hardware-Wallet"
  },
  "addIPFSGateway": {
    "message": "Fügen Sie Ihr bevorzugtes IPFS-Gateway hinzu."
  },
  "addImportAccount": {
    "message": "Konto oder Hardware-Wallet hinzufügen"
  },
  "addMemo": {
    "message": "Notiz hinzufügen"
  },
  "addNetwork": {
    "message": "Netzwerk hinzufügen"
  },
  "addNetworkConfirmationTitle": {
    "message": "$1 hinzufügen",
    "description": "$1 represents network name"
  },
  "addNewAccount": {
    "message": "Ein neues Konto hinzufügen"
  },
  "addNewEthereumAccountLabel": {
    "message": "Ethereum-Konto"
  },
  "addNewSolanaAccountLabel": {
    "message": "Solana-Konto"
  },
  "addNft": {
    "message": "NFT hinzufügen"
  },
  "addNfts": {
    "message": "NFTs hinzufügen"
  },
  "addNonEvmAccount": {
    "message": "$1-Konto hinzufügen",
    "description": "$1 is the non EVM network where the account is going to be created, e.g. Bitcoin or Solana"
  },
  "addNonEvmAccountFromNetworkPicker": {
    "message": "Um das $1-Netzwerk zu aktivieren, müssen Sie ein $2-Konto erstellen.",
    "description": "$1 is the non EVM network where the account is going to be created, e.g. Solana Mainnet or Solana Devnet. $2 is the account type, e.g. Bitcoin or Solana"
  },
  "addRpcUrl": {
    "message": "RPC-URL hinzufügen"
  },
  "addSnapAccountToggle": {
    "message": "„Konto-Snap (Beta) hinzufügen“ aktivieren"
  },
  "addSnapAccountsDescription": {
    "message": "Wenn Sie diese Funktion aktivieren, haben Sie die Möglichkeit, die neuen Beta-Konto-Snaps direkt aus Ihrer Kontoliste hinzuzufügen. Denken Sie bei der Installation eines Konto-Snaps bitte daran, dass es sich dabei um einen Dienst von Drittanbietern handelt."
  },
  "addSuggestedNFTs": {
    "message": "Vorgeschlagene NFTs hinzufügen"
  },
  "addSuggestedTokens": {
    "message": "Vorgeschlagene Tokens hinzufügen"
  },
  "addToken": {
    "message": "Token hinzufügen"
  },
  "addTokenByContractAddress": {
    "message": "Sie können kein Token finden? Sie können ein beliebiges Token manuell hinzufügen, indem Sie seine Adresse eingeben. Token-Contract-Adressen finden Sie auf $1.",
    "description": "$1 is a blockchain explorer for a specific network, e.g. Etherscan for Ethereum"
  },
  "addUrl": {
    "message": "URL hinzufügen"
  },
  "addingAccount": {
    "message": "Konto hinzufügen"
  },
  "addingCustomNetwork": {
    "message": "Netzwerk wird hinzugefügt"
  },
  "additionalNetworks": {
    "message": "Zusätzliche Netzwerke"
  },
  "address": {
    "message": "Adresse"
  },
  "addressCopied": {
    "message": "Adresse wurde kopiert!"
  },
  "addressMismatch": {
    "message": "Nichtübereinstimmung der Website-Adresse"
  },
  "addressMismatchOriginal": {
    "message": "Aktuelle URL: $1",
    "description": "$1 replaced by origin URL in confirmation request"
  },
  "addressMismatchPunycode": {
    "message": "Punycode-Version: $1",
    "description": "$1 replaced by punycode version of the URL in confirmation request"
  },
  "advanced": {
    "message": "Erweitert"
  },
  "advancedBaseGasFeeToolTip": {
    "message": "Wenn Ihre Transaktion in den Block aufgenommen wird, wird die Differenz zwischen Ihrer maximalen Grundgebühr und der tatsächlichen Grundgebühr erstattet. Der Gesamtbetrag wird berechnet als maximale Grundgebühr (in GWEI) * Gas-Limit."
  },
  "advancedDetailsDataDesc": {
    "message": "Daten"
  },
  "advancedDetailsHexDesc": {
    "message": "Hexadezimal"
  },
  "advancedDetailsNonceDesc": {
    "message": "Nonce"
  },
  "advancedDetailsNonceTooltip": {
    "message": "Dies ist die Transaktionsnummer eines Kontos. Die Nonce für die erste Transaktion ist 0 und sie erhöht sich in fortlaufender Reihenfolge."
  },
  "advancedGasFeeDefaultOptIn": {
    "message": "Speichern Sie diese Werte als Standard für das $1-Netzwerk.",
    "description": "$1 is the current network name."
  },
  "advancedGasFeeModalTitle": {
    "message": "Erweiterte Gas-Gebühr"
  },
  "advancedGasPriceTitle": {
    "message": "Gas-Preis"
  },
  "advancedPriorityFeeToolTip": {
    "message": "Prioritätsgebühr (alias „Miner Tip“) geht direkt an Miner und veranlasst sie, Ihre Transaktion zu priorisieren."
  },
  "agreeTermsOfUse": {
    "message": "Ich stimme MetaMasks $1 zu",
    "description": "$1 is the `terms` link"
  },
  "airDropPatternDescription": {
    "message": "Der On-Chain-Verlauf des Tokens zeigt frühere Fälle von verdächtigen Airdrop-Aktivitäten."
  },
  "airDropPatternTitle": {
    "message": "Airdrop-Muster"
  },
  "airgapVault": {
    "message": "AirGap-Tresor"
  },
  "alert": {
    "message": "Warnhinweis"
  },
  "alertActionBuyWithNativeCurrency": {
    "message": "$1 kaufen"
  },
  "alertActionUpdateGas": {
    "message": "Gas-Limit aktualisieren"
  },
  "alertActionUpdateGasFee": {
    "message": "Gebühr aktualisieren"
  },
  "alertActionUpdateGasFeeLevel": {
    "message": "Gas-Optionen aktualisieren"
  },
  "alertDisableTooltip": {
    "message": "Dies kann in „Einstellungen > Benachrichtigungen“ geändert werden."
  },
  "alertMessageAddressMismatchWarning": {
    "message": "Angreifer imitieren manchmal Websites, indem sie kleine Änderungen an der Adresse der Website vornehmen. Vergewissern Sie sich, dass Sie mit der beabsichtigten Website interagieren, bevor Sie fortfahren."
  },
  "alertMessageChangeInSimulationResults": {
    "message": "Die voraussichtlichen Änderungen für diese Transaktion wurden aktualisiert. Überprüfen Sie diese sorgfältig, bevor Sie fortfahren."
  },
  "alertMessageFirstTimeInteraction": {
    "message": "Sie interagieren zum ersten Mal mit dieser Adresse. Vergewissern Sie sich, dass sie korrekt ist, bevor Sie fortfahren."
  },
  "alertMessageGasEstimateFailed": {
    "message": "Wir sind nicht in der Lage, eine genaue Gebühr anzugeben, und diese Schätzung könnte zu hoch sein. Wir schlagen vor, dass Sie ein individuelles Gas-Limit eingeben, aber es besteht das Risiko, dass die Transaktion trotzdem fehlschlägt."
  },
  "alertMessageGasFeeLow": {
    "message": "Wenn Sie eine niedrige Gebühr wählen, müssen Sie mit langsameren Transaktionen und längeren Wartezeiten rechnen. Für schnellere Transaktionen wählen Sie die Gebührenoptionen Markt oder Aggressiv."
  },
  "alertMessageGasTooLow": {
    "message": "Um mit dieser Transaktion fortzufahren, müssen Sie das Gas-Limit auf 21.000 oder mehr erhöhen."
  },
  "alertMessageInsufficientBalanceWithNativeCurrency": {
    "message": "Sie haben nicht genug $1 auf Ihrem Konto, um die Netzwerkgebühren zu bezahlen."
  },
  "alertMessageNetworkBusy": {
    "message": "Die Gas-Preise sind hoch und die Schätzungen sind weniger genau."
  },
  "alertMessageNoGasPrice": {
    "message": "Wir können mit dieser Transaktion nicht fortfahren, bis Sie die Gebühr manuell aktualisieren."
  },
  "alertMessageSignInDomainMismatch": {
    "message": "Die Website, die die Anfrage stellt, ist nicht die Website, bei der Sie sich anmelden. Dies könnte ein Versuch sein, Ihre Anmeldedaten zu stehlen."
  },
  "alertMessageSignInWrongAccount": {
    "message": "Diese Seite fordert Sie auf, sich mit dem falschen Konto anzumelden."
  },
  "alertModalAcknowledge": {
    "message": "Ich habe das Risiko erkannt und möchte trotzdem fortfahren"
  },
  "alertModalDetails": {
    "message": "Details zum Warnhinweis"
  },
  "alertModalReviewAllAlerts": {
    "message": "Alle Benachrichtigungen überprüfen"
  },
  "alertReasonChangeInSimulationResults": {
    "message": "Ergebnisse haben sich geändert"
  },
  "alertReasonFirstTimeInteraction": {
    "message": "1. Interaktion"
  },
  "alertReasonGasEstimateFailed": {
    "message": "Ungenaue Gebühr"
  },
  "alertReasonGasFeeLow": {
    "message": "Langsame Geschwindigkeit"
  },
  "alertReasonGasTooLow": {
    "message": "Niedriges Gas-Limit"
  },
  "alertReasonInsufficientBalance": {
    "message": "Unzureichende Gelder"
  },
  "alertReasonNetworkBusy": {
    "message": "Netzwerk ist ausgelastet"
  },
  "alertReasonNoGasPrice": {
    "message": "Gebührenschätzung nicht verfügbar"
  },
  "alertReasonPendingTransactions": {
    "message": "Ausstehende Transaktion"
  },
  "alertReasonSignIn": {
    "message": "Verdächtige Anmeldeanfrage"
  },
  "alertReasonWrongAccount": {
    "message": "Falsches Konto"
  },
  "alertSelectedAccountWarning": {
    "message": "Diese Anfrage bezieht sich auf ein anderes Konto als das ausgewählte in Ihrer Wallet. Um ein anderes Konto zu verwenden, verbinden Sie es mit der Website."
  },
  "alerts": {
    "message": "Benachrichtigungen"
  },
  "all": {
    "message": "Alle"
  },
  "allNetworks": {
    "message": "Alle Netzwerke"
  },
  "allPermissions": {
    "message": "Alle Genehmigungen"
  },
  "allTimeHigh": {
    "message": "Allzeithoch"
  },
  "allTimeLow": {
    "message": "Allzeittief"
  },
  "allowNotifications": {
    "message": "Benachrichtigungen erlauben"
  },
  "allowWithdrawAndSpend": {
    "message": "$1 erlauben, bis zu dem folgenden Betrag abzuheben und auszugeben:",
    "description": "The url of the site that requested permission to 'withdraw and spend'"
  },
  "amount": {
    "message": "Betrag"
  },
  "amountReceived": {
    "message": "Empfangener Betrag"
  },
  "amountSent": {
    "message": "Gesendeter Betrag"
  },
  "andForListItems": {
    "message": "$1 und $2",
    "description": "$1 is the first item, $2 is the last item in a list of items. Used in Snap Install Warning modal."
  },
  "andForTwoItems": {
    "message": "$1 und $2 ",
    "description": "$1 is the first item, $2 is the second item. Used in Snap Install Warning modal."
  },
  "appDescription": {
    "message": "Ethereum Browsererweiterung",
    "description": "The description of the application"
  },
  "appName": {
    "message": "MetaMask",
    "description": "The name of the application"
  },
  "appNameBeta": {
    "message": "MetaMask Beta",
    "description": "The name of the application (Beta)"
  },
  "appNameFlask": {
    "message": "MetaMask Flask",
    "description": "The name of the application (Flask)"
  },
  "appNameMmi": {
    "message": "MetaMask Institutional",
    "description": "The name of the application (MMI)"
  },
  "apply": {
    "message": "Anwenden"
  },
  "approve": {
    "message": "Ausgabenlimit genehmigen"
  },
  "approveButtonText": {
    "message": "Genehmigen"
  },
  "approveIncreaseAllowance": {
    "message": "$1 Ausgabenobergrenze erhöhen",
    "description": "The token symbol that is being approved"
  },
  "approveSpendingCap": {
    "message": "$1 Ausgabenobergrenze genehmigen",
    "description": "The token symbol that is being approved"
  },
  "approved": {
    "message": "Genehmigt"
  },
  "approvedOn": {
    "message": "Genehmigt am $1",
    "description": "$1 is the approval date for a permission"
  },
  "approvedOnForAccounts": {
    "message": "Genehmigt am $1 für $2",
    "description": "$1 is the approval date for a permission. $2 is the AvatarGroup component displaying account images."
  },
  "areYouSure": {
    "message": "Sind Sie sicher?"
  },
  "asset": {
    "message": "Asset"
  },
  "assetMultipleNFTsBalance": {
    "message": "$1 NFTs"
  },
  "assetOptions": {
    "message": "Asset-Optionen"
  },
  "assetSingleNFTBalance": {
    "message": "$1 NFT"
  },
  "assets": {
    "message": "Assets"
  },
  "assetsDescription": {
    "message": "Automatische Erkennung von Tokens in Ihrer Wallet, Anzeige von NFTs und stapelweise Aktualisierung des Kontostands"
  },
  "attemptToCancelSwapForFree": {
    "message": "Versuch, den Swap kostenlos zu stornieren"
  },
  "attributes": {
    "message": "Attribute"
  },
  "attributions": {
    "message": "Zuschreibungen"
  },
  "auroraRpcDeprecationMessage": {
    "message": "Die Infura RPC URL unterstützt Aurora nicht mehr."
  },
  "authorizedPermissions": {
    "message": "Sie haben die folgenden Genehmigungen autorisiert."
  },
  "autoDetectTokens": {
    "message": "Tokens automatisch erkennen"
  },
  "autoDetectTokensDescription": {
    "message": "Wir verwenden APIs von Drittanbietern, um neue Token zu erkennen und anzuzeigen, die in Ihrer Wallet gesendet werden. Deaktivieren Sie dies, wenn Sie keine Daten von diesen Diensten beziehen möchten. $1",
    "description": "$1 is a link to a support article"
  },
  "autoLockTimeLimit": {
    "message": "Auto-Lock-Timer (Minuten)"
  },
  "autoLockTimeLimitDescription": {
    "message": "Legen Sie die Leerlaufzeit in Minuten fest, nach der MetaMask gesperrt werden soll."
  },
  "average": {
    "message": "Durchschnitt"
  },
  "back": {
    "message": "Zurück"
  },
  "backupApprovalInfo": {
    "message": "Dieser geheime Code ist zum Wiedererlangen Ihrer Wallet erforderlich, falls Sie Ihr Gerät verlieren, Ihr Passwort vergessen, MetaMask neu installieren müssen oder auf einem anderen Gerät auf Ihre Wallet zugreifen möchten."
  },
  "backupApprovalNotice": {
    "message": "Sichern Sie Ihre geheime Wiederherstellungsphrase, um Ihre Wallet und Ihr Geld geschützt zu halten."
  },
  "backupKeyringSnapReminder": {
    "message": "Vergewissern Sie sich, dass Sie eigenständig Zugang zu von diesem Snap erstellten Konten haben, bevor sie ihn entfernen"
  },
  "backupNow": {
    "message": "Jetzt sichern"
  },
  "balance": {
    "message": "Guthaben:"
  },
  "balanceOutdated": {
    "message": "Kontostand könnte überholt sein"
  },
  "baseFee": {
    "message": "Grundgebühr"
  },
  "basic": {
    "message": "Grundlegend"
  },
  "basicConfigurationBannerCTA": {
    "message": "Grundfunktionalität einschalten"
  },
  "basicConfigurationBannerTitle": {
    "message": "Grundfunktionalität ist ausgeschaltet"
  },
  "basicConfigurationDescription": {
    "message": "MetaMask bietet grundlegende Funktionen wie Token-Details und Gas-Einstellungen über Internetdienste. Wenn Sie Internetdienste nutzen, wird Ihre IP-Adresse weitergegeben, in diesem Fall an MetaMask. Das ist genau so, wie wenn Sie eine beliebige Website besuchen. MetaMask verwendet diese Daten vorübergehend und verkauft Ihre Daten niemals. Sie können ein VPN verwenden oder diese Dienste abschalten, aber das kann Ihr MetaMask-Erlebnis beeinträchtigen. Um mehr zu erfahren, lesen Sie unsere $1.",
    "description": "$1 is to be replaced by the message for privacyMsg, and will link to https://consensys.io/privacy-policy"
  },
  "basicConfigurationLabel": {
    "message": "Grundfunktionalität"
  },
  "basicConfigurationModalCheckbox": {
    "message": "Ich verstehe und möchte fortfahren"
  },
  "basicConfigurationModalDisclaimerOff": {
    "message": "Das bedeutet, dass Sie Ihre Zeit auf MetaMask nicht vollständig optimieren können. Grundlegende Funktionen (wie Token-Details, optimale Gas-Einstellungen und andere) stehen Ihnen nicht zur Verfügung."
  },
  "basicConfigurationModalDisclaimerOn": {
    "message": "Um Ihre Zeit auf MetaMask zu optimieren, müssen Sie diese Funktion einschalten. Grundlegende Funktionen (wie Token-Details, optimale Gas-Einstellungen und andere) sind für das Web3-Erlebnis wichtig."
  },
  "basicConfigurationModalHeadingOff": {
    "message": "Grundfunktionalität ausschalten"
  },
  "basicConfigurationModalHeadingOn": {
    "message": "Grundfunktionalität einschalten"
  },
  "bestPrice": {
    "message": "Bester Preis"
  },
  "beta": {
    "message": "Beta"
  },
  "betaHeaderText": {
    "message": "Dies ist eine BETA-Version. Bitte melden Sie Fehler $1."
  },
  "betaMetamaskVersion": {
    "message": "MetaMask-Version"
  },
  "betaTerms": {
    "message": "Beta-Nutzungsbedingungen"
  },
  "billionAbbreviation": {
    "message": "B",
    "description": "Shortened form of 'billion'"
  },
  "bitcoinSupportSectionTitle": {
    "message": "Bitcoin"
  },
  "bitcoinSupportToggleDescription": {
    "message": "Bei Aktivierung dieser Funktion haben Sie die Möglichkeit, ein Bitcoin-Konto zu Ihrer MetaMask-Erweiterung hinzuzufügen, das von Ihrer bestehenden geheimen Wiederherstellungsphrase abgeleitet ist. Hierbei handelt es sich um eine experimentelle Beta-Funktion, deren Nutzung also auf eigene Gefahr erfolgt. Falls Sie uns Feedback zu dieser neuen Bitcoin-Funktion geben möchten, füllen Sie bitte dieses $1 aus.",
    "description": "$1 is the link to a product feedback form"
  },
  "bitcoinSupportToggleTitle": {
    "message": "Aktivierung der Funktion „Ein neues Bitcoin-Konto hinzufügen (Beta)“"
  },
  "bitcoinTestnetSupportToggleDescription": {
    "message": "Bei Aktivierung dieser Funktion haben Sie die Möglichkeit, ein Bitcoin-Konto für das Test-Netzwerk hinzuzufügen."
  },
  "bitcoinTestnetSupportToggleTitle": {
    "message": "Aktivierung der Funktion „Ein neues Bitcoin-Konto hinzufügen (Testnet)“"
  },
  "blockExplorerAccountAction": {
    "message": "Konto",
    "description": "This is used with viewOnEtherscan and viewInExplorer e.g View Account in Explorer"
  },
  "blockExplorerAssetAction": {
    "message": "Asset",
    "description": "This is used with viewOnEtherscan and viewInExplorer e.g View Asset in Explorer"
  },
  "blockExplorerSwapAction": {
    "message": "Swap",
    "description": "This is used with viewOnEtherscan e.g View Swap on Etherscan"
  },
  "blockExplorerUrl": {
    "message": "Block-Explorer"
  },
  "blockExplorerUrlDefinition": {
    "message": "Die URL, die als Block-Explorer für dieses Netzwerk verwendet wird."
  },
  "blockExplorerView": {
    "message": "Konto bei $1 anzeigen",
    "description": "$1 replaced by URL for custom block explorer"
  },
  "blockaid": {
    "message": "Blockaid"
  },
  "blockaidDescriptionApproveFarming": {
    "message": "Wenn Sie diese Anfrage genehmigen, könnte eine dritte Partei, die für Betrügereien bekannt ist, Ihre gesamten Assets an sich reißen."
  },
  "blockaidDescriptionBlurFarming": {
    "message": "Wenn Sie diese Anfrage genehmigen, kann jemand Ihre bei Blur aufgelisteten Assets stehlen."
  },
  "blockaidDescriptionErrored": {
    "message": "Aufgrund eines Fehlers konnten wir nicht auf Sicherheitsalarme prüfen. Fahren Sie nur fort, wenn Sie jeder involvierten Adresse vertrauen."
  },
  "blockaidDescriptionMaliciousDomain": {
    "message": "Sie interagieren mit einer schädlichen Domain. Wenn Sie diese Anfrage bestätigen, verlieren Sie eventuell Ihre Assets."
  },
  "blockaidDescriptionMightLoseAssets": {
    "message": "Wenn Sie diese Anfrage genehmigen, verlieren Sie eventuell Ihre Assets."
  },
  "blockaidDescriptionSeaportFarming": {
    "message": "Wenn Sie diese Anfrage genehmigen, kann jemand Ihre bei Blur aufgelisteten Assets stehlen."
  },
  "blockaidDescriptionTransferFarming": {
    "message": "Wenn Sie diese Anfrage genehmigen, wird eine dritte Partei, die für Betrügereien bekannt ist, Ihre gesamten Assets an sich reißen."
  },
  "blockaidMessage": {
    "message": "Wahrung der Privatsphäre – keine Daten werden an Dritte weitergegeben. Verfügbar auf Arbitrum, Avalanche, BNB chain, Ethereum Mainnet, Linea, Optimism, Polygon, Base und Sepolia."
  },
  "blockaidTitleDeceptive": {
    "message": "Dies ist eine betrügerische Anfrage."
  },
  "blockaidTitleMayNotBeSafe": {
    "message": "Seien Sie vorsichtig"
  },
  "blockaidTitleSuspicious": {
    "message": "Dies ist eine verdächtige Anfrage."
  },
  "blockies": {
    "message": "Blockies"
  },
  "boughtFor": {
    "message": "Gekauft für"
  },
  "bridge": {
    "message": "Bridge"
  },
  "bridgeAllowSwappingOf": {
    "message": "Genehmigen Sie für das Bridging genauen Zugriff auf $1 $2 fûr $3",
    "description": "Shows a user that they need to allow a token for swapping on their hardware wallet"
  },
  "bridgeApproval": {
    "message": "$1 für Bridge genehmigen",
    "description": "Used in the transaction display list to describe a transaction that is an approve call on a token that is to be bridged. $1 is the symbol of a token that has been approved."
  },
  "bridgeApprovalWarning": {
    "message": "Sie genehmigen den Zugriff auf den angegebenen Betrag, $1 $2. Der Contract gewährt keinen Zugriff auf weitere Gelder."
  },
  "bridgeApprovalWarningForHardware": {
    "message": "Sie müssen für das Bridging den Zugriff auf $1 $2 gewähren und dann das Bridging auf $2 genehmigen. Dies bedarf zweier separater Bestätigungen."
  },
  "bridgeCalculatingAmount": {
    "message": "Berechnen ..."
  },
  "bridgeConfirmTwoTransactions": {
    "message": "Sie werden 2 Transaktionen auf Ihrer Hardware-Wallet bestätigen müssen:"
  },
  "bridgeCreateSolanaAccount": {
    "message": "Solana-Konto erstellen"
  },
  "bridgeCreateSolanaAccountDescription": {
    "message": "Um zum Solana-Netzwerk zu swappen, benötigen Sie ein Konto und eine Empfangsadresse."
  },
  "bridgeCreateSolanaAccountTitle": {
    "message": "Zunächst benötigen Sie ein Solana-Konto."
  },
  "bridgeEnterAmount": {
    "message": "Betrag eingeben"
  },
  "bridgeEnterAmountAndSelectAccount": {
    "message": "Betrag eingeben und Zielkonto auswählen"
  },
  "bridgeExplorerLinkViewOn": {
    "message": "Auf $1 ansehen"
  },
  "bridgeFetchNewQuotes": {
    "message": "Eine neue suchen?"
  },
  "bridgeFrom": {
    "message": "Bridge von"
  },
  "bridgeFromTo": {
    "message": "Bridge $1 $2 auf $3",
    "description": "Tells a user that they need to confirm on their hardware wallet a bridge. $1 is amount of source token, $2 is the source network, and $3 is the destination network"
  },
  "bridgeGasFeesSplit": {
    "message": "Die auf dem vorherigen Bildschirm angegebenen Netzwerkgebühren umfassen beide Transaktionen und werden aufgeteilt."
  },
  "bridgeNetCost": {
    "message": "Nettokosten"
  },
  "bridgeQuoteExpired": {
    "message": "Ihr Angebot ist abgelaufen."
  },
  "bridgeSelectDestinationAccount": {
    "message": "Zielkonto auswählen"
  },
  "bridgeSelectNetwork": {
    "message": "Netzwerk wählen"
  },
  "bridgeSelectTokenAmountAndAccount": {
    "message": "Token, Betrag und Zielkonto auswählen"
  },
  "bridgeSelectTokenAndAmount": {
    "message": "Token und Betrag auswählen"
  },
  "bridgeStepActionBridgeComplete": {
    "message": "$1 am $2 empfangen",
    "description": "$1 is the amount of the destination asset, $2 is the name of the destination network"
  },
  "bridgeStepActionBridgePending": {
    "message": "Empfang von $1 am $2",
    "description": "$1 is the amount of the destination asset, $2 is the name of the destination network"
  },
  "bridgeStepActionSwapComplete": {
    "message": "$1 für $2 geswappt",
    "description": "$1 is the amount of the source asset, $2 is the amount of the destination asset"
  },
  "bridgeStepActionSwapPending": {
    "message": "Swapping von $1 für $2",
    "description": "$1 is the amount of the source asset, $2 is the amount of the destination asset"
  },
  "bridgeTerms": {
    "message": "Bedingungen"
  },
  "bridgeTimingMinutes": {
    "message": "$1 Min.",
    "description": "$1 is the ticker symbol of a an asset the user is being prompted to purchase"
  },
  "bridgeTo": {
    "message": "Bridge nach"
  },
  "bridgeToChain": {
    "message": "Bridge nach $1"
  },
  "bridgeTxDetailsBridging": {
    "message": "Bridging"
  },
  "bridgeTxDetailsDelayedDescription": {
    "message": "Wenden Sie sich an"
  },
  "bridgeTxDetailsDelayedDescriptionSupport": {
    "message": "MetaMask-Support"
  },
  "bridgeTxDetailsDelayedTitle": {
    "message": "Ist es länger als 3 Stunden her?"
  },
  "bridgeTxDetailsNonce": {
    "message": "Nonce"
  },
  "bridgeTxDetailsStatus": {
    "message": "Status"
  },
  "bridgeTxDetailsTimestamp": {
    "message": "Zeitstempel"
  },
  "bridgeTxDetailsTimestampValue": {
    "message": "$1 zu $2",
    "description": "$1 is the date, $2 is the time"
  },
  "bridgeTxDetailsTokenAmountOnChain": {
    "message": "$1 $2 auf",
    "description": "$1 is the amount of the token, $2 is the ticker symbol of the token"
  },
  "bridgeTxDetailsTotalGasFee": {
    "message": "Gesamte Gasgebühr"
  },
  "bridgeTxDetailsYouReceived": {
    "message": "Sie empfingen"
  },
  "bridgeTxDetailsYouSent": {
    "message": "Sie sandten"
  },
  "bridgeValidationInsufficientGasMessage": {
    "message": "Sie haben nicht genug $1, um die Gasgebühr für diese Bridge zu entrichten. Geben Sie einen kleineren Betrag ein oder kaufen Sie weitere $1."
  },
  "bridgeValidationInsufficientGasTitle": {
    "message": "Mehr $1 für Gas benötigt"
  },
  "bridging": {
    "message": "Bridging"
  },
  "browserNotSupported": {
    "message": "Ihr Browser wird nicht unterstützt …"
  },
  "buildContactList": {
    "message": "Erstellen Sie Ihre Kontaktliste."
  },
  "builtAroundTheWorld": {
    "message": "MetaMask ist weltweit konzipiert und aufgebaut."
  },
  "bulletpoint": {
    "message": "·"
  },
  "busy": {
    "message": "Ausgelastet"
  },
  "buyAndSell": {
    "message": "Kaufen und Verkaufen"
  },
  "buyMoreAsset": {
    "message": "Mehr $1 kaufen",
    "description": "$1 is the ticker symbol of a an asset the user is being prompted to purchase"
  },
  "buyNow": {
    "message": "Jetzt kaufen"
  },
  "bytes": {
    "message": "Bytes"
  },
  "canToggleInSettings": {
    "message": "Sie können diese Benachrichtigung unter Einstellungen -> Warnungen wieder aktivieren."
  },
  "cancel": {
    "message": "Stornieren"
  },
  "cancelPopoverTitle": {
    "message": "Transaktion stornieren"
  },
  "cancelSpeedUpLabel": {
    "message": "Diese Gas-Gebühr kostet $1 das Original.",
    "description": "$1 is text 'replace' in bold"
  },
  "cancelSpeedUpTransactionTooltip": {
    "message": "Für eine Transaktion im Wert von $1 muss die Gasgebühr um mindestens 10 % erhöht werden, damit sie vom Netz erkannt wird.",
    "description": "$1 is string 'cancel' or 'speed up'"
  },
  "cancelled": {
    "message": "Storniert"
  },
  "chainId": {
    "message": "Chain-ID"
  },
  "chainIdDefinition": {
    "message": "Die Chain-ID, die verwendet wird, um Transaktionen für dieses Netzwerk zu unterzeichnen."
  },
  "chainIdExistsErrorMsg": {
    "message": "Diese Chain-ID wird derzeit vom $1-Netzwerk verwendet."
  },
  "chainListReturnedDifferentTickerSymbol": {
    "message": "Dieses Token-Symbol stimmt nicht mit dem eingegebenen Netzwerknamen oder der Chain-ID überein. Viele beliebte Token verwenden ähnliche Symbole, die Betrüger nutzen können, um Sie dazu zu bringen, ihnen im Gegenzug einen wertvolleren Token zu senden. Überprüfen Sie alles, bevor Sie fortfahren."
  },
  "chooseYourNetwork": {
    "message": "Wählen Sie Ihr Netzwerk"
  },
  "chooseYourNetworkDescription": {
    "message": "Wir verwenden Infura als Anbieter für ferngesteuerte Prozeduranrufe (RPC), um den verlässlichsten und vertraulichsten Zugriff auf Ethereum-Daten zu ermöglichen, den wir können. Sie können Ihren eigenen RPC auswählen, bedenken Sie aber, dass RPC Ihre IP-Adresse und Ihre Ethereum-Wallet erhalten wird, um Transaktionen durchzuführen. Lesen Sie unsere $1, um mehr darüber zu erfahren, wie Infura mit Ihren Daten umgeht.",
    "description": "$1 is a link to the privacy policy"
  },
  "chromeRequiredForHardwareWallets": {
    "message": "Sie müssen MetaMask unter Google Chrome nutzen, um sich mit Ihrer Hardware-Wallet zu verbinden."
  },
  "circulatingSupply": {
    "message": "Zirkulierende Versorgung"
  },
  "clear": {
    "message": "Löschen"
  },
  "clearActivity": {
    "message": "Aktivitäten und Nonce-Daten löschen"
  },
  "clearActivityButton": {
    "message": "Aktivitäten-Tab-Daten löschen"
  },
  "clearActivityDescription": {
    "message": "Dies setzt die Nonce des Kontos zurück und löscht Daten aus dem Aktivitäten-Tab in Ihrer Wallet. Nur das aktuelle Konto und Netzwerk sind betroffen. Ihr Guthaben und eingehenden Transaktionen ändern sich nicht."
  },
  "click": {
    "message": "Klicken"
  },
  "clickToConnectLedgerViaWebHID": {
    "message": "Klicken Sie hier, um Ihren Ledger über WebHID zu verbinden.",
    "description": "Text that can be clicked to open a browser popup for connecting the ledger device via webhid"
  },
  "close": {
    "message": "Schließen"
  },
  "closeExtension": {
    "message": "Erweiterung schließen"
  },
  "closeWindowAnytime": {
    "message": "Sie können dieses Fenster jederzeit schließen."
  },
  "coingecko": {
    "message": "CoinGecko"
  },
  "collectionName": {
    "message": "Name der Sammlung"
  },
  "comboNoOptions": {
    "message": "Keine Option gefunden",
    "description": "Default text shown in the combo field dropdown if no options."
  },
  "concentratedSupplyDistributionDescription": {
    "message": "Der Großteil des Token-Angebots wird von den wichtigsten Token-Inhabern gehalten, was das Risiko einer zentralisierten Preismanipulation birgt"
  },
  "concentratedSupplyDistributionTitle": {
    "message": "Konzentrierte Angebotsverteilung"
  },
  "configureSnapPopupDescription": {
    "message": "Sie verlassen jetzt MetaMask, um diesen Snap zu konfigurieren."
  },
  "configureSnapPopupInstallDescription": {
    "message": "Sie verlassen jetzt MetaMask, um diesen Snap zu installieren."
  },
  "configureSnapPopupInstallTitle": {
    "message": "Snap installieren"
  },
  "configureSnapPopupLink": {
    "message": "Zum Fortfahren auf diesen Link klicken:"
  },
  "configureSnapPopupTitle": {
    "message": "Snap konfigurieren"
  },
  "confirm": {
    "message": "Bestätigen"
  },
  "confirmAccountTypeSmartContract": {
    "message": "Smart-Konto"
  },
  "confirmAccountTypeStandard": {
    "message": "Standardkonto"
  },
  "confirmAlertModalAcknowledgeMultiple": {
    "message": "Ich habe die Benachrichtigungen zur Kenntnis genommen und möchte trotzdem fortfahren"
  },
  "confirmAlertModalAcknowledgeSingle": {
    "message": "Ich habe die Benachrichtigung zur Kenntnis genommen und möchte trotzdem fortfahren"
  },
  "confirmFieldPaymaster": {
    "message": "Gebühr bezahlt von"
  },
  "confirmFieldTooltipPaymaster": {
    "message": "Die Gebühr für diese Transaktion wird durch den Paymaster Smart Contract bezahlt."
  },
  "confirmGasFeeTokenBalance": {
    "message": "Guth:"
  },
  "confirmGasFeeTokenInsufficientBalance": {
    "message": "Unzureichende Gelder"
  },
  "confirmGasFeeTokenMetaMaskFee": {
    "message": "Einschließlich $1 Gebühr"
  },
  "confirmGasFeeTokenModalTitle": {
    "message": "Token auswählen"
  },
  "confirmGasFeeTokenToast": {
    "message": "Sie bezahlen diese Netzwerkgebühr mit $1"
  },
  "confirmGasFeeTokenTooltip": {
    "message": "Diese Gebühr wird für die Bearbeitung Ihrer Transaktion an das Netzwerk gezahlt. Sie umfasst eine MetaMask-Gebühr von $1 für Nicht-ETH-Token."
  },
  "confirmNestedTransactionTitle": {
    "message": "Transaktion $1"
  },
  "confirmPassword": {
    "message": "Passwort bestätigen"
  },
  "confirmRecoveryPhrase": {
    "message": "Geheime Wiederherstellungsphrase bestätigen"
  },
  "confirmSimulationApprove": {
    "message": "Sie genehmigen"
  },
  "confirmTitleApproveTransactionNFT": {
    "message": "Auszahlungsanfrage"
  },
  "confirmTitleDeployContract": {
    "message": "Einen Kontrakt nutzen"
  },
  "confirmTitleDescApproveTransaction": {
    "message": "Diese Website möchte die Genehmigung, Ihre NFTs abzuheben."
  },
  "confirmTitleDescDeployContract": {
    "message": "Diese Website möchte, dass Sie einen Kontrakt nutzen."
  },
  "confirmTitleDescERC20ApproveTransaction": {
    "message": "Diese Website möchte die Genehmigung, Ihre Tokens abzuheben."
  },
  "confirmTitleDescPermitSignature": {
    "message": "Diese Website möchte die Genehmigung, Ihre Tokens auszugeben."
  },
  "confirmTitleDescSIWESignature": {
    "message": "Eine Website möchte, dass Sie sich anmelden, um zu beweisen, dass Sie dieses Konto besitzen."
  },
  "confirmTitleDescSign": {
    "message": "Überprüfen Sie vor der Bestätigung die Details der Anfrage."
  },
  "confirmTitlePermitTokens": {
    "message": "Antrag auf Ausgabenobergrenze"
  },
  "confirmTitleRevokeApproveTransaction": {
    "message": "Genehmigung entfernen"
  },
  "confirmTitleSIWESignature": {
    "message": "Anmeldeanfrage"
  },
  "confirmTitleSetApprovalForAllRevokeTransaction": {
    "message": "Genehmigung entfernen"
  },
  "confirmTitleSignature": {
    "message": "Signaturanfrage"
  },
  "confirmTitleTransaction": {
    "message": "Transaktionsanfrage"
  },
  "confirmationAlertDetails": {
    "message": "Um Ihre Assets zu schützen, empfehlen wir die Ablehnung der Anfrage."
  },
<<<<<<< HEAD
=======
  "confirmationAlertModalTitleDescription": {
    "message": "Ihre Assets könnten gefährdet sein"
  },
>>>>>>> 4c122d36
  "confirmed": {
    "message": "Bestätigt"
  },
  "confusableUnicode": {
    "message": "'$1' ist ähnlich wie '$2'."
  },
  "confusableZeroWidthUnicode": {
    "message": "Breitenloses Zeichen gefunden."
  },
  "confusingEnsDomain": {
    "message": "Wir haben ein missverständliches Zeichen im ENS-Namen entdeckt. Prüfen Sie den ENS-Namen, um möglichen Betrug zu vermeiden."
  },
  "congratulations": {
    "message": "Glückwunsch!"
  },
  "connect": {
    "message": "Verbinden"
  },
  "connectAccount": {
    "message": "Konto verbinden"
  },
  "connectAccountOrCreate": {
    "message": "Konto verbinden oder neues erstellen"
  },
  "connectAccounts": {
    "message": "Konten verbinden"
  },
  "connectAnAccountHeader": {
    "message": "Konten verbinden"
  },
  "connectManually": {
    "message": "Manuelle Verbindung zur aktuellen Seite"
  },
  "connectMoreAccounts": {
    "message": "Weitere Konten verbinden"
  },
  "connectSnap": {
    "message": "Mit $1 verbinden",
    "description": "$1 is the snap for which a connection is being requested."
  },
  "connectWithMetaMask": {
    "message": "Mit MetaMask verbinden"
  },
  "connectedAccounts": {
    "message": "Verbundene Konten"
  },
  "connectedAccountsDescriptionPlural": {
    "message": "Sie haben $1 Konten mit dieser Seite verbunden.",
    "description": "$1 is the number of accounts"
  },
  "connectedAccountsDescriptionSingular": {
    "message": "Sie haben $1 Konten mit dieser Seite verbunden."
  },
  "connectedAccountsEmptyDescription": {
    "message": "MetaMask ist nicht mit dieser Seite verbunden. Um sich mit einer Web3-Seite zu verbinden, finden und klicken Sie auf die Schaltfläche „Verbinden“."
  },
  "connectedAccountsListTooltip": {
    "message": "$1 kann den Kontostand, die Adresse und die Aktivitäten einsehen und Transaktionen vorschlagen, um für verbundene Konten zu genehmigen.",
    "description": "$1 is the origin name"
  },
  "connectedAccountsToast": {
    "message": "Verbundene Konten aktualisiert"
  },
  "connectedSites": {
    "message": "Verbundene Seiten"
  },
  "connectedSitesAndSnaps": {
    "message": "Verbundene Websites und Snaps"
  },
  "connectedSitesDescription": {
    "message": "$1 ist mit diesen Seiten verbunden. Sie können Ihre Konto-Adresse einsehen.",
    "description": "$1 is the account name"
  },
  "connectedSitesEmptyDescription": {
    "message": "$1 ist mit keiner Seite verbunden.",
    "description": "$1 is the account name"
  },
  "connectedSnapAndNoAccountDescription": {
    "message": "MetaMask ist mit dieser Seite verbunden, aber es sind noch keine Konten verbunden"
  },
  "connectedSnaps": {
    "message": "Verbundene Snaps"
  },
  "connectedWithAccount": {
    "message": "$1 Konten verbunden",
    "description": "$1 represents account length"
  },
  "connectedWithAccountName": {
    "message": "Verbunden mit $1",
    "description": "$1 represents account name"
  },
  "connectedWithNetwork": {
    "message": "$1 Netzwerke verbunden",
    "description": "$1 represents network length"
  },
  "connectedWithNetworkName": {
    "message": "Verbunden mit $1",
    "description": "$1 represents network name"
  },
  "connecting": {
    "message": "Verbinden"
  },
  "connectingTo": {
    "message": "Verbindung mit $1 wird hergestellt"
  },
  "connectingToDeprecatedNetwork": {
    "message": "‚$1‘ wird eingestellt und funktioniert möglicherweise nicht mehr. Versuchen Sie ein anderes Netzwerk."
  },
  "connectingToGoerli": {
    "message": "Verbindungsaufbau zum Goerli-Testnetzwerk"
  },
  "connectingToLineaGoerli": {
    "message": "Verbindungsaufbau zum Linea-Testnetzwerk"
  },
  "connectingToLineaMainnet": {
    "message": "Verbindung zum Linea Mainnet wird hergestellt"
  },
  "connectingToLineaSepolia": {
    "message": "Herstellung der Verbindung zum Linea-Sepolia-Testnetzwerk"
  },
  "connectingToMainnet": {
    "message": "Verbindung zum Ethereum Mainnet wird hergestellt"
  },
  "connectingToSepolia": {
    "message": "Verbindung zum Sepolia-Testnetzwerk wird hergestellt"
  },
  "connectionDescription": {
    "message": "Diese Website möchte"
  },
  "connectionFailed": {
    "message": "Verbindung fehlgeschlagen"
  },
  "connectionFailedDescription": {
    "message": "Abrufen von $1 fehlgeschlagen. Netzwerkverbindung überprüfen und erneut versuchen.",
    "description": "$1 is the name of the snap being fetched."
  },
  "connectionPopoverDescription": {
    "message": "Um eine Verbindung zu einer Website herzustellen, klicken Sie auf die Schaltfläche „Verbinden“. MetaMask kann sich nur mit web3-Websites verbinden."
  },
  "connectionRequest": {
    "message": "Verbindungsanfrage"
  },
  "contactUs": {
    "message": "Kontaktaufnahme"
  },
  "contacts": {
    "message": "Kontaktaufnahme"
  },
  "contentFromSnap": {
    "message": "Inhalt von $1",
    "description": "$1 represents the name of the snap"
  },
  "continue": {
    "message": "Weiter"
  },
  "contract": {
    "message": "Contract"
  },
  "contractAddress": {
    "message": "Contract-Adresse"
  },
  "contractAddressError": {
    "message": "Sie senden Tokens an die Contract-Adresse des Tokens. Dies kann zum Verlust dieser Tokens führen."
  },
  "contractDeployment": {
    "message": "Contract-Einsatz"
  },
  "contractInteraction": {
    "message": "Contract-Interaktion"
  },
  "convertTokenToNFTDescription": {
    "message": "Wir haben festgestellt, dass dieses Asset eine NFT ist. MetaMask hat jetzt volle native Unterstützung für NFTs. Möchten Sie es aus Ihrer Tokenliste entfernen und als NFT hinzufügen?"
  },
  "convertTokenToNFTExistDescription": {
    "message": "Wir haben festgestellt, dass dieses Asset als NFT hinzugefügt wurde. Möchten Sie es aus Ihrer Token-Liste entfernen?"
  },
  "coolWallet": {
    "message": "CoolWallet"
  },
  "copiedExclamation": {
    "message": "Kopiert."
  },
  "copyAddress": {
    "message": "Adresse in die Zwischenablage kopieren"
  },
  "copyPrivateKey": {
    "message": "Privaten Schlüssel kopieren"
  },
  "copyToClipboard": {
    "message": "In die Zwischenablage kopieren"
  },
  "copyTransactionId": {
    "message": "Transaktions-ID kopieren"
  },
  "create": {
    "message": "Erstellen"
  },
  "createNewAccountHeader": {
    "message": "Neues Konto erstellen"
  },
  "createNewWallet": {
    "message": "Eine neue Wallet erstellen"
  },
  "createPassword": {
    "message": "Passwort erstellen"
  },
  "createSnapAccountDescription": {
    "message": "$1 möchte ein neues Konto zu MetaMask hinzufügen."
  },
  "createSnapAccountTitle": {
    "message": "Konto erstellen"
  },
  "createSolanaAccount": {
    "message": "Solana-Konto erstellen"
  },
  "creatorAddress": {
    "message": "Adresse des Erstellers"
  },
  "crossChainAggregatedBalancePopover": {
    "message": "Dies spiegelt den Wert aller Tokens wider, über die Sie in allen Netzwerken verfügen. Wenn Sie diesen Wert lieber in ETH oder anderen Währungen sehen möchten, gehen Sie zu $1.",
    "description": "$1 represents the settings page"
  },
  "crossChainSwapsLink": {
    "message": "Netzwerkübergreifender Austausch mit MetaMask Portfolio"
  },
  "crossChainSwapsLinkNative": {
    "message": "Netzwerkübergreifender Austausch mit Bridge"
  },
  "cryptoCompare": {
    "message": "CryptoCompare"
  },
  "currencyConversion": {
    "message": "Währungsumrechnung"
  },
  "currencyRateCheckToggle": {
    "message": "Guthaben und Token-Preisprüfer anzeigen"
  },
  "currencyRateCheckToggleDescription": {
    "message": "Wie verwenden $1- und $2-APIs, um Ihr Guthaben und den Tokenpreis anzuzeigen. $3",
    "description": "$1 represents Coingecko, $2 represents CryptoCompare and $3 represents Privacy Policy"
  },
  "currencySymbol": {
    "message": "Währungssymbol"
  },
  "currencySymbolDefinition": {
    "message": "Das Ticker-Symbol, das für die Währung dieses Netzwerks angezeigt wird."
  },
  "currentAccountNotConnected": {
    "message": "Ihr aktuelles Konto ist nicht verbunden."
  },
  "currentExtension": {
    "message": "Aktuelle Erweiterungsseite"
  },
  "currentLanguage": {
    "message": "Aktuelle Sprache"
  },
  "currentNetwork": {
    "message": "Aktuelles Netzwerk",
    "description": "Speicifies to token network filter to filter by current Network. Will render when network nickname is not available"
  },
  "currentRpcUrlDeprecated": {
    "message": "Die aktuelle RPC-URL für dieses Netzwerk ist veraltet."
  },
  "currentTitle": {
    "message": "Aktuell:"
  },
  "currentlyUnavailable": {
    "message": "Nicht verfügbar in diesem Netzwerk"
  },
  "curveHighGasEstimate": {
    "message": "Aggressives Gas-Schätzungsdiagramm"
  },
  "curveLowGasEstimate": {
    "message": "Diagramm für eine niedrige Gasschätzung"
  },
  "curveMediumGasEstimate": {
    "message": "Markt-Gas-Schätzungsdiagramm"
  },
  "custom": {
    "message": "Erweitert"
  },
  "customGasSettingToolTipMessage": {
    "message": "$1 verwenden, um den Gas-Preis anzupassen. Das kann verwirrend sein, wenn Sie damit nicht vertraut sind. Interaktion auf eigene Gefahr.",
    "description": "$1 is key 'advanced' (text: 'Advanced') separated here so that it can be passed in with bold font-weight"
  },
  "customSlippage": {
    "message": "Benutzerdefiniert"
  },
  "customSpendLimit": {
    "message": "Benutzerdefiniertes Ausgabenlimit"
  },
  "customToken": {
    "message": "Benutzerdefiniertes Token"
  },
  "customTokenWarningInNonTokenDetectionNetwork": {
    "message": "Die Token-Erkennung ist in diesem Netzwerk noch nicht verfügbar. Bitte importieren Sie das Token manuell und stellen Sie sicher, dass Sie ihm vertrauen. Erfahren Sie mehr über $1."
  },
  "customTokenWarningInTokenDetectionNetwork": {
    "message": "Jeder kann einen Token erstellen, auch gefälschte Versionen von bestehenden Token. Erfahren Sie mehr über $1."
  },
  "customTokenWarningInTokenDetectionNetworkWithTDOFF": {
    "message": "Stellen Sie sicher, dass Sie einem Token vertrauen, bevor Sie es importieren. Erfahren Sie, wie Sie 1$ vermeiden und die Token-Erkennung $2 aktivieren können."
  },
  "customerSupport": {
    "message": "Kundensupport"
  },
  "customizeYourNotifications": {
    "message": "Passen Sie Ihre Benachrichtigungen an"
  },
  "customizeYourNotificationsText": {
    "message": "Schalten Sie die Arten von Benachrichtigungen ein, die Sie empfangen möchten:"
  },
  "dappSuggested": {
    "message": "Seite vorgeschlagen"
  },
  "dappSuggestedGasSettingToolTipMessage": {
    "message": "$1 hat diesen Preis vorgeschlagen.",
    "description": "$1 is url for the dapp that has suggested gas settings"
  },
  "dappSuggestedHigh": {
    "message": "Seite vorgeschlagen"
  },
  "dappSuggestedHighShortLabel": {
    "message": "Seite (hoch)"
  },
  "dappSuggestedShortLabel": {
    "message": "Seite"
  },
  "dappSuggestedTooltip": {
    "message": "$1 hat diesen Preis vorgeschlagen.",
    "description": "$1 represents the Dapp's origin"
  },
  "darkTheme": {
    "message": "Dunkel"
  },
  "data": {
    "message": "Daten"
  },
  "dataCollectionForMarketing": {
    "message": "Datenerhebung für das Marketing"
  },
  "dataCollectionForMarketingDescription": {
    "message": "Wir verwenden MetaMetrics, um zu erfahren, wie Sie mit unserer Marketingkommunikation umgehen. Wir können relevante Neuigkeiten (wie Produktmerkmale und andere Materialien) teilen."
  },
  "dataCollectionWarningPopoverButton": {
    "message": "Okay"
  },
  "dataCollectionWarningPopoverDescription": {
    "message": "Sie haben die Datenerhebung für unsere Marketingzwecke deaktiviert. Dies gilt nur für dieses Gerät. Wenn Sie MetaMask auf anderen Geräten verwenden, stellen Sie sicher, dass Sie sich auch dort abmelden."
  },
  "dataUnavailable": {
    "message": "Daten nicht verfügbar"
  },
  "dateCreated": {
    "message": "Datum erstellt"
  },
  "dcent": {
    "message": "D'Cent"
  },
  "debitCreditPurchaseOptions": {
    "message": "Kaufoptionen per Debit- oder Kreditkarte"
  },
  "decimal": {
    "message": "Token-Dezimale"
  },
  "decimalsMustZerotoTen": {
    "message": "Dezimalzahlen müssen mindestens 0 und dürfen höchstens 36 betragen."
  },
  "decrypt": {
    "message": "Entschlüsseln"
  },
  "decryptCopy": {
    "message": "Verschlüsselte Nachricht kopieren"
  },
  "decryptInlineError": {
    "message": "Diese Nachricht kann aufgrund eines Fehlers nicht entschlüsselt werden: $1",
    "description": "$1 is error message"
  },
  "decryptMessageNotice": {
    "message": "$1 möchte diese Nachricht lesen, um Ihre Aktion abzuschließen.",
    "description": "$1 is the web3 site name"
  },
  "decryptMetamask": {
    "message": "Nachricht entschlüsseln"
  },
  "decryptRequest": {
    "message": "Anfrage entschlüsseln"
  },
  "defaultRpcUrl": {
    "message": "Standard-RPC-URL"
  },
  "defaultSettingsSubTitle": {
    "message": "MetaMask verwendet Standardeinstellungen, um ein optimales Gleichgewicht zwischen Sicherheit und Benutzerfreundlichkeit herzustellen. Ändern Sie diese Einstellungen, um Ihre Privatsphäre weiter zu verbessern."
  },
  "defaultSettingsTitle": {
    "message": "Standard-Datenschutzeinstellungen"
  },
  "delete": {
    "message": "Löschen"
  },
  "deleteContact": {
    "message": "Kontakt löschen"
  },
  "deleteMetaMetricsData": {
    "message": "MetaMetrics-Daten löschen"
  },
  "deleteMetaMetricsDataDescription": {
    "message": "Dadurch werden historische, mit Ihrer Nutzung auf diesem Gerät verbundene MetaMetrics-Daten gelöscht. Ihre Wallet und Ihre Konten bleiben nach dem Löschen dieser Daten unverändert. Dieser Vorgang kann bis zu 30 Tage dauern. Lesen Sie unsere $1.",
    "description": "$1 will have text saying Privacy Policy "
  },
  "deleteMetaMetricsDataErrorDesc": {
    "message": "Diese Anfrage kann aufgrund eines Serverproblems des Analysesystems derzeit nicht bearbeitet werden. Bitte versuchen Sie es später erneut."
  },
  "deleteMetaMetricsDataErrorTitle": {
    "message": "Wir können diese Daten im Moment nicht löschen"
  },
  "deleteMetaMetricsDataModalDesc": {
    "message": "Wir sind dabei, Ihre gesamten MetaMetrics-Daten zu löschen. Sind Sie sicher?"
  },
  "deleteMetaMetricsDataModalTitle": {
    "message": "MetaMetrics-Daten löschen?"
  },
  "deleteMetaMetricsDataRequestedDescription": {
    "message": "Sie haben diese Aktion am $1 initiiert. Dieser Vorgang kann bis zu 30 Tage dauern. $2 anzeigen",
    "description": "$1 will be the date on which teh deletion is requested and $2 will have text saying Privacy Policy "
  },
  "deleteNetworkIntro": {
    "message": "Wenn Sie dieses Netzwerk löschen, müssen Sie es erneut hinzufügen, um Ihre Assets in diesem Netzwerk anzuzeigen."
  },
  "deleteNetworkTitle": {
    "message": "$1-Netzwerk löschen?",
    "description": "$1 represents the name of the network"
  },
  "depositCrypto": {
    "message": "Zahlen Sie Krypto von einem anderen Konto über eine Wallet-Adresse oder einen QR-Code ein."
  },
  "deprecatedGoerliNtwrkMsg": {
    "message": "Aufgrund von Aktualisierungen des Ethereum-Systems wird das Goerli-Testnetzwerk bald eingestellt."
  },
  "deprecatedNetwork": {
    "message": "Dieses Netzwerk ist veraltet"
  },
  "deprecatedNetworkButtonMsg": {
    "message": "Verstanden"
  },
  "deprecatedNetworkDescription": {
    "message": "Das Netzwerk, zu dem Sie eine Verbindung herstellen möchten, wird von Metamask nicht mehr unterstützt. $1"
  },
  "description": {
    "message": "Beschreibung"
  },
  "descriptionFromSnap": {
    "message": "Beschreibung von $1",
    "description": "$1 represents the name of the snap"
  },
  "destinationAccountPickerNoEligible": {
    "message": "Keine berechtigten Konten gefunden"
  },
  "destinationAccountPickerNoMatching": {
    "message": "Keine übereinstimmenden Konten gefunden"
  },
  "destinationAccountPickerReceiveAt": {
    "message": "Empfangen am"
  },
  "destinationAccountPickerSearchPlaceholderToMainnet": {
    "message": "Empfangsadresse oder ENS"
  },
  "destinationAccountPickerSearchPlaceholderToSolana": {
    "message": "Empfangsadresse"
  },
  "details": {
    "message": "Details"
  },
  "developerOptions": {
    "message": "Entwickler-Optionen"
  },
  "disabledGasOptionToolTipMessage": {
    "message": "“$1” ist deaktiviert, weil es nicht das Minimum einer zehnprozentigen Erhöhung gegenüber der ursprünglichen Gasgebühr erfüllt.",
    "description": "$1 is gas estimate type which can be market or aggressive"
  },
  "disconnect": {
    "message": "Verbindung trennen"
  },
  "disconnectAllAccounts": {
    "message": "Alle Konten trennen"
  },
  "disconnectAllAccountsConfirmationDescription": {
    "message": "Sind Sie sicher, dass Sie die Verbindung trennen möchten? Die Seitenfunktionalität könnte verloren gehen."
  },
  "disconnectAllAccountsText": {
    "message": "Konten"
  },
  "disconnectAllDescriptionText": {
    "message": "Falls Sie die Verbindung zu dieser Seite trennen, müssen Sie Ihre Konten und Netzwerke bei einer weiteren Nutzung dieser Website erneut verbinden."
  },
  "disconnectAllSnapsText": {
    "message": "Snaps"
  },
  "disconnectMessage": {
    "message": "Dadurch wird die Verbindung zu dieser Seite getrennt"
  },
  "disconnectPrompt": {
    "message": "$1 trennen"
  },
  "disconnectThisAccount": {
    "message": "Dieses Konto trennen"
  },
  "disconnectedAllAccountsToast": {
    "message": "Alle Konten wurden von $1 getrennt",
    "description": "$1 is name of the dapp`"
  },
  "disconnectedSingleAccountToast": {
    "message": "$1 wurde von $2 getrennt",
    "description": "$1 is name of the name and $2 represents the dapp name`"
  },
  "discover": {
    "message": "Entdecken"
  },
  "discoverSnaps": {
    "message": "Snaps entdecken",
    "description": "Text that links to the Snaps website. Displayed in a banner on Snaps list page in settings."
  },
  "dismiss": {
    "message": "Verwerfen"
  },
  "dismissReminderDescriptionField": {
    "message": "Aktivieren Sie diese Option, um die Erinnerungsmeldung zur Sicherung der geheimen Wiederherstellungsphrase zu deaktivieren. Wir empfehlen Ihnen dringend, ein Backup Ihrer geheimen Wiederherstellungsphrase zu erstellen, um den Verlust von Geldern zu vermeiden."
  },
  "dismissReminderField": {
    "message": "Backup-Erinnerung zur geheimen Wiederherstellungsphrase verwerfen"
  },
  "displayNftMedia": {
    "message": "NFT-Medien anzeigen"
  },
  "displayNftMediaDescription": {
    "message": "Durch die Anzeige von NFT-Medien und -Daten wird Ihre IP-Adresse an OpenSea oder andere Dritte weitergegeben. Dies kann es Angreifern ermöglichen, Ihre IP-Adresse mit Ihrer Ethereum-Adresse in Verbindung zu bringen. Die automatische NFT-Erkennung basiert auf dieser Einstellung und ist nicht verfügbar, wenn diese ausgeschaltet ist."
  },
  "doNotShare": {
    "message": "Teilen Sie dies mit niemanden"
  },
  "domain": {
    "message": "Domain"
  },
  "done": {
    "message": "Fertig"
  },
  "dontShowThisAgain": {
    "message": "Nicht mehr anzeigen"
  },
  "downArrow": {
    "message": "Abwärtspfeil"
  },
  "downloadGoogleChrome": {
    "message": "Google Chrome herunterladen"
  },
  "downloadNow": {
    "message": "Jetzt herunterladen"
  },
  "downloadStateLogs": {
    "message": "Statusprotokolle herunterladen"
  },
  "dragAndDropBanner": {
    "message": "Sie können Netzwerke ziehen, um sie neu anzuordnen."
  },
  "dropped": {
    "message": "Abgebrochen"
  },
  "duplicateContactTooltip": {
    "message": "Dieser Kontaktname kollidiert mit einem bestehenden Konto bzw. Kontakt"
  },
  "duplicateContactWarning": {
    "message": "Sie haben doppelte Kontakte"
  },
  "edit": {
    "message": "Bearbeiten"
  },
  "editANickname": {
    "message": "Spitznamen bearbeiten"
  },
  "editAccounts": {
    "message": "Konten bearbeiten"
  },
  "editAddressNickname": {
    "message": "Adressenspitznamen bearbeiten"
  },
  "editCancellationGasFeeModalTitle": {
    "message": "Stornogasgebühr bearbeiten"
  },
  "editContact": {
    "message": "Kontakt bearbeiten"
  },
  "editGasFeeModalTitle": {
    "message": "Gas-Gebühr bearbeiten"
  },
  "editGasLimitOutOfBounds": {
    "message": "Gas-Limit muss mindestens $1 betragen"
  },
  "editGasLimitOutOfBoundsV2": {
    "message": "Gas-Limit muss größer als $1 und kleiner als $2 sein",
    "description": "$1 is the minimum limit for gas and $2 is the maximum limit"
  },
  "editGasLimitTooltip": {
    "message": "Gas-Limit ist die maximale Gas-Einheit, die Sie zu verwenden bereit sind. Gas-Einheiten sind ein Multiplikator der „Max. Prioritätsgebühr“ und der „Max. Gebühr“."
  },
  "editGasMaxBaseFeeGWEIImbalance": {
    "message": "Die maximale Grundgebühr darf nicht niedriger sein als die Prioritätsgebühr."
  },
  "editGasMaxBaseFeeHigh": {
    "message": "Die maximale Grundgebühr ist höher als erforderlich."
  },
  "editGasMaxBaseFeeLow": {
    "message": "Die maximale Grundgebühr ist für aktuelle Netzwerkkonditionen niedrig."
  },
  "editGasMaxFeeHigh": {
    "message": "Die maximale Grundgebühr ist höher als erforderlich."
  },
  "editGasMaxFeeLow": {
    "message": "Die maximale Gebühr ist zu niedrig für Netzwerkkonditionen."
  },
  "editGasMaxFeePriorityImbalance": {
    "message": "Die maximale Gebühr darf nicht niedriger sein als die maximale Prioritätsgebühr."
  },
  "editGasMaxPriorityFeeBelowMinimum": {
    "message": "Die maximale Prioritätsgebühr muss größer als 0 GWEI sein."
  },
  "editGasMaxPriorityFeeBelowMinimumV2": {
    "message": "Die Prioritätsgebühr muss größer als 0 sein."
  },
  "editGasMaxPriorityFeeHigh": {
    "message": "Die maximale Prioritätsgebühr ist höher als nötig. Sie können mehr zahlen als nötig."
  },
  "editGasMaxPriorityFeeHighV2": {
    "message": "Die maximale Prioritätsgebühr ist höher als nötig. Sie können mehr zahlen als nötig."
  },
  "editGasMaxPriorityFeeLow": {
    "message": "Die maximale Prioritätsgebühr ist niedrig für aktuelle Netzwerkkonditionen."
  },
  "editGasMaxPriorityFeeLowV2": {
    "message": "Die Prioritätsgebühr ist niedrig für aktuelle Netzwerkkonditionen."
  },
  "editGasPriceTooLow": {
    "message": "Der Gas-Preis muss größer als 0 sein."
  },
  "editGasPriceTooltip": {
    "message": "Dieses Netzwerk erfordert ein „Gas-Preis“-Feld beim Absenden einer Transaktion. Der Gas-Preis ist der Betrag, den Sie pro Gas-Einheit bezahlen."
  },
  "editGasSubTextFeeLabel": {
    "message": "Maximale Gebühr:"
  },
  "editGasTitle": {
    "message": "Priorität bearbeiten"
  },
  "editGasTooLow": {
    "message": "Unbekannte Bearbeitungszeit"
  },
  "editInPortfolio": {
    "message": "Im Portfolio bearbeiten"
  },
  "editNetworkLink": {
    "message": "Das ursprüngliche Netzwerk bearbeiten"
  },
  "editNetworksTitle": {
    "message": "Netzwerke bearbeiten"
  },
  "editNonceField": {
    "message": "Nonce bearbeiten"
  },
  "editNonceMessage": {
    "message": "Dies ist eine erweiterte Funktion, verwenden Sie diese vorsichtig."
  },
  "editPermission": {
    "message": "Genehmigung bearbeiten"
  },
  "editPermissions": {
    "message": "Genehmigungen bearbeiten"
  },
  "editSpeedUpEditGasFeeModalTitle": {
    "message": "Beschleunigung der Gasgebühr bearbeiten"
  },
  "editSpendingCap": {
    "message": "Ausgabenobergrenze bearbeiten"
  },
  "editSpendingCapAccountBalance": {
    "message": "Kontostand: $1 $2"
  },
  "editSpendingCapDesc": {
    "message": "Geben Sie den von Ihnen gewünschten Betrag ein, der in Ihrem Namen ausgegeben werden soll."
  },
  "editSpendingCapError": {
    "message": "Die Ausgabenobergrenze darf nicht mehr als $1 Dezimalstellen überschreiten. Entfernen Sie die Dezimalstellen, um fortzufahren."
  },
  "editSpendingCapSpecialCharError": {
    "message": "Nur Zahlen eingeben"
  },
  "enableAutoDetect": {
    "message": " Automatische Erkennung aktivieren"
  },
  "enableFromSettings": {
    "message": " In den Einstellungen aktivieren."
  },
  "enableSnap": {
    "message": "Aktivieren"
  },
  "enableToken": {
    "message": "$1 aktivieren",
    "description": "$1 is a token symbol, e.g. ETH"
  },
  "enabled": {
    "message": "Aktiviert"
  },
  "enabledNetworks": {
    "message": "Aktivierte Netzwerke"
  },
  "encryptionPublicKeyNotice": {
    "message": "$1 wünscht Ihren öffentlichen Verschlüsselungsschlüssel. Durch Ihre Zustimmung kann diese Seite verschlüsselte Nachrichten an Sie verfassen.",
    "description": "$1 is the web3 site name"
  },
  "encryptionPublicKeyRequest": {
    "message": "Öffentlichen Verschlüsselungsschlüssel anfordern"
  },
  "endpointReturnedDifferentChainId": {
    "message": "Die von Ihnen eingegebene RPC-URL hat eine andere Chain-ID ($1) zurückgegeben. Bitte aktualisieren Sie die Chain-ID, damit sie mit der RPC-URL des Netzwerks übereinstimmt, das Sie hinzufügen möchten.",
    "description": "$1 is the return value of eth_chainId from an RPC endpoint"
  },
  "enhancedTokenDetectionAlertMessage": {
    "message": "Erweiterte Token-Erkennung ist derzeit über $1 verfügbar. $2"
  },
  "ensDomainsSettingDescriptionIntroduction": {
    "message": "MetaMask zeigt Ihnen ENS-Domains direkt in der Adressleiste Ihres Browsers an. So funktioniert es:"
  },
  "ensDomainsSettingDescriptionOutroduction": {
    "message": "Beachten Sie bitte, dass durch die Nutzung dieser Funktion Ihre IP-Adresse für IPFS-Dienste anbietende Dritte sichtbar wird."
  },
  "ensDomainsSettingDescriptionPart1": {
    "message": "MetaMask findet mithilfe von Ethereums ENS-Contract den mit dem ENS-Namen verbundenen Code."
  },
  "ensDomainsSettingDescriptionPart2": {
    "message": "Wenn der Code mit IPFS verknüpft ist, wird der dazugehörige Content (in der Regel eine Website) wiedergegeben."
  },
  "ensDomainsSettingTitle": {
    "message": "ENS-Domains in der Adresszeile anzeigen"
  },
  "ensUnknownError": {
    "message": "ENS-Lookup fehlgeschlagen."
  },
  "enterANameToIdentifyTheUrl": {
    "message": "Geben Sie zur Identifizierung der URL einen Namen ein"
  },
  "enterChainId": {
    "message": "Chain-ID eingeben"
  },
  "enterMaxSpendLimit": {
    "message": "Max. Ausgabenlimit eingeben"
  },
  "enterNetworkName": {
    "message": "Netzwerkname eingeben"
  },
  "enterOptionalPassword": {
    "message": "Optionales Passwort eingeben"
  },
  "enterPasswordContinue": {
    "message": "Zum Fortfahren Passwort eingeben"
  },
  "enterRpcUrl": {
    "message": "RPC-URL eingeben"
  },
  "enterSymbol": {
    "message": "Symbol eingeben"
  },
  "enterTokenNameOrAddress": {
    "message": "Tokennamen eingeben oder Adresse einfügen"
  },
  "enterYourPassword": {
    "message": "Passwort eingeben"
  },
  "errorCode": {
    "message": "Code: $1",
    "description": "Displayed error code for debugging purposes. $1 is the error code"
  },
  "errorGettingSafeChainList": {
    "message": "Fehler beim Abrufen der Liste sicherer Ketten, bitte mit Vorsicht fortfahren."
  },
  "errorMessage": {
    "message": "Nachricht: $1",
    "description": "Displayed error message for debugging purposes. $1 is the error message"
  },
  "errorName": {
    "message": "Code: $1",
    "description": "Displayed error name for debugging purposes. $1 is the error name"
  },
  "errorPageContactSupport": {
    "message": "Support kontaktieren",
    "description": "Button for contact MM support"
  },
  "errorPageDescribeUsWhatHappened": {
    "message": "Beschreiben Sie, was vorgefallen ist",
    "description": "Button for submitting report to sentry"
  },
  "errorPageInfo": {
    "message": "Ihre Daten können nicht angezeigt werden. Keine Sorge, Ihre Wallet und Ihr Geld sind sicher.",
    "description": "Information banner shown in the error page"
  },
  "errorPageMessageTitle": {
    "message": "Fehlermeldung",
    "description": "Title for description, which is displayed for debugging purposes"
  },
  "errorPageSentryFormTitle": {
    "message": "Beschreiben Sie, was vorgefallen ist",
    "description": "In sentry feedback form, The title at the top of the feedback form."
  },
  "errorPageSentryMessagePlaceholder": {
    "message": "Die Übermittlung von Details, z. B. wie wir den Fehler reproduzieren können, wird uns bei der Behebung des Problems helfen.",
    "description": "In sentry feedback form, The placeholder for the feedback description input field."
  },
  "errorPageSentrySuccessMessageText": {
    "message": "Vielen Dank! Wir werden uns bald damit befassen.",
    "description": "In sentry feedback form, The message displayed after a successful feedback submission."
  },
  "errorPageTitle": {
    "message": "MetaMask hat einen Fehler festgestellt.",
    "description": "Title of generic error page"
  },
  "errorPageTryAgain": {
    "message": "Erneut versuchen",
    "description": "Button for try again"
  },
  "errorStack": {
    "message": "Stapel:",
    "description": "Title for error stack, which is displayed for debugging purposes"
  },
  "errorWhileConnectingToRPC": {
    "message": "Fehler bei der Verbindung zum benutzerdefinierten Netzwerk."
  },
  "errorWithSnap": {
    "message": "Fehler bei $1",
    "description": "$1 represents the name of the snap"
  },
  "estimatedFee": {
    "message": "Geschätzte Gebühr"
  },
  "estimatedFeeTooltip": {
    "message": "Betrag, der für die Bearbeitung der Transaktion im Netzwerk gezahlt wurde."
  },
  "ethGasPriceFetchWarning": {
    "message": "Der Gas-Preis, der sich aus der Gas-Hauptschätzungsdienst ergibt, ist derzeit nicht verfügbar."
  },
  "ethereumProviderAccess": {
    "message": "Ethereum-Anbieter Zugriff auf $1 gewähren",
    "description": "The parameter is the name of the requesting origin"
  },
  "ethereumPublicAddress": {
    "message": "Öffentliche Ethereum-Adresse"
  },
  "etherscan": {
    "message": "Etherscan"
  },
  "etherscanView": {
    "message": "Account auf Etherscan anschauen"
  },
  "etherscanViewOn": {
    "message": "Auf Etherscan anzeigen"
  },
  "existingChainId": {
    "message": "Die von Ihnen eingegebenen Informationen sind mit einer bestehenden Chain-ID verknüpft."
  },
  "expandView": {
    "message": "Ansicht erweitern"
  },
  "experimental": {
    "message": "Experimentell"
  },
  "exploreweb3": {
    "message": "Web3 erkunden"
  },
  "exportYourData": {
    "message": "Ihre Daten exportieren"
  },
  "exportYourDataButton": {
    "message": "Herunterladen"
  },
  "exportYourDataDescription": {
    "message": "Sie können Daten wie Ihre Kontakte und Einstellungen exportieren."
  },
  "extendWalletWithSnaps": {
    "message": "Erkunden Sie die von der Community erstellten Snaps, um Ihr web3-Erlebnis individuell zu gestalten.",
    "description": "Banner description displayed on Snaps list page in Settings when less than 6 Snaps is installed."
  },
  "externalAccount": {
    "message": "Externes Konto"
  },
  "externalExtension": {
    "message": "Externe Erweiterung"
  },
  "externalNameSourcesSetting": {
    "message": "Vorgeschlagene Spitznamen"
  },
  "externalNameSourcesSettingDescription": {
    "message": "Wir rufen die vorgeschlagenen Spitznamen für Adressen, mit denen Sie interagieren, aus Drittanbieterquellen wie Etherscan, Infura und Lens Protocol ab. Diese Anbieter sind in der Lage, die betreffenden Adressen sowie Ihre IP-Adresse einzusehen. Ihre Kontoadresse wird jedoch nicht an Drittparteien weitergegeben."
  },
  "failed": {
    "message": "Fehlgeschlagen"
  },
  "failedToFetchChainId": {
    "message": "Chain-ID konnte nicht abgerufen werden. Ist Ihre RPC-URL korrekt?"
  },
  "failureMessage": {
    "message": "Etwas ist schiefgelaufen und wir konnten die Aktion nicht abschließen."
  },
  "fast": {
    "message": "Schnell"
  },
  "feeDetails": {
    "message": "Details zur Gebühr"
  },
  "fileImportFail": {
    "message": "Dateiimport fehlgeschlagen? Bitte hier klicken!",
    "description": "Helps user import their account from a JSON file"
  },
  "flaskWelcomeUninstall": {
    "message": "Sie sollten diese Erweiterung deinstallieren.",
    "description": "This request is shown on the Flask Welcome screen. It is intended for non-developers, and will be bolded."
  },
  "flaskWelcomeWarning1": {
    "message": "Flask ist für Entwickler gedacht, um mit neuen instabilen APIs zu experimentieren. Wenn Sie kein Entwickler oder Beta-Tester sind, $1.",
    "description": "This is a warning shown on the Flask Welcome screen, intended to encourage non-developers not to proceed any further. $1 is the bolded message 'flaskWelcomeUninstall'"
  },
  "flaskWelcomeWarning2": {
    "message": "Wir übernehmen keine Garantie für die Sicherheit oder Stabilität dieser Erweiterung. Die neuen von Flask angebotenen APIs sind nicht gegen Phishing-Angriffe gehärtet. Das bedeutet, dass jede Webseite oder jeder Snap, der Flask benötigt, ein böswilliger Versuch sein könnte, Ihre Assets zu stehlen.",
    "description": "This explains the risks of using MetaMask Flask"
  },
  "flaskWelcomeWarning3": {
    "message": "Alle Flask-APIs sind experimentell. Sie können ohne Vorankündigung geändert oder entfernt werden oder sie können auf unbestimmte Zeit in Flask bleiben, ohne jemals in die stabile MetaMask migriert zu werden. Die Verwendung erfolgt auf eigene Gefahr.",
    "description": "This message warns developers about unstable Flask APIs"
  },
  "flaskWelcomeWarning4": {
    "message": "Stellen Sie sicher, dass Sie Ihre normale MetaMask-Erweiterung deaktivieren, wenn Sie Flask verwenden.",
    "description": "This message calls to pay attention about multiple versions of MetaMask running on the same site (Flask + Prod)"
  },
  "flaskWelcomeWarningAcceptButton": {
    "message": "Ich akzeptiere die Risiken",
    "description": "this text is shown on a button, which the user presses to confirm they understand the risks of using Flask"
  },
  "floatAmountToken": {
    "message": "Token-Betrag muss eine ganze Zahl sein"
  },
  "followUsOnTwitter": {
    "message": "Folgen Sie uns auf Twitter."
  },
  "forbiddenIpfsGateway": {
    "message": "Verbotene IPFS-Gateway: Bitte geben Sie ein CID-Gateway an."
  },
  "forgetDevice": {
    "message": "Dieses Gerät entfernen"
  },
  "forgotPassword": {
    "message": "Passwort vergessen?"
  },
  "form": {
    "message": "Formular"
  },
  "from": {
    "message": "Von"
  },
  "fromAddress": {
    "message": "Von: $1",
    "description": "$1 is the address to include in the From label. It is typically shortened first using shortenAddress"
  },
  "fromTokenLists": {
    "message": "Von Token-Liste: $1"
  },
  "function": {
    "message": "Funktion: $1"
  },
  "fundingMethod": {
    "message": "Methode der Mittelbereitstellung"
  },
  "gas": {
    "message": "Gas"
  },
  "gasDisplayAcknowledgeDappButtonText": {
    "message": "Vorgeschlagene Gas-Gebühr bearbeiten"
  },
  "gasDisplayDappWarning": {
    "message": "Diese Gas-Gebühr wurde von $1 vorgeschlagen. Dies kann ein Problem mit Ihrer Transaktion verursachen. Bei Fragen wenden Sie sich bitte an $1.",
    "description": "$1 represents the Dapp's origin"
  },
  "gasFee": {
    "message": "Gas-Gebühr"
  },
  "gasLimit": {
    "message": "Gas-Limit"
  },
  "gasLimitInfoTooltipContent": {
    "message": "Das Gas-Limit ist die Höchstmenge an Gas-Einheiten, die Sie auszugeben bereit sind."
  },
  "gasLimitRecommended": {
    "message": "Empfohlenes Gas-Limit ist $1. Wenn das Gas-Limit weniger beträgt, kann es fehlschlagen."
  },
  "gasLimitTooLow": {
    "message": "Gas-Limit muss mindestens 21000 betragen."
  },
  "gasLimitTooLowWithDynamicFee": {
    "message": "Gas-Limit muss mindestens $1 betragen.",
    "description": "$1 is the custom gas limit, in decimal."
  },
  "gasLimitV2": {
    "message": "Gas-Limit"
  },
  "gasOption": {
    "message": "Gas-Option"
  },
  "gasPrice": {
    "message": "Gas-Preis (GWEI)"
  },
  "gasPriceExcessive": {
    "message": "Ihre Gas-Gebühr ist unnötig hoch. Denken Sie darüber nach, den Betrag zu senken."
  },
  "gasPriceExcessiveInput": {
    "message": "Gas-Preis ist übermäßig hoch"
  },
  "gasPriceExtremelyLow": {
    "message": "Gas-Preis extrem niedrig"
  },
  "gasPriceFetchFailed": {
    "message": "Die Gas-Preis-Schätzung ist aufgrund eines Netzwerkfehlers fehlgeschlagen."
  },
  "gasPriceInfoTooltipContent": {
    "message": "Der Gas-Preis gibt die Menge Ether an, die Sie für jede Einheit Gas zu zahlen bereit sind."
  },
  "gasTimingHoursShort": {
    "message": "$1 Stunde",
    "description": "$1 represents a number of hours"
  },
  "gasTimingLow": {
    "message": "Langsam"
  },
  "gasTimingMinutesShort": {
    "message": "Min. $1",
    "description": "$1 represents a number of minutes"
  },
  "gasTimingSecondsShort": {
    "message": "$1 Sek.",
    "description": "$1 represents a number of seconds"
  },
  "gasUsed": {
    "message": "Verwendetes Gas"
  },
  "general": {
    "message": "Allgemein"
  },
  "generalCameraError": {
    "message": "Wir konnten nicht auf Ihre Kamera zugreifen. Bitte versuchen Sie es erneut."
  },
  "generalCameraErrorTitle": {
    "message": "Etwas ist schiefgelaufen ...."
  },
  "generalDescription": {
    "message": "Synchronisieren Sie Einstellungen geräteübergreifend, wählen Sie Netzwerkeinstellungen aus und verfolgen Sie Token-Daten"
  },
  "genericExplorerView": {
    "message": "Konto auf $1 ansehen"
  },
  "goBack": {
    "message": "Zurück"
  },
  "goToSite": {
    "message": "Zur Seite gehen"
  },
  "goerli": {
    "message": "Goerli-Testnetzwerk"
  },
  "gotIt": {
    "message": "Verstanden!"
  },
  "grantExactAccess": {
    "message": "Exakten Zugriff genehmigen"
  },
  "gwei": {
    "message": "GWEI"
  },
  "hardware": {
    "message": "Hardware"
  },
  "hardwareWalletConnected": {
    "message": "Hardware-Wallet verknüpft"
  },
  "hardwareWalletLegacyDescription": {
    "message": "(veraltet)",
    "description": "Text representing the MEW path"
  },
  "hardwareWalletSupportLinkConversion": {
    "message": "hier klicken"
  },
  "hardwareWallets": {
    "message": "Eine Hardware-Wallet verknüpfen"
  },
  "hardwareWalletsInfo": {
    "message": "Hardware-Wallet-Integrationen nutzen API-Aufrufe zur Kommunikation mit externen Servern, die Ihre IP-Adresse und die Adressen der Smart Contracts, mit denen Sie interagieren, sehen können."
  },
  "hardwareWalletsMsg": {
    "message": "Wählen Sie eine Hardware-Wallet aus, die Sie mit MetaMask verwenden möchten."
  },
  "here": {
    "message": "hier",
    "description": "as in -click here- for more information (goes with troubleTokenBalances)"
  },
  "hexData": {
    "message": "Hexdaten"
  },
  "hiddenAccounts": {
    "message": "Versteckte Konten"
  },
  "hide": {
    "message": "Verbergen"
  },
  "hideAccount": {
    "message": "Konto verbergen"
  },
  "hideAdvancedDetails": {
    "message": "Erweiterte Details verbergen"
  },
  "hideSeedPhrase": {
    "message": "Seed-Phrase verbergen"
  },
  "hideSentitiveInfo": {
    "message": "Sensible Informationen verbergen"
  },
  "hideTokenPrompt": {
    "message": "Token verbergen?"
  },
  "hideTokenSymbol": {
    "message": "$1 verbergen",
    "description": "$1 is the symbol for a token (e.g. 'DAI')"
  },
  "hideZeroBalanceTokens": {
    "message": "Token ohne Guthaben verbergen"
  },
  "high": {
    "message": "Aggressiv"
  },
  "highGasSettingToolTipMessage": {
    "message": "Hohe Wahrscheinlichkeit, auch in volatilen Märkten. Verwenden Sie $1, um Schwankungen im Netzwerk-Traffic, die z. B. durch den Ausfall beliebter NFTs entstehen, abzudecken.",
    "description": "$1 is key 'high' (text: 'Aggressive') separated here so that it can be passed in with bold font-weight"
  },
  "highLowercase": {
    "message": "hoch"
  },
  "highestCurrentBid": {
    "message": "Höchstes aktuelles Gebot"
  },
  "highestFloorPrice": {
    "message": "Höchster Mindestpreis"
  },
  "history": {
    "message": "Verlauf"
  },
  "holdToRevealContent1": {
    "message": "Ihre geheime Wiederherstellungsphrase bietet $1",
    "description": "$1 is a bolded text with the message from 'holdToRevealContent2'"
  },
  "holdToRevealContent2": {
    "message": "vollen Zugriff auf Ihre Wallet und Ihr Guthaben.",
    "description": "Is the bolded text in 'holdToRevealContent1'"
  },
  "holdToRevealContent3": {
    "message": "Teilen Sie dies mit niemandem. $1 $2",
    "description": "$1 is a message from 'holdToRevealContent4' and $2 is a text link with the message from 'holdToRevealContent5'"
  },
  "holdToRevealContent4": {
    "message": "Der MetaMask-Support wird Sie nicht danach fragen,",
    "description": "Part of 'holdToRevealContent3'"
  },
  "holdToRevealContent5": {
    "message": "Betrüger aber schon.",
    "description": "The text link in 'holdToRevealContent3'"
  },
  "holdToRevealContentPrivateKey1": {
    "message": "Ihr privater Schlüssel bietet $1",
    "description": "$1 is a bolded text with the message from 'holdToRevealContentPrivateKey2'"
  },
  "holdToRevealContentPrivateKey2": {
    "message": "vollständigen Zugriff auf Ihre Wallet und Ihr Guthaben.",
    "description": "Is the bolded text in 'holdToRevealContentPrivateKey2'"
  },
  "holdToRevealLockedLabel": {
    "message": "Halten zum Offenlegen des gesperrten Kreises"
  },
  "holdToRevealPrivateKey": {
    "message": "Halten, um privaten Schlüssel offenzulegen."
  },
  "holdToRevealPrivateKeyTitle": {
    "message": "Bewaren Sie Ihren privaten Schlüssel sicher auf."
  },
  "holdToRevealSRP": {
    "message": "Halten, um GWP anzuzeigen."
  },
  "holdToRevealSRPTitle": {
    "message": "Bewahren Sie Ihre GWP sicher auf."
  },
  "holdToRevealUnlockedLabel": {
    "message": "zur-Anzeige-Halten-Kreis entsperrt"
  },
  "honeypotDescription": {
    "message": "Dieser Token könnte ein Honeypot-Risiko bergen. Es empfiehlt sich, vor der Interaktion eine Sorgfaltsprüfung vorzunehmen, um einen möglichen finanziellen Verlust zu vermeiden."
  },
  "honeypotTitle": {
    "message": "Honeypot"
  },
  "howNetworkFeesWorkExplanation": {
    "message": "Geschätzte Gebühr für die Abwicklung der Transaktion. Die maximale Gebühr ist $1."
  },
  "howQuotesWork": {
    "message": "Funktionsweise von Angeboten"
  },
  "howQuotesWorkExplanation": {
    "message": "Dieses Angebot hat die höchste Rendite von den von uns gesuchten Angeboten. Dieser Wert basiert auf dem Swap-Satz, der Bridging-Gebühren und eine MetaMask-Gebühr von $1 % einschließt, abzüglich der Gasgebühren. Die Gasgebühren hängen von der Auslastung des Netzwerks sowie der Komplexität der Transaktion ab."
  },
  "id": {
    "message": "ID"
  },
  "ifYouGetLockedOut": {
    "message": "Wenn Sie aus der App ausgesperrt werden oder ein neues Gerät erhalten, verlieren Sie Ihre Gelder. Sichern Sie unbedingt Ihre geheime Wiederherstellungsphrase in $1 ",
    "description": "$1 is the menu path to be shown with font weight bold"
  },
  "ignoreAll": {
    "message": "Alle ignorieren"
  },
  "ignoreTokenWarning": {
    "message": "Wenn Sie Tokens verbergen, werden Sie nicht in Ihrer Wallet angezeigt. Sie können sie jedoch weiterhin hinzufügen, indem Sie nach ihnen suchen."
  },
  "imToken": {
    "message": "imToken"
  },
  "import": {
    "message": "Importieren",
    "description": "Button to import an account from a selected file"
  },
  "importAccountError": {
    "message": "Fehler beim Importieren des Kontos."
  },
  "importAccountErrorIsSRP": {
    "message": "Sie haben eine geheime Wiederherstellungsphrase (oder mnemonische Phrase) eingegeben. Um hier ein Konto zu importieren, müssen Sie einen privaten Schlüssel eingeben, wobei es sich um einen hexadezimalen String mit 64 Zeichen handelt."
  },
  "importAccountErrorNotAValidPrivateKey": {
    "message": "Dies ist ein ungültiger privater Schlüssel. Sie haben eine hexadezimale Zeichenfolge eingegeben, sie muss aber 64 Zeichen lang sein."
  },
  "importAccountErrorNotHexadecimal": {
    "message": "Dies ist ein ungültiger privater Schlüsseln. Sie müssen eine hexadezimale Zeichenfolge mit 64 Zeichen eingeben."
  },
  "importAccountJsonLoading1": {
    "message": "Rechnen Sie damit, dass dieser JSON-Import ein paar Minuten dauert und MetaMask nicht reagiert."
  },
  "importAccountJsonLoading2": {
    "message": "Wir entschuldigen uns hierfür und werden dies in Zukunft beschleunigen."
  },
  "importAccountMsg": {
    "message": "Importierte Konten werden nicht mit der geheimen Wiederherstellungsphrase von MetaMask verknüpft. Erfahren Sie mehr über importierte Konten."
  },
  "importMyWallet": {
    "message": "Meine Wallet importieren"
  },
  "importNFT": {
    "message": "NFT importieren"
  },
  "importNFTAddressToolTip": {
    "message": "Auf OpenSea gibt es zum Beispiel auf der NFT-Seite unter Details einen blauen Hyperlink mit der Bezeichnung „Contract-Adresse“. Wenn Sie darauf klicken, werden Sie zur Adresse des Contracts auf Etherscan weitergeleitet. Oben links auf der Seite sollte ein Symbol mit der Aufschrift „Contract“ zu sehen sein und rechts daneben eine lange Reihe von Buchstaben und Zahlen. Dies ist die Adresse des Contracts, mit dem Ihr NFT erstellt wurde. Klicken Sie auf das „Kopieren“-Symbol rechts neben der Adresse und Sie haben sie in Ihrer Zwischenablage."
  },
  "importNFTPage": {
    "message": "NFT-Seite importieren"
  },
  "importNFTTokenIdToolTip": {
    "message": "Die ID eines NFTs ist eine eindeutige Kennung, da keine zwei NFTs gleich sind. Auch diese Nummer finden Sie in OpenSea unter „Details“. Notieren Sie diese oder kopieren Sie sie in Ihre Zwischenablage."
  },
  "importNWordSRP": {
    "message": "Ich habe eine $1-Wort-Wiederherstellungsphrase",
    "description": "$1 is the number of words in the recovery phrase"
  },
  "importPrivateKey": {
    "message": "Privater Schlüssel"
  },
  "importSRPDescription": {
    "message": "Importieren Sie eine bereits vorhandene Wallet mit Ihrer geheimen 12- oder 24-Wort-Wiederherstellungsphrase."
  },
  "importSRPNumberOfWordsError": {
    "message": "Geheime Wiederherstellungsphrasen bestehen aus 12 oder 24 Wörtern"
  },
  "importSRPWordError": {
    "message": "Das Wort $1 ist falsch oder falsch geschrieben.",
    "description": "$1 is the word that is incorrect or misspelled"
  },
  "importSRPWordErrorAlternative": {
    "message": "Wort $1 und $2 sind falsch oder falsch geschrieben.",
    "description": "$1 and $2 are multiple words that are mispelled."
  },
  "importSecretRecoveryPhrase": {
    "message": "Geheime Wiederherstellungsphrase importieren"
  },
  "importSelectedTokens": {
    "message": "Ausgewählte Tokens importieren?"
  },
  "importSelectedTokensDescription": {
    "message": "Es werden nur die von Ihnen ausgewählten Tokens in Ihrer Wallet angezeigt. Sie können verborgene Tokens später jederzeit importieren, indem Sie nach ihnen suchen."
  },
  "importTokenQuestion": {
    "message": "Token importieren?"
  },
  "importTokenWarning": {
    "message": "Jeder kann ein Token mit beliebigem Namen erstellen, einschließlich gefälschter Versionen bestehender Tokens. Hinzufügen und Handeln auf eigene Gefahr!"
  },
  "importTokensCamelCase": {
    "message": "Tokens importieren"
  },
  "importTokensError": {
    "message": "Wir konnten die Tokens nicht importieren. Bitte versuchen Sie es später erneut."
  },
  "importWallet": {
    "message": "Wallet importieren"
  },
  "importWalletOrAccountHeader": {
    "message": "Wallet oder Konto importieren"
  },
  "importWithCount": {
    "message": "$1 importieren",
    "description": "$1 will the number of detected tokens that are selected for importing, if all of them are selected then $1 will be all"
  },
  "imported": {
    "message": "Importiert",
    "description": "status showing that an account has been fully loaded into the keyring"
  },
  "inYourSettings": {
    "message": "in Ihren Einstellungen"
  },
  "included": {
    "message": "einschließlich"
  },
  "infuraBlockedNotification": {
    "message": "MetaMask kann sich nicht mit dem Blockchain Host verbinden. Überprüfen Sie mögliche Gründe $1.",
    "description": "$1 is a clickable link with with text defined by the 'here' key"
  },
  "initialTransactionConfirmed": {
    "message": "Ihre erste Transaktion wurde vom Netzwerk bestätigt. Klicken Sie auf „OK“, um zurückzukehren."
  },
  "insightsFromSnap": {
    "message": "Einblicke von $1",
    "description": "$1 represents the name of the snap"
  },
  "install": {
    "message": "Installieren"
  },
  "installOrigin": {
    "message": "Origin installieren"
  },
  "installRequest": {
    "message": "Zu MetaMask hinzufügen"
  },
  "installedOn": {
    "message": "Installiert auf $1",
    "description": "$1 is the date when the snap has been installed"
  },
  "insufficientBalance": {
    "message": "Guthaben reicht nicht aus."
  },
  "insufficientFunds": {
    "message": "Nicht genügend Gelder."
  },
  "insufficientFundsForGas": {
    "message": "Unzureichende Gelder für Gas"
  },
  "insufficientLockedLiquidityDescription": {
    "message": "Aufgrund des Mangels an ausreichend gesicherter oder verbrannter Liquidität ist das Token anfällig für plötzliche Liquiditätsabflüsse, was zu Marktinstabilität führen kann."
  },
  "insufficientLockedLiquidityTitle": {
    "message": "Unzureichende gesperrte Liquidität"
  },
  "insufficientTokens": {
    "message": "Nicht genügend Tokens."
  },
  "interactingWith": {
    "message": "Interaktion mit"
  },
  "interactingWithTransactionDescription": {
    "message": "Dies ist der Kontrakt, mit dem Sie interagieren. Schützen Sie sich vor Betrügern, indem Sie die Details überprüfen."
  },
  "invalidAddress": {
    "message": "Ungültige Adresse"
  },
  "invalidAddressRecipient": {
    "message": "Empfängeradresse ist unzulässig"
  },
  "invalidAssetType": {
    "message": "Dieses Asset ist ein NFT und muss auf der Seite „NFTs importieren“ unter dem Tab NFTs erneut hinzugefügt werden."
  },
  "invalidChainIdTooBig": {
    "message": "Ungültige Chain-ID. Die Chain-ID ist zu groß."
  },
  "invalidCustomNetworkAlertContent1": {
    "message": "Die Chain-ID für benutzerdefiniertes Netzwerk '$1' muss neu eingegeben werden.",
    "description": "$1 is the name/identifier of the network."
  },
  "invalidCustomNetworkAlertContent2": {
    "message": "Um Sie vor betrügerischen oder böswilligen Netzanbietern zu schützen, sind nun Chain-IDs für alle benutzerdefinierten Netzwerke erforderlich."
  },
  "invalidCustomNetworkAlertContent3": {
    "message": "Gehen Sie zu Einstellungen > Netzwerk und geben Sie die Chain-ID ein. Sie finden die Chain-IDs der beliebtesten Netzwerke auf $1.",
    "description": "$1 is a link to https://chainid.network"
  },
  "invalidCustomNetworkAlertTitle": {
    "message": "Ungültiges benutzerdefiniertes Netzwerk"
  },
  "invalidHexData": {
    "message": "Ungültige Hex-Daten"
  },
  "invalidHexNumber": {
    "message": "Ungültige Hexadezimalzahl."
  },
  "invalidHexNumberLeadingZeros": {
    "message": "Ungültige Hexadezimalnummer. Entfernen Sie alle führenden Nulle."
  },
  "invalidIpfsGateway": {
    "message": "Ungültiges IPFS-Gateway: Der Wert muss eine gültige URL sein."
  },
  "invalidNumber": {
    "message": "Ungültige Zahl. Geben Sie eine dezimale oder mit '0x' vorangestellte hexadezimale Zahl ein."
  },
  "invalidNumberLeadingZeros": {
    "message": "Ungültige Hexadezimalnummer. Entfernen Sie alle führenden Nulle."
  },
  "invalidRPC": {
    "message": "Ungültige RPC URI"
  },
  "invalidSeedPhrase": {
    "message": "Ungültige geheime Wiederherstellungsphrase"
  },
  "invalidSeedPhraseCaseSensitive": {
    "message": "Ungültige Eingabe! Die geheime Wiederherstellungsphrase berücksichtigt Groß- und Kleinschreibung."
  },
  "ipfsGateway": {
    "message": "IPFS-Gateway"
  },
  "ipfsGatewayDescription": {
    "message": "MetaMask verwendet Dienste von Drittanbietern, um Bilder Ihrer auf IPFS gespeicherten NFTs wiederzugeben, Informationen zu ENS-Adressen anzuzeigen, die Sie in die Adressleiste Ihres Browsers eingegeben haben, und Symbole für verschiedene Tokens abzurufen. Ihre IP-Adresse kann diesen Diensten offengelegt werden, wenn Sie diese nutzen."
  },
  "ipfsToggleModalDescriptionOne": {
    "message": "Wir verwenden Dienste von Drittanbietern, um Bilder Ihrer auf IPFS gespeicherten NFTs wiederzugeben, Informationen zu ENS-Adressen anzuzeigen, die Sie in die Adressleiste Ihres Browsers eingeben, und Symbole für verschiedene Tokens abzurufen. Ihre IP-Adresse kann diesen Diensten offengelegt werden, wenn Sie diese nutzen."
  },
  "ipfsToggleModalDescriptionTwo": {
    "message": "Durch die Auswahl von „Bestätigen“ wird die IPFS-Auflösung eingeschaltet. Sie lässt sich jederzeit in $1 wieder ausschalten.",
    "description": "$1 is the method to turn off ipfs"
  },
  "ipfsToggleModalSettings": {
    "message": "Einstellungen > Sicherheit und Datenschutz"
  },
  "isSigningOrSubmitting": {
    "message": "Eine frühere Transaktion wird noch signiert oder eingereicht"
  },
  "jazzAndBlockies": {
    "message": "Jazzicons und Blockies sind zwei verschiedene Arten von einzigartigen Symbolen, mit denen Sie ein Konto auf einen Blick erkennen können."
  },
  "jazzicons": {
    "message": "Jazzicons"
  },
  "jsonFile": {
    "message": "JSON Datei",
    "description": "format for importing an account"
  },
  "keepReminderOfSRP": {
    "message": "Bewahren Sie eine Erinnerung an Ihre geheime Wiederherstellungsphrase an einem sicheren Ort auf. Wenn Sie sie verlieren, kann Ihnen niemand helfen, sie wiederzubekommen. Schlimmer noch, Sie werden nie wieder Zugang zu Ihrer Wallet haben. $1",
    "description": "$1 is a learn more link"
  },
  "keyringAccountName": {
    "message": "Kontoname"
  },
  "keyringAccountPublicAddress": {
    "message": "Öffentliche Adresse"
  },
  "keyringSnapRemovalResult1": {
    "message": "$1 $2entfernt",
    "description": "Displays the result after removal of a keyring snap. $1 is the snap name, $2 is whether it is successful or not"
  },
  "keyringSnapRemovalResultNotSuccessful": {
    "message": "nicht ",
    "description": "Displays the `not` word in $2."
  },
  "keyringSnapRemoveConfirmation": {
    "message": "„$1“ eingeben, um zu bestätigen, dass Sie diesen Snap entfernen möchten:",
    "description": "Asks user to input the name nap prior to deleting the snap. $1 is the snap name"
  },
  "keystone": {
    "message": "Keystone"
  },
  "knownAddressRecipient": {
    "message": "Bekannte Contract-Adresse."
  },
  "knownTokenWarning": {
    "message": "Mit dieser Aktion werden Tokens bearbeitet, die bereits in Ihrer Wallet aufgelistet sind und die dazu verwendet werden können, Sie zu betrügen. Genehmigen Sie diese Aktion nur, wenn Sie sicher sind, dass Sie den Wert dieser Tokens ändern möchten. Erfahren Sie mehr über $1."
  },
  "l1Fee": {
    "message": "L1-Gebühr"
  },
  "l1FeeTooltip": {
    "message": "L1-Gas-Gebühr"
  },
  "l2Fee": {
    "message": "L2-Gebühr"
  },
  "l2FeeTooltip": {
    "message": "L2-Gas-Gebühr"
  },
  "lastConnected": {
    "message": "Zuletzt verbunden"
  },
  "lastSold": {
    "message": "Zuletzt verkauft"
  },
  "lavaDomeCopyWarning": {
    "message": "Zu Ihrer Sicherheit ist die Auswahl dieses Textes im Moment nicht möglich."
  },
  "layer1Fees": {
    "message": "Layer 1 Gebühren"
  },
  "layer2Fees": {
    "message": "Layer-2-Gebühren"
  },
  "learnHow": {
    "message": "Erfahren Sie, wie es funktioniert"
  },
  "learnMore": {
    "message": "Mehr erfahren"
  },
  "learnMoreAboutGas": {
    "message": "Wollen Sie $1 über Gas?",
    "description": "$1 will be replaced by the learnMore translation key"
  },
  "learnMoreAboutPrivacy": {
    "message": "Erfahren Sie mehr über bewährte Datenschutzpraktiken."
  },
  "learnMoreKeystone": {
    "message": "Mehr erfahren"
  },
  "learnMoreUpperCase": {
    "message": "Mehr erfahren"
  },
  "learnMoreUpperCaseWithDot": {
    "message": "Erfahren Sie mehr."
  },
  "learnScamRisk": {
    "message": "Betrügereien und Sicherheitsrisiken."
  },
  "leaveMetaMask": {
    "message": "MetaMask verlassen?"
  },
  "leaveMetaMaskDesc": {
    "message": "Sie sind im Begriff, eine Seite außerhalb von MetaMask zu besuchen. Überprüfen Sie die URL, bevor Sie fortfahren."
  },
  "ledgerAccountRestriction": {
    "message": "Sie müssen Ihr letztes Konto verwenden, ehe Sie ein neues hinzufügen können."
  },
  "ledgerConnectionInstructionCloseOtherApps": {
    "message": "Schließen Sie jede andere Software, die mit Ihrem Gerät verbunden ist und klicken Sie dann hier zum Aktualisieren."
  },
  "ledgerConnectionInstructionHeader": {
    "message": "Vor dem Klicken bestätigen:"
  },
  "ledgerConnectionInstructionStepFour": {
    "message": "Aktivieren Sie „Smart Contract Data“ oder „blind signing“ auf Ihrem Ledger-Gerät."
  },
  "ledgerConnectionInstructionStepThree": {
    "message": "Stellen Sie sicher, dass Ihr Ledger angeschlossen ist und die Ethereum-App ausgewählt ist."
  },
  "ledgerDeviceOpenFailureMessage": {
    "message": "Das Ledger-Gerät konnte nicht geöffnet werden. Ihr Ledger könnte mit anderer Software verbunden sein. Bitte schließen Sie Ledger Live oder andere Anwendungen, die mit Ihrem Ledger Gerät verbunden sind, und versuchen Sie es erneut."
  },
  "ledgerErrorConnectionIssue": {
    "message": "Verbinden Sie Ihr Ledger nochmals, öffnen Sie die ETH-App und versuchen Sie es erneut."
  },
  "ledgerErrorDevicedLocked": {
    "message": "Ihr Ledger ist gesperrt. Entsperren Sie es und versuchen Sie es erneut."
  },
  "ledgerErrorEthAppNotOpen": {
    "message": "Um das Problem zu lösen, öffnen Sie die ETH-Anwendung auf Ihrem Gerät und versuchen Sie es erneut."
  },
  "ledgerErrorTransactionDataNotPadded": {
    "message": "Die Eingabedaten der Ethereum-Transaktion sind nicht ausreichend aufgefüllt."
  },
  "ledgerLiveApp": {
    "message": "Ledger Live App"
  },
  "ledgerLocked": {
    "message": "Keine Verbindung zum Ledger-Gerät. Bitte stellen Sie sicher, dass Ihr Gerät entsperrt ist und die Ethereum-App geöffnet ist."
  },
  "ledgerTimeout": {
    "message": "Ledger Live braucht zu lange für eine Reaktion oder um eine Verbindung herzustellen. Stellen Sie sicher, dass die Ledger Live-App geöffnet und Ihr Gerät entsperrt ist."
  },
  "ledgerWebHIDNotConnectedErrorMessage": {
    "message": "Das Gerät wurde nicht verbunden. Wenn Sie Ihren Ledger verbinden möchten, klicken Sie bitte erneut auf „Weiter“ und genehmigen Sie die HID-Verbindung",
    "description": "An error message shown to the user during the hardware connect flow."
  },
  "levelArrow": {
    "message": "Richtungspfeil"
  },
  "lightTheme": {
    "message": "Leicht"
  },
  "likeToImportToken": {
    "message": "Möchten Sie diesen Token importieren?"
  },
  "likeToImportTokens": {
    "message": "Möchten Sie diese Tokens hinzufügen?"
  },
  "lineaGoerli": {
    "message": "Linea-Testnetzwerk"
  },
  "lineaMainnet": {
    "message": "Linea Mainnet"
  },
  "lineaSepolia": {
    "message": "Linea-Sepolia-Testnetzwerk"
  },
  "link": {
    "message": "Link"
  },
  "linkCentralizedExchanges": {
    "message": "Verlinken Sie Ihre Coinbase- oder Binance-Konten, um Kryptos kostenfrei an MetaMask zu übweisen."
  },
  "links": {
    "message": "Links"
  },
  "loadMore": {
    "message": "Mehr laden"
  },
  "loading": {
    "message": "Wird geladen ..."
  },
  "loadingScreenSnapMessage": {
    "message": "Bitte schließen Sie die Transaktion im Snap ab."
  },
  "loadingTokenList": {
    "message": "Token-Liste wird geladen"
  },
  "localhost": {
    "message": "Localhost 8545"
  },
  "lock": {
    "message": "Sperren"
  },
  "lockMetaMask": {
    "message": "MetaMask sperren"
  },
  "lockTimeInvalid": {
    "message": "Sperrzeit muss eine Zahl zwischen 0 und 10080 sein"
  },
  "logo": {
    "message": "$1-Logo",
    "description": "$1 is the name of the ticker"
  },
  "low": {
    "message": "Niedrig"
  },
  "lowEstimatedReturnTooltipMessage": {
    "message": "Sie zahlen mehr als $1 % Ihres Anfangsbetrags an Gebühren. Prüfen Sie Ihren Empfangsbetrag und die Netzwerkgebühren."
  },
  "lowEstimatedReturnTooltipTitle": {
    "message": "Hohe Kosten"
  },
  "lowGasSettingToolTipMessage": {
    "message": "Verwenden Sie $1, um auf einen günstigeren Preis zu warten. Zeitschätzungen sind viel ungenauer, da die Preise nicht vorhersehbar sind.",
    "description": "$1 is key 'low' separated here so that it can be passed in with bold font-weight"
  },
  "lowLowercase": {
    "message": "niedrig"
  },
  "mainnet": {
    "message": "Ethereum Mainnet"
  },
  "mainnetToken": {
    "message": "Diese Adresse stimmt mit einer bekannten Ethereum Mainnet-Token-Adresse überein. Überprüfen Sie erneut die Contract-Adresse und das Netzwerk für das Token, das Sie hinzufügen möchten."
  },
  "makeAnotherSwap": {
    "message": "Neuen Swap erstellen"
  },
  "makeSureNoOneWatching": {
    "message": "Stellen Sie sicher, dass niemand zuschaut.",
    "description": "Warning to users to be care while creating and saving their new Secret Recovery Phrase"
  },
  "manageDefaultSettings": {
    "message": "Standard-Datenschutzeinstellungen verwalten"
  },
  "managePermissions": {
    "message": "Genehmigungen verwalten"
  },
  "marketCap": {
    "message": "Marktkapitalisierung"
  },
  "marketDetails": {
    "message": "Marktdetails"
  },
  "max": {
    "message": "Max."
  },
  "maxBaseFee": {
    "message": "Max. Grundgebühr"
  },
  "maxFee": {
    "message": "Maximale Gebühr"
  },
  "maxFeeTooltip": {
    "message": "Eine maximale Gebühr, die für die Bezahlung der Transaktion vorgesehen ist."
  },
  "maxPriorityFee": {
    "message": "Maximale Prioritätsgebühr"
  },
  "medium": {
    "message": "Markt"
  },
  "mediumGasSettingToolTipMessage": {
    "message": "Verwenden Sie $1 für schnelle Verarbeitung zum aktuellen Marktpreis.",
    "description": "$1 is key 'medium' (text: 'Market') separated here so that it can be passed in with bold font-weight"
  },
  "memo": {
    "message": " Memo"
  },
  "message": {
    "message": "Nachricht"
  },
  "metaMaskConnectStatusParagraphOne": {
    "message": "Sie haben nun mehr Kontrolle über Ihre Kontoverbindungen in MetaMask."
  },
  "metaMaskConnectStatusParagraphThree": {
    "message": "Klicken Sie hier, um Ihre verbundenen Konten zu verwalten."
  },
  "metaMaskConnectStatusParagraphTwo": {
    "message": "Die Schaltfläche Verbindungsstatus zeigt an, ob die Webseite, die Sie besuchen, mit Ihrem aktuell ausgewählten Konto verbunden ist."
  },
  "metaMetricsIdNotAvailableError": {
    "message": "Da Sie sich noch nie für MetaMetrics angemeldet haben, gibt es hier keine Daten zu löschen."
  },
  "metadataModalSourceTooltip": {
    "message": "$1 wird auf npm gehostet und $2 ist die einzige Kennung dieses Snaps.",
    "description": "$1 is the snap name and $2 is the snap NPM id."
  },
  "metamaskNotificationsAreOff": {
    "message": "Wallet-Benachrichtigungen sind momentan nicht aktiv."
  },
  "metamaskSwapsOfflineDescription": {
    "message": "MetaMask Swaps wird gewartet. Bitte versuchen Sie es später erneut."
  },
  "metamaskVersion": {
    "message": "MetaMask-Version"
  },
  "methodData": {
    "message": "Methode"
  },
  "methodDataTransactionDesc": {
    "message": "Funktion, die auf der Grundlage der dekodierten Eingabedaten ausgeführt wird."
  },
  "methodNotSupported": {
    "message": "Bei diesem Konto nicht unterstützt."
  },
  "metrics": {
    "message": "Metriken"
  },
  "millionAbbreviation": {
    "message": "M",
    "description": "Shortened form of 'million'"
  },
  "mismatchedChainLinkText": {
    "message": "verifizieren Sie die Netzwerkdetails",
    "description": "Serves as link text for the 'mismatchedChain' key. This text will be embedded inside the translation for that key."
  },
  "mismatchedChainRecommendation": {
    "message": "Wir empfehlen, dass Sie vor dem Fortfahren $1.",
    "description": "$1 is a clickable link with text defined by the 'mismatchedChainLinkText' key. The link will open to instructions for users to validate custom network details."
  },
  "mismatchedNetworkName": {
    "message": "Laut unseren Aufzeichnungen stimmt dieser Netzwerkname nicht mit dieser Chain-ID überein."
  },
  "mismatchedNetworkSymbol": {
    "message": "Das angegebene Währungssymbol entspricht nicht dem Symbol, das wir für diese Chain-ID erwarten."
  },
  "mismatchedRpcChainId": {
    "message": "Die vom benutzerdefinierten Netzwerk zurückgesendete Chain-ID stimmt nicht mit der angegebenen Chain-ID überein."
  },
  "mismatchedRpcUrl": {
    "message": "Laut unseren Aufzeichnungen stimmt der angegebene RPC-URL-Wert nicht mit einem bekannten Anbieter für diese Chain-ID überein."
  },
  "missingSetting": {
    "message": "Sie können eine Einstellung nicht finden?"
  },
  "missingSettingRequest": {
    "message": "Hier anfragen"
  },
  "more": {
    "message": "mehr"
  },
  "moreAccounts": {
    "message": "Über $1 mehr Konten",
    "description": "$1 is the number of accounts"
  },
  "moreNetworks": {
    "message": "Über $1 mehr Netzwerke",
    "description": "$1 is the number of networks"
  },
  "moreQuotes": {
    "message": "Mehr Angebote"
  },
  "multichainAddEthereumChainConfirmationDescription": {
    "message": "Sie fügen dieses Netzwerk zu MetaMask hinzu und geben dieser Website die Genehmigung, es zu nutzen."
  },
  "multichainQuoteCardBridgingLabel": {
    "message": "Bridging"
  },
  "multichainQuoteCardQuoteLabel": {
    "message": "Angebot"
  },
  "multichainQuoteCardTimeLabel": {
    "message": "Zeit"
  },
  "multipleSnapConnectionWarning": {
    "message": "$1 möchte $2 Snaps verwenden",
    "description": "$1 is the dapp and $2 is the number of snaps it wants to connect to."
  },
  "mustSelectOne": {
    "message": "Sie müssen mindestens 1 Token auswählen."
  },
  "name": {
    "message": "Name"
  },
  "nameAddressLabel": {
    "message": "Adresse",
    "description": "Label above address field in name component modal."
  },
  "nameAlreadyInUse": {
    "message": "Der Name wird bereits verwendet"
  },
  "nameInstructionsNew": {
    "message": "Falls Sie diese Adresse kennen, können Sie ihr einen Spitznamen zuweisen, um sie künftig wiederzuerkennen.",
    "description": "Instruction text in name component modal when value is not recognised."
  },
  "nameInstructionsRecognized": {
    "message": "Diese Adresse hat einen vorgegebenen Spitznamen, den Sie jedoch bearbeiten oder weitere Empfehlungen einholen können.",
    "description": "Instruction text in name component modal when value is recognized but not saved."
  },
  "nameInstructionsSaved": {
    "message": "Sie haben bereits einen Spitznamen für diese Adresse hinzugefügt. Sie können weitere vorgeschlagene Spitznamen bearbeiten oder einsehen.",
    "description": "Instruction text in name component modal when value is saved."
  },
  "nameLabel": {
    "message": "Spitzname",
    "description": "Label above name input field in name component modal."
  },
  "nameModalMaybeProposedName": {
    "message": "Vielleicht: $1",
    "description": "$1 is the proposed name"
  },
  "nameModalTitleNew": {
    "message": "Unbekannte Adresse",
    "description": "Title of the modal created by the name component when value is not recognised."
  },
  "nameModalTitleRecognized": {
    "message": "Erkannte Adresse",
    "description": "Title of the modal created by the name component when value is recognized but not saved."
  },
  "nameModalTitleSaved": {
    "message": "Gespeicherte Adresse",
    "description": "Title of the modal created by the name component when value is saved."
  },
  "nameProviderProposedBy": {
    "message": "Vorgeschlagen von $1",
    "description": "$1 is the name of the provider"
  },
  "nameProvider_ens": {
    "message": "Ethereum Name Service (ENS)"
  },
  "nameProvider_etherscan": {
    "message": "Etherscan"
  },
  "nameProvider_lens": {
    "message": "Lens Protocol"
  },
  "nameProvider_token": {
    "message": "MetaMask"
  },
  "nameSetPlaceholder": {
    "message": "Wählen Sie einen Spitznamen ...",
    "description": "Placeholder text for name input field in name component modal."
  },
  "nativeNetworkPermissionRequestDescription": {
    "message": "$1 bittet um Ihre Zustimmung zu:",
    "description": "$1 represents dapp name"
  },
  "nativeTokenScamWarningConversion": {
    "message": "Netzwerkdetails bearbeiten"
  },
  "nativeTokenScamWarningDescription": {
    "message": "Das native Token-Symbol stimmt nicht mit dem erwarteten Symbol des nativen Tokens für das Netzwerk mit der zugehörigen Chain-ID überein. Sie haben $1 eingegeben, während das erwartete Token-Symbol $2 ist. Überprüfen Sie bitte, ob Sie mit der richtigen Chain verbunden sind.",
    "description": "$1 represents the currency name, $2 represents the expected currency symbol"
  },
  "nativeTokenScamWarningDescriptionExpectedTokenFallback": {
    "message": "etwas anderes",
    "description": "graceful fallback for when token symbol isn't found"
  },
  "nativeTokenScamWarningTitle": {
    "message": "Dies ist ein möglicher Betrug",
    "description": "Title for nativeTokenScamWarningDescription"
  },
  "needHelp": {
    "message": "Brauchen Sie Hilfe? Kontaktieren Sie $1.",
    "description": "$1 represents `needHelpLinkText`, the text which goes in the help link"
  },
  "needHelpFeedback": {
    "message": "Teilen Sie Ihr Feedback"
  },
  "needHelpLinkText": {
    "message": "MetaMask-Support"
  },
  "needHelpSubmitTicket": {
    "message": "Ticket absenden"
  },
  "needImportFile": {
    "message": "Sie müssen eine zu importierende Datei auswählen.",
    "description": "User is important an account and needs to add a file to continue"
  },
  "negativeETH": {
    "message": "Negative ETH Beträge können nicht versendet werden."
  },
  "negativeOrZeroAmountToken": {
    "message": "Negative oder Nullbeträge von Assets können nicht gesendet werden."
  },
  "network": {
    "message": "Netzwerk:"
  },
  "networkChanged": {
    "message": "Netzwerk geändert"
  },
  "networkChangedMessage": {
    "message": "Sie führen jetzt eine Transaktion bei $1 durch.",
    "description": "$1 is the name of the network"
  },
  "networkDetails": {
    "message": "Netzwerkdetails"
  },
  "networkFee": {
    "message": "Netzwerkgebühr"
  },
  "networkIsBusy": {
    "message": "Das Netzwerk ist ausgelastet. Die Gas-Preise sind hoch und die Schätzungen sind weniger genau."
  },
  "networkMenu": {
    "message": "Netzwerkmenü"
  },
  "networkMenuHeading": {
    "message": "Netzwerk wählen"
  },
  "networkName": {
    "message": "Netzwerkname"
  },
  "networkNameArbitrum": {
    "message": "Arbitrum"
  },
  "networkNameAvalanche": {
    "message": "Avalanche"
  },
  "networkNameBSC": {
    "message": "BSC"
  },
  "networkNameBase": {
    "message": "Basis"
  },
  "networkNameBitcoin": {
    "message": "Bitcoin"
  },
  "networkNameDefinition": {
    "message": "Der diesem Netzwerk zugeordnete Name."
  },
  "networkNameEthereum": {
    "message": "Ethereum"
  },
  "networkNameGoerli": {
    "message": "Goerli"
  },
  "networkNameLinea": {
    "message": "Linea"
  },
  "networkNameOpMainnet": {
    "message": "OP Mainnet"
  },
  "networkNamePolygon": {
    "message": "Polygon"
  },
  "networkNameSolana": {
    "message": "Solana"
  },
  "networkNameTestnet": {
    "message": "Testnet"
  },
  "networkNameZkSyncEra": {
    "message": "zkSync Era"
  },
  "networkOptions": {
    "message": "Netzwerkoptionen"
  },
  "networkPermissionToast": {
    "message": "Netzwerkgenehmigungen aktualisiert"
  },
  "networkProvider": {
    "message": "Netzwerkanbieter"
  },
  "networkStatus": {
    "message": "Netzwerkstatus"
  },
  "networkStatusBaseFeeTooltip": {
    "message": "Die Grundgebühr wird vom Netzwerk festgelegt und ändert sich alle 13 bis 14 Sekunden. Unsere $1 und $2 Optionen berücksichtigen plötzliche Erhöhungen.",
    "description": "$1 and $2 are bold text for Medium and Aggressive respectively."
  },
  "networkStatusPriorityFeeTooltip": {
    "message": "Bandbreite der Prioritätsgebühren (alias „Miner Tip“). Dieser Betrag geht an die Miner und ist ein Anreiz für sie, Ihre Transaktion zu priorisieren."
  },
  "networkStatusStabilityFeeTooltip": {
    "message": "Die Gas-Gebühren betragen $1 bezogen auf die letzten 72 Stunden.",
    "description": "$1 is networks stability value - stable, low, high"
  },
  "networkSwitchConnectionError": {
    "message": "Wir können keine Verbindung zu $1 aufbauen.",
    "description": "$1 represents the network name"
  },
  "networkURL": {
    "message": "Netzwerk-URL"
  },
  "networkURLDefinition": {
    "message": "Die URL, die für den Zugriff auf dieses Netzwerk verwendet wird."
  },
  "networkUrlErrorWarning": {
    "message": "Angreifer imitieren manchmal Websites, indem sie kleine Änderungen an der Adresse der Website vornehmen. Vergewissern Sie sich, dass Sie mit der beabsichtigten Website interagieren, bevor Sie fortfahren. Punycode-Version: $1",
    "description": "$1 replaced by RPC URL for network"
  },
  "networks": {
    "message": "Netzwerke"
  },
  "networksSmallCase": {
    "message": "Netzwerke"
  },
  "nevermind": {
    "message": "Schon gut"
  },
  "new": {
    "message": "Neu!"
  },
  "newAccount": {
    "message": "Neues Konto"
  },
  "newAccountNumberName": {
    "message": "Konto $1",
    "description": "Default name of next account to be created on create account screen"
  },
  "newContact": {
    "message": "Neuer Kontakt"
  },
  "newContract": {
    "message": "Neuer Contract"
  },
  "newNFTDetectedInImportNFTsMessageStrongText": {
    "message": "Einstellungen > Sicherheit und Datenschutz"
  },
  "newNFTDetectedInImportNFTsMsg": {
    "message": "Um Opensea zu verwenden, um Ihre NFTs zu sehen, aktivieren Sie ‚NFT-Medien anzeigen‘ in $1.",
    "description": "$1 is used for newNFTDetectedInImportNFTsMessageStrongText"
  },
  "newNFTDetectedInNFTsTabMessage": {
    "message": "Lassen Sie zu, dass MetaMask NFTs automatisch erkennt und anzeigt."
  },
  "newNFTsAutodetected": {
    "message": "Automatische NFT-Erkennung"
  },
  "newNetworkAdded": {
    "message": "„$1“ wurde erfolgreich hinzugefügt!"
  },
  "newNetworkEdited": {
    "message": "„$1“ wurde erfolgreich bearbeitet!"
  },
  "newNftAddedMessage": {
    "message": "NFT wurde erfolgreich hinzugefügt!"
  },
  "newPassword": {
    "message": "Neues Passwort (min. 8 Zeichen)"
  },
  "newPrivacyPolicyActionButton": {
    "message": "Mehr erfahren"
  },
  "newPrivacyPolicyTitle": {
    "message": "Wir haben unsere Datenschutzrichtlinie aktualisiert"
  },
  "newRpcUrl": {
    "message": "Neue RPC-URL"
  },
  "newTokensImportedMessage": {
    "message": "Sie haben $1 erfolgreich importiert.",
    "description": "$1 is the string of symbols of all the tokens imported"
  },
  "newTokensImportedTitle": {
    "message": "Token importiert"
  },
  "next": {
    "message": "Weiter"
  },
  "nftAddFailedMessage": {
    "message": "NFT kann nicht hinzugefügt werden, da die Eigentumsangaben nicht übereinstimmen. Stellen Sie sicher, dass Sie die richtigen Informationen eingegeben haben."
  },
  "nftAddressError": {
    "message": "Dieses Token ist ein NFT. Bei $1 hinzufügen.",
    "description": "$1 is a clickable link with text defined by the 'importNFTPage' key"
  },
  "nftAlreadyAdded": {
    "message": "NFT wurde bereits hinzugefügt."
  },
  "nftAutoDetectionEnabled": {
    "message": "Automatische NFT-Erkennung aktiviert"
  },
  "nftDisclaimer": {
    "message": "Haftungsausschluss: MetaMask bezieht die Mediendatei aus der Quellen-URL. Diese URL wird manchmal vom Markt, auf dem das NFT erstellt wurde, geändert."
  },
  "nftOptions": {
    "message": "NFT-Optionen"
  },
  "nftTokenIdPlaceholder": {
    "message": "Token-ID eingeben"
  },
  "nftWarningContent": {
    "message": "Sie gewähren den Zugriff auf $1, auch auf solche, die Sie in Zukunft besitzen könnten. Die Gegenseite kann diese NFTs jederzeit aus Ihrer Wallet übertragen, ohne Sie zu fragen, bis Sie diese Genehmigung widerrufen. $2",
    "description": "$1 is nftWarningContentBold bold part, $2 is Learn more link"
  },
  "nftWarningContentBold": {
    "message": "alle Ihre $1-NFTs",
    "description": "$1 is name of the collection"
  },
  "nftWarningContentGrey": {
    "message": "Seien Sie vorsichtig."
  },
  "nfts": {
    "message": "NFTs"
  },
  "nftsPreviouslyOwned": {
    "message": "Zuvor besessen"
  },
  "nickname": {
    "message": "Spitzname"
  },
  "noAccountsFound": {
    "message": "Keine Konten für die angegebene Suchanfrage gefunden"
  },
  "noConnectedAccountTitle": {
    "message": "MetaMask ist nicht mit dieser Website verbunden"
  },
  "noConnectionDescription": {
    "message": "Um eine Verbindung zu einer Website herzustellen, suchen und wählen Sie die Schaltfläche „Verbinden“. Beachten Sie, dass MetaMask nur Verbindungen zu Websites auf Web3 herstellen kann"
  },
  "noConversionRateAvailable": {
    "message": "Kein Umrechnungskurs verfügbar"
  },
  "noDomainResolution": {
    "message": "Keine Auflösung für die Domain angegeben."
  },
  "noHardwareWalletOrSnapsSupport": {
    "message": "Snaps und die meisten Hardware-Wallets funktionieren nicht mit Ihrer aktuellen Browserversion."
  },
  "noNFTs": {
    "message": "Noch keine NFTs"
  },
  "noNetworksFound": {
    "message": "Für die vorliegende Suchanfrage wurde kein Netzwerk gefunden."
  },
  "noOptionsAvailableMessage": {
    "message": "Diese Handelsroute ist derzeit nicht verfügbar. Versuchen Sie, den Betrag, das Netzwerk oder den Token zu ändern, und wir werden die bestmögliche Option suchen."
  },
  "noSnaps": {
    "message": "Keine Snaps installiert"
  },
  "noThanks": {
    "message": "Nein, danke!"
  },
  "noTransactions": {
    "message": "Sie haben keine Transaktionen"
  },
  "noWebcamFound": {
    "message": "Die Webcam Ihres Computers wurde nicht gefunden. Bitte versuchen Sie es erneut."
  },
  "noWebcamFoundTitle": {
    "message": "Webcam nicht gefunden"
  },
  "nonContractAddressAlertDesc": {
    "message": "Sie senden Anrufdaten an eine Adresse, die kein Kontrakt ist. Dies könnte zu einem Geldverlust führen. Stellen Sie sicher, dass Sie die richtige Adresse und das richtige Netzwerk verwenden, bevor Sie fortfahren."
  },
  "nonContractAddressAlertTitle": {
    "message": "Möglicher Fehler"
  },
  "nonce": {
    "message": "Unbekannt"
  },
  "none": {
    "message": "Keine"
  },
  "notBusy": {
    "message": "Nicht ausgelastet"
  },
  "notCurrentAccount": {
    "message": "Ist dies das richtige Konto? Es unterscheidet sich von dem aktuell ausgewählten Konto in Ihrer Wallet."
  },
  "notEnoughBalance": {
    "message": "Unzureichendes Guthaben"
  },
  "notEnoughGas": {
    "message": "Nicht genügend Gas"
  },
  "notNow": {
    "message": "Nicht jetzt"
  },
  "notificationDetail": {
    "message": "Details"
  },
  "notificationDetailBaseFee": {
    "message": "Grundgebühr (GWEI)"
  },
  "notificationDetailGasLimit": {
    "message": "Gas-Limit (Einheiten)"
  },
  "notificationDetailGasUsed": {
    "message": "Verbrauchtes Gas (Einheiten)"
  },
  "notificationDetailMaxFee": {
    "message": "Maximale Gebühr pro Gas"
  },
  "notificationDetailNetwork": {
    "message": "Netzwerk"
  },
  "notificationDetailNetworkFee": {
    "message": "Netzwerkgebühr"
  },
  "notificationDetailPriorityFee": {
    "message": "Prioritätsgebühr (GWEI)"
  },
  "notificationItemCheckBlockExplorer": {
    "message": "Auf dem Block-Explorer überprüfen"
  },
  "notificationItemCollection": {
    "message": "Sammlung"
  },
  "notificationItemConfirmed": {
    "message": "Bestätigt"
  },
  "notificationItemError": {
    "message": "Gebühren können derzeit nicht abgerufen werden"
  },
  "notificationItemFrom": {
    "message": "Von"
  },
  "notificationItemLidoStakeReadyToBeWithdrawn": {
    "message": "Auszahlung bereit"
  },
  "notificationItemLidoStakeReadyToBeWithdrawnMessage": {
    "message": "Sie können sich nun Ihre Unstaked $1 auszahlen lassen"
  },
  "notificationItemLidoWithdrawalRequestedMessage": {
    "message": "Ihre Anfrage zum Unstake von $1 wurde gesendet"
  },
  "notificationItemNFTReceivedFrom": {
    "message": "NFT empfangen von"
  },
  "notificationItemNFTSentTo": {
    "message": "NFT gesendet an"
  },
  "notificationItemNetwork": {
    "message": "Netzwerk"
  },
  "notificationItemRate": {
    "message": "Kurs (inklusive Gebühr)"
  },
  "notificationItemReceived": {
    "message": "Empfangen"
  },
  "notificationItemReceivedFrom": {
    "message": "Empfangen von"
  },
  "notificationItemSent": {
    "message": "Gesendet"
  },
  "notificationItemSentTo": {
    "message": "Gesendet an"
  },
  "notificationItemStakeCompleted": {
    "message": "Stake abgeschlossen"
  },
  "notificationItemStaked": {
    "message": "Staked"
  },
  "notificationItemStakingProvider": {
    "message": "Staking-Anbieter"
  },
  "notificationItemStatus": {
    "message": "Status"
  },
  "notificationItemSwapped": {
    "message": "Geswappt"
  },
  "notificationItemSwappedFor": {
    "message": "für"
  },
  "notificationItemTo": {
    "message": "An"
  },
  "notificationItemTransactionId": {
    "message": "Transaktions-ID"
  },
  "notificationItemUnStakeCompleted": {
    "message": "UnStaking abgeschlossen"
  },
  "notificationItemUnStaked": {
    "message": "Unstaked"
  },
  "notificationItemUnStakingRequested": {
    "message": "Unstaking angefordert"
  },
  "notificationTransactionFailedMessage": {
    "message": "Transaktion $1 ist fehlgeschlagen! $2",
    "description": "Content of the browser notification that appears when a transaction fails"
  },
  "notificationTransactionFailedMessageMMI": {
    "message": "Transaktion ist fehlgeschlagen $1",
    "description": "Content of the browser notification that appears when a transaction fails in MMI"
  },
  "notificationTransactionFailedTitle": {
    "message": "Fehlgeschlagene Transaktion",
    "description": "Title of the browser notification that appears when a transaction fails"
  },
  "notificationTransactionSuccessMessage": {
    "message": "Transaktion $1 wurde bestätigt!",
    "description": "Content of the browser notification that appears when a transaction is confirmed"
  },
  "notificationTransactionSuccessTitle": {
    "message": "Bestätigte Transaktion",
    "description": "Title of the browser notification that appears when a transaction is confirmed"
  },
  "notificationTransactionSuccessView": {
    "message": "Auf $1 ansehen",
    "description": "Additional content in a notification that appears when a transaction is confirmed and has a block explorer URL."
  },
  "notifications": {
    "message": "Benachrichtigungen"
  },
  "notificationsFeatureToggle": {
    "message": "Wallet-Benachrichtigungen aktivieren",
    "description": "Experimental feature title"
  },
  "notificationsFeatureToggleDescription": {
    "message": "Dies ermöglicht Wallet-Benachrichtigungen wie das Senden/Empfangen von Geldern oder NFTs und Funktionsankündigungen.",
    "description": "Description of the experimental notifications feature"
  },
  "notificationsMarkAllAsRead": {
    "message": "Alle als gelesen markieren"
  },
  "notificationsPageEmptyTitle": {
    "message": "Hier gibt es nichts zu sehen"
  },
  "notificationsPageErrorContent": {
    "message": "Bitte versuchen Sie, diese Seite erneut zu besuchen."
  },
  "notificationsPageErrorTitle": {
    "message": "Ein Fehler ist aufgetreten"
  },
  "notificationsPageNoNotificationsContent": {
    "message": "Sie haben noch keine Benachrichtigungen empfangen."
  },
  "notificationsSettingsBoxError": {
    "message": "Etwas ist schiefgelaufen! Bitte versuchen Sie es erneut."
  },
  "notificationsSettingsPageAllowNotifications": {
    "message": "Bleiben Sie mit Benachrichtigungen stets darüber auf dem Laufenden, was in Ihrer Wallet passiert. Zur Nutzung von Benachrichtigungen verwenden wir ein Profil, um bestimmte Einstellungen auf Ihren Geräten zu synchronisieren. $1"
  },
  "notificationsSettingsPageAllowNotificationsLink": {
    "message": "Erfahren Sie, wie wir Ihre Privatsphäre bei der Nutzung dieser Funktion schützen."
  },
  "numberOfNewTokensDetectedPlural": {
    "message": "$1 neue Tokens in diesem Konto gefunden.",
    "description": "$1 is the number of new tokens detected"
  },
  "numberOfNewTokensDetectedSingular": {
    "message": "1 neues Token in diesem Konto gefunden."
  },
  "numberOfTokens": {
    "message": "Anzahl von Tokens"
  },
  "ofTextNofM": {
    "message": "von"
  },
  "off": {
    "message": "Aus"
  },
  "offlineForMaintenance": {
    "message": "Offline für Wartung"
  },
  "ok": {
    "message": "Ok"
  },
  "on": {
    "message": "An"
  },
  "onboardedMetametricsAccept": {
    "message": "Ich stimme zu"
  },
  "onboardedMetametricsDisagree": {
    "message": "Nein, danke"
  },
  "onboardedMetametricsKey1": {
    "message": "Neueste Entwicklungen"
  },
  "onboardedMetametricsKey2": {
    "message": "Produktmerkmale"
  },
  "onboardedMetametricsKey3": {
    "message": "Andere relevante Werbematerialien"
  },
  "onboardedMetametricsLink": {
    "message": "MetaMetrics"
  },
  "onboardedMetametricsParagraph1": {
    "message": "Zusätzlich zu $1 möchten wir Daten verwenden, um zu verstehen, wie Sie mit Marketingkommunikation umgehen.",
    "description": "$1 represents the 'onboardedMetametricsLink' locale string"
  },
  "onboardedMetametricsParagraph2": {
    "message": "Dies hilft uns, das, was wir mit Ihnen teilen, zu personalisieren, wie z. B.:"
  },
  "onboardedMetametricsParagraph3": {
    "message": "Denken Sie daran, dass wir die von Ihnen bereitgestellten Daten niemals verkaufen und Sie sich jederzeit abmelden können."
  },
  "onboardedMetametricsTitle": {
    "message": "Helfen Sie uns, Ihr Erlebnis zu verbessern"
  },
  "onboardingAdvancedPrivacyIPFSDescription": {
    "message": "Das IPFS-Gateway ermöglicht es, auf von Dritten gehostete Daten zuzugreifen und diese einzusehen. Sie können ein benutzerdefiniertes IPFS-Gateway hinzufügen oder weiterhin das Standard-Gateway verwenden."
  },
  "onboardingAdvancedPrivacyIPFSInvalid": {
    "message": "Bitte geben Sie eine gültige URL ein."
  },
  "onboardingAdvancedPrivacyIPFSTitle": {
    "message": "Benutzerdefiniertes IPFS-Gateway hinzufügen"
  },
  "onboardingAdvancedPrivacyIPFSValid": {
    "message": "URL für IPFS-Gateway ist gültig"
  },
  "onboardingAdvancedPrivacyNetworkDescription": {
    "message": "Wir verwenden Infura als Anbieter für ferngesteuerte Prozeduranrufe (RPC), um den verlässlichsten und vertraulichsten Zugriff auf Ethereum-Daten zu ermöglichen, den wir können. Sie können Ihren eigenen RPC auswählen, bedenken Sie aber, dass RPC Ihre IP-Adresse und Ihre Ethereum-Wallet erhalten wird, um Transaktionen durchzuführen. Lesen Sie unsere $1, um mehr darüber zu erfahren, wie Infura mit Ihren Daten umgeht."
  },
  "onboardingAdvancedPrivacyNetworkTitle": {
    "message": "Wählen Sie Ihr Netzwerk."
  },
  "onboardingCreateWallet": {
    "message": "Eine neue Wallet erstellen"
  },
  "onboardingImportWallet": {
    "message": "Existierende Wallet importieren"
  },
  "onboardingMetametricsAgree": {
    "message": "Ich stimme zu"
  },
  "onboardingMetametricsDescription": {
    "message": "Wir würden gerne grundlegende Nutzungs- und Diagnosedaten sammeln, um MetaMask zu verbessern. Sie sollten wissen, dass wir die Daten, die Sie uns hier zur Verfügung stellen, niemals verkaufen."
  },
  "onboardingMetametricsDescription2": {
    "message": "Wenn wir Metriken sammeln, wird es immer wie folgt sein ..."
  },
  "onboardingMetametricsInfuraTerms": {
    "message": "Wir werden Sie informieren, wenn wir beschließen, diese Daten für andere Zwecke zu verwenden. Für weitere Informationen können Sie unsere $1 einsehen. Vergessen Sie nicht, dass Sie jederzeit zu Einstellungen gehen und sich abmelden können.",
    "description": "$1 represents `onboardingMetametricsInfuraTermsPolicy`"
  },
  "onboardingMetametricsInfuraTermsPolicy": {
    "message": "Datenschutzrichtlinie"
  },
  "onboardingMetametricsNeverCollect": {
    "message": "$1 Klicks und Aufrufe der App werden gespeichert, andere Details (wie Ihre öffentliche Adresse) jedoch nicht.",
    "description": "$1 represents `onboardingMetametricsNeverCollectEmphasis`"
  },
  "onboardingMetametricsNeverCollectEmphasis": {
    "message": "Privat:"
  },
  "onboardingMetametricsNeverCollectIP": {
    "message": "$1 wir verwenden Ihre IP-Adresse vorübergehend, um einen allgemeinen Standort zu ermitteln (z. B. Ihr Land oder Ihre Region), aber er wird niemals gespeichert.",
    "description": "$1 represents `onboardingMetametricsNeverCollectIPEmphasis`"
  },
  "onboardingMetametricsNeverCollectIPEmphasis": {
    "message": "Allgemein:"
  },
  "onboardingMetametricsNeverSellData": {
    "message": "$1 Sie können jederzeit über die Einstellungen entscheiden, ob Sie Ihre Nutzungsdaten freigeben oder löschen möchten.",
    "description": "$1 represents `onboardingMetametricsNeverSellDataEmphasis`"
  },
  "onboardingMetametricsNeverSellDataEmphasis": {
    "message": "Optional:"
  },
  "onboardingMetametricsPrivacyDescription": {
    "message": "Erfahren Sie, wie wir Ihre Privatsphäre schützen, während wir Nutzungsdaten für Ihr Profil sammeln."
  },
  "onboardingMetametricsTitle": {
    "message": "Helfen Sie uns, MetaMask zu verbessern."
  },
  "onboardingMetametricsUseDataCheckbox": {
    "message": "Wir verwenden diese Daten, um zu erfahren, wie Sie mit unserer Marketingkommunikation umgehen. Wir können relevante Neuigkeiten (wie Produktmerkmale) teilen."
  },
  "onboardingPinExtensionBillboardAccess": {
    "message": "Voller Zugriff"
  },
  "onboardingPinExtensionBillboardDescription": {
    "message": "Diese Erweiterungen können Informationen sehen und ändern."
  },
  "onboardingPinExtensionBillboardDescription2": {
    "message": "auf dieser Seite."
  },
  "onboardingPinExtensionBillboardTitle": {
    "message": "Erweiterungen"
  },
  "onboardingPinExtensionChrome": {
    "message": "Klicken Sie auf das Symbol der Browser-Erweiterung."
  },
  "onboardingPinExtensionDescription": {
    "message": "Heften Sie MetaMask in Ihrem Browser ab, damit Sie auf die Transaktionsbestätigungen zugreifen und sie leicht einsehen können."
  },
  "onboardingPinExtensionDescription2": {
    "message": "Sie können MetaMask öffnen, indem Sie auf die Erweiterung klicken, und mit nur einem Klick auf Ihre Wallet zugreifen."
  },
  "onboardingPinExtensionDescription3": {
    "message": "Klicken Sie auf das Symbol der Browser-Erweiterung, um sofort darauf zuzugreifen."
  },
  "onboardingPinExtensionLabel": {
    "message": "MetaMask anheften"
  },
  "onboardingPinExtensionStep1": {
    "message": "1"
  },
  "onboardingPinExtensionStep2": {
    "message": "2"
  },
  "onboardingPinExtensionTitle": {
    "message": "Ihre MetaMask Installation ist abgeschlossen!"
  },
  "oneDayAbbreviation": {
    "message": "1 T",
    "description": "Shortened form of '1 day'"
  },
  "oneMonthAbbreviation": {
    "message": "1 M",
    "description": "Shortened form of '1 month'"
  },
  "oneWeekAbbreviation": {
    "message": "1 W",
    "description": "Shortened form of '1 week'"
  },
  "oneYearAbbreviation": {
    "message": "1 J",
    "description": "Shortened form of '1 year'"
  },
  "onlyConnectTrust": {
    "message": "Verbinden Sie sich nur mit Websites, denen Sie vertrauen. $1",
    "description": "Text displayed above the buttons for connection confirmation. $1 is the link to the learn more web page."
  },
  "openFullScreenForLedgerWebHid": {
    "message": "Öffnen Sie MetaMask im Vollbildmodus, um Ihren Ledger über WebHID zu verbinden.",
    "description": "Shown to the user on the confirm screen when they are viewing MetaMask in a popup window but need to connect their ledger via webhid."
  },
  "openInBlockExplorer": {
    "message": "Im Block-Explorer öffnen"
  },
  "optional": {
    "message": "Optional"
  },
  "options": {
    "message": "Optionen"
  },
  "origin": {
    "message": "Ursprung"
  },
  "originChanged": {
    "message": "Website geändert"
  },
  "originChangedMessage": {
    "message": "Sie überprüfen gerade eine Anfrage von $1.",
    "description": "$1 is the name of the origin"
  },
  "osTheme": {
    "message": "System"
  },
  "otherSnaps": {
    "message": "sonstige Snaps",
    "description": "Used in the 'permission_rpc' message."
  },
  "outdatedBrowserNotification": {
    "message": "Ihr Browser ist veraltet. Wenn Sie Ihren Browser nicht aktualisieren, können Sie keine Sicherheits-Patches und neue Funktionen von MetaMask erhalten."
  },
  "overrideContentSecurityPolicyHeader": {
    "message": "Content-Security-Policy-Header aufheben"
  },
  "overrideContentSecurityPolicyHeaderDescription": {
    "message": "Diese Option dient als Behelfslösung für ein bekanntes Problem in Firefox, bei dem der Content-Security-Policy-Header einer dApp verhindern kann, dass die Erweiterung ordnungsgemäß geladen wird. Die Deaktivierung dieser Option wird nicht empfohlen, es sei denn, sie ist für die Kompatibilität bestimmter Webseiten erforderlich."
  },
  "padlock": {
    "message": "Padlock"
  },
  "participateInMetaMetrics": {
    "message": "Bei MetaMetrics teilnehmen"
  },
  "participateInMetaMetricsDescription": {
    "message": "Nehmen Sie an MetaMetrics teil, um uns bei der Verbesserung von MetaMask zu helfen."
  },
  "password": {
    "message": "Passwort"
  },
  "passwordNotLongEnough": {
    "message": "Passwort nicht lang genug"
  },
  "passwordSetupDetails": {
    "message": "Dieses Passwort wird Ihre MetaMask-Wallet nur auf diesem Gerät entsperren. MetaMask kann dieses Passwort nicht wiederherstellen."
  },
  "passwordStrength": {
    "message": "Passwortstärke: $1",
    "description": "Return password strength to the user when user wants to create password."
  },
  "passwordStrengthDescription": {
    "message": "Ein starkes Passwort kann die Sicherheit Ihrer Wallet erhöhen, falls Ihr Gerät gestohlen oder kompromittiert wird."
  },
  "passwordTermsWarning": {
    "message": "Ich verstehe, dass MetaMask dieses Passwort für mich nicht wiederherstellen kann. $1"
  },
  "passwordsDontMatch": {
    "message": "Passwörter stimmen nicht überein."
  },
  "pastePrivateKey": {
    "message": "Geben Sie hier die Zeichenfolge Ihres privaten Schlüssels ein:",
    "description": "For importing an account from a private key"
  },
  "pending": {
    "message": "Ausstehend"
  },
  "pendingConfirmationAddNetworkAlertMessage": {
    "message": "Durch eine Aktualisierung des Netzwerks werden $1 ausstehende Transaktionen von dieser Website storniert.",
    "description": "Number of transactions."
  },
  "pendingConfirmationSwitchNetworkAlertMessage": {
    "message": "Durch einen Netzwerkwechsel werden $1 ausstehende Transaktionen von dieser Website storniert.",
    "description": "Number of transactions."
  },
  "pendingTransactionAlertMessage": {
    "message": "Diese Transaktion wird nicht ausgeführt, bevor eine vorherige Transaktion abgeschlossen ist. $1",
    "description": "$1 represents the words 'how to cancel or speed up a transaction' in a hyperlink"
  },
  "pendingTransactionAlertMessageHyperlink": {
    "message": "Erfahren Sie, wie Sie eine Transaktion stornieren oder beschleunigen.",
    "description": "The text for the hyperlink in the pending transaction alert message"
  },
  "permissionDetails": {
    "message": "Genehmigungsdetails"
  },
  "permissionFor": {
    "message": "Genehmigung für"
  },
  "permissionFrom": {
    "message": "Genehmigung von"
  },
  "permissionRequested": {
    "message": "Jetzt angefragt"
  },
  "permissionRequestedForAccounts": {
    "message": "Jetzt für $1 angefordert",
    "description": "Permission cell status for requested permission including accounts, rendered as AvatarGroup which is $1."
  },
  "permissionRevoked": {
    "message": "In diesem Update widerrufen"
  },
  "permissionRevokedForAccounts": {
    "message": "In diesem Update für $1 widerrufen",
    "description": "Permission cell status for revoked permission including accounts, rendered as AvatarGroup which is $1."
  },
  "permission_accessNamedSnap": {
    "message": "Mit $1 verbinden.",
    "description": "The description for the `wallet_snap` permission. $1 is the human-readable name of the snap."
  },
  "permission_accessNetwork": {
    "message": "Greifen Sie auf das Internet zu.",
    "description": "The description of the `endowment:network-access` permission."
  },
  "permission_accessNetworkDescription": {
    "message": "Erlauben Sie $1, auf das Internet zuzugreifen. Dies kann sowohl zum Senden als auch zum Empfangen von Daten mit Servern von Drittanbietern verwendet werden.",
    "description": "An extended description of the `endowment:network-access` permission. $1 is the snap name."
  },
  "permission_accessSnap": {
    "message": "Verbinden Sie sich mit dem $1-Snap.",
    "description": "The description for the `wallet_snap` permission. $1 is the name of the snap."
  },
  "permission_accessSnapDescription": {
    "message": "Webseite oder Snap erlauben, mit $1 zu interagieren.",
    "description": "The description for the `wallet_snap_*` permission. $1 is the name of the Snap."
  },
  "permission_assets": {
    "message": "Konto-Assets in MetaMask anzeigen.",
    "description": "The description for the `endowment:assets` permission."
  },
  "permission_assetsDescription": {
    "message": "Erlauben Sie $1 Asset-Informationen an den MetaMask-Kunden zu übermitteln. Die Assets können sowohl Onchain als auch Offchain sein.",
    "description": "An extended description for the `endowment:assets` permission. $1 is the name of the Snap."
  },
  "permission_cronjob": {
    "message": "Regelmäßige Transaktionen planen und ausführen.",
    "description": "The description for the `snap_cronjob` permission"
  },
  "permission_cronjobDescription": {
    "message": "Erlauben Sie $1, Aktionen auszuführen, die periodisch zu festen Zeiten, Daten oder Intervallen ablaufen. Dies kann verwendet werden, um zeitkritische Interaktionen oder Benachrichtigungen auszulösen.",
    "description": "An extended description for the `snap_cronjob` permission. $1 is the snap name."
  },
  "permission_dialog": {
    "message": "Dialogfenster in MetaMask anzeigen.",
    "description": "The description for the `snap_dialog` permission"
  },
  "permission_dialogDescription": {
    "message": "Erlauben Sie $1, MetaMask-Popups mit benutzerdefiniertem Text, Eingabefeld und Schaltflächen zur Genehmigung oder Ablehnung einer Aktion anzugeigen. Kann verwendet werden, um z. B. Warnungen, Bestätigungen und Opt-in-Flows für einen Snap zu erstellen.",
    "description": "An extended description for the `snap_dialog` permission. $1 is the snap name."
  },
  "permission_ethereumAccounts": {
    "message": "Siehe Adresse, Kontostand, Aktivitäten und Vorschläge für zu genehmigende Transaktionen.",
    "description": "The description for the `eth_accounts` permission"
  },
  "permission_ethereumProvider": {
    "message": "Auf den Ethereum-Anbieter zugreifen.",
    "description": "The description for the `endowment:ethereum-provider` permission"
  },
  "permission_ethereumProviderDescription": {
    "message": "Erlauben Sie $1, direkt mit MetaMask zu kommunizieren, damit es Daten aus der Blockchain lesen und Nachrichten und Transaktionen vorschlagen kann.",
    "description": "An extended description for the `endowment:ethereum-provider` permission. $1 is the snap name."
  },
  "permission_getEntropy": {
    "message": "Leiten Sie beliebige Schlüssel ab, die nur für $1 gelten.",
    "description": "The description for the `snap_getEntropy` permission. $1 is the snap name."
  },
  "permission_getEntropyDescription": {
    "message": "Erlauben Sie $1, beliebige Schlüssel abzuleiten, die nur für $1 gelten, ohne sie offenzulegen. Diese Schlüssel sind von Ihrem MetaMask-Konto bzw. Ihren MetaMask-Konten getrennt und haben nichts mit Ihren privaten Schlüsseln oder Ihrer geheimen Wiederherstellungsphrase zu tun. Andere Snaps können nicht auf diese Informationen zugreifen.",
    "description": "An extended description for the `snap_getEntropy` permission. $1 is the snap name."
  },
  "permission_getLocale": {
    "message": "Ihre bevorzugte Sprache anzeigen.",
    "description": "The description for the `snap_getLocale` permission"
  },
  "permission_getLocaleDescription": {
    "message": "Lassen Sie $1 über Ihre MetaMask-Einstellungen auf Ihre bevorzugte Sprache zugreifen. Dies kann verwendet werden, um den Inhalt von $1 in Ihrer Sprache zu lokalisieren und anzuzeigen.",
    "description": "An extended description for the `snap_getLocale` permission. $1 is the snap name."
  },
  "permission_getPreferences": {
    "message": "Sehen Sie Informationen wie Ihre bevorzugte Sprache und Fiat-Währung.",
    "description": "The description for the `snap_getPreferences` permission"
  },
  "permission_getPreferencesDescription": {
    "message": "Geben Sie $1 in Ihren MetaMask-Einstellungen Zugriff auf Informationen wie die von Ihnen bevorzugte Sprache und Fiat-Währung. Auf diese Weise kann $1 die auf Ihre Präferenzen zugeschnittenen Inhalte anzeigen. ",
    "description": "An extended description for the `snap_getPreferences` permission. $1 is the snap name."
  },
  "permission_homePage": {
    "message": "Anzeige eines benutzerdefinierten Bildschirms",
    "description": "The description for the `endowment:page-home` permission"
  },
  "permission_homePageDescription": {
    "message": "Lassen Sie $1 einen benutzerdefinierten Startbildschirm in MetaMask anzeigen. Dieser kann für Benutzeroberflächen, Konfiguration und Dashboards verwendet werden.",
    "description": "An extended description for the `endowment:page-home` permission. $1 is the snap name."
  },
  "permission_keyring": {
    "message": "Anfragen zur Hinzufügung und Steuerung von Ethereum-Konten erlauben",
    "description": "The description for the `endowment:keyring` permission"
  },
  "permission_keyringDescription": {
    "message": "Lassen Sie $1 Anfragen zum Hinzufügen oder Entfernen von Konten entgegennehmen sowie im Namen dieser Konten unterschreiben und Transaktionen durchführen.",
    "description": "An extended description for the `endowment:keyring` permission. $1 is the snap name."
  },
  "permission_lifecycleHooks": {
    "message": "Verwenden Sie Lebenszyklus-Hooks.",
    "description": "The description for the `endowment:lifecycle-hooks` permission"
  },
  "permission_lifecycleHooksDescription": {
    "message": "Erlauben Sie $1, Lebenszyklus-Hooks zu verwenden, um Code zu bestimmten Zeiten während seines Lebenszyklus auszuführen.",
    "description": "An extended description for the `endowment:lifecycle-hooks` permission. $1 is the snap name."
  },
  "permission_manageAccounts": {
    "message": "Ethereum-Konten hinzufügen und kontrollieren",
    "description": "The description for `snap_manageAccounts` permission"
  },
  "permission_manageAccountsDescription": {
    "message": "Erlauben Sie $1, Ethereum-Konten hinzuzufügen oder zu entfernen und dann mit diesen Konten Transaktionen durchzuführen und zu unterschreiben.",
    "description": "An extended description for the `snap_manageAccounts` permission. $1 is the snap name."
  },
  "permission_manageBip32Keys": {
    "message": "$1-Konten verwalten.",
    "description": "The description for the `snap_getBip32Entropy` permission. $1 is a derivation path, e.g. 'm/44'/0'/0' (secp256k1)'."
  },
  "permission_manageBip44AndBip32KeysDescription": {
    "message": "Erlauben Sie $1, Konten und Assets in dem gewünschten Netzwerk zu verwalten. Diese Konten werden unter Verwendung Ihrer geheimen Wiederherstellungsphrase abgeleitet und gesichert (ohne sie preiszugeben). Mit der Fähigkeit, Schlüssel abzuleiten, kann $1 eine Vielzahl von Blockchain-Protokollen über Ethereum (EVMs) hinaus unterstützen.",
    "description": "An extended description for the `snap_getBip44Entropy` and `snap_getBip44Entropy` permissions. $1 is the snap name."
  },
  "permission_manageBip44Keys": {
    "message": "$1-Konten verwalten.",
    "description": "The description for the `snap_getBip44Entropy` permission. $1 is the name of a protocol, e.g. 'Filecoin'."
  },
  "permission_manageState": {
    "message": "Speichern und verwalten Sie die Daten auf Ihrem Gerät.",
    "description": "The description for the `snap_manageState` permission"
  },
  "permission_manageStateDescription": {
    "message": "Erlauben Sie $1, Daten sicher und verschlüsselt zu speichern, zu aktualisieren und abzurufen. Andere Snaps können nicht auf diese Informationen zugreifen.",
    "description": "An extended description for the `snap_manageState` permission. $1 is the snap name."
  },
  "permission_nameLookup": {
    "message": "Bereitstellung von Domain- und Adress-Lookups.",
    "description": "The description for the `endowment:name-lookup` permission."
  },
  "permission_nameLookupDescription": {
    "message": "Erlauben Sie dem Snap, Adress- und Domain-Lookups in verschiedenen Teilen der MetaMask-Benutzeroberfläche abzurufen und anzuzeigen.",
    "description": "An extended description for the `endowment:name-lookup` permission."
  },
  "permission_notifications": {
    "message": "Benachrichtigungen anzeigen.",
    "description": "The description for the `snap_notify` permission"
  },
  "permission_notificationsDescription": {
    "message": "Erlauben Sie $1, Benachrichtigungen in MetaMask anzuzeigen. Ein kurzer Benachrichtigungstext kann durch einen Snap für handlungsrelevante oder zeitkritische Informationen ausgelöst werden.",
    "description": "An extended description for the `snap_notify` permission. $1 is the snap name."
  },
  "permission_protocol": {
    "message": "Stellen Sie Protokolldaten für eine oder mehrere Chains bereit.",
    "description": "The description for the `endowment:protocol` permission."
  },
  "permission_protocolDescription": {
    "message": "Erlauben Sie $1, MetaMask Protokolldaten wie Gasschätzungen oder Token-Informationen bereitzustellen.",
    "description": "An extended description for the `endowment:protocol` permission. $1 is the name of the Snap."
  },
  "permission_rpc": {
    "message": "Erlauben Sie $1, direkt mit $2 zu kommunizieren.",
    "description": "The description for the `endowment:rpc` permission. $1 is 'other snaps' or 'websites', $2 is the snap name."
  },
  "permission_rpcDescription": {
    "message": "Erlauben Sie $1, Nachrichten an $2 zu senden und eine Antwort von $2 zu erhalten.",
    "description": "An extended description for the `endowment:rpc` permission. $1 is 'other snaps' or 'websites', $2 is the snap name."
  },
  "permission_rpcDescriptionOriginList": {
    "message": "$1 und $2",
    "description": "A list of allowed origins where $2 is the last origin of the list and $1 is the rest of the list separated by ','."
  },
  "permission_signatureInsight": {
    "message": "Signatureinblicke modal anzeigen.",
    "description": "The description for the `endowment:signature-insight` permission"
  },
  "permission_signatureInsightDescription": {
    "message": "Erlauben Sie $1, ein Modal mit Einblicken in jede Signaturanfrage vor der Genehmigung anzuzeigen. Dies kann für Anti-Phishing- und Sicherheitslösungen verwendet werden.",
    "description": "An extended description for the `endowment:signature-insight` permission. $1 is the snap name."
  },
  "permission_signatureInsightOrigin": {
    "message": "Sehen Sie sich die Herkunft der Websites ein, die eine Signaturanfrage initiieren.",
    "description": "The description for the `signatureOrigin` caveat, to be used with the `endowment:signature-insight` permission"
  },
  "permission_signatureInsightOriginDescription": {
    "message": "Erlauben Sie $1, die Herkunft (URI) von Websites zu sehen, die Signaturanfragen initiieren. Dies kann für Anti-Phishing- und Sicherheitslösungen verwendet werden.",
    "description": "An extended description for the `signatureOrigin` caveat, to be used with the `endowment:signature-insight` permission. $1 is the snap name."
  },
  "permission_transactionInsight": {
    "message": "Transaktions-Einsichten abrufen und anzeigen.",
    "description": "The description for the `endowment:transaction-insight` permission"
  },
  "permission_transactionInsightDescription": {
    "message": "Erlauben Sie $1, Transaktionen zu dekodieren und Einblicke innerhalb der MetaMask UI zu zeigen. Dies kann für Anti-Phishing- und Sicherheitslösungen verwendet werden.",
    "description": "An extended description for the `endowment:transaction-insight` permission. $1 is the snap name."
  },
  "permission_transactionInsightOrigin": {
    "message": "Ursprung der Webseite anzeigen, die Transaktionen vorschlägt",
    "description": "The description for the `transactionOrigin` caveat, to be used with the `endowment:transaction-insight` permission"
  },
  "permission_transactionInsightOriginDescription": {
    "message": "Erlauben Sie $1, die Herkunft (URI) von Websites einzusehen, die Transaktionen vorschlagen. Dies kann für Anti-Phishing- und Sicherheitslösungen verwendet werden.",
    "description": "An extended description for the `transactionOrigin` caveat, to be used with the `endowment:transaction-insight` permission. $1 is the snap name."
  },
  "permission_unknown": {
    "message": "Unbekannte Genehmigung: $1",
    "description": "$1 is the name of a requested permission that is not recognized."
  },
  "permission_viewBip32PublicKeys": {
    "message": "Öffentlichen Schlüssel für $1 ($2) anzeigen.",
    "description": "The description for the `snap_getBip32PublicKey` permission. $1 is a derivation path, e.g. 'm/44'/0'/0''. $2 is the elliptic curve name, e.g. 'secp256k1'."
  },
  "permission_viewBip32PublicKeysDescription": {
    "message": "Erlauben Sie $2, Ihre öffentlichen Schlüssel (und Adressen) für $1 einzusehen. Damit wird keine Kontrolle über Konten oder Assets gewährt.",
    "description": "An extended description for the `snap_getBip32PublicKey` permission. $1 is a derivation path (name). $2 is the snap name."
  },
  "permission_viewNamedBip32PublicKeys": {
    "message": "Öffentlichen Schlüssel für $1 anzeigen.",
    "description": "The description for the `snap_getBip32PublicKey` permission. $1 is a name for the derivation path, e.g., 'Ethereum accounts'."
  },
  "permission_walletSwitchEthereumChain": {
    "message": "Wechseln Sie zum folgenden Netzwerk und nutzen Sie dieses",
    "description": "The label for the `wallet_switchEthereumChain` permission"
  },
  "permission_webAssembly": {
    "message": "Support für WebAssembly.",
    "description": "The description of the `endowment:webassembly` permission."
  },
  "permission_webAssemblyDescription": {
    "message": "Erlauben Sie $1, auf Low-Level-Ausführungsumgebungen über WebAssembly zuzugreifen.",
    "description": "An extended description of the `endowment:webassembly` permission. $1 is the snap name."
  },
  "permissions": {
    "message": "Genehmigungen"
  },
  "permissionsPageEmptyContent": {
    "message": "Nichts zu sehen hier"
  },
  "permissionsPageEmptySubContent": {
    "message": "Hier können Sie die Genehmigungen sehen, die Sie installierten Snaps oder verbundenen Websites gegeben haben."
  },
  "permitSimulationChange_approve": {
    "message": "Ausgabenobergrenze"
  },
  "permitSimulationChange_bidding": {
    "message": "Sie bieten"
  },
  "permitSimulationChange_listing": {
    "message": "Sie listen auf"
  },
  "permitSimulationChange_nft_listing": {
    "message": "Notierungspreis"
  },
  "permitSimulationChange_receive": {
    "message": "Sie empfangen"
  },
<<<<<<< HEAD
=======
  "permitSimulationChange_revoke2": {
    "message": "Widerrufen"
  },
>>>>>>> 4c122d36
  "permitSimulationChange_transfer": {
    "message": "Sie senden"
  },
  "permitSimulationDetailInfo": {
    "message": "Sie erteilen dem Spender die Genehmigung, diese Menge an Tokens von Ihrem Konto auszugeben."
  },
  "permittedChainToastUpdate": {
    "message": "$1 hat Zugang zu $2."
  },
  "personalAddressDetected": {
    "message": "Personalisierte Adresse identifiziert. Bitte füge die Token-Contract-Adresse ein."
  },
  "pinToTop": {
    "message": "Pin nach oben"
  },
  "pleaseConfirm": {
    "message": "Bitte bestätigen"
  },
  "plusMore": {
    "message": "+ $1 mehr",
    "description": "$1 is the number of additional items"
  },
  "plusXMore": {
    "message": "+ $1 mehr",
    "description": "$1 is a number of additional but unshown items in a list- this message will be shown in place of those items"
  },
  "popularNetworkAddToolTip": {
    "message": "Einige dieser Netzwerke werden von Dritten betrieben. Die Verbindungen können weniger zuverlässig sein oder Dritten ermöglichen, Aktivitäten zu verfolgen. $1",
    "description": "Learn more link"
  },
  "popularNetworks": {
    "message": "Beliebte Netzwerke"
  },
  "portfolio": {
    "message": "Portfolio"
  },
  "preparingSwap": {
    "message": "Swap wird vorbereitet ..."
  },
  "prev": {
    "message": "Zurück"
  },
  "price": {
    "message": "Preis"
  },
  "priceUnavailable": {
    "message": "Preis nicht verfügbar"
  },
  "primaryType": {
    "message": "Primärer Typ"
  },
  "priorityFee": {
    "message": "Prioritätsgebühr"
  },
  "priorityFeeProperCase": {
    "message": "Prioritätsgebühr"
  },
  "privacy": {
    "message": "Datenschutz"
  },
  "privacyMsg": {
    "message": "Datenschutzerklärung"
  },
  "privateKey": {
    "message": "Privater Schlüssel",
    "description": "select this type of file to use to import an account"
  },
  "privateKeyCopyWarning": {
    "message": "Privater Schlüssel für $1",
    "description": "$1 represents the account name"
  },
  "privateKeyHidden": {
    "message": "Der private Schlüssel ist verborgen",
    "description": "Explains that the private key input is hidden"
  },
  "privateKeyShow": {
    "message": "Eingabe des privaten Schlüssels anzeigen/ausblenden",
    "description": "Describes a toggle that is used to show or hide the private key input"
  },
  "privateKeyShown": {
    "message": "Dieser private Schlüssel wird angezeigt",
    "description": "Explains that the private key input is being shown"
  },
  "privateKeyWarning": {
    "message": "Warnung: Geben Sie diesen Schlüssel niemals weiter. Jeder, der Ihre privaten Schlüssel hat, kann alle Assets auf Ihrem Konto stehlen."
  },
  "privateNetwork": {
    "message": "Privates Netzwerk"
  },
  "proceedWithTransaction": {
    "message": "Ich möchte dennoch fortfahren."
  },
  "productAnnouncements": {
    "message": "Produktankündigungen"
  },
  "profileSync": {
    "message": "Profilsynchronisation"
  },
  "profileSyncConfirmation": {
    "message": "Wenn Sie die Profilsynchronisierung deaktivieren, können Sie keine Benachrichtigungen empfangen."
  },
  "profileSyncDescription": {
    "message": "Erstellt ein Profil, über das MetaMask bestimmte Einstellungen zwischen Ihren Geräten synchronisiert. Dies ist für den Erhalt von Benachrichtigungen erforderlich. $1."
  },
  "profileSyncPrivacyLink": {
    "message": "Erfahren Sie, wie wir Ihre Privatsphäre schützen"
  },
  "proposedApprovalLimit": {
    "message": "Vorgeschlagenes Genehmigungslimit"
  },
  "provide": {
    "message": "Bereitstellen"
  },
  "publicAddress": {
    "message": "Öffentliche Adresse"
  },
  "pushPlatformNotificationsFundsReceivedDescription": {
    "message": "Sie haben $1 $2 erhalten"
  },
  "pushPlatformNotificationsFundsReceivedDescriptionDefault": {
    "message": "Sie haben einige Tokens erhalten"
  },
  "pushPlatformNotificationsFundsReceivedTitle": {
    "message": "Gelder erhalten"
  },
  "pushPlatformNotificationsFundsSentDescription": {
    "message": "Sie haben erfolgreich $1 $2 gesendet"
  },
  "pushPlatformNotificationsFundsSentDescriptionDefault": {
    "message": "Sie haben erfolgreich einige Tokens gesendet"
  },
  "pushPlatformNotificationsFundsSentTitle": {
    "message": "Gelder gesendet"
  },
  "pushPlatformNotificationsNftReceivedDescription": {
    "message": "Sie haben neue NFTs erhalten"
  },
  "pushPlatformNotificationsNftReceivedTitle": {
    "message": "NFT erhalten"
  },
  "pushPlatformNotificationsNftSentDescription": {
    "message": "Sie haben erfolgreich einen NFT gesendet"
  },
  "pushPlatformNotificationsNftSentTitle": {
    "message": "NFT gesendet"
  },
  "pushPlatformNotificationsStakingLidoStakeCompletedDescription": {
    "message": "Ihr Lido-Stake war erfolgreich"
  },
  "pushPlatformNotificationsStakingLidoStakeCompletedTitle": {
    "message": "Stake abgeschlossen"
  },
  "pushPlatformNotificationsStakingLidoStakeReadyToBeWithdrawnDescription": {
    "message": "Ihr Lido-Stake kann jetzt ausgezahlt werden"
  },
  "pushPlatformNotificationsStakingLidoStakeReadyToBeWithdrawnTitle": {
    "message": "Stake bereit zur Auszahlung"
  },
  "pushPlatformNotificationsStakingLidoWithdrawalCompletedDescription": {
    "message": "Ihre Lido-Auszahlung war erfolgreich"
  },
  "pushPlatformNotificationsStakingLidoWithdrawalCompletedTitle": {
    "message": "Auszahlung abgeschlossen"
  },
  "pushPlatformNotificationsStakingLidoWithdrawalRequestedDescription": {
    "message": "Ihre Lido-Auszahlungsanfrage wurde übermittelt"
  },
  "pushPlatformNotificationsStakingLidoWithdrawalRequestedTitle": {
    "message": "Auszahlung angefordert"
  },
  "pushPlatformNotificationsStakingRocketpoolStakeCompletedDescription": {
    "message": "Ihr RocketPool-Stake war erfolgreich"
  },
  "pushPlatformNotificationsStakingRocketpoolStakeCompletedTitle": {
    "message": "Stake abgeschlossen"
  },
  "pushPlatformNotificationsStakingRocketpoolUnstakeCompletedDescription": {
    "message": "Ihr RocketPool-Unstake war erfolgreich"
  },
  "pushPlatformNotificationsStakingRocketpoolUnstakeCompletedTitle": {
    "message": "Unstake abgeschlossen"
  },
  "pushPlatformNotificationsSwapCompletedDescription": {
    "message": "Ihr MetaMask-Swap war erfolgreich"
  },
  "pushPlatformNotificationsSwapCompletedTitle": {
    "message": "Swap abgeschlossen"
  },
  "queued": {
    "message": "In Warteschlange"
  },
  "quoteRate": {
    "message": "Angebotskurs"
  },
  "quotedReceiveAmount": {
    "message": "$1 Betrag empfangen"
  },
  "quotedTotalCost": {
    "message": "$1 Gesamtkosten"
  },
  "rank": {
    "message": "Rang"
  },
  "rateIncludesMMFee": {
    "message": "Rate beinhaltet $1 % Gebühr"
  },
  "reAddAccounts": {
    "message": "alle anderen Konten erneut hinzuzufügen"
  },
  "reAdded": {
    "message": "erneut hinzugefügt"
  },
  "readdToken": {
    "message": "Sie können dieses Token in Zukunft wieder hinzufügen, indem Sie im Menü der Kontooptionen auf „Token importieren“ gehen."
  },
  "receive": {
    "message": "Empfangen"
  },
  "receiveCrypto": {
    "message": "Krypto empfangen"
  },
  "recipientAddressPlaceholderNew": {
    "message": "Öffentliche Adresse (0x) oder Domainname eingeben"
  },
  "recommendedGasLabel": {
    "message": "Empfohlen"
  },
  "recoveryPhraseReminderBackupStart": {
    "message": "Hier anfangen"
  },
  "recoveryPhraseReminderConfirm": {
    "message": "Verstanden"
  },
  "recoveryPhraseReminderHasBackedUp": {
    "message": "Bewahren Sie Ihre geheime Wiederherstellungsphrase immer an einem sicheren und geheimen Ort auf."
  },
  "recoveryPhraseReminderHasNotBackedUp": {
    "message": "Möchten Sie erneut ein Backup Ihrer geheimen Wiederherstellungsphrase erstellen?"
  },
  "recoveryPhraseReminderItemOne": {
    "message": "Teilen Sie niemals Ihre geheime Wiederherstellungsphrase mit jemandem."
  },
  "recoveryPhraseReminderItemTwo": {
    "message": "Das MetaMask-Team wird Sie niemals nach Ihrer geheimen Wiederherstellungsphrase fragen."
  },
  "recoveryPhraseReminderSubText": {
    "message": "Ihre geheime Wiederherstellungsphrase kontrolliert alle Ihre Konten."
  },
  "recoveryPhraseReminderTitle": {
    "message": "Schützen Sie Ihre Gelder."
  },
  "refreshList": {
    "message": "Liste aktualisieren"
  },
  "reject": {
    "message": "Ablehnen"
  },
  "rejectAll": {
    "message": "Alle ablehnen"
  },
  "rejectRequestsDescription": {
    "message": "Sie sind im Begriff, $1 Anfragen geschlossen abzulehnen."
  },
  "rejectRequestsN": {
    "message": "$1 Anfragen ablehnen"
  },
  "rejectTxsDescription": {
    "message": "Sie sind im Begriff, $1 Transaktionen geschlossen abzulehnen."
  },
  "rejectTxsN": {
    "message": "$1 Transaktionen ablehnen"
  },
  "rejected": {
    "message": "Abgelehnt"
  },
  "rememberSRPIfYouLooseAccess": {
    "message": "Denken Sie daran: Sollten Sie Ihre geheime Wiederherstellungsphrase verlieren, verlieren Sie auch den Zugriff auf Ihr Wallet. $1, um diese Wörter sicher zu verwahren, damit Sie jederzeit auf Ihr Geld zugreifen können."
  },
  "reminderSet": {
    "message": "Erinnerung eingestellt!"
  },
  "remove": {
    "message": "Entfernen"
  },
  "removeAccount": {
    "message": "Konto entfernen"
  },
  "removeAccountDescription": {
    "message": "Dieses Konto wird aus Ihrer Wallet entfernt. Bitte stellen Sie sicher, dass Sie die ursprüngliche geheime Wiederherstellungsphrase oder den privaten Schlüssel für dieses importierte Konto haben, bevor Sie fortfahren. Sie können Konten über das Dropdown-Menü „Konto“ erneut importieren oder erstellen."
  },
  "removeKeyringSnap": {
    "message": "Das Entfernen dieses Snaps entfernt folgende Konten aus MetaMask:"
  },
  "removeKeyringSnapToolTip": {
    "message": "Der Snap kontrolliert die Konten und durch seine Entfernung werden diese Konten ebenfalls aus MetaMask entfernt, verbleiben jedoch in der Blockchain."
  },
  "removeNFT": {
    "message": "NFT entfernen"
  },
  "removeNftErrorMessage": {
    "message": "Wir konnten dieses NFT nicht entfernen."
  },
  "removeNftMessage": {
    "message": "NFT wurde erfolgreich entfernt!"
  },
  "removeSnap": {
    "message": "Snap entfernen"
  },
  "removeSnapAccountDescription": {
    "message": "Wenn Sie fortfahren, wird dieses Konto nicht mehr in MetaMask verfügbar sein."
  },
  "removeSnapAccountTitle": {
    "message": "Konto entfernen"
  },
  "removeSnapConfirmation": {
    "message": "Sind Sie sicher, dass Sie $1 entfernen möchten?",
    "description": "$1 represents the name of the snap"
  },
  "removeSnapDescription": {
    "message": "Diese Aktion wird diesen Snap und seine Daten löschen sowie alle von Ihnen erteilten Genehmigungen entziehen."
  },
  "replace": {
    "message": "ersetzen"
  },
  "reportIssue": {
    "message": "Ein Problem melden"
  },
  "requestFrom": {
    "message": "Anfrage von"
  },
  "requestFromInfo": {
    "message": "Dies ist die Seite, auf der Sie um Ihre Unterschrift gebeten werden."
  },
  "requestFromInfoSnap": {
    "message": "Dies ist der Snap, der Sie zur Unterschrift auffordert."
  },
  "requestFromTransactionDescription": {
    "message": "Dies ist die Website, die Sie um Ihre Bestätigung bittet."
  },
  "requestingFor": {
    "message": "Anfordern für"
  },
  "requestingForAccount": {
    "message": "Anfordern für $1",
    "description": "Name of Account"
  },
  "requestingForNetwork": {
    "message": "Anforderung von $1",
    "description": "Name of Network"
  },
  "required": {
    "message": "Erforderlich"
  },
  "reset": {
    "message": "Zurücksetzen"
  },
  "resetWallet": {
    "message": "Wallet zurücksetzen"
  },
  "resetWalletSubHeader": {
    "message": "MetaMask speichert keine Kopie Ihres Passworts. Wenn Sie Probleme haben, Ihr Konto zu entsperren, müssen Sie Ihre Wallet zurücksetzen. Sie können dies tun, indem Sie die geheime Wiederherstellungsphrase angeben, die Sie bei der Einrichtung Ihrer Wallet verwendet haben."
  },
  "resetWalletUsingSRP": {
    "message": "Diese Aktion löscht Ihre aktuelle Wallet und die geheime Wiederherstellungsphrase von diesem Gerät zusammen mit der Liste der Konten, die Sie erstellt haben. Nach dem Zurücksetzen mit einer geheimen Wiederherstellungsphrase sehen Sie eine Liste von Konten, die auf der geheimen Wiederherstellungsphrase basiert, die Sie zum Zurücksetzen verwenden. Diese neue Liste enthält automatisch Konten, die ein Guthaben aufweisen. Sie können auch $1, die zuvor erstellt wurden. Benutzerdefinierte Konten, die Sie importiert haben, müssen $2 sein und alle benutzerdefinierten Tokens, die Sie einem Konto hinzugefügt haben, müssen ebenfalls $3 sein."
  },
  "resetWalletWarning": {
    "message": "Vergewissern Sie sich, dass Sie die richtige geheime Wiederherstellungsphrase verwenden, bevor Sie fortfahren. Sie können dies nicht mehr rückgängig machen."
  },
  "restartMetamask": {
    "message": "MetaMask neu starten"
  },
  "restore": {
    "message": "Wiederherstellen"
  },
  "restoreUserData": {
    "message": "Benutzerdaten wiederherstellen"
  },
  "resultPageError": {
    "message": "Fehler"
  },
  "resultPageErrorDefaultMessage": {
    "message": "Der Vorgang ist fehlgeschlagen."
  },
  "resultPageSuccess": {
    "message": "Erfolg"
  },
  "resultPageSuccessDefaultMessage": {
    "message": "Der Vorgang wurde erfolgreich abgeschlossen."
  },
  "retryTransaction": {
    "message": "Transaktion wiederholen"
  },
  "reusedTokenNameWarning": {
    "message": "Ein Token hier verwendet ein Symbol von einem anderen Token, das Sie beobachten. Dies kann verwirrend oder trügerisch sein."
  },
  "revealSecretRecoveryPhrase": {
    "message": "Geheime Wiederherstellungsphrase offenlegen"
  },
  "revealSeedWords": {
    "message": "Geheime Wiederherstellungsphrase offenlegen"
  },
  "revealSeedWordsDescription1": {
    "message": "Die $1 bietet $2",
    "description": "This is a sentence consisting of link using 'revealSeedWordsSRPName' as $1 and bolded text using 'revealSeedWordsDescription3' as $2."
  },
  "revealSeedWordsDescription2": {
    "message": "MetaMask ist ein $1. Das bedeutet, dass Sie der Besitzer Ihrer GWP sind.",
    "description": "$1 is text link with the message from 'revealSeedWordsNonCustodialWallet'"
  },
  "revealSeedWordsDescription3": {
    "message": "vollen Zugriff auf Ihre Wallet und Ihr Guthaben.\n"
  },
  "revealSeedWordsNonCustodialWallet": {
    "message": "Wallet ohne Vewahrung"
  },
  "revealSeedWordsQR": {
    "message": "QR"
  },
  "revealSeedWordsSRPName": {
    "message": "Geheime Wiederherstellungsphrase (GWP)"
  },
  "revealSeedWordsText": {
    "message": "Text"
  },
  "revealSeedWordsWarning": {
    "message": "Stellen Sie sicher, dass niemand auf Ihren Bildschirm schaut. $1",
    "description": "$1 is bolded text using the message from 'revealSeedWordsWarning2'"
  },
  "revealSeedWordsWarning2": {
    "message": "Der MetaMask Support wird Sie nie danach fragen.",
    "description": "The bolded texted in the second part of 'revealSeedWordsWarning'"
  },
  "revealSensitiveContent": {
    "message": "Sensible Inhalte offenlegen"
  },
  "revealTheSeedPhrase": {
    "message": "Seed-Phrase anzeigen"
  },
  "review": {
    "message": "Überprüfen"
  },
  "reviewAlert": {
    "message": "Benachrichtigung überprüfen"
  },
  "reviewAlerts": {
    "message": "Benachrichtigungen überprüfen"
  },
  "reviewPendingTransactions": {
    "message": "Ausstehende Transaktionen überprüfen"
  },
  "reviewPermissions": {
    "message": "Genehmigungen prüfen"
  },
  "revokePermission": {
    "message": "Genehmigung widerrufen"
  },
  "revokePermissionTitle": {
    "message": "$1 Genehmigung entfernen",
    "description": "The token symbol that is being revoked"
  },
  "revokeSimulationDetailsDesc": {
    "message": "Sie entziehen einer Person die Genehmigung, Tokens von Ihrem Konto auszugeben."
  },
  "rpcNameOptional": {
    "message": "RPC-Name (Optional)"
  },
  "rpcUrl": {
    "message": "Neue RPC-URL"
  },
  "safeTransferFrom": {
    "message": "Sichere Übertragung von"
  },
  "save": {
    "message": "Speichern"
  },
  "scanInstructions": {
    "message": "Platzieren Sie den QR-Code vor Ihrer Kamera."
  },
  "scanQrCode": {
    "message": "QR-Code scannen"
  },
  "scrollDown": {
    "message": "Herunterscrollen"
  },
  "search": {
    "message": "Suche"
  },
  "searchAccounts": {
    "message": "Konten durchsuchen"
  },
  "searchNfts": {
    "message": "NFTs suchen"
  },
  "searchTokens": {
    "message": "Tokens suchen"
  },
  "searchTokensByNameOrAddress": {
    "message": "Tokens nach Name oder Adresse suchen"
  },
  "secretRecoveryPhrase": {
    "message": "Geheime Wiederherstellungsphrase"
  },
  "secretRecoveryPhrasePlusNumber": {
    "message": "Geheime Wiederherstellungsphrase $1",
    "description": "The $1 is the order of the Secret Recovery Phrase"
  },
  "secureWallet": {
    "message": "Sichere Wallet"
  },
  "security": {
    "message": "Sicherheit"
  },
  "securityAlert": {
    "message": "Sicherheitsbenachrichtigung von $1 und $2"
  },
  "securityAlerts": {
    "message": "Sicherheitsbenachrichtigungen"
  },
  "securityAlertsDescription": {
    "message": "Diese Funktion warnt Sie vor bösartigen Aktivitäten, indem sie aktiv Transaktionen und Signaturanfragen überprüft. $1",
    "description": "Link to learn more about security alerts"
  },
  "securityAndPrivacy": {
    "message": "Sicherheit und Datenschutz"
  },
  "securityDescription": {
    "message": "Verringern Sie das Risiko, sich mit unsicheren Netzwerken zu verbinden und sichern Sie Ihre Konten"
  },
  "securityMessageLinkForNetworks": {
    "message": "Netzwerk-Betrügereien und Sicherheitsrisiken"
  },
  "securityPrivacyPath": {
    "message": "Einstellungen > Sicherheit und Datenschutz."
  },
  "securityProviderPoweredBy": {
    "message": "Unterstützt durch $1",
    "description": "The security provider that is providing data"
  },
  "seeAllPermissions": {
    "message": "Alle Genehmigungen ansehen",
    "description": "Used for revealing more content (e.g. permission list, etc.)"
  },
  "seeDetails": {
    "message": "Details anzeigen"
  },
  "seedPhraseConfirm": {
    "message": "Geheime Wiederherstellungsphrase bestätigen"
  },
  "seedPhraseEnterMissingWords": {
    "message": "Geheime Wiederherstellungsphrase bestätigen"
  },
  "seedPhraseIntroNotRecommendedButtonCopy": {
    "message": "Später erinnern (nicht empfohlen)"
  },
  "seedPhraseIntroRecommendedButtonCopy": {
    "message": "Meine Wallet sichern (empfohlen)"
  },
  "seedPhraseIntroSidebarBulletOne": {
    "message": "Aufschreiben und an mehreren geheimen Orten aufbewahren"
  },
  "seedPhraseIntroSidebarBulletTwo": {
    "message": "In einem Schließfach aufbewahren"
  },
  "seedPhraseIntroSidebarCopyOne": {
    "message": "Ihre geheime Wiederherstellungsphrase ist eine 12-Wort-Phrase, die der „Master-Schlüssel“ Ihrer Wallet und Ihres Geldes ist."
  },
  "seedPhraseIntroSidebarCopyThree": {
    "message": "Wenn jemand nach Ihrer Wiederherstellungsphrase fragt, versucht er wahrscheinlich, Sie zu betrügen und Ihr Wallet-Geld zu stehlen."
  },
  "seedPhraseIntroSidebarCopyTwo": {
    "message": "Geben Sie niemals Ihre geheime Wiederherstellungsphrase weiter, nicht einmal an MetaMask!"
  },
  "seedPhraseIntroSidebarTitleOne": {
    "message": "Was ist eine geheime Wiederherstellungsphrase?"
  },
  "seedPhraseIntroSidebarTitleThree": {
    "message": "Soll ich meine geheime Wiederherstellungsprase weitergeben?"
  },
  "seedPhraseIntroSidebarTitleTwo": {
    "message": "Wie kann ich meine geheime Wiederherstellungsprase speichern?"
  },
  "seedPhraseIntroTitle": {
    "message": "Sichern Sie Ihre Wallet"
  },
  "seedPhraseReq": {
    "message": "Geheime Wiederherstellungsphrasen bestehen aus 12, 15, 18, 21 oder 24 Wörtern."
  },
  "seedPhraseWriteDownDetails": {
    "message": "Schreiben Sie diese geheime Wiederherstellungsphrase mit 12 Wörtern auf und bewahren Sie sie an einem Ort auf, auf den nur Sie Zugriff haben."
  },
  "seedPhraseWriteDownHeader": {
    "message": "Schreiben Sie sich Ihre geheime Wiederherstellungsphrase auf."
  },
  "select": {
    "message": "Auswählen"
  },
  "selectAccountToConnect": {
    "message": "Ein zu verbindendes Konto auswählen"
  },
  "selectAccounts": {
    "message": "Wählen Sie das Konto/die Konten aus, um sie auf dieser Seite zu verwenden."
  },
  "selectAccountsForSnap": {
    "message": "Wählen Sie das Konto/die Konten, das/die mit diesem Snap verwendet werden soll(en)."
  },
  "selectAll": {
    "message": "\nAlle auswählen"
  },
  "selectAnAccount": {
    "message": "Ein Konto auswählen"
  },
  "selectAnAccountAlreadyConnected": {
    "message": "Dieses Konto wurde bereits mit MetaMask verbunden."
  },
  "selectEnableDisplayMediaPrivacyPreference": {
    "message": "NFT-Medien anzeigen einschalten"
  },
  "selectHdPath": {
    "message": "HD-Pfad auswählen"
  },
  "selectNFTPrivacyPreference": {
    "message": "Automatische NFT-Erkennung aktivieren"
  },
  "selectPathHelp": {
    "message": "Wenn Sie nicht die Konten sehen, die Sie erwarten, versuchen Sie, den HD-Pfad oder das aktuell ausgewählte Netzwerk zu ändern."
  },
  "selectRpcUrl": {
    "message": "RPC-URL auswählen"
  },
  "selectSecretRecoveryPhrase": {
    "message": "Geheime Wiederherstellungsphrase auswählen"
  },
  "selectType": {
    "message": "Typ auswählen"
  },
  "selectedAccountMismatch": {
    "message": "Anderes Konto ausgewählt"
  },
  "selectingAllWillAllow": {
    "message": "Wenn Sie alle auswählen, erlauben Sie dieser Seite, alle Ihre aktuellen Konten einzusehen. Stellen Sie sicher, dass Sie dieser Seite vertrauen."
  },
  "send": {
    "message": "Senden"
  },
  "sendBugReport": {
    "message": "Übermitteln Sie uns einen Fehlerbericht."
  },
  "sendNoContactsConversionText": {
    "message": "klicken Sie hier"
  },
  "sendNoContactsDescription": {
    "message": "Kontakte ermöglich Ihnen, Transaktionen sicher und mehrfach an ein anderes Konto zu senden. Um einen Kontakt zu erstellen, $1",
    "description": "$1 represents the action text 'click here'"
  },
  "sendNoContactsTitle": {
    "message": "Sie haben noch keine Kontakte"
  },
  "sendSelectReceiveAsset": {
    "message": "Wählen Sie das zu empfangende Asset"
  },
  "sendSelectSendAsset": {
    "message": "Wählen Sie das zu sendende Asset"
  },
  "sendSpecifiedTokens": {
    "message": "$1 senden",
    "description": "Symbol of the specified token"
  },
  "sendSwapSubmissionWarning": {
    "message": "Wenn Sie auf diese Schaltfläche klicken, wird Ihre Swap-Transaktion sofort eingeleitet. Bevor Sie fortfahren, überprüfen Sie bitte Ihre Transaktionsdetails."
  },
  "sendTokenAsToken": {
    "message": "$1 als $2 senden",
    "description": "Used in the transaction display list to describe a swap and send. $1 and $2 are the symbols of tokens in involved in the swap."
  },
  "sendingAsset": {
    "message": "Senden von $1"
  },
  "sendingDisabled": {
    "message": "Das Senden von ERC-1155 NFT-Assets wird noch nicht unterstützt."
  },
  "sendingNativeAsset": {
    "message": "$1 senden",
    "description": "$1 represents the native currency symbol for the current network (e.g. ETH or BNB)"
  },
  "sendingToTokenContractWarning": {
    "message": "Warnhinweis: Sie sind im Begriff, an einen Token-Contract zu senden, und dies könnte zu einem Verlust Ihrer Gelder führen. $1",
    "description": "$1 is a clickable link with text defined by the 'learnMoreUpperCase' key. The link will open to a support article regarding the known contract address warning"
  },
  "sepolia": {
    "message": "Sepolia-Testnetzwerk"
  },
  "setApprovalForAll": {
    "message": "Erlaubnis für alle erteilen"
  },
  "setApprovalForAllRedesignedTitle": {
    "message": "Auszahlungsanfrage"
  },
  "setApprovalForAllTitle": {
    "message": "$1 ohne Ausgabenlimit genehmigen",
    "description": "The token symbol that is being approved"
  },
  "settingAddSnapAccount": {
    "message": "Konto-Snap hinzufügen"
  },
  "settings": {
    "message": "Einstellungen"
  },
  "settingsOptimisedForEaseOfUseAndSecurity": {
    "message": "Die Einstellungen sind für Benutzerfreundlichkeit und Sicherheit optimiert. Sie können diese jederzeit ändern."
  },
  "settingsSearchMatchingNotFound": {
    "message": "Keine passenden Ergebnisse gefunden."
  },
  "settingsSubHeadingSignaturesAndTransactions": {
    "message": "Signatur- und Transaktionsanfragen"
  },
  "show": {
    "message": "Zeigen"
  },
  "showAccount": {
    "message": "Konto anzeigen"
  },
  "showAdvancedDetails": {
    "message": "Erweiterte Details anzeigen"
  },
  "showExtensionInFullSizeView": {
    "message": "Erweiterung in Vollbildansicht anzeigen"
  },
  "showExtensionInFullSizeViewDescription": {
    "message": "Schalten Sie dies ein, um die Vollbildansicht als Standard einzustellen, sobald Sie auf das Erweiterungssymbol klicken."
  },
  "showFiatConversionInTestnets": {
    "message": "Umrechnung auf Testnets anzeigen"
  },
  "showFiatConversionInTestnetsDescription": {
    "message": "Wählen Sie dies aus, um die Fiat-Umrechnung in Testnetzwerken anzuzeigen."
  },
  "showHexData": {
    "message": "Hexdaten anzeigen"
  },
  "showHexDataDescription": {
    "message": "Wählen Sie dies aus, um das Hex-Datenfeld auf dem Sendebildschirm anzuzeigen."
  },
  "showLess": {
    "message": "Weniger anzeigen"
  },
  "showMore": {
    "message": "Mehr anzeigen"
  },
  "showNativeTokenAsMainBalance": {
    "message": "Natives Token als Hauptsaldo anzeigen"
  },
  "showNft": {
    "message": "NFT anzeigen"
  },
  "showPermissions": {
    "message": "Genehmigungen anzeigen"
  },
  "showPrivateKey": {
    "message": "Privaten Schlüssel anzeigen"
  },
  "showSRP": {
    "message": "Geheime Wiederherstellungsphrase anzeigen"
  },
  "showTestnetNetworks": {
    "message": "Test-Netzwerke anzeigen"
  },
  "showTestnetNetworksDescription": {
    "message": "Wählen Sie dies, um Testnetzwerke in der Netzwerkliste anzuzeigen."
  },
  "sign": {
    "message": "Unterzeichnen"
  },
  "signatureRequest": {
    "message": "Signaturanfrage"
  },
  "signature_decoding_bid_nft_tooltip": {
    "message": "Der NFT wird in Ihrer Wallet angezeigt, sobald das Gebot akzeptiert wird."
  },
  "signature_decoding_list_nft_tooltip": {
    "message": "Erwarten Sie Änderungen erst, wenn jemand Ihre NFTs kauft."
  },
  "signed": {
    "message": "Unterzeichnet"
  },
  "signing": {
    "message": "Signieren"
  },
  "signingInWith": {
    "message": "Anmelden mit"
  },
  "signingWith": {
    "message": "Unterzeichnung mit"
  },
  "simulationApproveHeading": {
    "message": "Abheben"
  },
  "simulationDetailsApproveDesc": {
    "message": "Sie erteilen einer anderen Person die Genehmigung, NFTs von Ihrem Konto abzuheben."
  },
  "simulationDetailsERC20ApproveDesc": {
    "message": "Sie erteilen einer anderen Person die Genehmigung, diesen Betrag von Ihrem Konto auszugeben."
  },
  "simulationDetailsFiatNotAvailable": {
    "message": "Nicht verfügbar"
  },
  "simulationDetailsIncomingHeading": {
    "message": "Sie erhalten"
  },
  "simulationDetailsNoChanges": {
    "message": "Keine Änderungen"
  },
  "simulationDetailsOutgoingHeading": {
    "message": "Sie senden"
  },
  "simulationDetailsRevokeSetApprovalForAllDesc": {
    "message": "Sie entziehen einer anderen Person die Genehmigung, NFTs von Ihrem Konto abzuheben."
  },
  "simulationDetailsSetApprovalForAllDesc": {
    "message": "Sie erteilen einer anderen Person die Genehmigung, NFTs von Ihrem Konto abzuheben."
  },
  "simulationDetailsTitle": {
    "message": "Geschätzte Änderungen"
  },
  "simulationDetailsTitleTooltip": {
    "message": "Die geschätzten Änderungen sind das, was passieren könnte, wenn Sie diese Transaktion durchführen. Dies ist nur eine Prognostizierung, keine Garantie."
  },
  "simulationDetailsTotalFiat": {
    "message": "Gesamt = $1",
    "description": "$1 is the total amount in fiat currency on one side of the transaction"
  },
  "simulationDetailsTransactionReverted": {
    "message": "Diese Transaktion wird wahrscheinlich scheitern"
  },
  "simulationDetailsUnavailable": {
    "message": "Nicht verfügbar"
  },
  "simulationErrorMessageV2": {
    "message": "Wir konnten das Gas nicht schätzen. Es könnte einen Fehler im Contract geben und diese Transaktion könnte fehlschlagen."
  },
  "simulationsSettingDescription": {
    "message": "Schalten Sie diese Funktion ein, um die Saldoänderungen von Transaktionen und Unterschriften abzuschätzen, bevor Sie sie bestätigen. Dies ist keine Garantie für das endgültige Ergebnis. $1"
  },
  "simulationsSettingSubHeader": {
    "message": "Geschätzte Saldoänderungen"
  },
  "singleNetwork": {
    "message": "1 Netzwerk"
  },
  "siweIssued": {
    "message": "Ausgestellt"
  },
  "siweNetwork": {
    "message": "Netzwerk"
  },
  "siweRequestId": {
    "message": "Anfrage-ID"
  },
  "siweResources": {
    "message": "Ressourcen"
  },
  "siweURI": {
    "message": "URL"
  },
  "skip": {
    "message": "Überspringen"
  },
  "skipAccountSecurity": {
    "message": "Kontosicherheit überspringen?"
  },
  "skipAccountSecurityDetails": {
    "message": "Mir ist klar, dass ich meine Konten und alle dazugehörigen Assets verlieren kann, solange ich keine Sicherungskopie meiner geheimen Wiederherstellungsphrase erstelle."
  },
  "slideBridgeDescription": {
    "message": "Bewegen Sie sich über 9 Chains, und zwar in Ihrer Wallet"
  },
  "slideBridgeTitle": {
    "message": "Bereit zum Bridgen?"
  },
  "slideCashOutDescription": {
    "message": "Verkaufen Sie Ihre Krypto gegen Bargeld"
  },
  "slideCashOutTitle": {
    "message": "Bargeldauszahlung mit MetaMask"
  },
  "slideDebitCardDescription": {
    "message": "In ausgewählten Regionen verfügbar"
  },
  "slideDebitCardTitle": {
    "message": "MetaMask-Debitkarte"
  },
  "slideFundWalletDescription": {
    "message": "Token hinzufügen oder übertragen, um loszulegen"
  },
  "slideFundWalletTitle": {
    "message": "Überweisen Sie Guthaben auf Ihre Wallet"
  },
  "slideSweepStakeDescription": {
    "message": "Erstellen Sie gleich ein NFT für eine Gewinnchance"
  },
  "slideSweepStakeTitle": {
    "message": "Nehmen Sie am $5000-USDC-Giveaway teil!"
  },
  "smartContracts": {
    "message": "Smart Contracts"
  },
  "smartSwapsErrorNotEnoughFunds": {
    "message": "Nicht genügend Gelder für einen Smart Swap."
  },
  "smartSwapsErrorUnavailable": {
    "message": "Smart Swaps sind vorrübergehend nicht verfügbar."
  },
  "smartTransactionCancelled": {
    "message": "Ihre Transaktion wurde storniert"
  },
  "smartTransactionCancelledDescription": {
    "message": "Ihre Transaktion konnte nicht abgeschlossen werden und wurde daher storniert, damit Sie keine unnötigen Gas-Gebühren zahlen müssen."
  },
  "smartTransactionError": {
    "message": "Ihre Transaktion schlug fehl"
  },
  "smartTransactionErrorDescription": {
    "message": "Plötzliche Marktveränderungen können zu Ausfällen führen. Wenn das Problem weiterhin besteht, wenden Sie sich an den MetaMask-Kundensupport."
  },
  "smartTransactionPending": {
    "message": "Übermittlung Ihrer Transaktion"
  },
  "smartTransactionSuccess": {
    "message": "Ihre Transaktion ist abgeschlossen"
  },
  "smartTransactions": {
    "message": "Smart Transactions"
  },
  "smartTransactionsEnabledDescription": {
    "message": " und MEV-Schutz. Nun standardmäßig aktiv."
  },
  "smartTransactionsEnabledLink": {
    "message": "Höhere Erfolgsraten"
  },
  "smartTransactionsEnabledTitle": {
    "message": "Transaktionen sind jetzt smarter"
  },
  "snapAccountCreated": {
    "message": "Konto erstellt"
  },
  "snapAccountCreatedDescription": {
    "message": "Ihr neues Konto ist jetzt einsatzbereit!"
  },
  "snapAccountCreationFailed": {
    "message": "Kontoerstellung fehlgeschlagen"
  },
  "snapAccountCreationFailedDescription": {
    "message": "$1 hat es nicht geschafft, ein Konto für Sie zu erstellen.",
    "description": "$1 is the snap name"
  },
  "snapAccountRedirectFinishSigningTitle": {
    "message": "Unterzeichnen beenden"
  },
  "snapAccountRedirectSiteDescription": {
    "message": "Befolgen Sie die Anweisungen von $1"
  },
  "snapAccountRemovalFailed": {
    "message": "Kontoentfernung fehlgeschlagen"
  },
  "snapAccountRemovalFailedDescription": {
    "message": "$1 hat es nicht geschafft, dieses Konto für Sie zu löschen.",
    "description": "$1 is the snap name"
  },
  "snapAccountRemoved": {
    "message": "Konto wurde entfernt"
  },
  "snapAccountRemovedDescription": {
    "message": "Dieses Konto wird in MetaMask nicht mehr zur Nutzung zur Verfügung stehen."
  },
  "snapAccounts": {
    "message": "Konto-Snaps"
  },
  "snapAccountsDescription": {
    "message": "Von Snaps Dritter kontrollierte Konten."
  },
  "snapConnectTo": {
    "message": "Mit $1 verbinden",
    "description": "$1 is the website URL or a Snap name. Used for Snaps pre-approved connections."
  },
  "snapConnectionPermissionDescription": {
    "message": "Lassen Sie $1 automatisch und ohne Ihre Zustimmung mit $2 verbinden.",
    "description": "Used for Snap pre-approved connections. $1 is the Snap name, $2 is a website URL."
  },
  "snapConnectionWarning": {
    "message": "$1 möchte $2 verwenden",
    "description": "$2 is the snap and $1 is the dapp requesting connection to the snap."
  },
  "snapContent": {
    "message": "Diese Inhalte stammen von $1.",
    "description": "This is shown when a snap shows transaction insight information in the confirmation UI. $1 is a link to the snap's settings page with the link text being the name of the snap."
  },
  "snapDetailWebsite": {
    "message": "Webseite"
  },
  "snapHomeMenu": {
    "message": "Snap-Startmenü"
  },
  "snapInstallRequest": {
    "message": "Durch die Installation von $1 erhält es die folgenden Berechtigungen.",
    "description": "$1 is the snap name."
  },
  "snapInstallSuccess": {
    "message": "Installation ist abgeschlossen"
  },
  "snapInstallWarningCheck": {
    "message": "$1 möchte die Genehmigung, Folgendes zu tun:",
    "description": "Warning message used in popup displayed on snap install. $1 is the snap name."
  },
  "snapInstallWarningHeading": {
    "message": "Seien Sie vorsichtig"
  },
  "snapInstallWarningPermissionDescriptionForBip32View": {
    "message": "Erlauben Sie $1, Ihre öffentlichen Schlüssel (und Adressen) einzusehen. Damit wird keine Kontrolle über Konten oder Assets gewährt.",
    "description": "An extended description for the `snap_getBip32PublicKey` permission used for tooltip on Snap Install Warning screen (popup/modal). $1 is the snap name."
  },
  "snapInstallWarningPermissionDescriptionForEntropy": {
    "message": "Erlauben Sie $1 Snap, Konten und Assets in dem/den gewünschten Netzwerk(en) zu verwalten. Diese Konten werden unter Verwendung Ihrer geheimen Wiederherstellungsphrase abgeleitet und gesichert (ohne sie preiszugeben). Mit der Fähigkeit, Schlüssel abzuleiten, kann $1 eine Vielzahl von Blockchain-Protokollen über Ethereum (EVMs) hinaus unterstützen.",
    "description": "An extended description for the `snap_getBip44Entropy` and `snap_getBip44Entropy` permissions used for tooltip on Snap Install Warning screen (popup/modal). $1 is the snap name."
  },
  "snapInstallWarningPermissionNameForEntropy": {
    "message": "$1-Konten verwalten",
    "description": "Permission name used for the Permission Cell component displayed on warning popup when installing a Snap. $1 is list of account types."
  },
  "snapInstallWarningPermissionNameForViewPublicKey": {
    "message": "Sehen Sie Ihren öffentlichen Schlüssel für $1 ein",
    "description": "Permission name used for the Permission Cell component displayed on warning popup when installing a Snap. $1 is list of account types."
  },
  "snapInstallationErrorDescription": {
    "message": "$1 konnte nicht installiert werden.",
    "description": "Error description used when snap installation fails. $1 is the snap name."
  },
  "snapInstallationErrorTitle": {
    "message": "Installation fehlgeschlagen",
    "description": "Error title used when snap installation fails."
  },
  "snapResultError": {
    "message": "Fehler"
  },
  "snapResultSuccess": {
    "message": "Erfolg"
  },
  "snapResultSuccessDescription": {
    "message": "$1 ist einsatzbereit"
  },
  "snapUIAssetSelectorTitle": {
    "message": "Asset auswählen"
  },
  "snapUpdateAlertDescription": {
    "message": "Holen Sie sich die neueste Version von $1\n",
    "description": "Description used in Snap update alert banner when snap update is available. $1 is the Snap name."
  },
  "snapUpdateAvailable": {
    "message": "Update verfügbar"
  },
  "snapUpdateErrorDescription": {
    "message": "$1 konnte nicht aktualisiert werden.",
    "description": "Error description used when snap update fails. $1 is the snap name."
  },
  "snapUpdateErrorTitle": {
    "message": "Update fehlgeschlagen",
    "description": "Error title used when snap update fails."
  },
  "snapUpdateRequest": {
    "message": "Durch die Aktualisierung von $1 erhält es die folgenden Berechtigungen.",
    "description": "$1 is the Snap name."
  },
  "snapUpdateSuccess": {
    "message": "Update abgeschlossen"
  },
  "snapUrlIsBlocked": {
    "message": "Dieser Snap hat vor, Sie auf eine gesperrte Seite zu bringen. $1."
  },
  "snaps": {
    "message": "Snaps"
  },
  "snapsConnected": {
    "message": "Snaps wurden verbunden"
  },
  "snapsNoInsight": {
    "message": "Keine Einsichten möglich"
  },
  "snapsPrivacyWarningFirstMessage": {
    "message": "Sie erkennen an, dass es sich – sofern nicht anders angegeben – bei jedem von Ihnen installierten Snap um einen Drittanbieter-Service handelt, gemäß der in Consensys $1 genannten Definition. Ihre Nutzung von Drittanbieter-Services unterliegt separaten Bedingungen, die vom Anbieter des jeweiligen Drittanbieter-Service festgelegt werden. Consensys empfiehlt keiner bestimmten Person aus irgendeinem bestimmten Grund die Verwendung eines Snaps. Sie nehmen Zugriff auf, verlassen sich auf und verwenden die Dienste Dritter auf eigenes Risiko. Consensys lehnt jede Verantwortung und Haftung für Verluste ab, die sich aus Ihrer Nutzung von Drittanbieter-Diensten ergeben.",
    "description": "First part of a message in popup modal displayed when installing a snap for the first time. $1 is terms of use link."
  },
  "snapsPrivacyWarningSecondMessage": {
    "message": "Alle Daten, die Sie mit Drittanbieterdiensten teilen, werden direkt von diesen Drittanbieterdiensten im Einklang mit deren Datenschutzerklärung erfasst. Für weitere Informationen lesen Sie bitte die jeweiligen Datenschutzerklärungen.",
    "description": "Second part of a message in popup modal displayed when installing a snap for the first time."
  },
  "snapsPrivacyWarningThirdMessage": {
    "message": "Consensys hat keinen Zugriff auf die Informationen, die Sie an den Drittanbieter-Service weitergeben.",
    "description": "Third part of a message in popup modal displayed when installing a snap for the first time."
  },
  "snapsSettings": {
    "message": "Snap-Einstellungen"
  },
  "snapsTermsOfUse": {
    "message": "Nutzungsbedingungen"
  },
  "snapsToggle": {
    "message": "Ein Snap wird nur ausgeführt, wenn er aktiviert ist."
  },
  "snapsUIError": {
    "message": "Kontaktieren Sie die Ersteller von $1 für weitere Unterstützung.",
    "description": "This is shown when the insight snap throws an error. $1 is the snap name"
  },
  "solanaImportAccounts": {
    "message": "Solana-Konten importieren"
  },
  "solanaImportAccountsDescription": {
    "message": "Importieren Sie eine geheime Wiederherstellungsphrase, um Ihr Solana-Konto von einer anderen Wallet zu migrieren."
  },
  "solanaMoreFeaturesComingSoon": {
    "message": "Mehr Funktionen in Kürze"
  },
  "solanaMoreFeaturesComingSoonDescription": {
    "message": "Solana-DApps, NFTs, Unterstützung für Hardware-Wallets und bald noch viel mehr."
  },
  "solanaOnMetaMask": {
    "message": "Solana auf MetaMask"
  },
  "solanaSendReceiveSwapTokens": {
    "message": "Token senden, empfangen und swappen"
  },
  "solanaSendReceiveSwapTokensDescription": {
    "message": "Übertragen Sie Token wie SOL, USDC usw. und tätigen Sie damit Transaktionen."
  },
  "someNetworks": {
    "message": "$1 Netzwerke"
  },
  "somethingDoesntLookRight": {
    "message": "Scheint irgendetwas nicht in Ordnung zu sein? $1",
    "description": "A false positive message for users to contact support. $1 is a link to the support page."
  },
  "somethingIsWrong": {
    "message": "Etwas ist schiefgelaufen. Versuchen Sie, die Seite neu zu laden."
  },
  "somethingWentWrong": {
    "message": "Hoppla! Etwas ist schiefgelaufen."
  },
  "sortBy": {
    "message": "Sortieren nach"
  },
  "sortByAlphabetically": {
    "message": "In alphabetischer Reihenfolge (A–Z)"
  },
  "sortByDecliningBalance": {
    "message": "Abnehmender Saldo ($1 Hoch-Tief)",
    "description": "Indicates a descending order based on token fiat balance. $1 is the preferred currency symbol"
  },
  "source": {
    "message": "Quelle"
  },
  "spamModalBlockedDescription": {
    "message": "Diese Seite wird für 1 Minute gesperrt."
  },
  "spamModalBlockedTitle": {
    "message": "Sie haben diese Seite vorübergehend gesperrt"
  },
  "spamModalDescription": {
    "message": "Wenn Sie mit mehrfachen Anfragen überschüttet werden, können Sie die Website vorübergehend sperren."
  },
  "spamModalTemporaryBlockButton": {
    "message": "Diese Seite vorübergehend sperren"
  },
  "spamModalTitle": {
    "message": "Wir haben mehrere Anfragen verzeichnet"
  },
  "speed": {
    "message": "Geschwindigkeit"
  },
  "speedUp": {
    "message": "Beschleunigen"
  },
  "speedUpCancellation": {
    "message": "Diese Stornierung beschleunigen"
  },
  "speedUpExplanation": {
    "message": "Wir haben die Gas-Gebühr auf der Grundlage der aktuellen Netzbedingungen aktualisiert und um mindestens 10 % erhöht (erforderlich durch das Netzwerk)."
  },
  "speedUpPopoverTitle": {
    "message": "Diese Transaktion beschleunigen"
  },
  "speedUpTooltipText": {
    "message": "Neue Gas-Gebühr"
  },
  "speedUpTransaction": {
    "message": "Diese Transaktion beschleunigen"
  },
  "spendLimitInsufficient": {
    "message": "Ausgabenlimit unzureichend"
  },
  "spendLimitInvalid": {
    "message": "Ausgabenlimit ungültig; muss eine positive Zahl sein"
  },
  "spendLimitPermission": {
    "message": "Ausgabenlimit-Genehmigung"
  },
  "spendLimitRequestedBy": {
    "message": "Ausgabenlimit von $1 angefordert",
    "description": "Origin of the site requesting the spend limit"
  },
  "spendLimitTooLarge": {
    "message": "Ausgabenlimit zu groß"
  },
  "spender": {
    "message": "Spender"
  },
  "spenderTooltipDesc": {
    "message": "Dies ist die Adresse, an die Sie Ihre NFTs abheben können."
  },
  "spenderTooltipERC20ApproveDesc": {
    "message": "Dies ist die Adresse, die Ihre Tokens in Ihrem Namen ausgeben kann."
  },
  "spendingCap": {
    "message": "Ausgabenobergrenze"
  },
  "spendingCaps": {
    "message": "Ausgabenobergrenzen"
  },
  "srpInputNumberOfWords": {
    "message": "Ich habe eine $1-Wort-Phrase.",
    "description": "This is the text for each option in the dropdown where a user selects how many words their secret recovery phrase has during import. The $1 is the number of words (either 12, 15, 18, 21, or 24)."
  },
  "srpListName": {
    "message": "Geheime Wiederherstellungsphrase $1",
    "description": "$1 is the order of the Secret Recovery Phrase"
  },
  "srpListNumberOfAccounts": {
    "message": "$1 Konten",
    "description": "$1 is the number of accounts in the list"
  },
  "srpListSelectionDescription": {
    "message": "Die geheime Wiederherstellungsphrase, mit der Ihr neues Konto erstellt wird"
  },
  "srpListSingleOrZero": {
    "message": "$1 Konto",
    "description": "$1 is the number of accounts in the list, it is either 1 or 0"
  },
  "srpPasteFailedTooManyWords": {
    "message": "Das Einfügen schlug fehl, weil sie mehr als 24 Wörter enthielt. Eine geheime Wiederherstellungsphrase darf maximal 24 Wörter enthalten.",
    "description": "Description of SRP paste error when the pasted content has too many words"
  },
  "srpPasteTip": {
    "message": "Sie können Ihre vollständige geheime Wiederherstellungsphrase in ein beliebiges Feld einfügen.",
    "description": "Our secret recovery phrase input is split into one field per word. This message explains to users that they can paste their entire secrete recovery phrase into any field, and we will handle it correctly."
  },
  "srpSecurityQuizGetStarted": {
    "message": "Erste Schritte"
  },
  "srpSecurityQuizImgAlt": {
    "message": "Ein Auge mit einem Schlüsselloch in der Mitte und drei schwebenden Passwortfeldern"
  },
  "srpSecurityQuizIntroduction": {
    "message": "Zur Enthüllung Ihrer geheimen Wiederherstellungsphrase, müssen Sie zwei Fragen richtig beantworten."
  },
  "srpSecurityQuizQuestionOneQuestion": {
    "message": "Wenn Sie Ihre geheime Wiederherstellungsphrase verlieren, kann MetaMask ..."
  },
  "srpSecurityQuizQuestionOneRightAnswer": {
    "message": "Ihnen nicht helfen."
  },
  "srpSecurityQuizQuestionOneRightAnswerDescription": {
    "message": "Schreiben Sie sie auf, gravieren Sie sie in Metall ein oder bewahren Sie sie an mehreren geheimen Orten auf, damit Sie sie niemals verlieren. Sollten Sie sie verlieren, ist sie für immer weg."
  },
  "srpSecurityQuizQuestionOneRightAnswerTitle": {
    "message": "Richtig! Niemand kann Ihnen dabei helfen, Ihre geheime Wiederherstellungsphrase zurückzubekommen."
  },
  "srpSecurityQuizQuestionOneWrongAnswer": {
    "message": "diese für Sie zurückzubekommen."
  },
  "srpSecurityQuizQuestionOneWrongAnswerDescription": {
    "message": "Wenn Sie Ihre geheime Wiederherstellungsphrase verlieren, ist diese für immer verloren. Niemand kann Ihnen dabei helfen, sie zurückzubekommen, ganz gleich, was behauptet wird."
  },
  "srpSecurityQuizQuestionOneWrongAnswerTitle": {
    "message": "Falsch! Niemand kann Ihnen dabei helfen, Ihre geheime Wiederherstellungsphrase zurückzubekommen."
  },
  "srpSecurityQuizQuestionTwoQuestion": {
    "message": "Sollte jemand, selbst ein Support-Mitarbeiter, nach Ihrer geheimen Wiederherstellungsphrase fragen ..."
  },
  "srpSecurityQuizQuestionTwoRightAnswer": {
    "message": "werden Sie betrogen."
  },
  "srpSecurityQuizQuestionTwoRightAnswerDescription": {
    "message": "Jeder, der behauptet, Ihre gemeine Wiederherstellungsphrase zu benötigen, lügt Sie an. Wenn Sie diese mit solchen Personen teilen, werden diese Ihre Assets stehlen."
  },
  "srpSecurityQuizQuestionTwoRightAnswerTitle": {
    "message": "Richtig! Es ist nie eine gute Idee, Ihre geheime Wiederherstellungsphrase mit anderen zu teilen."
  },
  "srpSecurityQuizQuestionTwoWrongAnswer": {
    "message": "Sie sollten sie ihnen geben."
  },
  "srpSecurityQuizQuestionTwoWrongAnswerDescription": {
    "message": "Jeder, der behauptet, Ihre gemeine Wiederherstellungsphrase zu benötigen, lügt Sie an. Wenn Sie diese mit einer solchen Person teilen, wird sie Ihre Assets stehlen."
  },
  "srpSecurityQuizQuestionTwoWrongAnswerTitle": {
    "message": "Nein! Teilen Sie Ihre geheime Wiederherstellungsphrase mit niemandem, niemals."
  },
  "srpSecurityQuizTitle": {
    "message": "Sicherheits-Quiz"
  },
  "srpToggleShow": {
    "message": "Dieses Wort der geheimen Wiederherstellungsphrase anzeigen/verbergen",
    "description": "Describes a toggle that is used to show or hide a single word of the secret recovery phrase"
  },
  "srpWordHidden": {
    "message": "Dieses Wort ist verborgen.",
    "description": "Explains that a word in the secret recovery phrase is hidden"
  },
  "srpWordShown": {
    "message": "Dieses Wort wird angezeigt.",
    "description": "Explains that a word in the secret recovery phrase is being shown"
  },
  "stable": {
    "message": "Stabil"
  },
  "stableLowercase": {
    "message": "stabil"
  },
  "stake": {
    "message": "Anteil"
  },
  "stateLogError": {
    "message": "Fehler beim Abfragen der Statusprotokolle."
  },
  "stateLogFileName": {
    "message": "MetaMask-Statusprotokolle"
  },
  "stateLogs": {
    "message": "Statusprotokolle"
  },
  "stateLogsDescription": {
    "message": "Die Statusprotokolle enthalten Ihre öffentlichen Kontoadressen und gesendeten Transaktionen."
  },
  "status": {
    "message": "Status"
  },
  "statusNotConnected": {
    "message": "Nicht verbunden"
  },
  "statusNotConnectedAccount": {
    "message": "Keine verbundenen Konten"
  },
  "step1LatticeWallet": {
    "message": "Verbinden Sie Ihr Lattice1"
  },
  "step1LatticeWalletMsg": {
    "message": "Sie können MetaMask mit Ihrem Lattice1-Gerät verbinden, sobald dieses eingerichtet und online ist. Entsperren Sie Ihr Gerät und halten Sie Ihre Geräte-ID bereit.",
    "description": "$1 represents the `hardwareWalletSupportLinkConversion` localization key"
  },
  "step1LedgerWallet": {
    "message": "Ledger-App herunterladen"
  },
  "step1LedgerWalletMsg": {
    "message": "Herunterladen, einrichten und Ihr Passwort eingeben, um $1 freizuschalten.",
    "description": "$1 represents the `ledgerLiveApp` localization value"
  },
  "step1TrezorWallet": {
    "message": "Verbinden Sie Ihre Trezor-Wallet."
  },
  "step1TrezorWalletMsg": {
    "message": "Schließen Sie Ihre Trezor-Wallet direkt an Ihren Computer an und entsperren Sie sie. Stellen Sie sicher, dass Sie die richtige Passphrase verwenden.",
    "description": "$1 represents the `hardwareWalletSupportLinkConversion` localization key"
  },
  "step2LedgerWallet": {
    "message": "Verbinden Sie Ihre Ledger-Wallet."
  },
  "step2LedgerWalletMsg": {
    "message": "Schließen Sie Ihre Ledger-Wallet direkt an Ihren Computer an, entsperren Sie sie und öffnen Sie die Ethereum-App.",
    "description": "$1 represents the `hardwareWalletSupportLinkConversion` localization key"
  },
  "stillGettingMessage": {
    "message": "Erhalten Sie diese Meldung immer noch?"
  },
  "strong": {
    "message": "Stark"
  },
  "stxCancelled": {
    "message": "Swap wäre gescheitert"
  },
  "stxCancelledDescription": {
    "message": "Ihre Transaktion wäre fehlgeschlagen und wurde storniert, um Sie vor unnötigen Gas-Gebühren zu schützen."
  },
  "stxCancelledSubDescription": {
    "message": "Versuchen Sie Ihren Swap erneut. Wir werden hier sein, um Sie beim nächsten Mal vor ähnlichen Risiken zu schützen."
  },
  "stxFailure": {
    "message": "Swap fehlgeschlagen"
  },
  "stxFailureDescription": {
    "message": "Plötzliche Marktveränderungen können zu Ausfällen führen. Wenn das Problem weiterhin besteht, wenden Sie sich bitte an $1.",
    "description": "This message is shown to a user if their swap fails. The $1 will be replaced by support.metamask.io"
  },
  "stxOptInSupportedNetworksDescription": {
    "message": "Schalten Sie Smart Transactions für zuverlässigere und sicherere Transaktionen in unterstützten Netzwerken ein. $1"
  },
  "stxPendingPrivatelySubmittingSwap": {
    "message": "Ihr Swap wird privat abgesendet ..."
  },
  "stxPendingPubliclySubmittingSwap": {
    "message": "Ihr Swap wird öffentlich abgesendet ..."
  },
  "stxSuccess": {
    "message": "Swap abgeschlossen!"
  },
  "stxSuccessDescription": {
    "message": "Ihr $1 ist jetzt verfügbar.",
    "description": "$1 is a token symbol, e.g. ETH"
  },
  "stxSwapCompleteIn": {
    "message": "Swap abgeschlossen in <",
    "description": "'<' means 'less than', e.g. Swap will complete in < 2:59"
  },
  "stxTryingToCancel": {
    "message": "Es wird versucht, Ihre Transaktion zu stornieren ..."
  },
  "stxUnknown": {
    "message": "Status unbekannt"
  },
  "stxUnknownDescription": {
    "message": "Eine Transaktion war erfolgreich, aber wir sind uns nicht sicher, um welche es sich handelt. Dies kann darauf zurückzuführen sein, dass eine andere Transaktion übermittelt wurde, während dieser Swap bearbeitet wurde."
  },
  "stxUserCancelled": {
    "message": "Swap storniert"
  },
  "stxUserCancelledDescription": {
    "message": "Ihre Transaktion wurde storniert und Sie haben keine unnötigen Gas-Gebühren bezahlt."
  },
  "submit": {
    "message": "Absenden"
  },
  "submitted": {
    "message": "Abgesendet"
  },
  "suggestedBySnap": {
    "message": "Vorgeschlagen von $1",
    "description": "$1 is the snap name"
  },
  "suggestedCurrencySymbol": {
    "message": "Empfohlenes Währungssymbol:"
  },
  "suggestedTokenName": {
    "message": "Vorgeschlagener Name:"
  },
  "support": {
    "message": "Support"
  },
  "supportCenter": {
    "message": "Besuchen Sie unser Support Center."
  },
  "supportMultiRpcInformation": {
    "message": "Wir unterstützen nun mehrere RPCs für ein einzelnes Netzwerk. Ihr aktuellster RPC (ferngesteuerter Prozeduraufruf) wurde standardmäßig ausgewählt, um widersprüchliche Informationen aufzulösen."
  },
  "surveyConversion": {
    "message": "Nehmen Sie an unserer Umfrage teil"
  },
  "surveyTitle": {
    "message": "Gestalten Sie die Zukunft von MetaMask"
  },
  "swap": {
    "message": "Swap"
  },
  "swapAdjustSlippage": {
    "message": "Slippage anpassen"
  },
  "swapAggregator": {
    "message": "Aggregator"
  },
  "swapAllowSwappingOf": {
    "message": "Swapping von $1 zulassen",
    "description": "Shows a user that they need to allow a token for swapping on their hardware wallet"
  },
  "swapAmountReceived": {
    "message": "Garantierter Betrag"
  },
  "swapAmountReceivedInfo": {
    "message": "Dies ist der Mindestbetrag, den Sie empfangen werden. Je nach Slippage können Sie auch mehr empfangen."
  },
  "swapAndSend": {
    "message": "Swappen und Senden"
  },
  "swapAnyway": {
    "message": "Swap trotzdem ausführen"
  },
  "swapApproval": {
    "message": "$1 für Swaps genehmigen",
    "description": "Used in the transaction display list to describe a transaction that is an approve call on a token that is to be swapped.. $1 is the symbol of a token that has been approved."
  },
  "swapApproveNeedMoreTokens": {
    "message": "Sie benötigen $1 mehr $2, um diesen Swap abzuschließen",
    "description": "Tells the user how many more of a given token they need for a specific swap. $1 is an amount of tokens and $2 is the token symbol."
  },
  "swapAreYouStillThere": {
    "message": "Sind Sie noch da?"
  },
  "swapAreYouStillThereDescription": {
    "message": "Wir sind bereit, Ihnen die neuesten Angebote zu zeigen, wenn Sie fortfahren möchten."
  },
  "swapConfirmWithHwWallet": {
    "message": "Mit Ihrer Hardware-Wallet bestätigen"
  },
  "swapContinueSwapping": {
    "message": "Mit Swap fortfahren"
  },
  "swapContractDataDisabledErrorDescription": {
    "message": "Gehen Sie in der Ethereum-App auf Ihrem Ledger auf „Einstellungen“ und lassen Sie Contract-Daten zu. Versuchen Sie dann Ihren Swap erneut."
  },
  "swapContractDataDisabledErrorTitle": {
    "message": "Contract-Daten sind in Ihrem Ledger nicht aktiviert."
  },
  "swapCustom": {
    "message": "benutzerdefiniert"
  },
  "swapDecentralizedExchange": {
    "message": "Dezentralisierter Austausch"
  },
  "swapDirectContract": {
    "message": "Direkter Contract"
  },
  "swapEditLimit": {
    "message": "Limit bearbeiten"
  },
  "swapEnableDescription": {
    "message": "Dies ist erforderlich und gibt MetaMask die Genehmigung, Ihren $1 zu swappen.",
    "description": "Gives the user info about the required approval transaction for swaps. $1 will be the symbol of a token being approved for swaps."
  },
  "swapEnableTokenForSwapping": {
    "message": "Das macht $1 für Swapping.",
    "description": "$1 is for the 'enableToken' key, e.g. 'enable ETH'"
  },
  "swapEnterAmount": {
    "message": "Einen Betrag eingeben"
  },
  "swapEstimatedNetworkFees": {
    "message": "Geschätzte Netzwerkgebühren"
  },
  "swapEstimatedNetworkFeesInfo": {
    "message": "Dies ist eine Schätzung der Netzwerkgebühr, die für den Abschluss Ihres Swaps verwendet wird. Der tatsächliche Betrag kann sich je nach Netzwerkbedingungen ändern."
  },
  "swapFailedErrorDescriptionWithSupportLink": {
    "message": "Transaktionsfehler kommen vor und wir sind hier, um zu helfen. Wenn das Problem weiterhin besteht, können Sie unseren Kundensupport unter $1 erreichen, um weitere Hilfe zu erhalten.",
    "description": "This message is shown to a user if their swap fails. The $1 will be replaced by support.metamask.io"
  },
  "swapFailedErrorTitle": {
    "message": "Swap fehlgeschlagen"
  },
  "swapFetchingQuote": {
    "message": "Angebot wird eingeholt"
  },
  "swapFetchingQuoteNofN": {
    "message": "Angebot $1 von $2 ",
    "description": "A count of possible quotes shown to the user while they are waiting for quotes to be fetched. $1 is the number of quotes already loaded, and $2 is the total number of resources that we check for quotes. Keep in mind that not all resources will have a quote for a particular swap."
  },
  "swapFetchingQuotes": {
    "message": "Angebote einholen..."
  },
  "swapFetchingQuotesErrorDescription": {
    "message": "Hmmm... etwas ist schiefgelaufen. Versuchen Sie es erneut, oder wenden Sie sich an den Kundensupport, wenn der Fehler weiterhin besteht."
  },
  "swapFetchingQuotesErrorTitle": {
    "message": "Fehler beim Abrufen der Preisangaben"
  },
  "swapFromTo": {
    "message": "Swap von $1 auf $2",
    "description": "Tells a user that they need to confirm on their hardware wallet a swap of 2 tokens. $1 is a source token and $2 is a destination token"
  },
  "swapGasFeesDetails": {
    "message": "Die Gas-Gebühren werden geschätzt und werden aufgrund der Komplexität des Netzwerk-Traffics und der Transaktionskomplexität schwanken."
  },
  "swapGasFeesExplanation": {
    "message": "MetaMask verdient kein Geld mit Gas-Gebühren. Bei diesen Gebühren handelt es sich um Schätzwerte, die sich je nach Auslastung des Netzwerks und der Komplexität einer Transaktion ändern können. Erfahren Sie mehr über $1.",
    "description": "$1 is a link (text in link can be found at 'swapGasFeesSummaryLinkText')"
  },
  "swapGasFeesExplanationLinkText": {
    "message": "hier",
    "description": "Text for link in swapGasFeesExplanation"
  },
  "swapGasFeesLearnMore": {
    "message": "Erfahren Sie mehr über Gasgebühren"
  },
  "swapGasFeesSplit": {
    "message": "Die Gas-Gebühren auf dem vorherigen Bildschirm werden auf diese beiden Transaktionen aufgeteilt."
  },
  "swapGasFeesSummary": {
    "message": "Gasgebühren werden an Krypto-Miner gezahlt, die Transaktionen im $1-Netzwerk verarbeiten. MetaMask profitiert nicht von den Gasgebühren.",
    "description": "$1 is the selected network, e.g. Ethereum or BSC"
  },
  "swapGasIncludedTooltipExplanation": {
    "message": "In diesem Angebot sind die Gas-Gebühren enthalten, indem der gesendete bzw. empfangene Tokenbetrag entsprechend angepasst wird. Sie können ETH in einer separaten Transaktion auf Ihrer Aktivitätsliste erhalten."
  },
  "swapGasIncludedTooltipExplanationLinkText": {
    "message": "Erfahren Sie mehr über Gas-Gebühren"
  },
  "swapHighSlippage": {
    "message": "Hohe Slippage"
  },
  "swapIncludesGasAndMetaMaskFee": {
    "message": "Enthält Gas und eine MetaMask-Gebühr von $1%",
    "description": "Provides information about the fee that metamask takes for swaps. $1 is a decimal number."
  },
  "swapIncludesMMFee": {
    "message": "Enthält eine MetaMask-Gebühr von $1%.",
    "description": "Provides information about the fee that metamask takes for swaps. $1 is a decimal number."
  },
  "swapIncludesMMFeeAlt": {
    "message": "Angebot umfasst $1% MetaMask-Gebühr",
    "description": "Provides information about the fee that metamask takes for swaps using the latest copy. $1 is a decimal number."
  },
  "swapIncludesMetaMaskFeeViewAllQuotes": {
    "message": "Enthält eine MetaMask-Gebühr von $1% bis $2.",
    "description": "Provides information about the fee that metamask takes for swaps. $1 is a decimal number and $2 is a link to view all quotes."
  },
  "swapLearnMore": {
    "message": "Mehr über Swaps erfahren"
  },
  "swapLiquiditySourceInfo": {
    "message": "Wir durchsuchen mehrere Liquiditätsquellen (Börsen, Aggregatoren und professionelle Market Maker), um Wechselkurse und Netzwerkgebühren zu vergleichen."
  },
  "swapLowSlippage": {
    "message": "Niedrige Slippage"
  },
  "swapMaxSlippage": {
    "message": "Max. Slippage"
  },
  "swapMetaMaskFee": {
    "message": "MetaMask-Gebühr"
  },
  "swapMetaMaskFeeDescription": {
    "message": "Die Gebühr von $1% ist automatisch in diesem Angebot enthalten. Sie zahlen sie als Gegenleistung für eine Lizenz zur Nutzung der Software von MetaMask zur Aggregation von Liquiditätsanbieterinformationen.",
    "description": "Provides information about the fee that metamask takes for swaps. $1 is a decimal number."
  },
  "swapNQuotesWithDot": {
    "message": "$1 Angebote.",
    "description": "$1 is the number of quotes that the user can select from when opening the list of quotes on the 'view quote' screen"
  },
  "swapNewQuoteIn": {
    "message": "Neue Angebote in $1",
    "description": "Tells the user the amount of time until the currently displayed quotes are update. $1 is a time that is counting down from 1:00 to 0:00"
  },
  "swapNoTokensAvailable": {
    "message": "Keine Tokens verfügbar, die mit $1 übereinstimmen.",
    "description": "Tells the user that a given search string does not match any tokens in our token lists. $1 can be any string of text"
  },
  "swapOnceTransactionHasProcess": {
    "message": "Ihre $1 werden Ihrem Konto gutgeschrieben, sobald diese Transaktion abgeschlossen ist.",
    "description": "This message communicates the token that is being transferred. It is shown on the awaiting swap screen. The $1 will be a token symbol."
  },
  "swapPriceDifference": {
    "message": "Sie sind dabei, $1 $2 (~$3) gegen $4 $5 (~$6) zu swappen.",
    "description": "This message represents the price slippage for the swap.  $1 and $4 are a number (ex: 2.89), $2 and $5 are symbols (ex: ETH), and $3 and $6 are fiat currency amounts."
  },
  "swapPriceDifferenceTitle": {
    "message": "Preisdifferenz von ~$1%",
    "description": "$1 is a number (ex: 1.23) that represents the price difference."
  },
  "swapPriceUnavailableDescription": {
    "message": "Die Auswirkungen auf den Preis konnten aufgrund fehlender Marktpreisdaten nicht ermittelt werden. Bitte bestätigen Sie vor dem Tausch, dass Sie mit der Menge der Tokens, die Sie erhalten werden, einverstanden sind."
  },
  "swapPriceUnavailableTitle": {
    "message": "Überprüfen Sie Ihren Kurs, bevor Sie fortfahren."
  },
  "swapProcessing": {
    "message": "Wird verarbeitet"
  },
  "swapQuoteDetails": {
    "message": "Kursdetails"
  },
  "swapQuoteNofM": {
    "message": "$1 von $2",
    "description": "A count of possible quotes shown to the user while they are waiting for quotes to be fetched. $1 is the number of quotes already loaded, and $2 is the total number of resources that we check for quotes. Keep in mind that not all resources will have a quote for a particular swap."
  },
  "swapQuoteSource": {
    "message": "Angebotsquelle"
  },
  "swapQuotesExpiredErrorDescription": {
    "message": "Bitte fordern Sie neue Angebote an, um die aktuellen Kurse zu erhalten."
  },
  "swapQuotesExpiredErrorTitle": {
    "message": "Angebote-Timeout"
  },
  "swapQuotesNotAvailableDescription": {
    "message": "Reduzieren Sie den Umfang Ihres Handels oder probieren Sie es mit einem anderen Token."
  },
  "swapQuotesNotAvailableErrorDescription": {
    "message": "Versuchen Sie die Menge oder Slippage Einstellungen anzupassen und versuchen Sie es erneut."
  },
  "swapQuotesNotAvailableErrorTitle": {
    "message": "Keine Kurse verfügbar"
  },
  "swapRate": {
    "message": "Kurs"
  },
  "swapReceiving": {
    "message": "Empfangen"
  },
  "swapReceivingInfoTooltip": {
    "message": "Dies ist eine Schätzung. Der genaue Betrag hängt von der Slippage ab."
  },
  "swapRequestForQuotation": {
    "message": "Angebotsanfrage"
  },
  "swapSelect": {
    "message": "Auswählen"
  },
  "swapSelectAQuote": {
    "message": "Kurs auswählen"
  },
  "swapSelectAToken": {
    "message": "Token auswählen"
  },
  "swapSelectQuotePopoverDescription": {
    "message": "Unten sind alle Kurse aus verschiedenen Liquiditätsquellen zusammengefasst."
  },
  "swapSelectToken": {
    "message": "Token auswählen"
  },
  "swapShowLatestQuotes": {
    "message": "Neueste Angebote anzeigen"
  },
  "swapSlippageHighDescription": {
    "message": "Die eingegebene Slippage ($1%) wird als sehr hoch angesehen und kann zu einem schlechten Kurs führen.",
    "description": "$1 is the amount of % for slippage"
  },
  "swapSlippageHighTitle": {
    "message": "Hohe Slippage"
  },
  "swapSlippageLowDescription": {
    "message": "Ein so niedriger Wert ($1%) kann zu einem fehlgeschlagenen Swap führen.",
    "description": "$1 is the amount of % for slippage"
  },
  "swapSlippageLowTitle": {
    "message": "Niedriger Slippage"
  },
  "swapSlippageNegativeDescription": {
    "message": "Slippage muss größer oder gleich Null sein"
  },
  "swapSlippageNegativeTitle": {
    "message": "Zum Fortfahren Slippage erhöhen"
  },
  "swapSlippageOverLimitDescription": {
    "message": "Slippage-Tolleranz muss 15 % oder weniger betragen. Alles darüber resultiert in einem schlechten Kurs."
  },
  "swapSlippageOverLimitTitle": {
    "message": "Sehr hohe Slippage"
  },
  "swapSlippagePercent": {
    "message": "$1%",
    "description": "$1 is the amount of % for slippage"
  },
  "swapSlippageTooltip": {
    "message": "Wenn sich der Kurs zwischen der Aufgabe Ihrer Order und der Bestätigung ändert, nennt man das „Slippage”. Ihr Swap wird automatisch storniert, wenn die Abweichung die von Ihnen eingestellte „Abweichungstoleranz” überschreitet."
  },
  "swapSlippageZeroDescription": {
    "message": "Es gibt weniger Anbieter mit Null-Slippage, was in einem weniger konkurrenzfähigen Angebot resultieren könne."
  },
  "swapSlippageZeroTitle": {
    "message": "Suche nach Null-Slippage-Anbietern"
  },
  "swapSource": {
    "message": "Liquiditätsquelle"
  },
  "swapSuggested": {
    "message": "Swap vorgeschlagen"
  },
  "swapSuggestedGasSettingToolTipMessage": {
    "message": "Swaps sind komplexe und zeitkritische Transaktionen. Wir empfehlen diese Gas-Gebühr für ein gutes Gleichgewicht zwischen Kosten und Vertrauen in einen erfolgreichen Swap."
  },
  "swapSwapFrom": {
    "message": "Swap von"
  },
  "swapSwapSwitch": {
    "message": "Token-Reihenfolge wechseln"
  },
  "swapSwapTo": {
    "message": "Swap zu"
  },
  "swapToConfirmWithHwWallet": {
    "message": "zur Bestätigung mit Ihrer Hardware-Wallet"
  },
  "swapTokenAddedManuallyDescription": {
    "message": "Überprüfen Sie dieses Token auf $1 und stellen Sie sicher, dass es sich um das Token handelt, das Sie handeln möchten.",
    "description": "$1 points the user to etherscan as a place they can verify information about a token. $1 is replaced with the translation for \"etherscan\""
  },
  "swapTokenAddedManuallyTitle": {
    "message": "Token manuell hinzugefügt"
  },
  "swapTokenAvailable": {
    "message": "Ihr $1 wurde Ihrem Konto hinzugefügt.",
    "description": "This message is shown after a swap is successful and communicates the exact amount of tokens the user has received for a swap. The $1 is a decimal number of tokens followed by the token symbol."
  },
  "swapTokenBalanceUnavailable": {
    "message": "Wir konnten Ihr $1-Guthaben nicht abrufen.",
    "description": "This message communicates to the user that their balance of a given token is currently unavailable. $1 will be replaced by a token symbol"
  },
  "swapTokenNotAvailable": {
    "message": "In diesem Netzwerk ist kein Token-Tausch verfügbar"
  },
  "swapTokenToToken": {
    "message": "$1 mit $2 tauschen",
    "description": "Used in the transaction display list to describe a swap. $1 and $2 are the symbols of tokens in involved in a swap."
  },
  "swapTokenVerifiedOn1SourceDescription": {
    "message": "$1 wurde nur auf 1 Quelle bestätigt. Ziehen Sie in Betracht, es vor dem Fortfahren auf $2 zu bestätigen.",
    "description": "$1 is a token name, $2 points the user to etherscan as a place they can verify information about a token. $1 is replaced with the translation for \"etherscan\""
  },
  "swapTokenVerifiedOn1SourceTitle": {
    "message": "Möglicherweise unglaubwürdiges Token"
  },
  "swapTokenVerifiedSources": {
    "message": "Bestätigt durch $1 Quellen. Auf $2 verifiziert.",
    "description": "$1 the number of sources that have verified the token, $2 points the user to a block explorer as a place they can verify information about the token."
  },
  "swapTooManyDecimalsError": {
    "message": "$1 erlaubt bis zu $2 Dezimalstellen",
    "description": "$1 is a token symbol and $2 is the max. number of decimals allowed for the token"
  },
  "swapTransactionComplete": {
    "message": "Transaktion vollständig"
  },
  "swapTwoTransactions": {
    "message": "2 Transaktionen"
  },
  "swapUnknown": {
    "message": "Unbekannt"
  },
  "swapZeroSlippage": {
    "message": "0 % Slippage"
  },
  "swapsMaxSlippage": {
    "message": "Slippage-Toleranz"
  },
  "swapsNotEnoughToken": {
    "message": "Nicht genügend $1",
    "description": "Tells the user that they don't have enough of a token for a proposed swap. $1 is a token symbol"
  },
  "swapsViewInActivity": {
    "message": "In Aktivität anzeigen"
  },
  "switch": {
    "message": "Wechseln"
  },
  "switchEthereumChainConfirmationDescription": {
    "message": "Dadurch wird das ausgewählte Netzwerk innerhalb von MetaMask auf ein zuvor hinzugefügtes Netzwerk umgeschaltet:"
  },
  "switchEthereumChainConfirmationTitle": {
    "message": "Dieser Seite das Wechseln eines Netzwerks erlauben?"
  },
  "switchInputCurrency": {
    "message": "Eingangswährung wechseln"
  },
  "switchNetwork": {
    "message": "Netzwerk wechseln"
  },
  "switchNetworks": {
    "message": "Netzwerk wechseln"
  },
  "switchToNetwork": {
    "message": "Zu $1 wechseln",
    "description": "$1 represents the custom network that has previously been added"
  },
  "switchToThisAccount": {
    "message": "Zu diesem Konto wechseln"
  },
  "switchedNetworkToastDecline": {
    "message": "Nicht mehr anzeigen"
  },
  "switchedNetworkToastMessage": {
    "message": "$1 ist jetzt aktiv bei $2",
    "description": "$1 represents the account name, $2 represents the network name"
  },
  "switchedNetworkToastMessageNoOrigin": {
    "message": "Sie verwenden jetzt $1",
    "description": "$1 represents the network name"
  },
  "switchingNetworksCancelsPendingConfirmations": {
    "message": "Das Wechseln der Netzwerke wird alle ausstehenden Bestätigungen stornieren."
  },
  "symbol": {
    "message": "Symbol"
  },
  "symbolBetweenZeroTwelve": {
    "message": "Das Symbol darf maximal 11 Zeichen lang sein."
  },
  "tenPercentIncreased": {
    "message": "10 % Erhöhung"
  },
  "terms": {
    "message": "Nutzungsbedingungen"
  },
  "termsOfService": {
    "message": "Nutzungsbedingungen"
  },
  "termsOfUseAgreeText": {
    "message": " Ich akzeptiere die Nutzungsbedingungen, die meine Verwendung von MetaMask, einschließlich aller seiner Funktionen, betreffen"
  },
  "termsOfUseFooterText": {
    "message": "Bitte scrollen, um alle Sektionen zu lesen."
  },
  "termsOfUseTitle": {
    "message": "Unsere Nutzungsbedingungen wurden aktualisiert."
  },
  "testnets": {
    "message": "Testnets"
  },
  "theme": {
    "message": "Motiv"
  },
  "themeDescription": {
    "message": "Wählen Sie Ihr bevorzugtes MetaMask-Motiv aus."
  },
  "thirdPartySoftware": {
    "message": "Mitteilung bzgl. Drittanbieter-Software",
    "description": "Title of a popup modal displayed when installing a snap for the first time."
  },
  "threeMonthsAbbreviation": {
    "message": "3 M",
    "description": "Shortened form of '3 months'"
  },
  "time": {
    "message": "Zeit"
  },
  "tips": {
    "message": "Tipps"
  },
  "tipsForUsingAWallet": {
    "message": "Tipps zur Verwendung einer Wallet"
  },
  "tipsForUsingAWalletDescription": {
    "message": "Das Hinzufügen von Tokens eröffnet weitere Möglichkeiten zur Nutzung von web3."
  },
  "to": {
    "message": "An"
  },
  "toAddress": {
    "message": "An: $1",
    "description": "$1 is the address to include in the To label. It is typically shortened first using shortenAddress"
  },
  "toggleDecodeDescription": {
    "message": "Wir nutzen die Dienste von 4byte.directory und Sourcify, um Transaktionsdaten zu dekodieren und lesbarer anzuzeigen. Dadurch können Sie das Ergebnis ausstehender und vergangener Transaktionen leichter einsehen, allerdings kann dies zur Weitergabe Ihrer IP-Adresse führen."
  },
  "token": {
    "message": "Token"
  },
  "tokenAddress": {
    "message": "Token-Adresse"
  },
  "tokenAlreadyAdded": {
    "message": "Token wurde bereits hinzugefügt."
  },
  "tokenAutoDetection": {
    "message": "Automatische Token-Erkennung"
  },
  "tokenContractAddress": {
    "message": "Token-Contract-Adresse"
  },
  "tokenDecimal": {
    "message": "Token-Dezimale"
  },
  "tokenDecimalFetchFailed": {
    "message": "Tokendezimal erforderlich. Finden Sie es auf: $1"
  },
  "tokenDetails": {
    "message": "Token-Details"
  },
  "tokenFoundTitle": {
    "message": "1 neues Token gefunden"
  },
  "tokenId": {
    "message": "Token-ID"
  },
  "tokenList": {
    "message": "Token-Listen"
  },
  "tokenMarketplace": {
    "message": "Token-Marktplatz"
  },
  "tokenScamSecurityRisk": {
    "message": "Token-Betrügereien und Sicherheitsrisiken"
  },
  "tokenStandard": {
    "message": "Token-Standard"
  },
  "tokenSymbol": {
    "message": "Tokensymbol"
  },
  "tokens": {
    "message": "Tokens"
  },
  "tokensFoundTitle": {
    "message": "$1 neue Tokens gefunden",
    "description": "$1 is the number of new tokens detected"
  },
  "tokensInCollection": {
    "message": "Tokens in der Sammlung"
  },
  "tooltipApproveButton": {
    "message": "Ich verstehe"
  },
  "tooltipSatusConnected": {
    "message": "verbunden"
  },
  "tooltipSatusConnectedUpperCase": {
    "message": "Verbunden"
  },
  "tooltipSatusNotConnected": {
    "message": "nicht verbunden"
  },
  "total": {
    "message": "Gesamt"
  },
  "totalVolume": {
    "message": "Gesamtvolumen"
  },
  "transaction": {
    "message": "Transaktion"
  },
  "transactionCancelAttempted": {
    "message": "Transaktionsstornierung versucht mit Gas-Gebühr von $1 bei $2."
  },
  "transactionCancelSuccess": {
    "message": "Transaktion bei $2 erfolgreich storniert."
  },
  "transactionConfirmed": {
    "message": "Transaktion bei $2 bestätigt."
  },
  "transactionCreated": {
    "message": "Transaktion mit einem Wert von $1 bei $2 erstellt."
  },
  "transactionDataFunction": {
    "message": "Funktion"
  },
  "transactionDetailGasHeading": {
    "message": "Voraussichtliche Gas-Gebühr"
  },
  "transactionDetailMultiLayerTotalSubtitle": {
    "message": "Betrag + Gebühren"
  },
  "transactionDropped": {
    "message": "Transaktion bei $2 eingestellt."
  },
  "transactionError": {
    "message": "Transaktionsfehler. Fehler in Contract-Code eingefügt."
  },
  "transactionErrorNoContract": {
    "message": "Das Abrufen einer Funktion bei einer Nicht-Contract-Adresse wird versucht."
  },
  "transactionErrored": {
    "message": "Bei der Transaktion ist ein Fehler aufgetreten."
  },
  "transactionFlowNetwork": {
    "message": "Netzwerk"
  },
  "transactionHistoryBaseFee": {
    "message": "Grundgebühr (GWEI)"
  },
  "transactionHistoryL1GasLabel": {
    "message": "Gesamte L1 Gas-Gebühr"
  },
  "transactionHistoryL2GasLimitLabel": {
    "message": "L2 Gas-Limit"
  },
  "transactionHistoryL2GasPriceLabel": {
    "message": "L2 Gas-Preis"
  },
  "transactionHistoryMaxFeePerGas": {
    "message": "Maximale Gebühr pro Gas"
  },
  "transactionHistoryPriorityFee": {
    "message": "Prioritätsgebühr (GWEI)"
  },
  "transactionHistoryTotalGasFee": {
    "message": "Gesamte Gas-Gebühr"
  },
  "transactionResubmitted": {
    "message": "Erneutes Absenden der Transaktion mit Erhöhung der geschätzten Gas-Gebühr auf $1 zu $2."
  },
  "transactionSettings": {
    "message": "Transaktionseinstellungen"
  },
  "transactionSubmitted": {
    "message": "Transaktion mit einer Gas-Gebühr von $1 bei $2 abgesendet."
  },
  "transactionUpdated": {
    "message": "Transaktion für $2 aktualisiert."
  },
  "transactions": {
    "message": "Transaktionen"
  },
  "transfer": {
    "message": "Übertragung"
  },
  "transferCrypto": {
    "message": "Krypto überweisen"
  },
  "transferFrom": {
    "message": "Übertragung von"
  },
  "transferRequest": {
    "message": "Überweisungsanfrage"
  },
  "trillionAbbreviation": {
    "message": "T",
    "description": "Shortened form of 'trillion'"
  },
  "troubleConnectingToLedgerU2FOnFirefox": {
    "message": "Wir haben Probleme mit der Verbindung zu Ihrem Ledger. $1",
    "description": "$1 is a link to the wallet connection guide;"
  },
  "troubleConnectingToLedgerU2FOnFirefox2": {
    "message": "Überprüfen Sie die Verbindungsanleitung Ihrer Hardware-Wallet und versuchen Sie es erneut.",
    "description": "$1 of the ledger wallet connection guide"
  },
  "troubleConnectingToLedgerU2FOnFirefoxLedgerSolution": {
    "message": "Sollten Sie die neueste Version von Firefox verwenden, könnten Sie einem Problem begegnen, dass mit der Einstelllung der U2F-Unterstützung seitens Firefox zusammenhängt. Erfahren Sie $1, wie Sie dieses Problem beheben.",
    "description": "It is a link to the ledger website for the workaround."
  },
  "troubleConnectingToLedgerU2FOnFirefoxLedgerSolution2": {
    "message": "hier",
    "description": "Second part of the error message; It is a link to the ledger website for the workaround."
  },
  "troubleConnectingToWallet": {
    "message": "Wir hatten Probleme mit der Verbindung zu Ihrem $1, versuchen Sie, $2 zu überprüfen und versuchen es erneut.",
    "description": "$1 is the wallet device name; $2 is a link to wallet connection guide"
  },
  "troubleStarting": {
    "message": "Beim Starten von MetaMask ist ein Problem aufgetreten. Dies könnte ein vorübergehendes Problem sein. Versuchen Sie daher, die Erweiterung neu zu starten."
  },
  "tryAgain": {
    "message": "Erneut versuchen"
  },
  "turnOff": {
    "message": "Ausschalten"
  },
  "turnOffMetamaskNotificationsError": {
    "message": "Beim Deaktivieren der Benachrichtigungen ist ein Fehler aufgetreten. Bitte versuchen Sie es später erneut."
  },
  "turnOn": {
    "message": "Einschalten"
  },
  "turnOnMetamaskNotifications": {
    "message": "Benachrichtigungen einschalten"
  },
  "turnOnMetamaskNotificationsButton": {
    "message": "Einschalten"
  },
  "turnOnMetamaskNotificationsError": {
    "message": "Beim Erstellen der Benachrichtigungen ist ein Fehler aufgetreten. Bitte versuchen Sie es später erneut."
  },
  "turnOnMetamaskNotificationsMessageFirst": {
    "message": "Bleiben Sie mit Benachrichtigungen auf dem Laufenden darüber, was in Ihrer Wallet passiert."
  },
  "turnOnMetamaskNotificationsMessagePrivacyBold": {
    "message": "Benachrichtigungseinstellungen."
  },
  "turnOnMetamaskNotificationsMessagePrivacyLink": {
    "message": "Erfahren Sie, wie wir Ihre Privatsphäre bei der Nutzung dieser Funktion schützen."
  },
  "turnOnMetamaskNotificationsMessageSecond": {
    "message": "Um Wallet-Benachrichtigungen zu nutzen, verwenden wir ein Profil, um bestimmte Einstellungen auf Ihren Geräten zu synchronisieren. $1"
  },
  "turnOnMetamaskNotificationsMessageThird": {
    "message": "Sie können die Benachrichtigungen jederzeit unter $1 ausschalten"
  },
  "turnOnTokenDetection": {
    "message": "Erweiterte Token-Erkennung aktivieren"
  },
  "tutorial": {
    "message": "Tutorial"
  },
  "twelveHrTitle": {
    "message": "12 Std:"
  },
  "u2f": {
    "message": "U2F",
    "description": "A name on an API for the browser to interact with devices that support the U2F protocol. On some browsers we use it to connect MetaMask to Ledger devices."
  },
  "unapproved": {
    "message": "Nicht genehmigt"
  },
  "units": {
    "message": "Einheiten"
  },
  "unknown": {
    "message": "Unbekannt"
  },
  "unknownCollection": {
    "message": "Unbenannte Sammlung"
  },
  "unknownNetworkForKeyEntropy": {
    "message": "Unbekanntes Netzwerk",
    "description": "Displayed on places like Snap install warning when regular name is not available."
  },
  "unknownQrCode": {
    "message": "Fehler: Wir konnten diesen QR-Code nicht identifizieren."
  },
  "unlimited": {
    "message": "Unbegrenzt"
  },
  "unlock": {
    "message": "Entsperren"
  },
  "unlockMessage": {
    "message": "Das dezentrale Web erwartet Sie"
  },
  "unpin": {
    "message": "Lösen"
  },
  "unrecognizedChain": {
    "message": "Dieses benutzerdefinierte Netzwerk wird nicht erkannt.",
    "description": "$1 is a clickable link with text defined by the 'unrecognizedChanLinkText' key. The link will open to instructions for users to validate custom network details."
  },
  "unsendableAsset": {
    "message": "Senden von NFT-Tokens (ERC-721) wird derzeit nicht unterstützt.",
    "description": "This is an error message we show the user if they attempt to send an NFT asset type, for which currently don't support sending"
  },
  "unstableTokenPriceDescription": {
    "message": "Der Preis dieses Tokens in USD ist äußerst volatil, was auf ein hohes Risiko hindeutet, durch Interaktion mit dem Token einen erheblichen Wert zu verlieren."
  },
  "unstableTokenPriceTitle": {
    "message": "Unbeständiger Token-Preis"
  },
  "upArrow": {
    "message": "Aufwärtspfeil"
  },
  "update": {
    "message": "Update"
  },
  "updateEthereumChainConfirmationDescription": {
    "message": "Diese Website fordert Sie zur Aktualisierung Ihrer Standard-Netzwerk-URL auf. Sie können die Standardeinstellungen und Netzwerkinformationen jederzeit ändern."
  },
  "updateNetworkConfirmationTitle": {
    "message": "$1 aktualisieren",
    "description": "$1 represents network name"
  },
  "updateOrEditNetworkInformations": {
    "message": "Aktualisieren Sie Ihre Informationen oder"
  },
  "updateRequest": {
    "message": "Aktualisierungsanfrage"
  },
  "updatedRpcForNetworks": {
    "message": "Netzwerk-RPCs aktualisiert"
  },
  "uploadDropFile": {
    "message": "Legen Sie Ihre Datei hier ab"
  },
  "uploadFile": {
    "message": "Datei hochladen"
  },
  "urlErrorMsg": {
    "message": "URIs benötigen die korrekten HTTP/HTTPS Präfixe."
  },
  "use4ByteResolution": {
    "message": "Smart Contracts dekodieren"
  },
  "useMultiAccountBalanceChecker": {
    "message": "Kontoguthaben-Anfragen sammeln"
  },
  "useMultiAccountBalanceCheckerSettingDescription": {
    "message": "Erhalten Sie Aktualisierungen von Kontoständen schneller, indem Sie Anfragen zum Kontostand bündeln. Auf diese Weise können wir Ihre Kontostände auf einmal abrufen, wodurch Sie schnellere Aktualisierungen erhalten und eine bessere Erfahrung machen. Wenn diese Funktion deaktiviert ist, ist es für Dritte weniger wahrscheinlich, dass sie Ihre Konten miteinander in Verbindung bringen können."
  },
  "useNftDetection": {
    "message": "NFTs automatisch erkennen"
  },
  "useNftDetectionDescriptionText": {
    "message": "Lassen Sie MetaMask NFTs, die Sie besitzen, anhand von Drittanbieterdiensten hinzufügen. Durch die automatische Erkennung von NFTs werden Ihre IP- und Kontoadresse für diese Dienste offengelegt. Durch die Aktivierung dieser Funktion können eventuell Ihre IP- und Ethereum-Adresse miteinander in Verbindung gebracht und gefälschte, von Betrügern per Airdropping abgesetzte NFTs anzeigt werden. Es ist möglich, Tokens manuell hinzufügen, um dieses Risiko zu vermeiden."
  },
  "usePhishingDetection": {
    "message": "Phishing-Erkennung verwenden"
  },
  "usePhishingDetectionDescription": {
    "message": "Zeigt eine Warnung für Phishing-Domains, die Ethereum-Nutzer ansprechen."
  },
  "useSafeChainsListValidation": {
    "message": "Überprüfung der Netzwerkangaben"
  },
  "useSafeChainsListValidationDescription": {
    "message": "MetaMask verwendet einen Drittanbieter-Service namens $1, um genaue und standardisierte Netzwerkangaben anzuzeigen. Dies verringert die Wahrscheinlichkeit, dass Sie mit einem bösartigen oder falschen Netzwerk in Verbindungen treten. Wenn Sie diese Funktion benutzen, wird Ihre IP-Adresse chainid.network gegenüber offengelegt."
  },
  "useSafeChainsListValidationWebsite": {
    "message": "chainid.network",
    "description": "useSafeChainsListValidationWebsite is separated from the rest of the text so that we can bold the third party service name in the middle of them"
  },
  "useTokenDetectionPrivacyDesc": {
    "message": "Die automatische Anzeige der an Ihr Konto gesendeten Tokens erfordert die Kommunikation mit Servern von Drittanbietern, um die Bilder der Tokens abzurufen. Diese Server haben Zugriff auf Ihre IP-Adresse."
  },
  "usedByClients": {
    "message": "Verwendet von einer Reihe verschiedenen Kunden"
  },
  "userName": {
    "message": "Nutzername"
  },
  "userOpContractDeployError": {
    "message": "Contract-Bereitstellung von einem Smart-Contract-Konto wird nicht unterstützt"
  },
  "version": {
    "message": "Version"
  },
  "view": {
    "message": "Anzeigen"
  },
  "viewActivity": {
    "message": "Aktivität anzeigen"
  },
  "viewAllQuotes": {
    "message": "alle Angebote anzeigen"
  },
  "viewContact": {
    "message": "Kontakt anzeigen"
  },
  "viewDetails": {
    "message": "Details anzeigen"
  },
  "viewMore": {
    "message": "Mehr anzeigen"
  },
  "viewOnBlockExplorer": {
    "message": "Im Block-Explorer anzeigen"
  },
  "viewOnCustomBlockExplorer": {
    "message": "Zeige $1 bei $2",
    "description": "$1 is the action type. e.g (Account, Transaction, Swap) and $2 is the Custom Block Explorer URL"
  },
  "viewOnEtherscan": {
    "message": "$1 auf Etherscan anzeigen",
    "description": "$1 is the action type. e.g (Account, Transaction, Swap)"
  },
  "viewOnExplorer": {
    "message": "Im Explorer anzeigen"
  },
  "viewOnOpensea": {
    "message": "Auf Opensea ansehen"
  },
  "viewTransaction": {
    "message": "Transaktion einsehen"
  },
  "viewinExplorer": {
    "message": "$1 im Explorer anzeigen",
    "description": "$1 is the action type. e.g (Account, Transaction, Swap)"
  },
  "visitSite": {
    "message": "Seite besuchen"
  },
  "visitSupportDataConsentModalAccept": {
    "message": "Bestätigen"
  },
  "visitSupportDataConsentModalDescription": {
    "message": "Möchten Sie Ihre MetaMask-Kennung und Ihre App-Version mit unserem Support Center teilen? Dies kann uns bei der Lösung Ihres Problems helfen, ist aber optional."
  },
  "visitSupportDataConsentModalReject": {
    "message": "Nicht teilen"
  },
  "visitSupportDataConsentModalTitle": {
    "message": "Gerätedetails mit dem Support teilen"
  },
  "visitWebSite": {
    "message": "Besuchen Sie unsere Webseite."
  },
  "wallet": {
    "message": "Wallet"
  },
  "walletConnectionGuide": {
    "message": "unsere Hardware-Wallet-Verbindungsanleitung"
  },
  "walletProtectedAndReadyToUse": {
    "message": "Ihr Wallet ist geschützt und einsatzbereit. Sie finden Ihre geheime Wiederherstellungsphrase unter $1 ",
    "description": "$1 is the menu path to be shown with font weight bold"
  },
  "wantToAddThisNetwork": {
    "message": "Möchten Sie dieses Netzwerk hinzufügen?"
  },
  "wantsToAddThisAsset": {
    "message": "Dadurch kann das folgende Asset zu Ihrer Wallet hinzugefügt werden."
  },
  "warning": {
    "message": "Warnung"
  },
  "warningFromSnap": {
    "message": "Warnung von $1",
    "description": "$1 represents the name of the snap"
  },
  "watchEthereumAccountsDescription": {
    "message": "Durch das Einschalten dieser Option können Sie Ethereum-Konten über eine öffentliche Adresse oder einen ENS-Namen ansehen. Für Feedback zu dieser Beta-Funktion füllen Sie bitte diese $1 aus.",
    "description": "$1 is the link to a product feedback form"
  },
  "watchEthereumAccountsToggle": {
    "message": "Ethereum-Konten ansehen (Beta)"
  },
  "watchOutMessage": {
    "message": "Vorsicht vor $1.",
    "description": "$1 is a link with text that is provided by the 'securityMessageLinkForNetworks' key"
  },
  "weak": {
    "message": "Schwach"
  },
  "web3": {
    "message": "Web3"
  },
  "web3ShimUsageNotification": {
    "message": "Wir haben festgestellt, dass die aktuelle Webseite versucht hat, die entfernte window.web3 API zu verwenden. Sollte die Seite defekt sein, klicken Sie bitte auf $1 für weitere Informationen.",
    "description": "$1 is a clickable link."
  },
  "webhid": {
    "message": "WebHID",
    "description": "Refers to a interface for connecting external devices to the browser. Used for connecting ledger to the browser. Read more here https://developer.mozilla.org/en-US/docs/Web/API/WebHID_API"
  },
  "websites": {
    "message": "Webseiten",
    "description": "Used in the 'permission_rpc' message."
  },
  "welcomeBack": {
    "message": "Willkommen zurück!"
  },
  "welcomeExploreDescription": {
    "message": "Speichern, versenden und ausgeben von Kryptowährungen und Assets."
  },
  "welcomeExploreTitle": {
    "message": "Erkunden dezentraler Apps"
  },
  "welcomeLoginDescription": {
    "message": "Verwenden Sie MetaMask, um sich bei dezentralen Apps anzumelden – keine Anmeldung erforderlich."
  },
  "welcomeLoginTitle": {
    "message": "Sagen Sie Hallo zu Ihrer Wallet"
  },
  "welcomeToMetaMask": {
    "message": "Los geht's"
  },
  "welcomeToMetaMaskIntro": {
    "message": "MetaMask ist eine sichere Wallet, welche die Welt von web3 für alle zugänglich macht und die das Vertrauen von Millionen genießt."
  },
  "whatsThis": {
    "message": "Was ist das?"
  },
  "willApproveAmountForBridging": {
    "message": "Damit wird $1 für Bridging genehmigt."
  },
  "willApproveAmountForBridgingHardware": {
    "message": "Sie werden zwei Transaktionen auf Ihrer Hardware-Wallet bestätigen müssen."
  },
  "withdrawing": {
    "message": "Auszahlung"
  },
  "wrongNetworkName": {
    "message": "Laut unseren Aufzeichnungen stimmt dieser Netzwerkname nicht mit dieser Chain-ID überein."
  },
  "yes": {
    "message": "Ja"
  },
  "you": {
    "message": "Sie"
  },
  "youDeclinedTheTransaction": {
    "message": "Sie haben die Transaktion abgelehnt."
  },
  "youNeedToAllowCameraAccess": {
    "message": "Sie müssen Zugriff auf die Kamera erlauben, um diese Funktion nutzen zu können."
  },
  "yourAccounts": {
    "message": "Ihre Konten"
  },
  "yourActivity": {
    "message": "Ihre Aktivität"
  },
  "yourBalance": {
    "message": "Ihr Kontostand"
  },
  "yourBalanceIsAggregated": {
    "message": "Ihr Kontostand wird aggregiert"
  },
  "yourNFTmayBeAtRisk": {
    "message": "Ihr NFT könnte gefährdet sein"
  },
  "yourNetworks": {
    "message": "Ihre Netzwerke"
  },
  "yourPrivateSeedPhrase": {
    "message": "Ihre geheime Wiederherstellungsphrase"
  },
  "yourTransactionConfirmed": {
    "message": "Transaktion bereits bestätigt"
  },
  "yourTransactionJustConfirmed": {
    "message": "Wir waren nicht in der Lage, Ihre Transaktion zu stornieren, bevor sie in der Blockchain bestätigt wurde."
  },
  "yourWalletIsReady": {
    "message": "Ihre Wallet ist bereit"
  },
  "zeroGasPriceOnSpeedUpError": {
    "message": "Keine Gas-Kosten bei Beschleunigung"
  }
}<|MERGE_RESOLUTION|>--- conflicted
+++ resolved
@@ -1118,12 +1118,9 @@
   "confirmationAlertDetails": {
     "message": "Um Ihre Assets zu schützen, empfehlen wir die Ablehnung der Anfrage."
   },
-<<<<<<< HEAD
-=======
   "confirmationAlertModalTitleDescription": {
     "message": "Ihre Assets könnten gefährdet sein"
   },
->>>>>>> 4c122d36
   "confirmed": {
     "message": "Bestätigt"
   },
@@ -4053,12 +4050,9 @@
   "permitSimulationChange_receive": {
     "message": "Sie empfangen"
   },
-<<<<<<< HEAD
-=======
   "permitSimulationChange_revoke2": {
     "message": "Widerrufen"
   },
->>>>>>> 4c122d36
   "permitSimulationChange_transfer": {
     "message": "Sie senden"
   },
