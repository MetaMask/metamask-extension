--- conflicted
+++ resolved
@@ -2160,16 +2160,6 @@
   "ledgerConnectionInstructionStepThree": {
     "message": "Stellen Sie sicher, dass Ihr Ledger angeschlossen ist und die Ethereum-App ausgewählt ist."
   },
-<<<<<<< HEAD
-=======
-  "ledgerConnectionInstructionStepTwo": {
-    "message": "Ledger Live App öffnen und entsperren."
-  },
-  "ledgerConnectionPreferenceDescription": {
-    "message": "Passen Sie an, wie Sie Ihren Ledger mit MetaMask verbinden. $1 wird empfohlen, aber andere Optionen sind verfügbar. Erfahren Sie hier mehr: $2",
-    "description": "A description that appears above a dropdown where users can select between up to three options - Ledger Live, U2F or WebHID - depending on what is supported in their browser. $1 is the recommended browser option, it will be either WebHID or U2f. $2 is a link to an article where users can learn more, but will be the translation of the learnMore message."
-  },
->>>>>>> 25114997
   "ledgerDeviceOpenFailureMessage": {
     "message": "Das Ledger-Gerät konnte nicht geöffnet werden. Ihr Ledger könnte mit anderer Software verbunden sein. Bitte schließen Sie Ledger Live oder andere Anwendungen, die mit Ihrem Ledger Gerät verbunden sind, und versuchen Sie es erneut."
   },
@@ -2182,12 +2172,6 @@
   "ledgerTimeout": {
     "message": "Ledger Live braucht zu lange für eine Reaktion oder um eine Verbindung herzustellen. Stellen Sie sicher, dass die Ledger Live-App geöffnet und Ihr Gerät entsperrt ist."
   },
-<<<<<<< HEAD
-=======
-  "ledgerTransportChangeWarning": {
-    "message": "Wenn Ihre Ledger Live App geöffnet ist, trennen Sie bitte eine offene Ledger Live-Verbindung und schließen Sie die Ledger Live App."
-  },
->>>>>>> 25114997
   "ledgerWebHIDNotConnectedErrorMessage": {
     "message": "Das Gerät wurde nicht verbunden. Wenn Sie Ihren Ledger verbinden möchten, klicken Sie bitte erneut auf „Weiter“ und genehmigen Sie die HID-Verbindung",
     "description": "An error message shown to the user during the hardware connect flow."
