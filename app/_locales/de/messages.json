{
  "QRHardwareInvalidTransactionTitle": {
    "message": "Fehler"
  },
  "QRHardwareMismatchedSignId": {
    "message": "Inkongruente Transaktionsdaten. Bitte überprüfen Sie die Transaktionsdetails."
  },
  "QRHardwarePubkeyAccountOutOfRange": {
    "message": "Keine weiteren Konten. Wenn Sie auf ein Konto zugreifen möchten, das unten nicht aufgelistet ist, verbinden Sie bitte erneut Ihre Hardware-Wallet und wählen Sie diese."
  },
  "QRHardwareScanInstructions": {
    "message": "Platzieren Sie den QR-Code vor Ihrer Kamera. Der Bildschirm ist verschwommen, das wirkt sich aber nicht auf das Scannen aus."
  },
  "QRHardwareSignRequestCancel": {
    "message": "Ablehnen"
  },
  "QRHardwareSignRequestDescription": {
    "message": "Nachdem Sie sich mit Ihrer Wallet angemeldet haben, klicken Sie auf 'Signatur erhalten', um die Signatur zu bekommen."
  },
  "QRHardwareSignRequestGetSignature": {
    "message": "Signatur abrufen"
  },
  "QRHardwareSignRequestSubtitle": {
    "message": "Scannen Sie den QR-Code mit Ihrer Wallet."
  },
  "QRHardwareSignRequestTitle": {
    "message": "Signatur abrufen"
  },
  "QRHardwareUnknownQRCodeTitle": {
    "message": "Fehler"
  },
  "QRHardwareUnknownWalletQRCode": {
    "message": "Ungültiger QR-Code. Bitte scannen Sie den QR-Code der Hardware-Wallet."
  },
  "QRHardwareWalletImporterTitle": {
    "message": "QR-Code scannen"
  },
  "QRHardwareWalletSteps1Description": {
    "message": "Sie können aus der folgenden Liste offizieller QR-Code-unterstützender Partner wählen."
  },
  "QRHardwareWalletSteps1Title": {
    "message": "Verbinden Sie Ihre QR-basierte Hardware-Wallet."
  },
  "QRHardwareWalletSteps2Description": {
    "message": "Ngrave Zero"
  },
  "SIWEAddressInvalid": {
    "message": "Die Adresse in der Anmeldeanfrage entspricht nicht der Adresse des Kontos, mit dem Sie sich anmelden."
  },
  "SIWEDomainInvalidText": {
    "message": "Die Seite, auf der Sie sich anmelden möchten, entspricht nicht der Domain in der Anfrage. Bitte seien Sie vorsichtig."
  },
  "SIWEDomainInvalidTitle": {
    "message": "Betrügerische Seitenanfrage."
  },
  "SIWEDomainWarningBody": {
    "message": "Die Webseite ($1) bittet Sie, sich in der falschen Domain anzumelden. Dies könnte ein Phishing-Angriff sein.",
    "description": "$1 represents the website domain"
  },
  "SIWEDomainWarningLabel": {
    "message": "Unsicher"
  },
  "SIWELabelChainID": {
    "message": "Chain-ID:"
  },
  "SIWELabelExpirationTime": {
    "message": "Gültig bis:"
  },
  "SIWELabelIssuedAt": {
    "message": "Ausgestellt am:"
  },
  "SIWELabelMessage": {
    "message": "Nachricht:"
  },
  "SIWELabelNonce": {
    "message": "Nonce:"
  },
  "SIWELabelNotBefore": {
    "message": "Nicht vor:"
  },
  "SIWELabelRequestID": {
    "message": "Anfrage-ID:"
  },
  "SIWELabelResources": {
    "message": "Ressourcen: $1",
    "description": "$1 represents the number of resources"
  },
  "SIWELabelURI": {
    "message": "URI:"
  },
  "SIWELabelVersion": {
    "message": "Version:"
  },
  "SIWESiteRequestSubtitle": {
    "message": "Diese Seite bittet Sie, sich anzumelden mit"
  },
  "SIWESiteRequestTitle": {
    "message": "Anmeldeanfrage"
  },
  "SIWEWarningSubtitle": {
    "message": "Um zu bestätigen, dass Sie alles verstanden haben, markieren Sie:"
  },
  "SIWEWarningTitle": {
    "message": "Sind Sie sicher?"
  },
  "about": {
    "message": "Über"
  },
  "accept": {
    "message": "Akzeptieren"
  },
  "acceptTermsOfUse": {
    "message": "Ich habe die $1 gelesen und stimme ihnen zu.",
    "description": "$1 is the `terms` message"
  },
  "accessAndSpendNoticeNFT": {
    "message": "$1 kann auf dieses Asset zugreifen und es ausgeben.",
    "description": "$1 is the url of the site requesting ability to spend"
  },
  "accessYourWalletWithSRP": {
    "message": "Greifen Sie mit Ihrer geheimen Wiederherstellungsphrase auf Ihre Wallet zu."
  },
  "accessYourWalletWithSRPDescription": {
    "message": "MetaMask kann Ihr Passwort nicht wiederherstellen. Wir verwenden Ihre geheime Wiederherstellungsphrase, um Ihr Eigentum zu bestätigen, Ihre Wallet wiederherzustellen und ein neues Passwort festzulegen. Geben Sie zunächst die geheime Wiederherstellungsphrase ein, die Sie erhalten haben, als Sie Ihre Wallet erstellt haben. $1",
    "description": "$1 is the words 'Learn More' from key 'learnMore', separated here so that it can be added as a link"
  },
  "accessingYourCamera": {
    "message": "Zugriff auf Ihre Kamera …"
  },
  "account": {
    "message": "Konto"
  },
  "accountActivity": {
    "message": "Kontoaktivität"
  },
  "accountActivityText": {
    "message": "Wählen Sie die Konten aus, über die Sie benachrichtigt werden möchten:"
  },
  "accountDetails": {
    "message": "Kontodetails"
  },
  "accountIdenticon": {
    "message": "Konto-Identicon"
  },
  "accountIsntConnectedToastText": {
    "message": "$1 ist nicht mit $2 verbunden"
  },
  "accountName": {
    "message": "Kontoname"
  },
  "accountNameDuplicate": {
    "message": "Dieser Kontoname existiert bereits.",
    "description": "This is an error message shown when the user enters a new account name that matches an existing account name"
  },
  "accountNameReserved": {
    "message": "Dieser Kontoname ist reserviert.",
    "description": "This is an error message shown when the user enters a new account name that is reserved for future use"
  },
  "accountOptions": {
    "message": "Kontooptionen"
  },
  "accountSelectionRequired": {
    "message": "Sie müssen ein Konto auswählen!"
  },
  "accountTypeNotSupported": {
    "message": "Kontotyp nicht unterstützt"
  },
  "accounts": {
    "message": "Konten"
  },
  "accountsConnected": {
    "message": "Konten wurden verbunden"
  },
  "active": {
    "message": "Aktiv"
  },
  "activity": {
    "message": "Aktivität"
  },
  "activityLog": {
    "message": "Aktivitätsprotokoll"
  },
  "add": {
    "message": "Hinzufügen"
  },
  "addANetwork": {
    "message": "Ein neues Netzwerk hinzufügen"
  },
  "addANetworkManually": {
    "message": "Ein Netzwerk manuell hinzufügen"
  },
  "addANickname": {
    "message": "Spitznamen hinzufügen"
  },
  "addAccount": {
    "message": "Konto hinzufügen"
  },
  "addAcquiredTokens": {
    "message": "Fügen Sie die Tokens hinzu, die Sie mittels MetaMask erlangt haben."
  },
  "addAlias": {
    "message": "Alias hinzufügen"
  },
  "addBlockExplorer": {
    "message": "Einen Block-Explorer hinzufügen"
  },
  "addContact": {
    "message": "Kontakt hinzufügen"
  },
  "addCustomNetwork": {
    "message": "Benutzerdefiniertes Netzwerk hinzufügen"
  },
  "addEthereumChainConfirmationDescription": {
    "message": "Dadurch kann dieses Netzwerk innerhalb MetaMask verwendet werden."
  },
  "addEthereumChainConfirmationRisks": {
    "message": "MetaMask überprüft keine benutzerdefinierten Netzwerke."
  },
  "addEthereumChainConfirmationRisksLearnMore": {
    "message": "Erfahren Sie mehr über $1.",
    "description": "$1 is a link with text that is provided by the 'addEthereumChainConfirmationRisksLearnMoreLink' key"
  },
  "addEthereumChainConfirmationRisksLearnMoreLink": {
    "message": "Betrug und Sicherheitsrisiken im Netzwerk",
    "description": "Link text for the 'addEthereumChainConfirmationRisksLearnMore' translation key"
  },
  "addEthereumChainConfirmationTitle": {
    "message": "Dieser Seite das Hinzufügen eines Netzwerks erlauben?"
  },
  "addEthereumChainWarningModalHeader": {
    "message": "Fügen Sie diesen RPC-Anbieter nur hinzu, wenn Sie sich sicher sind, dass Sie ihm vertrauen können. $1",
    "description": "$1 is addEthereumChainWarningModalHeaderPartTwo passed separately so that it can be bolded"
  },
  "addEthereumChainWarningModalHeaderPartTwo": {
    "message": "Betrügerische Anbieter könnten in Hinischt auf den Zustand der Blockchain lügen und Ihre Netzwerkaktivitäten aufzeichnen."
  },
  "addEthereumChainWarningModalListHeader": {
    "message": "Es ist wichtig, dass Sie sich auf Ihren Anbieter verlassen können, da er die Fähigkeit dazu hat:"
  },
  "addEthereumChainWarningModalListPointOne": {
    "message": "– Ihre Konten und IP-Adressen einzusehen und diese miteinander in Verbindung zu setzen."
  },
  "addEthereumChainWarningModalListPointThree": {
    "message": "– Kontoguthaben und andere On-Chain-Zustände anzuzeigen."
  },
  "addEthereumChainWarningModalListPointTwo": {
    "message": "– Ihre Transaktionen zu veröffentlichen."
  },
  "addEthereumChainWarningModalTitle": {
    "message": "Sie fügen einen neuen RPC-Anbieter für das Ethereum-Hauptnetz hinzu."
  },
  "addFriendsAndAddresses": {
    "message": "Freunde und Adressen hinzufügen, welchen Sie vertrauen"
  },
  "addFromAListOfPopularNetworks": {
    "message": "Fügen Sie ein Netzwerk aus einer Liste beliebter Netzwerke hinzu oder fügen Sie es manuell hinzu. Interagieren Sie nur mit Organisationen, denen Sie vertrauen."
  },
  "addHardwareWallet": {
    "message": "Hardware-Wallet hinzufügen"
  },
  "addIPFSGateway": {
    "message": "Fügen Sie Ihr bevorzugtes IPFS-Gateway hinzu."
  },
  "addImportAccount": {
    "message": "Konto oder Hardware-Wallet hinzufügen"
  },
  "addMemo": {
    "message": "Notiz hinzufügen"
  },
  "addMoreNetworks": {
    "message": "weitere Netzwerke manuell hinzufügen"
  },
  "addNetwork": {
    "message": "Netzwerk hinzufügen"
  },
  "addNetworkTooltipWarning": {
    "message": "Diese Netzwerkverbindung ist von Dritten abhängig. Diese Verbindung könnte unzuverlässiger sein oder Dritten erlauben, Ihre Aktivitäten zu verfolgen. $1",
    "description": "$1 is Learn more link"
  },
  "addNewAccount": {
    "message": "Ein neues Konto hinzufügen"
  },
  "addNewBitcoinAccount": {
    "message": "Ein neues Bitcoin-Konto hinzufügen (Beta)"
  },
  "addNewBitcoinTestnetAccount": {
    "message": "Ein neues Bitcoin-Konto hinzufügen (Testnet)"
  },
  "addNewToken": {
    "message": "Neues Token hinzufügen"
  },
  "addNft": {
    "message": "NFT hinzufügen"
  },
  "addNfts": {
    "message": "NFTs hinzufügen"
  },
  "addRpcUrl": {
    "message": "RPC-URL hinzufügen"
  },
  "addSnapAccountToggle": {
    "message": "„Konto-Snap (Beta) hinzufügen“ aktivieren"
  },
  "addSnapAccountsDescription": {
    "message": "Wenn Sie diese Funktion aktivieren, haben Sie die Möglichkeit, die neuen Beta-Konto-Snaps direkt aus Ihrer Kontoliste hinzuzufügen. Denken Sie bei der Installation eines Konto-Snaps bitte daran, dass es sich dabei um einen Dienst von Drittanbietern handelt."
  },
  "addSuggestedNFTs": {
    "message": "Vorgeschlagene NFTs hinzufügen"
  },
  "addSuggestedTokens": {
    "message": "Vorgeschlagene Tokens hinzufügen"
  },
  "addToken": {
    "message": "Token hinzufügen"
  },
  "addTokenByContractAddress": {
    "message": "Sie können kein Token finden? Sie können ein beliebiges Token manuell hinzufügen, indem Sie seine Adresse eingeben. Token-Contract-Adressen finden Sie auf $1.",
    "description": "$1 is a blockchain explorer for a specific network, e.g. Etherscan for Ethereum"
  },
  "addUrl": {
    "message": "URL hinzufügen"
  },
  "addingCustomNetwork": {
    "message": "Netzwerk wird hinzugefügt"
  },
  "addingTokens": {
    "message": "Hinzufügen von Token"
  },
  "additionalNetworks": {
    "message": "Zusätzliche Netzwerke"
  },
  "additionalRpcUrl": {
    "message": "Weitere RPC-URL"
  },
  "address": {
    "message": "Adresse"
  },
  "addressCopied": {
    "message": "Adresse wurde kopiert!"
  },
  "advanced": {
    "message": "Erweitert"
  },
  "advancedBaseGasFeeToolTip": {
    "message": "Wenn Ihre Transaktion in den Block aufgenommen wird, wird die Differenz zwischen Ihrer maximalen Grundgebühr und der tatsächlichen Grundgebühr erstattet. Der Gesamtbetrag wird berechnet als maximale Grundgebühr (in GWEI) * Gas-Limit."
  },
  "advancedConfiguration": {
    "message": "Erweiterte Einstellungen"
  },
  "advancedDetailsDataDesc": {
    "message": "Daten"
  },
  "advancedDetailsHexDesc": {
    "message": "Hexadezimal"
  },
  "advancedDetailsNonceDesc": {
    "message": "Nonce"
  },
  "advancedDetailsNonceTooltip": {
    "message": "Dies ist die Transaktionsnummer eines Kontos. Die Nonce für die erste Transaktion ist 0 und sie erhöht sich in fortlaufender Reihenfolge."
  },
  "advancedGasFeeDefaultOptIn": {
    "message": "Speichern Sie diese Werte als Standard für das $1-Netzwerk.",
    "description": "$1 is the current network name."
  },
  "advancedGasFeeModalTitle": {
    "message": "Erweiterte Gas-Gebühr"
  },
  "advancedGasPriceTitle": {
    "message": "Gas-Preis"
  },
  "advancedPriorityFeeToolTip": {
    "message": "Prioritätsgebühr (alias „Miner Tip“) geht direkt an Miner und veranlasst sie, Ihre Transaktion zu priorisieren."
  },
  "agreeTermsOfUse": {
    "message": "Ich stimme MetaMasks $1 zu",
    "description": "$1 is the `terms` link"
  },
  "airgapVault": {
    "message": "AirGap-Tresor"
  },
  "alert": {
    "message": "Warnhinweis"
  },
  "alertActionBuy": {
    "message": "EHT kaufen"
  },
  "alertActionUpdateGas": {
    "message": "Gas-Limit aktualisieren"
  },
  "alertActionUpdateGasFee": {
    "message": "Gebühr aktualisieren"
  },
  "alertActionUpdateGasFeeLevel": {
    "message": "Gas-Optionen aktualisieren"
  },
  "alertBannerMultipleAlertsDescription": {
    "message": "Wenn Sie diese Anfrage genehmigen, könnten Dritte, die für Betrügereien bekannt sind, alle Ihre Assets an sich reißen."
  },
  "alertBannerMultipleAlertsTitle": {
    "message": "Mehrere Benachrichtigungen!"
  },
  "alertDisableTooltip": {
    "message": "Dies kann in „Einstellungen > Benachrichtigungen“ geändert werden."
  },
  "alertMessageGasEstimateFailed": {
    "message": "Wir sind nicht in der Lage, eine genaue Gebühr anzugeben, und diese Schätzung könnte zu hoch sein. Wir schlagen vor, dass Sie ein individuelles Gas-Limit eingeben, aber es besteht das Risiko, dass die Transaktion trotzdem fehlschlägt."
  },
  "alertMessageGasFeeLow": {
    "message": "Wenn Sie eine niedrige Gebühr wählen, müssen Sie mit langsameren Transaktionen und längeren Wartezeiten rechnen. Für schnellere Transaktionen wählen Sie die Gebührenoptionen Markt oder Aggressiv."
  },
  "alertMessageGasTooLow": {
    "message": "Um mit dieser Transaktion fortzufahren, müssen Sie das Gas-Limit auf 21.000 oder mehr erhöhen."
  },
  "alertMessageInsufficientBalance": {
    "message": "Sie haben nicht genug ETH auf Ihrem Konto, um die Transaktionsgebühren zu bezahlen."
  },
  "alertMessageNetworkBusy": {
    "message": "Die Gas-Preise sind hoch und die Schätzungen sind weniger genau."
  },
  "alertMessageNoGasPrice": {
    "message": "Wir können mit dieser Transaktion nicht fortfahren, bis Sie die Gebühr manuell aktualisieren."
  },
  "alertMessagePendingTransactions": {
    "message": "Diese Transaktion wird erst dann durchgeführt, wenn eine vorherige Transaktion abgeschlossen ist. Erfahren Sie, wie Sie eine Transaktion abbrechen oder beschleunigen können."
  },
  "alertMessageSignInDomainMismatch": {
    "message": "Die Website, die die Anfrage stellt, ist nicht die Website, bei der Sie sich anmelden. Dies könnte ein Versuch sein, Ihre Anmeldedaten zu stehlen."
  },
  "alertMessageSignInWrongAccount": {
    "message": "Diese Seite fordert Sie auf, sich mit dem falschen Konto anzumelden."
  },
  "alertMessageSigningOrSubmitting": {
    "message": "Diese Transaktion wird erst durchgeführt, wenn Ihre vorherige Transaktion abgeschlossen ist."
  },
  "alertModalAcknowledge": {
    "message": "Ich habe das Risiko erkannt und möchte trotzdem fortfahren"
  },
  "alertModalDetails": {
    "message": "Details zum Warnhinweis"
  },
  "alertModalReviewAllAlerts": {
    "message": "Alle Benachrichtigungen überprüfen"
  },
  "alertReasonGasEstimateFailed": {
    "message": "Ungenaue Gebühr"
  },
  "alertReasonGasFeeLow": {
    "message": "Langsame Geschwindigkeit"
  },
  "alertReasonGasTooLow": {
    "message": "Niedriges Gas-Limit"
  },
  "alertReasonInsufficientBalance": {
    "message": "Unzureichende Gelder"
  },
  "alertReasonNetworkBusy": {
    "message": "Netzwerk ist ausgelastet"
  },
  "alertReasonNoGasPrice": {
    "message": "Gebührenschätzung nicht verfügbar"
  },
  "alertReasonPendingTransactions": {
    "message": "Ausstehende Transaktion"
  },
  "alertReasonSignIn": {
    "message": "Verdächtige Anmeldeanfrage"
  },
  "alertReasonWrongAccount": {
    "message": "Falsches Konto"
  },
  "alertSettingsUnconnectedAccount": {
    "message": "Eine Webseite mit einem nicht verknüpften Konto durchsuchen"
  },
  "alertSettingsUnconnectedAccountDescription": {
    "message": "Diese Warnung wird im Popup angezeigt, wenn Sie eine verbundene Webseite durchsuchen, aber das aktuell ausgewählte Konto ist nicht verbunden."
  },
  "alertSettingsWeb3ShimUsage": {
    "message": "Wenn eine Webseite versucht, die entfernte window.web3 API zu verwenden"
  },
  "alertSettingsWeb3ShimUsageDescription": {
    "message": "Diese Benachrichtigung wird in einem Popup-Fenster angezeigt, wenn Sie eine Website besuchen, die versucht, die entfernte window.web3-API zu verwenden, und die dadurch möglicherweise beschädigt wird."
  },
  "alerts": {
    "message": "Benachrichtigungen"
  },
  "all": {
    "message": "Alle"
  },
  "allCustodianAccountsConnectedSubtitle": {
    "message": "Sie haben entweder bereits alle Ihre Verwahrungskonten verbunden oder haben kein Konto, dass Sie mit MetaMask Institutional verbinden könnten."
  },
  "allCustodianAccountsConnectedTitle": {
    "message": "Keine verbindbaren Konten verfügbar"
  },
  "allOfYour": {
    "message": "Alle Ihre $1.",
    "description": "$1 is the symbol or name of the token that the user is approving spending"
  },
  "allPermissions": {
    "message": "Alle Genehmigungen"
  },
  "allTimeHigh": {
    "message": "Allzeithoch"
  },
  "allTimeLow": {
    "message": "Allzeittief"
  },
  "allYourNFTsOf": {
    "message": "Alle Ihre NFTs von $1.",
    "description": "$1 is a link to contract on the block explorer when we're not able to retrieve a erc721 or erc1155 name"
  },
  "allow": {
    "message": "Genehmigen"
  },
  "allowMmiToConnectToCustodian": {
    "message": "Dadurch kann MMI sich zum Importieren Ihrer Konten mit $1 verbinden."
  },
  "allowNotifications": {
    "message": "Benachrichtigungen erlauben"
  },
  "allowSpendToken": {
    "message": "Genehmigung zum Zugriff auf Ihr $1 erteilen?",
    "description": "$1 is the symbol of the token that are requesting to spend"
  },
  "allowWithdrawAndSpend": {
    "message": "$1 erlauben, bis zu dem folgenden Betrag abzuheben und auszugeben:",
    "description": "The url of the site that requested permission to 'withdraw and spend'"
  },
  "amount": {
    "message": "Betrag"
  },
  "amountReceived": {
    "message": "Empfangener Betrag"
  },
  "amountSent": {
    "message": "Gesendeter Betrag"
  },
  "andForListItems": {
    "message": "$1 und $2",
    "description": "$1 is the first item, $2 is the last item in a list of items. Used in Snap Install Warning modal."
  },
  "andForTwoItems": {
    "message": "$1 und $2 ",
    "description": "$1 is the first item, $2 is the second item. Used in Snap Install Warning modal."
  },
  "appDescription": {
    "message": "Ethereum Browsererweiterung",
    "description": "The description of the application"
  },
  "appName": {
    "message": "MetaMask",
    "description": "The name of the application"
  },
  "appNameBeta": {
    "message": "MetaMask Beta",
    "description": "The name of the application (Beta)"
  },
  "appNameFlask": {
    "message": "MetaMask Flask",
    "description": "The name of the application (Flask)"
  },
  "appNameMmi": {
    "message": "MetaMask Institutional",
    "description": "The name of the application (MMI)"
  },
  "approve": {
    "message": "Ausgabenlimit genehmigen"
  },
  "approveAllTokensTitle": {
    "message": "Erlauben Sie den Zugriff auf und die Übertragung von all Ihren $1?",
    "description": "$1 is the symbol of the token for which the user is granting approval"
  },
  "approveAllTokensTitleWithoutSymbol": {
    "message": "Zugriff und Übertragung aller Ihrer NFTs aus $1 erlauben?",
    "description": "$1 a link to contract on the block explorer when we're not able to retrieve a erc721 or erc1155 name"
  },
  "approveButtonText": {
    "message": "Genehmigen"
  },
  "approveIncreaseAllowance": {
    "message": "$1 Ausgabenobergrenze erhöhen",
    "description": "The token symbol that is being approved"
  },
  "approveSpendingCap": {
    "message": "$1 Ausgabenobergrenze genehmigen",
    "description": "The token symbol that is being approved"
  },
  "approveTokenDescription": {
    "message": "Dies gestattet es Dritten, ohne weitere Benachrichtigung auf die folgenden NFTs zuzugreifen und diese zu übertragen, bis Sie dieses Zugriffsrecht widerrufen."
  },
  "approveTokenDescriptionWithoutSymbol": {
    "message": "Dies gestattet es Dritten, ohne weitere Benachrichtigung auf alle Ihre NFTs von $1 zuzugreifen und diese zu übertragen, bis Sie dieses Zugriffsrecht widerrufen.",
    "description": "$1 is a link to contract on the block explorer when we're not able to retrieve a erc721 or erc1155 name"
  },
  "approveTokenTitle": {
    "message": "Zugriff auf und Übertragung Ihrer $1 erlauben?",
    "description": "$1 is the symbol of the token for which the user is granting approval"
  },
  "approved": {
    "message": "Genehmigt"
  },
  "approvedAsset": {
    "message": "Genehmigtes Asset"
  },
  "approvedOn": {
    "message": "Genehmigt am $1",
    "description": "$1 is the approval date for a permission"
  },
  "approvedOnForAccounts": {
    "message": "Genehmigt am $1 für $2",
    "description": "$1 is the approval date for a permission. $2 is the AvatarGroup component displaying account images."
  },
  "areYouSure": {
    "message": "Sind Sie sicher?"
  },
  "asset": {
    "message": "Asset"
  },
  "assetOptions": {
    "message": "Asset-Optionen"
  },
  "attemptSendingAssets": {
    "message": "Wenn Sie versuchen, Assets direkt von einem Netzwerk in ein anderes zu senden, kann dies zu einem dauerhaften Asset-Verlust führen. Verwenden Sie unbedingt eine Bridge."
  },
  "attemptSendingAssetsWithPortfolio": {
    "message": "Sie können Ihre Assets verlieren, wenn Sie versuchen, sie von einem anderen Netzwerk zu versenden. Übertragen Sie Gelder sicher zwischen den Netzwerken, indem Sie eine Bridge wie $1 verwenden."
  },
  "attemptToCancelSwapForFree": {
    "message": "Versuch, den Swap kostenlos zu stornieren"
  },
  "attributes": {
    "message": "Attribute"
  },
  "attributions": {
    "message": "Zuschreibungen"
  },
  "auroraRpcDeprecationMessage": {
    "message": "Die Infura RPC URL unterstützt Aurora nicht mehr."
  },
  "authorizedPermissions": {
    "message": "Sie haben die folgenden Genehmigungen autorisiert."
  },
  "autoDetectTokens": {
    "message": "Tokens automatisch erkennen"
  },
  "autoDetectTokensDescription": {
    "message": "Wir verwenden APIs von Drittanbietern, um neue Token zu erkennen und anzuzeigen, die in Ihrer Wallet gesendet werden. Deaktivieren Sie dies, wenn Sie keine Daten von diesen Diensten beziehen möchten. $1",
    "description": "$1 is a link to a support article"
  },
  "autoLockTimeLimit": {
    "message": "Auto-Lock-Timer (Minuten)"
  },
  "autoLockTimeLimitDescription": {
    "message": "Legen Sie die Leerlaufzeit in Minuten fest, nach der MetaMask gesperrt werden soll."
  },
  "average": {
    "message": "Durchschnitt"
  },
  "awaitingApproval": {
    "message": "Warten auf Genehmigung ..."
  },
  "back": {
    "message": "Zurück"
  },
  "backup": {
    "message": "Sichern"
  },
  "backupApprovalInfo": {
    "message": "Dieser geheime Code ist zum Wiedererlangen Ihrer Wallet erforderlich, falls Sie Ihr Gerät verlieren, Ihr Passwort vergessen, MetaMask neu installieren müssen oder auf einem anderen Gerät auf Ihre Wallet zugreifen möchten."
  },
  "backupApprovalNotice": {
    "message": "Sichern Sie Ihre geheime Wiederherstellungsphrase, um Ihre Wallet und Ihr Geld geschützt zu halten."
  },
  "backupKeyringSnapReminder": {
    "message": "Vergewissern Sie sich, dass Sie eigenständig Zugang zu von diesem Snap erstellten Konten haben, bevor sie ihn entfernen"
  },
  "backupNow": {
    "message": "Jetzt sichern"
  },
  "backupUserData": {
    "message": "Sichern Sie Ihre Daten"
  },
  "backupUserDataDescription": {
    "message": "Sie können Daten wie Ihre Kontakte und Einstellungen sichern."
  },
  "balance": {
    "message": "Guthaben:"
  },
  "balanceOutdated": {
    "message": "Kontostand könnte überholt sein"
  },
  "baseFee": {
    "message": "Grundgebühr"
  },
  "basic": {
    "message": "Grundlegend"
  },
  "basicConfigurationBannerCTA": {
    "message": "Grundfunktionalität einschalten"
  },
  "basicConfigurationBannerTitle": {
    "message": "Grundfunktionalität ist ausgeschaltet"
  },
  "basicConfigurationDescription": {
    "message": "MetaMask bietet grundlegende Funktionen wie Token-Details und Gas-Einstellungen über Internetdienste. Wenn Sie Internetdienste nutzen, wird Ihre IP-Adresse weitergegeben, in diesem Fall an MetaMask. Das ist genau so, wie wenn Sie eine beliebige Website besuchen. MetaMask verwendet diese Daten vorübergehend und verkauft Ihre Daten niemals. Sie können ein VPN verwenden oder diese Dienste abschalten, aber das kann Ihr MetaMask-Erlebnis beeinträchtigen. Um mehr zu erfahren, lesen Sie unsere $1.",
    "description": "$1 is to be replaced by the message for privacyMsg, and will link to https://consensys.io/privacy-policy"
  },
  "basicConfigurationLabel": {
    "message": "Grundfunktionalität"
  },
  "basicConfigurationModalCheckbox": {
    "message": "Ich verstehe und möchte fortfahren"
  },
  "basicConfigurationModalDisclaimerOff": {
    "message": "Das bedeutet, dass Sie Ihre Zeit auf MetaMask nicht vollständig optimieren können. Grundlegende Funktionen (wie Token-Details, optimale Gas-Einstellungen und andere) stehen Ihnen nicht zur Verfügung."
  },
  "basicConfigurationModalDisclaimerOn": {
    "message": "Um Ihre Zeit auf MetaMask zu optimieren, müssen Sie diese Funktion einschalten. Grundlegende Funktionen (wie Token-Details, optimale Gas-Einstellungen und andere) sind für das Web3-Erlebnis wichtig."
  },
  "basicConfigurationModalHeadingOff": {
    "message": "Grundfunktionalität ausschalten"
  },
  "basicConfigurationModalHeadingOn": {
    "message": "Grundfunktionalität einschalten"
  },
  "beCareful": {
    "message": "Sein Sie vorsichtig."
  },
  "beta": {
    "message": "Beta"
  },
  "betaHeaderText": {
    "message": "Dies ist eine BETA-Version. Bitte melden Sie Fehler $1.",
    "description": "$1 represents the word 'here' in a hyperlink"
  },
  "betaMetamaskInstitutionalVersion": {
    "message": "Beta-Version von MetaMask Institutional"
  },
  "betaMetamaskVersion": {
    "message": "MetaMask-Version"
  },
  "betaTerms": {
    "message": "Beta-Nutzungsbedingungen"
  },
  "betaWalletCreationSuccessReminder1": {
    "message": "MetaMask Beta kann Ihre geheime Wiederherstellungsphrase nicht wiederherstellen."
  },
  "betaWalletCreationSuccessReminder2": {
    "message": "MetaMask Beta wird Sie nie nach Ihrer geheimen Wiederherstellungsphrase fragen."
  },
  "billionAbbreviation": {
    "message": "B",
    "description": "Shortened form of 'billion'"
  },
  "bitcoinActivityNotSupported": {
    "message": "Bitcoin-Aktivität wird nicht unterstützt"
  },
  "bitcoinSupportSectionTitle": {
    "message": "Bitcoin"
  },
  "bitcoinSupportToggleDescription": {
    "message": "Bei Aktivierung dieser Funktion haben Sie die Möglichkeit, ein Bitcoin-Konto zu Ihrer MetaMask-Erweiterung hinzuzufügen, das von Ihrer bestehenden geheimen Wiederherstellungsphrase abgeleitet ist. Hierbei handelt es sich um eine experimentelle Beta-Funktion, deren Nutzung also auf eigene Gefahr erfolgt. Falls Sie uns Feedback zu dieser neuen Bitcoin-Funktion geben möchten, füllen Sie bitte dieses $1 aus.",
    "description": "$1 is the link to a product feedback form"
  },
  "bitcoinSupportToggleTitle": {
    "message": "Aktivierung der Funktion „Ein neues Bitcoin-Konto hinzufügen (Beta)“"
  },
  "bitcoinTestnetSupportToggleDescription": {
    "message": "Bei Aktivierung dieser Funktion haben Sie die Möglichkeit, ein Bitcoin-Konto für das Test-Netzwerk hinzuzufügen."
  },
  "bitcoinTestnetSupportToggleTitle": {
    "message": "Aktivierung der Funktion „Ein neues Bitcoin-Konto hinzufügen (Testnet)“"
  },
  "blockExplorerAccountAction": {
    "message": "Konto",
    "description": "This is used with viewOnEtherscan and viewInExplorer e.g View Account in Explorer"
  },
  "blockExplorerAssetAction": {
    "message": "Asset",
    "description": "This is used with viewOnEtherscan and viewInExplorer e.g View Asset in Explorer"
  },
  "blockExplorerSwapAction": {
    "message": "Swap",
    "description": "This is used with viewOnEtherscan e.g View Swap on Etherscan"
  },
  "blockExplorerUrl": {
    "message": "Block-Explorer"
  },
  "blockExplorerUrlDefinition": {
    "message": "Die URL, die als Block-Explorer für dieses Netzwerk verwendet wird."
  },
  "blockExplorerView": {
    "message": "Konto bei $1 anzeigen",
    "description": "$1 replaced by URL for custom block explorer"
  },
  "blockaid": {
    "message": "Blockaid"
  },
  "blockaidAlertInfo": {
    "message": "Wir empfehlen nicht, mit dieser Anfrage fortzufahren."
  },
  "blockaidDescriptionApproveFarming": {
    "message": "Wenn Sie diese Anfrage genehmigen, könnte eine dritte Partei, die für Betrügereien bekannt ist, Ihre gesamten Assets an sich reißen."
  },
  "blockaidDescriptionBlurFarming": {
    "message": "Wenn Sie diese Anfrage genehmigen, kann jemand Ihre bei Blur aufgelisteten Assets stehlen."
  },
  "blockaidDescriptionErrored": {
    "message": "Aufgrund eines Fehlers konnten wir nicht auf Sicherheitsalarme prüfen. Fahren Sie nur fort, wenn Sie jeder involvierten Adresse vertrauen."
  },
  "blockaidDescriptionMaliciousDomain": {
    "message": "Sie interagieren mit einer schädlichen Domain. Wenn Sie diese Anfrage bestätigen, verlieren Sie eventuell Ihre Assets."
  },
  "blockaidDescriptionMightLoseAssets": {
    "message": "Wenn Sie diese Anfrage genehmigen, verlieren Sie eventuell Ihre Assets."
  },
  "blockaidDescriptionSeaportFarming": {
    "message": "Wenn Sie diese Anfrage genehmigen, kann jemand Ihre bei Blur aufgelisteten Assets stehlen."
  },
  "blockaidDescriptionTransferFarming": {
    "message": "Wenn Sie diese Anfrage genehmigen, wird eine dritte Partei, die für Betrügereien bekannt ist, Ihre gesamten Assets an sich reißen."
  },
  "blockaidDescriptionWarning": {
    "message": "Dies könnte eine betrügerische Anfrage sein. Fahren Sie nur fort, wenn Sie allen beteiligten Adressen vertrauen."
  },
  "blockaidMessage": {
    "message": "Wahrung der Privatsphäre – keine Daten werden an Dritte weitergegeben. Verfügbar auf Arbitrum, Avalanche, BNB chain, Ethereum Mainnet, Linea, Optimism, Polygon, Base und Sepolia."
  },
  "blockaidTitleDeceptive": {
    "message": "Dies ist eine betrügerische Anfrage."
  },
  "blockaidTitleMayNotBeSafe": {
    "message": "Seien Sie vorsichtig"
  },
  "blockaidTitleSuspicious": {
    "message": "Dies ist eine verdächtige Anfrage."
  },
  "blockies": {
    "message": "Blockies"
  },
  "boughtFor": {
    "message": "Gekauft für"
  },
  "bridge": {
    "message": "Bridge"
  },
  "bridgeDontSend": {
    "message": "Bridge, nicht senden"
  },
  "browserNotSupported": {
    "message": "Ihr Browser wird nicht unterstützt …"
  },
  "buildContactList": {
    "message": "Erstellen Sie Ihre Kontaktliste."
  },
  "builtAroundTheWorld": {
    "message": "MetaMask ist weltweit konzipiert und aufgebaut."
  },
  "busy": {
    "message": "Ausgelastet"
  },
  "buyAndSell": {
    "message": "Kaufen und Verkaufen"
  },
  "buyAsset": {
    "message": "$1 kaufen",
    "description": "$1 is the ticker symbol of a an asset the user is being prompted to purchase"
  },
  "buyMoreAsset": {
    "message": "Mehr $1 kaufen",
    "description": "$1 is the ticker symbol of a an asset the user is being prompted to purchase"
  },
  "buyNow": {
    "message": "Jetzt kaufen"
  },
  "buyToken": {
    "message": "$1 kaufen",
    "description": "$1 is the token symbol"
  },
  "bytes": {
    "message": "Bytes"
  },
  "canToggleInSettings": {
    "message": "Sie können diese Benachrichtigung unter Einstellungen -> Warnungen wieder aktivieren."
  },
  "cancel": {
    "message": "Stornieren"
  },
  "cancelPopoverTitle": {
    "message": "Transaktion stornieren"
  },
  "cancelSpeedUp": {
    "message": "eine Transaktion stornieren oder beschleunigen."
  },
  "cancelSpeedUpLabel": {
    "message": "Diese Gas-Gebühr kostet $1 das Original.",
    "description": "$1 is text 'replace' in bold"
  },
  "cancelSpeedUpTransactionTooltip": {
    "message": "Für eine Transaktion im Wert von $1 muss die Gasgebühr um mindestens 10 % erhöht werden, damit sie vom Netz erkannt wird.",
    "description": "$1 is string 'cancel' or 'speed up'"
  },
  "cancelled": {
    "message": "Storniert"
  },
  "chainId": {
    "message": "Chain-ID"
  },
  "chainIdDefinition": {
    "message": "Die Chain-ID, die verwendet wird, um Transaktionen für dieses Netzwerk zu unterzeichnen."
  },
  "chainIdExistsErrorMsg": {
    "message": "Diese Chain-ID wird derzeit vom $1-Netzwerk verwendet."
  },
  "chainListReturnedDifferentTickerSymbol": {
    "message": "Dieses Token-Symbol stimmt nicht mit dem eingegebenen Netzwerknamen oder der Chain-ID überein. Viele beliebte Token verwenden ähnliche Symbole, die Betrüger nutzen können, um Sie dazu zu bringen, ihnen im Gegenzug einen wertvolleren Token zu senden. Überprüfen Sie alles, bevor Sie fortfahren."
  },
  "chooseYourNetwork": {
    "message": "Wählen Sie Ihr Netzwerk"
  },
  "chooseYourNetworkDescription": {
    "message": "Wir verwenden Infura als Anbieter für ferngesteuerte Prozeduranrufe (RPC), um den verlässlichsten und vertraulichsten Zugriff auf Ethereum-Daten zu ermöglichen, den wir können. Sie können Ihren eigenen RPC auswählen, bedenken Sie aber, dass RPC Ihre IP-Adresse und Ihre Ethereum-Wallet erhalten wird, um Transaktionen durchzuführen. Lesen Sie unsere $1, um mehr darüber zu erfahren, wie Infura mit Ihren Daten umgeht.",
    "description": "$1 is a link to the privacy policy"
  },
  "chromeRequiredForHardwareWallets": {
    "message": "Sie müssen MetaMask unter Google Chrome nutzen, um sich mit Ihrer Hardware-Wallet zu verbinden."
  },
  "circulatingSupply": {
    "message": "Zirkulierende Versorgung"
  },
  "clear": {
    "message": "Löschen"
  },
  "clearActivity": {
    "message": "Aktivitäten und Nonce-Daten löschen"
  },
  "clearActivityButton": {
    "message": "Aktivitäten-Tab-Daten löschen"
  },
  "clearActivityDescription": {
    "message": "Dies setzt die Nonce des Kontos zurück und löscht Daten aus dem Aktivitäten-Tab in Ihrer Wallet. Nur das aktuelle Konto und Netzwerk sind betroffen. Ihr Guthaben und eingehenden Transaktionen ändern sich nicht."
  },
  "click": {
    "message": "Klicken"
  },
  "clickToConnectLedgerViaWebHID": {
    "message": "Klicken Sie hier, um Ihren Ledger über WebHID zu verbinden.",
    "description": "Text that can be clicked to open a browser popup for connecting the ledger device via webhid"
  },
  "clickToManuallyAdd": {
    "message": "Sie können Tokens jederzeit manuell hinzufügen."
  },
  "close": {
    "message": "Schließen"
  },
  "closeExtension": {
    "message": "Erweiterung schließen"
  },
  "closeWindowAnytime": {
    "message": "Sie können dieses Fenster jederzeit schließen."
  },
  "coingecko": {
    "message": "CoinGecko"
  },
  "collectionName": {
    "message": "Name der Sammlung"
  },
  "comboNoOptions": {
    "message": "Keine Option gefunden",
    "description": "Default text shown in the combo field dropdown if no options."
  },
  "configureSnapPopupDescription": {
    "message": "Sie verlassen jetzt MetaMask, um diesen Snap zu konfigurieren."
  },
  "configureSnapPopupInstallDescription": {
    "message": "Sie verlassen jetzt MetaMask, um diesen Snap zu installieren."
  },
  "configureSnapPopupInstallTitle": {
    "message": "Snap installieren"
  },
  "configureSnapPopupLink": {
    "message": "Zum Fortfahren auf diesen Link klicken:"
  },
  "configureSnapPopupTitle": {
    "message": "Snap konfigurieren"
  },
  "confirm": {
    "message": "Bestätigen"
  },
  "confirmAlertModalAcknowledgeMultiple": {
    "message": "Ich habe die Benachrichtigungen zur Kenntnis genommen und möchte trotzdem fortfahren"
  },
  "confirmAlertModalAcknowledgeSingle": {
    "message": "Ich habe die Benachrichtigung zur Kenntnis genommen und möchte trotzdem fortfahren"
  },
  "confirmAlertModalDetails": {
    "message": "Wenn Sie sich anmelden, könnten Dritte, die für Betrügereien bekannt sind, all Ihre Assets an sich reißen. Lesen Sie bitte die Benachrichtigungen, bevor Sie fortfahren."
  },
  "confirmAlertModalTitle": {
    "message": "Ihre Assets könnten gefährdet sein"
  },
  "confirmConnectCustodianRedirect": {
    "message": "Sobald Sie auf „Weiter“ klicken, leiten wir Sie weiter zu $1."
  },
  "confirmConnectCustodianText": {
    "message": "Zum Verbinden Ihrer Konten melden Sie sich bitte bei Ihrem $1-Konto an und klicken dann auf die Schaltfläche „Mit MMI verbinden“."
  },
  "confirmConnectionTitle": {
    "message": "Verbindung mit $1 bestätigen"
  },
  "confirmDeletion": {
    "message": "Löschung bestätigen"
  },
  "confirmFieldPaymaster": {
    "message": "Gebühr bezahlt von"
  },
  "confirmFieldTooltipPaymaster": {
    "message": "Die Gebühr für diese Transaktion wird durch den Paymaster Smart Contract bezahlt."
  },
  "confirmPassword": {
    "message": "Passwort bestätigen"
  },
  "confirmRecoveryPhrase": {
    "message": "Geheime Wiederherstellungsphrase bestätigen"
  },
  "confirmRpcUrlDeletionMessage": {
    "message": "Sind Sie sicher, dass Sie die RPC-URL löschen möchten? Ihre Informationen werden für dieses Netzwerk nicht gespeichert."
  },
  "confirmTitleDescContractInteractionTransaction": {
    "message": "Bestätigen Sie diese Transaktion nur, wenn Sie den Inhalt vollständig verstehen und der anfragenden Website vertrauen."
  },
  "confirmTitleDescPermitSignature": {
    "message": "Diese Website möchte die Genehmigung, Ihre Tokens auszugeben."
  },
  "confirmTitleDescSIWESignature": {
    "message": "Eine Website möchte, dass Sie sich anmelden, um zu beweisen, dass Sie dieses Konto besitzen."
  },
  "confirmTitleDescSignature": {
    "message": "Bestätigen Sie diese Nachricht nur, wenn Sie dem Inhalt zustimmen und der anfragenden Website vertrauen."
  },
  "confirmTitlePermitSignature": {
    "message": "Antrag auf Ausgabenobergrenze"
  },
  "confirmTitleSIWESignature": {
    "message": "Anmeldeanfrage"
  },
  "confirmTitleSignature": {
    "message": "Signaturanfrage"
  },
  "confirmTitleTransaction": {
    "message": "Transaktionsanfrage"
  },
  "confirmed": {
    "message": "Bestätigt"
  },
  "confusableUnicode": {
    "message": "'$1' ist ähnlich wie '$2'."
  },
  "confusableZeroWidthUnicode": {
    "message": "Breitenloses Zeichen gefunden."
  },
  "confusingEnsDomain": {
    "message": "Wir haben ein missverständliches Zeichen im ENS-Namen entdeckt. Prüfen Sie den ENS-Namen, um möglichen Betrug zu vermeiden."
  },
  "connect": {
    "message": "Verbinden"
  },
  "connectAccount": {
    "message": "Konto verbinden"
  },
  "connectAccountOrCreate": {
    "message": "Konto verbinden oder neues erstellen"
  },
  "connectAccounts": {
    "message": "Konten verbinden"
  },
  "connectCustodialAccountMenu": {
    "message": "Verwahrungskonto verbinden"
  },
  "connectCustodialAccountMsg": {
    "message": "Bitte wählen Sie den Verwahrer aus, den Sie verwenden möchten, um ein Token hinzuzufügen oder zu aktualisieren."
  },
  "connectCustodialAccountTitle": {
    "message": "Verwahrungskonten"
  },
  "connectCustodianAccounts": {
    "message": "$1 Konten verbinden"
  },
  "connectManually": {
    "message": "Manuelle Verbindung zur aktuellen Seite"
  },
  "connectMoreAccounts": {
    "message": "Weitere Konten verbinden"
  },
  "connectSnap": {
    "message": "Mit $1 verbinden",
    "description": "$1 is the snap for which a connection is being requested."
  },
  "connectWithMetaMask": {
    "message": "Mit MetaMask verbinden"
  },
  "connectedAccounts": {
    "message": "Verbundene Konten"
  },
  "connectedAccountsDescriptionPlural": {
    "message": "Sie haben $1 Konten mit dieser Seite verbunden.",
    "description": "$1 is the number of accounts"
  },
  "connectedAccountsDescriptionSingular": {
    "message": "Sie haben $1 Konten mit dieser Seite verbunden."
  },
  "connectedAccountsEmptyDescription": {
    "message": "MetaMask ist nicht mit dieser Seite verbunden. Um sich mit einer Web3-Seite zu verbinden, finden und klicken Sie auf die Schaltfläche „Verbinden“."
  },
  "connectedAccountsListTooltip": {
    "message": "$1 kann den Kontostand, die Adresse und die Aktivitäten einsehen und Transaktionen vorschlagen, um für verbundene Konten zu genehmigen.",
    "description": "$1 is the origin name"
  },
  "connectedAccountsToast": {
    "message": "Verbundene Konten aktualisiert"
  },
  "connectedSites": {
    "message": "Verbundene Seiten"
  },
  "connectedSitesDescription": {
    "message": "$1 ist mit diesen Seiten verbunden. Sie können Ihre Konto-Adresse einsehen.",
    "description": "$1 is the account name"
  },
  "connectedSitesEmptyDescription": {
    "message": "$1 ist mit keiner Seite verbunden.",
    "description": "$1 is the account name"
  },
  "connectedSnapAndNoAccountDescription": {
    "message": "MetaMask ist mit dieser Seite verbunden, aber es sind noch keine Konten verbunden"
  },
  "connectedWith": {
    "message": "Verbunden mit"
  },
  "connecting": {
    "message": "Verbinden"
  },
  "connectingTo": {
    "message": "Verbindung mit $1 wird hergestellt"
  },
  "connectingToDeprecatedNetwork": {
    "message": "‚$1‘ wird eingestellt und funktioniert möglicherweise nicht mehr. Versuchen Sie ein anderes Netzwerk."
  },
  "connectingToGoerli": {
    "message": "Verbindungsaufbau zum Goerli-Testnetzwerk"
  },
  "connectingToLineaGoerli": {
    "message": "Verbindungsaufbau zum Linea-Testnetzwerk"
  },
  "connectingToLineaMainnet": {
    "message": "Verbindung zum Linea Mainnet wird hergestellt"
  },
  "connectingToLineaSepolia": {
    "message": "Herstellung der Verbindung zum Linea-Sepolia-Testnetzwerk"
  },
  "connectingToMainnet": {
    "message": "Verbindung zum Ethereum Mainnet wird hergestellt"
  },
  "connectingToSepolia": {
    "message": "Verbindung zum Sepolia-Testnetzwerk wird hergestellt"
  },
  "connectionFailed": {
    "message": "Verbindung fehlgeschlagen"
  },
  "connectionFailedDescription": {
    "message": "Abrufen von $1 fehlgeschlagen. Netzwerkverbindung überprüfen und erneut versuchen.",
    "description": "$1 is the name of the snap being fetched."
  },
  "connectionRequest": {
    "message": "Verbindungsanfrage"
  },
  "contactUs": {
    "message": "Kontaktaufnahme"
  },
  "contacts": {
    "message": "Kontaktaufnahme"
  },
  "contentFromSnap": {
    "message": "Inhalt von $1",
    "description": "$1 represents the name of the snap"
  },
  "continue": {
    "message": "Weiter"
  },
  "continueMmiOnboarding": {
    "message": "Mit Einführung in MetaMask Institutional fortfahren"
  },
  "continueToWallet": {
    "message": "Weiter zur Wallet"
  },
  "contract": {
    "message": "Contract"
  },
  "contractAddress": {
    "message": "Contract-Adresse"
  },
  "contractAddressError": {
    "message": "Sie senden Tokens an die Contract-Adresse des Tokens. Dies kann zum Verlust dieser Tokens führen."
  },
  "contractDeployment": {
    "message": "Contract-Einsatz"
  },
  "contractDescription": {
    "message": "Nehmen Sie sich einen Moment Zeit, um die Drittanbieterdetails zu überprüfen und sich so vor Betrügern zu schützen."
  },
  "contractInteraction": {
    "message": "Contract-Interaktion"
  },
  "contractNFT": {
    "message": "NFT-Contract"
  },
  "contractRequestingAccess": {
    "message": "Drittanbieter erbittet Zugriff"
  },
  "contractRequestingSignature": {
    "message": "Drittanbieter erbittet eine Signatur"
  },
  "contractRequestingSpendingCap": {
    "message": "Drittanbieter erbittet eine Ausgabenobergrenze"
  },
  "contractTitle": {
    "message": "Drittanbieterdetails"
  },
  "contractToken": {
    "message": "Token-Contract"
  },
  "convertTokenToNFTDescription": {
    "message": "Wir haben festgestellt, dass dieses Asset eine NFT ist. MetaMask hat jetzt volle native Unterstützung für NFTs. Möchten Sie es aus Ihrer Tokenliste entfernen und als NFT hinzufügen?"
  },
  "convertTokenToNFTExistDescription": {
    "message": "Wir haben festgestellt, dass dieses Asset als NFT hinzugefügt wurde. Möchten Sie es aus Ihrer Token-Liste entfernen?"
  },
  "coolWallet": {
    "message": "CoolWallet"
  },
  "copiedExclamation": {
    "message": "Kopiert."
  },
  "copyAddress": {
    "message": "Adresse in die Zwischenablage kopieren"
  },
  "copyPrivateKey": {
    "message": "Privaten Schlüssel kopieren"
  },
  "copyRawTransactionData": {
    "message": "Roh-Transaktionsdaten kopieren"
  },
  "copyToClipboard": {
    "message": "In die Zwischenablage kopieren"
  },
  "copyTransactionId": {
    "message": "Transaktions-ID kopieren"
  },
  "create": {
    "message": "Erstellen"
  },
  "createNewWallet": {
    "message": "Eine neue Wallet erstellen"
  },
  "createPassword": {
    "message": "Passwort erstellen"
  },
  "createSnapAccountDescription": {
    "message": "$1 möchte ein neues Konto zu MetaMask hinzufügen."
  },
  "createSnapAccountTitle": {
    "message": "Konto erstellen"
  },
  "creatorAddress": {
    "message": "Adresse des Erstellers"
  },
  "crossChainSwapsLink": {
    "message": "Netzwerkübergreifender Austausch mit MetaMask Portfolio"
  },
  "cryptoCompare": {
    "message": "CryptoCompare"
  },
  "currencyConversion": {
    "message": "Währungsumrechnung"
  },
  "currencyRateCheckToggle": {
    "message": "Guthaben und Token-Preisprüfer anzeigen"
  },
  "currencyRateCheckToggleDescription": {
    "message": "Wie verwenden $1- und $2-APIs, um Ihr Guthaben und den Tokenpreis anzuzeigen. $3",
    "description": "$1 represents Coingecko, $2 represents CryptoCompare and $3 represents Privacy Policy"
  },
  "currencySymbol": {
    "message": "Währungssymbol"
  },
  "currencySymbolDefinition": {
    "message": "Das Ticker-Symbol, das für die Währung dieses Netzwerks angezeigt wird."
  },
  "currentAccountNotConnected": {
    "message": "Ihr aktuelles Konto ist nicht verbunden."
  },
  "currentExtension": {
    "message": "Aktuelle Erweiterungsseite"
  },
  "currentLanguage": {
    "message": "Aktuelle Sprache"
  },
  "currentRpcUrlDeprecated": {
    "message": "Die aktuelle RPC-URL für dieses Netzwerk ist veraltet."
  },
  "currentTitle": {
    "message": "Aktuell:"
  },
  "currentlyUnavailable": {
    "message": "Nicht verfügbar in diesem Netzwerk"
  },
  "curveHighGasEstimate": {
    "message": "Aggressives Gas-Schätzungsdiagramm"
  },
  "curveLowGasEstimate": {
    "message": "Diagramm für eine niedrige Gasschätzung"
  },
  "curveMediumGasEstimate": {
    "message": "Markt-Gas-Schätzungsdiagramm"
  },
  "custodian": {
    "message": "Verwahrer"
  },
  "custodianAccountAddedDesc": {
    "message": "Sie können jetzt Ihre Konten in MetaMask Institutional verwenden."
  },
  "custodianAccountAddedTitle": {
    "message": "Ausgewählte $1-Konten wurden hinzugefügt."
  },
  "custodianQRCodeScan": {
    "message": "QR-Code mit Ihrer $1-Mobilapp scannen"
  },
  "custodianQRCodeScanDescription": {
    "message": "Oder melden Sie sich bei Ihrem $1-Konto an und klicken Sie auf die Schaltfläche „Mit MMI verbinden“."
  },
  "custodianReplaceRefreshTokenChangedFailed": {
    "message": "Bitte gehen Sie zu $1 und klicken Sie in der Benutzeroberfläche auf die Schaltfläche „Mit MMI verbinden“, um Ihre Konten erneut mit MMI zu verbinden."
  },
  "custodianReplaceRefreshTokenChangedSubtitle": {
    "message": "Sie können jetzt Verwahrkonten in MetaMask Institutional verwenden."
  },
  "custodianReplaceRefreshTokenChangedTitle": {
    "message": "Ihr Verwahrungstoken wurde aktualisiert."
  },
  "custodianReplaceRefreshTokenSubtitle": {
    "message": "Dies ersetzt das Verwahrungstoken für die folgende Adresse:"
  },
  "custodianReplaceRefreshTokenTitle": {
    "message": "Verwahrungstoken ersetzen"
  },
  "custodyDeeplinkDescription": {
    "message": "Genehmigen Sie die Transaktion in der $1-App. Wenn alle benötigten Verwahrungsgenehmigungen erteilt wurden, wir die Transaktion abgeschlossen. Überprüfen Sie Ihre $1-App für den Status."
  },
  "custodyRefreshTokenModalDescription": {
    "message": "Bitte gehen Sie zu $1 und klicken Sie in der Benutzeroberfläche auf die Schaltfläche „Mit MMI verbinden“, um Ihre Konten erneut mit MMI zu verbinden."
  },
  "custodyRefreshTokenModalDescription1": {
    "message": "Ihr Verwahrer stellt ein Token aus, dass die MetaMask Institutional-Erweiterung automatisch beglaubigt, was die Verbindung zu Ihren Konten ermöglicht."
  },
  "custodyRefreshTokenModalDescription2": {
    "message": "Dieses Token läuft aus Sicherheitsgründen nach einer gewissen Zeit ab. In diesem Fall müssen Sie erneut eine Verbindung mit MMI herstellen."
  },
  "custodyRefreshTokenModalSubtitle": {
    "message": "Warum sehe ich das?"
  },
  "custodyRefreshTokenModalTitle": {
    "message": "Ihre Verwahrungssitzung ist abgelaufen."
  },
  "custodySessionExpired": {
    "message": "Verwahrungssitzung ist abgelaufen."
  },
  "custodyWrongChain": {
    "message": "Dieses Konto ist nicht für die Nutzung mit $1 konfiguriert."
  },
  "custom": {
    "message": "Erweitert"
  },
  "customContentSearch": {
    "message": "Suche nach einem zuvor hinzugefügten Netzwerk"
  },
  "customGasSettingToolTipMessage": {
    "message": "$1 verwenden, um den Gas-Preis anzupassen. Das kann verwirrend sein, wenn Sie damit nicht vertraut sind. Interaktion auf eigene Gefahr.",
    "description": "$1 is key 'advanced' (text: 'Advanced') separated here so that it can be passed in with bold font-weight"
  },
  "customSpendLimit": {
    "message": "Benutzerdefiniertes Ausgabenlimit"
  },
  "customSpendingCap": {
    "message": "Benutzerdefinierte Ausgabenobergrenze"
  },
  "customToken": {
    "message": "Benutzerdefiniertes Token"
  },
  "customTokenWarningInNonTokenDetectionNetwork": {
    "message": "Die Token-Erkennung ist in diesem Netzwerk noch nicht verfügbar. Bitte importieren Sie das Token manuell und stellen Sie sicher, dass Sie ihm vertrauen. Erfahren Sie mehr über $1."
  },
  "customTokenWarningInTokenDetectionNetwork": {
    "message": "Jeder kann einen Token erstellen, auch gefälschte Versionen von bestehenden Token. Erfahren Sie mehr über $1."
  },
  "customTokenWarningInTokenDetectionNetworkWithTDOFF": {
    "message": "Stellen Sie sicher, dass Sie einem Token vertrauen, bevor Sie es importieren. Erfahren Sie, wie Sie 1$ vermeiden und die Token-Erkennung $2 aktivieren können."
  },
  "customerSupport": {
    "message": "Kundensupport"
  },
  "customizeYourNotifications": {
    "message": "Passen Sie Ihre Benachrichtigungen an"
  },
  "customizeYourNotificationsText": {
    "message": "Schalten Sie die Arten von Benachrichtigungen ein, die Sie empfangen möchten:"
  },
  "dappRequestedSpendingCap": {
    "message": "Von der Seite beantragte Ausgabenobergrenze"
  },
  "dappSuggested": {
    "message": "Seite vorgeschlagen"
  },
  "dappSuggestedGasSettingToolTipMessage": {
    "message": "$1 hat diesen Preis vorgeschlagen.",
    "description": "$1 is url for the dapp that has suggested gas settings"
  },
  "dappSuggestedHigh": {
    "message": "Seite vorgeschlagen"
  },
  "dappSuggestedHighShortLabel": {
    "message": "Seite (hoch)"
  },
  "dappSuggestedShortLabel": {
    "message": "Seite"
  },
  "dappSuggestedTooltip": {
    "message": "$1 hat diesen Preis vorgeschlagen.",
    "description": "$1 represents the Dapp's origin"
  },
  "darkTheme": {
    "message": "Dunkel"
  },
  "data": {
    "message": "Daten"
  },
  "dataCollectionForMarketing": {
    "message": "Datenerhebung für das Marketing"
  },
  "dataCollectionForMarketingDescription": {
    "message": "Wir verwenden MetaMetrics, um zu erfahren, wie Sie mit unserer Marketingkommunikation umgehen. Wir können relevante Neuigkeiten (wie Produktmerkmale und andere Materialien) teilen."
  },
  "dataCollectionWarningPopoverButton": {
    "message": "Okay"
  },
  "dataCollectionWarningPopoverDescription": {
    "message": "Sie haben die Datenerhebung für unsere Marketingzwecke deaktiviert. Dies gilt nur für dieses Gerät. Wenn Sie MetaMask auf anderen Geräten verwenden, stellen Sie sicher, dass Sie sich auch dort abmelden."
  },
  "dataHex": {
    "message": "Hexadezimal"
  },
  "dataUnavailable": {
    "message": "Daten nicht verfügbar"
  },
  "dateCreated": {
    "message": "Datum erstellt"
  },
  "dcent": {
    "message": "D'Cent"
  },
  "decimal": {
    "message": "Token-Dezimale"
  },
  "decimalsMustZerotoTen": {
    "message": "Dezimalzahlen müssen mindestens 0 und dürfen höchstens 36 betragen."
  },
  "decrypt": {
    "message": "Entschlüsseln"
  },
  "decryptCopy": {
    "message": "Verschlüsselte Nachricht kopieren"
  },
  "decryptInlineError": {
    "message": "Diese Nachricht kann aufgrund eines Fehlers nicht entschlüsselt werden: $1",
    "description": "$1 is error message"
  },
  "decryptMessageNotice": {
    "message": "$1 möchte diese Nachricht lesen, um Ihre Aktion abzuschließen.",
    "description": "$1 is the web3 site name"
  },
  "decryptMetamask": {
    "message": "Nachricht entschlüsseln"
  },
  "decryptRequest": {
    "message": "Anfrage entschlüsseln"
  },
  "defaultRpcUrl": {
    "message": "Standard-RPC-URL"
  },
  "delete": {
    "message": "Löschen"
  },
  "deleteContact": {
    "message": "Kontakt löschen"
  },
  "deleteNetwork": {
    "message": "Netzwerk löschen?"
  },
  "deleteNetworkIntro": {
    "message": "Wenn Sie dieses Netzwerk löschen, müssen Sie es erneut hinzufügen, um Ihre Assets in diesem Netzwerk anzuzeigen."
  },
  "deleteNetworkTitle": {
    "message": "$1-Netzwerk löschen?",
    "description": "$1 represents the name of the network"
  },
  "deleteRpcUrl": {
    "message": "RPC-URL löschen"
  },
  "deposit": {
    "message": "Einzahlung"
  },
  "deprecatedGoerliNtwrkMsg": {
    "message": "Aufgrund von Aktualisierungen des Ethereum-Systems wird das Goerli-Testnetzwerk bald eingestellt."
  },
  "deprecatedNetwork": {
    "message": "Dieses Netzwerk ist veraltet"
  },
  "deprecatedNetworkButtonMsg": {
    "message": "Verstanden"
  },
  "deprecatedNetworkDescription": {
    "message": "Das Netzwerk, zu dem Sie eine Verbindung herstellen möchten, wird von Metamask nicht mehr unterstützt. $1"
  },
  "description": {
    "message": "Beschreibung"
  },
  "descriptionFromSnap": {
    "message": "Beschreibung von $1",
    "description": "$1 represents the name of the snap"
  },
  "details": {
    "message": "Details"
  },
  "disabledGasOptionToolTipMessage": {
    "message": "“$1” ist deaktiviert, weil es nicht das Minimum einer zehnprozentigen Erhöhung gegenüber der ursprünglichen Gasgebühr erfüllt.",
    "description": "$1 is gas estimate type which can be market or aggressive"
  },
  "disconnect": {
    "message": "Verbindung trennen"
  },
  "disconnectAllAccounts": {
    "message": "Alle Konten trennen"
  },
  "disconnectAllAccountsConfirmationDescription": {
    "message": "Sind Sie sicher, dass Sie die Verbindung trennen möchten? Die Seitenfunktionalität könnte verloren gehen."
  },
  "disconnectAllAccountsText": {
    "message": "Konten"
  },
  "disconnectAllSnapsText": {
    "message": "Snaps"
  },
  "disconnectAllText": {
    "message": "Wenn Sie die Verbindung zwischen $1 und $2 unterbrechen, müssen Sie die Verbindung wiederherstellen, um sie erneut zu verwenden.",
    "description": "$1 will map to `disconnectAllAccountsText` or `disconnectAllSnapsText`, $2 represents the website hostname"
  },
  "disconnectAllTitle": {
    "message": "Alle $1 trennen",
    "description": "$1 will map to `disconnectAllAccountsText` or `disconnectAllSnapsText`"
  },
  "disconnectPrompt": {
    "message": "$1 trennen"
  },
  "disconnectThisAccount": {
    "message": "Dieses Konto trennen"
  },
  "disconnectedAllAccountsToast": {
    "message": "Alle Konten wurden von $1 getrennt",
    "description": "$1 is name of the dapp`"
  },
  "disconnectedSingleAccountToast": {
    "message": "$1 wurde von $2 getrennt",
    "description": "$1 is name of the name and $2 represents the dapp name`"
  },
  "discoverSnaps": {
    "message": "Snaps entdecken",
    "description": "Text that links to the Snaps website. Displayed in a banner on Snaps list page in settings."
  },
  "dismiss": {
    "message": "Verwerfen"
  },
  "dismissReminderDescriptionField": {
    "message": "Aktivieren Sie diese Option, um die Erinnerungsmeldung zur Sicherung der geheimen Wiederherstellungsphrase zu deaktivieren. Wir empfehlen Ihnen dringend, ein Backup Ihrer geheimen Wiederherstellungsphrase zu erstellen, um den Verlust von Geldern zu vermeiden."
  },
  "dismissReminderField": {
    "message": "Backup-Erinnerung zur geheimen Wiederherstellungsphrase verwerfen"
  },
  "displayNftMedia": {
    "message": "NFT-Medien anzeigen"
  },
  "displayNftMediaDescription": {
    "message": "Durch die Anzeige von NFT-Medien und -Daten wird Ihre IP-Adresse an OpenSea oder andere Dritte weitergegeben. Dies kann es Angreifern ermöglichen, Ihre IP-Adresse mit Ihrer Ethereum-Adresse in Verbindung zu bringen. Die automatische NFT-Erkennung basiert auf dieser Einstellung und ist nicht verfügbar, wenn diese ausgeschaltet ist."
  },
  "doNotShare": {
    "message": "Teilen Sie dies mit niemanden"
  },
  "domain": {
    "message": "Domain"
  },
  "domainNotSupportedOnNetwork": {
    "message": "Netzwerk unterstützt kein Domain-Lookup"
  },
  "done": {
    "message": "Fertig"
  },
  "dontShowThisAgain": {
    "message": "Nicht mehr anzeigen"
  },
  "downArrow": {
    "message": "Abwärtspfeil"
  },
  "downloadGoogleChrome": {
    "message": "Google Chrome herunterladen"
  },
  "downloadNow": {
    "message": "Jetzt herunterladen"
  },
  "downloadStateLogs": {
    "message": "Statusprotokolle herunterladen"
  },
  "dragAndDropBanner": {
    "message": "Sie können Netzwerke ziehen, um sie neu anzuordnen."
  },
  "dropped": {
    "message": "Abgebrochen"
  },
  "edit": {
    "message": "Bearbeiten"
  },
  "editANickname": {
    "message": "Spitznamen bearbeiten"
  },
  "editAddressNickname": {
    "message": "Adressenspitznamen bearbeiten"
  },
  "editCancellationGasFeeModalTitle": {
    "message": "Stornogasgebühr bearbeiten"
  },
  "editContact": {
    "message": "Kontakt bearbeiten"
  },
  "editGasFeeModalTitle": {
    "message": "Gas-Gebühr bearbeiten"
  },
  "editGasLimitOutOfBounds": {
    "message": "Gas-Limit muss mindestens $1 betragen"
  },
  "editGasLimitOutOfBoundsV2": {
    "message": "Gas-Limit muss größer als $1 und kleiner als $2 sein",
    "description": "$1 is the minimum limit for gas and $2 is the maximum limit"
  },
  "editGasLimitTooltip": {
    "message": "Gas-Limit ist die maximale Gas-Einheit, die Sie zu verwenden bereit sind. Gas-Einheiten sind ein Multiplikator der „Max. Prioritätsgebühr“ und der „Max. Gebühr“."
  },
  "editGasMaxBaseFeeGWEIImbalance": {
    "message": "Die maximale Grundgebühr darf nicht niedriger sein als die Prioritätsgebühr."
  },
  "editGasMaxBaseFeeHigh": {
    "message": "Die maximale Grundgebühr ist höher als erforderlich."
  },
  "editGasMaxBaseFeeLow": {
    "message": "Die maximale Grundgebühr ist für aktuelle Netzwerkkonditionen niedrig."
  },
  "editGasMaxFeeHigh": {
    "message": "Die maximale Grundgebühr ist höher als erforderlich."
  },
  "editGasMaxFeeLow": {
    "message": "Die maximale Gebühr ist zu niedrig für Netzwerkkonditionen."
  },
  "editGasMaxFeePriorityImbalance": {
    "message": "Die maximale Gebühr darf nicht niedriger sein als die maximale Prioritätsgebühr."
  },
  "editGasMaxPriorityFeeBelowMinimum": {
    "message": "Die maximale Prioritätsgebühr muss größer als 0 GWEI sein."
  },
  "editGasMaxPriorityFeeBelowMinimumV2": {
    "message": "Die Prioritätsgebühr muss größer als 0 sein."
  },
  "editGasMaxPriorityFeeHigh": {
    "message": "Die maximale Prioritätsgebühr ist höher als nötig. Sie können mehr zahlen als nötig."
  },
  "editGasMaxPriorityFeeHighV2": {
    "message": "Die maximale Prioritätsgebühr ist höher als nötig. Sie können mehr zahlen als nötig."
  },
  "editGasMaxPriorityFeeLow": {
    "message": "Die maximale Prioritätsgebühr ist niedrig für aktuelle Netzwerkkonditionen."
  },
  "editGasMaxPriorityFeeLowV2": {
    "message": "Die Prioritätsgebühr ist niedrig für aktuelle Netzwerkkonditionen."
  },
  "editGasPriceTooLow": {
    "message": "Der Gas-Preis muss größer als 0 sein."
  },
  "editGasPriceTooltip": {
    "message": "Dieses Netzwerk erfordert ein „Gas-Preis“-Feld beim Absenden einer Transaktion. Der Gas-Preis ist der Betrag, den Sie pro Gas-Einheit bezahlen."
  },
  "editGasSubTextAmountLabel": {
    "message": "Maximaler Betrag:",
    "description": "This is meant to be used as the $1 substitution editGasSubTextAmount"
  },
  "editGasSubTextFeeLabel": {
    "message": "Maximale Gebühr:"
  },
  "editGasTitle": {
    "message": "Priorität bearbeiten"
  },
  "editGasTooLow": {
    "message": "Unbekannte Bearbeitungszeit"
  },
  "editNetworkLink": {
    "message": "Das ursprüngliche Netzwerk bearbeiten"
  },
  "editNonceField": {
    "message": "Nonce bearbeiten"
  },
  "editNonceMessage": {
    "message": "Dies ist eine erweiterte Funktion, verwenden Sie diese vorsichtig."
  },
  "editPermission": {
    "message": "Genehmigung bearbeiten"
  },
  "editSpeedUpEditGasFeeModalTitle": {
    "message": "Beschleunigung der Gasgebühr bearbeiten"
  },
  "enable": {
    "message": "Aktivieren"
  },
  "enableAutoDetect": {
    "message": " Automatische Erkennung aktivieren"
  },
  "enableFromSettings": {
    "message": " In den Einstellungen aktivieren."
  },
  "enableSnap": {
    "message": "Aktivieren"
  },
  "enableToken": {
    "message": "$1 aktivieren",
    "description": "$1 is a token symbol, e.g. ETH"
  },
  "enabled": {
    "message": "Aktiviert"
  },
  "enabledNetworks": {
    "message": "Aktivierte Netzwerke"
  },
  "encryptionPublicKeyNotice": {
    "message": "$1 wünscht Ihren öffentlichen Verschlüsselungsschlüssel. Durch Ihre Zustimmung kann diese Seite verschlüsselte Nachrichten an Sie verfassen.",
    "description": "$1 is the web3 site name"
  },
  "encryptionPublicKeyRequest": {
    "message": "Öffentlichen Verschlüsselungsschlüssel anfordern"
  },
  "endpointReturnedDifferentChainId": {
    "message": "Die von Ihnen eingegebene RPC-URL hat eine andere Chain-ID ($1) zurückgegeben. Bitte aktualisieren Sie die Chain-ID, damit sie mit der RPC-URL des Netzwerks übereinstimmt, das Sie hinzufügen möchten.",
    "description": "$1 is the return value of eth_chainId from an RPC endpoint"
  },
  "enhancedTokenDetectionAlertMessage": {
    "message": "Erweiterte Token-Erkennung ist derzeit über $1 verfügbar. $2"
  },
  "ensDomainsSettingDescriptionIntroduction": {
    "message": "MetaMask zeigt Ihnen ENS-Domains direkt in der Adressleiste Ihres Browsers an. So funktioniert es:"
  },
  "ensDomainsSettingDescriptionOutroduction": {
    "message": "Beachten Sie bitte, dass durch die Nutzung dieser Funktion Ihre IP-Adresse für IPFS-Dienste anbietende Dritte sichtbar wird."
  },
  "ensDomainsSettingDescriptionPart1": {
    "message": "MetaMask findet mithilfe von Ethereums ENS-Contract den mit dem ENS-Namen verbundenen Code."
  },
  "ensDomainsSettingDescriptionPart2": {
    "message": "Wenn der Code mit IPFS verknüpft ist, wird der dazugehörige Content (in der Regel eine Website) wiedergegeben."
  },
  "ensDomainsSettingTitle": {
    "message": "ENS-Domains in der Adresszeile anzeigen"
  },
  "ensIllegalCharacter": {
    "message": "Unzulässiges Zeichen für ENS."
  },
  "ensRegistrationError": {
    "message": "Fehler bei der ENS-Namensregistrierung"
  },
  "ensUnknownError": {
    "message": "ENS-Lookup fehlgeschlagen."
  },
  "enterANumber": {
    "message": "Nummer eingeben"
  },
  "enterCustodianToken": {
    "message": "$1-Token eingeben oder neues Token hinzufügen"
  },
  "enterMaxSpendLimit": {
    "message": "Max. Ausgabenlimit eingeben"
  },
  "enterOptionalPassword": {
    "message": "Optionales Passwort eingeben"
  },
  "enterPasswordContinue": {
    "message": "Zum Fortfahren Passwort eingeben"
  },
  "enterTokenNameOrAddress": {
    "message": "Tokennamen eingeben oder Adresse einfügen"
  },
  "enterYourPassword": {
    "message": "Passwort eingeben"
  },
  "errorCode": {
    "message": "Code: $1",
    "description": "Displayed error code for debugging purposes. $1 is the error code"
  },
  "errorDetails": {
    "message": "Fehlerdetails",
    "description": "Title for collapsible section that displays error details for debugging purposes"
  },
  "errorGettingSafeChainList": {
    "message": "Fehler beim Abrufen der Liste sicherer Ketten, bitte mit Vorsicht fortfahren."
  },
  "errorMessage": {
    "message": "Nachricht: $1",
    "description": "Displayed error message for debugging purposes. $1 is the error message"
  },
  "errorName": {
    "message": "Code: $1",
    "description": "Displayed error name for debugging purposes. $1 is the error name"
  },
  "errorPageMessage": {
    "message": "Versuchen Sie es erneut, indem Sie die Seite neu laden oder kontaktieren Sie den Support $1.",
    "description": "Message displayed on generic error page in the fullscreen or notification UI, $1 is a clickable link with text defined by the 'here' key. The link will open to a form where users can file support tickets."
  },
  "errorPagePopupMessage": {
    "message": "Versuchen Sie es erneut, indem das Popup schließen und neu laden oder kontaktieren Sie den Support $1.",
    "description": "Message displayed on generic error page in the popup UI, $1 is a clickable link with text defined by the 'here' key. The link will open to a form where users can file support tickets."
  },
  "errorPageTitle": {
    "message": "MetaMask hat einen Fehler festgestellt.",
    "description": "Title of generic error page"
  },
  "errorStack": {
    "message": "Stapel:",
    "description": "Title for error stack, which is displayed for debugging purposes"
  },
  "errorWhileConnectingToRPC": {
    "message": "Fehler bei der Verbindung zum benutzerdefinierten Netzwerk."
  },
  "errorWithSnap": {
    "message": "Fehler bei $1",
    "description": "$1 represents the name of the snap"
  },
  "estimatedFee": {
    "message": "Geschätzte Gebühr"
  },
  "estimatedFeeTooltip": {
    "message": "Betrag, der für die Bearbeitung der Transaktion im Netzwerk gezahlt wurde."
  },
  "ethGasPriceFetchWarning": {
    "message": "Der Gas-Preis, der sich aus der Gas-Hauptschätzungsdienst ergibt, ist derzeit nicht verfügbar."
  },
  "ethereumProviderAccess": {
    "message": "Ethereum-Anbieter Zugriff auf $1 gewähren",
    "description": "The parameter is the name of the requesting origin"
  },
  "ethereumPublicAddress": {
    "message": "Öffentliche Ethereum-Adresse"
  },
  "etherscan": {
    "message": "Etherscan"
  },
  "etherscanView": {
    "message": "Account auf Etherscan anschauen"
  },
  "etherscanViewOn": {
    "message": "Auf Etherscan anzeigen"
  },
  "existingChainId": {
    "message": "Die von Ihnen eingegebenen Informationen sind mit einer bestehenden Chain-ID verknüpft."
  },
  "existingRpcUrl": {
    "message": "Diese URL ist mit einer anderen Chain-ID verknüpft."
  },
  "expandView": {
    "message": "Ansicht erweitern"
  },
  "experimental": {
    "message": "Experimentell"
  },
  "extendWalletWithSnaps": {
    "message": "Erkunden Sie die von der Community erstellten Snaps, um Ihr web3-Erlebnis individuell zu gestalten.",
    "description": "Banner description displayed on Snaps list page in Settings when less than 6 Snaps is installed."
  },
  "extensionInsallCompleteDescription": {
    "message": "Kehren Sie zur Produkteinführung von MetaMask Institutional zurück, um Ihre Verwahrungs- oder Selbstverwahrungskonten zu verbinden."
  },
  "extensionInsallCompleteTitle": {
    "message": "Installation der Erweiterung abgeschlossen"
  },
  "externalExtension": {
    "message": "Externe Erweiterung"
  },
  "externalNameSourcesSetting": {
    "message": "Vorgeschlagene Spitznamen"
  },
  "externalNameSourcesSettingDescription": {
    "message": "Wir rufen die vorgeschlagenen Spitznamen für Adressen, mit denen Sie interagieren, aus Drittanbieterquellen wie Etherscan, Infura und Lens Protocol ab. Diese Anbieter sind in der Lage, die betreffenden Adressen sowie Ihre IP-Adresse einzusehen. Ihre Kontoadresse wird jedoch nicht an Drittparteien weitergegeben."
  },
  "failed": {
    "message": "Fehlgeschlagen"
  },
  "failedToFetchChainId": {
    "message": "Chain-ID konnte nicht abgerufen werden. Ist Ihre RPC-URL korrekt?"
  },
  "failedToFetchTickerSymbolData": {
    "message": "Daten zur Überprüfung des Tickersymbols sind derzeit nicht verfügbar. Vergewissern Sie sich, dass das von Ihnen eingegebene Symbol korrekt ist. Es wirkt sich auf die Umrechnungskurse aus, die Sie für dieses Netzwerk sehen."
  },
  "failureMessage": {
    "message": "Etwas ist schiefgelaufen und wir konnten die Aktion nicht abschließen."
  },
  "fast": {
    "message": "Schnell"
  },
  "feeAssociatedRequest": {
    "message": "Mit dieser Anfrage ist eine Gebühr verbunden."
  },
  "feeDetails": {
    "message": "Details zur Gebühr"
  },
  "fiat": {
    "message": "FIAT",
    "description": "Exchange type"
  },
  "fileImportFail": {
    "message": "Dateiimport fehlgeschlagen? Bitte hier klicken!",
    "description": "Helps user import their account from a JSON file"
  },
  "findTheRightChainId": {
    "message": "Finden Sie das Richtige auf:"
  },
  "flaskWelcomeUninstall": {
    "message": "Sie sollten diese Erweiterung deinstallieren.",
    "description": "This request is shown on the Flask Welcome screen. It is intended for non-developers, and will be bolded."
  },
  "flaskWelcomeWarning1": {
    "message": "Flask ist für Entwickler gedacht, um mit neuen instabilen APIs zu experimentieren. Wenn Sie kein Entwickler oder Beta-Tester sind, $1.",
    "description": "This is a warning shown on the Flask Welcome screen, intended to encourage non-developers not to proceed any further. $1 is the bolded message 'flaskWelcomeUninstall'"
  },
  "flaskWelcomeWarning2": {
    "message": "Wir übernehmen keine Garantie für die Sicherheit oder Stabilität dieser Erweiterung. Die neuen von Flask angebotenen APIs sind nicht gegen Phishing-Angriffe gehärtet. Das bedeutet, dass jede Webseite oder jeder Snap, der Flask benötigt, ein böswilliger Versuch sein könnte, Ihre Assets zu stehlen.",
    "description": "This explains the risks of using MetaMask Flask"
  },
  "flaskWelcomeWarning3": {
    "message": "Alle Flask-APIs sind experimentell. Sie können ohne Vorankündigung geändert oder entfernt werden oder sie können auf unbestimmte Zeit in Flask bleiben, ohne jemals in die stabile MetaMask migriert zu werden. Die Verwendung erfolgt auf eigene Gefahr.",
    "description": "This message warns developers about unstable Flask APIs"
  },
  "flaskWelcomeWarning4": {
    "message": "Stellen Sie sicher, dass Sie Ihre normale MetaMask-Erweiterung deaktivieren, wenn Sie Flask verwenden.",
    "description": "This message calls to pay attention about multiple versions of MetaMask running on the same site (Flask + Prod)"
  },
  "flaskWelcomeWarningAcceptButton": {
    "message": "Ich akzeptiere die Risiken",
    "description": "this text is shown on a button, which the user presses to confirm they understand the risks of using Flask"
  },
  "floatAmountToken": {
    "message": "Token-Betrag muss eine ganze Zahl sein"
  },
  "followUsOnTwitter": {
    "message": "Folgen Sie uns auf Twitter."
  },
  "forbiddenIpfsGateway": {
    "message": "Verbotene IPFS-Gateway: Bitte geben Sie ein CID-Gateway an."
  },
  "forgetDevice": {
    "message": "Dieses Gerät entfernen"
  },
  "forgotPassword": {
    "message": "Passwort vergessen?"
  },
  "form": {
    "message": "Formular"
  },
  "from": {
    "message": "Von"
  },
  "fromAddress": {
    "message": "Von: $1",
    "description": "$1 is the address to include in the From label. It is typically shortened first using shortenAddress"
  },
  "fromTokenLists": {
    "message": "Von Token-Liste: $1"
  },
  "function": {
    "message": "Funktion: $1"
  },
  "functionApprove": {
    "message": "Funktion: Genehmigen"
  },
  "functionSetApprovalForAll": {
    "message": "Funktion: ErlaubnisFürAlle"
  },
  "functionType": {
    "message": "Funktionstyp"
  },
  "fundYourWallet": {
    "message": "Versehen Sie Ihre Wallet mit Geldern"
  },
  "fundYourWalletDescription": {
    "message": "Legen Sie los, indem Sie Ihrer Wallet $1 hinzufügen.",
    "description": "$1 is the token symbol"
  },
  "gas": {
    "message": "Gas"
  },
  "gasDisplayAcknowledgeDappButtonText": {
    "message": "Vorgeschlagene Gas-Gebühr bearbeiten"
  },
  "gasDisplayDappWarning": {
    "message": "Diese Gas-Gebühr wurde von $1 vorgeschlagen. Dies kann ein Problem mit Ihrer Transaktion verursachen. Bei Fragen wenden Sie sich bitte an $1.",
    "description": "$1 represents the Dapp's origin"
  },
  "gasIsETH": {
    "message": "Gas ist $1"
  },
  "gasLimit": {
    "message": "Gas-Limit"
  },
  "gasLimitInfoTooltipContent": {
    "message": "Das Gas-Limit ist die Höchstmenge an Gas-Einheiten, die Sie auszugeben bereit sind."
  },
  "gasLimitRecommended": {
    "message": "Empfohlenes Gas-Limit ist $1. Wenn das Gas-Limit weniger beträgt, kann es fehlschlagen."
  },
  "gasLimitTooLow": {
    "message": "Gas-Limit muss mindestens 21000 betragen."
  },
  "gasLimitTooLowWithDynamicFee": {
    "message": "Gas-Limit muss mindestens $1 betragen.",
    "description": "$1 is the custom gas limit, in decimal."
  },
  "gasLimitV2": {
    "message": "Gas-Limit"
  },
  "gasOption": {
    "message": "Gas-Option"
  },
  "gasPrice": {
    "message": "Gas-Preis (GWEI)"
  },
  "gasPriceExcessive": {
    "message": "Ihre Gas-Gebühr ist unnötig hoch. Denken Sie darüber nach, den Betrag zu senken."
  },
  "gasPriceExcessiveInput": {
    "message": "Gas-Preis ist übermäßig hoch"
  },
  "gasPriceExtremelyLow": {
    "message": "Gas-Preis extrem niedrig"
  },
  "gasPriceFetchFailed": {
    "message": "Die Gas-Preis-Schätzung ist aufgrund eines Netzwerkfehlers fehlgeschlagen."
  },
  "gasPriceInfoTooltipContent": {
    "message": "Der Gas-Preis gibt die Menge Ether an, die Sie für jede Einheit Gas zu zahlen bereit sind."
  },
  "gasTimingHoursShort": {
    "message": "$1 Stunde",
    "description": "$1 represents a number of hours"
  },
  "gasTimingLow": {
    "message": "Langsam"
  },
  "gasTimingMinutesShort": {
    "message": "Min. $1",
    "description": "$1 represents a number of minutes"
  },
  "gasTimingSecondsShort": {
    "message": "$1 Sek.",
    "description": "$1 represents a number of seconds"
  },
  "gasUsed": {
    "message": "Verwendetes Gas"
  },
  "general": {
    "message": "Allgemein"
  },
  "generalCameraError": {
    "message": "Wir konnten nicht auf Ihre Kamera zugreifen. Bitte versuchen Sie es erneut."
  },
  "generalCameraErrorTitle": {
    "message": "Etwas ist schiefgelaufen ...."
  },
  "genericExplorerView": {
    "message": "Konto auf $1 ansehen"
  },
  "getStartedWithNFTs": {
    "message": "Erhalten Sie $1 für den Kauf von NFTs",
    "description": "$1 is the token symbol"
  },
  "getStartedWithNFTsDescription": {
    "message": "Legen Sie mit NFTs los, indem Sie Ihrer Wallet $1 hinzufügen.",
    "description": "$1 is the token symbol"
  },
  "goBack": {
    "message": "Zurück"
  },
  "goToSite": {
    "message": "Zur Seite gehen"
  },
  "goerli": {
    "message": "Goerli-Testnetzwerk"
  },
  "gotIt": {
    "message": "Verstanden!"
  },
  "grantedToWithColon": {
    "message": "Ermöglicht zu:"
  },
  "gwei": {
    "message": "GWEI"
  },
  "hardware": {
    "message": "Hardware"
  },
  "hardwareWalletConnected": {
    "message": "Hardware-Wallet verknüpft"
  },
  "hardwareWalletLegacyDescription": {
    "message": "(veraltet)",
    "description": "Text representing the MEW path"
  },
  "hardwareWalletSupportLinkConversion": {
    "message": "hier klicken"
  },
  "hardwareWallets": {
    "message": "Eine Hardware-Wallet verknüpfen"
  },
  "hardwareWalletsInfo": {
    "message": "Hardware-Wallet-Integrationen nutzen API-Aufrufe zur Kommunikation mit externen Servern, die Ihre IP-Adresse und die Adressen der Smart Contracts, mit denen Sie interagieren, sehen können."
  },
  "hardwareWalletsMsg": {
    "message": "Wählen Sie eine Hardware-Wallet aus, die Sie mit MetaMask verwenden möchten."
  },
  "here": {
    "message": "hier",
    "description": "as in -click here- for more information (goes with troubleTokenBalances)"
  },
  "hexData": {
    "message": "Hexdaten"
  },
  "hiddenAccounts": {
    "message": "Versteckte Konten"
  },
  "hide": {
    "message": "Verbergen"
  },
  "hideAccount": {
    "message": "Konto verbergen"
  },
  "hideFullTransactionDetails": {
    "message": "Vollständige Transaktionsdetails verbergen"
  },
  "hideSeedPhrase": {
    "message": "Seed-Phrase verbergen"
  },
  "hideSentitiveInfo": {
    "message": "Sensible Informationen verbergen"
  },
  "hideToken": {
    "message": "Token verbergen"
  },
  "hideTokenPrompt": {
    "message": "Token verbergen?"
  },
  "hideTokenSymbol": {
    "message": "$1 verbergen",
    "description": "$1 is the symbol for a token (e.g. 'DAI')"
  },
  "hideZeroBalanceTokens": {
    "message": "Token ohne Guthaben verbergen"
  },
  "high": {
    "message": "Aggressiv"
  },
  "highGasSettingToolTipMessage": {
    "message": "Hohe Wahrscheinlichkeit, auch in volatilen Märkten. Verwenden Sie $1, um Schwankungen im Netzwerk-Traffic, die z. B. durch den Ausfall beliebter NFTs entstehen, abzudecken.",
    "description": "$1 is key 'high' (text: 'Aggressive') separated here so that it can be passed in with bold font-weight"
  },
  "highLowercase": {
    "message": "hoch"
  },
  "highestCurrentBid": {
    "message": "Höchstes aktuelles Gebot"
  },
  "highestFloorPrice": {
    "message": "Höchster Mindestpreis"
  },
  "history": {
    "message": "Verlauf"
  },
  "holdToRevealContent1": {
    "message": "Ihre geheime Wiederherstellungsphrase bietet $1",
    "description": "$1 is a bolded text with the message from 'holdToRevealContent2'"
  },
  "holdToRevealContent2": {
    "message": "vollen Zugriff auf Ihre Wallet und Ihr Guthaben.",
    "description": "Is the bolded text in 'holdToRevealContent1'"
  },
  "holdToRevealContent3": {
    "message": "Teilen Sie dies mit niemandem. $1 $2",
    "description": "$1 is a message from 'holdToRevealContent4' and $2 is a text link with the message from 'holdToRevealContent5'"
  },
  "holdToRevealContent4": {
    "message": "Der MetaMask-Support wird Sie nicht danach fragen,",
    "description": "Part of 'holdToRevealContent3'"
  },
  "holdToRevealContent5": {
    "message": "Betrüger aber schon.",
    "description": "The text link in 'holdToRevealContent3'"
  },
  "holdToRevealContentPrivateKey1": {
    "message": "Ihr privater Schlüssel bietet $1",
    "description": "$1 is a bolded text with the message from 'holdToRevealContentPrivateKey2'"
  },
  "holdToRevealContentPrivateKey2": {
    "message": "vollständigen Zugriff auf Ihre Wallet und Ihr Guthaben.",
    "description": "Is the bolded text in 'holdToRevealContentPrivateKey2'"
  },
  "holdToRevealLockedLabel": {
    "message": "Halten zum Offenlegen des gesperrten Kreises"
  },
  "holdToRevealPrivateKey": {
    "message": "Halten, um privaten Schlüssel offenzulegen."
  },
  "holdToRevealPrivateKeyTitle": {
    "message": "Bewaren Sie Ihren privaten Schlüssel sicher auf."
  },
  "holdToRevealSRP": {
    "message": "Halten, um GWP anzuzeigen."
  },
  "holdToRevealSRPTitle": {
    "message": "Bewahren Sie Ihre GWP sicher auf."
  },
  "holdToRevealUnlockedLabel": {
    "message": "zur-Anzeige-Halten-Kreis entsperrt"
  },
  "id": {
    "message": "ID"
  },
  "ignoreAll": {
    "message": "Alle ignorieren"
  },
  "ignoreTokenWarning": {
    "message": "Wenn Sie Tokens verbergen, werden Sie nicht in Ihrer Wallet angezeigt. Sie können sie jedoch weiterhin hinzufügen, indem Sie nach ihnen suchen."
  },
  "imToken": {
    "message": "imToken"
  },
  "import": {
    "message": "Importieren",
    "description": "Button to import an account from a selected file"
  },
  "importAccount": {
    "message": "Konto importieren"
  },
  "importAccountError": {
    "message": "Fehler beim Importieren des Kontos."
  },
  "importAccountErrorIsSRP": {
    "message": "Sie haben eine geheime Wiederherstellungsphrase (oder mnemonische Phrase) eingegeben. Um hier ein Konto zu importieren, müssen Sie einen privaten Schlüssel eingeben, wobei es sich um einen hexadezimalen String mit 64 Zeichen handelt."
  },
  "importAccountErrorNotAValidPrivateKey": {
    "message": "Dies ist ein ungültiger privater Schlüssel. Sie haben eine hexadezimale Zeichenfolge eingegeben, sie muss aber 64 Zeichen lang sein."
  },
  "importAccountErrorNotHexadecimal": {
    "message": "Dies ist ein ungültiger privater Schlüsseln. Sie müssen eine hexadezimale Zeichenfolge mit 64 Zeichen eingeben."
  },
  "importAccountJsonLoading1": {
    "message": "Rechnen Sie damit, dass dieser JSON-Import ein paar Minuten dauert und MetaMask nicht reagiert."
  },
  "importAccountJsonLoading2": {
    "message": "Wir entschuldigen uns hierfür und werden dies in Zukunft beschleunigen."
  },
  "importAccountMsg": {
    "message": "Importierte Konten werden nicht mit der geheimen Wiederherstellungsphrase von MetaMask verknüpft. Erfahren Sie mehr über importierte Konten."
  },
  "importMyWallet": {
    "message": "Meine Wallet importieren"
  },
  "importNFT": {
    "message": "NFT importieren"
  },
  "importNFTAddressToolTip": {
    "message": "Auf OpenSea gibt es zum Beispiel auf der NFT-Seite unter Details einen blauen Hyperlink mit der Bezeichnung „Contract-Adresse“. Wenn Sie darauf klicken, werden Sie zur Adresse des Contracts auf Etherscan weitergeleitet. Oben links auf der Seite sollte ein Symbol mit der Aufschrift „Contract“ zu sehen sein und rechts daneben eine lange Reihe von Buchstaben und Zahlen. Dies ist die Adresse des Contracts, mit dem Ihr NFT erstellt wurde. Klicken Sie auf das „Kopieren“-Symbol rechts neben der Adresse und Sie haben sie in Ihrer Zwischenablage."
  },
  "importNFTPage": {
    "message": "NFT-Seite importieren"
  },
  "importNFTTokenIdToolTip": {
    "message": "Die ID eines NFTs ist eine eindeutige Kennung, da keine zwei NFTs gleich sind. Auch diese Nummer finden Sie in OpenSea unter „Details“. Notieren Sie diese oder kopieren Sie sie in Ihre Zwischenablage."
  },
  "importSelectedTokens": {
    "message": "Ausgewählte Tokens importieren?"
  },
  "importSelectedTokensDescription": {
    "message": "Es werden nur die von Ihnen ausgewählten Tokens in Ihrer Wallet angezeigt. Sie können verborgene Tokens später jederzeit importieren, indem Sie nach ihnen suchen."
  },
  "importTokenQuestion": {
    "message": "Token importieren?"
  },
  "importTokenWarning": {
    "message": "Jeder kann ein Token mit beliebigem Namen erstellen, einschließlich gefälschter Versionen bestehender Tokens. Hinzufügen und Handeln auf eigene Gefahr!"
  },
  "importTokensCamelCase": {
    "message": "Tokens importieren"
  },
  "importTokensError": {
    "message": "Wir konnten die Tokens nicht importieren. Bitte versuchen Sie es später erneut."
  },
  "importWithCount": {
    "message": "$1 importieren",
    "description": "$1 will the number of detected tokens that are selected for importing, if all of them are selected then $1 will be all"
  },
  "imported": {
    "message": "Importiert",
    "description": "status showing that an account has been fully loaded into the keyring"
  },
  "inYourSettings": {
    "message": "in Ihren Einstellungen"
  },
  "infuraBlockedNotification": {
    "message": "MetaMask kann sich nicht mit dem Blockchain Host verbinden. Überprüfen Sie mögliche Gründe $1.",
    "description": "$1 is a clickable link with with text defined by the 'here' key"
  },
  "initialTransactionConfirmed": {
    "message": "Ihre erste Transaktion wurde vom Netzwerk bestätigt. Klicken Sie auf „OK“, um zurückzukehren."
  },
  "inputLogicEmptyState": {
    "message": "Geben Sie nur eine Nummer ein, die Sie den Drittanbieter jetzt oder in Zukunft ausgeben lassen möchten. Sie können die Ausgabenobergrenze später jederzeit ändern."
  },
  "inputLogicEqualOrSmallerNumber": {
    "message": "Dies erlaubt dem Drittanbieter, $1 von Ihrem aktuellen Guthaben auszugeben.",
    "description": "$1 is the current token balance in the account and the name of the current token"
  },
  "inputLogicHigherNumber": {
    "message": "Dies erlaubt dem Drittanbieter, Ihr gesamtes Token-Guthaben auszugeben, bis die Obergrenze erreicht wurde oder Sie die Einschränkung widerrufen. Sollte dies nicht Ihre Absicht sein, ziehen Sie eine niedrigere Ausgabenobergrenze in Betracht."
  },
  "insightWarning": {
    "message": "Warnung"
  },
  "insightWarningCheckboxMessage": {
    "message": "$1 die Anfrage von $2",
    "description": "$1 is the action i.e. sign, confirm. $2 is the origin making the request."
  },
  "insightWarningContentPlural": {
    "message": "Überprüfen Sie $1 vor dem $2. Einmal getan, ist Ihre $3 unwiderruflich.",
    "description": "$1 the 'insightWarnings' message (2 warnings) representing warnings, $2 is the action (i.e. signing) and $3 is the result (i.e. signature, transaction)"
  },
  "insightWarningContentSingular": {
    "message": "Überprüfen Sie $1 vor dem $2. Einmal getan, ist Ihre $3 unwiderruflich.",
    "description": "$1 is the 'insightWarning' message (1 warning), $2 is the action (i.e. signing) and $3 is the result (i.e. signature, transaction)"
  },
  "insightWarningHeader": {
    "message": "Diese Anfrage kann riskant sein"
  },
  "insightWarnings": {
    "message": "Warnungen"
  },
  "insightsFromSnap": {
    "message": "Einblicke von $1",
    "description": "$1 represents the name of the snap"
  },
  "install": {
    "message": "Installieren"
  },
  "installExtension": {
    "message": "Erweiterung installieren"
  },
  "installExtensionDescription": {
    "message": "Die Institution-kompatible Version der weltweit führenden Web3-Wallet, MetaMask."
  },
  "installOrigin": {
    "message": "Origin installieren"
  },
  "installRequest": {
    "message": "Zu MetaMask hinzufügen"
  },
  "installedOn": {
    "message": "Installiert auf $1",
    "description": "$1 is the date when the snap has been installed"
  },
  "insufficientBalance": {
    "message": "Guthaben reicht nicht aus."
  },
  "insufficientCurrencyBuyOrDeposit": {
    "message": "Sie haben nicht genügend $1 auf Ihrem Konto, um die Transaktionsgebühren im $2-Netzwerk zu zahlen. $3 oder von einem anderen Konto einzahlen.",
    "description": "$1 is the native currency of the network, $2 is the name of the current network, $3 is the key 'buy' + the ticker symbol of the native currency of the chain wrapped in a button"
  },
  "insufficientCurrencyBuyOrReceive": {
    "message": "Sie haben nicht genügend $1 auf Ihrem Konto, um die Transaktionsgebühren im Netzwerk $2 zu zahlen. $3 oder $4 von einem anderen Konto.",
    "description": "$1 is the native currency of the network, $2 is the name of the current network, $3 is the key 'buy' + the ticker symbol of the native currency of the chain wrapped in a button, $4 is the key 'deposit' button"
  },
  "insufficientCurrencyDeposit": {
    "message": "Sie haben nicht genügend $1 auf Ihrem Konto, um die Transaktionsgebühren im $2-Netzwerk zu zahlen. $1 von einem anderen Konto einzahlen.",
    "description": "$1 is the native currency of the network, $2 is the name of the current network"
  },
  "insufficientFunds": {
    "message": "Nicht genügend Gelder."
  },
  "insufficientFundsForGas": {
    "message": "Unzureichende Gelder für Gas"
  },
  "insufficientTokens": {
    "message": "Nicht genügend Tokens."
  },
  "interactingWith": {
    "message": "Interaktion mit"
  },
  "interactingWithTransactionDescription": {
    "message": "Dies ist der Kontrakt, mit dem Sie interagieren. Schützen Sie sich vor Betrügern, indem Sie die Details überprüfen."
  },
  "invalidAddress": {
    "message": "Ungültige Adresse"
  },
  "invalidAddressRecipient": {
    "message": "Empfängeradresse ist unzulässig"
  },
  "invalidAddressRecipientNotEthNetwork": {
    "message": "Kein ETH-Netzwerk, auf Kleinschreibung gesetzt"
  },
  "invalidAssetType": {
    "message": "Dieses Asset ist ein NFT und muss auf der Seite „NFTs importieren“ unter dem Tab NFTs erneut hinzugefügt werden."
  },
  "invalidBlockExplorerURL": {
    "message": "Ungültige Block Explorer URI"
  },
  "invalidChainIdTooBig": {
    "message": "Ungültige Chain-ID. Die Chain-ID ist zu groß."
  },
  "invalidCustomNetworkAlertContent1": {
    "message": "Die Chain-ID für benutzerdefiniertes Netzwerk '$1' muss neu eingegeben werden.",
    "description": "$1 is the name/identifier of the network."
  },
  "invalidCustomNetworkAlertContent2": {
    "message": "Um Sie vor betrügerischen oder böswilligen Netzanbietern zu schützen, sind nun Chain-IDs für alle benutzerdefinierten Netzwerke erforderlich."
  },
  "invalidCustomNetworkAlertContent3": {
    "message": "Gehen Sie zu Einstellungen > Netzwerk und geben Sie die Chain-ID ein. Sie finden die Chain-IDs der beliebtesten Netzwerke auf $1.",
    "description": "$1 is a link to https://chainid.network"
  },
  "invalidCustomNetworkAlertTitle": {
    "message": "Ungültiges benutzerdefiniertes Netzwerk"
  },
  "invalidHexNumber": {
    "message": "Ungültige Hexadezimalzahl."
  },
  "invalidHexNumberLeadingZeros": {
    "message": "Ungültige Hexadezimalnummer. Entfernen Sie alle führenden Nulle."
  },
  "invalidIpfsGateway": {
    "message": "Ungültiges IPFS-Gateway: Der Wert muss eine gültige URL sein."
  },
  "invalidNumber": {
    "message": "Ungültige Zahl. Geben Sie eine dezimale oder mit '0x' vorangestellte hexadezimale Zahl ein."
  },
  "invalidNumberLeadingZeros": {
    "message": "Ungültige Hexadezimalnummer. Entfernen Sie alle führenden Nulle."
  },
  "invalidRPC": {
    "message": "Ungültige RPC URI"
  },
  "invalidSeedPhrase": {
    "message": "Ungültige geheime Wiederherstellungsphrase"
  },
  "invalidSeedPhraseCaseSensitive": {
    "message": "Ungültige Eingabe! Die geheime Wiederherstellungsphrase berücksichtigt Groß- und Kleinschreibung."
  },
  "ipfsGateway": {
    "message": "IPFS-Gateway"
  },
  "ipfsGatewayDescription": {
    "message": "MetaMask verwendet Dienste von Drittanbietern, um Bilder Ihrer auf IPFS gespeicherten NFTs wiederzugeben, Informationen zu ENS-Adressen anzuzeigen, die Sie in die Adressleiste Ihres Browsers eingegeben haben, und Symbole für verschiedene Tokens abzurufen. Ihre IP-Adresse kann diesen Diensten offengelegt werden, wenn Sie diese nutzen."
  },
  "ipfsToggleModalDescriptionOne": {
    "message": "Wir verwenden Dienste von Drittanbietern, um Bilder Ihrer auf IPFS gespeicherten NFTs wiederzugeben, Informationen zu ENS-Adressen anzuzeigen, die Sie in die Adressleiste Ihres Browsers eingeben, und Symbole für verschiedene Tokens abzurufen. Ihre IP-Adresse kann diesen Diensten offengelegt werden, wenn Sie diese nutzen."
  },
  "ipfsToggleModalDescriptionTwo": {
    "message": "Durch die Auswahl von „Bestätigen“ wird die IPFS-Auflösung eingeschaltet. Sie lässt sich jederzeit in $1 wieder ausschalten.",
    "description": "$1 is the method to turn off ipfs"
  },
  "ipfsToggleModalSettings": {
    "message": "Einstellungen > Sicherheit und Datenschutz"
  },
  "isSigningOrSubmitting": {
    "message": "Eine frühere Transaktion wird noch signiert oder eingereicht"
  },
  "jazzAndBlockies": {
    "message": "Jazzicons und Blockies sind zwei verschiedene Arten von einzigartigen Symbolen, mit denen Sie ein Konto auf einen Blick erkennen können."
  },
  "jazzicons": {
    "message": "Jazzicons"
  },
  "jsDeliver": {
    "message": "jsDeliver"
  },
  "jsonFile": {
    "message": "JSON Datei",
    "description": "format for importing an account"
  },
  "keyringAccountName": {
    "message": "Kontoname"
  },
  "keyringAccountPublicAddress": {
    "message": "Öffentliche Adresse"
  },
  "keyringSnapRemovalResult1": {
    "message": "$1 $2entfernt",
    "description": "Displays the result after removal of a keyring snap. $1 is the snap name, $2 is whether it is successful or not"
  },
  "keyringSnapRemovalResultNotSuccessful": {
    "message": "nicht ",
    "description": "Displays the `not` word in $2."
  },
  "keyringSnapRemoveConfirmation": {
    "message": "„$1“ eingeben, um zu bestätigen, dass Sie diesen Snap entfernen möchten:",
    "description": "Asks user to input the name nap prior to deleting the snap. $1 is the snap name"
  },
  "keystone": {
    "message": "Keystone"
  },
  "knownAddressRecipient": {
    "message": "Bekannte Contract-Adresse."
  },
  "knownTokenWarning": {
    "message": "Mit dieser Aktion werden Tokens bearbeitet, die bereits in Ihrer Wallet aufgelistet sind und die dazu verwendet werden können, Sie zu betrügen. Genehmigen Sie diese Aktion nur, wenn Sie sicher sind, dass Sie den Wert dieser Tokens ändern möchten. Erfahren Sie mehr über $1."
  },
  "l1Fee": {
    "message": "L1-Gebühr"
  },
  "l1FeeTooltip": {
    "message": "L1-Gas-Gebühr"
  },
  "l2Fee": {
    "message": "L2-Gebühr"
  },
  "l2FeeTooltip": {
    "message": "L2-Gas-Gebühr"
  },
  "lastConnected": {
    "message": "Zuletzt verbunden"
  },
  "lastSold": {
    "message": "Zuletzt verkauft"
  },
  "lavaDomeCopyWarning": {
    "message": "Zu Ihrer Sicherheit ist die Auswahl dieses Textes im Moment nicht möglich."
  },
  "layer1Fees": {
    "message": "Layer 1 Gebühren"
  },
  "layer2Fees": {
    "message": "Layer-2-Gebühren"
  },
  "learnCancelSpeeedup": {
    "message": "Erfahren Sie, wie Sie $1",
    "description": "$1 is link to cancel or speed up transactions"
  },
  "learnMore": {
    "message": "Mehr erfahren"
  },
  "learnMoreAboutGas": {
    "message": "Wollen Sie $1 über Gas?",
    "description": "$1 will be replaced by the learnMore translation key"
  },
  "learnMoreKeystone": {
    "message": "Mehr erfahren"
  },
  "learnMoreUpperCase": {
    "message": "Mehr erfahren"
  },
  "learnMoreUpperCaseWithDot": {
    "message": "Erfahren Sie mehr."
  },
  "learnScamRisk": {
    "message": "Betrügereien und Sicherheitsrisiken."
  },
  "learnToBridge": {
    "message": "Lernen Sie zu bridgen"
  },
  "leaveMetaMask": {
    "message": "MetaMask verlassen?"
  },
  "leaveMetaMaskDesc": {
    "message": "Sie sind im Begriff, eine Seite außerhalb von MetaMask zu besuchen. Überprüfen Sie die URL, bevor Sie fortfahren."
  },
  "ledgerAccountRestriction": {
    "message": "Sie müssen Ihr letztes Konto verwenden, ehe Sie ein neues hinzufügen können."
  },
  "ledgerConnectionInstructionCloseOtherApps": {
    "message": "Schließen Sie jede andere Software, die mit Ihrem Gerät verbunden ist und klicken Sie dann hier zum Aktualisieren."
  },
  "ledgerConnectionInstructionHeader": {
    "message": "Vor dem Klicken bestätigen:"
  },
  "ledgerConnectionInstructionStepFour": {
    "message": "Aktivieren Sie „Smart Contract Data“ oder „blind signing“ auf Ihrem Ledger-Gerät."
  },
  "ledgerConnectionInstructionStepThree": {
    "message": "Stellen Sie sicher, dass Ihr Ledger angeschlossen ist und die Ethereum-App ausgewählt ist."
  },
  "ledgerDeviceOpenFailureMessage": {
    "message": "Das Ledger-Gerät konnte nicht geöffnet werden. Ihr Ledger könnte mit anderer Software verbunden sein. Bitte schließen Sie Ledger Live oder andere Anwendungen, die mit Ihrem Ledger Gerät verbunden sind, und versuchen Sie es erneut."
  },
  "ledgerErrorConnectionIssue": {
    "message": "Verbinden Sie Ihr Ledger nochmals, öffnen Sie die ETH-App und versuchen Sie es erneut."
  },
  "ledgerErrorDevicedLocked": {
    "message": "Ihr Ledger ist gesperrt. Entsperren Sie es und versuchen Sie es erneut."
  },
  "ledgerErrorEthAppNotOpen": {
    "message": "Um das Problem zu lösen, öffnen Sie die ETH-Anwendung auf Ihrem Gerät und versuchen Sie es erneut."
  },
  "ledgerErrorTransactionDataNotPadded": {
    "message": "Die Eingabedaten der Ethereum-Transaktion sind nicht ausreichend aufgefüllt."
  },
  "ledgerLiveApp": {
    "message": "Ledger Live App"
  },
  "ledgerLocked": {
    "message": "Keine Verbindung zum Ledger-Gerät. Bitte stellen Sie sicher, dass Ihr Gerät entsperrt ist und die Ethereum-App geöffnet ist."
  },
  "ledgerTimeout": {
    "message": "Ledger Live braucht zu lange für eine Reaktion oder um eine Verbindung herzustellen. Stellen Sie sicher, dass die Ledger Live-App geöffnet und Ihr Gerät entsperrt ist."
  },
  "ledgerWebHIDNotConnectedErrorMessage": {
    "message": "Das Gerät wurde nicht verbunden. Wenn Sie Ihren Ledger verbinden möchten, klicken Sie bitte erneut auf „Weiter“ und genehmigen Sie die HID-Verbindung",
    "description": "An error message shown to the user during the hardware connect flow."
  },
  "levelArrow": {
    "message": "Richtungspfeil"
  },
  "lightTheme": {
    "message": "Leicht"
  },
  "likeToImportToken": {
    "message": "Möchten Sie diesen Token importieren?"
  },
  "likeToImportTokens": {
    "message": "Möchten Sie diese Tokens hinzufügen?"
  },
  "lineaGoerli": {
    "message": "Linea-Testnetzwerk"
  },
  "lineaMainnet": {
    "message": "Linea Mainnet"
  },
  "lineaSepolia": {
    "message": "Linea-Sepolia-Testnetzwerk"
  },
  "link": {
    "message": "Link"
  },
  "links": {
    "message": "Links"
  },
  "loadMore": {
    "message": "Mehr laden"
  },
  "loading": {
    "message": "Wird geladen ..."
  },
  "loadingScreenHardwareWalletMessage": {
    "message": "Bitte schließen Sie die Transaktion im Hardware-Wallet ab."
  },
  "loadingScreenSnapMessage": {
    "message": "Bitte schließen Sie die Transaktion im Snap ab."
  },
  "loadingTokens": {
    "message": "Tokens werden geladen ..."
  },
  "localhost": {
    "message": "Localhost 8545"
  },
  "lock": {
    "message": "Sperren"
  },
  "lockMetaMask": {
    "message": "MetaMask sperren"
  },
  "lockTimeInvalid": {
    "message": "Sperrzeit muss eine Zahl zwischen 0 und 10080 sein"
  },
  "logo": {
    "message": "$1-Logo",
    "description": "$1 is the name of the ticker"
  },
  "low": {
    "message": "Niedrig"
  },
  "lowGasSettingToolTipMessage": {
    "message": "Verwenden Sie $1, um auf einen günstigeren Preis zu warten. Zeitschätzungen sind viel ungenauer, da die Preise nicht vorhersehbar sind.",
    "description": "$1 is key 'low' separated here so that it can be passed in with bold font-weight"
  },
  "lowLowercase": {
    "message": "niedrig"
  },
  "lowPriorityMessage": {
    "message": "Künftige Transaktionen werden nach dieser in die Warteschlange gestellt."
  },
  "mainnet": {
    "message": "Ethereum Mainnet"
  },
  "mainnetToken": {
    "message": "Diese Adresse stimmt mit einer bekannten Ethereum Mainnet-Token-Adresse überein. Überprüfen Sie erneut die Contract-Adresse und das Netzwerk für das Token, das Sie hinzufügen möchten."
  },
  "makeAnotherSwap": {
    "message": "Neuen Swap erstellen"
  },
  "makeSureNoOneWatching": {
    "message": "Stellen Sie sicher, dass niemand zuschaut.",
    "description": "Warning to users to be care while creating and saving their new Secret Recovery Phrase"
  },
  "marketCap": {
    "message": "Marktkapitalisierung"
  },
  "marketDetails": {
    "message": "Marktdetails"
  },
  "max": {
    "message": "Max."
  },
  "maxBaseFee": {
    "message": "Max. Grundgebühr"
  },
  "maxFee": {
    "message": "Maximale Gebühr"
  },
  "maxFeeTooltip": {
    "message": "Eine maximale Gebühr, die für die Bezahlung der Transaktion vorgesehen ist."
  },
  "maxPriorityFee": {
    "message": "Maximale Prioritätsgebühr"
  },
  "medium": {
    "message": "Markt"
  },
  "mediumGasSettingToolTipMessage": {
    "message": "Verwenden Sie $1 für schnelle Verarbeitung zum aktuellen Marktpreis.",
    "description": "$1 is key 'medium' (text: 'Market') separated here so that it can be passed in with bold font-weight"
  },
  "memo": {
    "message": " Memo"
  },
  "message": {
    "message": "Nachricht"
  },
  "metaMaskConnectStatusParagraphOne": {
    "message": "Sie haben nun mehr Kontrolle über Ihre Kontoverbindungen in MetaMask."
  },
  "metaMaskConnectStatusParagraphThree": {
    "message": "Klicken Sie hier, um Ihre verbundenen Konten zu verwalten."
  },
  "metaMaskConnectStatusParagraphTwo": {
    "message": "Die Schaltfläche Verbindungsstatus zeigt an, ob die Webseite, die Sie besuchen, mit Ihrem aktuell ausgewählten Konto verbunden ist."
  },
  "metadataModalSourceTooltip": {
    "message": "$1 wird auf npm gehostet und $2 ist die einzige Kennung dieses Snaps.",
    "description": "$1 is the snap name and $2 is the snap NPM id."
  },
  "metamaskInstitutionalVersion": {
    "message": "MetaMask Institutional-Version"
  },
  "metamaskNotificationsAreOff": {
    "message": "Wallet-Benachrichtigungen sind momentan nicht aktiv."
  },
  "metamaskPortfolio": {
    "message": "MetaMask Portfolio."
  },
  "metamaskSwapsOfflineDescription": {
    "message": "MetaMask Swaps wird gewartet. Bitte versuchen Sie es später erneut."
  },
  "metamaskVersion": {
    "message": "MetaMask-Version"
  },
  "methodData": {
    "message": "Methode"
  },
  "methodDataTransactionDesc": {
    "message": "Funktion, die auf der Grundlage der dekodierten Eingabedaten ausgeführt wird."
  },
  "methodNotSupported": {
    "message": "Bei diesem Konto nicht unterstützt."
  },
  "metrics": {
    "message": "Metriken"
  },
  "millionAbbreviation": {
    "message": "M",
    "description": "Shortened form of 'million'"
  },
  "mismatchAccount": {
    "message": "Ihr ausgewähltes Konto ($1) unterscheidet sich von dem Konto, das versucht, zu unterzeichnen ($2)."
  },
  "mismatchedChainLinkText": {
    "message": "verifizieren Sie die Netzwerkdetails",
    "description": "Serves as link text for the 'mismatchedChain' key. This text will be embedded inside the translation for that key."
  },
  "mismatchedChainRecommendation": {
    "message": "Wir empfehlen, dass Sie vor dem Fortfahren $1.",
    "description": "$1 is a clickable link with text defined by the 'mismatchedChainLinkText' key. The link will open to instructions for users to validate custom network details."
  },
  "mismatchedNetworkName": {
    "message": "Laut unseren Aufzeichnungen stimmt dieser Netzwerkname nicht mit dieser Chain-ID überein."
  },
  "mismatchedNetworkSymbol": {
    "message": "Das angegebene Währungssymbol entspricht nicht dem Symbol, das wir für diese Chain-ID erwarten."
  },
  "mismatchedRpcChainId": {
    "message": "Die vom benutzerdefinierten Netzwerk zurückgesendete Chain-ID stimmt nicht mit der angegebenen Chain-ID überein."
  },
  "mismatchedRpcUrl": {
    "message": "Laut unseren Aufzeichnungen stimmt der angegebene RPC-URL-Wert nicht mit einem bekannten Anbieter für diese Chain-ID überein."
  },
  "missingSetting": {
    "message": "Sie können eine Einstellung nicht finden?"
  },
  "missingSettingRequest": {
    "message": "Hier anfragen"
  },
  "mmiBuiltAroundTheWorld": {
    "message": "MetaMask Institutional ist weltweit konzipiert und aufgebaut."
  },
  "mmiNewNFTDetectedInNFTsTabMessage": {
    "message": "Lassen Sie zu, dass MetaMask Institutional NFTs automatisch erkennt und anzeigt."
  },
  "mmiPasswordSetupDetails": {
    "message": "Dieses Passwort entsperrt nur Ihre MetaMask Institutional-Erweiterung."
  },
  "more": {
    "message": "mehr"
  },
  "multipleSnapConnectionWarning": {
    "message": "$1 möchte $2 Snaps verwenden",
    "description": "$1 is the dapp and $2 is the number of snaps it wants to connect to."
  },
  "mustSelectOne": {
    "message": "Sie müssen mindestens 1 Token auswählen."
  },
  "name": {
    "message": "Name"
  },
  "nameAddressLabel": {
    "message": "Adresse",
    "description": "Label above address field in name component modal."
  },
  "nameInstructionsNew": {
    "message": "Falls Sie diese Adresse kennen, können Sie ihr einen Spitznamen zuweisen, um sie künftig wiederzuerkennen.",
    "description": "Instruction text in name component modal when value is not recognised."
  },
  "nameInstructionsRecognized": {
    "message": "Diese Adresse hat einen vorgegebenen Spitznamen, den Sie jedoch bearbeiten oder weitere Empfehlungen einholen können.",
    "description": "Instruction text in name component modal when value is recognized but not saved."
  },
  "nameInstructionsSaved": {
    "message": "Sie haben bereits einen Spitznamen für diese Adresse hinzugefügt. Sie können weitere vorgeschlagene Spitznamen bearbeiten oder einsehen.",
    "description": "Instruction text in name component modal when value is saved."
  },
  "nameLabel": {
    "message": "Spitzname",
    "description": "Label above name input field in name component modal."
  },
  "nameModalMaybeProposedName": {
    "message": "Vielleicht: $1",
    "description": "$1 is the proposed name"
  },
  "nameModalTitleNew": {
    "message": "Unbekannte Adresse",
    "description": "Title of the modal created by the name component when value is not recognised."
  },
  "nameModalTitleRecognized": {
    "message": "Erkannte Adresse",
    "description": "Title of the modal created by the name component when value is recognized but not saved."
  },
  "nameModalTitleSaved": {
    "message": "Gespeicherte Adresse",
    "description": "Title of the modal created by the name component when value is saved."
  },
  "nameProviderProposedBy": {
    "message": "Vorgeschlagen von $1",
    "description": "$1 is the name of the provider"
  },
  "nameProvider_ens": {
    "message": "Ethereum Name Service (ENS)"
  },
  "nameProvider_etherscan": {
    "message": "Etherscan"
  },
  "nameProvider_lens": {
    "message": "Lens Protocol"
  },
  "nameProvider_token": {
    "message": "MetaMask"
  },
  "nameSetPlaceholder": {
    "message": "Wählen Sie einen Spitznamen ...",
    "description": "Placeholder text for name input field in name component modal."
  },
  "nativePermissionRequestDescription": {
    "message": "Möchten Sie, dass diese Website Folgendes tut?",
    "description": "Description below header used on Permission Connect screen for native permissions."
  },
  "nativeToken": {
    "message": "Das native Token dieses Netzwerks ist $1. Dieses Token wird für die Gas-Gebühr verwendet. ",
    "description": "$1 represents the name of the native token on the current network"
  },
  "nativeTokenScamWarningConversion": {
    "message": "Netzwerkdetails bearbeiten"
  },
  "nativeTokenScamWarningDescription": {
    "message": "Dieses Netzwerk passt nicht zu seiner zugehörigen Chain-ID oder seinem Namen. Viele beliebte Tokens verwenden den Namen $1, was sie zu einem Ziel für Betrüger macht. Betrüger könnten Sie dazu verleiten, ihnen im Gegenzug wertvollere Währung zu schicken. Überprüfen Sie alles, bevor Sie fortfahren.",
    "description": "$1 represents the currency name"
  },
  "nativeTokenScamWarningTitle": {
    "message": "Dies ist ein möglicher Betrug"
  },
  "needHelp": {
    "message": "Brauchen Sie Hilfe? Kontaktieren Sie $1.",
    "description": "$1 represents `needHelpLinkText`, the text which goes in the help link"
  },
  "needHelpFeedback": {
    "message": "Teilen Sie Ihr Feedback"
  },
  "needHelpLinkText": {
    "message": "MetaMask-Support"
  },
  "needHelpSubmitTicket": {
    "message": "Ticket absenden"
  },
  "needImportFile": {
    "message": "Sie müssen eine zu importierende Datei auswählen.",
    "description": "User is important an account and needs to add a file to continue"
  },
  "negativeETH": {
    "message": "Negative ETH Beträge können nicht versendet werden."
  },
  "negativeOrZeroAmountToken": {
    "message": "Negative oder Nullbeträge von Assets können nicht gesendet werden."
  },
  "network": {
    "message": "Netzwerk:"
  },
  "networkAddedSuccessfully": {
    "message": "Netzwerk erfolgreich hinzugefügt!"
  },
  "networkDetails": {
    "message": "Netzwerkdetails"
  },
  "networkIsBusy": {
    "message": "Das Netzwerk ist ausgelastet. Die Gas-Preise sind hoch und die Schätzungen sind weniger genau."
  },
  "networkMenu": {
    "message": "Netzwerkmenü"
  },
  "networkMenuHeading": {
    "message": "Netzwerk wählen"
  },
  "networkName": {
    "message": "Netzwerkname"
  },
  "networkNameArbitrum": {
    "message": "Arbitrum"
  },
  "networkNameAvalanche": {
    "message": "Avalanche"
  },
  "networkNameBSC": {
    "message": "BSC"
  },
  "networkNameBase": {
    "message": "Basis"
  },
  "networkNameBitcoin": {
    "message": "Bitcoin"
  },
  "networkNameDefinition": {
    "message": "Der diesem Netzwerk zugeordnete Name."
  },
  "networkNameEthereum": {
    "message": "Ethereum"
  },
  "networkNameGoerli": {
    "message": "Goerli"
  },
  "networkNameLinea": {
    "message": "Linea"
  },
  "networkNameOpMainnet": {
    "message": "OP Mainnet"
  },
  "networkNamePolygon": {
    "message": "Polygon"
  },
  "networkNameTestnet": {
    "message": "Testnet"
  },
  "networkNameZkSyncEra": {
    "message": "zkSync Era"
  },
  "networkOptions": {
    "message": "Netzwerkoptionen"
  },
  "networkProvider": {
    "message": "Netzwerkanbieter"
  },
  "networkSettingsChainIdDescription": {
    "message": "Die Chain-ID wird zum Unterzeichnen von Transaktionen verwendet. Sie muss mit der vom Netzwerk zurückgegebenen Chain-ID übereinstimmen. Sie können eine Dezimalzahl oder eine Hexadezimalzahl mit vorangestelltem '0x' eingeben, aber wir zeigen die Zahl in Dezimalzahlen an."
  },
  "networkStatus": {
    "message": "Netzwerkstatus"
  },
  "networkStatusBaseFeeTooltip": {
    "message": "Die Grundgebühr wird vom Netzwerk festgelegt und ändert sich alle 13 bis 14 Sekunden. Unsere $1 und $2 Optionen berücksichtigen plötzliche Erhöhungen.",
    "description": "$1 and $2 are bold text for Medium and Aggressive respectively."
  },
  "networkStatusPriorityFeeTooltip": {
    "message": "Bandbreite der Prioritätsgebühren (alias „Miner Tip“). Dieser Betrag geht an die Miner und ist ein Anreiz für sie, Ihre Transaktion zu priorisieren."
  },
  "networkStatusStabilityFeeTooltip": {
    "message": "Die Gas-Gebühren betragen $1 bezogen auf die letzten 72 Stunden.",
    "description": "$1 is networks stability value - stable, low, high"
  },
  "networkSwitchConnectionError": {
    "message": "Wir können keine Verbindung zu $1 aufbauen.",
    "description": "$1 represents the network name"
  },
  "networkURL": {
    "message": "Netzwerk-URL"
  },
  "networkURLDefinition": {
    "message": "Die URL, die für den Zugriff auf dieses Netzwerk verwendet wird."
  },
  "networks": {
    "message": "Netzwerke"
  },
  "nevermind": {
    "message": "Schon gut"
  },
  "new": {
    "message": "Neu!"
  },
  "newAccount": {
    "message": "Neues Konto"
  },
  "newAccountNumberName": {
    "message": "Konto $1",
    "description": "Default name of next account to be created on create account screen"
  },
  "newContact": {
    "message": "Neuer Kontakt"
  },
  "newContract": {
    "message": "Neuer Contract"
  },
  "newNFTDetectedInImportNFTsMessageStrongText": {
    "message": "Einstellungen > Sicherheit und Datenschutz"
  },
  "newNFTDetectedInImportNFTsMsg": {
    "message": "Um Opensea zu verwenden, um Ihre NFTs zu sehen, aktivieren Sie ‚NFT-Medien anzeigen‘ in $1.",
    "description": "$1 is used for newNFTDetectedInImportNFTsMessageStrongText"
  },
  "newNFTDetectedInNFTsTabMessage": {
    "message": "Lassen Sie zu, dass MetaMask NFTs automatisch erkennt und anzeigt."
  },
  "newNFTsAutodetected": {
    "message": "Automatische NFT-Erkennung"
  },
  "newNetworkAdded": {
    "message": "„$1“ wurde erfolgreich hinzugefügt!"
  },
  "newNetworkEdited": {
    "message": "„$1“ wurde erfolgreich bearbeitet!"
  },
  "newNftAddedMessage": {
    "message": "NFT wurde erfolgreich hinzugefügt!"
  },
  "newPassword": {
    "message": "Neues Passwort (min. 8 Zeichen)"
  },
  "newPrivacyPolicyActionButton": {
    "message": "Mehr erfahren"
  },
  "newPrivacyPolicyTitle": {
    "message": "Wir haben unsere Datenschutzrichtlinie aktualisiert"
  },
  "newTokensImportedMessage": {
    "message": "Sie haben $1 erfolgreich importiert.",
    "description": "$1 is the string of symbols of all the tokens imported"
  },
  "newTokensImportedTitle": {
    "message": "Token importiert"
  },
  "next": {
    "message": "Weiter"
  },
  "nextNonceWarning": {
    "message": "Nonce ist höher als vorgeschlagen Nonce von $1.",
    "description": "The next nonce according to MetaMask's internal logic"
  },
  "nftAddFailedMessage": {
    "message": "NFT kann nicht hinzugefügt werden, da die Eigentumsangaben nicht übereinstimmen. Stellen Sie sicher, dass Sie die richtigen Informationen eingegeben haben."
  },
  "nftAddressError": {
    "message": "Dieses Token ist ein NFT. Bei $1 hinzufügen.",
    "description": "$1 is a clickable link with text defined by the 'importNFTPage' key"
  },
  "nftAlreadyAdded": {
    "message": "NFT wurde bereits hinzugefügt."
  },
  "nftAutoDetectionEnabled": {
    "message": "Automatische NFT-Erkennung aktiviert"
  },
  "nftDisclaimer": {
    "message": "Haftungsausschluss: MetaMask bezieht die Mediendatei aus der Quellen-URL. Diese URL wird manchmal vom Markt, auf dem das NFT erstellt wurde, geändert."
  },
  "nftOptions": {
    "message": "NFT-Optionen"
  },
  "nftTokenIdPlaceholder": {
    "message": "Token-ID eingeben"
  },
  "nftWarningContent": {
    "message": "Sie gewähren den Zugriff auf $1, auch auf solche, die Sie in Zukunft besitzen könnten. Die Gegenseite kann diese NFTs jederzeit aus Ihrer Wallet übertragen, ohne Sie zu fragen, bis Sie diese Genehmigung widerrufen. $2",
    "description": "$1 is nftWarningContentBold bold part, $2 is Learn more link"
  },
  "nftWarningContentBold": {
    "message": "alle Ihre $1-NFTs",
    "description": "$1 is name of the collection"
  },
  "nftWarningContentGrey": {
    "message": "Seien Sie vorsichtig."
  },
  "nfts": {
    "message": "NFTs"
  },
  "nftsPreviouslyOwned": {
    "message": "Zuvor besessen"
  },
  "nickname": {
    "message": "Spitzname"
  },
  "noAccountsFound": {
    "message": "Keine Konten für die angegebene Suchanfrage gefunden"
  },
  "noAddressForName": {
    "message": "Für den angegebene Namen wurde keine Adresse eingegeben."
  },
  "noConnectedAccountDescription": {
    "message": "Wählen Sie ein Konto, das Sie auf dieser Website verwenden möchten, um fortzufahren."
  },
  "noConnectedAccountTitle": {
    "message": "MetaMask ist nicht mit dieser Website verbunden"
  },
  "noConversionDateAvailable": {
    "message": "Kein Umrechnungskursdaten verfügbar"
  },
  "noConversionRateAvailable": {
    "message": "Kein Umrechnungskurs verfügbar"
  },
  "noDomainResolution": {
    "message": "Keine Auflösung für die Domain angegeben."
  },
  "noHardwareWalletOrSnapsSupport": {
    "message": "Snaps und die meisten Hardware-Wallets funktionieren nicht mit Ihrer aktuellen Browserversion."
  },
  "noNFTs": {
    "message": "Noch keine NFTs"
  },
  "noNetworksFound": {
    "message": "Für die vorliegende Suchanfrage wurde kein Netzwerk gefunden."
  },
  "noSnaps": {
    "message": "Keine Snaps installiert"
  },
  "noThanks": {
    "message": "Nein, danke!"
  },
  "noTransactions": {
    "message": "Keine Transaktionen"
  },
  "noWebcamFound": {
    "message": "Die Webcam Ihres Computers wurde nicht gefunden. Bitte versuchen Sie es erneut."
  },
  "noWebcamFoundTitle": {
    "message": "Webcam nicht gefunden"
  },
  "nonCustodialAccounts": {
    "message": "MetaMask Institutional erlaubt Ihnen die Verwendung von Konten ohne Verwaltung, wenn Sie vorhaben, diese Konten als Backup für die geheime Wiederherstellungsphrase zu verwenden."
  },
  "nonce": {
    "message": "Unbekannt"
  },
  "nonceField": {
    "message": "Transaktions-Nonce anpassen"
  },
  "nonceFieldDesc": {
    "message": "Aktivieren Sie diese Funktion, um die Nonce (Transaktionsnummer) beim Senden von Assets zu ändern. Es handelt sich hierbei um eine erweiterte Funktion, also nutzen Sie sie mit Bedacht."
  },
  "nonceFieldHeading": {
    "message": "Eigene Nonce"
  },
  "notBusy": {
    "message": "Nicht ausgelastet"
  },
  "notCurrentAccount": {
    "message": "Ist dies das richtige Konto? Es unterscheidet sich von dem aktuell ausgewählten Konto in Ihrer Wallet."
  },
  "notEnoughBalance": {
    "message": "Unzureichendes Guthaben"
  },
  "notEnoughGas": {
    "message": "Nicht genügend Gas"
  },
  "note": {
    "message": "Notiz"
  },
  "notePlaceholder": {
    "message": "Der Genehmiger sieht diese Notiz, wenn die Transaktion beim Verwahrer genehmigt wird."
  },
  "notificationDetail": {
    "message": "Details"
  },
  "notificationDetailBaseFee": {
    "message": "Grundgebühr (GWEI)"
  },
  "notificationDetailGasLimit": {
    "message": "Gas-Limit (Einheiten)"
  },
  "notificationDetailGasUsed": {
    "message": "Verbrauchtes Gas (Einheiten)"
  },
  "notificationDetailMaxFee": {
    "message": "Maximale Gebühr pro Gas"
  },
  "notificationDetailNetwork": {
    "message": "Netzwerk"
  },
  "notificationDetailNetworkFee": {
    "message": "Netzwerkgebühr"
  },
  "notificationDetailPriorityFee": {
    "message": "Prioritätsgebühr (GWEI)"
  },
  "notificationItemCheckBlockExplorer": {
    "message": "Auf dem Block-Explorer überprüfen"
  },
  "notificationItemCollection": {
    "message": "Sammlung"
  },
  "notificationItemConfirmed": {
    "message": "Bestätigt"
  },
  "notificationItemError": {
    "message": "Gebühren können derzeit nicht abgerufen werden"
  },
  "notificationItemFrom": {
    "message": "Von"
  },
  "notificationItemLidoStakeReadyToBeWithdrawn": {
    "message": "Auszahlung bereit"
  },
  "notificationItemLidoStakeReadyToBeWithdrawnMessage": {
    "message": "Sie können sich nun Ihre Unstaked $1 auszahlen lassen"
  },
  "notificationItemLidoWithdrawalRequestedMessage": {
    "message": "Ihre Anfrage zum Unstake von $1 wurde gesendet"
  },
  "notificationItemNFTReceivedFrom": {
    "message": "NFT empfangen von"
  },
  "notificationItemNFTSentTo": {
    "message": "NFT gesendet an"
  },
  "notificationItemNetwork": {
    "message": "Netzwerk"
  },
  "notificationItemRate": {
    "message": "Kurs (inklusive Gebühr)"
  },
  "notificationItemReceived": {
    "message": "Empfangen"
  },
  "notificationItemReceivedFrom": {
    "message": "Empfangen von"
  },
  "notificationItemSent": {
    "message": "Gesendet"
  },
  "notificationItemSentTo": {
    "message": "Gesendet an"
  },
  "notificationItemStakeCompleted": {
    "message": "Stake abgeschlossen"
  },
  "notificationItemStaked": {
    "message": "Staked"
  },
  "notificationItemStakingProvider": {
    "message": "Staking-Anbieter"
  },
  "notificationItemStatus": {
    "message": "Status"
  },
  "notificationItemSwapped": {
    "message": "Geswappt"
  },
  "notificationItemSwappedFor": {
    "message": "für"
  },
  "notificationItemTo": {
    "message": "An"
  },
  "notificationItemTransactionId": {
    "message": "Transaktions-ID"
  },
  "notificationItemUnStakeCompleted": {
    "message": "UnStaking abgeschlossen"
  },
  "notificationItemUnStaked": {
    "message": "Unstaked"
  },
  "notificationItemUnStakingRequested": {
    "message": "Unstaking angefordert"
  },
  "notificationTransactionFailedMessage": {
    "message": "Transaktion $1 ist fehlgeschlagen! $2",
    "description": "Content of the browser notification that appears when a transaction fails"
  },
  "notificationTransactionFailedMessageMMI": {
    "message": "Transaktion ist fehlgeschlagen $1",
    "description": "Content of the browser notification that appears when a transaction fails in MMI"
  },
  "notificationTransactionFailedTitle": {
    "message": "Fehlgeschlagene Transaktion",
    "description": "Title of the browser notification that appears when a transaction fails"
  },
  "notificationTransactionSuccessMessage": {
    "message": "Transaktion $1 wurde bestätigt!",
    "description": "Content of the browser notification that appears when a transaction is confirmed"
  },
  "notificationTransactionSuccessTitle": {
    "message": "Bestätigte Transaktion",
    "description": "Title of the browser notification that appears when a transaction is confirmed"
  },
  "notificationTransactionSuccessView": {
    "message": "Auf $1 ansehen",
    "description": "Additional content in a notification that appears when a transaction is confirmed and has a block explorer URL."
  },
  "notifications": {
    "message": "Benachrichtigungen"
  },
  "notificationsDropLedgerFirefoxDescription": {
    "message": "Firefox unterstützt U2F nicht mehr, daher wird Ledger nicht mit MetaMask auf Firefox funktionieren. Probieren Sie stattdessen MetaMask auf Google Chrome aus.",
    "description": "Description of a notification in the 'See What's New' popup. Describes that ledger will not longer be supported for firefox users and they should use MetaMask on chrome for ledger support instead."
  },
  "notificationsDropLedgerFirefoxTitle": {
    "message": "Einstellung der Ledger-Unterstützung für Firefox",
    "description": "Title for a notification in the 'See What's New' popup. Tells firefox users that ledger support is being dropped."
  },
  "notificationsFeatureToggle": {
    "message": "Wallet-Benachrichtigungen aktivieren",
    "description": "Experimental feature title"
  },
  "notificationsFeatureToggleDescription": {
    "message": "Dies ermöglicht Wallet-Benachrichtigungen wie das Senden/Empfangen von Geldern oder NFTs und Funktionsankündigungen.",
    "description": "Description of the experimental notifications feature"
  },
  "notificationsMarkAllAsRead": {
    "message": "Alle als gelesen markieren"
  },
  "notificationsPageEmptyTitle": {
    "message": "Hier gibt es nichts zu sehen"
  },
  "notificationsPageErrorContent": {
    "message": "Bitte versuchen Sie, diese Seite erneut zu besuchen."
  },
  "notificationsPageErrorTitle": {
    "message": "Ein Fehler ist aufgetreten"
  },
  "notificationsPageNoNotificationsContent": {
    "message": "Sie haben noch keine Benachrichtigungen empfangen."
  },
  "notificationsSettingsBoxError": {
    "message": "Etwas ist schiefgelaufen! Bitte versuchen Sie es erneut."
  },
  "notificationsSettingsPageAllowNotifications": {
    "message": "Bleiben Sie mit Benachrichtigungen stets darüber auf dem Laufenden, was in Ihrer Wallet passiert. Zur Nutzung von Benachrichtigungen verwenden wir ein Profil, um bestimmte Einstellungen auf Ihren Geräten zu synchronisieren. $1"
  },
  "notificationsSettingsPageAllowNotificationsLink": {
    "message": "Erfahren Sie, wie wir Ihre Privatsphäre bei der Nutzung dieser Funktion schützen."
  },
  "numberOfNewTokensDetectedPlural": {
    "message": "$1 neue Tokens in diesem Konto gefunden.",
    "description": "$1 is the number of new tokens detected"
  },
  "numberOfNewTokensDetectedSingular": {
    "message": "1 neues Token in diesem Konto gefunden."
  },
  "numberOfTokens": {
    "message": "Anzahl von Tokens"
  },
  "ofTextNofM": {
    "message": "von"
  },
  "off": {
    "message": "Aus"
  },
  "offlineForMaintenance": {
    "message": "Offline für Wartung"
  },
  "ok": {
    "message": "Ok"
  },
  "on": {
    "message": "An"
  },
  "onboardedMetametricsAccept": {
    "message": "Ich stimme zu"
  },
  "onboardedMetametricsDisagree": {
    "message": "Nein, danke"
  },
  "onboardedMetametricsKey1": {
    "message": "Neueste Entwicklungen"
  },
  "onboardedMetametricsKey2": {
    "message": "Produktmerkmale"
  },
  "onboardedMetametricsKey3": {
    "message": "Andere relevante Werbematerialien"
  },
  "onboardedMetametricsLink": {
    "message": "MetaMetrics"
  },
  "onboardedMetametricsParagraph1": {
    "message": "Zusätzlich zu $1 möchten wir Daten verwenden, um zu verstehen, wie Sie mit Marketingkommunikation umgehen.",
    "description": "$1 represents the 'onboardedMetametricsLink' locale string"
  },
  "onboardedMetametricsParagraph2": {
    "message": "Dies hilft uns, das, was wir mit Ihnen teilen, zu personalisieren, wie z. B.:"
  },
  "onboardedMetametricsParagraph3": {
    "message": "Denken Sie daran, dass wir die von Ihnen bereitgestellten Daten niemals verkaufen und Sie sich jederzeit abmelden können."
  },
  "onboardedMetametricsTitle": {
    "message": "Helfen Sie uns, Ihr Erlebnis zu verbessern"
  },
  "onboardingAdvancedPrivacyIPFSDescription": {
    "message": "Das IPFS-Gateway ermöglicht es, auf von Dritten gehostete Daten zuzugreifen und diese einzusehen. Sie können ein benutzerdefiniertes IPFS-Gateway hinzufügen oder weiterhin das Standard-Gateway verwenden."
  },
  "onboardingAdvancedPrivacyIPFSInvalid": {
    "message": "Bitte geben Sie eine gültige URL ein."
  },
  "onboardingAdvancedPrivacyIPFSTitle": {
    "message": "Benutzerdefiniertes IPFS-Gateway hinzufügen"
  },
  "onboardingAdvancedPrivacyIPFSValid": {
    "message": "URL für IPFS-Gateway ist gültig"
  },
  "onboardingAdvancedPrivacyNetworkButton": {
    "message": "Benutzerdefiniertes Netzwerk hinzufügen"
  },
  "onboardingAdvancedPrivacyNetworkDescription": {
    "message": "Wir verwenden Infura als Anbieter für ferngesteuerte Prozeduranrufe (RPC), um den verlässlichsten und vertraulichsten Zugriff auf Ethereum-Daten zu ermöglichen, den wir können. Sie können Ihren eigenen RPC auswählen, bedenken Sie aber, dass RPC Ihre IP-Adresse und Ihre Ethereum-Wallet erhalten wird, um Transaktionen durchzuführen. Lesen Sie unsere $1, um mehr darüber zu erfahren, wie Infura mit Ihren Daten umgeht."
  },
  "onboardingAdvancedPrivacyNetworkTitle": {
    "message": "Wählen Sie Ihr Netzwerk."
  },
  "onboardingCreateWallet": {
    "message": "Eine neue Wallet erstellen"
  },
  "onboardingImportWallet": {
    "message": "Existierende Wallet importieren"
  },
  "onboardingMetametricsAgree": {
    "message": "Ich stimme zu"
  },
  "onboardingMetametricsDescription": {
    "message": "Wir würden gerne grundlegende Nutzungs- und Diagnosedaten sammeln, um MetaMask zu verbessern. Sie sollten wissen, dass wir die Daten, die Sie uns hier zur Verfügung stellen, niemals verkaufen."
  },
  "onboardingMetametricsDescription2": {
    "message": "Wenn wir Metriken sammeln, wird es immer wie folgt sein ..."
  },
  "onboardingMetametricsInfuraTerms": {
    "message": "Wir werden Sie informieren, wenn wir beschließen, diese Daten für andere Zwecke zu verwenden. Für weitere Informationen können Sie unsere $1 einsehen. Vergessen Sie nicht, dass Sie jederzeit zu Einstellungen gehen und sich abmelden können.",
    "description": "$1 represents `onboardingMetametricsInfuraTermsPolicy`"
  },
  "onboardingMetametricsInfuraTermsPolicy": {
    "message": "Datenschutzrichtlinie"
  },
  "onboardingMetametricsModalTitle": {
    "message": "Benutzerdefiniertes Netzwerk hinzufügen"
  },
  "onboardingMetametricsNeverCollect": {
    "message": "$1 Klicks und Aufrufe der App werden gespeichert, andere Details (wie Ihre öffentliche Adresse) jedoch nicht.",
    "description": "$1 represents `onboardingMetametricsNeverCollectEmphasis`"
  },
  "onboardingMetametricsNeverCollectEmphasis": {
    "message": "Privat:"
  },
  "onboardingMetametricsNeverCollectIP": {
    "message": "$1 wir verwenden Ihre IP-Adresse vorübergehend, um einen allgemeinen Standort zu ermitteln (z. B. Ihr Land oder Ihre Region), aber er wird niemals gespeichert.",
    "description": "$1 represents `onboardingMetametricsNeverCollectIPEmphasis`"
  },
  "onboardingMetametricsNeverCollectIPEmphasis": {
    "message": "Allgemein:"
  },
  "onboardingMetametricsNeverSellData": {
    "message": "$1 Sie können jederzeit über die Einstellungen entscheiden, ob Sie Ihre Nutzungsdaten freigeben oder löschen möchten.",
    "description": "$1 represents `onboardingMetametricsNeverSellDataEmphasis`"
  },
  "onboardingMetametricsNeverSellDataEmphasis": {
    "message": "Optional:"
  },
  "onboardingMetametricsTitle": {
    "message": "Helfen Sie uns, MetaMask zu verbessern."
  },
  "onboardingMetametricsUseDataCheckbox": {
    "message": "Wir verwenden diese Daten, um zu erfahren, wie Sie mit unserer Marketingkommunikation umgehen. Wir können relevante Neuigkeiten (wie Produktmerkmale) teilen."
  },
  "onboardingPinExtensionBillboardAccess": {
    "message": "Voller Zugriff"
  },
  "onboardingPinExtensionBillboardDescription": {
    "message": "Diese Erweiterungen können Informationen sehen und ändern."
  },
  "onboardingPinExtensionBillboardDescription2": {
    "message": "auf dieser Seite."
  },
  "onboardingPinExtensionBillboardTitle": {
    "message": "Erweiterungen"
  },
  "onboardingPinExtensionChrome": {
    "message": "Klicken Sie auf das Symbol der Browser-Erweiterung."
  },
  "onboardingPinExtensionDescription": {
    "message": "Heften Sie MetaMask in Ihrem Browser ab, damit Sie auf die Transaktionsbestätigungen zugreifen und sie leicht einsehen können."
  },
  "onboardingPinExtensionDescription2": {
    "message": "Sie können MetaMask öffnen, indem Sie auf die Erweiterung klicken, und mit nur einem Klick auf Ihre Wallet zugreifen."
  },
  "onboardingPinExtensionDescription3": {
    "message": "Klicken Sie auf das Symbol der Browser-Erweiterung, um sofort darauf zuzugreifen."
  },
  "onboardingPinExtensionLabel": {
    "message": "MetaMask anheften"
  },
  "onboardingPinExtensionStep1": {
    "message": "1"
  },
  "onboardingPinExtensionStep2": {
    "message": "2"
  },
  "onboardingPinExtensionTitle": {
    "message": "Ihre MetaMask Installation ist abgeschlossen!"
  },
  "onboardingPinMmiExtensionLabel": {
    "message": "MetaMask Institutional pinnen"
  },
  "onboardingUsePhishingDetectionDescription": {
    "message": "Phishing-Warnungen basieren auf der Kommunikation mit $1. jsDeliver hat Zugriff auf Ihre IP-Adresse. $2 ansehen.",
    "description": "The $1 is the word 'jsDeliver', from key 'jsDeliver' and $2 is the words Privacy Policy from key 'privacyMsg', both separated here so that it can be wrapped as a link"
  },
  "oneDayAbbreviation": {
    "message": "1 T",
    "description": "Shortened form of '1 day'"
  },
  "oneMonthAbbreviation": {
    "message": "1 M",
    "description": "Shortened form of '1 month'"
  },
  "oneWeekAbbreviation": {
    "message": "1 W",
    "description": "Shortened form of '1 week'"
  },
  "oneYearAbbreviation": {
    "message": "1 J",
    "description": "Shortened form of '1 year'"
  },
  "onekey": {
    "message": "OneKey"
  },
  "onlyAddTrustedNetworks": {
    "message": "Ein betrügerischer Netzwerkanbieter kann bezüglich des Status der Blockchain täuschen und Ihre Netzwerkaktivitäten aufzeichnen. Fügen Sie nur vertrauenswürdige Netzwerke hinzu."
  },
  "onlyConnectTrust": {
    "message": "Verbinden Sie sich nur mit Websites, denen Sie vertrauen. $1",
    "description": "Text displayed above the buttons for connection confirmation. $1 is the link to the learn more web page."
  },
  "openCustodianApp": {
    "message": "$1 App öffnen",
    "description": "The $1 is the name of the Custodian that will be open"
  },
  "openFullScreenForLedgerWebHid": {
    "message": "Öffnen Sie MetaMask im Vollbildmodus, um Ihren Ledger über WebHID zu verbinden.",
    "description": "Shown to the user on the confirm screen when they are viewing MetaMask in a popup window but need to connect their ledger via webhid."
  },
  "openInBlockExplorer": {
    "message": "Im Block-Explorer öffnen"
  },
  "openSeaNew": {
    "message": "OpenSea"
  },
  "operationFailed": {
    "message": "Vorgang fehlgeschlagen"
  },
  "optional": {
    "message": "Optional"
  },
  "optionalWithParanthesis": {
    "message": "(Optional)"
  },
  "options": {
    "message": "Optionen"
  },
  "or": {
    "message": "oder"
  },
  "origin": {
    "message": "Ursprung"
  },
  "osTheme": {
    "message": "System"
  },
  "otherSnaps": {
    "message": "sonstige Snaps",
    "description": "Used in the 'permission_rpc' message."
  },
  "outdatedBrowserNotification": {
    "message": "Ihr Browser ist veraltet. Wenn Sie Ihren Browser nicht aktualisieren, können Sie keine Sicherheits-Patches und neue Funktionen von MetaMask erhalten."
  },
  "padlock": {
    "message": "Padlock"
  },
  "parameters": {
    "message": "Parameter"
  },
  "participateInMetaMetrics": {
    "message": "Bei MetaMetrics teilnehmen"
  },
  "participateInMetaMetricsDescription": {
    "message": "Nehmen Sie an MetaMetrics teil, um uns bei der Verbesserung von MetaMask zu helfen."
  },
  "password": {
    "message": "Passwort"
  },
  "passwordMmiTermsWarning": {
    "message": "Ich verstehe, dass MetaMask Institutional dieses Passwort für mich nicht wiederherstellen kann. $1"
  },
  "passwordNotLongEnough": {
    "message": "Passwort nicht lang genug"
  },
  "passwordSetupDetails": {
    "message": "Dieses Passwort wird Ihre MetaMask-Wallet nur auf diesem Gerät entsperren. MetaMask kann dieses Passwort nicht wiederherstellen."
  },
  "passwordStrength": {
    "message": "Passwortstärke: $1",
    "description": "Return password strength to the user when user wants to create password."
  },
  "passwordStrengthDescription": {
    "message": "Ein starkes Passwort kann die Sicherheit Ihrer Wallet erhöhen, falls Ihr Gerät gestohlen oder kompromittiert wird."
  },
  "passwordTermsWarning": {
    "message": "Ich verstehe, dass MetaMask dieses Passwort für mich nicht wiederherstellen kann. $1"
  },
  "passwordsDontMatch": {
    "message": "Passwörter stimmen nicht überein."
  },
  "pasteJWTToken": {
    "message": "Token hier einfügen oder ablegen:"
  },
  "pastePrivateKey": {
    "message": "Geben Sie hier die Zeichenfolge Ihres privaten Schlüssels ein:",
    "description": "For importing an account from a private key"
  },
  "paymasterInUse": {
    "message": "Das Gas für diese Transaktion wird von einem Zahlmeister bezahlt.",
    "description": "Alert shown in transaction confirmation if paymaster in use."
  },
  "pending": {
    "message": "Ausstehend"
  },
  "pendingTransactionInfo": {
    "message": "Diese Transaktion wird erst verarbeitet, wenn sie abgeschlossen ist."
  },
  "pendingTransactionMultiple": {
    "message": "Sie haben ($1) ausstehende Transaktionen."
  },
  "pendingTransactionSingle": {
    "message": "Sie haben ($1) ausstehende Transaktionen.",
    "description": "$1 is count of pending transactions"
  },
  "permissionDetails": {
    "message": "Genehmigungsdetails"
  },
  "permissionRequest": {
    "message": "Genehmigungsanfrage"
  },
  "permissionRequested": {
    "message": "Jetzt angefragt"
  },
  "permissionRequestedForAccounts": {
    "message": "Jetzt für $1 angefordert",
    "description": "Permission cell status for requested permission including accounts, rendered as AvatarGroup which is $1."
  },
  "permissionRevoked": {
    "message": "In diesem Update widerrufen"
  },
  "permissionRevokedForAccounts": {
    "message": "In diesem Update für $1 widerrufen",
    "description": "Permission cell status for revoked permission including accounts, rendered as AvatarGroup which is $1."
  },
  "permission_accessNamedSnap": {
    "message": "Mit $1 verbinden.",
    "description": "The description for the `wallet_snap` permission. $1 is the human-readable name of the snap."
  },
  "permission_accessNetwork": {
    "message": "Greifen Sie auf das Internet zu.",
    "description": "The description of the `endowment:network-access` permission."
  },
  "permission_accessNetworkDescription": {
    "message": "Erlauben Sie $1, auf das Internet zuzugreifen. Dies kann sowohl zum Senden als auch zum Empfangen von Daten mit Servern von Drittanbietern verwendet werden.",
    "description": "An extended description of the `endowment:network-access` permission. $1 is the snap name."
  },
  "permission_accessSnap": {
    "message": "Verbinden Sie sich mit dem $1-Snap.",
    "description": "The description for the `wallet_snap` permission. $1 is the name of the snap."
  },
  "permission_accessSnapDescription": {
    "message": "Webseite oder Snap erlauben, mit $1 zu interagieren.",
    "description": "The description for the `wallet_snap_*` permission. $1 is the name of the Snap."
  },
  "permission_cronjob": {
    "message": "Regelmäßige Transaktionen planen und ausführen.",
    "description": "The description for the `snap_cronjob` permission"
  },
  "permission_cronjobDescription": {
    "message": "Erlauben Sie $1, Aktionen auszuführen, die periodisch zu festen Zeiten, Daten oder Intervallen ablaufen. Dies kann verwendet werden, um zeitkritische Interaktionen oder Benachrichtigungen auszulösen.",
    "description": "An extended description for the `snap_cronjob` permission. $1 is the snap name."
  },
  "permission_dialog": {
    "message": "Dialogfenster in MetaMask anzeigen.",
    "description": "The description for the `snap_dialog` permission"
  },
  "permission_dialogDescription": {
    "message": "Erlauben Sie $1, MetaMask-Popups mit benutzerdefiniertem Text, Eingabefeld und Schaltflächen zur Genehmigung oder Ablehnung einer Aktion anzugeigen. Kann verwendet werden, um z. B. Warnungen, Bestätigungen und Opt-in-Flows für einen Snap zu erstellen.",
    "description": "An extended description for the `snap_dialog` permission. $1 is the snap name."
  },
  "permission_ethereumAccounts": {
    "message": "Siehe Adresse, Kontostand, Aktivitäten und Vorschläge für zu genehmigende Transaktionen.",
    "description": "The description for the `eth_accounts` permission"
  },
  "permission_ethereumProvider": {
    "message": "Auf den Ethereum-Anbieter zugreifen.",
    "description": "The description for the `endowment:ethereum-provider` permission"
  },
  "permission_ethereumProviderDescription": {
    "message": "Erlauben Sie $1, direkt mit MetaMask zu kommunizieren, damit es Daten aus der Blockchain lesen und Nachrichten und Transaktionen vorschlagen kann.",
    "description": "An extended description for the `endowment:ethereum-provider` permission. $1 is the snap name."
  },
  "permission_getEntropy": {
    "message": "Leiten Sie beliebige Schlüssel ab, die nur für $1 gelten.",
    "description": "The description for the `snap_getEntropy` permission. $1 is the snap name."
  },
  "permission_getEntropyDescription": {
    "message": "Erlauben Sie $1, beliebige Schlüssel abzuleiten, die nur für $1 gelten, ohne sie offenzulegen. Diese Schlüssel sind von Ihrem MetaMask-Konto bzw. Ihren MetaMask-Konten getrennt und haben nichts mit Ihren privaten Schlüsseln oder Ihrer geheimen Wiederherstellungsphrase zu tun. Andere Snaps können nicht auf diese Informationen zugreifen.",
    "description": "An extended description for the `snap_getEntropy` permission. $1 is the snap name."
  },
  "permission_getLocale": {
    "message": "Ihre bevorzugte Sprache anzeigen.",
    "description": "The description for the `snap_getLocale` permission"
  },
  "permission_getLocaleDescription": {
    "message": "Lassen Sie $1 über Ihre MetaMask-Einstellungen auf Ihre bevorzugte Sprache zugreifen. Dies kann verwendet werden, um den Inhalt von $1 in Ihrer Sprache zu lokalisieren und anzuzeigen.",
    "description": "An extended description for the `snap_getLocale` permission. $1 is the snap name."
  },
  "permission_homePage": {
    "message": "Anzeige eines benutzerdefinierten Bildschirms",
    "description": "The description for the `endowment:page-home` permission"
  },
  "permission_homePageDescription": {
    "message": "Lassen Sie $1 einen benutzerdefinierten Startbildschirm in MetaMask anzeigen. Dieser kann für Benutzeroberflächen, Konfiguration und Dashboards verwendet werden.",
    "description": "An extended description for the `endowment:page-home` permission. $1 is the snap name."
  },
  "permission_keyring": {
    "message": "Anfragen zur Hinzufügung und Steuerung von Ethereum-Konten erlauben",
    "description": "The description for the `endowment:keyring` permission"
  },
  "permission_keyringDescription": {
    "message": "Lassen Sie $1 Anfragen zum Hinzufügen oder Entfernen von Konten entgegennehmen sowie im Namen dieser Konten unterschreiben und Transaktionen durchführen.",
    "description": "An extended description for the `endowment:keyring` permission. $1 is the snap name."
  },
  "permission_lifecycleHooks": {
    "message": "Verwenden Sie Lebenszyklus-Hooks.",
    "description": "The description for the `endowment:lifecycle-hooks` permission"
  },
  "permission_lifecycleHooksDescription": {
    "message": "Erlauben Sie $1, Lebenszyklus-Hooks zu verwenden, um Code zu bestimmten Zeiten während seines Lebenszyklus auszuführen.",
    "description": "An extended description for the `endowment:lifecycle-hooks` permission. $1 is the snap name."
  },
  "permission_manageAccounts": {
    "message": "Ethereum-Konten hinzufügen und kontrollieren",
    "description": "The description for `snap_manageAccounts` permission"
  },
  "permission_manageAccountsDescription": {
    "message": "Erlauben Sie $1, Ethereum-Konten hinzuzufügen oder zu entfernen und dann mit diesen Konten Transaktionen durchzuführen und zu unterschreiben.",
    "description": "An extended description for the `snap_manageAccounts` permission. $1 is the snap name."
  },
  "permission_manageBip32Keys": {
    "message": "$1-Konten verwalten.",
    "description": "The description for the `snap_getBip32Entropy` permission. $1 is a derivation path, e.g. 'm/44'/0'/0' (secp256k1)'."
  },
  "permission_manageBip44AndBip32KeysDescription": {
    "message": "Erlauben Sie $1, Konten und Assets in dem gewünschten Netzwerk zu verwalten. Diese Konten werden unter Verwendung Ihrer geheimen Wiederherstellungsphrase abgeleitet und gesichert (ohne sie preiszugeben). Mit der Fähigkeit, Schlüssel abzuleiten, kann $1 eine Vielzahl von Blockchain-Protokollen über Ethereum (EVMs) hinaus unterstützen.",
    "description": "An extended description for the `snap_getBip44Entropy` and `snap_getBip44Entropy` permissions. $1 is the snap name."
  },
  "permission_manageBip44Keys": {
    "message": "$1-Konten verwalten.",
    "description": "The description for the `snap_getBip44Entropy` permission. $1 is the name of a protocol, e.g. 'Filecoin'."
  },
  "permission_manageState": {
    "message": "Speichern und verwalten Sie die Daten auf Ihrem Gerät.",
    "description": "The description for the `snap_manageState` permission"
  },
  "permission_manageStateDescription": {
    "message": "Erlauben Sie $1, Daten sicher und verschlüsselt zu speichern, zu aktualisieren und abzurufen. Andere Snaps können nicht auf diese Informationen zugreifen.",
    "description": "An extended description for the `snap_manageState` permission. $1 is the snap name."
  },
  "permission_nameLookup": {
    "message": "Bereitstellung von Domain- und Adress-Lookups.",
    "description": "The description for the `endowment:name-lookup` permission."
  },
  "permission_nameLookupDescription": {
    "message": "Erlauben Sie dem Snap, Adress- und Domain-Lookups in verschiedenen Teilen der MetaMask-Benutzeroberfläche abzurufen und anzuzeigen.",
    "description": "An extended description for the `endowment:name-lookup` permission."
  },
  "permission_notifications": {
    "message": "Benachrichtigungen anzeigen.",
    "description": "The description for the `snap_notify` permission"
  },
  "permission_notificationsDescription": {
    "message": "Erlauben Sie $1, Benachrichtigungen in MetaMask anzuzeigen. Ein kurzer Benachrichtigungstext kann durch einen Snap für handlungsrelevante oder zeitkritische Informationen ausgelöst werden.",
    "description": "An extended description for the `snap_notify` permission. $1 is the snap name."
  },
  "permission_rpc": {
    "message": "Erlauben Sie $1, direkt mit $2 zu kommunizieren.",
    "description": "The description for the `endowment:rpc` permission. $1 is 'other snaps' or 'websites', $2 is the snap name."
  },
  "permission_rpcDescription": {
    "message": "Erlauben Sie $1, Nachrichten an $2 zu senden und eine Antwort von $2 zu erhalten.",
    "description": "An extended description for the `endowment:rpc` permission. $1 is 'other snaps' or 'websites', $2 is the snap name."
  },
  "permission_rpcDescriptionOriginList": {
    "message": "$1 und $2",
    "description": "A list of allowed origins where $2 is the last origin of the list and $1 is the rest of the list separated by ','."
  },
  "permission_signatureInsight": {
    "message": "Signatureinblicke modal anzeigen.",
    "description": "The description for the `endowment:signature-insight` permission"
  },
  "permission_signatureInsightDescription": {
    "message": "Erlauben Sie $1, ein Modal mit Einblicken in jede Signaturanfrage vor der Genehmigung anzuzeigen. Dies kann für Anti-Phishing- und Sicherheitslösungen verwendet werden.",
    "description": "An extended description for the `endowment:signature-insight` permission. $1 is the snap name."
  },
  "permission_signatureInsightOrigin": {
    "message": "Sehen Sie sich die Herkunft der Websites ein, die eine Signaturanfrage initiieren.",
    "description": "The description for the `signatureOrigin` caveat, to be used with the `endowment:signature-insight` permission"
  },
  "permission_signatureInsightOriginDescription": {
    "message": "Erlauben Sie $1, die Herkunft (URI) von Websites zu sehen, die Signaturanfragen initiieren. Dies kann für Anti-Phishing- und Sicherheitslösungen verwendet werden.",
    "description": "An extended description for the `signatureOrigin` caveat, to be used with the `endowment:signature-insight` permission. $1 is the snap name."
  },
  "permission_transactionInsight": {
    "message": "Transaktions-Einsichten abrufen und anzeigen.",
    "description": "The description for the `endowment:transaction-insight` permission"
  },
  "permission_transactionInsightDescription": {
    "message": "Erlauben Sie $1, Transaktionen zu dekodieren und Einblicke innerhalb der MetaMask UI zu zeigen. Dies kann für Anti-Phishing- und Sicherheitslösungen verwendet werden.",
    "description": "An extended description for the `endowment:transaction-insight` permission. $1 is the snap name."
  },
  "permission_transactionInsightOrigin": {
    "message": "Ursprung der Webseite anzeigen, die Transaktionen vorschlägt",
    "description": "The description for the `transactionOrigin` caveat, to be used with the `endowment:transaction-insight` permission"
  },
  "permission_transactionInsightOriginDescription": {
    "message": "Erlauben Sie $1, die Herkunft (URI) von Websites einzusehen, die Transaktionen vorschlagen. Dies kann für Anti-Phishing- und Sicherheitslösungen verwendet werden.",
    "description": "An extended description for the `transactionOrigin` caveat, to be used with the `endowment:transaction-insight` permission. $1 is the snap name."
  },
  "permission_unknown": {
    "message": "Unbekannte Genehmigung: $1",
    "description": "$1 is the name of a requested permission that is not recognized."
  },
  "permission_viewBip32PublicKeys": {
    "message": "Öffentlichen Schlüssel für $1 ($2) anzeigen.",
    "description": "The description for the `snap_getBip32PublicKey` permission. $1 is a derivation path, e.g. 'm/44'/0'/0''. $2 is the elliptic curve name, e.g. 'secp256k1'."
  },
  "permission_viewBip32PublicKeysDescription": {
    "message": "Erlauben Sie $2, Ihre öffentlichen Schlüssel (und Adressen) für $1 einzusehen. Damit wird keine Kontrolle über Konten oder Assets gewährt.",
    "description": "An extended description for the `snap_getBip32PublicKey` permission. $1 is a derivation path (name). $2 is the snap name."
  },
  "permission_viewNamedBip32PublicKeys": {
    "message": "Öffentlichen Schlüssel für $1 anzeigen.",
    "description": "The description for the `snap_getBip32PublicKey` permission. $1 is a name for the derivation path, e.g., 'Ethereum accounts'."
  },
  "permission_walletSwitchEthereumChain": {
    "message": "Wechseln Sie zum folgenden Netzwerk und nutzen Sie dieses",
    "description": "The label for the `wallet_switchEthereumChain` permission"
  },
  "permission_webAssembly": {
    "message": "Support für WebAssembly.",
    "description": "The description of the `endowment:webassembly` permission."
  },
  "permission_webAssemblyDescription": {
    "message": "Erlauben Sie $1, auf Low-Level-Ausführungsumgebungen über WebAssembly zuzugreifen.",
    "description": "An extended description of the `endowment:webassembly` permission. $1 is the snap name."
  },
  "permissions": {
    "message": "Genehmigungen"
  },
  "permissionsPageEmptyContent": {
    "message": "Nichts zu sehen hier"
  },
  "permissionsPageEmptySubContent": {
    "message": "Hier können Sie die Genehmigungen sehen, die Sie installierten Snaps oder verbundenen Websites gegeben haben."
  },
  "permissionsPageTourDescription": {
    "message": "Dies ist Ihr Kontrollfeld zum Verwalten der Genehmigungen für verbundene Websites und installierte Snaps."
  },
  "permissionsPageTourTitle": {
    "message": "Verbundene Websites sind nun Genehmigungen"
  },
  "permitSimulationDetailInfo": {
    "message": "Sie erteilen dem Spender die Genehmigung, diese Menge an Tokens von Ihrem Konto auszugeben."
  },
  "personalAddressDetected": {
    "message": "Personalisierte Adresse identifiziert. Bitte füge die Token-Contract-Adresse ein."
  },
  "petnamesEnabledToggle": {
    "message": "Spitznamen erlauben"
  },
  "petnamesEnabledToggleDescription": {
    "message": "Damit können Sie jeder Adresse einen Spitznamen zuweisen. Nach Möglichkeit werden wir Namen für Adressen vorschlagen, mit denen Sie interagieren."
  },
  "pinExtensionDescription": {
    "message": "Gehen Sie zum Erweiterungsmenü und heften Sie MetaMask Institutional für nahtlosen Zugriff an."
  },
  "pinExtensionTitle": {
    "message": "Erweiterung anheften"
  },
  "pinToTop": {
    "message": "Pin nach oben"
  },
  "pleaseConfirm": {
    "message": "Bitte bestätigen"
  },
  "plusMore": {
    "message": "+ $1 mehr",
    "description": "$1 is the number of additional items"
  },
  "plusXMore": {
    "message": "+ $1 mehr",
    "description": "$1 is a number of additional but unshown items in a list- this message will be shown in place of those items"
  },
  "popularCustomNetworks": {
    "message": "Beliebte benutzerdefinierte Netzwerke"
  },
  "popularNetworkAddToolTip": {
    "message": "Einige dieser Netzwerke werden von Dritten betrieben. Die Verbindungen können weniger zuverlässig sein oder Dritten ermöglichen, Aktivitäten zu verfolgen. $1",
    "description": "$1 is Learn more link"
  },
  "portfolio": {
    "message": "Portfolio"
  },
  "portfolioDashboard": {
    "message": "Portfolio-Dashboard"
  },
  "preparingSwap": {
    "message": "Swap wird vorbereitet ..."
  },
  "prev": {
    "message": "Zurück"
  },
  "price": {
    "message": "Preis"
  },
  "priceUnavailable": {
    "message": "Preis nicht verfügbar"
  },
  "primaryCurrencySetting": {
    "message": "Hauptwährung"
  },
  "primaryCurrencySettingDescription": {
    "message": "Wählen Sie 'Nativ', um dem Anzeigen von Werten in der nativen Währung der Chain (z. B. ETH) Vorrang zu geben. Wählen Sie 'Fiat', um dem Anzeigen von Werten in Ihrer gewählten Fiat-Währung Vorrang zu geben."
  },
  "primaryType": {
    "message": "Primärer Typ"
  },
  "priorityFee": {
    "message": "Prioritätsgebühr"
  },
  "priorityFeeProperCase": {
    "message": "Prioritätsgebühr"
  },
  "privacy": {
    "message": "Datenschutz"
  },
  "privacyMsg": {
    "message": "Datenschutzerklärung"
  },
  "privateKey": {
    "message": "Privater Schlüssel",
    "description": "select this type of file to use to import an account"
  },
  "privateKeyCopyWarning": {
    "message": "Privater Schlüssel für $1",
    "description": "$1 represents the account name"
  },
  "privateKeyHidden": {
    "message": "Der private Schlüssel ist verborgen",
    "description": "Explains that the private key input is hidden"
  },
  "privateKeyShow": {
    "message": "Eingabe des privaten Schlüssels anzeigen/ausblenden",
    "description": "Describes a toggle that is used to show or hide the private key input"
  },
  "privateKeyShown": {
    "message": "Dieser private Schlüssel wird angezeigt",
    "description": "Explains that the private key input is being shown"
  },
  "privateKeyWarning": {
    "message": "Warnung: Geben Sie diesen Schlüssel niemals weiter. Jeder, der Ihre privaten Schlüssel hat, kann alle Assets auf Ihrem Konto stehlen."
  },
  "privateNetwork": {
    "message": "Privates Netzwerk"
  },
  "proceedWithTransaction": {
    "message": "Ich möchte dennoch fortfahren."
  },
  "productAnnouncements": {
    "message": "Produktankündigungen"
  },
  "profileSync": {
    "message": "Profilsynchronisation"
  },
  "profileSyncConfirmation": {
    "message": "Wenn Sie die Profilsynchronisierung deaktivieren, können Sie keine Benachrichtigungen empfangen."
  },
  "profileSyncDescription": {
    "message": "Erstellt ein Profil, über das MetaMask bestimmte Einstellungen zwischen Ihren Geräten synchronisiert. Dies ist für den Erhalt von Benachrichtigungen erforderlich. $1."
  },
  "profileSyncPrivacyLink": {
    "message": "Erfahren Sie, wie wir Ihre Privatsphäre schützen"
  },
  "proposedApprovalLimit": {
    "message": "Vorgeschlagenes Genehmigungslimit"
  },
  "provide": {
    "message": "Bereitstellen"
  },
  "publicAddress": {
    "message": "Öffentliche Adresse"
  },
  "pushPlatformNotificationsFundsReceivedDescription": {
    "message": "Sie haben $1 $2 erhalten"
  },
  "pushPlatformNotificationsFundsReceivedDescriptionDefault": {
    "message": "Sie haben einige Tokens erhalten"
  },
  "pushPlatformNotificationsFundsReceivedTitle": {
    "message": "Gelder erhalten"
  },
  "pushPlatformNotificationsFundsSentDescription": {
    "message": "Sie haben erfolgreich $1 $2 gesendet"
  },
  "pushPlatformNotificationsFundsSentDescriptionDefault": {
    "message": "Sie haben erfolgreich einige Tokens gesendet"
  },
  "pushPlatformNotificationsFundsSentTitle": {
    "message": "Gelder gesendet"
  },
  "pushPlatformNotificationsNftReceivedDescription": {
    "message": "Sie haben neue NFTs erhalten"
  },
  "pushPlatformNotificationsNftReceivedTitle": {
    "message": "NFT erhalten"
  },
  "pushPlatformNotificationsNftSentDescription": {
    "message": "Sie haben erfolgreich einen NFT gesendet"
  },
  "pushPlatformNotificationsNftSentTitle": {
    "message": "NFT gesendet"
  },
  "pushPlatformNotificationsStakingLidoStakeCompletedDescription": {
    "message": "Ihr Lido-Stake war erfolgreich"
  },
  "pushPlatformNotificationsStakingLidoStakeCompletedTitle": {
    "message": "Stake abgeschlossen"
  },
  "pushPlatformNotificationsStakingLidoStakeReadyToBeWithdrawnDescription": {
    "message": "Ihr Lido-Stake kann jetzt ausgezahlt werden"
  },
  "pushPlatformNotificationsStakingLidoStakeReadyToBeWithdrawnTitle": {
    "message": "Stake bereit zur Auszahlung"
  },
  "pushPlatformNotificationsStakingLidoWithdrawalCompletedDescription": {
    "message": "Ihre Lido-Auszahlung war erfolgreich"
  },
  "pushPlatformNotificationsStakingLidoWithdrawalCompletedTitle": {
    "message": "Auszahlung abgeschlossen"
  },
  "pushPlatformNotificationsStakingLidoWithdrawalRequestedDescription": {
    "message": "Ihre Lido-Auszahlungsanfrage wurde übermittelt"
  },
  "pushPlatformNotificationsStakingLidoWithdrawalRequestedTitle": {
    "message": "Auszahlung angefordert"
  },
  "pushPlatformNotificationsStakingRocketpoolStakeCompletedDescription": {
    "message": "Ihr RocketPool-Stake war erfolgreich"
  },
  "pushPlatformNotificationsStakingRocketpoolStakeCompletedTitle": {
    "message": "Stake abgeschlossen"
  },
  "pushPlatformNotificationsStakingRocketpoolUnstakeCompletedDescription": {
    "message": "Ihr RocketPool-Unstake war erfolgreich"
  },
  "pushPlatformNotificationsStakingRocketpoolUnstakeCompletedTitle": {
    "message": "Unstake abgeschlossen"
  },
  "pushPlatformNotificationsSwapCompletedDescription": {
    "message": "Ihr MetaMask-Swap war erfolgreich"
  },
  "pushPlatformNotificationsSwapCompletedTitle": {
    "message": "Swap abgeschlossen"
  },
  "queued": {
    "message": "In Warteschlange"
  },
  "quoteRate": {
    "message": "Angebotskurs"
  },
  "rank": {
    "message": "Rang"
  },
  "reAddAccounts": {
    "message": "alle anderen Konten erneut hinzuzufügen"
  },
  "reAdded": {
    "message": "erneut hinzugefügt"
  },
  "readdToken": {
    "message": "Sie können dieses Token in Zukunft wieder hinzufügen, indem Sie im Menü der Kontooptionen auf „Token importieren“ gehen."
  },
  "receive": {
    "message": "Empfangen"
  },
<<<<<<< HEAD
  "receiveTokensCamelCase": {
    "message": "Tokens erhalten"
=======
  "recipientAddressPlaceholder": {
    "message": "Öffentliche Adresse (0x) oder ENS-Name eingeben"
  },
  "recipientAddressPlaceholderFlask": {
    "message": "Öffentliche Adresse (0x) oder Domainname eingeben"
>>>>>>> 857c5fa0
  },
  "recommendedGasLabel": {
    "message": "Empfohlen"
  },
  "recoveryPhraseReminderBackupStart": {
    "message": "Hier anfangen"
  },
  "recoveryPhraseReminderConfirm": {
    "message": "Verstanden"
  },
  "recoveryPhraseReminderHasBackedUp": {
    "message": "Bewahren Sie Ihre geheime Wiederherstellungsphrase immer an einem sicheren und geheimen Ort auf."
  },
  "recoveryPhraseReminderHasNotBackedUp": {
    "message": "Möchten Sie erneut ein Backup Ihrer geheimen Wiederherstellungsphrase erstellen?"
  },
  "recoveryPhraseReminderItemOne": {
    "message": "Teilen Sie niemals Ihre geheime Wiederherstellungsphrase mit jemandem."
  },
  "recoveryPhraseReminderItemTwo": {
    "message": "Das MetaMask-Team wird Sie niemals nach Ihrer geheimen Wiederherstellungsphrase fragen."
  },
  "recoveryPhraseReminderSubText": {
    "message": "Ihre geheime Wiederherstellungsphrase kontrolliert alle Ihre Konten."
  },
  "recoveryPhraseReminderTitle": {
    "message": "Schützen Sie Ihre Gelder."
  },
  "redesignedConfirmationsEnabledToggle": {
    "message": "Verbesserte Unterschriftsanfrage"
  },
  "redesignedConfirmationsToggleDescription": {
    "message": "Schalten Sie dies ein, um sich Unterschriftsanfragen in einem erweiterten Format anzeigen zu lassen."
  },
  "refreshList": {
    "message": "Liste aktualisieren"
  },
  "reject": {
    "message": "Ablehnen"
  },
  "rejectAll": {
    "message": "Alle ablehnen"
  },
  "rejectRequestsDescription": {
    "message": "Sie sind im Begriff, $1 Anfragen geschlossen abzulehnen."
  },
  "rejectRequestsN": {
    "message": "$1 Anfragen ablehnen"
  },
  "rejectTxsDescription": {
    "message": "Sie sind im Begriff, $1 Transaktionen geschlossen abzulehnen."
  },
  "rejectTxsN": {
    "message": "$1 Transaktionen ablehnen"
  },
  "rejected": {
    "message": "Abgelehnt"
  },
  "remember": {
    "message": "Erinnern:"
  },
  "remove": {
    "message": "Entfernen"
  },
  "removeAccount": {
    "message": "Konto entfernen"
  },
  "removeAccountDescription": {
    "message": "Dieses Konto wird aus Ihrer Wallet entfernt. Bitte stellen Sie sicher, dass Sie die ursprüngliche geheime Wiederherstellungsphrase oder den privaten Schlüssel für dieses importierte Konto haben, bevor Sie fortfahren. Sie können Konten über das Dropdown-Menü „Konto“ erneut importieren oder erstellen."
  },
  "removeJWT": {
    "message": "Verwahrungstoken entfernen"
  },
  "removeJWTDescription": {
    "message": "Sind Sie sicher, dass Sie dieses Token entfernen möchten? Alle diesem Token zugewiesenen Konten werden ebenfalls von der Erweiterung entfernt: "
  },
  "removeKeyringSnap": {
    "message": "Das Entfernen dieses Snaps entfernt folgende Konten aus MetaMask:"
  },
  "removeKeyringSnapToolTip": {
    "message": "Der Snap kontrolliert die Konten und durch seine Entfernung werden diese Konten ebenfalls aus MetaMask entfernt, verbleiben jedoch in der Blockchain."
  },
  "removeNFT": {
    "message": "NFT entfernen"
  },
  "removeNftErrorMessage": {
    "message": "Wir konnten dieses NFT nicht entfernen."
  },
  "removeNftMessage": {
    "message": "NFT wurde erfolgreich entfernt!"
  },
  "removeSnap": {
    "message": "Snap entfernen"
  },
  "removeSnapAccountDescription": {
    "message": "Wenn Sie fortfahren, wird dieses Konto nicht mehr in MetaMask verfügbar sein."
  },
  "removeSnapAccountTitle": {
    "message": "Konto entfernen"
  },
  "removeSnapConfirmation": {
    "message": "Sind Sie sicher, dass Sie $1 entfernen möchten?",
    "description": "$1 represents the name of the snap"
  },
  "removeSnapDescription": {
    "message": "Diese Aktion wird diesen Snap und seine Daten löschen sowie alle von Ihnen erteilten Genehmigungen entziehen."
  },
  "replace": {
    "message": "ersetzen"
  },
  "reportIssue": {
    "message": "Ein Problem melden"
  },
  "requestFlaggedAsMaliciousFallbackCopyReason": {
    "message": "Der Sicherheitsanbieter hat keine weiteren Details zur Verfügung gestellt."
  },
  "requestFlaggedAsMaliciousFallbackCopyReasonTitle": {
    "message": "Anfrage als bösartig gemeldet"
  },
  "requestFrom": {
    "message": "Anfrage von"
  },
  "requestFromInfo": {
    "message": "Dies ist die Seite, auf der Sie um Ihre Unterschrift gebeten werden."
  },
  "requestFromTransactionDescription": {
    "message": "Dies ist die Website, die Sie um Ihre Bestätigung bittet."
  },
  "requestMayNotBeSafe": {
    "message": "Anfrage könnte nicht sicher sein"
  },
  "requestMayNotBeSafeError": {
    "message": "Der Sicherheitsanbieter hat keine bekannten bösartigen Aktivitäten festgestellt, aber es ist möglicherweise trotzdem nicht sicher, fortzufahren."
  },
  "requestNotVerified": {
    "message": "Anfrage nicht verifiziert"
  },
  "requestNotVerifiedError": {
    "message": "Aufgrund eines Fehlers wurde diese Anfrage nicht vom Sicherheitsanbieter verifiziert. Gehen Sie behutsam vor."
  },
  "requestsAwaitingAcknowledgement": {
    "message": "Anfragen warten auf Bestätigung"
  },
  "required": {
    "message": "Erforderlich"
  },
  "reset": {
    "message": "Zurücksetzen"
  },
  "resetWallet": {
    "message": "Wallet zurücksetzen"
  },
  "resetWalletSubHeader": {
    "message": "MetaMask speichert keine Kopie Ihres Passworts. Wenn Sie Probleme haben, Ihr Konto zu entsperren, müssen Sie Ihre Wallet zurücksetzen. Sie können dies tun, indem Sie die geheime Wiederherstellungsphrase angeben, die Sie bei der Einrichtung Ihrer Wallet verwendet haben."
  },
  "resetWalletUsingSRP": {
    "message": "Diese Aktion löscht Ihre aktuelle Wallet und die geheime Wiederherstellungsphrase von diesem Gerät zusammen mit der Liste der Konten, die Sie erstellt haben. Nach dem Zurücksetzen mit einer geheimen Wiederherstellungsphrase sehen Sie eine Liste von Konten, die auf der geheimen Wiederherstellungsphrase basiert, die Sie zum Zurücksetzen verwenden. Diese neue Liste enthält automatisch Konten, die ein Guthaben aufweisen. Sie können auch $1, die zuvor erstellt wurden. Benutzerdefinierte Konten, die Sie importiert haben, müssen $2 sein und alle benutzerdefinierten Tokens, die Sie einem Konto hinzugefügt haben, müssen ebenfalls $3 sein."
  },
  "resetWalletWarning": {
    "message": "Vergewissern Sie sich, dass Sie die richtige geheime Wiederherstellungsphrase verwenden, bevor Sie fortfahren. Sie können dies nicht mehr rückgängig machen."
  },
  "restartMetamask": {
    "message": "MetaMask neu starten"
  },
  "restore": {
    "message": "Wiederherstellen"
  },
  "restoreUserData": {
    "message": "Benutzerdaten wiederherstellen"
  },
  "restoreUserDataDescription": {
    "message": "Sie können Daten wie Kontakte und Einstellungen aus einer Sicherungsdatei wiederherstellen."
  },
  "resultPageError": {
    "message": "Fehler"
  },
  "resultPageErrorDefaultMessage": {
    "message": "Der Vorgang ist fehlgeschlagen."
  },
  "resultPageSuccess": {
    "message": "Erfolg"
  },
  "resultPageSuccessDefaultMessage": {
    "message": "Der Vorgang wurde erfolgreich abgeschlossen."
  },
  "retryTransaction": {
    "message": "Transaktion wiederholen"
  },
  "reusedTokenNameWarning": {
    "message": "Ein Token hier verwendet ein Symbol von einem anderen Token, das Sie beobachten. Dies kann verwirrend oder trügerisch sein."
  },
  "revealSeedWords": {
    "message": "Geheime Wiederherstellungsphrase offenlegen"
  },
  "revealSeedWordsDescription1": {
    "message": "Die $1 bietet $2",
    "description": "This is a sentence consisting of link using 'revealSeedWordsSRPName' as $1 and bolded text using 'revealSeedWordsDescription3' as $2."
  },
  "revealSeedWordsDescription2": {
    "message": "MetaMask ist ein $1. Das bedeutet, dass Sie der Besitzer Ihrer GWP sind.",
    "description": "$1 is text link with the message from 'revealSeedWordsNonCustodialWallet'"
  },
  "revealSeedWordsDescription3": {
    "message": "vollen Zugriff auf Ihre Wallet und Ihr Guthaben.\n"
  },
  "revealSeedWordsNonCustodialWallet": {
    "message": "Wallet ohne Vewahrung"
  },
  "revealSeedWordsQR": {
    "message": "QR"
  },
  "revealSeedWordsSRPName": {
    "message": "Geheime Wiederherstellungsphrase (GWP)"
  },
  "revealSeedWordsText": {
    "message": "Text"
  },
  "revealSeedWordsWarning": {
    "message": "Stellen Sie sicher, dass niemand auf Ihren Bildschirm schaut. $1",
    "description": "$1 is bolded text using the message from 'revealSeedWordsWarning2'"
  },
  "revealSeedWordsWarning2": {
    "message": "Der MetaMask Support wird Sie nie danach fragen.",
    "description": "The bolded texted in the second part of 'revealSeedWordsWarning'"
  },
  "revealSensitiveContent": {
    "message": "Sensible Inhalte offenlegen"
  },
  "revealTheSeedPhrase": {
    "message": "Seed-Phrase anzeigen"
  },
  "reviewAlerts": {
    "message": "Benachrichtigungen überprüfen"
  },
  "revokeAllTokensTitle": {
    "message": "Genehmigung zum Zugriff auf alle Ihre $1 sowie deren Übertragung entziehen?",
    "description": "$1 is the symbol of the token for which the user is revoking approval"
  },
  "revokeAllTokensTitleWithoutSymbol": {
    "message": "Genehmigung zum Zugriff auf alle Ihre NFTs von $1 sowie zu deren Übertragung entziehen?",
    "description": "$1 is a link to contract on the block explorer when we're not able to retrieve a erc721 or erc1155 name"
  },
  "revokeApproveForAllDescription": {
    "message": "Wenn Sie diese Genehmigung widerrufen, werden Dritte ohne weiteren Hinweis keinen Zugriff mehr auf alle Ihre $1 haben und diese nicht mehr überweisen können.",
    "description": "$1 is either a string or link of a given token symbol or name"
  },
  "revokeApproveForAllDescriptionWithoutSymbol": {
    "message": "Dadruch wird die Genehmigung für Dritte widerrufen, auf Ihre gesamten NFTs von $1 zuzugreifen und sie zu übertragen, ohne dass eine weitere Mitteilung erfolgt.",
    "description": "$1 is a link to contract on the block explorer when we're not able to retrieve a erc721 or erc1155 name"
  },
  "revokePermission": {
    "message": "Genehmigung widerrufen"
  },
  "revokeSpendingCap": {
    "message": "Ausgabenobergrenze für Ihr $1 widerrufen",
    "description": "$1 is a token symbol"
  },
  "revokeSpendingCapTooltipText": {
    "message": "Dieser Drittanbieter kann keine weiteren Ihrer aktuellen oder zukünftigen Tokens ausgeben."
  },
  "rpcUrl": {
    "message": "Neue RPC-URL"
  },
  "safeTransferFrom": {
    "message": "Sichere Übertragung von"
  },
  "save": {
    "message": "Speichern"
  },
  "scanInstructions": {
    "message": "Platzieren Sie den QR-Code vor Ihrer Kamera."
  },
  "scanQrCode": {
    "message": "QR-Code scannen"
  },
  "scrollDown": {
    "message": "Herunterscrollen"
  },
  "search": {
    "message": "Suche"
  },
  "searchAccounts": {
    "message": "Konten durchsuchen"
  },
  "searchNfts": {
    "message": "NFTs suchen"
  },
  "searchTokens": {
    "message": "Tokens suchen"
  },
  "secretRecoveryPhrase": {
    "message": "Geheime Wiederherstellungsphrase"
  },
  "secureWallet": {
    "message": "Sichere Wallet"
  },
  "security": {
    "message": "Sicherheit"
  },
  "securityAlert": {
    "message": "Sicherheitsbenachrichtigung von $1 und $2"
  },
  "securityAlerts": {
    "message": "Sicherheitsbenachrichtigungen"
  },
  "securityAlertsDescription": {
    "message": "Diese Funktion warnt Sie vor bösartigen Aktivitäten, indem sie aktiv Transaktionen und Signaturanfragen überprüft. $1",
    "description": "Link to learn more about security alerts"
  },
  "securityAndPrivacy": {
    "message": "Sicherheit und Datenschutz"
  },
  "securityProviderPoweredBy": {
    "message": "Unterstützt durch $1",
    "description": "The security provider that is providing data"
  },
  "seeDetails": {
    "message": "Details anzeigen"
  },
  "seedPhraseConfirm": {
    "message": "Geheime Wiederherstellungsphrase bestätigen"
  },
  "seedPhraseEnterMissingWords": {
    "message": "Geheime Wiederherstellungsphrase bestätigen"
  },
  "seedPhraseIntroNotRecommendedButtonCopy": {
    "message": "Später erinnern (nicht empfohlen)"
  },
  "seedPhraseIntroRecommendedButtonCopy": {
    "message": "Meine Wallet sichern (empfohlen)"
  },
  "seedPhraseIntroSidebarBulletOne": {
    "message": "Aufschreiben und an mehreren geheimen Orten aufbewahren"
  },
  "seedPhraseIntroSidebarBulletTwo": {
    "message": "In einem Schließfach aufbewahren"
  },
  "seedPhraseIntroSidebarCopyOne": {
    "message": "Ihre geheime Wiederherstellungsphrase ist eine 12-Wort-Phrase, die der „Master-Schlüssel“ Ihrer Wallet und Ihres Geldes ist."
  },
  "seedPhraseIntroSidebarCopyThree": {
    "message": "Wenn jemand nach Ihrer Wiederherstellungsphrase fragt, versucht er wahrscheinlich, Sie zu betrügen und Ihr Wallet-Geld zu stehlen."
  },
  "seedPhraseIntroSidebarCopyTwo": {
    "message": "Geben Sie niemals Ihre geheime Wiederherstellungsphrase weiter, nicht einmal an MetaMask!"
  },
  "seedPhraseIntroSidebarTitleOne": {
    "message": "Was ist eine geheime Wiederherstellungsphrase?"
  },
  "seedPhraseIntroSidebarTitleThree": {
    "message": "Soll ich meine geheime Wiederherstellungsprase weitergeben?"
  },
  "seedPhraseIntroSidebarTitleTwo": {
    "message": "Wie kann ich meine geheime Wiederherstellungsprase speichern?"
  },
  "seedPhraseIntroTitle": {
    "message": "Sichern Sie Ihre Wallet"
  },
  "seedPhraseIntroTitleCopy": {
    "message": "Bevor Sie loslegen, schauen Sie sich dieses kurze Video an, um mehr über Ihre geheime Wiederherstellungsphrase zu erfahren und wie Sie Ihre Wallet sicher halten können."
  },
  "seedPhraseReq": {
    "message": "Geheime Wiederherstellungsphrasen bestehen aus 12, 15, 18, 21 oder 24 Wörtern."
  },
  "seedPhraseWriteDownDetails": {
    "message": "Schreiben Sie diese geheime Wiederherstellungsphrase mit 12 Wörtern auf und bewahren Sie sie an einem Ort auf, auf den nur Sie Zugriff haben."
  },
  "seedPhraseWriteDownHeader": {
    "message": "Schreiben Sie sich Ihre geheime Wiederherstellungsphrase auf."
  },
  "select": {
    "message": "Auswählen"
  },
  "selectAccounts": {
    "message": "Wählen Sie das Konto/die Konten aus, um sie auf dieser Seite zu verwenden."
  },
  "selectAccountsForSnap": {
    "message": "Wählen Sie das Konto/die Konten, das/die mit diesem Snap verwendet werden soll(en)."
  },
  "selectAll": {
    "message": "\nAlle auswählen"
  },
  "selectAllAccounts": {
    "message": "Alle Konten auswählen"
  },
  "selectAnAccount": {
    "message": "Ein Konto auswählen"
  },
  "selectAnAccountAlreadyConnected": {
    "message": "Dieses Konto wurde bereits mit MetaMask verbunden."
  },
  "selectAnAccountHelp": {
    "message": "Wählen Sie die Verwahrungskonten zur Nutzung in MetaMask Institutional aus."
  },
  "selectEnableDisplayMediaPrivacyPreference": {
    "message": "NFT-Medien anzeigen einschalten"
  },
  "selectHdPath": {
    "message": "HD-Pfad auswählen"
  },
  "selectJWT": {
    "message": "Token auswählen"
  },
  "selectNFTPrivacyPreference": {
    "message": "Automatische NFT-Erkennung aktivieren"
  },
  "selectPathHelp": {
    "message": "Wenn Sie nicht die Konten sehen, die Sie erwarten, versuchen Sie, den HD-Pfad oder das aktuell ausgewählte Netzwerk zu ändern."
  },
  "selectType": {
    "message": "Typ auswählen"
  },
  "selectingAllWillAllow": {
    "message": "Wenn Sie alle auswählen, erlauben Sie dieser Seite, alle Ihre aktuellen Konten einzusehen. Stellen Sie sicher, dass Sie dieser Seite vertrauen."
  },
  "send": {
    "message": "Senden"
  },
  "sendBugReport": {
    "message": "Übermitteln Sie uns einen Fehlerbericht."
  },
  "sendNoContactsConversionText": {
    "message": "klicken Sie hier"
  },
  "sendNoContactsDescription": {
    "message": "Kontakte ermöglich Ihnen, Transaktionen sicher und mehrfach an ein anderes Konto zu senden. Um einen Kontakt zu erstellen, $1",
    "description": "$1 represents the action text 'click here'"
  },
  "sendNoContactsTitle": {
    "message": "Sie haben noch keine Kontakte"
  },
  "sendSelectReceiveAsset": {
    "message": "Wählen Sie das zu empfangende Asset"
  },
  "sendSelectSendAsset": {
    "message": "Wählen Sie das zu sendende Asset"
  },
  "sendSpecifiedTokens": {
    "message": "$1 senden",
    "description": "Symbol of the specified token"
  },
  "sendSwapSubmissionWarning": {
    "message": "Wenn Sie auf diese Schaltfläche klicken, wird Ihre Swap-Transaktion sofort eingeleitet. Bevor Sie fortfahren, überprüfen Sie bitte Ihre Transaktionsdetails."
  },
  "sendTokenAsToken": {
    "message": "$1 als $2 senden",
    "description": "Used in the transaction display list to describe a swap and send. $1 and $2 are the symbols of tokens in involved in the swap."
  },
  "sendingAsset": {
    "message": "Senden von $1"
  },
  "sendingDisabled": {
    "message": "Das Senden von ERC-1155 NFT-Assets wird noch nicht unterstützt."
  },
  "sendingNativeAsset": {
    "message": "$1 senden",
    "description": "$1 represents the native currency symbol for the current network (e.g. ETH or BNB)"
  },
  "sendingToTokenContractWarning": {
    "message": "Warnhinweis: Sie sind im Begriff, an einen Token-Contract zu senden, und dies könnte zu einem Verlust Ihrer Gelder führen. $1",
    "description": "$1 is a clickable link with text defined by the 'learnMoreUpperCase' key. The link will open to a support article regarding the known contract address warning"
  },
  "sendingZeroAmount": {
    "message": "Sie senden 0 $1."
  },
  "sepolia": {
    "message": "Sepolia-Testnetzwerk"
  },
  "setAdvancedPrivacySettingsDetails": {
    "message": "MetaMask nutzt diese vertrauenswürdigen Dienstleistungen von Drittanbietern, um die Benutzerfreundlichkeit und Sicherheit der Produkte zu verbessern."
  },
  "setApprovalForAll": {
    "message": "Erlaubnis für alle erteilen"
  },
  "setApprovalForAllTitle": {
    "message": "$1 ohne Ausgabenlimit genehmigen",
    "description": "The token symbol that is being approved"
  },
  "settingAddSnapAccount": {
    "message": "Konto-Snap hinzufügen"
  },
  "settings": {
    "message": "Einstellungen"
  },
  "settingsSearchMatchingNotFound": {
    "message": "Keine passenden Ergebnisse gefunden."
  },
  "settingsSubHeadingSignaturesAndTransactions": {
    "message": "Signatur- und Transaktionsanfragen"
  },
  "show": {
    "message": "Zeigen"
  },
  "showAccount": {
    "message": "Konto anzeigen"
  },
  "showExtensionInFullSizeView": {
    "message": "Erweiterung in Vollbildansicht anzeigen"
  },
  "showExtensionInFullSizeViewDescription": {
    "message": "Schalten Sie dies ein, um die Vollbildansicht als Standard einzustellen, sobald Sie auf das Erweiterungssymbol klicken."
  },
  "showFiatConversionInTestnets": {
    "message": "Umrechnung auf Testnets anzeigen"
  },
  "showFiatConversionInTestnetsDescription": {
    "message": "Wählen Sie dies aus, um die Fiat-Umrechnung in Testnetzwerken anzuzeigen."
  },
  "showHexData": {
    "message": "Hexdaten anzeigen"
  },
  "showHexDataDescription": {
    "message": "Wählen Sie dies aus, um das Hex-Datenfeld auf dem Sendebildschirm anzuzeigen."
  },
  "showIncomingTransactions": {
    "message": "Eingehende Transaktionen anzeigen"
  },
  "showIncomingTransactionsDescription": {
    "message": "Das hängt von $1 ab, das Zugriff auf Ihre Ethereum-Adresse und Ihre IP-Adresse hat. $2",
    "description": "$1 is the link to etherscan url and $2 is the link to the privacy policy of consensys APIs"
  },
  "showIncomingTransactionsExplainer": {
    "message": "Dies hängt bei jedem Netzwerk von unterschiedlichen APIs Dritter ab, die Ihre Ethereum- und IP-Adresse offenlegen."
  },
  "showLess": {
    "message": "Weniger anzeigen"
  },
  "showMore": {
    "message": "Mehr anzeigen"
  },
  "showNft": {
    "message": "NFT anzeigen"
  },
  "showPermissions": {
    "message": "Genehmigungen anzeigen"
  },
  "showPrivateKey": {
    "message": "Privaten Schlüssel anzeigen"
  },
  "showTestnetNetworks": {
    "message": "Test-Netzwerke anzeigen"
  },
  "showTestnetNetworksDescription": {
    "message": "Wählen Sie dies, um Testnetzwerke in der Netzwerkliste anzuzeigen."
  },
  "sigRequest": {
    "message": "Signaturanfrage"
  },
  "sign": {
    "message": "Unterzeichnen"
  },
  "signatureRequest": {
    "message": "Signaturanfrage"
  },
  "signatureRequestGuidance": {
    "message": "Unterzeichnen Sie diese Nachricht nur, wenn Sie den Inhalt vollständig verstehen und der anfragenden Seite vertrauen."
  },
  "signed": {
    "message": "Unterzeichnet"
  },
  "signin": {
    "message": "Anmelden"
  },
  "signing": {
    "message": "Signieren"
  },
  "signingInWith": {
    "message": "Anmelden mit"
  },
  "simulationDetailsFailed": {
    "message": "Es ist ein Fehler beim Laden Ihrer Schätzung aufgetreten."
  },
  "simulationDetailsFiatNotAvailable": {
    "message": "Nicht verfügbar"
  },
  "simulationDetailsIncomingHeading": {
    "message": "Sie erhalten"
  },
  "simulationDetailsNoBalanceChanges": {
    "message": "Keine Änderungen für Ihre Wallet prognostiziert."
  },
  "simulationDetailsOutgoingHeading": {
    "message": "Sie senden"
  },
  "simulationDetailsTitle": {
    "message": "Geschätzte Änderungen"
  },
  "simulationDetailsTitleTooltip": {
    "message": "Die geschätzten Änderungen sind das, was passieren könnte, wenn Sie diese Transaktion durchführen. Dies ist nur eine Prognostizierung, keine Garantie."
  },
  "simulationDetailsTotalFiat": {
    "message": "Gesamt = $1",
    "description": "$1 is the total amount in fiat currency on one side of the transaction"
  },
  "simulationDetailsTransactionReverted": {
    "message": "Diese Transaktion wird wahrscheinlich scheitern"
  },
  "simulationErrorMessageV2": {
    "message": "Wir konnten das Gas nicht schätzen. Es könnte einen Fehler im Contract geben und diese Transaktion könnte fehlschlagen."
  },
  "simulationsSettingDescription": {
    "message": "Schalten Sie diese Option ein, um die Saldoänderungen von Transaktionen zu schätzen, bevor Sie diese bestätigen. Dies ist keine Garantie für das endgültige Ergebnis Ihrer Transaktionen. $1"
  },
  "simulationsSettingSubHeader": {
    "message": "Geschätzte Saldoänderungen"
  },
  "siweIssued": {
    "message": "Ausgestellt"
  },
  "siweNetwork": {
    "message": "Netzwerk"
  },
  "siweRequestId": {
    "message": "Anfrage-ID"
  },
  "siweResources": {
    "message": "Ressourcen"
  },
  "siweSignatureSimulationDetailInfo": {
    "message": "Sie melden sich bei einer Website an und es sind keine Änderungen an Ihrem Konto vorgesehen."
  },
  "siweURI": {
    "message": "URL"
  },
  "skip": {
    "message": "Überspringen"
  },
  "skipAccountSecurity": {
    "message": "Kontosicherheit überspringen?"
  },
  "skipAccountSecurityDetails": {
    "message": "Mir ist klar, dass ich meine Konten und alle dazugehörigen Assets verlieren kann, solange ich keine Sicherungskopie meiner geheimen Wiederherstellungsphrase erstelle."
  },
  "smartContracts": {
    "message": "Smart Contracts"
  },
  "smartSwapsErrorNotEnoughFunds": {
    "message": "Nicht genügend Gelder für einen Smart Swap."
  },
  "smartSwapsErrorUnavailable": {
    "message": "Smart Swaps sind vorrübergehend nicht verfügbar."
  },
  "smartTransactionCancelled": {
    "message": "Ihre Transaktion wurde storniert"
  },
  "smartTransactionCancelledDescription": {
    "message": "Ihre Transaktion konnte nicht abgeschlossen werden und wurde daher storniert, damit Sie keine unnötigen Gas-Gebühren zahlen müssen."
  },
  "smartTransactionError": {
    "message": "Ihre Transaktion schlug fehl"
  },
  "smartTransactionErrorDescription": {
    "message": "Plötzliche Marktveränderungen können zu Ausfällen führen. Wenn das Problem weiterhin besteht, wenden Sie sich an den MetaMask-Kundensupport."
  },
  "smartTransactionPending": {
    "message": "Übermittlung Ihrer Transaktion"
  },
  "smartTransactionSuccess": {
    "message": "Ihre Transaktion ist abgeschlossen"
  },
  "smartTransactionTakingTooLong": {
    "message": "Entschuldigung für die Wartezeit"
  },
  "smartTransactionTakingTooLongDescription": {
    "message": "Wenn Ihre Transaktion nicht innerhalb von $1 abgeschlossen wird, wird sie storniert und Ihnen wird kein Gas berechnet.",
    "description": "$1 is remaining time in seconds"
  },
  "smartTransactions": {
    "message": "Smart Transactions"
  },
  "smartTransactionsBenefit1": {
    "message": "Erfolgsrate: 99,5 %"
  },
  "smartTransactionsBenefit2": {
    "message": "Spart Ihnen Geld"
  },
  "smartTransactionsBenefit3": {
    "message": "Updates in Echtzeit"
  },
  "smartTransactionsDescription": {
    "message": "Erzielen Sie mit Smart Transactions höhere Erfolgsraten, einen Frontrunning-Schutz und eine bessere Transparenz."
  },
  "smartTransactionsDescription2": {
    "message": "Nur auf Ethereum verfügbar. Sie können diese Funktion jederzeit in den Einstellungen aktivieren oder deaktivieren. $1",
    "description": "$1 is an external link to learn more about Smart Transactions"
  },
  "smartTransactionsOptItModalTitle": {
    "message": "Verbesserter Transaktionsschutz"
  },
  "snapAccountCreated": {
    "message": "Konto erstellt"
  },
  "snapAccountCreatedDescription": {
    "message": "Ihr neues Konto ist jetzt einsatzbereit!"
  },
  "snapAccountCreationFailed": {
    "message": "Kontoerstellung fehlgeschlagen"
  },
  "snapAccountCreationFailedDescription": {
    "message": "$1 hat es nicht geschafft, ein Konto für Sie zu erstellen.",
    "description": "$1 is the snap name"
  },
  "snapAccountRedirectFinishSigningTitle": {
    "message": "Unterzeichnen beenden"
  },
  "snapAccountRedirectSiteDescription": {
    "message": "Befolgen Sie die Anweisungen von $1"
  },
  "snapAccountRemovalFailed": {
    "message": "Kontoentfernung fehlgeschlagen"
  },
  "snapAccountRemovalFailedDescription": {
    "message": "$1 hat es nicht geschafft, dieses Konto für Sie zu löschen.",
    "description": "$1 is the snap name"
  },
  "snapAccountRemoved": {
    "message": "Konto wurde entfernt"
  },
  "snapAccountRemovedDescription": {
    "message": "Dieses Konto wird in MetaMask nicht mehr zur Nutzung zur Verfügung stehen."
  },
  "snapAccounts": {
    "message": "Konto-Snaps"
  },
  "snapAccountsDescription": {
    "message": "Von Snaps Dritter kontrollierte Konten."
  },
  "snapConnectTo": {
    "message": "Mit $1 verbinden",
    "description": "$1 is the website URL or a Snap name. Used for Snaps pre-approved connections."
  },
  "snapConnectionPermissionDescription": {
    "message": "Lassen Sie $1 automatisch und ohne Ihre Zustimmung mit $2 verbinden.",
    "description": "Used for Snap pre-approved connections. $1 is the Snap name, $2 is a website URL."
  },
  "snapConnectionWarning": {
    "message": "$1 möchte $2 verwenden",
    "description": "$2 is the snap and $1 is the dapp requesting connection to the snap."
  },
  "snapContent": {
    "message": "Diese Inhalte stammen von $1.",
    "description": "This is shown when a snap shows transaction insight information in the confirmation UI. $1 is a link to the snap's settings page with the link text being the name of the snap."
  },
  "snapDetailWebsite": {
    "message": "Webseite"
  },
  "snapHomeMenu": {
    "message": "Snap-Startmenü"
  },
  "snapInstallRequest": {
    "message": "Durch die Installation von $1 erhält es die folgenden Berechtigungen.",
    "description": "$1 is the snap name."
  },
  "snapInstallSuccess": {
    "message": "Installation ist abgeschlossen"
  },
  "snapInstallWarningCheck": {
    "message": "$1 möchte die Genehmigung, Folgendes zu tun:",
    "description": "Warning message used in popup displayed on snap install. $1 is the snap name."
  },
  "snapInstallWarningHeading": {
    "message": "Seien Sie vorsichtig"
  },
  "snapInstallWarningPermissionDescriptionForBip32View": {
    "message": "Erlauben Sie $1, Ihre öffentlichen Schlüssel (und Adressen) einzusehen. Damit wird keine Kontrolle über Konten oder Assets gewährt.",
    "description": "An extended description for the `snap_getBip32PublicKey` permission used for tooltip on Snap Install Warning screen (popup/modal). $1 is the snap name."
  },
  "snapInstallWarningPermissionDescriptionForEntropy": {
    "message": "Erlauben Sie $1 Snap, Konten und Assets in dem/den gewünschten Netzwerk(en) zu verwalten. Diese Konten werden unter Verwendung Ihrer geheimen Wiederherstellungsphrase abgeleitet und gesichert (ohne sie preiszugeben). Mit der Fähigkeit, Schlüssel abzuleiten, kann $1 eine Vielzahl von Blockchain-Protokollen über Ethereum (EVMs) hinaus unterstützen.",
    "description": "An extended description for the `snap_getBip44Entropy` and `snap_getBip44Entropy` permissions used for tooltip on Snap Install Warning screen (popup/modal). $1 is the snap name."
  },
  "snapInstallWarningPermissionNameForEntropy": {
    "message": "$1-Konten verwalten",
    "description": "Permission name used for the Permission Cell component displayed on warning popup when installing a Snap. $1 is list of account types."
  },
  "snapInstallWarningPermissionNameForViewPublicKey": {
    "message": "Sehen Sie Ihren öffentlichen Schlüssel für $1 ein",
    "description": "Permission name used for the Permission Cell component displayed on warning popup when installing a Snap. $1 is list of account types."
  },
  "snapInstallationErrorDescription": {
    "message": "$1 konnte nicht installiert werden.",
    "description": "Error description used when snap installation fails. $1 is the snap name."
  },
  "snapInstallationErrorTitle": {
    "message": "Installation fehlgeschlagen",
    "description": "Error title used when snap installation fails."
  },
  "snapResultError": {
    "message": "Fehler"
  },
  "snapResultSuccess": {
    "message": "Erfolg"
  },
  "snapResultSuccessDescription": {
    "message": "$1 ist einsatzbereit"
  },
  "snapUpdateAlertDescription": {
    "message": "Holen Sie sich die neueste Version von $1\n",
    "description": "Description used in Snap update alert banner when snap update is available. $1 is the Snap name."
  },
  "snapUpdateAvailable": {
    "message": "Update verfügbar"
  },
  "snapUpdateErrorDescription": {
    "message": "$1 konnte nicht aktualisiert werden.",
    "description": "Error description used when snap update fails. $1 is the snap name."
  },
  "snapUpdateErrorTitle": {
    "message": "Update fehlgeschlagen",
    "description": "Error title used when snap update fails."
  },
  "snapUpdateRequest": {
    "message": "Durch die Aktualisierung von $1 erhält es die folgenden Berechtigungen.",
    "description": "$1 is the Snap name."
  },
  "snapUpdateSuccess": {
    "message": "Update abgeschlossen"
  },
  "snapUrlIsBlocked": {
    "message": "Dieser Snap hat vor, Sie auf eine gesperrte Seite zu bringen. $1."
  },
  "snaps": {
    "message": "Snaps"
  },
  "snapsConnected": {
    "message": "Snaps wurden verbunden"
  },
  "snapsNoInsight": {
    "message": "Der Snap brachte keine Einsicht."
  },
  "snapsPrivacyWarningFirstMessage": {
    "message": "Sie erkennen an, dass es sich – sofern nicht anders angegeben – bei jedem von Ihnen installierten Snap um einen Drittanbieter-Service handelt, gemäß der in Consensys $1 genannten Definition. Ihre Nutzung von Drittanbieter-Services unterliegt separaten Bedingungen, die vom Anbieter des jeweiligen Drittanbieter-Service festgelegt werden. Consensys empfiehlt keiner bestimmten Person aus irgendeinem bestimmten Grund die Verwendung eines Snaps. Sie nehmen Zugriff auf, verlassen sich auf und verwenden die Dienste Dritter auf eigenes Risiko. Consensys lehnt jede Verantwortung und Haftung für Verluste ab, die sich aus Ihrer Nutzung von Drittanbieter-Diensten ergeben.",
    "description": "First part of a message in popup modal displayed when installing a snap for the first time. $1 is terms of use link."
  },
  "snapsPrivacyWarningSecondMessage": {
    "message": "Alle Daten, die Sie mit Drittanbieterdiensten teilen, werden direkt von diesen Drittanbieterdiensten im Einklang mit deren Datenschutzerklärung erfasst. Für weitere Informationen lesen Sie bitte die jeweiligen Datenschutzerklärungen.",
    "description": "Second part of a message in popup modal displayed when installing a snap for the first time."
  },
  "snapsPrivacyWarningThirdMessage": {
    "message": "Consensys hat keinen Zugriff auf die Informationen, die Sie an den Drittanbieter-Service weitergeben.",
    "description": "Third part of a message in popup modal displayed when installing a snap for the first time."
  },
  "snapsSettings": {
    "message": "Snap-Einstellungen"
  },
  "snapsTermsOfUse": {
    "message": "Nutzungsbedingungen"
  },
  "snapsToggle": {
    "message": "Ein Snap wird nur ausgeführt, wenn er aktiviert ist."
  },
  "snapsUIError": {
    "message": "Kontaktieren Sie die Ersteller von $1 für weitere Unterstützung.",
    "description": "This is shown when the insight snap throws an error. $1 is the snap name"
  },
  "someNetworksMayPoseSecurity": {
    "message": "Einige Netzwerke können Sicherheits- und/oder Datenschutzrisiken bergen. Informieren Sie sich über die Risiken, bevor Sie ein Netzwerk hinzufügen und nutzen."
  },
  "somethingDoesntLookRight": {
    "message": "Scheint irgendetwas nicht in Ordnung zu sein? $1",
    "description": "A false positive message for users to contact support. $1 is a link to the support page."
  },
  "somethingIsWrong": {
    "message": "Etwas ist schiefgelaufen. Versuchen Sie, die Seite neu zu laden."
  },
  "somethingWentWrong": {
    "message": "Hoppla! Etwas ist schiefgelaufen."
  },
  "source": {
    "message": "Quelle"
  },
  "speed": {
    "message": "Geschwindigkeit"
  },
  "speedUp": {
    "message": "Beschleunigen"
  },
  "speedUpCancellation": {
    "message": "Diese Stornierung beschleunigen"
  },
  "speedUpExplanation": {
    "message": "Wir haben die Gas-Gebühr auf der Grundlage der aktuellen Netzbedingungen aktualisiert und um mindestens 10 % erhöht (erforderlich durch das Netzwerk)."
  },
  "speedUpPopoverTitle": {
    "message": "Diese Transaktion beschleunigen"
  },
  "speedUpTooltipText": {
    "message": "Neue Gas-Gebühr"
  },
  "speedUpTransaction": {
    "message": "Diese Transaktion beschleunigen"
  },
  "spendLimitInsufficient": {
    "message": "Ausgabenlimit unzureichend"
  },
  "spendLimitInvalid": {
    "message": "Ausgabenlimit ungültig; muss eine positive Zahl sein"
  },
  "spendLimitPermission": {
    "message": "Ausgabenlimit-Genehmigung"
  },
  "spendLimitRequestedBy": {
    "message": "Ausgabenlimit von $1 angefordert",
    "description": "Origin of the site requesting the spend limit"
  },
  "spendLimitTooLarge": {
    "message": "Ausgabenlimit zu groß"
  },
  "spender": {
    "message": "Spender"
  },
  "spendingCap": {
    "message": "Ausgabenobergrenze"
  },
  "spendingCapError": {
    "message": "Fehler: nur Zahlen eingeben"
  },
  "spendingCapErrorDescription": {
    "message": "Geben Sie nur eine Nummer ein, auf die $1 jetzt oder in Zukunft zugreifen kann. Sie können das Token-Limit später jederzeit ändern.",
    "description": "$1 is origin of the site requesting the token limit"
  },
  "spendingCapRequest": {
    "message": "Ausgabenobergrenze-Anfrage für $1"
  },
  "srpInputNumberOfWords": {
    "message": "Ich habe eine $1-Wort-Phrase.",
    "description": "This is the text for each option in the dropdown where a user selects how many words their secret recovery phrase has during import. The $1 is the number of words (either 12, 15, 18, 21, or 24)."
  },
  "srpPasteFailedTooManyWords": {
    "message": "Das Einfügen schlug fehl, weil sie mehr als 24 Wörter enthielt. Eine geheime Wiederherstellungsphrase darf maximal 24 Wörter enthalten.",
    "description": "Description of SRP paste error when the pasted content has too many words"
  },
  "srpPasteTip": {
    "message": "Sie können Ihre vollständige geheime Wiederherstellungsphrase in ein beliebiges Feld einfügen.",
    "description": "Our secret recovery phrase input is split into one field per word. This message explains to users that they can paste their entire secrete recovery phrase into any field, and we will handle it correctly."
  },
  "srpSecurityQuizGetStarted": {
    "message": "Erste Schritte"
  },
  "srpSecurityQuizImgAlt": {
    "message": "Ein Auge mit einem Schlüsselloch in der Mitte und drei schwebenden Passwortfeldern"
  },
  "srpSecurityQuizIntroduction": {
    "message": "Zur Enthüllung Ihrer geheimen Wiederherstellungsphrase, müssen Sie zwei Fragen richtig beantworten."
  },
  "srpSecurityQuizQuestionOneQuestion": {
    "message": "Wenn Sie Ihre geheime Wiederherstellungsphrase verlieren, kann MetaMask ..."
  },
  "srpSecurityQuizQuestionOneRightAnswer": {
    "message": "Ihnen nicht helfen."
  },
  "srpSecurityQuizQuestionOneRightAnswerDescription": {
    "message": "Schreiben Sie sie auf, gravieren Sie sie in Metall ein oder bewahren Sie sie an mehreren geheimen Orten auf, damit Sie sie niemals verlieren. Sollten Sie sie verlieren, ist sie für immer weg."
  },
  "srpSecurityQuizQuestionOneRightAnswerTitle": {
    "message": "Richtig! Niemand kann Ihnen dabei helfen, Ihre geheime Wiederherstellungsphrase zurückzubekommen."
  },
  "srpSecurityQuizQuestionOneWrongAnswer": {
    "message": "diese für Sie zurückzubekommen."
  },
  "srpSecurityQuizQuestionOneWrongAnswerDescription": {
    "message": "Wenn Sie Ihre geheime Wiederherstellungsphrase verlieren, ist diese für immer verloren. Niemand kann Ihnen dabei helfen, sie zurückzubekommen, ganz gleich, was behauptet wird."
  },
  "srpSecurityQuizQuestionOneWrongAnswerTitle": {
    "message": "Falsch! Niemand kann Ihnen dabei helfen, Ihre geheime Wiederherstellungsphrase zurückzubekommen."
  },
  "srpSecurityQuizQuestionTwoQuestion": {
    "message": "Sollte jemand, selbst ein Support-Mitarbeiter, nach Ihrer geheimen Wiederherstellungsphrase fragen ..."
  },
  "srpSecurityQuizQuestionTwoRightAnswer": {
    "message": "werden Sie betrogen."
  },
  "srpSecurityQuizQuestionTwoRightAnswerDescription": {
    "message": "Jeder, der behauptet, Ihre gemeine Wiederherstellungsphrase zu benötigen, lügt Sie an. Wenn Sie diese mit solchen Personen teilen, werden diese Ihre Assets stehlen."
  },
  "srpSecurityQuizQuestionTwoRightAnswerTitle": {
    "message": "Richtig! Es ist nie eine gute Idee, Ihre geheime Wiederherstellungsphrase mit anderen zu teilen."
  },
  "srpSecurityQuizQuestionTwoWrongAnswer": {
    "message": "Sie sollten sie ihnen geben."
  },
  "srpSecurityQuizQuestionTwoWrongAnswerDescription": {
    "message": "Jeder, der behauptet, Ihre gemeine Wiederherstellungsphrase zu benötigen, lügt Sie an. Wenn Sie diese mit einer solchen Person teilen, wird sie Ihre Assets stehlen."
  },
  "srpSecurityQuizQuestionTwoWrongAnswerTitle": {
    "message": "Nein! Teilen Sie Ihre geheime Wiederherstellungsphrase mit niemandem, niemals."
  },
  "srpSecurityQuizTitle": {
    "message": "Sicherheits-Quiz"
  },
  "srpToggleShow": {
    "message": "Dieses Wort der geheimen Wiederherstellungsphrase anzeigen/verbergen",
    "description": "Describes a toggle that is used to show or hide a single word of the secret recovery phrase"
  },
  "srpWordHidden": {
    "message": "Dieses Wort ist verborgen.",
    "description": "Explains that a word in the secret recovery phrase is hidden"
  },
  "srpWordShown": {
    "message": "Dieses Wort wird angezeigt.",
    "description": "Explains that a word in the secret recovery phrase is being shown"
  },
  "stable": {
    "message": "Stabil"
  },
  "stableLowercase": {
    "message": "stabil"
  },
  "stake": {
    "message": "Anteil"
  },
  "startYourJourney": {
    "message": "Beginnen Sie Ihre Reise mit $1",
    "description": "$1 is the token symbol"
  },
  "startYourJourneyDescription": {
    "message": "Legen Sie mit web3 los, indem Sie Ihrer Wallet $1 hinzufügen.",
    "description": "$1 is the token symbol"
  },
  "stateLogError": {
    "message": "Fehler beim Abfragen der Statusprotokolle."
  },
  "stateLogFileName": {
    "message": "MetaMask-Statusprotokolle"
  },
  "stateLogs": {
    "message": "Statusprotokolle"
  },
  "stateLogsDescription": {
    "message": "Die Statusprotokolle enthalten Ihre öffentlichen Kontoadressen und gesendeten Transaktionen."
  },
  "status": {
    "message": "Status"
  },
  "statusNotConnected": {
    "message": "Nicht verbunden"
  },
  "statusNotConnectedAccount": {
    "message": "Keine verbundenen Konten"
  },
  "step1LatticeWallet": {
    "message": "Verbinden Sie Ihr Lattice1"
  },
  "step1LatticeWalletMsg": {
    "message": "Sie können MetaMask mit Ihrem Lattice1-Gerät verbinden, sobald dieses eingerichtet und online ist. Entsperren Sie Ihr Gerät und halten Sie Ihre Geräte-ID bereit.",
    "description": "$1 represents the `hardwareWalletSupportLinkConversion` localization key"
  },
  "step1LedgerWallet": {
    "message": "Ledger-App herunterladen"
  },
  "step1LedgerWalletMsg": {
    "message": "Herunterladen, einrichten und Ihr Passwort eingeben, um $1 freizuschalten.",
    "description": "$1 represents the `ledgerLiveApp` localization value"
  },
  "step1TrezorWallet": {
    "message": "Verbinden Sie Ihre Trezor-Wallet."
  },
  "step1TrezorWalletMsg": {
    "message": "Schließen Sie Ihre Trezor-Wallet direkt an Ihren Computer an und entsperren Sie sie. Stellen Sie sicher, dass Sie die richtige Passphrase verwenden.",
    "description": "$1 represents the `hardwareWalletSupportLinkConversion` localization key"
  },
  "step2LedgerWallet": {
    "message": "Verbinden Sie Ihre Ledger-Wallet."
  },
  "step2LedgerWalletMsg": {
    "message": "Schließen Sie Ihre Ledger-Wallet direkt an Ihren Computer an, entsperren Sie sie und öffnen Sie die Ethereum-App.",
    "description": "$1 represents the `hardwareWalletSupportLinkConversion` localization key"
  },
  "stillGettingMessage": {
    "message": "Erhalten Sie diese Meldung immer noch?"
  },
  "strong": {
    "message": "Stark"
  },
  "stxCancelled": {
    "message": "Swap wäre gescheitert"
  },
  "stxCancelledDescription": {
    "message": "Ihre Transaktion wäre fehlgeschlagen und wurde storniert, um Sie vor unnötigen Gas-Gebühren zu schützen."
  },
  "stxCancelledSubDescription": {
    "message": "Versuchen Sie Ihren Swap erneut. Wir werden hier sein, um Sie beim nächsten Mal vor ähnlichen Risiken zu schützen."
  },
  "stxEstimatedCompletion": {
    "message": "Geschätzter Abschluss in < $1",
    "description": "$1 is remeaning time in minutes and seconds, e.g. 0:10"
  },
  "stxFailure": {
    "message": "Swap fehlgeschlagen"
  },
  "stxFailureDescription": {
    "message": "Plötzliche Marktveränderungen können zu Ausfällen führen. Wenn das Problem weiterhin besteht, wenden Sie sich bitte an $1.",
    "description": "This message is shown to a user if their swap fails. The $1 will be replaced by support.metamask.io"
  },
  "stxOptInDescription": {
    "message": "Schalten Sie Smart Transactions für zuverlässigere und sicherere Transaktionen im Ethereum Mainnet ein. $1"
  },
  "stxPendingPrivatelySubmittingSwap": {
    "message": "Ihr Swap wird privat abgesendet ..."
  },
  "stxPendingPubliclySubmittingSwap": {
    "message": "Ihr Swap wird öffentlich abgesendet ..."
  },
  "stxSuccess": {
    "message": "Swap abgeschlossen!"
  },
  "stxSuccessDescription": {
    "message": "Ihr $1 ist jetzt verfügbar.",
    "description": "$1 is a token symbol, e.g. ETH"
  },
  "stxSwapCompleteIn": {
    "message": "Swap abgeschlossen in <",
    "description": "'<' means 'less than', e.g. Swap will complete in < 2:59"
  },
  "stxTryingToCancel": {
    "message": "Es wird versucht, Ihre Transaktion zu stornieren ..."
  },
  "stxUnknown": {
    "message": "Status unbekannt"
  },
  "stxUnknownDescription": {
    "message": "Eine Transaktion war erfolgreich, aber wir sind uns nicht sicher, um welche es sich handelt. Dies kann darauf zurückzuführen sein, dass eine andere Transaktion übermittelt wurde, während dieser Swap bearbeitet wurde."
  },
  "stxUserCancelled": {
    "message": "Swap storniert"
  },
  "stxUserCancelledDescription": {
    "message": "Ihre Transaktion wurde storniert und Sie haben keine unnötigen Gas-Gebühren bezahlt."
  },
  "submit": {
    "message": "Absenden"
  },
  "submitted": {
    "message": "Abgesendet"
  },
  "suggestedBySnap": {
    "message": "Vorgeschlagen von $1",
    "description": "$1 is the snap name"
  },
  "suggestedTokenName": {
    "message": "Vorgeschlagener Name:"
  },
  "suggestedTokenSymbol": {
    "message": "Vorgeschlagenes Tickersymbol:"
  },
  "support": {
    "message": "Support"
  },
  "supportCenter": {
    "message": "Besuchen Sie unser Support Center."
  },
  "surveyConversion": {
    "message": "Nehmen Sie an unserer Umfrage teil"
  },
  "surveyTitle": {
    "message": "Gestalten Sie die Zukunft von MetaMask"
  },
  "swap": {
    "message": "Swap"
  },
  "swapAdjustSlippage": {
    "message": "Slippage anpassen"
  },
  "swapAggregator": {
    "message": "Aggregator"
  },
  "swapAllowSwappingOf": {
    "message": "Swapping von $1 zulassen",
    "description": "Shows a user that they need to allow a token for swapping on their hardware wallet"
  },
  "swapAmountReceived": {
    "message": "Garantierter Betrag"
  },
  "swapAmountReceivedInfo": {
    "message": "Dies ist der Mindestbetrag, den Sie empfangen werden. Je nach Slippage können Sie auch mehr empfangen."
  },
  "swapAndSend": {
    "message": "Swappen und Senden"
  },
  "swapAnyway": {
    "message": "Swap trotzdem ausführen"
  },
  "swapApproval": {
    "message": "$1 für Swaps genehmigen",
    "description": "Used in the transaction display list to describe a transaction that is an approve call on a token that is to be swapped.. $1 is the symbol of a token that has been approved."
  },
  "swapApproveNeedMoreTokens": {
    "message": "Sie benötigen $1 mehr $2, um diesen Swap abzuschließen",
    "description": "Tells the user how many more of a given token they need for a specific swap. $1 is an amount of tokens and $2 is the token symbol."
  },
  "swapAreYouStillThere": {
    "message": "Sind Sie noch da?"
  },
  "swapAreYouStillThereDescription": {
    "message": "Wir sind bereit, Ihnen die neuesten Angebote zu zeigen, wenn Sie fortfahren möchten."
  },
  "swapBuildQuotePlaceHolderText": {
    "message": "Keine Tokens verfügbar, die mit $1 übereinstimmen.",
    "description": "Tells the user that a given search string does not match any tokens in our token lists. $1 can be any string of text"
  },
  "swapConfirmWithHwWallet": {
    "message": "Mit Ihrer Hardware-Wallet bestätigen"
  },
  "swapContinueSwapping": {
    "message": "Mit Swap fortfahren"
  },
  "swapContractDataDisabledErrorDescription": {
    "message": "Gehen Sie in der Ethereum-App auf Ihrem Ledger auf „Einstellungen“ und lassen Sie Contract-Daten zu. Versuchen Sie dann Ihren Swap erneut."
  },
  "swapContractDataDisabledErrorTitle": {
    "message": "Contract-Daten sind in Ihrem Ledger nicht aktiviert."
  },
  "swapCustom": {
    "message": "benutzerdefiniert"
  },
  "swapDecentralizedExchange": {
    "message": "Dezentralisierter Austausch"
  },
  "swapDirectContract": {
    "message": "Direkter Contract"
  },
  "swapEditLimit": {
    "message": "Limit bearbeiten"
  },
  "swapEnableDescription": {
    "message": "Dies ist erforderlich und gibt MetaMask die Genehmigung, Ihren $1 zu swappen.",
    "description": "Gives the user info about the required approval transaction for swaps. $1 will be the symbol of a token being approved for swaps."
  },
  "swapEnableTokenForSwapping": {
    "message": "Das macht $1 für Swapping.",
    "description": "$1 is for the 'enableToken' key, e.g. 'enable ETH'"
  },
  "swapEnterAmount": {
    "message": "Einen Betrag eingeben"
  },
  "swapEstimatedNetworkFees": {
    "message": "Geschätzte Netzwerkgebühren"
  },
  "swapEstimatedNetworkFeesInfo": {
    "message": "Dies ist eine Schätzung der Netzwerkgebühr, die für den Abschluss Ihres Swaps verwendet wird. Der tatsächliche Betrag kann sich je nach Netzwerkbedingungen ändern."
  },
  "swapFailedErrorDescriptionWithSupportLink": {
    "message": "Transaktionsfehler kommen vor und wir sind hier, um zu helfen. Wenn das Problem weiterhin besteht, können Sie unseren Kundensupport unter $1 erreichen, um weitere Hilfe zu erhalten.",
    "description": "This message is shown to a user if their swap fails. The $1 will be replaced by support.metamask.io"
  },
  "swapFailedErrorTitle": {
    "message": "Swap fehlgeschlagen"
  },
  "swapFetchingQuote": {
    "message": "Angebot wird eingeholt"
  },
  "swapFetchingQuoteNofN": {
    "message": "Angebot $1 von $2 ",
    "description": "A count of possible quotes shown to the user while they are waiting for quotes to be fetched. $1 is the number of quotes already loaded, and $2 is the total number of resources that we check for quotes. Keep in mind that not all resources will have a quote for a particular swap."
  },
  "swapFetchingQuotes": {
    "message": "Angebote einholen..."
  },
  "swapFetchingQuotesErrorDescription": {
    "message": "Hmmm... etwas ist schiefgelaufen. Versuchen Sie es erneut, oder wenden Sie sich an den Kundensupport, wenn der Fehler weiterhin besteht."
  },
  "swapFetchingQuotesErrorTitle": {
    "message": "Fehler beim Abrufen der Preisangaben"
  },
  "swapFetchingTokens": {
    "message": "Token abrufen..."
  },
  "swapFromTo": {
    "message": "Swap von $1 auf $2",
    "description": "Tells a user that they need to confirm on their hardware wallet a swap of 2 tokens. $1 is a source token and $2 is a destination token"
  },
  "swapGasFeesDetails": {
    "message": "Die Gas-Gebühren werden geschätzt und werden aufgrund der Komplexität des Netzwerk-Traffics und der Transaktionskomplexität schwanken."
  },
  "swapGasFeesLearnMore": {
    "message": "Erfahren Sie mehr über Gasgebühren"
  },
  "swapGasFeesSplit": {
    "message": "Die Gas-Gebühren auf dem vorherigen Bildschirm werden auf diese beiden Transaktionen aufgeteilt."
  },
  "swapGasFeesSummary": {
    "message": "Gasgebühren werden an Krypto-Miner gezahlt, die Transaktionen im $1-Netzwerk verarbeiten. MetaMask profitiert nicht von den Gasgebühren.",
    "description": "$1 is the selected network, e.g. Ethereum or BSC"
  },
  "swapHighSlippage": {
    "message": "Hohe Slippage"
  },
  "swapHighSlippageWarning": {
    "message": "Der Slippage-Betrag ist sehr hoch."
  },
  "swapIncludesMMFee": {
    "message": "Enthält eine MetaMask-Gebühr von $1%.",
    "description": "Provides information about the fee that metamask takes for swaps. $1 is a decimal number."
  },
  "swapIncludesMMFeeAlt": {
    "message": "Angebot umfasst $1% MetaMask-Gebühr",
    "description": "Provides information about the fee that metamask takes for swaps using the latest copy. $1 is a decimal number."
  },
  "swapIncludesMetaMaskFeeViewAllQuotes": {
    "message": "Enthält eine MetaMask-Gebühr von $1% bis $2.",
    "description": "Provides information about the fee that metamask takes for swaps. $1 is a decimal number and $2 is a link to view all quotes."
  },
  "swapLearnMore": {
    "message": "Mehr über Swaps erfahren"
  },
  "swapLiquiditySourceInfo": {
    "message": "Wir durchsuchen mehrere Liquiditätsquellen (Börsen, Aggregatoren und professionelle Market Maker), um Wechselkurse und Netzwerkgebühren zu vergleichen."
  },
  "swapLowSlippage": {
    "message": "Niedrige Slippage"
  },
  "swapLowSlippageError": {
    "message": "Transaktion kann fehlschlagen, maximale Slippage zu niedrig."
  },
  "swapMaxSlippage": {
    "message": "Max. Slippage"
  },
  "swapMetaMaskFee": {
    "message": "MetaMask-Gebühr"
  },
  "swapMetaMaskFeeDescription": {
    "message": "Die Gebühr von $1% ist automatisch in diesem Angebot enthalten. Sie zahlen sie als Gegenleistung für eine Lizenz zur Nutzung der Software von MetaMask zur Aggregation von Liquiditätsanbieterinformationen.",
    "description": "Provides information about the fee that metamask takes for swaps. $1 is a decimal number."
  },
  "swapNQuotesWithDot": {
    "message": "$1 Angebote.",
    "description": "$1 is the number of quotes that the user can select from when opening the list of quotes on the 'view quote' screen"
  },
  "swapNewQuoteIn": {
    "message": "Neue Angebote in $1",
    "description": "Tells the user the amount of time until the currently displayed quotes are update. $1 is a time that is counting down from 1:00 to 0:00"
  },
  "swapNoTokensAvailable": {
    "message": "Keine Tokens verfügbar, die mit $1 übereinstimmen.",
    "description": "Tells the user that a given search string does not match any tokens in our token lists. $1 can be any string of text"
  },
  "swapOnceTransactionHasProcess": {
    "message": "Ihre $1 werden Ihrem Konto gutgeschrieben, sobald diese Transaktion abgeschlossen ist.",
    "description": "This message communicates the token that is being transferred. It is shown on the awaiting swap screen. The $1 will be a token symbol."
  },
  "swapPriceDifference": {
    "message": "Sie sind dabei, $1 $2 (~$3) gegen $4 $5 (~$6) zu swappen.",
    "description": "This message represents the price slippage for the swap.  $1 and $4 are a number (ex: 2.89), $2 and $5 are symbols (ex: ETH), and $3 and $6 are fiat currency amounts."
  },
  "swapPriceDifferenceTitle": {
    "message": "Preisdifferenz von ~$1%",
    "description": "$1 is a number (ex: 1.23) that represents the price difference."
  },
  "swapPriceImpactTooltip": {
    "message": "Der Preiseinfluss ist die Differenz zwischen dem aktuellen Marktpreis und dem bei der Ausführung der Transaktion erhaltenen Betrag. Die Preisauswirkung ist eine Funktion der Größe Ihres Geschäfts im Verhältnis zur Größe des Liquiditätspools."
  },
  "swapPriceUnavailableDescription": {
    "message": "Die Auswirkungen auf den Preis konnten aufgrund fehlender Marktpreisdaten nicht ermittelt werden. Bitte bestätigen Sie vor dem Tausch, dass Sie mit der Menge der Tokens, die Sie erhalten werden, einverstanden sind."
  },
  "swapPriceUnavailableTitle": {
    "message": "Überprüfen Sie Ihren Kurs, bevor Sie fortfahren."
  },
  "swapProcessing": {
    "message": "Wird verarbeitet"
  },
  "swapQuoteDetails": {
    "message": "Kursdetails"
  },
  "swapQuoteNofM": {
    "message": "$1 von $2",
    "description": "A count of possible quotes shown to the user while they are waiting for quotes to be fetched. $1 is the number of quotes already loaded, and $2 is the total number of resources that we check for quotes. Keep in mind that not all resources will have a quote for a particular swap."
  },
  "swapQuoteSource": {
    "message": "Angebotsquelle"
  },
  "swapQuotesExpiredErrorDescription": {
    "message": "Bitte fordern Sie neue Angebote an, um die aktuellen Kurse zu erhalten."
  },
  "swapQuotesExpiredErrorTitle": {
    "message": "Angebote-Timeout"
  },
  "swapQuotesNotAvailableDescription": {
    "message": "Reduzieren Sie den Umfang Ihres Handels oder probieren Sie es mit einem anderen Token."
  },
  "swapQuotesNotAvailableErrorDescription": {
    "message": "Versuchen Sie die Menge oder Slippage Einstellungen anzupassen und versuchen Sie es erneut."
  },
  "swapQuotesNotAvailableErrorTitle": {
    "message": "Keine Kurse verfügbar"
  },
  "swapRate": {
    "message": "Kurs"
  },
  "swapReceiving": {
    "message": "Empfangen"
  },
  "swapReceivingInfoTooltip": {
    "message": "Dies ist eine Schätzung. Der genaue Betrag hängt von der Slippage ab."
  },
  "swapRequestForQuotation": {
    "message": "Angebotsanfrage"
  },
  "swapReviewSwap": {
    "message": "Swap überprüfen"
  },
  "swapSearchNameOrAddress": {
    "message": "Namen suchen oder Adresse einfügen"
  },
  "swapSelect": {
    "message": "Auswählen"
  },
  "swapSelectAQuote": {
    "message": "Kurs auswählen"
  },
  "swapSelectAToken": {
    "message": "Token auswählen"
  },
  "swapSelectQuotePopoverDescription": {
    "message": "Unten sind alle Kurse aus verschiedenen Liquiditätsquellen zusammengefasst."
  },
  "swapSelectToken": {
    "message": "Token auswählen"
  },
  "swapShowLatestQuotes": {
    "message": "Neueste Angebote anzeigen"
  },
  "swapSlippageHighDescription": {
    "message": "Die eingegebene Slippage ($1%) wird als sehr hoch angesehen und kann zu einem schlechten Kurs führen.",
    "description": "$1 is the amount of % for slippage"
  },
  "swapSlippageHighTitle": {
    "message": "Hohe Slippage"
  },
  "swapSlippageLowDescription": {
    "message": "Ein so niedriger Wert ($1%) kann zu einem fehlgeschlagenen Swap führen.",
    "description": "$1 is the amount of % for slippage"
  },
  "swapSlippageLowTitle": {
    "message": "Niedriger Slippage"
  },
  "swapSlippageNegative": {
    "message": "Slippage muss größer oder gleich Null sein"
  },
  "swapSlippageNegativeDescription": {
    "message": "Slippage muss größer oder gleich Null sein"
  },
  "swapSlippageNegativeTitle": {
    "message": "Zum Fortfahren Slippage erhöhen"
  },
  "swapSlippageOverLimitDescription": {
    "message": "Slippage-Tolleranz muss 15 % oder weniger betragen. Alles darüber resultiert in einem schlechten Kurs."
  },
  "swapSlippageOverLimitTitle": {
    "message": "Sehr hohe Slippage"
  },
  "swapSlippagePercent": {
    "message": "$1%",
    "description": "$1 is the amount of % for slippage"
  },
  "swapSlippageTooltip": {
    "message": "Wenn sich der Kurs zwischen der Aufgabe Ihrer Order und der Bestätigung ändert, nennt man das „Slippage”. Ihr Swap wird automatisch storniert, wenn die Abweichung die von Ihnen eingestellte „Abweichungstoleranz” überschreitet."
  },
  "swapSlippageZeroDescription": {
    "message": "Es gibt weniger Anbieter mit Null-Slippage, was in einem weniger konkurrenzfähigen Angebot resultieren könne."
  },
  "swapSlippageZeroTitle": {
    "message": "Suche nach Null-Slippage-Anbietern"
  },
  "swapSource": {
    "message": "Liquiditätsquelle"
  },
  "swapSuggested": {
    "message": "Swap vorgeschlagen"
  },
  "swapSuggestedGasSettingToolTipMessage": {
    "message": "Swaps sind komplexe und zeitkritische Transaktionen. Wir empfehlen diese Gas-Gebühr für ein gutes Gleichgewicht zwischen Kosten und Vertrauen in einen erfolgreichen Swap."
  },
  "swapSwapFrom": {
    "message": "Swap von"
  },
  "swapSwapSwitch": {
    "message": "Token-Reihenfolge wechseln"
  },
  "swapSwapTo": {
    "message": "Swap zu"
  },
  "swapToConfirmWithHwWallet": {
    "message": "zur Bestätigung mit Ihrer Hardware-Wallet"
  },
  "swapTokenAddedManuallyDescription": {
    "message": "Überprüfen Sie dieses Token auf $1 und stellen Sie sicher, dass es sich um das Token handelt, das Sie handeln möchten.",
    "description": "$1 points the user to etherscan as a place they can verify information about a token. $1 is replaced with the translation for \"etherscan\""
  },
  "swapTokenAddedManuallyTitle": {
    "message": "Token manuell hinzugefügt"
  },
  "swapTokenAvailable": {
    "message": "Ihr $1 wurde Ihrem Konto hinzugefügt.",
    "description": "This message is shown after a swap is successful and communicates the exact amount of tokens the user has received for a swap. The $1 is a decimal number of tokens followed by the token symbol."
  },
  "swapTokenBalanceUnavailable": {
    "message": "Wir konnten Ihr $1-Guthaben nicht abrufen.",
    "description": "This message communicates to the user that their balance of a given token is currently unavailable. $1 will be replaced by a token symbol"
  },
  "swapTokenNotAvailable": {
    "message": "In diesem Netzwerk ist kein Token-Tausch verfügbar"
  },
  "swapTokenToToken": {
    "message": "$1 mit $2 tauschen",
    "description": "Used in the transaction display list to describe a swap. $1 and $2 are the symbols of tokens in involved in a swap."
  },
  "swapTokenVerificationAddedManually": {
    "message": "Dieses Token wurde manuell hinzugefügt."
  },
  "swapTokenVerificationMessage": {
    "message": "Bestätigen Sie immer die Token-Adresse auf $1.",
    "description": "Points the user to Etherscan as a place they can verify information about a token. $1 is replaced with the translation for \"Etherscan\" followed by an info icon that shows more info on hover."
  },
  "swapTokenVerificationOnlyOneSource": {
    "message": "Nur an 1 Quelle verifiziert."
  },
  "swapTokenVerificationSources": {
    "message": "Auf $1 Quellen überprüft.",
    "description": "Indicates the number of token information sources that recognize the symbol + address. $1 is a decimal number."
  },
  "swapTokenVerifiedOn1SourceDescription": {
    "message": "$1 wurde nur auf 1 Quelle bestätigt. Ziehen Sie in Betracht, es vor dem Fortfahren auf $2 zu bestätigen.",
    "description": "$1 is a token name, $2 points the user to etherscan as a place they can verify information about a token. $1 is replaced with the translation for \"etherscan\""
  },
  "swapTokenVerifiedOn1SourceTitle": {
    "message": "Möglicherweise unglaubwürdiges Token"
  },
  "swapTooManyDecimalsError": {
    "message": "$1 erlaubt bis zu $2 Dezimalstellen",
    "description": "$1 is a token symbol and $2 is the max. number of decimals allowed for the token"
  },
  "swapTransactionComplete": {
    "message": "Transaktion vollständig"
  },
  "swapTwoTransactions": {
    "message": "2 Transaktionen"
  },
  "swapUnknown": {
    "message": "Unbekannt"
  },
  "swapVerifyTokenExplanation": {
    "message": "Mehrere Token können denselben Namen und dasselbe Symbol verwenden. Überprüfen Sie $1, um sicherzugehen, dass dies der Token ist, den Sie suchen.",
    "description": "This appears in a tooltip next to the verifyThisTokenOn message. It gives the user more information about why they should check the token on a block explorer. $1 will be the name or url of the block explorer, which will be the translation of 'etherscan' or a block explorer url specified for a custom network."
  },
  "swapYourTokenBalance": {
    "message": "$1 $2 zum Swap verfügbar",
    "description": "Tells the user how much of a token they have in their balance. $1 is a decimal number amount of tokens, and $2 is a token symbol"
  },
  "swapZeroSlippage": {
    "message": "0 % Slippage"
  },
  "swapsAdvancedOptions": {
    "message": "Erweiterte Optionen"
  },
  "swapsExcessiveSlippageWarning": {
    "message": "Der Slippage-Betrag ist zu hoch und wird zu einem schlechten Kurs führen. Bitte reduzieren Sie die Slippage-Toleranz auf einen Wert unter 15 %."
  },
  "swapsMaxSlippage": {
    "message": "Slippage-Toleranz"
  },
  "swapsNotEnoughForTx": {
    "message": "Nicht genug $1, um diese Transaktion abzuschließen.",
    "description": "Tells the user that they don't have enough of a token for a proposed swap. $1 is a token symbol"
  },
  "swapsNotEnoughToken": {
    "message": "Nicht genügend $1",
    "description": "Tells the user that they don't have enough of a token for a proposed swap. $1 is a token symbol"
  },
  "swapsViewInActivity": {
    "message": "In Aktivität anzeigen"
  },
  "switch": {
    "message": "Wechseln"
  },
  "switchEthereumChainConfirmationDescription": {
    "message": "Dadurch wird das ausgewählte Netzwerk innerhalb von MetaMask auf ein zuvor hinzugefügtes Netzwerk umgeschaltet:"
  },
  "switchEthereumChainConfirmationTitle": {
    "message": "Dieser Seite das Wechseln eines Netzwerks erlauben?"
  },
  "switchInputCurrency": {
    "message": "Eingangswährung wechseln"
  },
  "switchNetwork": {
    "message": "Netzwerk wechseln"
  },
  "switchNetworks": {
    "message": "Netzwerk wechseln"
  },
  "switchToNetwork": {
    "message": "Zu $1 wechseln",
    "description": "$1 represents the custom network that has previously been added"
  },
  "switchToThisAccount": {
    "message": "Zu diesem Konto wechseln"
  },
  "switchedNetworkToastDecline": {
    "message": "Nicht mehr anzeigen"
  },
  "switchedNetworkToastMessage": {
    "message": "$1 ist jetzt aktiv bei $2",
    "description": "$1 represents the account name, $2 represents the network name"
  },
  "switchedTo": {
    "message": "Sie verwenden jetzt"
  },
  "switchingNetworksCancelsPendingConfirmations": {
    "message": "Das Wechseln der Netzwerke wird alle ausstehenden Bestätigungen stornieren."
  },
  "symbol": {
    "message": "Symbol"
  },
  "symbolBetweenZeroTwelve": {
    "message": "Das Symbol darf maximal 11 Zeichen lang sein."
  },
  "tenPercentIncreased": {
    "message": "10 % Erhöhung"
  },
  "terms": {
    "message": "Nutzungsbedingungen"
  },
  "termsOfService": {
    "message": "Nutzungsbedingungen"
  },
  "termsOfUseAgreeText": {
    "message": " Ich akzeptiere die Nutzungsbedingungen, die meine Verwendung von MetaMask, einschließlich aller seiner Funktionen, betreffen"
  },
  "termsOfUseFooterText": {
    "message": "Bitte scrollen, um alle Sektionen zu lesen."
  },
  "termsOfUseTitle": {
    "message": "Unsere Nutzungsbedingungen wurden aktualisiert."
  },
  "testNetworks": {
    "message": "Test-Netzwerke"
  },
  "theme": {
    "message": "Motiv"
  },
  "themeDescription": {
    "message": "Wählen Sie Ihr bevorzugtes MetaMask-Motiv aus."
  },
  "thingsToKeep": {
    "message": "Was Sie beachten sollten:"
  },
  "thirdPartySoftware": {
    "message": "Mitteilung bzgl. Drittanbieter-Software",
    "description": "Title of a popup modal displayed when installing a snap for the first time."
  },
  "thisCollection": {
    "message": "diese Sammlung"
  },
  "threeMonthsAbbreviation": {
    "message": "3 M",
    "description": "Shortened form of '3 months'"
  },
  "time": {
    "message": "Zeit"
  },
  "tips": {
    "message": "Tipps"
  },
  "to": {
    "message": "An"
  },
  "toAddress": {
    "message": "An: $1",
    "description": "$1 is the address to include in the To label. It is typically shortened first using shortenAddress"
  },
  "toggleRequestQueueDescription": {
    "message": "Dadurch können Sie ein Netzwerk für jede Website auswählen, anstatt ein einziges Netzwerk für alle Websites auszuwählen. Diese Funktion verhindert, dass Sie manuell zwischen den Netzwerken wechseln müssen, was die Benutzerfreundlichkeit auf bestimmten Websites beeinträchtigen könnte."
  },
  "toggleRequestQueueField": {
    "message": "Wählen Sie Netzwerke für jede Website"
  },
  "toggleRequestQueueOff": {
    "message": "Aus"
  },
  "toggleRequestQueueOn": {
    "message": "An"
  },
  "token": {
    "message": "Token"
  },
  "tokenAddress": {
    "message": "Token-Adresse"
  },
  "tokenAlreadyAdded": {
    "message": "Token wurde bereits hinzugefügt."
  },
  "tokenAutoDetection": {
    "message": "Automatische Token-Erkennung"
  },
  "tokenContractAddress": {
    "message": "Token-Contract-Adresse"
  },
  "tokenDecimal": {
    "message": "Token-Dezimale"
  },
  "tokenDecimalFetchFailed": {
    "message": "Tokendezimal erforderlich. Finden Sie es auf: $1"
  },
  "tokenDecimalTitle": {
    "message": "Token-Dezimale:"
  },
  "tokenDetails": {
    "message": "Token-Details"
  },
  "tokenFoundTitle": {
    "message": "1 neues Token gefunden"
  },
  "tokenId": {
    "message": "Token-ID"
  },
  "tokenList": {
    "message": "Token-Listen"
  },
  "tokenScamSecurityRisk": {
    "message": "Token-Betrügereien und Sicherheitsrisiken"
  },
  "tokenShowUp": {
    "message": "Ihre Tokens werden möglicherweise nicht automatisch in Ihrer Wallet angezeigt. "
  },
  "tokenStandard": {
    "message": "Token-Standard"
  },
  "tokenSymbol": {
    "message": "Tokensymbol"
  },
  "tokens": {
    "message": "Tokens"
  },
  "tokensFoundTitle": {
    "message": "$1 neue Tokens gefunden",
    "description": "$1 is the number of new tokens detected"
  },
  "tokensInCollection": {
    "message": "Tokens in der Sammlung"
  },
  "tooltipApproveButton": {
    "message": "Ich verstehe"
  },
  "tooltipSatusConnected": {
    "message": "verbunden"
  },
  "tooltipSatusConnectedUpperCase": {
    "message": "Verbunden"
  },
  "tooltipSatusNotConnected": {
    "message": "nicht verbunden"
  },
  "total": {
    "message": "Gesamt"
  },
  "totalVolume": {
    "message": "Gesamtvolumen"
  },
  "transaction": {
    "message": "Transaktion"
  },
  "transactionCancelAttempted": {
    "message": "Transaktionsstornierung versucht mit Gas-Gebühr von $1 bei $2."
  },
  "transactionCancelSuccess": {
    "message": "Transaktion bei $2 erfolgreich storniert."
  },
  "transactionConfirmed": {
    "message": "Transaktion bei $2 bestätigt."
  },
  "transactionCreated": {
    "message": "Transaktion mit einem Wert von $1 bei $2 erstellt."
  },
  "transactionDataFunction": {
    "message": "Funktion"
  },
  "transactionDetailDappGasMoreInfo": {
    "message": "Seite vorgeschlagen"
  },
  "transactionDetailDappGasTooltip": {
    "message": "Bearbeiten, um die von MetaMask empfohlene Gas-Gebühr auf der Grundlage des letzten Blocks zu verwenden."
  },
  "transactionDetailGasHeading": {
    "message": "Voraussichtliche Gas-Gebühr"
  },
  "transactionDetailGasTooltipConversion": {
    "message": "Erfahren Sie mehr über Gas-Gebühren."
  },
  "transactionDetailGasTooltipExplanation": {
    "message": "Die Gas-Gebühren werden vom Netzwerk festgelegt und schwanken je nach Netzwerk-Traffic und Transaktionskomplexität."
  },
  "transactionDetailGasTooltipIntro": {
    "message": "Gas-Gebühren werden an Krypto-Miner gezahlt, die Transaktionen im $1-Netzwerk verarbeiten. MetaMask profitiert nicht von den Gas-Gebühren."
  },
  "transactionDetailGasTotalSubtitle": {
    "message": "Betrag + Gas-Gebühr"
  },
  "transactionDetailLayer2GasHeading": {
    "message": "Layer 2 Gas-Gebühr"
  },
  "transactionDetailMultiLayerTotalSubtitle": {
    "message": "Betrag + Gebühren"
  },
  "transactionDropped": {
    "message": "Transaktion bei $2 eingestellt."
  },
  "transactionError": {
    "message": "Transaktionsfehler. Fehler in Contract-Code eingefügt."
  },
  "transactionErrorNoContract": {
    "message": "Das Abrufen einer Funktion bei einer Nicht-Contract-Adresse wird versucht."
  },
  "transactionErrored": {
    "message": "Bei der Transaktion ist ein Fehler aufgetreten."
  },
  "transactionFailed": {
    "message": "Transaktion fehlgeschlagen"
  },
  "transactionFee": {
    "message": "Transaktionsgebühr"
  },
  "transactionHistoryBaseFee": {
    "message": "Grundgebühr (GWEI)"
  },
  "transactionHistoryL1GasLabel": {
    "message": "Gesamte L1 Gas-Gebühr"
  },
  "transactionHistoryL2GasLimitLabel": {
    "message": "L2 Gas-Limit"
  },
  "transactionHistoryL2GasPriceLabel": {
    "message": "L2 Gas-Preis"
  },
  "transactionHistoryMaxFeePerGas": {
    "message": "Maximale Gebühr pro Gas"
  },
  "transactionHistoryPriorityFee": {
    "message": "Prioritätsgebühr (GWEI)"
  },
  "transactionHistoryTotalGasFee": {
    "message": "Gesamte Gas-Gebühr"
  },
  "transactionNote": {
    "message": "Transaktionsnotiz"
  },
  "transactionResubmitted": {
    "message": "Erneutes Absenden der Transaktion mit Erhöhung der geschätzten Gas-Gebühr auf $1 zu $2."
  },
  "transactionSettings": {
    "message": "Transaktionseinstellungen"
  },
  "transactionSubmitted": {
    "message": "Transaktion mit einer Gas-Gebühr von $1 bei $2 abgesendet."
  },
  "transactionUpdated": {
    "message": "Transaktion für $2 aktualisiert."
  },
  "transactions": {
    "message": "Transaktionen"
  },
  "transfer": {
    "message": "Übertragung"
  },
  "transferFrom": {
    "message": "Übertragung von"
  },
  "trillionAbbreviation": {
    "message": "T",
    "description": "Shortened form of 'trillion'"
  },
  "troubleConnectingToLedgerU2FOnFirefox": {
    "message": "Wir haben Probleme mit der Verbindung zu Ihrem Ledger. $1",
    "description": "$1 is a link to the wallet connection guide;"
  },
  "troubleConnectingToLedgerU2FOnFirefox2": {
    "message": "Überprüfen Sie die Verbindungsanleitung Ihrer Hardware-Wallet und versuchen Sie es erneut.",
    "description": "$1 of the ledger wallet connection guide"
  },
  "troubleConnectingToLedgerU2FOnFirefoxLedgerSolution": {
    "message": "Sollten Sie die neueste Version von Firefox verwenden, könnten Sie einem Problem begegnen, dass mit der Einstelllung der U2F-Unterstützung seitens Firefox zusammenhängt. Erfahren Sie $1, wie Sie dieses Problem beheben.",
    "description": "It is a link to the ledger website for the workaround."
  },
  "troubleConnectingToLedgerU2FOnFirefoxLedgerSolution2": {
    "message": "hier",
    "description": "Second part of the error message; It is a link to the ledger website for the workaround."
  },
  "troubleConnectingToWallet": {
    "message": "Wir hatten Probleme mit der Verbindung zu Ihrem $1, versuchen Sie, $2 zu überprüfen und versuchen es erneut.",
    "description": "$1 is the wallet device name; $2 is a link to wallet connection guide"
  },
  "troubleStarting": {
    "message": "Beim Starten von MetaMask ist ein Problem aufgetreten. Dies könnte ein vorübergehendes Problem sein. Versuchen Sie daher, die Erweiterung neu zu starten."
  },
  "trustSiteApprovePermission": {
    "message": "Durch Erteilung der Genehmigung erlauben Sie den folgenden $1 Zugriff auf Ihre Gelder."
  },
  "tryAgain": {
    "message": "Erneut versuchen"
  },
  "turnOff": {
    "message": "Ausschalten"
  },
  "turnOffMetamaskNotificationsError": {
    "message": "Beim Deaktivieren der Benachrichtigungen ist ein Fehler aufgetreten. Bitte versuchen Sie es später erneut."
  },
  "turnOn": {
    "message": "Einschalten"
  },
  "turnOnMetamaskNotifications": {
    "message": "Benachrichtigungen einschalten"
  },
  "turnOnMetamaskNotificationsButton": {
    "message": "Einschalten"
  },
  "turnOnMetamaskNotificationsError": {
    "message": "Beim Erstellen der Benachrichtigungen ist ein Fehler aufgetreten. Bitte versuchen Sie es später erneut."
  },
  "turnOnMetamaskNotificationsMessageFirst": {
    "message": "Bleiben Sie mit Benachrichtigungen auf dem Laufenden darüber, was in Ihrer Wallet passiert."
  },
  "turnOnMetamaskNotificationsMessagePrivacyBold": {
    "message": "Einstellungen > Benachrichtigungen."
  },
  "turnOnMetamaskNotificationsMessagePrivacyLink": {
    "message": "Erfahren Sie, wie wir Ihre Privatsphäre bei der Nutzung dieser Funktion schützen."
  },
  "turnOnMetamaskNotificationsMessageSecond": {
    "message": "Um Wallet-Benachrichtigungen zu nutzen, verwenden wir ein Profil, um bestimmte Einstellungen auf Ihren Geräten zu synchronisieren. $1"
  },
  "turnOnMetamaskNotificationsMessageThird": {
    "message": "Sie können die Benachrichtigungen jederzeit unter $1 ausschalten"
  },
  "turnOnTokenDetection": {
    "message": "Erweiterte Token-Erkennung aktivieren"
  },
  "tutorial": {
    "message": "Tutorial"
  },
  "twelveHrTitle": {
    "message": "12 Std:"
  },
  "typeYourSRP": {
    "message": "Geben Sie Ihre geheime Wiederherstellungsphrase ein."
  },
  "u2f": {
    "message": "U2F",
    "description": "A name on an API for the browser to interact with devices that support the U2F protocol. On some browsers we use it to connect MetaMask to Ledger devices."
  },
  "unMatchedChain": {
    "message": "Laut unseren Aufzeichnungen stimmt diese URL nicht mit einem bekannten Anbieter für diese Chain-ID überein."
  },
  "unapproved": {
    "message": "Nicht genehmigt"
  },
  "units": {
    "message": "Einheiten"
  },
  "unknown": {
    "message": "Unbekannt"
  },
  "unknownCollection": {
    "message": "Unbenannte Sammlung"
  },
  "unknownNetwork": {
    "message": "Unbekanntes privates Netzwerk"
  },
  "unknownNetworkForKeyEntropy": {
    "message": "Unbekanntes Netzwerk",
    "description": "Displayed on places like Snap install warning when regular name is not available."
  },
  "unknownQrCode": {
    "message": "Fehler: Wir konnten diesen QR-Code nicht identifizieren."
  },
  "unlimited": {
    "message": "Unbegrenzt"
  },
  "unlock": {
    "message": "Entsperren"
  },
  "unlockMessage": {
    "message": "Das dezentrale Web erwartet Sie"
  },
  "unpin": {
    "message": "Lösen"
  },
  "unrecognizedChain": {
    "message": "Dieses benutzerdefinierte Netzwerk wird nicht erkannt.",
    "description": "$1 is a clickable link with text defined by the 'unrecognizedChanLinkText' key. The link will open to instructions for users to validate custom network details."
  },
  "unsendableAsset": {
    "message": "Senden von NFT-Tokens (ERC-721) wird derzeit nicht unterstützt.",
    "description": "This is an error message we show the user if they attempt to send an NFT asset type, for which currently don't support sending"
  },
  "unverifiedContractAddressMessage": {
    "message": "Wir können diesen Contract nicht verifizieren. Stellen Sie sicher, dass Sie dieser Adresse vertrauen."
  },
  "upArrow": {
    "message": "Aufwärtspfeil"
  },
  "update": {
    "message": "Update"
  },
  "updateOrEditNetworkInformations": {
    "message": "Aktualisieren Sie Ihre Informationen oder"
  },
  "updateRequest": {
    "message": "Aktualisierungsanfrage"
  },
  "updatedWithDate": {
    "message": "$1 aktualisiert"
  },
  "uploadDropFile": {
    "message": "Legen Sie Ihre Datei hier ab"
  },
  "uploadFile": {
    "message": "Datei hochladen"
  },
  "urlErrorMsg": {
    "message": "URIs benötigen die korrekten HTTP/HTTPS Präfixe."
  },
  "urlExistsErrorMsg": {
    "message": "Diese URL wird derzeit vom $1-Netzwerk verwendet."
  },
  "use4ByteResolution": {
    "message": "Smart Contracts dekodieren"
  },
  "use4ByteResolutionDescription": {
    "message": "Um das Benutzererlebnis zu verbessern, passen wir die Aktivitätsregisterkarte mit Nachrichten an, die auf den Smart Contracts basieren, mit denen Sie interagieren. MetaMask verwendet einen Dienst namens 4byte.directory, um Daten zu entschlüsseln und Ihnen eine Version eines Smart Contracts anzuzeigen, die leichter zu lesen ist. Dies trägt dazu bei, die Wahrscheinlichkeit zu verringern, dass Sie bösartige Smart-Contract-Aktionen genehmigen, kann aber dazu führen, dass Ihre IP-Adresse weitergegeben wird."
  },
  "useMultiAccountBalanceChecker": {
    "message": "Kontoguthaben-Anfragen sammeln"
  },
  "useMultiAccountBalanceCheckerSettingDescription": {
    "message": "Erhalten Sie Aktualisierungen von Kontoständen schneller, indem Sie Anfragen zum Kontostand bündeln. Auf diese Weise können wir Ihre Kontostände auf einmal abrufen, wodurch Sie schnellere Aktualisierungen erhalten und eine bessere Erfahrung machen. Wenn diese Funktion deaktiviert ist, ist es für Dritte weniger wahrscheinlich, dass sie Ihre Konten miteinander in Verbindung bringen können."
  },
  "useNftDetection": {
    "message": "NFTs automatisch erkennen"
  },
  "useNftDetectionDescriptionText": {
    "message": "Lassen Sie MetaMask NFTs, die Sie besitzen, anhand von Drittanbieterdiensten hinzufügen. Durch die automatische Erkennung von NFTs werden Ihre IP- und Kontoadresse für diese Dienste offengelegt. Durch die Aktivierung dieser Funktion können eventuell Ihre IP- und Ethereum-Adresse miteinander in Verbindung gebracht und gefälschte, von Betrügern per Airdropping abgesetzte NFTs anzeigt werden. Es ist möglich, Tokens manuell hinzufügen, um dieses Risiko zu vermeiden."
  },
  "usePhishingDetection": {
    "message": "Phishing-Erkennung verwenden"
  },
  "usePhishingDetectionDescription": {
    "message": "Zeigt eine Warnung für Phishing-Domains, die Ethereum-Nutzer ansprechen."
  },
  "useSafeChainsListValidation": {
    "message": "Überprüfung der Netzwerkangaben"
  },
  "useSafeChainsListValidationDescription": {
    "message": "MetaMask verwendet einen Drittanbieter-Service namens $1, um genaue und standardisierte Netzwerkangaben anzuzeigen. Dies verringert die Wahrscheinlichkeit, dass Sie mit einem bösartigen oder falschen Netzwerk in Verbindungen treten. Wenn Sie diese Funktion benutzen, wird Ihre IP-Adresse chainid.network gegenüber offengelegt."
  },
  "useSafeChainsListValidationWebsite": {
    "message": "chainid.network",
    "description": "useSafeChainsListValidationWebsite is separated from the rest of the text so that we can bold the third party service name in the middle of them"
  },
  "useSiteSuggestion": {
    "message": "Seitenvorschlag verwenden"
  },
  "useTokenDetectionPrivacyDesc": {
    "message": "Die automatische Anzeige der an Ihr Konto gesendeten Tokens erfordert die Kommunikation mit Servern von Drittanbietern, um die Bilder der Tokens abzurufen. Diese Server haben Zugriff auf Ihre IP-Adresse."
  },
  "usedByClients": {
    "message": "Verwendet von einer Reihe verschiedenen Kunden"
  },
  "userName": {
    "message": "Nutzername"
  },
  "userOpContractDeployError": {
    "message": "Contract-Bereitstellung von einem Smart-Contract-Konto wird nicht unterstützt"
  },
  "verifyContractDetails": {
    "message": "Drittanbieter-Details überprüfen"
  },
  "verifyThisTokenOn": {
    "message": "Diesen Token auf $1 verifizieren",
    "description": "Points the user to etherscan as a place they can verify information about a token. $1 is replaced with the translation for \"etherscan\""
  },
  "verifyThisUnconfirmedTokenOn": {
    "message": "Überprüfen Sie diesen Token auf $1 und stellen Sie sicher, dass dies der Token ist, den Sie handeln möchten.",
    "description": "Points the user to etherscan as a place they can verify information about a token. $1 is replaced with the translation for \"etherscan\""
  },
  "version": {
    "message": "Version"
  },
  "view": {
    "message": "Anzeigen"
  },
  "viewActivity": {
    "message": "Aktivität anzeigen"
  },
  "viewAllDetails": {
    "message": "Alle Details anzeigen"
  },
  "viewAllQuotes": {
    "message": "alle Angebote anzeigen"
  },
  "viewContact": {
    "message": "Kontakt anzeigen"
  },
  "viewDetails": {
    "message": "Details anzeigen"
  },
  "viewFullTransactionDetails": {
    "message": "Alle Transaktionsdetails anzeigen"
  },
  "viewMore": {
    "message": "Mehr anzeigen"
  },
  "viewOnBlockExplorer": {
    "message": "Im Block-Explorer anzeigen"
  },
  "viewOnCustomBlockExplorer": {
    "message": "Zeige $1 bei $2",
    "description": "$1 is the action type. e.g (Account, Transaction, Swap) and $2 is the Custom Block Explorer URL"
  },
  "viewOnEtherscan": {
    "message": "$1 auf Etherscan anzeigen",
    "description": "$1 is the action type. e.g (Account, Transaction, Swap)"
  },
  "viewOnExplorer": {
    "message": "Im Explorer anzeigen"
  },
  "viewOnOpensea": {
    "message": "Auf Opensea ansehen"
  },
  "viewTransaction": {
    "message": "Transaktion einsehen"
  },
  "viewinCustodianApp": {
    "message": "In Verwahrungs-App anzeigen"
  },
  "viewinExplorer": {
    "message": "$1 im Explorer anzeigen",
    "description": "$1 is the action type. e.g (Account, Transaction, Swap)"
  },
  "visitSite": {
    "message": "Seite besuchen"
  },
  "visitWebSite": {
    "message": "Besuchen Sie unsere Webseite."
  },
  "wallet": {
    "message": "Wallet"
  },
  "walletConnectionGuide": {
    "message": "unsere Hardware-Wallet-Verbindungsanleitung"
  },
  "walletCreationSuccessDetail": {
    "message": "Sie haben Ihre Wallet erfolgreich geschützt. Halten Sie Ihre geheime Wiederherstellungsphrase sicher und geheim -- es liegt in Ihrer Verantwortung!"
  },
  "walletCreationSuccessReminder1": {
    "message": "MetaMask kann Ihre geheime Wiederherstellungsphrase nicht wiederherstellen."
  },
  "walletCreationSuccessReminder2": {
    "message": "MetaMask-Team wird nie nach Ihrer geheimen Wiederherstellungsphrase fragen."
  },
  "walletCreationSuccessReminder3": {
    "message": "$1 mit jemandem oder riskieren Sie, dass Ihre Gelder gestohlen werden.",
    "description": "$1 is separated as walletCreationSuccessReminder3BoldSection so that we can bold it"
  },
  "walletCreationSuccessReminder3BoldSection": {
    "message": "Geben Sie niemals Ihre geheime Wiederherstellungsphrase an andere weiter",
    "description": "This string is localized separately from walletCreationSuccessReminder3 so that we can bold it"
  },
  "walletCreationSuccessTitle": {
    "message": "Wallet-Erstellung erfolgreich"
  },
  "wantToAddThisNetwork": {
    "message": "Möchten Sie dieses Netzwerk hinzufügen?"
  },
  "wantsToAddThisAsset": {
    "message": "Dadurch kann das folgende Asset zu Ihrer Wallet hinzugefügt werden."
  },
  "warning": {
    "message": "Warnung"
  },
  "warningFromSnap": {
    "message": "Warnung von $1",
    "description": "$1 represents the name of the snap"
  },
  "warningTooltipText": {
    "message": "$1 Der Dritte könnte Ihr gesamtes Token-Guthaben ohne weitere Benachrichtigung oder Zustimmung ausgeben. Schützen Sie sich, indem Sie eine niedrigere Ausgabenobergrenze festlegen.",
    "description": "$1 is a warning icon with text 'Be careful' in 'warning' colour"
  },
  "weak": {
    "message": "Schwach"
  },
  "web3": {
    "message": "Web3"
  },
  "web3ShimUsageNotification": {
    "message": "Wir haben festgestellt, dass die aktuelle Webseite versucht hat, die entfernte window.web3 API zu verwenden. Sollte die Seite defekt sein, klicken Sie bitte auf $1 für weitere Informationen.",
    "description": "$1 is a clickable link."
  },
  "webhid": {
    "message": "WebHID",
    "description": "Refers to a interface for connecting external devices to the browser. Used for connecting ledger to the browser. Read more here https://developer.mozilla.org/en-US/docs/Web/API/WebHID_API"
  },
  "websites": {
    "message": "Webseiten",
    "description": "Used in the 'permission_rpc' message."
  },
  "welcomeBack": {
    "message": "Willkommen zurück!"
  },
  "welcomeExploreDescription": {
    "message": "Speichern, versenden und ausgeben von Kryptowährungen und Assets."
  },
  "welcomeExploreTitle": {
    "message": "Erkunden dezentraler Apps"
  },
  "welcomeLoginDescription": {
    "message": "Verwenden Sie MetaMask, um sich bei dezentralen Apps anzumelden – keine Anmeldung erforderlich."
  },
  "welcomeLoginTitle": {
    "message": "Sagen Sie Hallo zu Ihrer Wallet"
  },
  "welcomeToMetaMask": {
    "message": "Los geht's"
  },
  "welcomeToMetaMaskIntro": {
    "message": "MetaMask ist eine sichere Wallet, welche die Welt von web3 für alle zugänglich macht und die das Vertrauen von Millionen genießt."
  },
  "whatsNew": {
    "message": "Was neu ist",
    "description": "This is the title of a popup that gives users notifications about new features and updates to MetaMask."
  },
  "whatsThis": {
    "message": "Was ist das?"
  },
  "wrongChainId": {
    "message": "Diese Chain-ID stimmt nicht mit dem Netzwerknamen überein."
  },
  "wrongNetworkName": {
    "message": "Laut unseren Aufzeichnungen stimmt dieser Netzwerkname nicht mit dieser Chain-ID überein."
  },
  "xOfYPending": {
    "message": "$1 von $2 ausstehend",
    "description": "$1 and $2 are intended to be two numbers, where $2 is a total number of pending confirmations, and $1 is a count towards that total"
  },
  "yes": {
    "message": "Ja"
  },
  "you": {
    "message": "Sie"
  },
  "youHaveAddedAll": {
    "message": "Sie haben alle beliebten Netzwerke hinzugefügt. Sie können weitere Netzwerke entdecken $1 oder Sie können $2",
    "description": "$1 is a link with the text 'here' and $2 is a button with the text 'add more networks manually'"
  },
  "youNeedToAllowCameraAccess": {
    "message": "Sie müssen Zugriff auf die Kamera erlauben, um diese Funktion nutzen zu können."
  },
  "youSign": {
    "message": "Sie unterzeichnen"
  },
  "yourAccounts": {
    "message": "Ihre Konten"
  },
  "yourActivity": {
    "message": "Ihre Aktivität"
  },
  "yourBalance": {
    "message": "Ihr Kontostand"
  },
  "yourNFTmayBeAtRisk": {
    "message": "Ihr NFT könnte gefährdet sein"
  },
  "yourPrivateSeedPhrase": {
    "message": "Ihre geheime Wiederherstellungsphrase"
  },
  "yourTransactionConfirmed": {
    "message": "Transaktion bereits bestätigt"
  },
  "yourTransactionJustConfirmed": {
    "message": "Wir waren nicht in der Lage, Ihre Transaktion zu stornieren, bevor sie in der Blockchain bestätigt wurde."
  },
  "zeroGasPriceOnSpeedUpError": {
    "message": "Keine Gas-Kosten bei Beschleunigung"
  }
}<|MERGE_RESOLUTION|>--- conflicted
+++ resolved
@@ -4164,17 +4164,6 @@
   },
   "receive": {
     "message": "Empfangen"
-  },
-<<<<<<< HEAD
-  "receiveTokensCamelCase": {
-    "message": "Tokens erhalten"
-=======
-  "recipientAddressPlaceholder": {
-    "message": "Öffentliche Adresse (0x) oder ENS-Name eingeben"
-  },
-  "recipientAddressPlaceholderFlask": {
-    "message": "Öffentliche Adresse (0x) oder Domainname eingeben"
->>>>>>> 857c5fa0
   },
   "recommendedGasLabel": {
     "message": "Empfohlen"
