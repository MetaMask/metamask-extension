--- conflicted
+++ resolved
@@ -2392,13 +2392,10 @@
   "floatAmountToken": {
     "message": "Token-Betrag muss eine ganze Zahl sein"
   },
-<<<<<<< HEAD
-=======
   "followUsOnX": {
     "message": "Folgen Sie uns auf $1",
     "description": "$1 is the x icon"
   },
->>>>>>> 9ab104b0
   "forbiddenIpfsGateway": {
     "message": "Verbotene IPFS-Gateway: Bitte geben Sie ein CID-Gateway an."
   },
@@ -4735,11 +4732,7 @@
     "message": "Jetzt sichern"
   },
   "recoveryPhraseReminderConfirm": {
-<<<<<<< HEAD
-    "message": "Verstanden"
-=======
     "message": "Später erneut erinnern"
->>>>>>> 9ab104b0
   },
   "recoveryPhraseReminderSubText": {
     "message": "Wenn Sie Ihre Wallet nicht sichern, verlieren Sie bei einem Zugriffsverlust der App oder einem Gerätewechsel auch den Zugriff auf Ihr Guthaben."
@@ -5975,8 +5968,6 @@
   "standardAccountLabel": {
     "message": "Standard-Konto"
   },
-<<<<<<< HEAD
-=======
   "stateCorruptionAreYouSure": {
     "message": "Möchten Sie wirklich fortfahren?"
   },
@@ -6016,7 +6007,6 @@
   "stateCorruptionTheseInstructionsLinkTitle": {
     "message": "So stellen Sie Ihre geheime Wiederherstellungsphrase wieder her"
   },
->>>>>>> 9ab104b0
   "stateLogError": {
     "message": "Fehler beim Abfragen der Statusprotokolle."
   },
