{
  "QRHardwareInvalidTransactionTitle": {
    "message": "Fehler"
  },
  "QRHardwareMismatchedSignId": {
    "message": "Inkongruente Transaktionsdaten. Bitte überprüfen Sie die Transaktionsdetails."
  },
  "QRHardwarePubkeyAccountOutOfRange": {
    "message": "Keine weiteren Konten. Wenn Sie auf ein Konto zugreifen möchten, das unten nicht aufgelistet ist, verbinden Sie bitte erneut Ihre Hardware-Wallet und wählen Sie diese."
  },
  "QRHardwareScanInstructions": {
    "message": "Platzieren Sie den QR-Code vor Ihrer Kamera. Der Bildschirm ist verschwommen, das wirkt sich aber nicht auf das Scannen aus."
  },
  "QRHardwareSignRequestCancel": {
    "message": "Ablehnen"
  },
  "QRHardwareSignRequestDescription": {
    "message": "Nachdem Sie sich mit Ihrer Wallet angemeldet haben, klicken Sie auf 'Signatur erhalten', um die Signatur zu bekommen."
  },
  "QRHardwareSignRequestGetSignature": {
    "message": "Signatur abrufen"
  },
  "QRHardwareSignRequestSubtitle": {
    "message": "Scannen Sie den QR-Code mit Ihrer Wallet."
  },
  "QRHardwareSignRequestTitle": {
    "message": "Signatur abrufen"
  },
  "QRHardwareUnknownQRCodeTitle": {
    "message": "Fehler"
  },
  "QRHardwareUnknownWalletQRCode": {
    "message": "Ungültiger QR-Code. Bitte scannen Sie den QR-Code der Hardware-Wallet."
  },
  "QRHardwareWalletImporterTitle": {
    "message": "QR-Code scannen"
  },
  "QRHardwareWalletSteps1Description": {
    "message": "Sie können aus der folgenden Liste offizieller QR-Code-unterstützender Partner wählen."
  },
  "QRHardwareWalletSteps1Title": {
    "message": "Verbinden Sie Ihre QR-basierte Hardware-Wallet."
  },
  "SIWEAddressInvalid": {
    "message": "Die Adresse in der Anmeldeanfrage entspricht nicht der Adresse des Kontos, mit dem Sie sich anmelden."
  },
  "SIWEDomainInvalidText": {
    "message": "Die Seite, auf der Sie sich anmelden möchten, entspricht nicht der Domain in der Anfrage. Bitte seien Sie vorsichtig."
  },
  "SIWEDomainInvalidTitle": {
    "message": "Betrügerische Seitenanfrage."
  },
  "SIWEDomainWarningBody": {
    "message": "Die Webseite ($1) bittet Sie, sich in der falschen Domain anzumelden. Dies könnte ein Phishing-Angriff sein.",
    "description": "$1 represents the website domain"
  },
  "SIWEDomainWarningLabel": {
    "message": "Unsicher"
  },
  "SIWELabelChainID": {
    "message": "Chain-ID:"
  },
  "SIWELabelExpirationTime": {
    "message": "Gültig bis:"
  },
  "SIWELabelIssuedAt": {
    "message": "Ausgestellt am:"
  },
  "SIWELabelMessage": {
    "message": "Nachricht:"
  },
  "SIWELabelNonce": {
    "message": "Nonce:"
  },
  "SIWELabelNotBefore": {
    "message": "Nicht vor:"
  },
  "SIWELabelRequestID": {
    "message": "Anfrage-ID:"
  },
  "SIWELabelResources": {
    "message": "Ressourcen: $1",
    "description": "$1 represents the number of resources"
  },
  "SIWELabelURI": {
    "message": "URI:"
  },
  "SIWELabelVersion": {
    "message": "Version:"
  },
  "SIWESiteRequestSubtitle": {
    "message": "Diese Seite bittet Sie, sich anzumelden mit"
  },
  "SIWESiteRequestTitle": {
    "message": "Anmeldeanfrage"
  },
  "SIWEWarningSubtitle": {
    "message": "Um zu bestätigen, dass Sie alles verstanden haben, markieren Sie:"
  },
  "SIWEWarningTitle": {
    "message": "Sind Sie sicher?"
  },
  "about": {
    "message": "Über"
  },
  "accept": {
    "message": "Akzeptieren"
  },
  "acceptTermsOfUse": {
    "message": "Ich habe die $1 gelesen und stimme ihnen zu.",
    "description": "$1 is the `terms` message"
  },
  "accessAndSpendNoticeNFT": {
    "message": "$1 kann auf dieses Asset zugreifen und es ausgeben.",
    "description": "$1 is the url of the site requesting ability to spend"
  },
  "accessYourWalletWithSRP": {
    "message": "Greifen Sie mit Ihrer geheimen Wiederherstellungsphrase auf Ihre Wallet zu."
  },
  "accessYourWalletWithSRPDescription": {
    "message": "MetaMask kann Ihr Passwort nicht wiederherstellen. Wir verwenden Ihre geheime Wiederherstellungsphrase, um Ihr Eigentum zu bestätigen, Ihre Wallet wiederherzustellen und ein neues Passwort festzulegen. Geben Sie zunächst die geheime Wiederherstellungsphrase ein, die Sie erhalten haben, als Sie Ihre Wallet erstellt haben. $1",
    "description": "$1 is the words 'Learn More' from key 'learnMore', separated here so that it can be added as a link"
  },
  "accessingYourCamera": {
    "message": "Zugriff auf Ihre Kamera …"
  },
  "account": {
    "message": "Konto"
  },
  "accountActivity": {
    "message": "Kontoaktivität"
  },
  "accountActivityText": {
    "message": "Wählen Sie die Konten aus, über die Sie benachrichtigt werden möchten:"
  },
  "accountDetails": {
    "message": "Kontodetails"
  },
  "accountIdenticon": {
    "message": "Konto-Identicon"
  },
  "accountIsntConnectedToastText": {
    "message": "$1 ist nicht mit $2 verbunden"
  },
  "accountName": {
    "message": "Kontoname"
  },
  "accountNameDuplicate": {
    "message": "Dieser Kontoname existiert bereits.",
    "description": "This is an error message shown when the user enters a new account name that matches an existing account name"
  },
  "accountNameReserved": {
    "message": "Dieser Kontoname ist reserviert.",
    "description": "This is an error message shown when the user enters a new account name that is reserved for future use"
  },
  "accountOptions": {
    "message": "Kontooptionen"
  },
  "accountSelectionRequired": {
    "message": "Sie müssen ein Konto auswählen!"
  },
  "accountTypeNotSupported": {
    "message": "Kontotyp nicht unterstützt"
  },
  "accounts": {
    "message": "Konten"
  },
  "accountsConnected": {
    "message": "Konten wurden verbunden"
  },
  "active": {
    "message": "Aktiv"
  },
  "activity": {
    "message": "Aktivität"
  },
  "activityLog": {
    "message": "Aktivitätsprotokoll"
  },
  "add": {
    "message": "Hinzufügen"
  },
  "addANetwork": {
    "message": "Ein neues Netzwerk hinzufügen"
  },
  "addANickname": {
    "message": "Spitznamen hinzufügen"
  },
  "addAccount": {
    "message": "Konto hinzufügen"
  },
  "addAccountToMetaMask": {
    "message": "Konto zu MetaMask hinzufügen"
  },
  "addAcquiredTokens": {
    "message": "Fügen Sie die Tokens hinzu, die Sie mittels MetaMask erlangt haben."
  },
  "addAlias": {
    "message": "Alias hinzufügen"
  },
  "addBlockExplorer": {
    "message": "Einen Block-Explorer hinzufügen"
  },
  "addContact": {
    "message": "Kontakt hinzufügen"
  },
  "addCustomNetwork": {
    "message": "Benutzerdefiniertes Netzwerk hinzufügen"
  },
  "addEthereumChainConfirmationDescription": {
    "message": "Dadurch kann dieses Netzwerk innerhalb MetaMask verwendet werden."
  },
  "addEthereumChainConfirmationRisks": {
    "message": "MetaMask überprüft keine benutzerdefinierten Netzwerke."
  },
  "addEthereumChainConfirmationRisksLearnMore": {
    "message": "Erfahren Sie mehr über $1.",
    "description": "$1 is a link with text that is provided by the 'addEthereumChainConfirmationRisksLearnMoreLink' key"
  },
  "addEthereumChainConfirmationRisksLearnMoreLink": {
    "message": "Betrug und Sicherheitsrisiken im Netzwerk",
    "description": "Link text for the 'addEthereumChainConfirmationRisksLearnMore' translation key"
  },
  "addEthereumChainConfirmationTitle": {
    "message": "Dieser Seite das Hinzufügen eines Netzwerks erlauben?"
  },
  "addEthereumChainWarningModalHeader": {
    "message": "Fügen Sie diesen RPC-Anbieter nur hinzu, wenn Sie sich sicher sind, dass Sie ihm vertrauen können. $1",
    "description": "$1 is addEthereumChainWarningModalHeaderPartTwo passed separately so that it can be bolded"
  },
  "addEthereumChainWarningModalHeaderPartTwo": {
    "message": "Betrügerische Anbieter könnten in Hinischt auf den Zustand der Blockchain lügen und Ihre Netzwerkaktivitäten aufzeichnen."
  },
  "addEthereumChainWarningModalListHeader": {
    "message": "Es ist wichtig, dass Sie sich auf Ihren Anbieter verlassen können, da er die Fähigkeit dazu hat:"
  },
  "addEthereumChainWarningModalListPointOne": {
    "message": "– Ihre Konten und IP-Adressen einzusehen und diese miteinander in Verbindung zu setzen."
  },
  "addEthereumChainWarningModalListPointThree": {
    "message": "– Kontoguthaben und andere On-Chain-Zustände anzuzeigen."
  },
  "addEthereumChainWarningModalListPointTwo": {
    "message": "– Ihre Transaktionen zu veröffentlichen."
  },
  "addEthereumChainWarningModalTitle": {
    "message": "Sie fügen einen neuen RPC-Anbieter für das Ethereum-Hauptnetz hinzu."
  },
  "addFriendsAndAddresses": {
    "message": "Freunde und Adressen hinzufügen, welchen Sie vertrauen"
  },
  "addHardwareWallet": {
    "message": "Hardware-Wallet hinzufügen"
  },
  "addIPFSGateway": {
    "message": "Fügen Sie Ihr bevorzugtes IPFS-Gateway hinzu."
  },
  "addImportAccount": {
    "message": "Konto oder Hardware-Wallet hinzufügen"
  },
  "addMemo": {
    "message": "Notiz hinzufügen"
  },
  "addNetwork": {
    "message": "Netzwerk hinzufügen"
  },
  "addNewAccount": {
    "message": "Ein neues Konto hinzufügen"
  },
  "addNewBitcoinAccount": {
    "message": "Ein neues Bitcoin-Konto hinzufügen (Beta)"
  },
  "addNewBitcoinTestnetAccount": {
    "message": "Ein neues Bitcoin-Konto hinzufügen (Testnet)"
  },
  "addNewToken": {
    "message": "Neues Token hinzufügen"
  },
  "addNft": {
    "message": "NFT hinzufügen"
  },
  "addNfts": {
    "message": "NFTs hinzufügen"
  },
  "addRpcUrl": {
    "message": "RPC-URL hinzufügen"
  },
  "addSnapAccountToggle": {
    "message": "„Konto-Snap (Beta) hinzufügen“ aktivieren"
  },
  "addSnapAccountsDescription": {
    "message": "Wenn Sie diese Funktion aktivieren, haben Sie die Möglichkeit, die neuen Beta-Konto-Snaps direkt aus Ihrer Kontoliste hinzuzufügen. Denken Sie bei der Installation eines Konto-Snaps bitte daran, dass es sich dabei um einen Dienst von Drittanbietern handelt."
  },
  "addSuggestedNFTs": {
    "message": "Vorgeschlagene NFTs hinzufügen"
  },
  "addSuggestedTokens": {
    "message": "Vorgeschlagene Tokens hinzufügen"
  },
  "addToken": {
    "message": "Token hinzufügen"
  },
  "addTokenByContractAddress": {
    "message": "Sie können kein Token finden? Sie können ein beliebiges Token manuell hinzufügen, indem Sie seine Adresse eingeben. Token-Contract-Adressen finden Sie auf $1.",
    "description": "$1 is a blockchain explorer for a specific network, e.g. Etherscan for Ethereum"
  },
  "addUrl": {
    "message": "URL hinzufügen"
  },
  "addingAccount": {
    "message": "Konto hinzufügen"
  },
  "addingCustomNetwork": {
    "message": "Netzwerk wird hinzugefügt"
  },
  "addingTokens": {
    "message": "Hinzufügen von Token"
  },
  "additionalNetworks": {
    "message": "Zusätzliche Netzwerke"
  },
  "address": {
    "message": "Adresse"
  },
  "addressCopied": {
    "message": "Adresse wurde kopiert!"
  },
  "advanced": {
    "message": "Erweitert"
  },
  "advancedBaseGasFeeToolTip": {
    "message": "Wenn Ihre Transaktion in den Block aufgenommen wird, wird die Differenz zwischen Ihrer maximalen Grundgebühr und der tatsächlichen Grundgebühr erstattet. Der Gesamtbetrag wird berechnet als maximale Grundgebühr (in GWEI) * Gas-Limit."
  },
  "advancedDetailsDataDesc": {
    "message": "Daten"
  },
  "advancedDetailsHexDesc": {
    "message": "Hexadezimal"
  },
  "advancedDetailsNonceDesc": {
    "message": "Nonce"
  },
  "advancedDetailsNonceTooltip": {
    "message": "Dies ist die Transaktionsnummer eines Kontos. Die Nonce für die erste Transaktion ist 0 und sie erhöht sich in fortlaufender Reihenfolge."
  },
  "advancedGasFeeDefaultOptIn": {
    "message": "Speichern Sie diese Werte als Standard für das $1-Netzwerk.",
    "description": "$1 is the current network name."
  },
  "advancedGasFeeModalTitle": {
    "message": "Erweiterte Gas-Gebühr"
  },
  "advancedGasPriceTitle": {
    "message": "Gas-Preis"
  },
  "advancedPriorityFeeToolTip": {
    "message": "Prioritätsgebühr (alias „Miner Tip“) geht direkt an Miner und veranlasst sie, Ihre Transaktion zu priorisieren."
  },
  "agreeTermsOfUse": {
    "message": "Ich stimme MetaMasks $1 zu",
    "description": "$1 is the `terms` link"
  },
  "airgapVault": {
    "message": "AirGap-Tresor"
  },
  "alert": {
    "message": "Warnhinweis"
  },
  "alertActionBuy": {
    "message": "EHT kaufen"
  },
  "alertActionUpdateGas": {
    "message": "Gas-Limit aktualisieren"
  },
  "alertActionUpdateGasFee": {
    "message": "Gebühr aktualisieren"
  },
  "alertActionUpdateGasFeeLevel": {
    "message": "Gas-Optionen aktualisieren"
  },
  "alertDisableTooltip": {
    "message": "Dies kann in „Einstellungen > Benachrichtigungen“ geändert werden."
  },
  "alertMessageGasEstimateFailed": {
    "message": "Wir sind nicht in der Lage, eine genaue Gebühr anzugeben, und diese Schätzung könnte zu hoch sein. Wir schlagen vor, dass Sie ein individuelles Gas-Limit eingeben, aber es besteht das Risiko, dass die Transaktion trotzdem fehlschlägt."
  },
  "alertMessageGasFeeLow": {
    "message": "Wenn Sie eine niedrige Gebühr wählen, müssen Sie mit langsameren Transaktionen und längeren Wartezeiten rechnen. Für schnellere Transaktionen wählen Sie die Gebührenoptionen Markt oder Aggressiv."
  },
  "alertMessageGasTooLow": {
    "message": "Um mit dieser Transaktion fortzufahren, müssen Sie das Gas-Limit auf 21.000 oder mehr erhöhen."
  },
  "alertMessageNetworkBusy": {
    "message": "Die Gas-Preise sind hoch und die Schätzungen sind weniger genau."
  },
  "alertMessageNoGasPrice": {
    "message": "Wir können mit dieser Transaktion nicht fortfahren, bis Sie die Gebühr manuell aktualisieren."
  },
  "alertMessagePendingTransactions": {
    "message": "Diese Transaktion wird erst dann durchgeführt, wenn eine vorherige Transaktion abgeschlossen ist. Erfahren Sie, wie Sie eine Transaktion abbrechen oder beschleunigen können."
  },
  "alertMessageSignInDomainMismatch": {
    "message": "Die Website, die die Anfrage stellt, ist nicht die Website, bei der Sie sich anmelden. Dies könnte ein Versuch sein, Ihre Anmeldedaten zu stehlen."
  },
  "alertMessageSignInWrongAccount": {
    "message": "Diese Seite fordert Sie auf, sich mit dem falschen Konto anzumelden."
  },
  "alertMessageSigningOrSubmitting": {
    "message": "Diese Transaktion wird erst durchgeführt, wenn Ihre vorherige Transaktion abgeschlossen ist."
  },
  "alertModalAcknowledge": {
    "message": "Ich habe das Risiko erkannt und möchte trotzdem fortfahren"
  },
  "alertModalDetails": {
    "message": "Details zum Warnhinweis"
  },
  "alertModalReviewAllAlerts": {
    "message": "Alle Benachrichtigungen überprüfen"
  },
  "alertReasonGasEstimateFailed": {
    "message": "Ungenaue Gebühr"
  },
  "alertReasonGasFeeLow": {
    "message": "Langsame Geschwindigkeit"
  },
  "alertReasonGasTooLow": {
    "message": "Niedriges Gas-Limit"
  },
  "alertReasonInsufficientBalance": {
    "message": "Unzureichende Gelder"
  },
  "alertReasonNetworkBusy": {
    "message": "Netzwerk ist ausgelastet"
  },
  "alertReasonNoGasPrice": {
    "message": "Gebührenschätzung nicht verfügbar"
  },
  "alertReasonPendingTransactions": {
    "message": "Ausstehende Transaktion"
  },
  "alertReasonSignIn": {
    "message": "Verdächtige Anmeldeanfrage"
  },
  "alertReasonWrongAccount": {
    "message": "Falsches Konto"
  },
  "alerts": {
    "message": "Benachrichtigungen"
  },
  "all": {
    "message": "Alle"
  },
  "allCustodianAccountsConnectedSubtitle": {
    "message": "Sie haben entweder bereits alle Ihre Verwahrungskonten verbunden oder haben kein Konto, dass Sie mit MetaMask Institutional verbinden könnten."
  },
  "allCustodianAccountsConnectedTitle": {
    "message": "Keine verbindbaren Konten verfügbar"
  },
  "allOfYour": {
    "message": "Alle Ihre $1.",
    "description": "$1 is the symbol or name of the token that the user is approving spending"
  },
  "allPermissions": {
    "message": "Alle Genehmigungen"
  },
  "allTimeHigh": {
    "message": "Allzeithoch"
  },
  "allTimeLow": {
    "message": "Allzeittief"
  },
  "allYourNFTsOf": {
    "message": "Alle Ihre NFTs von $1.",
    "description": "$1 is a link to contract on the block explorer when we're not able to retrieve a erc721 or erc1155 name"
  },
  "allow": {
    "message": "Genehmigen"
  },
  "allowMmiToConnectToCustodian": {
    "message": "Dadurch kann MMI sich zum Importieren Ihrer Konten mit $1 verbinden."
  },
  "allowNotifications": {
    "message": "Benachrichtigungen erlauben"
  },
  "allowSpendToken": {
    "message": "Genehmigung zum Zugriff auf Ihr $1 erteilen?",
    "description": "$1 is the symbol of the token that are requesting to spend"
  },
  "allowWithdrawAndSpend": {
    "message": "$1 erlauben, bis zu dem folgenden Betrag abzuheben und auszugeben:",
    "description": "The url of the site that requested permission to 'withdraw and spend'"
  },
  "amount": {
    "message": "Betrag"
  },
  "amountReceived": {
    "message": "Empfangener Betrag"
  },
  "amountSent": {
    "message": "Gesendeter Betrag"
  },
  "andForListItems": {
    "message": "$1 und $2",
    "description": "$1 is the first item, $2 is the last item in a list of items. Used in Snap Install Warning modal."
  },
  "andForTwoItems": {
    "message": "$1 und $2 ",
    "description": "$1 is the first item, $2 is the second item. Used in Snap Install Warning modal."
  },
  "appDescription": {
    "message": "Ethereum Browsererweiterung",
    "description": "The description of the application"
  },
  "appName": {
    "message": "MetaMask",
    "description": "The name of the application"
  },
  "appNameBeta": {
    "message": "MetaMask Beta",
    "description": "The name of the application (Beta)"
  },
  "appNameFlask": {
    "message": "MetaMask Flask",
    "description": "The name of the application (Flask)"
  },
  "appNameMmi": {
    "message": "MetaMask Institutional",
    "description": "The name of the application (MMI)"
  },
  "approve": {
    "message": "Ausgabenlimit genehmigen"
  },
  "approveAllTokensTitle": {
    "message": "Erlauben Sie den Zugriff auf und die Übertragung von all Ihren $1?",
    "description": "$1 is the symbol of the token for which the user is granting approval"
  },
  "approveAllTokensTitleWithoutSymbol": {
    "message": "Zugriff und Übertragung aller Ihrer NFTs aus $1 erlauben?",
    "description": "$1 a link to contract on the block explorer when we're not able to retrieve a erc721 or erc1155 name"
  },
  "approveButtonText": {
    "message": "Genehmigen"
  },
  "approveIncreaseAllowance": {
    "message": "$1 Ausgabenobergrenze erhöhen",
    "description": "The token symbol that is being approved"
  },
  "approveSpendingCap": {
    "message": "$1 Ausgabenobergrenze genehmigen",
    "description": "The token symbol that is being approved"
  },
  "approveTokenDescription": {
    "message": "Dies gestattet es Dritten, ohne weitere Benachrichtigung auf die folgenden NFTs zuzugreifen und diese zu übertragen, bis Sie dieses Zugriffsrecht widerrufen."
  },
  "approveTokenDescriptionWithoutSymbol": {
    "message": "Dies gestattet es Dritten, ohne weitere Benachrichtigung auf alle Ihre NFTs von $1 zuzugreifen und diese zu übertragen, bis Sie dieses Zugriffsrecht widerrufen.",
    "description": "$1 is a link to contract on the block explorer when we're not able to retrieve a erc721 or erc1155 name"
  },
  "approveTokenTitle": {
    "message": "Zugriff auf und Übertragung Ihrer $1 erlauben?",
    "description": "$1 is the symbol of the token for which the user is granting approval"
  },
  "approved": {
    "message": "Genehmigt"
  },
  "approvedAsset": {
    "message": "Genehmigtes Asset"
  },
  "approvedOn": {
    "message": "Genehmigt am $1",
    "description": "$1 is the approval date for a permission"
  },
  "approvedOnForAccounts": {
    "message": "Genehmigt am $1 für $2",
    "description": "$1 is the approval date for a permission. $2 is the AvatarGroup component displaying account images."
  },
  "areYouSure": {
    "message": "Sind Sie sicher?"
  },
  "asset": {
    "message": "Asset"
  },
  "assetOptions": {
    "message": "Asset-Optionen"
  },
  "attemptSendingAssets": {
    "message": "Wenn Sie versuchen, Assets direkt von einem Netzwerk in ein anderes zu senden, kann dies zu einem dauerhaften Asset-Verlust führen. Verwenden Sie unbedingt eine Bridge."
  },
  "attemptSendingAssetsWithPortfolio": {
    "message": "Sie können Ihre Assets verlieren, wenn Sie versuchen, sie von einem anderen Netzwerk zu versenden. Übertragen Sie Gelder sicher zwischen den Netzwerken, indem Sie eine Bridge wie $1 verwenden."
  },
  "attemptToCancelSwapForFree": {
    "message": "Versuch, den Swap kostenlos zu stornieren"
  },
  "attributes": {
    "message": "Attribute"
  },
  "attributions": {
    "message": "Zuschreibungen"
  },
  "auroraRpcDeprecationMessage": {
    "message": "Die Infura RPC URL unterstützt Aurora nicht mehr."
  },
  "authorizedPermissions": {
    "message": "Sie haben die folgenden Genehmigungen autorisiert."
  },
  "autoDetectTokens": {
    "message": "Tokens automatisch erkennen"
  },
  "autoDetectTokensDescription": {
    "message": "Wir verwenden APIs von Drittanbietern, um neue Token zu erkennen und anzuzeigen, die in Ihrer Wallet gesendet werden. Deaktivieren Sie dies, wenn Sie keine Daten von diesen Diensten beziehen möchten. $1",
    "description": "$1 is a link to a support article"
  },
  "autoLockTimeLimit": {
    "message": "Auto-Lock-Timer (Minuten)"
  },
  "autoLockTimeLimitDescription": {
    "message": "Legen Sie die Leerlaufzeit in Minuten fest, nach der MetaMask gesperrt werden soll."
  },
  "average": {
    "message": "Durchschnitt"
  },
  "awaitingApproval": {
    "message": "Warten auf Genehmigung ..."
  },
  "back": {
    "message": "Zurück"
  },
  "backupApprovalInfo": {
    "message": "Dieser geheime Code ist zum Wiedererlangen Ihrer Wallet erforderlich, falls Sie Ihr Gerät verlieren, Ihr Passwort vergessen, MetaMask neu installieren müssen oder auf einem anderen Gerät auf Ihre Wallet zugreifen möchten."
  },
  "backupApprovalNotice": {
    "message": "Sichern Sie Ihre geheime Wiederherstellungsphrase, um Ihre Wallet und Ihr Geld geschützt zu halten."
  },
  "backupKeyringSnapReminder": {
    "message": "Vergewissern Sie sich, dass Sie eigenständig Zugang zu von diesem Snap erstellten Konten haben, bevor sie ihn entfernen"
  },
  "backupNow": {
    "message": "Jetzt sichern"
  },
  "balance": {
    "message": "Guthaben:"
  },
  "balanceOutdated": {
    "message": "Kontostand könnte überholt sein"
  },
  "baseFee": {
    "message": "Grundgebühr"
  },
  "basic": {
    "message": "Grundlegend"
  },
  "basicConfigurationBannerCTA": {
    "message": "Grundfunktionalität einschalten"
  },
  "basicConfigurationBannerTitle": {
    "message": "Grundfunktionalität ist ausgeschaltet"
  },
  "basicConfigurationDescription": {
    "message": "MetaMask bietet grundlegende Funktionen wie Token-Details und Gas-Einstellungen über Internetdienste. Wenn Sie Internetdienste nutzen, wird Ihre IP-Adresse weitergegeben, in diesem Fall an MetaMask. Das ist genau so, wie wenn Sie eine beliebige Website besuchen. MetaMask verwendet diese Daten vorübergehend und verkauft Ihre Daten niemals. Sie können ein VPN verwenden oder diese Dienste abschalten, aber das kann Ihr MetaMask-Erlebnis beeinträchtigen. Um mehr zu erfahren, lesen Sie unsere $1.",
    "description": "$1 is to be replaced by the message for privacyMsg, and will link to https://consensys.io/privacy-policy"
  },
  "basicConfigurationLabel": {
    "message": "Grundfunktionalität"
  },
  "basicConfigurationModalCheckbox": {
    "message": "Ich verstehe und möchte fortfahren"
  },
  "basicConfigurationModalDisclaimerOff": {
    "message": "Das bedeutet, dass Sie Ihre Zeit auf MetaMask nicht vollständig optimieren können. Grundlegende Funktionen (wie Token-Details, optimale Gas-Einstellungen und andere) stehen Ihnen nicht zur Verfügung."
  },
  "basicConfigurationModalDisclaimerOn": {
    "message": "Um Ihre Zeit auf MetaMask zu optimieren, müssen Sie diese Funktion einschalten. Grundlegende Funktionen (wie Token-Details, optimale Gas-Einstellungen und andere) sind für das Web3-Erlebnis wichtig."
  },
  "basicConfigurationModalHeadingOff": {
    "message": "Grundfunktionalität ausschalten"
  },
  "basicConfigurationModalHeadingOn": {
    "message": "Grundfunktionalität einschalten"
  },
  "beCareful": {
    "message": "Sein Sie vorsichtig."
  },
  "beta": {
    "message": "Beta"
  },
  "betaHeaderText": {
    "message": "Dies ist eine BETA-Version. Bitte melden Sie Fehler $1.",
    "description": "$1 represents the word 'here' in a hyperlink"
  },
  "betaMetamaskInstitutionalVersion": {
    "message": "Beta-Version von MetaMask Institutional"
  },
  "betaMetamaskVersion": {
    "message": "MetaMask-Version"
  },
  "betaTerms": {
    "message": "Beta-Nutzungsbedingungen"
  },
  "billionAbbreviation": {
    "message": "B",
    "description": "Shortened form of 'billion'"
  },
  "bitcoinActivityNotSupported": {
    "message": "Bitcoin-Aktivität wird nicht unterstützt"
  },
  "bitcoinSupportSectionTitle": {
    "message": "Bitcoin"
  },
  "bitcoinSupportToggleDescription": {
    "message": "Bei Aktivierung dieser Funktion haben Sie die Möglichkeit, ein Bitcoin-Konto zu Ihrer MetaMask-Erweiterung hinzuzufügen, das von Ihrer bestehenden geheimen Wiederherstellungsphrase abgeleitet ist. Hierbei handelt es sich um eine experimentelle Beta-Funktion, deren Nutzung also auf eigene Gefahr erfolgt. Falls Sie uns Feedback zu dieser neuen Bitcoin-Funktion geben möchten, füllen Sie bitte dieses $1 aus.",
    "description": "$1 is the link to a product feedback form"
  },
  "bitcoinSupportToggleTitle": {
    "message": "Aktivierung der Funktion „Ein neues Bitcoin-Konto hinzufügen (Beta)“"
  },
  "bitcoinTestnetSupportToggleDescription": {
    "message": "Bei Aktivierung dieser Funktion haben Sie die Möglichkeit, ein Bitcoin-Konto für das Test-Netzwerk hinzuzufügen."
  },
  "bitcoinTestnetSupportToggleTitle": {
    "message": "Aktivierung der Funktion „Ein neues Bitcoin-Konto hinzufügen (Testnet)“"
  },
  "blockExplorerAccountAction": {
    "message": "Konto",
    "description": "This is used with viewOnEtherscan and viewInExplorer e.g View Account in Explorer"
  },
  "blockExplorerAssetAction": {
    "message": "Asset",
    "description": "This is used with viewOnEtherscan and viewInExplorer e.g View Asset in Explorer"
  },
  "blockExplorerSwapAction": {
    "message": "Swap",
    "description": "This is used with viewOnEtherscan e.g View Swap on Etherscan"
  },
  "blockExplorerUrl": {
    "message": "Block-Explorer"
  },
  "blockExplorerUrlDefinition": {
    "message": "Die URL, die als Block-Explorer für dieses Netzwerk verwendet wird."
  },
  "blockExplorerView": {
    "message": "Konto bei $1 anzeigen",
    "description": "$1 replaced by URL for custom block explorer"
  },
  "blockaid": {
    "message": "Blockaid"
  },
  "blockaidAlertInfo": {
    "message": "Wir empfehlen nicht, mit dieser Anfrage fortzufahren."
  },
  "blockaidDescriptionApproveFarming": {
    "message": "Wenn Sie diese Anfrage genehmigen, könnte eine dritte Partei, die für Betrügereien bekannt ist, Ihre gesamten Assets an sich reißen."
  },
  "blockaidDescriptionBlurFarming": {
    "message": "Wenn Sie diese Anfrage genehmigen, kann jemand Ihre bei Blur aufgelisteten Assets stehlen."
  },
  "blockaidDescriptionErrored": {
    "message": "Aufgrund eines Fehlers konnten wir nicht auf Sicherheitsalarme prüfen. Fahren Sie nur fort, wenn Sie jeder involvierten Adresse vertrauen."
  },
  "blockaidDescriptionMaliciousDomain": {
    "message": "Sie interagieren mit einer schädlichen Domain. Wenn Sie diese Anfrage bestätigen, verlieren Sie eventuell Ihre Assets."
  },
  "blockaidDescriptionMightLoseAssets": {
    "message": "Wenn Sie diese Anfrage genehmigen, verlieren Sie eventuell Ihre Assets."
  },
  "blockaidDescriptionSeaportFarming": {
    "message": "Wenn Sie diese Anfrage genehmigen, kann jemand Ihre bei Blur aufgelisteten Assets stehlen."
  },
  "blockaidDescriptionTransferFarming": {
    "message": "Wenn Sie diese Anfrage genehmigen, wird eine dritte Partei, die für Betrügereien bekannt ist, Ihre gesamten Assets an sich reißen."
  },
  "blockaidDescriptionWarning": {
    "message": "Dies könnte eine betrügerische Anfrage sein. Fahren Sie nur fort, wenn Sie allen beteiligten Adressen vertrauen."
  },
  "blockaidMessage": {
    "message": "Wahrung der Privatsphäre – keine Daten werden an Dritte weitergegeben. Verfügbar auf Arbitrum, Avalanche, BNB chain, Ethereum Mainnet, Linea, Optimism, Polygon, Base und Sepolia."
  },
  "blockaidTitleDeceptive": {
    "message": "Dies ist eine betrügerische Anfrage."
  },
  "blockaidTitleMayNotBeSafe": {
    "message": "Seien Sie vorsichtig"
  },
  "blockaidTitleSuspicious": {
    "message": "Dies ist eine verdächtige Anfrage."
  },
  "blockies": {
    "message": "Blockies"
  },
  "boughtFor": {
    "message": "Gekauft für"
  },
  "bridge": {
    "message": "Bridge"
  },
  "bridgeDontSend": {
    "message": "Bridge, nicht senden"
  },
  "browserNotSupported": {
    "message": "Ihr Browser wird nicht unterstützt …"
  },
  "buildContactList": {
    "message": "Erstellen Sie Ihre Kontaktliste."
  },
  "builtAroundTheWorld": {
    "message": "MetaMask ist weltweit konzipiert und aufgebaut."
  },
  "busy": {
    "message": "Ausgelastet"
  },
  "buyAndSell": {
    "message": "Kaufen und Verkaufen"
  },
  "buyAsset": {
    "message": "$1 kaufen",
    "description": "$1 is the ticker symbol of a an asset the user is being prompted to purchase"
  },
  "buyMoreAsset": {
    "message": "Mehr $1 kaufen",
    "description": "$1 is the ticker symbol of a an asset the user is being prompted to purchase"
  },
  "buyNow": {
    "message": "Jetzt kaufen"
  },
  "buyToken": {
    "message": "$1 kaufen",
    "description": "$1 is the token symbol"
  },
  "bytes": {
    "message": "Bytes"
  },
  "canToggleInSettings": {
    "message": "Sie können diese Benachrichtigung unter Einstellungen -> Warnungen wieder aktivieren."
  },
  "cancel": {
    "message": "Stornieren"
  },
  "cancelPopoverTitle": {
    "message": "Transaktion stornieren"
  },
  "cancelSpeedUp": {
    "message": "eine Transaktion stornieren oder beschleunigen."
  },
  "cancelSpeedUpLabel": {
    "message": "Diese Gas-Gebühr kostet $1 das Original.",
    "description": "$1 is text 'replace' in bold"
  },
  "cancelSpeedUpTransactionTooltip": {
    "message": "Für eine Transaktion im Wert von $1 muss die Gasgebühr um mindestens 10 % erhöht werden, damit sie vom Netz erkannt wird.",
    "description": "$1 is string 'cancel' or 'speed up'"
  },
  "cancelled": {
    "message": "Storniert"
  },
  "chainId": {
    "message": "Chain-ID"
  },
  "chainIdDefinition": {
    "message": "Die Chain-ID, die verwendet wird, um Transaktionen für dieses Netzwerk zu unterzeichnen."
  },
  "chainIdExistsErrorMsg": {
    "message": "Diese Chain-ID wird derzeit vom $1-Netzwerk verwendet."
  },
  "chainListReturnedDifferentTickerSymbol": {
    "message": "Dieses Token-Symbol stimmt nicht mit dem eingegebenen Netzwerknamen oder der Chain-ID überein. Viele beliebte Token verwenden ähnliche Symbole, die Betrüger nutzen können, um Sie dazu zu bringen, ihnen im Gegenzug einen wertvolleren Token zu senden. Überprüfen Sie alles, bevor Sie fortfahren."
  },
  "chooseYourNetwork": {
    "message": "Wählen Sie Ihr Netzwerk"
  },
  "chooseYourNetworkDescription": {
    "message": "Wir verwenden Infura als Anbieter für ferngesteuerte Prozeduranrufe (RPC), um den verlässlichsten und vertraulichsten Zugriff auf Ethereum-Daten zu ermöglichen, den wir können. Sie können Ihren eigenen RPC auswählen, bedenken Sie aber, dass RPC Ihre IP-Adresse und Ihre Ethereum-Wallet erhalten wird, um Transaktionen durchzuführen. Lesen Sie unsere $1, um mehr darüber zu erfahren, wie Infura mit Ihren Daten umgeht.",
    "description": "$1 is a link to the privacy policy"
  },
  "chromeRequiredForHardwareWallets": {
    "message": "Sie müssen MetaMask unter Google Chrome nutzen, um sich mit Ihrer Hardware-Wallet zu verbinden."
  },
  "circulatingSupply": {
    "message": "Zirkulierende Versorgung"
  },
  "clear": {
    "message": "Löschen"
  },
  "clearActivity": {
    "message": "Aktivitäten und Nonce-Daten löschen"
  },
  "clearActivityButton": {
    "message": "Aktivitäten-Tab-Daten löschen"
  },
  "clearActivityDescription": {
    "message": "Dies setzt die Nonce des Kontos zurück und löscht Daten aus dem Aktivitäten-Tab in Ihrer Wallet. Nur das aktuelle Konto und Netzwerk sind betroffen. Ihr Guthaben und eingehenden Transaktionen ändern sich nicht."
  },
  "click": {
    "message": "Klicken"
  },
  "clickToConnectLedgerViaWebHID": {
    "message": "Klicken Sie hier, um Ihren Ledger über WebHID zu verbinden.",
    "description": "Text that can be clicked to open a browser popup for connecting the ledger device via webhid"
  },
  "clickToManuallyAdd": {
    "message": "Sie können Tokens jederzeit manuell hinzufügen."
  },
  "close": {
    "message": "Schließen"
  },
  "closeExtension": {
    "message": "Erweiterung schließen"
  },
  "closeWindowAnytime": {
    "message": "Sie können dieses Fenster jederzeit schließen."
  },
  "coingecko": {
    "message": "CoinGecko"
  },
  "collectionName": {
    "message": "Name der Sammlung"
  },
  "comboNoOptions": {
    "message": "Keine Option gefunden",
    "description": "Default text shown in the combo field dropdown if no options."
  },
  "configureSnapPopupDescription": {
    "message": "Sie verlassen jetzt MetaMask, um diesen Snap zu konfigurieren."
  },
  "configureSnapPopupInstallDescription": {
    "message": "Sie verlassen jetzt MetaMask, um diesen Snap zu installieren."
  },
  "configureSnapPopupInstallTitle": {
    "message": "Snap installieren"
  },
  "configureSnapPopupLink": {
    "message": "Zum Fortfahren auf diesen Link klicken:"
  },
  "configureSnapPopupTitle": {
    "message": "Snap konfigurieren"
  },
  "confirm": {
    "message": "Bestätigen"
  },
  "confirmAlertModalAcknowledgeMultiple": {
    "message": "Ich habe die Benachrichtigungen zur Kenntnis genommen und möchte trotzdem fortfahren"
  },
  "confirmAlertModalAcknowledgeSingle": {
    "message": "Ich habe die Benachrichtigung zur Kenntnis genommen und möchte trotzdem fortfahren"
  },
  "confirmConnectCustodianRedirect": {
    "message": "Sobald Sie auf „Weiter“ klicken, leiten wir Sie weiter zu $1."
  },
  "confirmConnectCustodianText": {
    "message": "Zum Verbinden Ihrer Konten melden Sie sich bitte bei Ihrem $1-Konto an und klicken dann auf die Schaltfläche „Mit MMI verbinden“."
  },
  "confirmConnectionTitle": {
    "message": "Verbindung mit $1 bestätigen"
  },
  "confirmFieldPaymaster": {
    "message": "Gebühr bezahlt von"
  },
  "confirmFieldTooltipPaymaster": {
    "message": "Die Gebühr für diese Transaktion wird durch den Paymaster Smart Contract bezahlt."
  },
  "confirmPassword": {
    "message": "Passwort bestätigen"
  },
  "confirmRecoveryPhrase": {
    "message": "Geheime Wiederherstellungsphrase bestätigen"
  },
  "confirmTitleDescPermitSignature": {
    "message": "Diese Website möchte die Genehmigung, Ihre Tokens auszugeben."
  },
  "confirmTitleDescSIWESignature": {
    "message": "Eine Website möchte, dass Sie sich anmelden, um zu beweisen, dass Sie dieses Konto besitzen."
  },
  "confirmTitlePermitTokens": {
    "message": "Antrag auf Ausgabenobergrenze"
  },
  "confirmTitleSIWESignature": {
    "message": "Anmeldeanfrage"
  },
  "confirmTitleSignature": {
    "message": "Signaturanfrage"
  },
  "confirmTitleTransaction": {
    "message": "Transaktionsanfrage"
  },
  "confirmed": {
    "message": "Bestätigt"
  },
  "confusableUnicode": {
    "message": "'$1' ist ähnlich wie '$2'."
  },
  "confusableZeroWidthUnicode": {
    "message": "Breitenloses Zeichen gefunden."
  },
  "confusingEnsDomain": {
    "message": "Wir haben ein missverständliches Zeichen im ENS-Namen entdeckt. Prüfen Sie den ENS-Namen, um möglichen Betrug zu vermeiden."
  },
  "connect": {
    "message": "Verbinden"
  },
  "connectAccount": {
    "message": "Konto verbinden"
  },
  "connectAccountOrCreate": {
    "message": "Konto verbinden oder neues erstellen"
  },
  "connectAccounts": {
    "message": "Konten verbinden"
  },
  "connectCustodialAccountMenu": {
    "message": "Verwahrungskonto verbinden"
  },
  "connectCustodialAccountMsg": {
    "message": "Bitte wählen Sie den Verwahrer aus, den Sie verwenden möchten, um ein Token hinzuzufügen oder zu aktualisieren."
  },
  "connectCustodialAccountTitle": {
    "message": "Verwahrungskonten"
  },
  "connectCustodianAccounts": {
    "message": "$1 Konten verbinden"
  },
  "connectManually": {
    "message": "Manuelle Verbindung zur aktuellen Seite"
  },
  "connectMoreAccounts": {
    "message": "Weitere Konten verbinden"
  },
  "connectSnap": {
    "message": "Mit $1 verbinden",
    "description": "$1 is the snap for which a connection is being requested."
  },
  "connectWithMetaMask": {
    "message": "Mit MetaMask verbinden"
  },
  "connectedAccounts": {
    "message": "Verbundene Konten"
  },
  "connectedAccountsDescriptionPlural": {
    "message": "Sie haben $1 Konten mit dieser Seite verbunden.",
    "description": "$1 is the number of accounts"
  },
  "connectedAccountsDescriptionSingular": {
    "message": "Sie haben $1 Konten mit dieser Seite verbunden."
  },
  "connectedAccountsEmptyDescription": {
    "message": "MetaMask ist nicht mit dieser Seite verbunden. Um sich mit einer Web3-Seite zu verbinden, finden und klicken Sie auf die Schaltfläche „Verbinden“."
  },
  "connectedAccountsListTooltip": {
    "message": "$1 kann den Kontostand, die Adresse und die Aktivitäten einsehen und Transaktionen vorschlagen, um für verbundene Konten zu genehmigen.",
    "description": "$1 is the origin name"
  },
  "connectedAccountsToast": {
    "message": "Verbundene Konten aktualisiert"
  },
  "connectedSites": {
    "message": "Verbundene Seiten"
  },
  "connectedSitesDescription": {
    "message": "$1 ist mit diesen Seiten verbunden. Sie können Ihre Konto-Adresse einsehen.",
    "description": "$1 is the account name"
  },
  "connectedSitesEmptyDescription": {
    "message": "$1 ist mit keiner Seite verbunden.",
    "description": "$1 is the account name"
  },
  "connectedSnapAndNoAccountDescription": {
    "message": "MetaMask ist mit dieser Seite verbunden, aber es sind noch keine Konten verbunden"
  },
  "connecting": {
    "message": "Verbinden"
  },
  "connectingTo": {
    "message": "Verbindung mit $1 wird hergestellt"
  },
  "connectingToDeprecatedNetwork": {
    "message": "‚$1‘ wird eingestellt und funktioniert möglicherweise nicht mehr. Versuchen Sie ein anderes Netzwerk."
  },
  "connectingToGoerli": {
    "message": "Verbindungsaufbau zum Goerli-Testnetzwerk"
  },
  "connectingToLineaGoerli": {
    "message": "Verbindungsaufbau zum Linea-Testnetzwerk"
  },
  "connectingToLineaMainnet": {
    "message": "Verbindung zum Linea Mainnet wird hergestellt"
  },
  "connectingToLineaSepolia": {
    "message": "Herstellung der Verbindung zum Linea-Sepolia-Testnetzwerk"
  },
  "connectingToMainnet": {
    "message": "Verbindung zum Ethereum Mainnet wird hergestellt"
  },
  "connectingToSepolia": {
    "message": "Verbindung zum Sepolia-Testnetzwerk wird hergestellt"
  },
  "connectionFailed": {
    "message": "Verbindung fehlgeschlagen"
  },
  "connectionFailedDescription": {
    "message": "Abrufen von $1 fehlgeschlagen. Netzwerkverbindung überprüfen und erneut versuchen.",
    "description": "$1 is the name of the snap being fetched."
  },
  "connectionRequest": {
    "message": "Verbindungsanfrage"
  },
  "contactUs": {
    "message": "Kontaktaufnahme"
  },
  "contacts": {
    "message": "Kontaktaufnahme"
  },
  "contentFromSnap": {
    "message": "Inhalt von $1",
    "description": "$1 represents the name of the snap"
  },
  "continue": {
    "message": "Weiter"
  },
  "continueMmiOnboarding": {
    "message": "Mit Einführung in MetaMask Institutional fortfahren"
  },
  "continueToWallet": {
    "message": "Weiter zur Wallet"
  },
  "contract": {
    "message": "Contract"
  },
  "contractAddress": {
    "message": "Contract-Adresse"
  },
  "contractAddressError": {
    "message": "Sie senden Tokens an die Contract-Adresse des Tokens. Dies kann zum Verlust dieser Tokens führen."
  },
  "contractDeployment": {
    "message": "Contract-Einsatz"
  },
  "contractDescription": {
    "message": "Nehmen Sie sich einen Moment Zeit, um die Drittanbieterdetails zu überprüfen und sich so vor Betrügern zu schützen."
  },
  "contractInteraction": {
    "message": "Contract-Interaktion"
  },
  "contractNFT": {
    "message": "NFT-Contract"
  },
  "contractRequestingAccess": {
    "message": "Drittanbieter erbittet Zugriff"
  },
  "contractRequestingSignature": {
    "message": "Drittanbieter erbittet eine Signatur"
  },
  "contractRequestingSpendingCap": {
    "message": "Drittanbieter erbittet eine Ausgabenobergrenze"
  },
  "contractTitle": {
    "message": "Drittanbieterdetails"
  },
  "contractToken": {
    "message": "Token-Contract"
  },
  "convertTokenToNFTDescription": {
    "message": "Wir haben festgestellt, dass dieses Asset eine NFT ist. MetaMask hat jetzt volle native Unterstützung für NFTs. Möchten Sie es aus Ihrer Tokenliste entfernen und als NFT hinzufügen?"
  },
  "convertTokenToNFTExistDescription": {
    "message": "Wir haben festgestellt, dass dieses Asset als NFT hinzugefügt wurde. Möchten Sie es aus Ihrer Token-Liste entfernen?"
  },
  "coolWallet": {
    "message": "CoolWallet"
  },
  "copiedExclamation": {
    "message": "Kopiert."
  },
  "copyAddress": {
    "message": "Adresse in die Zwischenablage kopieren"
  },
  "copyPrivateKey": {
    "message": "Privaten Schlüssel kopieren"
  },
  "copyRawTransactionData": {
    "message": "Roh-Transaktionsdaten kopieren"
  },
  "copyToClipboard": {
    "message": "In die Zwischenablage kopieren"
  },
  "copyTransactionId": {
    "message": "Transaktions-ID kopieren"
  },
  "create": {
    "message": "Erstellen"
  },
  "createNewWallet": {
    "message": "Eine neue Wallet erstellen"
  },
  "createPassword": {
    "message": "Passwort erstellen"
  },
  "createSnapAccountDescription": {
    "message": "$1 möchte ein neues Konto zu MetaMask hinzufügen."
  },
  "createSnapAccountTitle": {
    "message": "Konto erstellen"
  },
  "creatorAddress": {
    "message": "Adresse des Erstellers"
  },
  "crossChainSwapsLink": {
    "message": "Netzwerkübergreifender Austausch mit MetaMask Portfolio"
  },
  "cryptoCompare": {
    "message": "CryptoCompare"
  },
  "currencyConversion": {
    "message": "Währungsumrechnung"
  },
  "currencyRateCheckToggle": {
    "message": "Guthaben und Token-Preisprüfer anzeigen"
  },
  "currencyRateCheckToggleDescription": {
    "message": "Wie verwenden $1- und $2-APIs, um Ihr Guthaben und den Tokenpreis anzuzeigen. $3",
    "description": "$1 represents Coingecko, $2 represents CryptoCompare and $3 represents Privacy Policy"
  },
  "currencySymbol": {
    "message": "Währungssymbol"
  },
  "currencySymbolDefinition": {
    "message": "Das Ticker-Symbol, das für die Währung dieses Netzwerks angezeigt wird."
  },
  "currentAccountNotConnected": {
    "message": "Ihr aktuelles Konto ist nicht verbunden."
  },
  "currentExtension": {
    "message": "Aktuelle Erweiterungsseite"
  },
  "currentLanguage": {
    "message": "Aktuelle Sprache"
  },
  "currentRpcUrlDeprecated": {
    "message": "Die aktuelle RPC-URL für dieses Netzwerk ist veraltet."
  },
  "currentTitle": {
    "message": "Aktuell:"
  },
  "currentlyUnavailable": {
    "message": "Nicht verfügbar in diesem Netzwerk"
  },
  "curveHighGasEstimate": {
    "message": "Aggressives Gas-Schätzungsdiagramm"
  },
  "curveLowGasEstimate": {
    "message": "Diagramm für eine niedrige Gasschätzung"
  },
  "curveMediumGasEstimate": {
    "message": "Markt-Gas-Schätzungsdiagramm"
  },
  "custodian": {
    "message": "Verwahrer"
  },
  "custodianAccountAddedDesc": {
    "message": "Sie können jetzt Ihre Konten in MetaMask Institutional verwenden."
  },
  "custodianAccountAddedTitle": {
    "message": "Ausgewählte $1-Konten wurden hinzugefügt."
  },
  "custodianQRCodeScan": {
    "message": "QR-Code mit Ihrer $1-Mobilapp scannen"
  },
  "custodianQRCodeScanDescription": {
    "message": "Oder melden Sie sich bei Ihrem $1-Konto an und klicken Sie auf die Schaltfläche „Mit MMI verbinden“."
  },
  "custodianReplaceRefreshTokenChangedFailed": {
    "message": "Bitte gehen Sie zu $1 und klicken Sie in der Benutzeroberfläche auf die Schaltfläche „Mit MMI verbinden“, um Ihre Konten erneut mit MMI zu verbinden."
  },
  "custodianReplaceRefreshTokenChangedSubtitle": {
    "message": "Sie können jetzt Verwahrkonten in MetaMask Institutional verwenden."
  },
  "custodianReplaceRefreshTokenChangedTitle": {
    "message": "Ihr Verwahrungstoken wurde aktualisiert."
  },
  "custodianReplaceRefreshTokenSubtitle": {
    "message": "Dies ersetzt das Verwahrungstoken für die folgende Adresse:"
  },
  "custodianReplaceRefreshTokenTitle": {
    "message": "Verwahrungstoken ersetzen"
  },
  "custodyDeeplinkDescription": {
    "message": "Genehmigen Sie die Transaktion in der $1-App. Wenn alle benötigten Verwahrungsgenehmigungen erteilt wurden, wir die Transaktion abgeschlossen. Überprüfen Sie Ihre $1-App für den Status."
  },
  "custodyRefreshTokenModalDescription": {
    "message": "Bitte gehen Sie zu $1 und klicken Sie in der Benutzeroberfläche auf die Schaltfläche „Mit MMI verbinden“, um Ihre Konten erneut mit MMI zu verbinden."
  },
  "custodyRefreshTokenModalDescription1": {
    "message": "Ihr Verwahrer stellt ein Token aus, dass die MetaMask Institutional-Erweiterung automatisch beglaubigt, was die Verbindung zu Ihren Konten ermöglicht."
  },
  "custodyRefreshTokenModalDescription2": {
    "message": "Dieses Token läuft aus Sicherheitsgründen nach einer gewissen Zeit ab. In diesem Fall müssen Sie erneut eine Verbindung mit MMI herstellen."
  },
  "custodyRefreshTokenModalSubtitle": {
    "message": "Warum sehe ich das?"
  },
  "custodyRefreshTokenModalTitle": {
    "message": "Ihre Verwahrungssitzung ist abgelaufen."
  },
  "custodySessionExpired": {
    "message": "Verwahrungssitzung ist abgelaufen."
  },
  "custodyWrongChain": {
    "message": "Dieses Konto ist nicht für die Nutzung mit $1 konfiguriert."
  },
  "custom": {
    "message": "Erweitert"
  },
  "customGasSettingToolTipMessage": {
    "message": "$1 verwenden, um den Gas-Preis anzupassen. Das kann verwirrend sein, wenn Sie damit nicht vertraut sind. Interaktion auf eigene Gefahr.",
    "description": "$1 is key 'advanced' (text: 'Advanced') separated here so that it can be passed in with bold font-weight"
  },
  "customSpendLimit": {
    "message": "Benutzerdefiniertes Ausgabenlimit"
  },
  "customSpendingCap": {
    "message": "Benutzerdefinierte Ausgabenobergrenze"
  },
  "customToken": {
    "message": "Benutzerdefiniertes Token"
  },
  "customTokenWarningInNonTokenDetectionNetwork": {
    "message": "Die Token-Erkennung ist in diesem Netzwerk noch nicht verfügbar. Bitte importieren Sie das Token manuell und stellen Sie sicher, dass Sie ihm vertrauen. Erfahren Sie mehr über $1."
  },
  "customTokenWarningInTokenDetectionNetwork": {
    "message": "Jeder kann einen Token erstellen, auch gefälschte Versionen von bestehenden Token. Erfahren Sie mehr über $1."
  },
  "customTokenWarningInTokenDetectionNetworkWithTDOFF": {
    "message": "Stellen Sie sicher, dass Sie einem Token vertrauen, bevor Sie es importieren. Erfahren Sie, wie Sie 1$ vermeiden und die Token-Erkennung $2 aktivieren können."
  },
  "customerSupport": {
    "message": "Kundensupport"
  },
  "customizeYourNotifications": {
    "message": "Passen Sie Ihre Benachrichtigungen an"
  },
  "customizeYourNotificationsText": {
    "message": "Schalten Sie die Arten von Benachrichtigungen ein, die Sie empfangen möchten:"
  },
  "dappRequestedSpendingCap": {
    "message": "Von der Seite beantragte Ausgabenobergrenze"
  },
  "dappSuggested": {
    "message": "Seite vorgeschlagen"
  },
  "dappSuggestedGasSettingToolTipMessage": {
    "message": "$1 hat diesen Preis vorgeschlagen.",
    "description": "$1 is url for the dapp that has suggested gas settings"
  },
  "dappSuggestedHigh": {
    "message": "Seite vorgeschlagen"
  },
  "dappSuggestedHighShortLabel": {
    "message": "Seite (hoch)"
  },
  "dappSuggestedShortLabel": {
    "message": "Seite"
  },
  "dappSuggestedTooltip": {
    "message": "$1 hat diesen Preis vorgeschlagen.",
    "description": "$1 represents the Dapp's origin"
  },
  "darkTheme": {
    "message": "Dunkel"
  },
  "data": {
    "message": "Daten"
  },
  "dataCollectionForMarketing": {
    "message": "Datenerhebung für das Marketing"
  },
  "dataCollectionForMarketingDescription": {
    "message": "Wir verwenden MetaMetrics, um zu erfahren, wie Sie mit unserer Marketingkommunikation umgehen. Wir können relevante Neuigkeiten (wie Produktmerkmale und andere Materialien) teilen."
  },
  "dataCollectionWarningPopoverButton": {
    "message": "Okay"
  },
  "dataCollectionWarningPopoverDescription": {
    "message": "Sie haben die Datenerhebung für unsere Marketingzwecke deaktiviert. Dies gilt nur für dieses Gerät. Wenn Sie MetaMask auf anderen Geräten verwenden, stellen Sie sicher, dass Sie sich auch dort abmelden."
  },
  "dataHex": {
    "message": "Hexadezimal"
  },
  "dataUnavailable": {
    "message": "Daten nicht verfügbar"
  },
  "dateCreated": {
    "message": "Datum erstellt"
  },
  "dcent": {
    "message": "D'Cent"
  },
  "decimal": {
    "message": "Token-Dezimale"
  },
  "decimalsMustZerotoTen": {
    "message": "Dezimalzahlen müssen mindestens 0 und dürfen höchstens 36 betragen."
  },
  "decrypt": {
    "message": "Entschlüsseln"
  },
  "decryptCopy": {
    "message": "Verschlüsselte Nachricht kopieren"
  },
  "decryptInlineError": {
    "message": "Diese Nachricht kann aufgrund eines Fehlers nicht entschlüsselt werden: $1",
    "description": "$1 is error message"
  },
  "decryptMessageNotice": {
    "message": "$1 möchte diese Nachricht lesen, um Ihre Aktion abzuschließen.",
    "description": "$1 is the web3 site name"
  },
  "decryptMetamask": {
    "message": "Nachricht entschlüsseln"
  },
  "decryptRequest": {
    "message": "Anfrage entschlüsseln"
  },
  "defaultRpcUrl": {
    "message": "Standard-RPC-URL"
  },
  "delete": {
    "message": "Löschen"
  },
  "deleteContact": {
    "message": "Kontakt löschen"
  },
  "deleteNetworkIntro": {
    "message": "Wenn Sie dieses Netzwerk löschen, müssen Sie es erneut hinzufügen, um Ihre Assets in diesem Netzwerk anzuzeigen."
  },
  "deleteNetworkTitle": {
    "message": "$1-Netzwerk löschen?",
    "description": "$1 represents the name of the network"
  },
  "deposit": {
    "message": "Einzahlung"
  },
  "deprecatedGoerliNtwrkMsg": {
    "message": "Aufgrund von Aktualisierungen des Ethereum-Systems wird das Goerli-Testnetzwerk bald eingestellt."
  },
  "deprecatedNetwork": {
    "message": "Dieses Netzwerk ist veraltet"
  },
  "deprecatedNetworkButtonMsg": {
    "message": "Verstanden"
  },
  "deprecatedNetworkDescription": {
    "message": "Das Netzwerk, zu dem Sie eine Verbindung herstellen möchten, wird von Metamask nicht mehr unterstützt. $1"
  },
  "description": {
    "message": "Beschreibung"
  },
  "descriptionFromSnap": {
    "message": "Beschreibung von $1",
    "description": "$1 represents the name of the snap"
  },
  "details": {
    "message": "Details"
  },
  "developerOptions": {
    "message": "Entwickler-Optionen"
  },
  "disabledGasOptionToolTipMessage": {
    "message": "“$1” ist deaktiviert, weil es nicht das Minimum einer zehnprozentigen Erhöhung gegenüber der ursprünglichen Gasgebühr erfüllt.",
    "description": "$1 is gas estimate type which can be market or aggressive"
  },
  "disconnect": {
    "message": "Verbindung trennen"
  },
  "disconnectAllAccounts": {
    "message": "Alle Konten trennen"
  },
  "disconnectAllAccountsConfirmationDescription": {
    "message": "Sind Sie sicher, dass Sie die Verbindung trennen möchten? Die Seitenfunktionalität könnte verloren gehen."
  },
  "disconnectAllAccountsText": {
    "message": "Konten"
  },
  "disconnectAllSnapsText": {
    "message": "Snaps"
  },
  "disconnectPrompt": {
    "message": "$1 trennen"
  },
  "disconnectThisAccount": {
    "message": "Dieses Konto trennen"
  },
  "disconnectedAllAccountsToast": {
    "message": "Alle Konten wurden von $1 getrennt",
    "description": "$1 is name of the dapp`"
  },
  "disconnectedSingleAccountToast": {
    "message": "$1 wurde von $2 getrennt",
    "description": "$1 is name of the name and $2 represents the dapp name`"
  },
  "discoverSnaps": {
    "message": "Snaps entdecken",
    "description": "Text that links to the Snaps website. Displayed in a banner on Snaps list page in settings."
  },
  "dismiss": {
    "message": "Verwerfen"
  },
  "dismissReminderDescriptionField": {
    "message": "Aktivieren Sie diese Option, um die Erinnerungsmeldung zur Sicherung der geheimen Wiederherstellungsphrase zu deaktivieren. Wir empfehlen Ihnen dringend, ein Backup Ihrer geheimen Wiederherstellungsphrase zu erstellen, um den Verlust von Geldern zu vermeiden."
  },
  "dismissReminderField": {
    "message": "Backup-Erinnerung zur geheimen Wiederherstellungsphrase verwerfen"
  },
  "displayNftMedia": {
    "message": "NFT-Medien anzeigen"
  },
  "displayNftMediaDescription": {
    "message": "Durch die Anzeige von NFT-Medien und -Daten wird Ihre IP-Adresse an OpenSea oder andere Dritte weitergegeben. Dies kann es Angreifern ermöglichen, Ihre IP-Adresse mit Ihrer Ethereum-Adresse in Verbindung zu bringen. Die automatische NFT-Erkennung basiert auf dieser Einstellung und ist nicht verfügbar, wenn diese ausgeschaltet ist."
  },
  "doNotShare": {
    "message": "Teilen Sie dies mit niemanden"
  },
  "domain": {
    "message": "Domain"
  },
  "done": {
    "message": "Fertig"
  },
  "dontShowThisAgain": {
    "message": "Nicht mehr anzeigen"
  },
  "downArrow": {
    "message": "Abwärtspfeil"
  },
  "downloadGoogleChrome": {
    "message": "Google Chrome herunterladen"
  },
  "downloadNow": {
    "message": "Jetzt herunterladen"
  },
  "downloadStateLogs": {
    "message": "Statusprotokolle herunterladen"
  },
  "dragAndDropBanner": {
    "message": "Sie können Netzwerke ziehen, um sie neu anzuordnen."
  },
  "dropped": {
    "message": "Abgebrochen"
  },
  "edit": {
    "message": "Bearbeiten"
  },
  "editANickname": {
    "message": "Spitznamen bearbeiten"
  },
  "editAddressNickname": {
    "message": "Adressenspitznamen bearbeiten"
  },
  "editCancellationGasFeeModalTitle": {
    "message": "Stornogasgebühr bearbeiten"
  },
  "editContact": {
    "message": "Kontakt bearbeiten"
  },
  "editGasFeeModalTitle": {
    "message": "Gas-Gebühr bearbeiten"
  },
  "editGasLimitOutOfBounds": {
    "message": "Gas-Limit muss mindestens $1 betragen"
  },
  "editGasLimitOutOfBoundsV2": {
    "message": "Gas-Limit muss größer als $1 und kleiner als $2 sein",
    "description": "$1 is the minimum limit for gas and $2 is the maximum limit"
  },
  "editGasLimitTooltip": {
    "message": "Gas-Limit ist die maximale Gas-Einheit, die Sie zu verwenden bereit sind. Gas-Einheiten sind ein Multiplikator der „Max. Prioritätsgebühr“ und der „Max. Gebühr“."
  },
  "editGasMaxBaseFeeGWEIImbalance": {
    "message": "Die maximale Grundgebühr darf nicht niedriger sein als die Prioritätsgebühr."
  },
  "editGasMaxBaseFeeHigh": {
    "message": "Die maximale Grundgebühr ist höher als erforderlich."
  },
  "editGasMaxBaseFeeLow": {
    "message": "Die maximale Grundgebühr ist für aktuelle Netzwerkkonditionen niedrig."
  },
  "editGasMaxFeeHigh": {
    "message": "Die maximale Grundgebühr ist höher als erforderlich."
  },
  "editGasMaxFeeLow": {
    "message": "Die maximale Gebühr ist zu niedrig für Netzwerkkonditionen."
  },
  "editGasMaxFeePriorityImbalance": {
    "message": "Die maximale Gebühr darf nicht niedriger sein als die maximale Prioritätsgebühr."
  },
  "editGasMaxPriorityFeeBelowMinimum": {
    "message": "Die maximale Prioritätsgebühr muss größer als 0 GWEI sein."
  },
  "editGasMaxPriorityFeeBelowMinimumV2": {
    "message": "Die Prioritätsgebühr muss größer als 0 sein."
  },
  "editGasMaxPriorityFeeHigh": {
    "message": "Die maximale Prioritätsgebühr ist höher als nötig. Sie können mehr zahlen als nötig."
  },
  "editGasMaxPriorityFeeHighV2": {
    "message": "Die maximale Prioritätsgebühr ist höher als nötig. Sie können mehr zahlen als nötig."
  },
  "editGasMaxPriorityFeeLow": {
    "message": "Die maximale Prioritätsgebühr ist niedrig für aktuelle Netzwerkkonditionen."
  },
  "editGasMaxPriorityFeeLowV2": {
    "message": "Die Prioritätsgebühr ist niedrig für aktuelle Netzwerkkonditionen."
  },
  "editGasPriceTooLow": {
    "message": "Der Gas-Preis muss größer als 0 sein."
  },
  "editGasPriceTooltip": {
    "message": "Dieses Netzwerk erfordert ein „Gas-Preis“-Feld beim Absenden einer Transaktion. Der Gas-Preis ist der Betrag, den Sie pro Gas-Einheit bezahlen."
  },
  "editGasSubTextAmountLabel": {
    "message": "Maximaler Betrag:",
    "description": "This is meant to be used as the $1 substitution editGasSubTextAmount"
  },
  "editGasSubTextFeeLabel": {
    "message": "Maximale Gebühr:"
  },
  "editGasTitle": {
    "message": "Priorität bearbeiten"
  },
  "editGasTooLow": {
    "message": "Unbekannte Bearbeitungszeit"
  },
  "editNetworkLink": {
    "message": "Das ursprüngliche Netzwerk bearbeiten"
  },
  "editNonceField": {
    "message": "Nonce bearbeiten"
  },
  "editNonceMessage": {
    "message": "Dies ist eine erweiterte Funktion, verwenden Sie diese vorsichtig."
  },
  "editPermission": {
    "message": "Genehmigung bearbeiten"
  },
  "editSpeedUpEditGasFeeModalTitle": {
    "message": "Beschleunigung der Gasgebühr bearbeiten"
  },
  "enable": {
    "message": "Aktivieren"
  },
  "enableAutoDetect": {
    "message": " Automatische Erkennung aktivieren"
  },
  "enableFromSettings": {
    "message": " In den Einstellungen aktivieren."
  },
  "enableSnap": {
    "message": "Aktivieren"
  },
  "enableToken": {
    "message": "$1 aktivieren",
    "description": "$1 is a token symbol, e.g. ETH"
  },
  "enabled": {
    "message": "Aktiviert"
  },
  "enabledNetworks": {
    "message": "Aktivierte Netzwerke"
  },
  "encryptionPublicKeyNotice": {
    "message": "$1 wünscht Ihren öffentlichen Verschlüsselungsschlüssel. Durch Ihre Zustimmung kann diese Seite verschlüsselte Nachrichten an Sie verfassen.",
    "description": "$1 is the web3 site name"
  },
  "encryptionPublicKeyRequest": {
    "message": "Öffentlichen Verschlüsselungsschlüssel anfordern"
  },
  "endpointReturnedDifferentChainId": {
    "message": "Die von Ihnen eingegebene RPC-URL hat eine andere Chain-ID ($1) zurückgegeben. Bitte aktualisieren Sie die Chain-ID, damit sie mit der RPC-URL des Netzwerks übereinstimmt, das Sie hinzufügen möchten.",
    "description": "$1 is the return value of eth_chainId from an RPC endpoint"
  },
  "enhancedTokenDetectionAlertMessage": {
    "message": "Erweiterte Token-Erkennung ist derzeit über $1 verfügbar. $2"
  },
  "ensDomainsSettingDescriptionIntroduction": {
    "message": "MetaMask zeigt Ihnen ENS-Domains direkt in der Adressleiste Ihres Browsers an. So funktioniert es:"
  },
  "ensDomainsSettingDescriptionOutroduction": {
    "message": "Beachten Sie bitte, dass durch die Nutzung dieser Funktion Ihre IP-Adresse für IPFS-Dienste anbietende Dritte sichtbar wird."
  },
  "ensDomainsSettingDescriptionPart1": {
    "message": "MetaMask findet mithilfe von Ethereums ENS-Contract den mit dem ENS-Namen verbundenen Code."
  },
  "ensDomainsSettingDescriptionPart2": {
    "message": "Wenn der Code mit IPFS verknüpft ist, wird der dazugehörige Content (in der Regel eine Website) wiedergegeben."
  },
  "ensDomainsSettingTitle": {
    "message": "ENS-Domains in der Adresszeile anzeigen"
  },
  "ensUnknownError": {
    "message": "ENS-Lookup fehlgeschlagen."
  },
  "enterANumber": {
    "message": "Nummer eingeben"
  },
  "enterCustodianToken": {
    "message": "$1-Token eingeben oder neues Token hinzufügen"
  },
  "enterMaxSpendLimit": {
    "message": "Max. Ausgabenlimit eingeben"
  },
  "enterOptionalPassword": {
    "message": "Optionales Passwort eingeben"
  },
  "enterPasswordContinue": {
    "message": "Zum Fortfahren Passwort eingeben"
  },
  "enterTokenNameOrAddress": {
    "message": "Tokennamen eingeben oder Adresse einfügen"
  },
  "enterYourPassword": {
    "message": "Passwort eingeben"
  },
  "errorCode": {
    "message": "Code: $1",
    "description": "Displayed error code for debugging purposes. $1 is the error code"
  },
  "errorDetails": {
    "message": "Fehlerdetails",
    "description": "Title for collapsible section that displays error details for debugging purposes"
  },
  "errorGettingSafeChainList": {
    "message": "Fehler beim Abrufen der Liste sicherer Ketten, bitte mit Vorsicht fortfahren."
  },
  "errorMessage": {
    "message": "Nachricht: $1",
    "description": "Displayed error message for debugging purposes. $1 is the error message"
  },
  "errorName": {
    "message": "Code: $1",
    "description": "Displayed error name for debugging purposes. $1 is the error name"
  },
  "errorPageMessage": {
    "message": "Versuchen Sie es erneut, indem Sie die Seite neu laden oder kontaktieren Sie den Support $1.",
    "description": "Message displayed on generic error page in the fullscreen or notification UI, $1 is a clickable link with text defined by the 'here' key. The link will open to a form where users can file support tickets."
  },
  "errorPagePopupMessage": {
    "message": "Versuchen Sie es erneut, indem das Popup schließen und neu laden oder kontaktieren Sie den Support $1.",
    "description": "Message displayed on generic error page in the popup UI, $1 is a clickable link with text defined by the 'here' key. The link will open to a form where users can file support tickets."
  },
  "errorPageTitle": {
    "message": "MetaMask hat einen Fehler festgestellt.",
    "description": "Title of generic error page"
  },
  "errorStack": {
    "message": "Stapel:",
    "description": "Title for error stack, which is displayed for debugging purposes"
  },
  "errorWhileConnectingToRPC": {
    "message": "Fehler bei der Verbindung zum benutzerdefinierten Netzwerk."
  },
  "errorWithSnap": {
    "message": "Fehler bei $1",
    "description": "$1 represents the name of the snap"
  },
  "estimatedFee": {
    "message": "Geschätzte Gebühr"
  },
  "estimatedFeeTooltip": {
    "message": "Betrag, der für die Bearbeitung der Transaktion im Netzwerk gezahlt wurde."
  },
  "ethGasPriceFetchWarning": {
    "message": "Der Gas-Preis, der sich aus der Gas-Hauptschätzungsdienst ergibt, ist derzeit nicht verfügbar."
  },
  "ethereumProviderAccess": {
    "message": "Ethereum-Anbieter Zugriff auf $1 gewähren",
    "description": "The parameter is the name of the requesting origin"
  },
  "ethereumPublicAddress": {
    "message": "Öffentliche Ethereum-Adresse"
  },
  "etherscan": {
    "message": "Etherscan"
  },
  "etherscanView": {
    "message": "Account auf Etherscan anschauen"
  },
  "etherscanViewOn": {
    "message": "Auf Etherscan anzeigen"
  },
  "existingChainId": {
    "message": "Die von Ihnen eingegebenen Informationen sind mit einer bestehenden Chain-ID verknüpft."
  },
  "existingRequestsBannerAlertDesc": {
    "message": "Um sich Ihre jüngste Anfrage anzeigen zu lassen und diese zu bestätigen, müssen Sie zunächst bestehende Anfragen genehmigen oder ablehnen."
  },
  "expandView": {
    "message": "Ansicht erweitern"
  },
  "experimental": {
    "message": "Experimentell"
  },
  "extendWalletWithSnaps": {
    "message": "Erkunden Sie die von der Community erstellten Snaps, um Ihr web3-Erlebnis individuell zu gestalten.",
    "description": "Banner description displayed on Snaps list page in Settings when less than 6 Snaps is installed."
  },
  "extensionInsallCompleteDescription": {
    "message": "Kehren Sie zur Produkteinführung von MetaMask Institutional zurück, um Ihre Verwahrungs- oder Selbstverwahrungskonten zu verbinden."
  },
  "extensionInsallCompleteTitle": {
    "message": "Installation der Erweiterung abgeschlossen"
  },
  "externalExtension": {
    "message": "Externe Erweiterung"
  },
  "externalNameSourcesSetting": {
    "message": "Vorgeschlagene Spitznamen"
  },
  "externalNameSourcesSettingDescription": {
    "message": "Wir rufen die vorgeschlagenen Spitznamen für Adressen, mit denen Sie interagieren, aus Drittanbieterquellen wie Etherscan, Infura und Lens Protocol ab. Diese Anbieter sind in der Lage, die betreffenden Adressen sowie Ihre IP-Adresse einzusehen. Ihre Kontoadresse wird jedoch nicht an Drittparteien weitergegeben."
  },
  "failed": {
    "message": "Fehlgeschlagen"
  },
  "failedToFetchChainId": {
    "message": "Chain-ID konnte nicht abgerufen werden. Ist Ihre RPC-URL korrekt?"
  },
  "failureMessage": {
    "message": "Etwas ist schiefgelaufen und wir konnten die Aktion nicht abschließen."
  },
  "fast": {
    "message": "Schnell"
  },
  "feeAssociatedRequest": {
    "message": "Mit dieser Anfrage ist eine Gebühr verbunden."
  },
  "feeDetails": {
    "message": "Details zur Gebühr"
  },
  "fileImportFail": {
    "message": "Dateiimport fehlgeschlagen? Bitte hier klicken!",
    "description": "Helps user import their account from a JSON file"
  },
  "flaskWelcomeUninstall": {
    "message": "Sie sollten diese Erweiterung deinstallieren.",
    "description": "This request is shown on the Flask Welcome screen. It is intended for non-developers, and will be bolded."
  },
  "flaskWelcomeWarning1": {
    "message": "Flask ist für Entwickler gedacht, um mit neuen instabilen APIs zu experimentieren. Wenn Sie kein Entwickler oder Beta-Tester sind, $1.",
    "description": "This is a warning shown on the Flask Welcome screen, intended to encourage non-developers not to proceed any further. $1 is the bolded message 'flaskWelcomeUninstall'"
  },
  "flaskWelcomeWarning2": {
    "message": "Wir übernehmen keine Garantie für die Sicherheit oder Stabilität dieser Erweiterung. Die neuen von Flask angebotenen APIs sind nicht gegen Phishing-Angriffe gehärtet. Das bedeutet, dass jede Webseite oder jeder Snap, der Flask benötigt, ein böswilliger Versuch sein könnte, Ihre Assets zu stehlen.",
    "description": "This explains the risks of using MetaMask Flask"
  },
  "flaskWelcomeWarning3": {
    "message": "Alle Flask-APIs sind experimentell. Sie können ohne Vorankündigung geändert oder entfernt werden oder sie können auf unbestimmte Zeit in Flask bleiben, ohne jemals in die stabile MetaMask migriert zu werden. Die Verwendung erfolgt auf eigene Gefahr.",
    "description": "This message warns developers about unstable Flask APIs"
  },
  "flaskWelcomeWarning4": {
    "message": "Stellen Sie sicher, dass Sie Ihre normale MetaMask-Erweiterung deaktivieren, wenn Sie Flask verwenden.",
    "description": "This message calls to pay attention about multiple versions of MetaMask running on the same site (Flask + Prod)"
  },
  "flaskWelcomeWarningAcceptButton": {
    "message": "Ich akzeptiere die Risiken",
    "description": "this text is shown on a button, which the user presses to confirm they understand the risks of using Flask"
  },
  "floatAmountToken": {
    "message": "Token-Betrag muss eine ganze Zahl sein"
  },
  "followUsOnTwitter": {
    "message": "Folgen Sie uns auf Twitter."
  },
  "forbiddenIpfsGateway": {
    "message": "Verbotene IPFS-Gateway: Bitte geben Sie ein CID-Gateway an."
  },
  "forgetDevice": {
    "message": "Dieses Gerät entfernen"
  },
  "forgotPassword": {
    "message": "Passwort vergessen?"
  },
  "form": {
    "message": "Formular"
  },
  "from": {
    "message": "Von"
  },
  "fromAddress": {
    "message": "Von: $1",
    "description": "$1 is the address to include in the From label. It is typically shortened first using shortenAddress"
  },
  "fromTokenLists": {
    "message": "Von Token-Liste: $1"
  },
  "function": {
    "message": "Funktion: $1"
  },
  "functionApprove": {
    "message": "Funktion: Genehmigen"
  },
  "functionSetApprovalForAll": {
    "message": "Funktion: ErlaubnisFürAlle"
  },
  "functionType": {
    "message": "Funktionstyp"
  },
  "fundYourWallet": {
    "message": "Versehen Sie Ihre Wallet mit Geldern"
  },
  "fundYourWalletDescription": {
    "message": "Legen Sie los, indem Sie Ihrer Wallet $1 hinzufügen.",
    "description": "$1 is the token symbol"
  },
  "gas": {
    "message": "Gas"
  },
  "gasDisplayAcknowledgeDappButtonText": {
    "message": "Vorgeschlagene Gas-Gebühr bearbeiten"
  },
  "gasDisplayDappWarning": {
    "message": "Diese Gas-Gebühr wurde von $1 vorgeschlagen. Dies kann ein Problem mit Ihrer Transaktion verursachen. Bei Fragen wenden Sie sich bitte an $1.",
    "description": "$1 represents the Dapp's origin"
  },
  "gasIsETH": {
    "message": "Gas ist $1"
  },
  "gasLimit": {
    "message": "Gas-Limit"
  },
  "gasLimitInfoTooltipContent": {
    "message": "Das Gas-Limit ist die Höchstmenge an Gas-Einheiten, die Sie auszugeben bereit sind."
  },
  "gasLimitRecommended": {
    "message": "Empfohlenes Gas-Limit ist $1. Wenn das Gas-Limit weniger beträgt, kann es fehlschlagen."
  },
  "gasLimitTooLow": {
    "message": "Gas-Limit muss mindestens 21000 betragen."
  },
  "gasLimitTooLowWithDynamicFee": {
    "message": "Gas-Limit muss mindestens $1 betragen.",
    "description": "$1 is the custom gas limit, in decimal."
  },
  "gasLimitV2": {
    "message": "Gas-Limit"
  },
  "gasOption": {
    "message": "Gas-Option"
  },
  "gasPrice": {
    "message": "Gas-Preis (GWEI)"
  },
  "gasPriceExcessive": {
    "message": "Ihre Gas-Gebühr ist unnötig hoch. Denken Sie darüber nach, den Betrag zu senken."
  },
  "gasPriceExcessiveInput": {
    "message": "Gas-Preis ist übermäßig hoch"
  },
  "gasPriceExtremelyLow": {
    "message": "Gas-Preis extrem niedrig"
  },
  "gasPriceFetchFailed": {
    "message": "Die Gas-Preis-Schätzung ist aufgrund eines Netzwerkfehlers fehlgeschlagen."
  },
  "gasPriceInfoTooltipContent": {
    "message": "Der Gas-Preis gibt die Menge Ether an, die Sie für jede Einheit Gas zu zahlen bereit sind."
  },
  "gasTimingHoursShort": {
    "message": "$1 Stunde",
    "description": "$1 represents a number of hours"
  },
  "gasTimingLow": {
    "message": "Langsam"
  },
  "gasTimingMinutesShort": {
    "message": "Min. $1",
    "description": "$1 represents a number of minutes"
  },
  "gasTimingSecondsShort": {
    "message": "$1 Sek.",
    "description": "$1 represents a number of seconds"
  },
  "gasUsed": {
    "message": "Verwendetes Gas"
  },
  "general": {
    "message": "Allgemein"
  },
  "generalCameraError": {
    "message": "Wir konnten nicht auf Ihre Kamera zugreifen. Bitte versuchen Sie es erneut."
  },
  "generalCameraErrorTitle": {
    "message": "Etwas ist schiefgelaufen ...."
  },
  "genericExplorerView": {
    "message": "Konto auf $1 ansehen"
  },
  "getStartedWithNFTs": {
    "message": "Erhalten Sie $1 für den Kauf von NFTs",
    "description": "$1 is the token symbol"
  },
  "getStartedWithNFTsDescription": {
    "message": "Legen Sie mit NFTs los, indem Sie Ihrer Wallet $1 hinzufügen.",
    "description": "$1 is the token symbol"
  },
  "goBack": {
    "message": "Zurück"
  },
  "goToSite": {
    "message": "Zur Seite gehen"
  },
  "goerli": {
    "message": "Goerli-Testnetzwerk"
  },
  "gotIt": {
    "message": "Verstanden!"
  },
  "grantedToWithColon": {
    "message": "Ermöglicht zu:"
  },
  "gwei": {
    "message": "GWEI"
  },
  "hardware": {
    "message": "Hardware"
  },
  "hardwareWalletConnected": {
    "message": "Hardware-Wallet verknüpft"
  },
  "hardwareWalletLegacyDescription": {
    "message": "(veraltet)",
    "description": "Text representing the MEW path"
  },
  "hardwareWalletSupportLinkConversion": {
    "message": "hier klicken"
  },
  "hardwareWallets": {
    "message": "Eine Hardware-Wallet verknüpfen"
  },
  "hardwareWalletsInfo": {
    "message": "Hardware-Wallet-Integrationen nutzen API-Aufrufe zur Kommunikation mit externen Servern, die Ihre IP-Adresse und die Adressen der Smart Contracts, mit denen Sie interagieren, sehen können."
  },
  "hardwareWalletsMsg": {
    "message": "Wählen Sie eine Hardware-Wallet aus, die Sie mit MetaMask verwenden möchten."
  },
  "here": {
    "message": "hier",
    "description": "as in -click here- for more information (goes with troubleTokenBalances)"
  },
  "hexData": {
    "message": "Hexdaten"
  },
  "hiddenAccounts": {
    "message": "Versteckte Konten"
  },
  "hide": {
    "message": "Verbergen"
  },
  "hideAccount": {
    "message": "Konto verbergen"
  },
  "hideFullTransactionDetails": {
    "message": "Vollständige Transaktionsdetails verbergen"
  },
  "hideSeedPhrase": {
    "message": "Seed-Phrase verbergen"
  },
  "hideSentitiveInfo": {
    "message": "Sensible Informationen verbergen"
  },
  "hideToken": {
    "message": "Token verbergen"
  },
  "hideTokenPrompt": {
    "message": "Token verbergen?"
  },
  "hideTokenSymbol": {
    "message": "$1 verbergen",
    "description": "$1 is the symbol for a token (e.g. 'DAI')"
  },
  "hideZeroBalanceTokens": {
    "message": "Token ohne Guthaben verbergen"
  },
  "high": {
    "message": "Aggressiv"
  },
  "highGasSettingToolTipMessage": {
    "message": "Hohe Wahrscheinlichkeit, auch in volatilen Märkten. Verwenden Sie $1, um Schwankungen im Netzwerk-Traffic, die z. B. durch den Ausfall beliebter NFTs entstehen, abzudecken.",
    "description": "$1 is key 'high' (text: 'Aggressive') separated here so that it can be passed in with bold font-weight"
  },
  "highLowercase": {
    "message": "hoch"
  },
  "highestCurrentBid": {
    "message": "Höchstes aktuelles Gebot"
  },
  "highestFloorPrice": {
    "message": "Höchster Mindestpreis"
  },
  "history": {
    "message": "Verlauf"
  },
  "holdToRevealContent1": {
    "message": "Ihre geheime Wiederherstellungsphrase bietet $1",
    "description": "$1 is a bolded text with the message from 'holdToRevealContent2'"
  },
  "holdToRevealContent2": {
    "message": "vollen Zugriff auf Ihre Wallet und Ihr Guthaben.",
    "description": "Is the bolded text in 'holdToRevealContent1'"
  },
  "holdToRevealContent3": {
    "message": "Teilen Sie dies mit niemandem. $1 $2",
    "description": "$1 is a message from 'holdToRevealContent4' and $2 is a text link with the message from 'holdToRevealContent5'"
  },
  "holdToRevealContent4": {
    "message": "Der MetaMask-Support wird Sie nicht danach fragen,",
    "description": "Part of 'holdToRevealContent3'"
  },
  "holdToRevealContent5": {
    "message": "Betrüger aber schon.",
    "description": "The text link in 'holdToRevealContent3'"
  },
  "holdToRevealContentPrivateKey1": {
    "message": "Ihr privater Schlüssel bietet $1",
    "description": "$1 is a bolded text with the message from 'holdToRevealContentPrivateKey2'"
  },
  "holdToRevealContentPrivateKey2": {
    "message": "vollständigen Zugriff auf Ihre Wallet und Ihr Guthaben.",
    "description": "Is the bolded text in 'holdToRevealContentPrivateKey2'"
  },
  "holdToRevealLockedLabel": {
    "message": "Halten zum Offenlegen des gesperrten Kreises"
  },
  "holdToRevealPrivateKey": {
    "message": "Halten, um privaten Schlüssel offenzulegen."
  },
  "holdToRevealPrivateKeyTitle": {
    "message": "Bewaren Sie Ihren privaten Schlüssel sicher auf."
  },
  "holdToRevealSRP": {
    "message": "Halten, um GWP anzuzeigen."
  },
  "holdToRevealSRPTitle": {
    "message": "Bewahren Sie Ihre GWP sicher auf."
  },
  "holdToRevealUnlockedLabel": {
    "message": "zur-Anzeige-Halten-Kreis entsperrt"
  },
  "id": {
    "message": "ID"
  },
  "ignoreAll": {
    "message": "Alle ignorieren"
  },
  "ignoreTokenWarning": {
    "message": "Wenn Sie Tokens verbergen, werden Sie nicht in Ihrer Wallet angezeigt. Sie können sie jedoch weiterhin hinzufügen, indem Sie nach ihnen suchen."
  },
  "imToken": {
    "message": "imToken"
  },
  "import": {
    "message": "Importieren",
    "description": "Button to import an account from a selected file"
  },
  "importAccount": {
    "message": "Konto importieren"
  },
  "importAccountError": {
    "message": "Fehler beim Importieren des Kontos."
  },
  "importAccountErrorIsSRP": {
    "message": "Sie haben eine geheime Wiederherstellungsphrase (oder mnemonische Phrase) eingegeben. Um hier ein Konto zu importieren, müssen Sie einen privaten Schlüssel eingeben, wobei es sich um einen hexadezimalen String mit 64 Zeichen handelt."
  },
  "importAccountErrorNotAValidPrivateKey": {
    "message": "Dies ist ein ungültiger privater Schlüssel. Sie haben eine hexadezimale Zeichenfolge eingegeben, sie muss aber 64 Zeichen lang sein."
  },
  "importAccountErrorNotHexadecimal": {
    "message": "Dies ist ein ungültiger privater Schlüsseln. Sie müssen eine hexadezimale Zeichenfolge mit 64 Zeichen eingeben."
  },
  "importAccountJsonLoading1": {
    "message": "Rechnen Sie damit, dass dieser JSON-Import ein paar Minuten dauert und MetaMask nicht reagiert."
  },
  "importAccountJsonLoading2": {
    "message": "Wir entschuldigen uns hierfür und werden dies in Zukunft beschleunigen."
  },
  "importAccountMsg": {
    "message": "Importierte Konten werden nicht mit der geheimen Wiederherstellungsphrase von MetaMask verknüpft. Erfahren Sie mehr über importierte Konten."
  },
  "importMyWallet": {
    "message": "Meine Wallet importieren"
  },
  "importNFT": {
    "message": "NFT importieren"
  },
  "importNFTAddressToolTip": {
    "message": "Auf OpenSea gibt es zum Beispiel auf der NFT-Seite unter Details einen blauen Hyperlink mit der Bezeichnung „Contract-Adresse“. Wenn Sie darauf klicken, werden Sie zur Adresse des Contracts auf Etherscan weitergeleitet. Oben links auf der Seite sollte ein Symbol mit der Aufschrift „Contract“ zu sehen sein und rechts daneben eine lange Reihe von Buchstaben und Zahlen. Dies ist die Adresse des Contracts, mit dem Ihr NFT erstellt wurde. Klicken Sie auf das „Kopieren“-Symbol rechts neben der Adresse und Sie haben sie in Ihrer Zwischenablage."
  },
  "importNFTPage": {
    "message": "NFT-Seite importieren"
  },
  "importNFTTokenIdToolTip": {
    "message": "Die ID eines NFTs ist eine eindeutige Kennung, da keine zwei NFTs gleich sind. Auch diese Nummer finden Sie in OpenSea unter „Details“. Notieren Sie diese oder kopieren Sie sie in Ihre Zwischenablage."
  },
  "importSelectedTokens": {
    "message": "Ausgewählte Tokens importieren?"
  },
  "importSelectedTokensDescription": {
    "message": "Es werden nur die von Ihnen ausgewählten Tokens in Ihrer Wallet angezeigt. Sie können verborgene Tokens später jederzeit importieren, indem Sie nach ihnen suchen."
  },
  "importTokenQuestion": {
    "message": "Token importieren?"
  },
  "importTokenWarning": {
    "message": "Jeder kann ein Token mit beliebigem Namen erstellen, einschließlich gefälschter Versionen bestehender Tokens. Hinzufügen und Handeln auf eigene Gefahr!"
  },
  "importTokensCamelCase": {
    "message": "Tokens importieren"
  },
  "importTokensError": {
    "message": "Wir konnten die Tokens nicht importieren. Bitte versuchen Sie es später erneut."
  },
  "importWithCount": {
    "message": "$1 importieren",
    "description": "$1 will the number of detected tokens that are selected for importing, if all of them are selected then $1 will be all"
  },
  "imported": {
    "message": "Importiert",
    "description": "status showing that an account has been fully loaded into the keyring"
  },
  "inYourSettings": {
    "message": "in Ihren Einstellungen"
  },
  "infuraBlockedNotification": {
    "message": "MetaMask kann sich nicht mit dem Blockchain Host verbinden. Überprüfen Sie mögliche Gründe $1.",
    "description": "$1 is a clickable link with with text defined by the 'here' key"
  },
  "initialTransactionConfirmed": {
    "message": "Ihre erste Transaktion wurde vom Netzwerk bestätigt. Klicken Sie auf „OK“, um zurückzukehren."
  },
  "inputLogicEmptyState": {
    "message": "Geben Sie nur eine Nummer ein, die Sie den Drittanbieter jetzt oder in Zukunft ausgeben lassen möchten. Sie können die Ausgabenobergrenze später jederzeit ändern."
  },
  "inputLogicEqualOrSmallerNumber": {
    "message": "Dies erlaubt dem Drittanbieter, $1 von Ihrem aktuellen Guthaben auszugeben.",
    "description": "$1 is the current token balance in the account and the name of the current token"
  },
  "inputLogicHigherNumber": {
    "message": "Dies erlaubt dem Drittanbieter, Ihr gesamtes Token-Guthaben auszugeben, bis die Obergrenze erreicht wurde oder Sie die Einschränkung widerrufen. Sollte dies nicht Ihre Absicht sein, ziehen Sie eine niedrigere Ausgabenobergrenze in Betracht."
  },
  "insightWarning": {
    "message": "Warnung"
  },
  "insightWarningCheckboxMessage": {
    "message": "$1 die Anfrage von $2",
    "description": "$1 is the action i.e. sign, confirm. $2 is the origin making the request."
  },
  "insightWarningContentPlural": {
    "message": "Überprüfen Sie $1 vor dem $2. Einmal getan, ist Ihre $3 unwiderruflich.",
    "description": "$1 the 'insightWarnings' message (2 warnings) representing warnings, $2 is the action (i.e. signing) and $3 is the result (i.e. signature, transaction)"
  },
  "insightWarningContentSingular": {
    "message": "Überprüfen Sie $1 vor dem $2. Einmal getan, ist Ihre $3 unwiderruflich.",
    "description": "$1 is the 'insightWarning' message (1 warning), $2 is the action (i.e. signing) and $3 is the result (i.e. signature, transaction)"
  },
  "insightWarningHeader": {
    "message": "Diese Anfrage kann riskant sein"
  },
  "insightWarnings": {
    "message": "Warnungen"
  },
  "insightsFromSnap": {
    "message": "Einblicke von $1",
    "description": "$1 represents the name of the snap"
  },
  "install": {
    "message": "Installieren"
  },
  "installExtension": {
    "message": "Erweiterung installieren"
  },
  "installExtensionDescription": {
    "message": "Die Institution-kompatible Version der weltweit führenden Web3-Wallet, MetaMask."
  },
  "installOrigin": {
    "message": "Origin installieren"
  },
  "installRequest": {
    "message": "Zu MetaMask hinzufügen"
  },
  "installedOn": {
    "message": "Installiert auf $1",
    "description": "$1 is the date when the snap has been installed"
  },
  "insufficientBalance": {
    "message": "Guthaben reicht nicht aus."
  },
  "insufficientCurrencyBuyOrDeposit": {
    "message": "Sie haben nicht genügend $1 auf Ihrem Konto, um die Transaktionsgebühren im $2-Netzwerk zu zahlen. $3 oder von einem anderen Konto einzahlen.",
    "description": "$1 is the native currency of the network, $2 is the name of the current network, $3 is the key 'buy' + the ticker symbol of the native currency of the chain wrapped in a button"
  },
  "insufficientCurrencyBuyOrReceive": {
    "message": "Sie haben nicht genügend $1 auf Ihrem Konto, um die Transaktionsgebühren im Netzwerk $2 zu zahlen. $3 oder $4 von einem anderen Konto.",
    "description": "$1 is the native currency of the network, $2 is the name of the current network, $3 is the key 'buy' + the ticker symbol of the native currency of the chain wrapped in a button, $4 is the key 'deposit' button"
  },
  "insufficientCurrencyDeposit": {
    "message": "Sie haben nicht genügend $1 auf Ihrem Konto, um die Transaktionsgebühren im $2-Netzwerk zu zahlen. $1 von einem anderen Konto einzahlen.",
    "description": "$1 is the native currency of the network, $2 is the name of the current network"
  },
  "insufficientFunds": {
    "message": "Nicht genügend Gelder."
  },
  "insufficientFundsForGas": {
    "message": "Unzureichende Gelder für Gas"
  },
  "insufficientTokens": {
    "message": "Nicht genügend Tokens."
  },
  "interactingWith": {
    "message": "Interaktion mit"
  },
  "interactingWithTransactionDescription": {
    "message": "Dies ist der Kontrakt, mit dem Sie interagieren. Schützen Sie sich vor Betrügern, indem Sie die Details überprüfen."
  },
  "invalidAddress": {
    "message": "Ungültige Adresse"
  },
  "invalidAddressRecipient": {
    "message": "Empfängeradresse ist unzulässig"
  },
  "invalidAssetType": {
    "message": "Dieses Asset ist ein NFT und muss auf der Seite „NFTs importieren“ unter dem Tab NFTs erneut hinzugefügt werden."
  },
  "invalidChainIdTooBig": {
    "message": "Ungültige Chain-ID. Die Chain-ID ist zu groß."
  },
  "invalidCustomNetworkAlertContent1": {
    "message": "Die Chain-ID für benutzerdefiniertes Netzwerk '$1' muss neu eingegeben werden.",
    "description": "$1 is the name/identifier of the network."
  },
  "invalidCustomNetworkAlertContent2": {
    "message": "Um Sie vor betrügerischen oder böswilligen Netzanbietern zu schützen, sind nun Chain-IDs für alle benutzerdefinierten Netzwerke erforderlich."
  },
  "invalidCustomNetworkAlertContent3": {
    "message": "Gehen Sie zu Einstellungen > Netzwerk und geben Sie die Chain-ID ein. Sie finden die Chain-IDs der beliebtesten Netzwerke auf $1.",
    "description": "$1 is a link to https://chainid.network"
  },
  "invalidCustomNetworkAlertTitle": {
    "message": "Ungültiges benutzerdefiniertes Netzwerk"
  },
  "invalidHexNumber": {
    "message": "Ungültige Hexadezimalzahl."
  },
  "invalidHexNumberLeadingZeros": {
    "message": "Ungültige Hexadezimalnummer. Entfernen Sie alle führenden Nulle."
  },
  "invalidIpfsGateway": {
    "message": "Ungültiges IPFS-Gateway: Der Wert muss eine gültige URL sein."
  },
  "invalidNumber": {
    "message": "Ungültige Zahl. Geben Sie eine dezimale oder mit '0x' vorangestellte hexadezimale Zahl ein."
  },
  "invalidNumberLeadingZeros": {
    "message": "Ungültige Hexadezimalnummer. Entfernen Sie alle führenden Nulle."
  },
  "invalidRPC": {
    "message": "Ungültige RPC URI"
  },
  "invalidSeedPhrase": {
    "message": "Ungültige geheime Wiederherstellungsphrase"
  },
  "invalidSeedPhraseCaseSensitive": {
    "message": "Ungültige Eingabe! Die geheime Wiederherstellungsphrase berücksichtigt Groß- und Kleinschreibung."
  },
  "ipfsGateway": {
    "message": "IPFS-Gateway"
  },
  "ipfsGatewayDescription": {
    "message": "MetaMask verwendet Dienste von Drittanbietern, um Bilder Ihrer auf IPFS gespeicherten NFTs wiederzugeben, Informationen zu ENS-Adressen anzuzeigen, die Sie in die Adressleiste Ihres Browsers eingegeben haben, und Symbole für verschiedene Tokens abzurufen. Ihre IP-Adresse kann diesen Diensten offengelegt werden, wenn Sie diese nutzen."
  },
  "ipfsToggleModalDescriptionOne": {
    "message": "Wir verwenden Dienste von Drittanbietern, um Bilder Ihrer auf IPFS gespeicherten NFTs wiederzugeben, Informationen zu ENS-Adressen anzuzeigen, die Sie in die Adressleiste Ihres Browsers eingeben, und Symbole für verschiedene Tokens abzurufen. Ihre IP-Adresse kann diesen Diensten offengelegt werden, wenn Sie diese nutzen."
  },
  "ipfsToggleModalDescriptionTwo": {
    "message": "Durch die Auswahl von „Bestätigen“ wird die IPFS-Auflösung eingeschaltet. Sie lässt sich jederzeit in $1 wieder ausschalten.",
    "description": "$1 is the method to turn off ipfs"
  },
  "ipfsToggleModalSettings": {
    "message": "Einstellungen > Sicherheit und Datenschutz"
  },
  "isSigningOrSubmitting": {
    "message": "Eine frühere Transaktion wird noch signiert oder eingereicht"
  },
  "jazzAndBlockies": {
    "message": "Jazzicons und Blockies sind zwei verschiedene Arten von einzigartigen Symbolen, mit denen Sie ein Konto auf einen Blick erkennen können."
  },
  "jazzicons": {
    "message": "Jazzicons"
  },
  "jsonFile": {
    "message": "JSON Datei",
    "description": "format for importing an account"
  },
  "keyringAccountName": {
    "message": "Kontoname"
  },
  "keyringAccountPublicAddress": {
    "message": "Öffentliche Adresse"
  },
  "keyringSnapRemovalResult1": {
    "message": "$1 $2entfernt",
    "description": "Displays the result after removal of a keyring snap. $1 is the snap name, $2 is whether it is successful or not"
  },
  "keyringSnapRemovalResultNotSuccessful": {
    "message": "nicht ",
    "description": "Displays the `not` word in $2."
  },
  "keyringSnapRemoveConfirmation": {
    "message": "„$1“ eingeben, um zu bestätigen, dass Sie diesen Snap entfernen möchten:",
    "description": "Asks user to input the name nap prior to deleting the snap. $1 is the snap name"
  },
  "keystone": {
    "message": "Keystone"
  },
  "knownAddressRecipient": {
    "message": "Bekannte Contract-Adresse."
  },
  "knownTokenWarning": {
    "message": "Mit dieser Aktion werden Tokens bearbeitet, die bereits in Ihrer Wallet aufgelistet sind und die dazu verwendet werden können, Sie zu betrügen. Genehmigen Sie diese Aktion nur, wenn Sie sicher sind, dass Sie den Wert dieser Tokens ändern möchten. Erfahren Sie mehr über $1."
  },
  "l1Fee": {
    "message": "L1-Gebühr"
  },
  "l1FeeTooltip": {
    "message": "L1-Gas-Gebühr"
  },
  "l2Fee": {
    "message": "L2-Gebühr"
  },
  "l2FeeTooltip": {
    "message": "L2-Gas-Gebühr"
  },
  "lastConnected": {
    "message": "Zuletzt verbunden"
  },
  "lastSold": {
    "message": "Zuletzt verkauft"
  },
  "lavaDomeCopyWarning": {
    "message": "Zu Ihrer Sicherheit ist die Auswahl dieses Textes im Moment nicht möglich."
  },
  "layer1Fees": {
    "message": "Layer 1 Gebühren"
  },
  "layer2Fees": {
    "message": "Layer-2-Gebühren"
  },
  "learnCancelSpeeedup": {
    "message": "Erfahren Sie, wie Sie $1",
    "description": "$1 is link to cancel or speed up transactions"
  },
  "learnMore": {
    "message": "Mehr erfahren"
  },
  "learnMoreAboutGas": {
    "message": "Wollen Sie $1 über Gas?",
    "description": "$1 will be replaced by the learnMore translation key"
  },
  "learnMoreKeystone": {
    "message": "Mehr erfahren"
  },
  "learnMoreUpperCase": {
    "message": "Mehr erfahren"
  },
  "learnMoreUpperCaseWithDot": {
    "message": "Erfahren Sie mehr."
  },
  "learnScamRisk": {
    "message": "Betrügereien und Sicherheitsrisiken."
  },
  "learnToBridge": {
    "message": "Lernen Sie zu bridgen"
  },
  "leaveMetaMask": {
    "message": "MetaMask verlassen?"
  },
  "leaveMetaMaskDesc": {
    "message": "Sie sind im Begriff, eine Seite außerhalb von MetaMask zu besuchen. Überprüfen Sie die URL, bevor Sie fortfahren."
  },
  "ledgerAccountRestriction": {
    "message": "Sie müssen Ihr letztes Konto verwenden, ehe Sie ein neues hinzufügen können."
  },
  "ledgerConnectionInstructionCloseOtherApps": {
    "message": "Schließen Sie jede andere Software, die mit Ihrem Gerät verbunden ist und klicken Sie dann hier zum Aktualisieren."
  },
  "ledgerConnectionInstructionHeader": {
    "message": "Vor dem Klicken bestätigen:"
  },
  "ledgerConnectionInstructionStepFour": {
    "message": "Aktivieren Sie „Smart Contract Data“ oder „blind signing“ auf Ihrem Ledger-Gerät."
  },
  "ledgerConnectionInstructionStepThree": {
    "message": "Stellen Sie sicher, dass Ihr Ledger angeschlossen ist und die Ethereum-App ausgewählt ist."
  },
  "ledgerDeviceOpenFailureMessage": {
    "message": "Das Ledger-Gerät konnte nicht geöffnet werden. Ihr Ledger könnte mit anderer Software verbunden sein. Bitte schließen Sie Ledger Live oder andere Anwendungen, die mit Ihrem Ledger Gerät verbunden sind, und versuchen Sie es erneut."
  },
  "ledgerErrorConnectionIssue": {
    "message": "Verbinden Sie Ihr Ledger nochmals, öffnen Sie die ETH-App und versuchen Sie es erneut."
  },
  "ledgerErrorDevicedLocked": {
    "message": "Ihr Ledger ist gesperrt. Entsperren Sie es und versuchen Sie es erneut."
  },
  "ledgerErrorEthAppNotOpen": {
    "message": "Um das Problem zu lösen, öffnen Sie die ETH-Anwendung auf Ihrem Gerät und versuchen Sie es erneut."
  },
  "ledgerErrorTransactionDataNotPadded": {
    "message": "Die Eingabedaten der Ethereum-Transaktion sind nicht ausreichend aufgefüllt."
  },
  "ledgerLiveApp": {
    "message": "Ledger Live App"
  },
  "ledgerLocked": {
    "message": "Keine Verbindung zum Ledger-Gerät. Bitte stellen Sie sicher, dass Ihr Gerät entsperrt ist und die Ethereum-App geöffnet ist."
  },
  "ledgerTimeout": {
    "message": "Ledger Live braucht zu lange für eine Reaktion oder um eine Verbindung herzustellen. Stellen Sie sicher, dass die Ledger Live-App geöffnet und Ihr Gerät entsperrt ist."
  },
  "ledgerWebHIDNotConnectedErrorMessage": {
    "message": "Das Gerät wurde nicht verbunden. Wenn Sie Ihren Ledger verbinden möchten, klicken Sie bitte erneut auf „Weiter“ und genehmigen Sie die HID-Verbindung",
    "description": "An error message shown to the user during the hardware connect flow."
  },
  "levelArrow": {
    "message": "Richtungspfeil"
  },
  "lightTheme": {
    "message": "Leicht"
  },
  "likeToImportToken": {
    "message": "Möchten Sie diesen Token importieren?"
  },
  "likeToImportTokens": {
    "message": "Möchten Sie diese Tokens hinzufügen?"
  },
  "lineaGoerli": {
    "message": "Linea-Testnetzwerk"
  },
  "lineaMainnet": {
    "message": "Linea Mainnet"
  },
  "lineaSepolia": {
    "message": "Linea-Sepolia-Testnetzwerk"
  },
  "link": {
    "message": "Link"
  },
  "links": {
    "message": "Links"
  },
  "loadMore": {
    "message": "Mehr laden"
  },
  "loading": {
    "message": "Wird geladen ..."
  },
  "loadingScreenHardwareWalletMessage": {
    "message": "Bitte schließen Sie die Transaktion im Hardware-Wallet ab."
  },
  "loadingScreenSnapMessage": {
    "message": "Bitte schließen Sie die Transaktion im Snap ab."
  },
  "loadingTokens": {
    "message": "Tokens werden geladen ..."
  },
  "localhost": {
    "message": "Localhost 8545"
  },
  "lock": {
    "message": "Sperren"
  },
  "lockMetaMask": {
    "message": "MetaMask sperren"
  },
  "lockTimeInvalid": {
    "message": "Sperrzeit muss eine Zahl zwischen 0 und 10080 sein"
  },
  "logo": {
    "message": "$1-Logo",
    "description": "$1 is the name of the ticker"
  },
  "low": {
    "message": "Niedrig"
  },
  "lowGasSettingToolTipMessage": {
    "message": "Verwenden Sie $1, um auf einen günstigeren Preis zu warten. Zeitschätzungen sind viel ungenauer, da die Preise nicht vorhersehbar sind.",
    "description": "$1 is key 'low' separated here so that it can be passed in with bold font-weight"
  },
  "lowLowercase": {
    "message": "niedrig"
  },
  "lowPriorityMessage": {
    "message": "Künftige Transaktionen werden nach dieser in die Warteschlange gestellt."
  },
  "mainnet": {
    "message": "Ethereum Mainnet"
  },
  "mainnetToken": {
    "message": "Diese Adresse stimmt mit einer bekannten Ethereum Mainnet-Token-Adresse überein. Überprüfen Sie erneut die Contract-Adresse und das Netzwerk für das Token, das Sie hinzufügen möchten."
  },
  "makeAnotherSwap": {
    "message": "Neuen Swap erstellen"
  },
  "makeSureNoOneWatching": {
    "message": "Stellen Sie sicher, dass niemand zuschaut.",
    "description": "Warning to users to be care while creating and saving their new Secret Recovery Phrase"
  },
  "marketCap": {
    "message": "Marktkapitalisierung"
  },
  "marketDetails": {
    "message": "Marktdetails"
  },
  "max": {
    "message": "Max."
  },
  "maxBaseFee": {
    "message": "Max. Grundgebühr"
  },
  "maxFee": {
    "message": "Maximale Gebühr"
  },
  "maxFeeTooltip": {
    "message": "Eine maximale Gebühr, die für die Bezahlung der Transaktion vorgesehen ist."
  },
  "maxPriorityFee": {
    "message": "Maximale Prioritätsgebühr"
  },
  "medium": {
    "message": "Markt"
  },
  "mediumGasSettingToolTipMessage": {
    "message": "Verwenden Sie $1 für schnelle Verarbeitung zum aktuellen Marktpreis.",
    "description": "$1 is key 'medium' (text: 'Market') separated here so that it can be passed in with bold font-weight"
  },
  "memo": {
    "message": " Memo"
  },
  "message": {
    "message": "Nachricht"
  },
  "metaMaskConnectStatusParagraphOne": {
    "message": "Sie haben nun mehr Kontrolle über Ihre Kontoverbindungen in MetaMask."
  },
  "metaMaskConnectStatusParagraphThree": {
    "message": "Klicken Sie hier, um Ihre verbundenen Konten zu verwalten."
  },
  "metaMaskConnectStatusParagraphTwo": {
    "message": "Die Schaltfläche Verbindungsstatus zeigt an, ob die Webseite, die Sie besuchen, mit Ihrem aktuell ausgewählten Konto verbunden ist."
  },
  "metadataModalSourceTooltip": {
    "message": "$1 wird auf npm gehostet und $2 ist die einzige Kennung dieses Snaps.",
    "description": "$1 is the snap name and $2 is the snap NPM id."
  },
  "metamaskInstitutionalVersion": {
    "message": "MetaMask Institutional-Version"
  },
  "metamaskNotificationsAreOff": {
    "message": "Wallet-Benachrichtigungen sind momentan nicht aktiv."
  },
  "metamaskPortfolio": {
    "message": "MetaMask Portfolio."
  },
  "metamaskSwapsOfflineDescription": {
    "message": "MetaMask Swaps wird gewartet. Bitte versuchen Sie es später erneut."
  },
  "metamaskVersion": {
    "message": "MetaMask-Version"
  },
  "methodData": {
    "message": "Methode"
  },
  "methodDataTransactionDesc": {
    "message": "Funktion, die auf der Grundlage der dekodierten Eingabedaten ausgeführt wird."
  },
  "methodNotSupported": {
    "message": "Bei diesem Konto nicht unterstützt."
  },
  "metrics": {
    "message": "Metriken"
  },
  "millionAbbreviation": {
    "message": "M",
    "description": "Shortened form of 'million'"
  },
  "mismatchAccount": {
    "message": "Ihr ausgewähltes Konto ($1) unterscheidet sich von dem Konto, das versucht, zu unterzeichnen ($2)."
  },
  "mismatchedChainLinkText": {
    "message": "verifizieren Sie die Netzwerkdetails",
    "description": "Serves as link text for the 'mismatchedChain' key. This text will be embedded inside the translation for that key."
  },
  "mismatchedChainRecommendation": {
    "message": "Wir empfehlen, dass Sie vor dem Fortfahren $1.",
    "description": "$1 is a clickable link with text defined by the 'mismatchedChainLinkText' key. The link will open to instructions for users to validate custom network details."
  },
  "mismatchedNetworkName": {
    "message": "Laut unseren Aufzeichnungen stimmt dieser Netzwerkname nicht mit dieser Chain-ID überein."
  },
  "mismatchedNetworkSymbol": {
    "message": "Das angegebene Währungssymbol entspricht nicht dem Symbol, das wir für diese Chain-ID erwarten."
  },
  "mismatchedRpcChainId": {
    "message": "Die vom benutzerdefinierten Netzwerk zurückgesendete Chain-ID stimmt nicht mit der angegebenen Chain-ID überein."
  },
  "mismatchedRpcUrl": {
    "message": "Laut unseren Aufzeichnungen stimmt der angegebene RPC-URL-Wert nicht mit einem bekannten Anbieter für diese Chain-ID überein."
  },
  "missingSetting": {
    "message": "Sie können eine Einstellung nicht finden?"
  },
  "missingSettingRequest": {
    "message": "Hier anfragen"
  },
  "mmiBuiltAroundTheWorld": {
    "message": "MetaMask Institutional ist weltweit konzipiert und aufgebaut."
  },
  "mmiNewNFTDetectedInNFTsTabMessage": {
    "message": "Lassen Sie zu, dass MetaMask Institutional NFTs automatisch erkennt und anzeigt."
  },
  "mmiPasswordSetupDetails": {
    "message": "Dieses Passwort entsperrt nur Ihre MetaMask Institutional-Erweiterung."
  },
  "more": {
    "message": "mehr"
  },
  "multipleSnapConnectionWarning": {
    "message": "$1 möchte $2 Snaps verwenden",
    "description": "$1 is the dapp and $2 is the number of snaps it wants to connect to."
  },
  "mustSelectOne": {
    "message": "Sie müssen mindestens 1 Token auswählen."
  },
  "name": {
    "message": "Name"
  },
  "nameAddressLabel": {
    "message": "Adresse",
    "description": "Label above address field in name component modal."
  },
  "nameInstructionsNew": {
    "message": "Falls Sie diese Adresse kennen, können Sie ihr einen Spitznamen zuweisen, um sie künftig wiederzuerkennen.",
    "description": "Instruction text in name component modal when value is not recognised."
  },
  "nameInstructionsRecognized": {
    "message": "Diese Adresse hat einen vorgegebenen Spitznamen, den Sie jedoch bearbeiten oder weitere Empfehlungen einholen können.",
    "description": "Instruction text in name component modal when value is recognized but not saved."
  },
  "nameInstructionsSaved": {
    "message": "Sie haben bereits einen Spitznamen für diese Adresse hinzugefügt. Sie können weitere vorgeschlagene Spitznamen bearbeiten oder einsehen.",
    "description": "Instruction text in name component modal when value is saved."
  },
  "nameLabel": {
    "message": "Spitzname",
    "description": "Label above name input field in name component modal."
  },
  "nameModalMaybeProposedName": {
    "message": "Vielleicht: $1",
    "description": "$1 is the proposed name"
  },
  "nameModalTitleNew": {
    "message": "Unbekannte Adresse",
    "description": "Title of the modal created by the name component when value is not recognised."
  },
  "nameModalTitleRecognized": {
    "message": "Erkannte Adresse",
    "description": "Title of the modal created by the name component when value is recognized but not saved."
  },
  "nameModalTitleSaved": {
    "message": "Gespeicherte Adresse",
    "description": "Title of the modal created by the name component when value is saved."
  },
  "nameProviderProposedBy": {
    "message": "Vorgeschlagen von $1",
    "description": "$1 is the name of the provider"
  },
  "nameProvider_ens": {
    "message": "Ethereum Name Service (ENS)"
  },
  "nameProvider_etherscan": {
    "message": "Etherscan"
  },
  "nameProvider_lens": {
    "message": "Lens Protocol"
  },
  "nameProvider_token": {
    "message": "MetaMask"
  },
  "nameSetPlaceholder": {
    "message": "Wählen Sie einen Spitznamen ...",
    "description": "Placeholder text for name input field in name component modal."
  },
  "nativeNetworkPermissionRequestDescription": {
    "message": "$1 bittet um Ihre Zustimmung zu:",
    "description": "$1 represents dapp name"
<<<<<<< HEAD
  },
  "nativePermissionRequestDescription": {
    "message": "Möchten Sie, dass diese Website Folgendes tut?",
    "description": "Description below header used on Permission Connect screen for native permissions."
=======
>>>>>>> 05dda700
  },
  "nativeToken": {
    "message": "Das native Token dieses Netzwerks ist $1. Dieses Token wird für die Gas-Gebühr verwendet. ",
    "description": "$1 represents the name of the native token on the current network"
  },
  "nativeTokenScamWarningConversion": {
    "message": "Netzwerkdetails bearbeiten"
  },
  "nativeTokenScamWarningDescription": {
    "message": "Dieses Netzwerk passt nicht zu seiner zugehörigen Chain-ID oder seinem Namen. Viele beliebte Tokens verwenden den Namen $1, was sie zu einem Ziel für Betrüger macht. Betrüger könnten Sie dazu verleiten, ihnen im Gegenzug wertvollere Währung zu schicken. Überprüfen Sie alles, bevor Sie fortfahren.",
    "description": "$1 represents the currency name, $2 represents the expected currency symbol"
  },
  "nativeTokenScamWarningTitle": {
    "message": "Dies ist ein möglicher Betrug",
    "description": "Title for nativeTokenScamWarningDescription"
  },
  "needHelp": {
    "message": "Brauchen Sie Hilfe? Kontaktieren Sie $1.",
    "description": "$1 represents `needHelpLinkText`, the text which goes in the help link"
  },
  "needHelpFeedback": {
    "message": "Teilen Sie Ihr Feedback"
  },
  "needHelpLinkText": {
    "message": "MetaMask-Support"
  },
  "needHelpSubmitTicket": {
    "message": "Ticket absenden"
  },
  "needImportFile": {
    "message": "Sie müssen eine zu importierende Datei auswählen.",
    "description": "User is important an account and needs to add a file to continue"
  },
  "negativeETH": {
    "message": "Negative ETH Beträge können nicht versendet werden."
  },
  "negativeOrZeroAmountToken": {
    "message": "Negative oder Nullbeträge von Assets können nicht gesendet werden."
  },
  "network": {
    "message": "Netzwerk:"
  },
  "networkDetails": {
    "message": "Netzwerkdetails"
  },
  "networkIsBusy": {
    "message": "Das Netzwerk ist ausgelastet. Die Gas-Preise sind hoch und die Schätzungen sind weniger genau."
  },
  "networkMenu": {
    "message": "Netzwerkmenü"
  },
  "networkMenuHeading": {
    "message": "Netzwerk wählen"
  },
  "networkName": {
    "message": "Netzwerkname"
  },
  "networkNameArbitrum": {
    "message": "Arbitrum"
  },
  "networkNameAvalanche": {
    "message": "Avalanche"
  },
  "networkNameBSC": {
    "message": "BSC"
  },
  "networkNameBase": {
    "message": "Basis"
  },
  "networkNameBitcoin": {
    "message": "Bitcoin"
  },
  "networkNameDefinition": {
    "message": "Der diesem Netzwerk zugeordnete Name."
  },
  "networkNameEthereum": {
    "message": "Ethereum"
  },
  "networkNameGoerli": {
    "message": "Goerli"
  },
  "networkNameLinea": {
    "message": "Linea"
  },
  "networkNameOpMainnet": {
    "message": "OP Mainnet"
  },
  "networkNamePolygon": {
    "message": "Polygon"
  },
  "networkNameTestnet": {
    "message": "Testnet"
  },
  "networkNameZkSyncEra": {
    "message": "zkSync Era"
  },
  "networkOptions": {
    "message": "Netzwerkoptionen"
  },
  "networkProvider": {
    "message": "Netzwerkanbieter"
  },
  "networkStatus": {
    "message": "Netzwerkstatus"
  },
  "networkStatusBaseFeeTooltip": {
    "message": "Die Grundgebühr wird vom Netzwerk festgelegt und ändert sich alle 13 bis 14 Sekunden. Unsere $1 und $2 Optionen berücksichtigen plötzliche Erhöhungen.",
    "description": "$1 and $2 are bold text for Medium and Aggressive respectively."
  },
  "networkStatusPriorityFeeTooltip": {
    "message": "Bandbreite der Prioritätsgebühren (alias „Miner Tip“). Dieser Betrag geht an die Miner und ist ein Anreiz für sie, Ihre Transaktion zu priorisieren."
  },
  "networkStatusStabilityFeeTooltip": {
    "message": "Die Gas-Gebühren betragen $1 bezogen auf die letzten 72 Stunden.",
    "description": "$1 is networks stability value - stable, low, high"
  },
  "networkSwitchConnectionError": {
    "message": "Wir können keine Verbindung zu $1 aufbauen.",
    "description": "$1 represents the network name"
  },
  "networkURL": {
    "message": "Netzwerk-URL"
  },
  "networkURLDefinition": {
    "message": "Die URL, die für den Zugriff auf dieses Netzwerk verwendet wird."
  },
  "networks": {
    "message": "Netzwerke"
  },
  "nevermind": {
    "message": "Schon gut"
  },
  "new": {
    "message": "Neu!"
  },
  "newAccount": {
    "message": "Neues Konto"
  },
  "newAccountNumberName": {
    "message": "Konto $1",
    "description": "Default name of next account to be created on create account screen"
  },
  "newContact": {
    "message": "Neuer Kontakt"
  },
  "newContract": {
    "message": "Neuer Contract"
  },
  "newNFTDetectedInImportNFTsMessageStrongText": {
    "message": "Einstellungen > Sicherheit und Datenschutz"
  },
  "newNFTDetectedInImportNFTsMsg": {
    "message": "Um Opensea zu verwenden, um Ihre NFTs zu sehen, aktivieren Sie ‚NFT-Medien anzeigen‘ in $1.",
    "description": "$1 is used for newNFTDetectedInImportNFTsMessageStrongText"
  },
  "newNFTDetectedInNFTsTabMessage": {
    "message": "Lassen Sie zu, dass MetaMask NFTs automatisch erkennt und anzeigt."
  },
  "newNFTsAutodetected": {
    "message": "Automatische NFT-Erkennung"
  },
  "newNetworkAdded": {
    "message": "„$1“ wurde erfolgreich hinzugefügt!"
  },
  "newNetworkEdited": {
    "message": "„$1“ wurde erfolgreich bearbeitet!"
  },
  "newNftAddedMessage": {
    "message": "NFT wurde erfolgreich hinzugefügt!"
  },
  "newPassword": {
    "message": "Neues Passwort (min. 8 Zeichen)"
  },
  "newPrivacyPolicyActionButton": {
    "message": "Mehr erfahren"
  },
  "newPrivacyPolicyTitle": {
    "message": "Wir haben unsere Datenschutzrichtlinie aktualisiert"
  },
  "newTokensImportedMessage": {
    "message": "Sie haben $1 erfolgreich importiert.",
    "description": "$1 is the string of symbols of all the tokens imported"
  },
  "newTokensImportedTitle": {
    "message": "Token importiert"
  },
  "next": {
    "message": "Weiter"
  },
  "nextNonceWarning": {
    "message": "Nonce ist höher als vorgeschlagen Nonce von $1.",
    "description": "The next nonce according to MetaMask's internal logic"
  },
  "nftAddFailedMessage": {
    "message": "NFT kann nicht hinzugefügt werden, da die Eigentumsangaben nicht übereinstimmen. Stellen Sie sicher, dass Sie die richtigen Informationen eingegeben haben."
  },
  "nftAddressError": {
    "message": "Dieses Token ist ein NFT. Bei $1 hinzufügen.",
    "description": "$1 is a clickable link with text defined by the 'importNFTPage' key"
  },
  "nftAlreadyAdded": {
    "message": "NFT wurde bereits hinzugefügt."
  },
  "nftAutoDetectionEnabled": {
    "message": "Automatische NFT-Erkennung aktiviert"
  },
  "nftDisclaimer": {
    "message": "Haftungsausschluss: MetaMask bezieht die Mediendatei aus der Quellen-URL. Diese URL wird manchmal vom Markt, auf dem das NFT erstellt wurde, geändert."
  },
  "nftOptions": {
    "message": "NFT-Optionen"
  },
  "nftTokenIdPlaceholder": {
    "message": "Token-ID eingeben"
  },
  "nftWarningContent": {
    "message": "Sie gewähren den Zugriff auf $1, auch auf solche, die Sie in Zukunft besitzen könnten. Die Gegenseite kann diese NFTs jederzeit aus Ihrer Wallet übertragen, ohne Sie zu fragen, bis Sie diese Genehmigung widerrufen. $2",
    "description": "$1 is nftWarningContentBold bold part, $2 is Learn more link"
  },
  "nftWarningContentBold": {
    "message": "alle Ihre $1-NFTs",
    "description": "$1 is name of the collection"
  },
  "nftWarningContentGrey": {
    "message": "Seien Sie vorsichtig."
  },
  "nfts": {
    "message": "NFTs"
  },
  "nftsPreviouslyOwned": {
    "message": "Zuvor besessen"
  },
  "nickname": {
    "message": "Spitzname"
  },
  "noAccountsFound": {
    "message": "Keine Konten für die angegebene Suchanfrage gefunden"
  },
  "noConnectedAccountDescription": {
    "message": "Wählen Sie ein Konto, das Sie auf dieser Website verwenden möchten, um fortzufahren."
  },
  "noConnectedAccountTitle": {
    "message": "MetaMask ist nicht mit dieser Website verbunden"
  },
  "noConversionRateAvailable": {
    "message": "Kein Umrechnungskurs verfügbar"
  },
  "noDomainResolution": {
    "message": "Keine Auflösung für die Domain angegeben."
  },
  "noHardwareWalletOrSnapsSupport": {
    "message": "Snaps und die meisten Hardware-Wallets funktionieren nicht mit Ihrer aktuellen Browserversion."
  },
  "noNFTs": {
    "message": "Noch keine NFTs"
  },
  "noNetworksFound": {
    "message": "Für die vorliegende Suchanfrage wurde kein Netzwerk gefunden."
  },
  "noSnaps": {
    "message": "Keine Snaps installiert"
  },
  "noThanks": {
    "message": "Nein, danke!"
  },
  "noTransactions": {
    "message": "Keine Transaktionen"
  },
  "noWebcamFound": {
    "message": "Die Webcam Ihres Computers wurde nicht gefunden. Bitte versuchen Sie es erneut."
  },
  "noWebcamFoundTitle": {
    "message": "Webcam nicht gefunden"
  },
  "nonCustodialAccounts": {
    "message": "MetaMask Institutional erlaubt Ihnen die Verwendung von Konten ohne Verwaltung, wenn Sie vorhaben, diese Konten als Backup für die geheime Wiederherstellungsphrase zu verwenden."
  },
  "nonce": {
    "message": "Unbekannt"
  },
  "nonceField": {
    "message": "Transaktions-Nonce anpassen"
  },
  "nonceFieldDesc": {
    "message": "Aktivieren Sie diese Funktion, um die Nonce (Transaktionsnummer) beim Senden von Assets zu ändern. Es handelt sich hierbei um eine erweiterte Funktion, also nutzen Sie sie mit Bedacht."
  },
  "nonceFieldHeading": {
    "message": "Eigene Nonce"
  },
  "notBusy": {
    "message": "Nicht ausgelastet"
  },
  "notCurrentAccount": {
    "message": "Ist dies das richtige Konto? Es unterscheidet sich von dem aktuell ausgewählten Konto in Ihrer Wallet."
  },
  "notEnoughBalance": {
    "message": "Unzureichendes Guthaben"
  },
  "notEnoughGas": {
    "message": "Nicht genügend Gas"
  },
  "note": {
    "message": "Notiz"
  },
  "notePlaceholder": {
    "message": "Der Genehmiger sieht diese Notiz, wenn die Transaktion beim Verwahrer genehmigt wird."
  },
  "notificationDetail": {
    "message": "Details"
  },
  "notificationDetailBaseFee": {
    "message": "Grundgebühr (GWEI)"
  },
  "notificationDetailGasLimit": {
    "message": "Gas-Limit (Einheiten)"
  },
  "notificationDetailGasUsed": {
    "message": "Verbrauchtes Gas (Einheiten)"
  },
  "notificationDetailMaxFee": {
    "message": "Maximale Gebühr pro Gas"
  },
  "notificationDetailNetwork": {
    "message": "Netzwerk"
  },
  "notificationDetailNetworkFee": {
    "message": "Netzwerkgebühr"
  },
  "notificationDetailPriorityFee": {
    "message": "Prioritätsgebühr (GWEI)"
  },
  "notificationItemCheckBlockExplorer": {
    "message": "Auf dem Block-Explorer überprüfen"
  },
  "notificationItemCollection": {
    "message": "Sammlung"
  },
  "notificationItemConfirmed": {
    "message": "Bestätigt"
  },
  "notificationItemError": {
    "message": "Gebühren können derzeit nicht abgerufen werden"
  },
  "notificationItemFrom": {
    "message": "Von"
  },
  "notificationItemLidoStakeReadyToBeWithdrawn": {
    "message": "Auszahlung bereit"
  },
  "notificationItemLidoStakeReadyToBeWithdrawnMessage": {
    "message": "Sie können sich nun Ihre Unstaked $1 auszahlen lassen"
  },
  "notificationItemLidoWithdrawalRequestedMessage": {
    "message": "Ihre Anfrage zum Unstake von $1 wurde gesendet"
  },
  "notificationItemNFTReceivedFrom": {
    "message": "NFT empfangen von"
  },
  "notificationItemNFTSentTo": {
    "message": "NFT gesendet an"
  },
  "notificationItemNetwork": {
    "message": "Netzwerk"
  },
  "notificationItemRate": {
    "message": "Kurs (inklusive Gebühr)"
  },
  "notificationItemReceived": {
    "message": "Empfangen"
  },
  "notificationItemReceivedFrom": {
    "message": "Empfangen von"
  },
  "notificationItemSent": {
    "message": "Gesendet"
  },
  "notificationItemSentTo": {
    "message": "Gesendet an"
  },
  "notificationItemStakeCompleted": {
    "message": "Stake abgeschlossen"
  },
  "notificationItemStaked": {
    "message": "Staked"
  },
  "notificationItemStakingProvider": {
    "message": "Staking-Anbieter"
  },
  "notificationItemStatus": {
    "message": "Status"
  },
  "notificationItemSwapped": {
    "message": "Geswappt"
  },
  "notificationItemSwappedFor": {
    "message": "für"
  },
  "notificationItemTo": {
    "message": "An"
  },
  "notificationItemTransactionId": {
    "message": "Transaktions-ID"
  },
  "notificationItemUnStakeCompleted": {
    "message": "UnStaking abgeschlossen"
  },
  "notificationItemUnStaked": {
    "message": "Unstaked"
  },
  "notificationItemUnStakingRequested": {
    "message": "Unstaking angefordert"
  },
  "notificationTransactionFailedMessage": {
    "message": "Transaktion $1 ist fehlgeschlagen! $2",
    "description": "Content of the browser notification that appears when a transaction fails"
  },
  "notificationTransactionFailedMessageMMI": {
    "message": "Transaktion ist fehlgeschlagen $1",
    "description": "Content of the browser notification that appears when a transaction fails in MMI"
  },
  "notificationTransactionFailedTitle": {
    "message": "Fehlgeschlagene Transaktion",
    "description": "Title of the browser notification that appears when a transaction fails"
  },
  "notificationTransactionSuccessMessage": {
    "message": "Transaktion $1 wurde bestätigt!",
    "description": "Content of the browser notification that appears when a transaction is confirmed"
  },
  "notificationTransactionSuccessTitle": {
    "message": "Bestätigte Transaktion",
    "description": "Title of the browser notification that appears when a transaction is confirmed"
  },
  "notificationTransactionSuccessView": {
    "message": "Auf $1 ansehen",
    "description": "Additional content in a notification that appears when a transaction is confirmed and has a block explorer URL."
  },
  "notifications": {
    "message": "Benachrichtigungen"
  },
  "notificationsDropLedgerFirefoxDescription": {
    "message": "Firefox unterstützt U2F nicht mehr, daher wird Ledger nicht mit MetaMask auf Firefox funktionieren. Probieren Sie stattdessen MetaMask auf Google Chrome aus.",
    "description": "Description of a notification in the 'See What's New' popup. Describes that ledger will not longer be supported for firefox users and they should use MetaMask on chrome for ledger support instead."
  },
  "notificationsDropLedgerFirefoxTitle": {
    "message": "Einstellung der Ledger-Unterstützung für Firefox",
    "description": "Title for a notification in the 'See What's New' popup. Tells firefox users that ledger support is being dropped."
  },
  "notificationsFeatureToggle": {
    "message": "Wallet-Benachrichtigungen aktivieren",
    "description": "Experimental feature title"
  },
  "notificationsFeatureToggleDescription": {
    "message": "Dies ermöglicht Wallet-Benachrichtigungen wie das Senden/Empfangen von Geldern oder NFTs und Funktionsankündigungen.",
    "description": "Description of the experimental notifications feature"
  },
  "notificationsMarkAllAsRead": {
    "message": "Alle als gelesen markieren"
  },
  "notificationsPageEmptyTitle": {
    "message": "Hier gibt es nichts zu sehen"
  },
  "notificationsPageErrorContent": {
    "message": "Bitte versuchen Sie, diese Seite erneut zu besuchen."
  },
  "notificationsPageErrorTitle": {
    "message": "Ein Fehler ist aufgetreten"
  },
  "notificationsPageNoNotificationsContent": {
    "message": "Sie haben noch keine Benachrichtigungen empfangen."
  },
  "notificationsSettingsBoxError": {
    "message": "Etwas ist schiefgelaufen! Bitte versuchen Sie es erneut."
  },
  "notificationsSettingsPageAllowNotifications": {
    "message": "Bleiben Sie mit Benachrichtigungen stets darüber auf dem Laufenden, was in Ihrer Wallet passiert. Zur Nutzung von Benachrichtigungen verwenden wir ein Profil, um bestimmte Einstellungen auf Ihren Geräten zu synchronisieren. $1"
  },
  "notificationsSettingsPageAllowNotificationsLink": {
    "message": "Erfahren Sie, wie wir Ihre Privatsphäre bei der Nutzung dieser Funktion schützen."
  },
  "numberOfNewTokensDetectedPlural": {
    "message": "$1 neue Tokens in diesem Konto gefunden.",
    "description": "$1 is the number of new tokens detected"
  },
  "numberOfNewTokensDetectedSingular": {
    "message": "1 neues Token in diesem Konto gefunden."
  },
  "numberOfTokens": {
    "message": "Anzahl von Tokens"
  },
  "ofTextNofM": {
    "message": "von"
  },
  "off": {
    "message": "Aus"
  },
  "offlineForMaintenance": {
    "message": "Offline für Wartung"
  },
  "ok": {
    "message": "Ok"
  },
  "on": {
    "message": "An"
  },
  "onboardedMetametricsAccept": {
    "message": "Ich stimme zu"
  },
  "onboardedMetametricsDisagree": {
    "message": "Nein, danke"
  },
  "onboardedMetametricsKey1": {
    "message": "Neueste Entwicklungen"
  },
  "onboardedMetametricsKey2": {
    "message": "Produktmerkmale"
  },
  "onboardedMetametricsKey3": {
    "message": "Andere relevante Werbematerialien"
  },
  "onboardedMetametricsLink": {
    "message": "MetaMetrics"
  },
  "onboardedMetametricsParagraph1": {
    "message": "Zusätzlich zu $1 möchten wir Daten verwenden, um zu verstehen, wie Sie mit Marketingkommunikation umgehen.",
    "description": "$1 represents the 'onboardedMetametricsLink' locale string"
  },
  "onboardedMetametricsParagraph2": {
    "message": "Dies hilft uns, das, was wir mit Ihnen teilen, zu personalisieren, wie z. B.:"
  },
  "onboardedMetametricsParagraph3": {
    "message": "Denken Sie daran, dass wir die von Ihnen bereitgestellten Daten niemals verkaufen und Sie sich jederzeit abmelden können."
  },
  "onboardedMetametricsTitle": {
    "message": "Helfen Sie uns, Ihr Erlebnis zu verbessern"
  },
  "onboardingAdvancedPrivacyIPFSDescription": {
    "message": "Das IPFS-Gateway ermöglicht es, auf von Dritten gehostete Daten zuzugreifen und diese einzusehen. Sie können ein benutzerdefiniertes IPFS-Gateway hinzufügen oder weiterhin das Standard-Gateway verwenden."
  },
  "onboardingAdvancedPrivacyIPFSInvalid": {
    "message": "Bitte geben Sie eine gültige URL ein."
  },
  "onboardingAdvancedPrivacyIPFSTitle": {
    "message": "Benutzerdefiniertes IPFS-Gateway hinzufügen"
  },
  "onboardingAdvancedPrivacyIPFSValid": {
    "message": "URL für IPFS-Gateway ist gültig"
  },
  "onboardingAdvancedPrivacyNetworkDescription": {
    "message": "Wir verwenden Infura als Anbieter für ferngesteuerte Prozeduranrufe (RPC), um den verlässlichsten und vertraulichsten Zugriff auf Ethereum-Daten zu ermöglichen, den wir können. Sie können Ihren eigenen RPC auswählen, bedenken Sie aber, dass RPC Ihre IP-Adresse und Ihre Ethereum-Wallet erhalten wird, um Transaktionen durchzuführen. Lesen Sie unsere $1, um mehr darüber zu erfahren, wie Infura mit Ihren Daten umgeht."
  },
  "onboardingAdvancedPrivacyNetworkTitle": {
    "message": "Wählen Sie Ihr Netzwerk."
  },
  "onboardingCreateWallet": {
    "message": "Eine neue Wallet erstellen"
  },
  "onboardingImportWallet": {
    "message": "Existierende Wallet importieren"
  },
  "onboardingMetametricsAgree": {
    "message": "Ich stimme zu"
  },
  "onboardingMetametricsDescription": {
    "message": "Wir würden gerne grundlegende Nutzungs- und Diagnosedaten sammeln, um MetaMask zu verbessern. Sie sollten wissen, dass wir die Daten, die Sie uns hier zur Verfügung stellen, niemals verkaufen."
  },
  "onboardingMetametricsDescription2": {
    "message": "Wenn wir Metriken sammeln, wird es immer wie folgt sein ..."
  },
  "onboardingMetametricsInfuraTerms": {
    "message": "Wir werden Sie informieren, wenn wir beschließen, diese Daten für andere Zwecke zu verwenden. Für weitere Informationen können Sie unsere $1 einsehen. Vergessen Sie nicht, dass Sie jederzeit zu Einstellungen gehen und sich abmelden können.",
    "description": "$1 represents `onboardingMetametricsInfuraTermsPolicy`"
  },
  "onboardingMetametricsInfuraTermsPolicy": {
    "message": "Datenschutzrichtlinie"
  },
  "onboardingMetametricsNeverCollect": {
    "message": "$1 Klicks und Aufrufe der App werden gespeichert, andere Details (wie Ihre öffentliche Adresse) jedoch nicht.",
    "description": "$1 represents `onboardingMetametricsNeverCollectEmphasis`"
  },
  "onboardingMetametricsNeverCollectEmphasis": {
    "message": "Privat:"
  },
  "onboardingMetametricsNeverCollectIP": {
    "message": "$1 wir verwenden Ihre IP-Adresse vorübergehend, um einen allgemeinen Standort zu ermitteln (z. B. Ihr Land oder Ihre Region), aber er wird niemals gespeichert.",
    "description": "$1 represents `onboardingMetametricsNeverCollectIPEmphasis`"
  },
  "onboardingMetametricsNeverCollectIPEmphasis": {
    "message": "Allgemein:"
  },
  "onboardingMetametricsNeverSellData": {
    "message": "$1 Sie können jederzeit über die Einstellungen entscheiden, ob Sie Ihre Nutzungsdaten freigeben oder löschen möchten.",
    "description": "$1 represents `onboardingMetametricsNeverSellDataEmphasis`"
  },
  "onboardingMetametricsNeverSellDataEmphasis": {
    "message": "Optional:"
  },
  "onboardingMetametricsPrivacyDescription": {
    "message": "Erfahren Sie, wie wir Ihre Privatsphäre schützen, während wir Nutzungsdaten für Ihr Profil sammeln."
  },
  "onboardingMetametricsTitle": {
    "message": "Helfen Sie uns, MetaMask zu verbessern."
  },
  "onboardingMetametricsUseDataCheckbox": {
    "message": "Wir verwenden diese Daten, um zu erfahren, wie Sie mit unserer Marketingkommunikation umgehen. Wir können relevante Neuigkeiten (wie Produktmerkmale) teilen."
  },
  "onboardingPinExtensionBillboardAccess": {
    "message": "Voller Zugriff"
  },
  "onboardingPinExtensionBillboardDescription": {
    "message": "Diese Erweiterungen können Informationen sehen und ändern."
  },
  "onboardingPinExtensionBillboardDescription2": {
    "message": "auf dieser Seite."
  },
  "onboardingPinExtensionBillboardTitle": {
    "message": "Erweiterungen"
  },
  "onboardingPinExtensionChrome": {
    "message": "Klicken Sie auf das Symbol der Browser-Erweiterung."
  },
  "onboardingPinExtensionDescription": {
    "message": "Heften Sie MetaMask in Ihrem Browser ab, damit Sie auf die Transaktionsbestätigungen zugreifen und sie leicht einsehen können."
  },
  "onboardingPinExtensionDescription2": {
    "message": "Sie können MetaMask öffnen, indem Sie auf die Erweiterung klicken, und mit nur einem Klick auf Ihre Wallet zugreifen."
  },
  "onboardingPinExtensionDescription3": {
    "message": "Klicken Sie auf das Symbol der Browser-Erweiterung, um sofort darauf zuzugreifen."
  },
  "onboardingPinExtensionLabel": {
    "message": "MetaMask anheften"
  },
  "onboardingPinExtensionStep1": {
    "message": "1"
  },
  "onboardingPinExtensionStep2": {
    "message": "2"
  },
  "onboardingPinExtensionTitle": {
    "message": "Ihre MetaMask Installation ist abgeschlossen!"
  },
  "onboardingPinMmiExtensionLabel": {
    "message": "MetaMask Institutional pinnen"
  },
  "oneDayAbbreviation": {
    "message": "1 T",
    "description": "Shortened form of '1 day'"
  },
  "oneMonthAbbreviation": {
    "message": "1 M",
    "description": "Shortened form of '1 month'"
  },
  "oneWeekAbbreviation": {
    "message": "1 W",
    "description": "Shortened form of '1 week'"
  },
  "oneYearAbbreviation": {
    "message": "1 J",
    "description": "Shortened form of '1 year'"
  },
  "onekey": {
    "message": "OneKey"
  },
  "onlyConnectTrust": {
    "message": "Verbinden Sie sich nur mit Websites, denen Sie vertrauen. $1",
    "description": "Text displayed above the buttons for connection confirmation. $1 is the link to the learn more web page."
  },
  "openCustodianApp": {
    "message": "$1 App öffnen",
    "description": "The $1 is the name of the Custodian that will be open"
  },
  "openFullScreenForLedgerWebHid": {
    "message": "Öffnen Sie MetaMask im Vollbildmodus, um Ihren Ledger über WebHID zu verbinden.",
    "description": "Shown to the user on the confirm screen when they are viewing MetaMask in a popup window but need to connect their ledger via webhid."
  },
  "openInBlockExplorer": {
    "message": "Im Block-Explorer öffnen"
  },
  "openSeaNew": {
    "message": "OpenSea"
  },
  "operationFailed": {
    "message": "Vorgang fehlgeschlagen"
  },
  "optional": {
    "message": "Optional"
  },
  "options": {
    "message": "Optionen"
  },
  "or": {
    "message": "oder"
  },
  "origin": {
    "message": "Ursprung"
  },
  "osTheme": {
    "message": "System"
  },
  "otherSnaps": {
    "message": "sonstige Snaps",
    "description": "Used in the 'permission_rpc' message."
  },
  "outdatedBrowserNotification": {
    "message": "Ihr Browser ist veraltet. Wenn Sie Ihren Browser nicht aktualisieren, können Sie keine Sicherheits-Patches und neue Funktionen von MetaMask erhalten."
  },
  "padlock": {
    "message": "Padlock"
  },
  "parameters": {
    "message": "Parameter"
  },
  "participateInMetaMetrics": {
    "message": "Bei MetaMetrics teilnehmen"
  },
  "participateInMetaMetricsDescription": {
    "message": "Nehmen Sie an MetaMetrics teil, um uns bei der Verbesserung von MetaMask zu helfen."
  },
  "password": {
    "message": "Passwort"
  },
  "passwordMmiTermsWarning": {
    "message": "Ich verstehe, dass MetaMask Institutional dieses Passwort für mich nicht wiederherstellen kann. $1"
  },
  "passwordNotLongEnough": {
    "message": "Passwort nicht lang genug"
  },
  "passwordSetupDetails": {
    "message": "Dieses Passwort wird Ihre MetaMask-Wallet nur auf diesem Gerät entsperren. MetaMask kann dieses Passwort nicht wiederherstellen."
  },
  "passwordStrength": {
    "message": "Passwortstärke: $1",
    "description": "Return password strength to the user when user wants to create password."
  },
  "passwordStrengthDescription": {
    "message": "Ein starkes Passwort kann die Sicherheit Ihrer Wallet erhöhen, falls Ihr Gerät gestohlen oder kompromittiert wird."
  },
  "passwordTermsWarning": {
    "message": "Ich verstehe, dass MetaMask dieses Passwort für mich nicht wiederherstellen kann. $1"
  },
  "passwordsDontMatch": {
    "message": "Passwörter stimmen nicht überein."
  },
  "pasteJWTToken": {
    "message": "Token hier einfügen oder ablegen:"
  },
  "pastePrivateKey": {
    "message": "Geben Sie hier die Zeichenfolge Ihres privaten Schlüssels ein:",
    "description": "For importing an account from a private key"
  },
  "paymasterInUse": {
    "message": "Das Gas für diese Transaktion wird von einem Zahlmeister bezahlt.",
    "description": "Alert shown in transaction confirmation if paymaster in use."
  },
  "pending": {
    "message": "Ausstehend"
  },
  "pendingTransactionInfo": {
    "message": "Diese Transaktion wird erst verarbeitet, wenn sie abgeschlossen ist."
  },
  "pendingTransactionMultiple": {
    "message": "Sie haben ($1) ausstehende Transaktionen."
  },
  "pendingTransactionSingle": {
    "message": "Sie haben ($1) ausstehende Transaktionen.",
    "description": "$1 is count of pending transactions"
  },
  "permissionDetails": {
    "message": "Genehmigungsdetails"
  },
  "permissionRequest": {
    "message": "Genehmigungsanfrage"
  },
  "permissionRequested": {
    "message": "Jetzt angefragt"
  },
  "permissionRequestedForAccounts": {
    "message": "Jetzt für $1 angefordert",
    "description": "Permission cell status for requested permission including accounts, rendered as AvatarGroup which is $1."
  },
  "permissionRevoked": {
    "message": "In diesem Update widerrufen"
  },
  "permissionRevokedForAccounts": {
    "message": "In diesem Update für $1 widerrufen",
    "description": "Permission cell status for revoked permission including accounts, rendered as AvatarGroup which is $1."
  },
  "permission_accessNamedSnap": {
    "message": "Mit $1 verbinden.",
    "description": "The description for the `wallet_snap` permission. $1 is the human-readable name of the snap."
  },
  "permission_accessNetwork": {
    "message": "Greifen Sie auf das Internet zu.",
    "description": "The description of the `endowment:network-access` permission."
  },
  "permission_accessNetworkDescription": {
    "message": "Erlauben Sie $1, auf das Internet zuzugreifen. Dies kann sowohl zum Senden als auch zum Empfangen von Daten mit Servern von Drittanbietern verwendet werden.",
    "description": "An extended description of the `endowment:network-access` permission. $1 is the snap name."
  },
  "permission_accessSnap": {
    "message": "Verbinden Sie sich mit dem $1-Snap.",
    "description": "The description for the `wallet_snap` permission. $1 is the name of the snap."
  },
  "permission_accessSnapDescription": {
    "message": "Webseite oder Snap erlauben, mit $1 zu interagieren.",
    "description": "The description for the `wallet_snap_*` permission. $1 is the name of the Snap."
  },
  "permission_cronjob": {
    "message": "Regelmäßige Transaktionen planen und ausführen.",
    "description": "The description for the `snap_cronjob` permission"
  },
  "permission_cronjobDescription": {
    "message": "Erlauben Sie $1, Aktionen auszuführen, die periodisch zu festen Zeiten, Daten oder Intervallen ablaufen. Dies kann verwendet werden, um zeitkritische Interaktionen oder Benachrichtigungen auszulösen.",
    "description": "An extended description for the `snap_cronjob` permission. $1 is the snap name."
  },
  "permission_dialog": {
    "message": "Dialogfenster in MetaMask anzeigen.",
    "description": "The description for the `snap_dialog` permission"
  },
  "permission_dialogDescription": {
    "message": "Erlauben Sie $1, MetaMask-Popups mit benutzerdefiniertem Text, Eingabefeld und Schaltflächen zur Genehmigung oder Ablehnung einer Aktion anzugeigen. Kann verwendet werden, um z. B. Warnungen, Bestätigungen und Opt-in-Flows für einen Snap zu erstellen.",
    "description": "An extended description for the `snap_dialog` permission. $1 is the snap name."
  },
  "permission_ethereumAccounts": {
    "message": "Siehe Adresse, Kontostand, Aktivitäten und Vorschläge für zu genehmigende Transaktionen.",
    "description": "The description for the `eth_accounts` permission"
  },
  "permission_ethereumProvider": {
    "message": "Auf den Ethereum-Anbieter zugreifen.",
    "description": "The description for the `endowment:ethereum-provider` permission"
  },
  "permission_ethereumProviderDescription": {
    "message": "Erlauben Sie $1, direkt mit MetaMask zu kommunizieren, damit es Daten aus der Blockchain lesen und Nachrichten und Transaktionen vorschlagen kann.",
    "description": "An extended description for the `endowment:ethereum-provider` permission. $1 is the snap name."
  },
  "permission_getEntropy": {
    "message": "Leiten Sie beliebige Schlüssel ab, die nur für $1 gelten.",
    "description": "The description for the `snap_getEntropy` permission. $1 is the snap name."
  },
  "permission_getEntropyDescription": {
    "message": "Erlauben Sie $1, beliebige Schlüssel abzuleiten, die nur für $1 gelten, ohne sie offenzulegen. Diese Schlüssel sind von Ihrem MetaMask-Konto bzw. Ihren MetaMask-Konten getrennt und haben nichts mit Ihren privaten Schlüsseln oder Ihrer geheimen Wiederherstellungsphrase zu tun. Andere Snaps können nicht auf diese Informationen zugreifen.",
    "description": "An extended description for the `snap_getEntropy` permission. $1 is the snap name."
  },
  "permission_getLocale": {
    "message": "Ihre bevorzugte Sprache anzeigen.",
    "description": "The description for the `snap_getLocale` permission"
  },
  "permission_getLocaleDescription": {
    "message": "Lassen Sie $1 über Ihre MetaMask-Einstellungen auf Ihre bevorzugte Sprache zugreifen. Dies kann verwendet werden, um den Inhalt von $1 in Ihrer Sprache zu lokalisieren und anzuzeigen.",
    "description": "An extended description for the `snap_getLocale` permission. $1 is the snap name."
  },
  "permission_homePage": {
    "message": "Anzeige eines benutzerdefinierten Bildschirms",
    "description": "The description for the `endowment:page-home` permission"
  },
  "permission_homePageDescription": {
    "message": "Lassen Sie $1 einen benutzerdefinierten Startbildschirm in MetaMask anzeigen. Dieser kann für Benutzeroberflächen, Konfiguration und Dashboards verwendet werden.",
    "description": "An extended description for the `endowment:page-home` permission. $1 is the snap name."
  },
  "permission_keyring": {
    "message": "Anfragen zur Hinzufügung und Steuerung von Ethereum-Konten erlauben",
    "description": "The description for the `endowment:keyring` permission"
  },
  "permission_keyringDescription": {
    "message": "Lassen Sie $1 Anfragen zum Hinzufügen oder Entfernen von Konten entgegennehmen sowie im Namen dieser Konten unterschreiben und Transaktionen durchführen.",
    "description": "An extended description for the `endowment:keyring` permission. $1 is the snap name."
  },
  "permission_lifecycleHooks": {
    "message": "Verwenden Sie Lebenszyklus-Hooks.",
    "description": "The description for the `endowment:lifecycle-hooks` permission"
  },
  "permission_lifecycleHooksDescription": {
    "message": "Erlauben Sie $1, Lebenszyklus-Hooks zu verwenden, um Code zu bestimmten Zeiten während seines Lebenszyklus auszuführen.",
    "description": "An extended description for the `endowment:lifecycle-hooks` permission. $1 is the snap name."
  },
  "permission_manageAccounts": {
    "message": "Ethereum-Konten hinzufügen und kontrollieren",
    "description": "The description for `snap_manageAccounts` permission"
  },
  "permission_manageAccountsDescription": {
    "message": "Erlauben Sie $1, Ethereum-Konten hinzuzufügen oder zu entfernen und dann mit diesen Konten Transaktionen durchzuführen und zu unterschreiben.",
    "description": "An extended description for the `snap_manageAccounts` permission. $1 is the snap name."
  },
  "permission_manageBip32Keys": {
    "message": "$1-Konten verwalten.",
    "description": "The description for the `snap_getBip32Entropy` permission. $1 is a derivation path, e.g. 'm/44'/0'/0' (secp256k1)'."
  },
  "permission_manageBip44AndBip32KeysDescription": {
    "message": "Erlauben Sie $1, Konten und Assets in dem gewünschten Netzwerk zu verwalten. Diese Konten werden unter Verwendung Ihrer geheimen Wiederherstellungsphrase abgeleitet und gesichert (ohne sie preiszugeben). Mit der Fähigkeit, Schlüssel abzuleiten, kann $1 eine Vielzahl von Blockchain-Protokollen über Ethereum (EVMs) hinaus unterstützen.",
    "description": "An extended description for the `snap_getBip44Entropy` and `snap_getBip44Entropy` permissions. $1 is the snap name."
  },
  "permission_manageBip44Keys": {
    "message": "$1-Konten verwalten.",
    "description": "The description for the `snap_getBip44Entropy` permission. $1 is the name of a protocol, e.g. 'Filecoin'."
  },
  "permission_manageState": {
    "message": "Speichern und verwalten Sie die Daten auf Ihrem Gerät.",
    "description": "The description for the `snap_manageState` permission"
  },
  "permission_manageStateDescription": {
    "message": "Erlauben Sie $1, Daten sicher und verschlüsselt zu speichern, zu aktualisieren und abzurufen. Andere Snaps können nicht auf diese Informationen zugreifen.",
    "description": "An extended description for the `snap_manageState` permission. $1 is the snap name."
  },
  "permission_nameLookup": {
    "message": "Bereitstellung von Domain- und Adress-Lookups.",
    "description": "The description for the `endowment:name-lookup` permission."
  },
  "permission_nameLookupDescription": {
    "message": "Erlauben Sie dem Snap, Adress- und Domain-Lookups in verschiedenen Teilen der MetaMask-Benutzeroberfläche abzurufen und anzuzeigen.",
    "description": "An extended description for the `endowment:name-lookup` permission."
  },
  "permission_notifications": {
    "message": "Benachrichtigungen anzeigen.",
    "description": "The description for the `snap_notify` permission"
  },
  "permission_notificationsDescription": {
    "message": "Erlauben Sie $1, Benachrichtigungen in MetaMask anzuzeigen. Ein kurzer Benachrichtigungstext kann durch einen Snap für handlungsrelevante oder zeitkritische Informationen ausgelöst werden.",
    "description": "An extended description for the `snap_notify` permission. $1 is the snap name."
  },
  "permission_rpc": {
    "message": "Erlauben Sie $1, direkt mit $2 zu kommunizieren.",
    "description": "The description for the `endowment:rpc` permission. $1 is 'other snaps' or 'websites', $2 is the snap name."
  },
  "permission_rpcDescription": {
    "message": "Erlauben Sie $1, Nachrichten an $2 zu senden und eine Antwort von $2 zu erhalten.",
    "description": "An extended description for the `endowment:rpc` permission. $1 is 'other snaps' or 'websites', $2 is the snap name."
  },
  "permission_rpcDescriptionOriginList": {
    "message": "$1 und $2",
    "description": "A list of allowed origins where $2 is the last origin of the list and $1 is the rest of the list separated by ','."
  },
  "permission_signatureInsight": {
    "message": "Signatureinblicke modal anzeigen.",
    "description": "The description for the `endowment:signature-insight` permission"
  },
  "permission_signatureInsightDescription": {
    "message": "Erlauben Sie $1, ein Modal mit Einblicken in jede Signaturanfrage vor der Genehmigung anzuzeigen. Dies kann für Anti-Phishing- und Sicherheitslösungen verwendet werden.",
    "description": "An extended description for the `endowment:signature-insight` permission. $1 is the snap name."
  },
  "permission_signatureInsightOrigin": {
    "message": "Sehen Sie sich die Herkunft der Websites ein, die eine Signaturanfrage initiieren.",
    "description": "The description for the `signatureOrigin` caveat, to be used with the `endowment:signature-insight` permission"
  },
  "permission_signatureInsightOriginDescription": {
    "message": "Erlauben Sie $1, die Herkunft (URI) von Websites zu sehen, die Signaturanfragen initiieren. Dies kann für Anti-Phishing- und Sicherheitslösungen verwendet werden.",
    "description": "An extended description for the `signatureOrigin` caveat, to be used with the `endowment:signature-insight` permission. $1 is the snap name."
  },
  "permission_transactionInsight": {
    "message": "Transaktions-Einsichten abrufen und anzeigen.",
    "description": "The description for the `endowment:transaction-insight` permission"
  },
  "permission_transactionInsightDescription": {
    "message": "Erlauben Sie $1, Transaktionen zu dekodieren und Einblicke innerhalb der MetaMask UI zu zeigen. Dies kann für Anti-Phishing- und Sicherheitslösungen verwendet werden.",
    "description": "An extended description for the `endowment:transaction-insight` permission. $1 is the snap name."
  },
  "permission_transactionInsightOrigin": {
    "message": "Ursprung der Webseite anzeigen, die Transaktionen vorschlägt",
    "description": "The description for the `transactionOrigin` caveat, to be used with the `endowment:transaction-insight` permission"
  },
  "permission_transactionInsightOriginDescription": {
    "message": "Erlauben Sie $1, die Herkunft (URI) von Websites einzusehen, die Transaktionen vorschlagen. Dies kann für Anti-Phishing- und Sicherheitslösungen verwendet werden.",
    "description": "An extended description for the `transactionOrigin` caveat, to be used with the `endowment:transaction-insight` permission. $1 is the snap name."
  },
  "permission_unknown": {
    "message": "Unbekannte Genehmigung: $1",
    "description": "$1 is the name of a requested permission that is not recognized."
  },
  "permission_viewBip32PublicKeys": {
    "message": "Öffentlichen Schlüssel für $1 ($2) anzeigen.",
    "description": "The description for the `snap_getBip32PublicKey` permission. $1 is a derivation path, e.g. 'm/44'/0'/0''. $2 is the elliptic curve name, e.g. 'secp256k1'."
  },
  "permission_viewBip32PublicKeysDescription": {
    "message": "Erlauben Sie $2, Ihre öffentlichen Schlüssel (und Adressen) für $1 einzusehen. Damit wird keine Kontrolle über Konten oder Assets gewährt.",
    "description": "An extended description for the `snap_getBip32PublicKey` permission. $1 is a derivation path (name). $2 is the snap name."
  },
  "permission_viewNamedBip32PublicKeys": {
    "message": "Öffentlichen Schlüssel für $1 anzeigen.",
    "description": "The description for the `snap_getBip32PublicKey` permission. $1 is a name for the derivation path, e.g., 'Ethereum accounts'."
  },
  "permission_walletSwitchEthereumChain": {
    "message": "Wechseln Sie zum folgenden Netzwerk und nutzen Sie dieses",
    "description": "The label for the `wallet_switchEthereumChain` permission"
  },
  "permission_webAssembly": {
    "message": "Support für WebAssembly.",
    "description": "The description of the `endowment:webassembly` permission."
  },
  "permission_webAssemblyDescription": {
    "message": "Erlauben Sie $1, auf Low-Level-Ausführungsumgebungen über WebAssembly zuzugreifen.",
    "description": "An extended description of the `endowment:webassembly` permission. $1 is the snap name."
  },
  "permissions": {
    "message": "Genehmigungen"
  },
  "permissionsPageEmptyContent": {
    "message": "Nichts zu sehen hier"
  },
  "permissionsPageEmptySubContent": {
    "message": "Hier können Sie die Genehmigungen sehen, die Sie installierten Snaps oder verbundenen Websites gegeben haben."
  },
  "permissionsPageTourDescription": {
    "message": "Dies ist Ihr Kontrollfeld zum Verwalten der Genehmigungen für verbundene Websites und installierte Snaps."
  },
  "permissionsPageTourTitle": {
    "message": "Verbundene Websites sind nun Genehmigungen"
  },
  "permitSimulationDetailInfo": {
    "message": "Sie erteilen dem Spender die Genehmigung, diese Menge an Tokens von Ihrem Konto auszugeben."
  },
  "personalAddressDetected": {
    "message": "Personalisierte Adresse identifiziert. Bitte füge die Token-Contract-Adresse ein."
  },
  "petnamesEnabledToggle": {
    "message": "Spitznamen erlauben"
  },
  "petnamesEnabledToggleDescription": {
    "message": "Damit können Sie jeder Adresse einen Spitznamen zuweisen. Nach Möglichkeit werden wir Namen für Adressen vorschlagen, mit denen Sie interagieren."
  },
  "pinExtensionDescription": {
    "message": "Gehen Sie zum Erweiterungsmenü und heften Sie MetaMask Institutional für nahtlosen Zugriff an."
  },
  "pinExtensionTitle": {
    "message": "Erweiterung anheften"
  },
  "pinToTop": {
    "message": "Pin nach oben"
  },
  "pleaseConfirm": {
    "message": "Bitte bestätigen"
  },
  "plusMore": {
    "message": "+ $1 mehr",
    "description": "$1 is the number of additional items"
  },
  "plusXMore": {
    "message": "+ $1 mehr",
    "description": "$1 is a number of additional but unshown items in a list- this message will be shown in place of those items"
  },
  "popularNetworkAddToolTip": {
    "message": "Einige dieser Netzwerke werden von Dritten betrieben. Die Verbindungen können weniger zuverlässig sein oder Dritten ermöglichen, Aktivitäten zu verfolgen. $1",
    "description": "$1 is Learn more link"
  },
  "portfolio": {
    "message": "Portfolio"
  },
  "portfolioDashboard": {
    "message": "Portfolio-Dashboard"
  },
  "preparingSwap": {
    "message": "Swap wird vorbereitet ..."
  },
  "prev": {
    "message": "Zurück"
  },
  "price": {
    "message": "Preis"
  },
  "priceUnavailable": {
    "message": "Preis nicht verfügbar"
  },
  "primaryType": {
    "message": "Primärer Typ"
  },
  "priorityFee": {
    "message": "Prioritätsgebühr"
  },
  "priorityFeeProperCase": {
    "message": "Prioritätsgebühr"
  },
  "privacy": {
    "message": "Datenschutz"
  },
  "privacyMsg": {
    "message": "Datenschutzerklärung"
  },
  "privateKey": {
    "message": "Privater Schlüssel",
    "description": "select this type of file to use to import an account"
  },
  "privateKeyCopyWarning": {
    "message": "Privater Schlüssel für $1",
    "description": "$1 represents the account name"
  },
  "privateKeyHidden": {
    "message": "Der private Schlüssel ist verborgen",
    "description": "Explains that the private key input is hidden"
  },
  "privateKeyShow": {
    "message": "Eingabe des privaten Schlüssels anzeigen/ausblenden",
    "description": "Describes a toggle that is used to show or hide the private key input"
  },
  "privateKeyShown": {
    "message": "Dieser private Schlüssel wird angezeigt",
    "description": "Explains that the private key input is being shown"
  },
  "privateKeyWarning": {
    "message": "Warnung: Geben Sie diesen Schlüssel niemals weiter. Jeder, der Ihre privaten Schlüssel hat, kann alle Assets auf Ihrem Konto stehlen."
  },
  "privateNetwork": {
    "message": "Privates Netzwerk"
  },
  "proceedWithTransaction": {
    "message": "Ich möchte dennoch fortfahren."
  },
  "productAnnouncements": {
    "message": "Produktankündigungen"
  },
  "profileSync": {
    "message": "Profilsynchronisation"
  },
  "profileSyncConfirmation": {
    "message": "Wenn Sie die Profilsynchronisierung deaktivieren, können Sie keine Benachrichtigungen empfangen."
  },
  "profileSyncDescription": {
    "message": "Erstellt ein Profil, über das MetaMask bestimmte Einstellungen zwischen Ihren Geräten synchronisiert. Dies ist für den Erhalt von Benachrichtigungen erforderlich. $1."
  },
  "profileSyncPrivacyLink": {
    "message": "Erfahren Sie, wie wir Ihre Privatsphäre schützen"
  },
  "proposedApprovalLimit": {
    "message": "Vorgeschlagenes Genehmigungslimit"
  },
  "provide": {
    "message": "Bereitstellen"
  },
  "publicAddress": {
    "message": "Öffentliche Adresse"
  },
  "pushPlatformNotificationsFundsReceivedDescription": {
    "message": "Sie haben $1 $2 erhalten"
  },
  "pushPlatformNotificationsFundsReceivedDescriptionDefault": {
    "message": "Sie haben einige Tokens erhalten"
  },
  "pushPlatformNotificationsFundsReceivedTitle": {
    "message": "Gelder erhalten"
  },
  "pushPlatformNotificationsFundsSentDescription": {
    "message": "Sie haben erfolgreich $1 $2 gesendet"
  },
  "pushPlatformNotificationsFundsSentDescriptionDefault": {
    "message": "Sie haben erfolgreich einige Tokens gesendet"
  },
  "pushPlatformNotificationsFundsSentTitle": {
    "message": "Gelder gesendet"
  },
  "pushPlatformNotificationsNftReceivedDescription": {
    "message": "Sie haben neue NFTs erhalten"
  },
  "pushPlatformNotificationsNftReceivedTitle": {
    "message": "NFT erhalten"
  },
  "pushPlatformNotificationsNftSentDescription": {
    "message": "Sie haben erfolgreich einen NFT gesendet"
  },
  "pushPlatformNotificationsNftSentTitle": {
    "message": "NFT gesendet"
  },
  "pushPlatformNotificationsStakingLidoStakeCompletedDescription": {
    "message": "Ihr Lido-Stake war erfolgreich"
  },
  "pushPlatformNotificationsStakingLidoStakeCompletedTitle": {
    "message": "Stake abgeschlossen"
  },
  "pushPlatformNotificationsStakingLidoStakeReadyToBeWithdrawnDescription": {
    "message": "Ihr Lido-Stake kann jetzt ausgezahlt werden"
  },
  "pushPlatformNotificationsStakingLidoStakeReadyToBeWithdrawnTitle": {
    "message": "Stake bereit zur Auszahlung"
  },
  "pushPlatformNotificationsStakingLidoWithdrawalCompletedDescription": {
    "message": "Ihre Lido-Auszahlung war erfolgreich"
  },
  "pushPlatformNotificationsStakingLidoWithdrawalCompletedTitle": {
    "message": "Auszahlung abgeschlossen"
  },
  "pushPlatformNotificationsStakingLidoWithdrawalRequestedDescription": {
    "message": "Ihre Lido-Auszahlungsanfrage wurde übermittelt"
  },
  "pushPlatformNotificationsStakingLidoWithdrawalRequestedTitle": {
    "message": "Auszahlung angefordert"
  },
  "pushPlatformNotificationsStakingRocketpoolStakeCompletedDescription": {
    "message": "Ihr RocketPool-Stake war erfolgreich"
  },
  "pushPlatformNotificationsStakingRocketpoolStakeCompletedTitle": {
    "message": "Stake abgeschlossen"
  },
  "pushPlatformNotificationsStakingRocketpoolUnstakeCompletedDescription": {
    "message": "Ihr RocketPool-Unstake war erfolgreich"
  },
  "pushPlatformNotificationsStakingRocketpoolUnstakeCompletedTitle": {
    "message": "Unstake abgeschlossen"
  },
  "pushPlatformNotificationsSwapCompletedDescription": {
    "message": "Ihr MetaMask-Swap war erfolgreich"
  },
  "pushPlatformNotificationsSwapCompletedTitle": {
    "message": "Swap abgeschlossen"
  },
  "queued": {
    "message": "In Warteschlange"
  },
  "quoteRate": {
    "message": "Angebotskurs"
  },
  "rank": {
    "message": "Rang"
  },
  "reAddAccounts": {
    "message": "alle anderen Konten erneut hinzuzufügen"
  },
  "reAdded": {
    "message": "erneut hinzugefügt"
  },
  "readdToken": {
    "message": "Sie können dieses Token in Zukunft wieder hinzufügen, indem Sie im Menü der Kontooptionen auf „Token importieren“ gehen."
  },
  "receive": {
    "message": "Empfangen"
  },
  "recommendedGasLabel": {
    "message": "Empfohlen"
  },
  "recoveryPhraseReminderBackupStart": {
    "message": "Hier anfangen"
  },
  "recoveryPhraseReminderConfirm": {
    "message": "Verstanden"
  },
  "recoveryPhraseReminderHasBackedUp": {
    "message": "Bewahren Sie Ihre geheime Wiederherstellungsphrase immer an einem sicheren und geheimen Ort auf."
  },
  "recoveryPhraseReminderHasNotBackedUp": {
    "message": "Möchten Sie erneut ein Backup Ihrer geheimen Wiederherstellungsphrase erstellen?"
  },
  "recoveryPhraseReminderItemOne": {
    "message": "Teilen Sie niemals Ihre geheime Wiederherstellungsphrase mit jemandem."
  },
  "recoveryPhraseReminderItemTwo": {
    "message": "Das MetaMask-Team wird Sie niemals nach Ihrer geheimen Wiederherstellungsphrase fragen."
  },
  "recoveryPhraseReminderSubText": {
    "message": "Ihre geheime Wiederherstellungsphrase kontrolliert alle Ihre Konten."
  },
  "recoveryPhraseReminderTitle": {
    "message": "Schützen Sie Ihre Gelder."
  },
  "redesignedConfirmationsEnabledToggle": {
    "message": "Verbesserte Unterschriftsanfrage"
  },
  "redesignedConfirmationsToggleDescription": {
    "message": "Schalten Sie dies ein, um sich Unterschriftsanfragen in einem erweiterten Format anzeigen zu lassen."
  },
  "redesignedTransactionsEnabledToggle": {
    "message": "Verbesserte Transaktionsanfragen"
  },
  "redesignedTransactionsToggleDescription": {
    "message": "Schalten Sie dies ein, um sich Transaktionsanfragen in einem erweiterten Format anzeigen zu lassen."
  },
  "refreshList": {
    "message": "Liste aktualisieren"
  },
  "reject": {
    "message": "Ablehnen"
  },
  "rejectAll": {
    "message": "Alle ablehnen"
  },
  "rejectRequestsDescription": {
    "message": "Sie sind im Begriff, $1 Anfragen geschlossen abzulehnen."
  },
  "rejectRequestsN": {
    "message": "$1 Anfragen ablehnen"
  },
  "rejectTxsDescription": {
    "message": "Sie sind im Begriff, $1 Transaktionen geschlossen abzulehnen."
  },
  "rejectTxsN": {
    "message": "$1 Transaktionen ablehnen"
  },
  "rejected": {
    "message": "Abgelehnt"
  },
  "remove": {
    "message": "Entfernen"
  },
  "removeAccount": {
    "message": "Konto entfernen"
  },
  "removeAccountDescription": {
    "message": "Dieses Konto wird aus Ihrer Wallet entfernt. Bitte stellen Sie sicher, dass Sie die ursprüngliche geheime Wiederherstellungsphrase oder den privaten Schlüssel für dieses importierte Konto haben, bevor Sie fortfahren. Sie können Konten über das Dropdown-Menü „Konto“ erneut importieren oder erstellen."
  },
  "removeJWT": {
    "message": "Verwahrungstoken entfernen"
  },
  "removeJWTDescription": {
    "message": "Sind Sie sicher, dass Sie dieses Token entfernen möchten? Alle diesem Token zugewiesenen Konten werden ebenfalls von der Erweiterung entfernt: "
  },
  "removeKeyringSnap": {
    "message": "Das Entfernen dieses Snaps entfernt folgende Konten aus MetaMask:"
  },
  "removeKeyringSnapToolTip": {
    "message": "Der Snap kontrolliert die Konten und durch seine Entfernung werden diese Konten ebenfalls aus MetaMask entfernt, verbleiben jedoch in der Blockchain."
  },
  "removeNFT": {
    "message": "NFT entfernen"
  },
  "removeNftErrorMessage": {
    "message": "Wir konnten dieses NFT nicht entfernen."
  },
  "removeNftMessage": {
    "message": "NFT wurde erfolgreich entfernt!"
  },
  "removeSnap": {
    "message": "Snap entfernen"
  },
  "removeSnapAccountDescription": {
    "message": "Wenn Sie fortfahren, wird dieses Konto nicht mehr in MetaMask verfügbar sein."
  },
  "removeSnapAccountTitle": {
    "message": "Konto entfernen"
  },
  "removeSnapConfirmation": {
    "message": "Sind Sie sicher, dass Sie $1 entfernen möchten?",
    "description": "$1 represents the name of the snap"
  },
  "removeSnapDescription": {
    "message": "Diese Aktion wird diesen Snap und seine Daten löschen sowie alle von Ihnen erteilten Genehmigungen entziehen."
  },
  "replace": {
    "message": "ersetzen"
  },
  "reportIssue": {
    "message": "Ein Problem melden"
  },
  "requestFlaggedAsMaliciousFallbackCopyReason": {
    "message": "Der Sicherheitsanbieter hat keine weiteren Details zur Verfügung gestellt."
  },
  "requestFlaggedAsMaliciousFallbackCopyReasonTitle": {
    "message": "Anfrage als bösartig gemeldet"
  },
  "requestFrom": {
    "message": "Anfrage von"
  },
  "requestFromInfo": {
    "message": "Dies ist die Seite, auf der Sie um Ihre Unterschrift gebeten werden."
  },
  "requestFromTransactionDescription": {
    "message": "Dies ist die Website, die Sie um Ihre Bestätigung bittet."
  },
  "requestMayNotBeSafe": {
    "message": "Anfrage könnte nicht sicher sein"
  },
  "requestMayNotBeSafeError": {
    "message": "Der Sicherheitsanbieter hat keine bekannten bösartigen Aktivitäten festgestellt, aber es ist möglicherweise trotzdem nicht sicher, fortzufahren."
  },
  "requestNotVerified": {
    "message": "Anfrage nicht verifiziert"
  },
  "requestNotVerifiedError": {
    "message": "Aufgrund eines Fehlers wurde diese Anfrage nicht vom Sicherheitsanbieter verifiziert. Gehen Sie behutsam vor."
  },
  "requestsAwaitingAcknowledgement": {
    "message": "Anfragen warten auf Bestätigung"
  },
  "required": {
    "message": "Erforderlich"
  },
  "reset": {
    "message": "Zurücksetzen"
  },
  "resetWallet": {
    "message": "Wallet zurücksetzen"
  },
  "resetWalletSubHeader": {
    "message": "MetaMask speichert keine Kopie Ihres Passworts. Wenn Sie Probleme haben, Ihr Konto zu entsperren, müssen Sie Ihre Wallet zurücksetzen. Sie können dies tun, indem Sie die geheime Wiederherstellungsphrase angeben, die Sie bei der Einrichtung Ihrer Wallet verwendet haben."
  },
  "resetWalletUsingSRP": {
    "message": "Diese Aktion löscht Ihre aktuelle Wallet und die geheime Wiederherstellungsphrase von diesem Gerät zusammen mit der Liste der Konten, die Sie erstellt haben. Nach dem Zurücksetzen mit einer geheimen Wiederherstellungsphrase sehen Sie eine Liste von Konten, die auf der geheimen Wiederherstellungsphrase basiert, die Sie zum Zurücksetzen verwenden. Diese neue Liste enthält automatisch Konten, die ein Guthaben aufweisen. Sie können auch $1, die zuvor erstellt wurden. Benutzerdefinierte Konten, die Sie importiert haben, müssen $2 sein und alle benutzerdefinierten Tokens, die Sie einem Konto hinzugefügt haben, müssen ebenfalls $3 sein."
  },
  "resetWalletWarning": {
    "message": "Vergewissern Sie sich, dass Sie die richtige geheime Wiederherstellungsphrase verwenden, bevor Sie fortfahren. Sie können dies nicht mehr rückgängig machen."
  },
  "restartMetamask": {
    "message": "MetaMask neu starten"
  },
  "restore": {
    "message": "Wiederherstellen"
  },
  "restoreUserData": {
    "message": "Benutzerdaten wiederherstellen"
  },
  "resultPageError": {
    "message": "Fehler"
  },
  "resultPageErrorDefaultMessage": {
    "message": "Der Vorgang ist fehlgeschlagen."
  },
  "resultPageSuccess": {
    "message": "Erfolg"
  },
  "resultPageSuccessDefaultMessage": {
    "message": "Der Vorgang wurde erfolgreich abgeschlossen."
  },
  "retryTransaction": {
    "message": "Transaktion wiederholen"
  },
  "reusedTokenNameWarning": {
    "message": "Ein Token hier verwendet ein Symbol von einem anderen Token, das Sie beobachten. Dies kann verwirrend oder trügerisch sein."
  },
  "revealSeedWords": {
    "message": "Geheime Wiederherstellungsphrase offenlegen"
  },
  "revealSeedWordsDescription1": {
    "message": "Die $1 bietet $2",
    "description": "This is a sentence consisting of link using 'revealSeedWordsSRPName' as $1 and bolded text using 'revealSeedWordsDescription3' as $2."
  },
  "revealSeedWordsDescription2": {
    "message": "MetaMask ist ein $1. Das bedeutet, dass Sie der Besitzer Ihrer GWP sind.",
    "description": "$1 is text link with the message from 'revealSeedWordsNonCustodialWallet'"
  },
  "revealSeedWordsDescription3": {
    "message": "vollen Zugriff auf Ihre Wallet und Ihr Guthaben.\n"
  },
  "revealSeedWordsNonCustodialWallet": {
    "message": "Wallet ohne Vewahrung"
  },
  "revealSeedWordsQR": {
    "message": "QR"
  },
  "revealSeedWordsSRPName": {
    "message": "Geheime Wiederherstellungsphrase (GWP)"
  },
  "revealSeedWordsText": {
    "message": "Text"
  },
  "revealSeedWordsWarning": {
    "message": "Stellen Sie sicher, dass niemand auf Ihren Bildschirm schaut. $1",
    "description": "$1 is bolded text using the message from 'revealSeedWordsWarning2'"
  },
  "revealSeedWordsWarning2": {
    "message": "Der MetaMask Support wird Sie nie danach fragen.",
    "description": "The bolded texted in the second part of 'revealSeedWordsWarning'"
  },
  "revealSensitiveContent": {
    "message": "Sensible Inhalte offenlegen"
  },
  "revealTheSeedPhrase": {
    "message": "Seed-Phrase anzeigen"
  },
  "reviewAlerts": {
    "message": "Benachrichtigungen überprüfen"
  },
  "reviewPermissions": {
    "message": "Genehmigungen prüfen"
  },
  "revokeAllTokensTitle": {
    "message": "Genehmigung zum Zugriff auf alle Ihre $1 sowie deren Übertragung entziehen?",
    "description": "$1 is the symbol of the token for which the user is revoking approval"
  },
  "revokeAllTokensTitleWithoutSymbol": {
    "message": "Genehmigung zum Zugriff auf alle Ihre NFTs von $1 sowie zu deren Übertragung entziehen?",
    "description": "$1 is a link to contract on the block explorer when we're not able to retrieve a erc721 or erc1155 name"
  },
  "revokeApproveForAllDescription": {
    "message": "Wenn Sie diese Genehmigung widerrufen, werden Dritte ohne weiteren Hinweis keinen Zugriff mehr auf alle Ihre $1 haben und diese nicht mehr überweisen können.",
    "description": "$1 is either a string or link of a given token symbol or name"
  },
  "revokeApproveForAllDescriptionWithoutSymbol": {
    "message": "Dadruch wird die Genehmigung für Dritte widerrufen, auf Ihre gesamten NFTs von $1 zuzugreifen und sie zu übertragen, ohne dass eine weitere Mitteilung erfolgt.",
    "description": "$1 is a link to contract on the block explorer when we're not able to retrieve a erc721 or erc1155 name"
  },
  "revokePermission": {
    "message": "Genehmigung widerrufen"
  },
  "revokeSpendingCap": {
    "message": "Ausgabenobergrenze für Ihr $1 widerrufen",
    "description": "$1 is a token symbol"
  },
  "revokeSpendingCapTooltipText": {
    "message": "Dieser Drittanbieter kann keine weiteren Ihrer aktuellen oder zukünftigen Tokens ausgeben."
  },
  "rpcUrl": {
    "message": "Neue RPC-URL"
  },
  "safeTransferFrom": {
    "message": "Sichere Übertragung von"
  },
  "save": {
    "message": "Speichern"
  },
  "scanInstructions": {
    "message": "Platzieren Sie den QR-Code vor Ihrer Kamera."
  },
  "scanQrCode": {
    "message": "QR-Code scannen"
  },
  "scrollDown": {
    "message": "Herunterscrollen"
  },
  "search": {
    "message": "Suche"
  },
  "searchAccounts": {
    "message": "Konten durchsuchen"
  },
  "searchNfts": {
    "message": "NFTs suchen"
  },
  "searchTokens": {
    "message": "Tokens suchen"
  },
  "secretRecoveryPhrase": {
    "message": "Geheime Wiederherstellungsphrase"
  },
  "secureWallet": {
    "message": "Sichere Wallet"
  },
  "security": {
    "message": "Sicherheit"
  },
  "securityAlert": {
    "message": "Sicherheitsbenachrichtigung von $1 und $2"
  },
  "securityAlerts": {
    "message": "Sicherheitsbenachrichtigungen"
  },
  "securityAlertsDescription": {
    "message": "Diese Funktion warnt Sie vor bösartigen Aktivitäten, indem sie aktiv Transaktionen und Signaturanfragen überprüft. $1",
    "description": "Link to learn more about security alerts"
  },
  "securityAndPrivacy": {
    "message": "Sicherheit und Datenschutz"
  },
  "securityProviderPoweredBy": {
    "message": "Unterstützt durch $1",
    "description": "The security provider that is providing data"
  },
  "seeDetails": {
    "message": "Details anzeigen"
  },
  "seedPhraseConfirm": {
    "message": "Geheime Wiederherstellungsphrase bestätigen"
  },
  "seedPhraseEnterMissingWords": {
    "message": "Geheime Wiederherstellungsphrase bestätigen"
  },
  "seedPhraseIntroNotRecommendedButtonCopy": {
    "message": "Später erinnern (nicht empfohlen)"
  },
  "seedPhraseIntroRecommendedButtonCopy": {
    "message": "Meine Wallet sichern (empfohlen)"
  },
  "seedPhraseIntroSidebarBulletOne": {
    "message": "Aufschreiben und an mehreren geheimen Orten aufbewahren"
  },
  "seedPhraseIntroSidebarBulletTwo": {
    "message": "In einem Schließfach aufbewahren"
  },
  "seedPhraseIntroSidebarCopyOne": {
    "message": "Ihre geheime Wiederherstellungsphrase ist eine 12-Wort-Phrase, die der „Master-Schlüssel“ Ihrer Wallet und Ihres Geldes ist."
  },
  "seedPhraseIntroSidebarCopyThree": {
    "message": "Wenn jemand nach Ihrer Wiederherstellungsphrase fragt, versucht er wahrscheinlich, Sie zu betrügen und Ihr Wallet-Geld zu stehlen."
  },
  "seedPhraseIntroSidebarCopyTwo": {
    "message": "Geben Sie niemals Ihre geheime Wiederherstellungsphrase weiter, nicht einmal an MetaMask!"
  },
  "seedPhraseIntroSidebarTitleOne": {
    "message": "Was ist eine geheime Wiederherstellungsphrase?"
  },
  "seedPhraseIntroSidebarTitleThree": {
    "message": "Soll ich meine geheime Wiederherstellungsprase weitergeben?"
  },
  "seedPhraseIntroSidebarTitleTwo": {
    "message": "Wie kann ich meine geheime Wiederherstellungsprase speichern?"
  },
  "seedPhraseIntroTitle": {
    "message": "Sichern Sie Ihre Wallet"
  },
  "seedPhraseIntroTitleCopy": {
    "message": "Bevor Sie loslegen, schauen Sie sich dieses kurze Video an, um mehr über Ihre geheime Wiederherstellungsphrase zu erfahren und wie Sie Ihre Wallet sicher halten können."
  },
  "seedPhraseReq": {
    "message": "Geheime Wiederherstellungsphrasen bestehen aus 12, 15, 18, 21 oder 24 Wörtern."
  },
  "seedPhraseWriteDownDetails": {
    "message": "Schreiben Sie diese geheime Wiederherstellungsphrase mit 12 Wörtern auf und bewahren Sie sie an einem Ort auf, auf den nur Sie Zugriff haben."
  },
  "seedPhraseWriteDownHeader": {
    "message": "Schreiben Sie sich Ihre geheime Wiederherstellungsphrase auf."
  },
  "select": {
    "message": "Auswählen"
  },
  "selectAccounts": {
    "message": "Wählen Sie das Konto/die Konten aus, um sie auf dieser Seite zu verwenden."
  },
  "selectAccountsForSnap": {
    "message": "Wählen Sie das Konto/die Konten, das/die mit diesem Snap verwendet werden soll(en)."
  },
  "selectAll": {
    "message": "\nAlle auswählen"
  },
  "selectAllAccounts": {
    "message": "Alle Konten auswählen"
  },
  "selectAnAccount": {
    "message": "Ein Konto auswählen"
  },
  "selectAnAccountAlreadyConnected": {
    "message": "Dieses Konto wurde bereits mit MetaMask verbunden."
  },
  "selectAnAccountHelp": {
    "message": "Wählen Sie die Verwahrungskonten zur Nutzung in MetaMask Institutional aus."
  },
  "selectEnableDisplayMediaPrivacyPreference": {
    "message": "NFT-Medien anzeigen einschalten"
  },
  "selectHdPath": {
    "message": "HD-Pfad auswählen"
  },
  "selectJWT": {
    "message": "Token auswählen"
  },
  "selectNFTPrivacyPreference": {
    "message": "Automatische NFT-Erkennung aktivieren"
  },
  "selectPathHelp": {
    "message": "Wenn Sie nicht die Konten sehen, die Sie erwarten, versuchen Sie, den HD-Pfad oder das aktuell ausgewählte Netzwerk zu ändern."
  },
  "selectType": {
    "message": "Typ auswählen"
  },
  "selectingAllWillAllow": {
    "message": "Wenn Sie alle auswählen, erlauben Sie dieser Seite, alle Ihre aktuellen Konten einzusehen. Stellen Sie sicher, dass Sie dieser Seite vertrauen."
  },
  "send": {
    "message": "Senden"
  },
  "sendBugReport": {
    "message": "Übermitteln Sie uns einen Fehlerbericht."
  },
  "sendNoContactsConversionText": {
    "message": "klicken Sie hier"
  },
  "sendNoContactsDescription": {
    "message": "Kontakte ermöglich Ihnen, Transaktionen sicher und mehrfach an ein anderes Konto zu senden. Um einen Kontakt zu erstellen, $1",
    "description": "$1 represents the action text 'click here'"
  },
  "sendNoContactsTitle": {
    "message": "Sie haben noch keine Kontakte"
  },
  "sendSelectReceiveAsset": {
    "message": "Wählen Sie das zu empfangende Asset"
  },
  "sendSelectSendAsset": {
    "message": "Wählen Sie das zu sendende Asset"
  },
  "sendSpecifiedTokens": {
    "message": "$1 senden",
    "description": "Symbol of the specified token"
  },
  "sendSwapSubmissionWarning": {
    "message": "Wenn Sie auf diese Schaltfläche klicken, wird Ihre Swap-Transaktion sofort eingeleitet. Bevor Sie fortfahren, überprüfen Sie bitte Ihre Transaktionsdetails."
  },
  "sendTokenAsToken": {
    "message": "$1 als $2 senden",
    "description": "Used in the transaction display list to describe a swap and send. $1 and $2 are the symbols of tokens in involved in the swap."
  },
  "sendingAsset": {
    "message": "Senden von $1"
  },
  "sendingDisabled": {
    "message": "Das Senden von ERC-1155 NFT-Assets wird noch nicht unterstützt."
  },
  "sendingNativeAsset": {
    "message": "$1 senden",
    "description": "$1 represents the native currency symbol for the current network (e.g. ETH or BNB)"
  },
  "sendingToTokenContractWarning": {
    "message": "Warnhinweis: Sie sind im Begriff, an einen Token-Contract zu senden, und dies könnte zu einem Verlust Ihrer Gelder führen. $1",
    "description": "$1 is a clickable link with text defined by the 'learnMoreUpperCase' key. The link will open to a support article regarding the known contract address warning"
  },
  "sendingZeroAmount": {
    "message": "Sie senden 0 $1."
  },
  "sepolia": {
    "message": "Sepolia-Testnetzwerk"
  },
  "setApprovalForAll": {
    "message": "Erlaubnis für alle erteilen"
  },
  "setApprovalForAllTitle": {
    "message": "$1 ohne Ausgabenlimit genehmigen",
    "description": "The token symbol that is being approved"
  },
  "settingAddSnapAccount": {
    "message": "Konto-Snap hinzufügen"
  },
  "settings": {
    "message": "Einstellungen"
  },
  "settingsSearchMatchingNotFound": {
    "message": "Keine passenden Ergebnisse gefunden."
  },
  "settingsSubHeadingSignaturesAndTransactions": {
    "message": "Signatur- und Transaktionsanfragen"
  },
  "show": {
    "message": "Zeigen"
  },
  "showAccount": {
    "message": "Konto anzeigen"
  },
  "showExtensionInFullSizeView": {
    "message": "Erweiterung in Vollbildansicht anzeigen"
  },
  "showExtensionInFullSizeViewDescription": {
    "message": "Schalten Sie dies ein, um die Vollbildansicht als Standard einzustellen, sobald Sie auf das Erweiterungssymbol klicken."
  },
  "showFiatConversionInTestnets": {
    "message": "Umrechnung auf Testnets anzeigen"
  },
  "showFiatConversionInTestnetsDescription": {
    "message": "Wählen Sie dies aus, um die Fiat-Umrechnung in Testnetzwerken anzuzeigen."
  },
  "showHexData": {
    "message": "Hexdaten anzeigen"
  },
  "showHexDataDescription": {
    "message": "Wählen Sie dies aus, um das Hex-Datenfeld auf dem Sendebildschirm anzuzeigen."
  },
  "showIncomingTransactions": {
    "message": "Eingehende Transaktionen anzeigen"
  },
  "showIncomingTransactionsDescription": {
    "message": "Das hängt von $1 ab, das Zugriff auf Ihre Ethereum-Adresse und Ihre IP-Adresse hat. $2",
    "description": "$1 is the link to etherscan url and $2 is the link to the privacy policy of consensys APIs"
  },
  "showIncomingTransactionsExplainer": {
    "message": "Dies hängt bei jedem Netzwerk von unterschiedlichen APIs Dritter ab, die Ihre Ethereum- und IP-Adresse offenlegen."
  },
  "showLess": {
    "message": "Weniger anzeigen"
  },
  "showMore": {
    "message": "Mehr anzeigen"
  },
  "showNft": {
    "message": "NFT anzeigen"
  },
  "showPermissions": {
    "message": "Genehmigungen anzeigen"
  },
  "showPrivateKey": {
    "message": "Privaten Schlüssel anzeigen"
  },
  "showTestnetNetworks": {
    "message": "Test-Netzwerke anzeigen"
  },
  "showTestnetNetworksDescription": {
    "message": "Wählen Sie dies, um Testnetzwerke in der Netzwerkliste anzuzeigen."
  },
  "sigRequest": {
    "message": "Signaturanfrage"
  },
  "sign": {
    "message": "Unterzeichnen"
  },
  "signatureRequest": {
    "message": "Signaturanfrage"
  },
  "signatureRequestGuidance": {
    "message": "Unterzeichnen Sie diese Nachricht nur, wenn Sie den Inhalt vollständig verstehen und der anfragenden Seite vertrauen."
  },
  "signed": {
    "message": "Unterzeichnet"
  },
  "signin": {
    "message": "Anmelden"
  },
  "signing": {
    "message": "Signieren"
  },
  "signingInWith": {
    "message": "Anmelden mit"
  },
  "simulationDetailsFailed": {
    "message": "Es ist ein Fehler beim Laden Ihrer Schätzung aufgetreten."
  },
  "simulationDetailsFiatNotAvailable": {
    "message": "Nicht verfügbar"
  },
  "simulationDetailsIncomingHeading": {
    "message": "Sie erhalten"
  },
  "simulationDetailsNoBalanceChanges": {
    "message": "Keine Änderungen für Ihre Wallet prognostiziert."
  },
  "simulationDetailsOutgoingHeading": {
    "message": "Sie senden"
  },
  "simulationDetailsTitle": {
    "message": "Geschätzte Änderungen"
  },
  "simulationDetailsTitleTooltip": {
    "message": "Die geschätzten Änderungen sind das, was passieren könnte, wenn Sie diese Transaktion durchführen. Dies ist nur eine Prognostizierung, keine Garantie."
  },
  "simulationDetailsTotalFiat": {
    "message": "Gesamt = $1",
    "description": "$1 is the total amount in fiat currency on one side of the transaction"
  },
  "simulationDetailsTransactionReverted": {
    "message": "Diese Transaktion wird wahrscheinlich scheitern"
  },
  "simulationErrorMessageV2": {
    "message": "Wir konnten das Gas nicht schätzen. Es könnte einen Fehler im Contract geben und diese Transaktion könnte fehlschlagen."
  },
  "simulationsSettingDescription": {
    "message": "Schalten Sie diese Option ein, um die Saldoänderungen von Transaktionen zu schätzen, bevor Sie diese bestätigen. Dies ist keine Garantie für das endgültige Ergebnis Ihrer Transaktionen. $1"
  },
  "simulationsSettingSubHeader": {
    "message": "Geschätzte Saldoänderungen"
  },
  "siweIssued": {
    "message": "Ausgestellt"
  },
  "siweNetwork": {
    "message": "Netzwerk"
  },
  "siweRequestId": {
    "message": "Anfrage-ID"
  },
  "siweResources": {
    "message": "Ressourcen"
  },
  "siweSignatureSimulationDetailInfo": {
    "message": "Sie melden sich bei einer Website an und es sind keine Änderungen an Ihrem Konto vorgesehen."
  },
  "siweURI": {
    "message": "URL"
  },
  "skip": {
    "message": "Überspringen"
  },
  "skipAccountSecurity": {
    "message": "Kontosicherheit überspringen?"
  },
  "skipAccountSecurityDetails": {
    "message": "Mir ist klar, dass ich meine Konten und alle dazugehörigen Assets verlieren kann, solange ich keine Sicherungskopie meiner geheimen Wiederherstellungsphrase erstelle."
  },
  "smartContracts": {
    "message": "Smart Contracts"
  },
  "smartSwapsErrorNotEnoughFunds": {
    "message": "Nicht genügend Gelder für einen Smart Swap."
  },
  "smartSwapsErrorUnavailable": {
    "message": "Smart Swaps sind vorrübergehend nicht verfügbar."
  },
  "smartTransactionCancelled": {
    "message": "Ihre Transaktion wurde storniert"
  },
  "smartTransactionCancelledDescription": {
    "message": "Ihre Transaktion konnte nicht abgeschlossen werden und wurde daher storniert, damit Sie keine unnötigen Gas-Gebühren zahlen müssen."
  },
  "smartTransactionError": {
    "message": "Ihre Transaktion schlug fehl"
  },
  "smartTransactionErrorDescription": {
    "message": "Plötzliche Marktveränderungen können zu Ausfällen führen. Wenn das Problem weiterhin besteht, wenden Sie sich an den MetaMask-Kundensupport."
  },
  "smartTransactionPending": {
    "message": "Übermittlung Ihrer Transaktion"
  },
  "smartTransactionSuccess": {
    "message": "Ihre Transaktion ist abgeschlossen"
  },
  "smartTransactions": {
    "message": "Smart Transactions"
  },
  "smartTransactionsBenefit1": {
    "message": "Erfolgsrate: 99,5 %"
  },
  "smartTransactionsBenefit2": {
    "message": "Spart Ihnen Geld"
  },
  "smartTransactionsBenefit3": {
    "message": "Updates in Echtzeit"
  },
  "smartTransactionsDescription": {
    "message": "Erzielen Sie mit Smart Transactions höhere Erfolgsraten, einen Frontrunning-Schutz und eine bessere Transparenz."
  },
  "smartTransactionsDescription2": {
    "message": "Nur auf Ethereum verfügbar. Sie können diese Funktion jederzeit in den Einstellungen aktivieren oder deaktivieren. $1",
    "description": "$1 is an external link to learn more about Smart Transactions"
  },
  "smartTransactionsOptItModalTitle": {
    "message": "Verbesserter Transaktionsschutz"
  },
  "snapAccountCreated": {
    "message": "Konto erstellt"
  },
  "snapAccountCreatedDescription": {
    "message": "Ihr neues Konto ist jetzt einsatzbereit!"
  },
  "snapAccountCreationFailed": {
    "message": "Kontoerstellung fehlgeschlagen"
  },
  "snapAccountCreationFailedDescription": {
    "message": "$1 hat es nicht geschafft, ein Konto für Sie zu erstellen.",
    "description": "$1 is the snap name"
  },
  "snapAccountRedirectFinishSigningTitle": {
    "message": "Unterzeichnen beenden"
  },
  "snapAccountRedirectSiteDescription": {
    "message": "Befolgen Sie die Anweisungen von $1"
  },
  "snapAccountRemovalFailed": {
    "message": "Kontoentfernung fehlgeschlagen"
  },
  "snapAccountRemovalFailedDescription": {
    "message": "$1 hat es nicht geschafft, dieses Konto für Sie zu löschen.",
    "description": "$1 is the snap name"
  },
  "snapAccountRemoved": {
    "message": "Konto wurde entfernt"
  },
  "snapAccountRemovedDescription": {
    "message": "Dieses Konto wird in MetaMask nicht mehr zur Nutzung zur Verfügung stehen."
  },
  "snapAccounts": {
    "message": "Konto-Snaps"
  },
  "snapAccountsDescription": {
    "message": "Von Snaps Dritter kontrollierte Konten."
  },
  "snapConnectTo": {
    "message": "Mit $1 verbinden",
    "description": "$1 is the website URL or a Snap name. Used for Snaps pre-approved connections."
  },
  "snapConnectionPermissionDescription": {
    "message": "Lassen Sie $1 automatisch und ohne Ihre Zustimmung mit $2 verbinden.",
    "description": "Used for Snap pre-approved connections. $1 is the Snap name, $2 is a website URL."
  },
  "snapConnectionWarning": {
    "message": "$1 möchte $2 verwenden",
    "description": "$2 is the snap and $1 is the dapp requesting connection to the snap."
  },
  "snapContent": {
    "message": "Diese Inhalte stammen von $1.",
    "description": "This is shown when a snap shows transaction insight information in the confirmation UI. $1 is a link to the snap's settings page with the link text being the name of the snap."
  },
  "snapDetailWebsite": {
    "message": "Webseite"
  },
  "snapHomeMenu": {
    "message": "Snap-Startmenü"
  },
  "snapInstallRequest": {
    "message": "Durch die Installation von $1 erhält es die folgenden Berechtigungen.",
    "description": "$1 is the snap name."
  },
  "snapInstallSuccess": {
    "message": "Installation ist abgeschlossen"
  },
  "snapInstallWarningCheck": {
    "message": "$1 möchte die Genehmigung, Folgendes zu tun:",
    "description": "Warning message used in popup displayed on snap install. $1 is the snap name."
  },
  "snapInstallWarningHeading": {
    "message": "Seien Sie vorsichtig"
  },
  "snapInstallWarningPermissionDescriptionForBip32View": {
    "message": "Erlauben Sie $1, Ihre öffentlichen Schlüssel (und Adressen) einzusehen. Damit wird keine Kontrolle über Konten oder Assets gewährt.",
    "description": "An extended description for the `snap_getBip32PublicKey` permission used for tooltip on Snap Install Warning screen (popup/modal). $1 is the snap name."
  },
  "snapInstallWarningPermissionDescriptionForEntropy": {
    "message": "Erlauben Sie $1 Snap, Konten und Assets in dem/den gewünschten Netzwerk(en) zu verwalten. Diese Konten werden unter Verwendung Ihrer geheimen Wiederherstellungsphrase abgeleitet und gesichert (ohne sie preiszugeben). Mit der Fähigkeit, Schlüssel abzuleiten, kann $1 eine Vielzahl von Blockchain-Protokollen über Ethereum (EVMs) hinaus unterstützen.",
    "description": "An extended description for the `snap_getBip44Entropy` and `snap_getBip44Entropy` permissions used for tooltip on Snap Install Warning screen (popup/modal). $1 is the snap name."
  },
  "snapInstallWarningPermissionNameForEntropy": {
    "message": "$1-Konten verwalten",
    "description": "Permission name used for the Permission Cell component displayed on warning popup when installing a Snap. $1 is list of account types."
  },
  "snapInstallWarningPermissionNameForViewPublicKey": {
    "message": "Sehen Sie Ihren öffentlichen Schlüssel für $1 ein",
    "description": "Permission name used for the Permission Cell component displayed on warning popup when installing a Snap. $1 is list of account types."
  },
  "snapInstallationErrorDescription": {
    "message": "$1 konnte nicht installiert werden.",
    "description": "Error description used when snap installation fails. $1 is the snap name."
  },
  "snapInstallationErrorTitle": {
    "message": "Installation fehlgeschlagen",
    "description": "Error title used when snap installation fails."
  },
  "snapResultError": {
    "message": "Fehler"
  },
  "snapResultSuccess": {
    "message": "Erfolg"
  },
  "snapResultSuccessDescription": {
    "message": "$1 ist einsatzbereit"
  },
  "snapUpdateAlertDescription": {
    "message": "Holen Sie sich die neueste Version von $1\n",
    "description": "Description used in Snap update alert banner when snap update is available. $1 is the Snap name."
  },
  "snapUpdateAvailable": {
    "message": "Update verfügbar"
  },
  "snapUpdateErrorDescription": {
    "message": "$1 konnte nicht aktualisiert werden.",
    "description": "Error description used when snap update fails. $1 is the snap name."
  },
  "snapUpdateErrorTitle": {
    "message": "Update fehlgeschlagen",
    "description": "Error title used when snap update fails."
  },
  "snapUpdateRequest": {
    "message": "Durch die Aktualisierung von $1 erhält es die folgenden Berechtigungen.",
    "description": "$1 is the Snap name."
  },
  "snapUpdateSuccess": {
    "message": "Update abgeschlossen"
  },
  "snapUrlIsBlocked": {
    "message": "Dieser Snap hat vor, Sie auf eine gesperrte Seite zu bringen. $1."
  },
  "snaps": {
    "message": "Snaps"
  },
  "snapsConnected": {
    "message": "Snaps wurden verbunden"
  },
  "snapsNoInsight": {
    "message": "Der Snap brachte keine Einsicht."
  },
  "snapsPrivacyWarningFirstMessage": {
    "message": "Sie erkennen an, dass es sich – sofern nicht anders angegeben – bei jedem von Ihnen installierten Snap um einen Drittanbieter-Service handelt, gemäß der in Consensys $1 genannten Definition. Ihre Nutzung von Drittanbieter-Services unterliegt separaten Bedingungen, die vom Anbieter des jeweiligen Drittanbieter-Service festgelegt werden. Consensys empfiehlt keiner bestimmten Person aus irgendeinem bestimmten Grund die Verwendung eines Snaps. Sie nehmen Zugriff auf, verlassen sich auf und verwenden die Dienste Dritter auf eigenes Risiko. Consensys lehnt jede Verantwortung und Haftung für Verluste ab, die sich aus Ihrer Nutzung von Drittanbieter-Diensten ergeben.",
    "description": "First part of a message in popup modal displayed when installing a snap for the first time. $1 is terms of use link."
  },
  "snapsPrivacyWarningSecondMessage": {
    "message": "Alle Daten, die Sie mit Drittanbieterdiensten teilen, werden direkt von diesen Drittanbieterdiensten im Einklang mit deren Datenschutzerklärung erfasst. Für weitere Informationen lesen Sie bitte die jeweiligen Datenschutzerklärungen.",
    "description": "Second part of a message in popup modal displayed when installing a snap for the first time."
  },
  "snapsPrivacyWarningThirdMessage": {
    "message": "Consensys hat keinen Zugriff auf die Informationen, die Sie an den Drittanbieter-Service weitergeben.",
    "description": "Third part of a message in popup modal displayed when installing a snap for the first time."
  },
  "snapsSettings": {
    "message": "Snap-Einstellungen"
  },
  "snapsTermsOfUse": {
    "message": "Nutzungsbedingungen"
  },
  "snapsToggle": {
    "message": "Ein Snap wird nur ausgeführt, wenn er aktiviert ist."
  },
  "snapsUIError": {
    "message": "Kontaktieren Sie die Ersteller von $1 für weitere Unterstützung.",
    "description": "This is shown when the insight snap throws an error. $1 is the snap name"
  },
  "someNetworksMayPoseSecurity": {
    "message": "Einige Netzwerke können Sicherheits- und/oder Datenschutzrisiken bergen. Informieren Sie sich über die Risiken, bevor Sie ein Netzwerk hinzufügen und nutzen."
  },
  "somethingDoesntLookRight": {
    "message": "Scheint irgendetwas nicht in Ordnung zu sein? $1",
    "description": "A false positive message for users to contact support. $1 is a link to the support page."
  },
  "somethingIsWrong": {
    "message": "Etwas ist schiefgelaufen. Versuchen Sie, die Seite neu zu laden."
  },
  "somethingWentWrong": {
    "message": "Hoppla! Etwas ist schiefgelaufen."
  },
  "source": {
    "message": "Quelle"
  },
  "speed": {
    "message": "Geschwindigkeit"
  },
  "speedUp": {
    "message": "Beschleunigen"
  },
  "speedUpCancellation": {
    "message": "Diese Stornierung beschleunigen"
  },
  "speedUpExplanation": {
    "message": "Wir haben die Gas-Gebühr auf der Grundlage der aktuellen Netzbedingungen aktualisiert und um mindestens 10 % erhöht (erforderlich durch das Netzwerk)."
  },
  "speedUpPopoverTitle": {
    "message": "Diese Transaktion beschleunigen"
  },
  "speedUpTooltipText": {
    "message": "Neue Gas-Gebühr"
  },
  "speedUpTransaction": {
    "message": "Diese Transaktion beschleunigen"
  },
  "spendLimitInsufficient": {
    "message": "Ausgabenlimit unzureichend"
  },
  "spendLimitInvalid": {
    "message": "Ausgabenlimit ungültig; muss eine positive Zahl sein"
  },
  "spendLimitPermission": {
    "message": "Ausgabenlimit-Genehmigung"
  },
  "spendLimitRequestedBy": {
    "message": "Ausgabenlimit von $1 angefordert",
    "description": "Origin of the site requesting the spend limit"
  },
  "spendLimitTooLarge": {
    "message": "Ausgabenlimit zu groß"
  },
  "spender": {
    "message": "Spender"
  },
  "spendingCap": {
    "message": "Ausgabenobergrenze"
  },
  "spendingCapError": {
    "message": "Fehler: nur Zahlen eingeben"
  },
  "spendingCapErrorDescription": {
    "message": "Geben Sie nur eine Nummer ein, auf die $1 jetzt oder in Zukunft zugreifen kann. Sie können das Token-Limit später jederzeit ändern.",
    "description": "$1 is origin of the site requesting the token limit"
  },
  "spendingCapRequest": {
    "message": "Ausgabenobergrenze-Anfrage für $1"
  },
  "srpInputNumberOfWords": {
    "message": "Ich habe eine $1-Wort-Phrase.",
    "description": "This is the text for each option in the dropdown where a user selects how many words their secret recovery phrase has during import. The $1 is the number of words (either 12, 15, 18, 21, or 24)."
  },
  "srpPasteFailedTooManyWords": {
    "message": "Das Einfügen schlug fehl, weil sie mehr als 24 Wörter enthielt. Eine geheime Wiederherstellungsphrase darf maximal 24 Wörter enthalten.",
    "description": "Description of SRP paste error when the pasted content has too many words"
  },
  "srpPasteTip": {
    "message": "Sie können Ihre vollständige geheime Wiederherstellungsphrase in ein beliebiges Feld einfügen.",
    "description": "Our secret recovery phrase input is split into one field per word. This message explains to users that they can paste their entire secrete recovery phrase into any field, and we will handle it correctly."
  },
  "srpSecurityQuizGetStarted": {
    "message": "Erste Schritte"
  },
  "srpSecurityQuizImgAlt": {
    "message": "Ein Auge mit einem Schlüsselloch in der Mitte und drei schwebenden Passwortfeldern"
  },
  "srpSecurityQuizIntroduction": {
    "message": "Zur Enthüllung Ihrer geheimen Wiederherstellungsphrase, müssen Sie zwei Fragen richtig beantworten."
  },
  "srpSecurityQuizQuestionOneQuestion": {
    "message": "Wenn Sie Ihre geheime Wiederherstellungsphrase verlieren, kann MetaMask ..."
  },
  "srpSecurityQuizQuestionOneRightAnswer": {
    "message": "Ihnen nicht helfen."
  },
  "srpSecurityQuizQuestionOneRightAnswerDescription": {
    "message": "Schreiben Sie sie auf, gravieren Sie sie in Metall ein oder bewahren Sie sie an mehreren geheimen Orten auf, damit Sie sie niemals verlieren. Sollten Sie sie verlieren, ist sie für immer weg."
  },
  "srpSecurityQuizQuestionOneRightAnswerTitle": {
    "message": "Richtig! Niemand kann Ihnen dabei helfen, Ihre geheime Wiederherstellungsphrase zurückzubekommen."
  },
  "srpSecurityQuizQuestionOneWrongAnswer": {
    "message": "diese für Sie zurückzubekommen."
  },
  "srpSecurityQuizQuestionOneWrongAnswerDescription": {
    "message": "Wenn Sie Ihre geheime Wiederherstellungsphrase verlieren, ist diese für immer verloren. Niemand kann Ihnen dabei helfen, sie zurückzubekommen, ganz gleich, was behauptet wird."
  },
  "srpSecurityQuizQuestionOneWrongAnswerTitle": {
    "message": "Falsch! Niemand kann Ihnen dabei helfen, Ihre geheime Wiederherstellungsphrase zurückzubekommen."
  },
  "srpSecurityQuizQuestionTwoQuestion": {
    "message": "Sollte jemand, selbst ein Support-Mitarbeiter, nach Ihrer geheimen Wiederherstellungsphrase fragen ..."
  },
  "srpSecurityQuizQuestionTwoRightAnswer": {
    "message": "werden Sie betrogen."
  },
  "srpSecurityQuizQuestionTwoRightAnswerDescription": {
    "message": "Jeder, der behauptet, Ihre gemeine Wiederherstellungsphrase zu benötigen, lügt Sie an. Wenn Sie diese mit solchen Personen teilen, werden diese Ihre Assets stehlen."
  },
  "srpSecurityQuizQuestionTwoRightAnswerTitle": {
    "message": "Richtig! Es ist nie eine gute Idee, Ihre geheime Wiederherstellungsphrase mit anderen zu teilen."
  },
  "srpSecurityQuizQuestionTwoWrongAnswer": {
    "message": "Sie sollten sie ihnen geben."
  },
  "srpSecurityQuizQuestionTwoWrongAnswerDescription": {
    "message": "Jeder, der behauptet, Ihre gemeine Wiederherstellungsphrase zu benötigen, lügt Sie an. Wenn Sie diese mit einer solchen Person teilen, wird sie Ihre Assets stehlen."
  },
  "srpSecurityQuizQuestionTwoWrongAnswerTitle": {
    "message": "Nein! Teilen Sie Ihre geheime Wiederherstellungsphrase mit niemandem, niemals."
  },
  "srpSecurityQuizTitle": {
    "message": "Sicherheits-Quiz"
  },
  "srpToggleShow": {
    "message": "Dieses Wort der geheimen Wiederherstellungsphrase anzeigen/verbergen",
    "description": "Describes a toggle that is used to show or hide a single word of the secret recovery phrase"
  },
  "srpWordHidden": {
    "message": "Dieses Wort ist verborgen.",
    "description": "Explains that a word in the secret recovery phrase is hidden"
  },
  "srpWordShown": {
    "message": "Dieses Wort wird angezeigt.",
    "description": "Explains that a word in the secret recovery phrase is being shown"
  },
  "stable": {
    "message": "Stabil"
  },
  "stableLowercase": {
    "message": "stabil"
  },
  "stake": {
    "message": "Anteil"
  },
  "startYourJourney": {
    "message": "Beginnen Sie Ihre Reise mit $1",
    "description": "$1 is the token symbol"
  },
  "startYourJourneyDescription": {
    "message": "Legen Sie mit web3 los, indem Sie Ihrer Wallet $1 hinzufügen.",
    "description": "$1 is the token symbol"
  },
  "stateLogError": {
    "message": "Fehler beim Abfragen der Statusprotokolle."
  },
  "stateLogFileName": {
    "message": "MetaMask-Statusprotokolle"
  },
  "stateLogs": {
    "message": "Statusprotokolle"
  },
  "stateLogsDescription": {
    "message": "Die Statusprotokolle enthalten Ihre öffentlichen Kontoadressen und gesendeten Transaktionen."
  },
  "status": {
    "message": "Status"
  },
  "statusNotConnected": {
    "message": "Nicht verbunden"
  },
  "statusNotConnectedAccount": {
    "message": "Keine verbundenen Konten"
  },
  "step1LatticeWallet": {
    "message": "Verbinden Sie Ihr Lattice1"
  },
  "step1LatticeWalletMsg": {
    "message": "Sie können MetaMask mit Ihrem Lattice1-Gerät verbinden, sobald dieses eingerichtet und online ist. Entsperren Sie Ihr Gerät und halten Sie Ihre Geräte-ID bereit.",
    "description": "$1 represents the `hardwareWalletSupportLinkConversion` localization key"
  },
  "step1LedgerWallet": {
    "message": "Ledger-App herunterladen"
  },
  "step1LedgerWalletMsg": {
    "message": "Herunterladen, einrichten und Ihr Passwort eingeben, um $1 freizuschalten.",
    "description": "$1 represents the `ledgerLiveApp` localization value"
  },
  "step1TrezorWallet": {
    "message": "Verbinden Sie Ihre Trezor-Wallet."
  },
  "step1TrezorWalletMsg": {
    "message": "Schließen Sie Ihre Trezor-Wallet direkt an Ihren Computer an und entsperren Sie sie. Stellen Sie sicher, dass Sie die richtige Passphrase verwenden.",
    "description": "$1 represents the `hardwareWalletSupportLinkConversion` localization key"
  },
  "step2LedgerWallet": {
    "message": "Verbinden Sie Ihre Ledger-Wallet."
  },
  "step2LedgerWalletMsg": {
    "message": "Schließen Sie Ihre Ledger-Wallet direkt an Ihren Computer an, entsperren Sie sie und öffnen Sie die Ethereum-App.",
    "description": "$1 represents the `hardwareWalletSupportLinkConversion` localization key"
  },
  "stillGettingMessage": {
    "message": "Erhalten Sie diese Meldung immer noch?"
  },
  "strong": {
    "message": "Stark"
  },
  "stxCancelled": {
    "message": "Swap wäre gescheitert"
  },
  "stxCancelledDescription": {
    "message": "Ihre Transaktion wäre fehlgeschlagen und wurde storniert, um Sie vor unnötigen Gas-Gebühren zu schützen."
  },
  "stxCancelledSubDescription": {
    "message": "Versuchen Sie Ihren Swap erneut. Wir werden hier sein, um Sie beim nächsten Mal vor ähnlichen Risiken zu schützen."
  },
  "stxFailure": {
    "message": "Swap fehlgeschlagen"
  },
  "stxFailureDescription": {
    "message": "Plötzliche Marktveränderungen können zu Ausfällen führen. Wenn das Problem weiterhin besteht, wenden Sie sich bitte an $1.",
    "description": "This message is shown to a user if their swap fails. The $1 will be replaced by support.metamask.io"
  },
  "stxOptInDescription": {
    "message": "Schalten Sie Smart Transactions für zuverlässigere und sicherere Transaktionen im Ethereum Mainnet ein. $1"
  },
  "stxPendingPrivatelySubmittingSwap": {
    "message": "Ihr Swap wird privat abgesendet ..."
  },
  "stxPendingPubliclySubmittingSwap": {
    "message": "Ihr Swap wird öffentlich abgesendet ..."
  },
  "stxSuccess": {
    "message": "Swap abgeschlossen!"
  },
  "stxSuccessDescription": {
    "message": "Ihr $1 ist jetzt verfügbar.",
    "description": "$1 is a token symbol, e.g. ETH"
  },
  "stxSwapCompleteIn": {
    "message": "Swap abgeschlossen in <",
    "description": "'<' means 'less than', e.g. Swap will complete in < 2:59"
  },
  "stxTryingToCancel": {
    "message": "Es wird versucht, Ihre Transaktion zu stornieren ..."
  },
  "stxUnknown": {
    "message": "Status unbekannt"
  },
  "stxUnknownDescription": {
    "message": "Eine Transaktion war erfolgreich, aber wir sind uns nicht sicher, um welche es sich handelt. Dies kann darauf zurückzuführen sein, dass eine andere Transaktion übermittelt wurde, während dieser Swap bearbeitet wurde."
  },
  "stxUserCancelled": {
    "message": "Swap storniert"
  },
  "stxUserCancelledDescription": {
    "message": "Ihre Transaktion wurde storniert und Sie haben keine unnötigen Gas-Gebühren bezahlt."
  },
  "submit": {
    "message": "Absenden"
  },
  "submitted": {
    "message": "Abgesendet"
  },
  "suggestedBySnap": {
    "message": "Vorgeschlagen von $1",
    "description": "$1 is the snap name"
  },
  "suggestedTokenName": {
    "message": "Vorgeschlagener Name:"
  },
  "support": {
    "message": "Support"
  },
  "supportCenter": {
    "message": "Besuchen Sie unser Support Center."
  },
  "surveyConversion": {
    "message": "Nehmen Sie an unserer Umfrage teil"
  },
  "surveyTitle": {
    "message": "Gestalten Sie die Zukunft von MetaMask"
  },
  "swap": {
    "message": "Swap"
  },
  "swapAdjustSlippage": {
    "message": "Slippage anpassen"
  },
  "swapAggregator": {
    "message": "Aggregator"
  },
  "swapAllowSwappingOf": {
    "message": "Swapping von $1 zulassen",
    "description": "Shows a user that they need to allow a token for swapping on their hardware wallet"
  },
  "swapAmountReceived": {
    "message": "Garantierter Betrag"
  },
  "swapAmountReceivedInfo": {
    "message": "Dies ist der Mindestbetrag, den Sie empfangen werden. Je nach Slippage können Sie auch mehr empfangen."
  },
  "swapAndSend": {
    "message": "Swappen und Senden"
  },
  "swapAnyway": {
    "message": "Swap trotzdem ausführen"
  },
  "swapApproval": {
    "message": "$1 für Swaps genehmigen",
    "description": "Used in the transaction display list to describe a transaction that is an approve call on a token that is to be swapped.. $1 is the symbol of a token that has been approved."
  },
  "swapApproveNeedMoreTokens": {
    "message": "Sie benötigen $1 mehr $2, um diesen Swap abzuschließen",
    "description": "Tells the user how many more of a given token they need for a specific swap. $1 is an amount of tokens and $2 is the token symbol."
  },
  "swapAreYouStillThere": {
    "message": "Sind Sie noch da?"
  },
  "swapAreYouStillThereDescription": {
    "message": "Wir sind bereit, Ihnen die neuesten Angebote zu zeigen, wenn Sie fortfahren möchten."
  },
  "swapBuildQuotePlaceHolderText": {
    "message": "Keine Tokens verfügbar, die mit $1 übereinstimmen.",
    "description": "Tells the user that a given search string does not match any tokens in our token lists. $1 can be any string of text"
  },
  "swapConfirmWithHwWallet": {
    "message": "Mit Ihrer Hardware-Wallet bestätigen"
  },
  "swapContinueSwapping": {
    "message": "Mit Swap fortfahren"
  },
  "swapContractDataDisabledErrorDescription": {
    "message": "Gehen Sie in der Ethereum-App auf Ihrem Ledger auf „Einstellungen“ und lassen Sie Contract-Daten zu. Versuchen Sie dann Ihren Swap erneut."
  },
  "swapContractDataDisabledErrorTitle": {
    "message": "Contract-Daten sind in Ihrem Ledger nicht aktiviert."
  },
  "swapCustom": {
    "message": "benutzerdefiniert"
  },
  "swapDecentralizedExchange": {
    "message": "Dezentralisierter Austausch"
  },
  "swapDirectContract": {
    "message": "Direkter Contract"
  },
  "swapEditLimit": {
    "message": "Limit bearbeiten"
  },
  "swapEnableDescription": {
    "message": "Dies ist erforderlich und gibt MetaMask die Genehmigung, Ihren $1 zu swappen.",
    "description": "Gives the user info about the required approval transaction for swaps. $1 will be the symbol of a token being approved for swaps."
  },
  "swapEnableTokenForSwapping": {
    "message": "Das macht $1 für Swapping.",
    "description": "$1 is for the 'enableToken' key, e.g. 'enable ETH'"
  },
  "swapEnterAmount": {
    "message": "Einen Betrag eingeben"
  },
  "swapEstimatedNetworkFees": {
    "message": "Geschätzte Netzwerkgebühren"
  },
  "swapEstimatedNetworkFeesInfo": {
    "message": "Dies ist eine Schätzung der Netzwerkgebühr, die für den Abschluss Ihres Swaps verwendet wird. Der tatsächliche Betrag kann sich je nach Netzwerkbedingungen ändern."
  },
  "swapFailedErrorDescriptionWithSupportLink": {
    "message": "Transaktionsfehler kommen vor und wir sind hier, um zu helfen. Wenn das Problem weiterhin besteht, können Sie unseren Kundensupport unter $1 erreichen, um weitere Hilfe zu erhalten.",
    "description": "This message is shown to a user if their swap fails. The $1 will be replaced by support.metamask.io"
  },
  "swapFailedErrorTitle": {
    "message": "Swap fehlgeschlagen"
  },
  "swapFetchingQuote": {
    "message": "Angebot wird eingeholt"
  },
  "swapFetchingQuoteNofN": {
    "message": "Angebot $1 von $2 ",
    "description": "A count of possible quotes shown to the user while they are waiting for quotes to be fetched. $1 is the number of quotes already loaded, and $2 is the total number of resources that we check for quotes. Keep in mind that not all resources will have a quote for a particular swap."
  },
  "swapFetchingQuotes": {
    "message": "Angebote einholen..."
  },
  "swapFetchingQuotesErrorDescription": {
    "message": "Hmmm... etwas ist schiefgelaufen. Versuchen Sie es erneut, oder wenden Sie sich an den Kundensupport, wenn der Fehler weiterhin besteht."
  },
  "swapFetchingQuotesErrorTitle": {
    "message": "Fehler beim Abrufen der Preisangaben"
  },
  "swapFetchingTokens": {
    "message": "Token abrufen..."
  },
  "swapFromTo": {
    "message": "Swap von $1 auf $2",
    "description": "Tells a user that they need to confirm on their hardware wallet a swap of 2 tokens. $1 is a source token and $2 is a destination token"
  },
  "swapGasFeesDetails": {
    "message": "Die Gas-Gebühren werden geschätzt und werden aufgrund der Komplexität des Netzwerk-Traffics und der Transaktionskomplexität schwanken."
  },
  "swapGasFeesLearnMore": {
    "message": "Erfahren Sie mehr über Gasgebühren"
  },
  "swapGasFeesSplit": {
    "message": "Die Gas-Gebühren auf dem vorherigen Bildschirm werden auf diese beiden Transaktionen aufgeteilt."
  },
  "swapGasFeesSummary": {
    "message": "Gasgebühren werden an Krypto-Miner gezahlt, die Transaktionen im $1-Netzwerk verarbeiten. MetaMask profitiert nicht von den Gasgebühren.",
    "description": "$1 is the selected network, e.g. Ethereum or BSC"
  },
  "swapHighSlippage": {
    "message": "Hohe Slippage"
  },
  "swapHighSlippageWarning": {
    "message": "Der Slippage-Betrag ist sehr hoch."
  },
  "swapIncludesMMFee": {
    "message": "Enthält eine MetaMask-Gebühr von $1%.",
    "description": "Provides information about the fee that metamask takes for swaps. $1 is a decimal number."
  },
  "swapIncludesMMFeeAlt": {
    "message": "Angebot umfasst $1% MetaMask-Gebühr",
    "description": "Provides information about the fee that metamask takes for swaps using the latest copy. $1 is a decimal number."
  },
  "swapIncludesMetaMaskFeeViewAllQuotes": {
    "message": "Enthält eine MetaMask-Gebühr von $1% bis $2.",
    "description": "Provides information about the fee that metamask takes for swaps. $1 is a decimal number and $2 is a link to view all quotes."
  },
  "swapLearnMore": {
    "message": "Mehr über Swaps erfahren"
  },
  "swapLiquiditySourceInfo": {
    "message": "Wir durchsuchen mehrere Liquiditätsquellen (Börsen, Aggregatoren und professionelle Market Maker), um Wechselkurse und Netzwerkgebühren zu vergleichen."
  },
  "swapLowSlippage": {
    "message": "Niedrige Slippage"
  },
  "swapLowSlippageError": {
    "message": "Transaktion kann fehlschlagen, maximale Slippage zu niedrig."
  },
  "swapMaxSlippage": {
    "message": "Max. Slippage"
  },
  "swapMetaMaskFee": {
    "message": "MetaMask-Gebühr"
  },
  "swapMetaMaskFeeDescription": {
    "message": "Die Gebühr von $1% ist automatisch in diesem Angebot enthalten. Sie zahlen sie als Gegenleistung für eine Lizenz zur Nutzung der Software von MetaMask zur Aggregation von Liquiditätsanbieterinformationen.",
    "description": "Provides information about the fee that metamask takes for swaps. $1 is a decimal number."
  },
  "swapNQuotesWithDot": {
    "message": "$1 Angebote.",
    "description": "$1 is the number of quotes that the user can select from when opening the list of quotes on the 'view quote' screen"
  },
  "swapNewQuoteIn": {
    "message": "Neue Angebote in $1",
    "description": "Tells the user the amount of time until the currently displayed quotes are update. $1 is a time that is counting down from 1:00 to 0:00"
  },
  "swapNoTokensAvailable": {
    "message": "Keine Tokens verfügbar, die mit $1 übereinstimmen.",
    "description": "Tells the user that a given search string does not match any tokens in our token lists. $1 can be any string of text"
  },
  "swapOnceTransactionHasProcess": {
    "message": "Ihre $1 werden Ihrem Konto gutgeschrieben, sobald diese Transaktion abgeschlossen ist.",
    "description": "This message communicates the token that is being transferred. It is shown on the awaiting swap screen. The $1 will be a token symbol."
  },
  "swapPriceDifference": {
    "message": "Sie sind dabei, $1 $2 (~$3) gegen $4 $5 (~$6) zu swappen.",
    "description": "This message represents the price slippage for the swap.  $1 and $4 are a number (ex: 2.89), $2 and $5 are symbols (ex: ETH), and $3 and $6 are fiat currency amounts."
  },
  "swapPriceDifferenceTitle": {
    "message": "Preisdifferenz von ~$1%",
    "description": "$1 is a number (ex: 1.23) that represents the price difference."
  },
  "swapPriceImpactTooltip": {
    "message": "Der Preiseinfluss ist die Differenz zwischen dem aktuellen Marktpreis und dem bei der Ausführung der Transaktion erhaltenen Betrag. Die Preisauswirkung ist eine Funktion der Größe Ihres Geschäfts im Verhältnis zur Größe des Liquiditätspools."
  },
  "swapPriceUnavailableDescription": {
    "message": "Die Auswirkungen auf den Preis konnten aufgrund fehlender Marktpreisdaten nicht ermittelt werden. Bitte bestätigen Sie vor dem Tausch, dass Sie mit der Menge der Tokens, die Sie erhalten werden, einverstanden sind."
  },
  "swapPriceUnavailableTitle": {
    "message": "Überprüfen Sie Ihren Kurs, bevor Sie fortfahren."
  },
  "swapProcessing": {
    "message": "Wird verarbeitet"
  },
  "swapQuoteDetails": {
    "message": "Kursdetails"
  },
  "swapQuoteNofM": {
    "message": "$1 von $2",
    "description": "A count of possible quotes shown to the user while they are waiting for quotes to be fetched. $1 is the number of quotes already loaded, and $2 is the total number of resources that we check for quotes. Keep in mind that not all resources will have a quote for a particular swap."
  },
  "swapQuoteSource": {
    "message": "Angebotsquelle"
  },
  "swapQuotesExpiredErrorDescription": {
    "message": "Bitte fordern Sie neue Angebote an, um die aktuellen Kurse zu erhalten."
  },
  "swapQuotesExpiredErrorTitle": {
    "message": "Angebote-Timeout"
  },
  "swapQuotesNotAvailableDescription": {
    "message": "Reduzieren Sie den Umfang Ihres Handels oder probieren Sie es mit einem anderen Token."
  },
  "swapQuotesNotAvailableErrorDescription": {
    "message": "Versuchen Sie die Menge oder Slippage Einstellungen anzupassen und versuchen Sie es erneut."
  },
  "swapQuotesNotAvailableErrorTitle": {
    "message": "Keine Kurse verfügbar"
  },
  "swapRate": {
    "message": "Kurs"
  },
  "swapReceiving": {
    "message": "Empfangen"
  },
  "swapReceivingInfoTooltip": {
    "message": "Dies ist eine Schätzung. Der genaue Betrag hängt von der Slippage ab."
  },
  "swapRequestForQuotation": {
    "message": "Angebotsanfrage"
  },
  "swapReviewSwap": {
    "message": "Swap überprüfen"
  },
  "swapSearchNameOrAddress": {
    "message": "Namen suchen oder Adresse einfügen"
  },
  "swapSelect": {
    "message": "Auswählen"
  },
  "swapSelectAQuote": {
    "message": "Kurs auswählen"
  },
  "swapSelectAToken": {
    "message": "Token auswählen"
  },
  "swapSelectQuotePopoverDescription": {
    "message": "Unten sind alle Kurse aus verschiedenen Liquiditätsquellen zusammengefasst."
  },
  "swapSelectToken": {
    "message": "Token auswählen"
  },
  "swapShowLatestQuotes": {
    "message": "Neueste Angebote anzeigen"
  },
  "swapSlippageHighDescription": {
    "message": "Die eingegebene Slippage ($1%) wird als sehr hoch angesehen und kann zu einem schlechten Kurs führen.",
    "description": "$1 is the amount of % for slippage"
  },
  "swapSlippageHighTitle": {
    "message": "Hohe Slippage"
  },
  "swapSlippageLowDescription": {
    "message": "Ein so niedriger Wert ($1%) kann zu einem fehlgeschlagenen Swap führen.",
    "description": "$1 is the amount of % for slippage"
  },
  "swapSlippageLowTitle": {
    "message": "Niedriger Slippage"
  },
  "swapSlippageNegative": {
    "message": "Slippage muss größer oder gleich Null sein"
  },
  "swapSlippageNegativeDescription": {
    "message": "Slippage muss größer oder gleich Null sein"
  },
  "swapSlippageNegativeTitle": {
    "message": "Zum Fortfahren Slippage erhöhen"
  },
  "swapSlippageOverLimitDescription": {
    "message": "Slippage-Tolleranz muss 15 % oder weniger betragen. Alles darüber resultiert in einem schlechten Kurs."
  },
  "swapSlippageOverLimitTitle": {
    "message": "Sehr hohe Slippage"
  },
  "swapSlippagePercent": {
    "message": "$1%",
    "description": "$1 is the amount of % for slippage"
  },
  "swapSlippageTooltip": {
    "message": "Wenn sich der Kurs zwischen der Aufgabe Ihrer Order und der Bestätigung ändert, nennt man das „Slippage”. Ihr Swap wird automatisch storniert, wenn die Abweichung die von Ihnen eingestellte „Abweichungstoleranz” überschreitet."
  },
  "swapSlippageZeroDescription": {
    "message": "Es gibt weniger Anbieter mit Null-Slippage, was in einem weniger konkurrenzfähigen Angebot resultieren könne."
  },
  "swapSlippageZeroTitle": {
    "message": "Suche nach Null-Slippage-Anbietern"
  },
  "swapSource": {
    "message": "Liquiditätsquelle"
  },
  "swapSuggested": {
    "message": "Swap vorgeschlagen"
  },
  "swapSuggestedGasSettingToolTipMessage": {
    "message": "Swaps sind komplexe und zeitkritische Transaktionen. Wir empfehlen diese Gas-Gebühr für ein gutes Gleichgewicht zwischen Kosten und Vertrauen in einen erfolgreichen Swap."
  },
  "swapSwapFrom": {
    "message": "Swap von"
  },
  "swapSwapSwitch": {
    "message": "Token-Reihenfolge wechseln"
  },
  "swapSwapTo": {
    "message": "Swap zu"
  },
  "swapToConfirmWithHwWallet": {
    "message": "zur Bestätigung mit Ihrer Hardware-Wallet"
  },
  "swapTokenAddedManuallyDescription": {
    "message": "Überprüfen Sie dieses Token auf $1 und stellen Sie sicher, dass es sich um das Token handelt, das Sie handeln möchten.",
    "description": "$1 points the user to etherscan as a place they can verify information about a token. $1 is replaced with the translation for \"etherscan\""
  },
  "swapTokenAddedManuallyTitle": {
    "message": "Token manuell hinzugefügt"
  },
  "swapTokenAvailable": {
    "message": "Ihr $1 wurde Ihrem Konto hinzugefügt.",
    "description": "This message is shown after a swap is successful and communicates the exact amount of tokens the user has received for a swap. The $1 is a decimal number of tokens followed by the token symbol."
  },
  "swapTokenBalanceUnavailable": {
    "message": "Wir konnten Ihr $1-Guthaben nicht abrufen.",
    "description": "This message communicates to the user that their balance of a given token is currently unavailable. $1 will be replaced by a token symbol"
  },
  "swapTokenNotAvailable": {
    "message": "In diesem Netzwerk ist kein Token-Tausch verfügbar"
  },
  "swapTokenToToken": {
    "message": "$1 mit $2 tauschen",
    "description": "Used in the transaction display list to describe a swap. $1 and $2 are the symbols of tokens in involved in a swap."
  },
  "swapTokenVerificationAddedManually": {
    "message": "Dieses Token wurde manuell hinzugefügt."
  },
  "swapTokenVerificationMessage": {
    "message": "Bestätigen Sie immer die Token-Adresse auf $1.",
    "description": "Points the user to Etherscan as a place they can verify information about a token. $1 is replaced with the translation for \"Etherscan\" followed by an info icon that shows more info on hover."
  },
  "swapTokenVerificationOnlyOneSource": {
    "message": "Nur an 1 Quelle verifiziert."
  },
  "swapTokenVerificationSources": {
    "message": "Auf $1 Quellen überprüft.",
    "description": "Indicates the number of token information sources that recognize the symbol + address. $1 is a decimal number."
  },
  "swapTokenVerifiedOn1SourceDescription": {
    "message": "$1 wurde nur auf 1 Quelle bestätigt. Ziehen Sie in Betracht, es vor dem Fortfahren auf $2 zu bestätigen.",
    "description": "$1 is a token name, $2 points the user to etherscan as a place they can verify information about a token. $1 is replaced with the translation for \"etherscan\""
  },
  "swapTokenVerifiedOn1SourceTitle": {
    "message": "Möglicherweise unglaubwürdiges Token"
  },
  "swapTooManyDecimalsError": {
    "message": "$1 erlaubt bis zu $2 Dezimalstellen",
    "description": "$1 is a token symbol and $2 is the max. number of decimals allowed for the token"
  },
  "swapTransactionComplete": {
    "message": "Transaktion vollständig"
  },
  "swapTwoTransactions": {
    "message": "2 Transaktionen"
  },
  "swapUnknown": {
    "message": "Unbekannt"
  },
  "swapVerifyTokenExplanation": {
    "message": "Mehrere Token können denselben Namen und dasselbe Symbol verwenden. Überprüfen Sie $1, um sicherzugehen, dass dies der Token ist, den Sie suchen.",
    "description": "This appears in a tooltip next to the verifyThisTokenOn message. It gives the user more information about why they should check the token on a block explorer. $1 will be the name or url of the block explorer, which will be the translation of 'etherscan' or a block explorer url specified for a custom network."
  },
  "swapYourTokenBalance": {
    "message": "$1 $2 zum Swap verfügbar",
    "description": "Tells the user how much of a token they have in their balance. $1 is a decimal number amount of tokens, and $2 is a token symbol"
  },
  "swapZeroSlippage": {
    "message": "0 % Slippage"
  },
  "swapsAdvancedOptions": {
    "message": "Erweiterte Optionen"
  },
  "swapsExcessiveSlippageWarning": {
    "message": "Der Slippage-Betrag ist zu hoch und wird zu einem schlechten Kurs führen. Bitte reduzieren Sie die Slippage-Toleranz auf einen Wert unter 15 %."
  },
  "swapsMaxSlippage": {
    "message": "Slippage-Toleranz"
  },
  "swapsNotEnoughForTx": {
    "message": "Nicht genug $1, um diese Transaktion abzuschließen.",
    "description": "Tells the user that they don't have enough of a token for a proposed swap. $1 is a token symbol"
  },
  "swapsNotEnoughToken": {
    "message": "Nicht genügend $1",
    "description": "Tells the user that they don't have enough of a token for a proposed swap. $1 is a token symbol"
  },
  "swapsViewInActivity": {
    "message": "In Aktivität anzeigen"
  },
  "switch": {
    "message": "Wechseln"
  },
  "switchEthereumChainConfirmationDescription": {
    "message": "Dadurch wird das ausgewählte Netzwerk innerhalb von MetaMask auf ein zuvor hinzugefügtes Netzwerk umgeschaltet:"
  },
  "switchEthereumChainConfirmationTitle": {
    "message": "Dieser Seite das Wechseln eines Netzwerks erlauben?"
  },
  "switchInputCurrency": {
    "message": "Eingangswährung wechseln"
  },
  "switchNetwork": {
    "message": "Netzwerk wechseln"
  },
  "switchNetworks": {
    "message": "Netzwerk wechseln"
  },
  "switchToNetwork": {
    "message": "Zu $1 wechseln",
    "description": "$1 represents the custom network that has previously been added"
  },
  "switchToThisAccount": {
    "message": "Zu diesem Konto wechseln"
  },
  "switchedNetworkToastDecline": {
    "message": "Nicht mehr anzeigen"
  },
  "switchedNetworkToastMessage": {
    "message": "$1 ist jetzt aktiv bei $2",
    "description": "$1 represents the account name, $2 represents the network name"
  },
  "switchedTo": {
    "message": "Sie verwenden jetzt"
  },
  "switchingNetworksCancelsPendingConfirmations": {
    "message": "Das Wechseln der Netzwerke wird alle ausstehenden Bestätigungen stornieren."
  },
  "symbol": {
    "message": "Symbol"
  },
  "symbolBetweenZeroTwelve": {
    "message": "Das Symbol darf maximal 11 Zeichen lang sein."
  },
  "tenPercentIncreased": {
    "message": "10 % Erhöhung"
  },
  "terms": {
    "message": "Nutzungsbedingungen"
  },
  "termsOfService": {
    "message": "Nutzungsbedingungen"
  },
  "termsOfUseAgreeText": {
    "message": " Ich akzeptiere die Nutzungsbedingungen, die meine Verwendung von MetaMask, einschließlich aller seiner Funktionen, betreffen"
  },
  "termsOfUseFooterText": {
    "message": "Bitte scrollen, um alle Sektionen zu lesen."
  },
  "termsOfUseTitle": {
    "message": "Unsere Nutzungsbedingungen wurden aktualisiert."
  },
  "theme": {
    "message": "Motiv"
  },
  "themeDescription": {
    "message": "Wählen Sie Ihr bevorzugtes MetaMask-Motiv aus."
  },
  "thingsToKeep": {
    "message": "Was Sie beachten sollten:"
  },
  "thirdPartySoftware": {
    "message": "Mitteilung bzgl. Drittanbieter-Software",
    "description": "Title of a popup modal displayed when installing a snap for the first time."
  },
  "thisCollection": {
    "message": "diese Sammlung"
  },
  "threeMonthsAbbreviation": {
    "message": "3 M",
    "description": "Shortened form of '3 months'"
  },
  "time": {
    "message": "Zeit"
  },
  "tips": {
    "message": "Tipps"
  },
  "to": {
    "message": "An"
  },
  "toAddress": {
    "message": "An: $1",
    "description": "$1 is the address to include in the To label. It is typically shortened first using shortenAddress"
  },
  "toggleRequestQueueDescription": {
    "message": "Dadurch können Sie ein Netzwerk für jede Website auswählen, anstatt ein einziges Netzwerk für alle Websites auszuwählen. Diese Funktion verhindert, dass Sie manuell zwischen den Netzwerken wechseln müssen, was die Benutzerfreundlichkeit auf bestimmten Websites beeinträchtigen könnte."
  },
  "toggleRequestQueueField": {
    "message": "Wählen Sie Netzwerke für jede Website"
  },
  "toggleRequestQueueOff": {
    "message": "Aus"
  },
  "toggleRequestQueueOn": {
    "message": "An"
  },
  "token": {
    "message": "Token"
  },
  "tokenAddress": {
    "message": "Token-Adresse"
  },
  "tokenAlreadyAdded": {
    "message": "Token wurde bereits hinzugefügt."
  },
  "tokenAutoDetection": {
    "message": "Automatische Token-Erkennung"
  },
  "tokenContractAddress": {
    "message": "Token-Contract-Adresse"
  },
  "tokenDecimal": {
    "message": "Token-Dezimale"
  },
  "tokenDecimalFetchFailed": {
    "message": "Tokendezimal erforderlich. Finden Sie es auf: $1"
  },
  "tokenDecimalTitle": {
    "message": "Token-Dezimale:"
  },
  "tokenDetails": {
    "message": "Token-Details"
  },
  "tokenFoundTitle": {
    "message": "1 neues Token gefunden"
  },
  "tokenId": {
    "message": "Token-ID"
  },
  "tokenList": {
    "message": "Token-Listen"
  },
  "tokenScamSecurityRisk": {
    "message": "Token-Betrügereien und Sicherheitsrisiken"
  },
  "tokenShowUp": {
    "message": "Ihre Tokens werden möglicherweise nicht automatisch in Ihrer Wallet angezeigt. "
  },
  "tokenStandard": {
    "message": "Token-Standard"
  },
  "tokenSymbol": {
    "message": "Tokensymbol"
  },
  "tokens": {
    "message": "Tokens"
  },
  "tokensFoundTitle": {
    "message": "$1 neue Tokens gefunden",
    "description": "$1 is the number of new tokens detected"
  },
  "tokensInCollection": {
    "message": "Tokens in der Sammlung"
  },
  "tooltipApproveButton": {
    "message": "Ich verstehe"
  },
  "tooltipSatusConnected": {
    "message": "verbunden"
  },
  "tooltipSatusConnectedUpperCase": {
    "message": "Verbunden"
  },
  "tooltipSatusNotConnected": {
    "message": "nicht verbunden"
  },
  "total": {
    "message": "Gesamt"
  },
  "totalVolume": {
    "message": "Gesamtvolumen"
  },
  "transaction": {
    "message": "Transaktion"
  },
  "transactionCancelAttempted": {
    "message": "Transaktionsstornierung versucht mit Gas-Gebühr von $1 bei $2."
  },
  "transactionCancelSuccess": {
    "message": "Transaktion bei $2 erfolgreich storniert."
  },
  "transactionConfirmed": {
    "message": "Transaktion bei $2 bestätigt."
  },
  "transactionCreated": {
    "message": "Transaktion mit einem Wert von $1 bei $2 erstellt."
  },
  "transactionDataFunction": {
    "message": "Funktion"
  },
  "transactionDetailDappGasMoreInfo": {
    "message": "Seite vorgeschlagen"
  },
  "transactionDetailDappGasTooltip": {
    "message": "Bearbeiten, um die von MetaMask empfohlene Gas-Gebühr auf der Grundlage des letzten Blocks zu verwenden."
  },
  "transactionDetailGasHeading": {
    "message": "Voraussichtliche Gas-Gebühr"
  },
  "transactionDetailGasTooltipConversion": {
    "message": "Erfahren Sie mehr über Gas-Gebühren."
  },
  "transactionDetailGasTooltipExplanation": {
    "message": "Die Gas-Gebühren werden vom Netzwerk festgelegt und schwanken je nach Netzwerk-Traffic und Transaktionskomplexität."
  },
  "transactionDetailGasTooltipIntro": {
    "message": "Gas-Gebühren werden an Krypto-Miner gezahlt, die Transaktionen im $1-Netzwerk verarbeiten. MetaMask profitiert nicht von den Gas-Gebühren."
  },
  "transactionDetailGasTotalSubtitle": {
    "message": "Betrag + Gas-Gebühr"
  },
  "transactionDetailLayer2GasHeading": {
    "message": "Layer 2 Gas-Gebühr"
  },
  "transactionDetailMultiLayerTotalSubtitle": {
    "message": "Betrag + Gebühren"
  },
  "transactionDropped": {
    "message": "Transaktion bei $2 eingestellt."
  },
  "transactionError": {
    "message": "Transaktionsfehler. Fehler in Contract-Code eingefügt."
  },
  "transactionErrorNoContract": {
    "message": "Das Abrufen einer Funktion bei einer Nicht-Contract-Adresse wird versucht."
  },
  "transactionErrored": {
    "message": "Bei der Transaktion ist ein Fehler aufgetreten."
  },
  "transactionFailed": {
    "message": "Transaktion fehlgeschlagen"
  },
  "transactionFee": {
    "message": "Transaktionsgebühr"
  },
  "transactionHistoryBaseFee": {
    "message": "Grundgebühr (GWEI)"
  },
  "transactionHistoryL1GasLabel": {
    "message": "Gesamte L1 Gas-Gebühr"
  },
  "transactionHistoryL2GasLimitLabel": {
    "message": "L2 Gas-Limit"
  },
  "transactionHistoryL2GasPriceLabel": {
    "message": "L2 Gas-Preis"
  },
  "transactionHistoryMaxFeePerGas": {
    "message": "Maximale Gebühr pro Gas"
  },
  "transactionHistoryPriorityFee": {
    "message": "Prioritätsgebühr (GWEI)"
  },
  "transactionHistoryTotalGasFee": {
    "message": "Gesamte Gas-Gebühr"
  },
  "transactionNote": {
    "message": "Transaktionsnotiz"
  },
  "transactionResubmitted": {
    "message": "Erneutes Absenden der Transaktion mit Erhöhung der geschätzten Gas-Gebühr auf $1 zu $2."
  },
  "transactionSettings": {
    "message": "Transaktionseinstellungen"
  },
  "transactionSubmitted": {
    "message": "Transaktion mit einer Gas-Gebühr von $1 bei $2 abgesendet."
  },
  "transactionUpdated": {
    "message": "Transaktion für $2 aktualisiert."
  },
  "transactions": {
    "message": "Transaktionen"
  },
  "transfer": {
    "message": "Übertragung"
  },
  "transferFrom": {
    "message": "Übertragung von"
  },
  "trillionAbbreviation": {
    "message": "T",
    "description": "Shortened form of 'trillion'"
  },
  "troubleConnectingToLedgerU2FOnFirefox": {
    "message": "Wir haben Probleme mit der Verbindung zu Ihrem Ledger. $1",
    "description": "$1 is a link to the wallet connection guide;"
  },
  "troubleConnectingToLedgerU2FOnFirefox2": {
    "message": "Überprüfen Sie die Verbindungsanleitung Ihrer Hardware-Wallet und versuchen Sie es erneut.",
    "description": "$1 of the ledger wallet connection guide"
  },
  "troubleConnectingToLedgerU2FOnFirefoxLedgerSolution": {
    "message": "Sollten Sie die neueste Version von Firefox verwenden, könnten Sie einem Problem begegnen, dass mit der Einstelllung der U2F-Unterstützung seitens Firefox zusammenhängt. Erfahren Sie $1, wie Sie dieses Problem beheben.",
    "description": "It is a link to the ledger website for the workaround."
  },
  "troubleConnectingToLedgerU2FOnFirefoxLedgerSolution2": {
    "message": "hier",
    "description": "Second part of the error message; It is a link to the ledger website for the workaround."
  },
  "troubleConnectingToWallet": {
    "message": "Wir hatten Probleme mit der Verbindung zu Ihrem $1, versuchen Sie, $2 zu überprüfen und versuchen es erneut.",
    "description": "$1 is the wallet device name; $2 is a link to wallet connection guide"
  },
  "troubleStarting": {
    "message": "Beim Starten von MetaMask ist ein Problem aufgetreten. Dies könnte ein vorübergehendes Problem sein. Versuchen Sie daher, die Erweiterung neu zu starten."
  },
  "trustSiteApprovePermission": {
    "message": "Durch Erteilung der Genehmigung erlauben Sie den folgenden $1 Zugriff auf Ihre Gelder."
  },
  "tryAgain": {
    "message": "Erneut versuchen"
  },
  "turnOff": {
    "message": "Ausschalten"
  },
  "turnOffMetamaskNotificationsError": {
    "message": "Beim Deaktivieren der Benachrichtigungen ist ein Fehler aufgetreten. Bitte versuchen Sie es später erneut."
  },
  "turnOn": {
    "message": "Einschalten"
  },
  "turnOnMetamaskNotifications": {
    "message": "Benachrichtigungen einschalten"
  },
  "turnOnMetamaskNotificationsButton": {
    "message": "Einschalten"
  },
  "turnOnMetamaskNotificationsError": {
    "message": "Beim Erstellen der Benachrichtigungen ist ein Fehler aufgetreten. Bitte versuchen Sie es später erneut."
  },
  "turnOnMetamaskNotificationsMessageFirst": {
    "message": "Bleiben Sie mit Benachrichtigungen auf dem Laufenden darüber, was in Ihrer Wallet passiert."
  },
  "turnOnMetamaskNotificationsMessagePrivacyBold": {
    "message": "Einstellungen > Benachrichtigungen."
  },
  "turnOnMetamaskNotificationsMessagePrivacyLink": {
    "message": "Erfahren Sie, wie wir Ihre Privatsphäre bei der Nutzung dieser Funktion schützen."
  },
  "turnOnMetamaskNotificationsMessageSecond": {
    "message": "Um Wallet-Benachrichtigungen zu nutzen, verwenden wir ein Profil, um bestimmte Einstellungen auf Ihren Geräten zu synchronisieren. $1"
  },
  "turnOnMetamaskNotificationsMessageThird": {
    "message": "Sie können die Benachrichtigungen jederzeit unter $1 ausschalten"
  },
  "turnOnTokenDetection": {
    "message": "Erweiterte Token-Erkennung aktivieren"
  },
  "tutorial": {
    "message": "Tutorial"
  },
  "twelveHrTitle": {
    "message": "12 Std:"
  },
  "typeYourSRP": {
    "message": "Geben Sie Ihre geheime Wiederherstellungsphrase ein."
  },
  "u2f": {
    "message": "U2F",
    "description": "A name on an API for the browser to interact with devices that support the U2F protocol. On some browsers we use it to connect MetaMask to Ledger devices."
  },
  "unapproved": {
    "message": "Nicht genehmigt"
  },
  "units": {
    "message": "Einheiten"
  },
  "unknown": {
    "message": "Unbekannt"
  },
  "unknownCollection": {
    "message": "Unbenannte Sammlung"
  },
  "unknownNetwork": {
    "message": "Unbekanntes privates Netzwerk"
  },
  "unknownNetworkForKeyEntropy": {
    "message": "Unbekanntes Netzwerk",
    "description": "Displayed on places like Snap install warning when regular name is not available."
  },
  "unknownQrCode": {
    "message": "Fehler: Wir konnten diesen QR-Code nicht identifizieren."
  },
  "unlimited": {
    "message": "Unbegrenzt"
  },
  "unlock": {
    "message": "Entsperren"
  },
  "unlockMessage": {
    "message": "Das dezentrale Web erwartet Sie"
  },
  "unpin": {
    "message": "Lösen"
  },
  "unrecognizedChain": {
    "message": "Dieses benutzerdefinierte Netzwerk wird nicht erkannt.",
    "description": "$1 is a clickable link with text defined by the 'unrecognizedChanLinkText' key. The link will open to instructions for users to validate custom network details."
  },
  "unsendableAsset": {
    "message": "Senden von NFT-Tokens (ERC-721) wird derzeit nicht unterstützt.",
    "description": "This is an error message we show the user if they attempt to send an NFT asset type, for which currently don't support sending"
  },
  "unverifiedContractAddressMessage": {
    "message": "Wir können diesen Contract nicht verifizieren. Stellen Sie sicher, dass Sie dieser Adresse vertrauen."
  },
  "upArrow": {
    "message": "Aufwärtspfeil"
  },
  "update": {
    "message": "Update"
  },
  "updateOrEditNetworkInformations": {
    "message": "Aktualisieren Sie Ihre Informationen oder"
  },
  "updateRequest": {
    "message": "Aktualisierungsanfrage"
  },
  "uploadDropFile": {
    "message": "Legen Sie Ihre Datei hier ab"
  },
  "uploadFile": {
    "message": "Datei hochladen"
  },
  "urlErrorMsg": {
    "message": "URIs benötigen die korrekten HTTP/HTTPS Präfixe."
  },
  "use4ByteResolution": {
    "message": "Smart Contracts dekodieren"
  },
  "use4ByteResolutionDescription": {
    "message": "Um das Benutzererlebnis zu verbessern, passen wir die Aktivitätsregisterkarte mit Nachrichten an, die auf den Smart Contracts basieren, mit denen Sie interagieren. MetaMask verwendet einen Dienst namens 4byte.directory, um Daten zu entschlüsseln und Ihnen eine Version eines Smart Contracts anzuzeigen, die leichter zu lesen ist. Dies trägt dazu bei, die Wahrscheinlichkeit zu verringern, dass Sie bösartige Smart-Contract-Aktionen genehmigen, kann aber dazu führen, dass Ihre IP-Adresse weitergegeben wird."
  },
  "useMultiAccountBalanceChecker": {
    "message": "Kontoguthaben-Anfragen sammeln"
  },
  "useMultiAccountBalanceCheckerSettingDescription": {
    "message": "Erhalten Sie Aktualisierungen von Kontoständen schneller, indem Sie Anfragen zum Kontostand bündeln. Auf diese Weise können wir Ihre Kontostände auf einmal abrufen, wodurch Sie schnellere Aktualisierungen erhalten und eine bessere Erfahrung machen. Wenn diese Funktion deaktiviert ist, ist es für Dritte weniger wahrscheinlich, dass sie Ihre Konten miteinander in Verbindung bringen können."
  },
  "useNftDetection": {
    "message": "NFTs automatisch erkennen"
  },
  "useNftDetectionDescriptionText": {
    "message": "Lassen Sie MetaMask NFTs, die Sie besitzen, anhand von Drittanbieterdiensten hinzufügen. Durch die automatische Erkennung von NFTs werden Ihre IP- und Kontoadresse für diese Dienste offengelegt. Durch die Aktivierung dieser Funktion können eventuell Ihre IP- und Ethereum-Adresse miteinander in Verbindung gebracht und gefälschte, von Betrügern per Airdropping abgesetzte NFTs anzeigt werden. Es ist möglich, Tokens manuell hinzufügen, um dieses Risiko zu vermeiden."
  },
  "usePhishingDetection": {
    "message": "Phishing-Erkennung verwenden"
  },
  "usePhishingDetectionDescription": {
    "message": "Zeigt eine Warnung für Phishing-Domains, die Ethereum-Nutzer ansprechen."
  },
  "useSafeChainsListValidation": {
    "message": "Überprüfung der Netzwerkangaben"
  },
  "useSafeChainsListValidationDescription": {
    "message": "MetaMask verwendet einen Drittanbieter-Service namens $1, um genaue und standardisierte Netzwerkangaben anzuzeigen. Dies verringert die Wahrscheinlichkeit, dass Sie mit einem bösartigen oder falschen Netzwerk in Verbindungen treten. Wenn Sie diese Funktion benutzen, wird Ihre IP-Adresse chainid.network gegenüber offengelegt."
  },
  "useSafeChainsListValidationWebsite": {
    "message": "chainid.network",
    "description": "useSafeChainsListValidationWebsite is separated from the rest of the text so that we can bold the third party service name in the middle of them"
  },
  "useSiteSuggestion": {
    "message": "Seitenvorschlag verwenden"
  },
  "useTokenDetectionPrivacyDesc": {
    "message": "Die automatische Anzeige der an Ihr Konto gesendeten Tokens erfordert die Kommunikation mit Servern von Drittanbietern, um die Bilder der Tokens abzurufen. Diese Server haben Zugriff auf Ihre IP-Adresse."
  },
  "usedByClients": {
    "message": "Verwendet von einer Reihe verschiedenen Kunden"
  },
  "userName": {
    "message": "Nutzername"
  },
  "userOpContractDeployError": {
    "message": "Contract-Bereitstellung von einem Smart-Contract-Konto wird nicht unterstützt"
  },
  "verifyContractDetails": {
    "message": "Drittanbieter-Details überprüfen"
  },
  "verifyThisTokenOn": {
    "message": "Diesen Token auf $1 verifizieren",
    "description": "Points the user to etherscan as a place they can verify information about a token. $1 is replaced with the translation for \"etherscan\""
  },
  "verifyThisUnconfirmedTokenOn": {
    "message": "Überprüfen Sie diesen Token auf $1 und stellen Sie sicher, dass dies der Token ist, den Sie handeln möchten.",
    "description": "Points the user to etherscan as a place they can verify information about a token. $1 is replaced with the translation for \"etherscan\""
  },
  "version": {
    "message": "Version"
  },
  "view": {
    "message": "Anzeigen"
  },
  "viewActivity": {
    "message": "Aktivität anzeigen"
  },
  "viewAllDetails": {
    "message": "Alle Details anzeigen"
  },
  "viewAllQuotes": {
    "message": "alle Angebote anzeigen"
  },
  "viewContact": {
    "message": "Kontakt anzeigen"
  },
  "viewDetails": {
    "message": "Details anzeigen"
  },
  "viewFullTransactionDetails": {
    "message": "Alle Transaktionsdetails anzeigen"
  },
  "viewMore": {
    "message": "Mehr anzeigen"
  },
  "viewOnBlockExplorer": {
    "message": "Im Block-Explorer anzeigen"
  },
  "viewOnCustomBlockExplorer": {
    "message": "Zeige $1 bei $2",
    "description": "$1 is the action type. e.g (Account, Transaction, Swap) and $2 is the Custom Block Explorer URL"
  },
  "viewOnEtherscan": {
    "message": "$1 auf Etherscan anzeigen",
    "description": "$1 is the action type. e.g (Account, Transaction, Swap)"
  },
  "viewOnExplorer": {
    "message": "Im Explorer anzeigen"
  },
  "viewOnOpensea": {
    "message": "Auf Opensea ansehen"
  },
  "viewTransaction": {
    "message": "Transaktion einsehen"
  },
  "viewinCustodianApp": {
    "message": "In Verwahrungs-App anzeigen"
  },
  "viewinExplorer": {
    "message": "$1 im Explorer anzeigen",
    "description": "$1 is the action type. e.g (Account, Transaction, Swap)"
  },
  "visitSite": {
    "message": "Seite besuchen"
  },
  "visitWebSite": {
    "message": "Besuchen Sie unsere Webseite."
  },
  "wallet": {
    "message": "Wallet"
  },
  "walletConnectionGuide": {
    "message": "unsere Hardware-Wallet-Verbindungsanleitung"
  },
  "wantToAddThisNetwork": {
    "message": "Möchten Sie dieses Netzwerk hinzufügen?"
  },
  "wantsToAddThisAsset": {
    "message": "Dadurch kann das folgende Asset zu Ihrer Wallet hinzugefügt werden."
  },
  "warning": {
    "message": "Warnung"
  },
  "warningFromSnap": {
    "message": "Warnung von $1",
    "description": "$1 represents the name of the snap"
  },
  "warningTooltipText": {
    "message": "$1 Der Dritte könnte Ihr gesamtes Token-Guthaben ohne weitere Benachrichtigung oder Zustimmung ausgeben. Schützen Sie sich, indem Sie eine niedrigere Ausgabenobergrenze festlegen.",
    "description": "$1 is a warning icon with text 'Be careful' in 'warning' colour"
  },
  "weak": {
    "message": "Schwach"
  },
  "web3": {
    "message": "Web3"
  },
  "web3ShimUsageNotification": {
    "message": "Wir haben festgestellt, dass die aktuelle Webseite versucht hat, die entfernte window.web3 API zu verwenden. Sollte die Seite defekt sein, klicken Sie bitte auf $1 für weitere Informationen.",
    "description": "$1 is a clickable link."
  },
  "webhid": {
    "message": "WebHID",
    "description": "Refers to a interface for connecting external devices to the browser. Used for connecting ledger to the browser. Read more here https://developer.mozilla.org/en-US/docs/Web/API/WebHID_API"
  },
  "websites": {
    "message": "Webseiten",
    "description": "Used in the 'permission_rpc' message."
  },
  "welcomeBack": {
    "message": "Willkommen zurück!"
  },
  "welcomeExploreDescription": {
    "message": "Speichern, versenden und ausgeben von Kryptowährungen und Assets."
  },
  "welcomeExploreTitle": {
    "message": "Erkunden dezentraler Apps"
  },
  "welcomeLoginDescription": {
    "message": "Verwenden Sie MetaMask, um sich bei dezentralen Apps anzumelden – keine Anmeldung erforderlich."
  },
  "welcomeLoginTitle": {
    "message": "Sagen Sie Hallo zu Ihrer Wallet"
  },
  "welcomeToMetaMask": {
    "message": "Los geht's"
  },
  "welcomeToMetaMaskIntro": {
    "message": "MetaMask ist eine sichere Wallet, welche die Welt von web3 für alle zugänglich macht und die das Vertrauen von Millionen genießt."
  },
  "whatsNew": {
    "message": "Was neu ist",
    "description": "This is the title of a popup that gives users notifications about new features and updates to MetaMask."
  },
  "whatsThis": {
    "message": "Was ist das?"
  },
  "wrongNetworkName": {
    "message": "Laut unseren Aufzeichnungen stimmt dieser Netzwerkname nicht mit dieser Chain-ID überein."
  },
  "xOfYPending": {
    "message": "$1 von $2 ausstehend",
    "description": "$1 and $2 are intended to be two numbers, where $2 is a total number of pending confirmations, and $1 is a count towards that total"
  },
  "yes": {
    "message": "Ja"
  },
  "you": {
    "message": "Sie"
  },
  "youNeedToAllowCameraAccess": {
    "message": "Sie müssen Zugriff auf die Kamera erlauben, um diese Funktion nutzen zu können."
  },
  "youSign": {
    "message": "Sie unterzeichnen"
  },
  "yourAccounts": {
    "message": "Ihre Konten"
  },
  "yourActivity": {
    "message": "Ihre Aktivität"
  },
  "yourBalance": {
    "message": "Ihr Kontostand"
  },
  "yourNFTmayBeAtRisk": {
    "message": "Ihr NFT könnte gefährdet sein"
  },
  "yourPrivateSeedPhrase": {
    "message": "Ihre geheime Wiederherstellungsphrase"
  },
  "yourTransactionConfirmed": {
    "message": "Transaktion bereits bestätigt"
  },
  "yourTransactionJustConfirmed": {
    "message": "Wir waren nicht in der Lage, Ihre Transaktion zu stornieren, bevor sie in der Blockchain bestätigt wurde."
  },
  "zeroGasPriceOnSpeedUpError": {
    "message": "Keine Gas-Kosten bei Beschleunigung"
  }
}<|MERGE_RESOLUTION|>--- conflicted
+++ resolved
@@ -2796,13 +2796,6 @@
   "nativeNetworkPermissionRequestDescription": {
     "message": "$1 bittet um Ihre Zustimmung zu:",
     "description": "$1 represents dapp name"
-<<<<<<< HEAD
-  },
-  "nativePermissionRequestDescription": {
-    "message": "Möchten Sie, dass diese Website Folgendes tut?",
-    "description": "Description below header used on Permission Connect screen for native permissions."
-=======
->>>>>>> 05dda700
   },
   "nativeToken": {
     "message": "Das native Token dieses Netzwerks ist $1. Dieses Token wird für die Gas-Gebühr verwendet. ",
