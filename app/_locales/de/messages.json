--- conflicted
+++ resolved
@@ -4572,15 +4572,12 @@
   "sepolia": {
     "message": "Sepolia-Testnetzwerk"
   },
-<<<<<<< HEAD
-=======
   "serviceWorkerKeepAlive": {
     "message": "serviceWorkerKeepAlive"
   },
   "setAdvancedPrivacySettingsDetails": {
     "message": "MetaMask nutzt diese vertrauenswürdigen Dienstleistungen von Drittanbietern, um die Benutzerfreundlichkeit und Sicherheit der Produkte zu verbessern."
   },
->>>>>>> cf417bb2
   "setApprovalForAll": {
     "message": "Erlaubnis für alle erteilen"
   },
