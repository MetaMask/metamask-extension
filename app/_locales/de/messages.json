{
  "QRHardwareInvalidTransactionTitle": {
    "message": "Fehler"
  },
  "QRHardwareMismatchedSignId": {
    "message": "Inkongruente Transaktionsdaten. Bitte überprüfen Sie die Transaktionsdetails."
  },
  "QRHardwarePubkeyAccountOutOfRange": {
    "message": "Keine weiteren Konten. Wenn Sie auf ein Konto zugreifen möchten, das unten nicht aufgelistet ist, verbinden Sie bitte erneut Ihre Hardware-Wallet und wählen Sie diese."
  },
  "QRHardwareScanInstructions": {
    "message": "Platzieren Sie den QR-Code vor Ihrer Kamera. Der Bildschirm ist verschwommen, das wirkt sich aber nicht auf das Scannen aus."
  },
  "QRHardwareSignRequestCancel": {
    "message": "Ablehnen"
  },
  "QRHardwareSignRequestDescription": {
    "message": "Nachdem Sie sich mit Ihrer Wallet angemeldet haben, klicken Sie auf 'Signatur erhalten', um die Signatur zu bekommen."
  },
  "QRHardwareSignRequestGetSignature": {
    "message": "Signatur abrufen"
  },
  "QRHardwareSignRequestSubtitle": {
    "message": "Scannen Sie den QR-Code mit Ihrer Wallet."
  },
  "QRHardwareSignRequestTitle": {
    "message": "Signatur abrufen"
  },
  "QRHardwareUnknownQRCodeTitle": {
    "message": "Fehler"
  },
  "QRHardwareUnknownWalletQRCode": {
    "message": "Ungültiger QR-Code. Bitte scannen Sie den QR-Code der Hardware-Wallet."
  },
  "QRHardwareWalletImporterTitle": {
    "message": "QR-Code scannen"
  },
  "QRHardwareWalletSteps1Description": {
    "message": "Sie können aus der folgenden Liste offizieller QR-Code-unterstützender Partner wählen."
  },
  "QRHardwareWalletSteps1Title": {
    "message": "Verbinden Sie Ihre QR-basierte Hardware-Wallet."
  },
  "QRHardwareWalletSteps2Description": {
    "message": "Ngrave Zero"
  },
  "SIWEAddressInvalid": {
    "message": "Die Adresse in der Anmeldeanfrage entspricht nicht der Adresse des Kontos, mit dem Sie sich anmelden."
  },
  "SIWEDomainInvalidText": {
    "message": "Die Seite, auf der Sie sich anmelden möchten, entspricht nicht der Domain in der Anfrage. Bitte seien Sie vorsichtig."
  },
  "SIWEDomainInvalidTitle": {
    "message": "Betrügerische Seitenanfrage."
  },
  "SIWEDomainWarningBody": {
    "message": "Die Webseite ($1) bittet Sie, sich in der falschen Domain anzumelden. Dies könnte ein Phishing-Angriff sein.",
    "description": "$1 represents the website domain"
  },
  "SIWEDomainWarningLabel": {
    "message": "Unsicher"
  },
  "SIWELabelChainID": {
    "message": "Chain-ID:"
  },
  "SIWELabelExpirationTime": {
    "message": "Gültig bis:"
  },
  "SIWELabelIssuedAt": {
    "message": "Ausgestellt am:"
  },
  "SIWELabelMessage": {
    "message": "Nachricht:"
  },
  "SIWELabelNonce": {
    "message": "Nonce:"
  },
  "SIWELabelNotBefore": {
    "message": "Nicht vor:"
  },
  "SIWELabelRequestID": {
    "message": "Anfrage-ID:"
  },
  "SIWELabelResources": {
    "message": "Ressourcen: $1",
    "description": "$1 represents the number of resources"
  },
  "SIWELabelURI": {
    "message": "URI:"
  },
  "SIWELabelVersion": {
    "message": "Version:"
  },
  "SIWESiteRequestSubtitle": {
    "message": "Diese Seite bittet Sie, sich anzumelden mit"
  },
  "SIWESiteRequestTitle": {
    "message": "Anmeldeanfrage"
  },
  "SIWEWarningSubtitle": {
    "message": "Um zu bestätigen, dass Sie alles verstanden haben, markieren Sie:"
  },
  "SIWEWarningTitle": {
    "message": "Sind Sie sicher?"
  },
  "about": {
    "message": "Über"
  },
  "accept": {
    "message": "Akzeptieren"
  },
  "acceptTermsOfUse": {
    "message": "Ich habe die $1 gelesen und stimme ihnen zu.",
    "description": "$1 is the `terms` message"
  },
  "accessAndSpendNoticeNFT": {
    "message": "$1 kann auf dieses Asset zugreifen und es ausgeben.",
    "description": "$1 is the url of the site requesting ability to spend"
  },
  "accessYourWalletWithSRP": {
    "message": "Greifen Sie mit Ihrer geheimen Wiederherstellungsphrase auf Ihre Wallet zu."
  },
  "accessYourWalletWithSRPDescription": {
    "message": "MetaMask kann Ihr Passwort nicht wiederherstellen. Wir verwenden Ihre geheime Wiederherstellungsphrase, um Ihr Eigentum zu bestätigen, Ihre Wallet wiederherzustellen und ein neues Passwort festzulegen. Geben Sie zunächst die geheime Wiederherstellungsphrase ein, die Sie erhalten haben, als Sie Ihre Wallet erstellt haben. $1",
    "description": "$1 is the words 'Learn More' from key 'learnMore', separated here so that it can be added as a link"
  },
  "accessingYourCamera": {
    "message": "Zugriff auf Ihre Kamera …"
  },
  "account": {
    "message": "Konto"
  },
  "accountActivity": {
    "message": "Kontoaktivität"
  },
  "accountActivityText": {
    "message": "Wählen Sie die Konten aus, über die Sie benachrichtigt werden möchten:"
  },
  "accountDetails": {
    "message": "Kontodetails"
  },
  "accountIdenticon": {
    "message": "Konto-Identicon"
  },
  "accountIsntConnectedToastText": {
    "message": "$1 ist nicht mit $2 verbunden"
  },
  "accountName": {
    "message": "Kontoname"
  },
  "accountNameDuplicate": {
    "message": "Dieser Kontoname existiert bereits.",
    "description": "This is an error message shown when the user enters a new account name that matches an existing account name"
  },
  "accountNameReserved": {
    "message": "Dieser Kontoname ist reserviert.",
    "description": "This is an error message shown when the user enters a new account name that is reserved for future use"
  },
  "accountOptions": {
    "message": "Kontooptionen"
  },
  "accountSelectionRequired": {
    "message": "Sie müssen ein Konto auswählen!"
  },
  "accountTypeNotSupported": {
    "message": "Kontotyp nicht unterstützt"
  },
  "accounts": {
    "message": "Konten"
  },
  "accountsConnected": {
    "message": "Konten wurden verbunden"
  },
  "active": {
    "message": "Aktiv"
  },
  "activity": {
    "message": "Aktivität"
  },
  "activityLog": {
    "message": "Aktivitätsprotokoll"
  },
  "add": {
    "message": "Hinzufügen"
  },
  "addANetwork": {
    "message": "Ein neues Netzwerk hinzufügen"
  },
  "addANetworkManually": {
    "message": "Ein Netzwerk manuell hinzufügen"
  },
  "addANickname": {
    "message": "Spitznamen hinzufügen"
  },
  "addAccount": {
    "message": "Konto hinzufügen"
  },
  "addAcquiredTokens": {
    "message": "Fügen Sie die Tokens hinzu, die Sie mittels MetaMask erlangt haben."
  },
  "addAlias": {
    "message": "Alias hinzufügen"
  },
  "addBlockExplorer": {
    "message": "Einen Block-Explorer hinzufügen"
  },
  "addContact": {
    "message": "Kontakt hinzufügen"
  },
  "addCustomNetwork": {
    "message": "Benutzerdefiniertes Netzwerk hinzufügen"
  },
  "addEthereumChainConfirmationDescription": {
    "message": "Dadurch kann dieses Netzwerk innerhalb MetaMask verwendet werden."
  },
  "addEthereumChainConfirmationRisks": {
    "message": "MetaMask überprüft keine benutzerdefinierten Netzwerke."
  },
  "addEthereumChainConfirmationRisksLearnMore": {
    "message": "Erfahren Sie mehr über $1.",
    "description": "$1 is a link with text that is provided by the 'addEthereumChainConfirmationRisksLearnMoreLink' key"
  },
  "addEthereumChainConfirmationRisksLearnMoreLink": {
    "message": "Betrug und Sicherheitsrisiken im Netzwerk",
    "description": "Link text for the 'addEthereumChainConfirmationRisksLearnMore' translation key"
  },
  "addEthereumChainConfirmationTitle": {
    "message": "Dieser Seite das Hinzufügen eines Netzwerks erlauben?"
  },
  "addEthereumChainWarningModalHeader": {
    "message": "Fügen Sie diesen RPC-Anbieter nur hinzu, wenn Sie sich sicher sind, dass Sie ihm vertrauen können. $1",
    "description": "$1 is addEthereumChainWarningModalHeaderPartTwo passed separately so that it can be bolded"
  },
  "addEthereumChainWarningModalHeaderPartTwo": {
    "message": "Betrügerische Anbieter könnten in Hinischt auf den Zustand der Blockchain lügen und Ihre Netzwerkaktivitäten aufzeichnen."
  },
  "addEthereumChainWarningModalListHeader": {
    "message": "Es ist wichtig, dass Sie sich auf Ihren Anbieter verlassen können, da er die Fähigkeit dazu hat:"
  },
  "addEthereumChainWarningModalListPointOne": {
    "message": "– Ihre Konten und IP-Adressen einzusehen und diese miteinander in Verbindung zu setzen."
  },
  "addEthereumChainWarningModalListPointThree": {
    "message": "– Kontoguthaben und andere On-Chain-Zustände anzuzeigen."
  },
  "addEthereumChainWarningModalListPointTwo": {
    "message": "– Ihre Transaktionen zu veröffentlichen."
  },
  "addEthereumChainWarningModalTitle": {
    "message": "Sie fügen einen neuen RPC-Anbieter für das Ethereum-Hauptnetz hinzu."
  },
  "addFriendsAndAddresses": {
    "message": "Freunde und Adressen hinzufügen, welchen Sie vertrauen"
  },
  "addFromAListOfPopularNetworks": {
    "message": "Fügen Sie ein Netzwerk aus einer Liste beliebter Netzwerke hinzu oder fügen Sie es manuell hinzu. Interagieren Sie nur mit Organisationen, denen Sie vertrauen."
  },
  "addHardwareWallet": {
    "message": "Hardware-Wallet hinzufügen"
  },
  "addIPFSGateway": {
    "message": "Fügen Sie Ihr bevorzugtes IPFS-Gateway hinzu."
  },
  "addImportAccount": {
    "message": "Konto oder Hardware-Wallet hinzufügen"
  },
  "addMemo": {
    "message": "Notiz hinzufügen"
  },
  "addMoreNetworks": {
    "message": "weitere Netzwerke manuell hinzufügen"
  },
  "addNetwork": {
    "message": "Netzwerk hinzufügen"
  },
  "addNetworkTooltipWarning": {
    "message": "Diese Netzwerkverbindung ist von Dritten abhängig. Diese Verbindung könnte unzuverlässiger sein oder Dritten erlauben, Ihre Aktivitäten zu verfolgen. $1",
    "description": "$1 is Learn more link"
  },
  "addNewAccount": {
    "message": "Ein neues Konto hinzufügen"
  },
  "addNewBitcoinAccount": {
    "message": "Ein neues Bitcoin-Konto hinzufügen (Beta)"
  },
  "addNewBitcoinTestnetAccount": {
    "message": "Ein neues Bitcoin-Konto hinzufügen (Testnet)"
  },
  "addNewToken": {
    "message": "Neues Token hinzufügen"
  },
  "addNft": {
    "message": "NFT hinzufügen"
  },
  "addNfts": {
    "message": "NFTs hinzufügen"
  },
  "addRpcUrl": {
    "message": "RPC-URL hinzufügen"
  },
  "addSnapAccountToggle": {
    "message": "„Konto-Snap (Beta) hinzufügen“ aktivieren"
  },
  "addSnapAccountsDescription": {
    "message": "Wenn Sie diese Funktion aktivieren, haben Sie die Möglichkeit, die neuen Beta-Konto-Snaps direkt aus Ihrer Kontoliste hinzuzufügen. Denken Sie bei der Installation eines Konto-Snaps bitte daran, dass es sich dabei um einen Dienst von Drittanbietern handelt."
  },
  "addSuggestedNFTs": {
    "message": "Vorgeschlagene NFTs hinzufügen"
  },
  "addSuggestedTokens": {
    "message": "Vorgeschlagene Tokens hinzufügen"
  },
  "addToken": {
    "message": "Token hinzufügen"
  },
  "addTokenByContractAddress": {
    "message": "Sie können kein Token finden? Sie können ein beliebiges Token manuell hinzufügen, indem Sie seine Adresse eingeben. Token-Contract-Adressen finden Sie auf $1.",
    "description": "$1 is a blockchain explorer for a specific network, e.g. Etherscan for Ethereum"
  },
  "addUrl": {
    "message": "URL hinzufügen"
  },
  "addingCustomNetwork": {
    "message": "Netzwerk wird hinzugefügt"
  },
  "addingTokens": {
    "message": "Hinzufügen von Token"
  },
  "additionalNetworks": {
    "message": "Zusätzliche Netzwerke"
  },
  "additionalRpcUrl": {
    "message": "Weitere RPC-URL"
  },
  "address": {
    "message": "Adresse"
  },
  "addressCopied": {
    "message": "Adresse wurde kopiert!"
  },
  "advanced": {
    "message": "Erweitert"
  },
  "advancedBaseGasFeeToolTip": {
    "message": "Wenn Ihre Transaktion in den Block aufgenommen wird, wird die Differenz zwischen Ihrer maximalen Grundgebühr und der tatsächlichen Grundgebühr erstattet. Der Gesamtbetrag wird berechnet als maximale Grundgebühr (in GWEI) * Gas-Limit."
  },
  "advancedConfiguration": {
    "message": "Erweiterte Einstellungen"
  },
  "advancedDetailsDataDesc": {
    "message": "Daten"
  },
  "advancedDetailsHexDesc": {
    "message": "Hexadezimal"
  },
  "advancedDetailsNonceDesc": {
    "message": "Nonce"
  },
  "advancedDetailsNonceTooltip": {
    "message": "Dies ist die Transaktionsnummer eines Kontos. Die Nonce für die erste Transaktion ist 0 und sie erhöht sich in fortlaufender Reihenfolge."
  },
  "advancedGasFeeDefaultOptIn": {
    "message": "Speichern Sie diese Werte als Standard für das $1-Netzwerk.",
    "description": "$1 is the current network name."
  },
  "advancedGasFeeModalTitle": {
    "message": "Erweiterte Gas-Gebühr"
  },
  "advancedGasPriceTitle": {
    "message": "Gas-Preis"
  },
  "advancedPriorityFeeToolTip": {
    "message": "Prioritätsgebühr (alias „Miner Tip“) geht direkt an Miner und veranlasst sie, Ihre Transaktion zu priorisieren."
  },
  "agreeTermsOfUse": {
    "message": "Ich stimme MetaMasks $1 zu",
    "description": "$1 is the `terms` link"
  },
  "airgapVault": {
    "message": "AirGap-Tresor"
  },
  "alert": {
    "message": "Warnhinweis"
  },
  "alertActionBuy": {
    "message": "EHT kaufen"
  },
  "alertActionUpdateGas": {
    "message": "Gas-Limit aktualisieren"
  },
  "alertActionUpdateGasFee": {
    "message": "Gebühr aktualisieren"
  },
  "alertActionUpdateGasFeeLevel": {
    "message": "Gas-Optionen aktualisieren"
  },
  "alertBannerMultipleAlertsDescription": {
    "message": "Wenn Sie diese Anfrage genehmigen, könnten Dritte, die für Betrügereien bekannt sind, alle Ihre Assets an sich reißen."
  },
  "alertBannerMultipleAlertsTitle": {
    "message": "Mehrere Benachrichtigungen!"
  },
  "alertDisableTooltip": {
    "message": "Dies kann in „Einstellungen > Benachrichtigungen“ geändert werden."
  },
  "alertMessageGasEstimateFailed": {
    "message": "Wir sind nicht in der Lage, eine genaue Gebühr anzugeben, und diese Schätzung könnte zu hoch sein. Wir schlagen vor, dass Sie ein individuelles Gas-Limit eingeben, aber es besteht das Risiko, dass die Transaktion trotzdem fehlschlägt."
  },
  "alertMessageGasFeeLow": {
    "message": "Wenn Sie eine niedrige Gebühr wählen, müssen Sie mit langsameren Transaktionen und längeren Wartezeiten rechnen. Für schnellere Transaktionen wählen Sie die Gebührenoptionen Markt oder Aggressiv."
  },
  "alertMessageGasTooLow": {
    "message": "Um mit dieser Transaktion fortzufahren, müssen Sie das Gas-Limit auf 21.000 oder mehr erhöhen."
  },
  "alertMessageInsufficientBalance": {
    "message": "Sie haben nicht genug ETH auf Ihrem Konto, um die Transaktionsgebühren zu bezahlen."
  },
  "alertMessageNetworkBusy": {
    "message": "Die Gas-Preise sind hoch und die Schätzungen sind weniger genau."
  },
  "alertMessageNoGasPrice": {
    "message": "Wir können mit dieser Transaktion nicht fortfahren, bis Sie die Gebühr manuell aktualisieren."
  },
  "alertMessagePendingTransactions": {
    "message": "Diese Transaktion wird erst dann durchgeführt, wenn eine vorherige Transaktion abgeschlossen ist. Erfahren Sie, wie Sie eine Transaktion abbrechen oder beschleunigen können."
  },
  "alertMessageSignInDomainMismatch": {
    "message": "Die Website, die die Anfrage stellt, ist nicht die Website, bei der Sie sich anmelden. Dies könnte ein Versuch sein, Ihre Anmeldedaten zu stehlen."
  },
  "alertMessageSignInWrongAccount": {
    "message": "Diese Seite fordert Sie auf, sich mit dem falschen Konto anzumelden."
  },
  "alertMessageSigningOrSubmitting": {
    "message": "Diese Transaktion wird erst durchgeführt, wenn Ihre vorherige Transaktion abgeschlossen ist."
  },
  "alertModalAcknowledge": {
    "message": "Ich habe das Risiko erkannt und möchte trotzdem fortfahren"
  },
  "alertModalDetails": {
    "message": "Details zum Warnhinweis"
  },
  "alertModalReviewAllAlerts": {
    "message": "Alle Benachrichtigungen überprüfen"
  },
  "alertReasonGasEstimateFailed": {
    "message": "Ungenaue Gebühr"
  },
  "alertReasonGasFeeLow": {
    "message": "Langsame Geschwindigkeit"
  },
  "alertReasonGasTooLow": {
    "message": "Niedriges Gas-Limit"
  },
  "alertReasonInsufficientBalance": {
    "message": "Unzureichende Gelder"
  },
  "alertReasonNetworkBusy": {
    "message": "Netzwerk ist ausgelastet"
  },
  "alertReasonNoGasPrice": {
    "message": "Gebührenschätzung nicht verfügbar"
  },
  "alertReasonPendingTransactions": {
    "message": "Ausstehende Transaktion"
  },
  "alertReasonSignIn": {
    "message": "Verdächtige Anmeldeanfrage"
  },
  "alertReasonWrongAccount": {
    "message": "Falsches Konto"
  },
  "alertSettingsUnconnectedAccount": {
    "message": "Eine Webseite mit einem nicht verknüpften Konto durchsuchen"
  },
  "alertSettingsUnconnectedAccountDescription": {
    "message": "Diese Warnung wird im Popup angezeigt, wenn Sie eine verbundene Webseite durchsuchen, aber das aktuell ausgewählte Konto ist nicht verbunden."
  },
  "alertSettingsWeb3ShimUsage": {
    "message": "Wenn eine Webseite versucht, die entfernte window.web3 API zu verwenden"
  },
  "alertSettingsWeb3ShimUsageDescription": {
    "message": "Diese Benachrichtigung wird in einem Popup-Fenster angezeigt, wenn Sie eine Website besuchen, die versucht, die entfernte window.web3-API zu verwenden, und die dadurch möglicherweise beschädigt wird."
  },
  "alerts": {
    "message": "Benachrichtigungen"
  },
  "all": {
    "message": "Alle"
  },
  "allCustodianAccountsConnectedSubtitle": {
    "message": "Sie haben entweder bereits alle Ihre Verwahrungskonten verbunden oder haben kein Konto, dass Sie mit MetaMask Institutional verbinden könnten."
  },
  "allCustodianAccountsConnectedTitle": {
    "message": "Keine verbindbaren Konten verfügbar"
  },
  "allOfYour": {
    "message": "Alle Ihre $1.",
    "description": "$1 is the symbol or name of the token that the user is approving spending"
  },
  "allPermissions": {
    "message": "Alle Genehmigungen"
  },
  "allTimeHigh": {
    "message": "Allzeithoch"
  },
  "allTimeLow": {
    "message": "Allzeittief"
  },
  "allYourNFTsOf": {
    "message": "Alle Ihre NFTs von $1.",
    "description": "$1 is a link to contract on the block explorer when we're not able to retrieve a erc721 or erc1155 name"
  },
  "allow": {
    "message": "Genehmigen"
  },
  "allowMetaMaskToDetectNFTs": {
    "message": "Erlauben Sie MetaMask, Ihre NFTs mit automatischer Erkennung zu identifizieren und anzuzeigen. Das können Sie tun:"
  },
  "allowMetaMaskToDetectTokens": {
    "message": "Erlauben Sie MetaMask, Ihre Token mit automatischer Erkennung zu entdecken und anzuzeigen. Das können Sie tun:"
  },
  "allowMmiToConnectToCustodian": {
    "message": "Dadurch kann MMI sich zum Importieren Ihrer Konten mit $1 verbinden."
  },
  "allowNotifications": {
    "message": "Benachrichtigungen erlauben"
  },
  "allowSpendToken": {
    "message": "Genehmigung zum Zugriff auf Ihr $1 erteilen?",
    "description": "$1 is the symbol of the token that are requesting to spend"
  },
  "allowWithdrawAndSpend": {
    "message": "$1 erlauben, bis zu dem folgenden Betrag abzuheben und auszugeben:",
    "description": "The url of the site that requested permission to 'withdraw and spend'"
  },
  "amount": {
    "message": "Betrag"
  },
  "amountReceived": {
    "message": "Empfangener Betrag"
  },
  "amountSent": {
    "message": "Gesendeter Betrag"
  },
  "andForListItems": {
    "message": "$1 und $2",
    "description": "$1 is the first item, $2 is the last item in a list of items. Used in Snap Install Warning modal."
  },
  "andForTwoItems": {
    "message": "$1 und $2 ",
    "description": "$1 is the first item, $2 is the second item. Used in Snap Install Warning modal."
  },
  "appDescription": {
    "message": "Ethereum Browsererweiterung",
    "description": "The description of the application"
  },
  "appName": {
    "message": "MetaMask",
    "description": "The name of the application"
  },
  "appNameBeta": {
    "message": "MetaMask Beta",
    "description": "The name of the application (Beta)"
  },
  "appNameFlask": {
    "message": "MetaMask Flask",
    "description": "The name of the application (Flask)"
  },
  "appNameMmi": {
    "message": "MetaMask Institutional",
    "description": "The name of the application (MMI)"
  },
  "approve": {
    "message": "Ausgabenlimit genehmigen"
  },
  "approveAllTokensTitle": {
    "message": "Erlauben Sie den Zugriff auf und die Übertragung von all Ihren $1?",
    "description": "$1 is the symbol of the token for which the user is granting approval"
  },
  "approveAllTokensTitleWithoutSymbol": {
    "message": "Zugriff und Übertragung aller Ihrer NFTs aus $1 erlauben?",
    "description": "$1 a link to contract on the block explorer when we're not able to retrieve a erc721 or erc1155 name"
  },
  "approveButtonText": {
    "message": "Genehmigen"
  },
  "approveIncreaseAllowance": {
    "message": "$1 Ausgabenobergrenze erhöhen",
    "description": "The token symbol that is being approved"
  },
  "approveSpendingCap": {
    "message": "$1 Ausgabenobergrenze genehmigen",
    "description": "The token symbol that is being approved"
  },
  "approveTokenDescription": {
    "message": "Dies gestattet es Dritten, ohne weitere Benachrichtigung auf die folgenden NFTs zuzugreifen und diese zu übertragen, bis Sie dieses Zugriffsrecht widerrufen."
  },
  "approveTokenDescriptionWithoutSymbol": {
    "message": "Dies gestattet es Dritten, ohne weitere Benachrichtigung auf alle Ihre NFTs von $1 zuzugreifen und diese zu übertragen, bis Sie dieses Zugriffsrecht widerrufen.",
    "description": "$1 is a link to contract on the block explorer when we're not able to retrieve a erc721 or erc1155 name"
  },
  "approveTokenTitle": {
    "message": "Zugriff auf und Übertragung Ihrer $1 erlauben?",
    "description": "$1 is the symbol of the token for which the user is granting approval"
  },
  "approved": {
    "message": "Genehmigt"
  },
  "approvedAsset": {
    "message": "Genehmigtes Asset"
  },
  "approvedOn": {
    "message": "Genehmigt am $1",
    "description": "$1 is the approval date for a permission"
  },
  "approvedOnForAccounts": {
    "message": "Genehmigt am $1 für $2",
    "description": "$1 is the approval date for a permission. $2 is the AvatarGroup component displaying account images."
  },
  "areYouSure": {
    "message": "Sind Sie sicher?"
  },
  "asset": {
    "message": "Asset"
  },
  "assetOptions": {
    "message": "Asset-Optionen"
  },
  "attemptSendingAssets": {
    "message": "Wenn Sie versuchen, Assets direkt von einem Netzwerk in ein anderes zu senden, kann dies zu einem dauerhaften Asset-Verlust führen. Verwenden Sie unbedingt eine Bridge."
  },
  "attemptSendingAssetsWithPortfolio": {
    "message": "Sie können Ihre Assets verlieren, wenn Sie versuchen, sie von einem anderen Netzwerk zu versenden. Übertragen Sie Gelder sicher zwischen den Netzwerken, indem Sie eine Bridge wie $1 verwenden."
  },
  "attemptToCancelSwapForFree": {
    "message": "Versuch, den Swap kostenlos zu stornieren"
  },
  "attributes": {
    "message": "Attribute"
  },
  "attributions": {
    "message": "Zuschreibungen"
  },
  "auroraRpcDeprecationMessage": {
    "message": "Die Infura RPC URL unterstützt Aurora nicht mehr."
  },
  "authorizedPermissions": {
    "message": "Sie haben die folgenden Genehmigungen autorisiert."
  },
  "autoDetectTokens": {
    "message": "Tokens automatisch erkennen"
  },
  "autoDetectTokensDescription": {
    "message": "Wir verwenden APIs von Drittanbietern, um neue Token zu erkennen und anzuzeigen, die in Ihrer Wallet gesendet werden. Deaktivieren Sie dies, wenn Sie keine Daten von diesen Diensten beziehen möchten. $1",
    "description": "$1 is a link to a support article"
  },
  "autoLockTimeLimit": {
    "message": "Auto-Lock-Timer (Minuten)"
  },
  "autoLockTimeLimitDescription": {
    "message": "Legen Sie die Leerlaufzeit in Minuten fest, nach der MetaMask gesperrt werden soll."
  },
  "average": {
    "message": "Durchschnitt"
  },
  "awaitingApproval": {
    "message": "Warten auf Genehmigung ..."
  },
  "back": {
    "message": "Zurück"
  },
  "backup": {
    "message": "Sichern"
  },
  "backupApprovalInfo": {
    "message": "Dieser geheime Code ist zum Wiedererlangen Ihrer Wallet erforderlich, falls Sie Ihr Gerät verlieren, Ihr Passwort vergessen, MetaMask neu installieren müssen oder auf einem anderen Gerät auf Ihre Wallet zugreifen möchten."
  },
  "backupApprovalNotice": {
    "message": "Sichern Sie Ihre geheime Wiederherstellungsphrase, um Ihre Wallet und Ihr Geld geschützt zu halten."
  },
  "backupKeyringSnapReminder": {
    "message": "Vergewissern Sie sich, dass Sie eigenständig Zugang zu von diesem Snap erstellten Konten haben, bevor sie ihn entfernen"
  },
  "backupNow": {
    "message": "Jetzt sichern"
  },
  "backupUserData": {
    "message": "Sichern Sie Ihre Daten"
  },
  "backupUserDataDescription": {
    "message": "Sie können Daten wie Ihre Kontakte und Einstellungen sichern."
  },
  "balance": {
    "message": "Guthaben:"
  },
  "balanceOutdated": {
    "message": "Kontostand könnte überholt sein"
  },
  "baseFee": {
    "message": "Grundgebühr"
  },
  "basic": {
    "message": "Grundlegend"
  },
  "basicConfigurationBannerCTA": {
    "message": "Grundfunktionalität einschalten"
  },
  "basicConfigurationBannerTitle": {
    "message": "Grundfunktionalität ist ausgeschaltet"
  },
  "basicConfigurationDescription": {
    "message": "MetaMask bietet grundlegende Funktionen wie Token-Details und Gas-Einstellungen über Internetdienste. Wenn Sie Internetdienste nutzen, wird Ihre IP-Adresse weitergegeben, in diesem Fall an MetaMask. Das ist genau so, wie wenn Sie eine beliebige Website besuchen. MetaMask verwendet diese Daten vorübergehend und verkauft Ihre Daten niemals. Sie können ein VPN verwenden oder diese Dienste abschalten, aber das kann Ihr MetaMask-Erlebnis beeinträchtigen. Um mehr zu erfahren, lesen Sie unsere $1.",
    "description": "$1 is to be replaced by the message for privacyMsg, and will link to https://consensys.io/privacy-policy"
  },
  "basicConfigurationLabel": {
    "message": "Grundfunktionalität"
  },
  "basicConfigurationModalCheckbox": {
    "message": "Ich verstehe und möchte fortfahren"
  },
  "basicConfigurationModalDisclaimerOff": {
    "message": "Das bedeutet, dass Sie Ihre Zeit auf MetaMask nicht vollständig optimieren können. Grundlegende Funktionen (wie Token-Details, optimale Gas-Einstellungen und andere) stehen Ihnen nicht zur Verfügung."
  },
  "basicConfigurationModalDisclaimerOn": {
    "message": "Um Ihre Zeit auf MetaMask zu optimieren, müssen Sie diese Funktion einschalten. Grundlegende Funktionen (wie Token-Details, optimale Gas-Einstellungen und andere) sind für das Web3-Erlebnis wichtig."
  },
  "basicConfigurationModalHeadingOff": {
    "message": "Grundfunktionalität ausschalten"
  },
  "basicConfigurationModalHeadingOn": {
    "message": "Grundfunktionalität einschalten"
  },
  "beCareful": {
    "message": "Sein Sie vorsichtig."
  },
  "beta": {
    "message": "Beta"
  },
  "betaHeaderText": {
    "message": "Dies ist eine BETA-Version. Bitte melden Sie Fehler $1.",
    "description": "$1 represents the word 'here' in a hyperlink"
  },
  "betaMetamaskInstitutionalVersion": {
    "message": "Beta-Version von MetaMask Institutional"
  },
  "betaMetamaskVersion": {
    "message": "MetaMask-Version"
  },
  "betaTerms": {
    "message": "Beta-Nutzungsbedingungen"
  },
  "betaWalletCreationSuccessReminder1": {
    "message": "MetaMask Beta kann Ihre geheime Wiederherstellungsphrase nicht wiederherstellen."
  },
  "betaWalletCreationSuccessReminder2": {
    "message": "MetaMask Beta wird Sie nie nach Ihrer geheimen Wiederherstellungsphrase fragen."
  },
  "billionAbbreviation": {
    "message": "B",
    "description": "Shortened form of 'billion'"
  },
  "bitcoinActivityNotSupported": {
    "message": "Bitcoin-Aktivität wird nicht unterstützt"
  },
  "bitcoinSupportSectionTitle": {
    "message": "Bitcoin"
  },
  "bitcoinSupportToggleDescription": {
    "message": "Bei Aktivierung dieser Funktion haben Sie die Möglichkeit, ein Bitcoin-Konto zu Ihrer MetaMask-Erweiterung hinzuzufügen, das von Ihrer bestehenden geheimen Wiederherstellungsphrase abgeleitet ist. Hierbei handelt es sich um eine experimentelle Beta-Funktion, deren Nutzung also auf eigene Gefahr erfolgt. Falls Sie uns Feedback zu dieser neuen Bitcoin-Funktion geben möchten, füllen Sie bitte dieses $1 aus.",
    "description": "$1 is the link to a product feedback form"
  },
  "bitcoinSupportToggleTitle": {
    "message": "Aktivierung der Funktion „Ein neues Bitcoin-Konto hinzufügen (Beta)“"
  },
  "bitcoinTestnetSupportToggleDescription": {
    "message": "Bei Aktivierung dieser Funktion haben Sie die Möglichkeit, ein Bitcoin-Konto für das Test-Netzwerk hinzuzufügen."
  },
  "bitcoinTestnetSupportToggleTitle": {
    "message": "Aktivierung der Funktion „Ein neues Bitcoin-Konto hinzufügen (Testnet)“"
  },
  "blockExplorerAccountAction": {
    "message": "Konto",
    "description": "This is used with viewOnEtherscan and viewInExplorer e.g View Account in Explorer"
  },
  "blockExplorerAssetAction": {
    "message": "Asset",
    "description": "This is used with viewOnEtherscan and viewInExplorer e.g View Asset in Explorer"
  },
  "blockExplorerSwapAction": {
    "message": "Swap",
    "description": "This is used with viewOnEtherscan e.g View Swap on Etherscan"
  },
  "blockExplorerUrl": {
    "message": "Block-Explorer"
  },
  "blockExplorerUrlDefinition": {
    "message": "Die URL, die als Block-Explorer für dieses Netzwerk verwendet wird."
  },
  "blockExplorerView": {
    "message": "Konto bei $1 anzeigen",
    "description": "$1 replaced by URL for custom block explorer"
  },
  "blockaid": {
    "message": "Blockaid"
  },
  "blockaidAlertInfo": {
    "message": "Wir empfehlen nicht, mit dieser Anfrage fortzufahren."
  },
  "blockaidDescriptionApproveFarming": {
    "message": "Wenn Sie diese Anfrage genehmigen, könnte eine dritte Partei, die für Betrügereien bekannt ist, Ihre gesamten Assets an sich reißen."
  },
  "blockaidDescriptionBlurFarming": {
    "message": "Wenn Sie diese Anfrage genehmigen, kann jemand Ihre bei Blur aufgelisteten Assets stehlen."
  },
  "blockaidDescriptionErrored": {
    "message": "Aufgrund eines Fehlers konnten wir nicht auf Sicherheitsalarme prüfen. Fahren Sie nur fort, wenn Sie jeder involvierten Adresse vertrauen."
  },
  "blockaidDescriptionMaliciousDomain": {
    "message": "Sie interagieren mit einer schädlichen Domain. Wenn Sie diese Anfrage bestätigen, verlieren Sie eventuell Ihre Assets."
  },
  "blockaidDescriptionMightLoseAssets": {
    "message": "Wenn Sie diese Anfrage genehmigen, verlieren Sie eventuell Ihre Assets."
  },
  "blockaidDescriptionSeaportFarming": {
    "message": "Wenn Sie diese Anfrage genehmigen, kann jemand Ihre bei Blur aufgelisteten Assets stehlen."
  },
  "blockaidDescriptionTransferFarming": {
    "message": "Wenn Sie diese Anfrage genehmigen, wird eine dritte Partei, die für Betrügereien bekannt ist, Ihre gesamten Assets an sich reißen."
  },
  "blockaidDescriptionWarning": {
    "message": "Dies könnte eine betrügerische Anfrage sein. Fahren Sie nur fort, wenn Sie allen beteiligten Adressen vertrauen."
  },
  "blockaidMessage": {
    "message": "Wahrung der Privatsphäre – keine Daten werden an Dritte weitergegeben. Verfügbar auf Arbitrum, Avalanche, BNB chain, Ethereum Mainnet, Linea, Optimism, Polygon, Base und Sepolia."
  },
  "blockaidTitleDeceptive": {
    "message": "Dies ist eine betrügerische Anfrage."
  },
  "blockaidTitleMayNotBeSafe": {
    "message": "Seien Sie vorsichtig"
  },
  "blockaidTitleSuspicious": {
    "message": "Dies ist eine verdächtige Anfrage."
  },
  "blockies": {
    "message": "Blockies"
  },
  "boughtFor": {
    "message": "Gekauft für"
  },
  "bridge": {
    "message": "Bridge"
  },
  "bridgeDontSend": {
    "message": "Bridge, nicht senden"
  },
  "browserNotSupported": {
    "message": "Ihr Browser wird nicht unterstützt …"
  },
  "buildContactList": {
    "message": "Erstellen Sie Ihre Kontaktliste."
  },
  "builtAroundTheWorld": {
    "message": "MetaMask ist weltweit konzipiert und aufgebaut."
  },
  "busy": {
    "message": "Ausgelastet"
  },
  "buyAndSell": {
    "message": "Kaufen und Verkaufen"
  },
  "buyAsset": {
    "message": "$1 kaufen",
    "description": "$1 is the ticker symbol of a an asset the user is being prompted to purchase"
  },
  "buyMoreAsset": {
    "message": "Mehr $1 kaufen",
    "description": "$1 is the ticker symbol of a an asset the user is being prompted to purchase"
  },
  "buyNow": {
    "message": "Jetzt kaufen"
  },
  "buyToken": {
    "message": "$1 kaufen",
    "description": "$1 is the token symbol"
  },
  "bytes": {
    "message": "Bytes"
  },
  "canToggleInSettings": {
    "message": "Sie können diese Benachrichtigung unter Einstellungen -> Warnungen wieder aktivieren."
  },
  "cancel": {
    "message": "Stornieren"
  },
  "cancelPopoverTitle": {
    "message": "Transaktion stornieren"
  },
  "cancelSpeedUp": {
    "message": "eine Transaktion stornieren oder beschleunigen."
  },
  "cancelSpeedUpLabel": {
    "message": "Diese Gas-Gebühr kostet $1 das Original.",
    "description": "$1 is text 'replace' in bold"
  },
  "cancelSpeedUpTransactionTooltip": {
    "message": "Für eine Transaktion im Wert von $1 muss die Gasgebühr um mindestens 10 % erhöht werden, damit sie vom Netz erkannt wird.",
    "description": "$1 is string 'cancel' or 'speed up'"
  },
  "cancelled": {
    "message": "Storniert"
  },
  "chainId": {
    "message": "Chain-ID"
  },
  "chainIdDefinition": {
    "message": "Die Chain-ID, die verwendet wird, um Transaktionen für dieses Netzwerk zu unterzeichnen."
  },
  "chainIdExistsErrorMsg": {
    "message": "Diese Chain-ID wird derzeit vom $1-Netzwerk verwendet."
  },
  "chainListReturnedDifferentTickerSymbol": {
    "message": "Dieses Token-Symbol stimmt nicht mit dem eingegebenen Netzwerknamen oder der Chain-ID überein. Viele beliebte Token verwenden ähnliche Symbole, die Betrüger nutzen können, um Sie dazu zu bringen, ihnen im Gegenzug einen wertvolleren Token zu senden. Überprüfen Sie alles, bevor Sie fortfahren."
  },
  "chooseYourNetwork": {
    "message": "Wählen Sie Ihr Netzwerk"
  },
  "chooseYourNetworkDescription": {
    "message": "Wir verwenden Infura als Anbieter für ferngesteuerte Prozeduranrufe (RPC), um den verlässlichsten und vertraulichsten Zugriff auf Ethereum-Daten zu ermöglichen, den wir können. Sie können Ihren eigenen RPC auswählen, bedenken Sie aber, dass RPC Ihre IP-Adresse und Ihre Ethereum-Wallet erhalten wird, um Transaktionen durchzuführen. Lesen Sie unsere $1, um mehr darüber zu erfahren, wie Infura mit Ihren Daten umgeht.",
    "description": "$1 is a link to the privacy policy"
  },
  "chromeRequiredForHardwareWallets": {
    "message": "Sie müssen MetaMask unter Google Chrome nutzen, um sich mit Ihrer Hardware-Wallet zu verbinden."
  },
  "circulatingSupply": {
    "message": "Zirkulierende Versorgung"
  },
  "clear": {
    "message": "Löschen"
  },
  "clearActivity": {
    "message": "Aktivitäten und Nonce-Daten löschen"
  },
  "clearActivityButton": {
    "message": "Aktivitäten-Tab-Daten löschen"
  },
  "clearActivityDescription": {
    "message": "Dies setzt die Nonce des Kontos zurück und löscht Daten aus dem Aktivitäten-Tab in Ihrer Wallet. Nur das aktuelle Konto und Netzwerk sind betroffen. Ihr Guthaben und eingehenden Transaktionen ändern sich nicht."
  },
  "click": {
    "message": "Klicken"
  },
  "clickToConnectLedgerViaWebHID": {
    "message": "Klicken Sie hier, um Ihren Ledger über WebHID zu verbinden.",
    "description": "Text that can be clicked to open a browser popup for connecting the ledger device via webhid"
  },
  "clickToManuallyAdd": {
    "message": "Sie können Tokens jederzeit manuell hinzufügen."
  },
  "close": {
    "message": "Schließen"
  },
  "closeExtension": {
    "message": "Erweiterung schließen"
  },
  "closeWindowAnytime": {
    "message": "Sie können dieses Fenster jederzeit schließen."
  },
  "coingecko": {
    "message": "CoinGecko"
  },
  "collectionName": {
    "message": "Name der Sammlung"
  },
  "comboNoOptions": {
    "message": "Keine Option gefunden",
    "description": "Default text shown in the combo field dropdown if no options."
  },
  "configureSnapPopupDescription": {
    "message": "Sie verlassen jetzt MetaMask, um diesen Snap zu konfigurieren."
  },
  "configureSnapPopupInstallDescription": {
    "message": "Sie verlassen jetzt MetaMask, um diesen Snap zu installieren."
  },
  "configureSnapPopupInstallTitle": {
    "message": "Snap installieren"
  },
  "configureSnapPopupLink": {
    "message": "Zum Fortfahren auf diesen Link klicken:"
  },
  "configureSnapPopupTitle": {
    "message": "Snap konfigurieren"
  },
  "confirm": {
    "message": "Bestätigen"
  },
  "confirmAlertModalAcknowledgeMultiple": {
    "message": "Ich habe die Benachrichtigungen zur Kenntnis genommen und möchte trotzdem fortfahren"
  },
  "confirmAlertModalAcknowledgeSingle": {
    "message": "Ich habe die Benachrichtigung zur Kenntnis genommen und möchte trotzdem fortfahren"
  },
  "confirmAlertModalDetails": {
    "message": "Wenn Sie sich anmelden, könnten Dritte, die für Betrügereien bekannt sind, all Ihre Assets an sich reißen. Lesen Sie bitte die Benachrichtigungen, bevor Sie fortfahren."
  },
  "confirmAlertModalTitle": {
    "message": "Ihre Assets könnten gefährdet sein"
  },
  "confirmConnectCustodianRedirect": {
    "message": "Sobald Sie auf „Weiter“ klicken, leiten wir Sie weiter zu $1."
  },
  "confirmConnectCustodianText": {
    "message": "Zum Verbinden Ihrer Konten melden Sie sich bitte bei Ihrem $1-Konto an und klicken dann auf die Schaltfläche „Mit MMI verbinden“."
  },
  "confirmConnectionTitle": {
    "message": "Verbindung mit $1 bestätigen"
  },
  "confirmDeletion": {
    "message": "Löschung bestätigen"
  },
  "confirmFieldPaymaster": {
    "message": "Gebühr bezahlt von"
  },
  "confirmFieldTooltipPaymaster": {
    "message": "Die Gebühr für diese Transaktion wird durch den Paymaster Smart Contract bezahlt."
  },
  "confirmPassword": {
    "message": "Passwort bestätigen"
  },
  "confirmRecoveryPhrase": {
    "message": "Geheime Wiederherstellungsphrase bestätigen"
  },
  "confirmRpcUrlDeletionMessage": {
    "message": "Sind Sie sicher, dass Sie die RPC-URL löschen möchten? Ihre Informationen werden für dieses Netzwerk nicht gespeichert."
  },
  "confirmTitleDescContractInteractionTransaction": {
    "message": "Bestätigen Sie diese Transaktion nur, wenn Sie den Inhalt vollständig verstehen und der anfragenden Website vertrauen."
  },
  "confirmTitleDescPermitSignature": {
    "message": "Diese Website möchte die Genehmigung, Ihre Tokens auszugeben."
  },
  "confirmTitleDescSIWESignature": {
    "message": "Eine Website möchte, dass Sie sich anmelden, um zu beweisen, dass Sie dieses Konto besitzen."
  },
  "confirmTitleDescSignature": {
    "message": "Bestätigen Sie diese Nachricht nur, wenn Sie dem Inhalt zustimmen und der anfragenden Website vertrauen."
  },
  "confirmTitlePermitSignature": {
    "message": "Antrag auf Ausgabenobergrenze"
  },
  "confirmTitleSIWESignature": {
    "message": "Anmeldeanfrage"
  },
  "confirmTitleSignature": {
    "message": "Signaturanfrage"
  },
  "confirmTitleTransaction": {
    "message": "Transaktionsanfrage"
  },
  "confirmed": {
    "message": "Bestätigt"
  },
  "confusableUnicode": {
    "message": "'$1' ist ähnlich wie '$2'."
  },
  "confusableZeroWidthUnicode": {
    "message": "Breitenloses Zeichen gefunden."
  },
  "confusingEnsDomain": {
    "message": "Wir haben ein missverständliches Zeichen im ENS-Namen entdeckt. Prüfen Sie den ENS-Namen, um möglichen Betrug zu vermeiden."
  },
  "connect": {
    "message": "Verbinden"
  },
  "connectAccount": {
    "message": "Konto verbinden"
  },
  "connectAccountOrCreate": {
    "message": "Konto verbinden oder neues erstellen"
  },
  "connectAccounts": {
    "message": "Konten verbinden"
  },
  "connectCustodialAccountMenu": {
    "message": "Verwahrungskonto verbinden"
  },
  "connectCustodialAccountMsg": {
    "message": "Bitte wählen Sie den Verwahrer aus, den Sie verwenden möchten, um ein Token hinzuzufügen oder zu aktualisieren."
  },
  "connectCustodialAccountTitle": {
    "message": "Verwahrungskonten"
  },
  "connectCustodianAccounts": {
    "message": "$1 Konten verbinden"
  },
  "connectManually": {
    "message": "Manuelle Verbindung zur aktuellen Seite"
  },
  "connectMoreAccounts": {
    "message": "Weitere Konten verbinden"
  },
  "connectSnap": {
    "message": "Mit $1 verbinden",
    "description": "$1 is the snap for which a connection is being requested."
  },
  "connectWithMetaMask": {
    "message": "Mit MetaMask verbinden"
  },
  "connectedAccounts": {
    "message": "Verbundene Konten"
  },
  "connectedAccountsDescriptionPlural": {
    "message": "Sie haben $1 Konten mit dieser Seite verbunden.",
    "description": "$1 is the number of accounts"
  },
  "connectedAccountsDescriptionSingular": {
    "message": "Sie haben $1 Konten mit dieser Seite verbunden."
  },
  "connectedAccountsEmptyDescription": {
    "message": "MetaMask ist nicht mit dieser Seite verbunden. Um sich mit einer Web3-Seite zu verbinden, finden und klicken Sie auf die Schaltfläche „Verbinden“."
  },
  "connectedAccountsListTooltip": {
    "message": "$1 kann den Kontostand, die Adresse und die Aktivitäten einsehen und Transaktionen vorschlagen, um für verbundene Konten zu genehmigen.",
    "description": "$1 is the origin name"
  },
  "connectedAccountsToast": {
    "message": "Verbundene Konten aktualisiert"
  },
  "connectedSites": {
    "message": "Verbundene Seiten"
  },
  "connectedSitesDescription": {
    "message": "$1 ist mit diesen Seiten verbunden. Sie können Ihre Konto-Adresse einsehen.",
    "description": "$1 is the account name"
  },
  "connectedSitesEmptyDescription": {
    "message": "$1 ist mit keiner Seite verbunden.",
    "description": "$1 is the account name"
  },
  "connectedSnapAndNoAccountDescription": {
    "message": "MetaMask ist mit dieser Seite verbunden, aber es sind noch keine Konten verbunden"
  },
  "connectedWith": {
    "message": "Verbunden mit"
  },
  "connecting": {
    "message": "Verbinden"
  },
  "connectingTo": {
    "message": "Verbindung mit $1 wird hergestellt"
  },
  "connectingToDeprecatedNetwork": {
    "message": "‚$1‘ wird eingestellt und funktioniert möglicherweise nicht mehr. Versuchen Sie ein anderes Netzwerk."
  },
  "connectingToGoerli": {
    "message": "Verbindungsaufbau zum Goerli-Testnetzwerk"
  },
  "connectingToLineaGoerli": {
    "message": "Verbindungsaufbau zum Linea-Testnetzwerk"
  },
  "connectingToLineaMainnet": {
    "message": "Verbindung zum Linea Mainnet wird hergestellt"
  },
  "connectingToLineaSepolia": {
    "message": "Herstellung der Verbindung zum Linea-Sepolia-Testnetzwerk"
  },
  "connectingToMainnet": {
    "message": "Verbindung zum Ethereum Mainnet wird hergestellt"
  },
  "connectingToSepolia": {
    "message": "Verbindung zum Sepolia-Testnetzwerk wird hergestellt"
  },
  "connectionFailed": {
    "message": "Verbindung fehlgeschlagen"
  },
  "connectionFailedDescription": {
    "message": "Abrufen von $1 fehlgeschlagen. Netzwerkverbindung überprüfen und erneut versuchen.",
    "description": "$1 is the name of the snap being fetched."
  },
  "connectionRequest": {
    "message": "Verbindungsanfrage"
  },
  "contactUs": {
    "message": "Kontaktaufnahme"
  },
  "contacts": {
    "message": "Kontaktaufnahme"
  },
  "contentFromSnap": {
    "message": "Inhalt von $1",
    "description": "$1 represents the name of the snap"
  },
  "continue": {
    "message": "Weiter"
  },
  "continueMmiOnboarding": {
    "message": "Mit Einführung in MetaMask Institutional fortfahren"
  },
  "continueToWallet": {
    "message": "Weiter zur Wallet"
  },
  "contract": {
    "message": "Contract"
  },
  "contractAddress": {
    "message": "Contract-Adresse"
  },
  "contractAddressError": {
    "message": "Sie senden Tokens an die Contract-Adresse des Tokens. Dies kann zum Verlust dieser Tokens führen."
  },
  "contractDeployment": {
    "message": "Contract-Einsatz"
  },
  "contractDescription": {
    "message": "Nehmen Sie sich einen Moment Zeit, um die Drittanbieterdetails zu überprüfen und sich so vor Betrügern zu schützen."
  },
  "contractInteraction": {
    "message": "Contract-Interaktion"
  },
  "contractNFT": {
    "message": "NFT-Contract"
  },
  "contractRequestingAccess": {
    "message": "Drittanbieter erbittet Zugriff"
  },
  "contractRequestingSignature": {
    "message": "Drittanbieter erbittet eine Signatur"
  },
  "contractRequestingSpendingCap": {
    "message": "Drittanbieter erbittet eine Ausgabenobergrenze"
  },
  "contractTitle": {
    "message": "Drittanbieterdetails"
  },
  "contractToken": {
    "message": "Token-Contract"
  },
  "convertTokenToNFTDescription": {
    "message": "Wir haben festgestellt, dass dieses Asset eine NFT ist. MetaMask hat jetzt volle native Unterstützung für NFTs. Möchten Sie es aus Ihrer Tokenliste entfernen und als NFT hinzufügen?"
  },
  "convertTokenToNFTExistDescription": {
    "message": "Wir haben festgestellt, dass dieses Asset als NFT hinzugefügt wurde. Möchten Sie es aus Ihrer Token-Liste entfernen?"
  },
  "coolWallet": {
    "message": "CoolWallet"
  },
  "copiedExclamation": {
    "message": "Kopiert."
  },
  "copyAddress": {
    "message": "Adresse in die Zwischenablage kopieren"
  },
  "copyPrivateKey": {
    "message": "Privaten Schlüssel kopieren"
  },
  "copyRawTransactionData": {
    "message": "Roh-Transaktionsdaten kopieren"
  },
  "copyToClipboard": {
    "message": "In die Zwischenablage kopieren"
  },
  "copyTransactionId": {
    "message": "Transaktions-ID kopieren"
  },
  "create": {
    "message": "Erstellen"
  },
  "createNewWallet": {
    "message": "Eine neue Wallet erstellen"
  },
  "createPassword": {
    "message": "Passwort erstellen"
  },
  "createSnapAccountDescription": {
    "message": "$1 möchte ein neues Konto zu MetaMask hinzufügen."
  },
  "createSnapAccountTitle": {
    "message": "Konto erstellen"
  },
  "creatorAddress": {
    "message": "Adresse des Erstellers"
  },
  "crossChainSwapsLink": {
    "message": "Netzwerkübergreifender Austausch mit MetaMask Portfolio"
  },
  "cryptoCompare": {
    "message": "CryptoCompare"
  },
  "currencyConversion": {
    "message": "Währungsumrechnung"
  },
  "currencyRateCheckToggle": {
    "message": "Guthaben und Token-Preisprüfer anzeigen"
  },
  "currencyRateCheckToggleDescription": {
    "message": "Wie verwenden $1- und $2-APIs, um Ihr Guthaben und den Tokenpreis anzuzeigen. $3",
    "description": "$1 represents Coingecko, $2 represents CryptoCompare and $3 represents Privacy Policy"
  },
  "currencySymbol": {
    "message": "Währungssymbol"
  },
  "currencySymbolDefinition": {
    "message": "Das Ticker-Symbol, das für die Währung dieses Netzwerks angezeigt wird."
  },
  "currentAccountNotConnected": {
    "message": "Ihr aktuelles Konto ist nicht verbunden."
  },
  "currentExtension": {
    "message": "Aktuelle Erweiterungsseite"
  },
  "currentLanguage": {
    "message": "Aktuelle Sprache"
  },
  "currentRpcUrlDeprecated": {
    "message": "Die aktuelle RPC-URL für dieses Netzwerk ist veraltet."
  },
  "currentTitle": {
    "message": "Aktuell:"
  },
  "currentlyUnavailable": {
    "message": "Nicht verfügbar in diesem Netzwerk"
  },
  "curveHighGasEstimate": {
    "message": "Aggressives Gas-Schätzungsdiagramm"
  },
  "curveLowGasEstimate": {
    "message": "Diagramm für eine niedrige Gasschätzung"
  },
  "curveMediumGasEstimate": {
    "message": "Markt-Gas-Schätzungsdiagramm"
  },
  "custodian": {
    "message": "Verwahrer"
  },
  "custodianAccountAddedDesc": {
    "message": "Sie können jetzt Ihre Konten in MetaMask Institutional verwenden."
  },
  "custodianAccountAddedTitle": {
    "message": "Ausgewählte $1-Konten wurden hinzugefügt."
  },
  "custodianQRCodeScan": {
    "message": "QR-Code mit Ihrer $1-Mobilapp scannen"
  },
  "custodianQRCodeScanDescription": {
    "message": "Oder melden Sie sich bei Ihrem $1-Konto an und klicken Sie auf die Schaltfläche „Mit MMI verbinden“."
  },
  "custodianReplaceRefreshTokenChangedFailed": {
    "message": "Bitte gehen Sie zu $1 und klicken Sie in der Benutzeroberfläche auf die Schaltfläche „Mit MMI verbinden“, um Ihre Konten erneut mit MMI zu verbinden."
  },
  "custodianReplaceRefreshTokenChangedSubtitle": {
    "message": "Sie können jetzt Verwahrkonten in MetaMask Institutional verwenden."
  },
  "custodianReplaceRefreshTokenChangedTitle": {
    "message": "Ihr Verwahrungstoken wurde aktualisiert."
  },
  "custodianReplaceRefreshTokenSubtitle": {
    "message": "Dies ersetzt das Verwahrungstoken für die folgende Adresse:"
  },
  "custodianReplaceRefreshTokenTitle": {
    "message": "Verwahrungstoken ersetzen"
  },
  "custodyDeeplinkDescription": {
    "message": "Genehmigen Sie die Transaktion in der $1-App. Wenn alle benötigten Verwahrungsgenehmigungen erteilt wurden, wir die Transaktion abgeschlossen. Überprüfen Sie Ihre $1-App für den Status."
  },
  "custodyRefreshTokenModalDescription": {
    "message": "Bitte gehen Sie zu $1 und klicken Sie in der Benutzeroberfläche auf die Schaltfläche „Mit MMI verbinden“, um Ihre Konten erneut mit MMI zu verbinden."
  },
  "custodyRefreshTokenModalDescription1": {
    "message": "Ihr Verwahrer stellt ein Token aus, dass die MetaMask Institutional-Erweiterung automatisch beglaubigt, was die Verbindung zu Ihren Konten ermöglicht."
  },
  "custodyRefreshTokenModalDescription2": {
    "message": "Dieses Token läuft aus Sicherheitsgründen nach einer gewissen Zeit ab. In diesem Fall müssen Sie erneut eine Verbindung mit MMI herstellen."
  },
  "custodyRefreshTokenModalSubtitle": {
    "message": "Warum sehe ich das?"
  },
  "custodyRefreshTokenModalTitle": {
    "message": "Ihre Verwahrungssitzung ist abgelaufen."
  },
  "custodySessionExpired": {
    "message": "Verwahrungssitzung ist abgelaufen."
  },
  "custodyWrongChain": {
    "message": "Dieses Konto ist nicht für die Nutzung mit $1 konfiguriert."
  },
  "custom": {
    "message": "Erweitert"
  },
  "customContentSearch": {
    "message": "Suche nach einem zuvor hinzugefügten Netzwerk"
  },
  "customGasSettingToolTipMessage": {
    "message": "$1 verwenden, um den Gas-Preis anzupassen. Das kann verwirrend sein, wenn Sie damit nicht vertraut sind. Interaktion auf eigene Gefahr.",
    "description": "$1 is key 'advanced' (text: 'Advanced') separated here so that it can be passed in with bold font-weight"
  },
  "customSpendLimit": {
    "message": "Benutzerdefiniertes Ausgabenlimit"
  },
  "customSpendingCap": {
    "message": "Benutzerdefinierte Ausgabenobergrenze"
  },
  "customToken": {
    "message": "Benutzerdefiniertes Token"
  },
  "customTokenWarningInNonTokenDetectionNetwork": {
    "message": "Die Token-Erkennung ist in diesem Netzwerk noch nicht verfügbar. Bitte importieren Sie das Token manuell und stellen Sie sicher, dass Sie ihm vertrauen. Erfahren Sie mehr über $1."
  },
  "customTokenWarningInTokenDetectionNetwork": {
    "message": "Jeder kann einen Token erstellen, auch gefälschte Versionen von bestehenden Token. Erfahren Sie mehr über $1."
  },
  "customTokenWarningInTokenDetectionNetworkWithTDOFF": {
    "message": "Stellen Sie sicher, dass Sie einem Token vertrauen, bevor Sie es importieren. Erfahren Sie, wie Sie 1$ vermeiden und die Token-Erkennung $2 aktivieren können."
  },
  "customerSupport": {
    "message": "Kundensupport"
  },
  "customizeYourNotifications": {
    "message": "Passen Sie Ihre Benachrichtigungen an"
  },
  "customizeYourNotificationsText": {
    "message": "Schalten Sie die Arten von Benachrichtigungen ein, die Sie empfangen möchten:"
  },
  "dappRequestedSpendingCap": {
    "message": "Von der Seite beantragte Ausgabenobergrenze"
  },
  "dappSuggested": {
    "message": "Seite vorgeschlagen"
  },
  "dappSuggestedGasSettingToolTipMessage": {
    "message": "$1 hat diesen Preis vorgeschlagen.",
    "description": "$1 is url for the dapp that has suggested gas settings"
  },
  "dappSuggestedHigh": {
    "message": "Seite vorgeschlagen"
  },
  "dappSuggestedHighShortLabel": {
    "message": "Seite (hoch)"
  },
  "dappSuggestedShortLabel": {
    "message": "Seite"
  },
  "dappSuggestedTooltip": {
    "message": "$1 hat diesen Preis vorgeschlagen.",
    "description": "$1 represents the Dapp's origin"
  },
  "darkTheme": {
    "message": "Dunkel"
  },
  "data": {
    "message": "Daten"
  },
  "dataCollectionForMarketing": {
    "message": "Datenerhebung für das Marketing"
  },
  "dataCollectionForMarketingDescription": {
    "message": "Wir verwenden MetaMetrics, um zu erfahren, wie Sie mit unserer Marketingkommunikation umgehen. Wir können relevante Neuigkeiten (wie Produktmerkmale und andere Materialien) teilen."
  },
  "dataCollectionWarningPopoverButton": {
    "message": "Okay"
  },
  "dataCollectionWarningPopoverDescription": {
    "message": "Sie haben die Datenerhebung für unsere Marketingzwecke deaktiviert. Dies gilt nur für dieses Gerät. Wenn Sie MetaMask auf anderen Geräten verwenden, stellen Sie sicher, dass Sie sich auch dort abmelden."
  },
  "dataHex": {
    "message": "Hexadezimal"
  },
  "dataUnavailable": {
    "message": "Daten nicht verfügbar"
  },
  "dateCreated": {
    "message": "Datum erstellt"
  },
  "dcent": {
    "message": "D'Cent"
  },
  "decimal": {
    "message": "Token-Dezimale"
  },
  "decimalsMustZerotoTen": {
    "message": "Dezimalzahlen müssen mindestens 0 und dürfen höchstens 36 betragen."
  },
  "decrypt": {
    "message": "Entschlüsseln"
  },
  "decryptCopy": {
    "message": "Verschlüsselte Nachricht kopieren"
  },
  "decryptInlineError": {
    "message": "Diese Nachricht kann aufgrund eines Fehlers nicht entschlüsselt werden: $1",
    "description": "$1 is error message"
  },
  "decryptMessageNotice": {
    "message": "$1 möchte diese Nachricht lesen, um Ihre Aktion abzuschließen.",
    "description": "$1 is the web3 site name"
  },
  "decryptMetamask": {
    "message": "Nachricht entschlüsseln"
  },
  "decryptRequest": {
    "message": "Anfrage entschlüsseln"
  },
  "defaultRpcUrl": {
    "message": "Standard-RPC-URL"
  },
  "delete": {
    "message": "Löschen"
  },
  "deleteContact": {
    "message": "Kontakt löschen"
  },
  "deleteNetwork": {
    "message": "Netzwerk löschen?"
  },
  "deleteNetworkIntro": {
    "message": "Wenn Sie dieses Netzwerk löschen, müssen Sie es erneut hinzufügen, um Ihre Assets in diesem Netzwerk anzuzeigen."
  },
  "deleteNetworkTitle": {
    "message": "$1-Netzwerk löschen?",
    "description": "$1 represents the name of the network"
  },
  "deleteRpcUrl": {
    "message": "RPC-URL löschen"
  },
  "deposit": {
    "message": "Einzahlung"
  },
  "deprecatedGoerliNtwrkMsg": {
    "message": "Aufgrund von Aktualisierungen des Ethereum-Systems wird das Goerli-Testnetzwerk bald eingestellt."
  },
  "deprecatedNetwork": {
    "message": "Dieses Netzwerk ist veraltet"
  },
  "deprecatedNetworkButtonMsg": {
    "message": "Verstanden"
  },
  "deprecatedNetworkDescription": {
    "message": "Das Netzwerk, zu dem Sie eine Verbindung herstellen möchten, wird von Metamask nicht mehr unterstützt. $1"
  },
  "description": {
    "message": "Beschreibung"
  },
  "descriptionFromSnap": {
    "message": "Beschreibung von $1",
    "description": "$1 represents the name of the snap"
  },
  "details": {
    "message": "Details"
  },
  "disabledGasOptionToolTipMessage": {
    "message": "“$1” ist deaktiviert, weil es nicht das Minimum einer zehnprozentigen Erhöhung gegenüber der ursprünglichen Gasgebühr erfüllt.",
    "description": "$1 is gas estimate type which can be market or aggressive"
  },
  "disconnect": {
    "message": "Verbindung trennen"
  },
  "disconnectAllAccounts": {
    "message": "Alle Konten trennen"
  },
  "disconnectAllAccountsConfirmationDescription": {
    "message": "Sind Sie sicher, dass Sie die Verbindung trennen möchten? Die Seitenfunktionalität könnte verloren gehen."
  },
  "disconnectAllAccountsText": {
    "message": "Konten"
  },
  "disconnectAllSnapsText": {
    "message": "Snaps"
  },
  "disconnectAllText": {
    "message": "Wenn Sie die Verbindung zwischen $1 und $2 unterbrechen, müssen Sie die Verbindung wiederherstellen, um sie erneut zu verwenden.",
    "description": "$1 will map to `disconnectAllAccountsText` or `disconnectAllSnapsText`, $2 represents the website hostname"
  },
  "disconnectAllTitle": {
    "message": "Alle $1 trennen",
    "description": "$1 will map to `disconnectAllAccountsText` or `disconnectAllSnapsText`"
  },
  "disconnectPrompt": {
    "message": "$1 trennen"
  },
  "disconnectThisAccount": {
    "message": "Dieses Konto trennen"
  },
  "disconnectedAllAccountsToast": {
    "message": "Alle Konten wurden von $1 getrennt",
    "description": "$1 is name of the dapp`"
  },
  "disconnectedSingleAccountToast": {
    "message": "$1 wurde von $2 getrennt",
    "description": "$1 is name of the name and $2 represents the dapp name`"
  },
  "discoverSnaps": {
    "message": "Snaps entdecken",
    "description": "Text that links to the Snaps website. Displayed in a banner on Snaps list page in settings."
  },
  "dismiss": {
    "message": "Verwerfen"
  },
  "dismissReminderDescriptionField": {
    "message": "Aktivieren Sie diese Option, um die Erinnerungsmeldung zur Sicherung der geheimen Wiederherstellungsphrase zu deaktivieren. Wir empfehlen Ihnen dringend, ein Backup Ihrer geheimen Wiederherstellungsphrase zu erstellen, um den Verlust von Geldern zu vermeiden."
  },
  "dismissReminderField": {
    "message": "Backup-Erinnerung zur geheimen Wiederherstellungsphrase verwerfen"
  },
  "displayNftMedia": {
    "message": "NFT-Medien anzeigen"
  },
  "displayNftMediaDescription": {
    "message": "Durch die Anzeige von NFT-Medien und -Daten wird Ihre IP-Adresse an OpenSea oder andere Dritte weitergegeben. Dies kann es Angreifern ermöglichen, Ihre IP-Adresse mit Ihrer Ethereum-Adresse in Verbindung zu bringen. Die automatische NFT-Erkennung basiert auf dieser Einstellung und ist nicht verfügbar, wenn diese ausgeschaltet ist."
  },
  "diveStraightIntoUsingYourNFTs": {
    "message": "Verwenden Sie Ihre NFTs sofort"
  },
  "diveStraightIntoUsingYourTokens": {
    "message": "Verwenden Sie Ihre Tokens sofort"
  },
  "doNotShare": {
    "message": "Teilen Sie dies mit niemanden"
  },
  "domain": {
    "message": "Domain"
  },
  "domainNotSupportedOnNetwork": {
    "message": "Netzwerk unterstützt kein Domain-Lookup"
  },
  "done": {
    "message": "Fertig"
  },
  "dontShowThisAgain": {
    "message": "Nicht mehr anzeigen"
  },
  "downArrow": {
    "message": "Abwärtspfeil"
  },
  "downloadGoogleChrome": {
    "message": "Google Chrome herunterladen"
  },
  "downloadNow": {
    "message": "Jetzt herunterladen"
  },
  "downloadStateLogs": {
    "message": "Statusprotokolle herunterladen"
  },
  "dragAndDropBanner": {
    "message": "Sie können Netzwerke ziehen, um sie neu anzuordnen."
  },
  "dropped": {
    "message": "Abgebrochen"
  },
  "edit": {
    "message": "Bearbeiten"
  },
  "editANickname": {
    "message": "Spitznamen bearbeiten"
  },
  "editAddressNickname": {
    "message": "Adressenspitznamen bearbeiten"
  },
  "editCancellationGasFeeModalTitle": {
    "message": "Stornogasgebühr bearbeiten"
  },
  "editContact": {
    "message": "Kontakt bearbeiten"
  },
  "editGasFeeModalTitle": {
    "message": "Gas-Gebühr bearbeiten"
  },
  "editGasLimitOutOfBounds": {
    "message": "Gas-Limit muss mindestens $1 betragen"
  },
  "editGasLimitOutOfBoundsV2": {
    "message": "Gas-Limit muss größer als $1 und kleiner als $2 sein",
    "description": "$1 is the minimum limit for gas and $2 is the maximum limit"
  },
  "editGasLimitTooltip": {
    "message": "Gas-Limit ist die maximale Gas-Einheit, die Sie zu verwenden bereit sind. Gas-Einheiten sind ein Multiplikator der „Max. Prioritätsgebühr“ und der „Max. Gebühr“."
  },
  "editGasMaxBaseFeeGWEIImbalance": {
    "message": "Die maximale Grundgebühr darf nicht niedriger sein als die Prioritätsgebühr."
  },
  "editGasMaxBaseFeeHigh": {
    "message": "Die maximale Grundgebühr ist höher als erforderlich."
  },
  "editGasMaxBaseFeeLow": {
    "message": "Die maximale Grundgebühr ist für aktuelle Netzwerkkonditionen niedrig."
  },
  "editGasMaxFeeHigh": {
    "message": "Die maximale Grundgebühr ist höher als erforderlich."
  },
  "editGasMaxFeeLow": {
    "message": "Die maximale Gebühr ist zu niedrig für Netzwerkkonditionen."
  },
  "editGasMaxFeePriorityImbalance": {
    "message": "Die maximale Gebühr darf nicht niedriger sein als die maximale Prioritätsgebühr."
  },
  "editGasMaxPriorityFeeBelowMinimum": {
    "message": "Die maximale Prioritätsgebühr muss größer als 0 GWEI sein."
  },
  "editGasMaxPriorityFeeBelowMinimumV2": {
    "message": "Die Prioritätsgebühr muss größer als 0 sein."
  },
  "editGasMaxPriorityFeeHigh": {
    "message": "Die maximale Prioritätsgebühr ist höher als nötig. Sie können mehr zahlen als nötig."
  },
  "editGasMaxPriorityFeeHighV2": {
    "message": "Die maximale Prioritätsgebühr ist höher als nötig. Sie können mehr zahlen als nötig."
  },
  "editGasMaxPriorityFeeLow": {
    "message": "Die maximale Prioritätsgebühr ist niedrig für aktuelle Netzwerkkonditionen."
  },
  "editGasMaxPriorityFeeLowV2": {
    "message": "Die Prioritätsgebühr ist niedrig für aktuelle Netzwerkkonditionen."
  },
  "editGasPriceTooLow": {
    "message": "Der Gas-Preis muss größer als 0 sein."
  },
  "editGasPriceTooltip": {
    "message": "Dieses Netzwerk erfordert ein „Gas-Preis“-Feld beim Absenden einer Transaktion. Der Gas-Preis ist der Betrag, den Sie pro Gas-Einheit bezahlen."
  },
  "editGasSubTextAmountLabel": {
    "message": "Maximaler Betrag:",
    "description": "This is meant to be used as the $1 substitution editGasSubTextAmount"
  },
  "editGasSubTextFeeLabel": {
    "message": "Maximale Gebühr:"
  },
  "editGasTitle": {
    "message": "Priorität bearbeiten"
  },
  "editGasTooLow": {
    "message": "Unbekannte Bearbeitungszeit"
  },
  "editNetworkLink": {
    "message": "Das ursprüngliche Netzwerk bearbeiten"
  },
  "editNonceField": {
    "message": "Nonce bearbeiten"
  },
  "editNonceMessage": {
    "message": "Dies ist eine erweiterte Funktion, verwenden Sie diese vorsichtig."
  },
  "editPermission": {
    "message": "Genehmigung bearbeiten"
  },
  "editSpeedUpEditGasFeeModalTitle": {
    "message": "Beschleunigung der Gasgebühr bearbeiten"
  },
  "effortlesslyNavigateYourDigitalAssets": {
    "message": "Mühelose Navigation durch Ihre digitalen Assets"
  },
  "enable": {
    "message": "Aktivieren"
  },
  "enableAutoDetect": {
    "message": " Automatische Erkennung aktivieren"
  },
  "enableFromSettings": {
    "message": " In den Einstellungen aktivieren."
  },
  "enableNftAutoDetection": {
    "message": "Automatische NFT-Erkennung aktivieren"
  },
  "enableSnap": {
    "message": "Aktivieren"
  },
  "enableToken": {
    "message": "$1 aktivieren",
    "description": "$1 is a token symbol, e.g. ETH"
  },
<<<<<<< HEAD
  "enableTokenAutoDetection": {
    "message": "Automatische Token-Erkennung aktivieren"
  },
  "enable_auto_detection_toggle_automatically": {
    "message": "Bei Nutzern, deren Basisfunktionalität aktiviert ist, wird diese automatisch in der Metamask-Erweiterung v12.3.0 aktiviert"
  },
=======
>>>>>>> 535c139b
  "enabled": {
    "message": "Aktiviert"
  },
  "enabledNetworks": {
    "message": "Aktivierte Netzwerke"
  },
  "encryptionPublicKeyNotice": {
    "message": "$1 wünscht Ihren öffentlichen Verschlüsselungsschlüssel. Durch Ihre Zustimmung kann diese Seite verschlüsselte Nachrichten an Sie verfassen.",
    "description": "$1 is the web3 site name"
  },
  "encryptionPublicKeyRequest": {
    "message": "Öffentlichen Verschlüsselungsschlüssel anfordern"
  },
  "endpointReturnedDifferentChainId": {
    "message": "Die von Ihnen eingegebene RPC-URL hat eine andere Chain-ID ($1) zurückgegeben. Bitte aktualisieren Sie die Chain-ID, damit sie mit der RPC-URL des Netzwerks übereinstimmt, das Sie hinzufügen möchten.",
    "description": "$1 is the return value of eth_chainId from an RPC endpoint"
  },
  "enhancedTokenDetectionAlertMessage": {
    "message": "Erweiterte Token-Erkennung ist derzeit über $1 verfügbar. $2"
  },
  "ensDomainsSettingDescriptionIntroduction": {
    "message": "MetaMask zeigt Ihnen ENS-Domains direkt in der Adressleiste Ihres Browsers an. So funktioniert es:"
  },
  "ensDomainsSettingDescriptionOutroduction": {
    "message": "Beachten Sie bitte, dass durch die Nutzung dieser Funktion Ihre IP-Adresse für IPFS-Dienste anbietende Dritte sichtbar wird."
  },
  "ensDomainsSettingDescriptionPart1": {
    "message": "MetaMask findet mithilfe von Ethereums ENS-Contract den mit dem ENS-Namen verbundenen Code."
  },
  "ensDomainsSettingDescriptionPart2": {
    "message": "Wenn der Code mit IPFS verknüpft ist, wird der dazugehörige Content (in der Regel eine Website) wiedergegeben."
  },
  "ensDomainsSettingTitle": {
    "message": "ENS-Domains in der Adresszeile anzeigen"
  },
  "ensIllegalCharacter": {
    "message": "Unzulässiges Zeichen für ENS."
  },
  "ensRegistrationError": {
    "message": "Fehler bei der ENS-Namensregistrierung"
  },
  "ensUnknownError": {
    "message": "ENS-Lookup fehlgeschlagen."
  },
  "enterANumber": {
    "message": "Nummer eingeben"
  },
  "enterCustodianToken": {
    "message": "$1-Token eingeben oder neues Token hinzufügen"
  },
  "enterMaxSpendLimit": {
    "message": "Max. Ausgabenlimit eingeben"
  },
  "enterOptionalPassword": {
    "message": "Optionales Passwort eingeben"
  },
  "enterPasswordContinue": {
    "message": "Zum Fortfahren Passwort eingeben"
  },
  "enterTokenNameOrAddress": {
    "message": "Tokennamen eingeben oder Adresse einfügen"
  },
  "enterYourPassword": {
    "message": "Passwort eingeben"
  },
  "errorCode": {
    "message": "Code: $1",
    "description": "Displayed error code for debugging purposes. $1 is the error code"
  },
  "errorDetails": {
    "message": "Fehlerdetails",
    "description": "Title for collapsible section that displays error details for debugging purposes"
  },
  "errorGettingSafeChainList": {
    "message": "Fehler beim Abrufen der Liste sicherer Ketten, bitte mit Vorsicht fortfahren."
  },
  "errorMessage": {
    "message": "Nachricht: $1",
    "description": "Displayed error message for debugging purposes. $1 is the error message"
  },
  "errorName": {
    "message": "Code: $1",
    "description": "Displayed error name for debugging purposes. $1 is the error name"
  },
  "errorPageMessage": {
    "message": "Versuchen Sie es erneut, indem Sie die Seite neu laden oder kontaktieren Sie den Support $1.",
    "description": "Message displayed on generic error page in the fullscreen or notification UI, $1 is a clickable link with text defined by the 'here' key. The link will open to a form where users can file support tickets."
  },
  "errorPagePopupMessage": {
    "message": "Versuchen Sie es erneut, indem das Popup schließen und neu laden oder kontaktieren Sie den Support $1.",
    "description": "Message displayed on generic error page in the popup UI, $1 is a clickable link with text defined by the 'here' key. The link will open to a form where users can file support tickets."
  },
  "errorPageTitle": {
    "message": "MetaMask hat einen Fehler festgestellt.",
    "description": "Title of generic error page"
  },
  "errorStack": {
    "message": "Stapel:",
    "description": "Title for error stack, which is displayed for debugging purposes"
  },
  "errorWhileConnectingToRPC": {
    "message": "Fehler bei der Verbindung zum benutzerdefinierten Netzwerk."
  },
  "errorWithSnap": {
    "message": "Fehler bei $1",
    "description": "$1 represents the name of the snap"
  },
  "estimatedFee": {
    "message": "Geschätzte Gebühr"
  },
  "estimatedFeeTooltip": {
    "message": "Betrag, der für die Bearbeitung der Transaktion im Netzwerk gezahlt wurde."
  },
  "ethGasPriceFetchWarning": {
    "message": "Der Gas-Preis, der sich aus der Gas-Hauptschätzungsdienst ergibt, ist derzeit nicht verfügbar."
  },
  "ethereumProviderAccess": {
    "message": "Ethereum-Anbieter Zugriff auf $1 gewähren",
    "description": "The parameter is the name of the requesting origin"
  },
  "ethereumPublicAddress": {
    "message": "Öffentliche Ethereum-Adresse"
  },
  "etherscan": {
    "message": "Etherscan"
  },
  "etherscanView": {
    "message": "Account auf Etherscan anschauen"
  },
  "etherscanViewOn": {
    "message": "Auf Etherscan anzeigen"
  },
  "existingChainId": {
    "message": "Die von Ihnen eingegebenen Informationen sind mit einer bestehenden Chain-ID verknüpft."
  },
  "existingRpcUrl": {
    "message": "Diese URL ist mit einer anderen Chain-ID verknüpft."
  },
  "expandView": {
    "message": "Ansicht erweitern"
  },
  "experimental": {
    "message": "Experimentell"
  },
  "extendWalletWithSnaps": {
    "message": "Erkunden Sie die von der Community erstellten Snaps, um Ihr web3-Erlebnis individuell zu gestalten.",
    "description": "Banner description displayed on Snaps list page in Settings when less than 6 Snaps is installed."
  },
  "extensionInsallCompleteDescription": {
    "message": "Kehren Sie zur Produkteinführung von MetaMask Institutional zurück, um Ihre Verwahrungs- oder Selbstverwahrungskonten zu verbinden."
  },
  "extensionInsallCompleteTitle": {
    "message": "Installation der Erweiterung abgeschlossen"
  },
  "externalExtension": {
    "message": "Externe Erweiterung"
  },
  "externalNameSourcesSetting": {
    "message": "Vorgeschlagene Spitznamen"
  },
  "externalNameSourcesSettingDescription": {
    "message": "Wir rufen die vorgeschlagenen Spitznamen für Adressen, mit denen Sie interagieren, aus Drittanbieterquellen wie Etherscan, Infura und Lens Protocol ab. Diese Anbieter sind in der Lage, die betreffenden Adressen sowie Ihre IP-Adresse einzusehen. Ihre Kontoadresse wird jedoch nicht an Drittparteien weitergegeben."
  },
  "failed": {
    "message": "Fehlgeschlagen"
  },
  "failedToFetchChainId": {
    "message": "Chain-ID konnte nicht abgerufen werden. Ist Ihre RPC-URL korrekt?"
  },
  "failedToFetchTickerSymbolData": {
    "message": "Daten zur Überprüfung des Tickersymbols sind derzeit nicht verfügbar. Vergewissern Sie sich, dass das von Ihnen eingegebene Symbol korrekt ist. Es wirkt sich auf die Umrechnungskurse aus, die Sie für dieses Netzwerk sehen."
  },
  "failureMessage": {
    "message": "Etwas ist schiefgelaufen und wir konnten die Aktion nicht abschließen."
  },
  "fast": {
    "message": "Schnell"
  },
  "feeAssociatedRequest": {
    "message": "Mit dieser Anfrage ist eine Gebühr verbunden."
  },
  "feeDetails": {
    "message": "Details zur Gebühr"
  },
  "fiat": {
    "message": "FIAT",
    "description": "Exchange type"
  },
  "fileImportFail": {
    "message": "Dateiimport fehlgeschlagen? Bitte hier klicken!",
    "description": "Helps user import their account from a JSON file"
  },
  "findTheRightChainId": {
    "message": "Finden Sie das Richtige auf:"
  },
  "flaskWelcomeUninstall": {
    "message": "Sie sollten diese Erweiterung deinstallieren.",
    "description": "This request is shown on the Flask Welcome screen. It is intended for non-developers, and will be bolded."
  },
  "flaskWelcomeWarning1": {
    "message": "Flask ist für Entwickler gedacht, um mit neuen instabilen APIs zu experimentieren. Wenn Sie kein Entwickler oder Beta-Tester sind, $1.",
    "description": "This is a warning shown on the Flask Welcome screen, intended to encourage non-developers not to proceed any further. $1 is the bolded message 'flaskWelcomeUninstall'"
  },
  "flaskWelcomeWarning2": {
    "message": "Wir übernehmen keine Garantie für die Sicherheit oder Stabilität dieser Erweiterung. Die neuen von Flask angebotenen APIs sind nicht gegen Phishing-Angriffe gehärtet. Das bedeutet, dass jede Webseite oder jeder Snap, der Flask benötigt, ein böswilliger Versuch sein könnte, Ihre Assets zu stehlen.",
    "description": "This explains the risks of using MetaMask Flask"
  },
  "flaskWelcomeWarning3": {
    "message": "Alle Flask-APIs sind experimentell. Sie können ohne Vorankündigung geändert oder entfernt werden oder sie können auf unbestimmte Zeit in Flask bleiben, ohne jemals in die stabile MetaMask migriert zu werden. Die Verwendung erfolgt auf eigene Gefahr.",
    "description": "This message warns developers about unstable Flask APIs"
  },
  "flaskWelcomeWarning4": {
    "message": "Stellen Sie sicher, dass Sie Ihre normale MetaMask-Erweiterung deaktivieren, wenn Sie Flask verwenden.",
    "description": "This message calls to pay attention about multiple versions of MetaMask running on the same site (Flask + Prod)"
  },
  "flaskWelcomeWarningAcceptButton": {
    "message": "Ich akzeptiere die Risiken",
    "description": "this text is shown on a button, which the user presses to confirm they understand the risks of using Flask"
  },
  "floatAmountToken": {
    "message": "Token-Betrag muss eine ganze Zahl sein"
  },
  "followUsOnTwitter": {
    "message": "Folgen Sie uns auf Twitter."
  },
  "forbiddenIpfsGateway": {
    "message": "Verbotene IPFS-Gateway: Bitte geben Sie ein CID-Gateway an."
  },
  "forgetDevice": {
    "message": "Dieses Gerät entfernen"
  },
  "forgotPassword": {
    "message": "Passwort vergessen?"
  },
  "form": {
    "message": "Formular"
  },
  "from": {
    "message": "Von"
  },
  "fromAddress": {
    "message": "Von: $1",
    "description": "$1 is the address to include in the From label. It is typically shortened first using shortenAddress"
  },
  "fromTokenLists": {
    "message": "Von Token-Liste: $1"
  },
  "function": {
    "message": "Funktion: $1"
  },
  "functionApprove": {
    "message": "Funktion: Genehmigen"
  },
  "functionSetApprovalForAll": {
    "message": "Funktion: ErlaubnisFürAlle"
  },
  "functionType": {
    "message": "Funktionstyp"
  },
  "fundYourWallet": {
    "message": "Versehen Sie Ihre Wallet mit Geldern"
  },
  "fundYourWalletDescription": {
    "message": "Legen Sie los, indem Sie Ihrer Wallet $1 hinzufügen.",
    "description": "$1 is the token symbol"
  },
  "gas": {
    "message": "Gas"
  },
  "gasDisplayAcknowledgeDappButtonText": {
    "message": "Vorgeschlagene Gas-Gebühr bearbeiten"
  },
  "gasDisplayDappWarning": {
    "message": "Diese Gas-Gebühr wurde von $1 vorgeschlagen. Dies kann ein Problem mit Ihrer Transaktion verursachen. Bei Fragen wenden Sie sich bitte an $1.",
    "description": "$1 represents the Dapp's origin"
  },
  "gasIsETH": {
    "message": "Gas ist $1"
  },
  "gasLimit": {
    "message": "Gas-Limit"
  },
  "gasLimitInfoTooltipContent": {
    "message": "Das Gas-Limit ist die Höchstmenge an Gas-Einheiten, die Sie auszugeben bereit sind."
  },
  "gasLimitRecommended": {
    "message": "Empfohlenes Gas-Limit ist $1. Wenn das Gas-Limit weniger beträgt, kann es fehlschlagen."
  },
  "gasLimitTooLow": {
    "message": "Gas-Limit muss mindestens 21000 betragen."
  },
  "gasLimitTooLowWithDynamicFee": {
    "message": "Gas-Limit muss mindestens $1 betragen.",
    "description": "$1 is the custom gas limit, in decimal."
  },
  "gasLimitV2": {
    "message": "Gas-Limit"
  },
  "gasOption": {
    "message": "Gas-Option"
  },
  "gasPrice": {
    "message": "Gas-Preis (GWEI)"
  },
  "gasPriceExcessive": {
    "message": "Ihre Gas-Gebühr ist unnötig hoch. Denken Sie darüber nach, den Betrag zu senken."
  },
  "gasPriceExcessiveInput": {
    "message": "Gas-Preis ist übermäßig hoch"
  },
  "gasPriceExtremelyLow": {
    "message": "Gas-Preis extrem niedrig"
  },
  "gasPriceFetchFailed": {
    "message": "Die Gas-Preis-Schätzung ist aufgrund eines Netzwerkfehlers fehlgeschlagen."
  },
  "gasPriceInfoTooltipContent": {
    "message": "Der Gas-Preis gibt die Menge Ether an, die Sie für jede Einheit Gas zu zahlen bereit sind."
  },
  "gasTimingHoursShort": {
    "message": "$1 Stunde",
    "description": "$1 represents a number of hours"
  },
  "gasTimingLow": {
    "message": "Langsam"
  },
  "gasTimingMinutesShort": {
    "message": "Min. $1",
    "description": "$1 represents a number of minutes"
  },
  "gasTimingSecondsShort": {
    "message": "$1 Sek.",
    "description": "$1 represents a number of seconds"
  },
  "gasUsed": {
    "message": "Verwendetes Gas"
  },
  "general": {
    "message": "Allgemein"
  },
  "generalCameraError": {
    "message": "Wir konnten nicht auf Ihre Kamera zugreifen. Bitte versuchen Sie es erneut."
  },
  "generalCameraErrorTitle": {
    "message": "Etwas ist schiefgelaufen ...."
  },
  "genericExplorerView": {
    "message": "Konto auf $1 ansehen"
  },
  "getStartedWithNFTs": {
    "message": "Erhalten Sie $1 für den Kauf von NFTs",
    "description": "$1 is the token symbol"
  },
  "getStartedWithNFTsDescription": {
    "message": "Legen Sie mit NFTs los, indem Sie Ihrer Wallet $1 hinzufügen.",
    "description": "$1 is the token symbol"
  },
  "goBack": {
    "message": "Zurück"
  },
  "goToSite": {
    "message": "Zur Seite gehen"
  },
  "goerli": {
    "message": "Goerli-Testnetzwerk"
  },
  "gotIt": {
    "message": "Verstanden!"
  },
  "grantedToWithColon": {
    "message": "Ermöglicht zu:"
  },
  "gwei": {
    "message": "GWEI"
  },
  "hardware": {
    "message": "Hardware"
  },
  "hardwareWalletConnected": {
    "message": "Hardware-Wallet verknüpft"
  },
  "hardwareWalletLegacyDescription": {
    "message": "(veraltet)",
    "description": "Text representing the MEW path"
  },
  "hardwareWalletSupportLinkConversion": {
    "message": "hier klicken"
  },
  "hardwareWallets": {
    "message": "Eine Hardware-Wallet verknüpfen"
  },
  "hardwareWalletsInfo": {
    "message": "Hardware-Wallet-Integrationen nutzen API-Aufrufe zur Kommunikation mit externen Servern, die Ihre IP-Adresse und die Adressen der Smart Contracts, mit denen Sie interagieren, sehen können."
  },
  "hardwareWalletsMsg": {
    "message": "Wählen Sie eine Hardware-Wallet aus, die Sie mit MetaMask verwenden möchten."
  },
  "here": {
    "message": "hier",
    "description": "as in -click here- for more information (goes with troubleTokenBalances)"
  },
  "hexData": {
    "message": "Hexdaten"
  },
  "hiddenAccounts": {
    "message": "Versteckte Konten"
  },
  "hide": {
    "message": "Verbergen"
  },
  "hideAccount": {
    "message": "Konto verbergen"
  },
  "hideFullTransactionDetails": {
    "message": "Vollständige Transaktionsdetails verbergen"
  },
  "hideSeedPhrase": {
    "message": "Seed-Phrase verbergen"
  },
  "hideSentitiveInfo": {
    "message": "Sensible Informationen verbergen"
  },
  "hideToken": {
    "message": "Token verbergen"
  },
  "hideTokenPrompt": {
    "message": "Token verbergen?"
  },
  "hideTokenSymbol": {
    "message": "$1 verbergen",
    "description": "$1 is the symbol for a token (e.g. 'DAI')"
  },
  "hideZeroBalanceTokens": {
    "message": "Token ohne Guthaben verbergen"
  },
  "high": {
    "message": "Aggressiv"
  },
  "highGasSettingToolTipMessage": {
    "message": "Hohe Wahrscheinlichkeit, auch in volatilen Märkten. Verwenden Sie $1, um Schwankungen im Netzwerk-Traffic, die z. B. durch den Ausfall beliebter NFTs entstehen, abzudecken.",
    "description": "$1 is key 'high' (text: 'Aggressive') separated here so that it can be passed in with bold font-weight"
  },
  "highLowercase": {
    "message": "hoch"
  },
  "highestCurrentBid": {
    "message": "Höchstes aktuelles Gebot"
  },
  "highestFloorPrice": {
    "message": "Höchster Mindestpreis"
  },
  "history": {
    "message": "Verlauf"
  },
  "holdToRevealContent1": {
    "message": "Ihre geheime Wiederherstellungsphrase bietet $1",
    "description": "$1 is a bolded text with the message from 'holdToRevealContent2'"
  },
  "holdToRevealContent2": {
    "message": "vollen Zugriff auf Ihre Wallet und Ihr Guthaben.",
    "description": "Is the bolded text in 'holdToRevealContent1'"
  },
  "holdToRevealContent3": {
    "message": "Teilen Sie dies mit niemandem. $1 $2",
    "description": "$1 is a message from 'holdToRevealContent4' and $2 is a text link with the message from 'holdToRevealContent5'"
  },
  "holdToRevealContent4": {
    "message": "Der MetaMask-Support wird Sie nicht danach fragen,",
    "description": "Part of 'holdToRevealContent3'"
  },
  "holdToRevealContent5": {
    "message": "Betrüger aber schon.",
    "description": "The text link in 'holdToRevealContent3'"
  },
  "holdToRevealContentPrivateKey1": {
    "message": "Ihr privater Schlüssel bietet $1",
    "description": "$1 is a bolded text with the message from 'holdToRevealContentPrivateKey2'"
  },
  "holdToRevealContentPrivateKey2": {
    "message": "vollständigen Zugriff auf Ihre Wallet und Ihr Guthaben.",
    "description": "Is the bolded text in 'holdToRevealContentPrivateKey2'"
  },
  "holdToRevealLockedLabel": {
    "message": "Halten zum Offenlegen des gesperrten Kreises"
  },
  "holdToRevealPrivateKey": {
    "message": "Halten, um privaten Schlüssel offenzulegen."
  },
  "holdToRevealPrivateKeyTitle": {
    "message": "Bewaren Sie Ihren privaten Schlüssel sicher auf."
  },
  "holdToRevealSRP": {
    "message": "Halten, um GWP anzuzeigen."
  },
  "holdToRevealSRPTitle": {
    "message": "Bewahren Sie Ihre GWP sicher auf."
  },
  "holdToRevealUnlockedLabel": {
    "message": "zur-Anzeige-Halten-Kreis entsperrt"
  },
  "id": {
    "message": "ID"
  },
  "ignoreAll": {
    "message": "Alle ignorieren"
  },
  "ignoreTokenWarning": {
    "message": "Wenn Sie Tokens verbergen, werden Sie nicht in Ihrer Wallet angezeigt. Sie können sie jedoch weiterhin hinzufügen, indem Sie nach ihnen suchen."
  },
  "imToken": {
    "message": "imToken"
  },
  "immediateAccessToYourNFTs": {
    "message": "Sofortiger Zugriff auf Ihre NFTs"
  },
  "immediateAccessToYourTokens": {
    "message": "Sofortiger Zugriff auf Ihre Tokens"
  },
  "import": {
    "message": "Importieren",
    "description": "Button to import an account from a selected file"
  },
  "importAccount": {
    "message": "Konto importieren"
  },
  "importAccountError": {
    "message": "Fehler beim Importieren des Kontos."
  },
  "importAccountErrorIsSRP": {
    "message": "Sie haben eine geheime Wiederherstellungsphrase (oder mnemonische Phrase) eingegeben. Um hier ein Konto zu importieren, müssen Sie einen privaten Schlüssel eingeben, wobei es sich um einen hexadezimalen String mit 64 Zeichen handelt."
  },
  "importAccountErrorNotAValidPrivateKey": {
    "message": "Dies ist ein ungültiger privater Schlüssel. Sie haben eine hexadezimale Zeichenfolge eingegeben, sie muss aber 64 Zeichen lang sein."
  },
  "importAccountErrorNotHexadecimal": {
    "message": "Dies ist ein ungültiger privater Schlüsseln. Sie müssen eine hexadezimale Zeichenfolge mit 64 Zeichen eingeben."
  },
  "importAccountJsonLoading1": {
    "message": "Rechnen Sie damit, dass dieser JSON-Import ein paar Minuten dauert und MetaMask nicht reagiert."
  },
  "importAccountJsonLoading2": {
    "message": "Wir entschuldigen uns hierfür und werden dies in Zukunft beschleunigen."
  },
  "importAccountMsg": {
    "message": "Importierte Konten werden nicht mit der geheimen Wiederherstellungsphrase von MetaMask verknüpft. Erfahren Sie mehr über importierte Konten."
  },
  "importMyWallet": {
    "message": "Meine Wallet importieren"
  },
  "importNFT": {
    "message": "NFT importieren"
  },
  "importNFTAddressToolTip": {
    "message": "Auf OpenSea gibt es zum Beispiel auf der NFT-Seite unter Details einen blauen Hyperlink mit der Bezeichnung „Contract-Adresse“. Wenn Sie darauf klicken, werden Sie zur Adresse des Contracts auf Etherscan weitergeleitet. Oben links auf der Seite sollte ein Symbol mit der Aufschrift „Contract“ zu sehen sein und rechts daneben eine lange Reihe von Buchstaben und Zahlen. Dies ist die Adresse des Contracts, mit dem Ihr NFT erstellt wurde. Klicken Sie auf das „Kopieren“-Symbol rechts neben der Adresse und Sie haben sie in Ihrer Zwischenablage."
  },
  "importNFTPage": {
    "message": "NFT-Seite importieren"
  },
  "importNFTTokenIdToolTip": {
    "message": "Die ID eines NFTs ist eine eindeutige Kennung, da keine zwei NFTs gleich sind. Auch diese Nummer finden Sie in OpenSea unter „Details“. Notieren Sie diese oder kopieren Sie sie in Ihre Zwischenablage."
  },
  "importSelectedTokens": {
    "message": "Ausgewählte Tokens importieren?"
  },
  "importSelectedTokensDescription": {
    "message": "Es werden nur die von Ihnen ausgewählten Tokens in Ihrer Wallet angezeigt. Sie können verborgene Tokens später jederzeit importieren, indem Sie nach ihnen suchen."
  },
  "importTokenQuestion": {
    "message": "Token importieren?"
  },
  "importTokenWarning": {
    "message": "Jeder kann ein Token mit beliebigem Namen erstellen, einschließlich gefälschter Versionen bestehender Tokens. Hinzufügen und Handeln auf eigene Gefahr!"
  },
  "importTokensCamelCase": {
    "message": "Tokens importieren"
  },
  "importTokensError": {
    "message": "Wir konnten die Tokens nicht importieren. Bitte versuchen Sie es später erneut."
  },
  "importWithCount": {
    "message": "$1 importieren",
    "description": "$1 will the number of detected tokens that are selected for importing, if all of them are selected then $1 will be all"
  },
  "imported": {
    "message": "Importiert",
    "description": "status showing that an account has been fully loaded into the keyring"
  },
  "inYourSettings": {
    "message": "in Ihren Einstellungen"
  },
  "infuraBlockedNotification": {
    "message": "MetaMask kann sich nicht mit dem Blockchain Host verbinden. Überprüfen Sie mögliche Gründe $1.",
    "description": "$1 is a clickable link with with text defined by the 'here' key"
  },
  "initialTransactionConfirmed": {
    "message": "Ihre erste Transaktion wurde vom Netzwerk bestätigt. Klicken Sie auf „OK“, um zurückzukehren."
  },
  "inputLogicEmptyState": {
    "message": "Geben Sie nur eine Nummer ein, die Sie den Drittanbieter jetzt oder in Zukunft ausgeben lassen möchten. Sie können die Ausgabenobergrenze später jederzeit ändern."
  },
  "inputLogicEqualOrSmallerNumber": {
    "message": "Dies erlaubt dem Drittanbieter, $1 von Ihrem aktuellen Guthaben auszugeben.",
    "description": "$1 is the current token balance in the account and the name of the current token"
  },
  "inputLogicHigherNumber": {
    "message": "Dies erlaubt dem Drittanbieter, Ihr gesamtes Token-Guthaben auszugeben, bis die Obergrenze erreicht wurde oder Sie die Einschränkung widerrufen. Sollte dies nicht Ihre Absicht sein, ziehen Sie eine niedrigere Ausgabenobergrenze in Betracht."
  },
  "insightWarning": {
    "message": "Warnung"
  },
  "insightWarningCheckboxMessage": {
    "message": "$1 die Anfrage von $2",
    "description": "$1 is the action i.e. sign, confirm. $2 is the origin making the request."
  },
  "insightWarningContentPlural": {
    "message": "Überprüfen Sie $1 vor dem $2. Einmal getan, ist Ihre $3 unwiderruflich.",
    "description": "$1 the 'insightWarnings' message (2 warnings) representing warnings, $2 is the action (i.e. signing) and $3 is the result (i.e. signature, transaction)"
  },
  "insightWarningContentSingular": {
    "message": "Überprüfen Sie $1 vor dem $2. Einmal getan, ist Ihre $3 unwiderruflich.",
    "description": "$1 is the 'insightWarning' message (1 warning), $2 is the action (i.e. signing) and $3 is the result (i.e. signature, transaction)"
  },
  "insightWarningHeader": {
    "message": "Diese Anfrage kann riskant sein"
  },
  "insightWarnings": {
    "message": "Warnungen"
  },
  "insightsFromSnap": {
    "message": "Einblicke von $1",
    "description": "$1 represents the name of the snap"
  },
  "install": {
    "message": "Installieren"
  },
  "installExtension": {
    "message": "Erweiterung installieren"
  },
  "installExtensionDescription": {
    "message": "Die Institution-kompatible Version der weltweit führenden Web3-Wallet, MetaMask."
  },
  "installOrigin": {
    "message": "Origin installieren"
  },
  "installRequest": {
    "message": "Zu MetaMask hinzufügen"
  },
  "installedOn": {
    "message": "Installiert auf $1",
    "description": "$1 is the date when the snap has been installed"
  },
  "insufficientBalance": {
    "message": "Guthaben reicht nicht aus."
  },
  "insufficientCurrencyBuyOrDeposit": {
    "message": "Sie haben nicht genügend $1 auf Ihrem Konto, um die Transaktionsgebühren im $2-Netzwerk zu zahlen. $3 oder von einem anderen Konto einzahlen.",
    "description": "$1 is the native currency of the network, $2 is the name of the current network, $3 is the key 'buy' + the ticker symbol of the native currency of the chain wrapped in a button"
  },
  "insufficientCurrencyBuyOrReceive": {
    "message": "Sie haben nicht genügend $1 auf Ihrem Konto, um die Transaktionsgebühren im Netzwerk $2 zu zahlen. $3 oder $4 von einem anderen Konto.",
    "description": "$1 is the native currency of the network, $2 is the name of the current network, $3 is the key 'buy' + the ticker symbol of the native currency of the chain wrapped in a button, $4 is the key 'deposit' button"
  },
  "insufficientCurrencyDeposit": {
    "message": "Sie haben nicht genügend $1 auf Ihrem Konto, um die Transaktionsgebühren im $2-Netzwerk zu zahlen. $1 von einem anderen Konto einzahlen.",
    "description": "$1 is the native currency of the network, $2 is the name of the current network"
  },
  "insufficientFunds": {
    "message": "Nicht genügend Gelder."
  },
  "insufficientFundsForGas": {
    "message": "Unzureichende Gelder für Gas"
  },
  "insufficientTokens": {
    "message": "Nicht genügend Tokens."
  },
  "interactingWith": {
    "message": "Interaktion mit"
  },
  "interactingWithTransactionDescription": {
    "message": "Dies ist der Kontrakt, mit dem Sie interagieren. Schützen Sie sich vor Betrügern, indem Sie die Details überprüfen."
  },
  "invalidAddress": {
    "message": "Ungültige Adresse"
  },
  "invalidAddressRecipient": {
    "message": "Empfängeradresse ist unzulässig"
  },
  "invalidAddressRecipientNotEthNetwork": {
    "message": "Kein ETH-Netzwerk, auf Kleinschreibung gesetzt"
  },
  "invalidAssetType": {
    "message": "Dieses Asset ist ein NFT und muss auf der Seite „NFTs importieren“ unter dem Tab NFTs erneut hinzugefügt werden."
  },
  "invalidBlockExplorerURL": {
    "message": "Ungültige Block Explorer URI"
  },
  "invalidChainIdTooBig": {
    "message": "Ungültige Chain-ID. Die Chain-ID ist zu groß."
  },
  "invalidCustomNetworkAlertContent1": {
    "message": "Die Chain-ID für benutzerdefiniertes Netzwerk '$1' muss neu eingegeben werden.",
    "description": "$1 is the name/identifier of the network."
  },
  "invalidCustomNetworkAlertContent2": {
    "message": "Um Sie vor betrügerischen oder böswilligen Netzanbietern zu schützen, sind nun Chain-IDs für alle benutzerdefinierten Netzwerke erforderlich."
  },
  "invalidCustomNetworkAlertContent3": {
    "message": "Gehen Sie zu Einstellungen > Netzwerk und geben Sie die Chain-ID ein. Sie finden die Chain-IDs der beliebtesten Netzwerke auf $1.",
    "description": "$1 is a link to https://chainid.network"
  },
  "invalidCustomNetworkAlertTitle": {
    "message": "Ungültiges benutzerdefiniertes Netzwerk"
  },
  "invalidHexNumber": {
    "message": "Ungültige Hexadezimalzahl."
  },
  "invalidHexNumberLeadingZeros": {
    "message": "Ungültige Hexadezimalnummer. Entfernen Sie alle führenden Nulle."
  },
  "invalidIpfsGateway": {
    "message": "Ungültiges IPFS-Gateway: Der Wert muss eine gültige URL sein."
  },
  "invalidNumber": {
    "message": "Ungültige Zahl. Geben Sie eine dezimale oder mit '0x' vorangestellte hexadezimale Zahl ein."
  },
  "invalidNumberLeadingZeros": {
    "message": "Ungültige Hexadezimalnummer. Entfernen Sie alle führenden Nulle."
  },
  "invalidRPC": {
    "message": "Ungültige RPC URI"
  },
  "invalidSeedPhrase": {
    "message": "Ungültige geheime Wiederherstellungsphrase"
  },
  "invalidSeedPhraseCaseSensitive": {
    "message": "Ungültige Eingabe! Die geheime Wiederherstellungsphrase berücksichtigt Groß- und Kleinschreibung."
  },
  "ipfsGateway": {
    "message": "IPFS-Gateway"
  },
  "ipfsGatewayDescription": {
    "message": "MetaMask verwendet Dienste von Drittanbietern, um Bilder Ihrer auf IPFS gespeicherten NFTs wiederzugeben, Informationen zu ENS-Adressen anzuzeigen, die Sie in die Adressleiste Ihres Browsers eingegeben haben, und Symbole für verschiedene Tokens abzurufen. Ihre IP-Adresse kann diesen Diensten offengelegt werden, wenn Sie diese nutzen."
  },
  "ipfsToggleModalDescriptionOne": {
    "message": "Wir verwenden Dienste von Drittanbietern, um Bilder Ihrer auf IPFS gespeicherten NFTs wiederzugeben, Informationen zu ENS-Adressen anzuzeigen, die Sie in die Adressleiste Ihres Browsers eingeben, und Symbole für verschiedene Tokens abzurufen. Ihre IP-Adresse kann diesen Diensten offengelegt werden, wenn Sie diese nutzen."
  },
  "ipfsToggleModalDescriptionTwo": {
    "message": "Durch die Auswahl von „Bestätigen“ wird die IPFS-Auflösung eingeschaltet. Sie lässt sich jederzeit in $1 wieder ausschalten.",
    "description": "$1 is the method to turn off ipfs"
  },
  "ipfsToggleModalSettings": {
    "message": "Einstellungen > Sicherheit und Datenschutz"
  },
  "isSigningOrSubmitting": {
    "message": "Eine frühere Transaktion wird noch signiert oder eingereicht"
  },
  "jazzAndBlockies": {
    "message": "Jazzicons und Blockies sind zwei verschiedene Arten von einzigartigen Symbolen, mit denen Sie ein Konto auf einen Blick erkennen können."
  },
  "jazzicons": {
    "message": "Jazzicons"
  },
  "jsDeliver": {
    "message": "jsDeliver"
  },
  "jsonFile": {
    "message": "JSON Datei",
    "description": "format for importing an account"
  },
  "keyringAccountName": {
    "message": "Kontoname"
  },
  "keyringAccountPublicAddress": {
    "message": "Öffentliche Adresse"
  },
  "keyringSnapRemovalResult1": {
    "message": "$1 $2entfernt",
    "description": "Displays the result after removal of a keyring snap. $1 is the snap name, $2 is whether it is successful or not"
  },
  "keyringSnapRemovalResultNotSuccessful": {
    "message": "nicht ",
    "description": "Displays the `not` word in $2."
  },
  "keyringSnapRemoveConfirmation": {
    "message": "„$1“ eingeben, um zu bestätigen, dass Sie diesen Snap entfernen möchten:",
    "description": "Asks user to input the name nap prior to deleting the snap. $1 is the snap name"
  },
  "keystone": {
    "message": "Keystone"
  },
  "knownAddressRecipient": {
    "message": "Bekannte Contract-Adresse."
  },
  "knownTokenWarning": {
    "message": "Mit dieser Aktion werden Tokens bearbeitet, die bereits in Ihrer Wallet aufgelistet sind und die dazu verwendet werden können, Sie zu betrügen. Genehmigen Sie diese Aktion nur, wenn Sie sicher sind, dass Sie den Wert dieser Tokens ändern möchten. Erfahren Sie mehr über $1."
  },
  "l1Fee": {
    "message": "L1-Gebühr"
  },
  "l1FeeTooltip": {
    "message": "L1-Gas-Gebühr"
  },
  "l2Fee": {
    "message": "L2-Gebühr"
  },
  "l2FeeTooltip": {
    "message": "L2-Gas-Gebühr"
  },
  "lastConnected": {
    "message": "Zuletzt verbunden"
  },
  "lastSold": {
    "message": "Zuletzt verkauft"
  },
  "lavaDomeCopyWarning": {
    "message": "Zu Ihrer Sicherheit ist die Auswahl dieses Textes im Moment nicht möglich."
  },
  "layer1Fees": {
    "message": "Layer 1 Gebühren"
  },
  "layer2Fees": {
    "message": "Layer-2-Gebühren"
  },
  "learnCancelSpeeedup": {
    "message": "Erfahren Sie, wie Sie $1",
    "description": "$1 is link to cancel or speed up transactions"
  },
  "learnMore": {
    "message": "Mehr erfahren"
  },
  "learnMoreAboutGas": {
    "message": "Wollen Sie $1 über Gas?",
    "description": "$1 will be replaced by the learnMore translation key"
  },
  "learnMoreKeystone": {
    "message": "Mehr erfahren"
  },
  "learnMoreUpperCase": {
    "message": "Mehr erfahren"
  },
  "learnMoreUpperCaseWithDot": {
    "message": "Erfahren Sie mehr."
  },
  "learnScamRisk": {
    "message": "Betrügereien und Sicherheitsrisiken."
  },
  "learnToBridge": {
    "message": "Lernen Sie zu bridgen"
  },
  "leaveMetaMask": {
    "message": "MetaMask verlassen?"
  },
  "leaveMetaMaskDesc": {
    "message": "Sie sind im Begriff, eine Seite außerhalb von MetaMask zu besuchen. Überprüfen Sie die URL, bevor Sie fortfahren."
  },
  "ledgerAccountRestriction": {
    "message": "Sie müssen Ihr letztes Konto verwenden, ehe Sie ein neues hinzufügen können."
  },
  "ledgerConnectionInstructionCloseOtherApps": {
    "message": "Schließen Sie jede andere Software, die mit Ihrem Gerät verbunden ist und klicken Sie dann hier zum Aktualisieren."
  },
  "ledgerConnectionInstructionHeader": {
    "message": "Vor dem Klicken bestätigen:"
  },
  "ledgerConnectionInstructionStepFour": {
    "message": "Aktivieren Sie „Smart Contract Data“ oder „blind signing“ auf Ihrem Ledger-Gerät."
  },
  "ledgerConnectionInstructionStepThree": {
    "message": "Stellen Sie sicher, dass Ihr Ledger angeschlossen ist und die Ethereum-App ausgewählt ist."
  },
  "ledgerDeviceOpenFailureMessage": {
    "message": "Das Ledger-Gerät konnte nicht geöffnet werden. Ihr Ledger könnte mit anderer Software verbunden sein. Bitte schließen Sie Ledger Live oder andere Anwendungen, die mit Ihrem Ledger Gerät verbunden sind, und versuchen Sie es erneut."
  },
  "ledgerErrorConnectionIssue": {
    "message": "Verbinden Sie Ihr Ledger nochmals, öffnen Sie die ETH-App und versuchen Sie es erneut."
  },
  "ledgerErrorDevicedLocked": {
    "message": "Ihr Ledger ist gesperrt. Entsperren Sie es und versuchen Sie es erneut."
  },
  "ledgerErrorEthAppNotOpen": {
    "message": "Um das Problem zu lösen, öffnen Sie die ETH-Anwendung auf Ihrem Gerät und versuchen Sie es erneut."
  },
  "ledgerErrorTransactionDataNotPadded": {
    "message": "Die Eingabedaten der Ethereum-Transaktion sind nicht ausreichend aufgefüllt."
  },
  "ledgerLiveApp": {
    "message": "Ledger Live App"
  },
  "ledgerLocked": {
    "message": "Keine Verbindung zum Ledger-Gerät. Bitte stellen Sie sicher, dass Ihr Gerät entsperrt ist und die Ethereum-App geöffnet ist."
  },
  "ledgerTimeout": {
    "message": "Ledger Live braucht zu lange für eine Reaktion oder um eine Verbindung herzustellen. Stellen Sie sicher, dass die Ledger Live-App geöffnet und Ihr Gerät entsperrt ist."
  },
  "ledgerWebHIDNotConnectedErrorMessage": {
    "message": "Das Gerät wurde nicht verbunden. Wenn Sie Ihren Ledger verbinden möchten, klicken Sie bitte erneut auf „Weiter“ und genehmigen Sie die HID-Verbindung",
    "description": "An error message shown to the user during the hardware connect flow."
  },
  "levelArrow": {
    "message": "Richtungspfeil"
  },
  "lightTheme": {
    "message": "Leicht"
  },
  "likeToImportToken": {
    "message": "Möchten Sie diesen Token importieren?"
  },
  "likeToImportTokens": {
    "message": "Möchten Sie diese Tokens hinzufügen?"
  },
  "lineaGoerli": {
    "message": "Linea-Testnetzwerk"
  },
  "lineaMainnet": {
    "message": "Linea Mainnet"
  },
  "lineaSepolia": {
    "message": "Linea-Sepolia-Testnetzwerk"
  },
  "link": {
    "message": "Link"
  },
  "links": {
    "message": "Links"
  },
  "loadMore": {
    "message": "Mehr laden"
  },
  "loading": {
    "message": "Wird geladen ..."
  },
  "loadingScreenHardwareWalletMessage": {
    "message": "Bitte schließen Sie die Transaktion im Hardware-Wallet ab."
  },
  "loadingScreenSnapMessage": {
    "message": "Bitte schließen Sie die Transaktion im Snap ab."
  },
  "loadingTokens": {
    "message": "Tokens werden geladen ..."
  },
  "localhost": {
    "message": "Localhost 8545"
  },
  "lock": {
    "message": "Sperren"
  },
  "lockMetaMask": {
    "message": "MetaMask sperren"
  },
  "lockTimeInvalid": {
    "message": "Sperrzeit muss eine Zahl zwischen 0 und 10080 sein"
  },
  "logo": {
    "message": "$1-Logo",
    "description": "$1 is the name of the ticker"
  },
  "low": {
    "message": "Niedrig"
  },
  "lowGasSettingToolTipMessage": {
    "message": "Verwenden Sie $1, um auf einen günstigeren Preis zu warten. Zeitschätzungen sind viel ungenauer, da die Preise nicht vorhersehbar sind.",
    "description": "$1 is key 'low' separated here so that it can be passed in with bold font-weight"
  },
  "lowLowercase": {
    "message": "niedrig"
  },
  "lowPriorityMessage": {
    "message": "Künftige Transaktionen werden nach dieser in die Warteschlange gestellt."
  },
  "mainnet": {
    "message": "Ethereum Mainnet"
  },
  "mainnetToken": {
    "message": "Diese Adresse stimmt mit einer bekannten Ethereum Mainnet-Token-Adresse überein. Überprüfen Sie erneut die Contract-Adresse und das Netzwerk für das Token, das Sie hinzufügen möchten."
  },
  "makeAnotherSwap": {
    "message": "Neuen Swap erstellen"
  },
  "makeSureNoOneWatching": {
    "message": "Stellen Sie sicher, dass niemand zuschaut.",
    "description": "Warning to users to be care while creating and saving their new Secret Recovery Phrase"
  },
  "marketCap": {
    "message": "Marktkapitalisierung"
  },
  "marketDetails": {
    "message": "Marktdetails"
  },
  "max": {
    "message": "Max."
  },
  "maxBaseFee": {
    "message": "Max. Grundgebühr"
  },
  "maxFee": {
    "message": "Maximale Gebühr"
  },
  "maxFeeTooltip": {
    "message": "Eine maximale Gebühr, die für die Bezahlung der Transaktion vorgesehen ist."
  },
  "maxPriorityFee": {
    "message": "Maximale Prioritätsgebühr"
  },
  "medium": {
    "message": "Markt"
  },
  "mediumGasSettingToolTipMessage": {
    "message": "Verwenden Sie $1 für schnelle Verarbeitung zum aktuellen Marktpreis.",
    "description": "$1 is key 'medium' (text: 'Market') separated here so that it can be passed in with bold font-weight"
  },
  "memo": {
    "message": " Memo"
  },
  "message": {
    "message": "Nachricht"
  },
  "metaMaskConnectStatusParagraphOne": {
    "message": "Sie haben nun mehr Kontrolle über Ihre Kontoverbindungen in MetaMask."
  },
  "metaMaskConnectStatusParagraphThree": {
    "message": "Klicken Sie hier, um Ihre verbundenen Konten zu verwalten."
  },
  "metaMaskConnectStatusParagraphTwo": {
    "message": "Die Schaltfläche Verbindungsstatus zeigt an, ob die Webseite, die Sie besuchen, mit Ihrem aktuell ausgewählten Konto verbunden ist."
  },
  "metadataModalSourceTooltip": {
    "message": "$1 wird auf npm gehostet und $2 ist die einzige Kennung dieses Snaps.",
    "description": "$1 is the snap name and $2 is the snap NPM id."
  },
  "metamaskInstitutionalVersion": {
    "message": "MetaMask Institutional-Version"
  },
  "metamaskNotificationsAreOff": {
    "message": "Wallet-Benachrichtigungen sind momentan nicht aktiv."
  },
  "metamaskPortfolio": {
    "message": "MetaMask Portfolio."
  },
  "metamaskSwapsOfflineDescription": {
    "message": "MetaMask Swaps wird gewartet. Bitte versuchen Sie es später erneut."
  },
  "metamaskVersion": {
    "message": "MetaMask-Version"
  },
  "methodData": {
    "message": "Methode"
  },
<<<<<<< HEAD
  "methodDataTransactionDesc": {
    "message": "Funktion, die auf der Grundlage der dekodierten Eingabedaten ausgeführt wird."
  },
=======
>>>>>>> 535c139b
  "methodNotSupported": {
    "message": "Bei diesem Konto nicht unterstützt."
  },
  "metrics": {
    "message": "Metriken"
  },
  "millionAbbreviation": {
    "message": "M",
    "description": "Shortened form of 'million'"
  },
  "mismatchAccount": {
    "message": "Ihr ausgewähltes Konto ($1) unterscheidet sich von dem Konto, das versucht, zu unterzeichnen ($2)."
  },
  "mismatchedChainLinkText": {
    "message": "verifizieren Sie die Netzwerkdetails",
    "description": "Serves as link text for the 'mismatchedChain' key. This text will be embedded inside the translation for that key."
  },
  "mismatchedChainRecommendation": {
    "message": "Wir empfehlen, dass Sie vor dem Fortfahren $1.",
    "description": "$1 is a clickable link with text defined by the 'mismatchedChainLinkText' key. The link will open to instructions for users to validate custom network details."
  },
  "mismatchedNetworkName": {
    "message": "Laut unseren Aufzeichnungen stimmt dieser Netzwerkname nicht mit dieser Chain-ID überein."
  },
  "mismatchedNetworkSymbol": {
    "message": "Das angegebene Währungssymbol entspricht nicht dem Symbol, das wir für diese Chain-ID erwarten."
  },
  "mismatchedRpcChainId": {
    "message": "Die vom benutzerdefinierten Netzwerk zurückgesendete Chain-ID stimmt nicht mit der angegebenen Chain-ID überein."
  },
  "mismatchedRpcUrl": {
    "message": "Laut unseren Aufzeichnungen stimmt der angegebene RPC-URL-Wert nicht mit einem bekannten Anbieter für diese Chain-ID überein."
  },
  "missingSetting": {
    "message": "Sie können eine Einstellung nicht finden?"
  },
  "missingSettingRequest": {
    "message": "Hier anfragen"
  },
  "mmiBuiltAroundTheWorld": {
    "message": "MetaMask Institutional ist weltweit konzipiert und aufgebaut."
  },
  "mmiNewNFTDetectedInNFTsTabMessage": {
    "message": "Lassen Sie zu, dass MetaMask Institutional NFTs automatisch erkennt und anzeigt."
  },
  "mmiPasswordSetupDetails": {
    "message": "Dieses Passwort entsperrt nur Ihre MetaMask Institutional-Erweiterung."
  },
  "more": {
    "message": "mehr"
  },
  "multipleSnapConnectionWarning": {
    "message": "$1 möchte $2 Snaps verwenden",
    "description": "$1 is the dapp and $2 is the number of snaps it wants to connect to."
  },
  "mustSelectOne": {
    "message": "Sie müssen mindestens 1 Token auswählen."
  },
  "name": {
    "message": "Name"
  },
  "nameAddressLabel": {
    "message": "Adresse",
    "description": "Label above address field in name component modal."
  },
  "nameInstructionsNew": {
    "message": "Falls Sie diese Adresse kennen, können Sie ihr einen Spitznamen zuweisen, um sie künftig wiederzuerkennen.",
    "description": "Instruction text in name component modal when value is not recognised."
  },
  "nameInstructionsRecognized": {
    "message": "Diese Adresse hat einen vorgegebenen Spitznamen, den Sie jedoch bearbeiten oder weitere Empfehlungen einholen können.",
    "description": "Instruction text in name component modal when value is recognized but not saved."
  },
  "nameInstructionsSaved": {
    "message": "Sie haben bereits einen Spitznamen für diese Adresse hinzugefügt. Sie können weitere vorgeschlagene Spitznamen bearbeiten oder einsehen.",
    "description": "Instruction text in name component modal when value is saved."
  },
  "nameLabel": {
    "message": "Spitzname",
    "description": "Label above name input field in name component modal."
  },
  "nameModalMaybeProposedName": {
    "message": "Vielleicht: $1",
    "description": "$1 is the proposed name"
  },
  "nameModalTitleNew": {
    "message": "Unbekannte Adresse",
    "description": "Title of the modal created by the name component when value is not recognised."
  },
  "nameModalTitleRecognized": {
    "message": "Erkannte Adresse",
    "description": "Title of the modal created by the name component when value is recognized but not saved."
  },
  "nameModalTitleSaved": {
    "message": "Gespeicherte Adresse",
    "description": "Title of the modal created by the name component when value is saved."
  },
  "nameProviderProposedBy": {
    "message": "Vorgeschlagen von $1",
    "description": "$1 is the name of the provider"
  },
  "nameProvider_ens": {
    "message": "Ethereum Name Service (ENS)"
  },
  "nameProvider_etherscan": {
    "message": "Etherscan"
  },
  "nameProvider_lens": {
    "message": "Lens Protocol"
  },
  "nameProvider_token": {
    "message": "MetaMask"
  },
  "nameSetPlaceholder": {
    "message": "Wählen Sie einen Spitznamen ...",
    "description": "Placeholder text for name input field in name component modal."
  },
  "nativePermissionRequestDescription": {
    "message": "Möchten Sie, dass diese Website Folgendes tut?",
    "description": "Description below header used on Permission Connect screen for native permissions."
  },
  "nativeToken": {
    "message": "Das native Token dieses Netzwerks ist $1. Dieses Token wird für die Gas-Gebühr verwendet. ",
    "description": "$1 represents the name of the native token on the current network"
  },
  "nativeTokenScamWarningConversion": {
    "message": "Netzwerkdetails bearbeiten"
  },
  "nativeTokenScamWarningDescription": {
    "message": "Dieses Netzwerk passt nicht zu seiner zugehörigen Chain-ID oder seinem Namen. Viele beliebte Tokens verwenden den Namen $1, was sie zu einem Ziel für Betrüger macht. Betrüger könnten Sie dazu verleiten, ihnen im Gegenzug wertvollere Währung zu schicken. Überprüfen Sie alles, bevor Sie fortfahren.",
    "description": "$1 represents the currency name"
  },
  "nativeTokenScamWarningTitle": {
    "message": "Dies ist ein möglicher Betrug"
  },
  "needHelp": {
    "message": "Brauchen Sie Hilfe? Kontaktieren Sie $1.",
    "description": "$1 represents `needHelpLinkText`, the text which goes in the help link"
  },
  "needHelpFeedback": {
    "message": "Teilen Sie Ihr Feedback"
  },
  "needHelpLinkText": {
    "message": "MetaMask-Support"
  },
  "needHelpSubmitTicket": {
    "message": "Ticket absenden"
  },
  "needImportFile": {
    "message": "Sie müssen eine zu importierende Datei auswählen.",
    "description": "User is important an account and needs to add a file to continue"
  },
  "negativeETH": {
    "message": "Negative ETH Beträge können nicht versendet werden."
  },
  "negativeOrZeroAmountToken": {
    "message": "Negative oder Nullbeträge von Assets können nicht gesendet werden."
  },
  "network": {
    "message": "Netzwerk:"
  },
  "networkAddedSuccessfully": {
    "message": "Netzwerk erfolgreich hinzugefügt!"
  },
  "networkDetails": {
    "message": "Netzwerkdetails"
  },
  "networkIsBusy": {
    "message": "Das Netzwerk ist ausgelastet. Die Gas-Preise sind hoch und die Schätzungen sind weniger genau."
  },
  "networkMenu": {
    "message": "Netzwerkmenü"
  },
  "networkMenuHeading": {
    "message": "Netzwerk wählen"
  },
  "networkName": {
    "message": "Netzwerkname"
  },
  "networkNameArbitrum": {
    "message": "Arbitrum"
  },
  "networkNameAvalanche": {
    "message": "Avalanche"
  },
  "networkNameBSC": {
    "message": "BSC"
  },
  "networkNameBase": {
    "message": "Basis"
  },
  "networkNameBitcoin": {
    "message": "Bitcoin"
  },
  "networkNameDefinition": {
    "message": "Der diesem Netzwerk zugeordnete Name."
  },
  "networkNameEthereum": {
    "message": "Ethereum"
  },
  "networkNameGoerli": {
    "message": "Goerli"
  },
  "networkNameLinea": {
    "message": "Linea"
  },
  "networkNameOpMainnet": {
    "message": "OP Mainnet"
  },
  "networkNamePolygon": {
    "message": "Polygon"
  },
  "networkNameTestnet": {
    "message": "Testnet"
  },
  "networkNameZkSyncEra": {
    "message": "zkSync Era"
  },
  "networkOptions": {
    "message": "Netzwerkoptionen"
  },
  "networkProvider": {
    "message": "Netzwerkanbieter"
  },
  "networkSettingsChainIdDescription": {
    "message": "Die Chain-ID wird zum Unterzeichnen von Transaktionen verwendet. Sie muss mit der vom Netzwerk zurückgegebenen Chain-ID übereinstimmen. Sie können eine Dezimalzahl oder eine Hexadezimalzahl mit vorangestelltem '0x' eingeben, aber wir zeigen die Zahl in Dezimalzahlen an."
  },
  "networkStatus": {
    "message": "Netzwerkstatus"
  },
  "networkStatusBaseFeeTooltip": {
    "message": "Die Grundgebühr wird vom Netzwerk festgelegt und ändert sich alle 13 bis 14 Sekunden. Unsere $1 und $2 Optionen berücksichtigen plötzliche Erhöhungen.",
    "description": "$1 and $2 are bold text for Medium and Aggressive respectively."
  },
  "networkStatusPriorityFeeTooltip": {
    "message": "Bandbreite der Prioritätsgebühren (alias „Miner Tip“). Dieser Betrag geht an die Miner und ist ein Anreiz für sie, Ihre Transaktion zu priorisieren."
  },
  "networkStatusStabilityFeeTooltip": {
    "message": "Die Gas-Gebühren betragen $1 bezogen auf die letzten 72 Stunden.",
    "description": "$1 is networks stability value - stable, low, high"
  },
  "networkSwitchConnectionError": {
    "message": "Wir können keine Verbindung zu $1 aufbauen.",
    "description": "$1 represents the network name"
  },
  "networkURL": {
    "message": "Netzwerk-URL"
  },
  "networkURLDefinition": {
    "message": "Die URL, die für den Zugriff auf dieses Netzwerk verwendet wird."
  },
  "networks": {
    "message": "Netzwerke"
  },
  "nevermind": {
    "message": "Schon gut"
  },
  "new": {
    "message": "Neu!"
  },
  "newAccount": {
    "message": "Neues Konto"
  },
  "newAccountNumberName": {
    "message": "Konto $1",
    "description": "Default name of next account to be created on create account screen"
  },
  "newContact": {
    "message": "Neuer Kontakt"
  },
  "newContract": {
    "message": "Neuer Contract"
  },
  "newNFTDetectedInImportNFTsMessageStrongText": {
    "message": "Einstellungen > Sicherheit und Datenschutz"
  },
  "newNFTDetectedInImportNFTsMsg": {
    "message": "Um Opensea zu verwenden, um Ihre NFTs zu sehen, aktivieren Sie ‚NFT-Medien anzeigen‘ in $1.",
    "description": "$1 is used for newNFTDetectedInImportNFTsMessageStrongText"
  },
  "newNFTDetectedInNFTsTabMessage": {
    "message": "Lassen Sie zu, dass MetaMask NFTs automatisch erkennt und anzeigt."
  },
  "newNFTsAutodetected": {
    "message": "Automatische NFT-Erkennung"
  },
  "newNetworkAdded": {
    "message": "„$1“ wurde erfolgreich hinzugefügt!"
  },
  "newNetworkEdited": {
    "message": "„$1“ wurde erfolgreich bearbeitet!"
  },
  "newNftAddedMessage": {
    "message": "NFT wurde erfolgreich hinzugefügt!"
  },
  "newPassword": {
    "message": "Neues Passwort (min. 8 Zeichen)"
  },
  "newPrivacyPolicyActionButton": {
    "message": "Mehr erfahren"
  },
  "newPrivacyPolicyTitle": {
    "message": "Wir haben unsere Datenschutzrichtlinie aktualisiert"
  },
  "newTokensImportedMessage": {
    "message": "Sie haben $1 erfolgreich importiert.",
    "description": "$1 is the string of symbols of all the tokens imported"
  },
  "newTokensImportedTitle": {
    "message": "Token importiert"
  },
  "next": {
    "message": "Weiter"
  },
  "nextNonceWarning": {
    "message": "Nonce ist höher als vorgeschlagen Nonce von $1.",
    "description": "The next nonce according to MetaMask's internal logic"
  },
  "nftAddFailedMessage": {
    "message": "NFT kann nicht hinzugefügt werden, da die Eigentumsangaben nicht übereinstimmen. Stellen Sie sicher, dass Sie die richtigen Informationen eingegeben haben."
  },
  "nftAddressError": {
    "message": "Dieses Token ist ein NFT. Bei $1 hinzufügen.",
    "description": "$1 is a clickable link with text defined by the 'importNFTPage' key"
  },
  "nftAlreadyAdded": {
    "message": "NFT wurde bereits hinzugefügt."
  },
  "nftAutoDetectionEnabled": {
    "message": "Automatische NFT-Erkennung aktiviert"
  },
  "nftDisclaimer": {
    "message": "Haftungsausschluss: MetaMask bezieht die Mediendatei aus der Quellen-URL. Diese URL wird manchmal vom Markt, auf dem das NFT erstellt wurde, geändert."
  },
  "nftOptions": {
    "message": "NFT-Optionen"
  },
  "nftTokenIdPlaceholder": {
    "message": "Token-ID eingeben"
  },
  "nftWarningContent": {
    "message": "Sie gewähren den Zugriff auf $1, auch auf solche, die Sie in Zukunft besitzen könnten. Die Gegenseite kann diese NFTs jederzeit aus Ihrer Wallet übertragen, ohne Sie zu fragen, bis Sie diese Genehmigung widerrufen. $2",
    "description": "$1 is nftWarningContentBold bold part, $2 is Learn more link"
  },
  "nftWarningContentBold": {
    "message": "alle Ihre $1-NFTs",
    "description": "$1 is name of the collection"
  },
  "nftWarningContentGrey": {
    "message": "Seien Sie vorsichtig."
  },
  "nfts": {
    "message": "NFTs"
  },
  "nftsPreviouslyOwned": {
    "message": "Zuvor besessen"
  },
  "nickname": {
    "message": "Spitzname"
  },
  "noAccountsFound": {
    "message": "Keine Konten für die angegebene Suchanfrage gefunden"
  },
  "noAddressForName": {
    "message": "Für den angegebene Namen wurde keine Adresse eingegeben."
  },
  "noConnectedAccountDescription": {
    "message": "Wählen Sie ein Konto, das Sie auf dieser Website verwenden möchten, um fortzufahren."
  },
  "noConnectedAccountTitle": {
    "message": "MetaMask ist nicht mit dieser Website verbunden"
  },
  "noConversionDateAvailable": {
    "message": "Kein Umrechnungskursdaten verfügbar"
  },
  "noConversionRateAvailable": {
    "message": "Kein Umrechnungskurs verfügbar"
  },
  "noDomainResolution": {
    "message": "Keine Auflösung für die Domain angegeben."
  },
  "noHardwareWalletOrSnapsSupport": {
    "message": "Snaps und die meisten Hardware-Wallets funktionieren nicht mit Ihrer aktuellen Browserversion."
  },
  "noNFTs": {
    "message": "Noch keine NFTs"
  },
  "noNetworksFound": {
    "message": "Für die vorliegende Suchanfrage wurde kein Netzwerk gefunden."
  },
  "noSnaps": {
    "message": "Keine Snaps installiert"
  },
  "noThanks": {
    "message": "Nein, danke!"
  },
  "noTransactions": {
    "message": "Keine Transaktionen"
  },
  "noWebcamFound": {
    "message": "Die Webcam Ihres Computers wurde nicht gefunden. Bitte versuchen Sie es erneut."
  },
  "noWebcamFoundTitle": {
    "message": "Webcam nicht gefunden"
  },
  "nonCustodialAccounts": {
    "message": "MetaMask Institutional erlaubt Ihnen die Verwendung von Konten ohne Verwaltung, wenn Sie vorhaben, diese Konten als Backup für die geheime Wiederherstellungsphrase zu verwenden."
  },
  "nonce": {
    "message": "Unbekannt"
  },
  "nonceField": {
    "message": "Transaktions-Nonce anpassen"
  },
  "nonceFieldDesc": {
    "message": "Aktivieren Sie diese Funktion, um die Nonce (Transaktionsnummer) beim Senden von Assets zu ändern. Es handelt sich hierbei um eine erweiterte Funktion, also nutzen Sie sie mit Bedacht."
  },
  "nonceFieldHeading": {
    "message": "Eigene Nonce"
  },
  "notBusy": {
    "message": "Nicht ausgelastet"
  },
  "notCurrentAccount": {
    "message": "Ist dies das richtige Konto? Es unterscheidet sich von dem aktuell ausgewählten Konto in Ihrer Wallet."
  },
  "notEnoughBalance": {
    "message": "Unzureichendes Guthaben"
  },
  "notEnoughGas": {
    "message": "Nicht genügend Gas"
  },
  "notRightNow": {
    "message": "Im Moment nicht"
  },
  "note": {
    "message": "Notiz"
  },
  "notePlaceholder": {
    "message": "Der Genehmiger sieht diese Notiz, wenn die Transaktion beim Verwahrer genehmigt wird."
  },
  "notificationDetail": {
    "message": "Details"
  },
  "notificationDetailBaseFee": {
    "message": "Grundgebühr (GWEI)"
  },
  "notificationDetailGasLimit": {
    "message": "Gas-Limit (Einheiten)"
  },
  "notificationDetailGasUsed": {
    "message": "Verbrauchtes Gas (Einheiten)"
  },
  "notificationDetailMaxFee": {
    "message": "Maximale Gebühr pro Gas"
  },
  "notificationDetailNetwork": {
    "message": "Netzwerk"
  },
  "notificationDetailNetworkFee": {
    "message": "Netzwerkgebühr"
  },
  "notificationDetailPriorityFee": {
    "message": "Prioritätsgebühr (GWEI)"
  },
  "notificationItemCheckBlockExplorer": {
    "message": "Auf dem Block-Explorer überprüfen"
  },
  "notificationItemCollection": {
    "message": "Sammlung"
  },
  "notificationItemConfirmed": {
    "message": "Bestätigt"
  },
  "notificationItemError": {
    "message": "Gebühren können derzeit nicht abgerufen werden"
  },
  "notificationItemFrom": {
    "message": "Von"
  },
  "notificationItemLidoStakeReadyToBeWithdrawn": {
    "message": "Auszahlung bereit"
  },
  "notificationItemLidoStakeReadyToBeWithdrawnMessage": {
    "message": "Sie können sich nun Ihre Unstaked $1 auszahlen lassen"
  },
  "notificationItemLidoWithdrawalRequestedMessage": {
    "message": "Ihre Anfrage zum Unstake von $1 wurde gesendet"
  },
  "notificationItemNFTReceivedFrom": {
    "message": "NFT empfangen von"
  },
  "notificationItemNFTSentTo": {
    "message": "NFT gesendet an"
  },
  "notificationItemNetwork": {
    "message": "Netzwerk"
  },
  "notificationItemRate": {
    "message": "Kurs (inklusive Gebühr)"
  },
  "notificationItemReceived": {
    "message": "Empfangen"
  },
  "notificationItemReceivedFrom": {
    "message": "Empfangen von"
  },
  "notificationItemSent": {
    "message": "Gesendet"
  },
  "notificationItemSentTo": {
    "message": "Gesendet an"
  },
  "notificationItemStakeCompleted": {
    "message": "Stake abgeschlossen"
  },
  "notificationItemStaked": {
    "message": "Staked"
  },
  "notificationItemStakingProvider": {
    "message": "Staking-Anbieter"
  },
  "notificationItemStatus": {
    "message": "Status"
  },
  "notificationItemSwapped": {
    "message": "Geswappt"
  },
  "notificationItemSwappedFor": {
    "message": "für"
  },
  "notificationItemTo": {
    "message": "An"
  },
  "notificationItemTransactionId": {
    "message": "Transaktions-ID"
  },
  "notificationItemUnStakeCompleted": {
    "message": "UnStaking abgeschlossen"
  },
  "notificationItemUnStaked": {
    "message": "Unstaked"
  },
  "notificationItemUnStakingRequested": {
    "message": "Unstaking angefordert"
  },
  "notificationTransactionFailedMessage": {
    "message": "Transaktion $1 ist fehlgeschlagen! $2",
    "description": "Content of the browser notification that appears when a transaction fails"
  },
  "notificationTransactionFailedMessageMMI": {
    "message": "Transaktion ist fehlgeschlagen $1",
    "description": "Content of the browser notification that appears when a transaction fails in MMI"
  },
  "notificationTransactionFailedTitle": {
    "message": "Fehlgeschlagene Transaktion",
    "description": "Title of the browser notification that appears when a transaction fails"
  },
  "notificationTransactionSuccessMessage": {
    "message": "Transaktion $1 wurde bestätigt!",
    "description": "Content of the browser notification that appears when a transaction is confirmed"
  },
  "notificationTransactionSuccessTitle": {
    "message": "Bestätigte Transaktion",
    "description": "Title of the browser notification that appears when a transaction is confirmed"
  },
  "notificationTransactionSuccessView": {
    "message": "Auf $1 ansehen",
    "description": "Additional content in a notification that appears when a transaction is confirmed and has a block explorer URL."
  },
  "notifications": {
    "message": "Benachrichtigungen"
  },
  "notificationsDropLedgerFirefoxDescription": {
    "message": "Firefox unterstützt U2F nicht mehr, daher wird Ledger nicht mit MetaMask auf Firefox funktionieren. Probieren Sie stattdessen MetaMask auf Google Chrome aus.",
    "description": "Description of a notification in the 'See What's New' popup. Describes that ledger will not longer be supported for firefox users and they should use MetaMask on chrome for ledger support instead."
  },
  "notificationsDropLedgerFirefoxTitle": {
    "message": "Einstellung der Ledger-Unterstützung für Firefox",
    "description": "Title for a notification in the 'See What's New' popup. Tells firefox users that ledger support is being dropped."
  },
  "notificationsFeatureToggle": {
    "message": "Wallet-Benachrichtigungen aktivieren",
    "description": "Experimental feature title"
  },
  "notificationsFeatureToggleDescription": {
    "message": "Dies ermöglicht Wallet-Benachrichtigungen wie das Senden/Empfangen von Geldern oder NFTs und Funktionsankündigungen.",
    "description": "Description of the experimental notifications feature"
  },
  "notificationsMarkAllAsRead": {
    "message": "Alle als gelesen markieren"
  },
  "notificationsPageEmptyTitle": {
    "message": "Hier gibt es nichts zu sehen"
  },
  "notificationsPageErrorContent": {
    "message": "Bitte versuchen Sie, diese Seite erneut zu besuchen."
  },
  "notificationsPageErrorTitle": {
    "message": "Ein Fehler ist aufgetreten"
  },
  "notificationsPageNoNotificationsContent": {
    "message": "Sie haben noch keine Benachrichtigungen empfangen."
  },
  "notificationsSettingsBoxError": {
    "message": "Etwas ist schiefgelaufen! Bitte versuchen Sie es erneut."
  },
  "notificationsSettingsPageAllowNotifications": {
    "message": "Bleiben Sie mit Benachrichtigungen stets darüber auf dem Laufenden, was in Ihrer Wallet passiert. Zur Nutzung von Benachrichtigungen verwenden wir ein Profil, um bestimmte Einstellungen auf Ihren Geräten zu synchronisieren. $1"
  },
  "notificationsSettingsPageAllowNotificationsLink": {
    "message": "Erfahren Sie, wie wir Ihre Privatsphäre bei der Nutzung dieser Funktion schützen."
  },
  "numberOfNewTokensDetectedPlural": {
    "message": "$1 neue Tokens in diesem Konto gefunden.",
    "description": "$1 is the number of new tokens detected"
  },
  "numberOfNewTokensDetectedSingular": {
    "message": "1 neues Token in diesem Konto gefunden."
  },
  "numberOfTokens": {
    "message": "Anzahl von Tokens"
  },
  "ofTextNofM": {
    "message": "von"
  },
  "off": {
    "message": "Aus"
  },
  "offlineForMaintenance": {
    "message": "Offline für Wartung"
  },
  "ok": {
    "message": "Ok"
  },
  "on": {
    "message": "An"
  },
  "onboardedMetametricsAccept": {
    "message": "Ich stimme zu"
  },
  "onboardedMetametricsDisagree": {
    "message": "Nein, danke"
  },
  "onboardedMetametricsKey1": {
    "message": "Neueste Entwicklungen"
  },
  "onboardedMetametricsKey2": {
    "message": "Produktmerkmale"
  },
  "onboardedMetametricsKey3": {
    "message": "Andere relevante Werbematerialien"
  },
  "onboardedMetametricsLink": {
    "message": "MetaMetrics"
  },
  "onboardedMetametricsParagraph1": {
    "message": "Zusätzlich zu $1 möchten wir Daten verwenden, um zu verstehen, wie Sie mit Marketingkommunikation umgehen.",
    "description": "$1 represents the 'onboardedMetametricsLink' locale string"
  },
  "onboardedMetametricsParagraph2": {
    "message": "Dies hilft uns, das, was wir mit Ihnen teilen, zu personalisieren, wie z. B.:"
  },
  "onboardedMetametricsParagraph3": {
    "message": "Denken Sie daran, dass wir die von Ihnen bereitgestellten Daten niemals verkaufen und Sie sich jederzeit abmelden können."
  },
  "onboardedMetametricsTitle": {
    "message": "Helfen Sie uns, Ihr Erlebnis zu verbessern"
  },
  "onboardingAdvancedPrivacyIPFSDescription": {
    "message": "Das IPFS-Gateway ermöglicht es, auf von Dritten gehostete Daten zuzugreifen und diese einzusehen. Sie können ein benutzerdefiniertes IPFS-Gateway hinzufügen oder weiterhin das Standard-Gateway verwenden."
  },
  "onboardingAdvancedPrivacyIPFSInvalid": {
    "message": "Bitte geben Sie eine gültige URL ein."
  },
  "onboardingAdvancedPrivacyIPFSTitle": {
    "message": "Benutzerdefiniertes IPFS-Gateway hinzufügen"
  },
  "onboardingAdvancedPrivacyIPFSValid": {
    "message": "URL für IPFS-Gateway ist gültig"
  },
  "onboardingAdvancedPrivacyNetworkButton": {
    "message": "Benutzerdefiniertes Netzwerk hinzufügen"
  },
  "onboardingAdvancedPrivacyNetworkDescription": {
    "message": "Wir verwenden Infura als Anbieter für ferngesteuerte Prozeduranrufe (RPC), um den verlässlichsten und vertraulichsten Zugriff auf Ethereum-Daten zu ermöglichen, den wir können. Sie können Ihren eigenen RPC auswählen, bedenken Sie aber, dass RPC Ihre IP-Adresse und Ihre Ethereum-Wallet erhalten wird, um Transaktionen durchzuführen. Lesen Sie unsere $1, um mehr darüber zu erfahren, wie Infura mit Ihren Daten umgeht."
  },
  "onboardingAdvancedPrivacyNetworkTitle": {
    "message": "Wählen Sie Ihr Netzwerk."
  },
  "onboardingCreateWallet": {
    "message": "Eine neue Wallet erstellen"
  },
  "onboardingImportWallet": {
    "message": "Existierende Wallet importieren"
  },
  "onboardingMetametricsAgree": {
    "message": "Ich stimme zu"
  },
  "onboardingMetametricsDescription": {
    "message": "Wir würden gerne grundlegende Nutzungs- und Diagnosedaten sammeln, um MetaMask zu verbessern. Sie sollten wissen, dass wir die Daten, die Sie uns hier zur Verfügung stellen, niemals verkaufen."
  },
  "onboardingMetametricsDescription2": {
    "message": "Wenn wir Metriken sammeln, wird es immer wie folgt sein ..."
  },
<<<<<<< HEAD
=======
  "onboardingMetametricsDisagree": {
    "message": "Nein, danke!"
  },
>>>>>>> 535c139b
  "onboardingMetametricsInfuraTerms": {
    "message": "Wir werden Sie informieren, wenn wir beschließen, diese Daten für andere Zwecke zu verwenden. Für weitere Informationen können Sie unsere $1 einsehen. Vergessen Sie nicht, dass Sie jederzeit zu Einstellungen gehen und sich abmelden können.",
    "description": "$1 represents `onboardingMetametricsInfuraTermsPolicy`"
  },
  "onboardingMetametricsInfuraTermsPolicy": {
    "message": "Datenschutzrichtlinie"
  },
  "onboardingMetametricsModalTitle": {
    "message": "Benutzerdefiniertes Netzwerk hinzufügen"
  },
  "onboardingMetametricsNeverCollect": {
    "message": "$1 Klicks und Aufrufe der App werden gespeichert, andere Details (wie Ihre öffentliche Adresse) jedoch nicht.",
    "description": "$1 represents `onboardingMetametricsNeverCollectEmphasis`"
  },
  "onboardingMetametricsNeverCollectEmphasis": {
    "message": "Privat:"
  },
  "onboardingMetametricsNeverCollectIP": {
    "message": "$1 wir verwenden Ihre IP-Adresse vorübergehend, um einen allgemeinen Standort zu ermitteln (z. B. Ihr Land oder Ihre Region), aber er wird niemals gespeichert.",
    "description": "$1 represents `onboardingMetametricsNeverCollectIPEmphasis`"
  },
  "onboardingMetametricsNeverCollectIPEmphasis": {
    "message": "Allgemein:"
  },
  "onboardingMetametricsNeverSellData": {
    "message": "$1 Sie können jederzeit über die Einstellungen entscheiden, ob Sie Ihre Nutzungsdaten freigeben oder löschen möchten.",
    "description": "$1 represents `onboardingMetametricsNeverSellDataEmphasis`"
  },
  "onboardingMetametricsNeverSellDataEmphasis": {
    "message": "Optional:"
  },
  "onboardingMetametricsTitle": {
    "message": "Helfen Sie uns, MetaMask zu verbessern."
  },
  "onboardingMetametricsUseDataCheckbox": {
    "message": "Wir verwenden diese Daten, um zu erfahren, wie Sie mit unserer Marketingkommunikation umgehen. Wir können relevante Neuigkeiten (wie Produktmerkmale) teilen."
  },
  "onboardingPinExtensionBillboardAccess": {
    "message": "Voller Zugriff"
  },
  "onboardingPinExtensionBillboardDescription": {
    "message": "Diese Erweiterungen können Informationen sehen und ändern."
  },
  "onboardingPinExtensionBillboardDescription2": {
    "message": "auf dieser Seite."
  },
  "onboardingPinExtensionBillboardTitle": {
    "message": "Erweiterungen"
  },
  "onboardingPinExtensionChrome": {
    "message": "Klicken Sie auf das Symbol der Browser-Erweiterung."
  },
  "onboardingPinExtensionDescription": {
    "message": "Heften Sie MetaMask in Ihrem Browser ab, damit Sie auf die Transaktionsbestätigungen zugreifen und sie leicht einsehen können."
  },
  "onboardingPinExtensionDescription2": {
    "message": "Sie können MetaMask öffnen, indem Sie auf die Erweiterung klicken, und mit nur einem Klick auf Ihre Wallet zugreifen."
  },
  "onboardingPinExtensionDescription3": {
    "message": "Klicken Sie auf das Symbol der Browser-Erweiterung, um sofort darauf zuzugreifen."
  },
  "onboardingPinExtensionLabel": {
    "message": "MetaMask anheften"
  },
  "onboardingPinExtensionStep1": {
    "message": "1"
  },
  "onboardingPinExtensionStep2": {
    "message": "2"
  },
  "onboardingPinExtensionTitle": {
    "message": "Ihre MetaMask Installation ist abgeschlossen!"
  },
  "onboardingPinMmiExtensionLabel": {
    "message": "MetaMask Institutional pinnen"
  },
  "onboardingUsePhishingDetectionDescription": {
    "message": "Phishing-Warnungen basieren auf der Kommunikation mit $1. jsDeliver hat Zugriff auf Ihre IP-Adresse. $2 ansehen.",
    "description": "The $1 is the word 'jsDeliver', from key 'jsDeliver' and $2 is the words Privacy Policy from key 'privacyMsg', both separated here so that it can be wrapped as a link"
  },
  "oneDayAbbreviation": {
    "message": "1 T",
    "description": "Shortened form of '1 day'"
  },
  "oneMonthAbbreviation": {
    "message": "1 M",
    "description": "Shortened form of '1 month'"
  },
  "oneWeekAbbreviation": {
    "message": "1 W",
    "description": "Shortened form of '1 week'"
  },
  "oneYearAbbreviation": {
    "message": "1 J",
    "description": "Shortened form of '1 year'"
  },
  "onekey": {
    "message": "OneKey"
  },
  "onlyAddTrustedNetworks": {
    "message": "Ein betrügerischer Netzwerkanbieter kann bezüglich des Status der Blockchain täuschen und Ihre Netzwerkaktivitäten aufzeichnen. Fügen Sie nur vertrauenswürdige Netzwerke hinzu."
  },
  "onlyConnectTrust": {
    "message": "Verbinden Sie sich nur mit Websites, denen Sie vertrauen. $1",
    "description": "Text displayed above the buttons for connection confirmation. $1 is the link to the learn more web page."
  },
  "openCustodianApp": {
    "message": "$1 App öffnen",
    "description": "The $1 is the name of the Custodian that will be open"
  },
  "openFullScreenForLedgerWebHid": {
    "message": "Öffnen Sie MetaMask im Vollbildmodus, um Ihren Ledger über WebHID zu verbinden.",
    "description": "Shown to the user on the confirm screen when they are viewing MetaMask in a popup window but need to connect their ledger via webhid."
  },
  "openInBlockExplorer": {
    "message": "Im Block-Explorer öffnen"
  },
  "openSeaNew": {
    "message": "OpenSea"
  },
  "operationFailed": {
    "message": "Vorgang fehlgeschlagen"
  },
  "optional": {
    "message": "Optional"
  },
  "optionalWithParanthesis": {
    "message": "(Optional)"
  },
  "options": {
    "message": "Optionen"
  },
  "or": {
    "message": "oder"
  },
  "origin": {
    "message": "Ursprung"
  },
  "osTheme": {
    "message": "System"
  },
  "otherSnaps": {
    "message": "sonstige Snaps",
    "description": "Used in the 'permission_rpc' message."
  },
  "outdatedBrowserNotification": {
    "message": "Ihr Browser ist veraltet. Wenn Sie Ihren Browser nicht aktualisieren, können Sie keine Sicherheits-Patches und neue Funktionen von MetaMask erhalten."
  },
  "padlock": {
    "message": "Padlock"
  },
  "parameters": {
    "message": "Parameter"
  },
  "participateInMetaMetrics": {
    "message": "Bei MetaMetrics teilnehmen"
  },
  "participateInMetaMetricsDescription": {
    "message": "Nehmen Sie an MetaMetrics teil, um uns bei der Verbesserung von MetaMask zu helfen."
  },
  "password": {
    "message": "Passwort"
  },
  "passwordMmiTermsWarning": {
    "message": "Ich verstehe, dass MetaMask Institutional dieses Passwort für mich nicht wiederherstellen kann. $1"
  },
  "passwordNotLongEnough": {
    "message": "Passwort nicht lang genug"
  },
  "passwordSetupDetails": {
    "message": "Dieses Passwort wird Ihre MetaMask-Wallet nur auf diesem Gerät entsperren. MetaMask kann dieses Passwort nicht wiederherstellen."
  },
  "passwordStrength": {
    "message": "Passwortstärke: $1",
    "description": "Return password strength to the user when user wants to create password."
  },
  "passwordStrengthDescription": {
    "message": "Ein starkes Passwort kann die Sicherheit Ihrer Wallet erhöhen, falls Ihr Gerät gestohlen oder kompromittiert wird."
  },
  "passwordTermsWarning": {
    "message": "Ich verstehe, dass MetaMask dieses Passwort für mich nicht wiederherstellen kann. $1"
  },
  "passwordsDontMatch": {
    "message": "Passwörter stimmen nicht überein."
  },
  "pasteJWTToken": {
    "message": "Token hier einfügen oder ablegen:"
  },
  "pastePrivateKey": {
    "message": "Geben Sie hier die Zeichenfolge Ihres privaten Schlüssels ein:",
    "description": "For importing an account from a private key"
  },
  "paymasterInUse": {
    "message": "Das Gas für diese Transaktion wird von einem Zahlmeister bezahlt.",
    "description": "Alert shown in transaction confirmation if paymaster in use."
  },
  "pending": {
    "message": "Ausstehend"
  },
  "pendingTransactionInfo": {
    "message": "Diese Transaktion wird erst verarbeitet, wenn sie abgeschlossen ist."
  },
  "pendingTransactionMultiple": {
    "message": "Sie haben ($1) ausstehende Transaktionen."
  },
  "pendingTransactionSingle": {
    "message": "Sie haben ($1) ausstehende Transaktionen.",
    "description": "$1 is count of pending transactions"
  },
  "permissionDetails": {
    "message": "Genehmigungsdetails"
  },
  "permissionRequest": {
    "message": "Genehmigungsanfrage"
  },
  "permissionRequested": {
    "message": "Jetzt angefragt"
  },
  "permissionRequestedForAccounts": {
    "message": "Jetzt für $1 angefordert",
    "description": "Permission cell status for requested permission including accounts, rendered as AvatarGroup which is $1."
  },
  "permissionRevoked": {
    "message": "In diesem Update widerrufen"
  },
  "permissionRevokedForAccounts": {
    "message": "In diesem Update für $1 widerrufen",
    "description": "Permission cell status for revoked permission including accounts, rendered as AvatarGroup which is $1."
  },
  "permission_accessNamedSnap": {
    "message": "Mit $1 verbinden.",
    "description": "The description for the `wallet_snap` permission. $1 is the human-readable name of the snap."
  },
  "permission_accessNetwork": {
    "message": "Greifen Sie auf das Internet zu.",
    "description": "The description of the `endowment:network-access` permission."
  },
  "permission_accessNetworkDescription": {
    "message": "Erlauben Sie $1, auf das Internet zuzugreifen. Dies kann sowohl zum Senden als auch zum Empfangen von Daten mit Servern von Drittanbietern verwendet werden.",
    "description": "An extended description of the `endowment:network-access` permission. $1 is the snap name."
  },
  "permission_accessSnap": {
    "message": "Verbinden Sie sich mit dem $1-Snap.",
    "description": "The description for the `wallet_snap` permission. $1 is the name of the snap."
  },
  "permission_accessSnapDescription": {
    "message": "Webseite oder Snap erlauben, mit $1 zu interagieren.",
    "description": "The description for the `wallet_snap_*` permission. $1 is the name of the Snap."
  },
  "permission_cronjob": {
    "message": "Regelmäßige Transaktionen planen und ausführen.",
    "description": "The description for the `snap_cronjob` permission"
  },
  "permission_cronjobDescription": {
    "message": "Erlauben Sie $1, Aktionen auszuführen, die periodisch zu festen Zeiten, Daten oder Intervallen ablaufen. Dies kann verwendet werden, um zeitkritische Interaktionen oder Benachrichtigungen auszulösen.",
    "description": "An extended description for the `snap_cronjob` permission. $1 is the snap name."
  },
  "permission_dialog": {
    "message": "Dialogfenster in MetaMask anzeigen.",
    "description": "The description for the `snap_dialog` permission"
  },
  "permission_dialogDescription": {
    "message": "Erlauben Sie $1, MetaMask-Popups mit benutzerdefiniertem Text, Eingabefeld und Schaltflächen zur Genehmigung oder Ablehnung einer Aktion anzugeigen. Kann verwendet werden, um z. B. Warnungen, Bestätigungen und Opt-in-Flows für einen Snap zu erstellen.",
    "description": "An extended description for the `snap_dialog` permission. $1 is the snap name."
  },
  "permission_ethereumAccounts": {
    "message": "Siehe Adresse, Kontostand, Aktivitäten und Vorschläge für zu genehmigende Transaktionen.",
    "description": "The description for the `eth_accounts` permission"
  },
  "permission_ethereumProvider": {
    "message": "Auf den Ethereum-Anbieter zugreifen.",
    "description": "The description for the `endowment:ethereum-provider` permission"
  },
  "permission_ethereumProviderDescription": {
    "message": "Erlauben Sie $1, direkt mit MetaMask zu kommunizieren, damit es Daten aus der Blockchain lesen und Nachrichten und Transaktionen vorschlagen kann.",
    "description": "An extended description for the `endowment:ethereum-provider` permission. $1 is the snap name."
  },
  "permission_getEntropy": {
    "message": "Leiten Sie beliebige Schlüssel ab, die nur für $1 gelten.",
    "description": "The description for the `snap_getEntropy` permission. $1 is the snap name."
  },
  "permission_getEntropyDescription": {
    "message": "Erlauben Sie $1, beliebige Schlüssel abzuleiten, die nur für $1 gelten, ohne sie offenzulegen. Diese Schlüssel sind von Ihrem MetaMask-Konto bzw. Ihren MetaMask-Konten getrennt und haben nichts mit Ihren privaten Schlüsseln oder Ihrer geheimen Wiederherstellungsphrase zu tun. Andere Snaps können nicht auf diese Informationen zugreifen.",
    "description": "An extended description for the `snap_getEntropy` permission. $1 is the snap name."
  },
  "permission_getLocale": {
    "message": "Ihre bevorzugte Sprache anzeigen.",
    "description": "The description for the `snap_getLocale` permission"
  },
  "permission_getLocaleDescription": {
    "message": "Lassen Sie $1 über Ihre MetaMask-Einstellungen auf Ihre bevorzugte Sprache zugreifen. Dies kann verwendet werden, um den Inhalt von $1 in Ihrer Sprache zu lokalisieren und anzuzeigen.",
    "description": "An extended description for the `snap_getLocale` permission. $1 is the snap name."
  },
  "permission_homePage": {
    "message": "Anzeige eines benutzerdefinierten Bildschirms",
    "description": "The description for the `endowment:page-home` permission"
  },
  "permission_homePageDescription": {
    "message": "Lassen Sie $1 einen benutzerdefinierten Startbildschirm in MetaMask anzeigen. Dieser kann für Benutzeroberflächen, Konfiguration und Dashboards verwendet werden.",
    "description": "An extended description for the `endowment:page-home` permission. $1 is the snap name."
  },
  "permission_keyring": {
    "message": "Anfragen zur Hinzufügung und Steuerung von Ethereum-Konten erlauben",
    "description": "The description for the `endowment:keyring` permission"
  },
  "permission_keyringDescription": {
    "message": "Lassen Sie $1 Anfragen zum Hinzufügen oder Entfernen von Konten entgegennehmen sowie im Namen dieser Konten unterschreiben und Transaktionen durchführen.",
    "description": "An extended description for the `endowment:keyring` permission. $1 is the snap name."
  },
  "permission_lifecycleHooks": {
    "message": "Verwenden Sie Lebenszyklus-Hooks.",
    "description": "The description for the `endowment:lifecycle-hooks` permission"
  },
  "permission_lifecycleHooksDescription": {
    "message": "Erlauben Sie $1, Lebenszyklus-Hooks zu verwenden, um Code zu bestimmten Zeiten während seines Lebenszyklus auszuführen.",
    "description": "An extended description for the `endowment:lifecycle-hooks` permission. $1 is the snap name."
  },
  "permission_manageAccounts": {
    "message": "Ethereum-Konten hinzufügen und kontrollieren",
    "description": "The description for `snap_manageAccounts` permission"
  },
  "permission_manageAccountsDescription": {
    "message": "Erlauben Sie $1, Ethereum-Konten hinzuzufügen oder zu entfernen und dann mit diesen Konten Transaktionen durchzuführen und zu unterschreiben.",
    "description": "An extended description for the `snap_manageAccounts` permission. $1 is the snap name."
  },
  "permission_manageBip32Keys": {
    "message": "$1-Konten verwalten.",
    "description": "The description for the `snap_getBip32Entropy` permission. $1 is a derivation path, e.g. 'm/44'/0'/0' (secp256k1)'."
  },
  "permission_manageBip44AndBip32KeysDescription": {
    "message": "Erlauben Sie $1, Konten und Assets in dem gewünschten Netzwerk zu verwalten. Diese Konten werden unter Verwendung Ihrer geheimen Wiederherstellungsphrase abgeleitet und gesichert (ohne sie preiszugeben). Mit der Fähigkeit, Schlüssel abzuleiten, kann $1 eine Vielzahl von Blockchain-Protokollen über Ethereum (EVMs) hinaus unterstützen.",
    "description": "An extended description for the `snap_getBip44Entropy` and `snap_getBip44Entropy` permissions. $1 is the snap name."
  },
  "permission_manageBip44Keys": {
    "message": "$1-Konten verwalten.",
    "description": "The description for the `snap_getBip44Entropy` permission. $1 is the name of a protocol, e.g. 'Filecoin'."
  },
  "permission_manageState": {
    "message": "Speichern und verwalten Sie die Daten auf Ihrem Gerät.",
    "description": "The description for the `snap_manageState` permission"
  },
  "permission_manageStateDescription": {
    "message": "Erlauben Sie $1, Daten sicher und verschlüsselt zu speichern, zu aktualisieren und abzurufen. Andere Snaps können nicht auf diese Informationen zugreifen.",
    "description": "An extended description for the `snap_manageState` permission. $1 is the snap name."
  },
  "permission_nameLookup": {
    "message": "Bereitstellung von Domain- und Adress-Lookups.",
    "description": "The description for the `endowment:name-lookup` permission."
  },
  "permission_nameLookupDescription": {
    "message": "Erlauben Sie dem Snap, Adress- und Domain-Lookups in verschiedenen Teilen der MetaMask-Benutzeroberfläche abzurufen und anzuzeigen.",
    "description": "An extended description for the `endowment:name-lookup` permission."
  },
  "permission_notifications": {
    "message": "Benachrichtigungen anzeigen.",
    "description": "The description for the `snap_notify` permission"
  },
  "permission_notificationsDescription": {
    "message": "Erlauben Sie $1, Benachrichtigungen in MetaMask anzuzeigen. Ein kurzer Benachrichtigungstext kann durch einen Snap für handlungsrelevante oder zeitkritische Informationen ausgelöst werden.",
    "description": "An extended description for the `snap_notify` permission. $1 is the snap name."
  },
  "permission_rpc": {
    "message": "Erlauben Sie $1, direkt mit $2 zu kommunizieren.",
    "description": "The description for the `endowment:rpc` permission. $1 is 'other snaps' or 'websites', $2 is the snap name."
  },
  "permission_rpcDescription": {
    "message": "Erlauben Sie $1, Nachrichten an $2 zu senden und eine Antwort von $2 zu erhalten.",
    "description": "An extended description for the `endowment:rpc` permission. $1 is 'other snaps' or 'websites', $2 is the snap name."
  },
  "permission_rpcDescriptionOriginList": {
    "message": "$1 und $2",
    "description": "A list of allowed origins where $2 is the last origin of the list and $1 is the rest of the list separated by ','."
  },
  "permission_signatureInsight": {
    "message": "Signatureinblicke modal anzeigen.",
    "description": "The description for the `endowment:signature-insight` permission"
  },
  "permission_signatureInsightDescription": {
    "message": "Erlauben Sie $1, ein Modal mit Einblicken in jede Signaturanfrage vor der Genehmigung anzuzeigen. Dies kann für Anti-Phishing- und Sicherheitslösungen verwendet werden.",
    "description": "An extended description for the `endowment:signature-insight` permission. $1 is the snap name."
  },
  "permission_signatureInsightOrigin": {
    "message": "Sehen Sie sich die Herkunft der Websites ein, die eine Signaturanfrage initiieren.",
    "description": "The description for the `signatureOrigin` caveat, to be used with the `endowment:signature-insight` permission"
  },
  "permission_signatureInsightOriginDescription": {
    "message": "Erlauben Sie $1, die Herkunft (URI) von Websites zu sehen, die Signaturanfragen initiieren. Dies kann für Anti-Phishing- und Sicherheitslösungen verwendet werden.",
    "description": "An extended description for the `signatureOrigin` caveat, to be used with the `endowment:signature-insight` permission. $1 is the snap name."
  },
  "permission_transactionInsight": {
    "message": "Transaktions-Einsichten abrufen und anzeigen.",
    "description": "The description for the `endowment:transaction-insight` permission"
  },
  "permission_transactionInsightDescription": {
    "message": "Erlauben Sie $1, Transaktionen zu dekodieren und Einblicke innerhalb der MetaMask UI zu zeigen. Dies kann für Anti-Phishing- und Sicherheitslösungen verwendet werden.",
    "description": "An extended description for the `endowment:transaction-insight` permission. $1 is the snap name."
  },
  "permission_transactionInsightOrigin": {
    "message": "Ursprung der Webseite anzeigen, die Transaktionen vorschlägt",
    "description": "The description for the `transactionOrigin` caveat, to be used with the `endowment:transaction-insight` permission"
  },
  "permission_transactionInsightOriginDescription": {
    "message": "Erlauben Sie $1, die Herkunft (URI) von Websites einzusehen, die Transaktionen vorschlagen. Dies kann für Anti-Phishing- und Sicherheitslösungen verwendet werden.",
    "description": "An extended description for the `transactionOrigin` caveat, to be used with the `endowment:transaction-insight` permission. $1 is the snap name."
  },
  "permission_unknown": {
    "message": "Unbekannte Genehmigung: $1",
    "description": "$1 is the name of a requested permission that is not recognized."
  },
  "permission_viewBip32PublicKeys": {
    "message": "Öffentlichen Schlüssel für $1 ($2) anzeigen.",
    "description": "The description for the `snap_getBip32PublicKey` permission. $1 is a derivation path, e.g. 'm/44'/0'/0''. $2 is the elliptic curve name, e.g. 'secp256k1'."
  },
  "permission_viewBip32PublicKeysDescription": {
    "message": "Erlauben Sie $2, Ihre öffentlichen Schlüssel (und Adressen) für $1 einzusehen. Damit wird keine Kontrolle über Konten oder Assets gewährt.",
    "description": "An extended description for the `snap_getBip32PublicKey` permission. $1 is a derivation path (name). $2 is the snap name."
  },
  "permission_viewNamedBip32PublicKeys": {
    "message": "Öffentlichen Schlüssel für $1 anzeigen.",
    "description": "The description for the `snap_getBip32PublicKey` permission. $1 is a name for the derivation path, e.g., 'Ethereum accounts'."
  },
  "permission_walletSwitchEthereumChain": {
    "message": "Wechseln Sie zum folgenden Netzwerk und nutzen Sie dieses",
    "description": "The label for the `wallet_switchEthereumChain` permission"
  },
  "permission_webAssembly": {
    "message": "Support für WebAssembly.",
    "description": "The description of the `endowment:webassembly` permission."
  },
  "permission_webAssemblyDescription": {
    "message": "Erlauben Sie $1, auf Low-Level-Ausführungsumgebungen über WebAssembly zuzugreifen.",
    "description": "An extended description of the `endowment:webassembly` permission. $1 is the snap name."
  },
  "permissions": {
    "message": "Genehmigungen"
  },
  "permissionsPageEmptyContent": {
    "message": "Nichts zu sehen hier"
  },
  "permissionsPageEmptySubContent": {
    "message": "Hier können Sie die Genehmigungen sehen, die Sie installierten Snaps oder verbundenen Websites gegeben haben."
  },
  "permissionsPageTourDescription": {
    "message": "Dies ist Ihr Kontrollfeld zum Verwalten der Genehmigungen für verbundene Websites und installierte Snaps."
  },
  "permissionsPageTourTitle": {
    "message": "Verbundene Websites sind nun Genehmigungen"
  },
  "permitSimulationDetailInfo": {
    "message": "Sie erteilen dem Spender die Genehmigung, diese Menge an Tokens von Ihrem Konto auszugeben."
  },
  "personalAddressDetected": {
    "message": "Personalisierte Adresse identifiziert. Bitte füge die Token-Contract-Adresse ein."
  },
  "petnamesEnabledToggle": {
    "message": "Spitznamen erlauben"
  },
  "petnamesEnabledToggleDescription": {
    "message": "Damit können Sie jeder Adresse einen Spitznamen zuweisen. Nach Möglichkeit werden wir Namen für Adressen vorschlagen, mit denen Sie interagieren."
  },
  "pinExtensionDescription": {
    "message": "Gehen Sie zum Erweiterungsmenü und heften Sie MetaMask Institutional für nahtlosen Zugriff an."
  },
  "pinExtensionTitle": {
    "message": "Erweiterung anheften"
  },
  "pinToTop": {
    "message": "Pin nach oben"
  },
  "pleaseConfirm": {
    "message": "Bitte bestätigen"
  },
  "plusMore": {
    "message": "+ $1 mehr",
    "description": "$1 is the number of additional items"
  },
  "plusXMore": {
    "message": "+ $1 mehr",
    "description": "$1 is a number of additional but unshown items in a list- this message will be shown in place of those items"
  },
  "popularCustomNetworks": {
    "message": "Beliebte benutzerdefinierte Netzwerke"
  },
  "popularNetworkAddToolTip": {
    "message": "Einige dieser Netzwerke werden von Dritten betrieben. Die Verbindungen können weniger zuverlässig sein oder Dritten ermöglichen, Aktivitäten zu verfolgen. $1",
    "description": "$1 is Learn more link"
  },
  "portfolio": {
    "message": "Portfolio"
  },
  "portfolioDashboard": {
    "message": "Portfolio-Dashboard"
  },
  "preparingSwap": {
    "message": "Swap wird vorbereitet ..."
  },
  "prev": {
    "message": "Zurück"
  },
  "price": {
    "message": "Preis"
  },
  "priceUnavailable": {
    "message": "Preis nicht verfügbar"
  },
  "primaryCurrencySetting": {
    "message": "Hauptwährung"
  },
  "primaryCurrencySettingDescription": {
    "message": "Wählen Sie 'Nativ', um dem Anzeigen von Werten in der nativen Währung der Chain (z. B. ETH) Vorrang zu geben. Wählen Sie 'Fiat', um dem Anzeigen von Werten in Ihrer gewählten Fiat-Währung Vorrang zu geben."
  },
  "primaryType": {
    "message": "Primärer Typ"
  },
  "priorityFee": {
    "message": "Prioritätsgebühr"
  },
  "priorityFeeProperCase": {
    "message": "Prioritätsgebühr"
  },
  "privacy": {
    "message": "Datenschutz"
  },
  "privacyMsg": {
    "message": "Datenschutzerklärung"
  },
  "privateKey": {
    "message": "Privater Schlüssel",
    "description": "select this type of file to use to import an account"
  },
  "privateKeyCopyWarning": {
    "message": "Privater Schlüssel für $1",
    "description": "$1 represents the account name"
  },
  "privateKeyHidden": {
    "message": "Der private Schlüssel ist verborgen",
    "description": "Explains that the private key input is hidden"
  },
  "privateKeyShow": {
    "message": "Eingabe des privaten Schlüssels anzeigen/ausblenden",
    "description": "Describes a toggle that is used to show or hide the private key input"
  },
  "privateKeyShown": {
    "message": "Dieser private Schlüssel wird angezeigt",
    "description": "Explains that the private key input is being shown"
  },
  "privateKeyWarning": {
    "message": "Warnung: Geben Sie diesen Schlüssel niemals weiter. Jeder, der Ihre privaten Schlüssel hat, kann alle Assets auf Ihrem Konto stehlen."
  },
  "privateNetwork": {
    "message": "Privates Netzwerk"
  },
  "proceedWithTransaction": {
    "message": "Ich möchte dennoch fortfahren."
  },
  "productAnnouncements": {
    "message": "Produktankündigungen"
  },
  "profileSync": {
    "message": "Profilsynchronisation"
  },
  "profileSyncConfirmation": {
    "message": "Wenn Sie die Profilsynchronisierung deaktivieren, können Sie keine Benachrichtigungen empfangen."
  },
  "profileSyncDescription": {
    "message": "Erstellt ein Profil, über das MetaMask bestimmte Einstellungen zwischen Ihren Geräten synchronisiert. Dies ist für den Erhalt von Benachrichtigungen erforderlich. $1."
  },
  "profileSyncPrivacyLink": {
    "message": "Erfahren Sie, wie wir Ihre Privatsphäre schützen"
  },
  "proposedApprovalLimit": {
    "message": "Vorgeschlagenes Genehmigungslimit"
  },
  "provide": {
    "message": "Bereitstellen"
  },
  "publicAddress": {
    "message": "Öffentliche Adresse"
  },
  "pushPlatformNotificationsFundsReceivedDescription": {
    "message": "Sie haben $1 $2 erhalten"
  },
  "pushPlatformNotificationsFundsReceivedDescriptionDefault": {
    "message": "Sie haben einige Tokens erhalten"
  },
  "pushPlatformNotificationsFundsReceivedTitle": {
    "message": "Gelder erhalten"
  },
  "pushPlatformNotificationsFundsSentDescription": {
    "message": "Sie haben erfolgreich $1 $2 gesendet"
  },
  "pushPlatformNotificationsFundsSentDescriptionDefault": {
    "message": "Sie haben erfolgreich einige Tokens gesendet"
  },
  "pushPlatformNotificationsFundsSentTitle": {
    "message": "Gelder gesendet"
  },
  "pushPlatformNotificationsNftReceivedDescription": {
    "message": "Sie haben neue NFTs erhalten"
  },
  "pushPlatformNotificationsNftReceivedTitle": {
    "message": "NFT erhalten"
  },
  "pushPlatformNotificationsNftSentDescription": {
    "message": "Sie haben erfolgreich einen NFT gesendet"
  },
  "pushPlatformNotificationsNftSentTitle": {
    "message": "NFT gesendet"
  },
  "pushPlatformNotificationsStakingLidoStakeCompletedDescription": {
    "message": "Ihr Lido-Stake war erfolgreich"
  },
  "pushPlatformNotificationsStakingLidoStakeCompletedTitle": {
    "message": "Stake abgeschlossen"
  },
  "pushPlatformNotificationsStakingLidoStakeReadyToBeWithdrawnDescription": {
    "message": "Ihr Lido-Stake kann jetzt ausgezahlt werden"
  },
  "pushPlatformNotificationsStakingLidoStakeReadyToBeWithdrawnTitle": {
    "message": "Stake bereit zur Auszahlung"
  },
  "pushPlatformNotificationsStakingLidoWithdrawalCompletedDescription": {
    "message": "Ihre Lido-Auszahlung war erfolgreich"
  },
  "pushPlatformNotificationsStakingLidoWithdrawalCompletedTitle": {
    "message": "Auszahlung abgeschlossen"
  },
  "pushPlatformNotificationsStakingLidoWithdrawalRequestedDescription": {
    "message": "Ihre Lido-Auszahlungsanfrage wurde übermittelt"
  },
  "pushPlatformNotificationsStakingLidoWithdrawalRequestedTitle": {
    "message": "Auszahlung angefordert"
  },
  "pushPlatformNotificationsStakingRocketpoolStakeCompletedDescription": {
    "message": "Ihr RocketPool-Stake war erfolgreich"
  },
  "pushPlatformNotificationsStakingRocketpoolStakeCompletedTitle": {
    "message": "Stake abgeschlossen"
  },
  "pushPlatformNotificationsStakingRocketpoolUnstakeCompletedDescription": {
    "message": "Ihr RocketPool-Unstake war erfolgreich"
  },
  "pushPlatformNotificationsStakingRocketpoolUnstakeCompletedTitle": {
    "message": "Unstake abgeschlossen"
  },
  "pushPlatformNotificationsSwapCompletedDescription": {
    "message": "Ihr MetaMask-Swap war erfolgreich"
  },
  "pushPlatformNotificationsSwapCompletedTitle": {
    "message": "Swap abgeschlossen"
  },
  "queued": {
    "message": "In Warteschlange"
  },
  "quoteRate": {
    "message": "Angebotskurs"
  },
  "rank": {
    "message": "Rang"
  },
  "reAddAccounts": {
    "message": "alle anderen Konten erneut hinzuzufügen"
  },
  "reAdded": {
    "message": "erneut hinzugefügt"
  },
  "readdToken": {
    "message": "Sie können dieses Token in Zukunft wieder hinzufügen, indem Sie im Menü der Kontooptionen auf „Token importieren“ gehen."
  },
  "receive": {
    "message": "Empfangen"
  },
  "receiveTokensCamelCase": {
    "message": "Tokens erhalten"
  },
  "recipientAddressPlaceholder": {
    "message": "Öffentliche Adresse (0x) oder ENS-Name eingeben"
  },
  "recipientAddressPlaceholderFlask": {
    "message": "Öffentliche Adresse (0x) oder Domainname eingeben"
  },
  "recommendedGasLabel": {
    "message": "Empfohlen"
  },
  "recoveryPhraseReminderBackupStart": {
    "message": "Hier anfangen"
  },
  "recoveryPhraseReminderConfirm": {
    "message": "Verstanden"
  },
  "recoveryPhraseReminderHasBackedUp": {
    "message": "Bewahren Sie Ihre geheime Wiederherstellungsphrase immer an einem sicheren und geheimen Ort auf."
  },
  "recoveryPhraseReminderHasNotBackedUp": {
    "message": "Möchten Sie erneut ein Backup Ihrer geheimen Wiederherstellungsphrase erstellen?"
  },
  "recoveryPhraseReminderItemOne": {
    "message": "Teilen Sie niemals Ihre geheime Wiederherstellungsphrase mit jemandem."
  },
  "recoveryPhraseReminderItemTwo": {
    "message": "Das MetaMask-Team wird Sie niemals nach Ihrer geheimen Wiederherstellungsphrase fragen."
  },
  "recoveryPhraseReminderSubText": {
    "message": "Ihre geheime Wiederherstellungsphrase kontrolliert alle Ihre Konten."
  },
  "recoveryPhraseReminderTitle": {
    "message": "Schützen Sie Ihre Gelder."
  },
  "redesignedConfirmationsEnabledToggle": {
    "message": "Verbesserte Unterschriftsanfrage"
  },
  "redesignedConfirmationsToggleDescription": {
    "message": "Schalten Sie dies ein, um sich Unterschriftsanfragen in einem erweiterten Format anzeigen zu lassen."
  },
  "refreshList": {
    "message": "Liste aktualisieren"
  },
  "reject": {
    "message": "Ablehnen"
  },
  "rejectAll": {
    "message": "Alle ablehnen"
  },
  "rejectRequestsDescription": {
    "message": "Sie sind im Begriff, $1 Anfragen geschlossen abzulehnen."
  },
  "rejectRequestsN": {
    "message": "$1 Anfragen ablehnen"
  },
  "rejectTxsDescription": {
    "message": "Sie sind im Begriff, $1 Transaktionen geschlossen abzulehnen."
  },
  "rejectTxsN": {
    "message": "$1 Transaktionen ablehnen"
  },
  "rejected": {
    "message": "Abgelehnt"
  },
  "remember": {
    "message": "Erinnern:"
  },
  "remove": {
    "message": "Entfernen"
  },
  "removeAccount": {
    "message": "Konto entfernen"
  },
  "removeAccountDescription": {
    "message": "Dieses Konto wird aus Ihrer Wallet entfernt. Bitte stellen Sie sicher, dass Sie die ursprüngliche geheime Wiederherstellungsphrase oder den privaten Schlüssel für dieses importierte Konto haben, bevor Sie fortfahren. Sie können Konten über das Dropdown-Menü „Konto“ erneut importieren oder erstellen."
  },
  "removeJWT": {
    "message": "Verwahrungstoken entfernen"
  },
  "removeJWTDescription": {
    "message": "Sind Sie sicher, dass Sie dieses Token entfernen möchten? Alle diesem Token zugewiesenen Konten werden ebenfalls von der Erweiterung entfernt: "
  },
  "removeKeyringSnap": {
    "message": "Das Entfernen dieses Snaps entfernt folgende Konten aus MetaMask:"
  },
  "removeKeyringSnapToolTip": {
    "message": "Der Snap kontrolliert die Konten und durch seine Entfernung werden diese Konten ebenfalls aus MetaMask entfernt, verbleiben jedoch in der Blockchain."
  },
  "removeNFT": {
    "message": "NFT entfernen"
  },
  "removeNftErrorMessage": {
    "message": "Wir konnten dieses NFT nicht entfernen."
  },
  "removeNftMessage": {
    "message": "NFT wurde erfolgreich entfernt!"
  },
  "removeSnap": {
    "message": "Snap entfernen"
  },
  "removeSnapAccountDescription": {
    "message": "Wenn Sie fortfahren, wird dieses Konto nicht mehr in MetaMask verfügbar sein."
  },
  "removeSnapAccountTitle": {
    "message": "Konto entfernen"
  },
  "removeSnapConfirmation": {
    "message": "Sind Sie sicher, dass Sie $1 entfernen möchten?",
    "description": "$1 represents the name of the snap"
  },
  "removeSnapDescription": {
    "message": "Diese Aktion wird diesen Snap und seine Daten löschen sowie alle von Ihnen erteilten Genehmigungen entziehen."
  },
  "replace": {
    "message": "ersetzen"
  },
  "reportIssue": {
    "message": "Ein Problem melden"
  },
  "requestFlaggedAsMaliciousFallbackCopyReason": {
    "message": "Der Sicherheitsanbieter hat keine weiteren Details zur Verfügung gestellt."
  },
  "requestFlaggedAsMaliciousFallbackCopyReasonTitle": {
    "message": "Anfrage als bösartig gemeldet"
  },
  "requestFrom": {
    "message": "Anfrage von"
  },
  "requestFromInfo": {
    "message": "Dies ist die Seite, auf der Sie um Ihre Unterschrift gebeten werden."
  },
  "requestFromTransactionDescription": {
    "message": "Dies ist die Website, die Sie um Ihre Bestätigung bittet."
  },
  "requestMayNotBeSafe": {
    "message": "Anfrage könnte nicht sicher sein"
  },
  "requestMayNotBeSafeError": {
    "message": "Der Sicherheitsanbieter hat keine bekannten bösartigen Aktivitäten festgestellt, aber es ist möglicherweise trotzdem nicht sicher, fortzufahren."
  },
  "requestNotVerified": {
    "message": "Anfrage nicht verifiziert"
  },
  "requestNotVerifiedError": {
    "message": "Aufgrund eines Fehlers wurde diese Anfrage nicht vom Sicherheitsanbieter verifiziert. Gehen Sie behutsam vor."
  },
  "requestsAwaitingAcknowledgement": {
    "message": "Anfragen warten auf Bestätigung"
  },
  "required": {
    "message": "Erforderlich"
  },
  "reset": {
    "message": "Zurücksetzen"
  },
  "resetWallet": {
    "message": "Wallet zurücksetzen"
  },
  "resetWalletSubHeader": {
    "message": "MetaMask speichert keine Kopie Ihres Passworts. Wenn Sie Probleme haben, Ihr Konto zu entsperren, müssen Sie Ihre Wallet zurücksetzen. Sie können dies tun, indem Sie die geheime Wiederherstellungsphrase angeben, die Sie bei der Einrichtung Ihrer Wallet verwendet haben."
  },
  "resetWalletUsingSRP": {
    "message": "Diese Aktion löscht Ihre aktuelle Wallet und die geheime Wiederherstellungsphrase von diesem Gerät zusammen mit der Liste der Konten, die Sie erstellt haben. Nach dem Zurücksetzen mit einer geheimen Wiederherstellungsphrase sehen Sie eine Liste von Konten, die auf der geheimen Wiederherstellungsphrase basiert, die Sie zum Zurücksetzen verwenden. Diese neue Liste enthält automatisch Konten, die ein Guthaben aufweisen. Sie können auch $1, die zuvor erstellt wurden. Benutzerdefinierte Konten, die Sie importiert haben, müssen $2 sein und alle benutzerdefinierten Tokens, die Sie einem Konto hinzugefügt haben, müssen ebenfalls $3 sein."
  },
  "resetWalletWarning": {
    "message": "Vergewissern Sie sich, dass Sie die richtige geheime Wiederherstellungsphrase verwenden, bevor Sie fortfahren. Sie können dies nicht mehr rückgängig machen."
  },
  "restartMetamask": {
    "message": "MetaMask neu starten"
  },
  "restore": {
    "message": "Wiederherstellen"
  },
  "restoreUserData": {
    "message": "Benutzerdaten wiederherstellen"
  },
  "restoreUserDataDescription": {
    "message": "Sie können Daten wie Kontakte und Einstellungen aus einer Sicherungsdatei wiederherstellen."
  },
  "resultPageError": {
    "message": "Fehler"
  },
  "resultPageErrorDefaultMessage": {
    "message": "Der Vorgang ist fehlgeschlagen."
  },
  "resultPageSuccess": {
    "message": "Erfolg"
  },
  "resultPageSuccessDefaultMessage": {
    "message": "Der Vorgang wurde erfolgreich abgeschlossen."
  },
  "retryTransaction": {
    "message": "Transaktion wiederholen"
  },
  "reusedTokenNameWarning": {
    "message": "Ein Token hier verwendet ein Symbol von einem anderen Token, das Sie beobachten. Dies kann verwirrend oder trügerisch sein."
  },
  "revealSeedWords": {
    "message": "Geheime Wiederherstellungsphrase offenlegen"
  },
  "revealSeedWordsDescription1": {
    "message": "Die $1 bietet $2",
    "description": "This is a sentence consisting of link using 'revealSeedWordsSRPName' as $1 and bolded text using 'revealSeedWordsDescription3' as $2."
  },
  "revealSeedWordsDescription2": {
    "message": "MetaMask ist ein $1. Das bedeutet, dass Sie der Besitzer Ihrer GWP sind.",
    "description": "$1 is text link with the message from 'revealSeedWordsNonCustodialWallet'"
  },
  "revealSeedWordsDescription3": {
    "message": "vollen Zugriff auf Ihre Wallet und Ihr Guthaben.\n"
  },
  "revealSeedWordsNonCustodialWallet": {
    "message": "Wallet ohne Vewahrung"
  },
  "revealSeedWordsQR": {
    "message": "QR"
  },
  "revealSeedWordsSRPName": {
    "message": "Geheime Wiederherstellungsphrase (GWP)"
  },
  "revealSeedWordsText": {
    "message": "Text"
  },
  "revealSeedWordsWarning": {
    "message": "Stellen Sie sicher, dass niemand auf Ihren Bildschirm schaut. $1",
    "description": "$1 is bolded text using the message from 'revealSeedWordsWarning2'"
  },
  "revealSeedWordsWarning2": {
    "message": "Der MetaMask Support wird Sie nie danach fragen.",
    "description": "The bolded texted in the second part of 'revealSeedWordsWarning'"
  },
  "revealSensitiveContent": {
    "message": "Sensible Inhalte offenlegen"
  },
  "revealTheSeedPhrase": {
    "message": "Seed-Phrase anzeigen"
  },
  "reviewAlerts": {
    "message": "Benachrichtigungen überprüfen"
  },
  "revokeAllTokensTitle": {
    "message": "Genehmigung zum Zugriff auf alle Ihre $1 sowie deren Übertragung entziehen?",
    "description": "$1 is the symbol of the token for which the user is revoking approval"
  },
  "revokeAllTokensTitleWithoutSymbol": {
    "message": "Genehmigung zum Zugriff auf alle Ihre NFTs von $1 sowie zu deren Übertragung entziehen?",
    "description": "$1 is a link to contract on the block explorer when we're not able to retrieve a erc721 or erc1155 name"
  },
  "revokeApproveForAllDescription": {
    "message": "Wenn Sie diese Genehmigung widerrufen, werden Dritte ohne weiteren Hinweis keinen Zugriff mehr auf alle Ihre $1 haben und diese nicht mehr überweisen können.",
    "description": "$1 is either a string or link of a given token symbol or name"
  },
  "revokeApproveForAllDescriptionWithoutSymbol": {
    "message": "Dadruch wird die Genehmigung für Dritte widerrufen, auf Ihre gesamten NFTs von $1 zuzugreifen und sie zu übertragen, ohne dass eine weitere Mitteilung erfolgt.",
    "description": "$1 is a link to contract on the block explorer when we're not able to retrieve a erc721 or erc1155 name"
  },
  "revokePermission": {
    "message": "Genehmigung widerrufen"
  },
  "revokeSpendingCap": {
    "message": "Ausgabenobergrenze für Ihr $1 widerrufen",
    "description": "$1 is a token symbol"
  },
  "revokeSpendingCapTooltipText": {
    "message": "Dieser Drittanbieter kann keine weiteren Ihrer aktuellen oder zukünftigen Tokens ausgeben."
  },
  "rpcUrl": {
    "message": "Neue RPC-URL"
  },
  "safeTransferFrom": {
    "message": "Sichere Übertragung von"
  },
  "save": {
    "message": "Speichern"
  },
  "scanInstructions": {
    "message": "Platzieren Sie den QR-Code vor Ihrer Kamera."
  },
  "scanQrCode": {
    "message": "QR-Code scannen"
  },
  "scrollDown": {
    "message": "Herunterscrollen"
  },
  "search": {
    "message": "Suche"
  },
  "searchAccounts": {
    "message": "Konten durchsuchen"
  },
  "searchNfts": {
    "message": "NFTs suchen"
  },
  "searchTokens": {
    "message": "Tokens suchen"
  },
  "secretRecoveryPhrase": {
    "message": "Geheime Wiederherstellungsphrase"
  },
  "secureWallet": {
    "message": "Sichere Wallet"
  },
  "security": {
    "message": "Sicherheit"
  },
  "securityAlert": {
    "message": "Sicherheitsbenachrichtigung von $1 und $2"
  },
  "securityAlerts": {
    "message": "Sicherheitsbenachrichtigungen"
  },
  "securityAlertsDescription": {
    "message": "Diese Funktion warnt Sie vor bösartigen Aktivitäten, indem sie aktiv Transaktionen und Signaturanfragen überprüft. $1",
    "description": "Link to learn more about security alerts"
  },
  "securityAndPrivacy": {
    "message": "Sicherheit und Datenschutz"
  },
  "securityProviderPoweredBy": {
    "message": "Unterstützt durch $1",
    "description": "The security provider that is providing data"
  },
  "seeDetails": {
    "message": "Details anzeigen"
  },
  "seedPhraseConfirm": {
    "message": "Geheime Wiederherstellungsphrase bestätigen"
  },
  "seedPhraseEnterMissingWords": {
    "message": "Geheime Wiederherstellungsphrase bestätigen"
  },
  "seedPhraseIntroNotRecommendedButtonCopy": {
    "message": "Später erinnern (nicht empfohlen)"
  },
  "seedPhraseIntroRecommendedButtonCopy": {
    "message": "Meine Wallet sichern (empfohlen)"
  },
  "seedPhraseIntroSidebarBulletOne": {
    "message": "Aufschreiben und an mehreren geheimen Orten aufbewahren"
  },
  "seedPhraseIntroSidebarBulletTwo": {
    "message": "In einem Schließfach aufbewahren"
  },
  "seedPhraseIntroSidebarCopyOne": {
    "message": "Ihre geheime Wiederherstellungsphrase ist eine 12-Wort-Phrase, die der „Master-Schlüssel“ Ihrer Wallet und Ihres Geldes ist."
  },
  "seedPhraseIntroSidebarCopyThree": {
    "message": "Wenn jemand nach Ihrer Wiederherstellungsphrase fragt, versucht er wahrscheinlich, Sie zu betrügen und Ihr Wallet-Geld zu stehlen."
  },
  "seedPhraseIntroSidebarCopyTwo": {
    "message": "Geben Sie niemals Ihre geheime Wiederherstellungsphrase weiter, nicht einmal an MetaMask!"
  },
  "seedPhraseIntroSidebarTitleOne": {
    "message": "Was ist eine geheime Wiederherstellungsphrase?"
  },
  "seedPhraseIntroSidebarTitleThree": {
    "message": "Soll ich meine geheime Wiederherstellungsprase weitergeben?"
  },
  "seedPhraseIntroSidebarTitleTwo": {
    "message": "Wie kann ich meine geheime Wiederherstellungsprase speichern?"
  },
  "seedPhraseIntroTitle": {
    "message": "Sichern Sie Ihre Wallet"
  },
  "seedPhraseIntroTitleCopy": {
    "message": "Bevor Sie loslegen, schauen Sie sich dieses kurze Video an, um mehr über Ihre geheime Wiederherstellungsphrase zu erfahren und wie Sie Ihre Wallet sicher halten können."
  },
  "seedPhraseReq": {
    "message": "Geheime Wiederherstellungsphrasen bestehen aus 12, 15, 18, 21 oder 24 Wörtern."
  },
  "seedPhraseWriteDownDetails": {
    "message": "Schreiben Sie diese geheime Wiederherstellungsphrase mit 12 Wörtern auf und bewahren Sie sie an einem Ort auf, auf den nur Sie Zugriff haben."
  },
  "seedPhraseWriteDownHeader": {
    "message": "Schreiben Sie sich Ihre geheime Wiederherstellungsphrase auf."
  },
  "select": {
    "message": "Auswählen"
  },
  "selectAccounts": {
    "message": "Wählen Sie das Konto/die Konten aus, um sie auf dieser Seite zu verwenden."
  },
  "selectAccountsForSnap": {
    "message": "Wählen Sie das Konto/die Konten, das/die mit diesem Snap verwendet werden soll(en)."
  },
  "selectAll": {
    "message": "\nAlle auswählen"
  },
  "selectAllAccounts": {
    "message": "Alle Konten auswählen"
  },
  "selectAnAccount": {
    "message": "Ein Konto auswählen"
  },
  "selectAnAccountAlreadyConnected": {
    "message": "Dieses Konto wurde bereits mit MetaMask verbunden."
  },
  "selectAnAccountHelp": {
    "message": "Wählen Sie die Verwahrungskonten zur Nutzung in MetaMask Institutional aus."
  },
  "selectEnableDisplayMediaPrivacyPreference": {
    "message": "NFT-Medien anzeigen einschalten"
  },
  "selectHdPath": {
    "message": "HD-Pfad auswählen"
  },
  "selectJWT": {
    "message": "Token auswählen"
  },
  "selectNFTPrivacyPreference": {
    "message": "Automatische NFT-Erkennung aktivieren"
  },
  "selectPathHelp": {
    "message": "Wenn Sie nicht die Konten sehen, die Sie erwarten, versuchen Sie, den HD-Pfad oder das aktuell ausgewählte Netzwerk zu ändern."
  },
  "selectType": {
    "message": "Typ auswählen"
  },
  "selectingAllWillAllow": {
    "message": "Wenn Sie alle auswählen, erlauben Sie dieser Seite, alle Ihre aktuellen Konten einzusehen. Stellen Sie sicher, dass Sie dieser Seite vertrauen."
  },
  "send": {
    "message": "Senden"
  },
  "sendBugReport": {
    "message": "Übermitteln Sie uns einen Fehlerbericht."
  },
  "sendNoContactsConversionText": {
    "message": "klicken Sie hier"
  },
  "sendNoContactsDescription": {
    "message": "Kontakte ermöglich Ihnen, Transaktionen sicher und mehrfach an ein anderes Konto zu senden. Um einen Kontakt zu erstellen, $1",
    "description": "$1 represents the action text 'click here'"
  },
  "sendNoContactsTitle": {
    "message": "Sie haben noch keine Kontakte"
  },
  "sendSelectReceiveAsset": {
    "message": "Wählen Sie das zu empfangende Asset"
  },
  "sendSelectSendAsset": {
    "message": "Wählen Sie das zu sendende Asset"
  },
  "sendSpecifiedTokens": {
    "message": "$1 senden",
    "description": "Symbol of the specified token"
  },
  "sendSwapSubmissionWarning": {
    "message": "Wenn Sie auf diese Schaltfläche klicken, wird Ihre Swap-Transaktion sofort eingeleitet. Bevor Sie fortfahren, überprüfen Sie bitte Ihre Transaktionsdetails."
  },
  "sendTokenAsToken": {
    "message": "$1 als $2 senden",
    "description": "Used in the transaction display list to describe a swap and send. $1 and $2 are the symbols of tokens in involved in the swap."
  },
  "sendingAsset": {
    "message": "Senden von $1"
  },
  "sendingDisabled": {
    "message": "Das Senden von ERC-1155 NFT-Assets wird noch nicht unterstützt."
  },
  "sendingNativeAsset": {
    "message": "$1 senden",
    "description": "$1 represents the native currency symbol for the current network (e.g. ETH or BNB)"
  },
  "sendingToTokenContractWarning": {
    "message": "Warnhinweis: Sie sind im Begriff, an einen Token-Contract zu senden, und dies könnte zu einem Verlust Ihrer Gelder führen. $1",
    "description": "$1 is a clickable link with text defined by the 'learnMoreUpperCase' key. The link will open to a support article regarding the known contract address warning"
  },
  "sendingZeroAmount": {
    "message": "Sie senden 0 $1."
  },
  "sepolia": {
    "message": "Sepolia-Testnetzwerk"
  },
  "setAdvancedPrivacySettingsDetails": {
    "message": "MetaMask nutzt diese vertrauenswürdigen Dienstleistungen von Drittanbietern, um die Benutzerfreundlichkeit und Sicherheit der Produkte zu verbessern."
  },
  "setApprovalForAll": {
    "message": "Erlaubnis für alle erteilen"
  },
  "setApprovalForAllTitle": {
    "message": "$1 ohne Ausgabenlimit genehmigen",
    "description": "The token symbol that is being approved"
  },
  "settingAddSnapAccount": {
    "message": "Konto-Snap hinzufügen"
  },
  "settings": {
    "message": "Einstellungen"
  },
  "settingsSearchMatchingNotFound": {
    "message": "Keine passenden Ergebnisse gefunden."
  },
  "settingsSubHeadingSignaturesAndTransactions": {
    "message": "Signatur- und Transaktionsanfragen"
  },
  "show": {
    "message": "Zeigen"
  },
  "showAccount": {
    "message": "Konto anzeigen"
  },
  "showExtensionInFullSizeView": {
    "message": "Erweiterung in Vollbildansicht anzeigen"
  },
  "showExtensionInFullSizeViewDescription": {
    "message": "Schalten Sie dies ein, um die Vollbildansicht als Standard einzustellen, sobald Sie auf das Erweiterungssymbol klicken."
  },
  "showFiatConversionInTestnets": {
    "message": "Umrechnung auf Testnets anzeigen"
  },
  "showFiatConversionInTestnetsDescription": {
    "message": "Wählen Sie dies aus, um die Fiat-Umrechnung in Testnetzwerken anzuzeigen."
  },
  "showHexData": {
    "message": "Hexdaten anzeigen"
  },
  "showHexDataDescription": {
    "message": "Wählen Sie dies aus, um das Hex-Datenfeld auf dem Sendebildschirm anzuzeigen."
  },
  "showIncomingTransactions": {
    "message": "Eingehende Transaktionen anzeigen"
  },
  "showIncomingTransactionsDescription": {
    "message": "Das hängt von $1 ab, das Zugriff auf Ihre Ethereum-Adresse und Ihre IP-Adresse hat. $2",
    "description": "$1 is the link to etherscan url and $2 is the link to the privacy policy of consensys APIs"
  },
  "showIncomingTransactionsExplainer": {
    "message": "Dies hängt bei jedem Netzwerk von unterschiedlichen APIs Dritter ab, die Ihre Ethereum- und IP-Adresse offenlegen."
  },
  "showLess": {
    "message": "Weniger anzeigen"
  },
  "showMore": {
    "message": "Mehr anzeigen"
  },
  "showNft": {
    "message": "NFT anzeigen"
  },
  "showPermissions": {
    "message": "Genehmigungen anzeigen"
  },
  "showPrivateKey": {
    "message": "Privaten Schlüssel anzeigen"
  },
  "showTestnetNetworks": {
    "message": "Test-Netzwerke anzeigen"
  },
  "showTestnetNetworksDescription": {
    "message": "Wählen Sie dies, um Testnetzwerke in der Netzwerkliste anzuzeigen."
  },
  "sigRequest": {
    "message": "Signaturanfrage"
  },
  "sign": {
    "message": "Unterzeichnen"
  },
  "signatureRequest": {
    "message": "Signaturanfrage"
  },
  "signatureRequestGuidance": {
    "message": "Unterzeichnen Sie diese Nachricht nur, wenn Sie den Inhalt vollständig verstehen und der anfragenden Seite vertrauen."
  },
  "signed": {
    "message": "Unterzeichnet"
  },
  "signin": {
    "message": "Anmelden"
  },
  "signing": {
    "message": "Signieren"
  },
  "signingInWith": {
    "message": "Anmelden mit"
  },
  "simulationDetailsFailed": {
    "message": "Es ist ein Fehler beim Laden Ihrer Schätzung aufgetreten."
  },
  "simulationDetailsFiatNotAvailable": {
    "message": "Nicht verfügbar"
  },
  "simulationDetailsIncomingHeading": {
    "message": "Sie erhalten"
  },
  "simulationDetailsNoBalanceChanges": {
    "message": "Keine Änderungen für Ihre Wallet prognostiziert."
  },
  "simulationDetailsOutgoingHeading": {
    "message": "Sie senden"
  },
  "simulationDetailsTitle": {
    "message": "Geschätzte Änderungen"
  },
  "simulationDetailsTitleTooltip": {
    "message": "Die geschätzten Änderungen sind das, was passieren könnte, wenn Sie diese Transaktion durchführen. Dies ist nur eine Prognostizierung, keine Garantie."
  },
  "simulationDetailsTotalFiat": {
    "message": "Gesamt = $1",
    "description": "$1 is the total amount in fiat currency on one side of the transaction"
  },
  "simulationDetailsTransactionReverted": {
    "message": "Diese Transaktion wird wahrscheinlich scheitern"
  },
  "simulationErrorMessageV2": {
    "message": "Wir konnten das Gas nicht schätzen. Es könnte einen Fehler im Contract geben und diese Transaktion könnte fehlschlagen."
  },
  "simulationsSettingDescription": {
    "message": "Schalten Sie diese Option ein, um die Saldoänderungen von Transaktionen zu schätzen, bevor Sie diese bestätigen. Dies ist keine Garantie für das endgültige Ergebnis Ihrer Transaktionen. $1"
  },
  "simulationsSettingSubHeader": {
    "message": "Geschätzte Saldoänderungen"
  },
  "siweIssued": {
    "message": "Ausgestellt"
  },
  "siweNetwork": {
    "message": "Netzwerk"
  },
  "siweRequestId": {
    "message": "Anfrage-ID"
  },
  "siweResources": {
    "message": "Ressourcen"
  },
  "siweSignatureSimulationDetailInfo": {
    "message": "Sie melden sich bei einer Website an und es sind keine Änderungen an Ihrem Konto vorgesehen."
  },
  "siweURI": {
    "message": "URL"
  },
  "skip": {
    "message": "Überspringen"
  },
  "skipAccountSecurity": {
    "message": "Kontosicherheit überspringen?"
  },
  "skipAccountSecurityDetails": {
    "message": "Mir ist klar, dass ich meine Konten und alle dazugehörigen Assets verlieren kann, solange ich keine Sicherungskopie meiner geheimen Wiederherstellungsphrase erstelle."
  },
  "smartContracts": {
    "message": "Smart Contracts"
  },
  "smartSwapsErrorNotEnoughFunds": {
    "message": "Nicht genügend Gelder für einen Smart Swap."
  },
  "smartSwapsErrorUnavailable": {
    "message": "Smart Swaps sind vorrübergehend nicht verfügbar."
  },
  "smartTransactionCancelled": {
    "message": "Ihre Transaktion wurde storniert"
  },
  "smartTransactionCancelledDescription": {
    "message": "Ihre Transaktion konnte nicht abgeschlossen werden und wurde daher storniert, damit Sie keine unnötigen Gas-Gebühren zahlen müssen."
  },
  "smartTransactionError": {
    "message": "Ihre Transaktion schlug fehl"
  },
  "smartTransactionErrorDescription": {
    "message": "Plötzliche Marktveränderungen können zu Ausfällen führen. Wenn das Problem weiterhin besteht, wenden Sie sich an den MetaMask-Kundensupport."
  },
  "smartTransactionPending": {
    "message": "Übermittlung Ihrer Transaktion"
  },
  "smartTransactionSuccess": {
    "message": "Ihre Transaktion ist abgeschlossen"
  },
  "smartTransactionTakingTooLong": {
    "message": "Entschuldigung für die Wartezeit"
  },
  "smartTransactionTakingTooLongDescription": {
    "message": "Wenn Ihre Transaktion nicht innerhalb von $1 abgeschlossen wird, wird sie storniert und Ihnen wird kein Gas berechnet.",
    "description": "$1 is remaining time in seconds"
  },
  "smartTransactions": {
    "message": "Smart Transactions"
  },
  "smartTransactionsBenefit1": {
    "message": "Erfolgsrate: 99,5 %"
  },
  "smartTransactionsBenefit2": {
    "message": "Spart Ihnen Geld"
  },
  "smartTransactionsBenefit3": {
    "message": "Updates in Echtzeit"
  },
  "smartTransactionsDescription": {
    "message": "Erzielen Sie mit Smart Transactions höhere Erfolgsraten, einen Frontrunning-Schutz und eine bessere Transparenz."
  },
  "smartTransactionsDescription2": {
    "message": "Nur auf Ethereum verfügbar. Sie können diese Funktion jederzeit in den Einstellungen aktivieren oder deaktivieren. $1",
    "description": "$1 is an external link to learn more about Smart Transactions"
  },
  "smartTransactionsOptItModalTitle": {
    "message": "Verbesserter Transaktionsschutz"
  },
  "snapAccountCreated": {
    "message": "Konto erstellt"
  },
  "snapAccountCreatedDescription": {
    "message": "Ihr neues Konto ist jetzt einsatzbereit!"
  },
  "snapAccountCreationFailed": {
    "message": "Kontoerstellung fehlgeschlagen"
  },
  "snapAccountCreationFailedDescription": {
    "message": "$1 hat es nicht geschafft, ein Konto für Sie zu erstellen.",
    "description": "$1 is the snap name"
  },
  "snapAccountRedirectFinishSigningTitle": {
    "message": "Unterzeichnen beenden"
  },
  "snapAccountRedirectSiteDescription": {
    "message": "Befolgen Sie die Anweisungen von $1"
  },
  "snapAccountRemovalFailed": {
    "message": "Kontoentfernung fehlgeschlagen"
  },
  "snapAccountRemovalFailedDescription": {
    "message": "$1 hat es nicht geschafft, dieses Konto für Sie zu löschen.",
    "description": "$1 is the snap name"
  },
  "snapAccountRemoved": {
    "message": "Konto wurde entfernt"
  },
  "snapAccountRemovedDescription": {
    "message": "Dieses Konto wird in MetaMask nicht mehr zur Nutzung zur Verfügung stehen."
  },
  "snapAccounts": {
    "message": "Konto-Snaps"
  },
  "snapAccountsDescription": {
    "message": "Von Snaps Dritter kontrollierte Konten."
  },
  "snapConnectTo": {
    "message": "Mit $1 verbinden",
    "description": "$1 is the website URL or a Snap name. Used for Snaps pre-approved connections."
  },
  "snapConnectionPermissionDescription": {
    "message": "Lassen Sie $1 automatisch und ohne Ihre Zustimmung mit $2 verbinden.",
    "description": "Used for Snap pre-approved connections. $1 is the Snap name, $2 is a website URL."
  },
  "snapConnectionWarning": {
    "message": "$1 möchte $2 verwenden",
    "description": "$2 is the snap and $1 is the dapp requesting connection to the snap."
  },
  "snapContent": {
    "message": "Diese Inhalte stammen von $1.",
    "description": "This is shown when a snap shows transaction insight information in the confirmation UI. $1 is a link to the snap's settings page with the link text being the name of the snap."
  },
  "snapDetailWebsite": {
    "message": "Webseite"
  },
  "snapHomeMenu": {
    "message": "Snap-Startmenü"
  },
  "snapInstallRequest": {
    "message": "Durch die Installation von $1 erhält es die folgenden Berechtigungen.",
    "description": "$1 is the snap name."
  },
  "snapInstallSuccess": {
    "message": "Installation ist abgeschlossen"
  },
  "snapInstallWarningCheck": {
    "message": "$1 möchte die Genehmigung, Folgendes zu tun:",
    "description": "Warning message used in popup displayed on snap install. $1 is the snap name."
  },
  "snapInstallWarningHeading": {
    "message": "Seien Sie vorsichtig"
  },
  "snapInstallWarningPermissionDescriptionForBip32View": {
    "message": "Erlauben Sie $1, Ihre öffentlichen Schlüssel (und Adressen) einzusehen. Damit wird keine Kontrolle über Konten oder Assets gewährt.",
    "description": "An extended description for the `snap_getBip32PublicKey` permission used for tooltip on Snap Install Warning screen (popup/modal). $1 is the snap name."
  },
  "snapInstallWarningPermissionDescriptionForEntropy": {
    "message": "Erlauben Sie $1 Snap, Konten und Assets in dem/den gewünschten Netzwerk(en) zu verwalten. Diese Konten werden unter Verwendung Ihrer geheimen Wiederherstellungsphrase abgeleitet und gesichert (ohne sie preiszugeben). Mit der Fähigkeit, Schlüssel abzuleiten, kann $1 eine Vielzahl von Blockchain-Protokollen über Ethereum (EVMs) hinaus unterstützen.",
    "description": "An extended description for the `snap_getBip44Entropy` and `snap_getBip44Entropy` permissions used for tooltip on Snap Install Warning screen (popup/modal). $1 is the snap name."
  },
  "snapInstallWarningPermissionNameForEntropy": {
    "message": "$1-Konten verwalten",
    "description": "Permission name used for the Permission Cell component displayed on warning popup when installing a Snap. $1 is list of account types."
  },
  "snapInstallWarningPermissionNameForViewPublicKey": {
    "message": "Sehen Sie Ihren öffentlichen Schlüssel für $1 ein",
    "description": "Permission name used for the Permission Cell component displayed on warning popup when installing a Snap. $1 is list of account types."
  },
  "snapInstallationErrorDescription": {
    "message": "$1 konnte nicht installiert werden.",
    "description": "Error description used when snap installation fails. $1 is the snap name."
  },
  "snapInstallationErrorTitle": {
    "message": "Installation fehlgeschlagen",
    "description": "Error title used when snap installation fails."
  },
  "snapResultError": {
    "message": "Fehler"
  },
  "snapResultSuccess": {
    "message": "Erfolg"
  },
  "snapResultSuccessDescription": {
    "message": "$1 ist einsatzbereit"
  },
  "snapUpdateAlertDescription": {
    "message": "Holen Sie sich die neueste Version von $1\n",
    "description": "Description used in Snap update alert banner when snap update is available. $1 is the Snap name."
  },
  "snapUpdateAvailable": {
    "message": "Update verfügbar"
  },
  "snapUpdateErrorDescription": {
    "message": "$1 konnte nicht aktualisiert werden.",
    "description": "Error description used when snap update fails. $1 is the snap name."
  },
  "snapUpdateErrorTitle": {
    "message": "Update fehlgeschlagen",
    "description": "Error title used when snap update fails."
  },
  "snapUpdateRequest": {
    "message": "Durch die Aktualisierung von $1 erhält es die folgenden Berechtigungen.",
    "description": "$1 is the Snap name."
  },
  "snapUpdateSuccess": {
    "message": "Update abgeschlossen"
  },
  "snapUrlIsBlocked": {
    "message": "Dieser Snap hat vor, Sie auf eine gesperrte Seite zu bringen. $1."
  },
  "snaps": {
    "message": "Snaps"
  },
  "snapsConnected": {
    "message": "Snaps wurden verbunden"
  },
  "snapsNoInsight": {
    "message": "Der Snap brachte keine Einsicht."
  },
  "snapsPrivacyWarningFirstMessage": {
    "message": "Sie erkennen an, dass es sich – sofern nicht anders angegeben – bei jedem von Ihnen installierten Snap um einen Drittanbieter-Service handelt, gemäß der in Consensys $1 genannten Definition. Ihre Nutzung von Drittanbieter-Services unterliegt separaten Bedingungen, die vom Anbieter des jeweiligen Drittanbieter-Service festgelegt werden. Consensys empfiehlt keiner bestimmten Person aus irgendeinem bestimmten Grund die Verwendung eines Snaps. Sie nehmen Zugriff auf, verlassen sich auf und verwenden die Dienste Dritter auf eigenes Risiko. Consensys lehnt jede Verantwortung und Haftung für Verluste ab, die sich aus Ihrer Nutzung von Drittanbieter-Diensten ergeben.",
    "description": "First part of a message in popup modal displayed when installing a snap for the first time. $1 is terms of use link."
  },
  "snapsPrivacyWarningSecondMessage": {
    "message": "Alle Daten, die Sie mit Drittanbieterdiensten teilen, werden direkt von diesen Drittanbieterdiensten im Einklang mit deren Datenschutzerklärung erfasst. Für weitere Informationen lesen Sie bitte die jeweiligen Datenschutzerklärungen.",
    "description": "Second part of a message in popup modal displayed when installing a snap for the first time."
  },
  "snapsPrivacyWarningThirdMessage": {
    "message": "Consensys hat keinen Zugriff auf die Informationen, die Sie an den Drittanbieter-Service weitergeben.",
    "description": "Third part of a message in popup modal displayed when installing a snap for the first time."
  },
  "snapsSettings": {
    "message": "Snap-Einstellungen"
  },
  "snapsTermsOfUse": {
    "message": "Nutzungsbedingungen"
  },
  "snapsToggle": {
    "message": "Ein Snap wird nur ausgeführt, wenn er aktiviert ist."
  },
  "snapsUIError": {
    "message": "Kontaktieren Sie die Ersteller von $1 für weitere Unterstützung.",
    "description": "This is shown when the insight snap throws an error. $1 is the snap name"
  },
  "someNetworksMayPoseSecurity": {
    "message": "Einige Netzwerke können Sicherheits- und/oder Datenschutzrisiken bergen. Informieren Sie sich über die Risiken, bevor Sie ein Netzwerk hinzufügen und nutzen."
  },
  "somethingDoesntLookRight": {
    "message": "Scheint irgendetwas nicht in Ordnung zu sein? $1",
    "description": "A false positive message for users to contact support. $1 is a link to the support page."
  },
  "somethingIsWrong": {
    "message": "Etwas ist schiefgelaufen. Versuchen Sie, die Seite neu zu laden."
  },
  "somethingWentWrong": {
    "message": "Hoppla! Etwas ist schiefgelaufen."
  },
  "source": {
    "message": "Quelle"
  },
  "speed": {
    "message": "Geschwindigkeit"
  },
  "speedUp": {
    "message": "Beschleunigen"
  },
  "speedUpCancellation": {
    "message": "Diese Stornierung beschleunigen"
  },
  "speedUpExplanation": {
    "message": "Wir haben die Gas-Gebühr auf der Grundlage der aktuellen Netzbedingungen aktualisiert und um mindestens 10 % erhöht (erforderlich durch das Netzwerk)."
  },
  "speedUpPopoverTitle": {
    "message": "Diese Transaktion beschleunigen"
  },
  "speedUpTooltipText": {
    "message": "Neue Gas-Gebühr"
  },
  "speedUpTransaction": {
    "message": "Diese Transaktion beschleunigen"
  },
  "spendLimitInsufficient": {
    "message": "Ausgabenlimit unzureichend"
  },
  "spendLimitInvalid": {
    "message": "Ausgabenlimit ungültig; muss eine positive Zahl sein"
  },
  "spendLimitPermission": {
    "message": "Ausgabenlimit-Genehmigung"
  },
  "spendLimitRequestedBy": {
    "message": "Ausgabenlimit von $1 angefordert",
    "description": "Origin of the site requesting the spend limit"
  },
  "spendLimitTooLarge": {
    "message": "Ausgabenlimit zu groß"
  },
  "spender": {
    "message": "Spender"
  },
  "spendingCap": {
    "message": "Ausgabenobergrenze"
  },
  "spendingCapError": {
    "message": "Fehler: nur Zahlen eingeben"
  },
  "spendingCapErrorDescription": {
    "message": "Geben Sie nur eine Nummer ein, auf die $1 jetzt oder in Zukunft zugreifen kann. Sie können das Token-Limit später jederzeit ändern.",
    "description": "$1 is origin of the site requesting the token limit"
  },
  "spendingCapRequest": {
    "message": "Ausgabenobergrenze-Anfrage für $1"
  },
  "srpInputNumberOfWords": {
    "message": "Ich habe eine $1-Wort-Phrase.",
    "description": "This is the text for each option in the dropdown where a user selects how many words their secret recovery phrase has during import. The $1 is the number of words (either 12, 15, 18, 21, or 24)."
  },
  "srpPasteFailedTooManyWords": {
    "message": "Das Einfügen schlug fehl, weil sie mehr als 24 Wörter enthielt. Eine geheime Wiederherstellungsphrase darf maximal 24 Wörter enthalten.",
    "description": "Description of SRP paste error when the pasted content has too many words"
  },
  "srpPasteTip": {
    "message": "Sie können Ihre vollständige geheime Wiederherstellungsphrase in ein beliebiges Feld einfügen.",
    "description": "Our secret recovery phrase input is split into one field per word. This message explains to users that they can paste their entire secrete recovery phrase into any field, and we will handle it correctly."
  },
  "srpSecurityQuizGetStarted": {
    "message": "Erste Schritte"
  },
  "srpSecurityQuizImgAlt": {
    "message": "Ein Auge mit einem Schlüsselloch in der Mitte und drei schwebenden Passwortfeldern"
  },
  "srpSecurityQuizIntroduction": {
    "message": "Zur Enthüllung Ihrer geheimen Wiederherstellungsphrase, müssen Sie zwei Fragen richtig beantworten."
  },
  "srpSecurityQuizQuestionOneQuestion": {
    "message": "Wenn Sie Ihre geheime Wiederherstellungsphrase verlieren, kann MetaMask ..."
  },
  "srpSecurityQuizQuestionOneRightAnswer": {
    "message": "Ihnen nicht helfen."
  },
  "srpSecurityQuizQuestionOneRightAnswerDescription": {
    "message": "Schreiben Sie sie auf, gravieren Sie sie in Metall ein oder bewahren Sie sie an mehreren geheimen Orten auf, damit Sie sie niemals verlieren. Sollten Sie sie verlieren, ist sie für immer weg."
  },
  "srpSecurityQuizQuestionOneRightAnswerTitle": {
    "message": "Richtig! Niemand kann Ihnen dabei helfen, Ihre geheime Wiederherstellungsphrase zurückzubekommen."
  },
  "srpSecurityQuizQuestionOneWrongAnswer": {
    "message": "diese für Sie zurückzubekommen."
  },
  "srpSecurityQuizQuestionOneWrongAnswerDescription": {
    "message": "Wenn Sie Ihre geheime Wiederherstellungsphrase verlieren, ist diese für immer verloren. Niemand kann Ihnen dabei helfen, sie zurückzubekommen, ganz gleich, was behauptet wird."
  },
  "srpSecurityQuizQuestionOneWrongAnswerTitle": {
    "message": "Falsch! Niemand kann Ihnen dabei helfen, Ihre geheime Wiederherstellungsphrase zurückzubekommen."
  },
  "srpSecurityQuizQuestionTwoQuestion": {
    "message": "Sollte jemand, selbst ein Support-Mitarbeiter, nach Ihrer geheimen Wiederherstellungsphrase fragen ..."
  },
  "srpSecurityQuizQuestionTwoRightAnswer": {
    "message": "werden Sie betrogen."
  },
  "srpSecurityQuizQuestionTwoRightAnswerDescription": {
    "message": "Jeder, der behauptet, Ihre gemeine Wiederherstellungsphrase zu benötigen, lügt Sie an. Wenn Sie diese mit solchen Personen teilen, werden diese Ihre Assets stehlen."
  },
  "srpSecurityQuizQuestionTwoRightAnswerTitle": {
    "message": "Richtig! Es ist nie eine gute Idee, Ihre geheime Wiederherstellungsphrase mit anderen zu teilen."
  },
  "srpSecurityQuizQuestionTwoWrongAnswer": {
    "message": "Sie sollten sie ihnen geben."
  },
  "srpSecurityQuizQuestionTwoWrongAnswerDescription": {
    "message": "Jeder, der behauptet, Ihre gemeine Wiederherstellungsphrase zu benötigen, lügt Sie an. Wenn Sie diese mit einer solchen Person teilen, wird sie Ihre Assets stehlen."
  },
  "srpSecurityQuizQuestionTwoWrongAnswerTitle": {
    "message": "Nein! Teilen Sie Ihre geheime Wiederherstellungsphrase mit niemandem, niemals."
  },
  "srpSecurityQuizTitle": {
    "message": "Sicherheits-Quiz"
  },
  "srpToggleShow": {
    "message": "Dieses Wort der geheimen Wiederherstellungsphrase anzeigen/verbergen",
    "description": "Describes a toggle that is used to show or hide a single word of the secret recovery phrase"
  },
  "srpWordHidden": {
    "message": "Dieses Wort ist verborgen.",
    "description": "Explains that a word in the secret recovery phrase is hidden"
  },
  "srpWordShown": {
    "message": "Dieses Wort wird angezeigt.",
    "description": "Explains that a word in the secret recovery phrase is being shown"
  },
  "stable": {
    "message": "Stabil"
  },
  "stableLowercase": {
    "message": "stabil"
  },
  "stake": {
    "message": "Anteil"
  },
  "startYourJourney": {
    "message": "Beginnen Sie Ihre Reise mit $1",
    "description": "$1 is the token symbol"
  },
  "startYourJourneyDescription": {
    "message": "Legen Sie mit web3 los, indem Sie Ihrer Wallet $1 hinzufügen.",
    "description": "$1 is the token symbol"
  },
  "stateLogError": {
    "message": "Fehler beim Abfragen der Statusprotokolle."
  },
  "stateLogFileName": {
    "message": "MetaMask-Statusprotokolle"
  },
  "stateLogs": {
    "message": "Statusprotokolle"
  },
  "stateLogsDescription": {
    "message": "Die Statusprotokolle enthalten Ihre öffentlichen Kontoadressen und gesendeten Transaktionen."
  },
  "status": {
    "message": "Status"
  },
  "statusNotConnected": {
    "message": "Nicht verbunden"
  },
  "statusNotConnectedAccount": {
    "message": "Keine verbundenen Konten"
  },
  "step1LatticeWallet": {
    "message": "Verbinden Sie Ihr Lattice1"
  },
  "step1LatticeWalletMsg": {
    "message": "Sie können MetaMask mit Ihrem Lattice1-Gerät verbinden, sobald dieses eingerichtet und online ist. Entsperren Sie Ihr Gerät und halten Sie Ihre Geräte-ID bereit.",
    "description": "$1 represents the `hardwareWalletSupportLinkConversion` localization key"
  },
  "step1LedgerWallet": {
    "message": "Ledger-App herunterladen"
  },
  "step1LedgerWalletMsg": {
    "message": "Herunterladen, einrichten und Ihr Passwort eingeben, um $1 freizuschalten.",
    "description": "$1 represents the `ledgerLiveApp` localization value"
  },
  "step1TrezorWallet": {
    "message": "Verbinden Sie Ihre Trezor-Wallet."
  },
  "step1TrezorWalletMsg": {
    "message": "Schließen Sie Ihre Trezor-Wallet direkt an Ihren Computer an und entsperren Sie sie. Stellen Sie sicher, dass Sie die richtige Passphrase verwenden.",
    "description": "$1 represents the `hardwareWalletSupportLinkConversion` localization key"
  },
  "step2LedgerWallet": {
    "message": "Verbinden Sie Ihre Ledger-Wallet."
  },
  "step2LedgerWalletMsg": {
    "message": "Schließen Sie Ihre Ledger-Wallet direkt an Ihren Computer an, entsperren Sie sie und öffnen Sie die Ethereum-App.",
    "description": "$1 represents the `hardwareWalletSupportLinkConversion` localization key"
  },
  "stillGettingMessage": {
    "message": "Erhalten Sie diese Meldung immer noch?"
  },
  "strong": {
    "message": "Stark"
  },
  "stxCancelled": {
    "message": "Swap wäre gescheitert"
  },
  "stxCancelledDescription": {
    "message": "Ihre Transaktion wäre fehlgeschlagen und wurde storniert, um Sie vor unnötigen Gas-Gebühren zu schützen."
  },
  "stxCancelledSubDescription": {
    "message": "Versuchen Sie Ihren Swap erneut. Wir werden hier sein, um Sie beim nächsten Mal vor ähnlichen Risiken zu schützen."
  },
  "stxEstimatedCompletion": {
    "message": "Geschätzter Abschluss in < $1",
    "description": "$1 is remeaning time in minutes and seconds, e.g. 0:10"
  },
  "stxFailure": {
    "message": "Swap fehlgeschlagen"
  },
  "stxFailureDescription": {
    "message": "Plötzliche Marktveränderungen können zu Ausfällen führen. Wenn das Problem weiterhin besteht, wenden Sie sich bitte an $1.",
    "description": "This message is shown to a user if their swap fails. The $1 will be replaced by support.metamask.io"
  },
  "stxOptInDescription": {
    "message": "Schalten Sie Smart Transactions für zuverlässigere und sicherere Transaktionen im Ethereum Mainnet ein. $1"
  },
  "stxPendingPrivatelySubmittingSwap": {
    "message": "Ihr Swap wird privat abgesendet ..."
  },
  "stxPendingPubliclySubmittingSwap": {
    "message": "Ihr Swap wird öffentlich abgesendet ..."
  },
  "stxSuccess": {
    "message": "Swap abgeschlossen!"
  },
  "stxSuccessDescription": {
    "message": "Ihr $1 ist jetzt verfügbar.",
    "description": "$1 is a token symbol, e.g. ETH"
  },
  "stxSwapCompleteIn": {
    "message": "Swap abgeschlossen in <",
    "description": "'<' means 'less than', e.g. Swap will complete in < 2:59"
  },
  "stxTryingToCancel": {
    "message": "Es wird versucht, Ihre Transaktion zu stornieren ..."
  },
  "stxUnknown": {
    "message": "Status unbekannt"
  },
  "stxUnknownDescription": {
    "message": "Eine Transaktion war erfolgreich, aber wir sind uns nicht sicher, um welche es sich handelt. Dies kann darauf zurückzuführen sein, dass eine andere Transaktion übermittelt wurde, während dieser Swap bearbeitet wurde."
  },
  "stxUserCancelled": {
    "message": "Swap storniert"
  },
  "stxUserCancelledDescription": {
    "message": "Ihre Transaktion wurde storniert und Sie haben keine unnötigen Gas-Gebühren bezahlt."
  },
  "submit": {
    "message": "Absenden"
  },
  "submitted": {
    "message": "Abgesendet"
  },
  "suggestedBySnap": {
    "message": "Vorgeschlagen von $1",
    "description": "$1 is the snap name"
  },
  "suggestedTokenName": {
    "message": "Vorgeschlagener Name:"
  },
  "suggestedTokenSymbol": {
    "message": "Vorgeschlagenes Tickersymbol:"
  },
  "support": {
    "message": "Support"
  },
  "supportCenter": {
    "message": "Besuchen Sie unser Support Center."
  },
  "surveyConversion": {
    "message": "Nehmen Sie an unserer Umfrage teil"
  },
  "surveyTitle": {
    "message": "Gestalten Sie die Zukunft von MetaMask"
  },
  "swap": {
    "message": "Swap"
  },
  "swapAdjustSlippage": {
    "message": "Slippage anpassen"
  },
  "swapAggregator": {
    "message": "Aggregator"
  },
  "swapAllowSwappingOf": {
    "message": "Swapping von $1 zulassen",
    "description": "Shows a user that they need to allow a token for swapping on their hardware wallet"
  },
  "swapAmountReceived": {
    "message": "Garantierter Betrag"
  },
  "swapAmountReceivedInfo": {
    "message": "Dies ist der Mindestbetrag, den Sie empfangen werden. Je nach Slippage können Sie auch mehr empfangen."
  },
  "swapAndSend": {
    "message": "Swappen und Senden"
  },
  "swapAnyway": {
    "message": "Swap trotzdem ausführen"
  },
  "swapApproval": {
    "message": "$1 für Swaps genehmigen",
    "description": "Used in the transaction display list to describe a transaction that is an approve call on a token that is to be swapped.. $1 is the symbol of a token that has been approved."
  },
  "swapApproveNeedMoreTokens": {
    "message": "Sie benötigen $1 mehr $2, um diesen Swap abzuschließen",
    "description": "Tells the user how many more of a given token they need for a specific swap. $1 is an amount of tokens and $2 is the token symbol."
  },
  "swapAreYouStillThere": {
    "message": "Sind Sie noch da?"
  },
  "swapAreYouStillThereDescription": {
    "message": "Wir sind bereit, Ihnen die neuesten Angebote zu zeigen, wenn Sie fortfahren möchten."
  },
  "swapBuildQuotePlaceHolderText": {
    "message": "Keine Tokens verfügbar, die mit $1 übereinstimmen.",
    "description": "Tells the user that a given search string does not match any tokens in our token lists. $1 can be any string of text"
  },
  "swapConfirmWithHwWallet": {
    "message": "Mit Ihrer Hardware-Wallet bestätigen"
  },
  "swapContinueSwapping": {
    "message": "Mit Swap fortfahren"
  },
  "swapContractDataDisabledErrorDescription": {
    "message": "Gehen Sie in der Ethereum-App auf Ihrem Ledger auf „Einstellungen“ und lassen Sie Contract-Daten zu. Versuchen Sie dann Ihren Swap erneut."
  },
  "swapContractDataDisabledErrorTitle": {
    "message": "Contract-Daten sind in Ihrem Ledger nicht aktiviert."
  },
  "swapCustom": {
    "message": "benutzerdefiniert"
  },
  "swapDecentralizedExchange": {
    "message": "Dezentralisierter Austausch"
  },
  "swapDirectContract": {
    "message": "Direkter Contract"
  },
  "swapEditLimit": {
    "message": "Limit bearbeiten"
  },
  "swapEnableDescription": {
    "message": "Dies ist erforderlich und gibt MetaMask die Genehmigung, Ihren $1 zu swappen.",
    "description": "Gives the user info about the required approval transaction for swaps. $1 will be the symbol of a token being approved for swaps."
  },
  "swapEnableTokenForSwapping": {
    "message": "Das macht $1 für Swapping.",
    "description": "$1 is for the 'enableToken' key, e.g. 'enable ETH'"
  },
  "swapEnterAmount": {
    "message": "Einen Betrag eingeben"
  },
  "swapEstimatedNetworkFees": {
    "message": "Geschätzte Netzwerkgebühren"
  },
  "swapEstimatedNetworkFeesInfo": {
    "message": "Dies ist eine Schätzung der Netzwerkgebühr, die für den Abschluss Ihres Swaps verwendet wird. Der tatsächliche Betrag kann sich je nach Netzwerkbedingungen ändern."
  },
  "swapFailedErrorDescriptionWithSupportLink": {
    "message": "Transaktionsfehler kommen vor und wir sind hier, um zu helfen. Wenn das Problem weiterhin besteht, können Sie unseren Kundensupport unter $1 erreichen, um weitere Hilfe zu erhalten.",
    "description": "This message is shown to a user if their swap fails. The $1 will be replaced by support.metamask.io"
  },
  "swapFailedErrorTitle": {
    "message": "Swap fehlgeschlagen"
  },
  "swapFetchingQuote": {
    "message": "Angebot wird eingeholt"
  },
  "swapFetchingQuoteNofN": {
    "message": "Angebot $1 von $2 ",
    "description": "A count of possible quotes shown to the user while they are waiting for quotes to be fetched. $1 is the number of quotes already loaded, and $2 is the total number of resources that we check for quotes. Keep in mind that not all resources will have a quote for a particular swap."
  },
  "swapFetchingQuotes": {
    "message": "Angebote einholen..."
  },
  "swapFetchingQuotesErrorDescription": {
    "message": "Hmmm... etwas ist schiefgelaufen. Versuchen Sie es erneut, oder wenden Sie sich an den Kundensupport, wenn der Fehler weiterhin besteht."
  },
  "swapFetchingQuotesErrorTitle": {
    "message": "Fehler beim Abrufen der Preisangaben"
  },
  "swapFetchingTokens": {
    "message": "Token abrufen..."
  },
  "swapFromTo": {
    "message": "Swap von $1 auf $2",
    "description": "Tells a user that they need to confirm on their hardware wallet a swap of 2 tokens. $1 is a source token and $2 is a destination token"
  },
  "swapGasFeesDetails": {
    "message": "Die Gas-Gebühren werden geschätzt und werden aufgrund der Komplexität des Netzwerk-Traffics und der Transaktionskomplexität schwanken."
  },
  "swapGasFeesLearnMore": {
    "message": "Erfahren Sie mehr über Gasgebühren"
  },
  "swapGasFeesSplit": {
    "message": "Die Gas-Gebühren auf dem vorherigen Bildschirm werden auf diese beiden Transaktionen aufgeteilt."
  },
  "swapGasFeesSummary": {
    "message": "Gasgebühren werden an Krypto-Miner gezahlt, die Transaktionen im $1-Netzwerk verarbeiten. MetaMask profitiert nicht von den Gasgebühren.",
    "description": "$1 is the selected network, e.g. Ethereum or BSC"
  },
  "swapHighSlippage": {
    "message": "Hohe Slippage"
  },
  "swapHighSlippageWarning": {
    "message": "Der Slippage-Betrag ist sehr hoch."
  },
  "swapIncludesMMFee": {
    "message": "Enthält eine MetaMask-Gebühr von $1%.",
    "description": "Provides information about the fee that metamask takes for swaps. $1 is a decimal number."
  },
  "swapIncludesMMFeeAlt": {
    "message": "Angebot umfasst $1% MetaMask-Gebühr",
    "description": "Provides information about the fee that metamask takes for swaps using the latest copy. $1 is a decimal number."
  },
  "swapIncludesMetaMaskFeeViewAllQuotes": {
    "message": "Enthält eine MetaMask-Gebühr von $1% bis $2.",
    "description": "Provides information about the fee that metamask takes for swaps. $1 is a decimal number and $2 is a link to view all quotes."
  },
  "swapLearnMore": {
    "message": "Mehr über Swaps erfahren"
  },
  "swapLiquiditySourceInfo": {
    "message": "Wir durchsuchen mehrere Liquiditätsquellen (Börsen, Aggregatoren und professionelle Market Maker), um Wechselkurse und Netzwerkgebühren zu vergleichen."
  },
  "swapLowSlippage": {
    "message": "Niedrige Slippage"
  },
  "swapLowSlippageError": {
    "message": "Transaktion kann fehlschlagen, maximale Slippage zu niedrig."
  },
  "swapMaxSlippage": {
    "message": "Max. Slippage"
  },
  "swapMetaMaskFee": {
    "message": "MetaMask-Gebühr"
  },
  "swapMetaMaskFeeDescription": {
    "message": "Die Gebühr von $1% ist automatisch in diesem Angebot enthalten. Sie zahlen sie als Gegenleistung für eine Lizenz zur Nutzung der Software von MetaMask zur Aggregation von Liquiditätsanbieterinformationen.",
    "description": "Provides information about the fee that metamask takes for swaps. $1 is a decimal number."
  },
  "swapNQuotesWithDot": {
    "message": "$1 Angebote.",
    "description": "$1 is the number of quotes that the user can select from when opening the list of quotes on the 'view quote' screen"
  },
  "swapNewQuoteIn": {
    "message": "Neue Angebote in $1",
    "description": "Tells the user the amount of time until the currently displayed quotes are update. $1 is a time that is counting down from 1:00 to 0:00"
  },
  "swapNoTokensAvailable": {
    "message": "Keine Tokens verfügbar, die mit $1 übereinstimmen.",
    "description": "Tells the user that a given search string does not match any tokens in our token lists. $1 can be any string of text"
  },
  "swapOnceTransactionHasProcess": {
    "message": "Ihre $1 werden Ihrem Konto gutgeschrieben, sobald diese Transaktion abgeschlossen ist.",
    "description": "This message communicates the token that is being transferred. It is shown on the awaiting swap screen. The $1 will be a token symbol."
  },
  "swapPriceDifference": {
    "message": "Sie sind dabei, $1 $2 (~$3) gegen $4 $5 (~$6) zu swappen.",
    "description": "This message represents the price slippage for the swap.  $1 and $4 are a number (ex: 2.89), $2 and $5 are symbols (ex: ETH), and $3 and $6 are fiat currency amounts."
  },
  "swapPriceDifferenceTitle": {
    "message": "Preisdifferenz von ~$1%",
    "description": "$1 is a number (ex: 1.23) that represents the price difference."
  },
  "swapPriceImpactTooltip": {
    "message": "Der Preiseinfluss ist die Differenz zwischen dem aktuellen Marktpreis und dem bei der Ausführung der Transaktion erhaltenen Betrag. Die Preisauswirkung ist eine Funktion der Größe Ihres Geschäfts im Verhältnis zur Größe des Liquiditätspools."
  },
  "swapPriceUnavailableDescription": {
    "message": "Die Auswirkungen auf den Preis konnten aufgrund fehlender Marktpreisdaten nicht ermittelt werden. Bitte bestätigen Sie vor dem Tausch, dass Sie mit der Menge der Tokens, die Sie erhalten werden, einverstanden sind."
  },
  "swapPriceUnavailableTitle": {
    "message": "Überprüfen Sie Ihren Kurs, bevor Sie fortfahren."
  },
  "swapProcessing": {
    "message": "Wird verarbeitet"
  },
  "swapQuoteDetails": {
    "message": "Kursdetails"
  },
  "swapQuoteNofM": {
    "message": "$1 von $2",
    "description": "A count of possible quotes shown to the user while they are waiting for quotes to be fetched. $1 is the number of quotes already loaded, and $2 is the total number of resources that we check for quotes. Keep in mind that not all resources will have a quote for a particular swap."
  },
  "swapQuoteSource": {
    "message": "Angebotsquelle"
  },
  "swapQuotesExpiredErrorDescription": {
    "message": "Bitte fordern Sie neue Angebote an, um die aktuellen Kurse zu erhalten."
  },
  "swapQuotesExpiredErrorTitle": {
    "message": "Angebote-Timeout"
  },
  "swapQuotesNotAvailableDescription": {
    "message": "Reduzieren Sie den Umfang Ihres Handels oder probieren Sie es mit einem anderen Token."
  },
  "swapQuotesNotAvailableErrorDescription": {
    "message": "Versuchen Sie die Menge oder Slippage Einstellungen anzupassen und versuchen Sie es erneut."
  },
  "swapQuotesNotAvailableErrorTitle": {
    "message": "Keine Kurse verfügbar"
  },
  "swapRate": {
    "message": "Kurs"
  },
  "swapReceiving": {
    "message": "Empfangen"
  },
  "swapReceivingInfoTooltip": {
    "message": "Dies ist eine Schätzung. Der genaue Betrag hängt von der Slippage ab."
  },
  "swapRequestForQuotation": {
    "message": "Angebotsanfrage"
  },
  "swapReviewSwap": {
    "message": "Swap überprüfen"
  },
  "swapSearchNameOrAddress": {
    "message": "Namen suchen oder Adresse einfügen"
  },
  "swapSelect": {
    "message": "Auswählen"
  },
  "swapSelectAQuote": {
    "message": "Kurs auswählen"
  },
  "swapSelectAToken": {
    "message": "Token auswählen"
  },
  "swapSelectQuotePopoverDescription": {
    "message": "Unten sind alle Kurse aus verschiedenen Liquiditätsquellen zusammengefasst."
  },
  "swapSelectToken": {
    "message": "Token auswählen"
  },
  "swapShowLatestQuotes": {
    "message": "Neueste Angebote anzeigen"
  },
  "swapSlippageHighDescription": {
    "message": "Die eingegebene Slippage ($1%) wird als sehr hoch angesehen und kann zu einem schlechten Kurs führen.",
    "description": "$1 is the amount of % for slippage"
  },
  "swapSlippageHighTitle": {
    "message": "Hohe Slippage"
  },
  "swapSlippageLowDescription": {
    "message": "Ein so niedriger Wert ($1%) kann zu einem fehlgeschlagenen Swap führen.",
    "description": "$1 is the amount of % for slippage"
  },
  "swapSlippageLowTitle": {
    "message": "Niedriger Slippage"
  },
  "swapSlippageNegative": {
    "message": "Slippage muss größer oder gleich Null sein"
  },
  "swapSlippageNegativeDescription": {
    "message": "Slippage muss größer oder gleich Null sein"
  },
  "swapSlippageNegativeTitle": {
    "message": "Zum Fortfahren Slippage erhöhen"
  },
  "swapSlippageOverLimitDescription": {
    "message": "Slippage-Tolleranz muss 15 % oder weniger betragen. Alles darüber resultiert in einem schlechten Kurs."
  },
  "swapSlippageOverLimitTitle": {
    "message": "Sehr hohe Slippage"
  },
  "swapSlippagePercent": {
    "message": "$1%",
    "description": "$1 is the amount of % for slippage"
  },
  "swapSlippageTooltip": {
    "message": "Wenn sich der Kurs zwischen der Aufgabe Ihrer Order und der Bestätigung ändert, nennt man das „Slippage”. Ihr Swap wird automatisch storniert, wenn die Abweichung die von Ihnen eingestellte „Abweichungstoleranz” überschreitet."
  },
  "swapSlippageZeroDescription": {
    "message": "Es gibt weniger Anbieter mit Null-Slippage, was in einem weniger konkurrenzfähigen Angebot resultieren könne."
  },
  "swapSlippageZeroTitle": {
    "message": "Suche nach Null-Slippage-Anbietern"
  },
  "swapSource": {
    "message": "Liquiditätsquelle"
  },
  "swapSuggested": {
    "message": "Swap vorgeschlagen"
  },
  "swapSuggestedGasSettingToolTipMessage": {
    "message": "Swaps sind komplexe und zeitkritische Transaktionen. Wir empfehlen diese Gas-Gebühr für ein gutes Gleichgewicht zwischen Kosten und Vertrauen in einen erfolgreichen Swap."
  },
  "swapSwapFrom": {
    "message": "Swap von"
  },
  "swapSwapSwitch": {
    "message": "Token-Reihenfolge wechseln"
  },
  "swapSwapTo": {
    "message": "Swap zu"
  },
  "swapToConfirmWithHwWallet": {
    "message": "zur Bestätigung mit Ihrer Hardware-Wallet"
  },
  "swapTokenAddedManuallyDescription": {
    "message": "Überprüfen Sie dieses Token auf $1 und stellen Sie sicher, dass es sich um das Token handelt, das Sie handeln möchten.",
    "description": "$1 points the user to etherscan as a place they can verify information about a token. $1 is replaced with the translation for \"etherscan\""
  },
  "swapTokenAddedManuallyTitle": {
    "message": "Token manuell hinzugefügt"
  },
  "swapTokenAvailable": {
    "message": "Ihr $1 wurde Ihrem Konto hinzugefügt.",
    "description": "This message is shown after a swap is successful and communicates the exact amount of tokens the user has received for a swap. The $1 is a decimal number of tokens followed by the token symbol."
  },
  "swapTokenBalanceUnavailable": {
    "message": "Wir konnten Ihr $1-Guthaben nicht abrufen.",
    "description": "This message communicates to the user that their balance of a given token is currently unavailable. $1 will be replaced by a token symbol"
  },
  "swapTokenNotAvailable": {
    "message": "In diesem Netzwerk ist kein Token-Tausch verfügbar"
  },
  "swapTokenToToken": {
    "message": "$1 mit $2 tauschen",
    "description": "Used in the transaction display list to describe a swap. $1 and $2 are the symbols of tokens in involved in a swap."
  },
  "swapTokenVerificationAddedManually": {
    "message": "Dieses Token wurde manuell hinzugefügt."
  },
  "swapTokenVerificationMessage": {
    "message": "Bestätigen Sie immer die Token-Adresse auf $1.",
    "description": "Points the user to Etherscan as a place they can verify information about a token. $1 is replaced with the translation for \"Etherscan\" followed by an info icon that shows more info on hover."
  },
  "swapTokenVerificationOnlyOneSource": {
    "message": "Nur an 1 Quelle verifiziert."
  },
  "swapTokenVerificationSources": {
    "message": "Auf $1 Quellen überprüft.",
    "description": "Indicates the number of token information sources that recognize the symbol + address. $1 is a decimal number."
  },
  "swapTokenVerifiedOn1SourceDescription": {
    "message": "$1 wurde nur auf 1 Quelle bestätigt. Ziehen Sie in Betracht, es vor dem Fortfahren auf $2 zu bestätigen.",
    "description": "$1 is a token name, $2 points the user to etherscan as a place they can verify information about a token. $1 is replaced with the translation for \"etherscan\""
  },
  "swapTokenVerifiedOn1SourceTitle": {
    "message": "Möglicherweise unglaubwürdiges Token"
  },
  "swapTooManyDecimalsError": {
    "message": "$1 erlaubt bis zu $2 Dezimalstellen",
    "description": "$1 is a token symbol and $2 is the max. number of decimals allowed for the token"
  },
  "swapTransactionComplete": {
    "message": "Transaktion vollständig"
  },
  "swapTwoTransactions": {
    "message": "2 Transaktionen"
  },
  "swapUnknown": {
    "message": "Unbekannt"
  },
  "swapVerifyTokenExplanation": {
    "message": "Mehrere Token können denselben Namen und dasselbe Symbol verwenden. Überprüfen Sie $1, um sicherzugehen, dass dies der Token ist, den Sie suchen.",
    "description": "This appears in a tooltip next to the verifyThisTokenOn message. It gives the user more information about why they should check the token on a block explorer. $1 will be the name or url of the block explorer, which will be the translation of 'etherscan' or a block explorer url specified for a custom network."
  },
  "swapYourTokenBalance": {
    "message": "$1 $2 zum Swap verfügbar",
    "description": "Tells the user how much of a token they have in their balance. $1 is a decimal number amount of tokens, and $2 is a token symbol"
  },
  "swapZeroSlippage": {
    "message": "0 % Slippage"
  },
  "swapsAdvancedOptions": {
    "message": "Erweiterte Optionen"
  },
  "swapsExcessiveSlippageWarning": {
    "message": "Der Slippage-Betrag ist zu hoch und wird zu einem schlechten Kurs führen. Bitte reduzieren Sie die Slippage-Toleranz auf einen Wert unter 15 %."
  },
  "swapsMaxSlippage": {
    "message": "Slippage-Toleranz"
  },
  "swapsNotEnoughForTx": {
    "message": "Nicht genug $1, um diese Transaktion abzuschließen.",
    "description": "Tells the user that they don't have enough of a token for a proposed swap. $1 is a token symbol"
  },
  "swapsNotEnoughToken": {
    "message": "Nicht genügend $1",
    "description": "Tells the user that they don't have enough of a token for a proposed swap. $1 is a token symbol"
  },
  "swapsViewInActivity": {
    "message": "In Aktivität anzeigen"
  },
  "switch": {
    "message": "Wechseln"
  },
  "switchEthereumChainConfirmationDescription": {
    "message": "Dadurch wird das ausgewählte Netzwerk innerhalb von MetaMask auf ein zuvor hinzugefügtes Netzwerk umgeschaltet:"
  },
  "switchEthereumChainConfirmationTitle": {
    "message": "Dieser Seite das Wechseln eines Netzwerks erlauben?"
  },
  "switchInputCurrency": {
    "message": "Eingangswährung wechseln"
  },
  "switchNetwork": {
    "message": "Netzwerk wechseln"
  },
  "switchNetworks": {
    "message": "Netzwerk wechseln"
  },
  "switchToNetwork": {
    "message": "Zu $1 wechseln",
    "description": "$1 represents the custom network that has previously been added"
  },
  "switchToThisAccount": {
    "message": "Zu diesem Konto wechseln"
  },
  "switchedNetworkToastDecline": {
    "message": "Nicht mehr anzeigen"
  },
  "switchedNetworkToastMessage": {
    "message": "$1 ist jetzt aktiv bei $2",
    "description": "$1 represents the account name, $2 represents the network name"
  },
  "switchedTo": {
    "message": "Sie verwenden jetzt"
  },
  "switchingNetworksCancelsPendingConfirmations": {
    "message": "Das Wechseln der Netzwerke wird alle ausstehenden Bestätigungen stornieren."
  },
  "symbol": {
    "message": "Symbol"
  },
  "symbolBetweenZeroTwelve": {
    "message": "Das Symbol darf maximal 11 Zeichen lang sein."
  },
  "tenPercentIncreased": {
    "message": "10 % Erhöhung"
  },
  "terms": {
    "message": "Nutzungsbedingungen"
  },
  "termsOfService": {
    "message": "Nutzungsbedingungen"
  },
  "termsOfUseAgreeText": {
    "message": " Ich akzeptiere die Nutzungsbedingungen, die meine Verwendung von MetaMask, einschließlich aller seiner Funktionen, betreffen"
  },
  "termsOfUseFooterText": {
    "message": "Bitte scrollen, um alle Sektionen zu lesen."
  },
  "termsOfUseTitle": {
    "message": "Unsere Nutzungsbedingungen wurden aktualisiert."
  },
  "testNetworks": {
    "message": "Test-Netzwerke"
  },
  "theme": {
    "message": "Motiv"
  },
  "themeDescription": {
    "message": "Wählen Sie Ihr bevorzugtes MetaMask-Motiv aus."
  },
  "thingsToKeep": {
    "message": "Was Sie beachten sollten:"
  },
  "thirdPartySoftware": {
    "message": "Mitteilung bzgl. Drittanbieter-Software",
    "description": "Title of a popup modal displayed when installing a snap for the first time."
  },
  "thisCollection": {
    "message": "diese Sammlung"
  },
  "threeMonthsAbbreviation": {
    "message": "3 M",
    "description": "Shortened form of '3 months'"
  },
  "time": {
    "message": "Zeit"
  },
  "tips": {
    "message": "Tipps"
  },
  "to": {
    "message": "An"
  },
  "toAddress": {
    "message": "An: $1",
    "description": "$1 is the address to include in the To label. It is typically shortened first using shortenAddress"
  },
  "toggleRequestQueueDescription": {
    "message": "Dadurch können Sie ein Netzwerk für jede Website auswählen, anstatt ein einziges Netzwerk für alle Websites auszuwählen. Diese Funktion verhindert, dass Sie manuell zwischen den Netzwerken wechseln müssen, was die Benutzerfreundlichkeit auf bestimmten Websites beeinträchtigen könnte."
  },
  "toggleRequestQueueField": {
    "message": "Wählen Sie Netzwerke für jede Website"
  },
  "toggleRequestQueueOff": {
    "message": "Aus"
  },
  "toggleRequestQueueOn": {
    "message": "An"
  },
  "token": {
    "message": "Token"
  },
  "tokenAddress": {
    "message": "Token-Adresse"
  },
  "tokenAlreadyAdded": {
    "message": "Token wurde bereits hinzugefügt."
  },
  "tokenAutoDetection": {
    "message": "Automatische Token-Erkennung"
  },
  "tokenContractAddress": {
    "message": "Token-Contract-Adresse"
  },
  "tokenDecimal": {
    "message": "Token-Dezimale"
  },
  "tokenDecimalFetchFailed": {
    "message": "Tokendezimal erforderlich. Finden Sie es auf: $1"
  },
  "tokenDecimalTitle": {
    "message": "Token-Dezimale:"
  },
  "tokenDetails": {
    "message": "Token-Details"
  },
  "tokenFoundTitle": {
    "message": "1 neues Token gefunden"
  },
  "tokenId": {
    "message": "Token-ID"
  },
  "tokenList": {
    "message": "Token-Listen"
  },
  "tokenScamSecurityRisk": {
    "message": "Token-Betrügereien und Sicherheitsrisiken"
  },
  "tokenShowUp": {
    "message": "Ihre Tokens werden möglicherweise nicht automatisch in Ihrer Wallet angezeigt. "
  },
  "tokenStandard": {
    "message": "Token-Standard"
  },
  "tokenSymbol": {
    "message": "Tokensymbol"
  },
  "tokens": {
    "message": "Tokens"
  },
  "tokensFoundTitle": {
    "message": "$1 neue Tokens gefunden",
    "description": "$1 is the number of new tokens detected"
  },
  "tokensInCollection": {
    "message": "Tokens in der Sammlung"
  },
  "tooltipApproveButton": {
    "message": "Ich verstehe"
  },
  "tooltipSatusConnected": {
    "message": "verbunden"
  },
  "tooltipSatusConnectedUpperCase": {
    "message": "Verbunden"
  },
  "tooltipSatusNotConnected": {
    "message": "nicht verbunden"
  },
  "total": {
    "message": "Gesamt"
  },
  "totalVolume": {
    "message": "Gesamtvolumen"
  },
  "transaction": {
    "message": "Transaktion"
  },
  "transactionCancelAttempted": {
    "message": "Transaktionsstornierung versucht mit Gas-Gebühr von $1 bei $2."
  },
  "transactionCancelSuccess": {
    "message": "Transaktion bei $2 erfolgreich storniert."
  },
  "transactionConfirmed": {
    "message": "Transaktion bei $2 bestätigt."
  },
  "transactionCreated": {
    "message": "Transaktion mit einem Wert von $1 bei $2 erstellt."
  },
  "transactionDataFunction": {
    "message": "Funktion"
  },
  "transactionDetailDappGasMoreInfo": {
    "message": "Seite vorgeschlagen"
  },
  "transactionDetailDappGasTooltip": {
    "message": "Bearbeiten, um die von MetaMask empfohlene Gas-Gebühr auf der Grundlage des letzten Blocks zu verwenden."
  },
  "transactionDetailGasHeading": {
    "message": "Voraussichtliche Gas-Gebühr"
  },
  "transactionDetailGasTooltipConversion": {
    "message": "Erfahren Sie mehr über Gas-Gebühren."
  },
  "transactionDetailGasTooltipExplanation": {
    "message": "Die Gas-Gebühren werden vom Netzwerk festgelegt und schwanken je nach Netzwerk-Traffic und Transaktionskomplexität."
  },
  "transactionDetailGasTooltipIntro": {
    "message": "Gas-Gebühren werden an Krypto-Miner gezahlt, die Transaktionen im $1-Netzwerk verarbeiten. MetaMask profitiert nicht von den Gas-Gebühren."
  },
  "transactionDetailGasTotalSubtitle": {
    "message": "Betrag + Gas-Gebühr"
  },
  "transactionDetailLayer2GasHeading": {
    "message": "Layer 2 Gas-Gebühr"
  },
  "transactionDetailMultiLayerTotalSubtitle": {
    "message": "Betrag + Gebühren"
  },
  "transactionDropped": {
    "message": "Transaktion bei $2 eingestellt."
  },
  "transactionError": {
    "message": "Transaktionsfehler. Fehler in Contract-Code eingefügt."
  },
  "transactionErrorNoContract": {
    "message": "Das Abrufen einer Funktion bei einer Nicht-Contract-Adresse wird versucht."
  },
  "transactionErrored": {
    "message": "Bei der Transaktion ist ein Fehler aufgetreten."
  },
  "transactionFailed": {
    "message": "Transaktion fehlgeschlagen"
  },
  "transactionFee": {
    "message": "Transaktionsgebühr"
  },
  "transactionHistoryBaseFee": {
    "message": "Grundgebühr (GWEI)"
  },
  "transactionHistoryL1GasLabel": {
    "message": "Gesamte L1 Gas-Gebühr"
  },
  "transactionHistoryL2GasLimitLabel": {
    "message": "L2 Gas-Limit"
  },
  "transactionHistoryL2GasPriceLabel": {
    "message": "L2 Gas-Preis"
  },
  "transactionHistoryMaxFeePerGas": {
    "message": "Maximale Gebühr pro Gas"
  },
  "transactionHistoryPriorityFee": {
    "message": "Prioritätsgebühr (GWEI)"
  },
  "transactionHistoryTotalGasFee": {
    "message": "Gesamte Gas-Gebühr"
  },
  "transactionNote": {
    "message": "Transaktionsnotiz"
  },
  "transactionResubmitted": {
    "message": "Erneutes Absenden der Transaktion mit Erhöhung der geschätzten Gas-Gebühr auf $1 zu $2."
  },
  "transactionSettings": {
    "message": "Transaktionseinstellungen"
  },
  "transactionSubmitted": {
    "message": "Transaktion mit einer Gas-Gebühr von $1 bei $2 abgesendet."
  },
  "transactionUpdated": {
    "message": "Transaktion für $2 aktualisiert."
  },
  "transactions": {
    "message": "Transaktionen"
  },
  "transfer": {
    "message": "Übertragung"
  },
  "transferFrom": {
    "message": "Übertragung von"
  },
  "trillionAbbreviation": {
    "message": "T",
    "description": "Shortened form of 'trillion'"
  },
  "troubleConnectingToLedgerU2FOnFirefox": {
    "message": "Wir haben Probleme mit der Verbindung zu Ihrem Ledger. $1",
    "description": "$1 is a link to the wallet connection guide;"
  },
  "troubleConnectingToLedgerU2FOnFirefox2": {
    "message": "Überprüfen Sie die Verbindungsanleitung Ihrer Hardware-Wallet und versuchen Sie es erneut.",
    "description": "$1 of the ledger wallet connection guide"
  },
  "troubleConnectingToLedgerU2FOnFirefoxLedgerSolution": {
    "message": "Sollten Sie die neueste Version von Firefox verwenden, könnten Sie einem Problem begegnen, dass mit der Einstelllung der U2F-Unterstützung seitens Firefox zusammenhängt. Erfahren Sie $1, wie Sie dieses Problem beheben.",
    "description": "It is a link to the ledger website for the workaround."
  },
  "troubleConnectingToLedgerU2FOnFirefoxLedgerSolution2": {
    "message": "hier",
    "description": "Second part of the error message; It is a link to the ledger website for the workaround."
  },
  "troubleConnectingToWallet": {
    "message": "Wir hatten Probleme mit der Verbindung zu Ihrem $1, versuchen Sie, $2 zu überprüfen und versuchen es erneut.",
    "description": "$1 is the wallet device name; $2 is a link to wallet connection guide"
  },
  "troubleStarting": {
    "message": "Beim Starten von MetaMask ist ein Problem aufgetreten. Dies könnte ein vorübergehendes Problem sein. Versuchen Sie daher, die Erweiterung neu zu starten."
  },
  "trustSiteApprovePermission": {
    "message": "Durch Erteilung der Genehmigung erlauben Sie den folgenden $1 Zugriff auf Ihre Gelder."
  },
  "tryAgain": {
    "message": "Erneut versuchen"
  },
  "turnOff": {
    "message": "Ausschalten"
  },
  "turnOffMetamaskNotificationsError": {
    "message": "Beim Deaktivieren der Benachrichtigungen ist ein Fehler aufgetreten. Bitte versuchen Sie es später erneut."
  },
  "turnOn": {
    "message": "Einschalten"
  },
  "turnOnMetamaskNotifications": {
    "message": "Benachrichtigungen einschalten"
  },
  "turnOnMetamaskNotificationsButton": {
    "message": "Einschalten"
  },
  "turnOnMetamaskNotificationsError": {
    "message": "Beim Erstellen der Benachrichtigungen ist ein Fehler aufgetreten. Bitte versuchen Sie es später erneut."
  },
  "turnOnMetamaskNotificationsMessageFirst": {
    "message": "Bleiben Sie mit Benachrichtigungen auf dem Laufenden darüber, was in Ihrer Wallet passiert."
  },
  "turnOnMetamaskNotificationsMessagePrivacyBold": {
    "message": "Einstellungen > Benachrichtigungen."
  },
  "turnOnMetamaskNotificationsMessagePrivacyLink": {
    "message": "Erfahren Sie, wie wir Ihre Privatsphäre bei der Nutzung dieser Funktion schützen."
  },
  "turnOnMetamaskNotificationsMessageSecond": {
    "message": "Um Wallet-Benachrichtigungen zu nutzen, verwenden wir ein Profil, um bestimmte Einstellungen auf Ihren Geräten zu synchronisieren. $1"
  },
  "turnOnMetamaskNotificationsMessageThird": {
    "message": "Sie können die Benachrichtigungen jederzeit unter $1 ausschalten"
  },
  "turnOnTokenDetection": {
    "message": "Erweiterte Token-Erkennung aktivieren"
  },
  "tutorial": {
    "message": "Tutorial"
  },
  "twelveHrTitle": {
    "message": "12 Std:"
  },
  "typeYourSRP": {
    "message": "Geben Sie Ihre geheime Wiederherstellungsphrase ein."
  },
  "u2f": {
    "message": "U2F",
    "description": "A name on an API for the browser to interact with devices that support the U2F protocol. On some browsers we use it to connect MetaMask to Ledger devices."
  },
  "unMatchedChain": {
    "message": "Laut unseren Aufzeichnungen stimmt diese URL nicht mit einem bekannten Anbieter für diese Chain-ID überein."
  },
  "unapproved": {
    "message": "Nicht genehmigt"
  },
  "units": {
    "message": "Einheiten"
  },
  "unknown": {
    "message": "Unbekannt"
  },
  "unknownCollection": {
    "message": "Unbenannte Sammlung"
  },
  "unknownNetwork": {
    "message": "Unbekanntes privates Netzwerk"
  },
  "unknownNetworkForKeyEntropy": {
    "message": "Unbekanntes Netzwerk",
    "description": "Displayed on places like Snap install warning when regular name is not available."
  },
  "unknownQrCode": {
    "message": "Fehler: Wir konnten diesen QR-Code nicht identifizieren."
  },
  "unlimited": {
    "message": "Unbegrenzt"
  },
  "unlock": {
    "message": "Entsperren"
  },
  "unlockMessage": {
    "message": "Das dezentrale Web erwartet Sie"
  },
  "unpin": {
    "message": "Lösen"
  },
  "unrecognizedChain": {
    "message": "Dieses benutzerdefinierte Netzwerk wird nicht erkannt.",
    "description": "$1 is a clickable link with text defined by the 'unrecognizedChanLinkText' key. The link will open to instructions for users to validate custom network details."
  },
  "unsendableAsset": {
    "message": "Senden von NFT-Tokens (ERC-721) wird derzeit nicht unterstützt.",
    "description": "This is an error message we show the user if they attempt to send an NFT asset type, for which currently don't support sending"
  },
  "unverifiedContractAddressMessage": {
    "message": "Wir können diesen Contract nicht verifizieren. Stellen Sie sicher, dass Sie dieser Adresse vertrauen."
  },
  "upArrow": {
    "message": "Aufwärtspfeil"
  },
  "update": {
    "message": "Update"
  },
  "updateOrEditNetworkInformations": {
    "message": "Aktualisieren Sie Ihre Informationen oder"
  },
  "updateRequest": {
    "message": "Aktualisierungsanfrage"
  },
  "updatedWithDate": {
    "message": "$1 aktualisiert"
  },
  "uploadDropFile": {
    "message": "Legen Sie Ihre Datei hier ab"
  },
  "uploadFile": {
    "message": "Datei hochladen"
  },
  "urlErrorMsg": {
    "message": "URIs benötigen die korrekten HTTP/HTTPS Präfixe."
  },
  "urlExistsErrorMsg": {
    "message": "Diese URL wird derzeit vom $1-Netzwerk verwendet."
  },
  "use4ByteResolution": {
    "message": "Smart Contracts dekodieren"
  },
  "use4ByteResolutionDescription": {
    "message": "Um das Benutzererlebnis zu verbessern, passen wir die Aktivitätsregisterkarte mit Nachrichten an, die auf den Smart Contracts basieren, mit denen Sie interagieren. MetaMask verwendet einen Dienst namens 4byte.directory, um Daten zu entschlüsseln und Ihnen eine Version eines Smart Contracts anzuzeigen, die leichter zu lesen ist. Dies trägt dazu bei, die Wahrscheinlichkeit zu verringern, dass Sie bösartige Smart-Contract-Aktionen genehmigen, kann aber dazu führen, dass Ihre IP-Adresse weitergegeben wird."
  },
  "useMultiAccountBalanceChecker": {
    "message": "Kontoguthaben-Anfragen sammeln"
  },
  "useMultiAccountBalanceCheckerSettingDescription": {
    "message": "Erhalten Sie Aktualisierungen von Kontoständen schneller, indem Sie Anfragen zum Kontostand bündeln. Auf diese Weise können wir Ihre Kontostände auf einmal abrufen, wodurch Sie schnellere Aktualisierungen erhalten und eine bessere Erfahrung machen. Wenn diese Funktion deaktiviert ist, ist es für Dritte weniger wahrscheinlich, dass sie Ihre Konten miteinander in Verbindung bringen können."
  },
  "useNftDetection": {
    "message": "NFTs automatisch erkennen"
  },
  "useNftDetectionDescriptionText": {
    "message": "Lassen Sie MetaMask NFTs, die Sie besitzen, anhand von Drittanbieterdiensten hinzufügen. Durch die automatische Erkennung von NFTs werden Ihre IP- und Kontoadresse für diese Dienste offengelegt. Durch die Aktivierung dieser Funktion können eventuell Ihre IP- und Ethereum-Adresse miteinander in Verbindung gebracht und gefälschte, von Betrügern per Airdropping abgesetzte NFTs anzeigt werden. Es ist möglich, Tokens manuell hinzufügen, um dieses Risiko zu vermeiden."
  },
  "usePhishingDetection": {
    "message": "Phishing-Erkennung verwenden"
  },
  "usePhishingDetectionDescription": {
    "message": "Zeigt eine Warnung für Phishing-Domains, die Ethereum-Nutzer ansprechen."
  },
  "useSafeChainsListValidation": {
    "message": "Überprüfung der Netzwerkangaben"
  },
  "useSafeChainsListValidationDescription": {
    "message": "MetaMask verwendet einen Drittanbieter-Service namens $1, um genaue und standardisierte Netzwerkangaben anzuzeigen. Dies verringert die Wahrscheinlichkeit, dass Sie mit einem bösartigen oder falschen Netzwerk in Verbindungen treten. Wenn Sie diese Funktion benutzen, wird Ihre IP-Adresse chainid.network gegenüber offengelegt."
  },
  "useSafeChainsListValidationWebsite": {
    "message": "chainid.network",
    "description": "useSafeChainsListValidationWebsite is separated from the rest of the text so that we can bold the third party service name in the middle of them"
  },
  "useSiteSuggestion": {
    "message": "Seitenvorschlag verwenden"
  },
  "useTokenDetectionPrivacyDesc": {
    "message": "Die automatische Anzeige der an Ihr Konto gesendeten Tokens erfordert die Kommunikation mit Servern von Drittanbietern, um die Bilder der Tokens abzurufen. Diese Server haben Zugriff auf Ihre IP-Adresse."
  },
  "usedByClients": {
    "message": "Verwendet von einer Reihe verschiedenen Kunden"
  },
  "userName": {
    "message": "Nutzername"
  },
  "userOpContractDeployError": {
    "message": "Contract-Bereitstellung von einem Smart-Contract-Konto wird nicht unterstützt"
  },
  "verifyContractDetails": {
    "message": "Drittanbieter-Details überprüfen"
  },
  "verifyThisTokenOn": {
    "message": "Diesen Token auf $1 verifizieren",
    "description": "Points the user to etherscan as a place they can verify information about a token. $1 is replaced with the translation for \"etherscan\""
  },
  "verifyThisUnconfirmedTokenOn": {
    "message": "Überprüfen Sie diesen Token auf $1 und stellen Sie sicher, dass dies der Token ist, den Sie handeln möchten.",
    "description": "Points the user to etherscan as a place they can verify information about a token. $1 is replaced with the translation for \"etherscan\""
  },
  "version": {
    "message": "Version"
  },
  "view": {
    "message": "Anzeigen"
  },
  "viewActivity": {
    "message": "Aktivität anzeigen"
  },
  "viewAllDetails": {
    "message": "Alle Details anzeigen"
  },
  "viewAllQuotes": {
    "message": "alle Angebote anzeigen"
  },
  "viewContact": {
    "message": "Kontakt anzeigen"
  },
  "viewDetails": {
    "message": "Details anzeigen"
  },
  "viewFullTransactionDetails": {
    "message": "Alle Transaktionsdetails anzeigen"
  },
  "viewMore": {
    "message": "Mehr anzeigen"
  },
  "viewOnBlockExplorer": {
    "message": "Im Block-Explorer anzeigen"
  },
  "viewOnCustomBlockExplorer": {
    "message": "Zeige $1 bei $2",
    "description": "$1 is the action type. e.g (Account, Transaction, Swap) and $2 is the Custom Block Explorer URL"
  },
  "viewOnEtherscan": {
    "message": "$1 auf Etherscan anzeigen",
    "description": "$1 is the action type. e.g (Account, Transaction, Swap)"
  },
  "viewOnExplorer": {
    "message": "Im Explorer anzeigen"
  },
  "viewOnOpensea": {
    "message": "Auf Opensea ansehen"
  },
  "viewTransaction": {
    "message": "Transaktion einsehen"
  },
  "viewinCustodianApp": {
    "message": "In Verwahrungs-App anzeigen"
  },
  "viewinExplorer": {
    "message": "$1 im Explorer anzeigen",
    "description": "$1 is the action type. e.g (Account, Transaction, Swap)"
  },
  "visitSite": {
    "message": "Seite besuchen"
  },
  "visitWebSite": {
    "message": "Besuchen Sie unsere Webseite."
  },
  "wallet": {
    "message": "Wallet"
  },
  "walletConnectionGuide": {
    "message": "unsere Hardware-Wallet-Verbindungsanleitung"
  },
  "walletCreationSuccessDetail": {
    "message": "Sie haben Ihre Wallet erfolgreich geschützt. Halten Sie Ihre geheime Wiederherstellungsphrase sicher und geheim -- es liegt in Ihrer Verantwortung!"
  },
  "walletCreationSuccessReminder1": {
    "message": "MetaMask kann Ihre geheime Wiederherstellungsphrase nicht wiederherstellen."
  },
  "walletCreationSuccessReminder2": {
    "message": "MetaMask-Team wird nie nach Ihrer geheimen Wiederherstellungsphrase fragen."
  },
  "walletCreationSuccessReminder3": {
    "message": "$1 mit jemandem oder riskieren Sie, dass Ihre Gelder gestohlen werden.",
    "description": "$1 is separated as walletCreationSuccessReminder3BoldSection so that we can bold it"
  },
  "walletCreationSuccessReminder3BoldSection": {
    "message": "Geben Sie niemals Ihre geheime Wiederherstellungsphrase an andere weiter",
    "description": "This string is localized separately from walletCreationSuccessReminder3 so that we can bold it"
  },
  "walletCreationSuccessTitle": {
    "message": "Wallet-Erstellung erfolgreich"
  },
  "wantToAddThisNetwork": {
    "message": "Möchten Sie dieses Netzwerk hinzufügen?"
  },
  "wantsToAddThisAsset": {
    "message": "Dadurch kann das folgende Asset zu Ihrer Wallet hinzugefügt werden."
  },
  "warning": {
    "message": "Warnung"
  },
  "warningFromSnap": {
    "message": "Warnung von $1",
    "description": "$1 represents the name of the snap"
  },
  "warningTooltipText": {
    "message": "$1 Der Dritte könnte Ihr gesamtes Token-Guthaben ohne weitere Benachrichtigung oder Zustimmung ausgeben. Schützen Sie sich, indem Sie eine niedrigere Ausgabenobergrenze festlegen.",
    "description": "$1 is a warning icon with text 'Be careful' in 'warning' colour"
  },
  "weak": {
    "message": "Schwach"
  },
  "web3": {
    "message": "Web3"
  },
  "web3ShimUsageNotification": {
    "message": "Wir haben festgestellt, dass die aktuelle Webseite versucht hat, die entfernte window.web3 API zu verwenden. Sollte die Seite defekt sein, klicken Sie bitte auf $1 für weitere Informationen.",
    "description": "$1 is a clickable link."
  },
  "webhid": {
    "message": "WebHID",
    "description": "Refers to a interface for connecting external devices to the browser. Used for connecting ledger to the browser. Read more here https://developer.mozilla.org/en-US/docs/Web/API/WebHID_API"
  },
  "websites": {
    "message": "Webseiten",
    "description": "Used in the 'permission_rpc' message."
  },
  "welcomeBack": {
    "message": "Willkommen zurück!"
  },
  "welcomeExploreDescription": {
    "message": "Speichern, versenden und ausgeben von Kryptowährungen und Assets."
  },
  "welcomeExploreTitle": {
    "message": "Erkunden dezentraler Apps"
  },
  "welcomeLoginDescription": {
    "message": "Verwenden Sie MetaMask, um sich bei dezentralen Apps anzumelden – keine Anmeldung erforderlich."
  },
  "welcomeLoginTitle": {
    "message": "Sagen Sie Hallo zu Ihrer Wallet"
  },
  "welcomeToMetaMask": {
    "message": "Los geht's"
  },
  "welcomeToMetaMaskIntro": {
    "message": "MetaMask ist eine sichere Wallet, welche die Welt von web3 für alle zugänglich macht und die das Vertrauen von Millionen genießt."
  },
  "whatsNew": {
    "message": "Was neu ist",
    "description": "This is the title of a popup that gives users notifications about new features and updates to MetaMask."
  },
  "whatsThis": {
    "message": "Was ist das?"
  },
  "wrongChainId": {
    "message": "Diese Chain-ID stimmt nicht mit dem Netzwerknamen überein."
  },
  "wrongNetworkName": {
    "message": "Laut unseren Aufzeichnungen stimmt dieser Netzwerkname nicht mit dieser Chain-ID überein."
  },
  "xOfYPending": {
    "message": "$1 von $2 ausstehend",
    "description": "$1 and $2 are intended to be two numbers, where $2 is a total number of pending confirmations, and $1 is a count towards that total"
  },
  "yes": {
    "message": "Ja"
  },
  "you": {
    "message": "Sie"
  },
  "youHaveAddedAll": {
    "message": "Sie haben alle beliebten Netzwerke hinzugefügt. Sie können weitere Netzwerke entdecken $1 oder Sie können $2",
    "description": "$1 is a link with the text 'here' and $2 is a button with the text 'add more networks manually'"
  },
  "youNeedToAllowCameraAccess": {
    "message": "Sie müssen Zugriff auf die Kamera erlauben, um diese Funktion nutzen zu können."
  },
  "youSign": {
    "message": "Sie unterzeichnen"
  },
  "yourAccounts": {
    "message": "Ihre Konten"
  },
  "yourActivity": {
    "message": "Ihre Aktivität"
  },
  "yourBalance": {
    "message": "Ihr Kontostand"
  },
  "yourNFTmayBeAtRisk": {
    "message": "Ihr NFT könnte gefährdet sein"
  },
  "yourPrivateSeedPhrase": {
    "message": "Ihre geheime Wiederherstellungsphrase"
  },
  "yourTransactionConfirmed": {
    "message": "Transaktion bereits bestätigt"
  },
  "yourTransactionJustConfirmed": {
    "message": "Wir waren nicht in der Lage, Ihre Transaktion zu stornieren, bevor sie in der Blockchain bestätigt wurde."
  },
  "zeroGasPriceOnSpeedUpError": {
    "message": "Keine Gas-Kosten bei Beschleunigung"
  }
}<|MERGE_RESOLUTION|>--- conflicted
+++ resolved
@@ -1765,15 +1765,12 @@
     "message": "$1 aktivieren",
     "description": "$1 is a token symbol, e.g. ETH"
   },
-<<<<<<< HEAD
   "enableTokenAutoDetection": {
     "message": "Automatische Token-Erkennung aktivieren"
   },
   "enable_auto_detection_toggle_automatically": {
     "message": "Bei Nutzern, deren Basisfunktionalität aktiviert ist, wird diese automatisch in der Metamask-Erweiterung v12.3.0 aktiviert"
   },
-=======
->>>>>>> 535c139b
   "enabled": {
     "message": "Aktiviert"
   },
@@ -2821,12 +2818,9 @@
   "methodData": {
     "message": "Methode"
   },
-<<<<<<< HEAD
   "methodDataTransactionDesc": {
     "message": "Funktion, die auf der Grundlage der dekodierten Eingabedaten ausgeführt wird."
   },
-=======
->>>>>>> 535c139b
   "methodNotSupported": {
     "message": "Bei diesem Konto nicht unterstützt."
   },
@@ -3532,12 +3526,9 @@
   "onboardingMetametricsDescription2": {
     "message": "Wenn wir Metriken sammeln, wird es immer wie folgt sein ..."
   },
-<<<<<<< HEAD
-=======
   "onboardingMetametricsDisagree": {
     "message": "Nein, danke!"
   },
->>>>>>> 535c139b
   "onboardingMetametricsInfuraTerms": {
     "message": "Wir werden Sie informieren, wenn wir beschließen, diese Daten für andere Zwecke zu verwenden. Für weitere Informationen können Sie unsere $1 einsehen. Vergessen Sie nicht, dass Sie jederzeit zu Einstellungen gehen und sich abmelden können.",
     "description": "$1 represents `onboardingMetametricsInfuraTermsPolicy`"
