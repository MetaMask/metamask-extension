--- conflicted
+++ resolved
@@ -338,11 +338,6 @@
   "advancedBaseGasFeeToolTip": {
     "message": "Wenn Ihre Transaktion in den Block aufgenommen wird, wird die Differenz zwischen Ihrer maximalen Grundgebühr und der tatsächlichen Grundgebühr erstattet. Der Gesamtbetrag wird berechnet als maximale Grundgebühr (in GWEI) * Gas-Limit."
   },
-<<<<<<< HEAD
-=======
-  "advancedConfiguration": {
-    "message": "Erweiterte Einstellungen"
-  },
   "advancedDetailsDataDesc": {
     "message": "Daten"
   },
@@ -355,7 +350,6 @@
   "advancedDetailsNonceTooltip": {
     "message": "Dies ist die Transaktionsnummer eines Kontos. Die Nonce für die erste Transaktion ist 0 und sie erhöht sich in fortlaufender Reihenfolge."
   },
->>>>>>> 989a5785
   "advancedGasFeeDefaultOptIn": {
     "message": "Speichern Sie diese Werte als Standard für das $1-Netzwerk.",
     "description": "$1 is the current network name."
@@ -746,14 +740,6 @@
   "betaTerms": {
     "message": "Beta-Nutzungsbedingungen"
   },
-<<<<<<< HEAD
-=======
-  "betaWalletCreationSuccessReminder1": {
-    "message": "MetaMask Beta kann Ihre geheime Wiederherstellungsphrase nicht wiederherstellen."
-  },
-  "betaWalletCreationSuccessReminder2": {
-    "message": "MetaMask Beta wird Sie nie nach Ihrer geheimen Wiederherstellungsphrase fragen."
-  },
   "billionAbbreviation": {
     "message": "B",
     "description": "Shortened form of 'billion'"
@@ -761,7 +747,6 @@
   "bitcoinActivityNotSupported": {
     "message": "Bitcoin-Aktivität wird nicht unterstützt"
   },
->>>>>>> 989a5785
   "blockExplorerAccountAction": {
     "message": "Konto",
     "description": "This is used with viewOnEtherscan and viewInExplorer e.g View Account in Explorer"
@@ -3562,12 +3547,6 @@
   "onboardingPinMmiExtensionLabel": {
     "message": "MetaMask Institutional pinnen"
   },
-<<<<<<< HEAD
-=======
-  "onboardingUsePhishingDetectionDescription": {
-    "message": "Phishing-Warnungen basieren auf der Kommunikation mit $1. jsDeliver hat Zugriff auf Ihre IP-Adresse. $2 ansehen.",
-    "description": "The $1 is the word 'jsDeliver', from key 'jsDeliver' and $2 is the words Privacy Policy from key 'privacyMsg', both separated here so that it can be wrapped as a link"
-  },
   "oneDayAbbreviation": {
     "message": "1 T",
     "description": "Shortened form of '1 day'"
@@ -3584,7 +3563,6 @@
     "message": "1 J",
     "description": "Shortened form of '1 year'"
   },
->>>>>>> 989a5785
   "onekey": {
     "message": "OneKey"
   },
