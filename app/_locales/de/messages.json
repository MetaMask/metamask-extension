--- conflicted
+++ resolved
@@ -3762,14 +3762,6 @@
   "noSnaps": {
     "message": "Keine Snaps installiert"
   },
-<<<<<<< HEAD
-  "noTransactions": {
-    "message": "Sie haben keine Transaktionen"
-=======
-  "noThanks": {
-    "message": "Nein, danke!"
->>>>>>> 1583570a
-  },
   "noWebcamFound": {
     "message": "Die Webcam Ihres Computers wurde nicht gefunden. Bitte versuchen Sie es erneut."
   },
