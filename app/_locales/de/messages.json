--- conflicted
+++ resolved
@@ -1854,15 +1854,9 @@
   "existingChainId": {
     "message": "Die von Ihnen eingegebenen Informationen sind mit einer bestehenden Chain-ID verknüpft."
   },
-<<<<<<< HEAD
-=======
   "existingRequestsBannerAlertDesc": {
     "message": "Um sich Ihre jüngste Anfrage anzeigen zu lassen und diese zu bestätigen, müssen Sie zunächst bestehende Anfragen genehmigen oder ablehnen."
   },
-  "existingRpcUrl": {
-    "message": "Diese URL ist mit einer anderen Chain-ID verknüpft."
-  },
->>>>>>> eb4066e0
   "expandView": {
     "message": "Ansicht erweitern"
   },
