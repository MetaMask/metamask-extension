{
  "CSS_loadingTakingTooLongActionText": {
    "message": "Starten Sie MetaMask neu, wenn das Problem weiterhin besteht.",
    "description": "Second line of the message that is shown when the initial loading of the MetaMask UI takes a very long time."
  },
  "CSS_loadingTakingTooLongMessageText": {
    "message": "Das Laden dauert länger als gewöhnlich.",
    "description": "First line of the message that is shown when the initial loading of the MetaMask UI takes a very long time."
  },
  "QRHardwareInvalidTransactionTitle": {
    "message": "Fehler"
  },
  "QRHardwareMismatchedSignId": {
    "message": "Inkongruente Transaktionsdaten. Bitte überprüfen Sie die Transaktionsdetails."
  },
  "QRHardwarePubkeyAccountOutOfRange": {
    "message": "Keine weiteren Konten. Wenn Sie auf ein Konto zugreifen möchten, das unten nicht aufgelistet ist, verbinden Sie bitte erneut Ihre Hardware-Wallet und wählen Sie diese."
  },
  "QRHardwareScanInstructions": {
    "message": "Platzieren Sie den QR-Code vor Ihrer Kamera. Der Bildschirm ist verschwommen, das wirkt sich aber nicht auf das Scannen aus."
  },
  "QRHardwareSignRequestCancel": {
    "message": "Ablehnen"
  },
  "QRHardwareSignRequestDescription": {
    "message": "Nachdem Sie sich mit Ihrer Wallet angemeldet haben, klicken Sie auf 'Signatur erhalten', um die Signatur zu bekommen."
  },
  "QRHardwareSignRequestGetSignature": {
    "message": "Signatur abrufen"
  },
  "QRHardwareSignRequestSubtitle": {
    "message": "Scannen Sie den QR-Code mit Ihrer Wallet."
  },
  "QRHardwareSignRequestTitle": {
    "message": "Signatur abrufen"
  },
  "QRHardwareUnknownQRCodeTitle": {
    "message": "Fehler"
  },
  "QRHardwareUnknownWalletQRCode": {
    "message": "Ungültiger QR-Code. Bitte scannen Sie den QR-Code der Hardware-Wallet."
  },
  "QRHardwareWalletImporterTitle": {
    "message": "QR-Code scannen"
  },
  "QRHardwareWalletSteps1Description": {
    "message": "Sie können aus der folgenden Liste offizieller QR-Code-unterstützender Partner wählen."
  },
  "QRHardwareWalletSteps1Title": {
    "message": "Verbinden Sie Ihre QR-basierte Hardware-Wallet."
  },
  "QRHardwareWalletSteps2Description": {
    "message": "Ngrave Zero"
  },
  "SrpListHideAccounts": {
    "message": "$1 Konten verbergen",
    "description": "$1 is the number of accounts"
  },
  "SrpListHideSingleAccount": {
    "message": "$1 Konto verbergen"
  },
  "SrpListShowAccounts": {
    "message": "$1-Konten anzeigen",
    "description": "$1 is the number of accounts"
  },
  "SrpListShowSingleAccount": {
    "message": "1 Konto anzeigen"
  },
  "about": {
    "message": "Über"
  },
  "accept": {
    "message": "Akzeptieren"
  },
  "acceptTermsOfUse": {
    "message": "Ich habe die $1 gelesen und stimme ihnen zu.",
    "description": "$1 is the `terms` message"
  },
  "accessingYourCamera": {
    "message": "Zugriff auf Ihre Kamera …"
  },
  "account": {
    "message": "Konto"
  },
  "accountActivity": {
    "message": "Kontoaktivität"
  },
  "accountActivityText": {
    "message": "Wählen Sie die Konten aus, über die Sie benachrichtigt werden möchten:"
  },
  "accountAlreadyExistsLogin": {
    "message": "Anmelden"
  },
  "accountAlreadyExistsLoginDescription": {
    "message": "Eine Wallet mit „$1“ ist bereits vorhanden. Möchten Sie stattdessen versuchen, sich anzumelden?",
    "description": "$1 is the account email"
  },
  "accountAlreadyExistsTitle": {
    "message": "Wallet bereits vorhanden"
  },
  "accountDetails": {
    "message": "Kontodetails"
  },
  "accountIdenticon": {
    "message": "Konto-Identicon"
  },
  "accountIsntConnectedToastText": {
    "message": "$1 ist nicht mit $2 verbunden"
  },
  "accountName": {
    "message": "Kontoname"
  },
  "accountNameDuplicate": {
    "message": "Dieser Kontoname existiert bereits.",
    "description": "This is an error message shown when the user enters a new account name that matches an existing account name"
  },
  "accountNameReserved": {
    "message": "Dieser Kontoname ist reserviert.",
    "description": "This is an error message shown when the user enters a new account name that is reserved for future use"
  },
  "accountNotFoundCreateOne": {
    "message": "Ja, eine neue Wallet erstellen"
  },
  "accountNotFoundDescription": {
    "message": "Wir konnten keine Wallet für „$1“ finden. Möchten Sie mit dieser Anmeldung eine neue erstellen?",
    "description": "$1 is the account email"
  },
  "accountNotFoundTitle": {
    "message": "Wallet nicht gefunden"
  },
  "accountOptions": {
    "message": "Kontooptionen"
  },
  "accountPermissionToast": {
    "message": "Kontogenehmigungen aktualisiert"
  },
  "accountSelectionRequired": {
    "message": "Sie müssen ein Konto auswählen!"
  },
  "accountTypeNotSupported": {
    "message": "Kontotyp nicht unterstützt"
  },
  "accounts": {
    "message": "Konten"
  },
  "accountsConnected": {
    "message": "Konten wurden verbunden"
  },
  "accountsPermissionsTitle": {
    "message": "Ihre Konten einsehen und Transaktionen vorschlagen"
  },
  "accountsSmallCase": {
    "message": "Konten"
  },
  "active": {
    "message": "Aktiv"
  },
  "activity": {
    "message": "Aktivität"
  },
  "activityLog": {
    "message": "Aktivitätsprotokoll"
  },
  "add": {
    "message": "Hinzufügen"
  },
  "addACustomNetwork": {
    "message": "Benutzerdefiniertes Netzwerk hinzufügen"
  },
  "addANetwork": {
    "message": "Ein neues Netzwerk hinzufügen"
  },
  "addANickname": {
    "message": "Spitznamen hinzufügen"
  },
  "addAUrl": {
    "message": "URL hinzufügen"
  },
  "addAccount": {
    "message": "Konto hinzufügen"
  },
  "addAccountFromNetwork": {
    "message": "$1-Konto hinzufügen",
    "description": "$1 is the network name, e.g. Bitcoin or Solana"
  },
  "addAccountOrWallet": {
    "message": "Konto oder Wallet hinzufügen"
  },
  "addAccountToMetaMask": {
    "message": "Konto zu MetaMask hinzufügen"
  },
  "addAcquiredTokens": {
    "message": "Fügen Sie die Tokens hinzu, die Sie mittels MetaMask erlangt haben."
  },
  "addAlias": {
    "message": "Alias hinzufügen"
  },
  "addBitcoinAccountLabel": {
    "message": "Bitcoin-Konto"
  },
  "addBlockExplorer": {
    "message": "Einen Block-Explorer hinzufügen"
  },
  "addBlockExplorerUrl": {
    "message": "Eine Block-Explorer-URL hinzufügen"
  },
  "addContact": {
    "message": "Kontakt hinzufügen"
  },
  "addCustomNetwork": {
    "message": "Benutzerdefiniertes Netzwerk hinzufügen"
  },
  "addEthereumChainWarningModalHeader": {
    "message": "Fügen Sie diesen RPC-Anbieter nur hinzu, wenn Sie sich sicher sind, dass Sie ihm vertrauen können. $1",
    "description": "$1 is addEthereumChainWarningModalHeaderPartTwo passed separately so that it can be bolded"
  },
  "addEthereumChainWarningModalHeaderPartTwo": {
    "message": "Betrügerische Anbieter könnten in Hinischt auf den Zustand der Blockchain lügen und Ihre Netzwerkaktivitäten aufzeichnen."
  },
  "addEthereumChainWarningModalListHeader": {
    "message": "Es ist wichtig, dass Sie sich auf Ihren Anbieter verlassen können, da er die Fähigkeit dazu hat:"
  },
  "addEthereumChainWarningModalListPointOne": {
    "message": "– Ihre Konten und IP-Adressen einzusehen und diese miteinander in Verbindung zu setzen."
  },
  "addEthereumChainWarningModalListPointThree": {
    "message": "– Kontoguthaben und andere On-Chain-Zustände anzuzeigen."
  },
  "addEthereumChainWarningModalListPointTwo": {
    "message": "– Ihre Transaktionen zu veröffentlichen."
  },
  "addEthereumChainWarningModalTitle": {
    "message": "Sie fügen einen neuen RPC-Anbieter für das Ethereum-Hauptnetz hinzu."
  },
  "addEthereumWatchOnlyAccount": {
    "message": "Ein Ethereum-Konto ansehen (Beta)"
  },
  "addFriendsAndAddresses": {
    "message": "Freunde und Adressen hinzufügen, welchen Sie vertrauen"
  },
  "addHardwareWalletLabel": {
    "message": "Hardware-Wallet"
  },
  "addIPFSGateway": {
    "message": "Fügen Sie Ihr bevorzugtes IPFS-Gateway hinzu."
  },
  "addImportAccount": {
    "message": "Konto oder Hardware-Wallet hinzufügen"
  },
  "addMemo": {
    "message": "Notiz hinzufügen"
  },
  "addNetwork": {
    "message": "Netzwerk hinzufügen"
  },
  "addNetworkConfirmationTitle": {
    "message": "$1 hinzufügen",
    "description": "$1 represents network name"
  },
  "addNewAccount": {
    "message": "Ein neues Konto hinzufügen"
  },
  "addNewEthereumAccountLabel": {
    "message": "Ethereum-Konto"
  },
  "addNewSolanaAccountLabel": {
    "message": "Solana-Konto"
  },
  "addNft": {
    "message": "NFT hinzufügen"
  },
  "addNfts": {
    "message": "NFTs hinzufügen"
  },
  "addNonEvmAccount": {
    "message": "$1-Konto hinzufügen",
    "description": "$1 is the non EVM network where the account is going to be created, e.g. Bitcoin or Solana"
  },
  "addNonEvmAccountFromNetworkPicker": {
    "message": "Um das $1-Netzwerk zu aktivieren, müssen Sie ein $2-Konto erstellen.",
    "description": "$1 is the non EVM network where the account is going to be created, e.g. Solana Mainnet or Solana Devnet. $2 is the account type, e.g. Bitcoin or Solana"
  },
  "addRpcUrl": {
    "message": "RPC-URL hinzufügen"
  },
  "addSnapAccountToggle": {
    "message": "„Konto-Snap (Beta) hinzufügen“ aktivieren"
  },
  "addSnapAccountsDescription": {
    "message": "Wenn Sie diese Funktion aktivieren, haben Sie die Möglichkeit, die neuen Beta-Konto-Snaps direkt aus Ihrer Kontoliste hinzuzufügen. Denken Sie bei der Installation eines Konto-Snaps bitte daran, dass es sich dabei um einen Dienst von Drittanbietern handelt."
  },
  "addSuggestedNFTs": {
    "message": "Vorgeschlagene NFTs hinzufügen"
  },
  "addSuggestedTokens": {
    "message": "Vorgeschlagene Tokens hinzufügen"
  },
  "addToken": {
    "message": "Token hinzufügen"
  },
  "addTokenByContractAddress": {
    "message": "Sie können kein Token finden? Sie können ein beliebiges Token manuell hinzufügen, indem Sie seine Adresse eingeben. Token-Contract-Adressen finden Sie auf $1.",
    "description": "$1 is a blockchain explorer for a specific network, e.g. Etherscan for Ethereum"
  },
  "addUrl": {
    "message": "URL hinzufügen"
  },
  "addingAccount": {
    "message": "Konto hinzufügen"
  },
  "addingCustomNetwork": {
    "message": "Netzwerk wird hinzugefügt"
  },
  "additionalNetworks": {
    "message": "Zusätzliche Netzwerke"
  },
  "address": {
    "message": "Adresse"
  },
  "addressCopied": {
    "message": "Adresse kopiert"
  },
  "addressMismatch": {
    "message": "Nichtübereinstimmung der Website-Adresse"
  },
  "addressMismatchOriginal": {
    "message": "Aktuelle URL: $1",
    "description": "$1 replaced by origin URL in confirmation request"
  },
  "addressMismatchPunycode": {
    "message": "Punycode-Version: $1",
    "description": "$1 replaced by punycode version of the URL in confirmation request"
  },
  "addresses": {
    "message": "Adressen",
    "description": "Multichain account menu item for linking to addresses page"
  },
  "advanced": {
    "message": "Erweitert"
  },
  "advancedBaseGasFeeToolTip": {
    "message": "Wenn Ihre Transaktion in den Block aufgenommen wird, wird die Differenz zwischen Ihrer maximalen Grundgebühr und der tatsächlichen Grundgebühr erstattet. Der Gesamtbetrag wird berechnet als maximale Grundgebühr (in GWEI) * Gas-Limit."
  },
  "advancedDetailsDataDesc": {
    "message": "Daten"
  },
  "advancedDetailsHexDesc": {
    "message": "Hexadezimal"
  },
  "advancedDetailsNonceDesc": {
    "message": "Nonce"
  },
  "advancedDetailsNonceTooltip": {
    "message": "Dies ist die Transaktionsnummer eines Kontos. Die Nonce für die erste Transaktion ist 0 und sie erhöht sich in fortlaufender Reihenfolge."
  },
  "advancedGasFeeDefaultOptIn": {
    "message": "Speichern Sie diese Werte als Standard für das $1-Netzwerk.",
    "description": "$1 is the current network name."
  },
  "advancedGasFeeModalTitle": {
    "message": "Erweiterte Gas-Gebühr"
  },
  "advancedGasPriceTitle": {
    "message": "Gas-Preis"
  },
  "advancedPriorityFeeToolTip": {
    "message": "Prioritätsgebühr (alias „Miner Tip“) geht direkt an Miner und veranlasst sie, Ihre Transaktion zu priorisieren."
  },
  "airDropPatternDescription": {
    "message": "Der On-Chain-Verlauf des Tokens zeigt frühere Fälle von verdächtigen Airdrop-Aktivitäten."
  },
  "airDropPatternTitle": {
    "message": "Airdrop-Muster"
  },
  "airgapVault": {
    "message": "AirGap-Tresor"
  },
  "alert": {
    "message": "Warnhinweis"
  },
  "alertAccountTypeUpgradeMessage": {
    "message": "Sie aktualisieren Ihr Konto auf ein Smart-Konto. Sie behalten die gleiche Kontoadresse und profitieren gleichzeitig von schnelleren Transaktionen und niedrigeren Netzwerkgebühren. $1."
  },
  "alertAccountTypeUpgradeTitle": {
    "message": "Kontotyp"
  },
  "alertActionBuyWithNativeCurrency": {
    "message": "$1 kaufen"
  },
  "alertActionUpdateGas": {
    "message": "Gas-Limit aktualisieren"
  },
  "alertActionUpdateGasFee": {
    "message": "Gebühr aktualisieren"
  },
  "alertActionUpdateGasFeeLevel": {
    "message": "Gas-Optionen aktualisieren"
  },
  "alertContentMultipleApprovals": {
    "message": "Sie erteilen jemand anderem die Genehmigung, Ihre Token abzuheben, obwohl dies für diese Transaktion nicht erforderlich ist."
  },
  "alertDisableTooltip": {
    "message": "Dies kann in „Einstellungen > Benachrichtigungen“ geändert werden."
  },
  "alertMessageAddressMismatchWarning": {
    "message": "Angreifer imitieren manchmal Websites, indem sie kleine Änderungen an der Adresse der Website vornehmen. Vergewissern Sie sich, dass Sie mit der beabsichtigten Website interagieren, bevor Sie fortfahren."
  },
  "alertMessageAddressTrustSignal": {
    "message": "Wenn Sie diese Anfrage bestätigen, verlieren Sie wahrscheinlich Ihre Assets an einen Betrüger."
  },
  "alertMessageChangeInSimulationResults": {
    "message": "Die voraussichtlichen Änderungen für diese Transaktion wurden aktualisiert. Überprüfen Sie diese sorgfältig, bevor Sie fortfahren."
  },
  "alertMessageFirstTimeInteraction": {
    "message": "Sie interagieren zum ersten Mal mit dieser Adresse. Vergewissern Sie sich, dass sie korrekt ist, bevor Sie fortfahren."
  },
  "alertMessageGasEstimateFailed": {
    "message": "Wir sind nicht in der Lage, eine genaue Gebühr anzugeben, und diese Schätzung könnte zu hoch sein. Wir schlagen vor, dass Sie ein individuelles Gas-Limit eingeben, aber es besteht das Risiko, dass die Transaktion trotzdem fehlschlägt."
  },
  "alertMessageGasFeeLow": {
    "message": "Wenn Sie eine niedrige Gebühr wählen, müssen Sie mit langsameren Transaktionen und längeren Wartezeiten rechnen. Für schnellere Transaktionen wählen Sie die Gebührenoptionen Markt oder Aggressiv."
  },
  "alertMessageGasTooLow": {
    "message": "Um mit dieser Transaktion fortzufahren, müssen Sie das Gas-Limit auf 21.000 oder mehr erhöhen."
  },
  "alertMessageInsufficientBalanceWithNativeCurrency": {
    "message": "Sie haben nicht genug $1 auf Ihrem Konto, um die Netzwerkgebühren zu bezahlen."
  },
  "alertMessageNoGasPrice": {
    "message": "Wir können mit dieser Transaktion nicht fortfahren, bis Sie die Gebühr manuell aktualisieren."
  },
  "alertMessageOriginTrustSignalMalicious": {
    "message": "Dies wurde als bösartig identifiziert. Wir empfehlen, nicht mit dieser Website zu interagieren."
  },
  "alertMessageOriginTrustSignalWarning": {
    "message": "Dies wurde als verdächtig identifiziert. Wir empfehlen, nicht mit dieser Website zu interagieren."
  },
  "alertMessageSignInDomainMismatch": {
    "message": "Die Website, die die Anfrage stellt, ist nicht die Website, bei der Sie sich anmelden. Dies könnte ein Versuch sein, Ihre Anmeldedaten zu stehlen."
  },
  "alertMessageSignInWrongAccount": {
    "message": "Diese Seite fordert Sie auf, sich mit dem falschen Konto anzumelden."
  },
  "alertModalAcknowledge": {
    "message": "Ich habe das Risiko erkannt und möchte trotzdem fortfahren"
  },
  "alertModalDetails": {
    "message": "Details zum Warnhinweis"
  },
  "alertModalReviewAllAlerts": {
    "message": "Alle Benachrichtigungen überprüfen"
  },
  "alertReasonChangeInSimulationResults": {
    "message": "Ergebnisse haben sich geändert"
  },
  "alertReasonFirstTimeInteraction": {
    "message": "1. Interaktion"
  },
  "alertReasonGasEstimateFailed": {
    "message": "Ungenaue Gebühr"
  },
  "alertReasonGasFeeLow": {
    "message": "Langsame Geschwindigkeit"
  },
  "alertReasonGasTooLow": {
    "message": "Niedriges Gas-Limit"
  },
  "alertReasonInsufficientBalance": {
    "message": "Unzureichende Gelder"
  },
  "alertReasonMultipleApprovals": {
    "message": "Unnötige Genehmigung"
  },
  "alertReasonNoGasPrice": {
    "message": "Gebührenschätzung nicht verfügbar"
  },
  "alertReasonOriginTrustSignalMalicious": {
    "message": "Bösartige Website"
  },
  "alertReasonOriginTrustSignalWarning": {
    "message": "Verdächtige Website"
  },
  "alertReasonPendingTransactions": {
    "message": "Ausstehende Transaktion"
  },
  "alertReasonSignIn": {
    "message": "Verdächtige Anmeldeanfrage"
  },
  "alertReasonWrongAccount": {
    "message": "Falsches Konto"
  },
  "alertSelectedAccountWarning": {
    "message": "Diese Anfrage bezieht sich auf ein anderes Konto als das ausgewählte in Ihrer Wallet. Um ein anderes Konto zu verwenden, verbinden Sie es mit der Website."
  },
  "alerts": {
    "message": "Benachrichtigungen"
  },
  "all": {
    "message": "Alle"
  },
  "allNetworks": {
    "message": "Alle Netzwerke"
  },
  "allPermissions": {
    "message": "Alle Genehmigungen"
  },
  "allTimeHigh": {
    "message": "Allzeithoch"
  },
  "allTimeLow": {
    "message": "Allzeittief"
  },
  "allowNotifications": {
    "message": "Benachrichtigungen erlauben"
  },
  "allowWithdrawAndSpend": {
    "message": "$1 erlauben, bis zu dem folgenden Betrag abzuheben und auszugeben:",
    "description": "The url of the site that requested permission to 'withdraw and spend'"
  },
  "amount": {
    "message": "Betrag"
  },
  "amountReceived": {
    "message": "Empfangener Betrag"
  },
  "amountSent": {
    "message": "Gesendeter Betrag"
  },
  "andForListItems": {
    "message": "$1 und $2",
    "description": "$1 is the first item, $2 is the last item in a list of items. Used in Snap Install Warning modal."
  },
  "andForTwoItems": {
    "message": "$1 und $2 ",
    "description": "$1 is the first item, $2 is the second item. Used in Snap Install Warning modal."
  },
  "appDescription": {
    "message": "Die weltweit vertrauenswürdigste Krypto-Wallet",
    "description": "The description of the application"
  },
  "appName": {
    "message": "MetaMask",
    "description": "The name of the application"
  },
  "appNameBeta": {
    "message": "MetaMask Beta",
    "description": "The name of the application (Beta)"
  },
  "appNameFlask": {
    "message": "MetaMask Flask",
    "description": "The name of the application (Flask)"
  },
  "apply": {
    "message": "Anwenden"
  },
  "approve": {
    "message": "Ausgabenlimit genehmigen"
  },
  "approveButtonText": {
    "message": "Genehmigen"
  },
  "approveIncreaseAllowance": {
    "message": "$1 Ausgabenobergrenze erhöhen",
    "description": "The token symbol that is being approved"
  },
  "approveSpendingCap": {
    "message": "$1 Ausgabenobergrenze genehmigen",
    "description": "The token symbol that is being approved"
  },
  "approved": {
    "message": "Genehmigt"
  },
  "approvedOn": {
    "message": "Genehmigt am $1",
    "description": "$1 is the approval date for a permission"
  },
  "approvedOnForAccounts": {
    "message": "Genehmigt am $1 für $2",
    "description": "$1 is the approval date for a permission. $2 is the AvatarGroup component displaying account images."
  },
  "areYouSure": {
    "message": "Sind Sie sicher?"
  },
  "asset": {
    "message": "Asset"
  },
  "assetChartNoHistoricalPrices": {
    "message": "Wir konnten keine historischen Daten abrufen"
  },
  "assetMultipleNFTsBalance": {
    "message": "$1 NFTs"
  },
  "assetOptions": {
    "message": "Asset-Optionen"
  },
  "assetSingleNFTBalance": {
    "message": "$1 NFT"
  },
  "assets": {
    "message": "Assets"
  },
  "assetsDescription": {
    "message": "Automatische Erkennung von Tokens in Ihrer Wallet, Anzeige von NFTs und stapelweise Aktualisierung des Kontostands"
  },
  "attemptToCancelSwapForFree": {
    "message": "Versuch, den Swap kostenlos zu stornieren"
  },
  "attributes": {
    "message": "Attribute"
  },
  "attributions": {
    "message": "Zuschreibungen"
  },
  "auroraRpcDeprecationMessage": {
    "message": "Die Infura RPC URL unterstützt Aurora nicht mehr."
  },
  "authorizedPermissions": {
    "message": "Sie haben die folgenden Genehmigungen autorisiert."
  },
  "autoDetectTokens": {
    "message": "Tokens automatisch erkennen"
  },
  "autoDetectTokensDescription": {
    "message": "Wir verwenden APIs von Drittanbietern, um neue Token zu erkennen und anzuzeigen, die in Ihrer Wallet gesendet werden. Deaktivieren Sie dies, wenn Sie keine Daten von diesen Diensten beziehen möchten. $1",
    "description": "$1 is a link to a support article"
  },
  "autoLockTimeLimit": {
    "message": "Auto-Lock-Timer (Minuten)"
  },
  "autoLockTimeLimitDescription": {
    "message": "Legen Sie die Leerlaufzeit in Minuten fest, nach der MetaMask gesperrt werden soll."
  },
  "average": {
    "message": "Durchschnitt"
  },
  "back": {
    "message": "Zurück"
  },
  "backup": {
    "message": "Datensicherung"
  },
  "backupAndSync": {
    "message": "Backup und Synchronisierung"
  },
  "backupAndSyncBasicFunctionalityNameMention": {
    "message": "Grundfunktionalität"
  },
  "backupAndSyncEnable": {
    "message": "Backup und Synchronisierung einschalten"
  },
  "backupAndSyncEnableConfirmation": {
    "message": "Beim Einschalten von Backup und Synchronisierung schalten Sie auch $1 ein. Möchten Sie fortfahren?",
    "description": "$1 is backupAndSyncBasicFunctionalityNameMention in bold."
  },
  "backupAndSyncEnableDescription": {
    "message": "Mit Backup und Synchronisierung können wir verschlüsselte Daten für Ihre benutzerdefinierten Einstellungen und Funktionen speichern. Dadurch bleibt Ihr MetaMask-Erlebnis auf allen Geräten gleich und die Einstellungen und Funktionen werden bei eventueller Neuinstallation von MetaMask wiederhergestellt. Ihre geheime Wiederherstellungsphrase wird dabei nicht gesichert. $1.",
    "description": "$1 is link to the backup and sync privacy policy."
  },
  "backupAndSyncEnableDescriptionUpdatePreferences": {
    "message": "Sie können Ihre Einstellungen jederzeit in $1 aktualisieren",
    "description": "$1 is a bolded text that highlights the path to the settings page."
  },
  "backupAndSyncEnableDescriptionUpdatePreferencesPath": {
    "message": "Einstellungen > Backup und Synchronisierung."
  },
  "backupAndSyncFeatureAccounts": {
    "message": "Konten"
  },
  "backupAndSyncFeatureContacts": {
    "message": "Kontakte"
  },
  "backupAndSyncManageWhatYouSync": {
    "message": "Verwalten Sie, was Sie synchronisieren"
  },
  "backupAndSyncManageWhatYouSyncDescription": {
    "message": "Schalten Sie ein, was Sie zwischen Ihren Geräten synchronisieren."
  },
  "backupAndSyncPrivacyLink": {
    "message": "Erfahren Sie, wie wir Ihre Privatsphäre schützen"
  },
  "backupApprovalInfo": {
    "message": "Dieser geheime Code ist zum Wiedererlangen Ihrer Wallet erforderlich, falls Sie Ihr Gerät verlieren, Ihr Passwort vergessen, MetaMask neu installieren müssen oder auf einem anderen Gerät auf Ihre Wallet zugreifen möchten."
  },
  "backupApprovalNotice": {
    "message": "Sichern Sie Ihre geheime Wiederherstellungsphrase, um Ihre Wallet und Ihr Geld geschützt zu halten."
  },
  "backupKeyringSnapReminder": {
    "message": "Vergewissern Sie sich, dass Sie eigenständig Zugang zu von diesem Snap erstellten Konten haben, bevor sie ihn entfernen"
  },
  "backupNow": {
    "message": "Jetzt sichern"
  },
  "balance": {
    "message": "Guthaben:"
  },
  "balanceOutdated": {
    "message": "Kontostand könnte überholt sein"
  },
  "baseFee": {
    "message": "Grundgebühr"
  },
  "basic": {
    "message": "Grundlegend"
  },
  "basicConfigurationDescription": {
    "message": "MetaMask bietet grundlegende Funktionen wie Token-Details und Gas-Einstellungen über Internetdienste. Wenn Sie Internetdienste nutzen, wird Ihre IP-Adresse weitergegeben, in diesem Fall an MetaMask. Das ist genau so, wie wenn Sie eine beliebige Website besuchen. MetaMask verwendet diese Daten vorübergehend und verkauft Ihre Daten niemals. Sie können ein VPN verwenden oder diese Dienste abschalten, aber das kann Ihr MetaMask-Erlebnis beeinträchtigen. Um mehr zu erfahren, lesen Sie unsere $1.",
    "description": "$1 is to be replaced by the message for privacyMsg, and will link to https://consensys.io/privacy-policy"
  },
  "basicConfigurationLabel": {
    "message": "Grundfunktionalität"
  },
  "basicConfigurationModalCheckbox": {
    "message": "Ich verstehe und möchte fortfahren"
  },
  "basicConfigurationModalDisclaimerOff": {
    "message": "Das bedeutet, dass Sie Ihre Zeit auf MetaMask nicht vollständig optimieren können. Grundlegende Funktionen (wie Token-Details, optimale Gas-Einstellungen und andere) stehen Ihnen nicht zur Verfügung."
  },
  "basicConfigurationModalDisclaimerOffAdditionalText": {
    "message": "Durch Ausschalten dieser Funktion werden auch alle Funktionen innerhalb von $1 und $2 deaktiviert.",
    "description": "$1 and $2 are bold text for basicConfigurationModalDisclaimerOffAdditionalTextFeaturesFirst and basicConfigurationModalDisclaimerOffAdditionalTextFeaturesLast respectively"
  },
  "basicConfigurationModalDisclaimerOffAdditionalTextFeaturesFirst": {
    "message": "Sicherheit und Datenschutz, Backup und Synchronisierung"
  },
  "basicConfigurationModalDisclaimerOffAdditionalTextFeaturesLast": {
    "message": "Benachrichtigungen"
  },
  "basicConfigurationModalDisclaimerOn": {
    "message": "Um Ihre Zeit auf MetaMask zu optimieren, müssen Sie diese Funktion einschalten. Grundlegende Funktionen (wie Token-Details, optimale Gas-Einstellungen und andere) sind für das Web3-Erlebnis wichtig."
  },
  "basicConfigurationModalHeadingOff": {
    "message": "Grundfunktionalität ausschalten"
  },
  "basicConfigurationModalHeadingOn": {
    "message": "Grundfunktionalität einschalten"
  },
  "beta": {
    "message": "Beta"
  },
  "betaHeaderText": {
    "message": "Dies ist eine BETA-Version. Bitte melden Sie Fehler $1."
  },
  "betaMetamaskVersion": {
    "message": "MetaMask-Version"
  },
  "betaTerms": {
    "message": "Beta-Nutzungsbedingungen"
  },
  "billionAbbreviation": {
    "message": "B",
    "description": "Shortened form of 'billion'"
  },
  "blockExplorerAccountAction": {
    "message": "Konto",
    "description": "This is used with viewOnEtherscan and viewInExplorer e.g View Account in Explorer"
  },
  "blockExplorerAssetAction": {
    "message": "Asset",
    "description": "This is used with viewOnEtherscan and viewInExplorer e.g View Asset in Explorer"
  },
  "blockExplorerSwapAction": {
    "message": "Swap",
    "description": "This is used with viewOnEtherscan e.g View Swap on Etherscan"
  },
  "blockExplorerUrl": {
    "message": "Block-Explorer"
  },
  "blockExplorerUrlDefinition": {
    "message": "Die URL, die als Block-Explorer für dieses Netzwerk verwendet wird."
  },
  "blockExplorerView": {
    "message": "Konto bei $1 anzeigen",
    "description": "$1 replaced by URL for custom block explorer"
  },
  "blockaid": {
    "message": "Blockaid"
  },
  "blockaidAlertDescriptionBlur": {
    "message": "Wenn Sie so weitermachen, könnten alle von Ihnen auf Blur aufgeführten Assets gefährdet sein."
  },
  "blockaidAlertDescriptionMalicious": {
    "message": "Sie interagieren mit einer schädlichen Website. Wenn Sie fortfahren, werden Sie Ihre Assets verlieren."
  },
  "blockaidAlertDescriptionOpenSea": {
    "message": "Wenn Sie fortfahren, könnten von Ihnen auf OpenSea aufgeführten Assets gefährdet sein."
  },
  "blockaidAlertDescriptionOthers": {
    "message": "Wenn Sie diese Anfrage bestätigen, könnten Sie Ihre Assets verlieren. Wir empfehlen Ihnen, diese Anfrage abzubrechen."
  },
  "blockaidAlertDescriptionTokenTransfer": {
    "message": "Sie senden Ihre Assets an einen Betrüger. Wenn Sie fortfahren, werden Sie diese Assets verlieren."
  },
  "blockaidAlertDescriptionWithdraw": {
    "message": "Wenn Sie diese Anfrage bestätigen, erlauben Sie einem Betrüger, sich Ihre Assets abzahlen zu lassen und auszugeben. Sie erhalten diese nicht zurück."
  },
  "blockaidDescriptionApproveFarming": {
    "message": "Wenn Sie diese Anfrage genehmigen, könnte eine dritte Partei, die für Betrügereien bekannt ist, Ihre gesamten Assets an sich reißen."
  },
  "blockaidDescriptionBlurFarming": {
    "message": "Wenn Sie diese Anfrage genehmigen, kann jemand Ihre bei Blur aufgelisteten Assets stehlen."
  },
  "blockaidDescriptionErrored": {
    "message": "Aufgrund eines Fehlers konnten wir nicht auf Sicherheitsalarme prüfen. Fahren Sie nur fort, wenn Sie jeder involvierten Adresse vertrauen."
  },
  "blockaidDescriptionMaliciousDomain": {
    "message": "Sie interagieren mit einer schädlichen Domain. Wenn Sie diese Anfrage bestätigen, verlieren Sie eventuell Ihre Assets."
  },
  "blockaidDescriptionMightLoseAssets": {
    "message": "Wenn Sie diese Anfrage genehmigen, verlieren Sie eventuell Ihre Assets."
  },
  "blockaidDescriptionSeaportFarming": {
    "message": "Wenn Sie diese Anfrage genehmigen, kann jemand Ihre bei Blur aufgelisteten Assets stehlen."
  },
  "blockaidDescriptionTransferFarming": {
    "message": "Wenn Sie diese Anfrage genehmigen, wird eine dritte Partei, die für Betrügereien bekannt ist, Ihre gesamten Assets an sich reißen."
  },
  "blockaidMessage": {
    "message": "Wahrung der Privatsphäre – keine Daten werden an Dritte weitergegeben. Verfügbar auf Arbitrum, Avalanche, BNB chain, Ethereum Mainnet, Linea, Optimism, Polygon, Base und Sepolia."
  },
  "blockaidTitleDeceptive": {
    "message": "Dies ist eine betrügerische Anfrage."
  },
  "blockaidTitleMayNotBeSafe": {
    "message": "Seien Sie vorsichtig"
  },
  "blockaidTitleSuspicious": {
    "message": "Dies ist eine verdächtige Anfrage."
  },
  "blockies": {
    "message": "Blockies"
  },
  "borrowed": {
    "message": "Ausgeliehen"
  },
  "boughtFor": {
    "message": "Gekauft für"
  },
  "bridge": {
    "message": "Bridge"
  },
  "bridgeAllowSwappingOf": {
    "message": "Genehmigen Sie für das Bridging genauen Zugriff auf $1 $2 fûr $3",
    "description": "Shows a user that they need to allow a token for swapping on their hardware wallet"
  },
  "bridgeApproval": {
    "message": "$1 für Bridge genehmigen",
    "description": "Used in the transaction display list to describe a transaction that is an approve call on a token that is to be bridged. $1 is the symbol of a token that has been approved."
  },
  "bridgeApprovalWarning": {
    "message": "Sie genehmigen den Zugriff auf den angegebenen Betrag, $1 $2. Der Contract gewährt keinen Zugriff auf weitere Gelder."
  },
  "bridgeApprovalWarningForHardware": {
    "message": "Sie müssen für das Bridging den Zugriff auf $1 $2 gewähren und dann das Bridging auf $2 genehmigen. Dies bedarf zweier separater Bestätigungen."
  },
  "bridgeBlockExplorerLinkCopied": {
    "message": "Block-Explorer-Link kopiert!"
  },
  "bridgeCalculatingAmount": {
    "message": "Berechnen ..."
  },
  "bridgeConfirmTwoTransactions": {
    "message": "Sie werden 2 Transaktionen auf Ihrer Hardware-Wallet bestätigen müssen:"
  },
  "bridgeCreateSolanaAccount": {
    "message": "Solana-Konto erstellen"
  },
  "bridgeCreateSolanaAccountDescription": {
    "message": "Um zum Solana-Netzwerk zu swappen, benötigen Sie ein Konto und eine Empfangsadresse."
  },
  "bridgeCreateSolanaAccountTitle": {
    "message": "Zunächst benötigen Sie ein Solana-Konto."
  },
  "bridgeDetailsTitle": {
    "message": "Brigde-Details",
    "description": "Title for the modal showing details about a bridge transaction."
  },
  "bridgeEnterAmount": {
    "message": "Betrag auswählen"
  },
  "bridgeEnterAmountAndSelectAccount": {
    "message": "Betrag eingeben und Zielkonto auswählen"
  },
  "bridgeExplorerLinkViewOn": {
    "message": "Auf $1 ansehen"
  },
  "bridgeFetchNewQuotes": {
    "message": "Eine neue suchen?"
  },
  "bridgeFrom": {
    "message": "Bridge von"
  },
  "bridgeFromTo": {
    "message": "Bridge $1 $2 auf $3",
    "description": "Tells a user that they need to confirm on their hardware wallet a bridge. $1 is amount of source token, $2 is the source network, and $3 is the destination network"
  },
  "bridgeGasFeesSplit": {
    "message": "Die auf dem vorherigen Bildschirm angegebenen Netzwerkgebühren umfassen beide Transaktionen und werden aufgeteilt."
  },
  "bridgeNetCost": {
    "message": "Nettokosten"
  },
  "bridgePriceImpact": {
    "message": "Preisauswirkung"
  },
<<<<<<< HEAD
  "bridgePriceImpactGaslessWarning": {
    "message": "Die Preisauswirkung spiegelt wider, wie sich Ihre Swap-Order auf den Marktpreis des Assets auswirkt. Falls Sie nicht genügend Guthaben für die Gas-Gebühren haben, wird ein Teil Ihrer Ursprungstokens automatisch zur Deckung der Gebühren verwendet. Dies reduziert den Betrag, der geswappt wird. MetaMask hat keinen Einfluss auf die Preisauswirkung und kontrolliert sie nicht."
  },
=======
>>>>>>> fd295214
  "bridgePriceImpactNormalWarning": {
    "message": "Die Preisauswirkung spiegelt wider, wie sich Ihre Swap-Order auf den Marktpreis eines Assets auswirkt. Er hängt von der Trade-Größe und der verfügbaren Liquidität im Pool ab. MetaMask hat keinen Einfluss auf die Preisauswirkung und kontrolliert sie nicht."
  },
  "bridgePriceImpactTooltipTitle": {
    "message": "Preisauswirkung"
  },
  "bridgePriceImpactWarningTitle": {
    "message": "Preisauswirkungswarnung"
  },
  "bridgeQuoteExpired": {
    "message": "Ihr Angebot ist abgelaufen."
  },
  "bridgeSelectDestinationAccount": {
    "message": "Zielkonto auswählen"
  },
  "bridgeSelectDifferentQuote": {
    "message": "Wählen Sie bitte ein anderes Angebot."
  },
  "bridgeSelectNetwork": {
    "message": "Netzwerk wählen"
  },
  "bridgeSelectTokenAmountAndAccount": {
    "message": "Token, Betrag und Zielkonto auswählen"
  },
  "bridgeSelectTokenAndAmount": {
    "message": "Token und Betrag auswählen"
  },
  "bridgeSolanaAccountCreated": {
    "message": "Solana-Konto erstellt"
  },
  "bridgeStatusComplete": {
    "message": "Vollständig",
    "description": "Status text indicating a bridge transaction has successfully completed."
  },
  "bridgeStatusFailed": {
    "message": "Fehlgeschlagen",
    "description": "Status text indicating a bridge transaction has failed."
  },
  "bridgeStatusInProgress": {
    "message": "In Bearbeitung",
    "description": "Status text indicating a bridge transaction is currently processing."
  },
  "bridgeStepActionBridgeComplete": {
    "message": "$1 am $2 empfangen",
    "description": "$1 is the amount of the destination asset, $2 is the name of the destination network"
  },
  "bridgeStepActionBridgePending": {
    "message": "Empfang von $1 am $2",
    "description": "$1 is the amount of the destination asset, $2 is the name of the destination network"
  },
  "bridgeStepActionSwapComplete": {
    "message": "$1 für $2 geswappt",
    "description": "$1 is the amount of the source asset, $2 is the amount of the destination asset"
  },
  "bridgeStepActionSwapPending": {
    "message": "Swapping von $1 für $2",
    "description": "$1 is the amount of the source asset, $2 is the amount of the destination asset"
  },
  "bridgeTimingMinutes": {
    "message": "$1 Min.",
    "description": "$1 is the ticker symbol of a an asset the user is being prompted to purchase"
  },
  "bridgeTo": {
    "message": "Bridge nach"
  },
  "bridgeTokenCannotVerifyDescription": {
    "message": "Wenn Sie dieses Token manuell hinzugefügt haben, stellen Sie sicher, dass Sie sich der Risiken für Ihre Gelder bewusst sind, bevor Sie bridgen."
  },
  "bridgeTokenCannotVerifyTitle": {
    "message": "Wir können diesen Token nicht verifizieren."
  },
  "bridgeTransactionProgress": {
    "message": "Transaktion $1 von 2"
  },
  "bridgeTxDetailsBridged": {
    "message": "Bridged"
  },
  "bridgeTxDetailsBridging": {
    "message": "Bridging"
  },
  "bridgeTxDetailsDelayedDescription": {
    "message": "Wenden Sie sich an"
  },
  "bridgeTxDetailsDelayedDescriptionSupport": {
    "message": "MetaMask-Support"
  },
  "bridgeTxDetailsDelayedTitle": {
    "message": "Ist es länger als 3 Stunden her?"
  },
  "bridgeTxDetailsNonce": {
    "message": "Nonce"
  },
  "bridgeTxDetailsStatus": {
    "message": "Status"
  },
  "bridgeTxDetailsSwapped": {
    "message": "Geswappt"
  },
  "bridgeTxDetailsSwapping": {
    "message": "Swappen"
  },
  "bridgeTxDetailsTimestamp": {
    "message": "Zeitstempel"
  },
  "bridgeTxDetailsTimestampValue": {
    "message": "$1 zu $2",
    "description": "$1 is the date, $2 is the time"
  },
  "bridgeTxDetailsTokenAmountOnChain": {
    "message": "$1 $2 auf",
    "description": "$1 is the amount of the token, $2 is the ticker symbol of the token"
  },
  "bridgeTxDetailsTotalGasFee": {
    "message": "Gesamte Gasgebühr"
  },
  "bridgeTxDetailsYouReceived": {
    "message": "Sie empfingen"
  },
  "bridgeTxDetailsYouSent": {
    "message": "Sie sandten"
  },
  "bridgeValidationInsufficientGasMessage": {
    "message": "Sie haben nicht genug $1, um die Gasgebühr für diese Bridge zu entrichten. Geben Sie einen kleineren Betrag ein oder kaufen Sie weitere $1."
  },
  "bridgeValidationInsufficientGasTitle": {
    "message": "Mehr $1 für Gas benötigt"
  },
  "bridged": {
    "message": "Bridged"
  },
  "bridgedToChain": {
    "message": "Bridged an $1"
  },
  "bridging": {
    "message": "Bridging"
  },
  "browserNotSupported": {
    "message": "Ihr Browser wird nicht unterstützt …"
  },
  "buildContactList": {
    "message": "Erstellen Sie Ihre Kontaktliste."
  },
  "builtAroundTheWorld": {
    "message": "MetaMask ist weltweit konzipiert und aufgebaut."
  },
  "busy": {
    "message": "Ausgelastet"
  },
  "buy": {
    "message": "Kaufen"
  },
  "buyMoreAsset": {
    "message": "Mehr $1 kaufen",
    "description": "$1 is the ticker symbol of a an asset the user is being prompted to purchase"
  },
  "buyNow": {
    "message": "Jetzt kaufen"
  },
  "bytes": {
    "message": "Bytes"
  },
  "canToggleInSettings": {
    "message": "Sie können diese Benachrichtigung unter Einstellungen -> Warnungen wieder aktivieren."
  },
  "cancel": {
    "message": "Stornieren"
  },
  "cancelPopoverTitle": {
    "message": "Transaktion stornieren"
  },
  "cancelSpeedUpLabel": {
    "message": "Diese Gas-Gebühr kostet $1 das Original.",
    "description": "$1 is text 'replace' in bold"
  },
  "cancelSpeedUpTransactionTooltip": {
    "message": "Für eine Transaktion im Wert von $1 muss die Gasgebühr um mindestens 10 % erhöht werden, damit sie vom Netz erkannt wird.",
    "description": "$1 is string 'cancel' or 'speed up'"
  },
  "cancelled": {
    "message": "Storniert"
  },
  "chainId": {
    "message": "Chain-ID"
  },
  "chainIdDefinition": {
    "message": "Die Chain-ID, die verwendet wird, um Transaktionen für dieses Netzwerk zu unterzeichnen."
  },
  "chainIdExistsErrorMsg": {
    "message": "Diese Chain-ID wird derzeit vom $1-Netzwerk verwendet."
  },
  "chainListReturnedDifferentTickerSymbol": {
    "message": "Dieses Token-Symbol stimmt nicht mit dem eingegebenen Netzwerknamen oder der Chain-ID überein. Viele beliebte Token verwenden ähnliche Symbole, die Betrüger nutzen können, um Sie dazu zu bringen, ihnen im Gegenzug einen wertvolleren Token zu senden. Überprüfen Sie alles, bevor Sie fortfahren."
  },
  "changePasswordLoading": {
    "message": "Passwort wird geändert …"
  },
  "changePasswordLoadingNote": {
    "message": "Das sollte nicht lange dauern"
  },
  "changePasswordWarning": {
    "message": "Sind Sie sicher?"
  },
  "changePasswordWarningDescription": {
    "message": "Indem Sie Ihr Passwort hier ändern, wird MetaMask auf anderen Geräten, die Sie verwenden, gesperrt. Sie müssen sich hierauf erneut mit Ihrem neuen Passwort anmelden."
  },
  "chooseYourNetwork": {
    "message": "Wählen Sie Ihr Netzwerk"
  },
  "chooseYourNetworkDescription": {
    "message": "Wenn Sie unsere Standardeinstellungen und -konfigurationen verwenden, nutzen wir Infura als Standard-RPC-Anbieter (Remote Procedure Call), um einen möglichst zuverlässigen und privaten Zugriff auf Ethereum-Daten zu gewährleisten. In Ausnahmefällen können wir auch andere RPC-Anbieter einsetzen, um unseren Nutzern das bestmögliche Erlebnis zu bieten. Sie können Ihren eigenen RPC wählen, doch bedenken Sie dabei, dass jeder RPC Ihre IP-Adresse und Ihr Ethereum-Wallet zur Durchführung von Transaktionen erhalten wird. Weitere Informationen darüber, wie Infura Daten für EVM-Konten verarbeitet, finden Sie in unserer $1 und für Solana-Konten in der $2.",
    "description": "$1 is a link to the privacy policy, $2 is a link to Solana accounts support"
  },
  "chooseYourNetworkDescriptionCallToAction": {
    "message": "klicken Sie hier"
  },
  "chromeRequiredForHardwareWallets": {
    "message": "Sie müssen MetaMask unter Google Chrome nutzen, um sich mit Ihrer Hardware-Wallet zu verbinden."
  },
  "circulatingSupply": {
    "message": "Zirkulierende Versorgung"
  },
  "clear": {
    "message": "Löschen"
  },
  "clearActivity": {
    "message": "Aktivitäten und Nonce-Daten löschen"
  },
  "clearActivityButton": {
    "message": "Aktivitäten-Tab-Daten löschen"
  },
  "clearActivityDescription": {
    "message": "Dies setzt die Nonce des Kontos zurück und löscht Daten aus dem Aktivitäten-Tab in Ihrer Wallet. Nur das aktuelle Konto und Netzwerk sind betroffen. Ihr Guthaben und eingehenden Transaktionen ändern sich nicht."
  },
  "click": {
    "message": "Klicken"
  },
  "clickToConnectLedgerViaWebHID": {
    "message": "Klicken Sie hier, um Ihren Ledger über WebHID zu verbinden.",
    "description": "Text that can be clicked to open a browser popup for connecting the ledger device via webhid"
  },
  "close": {
    "message": "Schließen"
  },
  "closeExtension": {
    "message": "Erweiterung schließen"
  },
  "closeWindowAnytime": {
    "message": "Sie können dieses Fenster jederzeit schließen."
  },
  "coingecko": {
    "message": "CoinGecko"
  },
  "collectionName": {
    "message": "Name der Sammlung"
  },
  "comboNoOptions": {
    "message": "Keine Option gefunden",
    "description": "Default text shown in the combo field dropdown if no options."
  },
  "concentratedSupplyDistributionDescription": {
    "message": "Der Großteil des Token-Angebots wird von den wichtigsten Token-Inhabern gehalten, was das Risiko einer zentralisierten Preismanipulation birgt"
  },
  "concentratedSupplyDistributionTitle": {
    "message": "Konzentrierte Angebotsverteilung"
  },
  "configureSnapPopupDescription": {
    "message": "Sie verlassen jetzt MetaMask, um diesen Snap zu konfigurieren."
  },
  "configureSnapPopupInstallDescription": {
    "message": "Sie verlassen jetzt MetaMask, um diesen Snap zu installieren."
  },
  "configureSnapPopupInstallTitle": {
    "message": "Snap installieren"
  },
  "configureSnapPopupLink": {
    "message": "Zum Fortfahren auf diesen Link klicken:"
  },
  "configureSnapPopupTitle": {
    "message": "Snap konfigurieren"
  },
  "confirm": {
    "message": "Bestätigen"
  },
  "confirmAccountTypeSmartContract": {
    "message": "Smart-Konto"
  },
  "confirmAccountTypeStandard": {
    "message": "Standardkonto"
  },
  "confirmAlertModalAcknowledgeMultiple": {
    "message": "Ich habe die Benachrichtigungen zur Kenntnis genommen und möchte trotzdem fortfahren"
  },
  "confirmAlertModalAcknowledgeSingle": {
    "message": "Ich habe die Benachrichtigung zur Kenntnis genommen und möchte trotzdem fortfahren"
  },
  "confirmFieldPaymaster": {
    "message": "Gebühr bezahlt von"
  },
  "confirmFieldTooltipPaymaster": {
    "message": "Die Gebühr für diese Transaktion wird durch den Paymaster Smart Contract bezahlt."
  },
  "confirmGasFeeTokenBalance": {
    "message": "Guth:"
  },
  "confirmGasFeeTokenInsufficientBalance": {
    "message": "Unzureichende Gelder"
  },
  "confirmGasFeeTokenMetaMaskFee": {
    "message": "Einschließlich $1 Gebühr"
  },
  "confirmGasFeeTokenModalNativeToggleMetaMask": {
    "message": "MetaMask ergänzt den Saldo, um diese Transaktion abzuschließen."
  },
  "confirmGasFeeTokenModalNativeToggleWallet": {
    "message": "Begleichen Sie die Netzwerkgebühr mit dem Guthaben in Ihrer Wallet."
  },
  "confirmGasFeeTokenModalPayETH": {
    "message": "Mit ETH bezahlen"
  },
  "confirmGasFeeTokenModalPayToken": {
    "message": "Mit anderen Tokens bezahlen"
  },
  "confirmGasFeeTokenModalTitle": {
    "message": "Token auswählen"
  },
  "confirmGasFeeTokenToast": {
    "message": "Sie bezahlen diese Netzwerkgebühr mit $1"
  },
  "confirmGasFeeTokenTooltip": {
    "message": "Diese Gebühr wird für die Bearbeitung Ihrer Transaktion an das Netzwerk gezahlt. Sie umfasst eine MetaMask-Gebühr von $1 für Nicht-ETH-Tokens bzw. vorfinanzierte ETH."
  },
  "confirmInfoAccountNow": {
    "message": "Jetzt"
  },
  "confirmInfoSwitchingTo": {
    "message": "Wechseln zu"
  },
  "confirmNestedTransactionTitle": {
    "message": "Transaktion $1"
  },
  "confirmPassword": {
    "message": "Passwort bestätigen"
  },
  "confirmRecoveryPhrase": {
    "message": "Geheime Wiederherstellungsphrase bestätigen"
  },
  "confirmRecoveryPhraseDetails": {
    "message": "Wählen Sie die fehlenden Wörter in der richtigen Reihenfolge."
  },
  "confirmRecoveryPhraseTitle": {
    "message": "Bestätigen Sie Ihre geheime Wiederherstellungsphrase"
  },
  "confirmSimulationApprove": {
    "message": "Sie genehmigen"
  },
  "confirmSrpErrorDescription": {
    "message": "Überprüfen Sie Ihre geheime Wiederherstellungsphrase noch einmal und versuchen Sie es erneut."
  },
  "confirmSrpErrorTitle": {
    "message": "Nicht ganz richtig"
  },
  "confirmSrpSuccessDescription": {
    "message": "Das ist richtig! Und denken Sie daran: Geben Sie diesen Phrase niemals an Dritte weiter."
  },
  "confirmSrpSuccessTitle": {
    "message": "Perfekt"
  },
  "confirmTitleAccountTypeSwitch": {
    "message": "Konto-Update"
  },
  "confirmTitleApproveTransactionNFT": {
    "message": "Auszahlungsanfrage"
  },
  "confirmTitleDeployContract": {
    "message": "Einen Kontrakt nutzen"
  },
  "confirmTitleDescApproveTransaction": {
    "message": "Diese Website möchte die Genehmigung, Ihre NFTs abzuheben."
  },
  "confirmTitleDescDelegationRevoke": {
    "message": "Sie wechseln zurück zu einem Standardkonto (EOA)."
  },
  "confirmTitleDescDelegationUpgrade": {
    "message": "Sie wechseln zu einem Smart-Konto"
  },
  "confirmTitleDescDeployContract": {
    "message": "Diese Website möchte, dass Sie einen Kontrakt nutzen."
  },
  "confirmTitleDescERC20ApproveTransaction": {
    "message": "Diese Website möchte die Genehmigung, Ihre Tokens abzuheben."
  },
  "confirmTitleDescPermitSignature": {
    "message": "Diese Website möchte die Genehmigung, Ihre Tokens auszugeben."
  },
  "confirmTitleDescSIWESignature": {
    "message": "Eine Website möchte, dass Sie sich anmelden, um zu beweisen, dass Sie dieses Konto besitzen."
  },
  "confirmTitleDescSign": {
    "message": "Überprüfen Sie vor der Bestätigung die Details der Anfrage."
  },
  "confirmTitlePermitTokens": {
    "message": "Antrag auf Ausgabenobergrenze"
  },
  "confirmTitleRevokeApproveTransaction": {
    "message": "Genehmigung entfernen"
  },
  "confirmTitleSIWESignature": {
    "message": "Anmeldeanfrage"
  },
  "confirmTitleSetApprovalForAllRevokeTransaction": {
    "message": "Genehmigung entfernen"
  },
  "confirmTitleSignature": {
    "message": "Signaturanfrage"
  },
  "confirmTitleTransaction": {
    "message": "Transaktionsanfrage"
  },
  "confirmationAlertDetails": {
    "message": "Um Ihre Assets zu schützen, empfehlen wir die Ablehnung der Anfrage."
  },
  "confirmationAlertModalTitleDescription": {
    "message": "Ihre Assets könnten gefährdet sein"
  },
  "confirmed": {
    "message": "Bestätigt"
  },
  "confusableUnicode": {
    "message": "'$1' ist ähnlich wie '$2'."
  },
  "confusableZeroWidthUnicode": {
    "message": "Breitenloses Zeichen gefunden."
  },
  "confusingEnsDomain": {
    "message": "Wir haben ein missverständliches Zeichen im ENS-Namen entdeckt. Prüfen Sie den ENS-Namen, um möglichen Betrug zu vermeiden."
  },
  "connect": {
    "message": "Verbinden"
  },
  "connectAccount": {
    "message": "Konto verbinden"
  },
  "connectAccountOrCreate": {
    "message": "Konto verbinden oder neues erstellen"
  },
  "connectAccounts": {
    "message": "Konten verbinden"
  },
  "connectAnAccountHeader": {
    "message": "Konten verbinden"
  },
  "connectManually": {
    "message": "Manuelle Verbindung zur aktuellen Seite"
  },
  "connectMoreAccounts": {
    "message": "Weitere Konten verbinden"
  },
  "connectSnap": {
    "message": "Mit $1 verbinden",
    "description": "$1 is the snap for which a connection is being requested."
  },
  "connectWithMetaMask": {
    "message": "Mit MetaMask verbinden"
  },
  "connectedAccounts": {
    "message": "Verbundene Konten"
  },
  "connectedAccountsDescriptionPlural": {
    "message": "Sie haben $1 Konten mit dieser Seite verbunden.",
    "description": "$1 is the number of accounts"
  },
  "connectedAccountsDescriptionSingular": {
    "message": "Sie haben $1 Konten mit dieser Seite verbunden."
  },
  "connectedAccountsEmptyDescription": {
    "message": "MetaMask ist nicht mit dieser Seite verbunden. Um sich mit einer Web3-Seite zu verbinden, finden und klicken Sie auf die Schaltfläche „Verbinden“."
  },
  "connectedAccountsListTooltip": {
    "message": "$1 kann den Kontostand, die Adresse und die Aktivitäten einsehen und Transaktionen vorschlagen, um für verbundene Konten zu genehmigen.",
    "description": "$1 is the origin name"
  },
  "connectedAccountsToast": {
    "message": "Verbundene Konten aktualisiert"
  },
  "connectedSites": {
    "message": "Verbundene Seiten"
  },
  "connectedSitesAndSnaps": {
    "message": "Verbundene Websites und Snaps"
  },
  "connectedSitesDescription": {
    "message": "$1 ist mit diesen Seiten verbunden. Sie können Ihre Konto-Adresse einsehen.",
    "description": "$1 is the account name"
  },
  "connectedSitesEmptyDescription": {
    "message": "$1 ist mit keiner Seite verbunden.",
    "description": "$1 is the account name"
  },
  "connectedSnapAndNoAccountDescription": {
    "message": "MetaMask ist mit dieser Seite verbunden, aber es sind noch keine Konten verbunden"
  },
  "connectedSnaps": {
    "message": "Verbundene Snaps"
  },
  "connectedWithAccount": {
    "message": "$1 Konten verbunden",
    "description": "$1 represents account length"
  },
  "connectedWithAccountName": {
    "message": "Verbunden mit $1",
    "description": "$1 represents account name"
  },
  "connectedWithNetwork": {
    "message": "$1 Netzwerke verbunden",
    "description": "$1 represents network length"
  },
  "connectedWithNetworkName": {
    "message": "Verbunden mit $1",
    "description": "$1 represents network name"
  },
  "connecting": {
    "message": "Verbinden"
  },
  "connectingTo": {
    "message": "Verbindung mit $1 wird hergestellt"
  },
  "connectingToDeprecatedNetwork": {
    "message": "‚$1‘ wird eingestellt und funktioniert möglicherweise nicht mehr. Versuchen Sie ein anderes Netzwerk."
  },
  "connectingToGoerli": {
    "message": "Verbindungsaufbau zum Goerli-Testnetzwerk"
  },
  "connectingToLineaGoerli": {
    "message": "Verbindungsaufbau zum Linea-Testnetzwerk"
  },
  "connectingToLineaMainnet": {
    "message": "Verbindung zum Linea Mainnet wird hergestellt"
  },
  "connectingToLineaSepolia": {
    "message": "Herstellung der Verbindung zum Linea-Sepolia-Testnetzwerk"
  },
  "connectingToMainnet": {
    "message": "Verbindung zum Ethereum Mainnet wird hergestellt"
  },
  "connectingToSepolia": {
    "message": "Verbindung zum Sepolia-Testnetzwerk wird hergestellt"
  },
  "connectionDescription": {
    "message": "Diese Website mit MetaMask verbinden"
  },
  "connectionFailed": {
    "message": "Verbindung fehlgeschlagen"
  },
  "connectionFailedDescription": {
    "message": "Abrufen von $1 fehlgeschlagen. Netzwerkverbindung überprüfen und erneut versuchen.",
    "description": "$1 is the name of the snap being fetched."
  },
  "connectionPopoverDescription": {
    "message": "Um eine Verbindung zu einer Website herzustellen, klicken Sie auf die Schaltfläche „Verbinden“. MetaMask kann sich nur mit web3-Websites verbinden."
  },
  "connectionRequest": {
    "message": "Verbindungsanfrage"
  },
  "connectionsRemovedModalDescription": {
    "message": "Einige Verbindungen (wie Hardware-Wallets und Snaps) wurden aufgrund von Inaktivität auf diesem Gerät entfernt. Sie können sie jederzeit in den Einstellungen erneut hinzufügen."
  },
  "connectionsRemovedModalTitle": {
    "message": "Verbindungen entfernt"
  },
  "contactUs": {
    "message": "Kontaktaufnahme"
  },
  "contacts": {
    "message": "Kontaktaufnahme"
  },
  "contentFromSnap": {
    "message": "Inhalt von $1",
    "description": "$1 represents the name of the snap"
  },
  "continue": {
    "message": "Weiter"
  },
  "contract": {
    "message": "Contract"
  },
  "contractAddress": {
    "message": "Contract-Adresse"
  },
  "contractAddressError": {
    "message": "Sie senden Tokens an die Contract-Adresse des Tokens. Dies kann zum Verlust dieser Tokens führen."
  },
  "contractDeployment": {
    "message": "Contract-Einsatz"
  },
  "contractInteraction": {
    "message": "Contract-Interaktion"
  },
  "convertTokenToNFTDescription": {
    "message": "Wir haben festgestellt, dass dieses Asset eine NFT ist. MetaMask hat jetzt volle native Unterstützung für NFTs. Möchten Sie es aus Ihrer Tokenliste entfernen und als NFT hinzufügen?"
  },
  "convertTokenToNFTExistDescription": {
    "message": "Wir haben festgestellt, dass dieses Asset als NFT hinzugefügt wurde. Möchten Sie es aus Ihrer Token-Liste entfernen?"
  },
  "coolWallet": {
    "message": "CoolWallet"
  },
  "copiedExclamation": {
    "message": "Kopiert."
  },
  "copyAddress": {
    "message": "Adresse in die Zwischenablage kopieren"
  },
  "copyAddressShort": {
    "message": "Adresse kopieren"
  },
  "copyPrivateKey": {
    "message": "Privaten Schlüssel kopieren"
  },
  "copyToClipboard": {
    "message": "In die Zwischenablage kopieren"
  },
  "copyTransactionId": {
    "message": "Transaktions-ID kopieren"
  },
  "create": {
    "message": "Erstellen"
  },
  "createNewAccountHeader": {
    "message": "Neues Konto erstellen"
  },
  "createPassword": {
    "message": "MetaMask-Passwort"
  },
  "createPasswordCreate": {
    "message": "Passwort erstellen"
  },
  "createPasswordDetails": {
    "message": "Schaltet MetaMask nur auf diesem Gerät frei."
  },
  "createPasswordDetailsSocial": {
    "message": "Verwenden Sie dies zur Wallet-Wiederherstellung auf allen Geräten."
  },
  "createSnapAccountDescription": {
    "message": "$1 möchte ein neues Konto zu MetaMask hinzufügen."
  },
  "createSnapAccountTitle": {
    "message": "Konto erstellen"
  },
  "createSolanaAccount": {
    "message": "Solana-Konto erstellen"
  },
  "creatorAddress": {
    "message": "Adresse des Erstellers"
  },
  "crossChainSwapsLink": {
    "message": "Netzwerkübergreifender Austausch mit MetaMask Portfolio"
  },
  "crossChainSwapsLinkNative": {
    "message": "Netzwerkübergreifender Austausch mit Bridge"
  },
  "cryptoCompare": {
    "message": "CryptoCompare"
  },
  "currencyConversion": {
    "message": "Währung"
  },
  "currencyRateCheckToggle": {
    "message": "Guthaben und Token-Preisprüfer anzeigen"
  },
  "currencyRateCheckToggleDescription": {
    "message": "Wie verwenden $1- und $2-APIs, um Ihr Guthaben und den Tokenpreis anzuzeigen. $3",
    "description": "$1 represents Coingecko, $2 represents CryptoCompare and $3 represents Privacy Policy"
  },
  "currencySymbol": {
    "message": "Währungssymbol"
  },
  "currencySymbolDefinition": {
    "message": "Das Ticker-Symbol, das für die Währung dieses Netzwerks angezeigt wird."
  },
  "currentAccountNotConnected": {
    "message": "Ihr aktuelles Konto ist nicht verbunden."
  },
  "currentExtension": {
    "message": "Aktuelle Erweiterungsseite"
  },
  "currentLanguage": {
    "message": "Aktuelle Sprache"
  },
  "currentNetwork": {
    "message": "Aktuelles Netzwerk",
    "description": "Speicifies to token network filter to filter by current Network. Will render when network nickname is not available"
  },
  "currentRpcUrlDeprecated": {
    "message": "Die aktuelle RPC-URL für dieses Netzwerk ist veraltet."
  },
  "currentTitle": {
    "message": "Aktuell:"
  },
  "currentlyUnavailable": {
    "message": "Nicht verfügbar in diesem Netzwerk"
  },
  "curveHighGasEstimate": {
    "message": "Aggressives Gas-Schätzungsdiagramm"
  },
  "curveLowGasEstimate": {
    "message": "Diagramm für eine niedrige Gasschätzung"
  },
  "curveMediumGasEstimate": {
    "message": "Markt-Gas-Schätzungsdiagramm"
  },
  "custom": {
    "message": "Erweitert"
  },
  "customGasSettingToolTipMessage": {
    "message": "$1 verwenden, um den Gas-Preis anzupassen. Das kann verwirrend sein, wenn Sie damit nicht vertraut sind. Interaktion auf eigene Gefahr.",
    "description": "$1 is key 'advanced' (text: 'Advanced') separated here so that it can be passed in with bold font-weight"
  },
  "customNetworks": {
    "message": "Benutzerdefinierte Netzwerke"
  },
  "customSlippage": {
    "message": "Benutzerdefiniert"
  },
  "customSpendLimit": {
    "message": "Benutzerdefiniertes Ausgabenlimit"
  },
  "customToken": {
    "message": "Benutzerdefiniertes Token"
  },
  "customTokenWarningInNonTokenDetectionNetwork": {
    "message": "Die Token-Erkennung ist in diesem Netzwerk noch nicht verfügbar. Bitte importieren Sie das Token manuell und stellen Sie sicher, dass Sie ihm vertrauen. Erfahren Sie mehr über $1."
  },
  "customTokenWarningInTokenDetectionNetwork": {
    "message": "Jeder kann einen Token erstellen, auch gefälschte Versionen von bestehenden Token. Erfahren Sie mehr über $1."
  },
  "customTokenWarningInTokenDetectionNetworkWithTDOFF": {
    "message": "Stellen Sie sicher, dass Sie einem Token vertrauen, bevor Sie es importieren. Erfahren Sie, wie Sie 1$ vermeiden und die Token-Erkennung $2 aktivieren können."
  },
  "customerSupport": {
    "message": "Kundensupport"
  },
  "customizeYourNotifications": {
    "message": "Passen Sie Ihre Benachrichtigungen an"
  },
  "customizeYourNotificationsText": {
    "message": "Schalten Sie die Arten von Benachrichtigungen ein, die Sie empfangen möchten:"
  },
  "dappSuggested": {
    "message": "Seite vorgeschlagen"
  },
  "dappSuggestedGasSettingToolTipMessage": {
    "message": "$1 hat diesen Preis vorgeschlagen.",
    "description": "$1 is url for the dapp that has suggested gas settings"
  },
  "dappSuggestedHigh": {
    "message": "Seite vorgeschlagen"
  },
  "dappSuggestedHighShortLabel": {
    "message": "Seite (hoch)"
  },
  "dappSuggestedShortLabel": {
    "message": "Seite"
  },
  "dappSuggestedTooltip": {
    "message": "$1 hat diesen Preis vorgeschlagen.",
    "description": "$1 represents the Dapp's origin"
  },
  "darkTheme": {
    "message": "Dunkel"
  },
  "data": {
    "message": "Daten"
  },
  "dataCollectionForMarketing": {
    "message": "Datenerhebung für das Marketing"
  },
  "dataCollectionForMarketingDescription": {
    "message": "Wir verwenden MetaMetrics, um zu erfahren, wie Sie mit unserer Marketingkommunikation umgehen. Wir können relevante Neuigkeiten (wie Produktmerkmale und andere Materialien) teilen."
  },
  "dataCollectionWarningPopoverButton": {
    "message": "Okay"
  },
  "dataCollectionWarningPopoverDescription": {
    "message": "Sie haben die Datenerhebung für unsere Marketingzwecke deaktiviert. Dies gilt nur für dieses Gerät. Wenn Sie MetaMask auf anderen Geräten verwenden, stellen Sie sicher, dass Sie sich auch dort abmelden."
  },
  "dataUnavailable": {
    "message": "Daten nicht verfügbar"
  },
  "dateCreated": {
    "message": "Datum erstellt"
  },
  "dcent": {
    "message": "D'Cent"
  },
  "debitCreditPurchaseOptions": {
    "message": "Kaufoptionen per Debit- oder Kreditkarte"
  },
  "decimal": {
    "message": "Token-Dezimale"
  },
  "decimalsMustZerotoTen": {
    "message": "Dezimalzahlen müssen mindestens 0 und dürfen höchstens 36 betragen."
  },
  "decrypt": {
    "message": "Entschlüsseln"
  },
  "decryptCopy": {
    "message": "Verschlüsselte Nachricht kopieren"
  },
  "decryptInlineError": {
    "message": "Diese Nachricht kann aufgrund eines Fehlers nicht entschlüsselt werden: $1",
    "description": "$1 is error message"
  },
  "decryptMessageNotice": {
    "message": "$1 möchte diese Nachricht lesen, um Ihre Aktion abzuschließen.",
    "description": "$1 is the web3 site name"
  },
  "decryptMetamask": {
    "message": "Nachricht entschlüsseln"
  },
  "decryptRequest": {
    "message": "Anfrage entschlüsseln"
  },
  "deepLink_Caution": {
    "message": "Gehen Sie mit Vorsicht vor"
  },
  "deepLink_Continue": {
    "message": "Fortfahren"
  },
  "deepLink_ContinueDescription": {
    "message": "Wenn Sie fortfahren, öffnen Sie $1.",
    "description": "$1 is the name of the page they'll be redirected to if they click the Continue button. Examples of $1: 'the home page'; 'the buy page'; 'the swaps page'; 'the notifications page'"
  },
  "deepLink_DontRemindMeAgain": {
    "message": "Nicht erneut erinnern"
  },
  "deepLink_Error404Description": {
    "message": "Wir können die gesuchte Seite nicht finden."
  },
  "deepLink_Error404Title": {
    "message": "Diese Seite existiert nicht"
  },
  "deepLink_ErrorMissingUrl": {
    "message": "Es wurde keine URL zum Navigieren angegeben."
  },
  "deepLink_ErrorOtherDescription": {
    "message": "Dies ist ein Fehler und sollte MetaMask gemeldet werden."
  },
  "deepLink_ErrorOtherTitle": {
    "message": "Beim Verarbeiten des Deeplinks ist ein Fehler aufgetreten"
  },
  "deepLink_GoToTheHomePageButton": {
    "message": "Zur Startseite gehen"
  },
  "deepLink_RedirectingToMetaMask": {
    "message": "Weiterleitung zu MetaMask"
  },
  "deepLink_ThirdPartyDescription": {
    "message": "Sie wurden von einem Dritten hierher geschickt, nicht von MetaMask. $1",
    "description": "$1 is the message 'deepLink_ContinueDescription'"
  },
  "deepLink_theBuyPage": {
    "message": "die Kaufseite"
  },
  "deepLink_theHomePage": {
    "message": "die Startseite"
  },
  "deepLink_theNotificationsPage": {
    "message": "die Benachrichtigungsseite"
  },
  "deepLink_theSwapsPage": {
    "message": "die Swaps-Seite"
  },
  "defaultRpcUrl": {
    "message": "Standard-RPC-URL"
  },
  "defaultSettingsSubTitle": {
    "message": "MetaMask verwendet Standardeinstellungen, um ein optimales Gleichgewicht zwischen Sicherheit und Benutzerfreundlichkeit herzustellen. Ändern Sie diese Einstellungen, um Ihre Privatsphäre weiter zu verbessern."
  },
  "defaultSettingsTitle": {
    "message": "Standard-Datenschutzeinstellungen"
  },
  "defi": {
    "message": "DeFi"
  },
  "defiTabErrorContent": {
    "message": "Schauen Sie später nochmal vorbei."
  },
  "defiTabErrorTitle": {
    "message": "Diese Seite konnte nicht geladen werden."
  },
  "delete": {
    "message": "Löschen"
  },
  "deleteContact": {
    "message": "Kontakt löschen"
  },
  "deleteMetaMetricsData": {
    "message": "MetaMetrics-Daten löschen"
  },
  "deleteMetaMetricsDataDescription": {
    "message": "Dadurch werden historische, mit Ihrer Nutzung auf diesem Gerät verbundene MetaMetrics-Daten gelöscht. Ihre Wallet und Ihre Konten bleiben nach dem Löschen dieser Daten unverändert. Dieser Vorgang kann bis zu 30 Tage dauern. Lesen Sie unsere $1.",
    "description": "$1 will have text saying Privacy Policy "
  },
  "deleteMetaMetricsDataErrorDesc": {
    "message": "Diese Anfrage kann aufgrund eines Serverproblems des Analysesystems derzeit nicht bearbeitet werden. Bitte versuchen Sie es später erneut."
  },
  "deleteMetaMetricsDataErrorTitle": {
    "message": "Wir können diese Daten im Moment nicht löschen"
  },
  "deleteMetaMetricsDataModalDesc": {
    "message": "Wir sind dabei, Ihre gesamten MetaMetrics-Daten zu löschen. Sind Sie sicher?"
  },
  "deleteMetaMetricsDataModalTitle": {
    "message": "MetaMetrics-Daten löschen?"
  },
  "deleteMetaMetricsDataRequestedDescription": {
    "message": "Sie haben diese Aktion am $1 initiiert. Dieser Vorgang kann bis zu 30 Tage dauern. $2 anzeigen",
    "description": "$1 will be the date on which teh deletion is requested and $2 will have text saying Privacy Policy "
  },
  "deleteNetworkIntro": {
    "message": "Wenn Sie dieses Netzwerk löschen, müssen Sie es erneut hinzufügen, um Ihre Assets in diesem Netzwerk anzuzeigen."
  },
  "deleteNetworkTitle": {
    "message": "$1-Netzwerk löschen?",
    "description": "$1 represents the name of the network"
  },
  "depositCrypto": {
    "message": "Zahlen Sie Krypto von einem anderen Konto über eine Wallet-Adresse oder einen QR-Code ein."
  },
  "deprecatedGoerliNtwrkMsg": {
    "message": "Aufgrund von Aktualisierungen des Ethereum-Systems wird das Goerli-Testnetzwerk bald eingestellt."
  },
  "deprecatedNetwork": {
    "message": "Dieses Netzwerk ist veraltet"
  },
  "deprecatedNetworkButtonMsg": {
    "message": "Verstanden"
  },
  "deprecatedNetworkDescription": {
    "message": "Das Netzwerk, zu dem Sie eine Verbindung herstellen möchten, wird von Metamask nicht mehr unterstützt. $1"
  },
  "description": {
    "message": "Beschreibung"
  },
  "descriptionFromSnap": {
    "message": "Beschreibung von $1",
    "description": "$1 represents the name of the snap"
  },
  "deselectAll": {
    "message": "Alle abwählen"
  },
  "destinationAccountPickerNoEligible": {
    "message": "Keine berechtigten Konten gefunden"
  },
  "destinationAccountPickerNoMatching": {
    "message": "Keine übereinstimmenden Konten gefunden"
  },
  "destinationAccountPickerSearchPlaceholderToMainnet": {
    "message": "Empfangsadresse oder ENS"
  },
  "destinationAccountPickerSearchPlaceholderToSolana": {
    "message": "Empfangsadresse"
  },
  "destinationTransactionIdLabel": {
    "message": "Ziel-Tx-ID",
    "description": "Label for the destination transaction ID field."
  },
  "details": {
    "message": "Details"
  },
  "developerOptions": {
    "message": "Entwickler-Optionen"
  },
  "disabledGasOptionToolTipMessage": {
    "message": "“$1” ist deaktiviert, weil es nicht das Minimum einer zehnprozentigen Erhöhung gegenüber der ursprünglichen Gasgebühr erfüllt.",
    "description": "$1 is gas estimate type which can be market or aggressive"
  },
  "disconnect": {
    "message": "Verbindung trennen"
  },
  "disconnectAllAccounts": {
    "message": "Alle Konten trennen"
  },
  "disconnectAllAccountsConfirmationDescription": {
    "message": "Sind Sie sicher, dass Sie die Verbindung trennen möchten? Die Seitenfunktionalität könnte verloren gehen."
  },
  "disconnectAllAccountsText": {
    "message": "Konten"
  },
  "disconnectAllDescriptionText": {
    "message": "Falls Sie die Verbindung zu dieser Seite trennen, müssen Sie Ihre Konten und Netzwerke bei einer weiteren Nutzung dieser Website erneut verbinden."
  },
  "disconnectAllSnapsText": {
    "message": "Snaps"
  },
  "disconnectMessage": {
    "message": "Dadurch wird die Verbindung zu dieser Seite getrennt"
  },
  "disconnectPrompt": {
    "message": "$1 trennen"
  },
  "disconnectThisAccount": {
    "message": "Dieses Konto trennen"
  },
  "disconnectedAllAccountsToast": {
    "message": "Alle Konten wurden von $1 getrennt",
    "description": "$1 is name of the dapp`"
  },
  "disconnectedSingleAccountToast": {
    "message": "$1 wurde von $2 getrennt",
    "description": "$1 is name of the name and $2 represents the dapp name`"
  },
  "discover": {
    "message": "Entdecken"
  },
  "discoverSnaps": {
    "message": "Snaps entdecken",
    "description": "Text that links to the Snaps website. Displayed in a banner on Snaps list page in settings."
  },
  "dismiss": {
    "message": "Verwerfen"
  },
  "dismissReminderDescriptionField": {
    "message": "Aktivieren Sie diese Option, um die Erinnerungsmeldung zur Sicherung der geheimen Wiederherstellungsphrase zu deaktivieren. Wir empfehlen Ihnen dringend, ein Backup Ihrer geheimen Wiederherstellungsphrase zu erstellen, um den Verlust von Geldern zu vermeiden."
  },
  "dismissReminderField": {
    "message": "Backup-Erinnerung zur geheimen Wiederherstellungsphrase verwerfen"
  },
  "dismissSmartAccountSuggestionEnabledDescription": {
    "message": "Schalten Sie dies ein, um den Vorschlag „Zum Smart-Konto wechseln“ für kein Konto mehr zu sehen. Smart-Konten ermöglichen schnellere Transaktionen, niedrigere Netzwerkgebühren und mehr Flexibilität bei der Zahlung."
  },
  "dismissSmartAccountSuggestionEnabledTitle": {
    "message": "Vorschlag „Zum Smart-Konto wechseln“ ausblenden"
  },
  "displayNftMedia": {
    "message": "NFT-Medien anzeigen"
  },
  "displayNftMediaDescription": {
    "message": "Durch die Anzeige von NFT-Medien und -Daten wird Ihre IP-Adresse an OpenSea oder andere Dritte weitergegeben. Dies kann es Angreifern ermöglichen, Ihre IP-Adresse mit Ihrer Ethereum-Adresse in Verbindung zu bringen. Die automatische NFT-Erkennung basiert auf dieser Einstellung und ist nicht verfügbar, wenn diese ausgeschaltet ist."
  },
  "doNotShare": {
    "message": "Teilen Sie dies mit niemanden"
  },
  "domain": {
    "message": "Domain"
  },
  "done": {
    "message": "Fertig"
  },
  "dontShowThisAgain": {
    "message": "Nicht mehr anzeigen"
  },
  "downArrow": {
    "message": "Abwärtspfeil"
  },
  "downloadAppDescription": {
    "message": "Nehmen Sie MetaMask mit der mobilen App überallhin mit. Aktivieren Sie außerdem Face ID, damit Sie immer Zugriff haben, auch wenn Sie Ihr Passwort vergessen."
  },
  "downloadAppTitle": {
    "message": "QR-Code scannen und App herunterladen"
  },
  "downloadGoogleChrome": {
    "message": "Google Chrome herunterladen"
  },
  "downloadMetaMaskMobileDescription": {
    "message": "Mit Face ID in unserer App können Sie sich selbst dann anmelden, wenn Sie Ihr Passwort vergessen haben. Nehmen Sie MetaMask überall mit hin!"
  },
  "downloadMetaMaskMobileQrNote": {
    "message": "Scannen Sie diesen QR-Code, um loszulegen."
  },
  "downloadMetaMaskMobileTitle": {
    "message": "Holen Sie sich unsere mobile App"
  },
  "downloadNow": {
    "message": "Jetzt herunterladen"
  },
  "downloadStateLogs": {
    "message": "Statusprotokolle herunterladen"
  },
  "dropped": {
    "message": "Abgebrochen"
  },
  "duplicateContactTooltip": {
    "message": "Dieser Kontaktname kollidiert mit einem bestehenden Konto bzw. Kontakt"
  },
  "duplicateContactWarning": {
    "message": "Sie haben doppelte Kontakte"
  },
  "durationSuffixDay": {
    "message": "T",
    "description": "Shortened form of 'day'"
  },
  "durationSuffixHour": {
    "message": "STD",
    "description": "Shortened form of 'hour'"
  },
  "durationSuffixMillisecond": {
    "message": "MS",
    "description": "Shortened form of 'millisecond'"
  },
  "durationSuffixMinute": {
    "message": "M",
    "description": "Shortened form of 'minute'"
  },
  "durationSuffixMonth": {
    "message": "M",
    "description": "Shortened form of 'month'"
  },
  "durationSuffixSecond": {
    "message": "S",
    "description": "Shortened form of 'second'"
  },
  "durationSuffixWeek": {
    "message": "W",
    "description": "Shortened form of 'week'"
  },
  "durationSuffixYear": {
    "message": "J",
    "description": "Shortened form of 'year'"
  },
  "earn": {
    "message": "Verdienen"
  },
  "edit": {
    "message": "Bearbeiten"
  },
  "editANickname": {
    "message": "Spitznamen bearbeiten"
  },
  "editAccountName": {
    "message": "Kontonamen bearbeiten"
  },
  "editAccounts": {
    "message": "Konten bearbeiten"
  },
  "editAddressNickname": {
    "message": "Adressenspitznamen bearbeiten"
  },
  "editCancellationGasFeeModalTitle": {
    "message": "Stornogasgebühr bearbeiten"
  },
  "editContact": {
    "message": "Kontakt bearbeiten"
  },
  "editGasFeeModalTitle": {
    "message": "Gas-Gebühr bearbeiten"
  },
  "editGasLimitOutOfBounds": {
    "message": "Gas-Limit muss mindestens $1 betragen"
  },
  "editGasLimitOutOfBoundsV2": {
    "message": "Gas-Limit muss größer als $1 und kleiner als $2 sein",
    "description": "$1 is the minimum limit for gas and $2 is the maximum limit"
  },
  "editGasLimitTooltip": {
    "message": "Gas-Limit ist die maximale Gas-Einheit, die Sie zu verwenden bereit sind. Gas-Einheiten sind ein Multiplikator der „Max. Prioritätsgebühr“ und der „Max. Gebühr“."
  },
  "editGasMaxBaseFeeGWEIImbalance": {
    "message": "Die maximale Grundgebühr darf nicht niedriger sein als die Prioritätsgebühr."
  },
  "editGasMaxBaseFeeHigh": {
    "message": "Die maximale Grundgebühr ist höher als erforderlich."
  },
  "editGasMaxBaseFeeLow": {
    "message": "Die maximale Grundgebühr ist für aktuelle Netzwerkkonditionen niedrig."
  },
  "editGasMaxFeeHigh": {
    "message": "Die maximale Grundgebühr ist höher als erforderlich."
  },
  "editGasMaxFeeLow": {
    "message": "Die maximale Gebühr ist zu niedrig für Netzwerkkonditionen."
  },
  "editGasMaxFeePriorityImbalance": {
    "message": "Die maximale Gebühr darf nicht niedriger sein als die maximale Prioritätsgebühr."
  },
  "editGasMaxPriorityFeeBelowMinimum": {
    "message": "Die maximale Prioritätsgebühr muss größer als 0 GWEI sein."
  },
  "editGasMaxPriorityFeeBelowMinimumV2": {
    "message": "Die Prioritätsgebühr muss größer als 0 sein."
  },
  "editGasMaxPriorityFeeHigh": {
    "message": "Die maximale Prioritätsgebühr ist höher als nötig. Sie können mehr zahlen als nötig."
  },
  "editGasMaxPriorityFeeHighV2": {
    "message": "Die maximale Prioritätsgebühr ist höher als nötig. Sie können mehr zahlen als nötig."
  },
  "editGasMaxPriorityFeeLow": {
    "message": "Die maximale Prioritätsgebühr ist niedrig für aktuelle Netzwerkkonditionen."
  },
  "editGasMaxPriorityFeeLowV2": {
    "message": "Die Prioritätsgebühr ist niedrig für aktuelle Netzwerkkonditionen."
  },
  "editGasPriceTooLow": {
    "message": "Der Gas-Preis muss größer als 0 sein."
  },
  "editGasPriceTooltip": {
    "message": "Dieses Netzwerk erfordert ein „Gas-Preis“-Feld beim Absenden einer Transaktion. Der Gas-Preis ist der Betrag, den Sie pro Gas-Einheit bezahlen."
  },
  "editGasSubTextFeeLabel": {
    "message": "Maximale Gebühr:"
  },
  "editGasTitle": {
    "message": "Priorität bearbeiten"
  },
  "editGasTooLow": {
    "message": "Unbekannte Bearbeitungszeit"
  },
  "editInPortfolio": {
    "message": "Im Portfolio bearbeiten"
  },
  "editNetwork": {
    "message": "Netzwerk bearbeiten"
  },
  "editNetworkLink": {
    "message": "Das ursprüngliche Netzwerk bearbeiten"
  },
  "editNetworksTitle": {
    "message": "Netzwerke bearbeiten"
  },
  "editNonceField": {
    "message": "Nonce bearbeiten"
  },
  "editNonceMessage": {
    "message": "Dies ist eine erweiterte Funktion, verwenden Sie diese vorsichtig."
  },
  "editPermission": {
    "message": "Genehmigung bearbeiten"
  },
  "editPermissions": {
    "message": "Genehmigungen bearbeiten"
  },
  "editSpeedUpEditGasFeeModalTitle": {
    "message": "Beschleunigung der Gasgebühr bearbeiten"
  },
  "editSpendingCap": {
    "message": "Ausgabenobergrenze bearbeiten"
  },
  "editSpendingCapAccountBalance": {
    "message": "Kontostand: $1 $2"
  },
  "editSpendingCapDesc": {
    "message": "Geben Sie den von Ihnen gewünschten Betrag ein, der in Ihrem Namen ausgegeben werden soll."
  },
  "editSpendingCapError": {
    "message": "Die Ausgabenobergrenze darf nicht mehr als $1 Dezimalstellen überschreiten. Entfernen Sie die Dezimalstellen, um fortzufahren."
  },
  "editSpendingCapSpecialCharError": {
    "message": "Nur Zahlen eingeben"
  },
  "enableAutoDetect": {
    "message": " Automatische Erkennung aktivieren"
  },
  "enableFromSettings": {
    "message": " In den Einstellungen aktivieren."
  },
  "enableSmartContractAccount": {
    "message": "Smart-Contract-Konto aktivieren"
  },
  "enableSmartContractAccountDescription": {
    "message": "Sie können Smart-Konto-Funktionen in unterstützten Netzwerken aktivieren."
  },
  "enableSnap": {
    "message": "Aktivieren"
  },
  "enableToken": {
    "message": "$1 aktivieren",
    "description": "$1 is a token symbol, e.g. ETH"
  },
  "enabled": {
    "message": "Aktiviert"
  },
  "enabledNetworks": {
    "message": "Aktivierte Netzwerke"
  },
  "encryptionPublicKeyNotice": {
    "message": "$1 wünscht Ihren öffentlichen Verschlüsselungsschlüssel. Durch Ihre Zustimmung kann diese Seite verschlüsselte Nachrichten an Sie verfassen.",
    "description": "$1 is the web3 site name"
  },
  "encryptionPublicKeyRequest": {
    "message": "Öffentlichen Verschlüsselungsschlüssel anfordern"
  },
  "endpointReturnedDifferentChainId": {
    "message": "Die von Ihnen eingegebene RPC-URL hat eine andere Chain-ID ($1) zurückgegeben.",
    "description": "$1 is the return value of eth_chainId from an RPC endpoint"
  },
  "enhancedTokenDetectionAlertMessage": {
    "message": "Erweiterte Token-Erkennung ist derzeit über $1 verfügbar. $2"
  },
  "ensDomainsSettingDescriptionIntroduction": {
    "message": "MetaMask zeigt Ihnen ENS-Domains direkt in der Adressleiste Ihres Browsers an. So funktioniert es:"
  },
  "ensDomainsSettingDescriptionOutroduction": {
    "message": "Beachten Sie bitte, dass durch die Nutzung dieser Funktion Ihre IP-Adresse für IPFS-Dienste anbietende Dritte sichtbar wird."
  },
  "ensDomainsSettingDescriptionPart1": {
    "message": "MetaMask findet mithilfe von Ethereums ENS-Contract den mit dem ENS-Namen verbundenen Code."
  },
  "ensDomainsSettingDescriptionPart2": {
    "message": "Wenn der Code mit IPFS verknüpft ist, wird der dazugehörige Content (in der Regel eine Website) wiedergegeben."
  },
  "ensDomainsSettingTitle": {
    "message": "ENS-Domains in der Adresszeile anzeigen"
  },
  "ensUnknownError": {
    "message": "ENS-Lookup fehlgeschlagen."
  },
  "enterANameToIdentifyTheUrl": {
    "message": "Geben Sie zur Identifizierung der URL einen Namen ein"
  },
  "enterChainId": {
    "message": "Chain-ID eingeben"
  },
  "enterMaxSpendLimit": {
    "message": "Max. Ausgabenlimit eingeben"
  },
  "enterNetworkName": {
    "message": "Netzwerkname eingeben"
  },
  "enterOptionalPassword": {
    "message": "Optionales Passwort eingeben"
  },
  "enterPasswordContinue": {
    "message": "Zum Fortfahren Passwort eingeben"
  },
  "enterPasswordCurrent": {
    "message": "Geben Sie Ihr aktuelles Passwort ein"
  },
  "enterRpcUrl": {
    "message": "RPC-URL eingeben"
  },
  "enterSymbol": {
    "message": "Symbol eingeben"
  },
  "enterTokenNameOrAddress": {
    "message": "Tokennamen eingeben oder Adresse einfügen"
  },
  "enterYourPassword": {
    "message": "Passwort eingeben"
  },
  "enterYourPasswordContinue": {
    "message": "Zum Fortfahren Passwort eingeben"
  },
  "enterYourPasswordSocialLoginFlow": {
    "message": "MetaMask-Passwort eingeben"
  },
  "errorCode": {
    "message": "Code: $1",
    "description": "Displayed error code for debugging purposes. $1 is the error code"
  },
  "errorDetails": {
    "message": "Fehlerdetails",
    "description": "Label for the error details field in the error screen."
  },
  "errorGettingSafeChainList": {
    "message": "Fehler beim Abrufen der Liste sicherer Ketten, bitte mit Vorsicht fortfahren."
  },
  "errorMessage": {
    "message": "Nachricht: $1",
    "description": "Displayed error message for debugging purposes. $1 is the error message"
  },
  "errorName": {
    "message": "Code: $1",
    "description": "Displayed error name for debugging purposes. $1 is the error name"
  },
  "errorPageContactSupport": {
    "message": "Support kontaktieren",
    "description": "Button for contact MM support"
  },
  "errorPageDescribeUsWhatHappened": {
    "message": "Beschreiben Sie, was vorgefallen ist",
    "description": "Button for submitting report to sentry"
  },
  "errorPageInfo": {
    "message": "Ihre Daten können nicht angezeigt werden. Keine Sorge, Ihre Wallet und Ihr Geld sind sicher.",
    "description": "Information banner shown in the error page"
  },
  "errorPageMessageTitle": {
    "message": "Fehlermeldung",
    "description": "Title for description, which is displayed for debugging purposes"
  },
  "errorPageSentryFormTitle": {
    "message": "Beschreiben Sie, was vorgefallen ist",
    "description": "In sentry feedback form, The title at the top of the feedback form."
  },
  "errorPageSentryMessagePlaceholder": {
    "message": "Die Übermittlung von Details, z. B. wie wir den Fehler reproduzieren können, wird uns bei der Behebung des Problems helfen.",
    "description": "In sentry feedback form, The placeholder for the feedback description input field."
  },
  "errorPageSentrySuccessMessageText": {
    "message": "Vielen Dank! Wir werden uns bald damit befassen.",
    "description": "In sentry feedback form, The message displayed after a successful feedback submission."
  },
  "errorPageTitle": {
    "message": "MetaMask hat einen Fehler festgestellt.",
    "description": "Title of generic error page"
  },
  "errorPageTryAgain": {
    "message": "Erneut versuchen",
    "description": "Button for try again"
  },
  "errorStack": {
    "message": "Stapel:",
    "description": "Title for error stack, which is displayed for debugging purposes"
  },
  "errorWhileConnectingToRPC": {
    "message": "Fehler bei der Verbindung zum benutzerdefinierten Netzwerk."
  },
  "errorWithSnap": {
    "message": "Fehler bei $1",
    "description": "$1 represents the name of the snap"
  },
  "estimatedFee": {
    "message": "Geschätzte Gebühr"
  },
  "estimatedFeeTooltip": {
    "message": "Betrag, der für die Bearbeitung der Transaktion im Netzwerk gezahlt wurde."
  },
  "ethGasPriceFetchWarning": {
    "message": "Der Gas-Preis, der sich aus der Gas-Hauptschätzungsdienst ergibt, ist derzeit nicht verfügbar."
  },
  "ethereumProviderAccess": {
    "message": "Ethereum-Anbieter Zugriff auf $1 gewähren",
    "description": "The parameter is the name of the requesting origin"
  },
  "ethereumPublicAddress": {
    "message": "Öffentliche Ethereum-Adresse"
  },
  "etherscan": {
    "message": "Etherscan"
  },
  "etherscanView": {
    "message": "Account auf Etherscan anschauen"
  },
  "etherscanViewOn": {
    "message": "Auf Etherscan anzeigen"
  },
  "existingChainId": {
    "message": "Die von Ihnen eingegebenen Informationen sind mit einer bestehenden Chain-ID verknüpft."
  },
  "expandView": {
    "message": "Ansicht erweitern"
  },
  "experimental": {
    "message": "Experimentell"
  },
  "exploreweb3": {
    "message": "Web3 erkunden"
  },
  "exportYourData": {
    "message": "Ihre Daten exportieren"
  },
  "exportYourDataButton": {
    "message": "Herunterladen"
  },
  "exportYourDataDescription": {
    "message": "Sie können Daten wie Ihre Kontakte und Einstellungen exportieren."
  },
  "extendWalletWithSnaps": {
    "message": "Erkunden Sie die von der Community erstellten Snaps, um Ihr web3-Erlebnis individuell zu gestalten.",
    "description": "Banner description displayed on Snaps list page in Settings when less than 6 Snaps is installed."
  },
  "externalAccount": {
    "message": "Externes Konto"
  },
  "externalExtension": {
    "message": "Externe Erweiterung"
  },
  "externalNameSourcesSetting": {
    "message": "Vorgeschlagene Spitznamen"
  },
  "externalNameSourcesSettingDescription": {
    "message": "Wir rufen die vorgeschlagenen Spitznamen für Adressen, mit denen Sie interagieren, aus Drittanbieterquellen wie Etherscan, Infura und Lens Protocol ab. Diese Anbieter sind in der Lage, die betreffenden Adressen sowie Ihre IP-Adresse einzusehen. Ihre Kontoadresse wird jedoch nicht an Drittparteien weitergegeben."
  },
  "failed": {
    "message": "Fehlgeschlagen"
  },
  "failedToFetchChainId": {
    "message": "Chain-ID konnte nicht abgerufen werden. Ist Ihre RPC-URL korrekt?"
  },
  "failover": {
    "message": "Failover"
  },
  "failoverRpcUrl": {
    "message": "Failover-RPC-URL"
  },
  "failureMessage": {
    "message": "Etwas ist schiefgelaufen und wir konnten die Aktion nicht abschließen."
  },
  "fast": {
    "message": "Schnell"
  },
  "feeDetails": {
    "message": "Details zur Gebühr"
  },
  "fileImportFail": {
    "message": "Dateiimport fehlgeschlagen? Bitte hier klicken!",
    "description": "Helps user import their account from a JSON file"
  },
  "flaskWelcomeUninstall": {
    "message": "Sie sollten diese Erweiterung deinstallieren.",
    "description": "This request is shown on the Flask Welcome screen. It is intended for non-developers, and will be bolded."
  },
  "flaskWelcomeWarning1": {
    "message": "Flask ist für Entwickler gedacht, um mit neuen instabilen APIs zu experimentieren. Wenn Sie kein Entwickler oder Beta-Tester sind, $1.",
    "description": "This is a warning shown on the Flask Welcome screen, intended to encourage non-developers not to proceed any further. $1 is the bolded message 'flaskWelcomeUninstall'"
  },
  "flaskWelcomeWarning2": {
    "message": "Wir übernehmen keine Garantie für die Sicherheit oder Stabilität dieser Erweiterung. Die neuen von Flask angebotenen APIs sind nicht gegen Phishing-Angriffe gehärtet. Das bedeutet, dass jede Webseite oder jeder Snap, der Flask benötigt, ein böswilliger Versuch sein könnte, Ihre Assets zu stehlen.",
    "description": "This explains the risks of using MetaMask Flask"
  },
  "flaskWelcomeWarning3": {
    "message": "Alle Flask-APIs sind experimentell. Sie können ohne Vorankündigung geändert oder entfernt werden oder sie können auf unbestimmte Zeit in Flask bleiben, ohne jemals in die stabile MetaMask migriert zu werden. Die Verwendung erfolgt auf eigene Gefahr.",
    "description": "This message warns developers about unstable Flask APIs"
  },
  "flaskWelcomeWarning4": {
    "message": "Stellen Sie sicher, dass Sie Ihre normale MetaMask-Erweiterung deaktivieren, wenn Sie Flask verwenden.",
    "description": "This message calls to pay attention about multiple versions of MetaMask running on the same site (Flask + Prod)"
  },
  "flaskWelcomeWarningAcceptButton": {
    "message": "Ich akzeptiere die Risiken",
    "description": "this text is shown on a button, which the user presses to confirm they understand the risks of using Flask"
  },
  "floatAmountToken": {
    "message": "Token-Betrag muss eine ganze Zahl sein"
  },
  "forbiddenIpfsGateway": {
    "message": "Verbotene IPFS-Gateway: Bitte geben Sie ein CID-Gateway an."
  },
  "forgetDevice": {
    "message": "Dieses Gerät entfernen"
  },
  "forgotPassword": {
    "message": "Passwort vergessen?"
  },
  "forgotPasswordModalButton": {
    "message": "Wallet zurücksetzen"
  },
  "forgotPasswordModalDescription1": {
    "message": "MetaMask kann Ihr Passwort nicht für Sie wiederherstellen."
  },
  "forgotPasswordModalDescription2": {
    "message": "Sie können Ihre Wallet zurücksetzen, indem Sie die geheime Wiederherstellungsphrase eingeben, die Sie beim Einrichten Ihrer Wallet verwendet haben."
  },
  "forgotPasswordModalTitle": {
    "message": "Passwort vergessen?"
  },
  "forgotPasswordSocialDescription": {
    "message": "MetaMask kann Ihr Passwort nicht für Sie wiederherstellen."
  },
  "forgotPasswordSocialStep1": {
    "message": "Wenn Sie auf einem Gerät mit $1 (wie Face ID) bei MetaMask angemeldet sind, können Sie dort Ihr Passwort zurücksetzen.",
    "description": "$1 is bold biometrics turned on"
  },
  "forgotPasswordSocialStep1Biometrics": {
    "message": "biometrische Daten eingeschaltet"
  },
  "forgotPasswordSocialStep2": {
    "message": "Wenn Sie Ihre $1 haben, können Sie Ihre aktuelle Wallet zurücksetzen und mithilfe der geheimen Wiederherstellungsphrase erneut importieren.",
    "description": "$1 is bold Secret Recovery Phrase"
  },
  "form": {
    "message": "Formular"
  },
  "from": {
    "message": "Von"
  },
  "fromAddress": {
    "message": "Von: $1",
    "description": "$1 is the address to include in the From label. It is typically shortened first using shortenAddress"
  },
  "fromTokenLists": {
    "message": "Von Token-Liste: $1"
  },
  "function": {
    "message": "Funktion: $1"
  },
  "fundingMethod": {
    "message": "Methode der Mittelbereitstellung"
  },
  "gas": {
    "message": "Gas"
  },
  "gasDisplayAcknowledgeDappButtonText": {
    "message": "Vorgeschlagene Gas-Gebühr bearbeiten"
  },
  "gasDisplayDappWarning": {
    "message": "Diese Gas-Gebühr wurde von $1 vorgeschlagen. Dies kann ein Problem mit Ihrer Transaktion verursachen. Bei Fragen wenden Sie sich bitte an $1.",
    "description": "$1 represents the Dapp's origin"
  },
  "gasFee": {
    "message": "Gas-Gebühr"
  },
  "gasLimit": {
    "message": "Gas-Limit"
  },
  "gasLimitRecommended": {
    "message": "Empfohlenes Gas-Limit ist $1. Wenn das Gas-Limit weniger beträgt, kann es fehlschlagen."
  },
  "gasLimitTooLow": {
    "message": "Gas-Limit muss mindestens 21000 betragen."
  },
  "gasLimitV2": {
    "message": "Gas-Limit"
  },
  "gasOption": {
    "message": "Gas-Option"
  },
  "gasPriceExcessive": {
    "message": "Ihre Gas-Gebühr ist unnötig hoch. Denken Sie darüber nach, den Betrag zu senken."
  },
  "gasPriceFetchFailed": {
    "message": "Die Gas-Preis-Schätzung ist aufgrund eines Netzwerkfehlers fehlgeschlagen."
  },
  "gasTimingHoursShort": {
    "message": "$1 Stunde",
    "description": "$1 represents a number of hours"
  },
  "gasTimingLow": {
    "message": "Langsam"
  },
  "gasTimingMinutesShort": {
    "message": "Min. $1",
    "description": "$1 represents a number of minutes"
  },
  "gasTimingSecondsShort": {
    "message": "$1 Sek.",
    "description": "$1 represents a number of seconds"
  },
  "gasUsed": {
    "message": "Verwendetes Gas"
  },
  "general": {
    "message": "Allgemein"
  },
  "generalCameraError": {
    "message": "Wir konnten nicht auf Ihre Kamera zugreifen. Bitte versuchen Sie es erneut."
  },
  "generalCameraErrorTitle": {
    "message": "Etwas ist schiefgelaufen ...."
  },
  "generalDescription": {
    "message": "Synchronisieren Sie Einstellungen geräteübergreifend, wählen Sie Netzwerkeinstellungen aus und verfolgen Sie Token-Daten"
  },
  "genericExplorerView": {
    "message": "Konto auf $1 ansehen"
  },
  "getTheNewestFeatures": {
    "message": "Holen Sie sich die neuesten Funktionen"
  },
  "goToSite": {
    "message": "Zur Seite gehen"
  },
  "goerli": {
    "message": "Goerli-Testnetzwerk"
  },
  "gotIt": {
    "message": "Verstanden!"
  },
  "grantExactAccess": {
    "message": "Exakten Zugriff genehmigen"
  },
  "gwei": {
    "message": "GWEI"
  },
  "hardware": {
    "message": "Hardware"
  },
  "hardwareWalletConnected": {
    "message": "Hardware-Wallet verknüpft"
  },
  "hardwareWalletLegacyDescription": {
    "message": "(veraltet)",
    "description": "Text representing the MEW path"
  },
  "hardwareWalletSubmissionWarningStep1": {
    "message": "Stellen Sie sicher, dass Ihr $1 angeschlossen ist und die Ethereum-App ausgewählt ist."
  },
  "hardwareWalletSubmissionWarningStep2": {
    "message": "Aktivieren Sie „Smart-Contract-Daten“ oder „Blindes Signieren“ auf Ihrem $1-Gerät."
  },
  "hardwareWalletSubmissionWarningTitle": {
    "message": "Vor dem Klicken auf Absenden:"
  },
  "hardwareWalletSupportLinkConversion": {
    "message": "hier klicken"
  },
  "hardwareWallets": {
    "message": "Eine Hardware-Wallet verknüpfen"
  },
  "hardwareWalletsInfo": {
    "message": "Hardware-Wallet-Integrationen nutzen API-Aufrufe zur Kommunikation mit externen Servern, die Ihre IP-Adresse und die Adressen der Smart Contracts, mit denen Sie interagieren, sehen können."
  },
  "hardwareWalletsMsg": {
    "message": "Wählen Sie eine Hardware-Wallet aus, die Sie mit MetaMask verwenden möchten."
  },
  "here": {
    "message": "hier",
    "description": "as in -click here- for more information (goes with troubleTokenBalances)"
  },
  "hexData": {
    "message": "Hexdaten"
  },
  "hiddenAccounts": {
    "message": "Versteckte Konten"
  },
  "hide": {
    "message": "Verbergen"
  },
  "hideAccount": {
    "message": "Konto verbergen"
  },
  "hideAdvancedDetails": {
    "message": "Erweiterte Details verbergen"
  },
  "hideSentitiveInfo": {
    "message": "Sensible Informationen verbergen"
  },
  "hideTokenPrompt": {
    "message": "Token verbergen?"
  },
  "hideTokenSymbol": {
    "message": "$1 verbergen",
    "description": "$1 is the symbol for a token (e.g. 'DAI')"
  },
  "hideZeroBalanceTokens": {
    "message": "Token ohne Guthaben verbergen"
  },
  "high": {
    "message": "Aggressiv"
  },
  "highGasSettingToolTipMessage": {
    "message": "Hohe Wahrscheinlichkeit, auch in volatilen Märkten. Verwenden Sie $1, um Schwankungen im Netzwerk-Traffic, die z. B. durch den Ausfall beliebter NFTs entstehen, abzudecken.",
    "description": "$1 is key 'high' (text: 'Aggressive') separated here so that it can be passed in with bold font-weight"
  },
  "highLowercase": {
    "message": "hoch"
  },
  "highestCurrentBid": {
    "message": "Höchstes aktuelles Gebot"
  },
  "highestFloorPrice": {
    "message": "Höchster Mindestpreis"
  },
  "history": {
    "message": "Verlauf"
  },
  "holdToRevealContent1": {
    "message": "Ihre geheime Wiederherstellungsphrase bietet $1",
    "description": "$1 is a bolded text with the message from 'holdToRevealContent2'"
  },
  "holdToRevealContent2": {
    "message": "vollen Zugriff auf Ihre Wallet und Ihr Guthaben.",
    "description": "Is the bolded text in 'holdToRevealContent1'"
  },
  "holdToRevealContent3": {
    "message": "Teilen Sie dies mit niemandem. $1 $2",
    "description": "$1 is a message from 'holdToRevealContent4' and $2 is a text link with the message from 'holdToRevealContent5'"
  },
  "holdToRevealContent4": {
    "message": "Der MetaMask-Support wird Sie nicht danach fragen,",
    "description": "Part of 'holdToRevealContent3'"
  },
  "holdToRevealContent5": {
    "message": "Betrüger aber schon.",
    "description": "The text link in 'holdToRevealContent3'"
  },
  "holdToRevealContentPrivateKey1": {
    "message": "Ihr privater Schlüssel bietet $1",
    "description": "$1 is a bolded text with the message from 'holdToRevealContentPrivateKey2'"
  },
  "holdToRevealContentPrivateKey2": {
    "message": "vollständigen Zugriff auf Ihre Wallet und Ihr Guthaben.",
    "description": "Is the bolded text in 'holdToRevealContentPrivateKey2'"
  },
  "holdToRevealLockedLabel": {
    "message": "Halten zum Offenlegen des gesperrten Kreises"
  },
  "holdToRevealPrivateKey": {
    "message": "Halten, um privaten Schlüssel offenzulegen."
  },
  "holdToRevealPrivateKeyTitle": {
    "message": "Bewaren Sie Ihren privaten Schlüssel sicher auf."
  },
  "holdToRevealSRP": {
    "message": "Halten, um GWP anzuzeigen."
  },
  "holdToRevealSRPTitle": {
    "message": "Bewahren Sie Ihre GWP sicher auf."
  },
  "holdToRevealUnlockedLabel": {
    "message": "zur-Anzeige-Halten-Kreis entsperrt"
  },
  "honeypotDescription": {
    "message": "Dieser Token könnte ein Honeypot-Risiko bergen. Es empfiehlt sich, vor der Interaktion eine Sorgfaltsprüfung vorzunehmen, um einen möglichen finanziellen Verlust zu vermeiden."
  },
  "honeypotTitle": {
    "message": "Honeypot"
  },
  "id": {
    "message": "ID"
  },
  "ignoreAll": {
    "message": "Alle ignorieren"
  },
  "ignoreTokenWarning": {
    "message": "Wenn Sie Tokens verbergen, werden Sie nicht in Ihrer Wallet angezeigt. Sie können sie jedoch weiterhin hinzufügen, indem Sie nach ihnen suchen."
  },
  "imToken": {
    "message": "imToken"
  },
  "import": {
    "message": "Importieren",
    "description": "Button to import an account from a selected file"
  },
  "importAWallet": {
    "message": "Wallet importieren"
  },
  "importAccountError": {
    "message": "Fehler beim Importieren des Kontos."
  },
  "importAccountErrorIsSRP": {
    "message": "Sie haben eine geheime Wiederherstellungsphrase (oder mnemonische Phrase) eingegeben. Um hier ein Konto zu importieren, müssen Sie einen privaten Schlüssel eingeben, wobei es sich um einen hexadezimalen String mit 64 Zeichen handelt."
  },
  "importAccountErrorNotAValidPrivateKey": {
    "message": "Dies ist ein ungültiger privater Schlüssel. Sie haben eine hexadezimale Zeichenfolge eingegeben, sie muss aber 64 Zeichen lang sein."
  },
  "importAccountErrorNotHexadecimal": {
    "message": "Dies ist ein ungültiger privater Schlüsseln. Sie müssen eine hexadezimale Zeichenfolge mit 64 Zeichen eingeben."
  },
  "importAccountJsonLoading1": {
    "message": "Rechnen Sie damit, dass dieser JSON-Import ein paar Minuten dauert und MetaMask nicht reagiert."
  },
  "importAccountJsonLoading2": {
    "message": "Wir entschuldigen uns hierfür und werden dies in Zukunft beschleunigen."
  },
  "importAccountMsg": {
    "message": "Importierte Konten werden nicht mit der geheimen Wiederherstellungsphrase von MetaMask verknüpft. Erfahren Sie mehr über importierte Konten."
  },
  "importAccountWithSocialMsg": {
    "message": "Importierte private Schlüssel werden in Ihrem Konto gesichert und automatisch synchronisiert, sobald Sie sich mit demselben Google- oder Apple-Login anmelden."
  },
  "importAccountWithSocialMsgLearnMore": {
    "message": "$1 darüber, wie importierte Schlüssel funktionieren",
    "description": "$1 is a link to learn more about imported keys"
  },
  "importNFT": {
    "message": "NFT importieren"
  },
  "importNFTAddressToolTip": {
    "message": "Auf OpenSea gibt es zum Beispiel auf der NFT-Seite unter Details einen blauen Hyperlink mit der Bezeichnung „Contract-Adresse“. Wenn Sie darauf klicken, werden Sie zur Adresse des Contracts auf Etherscan weitergeleitet. Oben links auf der Seite sollte ein Symbol mit der Aufschrift „Contract“ zu sehen sein und rechts daneben eine lange Reihe von Buchstaben und Zahlen. Dies ist die Adresse des Contracts, mit dem Ihr NFT erstellt wurde. Klicken Sie auf das „Kopieren“-Symbol rechts neben der Adresse und Sie haben sie in Ihrer Zwischenablage."
  },
  "importNFTPage": {
    "message": "NFT-Seite importieren"
  },
  "importNFTTokenIdToolTip": {
    "message": "Die ID eines NFTs ist eine eindeutige Kennung, da keine zwei NFTs gleich sind. Auch diese Nummer finden Sie in OpenSea unter „Details“. Notieren Sie diese oder kopieren Sie sie in Ihre Zwischenablage."
  },
  "importNWordSRP": {
    "message": "Ich habe eine $1-Wort-Wiederherstellungsphrase",
    "description": "$1 is the number of words in the recovery phrase"
  },
  "importPrivateKey": {
    "message": "Privater Schlüssel"
  },
  "importSRPDescription": {
    "message": "Importieren Sie eine bereits vorhandene Wallet mit Ihrer geheimen 12- oder 24-Wort-Wiederherstellungsphrase."
  },
  "importSRPNumberOfWordsError": {
    "message": "Geheime Wiederherstellungsphrasen bestehen aus 12 oder 24 Wörtern"
  },
  "importSRPWordError": {
    "message": "Das Wort $1 ist falsch oder falsch geschrieben.",
    "description": "$1 is the word that is incorrect or misspelled"
  },
  "importSRPWordErrorAlternative": {
    "message": "Wort $1 und $2 sind falsch oder falsch geschrieben.",
    "description": "$1 and $2 are multiple words that are mispelled."
  },
  "importSecretRecoveryPhrase": {
    "message": "Geheime Wiederherstellungsphrase importieren"
  },
  "importSecretRecoveryPhraseUnknownError": {
    "message": "Ein unbekannter Fehler ist aufgetreten."
  },
  "importSelectedTokens": {
    "message": "Ausgewählte Tokens importieren?"
  },
  "importSelectedTokensDescription": {
    "message": "Es werden nur die von Ihnen ausgewählten Tokens in Ihrer Wallet angezeigt. Sie können verborgene Tokens später jederzeit importieren, indem Sie nach ihnen suchen."
  },
  "importTokenQuestion": {
    "message": "Token importieren?"
  },
  "importTokenWarning": {
    "message": "Jeder kann ein Token mit beliebigem Namen erstellen, einschließlich gefälschter Versionen bestehender Tokens. Hinzufügen und Handeln auf eigene Gefahr!"
  },
  "importTokensCamelCase": {
    "message": "Tokens importieren"
  },
  "importTokensError": {
    "message": "Wir konnten die Tokens nicht importieren. Bitte versuchen Sie es später erneut."
  },
  "importWallet": {
    "message": "Wallet importieren"
  },
  "importWalletOrAccountHeader": {
    "message": "Wallet oder Konto importieren"
  },
  "importWalletSuccess": {
    "message": "Geheime Wiederherstellungsphrase $1 importiert",
    "description": "$1 is the index of the secret recovery phrase"
  },
  "importWithCount": {
    "message": "$1 importieren",
    "description": "$1 will the number of detected tokens that are selected for importing, if all of them are selected then $1 will be all"
  },
  "imported": {
    "message": "Importiert",
    "description": "status showing that an account has been fully loaded into the keyring"
  },
  "inYourSettings": {
    "message": "in Ihren Einstellungen"
  },
  "included": {
    "message": "einschließlich"
  },
  "includesXTransactions": {
    "message": "Beinhaltet $1 Transaktionen"
  },
  "infuraBlockedNotification": {
    "message": "MetaMask kann sich nicht mit dem Blockchain Host verbinden. Überprüfen Sie mögliche Gründe $1.",
    "description": "$1 is a clickable link with with text defined by the 'here' key"
  },
  "initialTransactionConfirmed": {
    "message": "Ihre erste Transaktion wurde vom Netzwerk bestätigt. Klicken Sie auf „OK“, um zurückzukehren."
  },
  "insightsFromSnap": {
    "message": "Einblicke von $1",
    "description": "$1 represents the name of the snap"
  },
  "install": {
    "message": "Installieren"
  },
  "installOrigin": {
    "message": "Origin installieren"
  },
  "installRequest": {
    "message": "Zu MetaMask hinzufügen"
  },
  "installedOn": {
    "message": "Installiert auf $1",
    "description": "$1 is the date when the snap has been installed"
  },
  "insufficientBalance": {
    "message": "Guthaben reicht nicht aus."
  },
  "insufficientFunds": {
    "message": "Nicht genügend Gelder."
  },
  "insufficientFundsForGas": {
    "message": "Unzureichende Gelder für Gas"
  },
  "insufficientLockedLiquidityDescription": {
    "message": "Aufgrund des Mangels an ausreichend gesicherter oder verbrannter Liquidität ist das Token anfällig für plötzliche Liquiditätsabflüsse, was zu Marktinstabilität führen kann."
  },
  "insufficientLockedLiquidityTitle": {
    "message": "Unzureichende gesperrte Liquidität"
  },
  "insufficientTokens": {
    "message": "Nicht genügend Tokens."
  },
  "interactWithSmartContract": {
    "message": "Smart Contract"
  },
  "interactingWith": {
    "message": "Interaktion mit"
  },
  "interactingWithTransactionDescription": {
    "message": "Dies ist der Kontrakt, mit dem Sie interagieren. Schützen Sie sich vor Betrügern, indem Sie die Details überprüfen."
  },
  "interaction": {
    "message": "Interaktion"
  },
  "invalidAddress": {
    "message": "Ungültige Adresse"
  },
  "invalidAddressRecipient": {
    "message": "Empfängeradresse ist unzulässig"
  },
  "invalidAssetType": {
    "message": "Dieses Asset ist ein NFT und muss auf der Seite „NFTs importieren“ unter dem Tab NFTs erneut hinzugefügt werden."
  },
  "invalidChainIdTooBig": {
    "message": "Ungültige Chain-ID. Die Chain-ID ist zu groß."
  },
  "invalidCustomNetworkAlertContent1": {
    "message": "Die Chain-ID für benutzerdefiniertes Netzwerk '$1' muss neu eingegeben werden.",
    "description": "$1 is the name/identifier of the network."
  },
  "invalidCustomNetworkAlertContent2": {
    "message": "Um Sie vor betrügerischen oder böswilligen Netzanbietern zu schützen, sind nun Chain-IDs für alle benutzerdefinierten Netzwerke erforderlich."
  },
  "invalidCustomNetworkAlertContent3": {
    "message": "Gehen Sie zu Einstellungen > Netzwerk und geben Sie die Chain-ID ein. Sie finden die Chain-IDs der beliebtesten Netzwerke auf $1.",
    "description": "$1 is a link to https://chainid.network"
  },
  "invalidCustomNetworkAlertTitle": {
    "message": "Ungültiges benutzerdefiniertes Netzwerk"
  },
  "invalidHexData": {
    "message": "Ungültige Hex-Daten"
  },
  "invalidHexNumber": {
    "message": "Ungültige Hexadezimalzahl."
  },
  "invalidHexNumberLeadingZeros": {
    "message": "Ungültige Hexadezimalnummer. Entfernen Sie alle führenden Nulle."
  },
  "invalidIpfsGateway": {
    "message": "Ungültiges IPFS-Gateway: Der Wert muss eine gültige URL sein."
  },
  "invalidNumber": {
    "message": "Ungültige Zahl. Geben Sie eine dezimale oder mit '0x' vorangestellte hexadezimale Zahl ein."
  },
  "invalidNumberLeadingZeros": {
    "message": "Ungültige Hexadezimalnummer. Entfernen Sie alle führenden Nulle."
  },
  "invalidRPC": {
    "message": "Ungültige RPC URI"
  },
  "invalidSeedPhrase": {
    "message": "Ungültige geheime Wiederherstellungsphrase"
  },
  "invalidSeedPhraseCaseSensitive": {
    "message": "Ungültige Eingabe! Die geheime Wiederherstellungsphrase berücksichtigt Groß- und Kleinschreibung."
  },
  "invalidSeedPhraseNotFound": {
    "message": "Geheime Wiederherstellungsphrase nicht gefunden."
  },
  "ipfsGateway": {
    "message": "IPFS-Gateway"
  },
  "ipfsGatewayDescription": {
    "message": "MetaMask verwendet Dienste von Drittanbietern, um Bilder Ihrer auf IPFS gespeicherten NFTs wiederzugeben, Informationen zu ENS-Adressen anzuzeigen, die Sie in die Adressleiste Ihres Browsers eingegeben haben, und Symbole für verschiedene Tokens abzurufen. Ihre IP-Adresse kann diesen Diensten offengelegt werden, wenn Sie diese nutzen."
  },
  "ipfsToggleModalDescriptionOne": {
    "message": "Wir verwenden Dienste von Drittanbietern, um Bilder Ihrer auf IPFS gespeicherten NFTs wiederzugeben, Informationen zu ENS-Adressen anzuzeigen, die Sie in die Adressleiste Ihres Browsers eingeben, und Symbole für verschiedene Tokens abzurufen. Ihre IP-Adresse kann diesen Diensten offengelegt werden, wenn Sie diese nutzen."
  },
  "ipfsToggleModalDescriptionTwo": {
    "message": "Durch die Auswahl von „Bestätigen“ wird die IPFS-Auflösung eingeschaltet. Sie lässt sich jederzeit in $1 wieder ausschalten.",
    "description": "$1 is the method to turn off ipfs"
  },
  "ipfsToggleModalSettings": {
    "message": "Einstellungen > Sicherheit und Datenschutz"
  },
  "isSigningOrSubmitting": {
    "message": "Eine frühere Transaktion wird noch signiert oder eingereicht"
  },
  "jazzicons": {
    "message": "Jazzicons"
  },
  "jsonFile": {
    "message": "JSON Datei",
    "description": "format for importing an account"
  },
  "keyringAccountName": {
    "message": "Kontoname"
  },
  "keyringAccountPublicAddress": {
    "message": "Öffentliche Adresse"
  },
  "keyringSnapRemovalResult1": {
    "message": "$1 $2entfernt",
    "description": "Displays the result after removal of a keyring snap. $1 is the snap name, $2 is whether it is successful or not"
  },
  "keyringSnapRemovalResultNotSuccessful": {
    "message": "nicht ",
    "description": "Displays the `not` word in $2."
  },
  "keyringSnapRemoveConfirmation": {
    "message": "„$1“ eingeben, um zu bestätigen, dass Sie diesen Snap entfernen möchten:",
    "description": "Asks user to input the name nap prior to deleting the snap. $1 is the snap name"
  },
  "keystone": {
    "message": "Keystone"
  },
  "knownAddressRecipient": {
    "message": "Bekannte Contract-Adresse."
  },
  "knownTokenWarning": {
    "message": "Mit dieser Aktion werden Tokens bearbeitet, die bereits in Ihrer Wallet aufgelistet sind und die dazu verwendet werden können, Sie zu betrügen. Genehmigen Sie diese Aktion nur, wenn Sie sicher sind, dass Sie den Wert dieser Tokens ändern möchten. Erfahren Sie mehr über $1."
  },
  "l1Fee": {
    "message": "L1-Gebühr"
  },
  "l1FeeTooltip": {
    "message": "L1-Gas-Gebühr"
  },
  "l2Fee": {
    "message": "L2-Gebühr"
  },
  "l2FeeTooltip": {
    "message": "L2-Gas-Gebühr"
  },
  "lastConnected": {
    "message": "Zuletzt verbunden"
  },
  "lastSold": {
    "message": "Zuletzt verkauft"
  },
  "lavaDomeCopyWarning": {
    "message": "Zu Ihrer Sicherheit ist die Auswahl dieses Textes im Moment nicht möglich."
  },
  "layer1Fees": {
    "message": "Layer 1 Gebühren"
  },
  "layer2Fees": {
    "message": "Layer-2-Gebühren"
  },
  "learnHow": {
    "message": "Erfahren Sie, wie es funktioniert"
  },
  "learnMore": {
    "message": "Mehr erfahren"
  },
  "learnMoreAboutGas": {
    "message": "Wollen Sie $1 über Gas?",
    "description": "$1 will be replaced by the learnMore translation key"
  },
  "learnMoreAboutPrivacy": {
    "message": "Erfahren Sie mehr über bewährte Datenschutzpraktiken."
  },
  "learnMoreKeystone": {
    "message": "Mehr erfahren"
  },
  "learnMoreUpperCase": {
    "message": "Mehr erfahren"
  },
  "learnMoreUpperCaseWithDot": {
    "message": "Erfahren Sie mehr."
  },
  "learnScamRisk": {
    "message": "Betrügereien und Sicherheitsrisiken."
  },
  "leaveMetaMask": {
    "message": "MetaMask verlassen?"
  },
  "leaveMetaMaskDesc": {
    "message": "Sie sind im Begriff, eine Seite außerhalb von MetaMask zu besuchen. Überprüfen Sie die URL, bevor Sie fortfahren."
  },
  "ledgerAccountRestriction": {
    "message": "Sie müssen Ihr letztes Konto verwenden, ehe Sie ein neues hinzufügen können."
  },
  "ledgerConnectionInstructionCloseOtherApps": {
    "message": "Schließen Sie jede andere Software, die mit Ihrem Gerät verbunden ist und klicken Sie dann hier zum Aktualisieren."
  },
  "ledgerConnectionInstructionHeader": {
    "message": "Vor dem Klicken bestätigen:"
  },
  "ledgerConnectionInstructionStepFour": {
    "message": "Aktivieren Sie „Smart Contract Data“ oder „blind signing“ auf Ihrem Ledger-Gerät."
  },
  "ledgerConnectionInstructionStepThree": {
    "message": "Stellen Sie sicher, dass Ihr Ledger angeschlossen ist und die Ethereum-App ausgewählt ist."
  },
  "ledgerDeviceOpenFailureMessage": {
    "message": "Das Ledger-Gerät konnte nicht geöffnet werden. Ihr Ledger könnte mit anderer Software verbunden sein. Bitte schließen Sie Ledger Live oder andere Anwendungen, die mit Ihrem Ledger Gerät verbunden sind, und versuchen Sie es erneut."
  },
  "ledgerErrorConnectionIssue": {
    "message": "Verbinden Sie Ihr Ledger nochmals, öffnen Sie die ETH-App und versuchen Sie es erneut."
  },
  "ledgerErrorDevicedLocked": {
    "message": "Ihr Ledger ist gesperrt. Entsperren Sie es und versuchen Sie es erneut."
  },
  "ledgerErrorEthAppNotOpen": {
    "message": "Um das Problem zu lösen, öffnen Sie die ETH-Anwendung auf Ihrem Gerät und versuchen Sie es erneut."
  },
  "ledgerErrorTransactionDataNotPadded": {
    "message": "Die Eingabedaten der Ethereum-Transaktion sind nicht ausreichend aufgefüllt."
  },
  "ledgerFirefoxNotSupportedDescription1": {
    "message": "Wir haben Probleme mit der Verbindungsherstellung zu Ledger. Sehen Sie sich unsere "
  },
  "ledgerFirefoxNotSupportedDescription2": {
    "message": " an, wie man eine Hardware-Wallet anschließt, und versuchen Sie es dann erneut."
  },
  "ledgerFirefoxNotSupportedDescription3": {
    "message": " Ledger unterstützt Firefox nicht länger, sodass Sie möglicherweise einen anderen Browser verwenden müssen."
  },
  "ledgerFirefoxNotSupportedLink": {
    "message": "Anleitung"
  },
  "ledgerFirefoxNotSupportedTitle": {
    "message": "Firefox wird nicht unterstützt"
  },
  "ledgerLiveApp": {
    "message": "Ledger Live App"
  },
  "ledgerLocked": {
    "message": "Keine Verbindung zum Ledger-Gerät. Bitte stellen Sie sicher, dass Ihr Gerät entsperrt ist und die Ethereum-App geöffnet ist."
  },
  "ledgerMultipleDevicesUnsupportedInfoDescription": {
    "message": "Um ein neues Gerät anzuschließen, trennen Sie das vorherige."
  },
  "ledgerMultipleDevicesUnsupportedInfoTitle": {
    "message": "Es kann jeweils nur ein Ledger verbunden werden"
  },
  "ledgerTimeout": {
    "message": "Ledger Live braucht zu lange für eine Reaktion oder um eine Verbindung herzustellen. Stellen Sie sicher, dass die Ledger Live-App geöffnet und Ihr Gerät entsperrt ist."
  },
  "ledgerWebHIDNotConnectedErrorMessage": {
    "message": "Das Gerät wurde nicht verbunden. Wenn Sie Ihren Ledger verbinden möchten, klicken Sie bitte erneut auf „Weiter“ und genehmigen Sie die HID-Verbindung",
    "description": "An error message shown to the user during the hardware connect flow."
  },
  "levelArrow": {
    "message": "Richtungspfeil"
  },
  "lightTheme": {
    "message": "Leicht"
  },
  "likeToImportToken": {
    "message": "Möchten Sie diesen Token importieren?"
  },
  "likeToImportTokens": {
    "message": "Möchten Sie diese Tokens hinzufügen?"
  },
  "lineaGoerli": {
    "message": "Linea-Testnetzwerk"
  },
  "lineaMainnet": {
    "message": "Linea Mainnet"
  },
  "lineaSepolia": {
    "message": "Linea-Sepolia-Testnetzwerk"
  },
  "link": {
    "message": "Link"
  },
  "linkCentralizedExchanges": {
    "message": "Verlinken Sie Ihre Coinbase- oder Binance-Konten, um Kryptos kostenfrei an MetaMask zu übweisen."
  },
  "links": {
    "message": "Links"
  },
  "loadMore": {
    "message": "Mehr laden"
  },
  "loading": {
    "message": "Wird geladen ..."
  },
  "loadingScreenSnapMessage": {
    "message": "Bitte schließen Sie die Transaktion im Snap ab."
  },
  "loadingTokenList": {
    "message": "Token-Liste wird geladen"
  },
  "localhost": {
    "message": "Localhost 8545"
  },
  "lock": {
    "message": "Sperren"
  },
  "lockMetaMask": {
    "message": "MetaMask sperren"
  },
  "lockTimeInvalid": {
    "message": "Sperrzeit muss eine Zahl zwischen 0 und 10080 sein"
  },
  "loginErrorConnectButton": {
    "message": "Erneut versuchen"
  },
  "loginErrorConnectDescription": {
    "message": "Ihre Internetverbindung ist instabil. Überprüfen Sie Ihre Verbindung und versuchen Sie es erneut."
  },
  "loginErrorConnectTitle": {
    "message": "Verbindungsherstellung nicht möglich"
  },
  "loginErrorGenericButton": {
    "message": "Erneut versuchen"
  },
  "loginErrorGenericDescription": {
    "message": "Bei der Anmeldung ist ein Fehler aufgetreten. Versuchen Sie es erneut und sollte das Problem weiterhin bestehen, wenden Sie sich an $1.",
    "description": "$1 is the key 'loginErrorGenericSupport'"
  },
  "loginErrorGenericSupport": {
    "message": "MetaMask Support"
  },
  "loginErrorGenericTitle": {
    "message": "Etwas ist schiefgelaufen"
  },
  "loginErrorSessionExpiredButton": {
    "message": "Anmelden"
  },
  "loginErrorSessionExpiredDescription": {
    "message": "Ihre Sitzung ist abgelaufen. Bitte melden Sie sich zum Fortfahren erneut an."
  },
  "loginErrorSessionExpiredTitle": {
    "message": "Sitzung ist abgelaufen"
  },
  "logo": {
    "message": "$1-Logo",
    "description": "$1 is the name of the ticker"
  },
  "low": {
    "message": "Niedrig"
  },
  "lowEstimatedReturnTooltipMessage": {
    "message": "Sie zahlen mehr als $1 % Ihres Anfangsbetrags an Gebühren. Prüfen Sie Ihren Empfangsbetrag und die Netzwerkgebühren."
  },
  "lowEstimatedReturnTooltipTitle": {
    "message": "Hohe Kosten"
  },
  "lowGasSettingToolTipMessage": {
    "message": "Verwenden Sie $1, um auf einen günstigeren Preis zu warten. Zeitschätzungen sind viel ungenauer, da die Preise nicht vorhersehbar sind.",
    "description": "$1 is key 'low' separated here so that it can be passed in with bold font-weight"
  },
  "lowLowercase": {
    "message": "niedrig"
  },
  "mainnet": {
    "message": "Ethereum Mainnet"
  },
  "mainnetToken": {
    "message": "Diese Adresse stimmt mit einer bekannten Ethereum Mainnet-Token-Adresse überein. Überprüfen Sie erneut die Contract-Adresse und das Netzwerk für das Token, das Sie hinzufügen möchten."
  },
  "makeAnotherSwap": {
    "message": "Neuen Swap erstellen"
  },
  "makeSureNoOneWatching": {
    "message": "Stellen Sie sicher, dass niemand zuschaut.",
    "description": "Warning to users to be care while creating and saving their new Secret Recovery Phrase"
  },
  "manageDefaultSettings": {
    "message": "Standardeinstellungen verwalten"
  },
  "manageInstitutionalWallets": {
    "message": "Institutionelle Wallets verwalten"
  },
  "manageInstitutionalWalletsDescription": {
    "message": "Schalten Sie dies ein, um institutionelle Wallets zu aktivieren."
  },
  "manageNetworksMenuHeading": {
    "message": "Netzwerke verwalten"
  },
  "managePermissions": {
    "message": "Genehmigungen verwalten"
  },
  "marketCap": {
    "message": "Marktkapitalisierung"
  },
  "marketDetails": {
    "message": "Marktdetails"
  },
  "max": {
    "message": "Max."
  },
  "maxBaseFee": {
    "message": "Max. Grundgebühr"
  },
  "maxFee": {
    "message": "Maximale Gebühr"
  },
  "maxFeeTooltip": {
    "message": "Eine maximale Gebühr, die für die Bezahlung der Transaktion vorgesehen ist."
  },
  "maxPriorityFee": {
    "message": "Maximale Prioritätsgebühr"
  },
  "medium": {
    "message": "Markt"
  },
  "mediumGasSettingToolTipMessage": {
    "message": "Verwenden Sie $1 für schnelle Verarbeitung zum aktuellen Marktpreis.",
    "description": "$1 is key 'medium' (text: 'Market') separated here so that it can be passed in with bold font-weight"
  },
  "memo": {
    "message": " Memo"
  },
  "message": {
    "message": "Nachricht"
  },
  "metaMaskConnectStatusParagraphOne": {
    "message": "Sie haben nun mehr Kontrolle über Ihre Kontoverbindungen in MetaMask."
  },
  "metaMaskConnectStatusParagraphThree": {
    "message": "Klicken Sie hier, um Ihre verbundenen Konten zu verwalten."
  },
  "metaMaskConnectStatusParagraphTwo": {
    "message": "Die Schaltfläche Verbindungsstatus zeigt an, ob die Webseite, die Sie besuchen, mit Ihrem aktuell ausgewählten Konto verbunden ist."
  },
  "metaMetricsIdNotAvailableError": {
    "message": "Da Sie sich noch nie für MetaMetrics angemeldet haben, gibt es hier keine Daten zu löschen."
  },
  "metadataModalSourceTooltip": {
    "message": "$1 wird auf npm gehostet und $2 ist die einzige Kennung dieses Snaps.",
    "description": "$1 is the snap name and $2 is the snap NPM id."
  },
  "metamaskNotificationsAreOff": {
    "message": "Wallet-Benachrichtigungen sind momentan nicht aktiv."
  },
  "metamaskSwapsOfflineDescription": {
    "message": "MetaMask Swaps wird gewartet. Bitte versuchen Sie es später erneut."
  },
  "metamaskVersion": {
    "message": "MetaMask-Version"
  },
  "methodData": {
    "message": "Methode"
  },
  "methodDataTransactionDesc": {
    "message": "Funktion, die auf der Grundlage der dekodierten Eingabedaten ausgeführt wird."
  },
  "methodNotSupported": {
    "message": "Bei diesem Konto nicht unterstützt."
  },
  "metrics": {
    "message": "Metriken"
  },
  "millionAbbreviation": {
    "message": "M",
    "description": "Shortened form of 'million'"
  },
  "mismatchedChainLinkText": {
    "message": "verifizieren Sie die Netzwerkdetails",
    "description": "Serves as link text for the 'mismatchedChain' key. This text will be embedded inside the translation for that key."
  },
  "mismatchedChainRecommendation": {
    "message": "Wir empfehlen, dass Sie vor dem Fortfahren $1.",
    "description": "$1 is a clickable link with text defined by the 'mismatchedChainLinkText' key. The link will open to instructions for users to validate custom network details."
  },
  "mismatchedNetworkName": {
    "message": "Laut unseren Aufzeichnungen stimmt dieser Netzwerkname nicht mit dieser Chain-ID überein."
  },
  "mismatchedNetworkSymbol": {
    "message": "Das angegebene Währungssymbol entspricht nicht dem Symbol, das wir für diese Chain-ID erwarten."
  },
  "mismatchedRpcChainId": {
    "message": "Die vom benutzerdefinierten Netzwerk zurückgesendete Chain-ID stimmt nicht mit der angegebenen Chain-ID überein."
  },
  "mismatchedRpcUrl": {
    "message": "Laut unseren Aufzeichnungen stimmt der angegebene RPC-URL-Wert nicht mit einem bekannten Anbieter für diese Chain-ID überein."
  },
  "missingSetting": {
    "message": "Sie können eine Einstellung nicht finden?"
  },
  "missingSettingRequest": {
    "message": "Hier anfragen"
  },
  "more": {
    "message": "mehr"
  },
  "moreAccounts": {
    "message": "Über $1 mehr Konten",
    "description": "$1 is the number of accounts"
  },
  "moreNetworks": {
    "message": "Über $1 mehr Netzwerke",
    "description": "$1 is the number of networks"
  },
  "moreQuotes": {
    "message": "Mehr Angebote"
  },
  "multichainAddEthereumChainConfirmationDescription": {
    "message": "Sie fügen dieses Netzwerk zu MetaMask hinzu und geben dieser Website die Genehmigung, es zu nutzen."
  },
  "multipleSnapConnectionWarning": {
    "message": "$1 möchte $2 Snaps verwenden",
    "description": "$1 is the dapp and $2 is the number of snaps it wants to connect to."
  },
  "mustSelectOne": {
    "message": "Sie müssen mindestens 1 Token auswählen."
  },
  "name": {
    "message": "Name"
  },
  "nameAddressLabel": {
    "message": "Adresse",
    "description": "Label above address field in name component modal."
  },
  "nameAlreadyInUse": {
    "message": "Der Name wird bereits verwendet"
  },
  "nameFooterTrustWarning": {
    "message": "Speichern Sie nur Adressen, denen Sie vertrauen.",
    "description": "Footer warning text shown in name modal for malicious and warning addresses."
  },
  "nameInstructionsMalicious": {
    "message": "Dies wurde als bösartig identifiziert. Wir empfehlen, nicht mit dieser Adresse zu interagieren.",
    "description": "Instruction text in name component modal when address is malicious."
  },
  "nameInstructionsNew": {
    "message": "Falls Sie diese Adresse kennen, können Sie ihr einen Spitznamen zuweisen, um sie künftig wiederzuerkennen.",
    "description": "Instruction text in name component modal when value is not recognised."
  },
  "nameInstructionsRecognized": {
    "message": "Diese Adresse hat einen vorgegebenen Spitznamen, den Sie jedoch bearbeiten oder weitere Empfehlungen einholen können.",
    "description": "Instruction text in name component modal when value is recognized but not saved."
  },
  "nameInstructionsSaved": {
    "message": "Sie haben bereits einen Spitznamen für diese Adresse hinzugefügt. Sie können weitere vorgeschlagene Spitznamen bearbeiten oder einsehen.",
    "description": "Instruction text in name component modal when value is saved."
  },
  "nameInstructionsWarning": {
    "message": "Dies wurde als verdächtig eingestuft. Wenn Sie diesem Autor vertrauen, legen Sie einen persönlichen Anzeigenamen fest, um ihn künftig zu identifizieren.",
    "description": "Instruction text in name component modal when address has warning signals."
  },
  "nameLabel": {
    "message": "Spitzname",
    "description": "Label above name input field in name component modal."
  },
  "nameModalMaybeProposedName": {
    "message": "Vielleicht: $1",
    "description": "$1 is the proposed name"
  },
  "nameModalTitleMalicious": {
    "message": "Bösartige Adresse",
    "description": "Title of the modal created by the name component when address is identified as malicious."
  },
  "nameModalTitleNew": {
    "message": "Unbekannte Adresse",
    "description": "Title of the modal created by the name component when value is not recognised."
  },
  "nameModalTitleRecognized": {
    "message": "Erkannte Adresse",
    "description": "Title of the modal created by the name component when value is recognized but not saved."
  },
  "nameModalTitleSaved": {
    "message": "Gespeicherte Adresse",
    "description": "Title of the modal created by the name component when value is saved."
  },
  "nameModalTitleVerified": {
    "message": "Verifizierte Adresse",
    "description": "Title of the modal created by the name component when address is verified."
  },
  "nameModalTitleWarning": {
    "message": "Verdächtige Adresse",
    "description": "Title of the modal created by the name component when address has warning trust signals."
  },
  "nameProviderProposedBy": {
    "message": "Vorgeschlagen von $1",
    "description": "$1 is the name of the provider"
  },
  "nameProvider_ens": {
    "message": "Ethereum Name Service (ENS)"
  },
  "nameProvider_etherscan": {
    "message": "Etherscan"
  },
  "nameProvider_lens": {
    "message": "Lens Protocol"
  },
  "nameProvider_token": {
    "message": "MetaMask"
  },
  "nameSetPlaceholder": {
    "message": "Wählen Sie einen Spitznamen ...",
    "description": "Placeholder text for name input field in name component modal."
  },
  "nameSetPlaceholderSuggested": {
    "message": "Vorgeschlagen: $1",
    "description": "$1 is the proposed name"
  },
  "nativeNetworkPermissionRequestDescription": {
    "message": "$1 bittet um Ihre Zustimmung zu:",
    "description": "$1 represents dapp name"
  },
  "nativeTokenScamWarningConversion": {
    "message": "Netzwerkdetails bearbeiten"
  },
  "nativeTokenScamWarningDescription": {
    "message": "Das native Token-Symbol stimmt nicht mit dem erwarteten Symbol des nativen Tokens für das Netzwerk mit der zugehörigen Chain-ID überein. Sie haben $1 eingegeben, während das erwartete Token-Symbol $2 ist. Überprüfen Sie bitte, ob Sie mit der richtigen Chain verbunden sind.",
    "description": "$1 represents the currency name, $2 represents the expected currency symbol"
  },
  "nativeTokenScamWarningDescriptionExpectedTokenFallback": {
    "message": "etwas anderes",
    "description": "graceful fallback for when token symbol isn't found"
  },
  "nativeTokenScamWarningTitle": {
    "message": "Unerwartetes natives Token-Symbol",
    "description": "Title for nativeTokenScamWarningDescription"
  },
  "needHelp": {
    "message": "Brauchen Sie Hilfe? Kontaktieren Sie $1.",
    "description": "$1 represents `needHelpLinkText`, the text which goes in the help link"
  },
  "needHelpFeedback": {
    "message": "Teilen Sie Ihr Feedback"
  },
  "needHelpLinkText": {
    "message": "MetaMask-Support"
  },
  "needHelpSubmitTicket": {
    "message": "Ticket absenden"
  },
  "needImportFile": {
    "message": "Sie müssen eine zu importierende Datei auswählen.",
    "description": "User is important an account and needs to add a file to continue"
  },
  "negativeETH": {
    "message": "Negative ETH Beträge können nicht versendet werden."
  },
  "negativeOrZeroAmountToken": {
    "message": "Negative oder Nullbeträge von Assets können nicht gesendet werden."
  },
  "network": {
    "message": "Netzwerk"
  },
  "networkChanged": {
    "message": "Netzwerk geändert"
  },
  "networkChangedMessage": {
    "message": "Sie führen jetzt eine Transaktion bei $1 durch.",
    "description": "$1 is the name of the network"
  },
  "networkDetails": {
    "message": "Netzwerkdetails"
  },
  "networkFee": {
    "message": "Netzwerkgebühr"
  },
  "networkIsBusy": {
    "message": "Das Netzwerk ist ausgelastet. Die Gas-Preise sind hoch und die Schätzungen sind weniger genau."
  },
  "networkMenu": {
    "message": "Netzwerkmenü"
  },
  "networkMenuHeading": {
    "message": "Netzwerk wählen"
  },
  "networkName": {
    "message": "Netzwerkname"
  },
  "networkNameArbitrum": {
    "message": "Arbitrum"
  },
  "networkNameAvalanche": {
    "message": "Avalanche"
  },
  "networkNameBSC": {
    "message": "BSC"
  },
  "networkNameBase": {
    "message": "Basis"
  },
  "networkNameBitcoin": {
    "message": "Bitcoin"
  },
  "networkNameDefinition": {
    "message": "Der diesem Netzwerk zugeordnete Name."
  },
  "networkNameEthereum": {
    "message": "Ethereum"
  },
  "networkNameGoerli": {
    "message": "Goerli"
  },
  "networkNameLinea": {
    "message": "Linea"
  },
  "networkNameOpMainnet": {
    "message": "OP Mainnet"
  },
  "networkNamePolygon": {
    "message": "Polygon"
  },
  "networkNameSolana": {
    "message": "Solana"
  },
  "networkNameTestnet": {
    "message": "Testnet"
  },
  "networkNameZkSyncEra": {
    "message": "zkSync Era"
  },
  "networkOptions": {
    "message": "Netzwerkoptionen"
  },
  "networkPermissionToast": {
    "message": "Netzwerkgenehmigungen aktualisiert"
  },
  "networkProvider": {
    "message": "Netzwerkanbieter"
  },
  "networkStatus": {
    "message": "Netzwerkstatus"
  },
  "networkStatusBaseFeeTooltip": {
    "message": "Die Grundgebühr wird vom Netzwerk festgelegt und ändert sich alle 13 bis 14 Sekunden. Unsere $1 und $2 Optionen berücksichtigen plötzliche Erhöhungen.",
    "description": "$1 and $2 are bold text for Medium and Aggressive respectively."
  },
  "networkStatusPriorityFeeTooltip": {
    "message": "Bandbreite der Prioritätsgebühren (alias „Miner Tip“). Dieser Betrag geht an die Miner und ist ein Anreiz für sie, Ihre Transaktion zu priorisieren."
  },
  "networkStatusStabilityFeeTooltip": {
    "message": "Die Gas-Gebühren betragen $1 bezogen auf die letzten 72 Stunden.",
    "description": "$1 is networks stability value - stable, low, high"
  },
  "networkSwitchConnectionError": {
    "message": "Wir können keine Verbindung zu $1 aufbauen.",
    "description": "$1 represents the network name"
  },
  "networkURL": {
    "message": "Netzwerk-URL"
  },
  "networkURLDefinition": {
    "message": "Die URL, die für den Zugriff auf dieses Netzwerk verwendet wird."
  },
  "networkUrlErrorWarning": {
    "message": "Angreifer imitieren manchmal Websites, indem sie kleine Änderungen an der Adresse der Website vornehmen. Vergewissern Sie sich, dass Sie mit der beabsichtigten Website interagieren, bevor Sie fortfahren. Punycode-Version: $1",
    "description": "$1 replaced by RPC URL for network"
  },
  "networks": {
    "message": "Netzwerke"
  },
  "networksSmallCase": {
    "message": "Netzwerke"
  },
  "nevermind": {
    "message": "Schon gut"
  },
  "new": {
    "message": "Neu!"
  },
  "newAccount": {
    "message": "Neues Konto"
  },
  "newAccountNumberName": {
    "message": "Konto $1",
    "description": "Default name of next account to be created on create account screen"
  },
  "newContact": {
    "message": "Neuer Kontakt"
  },
  "newContract": {
    "message": "Neuer Contract"
  },
  "newNFTDetectedInImportNFTsMessageStrongText": {
    "message": "Einstellungen > Sicherheit und Datenschutz"
  },
  "newNFTDetectedInImportNFTsMsg": {
    "message": "Um Opensea zu verwenden, um Ihre NFTs zu sehen, aktivieren Sie ‚NFT-Medien anzeigen‘ in $1.",
    "description": "$1 is used for newNFTDetectedInImportNFTsMessageStrongText"
  },
  "newNFTDetectedInNFTsTabMessage": {
    "message": "Lassen Sie zu, dass MetaMask NFTs automatisch erkennt und anzeigt."
  },
  "newNFTsAutodetected": {
    "message": "Automatische NFT-Erkennung"
  },
  "newNetworkAdded": {
    "message": "„$1“ wurde erfolgreich hinzugefügt!"
  },
  "newNetworkEdited": {
    "message": "„$1“ wurde erfolgreich bearbeitet!"
  },
  "newNftAddedMessage": {
    "message": "NFT wurde erfolgreich hinzugefügt!"
  },
  "newPassword": {
    "message": "Neues Passwort"
  },
  "newPasswordCreate": {
    "message": "Neues Passwort erstellen"
  },
  "newPrivacyPolicyActionButton": {
    "message": "Mehr erfahren"
  },
  "newPrivacyPolicyTitle": {
    "message": "Wir haben unsere Datenschutzrichtlinie aktualisiert"
  },
  "newRpcUrl": {
    "message": "Neue RPC-URL"
  },
  "newTokensImportedMessage": {
    "message": "Sie haben $1 erfolgreich importiert.",
    "description": "$1 is the string of symbols of all the tokens imported"
  },
  "newTokensImportedTitle": {
    "message": "Token importiert"
  },
  "next": {
    "message": "Weiter"
  },
  "nftAddFailedMessage": {
    "message": "NFT kann nicht hinzugefügt werden, da die Eigentumsangaben nicht übereinstimmen. Stellen Sie sicher, dass Sie die richtigen Informationen eingegeben haben."
  },
  "nftAddressError": {
    "message": "Dieses Token ist ein NFT. Bei $1 hinzufügen.",
    "description": "$1 is a clickable link with text defined by the 'importNFTPage' key"
  },
  "nftAlreadyAdded": {
    "message": "NFT wurde bereits hinzugefügt."
  },
  "nftAutoDetectionEnabled": {
    "message": "Automatische NFT-Erkennung aktiviert"
  },
  "nftDisclaimer": {
    "message": "Haftungsausschluss: MetaMask bezieht die Mediendatei aus der Quellen-URL. Diese URL wird manchmal vom Markt, auf dem das NFT erstellt wurde, geändert."
  },
  "nftOptions": {
    "message": "NFT-Optionen"
  },
  "nftTokenIdPlaceholder": {
    "message": "Token-ID eingeben"
  },
  "nftWarningContent": {
    "message": "Sie gewähren den Zugriff auf $1, auch auf solche, die Sie in Zukunft besitzen könnten. Die Gegenseite kann diese NFTs jederzeit aus Ihrer Wallet übertragen, ohne Sie zu fragen, bis Sie diese Genehmigung widerrufen. $2",
    "description": "$1 is nftWarningContentBold bold part, $2 is Learn more link"
  },
  "nftWarningContentBold": {
    "message": "alle Ihre $1-NFTs",
    "description": "$1 is name of the collection"
  },
  "nftWarningContentGrey": {
    "message": "Seien Sie vorsichtig."
  },
  "nfts": {
    "message": "NFTs"
  },
  "nftsPreviouslyOwned": {
    "message": "Zuvor besessen"
  },
  "nickname": {
    "message": "Spitzname"
  },
  "noAccountsFound": {
    "message": "Keine Konten für die angegebene Suchanfrage gefunden"
  },
  "noActivity": {
    "message": "Noch keine Aktivität"
  },
  "noConnectedAccountTitle": {
    "message": "MetaMask ist nicht mit dieser Website verbunden"
  },
  "noConnectionDescription": {
    "message": "Um eine Verbindung zu einer Website herzustellen, suchen und wählen Sie die Schaltfläche „Verbinden“. Beachten Sie, dass MetaMask nur Verbindungen zu Websites auf Web3 herstellen kann"
  },
  "noConversionRateAvailable": {
    "message": "Kein Umrechnungskurs verfügbar"
  },
  "noDeFiPositions": {
    "message": "Sie finden nicht, wonach Sie suchen?"
  },
  "noDomainResolution": {
    "message": "Keine Auflösung für die Domain angegeben."
  },
  "noHardwareWalletOrSnapsSupport": {
    "message": "Snaps und die meisten Hardware-Wallets funktionieren nicht mit Ihrer aktuellen Browserversion."
  },
  "noNFTs": {
    "message": "Noch keine NFTs"
  },
  "noNetworksAvailable": {
    "message": "Keine Netzwerke verfügbar"
  },
  "noNetworksFound": {
    "message": "Für die vorliegende Suchanfrage wurde kein Netzwerk gefunden."
  },
  "noNetworksSelected": {
    "message": "Keine Netzwerke ausgewählt"
  },
  "noOptionsAvailableMessage": {
    "message": "Diese Handelsroute ist derzeit nicht verfügbar. Versuchen Sie, den Betrag, das Netzwerk oder den Token zu ändern, und wir werden die bestmögliche Option suchen."
  },
  "noSnaps": {
    "message": "Keine Snaps installiert"
  },
  "noThanks": {
    "message": "Nein, danke!"
  },
  "noTransactions": {
    "message": "Sie haben keine Transaktionen"
  },
  "noWebcamFound": {
    "message": "Die Webcam Ihres Computers wurde nicht gefunden. Bitte versuchen Sie es erneut."
  },
  "noWebcamFoundTitle": {
    "message": "Webcam nicht gefunden"
  },
  "nonContractAddressAlertDesc": {
    "message": "Sie senden Anrufdaten an eine Adresse, die kein Kontrakt ist. Dies könnte zu einem Geldverlust führen. Stellen Sie sicher, dass Sie die richtige Adresse und das richtige Netzwerk verwenden, bevor Sie fortfahren."
  },
  "nonContractAddressAlertTitle": {
    "message": "Möglicher Fehler"
  },
  "nonce": {
    "message": "Unbekannt"
  },
  "none": {
    "message": "Keine"
  },
  "notBusy": {
    "message": "Nicht ausgelastet"
  },
  "notCurrentAccount": {
    "message": "Ist dies das richtige Konto? Es unterscheidet sich von dem aktuell ausgewählten Konto in Ihrer Wallet."
  },
  "notEnoughBalance": {
    "message": "Unzureichendes Guthaben"
  },
  "notEnoughGas": {
    "message": "Nicht genügend Gas"
  },
  "notificationDetail": {
    "message": "Details"
  },
  "notificationDetailBaseFee": {
    "message": "Grundgebühr (GWEI)"
  },
  "notificationDetailGasLimit": {
    "message": "Gas-Limit (Einheiten)"
  },
  "notificationDetailGasUsed": {
    "message": "Verbrauchtes Gas (Einheiten)"
  },
  "notificationDetailMaxFee": {
    "message": "Maximale Gebühr pro Gas"
  },
  "notificationDetailNetwork": {
    "message": "Netzwerk"
  },
  "notificationDetailNetworkFee": {
    "message": "Netzwerkgebühr"
  },
  "notificationDetailPriorityFee": {
    "message": "Prioritätsgebühr (GWEI)"
  },
  "notificationItemCheckBlockExplorer": {
    "message": "Auf dem Block-Explorer überprüfen"
  },
  "notificationItemCollection": {
    "message": "Sammlung"
  },
  "notificationItemConfirmed": {
    "message": "Bestätigt"
  },
  "notificationItemError": {
    "message": "Gebühren können derzeit nicht abgerufen werden"
  },
  "notificationItemFrom": {
    "message": "Von"
  },
  "notificationItemLidoStakeReadyToBeWithdrawn": {
    "message": "Auszahlung bereit"
  },
  "notificationItemLidoStakeReadyToBeWithdrawnMessage": {
    "message": "Sie können sich nun Ihre Unstaked $1 auszahlen lassen"
  },
  "notificationItemLidoWithdrawalRequestedMessage": {
    "message": "Ihre Anfrage zum Unstake von $1 wurde gesendet"
  },
  "notificationItemNFTReceivedFrom": {
    "message": "NFT empfangen von"
  },
  "notificationItemNFTSentTo": {
    "message": "NFT gesendet an"
  },
  "notificationItemNetwork": {
    "message": "Netzwerk"
  },
  "notificationItemRate": {
    "message": "Kurs (inklusive Gebühr)"
  },
  "notificationItemReceived": {
    "message": "Empfangen"
  },
  "notificationItemReceivedFrom": {
    "message": "Empfangen von"
  },
  "notificationItemSent": {
    "message": "Gesendet"
  },
  "notificationItemSentTo": {
    "message": "Gesendet an"
  },
  "notificationItemStakeCompleted": {
    "message": "Stake abgeschlossen"
  },
  "notificationItemStaked": {
    "message": "Staked"
  },
  "notificationItemStakingProvider": {
    "message": "Staking-Anbieter"
  },
  "notificationItemStatus": {
    "message": "Status"
  },
  "notificationItemSwapped": {
    "message": "Geswappt"
  },
  "notificationItemSwappedFor": {
    "message": "für"
  },
  "notificationItemTo": {
    "message": "An"
  },
  "notificationItemTransactionId": {
    "message": "Transaktions-ID"
  },
  "notificationItemUnStakeCompleted": {
    "message": "UnStaking abgeschlossen"
  },
  "notificationItemUnStaked": {
    "message": "Unstaked"
  },
  "notificationItemUnStakingRequested": {
    "message": "Unstaking angefordert"
  },
  "notificationTransactionFailedMessage": {
    "message": "Transaktion $1 ist fehlgeschlagen! $2",
    "description": "Content of the browser notification that appears when a transaction fails"
  },
  "notificationTransactionFailedTitle": {
    "message": "Fehlgeschlagene Transaktion",
    "description": "Title of the browser notification that appears when a transaction fails"
  },
  "notificationTransactionSuccessMessage": {
    "message": "Transaktion $1 wurde bestätigt!",
    "description": "Content of the browser notification that appears when a transaction is confirmed"
  },
  "notificationTransactionSuccessTitle": {
    "message": "Bestätigte Transaktion",
    "description": "Title of the browser notification that appears when a transaction is confirmed"
  },
  "notificationTransactionSuccessView": {
    "message": "Auf $1 ansehen",
    "description": "Additional content in a notification that appears when a transaction is confirmed and has a block explorer URL."
  },
  "notifications": {
    "message": "Benachrichtigungen"
  },
  "notificationsFeatureToggle": {
    "message": "Wallet-Benachrichtigungen aktivieren",
    "description": "Experimental feature title"
  },
  "notificationsFeatureToggleDescription": {
    "message": "Dies ermöglicht Wallet-Benachrichtigungen wie das Senden/Empfangen von Geldern oder NFTs und Funktionsankündigungen.",
    "description": "Description of the experimental notifications feature"
  },
  "notificationsMarkAllAsRead": {
    "message": "Alle als gelesen markieren"
  },
  "notificationsPageEmptyTitle": {
    "message": "Hier gibt es nichts zu sehen"
  },
  "notificationsPageErrorContent": {
    "message": "Bitte versuchen Sie, diese Seite erneut zu besuchen."
  },
  "notificationsPageErrorTitle": {
    "message": "Ein Fehler ist aufgetreten"
  },
  "notificationsPageNoNotificationsContent": {
    "message": "Sie haben noch keine Benachrichtigungen empfangen."
  },
  "notificationsSettingsBoxError": {
    "message": "Etwas ist schiefgelaufen! Bitte versuchen Sie es erneut."
  },
  "notificationsSettingsPageAllowNotifications": {
    "message": "Bleiben Sie mit Benachrichtigungen stets darüber auf dem Laufenden, was in Ihrer Wallet passiert. Zur Nutzung von Benachrichtigungen verwenden wir ein Profil, um bestimmte Einstellungen auf Ihren Geräten zu synchronisieren. $1"
  },
  "notificationsSettingsPageAllowNotificationsLink": {
    "message": "Erfahren Sie, wie wir Ihre Privatsphäre bei der Nutzung dieser Funktion schützen."
  },
  "numberOfNewTokensDetectedPlural": {
    "message": "$1 neue Tokens in diesem Konto gefunden.",
    "description": "$1 is the number of new tokens detected"
  },
  "numberOfNewTokensDetectedSingular": {
    "message": "1 neues Token in diesem Konto gefunden."
  },
  "numberOfTokens": {
    "message": "Anzahl von Tokens"
  },
  "ofTextNofM": {
    "message": "von"
  },
  "off": {
    "message": "Aus"
  },
  "offlineForMaintenance": {
    "message": "Offline für Wartung"
  },
  "ok": {
    "message": "Ok"
  },
  "on": {
    "message": "An"
  },
  "onboardedMetametricsAccept": {
    "message": "Ich stimme zu"
  },
  "onboardedMetametricsDisagree": {
    "message": "Nein, danke"
  },
  "onboardedMetametricsKey1": {
    "message": "Neueste Entwicklungen"
  },
  "onboardedMetametricsKey2": {
    "message": "Produktmerkmale"
  },
  "onboardedMetametricsKey3": {
    "message": "Andere relevante Werbematerialien"
  },
  "onboardedMetametricsLink": {
    "message": "MetaMetrics"
  },
  "onboardedMetametricsParagraph1": {
    "message": "Zusätzlich zu $1 möchten wir Daten verwenden, um zu verstehen, wie Sie mit Marketingkommunikation umgehen.",
    "description": "$1 represents the 'onboardedMetametricsLink' locale string"
  },
  "onboardedMetametricsParagraph2": {
    "message": "Dies hilft uns, das, was wir mit Ihnen teilen, zu personalisieren, wie z. B.:"
  },
  "onboardedMetametricsParagraph3": {
    "message": "Denken Sie daran, dass wir die von Ihnen bereitgestellten Daten niemals verkaufen und Sie sich jederzeit abmelden können."
  },
  "onboardedMetametricsTitle": {
    "message": "Helfen Sie uns, Ihr Erlebnis zu verbessern"
  },
  "onboardingAdvancedPrivacyIPFSDescription": {
    "message": "Das IPFS-Gateway ermöglicht es, auf von Dritten gehostete Daten zuzugreifen und diese einzusehen. Sie können ein benutzerdefiniertes IPFS-Gateway hinzufügen oder weiterhin das Standard-Gateway verwenden."
  },
  "onboardingAdvancedPrivacyIPFSInvalid": {
    "message": "Bitte geben Sie eine gültige URL ein."
  },
  "onboardingAdvancedPrivacyIPFSTitle": {
    "message": "Benutzerdefiniertes IPFS-Gateway hinzufügen"
  },
  "onboardingAdvancedPrivacyIPFSValid": {
    "message": "URL für IPFS-Gateway ist gültig"
  },
  "onboardingAdvancedPrivacyNetworkDescription": {
    "message": "Wenn Sie unsere Standardeinstellungen und -konfigurationen verwenden, nutzen wir Infura als Standard-RPC-Anbieter (Remote Procedure Call), um einen möglichst zuverlässigen und privaten Zugriff auf Ethereum-Daten zu gewährleisten. In Ausnahmefällen können wir auch andere RPC-Anbieter einsetzen, um unseren Nutzern das bestmögliche Erlebnis zu bieten. Sie können Ihren eigenen RPC wählen, doch bedenken Sie dabei, dass jeder RPC Ihre IP-Adresse und Ihr Ethereum-Wallet zur Durchführung von Transaktionen erhalten wird. Weitere Informationen darüber, wie Infura Daten für EVM-Konten verarbeitet, finden Sie in unserer $1; und für Solana-Konten in der $2."
  },
  "onboardingAdvancedPrivacyNetworkDescriptionCallToAction": {
    "message": "klicken Sie hier"
  },
  "onboardingAdvancedPrivacyNetworkTitle": {
    "message": "Wählen Sie Ihr Netzwerk."
  },
  "onboardingContinueWith": {
    "message": "Mit $1 fortfahren",
    "description": "$1 is the type of login used Google, Apple, etc."
  },
  "onboardingCreateWallet": {
    "message": "Ein neues Wallet erstellen"
  },
  "onboardingImportWallet": {
    "message": "Ich habe eine bestehende Wallet"
  },
  "onboardingMetametricsAgree": {
    "message": "Ich stimme zu"
  },
  "onboardingMetametricsDescription": {
    "message": "Wir möchten grundlegende Nutzungs- und Diagnosedaten sammeln, um MetaMask zu verbessern. Dabei gilt immer:"
  },
  "onboardingMetametricsInfuraTerms": {
    "message": "Wir informieren Sie, wenn wir diese Daten für andere Zwecke verwenden möchten. Sie können unsere $1 jederzeit einsehen (wir verkaufen die von Ihnen hier bereitgestellten Daten niemals).",
    "description": "$1 represents `onboardingMetametricsInfuraTermsPolicy`"
  },
  "onboardingMetametricsInfuraTermsPolicy": {
    "message": "Datenschutzrichtlinie"
  },
  "onboardingMetametricsNeverCollect": {
    "message": "$1 Klicks und Aufrufe in der App werden gespeichert, andere Details (wie Ihre öffentliche Adresse) jedoch nicht.",
    "description": "$1 represents `onboardingMetametricsNeverCollectEmphasis`"
  },
  "onboardingMetametricsNeverCollectEmphasis": {
    "message": "Privat:"
  },
  "onboardingMetametricsNeverCollectIP": {
    "message": "$1 Wir verwenden Ihre IP-Adresse vorübergehend, um einen allgemeinen Standort zu ermitteln (z. B. Ihr Land oder Ihre Region), aber er wird niemals gespeichert.",
    "description": "$1 represents `onboardingMetametricsNeverCollectIPEmphasis`"
  },
  "onboardingMetametricsNeverCollectIPEmphasis": {
    "message": "Allgemein:"
  },
  "onboardingMetametricsNeverSellData": {
    "message": "$1 Sie können jederzeit über die Einstellungen entscheiden, ob Sie Ihre Nutzungsdaten freigeben oder löschen möchten.",
    "description": "$1 represents `onboardingMetametricsNeverSellDataEmphasis`"
  },
  "onboardingMetametricsNeverSellDataEmphasis": {
    "message": "Optional:"
  },
  "onboardingMetametricsTitle": {
    "message": "Helfen Sie uns, MetaMask zu verbessern."
  },
  "onboardingMetametricsUseDataCheckbox": {
    "message": "Wir verwenden diese Daten, um zu erfahren, wie Sie mit unserer Marketingkommunikation umgehen. Wir können relevante Neuigkeiten (wie Produktmerkmale) teilen."
  },
  "onboardingOptionIcon": {
    "message": "$1-Symbol",
    "description": "$1 is the icon name"
  },
  "onboardingOptionTitle": {
    "message": "Wählen Sie zum Fortfahren eine Option"
  },
  "onboardingPinExtensionAltLaunch": {
    "message": "Erweiterung starten"
  },
  "onboardingPinExtensionAltPin": {
    "message": "Erweiterung anheften"
  },
  "onboardingPinExtensionDescription": {
    "message": "Heften Sie MetaMask an Ihren Browser an, damit Sie darauf zugreifen und Transaktionsbestätigungen einfach anzeigen können."
  },
  "onboardingPinExtensionDescription2": {
    "message": "Greifen Sie mit einem Klick auf Ihr MetaMask-Wallet zu, indem Sie auf die Erweiterung klicken."
  },
  "onboardingPinExtensionDescription3": {
    "message": "Klicken Sie auf das $1-Erweiterungssymbol, um sofort darauf zuzugreifen.",
    "description": "$1 is the browser name"
  },
  "onboardingPinExtensionTitle": {
    "message": "Installation ist abgeschlossen!"
  },
  "onboardingSignInWith": {
    "message": "Mit $1 anmelden",
    "description": "$1 is the type of login used Google, Apple, etc"
  },
  "onboardingSrpCreate": {
    "message": "Geheime Wiederherstellungsphrase verwenden"
  },
  "onboardingSrpImport": {
    "message": "Import mit geheimer Wiederherstellungsphrase"
  },
  "onboardingSrpImportError": {
    "message": "Verwenden Sie nur Kleinbuchstaben, überprüfen Sie Ihre Rechtschreibung und bringen Sie die Wörter in die ursprüngliche Reihenfolge."
  },
  "onboardingSrpInputClearAll": {
    "message": "Alle löschen"
  },
  "onboardingSrpInputHideAll": {
    "message": "Alle verbergen"
  },
  "onboardingSrpInputPlaceholder": {
    "message": "Fügen Sie zwischen jedem Wort ein Leerzeichen ein und stellen Sie sicher, dass niemand zusieht."
  },
  "onboardingSrpInputShowAll": {
    "message": "Alle anzeigen"
  },
  "onekey": {
    "message": "OneKey"
  },
  "only": {
    "message": "nur"
  },
  "onlyConnectTrust": {
    "message": "Verbinden Sie sich nur mit Websites, denen Sie vertrauen. $1",
    "description": "Text displayed above the buttons for connection confirmation. $1 is the link to the learn more web page."
  },
  "openFullScreenForLedgerWebHid": {
    "message": "Öffnen Sie MetaMask im Vollbildmodus, um Ihren Ledger über WebHID zu verbinden.",
    "description": "Shown to the user on the confirm screen when they are viewing MetaMask in a popup window but need to connect their ledger via webhid."
  },
  "openInBlockExplorer": {
    "message": "Im Block-Explorer öffnen"
  },
  "optional": {
    "message": "Optional"
  },
  "options": {
    "message": "Optionen"
  },
  "or": {
    "message": "Oder"
  },
  "origin": {
    "message": "Ursprung"
  },
  "originChanged": {
    "message": "Website geändert"
  },
  "originChangedMessage": {
    "message": "Sie überprüfen gerade eine Anfrage von $1.",
    "description": "$1 is the name of the origin"
  },
  "osTheme": {
    "message": "System"
  },
  "other": {
    "message": "andere"
  },
  "otherSnaps": {
    "message": "sonstige Snaps",
    "description": "Used in the 'permission_rpc' message."
  },
  "others": {
    "message": "andere"
  },
  "outdatedBrowserNotification": {
    "message": "Ihr Browser ist veraltet. Wenn Sie Ihren Browser nicht aktualisieren, können Sie keine Sicherheits-Patches und neue Funktionen von MetaMask erhalten."
  },
  "overrideContentSecurityPolicyHeader": {
    "message": "Content-Security-Policy-Header aufheben"
  },
  "overrideContentSecurityPolicyHeaderDescription": {
    "message": "Diese Option dient als Behelfslösung für ein bekanntes Problem in Firefox, bei dem der Content-Security-Policy-Header einer dApp verhindern kann, dass die Erweiterung ordnungsgemäß geladen wird. Die Deaktivierung dieser Option wird nicht empfohlen, es sei denn, sie ist für die Kompatibilität bestimmter Webseiten erforderlich."
  },
  "padlock": {
    "message": "Padlock"
  },
  "participateInMetaMetrics": {
    "message": "Bei MetaMetrics teilnehmen"
  },
  "participateInMetaMetricsDescription": {
    "message": "Nehmen Sie an MetaMetrics teil, um uns bei der Verbesserung von MetaMask zu helfen."
  },
  "password": {
    "message": "Passwort"
  },
  "passwordChangedRecently": {
    "message": "Ihr Passwort wurde geändert"
  },
  "passwordChangedRecentlyDescription": {
    "message": "Geben Sie Ihr neues Passwort ein, um bei MetaMask angemeldet zu bleiben."
  },
  "passwordNotLongEnough": {
    "message": "Passwort muss mindestens 8 Zeichen lang sein"
  },
  "passwordStrength": {
    "message": "Passwortstärke: $1",
    "description": "Return password strength to the user when user wants to create password."
  },
  "passwordStrengthDescription": {
    "message": "Ein starkes Passwort kann die Sicherheit Ihrer Wallet erhöhen, falls Ihr Gerät gestohlen oder kompromittiert wird."
  },
  "passwordTermsWarning": {
    "message": "Wenn ich dieses Passwort vergesse, kann MetaMask es nicht für mich zurücksetzen."
  },
  "passwordTermsWarningSocial": {
    "message": "Wenn ich dieses Passwort vergesse, verliere ich dauerhaft den Zugang zu meiner Wallet. MetaMask kann es nicht für mich zurücksetzen."
  },
  "passwordToggleHide": {
    "message": "Passwort verbergen"
  },
  "passwordToggleShow": {
    "message": "Passwort anzeigen"
  },
  "passwordsDontMatch": {
    "message": "Passwörter stimmen nicht überein."
  },
  "paste": {
    "message": "Einfügen"
  },
  "pastePrivateKey": {
    "message": "Geben Sie hier die Zeichenfolge Ihres privaten Schlüssels ein:",
    "description": "For importing an account from a private key"
  },
  "pending": {
    "message": "Ausstehend"
  },
  "pendingConfirmationAddNetworkAlertMessage": {
    "message": "Durch eine Aktualisierung des Netzwerks werden $1 ausstehende Transaktionen von dieser Website storniert.",
    "description": "Number of transactions."
  },
  "pendingConfirmationSwitchNetworkAlertMessage": {
    "message": "Durch einen Netzwerkwechsel werden $1 ausstehende Transaktionen von dieser Website storniert.",
    "description": "Number of transactions."
  },
  "pendingTransactionAlertMessage": {
    "message": "Diese Transaktion wird nicht ausgeführt, bevor eine vorherige Transaktion abgeschlossen ist. $1",
    "description": "$1 represents the words 'how to cancel or speed up a transaction' in a hyperlink"
  },
  "pendingTransactionAlertMessageHyperlink": {
    "message": "Erfahren Sie, wie Sie eine Transaktion stornieren oder beschleunigen.",
    "description": "The text for the hyperlink in the pending transaction alert message"
  },
  "permissionDetails": {
    "message": "Genehmigungsdetails"
  },
  "permissionFor": {
    "message": "Genehmigung für"
  },
  "permissionFrom": {
    "message": "Genehmigung von"
  },
  "permissionRequested": {
    "message": "Jetzt angefragt"
  },
  "permissionRequestedForAccounts": {
    "message": "Jetzt für $1 angefordert",
    "description": "Permission cell status for requested permission including accounts, rendered as AvatarGroup which is $1."
  },
  "permissionRevoked": {
    "message": "In diesem Update widerrufen"
  },
  "permissionRevokedForAccounts": {
    "message": "In diesem Update für $1 widerrufen",
    "description": "Permission cell status for revoked permission including accounts, rendered as AvatarGroup which is $1."
  },
  "permission_accessNamedSnap": {
    "message": "Mit $1 verbinden.",
    "description": "The description for the `wallet_snap` permission. $1 is the human-readable name of the snap."
  },
  "permission_accessNetwork": {
    "message": "Greifen Sie auf das Internet zu.",
    "description": "The description of the `endowment:network-access` permission."
  },
  "permission_accessNetworkDescription": {
    "message": "Erlauben Sie $1, auf das Internet zuzugreifen. Dies kann sowohl zum Senden als auch zum Empfangen von Daten mit Servern von Drittanbietern verwendet werden.",
    "description": "An extended description of the `endowment:network-access` permission. $1 is the snap name."
  },
  "permission_accessSnap": {
    "message": "Verbinden Sie sich mit dem $1-Snap.",
    "description": "The description for the `wallet_snap` permission. $1 is the name of the snap."
  },
  "permission_accessSnapDescription": {
    "message": "Webseite oder Snap erlauben, mit $1 zu interagieren.",
    "description": "The description for the `wallet_snap_*` permission. $1 is the name of the Snap."
  },
  "permission_assets": {
    "message": "Konto-Assets in MetaMask anzeigen.",
    "description": "The description for the `endowment:assets` permission."
  },
  "permission_assetsDescription": {
    "message": "Erlauben Sie $1 Asset-Informationen an den MetaMask-Kunden zu übermitteln. Die Assets können sowohl Onchain als auch Offchain sein.",
    "description": "An extended description for the `endowment:assets` permission. $1 is the name of the Snap."
  },
  "permission_cronjob": {
    "message": "Regelmäßige Transaktionen planen und ausführen.",
    "description": "The description for the `snap_cronjob` permission"
  },
  "permission_cronjobDescription": {
    "message": "Erlauben Sie $1, Aktionen auszuführen, die periodisch zu festen Zeiten, Daten oder Intervallen ablaufen. Dies kann verwendet werden, um zeitkritische Interaktionen oder Benachrichtigungen auszulösen.",
    "description": "An extended description for the `snap_cronjob` permission. $1 is the snap name."
  },
  "permission_dialog": {
    "message": "Dialogfenster in MetaMask anzeigen.",
    "description": "The description for the `snap_dialog` permission"
  },
  "permission_dialogDescription": {
    "message": "Erlauben Sie $1, MetaMask-Popups mit benutzerdefiniertem Text, Eingabefeld und Schaltflächen zur Genehmigung oder Ablehnung einer Aktion anzugeigen. Kann verwendet werden, um z. B. Warnungen, Bestätigungen und Opt-in-Flows für einen Snap zu erstellen.",
    "description": "An extended description for the `snap_dialog` permission. $1 is the snap name."
  },
  "permission_ethereumAccounts": {
    "message": "Siehe Adresse, Kontostand, Aktivitäten und Vorschläge für zu genehmigende Transaktionen.",
    "description": "The description for the `eth_accounts` permission"
  },
  "permission_ethereumProvider": {
    "message": "Auf den Ethereum-Anbieter zugreifen.",
    "description": "The description for the `endowment:ethereum-provider` permission"
  },
  "permission_ethereumProviderDescription": {
    "message": "Erlauben Sie $1, direkt mit MetaMask zu kommunizieren, damit es Daten aus der Blockchain lesen und Nachrichten und Transaktionen vorschlagen kann.",
    "description": "An extended description for the `endowment:ethereum-provider` permission. $1 is the snap name."
  },
  "permission_getEntropy": {
    "message": "Leiten Sie beliebige Schlüssel ab, die nur für $1 gelten.",
    "description": "The description for the `snap_getEntropy` permission. $1 is the snap name."
  },
  "permission_getEntropyDescription": {
    "message": "Erlauben Sie $1, beliebige Schlüssel abzuleiten, die nur für $1 gelten, ohne sie offenzulegen. Diese Schlüssel sind von Ihrem MetaMask-Konto bzw. Ihren MetaMask-Konten getrennt und haben nichts mit Ihren privaten Schlüsseln oder Ihrer geheimen Wiederherstellungsphrase zu tun. Andere Snaps können nicht auf diese Informationen zugreifen.",
    "description": "An extended description for the `snap_getEntropy` permission. $1 is the snap name."
  },
  "permission_getLocale": {
    "message": "Ihre bevorzugte Sprache anzeigen.",
    "description": "The description for the `snap_getLocale` permission"
  },
  "permission_getLocaleDescription": {
    "message": "Lassen Sie $1 über Ihre MetaMask-Einstellungen auf Ihre bevorzugte Sprache zugreifen. Dies kann verwendet werden, um den Inhalt von $1 in Ihrer Sprache zu lokalisieren und anzuzeigen.",
    "description": "An extended description for the `snap_getLocale` permission. $1 is the snap name."
  },
  "permission_getPreferences": {
    "message": "Sehen Sie Informationen wie Ihre bevorzugte Sprache und Fiat-Währung.",
    "description": "The description for the `snap_getPreferences` permission"
  },
  "permission_getPreferencesDescription": {
    "message": "Geben Sie $1 in Ihren MetaMask-Einstellungen Zugriff auf Informationen wie die von Ihnen bevorzugte Sprache und Fiat-Währung. Auf diese Weise kann $1 die auf Ihre Präferenzen zugeschnittenen Inhalte anzeigen. ",
    "description": "An extended description for the `snap_getPreferences` permission. $1 is the snap name."
  },
  "permission_homePage": {
    "message": "Anzeige eines benutzerdefinierten Bildschirms",
    "description": "The description for the `endowment:page-home` permission"
  },
  "permission_homePageDescription": {
    "message": "Lassen Sie $1 einen benutzerdefinierten Startbildschirm in MetaMask anzeigen. Dieser kann für Benutzeroberflächen, Konfiguration und Dashboards verwendet werden.",
    "description": "An extended description for the `endowment:page-home` permission. $1 is the snap name."
  },
  "permission_keyring": {
    "message": "Anfragen zur Hinzufügung und Steuerung von Ethereum-Konten erlauben",
    "description": "The description for the `endowment:keyring` permission"
  },
  "permission_keyringDescription": {
    "message": "Lassen Sie $1 Anfragen zum Hinzufügen oder Entfernen von Konten entgegennehmen sowie im Namen dieser Konten unterschreiben und Transaktionen durchführen.",
    "description": "An extended description for the `endowment:keyring` permission. $1 is the snap name."
  },
  "permission_lifecycleHooks": {
    "message": "Verwenden Sie Lebenszyklus-Hooks.",
    "description": "The description for the `endowment:lifecycle-hooks` permission"
  },
  "permission_lifecycleHooksDescription": {
    "message": "Erlauben Sie $1, Lebenszyklus-Hooks zu verwenden, um Code zu bestimmten Zeiten während seines Lebenszyklus auszuführen.",
    "description": "An extended description for the `endowment:lifecycle-hooks` permission. $1 is the snap name."
  },
  "permission_manageAccounts": {
    "message": "Ethereum-Konten hinzufügen und kontrollieren",
    "description": "The description for `snap_manageAccounts` permission"
  },
  "permission_manageAccountsDescription": {
    "message": "Erlauben Sie $1, Ethereum-Konten hinzuzufügen oder zu entfernen und dann mit diesen Konten Transaktionen durchzuführen und zu unterschreiben.",
    "description": "An extended description for the `snap_manageAccounts` permission. $1 is the snap name."
  },
  "permission_manageBip32Keys": {
    "message": "$1-Konten verwalten.",
    "description": "The description for the `snap_getBip32Entropy` permission. $1 is a derivation path, e.g. 'm/44'/0'/0' (secp256k1)'."
  },
  "permission_manageBip44AndBip32KeysDescription": {
    "message": "Erlauben Sie $1, Konten und Assets in dem gewünschten Netzwerk zu verwalten. Diese Konten werden unter Verwendung Ihrer geheimen Wiederherstellungsphrase abgeleitet und gesichert (ohne sie preiszugeben). Mit der Fähigkeit, Schlüssel abzuleiten, kann $1 eine Vielzahl von Blockchain-Protokollen über Ethereum (EVMs) hinaus unterstützen.",
    "description": "An extended description for the `snap_getBip44Entropy` and `snap_getBip44Entropy` permissions. $1 is the snap name."
  },
  "permission_manageBip44Keys": {
    "message": "$1-Konten verwalten.",
    "description": "The description for the `snap_getBip44Entropy` permission. $1 is the name of a protocol, e.g. 'Filecoin'."
  },
  "permission_manageState": {
    "message": "Speichern und verwalten Sie die Daten auf Ihrem Gerät.",
    "description": "The description for the `snap_manageState` permission"
  },
  "permission_manageStateDescription": {
    "message": "Erlauben Sie $1, Daten sicher und verschlüsselt zu speichern, zu aktualisieren und abzurufen. Andere Snaps können nicht auf diese Informationen zugreifen.",
    "description": "An extended description for the `snap_manageState` permission. $1 is the snap name."
  },
  "permission_nameLookup": {
    "message": "Bereitstellung von Domain- und Adress-Lookups.",
    "description": "The description for the `endowment:name-lookup` permission."
  },
  "permission_nameLookupDescription": {
    "message": "Erlauben Sie dem Snap, Adress- und Domain-Lookups in verschiedenen Teilen der MetaMask-Benutzeroberfläche abzurufen und anzuzeigen.",
    "description": "An extended description for the `endowment:name-lookup` permission."
  },
  "permission_notifications": {
    "message": "Benachrichtigungen anzeigen.",
    "description": "The description for the `snap_notify` permission"
  },
  "permission_notificationsDescription": {
    "message": "Erlauben Sie $1, Benachrichtigungen in MetaMask anzuzeigen. Ein kurzer Benachrichtigungstext kann durch einen Snap für handlungsrelevante oder zeitkritische Informationen ausgelöst werden.",
    "description": "An extended description for the `snap_notify` permission. $1 is the snap name."
  },
  "permission_protocol": {
    "message": "Stellen Sie Protokolldaten für eine oder mehrere Chains bereit.",
    "description": "The description for the `endowment:protocol` permission."
  },
  "permission_protocolDescription": {
    "message": "Erlauben Sie $1, MetaMask Protokolldaten wie Gasschätzungen oder Token-Informationen bereitzustellen.",
    "description": "An extended description for the `endowment:protocol` permission. $1 is the name of the Snap."
  },
  "permission_rpc": {
    "message": "Erlauben Sie $1, direkt mit $2 zu kommunizieren.",
    "description": "The description for the `endowment:rpc` permission. $1 is 'other snaps' or 'websites', $2 is the snap name."
  },
  "permission_rpcDescription": {
    "message": "Erlauben Sie $1, Nachrichten an $2 zu senden und eine Antwort von $2 zu erhalten.",
    "description": "An extended description for the `endowment:rpc` permission. $1 is 'other snaps' or 'websites', $2 is the snap name."
  },
  "permission_rpcDescriptionOriginList": {
    "message": "$1 und $2",
    "description": "A list of allowed origins where $2 is the last origin of the list and $1 is the rest of the list separated by ','."
  },
  "permission_signatureInsight": {
    "message": "Signatureinblicke modal anzeigen.",
    "description": "The description for the `endowment:signature-insight` permission"
  },
  "permission_signatureInsightDescription": {
    "message": "Erlauben Sie $1, ein Modal mit Einblicken in jede Signaturanfrage vor der Genehmigung anzuzeigen. Dies kann für Anti-Phishing- und Sicherheitslösungen verwendet werden.",
    "description": "An extended description for the `endowment:signature-insight` permission. $1 is the snap name."
  },
  "permission_signatureInsightOrigin": {
    "message": "Sehen Sie sich die Herkunft der Websites ein, die eine Signaturanfrage initiieren.",
    "description": "The description for the `signatureOrigin` caveat, to be used with the `endowment:signature-insight` permission"
  },
  "permission_signatureInsightOriginDescription": {
    "message": "Erlauben Sie $1, die Herkunft (URI) von Websites zu sehen, die Signaturanfragen initiieren. Dies kann für Anti-Phishing- und Sicherheitslösungen verwendet werden.",
    "description": "An extended description for the `signatureOrigin` caveat, to be used with the `endowment:signature-insight` permission. $1 is the snap name."
  },
  "permission_transactionInsight": {
    "message": "Transaktions-Einsichten abrufen und anzeigen.",
    "description": "The description for the `endowment:transaction-insight` permission"
  },
  "permission_transactionInsightDescription": {
    "message": "Erlauben Sie $1, Transaktionen zu dekodieren und Einblicke innerhalb der MetaMask UI zu zeigen. Dies kann für Anti-Phishing- und Sicherheitslösungen verwendet werden.",
    "description": "An extended description for the `endowment:transaction-insight` permission. $1 is the snap name."
  },
  "permission_transactionInsightOrigin": {
    "message": "Ursprung der Webseite anzeigen, die Transaktionen vorschlägt",
    "description": "The description for the `transactionOrigin` caveat, to be used with the `endowment:transaction-insight` permission"
  },
  "permission_transactionInsightOriginDescription": {
    "message": "Erlauben Sie $1, die Herkunft (URI) von Websites einzusehen, die Transaktionen vorschlagen. Dies kann für Anti-Phishing- und Sicherheitslösungen verwendet werden.",
    "description": "An extended description for the `transactionOrigin` caveat, to be used with the `endowment:transaction-insight` permission. $1 is the snap name."
  },
  "permission_unknown": {
    "message": "Unbekannte Genehmigung: $1",
    "description": "$1 is the name of a requested permission that is not recognized."
  },
  "permission_viewBip32PublicKeys": {
    "message": "Öffentlichen Schlüssel für $1 ($2) anzeigen.",
    "description": "The description for the `snap_getBip32PublicKey` permission. $1 is a derivation path, e.g. 'm/44'/0'/0''. $2 is the elliptic curve name, e.g. 'secp256k1'."
  },
  "permission_viewBip32PublicKeysDescription": {
    "message": "Erlauben Sie $2, Ihre öffentlichen Schlüssel (und Adressen) für $1 einzusehen. Damit wird keine Kontrolle über Konten oder Assets gewährt.",
    "description": "An extended description for the `snap_getBip32PublicKey` permission. $1 is a derivation path (name). $2 is the snap name."
  },
  "permission_viewNamedBip32PublicKeys": {
    "message": "Öffentlichen Schlüssel für $1 anzeigen.",
    "description": "The description for the `snap_getBip32PublicKey` permission. $1 is a name for the derivation path, e.g., 'Ethereum accounts'."
  },
  "permission_walletSwitchEthereumChain": {
    "message": "Wechseln Sie zum folgenden Netzwerk und nutzen Sie dieses",
    "description": "The label for the `wallet_switchEthereumChain` permission"
  },
  "permission_webAssembly": {
    "message": "Support für WebAssembly.",
    "description": "The description of the `endowment:webassembly` permission."
  },
  "permission_webAssemblyDescription": {
    "message": "Erlauben Sie $1, auf Low-Level-Ausführungsumgebungen über WebAssembly zuzugreifen.",
    "description": "An extended description of the `endowment:webassembly` permission. $1 is the snap name."
  },
  "permissions": {
    "message": "Genehmigungen"
  },
  "permissionsPageEmptyContent": {
    "message": "Nichts zu sehen hier"
  },
  "permissionsPageEmptySubContent": {
    "message": "Hier können Sie die Genehmigungen sehen, die Sie installierten Snaps oder verbundenen Websites gegeben haben."
  },
  "permitSimulationChange_approve": {
    "message": "Ausgabenobergrenze"
  },
  "permitSimulationChange_bidding": {
    "message": "Sie bieten"
  },
  "permitSimulationChange_listing": {
    "message": "Sie listen auf"
  },
  "permitSimulationChange_nft_listing": {
    "message": "Notierungspreis"
  },
  "permitSimulationChange_receive": {
    "message": "Sie empfangen"
  },
  "permitSimulationChange_revoke2": {
    "message": "Widerrufen"
  },
  "permitSimulationChange_transfer": {
    "message": "Sie senden"
  },
  "permitSimulationDetailInfo": {
    "message": "Sie erteilen dem Spender die Genehmigung, diese Menge an Tokens von Ihrem Konto auszugeben."
  },
  "permittedChainToastUpdate": {
    "message": "$1 hat Zugang zu $2."
  },
  "personalAddressDetected": {
    "message": "Personalisierte Adresse identifiziert. Bitte füge die Token-Contract-Adresse ein."
  },
  "pin": {
    "message": "Anheften",
    "description": "Pin label used in multichain account menu"
  },
  "pinToTop": {
    "message": "Pin nach oben"
  },
  "pleaseConfirm": {
    "message": "Bitte bestätigen"
  },
  "plusMore": {
    "message": "+ $1 mehr",
    "description": "$1 is the number of additional items"
  },
  "plusXMore": {
    "message": "+ $1 mehr",
    "description": "$1 is a number of additional but unshown items in a list- this message will be shown in place of those items"
  },
  "popularNetworkAddToolTip": {
    "message": "Einige dieser Netzwerke werden von Dritten betrieben. Die Verbindungen können weniger zuverlässig sein oder Dritten ermöglichen, Aktivitäten zu verfolgen.",
    "description": "Learn more link"
  },
  "popularNetworks": {
    "message": "Beliebte Netzwerke"
  },
  "preparingSwap": {
    "message": "Swap wird vorbereitet ..."
  },
  "prev": {
    "message": "Zurück"
  },
  "price": {
    "message": "Preis"
  },
  "priceUnavailable": {
    "message": "Preis nicht verfügbar"
  },
  "primaryType": {
    "message": "Primärer Typ"
  },
  "priorityFee": {
    "message": "Prioritätsgebühr"
  },
  "priorityFeeProperCase": {
    "message": "Prioritätsgebühr"
  },
  "privacy": {
    "message": "Datenschutz"
  },
  "privacyMsg": {
    "message": "Datenschutzerklärung"
  },
  "privateKey": {
    "message": "Privater Schlüssel",
    "description": "select this type of file to use to import an account"
  },
  "privateKeyCopyWarning": {
    "message": "Privater Schlüssel für $1",
    "description": "$1 represents the account name"
  },
  "privateKeyHidden": {
    "message": "Der private Schlüssel ist verborgen",
    "description": "Explains that the private key input is hidden"
  },
  "privateKeyShow": {
    "message": "Eingabe des privaten Schlüssels anzeigen/ausblenden",
    "description": "Describes a toggle that is used to show or hide the private key input"
  },
  "privateKeyShown": {
    "message": "Dieser private Schlüssel wird angezeigt",
    "description": "Explains that the private key input is being shown"
  },
  "privateKeyWarning": {
    "message": "Warnung: Geben Sie diesen Schlüssel niemals weiter. Jeder, der Ihre privaten Schlüssel hat, kann alle Assets auf Ihrem Konto stehlen."
  },
  "privateNetwork": {
    "message": "Privates Netzwerk"
  },
  "proceedWithTransaction": {
    "message": "Ich möchte dennoch fortfahren."
  },
  "productAnnouncements": {
    "message": "Produktankündigungen"
  },
  "proposedApprovalLimit": {
    "message": "Vorgeschlagenes Genehmigungslimit"
  },
  "protocolNotSupported": {
    "message": "Möglicherweise unterstützen wir Ihr Protokoll noch nicht."
  },
  "provide": {
    "message": "Bereitstellen"
  },
  "publicAddress": {
    "message": "Öffentliche Adresse"
  },
  "pushPlatformNotificationsFundsReceivedDescription": {
    "message": "Sie haben $1 $2 erhalten"
  },
  "pushPlatformNotificationsFundsReceivedDescriptionDefault": {
    "message": "Sie haben einige Tokens erhalten"
  },
  "pushPlatformNotificationsFundsReceivedTitle": {
    "message": "Gelder erhalten"
  },
  "pushPlatformNotificationsFundsSentDescription": {
    "message": "Sie haben erfolgreich $1 $2 gesendet"
  },
  "pushPlatformNotificationsFundsSentDescriptionDefault": {
    "message": "Sie haben erfolgreich einige Tokens gesendet"
  },
  "pushPlatformNotificationsFundsSentTitle": {
    "message": "Gelder gesendet"
  },
  "pushPlatformNotificationsNftReceivedDescription": {
    "message": "Sie haben neue NFTs erhalten"
  },
  "pushPlatformNotificationsNftReceivedTitle": {
    "message": "NFT erhalten"
  },
  "pushPlatformNotificationsNftSentDescription": {
    "message": "Sie haben erfolgreich einen NFT gesendet"
  },
  "pushPlatformNotificationsNftSentTitle": {
    "message": "NFT gesendet"
  },
  "pushPlatformNotificationsStakingLidoStakeCompletedDescription": {
    "message": "Ihr Lido-Stake war erfolgreich"
  },
  "pushPlatformNotificationsStakingLidoStakeCompletedTitle": {
    "message": "Stake abgeschlossen"
  },
  "pushPlatformNotificationsStakingLidoStakeReadyToBeWithdrawnDescription": {
    "message": "Ihr Lido-Stake kann jetzt ausgezahlt werden"
  },
  "pushPlatformNotificationsStakingLidoStakeReadyToBeWithdrawnTitle": {
    "message": "Stake bereit zur Auszahlung"
  },
  "pushPlatformNotificationsStakingLidoWithdrawalCompletedDescription": {
    "message": "Ihre Lido-Auszahlung war erfolgreich"
  },
  "pushPlatformNotificationsStakingLidoWithdrawalCompletedTitle": {
    "message": "Auszahlung abgeschlossen"
  },
  "pushPlatformNotificationsStakingLidoWithdrawalRequestedDescription": {
    "message": "Ihre Lido-Auszahlungsanfrage wurde übermittelt"
  },
  "pushPlatformNotificationsStakingLidoWithdrawalRequestedTitle": {
    "message": "Auszahlung angefordert"
  },
  "pushPlatformNotificationsStakingRocketpoolStakeCompletedDescription": {
    "message": "Ihr RocketPool-Stake war erfolgreich"
  },
  "pushPlatformNotificationsStakingRocketpoolStakeCompletedTitle": {
    "message": "Stake abgeschlossen"
  },
  "pushPlatformNotificationsStakingRocketpoolUnstakeCompletedDescription": {
    "message": "Ihr RocketPool-Unstake war erfolgreich"
  },
  "pushPlatformNotificationsStakingRocketpoolUnstakeCompletedTitle": {
    "message": "Unstake abgeschlossen"
  },
  "pushPlatformNotificationsSwapCompletedDescription": {
    "message": "Ihr MetaMask-Swap war erfolgreich"
  },
  "pushPlatformNotificationsSwapCompletedTitle": {
    "message": "Swap abgeschlossen"
  },
  "queued": {
    "message": "In Warteschlange"
  },
  "quoteRate": {
    "message": "Angebotskurs"
  },
  "quotedReceiveAmount": {
    "message": "$1 Betrag empfangen"
  },
  "quotedTotalCost": {
    "message": "$1 Gesamtkosten"
  },
  "rank": {
    "message": "Rang"
  },
  "rateIncludesMMFee": {
    "message": "Rate beinhaltet $1 % Gebühr"
  },
  "reAddAccounts": {
    "message": "alle anderen Konten erneut hinzuzufügen"
  },
  "reAdded": {
    "message": "erneut hinzugefügt"
  },
  "readdToken": {
    "message": "Sie können dieses Token in Zukunft wieder hinzufügen, indem Sie im Menü der Kontooptionen auf „Token importieren“ gehen."
  },
  "receive": {
    "message": "Empfangen"
  },
  "receiveCrypto": {
    "message": "Krypto empfangen"
  },
  "received": {
    "message": "Empfangen"
  },
  "recipientAddressPlaceholderNew": {
    "message": "Öffentliche Adresse (0x) oder Domainname eingeben"
  },
  "recommendedGasLabel": {
    "message": "Empfohlen"
  },
  "recoveryPhraseReminderBackupStart": {
    "message": "Jetzt sichern"
  },
  "recoveryPhraseReminderConfirm": {
    "message": "Später erneut erinnern"
  },
  "recoveryPhraseReminderSubText": {
    "message": "Wenn Sie Ihre Wallet nicht sichern, verlieren Sie bei einem Zugriffsverlust der App oder einem Gerätewechsel auch den Zugriff auf Ihr Guthaben."
  },
  "recoveryPhraseReminderTitle": {
    "message": "Schützen Sie Ihre Wallet"
  },
  "redeposit": {
    "message": "Erneut einzahlen"
  },
  "refreshList": {
    "message": "Liste aktualisieren"
  },
  "reject": {
    "message": "Ablehnen"
  },
  "rejectAll": {
    "message": "Alle ablehnen"
  },
  "rejectRequestsDescription": {
    "message": "Sie sind im Begriff, $1 Anfragen geschlossen abzulehnen."
  },
  "rejectRequestsN": {
    "message": "$1 Anfragen ablehnen"
  },
  "rejectTxsDescription": {
    "message": "Sie sind im Begriff, $1 Transaktionen geschlossen abzulehnen."
  },
  "rejectTxsN": {
    "message": "$1 Transaktionen ablehnen"
  },
  "rejected": {
    "message": "Abgelehnt"
  },
  "remove": {
    "message": "Entfernen"
  },
  "removeAccount": {
    "message": "Konto entfernen"
  },
  "removeAccountDescription": {
    "message": "Dieses Konto wird aus Ihrer Wallet entfernt. Bitte stellen Sie sicher, dass Sie die ursprüngliche geheime Wiederherstellungsphrase oder den privaten Schlüssel für dieses importierte Konto haben, bevor Sie fortfahren. Sie können Konten über das Dropdown-Menü „Konto“ erneut importieren oder erstellen."
  },
  "removeAccountModalBannerDescription": {
    "message": "Stellen Sie sicher, dass Sie die geheime Wiederherstellungsphrase oder den privaten Schlüssel für dieses Konto haben, bevor Sie es entfernen.",
    "description": "Make sure you have the Secret Recovery Phrase or private key for this account before removing."
  },
  "removeAccountModalBannerTitle": {
    "message": "Dieses Konto wird von MetaMask entfernt.",
    "description": "Title of a banner alert used on account remove modal."
  },
  "removeKeyringSnap": {
    "message": "Das Entfernen dieses Snaps entfernt folgende Konten aus MetaMask:"
  },
  "removeKeyringSnapToolTip": {
    "message": "Der Snap kontrolliert die Konten und durch seine Entfernung werden diese Konten ebenfalls aus MetaMask entfernt, verbleiben jedoch in der Blockchain."
  },
  "removeNFT": {
    "message": "NFT entfernen"
  },
  "removeNftErrorMessage": {
    "message": "Wir konnten dieses NFT nicht entfernen."
  },
  "removeNftMessage": {
    "message": "NFT wurde erfolgreich entfernt!"
  },
  "removeSnap": {
    "message": "Snap entfernen"
  },
  "removeSnapAccountDescription": {
    "message": "Wenn Sie fortfahren, wird dieses Konto nicht mehr in MetaMask verfügbar sein."
  },
  "removeSnapAccountTitle": {
    "message": "Konto entfernen"
  },
  "removeSnapConfirmation": {
    "message": "Sind Sie sicher, dass Sie $1 entfernen möchten?",
    "description": "$1 represents the name of the snap"
  },
  "removeSnapDescription": {
    "message": "Diese Aktion wird diesen Snap und seine Daten löschen sowie alle von Ihnen erteilten Genehmigungen entziehen."
  },
  "rename": {
    "message": "Umbenennen",
    "description": "Multichain account menu item for triggering account rename action modal"
  },
  "replace": {
    "message": "ersetzen"
  },
  "reportIssue": {
    "message": "Ein Problem melden"
  },
  "requestFrom": {
    "message": "Anfrage von"
  },
  "requestFromInfo": {
    "message": "Dies ist die Seite, auf der Sie um Ihre Unterschrift gebeten werden."
  },
  "requestFromInfoSnap": {
    "message": "Dies ist der Snap, der Sie zur Unterschrift auffordert."
  },
  "requestFromTransactionDescription": {
    "message": "Dies ist die Website, die Sie um Ihre Bestätigung bittet."
  },
  "requestingFor": {
    "message": "Anfordern für"
  },
  "requestingForAccount": {
    "message": "Anfordern für $1",
    "description": "Name of Account"
  },
  "requestingForNetwork": {
    "message": "Anforderung von $1",
    "description": "Name of Network"
  },
  "required": {
    "message": "Erforderlich"
  },
  "reset": {
    "message": "Zurücksetzen"
  },
  "resetWallet": {
    "message": "Ihre Wallet zurücksetzen"
  },
  "resetWalletSubHeader": {
    "message": "MetaMask speichert keine Kopie Ihres Passworts. Wenn Sie Probleme haben, Ihr Konto zu entsperren, müssen Sie Ihre Wallet zurücksetzen. Sie können dies tun, indem Sie die geheime Wiederherstellungsphrase angeben, die Sie bei der Einrichtung Ihrer Wallet verwendet haben."
  },
  "resetWalletSubHeaderSocial": {
    "message": "MetaMask speichert keine Kopie Ihres Passworts. Wenn Sie Probleme beim Entsperren Ihres Kontos haben, müssen Sie Ihre Wallet zurücksetzen. Wenn Sie über eine geheime Wiederherstellungsphrase verfügen, können Sie damit Ihre aktuelle Wallet zusammen mit der Liste Ihrer Konten von diesem Gerät löschen."
  },
  "resetWalletUsingSRP": {
    "message": "Diese Aktion löscht Ihre aktuelle Wallet und die geheime Wiederherstellungsphrase von diesem Gerät zusammen mit der Liste der Konten, die Sie erstellt haben. Nach dem Zurücksetzen mit einer geheimen Wiederherstellungsphrase sehen Sie eine Liste von Konten, die auf der geheimen Wiederherstellungsphrase basiert, die Sie zum Zurücksetzen verwenden. Diese neue Liste enthält automatisch Konten, die ein Guthaben aufweisen. Sie können auch $1, die zuvor erstellt wurden. Benutzerdefinierte Konten, die Sie importiert haben, müssen $2 sein und alle benutzerdefinierten Tokens, die Sie einem Konto hinzugefügt haben, müssen ebenfalls $3 sein."
  },
  "resetWalletUsingSRPSocial": {
    "message": "Nach dem Zurücksetzen mit einer geheimen Wiederherstellungsphrase wird eine neue Liste mit Konten angezeigt. Diese Liste enthält Konten mit einem Guthaben. Sie können $1, die Sie zuvor gemacht haben. Sie müssen jedoch alle importierten $2 und $3 wieder hinzufügen. "
  },
  "resetWalletUsingSRPSocialAccounts": {
    "message": "alle anderen Konten wieder erneut hinzufügen"
  },
  "resetWalletUsingSRPSocialCustomAccounts": {
    "message": "Benutzerdefinierte Konten"
  },
  "resetWalletUsingSRPSocialCustomTokens": {
    "message": "benutzerdefinierte Token"
  },
  "resetWalletWarning": {
    "message": "Vergewissern Sie sich, dass Sie die richtige geheime Wiederherstellungsphrase verwenden, bevor Sie fortfahren. Sie können dies nicht mehr rückgängig machen."
  },
  "resetWalletWarningSocial": {
    "message": "Stellen Sie sicher, dass Sie vor dem Zurücksetzen die richtige geheime Wiederherstellungsphrase verwenden. Dies kann nicht rückgängig gemacht werden."
  },
  "restartMetamask": {
    "message": "MetaMask neu starten"
  },
  "restore": {
    "message": "Wiederherstellen"
  },
  "restoreUserData": {
    "message": "Benutzerdaten wiederherstellen"
  },
  "resultPageError": {
    "message": "Fehler"
  },
  "resultPageErrorDefaultMessage": {
    "message": "Der Vorgang ist fehlgeschlagen."
  },
  "resultPageSuccess": {
    "message": "Erfolg"
  },
  "resultPageSuccessDefaultMessage": {
    "message": "Der Vorgang wurde erfolgreich abgeschlossen."
  },
  "retryTransaction": {
    "message": "Transaktion wiederholen"
  },
  "reusedTokenNameWarning": {
    "message": "Ein Token hier verwendet ein Symbol von einem anderen Token, das Sie beobachten. Dies kann verwirrend oder trügerisch sein."
  },
  "revealSecretRecoveryPhrase": {
    "message": "Geheime Wiederherstellungsphrase"
  },
  "revealSeedWords": {
    "message": "Geheime Wiederherstellungsphrase offenlegen"
  },
  "revealSeedWordsDescription1": {
    "message": "Die $1 bietet $2",
    "description": "This is a sentence consisting of link using 'revealSeedWordsSRPName' as $1 and bolded text using 'revealSeedWordsDescription3' as $2."
  },
  "revealSeedWordsDescription2": {
    "message": "MetaMask ist ein $1. Das bedeutet, dass Sie der Besitzer Ihrer GWP sind.",
    "description": "$1 is text link with the message from 'revealSeedWordsNonCustodialWallet'"
  },
  "revealSeedWordsDescription3": {
    "message": "vollen Zugriff auf Ihre Wallet und Ihr Guthaben.\n"
  },
  "revealSeedWordsNonCustodialWallet": {
    "message": "Wallet ohne Vewahrung"
  },
  "revealSeedWordsQR": {
    "message": "QR"
  },
  "revealSeedWordsSRPName": {
    "message": "Geheime Wiederherstellungsphrase (GWP)"
  },
  "revealSeedWordsText": {
    "message": "Text"
  },
  "revealSeedWordsWarning": {
    "message": "Stellen Sie sicher, dass niemand auf Ihren Bildschirm schaut. $1",
    "description": "$1 is bolded text using the message from 'revealSeedWordsWarning2'"
  },
  "revealSeedWordsWarning2": {
    "message": "Der MetaMask Support wird Sie nie danach fragen.",
    "description": "The bolded texted in the second part of 'revealSeedWordsWarning'"
  },
  "revealSensitiveContent": {
    "message": "Sensible Inhalte offenlegen"
  },
  "review": {
    "message": "Überprüfen"
  },
  "reviewAlert": {
    "message": "Benachrichtigung überprüfen"
  },
  "reviewAlerts": {
    "message": "Benachrichtigungen überprüfen"
  },
  "reviewPendingTransactions": {
    "message": "Ausstehende Transaktionen überprüfen"
  },
  "reviewPermissions": {
    "message": "Genehmigungen prüfen"
  },
  "revokePermission": {
    "message": "Genehmigung widerrufen"
  },
  "revokePermissionTitle": {
    "message": "$1 Genehmigung entfernen",
    "description": "The token symbol that is being revoked"
  },
  "revokeSimulationDetailsDesc": {
    "message": "Sie entziehen einer Person die Genehmigung, Tokens von Ihrem Konto auszugeben."
  },
  "reward": {
    "message": "Belohnung"
  },
  "rpcNameOptional": {
    "message": "RPC-Name (Optional)"
  },
  "rpcUrl": {
    "message": "RPC-URL"
  },
  "safeTransferFrom": {
    "message": "Sichere Übertragung von"
  },
  "save": {
    "message": "Speichern"
  },
  "scanInstructions": {
    "message": "Platzieren Sie den QR-Code vor Ihrer Kamera."
  },
  "scanQrCode": {
    "message": "QR-Code scannen"
  },
  "scrollDown": {
    "message": "Herunterscrollen"
  },
  "search": {
    "message": "Suche"
  },
  "searchAccounts": {
    "message": "Konten durchsuchen"
  },
  "searchNetworks": {
    "message": "Netzwerke suchen"
  },
  "searchNfts": {
    "message": "NFTs suchen"
  },
  "searchTokens": {
    "message": "Tokens suchen"
  },
  "searchTokensByNameOrAddress": {
    "message": "Tokens nach Name oder Adresse suchen"
  },
  "secretRecoveryPhrase": {
    "message": "Geheime Wiederherstellungsphrase"
  },
  "secretRecoveryPhrasePlusNumber": {
    "message": "Geheime Wiederherstellungsphrase $1",
    "description": "The $1 is the order of the Secret Recovery Phrase"
  },
  "secureWallet": {
    "message": "Sichere Wallet"
  },
  "secureWalletGetStartedButton": {
    "message": "Erste Schritte"
  },
  "secureWalletRemindLaterButton": {
    "message": "Später erneut erinnern"
  },
  "secureWalletWalletRecover": {
    "message": "Dies ist die einzige Möglichkeit, Ihre Wallet wiederherzustellen, wenn Sie aus der App ausgesperrt werden oder ein neues Gerät erhalten."
  },
  "secureWalletWalletSaveSrp": {
    "message": "Riskieren Sie nicht, Ihr Geld zu verlieren. Schützen Sie Ihre Wallet, indem Sie Ihre $1 an einem Ort Ihres Vertrauens aufbewahren.",
    "description": "The $1 is the button text 'Secret Recovery Phrase'"
  },
  "security": {
    "message": "Sicherheit"
  },
  "securityAlert": {
    "message": "Sicherheitsbenachrichtigung von $1 und $2"
  },
  "securityAlerts": {
    "message": "Sicherheitsbenachrichtigungen"
  },
  "securityAlertsDescription": {
    "message": "Diese Funktion warnt Sie vor bösartigen Aktivitäten, indem sie aktiv Transaktionen und Signaturanfragen überprüft. $1",
    "description": "Link to learn more about security alerts"
  },
  "securityAndPrivacy": {
    "message": "Sicherheit und Datenschutz"
  },
  "securityChangePassword": {
    "message": "Passwort ändern"
  },
  "securityChangePasswordDescription": {
    "message": "Wählen Sie ein sicheres Passwort, um die MetaMask-App auf Ihrem Gerät zu entsperren. Wenn Sie dieses Passwort verlieren, benötigen Sie für den erneuten Import Ihrer Wallet Ihre geheime Wiederherstellungsphrase."
  },
  "securityChangePasswordTitle": {
    "message": "Passwort"
  },
  "securityChangePasswordToastError": {
    "message": "Passwort konnte nicht geändert werden. Bitte versuchen Sie es erneut."
  },
  "securityChangePasswordToastSuccess": {
    "message": "Neues Passwort gespeichert"
  },
  "securityDescription": {
    "message": "Verringern Sie das Risiko, sich mit unsicheren Netzwerken zu verbinden und sichern Sie Ihre Konten"
  },
  "securityLoginWithSocial": {
    "message": "Mit $1 anmelden",
    "description": "The $1 is the text 'Google' or 'Apple'"
  },
  "securityLoginWithSrpBackedUp": {
    "message": "Geheime Wiederherstellungsphrase gesichert"
  },
  "securityLoginWithSrpNotBackedUp": {
    "message": "Geheime Wiederherstellungsphrase sichern"
  },
  "securityMessageLinkForNetworks": {
    "message": "Netzwerk-Betrügereien und Sicherheitsrisiken"
  },
  "securityProviderPoweredBy": {
    "message": "Unterstützt durch $1",
    "description": "The security provider that is providing data"
  },
  "securitySocialLoginEnabled": {
    "message": "Aktiviert"
  },
  "securitySocialLoginEnabledDescription": {
    "message": "Verwenden Sie Ihre $1-Anmeldung und Ihr MetaMask-Passwort, um Ihr Konto und Ihre geheimen Wiederherstellungsphrasen wiederherzustellen.",
    "description": "The $1 is the text 'Google' or 'Apple'"
  },
  "securitySocialLoginLabel": {
    "message": "$1 WIEDERHERSTELLUNG",
    "description": "The $1 is the text 'Google' or 'Apple'"
  },
  "securitySrpDescription": {
    "message": "Sichern Sie Ihre geheime Wiederherstellungsphrase, damit Sie nie den Zugriff auf Ihre Wallet verlieren. Bewahren Sie sie an einem sicheren Ort auf, auf den nur Sie Zugriff haben und den Sie nie vergessen werden."
  },
  "securitySrpLabel": {
    "message": "GEHEIME WIEDERHERSTELLUNGSPHRASEN"
  },
  "securitySrpWalletRecovery": {
    "message": "Wiederherstellungsmethoden verwalten"
  },
  "seeAllPermissions": {
    "message": "Alle Genehmigungen ansehen",
    "description": "Used for revealing more content (e.g. permission list, etc.)"
  },
  "seeDetails": {
    "message": "Details anzeigen"
  },
  "seedPhraseIntroTitle": {
    "message": "Sichern Sie Ihre Wallet"
  },
  "seedPhraseReq": {
    "message": "Geheime Wiederherstellungsphrasen bestehen aus 12, 15, 18, 21 oder 24 Wörtern."
  },
  "seedPhraseReviewDetails": {
    "message": "Dies ist Ihre $1. Notieren Sie sie in der richtigen Reihenfolge und bewahren Sie sie sicher auf. Wenn jemand Ihre geheime Wiederherstellungsphrase hat, kann er auf Ihre Wallet zugreifen. $2",
    "description": "The $1 is the bolded text 'Secret Recovery Phrase' and $2 is 'seedPhraseReviewDetails2'"
  },
  "seedPhraseReviewDetails2": {
    "message": "Geben Sie sie niemals an Dritte weiter."
  },
  "seedPhraseReviewTitle": {
    "message": "Speichern Sie Ihre geheime Wiederherstellungsphrase"
  },
  "select": {
    "message": "Auswählen"
  },
  "selectAccountToConnect": {
    "message": "Ein zu verbindendes Konto auswählen"
  },
  "selectAccounts": {
    "message": "Wählen Sie das Konto/die Konten aus, um sie auf dieser Seite zu verwenden."
  },
  "selectAccountsForSnap": {
    "message": "Wählen Sie das Konto/die Konten, das/die mit diesem Snap verwendet werden soll(en)."
  },
  "selectAll": {
    "message": "\nAlle auswählen"
  },
  "selectAnAccount": {
    "message": "Ein Konto auswählen"
  },
  "selectAnAccountAlreadyConnected": {
    "message": "Dieses Konto wurde bereits mit MetaMask verbunden."
  },
  "selectEnableDisplayMediaPrivacyPreference": {
    "message": "NFT-Medien anzeigen einschalten"
  },
  "selectHdPath": {
    "message": "HD-Pfad auswählen"
  },
  "selectNFTPrivacyPreference": {
    "message": "Automatische NFT-Erkennung aktivieren"
  },
  "selectPathHelp": {
    "message": "Wenn Sie nicht die Konten sehen, die Sie erwarten, versuchen Sie, den HD-Pfad oder das aktuell ausgewählte Netzwerk zu ändern."
  },
  "selectRpcUrl": {
    "message": "RPC-URL auswählen"
  },
  "selectSecretRecoveryPhrase": {
    "message": "Geheime Wiederherstellungsphrase auswählen"
  },
  "selectType": {
    "message": "Typ auswählen"
  },
  "selectedAccountMismatch": {
    "message": "Anderes Konto ausgewählt"
  },
  "selectingAllWillAllow": {
    "message": "Wenn Sie alle auswählen, erlauben Sie dieser Seite, alle Ihre aktuellen Konten einzusehen. Stellen Sie sicher, dass Sie dieser Seite vertrauen."
  },
  "send": {
    "message": "Senden"
  },
  "sendBugReport": {
    "message": "Übermitteln Sie uns einen Fehlerbericht."
  },
  "sendNoContactsConversionText": {
    "message": "klicken Sie hier"
  },
  "sendNoContactsDescription": {
    "message": "Kontakte ermöglich Ihnen, Transaktionen sicher und mehrfach an ein anderes Konto zu senden. Um einen Kontakt zu erstellen, $1",
    "description": "$1 represents the action text 'click here'"
  },
  "sendNoContactsTitle": {
    "message": "Sie haben noch keine Kontakte"
  },
  "sendSelectReceiveAsset": {
    "message": "Wählen Sie das zu empfangende Asset"
  },
  "sendSelectSendAsset": {
    "message": "Wählen Sie das zu sendende Asset"
  },
  "sendSwapSubmissionWarning": {
    "message": "Wenn Sie auf diese Schaltfläche klicken, wird Ihre Swap-Transaktion sofort eingeleitet. Bevor Sie fortfahren, überprüfen Sie bitte Ihre Transaktionsdetails."
  },
  "sendingAsset": {
    "message": "Senden von $1"
  },
  "sendingDisabled": {
    "message": "Das Senden von ERC-1155 NFT-Assets wird noch nicht unterstützt."
  },
  "sendingNativeAsset": {
    "message": "$1 senden",
    "description": "$1 represents the native currency symbol for the current network (e.g. ETH or BNB)"
  },
  "sendingToTokenContractWarning": {
    "message": "Warnhinweis: Sie sind im Begriff, an einen Token-Contract zu senden, und dies könnte zu einem Verlust Ihrer Gelder führen. $1",
    "description": "$1 is a clickable link with text defined by the 'learnMoreUpperCase' key. The link will open to a support article regarding the known contract address warning"
  },
  "sent": {
    "message": "Gesendet"
  },
  "sentSpecifiedTokens": {
    "message": "$1 gesendet",
    "description": "Symbol of the specified token"
  },
  "sentTokenAsToken": {
    "message": "$1 als $2 gesendet",
    "description": "Used in the transaction display list to describe a swap and send. $1 and $2 are the symbols of tokens in involved in the swap."
  },
  "sepolia": {
    "message": "Sepolia-Testnetzwerk"
  },
  "setApprovalForAll": {
    "message": "Erlaubnis für alle erteilen"
  },
  "setApprovalForAllRedesignedTitle": {
    "message": "Auszahlungsanfrage"
  },
  "setApprovalForAllTitle": {
    "message": "$1 ohne Ausgabenlimit genehmigen",
    "description": "The token symbol that is being approved"
  },
  "settingAddSnapAccount": {
    "message": "Konto-Snap hinzufügen"
  },
  "settings": {
    "message": "Einstellungen"
  },
  "settingsSearchMatchingNotFound": {
    "message": "Keine passenden Ergebnisse gefunden."
  },
  "settingsSubHeadingSignaturesAndTransactions": {
    "message": "Signatur- und Transaktionsanfragen"
  },
  "show": {
    "message": "Zeigen"
  },
  "showAccount": {
    "message": "Konto anzeigen"
  },
  "showAdvancedDetails": {
    "message": "Erweiterte Details anzeigen"
  },
  "showExtensionInFullSizeView": {
    "message": "Erweiterung in Vollbildansicht anzeigen"
  },
  "showExtensionInFullSizeViewDescription": {
    "message": "Schalten Sie dies ein, um die Vollbildansicht als Standard einzustellen, sobald Sie auf das Erweiterungssymbol klicken."
  },
  "showFiatConversionInTestnets": {
    "message": "Umrechnung auf Testnets anzeigen"
  },
  "showFiatConversionInTestnetsDescription": {
    "message": "Wählen Sie dies aus, um die Fiat-Umrechnung in Testnetzwerken anzuzeigen."
  },
  "showHexData": {
    "message": "Hexdaten anzeigen"
  },
  "showHexDataDescription": {
    "message": "Wählen Sie dies aus, um das Hex-Datenfeld auf dem Sendebildschirm anzuzeigen."
  },
  "showLess": {
    "message": "Weniger anzeigen"
  },
  "showMore": {
    "message": "Mehr anzeigen"
  },
  "showNativeTokenAsMainBalance": {
    "message": "Natives Token als Hauptsaldo anzeigen"
  },
  "showNft": {
    "message": "NFT anzeigen"
  },
  "showPermissions": {
    "message": "Genehmigungen anzeigen"
  },
  "showPrivateKey": {
    "message": "Privaten Schlüssel anzeigen"
  },
  "showSRP": {
    "message": "Geheime Wiederherstellungsphrase anzeigen"
  },
  "showTestnetNetworks": {
    "message": "Test-Netzwerke anzeigen"
  },
  "showTestnetNetworksDescription": {
    "message": "Wählen Sie dies, um Testnetzwerke in der Netzwerkliste anzuzeigen."
  },
  "sign": {
    "message": "Unterzeichnen"
  },
  "signatureRequest": {
    "message": "Signaturanfrage"
  },
  "signature_decoding_bid_nft_tooltip": {
    "message": "Der NFT wird in Ihrer Wallet angezeigt, sobald das Gebot akzeptiert wird."
  },
  "signature_decoding_list_nft_tooltip": {
    "message": "Erwarten Sie Änderungen erst, wenn jemand Ihre NFTs kauft."
  },
  "signed": {
    "message": "Unterzeichnet"
  },
  "signing": {
    "message": "Signieren"
  },
  "signingInWith": {
    "message": "Anmelden mit"
  },
  "signingWith": {
    "message": "Unterzeichnung mit"
  },
  "simulationApproveHeading": {
    "message": "Abheben"
  },
  "simulationDetailsApproveDesc": {
    "message": "Sie erteilen einer anderen Person die Genehmigung, NFTs von Ihrem Konto abzuheben."
  },
  "simulationDetailsERC20ApproveDesc": {
    "message": "Sie erteilen einer anderen Person die Genehmigung, diesen Betrag von Ihrem Konto auszugeben."
  },
  "simulationDetailsFiatNotAvailable": {
    "message": "Nicht verfügbar"
  },
  "simulationDetailsIncomingHeading": {
    "message": "Sie erhalten"
  },
  "simulationDetailsNoChanges": {
    "message": "Keine Änderungen"
  },
  "simulationDetailsOutgoingHeading": {
    "message": "Sie senden"
  },
  "simulationDetailsRevokeSetApprovalForAllDesc": {
    "message": "Sie entziehen einer anderen Person die Genehmigung, NFTs von Ihrem Konto abzuheben."
  },
  "simulationDetailsSetApprovalForAllDesc": {
    "message": "Sie erteilen einer anderen Person die Genehmigung, NFTs von Ihrem Konto abzuheben."
  },
  "simulationDetailsTitle": {
    "message": "Geschätzte Änderungen"
  },
  "simulationDetailsTitleEnforced": {
    "message": "Kontostandänderungen"
  },
  "simulationDetailsTitleTooltip": {
    "message": "Die geschätzten Änderungen sind das, was passieren könnte, wenn Sie diese Transaktion durchführen. Dies ist nur eine Prognostizierung, keine Garantie."
  },
  "simulationDetailsTitleTooltipEnforced": {
    "message": "Kontostandänderungen sind garantiert. Sollte dies nicht möglich sein, wird die Transaktion abgebrochen."
  },
  "simulationDetailsTotalFiat": {
    "message": "Gesamt = $1",
    "description": "$1 is the total amount in fiat currency on one side of the transaction"
  },
  "simulationDetailsTransactionReverted": {
    "message": "Diese Transaktion wird wahrscheinlich scheitern"
  },
  "simulationDetailsUnavailable": {
    "message": "Nicht verfügbar"
  },
  "simulationErrorMessageV2": {
    "message": "Wir konnten das Gas nicht schätzen. Es könnte einen Fehler im Contract geben und diese Transaktion könnte fehlschlagen."
  },
  "simulationSettingsModalEnforceSlippage": {
    "message": "Slippage-Toleranz"
  },
  "simulationSettingsModalEnforceSlippageDescription": {
    "message": "Legen Sie für Saldoänderungen eine für Sie akzeptable Differenz fest. Bei einer höheren Differenz werden keine Transaktionen ausgeführt."
  },
  "simulationSettingsModalEnforceToggle": {
    "message": "Saldoänderungen durchsetzen"
  },
  "simulationSettingsModalEnforceToggleDescription": {
    "message": "Um Ihr Geld zu schützen, wird diese Transaktion nicht ausgeführt, wenn sich der Kontostand ändert oder die Slippage-Toleranz nicht eingehalten wird."
  },
  "simulationSettingsModalTitle": {
    "message": "Transaktionseinstellungen"
  },
  "simulationsSettingDescription": {
    "message": "Schalten Sie diese Funktion ein, um die Saldoänderungen von Transaktionen und Unterschriften abzuschätzen, bevor Sie sie bestätigen. Dies ist keine Garantie für das endgültige Ergebnis. $1"
  },
  "simulationsSettingSubHeader": {
    "message": "Geschätzte Saldoänderungen"
  },
  "singleNetwork": {
    "message": "1 Netzwerk"
  },
  "siweIssued": {
    "message": "Ausgestellt"
  },
  "siweNetwork": {
    "message": "Netzwerk"
  },
  "siweRequestId": {
    "message": "Anfrage-ID"
  },
  "siweResources": {
    "message": "Ressourcen"
  },
  "siweURI": {
    "message": "URL"
  },
  "skipAccountSecurity": {
    "message": "Kontosicherheit überspringen?"
  },
  "skipAccountSecurityDetails": {
    "message": "Wenn Sie diese geheime Wiederherstellungsphrase verlieren, können Sie nicht mehr auf diese Wallet zugreifen."
  },
  "skipAccountSecuritySecureNow": {
    "message": "Jetzt sichern"
  },
  "skipAccountSecuritySkip": {
    "message": "Überspringen"
  },
  "skipDeepLinkInterstitial": {
    "message": "Beim Öffnen von Deeplinks keinen Zwischenbildschirm anzeigen"
  },
  "skipDeepLinkInterstitialDescription": {
    "message": "Wenn Sie diese Option aktivieren, wird der Zwischenbildschirm übersprungen, der beim Öffnen von Deeplinks in MetaMask angezeigt wird. Ein „Deeplink“ ist ein Link wie https://link.metamask.io/home, der MetaMask öffnet; diese Links können von anderen verschleiert werden. Der Zwischenbildschirm soll Sie davor schützen, versehentlich Seiten in MetaMask zu öffnen, die Ihre Konten, Token, Ihren Verlauf, Kontostände, Einstellungen oder andere potenziell sensible Daten anzeigen könnten. Diese Einstellung gilt nur für von MetaMask signierte Links."
  },
  "slippage": {
    "message": "Slippage"
  },
  "slippageAuto": {
    "message": "Automatisch"
  },
  "slippageEditAriaLabel": {
    "message": "Slippage bearbeiten"
  },
  "smartAccountAccept": {
    "message": "Smart-Konto verwenden"
  },
  "smartAccountBetterTransaction": {
    "message": "Schnellere Transaktionen, niedrigere Gebühren"
  },
  "smartAccountBetterTransactionDescription": {
    "message": "Sparen Sie Zeit und Geld, indem Sie Transaktionen gemeinsam abwickeln."
  },
  "smartAccountFeaturesDescription": {
    "message": "Behalten Sie die gleiche Kontoadresse. Sie können jederzeit zurückwechseln."
  },
  "smartAccountLabel": {
    "message": "Smart-Konto"
  },
  "smartAccountPayToken": {
    "message": "Bezahlen Sie jederzeit mit jedem Token"
  },
  "smartAccountPayTokenDescription": {
    "message": "Verwenden Sie die Tokens, die Sie bereits haben, um Netzwerkgebühren zu begleichen."
  },
  "smartAccountReject": {
    "message": "Smart-Konto nicht verwenden"
  },
  "smartAccountSameAccount": {
    "message": "Dasselbe Konto, intelligentere Funktionen."
  },
  "smartAccountSplashInfo": {
    "message": "Smart-Konten"
  },
  "smartAccountSplashTitle": {
    "message": "Smart-Konto verwenden?"
  },
  "smartAccountUpdateSuccessMessage": {
    "message": "Ihr Konto wird bei Ihrer nächsten Transaktion auf ein Smart-Konto aktualisiert."
  },
  "smartAccountUpdateSuccessTitle": {
    "message": "Erfolg!"
  },
  "smartAccountUpgradeBannerDescription": {
    "message": "Dieselbe Adresse. Intelligentere Funktionen."
  },
  "smartAccountUpgradeBannerTitle": {
    "message": "Zum Smart-Konto wechseln"
  },
  "smartContracts": {
    "message": "Smart Contracts"
  },
  "smartSwapsErrorNotEnoughFunds": {
    "message": "Nicht genügend Gelder für einen Smart Swap."
  },
  "smartSwapsErrorUnavailable": {
    "message": "Smart Swaps sind vorrübergehend nicht verfügbar."
  },
  "smartTransactionCancelled": {
    "message": "Ihre Transaktion wurde storniert"
  },
  "smartTransactionCancelledDescription": {
    "message": "Ihre Transaktion konnte nicht abgeschlossen werden und wurde daher storniert, damit Sie keine unnötigen Gas-Gebühren zahlen müssen."
  },
  "smartTransactionError": {
    "message": "Ihre Transaktion schlug fehl"
  },
  "smartTransactionErrorDescription": {
    "message": "Plötzliche Marktveränderungen können zu Ausfällen führen. Wenn das Problem weiterhin besteht, wenden Sie sich an den MetaMask-Kundensupport."
  },
  "smartTransactionPending": {
    "message": "Ihre Transaktion wurde übermittelt"
  },
  "smartTransactionSuccess": {
    "message": "Ihre Transaktion ist abgeschlossen"
  },
  "smartTransactions": {
    "message": "Smart Transactions"
  },
  "smartTransactionsEnabledDescription": {
    "message": " und MEV-Schutz. Nun standardmäßig aktiv."
  },
  "smartTransactionsEnabledLink": {
    "message": "Höhere Erfolgsraten"
  },
  "smartTransactionsEnabledTitle": {
    "message": "Transaktionen sind jetzt smarter"
  },
  "snapAccountCreated": {
    "message": "Konto erstellt"
  },
  "snapAccountCreatedDescription": {
    "message": "Ihr neues Konto ist jetzt einsatzbereit!"
  },
  "snapAccountCreationFailed": {
    "message": "Kontoerstellung fehlgeschlagen"
  },
  "snapAccountCreationFailedDescription": {
    "message": "$1 hat es nicht geschafft, ein Konto für Sie zu erstellen.",
    "description": "$1 is the snap name"
  },
  "snapAccountRedirectFinishSigningTitle": {
    "message": "Unterzeichnen beenden"
  },
  "snapAccountRedirectSiteDescription": {
    "message": "Befolgen Sie die Anweisungen von $1"
  },
  "snapAccountRemovalFailed": {
    "message": "Kontoentfernung fehlgeschlagen"
  },
  "snapAccountRemovalFailedDescription": {
    "message": "$1 hat es nicht geschafft, dieses Konto für Sie zu löschen.",
    "description": "$1 is the snap name"
  },
  "snapAccountRemoved": {
    "message": "Konto wurde entfernt"
  },
  "snapAccountRemovedDescription": {
    "message": "Dieses Konto wird in MetaMask nicht mehr zur Nutzung zur Verfügung stehen."
  },
  "snapAccounts": {
    "message": "Konto-Snaps"
  },
  "snapAccountsDescription": {
    "message": "Von Snaps Dritter kontrollierte Konten."
  },
  "snapConnectTo": {
    "message": "Mit $1 verbinden",
    "description": "$1 is the website URL or a Snap name. Used for Snaps pre-approved connections."
  },
  "snapConnectionPermissionDescription": {
    "message": "Lassen Sie $1 automatisch und ohne Ihre Zustimmung mit $2 verbinden.",
    "description": "Used for Snap pre-approved connections. $1 is the Snap name, $2 is a website URL."
  },
  "snapConnectionWarning": {
    "message": "$1 möchte $2 verwenden",
    "description": "$2 is the snap and $1 is the dapp requesting connection to the snap."
  },
  "snapDetailWebsite": {
    "message": "Webseite"
  },
  "snapHomeMenu": {
    "message": "Snap-Startmenü"
  },
  "snapInstallRequest": {
    "message": "Durch die Installation von $1 erhält es die folgenden Berechtigungen.",
    "description": "$1 is the snap name."
  },
  "snapInstallSuccess": {
    "message": "Installation ist abgeschlossen"
  },
  "snapInstallWarningCheck": {
    "message": "$1 möchte die Genehmigung, Folgendes zu tun:",
    "description": "Warning message used in popup displayed on snap install. $1 is the snap name."
  },
  "snapInstallWarningHeading": {
    "message": "Seien Sie vorsichtig"
  },
  "snapInstallWarningPermissionDescriptionForBip32View": {
    "message": "Erlauben Sie $1, Ihre öffentlichen Schlüssel (und Adressen) einzusehen. Damit wird keine Kontrolle über Konten oder Assets gewährt.",
    "description": "An extended description for the `snap_getBip32PublicKey` permission used for tooltip on Snap Install Warning screen (popup/modal). $1 is the snap name."
  },
  "snapInstallWarningPermissionDescriptionForEntropy": {
    "message": "Erlauben Sie $1 Snap, Konten und Assets in dem/den gewünschten Netzwerk(en) zu verwalten. Diese Konten werden unter Verwendung Ihrer geheimen Wiederherstellungsphrase abgeleitet und gesichert (ohne sie preiszugeben). Mit der Fähigkeit, Schlüssel abzuleiten, kann $1 eine Vielzahl von Blockchain-Protokollen über Ethereum (EVMs) hinaus unterstützen.",
    "description": "An extended description for the `snap_getBip44Entropy` and `snap_getBip44Entropy` permissions used for tooltip on Snap Install Warning screen (popup/modal). $1 is the snap name."
  },
  "snapInstallWarningPermissionNameForEntropy": {
    "message": "$1-Konten verwalten",
    "description": "Permission name used for the Permission Cell component displayed on warning popup when installing a Snap. $1 is list of account types."
  },
  "snapInstallWarningPermissionNameForViewPublicKey": {
    "message": "Sehen Sie Ihren öffentlichen Schlüssel für $1 ein",
    "description": "Permission name used for the Permission Cell component displayed on warning popup when installing a Snap. $1 is list of account types."
  },
  "snapInstallationErrorDescription": {
    "message": "$1 konnte nicht installiert werden.",
    "description": "Error description used when snap installation fails. $1 is the snap name."
  },
  "snapInstallationErrorTitle": {
    "message": "Installation fehlgeschlagen",
    "description": "Error title used when snap installation fails."
  },
  "snapResultError": {
    "message": "Fehler"
  },
  "snapResultSuccess": {
    "message": "Erfolg"
  },
  "snapResultSuccessDescription": {
    "message": "$1 ist einsatzbereit"
  },
  "snapUIAccountSelectorTitle": {
    "message": "Konto wählen"
  },
  "snapUIAssetSelectorTitle": {
    "message": "Asset auswählen"
  },
  "snapUpdateAlertDescription": {
    "message": "Holen Sie sich die neueste Version von $1",
    "description": "Description used in Snap update alert banner when snap update is available. $1 is the Snap name."
  },
  "snapUpdateAvailable": {
    "message": "Update verfügbar"
  },
  "snapUpdateErrorDescription": {
    "message": "$1 konnte nicht aktualisiert werden.",
    "description": "Error description used when snap update fails. $1 is the snap name."
  },
  "snapUpdateErrorTitle": {
    "message": "Update fehlgeschlagen",
    "description": "Error title used when snap update fails."
  },
  "snapUpdateRequest": {
    "message": "Durch die Aktualisierung von $1 erhält es die folgenden Berechtigungen.",
    "description": "$1 is the Snap name."
  },
  "snapUpdateSuccess": {
    "message": "Update abgeschlossen"
  },
  "snapUrlIsBlocked": {
    "message": "Dieser Snap hat vor, Sie auf eine gesperrte Seite zu bringen. $1."
  },
  "snaps": {
    "message": "Snaps"
  },
  "snapsConnected": {
    "message": "Snaps wurden verbunden"
  },
  "snapsNoInsight": {
    "message": "Keine Einsichten möglich"
  },
  "snapsPrivacyWarningFirstMessage": {
    "message": "Sie erkennen an, dass es sich – sofern nicht anders angegeben – bei jedem von Ihnen installierten Snap um einen Drittanbieter-Service handelt, gemäß der in Consensys $1 genannten Definition. Ihre Nutzung von Drittanbieter-Services unterliegt separaten Bedingungen, die vom Anbieter des jeweiligen Drittanbieter-Service festgelegt werden. Consensys empfiehlt keiner bestimmten Person aus irgendeinem bestimmten Grund die Verwendung eines Snaps. Sie nehmen Zugriff auf, verlassen sich auf und verwenden die Dienste Dritter auf eigenes Risiko. Consensys lehnt jede Verantwortung und Haftung für Verluste ab, die sich aus Ihrer Nutzung von Drittanbieter-Diensten ergeben.",
    "description": "First part of a message in popup modal displayed when installing a snap for the first time. $1 is terms of use link."
  },
  "snapsPrivacyWarningSecondMessage": {
    "message": "Alle Daten, die Sie mit Drittanbieterdiensten teilen, werden direkt von diesen Drittanbieterdiensten im Einklang mit deren Datenschutzerklärung erfasst. Für weitere Informationen lesen Sie bitte die jeweiligen Datenschutzerklärungen.",
    "description": "Second part of a message in popup modal displayed when installing a snap for the first time."
  },
  "snapsPrivacyWarningThirdMessage": {
    "message": "Consensys hat keinen Zugriff auf die Informationen, die Sie an den Drittanbieter-Service weitergeben.",
    "description": "Third part of a message in popup modal displayed when installing a snap for the first time."
  },
  "snapsSettings": {
    "message": "Snap-Einstellungen"
  },
  "snapsTermsOfUse": {
    "message": "Nutzungsbedingungen"
  },
  "snapsToggle": {
    "message": "Ein Snap wird nur ausgeführt, wenn er aktiviert ist."
  },
  "snapsUIError": {
    "message": "Kontaktieren Sie die Ersteller von $1 für weitere Unterstützung.",
    "description": "This is shown when the insight snap throws an error. $1 is the snap name"
  },
  "solanaAccountRequested": {
    "message": "Diese Website fordert ein Solana-Konto."
  },
  "solanaAccountRequired": {
    "message": "Für die Verbindung mit dieser Website ist ein Solana-Konto erforderlich."
  },
  "someNetworks": {
    "message": "$1 Netzwerke"
  },
  "somethingDoesntLookRight": {
    "message": "Scheint irgendetwas nicht in Ordnung zu sein? $1",
    "description": "A false positive message for users to contact support. $1 is a link to the support page."
  },
  "somethingIsWrong": {
    "message": "Etwas ist schiefgelaufen. Versuchen Sie, die Seite neu zu laden."
  },
  "somethingWentWrong": {
    "message": "Diese Seite konnte nicht geladen werden."
  },
  "sortBy": {
    "message": "Sortieren nach"
  },
  "sortByAlphabetically": {
    "message": "In alphabetischer Reihenfolge (A–Z)"
  },
  "sortByDecliningBalance": {
    "message": "Abnehmender Saldo ($1 Hoch-Tief)",
    "description": "Indicates a descending order based on token fiat balance. $1 is the preferred currency symbol"
  },
  "source": {
    "message": "Quelle"
  },
  "spamModalBlockedDescription": {
    "message": "Diese Seite wird für 1 Minute gesperrt."
  },
  "spamModalBlockedTitle": {
    "message": "Sie haben diese Seite vorübergehend gesperrt"
  },
  "spamModalDescription": {
    "message": "Wenn Sie mit mehrfachen Anfragen überschüttet werden, können Sie die Website vorübergehend sperren."
  },
  "spamModalTemporaryBlockButton": {
    "message": "Diese Seite vorübergehend sperren"
  },
  "spamModalTitle": {
    "message": "Wir haben mehrere Anfragen verzeichnet"
  },
  "speed": {
    "message": "Geschwindigkeit"
  },
  "speedUp": {
    "message": "Beschleunigen"
  },
  "speedUpCancellation": {
    "message": "Diese Stornierung beschleunigen"
  },
  "speedUpExplanation": {
    "message": "Wir haben die Gas-Gebühr auf der Grundlage der aktuellen Netzbedingungen aktualisiert und um mindestens 10 % erhöht (erforderlich durch das Netzwerk)."
  },
  "speedUpPopoverTitle": {
    "message": "Diese Transaktion beschleunigen"
  },
  "speedUpTooltipText": {
    "message": "Neue Gas-Gebühr"
  },
  "speedUpTransaction": {
    "message": "Diese Transaktion beschleunigen"
  },
  "spendLimitInsufficient": {
    "message": "Ausgabenlimit unzureichend"
  },
  "spendLimitInvalid": {
    "message": "Ausgabenlimit ungültig; muss eine positive Zahl sein"
  },
  "spendLimitPermission": {
    "message": "Ausgabenlimit-Genehmigung"
  },
  "spendLimitRequestedBy": {
    "message": "Ausgabenlimit von $1 angefordert",
    "description": "Origin of the site requesting the spend limit"
  },
  "spendLimitTooLarge": {
    "message": "Ausgabenlimit zu groß"
  },
  "spender": {
    "message": "Spender"
  },
  "spenderTooltipDesc": {
    "message": "Dies ist die Adresse, an die Sie Ihre NFTs abheben können."
  },
  "spenderTooltipERC20ApproveDesc": {
    "message": "Dies ist die Adresse, die Ihre Tokens in Ihrem Namen ausgeben kann."
  },
  "spendingCap": {
    "message": "Ausgabenobergrenze"
  },
  "spendingCaps": {
    "message": "Ausgabenobergrenzen"
  },
  "srpDesignImageAlt": {
    "message": "Bild einer Aufbewahrung für die geheime Wiederherstellungsphrase"
  },
  "srpDetailsDescription": {
    "message": "Eine geheime Wiederherstellungsphrase, auch Seed-Phrase oder Mnemonik genannt, ist eine Reihe von Wörtern, die Ihnen den Zugriff auf Ihre Krypto-Wallet und deren Kontrolle ermöglichen. Um Ihre Wallet zu MetaMask zu verschieben, benötigen Sie diese Phrase."
  },
  "srpDetailsOwnsAccessListItemOne": {
    "message": "Nehmen Sie Ihr ganzes Geld"
  },
  "srpDetailsOwnsAccessListItemThree": {
    "message": "Ändern Sie Ihre Anmeldedaten"
  },
  "srpDetailsOwnsAccessListItemTwo": {
    "message": "Transaktionen bestätigen"
  },
  "srpDetailsOwnsAccessListTitle": {
    "message": "Jeder mit Ihrer geheimen Wiederherstellungsphrase kann:"
  },
  "srpDetailsTitle": {
    "message": "Was ist eine geheime Wiederherstellungsphrase?"
  },
  "srpInputNumberOfWords": {
    "message": "Ich habe eine $1-Wort-Phrase.",
    "description": "This is the text for each option in the dropdown where a user selects how many words their secret recovery phrase has during import. The $1 is the number of words (either 12, 15, 18, 21, or 24)."
  },
  "srpListName": {
    "message": "Geheime Wiederherstellungsphrase $1",
    "description": "$1 is the order of the Secret Recovery Phrase"
  },
  "srpListNumberOfAccounts": {
    "message": "$1 Konten",
    "description": "$1 is the number of accounts in the list"
  },
  "srpListSelectionDescription": {
    "message": "Die geheime Wiederherstellungsphrase, mit der Ihr neues Konto erstellt wird"
  },
  "srpListSingleOrZero": {
    "message": "$1 Konto",
    "description": "$1 is the number of accounts in the list, it is either 1 or 0"
  },
  "srpListStateBackedUp": {
    "message": "Offenlegen"
  },
  "srpListStateNotBackedUp": {
    "message": "Backup"
  },
  "srpPasteFailedTooManyWords": {
    "message": "Das Einfügen schlug fehl, weil sie mehr als 24 Wörter enthielt. Eine geheime Wiederherstellungsphrase darf maximal 24 Wörter enthalten.",
    "description": "Description of SRP paste error when the pasted content has too many words"
  },
  "srpPasteTip": {
    "message": "Sie können Ihre gesamte geheime Wiederherstellungsphrase in jedes beliebige Feld einfügen.",
    "description": "Our secret recovery phrase input is split into one field per word. This message explains to users that they can paste their entire secrete recovery phrase into any field, and we will handle it correctly."
  },
  "srpSecurityQuizGetStarted": {
    "message": "Erste Schritte"
  },
  "srpSecurityQuizImgAlt": {
    "message": "Ein Auge mit einem Schlüsselloch in der Mitte und drei schwebenden Passwortfeldern"
  },
  "srpSecurityQuizIntroduction": {
    "message": "Zur Enthüllung Ihrer geheimen Wiederherstellungsphrase, müssen Sie zwei Fragen richtig beantworten."
  },
  "srpSecurityQuizQuestionOneQuestion": {
    "message": "Wenn Sie Ihre geheime Wiederherstellungsphrase verlieren, kann MetaMask ..."
  },
  "srpSecurityQuizQuestionOneRightAnswer": {
    "message": "Ihnen nicht helfen."
  },
  "srpSecurityQuizQuestionOneRightAnswerDescription": {
    "message": "Schreiben Sie sie auf, gravieren Sie sie in Metall ein oder bewahren Sie sie an mehreren geheimen Orten auf, damit Sie sie niemals verlieren. Sollten Sie sie verlieren, ist sie für immer weg."
  },
  "srpSecurityQuizQuestionOneRightAnswerTitle": {
    "message": "Richtig! Niemand kann Ihnen dabei helfen, Ihre geheime Wiederherstellungsphrase zurückzubekommen."
  },
  "srpSecurityQuizQuestionOneWrongAnswer": {
    "message": "diese für Sie zurückzubekommen."
  },
  "srpSecurityQuizQuestionOneWrongAnswerDescription": {
    "message": "Wenn Sie Ihre geheime Wiederherstellungsphrase verlieren, ist diese für immer verloren. Niemand kann Ihnen dabei helfen, sie zurückzubekommen, ganz gleich, was behauptet wird."
  },
  "srpSecurityQuizQuestionOneWrongAnswerTitle": {
    "message": "Falsch! Niemand kann Ihnen dabei helfen, Ihre geheime Wiederherstellungsphrase zurückzubekommen."
  },
  "srpSecurityQuizQuestionTwoQuestion": {
    "message": "Sollte jemand, selbst ein Support-Mitarbeiter, nach Ihrer geheimen Wiederherstellungsphrase fragen ..."
  },
  "srpSecurityQuizQuestionTwoRightAnswer": {
    "message": "werden Sie betrogen."
  },
  "srpSecurityQuizQuestionTwoRightAnswerDescription": {
    "message": "Jeder, der behauptet, Ihre gemeine Wiederherstellungsphrase zu benötigen, lügt Sie an. Wenn Sie diese mit solchen Personen teilen, werden diese Ihre Assets stehlen."
  },
  "srpSecurityQuizQuestionTwoRightAnswerTitle": {
    "message": "Richtig! Es ist nie eine gute Idee, Ihre geheime Wiederherstellungsphrase mit anderen zu teilen."
  },
  "srpSecurityQuizQuestionTwoWrongAnswer": {
    "message": "Sie sollten sie ihnen geben."
  },
  "srpSecurityQuizQuestionTwoWrongAnswerDescription": {
    "message": "Jeder, der behauptet, Ihre gemeine Wiederherstellungsphrase zu benötigen, lügt Sie an. Wenn Sie diese mit einer solchen Person teilen, wird sie Ihre Assets stehlen."
  },
  "srpSecurityQuizQuestionTwoWrongAnswerTitle": {
    "message": "Nein! Teilen Sie Ihre geheime Wiederherstellungsphrase mit niemandem, niemals."
  },
  "srpSecurityQuizTitle": {
    "message": "Sicherheits-Quiz"
  },
  "srpToggleShow": {
    "message": "Dieses Wort der geheimen Wiederherstellungsphrase anzeigen/verbergen",
    "description": "Describes a toggle that is used to show or hide a single word of the secret recovery phrase"
  },
  "srpWordHidden": {
    "message": "Dieses Wort ist verborgen.",
    "description": "Explains that a word in the secret recovery phrase is hidden"
  },
  "srpWordShown": {
    "message": "Dieses Wort wird angezeigt.",
    "description": "Explains that a word in the secret recovery phrase is being shown"
  },
  "stable": {
    "message": "Stabil"
  },
  "stableLowercase": {
    "message": "stabil"
  },
  "stake": {
    "message": "Staken"
  },
  "staked": {
    "message": "Staked"
  },
  "standardAccountLabel": {
    "message": "Standard-Konto"
  },
  "stateCorruptionAreYouSure": {
    "message": "Möchten Sie wirklich fortfahren?"
  },
  "stateCorruptionCopyAndRestoreBeforeRecovery": {
    "message": "Sie können versuchen, Ihre Statusdatei manuell zu kopieren und wiederherzustellen, bevor Sie sich entscheiden, Ihren Tresor wiederherzustellen, indem Sie $1 befolgen.",
    "description": "$1 represents the `stateCorruptionTheseInstructions` localization key"
  },
  "stateCorruptionCopyAndRestoreBeforeReset": {
    "message": "Sie können versuchen, Ihre Statusdatei manuell zu kopieren und wiederherzustellen, bevor Sie sich entscheiden, MetaMask zurückzusetzen, indem Sie $1 befolgen.",
    "description": "$1 represents the `stateCorruptionTheseInstructions` localization key"
  },
  "stateCorruptionDetectedNoBackup": {
    "message": "Ihr Tresor kann nicht automatisch wiederhergestellt werden."
  },
  "stateCorruptionDetectedWithBackup": {
    "message": "Ihr Tresor kann aus einer automatischen Sicherung wiederhergestellt werden. Bei der automatischen Wiederherstellung werden Ihre aktuellen Einstellungen und Präferenzen gelöscht und nur Ihr Tresor wiederhergestellt."
  },
  "stateCorruptionMetamaskDatabaseCannotBeAccessed": {
    "message": "Interner Fehler: Auf die Datenbank kann nicht zugegriffen werden"
  },
  "stateCorruptionResetMetaMaskState": {
    "message": "MetaMask-Status zurücksetzen"
  },
  "stateCorruptionResettingDatabase": {
    "message": "Datenbank wird zurückgesetzt …"
  },
  "stateCorruptionRestoreAccountsFromBackup": {
    "message": "Konten wiederherstellen"
  },
  "stateCorruptionRestoringDatabase": {
    "message": "Datenbank wird wiederhergestellt …"
  },
  "stateCorruptionTheseInstructions": {
    "message": "diese Anweisungen",
    "description": "This is a link to instructions on how to recover your Secret Recovery Phrase manually. It is used in the `stateCorruptionCopyAndRestoreBeforeRecovery` and `stateCorruptionCopyAndRestoreBeforeReset` localization keys."
  },
  "stateCorruptionTheseInstructionsLinkTitle": {
    "message": "So stellen Sie Ihre geheime Wiederherstellungsphrase wieder her"
  },
  "stateLogError": {
    "message": "Fehler beim Abfragen der Statusprotokolle."
  },
  "stateLogFileName": {
    "message": "MetaMask-Statusprotokolle"
  },
  "stateLogs": {
    "message": "Statusprotokolle"
  },
  "stateLogsDescription": {
    "message": "Die Statusprotokolle enthalten Ihre öffentlichen Kontoadressen und gesendeten Transaktionen."
  },
  "status": {
    "message": "Status"
  },
  "statusNotConnected": {
    "message": "Nicht verbunden"
  },
  "step1LatticeWallet": {
    "message": "Verbinden Sie Ihr Lattice1"
  },
  "step1LatticeWalletMsg": {
    "message": "Sie können MetaMask mit Ihrem Lattice1-Gerät verbinden, sobald dieses eingerichtet und online ist. Entsperren Sie Ihr Gerät und halten Sie Ihre Geräte-ID bereit.",
    "description": "$1 represents the `hardwareWalletSupportLinkConversion` localization key"
  },
  "step1LedgerWallet": {
    "message": "Ledger-App herunterladen"
  },
  "step1LedgerWalletMsg": {
    "message": "Herunterladen, einrichten und Ihr Passwort eingeben, um $1 freizuschalten.",
    "description": "$1 represents the `ledgerLiveApp` localization value"
  },
  "step1TrezorWallet": {
    "message": "Verbinden Sie Ihre Trezor-Wallet."
  },
  "step1TrezorWalletMsg": {
    "message": "Schließen Sie Ihre Trezor-Wallet direkt an Ihren Computer an und entsperren Sie sie. Stellen Sie sicher, dass Sie die richtige Passphrase verwenden.",
    "description": "$1 represents the `hardwareWalletSupportLinkConversion` localization key"
  },
  "step2LedgerWallet": {
    "message": "Verbinden Sie Ihre Ledger-Wallet."
  },
  "step2LedgerWalletMsg": {
    "message": "Schließen Sie Ihre Ledger-Wallet direkt an Ihren Computer an, entsperren Sie sie und öffnen Sie die Ethereum-App.",
    "description": "$1 represents the `hardwareWalletSupportLinkConversion` localization key"
  },
  "stepOf": {
    "message": "Schritt $1 von $2",
    "description": "$1 current step, $2 total steps"
  },
  "stillGettingMessage": {
    "message": "Erhalten Sie diese Meldung immer noch?"
  },
  "strong": {
    "message": "Stark"
  },
  "stxCancelled": {
    "message": "Swap wäre gescheitert"
  },
  "stxCancelledDescription": {
    "message": "Ihre Transaktion wäre fehlgeschlagen und wurde storniert, um Sie vor unnötigen Gas-Gebühren zu schützen."
  },
  "stxCancelledSubDescription": {
    "message": "Versuchen Sie Ihren Swap erneut. Wir werden hier sein, um Sie beim nächsten Mal vor ähnlichen Risiken zu schützen."
  },
  "stxFailure": {
    "message": "Swap fehlgeschlagen"
  },
  "stxFailureDescription": {
    "message": "Plötzliche Marktveränderungen können zu Ausfällen führen. Wenn das Problem weiterhin besteht, wenden Sie sich bitte an $1.",
    "description": "This message is shown to a user if their swap fails. The $1 will be replaced by support.metamask.io"
  },
  "stxOptInSupportedNetworksDescription": {
    "message": "Schalten Sie Smart Transactions für zuverlässigere und sicherere Transaktionen in unterstützten Netzwerken ein. $1"
  },
  "stxPendingPrivatelySubmittingSwap": {
    "message": "Ihr Swap wird privat abgesendet ..."
  },
  "stxPendingPubliclySubmittingSwap": {
    "message": "Ihr Swap wird öffentlich abgesendet ..."
  },
  "stxSuccess": {
    "message": "Swap abgeschlossen!"
  },
  "stxSuccessDescription": {
    "message": "Ihr $1 ist jetzt verfügbar.",
    "description": "$1 is a token symbol, e.g. ETH"
  },
  "stxSwapCompleteIn": {
    "message": "Swap abgeschlossen in <",
    "description": "'<' means 'less than', e.g. Swap will complete in < 2:59"
  },
  "stxTryingToCancel": {
    "message": "Es wird versucht, Ihre Transaktion zu stornieren ..."
  },
  "stxUnknown": {
    "message": "Status unbekannt"
  },
  "stxUnknownDescription": {
    "message": "Eine Transaktion war erfolgreich, aber wir sind uns nicht sicher, um welche es sich handelt. Dies kann darauf zurückzuführen sein, dass eine andere Transaktion übermittelt wurde, während dieser Swap bearbeitet wurde."
  },
  "stxUserCancelled": {
    "message": "Swap storniert"
  },
  "stxUserCancelledDescription": {
    "message": "Ihre Transaktion wurde storniert und Sie haben keine unnötigen Gas-Gebühren bezahlt."
  },
  "submit": {
    "message": "Absenden"
  },
  "submitted": {
    "message": "Abgesendet"
  },
  "suggestedBySnap": {
    "message": "Vorgeschlagen von $1",
    "description": "$1 is the snap name"
  },
  "suggestedCurrencySymbol": {
    "message": "Empfohlenes Währungssymbol:"
  },
  "suggestedTokenName": {
    "message": "Vorgeschlagener Name:"
  },
  "supplied": {
    "message": "Versorgt"
  },
  "support": {
    "message": "Support"
  },
  "supportCenter": {
    "message": "Besuchen Sie unser Support Center."
  },
  "supportMultiRpcInformation": {
    "message": "Wir unterstützen nun mehrere RPCs für ein einzelnes Netzwerk. Ihr aktuellster RPC (ferngesteuerter Prozeduraufruf) wurde standardmäßig ausgewählt, um widersprüchliche Informationen aufzulösen."
  },
  "surveyConversion": {
    "message": "Nehmen Sie an unserer Umfrage teil"
  },
  "surveyTitle": {
    "message": "Gestalten Sie die Zukunft von MetaMask"
  },
  "swap": {
    "message": "Swap"
  },
  "swapAdjustSlippage": {
    "message": "Slippage anpassen"
  },
  "swapAggregator": {
    "message": "Aggregator"
  },
  "swapAllowSwappingOf": {
    "message": "Swapping von $1 zulassen",
    "description": "Shows a user that they need to allow a token for swapping on their hardware wallet"
  },
  "swapAmountReceived": {
    "message": "Garantierter Betrag"
  },
  "swapAmountReceivedInfo": {
    "message": "Dies ist der Mindestbetrag, den Sie empfangen werden. Je nach Slippage können Sie auch mehr empfangen."
  },
  "swapAndSend": {
    "message": "Swappen und Senden"
  },
  "swapAnyway": {
    "message": "Swap trotzdem ausführen"
  },
  "swapApproval": {
    "message": "$1 für Swaps genehmigen",
    "description": "Used in the transaction display list to describe a transaction that is an approve call on a token that is to be swapped.. $1 is the symbol of a token that has been approved."
  },
  "swapApproveNeedMoreTokens": {
    "message": "Sie benötigen $1 mehr $2, um diesen Swap abzuschließen",
    "description": "Tells the user how many more of a given token they need for a specific swap. $1 is an amount of tokens and $2 is the token symbol."
  },
  "swapAreYouStillThere": {
    "message": "Sind Sie noch da?"
  },
  "swapAreYouStillThereDescription": {
    "message": "Wir sind bereit, Ihnen die neuesten Angebote zu zeigen, wenn Sie fortfahren möchten."
  },
  "swapConfirmWithHwWallet": {
    "message": "Mit Ihrer Hardware-Wallet bestätigen"
  },
  "swapContinueSwapping": {
    "message": "Mit Swap fortfahren"
  },
  "swapContractDataDisabledErrorDescription": {
    "message": "Gehen Sie in der Ethereum-App auf Ihrem Ledger auf „Einstellungen“ und lassen Sie Contract-Daten zu. Versuchen Sie dann Ihren Swap erneut."
  },
  "swapContractDataDisabledErrorTitle": {
    "message": "Contract-Daten sind in Ihrem Ledger nicht aktiviert."
  },
  "swapCustom": {
    "message": "benutzerdefiniert"
  },
  "swapDecentralizedExchange": {
    "message": "Dezentralisierter Austausch"
  },
  "swapDetailsTitle": {
    "message": "Swap-Details",
    "description": "Title for the modal showing details about a swap transaction."
  },
  "swapDirectContract": {
    "message": "Direkter Contract"
  },
  "swapEditLimit": {
    "message": "Limit bearbeiten"
  },
  "swapEnableDescription": {
    "message": "Dies ist erforderlich und gibt MetaMask die Genehmigung, Ihren $1 zu swappen.",
    "description": "Gives the user info about the required approval transaction for swaps. $1 will be the symbol of a token being approved for swaps."
  },
  "swapEnableTokenForSwapping": {
    "message": "Das macht $1 für Swapping.",
    "description": "$1 is for the 'enableToken' key, e.g. 'enable ETH'"
  },
  "swapEnterAmount": {
    "message": "Einen Betrag eingeben"
  },
  "swapEstimatedNetworkFees": {
    "message": "Geschätzte Netzwerkgebühren"
  },
  "swapEstimatedNetworkFeesInfo": {
    "message": "Dies ist eine Schätzung der Netzwerkgebühr, die für den Abschluss Ihres Swaps verwendet wird. Der tatsächliche Betrag kann sich je nach Netzwerkbedingungen ändern."
  },
  "swapFailedErrorDescriptionWithSupportLink": {
    "message": "Transaktionsfehler kommen vor und wir sind hier, um zu helfen. Wenn das Problem weiterhin besteht, können Sie unseren Kundensupport unter $1 erreichen, um weitere Hilfe zu erhalten.",
    "description": "This message is shown to a user if their swap fails. The $1 will be replaced by support.metamask.io"
  },
  "swapFailedErrorTitle": {
    "message": "Swap fehlgeschlagen"
  },
  "swapFetchingQuote": {
    "message": "Angebot wird eingeholt"
  },
  "swapFetchingQuoteNofN": {
    "message": "Angebot $1 von $2 ",
    "description": "A count of possible quotes shown to the user while they are waiting for quotes to be fetched. $1 is the number of quotes already loaded, and $2 is the total number of resources that we check for quotes. Keep in mind that not all resources will have a quote for a particular swap."
  },
  "swapFetchingQuotes": {
    "message": "Angebote einholen..."
  },
  "swapFetchingQuotesErrorDescription": {
    "message": "Hmmm... etwas ist schiefgelaufen. Versuchen Sie es erneut, oder wenden Sie sich an den Kundensupport, wenn der Fehler weiterhin besteht."
  },
  "swapFetchingQuotesErrorTitle": {
    "message": "Fehler beim Abrufen der Preisangaben"
  },
  "swapFromTo": {
    "message": "Swap von $1 auf $2",
    "description": "Tells a user that they need to confirm on their hardware wallet a swap of 2 tokens. $1 is a source token and $2 is a destination token"
  },
  "swapGasFeesDetails": {
    "message": "Die Gas-Gebühren werden geschätzt und werden aufgrund der Komplexität des Netzwerk-Traffics und der Transaktionskomplexität schwanken."
  },
  "swapGasFeesExplanation": {
    "message": "MetaMask verdient kein Geld mit Gas-Gebühren. Bei diesen Gebühren handelt es sich um Schätzwerte, die sich je nach Auslastung des Netzwerks und der Komplexität einer Transaktion ändern können. Erfahren Sie mehr über $1.",
    "description": "$1 is a link (text in link can be found at 'swapGasFeesSummaryLinkText')"
  },
  "swapGasFeesExplanationLinkText": {
    "message": "hier",
    "description": "Text for link in swapGasFeesExplanation"
  },
  "swapGasFeesLearnMore": {
    "message": "Erfahren Sie mehr über Gasgebühren"
  },
  "swapGasFeesSplit": {
    "message": "Die Gas-Gebühren auf dem vorherigen Bildschirm werden auf diese beiden Transaktionen aufgeteilt."
  },
  "swapGasFeesSummary": {
    "message": "Gasgebühren werden an Krypto-Miner gezahlt, die Transaktionen im $1-Netzwerk verarbeiten. MetaMask profitiert nicht von den Gasgebühren.",
    "description": "$1 is the selected network, e.g. Ethereum or BSC"
  },
  "swapGasIncludedTooltipExplanation": {
    "message": "In diesem Angebot sind die Gas-Gebühren enthalten, indem der gesendete bzw. empfangene Tokenbetrag entsprechend angepasst wird. Sie können ETH in einer separaten Transaktion auf Ihrer Aktivitätsliste erhalten."
  },
  "swapGasIncludedTooltipExplanationLinkText": {
    "message": "Erfahren Sie mehr über Gas-Gebühren"
  },
  "swapHighSlippage": {
    "message": "Hohe Slippage"
  },
  "swapIncludesGasAndMetaMaskFee": {
    "message": "Enthält Gas und eine MetaMask-Gebühr von $1%",
    "description": "Provides information about the fee that metamask takes for swaps. $1 is a decimal number."
  },
  "swapIncludesMMFee": {
    "message": "Enthält eine MetaMask-Gebühr von $1%.",
    "description": "Provides information about the fee that metamask takes for swaps. $1 is a decimal number."
  },
  "swapIncludesMMFeeAlt": {
    "message": "Angebot umfasst $1% MetaMask-Gebühr",
    "description": "Provides information about the fee that metamask takes for swaps using the latest copy. $1 is a decimal number."
  },
  "swapIncludesMetaMaskFeeViewAllQuotes": {
    "message": "Enthält eine MetaMask-Gebühr von $1% bis $2.",
    "description": "Provides information about the fee that metamask takes for swaps. $1 is a decimal number and $2 is a link to view all quotes."
  },
  "swapLearnMore": {
    "message": "Mehr über Swaps erfahren"
  },
  "swapLiquiditySourceInfo": {
    "message": "Wir durchsuchen mehrere Liquiditätsquellen (Börsen, Aggregatoren und professionelle Market Maker), um Wechselkurse und Netzwerkgebühren zu vergleichen."
  },
  "swapLowSlippage": {
    "message": "Niedrige Slippage"
  },
  "swapMaxSlippage": {
    "message": "Max. Slippage"
  },
  "swapMetaMaskFee": {
    "message": "MetaMask-Gebühr"
  },
  "swapMetaMaskFeeDescription": {
    "message": "Die Gebühr von $1% ist automatisch in diesem Angebot enthalten. Sie zahlen sie als Gegenleistung für eine Lizenz zur Nutzung der Software von MetaMask zur Aggregation von Liquiditätsanbieterinformationen.",
    "description": "Provides information about the fee that metamask takes for swaps. $1 is a decimal number."
  },
  "swapNQuotesWithDot": {
    "message": "$1 Angebote.",
    "description": "$1 is the number of quotes that the user can select from when opening the list of quotes on the 'view quote' screen"
  },
  "swapNewQuoteIn": {
    "message": "Neue Angebote in $1",
    "description": "Tells the user the amount of time until the currently displayed quotes are update. $1 is a time that is counting down from 1:00 to 0:00"
  },
  "swapNoTokensAvailable": {
    "message": "Keine Tokens verfügbar, die mit $1 übereinstimmen.",
    "description": "Tells the user that a given search string does not match any tokens in our token lists. $1 can be any string of text"
  },
  "swapOnceTransactionHasProcess": {
    "message": "Ihre $1 werden Ihrem Konto gutgeschrieben, sobald diese Transaktion abgeschlossen ist.",
    "description": "This message communicates the token that is being transferred. It is shown on the awaiting swap screen. The $1 will be a token symbol."
  },
  "swapPriceDifference": {
    "message": "Sie sind dabei, $1 $2 (~$3) gegen $4 $5 (~$6) zu swappen.",
    "description": "This message represents the price slippage for the swap.  $1 and $4 are a number (ex: 2.89), $2 and $5 are symbols (ex: ETH), and $3 and $6 are fiat currency amounts."
  },
  "swapPriceDifferenceTitle": {
    "message": "Preisdifferenz von ~$1%",
    "description": "$1 is a number (ex: 1.23) that represents the price difference."
  },
  "swapPriceUnavailableDescription": {
    "message": "Die Auswirkungen auf den Preis konnten aufgrund fehlender Marktpreisdaten nicht ermittelt werden. Bitte bestätigen Sie vor dem Tausch, dass Sie mit der Menge der Tokens, die Sie erhalten werden, einverstanden sind."
  },
  "swapPriceUnavailableTitle": {
    "message": "Überprüfen Sie Ihren Kurs, bevor Sie fortfahren."
  },
  "swapProcessing": {
    "message": "Wird verarbeitet"
  },
  "swapQuoteDetails": {
    "message": "Kursdetails"
  },
  "swapQuoteNofM": {
    "message": "$1 von $2",
    "description": "A count of possible quotes shown to the user while they are waiting for quotes to be fetched. $1 is the number of quotes already loaded, and $2 is the total number of resources that we check for quotes. Keep in mind that not all resources will have a quote for a particular swap."
  },
  "swapQuoteSource": {
    "message": "Angebotsquelle"
  },
  "swapQuotesExpiredErrorDescription": {
    "message": "Bitte fordern Sie neue Angebote an, um die aktuellen Kurse zu erhalten."
  },
  "swapQuotesExpiredErrorTitle": {
    "message": "Angebote-Timeout"
  },
  "swapQuotesNotAvailableDescription": {
    "message": "Diese Handelsroute ist derzeit nicht verfügbar. Versuchen Sie, den Betrag, das Netzwerk oder den Token zu ändern, und wir werden die bestmögliche Option suchen."
  },
  "swapQuotesNotAvailableErrorDescription": {
    "message": "Versuchen Sie die Menge oder Slippage Einstellungen anzupassen und versuchen Sie es erneut."
  },
  "swapQuotesNotAvailableErrorTitle": {
    "message": "Keine Kurse verfügbar"
  },
  "swapRate": {
    "message": "Kurs"
  },
  "swapReceiving": {
    "message": "Empfangen"
  },
  "swapReceivingInfoTooltip": {
    "message": "Dies ist eine Schätzung. Der genaue Betrag hängt von der Slippage ab."
  },
  "swapRequestForQuotation": {
    "message": "Angebotsanfrage"
  },
  "swapSelect": {
    "message": "Auswählen"
  },
  "swapSelectAQuote": {
    "message": "Kurs auswählen"
  },
  "swapSelectAToken": {
    "message": "Token auswählen"
  },
  "swapSelectQuotePopoverDescription": {
    "message": "Unten sind alle Kurse aus verschiedenen Liquiditätsquellen zusammengefasst."
  },
  "swapSelectToken": {
    "message": "Token auswählen"
  },
  "swapShowLatestQuotes": {
    "message": "Neueste Angebote anzeigen"
  },
  "swapSlippageAutoDescription": {
    "message": "Automatisch"
  },
  "swapSlippageHighDescription": {
    "message": "Die eingegebene Slippage ($1%) wird als sehr hoch angesehen und kann zu einem schlechten Kurs führen.",
    "description": "$1 is the amount of % for slippage"
  },
  "swapSlippageHighTitle": {
    "message": "Hohe Slippage"
  },
  "swapSlippageLowDescription": {
    "message": "Ein so niedriger Wert ($1%) kann zu einem fehlgeschlagenen Swap führen.",
    "description": "$1 is the amount of % for slippage"
  },
  "swapSlippageLowTitle": {
    "message": "Niedriger Slippage"
  },
  "swapSlippageNegativeDescription": {
    "message": "Slippage muss größer oder gleich Null sein"
  },
  "swapSlippageNegativeTitle": {
    "message": "Zum Fortfahren Slippage erhöhen"
  },
  "swapSlippageOverLimitDescription": {
    "message": "Slippage-Tolleranz muss 15 % oder weniger betragen. Alles darüber resultiert in einem schlechten Kurs."
  },
  "swapSlippageOverLimitTitle": {
    "message": "Sehr hohe Slippage"
  },
  "swapSlippagePercent": {
    "message": "$1%",
    "description": "$1 is the amount of % for slippage"
  },
  "swapSlippageTooltip": {
    "message": "Wenn sich der Kurs zwischen der Aufgabe Ihrer Order und der Bestätigung ändert, nennt man das „Slippage”. Ihr Swap wird automatisch storniert, wenn die Abweichung die von Ihnen eingestellte „Abweichungstoleranz” überschreitet."
  },
  "swapSlippageZeroDescription": {
    "message": "Es gibt weniger Anbieter mit Null-Slippage, was in einem weniger konkurrenzfähigen Angebot resultieren könne."
  },
  "swapSlippageZeroTitle": {
    "message": "Suche nach Null-Slippage-Anbietern"
  },
  "swapSource": {
    "message": "Liquiditätsquelle"
  },
  "swapSuggested": {
    "message": "Swap vorgeschlagen"
  },
  "swapSuggestedGasSettingToolTipMessage": {
    "message": "Swaps sind komplexe und zeitkritische Transaktionen. Wir empfehlen diese Gas-Gebühr für ein gutes Gleichgewicht zwischen Kosten und Vertrauen in einen erfolgreichen Swap."
  },
  "swapSwapFrom": {
    "message": "Swap von"
  },
  "swapSwapSwitch": {
    "message": "Token-Reihenfolge wechseln"
  },
  "swapSwapTo": {
    "message": "Swap zu"
  },
  "swapToConfirmWithHwWallet": {
    "message": "zur Bestätigung mit Ihrer Hardware-Wallet"
  },
  "swapTokenAddedManuallyDescription": {
    "message": "Überprüfen Sie dieses Token auf $1 und stellen Sie sicher, dass es sich um das Token handelt, das Sie handeln möchten.",
    "description": "$1 points the user to etherscan as a place they can verify information about a token. $1 is replaced with the translation for \"etherscan\""
  },
  "swapTokenAddedManuallyTitle": {
    "message": "Token manuell hinzugefügt"
  },
  "swapTokenAvailable": {
    "message": "Ihr $1 wurde Ihrem Konto hinzugefügt.",
    "description": "This message is shown after a swap is successful and communicates the exact amount of tokens the user has received for a swap. The $1 is a decimal number of tokens followed by the token symbol."
  },
  "swapTokenBalanceUnavailable": {
    "message": "Wir konnten Ihr $1-Guthaben nicht abrufen.",
    "description": "This message communicates to the user that their balance of a given token is currently unavailable. $1 will be replaced by a token symbol"
  },
  "swapTokenNotAvailable": {
    "message": "In diesem Netzwerk ist kein Token-Tausch verfügbar"
  },
  "swapTokenToToken": {
    "message": "$1 mit $2 tauschen",
    "description": "Used in the transaction display list to describe a swap. $1 and $2 are the symbols of tokens in involved in a swap."
  },
  "swapTokenVerifiedOn1SourceDescription": {
    "message": "$1 wurde nur auf 1 Quelle bestätigt. Ziehen Sie in Betracht, es vor dem Fortfahren auf $2 zu bestätigen.",
    "description": "$1 is a token name, $2 points the user to etherscan as a place they can verify information about a token. $1 is replaced with the translation for \"etherscan\""
  },
  "swapTokenVerifiedOn1SourceTitle": {
    "message": "Möglicherweise unglaubwürdiges Token"
  },
  "swapTokenVerifiedSources": {
    "message": "Bestätigt durch $1 Quellen. Auf $2 verifiziert.",
    "description": "$1 the number of sources that have verified the token, $2 points the user to a block explorer as a place they can verify information about the token."
  },
  "swapTooManyDecimalsError": {
    "message": "$1 erlaubt bis zu $2 Dezimalstellen",
    "description": "$1 is a token symbol and $2 is the max. number of decimals allowed for the token"
  },
  "swapTransactionComplete": {
    "message": "Transaktion vollständig"
  },
  "swapTwoTransactions": {
    "message": "2 Transaktionen"
  },
  "swapUnknown": {
    "message": "Unbekannt"
  },
  "swapZeroSlippage": {
    "message": "0 % Slippage"
  },
  "swapsMaxSlippage": {
    "message": "Slippage-Toleranz"
  },
  "swapsNotEnoughToken": {
    "message": "Nicht genügend $1",
    "description": "Tells the user that they don't have enough of a token for a proposed swap. $1 is a token symbol"
  },
  "swapsViewInActivity": {
    "message": "In Aktivität anzeigen"
  },
  "switch": {
    "message": "Wechseln"
  },
  "switchBack": {
    "message": "Zurückwechseln"
  },
  "switchEthereumChainConfirmationDescription": {
    "message": "Dadurch wird das ausgewählte Netzwerk innerhalb von MetaMask auf ein zuvor hinzugefügtes Netzwerk umgeschaltet:"
  },
  "switchEthereumChainConfirmationTitle": {
    "message": "Dieser Seite das Wechseln eines Netzwerks erlauben?"
  },
  "switchInputCurrency": {
    "message": "Eingangswährung wechseln"
  },
  "switchNetwork": {
    "message": "Netzwerk wechseln"
  },
  "switchNetworks": {
    "message": "Netzwerk wechseln"
  },
  "switchToNetwork": {
    "message": "Zu $1 wechseln",
    "description": "$1 represents the custom network that has previously been added"
  },
  "switchToThisAccount": {
    "message": "Zu diesem Konto wechseln"
  },
  "switchingNetworksCancelsPendingConfirmations": {
    "message": "Das Wechseln der Netzwerke wird alle ausstehenden Bestätigungen stornieren."
  },
  "symbol": {
    "message": "Symbol"
  },
  "symbolBetweenZeroTwelve": {
    "message": "Das Symbol darf maximal 11 Zeichen lang sein."
  },
  "tapToReveal": {
    "message": "Zum Offenlegen tippen"
  },
  "tapToRevealNote": {
    "message": "Stellen Sie sicher, dass niemand Ihren Bildschirm beobachtet."
  },
  "tenPercentIncreased": {
    "message": "10 % Erhöhung"
  },
  "terms": {
    "message": "Nutzungsbedingungen"
  },
  "termsOfService": {
    "message": "Nutzungsbedingungen"
  },
  "termsOfUseAgree": {
    "message": "Zustimmen"
  },
  "termsOfUseAgreeText": {
    "message": "Ich akzeptiere die Nutzungsbedingungen, die meine Verwendung von MetaMask, einschließlich aller seiner Funktionen, betreffen."
  },
  "termsOfUseFooterText": {
    "message": "Bitte scrollen, um alle Sektionen zu lesen."
  },
  "termsOfUseTitle": {
    "message": "Prüfen Sie unsere Nutzungsbedingungen"
  },
  "testNetworks": {
    "message": "Test-Netzwerke"
  },
  "testnets": {
    "message": "Testnets"
  },
  "theme": {
    "message": "Motiv"
  },
  "themeDescription": {
    "message": "Wählen Sie Ihr bevorzugtes MetaMask-Motiv aus."
  },
  "thirdPartySoftware": {
    "message": "Mitteilung bzgl. Drittanbieter-Software",
    "description": "Title of a popup modal displayed when installing a snap for the first time."
  },
  "time": {
    "message": "Zeit"
  },
  "tipsForUsingAWallet": {
    "message": "Tipps zur Verwendung einer Wallet"
  },
  "tipsForUsingAWalletDescription": {
    "message": "Das Hinzufügen von Tokens eröffnet weitere Möglichkeiten zur Nutzung von web3."
  },
  "to": {
    "message": "An"
  },
  "toAddress": {
    "message": "An: $1",
    "description": "$1 is the address to include in the To label. It is typically shortened first using shortenAddress"
  },
  "toggleDecodeDescription": {
    "message": "Wir nutzen die Dienste von 4byte.directory und Sourcify, um Transaktionsdaten zu dekodieren und lesbarer anzuzeigen. Dadurch können Sie das Ergebnis ausstehender und vergangener Transaktionen leichter einsehen, allerdings kann dies zur Weitergabe Ihrer IP-Adresse führen."
  },
  "token": {
    "message": "Token"
  },
  "tokenAddress": {
    "message": "Token-Adresse"
  },
  "tokenAlreadyAdded": {
    "message": "Token wurde bereits hinzugefügt."
  },
  "tokenAutoDetection": {
    "message": "Automatische Token-Erkennung"
  },
  "tokenContractAddress": {
    "message": "Token-Contract-Adresse"
  },
  "tokenDecimal": {
    "message": "Token-Dezimale"
  },
  "tokenDecimalFetchFailed": {
    "message": "Tokendezimal erforderlich. Finden Sie es auf: $1"
  },
  "tokenDetails": {
    "message": "Token-Details"
  },
  "tokenFoundTitle": {
    "message": "1 neues Token gefunden"
  },
  "tokenId": {
    "message": "Token-ID"
  },
  "tokenList": {
    "message": "Token-Listen"
  },
  "tokenMarketplace": {
    "message": "Token-Marktplatz"
  },
  "tokenScamSecurityRisk": {
    "message": "Token-Betrügereien und Sicherheitsrisiken"
  },
  "tokenStandard": {
    "message": "Token-Standard"
  },
  "tokenSymbol": {
    "message": "Tokensymbol"
  },
  "tokens": {
    "message": "Tokens"
  },
  "tokensFoundTitle": {
    "message": "$1 neue Tokens gefunden",
    "description": "$1 is the number of new tokens detected"
  },
  "tokensInCollection": {
    "message": "Tokens in der Sammlung"
  },
  "tooltipApproveButton": {
    "message": "Ich verstehe"
  },
  "tooltipSatusConnected": {
    "message": "verbunden"
  },
  "tooltipSatusConnectedUpperCase": {
    "message": "Verbunden"
  },
  "tooltipSatusNotConnected": {
    "message": "nicht verbunden"
  },
  "total": {
    "message": "Gesamt"
  },
  "totalVolume": {
    "message": "Gesamtvolumen"
  },
  "transaction": {
    "message": "Transaktion"
  },
  "transactionCancelAttempted": {
    "message": "Transaktionsstornierung versucht mit Gas-Gebühr von $1 bei $2."
  },
  "transactionCancelSuccess": {
    "message": "Transaktion bei $2 erfolgreich storniert."
  },
  "transactionConfirmed": {
    "message": "Transaktion bei $2 bestätigt."
  },
  "transactionCreated": {
    "message": "Transaktion mit einem Wert von $1 bei $2 erstellt."
  },
  "transactionDataFunction": {
    "message": "Funktion"
  },
  "transactionDetailGasHeading": {
    "message": "Voraussichtliche Gas-Gebühr"
  },
  "transactionDetailMultiLayerTotalSubtitle": {
    "message": "Betrag + Gebühren"
  },
  "transactionDropped": {
    "message": "Transaktion bei $2 eingestellt."
  },
  "transactionError": {
    "message": "Transaktionsfehler. Fehler in Contract-Code eingefügt."
  },
  "transactionErrorNoContract": {
    "message": "Das Abrufen einer Funktion bei einer Nicht-Contract-Adresse wird versucht."
  },
  "transactionErrored": {
    "message": "Bei der Transaktion ist ein Fehler aufgetreten."
  },
  "transactionFlowNetwork": {
    "message": "Netzwerk"
  },
  "transactionHistoryBaseFee": {
    "message": "Grundgebühr (GWEI)"
  },
  "transactionHistoryL1GasLabel": {
    "message": "Gesamte L1 Gas-Gebühr"
  },
  "transactionHistoryL2GasLimitLabel": {
    "message": "L2 Gas-Limit"
  },
  "transactionHistoryL2GasPriceLabel": {
    "message": "L2 Gas-Preis"
  },
  "transactionHistoryMaxFeePerGas": {
    "message": "Maximale Gebühr pro Gas"
  },
  "transactionHistoryPriorityFee": {
    "message": "Prioritätsgebühr (GWEI)"
  },
  "transactionHistoryTotalGasFee": {
    "message": "Gesamte Gas-Gebühr"
  },
  "transactionIdLabel": {
    "message": "Transaktions-ID",
    "description": "Label for the source transaction ID field."
  },
  "transactionIncludesTypes": {
    "message": "Diese Transaktion beinhaltet: $1."
  },
  "transactionResubmitted": {
    "message": "Erneutes Absenden der Transaktion mit Erhöhung der geschätzten Gas-Gebühr auf $1 zu $2."
  },
  "transactionSettings": {
    "message": "Transaktionseinstellungen"
  },
  "transactionSubmitted": {
    "message": "Transaktion mit einer Gas-Gebühr von $1 bei $2 abgesendet."
  },
  "transactionTotalGasFee": {
    "message": "Gesamte Gasgebühr",
    "description": "Label for the total gas fee incurred in the transaction."
  },
  "transactionUpdated": {
    "message": "Transaktion für $2 aktualisiert."
  },
  "transactions": {
    "message": "Transaktionen"
  },
  "transfer": {
    "message": "Übertragung"
  },
  "transferCrypto": {
    "message": "Krypto überweisen"
  },
  "transferFrom": {
    "message": "Übertragung von"
  },
  "transferRequest": {
    "message": "Überweisungsanfrage"
  },
  "trillionAbbreviation": {
    "message": "T",
    "description": "Shortened form of 'trillion'"
  },
  "troubleConnectingToLedgerU2FOnFirefox": {
    "message": "Wir haben Probleme mit der Verbindung zu Ihrem Ledger. $1",
    "description": "$1 is a link to the wallet connection guide;"
  },
  "troubleConnectingToLedgerU2FOnFirefox2": {
    "message": "Überprüfen Sie die Verbindungsanleitung Ihrer Hardware-Wallet und versuchen Sie es erneut.",
    "description": "$1 of the ledger wallet connection guide"
  },
  "troubleConnectingToLedgerU2FOnFirefoxLedgerSolution": {
    "message": "Sollten Sie die neueste Version von Firefox verwenden, könnten Sie einem Problem begegnen, dass mit der Einstelllung der U2F-Unterstützung seitens Firefox zusammenhängt. Erfahren Sie $1, wie Sie dieses Problem beheben.",
    "description": "It is a link to the ledger website for the workaround."
  },
  "troubleConnectingToLedgerU2FOnFirefoxLedgerSolution2": {
    "message": "hier",
    "description": "Second part of the error message; It is a link to the ledger website for the workaround."
  },
  "troubleConnectingToWallet": {
    "message": "Wir hatten Probleme mit der Verbindung zu Ihrem $1, versuchen Sie, $2 zu überprüfen und versuchen es erneut.",
    "description": "$1 is the wallet device name; $2 is a link to wallet connection guide"
  },
  "troubleStartingMessage": {
    "message": "Dieser Fehler könnte unregelmäßig auftreten, also versuchen Sie, die Erweiterung neu zu starten."
  },
  "troubleStartingTitle": {
    "message": "MetaMask hat Probleme beim Starten."
  },
  "tryAgain": {
    "message": "Erneut versuchen"
  },
  "turnOff": {
    "message": "Ausschalten"
  },
  "turnOffMetamaskNotificationsError": {
    "message": "Beim Deaktivieren der Benachrichtigungen ist ein Fehler aufgetreten. Bitte versuchen Sie es später erneut."
  },
  "turnOn": {
    "message": "Einschalten"
  },
  "turnOnMetamaskNotifications": {
    "message": "Benachrichtigungen einschalten"
  },
  "turnOnMetamaskNotificationsButton": {
    "message": "Einschalten"
  },
  "turnOnMetamaskNotificationsError": {
    "message": "Beim Erstellen der Benachrichtigungen ist ein Fehler aufgetreten. Bitte versuchen Sie es später erneut."
  },
  "turnOnMetamaskNotificationsMessageFirst": {
    "message": "Bleiben Sie mit Benachrichtigungen auf dem Laufenden darüber, was in Ihrer Wallet passiert."
  },
  "turnOnMetamaskNotificationsMessagePrivacyBold": {
    "message": "Benachrichtigungseinstellungen."
  },
  "turnOnMetamaskNotificationsMessagePrivacyLink": {
    "message": "Erfahren Sie, wie wir Ihre Privatsphäre bei der Nutzung dieser Funktion schützen."
  },
  "turnOnMetamaskNotificationsMessageSecond": {
    "message": "Um Wallet-Benachrichtigungen zu nutzen, verwenden wir ein Profil, um bestimmte Einstellungen auf Ihren Geräten zu synchronisieren. $1"
  },
  "turnOnMetamaskNotificationsMessageThird": {
    "message": "Sie können die Benachrichtigungen jederzeit unter $1 ausschalten"
  },
  "turnOnTokenDetection": {
    "message": "Erweiterte Token-Erkennung aktivieren"
  },
  "tutorial": {
    "message": "Tutorial"
  },
  "twelveHrTitle": {
    "message": "12 Std:"
  },
  "txAlertTitle": {
    "message": "Diese Transaktion wird rückgängig gemacht"
  },
  "typeYourSRP": {
    "message": "Geben Sie Ihre geheime Wiederherstellungsphrase ein"
  },
  "u2f": {
    "message": "U2F",
    "description": "A name on an API for the browser to interact with devices that support the U2F protocol. On some browsers we use it to connect MetaMask to Ledger devices."
  },
  "unapproved": {
    "message": "Nicht genehmigt"
  },
  "unexpectedBehavior": {
    "message": "Dieses Verhalten ist unerwartet und sollte als Fehler gemeldet werden, auch wenn Ihre Konten wiederhergestellt werden."
  },
  "units": {
    "message": "Einheiten"
  },
  "unknown": {
    "message": "Unbekannt"
  },
  "unknownCollection": {
    "message": "Unbenannte Sammlung"
  },
  "unknownNetworkForKeyEntropy": {
    "message": "Unbekanntes Netzwerk",
    "description": "Displayed on places like Snap install warning when regular name is not available."
  },
  "unknownQrCode": {
    "message": "Fehler: Wir konnten diesen QR-Code nicht identifizieren."
  },
  "unlimited": {
    "message": "Unbegrenzt"
  },
  "unlock": {
    "message": "Entsperren"
  },
  "unlockPageIncorrectPassword": {
    "message": "Falsches Passwort. Bitte versuchen Sie es erneut."
  },
  "unlockPageTooManyFailedAttempts": {
    "message": "Zu viele Versuche. Versuchen Sie es erneut in "
  },
  "unpin": {
    "message": "Lösen"
  },
  "unrecognizedChain": {
    "message": "Dieses benutzerdefinierte Netzwerk wird nicht erkannt.",
    "description": "$1 is a clickable link with text defined by the 'unrecognizedChanLinkText' key. The link will open to instructions for users to validate custom network details."
  },
  "unsendableAsset": {
    "message": "Senden von NFT-Tokens (ERC-721) wird derzeit nicht unterstützt.",
    "description": "This is an error message we show the user if they attempt to send an NFT asset type, for which currently don't support sending"
  },
  "unstableTokenPriceDescription": {
    "message": "Der Preis dieses Tokens in USD ist äußerst volatil, was auf ein hohes Risiko hindeutet, durch Interaktion mit dem Token einen erheblichen Wert zu verlieren."
  },
  "unstableTokenPriceTitle": {
    "message": "Unbeständiger Token-Preis"
  },
  "upArrow": {
    "message": "Aufwärtspfeil"
  },
  "update": {
    "message": "Update"
  },
  "updateEthereumChainConfirmationDescription": {
    "message": "Diese Website fordert Sie zur Aktualisierung Ihrer Standard-Netzwerk-URL auf. Sie können die Standardeinstellungen und Netzwerkinformationen jederzeit ändern."
  },
  "updateInformation": {
    "message": "Wir haben Ihre Wallet sicherer und reibungsloser gemacht und einige neue Funktionen hinzugefügt. Aktualisieren Sie jetzt, um geschützt zu bleiben und unsere neuesten Verbesserungen zu nutzen."
  },
  "updateNetworkConfirmationTitle": {
    "message": "$1 aktualisieren",
    "description": "$1 represents network name"
  },
  "updateOrEditNetworkInformations": {
    "message": "Aktualisieren Sie Ihre Informationen oder"
  },
  "updateRequest": {
    "message": "Aktualisierungsanfrage"
  },
  "updateToTheLatestVersion": {
    "message": "Aktualisierung auf die neueste Version"
  },
  "updatedRpcForNetworks": {
    "message": "Netzwerk-RPCs aktualisiert"
  },
  "uploadDropFile": {
    "message": "Legen Sie Ihre Datei hier ab"
  },
  "uploadFile": {
    "message": "Datei hochladen"
  },
  "urlErrorMsg": {
    "message": "URIs benötigen die korrekten HTTP/HTTPS Präfixe."
  },
  "use4ByteResolution": {
    "message": "Smart Contracts dekodieren"
  },
  "useDifferentLoginMethod": {
    "message": "Verwenden Sie eine andere Anmeldemethode"
  },
  "useMultiAccountBalanceChecker": {
    "message": "Kontoguthaben-Anfragen sammeln"
  },
  "useMultiAccountBalanceCheckerSettingDescription": {
    "message": "Erhalten Sie Aktualisierungen von Kontoständen schneller, indem Sie Anfragen zum Kontostand bündeln. Auf diese Weise können wir Ihre Kontostände auf einmal abrufen, wodurch Sie schnellere Aktualisierungen erhalten und eine bessere Erfahrung machen. Wenn diese Funktion deaktiviert ist, ist es für Dritte weniger wahrscheinlich, dass sie Ihre Konten miteinander in Verbindung bringen können."
  },
  "useNftDetection": {
    "message": "NFTs automatisch erkennen"
  },
  "useNftDetectionDescriptionText": {
    "message": "Lassen Sie MetaMask NFTs, die Sie besitzen, anhand von Drittanbieterdiensten hinzufügen. Durch die automatische Erkennung von NFTs werden Ihre IP- und Kontoadresse für diese Dienste offengelegt. Durch die Aktivierung dieser Funktion können eventuell Ihre IP- und Ethereum-Adresse miteinander in Verbindung gebracht und gefälschte, von Betrügern per Airdropping abgesetzte NFTs anzeigt werden. Es ist möglich, Tokens manuell hinzufügen, um dieses Risiko zu vermeiden."
  },
  "usePhishingDetection": {
    "message": "Phishing-Erkennung verwenden"
  },
  "usePhishingDetectionDescription": {
    "message": "Zeigt eine Warnung für Phishing-Domains, die Ethereum-Nutzer ansprechen."
  },
  "useSafeChainsListValidation": {
    "message": "Überprüfung der Netzwerkangaben"
  },
  "useSafeChainsListValidationDescription": {
    "message": "MetaMask verwendet einen Drittanbieter-Service namens $1, um genaue und standardisierte Netzwerkangaben anzuzeigen. Dies verringert die Wahrscheinlichkeit, dass Sie mit einem bösartigen oder falschen Netzwerk in Verbindungen treten. Wenn Sie diese Funktion benutzen, wird Ihre IP-Adresse chainid.network gegenüber offengelegt."
  },
  "useSafeChainsListValidationWebsite": {
    "message": "chainid.network",
    "description": "useSafeChainsListValidationWebsite is separated from the rest of the text so that we can bold the third party service name in the middle of them"
  },
  "useSmartAccountDescription": {
    "message": "Lassen Sie diese Option aktiviert, um in MetaMask erstellte Konten automatisch auf Smart-Konten umzustellen, wenn relevante Funktionen verfügbar sind, wie etwa schnellere Transaktionen, niedrigere Netzwerkgebühren und Zahlungsflexibilität bei der Zahlung dieser."
  },
  "useSmartAccountTitle": {
    "message": "Smart-Konto verwenden"
  },
  "useTokenDetectionPrivacyDesc": {
    "message": "Die automatische Anzeige der an Ihr Konto gesendeten Tokens erfordert die Kommunikation mit Servern von Drittanbietern, um die Bilder der Tokens abzurufen. Diese Server haben Zugriff auf Ihre IP-Adresse."
  },
  "usedByClients": {
    "message": "Verwendet von einer Reihe verschiedenen Kunden"
  },
  "userName": {
    "message": "Nutzername"
  },
  "userOpContractDeployError": {
    "message": "Contract-Bereitstellung von einem Smart-Contract-Konto wird nicht unterstützt"
  },
  "value": {
    "message": "Wert"
  },
  "version": {
    "message": "Version"
  },
  "view": {
    "message": "Anzeigen"
  },
  "viewActivity": {
    "message": "Aktivität anzeigen"
  },
  "viewAddressOnExplorer": {
    "message": "Auf $1 ansehen",
    "description": "$1 is the block explorer name"
  },
  "viewAllQuotes": {
    "message": "alle Angebote anzeigen"
  },
  "viewContact": {
    "message": "Kontakt anzeigen"
  },
  "viewDetails": {
    "message": "Details anzeigen"
  },
  "viewMore": {
    "message": "Mehr anzeigen"
  },
  "viewOnBlockExplorer": {
    "message": "Im Block-Explorer anzeigen"
  },
  "viewOnCustomBlockExplorer": {
    "message": "Zeige $1 bei $2",
    "description": "$1 is the action type. e.g (Account, Transaction, Swap) and $2 is the Custom Block Explorer URL"
  },
  "viewOnEtherscan": {
    "message": "$1 auf Etherscan anzeigen",
    "description": "$1 is the action type. e.g (Account, Transaction, Swap)"
  },
  "viewOnExplorer": {
    "message": "Im Explorer anzeigen"
  },
  "viewOnOpensea": {
    "message": "Auf Opensea ansehen"
  },
  "viewTransaction": {
    "message": "Transaktion einsehen"
  },
  "viewinExplorer": {
    "message": "$1 im Explorer anzeigen",
    "description": "$1 is the action type. e.g (Account, Transaction, Swap)"
  },
  "visitSite": {
    "message": "Seite besuchen"
  },
  "visitSupportDataConsentModalAccept": {
    "message": "Bestätigen"
  },
  "visitSupportDataConsentModalDescription": {
    "message": "Möchten Sie Ihre MetaMask-Kennung und Ihre App-Version mit unserem Support Center teilen? Dies kann uns bei der Lösung Ihres Problems helfen, ist aber optional."
  },
  "visitSupportDataConsentModalReject": {
    "message": "Nicht teilen"
  },
  "visitSupportDataConsentModalTitle": {
    "message": "Gerätedetails mit dem Support teilen"
  },
  "visitWebSite": {
    "message": "Besuchen Sie unsere Webseite."
  },
  "wallet": {
    "message": "Wallet"
  },
  "walletConnectionGuide": {
    "message": "unsere Hardware-Wallet-Verbindungsanleitung"
  },
  "walletDetails": {
    "message": "Wallet-Details"
  },
  "walletName": {
    "message": "Wallet-Name"
  },
  "walletNotFoundDescription": {
    "message": "Die Wallet mit der ID $1 wurde nicht gefunden.",
    "description": "$1 is the wallet ID"
  },
  "walletNotFoundTitle": {
    "message": "Wallet nicht gefunden"
  },
  "walletReadyLearn": {
    "message": "$1 Sie können diese Phrase sicher aufbewahren, damit Sie nie den Zugriff auf Ihr Geld verlieren.",
    "description": "$1 is the link to Learn how"
  },
  "walletReadyLearnRemind": {
    "message": "Sie können Ihre Wallets sichern oder Ihre geheime Wiederherstellungsphrase unter Einstellungen > Sicherheit und Passwort anzeigen."
  },
  "walletReadyLoseSrp": {
    "message": "Wenn Sie Ihre geheime Wiederherstellungsphrase verlieren, können Sie Ihre Wallet nicht mehr verwenden."
  },
  "walletReadyLoseSrpFromReminder": {
    "message": "Mit dieser geheimen Wiederherstellungsphrase können Sie den Zugriff wiedererlangen, wenn Sie Ihr Passwort vergessen oder den Zugriff auf Ihre Anmeldung verlieren."
  },
  "walletReadyLoseSrpRemind": {
    "message": "Wenn Sie Ihre geheime Wiederherstellungsphrase nicht sichern, verlieren Sie bei einem Zugriffsverlust der App oder einem Gerätewechsel auch den Zugriff auf Ihr Guthaben."
  },
  "walletReadySocialDetails1": {
    "message": "Sie können sich jederzeit mit Ihrem $1-Konto und -Passwort bei Ihrer Wallet anmelden.",
    "description": "$1 is the social login type. e.g Google, Apple, etc."
  },
  "walletReadySocialDetails2": {
    "message": "Wenn Sie Ihr Passwort vergessen, können Sie nicht auf Ihre Wallet zugreifen."
  },
  "wantToAddThisNetwork": {
    "message": "Möchten Sie dieses Netzwerk hinzufügen?"
  },
  "wantsToAddThisAsset": {
    "message": "Dadurch kann das folgende Asset zu Ihrer Wallet hinzugefügt werden."
  },
  "warning": {
    "message": "Warnung"
  },
  "warningFromSnap": {
    "message": "Warnung von $1",
    "description": "$1 represents the name of the snap"
  },
  "watchEthereumAccountsDescription": {
    "message": "Durch das Einschalten dieser Option können Sie Ethereum-Konten über eine öffentliche Adresse oder einen ENS-Namen ansehen. Für Feedback zu dieser Beta-Funktion füllen Sie bitte diese $1 aus.",
    "description": "$1 is the link to a product feedback form"
  },
  "watchEthereumAccountsToggle": {
    "message": "Ethereum-Konten ansehen (Beta)"
  },
  "watchOutMessage": {
    "message": "Vorsicht vor $1.",
    "description": "$1 is a link with text that is provided by the 'securityMessageLinkForNetworks' key"
  },
  "weak": {
    "message": "Schwach"
  },
  "web3": {
    "message": "Web3"
  },
  "web3ShimUsageNotification": {
    "message": "Wir haben festgestellt, dass die aktuelle Webseite versucht hat, die entfernte window.web3 API zu verwenden. Sollte die Seite defekt sein, klicken Sie bitte auf $1 für weitere Informationen.",
    "description": "$1 is a clickable link."
  },
  "webhid": {
    "message": "WebHID",
    "description": "Refers to a interface for connecting external devices to the browser. Used for connecting ledger to the browser. Read more here https://developer.mozilla.org/en-US/docs/Web/API/WebHID_API"
  },
  "websites": {
    "message": "Webseiten",
    "description": "Used in the 'permission_rpc' message."
  },
  "welcomeBack": {
    "message": "Willkommen zurück"
  },
  "welcomeToMetaMask": {
    "message": "Los geht's"
  },
  "whatsThis": {
    "message": "Was ist das?"
  },
  "willApproveAmountForBridging": {
    "message": "Damit wird $1 für Bridging genehmigt."
  },
  "willApproveAmountForSwapping": {
    "message": "Damit wird $1 für Swapping genehmigt."
  },
  "withdrawing": {
    "message": "Auszahlung"
  },
  "wrongNetworkName": {
    "message": "Laut unseren Aufzeichnungen stimmt dieser Netzwerkname nicht mit dieser Chain-ID überein."
  },
  "yes": {
    "message": "Ja"
  },
  "you": {
    "message": "Sie"
  },
  "youDeclinedTheTransaction": {
    "message": "Sie haben die Transaktion abgelehnt."
  },
  "youNeedToAllowCameraAccess": {
    "message": "Sie müssen Zugriff auf die Kamera erlauben, um diese Funktion nutzen zu können."
  },
  "youReceived": {
    "message": "Sie erhielten",
    "description": "Label indicating the amount and asset the user received."
  },
  "youSent": {
    "message": "Sie sandten",
    "description": "Label indicating the amount and asset the user sent."
  },
  "yourAccounts": {
    "message": "Ihre Konten"
  },
  "yourActivity": {
    "message": "Ihre Aktivität"
  },
  "yourBalance": {
    "message": "Ihr Kontostand"
  },
  "yourNFTmayBeAtRisk": {
    "message": "Ihr NFT könnte gefährdet sein"
  },
  "yourNetworks": {
    "message": "Ihre Netzwerke"
  },
  "yourPrivateSeedPhrase": {
    "message": "Ihre geheime Wiederherstellungsphrase"
  },
  "yourTransactionConfirmed": {
    "message": "Transaktion bereits bestätigt"
  },
  "yourTransactionJustConfirmed": {
    "message": "Wir waren nicht in der Lage, Ihre Transaktion zu stornieren, bevor sie in der Blockchain bestätigt wurde."
  },
  "yourWalletIsReady": {
    "message": "Ihre Wallet ist bereit!"
  },
  "yourWalletIsReadyFromReminder": {
    "message": "Bewahren Sie Ihre geheime Wiederherstellungsphrase sicher auf!"
  },
  "yourWalletIsReadyRemind": {
    "message": "Wir erinnern Sie später"
  }
}<|MERGE_RESOLUTION|>--- conflicted
+++ resolved
@@ -902,12 +902,6 @@
   "bridgePriceImpact": {
     "message": "Preisauswirkung"
   },
-<<<<<<< HEAD
-  "bridgePriceImpactGaslessWarning": {
-    "message": "Die Preisauswirkung spiegelt wider, wie sich Ihre Swap-Order auf den Marktpreis des Assets auswirkt. Falls Sie nicht genügend Guthaben für die Gas-Gebühren haben, wird ein Teil Ihrer Ursprungstokens automatisch zur Deckung der Gebühren verwendet. Dies reduziert den Betrag, der geswappt wird. MetaMask hat keinen Einfluss auf die Preisauswirkung und kontrolliert sie nicht."
-  },
-=======
->>>>>>> fd295214
   "bridgePriceImpactNormalWarning": {
     "message": "Die Preisauswirkung spiegelt wider, wie sich Ihre Swap-Order auf den Marktpreis eines Assets auswirkt. Er hängt von der Trade-Größe und der verfügbaren Liquidität im Pool ab. MetaMask hat keinen Einfluss auf die Preisauswirkung und kontrolliert sie nicht."
   },
