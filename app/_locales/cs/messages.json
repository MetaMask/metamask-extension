--- conflicted
+++ resolved
@@ -372,11 +372,7 @@
     "message": "Import účtu"
   },
   "importAccountMsg": {
-<<<<<<< HEAD
-    "message":"Importované účty nebudou spojeny s vaší původní Nifty Walletovou klíčovou frází. Zjistěte více o importovaných účtech "
-=======
-    "message": "Importované účty nebudou spojeny s vaší původní MetaMaskovou klíčovou frází. Zjistěte více o importovaných účtech "
->>>>>>> 17372e15
+    "message": "Importované účty nebudou spojeny s vaší původní Nifty Walletovou klíčovou frází. Zjistěte více o importovaných účtech "
   },
   "importAnAccount": {
     "message": "Import účtu"
