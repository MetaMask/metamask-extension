--- conflicted
+++ resolved
@@ -1,13 +1,13 @@
 {
-  "QRHardwareSignRequestCancel": {
-    "message": "Одбиј"
-  },
-  "QRHardwareWalletImporterTitle": {
-    "message": "Skenirajte QR kod"
-  },
   "about": {
     "message": "Основни подаци"
   },
+  "aboutSettingsDescription": {
+    "message": "Verzija, centar za podršku i podaci za kontakt"
+  },
+  "acceleratingATransaction": {
+    "message": "* Time što se ubrzava transakcija koristeći veću gas cenu, povećavaju se šanse da se procesuira brže od strane mreže, ali to nije uvek zagarantovano."
+  },
   "accessingYourCamera": {
     "message": "Pristupa se vašoj kameri..."
   },
@@ -38,14 +38,32 @@
   "addNetwork": {
     "message": "Dodajte mrežu"
   },
+  "addRecipient": {
+    "message": "Dodaj primaoca"
+  },
   "addSuggestedTokens": {
     "message": "Dodajte sugerisane tokene"
   },
+  "addToAddressBook": {
+    "message": "Dodaj u adresar"
+  },
+  "addToAddressBookModalPlaceholder": {
+    "message": "npr. John D."
+  },
   "addToken": {
     "message": "Dodaj token"
   },
+  "addTokens": {
+    "message": "Dodaj tokene"
+  },
   "advanced": {
     "message": "Напредне опције"
+  },
+  "advancedOptions": {
+    "message": "Dodatne opcije"
+  },
+  "advancedSettingsDescription": {
+    "message": "Pristupite funkcijama za programere, preuzmite državne evidencije, resetujte nalog, postavite testne mreže i prilagođeni RPC"
   },
   "amount": {
     "message": "Iznos"
@@ -58,14 +76,6 @@
     "message": "MetaMask",
     "description": "The name of the application"
   },
-  "appNameBeta": {
-    "message": "MetaMask Beta",
-    "description": "The name of the application (Beta)"
-  },
-  "appNameFlask": {
-    "message": "MetaMask Flask",
-    "description": "The name of the application (Flask)"
-  },
   "approve": {
     "message": "Odobrite"
   },
@@ -75,6 +85,12 @@
   "asset": {
     "message": "Sredstva"
   },
+  "attemptToCancel": {
+    "message": "Pokušavate da otkažete?"
+  },
+  "attemptToCancelDescription": {
+    "message": "Slanje ovog pokušaja ne garantuje da će prvobitna transakcija biti otkazana. Ako je pokušaj otkazivanja uspešan, biće vam naplaćena provizija koja je navedena gore."
+  },
   "attemptingConnect": {
     "message": "Pokušava da se poveže na lanac blokova"
   },
@@ -92,6 +108,9 @@
   },
   "back": {
     "message": "Назад"
+  },
+  "backToAll": {
+    "message": "Povratak na Sve"
   },
   "backupApprovalInfo": {
     "message": "Potreban je tajni kôd za oporavak vašeg novčanika u slučaju da izgubite uređaj, zaboravite lozinku, morate ponovo da instalirate MetaMask ili želite da pristupite novčaniku sa drugog uređaja."
@@ -118,21 +137,39 @@
     "message": "Pogledajte nalog za $1",
     "description": "$1 replaced by URL for custom block explorer"
   },
+  "blockiesIdenticon": {
+    "message": "Koristite „Blockies Identicon”"
+  },
   "browserNotSupported": {
     "message": "Vaš pregledač nije podržan..."
   },
+  "builtInCalifornia": {
+    "message": "MetaMask je dizajniran i izgrađen u Kaliforniji."
+  },
+  "buyWithWyre": {
+    "message": "Kupite ETH preko servisa Wyre"
+  },
+  "buyWithWyreDescription": {
+    "message": "Wyre vam dozvoljava da koristite kreditnu karticu kako biste deponovali ETH pravo na vaš MetaMask nalog."
+  },
   "bytes": {
     "message": "Bajtovi"
   },
   "cancel": {
     "message": "Otkaži"
   },
+  "cancellationGasFee": {
+    "message": "Otkazivanje gas naknade"
+  },
   "cancelled": {
     "message": "Otkazano"
   },
   "chromeRequiredForHardwareWallets": {
     "message": "Da biste se povezali sa Vašim hardverskim novčanikom morate da koristite MetaMask na Google Chrome-u."
   },
+  "clickToRevealSeed": {
+    "message": "Kliknite ovde kako biste otkrili tajne reči"
+  },
   "close": {
     "message": "Затвори"
   },
@@ -142,24 +179,42 @@
   "confirmPassword": {
     "message": "Potvrdite lozinku"
   },
+  "confirmSecretBackupPhrase": {
+    "message": "Potvrdite svoju tajnu frazu za rezervnu kopiju"
+  },
   "confirmed": {
     "message": "Potvrđeno"
   },
+  "congratulations": {
+    "message": "Čestitamo"
+  },
   "connect": {
     "message": "Повезивање"
   },
+  "connectHardwareWallet": {
+    "message": "Povežite Hardverski novčanik"
+  },
   "connectingTo": {
     "message": "Povezuje se na $1"
   },
   "connectingToGoerli": {
     "message": "Povezuje se sa test mrežom Goerli "
   },
-  "connectingToLineaGoerli": {
-    "message": "Povezuje se sa test mrežom Linea Goerli"
+  "connectingToKovan": {
+    "message": "Povezuje se na test mrežu Kovan"
   },
   "connectingToMainnet": {
     "message": "Povezuje se na glavnu Ethereum mrežu"
   },
+  "connectingToRinkeby": {
+    "message": "Poezivanje na Rinkeby Test mrežu"
+  },
+  "connectingToRopsten": {
+    "message": "Povezuje se na Ropsten Test mrežu"
+  },
+  "continueToWyre": {
+    "message": "Nastavite ka Wyre"
+  },
   "contractDeployment": {
     "message": "Primena ugovora"
   },
@@ -169,9 +224,15 @@
   "copiedExclamation": {
     "message": "Kopirano!"
   },
+  "copiedTransactionId": {
+    "message": "Kopiran identifikator transakcije"
+  },
   "copyAddress": {
     "message": "Kopirajte adresu u ostavu"
   },
+  "copyPrivateKey": {
+    "message": "Ovo je vaš privatni ključ (kliknite kako biste ga kopirali)"
+  },
   "copyToClipboard": {
     "message": "Копирај у меморију"
   },
@@ -181,6 +242,12 @@
   "create": {
     "message": "Направи"
   },
+  "createAWallet": {
+    "message": "Napravi novčanik"
+  },
+  "createAccount": {
+    "message": "Kreirajte nalog"
+  },
   "createPassword": {
     "message": "Kreirajte lozinku"
   },
@@ -190,8 +257,14 @@
   "currentLanguage": {
     "message": "Trenutni jezik"
   },
-  "custom": {
-    "message": "Напредне опције"
+  "customGas": {
+    "message": "Prilagodi gas"
+  },
+  "customGasSubTitle": {
+    "message": "Povećanje naknade može smanjiti vreme obrade, ali to nije zagarantovano."
+  },
+  "customRPC": {
+    "message": "Korisnički definisan RPC"
   },
   "customToken": {
     "message": "Prilagođeni token"
@@ -202,15 +275,33 @@
   "decimalsMustZerotoTen": {
     "message": "Decimalni broj mora biti najmanje 0, a ne veći od 36."
   },
+  "defaultNetwork": {
+    "message": "Podrazumevana mreža za Ether transakcije je Main Net."
+  },
   "delete": {
     "message": "Избриши"
   },
+  "deleteAccount": {
+    "message": "Obriši nalog"
+  },
   "deleteNetwork": {
     "message": "Da li želite da obrišete mrežu?"
   },
+  "deleteNetworkDescription": {
+    "message": "Da li ste sigurni da želite da izbrišete ovu mrežu?"
+  },
+  "depositEther": {
+    "message": "Dajte depozit Ether-u"
+  },
   "details": {
     "message": "Детаљи"
   },
+  "directDepositEther": {
+    "message": "Direktno deponujte Ether"
+  },
+  "directDepositEtherExplainer": {
+    "message": "Ako već imate neki Ether, najbrži način da preuzmete Ether u svoj novi novčanik jeste direktnim deponovanjem."
+  },
   "done": {
     "message": "Gotovo"
   },
@@ -220,6 +311,9 @@
   "downloadGoogleChrome": {
     "message": "Preuzmi Google Chrome"
   },
+  "downloadSecretBackup": {
+    "message": "Preuzmi ovu tajnu rezervnu kopiju fraze i čuvaj je bezbedno skladištenu na eksternom šifrovanom čvrstom disku ili skladištu."
+  },
   "downloadStateLogs": {
     "message": "Preuzmite dnevnike stanja"
   },
@@ -232,15 +326,51 @@
   "editContact": {
     "message": "Izmeni kontakt"
   },
+  "endOfFlowMessage1": {
+    "message": "Prošli ste test - čuvajte svoju frazu početnih vrednosti, to je vaša odgovornost!"
+  },
+  "endOfFlowMessage10": {
+    "message": "Sve je gotovo"
+  },
+  "endOfFlowMessage2": {
+    "message": "Saveti za sigurno skladištenje"
+  },
+  "endOfFlowMessage3": {
+    "message": "Sačuvajte rezervnu kopiju na više mesta."
+  },
+  "endOfFlowMessage4": {
+    "message": "Nikada ne delite frazu ni sa kim."
+  },
+  "endOfFlowMessage5": {
+    "message": "Čuvajte se pecanja (krađe podataka)! MetaMask nikad neće spontano tražiti vašu šifru za oporavak naloga (seed phrase)."
+  },
+  "endOfFlowMessage6": {
+    "message": "Ako treba ponovo da izradite rezervnu kopiju svoje početne fraze, možete je pronaći u Postavke -> Bezbednost."
+  },
+  "endOfFlowMessage8": {
+    "message": "MetaMask ne može da oporavi vašu početnu frazu. Saznajte više."
+  },
+  "endOfFlowMessage9": {
+    "message": "Saznajte više."
+  },
   "ensNotFoundOnCurrentNetwork": {
     "message": "ENS ime nije nađeno na trenutnoj mreži. Probajte da se prebacite na glavnu Ethereum mrežu."
   },
   "ensRegistrationError": {
     "message": "Greška u registraciji ENS imena."
   },
+  "enterAnAlias": {
+    "message": "Unesite pseudonim"
+  },
+  "enterPassword": {
+    "message": "Unesite lozinku"
+  },
   "enterPasswordContinue": {
     "message": "Unesite lozinku kako biste nastavili"
   },
+  "estimatedProcessingTimes": {
+    "message": "Procenjeno vreme za obradu"
+  },
   "ethereumPublicAddress": {
     "message": "Ethereum javna adresa"
   },
@@ -249,6 +379,9 @@
   },
   "expandView": {
     "message": "Proširite prikaz"
+  },
+  "exportPrivateKey": {
+    "message": "Izvezite privatni ključ"
   },
   "failed": {
     "message": "Neuspešno"
@@ -297,8 +430,6 @@
   "general": {
     "message": "Opšte"
   },
-<<<<<<< HEAD
-=======
   "generalSettingsDescription": {
     "message": "Konverzija valuta, primarna valuta, jezik, blockies identicon"
   },
@@ -315,9 +446,11 @@
   "getStarted": {
     "message": "Започнимо"
   },
->>>>>>> 983d2c9f
   "goerli": {
     "message": "Test mreža Goerli "
+  },
+  "happyToSeeYou": {
+    "message": "Drago nam je da vas vidimo."
   },
   "hardware": {
     "message": "hardver"
@@ -360,6 +493,12 @@
   "importAccountMsg": {
     "message": "Uvezeni nalozi neće biti povezani sa početnom frazom koju ste prvobitno kreirali za MetaMask nalog. Saznajte više o uvezenim nalozima."
   },
+  "importAccountSeedPhrase": {
+    "message": "Uvezi račun sa frazom početnih vrednosti"
+  },
+  "importWallet": {
+    "message": "Uvezite novčanik"
+  },
   "imported": {
     "message": "Увезени",
     "description": "status showing that an account has been fully loaded into the keyring"
@@ -401,20 +540,20 @@
   "knownAddressRecipient": {
     "message": "Poznata adresa ugovora."
   },
+  "kovan": {
+    "message": "Kovan test mreža"
+  },
   "learnMore": {
     "message": "Nauči više"
   },
-  "learnMoreUpperCase": {
-    "message": "Nauči više"
-  },
   "ledgerAccountRestriction": {
     "message": "Treba da koristite svoj poslednji nalog pre nego što budete mogli da dodate novi."
   },
-  "likeToImportTokens": {
+  "letsGoSetUp": {
+    "message": "Da, hajde da sve podesimo!"
+  },
+  "likeToAddTokens": {
     "message": "Želite li da dodate ove tokene?"
-  },
-  "lineaGoerli": {
-    "message": "Test mreža Linea Goerli"
   },
   "links": {
     "message": "Veze"
@@ -437,14 +576,29 @@
   "max": {
     "message": "Maksimum"
   },
+  "memorizePhrase": {
+    "message": "Zapamtite ovaj izraz."
+  },
   "message": {
     "message": "Poruka"
   },
+  "metamaskDescription": {
+    "message": "Povezivanje na Ethereum i decentralizovani veb."
+  },
   "metamaskVersion": {
     "message": "MetaMask verzija"
   },
+  "mobileSyncText": {
+    "message": "Molimo vas unesite šifru kako biste potvrdili da ste to vi!"
+  },
   "mustSelectOne": {
     "message": "Morate izabrati najmanje 1 token."
+  },
+  "myAccounts": {
+    "message": "Moji nalozi"
+  },
+  "needEtherInWallet": {
+    "message": "Da biste stupili u interakciju sa decentralizovanim aplikacijama koristeći MetaMask, biće vam potreban Ether u vašem novčaniku."
   },
   "needImportFile": {
     "message": "Morate izabrati fajl koji ćete uvesti.",
@@ -456,6 +610,9 @@
   "networkName": {
     "message": "Ime mreže"
   },
+  "networkSettingsDescription": {
+    "message": "Dodajte i uredite prilagođene RPC mreže"
+  },
   "networks": {
     "message": "Mreže"
   },
@@ -464,6 +621,9 @@
   },
   "newAccount": {
     "message": "Nov nalog"
+  },
+  "newAccountDetectedDialogMessage": {
+    "message": "Otkrivena je nova adresa! Kliknite ovde da biste je dodali u Vaš adresar."
   },
   "newAccountNumberName": {
     "message": "Nalog $1",
@@ -475,15 +635,30 @@
   "newContract": {
     "message": "Novi ugovor"
   },
+  "newNetwork": {
+    "message": "Nova mreža"
+  },
   "newPassword": {
     "message": "Nova lozinka (minimalno 8 karaktera)"
   },
+  "newToMetaMask": {
+    "message": "Novi ste u MetaMask-u?"
+  },
+  "newTotal": {
+    "message": "Novi zbir"
+  },
+  "newTransactionFee": {
+    "message": "Nova naknada za transakcije"
+  },
   "next": {
     "message": "Даље"
   },
   "noAddressForName": {
     "message": "Za ovo ime nije podešena adresa."
   },
+  "noAlreadyHaveSeed": {
+    "message": "Ne, već imam frazu početnih vrednosti"
+  },
   "noConversionRateAvailable": {
     "message": "Nije dostupan kurs za konverziju"
   },
@@ -511,8 +686,6 @@
   "on": {
     "message": "Укључено"
   },
-<<<<<<< HEAD
-=======
   "optionalBlockExplorerUrl": {
     "message": "Blokirajte URL Explorer-a (opciono)"
   },
@@ -522,7 +695,6 @@
   "orderOneHere": {
     "message": "Naručite Trezor ili Ledger i čuvajte svoja sredstva u hladnom skladištu"
   },
->>>>>>> 983d2c9f
   "origin": {
     "message": "Извор"
   },
@@ -576,11 +748,12 @@
   "privateNetwork": {
     "message": "Privatna mreža"
   },
+  "queue": {
+    "message": "Ред"
+  },
   "readdToken": {
     "message": "U budućnosti možete vratiti ovaj token tako što ćete otvoriti „Dodaj token“ u meniju opcija vašeg naloga."
   },
-<<<<<<< HEAD
-=======
   "readyToConnect": {
     "message": "Spremni za povezivanje?"
   },
@@ -590,7 +763,6 @@
   "recipientAddress": {
     "message": "Adresa primaoca"
   },
->>>>>>> 983d2c9f
   "recipientAddressPlaceholder": {
     "message": "Pretraga, javna adresa (0x) ili ENS"
   },
@@ -609,6 +781,9 @@
   "rejected": {
     "message": "Odbijeno"
   },
+  "remindMeLater": {
+    "message": "Podseti me kasnije"
+  },
   "remove": {
     "message": "Уклони"
   },
@@ -627,15 +802,38 @@
   "reset": {
     "message": "Ресетуј"
   },
+  "resetAccount": {
+    "message": "Ponovo postavi nalog"
+  },
+  "resetAccountDescription": {
+    "message": "Resetovanje vašeg naloga će obrisati istoriju transakcija."
+  },
   "restore": {
     "message": "Поново отвори"
   },
+  "restoreAccountWithSeed": {
+    "message": "Povratite svoj nalog uz pomoć seed fraze"
+  },
   "revealSeedWords": {
     "message": "Otkrivanje početnih reči"
   },
+  "revealSeedWordsDescription": {
+    "message": "Ukoliko ikad promenite pregledač ili kompjuter, trebaće vam ova šifra za oporavak naloga (seed phrase) kako biste pristupili svojim nalozima. Čuvajte je na bezbednom i tajnom mestu."
+  },
+  "revealSeedWordsTitle": {
+    "message": "Seed fraza"
+  },
   "revealSeedWordsWarning": {
-    "message": "Ove reči se mogu iskoristiti za krađu svih vaših naloga.",
-    "description": "$1 is bolded text using the message from 'revealSeedWordsWarning2'"
+    "message": "Ove reči se mogu iskoristiti za krađu svih vaših naloga."
+  },
+  "revealSeedWordsWarningTitle": {
+    "message": "NE delite ovu frazu ni sa kim!"
+  },
+  "rinkeby": {
+    "message": "Rinkeby test mreža"
+  },
+  "ropsten": {
+    "message": "Test mreža Ropsten"
   },
   "rpcUrl": {
     "message": "Novi RPC URL"
@@ -643,6 +841,9 @@
   "save": {
     "message": "Сачувај"
   },
+  "saveAsCsvFile": {
+    "message": "Sačuvajte u formi CSV datoteke"
+  },
   "scanInstructions": {
     "message": "Stavite QR kod ispred vaše kamere"
   },
@@ -655,15 +856,42 @@
   "searchResults": {
     "message": "Rezultati pretrage"
   },
+  "searchTokens": {
+    "message": "Pretražite tokene"
+  },
+  "secretBackupPhrase": {
+    "message": "Tajna rezervna kopija fraze"
+  },
+  "secretBackupPhraseDescription": {
+    "message": "Vaša tajna fraza za rezervnu kopiju olakšava pravljenje rezervne kopije i vraćanje naloga u prethodno stanje."
+  },
+  "secretBackupPhraseWarning": {
+    "message": "UPOZORENJE: Nikada ne otkrivajte svoju rezervnu frazu. Svako sa ovom frazom može zauvek da Vam uzme Vaš Ether."
+  },
   "securityAndPrivacy": {
     "message": "Bezbednost i privatnost"
   },
+  "securitySettingsDescription": {
+    "message": "Podešavanja privatnosti i novčanik fraze početnih vrednosti"
+  },
+  "seedPhrasePlaceholder": {
+    "message": "Odvojite svaku reč jednim razmakom"
+  },
   "seedPhraseReq": {
     "message": "Šifre za oporavak naloga (seed phrases) imaju 12 reči"
   },
+  "selectAHigherGasFee": {
+    "message": "Izaberite veću vrednost gas naknade da biste ubrzali procesuiranje vaše transakcije.*"
+  },
   "selectAnAccount": {
     "message": "Izaberite nalog"
   },
+  "selectAnAccountHelp": {
+    "message": "Izaberite nalog za prikaz u MetaMask-u"
+  },
+  "selectEachPhrase": {
+    "message": "Molimo vas izaberite svaki izraz kako biste proverili da je tačan."
+  },
   "selectHdPath": {
     "message": "Izaberite HD Path"
   },
@@ -676,12 +904,27 @@
   "send": {
     "message": "Пошаљи"
   },
+  "sendAmount": {
+    "message": "Pošaljite iznos"
+  },
   "sendTokens": {
     "message": "Pošalji tokene"
   },
+  "sentEther": {
+    "message": "ether je poslat"
+  },
+  "separateEachWord": {
+    "message": "Razdvojite svaku reč jednim mestom razmaka"
+  },
   "settings": {
     "message": "Podešavanja"
   },
+  "showAdvancedGasInline": {
+    "message": "Napredne kontrole gasa"
+  },
+  "showAdvancedGasInlineDescription": {
+    "message": "Izaberite ovo kako biste prikazali cenu gasa i kontrole limita direktno na ekranima za slanje i potvrđivanje."
+  },
   "showFiatConversionInTestnets": {
     "message": "Prikažite konverzije na Testnet"
   },
@@ -694,18 +937,27 @@
   "showHexDataDescription": {
     "message": "Izaberite ovo da bi se pokazalo polje sa hex podacima na „Pošalji” ekranu "
   },
+  "showPrivateKeys": {
+    "message": "Prikažite privatne ključeve"
+  },
   "sigRequest": {
     "message": "Zahtev za potpisom"
   },
   "sign": {
     "message": "Potpišite"
   },
+  "signNotice": {
+    "message": "Potpisivanje ove poruke može imati \nopasne neželjene efekte. Potpisujte samo poruke sa \nsajtova u koje imate potpuno poverenje u pogledu svog naloga.\n Ovaj opasan metod će biti uklonjen u budućoj verziji."
+  },
   "signatureRequest": {
     "message": "Zahtev za potpis"
   },
   "signed": {
     "message": "Potpisan"
   },
+  "slow": {
+    "message": "Споро"
+  },
   "somethingWentWrong": {
     "message": "Ups! Nešto nije u redu."
   },
@@ -727,8 +979,6 @@
   "stateLogsDescription": {
     "message": "Dnevnici stanja sadrže adrese vaših javnih naloga i poslatih transakcija."
   },
-<<<<<<< HEAD
-=======
   "step1HardwareWallet": {
     "message": "1. Poveži hardverski novčanik"
   },
@@ -750,7 +1000,6 @@
   "storePhrase": {
     "message": "Čuvajte ovaj izraz u menadžeru šifri kao što je 1Password."
   },
->>>>>>> 983d2c9f
   "submitted": {
     "message": "Prosleđeno"
   },
@@ -766,9 +1015,33 @@
   "symbolBetweenZeroTwelve": {
     "message": "Simbol mora biti 11 znakova ili manje."
   },
+  "syncWithMobile": {
+    "message": "Sinhronizacija sa mobilnim telefonom"
+  },
+  "syncWithMobileBeCareful": {
+    "message": "Obratite pažnju da niko drugi ne gleda u vaš ekran kad skenirate ovaj kod"
+  },
+  "syncWithMobileComplete": {
+    "message": "Vaši podaci su uspešno sinhronizovani. Uživajte u mobilnoj aplikaciji MetaMask!"
+  },
+  "syncWithMobileDesc": {
+    "message": "Možete sinhronizovati vaše naloge i informacije sa svojim mobilnim uređajem. Otvorite mobilnu aplikaciju MetaMask, idite na \"Podešavanja\" i pritisnite \"Sinhronizuj iz ekstenzije za pregledač\""
+  },
+  "syncWithMobileDescNewUsers": {
+    "message": "Ako prvi put otvorite aplikaciju MetaMask Mobile, samo sledite korake u svom telefonu."
+  },
+  "syncWithMobileScanThisCode": {
+    "message": "Skenirajte ovaj kod uz pomoć svoje MetaMask mobilne aplikacije"
+  },
+  "syncWithMobileTitle": {
+    "message": "Sinhronizujte sa mobilnim uređajem"
+  },
   "terms": {
     "message": "Uslovi korišćenja"
   },
+  "thisWillCreate": {
+    "message": "Ovo će kreirati novi novčanik i seed frazu"
+  },
   "tips": {
     "message": "Donacije"
   },
@@ -829,12 +1102,22 @@
   "transfer": {
     "message": "Prenos"
   },
+  "transferBetweenAccounts": {
+    "message": "Prenos između mojih naloga"
+  },
   "transferFrom": {
     "message": "Prebacite iz"
   },
+  "troubleTokenBalances": {
+    "message": "Imali smo problema sa učitavanjem bilansa Vaših tokena. Možete ih pogledati",
+    "description": "Followed by a link (here) to view token balances"
+  },
   "tryAgain": {
     "message": "Пробај поново"
   },
+  "typePassword": {
+    "message": "Ukucajte svoju MetaMask šifru"
+  },
   "unapproved": {
     "message": "Neodobren"
   },
@@ -874,14 +1157,38 @@
   "userName": {
     "message": "Корисничко име"
   },
+  "viewAccount": {
+    "message": "Прикажи налог"
+  },
   "viewContact": {
     "message": "Pogledaj kontakt"
   },
+  "viewOnCustomBlockExplorer": {
+    "message": "Pogledaj na $1"
+  },
+  "viewOnEtherscan": {
+    "message": "Pogledaj na Etherscan-u"
+  },
+  "viewinExplorer": {
+    "message": "Pogledati u Explorer-u"
+  },
   "visitWebSite": {
     "message": "Posetite našu veb lokaciju"
   },
+  "walletSeed": {
+    "message": "Šifra za oporavak novčanika"
+  },
+  "welcome": {
+    "message": "Dobro došli na MetaMask"
+  },
   "welcomeBack": {
     "message": "Dobro došli nazad!"
+  },
+  "writePhrase": {
+    "message": "Napišite ovaj izraz na parčetu papira i stavite ga na bezbedno mesto. Ukoliko želite još više sigurnosti, zapišite ga na više komada papira i svaki stavite na 2-3 različita mesta."
+  },
+  "yesLetsTry": {
+    "message": "Da, pokušajmo."
   },
   "youNeedToAllowCameraAccess": {
     "message": "Za upotrebu ove funkcije morate omogućiti pristup kameri."
