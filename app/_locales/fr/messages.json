--- conflicted
+++ resolved
@@ -1854,15 +1854,9 @@
   "existingChainId": {
     "message": "Les informations que vous avez saisies sont associées à un ID de chaîne existant."
   },
-<<<<<<< HEAD
-=======
   "existingRequestsBannerAlertDesc": {
     "message": "Pour afficher et confirmer votre demande la plus récente, vous devez d’abord approuver ou rejeter les demandes existantes."
   },
-  "existingRpcUrl": {
-    "message": "Cette URL est associée à un autre ID de chaîne."
-  },
->>>>>>> eb4066e0
   "expandView": {
     "message": "Agrandir la vue"
   },
