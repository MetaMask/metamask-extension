--- conflicted
+++ resolved
@@ -293,12 +293,6 @@
   "approvedAsset": {
     "message": "Actif approuvé"
   },
-<<<<<<< HEAD
-=======
-  "areYouDeveloper": {
-    "message": "Êtes-vous un(e) développeur(-se) ?"
-  },
->>>>>>> ce901f8e
   "areYouSure": {
     "message": "En êtes-vous sûr(e) ?"
   },
