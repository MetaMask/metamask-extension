--- conflicted
+++ resolved
@@ -1263,6 +1263,9 @@
   "data": {
     "message": "Données"
   },
+  "dataBackupSeemsCorrupt": {
+    "message": "Impossible de restaurer vos données. Le fichier semble corrompu."
+  },
   "dataHex": {
     "message": "Hex"
   },
@@ -3209,16 +3212,8 @@
   "onboardingMetametricsDescription2": {
     "message": "Lorsque nous recueillons des données, elles sont toujours…"
   },
-<<<<<<< HEAD
   "onboardingMetametricsDisagree": {
     "message": "Non merci"
-=======
-  "onboardingMetametricsDescription2Legacy": {
-    "message": "MetaMask..."
-  },
-  "onboardingMetametricsDescriptionLegacy": {
-    "message": "MetaMask souhaite recueillir des données d’utilisation afin de mieux comprendre comment les utilisateurs interagissent avec MetaMask. Ces données seront utilisées pour améliorer les services que nous proposons ainsi que l’expérience utilisateur."
->>>>>>> 1e348f8c
   },
   "onboardingMetametricsInfuraTerms": {
     "message": "Nous vous informerons si nous décidons d’utiliser ces données à d’autres fins. Pour plus d’informations, vous pouvez consulter notre $1. N’oubliez pas que vous pouvez aller dans les paramètres et vous désinscrire à tout moment.",
@@ -4043,6 +4038,12 @@
   },
   "restore": {
     "message": "Restaurer"
+  },
+  "restoreFailed": {
+    "message": "Impossible de restaurer vos données à partir du fichier fourni"
+  },
+  "restoreSuccessful": {
+    "message": "Vos données ont été restaurées avec succès"
   },
   "restoreUserData": {
     "message": "Restaurer les données de l’utilisateur"
