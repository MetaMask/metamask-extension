--- conflicted
+++ resolved
@@ -338,11 +338,6 @@
   "advancedBaseGasFeeToolTip": {
     "message": "Lorsque votre transaction est intégrée au bloc, toute différence entre vos frais de base maximaux et les frais de base réels vous sera remboursée. Le montant total est calculé comme suit : frais de base maximaux (en GWEI) × limite de carburant."
   },
-<<<<<<< HEAD
-=======
-  "advancedConfiguration": {
-    "message": "Configuration avancée"
-  },
   "advancedDetailsDataDesc": {
     "message": "Données"
   },
@@ -355,7 +350,6 @@
   "advancedDetailsNonceTooltip": {
     "message": "Il s’agit du nombre de transactions d’un compte. Le nonce de la première transaction est 0 et il augmente d’une manière séquentielle."
   },
->>>>>>> 989a5785
   "advancedGasFeeDefaultOptIn": {
     "message": "Enregistrer ces valeurs comme valeurs par défaut pour le réseau $1.",
     "description": "$1 is the current network name."
@@ -746,14 +740,6 @@
   "betaTerms": {
     "message": "Conditions d’utilisation de la version bêta"
   },
-<<<<<<< HEAD
-=======
-  "betaWalletCreationSuccessReminder1": {
-    "message": "La version bêta de MetaMask ne peut pas retrouver votre phrase secrète de récupération."
-  },
-  "betaWalletCreationSuccessReminder2": {
-    "message": "La version bêta de MetaMask ne vous demandera jamais votre phrase secrète de récupération."
-  },
   "billionAbbreviation": {
     "message": "Mrd",
     "description": "Shortened form of 'billion'"
@@ -761,7 +747,6 @@
   "bitcoinActivityNotSupported": {
     "message": "L’activité Bitcoin n’est pas prise en charge"
   },
->>>>>>> 989a5785
   "blockExplorerAccountAction": {
     "message": "Compte",
     "description": "This is used with viewOnEtherscan and viewInExplorer e.g View Account in Explorer"
@@ -3562,12 +3547,6 @@
   "onboardingPinMmiExtensionLabel": {
     "message": "Épingler MetaMask Institutional"
   },
-<<<<<<< HEAD
-=======
-  "onboardingUsePhishingDetectionDescription": {
-    "message": "Les alertes de détection d’hameçonnage reposent sur la communication avec $1. jsDeliver aura accès à votre adresse IP. Voir $2.",
-    "description": "The $1 is the word 'jsDeliver', from key 'jsDeliver' and $2 is the words Privacy Policy from key 'privacyMsg', both separated here so that it can be wrapped as a link"
-  },
   "oneDayAbbreviation": {
     "message": "1 j",
     "description": "Shortened form of '1 day'"
@@ -3584,7 +3563,6 @@
     "message": "1 an",
     "description": "Shortened form of '1 year'"
   },
->>>>>>> 989a5785
   "onekey": {
     "message": "OneKey"
   },
