--- conflicted
+++ resolved
@@ -4572,15 +4572,12 @@
   "sepolia": {
     "message": "Réseau de test Sepolia"
   },
-<<<<<<< HEAD
-=======
   "serviceWorkerKeepAlive": {
     "message": "Garder le « Service Worker » activé"
   },
   "setAdvancedPrivacySettingsDetails": {
     "message": "MetaMask utilise ces services tiers de confiance pour améliorer la convivialité et la sécurité des produits."
   },
->>>>>>> cf417bb2
   "setApprovalForAll": {
     "message": "Définir l’approbation pour tous"
   },
