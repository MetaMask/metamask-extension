{
  "QRHardwareInvalidTransactionTitle": {
    "message": "Erreur"
  },
  "QRHardwareMismatchedSignId": {
    "message": "Données de transaction incompatibles. Veuillez vérifier les détails de la transaction."
  },
  "QRHardwarePubkeyAccountOutOfRange": {
    "message": "Il n’y a plus de comptes. Si vous souhaitez accéder à un autre compte non répertorié ci-dessous, veuillez reconnecter votre portefeuille matériel et le sélectionner."
  },
  "QRHardwareScanInstructions": {
    "message": "Placez le code QR devant votre caméra. L’écran est flou, mais cela n’affectera pas la lecture."
  },
  "QRHardwareSignRequestCancel": {
    "message": "Rejeter"
  },
  "QRHardwareSignRequestDescription": {
    "message": "Après avoir signé avec votre portefeuille, cliquez sur « Obtenir la signature » pour recevoir la signature"
  },
  "QRHardwareSignRequestGetSignature": {
    "message": "Obtenir la signature"
  },
  "QRHardwareSignRequestSubtitle": {
    "message": "Veuillez scanner le code QR avec votre portefeuille"
  },
  "QRHardwareSignRequestTitle": {
    "message": "Demander la signature"
  },
  "QRHardwareUnknownQRCodeTitle": {
    "message": "Erreur"
  },
  "QRHardwareUnknownWalletQRCode": {
    "message": "Code QR invalide. Scannez le code QR de synchronisation du portefeuille matériel."
  },
  "QRHardwareWalletImporterTitle": {
    "message": "Scannez le code QR"
  },
  "QRHardwareWalletSteps1Description": {
    "message": "Vous pouvez choisir parmi une liste de partenaires officiels soutenant le code QR ci-dessous."
  },
  "QRHardwareWalletSteps1Title": {
    "message": "Connectez votre portefeuille électronique QR"
  },
  "QRHardwareWalletSteps2Description": {
    "message": "Ngrave (bientôt disponible)"
  },
  "SIWEAddressInvalid": {
    "message": "L’adresse figurant dans la demande de connexion ne correspond pas à l’adresse du compte que vous utilisez pour vous connecter."
  },
  "SIWEDomainInvalidText": {
    "message": "Le nom de domaine du site Web auquel vous tentez de vous connecter ne correspond pas au nom de domaine indiqué dans la demande de connexion. Procédez avec prudence."
  },
  "SIWEDomainInvalidTitle": {
    "message": "Demande de site trompeuse."
  },
  "SIWEDomainWarningBody": {
    "message": "Le site Web ($1) vous demande de vous connecter au mauvais nom domaine. Il peut s’agir d’une tentative d’hameçonnage.",
    "description": "$1 represents the website domain"
  },
  "SIWEDomainWarningLabel": {
    "message": "Site non sécurisé"
  },
  "SIWELabelChainID": {
    "message": "Identifiant de la chaîne :"
  },
  "SIWELabelExpirationTime": {
    "message": "Expire à :"
  },
  "SIWELabelIssuedAt": {
    "message": "Émis à :"
  },
  "SIWELabelMessage": {
    "message": "Message :"
  },
  "SIWELabelNonce": {
    "message": "Nonce :"
  },
  "SIWELabelNotBefore": {
    "message": "Pas avant :"
  },
  "SIWELabelRequestID": {
    "message": "Identifiant de la demande :"
  },
  "SIWELabelResources": {
    "message": "Ressources : $1",
    "description": "$1 represents the number of resources"
  },
  "SIWELabelURI": {
    "message": "URI :"
  },
  "SIWELabelVersion": {
    "message": "Version :"
  },
  "SIWESiteRequestSubtitle": {
    "message": "Ce site vous demande de vous connecter avec"
  },
  "SIWESiteRequestTitle": {
    "message": "Demande de connexion"
  },
  "SIWEWarningSubtitle": {
    "message": "Veuillez confirmer que vous avez bien compris en cochant :"
  },
  "SIWEWarningTitle": {
    "message": "En êtes-vous sûr(e) ?"
  },
  "about": {
    "message": "À propos"
  },
  "accept": {
    "message": "Accepter"
  },
  "acceptTermsOfUse": {
    "message": "J’ai lu et j’accepte les $1",
    "description": "$1 is the `terms` message"
  },
  "accessAndSpendNoticeNFT": {
    "message": "$1 peut accéder à cet actif et le dépenser",
    "description": "$1 is the url of the site requesting ability to spend"
  },
  "accessYourWalletWithSRP": {
    "message": "Accédez à votre portefeuille en utilisant votre phrase secrète de récupération"
  },
  "accessYourWalletWithSRPDescription": {
    "message": "MetaMask ne peut pas récupérer votre mot de passe. Nous utiliserons votre phrase secrète de récupération pour vérifier votre identité, restaurer votre portefeuille et définir un nouveau mot de passe. Veuillez tout d’abord saisir la phrase secrète de récupération qui vous a été fournie lorsque vous avez créé votre portefeuille. $1",
    "description": "$1 is the words 'Learn More' from key 'learnMore', separated here so that it can be added as a link"
  },
  "accessingYourCamera": {
    "message": "Accès à votre appareil photo..."
  },
  "account": {
    "message": "Compte"
  },
  "accountDetails": {
    "message": "Détails du compte"
  },
  "accountIdenticon": {
    "message": "Identicon de compte"
  },
  "accountName": {
    "message": "Nom du compte"
  },
  "accountNameDuplicate": {
    "message": "Ce nom de compte existe déjà",
    "description": "This is an error message shown when the user enters a new account name that matches an existing account name"
  },
  "accountNameReserved": {
    "message": "Ce nom de compte est réservé",
    "description": "This is an error message shown when the user enters a new account name that is reserved for future use"
  },
  "accountOptions": {
    "message": "Options du compte"
  },
  "accountSelectionRequired": {
    "message": "Vous devez sélectionner un compte !"
  },
  "active": {
    "message": "Actif"
  },
  "activity": {
    "message": "Activité"
  },
  "activityLog": {
    "message": "Log d’activité"
  },
  "add": {
    "message": "Ajouter"
  },
  "addANetwork": {
    "message": "Ajouter un réseau"
  },
  "addANetworkManually": {
    "message": "Ajouter manuellement un réseau"
  },
  "addANickname": {
    "message": "Ajouter un pseudo"
  },
  "addAccount": {
    "message": "Ajouter un compte"
  },
  "addAcquiredTokens": {
    "message": "Ajouter les jetons que vous avez acquis par l’intermédiaire de MetaMask"
  },
  "addAlias": {
    "message": "Ajouter un alias"
  },
  "addBlockExplorer": {
    "message": "Ajouter un explorateur de blocs"
  },
  "addContact": {
    "message": "Ajouter un contact"
  },
  "addCustomNetwork": {
    "message": "Ajouter un réseau personnalisé"
  },
  "addEthereumChainConfirmationDescription": {
    "message": "Cela permettra d’utiliser ce réseau dans MetaMask."
  },
  "addEthereumChainConfirmationRisks": {
    "message": "MetaMask ne vérifie pas les réseaux personnalisés."
  },
  "addEthereumChainConfirmationRisksLearnMore": {
    "message": "En savoir plus sur $1.",
    "description": "$1 is a link with text that is provided by the 'addEthereumChainConfirmationRisksLearnMoreLink' key"
  },
  "addEthereumChainConfirmationRisksLearnMoreLink": {
    "message": "les risques de fraude et de sécurité des réseaux",
    "description": "Link text for the 'addEthereumChainConfirmationRisksLearnMore' translation key"
  },
  "addEthereumChainConfirmationTitle": {
    "message": "Autoriser ce site à ajouter un réseau ?"
  },
  "addEthereumChainWarningModalHeader": {
    "message": "N’ajoutez ce fournisseur de RPC que si vous lui faites confiance. $1",
    "description": "$1 is addEthereumChainWarningModalHeaderPartTwo passed separately so that it can be bolded"
  },
  "addEthereumChainWarningModalHeaderPartTwo": {
    "message": "Un fournisseur malveillant peut mentir quant à l’état de la blockchain et enregistrer votre activité sur le réseau."
  },
  "addEthereumChainWarningModalListHeader": {
    "message": "Il est important que votre fournisseur soit digne de confiance, car il peut :"
  },
  "addEthereumChainWarningModalListPointOne": {
    "message": "Voir vos comptes et les associer à votre adresse IP"
  },
  "addEthereumChainWarningModalListPointThree": {
    "message": "Afficher le solde des comptes et les opérations réalisées et inscrites sur le registre de la blockchain"
  },
  "addEthereumChainWarningModalListPointTwo": {
    "message": "Diffuser des informations sur vos transactions"
  },
  "addEthereumChainWarningModalTitle": {
    "message": "Vous êtes en train d’ajouter un nouveau fournisseur de RPC pour le réseau principal de la blockchain Ethereum"
  },
  "addFriendsAndAddresses": {
    "message": "Ajoutez uniquement des amis et des adresses de confiance"
  },
  "addFromAListOfPopularNetworks": {
    "message": "Ajoutez à partir d’une liste de réseaux populaires ou ajoutez un réseau manuellement. Interagissez uniquement avec les entités en lesquelles vous avez confiance."
  },
  "addHardwareWallet": {
    "message": "Ajouter un portefeuille matériel"
  },
  "addIPFSGateway": {
    "message": "Ajoutez votre passerelle IPFS préférée"
  },
  "addMemo": {
    "message": "Ajouter un mémo"
  },
  "addMoreNetworks": {
    "message": "ajouter manuellement d’autres réseaux"
  },
  "addNetwork": {
    "message": "Ajouter un réseau"
  },
  "addNetworkTooltipWarning": {
    "message": "Cette connexion réseau repose sur des tiers. Elle peut être moins fiable ou permettre à des tiers de suivre l’activité des utilisateurs. $1",
    "description": "$1 is Learn more link"
  },
  "addNewToken": {
    "message": "Ajouter un nouveau jeton"
  },
  "addNft": {
    "message": "Ajouter un NFT"
  },
  "addNfts": {
    "message": "Ajouter des NFT"
  },
  "addSnapAccountModalDescription": {
    "message": "Découvrez les différentes options disponibles pour sécuriser votre compte avec lMetaMask Snaps"
  },
  "addSuggestedNFTs": {
    "message": "Ajouter les NFT suggérés"
  },
  "addSuggestedTokens": {
    "message": "Ajouter les jetons suggérés"
  },
  "addToken": {
    "message": "Ajouter le jeton"
  },
  "addTokenByContractAddress": {
    "message": "Vous n’arrivez pas à trouver un jeton ? Vous pouvez ajouter manuellement n’importe quel jeton en copiant et collant son adresse. Les adresses des contrats de jetons sont disponibles sur $1",
    "description": "$1 is a blockchain explorer for a specific network, e.g. Etherscan for Ethereum"
  },
  "addingCustomNetwork": {
    "message": "Ajout de réseau"
  },
  "address": {
    "message": "Adresse"
  },
  "advanced": {
    "message": "Paramètres avancés"
  },
  "advancedBaseGasFeeToolTip": {
    "message": "Lorsque votre transaction est intégrée au bloc, toute différence entre vos frais de base maximaux et les frais de base réels vous sera remboursée. Le montant total est calculé comme suit : frais de base maximaux (en GWEI) × limite de carburant."
  },
  "advancedConfiguration": {
    "message": "Configuration avancée"
  },
  "advancedGasFeeDefaultOptIn": {
    "message": "Enregistrer ces $1 comme valeur par défaut pour « Avancé »"
  },
  "advancedGasFeeDefaultOptOut": {
    "message": "Toujours utiliser par défaut ces valeurs et les paramètres avancés."
  },
  "advancedGasFeeModalTitle": {
    "message": "Frais de carburant avancés"
  },
  "advancedGasPriceTitle": {
    "message": "Prix du gaz"
  },
  "advancedPriorityFeeToolTip": {
    "message": "Les frais de priorité (aussi appelés « pourboire du mineur ») vont directement aux mineurs et les incitent à accorder la priorité à votre transaction."
  },
  "agreeTermsOfUse": {
    "message": "J’accepte les $1 de MetaMask",
    "description": "$1 is the `terms` link"
  },
  "airgapVault": {
    "message": "Coffre-fort AirGap"
  },
  "alertDisableTooltip": {
    "message": "Vous pouvez modifier ceci dans « Paramètres > Alertes »"
  },
  "alertSettingsUnconnectedAccount": {
    "message": "Navigation sur un site Web avec un compte non connecté sélectionné"
  },
  "alertSettingsUnconnectedAccountDescription": {
    "message": "Cette alerte s’affiche dans le pop-up lorsque vous naviguez sur un site web3 connecté, mais que le compte actuellement sélectionné n’est pas connecté."
  },
  "alertSettingsWeb3ShimUsage": {
    "message": "Lorsqu’un site Web tente d’utiliser l’API window.web3 supprimée"
  },
  "alertSettingsWeb3ShimUsageDescription": {
    "message": "Cette alerte s’affiche dans le pop-up lorsque vous naviguez sur un site qui tente d’utiliser l’API window.web3 supprimée, et qui peut par conséquent être défaillant."
  },
  "alerts": {
    "message": "Alertes"
  },
  "allCustodianAccountsConnectedSubtitle": {
    "message": "Soit vous avez déjà connecté tous vos comptes dépositaires, soit vous n’avez aucun compte à connecter à MetaMask Institutional."
  },
  "allCustodianAccountsConnectedTitle": {
    "message": "Aucun compte à connecter"
  },
  "allOfYour": {
    "message": "Tous vos $1",
    "description": "$1 is the symbol or name of the token that the user is approving spending"
  },
  "allYourNFTsOf": {
    "message": "Tous vos NFT via $1",
    "description": "$1 is a link to contract on the block explorer when we're not able to retrieve a erc721 or erc1155 name"
  },
  "allowExternalExtensionTo": {
    "message": "Autoriser cette extension externe à :"
  },
  "allowSpendToken": {
    "message": "Donner l’autorisation d’accéder à votre $1 ?",
    "description": "$1 is the symbol of the token that are requesting to spend"
  },
  "allowThisSiteTo": {
    "message": "Autoriser ce site à :"
  },
  "allowThisSnapTo": {
    "message": "Autoriser ce snap à :"
  },
  "allowWithdrawAndSpend": {
    "message": "Permettre à $1 de retirer et de dépenser jusqu’au montant suivant :",
    "description": "The url of the site that requested permission to 'withdraw and spend'"
  },
  "amount": {
    "message": "Montant"
  },
  "apiUrl": {
    "message": "URL de l’API"
  },
  "appDescription": {
    "message": "Extension Ethereum pour navigateur",
    "description": "The description of the application"
  },
  "appName": {
    "message": "MetaMask",
    "description": "The name of the application"
  },
  "appNameBeta": {
    "message": "MetaMask Beta",
    "description": "The name of the application (Beta)"
  },
  "appNameFlask": {
    "message": "MetaMask Flask",
    "description": "The name of the application (Flask)"
  },
  "appNameMmi": {
    "message": "MetaMask institutionnel",
    "description": "The name of the application (MMI)"
  },
  "approve": {
    "message": "Approuver"
  },
  "approveAllTokensTitle": {
    "message": "Voulez-vous lui accorder l’autorisation d’accéder et de transférer tous vos $1 ?",
    "description": "$1 is the symbol of the token for which the user is granting approval"
  },
  "approveAllTokensTitleWithoutSymbol": {
    "message": "Autoriser l’accès et le transfert de vos NFT via $1 ?",
    "description": "$1 a link to contract on the block explorer when we're not able to retrieve a erc721 or erc1155 name"
  },
  "approveButtonText": {
    "message": "Approuver"
  },
  "approveSpendingCap": {
    "message": "Approuver le plafond de dépenses de $1",
    "description": "The token symbol that is being approved"
  },
  "approveTokenDescription": {
    "message": "Tant que vous n’aurez pas révoqué cette autorisation, l’autre partie pourra accéder à votre portefeuille et transférer sans préavis les NFT suivants."
  },
  "approveTokenDescriptionWithoutSymbol": {
    "message": "Tant que vous n’aurez pas révoqué cette autorisation, l’autre partie pourra accéder à votre portefeuille et transférer sans préavis les NFT via $1$.",
    "description": "$1 is a link to contract on the block explorer when we're not able to retrieve a erc721 or erc1155 name"
  },
  "approveTokenTitle": {
    "message": "Autoriser l’accès et le transfert de vos $1 ?",
    "description": "$1 is the symbol of the token for which the user is granting approval"
  },
  "approved": {
    "message": "Approuvé"
  },
  "approvedAsset": {
    "message": "Actif approuvé"
  },
  "approvedOn": {
    "message": "Approuver le $1",
    "description": "$1 is the approval date for a permission"
  },
  "areYouSure": {
    "message": "En êtes-vous sûr(e) ?"
  },
  "asset": {
    "message": "Actif"
  },
  "assetOptions": {
    "message": "Options d’actifs"
  },
  "attemptSendingAssets": {
    "message": "Si vous essayez d’envoyer des actifs directement d’un réseau à un autre, une perte permanente des actifs pourrait en résulter. Assurez-vous d’utiliser une passerelle."
  },
  "attemptToCancelSwap": {
    "message": "Tentative d’annulation du swap pour ~$1",
    "description": "$1 could be e.g. $2.98, it is a cost for cancelling a Smart Swap"
  },
  "attemptingConnect": {
    "message": "Tentative de connexion au réseau"
  },
  "attributions": {
    "message": "Attributions"
  },
  "authorizedPermissions": {
    "message": "Vous avez accordé les autorisations suivantes"
  },
  "autoDetectTokens": {
    "message": "Détection automatique des jetons"
  },
  "autoDetectTokensDescription": {
    "message": "Nous utilisons des API tierces pour détecter et afficher les nouveaux jetons ajoutés à votre portefeuille. Désactivez cette option si vous ne souhaitez pas que l’application extraie des données de ces services. $1",
    "description": "$1 is a link to a support article"
  },
  "autoLockTimeLimit": {
    "message": "Minuterie de déconnexion automatique (minutes)"
  },
  "autoLockTimeLimitDescription": {
    "message": "Réglez la durée d’inactivité en minutes avant que MetaMask ne se déconnecte automatiquement."
  },
  "average": {
    "message": "Moyen"
  },
  "awaitingApproval": {
    "message": "En attente d’approbation..."
  },
  "back": {
    "message": "Retour"
  },
  "backup": {
    "message": "Sauvegarder"
  },
  "backupApprovalInfo": {
    "message": "Ce code secret est requis pour récupérer votre portefeuille si jamais vous perdez votre appareil, oubliez votre mot de passe, devez réinstaller MetaMask ou souhaitez accéder à votre portefeuille depuis un autre appareil."
  },
  "backupApprovalNotice": {
    "message": "Sauvegardez votre phrase de récupération secret pour garder votre portefeuille et vos fonds en sécurité."
  },
  "backupNow": {
    "message": "Sauvegarder maintenant"
  },
  "backupUserData": {
    "message": "Sauvegardez vos données"
  },
  "backupUserDataDescription": {
    "message": "Vous pouvez sauvegarder les paramètres de l’utilisateur qui contiennent les préférences et les adresses de compte dans un fichier JSON."
  },
  "balance": {
    "message": "Solde"
  },
  "balanceOutdated": {
    "message": "Le solde n’est peut-être pas à jour"
  },
  "baseFee": {
    "message": "Frais de base"
  },
  "basic": {
    "message": "Général"
  },
  "beCareful": {
    "message": "Soyez prudent"
  },
  "beta": {
    "message": "Bêta"
  },
  "betaHeaderText": {
    "message": "Il s’agit d’une version bêta. Veuillez signaler les bogues $1",
    "description": "$1 represents the word 'here' in a hyperlink"
  },
  "betaMetamaskInstitutionalVersion": {
    "message": "Version Beta de MetaMask Institutional"
  },
  "betaMetamaskVersion": {
    "message": "Version MetaMask Beta"
  },
  "betaTerms": {
    "message": "Conditions d’utilisation de la version bêta"
  },
  "betaWalletCreationSuccessReminder1": {
    "message": "La version bêta de MetaMask ne peut pas retrouver votre phrase secrète de récupération."
  },
  "betaWalletCreationSuccessReminder2": {
    "message": "La version bêta de MetaMask ne vous demandera jamais votre phrase secrète de récupération."
  },
  "blockExplorerAccountAction": {
    "message": "Compte",
    "description": "This is used with viewOnEtherscan and viewInExplorer e.g View Account in Explorer"
  },
  "blockExplorerAssetAction": {
    "message": "Actif",
    "description": "This is used with viewOnEtherscan and viewInExplorer e.g View Asset in Explorer"
  },
  "blockExplorerSwapAction": {
    "message": "Swap",
    "description": "This is used with viewOnEtherscan e.g View Swap on Etherscan"
  },
  "blockExplorerUrl": {
    "message": "URL de l’explorateur de blocs"
  },
  "blockExplorerUrlDefinition": {
    "message": "L’URL utilisée comme explorateur de blocs pour ce réseau."
  },
  "blockExplorerView": {
    "message": "Afficher le compte à $1",
    "description": "$1 replaced by URL for custom block explorer"
  },
  "blockaid": {
    "message": "BlockAid"
  },
  "blockaidDescriptionApproveFarming": {
    "message": "Si vous approuvez cette demande, un tiers connu pour ses activités frauduleuses pourrait s’emparer de tous vos actifs."
  },
  "blockaidDescriptionBlurFarming": {
    "message": "Si vous approuvez cette demande, quelqu’un pourrait s'emparer de vos actifs répertoriés sur Blur."
  },
  "blockaidDescriptionFailed": {
    "message": "À la suite d’une erreur, cette demande n’a pas été vérifiée par le fournisseur de services de sécurité. Veuillez agir avec prudence."
  },
  "blockaidDescriptionMaliciousDomain": {
    "message": "Vous interagissez avec un domaine malveillant. Si vous approuvez cette demande, vous risquez de perdre vos actifs."
  },
  "blockaidDescriptionMightLoseAssets": {
    "message": "Si vous approuvez cette demande, vous risquez de perdre vos actifs."
  },
  "blockaidDescriptionSeaportFarming": {
    "message": "Si vous approuvez cette demande, quelqu’un pourrait s'emparer de vos actifs répertoriés sur OpenSea."
  },
  "blockaidDescriptionTransferFarming": {
    "message": "Si vous approuvez cette demande, un tiers connu pour ses activités frauduleuses pourrait s’emparer de tous vos actifs."
  },
  "blockaidTitleDeceptive": {
    "message": "Cette demande trompeuse"
  },
  "blockaidTitleMayNotBeSafe": {
    "message": "Cette demande peut présenter des risques"
  },
  "blockaidTitleSuspicious": {
    "message": "Cette demande suspecte"
  },
  "blockies": {
    "message": "Blockies"
  },
  "bridge": {
    "message": "Pont"
  },
  "browserNotSupported": {
    "message": "Votre navigateur internet n’est pas compatible..."
  },
  "buildContactList": {
    "message": "Créez votre liste de contacts"
  },
  "builtAroundTheWorld": {
    "message": "MetaMask est conçu et établi dans le monde entier."
  },
  "busy": {
    "message": "Occupé"
  },
  "buy": {
    "message": "Acheter"
  },
  "buyAsset": {
    "message": "Acheter $1",
    "description": "$1 is the ticker symbol of a an asset the user is being prompted to purchase"
  },
  "buyMoreAsset": {
    "message": "Acheter plus de $1",
    "description": "$1 is the ticker symbol of a an asset the user is being prompted to purchase"
  },
  "buyNow": {
    "message": "Achetez maintenant"
  },
  "bytes": {
    "message": "Octets"
  },
  "canToggleInSettings": {
    "message": "Vous pouvez réactiver cette notification dans Paramètres > Alertes."
  },
  "cancel": {
    "message": "Annuler"
  },
  "cancelEdit": {
    "message": "Annuler la modification"
  },
  "cancelPopoverTitle": {
    "message": "Annuler la transaction"
  },
  "cancelSpeedUp": {
    "message": "annuler ou accélérer une transaction."
  },
  "cancelSpeedUpLabel": {
    "message": "Ces gas fees vont $1 les frais initiaux.",
    "description": "$1 is text 'replace' in bold"
  },
  "cancelSpeedUpTransactionTooltip": {
    "message": "Pour $1 la transaction, les gas fees doivent être augmentés d’au moins 10 % pour être reconnus par le réseau.",
    "description": "$1 is string 'cancel' or 'speed up'"
  },
  "cancelled": {
    "message": "Annulé"
  },
  "chainId": {
    "message": "ID de chaîne"
  },
  "chainIdDefinition": {
    "message": "L’ID de chaîne utilisé pour signer les transactions pour ce réseau."
  },
  "chainIdExistsErrorMsg": {
    "message": "Cet ID de chaîne est actuellement utilisé par le réseau $1."
  },
  "chainListReturnedDifferentTickerSymbol": {
    "message": "Le réseau avec l’ID de chaîne $1 peut utiliser un symbole de devise différent ($2) de celui que vous avez saisi. Veuillez vérifier avant de continuer.",
    "description": "$1 is the chain id currently entered in the network form and $2 is the return value of nativeCurrency.symbol from chainlist.network"
  },
  "chooseYourNetwork": {
    "message": "Choisissez votre réseau"
  },
  "chooseYourNetworkDescription": {
    "message": "Nous utilisons Infura comme fournisseur de RPC (Remote Procedure Call) pour vous fournir l’accès le plus fiable et le plus privé possible aux données Ethereum. Vous pouvez choisir votre propre RPC, mais n’oubliez pas que tout RPC a besoin d’accéder à votre adresse IP et à l’adresse de votre portefeuille Ethereum pour valider les transactions. Lisez notre $1 pour en savoir plus sur la façon dont Infura traite les données personnelles.",
    "description": "$1 is a link to the privacy policy"
  },
  "chromeRequiredForHardwareWallets": {
    "message": "Pour connecter votre portefeuille matériel, vous devez utiliser MetaMask pour Google Chrome."
  },
  "clear": {
    "message": "Effacer"
  },
  "clearActivity": {
    "message": "Effacer les données d’activité et de nonce"
  },
  "clearActivityButton": {
    "message": "Effacer les données de l’onglet « Activité »"
  },
  "clearActivityDescription": {
    "message": "Cela réinitialise le nonce du compte et efface les données de l’onglet « Activité » dans votre portefeuille. Seuls le compte et le réseau actuels seront affectés. Aucun changement ne sera apporté aux soldes ou transactions entrantes."
  },
  "click": {
    "message": "Cliquez ici"
  },
  "clickToConnectLedgerViaWebHID": {
    "message": "Cliquez ici pour connecter votre Ledger via WebHID",
    "description": "Text that can be clicked to open a browser popup for connecting the ledger device via webhid"
  },
  "clickToManuallyAdd": {
    "message": "Cliquez ici pour ajouter les jetons manuellement."
  },
  "close": {
    "message": "Fermer"
  },
  "coingecko": {
    "message": "CoinGecko"
  },
  "configureSnapPopupDescription": {
    "message": "Vous devez maintenant quitter MetaMask pour configurer ce snap."
  },
  "configureSnapPopupInstallDescription": {
    "message": "Vous devez maintenant quitter MetaMask pour installer ce snap."
  },
  "configureSnapPopupInstallTitle": {
    "message": "Installer le snap"
  },
  "configureSnapPopupLink": {
    "message": "Cliquez sur ce lien pour continuer :"
  },
  "configureSnapPopupTitle": {
    "message": "Configurer le snap"
  },
  "confirm": {
    "message": "Confirmer"
  },
  "confirmPassword": {
    "message": "Confirmer le mot de passe"
  },
  "confirmRecoveryPhrase": {
    "message": "Confirmer la phrase secrète de récupération"
  },
  "confirmed": {
    "message": "Confirmé"
  },
  "confusableUnicode": {
    "message": "« $1 » est similaire à « $2 »."
  },
  "confusableZeroWidthUnicode": {
    "message": "Caractère de largeur nulle trouvé."
  },
  "confusingEnsDomain": {
    "message": "Nous avons détecté un caractère pouvant prêter à confusion dans le nom de l’ENS. Vérifiez le nom de l’ENS pour éviter toute fraude potentielle."
  },
  "connect": {
    "message": "Connecter"
  },
  "connectAccountOrCreate": {
    "message": "Connecter un compte ou en créer un nouveau"
  },
  "connectCustodialAccountMenu": {
    "message": "Connexion au compte de dépôt"
  },
  "connectCustodialAccountMsg": {
    "message": "Veuillez choisir le dépositaire auquel vous souhaitez vous connecter afin d’ajouter ou d’actualiser un jeton."
  },
  "connectCustodialAccountTitle": {
    "message": "Comptes de dépôt"
  },
  "connectManually": {
    "message": "Se connecter manuellement au site actuel"
  },
  "connectSnap": {
    "message": "Connecter $1",
    "description": "$1 is the snap for which a connection is being requested."
  },
  "connectTo": {
    "message": "Connectez-vous à $1",
    "description": "$1 is the name/origin of a web3 site/application that the user can connect to metamask"
  },
  "connectToAll": {
    "message": "Connectez-vous à vos $1",
    "description": "$1 will be replaced by the translation of connectToAllAccounts"
  },
  "connectToAllAccounts": {
    "message": "comptes",
    "description": "will replace $1 in connectToAll, completing the sentence 'connect to all of your accounts', will be text that shows list of accounts on hover"
  },
  "connectToMultiple": {
    "message": "Connectez-vous à $1",
    "description": "$1 will be replaced by the translation of connectToMultipleNumberOfAccounts"
  },
  "connectToMultipleNumberOfAccounts": {
    "message": "$1 comptes",
    "description": "$1 is the number of accounts to which the web3 site/application is asking to connect; this will substitute $1 in connectToMultiple"
  },
  "connectWithMetaMask": {
    "message": "Connectez-vous avec MetaMask"
  },
  "connectedAccountsDescriptionPlural": {
    "message": "Vous avez $1 comptes connectés à ce site.",
    "description": "$1 is the number of accounts"
  },
  "connectedAccountsDescriptionSingular": {
    "message": "Vous avez 1 compte connecté à ce site."
  },
  "connectedAccountsEmptyDescription": {
    "message": "MetaMask n’est pas connecté à ce site. Pour vous connecter à un site web3, cliquez sur le bouton de connexion."
  },
  "connectedSites": {
    "message": "Sites connectés"
  },
  "connectedSitesDescription": {
    "message": "$1 est connecté à ces sites. Ils peuvent voir l’adresse de votre compte.",
    "description": "$1 is the account name"
  },
  "connectedSitesEmptyDescription": {
    "message": "$1 n’est connecté à aucun site.",
    "description": "$1 is the account name"
  },
  "connecting": {
    "message": "Connexion…"
  },
  "connectingTo": {
    "message": "Connexion à $1"
  },
  "connectingToGoerli": {
    "message": "Connexion au testnet Goerli"
  },
  "connectingToLineaGoerli": {
    "message": "Connexion au réseau de test Linea Goerli"
  },
  "connectingToLineaMainnet": {
    "message": "Connexion au réseau principal de Linea"
  },
  "connectingToMainnet": {
    "message": "Connexion au réseau principal Ethereum"
  },
  "connectingToSepolia": {
    "message": "Connexion au réseau de test Sepolia"
  },
  "connectionFailed": {
    "message": "Échec de la connexion"
  },
  "connectionFailedDescription": {
    "message": "L’extraction de $1 a échoué, vérifiez votre connexion réseau et réessayez.",
    "description": "$1 is the name of the snap being fetched."
  },
  "connectionRequest": {
    "message": "Demande de connexion"
  },
  "contactUs": {
    "message": "Nous contacter"
  },
  "contacts": {
    "message": "Contacts"
  },
  "contentFromSnap": {
    "message": "Contenu provenant de $1",
    "description": "$1 represents the name of the snap"
  },
  "continue": {
    "message": "Continuer"
  },
  "contract": {
    "message": "Contrat"
  },
  "contractAddress": {
    "message": "Adresse du contrat"
  },
  "contractAddressError": {
    "message": "Vous envoyez des jetons à l’adresse de contrat des jetons. Cela peut entraîner la perte des jetons en question."
  },
  "contractDeployment": {
    "message": "Déploiement de contrat"
  },
  "contractDescription": {
    "message": "Pour vous protéger contre les escrocs, prenez le temps de vérifier les informations relatives aux tiers."
  },
  "contractInteraction": {
    "message": "Interaction avec un contrat"
  },
  "contractNFT": {
    "message": "Contrat NFT"
  },
  "contractRequestingAccess": {
    "message": "Tiers demandant l'accès"
  },
  "contractRequestingSignature": {
    "message": "Tiers nécessitant une signature"
  },
  "contractRequestingSpendingCap": {
    "message": "Tiers prévoyant un plafond de dépenses"
  },
  "contractTitle": {
    "message": "Détails du tiers"
  },
  "contractToken": {
    "message": "Contrat de jetons"
  },
  "convertTokenToNFTDescription": {
    "message": "Nous avons détecté que cet actif est un NFT. MetaMask prend désormais nativement en charge les NFT. Voulez-vous le retirer de votre liste de jetons et l’ajouter en tant que NFT ?"
  },
  "convertTokenToNFTExistDescription": {
    "message": "Nous avons détecté que cet actif a été ajouté en tant que NFT. Souhaitez-vous le retirer de votre liste de tokens ?"
  },
  "coolWallet": {
    "message": "CoolWallet"
  },
  "copiedExclamation": {
    "message": "Copié."
  },
  "copyAddress": {
    "message": "Copier l’addresse dans le presse-papier"
  },
  "copyRawTransactionData": {
    "message": "Copier les données brutes de la transaction"
  },
  "copyToClipboard": {
    "message": "Copier dans le presse-papier"
  },
  "copyTransactionId": {
    "message": "Copier le numéro de transaction"
  },
  "create": {
    "message": "Créer"
  },
  "createNewWallet": {
    "message": "Créer un nouveau portefeuille"
  },
  "createPassword": {
    "message": "Créer un mot de passe"
  },
  "cryptoCompare": {
    "message": "CryptoCompare"
  },
  "currencyConversion": {
    "message": "Conversion des devises"
  },
  "currencyRateCheckToggle": {
    "message": "Afficher le solde et le prix actuel du jeton"
  },
  "currencyRateCheckToggleDescription": {
    "message": "Nous utilisons les API $1 et $2 pour afficher le solde de votre compte et le prix du jeton. $3",
    "description": "$1 represents Coingecko, $2 represents CryptoCompare and $3 represents Privacy Policy"
  },
  "currencySymbol": {
    "message": "Symbole de la devise"
  },
  "currencySymbolDefinition": {
    "message": "Le code mnémo affiché pour la devise de ce réseau."
  },
  "currentAccountNotConnected": {
    "message": "Votre compte actuel n’est pas connecté"
  },
  "currentExtension": {
    "message": "Page d’extension actuelle"
  },
  "currentLanguage": {
    "message": "Langue actuelle"
  },
  "currentRpcUrlDeprecated": {
    "message": "L’URL actuelle du RPC pour ce réseau a été dépréciée."
  },
  "currentTitle": {
    "message": "Actuel :"
  },
  "currentlyUnavailable": {
    "message": "Indisponible sur ce réseau"
  },
  "curveHighGasEstimate": {
    "message": "Graphique d’estimation de gas agressif"
  },
  "curveLowGasEstimate": {
    "message": "Graphique d’estimation de gas basse"
  },
  "curveMediumGasEstimate": {
    "message": "Graphique d’estimation de gas du marché"
  },
  "custodian": {
    "message": "Dépôt"
  },
  "custodianAccount": {
    "message": "Compte de dépôt"
  },
  "custodianAccountAddedDesc": {
    "message": "Vous pouvez maintenant utiliser vos comptes de dépôt dans MetaMask Institutional."
  },
  "custodianAccountAddedTitle": {
    "message": "Les comptes de dépôt sélectionnés ont été ajoutés."
  },
  "custodianReplaceRefreshTokenChangedFailed": {
    "message": "Accédez à $1 et cliquez sur le bouton « Se connecter à MMI » dans l’interface utilisateur pour reconnecter vos comptes à MMI."
  },
  "custodianReplaceRefreshTokenChangedSubtitle": {
    "message": "Vous pouvez désormais utiliser vos comptes de dépôt dans MetaMask Institutional."
  },
  "custodianReplaceRefreshTokenChangedTitle": {
    "message": "Votre jeton de dépôt a été actualisé"
  },
  "custodianReplaceRefreshTokenSubtitle": {
    "message": "Ceci remplacera le jeton de dépôt pour l’adresse suivante :"
  },
  "custodianReplaceRefreshTokenTitle": {
    "message": "Remplacer le jeton de dépôt"
  },
  "custodyApiUrl": {
    "message": "URL DE L’API $1"
  },
  "custodyDeeplinkDescription": {
    "message": "Approuvez la transaction dans l’application $1. La transaction sera effectuée une fois que toutes les approbations de dépôt auront été obtenues. Vérifiez l’état de votre application $1."
  },
  "custodyRefreshTokenModalDescription": {
    "message": "Accédez à $1 et cliquez sur le bouton « Se connecter à MMI » dans l’interface utilisateur pour reconnecter vos comptes à MMI."
  },
  "custodyRefreshTokenModalDescription1": {
    "message": "Votre dépositaire émet un jeton qui authentifie l’extension « MetaMask Institutional » et vous permet ainsi de connecter vos comptes."
  },
  "custodyRefreshTokenModalDescription2": {
    "message": "Ce jeton expire après un certain temps pour des raisons de sécurité. Si le jeton expire, vous devrez vous reconnecter à MMI."
  },
  "custodyRefreshTokenModalSubtitle": {
    "message": "Pourquoi ce message s’affiche-t-il ?"
  },
  "custodyRefreshTokenModalTitle": {
    "message": "Votre session en mode dépositaire a expiré"
  },
  "custodySessionExpired": {
    "message": "La session du dépositaire a expiré."
  },
  "custodyWrongChain": {
    "message": "Ce compte n’est pas configuré pour être utilisé avec $1"
  },
  "custom": {
    "message": "Paramètres avancés"
  },
  "customContentSearch": {
    "message": "Chercher un réseau ajouté précédemment"
  },
  "customGasSettingToolTipMessage": {
    "message": "Utilisez $1 pour personnaliser le prix du carburant. Cela peut porter à confusion si vous n’en avez pas l’habitude. Agissez avec prudence !",
    "description": "$1 is key 'advanced' (text: 'Advanced') separated here so that it can be passed in with bold font-weight"
  },
  "customSpendLimit": {
    "message": "Limite de dépenses personnalisée"
  },
  "customSpendingCap": {
    "message": "Plafond de dépenses personnalisé"
  },
  "customToken": {
    "message": "Jeton personnalisé"
  },
  "customTokenWarningInNonTokenDetectionNetwork": {
    "message": "La détection de token n’est pas encore disponible sur ce réseau. Veuillez importer le token manuellement et vous assurer que vous lui faites bien confiance. En savoir plus sur $1"
  },
  "customTokenWarningInTokenDetectionNetwork": {
    "message": "Veuillez vous assurer que le jeton est authentique avant de l’importer. En savoir plus sur $1"
  },
  "customTokenWarningInTokenDetectionNetworkWithTDOFF": {
    "message": "Veuillez vous assurer que le jeton est authentique avant de l’importer. Apprenez à éviter $1. Vous pouvez également activer la détection des jetons $2."
  },
  "customerSupport": {
    "message": "service client"
  },
  "dappRequestedSpendingCap": {
    "message": "Plafond de dépenses demandé par le site"
  },
  "dappSuggested": {
    "message": "Site suggéré"
  },
  "dappSuggestedGasSettingToolTipMessage": {
    "message": "$1 a suggéré ce prix.",
    "description": "$1 is url for the dapp that has suggested gas settings"
  },
  "dappSuggestedHigh": {
    "message": "Site suggéré"
  },
  "dappSuggestedHighShortLabel": {
    "message": "Site (élevé)"
  },
  "dappSuggestedShortLabel": {
    "message": "Site"
  },
  "dappSuggestedTooltip": {
    "message": "$1 a recommandé ce prix.",
    "description": "$1 represents the Dapp's origin"
  },
  "darkTheme": {
    "message": "Sombre"
  },
  "data": {
    "message": "Données"
  },
  "dataBackupSeemsCorrupt": {
    "message": "Impossible de restaurer vos données. Le fichier semble corrompu."
  },
  "dataHex": {
    "message": "Hex"
  },
  "dcent": {
    "message": "D’Cent"
  },
  "decimal": {
    "message": "Nombre de décimales du jeton"
  },
  "decimalsMustZerotoTen": {
    "message": "Les décimales doivent être plus grandes que 0 et inférieures à 36."
  },
  "decrypt": {
    "message": "Décrypter"
  },
  "decryptCopy": {
    "message": "Copier le message crypté"
  },
  "decryptInlineError": {
    "message": "Ce message ne peut pas être décrypté à la suite d’une erreur : $1",
    "description": "$1 is error message"
  },
  "decryptMessageNotice": {
    "message": "$1 souhaite lire ce message pour compléter votre action",
    "description": "$1 is the web3 site name"
  },
  "decryptMetamask": {
    "message": "Décrypter le message"
  },
  "decryptRequest": {
    "message": "Décrypter la demande"
  },
  "delete": {
    "message": "Supprimer"
  },
  "deleteContact": {
    "message": "Supprimer le contact"
  },
  "deleteNetwork": {
    "message": "Supprimer le réseau ?"
  },
  "deleteNetworkIntro": {
    "message": "Si vous supprimez ce réseau, vous devrez l’ajouter à nouveau pour voir vos actifs sur ce réseau"
  },
  "deleteNetworkTitle": {
    "message": "Supprimer le réseau $1 ?",
    "description": "$1 represents the name of the network"
  },
  "deposit": {
    "message": "Effectuez un dépôt"
  },
  "deprecatedTestNetworksLink": {
    "message": "En savoir plus"
  },
  "deprecatedTestNetworksMsg": {
    "message": "En raison des changements apportés au protocole d’Ethereum, les réseaux testnet Rinkeby, Ropsten et Kovan peuvent ne pas fonctionner d’une manière aussi fiable qu’auparavant et deviendront bientôt obsolètes."
  },
  "description": {
    "message": "Description"
  },
  "descriptionFromSnap": {
    "message": "Description provenant de $1",
    "description": "$1 represents the name of the snap"
  },
  "desktopConnectionCriticalErrorDescription": {
    "message": "Cette erreur peut être passagère – essayez de redémarrer l’extension ou de désactiver MetaMask Desktop."
  },
  "desktopConnectionCriticalErrorTitle": {
    "message": "MetaMask a rencontré des difficultés à démarrer"
  },
  "desktopConnectionLostErrorDescription": {
    "message": "Veuillez vérifier que l’application de bureau est opérationnelle ou désactivez MetaMask Desktop."
  },
  "desktopConnectionLostErrorTitle": {
    "message": "La connexion à MetaMask Desktop a été perdue"
  },
  "desktopDisableButton": {
    "message": "Désactiver l’application Desktop"
  },
  "desktopDisableErrorCTA": {
    "message": "Désactiver MetaMask Desktop"
  },
  "desktopEnableButton": {
    "message": "Activer l’application Desktop"
  },
  "desktopEnableButtonDescription": {
    "message": "Cliquez pour exécuter tous les processus d’arrière-plan dans l’application de bureau."
  },
  "desktopErrorNavigateSettingsCTA": {
    "message": "Retour à la page des paramètres (« Settings »)"
  },
  "desktopErrorRestartMMCTA": {
    "message": "Redémarrer MetaMask"
  },
  "desktopNotFoundErrorCTA": {
    "message": "Télécharger MetaMask Desktop"
  },
  "desktopNotFoundErrorDescription1": {
    "message": "Veuillez vous assurer que l’application de bureau est installée et qu’elle fonctionne."
  },
  "desktopNotFoundErrorDescription2": {
    "message": "Si vous n’avez pas installé l’application de bureau, veuillez la télécharger sur le site Web de MetaMask."
  },
  "desktopNotFoundErrorTitle": {
    "message": "MetaMask Desktop est introuvable"
  },
  "desktopOpenOrDownloadCTA": {
    "message": "Ouvrir MetaMask Desktop"
  },
  "desktopOutdatedErrorCTA": {
    "message": "Mettre à jour MetaMask Desktop"
  },
  "desktopOutdatedErrorDescription": {
    "message": "Votre application MetaMask Desktop doit être mise à jour."
  },
  "desktopOutdatedErrorTitle": {
    "message": "MetaMask Desktop est obsolète"
  },
  "desktopOutdatedExtensionErrorCTA": {
    "message": "Mettre à jour l’extension MetaMask"
  },
  "desktopOutdatedExtensionErrorDescription": {
    "message": "Votre extension MetaMask doit être mise à jour."
  },
  "desktopOutdatedExtensionErrorTitle": {
    "message": "L’extension MetaMask est obsolète"
  },
  "desktopPageDescription": {
    "message": "Si le couplage est réussi, l’extension redémarrera et vous devrez saisir à nouveau votre mot de passe."
  },
  "desktopPageSubTitle": {
    "message": "Ouvrez votre application MetaMask Desktop et saisissez ce code"
  },
  "desktopPageTitle": {
    "message": "Couplage avec Desktop"
  },
  "desktopPairedWarningDeepLink": {
    "message": "Allez dans les paramètres (« Settings ») de MetaMask Desktop"
  },
  "desktopPairedWarningDescription": {
    "message": "Si vous souhaitez lancer un nouveau couplage, veuillez supprimer la connexion actuelle."
  },
  "desktopPairedWarningTitle": {
    "message": "MM Desktop est déjà couplée"
  },
  "desktopPairingExpireMessage": {
    "message": "Le code expire dans $1 secondes"
  },
  "desktopRouteNotFoundErrorDescription": {
    "message": "desktopRouteNotFoundErrorDescription"
  },
  "desktopRouteNotFoundErrorTitle": {
    "message": "desktopRouteNotFoundErrorTitle"
  },
  "desktopUnexpectedErrorCTA": {
    "message": "Retour à la page d’accueil (« Home ») de MetaMask"
  },
  "desktopUnexpectedErrorDescription": {
    "message": "Vérifiez votre application MetaMask Desktop pour rétablir la connexion"
  },
  "desktopUnexpectedErrorTitle": {
    "message": "Nous avons eu un problème…"
  },
  "details": {
    "message": "Détails"
  },
  "disabledGasOptionToolTipMessage": {
    "message": "« $1 » est désactivé parce qu’il ne correspond pas au minimum d’augmentation de 10 % par rapport aux gas fees initiaux.",
    "description": "$1 is gas estimate type which can be market or aggressive"
  },
  "disconnect": {
    "message": "Déconnecter"
  },
  "disconnectAllAccounts": {
    "message": "Déconnecter tous les comptes"
  },
  "disconnectAllAccountsConfirmationDescription": {
    "message": "Souhaitez-vous vraiment vous déconnecter ? Vous risquez de perdre certaines fonctionnalités du site."
  },
  "disconnectPrompt": {
    "message": "Déconnecter $1"
  },
  "disconnectThisAccount": {
    "message": "Déconnecter ce compte"
  },
  "dismiss": {
    "message": "Annuler"
  },
  "dismissReminderDescriptionField": {
    "message": "Activez cette option pour annuler le message de rappel de sauvegarde de la phrase secrète de récupération. Nous vous recommandons fortement de sauvegarder votre phrase secrète de récupération pour éviter toute perte de fonds"
  },
  "dismissReminderField": {
    "message": "Annuler le rappel de sauvegarde de la phrase secrète de récupération"
  },
  "displayNftMedia": {
    "message": "Afficher les médias NFT"
  },
  "displayNftMediaDescription": {
    "message": "L’affichage des médias et des données NFT expose votre adresse IP à OpenSea ou à d’autres fournisseurs de services tiers. Cela peut permettre à des hackers d’associer votre adresse IP à votre adresse Ethereum. L’autodétection des NFT dépend de ce paramètre et ne sera pas disponible lorsque celui-ci est désactivé."
  },
  "domain": {
    "message": "Domaine"
  },
  "done": {
    "message": "Terminé"
  },
  "dontShowThisAgain": {
    "message": "Ne plus afficher ceci"
  },
  "downArrow": {
    "message": "flèche vers le bas"
  },
  "downloadGoogleChrome": {
    "message": "Télécharger Google Chrome"
  },
  "downloadNow": {
    "message": "Télécharger maintenant"
  },
  "downloadStateLogs": {
    "message": "Télécharger les journaux d’événements"
  },
  "dropped": {
    "message": "Déconnecté"
  },
  "edit": {
    "message": "Modifier"
  },
  "editANickname": {
    "message": "Modifier le pseudo"
  },
  "editAddressNickname": {
    "message": "Modifier le pseudo de l’adresse"
  },
  "editCancellationGasFeeModalTitle": {
    "message": "Modifier les gas fees d’annulation"
  },
  "editContact": {
    "message": "Modifier le contact"
  },
  "editGasFeeModalTitle": {
    "message": "Modifier le prix du carburant"
  },
  "editGasLimitOutOfBounds": {
    "message": "La limite de carburant doit être d’au moins $1"
  },
  "editGasLimitOutOfBoundsV2": {
    "message": "La limite de carburant doit être supérieure à $1 et inférieure à $2",
    "description": "$1 is the minimum limit for gas and $2 is the maximum limit"
  },
  "editGasLimitTooltip": {
    "message": "La limite de carburant correspond au maximum d’unités de carburant que vous consentez à utiliser. Celles-ci servent de multiplicateur aux « Frais de priorité maximaux » et aux « Frais maximaux »."
  },
  "editGasMaxBaseFeeGWEIImbalance": {
    "message": "Les frais de base maximaux ne peuvent pas être inférieurs aux frais de priorité"
  },
  "editGasMaxBaseFeeHigh": {
    "message": "Les frais de base maximaux sont plus élevés que nécessaire"
  },
  "editGasMaxBaseFeeLow": {
    "message": "Les frais de base maximaux sont faibles par rapport aux conditions actuelles du réseau"
  },
  "editGasMaxFeeHigh": {
    "message": "Les frais maximaux sont plus élevés que nécessaire"
  },
  "editGasMaxFeeLow": {
    "message": "Les frais maximaux sont trop bas par rapport aux conditions du réseau"
  },
  "editGasMaxFeePriorityImbalance": {
    "message": "Les frais maximaux ne peuvent pas être inférieurs aux frais de priorité maximaux"
  },
  "editGasMaxPriorityFeeBelowMinimum": {
    "message": "Les frais de priorité maximaux doivent être supérieurs à 0 GWEI"
  },
  "editGasMaxPriorityFeeBelowMinimumV2": {
    "message": "Les frais de priorité doivent être supérieurs à 0."
  },
  "editGasMaxPriorityFeeHigh": {
    "message": "Les frais de priorité maximaux sont plus élevés que nécessaire. Vous risquez de payer plus que nécessaire."
  },
  "editGasMaxPriorityFeeHighV2": {
    "message": "Les frais de priorité sont plus élevés que nécessaire. Vous risquez de payer plus que nécessaire"
  },
  "editGasMaxPriorityFeeLow": {
    "message": "Les frais de priorité maximaux sont faibles par rapport aux conditions actuelles du réseau"
  },
  "editGasMaxPriorityFeeLowV2": {
    "message": "Les frais de priorité sont faibles par rapport aux conditions actuelles du réseau"
  },
  "editGasPriceTooLow": {
    "message": "Les frais de carburant doivent être supérieurs à 0"
  },
  "editGasPriceTooltip": {
    "message": "Ce réseau exige un champ « Prix du carburant » lors de la soumission d’une transaction. Le prix du carburant correspond au montant que vous paierez par unité de carburant."
  },
  "editGasSubTextAmountLabel": {
    "message": "Montant maximal :",
    "description": "This is meant to be used as the $1 substitution editGasSubTextAmount"
  },
  "editGasSubTextFeeLabel": {
    "message": "Frais maximaux :"
  },
  "editGasTitle": {
    "message": "Modifier la priorité"
  },
  "editGasTooLow": {
    "message": "Délai de traitement inconnu"
  },
  "editNonceField": {
    "message": "Modifier le nonce"
  },
  "editNonceMessage": {
    "message": "Il s’agit d’une fonction avancée, à utiliser avec précaution."
  },
  "editPermission": {
    "message": "Modifier l’autorisation"
  },
  "editSpeedUpEditGasFeeModalTitle": {
    "message": "Modifier les gas fees d’accélération"
  },
  "enableAutoDetect": {
    "message": " Activer la détection automatique"
  },
  "enableForAllNetworks": {
    "message": "Activer pour tous les réseaux"
  },
  "enableFromSettings": {
    "message": " Activez-la depuis les Paramètres."
  },
  "enableSmartSwaps": {
    "message": "Activer les contrats de swap intelligents"
  },
  "enableSnap": {
    "message": "Activer"
  },
  "enableToken": {
    "message": "activer $1",
    "description": "$1 is a token symbol, e.g. ETH"
  },
  "enabled": {
    "message": "Activé"
  },
  "encryptionPublicKeyNotice": {
    "message": "$1 aimerait avoir votre clé publique de cryptage. En y consentant, ce site sera en mesure de vous composer des messages cryptés.",
    "description": "$1 is the web3 site name"
  },
  "encryptionPublicKeyRequest": {
    "message": "Demander la clé publique de cryptage"
  },
  "endpointReturnedDifferentChainId": {
    "message": "Le point terminal a renvoyé un ID de chaîne différent : $1",
    "description": "$1 is the return value of eth_chainId from an RPC endpoint"
  },
  "enhancedTokenDetectionAlertMessage": {
    "message": "La détection améliorée des jetons est actuellement disponible sur $1. $2"
  },
  "ensDomainsSettingDescriptionIntro": {
    "message": "MetaMask vous permet de voir les domaines ENS comme « https://metamask.eth » dans la barre d’adresse de votre navigateur. Voici comment cela fonctionne :"
  },
  "ensDomainsSettingDescriptionOutro": {
    "message": "Les navigateurs ordinaires ne prennent généralement pas en charge les adresses ENS ou IPFS, mais MetaMask peut y remédier. L’utilisation de cette fonctionnalité peut entraîner le partage de votre adresse IP avec des services tiers IPFS."
  },
  "ensDomainsSettingDescriptionPoint1": {
    "message": "MetaMask vérifie le contrat ENS d'Ethereum pour trouver le code lié au nom de domaine ENS."
  },
  "ensDomainsSettingDescriptionPoint2": {
    "message": "Si le code est lié au protocole IPFS, il obtient le contenu du réseau IPFS."
  },
  "ensDomainsSettingDescriptionPoint3": {
    "message": "Vous pourrez alors voir le contenu, qui est généralement un site web ou quelque chose de similaire."
  },
  "ensDomainsSettingTitle": {
    "message": "Afficher les domaines ENS dans la barre d’adresse"
  },
  "ensIllegalCharacter": {
    "message": "Caractère invalide pour l’ENS."
  },
  "ensNotFoundOnCurrentNetwork": {
    "message": "Nom ENS non trouvé sur le réseau actuel. Essayez de passer au réseau Ethereum principal."
  },
  "ensNotSupportedOnNetwork": {
    "message": "Le réseau ne prend pas en charge l’ENS"
  },
  "ensRegistrationError": {
    "message": "Erreur dans l’enregistrement du nom ENS"
  },
  "ensUnknownError": {
    "message": "La recherche d’ENS a échoué."
  },
  "enterANumber": {
    "message": "Saisissez un nombre"
  },
  "enterCustodianToken": {
    "message": "Saisissez votre jeton de $1 ou ajoutez un nouveau jeton"
  },
  "enterMaxSpendLimit": {
    "message": "Saisissez la limite de dépenses maximale"
  },
<<<<<<< HEAD
=======
  "enterOptionalPassword": {
    "message": "Entrez le mot de passe facultatif"
  },
  "enterPassword": {
    "message": "Entrez votre mot de passe"
  },
>>>>>>> 787fc13f
  "enterPasswordContinue": {
    "message": "Entrez votre mot de passe pour continuer"
  },
  "enterTokenNameOrAddress": {
    "message": "Saisissez le nom du jeton ou copiez-collez l’adresse"
  },
  "enterYourPassword": {
    "message": "Saisissez votre mot de passe"
  },
  "errorCode": {
    "message": "Code : $1",
    "description": "Displayed error code for debugging purposes. $1 is the error code"
  },
  "errorDetails": {
    "message": "Détails de l’erreur",
    "description": "Title for collapsible section that displays error details for debugging purposes"
  },
  "errorMessage": {
    "message": "Message : $1",
    "description": "Displayed error message for debugging purposes. $1 is the error message"
  },
  "errorName": {
    "message": "Code : $1",
    "description": "Displayed error name for debugging purposes. $1 is the error name"
  },
  "errorPageMessage": {
    "message": "Essayez à nouveau en rechargeant la page, ou contactez le service d’assistance $1.",
    "description": "Message displayed on generic error page in the fullscreen or notification UI, $1 is a clickable link with text defined by the 'here' key. The link will open to a form where users can file support tickets."
  },
  "errorPagePopupMessage": {
    "message": "Réessayez en fermant puis en rouvrant le pop-up, ou contactez le service d’assistance $1.",
    "description": "Message displayed on generic error page in the popup UI, $1 is a clickable link with text defined by the 'here' key. The link will open to a form where users can file support tickets."
  },
  "errorPageTitle": {
    "message": "MetaMask a rencontré une erreur",
    "description": "Title of generic error page"
  },
  "errorStack": {
    "message": "Stack :",
    "description": "Title for error stack, which is displayed for debugging purposes"
  },
  "errorWhileConnectingToRPC": {
    "message": "Une erreur s’est produite lors de la connexion au réseau personnalisé."
  },
  "errorWithSnap": {
    "message": "Erreur avec $1",
    "description": "$1 represents the name of the snap"
  },
  "ethGasPriceFetchWarning": {
    "message": "Le prix de carburant de sauvegarde est fourni, car le service principal d’estimation du carburant est momentanément indisponible."
  },
  "ethereumProviderAccess": {
    "message": "Accorder au fournisseur d’Ethereum l’autorisation d’accéder à $1",
    "description": "The parameter is the name of the requesting origin"
  },
  "ethereumPublicAddress": {
    "message": "Adresse publique d’Ethereum"
  },
  "etherscan": {
    "message": "Etherscan"
  },
  "etherscanView": {
    "message": "Afficher le compte sur Etherscan"
  },
  "etherscanViewOn": {
    "message": "Afficher sur Etherscan"
  },
  "expandView": {
    "message": "Agrandir la vue"
  },
  "experimental": {
    "message": "Expérimental"
  },
<<<<<<< HEAD
=======
  "exploreMetaMaskSnaps": {
    "message": "Explorer les Snaps MetaMask"
  },
  "exportPrivateKey": {
    "message": "Exporter la clé privée"
  },
  "extendWalletWithSnaps": {
    "message": "Prolongez l’expérience avec ce portefeuille."
  },
>>>>>>> 787fc13f
  "externalExtension": {
    "message": "Extension externe"
  },
  "failed": {
    "message": "Échec"
  },
  "failedToFetchChainId": {
    "message": "Impossible de récupérer l’ID de la chaîne. Votre URL de RPC est-elle correcte ?"
  },
  "failedToFetchTickerSymbolData": {
    "message": "Les données de vérification de code mnémonique sont actuellement indisponibles. Assurez-vous que le code que vous avez saisi est correct. Il aura une incidence sur les taux de conversion que vous voyez pour ce réseau"
  },
  "failureMessage": {
    "message": "Un problème est survenu et nous n’avons pas pu mener à bien l’action"
  },
  "fast": {
    "message": "Rapide"
  },
  "feeAssociatedRequest": {
    "message": "Des frais sont associés à cette demande."
  },
  "fiat": {
    "message": "FIAT",
    "description": "Exchange type"
  },
  "fileImportFail": {
    "message": "L’importation de fichier ne fonctionne pas ? Cliquez ici !",
    "description": "Helps user import their account from a JSON file"
  },
  "fileTooBig": {
    "message": "Le fichier déconnecté est trop volumineux."
  },
  "flaskWelcomeUninstall": {
    "message": "vous devriez désinstaller cette extension",
    "description": "This request is shown on the Flask Welcome screen. It is intended for non-developers, and will be bolded."
  },
  "flaskWelcomeWarning1": {
    "message": "Flask permet aux développeurs d’expérimenter de nouvelles API instables. À moins que vous ne soyez développeur(-se) ou bêta testeur(-se), $1.",
    "description": "This is a warning shown on the Flask Welcome screen, intended to encourage non-developers not to proceed any further. $1 is the bolded message 'flaskWelcomeUninstall'"
  },
  "flaskWelcomeWarning2": {
    "message": "Nous ne garantissons ni la sécurité ni la stabilité de cette extension. Les nouvelles API proposées par Flask ne sont pas protégées contre les attaques d’hameçonnage, ce qui signifie que tout site ou snap nécessitant Flask pourrait être une tentative malveillante de voler vos actifs.",
    "description": "This explains the risks of using MetaMask Flask"
  },
  "flaskWelcomeWarning3": {
    "message": "Toutes les API de Flask sont expérimentales. Elles peuvent être modifiées ou supprimées sans préavis. Elles peuvent aussi rester sur Flask indéfiniment sans jamais être migrées vers le MetaMask stable. Utilisez-les à vos risques et périls.",
    "description": "This message warns developers about unstable Flask APIs"
  },
  "flaskWelcomeWarning4": {
    "message": "Assurez-vous de désactiver l’extension MetaMask que vous utilisez habituellement lorsque vous utilisez Flask.",
    "description": "This message calls to pay attention about multiple versions of MetaMask running on the same site (Flask + Prod)"
  },
  "flaskWelcomeWarningAcceptButton": {
    "message": "J’accepte les risques",
    "description": "this text is shown on a button, which the user presses to confirm they understand the risks of using Flask"
  },
  "followUsOnTwitter": {
    "message": "Suivez-nous sur Twitter"
  },
  "forbiddenIpfsGateway": {
    "message": "Passerelle IPFS interdite : veuillez spécifier une passerelle CID"
  },
  "forgetDevice": {
    "message": "Oublier cet appareil"
  },
  "forgotPassword": {
    "message": "Mot de passe oublié ?"
  },
  "from": {
    "message": "de"
  },
  "fromAddress": {
    "message": "De : $1",
    "description": "$1 is the address to include in the From label. It is typically shortened first using shortenAddress"
  },
  "fromTokenLists": {
    "message": "À partir des listes de tokens : $1"
  },
  "functionApprove": {
    "message": "Fonction : approuver"
  },
  "functionSetApprovalForAll": {
    "message": "Fonction : SetApprovalForAll"
  },
  "functionType": {
    "message": "Type de fonction"
  },
  "gas": {
    "message": "Carburant"
  },
  "gasDisplayAcknowledgeDappButtonText": {
    "message": "Modifier le prix de carburant suggéré"
  },
  "gasDisplayDappWarning": {
    "message": "Ce prix de carburant a été suggéré par $1. Si vous n’en tenez pas compte, vous risquez de rencontrer des difficultés lors de votre transaction. Veuillez contacter $1 pour toute question.",
    "description": "$1 represents the Dapp's origin"
  },
  "gasLimit": {
    "message": "Montant maximal des frais de transaction"
  },
  "gasLimitInfoTooltipContent": {
    "message": "La limite de carburant est la quantité maximale d’unités d’essence que vous consentez à dépenser."
  },
  "gasLimitRecommended": {
    "message": "La limite recommandée de gas est de $1. Si la limite de gas est inférieure à cette valeur, l’opération peut échouer."
  },
  "gasLimitTooLow": {
    "message": "La limite de carburant doit être d’au moins 21000"
  },
  "gasLimitTooLowWithDynamicFee": {
    "message": "La limite de carburant doit être d’au moins $1",
    "description": "$1 is the custom gas limit, in decimal."
  },
  "gasLimitV2": {
    "message": "Limite de carburant"
  },
  "gasOption": {
    "message": "Option de carburant"
  },
  "gasPrice": {
    "message": "Prix du gaz (GWEI)"
  },
  "gasPriceExcessive": {
    "message": "Vos frais de carburant sont inutilement élevés. Songez à les réduire."
  },
  "gasPriceExcessiveInput": {
    "message": "Le prix du gaz est excessif"
  },
  "gasPriceExtremelyLow": {
    "message": "Le prix du gaz est extrêmement bas"
  },
  "gasPriceFetchFailed": {
    "message": "L’estimation du prix du carburant a échoué en raison d’une erreur de réseau."
  },
  "gasPriceInfoTooltipContent": {
    "message": "Le prix du carburant indique la quantité d’Ether que vous acceptez de payer pour chaque unité de carburant."
  },
  "gasTimingHoursShort": {
    "message": "$1 h",
    "description": "$1 represents a number of hours"
  },
  "gasTimingMinutes": {
    "message": "$1 minutes",
    "description": "$1 represents a number of minutes"
  },
  "gasTimingMinutesShort": {
    "message": "$1 min",
    "description": "$1 represents a number of minutes"
  },
  "gasTimingNegative": {
    "message": "Peut-être dans $1",
    "description": "$1 represents an amount of time"
  },
  "gasTimingPositive": {
    "message": "Probablement dans < $1",
    "description": "$1 represents an amount of time"
  },
  "gasTimingSeconds": {
    "message": "$1 secondes",
    "description": "$1 represents a number of seconds"
  },
  "gasTimingSecondsShort": {
    "message": "$1 s",
    "description": "$1 represents a number of seconds"
  },
  "gasTimingVeryPositive": {
    "message": "Très probablement dans < $1",
    "description": "$1 represents an amount of time"
  },
  "gasUsed": {
    "message": "Gaz utilisé"
  },
  "general": {
    "message": "Général"
  },
  "getStarted": {
    "message": "Commencer"
  },
  "globalTitle": {
    "message": "Menu global"
  },
  "globalTourDescription": {
    "message": "Voyez votre portfolio, vos sites connectés, vos paramètres, et bien plus encore"
  },
  "goBack": {
    "message": "Retour"
  },
  "goerli": {
    "message": "Testnet Goerli"
  },
  "gotIt": {
    "message": "J’ai compris !"
  },
  "grantedToWithColon": {
    "message": "Accordé à :"
  },
  "gwei": {
    "message": "GWEI"
  },
  "hardware": {
    "message": "Matériel"
  },
  "hardwareWalletConnected": {
    "message": "Portefeuille matériel connecté"
  },
  "hardwareWalletLegacyDescription": {
    "message": "(hérité)",
    "description": "Text representing the MEW path"
  },
  "hardwareWalletSupportLinkConversion": {
    "message": "cliquez ici"
  },
  "hardwareWallets": {
    "message": "Connecter un portefeuille matériel"
  },
  "hardwareWalletsInfo": {
    "message": "Les intégrations de portefeuilles matériels utilisent des appels API vers des serveurs externes qui peuvent voir votre adresse IP et les adresses des contrats intelligents avec lesquels vous interagissez."
  },
  "hardwareWalletsMsg": {
    "message": "Selectionnez le portefeuille matériel que vous voulez utiliser avec MetaMask"
  },
  "here": {
    "message": "ici",
    "description": "as in -click here- for more information (goes with troubleTokenBalances)"
  },
  "hexData": {
    "message": "Données Hex"
  },
  "hide": {
    "message": "Masquer"
  },
  "hideFullTransactionDetails": {
    "message": "Masquer tous les détails de la transaction"
  },
  "hideSeedPhrase": {
    "message": "Masquer la phrase mnémonique"
  },
  "hideToken": {
    "message": "Masquer le token"
  },
  "hideTokenPrompt": {
    "message": "Masquer le jeton ?"
  },
  "hideTokenSymbol": {
    "message": "Masquer $1",
    "description": "$1 is the symbol for a token (e.g. 'DAI')"
  },
  "hideZeroBalanceTokens": {
    "message": "Masquer les jetons sans solde"
  },
  "high": {
    "message": "Agressif"
  },
  "highGasSettingToolTipMessage": {
    "message": "Utilisez $1 pour couvrir les envolées du trafic réseau dues à des événements tels que les chutes de NFT populaires.",
    "description": "$1 is key 'high' (text: 'Aggressive') separated here so that it can be passed in with bold font-weight"
  },
  "highLowercase": {
    "message": "élevé"
  },
  "history": {
    "message": "Historique"
  },
  "holdToRevealContent1": {
    "message": "Votre phrase secrète de récupération donne $1",
    "description": "$1 is a bolded text with the message from 'holdToRevealContent2'"
  },
  "holdToRevealContent2": {
    "message": "un accès complet à votre portefeuille et à vos fonds.",
    "description": "Is the bolded text in 'holdToRevealContent1'"
  },
  "holdToRevealContent3": {
    "message": "Ne la partagez avec personne. $1 $2",
    "description": "$1 is a message from 'holdToRevealContent4' and $2 is a text link with the message from 'holdToRevealContent5'"
  },
  "holdToRevealContent4": {
    "message": "Le service d’assistance de MetaMask ne vous la demandera jamais,",
    "description": "Part of 'holdToRevealContent3'"
  },
  "holdToRevealContent5": {
    "message": "mais les hameçonneurs pourraient le faire.",
    "description": "The text link in 'holdToRevealContent3'"
  },
  "holdToRevealContentPrivateKey1": {
    "message": "Votre clé privée vous donne $1",
    "description": "$1 is a bolded text with the message from 'holdToRevealContentPrivateKey2'"
  },
  "holdToRevealContentPrivateKey2": {
    "message": "un accès illimité à votre portefeuille et à vos fonds.",
    "description": "Is the bolded text in 'holdToRevealContentPrivateKey2'"
  },
  "holdToRevealLockedLabel": {
    "message": "appuyez longuement pour révéler le cercle verrouillé"
  },
  "holdToRevealPrivateKey": {
    "message": "Appuyez longuement pour révéler la clé privée"
  },
  "holdToRevealPrivateKeyTitle": {
    "message": "Conservez votre clé privée en lieu sûr"
  },
  "holdToRevealSRP": {
    "message": "Appuyez longuement pour révéler la PSR"
  },
  "holdToRevealSRPTitle": {
    "message": "Conservez votre PSR en lieu sûr"
  },
  "holdToRevealUnlockedLabel": {
    "message": "appuyez longuement pour révéler le cercle déverrouillé"
  },
  "id": {
    "message": "Identifiant"
  },
  "ignoreAll": {
    "message": "Ignorer tout"
  },
  "ignoreTokenWarning": {
    "message": "Si vous masquez des jetons, ils n’apparaîtront pas dans votre portefeuille. Cependant, vous pouvez toujours les ajouter en les recherchant."
  },
  "import": {
    "message": "Importer",
    "description": "Button to import an account from a selected file"
  },
  "importAccount": {
    "message": "Importer le compte"
  },
  "importAccountError": {
    "message": "Erreur d’importation de compte."
  },
  "importAccountErrorIsSRP": {
    "message": "Vous avez saisi une phrase secrète de récupération (ou mnémonique). Pour importer un compte ici, vous devez saisir une clé privée, qui est une chaîne hexadécimale de 64 caractères."
  },
  "importAccountErrorNotAValidPrivateKey": {
    "message": "Il ne s’agit pas d’une clé privée valide. Vous avez saisi une chaîne hexadécimale, mais elle doit comporter 64 caractères."
  },
  "importAccountErrorNotHexadecimal": {
    "message": "Il ne s’agit pas d’une clé privée valide. Vous devez saisir une chaîne hexadécimale de 64 caractères."
  },
  "importAccountJsonLoading1": {
    "message": "Cette importation JSON prendra quelques minutes et pourra faire planter MetaMask."
  },
  "importAccountJsonLoading2": {
    "message": "Désolé, nous essaierons d’accélérer ce processus à l’avenir."
  },
  "importAccountMsg": {
    "message": "Les comptes importés ne seront pas associés à la phrase secrète de récupération que vous avez créée au départ dans MetaMask. En savoir plus sur les comptes importés"
  },
  "importMyWallet": {
    "message": "Importer mon portefeuille"
  },
  "importNFT": {
    "message": "Importer le NFT"
  },
  "importNFTAddressToolTip": {
    "message": "Sur OpenSea, par exemple, sur la page des NFT, dans la section Détails, se trouve une valeur avec un hyperlien bleu intitulée « Adresse de contrat ». Si vous cliquez dessus, vous serez redirigé vers l’adresse du contrat sur Etherscan. En haut à gauche de cette page, il devrait y avoir une icône intitulée « Contrat » et à droite, une longue chaîne de lettres et de chiffres. C’est l’adresse du contrat qui a créé votre NFT. Cliquez sur l’icône « Copier » à droite de l’adresse pour la copier dans votre presse-papiers."
  },
  "importNFTPage": {
    "message": "page Importer des NFT"
  },
  "importNFTTokenIdToolTip": {
    "message": "L’ID d’un NFT est un identifiant unique puisqu’il n’y a pas deux NFT identiques. Encore une fois, sur OpenSea, ce numéro se trouve dans la section « Détails ». Prenez-en note ou copiez-le dans votre presse-papiers."
  },
  "importSelectedTokens": {
    "message": "Voulez-vous importer les jetons sélectionnés ?"
  },
  "importSelectedTokensDescription": {
    "message": "Seuls les jetons que vous avez sélectionnés apparaîtront dans votre portefeuille. Vous pourrez toujours importer des jetons masqués en les recherchant."
  },
  "importTokenQuestion": {
    "message": "Importer un jeton ?"
  },
  "importTokenWarning": {
    "message": "Tout un chacun peut créer un jeton avec n’importe quel nom, y compris de fausses versions de jetons existants. Ajoutez et échangez avec prudence !"
  },
  "importTokensCamelCase": {
    "message": "Importer des jetons"
  },
  "importWithCount": {
    "message": "Importer $1",
    "description": "$1 will the number of detected tokens that are selected for importing, if all of them are selected then $1 will be all"
  },
  "imported": {
    "message": "Importé",
    "description": "status showing that an account has been fully loaded into the keyring"
  },
  "inYourSettings": {
    "message": "dans vos paramètres"
  },
  "infuraBlockedNotification": {
    "message": "MetaMask ne peut pas se connecter à l’hôte de la blockchain. Vérifiez les éventuelles raisons $1.",
    "description": "$1 is a clickable link with with text defined by the 'here' key"
  },
  "initialTransactionConfirmed": {
    "message": "Votre transaction initiale a été confirmée par le réseau. Cliquez sur OK pour retourner à l’écran précédent."
  },
  "inputLogicEmptyState": {
    "message": "N'entrez qu'une somme que vous pouvez accepter que le tiers dépense aujourd'hui ou à l'avenir. Vous pourrez toujours augmenter le plafond de dépenses ultérieurement."
  },
  "inputLogicEqualOrSmallerNumber": {
    "message": "Cela permet au tiers de dépenser $1 de votre solde actuel.",
    "description": "$1 is the current token balance in the account and the name of the current token"
  },
  "inputLogicHigherNumber": {
    "message": "Cela permet au tiers de dépenser tout votre solde de jetons jusqu'à ce qu'il atteigne le plafond ou que vous révoquiez le plafond de dépenses. Si ce n'est pas votre intention, envisagez de fixer un plafond de dépenses plus bas."
  },
  "insightsFromSnap": {
    "message": "Aperçus $1",
    "description": "$1 represents the name of the snap"
  },
  "install": {
    "message": "Installez"
  },
  "installOrigin": {
    "message": "Installer Origin"
  },
  "installedOn": {
    "message": "Installé le $1",
    "description": "$1 is the date when the snap has been installed"
  },
  "insufficientBalance": {
    "message": "Solde insuffisant."
  },
  "insufficientCurrencyBuyOrDeposit": {
    "message": "Vous n’avez pas assez de $1 sur votre compte pour payer les frais de transaction sur le réseau de $2. $3 ou effectuez un dépôt depuis un autre compte.",
    "description": "$1 is the native currency of the network, $2 is the name of the current network, $3 is the key 'buy' + the ticker symbol of the native currency of the chain wrapped in a button"
  },
  "insufficientCurrencyBuyOrReceive": {
    "message": "Vous n’avez pas assez de $1 sur votre compte pour payer les frais de transaction sur le réseau $2. $3 ou $4 depuis un autre compte.",
    "description": "$1 is the native currency of the network, $2 is the name of the current network, $3 is the key 'buy' + the ticker symbol of the native currency of the chain wrapped in a button, $4 is the key 'deposit' button"
  },
  "insufficientCurrencyDeposit": {
    "message": "Vous n’avez pas assez de $1 sur votre compte pour payer les frais de transaction sur le réseau de $2. Effectuez un dépôt de $1 à partir d’un autre compte.",
    "description": "$1 is the native currency of the network, $2 is the name of the current network"
  },
  "insufficientFunds": {
    "message": "Fonds insuffisants."
  },
  "insufficientFundsForGas": {
    "message": "Fonds insuffisants pour le carburant"
  },
  "insufficientTokens": {
    "message": "Jetons insuffisants."
  },
  "invalidAddress": {
    "message": "Adresse invalide"
  },
  "invalidAddressRecipient": {
    "message": "L’adresse du destinataire n’est pas valide"
  },
  "invalidAddressRecipientNotEthNetwork": {
    "message": "Pas de réseau ETH, régler en minuscules"
  },
  "invalidAssetType": {
    "message": "Cet actif est un NFT et doit être ajouté de nouveau à la page Importer des NFT qui se trouve sous l’onglet NFT"
  },
  "invalidBlockExplorerURL": {
    "message": "L’URL de l’explorateur de blocs est invalide"
  },
  "invalidChainIdTooBig": {
    "message": "ID de chaîne invalide. L’ID de la chaîne est trop grand."
  },
  "invalidCustomNetworkAlertContent1": {
    "message": "L’ID de la chaîne pour le réseau personnalisé « $1 » doit être saisi à nouveau.",
    "description": "$1 is the name/identifier of the network."
  },
  "invalidCustomNetworkAlertContent2": {
    "message": "Pour vous protéger des fournisseurs de réseau malveillants ou défectueux, les ID de chaîne sont désormais obligatoires pour tous les réseaux personnalisés."
  },
  "invalidCustomNetworkAlertContent3": {
    "message": "Allez dans Paramètres > Réseau et saisissez l’ID de chaîne. Vous trouverez les ID de chaîne des réseaux les plus courants sur $1.",
    "description": "$1 is a link to https://chainid.network"
  },
  "invalidCustomNetworkAlertTitle": {
    "message": "Réseau personnalisé invalide"
  },
  "invalidHexNumber": {
    "message": "Numéro hexadécimal invalide."
  },
  "invalidHexNumberLeadingZeros": {
    "message": "Numéro hexadécimal invalide. Supprimez tous les zéros non significatifs."
  },
  "invalidIpfsGateway": {
    "message": "Passerelle IPFS invalide : la valeur doit être une URL valide"
  },
  "invalidNumber": {
    "message": "Numéro invalide. Saisissez un nombre décimal ou hexadécimal avec le préfixe « 0x »."
  },
  "invalidNumberLeadingZeros": {
    "message": "Numéro invalide. Supprimez tous les zéros en tête."
  },
  "invalidRPC": {
    "message": "URL RPC invalide"
  },
  "invalidSeedPhrase": {
    "message": "Phrase secrète de récupération invalide"
  },
  "invalidSeedPhraseCaseSensitive": {
    "message": "Entrée invalide ! La phrase secrète de récupération est sensible à la casse."
  },
  "ipfsGateway": {
    "message": "Passerelle IPFS"
  },
  "ipfsGatewayDescription": {
    "message": "MetaMask utilise des services tiers pour afficher des images de vos NFT stockés sur IPFS, des informations relatives aux adresses ENS saisies dans la barre d’adresse de votre navigateur et l’icône des différents jetons. Votre adresse IP peut être exposée si vous avez recours à ces services."
  },
  "ipfsToggleModalDescriptionOne": {
    "message": "Nous utilisons des services tiers pour afficher des images de vos NFT stockés sur IPFS, affichons des informations relatives aux adresses ENS saisies dans la barre d’adresse de votre navigateur et récupérons les icônes des différents jetons. Votre adresse IP peut être exposée si vous avez recours à ces services."
  },
  "ipfsToggleModalDescriptionTwo": {
    "message": "En sélectionnant « Confirmer », vous activez la résolution IPFS. Vous pouvez désactiver cette option à tout moment dans $1.",
    "description": "$1 is the method to turn off ipfs"
  },
  "ipfsToggleModalSettings": {
    "message": "Paramètres > Sécurité et confidentialité"
  },
  "jazzAndBlockies": {
    "message": "Les Jazzicons et les Blockies sont deux styles différents d’icônes uniques qui vous aident à identifier un compte en un coup d’œil."
  },
  "jazzicons": {
    "message": "Jazzicons"
  },
  "jsDeliver": {
    "message": "jsDeliver"
  },
  "jsonFile": {
    "message": "Fichier JSON",
    "description": "format for importing an account"
  },
  "keystone": {
    "message": "Keystone"
  },
  "knownAddressRecipient": {
    "message": "Adresse contractuelle connue."
  },
  "knownTokenWarning": {
    "message": "Cette action modifiera les jetons déjà présents dans votre portefeuille, et risque de favoriser les tentatives d’hameçonnage. N’approuvez que si vous êtes certain·e de vouloir modifier ce que ces jetons représentent. En savoir plus sur $1"
  },
  "lastConnected": {
    "message": "Dernière connexion"
  },
  "lastPriceSold": {
    "message": "Prix de la dernière vente"
  },
  "lastSold": {
    "message": "Dernière vente"
  },
  "layer1Fees": {
    "message": "Frais de couche 1 (L1)"
  },
  "learnCancelSpeeedup": {
    "message": "Découvrir comment $1",
    "description": "$1 is link to cancel or speed up transactions"
  },
  "learnMore": {
    "message": "En savoir plus"
  },
  "learnMoreAboutGas": {
    "message": "Vous voulez $1 sur les frais de gaz ?",
    "description": "$1 will be replaced by the learnMore translation key"
  },
  "learnMoreKeystone": {
    "message": "En savoir plus"
  },
  "learnMoreUpperCase": {
    "message": "En savoir plus"
  },
  "learnScamRisk": {
    "message": "hameçonnages et risques de sécurité."
  },
  "ledgerAccountRestriction": {
    "message": "Vous devez d’abord utiliser le dernier compte que vous avez créé avant de pouvoir en ajouter un nouveau."
  },
  "ledgerConnectionInstructionCloseOtherApps": {
    "message": "Fermez tout autre logiciel connecté à votre appareil, puis cliquez ici pour actualiser."
  },
  "ledgerConnectionInstructionHeader": {
    "message": "Avant de cliquer sur confirmer :"
  },
  "ledgerConnectionInstructionStepFour": {
    "message": "Activez les « données de contrat intelligent » ou la « signature aveugle » sur votre dispositif Ledger."
  },
  "ledgerConnectionInstructionStepOne": {
    "message": "Activez l’option « Utiliser Ledger Live » sous Paramètres > Avancé."
  },
  "ledgerConnectionInstructionStepThree": {
    "message": "Assurez-vous que votre dispositif Ledger est branché et sélectionnez l'application Ethereum."
  },
  "ledgerConnectionInstructionStepTwo": {
    "message": "Ouvrez et déverrouillez l’application Ledger Live."
  },
  "ledgerConnectionPreferenceDescription": {
    "message": "Personnalisez la façon dont vous souhaitez connecter votre Ledger à MetaMask. $1 est recommandé, mais d’autres options sont disponibles. En savoir plus ici : $2",
    "description": "A description that appears above a dropdown where users can select between up to three options - Ledger Live, U2F or WebHID - depending on what is supported in their browser. $1 is the recommended browser option, it will be either WebHID or U2f. $2 is a link to an article where users can learn more, but will be the translation of the learnMore message."
  },
  "ledgerDeviceOpenFailureMessage": {
    "message": "Le dispositif Ledger n’a pas pu s’ouvrir. Il est peut-être connecté à d’autres logiciels. Veuillez fermer Ledger Live ou toute autre application déjà connectée à celui-ci, puis essayez de vous reconnecter."
  },
  "ledgerLive": {
    "message": "Ledger Live",
    "description": "The name of a desktop app that can be used with your ledger device. We can also use it to connect a users Ledger device to MetaMask."
  },
  "ledgerLiveApp": {
    "message": "Appli Ledger Live"
  },
  "ledgerLocked": {
    "message": "Impossible de se connecter au dispositif Ledger. Veuillez vous assurer que votre périphérique est déverrouillé et que l’application Ethereum est ouverte."
  },
  "ledgerTimeout": {
    "message": "Ledger Live met trop de temps à répondre ou la connexion est interrompue. Assurez-vous que l’application Ledger Live est bien ouverte et que votre appareil est déverrouillé."
  },
  "ledgerTransportChangeWarning": {
    "message": "Si l’application Ledger Live est ouverte, désactivez toute connexion en cours à celle-ci et fermez-la."
  },
  "ledgerWebHIDNotConnectedErrorMessage": {
    "message": "Le dispositif Ledger n’est pas connecté. Si vous souhaitez le connecter, veuillez cliquer à nouveau sur « Continuer » et approuver la connexion au HID",
    "description": "An error message shown to the user during the hardware connect flow."
  },
  "levelArrow": {
    "message": "flèche de niveau"
  },
  "lightTheme": {
    "message": "Clair"
  },
  "likeToImportTokens": {
    "message": "Souhaitez-vous ajouter ces jetons ?"
  },
  "lineaGoerli": {
    "message": "Réseau de test Linea Goerli"
  },
  "lineaMainnet": {
    "message": "Le réseau principal de Linea"
  },
  "link": {
    "message": "Associer"
  },
  "links": {
    "message": "Liens"
  },
  "loadMore": {
    "message": "Charger plus"
  },
  "loading": {
    "message": "Chargement..."
  },
  "loadingNFTs": {
    "message": "Chargement des NFT..."
  },
  "loadingTokens": {
    "message": "Chargement des jetons..."
  },
  "localhost": {
    "message": "Localhost 8545"
  },
  "lock": {
    "message": "Déconnexion"
  },
  "lockMetaMask": {
    "message": "Verrouiller MetaMask"
  },
  "lockTimeInvalid": {
    "message": "Le temps de verrouillage doit être un nombre compris entre 0 et 10 080"
  },
  "logo": {
    "message": "Logo $1",
    "description": "$1 is the name of the ticker"
  },
  "low": {
    "message": "Bas"
  },
  "lowGasSettingToolTipMessage": {
    "message": "Utilisez $1 pour attendre un prix inférieur. Les estimations de temps sont nettement moins précises, car les prix sont relativement imprévisibles.",
    "description": "$1 is key 'low' separated here so that it can be passed in with bold font-weight"
  },
  "lowLowercase": {
    "message": "bas"
  },
  "lowPriorityMessage": {
    "message": "Les transactions ultérieures seront placées en file d’attente après celle-ci. Ce prix a été observé pour la dernière fois il y a un certain temps."
  },
  "mainnet": {
    "message": "Réseau principal Ethereum"
  },
  "mainnetToken": {
    "message": "Cette adresse correspond à une adresse connue du token Ethereum Mainnet. Revérifiez l’adresse du contrat et le réseau en cherchant le token que vous essayez d’ajouter."
  },
  "makeAnotherSwap": {
    "message": "Créer un nouveau swap"
  },
  "makeSureNoOneWatching": {
    "message": "Assurez-vous que personne ne regarde votre écran",
    "description": "Warning to users to be care while creating and saving their new Secret Recovery Phrase"
  },
  "malformedData": {
    "message": "Données malformées"
  },
  "max": {
    "message": "Max."
  },
  "maxBaseFee": {
    "message": "Frais de base maximaux"
  },
  "maxFee": {
    "message": "Frais maximaux"
  },
  "maxPriorityFee": {
    "message": "Frais de priorité maximaux"
  },
  "medium": {
    "message": "Marché"
  },
  "mediumGasSettingToolTipMessage": {
    "message": "Utilisez $1 pour un traitement rapide au prix actuel du marché.",
    "description": "$1 is key 'medium' (text: 'Market') separated here so that it can be passed in with bold font-weight"
  },
  "memo": {
    "message": "note"
  },
  "message": {
    "message": "Message"
  },
  "metaMaskConnectStatusParagraphOne": {
    "message": "Vous avez maintenant davantage de contrôle sur les connexions de vos comptes dans MetaMask."
  },
  "metaMaskConnectStatusParagraphThree": {
    "message": "Cliquez pour gérer vos comptes connectés."
  },
  "metaMaskConnectStatusParagraphTwo": {
    "message": "Le bouton d’état de connexion indique si le site Web que vous visitez est connecté à votre compte actuellement sélectionné."
  },
  "metamaskInstitutionalVersion": {
    "message": "Version MetaMask Institutional"
  },
  "metamaskSwapsOfflineDescription": {
    "message": "MetaMask Swaps est en cours de maintenance. Nous vous invitons à revenir plus tard."
  },
  "metamaskVersion": {
    "message": "Version de MetaMask"
  },
  "metrics": {
    "message": "Indicateurs"
  },
  "mismatchAccount": {
    "message": "Le compte sélectionné ($1) est différent du compte que vous essayez de signer ($2)"
  },
  "mismatchedChainLinkText": {
    "message": "vérifier les détails du réseau",
    "description": "Serves as link text for the 'mismatchedChain' key. This text will be embedded inside the translation for that key."
  },
  "mismatchedChainRecommendation": {
    "message": "Nous vous recommandons de $1 avant de continuer.",
    "description": "$1 is a clickable link with text defined by the 'mismatchedChainLinkText' key. The link will open to instructions for users to validate custom network details."
  },
  "mismatchedNetworkName": {
    "message": "Selon nos informations, le nom du réseau peut ne pas correspondre exactement à l’ID de la chaîne."
  },
  "mismatchedNetworkSymbol": {
    "message": "Le symbole monétaire soumis ne correspond à cet ID de chaîne."
  },
  "mismatchedRpcChainId": {
    "message": "L’ID de chaîne renvoyé par le réseau personnalisé ne correspond pas à l’ID de chaîne fourni."
  },
  "mismatchedRpcUrl": {
    "message": "Selon nos informations, la valeur de l’URL RPC soumise ne correspond pas à un fournisseur connu pour cet ID de chaîne."
  },
  "missingSetting": {
    "message": "Vous ne trouvez pas un paramètre ?"
  },
  "missingSettingRequest": {
    "message": "Demandez ici"
  },
  "mmiAddToken": {
    "message": "La page à $1 souhaite autoriser le jeton de dépôt suivant dans MetaMask institutionnel"
  },
  "mmiBuiltAroundTheWorld": {
    "message": "MetaMask Institutional est conçu et établi dans le monde entier."
  },
  "more": {
    "message": "plus"
  },
  "moreComingSoon": {
    "message": "D’autres fournisseurs seront bientôt disponibles"
  },
  "multipleSnapConnectionWarning": {
    "message": "$1 veut se connecter avec $2 snaps. Ne procédez que si vous avez confiance dans ce site web.",
    "description": "$1 is the dapp and $2 is the number of snaps it wants to connect to."
  },
  "mustSelectOne": {
    "message": "Vous devez sélectionner au moins 1 jeton."
  },
  "name": {
    "message": "Nom"
  },
  "nativeToken": {
    "message": "Le jeton natif de ce réseau est $1. C’est le jeton utilisé pour les frais de gaz.\n",
    "description": "$1 represents the name of the native token on the current network"
  },
  "needHelp": {
    "message": "Vous avez besoin d’aide ? Contactez $1",
    "description": "$1 represents `needHelpLinkText`, the text which goes in the help link"
  },
  "needHelpFeedback": {
    "message": "Partagez vos commentaires"
  },
  "needHelpLinkText": {
    "message": "Assistance MetaMask"
  },
  "needHelpSubmitTicket": {
    "message": "Envoyer un ticket"
  },
  "needImportFile": {
    "message": "Vous devez sélectionner un fichier à importer.",
    "description": "User is important an account and needs to add a file to continue"
  },
  "negativeETH": {
    "message": "Vous ne pouvez envoyer des montants négatifs d’ETH."
  },
  "network": {
    "message": "Réseau :"
  },
  "networkAddedSuccessfully": {
    "message": "Réseau ajouté avec succès !"
  },
  "networkDetails": {
    "message": "Détails du réseau"
  },
  "networkIsBusy": {
    "message": "Le réseau est occupé. Les gas fees sont élevés et les estimations sont moins précises."
  },
  "networkMenu": {
    "message": "Menu du réseau"
  },
  "networkMenuHeading": {
    "message": "Sélectionner un réseau"
  },
  "networkName": {
    "message": "Nom du réseau"
  },
  "networkNameArbitrum": {
    "message": "Arbitrum"
  },
  "networkNameAvalanche": {
    "message": "Avalanche"
  },
  "networkNameBSC": {
    "message": "BSC"
  },
  "networkNameDefinition": {
    "message": "Le nom associé à ce réseau."
  },
  "networkNameEthereum": {
    "message": "Ethereum"
  },
  "networkNameGoerli": {
    "message": "Goerli"
  },
  "networkNameOptimism": {
    "message": "Optimism"
  },
  "networkNamePolygon": {
    "message": "Polygon"
  },
  "networkNameTestnet": {
    "message": "Testnet"
  },
  "networkProvider": {
    "message": "Fournisseur de réseau"
  },
  "networkSettingsChainIdDescription": {
    "message": "L’ID de la chaîne est utilisé pour la signature des transactions. Il doit correspondre à l’ID de la chaîne renvoyé par le réseau. Vous pouvez saisir un numéro décimal ou hexadécimal avec le préfixe « 0x », mais nous afficherons le numéro en décimal."
  },
  "networkStatus": {
    "message": "Statut du réseau"
  },
  "networkStatusBaseFeeTooltip": {
    "message": "Les frais de base sont fixés par le réseau et varient toutes les 13-14 secondes. Nos options $1 et $2 tiennent compte des augmentations soudaines.",
    "description": "$1 and $2 are bold text for Medium and Aggressive respectively."
  },
  "networkStatusPriorityFeeTooltip": {
    "message": "Éventail de frais de priorité (aussi appelés « pourboire du mineur »). Ils sont versés aux mineurs et les incitent à accorder la priorité à votre transaction."
  },
  "networkStatusStabilityFeeTooltip": {
    "message": "Le prix du carburant est de $1 au regard des 72 dernières heures.",
    "description": "$1 is networks stability value - stable, low, high"
  },
  "networkSwitchConnectionError": {
    "message": "Nous ne pouvons pas nous connecter à $1",
    "description": "$1 represents the network name"
  },
  "networkURL": {
    "message": "URL du réseau"
  },
  "networkURLDefinition": {
    "message": "L’URL utilisée pour accéder à ce réseau."
  },
  "networks": {
    "message": "Réseaux"
  },
  "nevermind": {
    "message": "Abandonner"
  },
  "new": {
    "message": "Nouveau !"
  },
  "newAccount": {
    "message": "Nouveau compte"
  },
  "newAccountNumberName": {
    "message": "Compte $1",
    "description": "Default name of next account to be created on create account screen"
  },
  "newContact": {
    "message": "Nouveau contact"
  },
  "newContract": {
    "message": "Nouveau contrat"
  },
  "newNFTDetectedMessage": {
    "message": "Cela permet à MetaMask de détecter automatiquement les NFT d’OpenSea et de les afficher dans votre portefeuille."
  },
  "newNFTsDetected": {
    "message": "Nouveau ! Détection de NFT"
  },
  "newNetworkAdded": {
    "message": "« $1 » a été ajouté avec succès !"
  },
  "newNftAddedMessage": {
    "message": "Le NFT a été ajouté avec succès !"
  },
  "newPassword": {
    "message": "Nouveau mot de passe (min 8 caractères)"
  },
  "newTokensImportedMessage": {
    "message": "Vous avez importé avec succès $1.",
    "description": "$1 is the string of symbols of all the tokens imported"
  },
  "newTokensImportedTitle": {
    "message": "Jeton importé"
  },
  "newValues": {
    "message": "nouvelles valeurs"
  },
  "next": {
    "message": "Suivant"
  },
  "nextNonceWarning": {
    "message": "Le nonce est supérieur au nonce suggéré de $1",
    "description": "The next nonce according to MetaMask's internal logic"
  },
  "nftAddFailedMessage": {
    "message": "Ce NFT ne peut pas être ajouté, car les informations de propriété ne correspondent pas. Vérifiez que votre saisie est correcte."
  },
  "nftAddressError": {
    "message": "Ce token est un NFT. Ajouter sur la $1",
    "description": "$1 is a clickable link with text defined by the 'importNFTPage' key"
  },
  "nftDisclaimer": {
    "message": "Avertissement : MetaMask importe le fichier multimédia de l'URL source. Cette URL est parfois modifiée par la place de marché sur laquelle le NFT a été frappé."
  },
  "nftOptions": {
    "message": "Options NFT"
  },
  "nftTokenIdPlaceholder": {
    "message": "Saisissez l’identifiant du jeton"
  },
  "nftWarningContent": {
    "message": "Vous êtes en train d’accorder à un tiers l’autorisation d’accéder à $1 que vous possédez actuellement ou que vous pourrez posséder dans le futur. Tant que vous n’aurez pas révoqué cette autorisation, l’autre partie pourra transférer ces NFT de votre portefeuille à tout moment et sans demander votre consentement. $2",
    "description": "$1 is nftWarningContentBold bold part, $2 is Learn more link"
  },
  "nftWarningContentBold": {
    "message": "tous les NFT $1",
    "description": "$1 is name of the collection"
  },
  "nftWarningContentGrey": {
    "message": "Agissez avec prudence."
  },
  "nfts": {
    "message": "NFT"
  },
  "nftsPreviouslyOwned": {
    "message": "Précédemment possédés"
  },
  "nickname": {
    "message": "Pseudonyme"
  },
  "noAccountsFound": {
    "message": "Aucun compte trouvé pour la demande de recherche effectuée"
  },
  "noAddressForName": {
    "message": "Aucune adresse n’a été définie pour ce nom."
  },
  "noConversionDateAvailable": {
    "message": "Aucune date de conversion des devises n’est disponible"
  },
  "noConversionRateAvailable": {
    "message": "Aucun taux de conversion disponible"
  },
  "noNFTs": {
    "message": "Aucun NFT pour le moment"
  },
  "noNetworksFound": {
    "message": "Aucun réseau trouvé pour la requête donnée"
  },
  "noSnaps": {
    "message": "Aucun Snap installé"
  },
  "noThanksVariant2": {
    "message": "Non merci."
  },
  "noTransactions": {
    "message": "Aucune transaction"
  },
  "noWebcamFound": {
    "message": "La caméra de votre ordinateur n’a pas été trouvée. Veuillez réessayer."
  },
  "noWebcamFoundTitle": {
    "message": "Webcam introuvable"
  },
  "nonce": {
    "message": "Nonce"
  },
  "nonceField": {
    "message": "Personnaliser le nonce de transaction"
  },
  "nonceFieldDescription": {
    "message": "Activez cette option pour modifier le nonce (numéro de transaction) sur les écrans de confirmation. Il s’agit d’une fonctionnalité avancée, à utiliser avec précaution."
  },
  "nonceFieldHeading": {
    "message": "Nonce personnalisé"
  },
  "notBusy": {
    "message": "Pas occupé"
  },
  "notCurrentAccount": {
    "message": "S’agit-il du bon compte ? Il est différent de celui actuellement sélectionné dans votre portefeuille"
  },
  "notEnoughBalance": {
    "message": "Solde insuffisant"
  },
  "notEnoughGas": {
    "message": "Pas assez de gaz"
  },
  "note": {
    "message": "Note"
  },
  "notePlaceholder": {
    "message": "L’approbateur verra cette note lorsqu’il approuvera la transaction auprès du dépositaire."
  },
  "notificationTransactionFailedMessage": {
    "message": "La transaction $1 a échoué ! $2",
    "description": "Content of the browser notification that appears when a transaction fails"
  },
  "notificationTransactionFailedMessageMMI": {
    "message": "La transaction a échoué ! $1",
    "description": "Content of the browser notification that appears when a transaction fails in MMI"
  },
  "notificationTransactionFailedTitle": {
    "message": "Transaction non conclue",
    "description": "Title of the browser notification that appears when a transaction fails"
  },
  "notificationTransactionSuccessMessage": {
    "message": "La transaction $1 a été confirmée !",
    "description": "Content of the browser notification that appears when a transaction is confirmed"
  },
  "notificationTransactionSuccessTitle": {
    "message": "Transaction confirmée",
    "description": "Title of the browser notification that appears when a transaction is confirmed"
  },
  "notificationTransactionSuccessView": {
    "message": "Consulter sur $1",
    "description": "Additional content in browser notification that appears when a transaction is confirmed and has a block explorer URL"
  },
  "notifications": {
    "message": "Notifications"
  },
  "notifications10ActionText": {
    "message": "Ouvrir les paramètres",
    "description": "The 'call to action' on the button, or link, of the 'Visit in Settings' notification. Upon clicking, users will be taken to Settings page."
  },
  "notifications10DescriptionOne": {
    "message": "Une détection améliorée des tokens est actuellement disponible sur les réseaux Ethereum Mainnet, Polygon, BSC et Avalanche. Il y aura bientôt d’autres nouveautés !"
  },
  "notifications10DescriptionThree": {
    "message": "La fonction de détection des tokens est DÉSACTIVÉE par défaut. Mais vous pouvez l’activer dans les Paramètres."
  },
  "notifications10DescriptionTwo": {
    "message": "Nous créons des tokens à partir de listes de tokens externes. Les tokens présents sur plus de deux listes seront automatiquement détectés."
  },
  "notifications10Title": {
    "message": "L’amélioration de la détection des tokens est là"
  },
  "notifications11Description": {
    "message": "Les tokens peuvent être créés par n’importe qui et peuvent avoir un nom dupliqué. Si vous voyez apparaître un token suspect ou avec lequel vous n’avez jamais interagi, il vaut mieux ne pas lui faire confiance."
  },
  "notifications11Title": {
    "message": "Risques de fraude et de sécurité"
  },
  "notifications12ActionText": {
    "message": "Activer le mode sombre"
  },
  "notifications12Description": {
    "message": "Le mode sombre est enfin disponible pour l’extension ! Pour changer le mode d’affichage, allez dans « Paramètres » > « Expérimental » et sélectionnez l’une des options suivantes : Clair, Sombre, Système."
  },
  "notifications12Title": {
    "message": "Mode sombre, quand ? Mode sombre maintenant ! 🕶️🦊"
  },
  "notifications13ActionText": {
    "message": "Afficher la liste des réseaux personnalisés"
  },
  "notifications13Description": {
    "message": "Vous pouvez maintenant ajouter facilement les réseaux personnalisés populaires suivants : Arbitrum, Avalanche, Binance Smart Chain, Fantom, Harmony, Optimism, Palm et Polygon ! Pour activer cette fonctionnalité, allez dans Paramètres > Expérimental et activez « Afficher la liste des réseaux personnalisés » !",
    "description": "Description of a notification in the 'See What's New' popup. Describes popular network feature."
  },
  "notifications13Title": {
    "message": "Ajouter des réseaux populaires"
  },
  "notifications14ActionText": {
    "message": "Afficher les paramètres de sauvegarde"
  },
  "notifications14Description": {
    "message": "Nous allons abandonner notre fonction de données 3Box début octobre. Pour sauvegarder et restaurer votre portefeuille manuellement, utilisez le bouton « Sauvegarder maintenant » dans les Paramètres avancés.",
    "description": "Description of a notification in the 'See What's New' popup. Describes 3box deprecation."
  },
  "notifications14Title": {
    "message": "Dépréciation de 3Box"
  },
  "notifications15Description": {
    "message": "Aucune action n’est requise de votre part – vous pouvez donc continuer à utiliser votre portefeuille comme d’habitude. Méfiez-vous néanmoins des éventuelles arnaques autour de la Fusion.",
    "description": "Description of a notification in the 'See What's New' popup. Advises users about the ethereum merge (https://ethereum.org/en/upgrades/merge/#main-content) and potential scams."
  },
  "notifications15Title": {
    "message": "La fusion Ethereum est en marche !"
  },
  "notifications18ActionText": {
    "message": "Activer les alertes de sécurité"
  },
  "notifications18DescriptionOne": {
    "message": "Recevez des alertes de tiers en cas de demande potentiellement malveillante.",
    "description": "Description of a notification in the 'See What's New' popup. Describes Opensea Security Provider feature."
  },
  "notifications18DescriptionThree": {
    "message": "Vous devez faire preuve de diligence raisonnable avant d’approuver toute demande.",
    "description": "Description of a notification in the 'See What's New' popup. Describes Opensea Security Provider feature."
  },
  "notifications18DescriptionTwo": {
    "message": "OpenSea est le premier fournisseur à proposer cette fonctionnalité. D’autres le feront bientôt !",
    "description": "Description of a notification in the 'See What's New' popup. Describes Opensea Security Provider feature."
  },
  "notifications18Title": {
    "message": "Restez en sécurité grâce aux alertes de sécurité"
  },
  "notifications19ActionText": {
    "message": "Activer la détection automatique des NFT"
  },
  "notifications19DescriptionOne": {
    "message": "Vous pouvez commencer de deux façons :",
    "description": "Description of a notification in the 'See What's New' popup. Describes NFT autodetection feature."
  },
  "notifications19DescriptionThree": {
    "message": "Pour l’instant, nous ne prenons en charge que l’ERC-721.",
    "description": "Description of a notification in the 'See What's New' popup. Describes NFT autodetection feature."
  },
  "notifications19DescriptionTwo": {
    "message": "Ajoutez manuellement vos NFT ou activez la détection automatique des NFT dans Paramètres > Expérimental.",
    "description": "Description of a notification in the 'See What's New' popup. Describes NFT autodetection feature."
  },
  "notifications19Title": {
    "message": "Une nouvelle façon de voir vos NFT"
  },
  "notifications1Description": {
    "message": "Les utilisateurs de MetaMask Mobile peuvent désormais échanger des jetons dans leur portefeuille mobile. Scannez le code QR pour obtenir l’application mobile et commencez à échanger.",
    "description": "Description of a notification in the 'See What's New' popup. Describes the swapping on mobile feature."
  },
  "notifications1Title": {
    "message": "Les swaps sur mobile sont enfin possibles !",
    "description": "Title for a notification in the 'See What's New' popup. Tells users that they can now use MetaMask Swaps on Mobile."
  },
  "notifications20ActionText": {
    "message": "En savoir plus",
    "description": "The 'call to action' on the button, or link, of the 'Stay secure' notification. Upon clicking, users will be taken to a ledger page to resolve the U2F connection issue."
  },
  "notifications20Description": {
    "message": "Si vous utilisez la dernière version de Firefox, il se peut que vous rencontriez un problème, car Firefox ne prend plus en charge la norme d’authentification U2F.",
    "description": "Description of a notification in the 'See What's New' popup. Describes the U2F support being dropped by firefox and that it affects ledger users."
  },
  "notifications20Title": {
    "message": "Les utilisateurs de Ledger et de Firefox rencontrent des problèmes de connexion",
    "description": "Title for a notification in the 'See What's New' popup. Tells users that latest firefox users using U2F may experience connection issues."
  },
  "notifications21ActionText": {
    "message": "Essayez-les"
  },
  "notifications21Description": {
    "message": "Nous avons mis à jour les swaps dans l’extension MetaMask afin qu’ils soient plus faciles et plus rapides à utiliser.",
    "description": "Description of a notification in the 'See What's New' popup. Describes NFT autodetection feature."
  },
  "notifications21Title": {
    "message": "Voici la nouvelle version améliorée des swaps !"
  },
  "notifications22ActionText": {
    "message": "J’ai compris"
  },
  "notifications22Description": {
    "message": "💡 Il suffit de cliquer sur le menu global ou le menu du compte pour les trouver !"
  },
  "notifications22Title": {
    "message": "Vous cherchez les détails de votre compte ou l’URL de l’explorateur de blocs ?"
  },
  "notifications23ActionText": {
    "message": "Activer les alertes de sécurité"
  },
  "notifications23DescriptionOne": {
    "message": "Évitez les escroqueries et protégez vos donnés personnelles grâce aux alertes de sécurité fournies par Blockaid."
  },
  "notifications23DescriptionThree": {
    "message": "Les utilisateurs qui ont déjà activé les alertes de sécurité OpenSea recevront désormais des alertes de sécurité de ce nouveau fournisseur."
  },
  "notifications23DescriptionTwo": {
    "message": "Vous devez faire preuve de diligence raisonnable avant d’approuver toute demande."
  },
  "notifications23Title": {
    "message": "Restez en sécurité grâce aux alertes de sécurité"
  },
  "notifications3ActionText": {
    "message": "En savoir plus",
    "description": "The 'call to action' on the button, or link, of the 'Stay secure' notification. Upon clicking, users will be taken to a page about security on the metamask support website."
  },
  "notifications3Description": {
    "message": "Informez-vous régulièrement sur les pratiques de sécurité conseillées par MetaMask et bénéficiez des derniers conseils de son service d’assistance officiel en la matière.",
    "description": "Description of a notification in the 'See What's New' popup. Describes the information they can get on security from the linked support page."
  },
  "notifications3Title": {
    "message": "Préservez votre sécurité",
    "description": "Title for a notification in the 'See What's New' popup. Encourages users to consider security."
  },
  "notifications4ActionText": {
    "message": "Commencez à échanger",
    "description": "The 'call to action' on the button, or link, of the 'Swap on Binance Smart Chain!' notification. Upon clicking, users will be taken to a page where then can swap tokens on Binance Smart Chain."
  },
  "notifications4Description": {
    "message": "Bénéficiez des meilleurs prix sur les swaps de jetons directement dans votre portefeuille. MetaMask vous connecte désormais à de multiples agrégateurs d’échanges décentralisés et à des teneurs de marché professionnels sur la Binance Smart Chain.",
    "description": "Description of a notification in the 'See What's New' popup."
  },
  "notifications4Title": {
    "message": "Effectuer des swaps sur la Binance Smart Chain",
    "description": "Title for a notification in the 'See What's New' popup. Encourages users to do swaps on Binance Smart Chain."
  },
  "notifications5Description": {
    "message": "Votre « phrase mnémonique » devient votre « phrase secrète de récupération ».",
    "description": "Description of a notification in the 'See What's New' popup. Describes the seed phrase wording update."
  },
  "notifications6DescriptionOne": {
    "message": "Depuis la version 91 de Chrome, l’API qui permettait la prise en charge de notre Ledger (U2F) ne gère plus les portefeuilles matériels. MetaMask a donc mis en place un nouveau système de prise en charge de Ledger Live qui vous permet de continuer à vous connecter à votre appareil Ledger via l’application Ledger Live.",
    "description": "Description of a notification in the 'See What's New' popup. Describes the Ledger support update."
  },
  "notifications6DescriptionThree": {
    "message": "Lorsque vous interagissez avec votre compte Ledger dans MetaMask, un nouvel onglet s’ouvre et vous invite à ouvrir l’application Ledger Live. Une fois celle-ci lancée, vous devrez autoriser une connexion WebSocket à votre compte MetaMask. Et le tour est joué !",
    "description": "Description of a notification in the 'See What's New' popup. Describes the Ledger support update."
  },
  "notifications6DescriptionTwo": {
    "message": "Vous pouvez activer la prise en charge de Ledger Live en cliquant sur Paramètres > Avancés > Utiliser Ledger Live.",
    "description": "Description of a notification in the 'See What's New' popup. Describes the Ledger support update."
  },
  "notifications6Title": {
    "message": "Mise à jour de la prise en charge de Ledger pour les utilisateurs de Chrome",
    "description": "Title for a notification in the 'See What's New' popup. Lets users know about the Ledger support update"
  },
  "notifications7DescriptionOne": {
    "message": "MetaMask v10.1.0 inclut une nouvelle prise en charge des transactions EIP-1559 en cas d’utilisation d’appareils Ledger.",
    "description": "Description of a notification in the 'See What's New' popup. Describes changes for ledger and EIP1559 in v10.1.0"
  },
  "notifications7DescriptionTwo": {
    "message": "Pour effectuer des transactions sur Ethereum Mainnet, assurez-vous que votre appareil Ledger dispose du dernier micrologiciel.",
    "description": "Description of a notification in the 'See What's New' popup. Describes the need to update ledger firmware."
  },
  "notifications7Title": {
    "message": "Mise à jour du micrologiciel",
    "description": "Title for a notification in the 'See What's New' popup. Notifies ledger users of the need to update firmware."
  },
  "notifications8ActionText": {
    "message": "Allez dans Paramètres > Avancés",
    "description": "Description on an action button that appears in the What's New popup. Tells the user that if they click it, they will go to our Advanced settings page."
  },
  "notifications8DescriptionOne": {
    "message": "Depuis MetaMask v10.4.0, vous n’avez plus besoin de Ledger Live pour connecter votre appareil Ledger à MetaMask.",
    "description": "Description of a notification in the 'See What's New' popup. Describes changes for how Ledger Live is no longer needed to connect the device."
  },
  "notifications8DescriptionTwo": {
    "message": "Pour améliorer votre expérience utilisateur, allez dans Paramètres > Avancés et changez le « Type de connexion préférée au Ledger » en « WebHID ».",
    "description": "Description of a notification in the 'See What's New' popup. Describes how the user can turn off the Ledger Live setting."
  },
  "notifications8Title": {
    "message": "Amélioration de la connexion Ledger",
    "description": "Title for a notification in the 'See What's New' popup. Notifies ledger users that there is an improvement in how they can connect their device."
  },
  "notifications9DescriptionOne": {
    "message": "Nous vous proposons désormais plus d’informations dans l’onglet « Données » lors de la confirmation des transactions de contrats intelligents."
  },
  "notifications9DescriptionTwo": {
    "message": "Vous pouvez à présent mieux cerner les détails de votre transaction avant de la confirmer, et ajouter plus aisément les adresses des transactions à votre carnet d’adresses, ce qui vous aidera à prendre des décisions sûres et éclairées."
  },
  "notifications9Title": {
    "message": "👓 Nous simplifions la lisibilité des transactions."
  },
  "notificationsEmptyText": {
    "message": "Rien à voir ici."
  },
  "notificationsHeader": {
    "message": "Notifications"
  },
  "notificationsInfos": {
    "message": "Le $1 de $2",
    "description": "$1 is the date at which the notification has been dispatched and $2 is the link to the snap that dispatched the notification."
  },
  "notificationsMarkAllAsRead": {
    "message": "Marquer tout comme lu"
  },
  "numberOfNewTokensDetectedPlural": {
    "message": "$1 nouveaux jetons trouvés dans ce compte",
    "description": "$1 is the number of new tokens detected"
  },
  "numberOfNewTokensDetectedSingular": {
    "message": "1 nouveau jeton trouvé dans ce compte"
  },
  "ofTextNofM": {
    "message": "de"
  },
  "off": {
    "message": "Désactivé"
  },
  "offlineForMaintenance": {
    "message": "Hors ligne à des fins de maintenance"
  },
  "ok": {
    "message": "OK"
  },
  "on": {
    "message": "Activé"
  },
  "onboardingAdvancedPrivacyIPFSDescription": {
    "message": "La passerelle IPFS vous permet d’accéder aux données hébergées par des tiers et de les visualiser. Vous pouvez ajouter une passerelle IPFS personnalisée ou continuer à utiliser la passerelle par défaut."
  },
  "onboardingAdvancedPrivacyIPFSInvalid": {
    "message": "Veuillez saisir une URL valide"
  },
  "onboardingAdvancedPrivacyIPFSTitle": {
    "message": "Ajouter une passerelle IPFS personnalisée"
  },
  "onboardingAdvancedPrivacyIPFSValid": {
    "message": "L’URL de la passerelle IPFS est valide"
  },
  "onboardingAdvancedPrivacyNetworkButton": {
    "message": "Ajouter un réseau personnalisé"
  },
  "onboardingAdvancedPrivacyNetworkDescription": {
    "message": "Nous utilisons Infura comme fournisseur de RPC (Remote Procedure Call) pour vous fournir l’accès le plus fiable et le plus privé possible aux données Ethereum. Vous pouvez choisir votre propre RPC, mais n’oubliez pas que tout RPC a besoin d’accéder à votre adresse IP et à l’adresse de votre portefeuille Ethereum pour valider les transactions. Lisez notre $1 pour en savoir plus sur la façon dont Infura traite les données personnelles."
  },
  "onboardingAdvancedPrivacyNetworkTitle": {
    "message": "Choisissez votre réseau"
  },
  "onboardingCreateWallet": {
    "message": "Créer un nouveau portefeuille"
  },
  "onboardingImportWallet": {
    "message": "Importer un portefeuille existant"
  },
  "onboardingMetametricsAgree": {
    "message": "J’accepte"
  },
  "onboardingMetametricsAllowOptOut": {
    "message": "Vous pourrez toujours vous désinscrire depuis les Paramètres"
  },
  "onboardingMetametricsDataTerms": {
    "message": "Conformément au règlement général sur la protection des données (UE) 2016/679, ces données sont agrégées pour préserver l’anonymat des utilisateurs."
  },
  "onboardingMetametricsDescription": {
    "message": "MetaMask souhaite recueillir des données d’utilisation afin de mieux comprendre comment les utilisateurs interagissent avec MetaMask. Ces données seront utilisées pour améliorer les services que nous proposons ainsi que l’expérience utilisateur."
  },
  "onboardingMetametricsDescription2": {
    "message": "MetaMask..."
  },
  "onboardingMetametricsDisagree": {
    "message": "Non merci"
  },
  "onboardingMetametricsInfuraTerms": {
    "message": "* Sachez que lorsque vous définissez Infura comme fournisseur de RPC par défaut dans MetaMask, votre adresse IP et l’adresse de votre portefeuille Ethereum seront communiquées à Infura pour valider les transactions. Ces données sont stockées séparément sur nos systèmes pour préserver l’anonymat des utilisateurs. Pour plus d’informations sur la façon dont MetaMask et Infura collectent les données, consultez nos dernières mises à jour $1. Pour plus d’informations, consultez notre $2.",
    "description": "$1 represents `onboardingMetametricsInfuraTermsPolicyLink`, $2 represents `onboardingMetametricsInfuraTermsPolicy`"
  },
  "onboardingMetametricsInfuraTermsPolicy": {
    "message": "Politique de confidentialité ici"
  },
  "onboardingMetametricsInfuraTermsPolicyLink": {
    "message": "ici"
  },
  "onboardingMetametricsModalTitle": {
    "message": "Ajouter un réseau personnalisé"
  },
  "onboardingMetametricsNeverCollect": {
    "message": "Nous ne collectons $1 d’informations dont nous n’avons pas besoin pour fournir nos services (comme les clés, les adresses, les hachages de transactions ou les soldes)",
    "description": "$1 represents `onboardingMetametricsNeverEmphasis`"
  },
  "onboardingMetametricsNeverCollectIP": {
    "message": "Nous ne collectons $1 l’intégralité de votre adresse IP*",
    "description": "$1 represents `onboardingMetametricsNeverEmphasis`"
  },
  "onboardingMetametricsNeverEmphasis": {
    "message": "Jamais"
  },
  "onboardingMetametricsNeverSellData": {
    "message": "Nous ne vendons $1 vos données !",
    "description": "$1 represents `onboardingMetametricsNeverEmphasis`"
  },
  "onboardingMetametricsSendAnonymize": {
    "message": "Envoyer des données anonymisées sur les clics effectués et les pages vues"
  },
  "onboardingMetametricsTitle": {
    "message": "Aidez-nous à améliorer MetaMask"
  },
  "onboardingPinExtensionBillboardAccess": {
    "message": "Accès complet"
  },
  "onboardingPinExtensionBillboardDescription": {
    "message": "Ces extensions peuvent voir et modifier les informations"
  },
  "onboardingPinExtensionBillboardDescription2": {
    "message": "sur ce site."
  },
  "onboardingPinExtensionBillboardTitle": {
    "message": "Extensions"
  },
  "onboardingPinExtensionChrome": {
    "message": "Cliquez sur l’icône d’extension du navigateur"
  },
  "onboardingPinExtensionDescription": {
    "message": "Épinglez MetaMask dans votre navigateur pour qu’il soit accessible et qu’il soit facile de voir les confirmations de transaction."
  },
  "onboardingPinExtensionDescription2": {
    "message": "Vous pouvez ouvrir MetaMask en cliquant sur l’extension pour accéder à votre portefeuille en un seul clic."
  },
  "onboardingPinExtensionDescription3": {
    "message": "Cliquez sur l’icône d’extension du navigateur pour y accéder instantanément"
  },
  "onboardingPinExtensionLabel": {
    "message": "Épingler MetaMask"
  },
  "onboardingPinExtensionStep1": {
    "message": "1"
  },
  "onboardingPinExtensionStep2": {
    "message": "2"
  },
  "onboardingPinExtensionTitle": {
    "message": "Votre installation de MetaMask est terminée !"
  },
  "onboardingShowIncomingTransactionsDescription": {
    "message": "L’affichage des transactions entrantes dans votre portefeuille repose sur la communication avec $1. Etherscan aura accès à votre adresse Ethereum et à votre adresse IP. Voir $2.",
    "description": "$1 is a clickable link with text defined by the 'etherscan' key. $2 is a clickable link with text defined by the 'privacyMsg' key."
  },
  "onboardingUsePhishingDetectionDescription": {
    "message": "Les alertes de détection d’hameçonnage reposent sur la communication avec $1. jsDeliver aura accès à votre adresse IP. Voir $2.",
    "description": "The $1 is the word 'jsDeliver', from key 'jsDeliver' and $2 is the words Privacy Policy from key 'privacyMsg', both separated here so that it can be wrapped as a link"
  },
  "onlyAddTrustedNetworks": {
    "message": "Un fournisseur de réseau malveillant peut mentir quant à l’état de la blockchain et enregistrer votre activité réseau. N’ajoutez que des réseaux personnalisés auxquels vous faites confiance."
  },
  "onlyConnectTrust": {
    "message": "Ne vous connectez qu’aux sites auxquels vous faites confiance."
  },
  "openFullScreenForLedgerWebHid": {
    "message": "Passez en plein écran pour connecter votre Ledger.",
    "description": "Shown to the user on the confirm screen when they are viewing MetaMask in a popup window but need to connect their ledger via webhid."
  },
  "openInBlockExplorer": {
    "message": "Ouvrir dans l’explorateur de blocs"
  },
  "openSea": {
    "message": "OpenSea + Blockaid (Beta)"
  },
  "openSeaNew": {
    "message": "OpenSea"
  },
  "operationFailed": {
    "message": "L’opération a échoué"
  },
  "optional": {
    "message": "Facultatif"
  },
  "optionalWithParanthesis": {
    "message": "(Facultatif)"
  },
  "options": {
    "message": "Options"
  },
  "or": {
    "message": "ou"
  },
  "origin": {
    "message": "Origine"
  },
  "osTheme": {
    "message": "Système"
  },
  "otherSnaps": {
    "message": "autres Snaps",
    "description": "Used in the 'permission_rpc' message."
  },
  "outdatedBrowserNotification": {
    "message": "Votre navigateur n’est pas à jour. Si vous ne mettez pas à jour votre navigateur, vous ne pourrez pas obtenir les correctifs de sécurité et profiter des nouvelles fonctionnalités de MetaMask."
  },
  "padlock": {
    "message": "Cadenas"
  },
  "parameters": {
    "message": "Paramètres"
  },
  "participateInMetaMetrics": {
    "message": "Participer à MetaMetrics"
  },
  "participateInMetaMetricsDescription": {
    "message": "Participez à MetaMetrics pour nous aider à améliorer MetaMask"
  },
  "password": {
    "message": "Mot de passe"
  },
  "passwordNotLongEnough": {
    "message": "Mot de passe trop court"
  },
  "passwordSetupDetails": {
    "message": "Ce mot de passe permet de déverrouiller votre portefeuille MetaMask uniquement sur cet appareil. MetaMask ne peut pas récupérer ce mot de passe."
  },
  "passwordStrength": {
    "message": "Robustesse du mot de passe : $1",
    "description": "Return password strength to the user when user wants to create password."
  },
  "passwordStrengthDescription": {
    "message": "Un mot de passe robuste peut améliorer la sécurité de votre portefeuille en cas de vol ou de compromission de votre appareil."
  },
  "passwordTermsWarning": {
    "message": "Je comprends que MetaMask ne peut pas me récupérer ce mot de passe. $1"
  },
  "passwordsDontMatch": {
    "message": "Les mots de passe ne correspondent pas"
  },
  "pasteJWTToken": {
    "message": "Collez ou déposez votre jeton ici :"
  },
  "pastePrivateKey": {
    "message": "Collez votre clé privée ici:",
    "description": "For importing an account from a private key"
  },
  "pending": {
    "message": "En attente"
  },
  "pendingTransactionInfo": {
    "message": "Cette transaction ne sera pas traitée tant que la précédente ne sera pas terminée."
  },
  "pendingTransactionMultiple": {
    "message": "Vous avez ($1) transactions en attente."
  },
  "pendingTransactionSingle": {
    "message": "Vous avez (1) transaction en attente.",
    "description": "$1 is count of pending transactions"
  },
  "permissionRequest": {
    "message": "Demande d’autorisation"
  },
  "permissionRequestCapitalized": {
    "message": "Demande d’autorisation"
  },
  "permissionRequested": {
    "message": "Demandé maintenant"
  },
  "permissionRevoked": {
    "message": "Révoqué dans cette mise à jour"
  },
  "permission_accessNamedSnap": {
    "message": "Se connecter à $1.",
    "description": "The description for the `wallet_snap` permission. $1 is the human-readable name of the snap."
  },
  "permission_accessNetwork": {
    "message": "Accéder à internet.",
    "description": "The description of the `endowment:network-access` permission."
  },
  "permission_accessNetworkDescription": {
    "message": "Autoriser le snap à accéder à l’internet. Cela permet d’envoyer et de recevoir des données avec des serveurs tiers.",
    "description": "An extended description of the `endowment:network-access` permission."
  },
  "permission_accessSnap": {
    "message": "Connexion au Snap $1.",
    "description": "The description for the `wallet_snap` permission. $1 is the name of the snap."
  },
  "permission_accessSnapDescription": {
    "message": "Autoriser le site Web ou le snap à interagir avec $1.",
    "description": "The description for the `wallet_snap_*` permission. $1 is the name of the Snap."
  },
  "permission_cronjob": {
    "message": "Planifiez et exécutez des actions périodiques.",
    "description": "The description for the `snap_cronjob` permission"
  },
  "permission_cronjobDescription": {
    "message": "Autoriser le snap à effectuer des actions exécutables à des heures, des dates ou des intervalles fixes. Cela permet de déclencher des interactions ou des notifications sensibles au facteur temps.",
    "description": "An extended description for the `snap_cronjob` permission"
  },
  "permission_dialog": {
    "message": "Afficher les boîtes de dialogue dans MetaMask.",
    "description": "The description for the `snap_dialog` permission"
  },
  "permission_dialogDescription": {
    "message": "Autoriser le snap à afficher des fenêtres contextuelles MetaMask avec un texte personnalisé, un champ de saisie et des boutons pour approuver ou rejeter une action.\nCela permet de créer par exemple des alertes, des confirmations et des flux d’acceptation pour un snap.",
    "description": "An extended description for the `snap_dialog` permission"
  },
  "permission_ethereumAccounts": {
    "message": "Consultez l’adresse, le solde du compte et l’activité, et lancez des transactions",
    "description": "The description for the `eth_accounts` permission"
  },
  "permission_ethereumProvider": {
    "message": "Accéder au fournisseur d’Ethereum.",
    "description": "The description for the `endowment:ethereum-provider` permission"
  },
  "permission_ethereumProviderDescription": {
    "message": "Autoriser le snap à communiquer directement avec MetaMask, afin qu’il puisse lire les données de la blockchain et suggérer des messages et des transactions.",
    "description": "An extended description for the `endowment:ethereum-provider` permission"
  },
  "permission_getEntropy": {
    "message": "Dériver des clés arbitraires uniques à ce snap.",
    "description": "The description for the `snap_getEntropy` permission"
  },
  "permission_getEntropyDescription": {
    "message": "Autoriser le snap à dériver des clés arbitraires uniques à ce snap, sans les exposer. Ces clés sont distinctes de votre (vos) compte(s) MetaMask et ne sont pas associées à vos clés privées, ni à votre phrase de récupération secrète. Les autres snaps ne peuvent pas accéder à ces informations.",
    "description": "An extended description for the `snap_getEntropy` permission"
  },
  "permission_lifecycleHooks": {
    "message": "Utilisez les hooks de cycle de vie.",
    "description": "The description for the `endowment:lifecycle-hooks` permission"
  },
  "permission_lifecycleHooksDescription": {
    "message": "Autorisez le Snap à utiliser des hooks de cycle de vie pour exécuter du code à des moments spécifiques de son cycle de vie.",
    "description": "An extended description for the `endowment:lifecycle-hooks` permission"
  },
  "permission_longRunning": {
    "message": "Fonctionner indéfiniment.",
    "description": "The description for the `endowment:long-running` permission"
  },
  "permission_longRunningDescription": {
    "message": "Autoriser l’exécution illimitée du snap pendant, par exemple, le traitement de volumes importants de données.",
    "description": "An extended description for the `endowment:long-running` permission"
  },
  "permission_manageAccounts": {
    "message": "Ajouter et gérer des comptes Ethereum",
    "description": "The description for `snap_manageAccounts` permission"
  },
  "permission_manageBip32Keys": {
    "message": "Contrôlez vos comptes et vos actifs sous $1 ($2).",
    "description": "The description for the `snap_getBip32Entropy` permission. $1 is a derivation path, e.g. 'm/44'/0'/0''. $2 is the elliptic curve name, e.g. 'secp256k1'."
  },
  "permission_manageBip32KeysDescription": {
    "message": "Autoriser le snap à dériver des paires de clés BIP-32 basées sur votre phrase secrète de récupération sans l’exposer. Cela donne un accès complet à tous les comptes et actifs sur $1.\nGrâce au pouvoir de gestion des clés, le snap peut prendre en charge différents protocoles de la blockchain au-delà d’Ethereum (EVM).",
    "description": "An extended description for the `snap_getBip32Entropy` permission. $1 is a derivation path (name)"
  },
  "permission_manageBip44Keys": {
    "message": "Contrôlez vos comptes et actifs de $1.",
    "description": "The description for the `snap_getBip44Entropy` permission. $1 is the name of a protocol, e.g. 'Filecoin'."
  },
  "permission_manageBip44KeysDescription": {
    "message": "Autoriser le snap à dériver des paires de clés BIP-44 basées sur votre phrase secrète de récupération sans l’exposer. Cela donne un accès complet à tous les comptes et actifs sur $1.\nGrâce au pouvoir de gestion des clés, le snap peut prendre en charge différents protocoles de la blockchain au-delà d’Ethereum (EVM).",
    "description": "An extended description for the `snap_getBip44Entropy` permission. $1 is the name of a protocol, e.g., 'Filecoin'."
  },
  "permission_manageNamedBip32Keys": {
    "message": "Contrôlez vos actifs et vos comptes « $1 ».",
    "description": "The description for the `snap_getBip32Entropy` permission. $1 is a name for the derivation path, e.g., 'Ethereum accounts'. $2 is the plain derivation path, e.g. 'm/44'/0'/0''."
  },
  "permission_manageState": {
    "message": "Stockez et gérez ses données sur votre appareil.",
    "description": "The description for the `snap_manageState` permission"
  },
  "permission_manageStateDescription": {
    "message": "Autoriser le snap à stocker, à mettre à jour et à récupérer des données en toute sécurité grâce au chiffrement. Les autres snaps ne peuvent pas accéder à ces informations.",
    "description": "An extended description for the `snap_manageState` permission"
  },
  "permission_notifications": {
    "message": "Afficher les notifications.",
    "description": "The description for the `snap_notify` permission"
  },
  "permission_notificationsDescription": {
    "message": "Autoriser le snap à afficher des notifications dans MetaMask. Un petit texte de notification peut être déclenché par un snap pour fournir des informations exploitables ou sensibles au facteur temps.",
    "description": "An extended description for the `snap_notify` permission"
  },
  "permission_rpc": {
    "message": "Autorisez $1 à communiquer directement avec ce Snap.",
    "description": "The description for the `endowment:rpc` permission. $1 is 'other snaps' or 'websites'."
  },
  "permission_rpcDescription": {
    "message": "Autoriser $1 à envoyer des messages au snap et à recevoir une réponse de celui-ci.",
    "description": "An extended description for the `endowment:rpc` permission. $1 is 'other snaps' or 'websites'."
  },
  "permission_transactionInsight": {
    "message": "Récupérez et affichez les aperçus de transaction.",
    "description": "The description for the `endowment:transaction-insight` permission"
  },
  "permission_transactionInsightDescription": {
    "message": "Autoriser le snap à décoder les transactions et à afficher des informations dans l’interface utilisateur de MetaMask. Cela permet développer des solutions de sécurité et de lutte contre l’hameçonnage.",
    "description": "An extended description for the `endowment:transaction-insight` permission"
  },
  "permission_transactionInsightOrigin": {
    "message": "Voir les sites web à l’origine des demandes de transaction",
    "description": "The description for the `transactionOrigin` caveat, to be used with the `endowment:transaction-insight` permission"
  },
  "permission_transactionInsightOriginDescription": {
    "message": "Autoriser le snap à voir l'origine (URI) des sites Web qui suggèrent des transactions. Cela permet de développer des solutions de sécurité et de lutte contre l'hameçonnage.",
    "description": "An extended description for the `transactionOrigin` caveat, to be used with the `endowment:transaction-insight` permission"
  },
  "permission_unknown": {
    "message": "Autorisation inconnue : $1",
    "description": "$1 is the name of a requested permission that is not recognized."
  },
  "permission_viewBip32PublicKeys": {
    "message": "Consultez votre clé publique pour $1 ($2).",
    "description": "The description for the `snap_getBip32PublicKey` permission. $1 is a derivation path, e.g. 'm/44'/0'/0''. $2 is the elliptic curve name, e.g. 'secp256k1'."
  },
  "permission_viewBip32PublicKeysDescription": {
    "message": "Autoriser le snap à consulter vos clés publiques (et vos adresses) pour $1. Le contrôle des comptes ou des actifs est impossible.",
    "description": "An extended description for the `snap_getBip32PublicKey` permission. $1 is a derivation path (name)"
  },
  "permission_viewNamedBip32PublicKeys": {
    "message": "Afficher votre clé publique pour $1.",
    "description": "The description for the `snap_getBip32PublicKey` permission. $1 is a name for the derivation path, e.g., 'Ethereum accounts'."
  },
  "permission_webAssembly": {
    "message": "Prise en charge de WebAssembly.",
    "description": "The description of the `endowment:webassembly` permission."
  },
  "permission_webAssemblyDescription": {
    "message": "Autoriser le snap à accéder à des environnements d’exécution de faible niveau via WebAssembly.",
    "description": "An extended description of the `endowment:webassembly` permission."
  },
  "permissions": {
    "message": "Autorisations"
  },
  "permissionsTitle": {
    "message": "Autorisations"
  },
  "permissionsTourDescription": {
    "message": "Trouvez vos comptes connectés et gérez les autorisations ici"
  },
  "personalAddressDetected": {
    "message": "Votre adresse personnelle a été détectée. Veuillez saisir à la place l’adresse du contrat du jeton."
  },
  "pleaseConfirm": {
    "message": "Veuillez confirmer"
  },
  "plusXMore": {
    "message": "+ $1 de plus",
    "description": "$1 is a number of additional but unshown items in a list- this message will be shown in place of those items"
  },
  "popularCustomNetworks": {
    "message": "Réseaux personnalisés populaires"
  },
  "portfolio": {
    "message": "Portefeuille"
  },
  "portfolioDashboard": {
    "message": "Tableau de bord du portefeuille"
  },
  "preferredLedgerConnectionType": {
    "message": "Type de connexion préférée au Ledger",
    "description": "A header for a dropdown in Settings > Advanced. Appears above the ledgerConnectionPreferenceDescription message"
  },
  "preparingSwap": {
    "message": "Préparation du swap..."
  },
  "prev": {
    "message": "Préc."
  },
  "primaryCurrencySetting": {
    "message": "Devise principale"
  },
  "primaryCurrencySettingDescription": {
    "message": "Sélectionnez « natif » pour donner la priorité à l’affichage des valeurs dans la devise native de la chaîne (par ex. ETH). Sélectionnez « fiduciaire » pour donner la priorité à l’affichage des valeurs dans la devise de votre choix."
  },
  "priorityFee": {
    "message": "Frais de priorité"
  },
  "priorityFeeProperCase": {
    "message": "Frais de priorité"
  },
  "privacy": {
    "message": "Confidentialité"
  },
  "privacyMsg": {
    "message": "Politique de confidentialité"
  },
  "privateKey": {
    "message": "Clé privée",
    "description": "select this type of file to use to import an account"
  },
  "privateKeyCopyWarning": {
    "message": "Clé privée pour $1",
    "description": "$1 represents the account name"
  },
  "privateKeyWarning": {
    "message": "Avertissement : ne divulguez jamais cette clé, quiconque possède vos clés privées peut voler tous les actifs de votre compte."
  },
  "privateNetwork": {
    "message": "Réseau privé"
  },
  "proceedWithTransaction": {
    "message": "Je veux tout de même continuer"
  },
  "proposedApprovalLimit": {
    "message": "Limite d’approbation proposée"
  },
  "provide": {
    "message": "Fournir"
  },
  "publicAddress": {
    "message": "Adresse publique"
  },
  "queued": {
    "message": "En attente"
  },
  "quoteRate": {
    "message": "Cotation"
  },
  "reAddAccounts": {
    "message": "ajouter de nouveau tous les autres comptes"
  },
  "reAdded": {
    "message": "ajouté à nouveau"
  },
  "readdToken": {
    "message": "Vous pourrez ajouter à nouveau ce jeton en allant sur « Ajouter un jeton » dans le menu des options de votre compte."
  },
  "receive": {
    "message": "Recevoir"
  },
  "recipientAddressPlaceholder": {
    "message": "Saisissez l’adresse publique (0x) ou le nom de domaine ENS"
  },
  "recommendedGasLabel": {
    "message": "Recommandé"
  },
  "recoveryPhraseReminderBackupStart": {
    "message": "Commencez ici"
  },
  "recoveryPhraseReminderConfirm": {
    "message": "C’est compris !"
  },
  "recoveryPhraseReminderHasBackedUp": {
    "message": "Conservez toujours votre phrase secrète de récupération dans un endroit sûr et secret"
  },
  "recoveryPhraseReminderHasNotBackedUp": {
    "message": "Vous avez besoin de sauvegarder à nouveau votre phrase secrète de récupération ?"
  },
  "recoveryPhraseReminderItemOne": {
    "message": "Ne partagez jamais votre phrase secrète de récupération avec qui que ce soit"
  },
  "recoveryPhraseReminderItemTwo": {
    "message": "L’équipe MetaMask ne vous demandera jamais votre phrase secrète de récupération"
  },
  "recoveryPhraseReminderSubText": {
    "message": "Votre phrase secrète de récupération contrôle tous vos comptes."
  },
  "recoveryPhraseReminderTitle": {
    "message": "Protégez vos fonds"
  },
  "refreshList": {
    "message": "Rafraîchir la liste"
  },
  "reject": {
    "message": "Rejeter"
  },
  "rejectAll": {
    "message": "Refuser tout"
  },
  "rejectRequestsDescription": {
    "message": "Vous êtes sur le point de rejeter une série de demandes de $1."
  },
  "rejectRequestsN": {
    "message": "Rejeter les demandes de $1"
  },
  "rejectTxsDescription": {
    "message": "Vous êtes sur le point de rejeter en groupe les transactions $1."
  },
  "rejectTxsN": {
    "message": "Rejeter les transactions $1"
  },
  "rejected": {
    "message": "Rejeté"
  },
  "remember": {
    "message": "Rappel :"
  },
  "remove": {
    "message": "Supprimer"
  },
  "removeAccount": {
    "message": "Suprimer le compte"
  },
  "removeAccountDescription": {
    "message": "Ce compte va être supprimé de votre portefeuille. Veuillez vérifier que vous avez la phrase secrète de récupération originale de ce compte ou la clé privée pour ce compte importé avant de continuer. Vous pouvez importer ou créer à nouveau des comptes à partir du menu des comptes. "
  },
  "removeJWT": {
    "message": "Supprimer le jeton de dépôt"
  },
  "removeJWTDescription": {
    "message": "Êtes-vous sûr de vouloir supprimer ce jeton ? Tous les comptes attribués à ce jeton seront également supprimés de l’extension : "
  },
  "removeNFT": {
    "message": "Supprimer le NFT"
  },
  "removeNftMessage": {
    "message": "Le NFT a été supprimé avec succès !"
  },
  "removeSnap": {
    "message": "Supprimer Snap"
  },
  "removeSnapConfirmation": {
    "message": "Voulez-vous vraiment supprimer $1 ?",
    "description": "$1 represents the name of the snap"
  },
  "removeSnapDescription": {
    "message": "Cette action supprimera le snap, ses données et révoquera vos autorisations."
  },
  "replace": {
    "message": "remplacer"
  },
  "requestFlaggedAsMaliciousFallbackCopyReason": {
    "message": "Le fournisseur de sécurité n’a pas partagé d’autres détails"
  },
  "requestFlaggedAsMaliciousFallbackCopyReasonTitle": {
    "message": "Demande signalée comme malveillante"
  },
  "requestMayNotBeSafe": {
    "message": "Cette demande peut présenter des risques"
  },
  "requestMayNotBeSafeError": {
    "message": "Le fournisseur de sécurité n’a pas détecté d’activité malveillante connue, mais continuer peut présenter un risque."
  },
  "requestNotVerified": {
    "message": "Demande non vérifiée"
  },
  "requestNotVerifiedError": {
    "message": "Suite à une erreur, cette demande n’a pas été vérifiée par le fournisseur de sécurité. Veuillez agir avec prudence."
  },
  "requestsAwaitingAcknowledgement": {
    "message": "demandes en attente d’un accusé de réception"
  },
  "required": {
    "message": "Obligatoire"
  },
  "reset": {
    "message": "Reinitialiser"
  },
  "resetWallet": {
    "message": "Réinitialiser le portefeuille"
  },
  "resetWalletSubHeader": {
    "message": "MetaMask ne conserve pas de copie de votre mot de passe. Si vous avez des difficultés à déverrouiller votre compte, vous devrez réinitialiser votre portefeuille. Vous pouvez le faire en fournissant la phrase de récupération secrète que vous avez saisie lors de la configuration de votre portefeuille."
  },
  "resetWalletUsingSRP": {
    "message": "Cette action supprimera votre portefeuille actuel et votre phrase de récupération secrète de cet appareil, ainsi que la liste des comptes que vous avez sélectionnés. Après la réinitialisation avec une phrase de récupération secrète, vous verrez une liste de comptes basés sur la phrase de récupération secrète que vous utilisez pour réinitialiser. Cette nouvelle liste comprendra automatiquement les comptes qui ont un solde. Vous pourrez également $1 créé auparavant. Les comptes personnalisés que vous avez importés devront être $2 et tous les jetons personnalisés que vous avez ajoutés à un compte devront également être $3."
  },
  "resetWalletWarning": {
    "message": "Vérifiez que vous avez saisi correctement la phrase de récupération secrète avant de continuer. Vous ne pourrez pas annuler cette action."
  },
  "restartMetamask": {
    "message": "Redémarrer MetaMask"
  },
  "restore": {
    "message": "Restaurer"
  },
  "restoreFailed": {
    "message": "Impossible de restaurer vos données à partir du fichier fourni"
  },
  "restoreSuccessful": {
    "message": "Vos données ont été restaurées avec succès"
  },
  "restoreUserData": {
    "message": "Restaurer les données de l’utilisateur"
  },
  "restoreUserDataDescription": {
    "message": "Vous pouvez restaurer les paramètres de l’utilisateur qui contiennent les préférences et les adresses de compte à partir d’un fichier JSON précédemment sauvegardé."
  },
  "resultPageError": {
    "message": "Erreur"
  },
  "resultPageErrorDefaultMessage": {
    "message": "L’opération a échoué."
  },
  "resultPageSuccess": {
    "message": "Réussite"
  },
  "resultPageSuccessDefaultMessage": {
    "message": "L’opération a été effectuée avec succès."
  },
  "retryTransaction": {
    "message": "Retenter la transaction"
  },
  "reusedTokenNameWarning": {
    "message": "L’un de ces jetons réutilise le symbole d’un autre jeton que vous surveillez, ce qui peut être déroutant ou trompeur."
  },
  "revealSeedWords": {
    "message": "Révéler la phrase secrète de récupération"
  },
  "revealSeedWordsDescription1": {
    "message": "La $1 donne $2",
    "description": "This is a sentence consisting of link using 'revealSeedWordsSRPName' as $1 and bolded text using 'revealSeedWordsDescription3' as $2."
  },
  "revealSeedWordsDescription2": {
    "message": "MetaMask est un $1. Cela signifie que vous êtes le seul à connaître votre PSR.",
    "description": "$1 is text link with the message from 'revealSeedWordsNonCustodialWallet'"
  },
  "revealSeedWordsDescription3": {
    "message": "un accès complet à votre portefeuille et à vos fonds.\n"
  },
  "revealSeedWordsNonCustodialWallet": {
    "message": "portefeuille non dépositaire"
  },
  "revealSeedWordsQR": {
    "message": "QR"
  },
  "revealSeedWordsSRPName": {
    "message": "Phrase secrète de récupération (PSR)"
  },
  "revealSeedWordsText": {
    "message": "Texte"
  },
  "revealSeedWordsWarning": {
    "message": "Assurez-vous que personne ne regarde votre écran. $1",
    "description": "$1 is bolded text using the message from 'revealSeedWordsWarning2'"
  },
  "revealSeedWordsWarning2": {
    "message": "Le service d’assistance de MetaMask ne vous la demandera jamais.",
    "description": "The bolded texted in the second part of 'revealSeedWordsWarning'"
  },
  "revealTheSeedPhrase": {
    "message": "Révéler la phrase mnémonique"
  },
  "revokeAllTokensTitle": {
    "message": "Révoquer l’autorisation d’accès et de transfert de tous vos $1 ?",
    "description": "$1 is the symbol of the token for which the user is revoking approval"
  },
  "revokeAllTokensTitleWithoutSymbol": {
    "message": "Révoquer l’autorisation d’accès et de transfert de tous vos NFT via $1 ?",
    "description": "$1 is a link to contract on the block explorer when we're not able to retrieve a erc721 or erc1155 name"
  },
  "revokeApproveForAllDescription": {
    "message": "Cela révoque l’autorisation pour un tiers d’accéder et de transférer la totalité de vos $1 sans préavis.",
    "description": "$1 is either a string or link of a given token symbol or name"
  },
  "revokeApproveForAllDescriptionWithoutSymbol": {
    "message": "Tant que vous n’aurez pas révoqué cette autorisation, l’autre partie pourra accéder à votre portefeuille et transférer sans préavis les NFT via $1.",
    "description": "$1 is a link to contract on the block explorer when we're not able to retrieve a erc721 or erc1155 name"
  },
  "revokePermission": {
    "message": "Retirer l'autorisation"
  },
  "revokeSpendingCap": {
    "message": "Supprimez le plafond des dépenses pour vos $1",
    "description": "$1 is a token symbol"
  },
  "revokeSpendingCapTooltipText": {
    "message": "Ce tiers ne pourra plus dépenser vos jetons actuels ou futurs."
  },
  "rpcUrl": {
    "message": "Nouvelle URL de RPC"
  },
  "safeTransferFrom": {
    "message": "Transfert sécurisé depuis"
  },
  "save": {
    "message": "Enregistrer"
  },
  "scanInstructions": {
    "message": "Placez le code QR devant votre appareil photo"
  },
  "scanQrCode": {
    "message": "Scannez le code QR"
  },
  "scrollDown": {
    "message": "Faites défiler vers le bas"
  },
  "search": {
    "message": "Rechercher"
  },
  "searchAccounts": {
    "message": "Rechercher des comptes"
  },
  "searchResults": {
    "message": "Résultats de la recherche"
  },
  "secretRecoveryPhrase": {
    "message": "Phrase secrète de récupération"
  },
  "secureWallet": {
    "message": "Portefeuille sécurisé"
  },
  "security": {
    "message": "Sécurité"
  },
  "securityAlert": {
    "message": "Alerte de sécurité provenant de $1 et de $2"
  },
  "securityAlerts": {
    "message": "Alertes de sécurité"
  },
  "securityAlertsDescription1": {
    "message": "Cette fonctionnalité vous avertit de toute activité malveillante en examinant localement vos transactions et vos demandes de signature. Vos données ne sont pas partagées avec les tiers qui fournissent ce service. Vous devez faire preuve de diligence raisonnable avant d’approuver toute demande. Rien ne garantit que toutes les activités malveillantes seront détectées par cette fonctionnalité."
  },
  "securityAlertsDescription2": {
    "message": "Vous devez faire preuve de diligence raisonnable avant d’approuver toute demande. Rien ne garantit que toutes les activités malveillantes seront détectées par cette fonctionnalité."
  },
  "securityAndPrivacy": {
    "message": "Sécurité et confidentialité"
  },
  "securityProviderAdviceBy": {
    "message": "Conseils de sécurité fournis par $1",
    "description": "The security provider that is providing data"
  },
  "seeDetails": {
    "message": "Voir les détails"
  },
  "seedPhraseConfirm": {
    "message": "Confirmer la phrase secrète de récupération"
  },
  "seedPhraseEnterMissingWords": {
    "message": "Confirmer la phrase secrète de récupération"
  },
  "seedPhraseIntroNotRecommendedButtonCopy": {
    "message": "Me le rappeler plus tard (non recommandé)"
  },
  "seedPhraseIntroRecommendedButtonCopy": {
    "message": "Sécuriser mon portefeuille (recommandé)"
  },
  "seedPhraseIntroSidebarBulletFour": {
    "message": "Notez-la et conservez-la dans plusieurs endroits secrets."
  },
  "seedPhraseIntroSidebarBulletOne": {
    "message": "Sauvegarder dans un gestionnaire de mots de passe"
  },
  "seedPhraseIntroSidebarBulletThree": {
    "message": "Stocker dans un coffre-fort."
  },
  "seedPhraseIntroSidebarCopyOne": {
    "message": "Votre phrase secrète de récupération est une formule de 12 mots qui constitue la « clé maîtresse » de votre portefeuille et de vos fonds"
  },
  "seedPhraseIntroSidebarCopyThree": {
    "message": "Si quelqu’un vous demande votre phrase de récupération, il est probable qu’il essaie de vous arnaquer pour dérober les fonds de votre portefeuille"
  },
  "seedPhraseIntroSidebarCopyTwo": {
    "message": "Ne partagez jamais, au grand jamais, votre phrase secrète de récupération, pas même avec MetaMask !"
  },
  "seedPhraseIntroSidebarTitleOne": {
    "message": "Qu’est-ce qu’une phrase secrète de récupération ?"
  },
  "seedPhraseIntroSidebarTitleThree": {
    "message": "Dois-je partager ma phrase secrète de récupération ?"
  },
  "seedPhraseIntroSidebarTitleTwo": {
    "message": "Comment puis-je sauvegarder ma phrase secrète de récupération ?"
  },
  "seedPhraseIntroTitle": {
    "message": "Sécuriser votre portefeuille"
  },
  "seedPhraseIntroTitleCopy": {
    "message": "Avant de commencer, regardez cette courte vidéo pour vous informer sur votre phrase secrète de récupération et sur la manière de sécuriser votre portefeuille."
  },
  "seedPhraseReq": {
    "message": "Les phrases secrètes de récupération sont composées de 12, 15, 18, 21 ou 24 mots"
  },
  "seedPhraseWriteDownDetails": {
    "message": "Notez cette phrase secrète de récupération de 12 mots et stockez-la dans un endroit de confiance où vous seul avez accès."
  },
  "seedPhraseWriteDownHeader": {
    "message": "Notez votre phrase secrète de récupération"
  },
  "select": {
    "message": "Sélectionner"
  },
  "selectAccounts": {
    "message": "Sélectionnez le(s) compte(s) à utiliser sur ce site"
  },
  "selectAccountsForSnap": {
    "message": "Sélectionnez le(s) compte(s) à utiliser avec ce snap"
  },
  "selectAll": {
    "message": "Tout sélectionner"
  },
  "selectAllAccounts": {
    "message": "Sélectionner tous les comptes"
  },
  "selectAnAccount": {
    "message": "Sélectionner un compte"
  },
  "selectAnAccountAlreadyConnected": {
    "message": "Ce compte a déjà été connecté à MetaMask"
  },
  "selectAnAccountHelp": {
    "message": "Sélectionnez les comptes de dépôt que vous voulez utiliser dans MetaMask Institutional."
  },
  "selectHdPath": {
    "message": "Sélectionner le chemin HD"
  },
  "selectJWT": {
    "message": "Sélectionnez un jeton"
  },
  "selectNFTPrivacyPreference": {
    "message": "Activez la détection de NFT dans les Paramètres"
  },
  "selectPathHelp": {
    "message": "Si vos comptes n’apparaissent pas ci-dessous, essayez de sélectionner le chemin HD."
  },
  "selectProvider": {
    "message": "Sélectionner les fournisseurs :"
  },
  "selectType": {
    "message": "Sélectionner le type"
  },
  "selectingAllWillAllow": {
    "message": "En sélectionnant tout, vous autorisez ce site à voir tous vos comptes actuels. Assurez-vous de bien avoir confiance en ce site."
  },
  "send": {
    "message": "Envoyer"
  },
  "sendBugReport": {
    "message": "Envoyez-nous un rapport de bogue."
  },
  "sendSpecifiedTokens": {
    "message": "Envoyer $1",
    "description": "Symbol of the specified token"
  },
  "sendTo": {
    "message": "Envoyer à"
  },
  "sendTokens": {
    "message": "Envoyer des jetons"
  },
  "sendingDisabled": {
    "message": "L’envoi d’actifs ERC-1155 NFT n’est pas encore pris en charge."
  },
  "sendingNativeAsset": {
    "message": "Envoi de $1",
    "description": "$1 represents the native currency symbol for the current network (e.g. ETH or BNB)"
  },
  "sendingToTokenContractWarning": {
    "message": "Attention : vous êtes sur le point d’envoyer des jetons à l’adresse d’un contrat de jetons qui pourrait entraîner une perte de fonds. $1",
    "description": "$1 is a clickable link with text defined by the 'learnMoreUpperCase' key. The link will open to a support article regarding the known contract address warning"
  },
  "sepolia": {
    "message": "Réseau de test Sepolia"
  },
  "setAdvancedPrivacySettingsDetails": {
    "message": "MetaMask utilise ces services tiers de confiance pour améliorer la convivialité et la sécurité des produits."
  },
  "setApprovalForAll": {
    "message": "Définir l’approbation pour tous"
  },
  "setApprovalForAllTitle": {
    "message": "Approuver $1 sans limite de dépenses",
    "description": "The token symbol that is being approved"
  },
  "settingAddSnapAccount": {
    "message": "Ajouter un compte snap"
  },
  "settings": {
    "message": "Paramètres"
  },
  "settingsSearchMatchingNotFound": {
    "message": "Aucun résultat correspondant trouvé."
  },
  "show": {
    "message": "Afficher"
  },
  "showFiatConversionInTestnets": {
    "message": "Afficher la conversion sur les testnets"
  },
  "showFiatConversionInTestnetsDescription": {
    "message": "Sélectionnez cette option pour afficher la conversion des monnaies fiduciaires sur Testnets."
  },
  "showHexData": {
    "message": "Afficher les données Hex"
  },
  "showHexDataDescription": {
    "message": "Selectionner ici pour afficher le champs de données hex dans l’écran d’envoi"
  },
  "showIncomingTransactions": {
    "message": "Afficher les transactions entrantes"
  },
  "showIncomingTransactionsDescription": {
    "message": "Sélectionnez ceci pour utiliser Etherscan afin d’afficher les transactions entrantes dans la liste des transactions",
    "description": "$1 is the link to etherscan url and $2 is the link to the privacy policy of consensys APIs"
  },
  "showIncomingTransactionsInformation": {
    "message": "Cela dépend de chaque réseau qui aura accès à votre adresse Ethereum et à votre adresse IP."
  },
  "showMore": {
    "message": "Afficher plus"
  },
  "showNft": {
    "message": "Afficher le NFT"
  },
  "showPermissions": {
    "message": "Afficher les autorisations"
  },
<<<<<<< HEAD
=======
  "showPrivateKey": {
    "message": "Afficher la clé privée"
  },
  "showPrivateKeys": {
    "message": "Afficher les clés privées"
  },
>>>>>>> 787fc13f
  "showTestnetNetworks": {
    "message": "Afficher les réseaux de test"
  },
  "showTestnetNetworksDescription": {
    "message": "Sélectionnez ceci pour afficher les réseaux de test dans la liste des réseaux"
  },
  "sigRequest": {
    "message": "Demande de signature"
  },
  "sign": {
    "message": "Signer"
  },
  "signatureRequest": {
    "message": "Demande de Signature"
  },
  "signatureRequestGuidance": {
    "message": "Ne signez ce message que si vous comprenez parfaitement son contenu et si le site demandeur vous inspire confiance."
  },
  "signatureRequestWarning": {
    "message": "Signer ce message peut être dangereux. Vous risquez de céder le contrôle de tous vos actifs et de votre compte à la personne qui vous a envoyé ce message et si cette personne est malintentionnée, elle pourra vider votre compte à tout moment, alors agissez avec prudence. $1."
  },
  "signed": {
    "message": "Signé"
  },
  "signin": {
    "message": "Connexion"
  },
  "simulationErrorMessageV2": {
    "message": "Nous n’avons pas pu estimer le prix de carburant. Par conséquent, il se peut qu’il y ait une erreur dans le contrat et que cette transaction échoue."
  },
  "skip": {
    "message": "Ignorer"
  },
  "skipAccountSecurity": {
    "message": "Sauter le réglage des paramètres de sécurité du compte ?"
  },
  "skipAccountSecurityDetails": {
    "message": "Je suis conscient(e) que tant que je n’aurai pas sauvegardé ma phrase secrète de récupération, je risque de perdre mes comptes et tous leurs actifs."
  },
  "smartContracts": {
    "message": "Contrats intelligents"
  },
  "smartSwap": {
    "message": "Contrat de swap intelligent"
  },
  "smartSwapsAreHere": {
    "message": "Les contrats de swap intelligents sont enfin arrivés !"
  },
  "smartSwapsDescription": {
    "message": "Les swaps sont devenus beaucoup plus intelligents sur MetaMask ! L’activation des contrats de swap intelligents permettra à MetaMask d’optimiser programmatiquement le processus contractuel pour vous aider à :"
  },
  "smartSwapsErrorNotEnoughFunds": {
    "message": "Fonds insuffisants pour souscrire un contrat de swap intelligent."
  },
  "smartSwapsErrorUnavailable": {
    "message": "Les contrats de swap intelligents sont temporairement indisponibles."
  },
  "smartSwapsSubDescription": {
    "message": "* Lorsque vous souscrivez un contrat de swap intelligent, ce contrat sera proposé en privé à différents investisseurs. Si toutes les tentatives échouent, le contrat sera diffusé publiquement afin de trouver preneur."
  },
  "snapConfigure": {
    "message": "Configurer"
  },
  "snapConnectionWarning": {
    "message": "$1 veut se connecter à $2. Ne continuez que si vous avez confiance en ce site web.",
    "description": "$2 is the snap and $1 is the dapp requesting connection to the snap."
  },
  "snapContent": {
    "message": "Ce contenu provient de $1",
    "description": "This is shown when a snap shows transaction insight information in the confirmation UI. $1 is a link to the snap's settings page with the link text being the name of the snap."
  },
  "snapCreateAccountSubtitle": {
    "message": "Choisissez comment vous voulez sécuriser votre nouveau compte à l’aide de MetaMask Snaps."
  },
  "snapCreateAccountTitle": {
    "message": "Créer un compte $1",
    "description": "Title of the Create Snap Account Page, $1 is the text using a different color"
  },
  "snapCreateAccountTitle2": {
    "message": "snap",
    "description": "$1 of the snapCreateAccountTitle"
  },
  "snapCreatedByMetaMask": {
    "message": "Conçu par MetaMask"
  },
  "snapDetailAudits": {
    "message": "Audit"
  },
  "snapDetailDeveloper": {
    "message": "Développeur"
  },
  "snapDetailLastUpdated": {
    "message": "Mis à jour"
  },
  "snapDetailManageSnap": {
    "message": "Gérer ce snap"
  },
  "snapDetailTags": {
    "message": "Tags"
  },
  "snapDetailVersion": {
    "message": "Version"
  },
  "snapDetailWebsite": {
    "message": "Site web"
  },
  "snapDetailsCreateASnapAccount": {
    "message": "Créer un compte snap"
  },
  "snapDetailsInstalled": {
    "message": "Installé"
  },
  "snapError": {
    "message": "Erreur de snap : « $1 ». Code d’erreur : « $2 »",
    "description": "This is shown when a snap encounters an error. $1 is the error message from the snap, and $2 is the error code."
  },
  "snapInstall": {
    "message": "Installer Snap"
  },
  "snapInstallRequest": {
    "message": "L’installation de $1 lui donne les autorisations suivantes. Ne continuez que si vous faites confiance à $1.",
    "description": "$1 is the snap name."
  },
  "snapInstallSuccess": {
    "message": "Installation terminée"
  },
  "snapInstallWarningCheck": {
    "message": "Cochez la case pour confirmer que vous avez compris.",
    "description": "Warning message used in popup displayed on snap install. $1 is the snap name."
  },
  "snapInstallWarningCheckPlural": {
    "message": "Veuillez confirmer que vous avez bien compris en cochant toutes les cases.",
    "description": "Warning message used in popup displayed on snap install when having multiple permissions. $1 is the snap name."
  },
  "snapInstallWarningHeading": {
    "message": "Agissez avec prudence"
  },
  "snapInstallWarningKeyAccess": {
    "message": "Vous autorisez $2 à accéder à la clé du snap « $1 ». Cette action est irréversible et accorde à « $1 » le contrôle de vos comptes et actifs $2. Assurez-vous que vous faites confiance à « $1 » avant de continuer.",
    "description": "The first parameter is the name of the snap and the second one is the protocol"
  },
  "snapInstallWarningPublicKeyAccess": {
    "message": "Autoriser $2 à accéder à la clé publique de $1",
    "description": "The first parameter is the name of the snap and the second one is the protocol"
  },
  "snapInstallationErrorDescription": {
    "message": "$1 n’a pas pu être installé.",
    "description": "Error description used when snap installation fails. $1 is the snap name."
  },
  "snapInstallationErrorTitle": {
    "message": "L’installation a échoué",
    "description": "Error title used when snap installation fails."
  },
  "snapIsAudited": {
    "message": "Audité"
  },
  "snapResultError": {
    "message": "Erreur"
  },
  "snapResultSuccess": {
    "message": "Réussi"
  },
  "snapResultSuccessDescription": {
    "message": "$1 est prêt à être utilisé"
  },
  "snapUpdate": {
    "message": "Mettre à jour Snap"
  },
  "snapUpdateAvailable": {
    "message": "Une mise à jour est disponible"
  },
  "snapUpdateErrorDescription": {
    "message": "La mise à jour de $1 a échoué.",
    "description": "Error description used when snap update fails. $1 is the snap name."
  },
  "snapUpdateErrorTitle": {
    "message": "La mise à jour a échoué",
    "description": "Error title used when snap update fails."
  },
  "snapUpdateRequest": {
    "message": "$1 veut mettre à jour $2 vers $3, ce qui lui donne les autorisations suivantes. Ne continuez que si vous faites confiance à $2.",
    "description": "$1 is the dApp origin requesting the snap, $2 is the snap name and $3 is the snap version."
  },
  "snapUpdateSuccess": {
    "message": "Mise à jour terminée"
  },
  "snaps": {
    "message": "Snaps"
  },
  "snapsInsightLoading": {
    "message": "Chargement de l’aperçu de transaction…"
  },
  "snapsInvalidUIError": {
    "message": "L’interface utilisateur (IU) spécifiée par le snap n’est pas valide."
  },
  "snapsNoInsight": {
    "message": "Le snap n’a renvoyé aucun aperçu"
  },
  "snapsPrivacyWarningFirstMessage": {
    "message": "Vous reconnaissez que le snap que vous êtes sur le point d’installer est un « Service tiers » tel que défini dans les $1 de Consensys. L’utilisation des services tiers est régie par des conditions distinctes définies par le fournisseur du service tiers. Si vous décidez d’utiliser ce service tiers, vous le faites à vos propres risques. Consensys décline toute responsabilité pour toute perte liée à l’utilisation des services tiers.",
    "description": "First part of a message in popup modal displayed when installing a snap for the first time. $1 is terms of use link."
  },
  "snapsPrivacyWarningSecondMessage": {
    "message": "Toute information que vous partagez avec des services tiers sera collectée directement par ces services tiers conformément à leur politique de confidentialité. Pour plus d’informations, veuillez consulter leur politique de confidentialité.",
    "description": "Second part of a message in popup modal displayed when installing a snap for the first time."
  },
  "snapsPrivacyWarningThirdMessage": {
    "message": "Consensys n’a pas accès aux informations que vous partagez avec ces tiers.",
    "description": "Third part of a message in popup modal displayed when installing a snap for the first time."
  },
  "snapsSettingsDescription": {
    "message": "Gérez vos Snaps"
  },
  "snapsTermsOfUse": {
    "message": "Conditions d’utilisation"
  },
  "snapsToggle": {
    "message": "Un snap ne s’exécute que s’il est activé"
  },
  "snapsUIError": {
    "message": "L’interface utilisateur (IU) spécifiée par le snap n’est pas valide.",
    "description": "This is shown when the insight snap throws an error. $1 is the snap name"
  },
  "someNetworksMayPoseSecurity": {
    "message": "Certains réseaux peuvent présenter des risques pour la sécurité et/ou la vie privée. Informez-vous sur les risques avant d’ajouter et d’utiliser un réseau."
  },
  "somethingIsWrong": {
    "message": "Un problème est survenu. Essayez de recharger la page."
  },
  "somethingWentWrong": {
    "message": "Oups !  Quelque chose a mal tourné. "
  },
  "speedUp": {
    "message": "Accélérer"
  },
  "speedUpCancellation": {
    "message": "Accélérer cette annulation"
  },
  "speedUpExplanation": {
    "message": "Nous avons mis à jour le prix du carburant selon les conditions actuelles du réseau et l’avons augmenté d’au moins 10 % (requis par le réseau)."
  },
  "speedUpPopoverTitle": {
    "message": "Accélérer la transaction"
  },
  "speedUpTooltipText": {
    "message": "Nouveau prix de carburant"
  },
  "speedUpTransaction": {
    "message": "Accélérez cette transaction"
  },
  "spendLimitInsufficient": {
    "message": "Limite de dépenses insuffisante"
  },
  "spendLimitInvalid": {
    "message": "Limite de dépenses invalide ; cela doit être une valeur positive"
  },
  "spendLimitPermission": {
    "message": "Autorisation de limite de dépenses"
  },
  "spendLimitRequestedBy": {
    "message": "Limite de dépenses demandée par $1",
    "description": "Origin of the site requesting the spend limit"
  },
  "spendLimitTooLarge": {
    "message": "Limite de dépenses trop élevée"
  },
  "spendingCap": {
    "message": "Plafond de dépenses"
  },
  "spendingCapError": {
    "message": "Erreur : saisissez uniquement des chiffres"
  },
  "spendingCapErrorDescription": {
    "message": "Saisissez uniquement le nombre de jetons $1 que vous êtes prêt à utiliser maintenant ou à l’avenir. Vous pourrez toujours augmenter la limite de jetons plus tard.",
    "description": "$1 is origin of the site requesting the token limit"
  },
  "spendingCapRequest": {
    "message": "Demande de fixer un plafond de dépenses pour votre $1"
  },
  "srpInputNumberOfWords": {
    "message": "J’ai une phrase de $1 mots",
    "description": "This is the text for each option in the dropdown where a user selects how many words their secret recovery phrase has during import. The $1 is the number of words (either 12, 15, 18, 21, or 24)."
  },
  "srpPasteFailedTooManyWords": {
    "message": "Le collage a échoué parce que la phrase contenait plus de 24 mots. Une phrase secrète de récupération peut contenir un maximum de 24 mots.",
    "description": "Description of SRP paste error when the pasted content has too many words"
  },
  "srpPasteTip": {
    "message": "Vous pouvez coller toute votre phrase de récupération secrète dans n’importe quel champ",
    "description": "Our secret recovery phrase input is split into one field per word. This message explains to users that they can paste their entire secrete recovery phrase into any field, and we will handle it correctly."
  },
  "srpSecurityQuizGetStarted": {
    "message": "Commencer"
  },
  "srpSecurityQuizImgAlt": {
    "message": "Un œil avec un trou de serrure au centre et trois champs de mots de passe flottants"
  },
  "srpSecurityQuizIntroduction": {
    "message": "Pour révéler votre Phrase secrète de récupération, vous devez répondre correctement à deux questions"
  },
  "srpSecurityQuizQuestionOneQuestion": {
    "message": "Si vous perdez votre Phrase secrète de récupération, MetaMask..."
  },
  "srpSecurityQuizQuestionOneRightAnswer": {
    "message": "Ne pourra pas vous aider"
  },
  "srpSecurityQuizQuestionOneRightAnswerDescription": {
    "message": "Gravez-la sur une plaque en métal ou inscrivez-la sur plusieurs bouts de papier et cachez-les dans différents endroits secrets pour ne jamais la perdre. Si vous la perdez, il n'y a aucun moyen de la récupérer."
  },
  "srpSecurityQuizQuestionOneRightAnswerTitle": {
    "message": "En effet ! Personne ne peut vous aider à récupérer votre Phrase secrète de récupération."
  },
  "srpSecurityQuizQuestionOneWrongAnswer": {
    "message": "Pourra la récupérer pour vous"
  },
  "srpSecurityQuizQuestionOneWrongAnswerDescription": {
    "message": "Personne ne peut vous aider à récupérer votre Phrase secrète de récupération si jamais vous la perdez."
  },
  "srpSecurityQuizQuestionOneWrongAnswerTitle": {
    "message": "C'est faux ! Personne ne peut vous aider à récupérer votre Phrase secrète de récupération."
  },
  "srpSecurityQuizQuestionTwoQuestion": {
    "message": "Si un membre du service d'assistance ou toute autre personne vous demande votre Phrase secrète de récupération..."
  },
  "srpSecurityQuizQuestionTwoRightAnswer": {
    "message": "Ne la lui fournissez pas, car cette personne essaie de vous arnaquer."
  },
  "srpSecurityQuizQuestionTwoRightAnswerDescription": {
    "message": "Toute personne qui vous demande votre Phrase secrète de récupération, que ce soit pour des raisons de sécurité ou autre, essaie de vous arnaquer."
  },
  "srpSecurityQuizQuestionTwoRightAnswerTitle": {
    "message": "C'est exact ! Vous ne devez jamais partager votre Phrase secrète de récupération avec qui que ce soit."
  },
  "srpSecurityQuizQuestionTwoWrongAnswer": {
    "message": "Vous devez la lui fournir"
  },
  "srpSecurityQuizQuestionTwoWrongAnswerDescription": {
    "message": "Toute personne qui vous demande votre Phrase secrète de récupération, que ce soit pour des raisons de sécurité ou autre, essaie de vous arnaquer."
  },
  "srpSecurityQuizQuestionTwoWrongAnswerTitle": {
    "message": "C'est faux ! Vous ne devez jamais partager votre Phrase secrète de récupération avec qui que ce soit."
  },
  "srpSecurityQuizTitle": {
    "message": "Quiz sur la sécurité"
  },
  "srpToggleShow": {
    "message": "Afficher / Masquer ce mot de la phrase de récupération secrète",
    "description": "Describes a toggle that is used to show or hide a single word of the secret recovery phrase"
  },
  "srpWordHidden": {
    "message": "Ce mot est caché",
    "description": "Explains that a word in the secret recovery phrase is hidden"
  },
  "srpWordShown": {
    "message": "Ce mot est affiché",
    "description": "Explains that a word in the secret recovery phrase is being shown"
  },
  "stable": {
    "message": "Stable"
  },
  "stableLowercase": {
    "message": "stable"
  },
  "stake": {
    "message": "Staker"
  },
  "stateLogError": {
    "message": "Erreur lors du chargement des journaux d’état."
  },
  "stateLogFileName": {
    "message": "Journaux d’événements de MetaMask"
  },
  "stateLogs": {
    "message": "Journaux d’événements"
  },
  "stateLogsDescription": {
    "message": "Les journaux d’état contiennent les adresses publiques de vos comptes et vos transactions envoyées."
  },
  "status": {
    "message": "État"
  },
  "statusNotConnected": {
    "message": "Non connecté"
  },
  "statusNotConnectedAccount": {
    "message": "Aucun compte connecté"
  },
  "step1LatticeWallet": {
    "message": "Connectez votre Lattice1"
  },
  "step1LatticeWalletMsg": {
    "message": "Vous pouvez connecter MetaMask à votre dispositif Lattice1 une fois qu’il est configuré et en ligne. Déverrouillez votre appareil et préparez son ID.",
    "description": "$1 represents the `hardwareWalletSupportLinkConversion` localization key"
  },
  "step1LedgerWallet": {
    "message": "Télécharger l’application Ledger"
  },
  "step1LedgerWalletMsg": {
    "message": "Téléchargez, configurez et saisissez votre mot de passe pour déverrouiller $1.",
    "description": "$1 represents the `ledgerLiveApp` localization value"
  },
  "step1TrezorWallet": {
    "message": "Connecter le portefeuille Trezor"
  },
  "step1TrezorWalletMsg": {
    "message": "Connecter votre Trezor directement sur votre ordinateur et déverrouillez-le. Assurez-vous que vous utilisez la bonne phrase de chiffrement.",
    "description": "$1 represents the `hardwareWalletSupportLinkConversion` localization key"
  },
  "step2LedgerWallet": {
    "message": "Connecter le portefeuille Ledger"
  },
  "step2LedgerWalletMsg": {
    "message": "Connectez votre portefeuille directement à votre ordinateur. Déverrouillez votre Ledger et ouvrez l’application Ethereum.",
    "description": "$1 represents the `hardwareWalletSupportLinkConversion` localization key"
  },
  "stillGettingMessage": {
    "message": "Vous recevez toujours ce message ?"
  },
  "strong": {
    "message": "Robuste"
  },
  "stxBenefit1": {
    "message": "Minimise les frais de transaction"
  },
  "stxBenefit2": {
    "message": "Réduit les échecs de transaction"
  },
  "stxBenefit3": {
    "message": "Élimine les blocages de transaction"
  },
  "stxBenefit4": {
    "message": "Empêcher le favoritisme"
  },
  "stxCancelled": {
    "message": "Le swap aurait échoué"
  },
  "stxCancelledDescription": {
    "message": "Votre transaction aurait échoué et a été annulée pour vous éviter de payer inutilement des frais de transaction."
  },
  "stxCancelledSubDescription": {
    "message": "Réessayez le swap. Nous serons là pour vous protéger contre des risques similaires la prochaine fois."
  },
  "stxFailure": {
    "message": "Échec du swap"
  },
  "stxFailureDescription": {
    "message": "Les fluctuations soudaines du marché peuvent provoquer des échecs. Si le problème persiste, veuillez contacter $1.",
    "description": "This message is shown to a user if their swap fails. The $1 will be replaced by support.metamask.io"
  },
  "stxPendingPrivatelySubmittingSwap": {
    "message": "Soumission privée de votre Swap..."
  },
  "stxPendingPubliclySubmittingSwap": {
    "message": "Soumission publique de votre Swap..."
  },
  "stxSuccess": {
    "message": "Swap terminé !"
  },
  "stxSuccessDescription": {
    "message": "Votre $1 est maintenant disponible.",
    "description": "$1 is a token symbol, e.g. ETH"
  },
  "stxSwapCompleteIn": {
    "message": "Le Swap sera effectué dans <",
    "description": "'<' means 'less than', e.g. Swap will complete in < 2:59"
  },
  "stxTooltip": {
    "message": "Simulez les transactions avant de les soumettre pour réduire les coûts et les échecs de transaction."
  },
  "stxTryingToCancel": {
    "message": "Tentative d’annulation de votre transaction..."
  },
  "stxUnknown": {
    "message": "État inconnu"
  },
  "stxUnknownDescription": {
    "message": "Une transaction a réussi, mais nous ne la reconnaissons pas. Cela peut être dû à la soumission d’une autre transaction pendant le traitement de ce swap."
  },
  "stxUserCancelled": {
    "message": "Swap annulé"
  },
  "stxUserCancelledDescription": {
    "message": "Votre transaction a été annulée et vous avez évité ainsi de payer inutilement des frais de transaction."
  },
  "stxYouCanOptOut": {
    "message": "Vous pouvez vous désinscrire dans les paramètres avancés à tout moment."
  },
  "submit": {
    "message": "Envoyer"
  },
  "submitted": {
    "message": "Envoyé"
  },
  "support": {
    "message": "Assistance"
  },
  "supportCenter": {
    "message": "Visitez notre centre d’aide"
  },
  "swap": {
    "message": "Swap"
  },
  "swapAggregator": {
    "message": "Agrégateur"
  },
  "swapAllowSwappingOf": {
    "message": "Autoriser le swap de $1",
    "description": "Shows a user that they need to allow a token for swapping on their hardware wallet"
  },
  "swapAmountReceived": {
    "message": "Montant garanti"
  },
  "swapAmountReceivedInfo": {
    "message": "Il s’agit du montant minimal que vous recevrez. Vous pouvez recevoir plus en fonction du glissement."
  },
  "swapAnyway": {
    "message": "Procéder de toute façon au swap"
  },
  "swapApproval": {
    "message": "Approuver $1 pour les swaps",
    "description": "Used in the transaction display list to describe a transaction that is an approve call on a token that is to be swapped.. $1 is the symbol of a token that has been approved."
  },
  "swapApproveNeedMoreTokens": {
    "message": "Vous avez besoin de $1 $2 de plus pour effectuer ce swap",
    "description": "Tells the user how many more of a given token they need for a specific swap. $1 is an amount of tokens and $2 is the token symbol."
  },
  "swapAreYouStillThere": {
    "message": "Êtes-vous toujours là ?"
  },
  "swapAreYouStillThereDescription": {
    "message": "Si vous le souhaitez, nous sommes prêts à vous présenter les dernières cotations"
  },
  "swapBuildQuotePlaceHolderText": {
    "message": "Aucun jeton disponible correspondant à $1",
    "description": "Tells the user that a given search string does not match any tokens in our token lists. $1 can be any string of text"
  },
  "swapConfirmWithHwWallet": {
    "message": "Confirmez avec votre portefeuille matériel"
  },
  "swapContinueSwapping": {
    "message": "Continuer à faire des swaps"
  },
  "swapContractDataDisabledErrorDescription": {
    "message": "Dans l’application Ethereum de votre Ledger, allez dans « Paramètres » et autorisez les données de contrat. Ensuite, retentez votre swap."
  },
  "swapContractDataDisabledErrorTitle": {
    "message": "Les données de contrat ne sont pas activées sur votre Ledger"
  },
  "swapCustom": {
    "message": "personnaliser"
  },
  "swapDecentralizedExchange": {
    "message": "Échange décentralisé"
  },
  "swapDirectContract": {
    "message": "Contrat direct"
  },
  "swapEditLimit": {
    "message": "Modifier la limite"
  },
  "swapEditTransactionSettings": {
    "message": "Modifier les paramètres de la transaction"
  },
  "swapEnableDescription": {
    "message": "Cette information est nécessaire et autorise MetaMask à effectuer le swap de vos $1.",
    "description": "Gives the user info about the required approval transaction for swaps. $1 will be the symbol of a token being approved for swaps."
  },
  "swapEnableTokenForSwapping": {
    "message": "Ce sera $1 pour le swap",
    "description": "$1 is for the 'enableToken' key, e.g. 'enable ETH'"
  },
  "swapEnterAmount": {
    "message": "Saisissez le montant"
  },
  "swapEstimatedNetworkFees": {
    "message": "Frais de réseau estimés"
  },
  "swapEstimatedNetworkFeesInfo": {
    "message": "Il s’agit d’une estimation des frais de réseau qui seront utilisés pour effectuer votre swap. Le montant réel peut varier en fonction des conditions du réseau."
  },
  "swapFailedErrorDescriptionWithSupportLink": {
    "message": "Sachez que les transactions peuvent échouer et que nous sommes là pour vous aider. Si ce problème persiste, vous pouvez contacter notre service clientèle au $1 pour plus d’assistance.",
    "description": "This message is shown to a user if their swap fails. The $1 will be replaced by support.metamask.io"
  },
  "swapFailedErrorTitle": {
    "message": "Échec du swap"
  },
  "swapFetchingQuote": {
    "message": "Récupération de la cotation"
  },
  "swapFetchingQuoteNofN": {
    "message": "Récupération de cotation $1 sur $2",
    "description": "A count of possible quotes shown to the user while they are waiting for quotes to be fetched. $1 is the number of quotes already loaded, and $2 is the total number of resources that we check for quotes. Keep in mind that not all resources will have a quote for a particular swap."
  },
  "swapFetchingQuotes": {
    "message": "Récupération des cotations"
  },
  "swapFetchingQuotesErrorDescription": {
    "message": "Hum… un problème est survenu. Réessayez et si les erreurs persistent, contactez le service client."
  },
  "swapFetchingQuotesErrorTitle": {
    "message": "Erreur lors de la récupération des cotations"
  },
  "swapFetchingTokens": {
    "message": "Récupération des jetons…"
  },
  "swapFromTo": {
    "message": "Le swap de $1 vers $2",
    "description": "Tells a user that they need to confirm on their hardware wallet a swap of 2 tokens. $1 is a source token and $2 is a destination token"
  },
  "swapGasFeesDetails": {
    "message": "Les frais de carburant sont estimés et fluctueront selon le trafic réseau et la complexité de la transaction."
  },
  "swapGasFeesLearnMore": {
    "message": "En savoir plus sur les frais de carburant"
  },
  "swapGasFeesSplit": {
    "message": "Les frais de carburant indiqués dans l’écran précédent sont répartis entre ces deux transactions."
  },
  "swapGasFeesSummary": {
    "message": "Les frais de carburant sont payés aux mineurs de cryptomonnaies qui traitent les transactions sur le réseau $1. MetaMask ne tire aucun profit des frais de carburant.",
    "description": "$1 is the selected network, e.g. Ethereum or BSC"
  },
  "swapHighSlippageWarning": {
    "message": "Le montant du glissement est très élevé."
  },
  "swapIncludesMMFee": {
    "message": "Comprend des frais MetaMask à hauteur de $1 %.",
    "description": "Provides information about the fee that metamask takes for swaps. $1 is a decimal number."
  },
  "swapIncludesMetaMaskFeeViewAllQuotes": {
    "message": "Comprend des frais MetaMask à hauteur de $1 % – $2",
    "description": "Provides information about the fee that metamask takes for swaps. $1 is a decimal number and $2 is a link to view all quotes."
  },
  "swapLearnMore": {
    "message": "En savoir plus sur les swaps"
  },
  "swapLowSlippageError": {
    "message": "La transaction peut échouer, car le glissement maximal est trop faible."
  },
  "swapMaxSlippage": {
    "message": "Glissement maximal"
  },
  "swapMetaMaskFee": {
    "message": "Frais MetaMask"
  },
  "swapMetaMaskFeeDescription": {
    "message": "Des frais de $1 % sont automatiquement ajoutés à ce devis. Ces frais vous sont facturés en échange d'une licence d'utilisation du logiciel d'agrégation d'informations sur les fournisseurs de liquidités de MetaMask.",
    "description": "Provides information about the fee that metamask takes for swaps. $1 is a decimal number."
  },
  "swapNQuotesWithDot": {
    "message": "$1 cotations.",
    "description": "$1 is the number of quotes that the user can select from when opening the list of quotes on the 'view quote' screen"
  },
  "swapNewQuoteIn": {
    "message": "Nouvelles cotations dans $1",
    "description": "Tells the user the amount of time until the currently displayed quotes are update. $1 is a time that is counting down from 1:00 to 0:00"
  },
  "swapNoTokensAvailable": {
    "message": "Aucun jeton disponible correspondant à $1",
    "description": "Tells the user that a given search string does not match any tokens in our token lists. $1 can be any string of text"
  },
  "swapOnceTransactionHasProcess": {
    "message": "Vos $1 seront ajoutés à votre compte une fois que cette transaction sera traitée.",
    "description": "This message communicates the token that is being transferred. It is shown on the awaiting swap screen. The $1 will be a token symbol."
  },
  "swapPriceDifference": {
    "message": "Vous êtes sur le point d’effectuer un swap de $1 $2 (~$3) contre $4 $5 (~$6).",
    "description": "This message represents the price slippage for the swap.  $1 and $4 are a number (ex: 2.89), $2 and $5 are symbols (ex: ETH), and $3 and $6 are fiat currency amounts."
  },
  "swapPriceDifferenceTitle": {
    "message": "Différence de prix de ~$1",
    "description": "$1 is a number (ex: 1.23) that represents the price difference."
  },
  "swapPriceImpactTooltip": {
    "message": "L’incidence sur les prix correspond à la différence entre le prix actuel du marché et le montant reçu lors de l’exécution de la transaction. Cette répercussion dépend du volume de votre transaction par rapport au volume de la réserve de liquidités."
  },
  "swapPriceUnavailableDescription": {
    "message": "L’incidence sur les prix n’a pas pu être déterminée faute de données suffisantes sur les prix du marché. Veuillez confirmer que vous êtes satisfait·e du nombre de jetons que vous êtes sur le point de recevoir avant de procéder au swap."
  },
  "swapPriceUnavailableTitle": {
    "message": "Vérifiez votre taux avant de poursuivre"
  },
  "swapProcessing": {
    "message": "Traitement en cours"
  },
  "swapQuoteDetails": {
    "message": "Détails de la cotation"
  },
  "swapQuoteNofM": {
    "message": "$1 sur $2",
    "description": "A count of possible quotes shown to the user while they are waiting for quotes to be fetched. $1 is the number of quotes already loaded, and $2 is the total number of resources that we check for quotes. Keep in mind that not all resources will have a quote for a particular swap."
  },
  "swapQuoteSource": {
    "message": "Origine de la cotation"
  },
  "swapQuotesExpiredErrorDescription": {
    "message": "Veuillez demander de nouvelles cotations pour obtenir les derniers taux."
  },
  "swapQuotesExpiredErrorTitle": {
    "message": "Les cotations ont expiré"
  },
  "swapQuotesNotAvailableDescription": {
    "message": "Réduisez le montant de la transaction ou utilisez un autre jeton."
  },
  "swapQuotesNotAvailableErrorDescription": {
    "message": "Essayez d’ajuster le montant ou les paramètres de glissement, puis réessayez."
  },
  "swapQuotesNotAvailableErrorTitle": {
    "message": "Aucune cotation disponible"
  },
  "swapRate": {
    "message": "Taux"
  },
  "swapReceiving": {
    "message": "Réception"
  },
  "swapReceivingInfoTooltip": {
    "message": "Il s’agit d’une estimation. Le montant exact dépend du glissement."
  },
  "swapRequestForQuotation": {
    "message": "Demande de cotation"
  },
  "swapReviewSwap": {
    "message": "Vérifier le swap"
  },
  "swapSearchNameOrAddress": {
    "message": "Rechercher le nom ou coller l’adresse"
  },
  "swapSelect": {
    "message": "Sélectionner"
  },
  "swapSelectAQuote": {
    "message": "Sélectionnez une cotation"
  },
  "swapSelectAToken": {
    "message": "Sélectionnez un jeton"
  },
  "swapSelectQuotePopoverDescription": {
    "message": "Vous trouverez ci-dessous toutes les cotations obtenues auprès de multiples sources de liquidité."
  },
  "swapSelectToken": {
    "message": "Sélectionner le jeton"
  },
  "swapShowLatestQuotes": {
    "message": "Afficher les dernières cotations"
  },
  "swapSlippageNegative": {
    "message": "Le glissement doit être supérieur ou égal à zéro"
  },
  "swapSlippageNegativeDescription": {
    "message": "Le slippage doit être supérieur ou égal à zéro"
  },
  "swapSlippageNegativeTitle": {
    "message": "Augmentez le slippage pour continuer"
  },
  "swapSlippageOverLimitDescription": {
    "message": "La tolérance au slippage doit être inférieure ou égale à 15 %. Une tolérance plus élevée peut se traduire par un taux de change désavantageux."
  },
  "swapSlippageOverLimitTitle": {
    "message": "Réduisez le slippage pour continuer"
  },
  "swapSlippagePercent": {
    "message": "$1 %",
    "description": "$1 is the amount of % for slippage"
  },
  "swapSlippageTooLowDescription": {
    "message": "La transaction peut échouer, car le slippage maximal est trop faible."
  },
  "swapSlippageTooLowTitle": {
    "message": "Augmentez le slippage pour éviter l’échec de la transaction"
  },
  "swapSlippageTooltip": {
    "message": "Si le prix fluctue entre le moment où vous placez un ordre et le moment où il est exécuté, on parle alors d’un « effet de glissement » ou « slippage ». Votre swap sera automatiquement annulé si ce phénomène dépasse le « seuil de glissement toléré » que vous avez fixé."
  },
  "swapSlippageVeryHighDescription": {
    "message": "Le slippage saisi est considéré comme très élevé et peut donner lieu à un taux de change désavantageux"
  },
  "swapSlippageVeryHighTitle": {
    "message": "Slippage très élevé"
  },
  "swapSlippageZeroDescription": {
    "message": "Il y a moins de prestataires de services d’investissement sans slippage, ce qui se traduit par une cotation moins compétitive."
  },
  "swapSlippageZeroTitle": {
    "message": "Recherche de prestataires de services d’investissement sans slippage"
  },
  "swapSource": {
    "message": "Source de liquidité"
  },
  "swapSourceInfo": {
    "message": "Nous consultons de multiples sources de liquidité (bourses, agrégateurs et teneurs de marché professionnels) pour trouver les meilleurs taux et les frais de réseau les plus bas."
  },
  "swapSuggested": {
    "message": "Swap proposé"
  },
  "swapSuggestedGasSettingToolTipMessage": {
    "message": "Les swaps sont des transactions complexes et soumises à une contrainte de temps. Nous recommandons ce prix de carburant pour assurer un bon équilibre entre le coût et la garantie d’un swap réussi."
  },
  "swapSwapFrom": {
    "message": "Swap de"
  },
  "swapSwapSwitch": {
    "message": "Inverser l’échange de jetons"
  },
  "swapSwapTo": {
    "message": "Swap vers"
  },
  "swapToConfirmWithHwWallet": {
    "message": "pour confirmer avec votre portefeuille matériel"
  },
  "swapTokenAddedManuallyDescription": {
    "message": "Vérifiez ce jeton sur $1 et assurez-vous qu’il s’agit bien du jeton que vous souhaitez échanger.",
    "description": "$1 points the user to etherscan as a place they can verify information about a token. $1 is replaced with the translation for \"etherscan\""
  },
  "swapTokenAddedManuallyTitle": {
    "message": "Jeton ajouté manuellement"
  },
  "swapTokenAvailable": {
    "message": "Votre $1 a été ajouté à votre compte.",
    "description": "This message is shown after a swap is successful and communicates the exact amount of tokens the user has received for a swap. The $1 is a decimal number of tokens followed by the token symbol."
  },
  "swapTokenBalanceUnavailable": {
    "message": "Nous n’avons pas pu récupérer votre solde de $1",
    "description": "This message communicates to the user that their balance of a given token is currently unavailable. $1 will be replaced by a token symbol"
  },
  "swapTokenToToken": {
    "message": "Swap de $1 vers $2",
    "description": "Used in the transaction display list to describe a swap. $1 and $2 are the symbols of tokens in involved in a swap."
  },
  "swapTokenVerificationAddedManually": {
    "message": "Ce jeton a été ajouté manuellement."
  },
  "swapTokenVerificationMessage": {
    "message": "Confirmez toujours l’adresse du jeton sur $1.",
    "description": "Points the user to Etherscan as a place they can verify information about a token. $1 is replaced with the translation for \"Etherscan\" followed by an info icon that shows more info on hover."
  },
  "swapTokenVerificationOnlyOneSource": {
    "message": "Vérification effectuée uniquement sur 1 source."
  },
  "swapTokenVerificationSources": {
    "message": "Vérification effectuée sur $1 sources.",
    "description": "Indicates the number of token information sources that recognize the symbol + address. $1 is a decimal number."
  },
  "swapTokenVerifiedOn1SourceDescription": {
    "message": "$1 n’a été vérifié que par 1 source. Envisagez de le vérifier auprès de $2 sources avant de continuer.",
    "description": "$1 is a token name, $2 points the user to etherscan as a place they can verify information about a token. $1 is replaced with the translation for \"etherscan\""
  },
  "swapTokenVerifiedOn1SourceTitle": {
    "message": "Jeton potentiellement inauthentique"
  },
  "swapTooManyDecimalsError": {
    "message": "$1 accepte jusqu’à $2 décimales",
    "description": "$1 is a token symbol and $2 is the max. number of decimals allowed for the token"
  },
  "swapTransactionComplete": {
    "message": "Transaction terminée"
  },
  "swapTwoTransactions": {
    "message": "2 transactions"
  },
  "swapUnknown": {
    "message": "Inconnu"
  },
  "swapVerifyTokenExplanation": {
    "message": "Attention, plusieurs jetons peuvent utiliser le même nom et le même symbole. Vérifiez $1 pour vous assurer qu’il s’agit bien du jeton que vous recherchez.",
    "description": "This appears in a tooltip next to the verifyThisTokenOn message. It gives the user more information about why they should check the token on a block explorer. $1 will be the name or url of the block explorer, which will be the translation of 'etherscan' or a block explorer url specified for a custom network."
  },
  "swapYourTokenBalance": {
    "message": "$1 $2 disponibles pour un swap",
    "description": "Tells the user how much of a token they have in their balance. $1 is a decimal number amount of tokens, and $2 is a token symbol"
  },
  "swapZeroSlippage": {
    "message": "0 % de glissement"
  },
  "swapsAdvancedOptions": {
    "message": "Options avancées"
  },
  "swapsExcessiveSlippageWarning": {
    "message": "Le montant du glissement est trop élevé et donnera lieu à un mauvais taux. Veuillez réduire votre tolérance de glissement à une valeur inférieure à 15 %."
  },
  "swapsMaxSlippage": {
    "message": "Tolérance au slippage"
  },
  "swapsNotEnoughForTx": {
    "message": "Pas assez de $1 pour effectuer cette transaction",
    "description": "Tells the user that they don't have enough of a token for a proposed swap. $1 is a token symbol"
  },
  "swapsNotEnoughToken": {
    "message": "Pas assez de $1",
    "description": "Tells the user that they don't have enough of a token for a proposed swap. $1 is a token symbol"
  },
  "swapsViewInActivity": {
    "message": "Afficher dans l’activité"
  },
  "switch": {
    "message": "Changer"
  },
  "switchEthereumChainConfirmationDescription": {
    "message": "Ceci permet de remplacer le réseau sélectionné dans MetaMask par un réseau précédemment ajouté :"
  },
  "switchEthereumChainConfirmationTitle": {
    "message": "Autoriser ce site à changer de réseau ?"
  },
  "switchNetwork": {
    "message": "Changer de réseau"
  },
  "switchNetworks": {
    "message": "Changer de réseau"
  },
  "switchToNetwork": {
    "message": "Passer à $1",
    "description": "$1 represents the custom network that has previously been added"
  },
  "switchToThisAccount": {
    "message": "Basculer vers ce compte"
  },
  "switchedTo": {
    "message": "Vous êtes passé à"
  },
  "switcherTitle": {
    "message": "Commutateur réseau"
  },
  "switcherTourDescription": {
    "message": "Cliquez sur l’icône pour changer de réseau ou ajouter un nouveau réseau"
  },
  "switchingNetworksCancelsPendingConfirmations": {
    "message": "Le changement de réseau annulera toutes les confirmations en attente"
  },
  "symbol": {
    "message": "Symbole"
  },
  "symbolBetweenZeroTwelve": {
    "message": "Le symbole doit comporter 11 caractères ou moins."
  },
  "tenPercentIncreased": {
    "message": "Augmentation de 10 %"
  },
  "terms": {
    "message": "Conditions d’utilisation"
  },
  "termsOfService": {
    "message": "Conditions de service"
  },
  "termsOfUse": {
    "message": "conditions d’utilisation"
  },
  "termsOfUseAgreeText": {
    "message": " J’accepte les conditions d’utilisation de MetaMask et de ses fonctionnalités"
  },
  "termsOfUseFooterText": {
    "message": "Faites défiler pour lire toutes les sections"
  },
  "termsOfUseTitle": {
    "message": "Nos conditions d’utilisation ont été mises à jour"
  },
  "testNetworks": {
    "message": "Réseaux de test"
  },
  "theme": {
    "message": "Thème"
  },
  "themeDescription": {
    "message": "Choisissez votre thème MetaMask préféré."
  },
  "thingsToKeep": {
    "message": "Les choses que vous devez garder à l’esprit :"
  },
  "thirdPartySoftware": {
    "message": "Avis sur les logiciels développés par des tiers",
    "description": "Title of a popup modal displayed when installing a snap for the first time."
  },
  "thisCollection": {
    "message": "cette collection"
  },
  "thisServiceIsExperimental": {
    "message": "Ce service est expérimental. En activant cette fonctionnalité, vous acceptez les $1 d’OpenSea.",
    "description": "$1 is link to open sea terms of use"
  },
  "time": {
    "message": "Temps"
  },
  "tips": {
    "message": "Dons"
  },
  "to": {
    "message": "Destinataire"
  },
  "toAddress": {
    "message": "Vers : $1",
    "description": "$1 is the address to include in the To label. It is typically shortened first using shortenAddress"
  },
  "toggleEthSignBannerDescription": {
    "message": "Vous êtes vulnérable aux attaques par hameçonnage. Protégez-vous en désactivant eth_sign."
  },
  "toggleEthSignDescriptionField": {
    "message": "Si vous activez ce paramètre, vous risquez de recevoir des demandes de signature illisibles. En signant un message que vous ne comprenez pas, vous pourriez accepter de céder vos fonds et vos NFTs."
  },
  "toggleEthSignField": {
    "message": "Requêtes Eth_sign"
  },
  "toggleEthSignModalBannerBoldText": {
    "message": " il se peut qu’il essaie de vous arnaquer"
  },
  "toggleEthSignModalBannerText": {
    "message": "Si quelqu’un vous a demandé d’activer ce paramètre,"
  },
  "toggleEthSignModalCheckBox": {
    "message": "Je sais que je peux perdre tous mes fonds et mes NFT si j’active les demandes eth_sign. "
  },
  "toggleEthSignModalDescription": {
    "message": "L’autorisation des demandes eth_sign peut vous rendre vulnérable aux attaques par hameçonnage. Assurez-vous de l’adresse URL et faites preuve de vigilance avant de signer des messages qui contiennent du code."
  },
  "toggleEthSignModalFormError": {
    "message": "Le texte est incorrect"
  },
  "toggleEthSignModalFormLabel": {
    "message": "Tapez « Je ne signe que ce que je comprends » pour continuer"
  },
  "toggleEthSignModalFormValidation": {
    "message": "Je ne signe que ce que je comprends"
  },
  "toggleEthSignModalTitle": {
    "message": "Utilisez cette fonctionnalité à vos risques et périls"
  },
  "toggleEthSignOff": {
    "message": "Désactiver (recommandé)"
  },
  "toggleEthSignOn": {
    "message": "Activer (recommandé)"
  },
  "token": {
    "message": "Jeton"
  },
  "tokenAddress": {
    "message": "Adresse du token"
  },
  "tokenAlreadyAdded": {
    "message": "Ce jeton a déjà été ajouté."
  },
  "tokenAutoDetection": {
    "message": "Détection automatique des jetons"
  },
  "tokenContractAddress": {
    "message": "Adresse du contrat de jeton"
  },
  "tokenDecimalFetchFailed": {
    "message": "Décimale de jeton requise."
  },
  "tokenDecimalTitle": {
    "message": "Nombre de décimales du token :"
  },
  "tokenDetails": {
    "message": "Détails du token"
  },
  "tokenFoundTitle": {
    "message": "1 nouveau jeton trouvé"
  },
  "tokenId": {
    "message": "ID de token"
  },
  "tokenList": {
    "message": "Listes de tokens :"
  },
  "tokenScamSecurityRisk": {
    "message": "les arnaques et les risques de piratage informatique"
  },
  "tokenShowUp": {
    "message": "Vos tokens n’apparaîtront peut-être pas automatiquement dans votre portefeuille."
  },
  "tokenSymbol": {
    "message": "Symbole du jeton"
  },
  "tokens": {
    "message": "Jetons"
  },
  "tokensFoundTitle": {
    "message": "$1 nouveaux jetons trouvés",
    "description": "$1 is the number of new tokens detected"
  },
  "tooltipApproveButton": {
    "message": "Je comprends"
  },
  "tooltipSatusConnected": {
    "message": "connecté"
  },
  "tooltipSatusNotConnected": {
    "message": "non connecté"
  },
  "total": {
    "message": "Total"
  },
  "transaction": {
    "message": "transaction"
  },
  "transactionCancelAttempted": {
    "message": "Tentative d’annulation de la transaction avec un prix de carburant de $1 à $2"
  },
  "transactionCancelSuccess": {
    "message": "Transaction annulée avec succès à $2"
  },
  "transactionConfirmed": {
    "message": "Transaction confirmée sur $2."
  },
  "transactionCreated": {
    "message": "Transaction créée avec une valeur de $1 sur $2."
  },
  "transactionData": {
    "message": "Données de transaction"
  },
  "transactionDecodingAccreditationDecoded": {
    "message": "Décodé par Truffle"
  },
  "transactionDecodingAccreditationVerified": {
    "message": "Contrat vérifié sur $1"
  },
  "transactionDecodingUnsupportedNetworkError": {
    "message": "Le décodage de la transaction n’est pas disponible pour l’ID de chaîne $1"
  },
  "transactionDetailDappGasMoreInfo": {
    "message": "Site suggéré"
  },
  "transactionDetailDappGasTooltip": {
    "message": "Modifier pour utiliser les frais de carburant recommandé par MetaMask selon le dernier bloc."
  },
  "transactionDetailGasHeading": {
    "message": "Frais de carburant estimés"
  },
  "transactionDetailGasInfoV2": {
    "message": "estimé"
  },
  "transactionDetailGasTooltipConversion": {
    "message": "En savoir plus sur les frais de carburant"
  },
  "transactionDetailGasTooltipExplanation": {
    "message": "Les frais de carburant sont définis par le réseau et fluctuent selon le trafic réseau et la complexité de la transaction."
  },
  "transactionDetailGasTooltipIntro": {
    "message": "Les frais de carburant sont payés aux mineurs de cryptomonnaies qui traitent les transactions sur le réseau $1. MetaMask ne tire aucun profit des frais de carburant."
  },
  "transactionDetailGasTotalSubtitle": {
    "message": "Montant + frais de carburant"
  },
  "transactionDetailLayer2GasHeading": {
    "message": "Frais de carburant de couche 2 (L2)"
  },
  "transactionDetailMultiLayerTotalSubtitle": {
    "message": "Montant + frais"
  },
  "transactionDropped": {
    "message": "Transaction abandonnée sur $2."
  },
  "transactionError": {
    "message": "Erreur de transaction. Une exception a été rencontrée dans l’exécution du code du contrat."
  },
  "transactionErrorNoContract": {
    "message": "Tentative d’appel de fonction sur une adresse qui n’apparaît pas dans le contrat."
  },
  "transactionErrored": {
    "message": "La transaction a rencontré une erreur."
  },
  "transactionFailed": {
    "message": "La transaction a échoué"
  },
  "transactionFee": {
    "message": "Frais de transaction"
  },
  "transactionHistoryBaseFee": {
    "message": "Frais de base (GWEI)"
  },
  "transactionHistoryL1GasLabel": {
    "message": "Total des frais de transaction L1"
  },
  "transactionHistoryL2GasLimitLabel": {
    "message": "Montant maximal des frais de transaction L2"
  },
  "transactionHistoryL2GasPriceLabel": {
    "message": "Prix du gaz L2"
  },
  "transactionHistoryMaxFeePerGas": {
    "message": "Frais maximaux par unité de gaz"
  },
  "transactionHistoryPriorityFee": {
    "message": "Frais de priorité (GWEI)"
  },
  "transactionHistoryTotalGasFee": {
    "message": "Total des frais de transaction"
  },
  "transactionNote": {
    "message": "Note de transaction"
  },
  "transactionResubmitted": {
    "message": "La transaction a été soumise à nouveau avec une augmentation du prix du gaz, désormais de $1 à $2"
  },
  "transactionSecurityCheck": {
    "message": "Autoriser les fournisseurs de services de vérification des transactions"
  },
  "transactionSecurityCheckDescription": {
    "message": "Nous utilisons des API tierces pour détecter et afficher les risques liés aux transactions non signées et aux demandes de signature avant que vous ne les signiez. Ces services auront accès à vos transactions non signées et à vos demandes de signature, à l’adresse de votre compte et à la langue que vous préférez."
  },
  "transactionSettings": {
    "message": "Paramètres de la transaction"
  },
  "transactionSubmitted": {
    "message": "Transaction envoyée sur $2."
  },
  "transactionUpdated": {
    "message": "Transaction mise à jour sur $2."
  },
  "transactions": {
    "message": "Transactions"
  },
  "transfer": {
    "message": "Transfert"
  },
  "transferFrom": {
    "message": "Transfert depuis"
  },
  "troubleConnectingToLedgerU2FOnFirefox": {
    "message": "Nous avons des difficultés à connecter votre Ledger. $1",
    "description": "$1 is a link to the wallet connection guide;"
  },
  "troubleConnectingToLedgerU2FOnFirefox2": {
    "message": "Consultez notre guide de connexion au portefeuille matériel et réessayez.",
    "description": "$1 of the ledger wallet connection guide"
  },
  "troubleConnectingToLedgerU2FOnFirefoxLedgerSolution": {
    "message": "Si vous utilisez la dernière version de Firefox, il se peut que vous rencontriez un problème, car Firefox ne prend plus en charge la norme d’authentification U2F. Découvrez $1 comment vous pouvez résoudre ce problème.",
    "description": "It is a link to the ledger website for the workaround."
  },
  "troubleConnectingToLedgerU2FOnFirefoxLedgerSolution2": {
    "message": "ici",
    "description": "Second part of the error message; It is a link to the ledger website for the workaround."
  },
  "troubleConnectingToWallet": {
    "message": "Nous avons eu des difficultés à nous connecter à votre $1. Essayez de vérifier votre $2 et réessayez.",
    "description": "$1 is the wallet device name; $2 is a link to wallet connection guide"
  },
  "troubleStarting": {
    "message": "Impossible de démarrer MetaMask. Cette erreur peut être occasionnelle, essayez donc de redémarrer lextension."
  },
  "trustSiteApprovePermission": {
    "message": "En accordant cette autorisation, vous permettez au(x) $1 suivant(s) d’accéder à vos fonds"
  },
  "tryAgain": {
    "message": "Réessayez"
  },
  "turnOnTokenDetection": {
    "message": "Activer la détection améliorée des jetons"
  },
  "tutorial": {
    "message": "Tutoriel"
  },
  "twelveHrTitle": {
    "message": "12 h :"
  },
  "txInsightsNotSupported": {
    "message": "Les aperçus de transaction ne sont pas pris en charge pour ce contrat à l’heure actuelle."
  },
  "typeYourSRP": {
    "message": "Saisissez votre phrase secrète de récupération"
  },
  "u2f": {
    "message": "U2F",
    "description": "A name on an API for the browser to interact with devices that support the U2F protocol. On some browsers we use it to connect MetaMask to Ledger devices."
  },
  "unapproved": {
    "message": "Non autorisé"
  },
  "units": {
    "message": "unités"
  },
  "unknown": {
    "message": "Inconnu"
  },
  "unknownCameraError": {
    "message": "Une erreur s’est produite lors de l’accès à votre appareil photo. Veuillez réessayer..."
  },
  "unknownCameraErrorTitle": {
    "message": "Oups ! Il y a eu un problème...."
  },
  "unknownCollection": {
    "message": "Collection sans nom"
  },
  "unknownNetwork": {
    "message": "Réseau privé inconnu"
  },
  "unknownQrCode": {
    "message": "Erreur : nous n’avons pas pu identifier le code QR"
  },
  "unlimited": {
    "message": "Illimité"
  },
  "unlock": {
    "message": "Déverrouiller"
  },
  "unlockMessage": {
    "message": "Le web décentralisé vous attend"
  },
  "unrecognizedChain": {
    "message": "Ce réseau personnalisé n’est pas reconnu",
    "description": "$1 is a clickable link with text defined by the 'unrecognizedChanLinkText' key. The link will open to instructions for users to validate custom network details."
  },
  "unrecognizedProtocol": {
    "message": "$1 (protocole inconnu)",
    "description": "Shown when the protocol is unknown by the extension. $1 is the protocol code."
  },
  "unsendableAsset": {
    "message": "L’envoi de jetons NFT (ERC-721) n’est pas pris en charge actuellement",
    "description": "This is an error message we show the user if they attempt to send an NFT asset type, for which currently don't support sending"
  },
  "unverifiedContractAddressMessage": {
    "message": "Nous ne pouvons pas vérifier ce contrat. Assurez-vous que vous faites confiance à cette adresse."
  },
  "upArrow": {
    "message": "flèche vers le haut"
  },
  "update": {
    "message": "Mise à jour"
  },
  "updatedWithDate": {
    "message": "Mis à jour $1"
  },
  "urlErrorMsg": {
    "message": "Les URLs requièrent un préfixe HTTP/HTTPS approprié."
  },
  "urlExistsErrorMsg": {
    "message": "Cette URL est actuellement utilisée par le réseau $1."
  },
  "use4ByteResolution": {
    "message": "Décoder les contrats intelligents"
  },
  "use4ByteResolutionDescription": {
    "message": "Pour améliorer l’expérience utilisateur, nous personnalisons les messages qui s’affichent dans l’onglet d’activité en fonction des contrats intelligents avec lesquels vous interagissez. MetaMask utilise un service appelé 4byte.directory pour décoder les données et vous montrer une version plus facile à lire des contrats intelligents. Ainsi vous aurez moins de chances d’approuver l’exécution de contrats intelligents malveillants, mais cela peut nécessiter le partage de votre adresse IP."
  },
  "useMultiAccountBalanceChecker": {
    "message": "Demandes d’informations concernant le solde de plusieurs comptes"
  },
  "useMultiAccountBalanceCheckerSettingDescription": {
    "message": "Bénéficiez d’une mise à jour plus rapide des soldes en regroupant les demandes d’informations concernant le solde des comptes. Cela nous permet de récupérer plus rapidement les informations dont nous avons besoin pour mettre à jour le solde de vos comptes. En désactivant cette fonctionnalité, vous limitez la capacité des tiers à établir un lien entre vos différents comptes."
  },
  "useNftDetection": {
    "message": "Détection automatique des NFT"
  },
  "useNftDetectionDescription": {
    "message": "L’affichage des médias et des données des NFT peut exposer votre adresse IP à des serveurs centralisés. Des API tierces (comme OpenSea) sont utilisées pour détecter les NFT dans votre portefeuille. Cela expose donc l’adresse de votre compte à ces services. Désactivez cette option si vous ne souhaitez pas que l’application récupère des données auprès de ces services."
  },
  "useNftDetectionDescriptionLine2": {
    "message": "De plus, veuillez noter que :"
  },
  "useNftDetectionDescriptionLine3": {
    "message": "Les métadonnées des NFT peuvent contenir des liens vers des sites d’arnaques ou d’hameçonnage."
  },
  "useNftDetectionDescriptionLine4": {
    "message": "N’importe qui peut déposer des NFT sur votre compte. Les NFT peuvent contenir du contenu offensant qui pourrait s’afficher automatiquement dans votre portefeuille."
  },
  "useNftDetectionDescriptionLine5": {
    "message": "N’activez pas cette fonctionnalité si vous ne voulez pas que l’application extraie des données de ces services."
  },
  "usePhishingDetection": {
    "message": "Utiliser la fonction anti-hameçonnage"
  },
  "usePhishingDetectionDescription": {
    "message": "Cela permet d’afficher un avertissement pour les domaines d’hameçonnage ciblant les utilisateurs d’Ethereum"
  },
  "useSiteSuggestion": {
    "message": "Utiliser la suggestion du site"
  },
  "useTokenDetectionPrivacyDesc": {
    "message": "L’affichage automatique des tokens envoyés sur votre compte implique une communication avec des serveurs externes afin de récupérer les images des tokens. Ces serveurs auront accès à votre adresse IP."
  },
  "usedByClients": {
    "message": "Utilisé par plusieurs clients différents"
  },
  "userName": {
    "message": "Nom d’utilisateur"
  },
  "verifyContractDetails": {
    "message": "Vérifier les informations relatives aux tiers"
  },
  "verifyThisTokenDecimalOn": {
    "message": "Décimale de jeton disponible sur $1",
    "description": "Points the user to etherscan as a place they can verify information about a token. $1 is replaced with the translation for \"etherscan\""
  },
  "verifyThisTokenOn": {
    "message": "Vérifier ce jeton sur $1",
    "description": "Points the user to etherscan as a place they can verify information about a token. $1 is replaced with the translation for \"etherscan\""
  },
  "verifyThisUnconfirmedTokenOn": {
    "message": "Vérifiez ce jeton sur $1 et qu’il s’agit bien de celui que vous souhaitez échanger.",
    "description": "Points the user to etherscan as a place they can verify information about a token. $1 is replaced with the translation for \"etherscan\""
  },
  "version": {
    "message": "Version"
  },
  "view": {
    "message": "Affichez"
  },
  "viewAllDetails": {
    "message": "Afficher tous les détails"
  },
  "viewAllQuotes": {
    "message": "afficher toutes les cotations"
  },
  "viewContact": {
    "message": "Voir le contact"
  },
  "viewDetails": {
    "message": "Afficher les détails"
  },
  "viewFullTransactionDetails": {
    "message": "Afficher tous les détails de la transaction"
  },
  "viewMore": {
    "message": "Afficher plus"
  },
  "viewOnBlockExplorer": {
    "message": "Afficher sur l’explorateur de blocs"
  },
  "viewOnCustomBlockExplorer": {
    "message": "Afficher $1 à $2",
    "description": "$1 is the action type. e.g (Account, Transaction, Swap) and $2 is the Custom Block Exporer URL"
  },
  "viewOnEtherscan": {
    "message": "Afficher $1 sur Etherscan",
    "description": "$1 is the action type. e.g (Account, Transaction, Swap)"
  },
  "viewOnExplorer": {
    "message": "Afficher sur l’explorateur"
  },
  "viewOnOpensea": {
    "message": "Afficher sur Opensea"
  },
  "viewPortfolioDashboard": {
    "message": "Afficher le tableau de bord du portefeuille"
  },
  "viewinCustodianApp": {
    "message": "Afficher dans l’application dépositaire"
  },
  "viewinExplorer": {
    "message": "Voir $1 dans l’explorateur",
    "description": "$1 is the action type. e.g (Account, Transaction, Swap)"
  },
  "visitWebSite": {
    "message": "Visitez notre site web"
  },
  "walletConnectionGuide": {
    "message": "notre guide de connexion des portefeuilles matériels"
  },
  "walletCreationSuccessDetail": {
    "message": "Votre portefeuille est bien protégé. Conservez votre phrase secrète de récupération en sécurité et en toute discrétion. C’est votre responsabilité !"
  },
  "walletCreationSuccessReminder1": {
    "message": "MetaMask ne peut pas restaurer votre phrase secrète de récupération."
  },
  "walletCreationSuccessReminder2": {
    "message": "MetaMask ne vous demandera jamais votre phrase secrète de récupération."
  },
  "walletCreationSuccessReminder3": {
    "message": "$1 avec n’importe qui, sinon vous risquez de voir vos fonds subtilisés",
    "description": "$1 is separated as walletCreationSuccessReminder3BoldSection so that we can bold it"
  },
  "walletCreationSuccessReminder3BoldSection": {
    "message": "Ne partagez jamais votre phrase secrète de récupération",
    "description": "This string is localized separately from walletCreationSuccessReminder3 so that we can bold it"
  },
  "walletCreationSuccessTitle": {
    "message": "Portefeuille créé avec succès"
  },
  "wantToAddThisNetwork": {
    "message": "Voulez-vous ajouter ce réseau ?"
  },
  "wantsToAddThisAsset": {
    "message": "$1 veut ajouter cet actif à votre portefeuille",
    "description": "$1 is the name of the website that wants to add an asset to your wallet"
  },
  "warning": {
    "message": "Avertissement"
  },
  "warningTooltipText": {
    "message": "$1 L’autre partie au contrat peut dépenser la totalité de votre solde de jetons sans préavis et sans demander votre consentement. Protégez-vous en abaissant le plafond des dépenses.",
    "description": "$1 is a warning icon with text 'Be careful' in 'warning' colour"
  },
  "weak": {
    "message": "Faible"
  },
  "web3ShimUsageNotification": {
    "message": "Nous avons remarqué que ce site Web a essayé d’utiliser l’API window.web3 supprimée. Si le site semble être défectueux, veuillez cliquer sur $1 pour plus d’informations.",
    "description": "$1 is a clickable link."
  },
  "webhid": {
    "message": "WebHID",
    "description": "Refers to a interface for connecting external devices to the browser. Used for connecting ledger to the browser. Read more here https://developer.mozilla.org/en-US/docs/Web/API/WebHID_API"
  },
  "websites": {
    "message": "sites Web",
    "description": "Used in the 'permission_rpc' message."
  },
  "welcomeBack": {
    "message": "Nous sommes heureux de vous revoir !"
  },
  "welcomeExploreDescription": {
    "message": "Stockez, envoyez et dépensez des cryptomonnaies et des actifs."
  },
  "welcomeExploreTitle": {
    "message": "Explorer des applications décentralisées"
  },
  "welcomeLoginDescription": {
    "message": "Utilisez votre MetaMask pour vous connecter à des applications décentralisées. Nul besoin de vous inscrire !"
  },
  "welcomeLoginTitle": {
    "message": "Dites bonjour à votre portefeuille"
  },
  "welcomeToMetaMask": {
    "message": "C’est parti !"
  },
  "welcomeToMetaMaskIntro": {
    "message": "MetaMask est un portefeuille sécurisé utilisé par des millions de personnes qui rend l’univers du web3 accessible à toutes et à tous."
  },
  "whatsNew": {
    "message": "Nouveautés",
    "description": "This is the title of a popup that gives users notifications about new features and updates to MetaMask."
  },
  "whatsThis": {
    "message": "Qu’est-ce que c’est ?"
  },
  "xOfY": {
    "message": "$1 sur $2",
    "description": "$1 and $2 are intended to be two numbers, where $2 is a total, and $1 is a count towards that total"
  },
  "xOfYPending": {
    "message": "$1 sur $2 en attente",
    "description": "$1 and $2 are intended to be two numbers, where $2 is a total number of pending confirmations, and $1 is a count towards that total"
  },
  "yes": {
    "message": "Oui"
  },
  "youHaveAddedAll": {
    "message": "Vous avez ajouté tous les réseaux populaires. Vous pouvez découvrir d’autres réseaux $1 ou $2",
    "description": "$1 is a link with the text 'here' and $2 is a button with the text 'add more networks manually'"
  },
  "youNeedToAllowCameraAccess": {
    "message": "Vous devez autoriser l’accès à votre appareil pour utiliser cette fonctionnalité."
  },
  "youSign": {
    "message": "Vous signez"
  },
  "yourAccounts": {
    "message": "Vos comptes"
  },
  "yourFundsMayBeAtRisk": {
    "message": "Vous risquez de perdre une partie ou la totalité du capital investi"
  },
  "yourNFTmayBeAtRisk": {
    "message": "Il peut y avoir des risques associés à votre NFT"
  },
  "yourPrivateSeedPhrase": {
    "message": "Votre phrase secrète de récupération privée"
  },
  "zeroGasPriceOnSpeedUpError": {
    "message": "Prix de carburant zéro sur l’accélération"
  }
}<|MERGE_RESOLUTION|>--- conflicted
+++ resolved
@@ -1476,15 +1476,9 @@
   "enterMaxSpendLimit": {
     "message": "Saisissez la limite de dépenses maximale"
   },
-<<<<<<< HEAD
-=======
   "enterOptionalPassword": {
     "message": "Entrez le mot de passe facultatif"
   },
-  "enterPassword": {
-    "message": "Entrez votre mot de passe"
-  },
->>>>>>> 787fc13f
   "enterPasswordContinue": {
     "message": "Entrez votre mot de passe pour continuer"
   },
@@ -1558,18 +1552,12 @@
   "experimental": {
     "message": "Expérimental"
   },
-<<<<<<< HEAD
-=======
   "exploreMetaMaskSnaps": {
     "message": "Explorer les Snaps MetaMask"
   },
-  "exportPrivateKey": {
-    "message": "Exporter la clé privée"
-  },
   "extendWalletWithSnaps": {
     "message": "Prolongez l’expérience avec ce portefeuille."
   },
->>>>>>> 787fc13f
   "externalExtension": {
     "message": "Extension externe"
   },
@@ -3872,15 +3860,9 @@
   "showPermissions": {
     "message": "Afficher les autorisations"
   },
-<<<<<<< HEAD
-=======
   "showPrivateKey": {
     "message": "Afficher la clé privée"
   },
-  "showPrivateKeys": {
-    "message": "Afficher les clés privées"
-  },
->>>>>>> 787fc13f
   "showTestnetNetworks": {
     "message": "Afficher les réseaux de test"
   },
