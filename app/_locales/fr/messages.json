--- conflicted
+++ resolved
@@ -4618,14 +4618,6 @@
   },
   "sepolia": {
     "message": "Réseau de test Sepolia"
-  },
-<<<<<<< HEAD
-  "serviceWorkerKeepAlive": {
-    "message": "Garder le « Service Worker » activé"
-=======
-  "setAdvancedPrivacySettingsDetails": {
-    "message": "MetaMask utilise ces services tiers de confiance pour améliorer la convivialité et la sécurité des produits."
->>>>>>> aea494de
   },
   "setApprovalForAll": {
     "message": "Définir l’approbation pour tous"
