--- conflicted
+++ resolved
@@ -4741,45 +4741,6 @@
   "seeDetails": {
     "message": "Voir les détails"
   },
-<<<<<<< HEAD
-=======
-  "seedPhraseConfirm": {
-    "message": "Confirmer la phrase secrète de récupération"
-  },
-  "seedPhraseEnterMissingWords": {
-    "message": "Confirmer la phrase secrète de récupération"
-  },
-  "seedPhraseIntroNotRecommendedButtonCopy": {
-    "message": "Me le rappeler plus tard (non recommandé)"
-  },
-  "seedPhraseIntroRecommendedButtonCopy": {
-    "message": "Sécuriser mon portefeuille (recommandé)"
-  },
-  "seedPhraseIntroSidebarBulletOne": {
-    "message": "Notez-la et conservez-la dans plusieurs endroits secrets."
-  },
-  "seedPhraseIntroSidebarBulletTwo": {
-    "message": "Conservez-la dans un coffre-fort"
-  },
-  "seedPhraseIntroSidebarCopyOne": {
-    "message": "Votre phrase secrète de récupération est une formule de 12 mots qui constitue la « clé maîtresse » de votre portefeuille et de vos fonds"
-  },
-  "seedPhraseIntroSidebarCopyThree": {
-    "message": "Si quelqu’un vous demande votre phrase de récupération, il est probable qu’il essaie de vous arnaquer pour dérober les fonds de votre portefeuille"
-  },
-  "seedPhraseIntroSidebarCopyTwo": {
-    "message": "Ne partagez jamais, au grand jamais, votre phrase secrète de récupération, pas même avec MetaMask !"
-  },
-  "seedPhraseIntroSidebarTitleOne": {
-    "message": "Qu’est-ce qu’une phrase secrète de récupération ?"
-  },
-  "seedPhraseIntroSidebarTitleThree": {
-    "message": "Dois-je partager ma phrase secrète de récupération ?"
-  },
-  "seedPhraseIntroSidebarTitleTwo": {
-    "message": "Comment puis-je sauvegarder ma phrase secrète de récupération ?"
-  },
->>>>>>> 02e5b903
   "seedPhraseIntroTitle": {
     "message": "Sécuriser votre portefeuille"
   },
@@ -6692,21 +6653,6 @@
   "welcomeBack": {
     "message": "Nous sommes heureux de vous revoir"
   },
-<<<<<<< HEAD
-=======
-  "welcomeExploreDescription": {
-    "message": "Stockez, envoyez et dépensez des crypto-monnaies et des crypto-actifs."
-  },
-  "welcomeExploreTitle": {
-    "message": "Explorer des applications décentralisées"
-  },
-  "welcomeLoginDescription": {
-    "message": "Utilisez votre MetaMask pour vous connecter à des applications décentralisées. Nul besoin de vous inscrire !"
-  },
-  "welcomeLoginTitle": {
-    "message": "Dites bonjour à votre portefeuille"
-  },
->>>>>>> 02e5b903
   "welcomeToMetaMask": {
     "message": "C’est parti !"
   },
