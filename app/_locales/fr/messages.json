--- conflicted
+++ resolved
@@ -402,8 +402,6 @@
     "message": "Tous vos NFT via $1",
     "description": "$1 is a link to contract on the block explorer when we're not able to retrieve a erc721 or erc1155 name"
   },
-<<<<<<< HEAD
-=======
   "allow": {
     "message": "Autoriser"
   },
@@ -413,7 +411,6 @@
   "allowNotifications": {
     "message": "Autoriser les notifications"
   },
->>>>>>> ee3841d8
   "allowSpendToken": {
     "message": "Donner l’autorisation d’accéder à votre $1 ?",
     "description": "$1 is the symbol of the token that are requesting to spend"
@@ -1994,8 +1991,6 @@
   "genericExplorerView": {
     "message": "Afficher le compte sur $1"
   },
-<<<<<<< HEAD
-=======
   "getStartedWithNFTs": {
     "message": "Obtenez des $1 pour acheter des NFT",
     "description": "$1 is the token symbol"
@@ -2004,7 +1999,6 @@
     "message": "Débutez avec les NFT en ajoutant quelques $1 à votre portefeuille.",
     "description": "$1 is the token symbol"
   },
->>>>>>> ee3841d8
   "goBack": {
     "message": "Retour"
   },
@@ -3401,15 +3395,12 @@
   "onboardingMetametricsDataTermsLegacy": {
     "message": "Conformément au règlement général sur la protection des données (UE) 2016/679, ces données sont agrégées pour préserver l’anonymat des utilisateurs."
   },
-<<<<<<< HEAD
-=======
   "onboardingMetametricsDescription": {
     "message": "Nous aimerions recueillir des données d’utilisation et de diagnostic de base afin d’améliorer MetaMask. Sachez que nous ne vendons jamais les données que vous nous fournissez ici."
   },
   "onboardingMetametricsDescription2": {
     "message": "Lorsque nous recueillons des données, elles sont toujours…"
   },
->>>>>>> ee3841d8
   "onboardingMetametricsDescription2Legacy": {
     "message": "MetaMask..."
   },
@@ -3419,23 +3410,17 @@
   "onboardingMetametricsDisagree": {
     "message": "Non merci"
   },
-<<<<<<< HEAD
-=======
   "onboardingMetametricsInfuraTerms": {
     "message": "Nous vous informerons si nous décidons d’utiliser ces données à d’autres fins. Pour plus d’informations, vous pouvez consulter notre $1. N’oubliez pas que vous pouvez aller dans les paramètres et vous désinscrire à tout moment.",
     "description": "$1 represents `onboardingMetametricsInfuraTermsPolicy`"
   },
->>>>>>> ee3841d8
   "onboardingMetametricsInfuraTermsLegacy": {
     "message": "* Sachez que lorsque vous définissez Infura comme fournisseur de RPC par défaut dans MetaMask, votre adresse IP et l’adresse de votre portefeuille Ethereum seront communiquées à Infura pour valider les transactions. Ces données sont stockées séparément sur nos systèmes pour préserver l’anonymat des utilisateurs. Pour plus d’informations sur la façon dont MetaMask et Infura collectent les données, consultez nos dernières mises à jour $1. Pour plus d’informations, consultez notre $2.",
     "description": "$1 represents `onboardingMetametricsInfuraTermsPolicyLink`, $2 represents `onboardingMetametricsInfuraTermsPolicy`"
   },
-<<<<<<< HEAD
-=======
   "onboardingMetametricsInfuraTermsPolicy": {
     "message": "Politique de confidentialité"
   },
->>>>>>> ee3841d8
   "onboardingMetametricsInfuraTermsPolicyLegacy": {
     "message": "Politique de confidentialité ici"
   },
@@ -3445,7 +3430,20 @@
   "onboardingMetametricsModalTitle": {
     "message": "Ajouter un réseau personnalisé"
   },
-<<<<<<< HEAD
+  "onboardingMetametricsNeverCollect": {
+    "message": "$1 les clics et les contenus visualisés sur l’application sont enregistrés, mais d’autres renseignements (comme votre adresse publique) ne le sont pas.",
+    "description": "$1 represents `onboardingMetametricsNeverCollectEmphasis`"
+  },
+  "onboardingMetametricsNeverCollectEmphasis": {
+    "message": "Privé :"
+  },
+  "onboardingMetametricsNeverCollectIP": {
+    "message": "$1 nous utilisons votre adresse IP de temps en temps pour détecter votre emplacement général (comme votre pays ou votre région), mais nous ne l’enregistrons pas.",
+    "description": "$1 represents `onboardingMetametricsNeverCollectIPEmphasis`"
+  },
+  "onboardingMetametricsNeverCollectIPEmphasis": {
+    "message": "Général :"
+  },
   "onboardingMetametricsNeverCollectIPLegacy": {
     "message": "Nous ne collectons $1 l’intégralité de votre adresse IP*",
     "description": "$1 represents `onboardingMetametricsNeverEmphasis`"
@@ -3457,32 +3455,6 @@
   "onboardingMetametricsNeverEmphasisLegacy": {
     "message": "Jamais"
   },
-=======
-  "onboardingMetametricsNeverCollect": {
-    "message": "$1 les clics et les contenus visualisés sur l’application sont enregistrés, mais d’autres renseignements (comme votre adresse publique) ne le sont pas.",
-    "description": "$1 represents `onboardingMetametricsNeverCollectEmphasis`"
-  },
-  "onboardingMetametricsNeverCollectEmphasis": {
-    "message": "Privé :"
-  },
-  "onboardingMetametricsNeverCollectIP": {
-    "message": "$1 nous utilisons votre adresse IP de temps en temps pour détecter votre emplacement général (comme votre pays ou votre région), mais nous ne l’enregistrons pas.",
-    "description": "$1 represents `onboardingMetametricsNeverCollectIPEmphasis`"
-  },
-  "onboardingMetametricsNeverCollectIPEmphasis": {
-    "message": "Général :"
-  },
-  "onboardingMetametricsNeverCollectIPLegacy": {
-    "message": "Nous ne collectons $1 l’intégralité de votre adresse IP*",
-    "description": "$1 represents `onboardingMetametricsNeverEmphasis`"
-  },
-  "onboardingMetametricsNeverCollectLegacy": {
-    "message": "Nous ne collectons $1 d’informations dont nous n’avons pas besoin pour fournir nos services (comme les clés, les adresses, les hachages de transactions ou les soldes)",
-    "description": "$1 represents `onboardingMetametricsNeverEmphasis`"
-  },
-  "onboardingMetametricsNeverEmphasisLegacy": {
-    "message": "Jamais"
-  },
   "onboardingMetametricsNeverSellData": {
     "message": "$1 vous pouvez décider à tout moment de partager ou de supprimer vos données d’utilisation dans les paramètres.",
     "description": "$1 represents `onboardingMetametricsNeverSellDataEmphasis`"
@@ -3490,7 +3462,6 @@
   "onboardingMetametricsNeverSellDataEmphasis": {
     "message": "Facultatif :"
   },
->>>>>>> ee3841d8
   "onboardingMetametricsNeverSellDataLegacy": {
     "message": "Nous ne vendons $1 vos données !",
     "description": "$1 represents `onboardingMetametricsNeverEmphasis`"
@@ -3551,17 +3522,12 @@
     "message": "Un fournisseur de réseau malveillant peut mentir quant à l’état de la blockchain et enregistrer votre activité réseau. N’ajoutez que des réseaux personnalisés auxquels vous faites confiance."
   },
   "onlyConnectTrust": {
-<<<<<<< HEAD
-    "message": "Ne vous connectez qu’aux sites auxquels vous faites confiance.",
-    "description": "Text displayed above the buttons for connection confirmation. $1 is the link to the learn more web page."
-=======
     "message": "Ne vous connectez qu’aux sites auxquels vous faites confiance. $1",
     "description": "Text displayed above the buttons for connection confirmation. $1 is the link to the learn more web page."
   },
   "openCustodianApp": {
     "message": "Ouvrir l’application $1",
     "description": "The $1 is the name of the Custodian that will be open"
->>>>>>> ee3841d8
   },
   "openFullScreenForLedgerWebHid": {
     "message": "Passez en plein écran pour connecter votre Ledger.",
@@ -3674,12 +3640,9 @@
   "permissionDetails": {
     "message": "Informations sur les autorisations"
   },
-<<<<<<< HEAD
-=======
   "permissionRequest": {
     "message": "Demande d’autorisation"
   },
->>>>>>> ee3841d8
   "permissionRequested": {
     "message": "Demandé maintenant"
   },
@@ -3901,8 +3864,6 @@
   "permissions": {
     "message": "Autorisations"
   },
-<<<<<<< HEAD
-=======
   "permissionsPageEmptyContent": {
     "message": "Rien à voir ici"
   },
@@ -3915,7 +3876,6 @@
   "permissionsPageTourTitle": {
     "message": "Les sites connectés sont maintenant des autorisations"
   },
->>>>>>> ee3841d8
   "personalAddressDetected": {
     "message": "Votre adresse personnelle a été détectée. Veuillez saisir à la place l’adresse du contrat du jeton."
   },
@@ -4867,13 +4827,10 @@
   "snapDetailWebsite": {
     "message": "Site web"
   },
-<<<<<<< HEAD
-=======
   "snapInstallRequest": {
     "message": "L’installation de $1 lui accorde les autorisations suivantes.",
     "description": "$1 is the snap name."
   },
->>>>>>> ee3841d8
   "snapInstallSuccess": {
     "message": "Installation terminée"
   },
@@ -5710,8 +5667,6 @@
   "switchedNetworkToastDecline": {
     "message": "Ne plus afficher"
   },
-<<<<<<< HEAD
-=======
   "switchedNetworkToastMessage": {
     "message": "$1 est maintenant actif sur $2",
     "description": "$1 represents the account name, $2 represents the network name"
@@ -5719,7 +5674,6 @@
   "switchedTo": {
     "message": "Vous êtes passé à"
   },
->>>>>>> ee3841d8
   "switchingNetworksCancelsPendingConfirmations": {
     "message": "Le changement de réseau annulera toutes les confirmations en attente"
   },
