--- conflicted
+++ resolved
@@ -165,11 +165,7 @@
     "message": "Ajouter un alias"
   },
   "addBitcoinAccountLabel": {
-<<<<<<< HEAD
-    "message": "Compte Bitcoin (Bêta)"
-=======
     "message": "Compte Bitcoin"
->>>>>>> 82db9a9c
   },
   "addBlockExplorer": {
     "message": "Ajouter un explorateur de blocs"
@@ -2870,15 +2866,12 @@
   "ledgerLocked": {
     "message": "Impossible de se connecter au dispositif Ledger. Veuillez vous assurer que votre périphérique est déverrouillé et que l’application Ethereum est ouverte."
   },
-<<<<<<< HEAD
-=======
   "ledgerMultipleDevicesUnsupportedInfoDescription": {
     "message": "Pour connecter un nouvel appareil, il faut déconnecter l’ancien appareil."
   },
   "ledgerMultipleDevicesUnsupportedInfoTitle": {
     "message": "Vous ne pouvez connecter qu’un seul appareil Ledger à la fois"
   },
->>>>>>> 82db9a9c
   "ledgerTimeout": {
     "message": "Ledger Live met trop de temps à répondre ou la connexion est interrompue. Assurez-vous que l’application Ledger Live est bien ouverte et que votre appareil est déverrouillé."
   },
@@ -4226,11 +4219,7 @@
     "description": "$1 is a number of additional but unshown items in a list- this message will be shown in place of those items"
   },
   "popularNetworkAddToolTip": {
-<<<<<<< HEAD
-    "message": "Certains de ces réseaux dépendent de services tiers. Ils peuvent être moins fiables ou permettre à des tiers de suivre l’activité des utilisateurs. $1",
-=======
     "message": "Certains de ces réseaux dépendent de services tiers. Les connexions peuvent être moins fiables ou permettre à des tiers de suivre l’activité des utilisateurs.",
->>>>>>> 82db9a9c
     "description": "Learn more link"
   },
   "popularNetworks": {
