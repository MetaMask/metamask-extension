{
  "QRHardwareInvalidTransactionTitle": {
    "message": "Erreur"
  },
  "QRHardwareMismatchedSignId": {
    "message": "Données de transaction incompatibles. Veuillez vérifier les détails de la transaction."
  },
  "QRHardwarePubkeyAccountOutOfRange": {
    "message": "Il n’y a plus de comptes. Si vous souhaitez accéder à un autre compte non répertorié ci-dessous, veuillez reconnecter votre portefeuille matériel et le sélectionner."
  },
  "QRHardwareScanInstructions": {
    "message": "Placez le code QR devant votre caméra. L’écran est flou, mais cela n’affectera pas la lecture."
  },
  "QRHardwareSignRequestCancel": {
    "message": "Rejeter"
  },
  "QRHardwareSignRequestDescription": {
    "message": "Après avoir signé avec votre portefeuille, cliquez sur « Obtenir la signature » pour recevoir la signature"
  },
  "QRHardwareSignRequestGetSignature": {
    "message": "Obtenir la signature"
  },
  "QRHardwareSignRequestSubtitle": {
    "message": "Veuillez scanner le code QR avec votre portefeuille"
  },
  "QRHardwareSignRequestTitle": {
    "message": "Demander la signature"
  },
  "QRHardwareUnknownQRCodeTitle": {
    "message": "Erreur"
  },
  "QRHardwareUnknownWalletQRCode": {
    "message": "Code QR invalide. Scannez le code QR de synchronisation du portefeuille matériel."
  },
  "QRHardwareWalletImporterTitle": {
    "message": "Scannez le code QR"
  },
  "QRHardwareWalletSteps1Description": {
    "message": "Vous pouvez choisir parmi une liste de partenaires officiels soutenant le code QR ci-dessous."
  },
  "QRHardwareWalletSteps1Title": {
    "message": "Connectez votre portefeuille électronique QR"
  },
  "QRHardwareWalletSteps2Description": {
    "message": "Ngrave Zero"
  },
  "SIWEAddressInvalid": {
    "message": "L’adresse figurant dans la demande de connexion ne correspond pas à l’adresse du compte que vous utilisez pour vous connecter."
  },
  "SIWEDomainInvalidText": {
    "message": "Le nom de domaine du site Web auquel vous tentez de vous connecter ne correspond pas au nom de domaine indiqué dans la demande de connexion. Procédez avec prudence."
  },
  "SIWEDomainInvalidTitle": {
    "message": "Demande de site trompeuse."
  },
  "SIWEDomainWarningBody": {
    "message": "Le site Web ($1) vous demande de vous connecter au mauvais nom domaine. Il peut s’agir d’une tentative d’hameçonnage.",
    "description": "$1 represents the website domain"
  },
  "SIWEDomainWarningLabel": {
    "message": "Site non sécurisé"
  },
  "SIWELabelChainID": {
    "message": "Identifiant de la chaîne :"
  },
  "SIWELabelExpirationTime": {
    "message": "Expire à :"
  },
  "SIWELabelIssuedAt": {
    "message": "Émis à :"
  },
  "SIWELabelMessage": {
    "message": "Message :"
  },
  "SIWELabelNonce": {
    "message": "Nonce :"
  },
  "SIWELabelNotBefore": {
    "message": "Pas avant :"
  },
  "SIWELabelRequestID": {
    "message": "Identifiant de la demande :"
  },
  "SIWELabelResources": {
    "message": "Ressources : $1",
    "description": "$1 represents the number of resources"
  },
  "SIWELabelURI": {
    "message": "URI :"
  },
  "SIWELabelVersion": {
    "message": "Version :"
  },
  "SIWESiteRequestSubtitle": {
    "message": "Ce site vous demande de vous connecter avec"
  },
  "SIWESiteRequestTitle": {
    "message": "Demande de connexion"
  },
  "SIWEWarningSubtitle": {
    "message": "Veuillez confirmer que vous avez bien compris en cochant :"
  },
  "SIWEWarningTitle": {
    "message": "En êtes-vous sûr(e) ?"
  },
  "about": {
    "message": "À propos"
  },
  "accept": {
    "message": "Accepter"
  },
  "acceptTermsOfUse": {
    "message": "J’ai lu et j’accepte les $1",
    "description": "$1 is the `terms` message"
  },
  "accessAndSpendNoticeNFT": {
    "message": "$1 peut accéder à cet actif et le dépenser",
    "description": "$1 is the url of the site requesting ability to spend"
  },
  "accessYourWalletWithSRP": {
    "message": "Accédez à votre portefeuille en utilisant votre phrase secrète de récupération"
  },
  "accessYourWalletWithSRPDescription": {
    "message": "MetaMask ne peut pas récupérer votre mot de passe. Nous utiliserons votre phrase secrète de récupération pour vérifier votre identité, restaurer votre portefeuille et définir un nouveau mot de passe. Veuillez tout d’abord saisir la phrase secrète de récupération qui vous a été fournie lorsque vous avez créé votre portefeuille. $1",
    "description": "$1 is the words 'Learn More' from key 'learnMore', separated here so that it can be added as a link"
  },
  "accessingYourCamera": {
    "message": "Accès à votre appareil photo..."
  },
  "account": {
    "message": "Compte"
  },
  "accountActivity": {
    "message": "Activité du compte"
  },
  "accountActivityText": {
    "message": "Sélectionnez les comptes pour lesquels vous souhaitez recevoir des notifications :"
  },
  "accountDetails": {
    "message": "Détails du compte"
  },
  "accountIdenticon": {
    "message": "Identicon de compte"
  },
  "accountIsntConnectedToastText": {
    "message": "$1 n’est pas connecté à $2"
  },
  "accountName": {
    "message": "Nom du compte"
  },
  "accountNameDuplicate": {
    "message": "Ce nom de compte existe déjà",
    "description": "This is an error message shown when the user enters a new account name that matches an existing account name"
  },
  "accountNameReserved": {
    "message": "Ce nom de compte est réservé",
    "description": "This is an error message shown when the user enters a new account name that is reserved for future use"
  },
  "accountOptions": {
    "message": "Options du compte"
  },
  "accountSelectionRequired": {
    "message": "Vous devez sélectionner un compte !"
  },
  "accountTypeNotSupported": {
    "message": "Ce type de compte n’est pas pris en charge"
  },
  "accounts": {
    "message": "Comptes"
  },
  "accountsConnected": {
    "message": "Comptes connectés"
  },
  "active": {
    "message": "Actif"
  },
  "activity": {
    "message": "Activité"
  },
  "activityLog": {
    "message": "Log d’activité"
  },
  "add": {
    "message": "Ajouter"
  },
  "addANetwork": {
    "message": "Ajouter un réseau"
  },
  "addANetworkManually": {
    "message": "Ajouter manuellement un réseau"
  },
  "addANickname": {
    "message": "Ajouter un pseudo"
  },
  "addAccount": {
    "message": "Ajouter un compte"
  },
  "addAcquiredTokens": {
    "message": "Ajouter les jetons que vous avez acquis par l’intermédiaire de MetaMask"
  },
  "addAlias": {
    "message": "Ajouter un alias"
  },
  "addBlockExplorer": {
    "message": "Ajouter un explorateur de blocs"
  },
  "addContact": {
    "message": "Ajouter un contact"
  },
  "addCustomNetwork": {
    "message": "Ajouter un réseau personnalisé"
  },
  "addEthereumChainConfirmationDescription": {
    "message": "Cela permettra d’utiliser ce réseau dans MetaMask."
  },
  "addEthereumChainConfirmationRisks": {
    "message": "MetaMask ne vérifie pas les réseaux personnalisés."
  },
  "addEthereumChainConfirmationRisksLearnMore": {
    "message": "En savoir plus sur $1.",
    "description": "$1 is a link with text that is provided by the 'addEthereumChainConfirmationRisksLearnMoreLink' key"
  },
  "addEthereumChainConfirmationRisksLearnMoreLink": {
    "message": "les risques de fraude et de sécurité des réseaux",
    "description": "Link text for the 'addEthereumChainConfirmationRisksLearnMore' translation key"
  },
  "addEthereumChainConfirmationTitle": {
    "message": "Autoriser ce site à ajouter un réseau ?"
  },
  "addEthereumChainWarningModalHeader": {
    "message": "N’ajoutez ce fournisseur de RPC que si vous lui faites confiance. $1",
    "description": "$1 is addEthereumChainWarningModalHeaderPartTwo passed separately so that it can be bolded"
  },
  "addEthereumChainWarningModalHeaderPartTwo": {
    "message": "Un fournisseur malveillant peut mentir quant à l’état de la blockchain et enregistrer votre activité sur le réseau."
  },
  "addEthereumChainWarningModalListHeader": {
    "message": "Il est important que votre fournisseur soit digne de confiance, car il peut :"
  },
  "addEthereumChainWarningModalListPointOne": {
    "message": "Voir vos comptes et les associer à votre adresse IP"
  },
  "addEthereumChainWarningModalListPointThree": {
    "message": "Afficher le solde des comptes et les opérations réalisées et inscrites sur le registre de la blockchain"
  },
  "addEthereumChainWarningModalListPointTwo": {
    "message": "Diffuser des informations sur vos transactions"
  },
  "addEthereumChainWarningModalTitle": {
    "message": "Vous êtes en train d’ajouter un nouveau fournisseur de RPC pour le réseau principal de la blockchain Ethereum"
  },
  "addFriendsAndAddresses": {
    "message": "Ajoutez uniquement des amis et des adresses de confiance"
  },
  "addFromAListOfPopularNetworks": {
    "message": "Ajoutez à partir d’une liste de réseaux populaires ou ajoutez un réseau manuellement. Interagissez uniquement avec les entités en lesquelles vous avez confiance."
  },
  "addHardwareWallet": {
    "message": "Ajouter un portefeuille matériel"
  },
  "addIPFSGateway": {
    "message": "Ajoutez votre passerelle IPFS préférée"
  },
  "addImportAccount": {
    "message": "Ajouter un compte ou un portefeuille matériel"
  },
  "addMemo": {
    "message": "Ajouter un mémo"
  },
  "addMoreNetworks": {
    "message": "ajouter manuellement d’autres réseaux"
  },
  "addNetwork": {
    "message": "Ajouter un réseau"
  },
  "addNetworkTooltipWarning": {
    "message": "Cette connexion réseau repose sur des tiers. Elle peut être moins fiable ou permettre à des tiers de suivre l’activité des utilisateurs. $1",
    "description": "$1 is Learn more link"
  },
  "addNewAccount": {
    "message": "Ajouter un nouveau compte Ethereum"
  },
  "addNewBitcoinAccount": {
    "message": "Ajouter un nouveau compte Bitcoin (Bêta)"
  },
  "addNewBitcoinTestnetAccount": {
    "message": "Ajouter un nouveau compte Bitcoin (Testnet)"
  },
  "addNewToken": {
    "message": "Ajouter un nouveau jeton"
  },
  "addNft": {
    "message": "Ajouter un NFT"
  },
  "addNfts": {
    "message": "Ajouter des NFT"
  },
  "addRpcUrl": {
    "message": "Ajouter l’URL du RPC"
  },
  "addSnapAccountToggle": {
    "message": "Activer « Ajouter un Snap de compte (bêta) »"
  },
  "addSnapAccountsDescription": {
    "message": "En activant cette fonctionnalité, vous aurez la possibilité d’ajouter les nouveaux Snaps de compte bêta directement à partir de votre liste de comptes. Veuillez noter que les Snaps de compte sont des services fournis par des tiers."
  },
  "addSuggestedNFTs": {
    "message": "Ajouter les NFT suggérés"
  },
  "addSuggestedTokens": {
    "message": "Ajouter les jetons suggérés"
  },
  "addToken": {
    "message": "Ajouter le jeton"
  },
  "addTokenByContractAddress": {
    "message": "Vous n’arrivez pas à trouver un jeton ? Vous pouvez ajouter manuellement n’importe quel jeton en copiant et collant son adresse. Les adresses des contrats de jetons sont disponibles sur $1",
    "description": "$1 is a blockchain explorer for a specific network, e.g. Etherscan for Ethereum"
  },
  "addUrl": {
    "message": "Ajouter l'URL"
  },
  "addingCustomNetwork": {
    "message": "Ajout de réseau"
  },
  "addingTokens": {
    "message": "Ajouter des jetons"
  },
  "additionalNetworks": {
    "message": "Réseaux supplémentaires"
  },
  "additionalRpcUrl": {
    "message": "URL supplémentaire de RPC"
  },
  "address": {
    "message": "Adresse"
  },
  "addressCopied": {
    "message": "Adresse copiée !"
  },
  "advanced": {
    "message": "Paramètres avancés"
  },
  "advancedBaseGasFeeToolTip": {
    "message": "Lorsque votre transaction est intégrée au bloc, toute différence entre vos frais de base maximaux et les frais de base réels vous sera remboursée. Le montant total est calculé comme suit : frais de base maximaux (en GWEI) × limite de carburant."
  },
  "advancedConfiguration": {
    "message": "Configuration avancée"
  },
  "advancedDetailsDataDesc": {
    "message": "Données"
  },
  "advancedDetailsHexDesc": {
    "message": "Hexa"
  },
  "advancedDetailsNonceDesc": {
    "message": "Nonce"
  },
  "advancedDetailsNonceTooltip": {
    "message": "Il s’agit du nombre de transactions d’un compte. Le nonce de la première transaction est 0 et il augmente d’une manière séquentielle."
  },
  "advancedGasFeeDefaultOptIn": {
    "message": "Enregistrer ces valeurs comme valeurs par défaut pour le réseau $1.",
    "description": "$1 is the current network name."
  },
  "advancedGasFeeModalTitle": {
    "message": "Frais de carburant avancés"
  },
  "advancedGasPriceTitle": {
    "message": "Prix du gaz"
  },
  "advancedPriorityFeeToolTip": {
    "message": "Les frais de priorité (aussi appelés « pourboire du mineur ») vont directement aux mineurs et les incitent à accorder la priorité à votre transaction."
  },
  "agreeTermsOfUse": {
    "message": "J’accepte les $1 de MetaMask",
    "description": "$1 is the `terms` link"
  },
  "airgapVault": {
    "message": "Coffre-fort AirGap"
  },
  "alert": {
    "message": "Alerte"
  },
  "alertActionBuy": {
    "message": "Acheter de l’ETH"
  },
  "alertActionUpdateGas": {
    "message": "Mettre à jour la limite de gaz"
  },
  "alertActionUpdateGasFee": {
    "message": "Actualiser les frais"
  },
  "alertActionUpdateGasFeeLevel": {
    "message": "Mettre à jour les options de gaz"
  },
  "alertBannerMultipleAlertsDescription": {
    "message": "Si vous approuvez cette demande, un tiers connu pour ses activités frauduleuses pourrait s’emparer de tous vos actifs."
  },
  "alertBannerMultipleAlertsTitle": {
    "message": "Plusieurs alertes !"
  },
  "alertDisableTooltip": {
    "message": "Vous pouvez modifier ceci dans « Paramètres > Alertes »"
  },
  "alertMessageGasEstimateFailed": {
    "message": "Nous ne sommes pas en mesure de déterminer le montant exact des frais et cette estimation peut être élevée. Nous vous suggérons d’entrer une limite de gaz personnalisée, mais la transaction pourrait quand même échouer."
  },
  "alertMessageGasFeeLow": {
    "message": "Si vous choisissez des frais peu élevés, attendez-vous à des transactions plus lentes et à des temps d’attente plus longs. Pour des transactions plus rapides, choisissez les options « Ordre au marché » ou « Agressif »."
  },
  "alertMessageGasTooLow": {
    "message": "Pour effectuer cette transaction, vous devez augmenter la limite de gaz à 21 000 ou plus."
  },
  "alertMessageInsufficientBalance": {
    "message": "Vous n’avez pas assez d’ETH sur votre compte pour payer les frais de transaction."
  },
  "alertMessageNetworkBusy": {
    "message": "Les prix du gaz sont élevés et les estimations sont moins précises."
  },
  "alertMessageNoGasPrice": {
    "message": "Nous ne pouvons pas valider cette transaction tant que vous n’avez pas mis à jour manuellement les frais."
  },
  "alertMessagePendingTransactions": {
    "message": "La transaction précédente doit être finalisée avant que celle-ci ne soit traitée. Découvrez comment vous pouvez annuler ou accélérer une transaction."
  },
  "alertMessageSignInDomainMismatch": {
    "message": "Le site auquel vous êtes en train de vous connecter n’est pas le site à l’origine de la demande. Il pourrait s’agir d’une tentative de vol de vos identifiants de connexion."
  },
  "alertMessageSignInWrongAccount": {
    "message": "Ce site vous demande de vous connecter en utilisant le mauvais compte."
  },
  "alertMessageSigningOrSubmitting": {
    "message": "La transaction précédente doit être finalisée avant que celle-ci ne soit traitée."
  },
  "alertModalAcknowledge": {
    "message": "Je suis conscient du risque et je souhaite quand même continuer"
  },
  "alertModalDetails": {
    "message": "Détails de l’alerte"
  },
  "alertModalReviewAllAlerts": {
    "message": "Examiner toutes les alertes"
  },
  "alertReasonGasEstimateFailed": {
    "message": "Frais inexacts"
  },
  "alertReasonGasFeeLow": {
    "message": "Vitesse lente"
  },
  "alertReasonGasTooLow": {
    "message": "Limite de gaz trop basse"
  },
  "alertReasonInsufficientBalance": {
    "message": "Fonds insuffisants"
  },
  "alertReasonNetworkBusy": {
    "message": "Le réseau est occupé"
  },
  "alertReasonNoGasPrice": {
    "message": "Estimation des frais non disponible"
  },
  "alertReasonPendingTransactions": {
    "message": "Transaction en attente"
  },
  "alertReasonSignIn": {
    "message": "Demande de connexion suspecte"
  },
  "alertReasonWrongAccount": {
    "message": "Mauvais compte"
  },
  "alertSettingsUnconnectedAccount": {
    "message": "Navigation sur un site Web avec un compte non connecté sélectionné"
  },
  "alertSettingsUnconnectedAccountDescription": {
    "message": "Cette alerte s’affiche dans le pop-up lorsque vous naviguez sur un site web3 connecté, mais que le compte actuellement sélectionné n’est pas connecté."
  },
  "alertSettingsWeb3ShimUsage": {
    "message": "Lorsqu’un site Web tente d’utiliser l’API window.web3 supprimée"
  },
  "alertSettingsWeb3ShimUsageDescription": {
    "message": "Cette alerte s’affiche dans le pop-up lorsque vous naviguez sur un site qui tente d’utiliser l’API window.web3 supprimée, et qui peut par conséquent être défaillant."
  },
  "alerts": {
    "message": "Alertes"
  },
  "all": {
    "message": "Tout"
  },
  "allCustodianAccountsConnectedSubtitle": {
    "message": "Soit vous avez déjà connecté tous vos comptes dépositaires, soit vous n’avez aucun compte à connecter à MetaMask Institutional."
  },
  "allCustodianAccountsConnectedTitle": {
    "message": "Aucun compte à connecter"
  },
  "allOfYour": {
    "message": "Tous vos $1",
    "description": "$1 is the symbol or name of the token that the user is approving spending"
  },
  "allPermissions": {
    "message": "Toutes les autorisations"
  },
  "allTimeHigh": {
    "message": "Le plus haut niveau jamais atteint"
  },
  "allTimeLow": {
    "message": "Le plus bas niveau jamais atteint"
  },
  "allYourNFTsOf": {
    "message": "Tous vos NFT via $1",
    "description": "$1 is a link to contract on the block explorer when we're not able to retrieve a erc721 or erc1155 name"
  },
  "allow": {
    "message": "Autoriser"
  },
  "allowMmiToConnectToCustodian": {
    "message": "Cela permettra à MMI de se connecter à $1 pour importer vos comptes."
  },
  "allowNotifications": {
    "message": "Autoriser les notifications"
  },
  "allowSpendToken": {
    "message": "Donner l’autorisation d’accéder à votre $1 ?",
    "description": "$1 is the symbol of the token that are requesting to spend"
  },
  "allowWithdrawAndSpend": {
    "message": "Permettre à $1 de retirer et de dépenser jusqu’au montant suivant :",
    "description": "The url of the site that requested permission to 'withdraw and spend'"
  },
  "amount": {
    "message": "Montant"
  },
  "amountReceived": {
    "message": "Montant reçu"
  },
  "amountSent": {
    "message": "Montant envoyé"
  },
  "andForListItems": {
    "message": "$1, et $2",
    "description": "$1 is the first item, $2 is the last item in a list of items. Used in Snap Install Warning modal."
  },
  "andForTwoItems": {
    "message": "$1 et $2",
    "description": "$1 is the first item, $2 is the second item. Used in Snap Install Warning modal."
  },
  "appDescription": {
    "message": "Extension Ethereum pour navigateur",
    "description": "The description of the application"
  },
  "appName": {
    "message": "MetaMask",
    "description": "The name of the application"
  },
  "appNameBeta": {
    "message": "MetaMask Beta",
    "description": "The name of the application (Beta)"
  },
  "appNameFlask": {
    "message": "MetaMask Flask",
    "description": "The name of the application (Flask)"
  },
  "appNameMmi": {
    "message": "MetaMask institutionnel",
    "description": "The name of the application (MMI)"
  },
  "approve": {
    "message": "Approuver"
  },
  "approveAllTokensTitle": {
    "message": "Voulez-vous lui accorder l’autorisation d’accéder et de transférer tous vos $1 ?",
    "description": "$1 is the symbol of the token for which the user is granting approval"
  },
  "approveAllTokensTitleWithoutSymbol": {
    "message": "Autoriser l’accès et le transfert de vos NFT via $1 ?",
    "description": "$1 a link to contract on the block explorer when we're not able to retrieve a erc721 or erc1155 name"
  },
  "approveButtonText": {
    "message": "Approuver"
  },
  "approveIncreaseAllowance": {
    "message": "Augmenter le plafond des dépenses de $1",
    "description": "The token symbol that is being approved"
  },
  "approveSpendingCap": {
    "message": "Approuver le plafond de dépenses de $1",
    "description": "The token symbol that is being approved"
  },
  "approveTokenDescription": {
    "message": "Tant que vous n’aurez pas révoqué cette autorisation, l’autre partie pourra accéder à votre portefeuille et transférer sans préavis les NFT suivants."
  },
  "approveTokenDescriptionWithoutSymbol": {
    "message": "Tant que vous n’aurez pas révoqué cette autorisation, l’autre partie pourra accéder à votre portefeuille et transférer sans préavis les NFT via $1.",
    "description": "$1 is a link to contract on the block explorer when we're not able to retrieve a erc721 or erc1155 name"
  },
  "approveTokenTitle": {
    "message": "Autoriser l’accès et le transfert de vos $1 ?",
    "description": "$1 is the symbol of the token for which the user is granting approval"
  },
  "approved": {
    "message": "Approuvé"
  },
  "approvedAsset": {
    "message": "Actif approuvé"
  },
  "approvedOn": {
    "message": "Approuver le $1",
    "description": "$1 is the approval date for a permission"
  },
  "approvedOnForAccounts": {
    "message": "Approuvé le $1 pour $2",
    "description": "$1 is the approval date for a permission. $2 is the AvatarGroup component displaying account images."
  },
  "areYouSure": {
    "message": "En êtes-vous sûr(e) ?"
  },
  "asset": {
    "message": "Actif"
  },
  "assetOptions": {
    "message": "Options d’actifs"
  },
  "attemptSendingAssets": {
    "message": "Si vous essayez d’envoyer des actifs directement d’un réseau à un autre, une perte permanente des actifs pourrait en résulter. Assurez-vous d’utiliser une passerelle."
  },
  "attemptSendingAssetsWithPortfolio": {
    "message": "Si vous essayez d’envoyer des actifs directement d’un réseau à un autre, vous pourriez les perdre définitivement. Utilisez une passerelle comme $1 pour transférer en toute sécurité des fonds d’un réseau à un autre"
  },
  "attemptToCancelSwapForFree": {
    "message": "Tentative d’annuler gratuitement le swap"
  },
  "attributes": {
    "message": "Attributs"
  },
  "attributions": {
    "message": "Attributions"
  },
  "auroraRpcDeprecationMessage": {
    "message": "L’URL Infura RPC ne prend plus en charge Aurora."
  },
  "authorizedPermissions": {
    "message": "Vous avez accordé les autorisations suivantes"
  },
  "autoDetectTokens": {
    "message": "Détection automatique des jetons"
  },
  "autoDetectTokensDescription": {
    "message": "Nous utilisons des API tierces pour détecter et afficher les nouveaux jetons ajoutés à votre portefeuille. Désactivez cette option si vous ne souhaitez pas que l’application extraie des données de ces services. $1",
    "description": "$1 is a link to a support article"
  },
  "autoLockTimeLimit": {
    "message": "Minuterie de déconnexion automatique (minutes)"
  },
  "autoLockTimeLimitDescription": {
    "message": "Réglez la durée d’inactivité en minutes avant que MetaMask ne se déconnecte automatiquement."
  },
  "average": {
    "message": "Moyen"
  },
  "awaitingApproval": {
    "message": "En attente d’approbation..."
  },
  "back": {
    "message": "Retour"
  },
  "backup": {
    "message": "Sauvegarder"
  },
  "backupApprovalInfo": {
    "message": "Ce code secret est requis pour récupérer votre portefeuille si jamais vous perdez votre appareil, oubliez votre mot de passe, devez réinstaller MetaMask ou souhaitez accéder à votre portefeuille depuis un autre appareil."
  },
  "backupApprovalNotice": {
    "message": "Sauvegardez votre phrase secrète de récupération pour garder votre portefeuille et vos fonds en sécurité."
  },
  "backupKeyringSnapReminder": {
    "message": "Assurez-vous que vous pouvez accéder à tous les comptes créés par ce snap avant de le supprimer"
  },
  "backupNow": {
    "message": "Sauvegarder maintenant"
  },
  "backupUserData": {
    "message": "Sauvegardez vos données"
  },
  "backupUserDataDescription": {
    "message": "Vous pouvez sauvegarder des paramètres tels que vos contacts et vos préférences."
  },
  "balance": {
    "message": "Solde"
  },
  "balanceOutdated": {
    "message": "Le solde n’est peut-être pas à jour"
  },
  "baseFee": {
    "message": "Frais de base"
  },
  "basic": {
    "message": "Général"
  },
  "basicConfigurationBannerCTA": {
    "message": "Activer la fonctionnalité de base"
  },
  "basicConfigurationBannerTitle": {
    "message": "La fonctionnalité de base est désactivée"
  },
  "basicConfigurationDescription": {
    "message": "MetaMask offre des fonctionnalités de base telles que l’affichage des détails des jetons et des paramètres de gaz par le biais de services Internet. Lorsque vous utilisez des services Internet, votre adresse IP est partagée avec le fournisseur de ces services, dans ce cas MetaMask. C’est la même chose que lorsque vous visitez un site web. MetaMask conserve ces données temporairement et ne les vend jamais. Vous pouvez utiliser un VPN ou désactiver ces services, mais cela peut affecter votre expérience avec MetaMask. Pour en savoir plus, lisez notre $1.",
    "description": "$1 is to be replaced by the message for privacyMsg, and will link to https://consensys.io/privacy-policy"
  },
  "basicConfigurationLabel": {
    "message": "Fonctionnalité de base"
  },
  "basicConfigurationModalCheckbox": {
    "message": "Je comprends et je veux continuer"
  },
  "basicConfigurationModalDisclaimerOff": {
    "message": "Cela signifie que vous n’optimiserez pas complètement votre temps sur MetaMask. Vous n’aurez pas accès aux fonctions de base (comme les détails des jetons, les réglages optimaux du gaz, et autres)."
  },
  "basicConfigurationModalDisclaimerOn": {
    "message": "Pour optimiser votre temps sur MetaMask, vous devez activer cette fonction. Les fonctions de base (comme les détails des jetons, les réglages optimaux du gaz, et autres) améliorent votre expérience Web3."
  },
  "basicConfigurationModalHeadingOff": {
    "message": "Désactiver la fonctionnalité de base"
  },
  "basicConfigurationModalHeadingOn": {
    "message": "Activer la fonctionnalité de base"
  },
  "beCareful": {
    "message": "Soyez prudent"
  },
  "beta": {
    "message": "Bêta"
  },
  "betaHeaderText": {
    "message": "Il s’agit d’une version bêta. Veuillez signaler les bogues $1",
    "description": "$1 represents the word 'here' in a hyperlink"
  },
  "betaMetamaskInstitutionalVersion": {
    "message": "Version Beta de MetaMask Institutional"
  },
  "betaMetamaskVersion": {
    "message": "Version MetaMask Beta"
  },
  "betaTerms": {
    "message": "Conditions d’utilisation de la version bêta"
  },
  "betaWalletCreationSuccessReminder1": {
    "message": "La version bêta de MetaMask ne peut pas retrouver votre phrase secrète de récupération."
  },
  "betaWalletCreationSuccessReminder2": {
    "message": "La version bêta de MetaMask ne vous demandera jamais votre phrase secrète de récupération."
  },
  "billionAbbreviation": {
    "message": "Mrd",
    "description": "Shortened form of 'billion'"
  },
  "bitcoinActivityNotSupported": {
    "message": "L’activité Bitcoin n’est pas prise en charge"
  },
  "bitcoinSupportSectionTitle": {
    "message": "Bitcoin"
  },
  "bitcoinSupportToggleDescription": {
    "message": "En activant cette fonctionnalité, vous aurez la possibilité d’ajouter un compte Bitcoin à votre extension MetaMask dérivée de votre phrase secrète de récupération existante. Toute utilisation de cette fonctionnalité bêta expérimentale se fait à vos risques et périls. Pour nous faire part de vos commentaires sur cette nouvelle expérience Bitcoin, veuillez remplir ce $1.",
    "description": "$1 is the link to a product feedback form"
  },
  "bitcoinSupportToggleTitle": {
    "message": "Activer « Ajouter un nouveau compte Bitcoin (Bêta) »"
  },
  "bitcoinTestnetSupportToggleDescription": {
    "message": "En activant cette fonctionnalité, vous aurez la possibilité d’ajouter un compte Bitcoin pour le réseau de test."
  },
  "bitcoinTestnetSupportToggleTitle": {
    "message": "Activer « Ajouter un nouveau compte Bitcoin (Testnet) »"
  },
  "blockExplorerAccountAction": {
    "message": "Compte",
    "description": "This is used with viewOnEtherscan and viewInExplorer e.g View Account in Explorer"
  },
  "blockExplorerAssetAction": {
    "message": "Actif",
    "description": "This is used with viewOnEtherscan and viewInExplorer e.g View Asset in Explorer"
  },
  "blockExplorerSwapAction": {
    "message": "Swap",
    "description": "This is used with viewOnEtherscan e.g View Swap on Etherscan"
  },
  "blockExplorerUrl": {
    "message": "URL de l’explorateur de blocs"
  },
  "blockExplorerUrlDefinition": {
    "message": "L’URL utilisée comme explorateur de blocs pour ce réseau."
  },
  "blockExplorerView": {
    "message": "Afficher le compte à $1",
    "description": "$1 replaced by URL for custom block explorer"
  },
  "blockaid": {
    "message": "BlockAid"
  },
  "blockaidAlertInfo": {
    "message": "Nous ne vous recommandons pas de donner suite à cette demande."
  },
  "blockaidDescriptionApproveFarming": {
    "message": "Si vous approuvez cette demande, un tiers connu pour ses activités frauduleuses pourrait s’emparer de tous vos actifs."
  },
  "blockaidDescriptionBlurFarming": {
    "message": "Si vous approuvez cette demande, quelqu’un pourrait s'emparer de vos actifs répertoriés sur Blur."
  },
  "blockaidDescriptionErrored": {
    "message": "En raison d’une erreur, nous n’avons pas pu vérifier les alertes de sécurité. Ne continuez que si vous faites confiance à toutes les adresses concernées."
  },
  "blockaidDescriptionMaliciousDomain": {
    "message": "Vous interagissez avec un domaine malveillant. Si vous approuvez cette demande, vous risquez de perdre vos actifs."
  },
  "blockaidDescriptionMightLoseAssets": {
    "message": "Si vous approuvez cette demande, vous risquez de perdre vos actifs."
  },
  "blockaidDescriptionSeaportFarming": {
    "message": "Si vous approuvez cette demande, quelqu’un pourrait s'emparer de vos actifs répertoriés sur OpenSea."
  },
  "blockaidDescriptionTransferFarming": {
    "message": "Si vous approuvez cette demande, un tiers connu pour ses activités frauduleuses pourrait s’emparer de tous vos actifs."
  },
  "blockaidDescriptionWarning": {
    "message": "Il pourrait s’agir d’une demande trompeuse. Ne continuez que si vous faites confiance à toutes les adresses concernées."
  },
  "blockaidMessage": {
    "message": "Protection de la vie privée : aucune donnée n’est partagée avec des tiers. Disponible sur Arbitrum, Avalanche, BNB chain, Linea, Optimism, Polygon, Base, Sepolia et le réseau principal Ethereum."
  },
  "blockaidTitleDeceptive": {
    "message": "Cette demande trompeuse"
  },
  "blockaidTitleMayNotBeSafe": {
    "message": "Soyez prudent"
  },
  "blockaidTitleSuspicious": {
    "message": "Cette demande suspecte"
  },
  "blockies": {
    "message": "Blockies"
  },
  "boughtFor": {
    "message": "Acheté pour"
  },
  "bridge": {
    "message": "Pont"
  },
  "bridgeDontSend": {
    "message": "Passerelle, ne pas envoyer"
  },
  "browserNotSupported": {
    "message": "Votre navigateur internet n’est pas compatible..."
  },
  "buildContactList": {
    "message": "Créez votre liste de contacts"
  },
  "builtAroundTheWorld": {
    "message": "MetaMask est conçu et établi dans le monde entier."
  },
  "busy": {
    "message": "Occupé"
  },
  "buyAndSell": {
    "message": "Acheter et vendre"
  },
  "buyAsset": {
    "message": "Acheter $1",
    "description": "$1 is the ticker symbol of a an asset the user is being prompted to purchase"
  },
  "buyMoreAsset": {
    "message": "Acheter plus de $1",
    "description": "$1 is the ticker symbol of a an asset the user is being prompted to purchase"
  },
  "buyNow": {
    "message": "Achetez maintenant"
  },
  "buyToken": {
    "message": "Acheter des $1",
    "description": "$1 is the token symbol"
  },
  "bytes": {
    "message": "Octets"
  },
  "canToggleInSettings": {
    "message": "Vous pouvez réactiver cette notification dans Paramètres > Alertes."
  },
  "cancel": {
    "message": "Annuler"
  },
  "cancelPopoverTitle": {
    "message": "Annuler la transaction"
  },
  "cancelSpeedUp": {
    "message": "annuler ou accélérer une transaction."
  },
  "cancelSpeedUpLabel": {
    "message": "Ces gas fees vont $1 les frais initiaux.",
    "description": "$1 is text 'replace' in bold"
  },
  "cancelSpeedUpTransactionTooltip": {
    "message": "Pour $1 la transaction, les gas fees doivent être augmentés d’au moins 10 % pour être reconnus par le réseau.",
    "description": "$1 is string 'cancel' or 'speed up'"
  },
  "cancelled": {
    "message": "Annulé"
  },
  "chainId": {
    "message": "ID de chaîne"
  },
  "chainIdDefinition": {
    "message": "L’ID de chaîne utilisé pour signer les transactions pour ce réseau."
  },
  "chainIdExistsErrorMsg": {
    "message": "Cet ID de chaîne est actuellement utilisé par le réseau $1."
  },
  "chainListReturnedDifferentTickerSymbol": {
    "message": "Le symbole de ce jeton ne correspond pas au nom du réseau ou à l’ID de chaîne saisi. De nombreux jetons populaires utilisent des symboles similaires que les escrocs peuvent utiliser pour vous amener à leur envoyer un jeton de plus grande valeur en retour. Veuillez vérifier toutes les informations avant de continuer."
  },
  "chooseYourNetwork": {
    "message": "Choisissez votre réseau"
  },
  "chooseYourNetworkDescription": {
    "message": "Nous utilisons Infura comme fournisseur de RPC (Remote Procedure Call) pour vous fournir l’accès le plus fiable et le plus privé possible aux données Ethereum. Vous pouvez choisir votre propre RPC, mais n’oubliez pas que tout RPC a besoin d’accéder à votre adresse IP et à l’adresse de votre portefeuille Ethereum pour valider les transactions. Lisez notre $1 pour en savoir plus sur la façon dont Infura traite les données personnelles.",
    "description": "$1 is a link to the privacy policy"
  },
  "chromeRequiredForHardwareWallets": {
    "message": "Pour connecter votre portefeuille matériel, vous devez utiliser MetaMask pour Google Chrome."
  },
  "circulatingSupply": {
    "message": "Offre en circulation"
  },
  "clear": {
    "message": "Effacer"
  },
  "clearActivity": {
    "message": "Effacer les données d’activité et de nonce"
  },
  "clearActivityButton": {
    "message": "Effacer les données de l’onglet « Activité »"
  },
  "clearActivityDescription": {
    "message": "Cela réinitialise le nonce du compte et efface les données de l’onglet « Activité » dans votre portefeuille. Seuls le compte et le réseau actuels seront affectés. Aucun changement ne sera apporté aux soldes ou transactions entrantes."
  },
  "click": {
    "message": "Cliquez ici"
  },
  "clickToConnectLedgerViaWebHID": {
    "message": "Cliquez ici pour connecter votre Ledger via WebHID",
    "description": "Text that can be clicked to open a browser popup for connecting the ledger device via webhid"
  },
  "clickToManuallyAdd": {
    "message": "Vous pouvez ajouter des jetons manuellement."
  },
  "close": {
    "message": "Fermer"
  },
  "closeExtension": {
    "message": "Fermer l’extension"
  },
  "closeWindowAnytime": {
    "message": "Vous pouvez fermer cette fenêtre à tout moment."
  },
  "coingecko": {
    "message": "CoinGecko"
  },
  "collectionName": {
    "message": "Nom de la collection"
  },
  "comboNoOptions": {
    "message": "Aucune option trouvée",
    "description": "Default text shown in the combo field dropdown if no options."
  },
  "configureSnapPopupDescription": {
    "message": "Vous devez maintenant quitter MetaMask pour configurer ce snap."
  },
  "configureSnapPopupInstallDescription": {
    "message": "Vous devez maintenant quitter MetaMask pour installer ce snap."
  },
  "configureSnapPopupInstallTitle": {
    "message": "Installer le snap"
  },
  "configureSnapPopupLink": {
    "message": "Cliquez sur ce lien pour continuer :"
  },
  "configureSnapPopupTitle": {
    "message": "Configurer le snap"
  },
  "confirm": {
    "message": "Confirmer"
  },
  "confirmAlertModalAcknowledgeMultiple": {
    "message": "J’ai pris connaissance des alertes, mais je souhaite quand même continuer"
  },
  "confirmAlertModalAcknowledgeSingle": {
    "message": "J’ai pris connaissance de l’alerte, mais je souhaite quand même continuer"
  },
  "confirmAlertModalDetails": {
    "message": "Si vous vous connectez, un tiers connu pour ses activités frauduleuses pourrait s’emparer de tous vos actifs. Veuillez examiner les alertes avant de continuer."
  },
  "confirmAlertModalTitle": {
    "message": "Vous risquez de perdre tout ou partie de vos actifs"
  },
  "confirmConnectCustodianRedirect": {
    "message": "Nous vous redirigerons vers $1 une fois que vous cliquerez sur « Continuer »."
  },
  "confirmConnectCustodianText": {
    "message": "Pour associer vos comptes, connectez-vous à votre compte $1 et cliquez sur le bouton « Se connecter à MMI »."
  },
  "confirmConnectionTitle": {
    "message": "Confirmer la connexion à $1"
  },
  "confirmDeletion": {
    "message": "Confirmer la suppression"
  },
  "confirmFieldPaymaster": {
    "message": "Frais payés par"
  },
  "confirmFieldTooltipPaymaster": {
    "message": "Les frais de cette transaction seront payés par le contrat « Paymaster » intelligent."
  },
  "confirmPassword": {
    "message": "Confirmer le mot de passe"
  },
  "confirmRecoveryPhrase": {
    "message": "Confirmer la phrase secrète de récupération"
  },
  "confirmRpcUrlDeletionMessage": {
    "message": "Voulez-vous vraiment supprimer l’URL du RPC ? Vos informations ne seront pas sauvegardées pour ce réseau."
  },
  "confirmTitleDescContractInteractionTransaction": {
    "message": "Ne confirmez cette transaction que si vous comprenez parfaitement son contenu et si vous faites confiance au site demandeur."
  },
  "confirmTitleDescPermitSignature": {
    "message": "Ce site demande que vous lui accordiez l'autorisation de dépenser vos jetons."
  },
  "confirmTitleDescSIWESignature": {
    "message": "Un site vous demande de vous connecter pour prouver que vous êtes le titulaire de ce compte."
  },
  "confirmTitleDescSignature": {
    "message": "Ne confirmez ce message que si vous approuvez son contenu et faites confiance au site demandeur."
  },
  "confirmTitlePermitSignature": {
    "message": "Demande de plafonnement des dépenses"
  },
  "confirmTitleSIWESignature": {
    "message": "Demande de connexion"
  },
  "confirmTitleSignature": {
    "message": "Demande de signature"
  },
  "confirmTitleTransaction": {
    "message": "Demande de transaction"
  },
  "confirmed": {
    "message": "Confirmé"
  },
  "confusableUnicode": {
    "message": "« $1 » est similaire à « $2 »."
  },
  "confusableZeroWidthUnicode": {
    "message": "Caractère de largeur nulle trouvé."
  },
  "confusingEnsDomain": {
    "message": "Nous avons détecté un caractère pouvant prêter à confusion dans le nom de l’ENS. Vérifiez le nom de l’ENS pour éviter toute fraude potentielle."
  },
  "connect": {
    "message": "Connecter"
  },
  "connectAccount": {
    "message": "Connecter le compte"
  },
  "connectAccountOrCreate": {
    "message": "Connecter un compte ou en créer un nouveau"
  },
  "connectAccounts": {
    "message": "Connecter les comptes"
  },
  "connectCustodialAccountMenu": {
    "message": "Connexion au compte de dépôt"
  },
  "connectCustodialAccountMsg": {
    "message": "Veuillez choisir le dépositaire auquel vous souhaitez vous connecter afin d’ajouter ou d’actualiser un jeton."
  },
  "connectCustodialAccountTitle": {
    "message": "Comptes de dépôt"
  },
  "connectCustodianAccounts": {
    "message": "Associer $1 comptes"
  },
  "connectManually": {
    "message": "Se connecter manuellement au site actuel"
  },
  "connectMoreAccounts": {
    "message": "Connecter d’autres comptes"
  },
  "connectSnap": {
    "message": "Connecter $1",
    "description": "$1 is the snap for which a connection is being requested."
  },
  "connectWithMetaMask": {
    "message": "Connectez-vous avec MetaMask"
  },
  "connectedAccounts": {
    "message": "Comptes connectés"
  },
  "connectedAccountsDescriptionPlural": {
    "message": "Vous avez $1 comptes connectés à ce site.",
    "description": "$1 is the number of accounts"
  },
  "connectedAccountsDescriptionSingular": {
    "message": "Vous avez 1 compte connecté à ce site."
  },
  "connectedAccountsEmptyDescription": {
    "message": "MetaMask n’est pas connecté à ce site. Pour vous connecter à un site web3, cliquez sur le bouton de connexion."
  },
  "connectedAccountsListTooltip": {
    "message": "$1 peut voir le solde, l’adresse et l’activité du compte, et suggérer des transactions à approuver pour les comptes connectés.",
    "description": "$1 is the origin name"
  },
  "connectedAccountsToast": {
    "message": "Les comptes connectés ont été mis à jour"
  },
  "connectedSites": {
    "message": "Sites connectés"
  },
  "connectedSitesDescription": {
    "message": "$1 est connecté à ces sites. Ils peuvent voir l’adresse de votre compte.",
    "description": "$1 is the account name"
  },
  "connectedSitesEmptyDescription": {
    "message": "$1 n’est connecté à aucun site.",
    "description": "$1 is the account name"
  },
  "connectedSnapAndNoAccountDescription": {
    "message": "MetaMask est connecté à ce site, mais aucun compte n’est encore connecté"
  },
  "connectedWith": {
    "message": "Connecté avec"
  },
  "connecting": {
    "message": "Connexion…"
  },
  "connectingTo": {
    "message": "Connexion à $1"
  },
  "connectingToDeprecatedNetwork": {
    "message": "Le réseau « $1 » sera bientôt abandonné et pourrait ne plus fonctionner. Essayez-en un autre."
  },
  "connectingToGoerli": {
    "message": "Connexion au testnet Goerli"
  },
  "connectingToLineaGoerli": {
    "message": "Connexion au réseau de test Linea Goerli"
  },
  "connectingToLineaMainnet": {
    "message": "Connexion au réseau principal de Linea"
  },
  "connectingToLineaSepolia": {
    "message": "Connexion au réseau de test Linea Sepolia"
  },
  "connectingToMainnet": {
    "message": "Connexion au réseau principal Ethereum"
  },
  "connectingToSepolia": {
    "message": "Connexion au réseau de test Sepolia"
  },
  "connectionFailed": {
    "message": "Échec de la connexion"
  },
  "connectionFailedDescription": {
    "message": "L’extraction de $1 a échoué, vérifiez votre connexion réseau et réessayez.",
    "description": "$1 is the name of the snap being fetched."
  },
  "connectionRequest": {
    "message": "Demande de connexion"
  },
  "contactUs": {
    "message": "Nous contacter"
  },
  "contacts": {
    "message": "Contacts"
  },
  "contentFromSnap": {
    "message": "Contenu provenant de $1",
    "description": "$1 represents the name of the snap"
  },
  "continue": {
    "message": "Continuer"
  },
  "continueMmiOnboarding": {
    "message": "Poursuivre le processus d’intégration de MetaMask Institutional"
  },
  "continueToWallet": {
    "message": "Accéder au portefeuille"
  },
  "contract": {
    "message": "Contrat"
  },
  "contractAddress": {
    "message": "Adresse du contrat"
  },
  "contractAddressError": {
    "message": "Vous envoyez des jetons à l’adresse de contrat des jetons. Cela peut entraîner la perte des jetons en question."
  },
  "contractDeployment": {
    "message": "Déploiement de contrat"
  },
  "contractDescription": {
    "message": "Pour vous protéger contre les escrocs, prenez le temps de vérifier les informations relatives aux tiers."
  },
  "contractInteraction": {
    "message": "Interaction avec un contrat"
  },
  "contractNFT": {
    "message": "Contrat NFT"
  },
  "contractRequestingAccess": {
    "message": "Tiers demandant l'accès"
  },
  "contractRequestingSignature": {
    "message": "Tiers nécessitant une signature"
  },
  "contractRequestingSpendingCap": {
    "message": "Tiers prévoyant un plafond de dépenses"
  },
  "contractTitle": {
    "message": "Détails du tiers"
  },
  "contractToken": {
    "message": "Contrat de jetons"
  },
  "convertTokenToNFTDescription": {
    "message": "Nous avons détecté que cet actif est un NFT. MetaMask prend désormais nativement en charge les NFT. Voulez-vous le retirer de votre liste de jetons et l’ajouter en tant que NFT ?"
  },
  "convertTokenToNFTExistDescription": {
    "message": "Nous avons détecté que cet actif a été ajouté en tant que NFT. Souhaitez-vous le retirer de votre liste de tokens ?"
  },
  "coolWallet": {
    "message": "CoolWallet"
  },
  "copiedExclamation": {
    "message": "Copié."
  },
  "copyAddress": {
    "message": "Copier l’addresse dans le presse-papier"
  },
  "copyPrivateKey": {
    "message": "Copier la clé privée"
  },
  "copyRawTransactionData": {
    "message": "Copier les données brutes de la transaction"
  },
  "copyToClipboard": {
    "message": "Copier dans le presse-papier"
  },
  "copyTransactionId": {
    "message": "Copier le numéro de transaction"
  },
  "create": {
    "message": "Créer"
  },
  "createNewWallet": {
    "message": "Créer un nouveau portefeuille"
  },
  "createPassword": {
    "message": "Créer un mot de passe"
  },
  "createSnapAccountDescription": {
    "message": "$1 veut ajouter un nouveau compte à MetaMask."
  },
  "createSnapAccountTitle": {
    "message": "Créer un compte"
  },
  "creatorAddress": {
    "message": "Adresse du créateur"
  },
  "crossChainSwapsLink": {
    "message": "Échanges inter-réseaux avec MetaMask Portfolio"
  },
  "cryptoCompare": {
    "message": "CryptoCompare"
  },
  "currencyConversion": {
    "message": "Conversion des devises"
  },
  "currencyRateCheckToggle": {
    "message": "Afficher le solde et le prix actuel du jeton"
  },
  "currencyRateCheckToggleDescription": {
    "message": "Nous utilisons les API $1 et $2 pour afficher le solde de votre compte et le prix du jeton. $3",
    "description": "$1 represents Coingecko, $2 represents CryptoCompare and $3 represents Privacy Policy"
  },
  "currencySymbol": {
    "message": "Symbole de la devise"
  },
  "currencySymbolDefinition": {
    "message": "Le code mnémo affiché pour la devise de ce réseau."
  },
  "currentAccountNotConnected": {
    "message": "Votre compte actuel n’est pas connecté"
  },
  "currentExtension": {
    "message": "Page d’extension actuelle"
  },
  "currentLanguage": {
    "message": "Langue actuelle"
  },
  "currentRpcUrlDeprecated": {
    "message": "L’URL actuelle du RPC pour ce réseau a été dépréciée."
  },
  "currentTitle": {
    "message": "Actuel :"
  },
  "currentlyUnavailable": {
    "message": "Indisponible sur ce réseau"
  },
  "curveHighGasEstimate": {
    "message": "Graphique d’estimation de gas agressif"
  },
  "curveLowGasEstimate": {
    "message": "Graphique d’estimation de gas basse"
  },
  "curveMediumGasEstimate": {
    "message": "Graphique d’estimation de gas du marché"
  },
  "custodian": {
    "message": "Dépôt"
  },
  "custodianAccountAddedDesc": {
    "message": "Vous pouvez maintenant utiliser vos comptes de dépôt dans MetaMask Institutional."
  },
  "custodianAccountAddedTitle": {
    "message": "Les comptes de dépôt $1 sélectionnés ont été ajoutés."
  },
  "custodianQRCodeScan": {
    "message": "Scannez le code QR avec votre application mobile $1"
  },
  "custodianQRCodeScanDescription": {
    "message": "Ou connectez-vous à votre compte $1 et cliquez sur le bouton « Se connecter à MMI »"
  },
  "custodianReplaceRefreshTokenChangedFailed": {
    "message": "Accédez à $1 et cliquez sur le bouton « Se connecter à MMI » dans l’interface utilisateur pour reconnecter vos comptes à MMI."
  },
  "custodianReplaceRefreshTokenChangedSubtitle": {
    "message": "Vous pouvez désormais utiliser vos comptes de dépôt dans MetaMask Institutional."
  },
  "custodianReplaceRefreshTokenChangedTitle": {
    "message": "Votre jeton de dépôt a été actualisé"
  },
  "custodianReplaceRefreshTokenSubtitle": {
    "message": "Ceci remplacera le jeton de dépôt pour l’adresse suivante :"
  },
  "custodianReplaceRefreshTokenTitle": {
    "message": "Remplacer le jeton de dépôt"
  },
  "custodyDeeplinkDescription": {
    "message": "Approuvez la transaction dans l’application $1. La transaction sera effectuée une fois que toutes les approbations de dépôt auront été obtenues. Vérifiez l’état de votre application $1."
  },
  "custodyRefreshTokenModalDescription": {
    "message": "Accédez à $1 et cliquez sur le bouton « Se connecter à MMI » dans l’interface utilisateur pour reconnecter vos comptes à MMI."
  },
  "custodyRefreshTokenModalDescription1": {
    "message": "Votre dépositaire émet un jeton qui authentifie l’extension « MetaMask Institutional » et vous permet ainsi de connecter vos comptes."
  },
  "custodyRefreshTokenModalDescription2": {
    "message": "Ce jeton expire après un certain temps pour des raisons de sécurité. Si le jeton expire, vous devrez vous reconnecter à MMI."
  },
  "custodyRefreshTokenModalSubtitle": {
    "message": "Pourquoi ce message s’affiche-t-il ?"
  },
  "custodyRefreshTokenModalTitle": {
    "message": "Votre session en mode dépositaire a expiré"
  },
  "custodySessionExpired": {
    "message": "La session du dépositaire a expiré."
  },
  "custodyWrongChain": {
    "message": "Ce compte n’est pas configuré pour être utilisé avec $1"
  },
  "custom": {
    "message": "Paramètres avancés"
  },
  "customContentSearch": {
    "message": "Chercher un réseau ajouté précédemment"
  },
  "customGasSettingToolTipMessage": {
    "message": "Utilisez $1 pour personnaliser le prix du carburant. Cela peut porter à confusion si vous n’en avez pas l’habitude. Agissez avec prudence !",
    "description": "$1 is key 'advanced' (text: 'Advanced') separated here so that it can be passed in with bold font-weight"
  },
  "customSpendLimit": {
    "message": "Limite de dépenses personnalisée"
  },
  "customSpendingCap": {
    "message": "Plafond de dépenses personnalisé"
  },
  "customToken": {
    "message": "Jeton personnalisé"
  },
  "customTokenWarningInNonTokenDetectionNetwork": {
    "message": "La détection de token n’est pas encore disponible sur ce réseau. Veuillez importer le token manuellement et vous assurer que vous lui faites bien confiance. En savoir plus sur $1"
  },
  "customTokenWarningInTokenDetectionNetwork": {
    "message": "Tout un chacun peut créer un jeton, y compris créer de fausses copies de jetons existants. En savoir plus sur $1"
  },
  "customTokenWarningInTokenDetectionNetworkWithTDOFF": {
    "message": "Veuillez vous assurer que le jeton est authentique avant de l’importer. Apprenez à éviter $1. Vous pouvez également activer la détection des jetons $2."
  },
  "customerSupport": {
    "message": "service client"
  },
  "customizeYourNotifications": {
    "message": "Personnalisez vos notifications"
  },
  "customizeYourNotificationsText": {
    "message": "Activez les types de notifications que vous souhaitez recevoir :"
  },
  "dappRequestedSpendingCap": {
    "message": "Plafond de dépenses demandé par le site"
  },
  "dappSuggested": {
    "message": "Site suggéré"
  },
  "dappSuggestedGasSettingToolTipMessage": {
    "message": "$1 a suggéré ce prix.",
    "description": "$1 is url for the dapp that has suggested gas settings"
  },
  "dappSuggestedHigh": {
    "message": "Site suggéré"
  },
  "dappSuggestedHighShortLabel": {
    "message": "Site (élevé)"
  },
  "dappSuggestedShortLabel": {
    "message": "Site"
  },
  "dappSuggestedTooltip": {
    "message": "$1 a recommandé ce prix.",
    "description": "$1 represents the Dapp's origin"
  },
  "darkTheme": {
    "message": "Sombre"
  },
  "data": {
    "message": "Données"
  },
  "dataCollectionForMarketing": {
    "message": "Collecte de données à des fins de marketing"
  },
  "dataCollectionForMarketingDescription": {
    "message": "Nous utiliserons MetaMetrics pour savoir comment vous interagissez avec nos communications commerciales et pour partager avec vous des informations pertinentes (comme les caractéristiques des produits et d’autres contenus)."
  },
  "dataCollectionWarningPopoverButton": {
    "message": "OK"
  },
  "dataCollectionWarningPopoverDescription": {
    "message": "Vous avez désactivé la collecte de données à des fins de marketing. Cela ne s’applique qu’à cet appareil. Si vous utilisez MetaMask sur d’autres appareils, n’oubliez pas de désactiver cette fonctionnalité sur ces appareils aussi."
  },
  "dataHex": {
    "message": "Hex"
  },
  "dataUnavailable": {
    "message": "données non disponibles"
  },
  "dateCreated": {
    "message": "Date de création"
  },
  "dcent": {
    "message": "D’Cent"
  },
  "decimal": {
    "message": "Nombre de décimales du jeton"
  },
  "decimalsMustZerotoTen": {
    "message": "Les décimales doivent être plus grandes que 0 et inférieures à 36."
  },
  "decrypt": {
    "message": "Décrypter"
  },
  "decryptCopy": {
    "message": "Copier le message crypté"
  },
  "decryptInlineError": {
    "message": "Ce message ne peut pas être décrypté à la suite d’une erreur : $1",
    "description": "$1 is error message"
  },
  "decryptMessageNotice": {
    "message": "$1 souhaite lire ce message pour compléter votre action",
    "description": "$1 is the web3 site name"
  },
  "decryptMetamask": {
    "message": "Décrypter le message"
  },
  "decryptRequest": {
    "message": "Décrypter la demande"
  },
  "defaultRpcUrl": {
    "message": "URL par défaut du RPC"
  },
  "delete": {
    "message": "Supprimer"
  },
  "deleteContact": {
    "message": "Supprimer le contact"
  },
  "deleteNetwork": {
    "message": "Supprimer le réseau ?"
  },
  "deleteNetworkIntro": {
    "message": "Si vous supprimez ce réseau, vous devrez l’ajouter à nouveau pour voir vos actifs sur ce réseau"
  },
  "deleteNetworkTitle": {
    "message": "Supprimer le réseau $1 ?",
    "description": "$1 represents the name of the network"
  },
  "deleteRpcUrl": {
    "message": "Supprimer l’URL du RPC"
  },
  "deposit": {
    "message": "Effectuez un dépôt"
  },
  "deprecatedGoerliNtwrkMsg": {
    "message": "Les mises à jour du système Ethereum rendront bientôt le testnet Goerli obsolète."
  },
  "deprecatedNetwork": {
    "message": "Ce réseau est obsolète"
  },
  "deprecatedNetworkButtonMsg": {
    "message": "J’ai compris"
  },
  "deprecatedNetworkDescription": {
    "message": "Le réseau auquel vous essayez de vous connecter n’est plus pris en charge par Metamask. $1"
  },
  "description": {
    "message": "Description"
  },
  "descriptionFromSnap": {
    "message": "Description provenant de $1",
    "description": "$1 represents the name of the snap"
  },
  "details": {
    "message": "Détails"
  },
  "disabledGasOptionToolTipMessage": {
    "message": "« $1 » est désactivé parce qu’il ne correspond pas au minimum d’augmentation de 10 % par rapport aux gas fees initiaux.",
    "description": "$1 is gas estimate type which can be market or aggressive"
  },
  "disconnect": {
    "message": "Déconnecter"
  },
  "disconnectAllAccounts": {
    "message": "Déconnecter tous les comptes"
  },
  "disconnectAllAccountsConfirmationDescription": {
    "message": "Souhaitez-vous vraiment vous déconnecter ? Vous risquez de perdre certaines fonctionnalités du site."
  },
  "disconnectAllAccountsText": {
    "message": "comptes"
  },
  "disconnectAllSnapsText": {
    "message": "Snaps"
  },
  "disconnectAllText": {
    "message": "Si vous déconnectez vos $1 de $2, vous devrez vous reconnecter pour les utiliser à nouveau.",
    "description": "$1 will map to `disconnectAllAccountsText` or `disconnectAllSnapsText`, $2 represents the website hostname"
  },
  "disconnectAllTitle": {
    "message": "Déconnecter tous les $1",
    "description": "$1 will map to `disconnectAllAccountsText` or `disconnectAllSnapsText`"
  },
  "disconnectPrompt": {
    "message": "Déconnecter $1"
  },
  "disconnectThisAccount": {
    "message": "Déconnecter ce compte"
  },
  "disconnectedAllAccountsToast": {
    "message": "Tous les comptes ont été déconnectés de $1",
    "description": "$1 is name of the dapp`"
  },
  "disconnectedSingleAccountToast": {
    "message": "$1 déconnecté de $2",
    "description": "$1 is name of the name and $2 represents the dapp name`"
  },
  "discoverSnaps": {
    "message": "Découvrir des Snaps",
    "description": "Text that links to the Snaps website. Displayed in a banner on Snaps list page in settings."
  },
  "dismiss": {
    "message": "Annuler"
  },
  "dismissReminderDescriptionField": {
    "message": "Activez cette option pour annuler le message de rappel de sauvegarde de la phrase secrète de récupération. Nous vous recommandons fortement de sauvegarder votre phrase secrète de récupération pour éviter toute perte de fonds"
  },
  "dismissReminderField": {
    "message": "Annuler le rappel de sauvegarde de la phrase secrète de récupération"
  },
  "displayNftMedia": {
    "message": "Afficher les médias NFT"
  },
  "displayNftMediaDescription": {
    "message": "L’affichage des médias et des données NFT expose votre adresse IP à OpenSea ou à d’autres fournisseurs de services tiers. Cela permet à des hackers d’associer votre adresse IP à votre adresse Ethereum. La détection automatique des NFT dépend de ce paramètre et ne sera pas disponible lorsque celui-ci est désactivé."
  },
  "doNotShare": {
    "message": "Ne partagez ceci avec personne"
  },
  "domain": {
    "message": "Domaine"
  },
  "domainNotSupportedOnNetwork": {
    "message": "Le réseau ne prend pas en charge la recherche de noms de domaine"
  },
  "done": {
    "message": "Terminé"
  },
  "dontShowThisAgain": {
    "message": "Ne plus afficher ceci"
  },
  "downArrow": {
    "message": "flèche vers le bas"
  },
  "downloadGoogleChrome": {
    "message": "Télécharger Google Chrome"
  },
  "downloadNow": {
    "message": "Télécharger maintenant"
  },
  "downloadStateLogs": {
    "message": "Télécharger les journaux d’événements"
  },
  "dragAndDropBanner": {
    "message": "Vous pouvez faire glisser les réseaux pour les réorganiser. "
  },
  "dropped": {
    "message": "Déconnecté"
  },
  "edit": {
    "message": "Modifier"
  },
  "editANickname": {
    "message": "Modifier le pseudo"
  },
  "editAddressNickname": {
    "message": "Modifier le pseudo de l’adresse"
  },
  "editCancellationGasFeeModalTitle": {
    "message": "Modifier les gas fees d’annulation"
  },
  "editContact": {
    "message": "Modifier le contact"
  },
  "editGasFeeModalTitle": {
    "message": "Modifier le prix du carburant"
  },
  "editGasLimitOutOfBounds": {
    "message": "La limite de carburant doit être d’au moins $1"
  },
  "editGasLimitOutOfBoundsV2": {
    "message": "La limite de carburant doit être supérieure à $1 et inférieure à $2",
    "description": "$1 is the minimum limit for gas and $2 is the maximum limit"
  },
  "editGasLimitTooltip": {
    "message": "La limite de carburant correspond au maximum d’unités de carburant que vous consentez à utiliser. Celles-ci servent de multiplicateur aux « Frais de priorité maximaux » et aux « Frais maximaux »."
  },
  "editGasMaxBaseFeeGWEIImbalance": {
    "message": "Les frais de base maximaux ne peuvent pas être inférieurs aux frais de priorité"
  },
  "editGasMaxBaseFeeHigh": {
    "message": "Les frais de base maximaux sont plus élevés que nécessaire"
  },
  "editGasMaxBaseFeeLow": {
    "message": "Les frais de base maximaux sont faibles par rapport aux conditions actuelles du réseau"
  },
  "editGasMaxFeeHigh": {
    "message": "Les frais maximaux sont plus élevés que nécessaire"
  },
  "editGasMaxFeeLow": {
    "message": "Les frais maximaux sont trop bas par rapport aux conditions du réseau"
  },
  "editGasMaxFeePriorityImbalance": {
    "message": "Les frais maximaux ne peuvent pas être inférieurs aux frais de priorité maximaux"
  },
  "editGasMaxPriorityFeeBelowMinimum": {
    "message": "Les frais de priorité maximaux doivent être supérieurs à 0 GWEI"
  },
  "editGasMaxPriorityFeeBelowMinimumV2": {
    "message": "Les frais de priorité doivent être supérieurs à 0."
  },
  "editGasMaxPriorityFeeHigh": {
    "message": "Les frais de priorité maximaux sont plus élevés que nécessaire. Vous risquez de payer plus que nécessaire."
  },
  "editGasMaxPriorityFeeHighV2": {
    "message": "Les frais de priorité sont plus élevés que nécessaire. Vous risquez de payer plus que nécessaire"
  },
  "editGasMaxPriorityFeeLow": {
    "message": "Les frais de priorité maximaux sont faibles par rapport aux conditions actuelles du réseau"
  },
  "editGasMaxPriorityFeeLowV2": {
    "message": "Les frais de priorité sont faibles par rapport aux conditions actuelles du réseau"
  },
  "editGasPriceTooLow": {
    "message": "Les frais de carburant doivent être supérieurs à 0"
  },
  "editGasPriceTooltip": {
    "message": "Ce réseau exige un champ « Prix du carburant » lors de la soumission d’une transaction. Le prix du carburant correspond au montant que vous paierez par unité de carburant."
  },
  "editGasSubTextAmountLabel": {
    "message": "Montant maximal :",
    "description": "This is meant to be used as the $1 substitution editGasSubTextAmount"
  },
  "editGasSubTextFeeLabel": {
    "message": "Frais maximaux :"
  },
  "editGasTitle": {
    "message": "Modifier la priorité"
  },
  "editGasTooLow": {
    "message": "Délai de traitement inconnu"
  },
  "editNetworkLink": {
    "message": "modifier le réseau d’origine"
  },
  "editNonceField": {
    "message": "Modifier le nonce"
  },
  "editNonceMessage": {
    "message": "Il s’agit d’une fonction avancée, à utiliser avec précaution."
  },
  "editPermission": {
    "message": "Modifier l’autorisation"
  },
  "editSpeedUpEditGasFeeModalTitle": {
    "message": "Modifier les gas fees d’accélération"
  },
  "enable": {
    "message": "Activer"
  },
  "enableAutoDetect": {
    "message": " Activer la détection automatique"
  },
  "enableFromSettings": {
    "message": " Activez-la depuis les Paramètres."
  },
  "enableSnap": {
    "message": "Activer"
  },
  "enableToken": {
    "message": "activer $1",
    "description": "$1 is a token symbol, e.g. ETH"
  },
  "enabled": {
    "message": "Activé"
  },
  "enabledNetworks": {
    "message": "Réseaux activés"
  },
  "encryptionPublicKeyNotice": {
    "message": "$1 aimerait avoir votre clé publique de cryptage. En y consentant, ce site sera en mesure de vous composer des messages cryptés.",
    "description": "$1 is the web3 site name"
  },
  "encryptionPublicKeyRequest": {
    "message": "Demander la clé publique de cryptage"
  },
  "endpointReturnedDifferentChainId": {
    "message": "Le point terminal a renvoyé un ID de chaîne différent : $1",
    "description": "$1 is the return value of eth_chainId from an RPC endpoint"
  },
  "enhancedTokenDetectionAlertMessage": {
    "message": "La détection améliorée des jetons est actuellement disponible sur $1. $2"
  },
  "ensDomainsSettingDescriptionIntroduction": {
    "message": "MetaMask vous permet de voir les domaines ENS dans la barre d’adresse de votre navigateur. Voici comment cela fonctionne :"
  },
  "ensDomainsSettingDescriptionOutroduction": {
    "message": "Veuillez noter que l’utilisation de cette fonctionnalité expose votre adresse IP à des services tiers IPFS."
  },
  "ensDomainsSettingDescriptionPart1": {
    "message": "MetaMask vérifie le contrat ENS d’Ethereum pour trouver le code lié au nom de domaine ENS."
  },
  "ensDomainsSettingDescriptionPart2": {
    "message": "Si le code renvoie à un IPFS, vous pouvez voir le contenu qui y est associé (généralement un site web)."
  },
  "ensDomainsSettingTitle": {
    "message": "Afficher les domaines ENS dans la barre d’adresse"
  },
  "ensIllegalCharacter": {
    "message": "Caractère invalide pour l’ENS."
  },
  "ensRegistrationError": {
    "message": "Erreur dans l’enregistrement du nom ENS"
  },
  "ensUnknownError": {
    "message": "La recherche d’ENS a échoué."
  },
  "enterANumber": {
    "message": "Saisissez un nombre"
  },
  "enterCustodianToken": {
    "message": "Saisissez votre jeton de $1 ou ajoutez un nouveau jeton"
  },
  "enterMaxSpendLimit": {
    "message": "Saisissez la limite de dépenses maximale"
  },
  "enterOptionalPassword": {
    "message": "Entrez le mot de passe facultatif"
  },
  "enterPasswordContinue": {
    "message": "Entrez votre mot de passe pour continuer"
  },
  "enterTokenNameOrAddress": {
    "message": "Saisissez le nom du jeton ou copiez-collez l’adresse"
  },
  "enterYourPassword": {
    "message": "Saisissez votre mot de passe"
  },
  "errorCode": {
    "message": "Code : $1",
    "description": "Displayed error code for debugging purposes. $1 is the error code"
  },
  "errorDetails": {
    "message": "Détails de l’erreur",
    "description": "Title for collapsible section that displays error details for debugging purposes"
  },
  "errorGettingSafeChainList": {
    "message": "Erreur lors de l’obtention de la liste des chaînes sécurisées, veuillez continuer avec précaution."
  },
  "errorMessage": {
    "message": "Message : $1",
    "description": "Displayed error message for debugging purposes. $1 is the error message"
  },
  "errorName": {
    "message": "Code : $1",
    "description": "Displayed error name for debugging purposes. $1 is the error name"
  },
  "errorPageMessage": {
    "message": "Essayez à nouveau en rechargeant la page, ou contactez le service d’assistance $1.",
    "description": "Message displayed on generic error page in the fullscreen or notification UI, $1 is a clickable link with text defined by the 'here' key. The link will open to a form where users can file support tickets."
  },
  "errorPagePopupMessage": {
    "message": "Réessayez en fermant puis en rouvrant le pop-up, ou contactez le service d’assistance $1.",
    "description": "Message displayed on generic error page in the popup UI, $1 is a clickable link with text defined by the 'here' key. The link will open to a form where users can file support tickets."
  },
  "errorPageTitle": {
    "message": "MetaMask a rencontré une erreur",
    "description": "Title of generic error page"
  },
  "errorStack": {
    "message": "Stack :",
    "description": "Title for error stack, which is displayed for debugging purposes"
  },
  "errorWhileConnectingToRPC": {
    "message": "Une erreur s’est produite lors de la connexion au réseau personnalisé."
  },
  "errorWithSnap": {
    "message": "Erreur avec $1",
    "description": "$1 represents the name of the snap"
  },
  "estimatedFee": {
    "message": "Frais estimés"
  },
  "estimatedFeeTooltip": {
    "message": "Montant payé pour traiter la transaction sur le réseau."
  },
  "ethGasPriceFetchWarning": {
    "message": "Le prix de carburant de sauvegarde est fourni, car le service principal d’estimation du carburant est momentanément indisponible."
  },
  "ethereumProviderAccess": {
    "message": "Accorder au fournisseur d’Ethereum l’autorisation d’accéder à $1",
    "description": "The parameter is the name of the requesting origin"
  },
  "ethereumPublicAddress": {
    "message": "Adresse publique d’Ethereum"
  },
  "etherscan": {
    "message": "Etherscan"
  },
  "etherscanView": {
    "message": "Afficher le compte sur Etherscan"
  },
  "etherscanViewOn": {
    "message": "Afficher sur Etherscan"
  },
  "existingChainId": {
    "message": "Les informations que vous avez saisies sont associées à un ID de chaîne existant."
  },
  "existingRpcUrl": {
    "message": "Cette URL est associée à un autre ID de chaîne."
  },
  "expandView": {
    "message": "Agrandir la vue"
  },
  "experimental": {
    "message": "Expérimental"
  },
  "extendWalletWithSnaps": {
    "message": "Explorez les Snaps créés par la communauté pour personnaliser votre expérience web3",
    "description": "Banner description displayed on Snaps list page in Settings when less than 6 Snaps is installed."
  },
  "extensionInsallCompleteDescription": {
    "message": "Retournez à la page d’intégration des produits MetaMask Institutional pour connecter vos compte-titres ou vos comptes de dépôt."
  },
  "extensionInsallCompleteTitle": {
    "message": "L’extension a été installée avec succès"
  },
  "externalExtension": {
    "message": "Extension externe"
  },
  "externalNameSourcesSetting": {
    "message": "Pseudonymes proposés"
  },
  "externalNameSourcesSettingDescription": {
    "message": "Nous récupérons les pseudonymes proposés pour les adresses avec lesquelles vous interagissez auprès de sources tierces telles que Etherscan, Infura et Lens Protocol. Ces sources pourront voir ces adresses et votre adresse IP. L’adresse de votre compte ne sera pas divulguée à des tiers."
  },
  "failed": {
    "message": "Échec"
  },
  "failedToFetchChainId": {
    "message": "Impossible de récupérer l’ID de la chaîne. Votre URL de RPC est-elle correcte ?"
  },
  "failedToFetchTickerSymbolData": {
    "message": "Les données de vérification de code mnémonique sont actuellement indisponibles. Assurez-vous que le code que vous avez saisi est correct. Il aura une incidence sur les taux de conversion que vous voyez pour ce réseau"
  },
  "failureMessage": {
    "message": "Un problème est survenu et nous n’avons pas pu mener à bien l’action"
  },
  "fast": {
    "message": "Rapide"
  },
  "feeAssociatedRequest": {
    "message": "Des frais sont associés à cette demande."
  },
  "feeDetails": {
    "message": "Détails des frais"
  },
  "fiat": {
    "message": "FIAT",
    "description": "Exchange type"
  },
  "fileImportFail": {
    "message": "L’importation de fichier ne fonctionne pas ? Cliquez ici !",
    "description": "Helps user import their account from a JSON file"
  },
  "findTheRightChainId": {
    "message": "Trouvez le bon ID de chaîne sur :"
  },
  "flaskWelcomeUninstall": {
    "message": "vous devriez désinstaller cette extension",
    "description": "This request is shown on the Flask Welcome screen. It is intended for non-developers, and will be bolded."
  },
  "flaskWelcomeWarning1": {
    "message": "Flask permet aux développeurs d’expérimenter de nouvelles API instables. À moins que vous ne soyez développeur(-se) ou bêta testeur(-se), $1.",
    "description": "This is a warning shown on the Flask Welcome screen, intended to encourage non-developers not to proceed any further. $1 is the bolded message 'flaskWelcomeUninstall'"
  },
  "flaskWelcomeWarning2": {
    "message": "Nous ne garantissons ni la sécurité ni la stabilité de cette extension. Les nouvelles API proposées par Flask ne sont pas protégées contre les attaques d’hameçonnage, ce qui signifie que tout site ou snap nécessitant Flask pourrait être une tentative malveillante de voler vos actifs.",
    "description": "This explains the risks of using MetaMask Flask"
  },
  "flaskWelcomeWarning3": {
    "message": "Toutes les API de Flask sont expérimentales. Elles peuvent être modifiées ou supprimées sans préavis. Elles peuvent aussi rester sur Flask indéfiniment sans jamais être migrées vers le MetaMask stable. Utilisez-les à vos risques et périls.",
    "description": "This message warns developers about unstable Flask APIs"
  },
  "flaskWelcomeWarning4": {
    "message": "Assurez-vous de désactiver l’extension MetaMask que vous utilisez habituellement lorsque vous utilisez Flask.",
    "description": "This message calls to pay attention about multiple versions of MetaMask running on the same site (Flask + Prod)"
  },
  "flaskWelcomeWarningAcceptButton": {
    "message": "J’accepte les risques",
    "description": "this text is shown on a button, which the user presses to confirm they understand the risks of using Flask"
  },
  "floatAmountToken": {
    "message": "Le nombre de jetons doit être un nombre entier"
  },
  "followUsOnTwitter": {
    "message": "Suivez-nous sur Twitter"
  },
  "forbiddenIpfsGateway": {
    "message": "Passerelle IPFS interdite : veuillez spécifier une passerelle CID"
  },
  "forgetDevice": {
    "message": "Oublier cet appareil"
  },
  "forgotPassword": {
    "message": "Mot de passe oublié ?"
  },
  "form": {
    "message": "formulaire"
  },
  "from": {
    "message": "de"
  },
  "fromAddress": {
    "message": "De : $1",
    "description": "$1 is the address to include in the From label. It is typically shortened first using shortenAddress"
  },
  "fromTokenLists": {
    "message": "À partir des listes de tokens : $1"
  },
  "function": {
    "message": "Fonction : $1"
  },
  "functionApprove": {
    "message": "Fonction : approuver"
  },
  "functionSetApprovalForAll": {
    "message": "Fonction : SetApprovalForAll"
  },
  "functionType": {
    "message": "Type de fonction"
  },
  "fundYourWallet": {
    "message": "Approvisionnez votre portefeuille"
  },
  "fundYourWalletDescription": {
    "message": "Commencez par ajouter quelques $1 à votre portefeuille.",
    "description": "$1 is the token symbol"
  },
  "gas": {
    "message": "Carburant"
  },
  "gasDisplayAcknowledgeDappButtonText": {
    "message": "Modifier le prix de carburant suggéré"
  },
  "gasDisplayDappWarning": {
    "message": "Ce prix de carburant a été suggéré par $1. Si vous n’en tenez pas compte, vous risquez de rencontrer des difficultés lors de votre transaction. Veuillez contacter $1 pour toute question.",
    "description": "$1 represents the Dapp's origin"
  },
  "gasIsETH": {
    "message": "Le gaz est $1 "
  },
  "gasLimit": {
    "message": "Montant maximal des frais de transaction"
  },
  "gasLimitInfoTooltipContent": {
    "message": "La limite de carburant est la quantité maximale d’unités d’essence que vous consentez à dépenser."
  },
  "gasLimitRecommended": {
    "message": "La limite recommandée de gas est de $1. Si la limite de gas est inférieure à cette valeur, l’opération peut échouer."
  },
  "gasLimitTooLow": {
    "message": "La limite de carburant doit être d’au moins 21000"
  },
  "gasLimitTooLowWithDynamicFee": {
    "message": "La limite de carburant doit être d’au moins $1",
    "description": "$1 is the custom gas limit, in decimal."
  },
  "gasLimitV2": {
    "message": "Limite de carburant"
  },
  "gasOption": {
    "message": "Option de carburant"
  },
  "gasPrice": {
    "message": "Prix du gaz (GWEI)"
  },
  "gasPriceExcessive": {
    "message": "Vos frais de carburant sont inutilement élevés. Songez à les réduire."
  },
  "gasPriceExcessiveInput": {
    "message": "Le prix du gaz est excessif"
  },
  "gasPriceExtremelyLow": {
    "message": "Le prix du gaz est extrêmement bas"
  },
  "gasPriceFetchFailed": {
    "message": "L’estimation du prix du carburant a échoué en raison d’une erreur de réseau."
  },
  "gasPriceInfoTooltipContent": {
    "message": "Le prix du carburant indique la quantité d’Ether que vous acceptez de payer pour chaque unité de carburant."
  },
  "gasTimingHoursShort": {
    "message": "$1 h",
    "description": "$1 represents a number of hours"
  },
  "gasTimingLow": {
    "message": "Lente"
  },
  "gasTimingMinutesShort": {
    "message": "$1 min",
    "description": "$1 represents a number of minutes"
  },
  "gasTimingSecondsShort": {
    "message": "$1 s",
    "description": "$1 represents a number of seconds"
  },
  "gasUsed": {
    "message": "Gaz utilisé"
  },
  "general": {
    "message": "Général"
  },
  "generalCameraError": {
    "message": "Impossible d’accéder à votre appareil photo. Veuillez réessayer."
  },
  "generalCameraErrorTitle": {
    "message": "Quelque chose a mal tourné…"
  },
  "genericExplorerView": {
    "message": "Voir le compte sur $1"
  },
  "getStartedWithNFTs": {
    "message": "Obtenez des $1 pour acheter des NFT",
    "description": "$1 is the token symbol"
  },
  "getStartedWithNFTsDescription": {
    "message": "Débutez avec les NFT en ajoutant quelques $1 à votre portefeuille.",
    "description": "$1 is the token symbol"
  },
  "goBack": {
    "message": "Retour"
  },
  "goToSite": {
    "message": "Accéder au site"
  },
  "goerli": {
    "message": "Testnet Goerli"
  },
  "gotIt": {
    "message": "D’accord"
  },
  "grantedToWithColon": {
    "message": "Accordé à :"
  },
  "gwei": {
    "message": "GWEI"
  },
  "hardware": {
    "message": "Matériel"
  },
  "hardwareWalletConnected": {
    "message": "Portefeuille matériel connecté"
  },
  "hardwareWalletLegacyDescription": {
    "message": "(hérité)",
    "description": "Text representing the MEW path"
  },
  "hardwareWalletSupportLinkConversion": {
    "message": "cliquez ici"
  },
  "hardwareWallets": {
    "message": "Connecter un portefeuille matériel"
  },
  "hardwareWalletsInfo": {
    "message": "Les intégrations de portefeuilles matériels utilisent des appels API vers des serveurs externes qui peuvent voir votre adresse IP et les adresses des contrats intelligents avec lesquels vous interagissez."
  },
  "hardwareWalletsMsg": {
    "message": "Selectionnez le portefeuille matériel que vous voulez utiliser avec MetaMask"
  },
  "here": {
    "message": "ici",
    "description": "as in -click here- for more information (goes with troubleTokenBalances)"
  },
  "hexData": {
    "message": "Données Hex"
  },
  "hiddenAccounts": {
    "message": "Comptes cachés"
  },
  "hide": {
    "message": "Masquer"
  },
  "hideAccount": {
    "message": "Compte caché"
  },
  "hideFullTransactionDetails": {
    "message": "Masquer tous les détails de la transaction"
  },
  "hideSeedPhrase": {
    "message": "Masquer la phrase mnémonique"
  },
  "hideSentitiveInfo": {
    "message": "Masquer les informations sensibles"
  },
  "hideToken": {
    "message": "Masquer le token"
  },
  "hideTokenPrompt": {
    "message": "Masquer le jeton ?"
  },
  "hideTokenSymbol": {
    "message": "Masquer $1",
    "description": "$1 is the symbol for a token (e.g. 'DAI')"
  },
  "hideZeroBalanceTokens": {
    "message": "Masquer les jetons sans solde"
  },
  "high": {
    "message": "Agressif"
  },
  "highGasSettingToolTipMessage": {
    "message": "Utilisez $1 pour couvrir les envolées du trafic réseau dues à des événements tels que les chutes de NFT populaires.",
    "description": "$1 is key 'high' (text: 'Aggressive') separated here so that it can be passed in with bold font-weight"
  },
  "highLowercase": {
    "message": "élevé"
  },
  "highestCurrentBid": {
    "message": "Offre actuelle la plus élevée"
  },
  "highestFloorPrice": {
    "message": "Prix plancher le plus élevé"
  },
  "history": {
    "message": "Historique"
  },
  "holdToRevealContent1": {
    "message": "Votre phrase secrète de récupération donne $1",
    "description": "$1 is a bolded text with the message from 'holdToRevealContent2'"
  },
  "holdToRevealContent2": {
    "message": "un accès complet à votre portefeuille et à vos fonds.",
    "description": "Is the bolded text in 'holdToRevealContent1'"
  },
  "holdToRevealContent3": {
    "message": "Ne la partagez avec personne. $1 $2",
    "description": "$1 is a message from 'holdToRevealContent4' and $2 is a text link with the message from 'holdToRevealContent5'"
  },
  "holdToRevealContent4": {
    "message": "Le service d’assistance de MetaMask ne vous la demandera jamais,",
    "description": "Part of 'holdToRevealContent3'"
  },
  "holdToRevealContent5": {
    "message": "mais les hameçonneurs pourraient le faire.",
    "description": "The text link in 'holdToRevealContent3'"
  },
  "holdToRevealContentPrivateKey1": {
    "message": "Votre clé privée vous donne $1",
    "description": "$1 is a bolded text with the message from 'holdToRevealContentPrivateKey2'"
  },
  "holdToRevealContentPrivateKey2": {
    "message": "un accès illimité à votre portefeuille et à vos fonds.",
    "description": "Is the bolded text in 'holdToRevealContentPrivateKey2'"
  },
  "holdToRevealLockedLabel": {
    "message": "appuyez longuement pour révéler le cercle verrouillé"
  },
  "holdToRevealPrivateKey": {
    "message": "Appuyez longuement pour révéler la clé privée"
  },
  "holdToRevealPrivateKeyTitle": {
    "message": "Conservez votre clé privée en lieu sûr"
  },
  "holdToRevealSRP": {
    "message": "Appuyez longuement pour révéler la PSR"
  },
  "holdToRevealSRPTitle": {
    "message": "Conservez votre PSR en lieu sûr"
  },
  "holdToRevealUnlockedLabel": {
    "message": "appuyez longuement pour révéler le cercle déverrouillé"
  },
  "id": {
    "message": "ID"
  },
  "ignoreAll": {
    "message": "Ignorer tout"
  },
  "ignoreTokenWarning": {
    "message": "Si vous masquez des jetons, ils n’apparaîtront pas dans votre portefeuille. Cependant, vous pouvez toujours les ajouter en les recherchant."
  },
  "imToken": {
    "message": "imToken"
  },
  "import": {
    "message": "Importer",
    "description": "Button to import an account from a selected file"
  },
  "importAccount": {
    "message": "Importer le compte"
  },
  "importAccountError": {
    "message": "Erreur d’importation de compte."
  },
  "importAccountErrorIsSRP": {
    "message": "Vous avez saisi une phrase secrète de récupération (ou mnémonique). Pour importer un compte ici, vous devez saisir une clé privée, qui est une chaîne hexadécimale de 64 caractères."
  },
  "importAccountErrorNotAValidPrivateKey": {
    "message": "Il ne s’agit pas d’une clé privée valide. Vous avez saisi une chaîne hexadécimale, mais elle doit comporter 64 caractères."
  },
  "importAccountErrorNotHexadecimal": {
    "message": "Il ne s’agit pas d’une clé privée valide. Vous devez saisir une chaîne hexadécimale de 64 caractères."
  },
  "importAccountJsonLoading1": {
    "message": "Cette importation JSON prendra quelques minutes et pourra faire planter MetaMask."
  },
  "importAccountJsonLoading2": {
    "message": "Désolé, nous essaierons d’accélérer ce processus à l’avenir."
  },
  "importAccountMsg": {
    "message": "Les comptes importés ne seront pas associés à la phrase secrète de récupération que vous avez créée au départ dans MetaMask. En savoir plus sur les comptes importés"
  },
  "importMyWallet": {
    "message": "Importer mon portefeuille"
  },
  "importNFT": {
    "message": "Importer le NFT"
  },
  "importNFTAddressToolTip": {
    "message": "Sur OpenSea, par exemple, sur la page des NFT, dans la section Détails, se trouve une valeur avec un hyperlien bleu intitulée « Adresse de contrat ». Si vous cliquez dessus, vous serez redirigé vers l’adresse du contrat sur Etherscan. En haut à gauche de cette page, il devrait y avoir une icône intitulée « Contrat » et à droite, une longue chaîne de lettres et de chiffres. C’est l’adresse du contrat qui a créé votre NFT. Cliquez sur l’icône « Copier » à droite de l’adresse pour la copier dans votre presse-papiers."
  },
  "importNFTPage": {
    "message": "page Importer des NFT"
  },
  "importNFTTokenIdToolTip": {
    "message": "L’ID d’un NFT est un identifiant unique puisqu’il n’y a pas deux NFT identiques. Encore une fois, sur OpenSea, ce numéro se trouve dans la section « Détails ». Prenez-en note ou copiez-le dans votre presse-papiers."
  },
  "importSelectedTokens": {
    "message": "Voulez-vous importer les jetons sélectionnés ?"
  },
  "importSelectedTokensDescription": {
    "message": "Seuls les jetons que vous avez sélectionnés apparaîtront dans votre portefeuille. Vous pourrez toujours importer des jetons masqués en les recherchant."
  },
  "importTokenQuestion": {
    "message": "Importer un jeton ?"
  },
  "importTokenWarning": {
    "message": "Tout un chacun peut créer un jeton avec n’importe quel nom, y compris de fausses versions de jetons existants. Ajoutez et échangez avec prudence !"
  },
  "importTokensCamelCase": {
    "message": "Importer des jetons"
  },
  "importTokensError": {
    "message": "Impossible d’importer les jetons. Veuillez ressayer plus tard."
  },
  "importWithCount": {
    "message": "Importer $1",
    "description": "$1 will the number of detected tokens that are selected for importing, if all of them are selected then $1 will be all"
  },
  "imported": {
    "message": "Importé",
    "description": "status showing that an account has been fully loaded into the keyring"
  },
  "inYourSettings": {
    "message": "dans vos paramètres"
  },
  "infuraBlockedNotification": {
    "message": "MetaMask ne peut pas se connecter à l’hôte de la blockchain. Vérifiez les éventuelles raisons $1.",
    "description": "$1 is a clickable link with with text defined by the 'here' key"
  },
  "initialTransactionConfirmed": {
    "message": "Votre transaction initiale a été confirmée par le réseau. Cliquez sur OK pour retourner à l’écran précédent."
  },
  "inputLogicEmptyState": {
    "message": "N'entrez qu'une somme que vous pouvez accepter que le tiers dépense aujourd'hui ou à l'avenir. Vous pourrez toujours augmenter le plafond de dépenses ultérieurement."
  },
  "inputLogicEqualOrSmallerNumber": {
    "message": "Cela permet au tiers de dépenser $1 de votre solde actuel.",
    "description": "$1 is the current token balance in the account and the name of the current token"
  },
  "inputLogicHigherNumber": {
    "message": "Cela permet au tiers de dépenser tout votre solde de jetons jusqu'à ce qu'il atteigne le plafond ou que vous révoquiez le plafond de dépenses. Si ce n'est pas votre intention, envisagez de fixer un plafond de dépenses plus bas."
  },
  "insightWarning": {
    "message": "avertissement"
  },
  "insightWarningCheckboxMessage": {
    "message": "$1 la demande de $2",
    "description": "$1 is the action i.e. sign, confirm. $2 is the origin making the request."
  },
  "insightWarningContentPlural": {
    "message": "Vérifiez les $1 avant de $2. Vous ne pouvez retirer votre consentement, une fois la $3 validée.",
    "description": "$1 the 'insightWarnings' message (2 warnings) representing warnings, $2 is the action (i.e. signing) and $3 is the result (i.e. signature, transaction)"
  },
  "insightWarningContentSingular": {
    "message": "Vérifiez les $1 avant de $2. Vous ne pouvez retirer votre consentement, une fois la $3 validée.",
    "description": "$1 is the 'insightWarning' message (1 warning), $2 is the action (i.e. signing) and $3 is the result (i.e. signature, transaction)"
  },
  "insightWarningHeader": {
    "message": "Cette demande peut être dangereuse"
  },
  "insightWarnings": {
    "message": "avertissements"
  },
  "insightsFromSnap": {
    "message": "Aperçus $1",
    "description": "$1 represents the name of the snap"
  },
  "install": {
    "message": "Installez"
  },
  "installExtension": {
    "message": "Installer l’extension"
  },
  "installExtensionDescription": {
    "message": "La version est conforme aux normes institutionnelles du principal fournisseur de portefeuilles Web3 au monde, MetaMask."
  },
  "installOrigin": {
    "message": "Installer Origin"
  },
  "installRequest": {
    "message": "Ajouter à MetaMask"
  },
  "installedOn": {
    "message": "Installé le $1",
    "description": "$1 is the date when the snap has been installed"
  },
  "insufficientBalance": {
    "message": "Solde insuffisant."
  },
  "insufficientCurrencyBuyOrDeposit": {
    "message": "Vous n’avez pas assez de $1 sur votre compte pour payer les frais de transaction sur le réseau de $2. $3 ou effectuez un dépôt depuis un autre compte.",
    "description": "$1 is the native currency of the network, $2 is the name of the current network, $3 is the key 'buy' + the ticker symbol of the native currency of the chain wrapped in a button"
  },
  "insufficientCurrencyBuyOrReceive": {
    "message": "Vous n’avez pas assez de $1 sur votre compte pour payer les frais de transaction sur le réseau $2. $3 ou $4 depuis un autre compte.",
    "description": "$1 is the native currency of the network, $2 is the name of the current network, $3 is the key 'buy' + the ticker symbol of the native currency of the chain wrapped in a button, $4 is the key 'deposit' button"
  },
  "insufficientCurrencyDeposit": {
    "message": "Vous n’avez pas assez de $1 sur votre compte pour payer les frais de transaction sur le réseau de $2. Effectuez un dépôt de $1 à partir d’un autre compte.",
    "description": "$1 is the native currency of the network, $2 is the name of the current network"
  },
  "insufficientFunds": {
    "message": "Fonds insuffisants."
  },
  "insufficientFundsForGas": {
    "message": "Fonds insuffisants pour le carburant"
  },
  "insufficientTokens": {
    "message": "Jetons insuffisants."
  },
  "interactingWith": {
    "message": "Interagir avec"
  },
  "interactingWithTransactionDescription": {
    "message": "Ceci est le contrat avec lequel vous interagissez. Vérifiez les détails pour éviter les arnaques."
  },
  "invalidAddress": {
    "message": "Adresse invalide"
  },
  "invalidAddressRecipient": {
    "message": "L’adresse du destinataire n’est pas valide"
  },
  "invalidAddressRecipientNotEthNetwork": {
    "message": "Pas de réseau ETH, régler en minuscules"
  },
  "invalidAssetType": {
    "message": "Cet actif est un NFT et doit être ajouté de nouveau à la page Importer des NFT qui se trouve sous l’onglet NFT"
  },
  "invalidBlockExplorerURL": {
    "message": "L’URL de l’explorateur de blocs est invalide"
  },
  "invalidChainIdTooBig": {
    "message": "ID de chaîne invalide. L’ID de la chaîne est trop grand."
  },
  "invalidCustomNetworkAlertContent1": {
    "message": "L’ID de la chaîne pour le réseau personnalisé « $1 » doit être saisi à nouveau.",
    "description": "$1 is the name/identifier of the network."
  },
  "invalidCustomNetworkAlertContent2": {
    "message": "Pour vous protéger des fournisseurs de réseau malveillants ou défectueux, les ID de chaîne sont désormais obligatoires pour tous les réseaux personnalisés."
  },
  "invalidCustomNetworkAlertContent3": {
    "message": "Allez dans Paramètres > Réseau et saisissez l’ID de chaîne. Vous trouverez les ID de chaîne des réseaux les plus courants sur $1.",
    "description": "$1 is a link to https://chainid.network"
  },
  "invalidCustomNetworkAlertTitle": {
    "message": "Réseau personnalisé invalide"
  },
  "invalidHexNumber": {
    "message": "Numéro hexadécimal invalide."
  },
  "invalidHexNumberLeadingZeros": {
    "message": "Numéro hexadécimal invalide. Supprimez tous les zéros non significatifs."
  },
  "invalidIpfsGateway": {
    "message": "Passerelle IPFS invalide : la valeur doit être une URL valide"
  },
  "invalidNumber": {
    "message": "Numéro invalide. Saisissez un nombre décimal ou hexadécimal avec le préfixe « 0x »."
  },
  "invalidNumberLeadingZeros": {
    "message": "Numéro invalide. Supprimez tous les zéros en tête."
  },
  "invalidRPC": {
    "message": "URL RPC invalide"
  },
  "invalidSeedPhrase": {
    "message": "Phrase secrète de récupération invalide"
  },
  "invalidSeedPhraseCaseSensitive": {
    "message": "Entrée invalide ! La phrase secrète de récupération est sensible à la casse."
  },
  "ipfsGateway": {
    "message": "Passerelle IPFS"
  },
  "ipfsGatewayDescription": {
    "message": "MetaMask utilise des services tiers pour afficher des images de vos NFT stockés sur IPFS, des informations relatives aux adresses ENS saisies dans la barre d’adresse de votre navigateur et l’icône des différents jetons. Votre adresse IP peut être exposée si vous avez recours à ces services."
  },
  "ipfsToggleModalDescriptionOne": {
    "message": "Nous utilisons des services tiers pour afficher des images de vos NFT stockés sur IPFS, affichons des informations relatives aux adresses ENS saisies dans la barre d’adresse de votre navigateur et récupérons les icônes des différents jetons. Votre adresse IP peut être exposée si vous avez recours à ces services."
  },
  "ipfsToggleModalDescriptionTwo": {
    "message": "En sélectionnant « Confirmer », vous activez la résolution IPFS. Vous pouvez désactiver cette option à tout moment dans $1.",
    "description": "$1 is the method to turn off ipfs"
  },
  "ipfsToggleModalSettings": {
    "message": "Paramètres > Sécurité et confidentialité"
  },
  "isSigningOrSubmitting": {
    "message": "Une transaction antérieure est toujours en cours de signature ou d’envoi"
  },
  "jazzAndBlockies": {
    "message": "Les Jazzicons et les Blockies sont deux styles différents d’icônes uniques qui vous aident à identifier un compte en un coup d’œil."
  },
  "jazzicons": {
    "message": "Jazzicons"
  },
  "jsDeliver": {
    "message": "jsDeliver"
  },
  "jsonFile": {
    "message": "Fichier JSON",
    "description": "format for importing an account"
  },
  "keyringAccountName": {
    "message": "Nom du compte"
  },
  "keyringAccountPublicAddress": {
    "message": "Adresse publique"
  },
  "keyringSnapRemovalResult1": {
    "message": "$1 $2 supprimé",
    "description": "Displays the result after removal of a keyring snap. $1 is the snap name, $2 is whether it is successful or not"
  },
  "keyringSnapRemovalResultNotSuccessful": {
    "message": "pas ",
    "description": "Displays the `not` word in $2."
  },
  "keyringSnapRemoveConfirmation": {
    "message": "Saisissez $1 pour confirmer que vous souhaitez supprimer ce snap :",
    "description": "Asks user to input the name nap prior to deleting the snap. $1 is the snap name"
  },
  "keystone": {
    "message": "Keystone"
  },
  "knownAddressRecipient": {
    "message": "Adresse contractuelle connue."
  },
  "knownTokenWarning": {
    "message": "Cette action modifiera les jetons déjà présents dans votre portefeuille, et risque de favoriser les tentatives d’hameçonnage. N’approuvez que si vous êtes certain·e de vouloir modifier ce que ces jetons représentent. En savoir plus sur $1"
  },
  "l1Fee": {
    "message": "Frais L1"
  },
  "l1FeeTooltip": {
    "message": "Frais de gaz L1"
  },
  "l2Fee": {
    "message": "Frais L2"
  },
  "l2FeeTooltip": {
    "message": "Frais de gaz L2"
  },
  "lastConnected": {
    "message": "Dernière connexion"
  },
  "lastSold": {
    "message": "Dernière vente"
  },
  "lavaDomeCopyWarning": {
    "message": "Pour votre sécurité, vous ne pouvez pas sélectionner ce texte actuellement."
  },
  "layer1Fees": {
    "message": "Frais de couche 1 (L1)"
  },
  "layer2Fees": {
    "message": "Frais de couche 2"
  },
  "learnCancelSpeeedup": {
    "message": "Découvrir comment $1",
    "description": "$1 is link to cancel or speed up transactions"
  },
  "learnMore": {
    "message": "En savoir plus"
  },
  "learnMoreAboutGas": {
    "message": "Vous voulez $1 sur les frais de gaz ?",
    "description": "$1 will be replaced by the learnMore translation key"
  },
  "learnMoreKeystone": {
    "message": "En savoir plus"
  },
  "learnMoreUpperCase": {
    "message": "En savoir plus"
  },
  "learnMoreUpperCaseWithDot": {
    "message": "En savoir plus."
  },
  "learnScamRisk": {
    "message": "hameçonnages et risques de sécurité."
  },
  "learnToBridge": {
    "message": "Apprenez à établir une passerelle"
  },
  "leaveMetaMask": {
    "message": "Voulez-vous quitter MetaMask ?"
  },
  "leaveMetaMaskDesc": {
    "message": "Vous allez visiter un site externe à MetaMask. Vérifiez l’URL avant de continuer."
  },
  "ledgerAccountRestriction": {
    "message": "Vous devez d’abord utiliser le dernier compte que vous avez créé avant de pouvoir en ajouter un nouveau."
  },
  "ledgerConnectionInstructionCloseOtherApps": {
    "message": "Fermez tout autre logiciel connecté à votre appareil, puis cliquez ici pour actualiser."
  },
  "ledgerConnectionInstructionHeader": {
    "message": "Avant de cliquer sur confirmer :"
  },
  "ledgerConnectionInstructionStepFour": {
    "message": "Activez les « données de contrat intelligent » ou la « signature aveugle » sur votre dispositif Ledger."
  },
  "ledgerConnectionInstructionStepThree": {
    "message": "Assurez-vous que votre dispositif Ledger est branché et sélectionnez l'application Ethereum."
  },
  "ledgerDeviceOpenFailureMessage": {
    "message": "Le dispositif Ledger n’a pas pu s’ouvrir. Il est peut-être connecté à d’autres logiciels. Veuillez fermer Ledger Live ou toute autre application déjà connectée à celui-ci, puis essayez de vous reconnecter."
  },
  "ledgerErrorConnectionIssue": {
    "message": "Reconnectez votre Ledger, ouvrez l’application ETH et réessayez."
  },
  "ledgerErrorDevicedLocked": {
    "message": "Votre Ledger est verrouillé. Déverrouillez-le et réessayez."
  },
  "ledgerErrorEthAppNotOpen": {
    "message": "Pour résoudre le problème, ouvrez l’application ETH sur votre appareil et réessayez."
  },
  "ledgerErrorTransactionDataNotPadded": {
    "message": "Les données d’entrée de la transaction Ethereum ne sont pas suffisamment étoffées."
  },
  "ledgerLiveApp": {
    "message": "Appli Ledger Live"
  },
  "ledgerLocked": {
    "message": "Impossible de se connecter au dispositif Ledger. Veuillez vous assurer que votre périphérique est déverrouillé et que l’application Ethereum est ouverte."
  },
  "ledgerTimeout": {
    "message": "Ledger Live met trop de temps à répondre ou la connexion est interrompue. Assurez-vous que l’application Ledger Live est bien ouverte et que votre appareil est déverrouillé."
  },
  "ledgerWebHIDNotConnectedErrorMessage": {
    "message": "Le dispositif Ledger n’est pas connecté. Si vous souhaitez le connecter, veuillez cliquer à nouveau sur « Continuer » et approuver la connexion au HID",
    "description": "An error message shown to the user during the hardware connect flow."
  },
  "levelArrow": {
    "message": "flèche de niveau"
  },
  "lightTheme": {
    "message": "Clair"
  },
  "likeToImportToken": {
    "message": "Voulez-vous importer ce jeton ?"
  },
  "likeToImportTokens": {
    "message": "Souhaitez-vous ajouter ces jetons ?"
  },
  "lineaGoerli": {
    "message": "Réseau de test Linea Goerli"
  },
  "lineaMainnet": {
    "message": "Le réseau principal de Linea"
  },
  "lineaSepolia": {
    "message": "Réseau de test Linea Sepolia"
  },
  "link": {
    "message": "Associer"
  },
  "links": {
    "message": "Liens"
  },
  "loadMore": {
    "message": "Charger plus"
  },
  "loading": {
    "message": "Chargement..."
  },
  "loadingScreenHardwareWalletMessage": {
    "message": "Veuillez conclure la transaction sur le portefeuille matériel."
  },
  "loadingScreenSnapMessage": {
    "message": "Veuillez conclure la transaction sur le snap."
  },
  "loadingTokens": {
    "message": "Chargement des jetons..."
  },
  "localhost": {
    "message": "Localhost 8545"
  },
  "lock": {
    "message": "Déconnexion"
  },
  "lockMetaMask": {
    "message": "Verrouiller MetaMask"
  },
  "lockTimeInvalid": {
    "message": "Le temps de verrouillage doit être un nombre compris entre 0 et 10 080"
  },
  "logo": {
    "message": "Logo $1",
    "description": "$1 is the name of the ticker"
  },
  "low": {
    "message": "Bas"
  },
  "lowGasSettingToolTipMessage": {
    "message": "Utilisez $1 pour attendre un prix inférieur. Les estimations de temps sont nettement moins précises, car les prix sont relativement imprévisibles.",
    "description": "$1 is key 'low' separated here so that it can be passed in with bold font-weight"
  },
  "lowLowercase": {
    "message": "bas"
  },
  "lowPriorityMessage": {
    "message": "Les transactions ultérieures seront placées en file d’attente après celle-ci. Ce prix a été observé pour la dernière fois il y a un certain temps."
  },
  "mainnet": {
    "message": "Réseau principal Ethereum"
  },
  "mainnetToken": {
    "message": "Cette adresse correspond à une adresse connue du token Ethereum Mainnet. Revérifiez l’adresse du contrat et le réseau en cherchant le token que vous essayez d’ajouter."
  },
  "makeAnotherSwap": {
    "message": "Créer un nouveau swap"
  },
  "makeSureNoOneWatching": {
    "message": "Assurez-vous que personne ne regarde votre écran",
    "description": "Warning to users to be care while creating and saving their new Secret Recovery Phrase"
  },
  "marketCap": {
    "message": "Capitalisation boursière"
  },
  "marketDetails": {
    "message": "Détails du marché"
  },
  "max": {
    "message": "Max."
  },
  "maxBaseFee": {
    "message": "Frais de base maximaux"
  },
  "maxFee": {
    "message": "Frais maximaux"
  },
  "maxFeeTooltip": {
    "message": "Frais maximums prévus pour le traitement de la transaction."
  },
  "maxPriorityFee": {
    "message": "Frais de priorité maximaux"
  },
  "medium": {
    "message": "Marché"
  },
  "mediumGasSettingToolTipMessage": {
    "message": "Utilisez $1 pour un traitement rapide au prix actuel du marché.",
    "description": "$1 is key 'medium' (text: 'Market') separated here so that it can be passed in with bold font-weight"
  },
  "memo": {
    "message": "note"
  },
  "message": {
    "message": "Message"
  },
  "metaMaskConnectStatusParagraphOne": {
    "message": "Vous avez maintenant davantage de contrôle sur les connexions de vos comptes dans MetaMask."
  },
  "metaMaskConnectStatusParagraphThree": {
    "message": "Cliquez pour gérer vos comptes connectés."
  },
  "metaMaskConnectStatusParagraphTwo": {
    "message": "Le bouton d’état de connexion indique si le site Web que vous visitez est connecté à votre compte actuellement sélectionné."
  },
  "metadataModalSourceTooltip": {
    "message": "$1 est hébergé sur npm et $2 est l’identifiant unique de ce Snap.",
    "description": "$1 is the snap name and $2 is the snap NPM id."
  },
  "metamaskInstitutionalVersion": {
    "message": "Version MetaMask Institutional"
  },
  "metamaskNotificationsAreOff": {
    "message": "Les notifications du portefeuille ne sont actuellement pas activées."
  },
  "metamaskPortfolio": {
    "message": "Portfolio MetaMask."
  },
  "metamaskSwapsOfflineDescription": {
    "message": "MetaMask Swaps est en cours de maintenance. Nous vous invitons à revenir plus tard."
  },
  "metamaskVersion": {
    "message": "Version de MetaMask"
  },
  "methodData": {
    "message": "Méthode"
  },
  "methodDataTransactionDesc": {
    "message": "Fonction exécutée en fonction des données d’entrée décodées."
  },
  "methodNotSupported": {
    "message": "Non pris en charge par ce compte."
  },
  "metrics": {
    "message": "Indicateurs"
  },
  "millionAbbreviation": {
    "message": "M",
    "description": "Shortened form of 'million'"
  },
  "mismatchAccount": {
    "message": "Le compte sélectionné ($1) est différent du compte que vous essayez de signer ($2)"
  },
  "mismatchedChainLinkText": {
    "message": "vérifier les détails du réseau",
    "description": "Serves as link text for the 'mismatchedChain' key. This text will be embedded inside the translation for that key."
  },
  "mismatchedChainRecommendation": {
    "message": "Nous vous recommandons de $1 avant de continuer.",
    "description": "$1 is a clickable link with text defined by the 'mismatchedChainLinkText' key. The link will open to instructions for users to validate custom network details."
  },
  "mismatchedNetworkName": {
    "message": "Selon nos informations, le nom du réseau peut ne pas correspondre exactement à l’ID de la chaîne."
  },
  "mismatchedNetworkSymbol": {
    "message": "Le symbole monétaire soumis ne correspond à cet ID de chaîne."
  },
  "mismatchedRpcChainId": {
    "message": "L’ID de chaîne renvoyé par le réseau personnalisé ne correspond pas à l’ID de chaîne fourni."
  },
  "mismatchedRpcUrl": {
    "message": "Selon nos informations, la valeur de l’URL RPC soumise ne correspond pas à un fournisseur connu pour cet ID de chaîne."
  },
  "missingSetting": {
    "message": "Vous ne trouvez pas un paramètre ?"
  },
  "missingSettingRequest": {
    "message": "Demandez ici"
  },
  "mmiBuiltAroundTheWorld": {
    "message": "MetaMask Institutional est conçu et établi dans le monde entier."
  },
  "mmiNewNFTDetectedInNFTsTabMessage": {
    "message": "Laissez MetaMask Institutional détecter et afficher automatiquement les NFT dans votre portefeuille."
  },
  "mmiPasswordSetupDetails": {
    "message": "Ce mot de passe déverrouillera uniquement votre extension MetaMask Institutional."
  },
  "more": {
    "message": "plus"
  },
  "multipleSnapConnectionWarning": {
    "message": "$1 veut utiliser $2 Snaps",
    "description": "$1 is the dapp and $2 is the number of snaps it wants to connect to."
  },
  "mustSelectOne": {
    "message": "Vous devez sélectionner au moins 1 jeton."
  },
  "name": {
    "message": "Nom"
  },
  "nameAddressLabel": {
    "message": "Adresse",
    "description": "Label above address field in name component modal."
  },
  "nameInstructionsNew": {
    "message": "Si vous connaissez cette adresse, donnez-lui un pseudonyme pour l’identifier plus facilement à l’avenir.",
    "description": "Instruction text in name component modal when value is not recognised."
  },
  "nameInstructionsRecognized": {
    "message": "Cette adresse a un pseudonyme par défaut, mais vous pouvez le modifier ou consulter la liste des pseudonymes proposés.",
    "description": "Instruction text in name component modal when value is recognized but not saved."
  },
  "nameInstructionsSaved": {
    "message": "Vous avez déjà choisi un pseudonyme pour cette adresse. Vous pouvez le modifier ou consulter la liste des pseudonymes proposés.",
    "description": "Instruction text in name component modal when value is saved."
  },
  "nameLabel": {
    "message": "Pseudonyme",
    "description": "Label above name input field in name component modal."
  },
  "nameModalMaybeProposedName": {
    "message": "Peut-être : $1",
    "description": "$1 is the proposed name"
  },
  "nameModalTitleNew": {
    "message": "Adresse inconnue",
    "description": "Title of the modal created by the name component when value is not recognised."
  },
  "nameModalTitleRecognized": {
    "message": "Adresse reconnue",
    "description": "Title of the modal created by the name component when value is recognized but not saved."
  },
  "nameModalTitleSaved": {
    "message": "Adresse enregistrée",
    "description": "Title of the modal created by the name component when value is saved."
  },
  "nameProviderProposedBy": {
    "message": "Proposé par $1",
    "description": "$1 is the name of the provider"
  },
  "nameProvider_ens": {
    "message": "Service de noms Ethereum (ENS)"
  },
  "nameProvider_etherscan": {
    "message": "Etherscan"
  },
  "nameProvider_lens": {
    "message": "Lens Protocol"
  },
  "nameProvider_token": {
    "message": "MetaMask"
  },
  "nameSetPlaceholder": {
    "message": "Choisissez un pseudonyme…",
    "description": "Placeholder text for name input field in name component modal."
  },
  "nativePermissionRequestDescription": {
    "message": "Voulez-vous que ce site fasse ce qui suit ?",
    "description": "Description below header used on Permission Connect screen for native permissions."
  },
  "nativeToken": {
    "message": "Le jeton natif de ce réseau est $1. C’est le jeton utilisé pour les frais de gaz. ",
    "description": "$1 represents the name of the native token on the current network"
  },
  "nativeTokenScamWarningConversion": {
    "message": "Modifier les détails du réseau"
  },
  "nativeTokenScamWarningDescription": {
    "message": "L’ID ou le nom de la chaîne associée à ce réseau n’est pas correct. De nombreux jetons populaires utilisent le nom $1, ce qui en fait une cible pour les escrocs. Vérifiez tout avant de continuer, car vous risquez de vous faire arnaquer.",
    "description": "$1 represents the currency name"
  },
  "nativeTokenScamWarningTitle": {
    "message": "Il pourrait s’agir d’une arnaque"
  },
  "needHelp": {
    "message": "Vous avez besoin d’aide ? Contactez $1",
    "description": "$1 represents `needHelpLinkText`, the text which goes in the help link"
  },
  "needHelpFeedback": {
    "message": "Partagez vos commentaires"
  },
  "needHelpLinkText": {
    "message": "Assistance MetaMask"
  },
  "needHelpSubmitTicket": {
    "message": "Envoyer un ticket"
  },
  "needImportFile": {
    "message": "Vous devez sélectionner un fichier à importer.",
    "description": "User is important an account and needs to add a file to continue"
  },
  "negativeETH": {
    "message": "Vous ne pouvez envoyer des montants négatifs d’ETH."
  },
  "negativeOrZeroAmountToken": {
    "message": "Impossible d’envoyer des montants négatifs ou nuls."
  },
  "network": {
    "message": "Réseau :"
  },
  "networkAddedSuccessfully": {
    "message": "Réseau ajouté avec succès !"
  },
  "networkDetails": {
    "message": "Détails du réseau"
  },
  "networkIsBusy": {
    "message": "Le réseau est occupé. Les gas fees sont élevés et les estimations sont moins précises."
  },
  "networkMenu": {
    "message": "Menu du réseau"
  },
  "networkMenuHeading": {
    "message": "Sélectionner un réseau"
  },
  "networkName": {
    "message": "Nom du réseau"
  },
  "networkNameArbitrum": {
    "message": "Arbitrum"
  },
  "networkNameAvalanche": {
    "message": "Avalanche"
  },
  "networkNameBSC": {
    "message": "BSC"
  },
  "networkNameBase": {
    "message": "Base"
  },
  "networkNameBitcoin": {
    "message": "Bitcoin"
  },
  "networkNameDefinition": {
    "message": "Le nom associé à ce réseau."
  },
  "networkNameEthereum": {
    "message": "Ethereum"
  },
  "networkNameGoerli": {
    "message": "Goerli"
  },
  "networkNameLinea": {
    "message": "Linea"
  },
  "networkNameOpMainnet": {
    "message": "Réseau principal OP"
  },
  "networkNamePolygon": {
    "message": "Polygon"
  },
  "networkNameTestnet": {
    "message": "Testnet"
  },
  "networkNameZkSyncEra": {
    "message": "zkSync Era"
  },
  "networkOptions": {
    "message": "Options du réseau"
  },
  "networkProvider": {
    "message": "Fournisseur de réseau"
  },
  "networkSettingsChainIdDescription": {
    "message": "L’ID de la chaîne est utilisé pour la signature des transactions. Il doit correspondre à l’ID de la chaîne renvoyé par le réseau. Vous pouvez saisir un numéro décimal ou hexadécimal avec le préfixe « 0x », mais nous afficherons le numéro en décimal."
  },
  "networkStatus": {
    "message": "Statut du réseau"
  },
  "networkStatusBaseFeeTooltip": {
    "message": "Les frais de base sont fixés par le réseau et varient toutes les 13-14 secondes. Nos options $1 et $2 tiennent compte des augmentations soudaines.",
    "description": "$1 and $2 are bold text for Medium and Aggressive respectively."
  },
  "networkStatusPriorityFeeTooltip": {
    "message": "Éventail de frais de priorité (aussi appelés « pourboire du mineur »). Ils sont versés aux mineurs et les incitent à accorder la priorité à votre transaction."
  },
  "networkStatusStabilityFeeTooltip": {
    "message": "Le prix du carburant est de $1 au regard des 72 dernières heures.",
    "description": "$1 is networks stability value - stable, low, high"
  },
  "networkSwitchConnectionError": {
    "message": "Nous ne pouvons pas nous connecter à $1",
    "description": "$1 represents the network name"
  },
  "networkURL": {
    "message": "URL du réseau"
  },
  "networkURLDefinition": {
    "message": "L’URL utilisée pour accéder à ce réseau."
  },
  "networks": {
    "message": "Réseaux"
  },
  "nevermind": {
    "message": "Abandonner"
  },
  "new": {
    "message": "Nouveau !"
  },
  "newAccount": {
    "message": "Nouveau compte"
  },
  "newAccountNumberName": {
    "message": "Compte $1",
    "description": "Default name of next account to be created on create account screen"
  },
  "newContact": {
    "message": "Nouveau contact"
  },
  "newContract": {
    "message": "Nouveau contrat"
  },
  "newNFTDetectedInImportNFTsMessageStrongText": {
    "message": "Paramètres > Sécurité et confidentialité"
  },
  "newNFTDetectedInImportNFTsMsg": {
    "message": "Pour afficher vos NFT en utilisant Opensea, activez l’option « Afficher les supports NFT » dans $1.",
    "description": "$1 is used for newNFTDetectedInImportNFTsMessageStrongText"
  },
  "newNFTDetectedInNFTsTabMessage": {
    "message": "Laissez MetaMask détecter et afficher automatiquement les NFT dans votre portefeuille."
  },
  "newNFTsAutodetected": {
    "message": "Détection automatique des NFT"
  },
  "newNetworkAdded": {
    "message": "« $1 » a été ajouté avec succès !"
  },
  "newNetworkEdited": {
    "message": "« $1 » a été modifié !"
  },
  "newNftAddedMessage": {
    "message": "Le NFT a été ajouté avec succès !"
  },
  "newPassword": {
    "message": "Nouveau mot de passe (min 8 caractères)"
  },
  "newPrivacyPolicyActionButton": {
    "message": "En savoir plus"
  },
  "newPrivacyPolicyTitle": {
    "message": "Nous avons mis à jour notre politique de confidentialité"
  },
  "newTokensImportedMessage": {
    "message": "Vous avez importé avec succès $1.",
    "description": "$1 is the string of symbols of all the tokens imported"
  },
  "newTokensImportedTitle": {
    "message": "Jeton importé"
  },
  "next": {
    "message": "Suivant"
  },
  "nextNonceWarning": {
    "message": "Le nonce est supérieur au nonce suggéré de $1",
    "description": "The next nonce according to MetaMask's internal logic"
  },
  "nftAddFailedMessage": {
    "message": "Ce NFT ne peut pas être ajouté, car les informations de propriété ne correspondent pas. Vérifiez que votre saisie est correcte."
  },
  "nftAddressError": {
    "message": "Ce token est un NFT. Ajouter sur la $1",
    "description": "$1 is a clickable link with text defined by the 'importNFTPage' key"
  },
  "nftAlreadyAdded": {
    "message": "Le NFT a déjà été ajouté."
  },
  "nftAutoDetectionEnabled": {
    "message": "Détection automatique des NFT activée"
  },
  "nftDisclaimer": {
    "message": "Avertissement : MetaMask importe le fichier multimédia de l'URL source. Cette URL est parfois modifiée par la place de marché sur laquelle le NFT a été minté."
  },
  "nftOptions": {
    "message": "Options NFT"
  },
  "nftTokenIdPlaceholder": {
    "message": "Saisissez l’identifiant du jeton"
  },
  "nftWarningContent": {
    "message": "Vous êtes en train d’accorder à un tiers l’autorisation d’accéder à $1 que vous possédez actuellement ou que vous pourrez posséder dans le futur. Tant que vous n’aurez pas révoqué cette autorisation, l’autre partie pourra transférer ces NFT de votre portefeuille à tout moment et sans demander votre consentement. $2",
    "description": "$1 is nftWarningContentBold bold part, $2 is Learn more link"
  },
  "nftWarningContentBold": {
    "message": "tous les NFT $1",
    "description": "$1 is name of the collection"
  },
  "nftWarningContentGrey": {
    "message": "Agissez avec prudence."
  },
  "nfts": {
    "message": "NFT"
  },
  "nftsPreviouslyOwned": {
    "message": "Précédemment possédés"
  },
  "nickname": {
    "message": "Pseudonyme"
  },
  "noAccountsFound": {
    "message": "Aucun compte trouvé pour la demande de recherche effectuée"
  },
  "noAddressForName": {
    "message": "Aucune adresse n’a été définie pour ce nom."
  },
  "noConnectedAccountDescription": {
    "message": "Sélectionnez un compte que vous souhaitez utiliser sur ce site pour continuer."
  },
  "noConnectedAccountTitle": {
    "message": "MetaMask n’est pas connecté à ce site"
  },
  "noConversionDateAvailable": {
    "message": "Aucune date de conversion des devises n’est disponible"
  },
  "noConversionRateAvailable": {
    "message": "Aucun taux de conversion disponible"
  },
  "noDomainResolution": {
    "message": "Aucune résolution n’a été fournie pour le domaine."
  },
  "noHardwareWalletOrSnapsSupport": {
    "message": "Les Snaps et la plupart des portefeuilles matériels ne fonctionneront pas avec la version actuelle de votre navigateur."
  },
  "noNFTs": {
    "message": "Aucun NFT pour le moment"
  },
  "noNetworksFound": {
    "message": "Aucun réseau trouvé pour la requête donnée"
  },
  "noSnaps": {
    "message": "Aucun Snap installé"
  },
  "noThanks": {
    "message": "Non merci"
  },
  "noTransactions": {
    "message": "Aucune transaction"
  },
  "noWebcamFound": {
    "message": "La caméra de votre ordinateur n’a pas été trouvée. Veuillez réessayer."
  },
  "noWebcamFoundTitle": {
    "message": "Webcam introuvable"
  },
  "nonCustodialAccounts": {
    "message": "MetaMask Institutional vous permet d’utiliser des comptes de détention en propre pour sauvegarder la phrase secrète de récupération."
  },
  "nonce": {
    "message": "Nonce"
  },
  "nonceField": {
    "message": "Personnaliser le nonce de transaction"
  },
  "nonceFieldDesc": {
    "message": "Activez cette option pour modifier le nonce (numéro de transaction) lors de l’envoi d’actifs. Il s’agit d’une fonctionnalité avancée que vous devez utiliser avec prudence."
  },
  "nonceFieldHeading": {
    "message": "Nonce personnalisé"
  },
  "notBusy": {
    "message": "Pas occupé"
  },
  "notCurrentAccount": {
    "message": "S’agit-il du bon compte ? Il est différent de celui actuellement sélectionné dans votre portefeuille"
  },
  "notEnoughBalance": {
    "message": "Solde insuffisant"
  },
  "notEnoughGas": {
    "message": "Pas assez de gaz"
  },
  "note": {
    "message": "Note"
  },
  "notePlaceholder": {
    "message": "L’approbateur verra cette note lorsqu’il approuvera la transaction auprès du dépositaire."
  },
  "notificationDetail": {
    "message": "Détails"
  },
  "notificationDetailBaseFee": {
    "message": "Frais de base (GWEI)"
  },
  "notificationDetailGasLimit": {
    "message": "Limite de gaz (unités)"
  },
  "notificationDetailGasUsed": {
    "message": "Gaz utilisé (unités)"
  },
  "notificationDetailMaxFee": {
    "message": "Frais maximaux par unité de gaz"
  },
  "notificationDetailNetwork": {
    "message": "Réseau"
  },
  "notificationDetailNetworkFee": {
    "message": "Frais de réseau"
  },
  "notificationDetailPriorityFee": {
    "message": "Frais de priorité (GWEI)"
  },
  "notificationItemCheckBlockExplorer": {
    "message": "Vérifier sur l’explorateur de blocs"
  },
  "notificationItemCollection": {
    "message": "Collection"
  },
  "notificationItemConfirmed": {
    "message": "Confirmé"
  },
  "notificationItemError": {
    "message": "Impossible de consulter la liste des frais pour l’instant"
  },
  "notificationItemFrom": {
    "message": "De la part de"
  },
  "notificationItemLidoStakeReadyToBeWithdrawn": {
    "message": "Retrait prêt à être effectué"
  },
  "notificationItemLidoStakeReadyToBeWithdrawnMessage": {
    "message": "Vous pouvez maintenant retirer vos $1 non stakés"
  },
  "notificationItemLidoWithdrawalRequestedMessage": {
    "message": "La demande que vous avez soumise pour déstaker vos $1 a été envoyée"
  },
  "notificationItemNFTReceivedFrom": {
    "message": "A reçu un NFT de"
  },
  "notificationItemNFTSentTo": {
    "message": "A envoyé un NFT à"
  },
  "notificationItemNetwork": {
    "message": "Réseau"
  },
  "notificationItemRate": {
    "message": "Taux (frais inclus)"
  },
  "notificationItemReceived": {
    "message": "Reçu"
  },
  "notificationItemReceivedFrom": {
    "message": "Reçu de la part de"
  },
  "notificationItemSent": {
    "message": "Envoyé"
  },
  "notificationItemSentTo": {
    "message": "Envoyé à"
  },
  "notificationItemStakeCompleted": {
    "message": "Staking terminé"
  },
  "notificationItemStaked": {
    "message": "Staké"
  },
  "notificationItemStakingProvider": {
    "message": "Fournisseur de services de staking"
  },
  "notificationItemStatus": {
    "message": "Statut"
  },
  "notificationItemSwapped": {
    "message": "Échangé"
  },
  "notificationItemSwappedFor": {
    "message": "contre"
  },
  "notificationItemTo": {
    "message": "Destinataire"
  },
  "notificationItemTransactionId": {
    "message": "ID de transaction"
  },
  "notificationItemUnStakeCompleted": {
    "message": "Annulation du staking terminée"
  },
  "notificationItemUnStaked": {
    "message": "Déstaké"
  },
  "notificationItemUnStakingRequested": {
    "message": "Demande d’annulation du staking"
  },
  "notificationTransactionFailedMessage": {
    "message": "La transaction $1 a échoué ! $2",
    "description": "Content of the browser notification that appears when a transaction fails"
  },
  "notificationTransactionFailedMessageMMI": {
    "message": "La transaction a échoué ! $1",
    "description": "Content of the browser notification that appears when a transaction fails in MMI"
  },
  "notificationTransactionFailedTitle": {
    "message": "Transaction non conclue",
    "description": "Title of the browser notification that appears when a transaction fails"
  },
  "notificationTransactionSuccessMessage": {
    "message": "La transaction $1 a été confirmée !",
    "description": "Content of the browser notification that appears when a transaction is confirmed"
  },
  "notificationTransactionSuccessTitle": {
    "message": "Transaction confirmée",
    "description": "Title of the browser notification that appears when a transaction is confirmed"
  },
  "notificationTransactionSuccessView": {
    "message": "Consulter sur $1",
    "description": "Additional content in a notification that appears when a transaction is confirmed and has a block explorer URL."
  },
  "notifications": {
    "message": "Notifications"
  },
  "notificationsDropLedgerFirefoxDescription": {
    "message": "Firefox ne prend plus en charge la norme d’authentification U2F, donc Ledger ne fonctionnera pas avec MetaMask sur Firefox. Essayez plutôt d’utiliser MetaMask sur Google Chrome.",
    "description": "Description of a notification in the 'See What's New' popup. Describes that ledger will not longer be supported for firefox users and they should use MetaMask on chrome for ledger support instead."
  },
  "notificationsDropLedgerFirefoxTitle": {
    "message": "La prise en charge de Ledger ne sera plus assurée sur Firefox",
    "description": "Title for a notification in the 'See What's New' popup. Tells firefox users that ledger support is being dropped."
  },
  "notificationsFeatureToggle": {
    "message": "Activer les notifications du portefeuille",
    "description": "Experimental feature title"
  },
  "notificationsFeatureToggleDescription": {
    "message": "Cette option permet d’activer les notifications du portefeuille telles que l’envoi/la réception de fonds ou de NFT et les annonces liées aux fonctionnalités.",
    "description": "Description of the experimental notifications feature"
  },
  "notificationsMarkAllAsRead": {
    "message": "Marquer tout comme lu"
  },
  "notificationsPageEmptyTitle": {
    "message": "Rien à voir ici"
  },
  "notificationsPageErrorContent": {
    "message": "Essayez de visiter à nouveau cette page."
  },
  "notificationsPageErrorTitle": {
    "message": "Une erreur s’est produite"
  },
  "notificationsPageNoNotificationsContent": {
    "message": "Vous n’avez pas encore reçu de notifications."
  },
  "notificationsSettingsBoxError": {
    "message": "Un problème est survenu, veuillez réessayer."
  },
  "notificationsSettingsPageAllowNotifications": {
    "message": "Restez au courant de ce qui se passe dans votre portefeuille grâce aux notifications. Pour activer les notifications, nous utilisons un profil pour synchroniser certains paramètres entre vos appareils. $1"
  },
  "notificationsSettingsPageAllowNotificationsLink": {
    "message": "Découvrez comment nous protégeons vos données personnelles lorsque vous utilisez cette fonctionnalité."
  },
  "numberOfNewTokensDetectedPlural": {
    "message": "$1 nouveaux jetons trouvés dans ce compte",
    "description": "$1 is the number of new tokens detected"
  },
  "numberOfNewTokensDetectedSingular": {
    "message": "1 nouveau jeton trouvé dans ce compte"
  },
  "numberOfTokens": {
    "message": "Nombre de jetons"
  },
  "ofTextNofM": {
    "message": "de"
  },
  "off": {
    "message": "Désactivé"
  },
  "offlineForMaintenance": {
    "message": "Hors ligne à des fins de maintenance"
  },
  "ok": {
    "message": "OK"
  },
  "on": {
    "message": "Activé"
  },
  "onboardedMetametricsAccept": {
    "message": "J’accepte"
  },
  "onboardedMetametricsDisagree": {
    "message": "Non, merci"
  },
  "onboardedMetametricsKey1": {
    "message": "Dernières avancées"
  },
  "onboardedMetametricsKey2": {
    "message": "Caractéristiques du produit"
  },
  "onboardedMetametricsKey3": {
    "message": "Autres matériels promotionnels pertinents"
  },
  "onboardedMetametricsLink": {
    "message": "MetaMetrics"
  },
  "onboardedMetametricsParagraph1": {
    "message": "En plus de $1, nous aimerions utiliser les données pour comprendre comment vous interagissez avec les communications commerciales.",
    "description": "$1 represents the 'onboardedMetametricsLink' locale string"
  },
  "onboardedMetametricsParagraph2": {
    "message": "Cela nous aide à personnaliser les informations que nous partageons avec vous, comme :"
  },
  "onboardedMetametricsParagraph3": {
    "message": "N’oubliez pas que nous ne vendons jamais les données que vous nous fournissez et que vous pouvez vous désinscrire à tout moment."
  },
  "onboardedMetametricsTitle": {
    "message": "Aidez-nous à améliorer votre expérience utilisateur"
  },
  "onboardingAdvancedPrivacyIPFSDescription": {
    "message": "La passerelle IPFS vous permet d’accéder aux données hébergées par des tiers et de les visualiser. Vous pouvez ajouter une passerelle IPFS personnalisée ou continuer à utiliser la passerelle par défaut."
  },
  "onboardingAdvancedPrivacyIPFSInvalid": {
    "message": "Veuillez saisir une URL valide"
  },
  "onboardingAdvancedPrivacyIPFSTitle": {
    "message": "Ajouter une passerelle IPFS personnalisée"
  },
  "onboardingAdvancedPrivacyIPFSValid": {
    "message": "L’URL de la passerelle IPFS est valide"
  },
  "onboardingAdvancedPrivacyNetworkButton": {
    "message": "Ajouter un réseau personnalisé"
  },
  "onboardingAdvancedPrivacyNetworkDescription": {
    "message": "Nous utilisons Infura comme fournisseur de RPC (Remote Procedure Call) pour vous fournir l’accès le plus fiable et le plus privé possible aux données Ethereum. Vous pouvez choisir votre propre RPC, mais n’oubliez pas que tout RPC a besoin d’accéder à votre adresse IP et à l’adresse de votre portefeuille Ethereum pour valider les transactions. Lisez notre $1 pour en savoir plus sur la façon dont Infura traite les données personnelles."
  },
  "onboardingAdvancedPrivacyNetworkTitle": {
    "message": "Choisissez votre réseau"
  },
  "onboardingCreateWallet": {
    "message": "Créer un nouveau portefeuille"
  },
  "onboardingImportWallet": {
    "message": "Importer un portefeuille existant"
  },
  "onboardingMetametricsAgree": {
    "message": "J’accepte"
  },
  "onboardingMetametricsDescription": {
    "message": "Nous aimerions recueillir des données d’utilisation et de diagnostic de base afin d’améliorer MetaMask. Sachez que nous ne vendons jamais les données que vous nous fournissez ici."
  },
  "onboardingMetametricsDescription2": {
    "message": "Lorsque nous recueillons des données, elles sont toujours…"
  },
  "onboardingMetametricsInfuraTerms": {
    "message": "Nous vous informerons si nous décidons d’utiliser ces données à d’autres fins. Pour plus d’informations, vous pouvez consulter notre $1. N’oubliez pas que vous pouvez aller dans les paramètres et vous désinscrire à tout moment.",
    "description": "$1 represents `onboardingMetametricsInfuraTermsPolicy`"
  },
  "onboardingMetametricsInfuraTermsPolicy": {
    "message": "Politique de confidentialité"
  },
  "onboardingMetametricsModalTitle": {
    "message": "Ajouter un réseau personnalisé"
  },
  "onboardingMetametricsNeverCollect": {
    "message": "$1 les clics et les contenus visualisés sur l’application sont enregistrés, mais d’autres renseignements (comme votre adresse publique) ne le sont pas.",
    "description": "$1 represents `onboardingMetametricsNeverCollectEmphasis`"
  },
  "onboardingMetametricsNeverCollectEmphasis": {
    "message": "Privé :"
  },
  "onboardingMetametricsNeverCollectIP": {
    "message": "$1 nous utilisons votre adresse IP de temps en temps pour détecter votre emplacement général (comme votre pays ou votre région), mais nous ne l’enregistrons pas.",
    "description": "$1 represents `onboardingMetametricsNeverCollectIPEmphasis`"
  },
  "onboardingMetametricsNeverCollectIPEmphasis": {
    "message": "Général :"
  },
  "onboardingMetametricsNeverSellData": {
    "message": "$1 vous pouvez décider à tout moment de partager ou de supprimer vos données d’utilisation dans les paramètres.",
    "description": "$1 represents `onboardingMetametricsNeverSellDataEmphasis`"
  },
  "onboardingMetametricsNeverSellDataEmphasis": {
    "message": "Facultatif :"
  },
  "onboardingMetametricsTitle": {
    "message": "Aidez-nous à améliorer MetaMask"
  },
  "onboardingMetametricsUseDataCheckbox": {
    "message": "Nous utiliserons ces données pour savoir comment vous interagissez avec nos communications commerciales et pour partager avec vous des informations pertinentes (comme les caractéristiques des produits)."
  },
  "onboardingPinExtensionBillboardAccess": {
    "message": "Accès complet"
  },
  "onboardingPinExtensionBillboardDescription": {
    "message": "Ces extensions peuvent voir et modifier les informations"
  },
  "onboardingPinExtensionBillboardDescription2": {
    "message": "sur ce site."
  },
  "onboardingPinExtensionBillboardTitle": {
    "message": "Extensions"
  },
  "onboardingPinExtensionChrome": {
    "message": "Cliquez sur l’icône d’extension du navigateur"
  },
  "onboardingPinExtensionDescription": {
    "message": "Épinglez MetaMask dans votre navigateur pour qu’il soit accessible et qu’il soit facile de voir les confirmations de transaction."
  },
  "onboardingPinExtensionDescription2": {
    "message": "Vous pouvez ouvrir MetaMask en cliquant sur l’extension pour accéder à votre portefeuille en un seul clic."
  },
  "onboardingPinExtensionDescription3": {
    "message": "Cliquez sur l’icône d’extension du navigateur pour y accéder instantanément"
  },
  "onboardingPinExtensionLabel": {
    "message": "Épingler MetaMask"
  },
  "onboardingPinExtensionStep1": {
    "message": "1"
  },
  "onboardingPinExtensionStep2": {
    "message": "2"
  },
  "onboardingPinExtensionTitle": {
    "message": "Votre installation de MetaMask est terminée !"
  },
  "onboardingPinMmiExtensionLabel": {
    "message": "Épingler MetaMask Institutional"
  },
  "onboardingUsePhishingDetectionDescription": {
    "message": "Les alertes de détection d’hameçonnage reposent sur la communication avec $1. jsDeliver aura accès à votre adresse IP. Voir $2.",
    "description": "The $1 is the word 'jsDeliver', from key 'jsDeliver' and $2 is the words Privacy Policy from key 'privacyMsg', both separated here so that it can be wrapped as a link"
  },
  "oneDayAbbreviation": {
    "message": "1 j",
    "description": "Shortened form of '1 day'"
  },
  "oneMonthAbbreviation": {
    "message": "1 mois",
    "description": "Shortened form of '1 month'"
  },
  "oneWeekAbbreviation": {
    "message": "1 sem.",
    "description": "Shortened form of '1 week'"
  },
  "oneYearAbbreviation": {
    "message": "1 an",
    "description": "Shortened form of '1 year'"
  },
  "onekey": {
    "message": "OneKey"
  },
  "onlyAddTrustedNetworks": {
    "message": "Un fournisseur de réseau malveillant peut mentir quant à l’état de la blockchain et enregistrer votre activité réseau. N’ajoutez que des réseaux personnalisés auxquels vous faites confiance."
  },
  "onlyConnectTrust": {
    "message": "Ne vous connectez qu’aux sites auxquels vous faites confiance. $1",
    "description": "Text displayed above the buttons for connection confirmation. $1 is the link to the learn more web page."
  },
  "openCustodianApp": {
    "message": "Ouvrir l’application $1",
    "description": "The $1 is the name of the Custodian that will be open"
  },
  "openFullScreenForLedgerWebHid": {
    "message": "Passez en plein écran pour connecter votre Ledger.",
    "description": "Shown to the user on the confirm screen when they are viewing MetaMask in a popup window but need to connect their ledger via webhid."
  },
  "openInBlockExplorer": {
    "message": "Ouvrir dans l’explorateur de blocs"
  },
  "openSeaNew": {
    "message": "OpenSea"
  },
  "operationFailed": {
    "message": "L’opération a échoué"
  },
  "optional": {
    "message": "Facultatif"
  },
  "optionalWithParanthesis": {
    "message": "(Facultatif)"
  },
  "options": {
    "message": "Options"
  },
  "or": {
    "message": "ou"
  },
  "origin": {
    "message": "Origine"
  },
  "osTheme": {
    "message": "Système"
  },
  "otherSnaps": {
    "message": "autres Snaps",
    "description": "Used in the 'permission_rpc' message."
  },
  "outdatedBrowserNotification": {
    "message": "Votre navigateur n’est pas à jour. Si vous ne mettez pas à jour votre navigateur, vous ne pourrez pas obtenir les correctifs de sécurité et profiter des nouvelles fonctionnalités de MetaMask."
  },
  "padlock": {
    "message": "Cadenas"
  },
  "parameters": {
    "message": "Paramètres"
  },
  "participateInMetaMetrics": {
    "message": "Participer à MetaMetrics"
  },
  "participateInMetaMetricsDescription": {
    "message": "Participez à MetaMetrics pour nous aider à améliorer MetaMask"
  },
  "password": {
    "message": "Mot de passe"
  },
  "passwordMmiTermsWarning": {
    "message": "Je comprends que MetaMask Institutional ne pourra pas m’aider à récupérer ce mot de passe. $1"
  },
  "passwordNotLongEnough": {
    "message": "Mot de passe trop court"
  },
  "passwordSetupDetails": {
    "message": "Ce mot de passe permet de déverrouiller votre portefeuille MetaMask uniquement sur cet appareil. MetaMask ne peut pas récupérer ce mot de passe."
  },
  "passwordStrength": {
    "message": "Robustesse du mot de passe : $1",
    "description": "Return password strength to the user when user wants to create password."
  },
  "passwordStrengthDescription": {
    "message": "Un mot de passe robuste peut améliorer la sécurité de votre portefeuille en cas de vol ou de compromission de votre appareil."
  },
  "passwordTermsWarning": {
    "message": "Je comprends que MetaMask ne peut pas me récupérer ce mot de passe. $1"
  },
  "passwordsDontMatch": {
    "message": "Les mots de passe ne correspondent pas"
  },
  "pasteJWTToken": {
    "message": "Collez ou déposez votre jeton ici :"
  },
  "pastePrivateKey": {
    "message": "Collez votre clé privée ici:",
    "description": "For importing an account from a private key"
  },
  "paymasterInUse": {
    "message": "Le gaz pour cette transaction sera payé par un payeur.",
    "description": "Alert shown in transaction confirmation if paymaster in use."
  },
  "pending": {
    "message": "En attente"
  },
  "pendingTransactionInfo": {
    "message": "Cette transaction ne sera pas traitée tant que la précédente ne sera pas terminée."
  },
  "pendingTransactionMultiple": {
    "message": "Vous avez ($1) transactions en attente."
  },
  "pendingTransactionSingle": {
    "message": "Vous avez (1) transaction en attente.",
    "description": "$1 is count of pending transactions"
  },
  "permissionDetails": {
    "message": "Informations sur les autorisations"
  },
  "permissionRequest": {
    "message": "Demande d’autorisation"
  },
  "permissionRequested": {
    "message": "Demandé maintenant"
  },
  "permissionRequestedForAccounts": {
    "message": "Demandée maintenant pour $1",
    "description": "Permission cell status for requested permission including accounts, rendered as AvatarGroup which is $1."
  },
  "permissionRevoked": {
    "message": "Révoqué dans cette mise à jour"
  },
  "permissionRevokedForAccounts": {
    "message": "Révoquée dans cette mise à jour pour $1",
    "description": "Permission cell status for revoked permission including accounts, rendered as AvatarGroup which is $1."
  },
  "permission_accessNamedSnap": {
    "message": "Se connecter à $1.",
    "description": "The description for the `wallet_snap` permission. $1 is the human-readable name of the snap."
  },
  "permission_accessNetwork": {
    "message": "Accéder à internet.",
    "description": "The description of the `endowment:network-access` permission."
  },
  "permission_accessNetworkDescription": {
    "message": "Autoriser le Snap $1 à accéder à l’internet. Cela permet d’effectuer des transferts de données avec des serveurs tiers.",
    "description": "An extended description of the `endowment:network-access` permission. $1 is the snap name."
  },
  "permission_accessSnap": {
    "message": "Connexion au Snap $1.",
    "description": "The description for the `wallet_snap` permission. $1 is the name of the snap."
  },
  "permission_accessSnapDescription": {
    "message": "Autoriser le site Web ou le snap à interagir avec $1.",
    "description": "The description for the `wallet_snap_*` permission. $1 is the name of the Snap."
  },
  "permission_cronjob": {
    "message": "Planifiez et exécutez des actions périodiques.",
    "description": "The description for the `snap_cronjob` permission"
  },
  "permission_cronjobDescription": {
    "message": "Autoriser le Snap $1 à effectuer des actions qui s’exécutent périodiquement à des heures, des dates ou des intervalles fixes. Cela permet d’envoyer des messages ou des notifications urgentes.",
    "description": "An extended description for the `snap_cronjob` permission. $1 is the snap name."
  },
  "permission_dialog": {
    "message": "Afficher les boîtes de dialogue dans MetaMask.",
    "description": "The description for the `snap_dialog` permission"
  },
  "permission_dialogDescription": {
    "message": "Autoriser le Snap $1 à afficher des fenêtres contextuelles MetaMask contenant du texte personnalisé, un champ de saisie et des boutons pour approuver ou rejeter une action.\nCela permet de créer par exemple des alertes, des confirmations et des flux d'adhésion pour un snap.",
    "description": "An extended description for the `snap_dialog` permission. $1 is the snap name."
  },
  "permission_ethereumAccounts": {
    "message": "Consultez l’adresse, le solde du compte et l’activité, et lancez des transactions",
    "description": "The description for the `eth_accounts` permission"
  },
  "permission_ethereumProvider": {
    "message": "Accéder au fournisseur d’Ethereum.",
    "description": "The description for the `endowment:ethereum-provider` permission"
  },
  "permission_ethereumProviderDescription": {
    "message": "Autorisez le Snap $1 à communiquer directement avec MetaMask, afin qu'il puisse lire les données de la blockchain et suggérer des messages et des transactions.",
    "description": "An extended description for the `endowment:ethereum-provider` permission. $1 is the snap name."
  },
  "permission_getEntropy": {
    "message": "Dériver des clés arbitraires uniques au Snap $1.",
    "description": "The description for the `snap_getEntropy` permission. $1 is the snap name."
  },
  "permission_getEntropyDescription": {
    "message": "Autoriser le Snap $1 à dériver des clés arbitraires uniques au Snap $1, sans les divulguer. Ces clés sont distinctes de votre ou vos comptes MetaMask et ne sont pas liées à vos clés privées ou à votre phrase secrète de récupération. Les autres snaps ne peuvent pas accéder à ces informations.",
    "description": "An extended description for the `snap_getEntropy` permission. $1 is the snap name."
  },
  "permission_getLocale": {
    "message": "Afficher votre langue préférée.",
    "description": "The description for the `snap_getLocale` permission"
  },
  "permission_getLocaleDescription": {
    "message": "Autoriser le Snap $1 à accéder à vos paramètres MetaMask pour qu’il puisse identifier votre langue préférée. Cela permet de localiser et d’afficher le contenu du Snap $1 dans votre langue.",
    "description": "An extended description for the `snap_getLocale` permission. $1 is the snap name."
  },
  "permission_homePage": {
    "message": "Afficher un écran personnalisé",
    "description": "The description for the `endowment:page-home` permission"
  },
  "permission_homePageDescription": {
    "message": "Laissez $1 afficher un écran d’accueil personnalisé dans MetaMask. Celui-ci peut être utilisé pour les interfaces utilisateur, la configuration et les tableaux de bord.",
    "description": "An extended description for the `endowment:page-home` permission. $1 is the snap name."
  },
  "permission_keyring": {
    "message": "Autoriser les demandes d’ajout et de gestion de comptes Ethereum",
    "description": "The description for the `endowment:keyring` permission"
  },
  "permission_keyringDescription": {
    "message": "Autoriser le Snap $1 à recevoir des demandes d’ajout ou de suppression de comptes et à signer des documents et effectuer des transactions au nom des détenteurs de ces comptes.",
    "description": "An extended description for the `endowment:keyring` permission. $1 is the snap name."
  },
  "permission_lifecycleHooks": {
    "message": "Utilisez les hooks de cycle de vie.",
    "description": "The description for the `endowment:lifecycle-hooks` permission"
  },
  "permission_lifecycleHooksDescription": {
    "message": "Autoriser le Snap $1 à utiliser des hooks de cycle de vie pour exécuter des codes à des moments spécifiques de son cycle de vie.",
    "description": "An extended description for the `endowment:lifecycle-hooks` permission. $1 is the snap name."
  },
  "permission_manageAccounts": {
    "message": "Ajouter et gérer des comptes Ethereum",
    "description": "The description for `snap_manageAccounts` permission"
  },
  "permission_manageAccountsDescription": {
    "message": "Autoriser le Snap $1 à ajouter ou supprimer des comptes Ethereum qui peuvent être utilisés pour effectuer des transactions et signer des documents.",
    "description": "An extended description for the `snap_manageAccounts` permission. $1 is the snap name."
  },
  "permission_manageBip32Keys": {
    "message": "Gérer les comptes du chemin $1.",
    "description": "The description for the `snap_getBip32Entropy` permission. $1 is a derivation path, e.g. 'm/44'/0'/0' (secp256k1)'."
  },
  "permission_manageBip44AndBip32KeysDescription": {
    "message": "Autoriser le Snap $1 à gérer des comptes et des actifs sur le réseau demandé. Ces comptes sont dérivés et sauvegardés à l’aide de votre phrase secrète de récupération (sans la divulguer). Grâce à sa capacité à dériver des clés, le Snap $1 peut prendre en charge des protocoles blockchain autres que les protocoles de la blockchain Ethereum (EVM).",
    "description": "An extended description for the `snap_getBip44Entropy` and `snap_getBip44Entropy` permissions. $1 is the snap name."
  },
  "permission_manageBip44Keys": {
    "message": "Gérer les comptes du protocole $1.",
    "description": "The description for the `snap_getBip44Entropy` permission. $1 is the name of a protocol, e.g. 'Filecoin'."
  },
  "permission_manageState": {
    "message": "Stockez et gérez ses données sur votre appareil.",
    "description": "The description for the `snap_manageState` permission"
  },
  "permission_manageStateDescription": {
    "message": "Autoriser le Snap $1 à stocker, mettre à jour et récupérer des données en toute sécurité en les chiffrant. Les autres snaps ne peuvent pas accéder à ces informations.",
    "description": "An extended description for the `snap_manageState` permission. $1 is the snap name."
  },
  "permission_nameLookup": {
    "message": "Permet de rechercher les noms de domaine et les adresses.",
    "description": "The description for the `endowment:name-lookup` permission."
  },
  "permission_nameLookupDescription": {
    "message": "Autorisez le Snap à récupérer et à afficher les adresses et les noms de domaine dans différentes parties de l’interface utilisateur de MetaMask.",
    "description": "An extended description for the `endowment:name-lookup` permission."
  },
  "permission_notifications": {
    "message": "Afficher les notifications.",
    "description": "The description for the `snap_notify` permission"
  },
  "permission_notificationsDescription": {
    "message": "Autoriser le Snap $1 à afficher des notifications dans MetaMask. Un court texte de notification peut être déclenché par un snap pour fournir des informations exploitables ou sensibles au facteur temps.",
    "description": "An extended description for the `snap_notify` permission. $1 is the snap name."
  },
  "permission_rpc": {
    "message": "Autoriser $1 à communiquer directement avec le Snap $2.",
    "description": "The description for the `endowment:rpc` permission. $1 is 'other snaps' or 'websites', $2 is the snap name."
  },
  "permission_rpcDescription": {
    "message": "Autoriser $1 à envoyer des messages au Snap $2 et à recevoir une réponse du Snap $2.",
    "description": "An extended description for the `endowment:rpc` permission. $1 is 'other snaps' or 'websites', $2 is the snap name."
  },
  "permission_rpcDescriptionOriginList": {
    "message": "$1 et $2",
    "description": "A list of allowed origins where $2 is the last origin of the list and $1 is the rest of the list separated by ','."
  },
  "permission_signatureInsight": {
    "message": "Afficher la fenêtre modale contenant des informations sur les demandes de signature.",
    "description": "The description for the `endowment:signature-insight` permission"
  },
  "permission_signatureInsightDescription": {
    "message": "Autoriser $1 à afficher une fenêtre modale contenant des informations sur toute demande de signature avant son approbation. Cela peut être utilisé pour mettre en place des mesures de sécurité et de lutte contre l’hameçonnage.",
    "description": "An extended description for the `endowment:signature-insight` permission. $1 is the snap name."
  },
  "permission_signatureInsightOrigin": {
    "message": "Voir l’origine des sites web qui soumettent une demande de signature",
    "description": "The description for the `signatureOrigin` caveat, to be used with the `endowment:signature-insight` permission"
  },
  "permission_signatureInsightOriginDescription": {
    "message": "Autoriser $1 à voir l’origine (URI) des sites web qui soumettent des demandes de signature. Cela peut être utilisé pour mettre en place des mesures de sécurité et de lutte contre l’hameçonnage.",
    "description": "An extended description for the `signatureOrigin` caveat, to be used with the `endowment:signature-insight` permission. $1 is the snap name."
  },
  "permission_transactionInsight": {
    "message": "Récupérez et affichez les aperçus de transaction.",
    "description": "The description for the `endowment:transaction-insight` permission"
  },
  "permission_transactionInsightDescription": {
    "message": "Autoriser le Snap $1 à décoder les transactions et à afficher des informations dans l'interface utilisateur de MetaMask. Cela peut être utilisé pour des solutions de sécurité et de lutte contre l'hameçonnage.",
    "description": "An extended description for the `endowment:transaction-insight` permission. $1 is the snap name."
  },
  "permission_transactionInsightOrigin": {
    "message": "Voir les sites web à l’origine des demandes de transaction",
    "description": "The description for the `transactionOrigin` caveat, to be used with the `endowment:transaction-insight` permission"
  },
  "permission_transactionInsightOriginDescription": {
    "message": "Autoriser le Snap $1 à voir l'origine (URI) des sites Web qui suggèrent des transactions. Cela permet de développer des solutions de sécurité et de lutte contre l'hameçonnage.",
    "description": "An extended description for the `transactionOrigin` caveat, to be used with the `endowment:transaction-insight` permission. $1 is the snap name."
  },
  "permission_unknown": {
    "message": "Autorisation inconnue : $1",
    "description": "$1 is the name of a requested permission that is not recognized."
  },
  "permission_viewBip32PublicKeys": {
    "message": "Consultez votre clé publique pour $1 ($2).",
    "description": "The description for the `snap_getBip32PublicKey` permission. $1 is a derivation path, e.g. 'm/44'/0'/0''. $2 is the elliptic curve name, e.g. 'secp256k1'."
  },
  "permission_viewBip32PublicKeysDescription": {
    "message": "Autoriser le Snap $2 à consulter vos clés publiques (et vos adresses) pour $1. Cela n’accorde pas l’autorisation de gérer les comptes ou les actifs.",
    "description": "An extended description for the `snap_getBip32PublicKey` permission. $1 is a derivation path (name). $2 is the snap name."
  },
  "permission_viewNamedBip32PublicKeys": {
    "message": "Afficher votre clé publique pour $1.",
    "description": "The description for the `snap_getBip32PublicKey` permission. $1 is a name for the derivation path, e.g., 'Ethereum accounts'."
  },
  "permission_walletSwitchEthereumChain": {
    "message": "Passer au réseau suivant et l’utiliser",
    "description": "The label for the `wallet_switchEthereumChain` permission"
  },
  "permission_webAssembly": {
    "message": "Prise en charge de WebAssembly.",
    "description": "The description of the `endowment:webassembly` permission."
  },
  "permission_webAssemblyDescription": {
    "message": "Autoriser le Snap $1 à accéder à des environnements d’exécution de faible niveau via WebAssembly.",
    "description": "An extended description of the `endowment:webassembly` permission. $1 is the snap name."
  },
  "permissions": {
    "message": "Autorisations"
  },
  "permissionsPageEmptyContent": {
    "message": "Rien à voir ici"
  },
  "permissionsPageEmptySubContent": {
    "message": "Ici, vous pouvez voir les autorisations que vous avez accordées aux Snaps installés ou aux sites connectés."
  },
  "permissionsPageTourDescription": {
    "message": "C’’est votre panneau de configuration pour gérer les autorisations accordées aux sites connectés et aux Snaps installés."
  },
  "permissionsPageTourTitle": {
    "message": "Les sites connectés sont maintenant des autorisations"
  },
  "permitSimulationDetailInfo": {
    "message": "Vous autorisez la dépenseur à dépenser ce nombre de jetons de votre compte."
  },
  "personalAddressDetected": {
    "message": "Votre adresse personnelle a été détectée. Veuillez saisir à la place l’adresse du contrat du jeton."
  },
  "petnamesEnabledToggle": {
    "message": "Autoriser les pseudonymes"
  },
  "petnamesEnabledToggleDescription": {
    "message": "Cette option vous permet d’attribuer un pseudonyme à n’importe quelle adresse. Nous vous suggérerons, si possible, des pseudonymes que vous pourrez attribuer aux adresses avec lesquelles vous interagissez."
  },
  "pinExtensionDescription": {
    "message": "Allez dans le menu de l’extension et épinglez MetaMask Institutional pour y faciliter l’accès."
  },
  "pinExtensionTitle": {
    "message": "Épingler l’extension"
  },
  "pinToTop": {
    "message": "Épingler en haut de la page"
  },
  "pleaseConfirm": {
    "message": "Veuillez confirmer"
  },
  "plusMore": {
    "message": "+ $1 de plus",
    "description": "$1 is the number of additional items"
  },
  "plusXMore": {
    "message": "+ $1 de plus",
    "description": "$1 is a number of additional but unshown items in a list- this message will be shown in place of those items"
  },
  "popularCustomNetworks": {
    "message": "Réseaux personnalisés populaires"
  },
  "popularNetworkAddToolTip": {
    "message": "Certains de ces réseaux dépendent de services tiers. Ils peuvent être moins fiables ou permettre à des tiers de suivre l’activité des utilisateurs. $1",
    "description": "$1 is Learn more link"
  },
  "portfolio": {
    "message": "Portefeuille"
  },
  "portfolioDashboard": {
    "message": "Tableau de bord du portefeuille"
  },
  "preparingSwap": {
    "message": "Préparation du swap..."
  },
  "prev": {
    "message": "Préc."
  },
  "price": {
    "message": "Prix"
  },
  "priceUnavailable": {
    "message": "prix non disponible"
  },
  "primaryCurrencySetting": {
    "message": "Devise principale"
  },
  "primaryCurrencySettingDescription": {
    "message": "Sélectionnez « natif » pour donner la priorité à l’affichage des valeurs dans la devise native de la chaîne (par ex. ETH). Sélectionnez « fiduciaire » pour donner la priorité à l’affichage des valeurs dans la devise de votre choix."
  },
  "primaryType": {
    "message": "Type principal"
  },
  "priorityFee": {
    "message": "Frais de priorité"
  },
  "priorityFeeProperCase": {
    "message": "Frais de priorité"
  },
  "privacy": {
    "message": "Confidentialité"
  },
  "privacyMsg": {
    "message": "Politique de confidentialité"
  },
  "privateKey": {
    "message": "Clé privée",
    "description": "select this type of file to use to import an account"
  },
  "privateKeyCopyWarning": {
    "message": "Clé privée pour $1",
    "description": "$1 represents the account name"
  },
  "privateKeyHidden": {
    "message": "La clé privée est masquée",
    "description": "Explains that the private key input is hidden"
  },
  "privateKeyShow": {
    "message": "Afficher/masquer le champ de saisie de la clé privée",
    "description": "Describes a toggle that is used to show or hide the private key input"
  },
  "privateKeyShown": {
    "message": "Cette clé privée est affichée",
    "description": "Explains that the private key input is being shown"
  },
  "privateKeyWarning": {
    "message": "Avertissement : ne divulguez jamais cette clé, quiconque possède vos clés privées peut voler tous les actifs de votre compte."
  },
  "privateNetwork": {
    "message": "Réseau privé"
  },
  "proceedWithTransaction": {
    "message": "Je veux tout de même continuer"
  },
  "productAnnouncements": {
    "message": "Annonces de produits"
  },
  "profileSync": {
    "message": "Synchronisation du profil"
  },
  "profileSyncConfirmation": {
    "message": "Si vous désactivez la synchronisation du profil, vous ne pourrez plus recevoir de notifications."
  },
  "profileSyncDescription": {
    "message": "Crée un profil que MetaMask utilise pour synchroniser certains paramètres entre vos appareils. Ceci est nécessaire pour activer des notifications. $1."
  },
  "profileSyncPrivacyLink": {
    "message": "Découvrez comment nous protégeons vos données personnelles"
  },
  "proposedApprovalLimit": {
    "message": "Limite d’approbation proposée"
  },
  "provide": {
    "message": "Fournir"
  },
  "publicAddress": {
    "message": "Adresse publique"
  },
  "pushPlatformNotificationsFundsReceivedDescription": {
    "message": "Vous avez reçu $1 $2"
  },
  "pushPlatformNotificationsFundsReceivedDescriptionDefault": {
    "message": "Vous avez reçu des jetons"
  },
  "pushPlatformNotificationsFundsReceivedTitle": {
    "message": "Fonds reçus"
  },
  "pushPlatformNotificationsFundsSentDescription": {
    "message": "Vous avez envoyé avec succès $1 $2"
  },
  "pushPlatformNotificationsFundsSentDescriptionDefault": {
    "message": "Vous avez envoyé avec succès des jetons"
  },
  "pushPlatformNotificationsFundsSentTitle": {
    "message": "Fonds envoyés"
  },
  "pushPlatformNotificationsNftReceivedDescription": {
    "message": "Vous avez reçu de nouveaux NFT"
  },
  "pushPlatformNotificationsNftReceivedTitle": {
    "message": "NFT reçu"
  },
  "pushPlatformNotificationsNftSentDescription": {
    "message": "Vous avez envoyé avec succès un NFT"
  },
  "pushPlatformNotificationsNftSentTitle": {
    "message": "NFT envoyé"
  },
  "pushPlatformNotificationsStakingLidoStakeCompletedDescription": {
    "message": "Votre staking Lido a été effectué avec succès"
  },
  "pushPlatformNotificationsStakingLidoStakeCompletedTitle": {
    "message": "Staking terminé"
  },
  "pushPlatformNotificationsStakingLidoStakeReadyToBeWithdrawnDescription": {
    "message": "Vous pouvez désormais retirer vos récompenses de staking Lido"
  },
  "pushPlatformNotificationsStakingLidoStakeReadyToBeWithdrawnTitle": {
    "message": "Retirer les récompenses de staking Lido"
  },
  "pushPlatformNotificationsStakingLidoWithdrawalCompletedDescription": {
    "message": "Votre retrait Lido a été effectué avec succès"
  },
  "pushPlatformNotificationsStakingLidoWithdrawalCompletedTitle": {
    "message": "Retrait effectué"
  },
  "pushPlatformNotificationsStakingLidoWithdrawalRequestedDescription": {
    "message": "Votre demande de retrait Lido a été envoyée"
  },
  "pushPlatformNotificationsStakingLidoWithdrawalRequestedTitle": {
    "message": "La demande de retrait a été envoyée"
  },
  "pushPlatformNotificationsStakingRocketpoolStakeCompletedDescription": {
    "message": "Votre staking RocketPool a été effectué avec succès"
  },
  "pushPlatformNotificationsStakingRocketpoolStakeCompletedTitle": {
    "message": "Staking terminé"
  },
  "pushPlatformNotificationsStakingRocketpoolUnstakeCompletedDescription": {
    "message": "L’annulation du staking RocketPool a été effectuée avec succès"
  },
  "pushPlatformNotificationsStakingRocketpoolUnstakeCompletedTitle": {
    "message": "Annulation du staking terminée"
  },
  "pushPlatformNotificationsSwapCompletedDescription": {
    "message": "Votre swap MetaMask a été effectué avec succès"
  },
  "pushPlatformNotificationsSwapCompletedTitle": {
    "message": "Swap terminé"
  },
  "queued": {
    "message": "En attente"
  },
  "quoteRate": {
    "message": "Cotation"
  },
  "rank": {
    "message": "Rang"
  },
  "reAddAccounts": {
    "message": "ajouter de nouveau tous les autres comptes"
  },
  "reAdded": {
    "message": "ajouté à nouveau"
  },
  "readdToken": {
    "message": "Vous pourrez ajouter à nouveau ce jeton en allant sur « Ajouter un jeton » dans le menu des options de votre compte."
  },
  "receive": {
    "message": "Recevoir"
  },
<<<<<<< HEAD
  "receiveTokensCamelCase": {
    "message": "Recevez des jetons"
=======
  "recipientAddressPlaceholder": {
    "message": "Saisissez l’adresse publique (0x) ou le nom de domaine ENS"
  },
  "recipientAddressPlaceholderFlask": {
    "message": "Saisissez l’adresse publique (0x) ou le nom de domaine"
>>>>>>> 857c5fa0
  },
  "recommendedGasLabel": {
    "message": "Recommandé"
  },
  "recoveryPhraseReminderBackupStart": {
    "message": "Commencez ici"
  },
  "recoveryPhraseReminderConfirm": {
    "message": "C’est compris !"
  },
  "recoveryPhraseReminderHasBackedUp": {
    "message": "Conservez toujours votre phrase secrète de récupération dans un endroit sûr et secret"
  },
  "recoveryPhraseReminderHasNotBackedUp": {
    "message": "Vous avez besoin de sauvegarder à nouveau votre phrase secrète de récupération ?"
  },
  "recoveryPhraseReminderItemOne": {
    "message": "Ne partagez jamais votre phrase secrète de récupération avec qui que ce soit"
  },
  "recoveryPhraseReminderItemTwo": {
    "message": "L’équipe MetaMask ne vous demandera jamais votre phrase secrète de récupération"
  },
  "recoveryPhraseReminderSubText": {
    "message": "Votre phrase secrète de récupération contrôle tous vos comptes."
  },
  "recoveryPhraseReminderTitle": {
    "message": "Protégez vos fonds"
  },
  "redesignedConfirmationsEnabledToggle": {
    "message": "Demandes de signature améliorées"
  },
  "redesignedConfirmationsToggleDescription": {
    "message": "Activez cette option pour afficher les demandes de signature dans un format amélioré."
  },
  "refreshList": {
    "message": "Rafraîchir la liste"
  },
  "reject": {
    "message": "Rejeter"
  },
  "rejectAll": {
    "message": "Refuser tout"
  },
  "rejectRequestsDescription": {
    "message": "Vous êtes sur le point de rejeter une série de demandes de $1."
  },
  "rejectRequestsN": {
    "message": "Rejeter les demandes de $1"
  },
  "rejectTxsDescription": {
    "message": "Vous êtes sur le point de rejeter en groupe les transactions $1."
  },
  "rejectTxsN": {
    "message": "Rejeter les transactions $1"
  },
  "rejected": {
    "message": "Rejeté"
  },
  "remember": {
    "message": "Rappel :"
  },
  "remove": {
    "message": "Supprimer"
  },
  "removeAccount": {
    "message": "Suprimer le compte"
  },
  "removeAccountDescription": {
    "message": "Ce compte va être supprimé de votre portefeuille. Veuillez vérifier que vous avez la phrase secrète de récupération originale de ce compte ou la clé privée pour ce compte importé avant de continuer. Vous pouvez importer ou créer à nouveau des comptes à partir du menu des comptes. "
  },
  "removeJWT": {
    "message": "Supprimer le jeton de dépôt"
  },
  "removeJWTDescription": {
    "message": "Êtes-vous sûr de vouloir supprimer ce jeton ? Tous les comptes attribués à ce jeton seront également supprimés de l’extension : "
  },
  "removeKeyringSnap": {
    "message": "En supprimant ce snap, vous supprimerez ces comptes de MetaMask :"
  },
  "removeKeyringSnapToolTip": {
    "message": "Les comptes sont gérés par ce snap. Si vous le supprimez, les comptes seront supprimés de MetaMask, mais pas de la blockchain."
  },
  "removeNFT": {
    "message": "Supprimer le NFT"
  },
  "removeNftErrorMessage": {
    "message": "Nous n’avons pas pu supprimer ce NFT."
  },
  "removeNftMessage": {
    "message": "Le NFT a été supprimé avec succès !"
  },
  "removeSnap": {
    "message": "Supprimer le Snap"
  },
  "removeSnapAccountDescription": {
    "message": "Si vous continuez, ce compte ne sera plus disponible dans MetaMask."
  },
  "removeSnapAccountTitle": {
    "message": "Supprimer le compte"
  },
  "removeSnapConfirmation": {
    "message": "Voulez-vous vraiment supprimer $1 ?",
    "description": "$1 represents the name of the snap"
  },
  "removeSnapDescription": {
    "message": "Cette action supprimera le snap, ses données et révoquera vos autorisations."
  },
  "replace": {
    "message": "remplacer"
  },
  "reportIssue": {
    "message": "Signaler un problème"
  },
  "requestFlaggedAsMaliciousFallbackCopyReason": {
    "message": "Le fournisseur de sécurité n’a pas partagé d’autres détails"
  },
  "requestFlaggedAsMaliciousFallbackCopyReasonTitle": {
    "message": "Demande signalée comme malveillante"
  },
  "requestFrom": {
    "message": "Demande de"
  },
  "requestFromInfo": {
    "message": "C'est le site qui vous demande votre signature."
  },
  "requestFromTransactionDescription": {
    "message": "Il s’agit du site qui demande votre confirmation."
  },
  "requestMayNotBeSafe": {
    "message": "Cette demande peut présenter des risques"
  },
  "requestMayNotBeSafeError": {
    "message": "Le fournisseur de sécurité n’a pas détecté d’activité malveillante connue, mais continuer peut présenter un risque."
  },
  "requestNotVerified": {
    "message": "Demande non vérifiée"
  },
  "requestNotVerifiedError": {
    "message": "Suite à une erreur, cette demande n’a pas été vérifiée par le fournisseur de sécurité. Veuillez agir avec prudence."
  },
  "requestsAwaitingAcknowledgement": {
    "message": "demandes en attente d’un accusé de réception"
  },
  "required": {
    "message": "Obligatoire"
  },
  "reset": {
    "message": "Reinitialiser"
  },
  "resetWallet": {
    "message": "Réinitialiser le portefeuille"
  },
  "resetWalletSubHeader": {
    "message": "MetaMask ne conserve pas de copie de votre mot de passe. Si vous avez des difficultés à déverrouiller votre compte, vous devrez réinitialiser votre portefeuille. Vous pouvez le faire en fournissant la phrase de récupération secrète que vous avez saisie lors de la configuration de votre portefeuille."
  },
  "resetWalletUsingSRP": {
    "message": "Cette action supprimera votre portefeuille actuel et votre phrase de récupération secrète de cet appareil, ainsi que la liste des comptes que vous avez sélectionnés. Après la réinitialisation avec une phrase de récupération secrète, vous verrez une liste de comptes basés sur la phrase de récupération secrète que vous utilisez pour réinitialiser. Cette nouvelle liste comprendra automatiquement les comptes qui ont un solde. Vous pourrez également $1 créé auparavant. Les comptes personnalisés que vous avez importés devront être $2 et tous les jetons personnalisés que vous avez ajoutés à un compte devront également être $3."
  },
  "resetWalletWarning": {
    "message": "Vérifiez que vous avez saisi correctement la phrase de récupération secrète avant de continuer. Vous ne pourrez pas annuler cette action."
  },
  "restartMetamask": {
    "message": "Redémarrer MetaMask"
  },
  "restore": {
    "message": "Restaurer"
  },
  "restoreUserData": {
    "message": "Restaurer les données de l’utilisateur"
  },
  "restoreUserDataDescription": {
    "message": "Vous pouvez restaurer des données telles que des contacts et des préférences à partir d’un fichier de sauvegarde."
  },
  "resultPageError": {
    "message": "Erreur"
  },
  "resultPageErrorDefaultMessage": {
    "message": "L’opération a échoué."
  },
  "resultPageSuccess": {
    "message": "Réussite"
  },
  "resultPageSuccessDefaultMessage": {
    "message": "L’opération a été effectuée avec succès."
  },
  "retryTransaction": {
    "message": "Retenter la transaction"
  },
  "reusedTokenNameWarning": {
    "message": "L’un de ces jetons réutilise le symbole d’un autre jeton que vous surveillez, ce qui peut être déroutant ou trompeur."
  },
  "revealSeedWords": {
    "message": "Révéler la phrase secrète de récupération"
  },
  "revealSeedWordsDescription1": {
    "message": "La $1 donne $2",
    "description": "This is a sentence consisting of link using 'revealSeedWordsSRPName' as $1 and bolded text using 'revealSeedWordsDescription3' as $2."
  },
  "revealSeedWordsDescription2": {
    "message": "MetaMask est un $1. Cela signifie que vous êtes le seul à connaître votre PSR.",
    "description": "$1 is text link with the message from 'revealSeedWordsNonCustodialWallet'"
  },
  "revealSeedWordsDescription3": {
    "message": "un accès complet à votre portefeuille et à vos fonds.\n"
  },
  "revealSeedWordsNonCustodialWallet": {
    "message": "portefeuille non dépositaire"
  },
  "revealSeedWordsQR": {
    "message": "QR"
  },
  "revealSeedWordsSRPName": {
    "message": "Phrase secrète de récupération (PSR)"
  },
  "revealSeedWordsText": {
    "message": "Texte"
  },
  "revealSeedWordsWarning": {
    "message": "Assurez-vous que personne ne regarde votre écran. $1",
    "description": "$1 is bolded text using the message from 'revealSeedWordsWarning2'"
  },
  "revealSeedWordsWarning2": {
    "message": "Le service d’assistance de MetaMask ne vous la demandera jamais.",
    "description": "The bolded texted in the second part of 'revealSeedWordsWarning'"
  },
  "revealSensitiveContent": {
    "message": "Révéler les contenus sensibles"
  },
  "revealTheSeedPhrase": {
    "message": "Révéler la phrase mnémonique"
  },
  "reviewAlerts": {
    "message": "Examiner les alertes"
  },
  "revokeAllTokensTitle": {
    "message": "Révoquer l’autorisation d’accès et de transfert de tous vos $1 ?",
    "description": "$1 is the symbol of the token for which the user is revoking approval"
  },
  "revokeAllTokensTitleWithoutSymbol": {
    "message": "Révoquer l’autorisation d’accès et de transfert de tous vos NFT via $1 ?",
    "description": "$1 is a link to contract on the block explorer when we're not able to retrieve a erc721 or erc1155 name"
  },
  "revokeApproveForAllDescription": {
    "message": "Cela révoque l’autorisation pour un tiers d’accéder et de transférer la totalité de vos $1 sans préavis.",
    "description": "$1 is either a string or link of a given token symbol or name"
  },
  "revokeApproveForAllDescriptionWithoutSymbol": {
    "message": "Tant que vous n’aurez pas révoqué cette autorisation, l’autre partie pourra accéder à votre portefeuille et transférer sans préavis les NFT via $1.",
    "description": "$1 is a link to contract on the block explorer when we're not able to retrieve a erc721 or erc1155 name"
  },
  "revokePermission": {
    "message": "Retirer l'autorisation"
  },
  "revokeSpendingCap": {
    "message": "Supprimez le plafond des dépenses pour vos $1",
    "description": "$1 is a token symbol"
  },
  "revokeSpendingCapTooltipText": {
    "message": "Ce tiers ne pourra plus dépenser vos jetons actuels ou futurs."
  },
  "rpcUrl": {
    "message": "Nouvelle URL de RPC"
  },
  "safeTransferFrom": {
    "message": "Transfert sécurisé depuis"
  },
  "save": {
    "message": "Enregistrer"
  },
  "scanInstructions": {
    "message": "Placez le code QR devant votre appareil photo"
  },
  "scanQrCode": {
    "message": "Scannez le code QR"
  },
  "scrollDown": {
    "message": "Faites défiler vers le bas"
  },
  "search": {
    "message": "Rechercher"
  },
  "searchAccounts": {
    "message": "Rechercher des comptes"
  },
  "searchNfts": {
    "message": "Recherche de NFT"
  },
  "searchTokens": {
    "message": "Rechercher des jetons"
  },
  "secretRecoveryPhrase": {
    "message": "Phrase secrète de récupération"
  },
  "secureWallet": {
    "message": "Portefeuille sécurisé"
  },
  "security": {
    "message": "Sécurité"
  },
  "securityAlert": {
    "message": "Alerte de sécurité provenant de $1 et de $2"
  },
  "securityAlerts": {
    "message": "Alertes de sécurité"
  },
  "securityAlertsDescription": {
    "message": "Cette fonctionnalité vous alerte en cas d’activité malveillante en examinant activement les demandes de transaction et de signature. $1",
    "description": "Link to learn more about security alerts"
  },
  "securityAndPrivacy": {
    "message": "Sécurité et confidentialité"
  },
  "securityProviderPoweredBy": {
    "message": "Service fourni par $1",
    "description": "The security provider that is providing data"
  },
  "seeDetails": {
    "message": "Voir les détails"
  },
  "seedPhraseConfirm": {
    "message": "Confirmer la phrase secrète de récupération"
  },
  "seedPhraseEnterMissingWords": {
    "message": "Confirmer la phrase secrète de récupération"
  },
  "seedPhraseIntroNotRecommendedButtonCopy": {
    "message": "Me le rappeler plus tard (non recommandé)"
  },
  "seedPhraseIntroRecommendedButtonCopy": {
    "message": "Sécuriser mon portefeuille (recommandé)"
  },
  "seedPhraseIntroSidebarBulletOne": {
    "message": "Notez-la et conservez-la dans plusieurs endroits secrets."
  },
  "seedPhraseIntroSidebarBulletTwo": {
    "message": "Stocker dans un coffre-fort."
  },
  "seedPhraseIntroSidebarCopyOne": {
    "message": "Votre phrase secrète de récupération est une formule de 12 mots qui constitue la « clé maîtresse » de votre portefeuille et de vos fonds"
  },
  "seedPhraseIntroSidebarCopyThree": {
    "message": "Si quelqu’un vous demande votre phrase de récupération, il est probable qu’il essaie de vous arnaquer pour dérober les fonds de votre portefeuille"
  },
  "seedPhraseIntroSidebarCopyTwo": {
    "message": "Ne partagez jamais, au grand jamais, votre phrase secrète de récupération, pas même avec MetaMask !"
  },
  "seedPhraseIntroSidebarTitleOne": {
    "message": "Qu’est-ce qu’une phrase secrète de récupération ?"
  },
  "seedPhraseIntroSidebarTitleThree": {
    "message": "Dois-je partager ma phrase secrète de récupération ?"
  },
  "seedPhraseIntroSidebarTitleTwo": {
    "message": "Comment puis-je sauvegarder ma phrase secrète de récupération ?"
  },
  "seedPhraseIntroTitle": {
    "message": "Sécuriser votre portefeuille"
  },
  "seedPhraseIntroTitleCopy": {
    "message": "Avant de commencer, regardez cette courte vidéo pour vous informer sur votre phrase secrète de récupération et sur la manière de sécuriser votre portefeuille."
  },
  "seedPhraseReq": {
    "message": "Les phrases secrètes de récupération sont composées de 12, 15, 18, 21 ou 24 mots"
  },
  "seedPhraseWriteDownDetails": {
    "message": "Notez cette phrase secrète de récupération de 12 mots et stockez-la dans un endroit de confiance où vous seul avez accès."
  },
  "seedPhraseWriteDownHeader": {
    "message": "Notez votre phrase secrète de récupération"
  },
  "select": {
    "message": "Sélectionner"
  },
  "selectAccounts": {
    "message": "Sélectionnez le(s) compte(s) à utiliser sur ce site"
  },
  "selectAccountsForSnap": {
    "message": "Sélectionnez le(s) compte(s) à utiliser avec ce snap"
  },
  "selectAll": {
    "message": "Tout sélectionner"
  },
  "selectAllAccounts": {
    "message": "Sélectionner tous les comptes"
  },
  "selectAnAccount": {
    "message": "Sélectionner un compte"
  },
  "selectAnAccountAlreadyConnected": {
    "message": "Ce compte a déjà été connecté à MetaMask"
  },
  "selectAnAccountHelp": {
    "message": "Sélectionnez les comptes de dépôt que vous voulez utiliser dans MetaMask Institutional."
  },
  "selectEnableDisplayMediaPrivacyPreference": {
    "message": "Activer l’option « Afficher les supports NFT »"
  },
  "selectHdPath": {
    "message": "Sélectionner le chemin HD"
  },
  "selectJWT": {
    "message": "Sélectionnez un jeton"
  },
  "selectNFTPrivacyPreference": {
    "message": "Activez la détection automatique des NFT"
  },
  "selectPathHelp": {
    "message": "Si vous ne voyez pas les comptes auxquels vous vous attendez, essayez de changer le chemin d’accès au portefeuille HD ou le réseau sélectionné."
  },
  "selectType": {
    "message": "Sélectionner le type"
  },
  "selectingAllWillAllow": {
    "message": "En sélectionnant tout, vous autorisez ce site à voir tous vos comptes actuels. Assurez-vous de bien avoir confiance en ce site."
  },
  "send": {
    "message": "Envoyer"
  },
  "sendBugReport": {
    "message": "Envoyez-nous un rapport de bogue."
  },
  "sendNoContactsConversionText": {
    "message": "cliquez ici"
  },
  "sendNoContactsDescription": {
    "message": "Les contacts vous permettent d’envoyer en toute sécurité plusieurs transactions vers un autre compte. Pour créer un contact, $1",
    "description": "$1 represents the action text 'click here'"
  },
  "sendNoContactsTitle": {
    "message": "Vous n’avez aucun contact"
  },
  "sendSelectReceiveAsset": {
    "message": "Sélectionnez l’actif que vous recevrez"
  },
  "sendSelectSendAsset": {
    "message": "Sélectionnez l’actif que vous voulez envoyer"
  },
  "sendSpecifiedTokens": {
    "message": "Envoyer $1",
    "description": "Symbol of the specified token"
  },
  "sendSwapSubmissionWarning": {
    "message": "En cliquant sur ce bouton, vous entamez immédiatement l’opération d’échange. Veuillez vérifier les détails de votre transaction avant de continuer."
  },
  "sendTokenAsToken": {
    "message": "Échanger des $1 contre des $2 et les envoyer",
    "description": "Used in the transaction display list to describe a swap and send. $1 and $2 are the symbols of tokens in involved in the swap."
  },
  "sendingAsset": {
    "message": "Envoi de $1"
  },
  "sendingDisabled": {
    "message": "L’envoi d’actifs ERC-1155 NFT n’est pas encore pris en charge."
  },
  "sendingNativeAsset": {
    "message": "Envoi de $1",
    "description": "$1 represents the native currency symbol for the current network (e.g. ETH or BNB)"
  },
  "sendingToTokenContractWarning": {
    "message": "Attention : vous êtes sur le point d’envoyer des jetons à l’adresse d’un contrat de jetons qui pourrait entraîner une perte de fonds. $1",
    "description": "$1 is a clickable link with text defined by the 'learnMoreUpperCase' key. The link will open to a support article regarding the known contract address warning"
  },
  "sendingZeroAmount": {
    "message": "Vous envoyez 0 $1."
  },
  "sepolia": {
    "message": "Réseau de test Sepolia"
  },
  "setAdvancedPrivacySettingsDetails": {
    "message": "MetaMask utilise ces services tiers de confiance pour améliorer la convivialité et la sécurité des produits."
  },
  "setApprovalForAll": {
    "message": "Définir l’approbation pour tous"
  },
  "setApprovalForAllTitle": {
    "message": "Approuver $1 sans limite de dépenses",
    "description": "The token symbol that is being approved"
  },
  "settingAddSnapAccount": {
    "message": "Ajouter un compte Snap"
  },
  "settings": {
    "message": "Paramètres"
  },
  "settingsSearchMatchingNotFound": {
    "message": "Aucun résultat correspondant trouvé."
  },
  "settingsSubHeadingSignaturesAndTransactions": {
    "message": "Demandes de signature et de transaction"
  },
  "show": {
    "message": "Afficher"
  },
  "showAccount": {
    "message": "Afficher le compte"
  },
  "showExtensionInFullSizeView": {
    "message": "Afficher l’extension en taille réelle"
  },
  "showExtensionInFullSizeViewDescription": {
    "message": "Activez cette option si vous voulez que l’extension s’affiche en taille réelle lorsque vous cliquez sur l’icône de l’extension."
  },
  "showFiatConversionInTestnets": {
    "message": "Afficher la conversion sur les testnets"
  },
  "showFiatConversionInTestnetsDescription": {
    "message": "Sélectionnez cette option pour afficher la conversion des monnaies fiduciaires sur Testnets."
  },
  "showHexData": {
    "message": "Afficher les données Hex"
  },
  "showHexDataDescription": {
    "message": "Selectionner ici pour afficher le champs de données hex dans l’écran d’envoi"
  },
  "showIncomingTransactions": {
    "message": "Afficher les transactions entrantes"
  },
  "showIncomingTransactionsDescription": {
    "message": "Sélectionnez ceci pour utiliser Etherscan afin d’afficher les transactions entrantes dans la liste des transactions",
    "description": "$1 is the link to etherscan url and $2 is the link to the privacy policy of consensys APIs"
  },
  "showIncomingTransactionsExplainer": {
    "message": "Ce processus fait appel à différentes API tierces pour chaque réseau et expose ainsi votre adresse Ethereum et votre adresse IP."
  },
  "showLess": {
    "message": "Afficher moins"
  },
  "showMore": {
    "message": "Afficher plus"
  },
  "showNft": {
    "message": "Afficher le NFT"
  },
  "showPermissions": {
    "message": "Afficher les autorisations"
  },
  "showPrivateKey": {
    "message": "Afficher la clé privée"
  },
  "showTestnetNetworks": {
    "message": "Afficher les réseaux de test"
  },
  "showTestnetNetworksDescription": {
    "message": "Sélectionnez ceci pour afficher les réseaux de test dans la liste des réseaux"
  },
  "sigRequest": {
    "message": "Demande de signature"
  },
  "sign": {
    "message": "Signer"
  },
  "signatureRequest": {
    "message": "Demande de Signature"
  },
  "signatureRequestGuidance": {
    "message": "Ne signez ce message que si vous comprenez parfaitement son contenu et si le site demandeur vous inspire confiance."
  },
  "signed": {
    "message": "Signé"
  },
  "signin": {
    "message": "Connexion"
  },
  "signing": {
    "message": "Signature"
  },
  "signingInWith": {
    "message": "Se connecter avec"
  },
  "simulationDetailsFailed": {
    "message": "Une erreur s’est produite lors du chargement de l’estimation."
  },
  "simulationDetailsFiatNotAvailable": {
    "message": "Non disponible"
  },
  "simulationDetailsIncomingHeading": {
    "message": "Vous recevez"
  },
  "simulationDetailsNoBalanceChanges": {
    "message": "Aucun changement prévu pour votre portefeuille"
  },
  "simulationDetailsOutgoingHeading": {
    "message": "Vous envoyez"
  },
  "simulationDetailsTitle": {
    "message": "Changements estimés"
  },
  "simulationDetailsTitleTooltip": {
    "message": "Les changements estimés représentent ce qui pourrait se produire si vous effectuez cette transaction. Il s’agit juste d’une estimation fournie à des fins d’information."
  },
  "simulationDetailsTotalFiat": {
    "message": "Total = $1",
    "description": "$1 is the total amount in fiat currency on one side of the transaction"
  },
  "simulationDetailsTransactionReverted": {
    "message": "Cette transaction va probablement échouer"
  },
  "simulationErrorMessageV2": {
    "message": "Nous n’avons pas pu estimer le prix de carburant. Par conséquent, il se peut qu’il y ait une erreur dans le contrat et que cette transaction échoue."
  },
  "simulationsSettingDescription": {
    "message": "Activez cette option pour estimer les changements de solde des transactions avant de les confirmer. Cela ne garantit pas le résultat final de vos transactions. $1"
  },
  "simulationsSettingSubHeader": {
    "message": "Estimer les changements de solde"
  },
  "siweIssued": {
    "message": "Émis"
  },
  "siweNetwork": {
    "message": "Réseau"
  },
  "siweRequestId": {
    "message": "Demander un ID"
  },
  "siweResources": {
    "message": "Ressources"
  },
  "siweSignatureSimulationDetailInfo": {
    "message": "Vous êtes en train de vous connecter à un site, aucun changement ne devrait être apporté à votre compte."
  },
  "siweURI": {
    "message": "URL"
  },
  "skip": {
    "message": "Ignorer"
  },
  "skipAccountSecurity": {
    "message": "Sauter le réglage des paramètres de sécurité du compte ?"
  },
  "skipAccountSecurityDetails": {
    "message": "Je suis conscient(e) que tant que je n’aurai pas sauvegardé ma phrase secrète de récupération, je risque de perdre mes comptes et tous leurs actifs."
  },
  "smartContracts": {
    "message": "Contrats intelligents"
  },
  "smartSwapsErrorNotEnoughFunds": {
    "message": "Fonds insuffisants pour souscrire un contrat de swap intelligent."
  },
  "smartSwapsErrorUnavailable": {
    "message": "Les contrats de swap intelligents sont temporairement indisponibles."
  },
  "smartTransactionCancelled": {
    "message": "Votre transaction a été annulée"
  },
  "smartTransactionCancelledDescription": {
    "message": "Votre transaction n’a pas pu être effectuée, elle a donc été annulée pour vous éviter de payer inutilement des frais de gaz."
  },
  "smartTransactionError": {
    "message": "Votre transaction a échoué"
  },
  "smartTransactionErrorDescription": {
    "message": "Des changements soudains sur le marché peuvent entraîner des échecs de transaction. Si le problème persiste, contactez le service d’assistance à la clientèle de MetaMask."
  },
  "smartTransactionPending": {
    "message": "Soumettre votre transaction"
  },
  "smartTransactionSuccess": {
    "message": "Votre transaction est terminée"
  },
  "smartTransactionTakingTooLong": {
    "message": "Désolé de vous avoir fait attendre"
  },
  "smartTransactionTakingTooLongDescription": {
    "message": "Si votre transaction n’est pas finalisée dans un délai de $1, elle sera annulée et les frais de gaz ne vous seront pas facturés.",
    "description": "$1 is remaining time in seconds"
  },
  "smartTransactions": {
    "message": "Transactions intelligentes"
  },
  "smartTransactionsBenefit1": {
    "message": "Taux de réussite de 99,5 %"
  },
  "smartTransactionsBenefit2": {
    "message": "Cela vous permet d’économiser de l’argent"
  },
  "smartTransactionsBenefit3": {
    "message": "Mises à jour en temps réel"
  },
  "smartTransactionsDescription": {
    "message": "Bénéficiez de taux de réussite plus élevés, d’une protection contre le « front running » et d’une meilleure visibilité grâce aux transactions intelligentes."
  },
  "smartTransactionsDescription2": {
    "message": "Disponible uniquement sur Ethereum. Vous pouvez activer ou désactiver cette option à tout moment dans les paramètres. $1",
    "description": "$1 is an external link to learn more about Smart Transactions"
  },
  "smartTransactionsOptItModalTitle": {
    "message": "Protection renforcée des transactions"
  },
  "snapAccountCreated": {
    "message": "Le compte a été créé"
  },
  "snapAccountCreatedDescription": {
    "message": "Votre nouveau compte est prêt à être utilisé !"
  },
  "snapAccountCreationFailed": {
    "message": "La création du compte a échoué"
  },
  "snapAccountCreationFailedDescription": {
    "message": "$1 n’a pas réussi à créer un compte pour vous.",
    "description": "$1 is the snap name"
  },
  "snapAccountRedirectFinishSigningTitle": {
    "message": "Finaliser la signature"
  },
  "snapAccountRedirectSiteDescription": {
    "message": "Suivez les instructions de $1"
  },
  "snapAccountRemovalFailed": {
    "message": "La suppression du compte a échoué"
  },
  "snapAccountRemovalFailedDescription": {
    "message": "$1 n’a pas réussi à supprimer ce compte pour vous.",
    "description": "$1 is the snap name"
  },
  "snapAccountRemoved": {
    "message": "Compte supprimé"
  },
  "snapAccountRemovedDescription": {
    "message": "Ce compte ne pourra plus être utilisé dans MetaMask."
  },
  "snapAccounts": {
    "message": "Snaps de compte"
  },
  "snapAccountsDescription": {
    "message": "Comptes contrôlés par des Snaps tiers."
  },
  "snapConnectTo": {
    "message": "Connexion à $1",
    "description": "$1 is the website URL or a Snap name. Used for Snaps pre-approved connections."
  },
  "snapConnectionPermissionDescription": {
    "message": "Laissez $1 se connecter automatiquement à $2 sans votre approbation.",
    "description": "Used for Snap pre-approved connections. $1 is the Snap name, $2 is a website URL."
  },
  "snapConnectionWarning": {
    "message": "$1 veut utiliser $2",
    "description": "$2 is the snap and $1 is the dapp requesting connection to the snap."
  },
  "snapContent": {
    "message": "Ce contenu provient de $1",
    "description": "This is shown when a snap shows transaction insight information in the confirmation UI. $1 is a link to the snap's settings page with the link text being the name of the snap."
  },
  "snapDetailWebsite": {
    "message": "Site web"
  },
  "snapHomeMenu": {
    "message": "Menu d’accueil du Snap"
  },
  "snapInstallRequest": {
    "message": "L’installation de $1 lui accorde les autorisations suivantes.",
    "description": "$1 is the snap name."
  },
  "snapInstallSuccess": {
    "message": "Installation terminée"
  },
  "snapInstallWarningCheck": {
    "message": "Le Snap $1 demande l’autorisation de faire ce qui suit :",
    "description": "Warning message used in popup displayed on snap install. $1 is the snap name."
  },
  "snapInstallWarningHeading": {
    "message": "Agissez avec prudence"
  },
  "snapInstallWarningPermissionDescriptionForBip32View": {
    "message": "Autoriser le Snap $1 à consulter vos clés publiques (et vos adresses). Cela n’accorde pas l’autorisation de gérer les comptes ou les actifs.",
    "description": "An extended description for the `snap_getBip32PublicKey` permission used for tooltip on Snap Install Warning screen (popup/modal). $1 is the snap name."
  },
  "snapInstallWarningPermissionDescriptionForEntropy": {
    "message": "Autoriser le Snap $1 à gérer des comptes et des actifs sur le(s) réseau(x) demandé(s). Ces comptes sont dérivés et sauvegardés à l'aide de votre phrase secrète de récupération (sans la divulguer). Grâce à sa capacité à dériver des clés, le Snap $1 peut prendre en charge des protocoles blockchain autres que les protocoles de la blockchain Ethereum (EVM).",
    "description": "An extended description for the `snap_getBip44Entropy` and `snap_getBip44Entropy` permissions used for tooltip on Snap Install Warning screen (popup/modal). $1 is the snap name."
  },
  "snapInstallWarningPermissionNameForEntropy": {
    "message": "Gérer les comptes $1",
    "description": "Permission name used for the Permission Cell component displayed on warning popup when installing a Snap. $1 is list of account types."
  },
  "snapInstallWarningPermissionNameForViewPublicKey": {
    "message": "Afficher la clé publique pour $1",
    "description": "Permission name used for the Permission Cell component displayed on warning popup when installing a Snap. $1 is list of account types."
  },
  "snapInstallationErrorDescription": {
    "message": "$1 n’a pas pu être installé.",
    "description": "Error description used when snap installation fails. $1 is the snap name."
  },
  "snapInstallationErrorTitle": {
    "message": "L’installation a échoué",
    "description": "Error title used when snap installation fails."
  },
  "snapResultError": {
    "message": "Erreur"
  },
  "snapResultSuccess": {
    "message": "Réussi"
  },
  "snapResultSuccessDescription": {
    "message": "$1 est prêt à être utilisé"
  },
  "snapUpdateAlertDescription": {
    "message": "Obtenez la dernière version de $1",
    "description": "Description used in Snap update alert banner when snap update is available. $1 is the Snap name."
  },
  "snapUpdateAvailable": {
    "message": "Une mise à jour est disponible"
  },
  "snapUpdateErrorDescription": {
    "message": "La mise à jour de $1 a échoué.",
    "description": "Error description used when snap update fails. $1 is the snap name."
  },
  "snapUpdateErrorTitle": {
    "message": "La mise à jour a échoué",
    "description": "Error title used when snap update fails."
  },
  "snapUpdateRequest": {
    "message": "La mise à jour de $1 lui accorde les autorisations suivantes.",
    "description": "$1 is the Snap name."
  },
  "snapUpdateSuccess": {
    "message": "Mise à jour terminée"
  },
  "snapUrlIsBlocked": {
    "message": "Ce Snap veut vous emmener sur un site bloqué. $1."
  },
  "snaps": {
    "message": "Snaps"
  },
  "snapsConnected": {
    "message": "Snaps connectés"
  },
  "snapsNoInsight": {
    "message": "Le snap n’a renvoyé aucun aperçu"
  },
  "snapsPrivacyWarningFirstMessage": {
    "message": "Vous reconnaissez que tout Snap que vous installez (sauf indication contraire) est un « Service tiers » tel que défini dans les $1 de Consensys. L’utilisation des services tiers est régie par des conditions distinctes définies par les fournisseurs de services tiers. Consensys ne recommande pas à des personnes particulières d’utiliser un Snap pour des raisons particulières. Si vous décidez d’utiliser un service tiers, vous le faites à vos propres risques. Consensys décline toute responsabilité pour toute perte liée à l’utilisation des services tiers.",
    "description": "First part of a message in popup modal displayed when installing a snap for the first time. $1 is terms of use link."
  },
  "snapsPrivacyWarningSecondMessage": {
    "message": "Toute information que vous partagez avec des services tiers sera collectée directement par ces services tiers conformément à leur politique de confidentialité. Pour plus d’informations, veuillez consulter leur politique de confidentialité.",
    "description": "Second part of a message in popup modal displayed when installing a snap for the first time."
  },
  "snapsPrivacyWarningThirdMessage": {
    "message": "Consensys n’a pas accès aux informations que vous partagez avec les fournisseurs de services tiers.",
    "description": "Third part of a message in popup modal displayed when installing a snap for the first time."
  },
  "snapsSettings": {
    "message": "Paramètres du Snap"
  },
  "snapsTermsOfUse": {
    "message": "Conditions d’utilisation"
  },
  "snapsToggle": {
    "message": "Un snap ne s’exécute que s’il est activé"
  },
  "snapsUIError": {
    "message": "L’interface utilisateur (IU) spécifiée par le snap n’est pas valide.",
    "description": "This is shown when the insight snap throws an error. $1 is the snap name"
  },
  "someNetworksMayPoseSecurity": {
    "message": "Certains réseaux peuvent présenter des risques pour la sécurité et/ou la vie privée. Informez-vous sur les risques avant d’ajouter et d’utiliser un réseau."
  },
  "somethingDoesntLookRight": {
    "message": "On dirait que quelque chose ne va pas ? $1",
    "description": "A false positive message for users to contact support. $1 is a link to the support page."
  },
  "somethingIsWrong": {
    "message": "Un problème est survenu. Essayez de recharger la page."
  },
  "somethingWentWrong": {
    "message": "Oups !  Quelque chose a mal tourné. "
  },
  "source": {
    "message": "Source"
  },
  "speed": {
    "message": "Vitesse"
  },
  "speedUp": {
    "message": "Accélérer"
  },
  "speedUpCancellation": {
    "message": "Accélérer cette annulation"
  },
  "speedUpExplanation": {
    "message": "Nous avons mis à jour le prix du carburant selon les conditions actuelles du réseau et l’avons augmenté d’au moins 10 % (requis par le réseau)."
  },
  "speedUpPopoverTitle": {
    "message": "Accélérer la transaction"
  },
  "speedUpTooltipText": {
    "message": "Nouveau prix de carburant"
  },
  "speedUpTransaction": {
    "message": "Accélérez cette transaction"
  },
  "spendLimitInsufficient": {
    "message": "Limite de dépenses insuffisante"
  },
  "spendLimitInvalid": {
    "message": "Limite de dépenses invalide ; cela doit être une valeur positive"
  },
  "spendLimitPermission": {
    "message": "Autorisation de limite de dépenses"
  },
  "spendLimitRequestedBy": {
    "message": "Limite de dépenses demandée par $1",
    "description": "Origin of the site requesting the spend limit"
  },
  "spendLimitTooLarge": {
    "message": "Limite de dépenses trop élevée"
  },
  "spender": {
    "message": "Dépenseur"
  },
  "spendingCap": {
    "message": "Plafond de dépenses"
  },
  "spendingCapError": {
    "message": "Erreur : saisissez uniquement des chiffres"
  },
  "spendingCapErrorDescription": {
    "message": "Saisissez uniquement le nombre de jetons $1 que vous êtes prêt à utiliser maintenant ou à l’avenir. Vous pourrez toujours augmenter la limite de jetons plus tard.",
    "description": "$1 is origin of the site requesting the token limit"
  },
  "spendingCapRequest": {
    "message": "Demande de fixer un plafond de dépenses pour votre $1"
  },
  "srpInputNumberOfWords": {
    "message": "J’ai une phrase de $1 mots",
    "description": "This is the text for each option in the dropdown where a user selects how many words their secret recovery phrase has during import. The $1 is the number of words (either 12, 15, 18, 21, or 24)."
  },
  "srpPasteFailedTooManyWords": {
    "message": "Le collage a échoué parce que la phrase contenait plus de 24 mots. Une phrase secrète de récupération peut contenir un maximum de 24 mots.",
    "description": "Description of SRP paste error when the pasted content has too many words"
  },
  "srpPasteTip": {
    "message": "Vous pouvez coller toute votre phrase de récupération secrète dans n’importe quel champ",
    "description": "Our secret recovery phrase input is split into one field per word. This message explains to users that they can paste their entire secrete recovery phrase into any field, and we will handle it correctly."
  },
  "srpSecurityQuizGetStarted": {
    "message": "Commencer"
  },
  "srpSecurityQuizImgAlt": {
    "message": "Un œil avec un trou de serrure au centre et trois champs de mots de passe flottants"
  },
  "srpSecurityQuizIntroduction": {
    "message": "Pour révéler votre Phrase secrète de récupération, vous devez répondre correctement à deux questions"
  },
  "srpSecurityQuizQuestionOneQuestion": {
    "message": "Si vous perdez votre Phrase secrète de récupération, MetaMask..."
  },
  "srpSecurityQuizQuestionOneRightAnswer": {
    "message": "Ne pourra pas vous aider"
  },
  "srpSecurityQuizQuestionOneRightAnswerDescription": {
    "message": "Gravez-la sur une plaque en métal ou inscrivez-la sur plusieurs bouts de papier et cachez-les dans différents endroits secrets pour ne jamais la perdre. Si vous la perdez, il n'y a aucun moyen de la récupérer."
  },
  "srpSecurityQuizQuestionOneRightAnswerTitle": {
    "message": "En effet ! Personne ne peut vous aider à récupérer votre Phrase secrète de récupération."
  },
  "srpSecurityQuizQuestionOneWrongAnswer": {
    "message": "Pourra la récupérer pour vous"
  },
  "srpSecurityQuizQuestionOneWrongAnswerDescription": {
    "message": "Personne ne peut vous aider à récupérer votre Phrase secrète de récupération si jamais vous la perdez."
  },
  "srpSecurityQuizQuestionOneWrongAnswerTitle": {
    "message": "C'est faux ! Personne ne peut vous aider à récupérer votre Phrase secrète de récupération."
  },
  "srpSecurityQuizQuestionTwoQuestion": {
    "message": "Si un membre du service d'assistance ou toute autre personne vous demande votre Phrase secrète de récupération..."
  },
  "srpSecurityQuizQuestionTwoRightAnswer": {
    "message": "Ne la lui fournissez pas, car cette personne essaie de vous arnaquer."
  },
  "srpSecurityQuizQuestionTwoRightAnswerDescription": {
    "message": "Toute personne qui vous demande votre Phrase secrète de récupération, que ce soit pour des raisons de sécurité ou autre, essaie de vous arnaquer."
  },
  "srpSecurityQuizQuestionTwoRightAnswerTitle": {
    "message": "C'est exact ! Vous ne devez jamais partager votre Phrase secrète de récupération avec qui que ce soit."
  },
  "srpSecurityQuizQuestionTwoWrongAnswer": {
    "message": "Vous devez la lui fournir"
  },
  "srpSecurityQuizQuestionTwoWrongAnswerDescription": {
    "message": "Toute personne qui vous demande votre Phrase secrète de récupération, que ce soit pour des raisons de sécurité ou autre, essaie de vous arnaquer."
  },
  "srpSecurityQuizQuestionTwoWrongAnswerTitle": {
    "message": "C'est faux ! Vous ne devez jamais partager votre Phrase secrète de récupération avec qui que ce soit."
  },
  "srpSecurityQuizTitle": {
    "message": "Quiz sur la sécurité"
  },
  "srpToggleShow": {
    "message": "Afficher / Masquer ce mot de la phrase de récupération secrète",
    "description": "Describes a toggle that is used to show or hide a single word of the secret recovery phrase"
  },
  "srpWordHidden": {
    "message": "Ce mot est caché",
    "description": "Explains that a word in the secret recovery phrase is hidden"
  },
  "srpWordShown": {
    "message": "Ce mot est affiché",
    "description": "Explains that a word in the secret recovery phrase is being shown"
  },
  "stable": {
    "message": "Stable"
  },
  "stableLowercase": {
    "message": "stable"
  },
  "stake": {
    "message": "Staker"
  },
  "startYourJourney": {
    "message": "Lancez-vous dans les $1",
    "description": "$1 is the token symbol"
  },
  "startYourJourneyDescription": {
    "message": "Lancez-vous dans le Web3 en ajoutant quelques $1 à votre portefeuille.",
    "description": "$1 is the token symbol"
  },
  "stateLogError": {
    "message": "Erreur lors du chargement des journaux d’état."
  },
  "stateLogFileName": {
    "message": "Journaux d’événements de MetaMask"
  },
  "stateLogs": {
    "message": "Journaux d’événements"
  },
  "stateLogsDescription": {
    "message": "Les journaux d’état contiennent les adresses publiques de vos comptes et vos transactions envoyées."
  },
  "status": {
    "message": "État"
  },
  "statusNotConnected": {
    "message": "Non connecté"
  },
  "statusNotConnectedAccount": {
    "message": "Aucun compte connecté"
  },
  "step1LatticeWallet": {
    "message": "Connectez votre Lattice1"
  },
  "step1LatticeWalletMsg": {
    "message": "Vous pouvez connecter MetaMask à votre dispositif Lattice1 une fois qu’il est configuré et en ligne. Déverrouillez votre appareil et préparez son ID.",
    "description": "$1 represents the `hardwareWalletSupportLinkConversion` localization key"
  },
  "step1LedgerWallet": {
    "message": "Télécharger l’application Ledger"
  },
  "step1LedgerWalletMsg": {
    "message": "Téléchargez, configurez et saisissez votre mot de passe pour déverrouiller $1.",
    "description": "$1 represents the `ledgerLiveApp` localization value"
  },
  "step1TrezorWallet": {
    "message": "Connecter le portefeuille Trezor"
  },
  "step1TrezorWalletMsg": {
    "message": "Connecter votre Trezor directement sur votre ordinateur et déverrouillez-le. Assurez-vous que vous utilisez la bonne phrase de chiffrement.",
    "description": "$1 represents the `hardwareWalletSupportLinkConversion` localization key"
  },
  "step2LedgerWallet": {
    "message": "Connecter le portefeuille Ledger"
  },
  "step2LedgerWalletMsg": {
    "message": "Connectez votre portefeuille directement à votre ordinateur. Déverrouillez votre Ledger et ouvrez l’application Ethereum.",
    "description": "$1 represents the `hardwareWalletSupportLinkConversion` localization key"
  },
  "stillGettingMessage": {
    "message": "Vous recevez toujours ce message ?"
  },
  "strong": {
    "message": "Robuste"
  },
  "stxCancelled": {
    "message": "Le swap aurait échoué"
  },
  "stxCancelledDescription": {
    "message": "Votre transaction aurait échoué et a été annulée pour vous éviter de payer inutilement des frais de transaction."
  },
  "stxCancelledSubDescription": {
    "message": "Réessayez le swap. Nous serons là pour vous protéger contre des risques similaires la prochaine fois."
  },
  "stxEstimatedCompletion": {
    "message": "Délai estimé < $1",
    "description": "$1 is remeaning time in minutes and seconds, e.g. 0:10"
  },
  "stxFailure": {
    "message": "Échec du swap"
  },
  "stxFailureDescription": {
    "message": "Les fluctuations soudaines du marché peuvent provoquer des échecs. Si le problème persiste, veuillez contacter $1.",
    "description": "This message is shown to a user if their swap fails. The $1 will be replaced by support.metamask.io"
  },
  "stxOptInDescription": {
    "message": "Activez les transactions intelligentes pour profiter de transactions plus fiables et plus sûres sur le réseau principal Ethereum. $1"
  },
  "stxPendingPrivatelySubmittingSwap": {
    "message": "Soumission privée de votre Swap..."
  },
  "stxPendingPubliclySubmittingSwap": {
    "message": "Soumission publique de votre Swap..."
  },
  "stxSuccess": {
    "message": "Swap terminé !"
  },
  "stxSuccessDescription": {
    "message": "Votre $1 est maintenant disponible.",
    "description": "$1 is a token symbol, e.g. ETH"
  },
  "stxSwapCompleteIn": {
    "message": "Le Swap sera effectué dans <",
    "description": "'<' means 'less than', e.g. Swap will complete in < 2:59"
  },
  "stxTryingToCancel": {
    "message": "Tentative d’annulation de votre transaction..."
  },
  "stxUnknown": {
    "message": "État inconnu"
  },
  "stxUnknownDescription": {
    "message": "Une transaction a réussi, mais nous ne la reconnaissons pas. Cela peut être dû à la soumission d’une autre transaction pendant le traitement de ce swap."
  },
  "stxUserCancelled": {
    "message": "Swap annulé"
  },
  "stxUserCancelledDescription": {
    "message": "Votre transaction a été annulée et vous avez évité ainsi de payer inutilement des frais de transaction."
  },
  "submit": {
    "message": "Envoyer"
  },
  "submitted": {
    "message": "Envoyé"
  },
  "suggestedBySnap": {
    "message": "Suggéré par $1",
    "description": "$1 is the snap name"
  },
  "suggestedTokenName": {
    "message": "Nom suggéré :"
  },
  "suggestedTokenSymbol": {
    "message": "Symbole boursier suggéré :"
  },
  "support": {
    "message": "Assistance"
  },
  "supportCenter": {
    "message": "Visitez notre centre d’aide"
  },
  "surveyConversion": {
    "message": "Répondez à notre sondage"
  },
  "surveyTitle": {
    "message": "Façonnez l’avenir de MetaMask"
  },
  "swap": {
    "message": "Swap"
  },
  "swapAdjustSlippage": {
    "message": "Ajuster l’effet de glissement"
  },
  "swapAggregator": {
    "message": "Agrégateur"
  },
  "swapAllowSwappingOf": {
    "message": "Autoriser le swap de $1",
    "description": "Shows a user that they need to allow a token for swapping on their hardware wallet"
  },
  "swapAmountReceived": {
    "message": "Montant garanti"
  },
  "swapAmountReceivedInfo": {
    "message": "Il s’agit du montant minimal que vous recevrez. Vous pouvez recevoir plus en fonction du glissement."
  },
  "swapAndSend": {
    "message": "Échanger et envoyer"
  },
  "swapAnyway": {
    "message": "Procéder de toute façon au swap"
  },
  "swapApproval": {
    "message": "Approuver $1 pour les swaps",
    "description": "Used in the transaction display list to describe a transaction that is an approve call on a token that is to be swapped.. $1 is the symbol of a token that has been approved."
  },
  "swapApproveNeedMoreTokens": {
    "message": "Vous avez besoin de $1 $2 de plus pour effectuer ce swap",
    "description": "Tells the user how many more of a given token they need for a specific swap. $1 is an amount of tokens and $2 is the token symbol."
  },
  "swapAreYouStillThere": {
    "message": "Êtes-vous toujours là ?"
  },
  "swapAreYouStillThereDescription": {
    "message": "Si vous le souhaitez, nous sommes prêts à vous présenter les dernières cotations"
  },
  "swapBuildQuotePlaceHolderText": {
    "message": "Aucun jeton disponible correspondant à $1",
    "description": "Tells the user that a given search string does not match any tokens in our token lists. $1 can be any string of text"
  },
  "swapConfirmWithHwWallet": {
    "message": "Confirmez avec votre portefeuille matériel"
  },
  "swapContinueSwapping": {
    "message": "Continuer à faire des swaps"
  },
  "swapContractDataDisabledErrorDescription": {
    "message": "Dans l’application Ethereum de votre Ledger, allez dans « Paramètres » et autorisez les données de contrat. Ensuite, retentez votre swap."
  },
  "swapContractDataDisabledErrorTitle": {
    "message": "Les données de contrat ne sont pas activées sur votre Ledger"
  },
  "swapCustom": {
    "message": "personnaliser"
  },
  "swapDecentralizedExchange": {
    "message": "Échange décentralisé"
  },
  "swapDirectContract": {
    "message": "Contrat direct"
  },
  "swapEditLimit": {
    "message": "Modifier la limite"
  },
  "swapEnableDescription": {
    "message": "Cette information est nécessaire et autorise MetaMask à effectuer le swap de vos $1.",
    "description": "Gives the user info about the required approval transaction for swaps. $1 will be the symbol of a token being approved for swaps."
  },
  "swapEnableTokenForSwapping": {
    "message": "Ce sera $1 pour le swap",
    "description": "$1 is for the 'enableToken' key, e.g. 'enable ETH'"
  },
  "swapEnterAmount": {
    "message": "Saisissez le montant"
  },
  "swapEstimatedNetworkFees": {
    "message": "Frais de réseau estimés"
  },
  "swapEstimatedNetworkFeesInfo": {
    "message": "Il s’agit d’une estimation des frais de réseau qui seront utilisés pour effectuer votre swap. Le montant réel peut varier en fonction des conditions du réseau."
  },
  "swapFailedErrorDescriptionWithSupportLink": {
    "message": "Sachez que les transactions peuvent échouer et que nous sommes là pour vous aider. Si ce problème persiste, vous pouvez contacter notre service clientèle au $1 pour plus d’assistance.",
    "description": "This message is shown to a user if their swap fails. The $1 will be replaced by support.metamask.io"
  },
  "swapFailedErrorTitle": {
    "message": "Échec du swap"
  },
  "swapFetchingQuote": {
    "message": "Récupération de la cotation"
  },
  "swapFetchingQuoteNofN": {
    "message": "Récupération de cotation $1 sur $2",
    "description": "A count of possible quotes shown to the user while they are waiting for quotes to be fetched. $1 is the number of quotes already loaded, and $2 is the total number of resources that we check for quotes. Keep in mind that not all resources will have a quote for a particular swap."
  },
  "swapFetchingQuotes": {
    "message": "Récupération des cotations…"
  },
  "swapFetchingQuotesErrorDescription": {
    "message": "Hum… un problème est survenu. Réessayez et si les erreurs persistent, contactez le service client."
  },
  "swapFetchingQuotesErrorTitle": {
    "message": "Erreur lors de la récupération des cotations"
  },
  "swapFetchingTokens": {
    "message": "Récupération des jetons…"
  },
  "swapFromTo": {
    "message": "Le swap de $1 vers $2",
    "description": "Tells a user that they need to confirm on their hardware wallet a swap of 2 tokens. $1 is a source token and $2 is a destination token"
  },
  "swapGasFeesDetails": {
    "message": "Les frais de carburant sont estimés et fluctueront selon le trafic réseau et la complexité de la transaction."
  },
  "swapGasFeesLearnMore": {
    "message": "En savoir plus sur les frais de carburant"
  },
  "swapGasFeesSplit": {
    "message": "Les frais de carburant indiqués dans l’écran précédent sont répartis entre ces deux transactions."
  },
  "swapGasFeesSummary": {
    "message": "Les frais de carburant sont payés aux mineurs de cryptomonnaies qui traitent les transactions sur le réseau $1. MetaMask ne tire aucun profit des frais de carburant.",
    "description": "$1 is the selected network, e.g. Ethereum or BSC"
  },
  "swapHighSlippage": {
    "message": "Important effet de glissement"
  },
  "swapHighSlippageWarning": {
    "message": "Le montant du glissement est très élevé."
  },
  "swapIncludesMMFee": {
    "message": "Comprend des frais MetaMask à hauteur de $1 %.",
    "description": "Provides information about the fee that metamask takes for swaps. $1 is a decimal number."
  },
  "swapIncludesMMFeeAlt": {
    "message": "La cotation inclut les frais de change de MetaMask qui s’élèvent à $1 %",
    "description": "Provides information about the fee that metamask takes for swaps using the latest copy. $1 is a decimal number."
  },
  "swapIncludesMetaMaskFeeViewAllQuotes": {
    "message": "Comprend des frais MetaMask à hauteur de $1 % – $2",
    "description": "Provides information about the fee that metamask takes for swaps. $1 is a decimal number and $2 is a link to view all quotes."
  },
  "swapLearnMore": {
    "message": "En savoir plus sur les swaps"
  },
  "swapLiquiditySourceInfo": {
    "message": "Nous consultons différentes sources de liquidité (bourses, agrégateurs et teneurs de marché professionnels) pour comparer les taux de change et les frais de réseau."
  },
  "swapLowSlippage": {
    "message": "Faible effet de glissement"
  },
  "swapLowSlippageError": {
    "message": "La transaction peut échouer, car le glissement maximal est trop faible."
  },
  "swapMaxSlippage": {
    "message": "Glissement maximal"
  },
  "swapMetaMaskFee": {
    "message": "Frais MetaMask"
  },
  "swapMetaMaskFeeDescription": {
    "message": "Des frais de $1 % sont automatiquement ajoutés à ce devis. Ces frais vous sont facturés en échange d'une licence d'utilisation du logiciel d'agrégation d'informations sur les fournisseurs de liquidités de MetaMask.",
    "description": "Provides information about the fee that metamask takes for swaps. $1 is a decimal number."
  },
  "swapNQuotesWithDot": {
    "message": "$1 cotations.",
    "description": "$1 is the number of quotes that the user can select from when opening the list of quotes on the 'view quote' screen"
  },
  "swapNewQuoteIn": {
    "message": "Nouvelles cotations dans $1",
    "description": "Tells the user the amount of time until the currently displayed quotes are update. $1 is a time that is counting down from 1:00 to 0:00"
  },
  "swapNoTokensAvailable": {
    "message": "Aucun jeton disponible correspondant à $1",
    "description": "Tells the user that a given search string does not match any tokens in our token lists. $1 can be any string of text"
  },
  "swapOnceTransactionHasProcess": {
    "message": "Vos $1 seront ajoutés à votre compte une fois que cette transaction sera traitée.",
    "description": "This message communicates the token that is being transferred. It is shown on the awaiting swap screen. The $1 will be a token symbol."
  },
  "swapPriceDifference": {
    "message": "Vous êtes sur le point d’effectuer un swap de $1 $2 (~$3) contre $4 $5 (~$6).",
    "description": "This message represents the price slippage for the swap.  $1 and $4 are a number (ex: 2.89), $2 and $5 are symbols (ex: ETH), and $3 and $6 are fiat currency amounts."
  },
  "swapPriceDifferenceTitle": {
    "message": "Différence de prix de ~$1",
    "description": "$1 is a number (ex: 1.23) that represents the price difference."
  },
  "swapPriceImpactTooltip": {
    "message": "L’incidence sur les prix correspond à la différence entre le prix actuel du marché et le montant reçu lors de l’exécution de la transaction. Cette répercussion dépend du volume de votre transaction par rapport au volume de la réserve de liquidités."
  },
  "swapPriceUnavailableDescription": {
    "message": "L’incidence sur les prix n’a pas pu être déterminée faute de données suffisantes sur les prix du marché. Veuillez confirmer que vous êtes satisfait·e du nombre de jetons que vous êtes sur le point de recevoir avant de procéder au swap."
  },
  "swapPriceUnavailableTitle": {
    "message": "Vérifiez votre taux avant de poursuivre"
  },
  "swapProcessing": {
    "message": "Traitement en cours"
  },
  "swapQuoteDetails": {
    "message": "Détails de la cotation"
  },
  "swapQuoteNofM": {
    "message": "$1 sur $2",
    "description": "A count of possible quotes shown to the user while they are waiting for quotes to be fetched. $1 is the number of quotes already loaded, and $2 is the total number of resources that we check for quotes. Keep in mind that not all resources will have a quote for a particular swap."
  },
  "swapQuoteSource": {
    "message": "Origine de la cotation"
  },
  "swapQuotesExpiredErrorDescription": {
    "message": "Veuillez demander de nouvelles cotations pour obtenir les derniers taux."
  },
  "swapQuotesExpiredErrorTitle": {
    "message": "Les cotations ont expiré"
  },
  "swapQuotesNotAvailableDescription": {
    "message": "Réduisez le montant de la transaction ou utilisez un autre jeton."
  },
  "swapQuotesNotAvailableErrorDescription": {
    "message": "Essayez d’ajuster le montant ou les paramètres de glissement, puis réessayez."
  },
  "swapQuotesNotAvailableErrorTitle": {
    "message": "Aucune cotation disponible"
  },
  "swapRate": {
    "message": "Taux"
  },
  "swapReceiving": {
    "message": "Réception"
  },
  "swapReceivingInfoTooltip": {
    "message": "Il s’agit d’une estimation. Le montant exact dépend du glissement."
  },
  "swapRequestForQuotation": {
    "message": "Demande de cotation"
  },
  "swapReviewSwap": {
    "message": "Vérifier le swap"
  },
  "swapSearchNameOrAddress": {
    "message": "Rechercher le nom ou coller l’adresse"
  },
  "swapSelect": {
    "message": "Sélectionner"
  },
  "swapSelectAQuote": {
    "message": "Sélectionnez une cotation"
  },
  "swapSelectAToken": {
    "message": "Sélectionnez un jeton"
  },
  "swapSelectQuotePopoverDescription": {
    "message": "Vous trouverez ci-dessous toutes les cotations obtenues auprès de multiples sources de liquidité."
  },
  "swapSelectToken": {
    "message": "Sélectionner le jeton"
  },
  "swapShowLatestQuotes": {
    "message": "Afficher les dernières cotations"
  },
  "swapSlippageHighDescription": {
    "message": "L’effet de glissement saisi ($1 %) est considéré comme très élevé et peut donner lieu à un taux de change désavantageux",
    "description": "$1 is the amount of % for slippage"
  },
  "swapSlippageHighTitle": {
    "message": "Important effet de glissement"
  },
  "swapSlippageLowDescription": {
    "message": "Une valeur aussi faible ($1 %) peut entraîner l’échec de l’accord de swap",
    "description": "$1 is the amount of % for slippage"
  },
  "swapSlippageLowTitle": {
    "message": "Faible effet de glissement"
  },
  "swapSlippageNegative": {
    "message": "Le glissement doit être supérieur ou égal à zéro"
  },
  "swapSlippageNegativeDescription": {
    "message": "Le slippage doit être supérieur ou égal à zéro"
  },
  "swapSlippageNegativeTitle": {
    "message": "Augmentez le slippage pour continuer"
  },
  "swapSlippageOverLimitDescription": {
    "message": "La tolérance au slippage doit être inférieure ou égale à 15 %. Une tolérance plus élevée peut se traduire par un taux de change désavantageux."
  },
  "swapSlippageOverLimitTitle": {
    "message": "Slippage très élevé"
  },
  "swapSlippagePercent": {
    "message": "$1 %",
    "description": "$1 is the amount of % for slippage"
  },
  "swapSlippageTooltip": {
    "message": "Si le prix fluctue entre le moment où vous placez un ordre et le moment où il est exécuté, on parle alors d’un « effet de glissement » ou « slippage ». Votre swap sera automatiquement annulé si ce phénomène dépasse le « seuil de glissement toléré » que vous avez fixé."
  },
  "swapSlippageZeroDescription": {
    "message": "Il y a moins de prestataires de services d’investissement sans slippage, ce qui se traduit par une cotation moins compétitive."
  },
  "swapSlippageZeroTitle": {
    "message": "Recherche de prestataires de services d’investissement sans slippage"
  },
  "swapSource": {
    "message": "Source de liquidité"
  },
  "swapSuggested": {
    "message": "Swap proposé"
  },
  "swapSuggestedGasSettingToolTipMessage": {
    "message": "Les swaps sont des transactions complexes et soumises à une contrainte de temps. Nous recommandons ce prix de carburant pour assurer un bon équilibre entre le coût et la garantie d’un swap réussi."
  },
  "swapSwapFrom": {
    "message": "Swap de"
  },
  "swapSwapSwitch": {
    "message": "Inverser l’échange de jetons"
  },
  "swapSwapTo": {
    "message": "Swap vers"
  },
  "swapToConfirmWithHwWallet": {
    "message": "pour confirmer avec votre portefeuille matériel"
  },
  "swapTokenAddedManuallyDescription": {
    "message": "Vérifiez ce jeton sur $1 et assurez-vous qu’il s’agit bien du jeton que vous souhaitez échanger.",
    "description": "$1 points the user to etherscan as a place they can verify information about a token. $1 is replaced with the translation for \"etherscan\""
  },
  "swapTokenAddedManuallyTitle": {
    "message": "Jeton ajouté manuellement"
  },
  "swapTokenAvailable": {
    "message": "Votre $1 a été ajouté à votre compte.",
    "description": "This message is shown after a swap is successful and communicates the exact amount of tokens the user has received for a swap. The $1 is a decimal number of tokens followed by the token symbol."
  },
  "swapTokenBalanceUnavailable": {
    "message": "Nous n’avons pas pu récupérer votre solde de $1",
    "description": "This message communicates to the user that their balance of a given token is currently unavailable. $1 will be replaced by a token symbol"
  },
  "swapTokenNotAvailable": {
    "message": "Impossible d’échanger ce jeton dans cette région"
  },
  "swapTokenToToken": {
    "message": "Swap de $1 vers $2",
    "description": "Used in the transaction display list to describe a swap. $1 and $2 are the symbols of tokens in involved in a swap."
  },
  "swapTokenVerificationAddedManually": {
    "message": "Ce jeton a été ajouté manuellement."
  },
  "swapTokenVerificationMessage": {
    "message": "Confirmez toujours l’adresse du jeton sur $1.",
    "description": "Points the user to Etherscan as a place they can verify information about a token. $1 is replaced with the translation for \"Etherscan\" followed by an info icon that shows more info on hover."
  },
  "swapTokenVerificationOnlyOneSource": {
    "message": "Vérification effectuée uniquement sur 1 source."
  },
  "swapTokenVerificationSources": {
    "message": "Vérification effectuée sur $1 sources.",
    "description": "Indicates the number of token information sources that recognize the symbol + address. $1 is a decimal number."
  },
  "swapTokenVerifiedOn1SourceDescription": {
    "message": "$1 n’a été vérifié que par 1 source. Envisagez de le vérifier auprès de $2 sources avant de continuer.",
    "description": "$1 is a token name, $2 points the user to etherscan as a place they can verify information about a token. $1 is replaced with the translation for \"etherscan\""
  },
  "swapTokenVerifiedOn1SourceTitle": {
    "message": "Jeton potentiellement inauthentique"
  },
  "swapTooManyDecimalsError": {
    "message": "$1 accepte jusqu’à $2 décimales",
    "description": "$1 is a token symbol and $2 is the max. number of decimals allowed for the token"
  },
  "swapTransactionComplete": {
    "message": "Transaction terminée"
  },
  "swapTwoTransactions": {
    "message": "2 transactions"
  },
  "swapUnknown": {
    "message": "Inconnu"
  },
  "swapVerifyTokenExplanation": {
    "message": "Attention, plusieurs jetons peuvent utiliser le même nom et le même symbole. Vérifiez $1 pour vous assurer qu’il s’agit bien du jeton que vous recherchez.",
    "description": "This appears in a tooltip next to the verifyThisTokenOn message. It gives the user more information about why they should check the token on a block explorer. $1 will be the name or url of the block explorer, which will be the translation of 'etherscan' or a block explorer url specified for a custom network."
  },
  "swapYourTokenBalance": {
    "message": "$1 $2 disponibles pour un swap",
    "description": "Tells the user how much of a token they have in their balance. $1 is a decimal number amount of tokens, and $2 is a token symbol"
  },
  "swapZeroSlippage": {
    "message": "0 % de glissement"
  },
  "swapsAdvancedOptions": {
    "message": "Options avancées"
  },
  "swapsExcessiveSlippageWarning": {
    "message": "Le montant du glissement est trop élevé et donnera lieu à un mauvais taux. Veuillez réduire votre tolérance de glissement à une valeur inférieure à 15 %."
  },
  "swapsMaxSlippage": {
    "message": "Tolérance au slippage"
  },
  "swapsNotEnoughForTx": {
    "message": "Pas assez de $1 pour effectuer cette transaction",
    "description": "Tells the user that they don't have enough of a token for a proposed swap. $1 is a token symbol"
  },
  "swapsNotEnoughToken": {
    "message": "Pas assez de $1",
    "description": "Tells the user that they don't have enough of a token for a proposed swap. $1 is a token symbol"
  },
  "swapsViewInActivity": {
    "message": "Afficher dans l’activité"
  },
  "switch": {
    "message": "Changer"
  },
  "switchEthereumChainConfirmationDescription": {
    "message": "Ceci permet de remplacer le réseau sélectionné dans MetaMask par un réseau précédemment ajouté :"
  },
  "switchEthereumChainConfirmationTitle": {
    "message": "Autoriser ce site à changer de réseau ?"
  },
  "switchInputCurrency": {
    "message": "Changer la devise"
  },
  "switchNetwork": {
    "message": "Changer de réseau"
  },
  "switchNetworks": {
    "message": "Changer de réseau"
  },
  "switchToNetwork": {
    "message": "Passer à $1",
    "description": "$1 represents the custom network that has previously been added"
  },
  "switchToThisAccount": {
    "message": "Basculer vers ce compte"
  },
  "switchedNetworkToastDecline": {
    "message": "Ne plus afficher"
  },
  "switchedNetworkToastMessage": {
    "message": "$1 est maintenant actif sur $2",
    "description": "$1 represents the account name, $2 represents the network name"
  },
  "switchedTo": {
    "message": "Vous êtes en train d’utiliser"
  },
  "switchingNetworksCancelsPendingConfirmations": {
    "message": "Le changement de réseau annulera toutes les confirmations en attente"
  },
  "symbol": {
    "message": "Symbole"
  },
  "symbolBetweenZeroTwelve": {
    "message": "Le symbole doit comporter 11 caractères ou moins."
  },
  "tenPercentIncreased": {
    "message": "Augmentation de 10 %"
  },
  "terms": {
    "message": "Conditions d’utilisation"
  },
  "termsOfService": {
    "message": "Conditions de service"
  },
  "termsOfUseAgreeText": {
    "message": " J’accepte les conditions d’utilisation de MetaMask et de ses fonctionnalités"
  },
  "termsOfUseFooterText": {
    "message": "Faites défiler pour lire toutes les sections"
  },
  "termsOfUseTitle": {
    "message": "Nos conditions d’utilisation ont été mises à jour"
  },
  "testNetworks": {
    "message": "Réseaux de test"
  },
  "theme": {
    "message": "Thème"
  },
  "themeDescription": {
    "message": "Choisissez votre thème MetaMask préféré."
  },
  "thingsToKeep": {
    "message": "Les choses que vous devez garder à l’esprit :"
  },
  "thirdPartySoftware": {
    "message": "Avis sur les logiciels développés par des tiers",
    "description": "Title of a popup modal displayed when installing a snap for the first time."
  },
  "thisCollection": {
    "message": "cette collection"
  },
  "threeMonthsAbbreviation": {
    "message": "3 mois",
    "description": "Shortened form of '3 months'"
  },
  "time": {
    "message": "Temps"
  },
  "tips": {
    "message": "Dons"
  },
  "to": {
    "message": "Destinataire"
  },
  "toAddress": {
    "message": "Vers : $1",
    "description": "$1 is the address to include in the To label. It is typically shortened first using shortenAddress"
  },
  "toggleRequestQueueDescription": {
    "message": "Cette fonction vous permet de sélectionner un réseau pour chaque site au lieu d’un seul réseau pour tous les sites. Vous n’aurez donc pas à changer manuellement de réseau, ce qui pourrait nuire à l’expérience utilisateur sur certains sites."
  },
  "toggleRequestQueueField": {
    "message": "Sélectionnez les réseaux pour chaque site"
  },
  "toggleRequestQueueOff": {
    "message": "Désactiver"
  },
  "toggleRequestQueueOn": {
    "message": "Activer"
  },
  "token": {
    "message": "Jeton"
  },
  "tokenAddress": {
    "message": "Adresse du token"
  },
  "tokenAlreadyAdded": {
    "message": "Ce jeton a déjà été ajouté."
  },
  "tokenAutoDetection": {
    "message": "Détection automatique des jetons"
  },
  "tokenContractAddress": {
    "message": "Adresse du contrat de jeton"
  },
  "tokenDecimal": {
    "message": "Nombre de décimales du jeton"
  },
  "tokenDecimalFetchFailed": {
    "message": "La décimale du jeton est requise. Trouvez-la sur : $1"
  },
  "tokenDecimalTitle": {
    "message": "Nombre de décimales du token :"
  },
  "tokenDetails": {
    "message": "Détails du token"
  },
  "tokenFoundTitle": {
    "message": "1 nouveau jeton trouvé"
  },
  "tokenId": {
    "message": "ID de token"
  },
  "tokenList": {
    "message": "Listes de jetons"
  },
  "tokenScamSecurityRisk": {
    "message": "les arnaques et les risques de piratage informatique"
  },
  "tokenShowUp": {
    "message": "Il se peut que vos jetons n’apparaissent pas automatiquement dans votre portefeuille. "
  },
  "tokenStandard": {
    "message": "Jeton standard"
  },
  "tokenSymbol": {
    "message": "Symbole du jeton"
  },
  "tokens": {
    "message": "Jetons"
  },
  "tokensFoundTitle": {
    "message": "$1 nouveaux jetons trouvés",
    "description": "$1 is the number of new tokens detected"
  },
  "tokensInCollection": {
    "message": "Jetons dans la collection"
  },
  "tooltipApproveButton": {
    "message": "Je comprends"
  },
  "tooltipSatusConnected": {
    "message": "connecté"
  },
  "tooltipSatusConnectedUpperCase": {
    "message": "Connecté"
  },
  "tooltipSatusNotConnected": {
    "message": "non connecté"
  },
  "total": {
    "message": "Total"
  },
  "totalVolume": {
    "message": "Volume total"
  },
  "transaction": {
    "message": "transaction"
  },
  "transactionCancelAttempted": {
    "message": "Tentative d’annulation de la transaction avec un prix de carburant de $1 à $2"
  },
  "transactionCancelSuccess": {
    "message": "Transaction annulée avec succès à $2"
  },
  "transactionConfirmed": {
    "message": "Transaction confirmée sur $2."
  },
  "transactionCreated": {
    "message": "Transaction créée avec une valeur de $1 sur $2."
  },
  "transactionDataFunction": {
    "message": "Fonction"
  },
  "transactionDetailDappGasMoreInfo": {
    "message": "Site suggéré"
  },
  "transactionDetailDappGasTooltip": {
    "message": "Modifier pour utiliser les frais de carburant recommandé par MetaMask selon le dernier bloc."
  },
  "transactionDetailGasHeading": {
    "message": "Frais de carburant estimés"
  },
  "transactionDetailGasTooltipConversion": {
    "message": "En savoir plus sur les frais de carburant"
  },
  "transactionDetailGasTooltipExplanation": {
    "message": "Les frais de carburant sont définis par le réseau et fluctuent selon le trafic réseau et la complexité de la transaction."
  },
  "transactionDetailGasTooltipIntro": {
    "message": "Les frais de carburant sont payés aux mineurs de cryptomonnaies qui traitent les transactions sur le réseau $1. MetaMask ne tire aucun profit des frais de carburant."
  },
  "transactionDetailGasTotalSubtitle": {
    "message": "Montant + frais de carburant"
  },
  "transactionDetailLayer2GasHeading": {
    "message": "Frais de carburant de couche 2 (L2)"
  },
  "transactionDetailMultiLayerTotalSubtitle": {
    "message": "Montant + frais"
  },
  "transactionDropped": {
    "message": "Transaction abandonnée sur $2."
  },
  "transactionError": {
    "message": "Erreur de transaction. Une exception a été rencontrée dans l’exécution du code du contrat."
  },
  "transactionErrorNoContract": {
    "message": "Tentative d’appel de fonction sur une adresse qui n’apparaît pas dans le contrat."
  },
  "transactionErrored": {
    "message": "La transaction a rencontré une erreur."
  },
  "transactionFailed": {
    "message": "La transaction a échoué"
  },
  "transactionFee": {
    "message": "Frais de transaction"
  },
  "transactionHistoryBaseFee": {
    "message": "Frais de base (GWEI)"
  },
  "transactionHistoryL1GasLabel": {
    "message": "Total des frais de transaction L1"
  },
  "transactionHistoryL2GasLimitLabel": {
    "message": "Montant maximal des frais de transaction L2"
  },
  "transactionHistoryL2GasPriceLabel": {
    "message": "Prix du gaz L2"
  },
  "transactionHistoryMaxFeePerGas": {
    "message": "Frais maximaux par unité de gaz"
  },
  "transactionHistoryPriorityFee": {
    "message": "Frais de priorité (GWEI)"
  },
  "transactionHistoryTotalGasFee": {
    "message": "Total des frais de transaction"
  },
  "transactionNote": {
    "message": "Note de transaction"
  },
  "transactionResubmitted": {
    "message": "La transaction a été soumise à nouveau avec une augmentation du prix du gaz, désormais de $1 à $2"
  },
  "transactionSettings": {
    "message": "Paramètres de la transaction"
  },
  "transactionSubmitted": {
    "message": "Transaction envoyée sur $2."
  },
  "transactionUpdated": {
    "message": "Transaction mise à jour sur $2."
  },
  "transactions": {
    "message": "Transactions"
  },
  "transfer": {
    "message": "Transfert"
  },
  "transferFrom": {
    "message": "Transfert depuis"
  },
  "trillionAbbreviation": {
    "message": "B",
    "description": "Shortened form of 'trillion'"
  },
  "troubleConnectingToLedgerU2FOnFirefox": {
    "message": "Nous avons des difficultés à connecter votre Ledger. $1",
    "description": "$1 is a link to the wallet connection guide;"
  },
  "troubleConnectingToLedgerU2FOnFirefox2": {
    "message": "Consultez notre guide de connexion au portefeuille matériel et réessayez.",
    "description": "$1 of the ledger wallet connection guide"
  },
  "troubleConnectingToLedgerU2FOnFirefoxLedgerSolution": {
    "message": "Si vous utilisez la dernière version de Firefox, il se peut que vous rencontriez un problème, car Firefox ne prend plus en charge la norme d’authentification U2F. Découvrez $1 comment vous pouvez résoudre ce problème.",
    "description": "It is a link to the ledger website for the workaround."
  },
  "troubleConnectingToLedgerU2FOnFirefoxLedgerSolution2": {
    "message": "ici",
    "description": "Second part of the error message; It is a link to the ledger website for the workaround."
  },
  "troubleConnectingToWallet": {
    "message": "Nous avons eu des difficultés à nous connecter à votre $1. Essayez de vérifier votre $2 et réessayez.",
    "description": "$1 is the wallet device name; $2 is a link to wallet connection guide"
  },
  "troubleStarting": {
    "message": "Impossible de démarrer MetaMask. Cette erreur peut être occasionnelle, essayez donc de redémarrer lextension."
  },
  "trustSiteApprovePermission": {
    "message": "En accordant cette autorisation, vous permettez au(x) $1 suivant(s) d’accéder à vos fonds"
  },
  "tryAgain": {
    "message": "Réessayez"
  },
  "turnOff": {
    "message": "Désactiver"
  },
  "turnOffMetamaskNotificationsError": {
    "message": "Une erreur s’est produite lors de la désactivation des notifications. Veuillez réessayer plus tard."
  },
  "turnOn": {
    "message": "Activer"
  },
  "turnOnMetamaskNotifications": {
    "message": "Activer les notifications"
  },
  "turnOnMetamaskNotificationsButton": {
    "message": "Activer"
  },
  "turnOnMetamaskNotificationsError": {
    "message": "Une erreur s’est produite lors de la création des notifications. Veuillez réessayer plus tard."
  },
  "turnOnMetamaskNotificationsMessageFirst": {
    "message": "Restez au courant de ce qui se passe dans votre portefeuille grâce aux notifications."
  },
  "turnOnMetamaskNotificationsMessagePrivacyBold": {
    "message": "Paramètres > Notifications."
  },
  "turnOnMetamaskNotificationsMessagePrivacyLink": {
    "message": "Découvrez comment nous protégeons vos données personnelles lorsque vous utilisez cette fonctionnalité."
  },
  "turnOnMetamaskNotificationsMessageSecond": {
    "message": "Pour activer les notifications du portefeuille, nous utilisons un profil pour synchroniser certains paramètres entre vos appareils. $1"
  },
  "turnOnMetamaskNotificationsMessageThird": {
    "message": "Vous pouvez désactiver les notifications à tout moment dans $1"
  },
  "turnOnTokenDetection": {
    "message": "Activer la détection améliorée des jetons"
  },
  "tutorial": {
    "message": "Tutoriel"
  },
  "twelveHrTitle": {
    "message": "12 h :"
  },
  "typeYourSRP": {
    "message": "Saisissez votre phrase secrète de récupération"
  },
  "u2f": {
    "message": "U2F",
    "description": "A name on an API for the browser to interact with devices that support the U2F protocol. On some browsers we use it to connect MetaMask to Ledger devices."
  },
  "unMatchedChain": {
    "message": "Selon nos informations, cette URL ne correspond pas à celle d’un fournisseur connu pour cet ID de chaîne."
  },
  "unapproved": {
    "message": "Non autorisé"
  },
  "units": {
    "message": "unités"
  },
  "unknown": {
    "message": "Inconnu"
  },
  "unknownCollection": {
    "message": "Collection sans nom"
  },
  "unknownNetwork": {
    "message": "Réseau privé inconnu"
  },
  "unknownNetworkForKeyEntropy": {
    "message": "Réseau inconnu",
    "description": "Displayed on places like Snap install warning when regular name is not available."
  },
  "unknownQrCode": {
    "message": "Erreur : nous n’avons pas pu identifier le code QR"
  },
  "unlimited": {
    "message": "Illimité"
  },
  "unlock": {
    "message": "Déverrouiller"
  },
  "unlockMessage": {
    "message": "Le web décentralisé vous attend"
  },
  "unpin": {
    "message": "Détacher"
  },
  "unrecognizedChain": {
    "message": "Ce réseau personnalisé n’est pas reconnu",
    "description": "$1 is a clickable link with text defined by the 'unrecognizedChanLinkText' key. The link will open to instructions for users to validate custom network details."
  },
  "unsendableAsset": {
    "message": "L’envoi de jetons NFT (ERC-721) n’est pas pris en charge actuellement",
    "description": "This is an error message we show the user if they attempt to send an NFT asset type, for which currently don't support sending"
  },
  "unverifiedContractAddressMessage": {
    "message": "Nous ne pouvons pas vérifier ce contrat. Assurez-vous que vous faites confiance à cette adresse."
  },
  "upArrow": {
    "message": "flèche vers le haut"
  },
  "update": {
    "message": "Mise à jour"
  },
  "updateOrEditNetworkInformations": {
    "message": "Mettez à jour vos informations ou"
  },
  "updateRequest": {
    "message": "Demande de mise à jour"
  },
  "updatedWithDate": {
    "message": "Mis à jour $1"
  },
  "uploadDropFile": {
    "message": "Déposez votre fichier ici"
  },
  "uploadFile": {
    "message": "Télécharger le fichier"
  },
  "urlErrorMsg": {
    "message": "Les URLs requièrent un préfixe HTTP/HTTPS approprié."
  },
  "urlExistsErrorMsg": {
    "message": "Cette URL est actuellement utilisée par le réseau $1."
  },
  "use4ByteResolution": {
    "message": "Décoder les contrats intelligents"
  },
  "use4ByteResolutionDescription": {
    "message": "Pour améliorer l’expérience utilisateur, nous personnalisons les messages qui s’affichent dans l’onglet d’activité en fonction des contrats intelligents avec lesquels vous interagissez. MetaMask utilise un service appelé 4byte.directory pour décoder les données et vous montrer une version plus facile à lire des contrats intelligents. Ainsi vous aurez moins de chances d’approuver l’exécution de contrats intelligents malveillants, mais cela peut nécessiter le partage de votre adresse IP."
  },
  "useMultiAccountBalanceChecker": {
    "message": "Demandes d’informations concernant le solde de plusieurs comptes"
  },
  "useMultiAccountBalanceCheckerSettingDescription": {
    "message": "Bénéficiez d’une mise à jour plus rapide des soldes en regroupant les demandes d’informations concernant le solde des comptes. Cela nous permet de récupérer plus rapidement les informations dont nous avons besoin pour mettre à jour le solde de vos comptes. En désactivant cette fonctionnalité, vous limitez la capacité des tiers à établir un lien entre vos différents comptes."
  },
  "useNftDetection": {
    "message": "Détection automatique des NFT"
  },
  "useNftDetectionDescriptionText": {
    "message": "Laissez MetaMask ajouter les NFT que vous possédez en utilisant des services tiers. La détection automatique des NFT révèle votre adresse IP et l’adresse de votre compte à ces services. Si vous activez cette fonctionnalité, un lien pourrait être établi entre votre adresse IP et votre adresse Ethereum, et entrainer l’affichage de faux NFT parachutés par des arnaqueurs. Vous pouvez ajouter des jetons manuellement pour éviter ce risque."
  },
  "usePhishingDetection": {
    "message": "Utiliser la fonction anti-hameçonnage"
  },
  "usePhishingDetectionDescription": {
    "message": "Cela permet d’afficher un avertissement pour les domaines d’hameçonnage ciblant les utilisateurs d’Ethereum"
  },
  "useSafeChainsListValidation": {
    "message": "Vérification des détails du réseau"
  },
  "useSafeChainsListValidationDescription": {
    "message": "MetaMask utilise un service tiers appelé $1 pour afficher des détails précis et standardisés concernant les réseaux. Vous limitez ainsi les risques de vous connecter à un réseau malveillant ou au mauvais réseau. En utilisant cette fonctionnalité, vous exposez votre adresse IP à chainid.network."
  },
  "useSafeChainsListValidationWebsite": {
    "message": "chainid.network",
    "description": "useSafeChainsListValidationWebsite is separated from the rest of the text so that we can bold the third party service name in the middle of them"
  },
  "useSiteSuggestion": {
    "message": "Utiliser la suggestion du site"
  },
  "useTokenDetectionPrivacyDesc": {
    "message": "L’affichage automatique des tokens envoyés sur votre compte implique une communication avec des serveurs externes afin de récupérer les images des tokens. Ces serveurs auront accès à votre adresse IP."
  },
  "usedByClients": {
    "message": "Utilisé par plusieurs clients différents"
  },
  "userName": {
    "message": "Nom d’utilisateur"
  },
  "userOpContractDeployError": {
    "message": "Le déploiement de contrats à partir d’un compte de contrat intelligent n’est pas pris en charge"
  },
  "verifyContractDetails": {
    "message": "Vérifier les informations relatives aux tiers"
  },
  "verifyThisTokenOn": {
    "message": "Vérifier ce jeton sur $1",
    "description": "Points the user to etherscan as a place they can verify information about a token. $1 is replaced with the translation for \"etherscan\""
  },
  "verifyThisUnconfirmedTokenOn": {
    "message": "Vérifiez ce jeton sur $1 et qu’il s’agit bien de celui que vous souhaitez échanger.",
    "description": "Points the user to etherscan as a place they can verify information about a token. $1 is replaced with the translation for \"etherscan\""
  },
  "version": {
    "message": "Version"
  },
  "view": {
    "message": "Affichez"
  },
  "viewActivity": {
    "message": "Voir l’activité"
  },
  "viewAllDetails": {
    "message": "Afficher tous les détails"
  },
  "viewAllQuotes": {
    "message": "afficher toutes les cotations"
  },
  "viewContact": {
    "message": "Voir le contact"
  },
  "viewDetails": {
    "message": "Afficher les détails"
  },
  "viewFullTransactionDetails": {
    "message": "Afficher tous les détails de la transaction"
  },
  "viewMore": {
    "message": "Afficher plus"
  },
  "viewOnBlockExplorer": {
    "message": "Afficher sur l’explorateur de blocs"
  },
  "viewOnCustomBlockExplorer": {
    "message": "Afficher $1 à $2",
    "description": "$1 is the action type. e.g (Account, Transaction, Swap) and $2 is the Custom Block Explorer URL"
  },
  "viewOnEtherscan": {
    "message": "Afficher $1 sur Etherscan",
    "description": "$1 is the action type. e.g (Account, Transaction, Swap)"
  },
  "viewOnExplorer": {
    "message": "Afficher sur l’explorateur"
  },
  "viewOnOpensea": {
    "message": "Afficher sur Opensea"
  },
  "viewTransaction": {
    "message": "Voir la transaction"
  },
  "viewinCustodianApp": {
    "message": "Afficher dans l’application dépositaire"
  },
  "viewinExplorer": {
    "message": "Voir $1 dans l’explorateur",
    "description": "$1 is the action type. e.g (Account, Transaction, Swap)"
  },
  "visitSite": {
    "message": "Visiter le site"
  },
  "visitWebSite": {
    "message": "Visitez notre site web"
  },
  "wallet": {
    "message": "Portefeuille"
  },
  "walletConnectionGuide": {
    "message": "notre guide de connexion des portefeuilles matériels"
  },
  "walletCreationSuccessDetail": {
    "message": "Votre portefeuille est bien protégé. Conservez votre phrase secrète de récupération en sécurité et en toute discrétion. C’est votre responsabilité !"
  },
  "walletCreationSuccessReminder1": {
    "message": "MetaMask ne peut pas restaurer votre phrase secrète de récupération."
  },
  "walletCreationSuccessReminder2": {
    "message": "MetaMask ne vous demandera jamais votre phrase secrète de récupération."
  },
  "walletCreationSuccessReminder3": {
    "message": "$1 avec n’importe qui, sinon vous risquez de voir vos fonds subtilisés",
    "description": "$1 is separated as walletCreationSuccessReminder3BoldSection so that we can bold it"
  },
  "walletCreationSuccessReminder3BoldSection": {
    "message": "Ne partagez jamais votre phrase secrète de récupération",
    "description": "This string is localized separately from walletCreationSuccessReminder3 so that we can bold it"
  },
  "walletCreationSuccessTitle": {
    "message": "Portefeuille créé avec succès"
  },
  "wantToAddThisNetwork": {
    "message": "Voulez-vous ajouter ce réseau ?"
  },
  "wantsToAddThisAsset": {
    "message": "$1 veut ajouter cet actif à votre portefeuille."
  },
  "warning": {
    "message": "Avertissement"
  },
  "warningFromSnap": {
    "message": "Avertissement provenant de $1",
    "description": "$1 represents the name of the snap"
  },
  "warningTooltipText": {
    "message": "$1 L’autre partie au contrat peut dépenser la totalité de votre solde de jetons sans préavis et sans demander votre consentement. Protégez-vous en abaissant le plafond des dépenses.",
    "description": "$1 is a warning icon with text 'Be careful' in 'warning' colour"
  },
  "weak": {
    "message": "Faible"
  },
  "web3": {
    "message": "Web3"
  },
  "web3ShimUsageNotification": {
    "message": "Nous avons remarqué que ce site Web a essayé d’utiliser l’API window.web3 supprimée. Si le site semble être défectueux, veuillez cliquer sur $1 pour plus d’informations.",
    "description": "$1 is a clickable link."
  },
  "webhid": {
    "message": "WebHID",
    "description": "Refers to a interface for connecting external devices to the browser. Used for connecting ledger to the browser. Read more here https://developer.mozilla.org/en-US/docs/Web/API/WebHID_API"
  },
  "websites": {
    "message": "sites Web",
    "description": "Used in the 'permission_rpc' message."
  },
  "welcomeBack": {
    "message": "Nous sommes heureux de vous revoir !"
  },
  "welcomeExploreDescription": {
    "message": "Stockez, envoyez et dépensez des cryptomonnaies et des actifs."
  },
  "welcomeExploreTitle": {
    "message": "Explorer des applications décentralisées"
  },
  "welcomeLoginDescription": {
    "message": "Utilisez votre MetaMask pour vous connecter à des applications décentralisées. Nul besoin de vous inscrire !"
  },
  "welcomeLoginTitle": {
    "message": "Dites bonjour à votre portefeuille"
  },
  "welcomeToMetaMask": {
    "message": "C’est parti !"
  },
  "welcomeToMetaMaskIntro": {
    "message": "MetaMask est un portefeuille sécurisé utilisé par des millions de personnes qui rend l’univers du web3 accessible à toutes et à tous."
  },
  "whatsNew": {
    "message": "Nouveautés",
    "description": "This is the title of a popup that gives users notifications about new features and updates to MetaMask."
  },
  "whatsThis": {
    "message": "Qu’est-ce que c’est ?"
  },
  "wrongChainId": {
    "message": "Cet ID de chaîne ne correspond pas au nom du réseau."
  },
  "wrongNetworkName": {
    "message": "Selon nos informations, il se peut que le nom du réseau ne corresponde pas exactement à l’ID de chaîne."
  },
  "xOfYPending": {
    "message": "$1 sur $2 en attente",
    "description": "$1 and $2 are intended to be two numbers, where $2 is a total number of pending confirmations, and $1 is a count towards that total"
  },
  "yes": {
    "message": "Oui"
  },
  "you": {
    "message": "Vous"
  },
  "youHaveAddedAll": {
    "message": "Vous avez ajouté tous les réseaux populaires. Vous pouvez découvrir d’autres réseaux $1 ou $2",
    "description": "$1 is a link with the text 'here' and $2 is a button with the text 'add more networks manually'"
  },
  "youNeedToAllowCameraAccess": {
    "message": "Vous devez autoriser l’accès à votre appareil pour utiliser cette fonctionnalité."
  },
  "youSign": {
    "message": "Vous signez"
  },
  "yourAccounts": {
    "message": "Vos comptes"
  },
  "yourActivity": {
    "message": "Votre activité"
  },
  "yourBalance": {
    "message": "Votre solde"
  },
  "yourNFTmayBeAtRisk": {
    "message": "Il peut y avoir des risques associés à votre NFT"
  },
  "yourPrivateSeedPhrase": {
    "message": "Votre phrase secrète de récupération privée"
  },
  "yourTransactionConfirmed": {
    "message": "Transaction déjà confirmée"
  },
  "yourTransactionJustConfirmed": {
    "message": "Nous n'avons pas pu annuler votre transaction avant qu'elle ne soit confirmée sur la blockchain."
  },
  "zeroGasPriceOnSpeedUpError": {
    "message": "Prix de carburant zéro sur l’accélération"
  }
}<|MERGE_RESOLUTION|>--- conflicted
+++ resolved
@@ -4164,17 +4164,6 @@
   },
   "receive": {
     "message": "Recevoir"
-  },
-<<<<<<< HEAD
-  "receiveTokensCamelCase": {
-    "message": "Recevez des jetons"
-=======
-  "recipientAddressPlaceholder": {
-    "message": "Saisissez l’adresse publique (0x) ou le nom de domaine ENS"
-  },
-  "recipientAddressPlaceholderFlask": {
-    "message": "Saisissez l’adresse publique (0x) ou le nom de domaine"
->>>>>>> 857c5fa0
   },
   "recommendedGasLabel": {
     "message": "Recommandé"
