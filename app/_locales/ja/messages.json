{
  "QRHardwareInvalidTransactionTitle": {
    "message": "エラー"
  },
  "QRHardwareMismatchedSignId": {
    "message": "トランザクションデータが一致していません。トランザクションの詳細を確認してください。"
  },
  "QRHardwarePubkeyAccountOutOfRange": {
    "message": "他にアカウントはありません。以下のリストにない別のアカウントにアクセスする場合は、ハードウェアウォレットを接続しなおして選択してください。"
  },
  "QRHardwareScanInstructions": {
    "message": "カメラをQRコードに向けてください。画面がぼやけていますが、読み取りには影響しません。"
  },
  "QRHardwareSignRequestCancel": {
    "message": "拒否"
  },
  "QRHardwareSignRequestDescription": {
    "message": "ウォレットで署名したら、「署名を取得」をクリックして署名を受け取ります"
  },
  "QRHardwareSignRequestGetSignature": {
    "message": "署名を取得"
  },
  "QRHardwareSignRequestSubtitle": {
    "message": "ウォレットでQRコードをスキャンします"
  },
  "QRHardwareSignRequestTitle": {
    "message": "署名をリクエスト"
  },
  "QRHardwareUnknownQRCodeTitle": {
    "message": "エラー"
  },
  "QRHardwareUnknownWalletQRCode": {
    "message": "QRコードが無効です。ハードウェアウォレットの同期QRコードをスキャンしてください。"
  },
  "QRHardwareWalletImporterTitle": {
    "message": "QRコードのスキャン"
  },
  "QRHardwareWalletSteps1Description": {
    "message": "公式QRコードをサポートする以下のパートナーのリストから選択できます。"
  },
  "QRHardwareWalletSteps1Title": {
    "message": "QRハードウェアウォレットを接続"
  },
  "QRHardwareWalletSteps2Description": {
    "message": "Ngrave (近日追加予定)"
  },
  "SIWEAddressInvalid": {
    "message": "サインインリクエストのアドレスが、サインインに使用しているアカウントのアドレスと一致していません。"
  },
  "SIWEDomainInvalidText": {
    "message": "サインインしようとしているサイトは、リクエストのドメインと一致していません。慎重に進めてください。"
  },
  "SIWEDomainInvalidTitle": {
    "message": "不正なサイトリクエスト。"
  },
  "SIWEDomainWarningBody": {
    "message": "Webサイト ($1) が正しくないドメインへのサインインを要求しています。フィッシング攻撃の可能性があります。",
    "description": "$1 represents the website domain"
  },
  "SIWEDomainWarningLabel": {
    "message": "危険"
  },
  "SIWELabelChainID": {
    "message": "チェーンID:"
  },
  "SIWELabelExpirationTime": {
    "message": "有効期限:"
  },
  "SIWELabelIssuedAt": {
    "message": "発行日時:"
  },
  "SIWELabelMessage": {
    "message": "メッセージ:"
  },
  "SIWELabelNonce": {
    "message": "ナンス:"
  },
  "SIWELabelNotBefore": {
    "message": "この日時以降:"
  },
  "SIWELabelRequestID": {
    "message": "リクエストID:"
  },
  "SIWELabelResources": {
    "message": "リソース: $1",
    "description": "$1 represents the number of resources"
  },
  "SIWELabelURI": {
    "message": "URI:"
  },
  "SIWELabelVersion": {
    "message": "バージョン:"
  },
  "SIWESiteRequestSubtitle": {
    "message": "このサイトは次の方法でのサインインを要求しています:"
  },
  "SIWESiteRequestTitle": {
    "message": "サインインリクエスト"
  },
  "SIWEWarningSubtitle": {
    "message": "理解したことを確認するために、次の項目にチェックを入れてください:"
  },
  "SIWEWarningTitle": {
    "message": "よろしいですか？"
  },
  "about": {
    "message": "基本情報"
  },
  "accept": {
    "message": "同意する"
  },
  "acceptTermsOfUse": {
    "message": "$1を読んで同意しました",
    "description": "$1 is the `terms` message"
  },
  "accessAndSpendNoticeNFT": {
    "message": "$1はこのアセットにアクセスし、使用できます",
    "description": "$1 is the url of the site requesting ability to spend"
  },
  "accessYourWalletWithSRP": {
    "message": "シークレットリカバリーフレーズでウォレットにアクセス"
  },
  "accessYourWalletWithSRPDescription": {
    "message": "MetaMaskはユーザーのパスワードを復元できません。代わりにシークレットリカバリーフレーズを使用して所有者を確認し、ウォレットを復元して新しいパスワードを設定します。まずはじめに、ウォレットの作成時に提供されたシークレットリカバリーフレーズを入力してください。$1",
    "description": "$1 is the words 'Learn More' from key 'learnMore', separated here so that it can be added as a link"
  },
  "accessingYourCamera": {
    "message": "カメラにアクセス中..."
  },
  "account": {
    "message": "アカウント"
  },
  "accountActivity": {
    "message": "アカウントアクティビティ"
  },
  "accountActivityText": {
    "message": "通知を受けたいアカウントを選択してください:"
  },
  "accountDetails": {
    "message": "アカウントの詳細"
  },
  "accountIdenticon": {
    "message": "アカウントのアイデンティコン"
  },
  "accountIsntConnectedToastText": {
    "message": "$1は$2に接続されていません"
  },
  "accountName": {
    "message": "アカウント名"
  },
  "accountNameDuplicate": {
    "message": "このアカウント名は既に存在します",
    "description": "This is an error message shown when the user enters a new account name that matches an existing account name"
  },
  "accountNameReserved": {
    "message": "このアカウント名は予約されています",
    "description": "This is an error message shown when the user enters a new account name that is reserved for future use"
  },
  "accountOptions": {
    "message": "アカウントのオプション"
  },
  "accountSelectionRequired": {
    "message": "アカウントを選択する必要があります！"
  },
  "accounts": {
    "message": "アカウント"
  },
  "accountsConnected": {
    "message": "アカウントが接続されました"
  },
  "active": {
    "message": "アクティブ"
  },
  "activity": {
    "message": "アクティビティ"
  },
  "activityLog": {
    "message": "アクティビティのログ"
  },
  "add": {
    "message": "追加"
  },
  "addANetwork": {
    "message": "ネットワークを追加"
  },
  "addANetworkManually": {
    "message": "ネットワークを手動で追加"
  },
  "addANickname": {
    "message": "ニックネームを追加"
  },
  "addAccount": {
    "message": "アカウントを追加"
  },
  "addAcquiredTokens": {
    "message": "MetaMaskを使用して取得したトークンを追加します"
  },
  "addAlias": {
    "message": "別名を追加"
  },
  "addBlockExplorer": {
    "message": "ブロックエクスプローラーを追加"
  },
  "addContact": {
    "message": "連絡先を追加"
  },
  "addCustomNetwork": {
    "message": "カスタムネットワークを追加"
  },
  "addEthereumChainConfirmationDescription": {
    "message": "これにより、このネットワークはMetaMask内で使用できるようになります。"
  },
  "addEthereumChainConfirmationRisks": {
    "message": "MetaMaskはカスタムネットワークを検証しません。"
  },
  "addEthereumChainConfirmationRisksLearnMore": {
    "message": "$1の詳細。",
    "description": "$1 is a link with text that is provided by the 'addEthereumChainConfirmationRisksLearnMoreLink' key"
  },
  "addEthereumChainConfirmationRisksLearnMoreLink": {
    "message": "詐欺やネットワークセキュリティのリスク",
    "description": "Link text for the 'addEthereumChainConfirmationRisksLearnMore' translation key"
  },
  "addEthereumChainConfirmationTitle": {
    "message": "このサイトにネットワークの追加を許可しますか？"
  },
  "addEthereumChainWarningModalHeader": {
    "message": "このRPCプロバイダーは、確実に信頼できる場合のみ追加してください。$1",
    "description": "$1 is addEthereumChainWarningModalHeaderPartTwo passed separately so that it can be bolded"
  },
  "addEthereumChainWarningModalHeaderPartTwo": {
    "message": "悪質なプロバイダーは、ブロックチェーンのステートを偽り、ユーザーのネットワークアクティビティを記録する可能性があります。"
  },
  "addEthereumChainWarningModalListHeader": {
    "message": "プロバイダーは次の権限を有するため、信頼性が重要です:"
  },
  "addEthereumChainWarningModalListPointOne": {
    "message": "アカウントと IP アドレスの把握、およびそれらの関連付け"
  },
  "addEthereumChainWarningModalListPointThree": {
    "message": "アカウントの残高およびその他オンチェーンステートの表示"
  },
  "addEthereumChainWarningModalListPointTwo": {
    "message": "トランザクションのブロードキャスト"
  },
  "addEthereumChainWarningModalTitle": {
    "message": "イーサリアムメインネット用の新しいRPCプロバイダーを追加しようとしています"
  },
  "addFriendsAndAddresses": {
    "message": "信頼できる友達とアドレスを追加する"
  },
  "addFromAListOfPopularNetworks": {
    "message": "人気のネットワークのリストから追加するか、ネットワークを手動で追加します。信頼できる相手と以外はやり取りしないようにしてください。"
  },
  "addHardwareWallet": {
    "message": "ハードウェアウォレットを追加"
  },
  "addIPFSGateway": {
    "message": "優先IPFSゲートウェイを追加"
  },
  "addImportAccount": {
    "message": "アカウントまたはハードウェアウォレットを追加"
  },
  "addMemo": {
    "message": "メモを追加"
  },
  "addMoreNetworks": {
    "message": "他のネットワークを手動で追加"
  },
  "addNetwork": {
    "message": "ネットワークを追加"
  },
  "addNetworkTooltipWarning": {
    "message": "このネットワーク接続はサードパーティに依存しているため、信頼性が低かったり、サードパーティによるアクティビティの追跡が可能になる可能性があります。$1",
    "description": "$1 is Learn more link"
  },
  "addNewAccount": {
    "message": "新しいイーサリアムアカウントを追加"
  },
  "addNewToken": {
    "message": "新しいトークンを追加"
  },
  "addNft": {
    "message": "NFTを追加"
  },
  "addNfts": {
    "message": "NFTを追加"
  },
  "addSnapAccountToggle": {
    "message": "「アカウントSnapの追加 (ベータ版)」を有効にする"
  },
  "addSnapAccountsDescription": {
    "message": "この機能をオンにすると、アカウントリストから直接新しいベータ版のアカウントSnapを追加できるようになります。アカウントSnapをインストールする際は、サードパーティサービスである点にご注意ください。"
  },
  "addSuggestedNFTs": {
    "message": "推奨されたNFTを追加"
  },
  "addSuggestedTokens": {
    "message": "推奨されたトークンを追加"
  },
  "addToken": {
    "message": "トークンを追加"
  },
  "addTokenByContractAddress": {
    "message": "トークンが見つからない場合、アドレスを貼り付けて手動でトークンを追加できます。トークンコントラクトアドレスは$1にあります",
    "description": "$1 is a blockchain explorer for a specific network, e.g. Etherscan for Ethereum"
  },
  "addingCustomNetwork": {
    "message": "ネットワークを追加中"
  },
  "addingTokens": {
    "message": "トークンを追加しています"
  },
  "address": {
    "message": "アドレス"
  },
  "addressCopied": {
    "message": "アドレスがコピーされました！"
  },
  "advanced": {
    "message": "高度な設定"
  },
  "advancedBaseGasFeeToolTip": {
    "message": "トランザクションがブロックに含まれた場合、最大基本料金と実際の基本料金の差が返金されます。合計金額は、最大基本料金 (Gwei単位) * ガスリミットで計算されます。"
  },
  "advancedConfiguration": {
    "message": "詳細設定"
  },
  "advancedGasFeeDefaultOptIn": {
    "message": "これらの値を$1ネットワークのデフォルトとして保存する",
    "description": "$1 is the current network name."
  },
  "advancedGasFeeModalTitle": {
    "message": "ガス代の高度な設定"
  },
  "advancedGasPriceTitle": {
    "message": "ガス価格"
  },
  "advancedPriorityFeeToolTip": {
    "message": "優先手数料 (別名「マイナーチップ」) はマイナーに直接支払われ、トランザクションを優先するインセンティブとなります。"
  },
  "agreeTermsOfUse": {
    "message": "MetaMaskの$1に同意します",
    "description": "$1 is the `terms` link"
  },
  "airgapVault": {
    "message": "AirGap Vault"
  },
  "alert": {
    "message": "アラート"
  },
  "alertBannerMultipleAlertsDescription": {
    "message": "このリクエストを承認すると、詐欺が判明しているサードパーティに資産をすべて奪われる可能性があります。"
  },
  "alertBannerMultipleAlertsTitle": {
    "message": "複数アラート！"
  },
  "alertDisableTooltip": {
    "message": "これは「設定」>「アラート」で変更できます"
  },
  "alertModalAcknowledge": {
    "message": "リスクを承知したうえで続行します"
  },
  "alertModalDetails": {
    "message": "アラートの詳細"
  },
  "alertModalReviewAllAlerts": {
    "message": "すべてのアラートを確認する"
  },
  "alertSettingsUnconnectedAccount": {
    "message": "選択した未接続のアカウントを使用してWebサイトをブラウズしています"
  },
  "alertSettingsUnconnectedAccountDescription": {
    "message": "このアラートは、選択中のアカウントが未接続のままweb3サイトを閲覧しているときにポップアップ表示されます。"
  },
  "alertSettingsWeb3ShimUsage": {
    "message": "Webサイトが削除済みのwindow.web3 APIを使用しようとした場合"
  },
  "alertSettingsWeb3ShimUsageDescription": {
    "message": "このアラートは、削除されたwindow.web3 APIを使用しようとし、その結果破損している可能性があるサイトをブラウズした際、ポップアップに表示されます。"
  },
  "alerts": {
    "message": "アラート"
  },
  "all": {
    "message": "すべて"
  },
  "allCustodianAccountsConnectedSubtitle": {
    "message": "すでにすべてのカストディアンアカウントを接続したか、MetaMask Institutionalに接続するアカウントがありません。"
  },
  "allCustodianAccountsConnectedTitle": {
    "message": "接続できるアカウントがありません"
  },
  "allOfYour": {
    "message": "すべての$1",
    "description": "$1 is the symbol or name of the token that the user is approving spending"
  },
  "allPermissions": {
    "message": "すべてのアクセス許可"
  },
  "allYourNFTsOf": {
    "message": "$1のすべてのNFT",
    "description": "$1 is a link to contract on the block explorer when we're not able to retrieve a erc721 or erc1155 name"
  },
  "allow": {
    "message": "許可する"
  },
  "allowMmiToConnectToCustodian": {
    "message": "これにより、MMIが$1に接続してアカウントをインポートできるようになります。"
  },
  "allowNotifications": {
    "message": "通知を許可する"
  },
  "allowSpendToken": {
    "message": "$1へのアクセス許可を与えますか？",
    "description": "$1 is the symbol of the token that are requesting to spend"
  },
  "allowWithdrawAndSpend": {
    "message": "$1に以下の額までの引き出しと使用を許可します。",
    "description": "The url of the site that requested permission to 'withdraw and spend'"
  },
  "amount": {
    "message": "金額"
  },
  "amountReceived": {
    "message": "受取額"
  },
  "amountSent": {
    "message": "送金額"
  },
  "andForListItems": {
    "message": "$1、および$2",
    "description": "$1 is the first item, $2 is the last item in a list of items. Used in Snap Install Warning modal."
  },
  "andForTwoItems": {
    "message": "$1および$2",
    "description": "$1 is the first item, $2 is the second item. Used in Snap Install Warning modal."
  },
  "announcements": {
    "message": "お知らせ"
  },
  "appDescription": {
    "message": "ブラウザにあるイーサリアムウォレット",
    "description": "The description of the application"
  },
  "appName": {
    "message": "MetaMask",
    "description": "The name of the application"
  },
  "appNameBeta": {
    "message": "MetaMaskベータ版",
    "description": "The name of the application (Beta)"
  },
  "appNameFlask": {
    "message": "MetaMask Flask",
    "description": "The name of the application (Flask)"
  },
  "appNameMmi": {
    "message": "MetaMask Institutional",
    "description": "The name of the application (MMI)"
  },
  "approve": {
    "message": "使用限度額の承認"
  },
  "approveAllTokensTitle": {
    "message": "すべての$1へのアクセスとその送金を許可しますか？",
    "description": "$1 is the symbol of the token for which the user is granting approval"
  },
  "approveAllTokensTitleWithoutSymbol": {
    "message": "$1のすべてのNFTへのアクセスとそれらの転送を許可しますか？",
    "description": "$1 a link to contract on the block explorer when we're not able to retrieve a erc721 or erc1155 name"
  },
  "approveButtonText": {
    "message": "承認"
  },
  "approveIncreaseAllowance": {
    "message": "$1の使用上限を上げる",
    "description": "The token symbol that is being approved"
  },
  "approveSpendingCap": {
    "message": "$1の使用上限を承認する",
    "description": "The token symbol that is being approved"
  },
  "approveTokenDescription": {
    "message": "これにより、アクセス許可を取り消すまで、第三者が今後通知なしに次のNFTにアクセスし、転送できるようになります。"
  },
  "approveTokenDescriptionWithoutSymbol": {
    "message": "これにより、アクセス許可を取り消すまで、第三者が今後通知なしに$1のすべてのNFTにアクセスし、それらを転送できるようになります。",
    "description": "$1 is a link to contract on the block explorer when we're not able to retrieve a erc721 or erc1155 name"
  },
  "approveTokenTitle": {
    "message": "$1へのアクセスと転送を許可しますか？",
    "description": "$1 is the symbol of the token for which the user is granting approval"
  },
  "approved": {
    "message": "承認済み"
  },
  "approvedAsset": {
    "message": "承認済みのアセット"
  },
  "approvedOn": {
    "message": "$1に承認",
    "description": "$1 is the approval date for a permission"
  },
  "approvedOnForAccounts": {
    "message": "$1に$2に対して承認済み",
    "description": "$1 is the approval date for a permission. $2 is the AvatarGroup component displaying account images."
  },
  "areYouSure": {
    "message": "よろしいですか？"
  },
  "asset": {
    "message": "アセット"
  },
  "assetOptions": {
    "message": "アセットのオプション"
  },
  "attemptSendingAssets": {
    "message": "1つのネットワークから別のネットワークに直接アセットを送ろうとすると、アセットが永久に失われる可能性があります。必ずブリッジを使用してください。"
  },
  "attemptSendingAssetsWithPortfolio": {
    "message": "別のネットワークからアセットを送ろうとすると、アセットが失われる可能性があります。$1などのブリッジを使ってネットワーク間で安全に送金してください。"
  },
  "attemptToCancelSwapForFree": {
    "message": "無料でスワップのキャンセルを試行"
  },
  "attributions": {
    "message": "属性"
  },
  "authorizedPermissions": {
    "message": "以下の権限を承認しました"
  },
  "autoDetectTokens": {
    "message": "トークンを自動検出"
  },
  "autoDetectTokensDescription": {
    "message": "サードパーティAPIを使用して、ウォレットに送られた新しいトークンを検出・表示します。アプリがこれらのサービスからデータを自動的に取得しないようにするには、オフにしてください。$1",
    "description": "$1 is a link to a support article"
  },
  "autoLockTimeLimit": {
    "message": "オートロックタイマー (分)"
  },
  "autoLockTimeLimitDescription": {
    "message": "MetaMaskがロックされるまでのアイドル時間を分単位で設定します。"
  },
  "average": {
    "message": "平均"
  },
  "awaitingApproval": {
    "message": "承認待ちです..."
  },
  "back": {
    "message": "戻る"
  },
  "backup": {
    "message": "バックアップ"
  },
  "backupApprovalInfo": {
    "message": "このシークレット コードは、デバイスをなくしたとき、パスワードを忘れたとき、MetaMaskの再インストールが必要なとき、または別のデバイスでウォレットにアクセスするときに必要です。"
  },
  "backupApprovalNotice": {
    "message": "シークレットリカバリーフレーズをバックアップして、ウォレットと資金の安全を確保してください。"
  },
  "backupKeyringSnapReminder": {
    "message": "削除する前に、このSnapが作成したすべてのアカウントに自分でアクセスできることを確認してください"
  },
  "backupNow": {
    "message": "今すぐバックアップ"
  },
  "backupUserData": {
    "message": "データをバックアップ"
  },
  "backupUserDataDescription": {
    "message": "設定とアカウントアドレスを含むユーザー設定を、JSONファイルにバックアップできます。"
  },
  "balance": {
    "message": "残高"
  },
  "balanceOutdated": {
    "message": "残高が期限切れの可能性があります"
  },
  "baseFee": {
    "message": "基本手数料"
  },
  "basic": {
    "message": "基本"
  },
  "basicConfigurationBannerCTA": {
    "message": "基本機能をオンにする"
  },
  "basicConfigurationBannerTitle": {
    "message": "基本機能はオフになっています"
  },
  "basicConfigurationLabel": {
    "message": "基本機能"
  },
  "basicConfigurationModalCheckbox": {
    "message": "理解したうえで続行します"
  },
  "basicConfigurationModalDisclaimerOff": {
    "message": "これは、MetaMaskでの時間が完全に最適化されないことを意味します。基本機能 (トークンの詳細、最適なガス設定など) は利用できません。"
  },
  "basicConfigurationModalDisclaimerOn": {
    "message": "MetaMaskでの時間を最適化するには、この機能をオンにする必要があります。基本機能 (トークンの詳細、最適なガス設定など) は、Web3エクスペリエンスに重要です。"
  },
  "basicConfigurationModalHeadingOff": {
    "message": "基本機能をオフにする"
  },
  "basicConfigurationModalHeadingOn": {
    "message": "基本機能をオンにする"
  },
  "beCareful": {
    "message": "ご注意ください"
  },
  "beta": {
    "message": "ベータ版"
  },
  "betaHeaderText": {
    "message": "これはベータ版です。バグは報告してください $1",
    "description": "$1 represents the word 'here' in a hyperlink"
  },
  "betaMetamaskInstitutionalVersion": {
    "message": "MetaMask Institutionalベータ版"
  },
  "betaMetamaskVersion": {
    "message": "MetaMaskベータ版"
  },
  "betaTerms": {
    "message": "ベータ版利用規約"
  },
  "betaWalletCreationSuccessReminder1": {
    "message": "MetaMaskベータ版はシークレットリカバリーフレーズを復元できません。"
  },
  "betaWalletCreationSuccessReminder2": {
    "message": "MetaMaskベータ版がユーザーのシークレットリカバリーフレーズを求めることは絶対にありません。"
  },
  "blockExplorerAccountAction": {
    "message": "アカウント",
    "description": "This is used with viewOnEtherscan and viewInExplorer e.g View Account in Explorer"
  },
  "blockExplorerAssetAction": {
    "message": "アセット",
    "description": "This is used with viewOnEtherscan and viewInExplorer e.g View Asset in Explorer"
  },
  "blockExplorerSwapAction": {
    "message": "スワップ",
    "description": "This is used with viewOnEtherscan e.g View Swap on Etherscan"
  },
  "blockExplorerUrl": {
    "message": "ブロックエクスプローラーのURL"
  },
  "blockExplorerUrlDefinition": {
    "message": "このネットワークのブロックエクスプローラーとして使用されるURL。"
  },
  "blockExplorerView": {
    "message": "$1でアカウントを表示",
    "description": "$1 replaced by URL for custom block explorer"
  },
  "blockaid": {
    "message": "Blockaid"
  },
  "blockaidDescriptionApproveFarming": {
    "message": "このリクエストを承認すると、詐欺が判明しているサードパーティに資産をすべて奪われる可能性があります。"
  },
  "blockaidDescriptionBlurFarming": {
    "message": "このリクエストを承認すると、Blurに登録されている資産を誰かに盗まれる可能性があります。"
  },
  "blockaidDescriptionErrored": {
    "message": "エラーが発生したため、このリクエストはセキュリティプロバイダーにより確認されませんでした。慎重に進めてください。"
  },
  "blockaidDescriptionMaliciousDomain": {
    "message": "悪質なドメインとやり取りしています。このリクエストを承認すると、資産を失う可能性があります。"
  },
  "blockaidDescriptionMightLoseAssets": {
    "message": "このリクエストを承認すると、資産を失う可能性があります。"
  },
  "blockaidDescriptionSeaportFarming": {
    "message": "このリクエストを承認すると、OpenSeaに登録されている資産を誰かに盗まれる可能性があります。"
  },
  "blockaidDescriptionTransferFarming": {
    "message": "このリクエストを承認すると、詐欺が判明しているサードパーティに資産をすべて奪われます。"
  },
  "blockaidMessage": {
    "message": "プライバシーを保護 - サードパーティとデータが一切共有されません。Arbitrum、Avalanche、BNB Chain、イーサリアムメインネット、Linea、Optimism、Polygon、Base、Sepoliaで利用可能。"
  },
  "blockaidTitleDeceptive": {
    "message": "これは虚偽のリクエストです"
  },
  "blockaidTitleMayNotBeSafe": {
    "message": "リクエストは安全でない可能性があります"
  },
  "blockaidTitleSuspicious": {
    "message": "これは不審なリクエストです"
  },
  "blockies": {
    "message": "Blockie"
  },
  "bridge": {
    "message": "ブリッジ"
  },
  "bridgeDontSend": {
    "message": "ブリッジを使用してください"
  },
  "browserNotSupported": {
    "message": "ご使用のブラウザはサポートされていません..."
  },
  "buildContactList": {
    "message": "連絡先リストを作成する"
  },
  "builtAroundTheWorld": {
    "message": "MetaMaskは、世界中でデザイン・開発されています。"
  },
  "busy": {
    "message": "ビジー状態"
  },
  "buyAndSell": {
    "message": "購入・売却"
  },
  "buyAsset": {
    "message": "$1を購入",
    "description": "$1 is the ticker symbol of a an asset the user is being prompted to purchase"
  },
  "buyMoreAsset": {
    "message": "$1を追加購入",
    "description": "$1 is the ticker symbol of a an asset the user is being prompted to purchase"
  },
  "buyNow": {
    "message": "今すぐ購入"
  },
  "buyToken": {
    "message": "$1を購入",
    "description": "$1 is the token symbol"
  },
  "bytes": {
    "message": "バイト"
  },
  "canToggleInSettings": {
    "message": "この通知は「設定」>「アラート」で再度有効にできます。"
  },
  "cancel": {
    "message": "キャンセル"
  },
  "cancelPopoverTitle": {
    "message": "トランザクションをキャンセル"
  },
  "cancelSpeedUp": {
    "message": "トランザクションをキャンセルまたは高速化"
  },
  "cancelSpeedUpLabel": {
    "message": "このガス代は、元の額を$1ます。",
    "description": "$1 is text 'replace' in bold"
  },
  "cancelSpeedUpTransactionTooltip": {
    "message": "トランザクションを$1するには、ネットワークに認識されるようにガス代を10%以上増額する必要があります。",
    "description": "$1 is string 'cancel' or 'speed up'"
  },
  "cancelled": {
    "message": "キャンセル済み"
  },
  "chainId": {
    "message": "チェーンID"
  },
  "chainIdDefinition": {
    "message": "このネットワークのトランザクションの署名に使用されるチェーンID。"
  },
  "chainIdExistsErrorMsg": {
    "message": "このチェーンIDは現在$1ネットワークで使用されています。"
  },
  "chainListReturnedDifferentTickerSymbol": {
    "message": "このトークンシンボルは、入力されたネットワーク名またはチェーンIDと一致しません。人気のトークンの多くはシンボルが似ているため、詐欺師がそれを利用してより価値の高いトークンを送り返すように仕向ける可能性があります。続行する前にすべてを確認してください。"
  },
  "chooseYourNetwork": {
    "message": "ネットワークを選択してください"
  },
  "chooseYourNetworkDescription": {
    "message": "当社では、遠隔手続き呼び出し (RPC) プロバイダーにInfuraを使用して、イーサリアムデータにできるだけ信頼性の高いプライベートな形でアクセスできるようにしています。独自のRPCをお選びいただくこともできますが、どのRPCもトランザクションを実行するために、ユーザーのIPアドレスとイーサリアムウォレットを取得する点にご注意ください。Infuraによるデータの取扱いに関する詳細は、$1をご覧ください。",
    "description": "$1 is a link to the privacy policy"
  },
  "chromeRequiredForHardwareWallets": {
    "message": "ハードウェアウォレットに接続するには、MetaMaskをGoogle Chromeで使用する必要があります。"
  },
  "clear": {
    "message": "消去"
  },
  "clearActivity": {
    "message": "アクティビティとナンスデータを消去"
  },
  "clearActivityButton": {
    "message": "アクティビティタブのデータを消去"
  },
  "clearActivityDescription": {
    "message": "これによりアカウントのナンスがリセットされ、ウォレットのアクティビティタブからデータが消去されます。現在のアカウントとネットワークだけが影響を受けます。残高と受信トランザクションへの変更はありません。"
  },
  "click": {
    "message": "クリックして"
  },
  "clickToConnectLedgerViaWebHID": {
    "message": "ここをクリックして、WebHIDでLedgerを接続します",
    "description": "Text that can be clicked to open a browser popup for connecting the ledger device via webhid"
  },
  "clickToManuallyAdd": {
    "message": "トークンを手動で追加するにはこちらをクリックしてください。"
  },
  "close": {
    "message": "閉じる"
  },
  "closeExtension": {
    "message": "拡張機能を閉じる"
  },
  "closeWindowAnytime": {
    "message": "このウィンドウはいつでも閉じることができます。"
  },
  "coingecko": {
    "message": "CoinGecko"
  },
  "comboNoOptions": {
    "message": "オプションが見つかりません",
    "description": "Default text shown in the combo field dropdown if no options."
  },
  "configureSnapPopupDescription": {
    "message": "MetaMaskから移動してこのsnapを構成します。"
  },
  "configureSnapPopupInstallDescription": {
    "message": "MetaMaskから移動してこのsnapをインストールします。"
  },
  "configureSnapPopupInstallTitle": {
    "message": "snapをインストール"
  },
  "configureSnapPopupLink": {
    "message": "続けるにはこのリンクをクリックしてください:"
  },
  "configureSnapPopupTitle": {
    "message": "snapを構成"
  },
  "confirm": {
    "message": "確認"
  },
  "confirmAlertModalAcknowledgeMultiple": {
    "message": "アラートを確認したうえで続行します"
  },
  "confirmAlertModalDetails": {
    "message": "サインインすると、詐欺が判明しているサードパーティにすべての資産を奪われる可能性があります。続ける前にアラートを確認してください。"
  },
  "confirmAlertModalTitle": {
    "message": "資産が危険にさらされている可能性があります"
  },
  "confirmConnectCustodianRedirect": {
    "message": "「続行」をクリックすると、$1にリダイレクトされます。"
  },
  "confirmConnectCustodianText": {
    "message": "アカウントを接続するには、$1アカウントにログインして「MMIに接続」ボタンをクリックしてください。"
  },
  "confirmConnectionTitle": {
    "message": "$1への接続の確定"
  },
  "confirmPassword": {
    "message": "パスワードの確認"
  },
  "confirmRecoveryPhrase": {
    "message": "シークレットリカバリーフレーズの確認"
  },
  "confirmTitleDescContractInteractionTransaction": {
    "message": "このトランザクションの内容を完全に理解し、要求元のサイトを信頼する場合にのみ確定してください。"
  },
  "confirmTitleDescSignature": {
    "message": "このメッセージの内容を承認し、要求元のサイトを信頼する場合にのみ確定してください。"
  },
  "confirmTitleSignature": {
    "message": "署名要求"
  },
  "confirmTitleTransaction": {
    "message": "トランザクションの要求"
  },
  "confirmed": {
    "message": "確認されました"
  },
  "confusableUnicode": {
    "message": "「$1」は「$2」と類似しています。"
  },
  "confusableZeroWidthUnicode": {
    "message": "ゼロ幅文字が見つかりました。"
  },
  "confusingEnsDomain": {
    "message": "ENS名に混乱しやすい文字が発見されました。詐欺を防ぐためにENS名を確認して下さい。"
  },
  "connect": {
    "message": "接続"
  },
  "connectAccount": {
    "message": "アカウントの接続"
  },
  "connectAccountOrCreate": {
    "message": "アカウントを接続するか、または新規に作成します"
  },
  "connectAccounts": {
    "message": "アカウントを接続"
  },
  "connectCustodialAccountMenu": {
    "message": "カストディアルアカウントを接続"
  },
  "connectCustodialAccountMsg": {
    "message": "トークンを追加または更新するには、接続するカストディアンを選択してください。"
  },
  "connectCustodialAccountTitle": {
    "message": "カストディアルアカウント"
  },
  "connectCustodianAccounts": {
    "message": "$1アカウントの接続"
  },
  "connectManually": {
    "message": "現在のサイトに手動で接続"
  },
  "connectMoreAccounts": {
    "message": "他のアカウントを接続"
  },
  "connectSnap": {
    "message": "$1を接続",
    "description": "$1 is the snap for which a connection is being requested."
  },
  "connectWithMetaMask": {
    "message": "MetaMaskを使用して接続"
  },
  "connectedAccounts": {
    "message": "接続されたアカウント"
  },
  "connectedAccountsDescriptionPlural": {
    "message": "このサイトに接続されているアカウントを$1個持っています。",
    "description": "$1 is the number of accounts"
  },
  "connectedAccountsDescriptionSingular": {
    "message": "このサイトに接続されているアカウントを1個持っています。"
  },
  "connectedAccountsEmptyDescription": {
    "message": "MetaMaskはこのサイトに接続されていません。web3サイトに接続するには、そのサイトの接続ボタンをクリックしてください。"
  },
  "connectedAccountsListTooltip": {
    "message": "$1はアカウントの残高、アドレス、アクティビティを確認し、接続されたアカウントで承認するトランザクションを提案できます。",
    "description": "$1 is the origin name"
  },
  "connectedAccountsToast": {
    "message": "接続されたアカウントが更新されました"
  },
  "connectedSites": {
    "message": "接続済みのサイト"
  },
  "connectedSitesDescription": {
    "message": "$1はこれらのサイトに接続されています。これらのサイトは、アカウントアドレスを把握できます。",
    "description": "$1 is the account name"
  },
  "connectedSitesEmptyDescription": {
    "message": "$1はどのサイトとも接続されていません。",
    "description": "$1 is the account name"
  },
  "connectedSnapAndNoAccountDescription": {
    "message": "MetaMaskはこのサイトに接続されていますが、まだアカウントは接続されていません"
  },
  "connectedWith": {
    "message": "接続先"
  },
  "connecting": {
    "message": "接続中..."
  },
  "connectingTo": {
    "message": "$1に接続中"
  },
  "connectingToDeprecatedNetwork": {
    "message": "「$1」は段階的に廃止されており、機能しない可能性があります。別のネットワークをお試しください。"
  },
  "connectingToGoerli": {
    "message": "Goerliテストネットワークに接続中"
  },
  "connectingToLineaGoerli": {
    "message": "Linea Goerliテストネットワークに接続中"
  },
  "connectingToLineaMainnet": {
    "message": "Lineaメインネットに接続中"
  },
  "connectingToLineaSepolia": {
    "message": "Linea Sepoliaテストネットワークに接続中"
  },
  "connectingToMainnet": {
    "message": "イーサリアムメインネットに接続中"
  },
  "connectingToSepolia": {
    "message": "Sepoliaテストネットワークに接続中"
  },
  "connectionFailed": {
    "message": "接続できませんでした"
  },
  "connectionFailedDescription": {
    "message": "$1を取得できませんでした。ネットワークを確認してもう一度お試しください。",
    "description": "$1 is the name of the snap being fetched."
  },
  "connectionRequest": {
    "message": "接続リクエスト"
  },
  "contactUs": {
    "message": "お問い合わせ"
  },
  "contacts": {
    "message": "連絡先"
  },
  "contentFromSnap": {
    "message": "$1のコンテンツ",
    "description": "$1 represents the name of the snap"
  },
  "continue": {
    "message": "続行"
  },
  "continueMmiOnboarding": {
    "message": "MetaMask Institutionalのオンボーディングを続ける"
  },
  "continueToWallet": {
    "message": "ウォレットに進む"
  },
  "contract": {
    "message": "コントラクト"
  },
  "contractAddress": {
    "message": "コントラクトアドレス"
  },
  "contractAddressError": {
    "message": "トークンのコントラクトアドレスにトークンを送信します。これにより、これらのトークンが失われる可能性があります。"
  },
  "contractDeployment": {
    "message": "コントラクトの展開"
  },
  "contractDescription": {
    "message": "詐欺から身を守るため、サードパーティの詳細を確認してください。"
  },
  "contractInteraction": {
    "message": "コントラクトインタラクション"
  },
  "contractNFT": {
    "message": "NFTコントラクト"
  },
  "contractRequestingAccess": {
    "message": "サードパーティがアクセスを要求しています"
  },
  "contractRequestingSignature": {
    "message": "サードパーティが署名をリクエストしています"
  },
  "contractRequestingSpendingCap": {
    "message": "サードパーティが使用上限を要求しています"
  },
  "contractTitle": {
    "message": "サードパーティの詳細"
  },
  "contractToken": {
    "message": "トークンコントラクト"
  },
  "convertTokenToNFTDescription": {
    "message": "このアセットはNFTであることが検出されました。MetaMaskでは現在、NFTが完全にネイティブでサポートされています。トークンリストから削除して、NFTとして追加しますか？"
  },
  "convertTokenToNFTExistDescription": {
    "message": "このアセットはNFTとして追加されていることが検出されました。トークンリストから削除しますか？"
  },
  "coolWallet": {
    "message": "CoolWallet"
  },
  "copiedExclamation": {
    "message": "コピーしました。"
  },
  "copyAddress": {
    "message": "アドレスをクリップボードにコピー"
  },
  "copyPrivateKey": {
    "message": "秘密鍵をコピー"
  },
  "copyRawTransactionData": {
    "message": "未処理のトランザクションデータをコピー"
  },
  "copyToClipboard": {
    "message": "クリップボードにコピー"
  },
  "copyTransactionId": {
    "message": "トランザクションIDをコピー"
  },
  "create": {
    "message": "作成"
  },
  "createNewWallet": {
    "message": "新規ウォレットを作成"
  },
  "createPassword": {
    "message": "パスワードを作成"
  },
  "createSnapAccountDescription": {
    "message": "$1がMetaMaskへの新しいアカウントの追加を要求しています。"
  },
  "createSnapAccountTitle": {
    "message": "アカウントの作成"
  },
  "crossChainSwapsLink": {
    "message": "MetaMask Portfolioでネットワーク間でスワップ"
  },
  "cryptoCompare": {
    "message": "CryptoCompare"
  },
  "currencyConversion": {
    "message": "通貨換算"
  },
  "currencyRateCheckToggle": {
    "message": "残高とトークン価格チェッカーを表示"
  },
  "currencyRateCheckToggleDescription": {
    "message": "MetaMaskは、$1と$2のAPIを使用して残高とトークンの価格を表示します。$3",
    "description": "$1 represents Coingecko, $2 represents CryptoCompare and $3 represents Privacy Policy"
  },
  "currencySymbol": {
    "message": "通貨記号"
  },
  "currencySymbolDefinition": {
    "message": "このネットワークの通貨に対して表示されるティッカーシンボル。"
  },
  "currentAccountNotConnected": {
    "message": "現在のアカウントは接続されていません"
  },
  "currentExtension": {
    "message": "現在の拡張機能ページ"
  },
  "currentLanguage": {
    "message": "現在の言語"
  },
  "currentRpcUrlDeprecated": {
    "message": "このネットワークの現在のRPC URLは非推奨となりました。"
  },
  "currentTitle": {
    "message": "現在:"
  },
  "currentlyUnavailable": {
    "message": "このネットワークでは利用できません"
  },
  "curveHighGasEstimate": {
    "message": "積極的なガス代見積もりグラフ"
  },
  "curveLowGasEstimate": {
    "message": "低いガス代見積もりグラフ"
  },
  "curveMediumGasEstimate": {
    "message": "市場のガス代見積もりグラフ"
  },
  "custodian": {
    "message": "カストディアン"
  },
  "custodianAccountAddedDesc": {
    "message": "MetaMask Institutionalでアカウントが使えるようになりました。"
  },
  "custodianAccountAddedTitle": {
    "message": "選択された$1個のアカウントが追加されました。"
  },
  "custodianQRCodeScan": {
    "message": "$1モバイルアプリでQRコードをスキャンします"
  },
  "custodianQRCodeScanDescription": {
    "message": "または、$1アカウントにログインして「MMIに接続」ボタンをクリックしてください"
  },
  "custodianReplaceRefreshTokenChangedFailed": {
    "message": "$1に移動して、ユーザーインターフェースの「MMIに接続」ボタンをクリックし、アカウントをMMIに再接続します。"
  },
  "custodianReplaceRefreshTokenChangedSubtitle": {
    "message": "カストディアンアカウントをMetaMask Institutionalで使えるようになりました。"
  },
  "custodianReplaceRefreshTokenChangedTitle": {
    "message": "カストディアントークンが更新されました"
  },
  "custodianReplaceRefreshTokenSubtitle": {
    "message": "これにより、次のアドレスのカストディアントークンが置き換えられます:"
  },
  "custodianReplaceRefreshTokenTitle": {
    "message": "カストディアントークンを置き換える"
  },
  "custodyDeeplinkDescription": {
    "message": "$1アプリでトランザクションを承認してください。必要なカストディ承認がすべて行われると、トランザクションが完了します。ステータスは$1アプリで確認できます。"
  },
  "custodyRefreshTokenModalDescription": {
    "message": "$1に移動して、ユーザーインターフェースの「MMIに接続」ボタンをクリックし、アカウントをMMIに再接続します。"
  },
  "custodyRefreshTokenModalDescription1": {
    "message": "カストディアンがMetaMask Institutional拡張機能を認証するトークンを発行し、アカウントを接続できるようになります。"
  },
  "custodyRefreshTokenModalDescription2": {
    "message": "このトークンはセキュリティ上の理由により、一定期間後に失効します。その場合、MMIへの再接続が必要になります。"
  },
  "custodyRefreshTokenModalSubtitle": {
    "message": "このメッセージが表示される理由"
  },
  "custodyRefreshTokenModalTitle": {
    "message": "カストディアンセッションが期限切れになりました"
  },
  "custodySessionExpired": {
    "message": "カストディアンセッションが期限切れになりました。"
  },
  "custodyWrongChain": {
    "message": "このアカウントは$1で使用できるように設定されていません"
  },
  "custom": {
    "message": "高度な設定"
  },
  "customContentSearch": {
    "message": "以前追加されたネットワークを検索"
  },
  "customGasSettingToolTipMessage": {
    "message": "ガス価格をカスタマイズするには$1を使用します。慣れていない場合はわかりにくい可能性があります。自己責任で操作してください。",
    "description": "$1 is key 'advanced' (text: 'Advanced') separated here so that it can be passed in with bold font-weight"
  },
  "customSpendLimit": {
    "message": "カスタム使用限度額"
  },
  "customSpendingCap": {
    "message": "カスタム使用上限"
  },
  "customToken": {
    "message": "カスタムトークン"
  },
  "customTokenWarningInNonTokenDetectionNetwork": {
    "message": "このネットワークではまだトークンの検出を利用できません。トークンを手動でインポートし、信頼できることを確認してください。$1の詳細をご覧ください"
  },
  "customTokenWarningInTokenDetectionNetwork": {
    "message": "手動でトークンをインポートする前に、信頼できることを確認してください。$1の詳細をご覧ください。"
  },
  "customTokenWarningInTokenDetectionNetworkWithTDOFF": {
    "message": "インポートする前にトークンが信頼できることを確認してください。$1を避ける方法の詳細をご覧ください。また、$2トークンの検出を有効にすることもできます。"
  },
  "customerSupport": {
    "message": "カスタマーサポート"
  },
  "customizeYourNotifications": {
    "message": "通知のカスタマイズ"
  },
  "customizeYourNotificationsText": {
    "message": "受け取る通知の種類をオンにします"
  },
  "dappRequestedSpendingCap": {
    "message": "サイトが使用上限を要求しました"
  },
  "dappSuggested": {
    "message": "サイト提案"
  },
  "dappSuggestedGasSettingToolTipMessage": {
    "message": "$1はこの価格を提案しています。",
    "description": "$1 is url for the dapp that has suggested gas settings"
  },
  "dappSuggestedHigh": {
    "message": "提案されたサイト"
  },
  "dappSuggestedHighShortLabel": {
    "message": "サイト (高)"
  },
  "dappSuggestedShortLabel": {
    "message": "サイト"
  },
  "dappSuggestedTooltip": {
    "message": "$1はこの価格を推奨しています。",
    "description": "$1 represents the Dapp's origin"
  },
  "darkTheme": {
    "message": "ダーク"
  },
  "data": {
    "message": "データ"
  },
  "dataHex": {
    "message": "16進法"
  },
  "dcent": {
    "message": "D'Cent"
  },
  "decimal": {
    "message": "トークンの小数桁数"
  },
  "decimalsMustZerotoTen": {
    "message": "小数桁数は0以上、36以下の範囲で使用する必要があります。"
  },
  "decrypt": {
    "message": "解読"
  },
  "decryptCopy": {
    "message": "暗号化されたメッセージをコピー"
  },
  "decryptInlineError": {
    "message": "このメッセージは次のエラーにより解読できません。$1",
    "description": "$1 is error message"
  },
  "decryptMessageNotice": {
    "message": "$1は、このメッセージを読んでアクションを完了させることを望んでいます",
    "description": "$1 is the web3 site name"
  },
  "decryptMetamask": {
    "message": "メッセージを解読"
  },
  "decryptRequest": {
    "message": "リクエストを解読"
  },
  "delete": {
    "message": "削除"
  },
  "deleteContact": {
    "message": "連絡先を削除"
  },
  "deleteNetwork": {
    "message": "ネットワークを削除しますか？"
  },
  "deleteNetworkIntro": {
    "message": "このネットワークを削除した場合、このネットワーク内の資産を見るには、再度ネットワークの追加が必要になります。"
  },
  "deleteNetworkTitle": {
    "message": "$1ネットワークを削除しますか？",
    "description": "$1 represents the name of the network"
  },
  "deposit": {
    "message": "入金"
  },
  "deprecatedGoerliNtwrkMsg": {
    "message": "イーサリアムシステムのアップデートに伴い、Goerliテストネットワークはまもなく段階的に廃止される予定です。"
  },
  "deprecatedNetwork": {
    "message": "このネットワークはサポートされなくなりました"
  },
  "deprecatedNetworkButtonMsg": {
    "message": "了解"
  },
  "deprecatedNetworkDescription": {
    "message": "接続しているネットワークは現在MetaMaskによりサポートされていません。$1"
  },
  "description": {
    "message": "説明"
  },
  "descriptionFromSnap": {
    "message": "$1からの説明",
    "description": "$1 represents the name of the snap"
  },
  "details": {
    "message": "詳細"
  },
  "developerOptions": {
    "message": "開発者用オプション"
  },
  "developerOptionsResetStatesAnnouncementsDescription": {
    "message": "すべてのお知らせのisShownのブール値をfalseにリセットします。お知らせとは、「最新情報」ポップアップモーダルに表示される通知のことです。"
  },
  "developerOptionsResetStatesOnboarding": {
    "message": "オンボーディングに関するさまざまなステートをリセットし、「ウォレットのセキュリティ保護」オンボーディングページにリダイレクトします。"
  },
  "developerOptionsServiceWorkerKeepAlive": {
    "message": "タイムスタンプがセッションストレージに継続的に保存されるようになります"
  },
  "disabledGasOptionToolTipMessage": {
    "message": "元のガス代の10%以上という増額の条件を満たしていないため、「$1」は無効になっています。",
    "description": "$1 is gas estimate type which can be market or aggressive"
  },
  "disconnect": {
    "message": "接続解除"
  },
  "disconnectAllAccounts": {
    "message": "すべてのアカウントを接続解除"
  },
  "disconnectAllAccountsConfirmationDescription": {
    "message": "本当に接続解除しますか？サイトの機能を失う可能性があります。"
  },
  "disconnectAllAccountsText": {
    "message": "アカウント"
  },
  "disconnectAllSnapsText": {
    "message": "Snap"
  },
  "disconnectAllText": {
    "message": "$1と$2の接続を解除した場合、再び使用するには再度接続する必要があります。",
    "description": "$1 will map to `disconnectAllAccountsText` or `disconnectAllSnapsText`, $2 represents the website hostname"
  },
  "disconnectAllTitle": {
    "message": "すべての$1の接続を解除",
    "description": "$1 will map to `disconnectAllAccountsText` or `disconnectAllSnapsText`"
  },
  "disconnectPrompt": {
    "message": "$1を接続解除"
  },
  "disconnectThisAccount": {
    "message": "このアカウントを接続解除"
  },
  "disconnectedAllAccountsToast": {
    "message": "すべてのアカウントの$1への接続が解除されました",
    "description": "$1 is name of the dapp`"
  },
  "disconnectedSingleAccountToast": {
    "message": "$1の$2への接続が解除されました",
    "description": "$1 is name of the name and $2 represents the dapp name`"
  },
  "discoverSnaps": {
    "message": "Snapのご紹介",
    "description": "Text that links to the Snaps website. Displayed in a banner on Snaps list page in settings."
  },
  "dismiss": {
    "message": "閉じる"
  },
  "dismissReminderDescriptionField": {
    "message": "これをオンにすると、シークレットリカバリーフレーズのバックアップのリマインダーメッセージが解除されます。資金の損失を防ぐために、シークレットリカバリーフレーズのバックアップを取ることを強くお勧めします。"
  },
  "dismissReminderField": {
    "message": "シークレットリカバリーフレーズのバックアップリマインダーを解除"
  },
  "displayNftMedia": {
    "message": "NFTメディアの表示"
  },
  "displayNftMediaDescription": {
    "message": "NFTのメディアとデータを表示した場合、IPアドレスがOpenSeaをはじめとするサードパーティに公開されます。その結果、攻撃者がユーザーのIPアドレスとイーサリアムアドレスを関連付けられるようになる可能性があります。NFTの自動検出はこの設定に依存しており、この設定を無効にすると利用できなくなります。"
  },
  "doNotShare": {
    "message": "これは誰にも教えないでください"
  },
  "domain": {
    "message": "ドメイン"
  },
  "domainNotSupportedOnNetwork": {
    "message": "ネットワークがドメイン検索をサポートしていません"
  },
  "done": {
    "message": "完了"
  },
  "dontShowThisAgain": {
    "message": "今後表示しない"
  },
  "downArrow": {
    "message": "下矢印"
  },
  "downloadGoogleChrome": {
    "message": "Google Chromeをダウンロード"
  },
  "downloadNow": {
    "message": "今すぐダウンロード"
  },
  "downloadStateLogs": {
    "message": "ステートログをダウンロード"
  },
  "dragAndDropBanner": {
    "message": "ネットワークをドラッグして並び替えることができます。"
  },
  "dropped": {
    "message": "削除されました"
  },
  "edit": {
    "message": "編集"
  },
  "editANickname": {
    "message": "ニックネームを編集"
  },
  "editAddressNickname": {
    "message": "アドレスのニックネームを編集"
  },
  "editCancellationGasFeeModalTitle": {
    "message": "キャンセルのガス代を編集"
  },
  "editContact": {
    "message": "連絡先を編集"
  },
  "editGasFeeModalTitle": {
    "message": "ガス代を編集"
  },
  "editGasLimitOutOfBounds": {
    "message": "ガスリミットは$1以上にする必要があります"
  },
  "editGasLimitOutOfBoundsV2": {
    "message": "ガスリミットは$1より大きく、$2未満でなければなりません",
    "description": "$1 is the minimum limit for gas and $2 is the maximum limit"
  },
  "editGasLimitTooltip": {
    "message": "ガスリミットは、使用しても構わないガスの最大単位数です。ガスの単位数は、「最大優先手数料」および「最大手数料」の乗数になります。"
  },
  "editGasMaxBaseFeeGWEIImbalance": {
    "message": "最大基本料金を優先手数料よりも低くすることはできません"
  },
  "editGasMaxBaseFeeHigh": {
    "message": "最大基本料金が必要以上です"
  },
  "editGasMaxBaseFeeLow": {
    "message": "現在のネットワーク状況に対して最大基本料金が低いです"
  },
  "editGasMaxFeeHigh": {
    "message": "最大手数料が必要以上です"
  },
  "editGasMaxFeeLow": {
    "message": "ネットワークの状況に対して最大手数料が低すぎます"
  },
  "editGasMaxFeePriorityImbalance": {
    "message": "最大手数料を優先手数料よりも低くすることはできません"
  },
  "editGasMaxPriorityFeeBelowMinimum": {
    "message": "最大優先手数料は0gweiより高くなければなりません"
  },
  "editGasMaxPriorityFeeBelowMinimumV2": {
    "message": "優先手数料は0より高くなければなりません。"
  },
  "editGasMaxPriorityFeeHigh": {
    "message": "最大優先手数料が必要以上です。必要以上の額が支払われる可能性があります。"
  },
  "editGasMaxPriorityFeeHighV2": {
    "message": "優先手数料が必要以上です。必要以上の額が支払われる可能性があります。"
  },
  "editGasMaxPriorityFeeLow": {
    "message": "現在のネットワーク状況に対して最大優先手数料が低いです"
  },
  "editGasMaxPriorityFeeLowV2": {
    "message": "現在のネットワーク状況に対して優先手数料が低いです"
  },
  "editGasPriceTooLow": {
    "message": "ガス価格は0より高くなければなりません"
  },
  "editGasPriceTooltip": {
    "message": "このネットワークは、トランザクションの送信時に「ガス価格」フィールドが必要です。ガス価格は、ガス1単位あたりに支払う金額です。"
  },
  "editGasSubTextAmountLabel": {
    "message": "最大額:",
    "description": "This is meant to be used as the $1 substitution editGasSubTextAmount"
  },
  "editGasSubTextFeeLabel": {
    "message": "最大手数料:"
  },
  "editGasTitle": {
    "message": "優先度を編集"
  },
  "editGasTooLow": {
    "message": "不明な処理時間"
  },
  "editNonceField": {
    "message": "ナンスを編集"
  },
  "editNonceMessage": {
    "message": "これは高度な機能であり、慎重に使用してください。"
  },
  "editPermission": {
    "message": "アクセス許可の編集"
  },
  "editSpeedUpEditGasFeeModalTitle": {
    "message": "高速化用のガス代を編集"
  },
  "enable": {
    "message": "有効にする"
  },
  "enableAutoDetect": {
    "message": " 自動検出を有効にする"
  },
  "enableFromSettings": {
    "message": " 設定で有効にします。"
  },
  "enableSnap": {
    "message": "有効にする"
  },
  "enableToken": {
    "message": "$1を有効にする",
    "description": "$1 is a token symbol, e.g. ETH"
  },
  "enableTokenAutoDetection": {
    "message": "トークンの自動検出を有効にする"
  },
  "enabled": {
    "message": "有効"
  },
  "encryptionPublicKeyNotice": {
    "message": "$1は公開暗号鍵を必要とします。同意することによって、このサイトは暗号化されたメッセージを作成できます。",
    "description": "$1 is the web3 site name"
  },
  "encryptionPublicKeyRequest": {
    "message": "公開暗号鍵をリクエスト"
  },
  "endpointReturnedDifferentChainId": {
    "message": "入力したRPC URLが別のチェーンID ($1) を返しました。追加しようとしているネットワークのRPC URLと一致するように、チェーンIDを更新してください。",
    "description": "$1 is the return value of eth_chainId from an RPC endpoint"
  },
  "enhancedTokenDetectionAlertMessage": {
    "message": "改善されたトークン検出は現在$1で利用可能です。$2"
  },
  "ensDomainsSettingDescriptionIntroduction": {
    "message": "MetaMaskは、ENSドメインをブラウザのアドレスバーに直接表示します。使い方は次の通りです:"
  },
  "ensDomainsSettingDescriptionOutroduction": {
    "message": "この機能を使用すると、IPアドレスがIPFSのサードパーティサービスに公開されます。"
  },
  "ensDomainsSettingDescriptionPart1": {
    "message": "MetaMaskはイーサリアムのENSコントラクトを確認し、ENS名に接続されたコードを取得します。"
  },
  "ensDomainsSettingDescriptionPart2": {
    "message": "コードがIPFSにリンクしている場合、関連付けられたコンテンツ (通常Webサイト) を見ることができます。"
  },
  "ensDomainsSettingTitle": {
    "message": "アドレスバーにENSドメインを表示する"
  },
  "ensIllegalCharacter": {
    "message": "ENSにサポートされていない文字が使用されています。"
  },
  "ensRegistrationError": {
    "message": "ENS名の登録エラー"
  },
  "ensUnknownError": {
    "message": "ENSの検索に失敗しました。"
  },
  "enterANumber": {
    "message": "数字を入力してください"
  },
  "enterCustodianToken": {
    "message": "$1トークンを入力するか、新しいトークンを追加してください"
  },
  "enterMaxSpendLimit": {
    "message": "使用限度額の最大値を入力してください"
  },
  "enterOptionalPassword": {
    "message": "オプションのパスワードを入力してください"
  },
  "enterPasswordContinue": {
    "message": "続行するには、パスワードを入力してください"
  },
  "enterTokenNameOrAddress": {
    "message": "トークン名を入力するか、アドレスを貼り付けてください"
  },
  "enterYourPassword": {
    "message": "パスワードを入力してください"
  },
  "errorCode": {
    "message": "コード: $1",
    "description": "Displayed error code for debugging purposes. $1 is the error code"
  },
  "errorDetails": {
    "message": "エラーの詳細",
    "description": "Title for collapsible section that displays error details for debugging purposes"
  },
  "errorGettingSafeChainList": {
    "message": "安全なチェーンリストの取得中にエラーが発生しました。慎重に続けてください。"
  },
  "errorMessage": {
    "message": "メッセージ: $1",
    "description": "Displayed error message for debugging purposes. $1 is the error message"
  },
  "errorName": {
    "message": "コード: $1",
    "description": "Displayed error name for debugging purposes. $1 is the error name"
  },
  "errorPageMessage": {
    "message": "ページを再ロードしてもう一度実行するか、$1からサポートまでお問い合わせください。",
    "description": "Message displayed on generic error page in the fullscreen or notification UI, $1 is a clickable link with text defined by the 'here' key. The link will open to a form where users can file support tickets."
  },
  "errorPagePopupMessage": {
    "message": "ポップアップを閉じてから再び開いてもう一度実行するか、$1からサポートまでお問い合わせください。",
    "description": "Message displayed on generic error page in the popup UI, $1 is a clickable link with text defined by the 'here' key. The link will open to a form where users can file support tickets."
  },
  "errorPageTitle": {
    "message": "MetaMaskにエラーが発生しました",
    "description": "Title of generic error page"
  },
  "errorStack": {
    "message": "スタック:",
    "description": "Title for error stack, which is displayed for debugging purposes"
  },
  "errorWhileConnectingToRPC": {
    "message": "カスタムネットワークへの接続中にエラーが発生しました。"
  },
  "errorWithSnap": {
    "message": "$1でエラーが発生しました",
    "description": "$1 represents the name of the snap"
  },
  "estimatedFee": {
    "message": "予想手数料"
  },
  "ethGasPriceFetchWarning": {
    "message": "現在メインのガスの見積もりサービスが利用できないため、バックアップのガス価格が提供されています。"
  },
  "ethereumProviderAccess": {
    "message": "イーサリアムプロバイダーに$1へのアクセス権を付与する",
    "description": "The parameter is the name of the requesting origin"
  },
  "ethereumPublicAddress": {
    "message": "イーサリアムのパブリックアドレス"
  },
  "etherscan": {
    "message": "Etherscan"
  },
  "etherscanView": {
    "message": "Etherscanでアカウントを表示"
  },
  "etherscanViewOn": {
    "message": "Etherscanで表示"
  },
  "expandView": {
    "message": "ビューを展開"
  },
  "experimental": {
    "message": "試験運用"
  },
  "extendWalletWithSnaps": {
    "message": "Web3のエクスペリエンスをカスタマイズする、コミュニティが開発したSnapをご覧ください",
    "description": "Banner description displayed on Snaps list page in Settings when less than 6 Snaps is installed."
  },
  "extensionInsallCompleteDescription": {
    "message": "MetaMask Institutionalの製品オンボーディングに戻って、カストディアルまたはセルフカストディアルアカウントを接続します。"
  },
  "extensionInsallCompleteTitle": {
    "message": "拡張機能のインストールが完了しました"
  },
  "externalExtension": {
    "message": "外部拡張機能"
  },
  "externalNameSourcesSetting": {
    "message": "ニックネームの提案"
  },
  "externalNameSourcesSettingDescription": {
    "message": "当社はEtherscan、Infura、Lensプロトコルなどのサードパーティソースから、やり取りがあるアドレスのニックネームの提案を取得します。これらのソースは対象となるアドレスとユーザーのIPアドレスを把握できます。ユーザーのアカウントアドレスはサードパーティに公開されません。"
  },
  "failed": {
    "message": "失敗しました"
  },
  "failedToFetchChainId": {
    "message": "チェーンIDを取り込むことができませんでした。お使いのRPC URLは正しいですか？"
  },
  "failedToFetchTickerSymbolData": {
    "message": "ティッカーシンボルの検証データが現在利用できません。入力されたシンボルが正しいことを確認してください。これはこのネットワークの換算レートに影響を与えます"
  },
  "failureMessage": {
    "message": "問題が発生しました。アクションを完了させることができません"
  },
  "fast": {
    "message": "高速"
  },
  "feeAssociatedRequest": {
    "message": "このリクエストには手数料がかかります。"
  },
  "feeDetails": {
    "message": "手数料の詳細"
  },
  "fiat": {
    "message": "法定通貨",
    "description": "Exchange type"
  },
  "fileImportFail": {
    "message": "ファイルのインポートが機能していない場合、ここをクリックしてください！",
    "description": "Helps user import their account from a JSON file"
  },
  "flaskWelcomeUninstall": {
    "message": "この拡張機能はアンインストールしてください",
    "description": "This request is shown on the Flask Welcome screen. It is intended for non-developers, and will be bolded."
  },
  "flaskWelcomeWarning1": {
    "message": "Flaskは、開発者が新しい不安定なAPIをテストするためのものです。開発者やベータテスター以外の方は、$1。",
    "description": "This is a warning shown on the Flask Welcome screen, intended to encourage non-developers not to proceed any further. $1 is the bolded message 'flaskWelcomeUninstall'"
  },
  "flaskWelcomeWarning2": {
    "message": "この拡張機能の安全性や安定性は保証されていません。Flaskで提供される新しいAPIはフィッシング攻撃への対策ができていないため、Flaskを必要とするサイトまたはsnapは、資産の窃取を目的とした悪質なものである可能性があります。",
    "description": "This explains the risks of using MetaMask Flask"
  },
  "flaskWelcomeWarning3": {
    "message": "Flask APIはすべて試験運用です。これらは通知なしに変更または削除される可能性があり、安定したMetaMaskに移行することなく永久にFlaskに残る可能性もあります。自己責任でご使用ください。",
    "description": "This message warns developers about unstable Flask APIs"
  },
  "flaskWelcomeWarning4": {
    "message": "Flaskの使用中は、通常のMetaMask拡張機能を無効にしてください。",
    "description": "This message calls to pay attention about multiple versions of MetaMask running on the same site (Flask + Prod)"
  },
  "flaskWelcomeWarningAcceptButton": {
    "message": "リスクを受け入れる",
    "description": "this text is shown on a button, which the user presses to confirm they understand the risks of using Flask"
  },
  "floatAmountToken": {
    "message": "トークンの金額は整数で入力する必要があります"
  },
  "followUsOnTwitter": {
    "message": "Twitterでフォロー"
  },
  "forbiddenIpfsGateway": {
    "message": "IPFSゲートウェイの使用は禁止されています。CIDゲートウェイを指定してください"
  },
  "forgetDevice": {
    "message": "このデバイスの登録を解除"
  },
  "forgotPassword": {
    "message": "パスワードを忘れた場合"
  },
  "from": {
    "message": "移動元"
  },
  "fromAddress": {
    "message": "移動元: $1",
    "description": "$1 is the address to include in the From label. It is typically shortened first using shortenAddress"
  },
  "fromTokenLists": {
    "message": "トークンリストから: $1"
  },
  "function": {
    "message": "機能: $1"
  },
  "functionApprove": {
    "message": "機能: 承認"
  },
  "functionSetApprovalForAll": {
    "message": "関数: SetApprovalForAll"
  },
  "functionType": {
    "message": "機能の種類"
  },
  "fundYourWallet": {
    "message": "ウォレットへの入金"
  },
  "fundYourWalletDescription": {
    "message": "ウォレットに$1を追加して開始します。",
    "description": "$1 is the token symbol"
  },
  "gas": {
    "message": "ガス"
  },
  "gasDisplayAcknowledgeDappButtonText": {
    "message": "ガス代の提案を編集"
  },
  "gasDisplayDappWarning": {
    "message": "このガス代は$1により提案されています。これを上書きすると、トランザクションに問題が発生する可能性があります。ご質問がございましたら、$1までお問い合わせください。",
    "description": "$1 represents the Dapp's origin"
  },
  "gasIsETH": {
    "message": "ガス代は$1です"
  },
  "gasLimit": {
    "message": "ガスリミット"
  },
  "gasLimitInfoTooltipContent": {
    "message": "ガスリミットは使用するガスの最大単位数です。"
  },
  "gasLimitRecommended": {
    "message": "推奨されるガスリミットは$1です。ガスリミットがこれ未満の場合、失敗する可能性があります。"
  },
  "gasLimitTooLow": {
    "message": "ガスリミットは21000以上にする必要があります"
  },
  "gasLimitTooLowWithDynamicFee": {
    "message": "ガスリミットは$1以上にする必要があります",
    "description": "$1 is the custom gas limit, in decimal."
  },
  "gasLimitV2": {
    "message": "ガスリミット"
  },
  "gasOption": {
    "message": "ガスのオプション"
  },
  "gasPrice": {
    "message": "ガス価格 (gwei)"
  },
  "gasPriceExcessive": {
    "message": "ガス代が不要に高く設定されています。金額を下げることを検討してください。"
  },
  "gasPriceExcessiveInput": {
    "message": "ガス価格が高すぎます"
  },
  "gasPriceExtremelyLow": {
    "message": "ガス価格が非常に低く設定されています"
  },
  "gasPriceFetchFailed": {
    "message": "ネットワークエラーのため、ガス価格の見積もりに失敗しました。"
  },
  "gasPriceInfoTooltipContent": {
    "message": "ガス価格は、ガス1単位ごとに支払うイーサの額を指定します。"
  },
  "gasTimingHoursShort": {
    "message": "$1時間",
    "description": "$1 represents a number of hours"
  },
  "gasTimingLow": {
    "message": "低速"
  },
  "gasTimingMinutesShort": {
    "message": "$1分",
    "description": "$1 represents a number of minutes"
  },
  "gasTimingSecondsShort": {
    "message": "$1秒",
    "description": "$1 represents a number of seconds"
  },
  "gasUsed": {
    "message": "ガス使用量"
  },
  "general": {
    "message": "一般"
  },
  "generalCameraError": {
    "message": "カメラにアクセスできませんでした。もう一度お試しください"
  },
  "generalCameraErrorTitle": {
    "message": "問題が発生しました...."
  },
  "genericExplorerView": {
    "message": "$1でアカウントを表示"
  },
  "getStartedWithNFTs": {
    "message": "$1を入手してNFTを購入",
    "description": "$1 is the token symbol"
  },
  "getStartedWithNFTsDescription": {
    "message": "ウォレットに$1を追加してNFTの利用を開始します。",
    "description": "$1 is the token symbol"
  },
  "goBack": {
    "message": "戻る"
  },
  "goToSite": {
    "message": "サイトに移動"
  },
  "goerli": {
    "message": "Goerliテストネットワーク"
  },
  "gotIt": {
    "message": "了解！"
  },
  "grantedToWithColon": {
    "message": "付与先:"
  },
  "gwei": {
    "message": "gwei"
  },
  "hardware": {
    "message": "ハードウェア"
  },
  "hardwareWalletConnected": {
    "message": "ハードウェアウォレットが接続されました"
  },
  "hardwareWalletLegacyDescription": {
    "message": "(レガシー)",
    "description": "Text representing the MEW path"
  },
  "hardwareWalletSupportLinkConversion": {
    "message": "ここをクリック"
  },
  "hardwareWallets": {
    "message": "ハードウェアウォレットを接続"
  },
  "hardwareWalletsInfo": {
    "message": "ハードウェアウォレットの統合には、外部サーバーへのAPI呼び出しを使用します。外部サーバーはこれにより、あなたがやり取りしたIPアドレスとスマートコントラクトアドレスを把握できます。"
  },
  "hardwareWalletsMsg": {
    "message": "MetaMaskに接続するハードウェアウォレットを選択してください。"
  },
  "here": {
    "message": "こちら",
    "description": "as in -click here- for more information (goes with troubleTokenBalances)"
  },
  "hexData": {
    "message": "16進データ"
  },
  "hiddenAccounts": {
    "message": "非表示のアカウント"
  },
  "hide": {
    "message": "非表示"
  },
  "hideAccount": {
    "message": "アカウントを非表示"
  },
  "hideFullTransactionDetails": {
    "message": "完全なトランザクション情報を非表示"
  },
  "hideSeedPhrase": {
    "message": "シードフレーズを非表示"
  },
  "hideSentitiveInfo": {
    "message": "機密情報を非表示"
  },
  "hideToken": {
    "message": "トークンを非表示"
  },
  "hideTokenPrompt": {
    "message": "トークンを非表示にしますか？"
  },
  "hideTokenSymbol": {
    "message": "$1を非表示",
    "description": "$1 is the symbol for a token (e.g. 'DAI')"
  },
  "hideZeroBalanceTokens": {
    "message": "残高のないトークンを非表示"
  },
  "high": {
    "message": "積極的"
  },
  "highGasSettingToolTipMessage": {
    "message": "変動の激しい市場でも確率が高くなります。人気のNFTドロップなどによるネットワークトラフィックの急増に備えるには、$1を使用してください。",
    "description": "$1 is key 'high' (text: 'Aggressive') separated here so that it can be passed in with bold font-weight"
  },
  "highLowercase": {
    "message": "高"
  },
  "history": {
    "message": "履歴"
  },
  "holdToRevealContent1": {
    "message": "シークレットリカバリーフレーズは$1を提供します。",
    "description": "$1 is a bolded text with the message from 'holdToRevealContent2'"
  },
  "holdToRevealContent2": {
    "message": "ウォレットと資金への完全アクセス",
    "description": "Is the bolded text in 'holdToRevealContent1'"
  },
  "holdToRevealContent3": {
    "message": "これは誰にも教えないでください。$1 $2",
    "description": "$1 is a message from 'holdToRevealContent4' and $2 is a text link with the message from 'holdToRevealContent5'"
  },
  "holdToRevealContent4": {
    "message": "MetaMaskサポートがこの情報を尋ねることはなく、",
    "description": "Part of 'holdToRevealContent3'"
  },
  "holdToRevealContent5": {
    "message": "もし尋ねられた場合はフィッシング詐欺の可能性があります。",
    "description": "The text link in 'holdToRevealContent3'"
  },
  "holdToRevealContentPrivateKey1": {
    "message": "秘密鍵は$1",
    "description": "$1 is a bolded text with the message from 'holdToRevealContentPrivateKey2'"
  },
  "holdToRevealContentPrivateKey2": {
    "message": "ウォレットと資金への完全アクセスを提供します。",
    "description": "Is the bolded text in 'holdToRevealContentPrivateKey2'"
  },
  "holdToRevealLockedLabel": {
    "message": "長押ししてロックされた円を表示します"
  },
  "holdToRevealPrivateKey": {
    "message": "長押しして秘密鍵を表示します"
  },
  "holdToRevealPrivateKeyTitle": {
    "message": "秘密鍵は安全に保管してください"
  },
  "holdToRevealSRP": {
    "message": "長押ししてSRPを表示します"
  },
  "holdToRevealSRPTitle": {
    "message": "SRPは安全に保管してください"
  },
  "holdToRevealUnlockedLabel": {
    "message": "長押ししてロックが解除された円を表示します"
  },
  "id": {
    "message": "ID"
  },
  "ignoreAll": {
    "message": "すべて無視"
  },
  "ignoreTokenWarning": {
    "message": "トークンを非表示にするとウォレットに表示されなくなりますが、検索して追加することはできます。"
  },
  "imToken": {
    "message": "imToken"
  },
  "import": {
    "message": "インポート",
    "description": "Button to import an account from a selected file"
  },
  "importAccount": {
    "message": "アカウントをインポート"
  },
  "importAccountError": {
    "message": "アカウントのインポート中にエラーが発生しました。"
  },
  "importAccountErrorIsSRP": {
    "message": "シークレットリカバリーフレーズ (またはニーモニックフレーズ) が入力されました。ここにアカウントをインポートするには、秘密鍵を入力する必要があります。秘密鍵は64文字の16進数の文字列です。"
  },
  "importAccountErrorNotAValidPrivateKey": {
    "message": "これは有効な秘密鍵ではありません。16進数の文字列を入力しましたが、64文字でなければなりません。"
  },
  "importAccountErrorNotHexadecimal": {
    "message": "これは有効な秘密鍵ではありません。16進数の64文字の文字列を入力する必要があります。"
  },
  "importAccountJsonLoading1": {
    "message": "このJSONのインポートには数分かかり、MetaMaskがフリーズします。"
  },
  "importAccountJsonLoading2": {
    "message": "申し訳ございません。今後高速化できるよう取り組みます。"
  },
  "importAccountMsg": {
    "message": "インポートされたアカウントは、MetaMaskアカウントのシークレットリカバリーフレーズと関連付けられません。インポートされたアカウントの詳細を表示"
  },
  "importMyWallet": {
    "message": "ウォレットをインポート"
  },
  "importNFT": {
    "message": "NFTをインポート"
  },
  "importNFTAddressToolTip": {
    "message": "OpenSeaの場合、NFTページの詳細の下に、「コントラクトアドレス」という青いハイパーリンクがあります。これをクリックすると、Etherscanのコントラクトのアドレスに移動します。そのページの左上に「コントラクト」というアイコンがあり、その右側には文字と数字で構成された長い文字列があります。これがNFTを作成したコントラクトのアドレスです。アドレスの右側にある「コピー」アイコンをクリックすると、クリップボードにコピーされます。"
  },
  "importNFTPage": {
    "message": "NFTページをインポート"
  },
  "importNFTTokenIdToolTip": {
    "message": "NFTのIDは一意の識別子で、同じNFTは2つとして存在しません。前述の通り、OpenSeaではこの番号は「詳細」に表示されます。このIDを書き留めるか、クリップボードにコピーしてください。"
  },
  "importSelectedTokens": {
    "message": "選択したトークンをインポートしますか？"
  },
  "importSelectedTokensDescription": {
    "message": "選択したトークンだけがウォレットに表示されます。非表示のトークンは後でいつでも検索してインポートできます。"
  },
  "importTokenQuestion": {
    "message": "トークンをインポートしますか？"
  },
  "importTokenWarning": {
    "message": "誰でも既存のトークンの偽バージョンを含めて、任意の名前でトークンを作成することができます。追加および取引は自己責任となります！"
  },
  "importTokensCamelCase": {
    "message": "トークンをインポート"
  },
  "importTokensError": {
    "message": "トークンをインポートできませんでした。後ほど再度お試しください。"
  },
  "importWithCount": {
    "message": "$1をインポート",
    "description": "$1 will the number of detected tokens that are selected for importing, if all of them are selected then $1 will be all"
  },
  "imported": {
    "message": "インポート済み",
    "description": "status showing that an account has been fully loaded into the keyring"
  },
  "inYourSettings": {
    "message": "設定で"
  },
  "infuraBlockedNotification": {
    "message": "MetaMaskがブロックチェーンのホストに接続できません。考えられる理由$1を確認してください。",
    "description": "$1 is a clickable link with with text defined by the 'here' key"
  },
  "initialTransactionConfirmed": {
    "message": "最初のトランザクションはネットワークによって承認されました。戻るには「OK」をクリックします。"
  },
  "inputLogicEmptyState": {
    "message": "現在または今後サードパーティが使用しても構わない額のみを入力してください。使用上限は後でいつでも増額できます。"
  },
  "inputLogicEqualOrSmallerNumber": {
    "message": "これにより、サードパーティが現在の残高から$1使用できるようになります。",
    "description": "$1 is the current token balance in the account and the name of the current token"
  },
  "inputLogicHigherNumber": {
    "message": "これにより、上限に達するか使用上限が取り消されるまで、サードパーティがトークン残高全額を使用できるようになります。これを意図していない場合は、使用上限を低めに設定することをお勧めします。"
  },
  "insightWarning": {
    "message": "警告"
  },
  "insightWarningCheckboxMessage": {
    "message": "$2の要求を$1する",
    "description": "$1 is the action i.e. sign, confirm. $2 is the origin making the request."
  },
  "insightWarningContentPlural": {
    "message": "$2する前に$1を確認してください。$3は元に戻せません。",
    "description": "$1 the 'insightWarnings' message (2 warnings) representing warnings, $2 is the action (i.e. signing) and $3 is the result (i.e. signature, transaction)"
  },
  "insightWarningContentSingular": {
    "message": "$2する前に$1を確認してください。$3は元に戻せません。",
    "description": "$1 is the 'insightWarning' message (1 warning), $2 is the action (i.e. signing) and $3 is the result (i.e. signature, transaction)"
  },
  "insightWarningHeader": {
    "message": "この要求はリスクを伴う可能性があります"
  },
  "insightWarnings": {
    "message": "警告"
  },
  "insightsFromSnap": {
    "message": "$1からのインサイト",
    "description": "$1 represents the name of the snap"
  },
  "install": {
    "message": "インストール"
  },
  "installExtension": {
    "message": "拡張機能をインストール"
  },
  "installExtensionDescription": {
    "message": "世界をリードするWeb3ウォレット、MetaMaskの企業対応版です。"
  },
  "installOrigin": {
    "message": "インストール元"
  },
  "installRequest": {
    "message": "MetaMaskに追加"
  },
  "installedOn": {
    "message": "$1にインストール",
    "description": "$1 is the date when the snap has been installed"
  },
  "insufficientBalance": {
    "message": "残高が不十分です。"
  },
  "insufficientCurrencyBuyOrDeposit": {
    "message": "アカウントに、$2ネットワークでトランザクション手数料を支払うのに十分な$1がありません。$3するか、別のアカウントからデポジットしてください。",
    "description": "$1 is the native currency of the network, $2 is the name of the current network, $3 is the key 'buy' + the ticker symbol of the native currency of the chain wrapped in a button"
  },
  "insufficientCurrencyBuyOrReceive": {
    "message": "アカウントに、$2ネットワークでトランザクション手数料を支払うのに十分な$1がありません。$3するか、別のアカウントから$4してください。",
    "description": "$1 is the native currency of the network, $2 is the name of the current network, $3 is the key 'buy' + the ticker symbol of the native currency of the chain wrapped in a button, $4 is the key 'deposit' button"
  },
  "insufficientCurrencyDeposit": {
    "message": "アカウントに、$2ネットワークでトランザクション手数料を支払うのに十分な$1がありません。別のアカウントから$1を入金してください。",
    "description": "$1 is the native currency of the network, $2 is the name of the current network"
  },
  "insufficientFunds": {
    "message": "資金が不十分です。"
  },
  "insufficientFundsForGas": {
    "message": "ガス代が足りません"
  },
  "insufficientTokens": {
    "message": "トークンが不十分です。"
  },
  "interactingWith": {
    "message": "相手:"
  },
  "interactingWithTransactionDescription": {
    "message": "このコントラクトとやり取りしています。詳細を確認して詐欺師から身を守りましょう。"
  },
  "invalidAddress": {
    "message": "無効なアドレス"
  },
  "invalidAddressRecipient": {
    "message": "送金先アドレスが無効です"
  },
  "invalidAddressRecipientNotEthNetwork": {
    "message": "ETHネットワークではありません。小文字にしてください。"
  },
  "invalidAssetType": {
    "message": "このアセットはNFTであるため、「NFT」タブの「NFTのインポート」ページで追加しなおす必要があります"
  },
  "invalidBlockExplorerURL": {
    "message": "ブロックエクスプローラーのURLが無効です"
  },
  "invalidChainIdTooBig": {
    "message": "無効なチェーンID。チェーンIDが大きすぎます。"
  },
  "invalidCustomNetworkAlertContent1": {
    "message": "カスタムネットワーク $1のチェーンIDの再入力が必要です。",
    "description": "$1 is the name/identifier of the network."
  },
  "invalidCustomNetworkAlertContent2": {
    "message": "悪意または欠陥のあるネットワークプロバイダーからユーザーを保護するため、すべてのカスタムネットワークに対してチェーンIDが必要になりました。"
  },
  "invalidCustomNetworkAlertContent3": {
    "message": "「設定」>「ネットワーク」に進んで、チェーンIDを入力します。最もよく使用されるネットワークのチェーンIDは$1にあります。",
    "description": "$1 is a link to https://chainid.network"
  },
  "invalidCustomNetworkAlertTitle": {
    "message": "カスタムネットワークが無効です"
  },
  "invalidHexNumber": {
    "message": "無効な16進数です。"
  },
  "invalidHexNumberLeadingZeros": {
    "message": "無効な16進数です。頭のゼロを削除してください。"
  },
  "invalidIpfsGateway": {
    "message": "無効なIPFSゲートウェイです: 値が有効なURLになる必要があります"
  },
  "invalidNumber": {
    "message": "無効な数値です。10進数または「0x」で始まる16進数を入力してください。"
  },
  "invalidNumberLeadingZeros": {
    "message": "無効な数値です。頭のゼロを削除してください。"
  },
  "invalidRPC": {
    "message": "無効なRPC URL"
  },
  "invalidSeedPhrase": {
    "message": "無効なシークレットリカバリーフレーズ"
  },
  "invalidSeedPhraseCaseSensitive": {
    "message": "入力値が無効です！シークレットリカバリーフレーズは大文字・小文字が区別されます。"
  },
  "ipfsGateway": {
    "message": "IPFSゲートウェイ"
  },
  "ipfsGatewayDescription": {
    "message": "MetaMaskは、サードパーティサービスを使用して、IPFSに保管されているNFTの画像の表示、ブラウザのアドレスバーに入力されたENSアドレスに関する情報の表示、様々なトークンのアイコンの取得を行います。これらのサービスの使用時には、IPアドレスが当該サービスに公開される可能性があります。"
  },
  "ipfsToggleModalDescriptionOne": {
    "message": "MetaMaskは、サードパーティサービスを使用して、IPFSに保管されているNFTの画像の表示、ブラウザのアドレスバーに入力されたENSアドレスに関する情報の表示、様々なトークンのアイコンの取得を行います。これらのサービスの使用時には、IPアドレスが当該サービスに公開される可能性があります。"
  },
  "ipfsToggleModalDescriptionTwo": {
    "message": "「確認」を選択すると、IPFS解決がオンになります。これは$1でいつでもオフにできます。",
    "description": "$1 is the method to turn off ipfs"
  },
  "ipfsToggleModalSettings": {
    "message": "「設定」>「セキュリティとプライバシー」"
  },
  "isSigningOrSubmitting": {
    "message": "以前のトランザクションがまだ署名中または送信中です"
  },
  "jazzAndBlockies": {
    "message": "JazziconとBlockieは、アカウントを一目で見分けるためのユニークなアイコンであり、2つの異なるスタイルが特徴です。"
  },
  "jazzicons": {
    "message": "Jazzicon"
  },
  "jsDeliver": {
    "message": "jsDeliver"
  },
  "jsonFile": {
    "message": "JSONファイル",
    "description": "format for importing an account"
  },
  "keyringAccountName": {
    "message": "アカウント名"
  },
  "keyringAccountPublicAddress": {
    "message": "パブリックアドレス"
  },
  "keyringSnapRemovalResult1": {
    "message": "$1の削除を完了$2",
    "description": "Displays the result after removal of a keyring snap. $1 is the snap name, $2 is whether it is successful or not"
  },
  "keyringSnapRemovalResultNotSuccessful": {
    "message": "できませんでした",
    "description": "Displays the `not` word in $2."
  },
  "keyringSnapRemoveConfirmation": {
    "message": "「$1」と入力して、このSnapを削除することを確定してください:",
    "description": "Asks user to input the name nap prior to deleting the snap. $1 is the snap name"
  },
  "keystone": {
    "message": "Keystone"
  },
  "knownAddressRecipient": {
    "message": "既知のコントラクトアドレスです。"
  },
  "knownTokenWarning": {
    "message": "このアクションは、ウォレットに既に一覧表示されているトークンを編集します。これは、フィッシングに使用される可能性があります。これらのトークンの表す内容を変更する意図が確実な場合にのみ承認します。$1に関する詳細をご覧ください"
  },
  "lastConnected": {
    "message": "前回の接続"
  },
  "lastPriceSold": {
    "message": "前回の売値"
  },
  "lastSold": {
    "message": "前回の売却"
  },
  "lavaDomeCopyWarning": {
    "message": "安全上の理由により、現在このテキストは選択できません。"
  },
  "layer1Fees": {
    "message": "レイヤー1手数料"
  },
  "layer2Fees": {
    "message": "レイヤー2手数料"
  },
  "learnCancelSpeeedup": {
    "message": "$1の方法を学ぶ",
    "description": "$1 is link to cancel or speed up transactions"
  },
  "learnMore": {
    "message": "詳細"
  },
  "learnMoreAboutGas": {
    "message": "ガスに関する$1をご希望ですか？",
    "description": "$1 will be replaced by the learnMore translation key"
  },
  "learnMoreKeystone": {
    "message": "詳細"
  },
  "learnMoreUpperCase": {
    "message": "詳細"
  },
  "learnMoreUpperCaseWithDot": {
    "message": "詳細。"
  },
  "learnScamRisk": {
    "message": "詐欺やセキュリティのリスク。"
  },
  "learnToBridge": {
    "message": "ブリッジの使い方"
  },
  "leaveMetaMask": {
    "message": "MetaMaskから離れますか？"
  },
  "leaveMetaMaskDesc": {
    "message": "MetaMask以外のサイトにアクセスしようとしています。続行する前にURLをもう一度確認してください。"
  },
  "ledgerAccountRestriction": {
    "message": "新しいアカウントを追加するには、その前に最後のアカウントを使用する必要があります。"
  },
  "ledgerConnectionInstructionCloseOtherApps": {
    "message": "デバイスに接続されている他のソフトウェアを閉じてから、ここをクリックして更新してください。"
  },
  "ledgerConnectionInstructionHeader": {
    "message": "確認をクリックする前:に:"
  },
  "ledgerConnectionInstructionStepFour": {
    "message": "Ledgerデバイスで「スマートコントラクトデータ」または「ブラインド署名」を有効にしてください。"
  },
  "ledgerConnectionInstructionStepThree": {
    "message": "Ledgerが接続されていて、イーサリアムアプリを選択していることを確認してください。"
  },
  "ledgerDeviceOpenFailureMessage": {
    "message": "Ledgerデバイスを開けませんでした。Ledgerが他のソフトウェアに接続されている可能性があります。Ledger LiveまたはLedgerデバイスに接続されている他のアプリケーションを閉じて、もう一度接続してみてください。"
  },
  "ledgerErrorConnectionIssue": {
    "message": "Ledgerを接続し直し、ETHアプリを開いてもう一度お試しください。"
  },
  "ledgerErrorDevicedLocked": {
    "message": "Ledgerがロックされています。ロックを解除してからもう一度お試しください。"
  },
  "ledgerErrorEthAppNotOpen": {
    "message": "この問題を解決するには、デバイスでETHアプリケーションを開いてもう一度お試しください。"
  },
  "ledgerErrorTransactionDataNotPadded": {
    "message": "イーサリアムトランザクションの入力データが十分にパディングされていません。"
  },
  "ledgerLiveApp": {
    "message": "Ledger Liveアプリ"
  },
  "ledgerLocked": {
    "message": "Ledgerデバイスに接続できません。デバイスのロックが解除され、イーサリアムアプリが開かれていることを確認してください。"
  },
  "ledgerTimeout": {
    "message": "Ledger Liveが応答に時間がかかりすぎているか、接続がタイムアウトしました。Ledger Liveのアプリが開かれていて、デバイスのロックが解除されていることを確認してください。"
  },
  "ledgerWebHIDNotConnectedErrorMessage": {
    "message": "Ledgerデバイスが接続されていません。Ledgerに接続する場合は、もう一度「続行」をクリックして、HID接続を承認してください。",
    "description": "An error message shown to the user during the hardware connect flow."
  },
  "levelArrow": {
    "message": "水平矢印"
  },
  "lightTheme": {
    "message": "ライト"
  },
  "likeToImportToken": {
    "message": "このトークンをインポートしますか？"
  },
  "likeToImportTokens": {
    "message": "これらのトークンを追加しますか？"
  },
  "lineaGoerli": {
    "message": "Linea Goerliテストネットワーク"
  },
  "lineaMainnet": {
    "message": "Lineaメインネット"
  },
  "lineaSepolia": {
    "message": "Linea Sepoliaテストネットワーク"
  },
  "link": {
    "message": "リンク"
  },
  "links": {
    "message": "リンク"
  },
  "loadMore": {
    "message": "さらにロード"
  },
  "loading": {
    "message": "ロードしています..."
  },
  "loadingScreenHardwareWalletMessage": {
    "message": "ハードウェアウォレットでトランザクションを完了させてください。"
  },
  "loadingScreenSnapMessage": {
    "message": "Snapでトランザクションを完了させてください。"
  },
  "loadingTokens": {
    "message": "トークンをロードしています..."
  },
  "localhost": {
    "message": "Localhost 8545"
  },
  "lock": {
    "message": "ロック"
  },
  "lockMetaMask": {
    "message": "MetaMaskをロック"
  },
  "lockTimeInvalid": {
    "message": "ロック時間は0～10080の間の数字で設定する必要があります"
  },
  "logo": {
    "message": "$1ロゴ",
    "description": "$1 is the name of the ticker"
  },
  "low": {
    "message": "低"
  },
  "lowGasSettingToolTipMessage": {
    "message": "値下がりを待つには$1を使用してください。価格がやや予測不能なため、予想時間はあまり正確ではありません。",
    "description": "$1 is key 'low' separated here so that it can be passed in with bold font-weight"
  },
  "lowLowercase": {
    "message": "低"
  },
  "lowPriorityMessage": {
    "message": "今後のトランザクションはこのトランザクションの後でキューに入ります。この価格が最後に表示されたのはしばらく前のことです。"
  },
  "mainnet": {
    "message": "イーサリアムメインネット"
  },
  "mainnetToken": {
    "message": "このアドレスは、既知のイーサリアムメインネットのトークンアドレスと一致しています。追加するトークンのコントラクトアドレスとネットワークを再確認してください。"
  },
  "makeAnotherSwap": {
    "message": "新しいスワップの作成"
  },
  "makeSureNoOneWatching": {
    "message": "誰にも見られていないことを確認してください",
    "description": "Warning to users to be care while creating and saving their new Secret Recovery Phrase"
  },
  "max": {
    "message": "最大"
  },
  "maxBaseFee": {
    "message": "最大基本料金"
  },
  "maxFee": {
    "message": "最大手数料"
  },
  "maxPriorityFee": {
    "message": "最大優先手数料"
  },
  "medium": {
    "message": "市場"
  },
  "mediumGasSettingToolTipMessage": {
    "message": "現在の市場価格での迅速な処理には、$1を使用してください。",
    "description": "$1 is key 'medium' (text: 'Market') separated here so that it can be passed in with bold font-weight"
  },
  "memo": {
    "message": "メモ"
  },
  "message": {
    "message": "メッセージ"
  },
  "metaMaskConnectStatusParagraphOne": {
    "message": "アカウントの接続をMetaMaskでさらに制御できるようになりました。"
  },
  "metaMaskConnectStatusParagraphThree": {
    "message": "接続されているアカウントを管理するには、これをクリックします。"
  },
  "metaMaskConnectStatusParagraphTwo": {
    "message": "訪問しているWebサイトが現在選択しているアカウントに接続されている場合、接続ステータスボタンが表示されます。"
  },
  "metadataModalSourceTooltip": {
    "message": "$1はnpmでホストされていて、$2はこのSnapの一意のIDです。",
    "description": "$1 is the snap name and $2 is the snap NPM id."
  },
  "metamaskInstitutionalVersion": {
    "message": "MetaMask Institutionalバージョン"
  },
  "metamaskNotificationsAreOff": {
    "message": "ウォレット通知は現在アクティブではありません"
  },
  "metamaskPortfolio": {
    "message": "MetaMask Portfolio。"
  },
  "metamaskSwapsOfflineDescription": {
    "message": "MetaMask Swapsはメンテナンス中です。後でもう一度確認してください。"
  },
  "metamaskVersion": {
    "message": "MetaMaskのバージョン"
  },
  "methodData": {
    "message": "方法"
  },
  "methodDataTransactionDescription": {
    "message": "これが実行される具体的なアクションです。このデータには改ざんの可能性があるため、相手のサイトが信頼できることを確認してください。"
  },
  "methodNotSupported": {
    "message": "このアカウントではサポートされていません。"
  },
  "metrics": {
    "message": "メトリクス"
  },
  "mismatchAccount": {
    "message": "選択されたアカウント ($1) は署名しようとしているアカウント ($2) と異なります"
  },
  "mismatchedChainLinkText": {
    "message": "ネットワークの詳細の確認",
    "description": "Serves as link text for the 'mismatchedChain' key. This text will be embedded inside the translation for that key."
  },
  "mismatchedChainRecommendation": {
    "message": "先に進む前に$1をお勧めします。",
    "description": "$1 is a clickable link with text defined by the 'mismatchedChainLinkText' key. The link will open to instructions for users to validate custom network details."
  },
  "mismatchedNetworkName": {
    "message": "弊社の記録によると、ネットワーク名がこのチェーンIDと正しく一致していない可能性があります。"
  },
  "mismatchedNetworkSymbol": {
    "message": "送信された通貨記号がこのチェーンIDに関して予想されるものと一致していません。"
  },
  "mismatchedRpcChainId": {
    "message": "カスタムネットワークにより返されたチェーンIDが、送信されたチェーンIDと一致しません。"
  },
  "mismatchedRpcUrl": {
    "message": "弊社の記録によると、送信されたRPC URLの値がこのチェーンIDの既知のプロバイダーと一致しません。"
  },
  "missingSetting": {
    "message": "設定が見つかりませんか？"
  },
  "missingSettingRequest": {
    "message": "ここからリクエスト"
  },
  "mmiBuiltAroundTheWorld": {
    "message": "MetaMaskは、世界中でデザイン・開発されています。"
  },
  "mmiNewNFTDetectedInNFTsTabMessage": {
    "message": "MetaMask Institutionalによるウォレット内のNFTの自動検出と表示を許可します。"
  },
  "mmiPasswordSetupDetails": {
    "message": "このパスワードはMetaMask Institutional拡張機能のロックしか解除しません。"
  },
  "more": {
    "message": "他"
  },
  "multipleSnapConnectionWarning": {
    "message": "$1が$2 Snapの使用を求めています",
    "description": "$1 is the dapp and $2 is the number of snaps it wants to connect to."
  },
  "mustSelectOne": {
    "message": "トークンを1つ以上選択する必要があります。"
  },
  "name": {
    "message": "名前"
  },
  "nameAddressLabel": {
    "message": "アドレス",
    "description": "Label above address field in name component modal."
  },
  "nameInstructionsNew": {
    "message": "このアドレスを知っている場合は、今後認識できるようニックネームを付けてください。",
    "description": "Instruction text in name component modal when value is not recognised."
  },
  "nameInstructionsRecognized": {
    "message": "このアドレスにはデフォルトのニックネームがありますが、編集したり、他の提案を閲覧したりできます。",
    "description": "Instruction text in name component modal when value is recognized but not saved."
  },
  "nameInstructionsSaved": {
    "message": "以前このアドレスのニックネームを追加しています。編集するか、他のニックネームの提案を参照できます。",
    "description": "Instruction text in name component modal when value is saved."
  },
  "nameLabel": {
    "message": "ニックネーム",
    "description": "Label above name input field in name component modal."
  },
  "nameModalMaybeProposedName": {
    "message": "たとえば: $1",
    "description": "$1 is the proposed name"
  },
  "nameModalTitleNew": {
    "message": "不明なアドレス",
    "description": "Title of the modal created by the name component when value is not recognised."
  },
  "nameModalTitleRecognized": {
    "message": "認識されたアドレス",
    "description": "Title of the modal created by the name component when value is recognized but not saved."
  },
  "nameModalTitleSaved": {
    "message": "保存したアドレス",
    "description": "Title of the modal created by the name component when value is saved."
  },
  "nameProviderProposedBy": {
    "message": "提案元: $1",
    "description": "$1 is the name of the provider"
  },
  "nameProvider_ens": {
    "message": "イーサリアムネームサービス (ENS)"
  },
  "nameProvider_etherscan": {
    "message": "Etherscan"
  },
  "nameProvider_lens": {
    "message": "Lensプロトコル"
  },
  "nameProvider_token": {
    "message": "MetaMask"
  },
  "nameSetPlaceholder": {
    "message": "ニックネームを選択...",
    "description": "Placeholder text for name input field in name component modal."
  },
  "nativePermissionRequestDescription": {
    "message": "このサイトに次のことを希望しますか？",
    "description": "Description below header used on Permission Connect screen for native permissions."
  },
  "nativeToken": {
    "message": "このネットワークのネイティブトークンは$1です。ガス代にもこのトークンが使用されます。",
    "description": "$1 represents the name of the native token on the current network"
  },
  "nativeTokenScamWarningConversion": {
    "message": "ネットワークの詳細を編集"
  },
  "nativeTokenScamWarningDescription": {
    "message": "このネットワークは関連付けられているチェーンIDまたは名前と一致していません。人気のトークンの多くが「$1」という名前を使用しているため、詐欺の対象となっています。詐欺師はより価値の高い通貨を送り返すよう仕向けてくる可能性があります。続行する前にすべてを確認してください。",
    "description": "$1 represents the currency name"
  },
  "nativeTokenScamWarningTitle": {
    "message": "これは詐欺の可能性があります"
  },
  "needHelp": {
    "message": "アシスタンスが必要な場合は、$1にお問い合わせください",
    "description": "$1 represents `needHelpLinkText`, the text which goes in the help link"
  },
  "needHelpFeedback": {
    "message": "フィードバックを提供"
  },
  "needHelpLinkText": {
    "message": "MetaMaskサポート"
  },
  "needHelpSubmitTicket": {
    "message": "チケットを送信"
  },
  "needImportFile": {
    "message": "インポートするファイルの選択が必要です。",
    "description": "User is important an account and needs to add a file to continue"
  },
  "negativeETH": {
    "message": "負の額のETHを送金することはできません。"
  },
  "negativeOrZeroAmountToken": {
    "message": "資産をマイナスまたはゼロの金額で送ることはできません。"
  },
  "network": {
    "message": "ネットワーク:"
  },
  "networkAddedSuccessfully": {
    "message": "ネットワークが追加されました！"
  },
  "networkDetails": {
    "message": "ネットワークの詳細"
  },
  "networkIsBusy": {
    "message": "ネットワークが混み合っています。ガス代が高く、見積もりはあまり正確ではありません。"
  },
  "networkMenu": {
    "message": "ネットワークメニュー"
  },
  "networkMenuHeading": {
    "message": "ネットワークを選択"
  },
  "networkName": {
    "message": "ネットワーク名"
  },
  "networkNameArbitrum": {
    "message": "Arbitrum"
  },
  "networkNameAvalanche": {
    "message": "Avalanche"
  },
  "networkNameBSC": {
    "message": "BSC"
  },
  "networkNameBase": {
    "message": "Base"
  },
  "networkNameDefinition": {
    "message": "このネットワークに関連付けられている名前。"
  },
  "networkNameEthereum": {
    "message": "イーサリアム"
  },
  "networkNameGoerli": {
    "message": "Goerli"
  },
  "networkNameLinea": {
    "message": "Linea"
  },
  "networkNameOpMainnet": {
    "message": "OPメインネット"
  },
  "networkNamePolygon": {
    "message": "Polygon"
  },
  "networkNameTestnet": {
    "message": "テストネット"
  },
  "networkNameZkSyncEra": {
    "message": "zkSync Era"
  },
  "networkProvider": {
    "message": "ネットワークプロバイダー"
  },
  "networkSettingsChainIdDescription": {
    "message": "チェーンIDはトランザクションの署名に使用されます。チェーンIDはネットワークが返すチェーンIDと一致する必要があります。10進数または「0x」が先行する16進数を入力できますが、10進数で表示されます。"
  },
  "networkStatus": {
    "message": "ネットワークステータス"
  },
  "networkStatusBaseFeeTooltip": {
    "message": "基本料金はネットワークによって設定され、13～14秒ごとに変更されます。弊社の$1と$2のオプションは、突然の上昇を考慮したものです。",
    "description": "$1 and $2 are bold text for Medium and Aggressive respectively."
  },
  "networkStatusPriorityFeeTooltip": {
    "message": "優先手数料 (別名「マイナーチップ」) の範囲。これはマイナーに直接支払われ、トランザクションを優先するインセンティブとなります。"
  },
  "networkStatusStabilityFeeTooltip": {
    "message": "ガス代は過去72時間と比較して$1です。",
    "description": "$1 is networks stability value - stable, low, high"
  },
  "networkSwitchConnectionError": {
    "message": "$1に接続できません",
    "description": "$1 represents the network name"
  },
  "networkURL": {
    "message": "ネットワークURL"
  },
  "networkURLDefinition": {
    "message": "このネットワークへのアクセスに使用されるURLです。"
  },
  "networks": {
    "message": "ネットワーク"
  },
  "nevermind": {
    "message": "取り消し"
  },
  "new": {
    "message": "新登場！"
  },
  "newAccount": {
    "message": "新しいアカウント"
  },
  "newAccountNumberName": {
    "message": "アカウント$1",
    "description": "Default name of next account to be created on create account screen"
  },
  "newContact": {
    "message": "新しい連絡先"
  },
  "newContract": {
    "message": "新しいコントラクト"
  },
  "newNFTDetectedInImportNFTsMessageStrongText": {
    "message": "「設定」>「セキュリティとプライバシー」"
  },
  "newNFTDetectedInImportNFTsMsg": {
    "message": "OpenSeaを使用してNFTを表示するには、$1で「NFTメディアの表示」をオンにしてください。",
    "description": "$1 is used for newNFTDetectedInImportNFTsMessageStrongText"
  },
  "newNFTDetectedInNFTsTabMessage": {
    "message": "MetaMaskによるウォレット内のNFTの自動検出と表示を許可します。"
  },
  "newNFTsAutodetected": {
    "message": "NFTの自動検出"
  },
  "newNetworkAdded": {
    "message": "「$1」が追加されました！"
  },
  "newNftAddedMessage": {
    "message": "NFTが追加されました！"
  },
  "newPassword": {
    "message": "新しいパスワード (最低8文字)"
  },
  "newPrivacyPolicyActionButton": {
    "message": "続きを表示"
  },
  "newPrivacyPolicyTitle": {
    "message": "プライバシーポリシーが更新されました"
  },
  "newTokensImportedMessage": {
    "message": "$1をインポートしました。",
    "description": "$1 is the string of symbols of all the tokens imported"
  },
  "newTokensImportedTitle": {
    "message": "トークンがインポートされました"
  },
  "next": {
    "message": "次へ"
  },
  "nextNonceWarning": {
    "message": "ナンスが提案された$1よりも大きいです",
    "description": "The next nonce according to MetaMask's internal logic"
  },
  "nftAddFailedMessage": {
    "message": "所有者情報が一致していないため、NFTを追加できません。入力された情報が正しいことを確認してください。"
  },
  "nftAddressError": {
    "message": "このトークンはNFTです。$1で追加してください",
    "description": "$1 is a clickable link with text defined by the 'importNFTPage' key"
  },
  "nftAlreadyAdded": {
    "message": "NFTがすでに追加されています。"
  },
  "nftDisclaimer": {
    "message": "開示事項: MetaMaskはソースURLからメディアファイルを取得します。このURLは時々、NFTがミントされたマーケットプレイスにより変更されることがあります。"
  },
  "nftOptions": {
    "message": "NFTオプション"
  },
  "nftTokenIdPlaceholder": {
    "message": "トークンIDを入力してください"
  },
  "nftWarningContent": {
    "message": "今後取得する可能性のあるものも含め、$1へのアクセスを許可しようとしています。相手はこの承認が取り消されるまで、お客様のウォレットからいつでも許可なしにこれらのNFTを送ることができます。$2",
    "description": "$1 is nftWarningContentBold bold part, $2 is Learn more link"
  },
  "nftWarningContentBold": {
    "message": "手持ちのすべての$1 NFT",
    "description": "$1 is name of the collection"
  },
  "nftWarningContentGrey": {
    "message": "慎重に進めてください。"
  },
  "nfts": {
    "message": "NFT"
  },
  "nftsPreviouslyOwned": {
    "message": "以前保有"
  },
  "nickname": {
    "message": "ニックネーム"
  },
  "noAccountsFound": {
    "message": "指定された検索クエリでアカウントが見つかりませんでした"
  },
  "noAddressForName": {
    "message": "この名前にアドレスが設定されていません。"
  },
  "noConnectedAccountDescription": {
    "message": "続行するには、このサイトで使用するアカウントを選択してください。"
  },
  "noConnectedAccountTitle": {
    "message": "MetaMaskはこのサイトに接続されていません"
  },
  "noConversionDateAvailable": {
    "message": "通貨換算日がありません"
  },
  "noConversionRateAvailable": {
    "message": "利用可能な換算レートがありません"
  },
  "noDomainResolution": {
    "message": "指定されたドメインの名前解決ができません。"
  },
  "noNFTs": {
    "message": "NFTはまだありません"
  },
  "noNetworksFound": {
    "message": "入力された検索クエリでネットワークが見つかりません"
  },
  "noSnaps": {
    "message": "snapがインストールされていません"
  },
  "noThanks": {
    "message": "結構です"
  },
  "noTransactions": {
    "message": "トランザクションがありません"
  },
  "noWebcamFound": {
    "message": "お使いのコンピューターのWebカメラが見つかりませんでした。もう一度お試しください。"
  },
  "noWebcamFoundTitle": {
    "message": "Webカメラが見つかりません"
  },
  "nonCustodialAccounts": {
    "message": "MetaMask Institutionalでは、非カストディアルアカウントを使用できます。これらのアカウントを使用する場合は、シークレットリカバリーフレーズをバックアップしてください。"
  },
  "nonce": {
    "message": "ナンス"
  },
  "nonceField": {
    "message": "トランザクション ナンスのカスタマイズ"
  },
  "nonceFieldDescription": {
    "message": "承認画面上でナンス (トランザクション番号) を変更するには、この機能をオンにします。これは高度な機能であり、慎重に使用してください。"
  },
  "nonceFieldHeading": {
    "message": "カスタムナンス"
  },
  "notBusy": {
    "message": "ビジー状態ではありません"
  },
  "notCurrentAccount": {
    "message": "これは正しいアカウントですか？ウォレットで現在選択されているアカウントと異なっています"
  },
  "notEnoughBalance": {
    "message": "残高が不十分です"
  },
  "notEnoughGas": {
    "message": "ガスが不足しています"
  },
  "note": {
    "message": "備考"
  },
  "notePlaceholder": {
    "message": "承認者がカストディアンでトランザクションを承認する際に、この備考が表示されます。"
  },
  "notificationDetail": {
    "message": "詳細"
  },
  "notificationDetailBaseFee": {
    "message": "基本料金 (gwei)"
  },
  "notificationDetailGasLimit": {
    "message": "ガスリミット (単位)"
  },
  "notificationDetailGasUsed": {
    "message": "使用ガス (単位)"
  },
  "notificationDetailMaxFee": {
    "message": "ガス1単位あたりの最大手数料"
  },
  "notificationDetailNetwork": {
    "message": "ネットワーク"
  },
  "notificationDetailNetworkFee": {
    "message": "ネットワーク手数料"
  },
  "notificationDetailPriorityFee": {
    "message": "優先手数料 (gwei)"
  },
  "notificationItemCheckBlockExplorer": {
    "message": "BlockExplorerで確認する"
  },
  "notificationItemCollection": {
    "message": "コレクション"
  },
  "notificationItemConfirmed": {
    "message": "確定されました"
  },
  "notificationItemError": {
    "message": "現在手数料を取得できません"
  },
  "notificationItemFrom": {
    "message": "移動元"
  },
  "notificationItemLidoStakeReadyToBeWithdrawn": {
    "message": "出金準備ができました"
  },
  "notificationItemLidoStakeReadyToBeWithdrawnMessage": {
    "message": "これでステーキングされていない $1 を引き出すことができます"
  },
  "notificationItemLidoWithdrawalRequestedMessage": {
    "message": "$1 のステーキングを解除するリクエストが送信されました"
  },
  "notificationItemNFTReceivedFrom": {
    "message": "NFTを次の元から受け取りました:"
  },
  "notificationItemNFTSentTo": {
    "message": "NFTを次の相手に送りました:"
  },
  "notificationItemNetwork": {
    "message": "ネットワーク"
  },
  "notificationItemRate": {
    "message": "レート (手数料込み)"
  },
  "notificationItemReceived": {
    "message": "受け取りました"
  },
  "notificationItemReceivedFrom": {
    "message": "次の元から受け取りました:"
  },
  "notificationItemSent": {
    "message": "送りました"
  },
  "notificationItemSentTo": {
    "message": "次の相手に送りました:"
  },
  "notificationItemStakeCompleted": {
    "message": "ステーキングが完了しました"
  },
  "notificationItemStaked": {
    "message": "ステーキングしました"
  },
  "notificationItemStakingProvider": {
    "message": "ステーキングプロバイダー"
  },
  "notificationItemStatus": {
    "message": "ステータス"
  },
  "notificationItemSwapped": {
    "message": "スワップ完了"
  },
  "notificationItemSwappedFor": {
    "message": "for"
  },
  "notificationItemTo": {
    "message": "移動先"
  },
  "notificationItemTransactionId": {
    "message": "トランザクションID"
  },
  "notificationItemUnStakeCompleted": {
    "message": "ステーキングの解除が完了しました"
  },
  "notificationItemUnStaked": {
    "message": "ステーキングが寛恕されました"
  },
  "notificationItemUnStakingRequested": {
    "message": "ステーキングの解除がリクエストされました"
  },
  "notificationTransactionFailedMessage": {
    "message": "トランザクション $1 に失敗しました！$2",
    "description": "Content of the browser notification that appears when a transaction fails"
  },
  "notificationTransactionFailedMessageMMI": {
    "message": "トランザクションに失敗しました！$1",
    "description": "Content of the browser notification that appears when a transaction fails in MMI"
  },
  "notificationTransactionFailedTitle": {
    "message": "トランザクション失敗",
    "description": "Title of the browser notification that appears when a transaction fails"
  },
  "notificationTransactionSuccessMessage": {
    "message": "トランザクション $1 が承認されました！",
    "description": "Content of the browser notification that appears when a transaction is confirmed"
  },
  "notificationTransactionSuccessTitle": {
    "message": "トランザクションの承認完了",
    "description": "Title of the browser notification that appears when a transaction is confirmed"
  },
  "notificationTransactionSuccessView": {
    "message": "$1で表示",
    "description": "Additional content in a notification that appears when a transaction is confirmed and has a block explorer URL."
  },
  "notifications": {
    "message": "通知"
  },
  "notificationsDropLedgerFirefoxDescription": {
    "message": "FirefoxはU2Fをサポートしなくなったため、LedgerはFirefox版の MetaMaskでは機能しません。代わりにGoogle Chrome版のMetaMaskをお試しください。",
    "description": "Description of a notification in the 'See What's New' popup. Describes that ledger will not longer be supported for firefox users and they should use MetaMask on chrome for ledger support instead."
  },
  "notificationsDropLedgerFirefoxTitle": {
    "message": "FirefoxでのLedger サポートの停止",
    "description": "Title for a notification in the 'See What's New' popup. Tells firefox users that ledger support is being dropped."
  },
  "notificationsFeatureToggle": {
    "message": "ウォレットの通知を有効にする",
    "description": "Experimental feature title"
  },
  "notificationsFeatureToggleDescription": {
    "message": "これにより、資金やNFTのやり取りなどに関するウォレットの通知と、機能に関するお知らせが有効になります。",
    "description": "Description of the experimental notifications feature"
  },
  "notificationsMarkAllAsRead": {
    "message": "すべて既読にする"
  },
  "notificationsPageEmptyTitle": {
    "message": "ここに表示する内容はありません"
  },
  "notificationsPageErrorContent": {
    "message": "このページにもう一度アクセスしてみてください"
  },
  "notificationsPageErrorTitle": {
    "message": "エラーが発生しました"
  },
  "notificationsPageNoNotificationsContent": {
    "message": "まだ通知を受け取っていません。"
  },
  "notificationsSettingsBoxError": {
    "message": "問題が発生しました。もう一度お試しください。"
  },
  "notificationsSettingsPageAllowNotifications": {
    "message": "通知を使えば、ウォレットで何が起きているか常に把握できます。通知を使用するには、プロファイルを使用してデバイス間で一部の設定を同期します。$1"
  },
  "notificationsSettingsPageAllowNotificationsLink": {
    "message": "この機能を使用する際に当社がどのようにユーザーのプライバシーを保護するのか、ご覧ください。"
  },
  "numberOfNewTokensDetectedPlural": {
    "message": "$1種類の新しいトークンがこのアカウントで見つかりました",
    "description": "$1 is the number of new tokens detected"
  },
  "numberOfNewTokensDetectedSingular": {
    "message": "1つの新しいトークンがこのアカウントで見つかりました"
  },
  "ofTextNofM": {
    "message": "中の"
  },
  "off": {
    "message": "オフ"
  },
  "offlineForMaintenance": {
    "message": "メンテナンスのためにオフラインです"
  },
  "ok": {
    "message": "OK"
  },
  "on": {
    "message": "オン"
  },
  "onboarding": {
    "message": "オンボーディング"
  },
  "onboardingAdvancedPrivacyIPFSDescription": {
    "message": "IPFSゲートウェイにより、第三者がホスティングしているデータへのアクセスと表示が可能になります。カスタムIPFSゲートウェイを追加するか、引き続きデフォルトを使用できます。"
  },
  "onboardingAdvancedPrivacyIPFSInvalid": {
    "message": "有効なURLを入力してください"
  },
  "onboardingAdvancedPrivacyIPFSTitle": {
    "message": "カスタムIPFSゲートウェイを追加"
  },
  "onboardingAdvancedPrivacyIPFSValid": {
    "message": "IPFSゲートウェイのURLが有効です"
  },
  "onboardingAdvancedPrivacyNetworkButton": {
    "message": "カスタムネットワークを追加"
  },
  "onboardingAdvancedPrivacyNetworkDescription": {
    "message": "当社では、遠隔手続き呼び出し (RPC) プロバイダーにInfuraを使用して、イーサリアムデータにできるだけ信頼性の高いプライベートな形でアクセスできるようにしています。独自のRPCをお選びいただくこともできますが、どのRPCもトランザクションを実行するために、ユーザーのIPアドレスとイーサリアムウォレットを取得する点にご注意ください。Infuraによるデータの取扱いに関する詳細は、$1をご覧ください。"
  },
  "onboardingAdvancedPrivacyNetworkTitle": {
    "message": "ネットワークを選択してください"
  },
  "onboardingCreateWallet": {
    "message": "新規ウォレットを作成"
  },
  "onboardingImportWallet": {
    "message": "既存のウォレットをインポート"
  },
  "onboardingMetametricsAgree": {
    "message": "同意します"
  },
  "onboardingMetametricsDescription": {
    "message": "MetaMaskの改善を目的に、基本的な使用状況および診断データを収集したいと思います。ここで提供されるデータが販売されることはありません。"
  },
  "onboardingMetametricsDescription2": {
    "message": "指標を収集する際、常に次の条件が適用されます..."
  },
<<<<<<< HEAD
  "onboardingMetametricsDisagree": {
    "message": "結構です"
=======
  "onboardingMetametricsDescription2Legacy": {
    "message": "MetaMaskは..."
  },
  "onboardingMetametricsDescriptionLegacy": {
    "message": "MetaMaskは、ユーザーによるMetaMaskの使用状況をより詳細に把握するため、使用データを収集したいと考えています。このデータは、使用状況に基づくサービスの改善を含め、サービスの提供を目的に使用されます。"
>>>>>>> 1e348f8c
  },
  "onboardingMetametricsInfuraTerms": {
    "message": "このデータを他の目的に使用する際は、お知らせします。詳細は当社の$1をご覧ください。設定でいつでもオプトアウトできます。",
    "description": "$1 represents `onboardingMetametricsInfuraTermsPolicy`"
  },
  "onboardingMetametricsInfuraTermsPolicy": {
    "message": "プライバシー ポリシー"
  },
  "onboardingMetametricsModalTitle": {
    "message": "カスタムネットワークを追加"
  },
  "onboardingMetametricsNeverCollect": {
    "message": "$1 アプリのクリックやビューは保存されますが、その他の詳細 (ユーザーのパブリックアドレスなど) は保存されません。",
    "description": "$1 represents `onboardingMetametricsNeverCollectEmphasis`"
  },
  "onboardingMetametricsNeverCollectEmphasis": {
    "message": "非公開:"
  },
  "onboardingMetametricsNeverCollectIP": {
    "message": "$1 大まかな位置情報 (国や地域など) の検出にユーザーのIPアドレスが一時的に使用されますが、保存されることはありません。",
    "description": "$1 represents `onboardingMetametricsNeverCollectIPEmphasis`"
  },
  "onboardingMetametricsNeverCollectIPEmphasis": {
    "message": "一般:"
  },
  "onboardingMetametricsNeverSellData": {
    "message": "$1 使用状況データを共有するか削除するかは、設定でいつでも指定できます。",
    "description": "$1 represents `onboardingMetametricsNeverSellDataEmphasis`"
  },
  "onboardingMetametricsNeverSellDataEmphasis": {
    "message": "任意:"
  },
  "onboardingMetametricsTitle": {
    "message": "MetaMaskの改善にご協力ください"
  },
  "onboardingPinExtensionBillboardAccess": {
    "message": "フルアクセス"
  },
  "onboardingPinExtensionBillboardDescription": {
    "message": "これらの拡張機能は、情報を表示および変更できます"
  },
  "onboardingPinExtensionBillboardDescription2": {
    "message": "このサイトで。"
  },
  "onboardingPinExtensionBillboardTitle": {
    "message": "拡張機能"
  },
  "onboardingPinExtensionChrome": {
    "message": "ブラウザの拡張機能アイコンをクリックします"
  },
  "onboardingPinExtensionDescription": {
    "message": "MetaMaskをブラウザにピン留めすることで、アクセスしやすくなり、トランザクションの承認を簡単に表示できるようになります。"
  },
  "onboardingPinExtensionDescription2": {
    "message": "拡張機能をクリックしてMetaMaskを開き、ワンクリックでウォレットにアクセスできます。"
  },
  "onboardingPinExtensionDescription3": {
    "message": "ブラウザの拡張機能アイコンをクリックすると、すぐにアクセスできます"
  },
  "onboardingPinExtensionLabel": {
    "message": "MetaMaskをピン留めする"
  },
  "onboardingPinExtensionStep1": {
    "message": "1"
  },
  "onboardingPinExtensionStep2": {
    "message": "2"
  },
  "onboardingPinExtensionTitle": {
    "message": "MetaMaskのインストールが完了しました！"
  },
  "onboardingPinMmiExtensionLabel": {
    "message": "MetaMask Institutionalをピン留めする"
  },
  "onboardingUsePhishingDetectionDescription": {
    "message": "フィッシング検出アラートには$1との通信が必要です。jsDeliverはユーザーのIPアドレスにアクセスします。$2をご覧ください。",
    "description": "The $1 is the word 'jsDeliver', from key 'jsDeliver' and $2 is the words Privacy Policy from key 'privacyMsg', both separated here so that it can be wrapped as a link"
  },
  "onekey": {
    "message": "OneKey"
  },
  "onlyAddTrustedNetworks": {
    "message": "悪意のあるネットワーク プロバイダーは、ブロックチェーンのステートを偽り、ユーザーのネットワークアクティビティを記録することがあります。信頼するカスタムネットワークのみを追加してください。"
  },
  "onlyConnectTrust": {
    "message": "信頼するサイトにのみ接続してください。$1",
    "description": "Text displayed above the buttons for connection confirmation. $1 is the link to the learn more web page."
  },
  "openCustodianApp": {
    "message": "$1アプリを開く",
    "description": "The $1 is the name of the Custodian that will be open"
  },
  "openFullScreenForLedgerWebHid": {
    "message": "全画面モードにしてLedgerを接続します。",
    "description": "Shown to the user on the confirm screen when they are viewing MetaMask in a popup window but need to connect their ledger via webhid."
  },
  "openInBlockExplorer": {
    "message": "ブロックエクスプローラーで開く"
  },
  "openSeaNew": {
    "message": "OpenSea"
  },
  "openSeaToBlockaidBtnLabel": {
    "message": "Snapを閲覧"
  },
  "openSeaToBlockaidDescription": {
    "message": "このネットワークでセキュリティアラートが使用できなくなりました。Snapをインストールすると、セキュリティが向上する可能性があります。"
  },
  "openSeaToBlockaidTitle": {
    "message": "ご注意！"
  },
  "operationFailed": {
    "message": "操作に失敗しました"
  },
  "optional": {
    "message": "オプション"
  },
  "optionalWithParanthesis": {
    "message": "(オプション)"
  },
  "options": {
    "message": "オプション"
  },
  "or": {
    "message": "または"
  },
  "origin": {
    "message": "起点"
  },
  "osTheme": {
    "message": "システム"
  },
  "otherSnaps": {
    "message": "他のsnap",
    "description": "Used in the 'permission_rpc' message."
  },
  "outdatedBrowserNotification": {
    "message": "古いブラウザを使用しています。ブラウザをアップデートしないと、MetaMaskからセキュリティパッチや新機能を入手できなくなります。"
  },
  "padlock": {
    "message": "南京錠"
  },
  "parameters": {
    "message": "パラメーター"
  },
  "participateInMetaMetrics": {
    "message": "MetaMetricsに参加"
  },
  "participateInMetaMetricsDescription": {
    "message": "MetaMetricsに参加して、MetaMaskの改善にご協力ください"
  },
  "password": {
    "message": "パスワード"
  },
  "passwordMmiTermsWarning": {
    "message": "私は、MetaMask Institutionalがこのパスワードを復元できないことを理解しています。$1"
  },
  "passwordNotLongEnough": {
    "message": "パスワードの長さが足りません"
  },
  "passwordSetupDetails": {
    "message": "このパスワードは、このデバイスでのみMetaMaskウォレットのロックを解除します。MetaMaskはこのパスワードを復元できません。"
  },
  "passwordStrength": {
    "message": "パスワードの強度: $1",
    "description": "Return password strength to the user when user wants to create password."
  },
  "passwordStrengthDescription": {
    "message": "強力なパスワードは、デバイスが盗まれたり侵入されたりした場合に、ウォレットのセキュリティを高めます。"
  },
  "passwordTermsWarning": {
    "message": "私はMetaMaskがこのパスワードを復元できないことを理解しています。$1"
  },
  "passwordsDontMatch": {
    "message": "パスワードが一致しません"
  },
  "pasteJWTToken": {
    "message": "ここにトークンを貼り付けるかドロップしてください:"
  },
  "pastePrivateKey": {
    "message": "秘密鍵の文字列をここに貼り付けます:",
    "description": "For importing an account from a private key"
  },
  "paymasterInUse": {
    "message": "このトランザクションのガス代はペイマスターにより支払われます。",
    "description": "Alert shown in transaction confirmation if paymaster in use."
  },
  "pending": {
    "message": "保留中"
  },
  "pendingTransactionInfo": {
    "message": "このトランザクションは、そのトランザクションが完了するまで処理されません。"
  },
  "pendingTransactionMultiple": {
    "message": "保留中のトランザクションが$1件あります。"
  },
  "pendingTransactionSingle": {
    "message": "保留中のトランザクションが1件あります。",
    "description": "$1 is count of pending transactions"
  },
  "permissionDetails": {
    "message": "アクセス許可の詳細"
  },
  "permissionRequest": {
    "message": "許可のリクエスト"
  },
  "permissionRequested": {
    "message": "現在リクエスト中"
  },
  "permissionRequestedForAccounts": {
    "message": "$1に対して要求済み",
    "description": "Permission cell status for requested permission including accounts, rendered as AvatarGroup which is $1."
  },
  "permissionRevoked": {
    "message": "この更新で取り消し"
  },
  "permissionRevokedForAccounts": {
    "message": "この更新で$1に対して取り消し済み",
    "description": "Permission cell status for revoked permission including accounts, rendered as AvatarGroup which is $1."
  },
  "permission_accessNamedSnap": {
    "message": "$1に接続。",
    "description": "The description for the `wallet_snap` permission. $1 is the human-readable name of the snap."
  },
  "permission_accessNetwork": {
    "message": "インターネットにアクセスします。",
    "description": "The description of the `endowment:network-access` permission."
  },
  "permission_accessNetworkDescription": {
    "message": "$1によるインターネットへのアクセスを許可します。これは、サードパーティサーバーとのデータの送受信に使用されます。",
    "description": "An extended description of the `endowment:network-access` permission. $1 is the snap name."
  },
  "permission_accessSnap": {
    "message": "$1 snapに接続します。",
    "description": "The description for the `wallet_snap` permission. $1 is the name of the snap."
  },
  "permission_accessSnapDescription": {
    "message": "Webサイトまたはsnapによる$1とのやり取りを許可します。",
    "description": "The description for the `wallet_snap_*` permission. $1 is the name of the Snap."
  },
  "permission_cronjob": {
    "message": "定期的なアクションのスケジュール設定と実行。",
    "description": "The description for the `snap_cronjob` permission"
  },
  "permission_cronjobDescription": {
    "message": "$1が一定の時刻、日付、または間隔で定期的に実行されるアクションを実行することを許可します。これは、時間依存のやり取りや通知のトリガーに使用されます。",
    "description": "An extended description for the `snap_cronjob` permission. $1 is the snap name."
  },
  "permission_dialog": {
    "message": "MetaMaskにダイアログウィンドウを表示します。",
    "description": "The description for the `snap_dialog` permission"
  },
  "permission_dialogDescription": {
    "message": "$1がカスタムテキスト、入力フィールド、アクションの承認・拒否ボタンを備えたMetaMaskポップアップを表示することを許可します。\nこれは、Snapのアラート、承認、オプトインフローなどの作成に使用されます。",
    "description": "An extended description for the `snap_dialog` permission. $1 is the snap name."
  },
  "permission_ethereumAccounts": {
    "message": "アドレス、アカウント残高、アクティビティを表示して、承認するトランザクションを提案",
    "description": "The description for the `eth_accounts` permission"
  },
  "permission_ethereumProvider": {
    "message": "イーサリアムプロバイダーにアクセスします。",
    "description": "The description for the `endowment:ethereum-provider` permission"
  },
  "permission_ethereumProviderDescription": {
    "message": "$1がブロックチェーンのデータを読み込みメッセージやトランザクションを提案するために、MetaMaskと直接通信することを許可します。",
    "description": "An extended description for the `endowment:ethereum-provider` permission. $1 is the snap name."
  },
  "permission_getEntropy": {
    "message": "$1に固有の任意のキーを導出します。",
    "description": "The description for the `snap_getEntropy` permission. $1 is the snap name."
  },
  "permission_getEntropyDescription": {
    "message": "$1が、$1固有の任意のキーを公開せずに導出することを許可します。これらのキーはMetaMaskアカウントとは切り離されており、秘密鍵やシークレットリカバリーフレーズとは関連性がありません。他のSnapはこの情報にアクセスできません。",
    "description": "An extended description for the `snap_getEntropy` permission. $1 is the snap name."
  },
  "permission_getLocale": {
    "message": "言語設定の表示",
    "description": "The description for the `snap_getLocale` permission"
  },
  "permission_getLocaleDescription": {
    "message": "$1がMetaMaskの言語設定にアクセスできるようにします。これは、$1のコンテンツをユーザーの言語にローカライズして表示するために使用されます。",
    "description": "An extended description for the `snap_getLocale` permission. $1 is the snap name."
  },
  "permission_homePage": {
    "message": "カスタム画面の表示",
    "description": "The description for the `endowment:page-home` permission"
  },
  "permission_homePageDescription": {
    "message": "$1がMetaMaskでカスタムホーム画面を表示することを許可します。これは、ユーザーインターフェース、構成、ダッシュボードに使用されます。",
    "description": "An extended description for the `endowment:page-home` permission. $1 is the snap name."
  },
  "permission_keyring": {
    "message": "イーサリアムアカウントの追加と制御の要求を許可する",
    "description": "The description for the `endowment:keyring` permission"
  },
  "permission_keyringDescription": {
    "message": "$1がアカウントの追加または削除のリクエストを受け取ることや、これらのアカウントの代理で署名やトランザクションを行うことを許可します。",
    "description": "An extended description for the `endowment:keyring` permission. $1 is the snap name."
  },
  "permission_lifecycleHooks": {
    "message": "ライフサイクルフックを使用します。",
    "description": "The description for the `endowment:lifecycle-hooks` permission"
  },
  "permission_lifecycleHooksDescription": {
    "message": "$1がライフサイクルフックを使用して、ライフサイクルの特定のタイミングでコードを実行することを許可します。",
    "description": "An extended description for the `endowment:lifecycle-hooks` permission. $1 is the snap name."
  },
  "permission_manageAccounts": {
    "message": "イーサリアムアカウントを追加して管理します",
    "description": "The description for `snap_manageAccounts` permission"
  },
  "permission_manageAccountsDescription": {
    "message": "$1がイーサリアムアカウントを追加または削除し、これらのアカウントでトランザクションや署名を行うことを許可します。",
    "description": "An extended description for the `snap_manageAccounts` permission. $1 is the snap name."
  },
  "permission_manageBip32Keys": {
    "message": "$1アカウントの管理",
    "description": "The description for the `snap_getBip32Entropy` permission. $1 is a derivation path, e.g. 'm/44'/0'/0' (secp256k1)'."
  },
  "permission_manageBip44AndBip32KeysDescription": {
    "message": "$1による要求されたネットワークでのアカウントおよび資産の管理を許可します。これらのアカウントはシークレットリカバリーフレーズを (公開せずに) 使用して導出およびバックアップされます。キーを導出できることで、$1はイーサリアム (EVM) だけでなく、様々なブロックチェーンプロトコルをサポートできるようになります。",
    "description": "An extended description for the `snap_getBip44Entropy` and `snap_getBip44Entropy` permissions. $1 is the snap name."
  },
  "permission_manageBip44Keys": {
    "message": "$1アカウントの管理",
    "description": "The description for the `snap_getBip44Entropy` permission. $1 is the name of a protocol, e.g. 'Filecoin'."
  },
  "permission_manageState": {
    "message": "デバイスにデータを保管し管理します。",
    "description": "The description for the `snap_manageState` permission"
  },
  "permission_manageStateDescription": {
    "message": "$1が暗号化を使用して安全にデータを保管、更新、取得することを許可します。他のSnapはこの情報にアクセスできません。",
    "description": "An extended description for the `snap_manageState` permission. $1 is the snap name."
  },
  "permission_nameLookup": {
    "message": "ドメインとアドレス検索を提供します。",
    "description": "The description for the `endowment:name-lookup` permission."
  },
  "permission_nameLookupDescription": {
    "message": "SnapがMetaMask UIのさまざまな部分でアドレスとドメイン検索の取得と表示を行うことを許可します。",
    "description": "An extended description for the `endowment:name-lookup` permission."
  },
  "permission_notifications": {
    "message": "通知を表示します。",
    "description": "The description for the `snap_notify` permission"
  },
  "permission_notificationsDescription": {
    "message": "$1がMetaMask内に通知を表示することを許可します。Snapは、行動を促す情報や緊急性の高い情報に関する短い通知テキストをトリガーできます。",
    "description": "An extended description for the `snap_notify` permission. $1 is the snap name."
  },
  "permission_rpc": {
    "message": "$1が$2と直接やり取りすることを許可します。",
    "description": "The description for the `endowment:rpc` permission. $1 is 'other snaps' or 'websites', $2 is the snap name."
  },
  "permission_rpcDescription": {
    "message": "$1による$2へのメッセージの送信と$2からの応答の受信を許可します。",
    "description": "An extended description for the `endowment:rpc` permission. $1 is 'other snaps' or 'websites', $2 is the snap name."
  },
  "permission_rpcDescriptionOriginList": {
    "message": "$1および$2",
    "description": "A list of allowed origins where $2 is the last origin of the list and $1 is the rest of the list separated by ','."
  },
  "permission_signatureInsight": {
    "message": "署名分析情報モーダルの表示。",
    "description": "The description for the `endowment:signature-insight` permission"
  },
  "permission_signatureInsightDescription": {
    "message": "署名要求の承認前に、$1がモーダルを表示して署名要求に関する分析情報を提供することを許可します。これはフィッシング対策やセキュリティソリューションに使用されます。",
    "description": "An extended description for the `endowment:signature-insight` permission. $1 is the snap name."
  },
  "permission_signatureInsightOrigin": {
    "message": "署名要求を開始したWebサイトの出所を表示する",
    "description": "The description for the `signatureOrigin` caveat, to be used with the `endowment:signature-insight` permission"
  },
  "permission_signatureInsightOriginDescription": {
    "message": "$1による署名要求を開始したWebサイトの出所 (URI) の確認を許可します。これは、フィッシング対策やセキュリティソリューションに使用されます。",
    "description": "An extended description for the `signatureOrigin` caveat, to be used with the `endowment:signature-insight` permission. $1 is the snap name."
  },
  "permission_transactionInsight": {
    "message": "トランザクションインサイトを取得して表示します。",
    "description": "The description for the `endowment:transaction-insight` permission"
  },
  "permission_transactionInsightDescription": {
    "message": "$1によるトランザクションのデコードと、MetaMask UI内でのインサイトの表示を許可します。これは、フィッシング対策やセキュリティソリューションに使用されます。",
    "description": "An extended description for the `endowment:transaction-insight` permission. $1 is the snap name."
  },
  "permission_transactionInsightOrigin": {
    "message": "トランザクションを提案しているWebサイトの提供元を確認します",
    "description": "The description for the `transactionOrigin` caveat, to be used with the `endowment:transaction-insight` permission"
  },
  "permission_transactionInsightOriginDescription": {
    "message": "$1が、トランザクションを提案するWebサイトの出所 (URI) を確認することを許可します。これは、フィッシング対策やセキュリティソリューションに使用されます。",
    "description": "An extended description for the `transactionOrigin` caveat, to be used with the `endowment:transaction-insight` permission. $1 is the snap name."
  },
  "permission_unknown": {
    "message": "不明な許可: $1",
    "description": "$1 is the name of a requested permission that is not recognized."
  },
  "permission_viewBip32PublicKeys": {
    "message": "$1 ($2) の公開鍵を表示します。",
    "description": "The description for the `snap_getBip32PublicKey` permission. $1 is a derivation path, e.g. 'm/44'/0'/0''. $2 is the elliptic curve name, e.g. 'secp256k1'."
  },
  "permission_viewBip32PublicKeysDescription": {
    "message": "$2が、$1の公開鍵 (およびアドレス) を表示することを許可します。これは、アカウントや資産のコントロールを許可するものでは一切ありません。",
    "description": "An extended description for the `snap_getBip32PublicKey` permission. $1 is a derivation path (name). $2 is the snap name."
  },
  "permission_viewNamedBip32PublicKeys": {
    "message": "$1の公開鍵を表示します。",
    "description": "The description for the `snap_getBip32PublicKey` permission. $1 is a name for the derivation path, e.g., 'Ethereum accounts'."
  },
  "permission_walletSwitchEthereumChain": {
    "message": "次のネットワークに切り替えて使用します",
    "description": "The label for the `wallet_switchEthereumChain` permission"
  },
  "permission_webAssembly": {
    "message": "WebAssemblyのサポート",
    "description": "The description of the `endowment:webassembly` permission."
  },
  "permission_webAssemblyDescription": {
    "message": "$1がWebAssemblyを介して低レベルの実行環境にアクセスすることを許可します。",
    "description": "An extended description of the `endowment:webassembly` permission. $1 is the snap name."
  },
  "permissions": {
    "message": "許可"
  },
  "permissionsPageEmptyContent": {
    "message": "ここに表示する内容はありません"
  },
  "permissionsPageEmptySubContent": {
    "message": "ここには、インストールされたSnapや接続されたサイトに付与したアクセス許可が表示されます。"
  },
  "permissionsPageTourDescription": {
    "message": "これは、接続されたサイトやインストールされたSnapに付与したアクセス許可を管理するための、コントロールパネルです。"
  },
  "permissionsPageTourTitle": {
    "message": "「接続済みのサイト」が「アクセス許可」に変更されました"
  },
  "personalAddressDetected": {
    "message": "個人アドレスが検出されました。トークンコントラクトアドレスを入力してください。"
  },
  "petnamesEnabledToggle": {
    "message": "ニックネームを許可する"
  },
  "petnamesEnabledToggleDescription": {
    "message": "これにより、すべてのアドレスにニックネームを割り当てられるようになります。可能な場合、やり取りがあるアドレスの名前が提案されます。"
  },
  "pinExtensionDescription": {
    "message": "拡張機能のメニューに移動し、MetaMask Institutionalをピン留めすると、スムーズにアクセスできます。"
  },
  "pinExtensionTitle": {
    "message": "拡張機能をピン留めする"
  },
  "pinToTop": {
    "message": "最上部にピン留め"
  },
  "pleaseConfirm": {
    "message": "確認してください"
  },
  "plusMore": {
    "message": "他$1件",
    "description": "$1 is the number of additional items"
  },
  "plusXMore": {
    "message": "その他$1件",
    "description": "$1 is a number of additional but unshown items in a list- this message will be shown in place of those items"
  },
  "popularCustomNetworks": {
    "message": "人気のカスタムネットワーク"
  },
  "portfolio": {
    "message": "Portfolio"
  },
  "portfolioDashboard": {
    "message": "Portfolioダッシュボード"
  },
  "preparingSwap": {
    "message": "スワップを準備しています..."
  },
  "prev": {
    "message": "前へ"
  },
  "primaryCurrencySetting": {
    "message": "プライマリ通貨"
  },
  "primaryCurrencySettingDescription": {
    "message": "チェーンのネイティブ通貨 (ETHなど) による値の表示を優先するには、「ネイティブ」を選択します。選択した法定通貨による値の表示を優先するには、「法定通貨」を選択します。"
  },
  "primaryType": {
    "message": "基本型"
  },
  "priorityFee": {
    "message": "優先手数料"
  },
  "priorityFeeProperCase": {
    "message": "優先手数料"
  },
  "privacy": {
    "message": "プライバシー"
  },
  "privacyMsg": {
    "message": "プライバシーポリシー"
  },
  "privateKey": {
    "message": "秘密鍵",
    "description": "select this type of file to use to import an account"
  },
  "privateKeyCopyWarning": {
    "message": "$1の秘密鍵",
    "description": "$1 represents the account name"
  },
  "privateKeyHidden": {
    "message": "秘密鍵は非表示になっています",
    "description": "Explains that the private key input is hidden"
  },
  "privateKeyShow": {
    "message": "秘密鍵の入力の表示・非表示を切り替えます",
    "description": "Describes a toggle that is used to show or hide the private key input"
  },
  "privateKeyShown": {
    "message": "秘密鍵は表示されています",
    "description": "Explains that the private key input is being shown"
  },
  "privateKeyWarning": {
    "message": "警告: この鍵は絶対に公開しないでください。秘密鍵を持つ人は誰でも、アカウントに保持されているアセットを盗むことができます。"
  },
  "privateNetwork": {
    "message": "プライベートネットワーク"
  },
  "proceedWithTransaction": {
    "message": "それでも続行"
  },
  "productAnnouncements": {
    "message": "製品に関するお知らせ"
  },
  "profileSync": {
    "message": "プロファイルの同期"
  },
  "profileSyncConfirmation": {
    "message": "プロファイルの同期をオフにすると、通知を受け取ることができなくなります。"
  },
  "profileSyncDescription": {
    "message": "MetaMaskが一部の設定をデバイス間で同期するために使用するプロファイルを作成します。これは通知の受取に必要です。$1。"
  },
  "profileSyncPrivacyLink": {
    "message": "当社がどのようにユーザーのプライバシーを保護するのか、ご覧ください"
  },
  "proposedApprovalLimit": {
    "message": "提案された承認限度額"
  },
  "provide": {
    "message": "提供"
  },
  "publicAddress": {
    "message": "パブリックアドレス"
  },
  "pushPlatformNotificationsFundsReceivedDescription": {
    "message": "$1 $2を受け取りました"
  },
  "pushPlatformNotificationsFundsReceivedDescriptionDefault": {
    "message": "トークンを受け取りました"
  },
  "pushPlatformNotificationsFundsReceivedTitle": {
    "message": "資金の受領"
  },
  "pushPlatformNotificationsFundsSentDescription": {
    "message": "$1 $2を送りました"
  },
  "pushPlatformNotificationsFundsSentDescriptionDefault": {
    "message": "トークンを送りました"
  },
  "pushPlatformNotificationsFundsSentTitle": {
    "message": "資金の送付"
  },
  "pushPlatformNotificationsNftReceivedDescription": {
    "message": "新しいNFTを受け取りました"
  },
  "pushPlatformNotificationsNftReceivedTitle": {
    "message": "NFTの受領"
  },
  "pushPlatformNotificationsNftSentDescription": {
    "message": "NFTを送りました"
  },
  "pushPlatformNotificationsNftSentTitle": {
    "message": "NFTの送付"
  },
  "pushPlatformNotificationsStakingLidoStakeCompletedDescription": {
    "message": "Lidoのステーキングが完了しました"
  },
  "pushPlatformNotificationsStakingLidoStakeCompletedTitle": {
    "message": "ステーキング完了"
  },
  "pushPlatformNotificationsStakingLidoStakeReadyToBeWithdrawnDescription": {
    "message": "Lidoのステークの出金準備ができました"
  },
  "pushPlatformNotificationsStakingLidoStakeReadyToBeWithdrawnTitle": {
    "message": "ステークの出金準備完了"
  },
  "pushPlatformNotificationsStakingLidoWithdrawalCompletedDescription": {
    "message": "Lidoの出金が完了しました"
  },
  "pushPlatformNotificationsStakingLidoWithdrawalCompletedTitle": {
    "message": "出金完了"
  },
  "pushPlatformNotificationsStakingLidoWithdrawalRequestedDescription": {
    "message": "Lidoの出金リクエストが送信されました"
  },
  "pushPlatformNotificationsStakingLidoWithdrawalRequestedTitle": {
    "message": "出金のリクエスト"
  },
  "pushPlatformNotificationsStakingRocketpoolStakeCompletedDescription": {
    "message": "RocketPoolのステーキングが完了しました"
  },
  "pushPlatformNotificationsStakingRocketpoolStakeCompletedTitle": {
    "message": "ステーキング完了"
  },
  "pushPlatformNotificationsStakingRocketpoolUnstakeCompletedDescription": {
    "message": "RocketPoolのステーキングの解除が完了しました"
  },
  "pushPlatformNotificationsStakingRocketpoolUnstakeCompletedTitle": {
    "message": "ステーキングの解除完了"
  },
  "pushPlatformNotificationsSwapCompletedDescription": {
    "message": "MetaMaskスワップが完了しました"
  },
  "pushPlatformNotificationsSwapCompletedTitle": {
    "message": "スワップ完了"
  },
  "queued": {
    "message": "キュー待ち"
  },
  "quoteRate": {
    "message": "クォートレート"
  },
  "reAddAccounts": {
    "message": "他のアカウントを再度追加"
  },
  "reAdded": {
    "message": "再度追加されました"
  },
  "readdToken": {
    "message": "アカウントオプションメニューで「トークンのインポート」を選択することによって、今後このトークンを戻すことができます。"
  },
  "receive": {
    "message": "受取"
  },
  "receiveTokensCamelCase": {
    "message": "トークンの受取"
  },
  "recipientAddressPlaceholder": {
    "message": "パブリックアドレス (0x) またはENS名を入力してください"
  },
  "recipientAddressPlaceholderFlask": {
    "message": "パブリックアドレス (0x) またはドメイン名を入力してください"
  },
  "recommendedGasLabel": {
    "message": "推奨"
  },
  "recoveryPhraseReminderBackupStart": {
    "message": "ここから開始"
  },
  "recoveryPhraseReminderConfirm": {
    "message": "了解"
  },
  "recoveryPhraseReminderHasBackedUp": {
    "message": "シークレットリカバリーフレーズは常に安全かつ秘密の場所に保管してください"
  },
  "recoveryPhraseReminderHasNotBackedUp": {
    "message": "シークレットリカバリーフレーズのバックアップが必要ですか？"
  },
  "recoveryPhraseReminderItemOne": {
    "message": "シークレットリカバリーフレーズは誰とも決して共有しないでください"
  },
  "recoveryPhraseReminderItemTwo": {
    "message": "MetaMaskチームが、ユーザーのシークレットリカバリーフレーズを確認することは絶対にありません"
  },
  "recoveryPhraseReminderSubText": {
    "message": "シークレットリカバリーフレーズは、ご利用のすべてのアカウントを制御します。"
  },
  "recoveryPhraseReminderTitle": {
    "message": "資産を守りましょう"
  },
  "redesignedConfirmationsEnabledToggle": {
    "message": "改善された署名要求"
  },
  "redesignedConfirmationsToggleDescription": {
    "message": "この機能をオンにすると、強化された形式で署名要求が表示されます。"
  },
  "refreshList": {
    "message": "リストを更新"
  },
  "reject": {
    "message": "拒否"
  },
  "rejectAll": {
    "message": "すべて拒否"
  },
  "rejectRequestsDescription": {
    "message": "$1件のリクエストを一括で拒否しようとしています。"
  },
  "rejectRequestsN": {
    "message": "$1件のリクエストを拒否"
  },
  "rejectTxsDescription": {
    "message": "$1件のトランザクションを一括拒否しようとしています。"
  },
  "rejectTxsN": {
    "message": "$1件のトランザクションを拒否"
  },
  "rejected": {
    "message": "拒否されました"
  },
  "remember": {
    "message": "ご注意:"
  },
  "remove": {
    "message": "削除"
  },
  "removeAccount": {
    "message": "アカウントを削除"
  },
  "removeAccountDescription": {
    "message": "このアカウントはウォレットから削除されます。続行する前に、インポートしたアカウントの元のシークレットリカバリーフレーズまたは秘密鍵を持っていることを確認してください。アカウントはアカウントドロップダウンから再度インポートまたは作成できます。"
  },
  "removeJWT": {
    "message": "カストディアントークンを削除"
  },
  "removeJWTDescription": {
    "message": "このトークンを削除してよろしいですか？このトークンに割り当てられているすべてのアカウントが、同時に拡張機能から削除されます: "
  },
  "removeKeyringSnap": {
    "message": "このSnapを削除すると、これらのアカウントがMetaMaskから削除されます:"
  },
  "removeKeyringSnapToolTip": {
    "message": "Snapはアカウントをコントロールするため、Snapを削除するとアカウントもMetaMaskから削除されますが、ブロックチェーン上から削除されることはありません。"
  },
  "removeNFT": {
    "message": "NFTを削除"
  },
  "removeNftErrorMessage": {
    "message": "このNFTを削除できませんでした。"
  },
  "removeNftMessage": {
    "message": "NFTが削除されました！"
  },
  "removeSnap": {
    "message": "snapを削除"
  },
  "removeSnapAccountDescription": {
    "message": "続行すると、このアカウントはMetaMaskで使用できなくなります。"
  },
  "removeSnapAccountTitle": {
    "message": "アカウントを削除"
  },
  "removeSnapConfirmation": {
    "message": "$1を削除してよろしいですか？",
    "description": "$1 represents the name of the snap"
  },
  "removeSnapDescription": {
    "message": "この操作により、snapとそのデータが削除され、与えられたアクセス許可が取り消されます。"
  },
  "replace": {
    "message": "置き換え"
  },
  "reportIssue": {
    "message": "問題を報告する"
  },
  "requestFlaggedAsMaliciousFallbackCopyReason": {
    "message": "セキュリティプロバイダーが追加情報を共有していません"
  },
  "requestFlaggedAsMaliciousFallbackCopyReasonTitle": {
    "message": "リクエストが悪質なものとして分類されました"
  },
  "requestFrom": {
    "message": "要求元"
  },
  "requestFromInfo": {
    "message": "これは署名を求めているサイトです。"
  },
  "requestFromTransactionDescription": {
    "message": "これが承認を要求しているサイトです。"
  },
  "requestMayNotBeSafe": {
    "message": "リクエストは安全でない可能性があります"
  },
  "requestMayNotBeSafeError": {
    "message": "セキュリティプロバイダーは既知の悪質なアクティビティを検出しませんでしたが、それでも続けるのは安全でない可能性があります。"
  },
  "requestNotVerified": {
    "message": "リクエストが検証されませんでした"
  },
  "requestNotVerifiedError": {
    "message": "エラーが発生したため、このリクエストはセキュリティプロバイダーにより検証されませんでした。慎重に進めてください。"
  },
  "requestsAwaitingAcknowledgement": {
    "message": "リクエストの承認待ち"
  },
  "required": {
    "message": "必須"
  },
  "reset": {
    "message": "リセット"
  },
  "resetStates": {
    "message": "ステートのリセット"
  },
  "resetWallet": {
    "message": "ウォレットをリセット"
  },
  "resetWalletSubHeader": {
    "message": "MetaMaskはパスワードのコピーを保管しません。アカウントのロックを解除できない場合は、ウォレットをリセットする必要があります。これは、ウォレットのセットアップ時に使用したシークレットリカバリーフレーズを入力することで行えます。"
  },
  "resetWalletUsingSRP": {
    "message": "この操作により、このデバイスから現在のウォレットとシークレットリカバリーフレーズ、および作成されたアカウントのリストが削除されます。シークレットリカバリーフレーズでリセットすると、リセットに使用されたシークレットリカバリーフレーズに基づくアカウントのリストが表示されます。この新しいリストには、残高のあるアカウントが自動的に含まれます。また、以前作成された$1することもできます。インポートしたカスタムアカウントは$2である必要があり、アカウントに追加されたカスタムトークンも$3である必要があります。"
  },
  "resetWalletWarning": {
    "message": "続行する前に、正しいシークレットリカバリーフレーズを使用していることを確認してください。これは元に戻せません。"
  },
  "restartMetamask": {
    "message": "MetaMask を再起動"
  },
  "restore": {
    "message": "復元"
  },
  "restoreUserData": {
    "message": "ユーザーデータの復元"
  },
  "restoreUserDataDescription": {
    "message": "以前バックアップされたJSONファイルから、設定とアカウントアドレスを含むユーザー設定を復元できます。"
  },
  "resultPageError": {
    "message": "エラー"
  },
  "resultPageErrorDefaultMessage": {
    "message": "操作に失敗しました。"
  },
  "resultPageSuccess": {
    "message": "成功"
  },
  "resultPageSuccessDefaultMessage": {
    "message": "操作が正常に完了しました。"
  },
  "retryTransaction": {
    "message": "トランザクションを再試行"
  },
  "reusedTokenNameWarning": {
    "message": "ここのトークンは、監視する別のトークンのシンボルを再使用します。これは混乱を招いたり紛らわしい場合があります。"
  },
  "revealSeedWords": {
    "message": "シークレットリカバリーフレーズを確認"
  },
  "revealSeedWordsDescription1": {
    "message": "$1は$2を提供します。",
    "description": "This is a sentence consisting of link using 'revealSeedWordsSRPName' as $1 and bolded text using 'revealSeedWordsDescription3' as $2."
  },
  "revealSeedWordsDescription2": {
    "message": "MetaMaskは$1です。つまり、ユーザーがSRPの所有者となります。",
    "description": "$1 is text link with the message from 'revealSeedWordsNonCustodialWallet'"
  },
  "revealSeedWordsDescription3": {
    "message": "ウォレットと資金への完全アクセス"
  },
  "revealSeedWordsNonCustodialWallet": {
    "message": "ノンカストディアルウォレット"
  },
  "revealSeedWordsQR": {
    "message": "QR"
  },
  "revealSeedWordsSRPName": {
    "message": "シークレットリカバリーフレーズ (SRP)"
  },
  "revealSeedWordsText": {
    "message": "テキスト"
  },
  "revealSeedWordsWarning": {
    "message": "誰にも画面を見られていないことを確認してください。$1",
    "description": "$1 is bolded text using the message from 'revealSeedWordsWarning2'"
  },
  "revealSeedWordsWarning2": {
    "message": "MetaMaskサポートがこの情報を尋ねることはありません。",
    "description": "The bolded texted in the second part of 'revealSeedWordsWarning'"
  },
  "revealSensitiveContent": {
    "message": "機密のコンテンツを確認"
  },
  "revealTheSeedPhrase": {
    "message": "シードフレーズを確認"
  },
  "reviewAlerts": {
    "message": "アラートを確認する"
  },
  "revokeAllTokensTitle": {
    "message": "すべての$1へのアクセスおよび転送許可を取り消しますか？",
    "description": "$1 is the symbol of the token for which the user is revoking approval"
  },
  "revokeAllTokensTitleWithoutSymbol": {
    "message": "$1のすべてのNFTへのアクセスおよびそれらの転送の許可を取り消しますか？",
    "description": "$1 is a link to contract on the block explorer when we're not able to retrieve a erc721 or erc1155 name"
  },
  "revokeApproveForAllDescription": {
    "message": "これにより、別途通知なしで第三者によるユーザーの$1へのアクセスおよび転送の許可が取り消されます。",
    "description": "$1 is either a string or link of a given token symbol or name"
  },
  "revokeApproveForAllDescriptionWithoutSymbol": {
    "message": "これにより、第三者が別途通知なしで$1のすべてのNFTにアクセスし、それらを転送する許可が取り消されます。",
    "description": "$1 is a link to contract on the block explorer when we're not able to retrieve a erc721 or erc1155 name"
  },
  "revokePermission": {
    "message": "許可を取り消す"
  },
  "revokeSpendingCap": {
    "message": "$1の使用上限を取り消す",
    "description": "$1 is a token symbol"
  },
  "revokeSpendingCapTooltipText": {
    "message": "このサードパーティは、現在または今後のトークンをこれ以上使用できなくなります。"
  },
  "rpcUrl": {
    "message": "新しいRPC URL"
  },
  "safeTransferFrom": {
    "message": "安全な送金元:"
  },
  "save": {
    "message": "保存"
  },
  "scanInstructions": {
    "message": "QRコードにカメラを向けてください"
  },
  "scanQrCode": {
    "message": "QRコードをスキャン"
  },
  "scrollDown": {
    "message": "下にスクロール"
  },
  "search": {
    "message": "検索"
  },
  "searchAccounts": {
    "message": "アカウントを検索"
  },
  "searchTokens": {
    "message": "トークンを検索"
  },
  "secretRecoveryPhrase": {
    "message": "シークレットリカバリーフレーズ"
  },
  "secureWallet": {
    "message": "安全なウォレット"
  },
  "security": {
    "message": "セキュリティ"
  },
  "securityAlert": {
    "message": "$1と$2からのセキュリティアラート"
  },
  "securityAlerts": {
    "message": "セキュリティアラート"
  },
  "securityAlertsDescription": {
    "message": "この機能は、トランザクションと署名要求を能動的に確認し、悪質なアクティビティに関するアラートを発します。$1",
    "description": "Link to learn more about security alerts"
  },
  "securityAndPrivacy": {
    "message": "セキュリティとプライバシー"
  },
  "securityProviderPoweredBy": {
    "message": "データソース: $1",
    "description": "The security provider that is providing data"
  },
  "seeDetails": {
    "message": "詳細を表示"
  },
  "seedPhraseConfirm": {
    "message": "シークレットリカバリーフレーズの確認"
  },
  "seedPhraseEnterMissingWords": {
    "message": "シークレットリカバリーフレーズの確認"
  },
  "seedPhraseIntroNotRecommendedButtonCopy": {
    "message": "後で通知 (非推奨)"
  },
  "seedPhraseIntroRecommendedButtonCopy": {
    "message": "ウォレットの安全を確保 (推奨)"
  },
  "seedPhraseIntroSidebarBulletFour": {
    "message": "書き留めて、複数の秘密の場所に保管してください。"
  },
  "seedPhraseIntroSidebarBulletOne": {
    "message": "パスワードマネージャーに保存"
  },
  "seedPhraseIntroSidebarBulletThree": {
    "message": "セーフティボックスに保管する。"
  },
  "seedPhraseIntroSidebarCopyOne": {
    "message": "シークレットリカバリーフレーズは12単語のフレーズで、ウォレットと資金への「マスターキー」となります。"
  },
  "seedPhraseIntroSidebarCopyThree": {
    "message": "誰かにリカバリーフレーズを尋ねられたら、ウォレットの資金を盗もうとする詐欺の可能性が高いです。"
  },
  "seedPhraseIntroSidebarCopyTwo": {
    "message": "シークレットリカバリ フレーズはMetaMaskを含め、決して誰とも共有しないでください！"
  },
  "seedPhraseIntroSidebarTitleOne": {
    "message": "シークレットリカバリーフレーズとは何ですか？"
  },
  "seedPhraseIntroSidebarTitleThree": {
    "message": "シークレットリカバリーフレーズは共有すべきですか？"
  },
  "seedPhraseIntroSidebarTitleTwo": {
    "message": "シークレットリカバリーフレーズはどのように保管すべきですか？"
  },
  "seedPhraseIntroTitle": {
    "message": "ウォレットの保護"
  },
  "seedPhraseIntroTitleCopy": {
    "message": "始める前に、この短いビデオを見て、シークレットリカバリーフレーズとウォレットを安全に保つ方法について確認してください。"
  },
  "seedPhraseReq": {
    "message": "シークレットリカバリーフレーズは、12、15、18、21、24語で構成されます"
  },
  "seedPhraseWriteDownDetails": {
    "message": "この12単語のシークレットリカバリーフレーズを書き留めて、自分だけがアクセスできる信頼できる場所に保管してください。"
  },
  "seedPhraseWriteDownHeader": {
    "message": "シークレットリカバリーフレーズを書き留めてください"
  },
  "select": {
    "message": "選択"
  },
  "selectAccounts": {
    "message": "このサイトに使用するアカウントを選択してください"
  },
  "selectAccountsForSnap": {
    "message": "このsnapで使用するアカウントを選択してください"
  },
  "selectAll": {
    "message": "すべて選択"
  },
  "selectAllAccounts": {
    "message": "すべてのアカウントを選択"
  },
  "selectAnAccount": {
    "message": "アカウントを選択してください"
  },
  "selectAnAccountAlreadyConnected": {
    "message": "このアカウントはすでにMetaMaskに接続されています"
  },
  "selectAnAccountHelp": {
    "message": "MetaMask Institutionalで使用するカストディアンアカウントを選択します。"
  },
  "selectEnableDisplayMediaPrivacyPreference": {
    "message": "NFTメディアの表示をオンにする"
  },
  "selectHdPath": {
    "message": "HDパスを選択"
  },
  "selectJWT": {
    "message": "トークンを選択"
  },
  "selectNFTPrivacyPreference": {
    "message": "設定でNFTの検出をオンにします"
  },
  "selectPathHelp": {
    "message": "アカウントが見当たらない場合は、HDパスを切り替えてみてください。"
  },
  "selectType": {
    "message": "種類を選択"
  },
  "selectingAllWillAllow": {
    "message": "すべてを選択すると、このサイトに現在のすべてのアカウントが表示されます。このサイトが信頼できることを確認してください。"
  },
  "send": {
    "message": "送金"
  },
  "sendAToken": {
    "message": "トークンを送信"
  },
  "sendBugReport": {
    "message": "バグの報告をお送りください。"
  },
  "sendNoContactsConversionText": {
    "message": "ここをクリック"
  },
  "sendNoContactsDescription": {
    "message": "連絡先を使用すると、別のアカウントに安全に何度もトランザクションを送信できます。連絡先を作成するには、$1",
    "description": "$1 represents the action text 'click here'"
  },
  "sendNoContactsTitle": {
    "message": "まだ連絡先がありません"
  },
  "sendSelectReceiveAsset": {
    "message": "受け取るアラートを選択してください"
  },
  "sendSelectSendAsset": {
    "message": "送る資産を選択してください"
  },
  "sendSpecifiedTokens": {
    "message": "$1を送金",
    "description": "Symbol of the specified token"
  },
  "sendSwapSubmissionWarning": {
    "message": "このボタンをクリックすると、直ちにスワップトランザクションが開始します。続ける前に、以下のトランザクションの詳細を確認してください。"
  },
  "sendTokenAsToken": {
    "message": "$1を$2として送金",
    "description": "Used in the transaction display list to describe a swap and send. $1 and $2 are the symbols of tokens in involved in the swap."
  },
  "sendingAsset": {
    "message": "$1を送信中"
  },
  "sendingDisabled": {
    "message": "ERC-1155 NFTアセットの送信は、まだサポートされていません。"
  },
  "sendingNativeAsset": {
    "message": "$1を送信中",
    "description": "$1 represents the native currency symbol for the current network (e.g. ETH or BNB)"
  },
  "sendingToTokenContractWarning": {
    "message": "警告: 資金の喪失に繋がる可能性のあるトークンコントラクトに送信しようとしています。$1",
    "description": "$1 is a clickable link with text defined by the 'learnMoreUpperCase' key. The link will open to a support article regarding the known contract address warning"
  },
  "sendingZeroAmount": {
    "message": "0 $1を送ろうとしています"
  },
  "sepolia": {
    "message": "Sepoliaテストネットワーク"
  },
  "serviceWorkerKeepAlive": {
    "message": "Service Worker Keep Alive"
  },
  "setAdvancedPrivacySettingsDetails": {
    "message": "MetaMaskはこれらの信頼できるサードパーティサービスを使用して、製品の使いやすさと安全性を向上させています。"
  },
  "setApprovalForAll": {
    "message": "すべてを承認に設定"
  },
  "setApprovalForAllTitle": {
    "message": "使用限度額なしで$1を承認",
    "description": "The token symbol that is being approved"
  },
  "settingAddSnapAccount": {
    "message": "snapアカウントを追加"
  },
  "settings": {
    "message": "設定"
  },
  "settingsSearchMatchingNotFound": {
    "message": "一致する結果が見つかりませんでした。"
  },
  "settingsSubHeadingSignaturesAndTransactions": {
    "message": "署名およびトランザクション要求"
  },
  "show": {
    "message": "表示"
  },
  "showAccount": {
    "message": "アカウントを表示"
  },
  "showExtensionInFullSizeView": {
    "message": "拡張機能をフルサイズで表示"
  },
  "showExtensionInFullSizeViewDescription": {
    "message": "この機能をオンにすると、拡張機能アイコンをクリックした時にフルサイズ表示がデフォルトになります。"
  },
  "showFiatConversionInTestnets": {
    "message": "テストネット上に換算レートを表示"
  },
  "showFiatConversionInTestnetsDescription": {
    "message": "これを選択すると、テストネット上に法定通貨の換算レートが表示されます"
  },
  "showHexData": {
    "message": "16進データを表示"
  },
  "showHexDataDescription": {
    "message": "これを選択すると、送金画面に16進データフィールドが表示されます"
  },
  "showIncomingTransactions": {
    "message": "受信トランザクションを表示"
  },
  "showIncomingTransactionsDescription": {
    "message": "これは、ユーザーのイーサリアムアドレスおよびIPアドレスにアクセスする$1に依存します。$2",
    "description": "$1 is the link to etherscan url and $2 is the link to the privacy policy of consensys APIs"
  },
  "showIncomingTransactionsExplainer": {
    "message": "これは、ネットワークごとに異なるサードパーティAPIに依存します。これにより、イーサリアムアドレスとIPアドレスが公開されます。"
  },
  "showMore": {
    "message": "他を表示"
  },
  "showNft": {
    "message": "NFTを表示"
  },
  "showPermissions": {
    "message": "表示許可"
  },
  "showPrivateKey": {
    "message": "秘密鍵を表示"
  },
  "showTestnetNetworks": {
    "message": "テストネットワークを表示"
  },
  "showTestnetNetworksDescription": {
    "message": "ネットワークリストにテストネットワークを表示するには、こちらを選択してください"
  },
  "sigRequest": {
    "message": "署名のリクエスト"
  },
  "sign": {
    "message": "署名"
  },
  "signatureRequest": {
    "message": "署名のリクエスト"
  },
  "signatureRequestGuidance": {
    "message": "このメッセージの内容を完全に理解し、リクエスト元のサイトを信頼する場合にのみ署名してください。"
  },
  "signatureRequestWarning": {
    "message": "このメッセージに署名するのは危険な可能性があります。このメッセージの相手に、アカウントと資産の完全なコントロールを許可しようとしている可能性があります。つまり、相手がいつでもアカウントからすべてを引き出せるようになります。慎重に進めてください。$1。"
  },
  "signed": {
    "message": "署名が完了しました"
  },
  "signin": {
    "message": "サインイン"
  },
  "signing": {
    "message": "署名"
  },
  "simulationDetailsFailed": {
    "message": "予測結果の読み込み中にエラーが発生しました。"
  },
  "simulationDetailsFiatNotAvailable": {
    "message": "利用できません"
  },
  "simulationDetailsIncomingHeading": {
    "message": "受取額"
  },
  "simulationDetailsNoBalanceChanges": {
    "message": "ウォレット残高の増減は予測されていません"
  },
  "simulationDetailsOutgoingHeading": {
    "message": "送金額"
  },
  "simulationDetailsTitle": {
    "message": "予測される増減額"
  },
  "simulationDetailsTitleTooltip": {
    "message": "予測される変化は、このトランザクションを実行すると起きる可能性がある変化です。これは単に予測に過ぎず、保証されたものではありません。"
  },
  "simulationDetailsTotalFiat": {
    "message": "合計 = $1",
    "description": "$1 is the total amount in fiat currency on one side of the transaction"
  },
  "simulationDetailsTransactionReverted": {
    "message": "このトランザクションはおそらく失敗します"
  },
  "simulationErrorMessageV2": {
    "message": "ガス代を見積もることができませんでした。コントラクトにエラーがある可能性があり、このトランザクションは失敗するかもしれません。"
  },
  "simulationsSettingDescription": {
    "message": "トランザクションを確定する前に残高の増減を予測するには、この機能をオンにします。これはトランザクションの最終的な結果を保証するものではありません。$1"
  },
  "simulationsSettingSubHeader": {
    "message": "予測される残高の増減"
  },
  "skip": {
    "message": "スキップ"
  },
  "skipAccountSecurity": {
    "message": "アカウントのセキュリティをスキップしますか？"
  },
  "skipAccountSecurityDetails": {
    "message": "私は、シークレットリカバリーフレーズをバックアップするまで、アカウントとそのアセットのすべてを失う可能性があることを理解しています。"
  },
  "smartContracts": {
    "message": "スマートコントラクト"
  },
  "smartSwapsErrorNotEnoughFunds": {
    "message": "スマートスワップに必要な資金が不足しています。"
  },
  "smartSwapsErrorUnavailable": {
    "message": "スマートスワップは一時的にご利用いただけません。"
  },
  "smartTransactionCancelled": {
    "message": "トランザクションがキャンセルされました"
  },
  "smartTransactionCancelledDescription": {
    "message": "トランザクションを完了できなかったため、不要なガス代の支払いを避けるためにキャンセルされました。"
  },
  "smartTransactionError": {
    "message": "トランザクションに失敗しました"
  },
  "smartTransactionErrorDescription": {
    "message": "突然の市場の変化により失敗する場合があります。問題が解決されない場合は、MetaMaskカスタマーサポートにお問い合わせください。"
  },
  "smartTransactionPending": {
    "message": "トランザクションを送信中"
  },
  "smartTransactionSuccess": {
    "message": "トランザクションが完了しました"
  },
  "smartTransactionTakingTooLong": {
    "message": "お待たせして申し訳ございません"
  },
  "smartTransactionTakingTooLongDescription": {
    "message": "$1以内にトランザクションが完了しない場合はキャンセルされ、ガス代は請求されません。",
    "description": "$1 is remaining time in seconds"
  },
  "smartTransactions": {
    "message": "スマートトランザクション"
  },
  "smartTransactionsBenefit1": {
    "message": "99.5%の成功率"
  },
  "smartTransactionsBenefit2": {
    "message": "お金を節約できます"
  },
  "smartTransactionsBenefit3": {
    "message": "リアルタイムの最新情報"
  },
  "smartTransactionsDescription": {
    "message": "スマートトランザクションで、成功率を上げ、フロントランニングを防ぎ、可視性を高めましょう。"
  },
  "smartTransactionsDescription2": {
    "message": "イーサリアムでのみご利用いただけ、いつでも設定で有効・無効を切り替えられます。$1",
    "description": "$1 is an external link to learn more about Smart Transactions"
  },
  "smartTransactionsOptItModalTitle": {
    "message": "強化されたトランザクション保護"
  },
  "snapAccountCreated": {
    "message": "アカウントが作成されました"
  },
  "snapAccountCreatedDescription": {
    "message": "新しいアカウントの使用準備ができました！"
  },
  "snapAccountCreationFailed": {
    "message": "アカウントの作成に失敗しました"
  },
  "snapAccountCreationFailedDescription": {
    "message": "$1はアカウントを作成できませんでした。",
    "description": "$1 is the snap name"
  },
  "snapAccountRedirectFinishSigningTitle": {
    "message": "署名を完了させる"
  },
  "snapAccountRedirectSiteDescription": {
    "message": "$1の指示に従ってください"
  },
  "snapAccountRemovalFailed": {
    "message": "アカウントの削除に失敗しました"
  },
  "snapAccountRemovalFailedDescription": {
    "message": "$1がこのアカウントを削除できませんでした。",
    "description": "$1 is the snap name"
  },
  "snapAccountRemoved": {
    "message": "アカウントが削除されました"
  },
  "snapAccountRemovedDescription": {
    "message": "このアカウントはMetaMaskで使用できなくなります。"
  },
  "snapAccounts": {
    "message": "アカウントSnap"
  },
  "snapAccountsDescription": {
    "message": "サードパーティSnapが制御するアカウント"
  },
  "snapConnectionWarning": {
    "message": "$1が$2の使用を求めています",
    "description": "$2 is the snap and $1 is the dapp requesting connection to the snap."
  },
  "snapContent": {
    "message": "このコンテンツは$1からのものです",
    "description": "This is shown when a snap shows transaction insight information in the confirmation UI. $1 is a link to the snap's settings page with the link text being the name of the snap."
  },
  "snapDetailWebsite": {
    "message": "Webサイト"
  },
  "snapInstallRequest": {
    "message": "$1をインストールすると、次のアクセス許可が付与されます。",
    "description": "$1 is the snap name."
  },
  "snapInstallSuccess": {
    "message": "インストール完了"
  },
  "snapInstallWarningCheck": {
    "message": "$1が次の許可を求めています:",
    "description": "Warning message used in popup displayed on snap install. $1 is the snap name."
  },
  "snapInstallWarningHeading": {
    "message": "慎重に進めてください"
  },
  "snapInstallWarningPermissionDescriptionForBip32View": {
    "message": "$1が公開鍵 (およびアドレス) を表示することを許可します。これは、アカウントや資産のコントロールを許可するものでは一切ありません。",
    "description": "An extended description for the `snap_getBip32PublicKey` permission used for tooltip on Snap Install Warning screen (popup/modal). $1 is the snap name."
  },
  "snapInstallWarningPermissionDescriptionForEntropy": {
    "message": "$1 Snapによる要求されたネットワークでのアカウントおよび資産の管理を許可します。これらのアカウントはシークレットリカバリーフレーズを (公開せずに) 使用して導出およびバックアップされます。キーを導出できることで、$1はイーサリアム (EVM) だけでなく、様々なブロックチェーンプロトコルをサポートできるようになります。",
    "description": "An extended description for the `snap_getBip44Entropy` and `snap_getBip44Entropy` permissions used for tooltip on Snap Install Warning screen (popup/modal). $1 is the snap name."
  },
  "snapInstallWarningPermissionNameForEntropy": {
    "message": "$1アカウントの管理",
    "description": "Permission name used for the Permission Cell component displayed on warning popup when installing a Snap. $1 is list of account types."
  },
  "snapInstallWarningPermissionNameForViewPublicKey": {
    "message": "$1の公開鍵の表示",
    "description": "Permission name used for the Permission Cell component displayed on warning popup when installing a Snap. $1 is list of account types."
  },
  "snapInstallationErrorDescription": {
    "message": "$1をインストールできませんでした。",
    "description": "Error description used when snap installation fails. $1 is the snap name."
  },
  "snapInstallationErrorTitle": {
    "message": "インストールに失敗しました",
    "description": "Error title used when snap installation fails."
  },
  "snapResultError": {
    "message": "エラー"
  },
  "snapResultSuccess": {
    "message": "成功"
  },
  "snapResultSuccessDescription": {
    "message": "$1を使用する準備が整いました"
  },
  "snapUpdateAlertDescription": {
    "message": "$1の最新バージョンを入手",
    "description": "Description used in Snap update alert banner when snap update is available. $1 is the Snap name."
  },
  "snapUpdateAvailable": {
    "message": "アップデートが利用できます"
  },
  "snapUpdateErrorDescription": {
    "message": "$1を更新できませんでした。",
    "description": "Error description used when snap update fails. $1 is the snap name."
  },
  "snapUpdateErrorTitle": {
    "message": "更新失敗",
    "description": "Error title used when snap update fails."
  },
  "snapUpdateRequest": {
    "message": "$1をアップデートすると、次のアクセス許可が付与されます。",
    "description": "$1 is the Snap name."
  },
  "snapUpdateSuccess": {
    "message": "更新完了"
  },
  "snapUrlIsBlocked": {
    "message": "このSnapがブロックされたサイトに移動しようとしています。$1。"
  },
  "snaps": {
    "message": "Snaps"
  },
  "snapsConnected": {
    "message": "Snapが接続されました"
  },
  "snapsNoInsight": {
    "message": "snapがインサイトを返しませんでした"
  },
  "snapsPrivacyWarningFirstMessage": {
    "message": "ユーザーは、別途特定されていない限り、インストールするSnapがConsensys$1で定義されているサードパーティサービスであることを認めたものとみなされます。サードパーティサービスの使用には、当該サードパーティサービスプロバイダーにより定められた、別の諸条件が適用されます。Consensysは、いかなる理由であっても、特定の人物によるSnapの使用を一切推奨しません。サードパーティサービスへのアクセス、依存、使用は、ユーザーの自己責任で行うものとします。Consensysは、サードパーティサービスの使用によりアカウントで発生する損失について、一切責任および賠償責任を負いません。",
    "description": "First part of a message in popup modal displayed when installing a snap for the first time. $1 is terms of use link."
  },
  "snapsPrivacyWarningSecondMessage": {
    "message": "サードパーティサービスと共有する情報は、当該サードパーティサービスにより、それぞれのプライバシーポリシーに従い直接収集されます。詳細は、各サードパーティサービスのプライバシーポリシーをご覧ください。",
    "description": "Second part of a message in popup modal displayed when installing a snap for the first time."
  },
  "snapsPrivacyWarningThirdMessage": {
    "message": "Consensysは、ユーザーがサードパーティと共有した情報に一切アクセスできません。",
    "description": "Third part of a message in popup modal displayed when installing a snap for the first time."
  },
  "snapsSettings": {
    "message": "Snapの設定"
  },
  "snapsTermsOfUse": {
    "message": "利用規約"
  },
  "snapsToggle": {
    "message": "snapは有効になっている場合にのみ実行されます"
  },
  "snapsUIError": {
    "message": "今後のサポートは、$1の作成者にお問い合わせください。",
    "description": "This is shown when the insight snap throws an error. $1 is the snap name"
  },
  "someNetworksMayPoseSecurity": {
    "message": "ネットワークによっては、セキュリティやプライバシーの面でリスクが伴う可能性があります。ネットワークを追加・使用する前にリスクを理解するようにしてください。"
  },
  "somethingDoesntLookRight": {
    "message": "何か不審な点があれば、$1",
    "description": "A false positive message for users to contact support. $1 is a link to the support page."
  },
  "somethingIsWrong": {
    "message": "エラーが発生しました。ページを再度読み込んでみてください。"
  },
  "somethingWentWrong": {
    "message": "申し訳ありません。問題が発生しました。"
  },
  "source": {
    "message": "ソース"
  },
  "speedUp": {
    "message": "高速化"
  },
  "speedUpCancellation": {
    "message": "このキャンセルを高速化"
  },
  "speedUpExplanation": {
    "message": "現在のネットワーク状況に基づきガス代を更新し、10%以上 (ネットワークによる要件) 増額させました。"
  },
  "speedUpPopoverTitle": {
    "message": "トランザクションを高速化"
  },
  "speedUpTooltipText": {
    "message": "新しいガス代"
  },
  "speedUpTransaction": {
    "message": "このトランザクションを高速化"
  },
  "spendLimitInsufficient": {
    "message": "使用限度額が十分ではありません"
  },
  "spendLimitInvalid": {
    "message": "使用限度額が無効です。正の数値を使用する必要があります"
  },
  "spendLimitPermission": {
    "message": "使用限度額の許可"
  },
  "spendLimitRequestedBy": {
    "message": "使用限度額が$1によりリクエストされました",
    "description": "Origin of the site requesting the spend limit"
  },
  "spendLimitTooLarge": {
    "message": "使用限度額が大きすぎます"
  },
  "spendingCap": {
    "message": "使用上限"
  },
  "spendingCapError": {
    "message": "エラー: 数字のみを入力してください"
  },
  "spendingCapErrorDescription": {
    "message": "現在または今後$1がアクセスしても構わない額のみを入力してください。トークン上限は後でいつでも増額できます。",
    "description": "$1 is origin of the site requesting the token limit"
  },
  "spendingCapRequest": {
    "message": "$1の使用上限のリクエスト"
  },
  "srpInputNumberOfWords": {
    "message": "$1語のフレーズがあります",
    "description": "This is the text for each option in the dropdown where a user selects how many words their secret recovery phrase has during import. The $1 is the number of words (either 12, 15, 18, 21, or 24)."
  },
  "srpPasteFailedTooManyWords": {
    "message": "24を超える単語が含まれていたため、貼り付けに失敗しました。シークレットリカバリーフレーズは24語までです。",
    "description": "Description of SRP paste error when the pasted content has too many words"
  },
  "srpPasteTip": {
    "message": "シークレットリカバリーフレーズ全体をいずれかのフィールドに張り付けできます。",
    "description": "Our secret recovery phrase input is split into one field per word. This message explains to users that they can paste their entire secrete recovery phrase into any field, and we will handle it correctly."
  },
  "srpSecurityQuizGetStarted": {
    "message": "開始"
  },
  "srpSecurityQuizImgAlt": {
    "message": "目の中央に鍵穴があり、3つのパスワード入力欄がフローティング表示されている画像"
  },
  "srpSecurityQuizIntroduction": {
    "message": "シークレットリカバリーフレーズを確認するには、2つの質問に正しく答える必要があります。"
  },
  "srpSecurityQuizQuestionOneQuestion": {
    "message": "シークレットリカバリーフレーズをなくした場合、MetaMaskは..."
  },
  "srpSecurityQuizQuestionOneRightAnswer": {
    "message": "どうすることもできません"
  },
  "srpSecurityQuizQuestionOneRightAnswerDescription": {
    "message": "書き留めたり金属に掘ったり、いくつかの秘密の場所に保管したりして、絶対になくさないようにしてください。なくした場合、一生戻ってきません。"
  },
  "srpSecurityQuizQuestionOneRightAnswerTitle": {
    "message": "正解です！シークレットリカバリーフレーズは誰にも取り戻すことができません"
  },
  "srpSecurityQuizQuestionOneWrongAnswer": {
    "message": "それを取り戻すことができます"
  },
  "srpSecurityQuizQuestionOneWrongAnswerDescription": {
    "message": "シークレットリカバリーフレーズをなくした場合、一生戻ってきません。誰が何と言おうと、誰にも取り戻すことはできません。"
  },
  "srpSecurityQuizQuestionOneWrongAnswerTitle": {
    "message": "不正解！シークレットリカバリーフレーズは誰にも取り戻せません"
  },
  "srpSecurityQuizQuestionTwoQuestion": {
    "message": "誰かにシークレットリカバリーフレーズを尋ねられたら、それがサポート担当者であっても..."
  },
  "srpSecurityQuizQuestionTwoRightAnswer": {
    "message": "あなたは騙されようとしています"
  },
  "srpSecurityQuizQuestionTwoRightAnswerDescription": {
    "message": "シークレットリカバリーフレーズが必要だと言われたら、それは嘘です。教えてしまったら資産を盗まれます。"
  },
  "srpSecurityQuizQuestionTwoRightAnswerTitle": {
    "message": "正解です！シークレットリカバリーフレーズは決して誰にも教えてはいけません"
  },
  "srpSecurityQuizQuestionTwoWrongAnswer": {
    "message": "教えるべきです"
  },
  "srpSecurityQuizQuestionTwoWrongAnswerDescription": {
    "message": "シークレットリカバリーフレーズが必要だと言われたら、それは嘘です。教えてしまったら資産を盗まれます。"
  },
  "srpSecurityQuizQuestionTwoWrongAnswerTitle": {
    "message": "不正解！シークレットリカバリーフレーズは決して誰にも教えないでください"
  },
  "srpSecurityQuizTitle": {
    "message": "セキュリティの質問"
  },
  "srpToggleShow": {
    "message": "シークレットリカバリーフレーズのこの単語を表示・非表示",
    "description": "Describes a toggle that is used to show or hide a single word of the secret recovery phrase"
  },
  "srpWordHidden": {
    "message": "この単語は表示されません",
    "description": "Explains that a word in the secret recovery phrase is hidden"
  },
  "srpWordShown": {
    "message": "この単語は表示されます",
    "description": "Explains that a word in the secret recovery phrase is being shown"
  },
  "stable": {
    "message": "安定"
  },
  "stableLowercase": {
    "message": "安定"
  },
  "stake": {
    "message": "ステーク"
  },
  "startYourJourney": {
    "message": "$1で利用開始",
    "description": "$1 is the token symbol"
  },
  "startYourJourneyDescription": {
    "message": "ウォレットに$1を追加してWeb3の利用を開始します。",
    "description": "$1 is the token symbol"
  },
  "stateLogError": {
    "message": "ステートログの取得中にエラーが発生しました。"
  },
  "stateLogFileName": {
    "message": "MetaMaskステートログ"
  },
  "stateLogs": {
    "message": "ステートログ"
  },
  "stateLogsDescription": {
    "message": "ステートログには、パブリックアカウントアドレスと送信済みトランザクションが含まれています。"
  },
  "states": {
    "message": "ステート"
  },
  "status": {
    "message": "ステータス"
  },
  "statusNotConnected": {
    "message": "未接続"
  },
  "statusNotConnectedAccount": {
    "message": "アカウントが接続されていません"
  },
  "step1LatticeWallet": {
    "message": "Lattice1を接続する"
  },
  "step1LatticeWalletMsg": {
    "message": "セットアップが完了しオンラインになると、MetaMaskをLattice1デバイスに接続できます。デバイスのロックを解除し、デバイスIDを準備してください。",
    "description": "$1 represents the `hardwareWalletSupportLinkConversion` localization key"
  },
  "step1LedgerWallet": {
    "message": "Ledgerアプリをダウンロード"
  },
  "step1LedgerWalletMsg": {
    "message": "$1のロックを解除するには、ダウンロードして設定し、パスワードを入力してください。",
    "description": "$1 represents the `ledgerLiveApp` localization value"
  },
  "step1TrezorWallet": {
    "message": "Trezorを接続する"
  },
  "step1TrezorWalletMsg": {
    "message": "Trezorをコンピューターに直接接続し、ロックを解除します。 必ず正しいパスフレーズを使用してください。",
    "description": "$1 represents the `hardwareWalletSupportLinkConversion` localization key"
  },
  "step2LedgerWallet": {
    "message": "Ledgerを接続する"
  },
  "step2LedgerWalletMsg": {
    "message": "コンピューターにLedgerを直接接続します。Ledgerのロックを解除し、イーサリアムアプリを開きます。",
    "description": "$1 represents the `hardwareWalletSupportLinkConversion` localization key"
  },
  "stillGettingMessage": {
    "message": "まだこのメッセージが表示されますか？"
  },
  "strong": {
    "message": "強"
  },
  "stxCancelled": {
    "message": "スワップが失敗するところでした"
  },
  "stxCancelledDescription": {
    "message": "トランザクションが失敗しそうになり、不要なガス代の支払いを避けるためにキャンセルされました。"
  },
  "stxCancelledSubDescription": {
    "message": "もう一度スワップをお試しください。次回は同様のリスクを避けられるようサポートします。"
  },
  "stxEstimatedCompletion": {
    "message": "$1未満で完了予定",
    "description": "$1 is remeaning time in minutes and seconds, e.g. 0:10"
  },
  "stxFailure": {
    "message": "スワップに失敗しました"
  },
  "stxFailureDescription": {
    "message": "突然の市場変動が失敗の原因になります。問題が解決されないようでしたら、$1にお問い合わせください。",
    "description": "This message is shown to a user if their swap fails. The $1 will be replaced by support.metamask.io"
  },
  "stxOptInDescription": {
    "message": "スマートトランザクションをオンにして、イーサリアムメインネット上でのトランザクションの信頼性と安全性を高めましょう。$1"
  },
  "stxPendingPrivatelySubmittingSwap": {
    "message": "スワップを非公開で送信中..."
  },
  "stxPendingPubliclySubmittingSwap": {
    "message": "スワップを公開で送信中..."
  },
  "stxSuccess": {
    "message": "スワップ完了！"
  },
  "stxSuccessDescription": {
    "message": "$1が利用可能になりました。",
    "description": "$1 is a token symbol, e.g. ETH"
  },
  "stxSwapCompleteIn": {
    "message": "スワップ完了まで残り <",
    "description": "'<' means 'less than', e.g. Swap will complete in < 2:59"
  },
  "stxTryingToCancel": {
    "message": "トランザクションのキャンセルを試みています..."
  },
  "stxUnknown": {
    "message": "ステータス不明"
  },
  "stxUnknownDescription": {
    "message": "トランザクションは成功しましたが、詳細がわかりません。このスワップの処理中に別のトランザクションが送信されたことが原因である可能性があります。"
  },
  "stxUserCancelled": {
    "message": "スワップがキャンセルされました"
  },
  "stxUserCancelledDescription": {
    "message": "不要なガス代を支払うことなくトランザクションがキャンセルされました。"
  },
  "submit": {
    "message": "送信"
  },
  "submitted": {
    "message": "送信済み"
  },
  "suggestedTokenSymbol": {
    "message": "推奨ティッカーシンボル:"
  },
  "support": {
    "message": "サポート"
  },
  "supportCenter": {
    "message": "サポートセンターをご利用ください"
  },
  "surveyConversion": {
    "message": "アンケートに回答する"
  },
  "surveyTitle": {
    "message": "MetaMaskの未来を形作りましょう"
  },
  "swap": {
    "message": "スワップ"
  },
  "swapAdjustSlippage": {
    "message": "スリッページの調整"
  },
  "swapAggregator": {
    "message": "アグリゲーター"
  },
  "swapAllowSwappingOf": {
    "message": "$1のスワップを許可",
    "description": "Shows a user that they need to allow a token for swapping on their hardware wallet"
  },
  "swapAmountReceived": {
    "message": "保証額"
  },
  "swapAmountReceivedInfo": {
    "message": "これは受け取る最低額です。スリッページによりそれ以上の額を受け取ることもあります。"
  },
  "swapAndSend": {
    "message": "スワップして送金"
  },
  "swapAnyway": {
    "message": "スワップを続ける"
  },
  "swapApproval": {
    "message": "$1のスワップを承認",
    "description": "Used in the transaction display list to describe a transaction that is an approve call on a token that is to be swapped.. $1 is the symbol of a token that has been approved."
  },
  "swapApproveNeedMoreTokens": {
    "message": "このスワップを完了させるには、さらに$1の$2が必要です。",
    "description": "Tells the user how many more of a given token they need for a specific swap. $1 is an amount of tokens and $2 is the token symbol."
  },
  "swapAreYouStillThere": {
    "message": "まだご利用中ですか？"
  },
  "swapAreYouStillThereDescription": {
    "message": "続ける際には、最新のクォートを表示する準備ができています"
  },
  "swapBuildQuotePlaceHolderText": {
    "message": "$1と一致するトークンがありません",
    "description": "Tells the user that a given search string does not match any tokens in our token lists. $1 can be any string of text"
  },
  "swapConfirmWithHwWallet": {
    "message": "ハードウェアウォレットで確定"
  },
  "swapContinueSwapping": {
    "message": "スワップを続ける"
  },
  "swapContractDataDisabledErrorDescription": {
    "message": "Ledgerのイーサリアムアプリで「設定」に移動し、コントラクトデータを許可します。次に、スワップを再度試します。"
  },
  "swapContractDataDisabledErrorTitle": {
    "message": "コントラクトデータがLedgerで無効です"
  },
  "swapCustom": {
    "message": "カスタム"
  },
  "swapDecentralizedExchange": {
    "message": "分散型取引所"
  },
  "swapDirectContract": {
    "message": "ダイレクトコントラクト"
  },
  "swapEditLimit": {
    "message": "限度額を編集"
  },
  "swapEnableDescription": {
    "message": "これは必須であり、MetaMaskに$1をスワップする許可を付与します。",
    "description": "Gives the user info about the required approval transaction for swaps. $1 will be the symbol of a token being approved for swaps."
  },
  "swapEnableTokenForSwapping": {
    "message": "これはスワップ用に$1",
    "description": "$1 is for the 'enableToken' key, e.g. 'enable ETH'"
  },
  "swapEnterAmount": {
    "message": "金額を入力してください"
  },
  "swapEstimatedNetworkFees": {
    "message": "推定ネットワーク手数料"
  },
  "swapEstimatedNetworkFeesInfo": {
    "message": "これは、スワップを完了させるために使用されるネットワーク手数料の見積もりです。実際の額はネットワークの状態によって変化する可能性があります。"
  },
  "swapFailedErrorDescriptionWithSupportLink": {
    "message": "トランザクション障害が発生した場合は、いつでもお手伝いいたします。この問題が解決しない場合は、$1でカスタマーサポートにお問い合わせください。",
    "description": "This message is shown to a user if their swap fails. The $1 will be replaced by support.metamask.io"
  },
  "swapFailedErrorTitle": {
    "message": "スワップに失敗しました"
  },
  "swapFetchingQuote": {
    "message": "クォートを取得中"
  },
  "swapFetchingQuoteNofN": {
    "message": "$2件中$1件の見積もりを取得中",
    "description": "A count of possible quotes shown to the user while they are waiting for quotes to be fetched. $1 is the number of quotes already loaded, and $2 is the total number of resources that we check for quotes. Keep in mind that not all resources will have a quote for a particular swap."
  },
  "swapFetchingQuotes": {
    "message": "見積もりを取得中"
  },
  "swapFetchingQuotesErrorDescription": {
    "message": "問題が発生しました。もう一度実行してください。エラーが解消されない場合は、カスタマサポートにお問い合わせください。"
  },
  "swapFetchingQuotesErrorTitle": {
    "message": "見積もり取得エラー"
  },
  "swapFetchingTokens": {
    "message": "トークンを取得中..."
  },
  "swapFromTo": {
    "message": "$1から$2へのスワップ",
    "description": "Tells a user that they need to confirm on their hardware wallet a swap of 2 tokens. $1 is a source token and $2 is a destination token"
  },
  "swapGasFeesDetails": {
    "message": "ガス代は、ネットワークトラフィックとトランザクションの複雑さに基づき推定され、変動します。"
  },
  "swapGasFeesLearnMore": {
    "message": "ガス代に関する詳細"
  },
  "swapGasFeesSplit": {
    "message": "前の画面のガス代は、この2つのトランザクションに分けられています。"
  },
  "swapGasFeesSummary": {
    "message": "ガス代は、$1ネットワークでトランザクションを処理するクリプトマイナーに支払われます。MetaMaskはガス代から利益を得ません。",
    "description": "$1 is the selected network, e.g. Ethereum or BSC"
  },
  "swapHighSlippage": {
    "message": "高スリッページ"
  },
  "swapHighSlippageWarning": {
    "message": "スリッページが非常に大きいです。"
  },
  "swapIncludesMMFee": {
    "message": "$1%のMetaMask手数料が含まれています。",
    "description": "Provides information about the fee that metamask takes for swaps. $1 is a decimal number."
  },
  "swapIncludesMMFeeAlt": {
    "message": "クォートには$1%のMetaMask手数料が含まれています",
    "description": "Provides information about the fee that metamask takes for swaps using the latest copy. $1 is a decimal number."
  },
  "swapIncludesMetaMaskFeeViewAllQuotes": {
    "message": "$1%のMetaMask手数料が含まれています – $2",
    "description": "Provides information about the fee that metamask takes for swaps. $1 is a decimal number and $2 is a link to view all quotes."
  },
  "swapLearnMore": {
    "message": "Swapsの詳細"
  },
  "swapLiquiditySourceInfo": {
    "message": "弊社は、為替レートとネットワーク手数料を比較するために、複数の流動性供給源 (取引所、アグリゲーター、専門のマーケットメーカー) を検索します。"
  },
  "swapLowSlippage": {
    "message": "低スリッページ"
  },
  "swapLowSlippageError": {
    "message": "トランザクションが失敗する可能性があります。最大スリッページが低すぎます。"
  },
  "swapMaxSlippage": {
    "message": "最大スリッページ"
  },
  "swapMetaMaskFee": {
    "message": "MetaMask手数料"
  },
  "swapMetaMaskFeeDescription": {
    "message": "このクォートには、$1%の手数料が自動的に含まれています。この手数料は、MetaMaskの流動性プロバイダーの情報集積ソフトウェアの使用ライセンスの代金として支払うものです。",
    "description": "Provides information about the fee that metamask takes for swaps. $1 is a decimal number."
  },
  "swapNQuotesWithDot": {
    "message": "$1件の見積もり。",
    "description": "$1 is the number of quotes that the user can select from when opening the list of quotes on the 'view quote' screen"
  },
  "swapNewQuoteIn": {
    "message": "見積もりの更新まで $1",
    "description": "Tells the user the amount of time until the currently displayed quotes are update. $1 is a time that is counting down from 1:00 to 0:00"
  },
  "swapNoTokensAvailable": {
    "message": "$1と一致するトークンがありません",
    "description": "Tells the user that a given search string does not match any tokens in our token lists. $1 can be any string of text"
  },
  "swapOnceTransactionHasProcess": {
    "message": "このトランザクションの処理が完了すると、$1がアカウントに追加されます。",
    "description": "This message communicates the token that is being transferred. It is shown on the awaiting swap screen. The $1 will be a token symbol."
  },
  "swapPriceDifference": {
    "message": "$1 $2 (～$3) を $4 $5 (～$6) にスワップしようとしています。",
    "description": "This message represents the price slippage for the swap.  $1 and $4 are a number (ex: 2.89), $2 and $5 are symbols (ex: ETH), and $3 and $6 are fiat currency amounts."
  },
  "swapPriceDifferenceTitle": {
    "message": "最大$1%の価格差",
    "description": "$1 is a number (ex: 1.23) that represents the price difference."
  },
  "swapPriceImpactTooltip": {
    "message": "プライスインパクトとは、現在の市場価格と取引の約定時に受け取る金額の差のことです。プライスインパクトは、流動性プールに対する取引の大きさにより発生します。"
  },
  "swapPriceUnavailableDescription": {
    "message": "市場価格のデータが不足しているため、プライスインパクトを測定できませんでした。スワップする前に、これから受領するトークンの額に問題がないか確認してください。"
  },
  "swapPriceUnavailableTitle": {
    "message": "続行する前にレートを確認してください"
  },
  "swapProcessing": {
    "message": "処理中"
  },
  "swapQuoteDetails": {
    "message": "見積もりの詳細"
  },
  "swapQuoteNofM": {
    "message": "$1/$2",
    "description": "A count of possible quotes shown to the user while they are waiting for quotes to be fetched. $1 is the number of quotes already loaded, and $2 is the total number of resources that we check for quotes. Keep in mind that not all resources will have a quote for a particular swap."
  },
  "swapQuoteSource": {
    "message": "見積もり提供元"
  },
  "swapQuotesExpiredErrorDescription": {
    "message": "最新のレートを取得するには、新しい見積もりをリクエストしてください。"
  },
  "swapQuotesExpiredErrorTitle": {
    "message": "見積もりのタイムアウト"
  },
  "swapQuotesNotAvailableDescription": {
    "message": "トレードのサイズを減らすか、別のトークンを使用してください。"
  },
  "swapQuotesNotAvailableErrorDescription": {
    "message": "額の調整またはスリッページの設定を試してから、もう一度実行してください。"
  },
  "swapQuotesNotAvailableErrorTitle": {
    "message": "見積もりを取得できません"
  },
  "swapRate": {
    "message": "レート"
  },
  "swapReceiving": {
    "message": "受信中"
  },
  "swapReceivingInfoTooltip": {
    "message": "これは推定値です。正確な額はスリッページによって異なります。"
  },
  "swapRequestForQuotation": {
    "message": "見積もりのリクエスト"
  },
  "swapReviewSwap": {
    "message": "スワップの確認"
  },
  "swapSearchNameOrAddress": {
    "message": "名前を検索するかアドレスを貼り付けてください"
  },
  "swapSelect": {
    "message": "選択"
  },
  "swapSelectAQuote": {
    "message": "見積もりを選択"
  },
  "swapSelectAToken": {
    "message": "トークンを選択"
  },
  "swapSelectQuotePopoverDescription": {
    "message": "以下は複数の流動性供給源から収集したすべての見積もりです。"
  },
  "swapSelectToken": {
    "message": "トークンを選択"
  },
  "swapShowLatestQuotes": {
    "message": "最新のクォートを表示"
  },
  "swapSlippageHighDescription": {
    "message": "入力されたスリッページ ($1%) は非常に高いもののため、不利なレートに繋がる可能性があります",
    "description": "$1 is the amount of % for slippage"
  },
  "swapSlippageHighTitle": {
    "message": "高スリッページ"
  },
  "swapSlippageLowDescription": {
    "message": "値がこのように低い ($1%) と、スワップの失敗に繋がります",
    "description": "$1 is the amount of % for slippage"
  },
  "swapSlippageLowTitle": {
    "message": "低スリッページ"
  },
  "swapSlippageNegative": {
    "message": "スリッページは0以上でなければなりません。"
  },
  "swapSlippageNegativeDescription": {
    "message": "スリッページは0以上でなければなりません"
  },
  "swapSlippageNegativeTitle": {
    "message": "続けるにはスリッページを増やしてください"
  },
  "swapSlippageOverLimitDescription": {
    "message": "スリッページの許容範囲は15%以下でなければなりません。それを超えると不利なレートになります。"
  },
  "swapSlippageOverLimitTitle": {
    "message": "続けるにはスリッページを減らしてください"
  },
  "swapSlippagePercent": {
    "message": "$1%",
    "description": "$1 is the amount of % for slippage"
  },
  "swapSlippageTooltip": {
    "message": "注文から確定までの間に価格が変動することを「スリッページ」といいます。スリッページが「スリッページ許容範囲」の設定を超えた場合、スワップは自動的にキャンセルされます。"
  },
  "swapSlippageZeroDescription": {
    "message": "スリッページがゼロのプロバイダーは少ないため、不利なクォートになる可能性があります。"
  },
  "swapSlippageZeroTitle": {
    "message": "スリッページがゼロのプロバイダーを使用中"
  },
  "swapSource": {
    "message": "流動性の供給源"
  },
  "swapSuggested": {
    "message": "スワップが提案されました"
  },
  "swapSuggestedGasSettingToolTipMessage": {
    "message": "スワップは複雑で急を要するトランザクションです。コストとスワップの確実な成功のバランスが取れたこのガス代をお勧めします。"
  },
  "swapSwapFrom": {
    "message": "スワップ元"
  },
  "swapSwapSwitch": {
    "message": "トークンの切り替え"
  },
  "swapSwapTo": {
    "message": "スワップ先"
  },
  "swapToConfirmWithHwWallet": {
    "message": "ハードウェアウォレットで確定"
  },
  "swapTokenAddedManuallyDescription": {
    "message": "このトークンを$1で検証して、取引したいトークンであることを確認してください。",
    "description": "$1 points the user to etherscan as a place they can verify information about a token. $1 is replaced with the translation for \"etherscan\""
  },
  "swapTokenAddedManuallyTitle": {
    "message": "トークンが手動で追加されました"
  },
  "swapTokenAvailable": {
    "message": "$1がアカウントに追加されました。",
    "description": "This message is shown after a swap is successful and communicates the exact amount of tokens the user has received for a swap. The $1 is a decimal number of tokens followed by the token symbol."
  },
  "swapTokenBalanceUnavailable": {
    "message": "$1の残高を取り戻すことができませんでした。",
    "description": "This message communicates to the user that their balance of a given token is currently unavailable. $1 will be replaced by a token symbol"
  },
  "swapTokenNotAvailable": {
    "message": "この地域ではトークンのスワップが行えません"
  },
  "swapTokenToToken": {
    "message": "$1を$2にスワップ",
    "description": "Used in the transaction display list to describe a swap. $1 and $2 are the symbols of tokens in involved in a swap."
  },
  "swapTokenVerificationAddedManually": {
    "message": "このトークンは手動で追加されました。"
  },
  "swapTokenVerificationMessage": {
    "message": "常に$1のトークンアドレスを確認してください。",
    "description": "Points the user to Etherscan as a place they can verify information about a token. $1 is replaced with the translation for \"Etherscan\" followed by an info icon that shows more info on hover."
  },
  "swapTokenVerificationOnlyOneSource": {
    "message": "1つのソースでのみ検証済みです。"
  },
  "swapTokenVerificationSources": {
    "message": "$1個のソースで検証済みです。",
    "description": "Indicates the number of token information sources that recognize the symbol + address. $1 is a decimal number."
  },
  "swapTokenVerifiedOn1SourceDescription": {
    "message": "$1は1つのソースでしか検証されていません。進める前に$2で検証することをご検討ください。",
    "description": "$1 is a token name, $2 points the user to etherscan as a place they can verify information about a token. $1 is replaced with the translation for \"etherscan\""
  },
  "swapTokenVerifiedOn1SourceTitle": {
    "message": "偽物のトークンの可能性"
  },
  "swapTooManyDecimalsError": {
    "message": "$1は小数点以下$2桁まで使用できます",
    "description": "$1 is a token symbol and $2 is the max. number of decimals allowed for the token"
  },
  "swapTransactionComplete": {
    "message": "トランザクションが完了しました"
  },
  "swapTwoTransactions": {
    "message": "2つのトランザクション"
  },
  "swapUnknown": {
    "message": "不明"
  },
  "swapVerifyTokenExplanation": {
    "message": "複数のトークンで同じ名前とシンボルを使用できます。$1をチェックして、これが探しているトークンであることを確認してください。",
    "description": "This appears in a tooltip next to the verifyThisTokenOn message. It gives the user more information about why they should check the token on a block explorer. $1 will be the name or url of the block explorer, which will be the translation of 'etherscan' or a block explorer url specified for a custom network."
  },
  "swapYourTokenBalance": {
    "message": "$1 $2がスワップに使用可能です",
    "description": "Tells the user how much of a token they have in their balance. $1 is a decimal number amount of tokens, and $2 is a token symbol"
  },
  "swapZeroSlippage": {
    "message": "0%スリッページ"
  },
  "swapsAdvancedOptions": {
    "message": "詳細オプション"
  },
  "swapsExcessiveSlippageWarning": {
    "message": "スリッページ額が非常に大きいので、レートが不利になります。最大スリッページを15%未満の値に減らしてください。"
  },
  "swapsMaxSlippage": {
    "message": "最大スリッページ"
  },
  "swapsNotEnoughForTx": {
    "message": "トランザクションを完了させるには、$1が不足しています",
    "description": "Tells the user that they don't have enough of a token for a proposed swap. $1 is a token symbol"
  },
  "swapsNotEnoughToken": {
    "message": "$1が不足しています",
    "description": "Tells the user that they don't have enough of a token for a proposed swap. $1 is a token symbol"
  },
  "swapsViewInActivity": {
    "message": "アクティビティに表示"
  },
  "switch": {
    "message": "切り替える"
  },
  "switchEthereumChainConfirmationDescription": {
    "message": "これによりMetaMask内で選択されたネットワークが、以前に追加されたものに切り替わります。"
  },
  "switchEthereumChainConfirmationTitle": {
    "message": "このサイトによるネットワークの切り替えを許可しますか？"
  },
  "switchInputCurrency": {
    "message": "通貨の変更"
  },
  "switchNetwork": {
    "message": "ネットワークを切り替える"
  },
  "switchNetworks": {
    "message": "ネットワークを切り替える"
  },
  "switchToNetwork": {
    "message": "$1に切り替える",
    "description": "$1 represents the custom network that has previously been added"
  },
  "switchToThisAccount": {
    "message": "このアカウントに切り替える"
  },
  "switchedNetworkToastDecline": {
    "message": "今後表示しない"
  },
  "switchedNetworkToastMessage": {
    "message": "$1が$2で有効になりました",
    "description": "$1 represents the account name, $2 represents the network name"
  },
  "switchedTo": {
    "message": "次に切り替えました:"
  },
  "switchingNetworksCancelsPendingConfirmations": {
    "message": "ネットワークを切り替えると、保留中の承認がすべてキャンセルされます"
  },
  "symbol": {
    "message": "シンボル"
  },
  "symbolBetweenZeroTwelve": {
    "message": "シンボルは11文字以下にする必要があります。"
  },
  "tenPercentIncreased": {
    "message": "10%の増加"
  },
  "terms": {
    "message": "利用規約"
  },
  "termsOfService": {
    "message": "サービス規約"
  },
  "termsOfUseAgreeText": {
    "message": " MetaMaskおよびそのすべての機能の利用に適用される利用規約に同意します。"
  },
  "termsOfUseFooterText": {
    "message": "スクロールしてすべてのセクションをお読みください"
  },
  "termsOfUseTitle": {
    "message": "利用規約が更新されました"
  },
  "testNetworks": {
    "message": "テストネットワーク"
  },
  "theme": {
    "message": "テーマ"
  },
  "themeDescription": {
    "message": "ご希望のMetaMaskテーマを選択してください。"
  },
  "thingsToKeep": {
    "message": "留意点:"
  },
  "thirdPartySoftware": {
    "message": "サードパーティソフトウェアに関する通知",
    "description": "Title of a popup modal displayed when installing a snap for the first time."
  },
  "thisCollection": {
    "message": "このコレクション"
  },
  "time": {
    "message": "時間"
  },
  "tips": {
    "message": "ヒント"
  },
  "to": {
    "message": "移動先"
  },
  "toAddress": {
    "message": "移動先: $1",
    "description": "$1 is the address to include in the To label. It is typically shortened first using shortenAddress"
  },
  "toggleEthSignBannerDescription": {
    "message": "フィッシング攻撃のリスクがあります。eth_signを無効にして自分の身を守ってください。"
  },
  "toggleEthSignDescriptionField": {
    "message": "この設定を有効にすると、読めない署名リクエストを受ける可能性があります。理解できないメッセージに署名すると、資金やNFTの提供に同意してしまう可能性があります。"
  },
  "toggleEthSignField": {
    "message": "Eth_signリクエスト"
  },
  "toggleEthSignModalBannerBoldText": {
    "message": "騙されている可能性があります"
  },
  "toggleEthSignModalBannerText": {
    "message": "この設定を有効にするよう求められた場合、"
  },
  "toggleEthSignModalCheckBox": {
    "message": "私は、eth_signリクエストを有効にすると、すべての資金とNFTを失う可能性があることを理解しています。"
  },
  "toggleEthSignModalDescription": {
    "message": "eth_signリクエストを許可すると、フィッシング攻撃を受けやすくなる可能性があります。常にURLを確認し、コードを含むメッセージに署名する際には注意してください。"
  },
  "toggleEthSignModalFormError": {
    "message": "テキストが正しくありません"
  },
  "toggleEthSignModalFormLabel": {
    "message": "続行するには、「私は理解できるものにしか署名しません」と入力してください"
  },
  "toggleEthSignModalFormValidation": {
    "message": "私は理解できるものにしか署名しません"
  },
  "toggleEthSignModalTitle": {
    "message": "自己責任でご利用ください"
  },
  "toggleEthSignOff": {
    "message": "オフ (推奨)"
  },
  "toggleEthSignOn": {
    "message": "オン (非推奨)"
  },
  "toggleRequestQueueDescription": {
    "message": "これにより、選択した単一のネットワークをすべてのサイトで使用するのではなく、サイトごとにネットワークを選択できます。この機能により、特定のサイトでのユーザーエクスペリエンスの妨げとなる、ネットワークの手動切り替えが不要になります。"
  },
  "toggleRequestQueueField": {
    "message": "サイトごとにネットワークを選択する"
  },
  "toggleRequestQueueOff": {
    "message": "オフ"
  },
  "toggleRequestQueueOn": {
    "message": "オン"
  },
  "token": {
    "message": "トークン"
  },
  "tokenAddress": {
    "message": "トークンアドレス"
  },
  "tokenAlreadyAdded": {
    "message": "トークンの追加がすでに完了しています。"
  },
  "tokenAutoDetection": {
    "message": "トークンの自動検出"
  },
  "tokenContractAddress": {
    "message": "トークンコントラクトアドレス"
  },
  "tokenDecimalFetchFailed": {
    "message": "トークンの小数点以下の桁数が必要です。確認はこちら: $1"
  },
  "tokenDecimalTitle": {
    "message": "トークンの小数桁数:"
  },
  "tokenDetails": {
    "message": "トークンの詳細"
  },
  "tokenFoundTitle": {
    "message": "1 つの新しいトークンが見つかりました"
  },
  "tokenId": {
    "message": "トークンID"
  },
  "tokenList": {
    "message": "トークンリスト:"
  },
  "tokenScamSecurityRisk": {
    "message": "トークン関連の詐欺やセキュリティのリスク"
  },
  "tokenShowUp": {
    "message": "トークンはウォレットに自動的に表示されない可能性があります。"
  },
  "tokenSymbol": {
    "message": "トークンシンボル"
  },
  "tokens": {
    "message": "トークン"
  },
  "tokensFoundTitle": {
    "message": "$1種類の新しいトークンが見つかりました",
    "description": "$1 is the number of new tokens detected"
  },
  "tooltipApproveButton": {
    "message": "理解しました"
  },
  "tooltipSatusConnected": {
    "message": "接続済み"
  },
  "tooltipSatusConnectedUpperCase": {
    "message": "接続済み"
  },
  "tooltipSatusNotConnected": {
    "message": "未接続"
  },
  "total": {
    "message": "合計"
  },
  "transaction": {
    "message": "トランザクション"
  },
  "transactionCancelAttempted": {
    "message": "$1のガス代が$2でトランザクションのキャンセルが試みられました"
  },
  "transactionCancelSuccess": {
    "message": "$2でのトランザクションがキャンセルされました"
  },
  "transactionConfirmed": {
    "message": "$2でトランザクションが承認されました。"
  },
  "transactionCreated": {
    "message": "トランザクションは$1の値が$2で作成されました。"
  },
  "transactionDetailDappGasMoreInfo": {
    "message": "サイトが提案されました"
  },
  "transactionDetailDappGasTooltip": {
    "message": "最新のブロックに基づくMetaMaskの推奨ガス代を使用するように編集します。"
  },
  "transactionDetailGasHeading": {
    "message": "ガス代見積もり"
  },
  "transactionDetailGasTooltipConversion": {
    "message": "ガス代に関する詳細"
  },
  "transactionDetailGasTooltipExplanation": {
    "message": "ガス代はネットワークにより設定され、ネットワークトラフィックとトランザクションの複雑さに基づき変動します。"
  },
  "transactionDetailGasTooltipIntro": {
    "message": "ガス代は、$1ネットワークでトランザクションを処理するクリプトマイナーに支払われます。MetaMaskはガス代から利益を得ません。"
  },
  "transactionDetailGasTotalSubtitle": {
    "message": "金額 + ガス代"
  },
  "transactionDetailLayer2GasHeading": {
    "message": "レイヤー2のガス代"
  },
  "transactionDetailMultiLayerTotalSubtitle": {
    "message": "金額 + 手数料"
  },
  "transactionDropped": {
    "message": "トランザクションは$2で削除されました。"
  },
  "transactionError": {
    "message": "トランザクションエラー。コントラクトコードで例外がスローされました。"
  },
  "transactionErrorNoContract": {
    "message": "コントラクトではないアドレスに対して関数の呼び出しを試みています。"
  },
  "transactionErrored": {
    "message": "トランザクションでエラーが発生しました。"
  },
  "transactionFailed": {
    "message": "トランザクションに失敗しました"
  },
  "transactionFee": {
    "message": "トランザクション手数料"
  },
  "transactionHistoryBaseFee": {
    "message": "基本料金 (Gwei)"
  },
  "transactionHistoryL1GasLabel": {
    "message": "L1ガス代合計"
  },
  "transactionHistoryL2GasLimitLabel": {
    "message": "L2ガスリミット"
  },
  "transactionHistoryL2GasPriceLabel": {
    "message": "L2ガス価格"
  },
  "transactionHistoryMaxFeePerGas": {
    "message": "ガス1単位あたりの最大手数料"
  },
  "transactionHistoryPriorityFee": {
    "message": "優先手数料 (gwei)"
  },
  "transactionHistoryTotalGasFee": {
    "message": "ガス代合計"
  },
  "transactionNote": {
    "message": "トランザクション備考"
  },
  "transactionResubmitted": {
    "message": "推定のガス代を$2で$1に増加し、トランザクションを再送信しました"
  },
  "transactionSettings": {
    "message": "トランザクション設定"
  },
  "transactionSubmitted": {
    "message": "$1の推定ガス代が$2でトランザクションが送信されました。"
  },
  "transactionUpdated": {
    "message": "トランザクションが$2で更新されました。"
  },
  "transactions": {
    "message": "トランザクション"
  },
  "transfer": {
    "message": "送金"
  },
  "transferFrom": {
    "message": "送金元"
  },
  "troubleConnectingToLedgerU2FOnFirefox": {
    "message": "Ledgerの接続に問題が発生しました。$1",
    "description": "$1 is a link to the wallet connection guide;"
  },
  "troubleConnectingToLedgerU2FOnFirefox2": {
    "message": "ハードウェアウォレットの接続ガイドを確認し、もう一度お試しください。",
    "description": "$1 of the ledger wallet connection guide"
  },
  "troubleConnectingToLedgerU2FOnFirefoxLedgerSolution": {
    "message": "Firefoxの最新バージョンを使用している場合、FirefoxのU2Fサポート廃止に関連した問題が発生する可能性があります。$1でこの問題を解決する方法をご覧ください。",
    "description": "It is a link to the ledger website for the workaround."
  },
  "troubleConnectingToLedgerU2FOnFirefoxLedgerSolution2": {
    "message": "こちら",
    "description": "Second part of the error message; It is a link to the ledger website for the workaround."
  },
  "troubleConnectingToWallet": {
    "message": "$1に接続できませんでした。$2を確認してから、もう一度実行してください。",
    "description": "$1 is the wallet device name; $2 is a link to wallet connection guide"
  },
  "troubleStarting": {
    "message": "MetaMaskがうまく起動しませんでした。このエラーは断続的に発生する可能性があるため、拡張機能を再起動してみてください。"
  },
  "trustSiteApprovePermission": {
    "message": "アクセス許可を付与することで、次の$1による資金へのアクセスが許可されます"
  },
  "tryAgain": {
    "message": "再試行"
  },
  "turnOff": {
    "message": "オフにする"
  },
  "turnOffMetamaskNotificationsError": {
    "message": "通知を無効化する際にエラーが発生しました。後でもう一度お試しください。"
  },
  "turnOn": {
    "message": "オンにする"
  },
  "turnOnMetamaskNotifications": {
    "message": "通知をオンにする"
  },
  "turnOnMetamaskNotificationsButton": {
    "message": "オンにする"
  },
  "turnOnMetamaskNotificationsError": {
    "message": "通知の作成中にエラーが発生しました。後でもう一度お試しください。"
  },
  "turnOnMetamaskNotificationsMessageFirst": {
    "message": "通知を使えば、ウォレットで何が起きているか常に把握できます。"
  },
  "turnOnMetamaskNotificationsMessagePrivacyBold": {
    "message": "「設定」>「通知」。"
  },
  "turnOnMetamaskNotificationsMessagePrivacyLink": {
    "message": "この機能を使用する際に当社がどのようにユーザーのプライバシーを保護するのか、ご覧ください。"
  },
  "turnOnMetamaskNotificationsMessageSecond": {
    "message": "ウォレット通知を使用するために、プロファイルを使用して一部の設定をデバイス間で同期します。$1"
  },
  "turnOnMetamaskNotificationsMessageThird": {
    "message": "通知は$1でいつでもオフにできます"
  },
  "turnOnTokenDetection": {
    "message": "強化されたトークン検出をオンにする"
  },
  "tutorial": {
    "message": "チュートリアル"
  },
  "twelveHrTitle": {
    "message": "12時間:"
  },
  "typeYourSRP": {
    "message": "シークレットリカバリーフレーズを入力してください"
  },
  "u2f": {
    "message": "U2F",
    "description": "A name on an API for the browser to interact with devices that support the U2F protocol. On some browsers we use it to connect MetaMask to Ledger devices."
  },
  "unapproved": {
    "message": "未承認"
  },
  "units": {
    "message": "単位"
  },
  "unknown": {
    "message": "不明"
  },
  "unknownCollection": {
    "message": "無名のコレクション"
  },
  "unknownNetwork": {
    "message": "不明なプライベートネットワーク"
  },
  "unknownNetworkForKeyEntropy": {
    "message": "不明なネットワーク",
    "description": "Displayed on places like Snap install warning when regular name is not available."
  },
  "unknownQrCode": {
    "message": "エラー: QRコードを識別できませんでした"
  },
  "unlimited": {
    "message": "無制限"
  },
  "unlock": {
    "message": "ロック解除"
  },
  "unlockMessage": {
    "message": "分散型インターネットが待っています"
  },
  "unpin": {
    "message": "ピン留めを解除"
  },
  "unrecognizedChain": {
    "message": "このカスタムネットワークは認識されていません",
    "description": "$1 is a clickable link with text defined by the 'unrecognizedChanLinkText' key. The link will open to instructions for users to validate custom network details."
  },
  "unsendableAsset": {
    "message": "NFT (ERC-721) トークンの送信は現在サポートされていません",
    "description": "This is an error message we show the user if they attempt to send an NFT asset type, for which currently don't support sending"
  },
  "unverifiedContractAddressMessage": {
    "message": "このコントラクトを検証できません。このアドレスが信頼できることを確認してください。"
  },
  "upArrow": {
    "message": "上矢印"
  },
  "update": {
    "message": "更新"
  },
  "updateRequest": {
    "message": "更新リクエスト"
  },
  "updatedWithDate": {
    "message": "$1が更新されました"
  },
  "urlErrorMsg": {
    "message": "URLには適切なHTTP/HTTPSプレフィックスが必要です。"
  },
  "urlExistsErrorMsg": {
    "message": "このURLは現在$1ネットワークで使用されています。"
  },
  "use4ByteResolution": {
    "message": "スマートコントラクトのデコード"
  },
  "use4ByteResolutionDescription": {
    "message": "ユーザーエクスペリエンスの向上のため、ユーザーがやり取りするスマートコントラクトに応じたメッセージで、アクティビティタブをカスタマイズします。MetaMaskは、4byte.directoryと呼ばれるサービスを利用してデータをデコードし、より読みやすいバージョンのスマートコントラクトを表示します。これにより、悪質なスマートコントラクトの操作を承認する可能性は減りますが、IPアドレスが公開されます。"
  },
  "useMultiAccountBalanceChecker": {
    "message": "アカウント残高の一括リクエスト"
  },
  "useMultiAccountBalanceCheckerSettingDescription": {
    "message": "アカウントの残高リクエストを一斉に行うことで、より素早く残高更新を取得できます。これにより、アカウントの残高を一斉に取得できるので、更新がより迅速になり、エクスペリエンスが向上します。この機能がオフの場合、サードパーティがユーザーのアカウントをお互いに関連付けなくなる可能性があります。"
  },
  "useNftDetection": {
    "message": "NFTを自動検出"
  },
  "useNftDetectionDescriptionText": {
    "message": "MetaMaskが、サードパーティサービス を使って、ユーザーが所有するNFTを追加することを許可します。NFTの自動検出機能を利用すると、ユーザーのIPとアカウントアドレスがこれらのサービスに公開されます。この機能を有効にした場合、ユーザーのIPアドレスとイーサリアムアドレスが紐付けられ、詐欺師によりエアドロップされた偽のNFTが表示される可能性があります。このリスクを回避するため、手動でトークンを追加することもできます。"
  },
  "usePhishingDetection": {
    "message": "フィッシング検出を使用"
  },
  "usePhishingDetectionDescription": {
    "message": "イーサリアムユーザーを対象としたドメインのフィッシングに対して警告を表示します"
  },
  "useSafeChainsListValidation": {
    "message": "ネットワーク情報の確認"
  },
  "useSafeChainsListValidationDescription": {
    "message": "MetaMaskは$1というサードパーティサービスを利用して、正確かつ標準化されたネットワーク情報を表示しています。これにより、悪質なネットワークや正しくないネットワークに接続してしまう可能性が減ります。この機能を使用すると、ユーザーのIPアドレスがchainid.networkに公開されます。"
  },
  "useSafeChainsListValidationWebsite": {
    "message": "chainid.network",
    "description": "useSafeChainsListValidationWebsite is separated from the rest of the text so that we can bold the third party service name in the middle of them"
  },
  "useSiteSuggestion": {
    "message": "サイトの提案を使用"
  },
  "useTokenDetectionPrivacyDesc": {
    "message": "アカウントに送られたトークンを自動的に表示するには、サードパーティサーバーと通信し、トークンの画像を取得する必要があります。これらのサーバーはユーザーのIPアドレスにアクセスできます。"
  },
  "usedByClients": {
    "message": "さまざまな異なるクライアントによって使用されています"
  },
  "userName": {
    "message": "ユーザー名"
  },
  "userOpContractDeployError": {
    "message": "スマートコントラクトアカウントからのコントラクトの展開はサポートされていません"
  },
  "verifyContractDetails": {
    "message": "サードパーティの詳細を確認"
  },
  "verifyThisTokenOn": {
    "message": "このトークンを$1で検証",
    "description": "Points the user to etherscan as a place they can verify information about a token. $1 is replaced with the translation for \"etherscan\""
  },
  "verifyThisUnconfirmedTokenOn": {
    "message": "このトークンを$1で検証して、取引したいトークンであることを確認してください。",
    "description": "Points the user to etherscan as a place they can verify information about a token. $1 is replaced with the translation for \"etherscan\""
  },
  "version": {
    "message": "バージョン"
  },
  "view": {
    "message": "表示"
  },
  "viewActivity": {
    "message": "アクティビティを表示"
  },
  "viewAllDetails": {
    "message": "すべての詳細の表示"
  },
  "viewAllQuotes": {
    "message": "すべてのクォートを表示"
  },
  "viewContact": {
    "message": "連絡先を表示"
  },
  "viewDetails": {
    "message": "詳細を表示"
  },
  "viewFullTransactionDetails": {
    "message": "トランザクションの完全な詳細を表示"
  },
  "viewMore": {
    "message": "詳細を表示"
  },
  "viewOnBlockExplorer": {
    "message": "ブロックエクスプローラーで表示"
  },
  "viewOnCustomBlockExplorer": {
    "message": "$1を$2で表示",
    "description": "$1 is the action type. e.g (Account, Transaction, Swap) and $2 is the Custom Block Explorer URL"
  },
  "viewOnEtherscan": {
    "message": "$1をEtherscanで表示",
    "description": "$1 is the action type. e.g (Account, Transaction, Swap)"
  },
  "viewOnExplorer": {
    "message": "エクスプローラーで表示"
  },
  "viewOnOpensea": {
    "message": "Openseaで表示"
  },
  "viewTransaction": {
    "message": "トランザクションを表示"
  },
  "viewinCustodianApp": {
    "message": "カストディアンアプリで表示"
  },
  "viewinExplorer": {
    "message": "$1をエクスプローラーで表示",
    "description": "$1 is the action type. e.g (Account, Transaction, Swap)"
  },
  "visitSite": {
    "message": "サイトにアクセス"
  },
  "visitWebSite": {
    "message": "弊社Webサイトにアクセス"
  },
  "wallet": {
    "message": "ウォレット"
  },
  "walletConnectionGuide": {
    "message": "弊社のハードウェアウォレット接続ガイド"
  },
  "walletCreationSuccessDetail": {
    "message": "ウォレットが正常に保護されました。シークレットリカバリーフレーズを安全かつ機密に保管してください。これはユーザーの責任です！"
  },
  "walletCreationSuccessReminder1": {
    "message": "MetaMaskはシークレットリカバリーフレーズを復元できません。"
  },
  "walletCreationSuccessReminder2": {
    "message": "MetaMaskがユーザーのシークレットリカバリーフレーズを確認することは絶対にありません。"
  },
  "walletCreationSuccessReminder3": {
    "message": "誰に対しても$1。資金が盗まれる恐れがあります",
    "description": "$1 is separated as walletCreationSuccessReminder3BoldSection so that we can bold it"
  },
  "walletCreationSuccessReminder3BoldSection": {
    "message": "シークレットリカバリーフレーズは決して教えないでください",
    "description": "This string is localized separately from walletCreationSuccessReminder3 so that we can bold it"
  },
  "walletCreationSuccessTitle": {
    "message": "ウォレットが作成されました"
  },
  "wantToAddThisNetwork": {
    "message": "このネットワークを追加しますか？"
  },
  "wantsToAddThisAsset": {
    "message": "$1がこのアセットのウォレットへの追加を要求しています"
  },
  "warning": {
    "message": "警告"
  },
  "warningFromSnap": {
    "message": "$1からの警告",
    "description": "$1 represents the name of the snap"
  },
  "warningTooltipText": {
    "message": "$1 このサードパーティは今後、通知や承諾なしにトークン残高全額を使用できます。使用上限をより低い金額にカスタマイズして、自分の身を守りましょう。",
    "description": "$1 is a warning icon with text 'Be careful' in 'warning' colour"
  },
  "weak": {
    "message": "弱"
  },
  "web3": {
    "message": "Web3"
  },
  "web3ShimUsageNotification": {
    "message": "現在のWebサイトが、削除済みのwindow.web3 APIの使用を検知しました。サイトが破損しているようであれば、$1をクリックして詳細を確認してください。",
    "description": "$1 is a clickable link."
  },
  "webhid": {
    "message": "WebHID",
    "description": "Refers to a interface for connecting external devices to the browser. Used for connecting ledger to the browser. Read more here https://developer.mozilla.org/en-US/docs/Web/API/WebHID_API"
  },
  "websites": {
    "message": "Webサイト",
    "description": "Used in the 'permission_rpc' message."
  },
  "welcomeBack": {
    "message": "お帰りなさい！"
  },
  "welcomeExploreDescription": {
    "message": "仮想通貨やアセットを保管、送金、使用。"
  },
  "welcomeExploreTitle": {
    "message": "分散型アプリを閲覧"
  },
  "welcomeLoginDescription": {
    "message": "MetaMaskを使用して分散型アプリにログイン。サインアップは不要です。"
  },
  "welcomeLoginTitle": {
    "message": "ウォレットにようこそ"
  },
  "welcomeToMetaMask": {
    "message": "始めましょう"
  },
  "welcomeToMetaMaskIntro": {
    "message": "MetaMaskは何百万人もに信頼されている安全なウォレットで、すべての人々によるWeb3の世界へのアクセスを可能にしています。"
  },
  "whatsNew": {
    "message": "新機能",
    "description": "This is the title of a popup that gives users notifications about new features and updates to MetaMask."
  },
  "whatsThis": {
    "message": "これは何ですか？"
  },
  "xOfYPending": {
    "message": "$2件中$1件が保留中",
    "description": "$1 and $2 are intended to be two numbers, where $2 is a total number of pending confirmations, and $1 is a count towards that total"
  },
  "yes": {
    "message": "はい"
  },
  "you": {
    "message": "ユーザー"
  },
  "youHaveAddedAll": {
    "message": "すべての人気ネットワークを追加しました。$1で他のネットワークを発見するか、$2できます。",
    "description": "$1 is a link with the text 'here' and $2 is a button with the text 'add more networks manually'"
  },
  "youNeedToAllowCameraAccess": {
    "message": "この機能を使用するには、カメラへのアクセスを許可する必要があります。"
  },
  "youSign": {
    "message": "署名しています"
  },
  "yourAccounts": {
    "message": "アカウント"
  },
  "yourFundsMayBeAtRisk": {
    "message": "資金が危険にさらされている可能性があります"
  },
  "yourNFTmayBeAtRisk": {
    "message": "NFTが危険にさらされている可能性があります"
  },
  "yourPrivateSeedPhrase": {
    "message": "シークレットリカバリーフレーズ"
  },
  "yourTransactionConfirmed": {
    "message": "トランザクションはすでに確定済みです"
  },
  "yourTransactionJustConfirmed": {
    "message": "ブロックチェーン上で確定しているため、トランザクションをキャンセルできませんでした。"
  },
  "zeroGasPriceOnSpeedUpError": {
    "message": "高速化用のガス価格がゼロです"
  }
}<|MERGE_RESOLUTION|>--- conflicted
+++ resolved
@@ -1260,6 +1260,9 @@
   "data": {
     "message": "データ"
   },
+  "dataBackupSeemsCorrupt": {
+    "message": "データを復元できません。ファイルが破損しているようです。"
+  },
   "dataHex": {
     "message": "16進法"
   },
@@ -3206,16 +3209,8 @@
   "onboardingMetametricsDescription2": {
     "message": "指標を収集する際、常に次の条件が適用されます..."
   },
-<<<<<<< HEAD
   "onboardingMetametricsDisagree": {
     "message": "結構です"
-=======
-  "onboardingMetametricsDescription2Legacy": {
-    "message": "MetaMaskは..."
-  },
-  "onboardingMetametricsDescriptionLegacy": {
-    "message": "MetaMaskは、ユーザーによるMetaMaskの使用状況をより詳細に把握するため、使用データを収集したいと考えています。このデータは、使用状況に基づくサービスの改善を含め、サービスの提供を目的に使用されます。"
->>>>>>> 1e348f8c
   },
   "onboardingMetametricsInfuraTerms": {
     "message": "このデータを他の目的に使用する際は、お知らせします。詳細は当社の$1をご覧ください。設定でいつでもオプトアウトできます。",
@@ -4040,6 +4035,12 @@
   },
   "restore": {
     "message": "復元"
+  },
+  "restoreFailed": {
+    "message": "提供されたファイルからデータを復元できません"
+  },
+  "restoreSuccessful": {
+    "message": "データが復元されました"
   },
   "restoreUserData": {
     "message": "ユーザーデータの復元"
