{
  "QRHardwareInvalidTransactionTitle": {
    "message": "エラー"
  },
  "QRHardwareMismatchedSignId": {
    "message": "トランザクションデータが一致していません。トランザクションの詳細を確認してください。"
  },
  "QRHardwarePubkeyAccountOutOfRange": {
    "message": "他にアカウントはありません。以下のリストにない別のアカウントにアクセスする場合は、ハードウェアウォレットを接続しなおして選択してください。"
  },
  "QRHardwareScanInstructions": {
    "message": "カメラをQRコードに向けてください。画面がぼやけていますが、読み取りには影響しません。"
  },
  "QRHardwareSignRequestCancel": {
    "message": "拒否"
  },
  "QRHardwareSignRequestDescription": {
    "message": "ウォレットで署名したら、「署名を取得」をクリックして署名を受け取ります"
  },
  "QRHardwareSignRequestGetSignature": {
    "message": "署名を取得"
  },
  "QRHardwareSignRequestSubtitle": {
    "message": "ウォレットでQRコードをスキャンします"
  },
  "QRHardwareSignRequestTitle": {
    "message": "署名をリクエスト"
  },
  "QRHardwareUnknownQRCodeTitle": {
    "message": "エラー"
  },
  "QRHardwareUnknownWalletQRCode": {
    "message": "QRコードが無効です。ハードウェアウォレットの同期QRコードをスキャンしてください。"
  },
  "QRHardwareWalletImporterTitle": {
    "message": "QRコードのスキャン"
  },
  "QRHardwareWalletSteps1Description": {
    "message": "公式QRコードをサポートする以下のパートナーのリストから選択できます。"
  },
  "QRHardwareWalletSteps1Title": {
    "message": "QRハードウェアウォレットを接続"
  },
  "QRHardwareWalletSteps2Description": {
    "message": "Ngrave Zero"
  },
  "SrpListHideAccounts": {
    "message": "$1件のアカウントを非表示",
    "description": "$1 is the number of accounts"
  },
  "SrpListHideSingleAccount": {
    "message": "1件のアカウントを非表示"
  },
  "SrpListShowAccounts": {
    "message": "$1件のアカウントを表示",
    "description": "$1 is the number of accounts"
  },
  "SrpListShowSingleAccount": {
    "message": "1件のアカウントを表示"
  },
  "about": {
    "message": "基本情報"
  },
  "accept": {
    "message": "同意する"
  },
  "acceptTermsOfUse": {
    "message": "$1を読んで同意しました",
    "description": "$1 is the `terms` message"
  },
  "accessingYourCamera": {
    "message": "カメラにアクセス中..."
  },
  "account": {
    "message": "アカウント"
  },
  "accountActivity": {
    "message": "アカウントアクティビティ"
  },
  "accountActivityText": {
    "message": "通知を受けたいアカウントを選択してください:"
  },
  "accountAlreadyExistsLogin": {
    "message": "ログイン"
  },
  "accountAlreadyExistsLoginDescription": {
    "message": "「$1」を使用しているウォレットがすでに存在します。代わりにログインしてみますか？",
    "description": "$1 is the account email"
  },
  "accountAlreadyExistsTitle": {
    "message": "ウォレットがすでに存在します"
  },
  "accountDetails": {
    "message": "アカウントの詳細"
  },
  "accountIdenticon": {
    "message": "アカウントのアイデンティコン"
  },
  "accountIsntConnectedToastText": {
    "message": "$1は$2に接続されていません"
  },
  "accountName": {
    "message": "アカウント名"
  },
  "accountNameDuplicate": {
    "message": "このアカウント名は既に存在します",
    "description": "This is an error message shown when the user enters a new account name that matches an existing account name"
  },
  "accountNameReserved": {
    "message": "このアカウント名は予約されています",
    "description": "This is an error message shown when the user enters a new account name that is reserved for future use"
  },
  "accountNotFoundCreateOne": {
    "message": "はい、新規ウォレットを作成します"
  },
  "accountNotFoundDescription": {
    "message": "「$1」に対応するウォレットは見つかりませんでした。このログイン情報を使って新規ウォレットを作成しますか？",
    "description": "$1 is the account email"
  },
  "accountNotFoundTitle": {
    "message": "ウォレットが見つかりません"
  },
  "accountOptions": {
    "message": "アカウントのオプション"
  },
  "accountPermissionToast": {
    "message": "アカウントのアクセス許可が更新されました"
  },
  "accountSelectionRequired": {
    "message": "アカウントを選択する必要があります！"
  },
  "accountTypeNotSupported": {
    "message": "アカウントタイプがサポートされていません"
  },
  "accounts": {
    "message": "アカウント"
  },
  "accountsConnected": {
    "message": "アカウントが接続されました"
  },
  "accountsPermissionsTitle": {
    "message": "アカウントを確認しトランザクションを提案する"
  },
  "accountsSmallCase": {
    "message": "アカウント"
  },
  "active": {
    "message": "アクティブ"
  },
  "activity": {
    "message": "アクティビティ"
  },
  "activityLog": {
    "message": "アクティビティのログ"
  },
  "add": {
    "message": "追加"
  },
  "addACustomNetwork": {
    "message": "カスタムネットワークを追加"
  },
  "addANetwork": {
    "message": "ネットワークを追加"
  },
  "addANickname": {
    "message": "ニックネームを追加"
  },
  "addAUrl": {
    "message": "URLを追加"
  },
  "addAccount": {
    "message": "アカウントを追加"
  },
  "addAccountFromNetwork": {
    "message": "$1アカウントを追加",
    "description": "$1 is the network name, e.g. Bitcoin or Solana"
  },
  "addAccountToMetaMask": {
    "message": "MetaMaskにアカウントを追加する"
  },
  "addAcquiredTokens": {
    "message": "MetaMaskを使用して取得したトークンを追加します"
  },
  "addAlias": {
    "message": "別名を追加"
  },
  "addBitcoinAccountLabel": {
    "message": "ビットコインアカウント"
  },
  "addBlockExplorer": {
    "message": "ブロックエクスプローラーを追加"
  },
  "addBlockExplorerUrl": {
    "message": "ブロックエクスプローラーURLを追加"
  },
  "addContact": {
    "message": "連絡先を追加"
  },
  "addCustomNetwork": {
    "message": "カスタムネットワークを追加"
  },
  "addEthereumChainWarningModalHeader": {
    "message": "このRPCプロバイダーは、確実に信頼できる場合のみ追加してください。$1",
    "description": "$1 is addEthereumChainWarningModalHeaderPartTwo passed separately so that it can be bolded"
  },
  "addEthereumChainWarningModalHeaderPartTwo": {
    "message": "悪質なプロバイダーは、ブロックチェーンのステートを偽り、ユーザーのネットワークアクティビティを記録する可能性があります。"
  },
  "addEthereumChainWarningModalListHeader": {
    "message": "プロバイダーは次の権限を有するため、信頼性が重要です:"
  },
  "addEthereumChainWarningModalListPointOne": {
    "message": "アカウントと IP アドレスの把握、およびそれらの関連付け"
  },
  "addEthereumChainWarningModalListPointThree": {
    "message": "アカウントの残高およびその他オンチェーンステートの表示"
  },
  "addEthereumChainWarningModalListPointTwo": {
    "message": "トランザクションのブロードキャスト"
  },
  "addEthereumChainWarningModalTitle": {
    "message": "イーサリアムメインネット用の新しいRPCプロバイダーを追加しようとしています"
  },
  "addEthereumWatchOnlyAccount": {
    "message": "イーサリアムアカウントの監視 (ベータ)"
  },
  "addFriendsAndAddresses": {
    "message": "信頼できる友達とアドレスを追加する"
  },
  "addHardwareWalletLabel": {
    "message": "ハードウェアウォレット"
  },
  "addIPFSGateway": {
    "message": "優先IPFSゲートウェイを追加"
  },
  "addImportAccount": {
    "message": "アカウントまたはハードウェアウォレットを追加"
  },
  "addMemo": {
    "message": "メモを追加"
  },
  "addNetwork": {
    "message": "ネットワークを追加"
  },
  "addNetworkConfirmationTitle": {
    "message": "$1の追加",
    "description": "$1 represents network name"
  },
  "addNewAccount": {
    "message": "新しいイーサリアムアカウントを追加"
  },
  "addNewEthereumAccountLabel": {
    "message": "イーサリアムアカウント"
  },
  "addNewSolanaAccountLabel": {
    "message": "Solanaアカウント"
  },
  "addNft": {
    "message": "NFTを追加"
  },
  "addNfts": {
    "message": "NFTを追加"
  },
  "addNonEvmAccount": {
    "message": "$1アカウントを追加",
    "description": "$1 is the non EVM network where the account is going to be created, e.g. Bitcoin or Solana"
  },
  "addNonEvmAccountFromNetworkPicker": {
    "message": "$1ネットワークを有効にするには、$2アカウントを作成する必要があります。",
    "description": "$1 is the non EVM network where the account is going to be created, e.g. Solana Mainnet or Solana Devnet. $2 is the account type, e.g. Bitcoin or Solana"
  },
  "addRpcUrl": {
    "message": "RPC URLを追加"
  },
  "addSnapAccountToggle": {
    "message": "「アカウントSnapの追加 (ベータ版)」を有効にする"
  },
  "addSnapAccountsDescription": {
    "message": "この機能をオンにすると、アカウントリストから直接新しいベータ版のアカウントSnapを追加できるようになります。アカウントSnapをインストールする際は、サードパーティサービスである点にご注意ください。"
  },
  "addSuggestedNFTs": {
    "message": "推奨されたNFTを追加"
  },
  "addSuggestedTokens": {
    "message": "推奨されたトークンを追加"
  },
  "addToken": {
    "message": "トークンを追加"
  },
  "addTokenByContractAddress": {
    "message": "トークンが見つからない場合、アドレスを貼り付けて手動でトークンを追加できます。トークンコントラクトアドレスは$1にあります",
    "description": "$1 is a blockchain explorer for a specific network, e.g. Etherscan for Ethereum"
  },
  "addUrl": {
    "message": "URLを追加"
  },
  "addingAccount": {
    "message": "アカウントの追加"
  },
  "addingCustomNetwork": {
    "message": "ネットワークを追加中"
  },
  "additionalNetworks": {
    "message": "他のネットワーク"
  },
  "address": {
    "message": "アドレス"
  },
  "addressMismatch": {
    "message": "サイトアドレスの不一致"
  },
  "addressMismatchOriginal": {
    "message": "現在のURL: $1",
    "description": "$1 replaced by origin URL in confirmation request"
  },
  "addressMismatchPunycode": {
    "message": "Punycodeバージョン: $1",
    "description": "$1 replaced by punycode version of the URL in confirmation request"
  },
  "advanced": {
    "message": "高度な設定"
  },
  "advancedBaseGasFeeToolTip": {
    "message": "トランザクションがブロックに含まれた場合、最大基本料金と実際の基本料金の差が返金されます。合計金額は、最大基本料金 (Gwei単位) * ガスリミットで計算されます。"
  },
  "advancedDetailsDataDesc": {
    "message": "データ"
  },
  "advancedDetailsHexDesc": {
    "message": "16進法"
  },
  "advancedDetailsNonceDesc": {
    "message": "ナンス"
  },
  "advancedDetailsNonceTooltip": {
    "message": "これはアカウントのトランザクション番号です。最初のトランザクションのナンスは0で、順番に上がっていきます。"
  },
  "advancedGasFeeDefaultOptIn": {
    "message": "これらの値を$1ネットワークのデフォルトとして保存する",
    "description": "$1 is the current network name."
  },
  "advancedGasFeeModalTitle": {
    "message": "ガス代の高度な設定"
  },
  "advancedGasPriceTitle": {
    "message": "ガス価格"
  },
  "advancedPriorityFeeToolTip": {
    "message": "優先手数料 (別名「マイナーチップ」) はマイナーに直接支払われ、トランザクションを優先するインセンティブとなります。"
  },
  "airDropPatternDescription": {
    "message": "トークンのオンチェーン履歴で、不審なエアドロップアクティビティの以前のインスタンスを確認できます。"
  },
  "airDropPatternTitle": {
    "message": "エアドロップパターン"
  },
  "airgapVault": {
    "message": "AirGap Vault"
  },
  "alert": {
    "message": "アラート"
  },
  "alertAccountTypeUpgradeMessage": {
    "message": "アカウントをスマートアカウントにアップデートしようとしています。アカウントアドレスはそのままで、より高速なトランザクションと低いネットワーク手数料が利用できるようになります。$1。"
  },
  "alertAccountTypeUpgradeTitle": {
    "message": "アカウントタイプ"
  },
  "alertActionBuyWithNativeCurrency": {
    "message": "$1を購入"
  },
  "alertActionUpdateGas": {
    "message": "ガスリミットを更新"
  },
  "alertActionUpdateGasFee": {
    "message": "手数料を更新"
  },
  "alertActionUpdateGasFeeLevel": {
    "message": "ガスオプションを更新"
  },
  "alertContentMultipleApprovals": {
    "message": "このトランザクションに必要ないにもかかわらず、他者にトークンの引き出しを許可しようとしています。"
  },
  "alertDisableTooltip": {
    "message": "これは「設定」>「アラート」で変更できます"
  },
  "alertMessageAddressMismatchWarning": {
    "message": "攻撃者は、サイトのアドレスに若干の変更を加えてサイトを模倣することがあります。続行する前に、意図したサイトとやり取りしていることを確認してください。"
  },
  "alertMessageAddressTrustSignal": {
    "message": "この要求を承認した場合、詐欺師に資産を奪われてしまう可能性が高いでしょう。"
  },
  "alertMessageChangeInSimulationResults": {
    "message": "このトランザクションの推定増減額が更新されました。先に進む前によく確認してください。"
  },
  "alertMessageFirstTimeInteraction": {
    "message": "このアドレスとやり取りするのは初めてです。先に進む前に、これが正しいことを確認してください。"
  },
  "alertMessageGasEstimateFailed": {
    "message": "正確な手数料を提供できず、この見積もりは高い可能性があります。カスタムガスリミットの入力をお勧めしますが、それでもトランザクションが失敗するリスクがあります。"
  },
  "alertMessageGasFeeLow": {
    "message": "低い手数料を選択すると、トランザクションに時間がかかり、待機時間が長くなります。より素早くトランザクションを行うには、市場に合った、または積極的な手数料のオプションを選択してください。"
  },
  "alertMessageGasTooLow": {
    "message": "このトランザクションを続行するには、ガスリミットを21000以上に上げる必要があります。"
  },
  "alertMessageInsufficientBalanceWithNativeCurrency": {
    "message": "アカウントにネットワーク手数料を支払うのに十分な$1がありません。"
  },
  "alertMessageNetworkBusy": {
    "message": "ガス価格が高く、見積もりはあまり正確ではありません。"
  },
  "alertMessageNoGasPrice": {
    "message": "手数料を手動で更新するまでこのトランザクションを進めることができません。"
  },
  "alertMessageSignInDomainMismatch": {
    "message": "要求元のサイトはサインインしようとしているサイトではありません。ログイン情報を盗もうとしている可能性があります。"
  },
  "alertMessageSignInWrongAccount": {
    "message": "このサイトは正しくないアカウントでのサインインを求めています。"
  },
  "alertModalAcknowledge": {
    "message": "リスクを承知したうえで続行します"
  },
  "alertModalDetails": {
    "message": "アラートの詳細"
  },
  "alertModalReviewAllAlerts": {
    "message": "すべてのアラートを確認する"
  },
  "alertReasonChangeInSimulationResults": {
    "message": "結果が変更されました"
  },
  "alertReasonFirstTimeInteraction": {
    "message": "初回のやり取り"
  },
  "alertReasonGasEstimateFailed": {
    "message": "不正確な手数料"
  },
  "alertReasonGasFeeLow": {
    "message": "低速"
  },
  "alertReasonGasTooLow": {
    "message": "低ガスリミット"
  },
  "alertReasonInsufficientBalance": {
    "message": "資金不足"
  },
  "alertReasonMultipleApprovals": {
    "message": "不要なアクセス許可"
  },
  "alertReasonNetworkBusy": {
    "message": "ネットワークが混雑中"
  },
  "alertReasonNoGasPrice": {
    "message": "手数料の見積もりが利用できません"
  },
  "alertReasonPendingTransactions": {
    "message": "保留中のトランザクション"
  },
  "alertReasonSignIn": {
    "message": "不審なサインイン要求"
  },
  "alertReasonWrongAccount": {
    "message": "正しくないアカウント"
  },
  "alertSelectedAccountWarning": {
    "message": "このリクエストは、ウォレットで選択されているアカウントとは別のアカウントに対するものです。別のアカウントを使用するには、そのアカウントをサイトに接続してください。"
  },
  "alerts": {
    "message": "アラート"
  },
  "all": {
    "message": "すべて"
  },
  "allNetworks": {
    "message": "すべてのネットワーク"
  },
  "allPermissions": {
    "message": "すべてのアクセス許可"
  },
  "allTimeHigh": {
    "message": "最高記録"
  },
  "allTimeLow": {
    "message": "最低記録"
  },
  "allowNotifications": {
    "message": "通知を許可する"
  },
  "allowWithdrawAndSpend": {
    "message": "$1に以下の額までの引き出しと使用を許可します。",
    "description": "The url of the site that requested permission to 'withdraw and spend'"
  },
  "amount": {
    "message": "金額"
  },
  "amountReceived": {
    "message": "受取額"
  },
  "amountSent": {
    "message": "送金額"
  },
  "andForListItems": {
    "message": "$1、および$2",
    "description": "$1 is the first item, $2 is the last item in a list of items. Used in Snap Install Warning modal."
  },
  "andForTwoItems": {
    "message": "$1および$2",
    "description": "$1 is the first item, $2 is the second item. Used in Snap Install Warning modal."
  },
  "appDescription": {
    "message": "世界有数の信頼性を誇る暗号資産ウォレット",
    "description": "The description of the application"
  },
  "appName": {
    "message": "MetaMask",
    "description": "The name of the application"
  },
  "appNameBeta": {
    "message": "MetaMaskベータ版",
    "description": "The name of the application (Beta)"
  },
  "appNameFlask": {
    "message": "MetaMask Flask",
    "description": "The name of the application (Flask)"
  },
  "apply": {
    "message": "適用"
  },
  "approve": {
    "message": "使用限度額の承認"
  },
  "approveButtonText": {
    "message": "承認"
  },
  "approveIncreaseAllowance": {
    "message": "$1の使用上限を上げる",
    "description": "The token symbol that is being approved"
  },
  "approveSpendingCap": {
    "message": "$1の使用上限を承認する",
    "description": "The token symbol that is being approved"
  },
  "approved": {
    "message": "承認済み"
  },
  "approvedOn": {
    "message": "$1に承認",
    "description": "$1 is the approval date for a permission"
  },
  "approvedOnForAccounts": {
    "message": "$1に$2に対して承認済み",
    "description": "$1 is the approval date for a permission. $2 is the AvatarGroup component displaying account images."
  },
  "areYouSure": {
    "message": "よろしいですか？"
  },
  "asset": {
    "message": "アセット"
  },
  "assetChartNoHistoricalPrices": {
    "message": "過去のデータを取得できませんでした"
  },
  "assetMultipleNFTsBalance": {
    "message": "$1個のNFT"
  },
  "assetOptions": {
    "message": "アセットのオプション"
  },
  "assetSingleNFTBalance": {
    "message": "$1個のNFT"
  },
  "assets": {
    "message": "アセット"
  },
  "assetsDescription": {
    "message": "ウォレットのトークンを自動検出し、NFTを表示して、アカウント残高の最新情報を一括で取得します"
  },
  "attemptToCancelSwapForFree": {
    "message": "無料でスワップのキャンセルを試行"
  },
  "attributes": {
    "message": "属性"
  },
  "attributions": {
    "message": "属性"
  },
  "auroraRpcDeprecationMessage": {
    "message": "Infura RPC URLでAuroraがサポートされなくなりました。"
  },
  "authorizedPermissions": {
    "message": "以下の権限を承認しました"
  },
  "autoDetectTokens": {
    "message": "トークンを自動検出"
  },
  "autoDetectTokensDescription": {
    "message": "サードパーティAPIを使用して、ウォレットに送られた新しいトークンを検出・表示します。アプリがこれらのサービスからデータを自動的に取得しないようにするには、オフにしてください。$1",
    "description": "$1 is a link to a support article"
  },
  "autoLockTimeLimit": {
    "message": "オートロックタイマー (分)"
  },
  "autoLockTimeLimitDescription": {
    "message": "MetaMaskがロックされるまでのアイドル時間を分単位で設定します。"
  },
  "average": {
    "message": "平均"
  },
  "back": {
    "message": "戻る"
  },
  "backup": {
    "message": "バックアップ"
  },
  "backupAndSync": {
    "message": "バックアップと同期"
  },
  "backupAndSyncBasicFunctionalityNameMention": {
    "message": "基本機能"
  },
  "backupAndSyncEnable": {
    "message": "バックアップと同期をオンにする"
  },
  "backupAndSyncEnableConfirmation": {
    "message": "バックアップと同期をオンにすると、$1もオンになります。続行しますか？",
    "description": "$1 is backupAndSyncBasicFunctionalityNameMention in bold."
  },
  "backupAndSyncEnableDescription": {
    "message": "バックアップと同期を使用すると、カスタム設定およびカスタム機能のデータが暗号化されてMetaMask側に保管されます。これにより、他のデバイスでもMetaMaskのエクスペリエンスが統一され、MetaMaskの再インストールが必要になった場合に設定と機能が復元されます。ただし、シークレットリカバリーフレーズはバックアップされません。$1。",
    "description": "$1 is link to the backup and sync privacy policy."
  },
  "backupAndSyncEnableDescriptionUpdatePreferences": {
    "message": "設定はいつでも$1で更新できます",
    "description": "$1 is a bolded text that highlights the path to the settings page."
  },
  "backupAndSyncEnableDescriptionUpdatePreferencesPath": {
    "message": "[設定] > [バックアップと同期]。"
  },
  "backupAndSyncFeatureAccounts": {
    "message": "アカウント"
  },
  "backupAndSyncFeatureContacts": {
    "message": "連絡先"
  },
  "backupAndSyncManageWhatYouSync": {
    "message": "同期する項目の管理"
  },
  "backupAndSyncManageWhatYouSyncDescription": {
    "message": "デバイス間で同期する項目をオンにします。"
  },
  "backupAndSyncPrivacyLink": {
    "message": "当社のプライバシー保護への取り組みについて見る"
  },
  "backupAndSyncSlideDescription": {
    "message": "アカウントをバックアップして設定を同期します。"
  },
  "backupAndSyncSlideTitle": {
    "message": "バックアップと同期のご紹介"
  },
  "backupApprovalInfo": {
    "message": "このシークレット コードは、デバイスをなくしたとき、パスワードを忘れたとき、MetaMaskの再インストールが必要なとき、または別のデバイスでウォレットにアクセスするときに必要です。"
  },
  "backupApprovalNotice": {
    "message": "シークレットリカバリーフレーズをバックアップして、ウォレットと資金の安全を確保してください。"
  },
  "backupKeyringSnapReminder": {
    "message": "削除する前に、このSnapが作成したすべてのアカウントに自分でアクセスできることを確認してください"
  },
  "backupNow": {
    "message": "今すぐバックアップ"
  },
  "balance": {
    "message": "残高"
  },
  "balanceOutdated": {
    "message": "残高が期限切れの可能性があります"
  },
  "baseFee": {
    "message": "基本手数料"
  },
  "basic": {
    "message": "基本"
  },
  "basicConfigurationBannerTitle": {
    "message": "基本機能はオフになっています"
  },
  "basicConfigurationDescription": {
    "message": "MetaMaskは、インターネットサービスを通じてトークンの詳細やガス設定などの基本的な機能を提供します。インターネットサービスを使用すると、この場合はMetaMaskに、ユーザーのIPアドレスが共有されます。これは他のどのWebサイトにアクセスした場合も同様で、MetaMaskはこのデータを一時的に使用し、ユーザーのデータを販売することは一切ありません。VPNを使用したり、これらのサービスをオフにしたりすることもできますが、MetaMaskでのエクスペリエンスに影響を与える可能性があります。詳細は$1をお読みください。",
    "description": "$1 is to be replaced by the message for privacyMsg, and will link to https://consensys.io/privacy-policy"
  },
  "basicConfigurationLabel": {
    "message": "基本機能"
  },
  "basicConfigurationModalCheckbox": {
    "message": "理解したうえで続行します"
  },
  "basicConfigurationModalDisclaimerOff": {
    "message": "これは、MetaMaskでの時間が完全に最適化されないことを意味します。基本機能 (トークンの詳細、最適なガス設定など) は利用できません。"
  },
  "basicConfigurationModalDisclaimerOffAdditionalText": {
    "message": "これをオフにすると、$1、$2のすべての機能も無効になります。",
    "description": "$1 and $2 are bold text for basicConfigurationModalDisclaimerOffAdditionalTextFeaturesFirst and basicConfigurationModalDisclaimerOffAdditionalTextFeaturesLast respectively"
  },
  "basicConfigurationModalDisclaimerOffAdditionalTextFeaturesFirst": {
    "message": "セキュリティとプライバシー、バックアップと同期"
  },
  "basicConfigurationModalDisclaimerOffAdditionalTextFeaturesLast": {
    "message": "通知"
  },
  "basicConfigurationModalDisclaimerOn": {
    "message": "MetaMaskでの時間を最適化するには、この機能をオンにする必要があります。基本機能 (トークンの詳細、最適なガス設定など) は、Web3エクスペリエンスに重要です。"
  },
  "basicConfigurationModalHeadingOff": {
    "message": "基本機能をオフにする"
  },
  "basicConfigurationModalHeadingOn": {
    "message": "基本機能をオンにする"
  },
  "bestPrice": {
    "message": "最適な価格"
  },
  "beta": {
    "message": "ベータ版"
  },
  "betaHeaderText": {
    "message": "これはベータ版です。バグは報告してください $1"
  },
  "betaMetamaskVersion": {
    "message": "MetaMaskベータ版"
  },
  "betaTerms": {
    "message": "ベータ版利用規約"
  },
  "billionAbbreviation": {
    "message": "B",
    "description": "Shortened form of 'billion'"
  },
  "blockExplorerAccountAction": {
    "message": "アカウント",
    "description": "This is used with viewOnEtherscan and viewInExplorer e.g View Account in Explorer"
  },
  "blockExplorerAssetAction": {
    "message": "アセット",
    "description": "This is used with viewOnEtherscan and viewInExplorer e.g View Asset in Explorer"
  },
  "blockExplorerSwapAction": {
    "message": "スワップ",
    "description": "This is used with viewOnEtherscan e.g View Swap on Etherscan"
  },
  "blockExplorerUrl": {
    "message": "ブロックエクスプローラーのURL"
  },
  "blockExplorerUrlDefinition": {
    "message": "このネットワークのブロックエクスプローラーとして使用されるURL。"
  },
  "blockExplorerView": {
    "message": "$1でアカウントを表示",
    "description": "$1 replaced by URL for custom block explorer"
  },
  "blockaid": {
    "message": "Blockaid"
  },
  "blockaidAlertDescriptionBlur": {
    "message": "続行すると、Blurに出品しているすべての資産がリスクにさらされる可能性があります。"
  },
  "blockaidAlertDescriptionMalicious": {
    "message": "悪意のあるサイトとやり取りしています。続行すると、資産を失うことになります。"
  },
  "blockaidAlertDescriptionOpenSea": {
    "message": "続行すると、OpenSeaに出品しているすべての資産がリスクにさらされる可能性があります。"
  },
  "blockaidAlertDescriptionOthers": {
    "message": "この要求を確定すると、資産が失われる可能性があります。この要求はキャンセルすることをお勧めします。"
  },
  "blockaidAlertDescriptionTokenTransfer": {
    "message": "資産を詐欺師に送ろうとしています。続行すると、これらの資産が失われます。"
  },
  "blockaidAlertDescriptionWithdraw": {
    "message": "この要求を確定すると、詐欺師に資産の引き出しと使用を許可することになります。失った資産を取り戻すことはできません。"
  },
  "blockaidDescriptionApproveFarming": {
    "message": "このリクエストを承認すると、詐欺が判明しているサードパーティに資産をすべて奪われる可能性があります。"
  },
  "blockaidDescriptionBlurFarming": {
    "message": "このリクエストを承認すると、Blurに登録されている資産を誰かに盗まれる可能性があります。"
  },
  "blockaidDescriptionErrored": {
    "message": "エラーが発生したため、セキュリティアラートをチェックできませんでした。関連するすべてのアドレスが信頼できる場合のみ続行してください。"
  },
  "blockaidDescriptionMaliciousDomain": {
    "message": "悪質なドメインとやり取りしています。このリクエストを承認すると、資産を失う可能性があります。"
  },
  "blockaidDescriptionMightLoseAssets": {
    "message": "このリクエストを承認すると、資産を失う可能性があります。"
  },
  "blockaidDescriptionSeaportFarming": {
    "message": "このリクエストを承認すると、OpenSeaに登録されている資産を誰かに盗まれる可能性があります。"
  },
  "blockaidDescriptionTransferFarming": {
    "message": "このリクエストを承認すると、詐欺が判明しているサードパーティに資産をすべて奪われます。"
  },
  "blockaidMessage": {
    "message": "プライバシーを保護 - サードパーティとデータが一切共有されません。Arbitrum、Avalanche、BNB Chain、イーサリアムメインネット、Linea、Optimism、Polygon、Base、Sepoliaで利用可能。"
  },
  "blockaidTitleDeceptive": {
    "message": "これは虚偽のリクエストです"
  },
  "blockaidTitleMayNotBeSafe": {
    "message": "ご注意ください"
  },
  "blockaidTitleSuspicious": {
    "message": "これは不審なリクエストです"
  },
  "blockies": {
    "message": "Blockie"
  },
  "borrowed": {
    "message": "借入済み"
  },
  "boughtFor": {
    "message": "購入価格"
  },
  "bridge": {
    "message": "ブリッジ"
  },
  "bridgeAllowSwappingOf": {
    "message": "ブリッジ用に$3の$1 $2への正確なアクセスを許可する",
    "description": "Shows a user that they need to allow a token for swapping on their hardware wallet"
  },
  "bridgeApproval": {
    "message": "$1のブリッジを承認",
    "description": "Used in the transaction display list to describe a transaction that is an approve call on a token that is to be bridged. $1 is the symbol of a token that has been approved."
  },
  "bridgeApprovalWarning": {
    "message": "指定された金額、$1 $2へのアクセスを許可しようとしています。このコントラクトはそれ以上の資金にはアクセスしません。"
  },
  "bridgeApprovalWarningForHardware": {
    "message": "ブリッジ用に$1 $2へのアクセスを許可し、$2へのブリッジを承認する必要があります。これには2回の別々の承認が必要です。"
  },
  "bridgeBlockExplorerLinkCopied": {
    "message": "ブロックエクスプローラーのリンクをコピーしました！"
  },
  "bridgeCalculatingAmount": {
    "message": "計算中..."
  },
  "bridgeConfirmTwoTransactions": {
    "message": "ハードウェアウォレットで2つのトランザクションを確定する必要があります:"
  },
  "bridgeCreateSolanaAccount": {
    "message": "Solanaアカウントを作成"
  },
  "bridgeCreateSolanaAccountDescription": {
    "message": "Solanaネットワークにスワップするには、アカウントと受取アドレスが必要です。"
  },
  "bridgeCreateSolanaAccountTitle": {
    "message": "はじめにSolanaアカウントが必要です。"
  },
  "bridgeDetailsTitle": {
    "message": "ブリッジの詳細",
    "description": "Title for the modal showing details about a bridge transaction."
  },
  "bridgeEnterAmount": {
    "message": "金額を選択"
  },
  "bridgeEnterAmountAndSelectAccount": {
    "message": "金額を入力して、送金先アカウントを選択します"
  },
  "bridgeExplorerLinkViewOn": {
    "message": "$1で表示"
  },
  "bridgeFetchNewQuotes": {
    "message": "新しいものを取得しますか？"
  },
  "bridgeFrom": {
    "message": "ブリッジ元:"
  },
  "bridgeFromTo": {
    "message": "$1 $2を$3にブリッジ",
    "description": "Tells a user that they need to confirm on their hardware wallet a bridge. $1 is amount of source token, $2 is the source network, and $3 is the destination network"
  },
  "bridgeGasFeesSplit": {
    "message": "前の画面のクォートのネットワーク手数料には両方のトランザクションが含まれていて、分割されます。"
  },
  "bridgeNetCost": {
    "message": "純コスト"
  },
  "bridgeQuoteExpired": {
    "message": "クォートがタイムアウトしました。"
  },
  "bridgeSelectDestinationAccount": {
    "message": "送金先アカウントを選択します"
  },
  "bridgeSelectDifferentQuote": {
    "message": "別のクォートを選択してください。"
  },
  "bridgeSelectNetwork": {
    "message": "ネットワークを選択"
  },
  "bridgeSelectTokenAmountAndAccount": {
    "message": "トークン、金額、送金先アカウントを選択します"
  },
  "bridgeSelectTokenAndAmount": {
    "message": "トークンと金額を選択"
  },
  "bridgeSolanaAccountCreated": {
    "message": "Solanaアカウントが作成されました"
  },
  "bridgeStatusComplete": {
    "message": "完了",
    "description": "Status text indicating a bridge transaction has successfully completed."
  },
  "bridgeStatusFailed": {
    "message": "失敗",
    "description": "Status text indicating a bridge transaction has failed."
  },
  "bridgeStatusInProgress": {
    "message": "進行中",
    "description": "Status text indicating a bridge transaction is currently processing."
  },
  "bridgeStepActionBridgeComplete": {
    "message": "$2で$1を受け取りました",
    "description": "$1 is the amount of the destination asset, $2 is the name of the destination network"
  },
  "bridgeStepActionBridgePending": {
    "message": "$2で$1を受け取っています",
    "description": "$1 is the amount of the destination asset, $2 is the name of the destination network"
  },
  "bridgeStepActionSwapComplete": {
    "message": "$1を$2にスワップしました",
    "description": "$1 is the amount of the source asset, $2 is the amount of the destination asset"
  },
  "bridgeStepActionSwapPending": {
    "message": "$1を$2にスワップしています",
    "description": "$1 is the amount of the source asset, $2 is the amount of the destination asset"
  },
  "bridgeTerms": {
    "message": "利用規約"
  },
  "bridgeTimingMinutes": {
    "message": "$1分",
    "description": "$1 is the ticker symbol of a an asset the user is being prompted to purchase"
  },
  "bridgeTo": {
    "message": "ブリッジ先:"
  },
  "bridgeTokenCannotVerifyDescription": {
    "message": "このトークンを手動で追加した場合は、ブリッジを行う前に、資金へのリスクを認識していることを確認してください。"
  },
  "bridgeTokenCannotVerifyTitle": {
    "message": "このトークンは検証できません。"
  },
  "bridgeTransactionProgress": {
    "message": "トランザクション $1/2"
  },
  "bridgeTxDetailsBridged": {
    "message": "ブリッジ完了"
  },
  "bridgeTxDetailsBridging": {
    "message": "ブリッジ"
  },
  "bridgeTxDetailsDelayedDescription": {
    "message": "お問い合わせ先:"
  },
  "bridgeTxDetailsDelayedDescriptionSupport": {
    "message": "MetaMaskサポート"
  },
  "bridgeTxDetailsDelayedTitle": {
    "message": "3時間を経過していますか？"
  },
  "bridgeTxDetailsNonce": {
    "message": "ナンス"
  },
  "bridgeTxDetailsStatus": {
    "message": "ステータス"
  },
  "bridgeTxDetailsSwapped": {
    "message": "スワップ完了"
  },
  "bridgeTxDetailsSwapping": {
    "message": "スワップ中"
  },
  "bridgeTxDetailsTimestamp": {
    "message": "タイムスタンプ"
  },
  "bridgeTxDetailsTimestampValue": {
    "message": "$1 $2",
    "description": "$1 is the date, $2 is the time"
  },
  "bridgeTxDetailsTokenAmountOnChain": {
    "message": "次のネットワークの$1 $2:",
    "description": "$1 is the amount of the token, $2 is the ticker symbol of the token"
  },
  "bridgeTxDetailsTotalGasFee": {
    "message": "ガス代合計"
  },
  "bridgeTxDetailsYouReceived": {
    "message": "受取"
  },
  "bridgeTxDetailsYouSent": {
    "message": "送金"
  },
  "bridgeValidationInsufficientGasMessage": {
    "message": "このブリッジのガス代を支払うのに十分な$1がありません。金額を下げるか、$1を買い足してください。"
  },
  "bridgeValidationInsufficientGasTitle": {
    "message": "ガス代により多くの$1が必要です"
  },
  "bridged": {
    "message": "ブリッジ完了"
  },
  "bridgedToChain": {
    "message": "$1へのブリッジ完了"
  },
  "bridging": {
    "message": "ブリッジ"
  },
  "browserNotSupported": {
    "message": "ご使用のブラウザはサポートされていません..."
  },
  "buildContactList": {
    "message": "連絡先リストを作成する"
  },
  "builtAroundTheWorld": {
    "message": "MetaMaskは、世界中でデザイン・開発されています。"
  },
  "bulletpoint": {
    "message": "·"
  },
  "busy": {
    "message": "ビジー状態"
  },
  "buyAndSell": {
    "message": "購入・売却"
  },
  "buyMoreAsset": {
    "message": "$1を追加購入",
    "description": "$1 is the ticker symbol of a an asset the user is being prompted to purchase"
  },
  "buyNow": {
    "message": "今すぐ購入"
  },
  "bytes": {
    "message": "バイト"
  },
  "canToggleInSettings": {
    "message": "この通知は「設定」>「アラート」で再度有効にできます。"
  },
  "cancel": {
    "message": "キャンセル"
  },
  "cancelPopoverTitle": {
    "message": "トランザクションをキャンセル"
  },
  "cancelSpeedUpLabel": {
    "message": "このガス代は、元の額を$1ます。",
    "description": "$1 is text 'replace' in bold"
  },
  "cancelSpeedUpTransactionTooltip": {
    "message": "トランザクションを$1するには、ネットワークに認識されるようにガス代を10%以上増額する必要があります。",
    "description": "$1 is string 'cancel' or 'speed up'"
  },
  "cancelled": {
    "message": "キャンセル済み"
  },
  "chainId": {
    "message": "チェーンID"
  },
  "chainIdDefinition": {
    "message": "このネットワークのトランザクションの署名に使用されるチェーンID。"
  },
  "chainIdExistsErrorMsg": {
    "message": "このチェーンIDは現在$1ネットワークで使用されています。"
  },
  "chainListReturnedDifferentTickerSymbol": {
    "message": "このトークンシンボルは、入力されたネットワーク名またはチェーンIDと一致しません。人気のトークンの多くはシンボルが似ているため、詐欺師がそれを利用してより価値の高いトークンを送り返すように仕向ける可能性があります。続行する前にすべてを確認してください。"
  },
  "changePasswordLoading": {
    "message": "パスワードを変更しています…"
  },
  "changePasswordLoadingNote": {
    "message": "それほど時間はかかりません"
  },
  "changePasswordWarning": {
    "message": "よろしいですか？"
  },
  "changePasswordWarningDescription": {
    "message": "ここでパスワードを変更すると、現在ご使用中の他のデバイスでMetaMaskがロックされます。新しいパスワードで再度ログインする必要があります。"
  },
  "chooseYourNetwork": {
    "message": "ネットワークを選択してください"
  },
  "chooseYourNetworkDescription": {
    "message": "デフォルトの設定と構成を使用する場合、当社はInfuraをデフォルトの遠隔手続き呼び出し (RPC) プロバイダーとして使用し、イーサリアムデータへの可能な限り最も信頼性が高くプライベートなアクセスを提供します。まれに、ユーザーに最も優れたエクスペリエンスを提供するために、他のRPCプロバイダーが使用される場合もあります。ユーザーが自らRPCを選択することもできますが、どのRPCもトランザクションを実行するために、ユーザーのIPアドレスとイーサリアムウォレットを取得する点にご注意ください。InfuraによるEVMアカウントのデータの取り扱いに関する詳細は、$1をご覧ください。Solanaアカウントの場合は、$2。",
    "description": "$1 is a link to the privacy policy, $2 is a link to Solana accounts support"
  },
  "chooseYourNetworkDescriptionCallToAction": {
    "message": "こちらをクリックしてください"
  },
  "chromeRequiredForHardwareWallets": {
    "message": "ハードウェアウォレットに接続するには、MetaMaskをGoogle Chromeで使用する必要があります。"
  },
  "circulatingSupply": {
    "message": "循環供給量"
  },
  "clear": {
    "message": "消去"
  },
  "clearActivity": {
    "message": "アクティビティとナンスデータを消去"
  },
  "clearActivityButton": {
    "message": "アクティビティタブのデータを消去"
  },
  "clearActivityDescription": {
    "message": "これによりアカウントのナンスがリセットされ、ウォレットのアクティビティタブからデータが消去されます。現在のアカウントとネットワークだけが影響を受けます。残高と受信トランザクションへの変更はありません。"
  },
  "click": {
    "message": "クリックして"
  },
  "clickToConnectLedgerViaWebHID": {
    "message": "ここをクリックして、WebHIDでLedgerを接続します",
    "description": "Text that can be clicked to open a browser popup for connecting the ledger device via webhid"
  },
  "close": {
    "message": "閉じる"
  },
  "closeExtension": {
    "message": "拡張機能を閉じる"
  },
  "closeWindowAnytime": {
    "message": "このウィンドウはいつでも閉じることができます。"
  },
  "coingecko": {
    "message": "CoinGecko"
  },
  "collectionName": {
    "message": "コレクション名"
  },
  "comboNoOptions": {
    "message": "オプションが見つかりません",
    "description": "Default text shown in the combo field dropdown if no options."
  },
  "concentratedSupplyDistributionDescription": {
    "message": "供給されているトークンの大部分が上位トークン保有者によって保有されているため、中央集権型の価格操作の危険があります。"
  },
  "concentratedSupplyDistributionTitle": {
    "message": "供給量の集中"
  },
  "configureSnapPopupDescription": {
    "message": "MetaMaskから移動してこのsnapを構成します。"
  },
  "configureSnapPopupInstallDescription": {
    "message": "MetaMaskから移動してこのsnapをインストールします。"
  },
  "configureSnapPopupInstallTitle": {
    "message": "snapをインストール"
  },
  "configureSnapPopupLink": {
    "message": "続けるにはこのリンクをクリックしてください:"
  },
  "configureSnapPopupTitle": {
    "message": "snapを構成"
  },
  "confirm": {
    "message": "確認"
  },
  "confirmAccountTypeSmartContract": {
    "message": "スマートアカウント"
  },
  "confirmAccountTypeStandard": {
    "message": "スタンダードアカウント"
  },
  "confirmAlertModalAcknowledgeMultiple": {
    "message": "アラートを確認したうえで続行します"
  },
  "confirmAlertModalAcknowledgeSingle": {
    "message": "アラートを確認したうえで続行します"
  },
  "confirmFieldPaymaster": {
    "message": "手数料の支払元"
  },
  "confirmFieldTooltipPaymaster": {
    "message": "このトランザクションの手数料は、ペイマスターのスマートコントラクトにより支払われます。"
  },
  "confirmGasFeeTokenBalance": {
    "message": "残高:"
  },
  "confirmGasFeeTokenInsufficientBalance": {
    "message": "資金不足"
  },
  "confirmGasFeeTokenMetaMaskFee": {
    "message": "$1の手数料を含む"
  },
  "confirmGasFeeTokenModalNativeToggleMetaMask": {
    "message": "このトランザクションを完了させるため、MetaMaskが残高を補完しています。"
  },
  "confirmGasFeeTokenModalNativeToggleWallet": {
    "message": "ウォレットの残高を使ってネットワーク手数料を支払います。"
  },
  "confirmGasFeeTokenModalPayETH": {
    "message": "ETHで支払う"
  },
  "confirmGasFeeTokenModalPayToken": {
    "message": "他のトークンで支払う"
  },
  "confirmGasFeeTokenModalTitle": {
    "message": "トークンを選択"
  },
  "confirmGasFeeTokenToast": {
    "message": "このネットワーク手数料は$1で支払います"
  },
  "confirmGasFeeTokenTooltip": {
    "message": "これはトランザクションを処理するために、ネットワークに支払われます。ETH以外のトークンまたは事前に入金済みのETHに対する$1のMetaMask手数料も含まれています。"
  },
  "confirmInfoAccountNow": {
    "message": "現在"
  },
  "confirmInfoSwitchingTo": {
    "message": "切り替え先"
  },
  "confirmNestedTransactionTitle": {
    "message": "トランザクション$1"
  },
  "confirmPassword": {
    "message": "パスワードの確認"
  },
  "confirmRecoveryPhrase": {
    "message": "シークレットリカバリーフレーズの確認"
  },
  "confirmRecoveryPhraseDetails": {
    "message": "欠けている単語を正しい順番で選択してください。"
  },
  "confirmRecoveryPhraseTitle": {
    "message": "シークレットリカバリーフレーズの確認"
  },
  "confirmSimulationApprove": {
    "message": "承認"
  },
  "confirmSrpErrorDescription": {
    "message": "シークレットリカバリーフレーズを再確認して、もう一度お試しください。"
  },
  "confirmSrpErrorTitle": {
    "message": "間違っている部分があります"
  },
  "confirmSrpSuccessDescription": {
    "message": "正解です！繰り返しますが、このフレーズは絶対に誰にも教えないでください。"
  },
  "confirmSrpSuccessTitle": {
    "message": "完璧です"
  },
  "confirmTitleAccountTypeSwitch": {
    "message": "アカウントのアップデート"
  },
  "confirmTitleApproveTransactionNFT": {
    "message": "出金のリクエスト"
  },
  "confirmTitleDeployContract": {
    "message": "コントラクトを展開"
  },
  "confirmTitleDescApproveTransaction": {
    "message": "このサイトがNFTの引き出し許可を求めています。"
  },
  "confirmTitleDescDelegationRevoke": {
    "message": "スタンダードアカウント (EOA) に戻そうとしています。"
  },
  "confirmTitleDescDelegationUpgrade": {
    "message": "スマートアカウントに切り替えようとしています"
  },
  "confirmTitleDescDeployContract": {
    "message": "このサイトがコントラクトの展開を求めています"
  },
  "confirmTitleDescERC20ApproveTransaction": {
    "message": "このサイトがトークンの引き出し許可を求めています。"
  },
  "confirmTitleDescPermitSignature": {
    "message": "このサイトがトークンの使用許可を求めています。"
  },
  "confirmTitleDescSIWESignature": {
    "message": "サイトがこのアカウントを所有することを証明するためにサインインを求めています。"
  },
  "confirmTitleDescSign": {
    "message": "確定する前に、要求の詳細を確認してください。"
  },
  "confirmTitlePermitTokens": {
    "message": "使用上限リクエスト"
  },
  "confirmTitleRevokeApproveTransaction": {
    "message": "アクセス許可を取り消す"
  },
  "confirmTitleSIWESignature": {
    "message": "サインインリクエスト"
  },
  "confirmTitleSetApprovalForAllRevokeTransaction": {
    "message": "アクセス許可を取り消す"
  },
  "confirmTitleSignature": {
    "message": "署名要求"
  },
  "confirmTitleTransaction": {
    "message": "トランザクションの要求"
  },
  "confirmationAlertDetails": {
    "message": "資産を守るため、リクエストを拒否することをお勧めします。"
  },
  "confirmationAlertModalTitleDescription": {
    "message": "資産が危険にさらされている可能性があります"
  },
  "confirmed": {
    "message": "確認されました"
  },
  "confusableUnicode": {
    "message": "「$1」は「$2」と類似しています。"
  },
  "confusableZeroWidthUnicode": {
    "message": "ゼロ幅文字が見つかりました。"
  },
  "confusingEnsDomain": {
    "message": "ENS名に混乱しやすい文字が発見されました。詐欺を防ぐためにENS名を確認して下さい。"
  },
  "connect": {
    "message": "接続"
  },
  "connectAccount": {
    "message": "アカウントの接続"
  },
  "connectAccountOrCreate": {
    "message": "アカウントを接続するか、または新規に作成します"
  },
  "connectAccounts": {
    "message": "アカウントを接続"
  },
  "connectAnAccountHeader": {
    "message": "アカウントの接続"
  },
  "connectManually": {
    "message": "現在のサイトに手動で接続"
  },
  "connectMoreAccounts": {
    "message": "他のアカウントを接続"
  },
  "connectSnap": {
    "message": "$1を接続",
    "description": "$1 is the snap for which a connection is being requested."
  },
  "connectWithMetaMask": {
    "message": "MetaMaskを使用して接続"
  },
  "connectedAccounts": {
    "message": "接続されたアカウント"
  },
  "connectedAccountsDescriptionPlural": {
    "message": "このサイトに接続されているアカウントを$1個持っています。",
    "description": "$1 is the number of accounts"
  },
  "connectedAccountsDescriptionSingular": {
    "message": "このサイトに接続されているアカウントを1個持っています。"
  },
  "connectedAccountsEmptyDescription": {
    "message": "MetaMaskはこのサイトに接続されていません。web3サイトに接続するには、そのサイトの接続ボタンをクリックしてください。"
  },
  "connectedAccountsListTooltip": {
    "message": "$1はアカウントの残高、アドレス、アクティビティを確認し、接続されたアカウントで承認するトランザクションを提案できます。",
    "description": "$1 is the origin name"
  },
  "connectedAccountsToast": {
    "message": "接続されたアカウントが更新されました"
  },
  "connectedSites": {
    "message": "接続済みのサイト"
  },
  "connectedSitesAndSnaps": {
    "message": "接続されているサイトとSnap"
  },
  "connectedSitesDescription": {
    "message": "$1はこれらのサイトに接続されています。これらのサイトは、アカウントアドレスを把握できます。",
    "description": "$1 is the account name"
  },
  "connectedSitesEmptyDescription": {
    "message": "$1はどのサイトとも接続されていません。",
    "description": "$1 is the account name"
  },
  "connectedSnapAndNoAccountDescription": {
    "message": "MetaMaskはこのサイトに接続されていますが、まだアカウントは接続されていません"
  },
  "connectedSnaps": {
    "message": "接続されているSnap"
  },
  "connectedWithAccount": {
    "message": "$1個のアカウントが接続されました",
    "description": "$1 represents account length"
  },
  "connectedWithAccountName": {
    "message": "$1と接続されました",
    "description": "$1 represents account name"
  },
  "connectedWithNetwork": {
    "message": "$1個のネットワークを接続済み",
    "description": "$1 represents network length"
  },
  "connectedWithNetworkName": {
    "message": "$1と接続済み",
    "description": "$1 represents network name"
  },
  "connecting": {
    "message": "接続中..."
  },
  "connectingTo": {
    "message": "$1に接続中"
  },
  "connectingToDeprecatedNetwork": {
    "message": "「$1」は段階的に廃止されており、機能しない可能性があります。別のネットワークをお試しください。"
  },
  "connectingToGoerli": {
    "message": "Goerliテストネットワークに接続中"
  },
  "connectingToLineaGoerli": {
    "message": "Linea Goerliテストネットワークに接続中"
  },
  "connectingToLineaMainnet": {
    "message": "Lineaメインネットに接続中"
  },
  "connectingToLineaSepolia": {
    "message": "Linea Sepoliaテストネットワークに接続中"
  },
  "connectingToMainnet": {
    "message": "イーサリアムメインネットに接続中"
  },
  "connectingToSepolia": {
    "message": "Sepoliaテストネットワークに接続中"
  },
  "connectionDescription": {
    "message": "このWebサイトをMetaMaskに接続します"
  },
  "connectionFailed": {
    "message": "接続できませんでした"
  },
  "connectionFailedDescription": {
    "message": "$1を取得できませんでした。ネットワークを確認してもう一度お試しください。",
    "description": "$1 is the name of the snap being fetched."
  },
  "connectionPopoverDescription": {
    "message": "サイトに接続するには、「接続」ボタンを選択します。MetaMaskはWeb3のサイトにしか接続できません。"
  },
  "connectionRequest": {
    "message": "接続リクエスト"
  },
  "contactUs": {
    "message": "お問い合わせ"
  },
  "contacts": {
    "message": "連絡先"
  },
  "contentFromSnap": {
    "message": "$1のコンテンツ",
    "description": "$1 represents the name of the snap"
  },
  "continue": {
    "message": "続行"
  },
  "contract": {
    "message": "コントラクト"
  },
  "contractAddress": {
    "message": "コントラクトアドレス"
  },
  "contractAddressError": {
    "message": "トークンのコントラクトアドレスにトークンを送信します。これにより、これらのトークンが失われる可能性があります。"
  },
  "contractDeployment": {
    "message": "コントラクトの展開"
  },
  "contractInteraction": {
    "message": "コントラクトインタラクション"
  },
  "convertTokenToNFTDescription": {
    "message": "このアセットはNFTであることが検出されました。MetaMaskでは現在、NFTが完全にネイティブでサポートされています。トークンリストから削除して、NFTとして追加しますか？"
  },
  "convertTokenToNFTExistDescription": {
    "message": "このアセットはNFTとして追加されていることが検出されました。トークンリストから削除しますか？"
  },
  "coolWallet": {
    "message": "CoolWallet"
  },
  "copiedExclamation": {
    "message": "コピーしました。"
  },
  "copyAddress": {
    "message": "アドレスをクリップボードにコピー"
  },
  "copyAddressShort": {
    "message": "アドレスをコピー"
  },
  "copyPrivateKey": {
    "message": "秘密鍵をコピー"
  },
  "copyToClipboard": {
    "message": "クリップボードにコピー"
  },
  "copyTransactionId": {
    "message": "トランザクションIDをコピー"
  },
  "create": {
    "message": "作成"
  },
  "createNewAccountHeader": {
    "message": "新しいアカウントの作成"
  },
  "createPassword": {
    "message": "MetaMaskのパスワード"
  },
  "createPasswordCreate": {
    "message": "パスワードを作成"
  },
  "createPasswordDetails": {
    "message": "このデバイスでのみMetaMaskのロックが解除されます。"
  },
  "createPasswordDetailsSocial": {
    "message": "こちらを使用して、すべてのデバイスでウォレットを復元できます。"
  },
  "createSnapAccountDescription": {
    "message": "$1がMetaMaskへの新しいアカウントの追加を要求しています。"
  },
  "createSnapAccountTitle": {
    "message": "アカウントの作成"
  },
  "createSolanaAccount": {
    "message": "Solanaアカウントを作成"
  },
  "creatorAddress": {
    "message": "クリエイターのアドレス"
  },
  "crossChainSwapsLink": {
    "message": "MetaMask Portfolioでネットワーク間でスワップ"
  },
  "crossChainSwapsLinkNative": {
    "message": " ブリッジによるネットワーク間のスワップ"
  },
  "cryptoCompare": {
    "message": "CryptoCompare"
  },
  "currencyConversion": {
    "message": "通貨"
  },
  "currencyRateCheckToggle": {
    "message": "残高とトークン価格チェッカーを表示"
  },
  "currencyRateCheckToggleDescription": {
    "message": "MetaMaskは、$1と$2のAPIを使用して残高とトークンの価格を表示します。$3",
    "description": "$1 represents Coingecko, $2 represents CryptoCompare and $3 represents Privacy Policy"
  },
  "currencySymbol": {
    "message": "通貨記号"
  },
  "currencySymbolDefinition": {
    "message": "このネットワークの通貨に対して表示されるティッカーシンボル。"
  },
  "currentAccountNotConnected": {
    "message": "現在のアカウントは接続されていません"
  },
  "currentExtension": {
    "message": "現在の拡張機能ページ"
  },
  "currentLanguage": {
    "message": "現在の言語"
  },
  "currentNetwork": {
    "message": "現在のネットワーク",
    "description": "Speicifies to token network filter to filter by current Network. Will render when network nickname is not available"
  },
  "currentRpcUrlDeprecated": {
    "message": "このネットワークの現在のRPC URLは非推奨となりました。"
  },
  "currentTitle": {
    "message": "現在:"
  },
  "currentlyUnavailable": {
    "message": "このネットワークでは利用できません"
  },
  "curveHighGasEstimate": {
    "message": "積極的なガス代見積もりグラフ"
  },
  "curveLowGasEstimate": {
    "message": "低いガス代見積もりグラフ"
  },
  "curveMediumGasEstimate": {
    "message": "市場のガス代見積もりグラフ"
  },
  "custom": {
    "message": "高度な設定"
  },
  "customGasSettingToolTipMessage": {
    "message": "ガス価格をカスタマイズするには$1を使用します。慣れていない場合はわかりにくい可能性があります。自己責任で操作してください。",
    "description": "$1 is key 'advanced' (text: 'Advanced') separated here so that it can be passed in with bold font-weight"
  },
  "customNetworks": {
    "message": "カスタムネットワーク"
  },
  "customSlippage": {
    "message": "カスタム"
  },
  "customSpendLimit": {
    "message": "カスタム使用限度額"
  },
  "customToken": {
    "message": "カスタムトークン"
  },
  "customTokenWarningInNonTokenDetectionNetwork": {
    "message": "このネットワークではまだトークンの検出を利用できません。トークンを手動でインポートし、信頼できることを確認してください。$1の詳細をご覧ください"
  },
  "customTokenWarningInTokenDetectionNetwork": {
    "message": "手動でトークンをインポートする前に、信頼できることを確認してください。$1の詳細をご覧ください。"
  },
  "customTokenWarningInTokenDetectionNetworkWithTDOFF": {
    "message": "インポートする前にトークンが信頼できることを確認してください。$1を避ける方法の詳細をご覧ください。また、$2トークンの検出を有効にすることもできます。"
  },
  "customerSupport": {
    "message": "カスタマーサポート"
  },
  "customizeYourNotifications": {
    "message": "通知のカスタマイズ"
  },
  "customizeYourNotificationsText": {
    "message": "受け取る通知の種類をオンにします"
  },
  "dappSuggested": {
    "message": "サイト提案"
  },
  "dappSuggestedGasSettingToolTipMessage": {
    "message": "$1はこの価格を提案しています。",
    "description": "$1 is url for the dapp that has suggested gas settings"
  },
  "dappSuggestedHigh": {
    "message": "提案されたサイト"
  },
  "dappSuggestedHighShortLabel": {
    "message": "サイト (高)"
  },
  "dappSuggestedShortLabel": {
    "message": "サイト"
  },
  "dappSuggestedTooltip": {
    "message": "$1はこの価格を推奨しています。",
    "description": "$1 represents the Dapp's origin"
  },
  "darkTheme": {
    "message": "ダーク"
  },
  "data": {
    "message": "データ"
  },
  "dataCollectionForMarketing": {
    "message": "マーケティング目的のデータ収集"
  },
  "dataCollectionForMarketingDescription": {
    "message": "当社はMetaMetricsを使用して、ユーザーによる当社のマーケティングコミュニケーションとのインタラクションを把握します。また、関連ニュースをお伝えする場合もあります (製品の機能、その他資料など)。"
  },
  "dataCollectionWarningPopoverButton": {
    "message": "OK"
  },
  "dataCollectionWarningPopoverDescription": {
    "message": "マーケティング目的のデータ収集をオフにしました。これはこのデバイスにのみ適用されます。MetaMaskを他のデバイスで使用する場合は、そのデバイスでもオプトアウトしてください。"
  },
  "dataUnavailable": {
    "message": "データが利用できません"
  },
  "dateCreated": {
    "message": "作成日"
  },
  "dcent": {
    "message": "D'Cent"
  },
  "debitCreditPurchaseOptions": {
    "message": "デビットカードまたはクレジットカードの購入オプション"
  },
  "decimal": {
    "message": "トークンの小数桁数"
  },
  "decimalsMustZerotoTen": {
    "message": "小数桁数は0以上、36以下の範囲で使用する必要があります。"
  },
  "decrypt": {
    "message": "解読"
  },
  "decryptCopy": {
    "message": "暗号化されたメッセージをコピー"
  },
  "decryptInlineError": {
    "message": "このメッセージは次のエラーにより解読できません。$1",
    "description": "$1 is error message"
  },
  "decryptMessageNotice": {
    "message": "$1は、このメッセージを読んでアクションを完了させることを望んでいます",
    "description": "$1 is the web3 site name"
  },
  "decryptMetamask": {
    "message": "メッセージを解読"
  },
  "decryptRequest": {
    "message": "リクエストを解読"
  },
  "deepLink_Caution": {
    "message": "慎重に進めてください"
  },
  "deepLink_Continue": {
    "message": "続行"
  },
  "deepLink_ContinueDescription": {
    "message": "続行すると$1が開きます。",
    "description": "$1 is the name of the page they'll be redirected to if they click the Continue button. Examples of $1: 'the home page'; 'the buy page'; 'the swaps page'; 'the notifications page'"
  },
  "deepLink_DontRemindMeAgain": {
    "message": "今後このメッセージを表示しない"
  },
  "deepLink_Error404Description": {
    "message": "お探しのページが見つかりません。"
  },
  "deepLink_Error404Title": {
    "message": "このページは存在しません"
  },
  "deepLink_ErrorMissingUrl": {
    "message": "アクセス先のURLが提供されていません。 "
  },
  "deepLink_ErrorOtherDescription": {
    "message": "これはバグであり、MetaMaskへの報告が必要です。"
  },
  "deepLink_ErrorOtherTitle": {
    "message": "ディープリンクの処理中にエラーが発生しました"
  },
  "deepLink_GoToTheHomePageButton": {
    "message": "ホームページに移動"
  },
  "deepLink_RedirectingToMetaMask": {
    "message": "MetaMaskにリダイレクトしています"
  },
  "deepLink_ThirdPartyDescription": {
    "message": "お客様をこのページに誘導したのはMetaMask以外の第三者です。$1",
    "description": "$1 is the message 'deepLink_ContinueDescription'"
  },
  "deepLink_theBuyPage": {
    "message": "購入ページ"
  },
  "deepLink_theHomePage": {
    "message": "ホームページ"
  },
  "deepLink_theNotificationsPage": {
    "message": "通知ページ"
  },
  "deepLink_theSwapsPage": {
    "message": "スワップページ"
  },
  "defaultRpcUrl": {
    "message": "デフォルトのRPC URL"
  },
  "defaultSettingsSubTitle": {
    "message": "MetaMaskは、デフォルト設定を使用して安全と使いやすさのバランスを最適化しています。プライバシーをさらに強化したい場合は、これらの設定を変更してください。"
  },
  "defaultSettingsTitle": {
    "message": "デフォルトのプライバシー設定"
  },
  "defi": {
    "message": "DeFi"
  },
  "defiTabErrorContent": {
    "message": "後程またアクセスしてみてください。"
  },
  "defiTabErrorTitle": {
    "message": "このページを読み込めませんでした。"
  },
  "delete": {
    "message": "削除"
  },
  "deleteContact": {
    "message": "連絡先を削除"
  },
  "deleteMetaMetricsData": {
    "message": "MetaMetricsデータを削除"
  },
  "deleteMetaMetricsDataDescription": {
    "message": "これにより、このデバイスでの使用に関連した過去のMetaMetricsデータが削除されます。このデータが削除された後も、ウォレットとアカウントに変化はありません。このプロセスには最長30日間かかる場合があります。$1をご覧ください。",
    "description": "$1 will have text saying Privacy Policy "
  },
  "deleteMetaMetricsDataErrorDesc": {
    "message": "アナリティクスシステムサーバーの問題により、現在このリクエストを完了させることができません。後ほど再度お試しください"
  },
  "deleteMetaMetricsDataErrorTitle": {
    "message": "現在このデータを削除できません"
  },
  "deleteMetaMetricsDataModalDesc": {
    "message": "すべてのMetaMetricsデータを削除しようとしています。よろしいですか？"
  },
  "deleteMetaMetricsDataModalTitle": {
    "message": "MetaMetricsデータを削除しますか？"
  },
  "deleteMetaMetricsDataRequestedDescription": {
    "message": "このアクションは$1に開始しました。このプロセスには最長30日間かかる場合があります。$2をご覧ください",
    "description": "$1 will be the date on which teh deletion is requested and $2 will have text saying Privacy Policy "
  },
  "deleteNetworkIntro": {
    "message": "このネットワークを削除した場合、このネットワーク内の資産を見るには、再度ネットワークの追加が必要になります。"
  },
  "deleteNetworkTitle": {
    "message": "$1ネットワークを削除しますか？",
    "description": "$1 represents the name of the network"
  },
  "depositCrypto": {
    "message": "ウォレットアドレスまたはQRコードを使った別のアカウントからの仮想通貨のデポジット"
  },
  "deprecatedGoerliNtwrkMsg": {
    "message": "イーサリアムシステムのアップデートに伴い、Goerliテストネットワークはまもなく段階的に廃止される予定です。"
  },
  "deprecatedNetwork": {
    "message": "このネットワークはサポートされなくなりました"
  },
  "deprecatedNetworkButtonMsg": {
    "message": "了解"
  },
  "deprecatedNetworkDescription": {
    "message": "接続しているネットワークは現在MetaMaskによりサポートされていません。$1"
  },
  "description": {
    "message": "説明"
  },
  "descriptionFromSnap": {
    "message": "$1からの説明",
    "description": "$1 represents the name of the snap"
  },
  "deselectAll": {
    "message": "すべての選択を解除"
  },
  "destinationAccountPickerNoEligible": {
    "message": "対象のアカウントが見つかりませんでした"
  },
  "destinationAccountPickerNoMatching": {
    "message": "一致するアカウントが見つかりませんでした"
  },
  "destinationAccountPickerReceiveAt": {
    "message": "受取先:"
  },
  "destinationAccountPickerSearchPlaceholderToMainnet": {
    "message": "受取アドレスまたはENS"
  },
  "destinationAccountPickerSearchPlaceholderToSolana": {
    "message": "受取アドレス"
  },
  "destinationTransactionIdLabel": {
    "message": "送金先Tx ID",
    "description": "Label for the destination transaction ID field."
  },
  "details": {
    "message": "詳細"
  },
  "developerOptions": {
    "message": "開発者用オプション"
  },
  "disabledGasOptionToolTipMessage": {
    "message": "元のガス代の10%以上という増額の条件を満たしていないため、「$1」は無効になっています。",
    "description": "$1 is gas estimate type which can be market or aggressive"
  },
  "disconnect": {
    "message": "接続解除"
  },
  "disconnectAllAccounts": {
    "message": "すべてのアカウントを接続解除"
  },
  "disconnectAllAccountsConfirmationDescription": {
    "message": "本当に接続解除しますか？サイトの機能を失う可能性があります。"
  },
  "disconnectAllAccountsText": {
    "message": "アカウント"
  },
  "disconnectAllDescriptionText": {
    "message": "このサイトとの接続を解除すると、このサイトをもう一度使用するには、アカウントとネットワークを接続しなおす必要があります。"
  },
  "disconnectAllSnapsText": {
    "message": "Snap"
  },
  "disconnectMessage": {
    "message": "これにより、このサイトへの接続が解除されます"
  },
  "disconnectPrompt": {
    "message": "$1を接続解除"
  },
  "disconnectThisAccount": {
    "message": "このアカウントを接続解除"
  },
  "disconnectedAllAccountsToast": {
    "message": "すべてのアカウントの$1への接続が解除されました",
    "description": "$1 is name of the dapp`"
  },
  "disconnectedSingleAccountToast": {
    "message": "$1の$2への接続が解除されました",
    "description": "$1 is name of the name and $2 represents the dapp name`"
  },
  "discover": {
    "message": "ディスカバリ"
  },
  "discoverSnaps": {
    "message": "Snapのご紹介",
    "description": "Text that links to the Snaps website. Displayed in a banner on Snaps list page in settings."
  },
  "dismiss": {
    "message": "閉じる"
  },
  "dismissReminderDescriptionField": {
    "message": "これをオンにすると、シークレットリカバリーフレーズのバックアップのリマインダーメッセージが解除されます。資金の損失を防ぐために、シークレットリカバリーフレーズのバックアップを取ることを強くお勧めします。"
  },
  "dismissReminderField": {
    "message": "シークレットリカバリーフレーズのバックアップリマインダーを解除"
  },
  "dismissSmartAccountSuggestionEnabledDescription": {
    "message": "すべてのアカウントで「スマートアカウントへの切り替え」の提案が表示されないようにするには、これをオンにします。スマートアカウントでは、より高速なトランザクション、低いネットワーク手数料、柔軟な支払方法が利用できるようになります。"
  },
  "dismissSmartAccountSuggestionEnabledTitle": {
    "message": "「スマートアカウントへの切り替え」の提案を閉じる"
  },
  "displayNftMedia": {
    "message": "NFTメディアの表示"
  },
  "displayNftMediaDescription": {
    "message": "NFTのメディアとデータを表示した場合、IPアドレスがOpenSeaをはじめとするサードパーティに公開されます。その結果、攻撃者がユーザーのIPアドレスとイーサリアムアドレスを関連付けられるようになる可能性があります。NFTの自動検出はこの設定に依存しており、この設定を無効にすると利用できなくなります。"
  },
  "doNotShare": {
    "message": "これは誰にも教えないでください"
  },
  "domain": {
    "message": "ドメイン"
  },
  "done": {
    "message": "完了"
  },
  "dontShowThisAgain": {
    "message": "今後表示しない"
  },
  "downArrow": {
    "message": "下矢印"
  },
  "downloadGoogleChrome": {
    "message": "Google Chromeをダウンロード"
  },
  "downloadNow": {
    "message": "今すぐダウンロード"
  },
  "downloadStateLogs": {
    "message": "ステートログをダウンロード"
  },
  "dropped": {
    "message": "削除されました"
  },
  "duplicateContactTooltip": {
    "message": "この連絡先名は既存のアカウントまたは連絡先と矛盾しています"
  },
  "duplicateContactWarning": {
    "message": "重複する連絡先があります"
  },
  "durationSuffixDay": {
    "message": "日",
    "description": "Shortened form of 'day'"
  },
  "durationSuffixHour": {
    "message": "時間",
    "description": "Shortened form of 'hour'"
  },
  "durationSuffixMillisecond": {
    "message": "ミリ秒",
    "description": "Shortened form of 'millisecond'"
  },
  "durationSuffixMinute": {
    "message": "分",
    "description": "Shortened form of 'minute'"
  },
  "durationSuffixMonth": {
    "message": "か月",
    "description": "Shortened form of 'month'"
  },
  "durationSuffixSecond": {
    "message": "秒",
    "description": "Shortened form of 'second'"
  },
  "durationSuffixWeek": {
    "message": "週間",
    "description": "Shortened form of 'week'"
  },
  "durationSuffixYear": {
    "message": "年",
    "description": "Shortened form of 'year'"
  },
  "earn": {
    "message": "収益化"
  },
  "edit": {
    "message": "編集"
  },
  "editANickname": {
    "message": "ニックネームを編集"
  },
  "editAccountName": {
    "message": "アカウント名を編集"
  },
  "editAccounts": {
    "message": "アカウントを編集"
  },
  "editAddressNickname": {
    "message": "アドレスのニックネームを編集"
  },
  "editCancellationGasFeeModalTitle": {
    "message": "キャンセルのガス代を編集"
  },
  "editContact": {
    "message": "連絡先を編集"
  },
  "editGasFeeModalTitle": {
    "message": "ガス代を編集"
  },
  "editGasLimitOutOfBounds": {
    "message": "ガスリミットは$1以上にする必要があります"
  },
  "editGasLimitOutOfBoundsV2": {
    "message": "ガスリミットは$1より大きく、$2未満でなければなりません",
    "description": "$1 is the minimum limit for gas and $2 is the maximum limit"
  },
  "editGasLimitTooltip": {
    "message": "ガスリミットは、使用しても構わないガスの最大単位数です。ガスの単位数は、「最大優先手数料」および「最大手数料」の乗数になります。"
  },
  "editGasMaxBaseFeeGWEIImbalance": {
    "message": "最大基本料金を優先手数料よりも低くすることはできません"
  },
  "editGasMaxBaseFeeHigh": {
    "message": "最大基本料金が必要以上です"
  },
  "editGasMaxBaseFeeLow": {
    "message": "現在のネットワーク状況に対して最大基本料金が低いです"
  },
  "editGasMaxFeeHigh": {
    "message": "最大手数料が必要以上です"
  },
  "editGasMaxFeeLow": {
    "message": "ネットワークの状況に対して最大手数料が低すぎます"
  },
  "editGasMaxFeePriorityImbalance": {
    "message": "最大手数料を優先手数料よりも低くすることはできません"
  },
  "editGasMaxPriorityFeeBelowMinimum": {
    "message": "最大優先手数料は0gweiより高くなければなりません"
  },
  "editGasMaxPriorityFeeBelowMinimumV2": {
    "message": "優先手数料は0より高くなければなりません。"
  },
  "editGasMaxPriorityFeeHigh": {
    "message": "最大優先手数料が必要以上です。必要以上の額が支払われる可能性があります。"
  },
  "editGasMaxPriorityFeeHighV2": {
    "message": "優先手数料が必要以上です。必要以上の額が支払われる可能性があります。"
  },
  "editGasMaxPriorityFeeLow": {
    "message": "現在のネットワーク状況に対して最大優先手数料が低いです"
  },
  "editGasMaxPriorityFeeLowV2": {
    "message": "現在のネットワーク状況に対して優先手数料が低いです"
  },
  "editGasPriceTooLow": {
    "message": "ガス価格は0より高くなければなりません"
  },
  "editGasPriceTooltip": {
    "message": "このネットワークは、トランザクションの送信時に「ガス価格」フィールドが必要です。ガス価格は、ガス1単位あたりに支払う金額です。"
  },
  "editGasSubTextFeeLabel": {
    "message": "最大手数料:"
  },
  "editGasTitle": {
    "message": "優先度を編集"
  },
  "editGasTooLow": {
    "message": "不明な処理時間"
  },
  "editInPortfolio": {
    "message": "Portfolioで編集"
  },
  "editNetwork": {
    "message": "ネットワークを編集"
  },
  "editNetworkLink": {
    "message": "元のネットワークを編集"
  },
  "editNetworksTitle": {
    "message": "ネットワークを編集"
  },
  "editNonceField": {
    "message": "ナンスを編集"
  },
  "editNonceMessage": {
    "message": "これは高度な機能であり、慎重に使用してください。"
  },
  "editPermission": {
    "message": "アクセス許可の編集"
  },
  "editPermissions": {
    "message": "アクセス許可の編集"
  },
  "editSpeedUpEditGasFeeModalTitle": {
    "message": "高速化用のガス代を編集"
  },
  "editSpendingCap": {
    "message": "使用上限の編集"
  },
  "editSpendingCapAccountBalance": {
    "message": "アカウント残高: $1 $2"
  },
  "editSpendingCapDesc": {
    "message": "代理で使用されても構わない金額を入力してください。"
  },
  "editSpendingCapError": {
    "message": "使用限度は小数点以下$1桁を超えることができません。続けるには、小数点以下の桁を削除してください。"
  },
  "editSpendingCapSpecialCharError": {
    "message": "数字のみで入力してください"
  },
  "enableAutoDetect": {
    "message": " 自動検出を有効にする"
  },
  "enableFromSettings": {
    "message": " 設定で有効にします。"
  },
  "enableIt": {
    "message": "有効にする"
  },
  "enableSmartContractAccount": {
    "message": "スマートコントラクトアカウントを有効にする"
  },
  "enableSmartContractAccountDescription": {
    "message": "対象のネットワークでスマートアカウント機能を有効にすることができます。"
  },
  "enableSnap": {
    "message": "有効にする"
  },
  "enableToken": {
    "message": "$1を有効にする",
    "description": "$1 is a token symbol, e.g. ETH"
  },
  "enabled": {
    "message": "有効"
  },
  "enabledNetworks": {
    "message": "ネットワークが有効になりました"
  },
  "encryptionPublicKeyNotice": {
    "message": "$1は公開暗号鍵を必要とします。同意することによって、このサイトは暗号化されたメッセージを作成できます。",
    "description": "$1 is the web3 site name"
  },
  "encryptionPublicKeyRequest": {
    "message": "公開暗号鍵をリクエスト"
  },
  "endpointReturnedDifferentChainId": {
    "message": "入力したRPC URLが別のチェーンID ($1) を返しました。",
    "description": "$1 is the return value of eth_chainId from an RPC endpoint"
  },
  "enhancedTokenDetectionAlertMessage": {
    "message": "改善されたトークン検出は現在$1で利用可能です。$2"
  },
  "ensDomainsSettingDescriptionIntroduction": {
    "message": "MetaMaskは、ENSドメインをブラウザのアドレスバーに直接表示します。使い方は次の通りです:"
  },
  "ensDomainsSettingDescriptionOutroduction": {
    "message": "この機能を使用すると、IPアドレスがIPFSのサードパーティサービスに公開されます。"
  },
  "ensDomainsSettingDescriptionPart1": {
    "message": "MetaMaskはイーサリアムのENSコントラクトを確認し、ENS名に接続されたコードを取得します。"
  },
  "ensDomainsSettingDescriptionPart2": {
    "message": "コードがIPFSにリンクしている場合、関連付けられたコンテンツ (通常Webサイト) を見ることができます。"
  },
  "ensDomainsSettingTitle": {
    "message": "アドレスバーにENSドメインを表示する"
  },
  "ensUnknownError": {
    "message": "ENSの検索に失敗しました。"
  },
  "enterANameToIdentifyTheUrl": {
    "message": "URLを識別するための名前を入力してください"
  },
  "enterChainId": {
    "message": "チェーンIDを入力してください"
  },
  "enterMaxSpendLimit": {
    "message": "使用限度額の最大値を入力してください"
  },
  "enterNetworkName": {
    "message": "ネットワーク名を入力してください"
  },
  "enterOptionalPassword": {
    "message": "オプションのパスワードを入力してください"
  },
  "enterPasswordContinue": {
    "message": "続行するには、パスワードを入力してください"
  },
  "enterPasswordCurrent": {
    "message": "現在のパスワードを入力してください"
  },
  "enterRpcUrl": {
    "message": "RPC URLを入力してください"
  },
  "enterSymbol": {
    "message": "シンボルを入力してください"
  },
  "enterTokenNameOrAddress": {
    "message": "トークン名を入力するか、アドレスを貼り付けてください"
  },
  "enterYourPassword": {
    "message": "パスワードを入力してください"
  },
  "enterYourPasswordContinue": {
    "message": "続行するにはパスワードを入力してください"
  },
  "enterYourPasswordSocialLoginFlow": {
    "message": "MetaMaskのパスワードを入力してください"
  },
  "errorCode": {
    "message": "コード: $1",
    "description": "Displayed error code for debugging purposes. $1 is the error code"
  },
  "errorGettingSafeChainList": {
    "message": "安全なチェーンリストの取得中にエラーが発生しました。慎重に続けてください。"
  },
  "errorMessage": {
    "message": "メッセージ: $1",
    "description": "Displayed error message for debugging purposes. $1 is the error message"
  },
  "errorName": {
    "message": "コード: $1",
    "description": "Displayed error name for debugging purposes. $1 is the error name"
  },
  "errorPageContactSupport": {
    "message": "サポートへのお問い合わせ",
    "description": "Button for contact MM support"
  },
  "errorPageDescribeUsWhatHappened": {
    "message": "発生した問題についてご説明ください",
    "description": "Button for submitting report to sentry"
  },
  "errorPageInfo": {
    "message": "情報は表示できませんが、ご心配なく。ウォレットと資金は安全です。",
    "description": "Information banner shown in the error page"
  },
  "errorPageMessageTitle": {
    "message": "エラーメッセージ",
    "description": "Title for description, which is displayed for debugging purposes"
  },
  "errorPageSentryFormTitle": {
    "message": "発生した問題についてご説明ください",
    "description": "In sentry feedback form, The title at the top of the feedback form."
  },
  "errorPageSentryMessagePlaceholder": {
    "message": "バグを再現する方法などの詳細をお知らせいただくと、問題の解決に役立ちます。",
    "description": "In sentry feedback form, The placeholder for the feedback description input field."
  },
  "errorPageSentrySuccessMessageText": {
    "message": "ありがとうございます。すぐに確認いたします。",
    "description": "In sentry feedback form, The message displayed after a successful feedback submission."
  },
  "errorPageTitle": {
    "message": "MetaMaskにエラーが発生しました",
    "description": "Title of generic error page"
  },
  "errorPageTryAgain": {
    "message": "再試行",
    "description": "Button for try again"
  },
  "errorStack": {
    "message": "スタック:",
    "description": "Title for error stack, which is displayed for debugging purposes"
  },
  "errorWhileConnectingToRPC": {
    "message": "カスタムネットワークへの接続中にエラーが発生しました。"
  },
  "errorWithSnap": {
    "message": "$1でエラーが発生しました",
    "description": "$1 represents the name of the snap"
  },
  "estimatedFee": {
    "message": "予想手数料"
  },
  "estimatedFeeTooltip": {
    "message": "ネットワーク上のトランザクションの処理に支払われる金額"
  },
  "ethGasPriceFetchWarning": {
    "message": "現在メインのガスの見積もりサービスが利用できないため、バックアップのガス価格が提供されています。"
  },
  "ethereumProviderAccess": {
    "message": "イーサリアムプロバイダーに$1へのアクセス権を付与する",
    "description": "The parameter is the name of the requesting origin"
  },
  "ethereumPublicAddress": {
    "message": "イーサリアムのパブリックアドレス"
  },
  "etherscan": {
    "message": "Etherscan"
  },
  "etherscanView": {
    "message": "Etherscanでアカウントを表示"
  },
  "etherscanViewOn": {
    "message": "Etherscanで表示"
  },
  "existingChainId": {
    "message": "入力された情報は、既存のチェーンIDと関連付けられています。"
  },
  "expandView": {
    "message": "ビューを展開"
  },
  "experimental": {
    "message": "試験運用"
  },
  "exploreweb3": {
    "message": "Web3を閲覧"
  },
  "exportYourData": {
    "message": "データのエクスポート"
  },
  "exportYourDataButton": {
    "message": "ダウンロード"
  },
  "exportYourDataDescription": {
    "message": "連絡先やユーザー設定などのデータをエクスポートできます。"
  },
  "extendWalletWithSnaps": {
    "message": "Web3のエクスペリエンスをカスタマイズする、コミュニティが開発したSnapをご覧ください",
    "description": "Banner description displayed on Snaps list page in Settings when less than 6 Snaps is installed."
  },
  "externalAccount": {
    "message": "外部アカウント"
  },
  "externalExtension": {
    "message": "外部拡張機能"
  },
  "externalNameSourcesSetting": {
    "message": "ニックネームの提案"
  },
  "externalNameSourcesSettingDescription": {
    "message": "当社は、Etherscan、Infura、Lensプロトコルなどのサードパーティソースから、やり取りするアドレスに使用するニックネームの提案を取得します。これらのソースは対象となるアドレスとユーザーのIPアドレスを把握できます。ユーザーのアカウントアドレスはサードパーティに公開されません。"
  },
  "failed": {
    "message": "失敗しました"
  },
  "failedToFetchChainId": {
    "message": "チェーンIDを取り込むことができませんでした。お使いのRPC URLは正しいですか？"
  },
  "failover": {
    "message": "フェイルオーバー"
  },
  "failoverRpcUrl": {
    "message": "フェイルオーバーRPC URL "
  },
  "failureMessage": {
    "message": "問題が発生しました。アクションを完了させることができません"
  },
  "fast": {
    "message": "高速"
  },
  "feeDetails": {
    "message": "手数料の詳細"
  },
  "fileImportFail": {
    "message": "ファイルのインポートが機能していない場合、ここをクリックしてください！",
    "description": "Helps user import their account from a JSON file"
  },
  "flaskWelcomeUninstall": {
    "message": "この拡張機能はアンインストールしてください",
    "description": "This request is shown on the Flask Welcome screen. It is intended for non-developers, and will be bolded."
  },
  "flaskWelcomeWarning1": {
    "message": "Flaskは、開発者が新しい不安定なAPIをテストするためのものです。開発者やベータテスター以外の方は、$1。",
    "description": "This is a warning shown on the Flask Welcome screen, intended to encourage non-developers not to proceed any further. $1 is the bolded message 'flaskWelcomeUninstall'"
  },
  "flaskWelcomeWarning2": {
    "message": "この拡張機能の安全性や安定性は保証されていません。Flaskで提供される新しいAPIはフィッシング攻撃への対策ができていないため、Flaskを必要とするサイトまたはsnapは、資産の窃取を目的とした悪質なものである可能性があります。",
    "description": "This explains the risks of using MetaMask Flask"
  },
  "flaskWelcomeWarning3": {
    "message": "Flask APIはすべて試験運用です。これらは通知なしに変更または削除される可能性があり、安定したMetaMaskに移行することなく永久にFlaskに残る可能性もあります。自己責任でご使用ください。",
    "description": "This message warns developers about unstable Flask APIs"
  },
  "flaskWelcomeWarning4": {
    "message": "Flaskの使用中は、通常のMetaMask拡張機能を無効にしてください。",
    "description": "This message calls to pay attention about multiple versions of MetaMask running on the same site (Flask + Prod)"
  },
  "flaskWelcomeWarningAcceptButton": {
    "message": "リスクを受け入れる",
    "description": "this text is shown on a button, which the user presses to confirm they understand the risks of using Flask"
  },
  "floatAmountToken": {
    "message": "トークンの金額は整数で入力する必要があります"
  },
<<<<<<< HEAD
=======
  "followUsOnX": {
    "message": "$1でフォロー",
    "description": "$1 is the x icon"
  },
>>>>>>> 9ab104b0
  "forbiddenIpfsGateway": {
    "message": "IPFSゲートウェイの使用は禁止されています。CIDゲートウェイを指定してください"
  },
  "forgetDevice": {
    "message": "このデバイスの登録を解除"
  },
  "forgotPassword": {
    "message": "パスワードを忘れた場合"
  },
  "forgotPasswordModalButton": {
    "message": "ウォレットをリセット"
  },
  "forgotPasswordModalDescription1": {
    "message": "MetaMask側ではパスワードを復元できません。"
  },
  "forgotPasswordModalDescription2": {
    "message": "ウォレットのセットアップ時に使用したシークレットリカバリーフレーズを入力することで、ウォレットをリセットすることができます。"
  },
  "forgotPasswordModalTitle": {
    "message": "パスワードを忘れた場合"
  },
  "forgotPasswordSocialDescription": {
    "message": "MetaMask側ではパスワードを復元できません。"
  },
  "forgotPasswordSocialStep1": {
    "message": "$1（Face IDなど）が搭載されたデバイスでMetaMaskにログインしている場合は、そこでパスワードをリセットできます。",
    "description": "$1 is bold biometrics turned on"
  },
  "forgotPasswordSocialStep1Biometrics": {
    "message": "生体認証がオンになっています"
  },
  "forgotPasswordSocialStep2": {
    "message": "$1をお持ちの場合は、現在のウォレットをリセットし、$1を使用して再インポートできます。",
    "description": "$1 is bold Secret Recovery Phrase"
  },
  "form": {
    "message": "フォーム"
  },
  "from": {
    "message": "移動元"
  },
  "fromAddress": {
    "message": "移動元: $1",
    "description": "$1 is the address to include in the From label. It is typically shortened first using shortenAddress"
  },
  "fromTokenLists": {
    "message": "トークンリストから: $1"
  },
  "function": {
    "message": "機能: $1"
  },
  "fundingMethod": {
    "message": "入金方法"
  },
  "gas": {
    "message": "ガス"
  },
  "gasDisplayAcknowledgeDappButtonText": {
    "message": "ガス代の提案を編集"
  },
  "gasDisplayDappWarning": {
    "message": "このガス代は$1により提案されています。これを上書きすると、トランザクションに問題が発生する可能性があります。ご質問がございましたら、$1までお問い合わせください。",
    "description": "$1 represents the Dapp's origin"
  },
  "gasFee": {
    "message": "ガス代"
  },
  "gasLimit": {
    "message": "ガスリミット"
  },
  "gasLimitRecommended": {
    "message": "推奨されるガスリミットは$1です。ガスリミットがこれ未満の場合、失敗する可能性があります。"
  },
  "gasLimitTooLow": {
    "message": "ガスリミットは21000以上にする必要があります"
  },
  "gasLimitV2": {
    "message": "ガスリミット"
  },
  "gasOption": {
    "message": "ガスのオプション"
  },
  "gasPriceExcessive": {
    "message": "ガス代が不要に高く設定されています。金額を下げることを検討してください。"
  },
  "gasPriceFetchFailed": {
    "message": "ネットワークエラーのため、ガス価格の見積もりに失敗しました。"
  },
  "gasTimingHoursShort": {
    "message": "$1時間",
    "description": "$1 represents a number of hours"
  },
  "gasTimingLow": {
    "message": "低速"
  },
  "gasTimingMinutesShort": {
    "message": "$1分",
    "description": "$1 represents a number of minutes"
  },
  "gasTimingSecondsShort": {
    "message": "$1秒",
    "description": "$1 represents a number of seconds"
  },
  "gasUsed": {
    "message": "ガス使用量"
  },
  "general": {
    "message": "一般"
  },
  "generalCameraError": {
    "message": "カメラにアクセスできませんでした。もう一度お試しください"
  },
  "generalCameraErrorTitle": {
    "message": "問題が発生しました...."
  },
  "generalDescription": {
    "message": "デバイス間で設定を同期して、ネットワーク設定を選択し、トークンデータを追跡します"
  },
  "genericExplorerView": {
    "message": "$1でアカウントを表示"
  },
  "getTheNewestFeatures": {
    "message": "最新機能を入手"
  },
  "goToSite": {
    "message": "サイトに移動"
  },
  "goerli": {
    "message": "Goerliテストネットワーク"
  },
  "gotIt": {
    "message": "了解"
  },
  "grantExactAccess": {
    "message": "正確なアクセスを許可する"
  },
  "gwei": {
    "message": "gwei"
  },
  "hardware": {
    "message": "ハードウェア"
  },
  "hardwareWalletConnected": {
    "message": "ハードウェアウォレットが接続されました"
  },
  "hardwareWalletLegacyDescription": {
    "message": "(レガシー)",
    "description": "Text representing the MEW path"
  },
  "hardwareWalletSubmissionWarningStep1": {
    "message": "$1が接続されていて、イーサリアムアプリを選択していることを確認してください。"
  },
  "hardwareWalletSubmissionWarningStep2": {
    "message": "$1デバイスで「スマートコントラクトデータ」または「ブラインド署名」を有効にします。"
  },
  "hardwareWalletSubmissionWarningTitle": {
    "message": "送信をクリックする前:に"
  },
  "hardwareWalletSupportLinkConversion": {
    "message": "ここをクリック"
  },
  "hardwareWallets": {
    "message": "ハードウェアウォレットを接続"
  },
  "hardwareWalletsInfo": {
    "message": "ハードウェアウォレットの統合には、外部サーバーへのAPI呼び出しを使用します。外部サーバーはこれにより、あなたがやり取りしたIPアドレスとスマートコントラクトアドレスを把握できます。"
  },
  "hardwareWalletsMsg": {
    "message": "MetaMaskに接続するハードウェアウォレットを選択してください。"
  },
  "here": {
    "message": "こちら",
    "description": "as in -click here- for more information (goes with troubleTokenBalances)"
  },
  "hexData": {
    "message": "16進データ"
  },
  "hiddenAccounts": {
    "message": "非表示のアカウント"
  },
  "hide": {
    "message": "非表示"
  },
  "hideAccount": {
    "message": "アカウントを非表示"
  },
  "hideAdvancedDetails": {
    "message": "高度な詳細を非表示"
  },
  "hideSentitiveInfo": {
    "message": "機密情報を非表示"
  },
  "hideTokenPrompt": {
    "message": "トークンを非表示にしますか？"
  },
  "hideTokenSymbol": {
    "message": "$1を非表示",
    "description": "$1 is the symbol for a token (e.g. 'DAI')"
  },
  "hideZeroBalanceTokens": {
    "message": "残高のないトークンを非表示"
  },
  "high": {
    "message": "積極的"
  },
  "highGasSettingToolTipMessage": {
    "message": "変動の激しい市場でも確率が高くなります。人気のNFTドロップなどによるネットワークトラフィックの急増に備えるには、$1を使用してください。",
    "description": "$1 is key 'high' (text: 'Aggressive') separated here so that it can be passed in with bold font-weight"
  },
  "highLowercase": {
    "message": "高"
  },
  "highestCurrentBid": {
    "message": "現在の最高入札額"
  },
  "highestFloorPrice": {
    "message": "フロア価格の最高額"
  },
  "history": {
    "message": "履歴"
  },
  "holdToRevealContent1": {
    "message": "シークレットリカバリーフレーズは$1を提供します。",
    "description": "$1 is a bolded text with the message from 'holdToRevealContent2'"
  },
  "holdToRevealContent2": {
    "message": "ウォレットと資金への完全アクセス",
    "description": "Is the bolded text in 'holdToRevealContent1'"
  },
  "holdToRevealContent3": {
    "message": "これは誰にも教えないでください。$1 $2",
    "description": "$1 is a message from 'holdToRevealContent4' and $2 is a text link with the message from 'holdToRevealContent5'"
  },
  "holdToRevealContent4": {
    "message": "MetaMaskサポートがこの情報を尋ねることはなく、",
    "description": "Part of 'holdToRevealContent3'"
  },
  "holdToRevealContent5": {
    "message": "もし尋ねられた場合はフィッシング詐欺の可能性があります。",
    "description": "The text link in 'holdToRevealContent3'"
  },
  "holdToRevealContentPrivateKey1": {
    "message": "秘密鍵は$1",
    "description": "$1 is a bolded text with the message from 'holdToRevealContentPrivateKey2'"
  },
  "holdToRevealContentPrivateKey2": {
    "message": "ウォレットと資金への完全アクセスを提供します。",
    "description": "Is the bolded text in 'holdToRevealContentPrivateKey2'"
  },
  "holdToRevealLockedLabel": {
    "message": "長押ししてロックされた円を表示します"
  },
  "holdToRevealPrivateKey": {
    "message": "長押しして秘密鍵を表示します"
  },
  "holdToRevealPrivateKeyTitle": {
    "message": "秘密鍵は安全に保管してください"
  },
  "holdToRevealSRP": {
    "message": "長押ししてSRPを表示します"
  },
  "holdToRevealSRPTitle": {
    "message": "SRPは安全に保管してください"
  },
  "holdToRevealUnlockedLabel": {
    "message": "長押ししてロックが解除された円を表示します"
  },
  "honeypotDescription": {
    "message": "このトークンはハニーポットの危険性があります。金銭的な損失を防ぐために、やり取りする前にデューディリジェンスを行うことをお勧めします。"
  },
  "honeypotTitle": {
    "message": "ハニーポット"
  },
  "howNetworkFeesWorkExplanation": {
    "message": "トランザクションの処理に必要な手数料の見積もりです。最大手数料は$1です。"
  },
  "howQuotesWork": {
    "message": "クォートの仕組み"
  },
  "howQuotesWorkExplanation": {
    "message": "このクォートには、当社が検索した中で最も有利なクォートが含まれています。これは、ブリッジ手数料と$1%のMetaMaskの手数料からガス代を引いた、スワップレートに基づいています。ガス代は、ネットワークの混雑状況とトランザクションの複雑さによって変わります。"
  },
  "id": {
    "message": "ID"
  },
  "ignoreAll": {
    "message": "すべて無視"
  },
  "ignoreTokenWarning": {
    "message": "トークンを非表示にするとウォレットに表示されなくなりますが、検索して追加することはできます。"
  },
  "imToken": {
    "message": "imToken"
  },
  "import": {
    "message": "インポート",
    "description": "Button to import an account from a selected file"
  },
  "importAWallet": {
    "message": "ウォレットをインポート"
  },
  "importAccountError": {
    "message": "アカウントのインポート中にエラーが発生しました。"
  },
  "importAccountErrorIsSRP": {
    "message": "シークレットリカバリーフレーズ (またはニーモニックフレーズ) が入力されました。ここにアカウントをインポートするには、秘密鍵を入力する必要があります。秘密鍵は64文字の16進数の文字列です。"
  },
  "importAccountErrorNotAValidPrivateKey": {
    "message": "これは有効な秘密鍵ではありません。16進数の文字列を入力しましたが、64文字でなければなりません。"
  },
  "importAccountErrorNotHexadecimal": {
    "message": "これは有効な秘密鍵ではありません。16進数の64文字の文字列を入力する必要があります。"
  },
  "importAccountJsonLoading1": {
    "message": "このJSONのインポートには数分かかり、MetaMaskがフリーズします。"
  },
  "importAccountJsonLoading2": {
    "message": "申し訳ございません。今後高速化できるよう取り組みます。"
  },
  "importAccountMsg": {
    "message": "インポートされたアカウントは、MetaMaskアカウントのシークレットリカバリーフレーズと関連付けられません。インポートされたアカウントの詳細を表示"
  },
  "importNFT": {
    "message": "NFTをインポート"
  },
  "importNFTAddressToolTip": {
    "message": "OpenSeaの場合、NFTページの詳細の下に、「コントラクトアドレス」という青いハイパーリンクがあります。これをクリックすると、Etherscanのコントラクトのアドレスに移動します。そのページの左上に「コントラクト」というアイコンがあり、その右側には文字と数字で構成された長い文字列があります。これがNFTを作成したコントラクトのアドレスです。アドレスの右側にある「コピー」アイコンをクリックすると、クリップボードにコピーされます。"
  },
  "importNFTPage": {
    "message": "NFTページをインポート"
  },
  "importNFTTokenIdToolTip": {
    "message": "NFTのIDは一意の識別子で、同じNFTは2つとして存在しません。前述の通り、OpenSeaではこの番号は「詳細」に表示されます。このIDを書き留めるか、クリップボードにコピーしてください。"
  },
  "importNWordSRP": {
    "message": "$1単語のリカバリーフレーズがあります",
    "description": "$1 is the number of words in the recovery phrase"
  },
  "importPrivateKey": {
    "message": "秘密鍵"
  },
  "importSRPDescription": {
    "message": "12単語または24単語のシークレットリカバリーフレーズを使用して、既存のウォレットをインポートします。"
  },
  "importSRPNumberOfWordsError": {
    "message": "シークレットリカバリーフレーズは、12単語または24単語で構成されています"
  },
  "importSRPWordError": {
    "message": "単語「$1」が正しくないか、スペルが違います。",
    "description": "$1 is the word that is incorrect or misspelled"
  },
  "importSRPWordErrorAlternative": {
    "message": "単語「$1」と「$2」が正しくないか、スペルが違います。",
    "description": "$1 and $2 are multiple words that are mispelled."
  },
  "importSecretRecoveryPhrase": {
    "message": "シークレットリカバリーフレーズをインポート"
  },
  "importSecretRecoveryPhraseUnknownError": {
    "message": "不明なエラーが発生しました。"
  },
  "importSelectedTokens": {
    "message": "選択したトークンをインポートしますか？"
  },
  "importSelectedTokensDescription": {
    "message": "選択したトークンだけがウォレットに表示されます。非表示のトークンは後でいつでも検索してインポートできます。"
  },
  "importTokenQuestion": {
    "message": "トークンをインポートしますか？"
  },
  "importTokenWarning": {
    "message": "誰でも既存のトークンの偽バージョンを含めて、任意の名前でトークンを作成することができます。追加および取引は自己責任となります！"
  },
  "importTokensCamelCase": {
    "message": "トークンをインポート"
  },
  "importTokensError": {
    "message": "トークンをインポートできませんでした。後ほど再度お試しください。"
  },
  "importWallet": {
    "message": "ウォレットをインポート"
  },
  "importWalletOrAccountHeader": {
    "message": "ウォレットまたはアカウントのインポート"
  },
  "importWalletSuccess": {
    "message": "シークレットリカバリーフレーズ$1がインポートされました",
    "description": "$1 is the index of the secret recovery phrase"
  },
  "importWithCount": {
    "message": "$1をインポート",
    "description": "$1 will the number of detected tokens that are selected for importing, if all of them are selected then $1 will be all"
  },
  "imported": {
    "message": "インポート済み",
    "description": "status showing that an account has been fully loaded into the keyring"
  },
  "inYourSettings": {
    "message": "設定で"
  },
  "included": {
    "message": "含む"
  },
  "includesXTransactions": {
    "message": "$1件のトランザクションを含む"
  },
  "infuraBlockedNotification": {
    "message": "MetaMaskがブロックチェーンのホストに接続できません。考えられる理由$1を確認してください。",
    "description": "$1 is a clickable link with with text defined by the 'here' key"
  },
  "initialTransactionConfirmed": {
    "message": "最初のトランザクションはネットワークによって承認されました。戻るには「OK」をクリックします。"
  },
  "insightsFromSnap": {
    "message": "$1からのインサイト",
    "description": "$1 represents the name of the snap"
  },
  "install": {
    "message": "インストール"
  },
  "installOrigin": {
    "message": "インストール元"
  },
  "installRequest": {
    "message": "MetaMaskに追加"
  },
  "installedOn": {
    "message": "$1にインストール",
    "description": "$1 is the date when the snap has been installed"
  },
  "insufficientBalance": {
    "message": "残高が不十分です。"
  },
  "insufficientFunds": {
    "message": "資金が不十分です。"
  },
  "insufficientFundsForGas": {
    "message": "ガス代が足りません"
  },
  "insufficientLockedLiquidityDescription": {
    "message": "流動性が十分にロックまたはバーンされていないと、トークンの流動性が突然低下しやすくなり、市場が不安定になる可能性があります。"
  },
  "insufficientLockedLiquidityTitle": {
    "message": "流動性のロックが不十分です"
  },
  "insufficientTokens": {
    "message": "トークンが不十分です。"
  },
  "interactWithSmartContract": {
    "message": "スマートコントラクト"
  },
  "interactingWith": {
    "message": "相手:"
  },
  "interactingWithTransactionDescription": {
    "message": "このコントラクトとやり取りしています。詳細を確認して詐欺師から身を守りましょう。"
  },
  "interaction": {
    "message": "やり取り"
  },
  "invalidAddress": {
    "message": "無効なアドレス"
  },
  "invalidAddressRecipient": {
    "message": "送金先アドレスが無効です"
  },
  "invalidAssetType": {
    "message": "このアセットはNFTであるため、「NFT」タブの「NFTのインポート」ページで追加しなおす必要があります"
  },
  "invalidChainIdTooBig": {
    "message": "無効なチェーンID。チェーンIDが大きすぎます。"
  },
  "invalidCustomNetworkAlertContent1": {
    "message": "カスタムネットワーク $1のチェーンIDの再入力が必要です。",
    "description": "$1 is the name/identifier of the network."
  },
  "invalidCustomNetworkAlertContent2": {
    "message": "悪意または欠陥のあるネットワークプロバイダーからユーザーを保護するため、すべてのカスタムネットワークに対してチェーンIDが必要になりました。"
  },
  "invalidCustomNetworkAlertContent3": {
    "message": "「設定」>「ネットワーク」に進んで、チェーンIDを入力します。最もよく使用されるネットワークのチェーンIDは$1にあります。",
    "description": "$1 is a link to https://chainid.network"
  },
  "invalidCustomNetworkAlertTitle": {
    "message": "カスタムネットワークが無効です"
  },
  "invalidHexData": {
    "message": "16進データが無効です"
  },
  "invalidHexNumber": {
    "message": "無効な16進数です。"
  },
  "invalidHexNumberLeadingZeros": {
    "message": "無効な16進数です。頭のゼロを削除してください。"
  },
  "invalidIpfsGateway": {
    "message": "無効なIPFSゲートウェイです: 値が有効なURLになる必要があります"
  },
  "invalidNumber": {
    "message": "無効な数値です。10進数または「0x」で始まる16進数を入力してください。"
  },
  "invalidNumberLeadingZeros": {
    "message": "無効な数値です。頭のゼロを削除してください。"
  },
  "invalidRPC": {
    "message": "無効なRPC URL"
  },
  "invalidSeedPhrase": {
    "message": "無効なシークレットリカバリーフレーズ"
  },
  "invalidSeedPhraseCaseSensitive": {
    "message": "入力値が無効です！シークレットリカバリーフレーズは大文字・小文字が区別されます。"
  },
  "invalidSeedPhraseNotFound": {
    "message": "シークレットリカバリーフレーズが見つかりません。"
  },
  "ipfsGateway": {
    "message": "IPFSゲートウェイ"
  },
  "ipfsGatewayDescription": {
    "message": "MetaMaskは、サードパーティサービスを使用して、IPFSに保管されているNFTの画像の表示、ブラウザのアドレスバーに入力されたENSアドレスに関する情報の表示、様々なトークンのアイコンの取得を行います。これらのサービスの使用時には、IPアドレスが当該サービスに公開される可能性があります。"
  },
  "ipfsToggleModalDescriptionOne": {
    "message": "MetaMaskは、サードパーティサービスを使用して、IPFSに保管されているNFTの画像の表示、ブラウザのアドレスバーに入力されたENSアドレスに関する情報の表示、様々なトークンのアイコンの取得を行います。これらのサービスの使用時には、IPアドレスが当該サービスに公開される可能性があります。"
  },
  "ipfsToggleModalDescriptionTwo": {
    "message": "「確認」を選択すると、IPFS解決がオンになります。これは$1でいつでもオフにできます。",
    "description": "$1 is the method to turn off ipfs"
  },
  "ipfsToggleModalSettings": {
    "message": "「設定」>「セキュリティとプライバシー」"
  },
  "isSigningOrSubmitting": {
    "message": "以前のトランザクションがまだ署名中または送信中です"
  },
  "jazzAndBlockies": {
    "message": "JazziconとBlockieは、アカウントを一目で見分けるためのユニークなアイコンであり、2つの異なるスタイルが特徴です。"
  },
  "jazzicons": {
    "message": "Jazzicon"
  },
  "jsonFile": {
    "message": "JSONファイル",
    "description": "format for importing an account"
  },
  "keyringAccountName": {
    "message": "アカウント名"
  },
  "keyringAccountPublicAddress": {
    "message": "パブリックアドレス"
  },
  "keyringSnapRemovalResult1": {
    "message": "$1の削除を完了$2",
    "description": "Displays the result after removal of a keyring snap. $1 is the snap name, $2 is whether it is successful or not"
  },
  "keyringSnapRemovalResultNotSuccessful": {
    "message": "できませんでした",
    "description": "Displays the `not` word in $2."
  },
  "keyringSnapRemoveConfirmation": {
    "message": "「$1」と入力して、このSnapを削除することを確定してください:",
    "description": "Asks user to input the name nap prior to deleting the snap. $1 is the snap name"
  },
  "keystone": {
    "message": "Keystone"
  },
  "knownAddressRecipient": {
    "message": "既知のコントラクトアドレスです。"
  },
  "knownTokenWarning": {
    "message": "このアクションは、ウォレットに既に一覧表示されているトークンを編集します。これは、フィッシングに使用される可能性があります。これらのトークンの表す内容を変更する意図が確実な場合にのみ承認します。$1に関する詳細をご覧ください"
  },
  "l1Fee": {
    "message": "L1手数料"
  },
  "l1FeeTooltip": {
    "message": "L1ガス代"
  },
  "l2Fee": {
    "message": "L2手数料"
  },
  "l2FeeTooltip": {
    "message": "L2ガス代"
  },
  "lastConnected": {
    "message": "前回の接続"
  },
  "lastSold": {
    "message": "前回の売却"
  },
  "lavaDomeCopyWarning": {
    "message": "安全上の理由により、現在このテキストは選択できません。"
  },
  "layer1Fees": {
    "message": "レイヤー1手数料"
  },
  "layer2Fees": {
    "message": "レイヤー2手数料"
  },
  "learnHow": {
    "message": "方法"
  },
  "learnMore": {
    "message": "詳細"
  },
  "learnMoreAboutGas": {
    "message": "ガスに関する$1をご希望ですか？",
    "description": "$1 will be replaced by the learnMore translation key"
  },
  "learnMoreAboutPrivacy": {
    "message": "プライバシーのベストプラクティスに関する詳細をご覧ください。"
  },
  "learnMoreAboutSolanaAccounts": {
    "message": "Solanaアカウントの詳細"
  },
  "learnMoreKeystone": {
    "message": "詳細"
  },
  "learnMoreUpperCase": {
    "message": "詳細"
  },
  "learnMoreUpperCaseWithDot": {
    "message": "詳細。"
  },
  "learnScamRisk": {
    "message": "詐欺やセキュリティのリスク。"
  },
  "leaveMetaMask": {
    "message": "MetaMaskから離れますか？"
  },
  "leaveMetaMaskDesc": {
    "message": "MetaMask以外のサイトにアクセスしようとしています。続行する前にURLをもう一度確認してください。"
  },
  "ledgerAccountRestriction": {
    "message": "新しいアカウントを追加するには、その前に最後のアカウントを使用する必要があります。"
  },
  "ledgerConnectionInstructionCloseOtherApps": {
    "message": "デバイスに接続されている他のソフトウェアを閉じてから、ここをクリックして更新してください。"
  },
  "ledgerConnectionInstructionHeader": {
    "message": "確認をクリックする前:に:"
  },
  "ledgerConnectionInstructionStepFour": {
    "message": "Ledgerデバイスで「スマートコントラクトデータ」または「ブラインド署名」を有効にしてください。"
  },
  "ledgerConnectionInstructionStepThree": {
    "message": "Ledgerが接続されていて、イーサリアムアプリを選択していることを確認してください。"
  },
  "ledgerDeviceOpenFailureMessage": {
    "message": "Ledgerデバイスを開けませんでした。Ledgerが他のソフトウェアに接続されている可能性があります。Ledger LiveまたはLedgerデバイスに接続されている他のアプリケーションを閉じて、もう一度接続してみてください。"
  },
  "ledgerErrorConnectionIssue": {
    "message": "Ledgerを接続し直し、ETHアプリを開いてもう一度お試しください。"
  },
  "ledgerErrorDevicedLocked": {
    "message": "Ledgerがロックされています。ロックを解除してからもう一度お試しください。"
  },
  "ledgerErrorEthAppNotOpen": {
    "message": "この問題を解決するには、デバイスでETHアプリケーションを開いてもう一度お試しください。"
  },
  "ledgerErrorTransactionDataNotPadded": {
    "message": "イーサリアムトランザクションの入力データが十分にパディングされていません。"
  },
  "ledgerLiveApp": {
    "message": "Ledger Liveアプリ"
  },
  "ledgerLocked": {
    "message": "Ledgerデバイスに接続できません。デバイスのロックが解除され、イーサリアムアプリが開かれていることを確認してください。"
  },
  "ledgerMultipleDevicesUnsupportedInfoDescription": {
    "message": "新しいデバイスに接続するには、前のデバイスの接続を解除してください。"
  },
  "ledgerMultipleDevicesUnsupportedInfoTitle": {
    "message": "一度に接続できるLedgerは1台のみです"
  },
  "ledgerTimeout": {
    "message": "Ledger Liveが応答に時間がかかりすぎているか、接続がタイムアウトしました。Ledger Liveのアプリが開かれていて、デバイスのロックが解除されていることを確認してください。"
  },
  "ledgerWebHIDNotConnectedErrorMessage": {
    "message": "Ledgerデバイスが接続されていません。Ledgerに接続する場合は、もう一度「続行」をクリックして、HID接続を承認してください。",
    "description": "An error message shown to the user during the hardware connect flow."
  },
  "levelArrow": {
    "message": "水平矢印"
  },
  "lightTheme": {
    "message": "ライト"
  },
  "likeToImportToken": {
    "message": "このトークンをインポートしますか？"
  },
  "likeToImportTokens": {
    "message": "これらのトークンを追加しますか？"
  },
  "lineaGoerli": {
    "message": "Linea Goerliテストネットワーク"
  },
  "lineaMainnet": {
    "message": "Lineaメインネット"
  },
  "lineaSepolia": {
    "message": "Linea Sepoliaテストネットワーク"
  },
  "link": {
    "message": "リンク"
  },
  "linkCentralizedExchanges": {
    "message": "CoinbaseまたはBinanceアカウントをリンクして、無料でMetaMaskに仮想通貨を送金します。"
  },
  "links": {
    "message": "リンク"
  },
  "loadMore": {
    "message": "さらにロード"
  },
  "loading": {
    "message": "ロードしています..."
  },
  "loadingScreenSnapMessage": {
    "message": "Snapでトランザクションを完了させてください。"
  },
  "loadingTokenList": {
    "message": "トークンリストをロードしています"
  },
  "localhost": {
    "message": "Localhost 8545"
  },
  "lock": {
    "message": "ロック"
  },
  "lockMetaMask": {
    "message": "MetaMaskをロック"
  },
  "lockTimeInvalid": {
    "message": "ロック時間は0～10080の間の数字で設定する必要があります"
  },
  "loginErrorConnectButton": {
    "message": "再試行"
  },
  "loginErrorConnectDescription": {
    "message": "インターネット接続が不安定です。接続を確認して再試行してください。"
  },
  "loginErrorConnectTitle": {
    "message": "接続できません"
  },
  "loginErrorGenericButton": {
    "message": "再試行"
  },
  "loginErrorGenericDescription": {
    "message": "ログイン中にエラーが発生しました。もう一度お試しください。それでも問題が解決しない場合は$1にお問い合わせください。",
    "description": "$1 is the key 'loginErrorGenericSupport'"
  },
  "loginErrorGenericSupport": {
    "message": "MetaMaskサポート"
  },
  "loginErrorGenericTitle": {
    "message": "問題が発生しました"
  },
  "loginErrorSessionExpiredButton": {
    "message": "ログイン"
  },
  "loginErrorSessionExpiredDescription": {
    "message": "セッションの期限が切れました。続行するには再度ログインしてください。"
  },
  "loginErrorSessionExpiredTitle": {
    "message": "セッションの期限が切れました"
  },
  "logo": {
    "message": "$1ロゴ",
    "description": "$1 is the name of the ticker"
  },
  "low": {
    "message": "低"
  },
  "lowEstimatedReturnTooltipMessage": {
    "message": "手数料として、開始金額の$1%を超える額を支払うことになります。受取額とネットワーク手数料を確認してください。"
  },
  "lowEstimatedReturnTooltipTitle": {
    "message": "ハイコスト"
  },
  "lowGasSettingToolTipMessage": {
    "message": "値下がりを待つには$1を使用してください。価格がやや予測不能なため、予想時間はあまり正確ではありません。",
    "description": "$1 is key 'low' separated here so that it can be passed in with bold font-weight"
  },
  "lowLowercase": {
    "message": "低"
  },
  "mainnet": {
    "message": "イーサリアムメインネット"
  },
  "mainnetToken": {
    "message": "このアドレスは、既知のイーサリアムメインネットのトークンアドレスと一致しています。追加するトークンのコントラクトアドレスとネットワークを再確認してください。"
  },
  "makeAnotherSwap": {
    "message": "新しいスワップの作成"
  },
  "makeSureNoOneWatching": {
    "message": "誰にも見られていないことを確認してください",
    "description": "Warning to users to be care while creating and saving their new Secret Recovery Phrase"
  },
  "manageDefaultSettings": {
    "message": "デフォルト設定の管理"
  },
  "manageInstitutionalWallets": {
    "message": "Institutionalウォレットの管理"
  },
  "manageInstitutionalWalletsDescription": {
    "message": "Institutionalウォレットを有効にするには、これをオンにします。"
  },
  "manageNetworksMenuHeading": {
    "message": "ネットワークの管理"
  },
  "managePermissions": {
    "message": "アクセス許可の管理"
  },
  "marketCap": {
    "message": "時価総額"
  },
  "marketDetails": {
    "message": "マーケットの詳細"
  },
  "max": {
    "message": "最大"
  },
  "maxBaseFee": {
    "message": "最大基本料金"
  },
  "maxFee": {
    "message": "最大手数料"
  },
  "maxFeeTooltip": {
    "message": "トランザクションの支払いに提供される最大手数料"
  },
  "maxPriorityFee": {
    "message": "最大優先手数料"
  },
  "medium": {
    "message": "市場"
  },
  "mediumGasSettingToolTipMessage": {
    "message": "現在の市場価格での迅速な処理には、$1を使用してください。",
    "description": "$1 is key 'medium' (text: 'Market') separated here so that it can be passed in with bold font-weight"
  },
  "memo": {
    "message": "メモ"
  },
  "message": {
    "message": "メッセージ"
  },
  "metaMaskConnectStatusParagraphOne": {
    "message": "アカウントの接続をMetaMaskでさらに制御できるようになりました。"
  },
  "metaMaskConnectStatusParagraphThree": {
    "message": "接続されているアカウントを管理するには、これをクリックします。"
  },
  "metaMaskConnectStatusParagraphTwo": {
    "message": "訪問しているWebサイトが現在選択しているアカウントに接続されている場合、接続ステータスボタンが表示されます。"
  },
  "metaMetricsIdNotAvailableError": {
    "message": "MetaMetricsにオプトインしていないため、ここで削除するデータはありません。"
  },
  "metadataModalSourceTooltip": {
    "message": "$1はnpmでホストされていて、$2はこのSnapの一意のIDです。",
    "description": "$1 is the snap name and $2 is the snap NPM id."
  },
  "metamaskNotificationsAreOff": {
    "message": "ウォレットの通知は現在無効になっています"
  },
  "metamaskSwapsOfflineDescription": {
    "message": "MetaMask Swapsはメンテナンス中です。後でもう一度確認してください。"
  },
  "metamaskVersion": {
    "message": "MetaMaskのバージョン"
  },
  "methodData": {
    "message": "方法"
  },
  "methodDataTransactionDesc": {
    "message": "解読された入力データに基づき実行された機能"
  },
  "methodNotSupported": {
    "message": "このアカウントではサポートされていません。"
  },
  "metrics": {
    "message": "メトリクス"
  },
  "millionAbbreviation": {
    "message": "M",
    "description": "Shortened form of 'million'"
  },
  "mismatchedChainLinkText": {
    "message": "ネットワークの詳細の確認",
    "description": "Serves as link text for the 'mismatchedChain' key. This text will be embedded inside the translation for that key."
  },
  "mismatchedChainRecommendation": {
    "message": "先に進む前に$1をお勧めします。",
    "description": "$1 is a clickable link with text defined by the 'mismatchedChainLinkText' key. The link will open to instructions for users to validate custom network details."
  },
  "mismatchedNetworkName": {
    "message": "弊社の記録によると、ネットワーク名がこのチェーンIDと正しく一致していない可能性があります。"
  },
  "mismatchedNetworkSymbol": {
    "message": "送信された通貨記号がこのチェーンIDに関して予想されるものと一致していません。"
  },
  "mismatchedRpcChainId": {
    "message": "カスタムネットワークにより返されたチェーンIDが、送信されたチェーンIDと一致しません。"
  },
  "mismatchedRpcUrl": {
    "message": "弊社の記録によると、送信されたRPC URLの値がこのチェーンIDの既知のプロバイダーと一致しません。"
  },
  "missingSetting": {
    "message": "設定が見つかりませんか？"
  },
  "missingSettingRequest": {
    "message": "ここからリクエスト"
  },
  "more": {
    "message": "他"
  },
  "moreAccounts": {
    "message": "+ $1個のアカウント",
    "description": "$1 is the number of accounts"
  },
  "moreNetworks": {
    "message": "+ $1個のネットワーク",
    "description": "$1 is the number of networks"
  },
  "moreQuotes": {
    "message": "他のクォート"
  },
  "multichainAddEthereumChainConfirmationDescription": {
    "message": "このネットワークをMetaMaskに追加し、サイトがそれを使用することを許可しようとしています。"
  },
  "multichainQuoteCardBridgingLabel": {
    "message": "ブリッジ"
  },
  "multichainQuoteCardQuoteLabel": {
    "message": "クォート"
  },
  "multichainQuoteCardTimeLabel": {
    "message": "時間"
  },
  "multipleSnapConnectionWarning": {
    "message": "$1が$2 Snapの使用を求めています",
    "description": "$1 is the dapp and $2 is the number of snaps it wants to connect to."
  },
  "mustSelectOne": {
    "message": "トークンを1つ以上選択する必要があります。"
  },
  "name": {
    "message": "名前"
  },
  "nameAddressLabel": {
    "message": "アドレス",
    "description": "Label above address field in name component modal."
  },
  "nameAlreadyInUse": {
    "message": "名前がすでに使用されています"
  },
  "nameFooterTrustWarning": {
    "message": "信頼できるアドレスのみを保存してください。",
    "description": "Footer warning text shown in name modal for malicious and warning addresses."
  },
  "nameInstructionsMalicious": {
    "message": "このアドレスは悪質であると判断されました。このアドレスとはやり取りしないことをお勧めします。",
    "description": "Instruction text in name component modal when address is malicious."
  },
  "nameInstructionsNew": {
    "message": "このアドレスを知っている場合は、今後認識できるようニックネームを付けてください。",
    "description": "Instruction text in name component modal when value is not recognised."
  },
  "nameInstructionsRecognized": {
    "message": "このアドレスにはデフォルトのニックネームがありますが、編集したり、他の提案を閲覧したりできます。",
    "description": "Instruction text in name component modal when value is recognized but not saved."
  },
  "nameInstructionsSaved": {
    "message": "以前このアドレスのニックネームを追加しています。編集するか、他のニックネームの提案を参照できます。",
    "description": "Instruction text in name component modal when value is saved."
  },
  "nameInstructionsWarning": {
    "message": "このアドレスは疑わしいと判断されました。この作者を信頼する場合は、今後このアドレスを特定できるように、個別の表示名を設定してください。",
    "description": "Instruction text in name component modal when address has warning signals."
  },
  "nameLabel": {
    "message": "ニックネーム",
    "description": "Label above name input field in name component modal."
  },
  "nameModalMaybeProposedName": {
    "message": "たとえば: $1",
    "description": "$1 is the proposed name"
  },
  "nameModalTitleMalicious": {
    "message": "悪質なアドレス",
    "description": "Title of the modal created by the name component when address is identified as malicious."
  },
  "nameModalTitleNew": {
    "message": "不明なアドレス",
    "description": "Title of the modal created by the name component when value is not recognised."
  },
  "nameModalTitleRecognized": {
    "message": "認識されたアドレス",
    "description": "Title of the modal created by the name component when value is recognized but not saved."
  },
  "nameModalTitleSaved": {
    "message": "保存したアドレス",
    "description": "Title of the modal created by the name component when value is saved."
  },
  "nameModalTitleVerified": {
    "message": "検証済みのアドレス",
    "description": "Title of the modal created by the name component when address is verified."
  },
  "nameModalTitleWarning": {
    "message": "疑わしいアドレス",
    "description": "Title of the modal created by the name component when address has warning trust signals."
  },
  "nameProviderProposedBy": {
    "message": "提案元: $1",
    "description": "$1 is the name of the provider"
  },
  "nameProvider_ens": {
    "message": "イーサリアムネームサービス (ENS)"
  },
  "nameProvider_etherscan": {
    "message": "Etherscan"
  },
  "nameProvider_lens": {
    "message": "Lensプロトコル"
  },
  "nameProvider_token": {
    "message": "MetaMask"
  },
  "nameSetPlaceholder": {
    "message": "ニックネームを選択...",
    "description": "Placeholder text for name input field in name component modal."
  },
  "nameSetPlaceholderSuggested": {
    "message": "提案：$1",
    "description": "$1 is the proposed name"
  },
  "nativeNetworkPermissionRequestDescription": {
    "message": "$1が次の承認を求めています:",
    "description": "$1 represents dapp name"
  },
  "nativeTokenScamWarningConversion": {
    "message": "ネットワークの詳細を編集"
  },
  "nativeTokenScamWarningDescription": {
    "message": "ネイティブトークンシンボルが、関連付けられているチェーンIDのネットワークで予想されるネイティブトークンのシンボルと一致していません。予想されるトークンシンボルは$2ですが、$1と入力されました。正しいチェーンに接続されていることを確認してください。",
    "description": "$1 represents the currency name, $2 represents the expected currency symbol"
  },
  "nativeTokenScamWarningDescriptionExpectedTokenFallback": {
    "message": "別のシンボル",
    "description": "graceful fallback for when token symbol isn't found"
  },
  "nativeTokenScamWarningTitle": {
    "message": "予期せぬネイティブトークンシンボル",
    "description": "Title for nativeTokenScamWarningDescription"
  },
  "needHelp": {
    "message": "アシスタンスが必要な場合は、$1にお問い合わせください",
    "description": "$1 represents `needHelpLinkText`, the text which goes in the help link"
  },
  "needHelpFeedback": {
    "message": "フィードバックを提供"
  },
  "needHelpLinkText": {
    "message": "MetaMaskサポート"
  },
  "needHelpSubmitTicket": {
    "message": "チケットを送信"
  },
  "needImportFile": {
    "message": "インポートするファイルの選択が必要です。",
    "description": "User is important an account and needs to add a file to continue"
  },
  "negativeETH": {
    "message": "負の額のETHを送金することはできません。"
  },
  "negativeOrZeroAmountToken": {
    "message": "資産をマイナスまたはゼロの金額で送ることはできません。"
  },
  "network": {
    "message": "ネットワーク:"
  },
  "networkChanged": {
    "message": "ネットワークが変更されました"
  },
  "networkChangedMessage": {
    "message": "現在$1で取引しています。",
    "description": "$1 is the name of the network"
  },
  "networkDetails": {
    "message": "ネットワークの詳細"
  },
  "networkFee": {
    "message": "ネットワーク手数料"
  },
  "networkIsBusy": {
    "message": "ネットワークが混み合っています。ガス代が高く、見積もりはあまり正確ではありません。"
  },
  "networkMenu": {
    "message": "ネットワークメニュー"
  },
  "networkMenuHeading": {
    "message": "ネットワークを選択"
  },
  "networkName": {
    "message": "ネットワーク名"
  },
  "networkNameArbitrum": {
    "message": "Arbitrum"
  },
  "networkNameAvalanche": {
    "message": "Avalanche"
  },
  "networkNameBSC": {
    "message": "BSC"
  },
  "networkNameBase": {
    "message": "Base"
  },
  "networkNameBitcoin": {
    "message": "ビットコイン"
  },
  "networkNameDefinition": {
    "message": "このネットワークに関連付けられている名前。"
  },
  "networkNameEthereum": {
    "message": "イーサリアム"
  },
  "networkNameGoerli": {
    "message": "Goerli"
  },
  "networkNameLinea": {
    "message": "Linea"
  },
  "networkNameOpMainnet": {
    "message": "OPメインネット"
  },
  "networkNamePolygon": {
    "message": "Polygon"
  },
  "networkNameSolana": {
    "message": "Solana"
  },
  "networkNameTestnet": {
    "message": "テストネット"
  },
  "networkNameZkSyncEra": {
    "message": "zkSync Era"
  },
  "networkOptions": {
    "message": "ネットワークオプション"
  },
  "networkPermissionToast": {
    "message": "ネットワークへのアクセス許可が更新されました"
  },
  "networkProvider": {
    "message": "ネットワークプロバイダー"
  },
  "networkStatus": {
    "message": "ネットワークステータス"
  },
  "networkStatusBaseFeeTooltip": {
    "message": "基本料金はネットワークによって設定され、13～14秒ごとに変更されます。弊社の$1と$2のオプションは、突然の上昇を考慮したものです。",
    "description": "$1 and $2 are bold text for Medium and Aggressive respectively."
  },
  "networkStatusPriorityFeeTooltip": {
    "message": "優先手数料 (別名「マイナーチップ」) の範囲。これはマイナーに直接支払われ、トランザクションを優先するインセンティブとなります。"
  },
  "networkStatusStabilityFeeTooltip": {
    "message": "ガス代は過去72時間と比較して$1です。",
    "description": "$1 is networks stability value - stable, low, high"
  },
  "networkSwitchConnectionError": {
    "message": "$1に接続できません",
    "description": "$1 represents the network name"
  },
  "networkURL": {
    "message": "ネットワークURL"
  },
  "networkURLDefinition": {
    "message": "このネットワークへのアクセスに使用されるURLです。"
  },
  "networkUrlErrorWarning": {
    "message": "攻撃者は、サイトのアドレスに若干の変更を加えてサイトを模倣することがあります。続行する前に、意図したサイトとやり取りしていることを確認してください。Punycodeバージョン: $1",
    "description": "$1 replaced by RPC URL for network"
  },
  "networks": {
    "message": "ネットワーク"
  },
  "networksSmallCase": {
    "message": "ネットワーク"
  },
  "nevermind": {
    "message": "取り消し"
  },
  "new": {
    "message": "新登場！"
  },
  "newAccount": {
    "message": "新しいアカウント"
  },
  "newAccountNumberName": {
    "message": "アカウント$1",
    "description": "Default name of next account to be created on create account screen"
  },
  "newContact": {
    "message": "新しい連絡先"
  },
  "newContract": {
    "message": "新しいコントラクト"
  },
  "newNFTDetectedInImportNFTsMessageStrongText": {
    "message": "「設定」>「セキュリティとプライバシー」"
  },
  "newNFTDetectedInImportNFTsMsg": {
    "message": "OpenSeaを使用してNFTを表示するには、$1で「NFTメディアの表示」をオンにしてください。",
    "description": "$1 is used for newNFTDetectedInImportNFTsMessageStrongText"
  },
  "newNFTDetectedInNFTsTabMessage": {
    "message": "MetaMaskによるウォレット内のNFTの自動検出と表示を許可します。"
  },
  "newNFTsAutodetected": {
    "message": "NFTの自動検出"
  },
  "newNetworkAdded": {
    "message": "「$1」が追加されました！"
  },
  "newNetworkEdited": {
    "message": "“$1”が編集されました！"
  },
  "newNftAddedMessage": {
    "message": "NFTが追加されました！"
  },
  "newPassword": {
    "message": "新しいパスワード"
  },
  "newPasswordCreate": {
    "message": "新しいパスワードを作成"
  },
  "newPrivacyPolicyActionButton": {
    "message": "続きを表示"
  },
  "newPrivacyPolicyTitle": {
    "message": "プライバシーポリシーが更新されました"
  },
  "newRpcUrl": {
    "message": "新しいRPC URL"
  },
  "newTokensImportedMessage": {
    "message": "$1をインポートしました。",
    "description": "$1 is the string of symbols of all the tokens imported"
  },
  "newTokensImportedTitle": {
    "message": "トークンがインポートされました"
  },
  "next": {
    "message": "次へ"
  },
  "nftAddFailedMessage": {
    "message": "所有者情報が一致していないため、NFTを追加できません。入力された情報が正しいことを確認してください。"
  },
  "nftAddressError": {
    "message": "このトークンはNFTです。$1で追加してください",
    "description": "$1 is a clickable link with text defined by the 'importNFTPage' key"
  },
  "nftAlreadyAdded": {
    "message": "NFTがすでに追加されています。"
  },
  "nftAutoDetectionEnabled": {
    "message": "NFTの自動検出が有効になりました"
  },
  "nftDisclaimer": {
    "message": "開示事項: MetaMaskはソースURLからメディアファイルを取得します。このURLは時々、NFTがミントされたマーケットプレイスにより変更されることがあります。"
  },
  "nftOptions": {
    "message": "NFTオプション"
  },
  "nftTokenIdPlaceholder": {
    "message": "トークンIDを入力してください"
  },
  "nftWarningContent": {
    "message": "今後取得する可能性のあるものも含め、$1へのアクセスを許可しようとしています。相手はこの承認が取り消されるまで、お客様のウォレットからいつでも許可なしにこれらのNFTを送ることができます。$2",
    "description": "$1 is nftWarningContentBold bold part, $2 is Learn more link"
  },
  "nftWarningContentBold": {
    "message": "手持ちのすべての$1 NFT",
    "description": "$1 is name of the collection"
  },
  "nftWarningContentGrey": {
    "message": "慎重に進めてください。"
  },
  "nfts": {
    "message": "NFT"
  },
  "nftsPreviouslyOwned": {
    "message": "以前保有"
  },
  "nickname": {
    "message": "ニックネーム"
  },
  "noAccountsFound": {
    "message": "指定された検索クエリでアカウントが見つかりませんでした"
  },
  "noActivity": {
    "message": "まだアクティビティがありません"
  },
  "noConnectedAccountTitle": {
    "message": "MetaMaskはこのサイトに接続されていません"
  },
  "noConnectionDescription": {
    "message": "サイトに接続するには、「接続」ボタンを見つけて選択します。MetaMaskはWeb3のサイトにしか接続できないのでご注意ください"
  },
  "noConversionRateAvailable": {
    "message": "利用可能な換算レートがありません"
  },
  "noDomainResolution": {
    "message": "指定されたドメインの名前解決ができません。"
  },
  "noHardwareWalletOrSnapsSupport": {
    "message": "Snap、およびほとんどのハードウェアウォレットは、現在お使いのブラウザのバージョンで使用できません。"
  },
  "noNFTs": {
    "message": "NFTはまだありません"
  },
  "noNetworksFound": {
    "message": "入力された検索クエリでネットワークが見つかりません"
  },
  "noNetworksSelected": {
    "message": "ネットワークが選択されていません"
  },
  "noOptionsAvailableMessage": {
    "message": "この取引ルートは現在使用できません。金額、ネットワーク、またはトークンを変更すれば、最適なオプションをお探しします。"
  },
  "noSnaps": {
    "message": "snapがインストールされていません"
  },
  "noThanks": {
    "message": "結構です"
  },
  "noTransactions": {
    "message": "トランザクションがありません"
  },
  "noWebcamFound": {
    "message": "お使いのコンピューターのWebカメラが見つかりませんでした。もう一度お試しください。"
  },
  "noWebcamFoundTitle": {
    "message": "Webカメラが見つかりません"
  },
  "nonContractAddressAlertDesc": {
    "message": "コントラクトではないアドレスにコールデータを送信しようとしています。これにより、資金が失われる可能性があります。続行する前に、正しいアドレスとネットワークを使用していることを確認してください。"
  },
  "nonContractAddressAlertTitle": {
    "message": "誤りの可能性があります"
  },
  "nonce": {
    "message": "ナンス"
  },
  "none": {
    "message": "なし"
  },
  "notBusy": {
    "message": "ビジー状態ではありません"
  },
  "notCurrentAccount": {
    "message": "これは正しいアカウントですか？ウォレットで現在選択されているアカウントと異なっています"
  },
  "notEnoughBalance": {
    "message": "残高が不十分です"
  },
  "notEnoughGas": {
    "message": "ガスが不足しています"
  },
  "notNow": {
    "message": "また後で"
  },
  "notificationDetail": {
    "message": "詳細"
  },
  "notificationDetailBaseFee": {
    "message": "基本料金 (gwei)"
  },
  "notificationDetailGasLimit": {
    "message": "ガスリミット (単位)"
  },
  "notificationDetailGasUsed": {
    "message": "使用ガス (単位)"
  },
  "notificationDetailMaxFee": {
    "message": "ガス1単位あたりの最大手数料"
  },
  "notificationDetailNetwork": {
    "message": "ネットワーク"
  },
  "notificationDetailNetworkFee": {
    "message": "ネットワーク手数料"
  },
  "notificationDetailPriorityFee": {
    "message": "優先手数料 (gwei)"
  },
  "notificationItemCheckBlockExplorer": {
    "message": "ブロックエクスプローラーで確認する"
  },
  "notificationItemCollection": {
    "message": "コレクション"
  },
  "notificationItemConfirmed": {
    "message": "確定されました"
  },
  "notificationItemError": {
    "message": "現在手数料を取得できません"
  },
  "notificationItemFrom": {
    "message": "移動元"
  },
  "notificationItemLidoStakeReadyToBeWithdrawn": {
    "message": "出金準備ができました"
  },
  "notificationItemLidoStakeReadyToBeWithdrawnMessage": {
    "message": "これでステーキングが解除された$1を引き出すことができます"
  },
  "notificationItemLidoWithdrawalRequestedMessage": {
    "message": "$1のステーキングを解除するリクエストが送信されました"
  },
  "notificationItemNFTReceivedFrom": {
    "message": "NFTを次の相手から受け取りました:"
  },
  "notificationItemNFTSentTo": {
    "message": "NFTを次の相手に送りました:"
  },
  "notificationItemNetwork": {
    "message": "ネットワーク"
  },
  "notificationItemRate": {
    "message": "レート (手数料込み)"
  },
  "notificationItemReceived": {
    "message": "受け取りました"
  },
  "notificationItemReceivedFrom": {
    "message": "次の相手から受け取りました:"
  },
  "notificationItemSent": {
    "message": "送りました"
  },
  "notificationItemSentTo": {
    "message": "次の相手に送りました:"
  },
  "notificationItemStakeCompleted": {
    "message": "ステーキングが完了しました"
  },
  "notificationItemStaked": {
    "message": "ステーキングしました"
  },
  "notificationItemStakingProvider": {
    "message": "ステーキングプロバイダー"
  },
  "notificationItemStatus": {
    "message": "ステータス"
  },
  "notificationItemSwapped": {
    "message": "スワップ完了"
  },
  "notificationItemSwappedFor": {
    "message": "for"
  },
  "notificationItemTo": {
    "message": "移動先"
  },
  "notificationItemTransactionId": {
    "message": "トランザクションID"
  },
  "notificationItemUnStakeCompleted": {
    "message": "ステーキングの解除が完了しました"
  },
  "notificationItemUnStaked": {
    "message": "ステーキングが解除されました"
  },
  "notificationItemUnStakingRequested": {
    "message": "ステーキングの解除がリクエストされました"
  },
  "notificationTransactionFailedMessage": {
    "message": "トランザクション $1 に失敗しました！$2",
    "description": "Content of the browser notification that appears when a transaction fails"
  },
  "notificationTransactionFailedTitle": {
    "message": "トランザクション失敗",
    "description": "Title of the browser notification that appears when a transaction fails"
  },
  "notificationTransactionSuccessMessage": {
    "message": "トランザクション $1 が承認されました！",
    "description": "Content of the browser notification that appears when a transaction is confirmed"
  },
  "notificationTransactionSuccessTitle": {
    "message": "トランザクションの承認完了",
    "description": "Title of the browser notification that appears when a transaction is confirmed"
  },
  "notificationTransactionSuccessView": {
    "message": "$1で表示",
    "description": "Additional content in a notification that appears when a transaction is confirmed and has a block explorer URL."
  },
  "notifications": {
    "message": "通知"
  },
  "notificationsFeatureToggle": {
    "message": "ウォレットの通知を有効にする",
    "description": "Experimental feature title"
  },
  "notificationsFeatureToggleDescription": {
    "message": "これにより、資金やNFTのやり取りなどに関するウォレットの通知と、機能に関するお知らせが有効になります。",
    "description": "Description of the experimental notifications feature"
  },
  "notificationsMarkAllAsRead": {
    "message": "すべて既読にする"
  },
  "notificationsPageEmptyTitle": {
    "message": "ここに表示する内容はありません"
  },
  "notificationsPageErrorContent": {
    "message": "このページにもう一度アクセスしてみてください"
  },
  "notificationsPageErrorTitle": {
    "message": "エラーが発生しました"
  },
  "notificationsPageNoNotificationsContent": {
    "message": "まだ通知を受け取っていません。"
  },
  "notificationsSettingsBoxError": {
    "message": "問題が発生しました。もう一度お試しください。"
  },
  "notificationsSettingsPageAllowNotifications": {
    "message": "通知を使えば、ウォレットで何が起きているか常に把握できます。通知を使用するには、プロファイルを使用してデバイス間で一部の設定を同期します。$1"
  },
  "notificationsSettingsPageAllowNotificationsLink": {
    "message": "この機能を使用する際に当社がどのようにユーザーのプライバシーを保護するのか、ご覧ください。"
  },
  "numberOfNewTokensDetectedPlural": {
    "message": "$1種類の新しいトークンがこのアカウントで見つかりました",
    "description": "$1 is the number of new tokens detected"
  },
  "numberOfNewTokensDetectedSingular": {
    "message": "1つの新しいトークンがこのアカウントで見つかりました"
  },
  "numberOfTokens": {
    "message": "トークンの数"
  },
  "ofTextNofM": {
    "message": "中の"
  },
  "off": {
    "message": "オフ"
  },
  "offlineForMaintenance": {
    "message": "メンテナンスのためにオフラインです"
  },
  "ok": {
    "message": "OK"
  },
  "on": {
    "message": "オン"
  },
  "onboardedMetametricsAccept": {
    "message": "同意する"
  },
  "onboardedMetametricsDisagree": {
    "message": "いいえ、結構です"
  },
  "onboardedMetametricsKey1": {
    "message": "最新情報"
  },
  "onboardedMetametricsKey2": {
    "message": "製品の機能"
  },
  "onboardedMetametricsKey3": {
    "message": "その他関連プロモーション資料"
  },
  "onboardedMetametricsLink": {
    "message": "MetaMetrics"
  },
  "onboardedMetametricsParagraph1": {
    "message": "$1に加え、マーケティングコミュニケーションとのインタラクションについて把握するためにもデータを使用します。",
    "description": "$1 represents the 'onboardedMetametricsLink' locale string"
  },
  "onboardedMetametricsParagraph2": {
    "message": "これは、次のようなお伝えする情報のカスタマイズに役立ちます:"
  },
  "onboardedMetametricsParagraph3": {
    "message": "ユーザーから提供されたデータが販売されることは一切なく、いつでもオプトアウトできます。"
  },
  "onboardedMetametricsTitle": {
    "message": "エクスペリエンスの改善にご協力ください"
  },
  "onboardingAdvancedPrivacyIPFSDescription": {
    "message": "IPFSゲートウェイにより、第三者がホスティングしているデータへのアクセスと表示が可能になります。カスタムIPFSゲートウェイを追加するか、引き続きデフォルトを使用できます。"
  },
  "onboardingAdvancedPrivacyIPFSInvalid": {
    "message": "有効なURLを入力してください"
  },
  "onboardingAdvancedPrivacyIPFSTitle": {
    "message": "カスタムIPFSゲートウェイを追加"
  },
  "onboardingAdvancedPrivacyIPFSValid": {
    "message": "IPFSゲートウェイのURLが有効です"
  },
  "onboardingAdvancedPrivacyNetworkDescription": {
    "message": "デフォルトの設定と構成を使用する場合、当社はInfuraをデフォルトの遠隔手続き呼び出し (RPC) プロバイダーとして使用し、イーサリアムデータへの可能な限り最も信頼性が高くプライベートなアクセスを提供します。まれに、ユーザーに最も優れたエクスペリエンスを提供するために、他のRPCプロバイダーが使用される場合もあります。ユーザーが自らRPCを選択することもできますが、どのRPCもトランザクションを実行するために、ユーザーのIPアドレスとイーサリアムウォレットを取得する点にご注意ください。InfuraによるEVMアカウントのデータの取り扱いに関する詳細は、$1をご覧ください。Solanaアカウントの場合は、$2。"
  },
  "onboardingAdvancedPrivacyNetworkDescriptionCallToAction": {
    "message": "こちらをクリック"
  },
  "onboardingAdvancedPrivacyNetworkTitle": {
    "message": "ネットワークを選択してください"
  },
  "onboardingContinueWith": {
    "message": "$1で続ける",
    "description": "$1 is the type of login used Google, Apple, etc."
  },
  "onboardingCreateWallet": {
    "message": "新規ウォレットを作成"
  },
  "onboardingImportWallet": {
    "message": "既存のウォレットがあります"
  },
  "onboardingMetametricsAgree": {
    "message": "同意します"
  },
  "onboardingMetametricsDescription": {
    "message": "MetaMaskの改善のため、基本的な利用状況や診断データの収集にご協力ください。収集される情報は常に次のように制限されます:"
  },
  "onboardingMetametricsInfuraTerms": {
    "message": "このデータを他の目的で利用する場合は、事前にお知らせいたします。当社の$1はいつでもご確認いただけます（ここで提供されたデータを当社が販売することは絶対にありません）。",
    "description": "$1 represents `onboardingMetametricsInfuraTermsPolicy`"
  },
  "onboardingMetametricsInfuraTermsPolicy": {
    "message": "プライバシー ポリシー"
  },
  "onboardingMetametricsNeverCollect": {
    "message": "$1 アプリのクリック数や表示回数は保存されますが、その他の詳細 (ユーザーのパブリックアドレスなど) は保存されません。",
    "description": "$1 represents `onboardingMetametricsNeverCollectEmphasis`"
  },
  "onboardingMetametricsNeverCollectEmphasis": {
    "message": "非公開:"
  },
  "onboardingMetametricsNeverCollectIP": {
    "message": "$1 大まかな位置情報（国や地域など）の検出にユーザーのIPアドレスが一時的に使用されますが、保存されることはありません。",
    "description": "$1 represents `onboardingMetametricsNeverCollectIPEmphasis`"
  },
  "onboardingMetametricsNeverCollectIPEmphasis": {
    "message": "一般:"
  },
  "onboardingMetametricsNeverSellData": {
    "message": "$1 使用状況データを共有するか削除するかは、設定でいつでも指定できます。",
    "description": "$1 represents `onboardingMetametricsNeverSellDataEmphasis`"
  },
  "onboardingMetametricsNeverSellDataEmphasis": {
    "message": "任意:"
  },
  "onboardingMetametricsTitle": {
    "message": "MetaMaskの改善にご協力ください"
  },
  "onboardingMetametricsUseDataCheckbox": {
    "message": "このデータは、ユーザーによる当社のマーケティングコミュニケーションとのインタラクションを把握するために使用されます。また、関連ニュースをお伝えする場合もあります (製品の機能など)。"
  },
  "onboardingOptionIcon": {
    "message": "$1アイコン",
    "description": "$1 is the icon name"
  },
  "onboardingOptionTitle": {
    "message": "オプションを1つ選択して続行します"
  },
  "onboardingPinExtensionAltLaunch": {
    "message": "拡張機能を起動する"
  },
  "onboardingPinExtensionAltPin": {
    "message": "拡張機能をピン留めする"
  },
  "onboardingPinExtensionDescription": {
    "message": "MetaMaskをブラウザにピン留めすることで、アクセスしやすくなり、トランザクションの承認を簡単に表示できるようになります。"
  },
  "onboardingPinExtensionDescription2": {
    "message": "拡張機能をクリックすれば、ワンクリックでMetaMaskウォレットにアクセスできます。"
  },
  "onboardingPinExtensionDescription3": {
    "message": "$1の拡張機能アイコンをクリックすると、すぐにアクセスできます",
    "description": "$1 is the browser name"
  },
  "onboardingPinExtensionTitle": {
    "message": "インストールが完了しました！"
  },
  "onboardingSignInWith": {
    "message": "$1でサインイン",
    "description": "$1 is the type of login used Google, Apple, etc"
  },
  "onboardingSrpCreate": {
    "message": "シークレットリカバリーフレーズで続ける"
  },
  "onboardingSrpImport": {
    "message": "シークレットリカバリーフレーズを使用してインポートする"
  },
  "onboardingSrpImportError": {
    "message": "小文字のみを使用し、スペルを確認して、単語を元の順番どおりに並べてください。"
  },
  "onboardingSrpInputClearAll": {
    "message": "すべて消去"
  },
  "onboardingSrpInputHideAll": {
    "message": "すべて非表示"
  },
  "onboardingSrpInputPlaceholder": {
    "message": "各単語の間に半角スペースを追加して、誰にも見られていないことを確認してください。"
  },
  "onboardingSrpInputShowAll": {
    "message": "すべて表示"
  },
  "onekey": {
    "message": "OneKey"
  },
  "only": {
    "message": "のみ"
  },
  "onlyConnectTrust": {
    "message": "信頼するサイトにのみ接続してください。$1",
    "description": "Text displayed above the buttons for connection confirmation. $1 is the link to the learn more web page."
  },
  "openFullScreenForLedgerWebHid": {
    "message": "全画面モードにしてLedgerを接続します。",
    "description": "Shown to the user on the confirm screen when they are viewing MetaMask in a popup window but need to connect their ledger via webhid."
  },
  "openInBlockExplorer": {
    "message": "ブロックエクスプローラーで開く"
  },
  "optional": {
    "message": "オプション"
  },
  "options": {
    "message": "オプション"
  },
  "or": {
    "message": "または"
  },
  "origin": {
    "message": "起点"
  },
  "originChanged": {
    "message": "サイトが変更されました"
  },
  "originChangedMessage": {
    "message": "現在$1からの要求を確認しています。",
    "description": "$1 is the name of the origin"
  },
  "osTheme": {
    "message": "システム"
  },
  "other": {
    "message": "その他"
  },
  "otherSnaps": {
    "message": "他のsnap",
    "description": "Used in the 'permission_rpc' message."
  },
  "others": {
    "message": "その他"
  },
  "outdatedBrowserNotification": {
    "message": "古いブラウザを使用しています。ブラウザをアップデートしないと、MetaMaskからセキュリティパッチや新機能を入手できなくなります。"
  },
  "overrideContentSecurityPolicyHeader": {
    "message": "Content-Security-Policyヘッダーを上書き"
  },
  "overrideContentSecurityPolicyHeaderDescription": {
    "message": "このオプションは、DAppのContent-Security-Policyヘッダーによって拡張機能が正しく読み込まれない場合があるという、Firefoxの既知の問題に対する回避策です。特定のWebページの互換性に必要な場合を除き、このオプションを無効にすることはお勧めしません。"
  },
  "padlock": {
    "message": "南京錠"
  },
  "participateInMetaMetrics": {
    "message": "MetaMetricsに参加"
  },
  "participateInMetaMetricsDescription": {
    "message": "MetaMetricsに参加して、MetaMaskの改善にご協力ください"
  },
  "password": {
    "message": "パスワード"
  },
  "passwordChangedRecently": {
    "message": "パスワードが変更されました"
  },
  "passwordChangedRecentlyDescription": {
    "message": "MetaMaskでのログイン状態を維持するには、新しいパスワードを入力してください。"
  },
  "passwordNotLongEnough": {
    "message": "パスワードは8文字以上でなければなりません"
  },
  "passwordStrength": {
    "message": "パスワードの強度: $1",
    "description": "Return password strength to the user when user wants to create password."
  },
  "passwordStrengthDescription": {
    "message": "強力なパスワードは、デバイスが盗まれたり侵入されたりした場合に、ウォレットのセキュリティを高めます。"
  },
  "passwordTermsWarning": {
    "message": "このパスワードを忘れると、ウォレットに永久にアクセスできなくなります。MetaMask側ではパスワードをリセットできません。"
  },
  "passwordToggleHide": {
    "message": "パスワードを非表示"
  },
  "passwordToggleShow": {
    "message": "パスワードを表示"
  },
  "passwordsDontMatch": {
    "message": "パスワードが一致しません"
  },
  "paste": {
    "message": "貼り付け"
  },
  "pastePrivateKey": {
    "message": "秘密鍵の文字列をここに貼り付けます:",
    "description": "For importing an account from a private key"
  },
  "pending": {
    "message": "保留中"
  },
  "pendingConfirmationAddNetworkAlertMessage": {
    "message": "ネットワークを更新すると、このサイトからの$1件の保留中のトランザクションがキャンセルされます。",
    "description": "Number of transactions."
  },
  "pendingConfirmationSwitchNetworkAlertMessage": {
    "message": "ネットワークを切り替えると、このサイトからの$1件の保留中のトランザクションがキャンセルされます。",
    "description": "Number of transactions."
  },
  "pendingTransactionAlertMessage": {
    "message": "このトランザクションは、前のトランザクションが完了するまで実行されません。$1",
    "description": "$1 represents the words 'how to cancel or speed up a transaction' in a hyperlink"
  },
  "pendingTransactionAlertMessageHyperlink": {
    "message": "トランザクションをキャンセルまたは高速化する方法をご覧ください。",
    "description": "The text for the hyperlink in the pending transaction alert message"
  },
  "permissionDetails": {
    "message": "アクセス許可の詳細"
  },
  "permissionFor": {
    "message": "アクセス許可:"
  },
  "permissionFrom": {
    "message": "次からのアクセス許可:"
  },
  "permissionRequested": {
    "message": "現在リクエスト中"
  },
  "permissionRequestedForAccounts": {
    "message": "$1に対して要求済み",
    "description": "Permission cell status for requested permission including accounts, rendered as AvatarGroup which is $1."
  },
  "permissionRevoked": {
    "message": "この更新で取り消し"
  },
  "permissionRevokedForAccounts": {
    "message": "この更新で$1に対して取り消し済み",
    "description": "Permission cell status for revoked permission including accounts, rendered as AvatarGroup which is $1."
  },
  "permission_accessNamedSnap": {
    "message": "$1に接続。",
    "description": "The description for the `wallet_snap` permission. $1 is the human-readable name of the snap."
  },
  "permission_accessNetwork": {
    "message": "インターネットにアクセスします。",
    "description": "The description of the `endowment:network-access` permission."
  },
  "permission_accessNetworkDescription": {
    "message": "$1によるインターネットへのアクセスを許可します。これは、サードパーティサーバーとのデータの送受信に使用されます。",
    "description": "An extended description of the `endowment:network-access` permission. $1 is the snap name."
  },
  "permission_accessSnap": {
    "message": "$1 snapに接続します。",
    "description": "The description for the `wallet_snap` permission. $1 is the name of the snap."
  },
  "permission_accessSnapDescription": {
    "message": "Webサイトまたはsnapによる$1とのやり取りを許可します。",
    "description": "The description for the `wallet_snap_*` permission. $1 is the name of the Snap."
  },
  "permission_assets": {
    "message": "MetaMaskにアカウントの資産を表示します。",
    "description": "The description for the `endowment:assets` permission."
  },
  "permission_assetsDescription": {
    "message": "$1によるMetaMaskクライアントへの資産情報の提供を許可します。資産にはオンチェーンとオフチェーンの両方のものが含まれます。",
    "description": "An extended description for the `endowment:assets` permission. $1 is the name of the Snap."
  },
  "permission_cronjob": {
    "message": "定期的なアクションのスケジュール設定と実行。",
    "description": "The description for the `snap_cronjob` permission"
  },
  "permission_cronjobDescription": {
    "message": "$1が一定の時刻、日付、または間隔で定期的に実行されるアクションを実行することを許可します。これは、時間依存のやり取りや通知のトリガーに使用されます。",
    "description": "An extended description for the `snap_cronjob` permission. $1 is the snap name."
  },
  "permission_dialog": {
    "message": "MetaMaskにダイアログウィンドウを表示します。",
    "description": "The description for the `snap_dialog` permission"
  },
  "permission_dialogDescription": {
    "message": "$1がカスタムテキスト、入力フィールド、アクションの承認・拒否ボタンを備えたMetaMaskポップアップを表示することを許可します。\nこれは、Snapのアラート、承認、オプトインフローなどの作成に使用されます。",
    "description": "An extended description for the `snap_dialog` permission. $1 is the snap name."
  },
  "permission_ethereumAccounts": {
    "message": "アドレス、アカウント残高、アクティビティを表示して、承認するトランザクションを提案",
    "description": "The description for the `eth_accounts` permission"
  },
  "permission_ethereumProvider": {
    "message": "イーサリアムプロバイダーにアクセスします。",
    "description": "The description for the `endowment:ethereum-provider` permission"
  },
  "permission_ethereumProviderDescription": {
    "message": "$1がブロックチェーンのデータを読み込みメッセージやトランザクションを提案するために、MetaMaskと直接通信することを許可します。",
    "description": "An extended description for the `endowment:ethereum-provider` permission. $1 is the snap name."
  },
  "permission_getEntropy": {
    "message": "$1に固有の任意のキーを導出します。",
    "description": "The description for the `snap_getEntropy` permission. $1 is the snap name."
  },
  "permission_getEntropyDescription": {
    "message": "$1が、$1固有の任意のキーを公開せずに導出することを許可します。これらのキーはMetaMaskアカウントとは切り離されており、秘密鍵やシークレットリカバリーフレーズとは関連性がありません。他のSnapはこの情報にアクセスできません。",
    "description": "An extended description for the `snap_getEntropy` permission. $1 is the snap name."
  },
  "permission_getLocale": {
    "message": "言語設定の表示",
    "description": "The description for the `snap_getLocale` permission"
  },
  "permission_getLocaleDescription": {
    "message": "$1がMetaMaskの言語設定にアクセスできるようにします。これは、$1のコンテンツをユーザーの言語にローカライズして表示するために使用されます。",
    "description": "An extended description for the `snap_getLocale` permission. $1 is the snap name."
  },
  "permission_getPreferences": {
    "message": "優先言語や法定通貨などの情報の表示",
    "description": "The description for the `snap_getPreferences` permission"
  },
  "permission_getPreferencesDescription": {
    "message": "$1によるMetaMask設定の優先言語や法定通貨などの情報へのアクセスを許可します。これにより、$1がユーザーの設定に合わせたコンテンツを表示できるようになります。",
    "description": "An extended description for the `snap_getPreferences` permission. $1 is the snap name."
  },
  "permission_homePage": {
    "message": "カスタム画面の表示",
    "description": "The description for the `endowment:page-home` permission"
  },
  "permission_homePageDescription": {
    "message": "$1がMetaMaskでカスタムホーム画面を表示することを許可します。これは、ユーザーインターフェース、構成、ダッシュボードに使用されます。",
    "description": "An extended description for the `endowment:page-home` permission. $1 is the snap name."
  },
  "permission_keyring": {
    "message": "イーサリアムアカウントの追加と制御の要求を許可する",
    "description": "The description for the `endowment:keyring` permission"
  },
  "permission_keyringDescription": {
    "message": "$1がアカウントの追加または削除のリクエストを受け取ることや、これらのアカウントの代理で署名やトランザクションを行うことを許可します。",
    "description": "An extended description for the `endowment:keyring` permission. $1 is the snap name."
  },
  "permission_lifecycleHooks": {
    "message": "ライフサイクルフックを使用します。",
    "description": "The description for the `endowment:lifecycle-hooks` permission"
  },
  "permission_lifecycleHooksDescription": {
    "message": "$1がライフサイクルフックを使用して、ライフサイクルの特定のタイミングでコードを実行することを許可します。",
    "description": "An extended description for the `endowment:lifecycle-hooks` permission. $1 is the snap name."
  },
  "permission_manageAccounts": {
    "message": "イーサリアムアカウントを追加して管理します",
    "description": "The description for `snap_manageAccounts` permission"
  },
  "permission_manageAccountsDescription": {
    "message": "$1がイーサリアムアカウントを追加または削除し、これらのアカウントでトランザクションや署名を行うことを許可します。",
    "description": "An extended description for the `snap_manageAccounts` permission. $1 is the snap name."
  },
  "permission_manageBip32Keys": {
    "message": "$1アカウントの管理",
    "description": "The description for the `snap_getBip32Entropy` permission. $1 is a derivation path, e.g. 'm/44'/0'/0' (secp256k1)'."
  },
  "permission_manageBip44AndBip32KeysDescription": {
    "message": "$1による要求されたネットワークでのアカウントおよび資産の管理を許可します。これらのアカウントはシークレットリカバリーフレーズを (公開せずに) 使用して導出およびバックアップされます。キーを導出できることで、$1はイーサリアム (EVM) だけでなく、様々なブロックチェーンプロトコルをサポートできるようになります。",
    "description": "An extended description for the `snap_getBip44Entropy` and `snap_getBip44Entropy` permissions. $1 is the snap name."
  },
  "permission_manageBip44Keys": {
    "message": "$1アカウントの管理",
    "description": "The description for the `snap_getBip44Entropy` permission. $1 is the name of a protocol, e.g. 'Filecoin'."
  },
  "permission_manageState": {
    "message": "デバイスにデータを保管し管理します。",
    "description": "The description for the `snap_manageState` permission"
  },
  "permission_manageStateDescription": {
    "message": "$1が暗号化を使用して安全にデータを保管、更新、取得することを許可します。他のSnapはこの情報にアクセスできません。",
    "description": "An extended description for the `snap_manageState` permission. $1 is the snap name."
  },
  "permission_nameLookup": {
    "message": "ドメインとアドレス検索を提供します。",
    "description": "The description for the `endowment:name-lookup` permission."
  },
  "permission_nameLookupDescription": {
    "message": "SnapがMetaMask UIのさまざまな部分でアドレスとドメイン検索の取得と表示を行うことを許可します。",
    "description": "An extended description for the `endowment:name-lookup` permission."
  },
  "permission_notifications": {
    "message": "通知を表示します。",
    "description": "The description for the `snap_notify` permission"
  },
  "permission_notificationsDescription": {
    "message": "$1がMetaMask内に通知を表示することを許可します。Snapは、行動を促す情報や緊急性の高い情報に関する短い通知テキストをトリガーできます。",
    "description": "An extended description for the `snap_notify` permission. $1 is the snap name."
  },
  "permission_protocol": {
    "message": "1つまたは複数のチェーンにプロトコルデータを提供します。",
    "description": "The description for the `endowment:protocol` permission."
  },
  "permission_protocolDescription": {
    "message": "ガス代の見積もりやトークン情報など、$1によるMetaMaskへのプロトコルデータの提供を許可します。",
    "description": "An extended description for the `endowment:protocol` permission. $1 is the name of the Snap."
  },
  "permission_rpc": {
    "message": "$1が$2と直接やり取りすることを許可します。",
    "description": "The description for the `endowment:rpc` permission. $1 is 'other snaps' or 'websites', $2 is the snap name."
  },
  "permission_rpcDescription": {
    "message": "$1による$2へのメッセージの送信と$2からの応答の受信を許可します。",
    "description": "An extended description for the `endowment:rpc` permission. $1 is 'other snaps' or 'websites', $2 is the snap name."
  },
  "permission_rpcDescriptionOriginList": {
    "message": "$1および$2",
    "description": "A list of allowed origins where $2 is the last origin of the list and $1 is the rest of the list separated by ','."
  },
  "permission_signatureInsight": {
    "message": "署名分析情報モーダルの表示。",
    "description": "The description for the `endowment:signature-insight` permission"
  },
  "permission_signatureInsightDescription": {
    "message": "署名要求の承認前に、$1がモーダルを表示して署名要求に関する分析情報を提供することを許可します。これはフィッシング対策やセキュリティソリューションに使用されます。",
    "description": "An extended description for the `endowment:signature-insight` permission. $1 is the snap name."
  },
  "permission_signatureInsightOrigin": {
    "message": "署名要求を開始したWebサイトの出所を表示する",
    "description": "The description for the `signatureOrigin` caveat, to be used with the `endowment:signature-insight` permission"
  },
  "permission_signatureInsightOriginDescription": {
    "message": "$1による署名要求を開始したWebサイトの出所 (URI) の確認を許可します。これは、フィッシング対策やセキュリティソリューションに使用されます。",
    "description": "An extended description for the `signatureOrigin` caveat, to be used with the `endowment:signature-insight` permission. $1 is the snap name."
  },
  "permission_transactionInsight": {
    "message": "トランザクションインサイトを取得して表示します。",
    "description": "The description for the `endowment:transaction-insight` permission"
  },
  "permission_transactionInsightDescription": {
    "message": "$1によるトランザクションのデコードと、MetaMask UI内でのインサイトの表示を許可します。これは、フィッシング対策やセキュリティソリューションに使用されます。",
    "description": "An extended description for the `endowment:transaction-insight` permission. $1 is the snap name."
  },
  "permission_transactionInsightOrigin": {
    "message": "トランザクションを提案しているWebサイトの提供元を確認します",
    "description": "The description for the `transactionOrigin` caveat, to be used with the `endowment:transaction-insight` permission"
  },
  "permission_transactionInsightOriginDescription": {
    "message": "$1が、トランザクションを提案するWebサイトの出所 (URI) を確認することを許可します。これは、フィッシング対策やセキュリティソリューションに使用されます。",
    "description": "An extended description for the `transactionOrigin` caveat, to be used with the `endowment:transaction-insight` permission. $1 is the snap name."
  },
  "permission_unknown": {
    "message": "不明な許可: $1",
    "description": "$1 is the name of a requested permission that is not recognized."
  },
  "permission_viewBip32PublicKeys": {
    "message": "$1 ($2) の公開鍵を表示します。",
    "description": "The description for the `snap_getBip32PublicKey` permission. $1 is a derivation path, e.g. 'm/44'/0'/0''. $2 is the elliptic curve name, e.g. 'secp256k1'."
  },
  "permission_viewBip32PublicKeysDescription": {
    "message": "$2が、$1の公開鍵 (およびアドレス) を表示することを許可します。これは、アカウントや資産のコントロールを許可するものでは一切ありません。",
    "description": "An extended description for the `snap_getBip32PublicKey` permission. $1 is a derivation path (name). $2 is the snap name."
  },
  "permission_viewNamedBip32PublicKeys": {
    "message": "$1の公開鍵を表示します。",
    "description": "The description for the `snap_getBip32PublicKey` permission. $1 is a name for the derivation path, e.g., 'Ethereum accounts'."
  },
  "permission_walletSwitchEthereumChain": {
    "message": "有効なネットワークを使用します",
    "description": "The label for the `wallet_switchEthereumChain` permission"
  },
  "permission_webAssembly": {
    "message": "WebAssemblyのサポート",
    "description": "The description of the `endowment:webassembly` permission."
  },
  "permission_webAssemblyDescription": {
    "message": "$1がWebAssemblyを介して低レベルの実行環境にアクセスすることを許可します。",
    "description": "An extended description of the `endowment:webassembly` permission. $1 is the snap name."
  },
  "permissions": {
    "message": "許可"
  },
  "permissionsPageEmptyContent": {
    "message": "ここに表示する内容はありません"
  },
  "permissionsPageEmptySubContent": {
    "message": "ここには、インストールされたSnapや接続されたサイトに付与したアクセス許可が表示されます。"
  },
  "permitSimulationChange_approve": {
    "message": "使用上限"
  },
  "permitSimulationChange_bidding": {
    "message": "入札"
  },
  "permitSimulationChange_listing": {
    "message": "出品"
  },
  "permitSimulationChange_nft_listing": {
    "message": "出品価格"
  },
  "permitSimulationChange_receive": {
    "message": "受取"
  },
  "permitSimulationChange_revoke2": {
    "message": "取り消す"
  },
  "permitSimulationChange_transfer": {
    "message": "送金"
  },
  "permitSimulationDetailInfo": {
    "message": "この数量のトークンをアカウントから転送する権限を使用者に付与しようとしています。"
  },
  "permittedChainToastUpdate": {
    "message": "$1は$2にアクセスできます。"
  },
  "personalAddressDetected": {
    "message": "個人アドレスが検出されました。トークンコントラクトアドレスを入力してください。"
  },
  "pinToTop": {
    "message": "最上部にピン留め"
  },
  "pleaseConfirm": {
    "message": "確認してください"
  },
  "plusMore": {
    "message": "他$1件",
    "description": "$1 is the number of additional items"
  },
  "plusXMore": {
    "message": "その他$1件",
    "description": "$1 is a number of additional but unshown items in a list- this message will be shown in place of those items"
  },
  "popularNetworkAddToolTip": {
    "message": "これらのネットワークの一部はサードパーティに依存しているため、接続の信頼性が低かったり、サードパーティによるアクティビティの追跡が可能になったりする可能性があります。",
    "description": "Learn more link"
  },
  "popularNetworks": {
    "message": "人気のネットワーク"
  },
  "preparingSwap": {
    "message": "スワップを準備しています..."
  },
  "prev": {
    "message": "前へ"
  },
  "price": {
    "message": "価格"
  },
  "priceUnavailable": {
    "message": "価格が利用できません"
  },
  "primaryType": {
    "message": "基本型"
  },
  "priorityFee": {
    "message": "優先手数料"
  },
  "priorityFeeProperCase": {
    "message": "優先手数料"
  },
  "privacy": {
    "message": "プライバシー"
  },
  "privacyMsg": {
    "message": "プライバシーポリシー"
  },
  "privateKey": {
    "message": "秘密鍵",
    "description": "select this type of file to use to import an account"
  },
  "privateKeyCopyWarning": {
    "message": "$1の秘密鍵",
    "description": "$1 represents the account name"
  },
  "privateKeyHidden": {
    "message": "秘密鍵は非表示になっています",
    "description": "Explains that the private key input is hidden"
  },
  "privateKeyShow": {
    "message": "秘密鍵の入力の表示・非表示を切り替えます",
    "description": "Describes a toggle that is used to show or hide the private key input"
  },
  "privateKeyShown": {
    "message": "秘密鍵は表示されています",
    "description": "Explains that the private key input is being shown"
  },
  "privateKeyWarning": {
    "message": "警告: この鍵は絶対に公開しないでください。秘密鍵を持つ人は誰でも、アカウントに保持されているアセットを盗むことができます。"
  },
  "privateNetwork": {
    "message": "プライベートネットワーク"
  },
  "proceedWithTransaction": {
    "message": "それでも続行"
  },
  "productAnnouncements": {
    "message": "製品に関するお知らせ"
  },
  "proposedApprovalLimit": {
    "message": "提案された承認限度額"
  },
  "provide": {
    "message": "提供"
  },
  "publicAddress": {
    "message": "パブリックアドレス"
  },
  "pushPlatformNotificationsFundsReceivedDescription": {
    "message": "$1 $2を受け取りました"
  },
  "pushPlatformNotificationsFundsReceivedDescriptionDefault": {
    "message": "トークンを受け取りました"
  },
  "pushPlatformNotificationsFundsReceivedTitle": {
    "message": "資金の受領"
  },
  "pushPlatformNotificationsFundsSentDescription": {
    "message": "$1 $2を送りました"
  },
  "pushPlatformNotificationsFundsSentDescriptionDefault": {
    "message": "トークンを送りました"
  },
  "pushPlatformNotificationsFundsSentTitle": {
    "message": "資金の送付"
  },
  "pushPlatformNotificationsNftReceivedDescription": {
    "message": "新しいNFTを受け取りました"
  },
  "pushPlatformNotificationsNftReceivedTitle": {
    "message": "NFTの受領"
  },
  "pushPlatformNotificationsNftSentDescription": {
    "message": "NFTを送りました"
  },
  "pushPlatformNotificationsNftSentTitle": {
    "message": "NFTの送付"
  },
  "pushPlatformNotificationsStakingLidoStakeCompletedDescription": {
    "message": "Lidoのステーキングが完了しました"
  },
  "pushPlatformNotificationsStakingLidoStakeCompletedTitle": {
    "message": "ステーキング完了"
  },
  "pushPlatformNotificationsStakingLidoStakeReadyToBeWithdrawnDescription": {
    "message": "Lidoのステークの出金準備ができました"
  },
  "pushPlatformNotificationsStakingLidoStakeReadyToBeWithdrawnTitle": {
    "message": "ステークの出金準備完了"
  },
  "pushPlatformNotificationsStakingLidoWithdrawalCompletedDescription": {
    "message": "Lidoの出金が完了しました"
  },
  "pushPlatformNotificationsStakingLidoWithdrawalCompletedTitle": {
    "message": "出金完了"
  },
  "pushPlatformNotificationsStakingLidoWithdrawalRequestedDescription": {
    "message": "Lidoの出金リクエストが送信されました"
  },
  "pushPlatformNotificationsStakingLidoWithdrawalRequestedTitle": {
    "message": "出金のリクエスト"
  },
  "pushPlatformNotificationsStakingRocketpoolStakeCompletedDescription": {
    "message": "RocketPoolのステーキングが完了しました"
  },
  "pushPlatformNotificationsStakingRocketpoolStakeCompletedTitle": {
    "message": "ステーキング完了"
  },
  "pushPlatformNotificationsStakingRocketpoolUnstakeCompletedDescription": {
    "message": "RocketPoolのステーキングの解除が完了しました"
  },
  "pushPlatformNotificationsStakingRocketpoolUnstakeCompletedTitle": {
    "message": "ステーキングの解除完了"
  },
  "pushPlatformNotificationsSwapCompletedDescription": {
    "message": "MetaMaskスワップが完了しました"
  },
  "pushPlatformNotificationsSwapCompletedTitle": {
    "message": "スワップ完了"
  },
  "queued": {
    "message": "キュー待ち"
  },
  "quoteRate": {
    "message": "クォートレート"
  },
  "quotedReceiveAmount": {
    "message": "$1の受取額"
  },
  "quotedTotalCost": {
    "message": "$1の合計コスト"
  },
  "rank": {
    "message": "ランク"
  },
  "rateIncludesMMFee": {
    "message": "レートには$1%の手数料が含まれています"
  },
  "reAddAccounts": {
    "message": "他のアカウントを再度追加"
  },
  "reAdded": {
    "message": "再度追加されました"
  },
  "readdToken": {
    "message": "アカウントオプションメニューで「トークンのインポート」を選択することによって、今後このトークンを戻すことができます。"
  },
  "receive": {
    "message": "受取"
  },
  "receiveCrypto": {
    "message": "仮想通貨を受け取る"
  },
  "received": {
    "message": "受け取りました"
  },
  "recipientAddressPlaceholderNew": {
    "message": "パブリックアドレス (0x) またはドメイン名を入力してください"
  },
  "recommendedGasLabel": {
    "message": "推奨"
  },
  "recoveryPhraseReminderBackupStart": {
    "message": "今すぐバックアップ"
  },
  "recoveryPhraseReminderConfirm": {
<<<<<<< HEAD
    "message": "了解"
=======
    "message": "後で通知する"
>>>>>>> 9ab104b0
  },
  "recoveryPhraseReminderSubText": {
    "message": "ウォレットをバックアップしなかった場合、アプリにログインできなくなったり、新しいデバイスに変えたりした際に、資金にアクセスできなくなります。"
  },
  "recoveryPhraseReminderTitle": {
    "message": "ウォレットを保護しましょう"
  },
  "redeposit": {
    "message": "再デポジット"
  },
  "refreshList": {
    "message": "リストを更新"
  },
  "reject": {
    "message": "拒否"
  },
  "rejectAll": {
    "message": "すべて拒否"
  },
  "rejectRequestsDescription": {
    "message": "$1件のリクエストを一括で拒否しようとしています。"
  },
  "rejectRequestsN": {
    "message": "$1件のリクエストを拒否"
  },
  "rejectTxsDescription": {
    "message": "$1件のトランザクションを一括拒否しようとしています。"
  },
  "rejectTxsN": {
    "message": "$1件のトランザクションを拒否"
  },
  "rejected": {
    "message": "拒否されました"
  },
  "remove": {
    "message": "削除"
  },
  "removeAccount": {
    "message": "アカウントを削除"
  },
  "removeAccountDescription": {
    "message": "このアカウントはウォレットから削除されます。続行する前に、インポートしたアカウントの元のシークレットリカバリーフレーズまたは秘密鍵を持っていることを確認してください。アカウントはアカウントドロップダウンから再度インポートまたは作成できます。"
  },
  "removeAccountModalBannerDescription": {
    "message": "削除する前に、このアカウントのシークレットリカバリーフレーズまたは秘密鍵をお持ちであることを確認してください。",
    "description": "Make sure you have the Secret Recovery Phrase or private key for this account before removing."
  },
  "removeAccountModalBannerTitle": {
    "message": "このアカウントはMetaMaskから削除されます。",
    "description": "Title of a banner alert used on account remove modal."
  },
  "removeKeyringSnap": {
    "message": "このSnapを削除すると、これらのアカウントがMetaMaskから削除されます:"
  },
  "removeKeyringSnapToolTip": {
    "message": "Snapはアカウントをコントロールするため、Snapを削除するとアカウントもMetaMaskから削除されますが、ブロックチェーン上から削除されることはありません。"
  },
  "removeNFT": {
    "message": "NFTを削除"
  },
  "removeNftErrorMessage": {
    "message": "このNFTを削除できませんでした。"
  },
  "removeNftMessage": {
    "message": "NFTが削除されました！"
  },
  "removeSnap": {
    "message": "snapを削除"
  },
  "removeSnapAccountDescription": {
    "message": "続行すると、このアカウントはMetaMaskで使用できなくなります。"
  },
  "removeSnapAccountTitle": {
    "message": "アカウントを削除"
  },
  "removeSnapConfirmation": {
    "message": "$1を削除してよろしいですか？",
    "description": "$1 represents the name of the snap"
  },
  "removeSnapDescription": {
    "message": "この操作により、snapとそのデータが削除され、与えられたアクセス許可が取り消されます。"
  },
  "replace": {
    "message": "置き換え"
  },
  "reportIssue": {
    "message": "問題を報告する"
  },
  "requestFrom": {
    "message": "要求元"
  },
  "requestFromInfo": {
    "message": "これは署名を求めているサイトです。"
  },
  "requestFromInfoSnap": {
    "message": "これは署名を求めているSnapです。"
  },
  "requestFromTransactionDescription": {
    "message": "これが承認を要求しているサイトです。"
  },
  "requestingFor": {
    "message": "次の要求:"
  },
  "requestingForAccount": {
    "message": "$1の要求",
    "description": "Name of Account"
  },
  "requestingForNetwork": {
    "message": "$1の要求",
    "description": "Name of Network"
  },
  "required": {
    "message": "必須"
  },
  "reset": {
    "message": "リセット"
  },
  "resetWallet": {
    "message": "ウォレットをリセット"
  },
  "resetWalletSubHeader": {
    "message": "MetaMaskはパスワードのコピーを保管しません。アカウントのロックを解除できない場合は、ウォレットをリセットする必要があります。これは、ウォレットのセットアップ時に使用したシークレットリカバリーフレーズを入力することで行えます。"
  },
  "resetWalletUsingSRP": {
    "message": "この操作により、このデバイスから現在のウォレットとシークレットリカバリーフレーズ、および作成されたアカウントのリストが削除されます。シークレットリカバリーフレーズでリセットすると、リセットに使用されたシークレットリカバリーフレーズに基づくアカウントのリストが表示されます。この新しいリストには、残高のあるアカウントが自動的に含まれます。また、以前作成された$1することもできます。インポートしたカスタムアカウントは$2である必要があり、アカウントに追加されたカスタムトークンも$3である必要があります。"
  },
  "resetWalletWarning": {
    "message": "続行する前に、正しいシークレットリカバリーフレーズを使用していることを確認してください。これは元に戻せません。"
  },
  "restartMetamask": {
    "message": "MetaMask を再起動"
  },
  "restore": {
    "message": "復元"
  },
  "restoreUserData": {
    "message": "ユーザーデータの復元"
  },
  "resultPageError": {
    "message": "エラー"
  },
  "resultPageErrorDefaultMessage": {
    "message": "操作に失敗しました。"
  },
  "resultPageSuccess": {
    "message": "成功"
  },
  "resultPageSuccessDefaultMessage": {
    "message": "操作が正常に完了しました。"
  },
  "retryTransaction": {
    "message": "トランザクションを再試行"
  },
  "reusedTokenNameWarning": {
    "message": "ここのトークンは、監視する別のトークンのシンボルを再使用します。これは混乱を招いたり紛らわしい場合があります。"
  },
  "revealSecretRecoveryPhrase": {
    "message": "シークレットリカバリーフレーズ"
  },
  "revealSeedWords": {
    "message": "シークレットリカバリーフレーズを確認"
  },
  "revealSeedWordsDescription1": {
    "message": "$1は$2を提供します。",
    "description": "This is a sentence consisting of link using 'revealSeedWordsSRPName' as $1 and bolded text using 'revealSeedWordsDescription3' as $2."
  },
  "revealSeedWordsDescription2": {
    "message": "MetaMaskは$1です。つまり、ユーザーがSRPの所有者となります。",
    "description": "$1 is text link with the message from 'revealSeedWordsNonCustodialWallet'"
  },
  "revealSeedWordsDescription3": {
    "message": "ウォレットと資金への完全アクセス"
  },
  "revealSeedWordsNonCustodialWallet": {
    "message": "ノンカストディアルウォレット"
  },
  "revealSeedWordsQR": {
    "message": "QR"
  },
  "revealSeedWordsSRPName": {
    "message": "シークレットリカバリーフレーズ (SRP)"
  },
  "revealSeedWordsText": {
    "message": "テキスト"
  },
  "revealSeedWordsWarning": {
    "message": "誰にも画面を見られていないことを確認してください。$1",
    "description": "$1 is bolded text using the message from 'revealSeedWordsWarning2'"
  },
  "revealSeedWordsWarning2": {
    "message": "MetaMaskサポートがこの情報を尋ねることはありません。",
    "description": "The bolded texted in the second part of 'revealSeedWordsWarning'"
  },
  "revealSensitiveContent": {
    "message": "機密のコンテンツを確認"
  },
  "review": {
    "message": "確認"
  },
  "reviewAlert": {
    "message": "アラートを確認"
  },
  "reviewAlerts": {
    "message": "アラートを確認する"
  },
  "reviewPendingTransactions": {
    "message": "保留中のトランザクションを確認"
  },
  "reviewPermissions": {
    "message": " アクセス許可を確認する"
  },
  "revokePermission": {
    "message": "許可を取り消す"
  },
  "revokePermissionTitle": {
    "message": "$1のアクセス許可を取り消す",
    "description": "The token symbol that is being revoked"
  },
  "revokeSimulationDetailsDesc": {
    "message": "別のユーザーに付与したアカウントのトークン使用許可を取り消そうとしています。"
  },
  "reward": {
    "message": "報酬"
  },
  "rpcNameOptional": {
    "message": "RPC名 (オプション)"
  },
  "rpcUrl": {
    "message": "RPC URL"
  },
  "safeTransferFrom": {
    "message": "安全な送金元:"
  },
  "save": {
    "message": "保存"
  },
  "scanInstructions": {
    "message": "QRコードにカメラを向けてください"
  },
  "scanQrCode": {
    "message": "QRコードをスキャン"
  },
  "scrollDown": {
    "message": "下にスクロール"
  },
  "search": {
    "message": "検索"
  },
  "searchAccounts": {
    "message": "アカウントを検索"
  },
  "searchNfts": {
    "message": "NFTを検索"
  },
  "searchTokens": {
    "message": "トークンを検索"
  },
  "searchTokensByNameOrAddress": {
    "message": "トークンを名前またはアドレスで検索する"
  },
  "secretRecoveryPhrase": {
    "message": "シークレットリカバリーフレーズ"
  },
  "secretRecoveryPhrasePlusNumber": {
    "message": "シークレットリカバリーフレーズ$1",
    "description": "The $1 is the order of the Secret Recovery Phrase"
  },
  "secureWallet": {
    "message": "安全なウォレット"
  },
  "secureWalletGetStartedButton": {
    "message": "開始"
  },
  "secureWalletRemindLaterButton": {
    "message": "後で通知する"
  },
  "secureWalletWalletRecover": {
    "message": "これは、アプリにログインできなくなったり、新しいデバイスに変えたりした場合に、ウォレットを復元する唯一の手段となります。"
  },
  "secureWalletWalletSaveSrp": {
    "message": "資金を失うリスクを回避しましょう。$1を信頼できる場所に保管して、ウォレットを保護しましょう。",
    "description": "The $1 is the button text 'Secret Recovery Phrase'"
  },
  "security": {
    "message": "セキュリティ"
  },
  "securityAlert": {
    "message": "$1と$2からのセキュリティアラート"
  },
  "securityAlerts": {
    "message": "セキュリティアラート"
  },
  "securityAlertsDescription": {
    "message": "この機能は、トランザクションと署名要求を能動的に確認し、悪質または異常なアクティビティに関するアラートを発します。$1",
    "description": "Link to learn more about security alerts"
  },
  "securityAndPrivacy": {
    "message": "セキュリティとプライバシー"
  },
  "securityChangePassword": {
    "message": "パスワードの変更"
  },
  "securityChangePasswordDescription": {
    "message": "お使いのデバイスでMetaMaskアプリのロックを解除するには、強力なパスワードを選択してください。このパスワードを紛失した場合、ウォレットを再インポートするにはシークレットリカバリーフレーズが必要になります。"
  },
  "securityChangePasswordTitle": {
    "message": "パスワード"
  },
  "securityChangePasswordToastError": {
    "message": "パスワードを変更できませんでした。もう一度お試しください。"
  },
  "securityChangePasswordToastSuccess": {
    "message": "新しいパスワードを保存しました"
  },
  "securityDescription": {
    "message": "安全ではないネットワークに参加してしまう可能性を減らし、アカウントを守ります"
  },
  "securityLoginWithSocial": {
    "message": "$1でログイン",
    "description": "The $1 is the text 'Google' or 'Apple'"
  },
  "securityLoginWithSrpBackedUp": {
    "message": "シークレットリカバリーフレーズがバックアップされました"
  },
  "securityLoginWithSrpNotBackedUp": {
    "message": "シークレットリカバリーフレーズをバックアップしてください"
  },
  "securityMessageLinkForNetworks": {
    "message": "ネットワーク詐欺とセキュリティのリスク"
  },
  "securityProviderPoweredBy": {
    "message": "データソース: $1",
    "description": "The security provider that is providing data"
  },
  "securitySocialLoginEnabled": {
    "message": "有効"
  },
  "securitySocialLoginEnabledDescription": {
    "message": "このメールアドレスとMetaMaskパスワードは、アカウントとリカバリーフレーズの復元に役立ちます。"
  },
  "securitySocialLoginLabel": {
    "message": "$1の復元",
    "description": "The $1 is the text 'Google' or 'Apple'"
  },
  "securitySrpDescription": {
    "message": "ウォレットへのアクセスを失わないよう、シークレットリカバリーフレーズをバックアップしましょう。自分だけがアクセスできて、絶対に忘れないような安全な場所に保管するようにしてください。"
  },
  "securitySrpLabel": {
    "message": "シークレットリカバリーフレーズ"
  },
  "securitySrpWalletRecovery": {
    "message": "復元方法の管理"
  },
  "seeAllPermissions": {
    "message": "すべてのアクセス許可を表示",
    "description": "Used for revealing more content (e.g. permission list, etc.)"
  },
  "seeDetails": {
    "message": "詳細を表示"
  },
  "seedPhraseIntroTitle": {
    "message": "ウォレットの保護"
  },
  "seedPhraseReq": {
    "message": "シークレットリカバリーフレーズは、12、15、18、21、24語で構成されます"
  },
  "seedPhraseReviewDetails": {
    "message": "これがお客様の$1です。正しい順番で書き留め、安全に保管してください。誰かがシークレットリカバリーフレーズを入手した場合、ウォレットへのアクセスが可能となってしまいます。$2",
    "description": "The $1 is the bolded text 'Secret Recovery Phrase' and $2 is 'seedPhraseReviewDetails2'"
  },
  "seedPhraseReviewDetails2": {
    "message": "絶対に誰にも教えないでください。"
  },
  "seedPhraseReviewTitle": {
    "message": "シークレットリカバリーフレーズを保管してください"
  },
  "select": {
    "message": "選択"
  },
  "selectAccountToConnect": {
    "message": "接続するアカウントを選択します"
  },
  "selectAccounts": {
    "message": "このサイトに使用するアカウントを選択してください"
  },
  "selectAccountsForSnap": {
    "message": "このsnapで使用するアカウントを選択してください"
  },
  "selectAll": {
    "message": "すべて選択"
  },
  "selectAnAccount": {
    "message": "アカウントを選択してください"
  },
  "selectAnAccountAlreadyConnected": {
    "message": "このアカウントはすでにMetaMaskに接続されています"
  },
  "selectEnableDisplayMediaPrivacyPreference": {
    "message": "NFTメディアの表示をオンにする"
  },
  "selectHdPath": {
    "message": "HDパスを選択"
  },
  "selectNFTPrivacyPreference": {
    "message": "NFTの自動検出を有効にする"
  },
  "selectPathHelp": {
    "message": "アカウントが見当たらない場合は、HDパスまたは現在選択されているネットワークを切り替えてみてください。"
  },
  "selectRpcUrl": {
    "message": "RPC URLを選択"
  },
  "selectSecretRecoveryPhrase": {
    "message": "シークレットリカバリーフレーズを選択"
  },
  "selectType": {
    "message": "種類を選択"
  },
  "selectedAccountMismatch": {
    "message": "別のアカウントが選択されました"
  },
  "selectingAllWillAllow": {
    "message": "すべてを選択すると、このサイトに現在のすべてのアカウントが表示されます。このサイトが信頼できることを確認してください。"
  },
  "send": {
    "message": "送金"
  },
  "sendBugReport": {
    "message": "バグの報告をお送りください。"
  },
  "sendNoContactsConversionText": {
    "message": "ここをクリック"
  },
  "sendNoContactsDescription": {
    "message": "連絡先を使用すると、別のアカウントに安全に何度もトランザクションを送信できます。連絡先を作成するには、$1",
    "description": "$1 represents the action text 'click here'"
  },
  "sendNoContactsTitle": {
    "message": "まだ連絡先がありません"
  },
  "sendSelectReceiveAsset": {
    "message": "受け取るアラートを選択してください"
  },
  "sendSelectSendAsset": {
    "message": "送る資産を選択してください"
  },
  "sendSwapSubmissionWarning": {
    "message": "このボタンをクリックすると、直ちにスワップトランザクションが開始します。続ける前に、トランザクションの詳細を確認してください。"
  },
  "sendingAsset": {
    "message": "$1を送信中"
  },
  "sendingDisabled": {
    "message": "ERC-1155 NFTアセットの送信は、まだサポートされていません。"
  },
  "sendingNativeAsset": {
    "message": "$1を送信中",
    "description": "$1 represents the native currency symbol for the current network (e.g. ETH or BNB)"
  },
  "sendingToTokenContractWarning": {
    "message": "警告: 資金の喪失に繋がる可能性のあるトークンコントラクトに送信しようとしています。$1",
    "description": "$1 is a clickable link with text defined by the 'learnMoreUpperCase' key. The link will open to a support article regarding the known contract address warning"
  },
  "sent": {
    "message": "送信完了"
  },
  "sentSpecifiedTokens": {
    "message": "$1を送金しました",
    "description": "Symbol of the specified token"
  },
  "sentTokenAsToken": {
    "message": "$1を$2として送金しました",
    "description": "Used in the transaction display list to describe a swap and send. $1 and $2 are the symbols of tokens in involved in the swap."
  },
  "sepolia": {
    "message": "Sepoliaテストネットワーク"
  },
  "setApprovalForAll": {
    "message": "すべてを承認に設定"
  },
  "setApprovalForAllRedesignedTitle": {
    "message": "出金のリクエスト"
  },
  "setApprovalForAllTitle": {
    "message": "使用限度額なしで$1を承認",
    "description": "The token symbol that is being approved"
  },
  "settingAddSnapAccount": {
    "message": "snapアカウントを追加"
  },
  "settings": {
    "message": "設定"
  },
  "settingsSearchMatchingNotFound": {
    "message": "一致する結果が見つかりませんでした。"
  },
  "settingsSubHeadingSignaturesAndTransactions": {
    "message": "署名およびトランザクション要求"
  },
  "show": {
    "message": "表示"
  },
  "showAccount": {
    "message": "アカウントを表示"
  },
  "showAdvancedDetails": {
    "message": "高度な詳細を表示"
  },
  "showExtensionInFullSizeView": {
    "message": "拡張機能をフルサイズで表示"
  },
  "showExtensionInFullSizeViewDescription": {
    "message": "この機能をオンにすると、拡張機能アイコンをクリックした時にフルサイズ表示がデフォルトになります。"
  },
  "showFiatConversionInTestnets": {
    "message": "テストネット上に換算レートを表示"
  },
  "showFiatConversionInTestnetsDescription": {
    "message": "これを選択すると、テストネット上に法定通貨の換算レートが表示されます"
  },
  "showHexData": {
    "message": "16進データを表示"
  },
  "showHexDataDescription": {
    "message": "これを選択すると、送金画面に16進データフィールドが表示されます"
  },
  "showLess": {
    "message": "表示量を減らす"
  },
  "showMore": {
    "message": "他を表示"
  },
  "showNativeTokenAsMainBalance": {
    "message": "ネイティブトークンをメイン残高として表示"
  },
  "showNft": {
    "message": "NFTを表示"
  },
  "showPermissions": {
    "message": "表示許可"
  },
  "showPrivateKey": {
    "message": "秘密鍵を表示"
  },
  "showSRP": {
    "message": "シークレットリカバリーフレーズを表示"
  },
  "showTestnetNetworks": {
    "message": "テストネットワークを表示"
  },
  "showTestnetNetworksDescription": {
    "message": "ネットワークリストにテストネットワークを表示するには、こちらを選択してください"
  },
  "sign": {
    "message": "署名"
  },
  "signatureRequest": {
    "message": "署名のリクエスト"
  },
  "signature_decoding_bid_nft_tooltip": {
    "message": "入札が受け入れられると、NFTがウォレットに反映されます。"
  },
  "signature_decoding_list_nft_tooltip": {
    "message": "お手持ちのNFTが購入された場合のみ変更されます。"
  },
  "signed": {
    "message": "署名が完了しました"
  },
  "signing": {
    "message": "署名"
  },
  "signingInWith": {
    "message": "サインイン方法:"
  },
  "signingWith": {
    "message": "署名方法:"
  },
  "simulationApproveHeading": {
    "message": "引き出し"
  },
  "simulationDetailsApproveDesc": {
    "message": "別のユーザーに、アカウントからのNFTの引き出しを許可しようとしています。"
  },
  "simulationDetailsERC20ApproveDesc": {
    "message": "別のユーザーに、アカウントからこの数量を使用する許可を与えようとしています。"
  },
  "simulationDetailsFiatNotAvailable": {
    "message": "利用できません"
  },
  "simulationDetailsIncomingHeading": {
    "message": "受取額"
  },
  "simulationDetailsNoChanges": {
    "message": "変更なし"
  },
  "simulationDetailsOutgoingHeading": {
    "message": "送金額"
  },
  "simulationDetailsRevokeSetApprovalForAllDesc": {
    "message": "別のユーザーに付与したアカウントからのNFT引き出し許可を取り消そうとしています。"
  },
  "simulationDetailsSetApprovalForAllDesc": {
    "message": "別のユーザーに、アカウントからのNFTの引き出しを許可しようとしています。"
  },
  "simulationDetailsTitle": {
    "message": "予測される増減額"
  },
  "simulationDetailsTitleEnforced": {
    "message": "残高の変動"
  },
  "simulationDetailsTitleTooltip": {
    "message": "予測される変化は、このトランザクションを実行すると起きる可能性がある変化です。これは単に予測に過ぎず、保証されたものではありません。"
  },
  "simulationDetailsTitleTooltipEnforced": {
    "message": "残高の変動は保証されています。この結果を実現できない場合、トランザクションは中止されます。"
  },
  "simulationDetailsTotalFiat": {
    "message": "合計 = $1",
    "description": "$1 is the total amount in fiat currency on one side of the transaction"
  },
  "simulationDetailsTransactionReverted": {
    "message": "このトランザクションはおそらく失敗します"
  },
  "simulationDetailsUnavailable": {
    "message": "利用不可"
  },
  "simulationErrorMessageV2": {
    "message": "ガス代を見積もることができませんでした。コントラクトにエラーがある可能性があり、このトランザクションは失敗するかもしれません。"
  },
  "simulationSettingsModalEnforceToggle": {
    "message": "残高変更の実施"
  },
  "simulationSettingsModalEnforceToggleDescription": {
    "message": "資金を安全に保つため、残高の増減がある場合やスリッページの許容範囲が満たされない場合、このトランザクションは行われません。"
  },
  "simulationSettingsModalTitle": {
    "message": "トランザクション設定"
  },
  "simulationsSettingDescription": {
    "message": "トランザクションと署名を確定する前に残高の増減を予測するには、この機能をオンにします。これは最終的な結果を保証するものではありません。$1"
  },
  "simulationsSettingSubHeader": {
    "message": "予測される残高の増減"
  },
  "singleNetwork": {
    "message": "1つのネットワーク"
  },
  "siweIssued": {
    "message": "発行済み"
  },
  "siweNetwork": {
    "message": "ネットワーク"
  },
  "siweRequestId": {
    "message": "リクエストID"
  },
  "siweResources": {
    "message": "リソース"
  },
  "siweURI": {
    "message": "URL"
  },
  "skipAccountSecurity": {
    "message": "アカウントのセキュリティをスキップしますか？"
  },
  "skipAccountSecurityDetails": {
    "message": "このシークレットリカバリーフレーズを忘れた場合、このウォレットにアクセスできなくなります。"
  },
  "skipAccountSecuritySecureNow": {
    "message": "今すぐセキュリティを高める"
  },
  "skipAccountSecuritySkip": {
    "message": "スキップ"
  },
  "skipDeepLinkInterstitial": {
    "message": "ディープリンクを開く際にインタースティシャル画面を表示しない"
  },
  "skipDeepLinkInterstitialDescription": {
    "message": "このオプションを有効にすると、MetaMaskでディープリンクを開く際に表示されるインタースティシャル画面がスキップされます。「ディープリンク」とは、https://link.metamask.io/homeなど、MetaMaskが開くようになっているリンクのことです。これらのリンクは、第三者によって偽装されている場合があります。インタースティシャル画面は、MetaMask内でユーザーのアカウント、トークン、履歴、残高、設定、その他機微情報に該当する可能性のある情報を表示する恐れのあるページを誤って開かないように、ユーザーを保護するものです。この設定は、MetaMaskによって署名されたリンクにのみ適用されます。"
  },
  "slideBridgeDescription": {
    "message": "9つのチェーン間での移動がすべてウォレット内で"
  },
  "slideBridgeTitle": {
    "message": "ブリッジの準備はいいですか？"
  },
  "slideCashOutDescription": {
    "message": "仮想通貨を売ってキャッシュを入手"
  },
  "slideCashOutTitle": {
    "message": "MetaMaskでキャッシュアウト"
  },
  "slideDebitCardDescription": {
    "message": "一部地域で利用可能"
  },
  "slideDebitCardTitle": {
    "message": "MetaMaskデビットカード"
  },
  "slideFundWalletDescription": {
    "message": "トークンを追加または送金して開始します"
  },
  "slideFundWalletTitle": {
    "message": "ウォレットに入金"
  },
  "slideMultiSrpDescription": {
    "message": "MetaMaskで複数のウォレットをインポートして使用します"
  },
  "slideMultiSrpTitle": {
    "message": "複数のシークレットリカバリーフレーズの追加"
  },
  "slideRemoteModeDescription": {
    "message": "コールドウォレットを無線で使用します"
  },
  "slideRemoteModeTitle": {
    "message": "コールドストレージ、高速アクセス"
  },
  "slideSmartAccountUpgradeDescription": {
    "message": "同じアドレスでよりスマートな機能"
  },
  "slideSmartAccountUpgradeTitle": {
    "message": "スマートアカウントの使用を開始"
  },
  "slideSolanaDescription": {
    "message": "Solanaアカウントを作成して開始します"
  },
  "slideSolanaTitle": {
    "message": "Solanaがサポートされるようになりました"
  },
  "slideSweepStakeDescription": {
    "message": "今NFTをミントすると、次のものが当たるチャンスです:"
  },
  "slideSweepStakeTitle": {
    "message": "$5000 USDCプレゼントにご応募ください！"
  },
  "smartAccountAccept": {
    "message": "スマートアカウントを使用"
  },
  "smartAccountBetterTransaction": {
    "message": "より高速なトランザクション、低い手数料"
  },
  "smartAccountBetterTransactionDescription": {
    "message": "トランザクションをまとめて処理して時間とお金を節約します"
  },
  "smartAccountFeaturesDescription": {
    "message": "アカウントアドレスはそのままで、いつでも元に戻せます。"
  },
  "smartAccountLabel": {
    "message": "スマートアカウント"
  },
  "smartAccountPayToken": {
    "message": "いつでもどのトークンでも支払い可能"
  },
  "smartAccountPayTokenDescription": {
    "message": "すでに持っているトークンを使ってネットワーク手数料を支払えます。"
  },
  "smartAccountReject": {
    "message": "スマートアカウントを使用しない"
  },
  "smartAccountSameAccount": {
    "message": "同じアカウントでよりスマートな機能。"
  },
  "smartAccountSplashTitle": {
    "message": "スマートアカウントを使用しますか？"
  },
  "smartAccountUpdateSuccessMessage": {
    "message": "次回のトランザクションの際に、アカウントがスマートアカウントにアップデートされます。"
  },
  "smartAccountUpdateSuccessTitle": {
    "message": "成功！"
  },
  "smartAccountUpgradeBannerDescription": {
    "message": "同じアドレスでよりスマートな機能。"
  },
  "smartAccountUpgradeBannerTitle": {
    "message": "スマートアカウントに切り替える"
  },
  "smartContracts": {
    "message": "スマートコントラクト"
  },
  "smartSwapsErrorNotEnoughFunds": {
    "message": "スマートスワップに必要な資金が不足しています。"
  },
  "smartSwapsErrorUnavailable": {
    "message": "スマートスワップは一時的にご利用いただけません。"
  },
  "smartTransactionCancelled": {
    "message": "トランザクションがキャンセルされました"
  },
  "smartTransactionCancelledDescription": {
    "message": "トランザクションを完了できなかったため、不要なガス代の支払いを避けるためにキャンセルされました。"
  },
  "smartTransactionError": {
    "message": "トランザクションに失敗しました"
  },
  "smartTransactionErrorDescription": {
    "message": "突然の市場の変化により失敗する場合があります。問題が解決されない場合は、MetaMaskカスタマーサポートにお問い合わせください。"
  },
  "smartTransactionPending": {
    "message": "トランザクションが送信されました"
  },
  "smartTransactionSuccess": {
    "message": "トランザクションが完了しました"
  },
  "smartTransactions": {
    "message": "スマートトランザクション"
  },
  "smartTransactionsEnabledDescription": {
    "message": " そしてMEV保護。デフォルトでオンになりました。"
  },
  "smartTransactionsEnabledLink": {
    "message": "より高い成功率"
  },
  "smartTransactionsEnabledTitle": {
    "message": "トランザクションがさらにスマートに"
  },
  "snapAccountCreated": {
    "message": "アカウントが作成されました"
  },
  "snapAccountCreatedDescription": {
    "message": "新しいアカウントの使用準備ができました！"
  },
  "snapAccountCreationFailed": {
    "message": "アカウントの作成に失敗しました"
  },
  "snapAccountCreationFailedDescription": {
    "message": "$1はアカウントを作成できませんでした。",
    "description": "$1 is the snap name"
  },
  "snapAccountRedirectFinishSigningTitle": {
    "message": "署名を完了させる"
  },
  "snapAccountRedirectSiteDescription": {
    "message": "$1の指示に従ってください"
  },
  "snapAccountRemovalFailed": {
    "message": "アカウントの削除に失敗しました"
  },
  "snapAccountRemovalFailedDescription": {
    "message": "$1がこのアカウントを削除できませんでした。",
    "description": "$1 is the snap name"
  },
  "snapAccountRemoved": {
    "message": "アカウントが削除されました"
  },
  "snapAccountRemovedDescription": {
    "message": "このアカウントはMetaMaskで使用できなくなります。"
  },
  "snapAccounts": {
    "message": "アカウントSnap"
  },
  "snapAccountsDescription": {
    "message": "サードパーティSnapが制御するアカウント"
  },
  "snapConnectTo": {
    "message": "$1に接続",
    "description": "$1 is the website URL or a Snap name. Used for Snaps pre-approved connections."
  },
  "snapConnectionPermissionDescription": {
    "message": "$1によるユーザーの承認なしでの$2への自動接続を許可してください。",
    "description": "Used for Snap pre-approved connections. $1 is the Snap name, $2 is a website URL."
  },
  "snapConnectionWarning": {
    "message": "$1が$2の使用を求めています",
    "description": "$2 is the snap and $1 is the dapp requesting connection to the snap."
  },
  "snapDetailWebsite": {
    "message": "Webサイト"
  },
  "snapHomeMenu": {
    "message": "Snapホームメニュー"
  },
  "snapInstallRequest": {
    "message": "$1をインストールすると、次のアクセス許可が付与されます。",
    "description": "$1 is the snap name."
  },
  "snapInstallSuccess": {
    "message": "インストール完了"
  },
  "snapInstallWarningCheck": {
    "message": "$1が次の許可を求めています:",
    "description": "Warning message used in popup displayed on snap install. $1 is the snap name."
  },
  "snapInstallWarningHeading": {
    "message": "慎重に進めてください"
  },
  "snapInstallWarningPermissionDescriptionForBip32View": {
    "message": "$1が公開鍵 (およびアドレス) を表示することを許可します。これは、アカウントや資産のコントロールを許可するものでは一切ありません。",
    "description": "An extended description for the `snap_getBip32PublicKey` permission used for tooltip on Snap Install Warning screen (popup/modal). $1 is the snap name."
  },
  "snapInstallWarningPermissionDescriptionForEntropy": {
    "message": "$1 Snapによる要求されたネットワークでのアカウントおよび資産の管理を許可します。これらのアカウントはシークレットリカバリーフレーズを (公開せずに) 使用して導出およびバックアップされます。キーを導出できることで、$1はイーサリアム (EVM) だけでなく、様々なブロックチェーンプロトコルをサポートできるようになります。",
    "description": "An extended description for the `snap_getBip44Entropy` and `snap_getBip44Entropy` permissions used for tooltip on Snap Install Warning screen (popup/modal). $1 is the snap name."
  },
  "snapInstallWarningPermissionNameForEntropy": {
    "message": "$1アカウントの管理",
    "description": "Permission name used for the Permission Cell component displayed on warning popup when installing a Snap. $1 is list of account types."
  },
  "snapInstallWarningPermissionNameForViewPublicKey": {
    "message": "$1の公開鍵の表示",
    "description": "Permission name used for the Permission Cell component displayed on warning popup when installing a Snap. $1 is list of account types."
  },
  "snapInstallationErrorDescription": {
    "message": "$1をインストールできませんでした。",
    "description": "Error description used when snap installation fails. $1 is the snap name."
  },
  "snapInstallationErrorTitle": {
    "message": "インストールに失敗しました",
    "description": "Error title used when snap installation fails."
  },
  "snapResultError": {
    "message": "エラー"
  },
  "snapResultSuccess": {
    "message": "成功"
  },
  "snapResultSuccessDescription": {
    "message": "$1を使用する準備が整いました"
  },
  "snapUIAssetSelectorTitle": {
    "message": "資産の選択"
  },
  "snapUpdateAlertDescription": {
    "message": "$1の最新バージョンを入手",
    "description": "Description used in Snap update alert banner when snap update is available. $1 is the Snap name."
  },
  "snapUpdateAvailable": {
    "message": "アップデートが利用できます"
  },
  "snapUpdateErrorDescription": {
    "message": "$1を更新できませんでした。",
    "description": "Error description used when snap update fails. $1 is the snap name."
  },
  "snapUpdateErrorTitle": {
    "message": "更新失敗",
    "description": "Error title used when snap update fails."
  },
  "snapUpdateRequest": {
    "message": "$1をアップデートすると、次のアクセス許可が付与されます。",
    "description": "$1 is the Snap name."
  },
  "snapUpdateSuccess": {
    "message": "更新完了"
  },
  "snapUrlIsBlocked": {
    "message": "このSnapがブロックされたサイトに移動しようとしています。$1。"
  },
  "snaps": {
    "message": "Snaps"
  },
  "snapsConnected": {
    "message": "Snapが接続されました"
  },
  "snapsNoInsight": {
    "message": "表示するインサイトはありません"
  },
  "snapsPrivacyWarningFirstMessage": {
    "message": "ユーザーは、別途特定されていない限り、インストールするSnapがConsensys$1で定義されているサードパーティサービスであることを認めたものとみなされます。サードパーティサービスの使用には、当該サードパーティサービスプロバイダーにより定められた、別の諸条件が適用されます。Consensysは、いかなる理由であっても、特定の人物によるSnapの使用を一切推奨しません。サードパーティサービスへのアクセス、依存、使用は、ユーザーの自己責任で行うものとします。Consensysは、サードパーティサービスの使用によりアカウントで発生する損失について、一切責任および賠償責任を負いません。",
    "description": "First part of a message in popup modal displayed when installing a snap for the first time. $1 is terms of use link."
  },
  "snapsPrivacyWarningSecondMessage": {
    "message": "サードパーティサービスと共有する情報は、当該サードパーティサービスにより、それぞれのプライバシーポリシーに従い直接収集されます。詳細は、各サードパーティサービスのプライバシーポリシーをご覧ください。",
    "description": "Second part of a message in popup modal displayed when installing a snap for the first time."
  },
  "snapsPrivacyWarningThirdMessage": {
    "message": "Consensysは、ユーザーがサードパーティと共有した情報に一切アクセスできません。",
    "description": "Third part of a message in popup modal displayed when installing a snap for the first time."
  },
  "snapsSettings": {
    "message": "Snapの設定"
  },
  "snapsTermsOfUse": {
    "message": "利用規約"
  },
  "snapsToggle": {
    "message": "snapは有効になっている場合にのみ実行されます"
  },
  "snapsUIError": {
    "message": "今後のサポートは、$1の作成者にお問い合わせください。",
    "description": "This is shown when the insight snap throws an error. $1 is the snap name"
  },
  "solanaAccountRequested": {
    "message": "このサイトがSolanaアカウントを求めています。"
  },
  "solanaAccountRequired": {
    "message": "このサイトへの接続には、Solanaアカウントが必要です。"
  },
  "solanaImportAccounts": {
    "message": "Solanaアカウントをインポート"
  },
  "solanaImportAccountsDescription": {
    "message": "シークレットリカバリーフレーズをインポートして、他のウォレットからSolanaアカウントを移行します。"
  },
  "solanaMoreFeaturesComingSoon": {
    "message": "他の機能も近日追加予定"
  },
  "solanaMoreFeaturesComingSoonDescription": {
    "message": "NFT、ハードウェアウォレットのサポート、その他機能も近日追加予定。"
  },
  "solanaOnMetaMask": {
    "message": "MetaMaskでSolana"
  },
  "solanaSendReceiveSwapTokens": {
    "message": "トークンの送金、受取、スワップ"
  },
  "solanaSendReceiveSwapTokensDescription": {
    "message": "SOLやUSDCなどのトークンでの送金・取引。"
  },
  "someNetworks": {
    "message": "$1個のネットワーク"
  },
  "somethingDoesntLookRight": {
    "message": "何か不審な点があれば、$1",
    "description": "A false positive message for users to contact support. $1 is a link to the support page."
  },
  "somethingIsWrong": {
    "message": "エラーが発生しました。ページを再度読み込んでみてください。"
  },
  "somethingWentWrong": {
    "message": "このページを読み込めませんでした。"
  },
  "sortBy": {
    "message": "並べ替え基準"
  },
  "sortByAlphabetically": {
    "message": "アルファベット順 (A～Z)"
  },
  "sortByDecliningBalance": {
    "message": "残高の多い順 ($1 高～低)",
    "description": "Indicates a descending order based on token fiat balance. $1 is the preferred currency symbol"
  },
  "source": {
    "message": "ソース"
  },
  "spamModalBlockedDescription": {
    "message": "このサイトは1分間ブロックされます"
  },
  "spamModalBlockedTitle": {
    "message": "このサイトを一時的にブロックしました"
  },
  "spamModalDescription": {
    "message": "複数の要求が行われ迷惑な場合は、一時的にサイトをブロックできます。"
  },
  "spamModalTemporaryBlockButton": {
    "message": "このサイトを一時的にブロック"
  },
  "spamModalTitle": {
    "message": "複数の要求が検出されました"
  },
  "speed": {
    "message": "速度"
  },
  "speedUp": {
    "message": "高速化"
  },
  "speedUpCancellation": {
    "message": "このキャンセルを高速化"
  },
  "speedUpExplanation": {
    "message": "現在のネットワーク状況に基づきガス代を更新し、10%以上 (ネットワークによる要件) 増額させました。"
  },
  "speedUpPopoverTitle": {
    "message": "トランザクションを高速化"
  },
  "speedUpTooltipText": {
    "message": "新しいガス代"
  },
  "speedUpTransaction": {
    "message": "このトランザクションを高速化"
  },
  "spendLimitInsufficient": {
    "message": "使用限度額が十分ではありません"
  },
  "spendLimitInvalid": {
    "message": "使用限度額が無効です。正の数値を使用する必要があります"
  },
  "spendLimitPermission": {
    "message": "使用限度額の許可"
  },
  "spendLimitRequestedBy": {
    "message": "使用限度額が$1によりリクエストされました",
    "description": "Origin of the site requesting the spend limit"
  },
  "spendLimitTooLarge": {
    "message": "使用限度額が大きすぎます"
  },
  "spender": {
    "message": "使用者"
  },
  "spenderTooltipDesc": {
    "message": "これは、NFTを引き出せるようになるアドレスです。"
  },
  "spenderTooltipERC20ApproveDesc": {
    "message": "これが、トークンを代理で使用できるようになるアドレスです。"
  },
  "spendingCap": {
    "message": "使用上限"
  },
  "spendingCaps": {
    "message": "使用上限"
  },
  "srpDesignImageAlt": {
    "message": "SRPヴォールトの画像"
  },
  "srpDetailsDescription": {
    "message": "シークレットリカバリーフレーズとは、暗号資産ウォレットへのアクセスや管理を可能にする一連の単語のことで、シードフレーズまたはニーモニックとも呼ばれます。お持ちのウォレットをMetaMaskに移行するには、このフレーズが必要です。"
  },
  "srpDetailsOwnsAccessListItemOne": {
    "message": "全資産の窃取"
  },
  "srpDetailsOwnsAccessListItemThree": {
    "message": "ログイン情報の変更"
  },
  "srpDetailsOwnsAccessListItemTwo": {
    "message": "トランザクションの確定"
  },
  "srpDetailsOwnsAccessListTitle": {
    "message": "シークレットリカバリーフレーズがあれば、誰でも次のことができてしまいます。"
  },
  "srpDetailsTitle": {
    "message": "シークレットリカバリーフレーズとは？"
  },
  "srpInputNumberOfWords": {
    "message": "$1語のフレーズがあります",
    "description": "This is the text for each option in the dropdown where a user selects how many words their secret recovery phrase has during import. The $1 is the number of words (either 12, 15, 18, 21, or 24)."
  },
  "srpListName": {
    "message": "シークレットリカバリーフレーズ$1",
    "description": "$1 is the order of the Secret Recovery Phrase"
  },
  "srpListNumberOfAccounts": {
    "message": "$1件のアカウント",
    "description": "$1 is the number of accounts in the list"
  },
  "srpListSelectionDescription": {
    "message": "新しいアカウントの生成元となるシークレットリカバリーフレーズ"
  },
  "srpListSingleOrZero": {
    "message": "$1件のアカウント",
    "description": "$1 is the number of accounts in the list, it is either 1 or 0"
  },
  "srpListStateBackedUp": {
    "message": "確認"
  },
  "srpListStateNotBackedUp": {
    "message": "バックアップ"
  },
  "srpPasteFailedTooManyWords": {
    "message": "24を超える単語が含まれていたため、貼り付けに失敗しました。シークレットリカバリーフレーズは24語までです。",
    "description": "Description of SRP paste error when the pasted content has too many words"
  },
  "srpPasteTip": {
    "message": "シークレットリカバリーフレーズ全体をいずれかのフィールドに張り付けできます。",
    "description": "Our secret recovery phrase input is split into one field per word. This message explains to users that they can paste their entire secrete recovery phrase into any field, and we will handle it correctly."
  },
  "srpSecurityQuizGetStarted": {
    "message": "開始"
  },
  "srpSecurityQuizImgAlt": {
    "message": "目の中央に鍵穴があり、3つのパスワード入力欄がフローティング表示されている画像"
  },
  "srpSecurityQuizIntroduction": {
    "message": "シークレットリカバリーフレーズを確認するには、2つの質問に正しく答える必要があります。"
  },
  "srpSecurityQuizQuestionOneQuestion": {
    "message": "シークレットリカバリーフレーズをなくした場合、MetaMaskは..."
  },
  "srpSecurityQuizQuestionOneRightAnswer": {
    "message": "どうすることもできません"
  },
  "srpSecurityQuizQuestionOneRightAnswerDescription": {
    "message": "書き留めたり金属に掘ったり、いくつかの秘密の場所に保管したりして、絶対になくさないようにしてください。なくした場合、一生戻ってきません。"
  },
  "srpSecurityQuizQuestionOneRightAnswerTitle": {
    "message": "正解です！シークレットリカバリーフレーズは誰にも取り戻すことができません"
  },
  "srpSecurityQuizQuestionOneWrongAnswer": {
    "message": "それを取り戻すことができます"
  },
  "srpSecurityQuizQuestionOneWrongAnswerDescription": {
    "message": "シークレットリカバリーフレーズをなくした場合、一生戻ってきません。誰が何と言おうと、誰にも取り戻すことはできません。"
  },
  "srpSecurityQuizQuestionOneWrongAnswerTitle": {
    "message": "不正解！シークレットリカバリーフレーズは誰にも取り戻せません"
  },
  "srpSecurityQuizQuestionTwoQuestion": {
    "message": "誰かにシークレットリカバリーフレーズを尋ねられたら、それがサポート担当者であっても..."
  },
  "srpSecurityQuizQuestionTwoRightAnswer": {
    "message": "あなたは騙されようとしています"
  },
  "srpSecurityQuizQuestionTwoRightAnswerDescription": {
    "message": "シークレットリカバリーフレーズが必要だと言われたら、それは嘘です。教えてしまったら資産を盗まれます。"
  },
  "srpSecurityQuizQuestionTwoRightAnswerTitle": {
    "message": "正解です！シークレットリカバリーフレーズは決して誰にも教えてはいけません"
  },
  "srpSecurityQuizQuestionTwoWrongAnswer": {
    "message": "教えるべきです"
  },
  "srpSecurityQuizQuestionTwoWrongAnswerDescription": {
    "message": "シークレットリカバリーフレーズが必要だと言われたら、それは嘘です。教えてしまったら資産を盗まれます。"
  },
  "srpSecurityQuizQuestionTwoWrongAnswerTitle": {
    "message": "不正解！シークレットリカバリーフレーズは決して誰にも教えないでください"
  },
  "srpSecurityQuizTitle": {
    "message": "セキュリティの質問"
  },
  "srpToggleShow": {
    "message": "シークレットリカバリーフレーズのこの単語を表示・非表示",
    "description": "Describes a toggle that is used to show or hide a single word of the secret recovery phrase"
  },
  "srpWordHidden": {
    "message": "この単語は表示されません",
    "description": "Explains that a word in the secret recovery phrase is hidden"
  },
  "srpWordShown": {
    "message": "この単語は表示されます",
    "description": "Explains that a word in the secret recovery phrase is being shown"
  },
  "stable": {
    "message": "安定"
  },
  "stableLowercase": {
    "message": "安定"
  },
  "stake": {
    "message": "ステーク"
  },
  "staked": {
    "message": "ステーキング済み"
  },
  "standardAccountLabel": {
    "message": "スタンダードアカウント"
  },
<<<<<<< HEAD
=======
  "stateCorruptionAreYouSure": {
    "message": "続行してよろしいですか？"
  },
  "stateCorruptionCopyAndRestoreBeforeRecovery": {
    "message": "$1に従ってヴォールトを復元することを決断する前に、ステートファイルの手動でのコピーおよび復元を試すことができます。",
    "description": "$1 represents the `stateCorruptionTheseInstructions` localization key"
  },
  "stateCorruptionCopyAndRestoreBeforeReset": {
    "message": "$1に従ってMetaMaskをリセットすることを決断する前に、ステートファイルの手動でのコピーおよび復元を試すことができます。",
    "description": "$1 represents the `stateCorruptionTheseInstructions` localization key"
  },
  "stateCorruptionDetectedNoBackup": {
    "message": "ヴォールトを自動的に復元することができません。"
  },
  "stateCorruptionDetectedWithBackup": {
    "message": "ヴォールトは自動バックアップから復元することができます。自動リカバリーでは現在の設定が削除され、ヴォールトのみが復元されます。"
  },
  "stateCorruptionMetamaskDatabaseCannotBeAccessed": {
    "message": "内部エラー: データベースにアクセスできません"
  },
  "stateCorruptionResetMetaMaskState": {
    "message": "MetaMaskのステートのリセット"
  },
  "stateCorruptionResettingDatabase": {
    "message": "データベースをリセットしています…"
  },
  "stateCorruptionRestoreAccountsFromBackup": {
    "message": "アカウントの復元"
  },
  "stateCorruptionRestoringDatabase": {
    "message": "データベースを復元しています…"
  },
  "stateCorruptionTheseInstructions": {
    "message": "これらの手順",
    "description": "This is a link to instructions on how to recover your Secret Recovery Phrase manually. It is used in the `stateCorruptionCopyAndRestoreBeforeRecovery` and `stateCorruptionCopyAndRestoreBeforeReset` localization keys."
  },
  "stateCorruptionTheseInstructionsLinkTitle": {
    "message": "シークレットリカバリーフレーズの復元方法"
  },
>>>>>>> 9ab104b0
  "stateLogError": {
    "message": "ステートログの取得中にエラーが発生しました。"
  },
  "stateLogFileName": {
    "message": "MetaMaskステートログ"
  },
  "stateLogs": {
    "message": "ステートログ"
  },
  "stateLogsDescription": {
    "message": "ステートログには、パブリックアカウントアドレスと送信済みトランザクションが含まれています。"
  },
  "status": {
    "message": "ステータス"
  },
  "statusNotConnected": {
    "message": "未接続"
  },
  "step1LatticeWallet": {
    "message": "Lattice1を接続する"
  },
  "step1LatticeWalletMsg": {
    "message": "セットアップが完了しオンラインになると、MetaMaskをLattice1デバイスに接続できます。デバイスのロックを解除し、デバイスIDを準備してください。",
    "description": "$1 represents the `hardwareWalletSupportLinkConversion` localization key"
  },
  "step1LedgerWallet": {
    "message": "Ledgerアプリをダウンロード"
  },
  "step1LedgerWalletMsg": {
    "message": "$1のロックを解除するには、ダウンロードして設定し、パスワードを入力してください。",
    "description": "$1 represents the `ledgerLiveApp` localization value"
  },
  "step1TrezorWallet": {
    "message": "Trezorを接続する"
  },
  "step1TrezorWalletMsg": {
    "message": "Trezorをコンピューターに直接接続し、ロックを解除します。 必ず正しいパスフレーズを使用してください。",
    "description": "$1 represents the `hardwareWalletSupportLinkConversion` localization key"
  },
  "step2LedgerWallet": {
    "message": "Ledgerを接続する"
  },
  "step2LedgerWalletMsg": {
    "message": "コンピューターにLedgerを直接接続します。Ledgerのロックを解除し、イーサリアムアプリを開きます。",
    "description": "$1 represents the `hardwareWalletSupportLinkConversion` localization key"
  },
  "stepOf": {
    "message": "ステップ$1/$2",
    "description": "$1 current step, $2 total steps"
  },
  "stillGettingMessage": {
    "message": "まだこのメッセージが表示されますか？"
  },
  "strong": {
    "message": "強"
  },
  "stxCancelled": {
    "message": "スワップが失敗するところでした"
  },
  "stxCancelledDescription": {
    "message": "トランザクションが失敗しそうになり、不要なガス代の支払いを避けるためにキャンセルされました。"
  },
  "stxCancelledSubDescription": {
    "message": "もう一度スワップをお試しください。次回は同様のリスクを避けられるようサポートします。"
  },
  "stxFailure": {
    "message": "スワップに失敗しました"
  },
  "stxFailureDescription": {
    "message": "突然の市場変動が失敗の原因になります。問題が解決されないようでしたら、$1にお問い合わせください。",
    "description": "This message is shown to a user if their swap fails. The $1 will be replaced by support.metamask.io"
  },
  "stxOptInSupportedNetworksDescription": {
    "message": "スマートトランザクションをオンにして、サポートされているネットワーク上でのトランザクションの信頼性と安全性を高めましょう。$1"
  },
  "stxPendingPrivatelySubmittingSwap": {
    "message": "スワップを非公開で送信中..."
  },
  "stxPendingPubliclySubmittingSwap": {
    "message": "スワップを公開で送信中..."
  },
  "stxSuccess": {
    "message": "スワップ完了！"
  },
  "stxSuccessDescription": {
    "message": "$1が利用可能になりました。",
    "description": "$1 is a token symbol, e.g. ETH"
  },
  "stxSwapCompleteIn": {
    "message": "スワップ完了まで残り <",
    "description": "'<' means 'less than', e.g. Swap will complete in < 2:59"
  },
  "stxTryingToCancel": {
    "message": "トランザクションのキャンセルを試みています..."
  },
  "stxUnknown": {
    "message": "ステータス不明"
  },
  "stxUnknownDescription": {
    "message": "トランザクションは成功しましたが、詳細がわかりません。このスワップの処理中に別のトランザクションが送信されたことが原因である可能性があります。"
  },
  "stxUserCancelled": {
    "message": "スワップがキャンセルされました"
  },
  "stxUserCancelledDescription": {
    "message": "不要なガス代を支払うことなくトランザクションがキャンセルされました。"
  },
  "submit": {
    "message": "送信"
  },
  "submitted": {
    "message": "送信済み"
  },
  "suggestedBySnap": {
    "message": "$1による提案",
    "description": "$1 is the snap name"
  },
  "suggestedCurrencySymbol": {
    "message": "推奨通貨シンボル。"
  },
  "suggestedTokenName": {
    "message": "提案された名前:"
  },
  "supplied": {
    "message": "預入済み"
  },
  "support": {
    "message": "サポート"
  },
  "supportCenter": {
    "message": "サポートセンターをご利用ください"
  },
  "supportMultiRpcInformation": {
    "message": "1つのネットワークで複数のRPCがサポートされるようになりました。情報の矛盾を解決するため、最も最近のRPCがデフォルトのRPCとして選択されています。"
  },
  "surveyConversion": {
    "message": "アンケートに回答する"
  },
  "surveyTitle": {
    "message": "MetaMaskの未来を形作りましょう"
  },
  "swap": {
    "message": "スワップ"
  },
  "swapAdjustSlippage": {
    "message": "スリッページの調整"
  },
  "swapAggregator": {
    "message": "アグリゲーター"
  },
  "swapAllowSwappingOf": {
    "message": "$1のスワップを許可",
    "description": "Shows a user that they need to allow a token for swapping on their hardware wallet"
  },
  "swapAmountReceived": {
    "message": "保証額"
  },
  "swapAmountReceivedInfo": {
    "message": "これは受け取る最低額です。スリッページによりそれ以上の額を受け取ることもあります。"
  },
  "swapAndSend": {
    "message": "スワップして送金"
  },
  "swapAnyway": {
    "message": "スワップを続ける"
  },
  "swapApproval": {
    "message": "$1のスワップを承認",
    "description": "Used in the transaction display list to describe a transaction that is an approve call on a token that is to be swapped.. $1 is the symbol of a token that has been approved."
  },
  "swapApproveNeedMoreTokens": {
    "message": "このスワップを完了させるには、さらに$1の$2が必要です。",
    "description": "Tells the user how many more of a given token they need for a specific swap. $1 is an amount of tokens and $2 is the token symbol."
  },
  "swapAreYouStillThere": {
    "message": "まだご利用中ですか？"
  },
  "swapAreYouStillThereDescription": {
    "message": "続ける際には、最新のクォートを表示する準備ができています"
  },
  "swapConfirmWithHwWallet": {
    "message": "ハードウェアウォレットで確定"
  },
  "swapContinueSwapping": {
    "message": "スワップを続ける"
  },
  "swapContractDataDisabledErrorDescription": {
    "message": "Ledgerのイーサリアムアプリで「設定」に移動し、コントラクトデータを許可します。次に、スワップを再度試します。"
  },
  "swapContractDataDisabledErrorTitle": {
    "message": "コントラクトデータがLedgerで無効です"
  },
  "swapCustom": {
    "message": "カスタム"
  },
  "swapDecentralizedExchange": {
    "message": "分散型取引所"
  },
  "swapDetailsTitle": {
    "message": "スワップの詳細",
    "description": "Title for the modal showing details about a swap transaction."
  },
  "swapDirectContract": {
    "message": "ダイレクトコントラクト"
  },
  "swapEditLimit": {
    "message": "限度額を編集"
  },
  "swapEnableDescription": {
    "message": "これは必須であり、MetaMaskに$1をスワップする許可を付与します。",
    "description": "Gives the user info about the required approval transaction for swaps. $1 will be the symbol of a token being approved for swaps."
  },
  "swapEnableTokenForSwapping": {
    "message": "これはスワップ用に$1",
    "description": "$1 is for the 'enableToken' key, e.g. 'enable ETH'"
  },
  "swapEnterAmount": {
    "message": "金額を入力してください"
  },
  "swapEstimatedNetworkFees": {
    "message": "推定ネットワーク手数料"
  },
  "swapEstimatedNetworkFeesInfo": {
    "message": "これは、スワップを完了させるために使用されるネットワーク手数料の見積もりです。実際の額はネットワークの状態によって変化する可能性があります。"
  },
  "swapFailedErrorDescriptionWithSupportLink": {
    "message": "トランザクション障害が発生した場合は、いつでもお手伝いいたします。この問題が解決しない場合は、$1でカスタマーサポートにお問い合わせください。",
    "description": "This message is shown to a user if their swap fails. The $1 will be replaced by support.metamask.io"
  },
  "swapFailedErrorTitle": {
    "message": "スワップに失敗しました"
  },
  "swapFetchingQuote": {
    "message": "クォートを取得中"
  },
  "swapFetchingQuoteNofN": {
    "message": "$2件中$1件の見積もりを取得中",
    "description": "A count of possible quotes shown to the user while they are waiting for quotes to be fetched. $1 is the number of quotes already loaded, and $2 is the total number of resources that we check for quotes. Keep in mind that not all resources will have a quote for a particular swap."
  },
  "swapFetchingQuotes": {
    "message": "クォートを取得中..."
  },
  "swapFetchingQuotesErrorDescription": {
    "message": "問題が発生しました。もう一度実行してください。エラーが解消されない場合は、カスタマサポートにお問い合わせください。"
  },
  "swapFetchingQuotesErrorTitle": {
    "message": "見積もり取得エラー"
  },
  "swapFromTo": {
    "message": "$1から$2へのスワップ",
    "description": "Tells a user that they need to confirm on their hardware wallet a swap of 2 tokens. $1 is a source token and $2 is a destination token"
  },
  "swapGasFeesDetails": {
    "message": "ガス代は、ネットワークトラフィックとトランザクションの複雑さに基づき推定され、変動します。"
  },
  "swapGasFeesExplanation": {
    "message": "MetaMaskはガス代から収益を得ません。これらの手数料は見積もりであり、ネットワークの混雑状況やトランザクションの複雑さによって変わる可能性があります。詳細は$1をご覧ください。",
    "description": "$1 is a link (text in link can be found at 'swapGasFeesSummaryLinkText')"
  },
  "swapGasFeesExplanationLinkText": {
    "message": "こちら",
    "description": "Text for link in swapGasFeesExplanation"
  },
  "swapGasFeesLearnMore": {
    "message": "ガス代に関する詳細"
  },
  "swapGasFeesSplit": {
    "message": "前の画面のガス代は、この2つのトランザクションに分けられています。"
  },
  "swapGasFeesSummary": {
    "message": "ガス代は、$1ネットワークでトランザクションを処理するクリプトマイナーに支払われます。MetaMaskはガス代から利益を得ません。",
    "description": "$1 is the selected network, e.g. Ethereum or BSC"
  },
  "swapGasIncludedTooltipExplanation": {
    "message": "このクォートは、やり取りするトークンの数量を調整し、ガス代込みで提示されています。アクティビティリストの別のトランザクションでETHを受け取る場合があります。"
  },
  "swapGasIncludedTooltipExplanationLinkText": {
    "message": "ガス代に関する詳細"
  },
  "swapHighSlippage": {
    "message": "高スリッページ"
  },
  "swapIncludesGasAndMetaMaskFee": {
    "message": "ガス代と$1%のMetaMask手数料が含まれています",
    "description": "Provides information about the fee that metamask takes for swaps. $1 is a decimal number."
  },
  "swapIncludesMMFee": {
    "message": "$1%のMetaMask手数料が含まれています。",
    "description": "Provides information about the fee that metamask takes for swaps. $1 is a decimal number."
  },
  "swapIncludesMMFeeAlt": {
    "message": "クォートには$1%のMetaMask手数料が含まれています",
    "description": "Provides information about the fee that metamask takes for swaps using the latest copy. $1 is a decimal number."
  },
  "swapIncludesMetaMaskFeeViewAllQuotes": {
    "message": "$1%のMetaMask手数料が含まれています – $2",
    "description": "Provides information about the fee that metamask takes for swaps. $1 is a decimal number and $2 is a link to view all quotes."
  },
  "swapLearnMore": {
    "message": "Swapsの詳細"
  },
  "swapLiquiditySourceInfo": {
    "message": "弊社は、為替レートとネットワーク手数料を比較するために、複数の流動性供給源 (取引所、アグリゲーター、専門のマーケットメーカー) を検索します。"
  },
  "swapLowSlippage": {
    "message": "低スリッページ"
  },
  "swapMaxSlippage": {
    "message": "最大スリッページ"
  },
  "swapMetaMaskFee": {
    "message": "MetaMask手数料"
  },
  "swapMetaMaskFeeDescription": {
    "message": "このクォートには、$1%の手数料が自動的に含まれています。この手数料は、MetaMaskの流動性プロバイダーの情報集積ソフトウェアの使用ライセンスの代金として支払うものです。",
    "description": "Provides information about the fee that metamask takes for swaps. $1 is a decimal number."
  },
  "swapNQuotesWithDot": {
    "message": "$1件の見積もり。",
    "description": "$1 is the number of quotes that the user can select from when opening the list of quotes on the 'view quote' screen"
  },
  "swapNewQuoteIn": {
    "message": "見積もりの更新まで $1",
    "description": "Tells the user the amount of time until the currently displayed quotes are update. $1 is a time that is counting down from 1:00 to 0:00"
  },
  "swapNoTokensAvailable": {
    "message": "$1と一致するトークンがありません",
    "description": "Tells the user that a given search string does not match any tokens in our token lists. $1 can be any string of text"
  },
  "swapOnceTransactionHasProcess": {
    "message": "このトランザクションの処理が完了すると、$1がアカウントに追加されます。",
    "description": "This message communicates the token that is being transferred. It is shown on the awaiting swap screen. The $1 will be a token symbol."
  },
  "swapPriceDifference": {
    "message": "$1 $2 (～$3) を $4 $5 (～$6) にスワップしようとしています。",
    "description": "This message represents the price slippage for the swap.  $1 and $4 are a number (ex: 2.89), $2 and $5 are symbols (ex: ETH), and $3 and $6 are fiat currency amounts."
  },
  "swapPriceDifferenceTitle": {
    "message": "最大$1%の価格差",
    "description": "$1 is a number (ex: 1.23) that represents the price difference."
  },
  "swapPriceUnavailableDescription": {
    "message": "市場価格のデータが不足しているため、プライスインパクトを測定できませんでした。スワップする前に、これから受領するトークンの額に問題がないか確認してください。"
  },
  "swapPriceUnavailableTitle": {
    "message": "続行する前にレートを確認してください"
  },
  "swapProcessing": {
    "message": "処理中"
  },
  "swapQuoteDetails": {
    "message": "見積もりの詳細"
  },
  "swapQuoteNofM": {
    "message": "$1/$2",
    "description": "A count of possible quotes shown to the user while they are waiting for quotes to be fetched. $1 is the number of quotes already loaded, and $2 is the total number of resources that we check for quotes. Keep in mind that not all resources will have a quote for a particular swap."
  },
  "swapQuoteSource": {
    "message": "見積もり提供元"
  },
  "swapQuotesExpiredErrorDescription": {
    "message": "最新のレートを取得するには、新しい見積もりをリクエストしてください。"
  },
  "swapQuotesExpiredErrorTitle": {
    "message": "見積もりのタイムアウト"
  },
  "swapQuotesNotAvailableDescription": {
    "message": "この取引ルートは現在使用できません。金額、ネットワーク、またはトークンを変更すれば、最適なオプションをお探しします。"
  },
  "swapQuotesNotAvailableErrorDescription": {
    "message": "額の調整またはスリッページの設定を試してから、もう一度実行してください。"
  },
  "swapQuotesNotAvailableErrorTitle": {
    "message": "見積もりを取得できません"
  },
  "swapRate": {
    "message": "レート"
  },
  "swapReceiving": {
    "message": "受信中"
  },
  "swapReceivingInfoTooltip": {
    "message": "これは推定値です。正確な額はスリッページによって異なります。"
  },
  "swapRequestForQuotation": {
    "message": "見積もりのリクエスト"
  },
  "swapSelect": {
    "message": "選択"
  },
  "swapSelectAQuote": {
    "message": "見積もりを選択"
  },
  "swapSelectAToken": {
    "message": "トークンを選択"
  },
  "swapSelectQuotePopoverDescription": {
    "message": "以下は複数の流動性供給源から収集したすべての見積もりです。"
  },
  "swapSelectToken": {
    "message": "トークンを選択"
  },
  "swapShowLatestQuotes": {
    "message": "最新のクォートを表示"
  },
  "swapSlippageAutoDescription": {
    "message": "自動"
  },
  "swapSlippageHighDescription": {
    "message": "入力されたスリッページ ($1%) は非常に高いもののため、不利なレートに繋がる可能性があります",
    "description": "$1 is the amount of % for slippage"
  },
  "swapSlippageHighTitle": {
    "message": "高スリッページ"
  },
  "swapSlippageLowDescription": {
    "message": "値がこのように低い ($1%) と、スワップの失敗に繋がります",
    "description": "$1 is the amount of % for slippage"
  },
  "swapSlippageLowTitle": {
    "message": "低スリッページ"
  },
  "swapSlippageNegativeDescription": {
    "message": "スリッページは0以上でなければなりません"
  },
  "swapSlippageNegativeTitle": {
    "message": "続けるにはスリッページを増やしてください"
  },
  "swapSlippageOverLimitDescription": {
    "message": "スリッページの許容範囲は15%以下でなければなりません。それを超えると不利なレートになります。"
  },
  "swapSlippageOverLimitTitle": {
    "message": "続けるにはスリッページを減らしてください"
  },
  "swapSlippagePercent": {
    "message": "$1%",
    "description": "$1 is the amount of % for slippage"
  },
  "swapSlippageTooltip": {
    "message": "注文から確定までの間に価格が変動することを「スリッページ」といいます。スリッページが「スリッページ許容範囲」の設定を超えた場合、スワップは自動的にキャンセルされます。"
  },
  "swapSlippageZeroDescription": {
    "message": "スリッページがゼロのプロバイダーは少ないため、不利なクォートになる可能性があります。"
  },
  "swapSlippageZeroTitle": {
    "message": "スリッページがゼロのプロバイダーを使用中"
  },
  "swapSource": {
    "message": "流動性の供給源"
  },
  "swapSuggested": {
    "message": "スワップが提案されました"
  },
  "swapSuggestedGasSettingToolTipMessage": {
    "message": "スワップは複雑で急を要するトランザクションです。コストとスワップの確実な成功のバランスが取れたこのガス代をお勧めします。"
  },
  "swapSwapFrom": {
    "message": "スワップ元"
  },
  "swapSwapSwitch": {
    "message": "トークンの切り替え"
  },
  "swapSwapTo": {
    "message": "スワップ先"
  },
  "swapToConfirmWithHwWallet": {
    "message": "ハードウェアウォレットで確定"
  },
  "swapTokenAddedManuallyDescription": {
    "message": "このトークンを$1で検証して、取引したいトークンであることを確認してください。",
    "description": "$1 points the user to etherscan as a place they can verify information about a token. $1 is replaced with the translation for \"etherscan\""
  },
  "swapTokenAddedManuallyTitle": {
    "message": "トークンが手動で追加されました"
  },
  "swapTokenAvailable": {
    "message": "$1がアカウントに追加されました。",
    "description": "This message is shown after a swap is successful and communicates the exact amount of tokens the user has received for a swap. The $1 is a decimal number of tokens followed by the token symbol."
  },
  "swapTokenBalanceUnavailable": {
    "message": "$1の残高を取り戻すことができませんでした。",
    "description": "This message communicates to the user that their balance of a given token is currently unavailable. $1 will be replaced by a token symbol"
  },
  "swapTokenNotAvailable": {
    "message": "この地域ではトークンのスワップが行えません"
  },
  "swapTokenToToken": {
    "message": "$1を$2にスワップ",
    "description": "Used in the transaction display list to describe a swap. $1 and $2 are the symbols of tokens in involved in a swap."
  },
  "swapTokenVerifiedOn1SourceDescription": {
    "message": "$1は1つのソースでしか検証されていません。進める前に$2で検証することをご検討ください。",
    "description": "$1 is a token name, $2 points the user to etherscan as a place they can verify information about a token. $1 is replaced with the translation for \"etherscan\""
  },
  "swapTokenVerifiedOn1SourceTitle": {
    "message": "偽物のトークンの可能性"
  },
  "swapTokenVerifiedSources": {
    "message": "$1個のソースで確定済み。$2で確認。",
    "description": "$1 the number of sources that have verified the token, $2 points the user to a block explorer as a place they can verify information about the token."
  },
  "swapTooManyDecimalsError": {
    "message": "$1は小数点以下$2桁まで使用できます",
    "description": "$1 is a token symbol and $2 is the max. number of decimals allowed for the token"
  },
  "swapTransactionComplete": {
    "message": "トランザクションが完了しました"
  },
  "swapTwoTransactions": {
    "message": "2つのトランザクション"
  },
  "swapUnknown": {
    "message": "不明"
  },
  "swapZeroSlippage": {
    "message": "0%スリッページ"
  },
  "swapsMaxSlippage": {
    "message": "最大スリッページ"
  },
  "swapsNotEnoughToken": {
    "message": "$1が不足しています",
    "description": "Tells the user that they don't have enough of a token for a proposed swap. $1 is a token symbol"
  },
  "swapsViewInActivity": {
    "message": "アクティビティに表示"
  },
  "switch": {
    "message": "切り替える"
  },
  "switchBack": {
    "message": "元に戻す"
  },
  "switchEthereumChainConfirmationDescription": {
    "message": "これによりMetaMask内で選択されたネットワークが、以前に追加されたものに切り替わります。"
  },
  "switchEthereumChainConfirmationTitle": {
    "message": "このサイトによるネットワークの切り替えを許可しますか？"
  },
  "switchInputCurrency": {
    "message": "通貨の変更"
  },
  "switchNetwork": {
    "message": "ネットワークを切り替える"
  },
  "switchNetworks": {
    "message": "ネットワークを切り替える"
  },
  "switchToNetwork": {
    "message": "$1に切り替える",
    "description": "$1 represents the custom network that has previously been added"
  },
  "switchToThisAccount": {
    "message": "このアカウントに切り替える"
  },
  "switchingNetworksCancelsPendingConfirmations": {
    "message": "ネットワークを切り替えると、保留中の承認がすべてキャンセルされます"
  },
  "symbol": {
    "message": "シンボル"
  },
  "symbolBetweenZeroTwelve": {
    "message": "シンボルは11文字以下にする必要があります。"
  },
  "tapToReveal": {
    "message": "タップして確認"
  },
  "tapToRevealNote": {
    "message": "誰にも画面を見られていないことを確認してください。"
  },
  "tenPercentIncreased": {
    "message": "10%の増加"
  },
  "terms": {
    "message": "利用規約"
  },
  "termsOfService": {
    "message": "サービス規約"
  },
  "termsOfUseAgree": {
    "message": "同意"
  },
  "termsOfUseAgreeText": {
    "message": "MetaMaskおよびそのすべての機能の利用に適用される利用規約に同意します"
  },
  "termsOfUseFooterText": {
    "message": "スクロールしてすべてのセクションをお読みください"
  },
  "termsOfUseTitle": {
    "message": "利用規約をご確認ください"
  },
  "testNetworks": {
    "message": "テストネットワーク"
  },
  "testnets": {
    "message": "テストネット"
  },
  "theme": {
    "message": "テーマ"
  },
  "themeDescription": {
    "message": "ご希望のMetaMaskテーマを選択してください。"
  },
  "thirdPartySoftware": {
    "message": "サードパーティソフトウェアに関する通知",
    "description": "Title of a popup modal displayed when installing a snap for the first time."
  },
  "time": {
    "message": "時間"
  },
  "tipsForUsingAWallet": {
    "message": "ウォレット使用のヒント"
  },
  "tipsForUsingAWalletDescription": {
    "message": "トークンを追加すると、Web3の使用方法が増えます。"
  },
  "to": {
    "message": "移動先"
  },
  "toAddress": {
    "message": "移動先: $1",
    "description": "$1 is the address to include in the To label. It is typically shortened first using shortenAddress"
  },
  "toggleDecodeDescription": {
    "message": "当社は4byte.directoryとSourcifyサービスを使用してトランザクションデータを解読し、より読みやすい形で表示しています。これにより、保留中および過去のトランザクションの結果を理解しやすくなりますが、IPアドレスが共有される可能性があります。"
  },
  "token": {
    "message": "トークン"
  },
  "tokenAddress": {
    "message": "トークンアドレス"
  },
  "tokenAlreadyAdded": {
    "message": "トークンの追加がすでに完了しています。"
  },
  "tokenAutoDetection": {
    "message": "トークンの自動検出"
  },
  "tokenContractAddress": {
    "message": "トークンコントラクトアドレス"
  },
  "tokenDecimal": {
    "message": "トークンの小数桁数"
  },
  "tokenDecimalFetchFailed": {
    "message": "トークンの小数点以下の桁数が必要です。確認はこちら: $1"
  },
  "tokenDetails": {
    "message": "トークンの詳細"
  },
  "tokenFoundTitle": {
    "message": "1 つの新しいトークンが見つかりました"
  },
  "tokenId": {
    "message": "トークンID"
  },
  "tokenList": {
    "message": "トークンリスト:"
  },
  "tokenMarketplace": {
    "message": "トークンマーケットプレイス"
  },
  "tokenScamSecurityRisk": {
    "message": "トークン関連の詐欺やセキュリティのリスク"
  },
  "tokenStandard": {
    "message": "トークン規格"
  },
  "tokenSymbol": {
    "message": "トークンシンボル"
  },
  "tokens": {
    "message": "トークン"
  },
  "tokensFoundTitle": {
    "message": "$1種類の新しいトークンが見つかりました",
    "description": "$1 is the number of new tokens detected"
  },
  "tokensInCollection": {
    "message": "コレクションにあるトークン"
  },
  "tooltipApproveButton": {
    "message": "理解しました"
  },
  "tooltipSatusConnected": {
    "message": "接続済み"
  },
  "tooltipSatusConnectedUpperCase": {
    "message": "接続済み"
  },
  "tooltipSatusNotConnected": {
    "message": "未接続"
  },
  "total": {
    "message": "合計"
  },
  "totalVolume": {
    "message": "合計量"
  },
  "transaction": {
    "message": "トランザクション"
  },
  "transactionCancelAttempted": {
    "message": "$1のガス代が$2でトランザクションのキャンセルが試みられました"
  },
  "transactionCancelSuccess": {
    "message": "$2でのトランザクションがキャンセルされました"
  },
  "transactionConfirmed": {
    "message": "$2でトランザクションが承認されました。"
  },
  "transactionCreated": {
    "message": "トランザクションは$1の値が$2で作成されました。"
  },
  "transactionDataFunction": {
    "message": "関数"
  },
  "transactionDetailGasHeading": {
    "message": "ガス代見積もり"
  },
  "transactionDetailMultiLayerTotalSubtitle": {
    "message": "金額 + 手数料"
  },
  "transactionDropped": {
    "message": "トランザクションは$2で削除されました。"
  },
  "transactionError": {
    "message": "トランザクションエラー。コントラクトコードで例外がスローされました。"
  },
  "transactionErrorNoContract": {
    "message": "コントラクトではないアドレスに対して関数の呼び出しを試みています。"
  },
  "transactionErrored": {
    "message": "トランザクションでエラーが発生しました。"
  },
  "transactionFlowNetwork": {
    "message": "ネットワーク"
  },
  "transactionHistoryBaseFee": {
    "message": "基本料金 (Gwei)"
  },
  "transactionHistoryL1GasLabel": {
    "message": "L1ガス代合計"
  },
  "transactionHistoryL2GasLimitLabel": {
    "message": "L2ガスリミット"
  },
  "transactionHistoryL2GasPriceLabel": {
    "message": "L2ガス価格"
  },
  "transactionHistoryMaxFeePerGas": {
    "message": "ガス1単位あたりの最大手数料"
  },
  "transactionHistoryPriorityFee": {
    "message": "優先手数料 (gwei)"
  },
  "transactionHistoryTotalGasFee": {
    "message": "ガス代合計"
  },
  "transactionIdLabel": {
    "message": "トランザクションID",
    "description": "Label for the source transaction ID field."
  },
  "transactionIncludesTypes": {
    "message": "このトランザクションには$1が含まれています。"
  },
  "transactionResubmitted": {
    "message": "推定のガス代を$2で$1に増加し、トランザクションを再送信しました"
  },
  "transactionSettings": {
    "message": "トランザクション設定"
  },
  "transactionSubmitted": {
    "message": "$1の推定ガス代が$2でトランザクションが送信されました。"
  },
  "transactionTotalGasFee": {
    "message": "ガス代合計",
    "description": "Label for the total gas fee incurred in the transaction."
  },
  "transactionUpdated": {
    "message": "トランザクションが$2で更新されました。"
  },
  "transactions": {
    "message": "トランザクション"
  },
  "transfer": {
    "message": "送金"
  },
  "transferCrypto": {
    "message": "仮想通貨の送金"
  },
  "transferFrom": {
    "message": "送金元"
  },
  "transferRequest": {
    "message": "送金要求"
  },
  "trillionAbbreviation": {
    "message": "T",
    "description": "Shortened form of 'trillion'"
  },
  "troubleConnectingToLedgerU2FOnFirefox": {
    "message": "Ledgerの接続に問題が発生しました。$1",
    "description": "$1 is a link to the wallet connection guide;"
  },
  "troubleConnectingToLedgerU2FOnFirefox2": {
    "message": "ハードウェアウォレットの接続ガイドを確認し、もう一度お試しください。",
    "description": "$1 of the ledger wallet connection guide"
  },
  "troubleConnectingToLedgerU2FOnFirefoxLedgerSolution": {
    "message": "Firefoxの最新バージョンを使用している場合、FirefoxのU2Fサポート廃止に関連した問題が発生する可能性があります。$1でこの問題を解決する方法をご覧ください。",
    "description": "It is a link to the ledger website for the workaround."
  },
  "troubleConnectingToLedgerU2FOnFirefoxLedgerSolution2": {
    "message": "こちら",
    "description": "Second part of the error message; It is a link to the ledger website for the workaround."
  },
  "troubleConnectingToWallet": {
    "message": "$1に接続できませんでした。$2を確認してから、もう一度実行してください。",
    "description": "$1 is the wallet device name; $2 is a link to wallet connection guide"
  },
  "troubleStarting": {
    "message": "MetaMaskがうまく起動しませんでした。このエラーは断続的に発生する可能性があるため、拡張機能を再起動してみてください。"
  },
  "tryAgain": {
    "message": "再試行"
  },
  "turnOff": {
    "message": "オフにする"
  },
  "turnOffMetamaskNotificationsError": {
    "message": "通知を無効化する際にエラーが発生しました。後でもう一度お試しください。"
  },
  "turnOn": {
    "message": "オンにする"
  },
  "turnOnMetamaskNotifications": {
    "message": "通知をオンにする"
  },
  "turnOnMetamaskNotificationsButton": {
    "message": "オンにする"
  },
  "turnOnMetamaskNotificationsError": {
    "message": "通知の作成中にエラーが発生しました。後でもう一度お試しください。"
  },
  "turnOnMetamaskNotificationsMessageFirst": {
    "message": "通知を使えば、ウォレットで何が起きているか常に把握できます。"
  },
  "turnOnMetamaskNotificationsMessagePrivacyBold": {
    "message": "通知設定。"
  },
  "turnOnMetamaskNotificationsMessagePrivacyLink": {
    "message": "この機能を使用する際に当社がどのようにユーザーのプライバシーを保護するのか、ご覧ください。"
  },
  "turnOnMetamaskNotificationsMessageSecond": {
    "message": "ウォレット通知を使用するために、プロファイルを使用して一部の設定をデバイス間で同期します。$1"
  },
  "turnOnMetamaskNotificationsMessageThird": {
    "message": "通知は$1でいつでもオフにできます"
  },
  "turnOnTokenDetection": {
    "message": "強化されたトークン検出をオンにする"
  },
  "tutorial": {
    "message": "チュートリアル"
  },
  "twelveHrTitle": {
    "message": "12時間:"
  },
  "txAlertTitle": {
    "message": "このトランザクションは組み戻しされます"
  },
  "typeYourSRP": {
    "message": "シークレットリカバリーフレーズを入力してください"
  },
  "u2f": {
    "message": "U2F",
    "description": "A name on an API for the browser to interact with devices that support the U2F protocol. On some browsers we use it to connect MetaMask to Ledger devices."
  },
  "unapproved": {
    "message": "未承認"
  },
  "unexpectedBehavior": {
    "message": "これは予期せぬ動作なので、アカウントが復元されたとしても、バグとして報告すべきです。"
  },
  "units": {
    "message": "単位"
  },
  "unknown": {
    "message": "不明"
  },
  "unknownCollection": {
    "message": "無名のコレクション"
  },
  "unknownNetworkForKeyEntropy": {
    "message": "不明なネットワーク",
    "description": "Displayed on places like Snap install warning when regular name is not available."
  },
  "unknownQrCode": {
    "message": "エラー: QRコードを識別できませんでした"
  },
  "unlimited": {
    "message": "無制限"
  },
  "unlock": {
    "message": "ロック解除"
  },
  "unlockPageIncorrectPassword": {
    "message": "パスワードが正しくありません。もう一度お試しください。"
  },
  "unlockPageTooManyFailedAttempts": {
    "message": "試行回数の上限に達しました。次の時間が経過してから再試行してください: "
  },
  "unpin": {
    "message": "ピン留めを解除"
  },
  "unrecognizedChain": {
    "message": "このカスタムネットワークは認識されていません",
    "description": "$1 is a clickable link with text defined by the 'unrecognizedChanLinkText' key. The link will open to instructions for users to validate custom network details."
  },
  "unsendableAsset": {
    "message": "NFT (ERC-721) トークンの送信は現在サポートされていません",
    "description": "This is an error message we show the user if they attempt to send an NFT asset type, for which currently don't support sending"
  },
  "unstableTokenPriceDescription": {
    "message": "このトークンのUSDでの価格は非常に不安定で、やり取りすると高額を失う危険性が高いです。"
  },
  "unstableTokenPriceTitle": {
    "message": "トークン価格が不安定です"
  },
  "upArrow": {
    "message": "上矢印"
  },
  "update": {
    "message": "更新"
  },
  "updateEthereumChainConfirmationDescription": {
    "message": "このサイトがデフォルトのネットワークURLの更新を要求しています。デフォルトとネットワーク情報はいつでも編集できます。"
  },
  "updateInformation": {
    "message": "ウォレットがより安全かつスムーズになり、新機能が追加されました。今すぐアップデートして保護を維持し、最新の改善点をご活用ください。"
  },
  "updateNetworkConfirmationTitle": {
    "message": "$1を更新",
    "description": "$1 represents network name"
  },
  "updateOrEditNetworkInformations": {
    "message": "情報を更新するか"
  },
  "updateRequest": {
    "message": "更新リクエスト"
  },
  "updateToTheLatestVersion": {
    "message": "最新バージョンにアップデート"
  },
  "updatedRpcForNetworks": {
    "message": "ネットワークRPCが更新されました"
  },
  "uploadDropFile": {
    "message": "ここにファイルをドロップします"
  },
  "uploadFile": {
    "message": "ファイルをアップロード"
  },
  "urlErrorMsg": {
    "message": "URLには適切なHTTP/HTTPSプレフィックスが必要です。"
  },
  "use4ByteResolution": {
    "message": "スマートコントラクトのデコード"
  },
  "useDifferentLoginMethod": {
    "message": "別のログイン方法を利用する"
  },
  "useMultiAccountBalanceChecker": {
    "message": "アカウント残高の一括リクエスト"
  },
  "useMultiAccountBalanceCheckerSettingDescription": {
    "message": "アカウントの残高リクエストを一斉に行うことで、より素早く残高更新を取得できます。これにより、アカウントの残高を一斉に取得できるので、更新がより迅速になり、エクスペリエンスが向上します。この機能がオフの場合、サードパーティがユーザーのアカウントをお互いに関連付けなくなる可能性があります。"
  },
  "useNftDetection": {
    "message": "NFTを自動検出"
  },
  "useNftDetectionDescriptionText": {
    "message": "MetaMaskが、サードパーティサービス を使って、ユーザーが所有するNFTを追加することを許可します。NFTの自動検出機能を利用すると、ユーザーのIPとアカウントアドレスがこれらのサービスに公開されます。この機能を有効にした場合、ユーザーのIPアドレスとイーサリアムアドレスが紐付けられ、詐欺師によりエアドロップされた偽のNFTが表示される可能性があります。このリスクを回避するため、手動でトークンを追加することもできます。"
  },
  "usePhishingDetection": {
    "message": "フィッシング検出を使用"
  },
  "usePhishingDetectionDescription": {
    "message": "イーサリアムユーザーを対象としたドメインのフィッシングに対して警告を表示します"
  },
  "useSafeChainsListValidation": {
    "message": "ネットワーク情報の確認"
  },
  "useSafeChainsListValidationDescription": {
    "message": "MetaMaskは$1というサードパーティサービスを利用して、正確かつ標準化されたネットワーク情報を表示しています。これにより、悪質なネットワークや正しくないネットワークに接続してしまう可能性が減ります。この機能を使用すると、ユーザーのIPアドレスがchainid.networkに公開されます。"
  },
  "useSafeChainsListValidationWebsite": {
    "message": "chainid.network",
    "description": "useSafeChainsListValidationWebsite is separated from the rest of the text so that we can bold the third party service name in the middle of them"
  },
  "useSmartAccountDescription": {
    "message": "これをオンにしておくと、より高速なトランザクション、より有利なネットワーク手数料、柔軟な支払方法など、該当する機能が利用可能な場合に必ず、MetaMask内で作成されたアカウントが自動的にスマートアカウントに切り替わります。"
  },
  "useSmartAccountTitle": {
    "message": "スマートアカウントを使用する"
  },
  "useTokenDetectionPrivacyDesc": {
    "message": "アカウントに送られたトークンを自動的に表示するには、サードパーティサーバーと通信し、トークンの画像を取得する必要があります。これらのサーバーはユーザーのIPアドレスにアクセスできます。"
  },
  "usedByClients": {
    "message": "さまざまな異なるクライアントによって使用されています"
  },
  "userName": {
    "message": "ユーザー名"
  },
  "userOpContractDeployError": {
    "message": "スマートコントラクトアカウントからのコントラクトの展開はサポートされていません"
  },
  "value": {
    "message": "価値"
  },
  "version": {
    "message": "バージョン"
  },
  "view": {
    "message": "表示"
  },
  "viewActivity": {
    "message": "アクティビティを表示"
  },
  "viewAllQuotes": {
    "message": "すべてのクォートを表示"
  },
  "viewContact": {
    "message": "連絡先を表示"
  },
  "viewDetails": {
    "message": "詳細を表示"
  },
  "viewMore": {
    "message": "詳細を表示"
  },
  "viewOnBlockExplorer": {
    "message": "ブロックエクスプローラーで表示"
  },
  "viewOnCustomBlockExplorer": {
    "message": "$1を$2で表示",
    "description": "$1 is the action type. e.g (Account, Transaction, Swap) and $2 is the Custom Block Explorer URL"
  },
  "viewOnEtherscan": {
    "message": "$1をEtherscanで表示",
    "description": "$1 is the action type. e.g (Account, Transaction, Swap)"
  },
  "viewOnExplorer": {
    "message": "エクスプローラーで表示"
  },
  "viewOnOpensea": {
    "message": "Openseaで表示"
  },
  "viewSolanaAccount": {
    "message": "Solanaアカウントを表示"
  },
  "viewTransaction": {
    "message": "トランザクションを表示"
  },
  "viewinExplorer": {
    "message": "$1をエクスプローラーで表示",
    "description": "$1 is the action type. e.g (Account, Transaction, Swap)"
  },
  "visitSite": {
    "message": "サイトにアクセス"
  },
  "visitSupportDataConsentModalAccept": {
    "message": "確定"
  },
  "visitSupportDataConsentModalDescription": {
    "message": "MetaMaskの識別子とアプリのバージョンをサポートセンターと共有しますか？これにより問題を解決しやすくなりますが、あくまでもオプションです。"
  },
  "visitSupportDataConsentModalReject": {
    "message": "共有しない"
  },
  "visitSupportDataConsentModalTitle": {
    "message": "デバイス情報をサポートと共有する"
  },
  "visitWebSite": {
    "message": "弊社Webサイトにアクセス"
  },
  "wallet": {
    "message": "ウォレット"
  },
  "walletConnectionGuide": {
    "message": "弊社のハードウェアウォレット接続ガイド"
  },
  "walletDetails": {
    "message": "ウォレットの詳細"
  },
  "walletName": {
    "message": "ウォレット名"
  },
  "walletNotFoundDescription": {
    "message": "IDが$1のウォレットは見つかりませんでした。",
    "description": "$1 is the wallet ID"
  },
  "walletNotFoundTitle": {
    "message": "ウォレットが見つかりません"
  },
  "walletReadyLearn": {
    "message": "$1 ご自身の資金にアクセスできなくなることを防ぐため、このフレーズは安全に保管しましょう。",
    "description": "$1 is the link to Learn how"
  },
  "walletReadyLearnRemind": {
    "message": "ウォレットのバックアップやシークレットリカバリーフレーズの確認は、「設定」>「セキュリティとパスワード」から行うことができます。"
  },
  "walletReadyLoseSrp": {
    "message": "シークレットリカバリーフレーズを忘れた場合、ウォレットにアクセスできなくなります。"
  },
  "walletReadyLoseSrpFromReminder": {
    "message": "このシークレットリカバリーフレーズは、パスワードを忘れた場合やログイン情報にアクセスできなくなった場合に、アクセスを回復するのに役立ちます。"
  },
  "walletReadyLoseSrpRemind": {
    "message": "シークレットリカバリーフレーズをバックアップしなかった場合、アプリにログインできなくなったり、新しいデバイスに変えたりした際に、資金にアクセスできなくなります。"
  },
  "walletReadySocialDetails1": {
    "message": "ウォレットには、$1のアカウントとパスワードを使っていつでもログインすることができます。",
    "description": "$1 is the social login type. e.g Google, Apple, etc."
  },
  "walletReadySocialDetails2": {
    "message": "パスワードを忘れた場合、ウォレットにアクセスできなくなります。"
  },
  "wantToAddThisNetwork": {
    "message": "このネットワークを追加しますか？"
  },
  "wantsToAddThisAsset": {
    "message": "$1がこのアセットのウォレットへの追加を要求しています"
  },
  "warning": {
    "message": "警告"
  },
  "warningFromSnap": {
    "message": "$1からの警告",
    "description": "$1 represents the name of the snap"
  },
  "watchEthereumAccountsDescription": {
    "message": "このオプションをオンにすると、パブリックアドレスまたはENS名でイーサリアムアカウントを監視できるようになります。ベータ機能に関するフィードバックは、こちらの$1に入力してください。",
    "description": "$1 is the link to a product feedback form"
  },
  "watchEthereumAccountsToggle": {
    "message": "イーサリアムアカウントの監視 (ベータ)"
  },
  "watchOutMessage": {
    "message": "$1にご注意ください。",
    "description": "$1 is a link with text that is provided by the 'securityMessageLinkForNetworks' key"
  },
  "weak": {
    "message": "弱"
  },
  "web3": {
    "message": "Web3"
  },
  "web3ShimUsageNotification": {
    "message": "現在のWebサイトが、削除済みのwindow.web3 APIの使用を検知しました。サイトが破損しているようであれば、$1をクリックして詳細を確認してください。",
    "description": "$1 is a clickable link."
  },
  "webhid": {
    "message": "WebHID",
    "description": "Refers to a interface for connecting external devices to the browser. Used for connecting ledger to the browser. Read more here https://developer.mozilla.org/en-US/docs/Web/API/WebHID_API"
  },
  "websites": {
    "message": "Webサイト",
    "description": "Used in the 'permission_rpc' message."
  },
  "welcomeBack": {
    "message": "お帰りなさい"
  },
  "welcomeDescription": {
    "message": "MetaMaskは何百万人ものユーザーに信頼されている安全なウォレットで、Web3の世界に誰でもアクセスすることができます。"
  },
  "welcomeGetStarted": {
    "message": "利用を開始する"
  },
  "welcomeTitle": {
    "message": "MetaMaskにようこそ"
  },
  "welcomeToMetaMask": {
    "message": "始めましょう"
  },
  "whatsThis": {
    "message": "これは何ですか？"
  },
  "willApproveAmountForBridging": {
    "message": "これによりブリッジ用に$1が承認されます。"
  },
  "willApproveAmountForBridgingHardware": {
    "message": "ハードウェアウォレットで2つのトランザクションを確定する必要があります。"
  },
  "willApproveAmountForSwapping": {
    "message": "これにより、スワップ用に$1が承認されます。"
  },
  "withdrawing": {
    "message": "引き出し中"
  },
  "wrongNetworkName": {
    "message": "弊社の記録によると、ネットワーク名がこのチェーンIDと正しく一致していない可能性があります。"
  },
  "yes": {
    "message": "はい"
  },
  "you": {
    "message": "ユーザー"
  },
  "youDeclinedTheTransaction": {
    "message": "トランザクションを拒否しました。"
  },
  "youNeedToAllowCameraAccess": {
    "message": "この機能を使用するには、カメラへのアクセスを許可する必要があります。"
  },
  "youReceived": {
    "message": "受取額:",
    "description": "Label indicating the amount and asset the user received."
  },
  "youSent": {
    "message": "送金額:",
    "description": "Label indicating the amount and asset the user sent."
  },
  "yourAccounts": {
    "message": "アカウント"
  },
  "yourActivity": {
    "message": "アクティビティ"
  },
  "yourBalance": {
    "message": "残高"
  },
  "yourNFTmayBeAtRisk": {
    "message": "NFTが危険にさらされている可能性があります"
  },
  "yourNetworks": {
    "message": "あなたのネットワーク"
  },
  "yourPrivateSeedPhrase": {
    "message": "シークレットリカバリーフレーズ"
  },
  "yourTransactionConfirmed": {
    "message": "トランザクションはすでに確定済みです"
  },
  "yourTransactionJustConfirmed": {
    "message": "ブロックチェーン上で確定しているため、トランザクションをキャンセルできませんでした。"
  },
  "yourWalletIsReady": {
    "message": "ウォレットの準備ができました！"
  },
  "yourWalletIsReadyFromReminder": {
    "message": "シークレットリカバリーフレーズは安全に保管してください。"
  },
  "yourWalletIsReadyRemind": {
    "message": "後ほどお知らせします"
  }
}<|MERGE_RESOLUTION|>--- conflicted
+++ resolved
@@ -2392,13 +2392,10 @@
   "floatAmountToken": {
     "message": "トークンの金額は整数で入力する必要があります"
   },
-<<<<<<< HEAD
-=======
   "followUsOnX": {
     "message": "$1でフォロー",
     "description": "$1 is the x icon"
   },
->>>>>>> 9ab104b0
   "forbiddenIpfsGateway": {
     "message": "IPFSゲートウェイの使用は禁止されています。CIDゲートウェイを指定してください"
   },
@@ -4735,11 +4732,7 @@
     "message": "今すぐバックアップ"
   },
   "recoveryPhraseReminderConfirm": {
-<<<<<<< HEAD
-    "message": "了解"
-=======
     "message": "後で通知する"
->>>>>>> 9ab104b0
   },
   "recoveryPhraseReminderSubText": {
     "message": "ウォレットをバックアップしなかった場合、アプリにログインできなくなったり、新しいデバイスに変えたりした際に、資金にアクセスできなくなります。"
@@ -5975,8 +5968,6 @@
   "standardAccountLabel": {
     "message": "スタンダードアカウント"
   },
-<<<<<<< HEAD
-=======
   "stateCorruptionAreYouSure": {
     "message": "続行してよろしいですか？"
   },
@@ -6016,7 +6007,6 @@
   "stateCorruptionTheseInstructionsLinkTitle": {
     "message": "シークレットリカバリーフレーズの復元方法"
   },
->>>>>>> 9ab104b0
   "stateLogError": {
     "message": "ステートログの取得中にエラーが発生しました。"
   },
