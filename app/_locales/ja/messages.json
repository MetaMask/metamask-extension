{
  "QRHardwareInvalidTransactionTitle": {
    "message": "エラー"
  },
  "QRHardwareMismatchedSignId": {
    "message": "トランザクションデータが一致していません。トランザクションの詳細を確認してください。"
  },
  "QRHardwarePubkeyAccountOutOfRange": {
    "message": "他にアカウントはありません。以下のリストにない別のアカウントにアクセスする場合は、ハードウェアウォレットを接続しなおして選択してください。"
  },
  "QRHardwareScanInstructions": {
    "message": "カメラをQRコードに向けてください。画面がぼやけていますが、読み取りには影響しません。"
  },
  "QRHardwareSignRequestCancel": {
    "message": "拒否"
  },
  "QRHardwareSignRequestDescription": {
    "message": "ウォレットで署名したら、「署名を取得」をクリックして署名を受け取ります"
  },
  "QRHardwareSignRequestGetSignature": {
    "message": "署名を取得"
  },
  "QRHardwareSignRequestSubtitle": {
    "message": "ウォレットでQRコードをスキャンします"
  },
  "QRHardwareSignRequestTitle": {
    "message": "署名をリクエスト"
  },
  "QRHardwareUnknownQRCodeTitle": {
    "message": "エラー"
  },
  "QRHardwareUnknownWalletQRCode": {
    "message": "QRコードが無効です。ハードウェアウォレットの同期QRコードをスキャンしてください。"
  },
  "QRHardwareWalletImporterTitle": {
    "message": "QRコードのスキャン"
  },
  "QRHardwareWalletSteps1Description": {
    "message": "公式QRコードをサポートする以下のパートナーのリストから選択できます。"
  },
  "QRHardwareWalletSteps1Title": {
    "message": "QRハードウェアウォレットを接続"
  },
  "SIWEAddressInvalid": {
    "message": "サインインリクエストのアドレスが、サインインに使用しているアカウントのアドレスと一致していません。"
  },
  "SIWEDomainInvalidText": {
    "message": "サインインしようとしているサイトは、リクエストのドメインと一致していません。慎重に進めてください。"
  },
  "SIWEDomainInvalidTitle": {
    "message": "不正なサイトリクエスト。"
  },
  "SIWEDomainWarningBody": {
    "message": "Webサイト ($1) が正しくないドメインへのサインインを要求しています。フィッシング攻撃の可能性があります。",
    "description": "$1 represents the website domain"
  },
  "SIWEDomainWarningLabel": {
    "message": "危険"
  },
  "SIWELabelChainID": {
    "message": "チェーンID:"
  },
  "SIWELabelExpirationTime": {
    "message": "有効期限:"
  },
  "SIWELabelIssuedAt": {
    "message": "発行日時:"
  },
  "SIWELabelMessage": {
    "message": "メッセージ:"
  },
  "SIWELabelNonce": {
    "message": "ナンス:"
  },
  "SIWELabelNotBefore": {
    "message": "この日時以降:"
  },
  "SIWELabelRequestID": {
    "message": "リクエストID:"
  },
  "SIWELabelResources": {
    "message": "リソース: $1",
    "description": "$1 represents the number of resources"
  },
  "SIWELabelURI": {
    "message": "URI:"
  },
  "SIWELabelVersion": {
    "message": "バージョン:"
  },
  "SIWESiteRequestSubtitle": {
    "message": "このサイトは次の方法でのサインインを要求しています:"
  },
  "SIWESiteRequestTitle": {
    "message": "サインインリクエスト"
  },
  "SIWEWarningSubtitle": {
    "message": "理解したことを確認するために、次の項目にチェックを入れてください:"
  },
  "SIWEWarningTitle": {
    "message": "よろしいですか？"
  },
  "about": {
    "message": "基本情報"
  },
  "accept": {
    "message": "同意する"
  },
  "acceptTermsOfUse": {
    "message": "$1を読んで同意しました",
    "description": "$1 is the `terms` message"
  },
  "accessAndSpendNoticeNFT": {
    "message": "$1はこのアセットにアクセスし、使用できます",
    "description": "$1 is the url of the site requesting ability to spend"
  },
  "accessYourWalletWithSRP": {
    "message": "シークレットリカバリーフレーズでウォレットにアクセス"
  },
  "accessYourWalletWithSRPDescription": {
    "message": "MetaMaskはユーザーのパスワードを復元できません。代わりにシークレットリカバリーフレーズを使用して所有者を確認し、ウォレットを復元して新しいパスワードを設定します。まずはじめに、ウォレットの作成時に提供されたシークレットリカバリーフレーズを入力してください。$1",
    "description": "$1 is the words 'Learn More' from key 'learnMore', separated here so that it can be added as a link"
  },
  "accessingYourCamera": {
    "message": "カメラにアクセス中..."
  },
  "account": {
    "message": "アカウント"
  },
  "accountActivity": {
    "message": "アカウントアクティビティ"
  },
  "accountActivityText": {
    "message": "通知を受けたいアカウントを選択してください:"
  },
  "accountDetails": {
    "message": "アカウントの詳細"
  },
  "accountIdenticon": {
    "message": "アカウントのアイデンティコン"
  },
  "accountIsntConnectedToastText": {
    "message": "$1は$2に接続されていません"
  },
  "accountName": {
    "message": "アカウント名"
  },
  "accountNameDuplicate": {
    "message": "このアカウント名は既に存在します",
    "description": "This is an error message shown when the user enters a new account name that matches an existing account name"
  },
  "accountNameReserved": {
    "message": "このアカウント名は予約されています",
    "description": "This is an error message shown when the user enters a new account name that is reserved for future use"
  },
  "accountOptions": {
    "message": "アカウントのオプション"
  },
  "accountSelectionRequired": {
    "message": "アカウントを選択する必要があります！"
  },
  "accountTypeNotSupported": {
    "message": "アカウントタイプがサポートされていません"
  },
  "accounts": {
    "message": "アカウント"
  },
  "accountsConnected": {
    "message": "アカウントが接続されました"
  },
  "active": {
    "message": "アクティブ"
  },
  "activity": {
    "message": "アクティビティ"
  },
  "activityLog": {
    "message": "アクティビティのログ"
  },
  "add": {
    "message": "追加"
  },
  "addANetwork": {
    "message": "ネットワークを追加"
  },
  "addANickname": {
    "message": "ニックネームを追加"
  },
  "addAccount": {
    "message": "アカウントを追加"
  },
  "addAccountToMetaMask": {
    "message": "MetaMaskにアカウントを追加する"
  },
  "addAcquiredTokens": {
    "message": "MetaMaskを使用して取得したトークンを追加します"
  },
  "addAlias": {
    "message": "別名を追加"
  },
  "addBlockExplorer": {
    "message": "ブロックエクスプローラーを追加"
  },
  "addContact": {
    "message": "連絡先を追加"
  },
  "addCustomNetwork": {
    "message": "カスタムネットワークを追加"
  },
  "addEthereumChainConfirmationDescription": {
    "message": "これにより、このネットワークはMetaMask内で使用できるようになります。"
  },
  "addEthereumChainConfirmationRisks": {
    "message": "MetaMaskはカスタムネットワークを検証しません。"
  },
  "addEthereumChainConfirmationRisksLearnMore": {
    "message": "$1の詳細。",
    "description": "$1 is a link with text that is provided by the 'addEthereumChainConfirmationRisksLearnMoreLink' key"
  },
  "addEthereumChainConfirmationRisksLearnMoreLink": {
    "message": "詐欺やネットワークセキュリティのリスク",
    "description": "Link text for the 'addEthereumChainConfirmationRisksLearnMore' translation key"
  },
  "addEthereumChainConfirmationTitle": {
    "message": "このサイトにネットワークの追加を許可しますか？"
  },
  "addEthereumChainWarningModalHeader": {
    "message": "このRPCプロバイダーは、確実に信頼できる場合のみ追加してください。$1",
    "description": "$1 is addEthereumChainWarningModalHeaderPartTwo passed separately so that it can be bolded"
  },
  "addEthereumChainWarningModalHeaderPartTwo": {
    "message": "悪質なプロバイダーは、ブロックチェーンのステートを偽り、ユーザーのネットワークアクティビティを記録する可能性があります。"
  },
  "addEthereumChainWarningModalListHeader": {
    "message": "プロバイダーは次の権限を有するため、信頼性が重要です:"
  },
  "addEthereumChainWarningModalListPointOne": {
    "message": "アカウントと IP アドレスの把握、およびそれらの関連付け"
  },
  "addEthereumChainWarningModalListPointThree": {
    "message": "アカウントの残高およびその他オンチェーンステートの表示"
  },
  "addEthereumChainWarningModalListPointTwo": {
    "message": "トランザクションのブロードキャスト"
  },
  "addEthereumChainWarningModalTitle": {
    "message": "イーサリアムメインネット用の新しいRPCプロバイダーを追加しようとしています"
  },
  "addFriendsAndAddresses": {
    "message": "信頼できる友達とアドレスを追加する"
  },
  "addHardwareWallet": {
    "message": "ハードウェアウォレットを追加"
  },
  "addIPFSGateway": {
    "message": "優先IPFSゲートウェイを追加"
  },
  "addImportAccount": {
    "message": "アカウントまたはハードウェアウォレットを追加"
  },
  "addMemo": {
    "message": "メモを追加"
  },
  "addNetwork": {
    "message": "ネットワークを追加"
  },
  "addNewAccount": {
    "message": "新しいイーサリアムアカウントを追加"
  },
  "addNewBitcoinAccount": {
    "message": "新しいビットコインアカウントの追加 (ベータ)"
  },
  "addNewBitcoinTestnetAccount": {
    "message": "新しいビットコインアカウントの追加 (テストネット)"
  },
  "addNewToken": {
    "message": "新しいトークンを追加"
  },
  "addNft": {
    "message": "NFTを追加"
  },
  "addNfts": {
    "message": "NFTを追加"
  },
  "addRpcUrl": {
    "message": "RPC URLを追加"
  },
  "addSnapAccountToggle": {
    "message": "「アカウントSnapの追加 (ベータ版)」を有効にする"
  },
  "addSnapAccountsDescription": {
    "message": "この機能をオンにすると、アカウントリストから直接新しいベータ版のアカウントSnapを追加できるようになります。アカウントSnapをインストールする際は、サードパーティサービスである点にご注意ください。"
  },
  "addSuggestedNFTs": {
    "message": "推奨されたNFTを追加"
  },
  "addSuggestedTokens": {
    "message": "推奨されたトークンを追加"
  },
  "addToken": {
    "message": "トークンを追加"
  },
  "addTokenByContractAddress": {
    "message": "トークンが見つからない場合、アドレスを貼り付けて手動でトークンを追加できます。トークンコントラクトアドレスは$1にあります",
    "description": "$1 is a blockchain explorer for a specific network, e.g. Etherscan for Ethereum"
  },
  "addUrl": {
    "message": "URLを追加"
  },
  "addingAccount": {
    "message": "アカウントの追加"
  },
  "addingCustomNetwork": {
    "message": "ネットワークを追加中"
  },
  "addingTokens": {
    "message": "トークンを追加しています"
  },
  "additionalNetworks": {
    "message": "他のネットワーク"
  },
  "address": {
    "message": "アドレス"
  },
  "addressCopied": {
    "message": "アドレスがコピーされました！"
  },
  "advanced": {
    "message": "高度な設定"
  },
  "advancedBaseGasFeeToolTip": {
    "message": "トランザクションがブロックに含まれた場合、最大基本料金と実際の基本料金の差が返金されます。合計金額は、最大基本料金 (Gwei単位) * ガスリミットで計算されます。"
  },
  "advancedConfiguration": {
    "message": "詳細設定"
  },
  "advancedDetailsDataDesc": {
    "message": "データ"
  },
  "advancedDetailsHexDesc": {
    "message": "16進法"
  },
  "advancedDetailsNonceDesc": {
    "message": "ナンス"
  },
  "advancedDetailsNonceTooltip": {
    "message": "これはアカウントのトランザクション番号です。最初のトランザクションのナンスは0で、順番に上がっていきます。"
  },
  "advancedGasFeeDefaultOptIn": {
    "message": "これらの値を$1ネットワークのデフォルトとして保存する",
    "description": "$1 is the current network name."
  },
  "advancedGasFeeModalTitle": {
    "message": "ガス代の高度な設定"
  },
  "advancedGasPriceTitle": {
    "message": "ガス価格"
  },
  "advancedPriorityFeeToolTip": {
    "message": "優先手数料 (別名「マイナーチップ」) はマイナーに直接支払われ、トランザクションを優先するインセンティブとなります。"
  },
  "agreeTermsOfUse": {
    "message": "MetaMaskの$1に同意します",
    "description": "$1 is the `terms` link"
  },
  "airgapVault": {
    "message": "AirGap Vault"
  },
  "alert": {
    "message": "アラート"
  },
  "alertActionBuy": {
    "message": "ETHを購入"
  },
  "alertActionUpdateGas": {
    "message": "ガスリミットを更新"
  },
  "alertActionUpdateGasFee": {
    "message": "手数料を更新"
  },
  "alertActionUpdateGasFeeLevel": {
    "message": "ガスオプションを更新"
  },
  "alertBannerMultipleAlertsDescription": {
    "message": "このリクエストを承認すると、詐欺が判明しているサードパーティに資産をすべて奪われる可能性があります。"
  },
  "alertBannerMultipleAlertsTitle": {
    "message": "複数アラート！"
  },
  "alertDisableTooltip": {
    "message": "これは「設定」>「アラート」で変更できます"
  },
  "alertMessageGasEstimateFailed": {
    "message": "正確な手数料を提供できず、この見積もりは高い可能性があります。カスタムガスリミットの入力をお勧めしますが、それでもトランザクションが失敗するリスクがあります。"
  },
  "alertMessageGasFeeLow": {
    "message": "低い手数料を選択すると、トランザクションに時間がかかり、待機時間が長くなります。より素早くトランザクションを行うには、市場に合った、または積極的な手数料のオプションを選択してください。"
  },
  "alertMessageGasTooLow": {
    "message": "このトランザクションを続行するには、ガスリミットを21000以上に上げる必要があります。"
  },
  "alertMessageInsufficientBalance": {
    "message": "アカウントにトランザクション手数料を支払うのに十分なETHがありません。"
  },
  "alertMessageNetworkBusy": {
    "message": "ガス価格が高く、見積もりはあまり正確ではありません。"
  },
  "alertMessageNoGasPrice": {
    "message": "手数料を手動で更新するまでこのトランザクションを進めることができません。"
  },
  "alertMessagePendingTransactions": {
    "message": "前のトランザクションが完了するまでこのトランザクションを実行できません。トランザクションをキャンセルするか加速させる方法をご覧ください。"
  },
  "alertMessageSignInDomainMismatch": {
    "message": "要求元のサイトはサインインしようとしているサイトではありません。ログイン情報を盗もうとしている可能性があります。"
  },
  "alertMessageSignInWrongAccount": {
    "message": "このサイトは正しくないアカウントでのサインインを求めています。"
  },
  "alertMessageSigningOrSubmitting": {
    "message": "このトランザクションは、前のトランザクションが完了しないと実行されません。"
  },
  "alertModalAcknowledge": {
    "message": "リスクを承知したうえで続行します"
  },
  "alertModalDetails": {
    "message": "アラートの詳細"
  },
  "alertModalReviewAllAlerts": {
    "message": "すべてのアラートを確認する"
  },
  "alertReasonGasEstimateFailed": {
    "message": "不正確な手数料"
  },
  "alertReasonGasFeeLow": {
    "message": "低速"
  },
  "alertReasonGasTooLow": {
    "message": "低ガスリミット"
  },
  "alertReasonInsufficientBalance": {
    "message": "資金不足"
  },
  "alertReasonNetworkBusy": {
    "message": "ネットワークが混雑中"
  },
  "alertReasonNoGasPrice": {
    "message": "手数料の見積もりが利用できません"
  },
  "alertReasonPendingTransactions": {
    "message": "保留中のトランザクション"
  },
  "alertReasonSignIn": {
    "message": "不審なサインイン要求"
  },
  "alertReasonWrongAccount": {
    "message": "正しくないアカウント"
  },
  "alertSettingsUnconnectedAccount": {
    "message": "選択した未接続のアカウントを使用してWebサイトをブラウズしています"
  },
  "alertSettingsUnconnectedAccountDescription": {
    "message": "このアラートは、選択中のアカウントが未接続のままweb3サイトを閲覧しているときにポップアップ表示されます。"
  },
  "alertSettingsWeb3ShimUsage": {
    "message": "Webサイトが削除済みのwindow.web3 APIを使用しようとした場合"
  },
  "alertSettingsWeb3ShimUsageDescription": {
    "message": "このアラートは、削除されたwindow.web3 APIを使用しようとし、その結果破損している可能性があるサイトをブラウズした際、ポップアップに表示されます。"
  },
  "alerts": {
    "message": "アラート"
  },
  "all": {
    "message": "すべて"
  },
  "allCustodianAccountsConnectedSubtitle": {
    "message": "すでにすべてのカストディアンアカウントを接続したか、MetaMask Institutionalに接続するアカウントがありません。"
  },
  "allCustodianAccountsConnectedTitle": {
    "message": "接続できるアカウントがありません"
  },
  "allOfYour": {
    "message": "すべての$1",
    "description": "$1 is the symbol or name of the token that the user is approving spending"
  },
  "allPermissions": {
    "message": "すべてのアクセス許可"
  },
  "allTimeHigh": {
    "message": "最高記録"
  },
  "allTimeLow": {
    "message": "最低記録"
  },
  "allYourNFTsOf": {
    "message": "$1のすべてのNFT",
    "description": "$1 is a link to contract on the block explorer when we're not able to retrieve a erc721 or erc1155 name"
  },
  "allow": {
    "message": "許可する"
  },
  "allowMmiToConnectToCustodian": {
    "message": "これにより、MMIが$1に接続してアカウントをインポートできるようになります。"
  },
  "allowNotifications": {
    "message": "通知を許可する"
  },
  "allowSpendToken": {
    "message": "$1へのアクセス許可を与えますか？",
    "description": "$1 is the symbol of the token that are requesting to spend"
  },
  "allowWithdrawAndSpend": {
    "message": "$1に以下の額までの引き出しと使用を許可します。",
    "description": "The url of the site that requested permission to 'withdraw and spend'"
  },
  "amount": {
    "message": "金額"
  },
  "amountReceived": {
    "message": "受取額"
  },
  "amountSent": {
    "message": "送金額"
  },
  "andForListItems": {
    "message": "$1、および$2",
    "description": "$1 is the first item, $2 is the last item in a list of items. Used in Snap Install Warning modal."
  },
  "andForTwoItems": {
    "message": "$1および$2",
    "description": "$1 is the first item, $2 is the second item. Used in Snap Install Warning modal."
  },
  "appDescription": {
    "message": "ブラウザにあるイーサリアムウォレット",
    "description": "The description of the application"
  },
  "appName": {
    "message": "MetaMask",
    "description": "The name of the application"
  },
  "appNameBeta": {
    "message": "MetaMaskベータ版",
    "description": "The name of the application (Beta)"
  },
  "appNameFlask": {
    "message": "MetaMask Flask",
    "description": "The name of the application (Flask)"
  },
  "appNameMmi": {
    "message": "MetaMask Institutional",
    "description": "The name of the application (MMI)"
  },
  "approve": {
    "message": "使用限度額の承認"
  },
  "approveAllTokensTitle": {
    "message": "すべての$1へのアクセスとその送金を許可しますか？",
    "description": "$1 is the symbol of the token for which the user is granting approval"
  },
  "approveAllTokensTitleWithoutSymbol": {
    "message": "$1のすべてのNFTへのアクセスとそれらの転送を許可しますか？",
    "description": "$1 a link to contract on the block explorer when we're not able to retrieve a erc721 or erc1155 name"
  },
  "approveButtonText": {
    "message": "承認"
  },
  "approveIncreaseAllowance": {
    "message": "$1の使用上限を上げる",
    "description": "The token symbol that is being approved"
  },
  "approveSpendingCap": {
    "message": "$1の使用上限を承認する",
    "description": "The token symbol that is being approved"
  },
  "approveTokenDescription": {
    "message": "これにより、アクセス許可を取り消すまで、第三者が今後通知なしに次のNFTにアクセスし、転送できるようになります。"
  },
  "approveTokenDescriptionWithoutSymbol": {
    "message": "これにより、アクセス許可を取り消すまで、第三者が今後通知なしに$1のすべてのNFTにアクセスし、それらを転送できるようになります。",
    "description": "$1 is a link to contract on the block explorer when we're not able to retrieve a erc721 or erc1155 name"
  },
  "approveTokenTitle": {
    "message": "$1へのアクセスと転送を許可しますか？",
    "description": "$1 is the symbol of the token for which the user is granting approval"
  },
  "approved": {
    "message": "承認済み"
  },
  "approvedAsset": {
    "message": "承認済みのアセット"
  },
  "approvedOn": {
    "message": "$1に承認",
    "description": "$1 is the approval date for a permission"
  },
  "approvedOnForAccounts": {
    "message": "$1に$2に対して承認済み",
    "description": "$1 is the approval date for a permission. $2 is the AvatarGroup component displaying account images."
  },
  "areYouSure": {
    "message": "よろしいですか？"
  },
  "asset": {
    "message": "アセット"
  },
  "assetOptions": {
    "message": "アセットのオプション"
  },
  "attemptSendingAssets": {
    "message": "別のネットワークからアセットを送ろうとすると、アセットが失われる可能性があります。ネットワーク間で安全に資金を移動するには、必ずブリッジを使用してください。"
  },
  "attemptSendingAssetsWithPortfolio": {
    "message": "別のネットワークからアセットを送ろうとすると、アセットが失われる可能性があります。ネットワーク間で安全に資金を移動するには、必ず$1などのブリッジを使用してください。"
  },
  "attemptToCancelSwapForFree": {
    "message": "無料でスワップのキャンセルを試行"
  },
  "attributes": {
    "message": "属性"
  },
  "attributions": {
    "message": "属性"
  },
  "auroraRpcDeprecationMessage": {
    "message": "Infura RPC URLでAuroraがサポートされなくなりました。"
  },
  "authorizedPermissions": {
    "message": "以下の権限を承認しました"
  },
  "autoDetectTokens": {
    "message": "トークンを自動検出"
  },
  "autoDetectTokensDescription": {
    "message": "サードパーティAPIを使用して、ウォレットに送られた新しいトークンを検出・表示します。アプリがこれらのサービスからデータを自動的に取得しないようにするには、オフにしてください。$1",
    "description": "$1 is a link to a support article"
  },
  "autoLockTimeLimit": {
    "message": "オートロックタイマー (分)"
  },
  "autoLockTimeLimitDescription": {
    "message": "MetaMaskがロックされるまでのアイドル時間を分単位で設定します。"
  },
  "average": {
    "message": "平均"
  },
  "awaitingApproval": {
    "message": "承認待ちです..."
  },
  "back": {
    "message": "戻る"
  },
  "backup": {
    "message": "バックアップ"
  },
  "backupApprovalInfo": {
    "message": "このシークレット コードは、デバイスをなくしたとき、パスワードを忘れたとき、MetaMaskの再インストールが必要なとき、または別のデバイスでウォレットにアクセスするときに必要です。"
  },
  "backupApprovalNotice": {
    "message": "シークレットリカバリーフレーズをバックアップして、ウォレットと資金の安全を確保してください。"
  },
  "backupKeyringSnapReminder": {
    "message": "削除する前に、このSnapが作成したすべてのアカウントに自分でアクセスできることを確認してください"
  },
  "backupNow": {
    "message": "今すぐバックアップ"
  },
  "backupUserData": {
    "message": "データをバックアップ"
  },
  "backupUserDataDescription": {
    "message": "設定とアカウントアドレスを含むユーザー設定を、JSONファイルにバックアップできます。"
  },
  "balance": {
    "message": "残高"
  },
  "balanceOutdated": {
    "message": "残高が期限切れの可能性があります"
  },
  "baseFee": {
    "message": "基本手数料"
  },
  "basic": {
    "message": "基本"
  },
  "basicConfigurationBannerCTA": {
    "message": "基本機能をオンにする"
  },
  "basicConfigurationBannerTitle": {
    "message": "基本機能はオフになっています"
  },
  "basicConfigurationDescription": {
    "message": "MetaMaskは、インターネットサービスを通じてトークンの詳細やガス設定などの基本的な機能を提供します。インターネットサービスを使用すると、この場合はMetaMaskに、ユーザーのIPアドレスが共有されます。これは他のどのWebサイトにアクセスした場合も同様で、MetaMaskはこのデータを一時的に使用し、ユーザーのデータを販売することは一切ありません。VPNを使用したり、これらのサービスをオフにしたりすることもできますが、MetaMaskでのエクスペリエンスに影響を与える可能性があります。詳細は$1をお読みください。",
    "description": "$1 is to be replaced by the message for privacyMsg, and will link to https://consensys.io/privacy-policy"
  },
  "basicConfigurationLabel": {
    "message": "基本機能"
  },
  "basicConfigurationModalCheckbox": {
    "message": "理解したうえで続行します"
  },
  "basicConfigurationModalDisclaimerOff": {
    "message": "これは、MetaMaskでの時間が完全に最適化されないことを意味します。基本機能 (トークンの詳細、最適なガス設定など) は利用できません。"
  },
  "basicConfigurationModalDisclaimerOn": {
    "message": "MetaMaskでの時間を最適化するには、この機能をオンにする必要があります。基本機能 (トークンの詳細、最適なガス設定など) は、Web3エクスペリエンスに重要です。"
  },
  "basicConfigurationModalHeadingOff": {
    "message": "基本機能をオフにする"
  },
  "basicConfigurationModalHeadingOn": {
    "message": "基本機能をオンにする"
  },
  "beCareful": {
    "message": "ご注意ください"
  },
  "beta": {
    "message": "ベータ版"
  },
  "betaHeaderText": {
    "message": "これはベータ版です。バグは報告してください $1",
    "description": "$1 represents the word 'here' in a hyperlink"
  },
  "betaMetamaskInstitutionalVersion": {
    "message": "MetaMask Institutionalベータ版"
  },
  "betaMetamaskVersion": {
    "message": "MetaMaskベータ版"
  },
  "betaTerms": {
    "message": "ベータ版利用規約"
  },
  "betaWalletCreationSuccessReminder1": {
    "message": "MetaMaskベータ版はシークレットリカバリーフレーズを復元できません。"
  },
  "betaWalletCreationSuccessReminder2": {
    "message": "MetaMaskベータ版がユーザーのシークレットリカバリーフレーズを求めることは絶対にありません。"
  },
  "billionAbbreviation": {
    "message": "B",
    "description": "Shortened form of 'billion'"
  },
  "bitcoinActivityNotSupported": {
    "message": "ビットコインアクティビティはサポートされていません"
  },
  "bitcoinSupportSectionTitle": {
    "message": "ビットコイン"
  },
  "bitcoinSupportToggleDescription": {
    "message": "この機能をオンにすると、既存のシークレットリカバリーフレーズで取得したビットコインアカウントをMetaMask拡張機能に追加できるようになります。これは試験運用中のベータ機能であるため、自己責任でご使用ください。新しいビットコインエクスペリエンスのフィードバックをご提供いただくには、こちらの$1に入力してください。",
    "description": "$1 is the link to a product feedback form"
  },
  "bitcoinSupportToggleTitle": {
    "message": "「新しいビットコインアカウントの追加 (ベータ)」を有効にする"
  },
  "bitcoinTestnetSupportToggleDescription": {
    "message": "この機能をオンにすると、テストネットワーク用にビットコインアカウントを追加できるようになります。"
  },
  "bitcoinTestnetSupportToggleTitle": {
    "message": "「新しいビットコインアカウントの追加 (テストネット)」を有効にする"
  },
  "blockExplorerAccountAction": {
    "message": "アカウント",
    "description": "This is used with viewOnEtherscan and viewInExplorer e.g View Account in Explorer"
  },
  "blockExplorerAssetAction": {
    "message": "アセット",
    "description": "This is used with viewOnEtherscan and viewInExplorer e.g View Asset in Explorer"
  },
  "blockExplorerSwapAction": {
    "message": "スワップ",
    "description": "This is used with viewOnEtherscan e.g View Swap on Etherscan"
  },
  "blockExplorerUrl": {
    "message": "ブロックエクスプローラーのURL"
  },
  "blockExplorerUrlDefinition": {
    "message": "このネットワークのブロックエクスプローラーとして使用されるURL。"
  },
  "blockExplorerView": {
    "message": "$1でアカウントを表示",
    "description": "$1 replaced by URL for custom block explorer"
  },
  "blockaid": {
    "message": "Blockaid"
  },
  "blockaidAlertInfo": {
    "message": "この要求を承諾することはお勧めしません。"
  },
  "blockaidDescriptionApproveFarming": {
    "message": "このリクエストを承認すると、詐欺が判明しているサードパーティに資産をすべて奪われる可能性があります。"
  },
  "blockaidDescriptionBlurFarming": {
    "message": "このリクエストを承認すると、Blurに登録されている資産を誰かに盗まれる可能性があります。"
  },
  "blockaidDescriptionErrored": {
    "message": "エラーが発生したため、セキュリティアラートをチェックできませんでした。関連するすべてのアドレスが信頼できる場合のみ続行してください。"
  },
  "blockaidDescriptionMaliciousDomain": {
    "message": "悪質なドメインとやり取りしています。このリクエストを承認すると、資産を失う可能性があります。"
  },
  "blockaidDescriptionMightLoseAssets": {
    "message": "このリクエストを承認すると、資産を失う可能性があります。"
  },
  "blockaidDescriptionSeaportFarming": {
    "message": "このリクエストを承認すると、OpenSeaに登録されている資産を誰かに盗まれる可能性があります。"
  },
  "blockaidDescriptionTransferFarming": {
    "message": "このリクエストを承認すると、詐欺が判明しているサードパーティに資産をすべて奪われます。"
  },
  "blockaidDescriptionWarning": {
    "message": "これは偽りの要求である可能性があります。関与しているすべてのアドレスを信頼できない限り、続行しないでください。"
  },
  "blockaidMessage": {
    "message": "プライバシーを保護 - サードパーティとデータが一切共有されません。Arbitrum、Avalanche、BNB Chain、イーサリアムメインネット、Linea、Optimism、Polygon、Base、Sepoliaで利用可能。"
  },
  "blockaidTitleDeceptive": {
    "message": "これは虚偽のリクエストです"
  },
  "blockaidTitleMayNotBeSafe": {
    "message": "ご注意ください"
  },
  "blockaidTitleSuspicious": {
    "message": "これは不審なリクエストです"
  },
  "blockies": {
    "message": "Blockie"
  },
  "boughtFor": {
    "message": "購入価格"
  },
  "bridge": {
    "message": "ブリッジ"
  },
  "bridgeDontSend": {
    "message": "ブリッジを使用してください"
  },
  "browserNotSupported": {
    "message": "ご使用のブラウザはサポートされていません..."
  },
  "buildContactList": {
    "message": "連絡先リストを作成する"
  },
  "builtAroundTheWorld": {
    "message": "MetaMaskは、世界中でデザイン・開発されています。"
  },
  "busy": {
    "message": "ビジー状態"
  },
  "buyAndSell": {
    "message": "購入・売却"
  },
  "buyAsset": {
    "message": "$1を購入",
    "description": "$1 is the ticker symbol of a an asset the user is being prompted to purchase"
  },
  "buyMoreAsset": {
    "message": "$1を追加購入",
    "description": "$1 is the ticker symbol of a an asset the user is being prompted to purchase"
  },
  "buyNow": {
    "message": "今すぐ購入"
  },
  "buyToken": {
    "message": "$1を購入",
    "description": "$1 is the token symbol"
  },
  "bytes": {
    "message": "バイト"
  },
  "canToggleInSettings": {
    "message": "この通知は「設定」>「アラート」で再度有効にできます。"
  },
  "cancel": {
    "message": "キャンセル"
  },
  "cancelPopoverTitle": {
    "message": "トランザクションをキャンセル"
  },
  "cancelSpeedUp": {
    "message": "トランザクションをキャンセルまたは高速化"
  },
  "cancelSpeedUpLabel": {
    "message": "このガス代は、元の額を$1ます。",
    "description": "$1 is text 'replace' in bold"
  },
  "cancelSpeedUpTransactionTooltip": {
    "message": "トランザクションを$1するには、ネットワークに認識されるようにガス代を10%以上増額する必要があります。",
    "description": "$1 is string 'cancel' or 'speed up'"
  },
  "cancelled": {
    "message": "キャンセル済み"
  },
  "chainId": {
    "message": "チェーンID"
  },
  "chainIdDefinition": {
    "message": "このネットワークのトランザクションの署名に使用されるチェーンID。"
  },
  "chainIdExistsErrorMsg": {
    "message": "このチェーンIDは現在$1ネットワークで使用されています。"
  },
  "chainListReturnedDifferentTickerSymbol": {
    "message": "このトークンシンボルは、入力されたネットワーク名またはチェーンIDと一致しません。人気のトークンの多くはシンボルが似ているため、詐欺師がそれを利用してより価値の高いトークンを送り返すように仕向ける可能性があります。続行する前にすべてを確認してください。"
  },
  "chooseYourNetwork": {
    "message": "ネットワークを選択してください"
  },
  "chooseYourNetworkDescription": {
    "message": "当社では、遠隔手続き呼び出し (RPC) プロバイダーにInfuraを使用して、イーサリアムデータにできるだけ信頼性の高いプライベートな形でアクセスできるようにしています。独自のRPCをお選びいただくこともできますが、どのRPCもトランザクションを実行するために、ユーザーのIPアドレスとイーサリアムウォレットを取得する点にご注意ください。Infuraによるデータの取扱いに関する詳細は、$1をご覧ください。",
    "description": "$1 is a link to the privacy policy"
  },
  "chromeRequiredForHardwareWallets": {
    "message": "ハードウェアウォレットに接続するには、MetaMaskをGoogle Chromeで使用する必要があります。"
  },
  "circulatingSupply": {
    "message": "循環供給量"
  },
  "clear": {
    "message": "消去"
  },
  "clearActivity": {
    "message": "アクティビティとナンスデータを消去"
  },
  "clearActivityButton": {
    "message": "アクティビティタブのデータを消去"
  },
  "clearActivityDescription": {
    "message": "これによりアカウントのナンスがリセットされ、ウォレットのアクティビティタブからデータが消去されます。現在のアカウントとネットワークだけが影響を受けます。残高と受信トランザクションへの変更はありません。"
  },
  "click": {
    "message": "クリックして"
  },
  "clickToConnectLedgerViaWebHID": {
    "message": "ここをクリックして、WebHIDでLedgerを接続します",
    "description": "Text that can be clicked to open a browser popup for connecting the ledger device via webhid"
  },
  "clickToManuallyAdd": {
    "message": "トークンはいつでも手動で追加できます。"
  },
  "close": {
    "message": "閉じる"
  },
  "closeExtension": {
    "message": "拡張機能を閉じる"
  },
  "closeWindowAnytime": {
    "message": "このウィンドウはいつでも閉じることができます。"
  },
  "coingecko": {
    "message": "CoinGecko"
  },
  "collectionName": {
    "message": "コレクション名"
  },
  "comboNoOptions": {
    "message": "オプションが見つかりません",
    "description": "Default text shown in the combo field dropdown if no options."
  },
  "configureSnapPopupDescription": {
    "message": "MetaMaskから移動してこのsnapを構成します。"
  },
  "configureSnapPopupInstallDescription": {
    "message": "MetaMaskから移動してこのsnapをインストールします。"
  },
  "configureSnapPopupInstallTitle": {
    "message": "snapをインストール"
  },
  "configureSnapPopupLink": {
    "message": "続けるにはこのリンクをクリックしてください:"
  },
  "configureSnapPopupTitle": {
    "message": "snapを構成"
  },
  "confirm": {
    "message": "確認"
  },
  "confirmAlertModalAcknowledgeMultiple": {
    "message": "アラートを確認したうえで続行します"
  },
  "confirmAlertModalAcknowledgeSingle": {
    "message": "アラートを確認したうえで続行します"
  },
  "confirmAlertModalDetails": {
    "message": "サインインすると、詐欺が判明しているサードパーティにすべての資産を奪われる可能性があります。続ける前にアラートを確認してください。"
  },
  "confirmAlertModalTitle": {
    "message": "資産が危険にさらされている可能性があります"
  },
  "confirmConnectCustodianRedirect": {
    "message": "「続行」をクリックすると、$1にリダイレクトされます。"
  },
  "confirmConnectCustodianText": {
    "message": "アカウントを接続するには、$1アカウントにログインして「MMIに接続」ボタンをクリックしてください。"
  },
  "confirmConnectionTitle": {
    "message": "$1への接続の確定"
  },
  "confirmFieldPaymaster": {
    "message": "手数料の支払元"
  },
  "confirmFieldTooltipPaymaster": {
    "message": "このトランザクションの手数料は、ペイマスターのスマートコントラクトにより支払われます。"
  },
  "confirmPassword": {
    "message": "パスワードの確認"
  },
  "confirmRecoveryPhrase": {
    "message": "シークレットリカバリーフレーズの確認"
  },
  "confirmTitleDescPermitSignature": {
    "message": "このサイトがトークンの使用許可を求めています。"
  },
  "confirmTitleDescSIWESignature": {
    "message": "サイトがこのアカウントを所有することを証明するためにサインインを求めています。"
  },
  "confirmTitleDescSignature": {
    "message": "このメッセージの内容を承認し、要求元のサイトを信頼する場合にのみ確定してください。"
  },
  "confirmTitlePermitSignature": {
    "message": "使用上限リクエスト"
  },
  "confirmTitleSIWESignature": {
    "message": "サインインリクエスト"
  },
  "confirmTitleSignature": {
    "message": "署名要求"
  },
  "confirmTitleTransaction": {
    "message": "トランザクションの要求"
  },
  "confirmed": {
    "message": "確認されました"
  },
  "confusableUnicode": {
    "message": "「$1」は「$2」と類似しています。"
  },
  "confusableZeroWidthUnicode": {
    "message": "ゼロ幅文字が見つかりました。"
  },
  "confusingEnsDomain": {
    "message": "ENS名に混乱しやすい文字が発見されました。詐欺を防ぐためにENS名を確認して下さい。"
  },
  "connect": {
    "message": "接続"
  },
  "connectAccount": {
    "message": "アカウントの接続"
  },
  "connectAccountOrCreate": {
    "message": "アカウントを接続するか、または新規に作成します"
  },
  "connectAccounts": {
    "message": "アカウントを接続"
  },
  "connectCustodialAccountMenu": {
    "message": "カストディアルアカウントを接続"
  },
  "connectCustodialAccountMsg": {
    "message": "トークンを追加または更新するには、接続するカストディアンを選択してください。"
  },
  "connectCustodialAccountTitle": {
    "message": "カストディアルアカウント"
  },
  "connectCustodianAccounts": {
    "message": "$1アカウントの接続"
  },
  "connectManually": {
    "message": "現在のサイトに手動で接続"
  },
  "connectMoreAccounts": {
    "message": "他のアカウントを接続"
  },
  "connectSnap": {
    "message": "$1を接続",
    "description": "$1 is the snap for which a connection is being requested."
  },
  "connectWithMetaMask": {
    "message": "MetaMaskを使用して接続"
  },
  "connectedAccounts": {
    "message": "接続されたアカウント"
  },
  "connectedAccountsDescriptionPlural": {
    "message": "このサイトに接続されているアカウントを$1個持っています。",
    "description": "$1 is the number of accounts"
  },
  "connectedAccountsDescriptionSingular": {
    "message": "このサイトに接続されているアカウントを1個持っています。"
  },
  "connectedAccountsEmptyDescription": {
    "message": "MetaMaskはこのサイトに接続されていません。web3サイトに接続するには、そのサイトの接続ボタンをクリックしてください。"
  },
  "connectedAccountsListTooltip": {
    "message": "$1はアカウントの残高、アドレス、アクティビティを確認し、接続されたアカウントで承認するトランザクションを提案できます。",
    "description": "$1 is the origin name"
  },
  "connectedAccountsToast": {
    "message": "接続されたアカウントが更新されました"
  },
  "connectedSites": {
    "message": "接続済みのサイト"
  },
  "connectedSitesDescription": {
    "message": "$1はこれらのサイトに接続されています。これらのサイトは、アカウントアドレスを把握できます。",
    "description": "$1 is the account name"
  },
  "connectedSitesEmptyDescription": {
    "message": "$1はどのサイトとも接続されていません。",
    "description": "$1 is the account name"
  },
  "connectedSnapAndNoAccountDescription": {
    "message": "MetaMaskはこのサイトに接続されていますが、まだアカウントは接続されていません"
  },
  "connectedWith": {
    "message": "接続先"
  },
  "connecting": {
    "message": "接続中..."
  },
  "connectingTo": {
    "message": "$1に接続中"
  },
  "connectingToDeprecatedNetwork": {
    "message": "「$1」は段階的に廃止されており、機能しない可能性があります。別のネットワークをお試しください。"
  },
  "connectingToGoerli": {
    "message": "Goerliテストネットワークに接続中"
  },
  "connectingToLineaGoerli": {
    "message": "Linea Goerliテストネットワークに接続中"
  },
  "connectingToLineaMainnet": {
    "message": "Lineaメインネットに接続中"
  },
  "connectingToLineaSepolia": {
    "message": "Linea Sepoliaテストネットワークに接続中"
  },
  "connectingToMainnet": {
    "message": "イーサリアムメインネットに接続中"
  },
  "connectingToSepolia": {
    "message": "Sepoliaテストネットワークに接続中"
  },
  "connectionFailed": {
    "message": "接続できませんでした"
  },
  "connectionFailedDescription": {
    "message": "$1を取得できませんでした。ネットワークを確認してもう一度お試しください。",
    "description": "$1 is the name of the snap being fetched."
  },
  "connectionRequest": {
    "message": "接続リクエスト"
  },
  "contactUs": {
    "message": "お問い合わせ"
  },
  "contacts": {
    "message": "連絡先"
  },
  "contentFromSnap": {
    "message": "$1のコンテンツ",
    "description": "$1 represents the name of the snap"
  },
  "continue": {
    "message": "続行"
  },
  "continueMmiOnboarding": {
    "message": "MetaMask Institutionalのオンボーディングを続ける"
  },
  "continueToWallet": {
    "message": "ウォレットに進む"
  },
  "contract": {
    "message": "コントラクト"
  },
  "contractAddress": {
    "message": "コントラクトアドレス"
  },
  "contractAddressError": {
    "message": "トークンのコントラクトアドレスにトークンを送信します。これにより、これらのトークンが失われる可能性があります。"
  },
  "contractDeployment": {
    "message": "コントラクトの展開"
  },
  "contractDescription": {
    "message": "詐欺から身を守るため、サードパーティの詳細を確認してください。"
  },
  "contractInteraction": {
    "message": "コントラクトインタラクション"
  },
  "contractNFT": {
    "message": "NFTコントラクト"
  },
  "contractRequestingAccess": {
    "message": "サードパーティがアクセスを要求しています"
  },
  "contractRequestingSignature": {
    "message": "サードパーティが署名をリクエストしています"
  },
  "contractRequestingSpendingCap": {
    "message": "サードパーティが使用上限を要求しています"
  },
  "contractTitle": {
    "message": "サードパーティの詳細"
  },
  "contractToken": {
    "message": "トークンコントラクト"
  },
  "convertTokenToNFTDescription": {
    "message": "このアセットはNFTであることが検出されました。MetaMaskでは現在、NFTが完全にネイティブでサポートされています。トークンリストから削除して、NFTとして追加しますか？"
  },
  "convertTokenToNFTExistDescription": {
    "message": "このアセットはNFTとして追加されていることが検出されました。トークンリストから削除しますか？"
  },
  "coolWallet": {
    "message": "CoolWallet"
  },
  "copiedExclamation": {
    "message": "コピーしました。"
  },
  "copyAddress": {
    "message": "アドレスをクリップボードにコピー"
  },
  "copyPrivateKey": {
    "message": "秘密鍵をコピー"
  },
  "copyRawTransactionData": {
    "message": "未処理のトランザクションデータをコピー"
  },
  "copyToClipboard": {
    "message": "クリップボードにコピー"
  },
  "copyTransactionId": {
    "message": "トランザクションIDをコピー"
  },
  "create": {
    "message": "作成"
  },
  "createNewWallet": {
    "message": "新規ウォレットを作成"
  },
  "createPassword": {
    "message": "パスワードを作成"
  },
  "createSnapAccountDescription": {
    "message": "$1がMetaMaskへの新しいアカウントの追加を要求しています。"
  },
  "createSnapAccountTitle": {
    "message": "アカウントの作成"
  },
  "creatorAddress": {
    "message": "クリエイターのアドレス"
  },
  "crossChainSwapsLink": {
    "message": "MetaMask Portfolioでネットワーク間でスワップ"
  },
  "cryptoCompare": {
    "message": "CryptoCompare"
  },
  "currencyConversion": {
    "message": "通貨換算"
  },
  "currencyRateCheckToggle": {
    "message": "残高とトークン価格チェッカーを表示"
  },
  "currencyRateCheckToggleDescription": {
    "message": "MetaMaskは、$1と$2のAPIを使用して残高とトークンの価格を表示します。$3",
    "description": "$1 represents Coingecko, $2 represents CryptoCompare and $3 represents Privacy Policy"
  },
  "currencySymbol": {
    "message": "通貨記号"
  },
  "currencySymbolDefinition": {
    "message": "このネットワークの通貨に対して表示されるティッカーシンボル。"
  },
  "currentAccountNotConnected": {
    "message": "現在のアカウントは接続されていません"
  },
  "currentExtension": {
    "message": "現在の拡張機能ページ"
  },
  "currentLanguage": {
    "message": "現在の言語"
  },
  "currentRpcUrlDeprecated": {
    "message": "このネットワークの現在のRPC URLは非推奨となりました。"
  },
  "currentTitle": {
    "message": "現在:"
  },
  "currentlyUnavailable": {
    "message": "このネットワークでは利用できません"
  },
  "curveHighGasEstimate": {
    "message": "積極的なガス代見積もりグラフ"
  },
  "curveLowGasEstimate": {
    "message": "低いガス代見積もりグラフ"
  },
  "curveMediumGasEstimate": {
    "message": "市場のガス代見積もりグラフ"
  },
  "custodian": {
    "message": "カストディアン"
  },
  "custodianAccountAddedDesc": {
    "message": "MetaMask Institutionalでアカウントが使えるようになりました。"
  },
  "custodianAccountAddedTitle": {
    "message": "選択された$1個のアカウントが追加されました。"
  },
  "custodianQRCodeScan": {
    "message": "$1モバイルアプリでQRコードをスキャンします"
  },
  "custodianQRCodeScanDescription": {
    "message": "または、$1アカウントにログインして「MMIに接続」ボタンをクリックしてください"
  },
  "custodianReplaceRefreshTokenChangedFailed": {
    "message": "$1に移動して、ユーザーインターフェースの「MMIに接続」ボタンをクリックし、アカウントをMMIに再接続します。"
  },
  "custodianReplaceRefreshTokenChangedSubtitle": {
    "message": "カストディアンアカウントをMetaMask Institutionalで使えるようになりました。"
  },
  "custodianReplaceRefreshTokenChangedTitle": {
    "message": "カストディアントークンが更新されました"
  },
  "custodianReplaceRefreshTokenSubtitle": {
    "message": "これにより、次のアドレスのカストディアントークンが置き換えられます:"
  },
  "custodianReplaceRefreshTokenTitle": {
    "message": "カストディアントークンを置き換える"
  },
  "custodyDeeplinkDescription": {
    "message": "$1アプリでトランザクションを承認してください。必要なカストディ承認がすべて行われると、トランザクションが完了します。ステータスは$1アプリで確認できます。"
  },
  "custodyRefreshTokenModalDescription": {
    "message": "$1に移動して、ユーザーインターフェースの「MMIに接続」ボタンをクリックし、アカウントをMMIに再接続します。"
  },
  "custodyRefreshTokenModalDescription1": {
    "message": "カストディアンがMetaMask Institutional拡張機能を認証するトークンを発行し、アカウントを接続できるようになります。"
  },
  "custodyRefreshTokenModalDescription2": {
    "message": "このトークンはセキュリティ上の理由により、一定期間後に失効します。その場合、MMIへの再接続が必要になります。"
  },
  "custodyRefreshTokenModalSubtitle": {
    "message": "このメッセージが表示される理由"
  },
  "custodyRefreshTokenModalTitle": {
    "message": "カストディアンセッションが期限切れになりました"
  },
  "custodySessionExpired": {
    "message": "カストディアンセッションが期限切れになりました。"
  },
  "custodyWrongChain": {
    "message": "このアカウントは$1で使用できるように設定されていません"
  },
  "custom": {
    "message": "高度な設定"
  },
  "customGasSettingToolTipMessage": {
    "message": "ガス価格をカスタマイズするには$1を使用します。慣れていない場合はわかりにくい可能性があります。自己責任で操作してください。",
    "description": "$1 is key 'advanced' (text: 'Advanced') separated here so that it can be passed in with bold font-weight"
  },
  "customSpendLimit": {
    "message": "カスタム使用限度額"
  },
  "customSpendingCap": {
    "message": "カスタム使用上限"
  },
  "customToken": {
    "message": "カスタムトークン"
  },
  "customTokenWarningInNonTokenDetectionNetwork": {
    "message": "このネットワークではまだトークンの検出を利用できません。トークンを手動でインポートし、信頼できることを確認してください。$1の詳細をご覧ください"
  },
  "customTokenWarningInTokenDetectionNetwork": {
    "message": "手動でトークンをインポートする前に、信頼できることを確認してください。$1の詳細をご覧ください。"
  },
  "customTokenWarningInTokenDetectionNetworkWithTDOFF": {
    "message": "インポートする前にトークンが信頼できることを確認してください。$1を避ける方法の詳細をご覧ください。また、$2トークンの検出を有効にすることもできます。"
  },
  "customerSupport": {
    "message": "カスタマーサポート"
  },
  "customizeYourNotifications": {
    "message": "通知のカスタマイズ"
  },
  "customizeYourNotificationsText": {
    "message": "受け取る通知の種類をオンにします"
  },
  "dappRequestedSpendingCap": {
    "message": "サイトが使用上限を要求しました"
  },
  "dappSuggested": {
    "message": "サイト提案"
  },
  "dappSuggestedGasSettingToolTipMessage": {
    "message": "$1はこの価格を提案しています。",
    "description": "$1 is url for the dapp that has suggested gas settings"
  },
  "dappSuggestedHigh": {
    "message": "提案されたサイト"
  },
  "dappSuggestedHighShortLabel": {
    "message": "サイト (高)"
  },
  "dappSuggestedShortLabel": {
    "message": "サイト"
  },
  "dappSuggestedTooltip": {
    "message": "$1はこの価格を推奨しています。",
    "description": "$1 represents the Dapp's origin"
  },
  "darkTheme": {
    "message": "ダーク"
  },
  "data": {
    "message": "データ"
  },
  "dataCollectionForMarketing": {
    "message": "マーケティング目的のデータ収集"
  },
  "dataCollectionForMarketingDescription": {
    "message": "当社はMetaMetricsを使用して、ユーザーによる当社のマーケティングコミュニケーションとのインタラクションを把握します。また、関連ニュースをお伝えする場合もあります (製品の機能、その他資料など)。"
  },
  "dataCollectionWarningPopoverButton": {
    "message": "OK"
  },
  "dataCollectionWarningPopoverDescription": {
    "message": "マーケティング目的のデータ収集をオフにしました。これはこのデバイスにのみ適用されます。MetaMaskを他のデバイスで使用する場合は、そのデバイスでもオプトアウトしてください。"
  },
  "dataHex": {
    "message": "16進法"
  },
  "dataUnavailable": {
    "message": "データが利用できません"
  },
  "dateCreated": {
    "message": "作成日"
  },
  "dcent": {
    "message": "D'Cent"
  },
  "decimal": {
    "message": "トークンの小数桁数"
  },
  "decimalsMustZerotoTen": {
    "message": "小数桁数は0以上、36以下の範囲で使用する必要があります。"
  },
  "decrypt": {
    "message": "解読"
  },
  "decryptCopy": {
    "message": "暗号化されたメッセージをコピー"
  },
  "decryptInlineError": {
    "message": "このメッセージは次のエラーにより解読できません。$1",
    "description": "$1 is error message"
  },
  "decryptMessageNotice": {
    "message": "$1は、このメッセージを読んでアクションを完了させることを望んでいます",
    "description": "$1 is the web3 site name"
  },
  "decryptMetamask": {
    "message": "メッセージを解読"
  },
  "decryptRequest": {
    "message": "リクエストを解読"
  },
  "defaultRpcUrl": {
    "message": "デフォルトのRPC URL"
  },
  "delete": {
    "message": "削除"
  },
  "deleteContact": {
    "message": "連絡先を削除"
  },
  "deleteNetworkIntro": {
    "message": "このネットワークを削除した場合、このネットワーク内の資産を見るには、再度ネットワークの追加が必要になります。"
  },
  "deleteNetworkTitle": {
    "message": "$1ネットワークを削除しますか？",
    "description": "$1 represents the name of the network"
  },
  "deposit": {
    "message": "入金"
  },
  "deprecatedGoerliNtwrkMsg": {
    "message": "イーサリアムシステムのアップデートに伴い、Goerliテストネットワークはまもなく段階的に廃止される予定です。"
  },
  "deprecatedNetwork": {
    "message": "このネットワークはサポートされなくなりました"
  },
  "deprecatedNetworkButtonMsg": {
    "message": "了解"
  },
  "deprecatedNetworkDescription": {
    "message": "接続しているネットワークは現在MetaMaskによりサポートされていません。$1"
  },
  "description": {
    "message": "説明"
  },
  "descriptionFromSnap": {
    "message": "$1からの説明",
    "description": "$1 represents the name of the snap"
  },
  "details": {
    "message": "詳細"
  },
  "developerOptions": {
    "message": "開発者用オプション"
  },
  "disabledGasOptionToolTipMessage": {
    "message": "元のガス代の10%以上という増額の条件を満たしていないため、「$1」は無効になっています。",
    "description": "$1 is gas estimate type which can be market or aggressive"
  },
  "disconnect": {
    "message": "接続解除"
  },
  "disconnectAllAccounts": {
    "message": "すべてのアカウントを接続解除"
  },
  "disconnectAllAccountsConfirmationDescription": {
    "message": "本当に接続解除しますか？サイトの機能を失う可能性があります。"
  },
  "disconnectAllAccountsText": {
    "message": "アカウント"
  },
  "disconnectAllSnapsText": {
    "message": "Snap"
  },
  "disconnectAllText": {
    "message": "$1と$2の接続を解除した場合、再び使用するには再度接続する必要があります。",
    "description": "$1 will map to `disconnectAllAccountsText` or `disconnectAllSnapsText`, $2 represents the website hostname"
  },
  "disconnectAllTitle": {
    "message": "すべての$1の接続を解除",
    "description": "$1 will map to `disconnectAllAccountsText` or `disconnectAllSnapsText`"
  },
  "disconnectPrompt": {
    "message": "$1を接続解除"
  },
  "disconnectThisAccount": {
    "message": "このアカウントを接続解除"
  },
  "disconnectedAllAccountsToast": {
    "message": "すべてのアカウントの$1への接続が解除されました",
    "description": "$1 is name of the dapp`"
  },
  "disconnectedSingleAccountToast": {
    "message": "$1の$2への接続が解除されました",
    "description": "$1 is name of the name and $2 represents the dapp name`"
  },
  "discoverSnaps": {
    "message": "Snapのご紹介",
    "description": "Text that links to the Snaps website. Displayed in a banner on Snaps list page in settings."
  },
  "dismiss": {
    "message": "閉じる"
  },
  "dismissReminderDescriptionField": {
    "message": "これをオンにすると、シークレットリカバリーフレーズのバックアップのリマインダーメッセージが解除されます。資金の損失を防ぐために、シークレットリカバリーフレーズのバックアップを取ることを強くお勧めします。"
  },
  "dismissReminderField": {
    "message": "シークレットリカバリーフレーズのバックアップリマインダーを解除"
  },
  "displayNftMedia": {
    "message": "NFTメディアの表示"
  },
  "displayNftMediaDescription": {
    "message": "NFTのメディアとデータを表示した場合、IPアドレスがOpenSeaをはじめとするサードパーティに公開されます。その結果、攻撃者がユーザーのIPアドレスとイーサリアムアドレスを関連付けられるようになる可能性があります。NFTの自動検出はこの設定に依存しており、この設定を無効にすると利用できなくなります。"
  },
  "doNotShare": {
    "message": "これは誰にも教えないでください"
  },
  "domain": {
    "message": "ドメイン"
  },
  "domainNotSupportedOnNetwork": {
    "message": "ネットワークがドメイン検索をサポートしていません"
  },
  "done": {
    "message": "完了"
  },
  "dontShowThisAgain": {
    "message": "今後表示しない"
  },
  "downArrow": {
    "message": "下矢印"
  },
  "downloadGoogleChrome": {
    "message": "Google Chromeをダウンロード"
  },
  "downloadNow": {
    "message": "今すぐダウンロード"
  },
  "downloadStateLogs": {
    "message": "ステートログをダウンロード"
  },
  "dragAndDropBanner": {
    "message": "ネットワークをドラッグして並び替えることができます。"
  },
  "dropped": {
    "message": "削除されました"
  },
  "edit": {
    "message": "編集"
  },
  "editANickname": {
    "message": "ニックネームを編集"
  },
  "editAddressNickname": {
    "message": "アドレスのニックネームを編集"
  },
  "editCancellationGasFeeModalTitle": {
    "message": "キャンセルのガス代を編集"
  },
  "editContact": {
    "message": "連絡先を編集"
  },
  "editGasFeeModalTitle": {
    "message": "ガス代を編集"
  },
  "editGasLimitOutOfBounds": {
    "message": "ガスリミットは$1以上にする必要があります"
  },
  "editGasLimitOutOfBoundsV2": {
    "message": "ガスリミットは$1より大きく、$2未満でなければなりません",
    "description": "$1 is the minimum limit for gas and $2 is the maximum limit"
  },
  "editGasLimitTooltip": {
    "message": "ガスリミットは、使用しても構わないガスの最大単位数です。ガスの単位数は、「最大優先手数料」および「最大手数料」の乗数になります。"
  },
  "editGasMaxBaseFeeGWEIImbalance": {
    "message": "最大基本料金を優先手数料よりも低くすることはできません"
  },
  "editGasMaxBaseFeeHigh": {
    "message": "最大基本料金が必要以上です"
  },
  "editGasMaxBaseFeeLow": {
    "message": "現在のネットワーク状況に対して最大基本料金が低いです"
  },
  "editGasMaxFeeHigh": {
    "message": "最大手数料が必要以上です"
  },
  "editGasMaxFeeLow": {
    "message": "ネットワークの状況に対して最大手数料が低すぎます"
  },
  "editGasMaxFeePriorityImbalance": {
    "message": "最大手数料を優先手数料よりも低くすることはできません"
  },
  "editGasMaxPriorityFeeBelowMinimum": {
    "message": "最大優先手数料は0gweiより高くなければなりません"
  },
  "editGasMaxPriorityFeeBelowMinimumV2": {
    "message": "優先手数料は0より高くなければなりません。"
  },
  "editGasMaxPriorityFeeHigh": {
    "message": "最大優先手数料が必要以上です。必要以上の額が支払われる可能性があります。"
  },
  "editGasMaxPriorityFeeHighV2": {
    "message": "優先手数料が必要以上です。必要以上の額が支払われる可能性があります。"
  },
  "editGasMaxPriorityFeeLow": {
    "message": "現在のネットワーク状況に対して最大優先手数料が低いです"
  },
  "editGasMaxPriorityFeeLowV2": {
    "message": "現在のネットワーク状況に対して優先手数料が低いです"
  },
  "editGasPriceTooLow": {
    "message": "ガス価格は0より高くなければなりません"
  },
  "editGasPriceTooltip": {
    "message": "このネットワークは、トランザクションの送信時に「ガス価格」フィールドが必要です。ガス価格は、ガス1単位あたりに支払う金額です。"
  },
  "editGasSubTextAmountLabel": {
    "message": "最大額:",
    "description": "This is meant to be used as the $1 substitution editGasSubTextAmount"
  },
  "editGasSubTextFeeLabel": {
    "message": "最大手数料:"
  },
  "editGasTitle": {
    "message": "優先度を編集"
  },
  "editGasTooLow": {
    "message": "不明な処理時間"
  },
  "editNetworkLink": {
    "message": "元のネットワークを編集"
  },
  "editNonceField": {
    "message": "ナンスを編集"
  },
  "editNonceMessage": {
    "message": "これは高度な機能であり、慎重に使用してください。"
  },
  "editPermission": {
    "message": "アクセス許可の編集"
  },
  "editSpeedUpEditGasFeeModalTitle": {
    "message": "高速化用のガス代を編集"
  },
  "enable": {
    "message": "有効にする"
  },
  "enableAutoDetect": {
    "message": " 自動検出を有効にする"
  },
  "enableFromSettings": {
    "message": " 設定で有効にします。"
  },
  "enableSnap": {
    "message": "有効にする"
  },
  "enableToken": {
    "message": "$1を有効にする",
    "description": "$1 is a token symbol, e.g. ETH"
  },
  "enabled": {
    "message": "有効"
  },
  "enabledNetworks": {
    "message": "ネットワークが有効になりました"
  },
  "encryptionPublicKeyNotice": {
    "message": "$1は公開暗号鍵を必要とします。同意することによって、このサイトは暗号化されたメッセージを作成できます。",
    "description": "$1 is the web3 site name"
  },
  "encryptionPublicKeyRequest": {
    "message": "公開暗号鍵をリクエスト"
  },
  "endpointReturnedDifferentChainId": {
    "message": "入力したRPC URLが別のチェーンID ($1) を返しました。追加しようとしているネットワークのRPC URLと一致するように、チェーンIDを更新してください。",
    "description": "$1 is the return value of eth_chainId from an RPC endpoint"
  },
  "enhancedTokenDetectionAlertMessage": {
    "message": "改善されたトークン検出は現在$1で利用可能です。$2"
  },
  "ensDomainsSettingDescriptionIntroduction": {
    "message": "MetaMaskは、ENSドメインをブラウザのアドレスバーに直接表示します。使い方は次の通りです:"
  },
  "ensDomainsSettingDescriptionOutroduction": {
    "message": "この機能を使用すると、IPアドレスがIPFSのサードパーティサービスに公開されます。"
  },
  "ensDomainsSettingDescriptionPart1": {
    "message": "MetaMaskはイーサリアムのENSコントラクトを確認し、ENS名に接続されたコードを取得します。"
  },
  "ensDomainsSettingDescriptionPart2": {
    "message": "コードがIPFSにリンクしている場合、関連付けられたコンテンツ (通常Webサイト) を見ることができます。"
  },
  "ensDomainsSettingTitle": {
    "message": "アドレスバーにENSドメインを表示する"
  },
  "ensIllegalCharacter": {
    "message": "ENSにサポートされていない文字が使用されています。"
  },
  "ensRegistrationError": {
    "message": "ENS名の登録エラー"
  },
  "ensUnknownError": {
    "message": "ENSの検索に失敗しました。"
  },
  "enterANumber": {
    "message": "数字を入力してください"
  },
  "enterCustodianToken": {
    "message": "$1トークンを入力するか、新しいトークンを追加してください"
  },
  "enterMaxSpendLimit": {
    "message": "使用限度額の最大値を入力してください"
  },
  "enterOptionalPassword": {
    "message": "オプションのパスワードを入力してください"
  },
  "enterPasswordContinue": {
    "message": "続行するには、パスワードを入力してください"
  },
  "enterTokenNameOrAddress": {
    "message": "トークン名を入力するか、アドレスを貼り付けてください"
  },
  "enterYourPassword": {
    "message": "パスワードを入力してください"
  },
  "errorCode": {
    "message": "コード: $1",
    "description": "Displayed error code for debugging purposes. $1 is the error code"
  },
  "errorDetails": {
    "message": "エラーの詳細",
    "description": "Title for collapsible section that displays error details for debugging purposes"
  },
  "errorGettingSafeChainList": {
    "message": "安全なチェーンリストの取得中にエラーが発生しました。慎重に続けてください。"
  },
  "errorMessage": {
    "message": "メッセージ: $1",
    "description": "Displayed error message for debugging purposes. $1 is the error message"
  },
  "errorName": {
    "message": "コード: $1",
    "description": "Displayed error name for debugging purposes. $1 is the error name"
  },
  "errorPageMessage": {
    "message": "ページを再ロードしてもう一度実行するか、$1からサポートまでお問い合わせください。",
    "description": "Message displayed on generic error page in the fullscreen or notification UI, $1 is a clickable link with text defined by the 'here' key. The link will open to a form where users can file support tickets."
  },
  "errorPagePopupMessage": {
    "message": "ポップアップを閉じてから再び開いてもう一度実行するか、$1からサポートまでお問い合わせください。",
    "description": "Message displayed on generic error page in the popup UI, $1 is a clickable link with text defined by the 'here' key. The link will open to a form where users can file support tickets."
  },
  "errorPageTitle": {
    "message": "MetaMaskにエラーが発生しました",
    "description": "Title of generic error page"
  },
  "errorStack": {
    "message": "スタック:",
    "description": "Title for error stack, which is displayed for debugging purposes"
  },
  "errorWhileConnectingToRPC": {
    "message": "カスタムネットワークへの接続中にエラーが発生しました。"
  },
  "errorWithSnap": {
    "message": "$1でエラーが発生しました",
    "description": "$1 represents the name of the snap"
  },
  "estimatedFee": {
    "message": "予想手数料"
  },
  "estimatedFeeTooltip": {
    "message": "ネットワーク上のトランザクションの処理に支払われる金額"
  },
  "ethGasPriceFetchWarning": {
    "message": "現在メインのガスの見積もりサービスが利用できないため、バックアップのガス価格が提供されています。"
  },
  "ethereumProviderAccess": {
    "message": "イーサリアムプロバイダーに$1へのアクセス権を付与する",
    "description": "The parameter is the name of the requesting origin"
  },
  "ethereumPublicAddress": {
    "message": "イーサリアムのパブリックアドレス"
  },
  "etherscan": {
    "message": "Etherscan"
  },
  "etherscanView": {
    "message": "Etherscanでアカウントを表示"
  },
  "etherscanViewOn": {
    "message": "Etherscanで表示"
  },
  "existingChainId": {
    "message": "入力された情報は、既存のチェーンIDと関連付けられています。"
  },
<<<<<<< HEAD
=======
  "existingRequestsBannerAlertDesc": {
    "message": "一番最近の要求を表示して確定するには、はじめに既存の要求を承認または拒否する必要があります。"
  },
  "existingRpcUrl": {
    "message": "このURLは別のチェーンIDに関連付けられています。"
  },
>>>>>>> eb4066e0
  "expandView": {
    "message": "ビューを展開"
  },
  "experimental": {
    "message": "試験運用"
  },
  "extendWalletWithSnaps": {
    "message": "Web3のエクスペリエンスをカスタマイズする、コミュニティが開発したSnapをご覧ください",
    "description": "Banner description displayed on Snaps list page in Settings when less than 6 Snaps is installed."
  },
  "extensionInsallCompleteDescription": {
    "message": "MetaMask Institutionalの製品オンボーディングに戻って、カストディアルまたはセルフカストディアルアカウントを接続します。"
  },
  "extensionInsallCompleteTitle": {
    "message": "拡張機能のインストールが完了しました"
  },
  "externalExtension": {
    "message": "外部拡張機能"
  },
  "externalNameSourcesSetting": {
    "message": "ニックネームの提案"
  },
  "externalNameSourcesSettingDescription": {
    "message": "当社は、Etherscan、Infura、Lensプロトコルなどのサードパーティソースから、やり取りするアドレスに使用するニックネームの提案を取得します。これらのソースは対象となるアドレスとユーザーのIPアドレスを把握できます。ユーザーのアカウントアドレスはサードパーティに公開されません。"
  },
  "failed": {
    "message": "失敗しました"
  },
  "failedToFetchChainId": {
    "message": "チェーンIDを取り込むことができませんでした。お使いのRPC URLは正しいですか？"
  },
  "failureMessage": {
    "message": "問題が発生しました。アクションを完了させることができません"
  },
  "fast": {
    "message": "高速"
  },
  "feeAssociatedRequest": {
    "message": "このリクエストには手数料がかかります。"
  },
  "feeDetails": {
    "message": "手数料の詳細"
  },
  "fiat": {
    "message": "法定通貨",
    "description": "Exchange type"
  },
  "fileImportFail": {
    "message": "ファイルのインポートが機能していない場合、ここをクリックしてください！",
    "description": "Helps user import their account from a JSON file"
  },
  "flaskWelcomeUninstall": {
    "message": "この拡張機能はアンインストールしてください",
    "description": "This request is shown on the Flask Welcome screen. It is intended for non-developers, and will be bolded."
  },
  "flaskWelcomeWarning1": {
    "message": "Flaskは、開発者が新しい不安定なAPIをテストするためのものです。開発者やベータテスター以外の方は、$1。",
    "description": "This is a warning shown on the Flask Welcome screen, intended to encourage non-developers not to proceed any further. $1 is the bolded message 'flaskWelcomeUninstall'"
  },
  "flaskWelcomeWarning2": {
    "message": "この拡張機能の安全性や安定性は保証されていません。Flaskで提供される新しいAPIはフィッシング攻撃への対策ができていないため、Flaskを必要とするサイトまたはsnapは、資産の窃取を目的とした悪質なものである可能性があります。",
    "description": "This explains the risks of using MetaMask Flask"
  },
  "flaskWelcomeWarning3": {
    "message": "Flask APIはすべて試験運用です。これらは通知なしに変更または削除される可能性があり、安定したMetaMaskに移行することなく永久にFlaskに残る可能性もあります。自己責任でご使用ください。",
    "description": "This message warns developers about unstable Flask APIs"
  },
  "flaskWelcomeWarning4": {
    "message": "Flaskの使用中は、通常のMetaMask拡張機能を無効にしてください。",
    "description": "This message calls to pay attention about multiple versions of MetaMask running on the same site (Flask + Prod)"
  },
  "flaskWelcomeWarningAcceptButton": {
    "message": "リスクを受け入れる",
    "description": "this text is shown on a button, which the user presses to confirm they understand the risks of using Flask"
  },
  "floatAmountToken": {
    "message": "トークンの金額は整数で入力する必要があります"
  },
  "followUsOnTwitter": {
    "message": "Twitterでフォロー"
  },
  "forbiddenIpfsGateway": {
    "message": "IPFSゲートウェイの使用は禁止されています。CIDゲートウェイを指定してください"
  },
  "forgetDevice": {
    "message": "このデバイスの登録を解除"
  },
  "forgotPassword": {
    "message": "パスワードを忘れた場合"
  },
  "form": {
    "message": "フォーム"
  },
  "from": {
    "message": "移動元"
  },
  "fromAddress": {
    "message": "移動元: $1",
    "description": "$1 is the address to include in the From label. It is typically shortened first using shortenAddress"
  },
  "fromTokenLists": {
    "message": "トークンリストから: $1"
  },
  "function": {
    "message": "機能: $1"
  },
  "functionApprove": {
    "message": "機能: 承認"
  },
  "functionSetApprovalForAll": {
    "message": "関数: SetApprovalForAll"
  },
  "functionType": {
    "message": "機能の種類"
  },
  "fundYourWallet": {
    "message": "ウォレットへの入金"
  },
  "fundYourWalletDescription": {
    "message": "ウォレットに$1を追加して開始します。",
    "description": "$1 is the token symbol"
  },
  "gas": {
    "message": "ガス"
  },
  "gasDisplayAcknowledgeDappButtonText": {
    "message": "ガス代の提案を編集"
  },
  "gasDisplayDappWarning": {
    "message": "このガス代は$1により提案されています。これを上書きすると、トランザクションに問題が発生する可能性があります。ご質問がございましたら、$1までお問い合わせください。",
    "description": "$1 represents the Dapp's origin"
  },
  "gasIsETH": {
    "message": "ガス代は$1です"
  },
  "gasLimit": {
    "message": "ガスリミット"
  },
  "gasLimitInfoTooltipContent": {
    "message": "ガスリミットは使用するガスの最大単位数です。"
  },
  "gasLimitRecommended": {
    "message": "推奨されるガスリミットは$1です。ガスリミットがこれ未満の場合、失敗する可能性があります。"
  },
  "gasLimitTooLow": {
    "message": "ガスリミットは21000以上にする必要があります"
  },
  "gasLimitTooLowWithDynamicFee": {
    "message": "ガスリミットは$1以上にする必要があります",
    "description": "$1 is the custom gas limit, in decimal."
  },
  "gasLimitV2": {
    "message": "ガスリミット"
  },
  "gasOption": {
    "message": "ガスのオプション"
  },
  "gasPrice": {
    "message": "ガス価格 (gwei)"
  },
  "gasPriceExcessive": {
    "message": "ガス代が不要に高く設定されています。金額を下げることを検討してください。"
  },
  "gasPriceExcessiveInput": {
    "message": "ガス価格が高すぎます"
  },
  "gasPriceExtremelyLow": {
    "message": "ガス価格が非常に低く設定されています"
  },
  "gasPriceFetchFailed": {
    "message": "ネットワークエラーのため、ガス価格の見積もりに失敗しました。"
  },
  "gasPriceInfoTooltipContent": {
    "message": "ガス価格は、ガス1単位ごとに支払うイーサの額を指定します。"
  },
  "gasTimingHoursShort": {
    "message": "$1時間",
    "description": "$1 represents a number of hours"
  },
  "gasTimingLow": {
    "message": "低速"
  },
  "gasTimingMinutesShort": {
    "message": "$1分",
    "description": "$1 represents a number of minutes"
  },
  "gasTimingSecondsShort": {
    "message": "$1秒",
    "description": "$1 represents a number of seconds"
  },
  "gasUsed": {
    "message": "ガス使用量"
  },
  "general": {
    "message": "一般"
  },
  "generalCameraError": {
    "message": "カメラにアクセスできませんでした。もう一度お試しください"
  },
  "generalCameraErrorTitle": {
    "message": "問題が発生しました...."
  },
  "genericExplorerView": {
    "message": "$1でアカウントを表示"
  },
  "getStartedWithNFTs": {
    "message": "$1を入手してNFTを購入",
    "description": "$1 is the token symbol"
  },
  "getStartedWithNFTsDescription": {
    "message": "ウォレットに$1を追加してNFTの利用を開始します。",
    "description": "$1 is the token symbol"
  },
  "goBack": {
    "message": "戻る"
  },
  "goToSite": {
    "message": "サイトに移動"
  },
  "goerli": {
    "message": "Goerliテストネットワーク"
  },
  "gotIt": {
    "message": "了解"
  },
  "grantedToWithColon": {
    "message": "付与先:"
  },
  "gwei": {
    "message": "gwei"
  },
  "hardware": {
    "message": "ハードウェア"
  },
  "hardwareWalletConnected": {
    "message": "ハードウェアウォレットが接続されました"
  },
  "hardwareWalletLegacyDescription": {
    "message": "(レガシー)",
    "description": "Text representing the MEW path"
  },
  "hardwareWalletSupportLinkConversion": {
    "message": "ここをクリック"
  },
  "hardwareWallets": {
    "message": "ハードウェアウォレットを接続"
  },
  "hardwareWalletsInfo": {
    "message": "ハードウェアウォレットの統合には、外部サーバーへのAPI呼び出しを使用します。外部サーバーはこれにより、あなたがやり取りしたIPアドレスとスマートコントラクトアドレスを把握できます。"
  },
  "hardwareWalletsMsg": {
    "message": "MetaMaskに接続するハードウェアウォレットを選択してください。"
  },
  "here": {
    "message": "こちら",
    "description": "as in -click here- for more information (goes with troubleTokenBalances)"
  },
  "hexData": {
    "message": "16進データ"
  },
  "hiddenAccounts": {
    "message": "非表示のアカウント"
  },
  "hide": {
    "message": "非表示"
  },
  "hideAccount": {
    "message": "アカウントを非表示"
  },
  "hideFullTransactionDetails": {
    "message": "完全なトランザクション情報を非表示"
  },
  "hideSeedPhrase": {
    "message": "シードフレーズを非表示"
  },
  "hideSentitiveInfo": {
    "message": "機密情報を非表示"
  },
  "hideToken": {
    "message": "トークンを非表示"
  },
  "hideTokenPrompt": {
    "message": "トークンを非表示にしますか？"
  },
  "hideTokenSymbol": {
    "message": "$1を非表示",
    "description": "$1 is the symbol for a token (e.g. 'DAI')"
  },
  "hideZeroBalanceTokens": {
    "message": "残高のないトークンを非表示"
  },
  "high": {
    "message": "積極的"
  },
  "highGasSettingToolTipMessage": {
    "message": "変動の激しい市場でも確率が高くなります。人気のNFTドロップなどによるネットワークトラフィックの急増に備えるには、$1を使用してください。",
    "description": "$1 is key 'high' (text: 'Aggressive') separated here so that it can be passed in with bold font-weight"
  },
  "highLowercase": {
    "message": "高"
  },
  "highestCurrentBid": {
    "message": "現在の最高入札額"
  },
  "highestFloorPrice": {
    "message": "フロア価格の最高額"
  },
  "history": {
    "message": "履歴"
  },
  "holdToRevealContent1": {
    "message": "シークレットリカバリーフレーズは$1を提供します。",
    "description": "$1 is a bolded text with the message from 'holdToRevealContent2'"
  },
  "holdToRevealContent2": {
    "message": "ウォレットと資金への完全アクセス",
    "description": "Is the bolded text in 'holdToRevealContent1'"
  },
  "holdToRevealContent3": {
    "message": "これは誰にも教えないでください。$1 $2",
    "description": "$1 is a message from 'holdToRevealContent4' and $2 is a text link with the message from 'holdToRevealContent5'"
  },
  "holdToRevealContent4": {
    "message": "MetaMaskサポートがこの情報を尋ねることはなく、",
    "description": "Part of 'holdToRevealContent3'"
  },
  "holdToRevealContent5": {
    "message": "もし尋ねられた場合はフィッシング詐欺の可能性があります。",
    "description": "The text link in 'holdToRevealContent3'"
  },
  "holdToRevealContentPrivateKey1": {
    "message": "秘密鍵は$1",
    "description": "$1 is a bolded text with the message from 'holdToRevealContentPrivateKey2'"
  },
  "holdToRevealContentPrivateKey2": {
    "message": "ウォレットと資金への完全アクセスを提供します。",
    "description": "Is the bolded text in 'holdToRevealContentPrivateKey2'"
  },
  "holdToRevealLockedLabel": {
    "message": "長押ししてロックされた円を表示します"
  },
  "holdToRevealPrivateKey": {
    "message": "長押しして秘密鍵を表示します"
  },
  "holdToRevealPrivateKeyTitle": {
    "message": "秘密鍵は安全に保管してください"
  },
  "holdToRevealSRP": {
    "message": "長押ししてSRPを表示します"
  },
  "holdToRevealSRPTitle": {
    "message": "SRPは安全に保管してください"
  },
  "holdToRevealUnlockedLabel": {
    "message": "長押ししてロックが解除された円を表示します"
  },
  "id": {
    "message": "ID"
  },
  "ignoreAll": {
    "message": "すべて無視"
  },
  "ignoreTokenWarning": {
    "message": "トークンを非表示にするとウォレットに表示されなくなりますが、検索して追加することはできます。"
  },
  "imToken": {
    "message": "imToken"
  },
  "import": {
    "message": "インポート",
    "description": "Button to import an account from a selected file"
  },
  "importAccount": {
    "message": "アカウントをインポート"
  },
  "importAccountError": {
    "message": "アカウントのインポート中にエラーが発生しました。"
  },
  "importAccountErrorIsSRP": {
    "message": "シークレットリカバリーフレーズ (またはニーモニックフレーズ) が入力されました。ここにアカウントをインポートするには、秘密鍵を入力する必要があります。秘密鍵は64文字の16進数の文字列です。"
  },
  "importAccountErrorNotAValidPrivateKey": {
    "message": "これは有効な秘密鍵ではありません。16進数の文字列を入力しましたが、64文字でなければなりません。"
  },
  "importAccountErrorNotHexadecimal": {
    "message": "これは有効な秘密鍵ではありません。16進数の64文字の文字列を入力する必要があります。"
  },
  "importAccountJsonLoading1": {
    "message": "このJSONのインポートには数分かかり、MetaMaskがフリーズします。"
  },
  "importAccountJsonLoading2": {
    "message": "申し訳ございません。今後高速化できるよう取り組みます。"
  },
  "importAccountMsg": {
    "message": "インポートされたアカウントは、MetaMaskアカウントのシークレットリカバリーフレーズと関連付けられません。インポートされたアカウントの詳細を表示"
  },
  "importMyWallet": {
    "message": "ウォレットをインポート"
  },
  "importNFT": {
    "message": "NFTをインポート"
  },
  "importNFTAddressToolTip": {
    "message": "OpenSeaの場合、NFTページの詳細の下に、「コントラクトアドレス」という青いハイパーリンクがあります。これをクリックすると、Etherscanのコントラクトのアドレスに移動します。そのページの左上に「コントラクト」というアイコンがあり、その右側には文字と数字で構成された長い文字列があります。これがNFTを作成したコントラクトのアドレスです。アドレスの右側にある「コピー」アイコンをクリックすると、クリップボードにコピーされます。"
  },
  "importNFTPage": {
    "message": "NFTページをインポート"
  },
  "importNFTTokenIdToolTip": {
    "message": "NFTのIDは一意の識別子で、同じNFTは2つとして存在しません。前述の通り、OpenSeaではこの番号は「詳細」に表示されます。このIDを書き留めるか、クリップボードにコピーしてください。"
  },
  "importSelectedTokens": {
    "message": "選択したトークンをインポートしますか？"
  },
  "importSelectedTokensDescription": {
    "message": "選択したトークンだけがウォレットに表示されます。非表示のトークンは後でいつでも検索してインポートできます。"
  },
  "importTokenQuestion": {
    "message": "トークンをインポートしますか？"
  },
  "importTokenWarning": {
    "message": "誰でも既存のトークンの偽バージョンを含めて、任意の名前でトークンを作成することができます。追加および取引は自己責任となります！"
  },
  "importTokensCamelCase": {
    "message": "トークンをインポート"
  },
  "importTokensError": {
    "message": "トークンをインポートできませんでした。後ほど再度お試しください。"
  },
  "importWithCount": {
    "message": "$1をインポート",
    "description": "$1 will the number of detected tokens that are selected for importing, if all of them are selected then $1 will be all"
  },
  "imported": {
    "message": "インポート済み",
    "description": "status showing that an account has been fully loaded into the keyring"
  },
  "inYourSettings": {
    "message": "設定で"
  },
  "infuraBlockedNotification": {
    "message": "MetaMaskがブロックチェーンのホストに接続できません。考えられる理由$1を確認してください。",
    "description": "$1 is a clickable link with with text defined by the 'here' key"
  },
  "initialTransactionConfirmed": {
    "message": "最初のトランザクションはネットワークによって承認されました。戻るには「OK」をクリックします。"
  },
  "inputLogicEmptyState": {
    "message": "現在または今後サードパーティが使用しても構わない額のみを入力してください。使用上限は後でいつでも増額できます。"
  },
  "inputLogicEqualOrSmallerNumber": {
    "message": "これにより、サードパーティが現在の残高から$1使用できるようになります。",
    "description": "$1 is the current token balance in the account and the name of the current token"
  },
  "inputLogicHigherNumber": {
    "message": "これにより、上限に達するか使用上限が取り消されるまで、サードパーティがトークン残高全額を使用できるようになります。これを意図していない場合は、使用上限を低めに設定することをお勧めします。"
  },
  "insightWarning": {
    "message": "警告"
  },
  "insightWarningCheckboxMessage": {
    "message": "$2の要求を$1する",
    "description": "$1 is the action i.e. sign, confirm. $2 is the origin making the request."
  },
  "insightWarningContentPlural": {
    "message": "$2する前に$1を確認してください。$3は元に戻せません。",
    "description": "$1 the 'insightWarnings' message (2 warnings) representing warnings, $2 is the action (i.e. signing) and $3 is the result (i.e. signature, transaction)"
  },
  "insightWarningContentSingular": {
    "message": "$2する前に$1を確認してください。$3は元に戻せません。",
    "description": "$1 is the 'insightWarning' message (1 warning), $2 is the action (i.e. signing) and $3 is the result (i.e. signature, transaction)"
  },
  "insightWarningHeader": {
    "message": "この要求はリスクを伴う可能性があります"
  },
  "insightWarnings": {
    "message": "警告"
  },
  "insightsFromSnap": {
    "message": "$1からのインサイト",
    "description": "$1 represents the name of the snap"
  },
  "install": {
    "message": "インストール"
  },
  "installExtension": {
    "message": "拡張機能をインストール"
  },
  "installExtensionDescription": {
    "message": "世界をリードするWeb3ウォレット、MetaMaskの企業対応版です。"
  },
  "installOrigin": {
    "message": "インストール元"
  },
  "installRequest": {
    "message": "MetaMaskに追加"
  },
  "installedOn": {
    "message": "$1にインストール",
    "description": "$1 is the date when the snap has been installed"
  },
  "insufficientBalance": {
    "message": "残高が不十分です。"
  },
  "insufficientCurrencyBuyOrDeposit": {
    "message": "アカウントに、$2ネットワークでトランザクション手数料を支払うのに十分な$1がありません。$3するか、別のアカウントからデポジットしてください。",
    "description": "$1 is the native currency of the network, $2 is the name of the current network, $3 is the key 'buy' + the ticker symbol of the native currency of the chain wrapped in a button"
  },
  "insufficientCurrencyBuyOrReceive": {
    "message": "アカウントに、$2ネットワークでトランザクション手数料を支払うのに十分な$1がありません。$3するか、別のアカウントから$4してください。",
    "description": "$1 is the native currency of the network, $2 is the name of the current network, $3 is the key 'buy' + the ticker symbol of the native currency of the chain wrapped in a button, $4 is the key 'deposit' button"
  },
  "insufficientCurrencyDeposit": {
    "message": "アカウントに、$2ネットワークでトランザクション手数料を支払うのに十分な$1がありません。別のアカウントから$1を入金してください。",
    "description": "$1 is the native currency of the network, $2 is the name of the current network"
  },
  "insufficientFunds": {
    "message": "資金が不十分です。"
  },
  "insufficientFundsForGas": {
    "message": "ガス代が足りません"
  },
  "insufficientTokens": {
    "message": "トークンが不十分です。"
  },
  "interactingWith": {
    "message": "相手:"
  },
  "interactingWithTransactionDescription": {
    "message": "このコントラクトとやり取りしています。詳細を確認して詐欺師から身を守りましょう。"
  },
  "invalidAddress": {
    "message": "無効なアドレス"
  },
  "invalidAddressRecipient": {
    "message": "送金先アドレスが無効です"
  },
  "invalidAddressRecipientNotEthNetwork": {
    "message": "ETHネットワークではありません。小文字にしてください。"
  },
  "invalidAssetType": {
    "message": "このアセットはNFTであるため、「NFT」タブの「NFTのインポート」ページで追加しなおす必要があります"
  },
  "invalidChainIdTooBig": {
    "message": "無効なチェーンID。チェーンIDが大きすぎます。"
  },
  "invalidCustomNetworkAlertContent1": {
    "message": "カスタムネットワーク $1のチェーンIDの再入力が必要です。",
    "description": "$1 is the name/identifier of the network."
  },
  "invalidCustomNetworkAlertContent2": {
    "message": "悪意または欠陥のあるネットワークプロバイダーからユーザーを保護するため、すべてのカスタムネットワークに対してチェーンIDが必要になりました。"
  },
  "invalidCustomNetworkAlertContent3": {
    "message": "「設定」>「ネットワーク」に進んで、チェーンIDを入力します。最もよく使用されるネットワークのチェーンIDは$1にあります。",
    "description": "$1 is a link to https://chainid.network"
  },
  "invalidCustomNetworkAlertTitle": {
    "message": "カスタムネットワークが無効です"
  },
  "invalidHexNumber": {
    "message": "無効な16進数です。"
  },
  "invalidHexNumberLeadingZeros": {
    "message": "無効な16進数です。頭のゼロを削除してください。"
  },
  "invalidIpfsGateway": {
    "message": "無効なIPFSゲートウェイです: 値が有効なURLになる必要があります"
  },
  "invalidNumber": {
    "message": "無効な数値です。10進数または「0x」で始まる16進数を入力してください。"
  },
  "invalidNumberLeadingZeros": {
    "message": "無効な数値です。頭のゼロを削除してください。"
  },
  "invalidRPC": {
    "message": "無効なRPC URL"
  },
  "invalidSeedPhrase": {
    "message": "無効なシークレットリカバリーフレーズ"
  },
  "invalidSeedPhraseCaseSensitive": {
    "message": "入力値が無効です！シークレットリカバリーフレーズは大文字・小文字が区別されます。"
  },
  "ipfsGateway": {
    "message": "IPFSゲートウェイ"
  },
  "ipfsGatewayDescription": {
    "message": "MetaMaskは、サードパーティサービスを使用して、IPFSに保管されているNFTの画像の表示、ブラウザのアドレスバーに入力されたENSアドレスに関する情報の表示、様々なトークンのアイコンの取得を行います。これらのサービスの使用時には、IPアドレスが当該サービスに公開される可能性があります。"
  },
  "ipfsToggleModalDescriptionOne": {
    "message": "MetaMaskは、サードパーティサービスを使用して、IPFSに保管されているNFTの画像の表示、ブラウザのアドレスバーに入力されたENSアドレスに関する情報の表示、様々なトークンのアイコンの取得を行います。これらのサービスの使用時には、IPアドレスが当該サービスに公開される可能性があります。"
  },
  "ipfsToggleModalDescriptionTwo": {
    "message": "「確認」を選択すると、IPFS解決がオンになります。これは$1でいつでもオフにできます。",
    "description": "$1 is the method to turn off ipfs"
  },
  "ipfsToggleModalSettings": {
    "message": "「設定」>「セキュリティとプライバシー」"
  },
  "isSigningOrSubmitting": {
    "message": "以前のトランザクションがまだ署名中または送信中です"
  },
  "jazzAndBlockies": {
    "message": "JazziconとBlockieは、アカウントを一目で見分けるためのユニークなアイコンであり、2つの異なるスタイルが特徴です。"
  },
  "jazzicons": {
    "message": "Jazzicon"
  },
  "jsDeliver": {
    "message": "jsDeliver"
  },
  "jsonFile": {
    "message": "JSONファイル",
    "description": "format for importing an account"
  },
  "keyringAccountName": {
    "message": "アカウント名"
  },
  "keyringAccountPublicAddress": {
    "message": "パブリックアドレス"
  },
  "keyringSnapRemovalResult1": {
    "message": "$1の削除を完了$2",
    "description": "Displays the result after removal of a keyring snap. $1 is the snap name, $2 is whether it is successful or not"
  },
  "keyringSnapRemovalResultNotSuccessful": {
    "message": "できませんでした",
    "description": "Displays the `not` word in $2."
  },
  "keyringSnapRemoveConfirmation": {
    "message": "「$1」と入力して、このSnapを削除することを確定してください:",
    "description": "Asks user to input the name nap prior to deleting the snap. $1 is the snap name"
  },
  "keystone": {
    "message": "Keystone"
  },
  "knownAddressRecipient": {
    "message": "既知のコントラクトアドレスです。"
  },
  "knownTokenWarning": {
    "message": "このアクションは、ウォレットに既に一覧表示されているトークンを編集します。これは、フィッシングに使用される可能性があります。これらのトークンの表す内容を変更する意図が確実な場合にのみ承認します。$1に関する詳細をご覧ください"
  },
  "l1Fee": {
    "message": "L1手数料"
  },
  "l1FeeTooltip": {
    "message": "L1ガス代"
  },
  "l2Fee": {
    "message": "L2手数料"
  },
  "l2FeeTooltip": {
    "message": "L2ガス代"
  },
  "lastConnected": {
    "message": "前回の接続"
  },
  "lastSold": {
    "message": "前回の売却"
  },
  "lavaDomeCopyWarning": {
    "message": "安全上の理由により、現在このテキストは選択できません。"
  },
  "layer1Fees": {
    "message": "レイヤー1手数料"
  },
  "layer2Fees": {
    "message": "レイヤー2手数料"
  },
  "learnCancelSpeeedup": {
    "message": "$1の方法を学ぶ",
    "description": "$1 is link to cancel or speed up transactions"
  },
  "learnMore": {
    "message": "詳細"
  },
  "learnMoreAboutGas": {
    "message": "ガスに関する$1をご希望ですか？",
    "description": "$1 will be replaced by the learnMore translation key"
  },
  "learnMoreKeystone": {
    "message": "詳細"
  },
  "learnMoreUpperCase": {
    "message": "詳細"
  },
  "learnMoreUpperCaseWithDot": {
    "message": "詳細。"
  },
  "learnScamRisk": {
    "message": "詐欺やセキュリティのリスク。"
  },
  "learnToBridge": {
    "message": "ブリッジの使い方"
  },
  "leaveMetaMask": {
    "message": "MetaMaskから離れますか？"
  },
  "leaveMetaMaskDesc": {
    "message": "MetaMask以外のサイトにアクセスしようとしています。続行する前にURLをもう一度確認してください。"
  },
  "ledgerAccountRestriction": {
    "message": "新しいアカウントを追加するには、その前に最後のアカウントを使用する必要があります。"
  },
  "ledgerConnectionInstructionCloseOtherApps": {
    "message": "デバイスに接続されている他のソフトウェアを閉じてから、ここをクリックして更新してください。"
  },
  "ledgerConnectionInstructionHeader": {
    "message": "確認をクリックする前:に:"
  },
  "ledgerConnectionInstructionStepFour": {
    "message": "Ledgerデバイスで「スマートコントラクトデータ」または「ブラインド署名」を有効にしてください。"
  },
  "ledgerConnectionInstructionStepThree": {
    "message": "Ledgerが接続されていて、イーサリアムアプリを選択していることを確認してください。"
  },
  "ledgerDeviceOpenFailureMessage": {
    "message": "Ledgerデバイスを開けませんでした。Ledgerが他のソフトウェアに接続されている可能性があります。Ledger LiveまたはLedgerデバイスに接続されている他のアプリケーションを閉じて、もう一度接続してみてください。"
  },
  "ledgerErrorConnectionIssue": {
    "message": "Ledgerを接続し直し、ETHアプリを開いてもう一度お試しください。"
  },
  "ledgerErrorDevicedLocked": {
    "message": "Ledgerがロックされています。ロックを解除してからもう一度お試しください。"
  },
  "ledgerErrorEthAppNotOpen": {
    "message": "この問題を解決するには、デバイスでETHアプリケーションを開いてもう一度お試しください。"
  },
  "ledgerErrorTransactionDataNotPadded": {
    "message": "イーサリアムトランザクションの入力データが十分にパディングされていません。"
  },
  "ledgerLiveApp": {
    "message": "Ledger Liveアプリ"
  },
  "ledgerLocked": {
    "message": "Ledgerデバイスに接続できません。デバイスのロックが解除され、イーサリアムアプリが開かれていることを確認してください。"
  },
  "ledgerTimeout": {
    "message": "Ledger Liveが応答に時間がかかりすぎているか、接続がタイムアウトしました。Ledger Liveのアプリが開かれていて、デバイスのロックが解除されていることを確認してください。"
  },
  "ledgerWebHIDNotConnectedErrorMessage": {
    "message": "Ledgerデバイスが接続されていません。Ledgerに接続する場合は、もう一度「続行」をクリックして、HID接続を承認してください。",
    "description": "An error message shown to the user during the hardware connect flow."
  },
  "levelArrow": {
    "message": "水平矢印"
  },
  "lightTheme": {
    "message": "ライト"
  },
  "likeToImportToken": {
    "message": "このトークンをインポートしますか？"
  },
  "likeToImportTokens": {
    "message": "これらのトークンを追加しますか？"
  },
  "lineaGoerli": {
    "message": "Linea Goerliテストネットワーク"
  },
  "lineaMainnet": {
    "message": "Lineaメインネット"
  },
  "lineaSepolia": {
    "message": "Linea Sepoliaテストネットワーク"
  },
  "link": {
    "message": "リンク"
  },
  "links": {
    "message": "リンク"
  },
  "loadMore": {
    "message": "さらにロード"
  },
  "loading": {
    "message": "ロードしています..."
  },
  "loadingScreenHardwareWalletMessage": {
    "message": "ハードウェアウォレットでトランザクションを完了させてください。"
  },
  "loadingScreenSnapMessage": {
    "message": "Snapでトランザクションを完了させてください。"
  },
  "loadingTokens": {
    "message": "トークンをロードしています..."
  },
  "localhost": {
    "message": "Localhost 8545"
  },
  "lock": {
    "message": "ロック"
  },
  "lockMetaMask": {
    "message": "MetaMaskをロック"
  },
  "lockTimeInvalid": {
    "message": "ロック時間は0～10080の間の数字で設定する必要があります"
  },
  "logo": {
    "message": "$1ロゴ",
    "description": "$1 is the name of the ticker"
  },
  "low": {
    "message": "低"
  },
  "lowGasSettingToolTipMessage": {
    "message": "値下がりを待つには$1を使用してください。価格がやや予測不能なため、予想時間はあまり正確ではありません。",
    "description": "$1 is key 'low' separated here so that it can be passed in with bold font-weight"
  },
  "lowLowercase": {
    "message": "低"
  },
  "lowPriorityMessage": {
    "message": "今後のトランザクションはこのトランザクションの後でキューに入ります。この価格が最後に表示されたのはしばらく前のことです。"
  },
  "mainnet": {
    "message": "イーサリアムメインネット"
  },
  "mainnetToken": {
    "message": "このアドレスは、既知のイーサリアムメインネットのトークンアドレスと一致しています。追加するトークンのコントラクトアドレスとネットワークを再確認してください。"
  },
  "makeAnotherSwap": {
    "message": "新しいスワップの作成"
  },
  "makeSureNoOneWatching": {
    "message": "誰にも見られていないことを確認してください",
    "description": "Warning to users to be care while creating and saving their new Secret Recovery Phrase"
  },
  "marketCap": {
    "message": "時価総額"
  },
  "marketDetails": {
    "message": "マーケットの詳細"
  },
  "max": {
    "message": "最大"
  },
  "maxBaseFee": {
    "message": "最大基本料金"
  },
  "maxFee": {
    "message": "最大手数料"
  },
  "maxFeeTooltip": {
    "message": "トランザクションの支払いに提供される最大手数料"
  },
  "maxPriorityFee": {
    "message": "最大優先手数料"
  },
  "medium": {
    "message": "市場"
  },
  "mediumGasSettingToolTipMessage": {
    "message": "現在の市場価格での迅速な処理には、$1を使用してください。",
    "description": "$1 is key 'medium' (text: 'Market') separated here so that it can be passed in with bold font-weight"
  },
  "memo": {
    "message": "メモ"
  },
  "message": {
    "message": "メッセージ"
  },
  "metaMaskConnectStatusParagraphOne": {
    "message": "アカウントの接続をMetaMaskでさらに制御できるようになりました。"
  },
  "metaMaskConnectStatusParagraphThree": {
    "message": "接続されているアカウントを管理するには、これをクリックします。"
  },
  "metaMaskConnectStatusParagraphTwo": {
    "message": "訪問しているWebサイトが現在選択しているアカウントに接続されている場合、接続ステータスボタンが表示されます。"
  },
  "metadataModalSourceTooltip": {
    "message": "$1はnpmでホストされていて、$2はこのSnapの一意のIDです。",
    "description": "$1 is the snap name and $2 is the snap NPM id."
  },
  "metamaskInstitutionalVersion": {
    "message": "MetaMask Institutionalバージョン"
  },
  "metamaskNotificationsAreOff": {
    "message": "ウォレットの通知は現在無効になっています"
  },
  "metamaskPortfolio": {
    "message": "MetaMask Portfolio。"
  },
  "metamaskSwapsOfflineDescription": {
    "message": "MetaMask Swapsはメンテナンス中です。後でもう一度確認してください。"
  },
  "metamaskVersion": {
    "message": "MetaMaskのバージョン"
  },
  "methodData": {
    "message": "方法"
  },
  "methodDataTransactionDesc": {
    "message": "解読された入力データに基づき実行された機能"
  },
  "methodNotSupported": {
    "message": "このアカウントではサポートされていません。"
  },
  "metrics": {
    "message": "メトリクス"
  },
  "millionAbbreviation": {
    "message": "M",
    "description": "Shortened form of 'million'"
  },
  "mismatchAccount": {
    "message": "選択されたアカウント ($1) は署名しようとしているアカウント ($2) と異なります"
  },
  "mismatchedChainLinkText": {
    "message": "ネットワークの詳細の確認",
    "description": "Serves as link text for the 'mismatchedChain' key. This text will be embedded inside the translation for that key."
  },
  "mismatchedChainRecommendation": {
    "message": "先に進む前に$1をお勧めします。",
    "description": "$1 is a clickable link with text defined by the 'mismatchedChainLinkText' key. The link will open to instructions for users to validate custom network details."
  },
  "mismatchedNetworkName": {
    "message": "弊社の記録によると、ネットワーク名がこのチェーンIDと正しく一致していない可能性があります。"
  },
  "mismatchedNetworkSymbol": {
    "message": "送信された通貨記号がこのチェーンIDに関して予想されるものと一致していません。"
  },
  "mismatchedRpcChainId": {
    "message": "カスタムネットワークにより返されたチェーンIDが、送信されたチェーンIDと一致しません。"
  },
  "mismatchedRpcUrl": {
    "message": "弊社の記録によると、送信されたRPC URLの値がこのチェーンIDの既知のプロバイダーと一致しません。"
  },
  "missingSetting": {
    "message": "設定が見つかりませんか？"
  },
  "missingSettingRequest": {
    "message": "ここからリクエスト"
  },
  "mmiBuiltAroundTheWorld": {
    "message": "MetaMaskは、世界中でデザイン・開発されています。"
  },
  "mmiNewNFTDetectedInNFTsTabMessage": {
    "message": "MetaMask Institutionalによるウォレット内のNFTの自動検出と表示を許可します。"
  },
  "mmiPasswordSetupDetails": {
    "message": "このパスワードはMetaMask Institutional拡張機能のロックしか解除しません。"
  },
  "more": {
    "message": "他"
  },
  "multipleSnapConnectionWarning": {
    "message": "$1が$2 Snapの使用を求めています",
    "description": "$1 is the dapp and $2 is the number of snaps it wants to connect to."
  },
  "mustSelectOne": {
    "message": "トークンを1つ以上選択する必要があります。"
  },
  "name": {
    "message": "名前"
  },
  "nameAddressLabel": {
    "message": "アドレス",
    "description": "Label above address field in name component modal."
  },
  "nameInstructionsNew": {
    "message": "このアドレスを知っている場合は、今後認識できるようニックネームを付けてください。",
    "description": "Instruction text in name component modal when value is not recognised."
  },
  "nameInstructionsRecognized": {
    "message": "このアドレスにはデフォルトのニックネームがありますが、編集したり、他の提案を閲覧したりできます。",
    "description": "Instruction text in name component modal when value is recognized but not saved."
  },
  "nameInstructionsSaved": {
    "message": "以前このアドレスのニックネームを追加しています。編集するか、他のニックネームの提案を参照できます。",
    "description": "Instruction text in name component modal when value is saved."
  },
  "nameLabel": {
    "message": "ニックネーム",
    "description": "Label above name input field in name component modal."
  },
  "nameModalMaybeProposedName": {
    "message": "たとえば: $1",
    "description": "$1 is the proposed name"
  },
  "nameModalTitleNew": {
    "message": "不明なアドレス",
    "description": "Title of the modal created by the name component when value is not recognised."
  },
  "nameModalTitleRecognized": {
    "message": "認識されたアドレス",
    "description": "Title of the modal created by the name component when value is recognized but not saved."
  },
  "nameModalTitleSaved": {
    "message": "保存したアドレス",
    "description": "Title of the modal created by the name component when value is saved."
  },
  "nameProviderProposedBy": {
    "message": "提案元: $1",
    "description": "$1 is the name of the provider"
  },
  "nameProvider_ens": {
    "message": "イーサリアムネームサービス (ENS)"
  },
  "nameProvider_etherscan": {
    "message": "Etherscan"
  },
  "nameProvider_lens": {
    "message": "Lensプロトコル"
  },
  "nameProvider_token": {
    "message": "MetaMask"
  },
  "nameSetPlaceholder": {
    "message": "ニックネームを選択...",
    "description": "Placeholder text for name input field in name component modal."
  },
  "nativeNetworkPermissionRequestDescription": {
    "message": "$1が次の承認を求めています:",
    "description": "$1 represents dapp name"
  },
  "nativePermissionRequestDescription": {
    "message": "このサイトに次のことを希望しますか？",
    "description": "Description below header used on Permission Connect screen for native permissions."
  },
  "nativeToken": {
    "message": "このネットワークのネイティブトークンは$1です。ガス代にもこのトークンが使用されます。",
    "description": "$1 represents the name of the native token on the current network"
  },
  "nativeTokenScamWarningConversion": {
    "message": "ネットワークの詳細を編集"
  },
  "nativeTokenScamWarningDescription": {
    "message": "このネットワークは関連付けられているチェーンIDまたは名前と一致していません。人気のトークンの多くが「$1」という名前を使用しているため、詐欺の対象となっています。詐欺師はより価値の高い通貨を送り返すよう仕向けてくる可能性があります。続行する前にすべてを確認してください。",
    "description": "$1 represents the currency name"
  },
  "nativeTokenScamWarningTitle": {
    "message": "これは詐欺の可能性があります"
  },
  "needHelp": {
    "message": "アシスタンスが必要な場合は、$1にお問い合わせください",
    "description": "$1 represents `needHelpLinkText`, the text which goes in the help link"
  },
  "needHelpFeedback": {
    "message": "フィードバックを提供"
  },
  "needHelpLinkText": {
    "message": "MetaMaskサポート"
  },
  "needHelpSubmitTicket": {
    "message": "チケットを送信"
  },
  "needImportFile": {
    "message": "インポートするファイルの選択が必要です。",
    "description": "User is important an account and needs to add a file to continue"
  },
  "negativeETH": {
    "message": "負の額のETHを送金することはできません。"
  },
  "negativeOrZeroAmountToken": {
    "message": "資産をマイナスまたはゼロの金額で送ることはできません。"
  },
  "network": {
    "message": "ネットワーク:"
  },
  "networkDetails": {
    "message": "ネットワークの詳細"
  },
  "networkIsBusy": {
    "message": "ネットワークが混み合っています。ガス代が高く、見積もりはあまり正確ではありません。"
  },
  "networkMenu": {
    "message": "ネットワークメニュー"
  },
  "networkMenuHeading": {
    "message": "ネットワークを選択"
  },
  "networkName": {
    "message": "ネットワーク名"
  },
  "networkNameArbitrum": {
    "message": "Arbitrum"
  },
  "networkNameAvalanche": {
    "message": "Avalanche"
  },
  "networkNameBSC": {
    "message": "BSC"
  },
  "networkNameBase": {
    "message": "Base"
  },
  "networkNameBitcoin": {
    "message": "ビットコイン"
  },
  "networkNameDefinition": {
    "message": "このネットワークに関連付けられている名前。"
  },
  "networkNameEthereum": {
    "message": "イーサリアム"
  },
  "networkNameGoerli": {
    "message": "Goerli"
  },
  "networkNameLinea": {
    "message": "Linea"
  },
  "networkNameOpMainnet": {
    "message": "OPメインネット"
  },
  "networkNamePolygon": {
    "message": "Polygon"
  },
  "networkNameTestnet": {
    "message": "テストネット"
  },
  "networkNameZkSyncEra": {
    "message": "zkSync Era"
  },
  "networkOptions": {
    "message": "ネットワークオプション"
  },
  "networkProvider": {
    "message": "ネットワークプロバイダー"
  },
  "networkStatus": {
    "message": "ネットワークステータス"
  },
  "networkStatusBaseFeeTooltip": {
    "message": "基本料金はネットワークによって設定され、13～14秒ごとに変更されます。弊社の$1と$2のオプションは、突然の上昇を考慮したものです。",
    "description": "$1 and $2 are bold text for Medium and Aggressive respectively."
  },
  "networkStatusPriorityFeeTooltip": {
    "message": "優先手数料 (別名「マイナーチップ」) の範囲。これはマイナーに直接支払われ、トランザクションを優先するインセンティブとなります。"
  },
  "networkStatusStabilityFeeTooltip": {
    "message": "ガス代は過去72時間と比較して$1です。",
    "description": "$1 is networks stability value - stable, low, high"
  },
  "networkSwitchConnectionError": {
    "message": "$1に接続できません",
    "description": "$1 represents the network name"
  },
  "networkURL": {
    "message": "ネットワークURL"
  },
  "networkURLDefinition": {
    "message": "このネットワークへのアクセスに使用されるURLです。"
  },
  "networks": {
    "message": "ネットワーク"
  },
  "nevermind": {
    "message": "取り消し"
  },
  "new": {
    "message": "新登場！"
  },
  "newAccount": {
    "message": "新しいアカウント"
  },
  "newAccountNumberName": {
    "message": "アカウント$1",
    "description": "Default name of next account to be created on create account screen"
  },
  "newContact": {
    "message": "新しい連絡先"
  },
  "newContract": {
    "message": "新しいコントラクト"
  },
  "newNFTDetectedInImportNFTsMessageStrongText": {
    "message": "「設定」>「セキュリティとプライバシー」"
  },
  "newNFTDetectedInImportNFTsMsg": {
    "message": "OpenSeaを使用してNFTを表示するには、$1で「NFTメディアの表示」をオンにしてください。",
    "description": "$1 is used for newNFTDetectedInImportNFTsMessageStrongText"
  },
  "newNFTDetectedInNFTsTabMessage": {
    "message": "MetaMaskによるウォレット内のNFTの自動検出と表示を許可します。"
  },
  "newNFTsAutodetected": {
    "message": "NFTの自動検出"
  },
  "newNetworkAdded": {
    "message": "「$1」が追加されました！"
  },
  "newNetworkEdited": {
    "message": "“$1”が編集されました！"
  },
  "newNftAddedMessage": {
    "message": "NFTが追加されました！"
  },
  "newPassword": {
    "message": "新しいパスワード (最低8文字)"
  },
  "newPrivacyPolicyActionButton": {
    "message": "続きを表示"
  },
  "newPrivacyPolicyTitle": {
    "message": "プライバシーポリシーが更新されました"
  },
  "newTokensImportedMessage": {
    "message": "$1をインポートしました。",
    "description": "$1 is the string of symbols of all the tokens imported"
  },
  "newTokensImportedTitle": {
    "message": "トークンがインポートされました"
  },
  "next": {
    "message": "次へ"
  },
  "nextNonceWarning": {
    "message": "ナンスが提案された$1よりも大きいです",
    "description": "The next nonce according to MetaMask's internal logic"
  },
  "nftAddFailedMessage": {
    "message": "所有者情報が一致していないため、NFTを追加できません。入力された情報が正しいことを確認してください。"
  },
  "nftAddressError": {
    "message": "このトークンはNFTです。$1で追加してください",
    "description": "$1 is a clickable link with text defined by the 'importNFTPage' key"
  },
  "nftAlreadyAdded": {
    "message": "NFTがすでに追加されています。"
  },
  "nftAutoDetectionEnabled": {
    "message": "NFTの自動検出が有効になりました"
  },
  "nftDisclaimer": {
    "message": "開示事項: MetaMaskはソースURLからメディアファイルを取得します。このURLは時々、NFTがミントされたマーケットプレイスにより変更されることがあります。"
  },
  "nftOptions": {
    "message": "NFTオプション"
  },
  "nftTokenIdPlaceholder": {
    "message": "トークンIDを入力してください"
  },
  "nftWarningContent": {
    "message": "今後取得する可能性のあるものも含め、$1へのアクセスを許可しようとしています。相手はこの承認が取り消されるまで、お客様のウォレットからいつでも許可なしにこれらのNFTを送ることができます。$2",
    "description": "$1 is nftWarningContentBold bold part, $2 is Learn more link"
  },
  "nftWarningContentBold": {
    "message": "手持ちのすべての$1 NFT",
    "description": "$1 is name of the collection"
  },
  "nftWarningContentGrey": {
    "message": "慎重に進めてください。"
  },
  "nfts": {
    "message": "NFT"
  },
  "nftsPreviouslyOwned": {
    "message": "以前保有"
  },
  "nickname": {
    "message": "ニックネーム"
  },
  "noAccountsFound": {
    "message": "指定された検索クエリでアカウントが見つかりませんでした"
  },
  "noAddressForName": {
    "message": "この名前にアドレスが設定されていません。"
  },
  "noConnectedAccountDescription": {
    "message": "続行するには、このサイトで使用するアカウントを選択してください。"
  },
  "noConnectedAccountTitle": {
    "message": "MetaMaskはこのサイトに接続されていません"
  },
  "noConversionDateAvailable": {
    "message": "通貨換算日がありません"
  },
  "noConversionRateAvailable": {
    "message": "利用可能な換算レートがありません"
  },
  "noDomainResolution": {
    "message": "指定されたドメインの名前解決ができません。"
  },
  "noHardwareWalletOrSnapsSupport": {
    "message": "Snap、およびほとんどのハードウェアウォレットは、現在お使いのブラウザのバージョンで使用できません。"
  },
  "noNFTs": {
    "message": "NFTはまだありません"
  },
  "noNetworksFound": {
    "message": "入力された検索クエリでネットワークが見つかりません"
  },
  "noSnaps": {
    "message": "snapがインストールされていません"
  },
  "noThanks": {
    "message": "結構です"
  },
  "noTransactions": {
    "message": "トランザクションがありません"
  },
  "noWebcamFound": {
    "message": "お使いのコンピューターのWebカメラが見つかりませんでした。もう一度お試しください。"
  },
  "noWebcamFoundTitle": {
    "message": "Webカメラが見つかりません"
  },
  "nonCustodialAccounts": {
    "message": "MetaMask Institutionalでは、非カストディアルアカウントを使用できます。これらのアカウントを使用する場合は、シークレットリカバリーフレーズをバックアップしてください。"
  },
  "nonce": {
    "message": "ナンス"
  },
  "nonceField": {
    "message": "トランザクション ナンスのカスタマイズ"
  },
  "nonceFieldDesc": {
    "message": "資産を送る際にナンス (トランザクション番号) を変更するには、この機能をオンにします。これは高度な機能であり、慎重に使用してください。"
  },
  "nonceFieldHeading": {
    "message": "カスタムナンス"
  },
  "notBusy": {
    "message": "ビジー状態ではありません"
  },
  "notCurrentAccount": {
    "message": "これは正しいアカウントですか？ウォレットで現在選択されているアカウントと異なっています"
  },
  "notEnoughBalance": {
    "message": "残高が不十分です"
  },
  "notEnoughGas": {
    "message": "ガスが不足しています"
  },
  "note": {
    "message": "備考"
  },
  "notePlaceholder": {
    "message": "承認者がカストディアンでトランザクションを承認する際に、この備考が表示されます。"
  },
  "notificationDetail": {
    "message": "詳細"
  },
  "notificationDetailBaseFee": {
    "message": "基本料金 (gwei)"
  },
  "notificationDetailGasLimit": {
    "message": "ガスリミット (単位)"
  },
  "notificationDetailGasUsed": {
    "message": "使用ガス (単位)"
  },
  "notificationDetailMaxFee": {
    "message": "ガス1単位あたりの最大手数料"
  },
  "notificationDetailNetwork": {
    "message": "ネットワーク"
  },
  "notificationDetailNetworkFee": {
    "message": "ネットワーク手数料"
  },
  "notificationDetailPriorityFee": {
    "message": "優先手数料 (gwei)"
  },
  "notificationItemCheckBlockExplorer": {
    "message": "ブロックエクスプローラーで確認する"
  },
  "notificationItemCollection": {
    "message": "コレクション"
  },
  "notificationItemConfirmed": {
    "message": "確定されました"
  },
  "notificationItemError": {
    "message": "現在手数料を取得できません"
  },
  "notificationItemFrom": {
    "message": "移動元"
  },
  "notificationItemLidoStakeReadyToBeWithdrawn": {
    "message": "出金準備ができました"
  },
  "notificationItemLidoStakeReadyToBeWithdrawnMessage": {
    "message": "これでステーキングが解除された$1を引き出すことができます"
  },
  "notificationItemLidoWithdrawalRequestedMessage": {
    "message": "$1のステーキングを解除するリクエストが送信されました"
  },
  "notificationItemNFTReceivedFrom": {
    "message": "NFTを次の相手から受け取りました:"
  },
  "notificationItemNFTSentTo": {
    "message": "NFTを次の相手に送りました:"
  },
  "notificationItemNetwork": {
    "message": "ネットワーク"
  },
  "notificationItemRate": {
    "message": "レート (手数料込み)"
  },
  "notificationItemReceived": {
    "message": "受け取りました"
  },
  "notificationItemReceivedFrom": {
    "message": "次の相手から受け取りました:"
  },
  "notificationItemSent": {
    "message": "送りました"
  },
  "notificationItemSentTo": {
    "message": "次の相手に送りました:"
  },
  "notificationItemStakeCompleted": {
    "message": "ステーキングが完了しました"
  },
  "notificationItemStaked": {
    "message": "ステーキングしました"
  },
  "notificationItemStakingProvider": {
    "message": "ステーキングプロバイダー"
  },
  "notificationItemStatus": {
    "message": "ステータス"
  },
  "notificationItemSwapped": {
    "message": "スワップ完了"
  },
  "notificationItemSwappedFor": {
    "message": "for"
  },
  "notificationItemTo": {
    "message": "移動先"
  },
  "notificationItemTransactionId": {
    "message": "トランザクションID"
  },
  "notificationItemUnStakeCompleted": {
    "message": "ステーキングの解除が完了しました"
  },
  "notificationItemUnStaked": {
    "message": "ステーキングが解除されました"
  },
  "notificationItemUnStakingRequested": {
    "message": "ステーキングの解除がリクエストされました"
  },
  "notificationTransactionFailedMessage": {
    "message": "トランザクション $1 に失敗しました！$2",
    "description": "Content of the browser notification that appears when a transaction fails"
  },
  "notificationTransactionFailedMessageMMI": {
    "message": "トランザクションに失敗しました！$1",
    "description": "Content of the browser notification that appears when a transaction fails in MMI"
  },
  "notificationTransactionFailedTitle": {
    "message": "トランザクション失敗",
    "description": "Title of the browser notification that appears when a transaction fails"
  },
  "notificationTransactionSuccessMessage": {
    "message": "トランザクション $1 が承認されました！",
    "description": "Content of the browser notification that appears when a transaction is confirmed"
  },
  "notificationTransactionSuccessTitle": {
    "message": "トランザクションの承認完了",
    "description": "Title of the browser notification that appears when a transaction is confirmed"
  },
  "notificationTransactionSuccessView": {
    "message": "$1で表示",
    "description": "Additional content in a notification that appears when a transaction is confirmed and has a block explorer URL."
  },
  "notifications": {
    "message": "通知"
  },
  "notificationsDropLedgerFirefoxDescription": {
    "message": "FirefoxはU2Fをサポートしなくなったため、LedgerはFirefox版の MetaMaskでは機能しません。代わりにGoogle Chrome版のMetaMaskをお試しください。",
    "description": "Description of a notification in the 'See What's New' popup. Describes that ledger will not longer be supported for firefox users and they should use MetaMask on chrome for ledger support instead."
  },
  "notificationsDropLedgerFirefoxTitle": {
    "message": "FirefoxでのLedger サポートの停止",
    "description": "Title for a notification in the 'See What's New' popup. Tells firefox users that ledger support is being dropped."
  },
  "notificationsFeatureToggle": {
    "message": "ウォレットの通知を有効にする",
    "description": "Experimental feature title"
  },
  "notificationsFeatureToggleDescription": {
    "message": "これにより、資金やNFTのやり取りなどに関するウォレットの通知と、機能に関するお知らせが有効になります。",
    "description": "Description of the experimental notifications feature"
  },
  "notificationsMarkAllAsRead": {
    "message": "すべて既読にする"
  },
  "notificationsPageEmptyTitle": {
    "message": "ここに表示する内容はありません"
  },
  "notificationsPageErrorContent": {
    "message": "このページにもう一度アクセスしてみてください"
  },
  "notificationsPageErrorTitle": {
    "message": "エラーが発生しました"
  },
  "notificationsPageNoNotificationsContent": {
    "message": "まだ通知を受け取っていません。"
  },
  "notificationsSettingsBoxError": {
    "message": "問題が発生しました。もう一度お試しください。"
  },
  "notificationsSettingsPageAllowNotifications": {
    "message": "通知を使えば、ウォレットで何が起きているか常に把握できます。通知を使用するには、プロファイルを使用してデバイス間で一部の設定を同期します。$1"
  },
  "notificationsSettingsPageAllowNotificationsLink": {
    "message": "この機能を使用する際に当社がどのようにユーザーのプライバシーを保護するのか、ご覧ください。"
  },
  "numberOfNewTokensDetectedPlural": {
    "message": "$1種類の新しいトークンがこのアカウントで見つかりました",
    "description": "$1 is the number of new tokens detected"
  },
  "numberOfNewTokensDetectedSingular": {
    "message": "1つの新しいトークンがこのアカウントで見つかりました"
  },
  "numberOfTokens": {
    "message": "トークンの数"
  },
  "ofTextNofM": {
    "message": "中の"
  },
  "off": {
    "message": "オフ"
  },
  "offlineForMaintenance": {
    "message": "メンテナンスのためにオフラインです"
  },
  "ok": {
    "message": "OK"
  },
  "on": {
    "message": "オン"
  },
  "onboardedMetametricsAccept": {
    "message": "同意する"
  },
  "onboardedMetametricsDisagree": {
    "message": "いいえ、結構です"
  },
  "onboardedMetametricsKey1": {
    "message": "最新情報"
  },
  "onboardedMetametricsKey2": {
    "message": "製品の機能"
  },
  "onboardedMetametricsKey3": {
    "message": "その他関連プロモーション資料"
  },
  "onboardedMetametricsLink": {
    "message": "MetaMetrics"
  },
  "onboardedMetametricsParagraph1": {
    "message": "$1に加え、マーケティングコミュニケーションとのインタラクションについて把握するためにもデータを使用します。",
    "description": "$1 represents the 'onboardedMetametricsLink' locale string"
  },
  "onboardedMetametricsParagraph2": {
    "message": "これは、次のようなお伝えする情報のカスタマイズに役立ちます:"
  },
  "onboardedMetametricsParagraph3": {
    "message": "ユーザーから提供されたデータが販売されることは一切なく、いつでもオプトアウトできます。"
  },
  "onboardedMetametricsTitle": {
    "message": "エクスペリエンスの改善にご協力ください"
  },
  "onboardingAdvancedPrivacyIPFSDescription": {
    "message": "IPFSゲートウェイにより、第三者がホスティングしているデータへのアクセスと表示が可能になります。カスタムIPFSゲートウェイを追加するか、引き続きデフォルトを使用できます。"
  },
  "onboardingAdvancedPrivacyIPFSInvalid": {
    "message": "有効なURLを入力してください"
  },
  "onboardingAdvancedPrivacyIPFSTitle": {
    "message": "カスタムIPFSゲートウェイを追加"
  },
  "onboardingAdvancedPrivacyIPFSValid": {
    "message": "IPFSゲートウェイのURLが有効です"
  },
  "onboardingAdvancedPrivacyNetworkDescription": {
    "message": "当社では、遠隔手続き呼び出し (RPC) プロバイダーにInfuraを使用して、イーサリアムデータにできるだけ信頼性の高いプライベートな形でアクセスできるようにしています。独自のRPCをお選びいただくこともできますが、どのRPCもトランザクションを実行するために、ユーザーのIPアドレスとイーサリアムウォレットを取得する点にご注意ください。Infuraによるデータの取扱いに関する詳細は、$1をご覧ください。"
  },
  "onboardingAdvancedPrivacyNetworkTitle": {
    "message": "ネットワークを選択してください"
  },
  "onboardingCreateWallet": {
    "message": "新規ウォレットを作成"
  },
  "onboardingImportWallet": {
    "message": "既存のウォレットをインポート"
  },
  "onboardingMetametricsAgree": {
    "message": "同意します"
  },
  "onboardingMetametricsDescription": {
    "message": "MetaMaskの改善を目的に、基本的な使用状況および診断データを収集したいと思います。ここで提供されるデータが販売されることはありません。"
  },
  "onboardingMetametricsDescription2": {
    "message": "指標を収集する際、常に次の条件が適用されます..."
  },
  "onboardingMetametricsInfuraTerms": {
    "message": "このデータを他の目的に使用する際は、お知らせします。詳細は当社の$1をご覧ください。設定でいつでもオプトアウトできます。",
    "description": "$1 represents `onboardingMetametricsInfuraTermsPolicy`"
  },
  "onboardingMetametricsInfuraTermsPolicy": {
    "message": "プライバシー ポリシー"
  },
  "onboardingMetametricsNeverCollect": {
    "message": "$1 アプリのクリックやビューは保存されますが、その他の詳細 (ユーザーのパブリックアドレスなど) は保存されません。",
    "description": "$1 represents `onboardingMetametricsNeverCollectEmphasis`"
  },
  "onboardingMetametricsNeverCollectEmphasis": {
    "message": "非公開:"
  },
  "onboardingMetametricsNeverCollectIP": {
    "message": "$1 大まかな位置情報 (国や地域など) の検出にユーザーのIPアドレスが一時的に使用されますが、保存されることはありません。",
    "description": "$1 represents `onboardingMetametricsNeverCollectIPEmphasis`"
  },
  "onboardingMetametricsNeverCollectIPEmphasis": {
    "message": "一般:"
  },
  "onboardingMetametricsNeverSellData": {
    "message": "$1 使用状況データを共有するか削除するかは、設定でいつでも指定できます。",
    "description": "$1 represents `onboardingMetametricsNeverSellDataEmphasis`"
  },
  "onboardingMetametricsNeverSellDataEmphasis": {
    "message": "任意:"
  },
  "onboardingMetametricsPrivacyDescription": {
    "message": "当社がプロファイル用に使用状況データを収集しつつ、どのようにユーザーのプライバシーを守るのかご覧ください。"
  },
  "onboardingMetametricsTitle": {
    "message": "MetaMaskの改善にご協力ください"
  },
  "onboardingMetametricsUseDataCheckbox": {
    "message": "このデータは、ユーザーによる当社のマーケティングコミュニケーションとのインタラクションを把握するために使用されます。また、関連ニュースをお伝えする場合もあります (製品の機能など)。"
  },
  "onboardingPinExtensionBillboardAccess": {
    "message": "フルアクセス"
  },
  "onboardingPinExtensionBillboardDescription": {
    "message": "これらの拡張機能は、情報を表示および変更できます"
  },
  "onboardingPinExtensionBillboardDescription2": {
    "message": "このサイトで。"
  },
  "onboardingPinExtensionBillboardTitle": {
    "message": "拡張機能"
  },
  "onboardingPinExtensionChrome": {
    "message": "ブラウザの拡張機能アイコンをクリックします"
  },
  "onboardingPinExtensionDescription": {
    "message": "MetaMaskをブラウザにピン留めすることで、アクセスしやすくなり、トランザクションの承認を簡単に表示できるようになります。"
  },
  "onboardingPinExtensionDescription2": {
    "message": "拡張機能をクリックしてMetaMaskを開き、ワンクリックでウォレットにアクセスできます。"
  },
  "onboardingPinExtensionDescription3": {
    "message": "ブラウザの拡張機能アイコンをクリックすると、すぐにアクセスできます"
  },
  "onboardingPinExtensionLabel": {
    "message": "MetaMaskをピン留めする"
  },
  "onboardingPinExtensionStep1": {
    "message": "1"
  },
  "onboardingPinExtensionStep2": {
    "message": "2"
  },
  "onboardingPinExtensionTitle": {
    "message": "MetaMaskのインストールが完了しました！"
  },
  "onboardingPinMmiExtensionLabel": {
    "message": "MetaMask Institutionalをピン留めする"
  },
  "onboardingUsePhishingDetectionDescription": {
    "message": "フィッシング検出アラートには$1との通信が必要です。jsDeliverはユーザーのIPアドレスにアクセスします。$2をご覧ください。",
    "description": "The $1 is the word 'jsDeliver', from key 'jsDeliver' and $2 is the words Privacy Policy from key 'privacyMsg', both separated here so that it can be wrapped as a link"
  },
  "oneDayAbbreviation": {
    "message": "1日",
    "description": "Shortened form of '1 day'"
  },
  "oneMonthAbbreviation": {
    "message": "1か月",
    "description": "Shortened form of '1 month'"
  },
  "oneWeekAbbreviation": {
    "message": "1週間",
    "description": "Shortened form of '1 week'"
  },
  "oneYearAbbreviation": {
    "message": "1年",
    "description": "Shortened form of '1 year'"
  },
  "onekey": {
    "message": "OneKey"
  },
  "onlyConnectTrust": {
    "message": "信頼するサイトにのみ接続してください。$1",
    "description": "Text displayed above the buttons for connection confirmation. $1 is the link to the learn more web page."
  },
  "openCustodianApp": {
    "message": "$1アプリを開く",
    "description": "The $1 is the name of the Custodian that will be open"
  },
  "openFullScreenForLedgerWebHid": {
    "message": "全画面モードにしてLedgerを接続します。",
    "description": "Shown to the user on the confirm screen when they are viewing MetaMask in a popup window but need to connect their ledger via webhid."
  },
  "openInBlockExplorer": {
    "message": "ブロックエクスプローラーで開く"
  },
  "openSeaNew": {
    "message": "OpenSea"
  },
  "operationFailed": {
    "message": "操作に失敗しました"
  },
  "optional": {
    "message": "オプション"
  },
  "options": {
    "message": "オプション"
  },
  "or": {
    "message": "または"
  },
  "origin": {
    "message": "起点"
  },
  "osTheme": {
    "message": "システム"
  },
  "otherSnaps": {
    "message": "他のsnap",
    "description": "Used in the 'permission_rpc' message."
  },
  "outdatedBrowserNotification": {
    "message": "古いブラウザを使用しています。ブラウザをアップデートしないと、MetaMaskからセキュリティパッチや新機能を入手できなくなります。"
  },
  "padlock": {
    "message": "南京錠"
  },
  "parameters": {
    "message": "パラメーター"
  },
  "participateInMetaMetrics": {
    "message": "MetaMetricsに参加"
  },
  "participateInMetaMetricsDescription": {
    "message": "MetaMetricsに参加して、MetaMaskの改善にご協力ください"
  },
  "password": {
    "message": "パスワード"
  },
  "passwordMmiTermsWarning": {
    "message": "私は、MetaMask Institutionalがこのパスワードを復元できないことを理解しています。$1"
  },
  "passwordNotLongEnough": {
    "message": "パスワードの長さが足りません"
  },
  "passwordSetupDetails": {
    "message": "このパスワードは、このデバイスでのみMetaMaskウォレットのロックを解除します。MetaMaskはこのパスワードを復元できません。"
  },
  "passwordStrength": {
    "message": "パスワードの強度: $1",
    "description": "Return password strength to the user when user wants to create password."
  },
  "passwordStrengthDescription": {
    "message": "強力なパスワードは、デバイスが盗まれたり侵入されたりした場合に、ウォレットのセキュリティを高めます。"
  },
  "passwordTermsWarning": {
    "message": "私はMetaMaskがこのパスワードを復元できないことを理解しています。$1"
  },
  "passwordsDontMatch": {
    "message": "パスワードが一致しません"
  },
  "pasteJWTToken": {
    "message": "ここにトークンを貼り付けるかドロップしてください:"
  },
  "pastePrivateKey": {
    "message": "秘密鍵の文字列をここに貼り付けます:",
    "description": "For importing an account from a private key"
  },
  "paymasterInUse": {
    "message": "このトランザクションのガス代はペイマスターにより支払われます。",
    "description": "Alert shown in transaction confirmation if paymaster in use."
  },
  "pending": {
    "message": "保留中"
  },
  "pendingTransactionInfo": {
    "message": "このトランザクションは、そのトランザクションが完了するまで処理されません。"
  },
  "pendingTransactionMultiple": {
    "message": "保留中のトランザクションが$1件あります。"
  },
  "pendingTransactionSingle": {
    "message": "保留中のトランザクションが1件あります。",
    "description": "$1 is count of pending transactions"
  },
  "permissionDetails": {
    "message": "アクセス許可の詳細"
  },
  "permissionRequest": {
    "message": "許可のリクエスト"
  },
  "permissionRequested": {
    "message": "現在リクエスト中"
  },
  "permissionRequestedForAccounts": {
    "message": "$1に対して要求済み",
    "description": "Permission cell status for requested permission including accounts, rendered as AvatarGroup which is $1."
  },
  "permissionRevoked": {
    "message": "この更新で取り消し"
  },
  "permissionRevokedForAccounts": {
    "message": "この更新で$1に対して取り消し済み",
    "description": "Permission cell status for revoked permission including accounts, rendered as AvatarGroup which is $1."
  },
  "permission_accessNamedSnap": {
    "message": "$1に接続。",
    "description": "The description for the `wallet_snap` permission. $1 is the human-readable name of the snap."
  },
  "permission_accessNetwork": {
    "message": "インターネットにアクセスします。",
    "description": "The description of the `endowment:network-access` permission."
  },
  "permission_accessNetworkDescription": {
    "message": "$1によるインターネットへのアクセスを許可します。これは、サードパーティサーバーとのデータの送受信に使用されます。",
    "description": "An extended description of the `endowment:network-access` permission. $1 is the snap name."
  },
  "permission_accessSnap": {
    "message": "$1 snapに接続します。",
    "description": "The description for the `wallet_snap` permission. $1 is the name of the snap."
  },
  "permission_accessSnapDescription": {
    "message": "Webサイトまたはsnapによる$1とのやり取りを許可します。",
    "description": "The description for the `wallet_snap_*` permission. $1 is the name of the Snap."
  },
  "permission_cronjob": {
    "message": "定期的なアクションのスケジュール設定と実行。",
    "description": "The description for the `snap_cronjob` permission"
  },
  "permission_cronjobDescription": {
    "message": "$1が一定の時刻、日付、または間隔で定期的に実行されるアクションを実行することを許可します。これは、時間依存のやり取りや通知のトリガーに使用されます。",
    "description": "An extended description for the `snap_cronjob` permission. $1 is the snap name."
  },
  "permission_dialog": {
    "message": "MetaMaskにダイアログウィンドウを表示します。",
    "description": "The description for the `snap_dialog` permission"
  },
  "permission_dialogDescription": {
    "message": "$1がカスタムテキスト、入力フィールド、アクションの承認・拒否ボタンを備えたMetaMaskポップアップを表示することを許可します。\nこれは、Snapのアラート、承認、オプトインフローなどの作成に使用されます。",
    "description": "An extended description for the `snap_dialog` permission. $1 is the snap name."
  },
  "permission_ethereumAccounts": {
    "message": "アドレス、アカウント残高、アクティビティを表示して、承認するトランザクションを提案",
    "description": "The description for the `eth_accounts` permission"
  },
  "permission_ethereumProvider": {
    "message": "イーサリアムプロバイダーにアクセスします。",
    "description": "The description for the `endowment:ethereum-provider` permission"
  },
  "permission_ethereumProviderDescription": {
    "message": "$1がブロックチェーンのデータを読み込みメッセージやトランザクションを提案するために、MetaMaskと直接通信することを許可します。",
    "description": "An extended description for the `endowment:ethereum-provider` permission. $1 is the snap name."
  },
  "permission_getEntropy": {
    "message": "$1に固有の任意のキーを導出します。",
    "description": "The description for the `snap_getEntropy` permission. $1 is the snap name."
  },
  "permission_getEntropyDescription": {
    "message": "$1が、$1固有の任意のキーを公開せずに導出することを許可します。これらのキーはMetaMaskアカウントとは切り離されており、秘密鍵やシークレットリカバリーフレーズとは関連性がありません。他のSnapはこの情報にアクセスできません。",
    "description": "An extended description for the `snap_getEntropy` permission. $1 is the snap name."
  },
  "permission_getLocale": {
    "message": "言語設定の表示",
    "description": "The description for the `snap_getLocale` permission"
  },
  "permission_getLocaleDescription": {
    "message": "$1がMetaMaskの言語設定にアクセスできるようにします。これは、$1のコンテンツをユーザーの言語にローカライズして表示するために使用されます。",
    "description": "An extended description for the `snap_getLocale` permission. $1 is the snap name."
  },
  "permission_homePage": {
    "message": "カスタム画面の表示",
    "description": "The description for the `endowment:page-home` permission"
  },
  "permission_homePageDescription": {
    "message": "$1がMetaMaskでカスタムホーム画面を表示することを許可します。これは、ユーザーインターフェース、構成、ダッシュボードに使用されます。",
    "description": "An extended description for the `endowment:page-home` permission. $1 is the snap name."
  },
  "permission_keyring": {
    "message": "イーサリアムアカウントの追加と制御の要求を許可する",
    "description": "The description for the `endowment:keyring` permission"
  },
  "permission_keyringDescription": {
    "message": "$1がアカウントの追加または削除のリクエストを受け取ることや、これらのアカウントの代理で署名やトランザクションを行うことを許可します。",
    "description": "An extended description for the `endowment:keyring` permission. $1 is the snap name."
  },
  "permission_lifecycleHooks": {
    "message": "ライフサイクルフックを使用します。",
    "description": "The description for the `endowment:lifecycle-hooks` permission"
  },
  "permission_lifecycleHooksDescription": {
    "message": "$1がライフサイクルフックを使用して、ライフサイクルの特定のタイミングでコードを実行することを許可します。",
    "description": "An extended description for the `endowment:lifecycle-hooks` permission. $1 is the snap name."
  },
  "permission_manageAccounts": {
    "message": "イーサリアムアカウントを追加して管理します",
    "description": "The description for `snap_manageAccounts` permission"
  },
  "permission_manageAccountsDescription": {
    "message": "$1がイーサリアムアカウントを追加または削除し、これらのアカウントでトランザクションや署名を行うことを許可します。",
    "description": "An extended description for the `snap_manageAccounts` permission. $1 is the snap name."
  },
  "permission_manageBip32Keys": {
    "message": "$1アカウントの管理",
    "description": "The description for the `snap_getBip32Entropy` permission. $1 is a derivation path, e.g. 'm/44'/0'/0' (secp256k1)'."
  },
  "permission_manageBip44AndBip32KeysDescription": {
    "message": "$1による要求されたネットワークでのアカウントおよび資産の管理を許可します。これらのアカウントはシークレットリカバリーフレーズを (公開せずに) 使用して導出およびバックアップされます。キーを導出できることで、$1はイーサリアム (EVM) だけでなく、様々なブロックチェーンプロトコルをサポートできるようになります。",
    "description": "An extended description for the `snap_getBip44Entropy` and `snap_getBip44Entropy` permissions. $1 is the snap name."
  },
  "permission_manageBip44Keys": {
    "message": "$1アカウントの管理",
    "description": "The description for the `snap_getBip44Entropy` permission. $1 is the name of a protocol, e.g. 'Filecoin'."
  },
  "permission_manageState": {
    "message": "デバイスにデータを保管し管理します。",
    "description": "The description for the `snap_manageState` permission"
  },
  "permission_manageStateDescription": {
    "message": "$1が暗号化を使用して安全にデータを保管、更新、取得することを許可します。他のSnapはこの情報にアクセスできません。",
    "description": "An extended description for the `snap_manageState` permission. $1 is the snap name."
  },
  "permission_nameLookup": {
    "message": "ドメインとアドレス検索を提供します。",
    "description": "The description for the `endowment:name-lookup` permission."
  },
  "permission_nameLookupDescription": {
    "message": "SnapがMetaMask UIのさまざまな部分でアドレスとドメイン検索の取得と表示を行うことを許可します。",
    "description": "An extended description for the `endowment:name-lookup` permission."
  },
  "permission_notifications": {
    "message": "通知を表示します。",
    "description": "The description for the `snap_notify` permission"
  },
  "permission_notificationsDescription": {
    "message": "$1がMetaMask内に通知を表示することを許可します。Snapは、行動を促す情報や緊急性の高い情報に関する短い通知テキストをトリガーできます。",
    "description": "An extended description for the `snap_notify` permission. $1 is the snap name."
  },
  "permission_rpc": {
    "message": "$1が$2と直接やり取りすることを許可します。",
    "description": "The description for the `endowment:rpc` permission. $1 is 'other snaps' or 'websites', $2 is the snap name."
  },
  "permission_rpcDescription": {
    "message": "$1による$2へのメッセージの送信と$2からの応答の受信を許可します。",
    "description": "An extended description for the `endowment:rpc` permission. $1 is 'other snaps' or 'websites', $2 is the snap name."
  },
  "permission_rpcDescriptionOriginList": {
    "message": "$1および$2",
    "description": "A list of allowed origins where $2 is the last origin of the list and $1 is the rest of the list separated by ','."
  },
  "permission_signatureInsight": {
    "message": "署名分析情報モーダルの表示。",
    "description": "The description for the `endowment:signature-insight` permission"
  },
  "permission_signatureInsightDescription": {
    "message": "署名要求の承認前に、$1がモーダルを表示して署名要求に関する分析情報を提供することを許可します。これはフィッシング対策やセキュリティソリューションに使用されます。",
    "description": "An extended description for the `endowment:signature-insight` permission. $1 is the snap name."
  },
  "permission_signatureInsightOrigin": {
    "message": "署名要求を開始したWebサイトの出所を表示する",
    "description": "The description for the `signatureOrigin` caveat, to be used with the `endowment:signature-insight` permission"
  },
  "permission_signatureInsightOriginDescription": {
    "message": "$1による署名要求を開始したWebサイトの出所 (URI) の確認を許可します。これは、フィッシング対策やセキュリティソリューションに使用されます。",
    "description": "An extended description for the `signatureOrigin` caveat, to be used with the `endowment:signature-insight` permission. $1 is the snap name."
  },
  "permission_transactionInsight": {
    "message": "トランザクションインサイトを取得して表示します。",
    "description": "The description for the `endowment:transaction-insight` permission"
  },
  "permission_transactionInsightDescription": {
    "message": "$1によるトランザクションのデコードと、MetaMask UI内でのインサイトの表示を許可します。これは、フィッシング対策やセキュリティソリューションに使用されます。",
    "description": "An extended description for the `endowment:transaction-insight` permission. $1 is the snap name."
  },
  "permission_transactionInsightOrigin": {
    "message": "トランザクションを提案しているWebサイトの提供元を確認します",
    "description": "The description for the `transactionOrigin` caveat, to be used with the `endowment:transaction-insight` permission"
  },
  "permission_transactionInsightOriginDescription": {
    "message": "$1が、トランザクションを提案するWebサイトの出所 (URI) を確認することを許可します。これは、フィッシング対策やセキュリティソリューションに使用されます。",
    "description": "An extended description for the `transactionOrigin` caveat, to be used with the `endowment:transaction-insight` permission. $1 is the snap name."
  },
  "permission_unknown": {
    "message": "不明な許可: $1",
    "description": "$1 is the name of a requested permission that is not recognized."
  },
  "permission_viewBip32PublicKeys": {
    "message": "$1 ($2) の公開鍵を表示します。",
    "description": "The description for the `snap_getBip32PublicKey` permission. $1 is a derivation path, e.g. 'm/44'/0'/0''. $2 is the elliptic curve name, e.g. 'secp256k1'."
  },
  "permission_viewBip32PublicKeysDescription": {
    "message": "$2が、$1の公開鍵 (およびアドレス) を表示することを許可します。これは、アカウントや資産のコントロールを許可するものでは一切ありません。",
    "description": "An extended description for the `snap_getBip32PublicKey` permission. $1 is a derivation path (name). $2 is the snap name."
  },
  "permission_viewNamedBip32PublicKeys": {
    "message": "$1の公開鍵を表示します。",
    "description": "The description for the `snap_getBip32PublicKey` permission. $1 is a name for the derivation path, e.g., 'Ethereum accounts'."
  },
  "permission_walletSwitchEthereumChain": {
    "message": "次のネットワークに切り替えて使用します",
    "description": "The label for the `wallet_switchEthereumChain` permission"
  },
  "permission_webAssembly": {
    "message": "WebAssemblyのサポート",
    "description": "The description of the `endowment:webassembly` permission."
  },
  "permission_webAssemblyDescription": {
    "message": "$1がWebAssemblyを介して低レベルの実行環境にアクセスすることを許可します。",
    "description": "An extended description of the `endowment:webassembly` permission. $1 is the snap name."
  },
  "permissions": {
    "message": "許可"
  },
  "permissionsPageEmptyContent": {
    "message": "ここに表示する内容はありません"
  },
  "permissionsPageEmptySubContent": {
    "message": "ここには、インストールされたSnapや接続されたサイトに付与したアクセス許可が表示されます。"
  },
  "permissionsPageTourDescription": {
    "message": "これは、接続されたサイトやインストールされたSnapに付与したアクセス許可を管理するための、コントロールパネルです。"
  },
  "permissionsPageTourTitle": {
    "message": "「接続済みのサイト」が「アクセス許可」に変更されました"
  },
  "permitSimulationDetailInfo": {
    "message": "この数量のトークンをアカウントから転送する権限を使用者に付与しようとしています。"
  },
  "personalAddressDetected": {
    "message": "個人アドレスが検出されました。トークンコントラクトアドレスを入力してください。"
  },
  "petnamesEnabledToggle": {
    "message": "ニックネームを許可する"
  },
  "petnamesEnabledToggleDescription": {
    "message": "これにより、すべてのアドレスにニックネームを割り当てられるようになります。可能な場合、やり取りがあるアドレスの名前が提案されます。"
  },
  "pinExtensionDescription": {
    "message": "拡張機能のメニューに移動し、MetaMask Institutionalをピン留めすると、スムーズにアクセスできます。"
  },
  "pinExtensionTitle": {
    "message": "拡張機能をピン留めする"
  },
  "pinToTop": {
    "message": "最上部にピン留め"
  },
  "pleaseConfirm": {
    "message": "確認してください"
  },
  "plusMore": {
    "message": "他$1件",
    "description": "$1 is the number of additional items"
  },
  "plusXMore": {
    "message": "その他$1件",
    "description": "$1 is a number of additional but unshown items in a list- this message will be shown in place of those items"
  },
  "popularNetworkAddToolTip": {
    "message": "これらのネットワークの一部はサードパーティに依存しているため、接続の信頼性が低かったり、サードパーティによるアクティビティの追跡が可能になったりする可能性があります。$1",
    "description": "$1 is Learn more link"
  },
  "portfolio": {
    "message": "Portfolio"
  },
  "portfolioDashboard": {
    "message": "Portfolioダッシュボード"
  },
  "preparingSwap": {
    "message": "スワップを準備しています..."
  },
  "prev": {
    "message": "前へ"
  },
  "price": {
    "message": "価格"
  },
  "priceUnavailable": {
    "message": "価格が利用できません"
  },
  "primaryCurrencySetting": {
    "message": "プライマリ通貨"
  },
  "primaryCurrencySettingDescription": {
    "message": "チェーンのネイティブ通貨 (ETHなど) による値の表示を優先するには、「ネイティブ」を選択します。選択した法定通貨による値の表示を優先するには、「法定通貨」を選択します。"
  },
  "primaryType": {
    "message": "基本型"
  },
  "priorityFee": {
    "message": "優先手数料"
  },
  "priorityFeeProperCase": {
    "message": "優先手数料"
  },
  "privacy": {
    "message": "プライバシー"
  },
  "privacyMsg": {
    "message": "プライバシーポリシー"
  },
  "privateKey": {
    "message": "秘密鍵",
    "description": "select this type of file to use to import an account"
  },
  "privateKeyCopyWarning": {
    "message": "$1の秘密鍵",
    "description": "$1 represents the account name"
  },
  "privateKeyHidden": {
    "message": "秘密鍵は非表示になっています",
    "description": "Explains that the private key input is hidden"
  },
  "privateKeyShow": {
    "message": "秘密鍵の入力の表示・非表示を切り替えます",
    "description": "Describes a toggle that is used to show or hide the private key input"
  },
  "privateKeyShown": {
    "message": "秘密鍵は表示されています",
    "description": "Explains that the private key input is being shown"
  },
  "privateKeyWarning": {
    "message": "警告: この鍵は絶対に公開しないでください。秘密鍵を持つ人は誰でも、アカウントに保持されているアセットを盗むことができます。"
  },
  "privateNetwork": {
    "message": "プライベートネットワーク"
  },
  "proceedWithTransaction": {
    "message": "それでも続行"
  },
  "productAnnouncements": {
    "message": "製品に関するお知らせ"
  },
  "profileSync": {
    "message": "プロファイルの同期"
  },
  "profileSyncConfirmation": {
    "message": "プロファイルの同期をオフにすると、通知を受け取ることができなくなります。"
  },
  "profileSyncDescription": {
    "message": "MetaMaskが一部の設定をデバイス間で同期するために使用するプロファイルを作成します。これは通知の受取に必要です。$1。"
  },
  "profileSyncPrivacyLink": {
    "message": "当社がどのようにユーザーのプライバシーを保護するのか、ご覧ください"
  },
  "proposedApprovalLimit": {
    "message": "提案された承認限度額"
  },
  "provide": {
    "message": "提供"
  },
  "publicAddress": {
    "message": "パブリックアドレス"
  },
  "pushPlatformNotificationsFundsReceivedDescription": {
    "message": "$1 $2を受け取りました"
  },
  "pushPlatformNotificationsFundsReceivedDescriptionDefault": {
    "message": "トークンを受け取りました"
  },
  "pushPlatformNotificationsFundsReceivedTitle": {
    "message": "資金の受領"
  },
  "pushPlatformNotificationsFundsSentDescription": {
    "message": "$1 $2を送りました"
  },
  "pushPlatformNotificationsFundsSentDescriptionDefault": {
    "message": "トークンを送りました"
  },
  "pushPlatformNotificationsFundsSentTitle": {
    "message": "資金の送付"
  },
  "pushPlatformNotificationsNftReceivedDescription": {
    "message": "新しいNFTを受け取りました"
  },
  "pushPlatformNotificationsNftReceivedTitle": {
    "message": "NFTの受領"
  },
  "pushPlatformNotificationsNftSentDescription": {
    "message": "NFTを送りました"
  },
  "pushPlatformNotificationsNftSentTitle": {
    "message": "NFTの送付"
  },
  "pushPlatformNotificationsStakingLidoStakeCompletedDescription": {
    "message": "Lidoのステーキングが完了しました"
  },
  "pushPlatformNotificationsStakingLidoStakeCompletedTitle": {
    "message": "ステーキング完了"
  },
  "pushPlatformNotificationsStakingLidoStakeReadyToBeWithdrawnDescription": {
    "message": "Lidoのステークの出金準備ができました"
  },
  "pushPlatformNotificationsStakingLidoStakeReadyToBeWithdrawnTitle": {
    "message": "ステークの出金準備完了"
  },
  "pushPlatformNotificationsStakingLidoWithdrawalCompletedDescription": {
    "message": "Lidoの出金が完了しました"
  },
  "pushPlatformNotificationsStakingLidoWithdrawalCompletedTitle": {
    "message": "出金完了"
  },
  "pushPlatformNotificationsStakingLidoWithdrawalRequestedDescription": {
    "message": "Lidoの出金リクエストが送信されました"
  },
  "pushPlatformNotificationsStakingLidoWithdrawalRequestedTitle": {
    "message": "出金のリクエスト"
  },
  "pushPlatformNotificationsStakingRocketpoolStakeCompletedDescription": {
    "message": "RocketPoolのステーキングが完了しました"
  },
  "pushPlatformNotificationsStakingRocketpoolStakeCompletedTitle": {
    "message": "ステーキング完了"
  },
  "pushPlatformNotificationsStakingRocketpoolUnstakeCompletedDescription": {
    "message": "RocketPoolのステーキングの解除が完了しました"
  },
  "pushPlatformNotificationsStakingRocketpoolUnstakeCompletedTitle": {
    "message": "ステーキングの解除完了"
  },
  "pushPlatformNotificationsSwapCompletedDescription": {
    "message": "MetaMaskスワップが完了しました"
  },
  "pushPlatformNotificationsSwapCompletedTitle": {
    "message": "スワップ完了"
  },
  "queued": {
    "message": "キュー待ち"
  },
  "quoteRate": {
    "message": "クォートレート"
  },
  "rank": {
    "message": "ランク"
  },
  "reAddAccounts": {
    "message": "他のアカウントを再度追加"
  },
  "reAdded": {
    "message": "再度追加されました"
  },
  "readdToken": {
    "message": "アカウントオプションメニューで「トークンのインポート」を選択することによって、今後このトークンを戻すことができます。"
  },
  "receive": {
    "message": "受取"
  },
  "recipientAddressPlaceholder": {
    "message": "パブリックアドレス (0x) またはENS名を入力してください"
  },
  "recipientAddressPlaceholderFlask": {
    "message": "パブリックアドレス (0x) またはドメイン名を入力してください"
  },
  "recommendedGasLabel": {
    "message": "推奨"
  },
  "recoveryPhraseReminderBackupStart": {
    "message": "ここから開始"
  },
  "recoveryPhraseReminderConfirm": {
    "message": "了解"
  },
  "recoveryPhraseReminderHasBackedUp": {
    "message": "シークレットリカバリーフレーズは常に安全かつ秘密の場所に保管してください"
  },
  "recoveryPhraseReminderHasNotBackedUp": {
    "message": "シークレットリカバリーフレーズのバックアップが必要ですか？"
  },
  "recoveryPhraseReminderItemOne": {
    "message": "シークレットリカバリーフレーズは誰とも決して共有しないでください"
  },
  "recoveryPhraseReminderItemTwo": {
    "message": "MetaMaskチームが、ユーザーのシークレットリカバリーフレーズを確認することは絶対にありません"
  },
  "recoveryPhraseReminderSubText": {
    "message": "シークレットリカバリーフレーズは、ご利用のすべてのアカウントを制御します。"
  },
  "recoveryPhraseReminderTitle": {
    "message": "資産を守りましょう"
  },
  "redesignedConfirmationsEnabledToggle": {
    "message": "改善された署名要求"
  },
  "redesignedConfirmationsToggleDescription": {
    "message": "この機能をオンにすると、強化された形式で署名要求が表示されます。"
  },
  "redesignedTransactionsEnabledToggle": {
    "message": "改善されたトランザクション要求"
  },
  "redesignedTransactionsToggleDescription": {
    "message": "トランザクション要求を強化された形式で表示するには、この機能をオンにします。"
  },
  "refreshList": {
    "message": "リストを更新"
  },
  "reject": {
    "message": "拒否"
  },
  "rejectAll": {
    "message": "すべて拒否"
  },
  "rejectRequestsDescription": {
    "message": "$1件のリクエストを一括で拒否しようとしています。"
  },
  "rejectRequestsN": {
    "message": "$1件のリクエストを拒否"
  },
  "rejectTxsDescription": {
    "message": "$1件のトランザクションを一括拒否しようとしています。"
  },
  "rejectTxsN": {
    "message": "$1件のトランザクションを拒否"
  },
  "rejected": {
    "message": "拒否されました"
  },
  "remember": {
    "message": "ご注意:"
  },
  "remove": {
    "message": "削除"
  },
  "removeAccount": {
    "message": "アカウントを削除"
  },
  "removeAccountDescription": {
    "message": "このアカウントはウォレットから削除されます。続行する前に、インポートしたアカウントの元のシークレットリカバリーフレーズまたは秘密鍵を持っていることを確認してください。アカウントはアカウントドロップダウンから再度インポートまたは作成できます。"
  },
  "removeJWT": {
    "message": "カストディアントークンを削除"
  },
  "removeJWTDescription": {
    "message": "このトークンを削除してよろしいですか？このトークンに割り当てられているすべてのアカウントが、同時に拡張機能から削除されます: "
  },
  "removeKeyringSnap": {
    "message": "このSnapを削除すると、これらのアカウントがMetaMaskから削除されます:"
  },
  "removeKeyringSnapToolTip": {
    "message": "Snapはアカウントをコントロールするため、Snapを削除するとアカウントもMetaMaskから削除されますが、ブロックチェーン上から削除されることはありません。"
  },
  "removeNFT": {
    "message": "NFTを削除"
  },
  "removeNftErrorMessage": {
    "message": "このNFTを削除できませんでした。"
  },
  "removeNftMessage": {
    "message": "NFTが削除されました！"
  },
  "removeSnap": {
    "message": "snapを削除"
  },
  "removeSnapAccountDescription": {
    "message": "続行すると、このアカウントはMetaMaskで使用できなくなります。"
  },
  "removeSnapAccountTitle": {
    "message": "アカウントを削除"
  },
  "removeSnapConfirmation": {
    "message": "$1を削除してよろしいですか？",
    "description": "$1 represents the name of the snap"
  },
  "removeSnapDescription": {
    "message": "この操作により、snapとそのデータが削除され、与えられたアクセス許可が取り消されます。"
  },
  "replace": {
    "message": "置き換え"
  },
  "reportIssue": {
    "message": "問題を報告する"
  },
  "requestFlaggedAsMaliciousFallbackCopyReason": {
    "message": "セキュリティプロバイダーが追加情報を共有していません"
  },
  "requestFlaggedAsMaliciousFallbackCopyReasonTitle": {
    "message": "リクエストが悪質なものとして分類されました"
  },
  "requestFrom": {
    "message": "要求元"
  },
  "requestFromInfo": {
    "message": "これは署名を求めているサイトです。"
  },
  "requestFromTransactionDescription": {
    "message": "これが承認を要求しているサイトです。"
  },
  "requestMayNotBeSafe": {
    "message": "リクエストは安全でない可能性があります"
  },
  "requestMayNotBeSafeError": {
    "message": "セキュリティプロバイダーは既知の悪質なアクティビティを検出しませんでしたが、それでも続けるのは安全でない可能性があります。"
  },
  "requestNotVerified": {
    "message": "リクエストが検証されませんでした"
  },
  "requestNotVerifiedError": {
    "message": "エラーが発生したため、このリクエストはセキュリティプロバイダーにより検証されませんでした。慎重に進めてください。"
  },
  "requestsAwaitingAcknowledgement": {
    "message": "リクエストの承認待ち"
  },
  "required": {
    "message": "必須"
  },
  "reset": {
    "message": "リセット"
  },
  "resetWallet": {
    "message": "ウォレットをリセット"
  },
  "resetWalletSubHeader": {
    "message": "MetaMaskはパスワードのコピーを保管しません。アカウントのロックを解除できない場合は、ウォレットをリセットする必要があります。これは、ウォレットのセットアップ時に使用したシークレットリカバリーフレーズを入力することで行えます。"
  },
  "resetWalletUsingSRP": {
    "message": "この操作により、このデバイスから現在のウォレットとシークレットリカバリーフレーズ、および作成されたアカウントのリストが削除されます。シークレットリカバリーフレーズでリセットすると、リセットに使用されたシークレットリカバリーフレーズに基づくアカウントのリストが表示されます。この新しいリストには、残高のあるアカウントが自動的に含まれます。また、以前作成された$1することもできます。インポートしたカスタムアカウントは$2である必要があり、アカウントに追加されたカスタムトークンも$3である必要があります。"
  },
  "resetWalletWarning": {
    "message": "続行する前に、正しいシークレットリカバリーフレーズを使用していることを確認してください。これは元に戻せません。"
  },
  "restartMetamask": {
    "message": "MetaMask を再起動"
  },
  "restore": {
    "message": "復元"
  },
  "restoreUserData": {
    "message": "ユーザーデータの復元"
  },
  "restoreUserDataDescription": {
    "message": "以前バックアップされたJSONファイルから、設定とアカウントアドレスを含むユーザー設定を復元できます。"
  },
  "resultPageError": {
    "message": "エラー"
  },
  "resultPageErrorDefaultMessage": {
    "message": "操作に失敗しました。"
  },
  "resultPageSuccess": {
    "message": "成功"
  },
  "resultPageSuccessDefaultMessage": {
    "message": "操作が正常に完了しました。"
  },
  "retryTransaction": {
    "message": "トランザクションを再試行"
  },
  "reusedTokenNameWarning": {
    "message": "ここのトークンは、監視する別のトークンのシンボルを再使用します。これは混乱を招いたり紛らわしい場合があります。"
  },
  "revealSeedWords": {
    "message": "シークレットリカバリーフレーズを確認"
  },
  "revealSeedWordsDescription1": {
    "message": "$1は$2を提供します。",
    "description": "This is a sentence consisting of link using 'revealSeedWordsSRPName' as $1 and bolded text using 'revealSeedWordsDescription3' as $2."
  },
  "revealSeedWordsDescription2": {
    "message": "MetaMaskは$1です。つまり、ユーザーがSRPの所有者となります。",
    "description": "$1 is text link with the message from 'revealSeedWordsNonCustodialWallet'"
  },
  "revealSeedWordsDescription3": {
    "message": "ウォレットと資金への完全アクセス"
  },
  "revealSeedWordsNonCustodialWallet": {
    "message": "ノンカストディアルウォレット"
  },
  "revealSeedWordsQR": {
    "message": "QR"
  },
  "revealSeedWordsSRPName": {
    "message": "シークレットリカバリーフレーズ (SRP)"
  },
  "revealSeedWordsText": {
    "message": "テキスト"
  },
  "revealSeedWordsWarning": {
    "message": "誰にも画面を見られていないことを確認してください。$1",
    "description": "$1 is bolded text using the message from 'revealSeedWordsWarning2'"
  },
  "revealSeedWordsWarning2": {
    "message": "MetaMaskサポートがこの情報を尋ねることはありません。",
    "description": "The bolded texted in the second part of 'revealSeedWordsWarning'"
  },
  "revealSensitiveContent": {
    "message": "機密のコンテンツを確認"
  },
  "revealTheSeedPhrase": {
    "message": "シードフレーズを確認"
  },
  "reviewAlerts": {
    "message": "アラートを確認する"
  },
  "reviewPermissions": {
    "message": " アクセス許可を確認する"
  },
  "revokeAllTokensTitle": {
    "message": "すべての$1へのアクセスおよび転送許可を取り消しますか？",
    "description": "$1 is the symbol of the token for which the user is revoking approval"
  },
  "revokeAllTokensTitleWithoutSymbol": {
    "message": "$1のすべてのNFTへのアクセスおよびそれらの転送の許可を取り消しますか？",
    "description": "$1 is a link to contract on the block explorer when we're not able to retrieve a erc721 or erc1155 name"
  },
  "revokeApproveForAllDescription": {
    "message": "これにより、別途通知なしで第三者によるユーザーの$1へのアクセスおよび転送の許可が取り消されます。",
    "description": "$1 is either a string or link of a given token symbol or name"
  },
  "revokeApproveForAllDescriptionWithoutSymbol": {
    "message": "これにより、第三者が別途通知なしで$1のすべてのNFTにアクセスし、それらを転送する許可が取り消されます。",
    "description": "$1 is a link to contract on the block explorer when we're not able to retrieve a erc721 or erc1155 name"
  },
  "revokePermission": {
    "message": "許可を取り消す"
  },
  "revokeSpendingCap": {
    "message": "$1の使用上限を取り消す",
    "description": "$1 is a token symbol"
  },
  "revokeSpendingCapTooltipText": {
    "message": "このサードパーティは、現在または今後のトークンをこれ以上使用できなくなります。"
  },
  "rpcUrl": {
    "message": "新しいRPC URL"
  },
  "safeTransferFrom": {
    "message": "安全な送金元:"
  },
  "save": {
    "message": "保存"
  },
  "scanInstructions": {
    "message": "QRコードにカメラを向けてください"
  },
  "scanQrCode": {
    "message": "QRコードをスキャン"
  },
  "scrollDown": {
    "message": "下にスクロール"
  },
  "search": {
    "message": "検索"
  },
  "searchAccounts": {
    "message": "アカウントを検索"
  },
  "searchNfts": {
    "message": "NFTを検索"
  },
  "searchTokens": {
    "message": "トークンを検索"
  },
  "secretRecoveryPhrase": {
    "message": "シークレットリカバリーフレーズ"
  },
  "secureWallet": {
    "message": "安全なウォレット"
  },
  "security": {
    "message": "セキュリティ"
  },
  "securityAlert": {
    "message": "$1と$2からのセキュリティアラート"
  },
  "securityAlerts": {
    "message": "セキュリティアラート"
  },
  "securityAlertsDescription": {
    "message": "この機能は、トランザクションと署名要求を能動的に確認し、悪質なアクティビティに関するアラートを発します。$1",
    "description": "Link to learn more about security alerts"
  },
  "securityAndPrivacy": {
    "message": "セキュリティとプライバシー"
  },
  "securityProviderPoweredBy": {
    "message": "データソース: $1",
    "description": "The security provider that is providing data"
  },
  "seeDetails": {
    "message": "詳細を表示"
  },
  "seedPhraseConfirm": {
    "message": "シークレットリカバリーフレーズの確認"
  },
  "seedPhraseEnterMissingWords": {
    "message": "シークレットリカバリーフレーズの確認"
  },
  "seedPhraseIntroNotRecommendedButtonCopy": {
    "message": "後で通知 (非推奨)"
  },
  "seedPhraseIntroRecommendedButtonCopy": {
    "message": "ウォレットの安全を確保 (推奨)"
  },
  "seedPhraseIntroSidebarBulletOne": {
    "message": "書き留めて、複数の秘密の場所に保管してください。"
  },
  "seedPhraseIntroSidebarBulletTwo": {
    "message": "セーフティボックスに保管する。"
  },
  "seedPhraseIntroSidebarCopyOne": {
    "message": "シークレットリカバリーフレーズは12単語のフレーズで、ウォレットと資金への「マスターキー」となります。"
  },
  "seedPhraseIntroSidebarCopyThree": {
    "message": "誰かにリカバリーフレーズを尋ねられたら、ウォレットの資金を盗もうとする詐欺の可能性が高いです。"
  },
  "seedPhraseIntroSidebarCopyTwo": {
    "message": "シークレットリカバリ フレーズはMetaMaskを含め、決して誰とも共有しないでください！"
  },
  "seedPhraseIntroSidebarTitleOne": {
    "message": "シークレットリカバリーフレーズとは何ですか？"
  },
  "seedPhraseIntroSidebarTitleThree": {
    "message": "シークレットリカバリーフレーズは共有すべきですか？"
  },
  "seedPhraseIntroSidebarTitleTwo": {
    "message": "シークレットリカバリーフレーズはどのように保管すべきですか？"
  },
  "seedPhraseIntroTitle": {
    "message": "ウォレットの保護"
  },
  "seedPhraseIntroTitleCopy": {
    "message": "始める前に、この短いビデオを見て、シークレットリカバリーフレーズとウォレットを安全に保つ方法について確認してください。"
  },
  "seedPhraseReq": {
    "message": "シークレットリカバリーフレーズは、12、15、18、21、24語で構成されます"
  },
  "seedPhraseWriteDownDetails": {
    "message": "この12単語のシークレットリカバリーフレーズを書き留めて、自分だけがアクセスできる信頼できる場所に保管してください。"
  },
  "seedPhraseWriteDownHeader": {
    "message": "シークレットリカバリーフレーズを書き留めてください"
  },
  "select": {
    "message": "選択"
  },
  "selectAccounts": {
    "message": "このサイトに使用するアカウントを選択してください"
  },
  "selectAccountsForSnap": {
    "message": "このsnapで使用するアカウントを選択してください"
  },
  "selectAll": {
    "message": "すべて選択"
  },
  "selectAllAccounts": {
    "message": "すべてのアカウントを選択"
  },
  "selectAnAccount": {
    "message": "アカウントを選択してください"
  },
  "selectAnAccountAlreadyConnected": {
    "message": "このアカウントはすでにMetaMaskに接続されています"
  },
  "selectAnAccountHelp": {
    "message": "MetaMask Institutionalで使用するカストディアンアカウントを選択します。"
  },
  "selectEnableDisplayMediaPrivacyPreference": {
    "message": "NFTメディアの表示をオンにする"
  },
  "selectHdPath": {
    "message": "HDパスを選択"
  },
  "selectJWT": {
    "message": "トークンを選択"
  },
  "selectNFTPrivacyPreference": {
    "message": "NFTの自動検出を有効にする"
  },
  "selectPathHelp": {
    "message": "アカウントが見当たらない場合は、HDパスまたは現在選択されているネットワークを切り替えてみてください。"
  },
  "selectType": {
    "message": "種類を選択"
  },
  "selectingAllWillAllow": {
    "message": "すべてを選択すると、このサイトに現在のすべてのアカウントが表示されます。このサイトが信頼できることを確認してください。"
  },
  "send": {
    "message": "送金"
  },
  "sendBugReport": {
    "message": "バグの報告をお送りください。"
  },
  "sendNoContactsConversionText": {
    "message": "ここをクリック"
  },
  "sendNoContactsDescription": {
    "message": "連絡先を使用すると、別のアカウントに安全に何度もトランザクションを送信できます。連絡先を作成するには、$1",
    "description": "$1 represents the action text 'click here'"
  },
  "sendNoContactsTitle": {
    "message": "まだ連絡先がありません"
  },
  "sendSelectReceiveAsset": {
    "message": "受け取るアラートを選択してください"
  },
  "sendSelectSendAsset": {
    "message": "送る資産を選択してください"
  },
  "sendSpecifiedTokens": {
    "message": "$1を送金",
    "description": "Symbol of the specified token"
  },
  "sendSwapSubmissionWarning": {
    "message": "このボタンをクリックすると、直ちにスワップトランザクションが開始します。続ける前に、トランザクションの詳細を確認してください。"
  },
  "sendTokenAsToken": {
    "message": "$1を$2として送金",
    "description": "Used in the transaction display list to describe a swap and send. $1 and $2 are the symbols of tokens in involved in the swap."
  },
  "sendingAsset": {
    "message": "$1を送信中"
  },
  "sendingDisabled": {
    "message": "ERC-1155 NFTアセットの送信は、まだサポートされていません。"
  },
  "sendingNativeAsset": {
    "message": "$1を送信中",
    "description": "$1 represents the native currency symbol for the current network (e.g. ETH or BNB)"
  },
  "sendingToTokenContractWarning": {
    "message": "警告: 資金の喪失に繋がる可能性のあるトークンコントラクトに送信しようとしています。$1",
    "description": "$1 is a clickable link with text defined by the 'learnMoreUpperCase' key. The link will open to a support article regarding the known contract address warning"
  },
  "sendingZeroAmount": {
    "message": "0 $1を送ろうとしています"
  },
  "sepolia": {
    "message": "Sepoliaテストネットワーク"
  },
  "setAdvancedPrivacySettingsDetails": {
    "message": "MetaMaskはこれらの信頼できるサードパーティサービスを使用して、製品の使いやすさと安全性を向上させています。"
  },
  "setApprovalForAll": {
    "message": "すべてを承認に設定"
  },
  "setApprovalForAllTitle": {
    "message": "使用限度額なしで$1を承認",
    "description": "The token symbol that is being approved"
  },
  "settingAddSnapAccount": {
    "message": "snapアカウントを追加"
  },
  "settings": {
    "message": "設定"
  },
  "settingsSearchMatchingNotFound": {
    "message": "一致する結果が見つかりませんでした。"
  },
  "settingsSubHeadingSignaturesAndTransactions": {
    "message": "署名およびトランザクション要求"
  },
  "show": {
    "message": "表示"
  },
  "showAccount": {
    "message": "アカウントを表示"
  },
  "showExtensionInFullSizeView": {
    "message": "拡張機能をフルサイズで表示"
  },
  "showExtensionInFullSizeViewDescription": {
    "message": "この機能をオンにすると、拡張機能アイコンをクリックした時にフルサイズ表示がデフォルトになります。"
  },
  "showFiatConversionInTestnets": {
    "message": "テストネット上に換算レートを表示"
  },
  "showFiatConversionInTestnetsDescription": {
    "message": "これを選択すると、テストネット上に法定通貨の換算レートが表示されます"
  },
  "showHexData": {
    "message": "16進データを表示"
  },
  "showHexDataDescription": {
    "message": "これを選択すると、送金画面に16進データフィールドが表示されます"
  },
  "showIncomingTransactions": {
    "message": "受信トランザクションを表示"
  },
  "showIncomingTransactionsDescription": {
    "message": "これは、ユーザーのイーサリアムアドレスおよびIPアドレスにアクセスする$1に依存します。$2",
    "description": "$1 is the link to etherscan url and $2 is the link to the privacy policy of consensys APIs"
  },
  "showIncomingTransactionsExplainer": {
    "message": "これは、ネットワークごとに異なるサードパーティAPIに依存します。これにより、イーサリアムアドレスとIPアドレスが公開されます。"
  },
  "showLess": {
    "message": "表示量を減らす"
  },
  "showMore": {
    "message": "他を表示"
  },
  "showNft": {
    "message": "NFTを表示"
  },
  "showPermissions": {
    "message": "表示許可"
  },
  "showPrivateKey": {
    "message": "秘密鍵を表示"
  },
  "showTestnetNetworks": {
    "message": "テストネットワークを表示"
  },
  "showTestnetNetworksDescription": {
    "message": "ネットワークリストにテストネットワークを表示するには、こちらを選択してください"
  },
  "sigRequest": {
    "message": "署名のリクエスト"
  },
  "sign": {
    "message": "署名"
  },
  "signatureRequest": {
    "message": "署名のリクエスト"
  },
  "signatureRequestGuidance": {
    "message": "このメッセージの内容を完全に理解し、リクエスト元のサイトを信頼する場合にのみ署名してください。"
  },
  "signed": {
    "message": "署名が完了しました"
  },
  "signin": {
    "message": "サインイン"
  },
  "signing": {
    "message": "署名"
  },
  "signingInWith": {
    "message": "サインイン方法:"
  },
  "simulationDetailsFailed": {
    "message": "予測結果の読み込み中にエラーが発生しました。"
  },
  "simulationDetailsFiatNotAvailable": {
    "message": "利用できません"
  },
  "simulationDetailsIncomingHeading": {
    "message": "受取額"
  },
  "simulationDetailsNoBalanceChanges": {
    "message": "ウォレット残高の増減は予測されていません"
  },
  "simulationDetailsOutgoingHeading": {
    "message": "送金額"
  },
  "simulationDetailsTitle": {
    "message": "予測される増減額"
  },
  "simulationDetailsTitleTooltip": {
    "message": "予測される変化は、このトランザクションを実行すると起きる可能性がある変化です。これは単に予測に過ぎず、保証されたものではありません。"
  },
  "simulationDetailsTotalFiat": {
    "message": "合計 = $1",
    "description": "$1 is the total amount in fiat currency on one side of the transaction"
  },
  "simulationDetailsTransactionReverted": {
    "message": "このトランザクションはおそらく失敗します"
  },
  "simulationErrorMessageV2": {
    "message": "ガス代を見積もることができませんでした。コントラクトにエラーがある可能性があり、このトランザクションは失敗するかもしれません。"
  },
  "simulationsSettingDescription": {
    "message": "トランザクションを確定する前に残高の増減を予測するには、この機能をオンにします。これはトランザクションの最終的な結果を保証するものではありません。$1"
  },
  "simulationsSettingSubHeader": {
    "message": "予測される残高の増減"
  },
  "siweIssued": {
    "message": "発行済み"
  },
  "siweNetwork": {
    "message": "ネットワーク"
  },
  "siweRequestId": {
    "message": "リクエストID"
  },
  "siweResources": {
    "message": "リソース"
  },
  "siweSignatureSimulationDetailInfo": {
    "message": "サイトにサインインしようとしていて、予想されるアカウントの変更はありません。"
  },
  "siweURI": {
    "message": "URL"
  },
  "skip": {
    "message": "スキップ"
  },
  "skipAccountSecurity": {
    "message": "アカウントのセキュリティをスキップしますか？"
  },
  "skipAccountSecurityDetails": {
    "message": "私は、シークレットリカバリーフレーズをバックアップするまで、アカウントとそのアセットのすべてを失う可能性があることを理解しています。"
  },
  "smartContracts": {
    "message": "スマートコントラクト"
  },
  "smartSwapsErrorNotEnoughFunds": {
    "message": "スマートスワップに必要な資金が不足しています。"
  },
  "smartSwapsErrorUnavailable": {
    "message": "スマートスワップは一時的にご利用いただけません。"
  },
  "smartTransactionCancelled": {
    "message": "トランザクションがキャンセルされました"
  },
  "smartTransactionCancelledDescription": {
    "message": "トランザクションを完了できなかったため、不要なガス代の支払いを避けるためにキャンセルされました。"
  },
  "smartTransactionError": {
    "message": "トランザクションに失敗しました"
  },
  "smartTransactionErrorDescription": {
    "message": "突然の市場の変化により失敗する場合があります。問題が解決されない場合は、MetaMaskカスタマーサポートにお問い合わせください。"
  },
  "smartTransactionPending": {
    "message": "トランザクションを送信中"
  },
  "smartTransactionSuccess": {
    "message": "トランザクションが完了しました"
  },
  "smartTransactionTakingTooLong": {
    "message": "お待たせして申し訳ございません"
  },
  "smartTransactionTakingTooLongDescription": {
    "message": "$1以内にトランザクションが完了しない場合はキャンセルされ、ガス代は請求されません。",
    "description": "$1 is remaining time in seconds"
  },
  "smartTransactions": {
    "message": "スマートトランザクション"
  },
  "smartTransactionsBenefit1": {
    "message": "99.5%の成功率"
  },
  "smartTransactionsBenefit2": {
    "message": "お金を節約できます"
  },
  "smartTransactionsBenefit3": {
    "message": "リアルタイムの最新情報"
  },
  "smartTransactionsDescription": {
    "message": "スマートトランザクションで、成功率を上げ、フロントランニングを防ぎ、可視性を高めましょう。"
  },
  "smartTransactionsDescription2": {
    "message": "イーサリアムでのみご利用いただけ、いつでも設定で有効・無効を切り替えられます。$1",
    "description": "$1 is an external link to learn more about Smart Transactions"
  },
  "smartTransactionsOptItModalTitle": {
    "message": "強化されたトランザクション保護"
  },
  "snapAccountCreated": {
    "message": "アカウントが作成されました"
  },
  "snapAccountCreatedDescription": {
    "message": "新しいアカウントの使用準備ができました！"
  },
  "snapAccountCreationFailed": {
    "message": "アカウントの作成に失敗しました"
  },
  "snapAccountCreationFailedDescription": {
    "message": "$1はアカウントを作成できませんでした。",
    "description": "$1 is the snap name"
  },
  "snapAccountRedirectFinishSigningTitle": {
    "message": "署名を完了させる"
  },
  "snapAccountRedirectSiteDescription": {
    "message": "$1の指示に従ってください"
  },
  "snapAccountRemovalFailed": {
    "message": "アカウントの削除に失敗しました"
  },
  "snapAccountRemovalFailedDescription": {
    "message": "$1がこのアカウントを削除できませんでした。",
    "description": "$1 is the snap name"
  },
  "snapAccountRemoved": {
    "message": "アカウントが削除されました"
  },
  "snapAccountRemovedDescription": {
    "message": "このアカウントはMetaMaskで使用できなくなります。"
  },
  "snapAccounts": {
    "message": "アカウントSnap"
  },
  "snapAccountsDescription": {
    "message": "サードパーティSnapが制御するアカウント"
  },
  "snapConnectTo": {
    "message": "$1に接続",
    "description": "$1 is the website URL or a Snap name. Used for Snaps pre-approved connections."
  },
  "snapConnectionPermissionDescription": {
    "message": "$1によるユーザーの承認なしでの$2への自動接続を許可してください。",
    "description": "Used for Snap pre-approved connections. $1 is the Snap name, $2 is a website URL."
  },
  "snapConnectionWarning": {
    "message": "$1が$2の使用を求めています",
    "description": "$2 is the snap and $1 is the dapp requesting connection to the snap."
  },
  "snapContent": {
    "message": "このコンテンツは$1からのものです",
    "description": "This is shown when a snap shows transaction insight information in the confirmation UI. $1 is a link to the snap's settings page with the link text being the name of the snap."
  },
  "snapDetailWebsite": {
    "message": "Webサイト"
  },
  "snapHomeMenu": {
    "message": "Snapホームメニュー"
  },
  "snapInstallRequest": {
    "message": "$1をインストールすると、次のアクセス許可が付与されます。",
    "description": "$1 is the snap name."
  },
  "snapInstallSuccess": {
    "message": "インストール完了"
  },
  "snapInstallWarningCheck": {
    "message": "$1が次の許可を求めています:",
    "description": "Warning message used in popup displayed on snap install. $1 is the snap name."
  },
  "snapInstallWarningHeading": {
    "message": "慎重に進めてください"
  },
  "snapInstallWarningPermissionDescriptionForBip32View": {
    "message": "$1が公開鍵 (およびアドレス) を表示することを許可します。これは、アカウントや資産のコントロールを許可するものでは一切ありません。",
    "description": "An extended description for the `snap_getBip32PublicKey` permission used for tooltip on Snap Install Warning screen (popup/modal). $1 is the snap name."
  },
  "snapInstallWarningPermissionDescriptionForEntropy": {
    "message": "$1 Snapによる要求されたネットワークでのアカウントおよび資産の管理を許可します。これらのアカウントはシークレットリカバリーフレーズを (公開せずに) 使用して導出およびバックアップされます。キーを導出できることで、$1はイーサリアム (EVM) だけでなく、様々なブロックチェーンプロトコルをサポートできるようになります。",
    "description": "An extended description for the `snap_getBip44Entropy` and `snap_getBip44Entropy` permissions used for tooltip on Snap Install Warning screen (popup/modal). $1 is the snap name."
  },
  "snapInstallWarningPermissionNameForEntropy": {
    "message": "$1アカウントの管理",
    "description": "Permission name used for the Permission Cell component displayed on warning popup when installing a Snap. $1 is list of account types."
  },
  "snapInstallWarningPermissionNameForViewPublicKey": {
    "message": "$1の公開鍵の表示",
    "description": "Permission name used for the Permission Cell component displayed on warning popup when installing a Snap. $1 is list of account types."
  },
  "snapInstallationErrorDescription": {
    "message": "$1をインストールできませんでした。",
    "description": "Error description used when snap installation fails. $1 is the snap name."
  },
  "snapInstallationErrorTitle": {
    "message": "インストールに失敗しました",
    "description": "Error title used when snap installation fails."
  },
  "snapResultError": {
    "message": "エラー"
  },
  "snapResultSuccess": {
    "message": "成功"
  },
  "snapResultSuccessDescription": {
    "message": "$1を使用する準備が整いました"
  },
  "snapUpdateAlertDescription": {
    "message": "$1の最新バージョンを入手",
    "description": "Description used in Snap update alert banner when snap update is available. $1 is the Snap name."
  },
  "snapUpdateAvailable": {
    "message": "アップデートが利用できます"
  },
  "snapUpdateErrorDescription": {
    "message": "$1を更新できませんでした。",
    "description": "Error description used when snap update fails. $1 is the snap name."
  },
  "snapUpdateErrorTitle": {
    "message": "更新失敗",
    "description": "Error title used when snap update fails."
  },
  "snapUpdateRequest": {
    "message": "$1をアップデートすると、次のアクセス許可が付与されます。",
    "description": "$1 is the Snap name."
  },
  "snapUpdateSuccess": {
    "message": "更新完了"
  },
  "snapUrlIsBlocked": {
    "message": "このSnapがブロックされたサイトに移動しようとしています。$1。"
  },
  "snaps": {
    "message": "Snaps"
  },
  "snapsConnected": {
    "message": "Snapが接続されました"
  },
  "snapsNoInsight": {
    "message": "snapがインサイトを返しませんでした"
  },
  "snapsPrivacyWarningFirstMessage": {
    "message": "ユーザーは、別途特定されていない限り、インストールするSnapがConsensys$1で定義されているサードパーティサービスであることを認めたものとみなされます。サードパーティサービスの使用には、当該サードパーティサービスプロバイダーにより定められた、別の諸条件が適用されます。Consensysは、いかなる理由であっても、特定の人物によるSnapの使用を一切推奨しません。サードパーティサービスへのアクセス、依存、使用は、ユーザーの自己責任で行うものとします。Consensysは、サードパーティサービスの使用によりアカウントで発生する損失について、一切責任および賠償責任を負いません。",
    "description": "First part of a message in popup modal displayed when installing a snap for the first time. $1 is terms of use link."
  },
  "snapsPrivacyWarningSecondMessage": {
    "message": "サードパーティサービスと共有する情報は、当該サードパーティサービスにより、それぞれのプライバシーポリシーに従い直接収集されます。詳細は、各サードパーティサービスのプライバシーポリシーをご覧ください。",
    "description": "Second part of a message in popup modal displayed when installing a snap for the first time."
  },
  "snapsPrivacyWarningThirdMessage": {
    "message": "Consensysは、ユーザーがサードパーティと共有した情報に一切アクセスできません。",
    "description": "Third part of a message in popup modal displayed when installing a snap for the first time."
  },
  "snapsSettings": {
    "message": "Snapの設定"
  },
  "snapsTermsOfUse": {
    "message": "利用規約"
  },
  "snapsToggle": {
    "message": "snapは有効になっている場合にのみ実行されます"
  },
  "snapsUIError": {
    "message": "今後のサポートは、$1の作成者にお問い合わせください。",
    "description": "This is shown when the insight snap throws an error. $1 is the snap name"
  },
  "someNetworksMayPoseSecurity": {
    "message": "ネットワークによっては、セキュリティやプライバシーの面でリスクが伴う可能性があります。ネットワークを追加・使用する前にリスクを理解するようにしてください。"
  },
  "somethingDoesntLookRight": {
    "message": "何か不審な点があれば、$1",
    "description": "A false positive message for users to contact support. $1 is a link to the support page."
  },
  "somethingIsWrong": {
    "message": "エラーが発生しました。ページを再度読み込んでみてください。"
  },
  "somethingWentWrong": {
    "message": "申し訳ありません。問題が発生しました。"
  },
  "source": {
    "message": "ソース"
  },
  "speed": {
    "message": "速度"
  },
  "speedUp": {
    "message": "高速化"
  },
  "speedUpCancellation": {
    "message": "このキャンセルを高速化"
  },
  "speedUpExplanation": {
    "message": "現在のネットワーク状況に基づきガス代を更新し、10%以上 (ネットワークによる要件) 増額させました。"
  },
  "speedUpPopoverTitle": {
    "message": "トランザクションを高速化"
  },
  "speedUpTooltipText": {
    "message": "新しいガス代"
  },
  "speedUpTransaction": {
    "message": "このトランザクションを高速化"
  },
  "spendLimitInsufficient": {
    "message": "使用限度額が十分ではありません"
  },
  "spendLimitInvalid": {
    "message": "使用限度額が無効です。正の数値を使用する必要があります"
  },
  "spendLimitPermission": {
    "message": "使用限度額の許可"
  },
  "spendLimitRequestedBy": {
    "message": "使用限度額が$1によりリクエストされました",
    "description": "Origin of the site requesting the spend limit"
  },
  "spendLimitTooLarge": {
    "message": "使用限度額が大きすぎます"
  },
  "spender": {
    "message": "使用者"
  },
  "spendingCap": {
    "message": "使用上限"
  },
  "spendingCapError": {
    "message": "エラー: 数字のみを入力してください"
  },
  "spendingCapErrorDescription": {
    "message": "現在または今後$1がアクセスしても構わない額のみを入力してください。トークン上限は後でいつでも増額できます。",
    "description": "$1 is origin of the site requesting the token limit"
  },
  "spendingCapRequest": {
    "message": "$1の使用上限のリクエスト"
  },
  "srpInputNumberOfWords": {
    "message": "$1語のフレーズがあります",
    "description": "This is the text for each option in the dropdown where a user selects how many words their secret recovery phrase has during import. The $1 is the number of words (either 12, 15, 18, 21, or 24)."
  },
  "srpPasteFailedTooManyWords": {
    "message": "24を超える単語が含まれていたため、貼り付けに失敗しました。シークレットリカバリーフレーズは24語までです。",
    "description": "Description of SRP paste error when the pasted content has too many words"
  },
  "srpPasteTip": {
    "message": "シークレットリカバリーフレーズ全体をいずれかのフィールドに張り付けできます。",
    "description": "Our secret recovery phrase input is split into one field per word. This message explains to users that they can paste their entire secrete recovery phrase into any field, and we will handle it correctly."
  },
  "srpSecurityQuizGetStarted": {
    "message": "開始"
  },
  "srpSecurityQuizImgAlt": {
    "message": "目の中央に鍵穴があり、3つのパスワード入力欄がフローティング表示されている画像"
  },
  "srpSecurityQuizIntroduction": {
    "message": "シークレットリカバリーフレーズを確認するには、2つの質問に正しく答える必要があります。"
  },
  "srpSecurityQuizQuestionOneQuestion": {
    "message": "シークレットリカバリーフレーズをなくした場合、MetaMaskは..."
  },
  "srpSecurityQuizQuestionOneRightAnswer": {
    "message": "どうすることもできません"
  },
  "srpSecurityQuizQuestionOneRightAnswerDescription": {
    "message": "書き留めたり金属に掘ったり、いくつかの秘密の場所に保管したりして、絶対になくさないようにしてください。なくした場合、一生戻ってきません。"
  },
  "srpSecurityQuizQuestionOneRightAnswerTitle": {
    "message": "正解です！シークレットリカバリーフレーズは誰にも取り戻すことができません"
  },
  "srpSecurityQuizQuestionOneWrongAnswer": {
    "message": "それを取り戻すことができます"
  },
  "srpSecurityQuizQuestionOneWrongAnswerDescription": {
    "message": "シークレットリカバリーフレーズをなくした場合、一生戻ってきません。誰が何と言おうと、誰にも取り戻すことはできません。"
  },
  "srpSecurityQuizQuestionOneWrongAnswerTitle": {
    "message": "不正解！シークレットリカバリーフレーズは誰にも取り戻せません"
  },
  "srpSecurityQuizQuestionTwoQuestion": {
    "message": "誰かにシークレットリカバリーフレーズを尋ねられたら、それがサポート担当者であっても..."
  },
  "srpSecurityQuizQuestionTwoRightAnswer": {
    "message": "あなたは騙されようとしています"
  },
  "srpSecurityQuizQuestionTwoRightAnswerDescription": {
    "message": "シークレットリカバリーフレーズが必要だと言われたら、それは嘘です。教えてしまったら資産を盗まれます。"
  },
  "srpSecurityQuizQuestionTwoRightAnswerTitle": {
    "message": "正解です！シークレットリカバリーフレーズは決して誰にも教えてはいけません"
  },
  "srpSecurityQuizQuestionTwoWrongAnswer": {
    "message": "教えるべきです"
  },
  "srpSecurityQuizQuestionTwoWrongAnswerDescription": {
    "message": "シークレットリカバリーフレーズが必要だと言われたら、それは嘘です。教えてしまったら資産を盗まれます。"
  },
  "srpSecurityQuizQuestionTwoWrongAnswerTitle": {
    "message": "不正解！シークレットリカバリーフレーズは決して誰にも教えないでください"
  },
  "srpSecurityQuizTitle": {
    "message": "セキュリティの質問"
  },
  "srpToggleShow": {
    "message": "シークレットリカバリーフレーズのこの単語を表示・非表示",
    "description": "Describes a toggle that is used to show or hide a single word of the secret recovery phrase"
  },
  "srpWordHidden": {
    "message": "この単語は表示されません",
    "description": "Explains that a word in the secret recovery phrase is hidden"
  },
  "srpWordShown": {
    "message": "この単語は表示されます",
    "description": "Explains that a word in the secret recovery phrase is being shown"
  },
  "stable": {
    "message": "安定"
  },
  "stableLowercase": {
    "message": "安定"
  },
  "stake": {
    "message": "ステーク"
  },
  "startYourJourney": {
    "message": "$1で利用開始",
    "description": "$1 is the token symbol"
  },
  "startYourJourneyDescription": {
    "message": "ウォレットに$1を追加してWeb3の利用を開始します。",
    "description": "$1 is the token symbol"
  },
  "stateLogError": {
    "message": "ステートログの取得中にエラーが発生しました。"
  },
  "stateLogFileName": {
    "message": "MetaMaskステートログ"
  },
  "stateLogs": {
    "message": "ステートログ"
  },
  "stateLogsDescription": {
    "message": "ステートログには、パブリックアカウントアドレスと送信済みトランザクションが含まれています。"
  },
  "status": {
    "message": "ステータス"
  },
  "statusNotConnected": {
    "message": "未接続"
  },
  "statusNotConnectedAccount": {
    "message": "アカウントが接続されていません"
  },
  "step1LatticeWallet": {
    "message": "Lattice1を接続する"
  },
  "step1LatticeWalletMsg": {
    "message": "セットアップが完了しオンラインになると、MetaMaskをLattice1デバイスに接続できます。デバイスのロックを解除し、デバイスIDを準備してください。",
    "description": "$1 represents the `hardwareWalletSupportLinkConversion` localization key"
  },
  "step1LedgerWallet": {
    "message": "Ledgerアプリをダウンロード"
  },
  "step1LedgerWalletMsg": {
    "message": "$1のロックを解除するには、ダウンロードして設定し、パスワードを入力してください。",
    "description": "$1 represents the `ledgerLiveApp` localization value"
  },
  "step1TrezorWallet": {
    "message": "Trezorを接続する"
  },
  "step1TrezorWalletMsg": {
    "message": "Trezorをコンピューターに直接接続し、ロックを解除します。 必ず正しいパスフレーズを使用してください。",
    "description": "$1 represents the `hardwareWalletSupportLinkConversion` localization key"
  },
  "step2LedgerWallet": {
    "message": "Ledgerを接続する"
  },
  "step2LedgerWalletMsg": {
    "message": "コンピューターにLedgerを直接接続します。Ledgerのロックを解除し、イーサリアムアプリを開きます。",
    "description": "$1 represents the `hardwareWalletSupportLinkConversion` localization key"
  },
  "stillGettingMessage": {
    "message": "まだこのメッセージが表示されますか？"
  },
  "strong": {
    "message": "強"
  },
  "stxCancelled": {
    "message": "スワップが失敗するところでした"
  },
  "stxCancelledDescription": {
    "message": "トランザクションが失敗しそうになり、不要なガス代の支払いを避けるためにキャンセルされました。"
  },
  "stxCancelledSubDescription": {
    "message": "もう一度スワップをお試しください。次回は同様のリスクを避けられるようサポートします。"
  },
  "stxEstimatedCompletion": {
    "message": "$1未満で完了予定",
    "description": "$1 is remeaning time in minutes and seconds, e.g. 0:10"
  },
  "stxFailure": {
    "message": "スワップに失敗しました"
  },
  "stxFailureDescription": {
    "message": "突然の市場変動が失敗の原因になります。問題が解決されないようでしたら、$1にお問い合わせください。",
    "description": "This message is shown to a user if their swap fails. The $1 will be replaced by support.metamask.io"
  },
  "stxOptInDescription": {
    "message": "スマートトランザクションをオンにして、イーサリアムメインネット上でのトランザクションの信頼性と安全性を高めましょう。$1"
  },
  "stxPendingPrivatelySubmittingSwap": {
    "message": "スワップを非公開で送信中..."
  },
  "stxPendingPubliclySubmittingSwap": {
    "message": "スワップを公開で送信中..."
  },
  "stxSuccess": {
    "message": "スワップ完了！"
  },
  "stxSuccessDescription": {
    "message": "$1が利用可能になりました。",
    "description": "$1 is a token symbol, e.g. ETH"
  },
  "stxSwapCompleteIn": {
    "message": "スワップ完了まで残り <",
    "description": "'<' means 'less than', e.g. Swap will complete in < 2:59"
  },
  "stxTryingToCancel": {
    "message": "トランザクションのキャンセルを試みています..."
  },
  "stxUnknown": {
    "message": "ステータス不明"
  },
  "stxUnknownDescription": {
    "message": "トランザクションは成功しましたが、詳細がわかりません。このスワップの処理中に別のトランザクションが送信されたことが原因である可能性があります。"
  },
  "stxUserCancelled": {
    "message": "スワップがキャンセルされました"
  },
  "stxUserCancelledDescription": {
    "message": "不要なガス代を支払うことなくトランザクションがキャンセルされました。"
  },
  "submit": {
    "message": "送信"
  },
  "submitted": {
    "message": "送信済み"
  },
  "suggestedBySnap": {
    "message": "$1による提案",
    "description": "$1 is the snap name"
  },
  "suggestedTokenName": {
    "message": "提案された名前:"
  },
  "support": {
    "message": "サポート"
  },
  "supportCenter": {
    "message": "サポートセンターをご利用ください"
  },
  "surveyConversion": {
    "message": "アンケートに回答する"
  },
  "surveyTitle": {
    "message": "MetaMaskの未来を形作りましょう"
  },
  "swap": {
    "message": "スワップ"
  },
  "swapAdjustSlippage": {
    "message": "スリッページの調整"
  },
  "swapAggregator": {
    "message": "アグリゲーター"
  },
  "swapAllowSwappingOf": {
    "message": "$1のスワップを許可",
    "description": "Shows a user that they need to allow a token for swapping on their hardware wallet"
  },
  "swapAmountReceived": {
    "message": "保証額"
  },
  "swapAmountReceivedInfo": {
    "message": "これは受け取る最低額です。スリッページによりそれ以上の額を受け取ることもあります。"
  },
  "swapAndSend": {
    "message": "スワップして送金"
  },
  "swapAnyway": {
    "message": "スワップを続ける"
  },
  "swapApproval": {
    "message": "$1のスワップを承認",
    "description": "Used in the transaction display list to describe a transaction that is an approve call on a token that is to be swapped.. $1 is the symbol of a token that has been approved."
  },
  "swapApproveNeedMoreTokens": {
    "message": "このスワップを完了させるには、さらに$1の$2が必要です。",
    "description": "Tells the user how many more of a given token they need for a specific swap. $1 is an amount of tokens and $2 is the token symbol."
  },
  "swapAreYouStillThere": {
    "message": "まだご利用中ですか？"
  },
  "swapAreYouStillThereDescription": {
    "message": "続ける際には、最新のクォートを表示する準備ができています"
  },
  "swapBuildQuotePlaceHolderText": {
    "message": "$1と一致するトークンがありません",
    "description": "Tells the user that a given search string does not match any tokens in our token lists. $1 can be any string of text"
  },
  "swapConfirmWithHwWallet": {
    "message": "ハードウェアウォレットで確定"
  },
  "swapContinueSwapping": {
    "message": "スワップを続ける"
  },
  "swapContractDataDisabledErrorDescription": {
    "message": "Ledgerのイーサリアムアプリで「設定」に移動し、コントラクトデータを許可します。次に、スワップを再度試します。"
  },
  "swapContractDataDisabledErrorTitle": {
    "message": "コントラクトデータがLedgerで無効です"
  },
  "swapCustom": {
    "message": "カスタム"
  },
  "swapDecentralizedExchange": {
    "message": "分散型取引所"
  },
  "swapDirectContract": {
    "message": "ダイレクトコントラクト"
  },
  "swapEditLimit": {
    "message": "限度額を編集"
  },
  "swapEnableDescription": {
    "message": "これは必須であり、MetaMaskに$1をスワップする許可を付与します。",
    "description": "Gives the user info about the required approval transaction for swaps. $1 will be the symbol of a token being approved for swaps."
  },
  "swapEnableTokenForSwapping": {
    "message": "これはスワップ用に$1",
    "description": "$1 is for the 'enableToken' key, e.g. 'enable ETH'"
  },
  "swapEnterAmount": {
    "message": "金額を入力してください"
  },
  "swapEstimatedNetworkFees": {
    "message": "推定ネットワーク手数料"
  },
  "swapEstimatedNetworkFeesInfo": {
    "message": "これは、スワップを完了させるために使用されるネットワーク手数料の見積もりです。実際の額はネットワークの状態によって変化する可能性があります。"
  },
  "swapFailedErrorDescriptionWithSupportLink": {
    "message": "トランザクション障害が発生した場合は、いつでもお手伝いいたします。この問題が解決しない場合は、$1でカスタマーサポートにお問い合わせください。",
    "description": "This message is shown to a user if their swap fails. The $1 will be replaced by support.metamask.io"
  },
  "swapFailedErrorTitle": {
    "message": "スワップに失敗しました"
  },
  "swapFetchingQuote": {
    "message": "クォートを取得中"
  },
  "swapFetchingQuoteNofN": {
    "message": "$2件中$1件の見積もりを取得中",
    "description": "A count of possible quotes shown to the user while they are waiting for quotes to be fetched. $1 is the number of quotes already loaded, and $2 is the total number of resources that we check for quotes. Keep in mind that not all resources will have a quote for a particular swap."
  },
  "swapFetchingQuotes": {
    "message": "クォートを取得中..."
  },
  "swapFetchingQuotesErrorDescription": {
    "message": "問題が発生しました。もう一度実行してください。エラーが解消されない場合は、カスタマサポートにお問い合わせください。"
  },
  "swapFetchingQuotesErrorTitle": {
    "message": "見積もり取得エラー"
  },
  "swapFetchingTokens": {
    "message": "トークンを取得中..."
  },
  "swapFromTo": {
    "message": "$1から$2へのスワップ",
    "description": "Tells a user that they need to confirm on their hardware wallet a swap of 2 tokens. $1 is a source token and $2 is a destination token"
  },
  "swapGasFeesDetails": {
    "message": "ガス代は、ネットワークトラフィックとトランザクションの複雑さに基づき推定され、変動します。"
  },
  "swapGasFeesLearnMore": {
    "message": "ガス代に関する詳細"
  },
  "swapGasFeesSplit": {
    "message": "前の画面のガス代は、この2つのトランザクションに分けられています。"
  },
  "swapGasFeesSummary": {
    "message": "ガス代は、$1ネットワークでトランザクションを処理するクリプトマイナーに支払われます。MetaMaskはガス代から利益を得ません。",
    "description": "$1 is the selected network, e.g. Ethereum or BSC"
  },
  "swapHighSlippage": {
    "message": "高スリッページ"
  },
  "swapHighSlippageWarning": {
    "message": "スリッページが非常に大きいです。"
  },
  "swapIncludesMMFee": {
    "message": "$1%のMetaMask手数料が含まれています。",
    "description": "Provides information about the fee that metamask takes for swaps. $1 is a decimal number."
  },
  "swapIncludesMMFeeAlt": {
    "message": "クォートには$1%のMetaMask手数料が含まれています",
    "description": "Provides information about the fee that metamask takes for swaps using the latest copy. $1 is a decimal number."
  },
  "swapIncludesMetaMaskFeeViewAllQuotes": {
    "message": "$1%のMetaMask手数料が含まれています – $2",
    "description": "Provides information about the fee that metamask takes for swaps. $1 is a decimal number and $2 is a link to view all quotes."
  },
  "swapLearnMore": {
    "message": "Swapsの詳細"
  },
  "swapLiquiditySourceInfo": {
    "message": "弊社は、為替レートとネットワーク手数料を比較するために、複数の流動性供給源 (取引所、アグリゲーター、専門のマーケットメーカー) を検索します。"
  },
  "swapLowSlippage": {
    "message": "低スリッページ"
  },
  "swapLowSlippageError": {
    "message": "トランザクションが失敗する可能性があります。最大スリッページが低すぎます。"
  },
  "swapMaxSlippage": {
    "message": "最大スリッページ"
  },
  "swapMetaMaskFee": {
    "message": "MetaMask手数料"
  },
  "swapMetaMaskFeeDescription": {
    "message": "このクォートには、$1%の手数料が自動的に含まれています。この手数料は、MetaMaskの流動性プロバイダーの情報集積ソフトウェアの使用ライセンスの代金として支払うものです。",
    "description": "Provides information about the fee that metamask takes for swaps. $1 is a decimal number."
  },
  "swapNQuotesWithDot": {
    "message": "$1件の見積もり。",
    "description": "$1 is the number of quotes that the user can select from when opening the list of quotes on the 'view quote' screen"
  },
  "swapNewQuoteIn": {
    "message": "見積もりの更新まで $1",
    "description": "Tells the user the amount of time until the currently displayed quotes are update. $1 is a time that is counting down from 1:00 to 0:00"
  },
  "swapNoTokensAvailable": {
    "message": "$1と一致するトークンがありません",
    "description": "Tells the user that a given search string does not match any tokens in our token lists. $1 can be any string of text"
  },
  "swapOnceTransactionHasProcess": {
    "message": "このトランザクションの処理が完了すると、$1がアカウントに追加されます。",
    "description": "This message communicates the token that is being transferred. It is shown on the awaiting swap screen. The $1 will be a token symbol."
  },
  "swapPriceDifference": {
    "message": "$1 $2 (～$3) を $4 $5 (～$6) にスワップしようとしています。",
    "description": "This message represents the price slippage for the swap.  $1 and $4 are a number (ex: 2.89), $2 and $5 are symbols (ex: ETH), and $3 and $6 are fiat currency amounts."
  },
  "swapPriceDifferenceTitle": {
    "message": "最大$1%の価格差",
    "description": "$1 is a number (ex: 1.23) that represents the price difference."
  },
  "swapPriceImpactTooltip": {
    "message": "プライスインパクトとは、現在の市場価格と取引の約定時に受け取る金額の差のことです。プライスインパクトは、流動性プールに対する取引の大きさにより発生します。"
  },
  "swapPriceUnavailableDescription": {
    "message": "市場価格のデータが不足しているため、プライスインパクトを測定できませんでした。スワップする前に、これから受領するトークンの額に問題がないか確認してください。"
  },
  "swapPriceUnavailableTitle": {
    "message": "続行する前にレートを確認してください"
  },
  "swapProcessing": {
    "message": "処理中"
  },
  "swapQuoteDetails": {
    "message": "見積もりの詳細"
  },
  "swapQuoteNofM": {
    "message": "$1/$2",
    "description": "A count of possible quotes shown to the user while they are waiting for quotes to be fetched. $1 is the number of quotes already loaded, and $2 is the total number of resources that we check for quotes. Keep in mind that not all resources will have a quote for a particular swap."
  },
  "swapQuoteSource": {
    "message": "見積もり提供元"
  },
  "swapQuotesExpiredErrorDescription": {
    "message": "最新のレートを取得するには、新しい見積もりをリクエストしてください。"
  },
  "swapQuotesExpiredErrorTitle": {
    "message": "見積もりのタイムアウト"
  },
  "swapQuotesNotAvailableDescription": {
    "message": "トレードのサイズを減らすか、別のトークンを使用してください。"
  },
  "swapQuotesNotAvailableErrorDescription": {
    "message": "額の調整またはスリッページの設定を試してから、もう一度実行してください。"
  },
  "swapQuotesNotAvailableErrorTitle": {
    "message": "見積もりを取得できません"
  },
  "swapRate": {
    "message": "レート"
  },
  "swapReceiving": {
    "message": "受信中"
  },
  "swapReceivingInfoTooltip": {
    "message": "これは推定値です。正確な額はスリッページによって異なります。"
  },
  "swapRequestForQuotation": {
    "message": "見積もりのリクエスト"
  },
  "swapReviewSwap": {
    "message": "スワップの確認"
  },
  "swapSearchNameOrAddress": {
    "message": "名前を検索するかアドレスを貼り付けてください"
  },
  "swapSelect": {
    "message": "選択"
  },
  "swapSelectAQuote": {
    "message": "見積もりを選択"
  },
  "swapSelectAToken": {
    "message": "トークンを選択"
  },
  "swapSelectQuotePopoverDescription": {
    "message": "以下は複数の流動性供給源から収集したすべての見積もりです。"
  },
  "swapSelectToken": {
    "message": "トークンを選択"
  },
  "swapShowLatestQuotes": {
    "message": "最新のクォートを表示"
  },
  "swapSlippageHighDescription": {
    "message": "入力されたスリッページ ($1%) は非常に高いもののため、不利なレートに繋がる可能性があります",
    "description": "$1 is the amount of % for slippage"
  },
  "swapSlippageHighTitle": {
    "message": "高スリッページ"
  },
  "swapSlippageLowDescription": {
    "message": "値がこのように低い ($1%) と、スワップの失敗に繋がります",
    "description": "$1 is the amount of % for slippage"
  },
  "swapSlippageLowTitle": {
    "message": "低スリッページ"
  },
  "swapSlippageNegative": {
    "message": "スリッページは0以上でなければなりません。"
  },
  "swapSlippageNegativeDescription": {
    "message": "スリッページは0以上でなければなりません"
  },
  "swapSlippageNegativeTitle": {
    "message": "続けるにはスリッページを増やしてください"
  },
  "swapSlippageOverLimitDescription": {
    "message": "スリッページの許容範囲は15%以下でなければなりません。それを超えると不利なレートになります。"
  },
  "swapSlippageOverLimitTitle": {
    "message": "続けるにはスリッページを減らしてください"
  },
  "swapSlippagePercent": {
    "message": "$1%",
    "description": "$1 is the amount of % for slippage"
  },
  "swapSlippageTooltip": {
    "message": "注文から確定までの間に価格が変動することを「スリッページ」といいます。スリッページが「スリッページ許容範囲」の設定を超えた場合、スワップは自動的にキャンセルされます。"
  },
  "swapSlippageZeroDescription": {
    "message": "スリッページがゼロのプロバイダーは少ないため、不利なクォートになる可能性があります。"
  },
  "swapSlippageZeroTitle": {
    "message": "スリッページがゼロのプロバイダーを使用中"
  },
  "swapSource": {
    "message": "流動性の供給源"
  },
  "swapSuggested": {
    "message": "スワップが提案されました"
  },
  "swapSuggestedGasSettingToolTipMessage": {
    "message": "スワップは複雑で急を要するトランザクションです。コストとスワップの確実な成功のバランスが取れたこのガス代をお勧めします。"
  },
  "swapSwapFrom": {
    "message": "スワップ元"
  },
  "swapSwapSwitch": {
    "message": "トークンの切り替え"
  },
  "swapSwapTo": {
    "message": "スワップ先"
  },
  "swapToConfirmWithHwWallet": {
    "message": "ハードウェアウォレットで確定"
  },
  "swapTokenAddedManuallyDescription": {
    "message": "このトークンを$1で検証して、取引したいトークンであることを確認してください。",
    "description": "$1 points the user to etherscan as a place they can verify information about a token. $1 is replaced with the translation for \"etherscan\""
  },
  "swapTokenAddedManuallyTitle": {
    "message": "トークンが手動で追加されました"
  },
  "swapTokenAvailable": {
    "message": "$1がアカウントに追加されました。",
    "description": "This message is shown after a swap is successful and communicates the exact amount of tokens the user has received for a swap. The $1 is a decimal number of tokens followed by the token symbol."
  },
  "swapTokenBalanceUnavailable": {
    "message": "$1の残高を取り戻すことができませんでした。",
    "description": "This message communicates to the user that their balance of a given token is currently unavailable. $1 will be replaced by a token symbol"
  },
  "swapTokenNotAvailable": {
    "message": "この地域ではトークンのスワップが行えません"
  },
  "swapTokenToToken": {
    "message": "$1を$2にスワップ",
    "description": "Used in the transaction display list to describe a swap. $1 and $2 are the symbols of tokens in involved in a swap."
  },
  "swapTokenVerificationAddedManually": {
    "message": "このトークンは手動で追加されました。"
  },
  "swapTokenVerificationMessage": {
    "message": "常に$1のトークンアドレスを確認してください。",
    "description": "Points the user to Etherscan as a place they can verify information about a token. $1 is replaced with the translation for \"Etherscan\" followed by an info icon that shows more info on hover."
  },
  "swapTokenVerificationOnlyOneSource": {
    "message": "1つのソースでのみ検証済みです。"
  },
  "swapTokenVerificationSources": {
    "message": "$1個のソースで検証済みです。",
    "description": "Indicates the number of token information sources that recognize the symbol + address. $1 is a decimal number."
  },
  "swapTokenVerifiedOn1SourceDescription": {
    "message": "$1は1つのソースでしか検証されていません。進める前に$2で検証することをご検討ください。",
    "description": "$1 is a token name, $2 points the user to etherscan as a place they can verify information about a token. $1 is replaced with the translation for \"etherscan\""
  },
  "swapTokenVerifiedOn1SourceTitle": {
    "message": "偽物のトークンの可能性"
  },
  "swapTooManyDecimalsError": {
    "message": "$1は小数点以下$2桁まで使用できます",
    "description": "$1 is a token symbol and $2 is the max. number of decimals allowed for the token"
  },
  "swapTransactionComplete": {
    "message": "トランザクションが完了しました"
  },
  "swapTwoTransactions": {
    "message": "2つのトランザクション"
  },
  "swapUnknown": {
    "message": "不明"
  },
  "swapVerifyTokenExplanation": {
    "message": "複数のトークンで同じ名前とシンボルを使用できます。$1をチェックして、これが探しているトークンであることを確認してください。",
    "description": "This appears in a tooltip next to the verifyThisTokenOn message. It gives the user more information about why they should check the token on a block explorer. $1 will be the name or url of the block explorer, which will be the translation of 'etherscan' or a block explorer url specified for a custom network."
  },
  "swapYourTokenBalance": {
    "message": "$1 $2がスワップに使用可能です",
    "description": "Tells the user how much of a token they have in their balance. $1 is a decimal number amount of tokens, and $2 is a token symbol"
  },
  "swapZeroSlippage": {
    "message": "0%スリッページ"
  },
  "swapsAdvancedOptions": {
    "message": "詳細オプション"
  },
  "swapsExcessiveSlippageWarning": {
    "message": "スリッページ額が非常に大きいので、レートが不利になります。最大スリッページを15%未満の値に減らしてください。"
  },
  "swapsMaxSlippage": {
    "message": "最大スリッページ"
  },
  "swapsNotEnoughForTx": {
    "message": "トランザクションを完了させるには、$1が不足しています",
    "description": "Tells the user that they don't have enough of a token for a proposed swap. $1 is a token symbol"
  },
  "swapsNotEnoughToken": {
    "message": "$1が不足しています",
    "description": "Tells the user that they don't have enough of a token for a proposed swap. $1 is a token symbol"
  },
  "swapsViewInActivity": {
    "message": "アクティビティに表示"
  },
  "switch": {
    "message": "切り替える"
  },
  "switchEthereumChainConfirmationDescription": {
    "message": "これによりMetaMask内で選択されたネットワークが、以前に追加されたものに切り替わります。"
  },
  "switchEthereumChainConfirmationTitle": {
    "message": "このサイトによるネットワークの切り替えを許可しますか？"
  },
  "switchInputCurrency": {
    "message": "通貨の変更"
  },
  "switchNetwork": {
    "message": "ネットワークを切り替える"
  },
  "switchNetworks": {
    "message": "ネットワークを切り替える"
  },
  "switchToNetwork": {
    "message": "$1に切り替える",
    "description": "$1 represents the custom network that has previously been added"
  },
  "switchToThisAccount": {
    "message": "このアカウントに切り替える"
  },
  "switchedNetworkToastDecline": {
    "message": "今後表示しない"
  },
  "switchedNetworkToastMessage": {
    "message": "$1が$2で有効になりました",
    "description": "$1 represents the account name, $2 represents the network name"
  },
  "switchedTo": {
    "message": "次に切り替えました:"
  },
  "switchingNetworksCancelsPendingConfirmations": {
    "message": "ネットワークを切り替えると、保留中の承認がすべてキャンセルされます"
  },
  "symbol": {
    "message": "シンボル"
  },
  "symbolBetweenZeroTwelve": {
    "message": "シンボルは11文字以下にする必要があります。"
  },
  "tenPercentIncreased": {
    "message": "10%の増加"
  },
  "terms": {
    "message": "利用規約"
  },
  "termsOfService": {
    "message": "サービス規約"
  },
  "termsOfUseAgreeText": {
    "message": " MetaMaskおよびそのすべての機能の利用に適用される利用規約に同意します。"
  },
  "termsOfUseFooterText": {
    "message": "スクロールしてすべてのセクションをお読みください"
  },
  "termsOfUseTitle": {
    "message": "利用規約が更新されました"
  },
  "theme": {
    "message": "テーマ"
  },
  "themeDescription": {
    "message": "ご希望のMetaMaskテーマを選択してください。"
  },
  "thingsToKeep": {
    "message": "留意点:"
  },
  "thirdPartySoftware": {
    "message": "サードパーティソフトウェアに関する通知",
    "description": "Title of a popup modal displayed when installing a snap for the first time."
  },
  "thisCollection": {
    "message": "このコレクション"
  },
  "threeMonthsAbbreviation": {
    "message": "3か月",
    "description": "Shortened form of '3 months'"
  },
  "time": {
    "message": "時間"
  },
  "tips": {
    "message": "ヒント"
  },
  "to": {
    "message": "移動先"
  },
  "toAddress": {
    "message": "移動先: $1",
    "description": "$1 is the address to include in the To label. It is typically shortened first using shortenAddress"
  },
  "toggleRequestQueueDescription": {
    "message": "これにより、選択した単一のネットワークをすべてのサイトで使用するのではなく、サイトごとにネットワークを選択できます。この機能により、特定のサイトでのユーザーエクスペリエンスの妨げとなる、ネットワークの手動切り替えが不要になります。"
  },
  "toggleRequestQueueField": {
    "message": "サイトごとにネットワークを選択する"
  },
  "toggleRequestQueueOff": {
    "message": "オフ"
  },
  "toggleRequestQueueOn": {
    "message": "オン"
  },
  "token": {
    "message": "トークン"
  },
  "tokenAddress": {
    "message": "トークンアドレス"
  },
  "tokenAlreadyAdded": {
    "message": "トークンの追加がすでに完了しています。"
  },
  "tokenAutoDetection": {
    "message": "トークンの自動検出"
  },
  "tokenContractAddress": {
    "message": "トークンコントラクトアドレス"
  },
  "tokenDecimal": {
    "message": "トークンの小数桁数"
  },
  "tokenDecimalFetchFailed": {
    "message": "トークンの小数点以下の桁数が必要です。確認はこちら: $1"
  },
  "tokenDecimalTitle": {
    "message": "トークンの小数桁数:"
  },
  "tokenDetails": {
    "message": "トークンの詳細"
  },
  "tokenFoundTitle": {
    "message": "1 つの新しいトークンが見つかりました"
  },
  "tokenId": {
    "message": "トークンID"
  },
  "tokenList": {
    "message": "トークンリスト:"
  },
  "tokenScamSecurityRisk": {
    "message": "トークン関連の詐欺やセキュリティのリスク"
  },
  "tokenShowUp": {
    "message": "トークンはウォレットに自動的に表示されない可能性があります。"
  },
  "tokenStandard": {
    "message": "トークン規格"
  },
  "tokenSymbol": {
    "message": "トークンシンボル"
  },
  "tokens": {
    "message": "トークン"
  },
  "tokensFoundTitle": {
    "message": "$1種類の新しいトークンが見つかりました",
    "description": "$1 is the number of new tokens detected"
  },
  "tokensInCollection": {
    "message": "コレクションにあるトークン"
  },
  "tooltipApproveButton": {
    "message": "理解しました"
  },
  "tooltipSatusConnected": {
    "message": "接続済み"
  },
  "tooltipSatusConnectedUpperCase": {
    "message": "接続済み"
  },
  "tooltipSatusNotConnected": {
    "message": "未接続"
  },
  "total": {
    "message": "合計"
  },
  "totalVolume": {
    "message": "合計量"
  },
  "transaction": {
    "message": "トランザクション"
  },
  "transactionCancelAttempted": {
    "message": "$1のガス代が$2でトランザクションのキャンセルが試みられました"
  },
  "transactionCancelSuccess": {
    "message": "$2でのトランザクションがキャンセルされました"
  },
  "transactionConfirmed": {
    "message": "$2でトランザクションが承認されました。"
  },
  "transactionCreated": {
    "message": "トランザクションは$1の値が$2で作成されました。"
  },
  "transactionDataFunction": {
    "message": "関数"
  },
  "transactionDetailDappGasMoreInfo": {
    "message": "サイトが提案されました"
  },
  "transactionDetailDappGasTooltip": {
    "message": "最新のブロックに基づくMetaMaskの推奨ガス代を使用するように編集します。"
  },
  "transactionDetailGasHeading": {
    "message": "ガス代見積もり"
  },
  "transactionDetailGasTooltipConversion": {
    "message": "ガス代に関する詳細"
  },
  "transactionDetailGasTooltipExplanation": {
    "message": "ガス代はネットワークにより設定され、ネットワークトラフィックとトランザクションの複雑さに基づき変動します。"
  },
  "transactionDetailGasTooltipIntro": {
    "message": "ガス代は、$1ネットワークでトランザクションを処理するクリプトマイナーに支払われます。MetaMaskはガス代から利益を得ません。"
  },
  "transactionDetailGasTotalSubtitle": {
    "message": "金額 + ガス代"
  },
  "transactionDetailLayer2GasHeading": {
    "message": "レイヤー2のガス代"
  },
  "transactionDetailMultiLayerTotalSubtitle": {
    "message": "金額 + 手数料"
  },
  "transactionDropped": {
    "message": "トランザクションは$2で削除されました。"
  },
  "transactionError": {
    "message": "トランザクションエラー。コントラクトコードで例外がスローされました。"
  },
  "transactionErrorNoContract": {
    "message": "コントラクトではないアドレスに対して関数の呼び出しを試みています。"
  },
  "transactionErrored": {
    "message": "トランザクションでエラーが発生しました。"
  },
  "transactionFailed": {
    "message": "トランザクションに失敗しました"
  },
  "transactionFee": {
    "message": "トランザクション手数料"
  },
  "transactionHistoryBaseFee": {
    "message": "基本料金 (Gwei)"
  },
  "transactionHistoryL1GasLabel": {
    "message": "L1ガス代合計"
  },
  "transactionHistoryL2GasLimitLabel": {
    "message": "L2ガスリミット"
  },
  "transactionHistoryL2GasPriceLabel": {
    "message": "L2ガス価格"
  },
  "transactionHistoryMaxFeePerGas": {
    "message": "ガス1単位あたりの最大手数料"
  },
  "transactionHistoryPriorityFee": {
    "message": "優先手数料 (gwei)"
  },
  "transactionHistoryTotalGasFee": {
    "message": "ガス代合計"
  },
  "transactionNote": {
    "message": "トランザクション備考"
  },
  "transactionResubmitted": {
    "message": "推定のガス代を$2で$1に増加し、トランザクションを再送信しました"
  },
  "transactionSettings": {
    "message": "トランザクション設定"
  },
  "transactionSubmitted": {
    "message": "$1の推定ガス代が$2でトランザクションが送信されました。"
  },
  "transactionUpdated": {
    "message": "トランザクションが$2で更新されました。"
  },
  "transactions": {
    "message": "トランザクション"
  },
  "transfer": {
    "message": "送金"
  },
  "transferFrom": {
    "message": "送金元"
  },
  "trillionAbbreviation": {
    "message": "T",
    "description": "Shortened form of 'trillion'"
  },
  "troubleConnectingToLedgerU2FOnFirefox": {
    "message": "Ledgerの接続に問題が発生しました。$1",
    "description": "$1 is a link to the wallet connection guide;"
  },
  "troubleConnectingToLedgerU2FOnFirefox2": {
    "message": "ハードウェアウォレットの接続ガイドを確認し、もう一度お試しください。",
    "description": "$1 of the ledger wallet connection guide"
  },
  "troubleConnectingToLedgerU2FOnFirefoxLedgerSolution": {
    "message": "Firefoxの最新バージョンを使用している場合、FirefoxのU2Fサポート廃止に関連した問題が発生する可能性があります。$1でこの問題を解決する方法をご覧ください。",
    "description": "It is a link to the ledger website for the workaround."
  },
  "troubleConnectingToLedgerU2FOnFirefoxLedgerSolution2": {
    "message": "こちら",
    "description": "Second part of the error message; It is a link to the ledger website for the workaround."
  },
  "troubleConnectingToWallet": {
    "message": "$1に接続できませんでした。$2を確認してから、もう一度実行してください。",
    "description": "$1 is the wallet device name; $2 is a link to wallet connection guide"
  },
  "troubleStarting": {
    "message": "MetaMaskがうまく起動しませんでした。このエラーは断続的に発生する可能性があるため、拡張機能を再起動してみてください。"
  },
  "trustSiteApprovePermission": {
    "message": "アクセス許可を付与することで、次の$1による資金へのアクセスが許可されます"
  },
  "tryAgain": {
    "message": "再試行"
  },
  "turnOff": {
    "message": "オフにする"
  },
  "turnOffMetamaskNotificationsError": {
    "message": "通知を無効化する際にエラーが発生しました。後でもう一度お試しください。"
  },
  "turnOn": {
    "message": "オンにする"
  },
  "turnOnMetamaskNotifications": {
    "message": "通知をオンにする"
  },
  "turnOnMetamaskNotificationsButton": {
    "message": "オンにする"
  },
  "turnOnMetamaskNotificationsError": {
    "message": "通知の作成中にエラーが発生しました。後でもう一度お試しください。"
  },
  "turnOnMetamaskNotificationsMessageFirst": {
    "message": "通知を使えば、ウォレットで何が起きているか常に把握できます。"
  },
  "turnOnMetamaskNotificationsMessagePrivacyBold": {
    "message": "「設定」>「通知」"
  },
  "turnOnMetamaskNotificationsMessagePrivacyLink": {
    "message": "この機能を使用する際に当社がどのようにユーザーのプライバシーを保護するのか、ご覧ください。"
  },
  "turnOnMetamaskNotificationsMessageSecond": {
    "message": "ウォレット通知を使用するために、プロファイルを使用して一部の設定をデバイス間で同期します。$1"
  },
  "turnOnMetamaskNotificationsMessageThird": {
    "message": "通知は$1でいつでもオフにできます"
  },
  "turnOnTokenDetection": {
    "message": "強化されたトークン検出をオンにする"
  },
  "tutorial": {
    "message": "チュートリアル"
  },
  "twelveHrTitle": {
    "message": "12時間:"
  },
  "typeYourSRP": {
    "message": "シークレットリカバリーフレーズを入力してください"
  },
  "u2f": {
    "message": "U2F",
    "description": "A name on an API for the browser to interact with devices that support the U2F protocol. On some browsers we use it to connect MetaMask to Ledger devices."
  },
  "unapproved": {
    "message": "未承認"
  },
  "units": {
    "message": "単位"
  },
  "unknown": {
    "message": "不明"
  },
  "unknownCollection": {
    "message": "無名のコレクション"
  },
  "unknownNetwork": {
    "message": "不明なプライベートネットワーク"
  },
  "unknownNetworkForKeyEntropy": {
    "message": "不明なネットワーク",
    "description": "Displayed on places like Snap install warning when regular name is not available."
  },
  "unknownQrCode": {
    "message": "エラー: QRコードを識別できませんでした"
  },
  "unlimited": {
    "message": "無制限"
  },
  "unlock": {
    "message": "ロック解除"
  },
  "unlockMessage": {
    "message": "分散型インターネットが待っています"
  },
  "unpin": {
    "message": "ピン留めを解除"
  },
  "unrecognizedChain": {
    "message": "このカスタムネットワークは認識されていません",
    "description": "$1 is a clickable link with text defined by the 'unrecognizedChanLinkText' key. The link will open to instructions for users to validate custom network details."
  },
  "unsendableAsset": {
    "message": "NFT (ERC-721) トークンの送信は現在サポートされていません",
    "description": "This is an error message we show the user if they attempt to send an NFT asset type, for which currently don't support sending"
  },
  "unverifiedContractAddressMessage": {
    "message": "このコントラクトを検証できません。このアドレスが信頼できることを確認してください。"
  },
  "upArrow": {
    "message": "上矢印"
  },
  "update": {
    "message": "更新"
  },
  "updateOrEditNetworkInformations": {
    "message": "情報を更新するか"
  },
  "updateRequest": {
    "message": "更新リクエスト"
  },
  "updatedWithDate": {
    "message": "$1が更新されました"
  },
  "uploadDropFile": {
    "message": "ここにファイルをドロップします"
  },
  "uploadFile": {
    "message": "ファイルをアップロード"
  },
  "urlErrorMsg": {
    "message": "URLには適切なHTTP/HTTPSプレフィックスが必要です。"
  },
  "use4ByteResolution": {
    "message": "スマートコントラクトのデコード"
  },
  "use4ByteResolutionDescription": {
    "message": "ユーザーエクスペリエンスの向上のため、ユーザーがやり取りするスマートコントラクトに応じたメッセージで、アクティビティタブをカスタマイズします。MetaMaskは、4byte.directoryと呼ばれるサービスを利用してデータをデコードし、より読みやすいバージョンのスマートコントラクトを表示します。これにより、悪質なスマートコントラクトの操作を承認する可能性は減りますが、IPアドレスが公開されます。"
  },
  "useMultiAccountBalanceChecker": {
    "message": "アカウント残高の一括リクエスト"
  },
  "useMultiAccountBalanceCheckerSettingDescription": {
    "message": "アカウントの残高リクエストを一斉に行うことで、より素早く残高更新を取得できます。これにより、アカウントの残高を一斉に取得できるので、更新がより迅速になり、エクスペリエンスが向上します。この機能がオフの場合、サードパーティがユーザーのアカウントをお互いに関連付けなくなる可能性があります。"
  },
  "useNftDetection": {
    "message": "NFTを自動検出"
  },
  "useNftDetectionDescriptionText": {
    "message": "MetaMaskが、サードパーティサービス を使って、ユーザーが所有するNFTを追加することを許可します。NFTの自動検出機能を利用すると、ユーザーのIPとアカウントアドレスがこれらのサービスに公開されます。この機能を有効にした場合、ユーザーのIPアドレスとイーサリアムアドレスが紐付けられ、詐欺師によりエアドロップされた偽のNFTが表示される可能性があります。このリスクを回避するため、手動でトークンを追加することもできます。"
  },
  "usePhishingDetection": {
    "message": "フィッシング検出を使用"
  },
  "usePhishingDetectionDescription": {
    "message": "イーサリアムユーザーを対象としたドメインのフィッシングに対して警告を表示します"
  },
  "useSafeChainsListValidation": {
    "message": "ネットワーク情報の確認"
  },
  "useSafeChainsListValidationDescription": {
    "message": "MetaMaskは$1というサードパーティサービスを利用して、正確かつ標準化されたネットワーク情報を表示しています。これにより、悪質なネットワークや正しくないネットワークに接続してしまう可能性が減ります。この機能を使用すると、ユーザーのIPアドレスがchainid.networkに公開されます。"
  },
  "useSafeChainsListValidationWebsite": {
    "message": "chainid.network",
    "description": "useSafeChainsListValidationWebsite is separated from the rest of the text so that we can bold the third party service name in the middle of them"
  },
  "useSiteSuggestion": {
    "message": "サイトの提案を使用"
  },
  "useTokenDetectionPrivacyDesc": {
    "message": "アカウントに送られたトークンを自動的に表示するには、サードパーティサーバーと通信し、トークンの画像を取得する必要があります。これらのサーバーはユーザーのIPアドレスにアクセスできます。"
  },
  "usedByClients": {
    "message": "さまざまな異なるクライアントによって使用されています"
  },
  "userName": {
    "message": "ユーザー名"
  },
  "userOpContractDeployError": {
    "message": "スマートコントラクトアカウントからのコントラクトの展開はサポートされていません"
  },
  "verifyContractDetails": {
    "message": "サードパーティの詳細を確認"
  },
  "verifyThisTokenOn": {
    "message": "このトークンを$1で検証",
    "description": "Points the user to etherscan as a place they can verify information about a token. $1 is replaced with the translation for \"etherscan\""
  },
  "verifyThisUnconfirmedTokenOn": {
    "message": "このトークンを$1で検証して、取引したいトークンであることを確認してください。",
    "description": "Points the user to etherscan as a place they can verify information about a token. $1 is replaced with the translation for \"etherscan\""
  },
  "version": {
    "message": "バージョン"
  },
  "view": {
    "message": "表示"
  },
  "viewActivity": {
    "message": "アクティビティを表示"
  },
  "viewAllDetails": {
    "message": "すべての詳細の表示"
  },
  "viewAllQuotes": {
    "message": "すべてのクォートを表示"
  },
  "viewContact": {
    "message": "連絡先を表示"
  },
  "viewDetails": {
    "message": "詳細を表示"
  },
  "viewFullTransactionDetails": {
    "message": "トランザクションの完全な詳細を表示"
  },
  "viewMore": {
    "message": "詳細を表示"
  },
  "viewOnBlockExplorer": {
    "message": "ブロックエクスプローラーで表示"
  },
  "viewOnCustomBlockExplorer": {
    "message": "$1を$2で表示",
    "description": "$1 is the action type. e.g (Account, Transaction, Swap) and $2 is the Custom Block Explorer URL"
  },
  "viewOnEtherscan": {
    "message": "$1をEtherscanで表示",
    "description": "$1 is the action type. e.g (Account, Transaction, Swap)"
  },
  "viewOnExplorer": {
    "message": "エクスプローラーで表示"
  },
  "viewOnOpensea": {
    "message": "Openseaで表示"
  },
  "viewTransaction": {
    "message": "トランザクションを表示"
  },
  "viewinCustodianApp": {
    "message": "カストディアンアプリで表示"
  },
  "viewinExplorer": {
    "message": "$1をエクスプローラーで表示",
    "description": "$1 is the action type. e.g (Account, Transaction, Swap)"
  },
  "visitSite": {
    "message": "サイトにアクセス"
  },
  "visitWebSite": {
    "message": "弊社Webサイトにアクセス"
  },
  "wallet": {
    "message": "ウォレット"
  },
  "walletConnectionGuide": {
    "message": "弊社のハードウェアウォレット接続ガイド"
  },
  "walletCreationSuccessDetail": {
    "message": "ウォレットが正常に保護されました。シークレットリカバリーフレーズを安全かつ機密に保管してください。これはユーザーの責任です！"
  },
  "walletCreationSuccessReminder1": {
    "message": "MetaMaskはシークレットリカバリーフレーズを復元できません。"
  },
  "walletCreationSuccessReminder2": {
    "message": "MetaMaskがユーザーのシークレットリカバリーフレーズを確認することは絶対にありません。"
  },
  "walletCreationSuccessReminder3": {
    "message": "誰に対しても$1。資金が盗まれる恐れがあります",
    "description": "$1 is separated as walletCreationSuccessReminder3BoldSection so that we can bold it"
  },
  "walletCreationSuccessReminder3BoldSection": {
    "message": "シークレットリカバリーフレーズは決して教えないでください",
    "description": "This string is localized separately from walletCreationSuccessReminder3 so that we can bold it"
  },
  "walletCreationSuccessTitle": {
    "message": "ウォレットが作成されました"
  },
  "wantToAddThisNetwork": {
    "message": "このネットワークを追加しますか？"
  },
  "wantsToAddThisAsset": {
    "message": "$1がこのアセットのウォレットへの追加を要求しています"
  },
  "warning": {
    "message": "警告"
  },
  "warningFromSnap": {
    "message": "$1からの警告",
    "description": "$1 represents the name of the snap"
  },
  "warningTooltipText": {
    "message": "$1 このサードパーティは今後、通知や承諾なしにトークン残高全額を使用できます。使用上限をより低い金額にカスタマイズして、自分の身を守りましょう。",
    "description": "$1 is a warning icon with text 'Be careful' in 'warning' colour"
  },
  "weak": {
    "message": "弱"
  },
  "web3": {
    "message": "Web3"
  },
  "web3ShimUsageNotification": {
    "message": "現在のWebサイトが、削除済みのwindow.web3 APIの使用を検知しました。サイトが破損しているようであれば、$1をクリックして詳細を確認してください。",
    "description": "$1 is a clickable link."
  },
  "webhid": {
    "message": "WebHID",
    "description": "Refers to a interface for connecting external devices to the browser. Used for connecting ledger to the browser. Read more here https://developer.mozilla.org/en-US/docs/Web/API/WebHID_API"
  },
  "websites": {
    "message": "Webサイト",
    "description": "Used in the 'permission_rpc' message."
  },
  "welcomeBack": {
    "message": "お帰りなさい！"
  },
  "welcomeExploreDescription": {
    "message": "仮想通貨やアセットを保管、送金、使用。"
  },
  "welcomeExploreTitle": {
    "message": "分散型アプリを閲覧"
  },
  "welcomeLoginDescription": {
    "message": "MetaMaskを使用して分散型アプリにログイン。サインアップは不要です。"
  },
  "welcomeLoginTitle": {
    "message": "ウォレットにようこそ"
  },
  "welcomeToMetaMask": {
    "message": "始めましょう"
  },
  "welcomeToMetaMaskIntro": {
    "message": "MetaMaskは何百万人もに信頼されている安全なウォレットで、すべての人々によるWeb3の世界へのアクセスを可能にしています。"
  },
  "whatsNew": {
    "message": "新機能",
    "description": "This is the title of a popup that gives users notifications about new features and updates to MetaMask."
  },
  "whatsThis": {
    "message": "これは何ですか？"
  },
  "wrongNetworkName": {
    "message": "弊社の記録によると、ネットワーク名がこのチェーンIDと正しく一致していない可能性があります。"
  },
  "xOfYPending": {
    "message": "$2件中$1件が保留中",
    "description": "$1 and $2 are intended to be two numbers, where $2 is a total number of pending confirmations, and $1 is a count towards that total"
  },
  "yes": {
    "message": "はい"
  },
  "you": {
    "message": "ユーザー"
  },
  "youNeedToAllowCameraAccess": {
    "message": "この機能を使用するには、カメラへのアクセスを許可する必要があります。"
  },
  "youSign": {
    "message": "署名しています"
  },
  "yourAccounts": {
    "message": "アカウント"
  },
  "yourActivity": {
    "message": "アクティビティ"
  },
  "yourBalance": {
    "message": "残高"
  },
  "yourNFTmayBeAtRisk": {
    "message": "NFTが危険にさらされている可能性があります"
  },
  "yourPrivateSeedPhrase": {
    "message": "シークレットリカバリーフレーズ"
  },
  "yourTransactionConfirmed": {
    "message": "トランザクションはすでに確定済みです"
  },
  "yourTransactionJustConfirmed": {
    "message": "ブロックチェーン上で確定しているため、トランザクションをキャンセルできませんでした。"
  },
  "zeroGasPriceOnSpeedUpError": {
    "message": "高速化用のガス価格がゼロです"
  }
}<|MERGE_RESOLUTION|>--- conflicted
+++ resolved
@@ -1854,15 +1854,9 @@
   "existingChainId": {
     "message": "入力された情報は、既存のチェーンIDと関連付けられています。"
   },
-<<<<<<< HEAD
-=======
   "existingRequestsBannerAlertDesc": {
     "message": "一番最近の要求を表示して確定するには、はじめに既存の要求を承認または拒否する必要があります。"
   },
-  "existingRpcUrl": {
-    "message": "このURLは別のチェーンIDに関連付けられています。"
-  },
->>>>>>> eb4066e0
   "expandView": {
     "message": "ビューを展開"
   },
