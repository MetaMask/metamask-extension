{
  "QRHardwareInvalidTransactionTitle": {
    "message": "エラー"
  },
  "QRHardwareMismatchedSignId": {
    "message": "トランザクションデータが一致していません。トランザクションの詳細を確認してください。"
  },
  "QRHardwarePubkeyAccountOutOfRange": {
    "message": "他にアカウントはありません。以下のリストにない別のアカウントにアクセスする場合は、ハードウェアウォレットを接続しなおして選択してください。"
  },
  "QRHardwareScanInstructions": {
    "message": "カメラをQRコードに向けてください。画面がぼやけていますが、読み取りには影響しません。"
  },
  "QRHardwareSignRequestCancel": {
    "message": "拒否"
  },
  "QRHardwareSignRequestDescription": {
    "message": "ウォレットで署名したら、「署名を取得」をクリックして署名を受け取ります"
  },
  "QRHardwareSignRequestGetSignature": {
    "message": "署名を取得"
  },
  "QRHardwareSignRequestSubtitle": {
    "message": "ウォレットでQRコードをスキャンします"
  },
  "QRHardwareSignRequestTitle": {
    "message": "署名をリクエスト"
  },
  "QRHardwareUnknownQRCodeTitle": {
    "message": "エラー"
  },
  "QRHardwareUnknownWalletQRCode": {
    "message": "QRコードが無効です。ハードウェアウォレットの同期QRコードをスキャンしてください。"
  },
  "QRHardwareWalletImporterTitle": {
    "message": "QRコードのスキャン"
  },
  "QRHardwareWalletSteps1Description": {
    "message": "公式QRコードをサポートする以下のパートナーのリストから選択できます。"
  },
  "QRHardwareWalletSteps1Title": {
    "message": "QRハードウェアウォレットを接続"
  },
  "SIWEAddressInvalid": {
    "message": "サインインリクエストのアドレスが、サインインに使用しているアカウントのアドレスと一致していません。"
  },
  "SIWEDomainInvalidText": {
    "message": "サインインしようとしているサイトは、リクエストのドメインと一致していません。慎重に進めてください。"
  },
  "SIWEDomainInvalidTitle": {
    "message": "不正なサイトリクエスト。"
  },
  "SIWEDomainWarningBody": {
    "message": "Webサイト ($1) が正しくないドメインへのサインインを要求しています。フィッシング攻撃の可能性があります。",
    "description": "$1 represents the website domain"
  },
  "SIWEDomainWarningLabel": {
    "message": "危険"
  },
  "SIWELabelChainID": {
    "message": "チェーンID:"
  },
  "SIWELabelExpirationTime": {
    "message": "有効期限:"
  },
  "SIWELabelIssuedAt": {
    "message": "発行日時:"
  },
  "SIWELabelMessage": {
    "message": "メッセージ:"
  },
  "SIWELabelNonce": {
    "message": "ナンス:"
  },
  "SIWELabelNotBefore": {
    "message": "この日時以降:"
  },
  "SIWELabelRequestID": {
    "message": "リクエストID:"
  },
  "SIWELabelResources": {
    "message": "リソース: $1",
    "description": "$1 represents the number of resources"
  },
  "SIWELabelURI": {
    "message": "URI:"
  },
  "SIWELabelVersion": {
    "message": "バージョン:"
  },
  "SIWESiteRequestSubtitle": {
    "message": "このサイトは次の方法でのサインインを要求しています:"
  },
  "SIWESiteRequestTitle": {
    "message": "サインインリクエスト"
  },
  "SIWEWarningSubtitle": {
    "message": "理解したことを確認するために、次の項目にチェックを入れてください:"
  },
  "SIWEWarningTitle": {
    "message": "よろしいですか？"
  },
  "about": {
    "message": "基本情報"
  },
  "accept": {
    "message": "同意する"
  },
  "acceptTermsOfUse": {
    "message": "$1を読んで同意しました",
    "description": "$1 is the `terms` message"
  },
  "accessAndSpendNoticeNFT": {
    "message": "$1はこのアセットにアクセスし、使用できます",
    "description": "$1 is the url of the site requesting ability to spend"
  },
  "accessYourWalletWithSRP": {
    "message": "シークレットリカバリーフレーズでウォレットにアクセス"
  },
  "accessYourWalletWithSRPDescription": {
    "message": "MetaMaskはユーザーのパスワードを復元できません。代わりにシークレットリカバリーフレーズを使用して所有者を確認し、ウォレットを復元して新しいパスワードを設定します。まずはじめに、ウォレットの作成時に提供されたシークレットリカバリーフレーズを入力してください。$1",
    "description": "$1 is the words 'Learn More' from key 'learnMore', separated here so that it can be added as a link"
  },
  "accessingYourCamera": {
    "message": "カメラにアクセス中..."
  },
  "account": {
    "message": "アカウント"
  },
  "accountActivity": {
    "message": "アカウントアクティビティ"
  },
  "accountActivityText": {
    "message": "通知を受けたいアカウントを選択してください:"
  },
  "accountDetails": {
    "message": "アカウントの詳細"
  },
  "accountIdenticon": {
    "message": "アカウントのアイデンティコン"
  },
  "accountIsntConnectedToastText": {
    "message": "$1は$2に接続されていません"
  },
  "accountName": {
    "message": "アカウント名"
  },
  "accountNameDuplicate": {
    "message": "このアカウント名は既に存在します",
    "description": "This is an error message shown when the user enters a new account name that matches an existing account name"
  },
  "accountNameReserved": {
    "message": "このアカウント名は予約されています",
    "description": "This is an error message shown when the user enters a new account name that is reserved for future use"
  },
  "accountOptions": {
    "message": "アカウントのオプション"
  },
  "accountSelectionRequired": {
    "message": "アカウントを選択する必要があります！"
  },
  "accountTypeNotSupported": {
    "message": "アカウントタイプがサポートされていません"
  },
  "accounts": {
    "message": "アカウント"
  },
  "accountsConnected": {
    "message": "アカウントが接続されました"
  },
  "active": {
    "message": "アクティブ"
  },
  "activity": {
    "message": "アクティビティ"
  },
  "activityLog": {
    "message": "アクティビティのログ"
  },
  "add": {
    "message": "追加"
  },
  "addANetwork": {
    "message": "ネットワークを追加"
  },
  "addANickname": {
    "message": "ニックネームを追加"
  },
  "addAccount": {
    "message": "アカウントを追加"
  },
  "addAccountToMetaMask": {
    "message": "MetaMaskにアカウントを追加する"
  },
  "addAcquiredTokens": {
    "message": "MetaMaskを使用して取得したトークンを追加します"
  },
  "addAlias": {
    "message": "別名を追加"
  },
  "addBlockExplorer": {
    "message": "ブロックエクスプローラーを追加"
  },
  "addContact": {
    "message": "連絡先を追加"
  },
  "addCustomNetwork": {
    "message": "カスタムネットワークを追加"
  },
  "addEthereumChainConfirmationDescription": {
    "message": "これにより、このネットワークはMetaMask内で使用できるようになります。"
  },
  "addEthereumChainConfirmationRisks": {
    "message": "MetaMaskはカスタムネットワークを検証しません。"
  },
  "addEthereumChainConfirmationRisksLearnMore": {
    "message": "$1の詳細。",
    "description": "$1 is a link with text that is provided by the 'addEthereumChainConfirmationRisksLearnMoreLink' key"
  },
  "addEthereumChainConfirmationRisksLearnMoreLink": {
    "message": "詐欺やネットワークセキュリティのリスク",
    "description": "Link text for the 'addEthereumChainConfirmationRisksLearnMore' translation key"
  },
  "addEthereumChainConfirmationTitle": {
    "message": "このサイトにネットワークの追加を許可しますか？"
  },
  "addEthereumChainWarningModalHeader": {
    "message": "このRPCプロバイダーは、確実に信頼できる場合のみ追加してください。$1",
    "description": "$1 is addEthereumChainWarningModalHeaderPartTwo passed separately so that it can be bolded"
  },
  "addEthereumChainWarningModalHeaderPartTwo": {
    "message": "悪質なプロバイダーは、ブロックチェーンのステートを偽り、ユーザーのネットワークアクティビティを記録する可能性があります。"
  },
  "addEthereumChainWarningModalListHeader": {
    "message": "プロバイダーは次の権限を有するため、信頼性が重要です:"
  },
  "addEthereumChainWarningModalListPointOne": {
    "message": "アカウントと IP アドレスの把握、およびそれらの関連付け"
  },
  "addEthereumChainWarningModalListPointThree": {
    "message": "アカウントの残高およびその他オンチェーンステートの表示"
  },
  "addEthereumChainWarningModalListPointTwo": {
    "message": "トランザクションのブロードキャスト"
  },
  "addEthereumChainWarningModalTitle": {
    "message": "イーサリアムメインネット用の新しいRPCプロバイダーを追加しようとしています"
  },
  "addFriendsAndAddresses": {
    "message": "信頼できる友達とアドレスを追加する"
  },
  "addHardwareWallet": {
    "message": "ハードウェアウォレットを追加"
  },
  "addIPFSGateway": {
    "message": "優先IPFSゲートウェイを追加"
  },
  "addImportAccount": {
    "message": "アカウントまたはハードウェアウォレットを追加"
  },
  "addMemo": {
    "message": "メモを追加"
  },
  "addNetwork": {
    "message": "ネットワークを追加"
  },
  "addNewAccount": {
    "message": "新しいイーサリアムアカウントを追加"
  },
  "addNewBitcoinAccount": {
    "message": "新しいビットコインアカウントの追加 (ベータ)"
  },
  "addNewBitcoinTestnetAccount": {
    "message": "新しいビットコインアカウントの追加 (テストネット)"
  },
  "addNewToken": {
    "message": "新しいトークンを追加"
  },
  "addNft": {
    "message": "NFTを追加"
  },
  "addNfts": {
    "message": "NFTを追加"
  },
  "addRpcUrl": {
    "message": "RPC URLを追加"
  },
  "addSnapAccountToggle": {
    "message": "「アカウントSnapの追加 (ベータ版)」を有効にする"
  },
  "addSnapAccountsDescription": {
    "message": "この機能をオンにすると、アカウントリストから直接新しいベータ版のアカウントSnapを追加できるようになります。アカウントSnapをインストールする際は、サードパーティサービスである点にご注意ください。"
  },
  "addSuggestedNFTs": {
    "message": "推奨されたNFTを追加"
  },
  "addSuggestedTokens": {
    "message": "推奨されたトークンを追加"
  },
  "addToken": {
    "message": "トークンを追加"
  },
  "addTokenByContractAddress": {
    "message": "トークンが見つからない場合、アドレスを貼り付けて手動でトークンを追加できます。トークンコントラクトアドレスは$1にあります",
    "description": "$1 is a blockchain explorer for a specific network, e.g. Etherscan for Ethereum"
  },
  "addUrl": {
    "message": "URLを追加"
  },
  "addingAccount": {
    "message": "アカウントの追加"
  },
  "addingCustomNetwork": {
    "message": "ネットワークを追加中"
  },
  "addingTokens": {
    "message": "トークンを追加しています"
  },
  "additionalNetworks": {
    "message": "他のネットワーク"
  },
  "address": {
    "message": "アドレス"
  },
  "addressCopied": {
    "message": "アドレスがコピーされました！"
  },
  "advanced": {
    "message": "高度な設定"
  },
  "advancedBaseGasFeeToolTip": {
    "message": "トランザクションがブロックに含まれた場合、最大基本料金と実際の基本料金の差が返金されます。合計金額は、最大基本料金 (Gwei単位) * ガスリミットで計算されます。"
  },
  "advancedConfiguration": {
    "message": "詳細設定"
  },
  "advancedDetailsDataDesc": {
    "message": "データ"
  },
  "advancedDetailsHexDesc": {
    "message": "16進法"
  },
  "advancedDetailsNonceDesc": {
    "message": "ナンス"
  },
  "advancedDetailsNonceTooltip": {
    "message": "これはアカウントのトランザクション番号です。最初のトランザクションのナンスは0で、順番に上がっていきます。"
  },
  "advancedGasFeeDefaultOptIn": {
    "message": "これらの値を$1ネットワークのデフォルトとして保存する",
    "description": "$1 is the current network name."
  },
  "advancedGasFeeModalTitle": {
    "message": "ガス代の高度な設定"
  },
  "advancedGasPriceTitle": {
    "message": "ガス価格"
  },
  "advancedPriorityFeeToolTip": {
    "message": "優先手数料 (別名「マイナーチップ」) はマイナーに直接支払われ、トランザクションを優先するインセンティブとなります。"
  },
  "agreeTermsOfUse": {
    "message": "MetaMaskの$1に同意します",
    "description": "$1 is the `terms` link"
  },
  "airgapVault": {
    "message": "AirGap Vault"
  },
  "alert": {
    "message": "アラート"
  },
  "alertActionBuy": {
    "message": "ETHを購入"
  },
  "alertActionUpdateGas": {
    "message": "ガスリミットを更新"
  },
  "alertActionUpdateGasFee": {
    "message": "手数料を更新"
  },
  "alertActionUpdateGasFeeLevel": {
    "message": "ガスオプションを更新"
  },
  "alertDisableTooltip": {
    "message": "これは「設定」>「アラート」で変更できます"
  },
  "alertMessageGasEstimateFailed": {
    "message": "正確な手数料を提供できず、この見積もりは高い可能性があります。カスタムガスリミットの入力をお勧めしますが、それでもトランザクションが失敗するリスクがあります。"
  },
  "alertMessageGasFeeLow": {
    "message": "低い手数料を選択すると、トランザクションに時間がかかり、待機時間が長くなります。より素早くトランザクションを行うには、市場に合った、または積極的な手数料のオプションを選択してください。"
  },
  "alertMessageGasTooLow": {
    "message": "このトランザクションを続行するには、ガスリミットを21000以上に上げる必要があります。"
  },
  "alertMessageInsufficientBalance": {
    "message": "アカウントにトランザクション手数料を支払うのに十分なETHがありません。"
  },
  "alertMessageNetworkBusy": {
    "message": "ガス価格が高く、見積もりはあまり正確ではありません。"
  },
  "alertMessageNoGasPrice": {
    "message": "手数料を手動で更新するまでこのトランザクションを進めることができません。"
  },
  "alertMessagePendingTransactions": {
    "message": "前のトランザクションが完了するまでこのトランザクションを実行できません。トランザクションをキャンセルするか加速させる方法をご覧ください。"
  },
  "alertMessageSignInDomainMismatch": {
    "message": "要求元のサイトはサインインしようとしているサイトではありません。ログイン情報を盗もうとしている可能性があります。"
  },
  "alertMessageSignInWrongAccount": {
    "message": "このサイトは正しくないアカウントでのサインインを求めています。"
  },
  "alertMessageSigningOrSubmitting": {
    "message": "このトランザクションは、前のトランザクションが完了しないと実行されません。"
  },
  "alertModalAcknowledge": {
    "message": "リスクを承知したうえで続行します"
  },
  "alertModalDetails": {
    "message": "アラートの詳細"
  },
  "alertModalReviewAllAlerts": {
    "message": "すべてのアラートを確認する"
  },
  "alertReasonGasEstimateFailed": {
    "message": "不正確な手数料"
  },
  "alertReasonGasFeeLow": {
    "message": "低速"
  },
  "alertReasonGasTooLow": {
    "message": "低ガスリミット"
  },
  "alertReasonInsufficientBalance": {
    "message": "資金不足"
  },
  "alertReasonNetworkBusy": {
    "message": "ネットワークが混雑中"
  },
  "alertReasonNoGasPrice": {
    "message": "手数料の見積もりが利用できません"
  },
  "alertReasonPendingTransactions": {
    "message": "保留中のトランザクション"
  },
  "alertReasonSignIn": {
    "message": "不審なサインイン要求"
  },
  "alertReasonWrongAccount": {
    "message": "正しくないアカウント"
  },
  "alertSettingsUnconnectedAccount": {
    "message": "選択した未接続のアカウントを使用してWebサイトをブラウズしています"
  },
  "alertSettingsUnconnectedAccountDescription": {
    "message": "このアラートは、選択中のアカウントが未接続のままweb3サイトを閲覧しているときにポップアップ表示されます。"
  },
  "alertSettingsWeb3ShimUsage": {
    "message": "Webサイトが削除済みのwindow.web3 APIを使用しようとした場合"
  },
  "alertSettingsWeb3ShimUsageDescription": {
    "message": "このアラートは、削除されたwindow.web3 APIを使用しようとし、その結果破損している可能性があるサイトをブラウズした際、ポップアップに表示されます。"
  },
  "alerts": {
    "message": "アラート"
  },
  "all": {
    "message": "すべて"
  },
  "allCustodianAccountsConnectedSubtitle": {
    "message": "すでにすべてのカストディアンアカウントを接続したか、MetaMask Institutionalに接続するアカウントがありません。"
  },
  "allCustodianAccountsConnectedTitle": {
    "message": "接続できるアカウントがありません"
  },
  "allOfYour": {
    "message": "すべての$1",
    "description": "$1 is the symbol or name of the token that the user is approving spending"
  },
  "allPermissions": {
    "message": "すべてのアクセス許可"
  },
  "allTimeHigh": {
    "message": "最高記録"
  },
  "allTimeLow": {
    "message": "最低記録"
  },
  "allYourNFTsOf": {
    "message": "$1のすべてのNFT",
    "description": "$1 is a link to contract on the block explorer when we're not able to retrieve a erc721 or erc1155 name"
  },
  "allow": {
    "message": "許可する"
  },
  "allowMmiToConnectToCustodian": {
    "message": "これにより、MMIが$1に接続してアカウントをインポートできるようになります。"
  },
  "allowNotifications": {
    "message": "通知を許可する"
  },
  "allowSpendToken": {
    "message": "$1へのアクセス許可を与えますか？",
    "description": "$1 is the symbol of the token that are requesting to spend"
  },
  "allowWithdrawAndSpend": {
    "message": "$1に以下の額までの引き出しと使用を許可します。",
    "description": "The url of the site that requested permission to 'withdraw and spend'"
  },
  "amount": {
    "message": "金額"
  },
  "amountReceived": {
    "message": "受取額"
  },
  "amountSent": {
    "message": "送金額"
  },
  "andForListItems": {
    "message": "$1、および$2",
    "description": "$1 is the first item, $2 is the last item in a list of items. Used in Snap Install Warning modal."
  },
  "andForTwoItems": {
    "message": "$1および$2",
    "description": "$1 is the first item, $2 is the second item. Used in Snap Install Warning modal."
  },
  "appDescription": {
    "message": "ブラウザにあるイーサリアムウォレット",
    "description": "The description of the application"
  },
  "appName": {
    "message": "MetaMask",
    "description": "The name of the application"
  },
  "appNameBeta": {
    "message": "MetaMaskベータ版",
    "description": "The name of the application (Beta)"
  },
  "appNameFlask": {
    "message": "MetaMask Flask",
    "description": "The name of the application (Flask)"
  },
  "appNameMmi": {
    "message": "MetaMask Institutional",
    "description": "The name of the application (MMI)"
  },
  "approve": {
    "message": "使用限度額の承認"
  },
  "approveAllTokensTitle": {
    "message": "すべての$1へのアクセスとその送金を許可しますか？",
    "description": "$1 is the symbol of the token for which the user is granting approval"
  },
  "approveAllTokensTitleWithoutSymbol": {
    "message": "$1のすべてのNFTへのアクセスとそれらの転送を許可しますか？",
    "description": "$1 a link to contract on the block explorer when we're not able to retrieve a erc721 or erc1155 name"
  },
  "approveButtonText": {
    "message": "承認"
  },
  "approveIncreaseAllowance": {
    "message": "$1の使用上限を上げる",
    "description": "The token symbol that is being approved"
  },
  "approveSpendingCap": {
    "message": "$1の使用上限を承認する",
    "description": "The token symbol that is being approved"
  },
  "approveTokenDescription": {
    "message": "これにより、アクセス許可を取り消すまで、第三者が今後通知なしに次のNFTにアクセスし、転送できるようになります。"
  },
  "approveTokenDescriptionWithoutSymbol": {
    "message": "これにより、アクセス許可を取り消すまで、第三者が今後通知なしに$1のすべてのNFTにアクセスし、それらを転送できるようになります。",
    "description": "$1 is a link to contract on the block explorer when we're not able to retrieve a erc721 or erc1155 name"
  },
  "approveTokenTitle": {
    "message": "$1へのアクセスと転送を許可しますか？",
    "description": "$1 is the symbol of the token for which the user is granting approval"
  },
  "approved": {
    "message": "承認済み"
  },
  "approvedAsset": {
    "message": "承認済みのアセット"
  },
  "approvedOn": {
    "message": "$1に承認",
    "description": "$1 is the approval date for a permission"
  },
  "approvedOnForAccounts": {
    "message": "$1に$2に対して承認済み",
    "description": "$1 is the approval date for a permission. $2 is the AvatarGroup component displaying account images."
  },
  "areYouSure": {
    "message": "よろしいですか？"
  },
  "asset": {
    "message": "アセット"
  },
  "assetOptions": {
    "message": "アセットのオプション"
  },
  "attemptSendingAssets": {
    "message": "別のネットワークからアセットを送ろうとすると、アセットが失われる可能性があります。ネットワーク間で安全に資金を移動するには、必ずブリッジを使用してください。"
  },
  "attemptSendingAssetsWithPortfolio": {
    "message": "別のネットワークからアセットを送ろうとすると、アセットが失われる可能性があります。ネットワーク間で安全に資金を移動するには、必ず$1などのブリッジを使用してください。"
  },
  "attemptToCancelSwapForFree": {
    "message": "無料でスワップのキャンセルを試行"
  },
  "attributes": {
    "message": "属性"
  },
  "attributions": {
    "message": "属性"
  },
  "auroraRpcDeprecationMessage": {
    "message": "Infura RPC URLでAuroraがサポートされなくなりました。"
  },
  "authorizedPermissions": {
    "message": "以下の権限を承認しました"
  },
  "autoDetectTokens": {
    "message": "トークンを自動検出"
  },
  "autoDetectTokensDescription": {
    "message": "サードパーティAPIを使用して、ウォレットに送られた新しいトークンを検出・表示します。アプリがこれらのサービスからデータを自動的に取得しないようにするには、オフにしてください。$1",
    "description": "$1 is a link to a support article"
  },
  "autoLockTimeLimit": {
    "message": "オートロックタイマー (分)"
  },
  "autoLockTimeLimitDescription": {
    "message": "MetaMaskがロックされるまでのアイドル時間を分単位で設定します。"
  },
  "average": {
    "message": "平均"
  },
  "awaitingApproval": {
    "message": "承認待ちです..."
  },
  "back": {
    "message": "戻る"
  },
  "backupApprovalInfo": {
    "message": "このシークレット コードは、デバイスをなくしたとき、パスワードを忘れたとき、MetaMaskの再インストールが必要なとき、または別のデバイスでウォレットにアクセスするときに必要です。"
  },
  "backupApprovalNotice": {
    "message": "シークレットリカバリーフレーズをバックアップして、ウォレットと資金の安全を確保してください。"
  },
  "backupKeyringSnapReminder": {
    "message": "削除する前に、このSnapが作成したすべてのアカウントに自分でアクセスできることを確認してください"
  },
  "backupNow": {
    "message": "今すぐバックアップ"
  },
  "balance": {
    "message": "残高"
  },
  "balanceOutdated": {
    "message": "残高が期限切れの可能性があります"
  },
  "baseFee": {
    "message": "基本手数料"
  },
  "basic": {
    "message": "基本"
  },
  "basicConfigurationBannerCTA": {
    "message": "基本機能をオンにする"
  },
  "basicConfigurationBannerTitle": {
    "message": "基本機能はオフになっています"
  },
  "basicConfigurationDescription": {
    "message": "MetaMaskは、インターネットサービスを通じてトークンの詳細やガス設定などの基本的な機能を提供します。インターネットサービスを使用すると、この場合はMetaMaskに、ユーザーのIPアドレスが共有されます。これは他のどのWebサイトにアクセスした場合も同様で、MetaMaskはこのデータを一時的に使用し、ユーザーのデータを販売することは一切ありません。VPNを使用したり、これらのサービスをオフにしたりすることもできますが、MetaMaskでのエクスペリエンスに影響を与える可能性があります。詳細は$1をお読みください。",
    "description": "$1 is to be replaced by the message for privacyMsg, and will link to https://consensys.io/privacy-policy"
  },
  "basicConfigurationLabel": {
    "message": "基本機能"
  },
  "basicConfigurationModalCheckbox": {
    "message": "理解したうえで続行します"
  },
  "basicConfigurationModalDisclaimerOff": {
    "message": "これは、MetaMaskでの時間が完全に最適化されないことを意味します。基本機能 (トークンの詳細、最適なガス設定など) は利用できません。"
  },
  "basicConfigurationModalDisclaimerOn": {
    "message": "MetaMaskでの時間を最適化するには、この機能をオンにする必要があります。基本機能 (トークンの詳細、最適なガス設定など) は、Web3エクスペリエンスに重要です。"
  },
  "basicConfigurationModalHeadingOff": {
    "message": "基本機能をオフにする"
  },
  "basicConfigurationModalHeadingOn": {
    "message": "基本機能をオンにする"
  },
  "beCareful": {
    "message": "ご注意ください"
  },
  "beta": {
    "message": "ベータ版"
  },
  "betaHeaderText": {
    "message": "これはベータ版です。バグは報告してください $1",
    "description": "$1 represents the word 'here' in a hyperlink"
  },
  "betaMetamaskInstitutionalVersion": {
    "message": "MetaMask Institutionalベータ版"
  },
  "betaMetamaskVersion": {
    "message": "MetaMaskベータ版"
  },
  "betaTerms": {
    "message": "ベータ版利用規約"
  },
  "betaWalletCreationSuccessReminder1": {
    "message": "MetaMaskベータ版はシークレットリカバリーフレーズを復元できません。"
  },
  "betaWalletCreationSuccessReminder2": {
    "message": "MetaMaskベータ版がユーザーのシークレットリカバリーフレーズを求めることは絶対にありません。"
  },
  "billionAbbreviation": {
    "message": "B",
    "description": "Shortened form of 'billion'"
  },
  "bitcoinActivityNotSupported": {
    "message": "ビットコインアクティビティはサポートされていません"
  },
  "bitcoinSupportSectionTitle": {
    "message": "ビットコイン"
  },
  "bitcoinSupportToggleDescription": {
    "message": "この機能をオンにすると、既存のシークレットリカバリーフレーズで取得したビットコインアカウントをMetaMask拡張機能に追加できるようになります。これは試験運用中のベータ機能であるため、自己責任でご使用ください。新しいビットコインエクスペリエンスのフィードバックをご提供いただくには、こちらの$1に入力してください。",
    "description": "$1 is the link to a product feedback form"
  },
  "bitcoinSupportToggleTitle": {
    "message": "「新しいビットコインアカウントの追加 (ベータ)」を有効にする"
  },
  "bitcoinTestnetSupportToggleDescription": {
    "message": "この機能をオンにすると、テストネットワーク用にビットコインアカウントを追加できるようになります。"
  },
  "bitcoinTestnetSupportToggleTitle": {
    "message": "「新しいビットコインアカウントの追加 (テストネット)」を有効にする"
  },
  "blockExplorerAccountAction": {
    "message": "アカウント",
    "description": "This is used with viewOnEtherscan and viewInExplorer e.g View Account in Explorer"
  },
  "blockExplorerAssetAction": {
    "message": "アセット",
    "description": "This is used with viewOnEtherscan and viewInExplorer e.g View Asset in Explorer"
  },
  "blockExplorerSwapAction": {
    "message": "スワップ",
    "description": "This is used with viewOnEtherscan e.g View Swap on Etherscan"
  },
  "blockExplorerUrl": {
    "message": "ブロックエクスプローラーのURL"
  },
  "blockExplorerUrlDefinition": {
    "message": "このネットワークのブロックエクスプローラーとして使用されるURL。"
  },
  "blockExplorerView": {
    "message": "$1でアカウントを表示",
    "description": "$1 replaced by URL for custom block explorer"
  },
  "blockaid": {
    "message": "Blockaid"
  },
  "blockaidAlertInfo": {
    "message": "この要求を承諾することはお勧めしません。"
  },
  "blockaidDescriptionApproveFarming": {
    "message": "このリクエストを承認すると、詐欺が判明しているサードパーティに資産をすべて奪われる可能性があります。"
  },
  "blockaidDescriptionBlurFarming": {
    "message": "このリクエストを承認すると、Blurに登録されている資産を誰かに盗まれる可能性があります。"
  },
  "blockaidDescriptionErrored": {
    "message": "エラーが発生したため、セキュリティアラートをチェックできませんでした。関連するすべてのアドレスが信頼できる場合のみ続行してください。"
  },
  "blockaidDescriptionMaliciousDomain": {
    "message": "悪質なドメインとやり取りしています。このリクエストを承認すると、資産を失う可能性があります。"
  },
  "blockaidDescriptionMightLoseAssets": {
    "message": "このリクエストを承認すると、資産を失う可能性があります。"
  },
  "blockaidDescriptionSeaportFarming": {
    "message": "このリクエストを承認すると、OpenSeaに登録されている資産を誰かに盗まれる可能性があります。"
  },
  "blockaidDescriptionTransferFarming": {
    "message": "このリクエストを承認すると、詐欺が判明しているサードパーティに資産をすべて奪われます。"
  },
  "blockaidDescriptionWarning": {
    "message": "これは偽りの要求である可能性があります。関与しているすべてのアドレスを信頼できない限り、続行しないでください。"
  },
  "blockaidMessage": {
    "message": "プライバシーを保護 - サードパーティとデータが一切共有されません。Arbitrum、Avalanche、BNB Chain、イーサリアムメインネット、Linea、Optimism、Polygon、Base、Sepoliaで利用可能。"
  },
  "blockaidTitleDeceptive": {
    "message": "これは虚偽のリクエストです"
  },
  "blockaidTitleMayNotBeSafe": {
    "message": "ご注意ください"
  },
  "blockaidTitleSuspicious": {
    "message": "これは不審なリクエストです"
  },
  "blockies": {
    "message": "Blockie"
  },
  "boughtFor": {
    "message": "購入価格"
  },
  "bridge": {
    "message": "ブリッジ"
  },
  "bridgeDontSend": {
    "message": "ブリッジを使用してください"
  },
  "browserNotSupported": {
    "message": "ご使用のブラウザはサポートされていません..."
  },
  "buildContactList": {
    "message": "連絡先リストを作成する"
  },
  "builtAroundTheWorld": {
    "message": "MetaMaskは、世界中でデザイン・開発されています。"
  },
  "busy": {
    "message": "ビジー状態"
  },
  "buyAndSell": {
    "message": "購入・売却"
  },
  "buyAsset": {
    "message": "$1を購入",
    "description": "$1 is the ticker symbol of a an asset the user is being prompted to purchase"
  },
  "buyMoreAsset": {
    "message": "$1を追加購入",
    "description": "$1 is the ticker symbol of a an asset the user is being prompted to purchase"
  },
  "buyNow": {
    "message": "今すぐ購入"
  },
  "buyToken": {
    "message": "$1を購入",
    "description": "$1 is the token symbol"
  },
  "bytes": {
    "message": "バイト"
  },
  "canToggleInSettings": {
    "message": "この通知は「設定」>「アラート」で再度有効にできます。"
  },
  "cancel": {
    "message": "キャンセル"
  },
  "cancelPopoverTitle": {
    "message": "トランザクションをキャンセル"
  },
  "cancelSpeedUp": {
    "message": "トランザクションをキャンセルまたは高速化"
  },
  "cancelSpeedUpLabel": {
    "message": "このガス代は、元の額を$1ます。",
    "description": "$1 is text 'replace' in bold"
  },
  "cancelSpeedUpTransactionTooltip": {
    "message": "トランザクションを$1するには、ネットワークに認識されるようにガス代を10%以上増額する必要があります。",
    "description": "$1 is string 'cancel' or 'speed up'"
  },
  "cancelled": {
    "message": "キャンセル済み"
  },
  "chainId": {
    "message": "チェーンID"
  },
  "chainIdDefinition": {
    "message": "このネットワークのトランザクションの署名に使用されるチェーンID。"
  },
  "chainIdExistsErrorMsg": {
    "message": "このチェーンIDは現在$1ネットワークで使用されています。"
  },
  "chainListReturnedDifferentTickerSymbol": {
    "message": "このトークンシンボルは、入力されたネットワーク名またはチェーンIDと一致しません。人気のトークンの多くはシンボルが似ているため、詐欺師がそれを利用してより価値の高いトークンを送り返すように仕向ける可能性があります。続行する前にすべてを確認してください。"
  },
  "chooseYourNetwork": {
    "message": "ネットワークを選択してください"
  },
  "chooseYourNetworkDescription": {
    "message": "当社では、遠隔手続き呼び出し (RPC) プロバイダーにInfuraを使用して、イーサリアムデータにできるだけ信頼性の高いプライベートな形でアクセスできるようにしています。独自のRPCをお選びいただくこともできますが、どのRPCもトランザクションを実行するために、ユーザーのIPアドレスとイーサリアムウォレットを取得する点にご注意ください。Infuraによるデータの取扱いに関する詳細は、$1をご覧ください。",
    "description": "$1 is a link to the privacy policy"
  },
  "chromeRequiredForHardwareWallets": {
    "message": "ハードウェアウォレットに接続するには、MetaMaskをGoogle Chromeで使用する必要があります。"
  },
  "circulatingSupply": {
    "message": "循環供給量"
  },
  "clear": {
    "message": "消去"
  },
  "clearActivity": {
    "message": "アクティビティとナンスデータを消去"
  },
  "clearActivityButton": {
    "message": "アクティビティタブのデータを消去"
  },
  "clearActivityDescription": {
    "message": "これによりアカウントのナンスがリセットされ、ウォレットのアクティビティタブからデータが消去されます。現在のアカウントとネットワークだけが影響を受けます。残高と受信トランザクションへの変更はありません。"
  },
  "click": {
    "message": "クリックして"
  },
  "clickToConnectLedgerViaWebHID": {
    "message": "ここをクリックして、WebHIDでLedgerを接続します",
    "description": "Text that can be clicked to open a browser popup for connecting the ledger device via webhid"
  },
  "clickToManuallyAdd": {
    "message": "トークンはいつでも手動で追加できます。"
  },
  "close": {
    "message": "閉じる"
  },
  "closeExtension": {
    "message": "拡張機能を閉じる"
  },
  "closeWindowAnytime": {
    "message": "このウィンドウはいつでも閉じることができます。"
  },
  "coingecko": {
    "message": "CoinGecko"
  },
  "collectionName": {
    "message": "コレクション名"
  },
  "comboNoOptions": {
    "message": "オプションが見つかりません",
    "description": "Default text shown in the combo field dropdown if no options."
  },
  "configureSnapPopupDescription": {
    "message": "MetaMaskから移動してこのsnapを構成します。"
  },
  "configureSnapPopupInstallDescription": {
    "message": "MetaMaskから移動してこのsnapをインストールします。"
  },
  "configureSnapPopupInstallTitle": {
    "message": "snapをインストール"
  },
  "configureSnapPopupLink": {
    "message": "続けるにはこのリンクをクリックしてください:"
  },
  "configureSnapPopupTitle": {
    "message": "snapを構成"
  },
  "confirm": {
    "message": "確認"
  },
  "confirmAlertModalAcknowledgeMultiple": {
    "message": "アラートを確認したうえで続行します"
  },
  "confirmAlertModalAcknowledgeSingle": {
    "message": "アラートを確認したうえで続行します"
  },
  "confirmConnectCustodianRedirect": {
    "message": "「続行」をクリックすると、$1にリダイレクトされます。"
  },
  "confirmConnectCustodianText": {
    "message": "アカウントを接続するには、$1アカウントにログインして「MMIに接続」ボタンをクリックしてください。"
  },
  "confirmConnectionTitle": {
    "message": "$1への接続の確定"
  },
  "confirmFieldPaymaster": {
    "message": "手数料の支払元"
  },
  "confirmFieldTooltipPaymaster": {
    "message": "このトランザクションの手数料は、ペイマスターのスマートコントラクトにより支払われます。"
  },
  "confirmPassword": {
    "message": "パスワードの確認"
  },
  "confirmRecoveryPhrase": {
    "message": "シークレットリカバリーフレーズの確認"
  },
<<<<<<< HEAD
  "confirmRpcUrlDeletionMessage": {
    "message": "RPC URLを削除してよろしいですか？このネットワークの情報は保存されません。"
  },
=======
>>>>>>> 65e656c9
  "confirmTitleDescPermitSignature": {
    "message": "このサイトがトークンの使用許可を求めています。"
  },
  "confirmTitleDescSIWESignature": {
    "message": "サイトがこのアカウントを所有することを証明するためにサインインを求めています。"
  },
  "confirmTitlePermitTokens": {
    "message": "使用上限リクエスト"
  },
  "confirmTitleSIWESignature": {
    "message": "サインインリクエスト"
  },
  "confirmTitleSignature": {
    "message": "署名要求"
  },
  "confirmTitleTransaction": {
    "message": "トランザクションの要求"
  },
  "confirmed": {
    "message": "確認されました"
  },
  "confusableUnicode": {
    "message": "「$1」は「$2」と類似しています。"
  },
  "confusableZeroWidthUnicode": {
    "message": "ゼロ幅文字が見つかりました。"
  },
  "confusingEnsDomain": {
    "message": "ENS名に混乱しやすい文字が発見されました。詐欺を防ぐためにENS名を確認して下さい。"
  },
  "connect": {
    "message": "接続"
  },
  "connectAccount": {
    "message": "アカウントの接続"
  },
  "connectAccountOrCreate": {
    "message": "アカウントを接続するか、または新規に作成します"
  },
  "connectAccounts": {
    "message": "アカウントを接続"
  },
  "connectCustodialAccountMenu": {
    "message": "カストディアルアカウントを接続"
  },
  "connectCustodialAccountMsg": {
    "message": "トークンを追加または更新するには、接続するカストディアンを選択してください。"
  },
  "connectCustodialAccountTitle": {
    "message": "カストディアルアカウント"
  },
  "connectCustodianAccounts": {
    "message": "$1アカウントの接続"
  },
  "connectManually": {
    "message": "現在のサイトに手動で接続"
  },
  "connectMoreAccounts": {
    "message": "他のアカウントを接続"
  },
  "connectSnap": {
    "message": "$1を接続",
    "description": "$1 is the snap for which a connection is being requested."
  },
  "connectWithMetaMask": {
    "message": "MetaMaskを使用して接続"
  },
  "connectedAccounts": {
    "message": "接続されたアカウント"
  },
  "connectedAccountsDescriptionPlural": {
    "message": "このサイトに接続されているアカウントを$1個持っています。",
    "description": "$1 is the number of accounts"
  },
  "connectedAccountsDescriptionSingular": {
    "message": "このサイトに接続されているアカウントを1個持っています。"
  },
  "connectedAccountsEmptyDescription": {
    "message": "MetaMaskはこのサイトに接続されていません。web3サイトに接続するには、そのサイトの接続ボタンをクリックしてください。"
  },
  "connectedAccountsListTooltip": {
    "message": "$1はアカウントの残高、アドレス、アクティビティを確認し、接続されたアカウントで承認するトランザクションを提案できます。",
    "description": "$1 is the origin name"
  },
  "connectedAccountsToast": {
    "message": "接続されたアカウントが更新されました"
  },
  "connectedSites": {
    "message": "接続済みのサイト"
  },
  "connectedSitesDescription": {
    "message": "$1はこれらのサイトに接続されています。これらのサイトは、アカウントアドレスを把握できます。",
    "description": "$1 is the account name"
  },
  "connectedSitesEmptyDescription": {
    "message": "$1はどのサイトとも接続されていません。",
    "description": "$1 is the account name"
  },
  "connectedSnapAndNoAccountDescription": {
    "message": "MetaMaskはこのサイトに接続されていますが、まだアカウントは接続されていません"
  },
  "connectedWith": {
    "message": "接続先"
  },
  "connecting": {
    "message": "接続中..."
  },
  "connectingTo": {
    "message": "$1に接続中"
  },
  "connectingToDeprecatedNetwork": {
    "message": "「$1」は段階的に廃止されており、機能しない可能性があります。別のネットワークをお試しください。"
  },
  "connectingToGoerli": {
    "message": "Goerliテストネットワークに接続中"
  },
  "connectingToLineaGoerli": {
    "message": "Linea Goerliテストネットワークに接続中"
  },
  "connectingToLineaMainnet": {
    "message": "Lineaメインネットに接続中"
  },
  "connectingToLineaSepolia": {
    "message": "Linea Sepoliaテストネットワークに接続中"
  },
  "connectingToMainnet": {
    "message": "イーサリアムメインネットに接続中"
  },
  "connectingToSepolia": {
    "message": "Sepoliaテストネットワークに接続中"
  },
  "connectionFailed": {
    "message": "接続できませんでした"
  },
  "connectionFailedDescription": {
    "message": "$1を取得できませんでした。ネットワークを確認してもう一度お試しください。",
    "description": "$1 is the name of the snap being fetched."
  },
  "connectionRequest": {
    "message": "接続リクエスト"
  },
  "contactUs": {
    "message": "お問い合わせ"
  },
  "contacts": {
    "message": "連絡先"
  },
  "contentFromSnap": {
    "message": "$1のコンテンツ",
    "description": "$1 represents the name of the snap"
  },
  "continue": {
    "message": "続行"
  },
  "continueMmiOnboarding": {
    "message": "MetaMask Institutionalのオンボーディングを続ける"
  },
  "continueToWallet": {
    "message": "ウォレットに進む"
  },
  "contract": {
    "message": "コントラクト"
  },
  "contractAddress": {
    "message": "コントラクトアドレス"
  },
  "contractAddressError": {
    "message": "トークンのコントラクトアドレスにトークンを送信します。これにより、これらのトークンが失われる可能性があります。"
  },
  "contractDeployment": {
    "message": "コントラクトの展開"
  },
  "contractDescription": {
    "message": "詐欺から身を守るため、サードパーティの詳細を確認してください。"
  },
  "contractInteraction": {
    "message": "コントラクトインタラクション"
  },
  "contractNFT": {
    "message": "NFTコントラクト"
  },
  "contractRequestingAccess": {
    "message": "サードパーティがアクセスを要求しています"
  },
  "contractRequestingSignature": {
    "message": "サードパーティが署名をリクエストしています"
  },
  "contractRequestingSpendingCap": {
    "message": "サードパーティが使用上限を要求しています"
  },
  "contractTitle": {
    "message": "サードパーティの詳細"
  },
  "contractToken": {
    "message": "トークンコントラクト"
  },
  "convertTokenToNFTDescription": {
    "message": "このアセットはNFTであることが検出されました。MetaMaskでは現在、NFTが完全にネイティブでサポートされています。トークンリストから削除して、NFTとして追加しますか？"
  },
  "convertTokenToNFTExistDescription": {
    "message": "このアセットはNFTとして追加されていることが検出されました。トークンリストから削除しますか？"
  },
  "coolWallet": {
    "message": "CoolWallet"
  },
  "copiedExclamation": {
    "message": "コピーしました。"
  },
  "copyAddress": {
    "message": "アドレスをクリップボードにコピー"
  },
  "copyPrivateKey": {
    "message": "秘密鍵をコピー"
  },
  "copyRawTransactionData": {
    "message": "未処理のトランザクションデータをコピー"
  },
  "copyToClipboard": {
    "message": "クリップボードにコピー"
  },
  "copyTransactionId": {
    "message": "トランザクションIDをコピー"
  },
  "create": {
    "message": "作成"
  },
  "createNewWallet": {
    "message": "新規ウォレットを作成"
  },
  "createPassword": {
    "message": "パスワードを作成"
  },
  "createSnapAccountDescription": {
    "message": "$1がMetaMaskへの新しいアカウントの追加を要求しています。"
  },
  "createSnapAccountTitle": {
    "message": "アカウントの作成"
  },
  "creatorAddress": {
    "message": "クリエイターのアドレス"
  },
  "crossChainSwapsLink": {
    "message": "MetaMask Portfolioでネットワーク間でスワップ"
  },
  "cryptoCompare": {
    "message": "CryptoCompare"
  },
  "currencyConversion": {
    "message": "通貨換算"
  },
  "currencyRateCheckToggle": {
    "message": "残高とトークン価格チェッカーを表示"
  },
  "currencyRateCheckToggleDescription": {
    "message": "MetaMaskは、$1と$2のAPIを使用して残高とトークンの価格を表示します。$3",
    "description": "$1 represents Coingecko, $2 represents CryptoCompare and $3 represents Privacy Policy"
  },
  "currencySymbol": {
    "message": "通貨記号"
  },
  "currencySymbolDefinition": {
    "message": "このネットワークの通貨に対して表示されるティッカーシンボル。"
  },
  "currentAccountNotConnected": {
    "message": "現在のアカウントは接続されていません"
  },
  "currentExtension": {
    "message": "現在の拡張機能ページ"
  },
  "currentLanguage": {
    "message": "現在の言語"
  },
  "currentRpcUrlDeprecated": {
    "message": "このネットワークの現在のRPC URLは非推奨となりました。"
  },
  "currentTitle": {
    "message": "現在:"
  },
  "currentlyUnavailable": {
    "message": "このネットワークでは利用できません"
  },
  "curveHighGasEstimate": {
    "message": "積極的なガス代見積もりグラフ"
  },
  "curveLowGasEstimate": {
    "message": "低いガス代見積もりグラフ"
  },
  "curveMediumGasEstimate": {
    "message": "市場のガス代見積もりグラフ"
  },
  "custodian": {
    "message": "カストディアン"
  },
  "custodianAccountAddedDesc": {
    "message": "MetaMask Institutionalでアカウントが使えるようになりました。"
  },
  "custodianAccountAddedTitle": {
    "message": "選択された$1個のアカウントが追加されました。"
  },
  "custodianQRCodeScan": {
    "message": "$1モバイルアプリでQRコードをスキャンします"
  },
  "custodianQRCodeScanDescription": {
    "message": "または、$1アカウントにログインして「MMIに接続」ボタンをクリックしてください"
  },
  "custodianReplaceRefreshTokenChangedFailed": {
    "message": "$1に移動して、ユーザーインターフェースの「MMIに接続」ボタンをクリックし、アカウントをMMIに再接続します。"
  },
  "custodianReplaceRefreshTokenChangedSubtitle": {
    "message": "カストディアンアカウントをMetaMask Institutionalで使えるようになりました。"
  },
  "custodianReplaceRefreshTokenChangedTitle": {
    "message": "カストディアントークンが更新されました"
  },
  "custodianReplaceRefreshTokenSubtitle": {
    "message": "これにより、次のアドレスのカストディアントークンが置き換えられます:"
  },
  "custodianReplaceRefreshTokenTitle": {
    "message": "カストディアントークンを置き換える"
  },
  "custodyDeeplinkDescription": {
    "message": "$1アプリでトランザクションを承認してください。必要なカストディ承認がすべて行われると、トランザクションが完了します。ステータスは$1アプリで確認できます。"
  },
  "custodyRefreshTokenModalDescription": {
    "message": "$1に移動して、ユーザーインターフェースの「MMIに接続」ボタンをクリックし、アカウントをMMIに再接続します。"
  },
  "custodyRefreshTokenModalDescription1": {
    "message": "カストディアンがMetaMask Institutional拡張機能を認証するトークンを発行し、アカウントを接続できるようになります。"
  },
  "custodyRefreshTokenModalDescription2": {
    "message": "このトークンはセキュリティ上の理由により、一定期間後に失効します。その場合、MMIへの再接続が必要になります。"
  },
  "custodyRefreshTokenModalSubtitle": {
    "message": "このメッセージが表示される理由"
  },
  "custodyRefreshTokenModalTitle": {
    "message": "カストディアンセッションが期限切れになりました"
  },
  "custodySessionExpired": {
    "message": "カストディアンセッションが期限切れになりました。"
  },
  "custodyWrongChain": {
    "message": "このアカウントは$1で使用できるように設定されていません"
  },
  "custom": {
    "message": "高度な設定"
  },
  "customGasSettingToolTipMessage": {
    "message": "ガス価格をカスタマイズするには$1を使用します。慣れていない場合はわかりにくい可能性があります。自己責任で操作してください。",
    "description": "$1 is key 'advanced' (text: 'Advanced') separated here so that it can be passed in with bold font-weight"
  },
  "customSpendLimit": {
    "message": "カスタム使用限度額"
  },
  "customSpendingCap": {
    "message": "カスタム使用上限"
  },
  "customToken": {
    "message": "カスタムトークン"
  },
  "customTokenWarningInNonTokenDetectionNetwork": {
    "message": "このネットワークではまだトークンの検出を利用できません。トークンを手動でインポートし、信頼できることを確認してください。$1の詳細をご覧ください"
  },
  "customTokenWarningInTokenDetectionNetwork": {
    "message": "手動でトークンをインポートする前に、信頼できることを確認してください。$1の詳細をご覧ください。"
  },
  "customTokenWarningInTokenDetectionNetworkWithTDOFF": {
    "message": "インポートする前にトークンが信頼できることを確認してください。$1を避ける方法の詳細をご覧ください。また、$2トークンの検出を有効にすることもできます。"
  },
  "customerSupport": {
    "message": "カスタマーサポート"
  },
  "customizeYourNotifications": {
    "message": "通知のカスタマイズ"
  },
  "customizeYourNotificationsText": {
    "message": "受け取る通知の種類をオンにします"
  },
  "dappRequestedSpendingCap": {
    "message": "サイトが使用上限を要求しました"
  },
  "dappSuggested": {
    "message": "サイト提案"
  },
  "dappSuggestedGasSettingToolTipMessage": {
    "message": "$1はこの価格を提案しています。",
    "description": "$1 is url for the dapp that has suggested gas settings"
  },
  "dappSuggestedHigh": {
    "message": "提案されたサイト"
  },
  "dappSuggestedHighShortLabel": {
    "message": "サイト (高)"
  },
  "dappSuggestedShortLabel": {
    "message": "サイト"
  },
  "dappSuggestedTooltip": {
    "message": "$1はこの価格を推奨しています。",
    "description": "$1 represents the Dapp's origin"
  },
  "darkTheme": {
    "message": "ダーク"
  },
  "data": {
    "message": "データ"
  },
  "dataCollectionForMarketing": {
    "message": "マーケティング目的のデータ収集"
  },
  "dataCollectionForMarketingDescription": {
    "message": "当社はMetaMetricsを使用して、ユーザーによる当社のマーケティングコミュニケーションとのインタラクションを把握します。また、関連ニュースをお伝えする場合もあります (製品の機能、その他資料など)。"
  },
  "dataCollectionWarningPopoverButton": {
    "message": "OK"
  },
  "dataCollectionWarningPopoverDescription": {
    "message": "マーケティング目的のデータ収集をオフにしました。これはこのデバイスにのみ適用されます。MetaMaskを他のデバイスで使用する場合は、そのデバイスでもオプトアウトしてください。"
  },
  "dataHex": {
    "message": "16進法"
  },
  "dataUnavailable": {
    "message": "データが利用できません"
  },
  "dateCreated": {
    "message": "作成日"
  },
  "dcent": {
    "message": "D'Cent"
  },
  "decimal": {
    "message": "トークンの小数桁数"
  },
  "decimalsMustZerotoTen": {
    "message": "小数桁数は0以上、36以下の範囲で使用する必要があります。"
  },
  "decrypt": {
    "message": "解読"
  },
  "decryptCopy": {
    "message": "暗号化されたメッセージをコピー"
  },
  "decryptInlineError": {
    "message": "このメッセージは次のエラーにより解読できません。$1",
    "description": "$1 is error message"
  },
  "decryptMessageNotice": {
    "message": "$1は、このメッセージを読んでアクションを完了させることを望んでいます",
    "description": "$1 is the web3 site name"
  },
  "decryptMetamask": {
    "message": "メッセージを解読"
  },
  "decryptRequest": {
    "message": "リクエストを解読"
  },
  "defaultRpcUrl": {
    "message": "デフォルトのRPC URL"
  },
  "delete": {
    "message": "削除"
  },
  "deleteContact": {
    "message": "連絡先を削除"
  },
  "deleteNetworkIntro": {
    "message": "このネットワークを削除した場合、このネットワーク内の資産を見るには、再度ネットワークの追加が必要になります。"
  },
  "deleteNetworkTitle": {
    "message": "$1ネットワークを削除しますか？",
    "description": "$1 represents the name of the network"
  },
  "deposit": {
    "message": "入金"
  },
  "deprecatedGoerliNtwrkMsg": {
    "message": "イーサリアムシステムのアップデートに伴い、Goerliテストネットワークはまもなく段階的に廃止される予定です。"
  },
  "deprecatedNetwork": {
    "message": "このネットワークはサポートされなくなりました"
  },
  "deprecatedNetworkButtonMsg": {
    "message": "了解"
  },
  "deprecatedNetworkDescription": {
    "message": "接続しているネットワークは現在MetaMaskによりサポートされていません。$1"
  },
  "description": {
    "message": "説明"
  },
  "descriptionFromSnap": {
    "message": "$1からの説明",
    "description": "$1 represents the name of the snap"
  },
  "details": {
    "message": "詳細"
  },
  "developerOptions": {
    "message": "開発者用オプション"
  },
  "disabledGasOptionToolTipMessage": {
    "message": "元のガス代の10%以上という増額の条件を満たしていないため、「$1」は無効になっています。",
    "description": "$1 is gas estimate type which can be market or aggressive"
  },
  "disconnect": {
    "message": "接続解除"
  },
  "disconnectAllAccounts": {
    "message": "すべてのアカウントを接続解除"
  },
  "disconnectAllAccountsConfirmationDescription": {
    "message": "本当に接続解除しますか？サイトの機能を失う可能性があります。"
  },
  "disconnectAllAccountsText": {
    "message": "アカウント"
  },
  "disconnectAllSnapsText": {
    "message": "Snap"
  },
  "disconnectAllText": {
    "message": "$1と$2の接続を解除した場合、再び使用するには再度接続する必要があります。",
    "description": "$1 will map to `disconnectAllAccountsText` or `disconnectAllSnapsText`, $2 represents the website hostname"
  },
  "disconnectAllTitle": {
    "message": "すべての$1の接続を解除",
    "description": "$1 will map to `disconnectAllAccountsText` or `disconnectAllSnapsText`"
  },
  "disconnectPrompt": {
    "message": "$1を接続解除"
  },
  "disconnectThisAccount": {
    "message": "このアカウントを接続解除"
  },
  "disconnectedAllAccountsToast": {
    "message": "すべてのアカウントの$1への接続が解除されました",
    "description": "$1 is name of the dapp`"
  },
  "disconnectedSingleAccountToast": {
    "message": "$1の$2への接続が解除されました",
    "description": "$1 is name of the name and $2 represents the dapp name`"
  },
  "discoverSnaps": {
    "message": "Snapのご紹介",
    "description": "Text that links to the Snaps website. Displayed in a banner on Snaps list page in settings."
  },
  "dismiss": {
    "message": "閉じる"
  },
  "dismissReminderDescriptionField": {
    "message": "これをオンにすると、シークレットリカバリーフレーズのバックアップのリマインダーメッセージが解除されます。資金の損失を防ぐために、シークレットリカバリーフレーズのバックアップを取ることを強くお勧めします。"
  },
  "dismissReminderField": {
    "message": "シークレットリカバリーフレーズのバックアップリマインダーを解除"
  },
  "displayNftMedia": {
    "message": "NFTメディアの表示"
  },
  "displayNftMediaDescription": {
    "message": "NFTのメディアとデータを表示した場合、IPアドレスがOpenSeaをはじめとするサードパーティに公開されます。その結果、攻撃者がユーザーのIPアドレスとイーサリアムアドレスを関連付けられるようになる可能性があります。NFTの自動検出はこの設定に依存しており、この設定を無効にすると利用できなくなります。"
  },
  "doNotShare": {
    "message": "これは誰にも教えないでください"
  },
  "domain": {
    "message": "ドメイン"
  },
  "done": {
    "message": "完了"
  },
  "dontShowThisAgain": {
    "message": "今後表示しない"
  },
  "downArrow": {
    "message": "下矢印"
  },
  "downloadGoogleChrome": {
    "message": "Google Chromeをダウンロード"
  },
  "downloadNow": {
    "message": "今すぐダウンロード"
  },
  "downloadStateLogs": {
    "message": "ステートログをダウンロード"
  },
  "dragAndDropBanner": {
    "message": "ネットワークをドラッグして並び替えることができます。"
  },
  "dropped": {
    "message": "削除されました"
  },
  "edit": {
    "message": "編集"
  },
  "editANickname": {
    "message": "ニックネームを編集"
  },
  "editAddressNickname": {
    "message": "アドレスのニックネームを編集"
  },
  "editCancellationGasFeeModalTitle": {
    "message": "キャンセルのガス代を編集"
  },
  "editContact": {
    "message": "連絡先を編集"
  },
  "editGasFeeModalTitle": {
    "message": "ガス代を編集"
  },
  "editGasLimitOutOfBounds": {
    "message": "ガスリミットは$1以上にする必要があります"
  },
  "editGasLimitOutOfBoundsV2": {
    "message": "ガスリミットは$1より大きく、$2未満でなければなりません",
    "description": "$1 is the minimum limit for gas and $2 is the maximum limit"
  },
  "editGasLimitTooltip": {
    "message": "ガスリミットは、使用しても構わないガスの最大単位数です。ガスの単位数は、「最大優先手数料」および「最大手数料」の乗数になります。"
  },
  "editGasMaxBaseFeeGWEIImbalance": {
    "message": "最大基本料金を優先手数料よりも低くすることはできません"
  },
  "editGasMaxBaseFeeHigh": {
    "message": "最大基本料金が必要以上です"
  },
  "editGasMaxBaseFeeLow": {
    "message": "現在のネットワーク状況に対して最大基本料金が低いです"
  },
  "editGasMaxFeeHigh": {
    "message": "最大手数料が必要以上です"
  },
  "editGasMaxFeeLow": {
    "message": "ネットワークの状況に対して最大手数料が低すぎます"
  },
  "editGasMaxFeePriorityImbalance": {
    "message": "最大手数料を優先手数料よりも低くすることはできません"
  },
  "editGasMaxPriorityFeeBelowMinimum": {
    "message": "最大優先手数料は0gweiより高くなければなりません"
  },
  "editGasMaxPriorityFeeBelowMinimumV2": {
    "message": "優先手数料は0より高くなければなりません。"
  },
  "editGasMaxPriorityFeeHigh": {
    "message": "最大優先手数料が必要以上です。必要以上の額が支払われる可能性があります。"
  },
  "editGasMaxPriorityFeeHighV2": {
    "message": "優先手数料が必要以上です。必要以上の額が支払われる可能性があります。"
  },
  "editGasMaxPriorityFeeLow": {
    "message": "現在のネットワーク状況に対して最大優先手数料が低いです"
  },
  "editGasMaxPriorityFeeLowV2": {
    "message": "現在のネットワーク状況に対して優先手数料が低いです"
  },
  "editGasPriceTooLow": {
    "message": "ガス価格は0より高くなければなりません"
  },
  "editGasPriceTooltip": {
    "message": "このネットワークは、トランザクションの送信時に「ガス価格」フィールドが必要です。ガス価格は、ガス1単位あたりに支払う金額です。"
  },
  "editGasSubTextAmountLabel": {
    "message": "最大額:",
    "description": "This is meant to be used as the $1 substitution editGasSubTextAmount"
  },
  "editGasSubTextFeeLabel": {
    "message": "最大手数料:"
  },
  "editGasTitle": {
    "message": "優先度を編集"
  },
  "editGasTooLow": {
    "message": "不明な処理時間"
  },
  "editNetworkLink": {
    "message": "元のネットワークを編集"
  },
  "editNonceField": {
    "message": "ナンスを編集"
  },
  "editNonceMessage": {
    "message": "これは高度な機能であり、慎重に使用してください。"
  },
  "editPermission": {
    "message": "アクセス許可の編集"
  },
  "editSpeedUpEditGasFeeModalTitle": {
    "message": "高速化用のガス代を編集"
  },
  "enable": {
    "message": "有効にする"
  },
  "enableAutoDetect": {
    "message": " 自動検出を有効にする"
  },
  "enableFromSettings": {
    "message": " 設定で有効にします。"
  },
  "enableSnap": {
    "message": "有効にする"
  },
  "enableToken": {
    "message": "$1を有効にする",
    "description": "$1 is a token symbol, e.g. ETH"
  },
  "enabled": {
    "message": "有効"
  },
  "enabledNetworks": {
    "message": "ネットワークが有効になりました"
  },
  "encryptionPublicKeyNotice": {
    "message": "$1は公開暗号鍵を必要とします。同意することによって、このサイトは暗号化されたメッセージを作成できます。",
    "description": "$1 is the web3 site name"
  },
  "encryptionPublicKeyRequest": {
    "message": "公開暗号鍵をリクエスト"
  },
  "endpointReturnedDifferentChainId": {
    "message": "入力したRPC URLが別のチェーンID ($1) を返しました。追加しようとしているネットワークのRPC URLと一致するように、チェーンIDを更新してください。",
    "description": "$1 is the return value of eth_chainId from an RPC endpoint"
  },
  "enhancedTokenDetectionAlertMessage": {
    "message": "改善されたトークン検出は現在$1で利用可能です。$2"
  },
  "ensDomainsSettingDescriptionIntroduction": {
    "message": "MetaMaskは、ENSドメインをブラウザのアドレスバーに直接表示します。使い方は次の通りです:"
  },
  "ensDomainsSettingDescriptionOutroduction": {
    "message": "この機能を使用すると、IPアドレスがIPFSのサードパーティサービスに公開されます。"
  },
  "ensDomainsSettingDescriptionPart1": {
    "message": "MetaMaskはイーサリアムのENSコントラクトを確認し、ENS名に接続されたコードを取得します。"
  },
  "ensDomainsSettingDescriptionPart2": {
    "message": "コードがIPFSにリンクしている場合、関連付けられたコンテンツ (通常Webサイト) を見ることができます。"
  },
  "ensDomainsSettingTitle": {
    "message": "アドレスバーにENSドメインを表示する"
  },
  "ensUnknownError": {
    "message": "ENSの検索に失敗しました。"
  },
  "enterANumber": {
    "message": "数字を入力してください"
  },
  "enterCustodianToken": {
    "message": "$1トークンを入力するか、新しいトークンを追加してください"
  },
  "enterMaxSpendLimit": {
    "message": "使用限度額の最大値を入力してください"
  },
  "enterOptionalPassword": {
    "message": "オプションのパスワードを入力してください"
  },
  "enterPasswordContinue": {
    "message": "続行するには、パスワードを入力してください"
  },
  "enterTokenNameOrAddress": {
    "message": "トークン名を入力するか、アドレスを貼り付けてください"
  },
  "enterYourPassword": {
    "message": "パスワードを入力してください"
  },
  "errorCode": {
    "message": "コード: $1",
    "description": "Displayed error code for debugging purposes. $1 is the error code"
  },
  "errorDetails": {
    "message": "エラーの詳細",
    "description": "Title for collapsible section that displays error details for debugging purposes"
  },
  "errorGettingSafeChainList": {
    "message": "安全なチェーンリストの取得中にエラーが発生しました。慎重に続けてください。"
  },
  "errorMessage": {
    "message": "メッセージ: $1",
    "description": "Displayed error message for debugging purposes. $1 is the error message"
  },
  "errorName": {
    "message": "コード: $1",
    "description": "Displayed error name for debugging purposes. $1 is the error name"
  },
  "errorPageMessage": {
    "message": "ページを再ロードしてもう一度実行するか、$1からサポートまでお問い合わせください。",
    "description": "Message displayed on generic error page in the fullscreen or notification UI, $1 is a clickable link with text defined by the 'here' key. The link will open to a form where users can file support tickets."
  },
  "errorPagePopupMessage": {
    "message": "ポップアップを閉じてから再び開いてもう一度実行するか、$1からサポートまでお問い合わせください。",
    "description": "Message displayed on generic error page in the popup UI, $1 is a clickable link with text defined by the 'here' key. The link will open to a form where users can file support tickets."
  },
  "errorPageTitle": {
    "message": "MetaMaskにエラーが発生しました",
    "description": "Title of generic error page"
  },
  "errorStack": {
    "message": "スタック:",
    "description": "Title for error stack, which is displayed for debugging purposes"
  },
  "errorWhileConnectingToRPC": {
    "message": "カスタムネットワークへの接続中にエラーが発生しました。"
  },
  "errorWithSnap": {
    "message": "$1でエラーが発生しました",
    "description": "$1 represents the name of the snap"
  },
  "estimatedFee": {
    "message": "予想手数料"
  },
  "estimatedFeeTooltip": {
    "message": "ネットワーク上のトランザクションの処理に支払われる金額"
  },
  "ethGasPriceFetchWarning": {
    "message": "現在メインのガスの見積もりサービスが利用できないため、バックアップのガス価格が提供されています。"
  },
  "ethereumProviderAccess": {
    "message": "イーサリアムプロバイダーに$1へのアクセス権を付与する",
    "description": "The parameter is the name of the requesting origin"
  },
  "ethereumPublicAddress": {
    "message": "イーサリアムのパブリックアドレス"
  },
  "etherscan": {
    "message": "Etherscan"
  },
  "etherscanView": {
    "message": "Etherscanでアカウントを表示"
  },
  "etherscanViewOn": {
    "message": "Etherscanで表示"
  },
  "existingChainId": {
    "message": "入力された情報は、既存のチェーンIDと関連付けられています。"
  },
  "existingRequestsBannerAlertDesc": {
    "message": "一番最近の要求を表示して確定するには、はじめに既存の要求を承認または拒否する必要があります。"
  },
  "expandView": {
    "message": "ビューを展開"
  },
  "experimental": {
    "message": "試験運用"
  },
  "extendWalletWithSnaps": {
    "message": "Web3のエクスペリエンスをカスタマイズする、コミュニティが開発したSnapをご覧ください",
    "description": "Banner description displayed on Snaps list page in Settings when less than 6 Snaps is installed."
  },
  "extensionInsallCompleteDescription": {
    "message": "MetaMask Institutionalの製品オンボーディングに戻って、カストディアルまたはセルフカストディアルアカウントを接続します。"
  },
  "extensionInsallCompleteTitle": {
    "message": "拡張機能のインストールが完了しました"
  },
  "externalExtension": {
    "message": "外部拡張機能"
  },
  "externalNameSourcesSetting": {
    "message": "ニックネームの提案"
  },
  "externalNameSourcesSettingDescription": {
    "message": "当社は、Etherscan、Infura、Lensプロトコルなどのサードパーティソースから、やり取りするアドレスに使用するニックネームの提案を取得します。これらのソースは対象となるアドレスとユーザーのIPアドレスを把握できます。ユーザーのアカウントアドレスはサードパーティに公開されません。"
  },
  "failed": {
    "message": "失敗しました"
  },
  "failedToFetchChainId": {
    "message": "チェーンIDを取り込むことができませんでした。お使いのRPC URLは正しいですか？"
  },
  "failureMessage": {
    "message": "問題が発生しました。アクションを完了させることができません"
  },
  "fast": {
    "message": "高速"
  },
  "feeAssociatedRequest": {
    "message": "このリクエストには手数料がかかります。"
  },
  "feeDetails": {
    "message": "手数料の詳細"
  },
  "fileImportFail": {
    "message": "ファイルのインポートが機能していない場合、ここをクリックしてください！",
    "description": "Helps user import their account from a JSON file"
  },
  "flaskWelcomeUninstall": {
    "message": "この拡張機能はアンインストールしてください",
    "description": "This request is shown on the Flask Welcome screen. It is intended for non-developers, and will be bolded."
  },
  "flaskWelcomeWarning1": {
    "message": "Flaskは、開発者が新しい不安定なAPIをテストするためのものです。開発者やベータテスター以外の方は、$1。",
    "description": "This is a warning shown on the Flask Welcome screen, intended to encourage non-developers not to proceed any further. $1 is the bolded message 'flaskWelcomeUninstall'"
  },
  "flaskWelcomeWarning2": {
    "message": "この拡張機能の安全性や安定性は保証されていません。Flaskで提供される新しいAPIはフィッシング攻撃への対策ができていないため、Flaskを必要とするサイトまたはsnapは、資産の窃取を目的とした悪質なものである可能性があります。",
    "description": "This explains the risks of using MetaMask Flask"
  },
  "flaskWelcomeWarning3": {
    "message": "Flask APIはすべて試験運用です。これらは通知なしに変更または削除される可能性があり、安定したMetaMaskに移行することなく永久にFlaskに残る可能性もあります。自己責任でご使用ください。",
    "description": "This message warns developers about unstable Flask APIs"
  },
  "flaskWelcomeWarning4": {
    "message": "Flaskの使用中は、通常のMetaMask拡張機能を無効にしてください。",
    "description": "This message calls to pay attention about multiple versions of MetaMask running on the same site (Flask + Prod)"
  },
  "flaskWelcomeWarningAcceptButton": {
    "message": "リスクを受け入れる",
    "description": "this text is shown on a button, which the user presses to confirm they understand the risks of using Flask"
  },
  "floatAmountToken": {
    "message": "トークンの金額は整数で入力する必要があります"
  },
  "followUsOnTwitter": {
    "message": "Twitterでフォロー"
  },
  "forbiddenIpfsGateway": {
    "message": "IPFSゲートウェイの使用は禁止されています。CIDゲートウェイを指定してください"
  },
  "forgetDevice": {
    "message": "このデバイスの登録を解除"
  },
  "forgotPassword": {
    "message": "パスワードを忘れた場合"
  },
  "form": {
    "message": "フォーム"
  },
  "from": {
    "message": "移動元"
  },
  "fromAddress": {
    "message": "移動元: $1",
    "description": "$1 is the address to include in the From label. It is typically shortened first using shortenAddress"
  },
  "fromTokenLists": {
    "message": "トークンリストから: $1"
  },
  "function": {
    "message": "機能: $1"
  },
  "functionApprove": {
    "message": "機能: 承認"
  },
  "functionSetApprovalForAll": {
    "message": "関数: SetApprovalForAll"
  },
  "functionType": {
    "message": "機能の種類"
  },
  "fundYourWallet": {
    "message": "ウォレットへの入金"
  },
  "fundYourWalletDescription": {
    "message": "ウォレットに$1を追加して開始します。",
    "description": "$1 is the token symbol"
  },
  "gas": {
    "message": "ガス"
  },
  "gasDisplayAcknowledgeDappButtonText": {
    "message": "ガス代の提案を編集"
  },
  "gasDisplayDappWarning": {
    "message": "このガス代は$1により提案されています。これを上書きすると、トランザクションに問題が発生する可能性があります。ご質問がございましたら、$1までお問い合わせください。",
    "description": "$1 represents the Dapp's origin"
  },
  "gasIsETH": {
    "message": "ガス代は$1です"
  },
  "gasLimit": {
    "message": "ガスリミット"
  },
  "gasLimitInfoTooltipContent": {
    "message": "ガスリミットは使用するガスの最大単位数です。"
  },
  "gasLimitRecommended": {
    "message": "推奨されるガスリミットは$1です。ガスリミットがこれ未満の場合、失敗する可能性があります。"
  },
  "gasLimitTooLow": {
    "message": "ガスリミットは21000以上にする必要があります"
  },
  "gasLimitTooLowWithDynamicFee": {
    "message": "ガスリミットは$1以上にする必要があります",
    "description": "$1 is the custom gas limit, in decimal."
  },
  "gasLimitV2": {
    "message": "ガスリミット"
  },
  "gasOption": {
    "message": "ガスのオプション"
  },
  "gasPrice": {
    "message": "ガス価格 (gwei)"
  },
  "gasPriceExcessive": {
    "message": "ガス代が不要に高く設定されています。金額を下げることを検討してください。"
  },
  "gasPriceExcessiveInput": {
    "message": "ガス価格が高すぎます"
  },
  "gasPriceExtremelyLow": {
    "message": "ガス価格が非常に低く設定されています"
  },
  "gasPriceFetchFailed": {
    "message": "ネットワークエラーのため、ガス価格の見積もりに失敗しました。"
  },
  "gasPriceInfoTooltipContent": {
    "message": "ガス価格は、ガス1単位ごとに支払うイーサの額を指定します。"
  },
  "gasTimingHoursShort": {
    "message": "$1時間",
    "description": "$1 represents a number of hours"
  },
  "gasTimingLow": {
    "message": "低速"
  },
  "gasTimingMinutesShort": {
    "message": "$1分",
    "description": "$1 represents a number of minutes"
  },
  "gasTimingSecondsShort": {
    "message": "$1秒",
    "description": "$1 represents a number of seconds"
  },
  "gasUsed": {
    "message": "ガス使用量"
  },
  "general": {
    "message": "一般"
  },
  "generalCameraError": {
    "message": "カメラにアクセスできませんでした。もう一度お試しください"
  },
  "generalCameraErrorTitle": {
    "message": "問題が発生しました...."
  },
  "genericExplorerView": {
    "message": "$1でアカウントを表示"
  },
  "getStartedWithNFTs": {
    "message": "$1を入手してNFTを購入",
    "description": "$1 is the token symbol"
  },
  "getStartedWithNFTsDescription": {
    "message": "ウォレットに$1を追加してNFTの利用を開始します。",
    "description": "$1 is the token symbol"
  },
  "goBack": {
    "message": "戻る"
  },
  "goToSite": {
    "message": "サイトに移動"
  },
  "goerli": {
    "message": "Goerliテストネットワーク"
  },
  "gotIt": {
    "message": "了解"
  },
  "grantedToWithColon": {
    "message": "付与先:"
  },
  "gwei": {
    "message": "gwei"
  },
  "hardware": {
    "message": "ハードウェア"
  },
  "hardwareWalletConnected": {
    "message": "ハードウェアウォレットが接続されました"
  },
  "hardwareWalletLegacyDescription": {
    "message": "(レガシー)",
    "description": "Text representing the MEW path"
  },
  "hardwareWalletSupportLinkConversion": {
    "message": "ここをクリック"
  },
  "hardwareWallets": {
    "message": "ハードウェアウォレットを接続"
  },
  "hardwareWalletsInfo": {
    "message": "ハードウェアウォレットの統合には、外部サーバーへのAPI呼び出しを使用します。外部サーバーはこれにより、あなたがやり取りしたIPアドレスとスマートコントラクトアドレスを把握できます。"
  },
  "hardwareWalletsMsg": {
    "message": "MetaMaskに接続するハードウェアウォレットを選択してください。"
  },
  "here": {
    "message": "こちら",
    "description": "as in -click here- for more information (goes with troubleTokenBalances)"
  },
  "hexData": {
    "message": "16進データ"
  },
  "hiddenAccounts": {
    "message": "非表示のアカウント"
  },
  "hide": {
    "message": "非表示"
  },
  "hideAccount": {
    "message": "アカウントを非表示"
  },
  "hideFullTransactionDetails": {
    "message": "完全なトランザクション情報を非表示"
  },
  "hideSeedPhrase": {
    "message": "シードフレーズを非表示"
  },
  "hideSentitiveInfo": {
    "message": "機密情報を非表示"
  },
  "hideToken": {
    "message": "トークンを非表示"
  },
  "hideTokenPrompt": {
    "message": "トークンを非表示にしますか？"
  },
  "hideTokenSymbol": {
    "message": "$1を非表示",
    "description": "$1 is the symbol for a token (e.g. 'DAI')"
  },
  "hideZeroBalanceTokens": {
    "message": "残高のないトークンを非表示"
  },
  "high": {
    "message": "積極的"
  },
  "highGasSettingToolTipMessage": {
    "message": "変動の激しい市場でも確率が高くなります。人気のNFTドロップなどによるネットワークトラフィックの急増に備えるには、$1を使用してください。",
    "description": "$1 is key 'high' (text: 'Aggressive') separated here so that it can be passed in with bold font-weight"
  },
  "highLowercase": {
    "message": "高"
  },
  "highestCurrentBid": {
    "message": "現在の最高入札額"
  },
  "highestFloorPrice": {
    "message": "フロア価格の最高額"
  },
  "history": {
    "message": "履歴"
  },
  "holdToRevealContent1": {
    "message": "シークレットリカバリーフレーズは$1を提供します。",
    "description": "$1 is a bolded text with the message from 'holdToRevealContent2'"
  },
  "holdToRevealContent2": {
    "message": "ウォレットと資金への完全アクセス",
    "description": "Is the bolded text in 'holdToRevealContent1'"
  },
  "holdToRevealContent3": {
    "message": "これは誰にも教えないでください。$1 $2",
    "description": "$1 is a message from 'holdToRevealContent4' and $2 is a text link with the message from 'holdToRevealContent5'"
  },
  "holdToRevealContent4": {
    "message": "MetaMaskサポートがこの情報を尋ねることはなく、",
    "description": "Part of 'holdToRevealContent3'"
  },
  "holdToRevealContent5": {
    "message": "もし尋ねられた場合はフィッシング詐欺の可能性があります。",
    "description": "The text link in 'holdToRevealContent3'"
  },
  "holdToRevealContentPrivateKey1": {
    "message": "秘密鍵は$1",
    "description": "$1 is a bolded text with the message from 'holdToRevealContentPrivateKey2'"
  },
  "holdToRevealContentPrivateKey2": {
    "message": "ウォレットと資金への完全アクセスを提供します。",
    "description": "Is the bolded text in 'holdToRevealContentPrivateKey2'"
  },
  "holdToRevealLockedLabel": {
    "message": "長押ししてロックされた円を表示します"
  },
  "holdToRevealPrivateKey": {
    "message": "長押しして秘密鍵を表示します"
  },
  "holdToRevealPrivateKeyTitle": {
    "message": "秘密鍵は安全に保管してください"
  },
  "holdToRevealSRP": {
    "message": "長押ししてSRPを表示します"
  },
  "holdToRevealSRPTitle": {
    "message": "SRPは安全に保管してください"
  },
  "holdToRevealUnlockedLabel": {
    "message": "長押ししてロックが解除された円を表示します"
  },
  "id": {
    "message": "ID"
  },
  "ignoreAll": {
    "message": "すべて無視"
  },
  "ignoreTokenWarning": {
    "message": "トークンを非表示にするとウォレットに表示されなくなりますが、検索して追加することはできます。"
  },
  "imToken": {
    "message": "imToken"
  },
  "import": {
    "message": "インポート",
    "description": "Button to import an account from a selected file"
  },
  "importAccount": {
    "message": "アカウントをインポート"
  },
  "importAccountError": {
    "message": "アカウントのインポート中にエラーが発生しました。"
  },
  "importAccountErrorIsSRP": {
    "message": "シークレットリカバリーフレーズ (またはニーモニックフレーズ) が入力されました。ここにアカウントをインポートするには、秘密鍵を入力する必要があります。秘密鍵は64文字の16進数の文字列です。"
  },
  "importAccountErrorNotAValidPrivateKey": {
    "message": "これは有効な秘密鍵ではありません。16進数の文字列を入力しましたが、64文字でなければなりません。"
  },
  "importAccountErrorNotHexadecimal": {
    "message": "これは有効な秘密鍵ではありません。16進数の64文字の文字列を入力する必要があります。"
  },
  "importAccountJsonLoading1": {
    "message": "このJSONのインポートには数分かかり、MetaMaskがフリーズします。"
  },
  "importAccountJsonLoading2": {
    "message": "申し訳ございません。今後高速化できるよう取り組みます。"
  },
  "importAccountMsg": {
    "message": "インポートされたアカウントは、MetaMaskアカウントのシークレットリカバリーフレーズと関連付けられません。インポートされたアカウントの詳細を表示"
  },
  "importMyWallet": {
    "message": "ウォレットをインポート"
  },
  "importNFT": {
    "message": "NFTをインポート"
  },
  "importNFTAddressToolTip": {
    "message": "OpenSeaの場合、NFTページの詳細の下に、「コントラクトアドレス」という青いハイパーリンクがあります。これをクリックすると、Etherscanのコントラクトのアドレスに移動します。そのページの左上に「コントラクト」というアイコンがあり、その右側には文字と数字で構成された長い文字列があります。これがNFTを作成したコントラクトのアドレスです。アドレスの右側にある「コピー」アイコンをクリックすると、クリップボードにコピーされます。"
  },
  "importNFTPage": {
    "message": "NFTページをインポート"
  },
  "importNFTTokenIdToolTip": {
    "message": "NFTのIDは一意の識別子で、同じNFTは2つとして存在しません。前述の通り、OpenSeaではこの番号は「詳細」に表示されます。このIDを書き留めるか、クリップボードにコピーしてください。"
  },
  "importSelectedTokens": {
    "message": "選択したトークンをインポートしますか？"
  },
  "importSelectedTokensDescription": {
    "message": "選択したトークンだけがウォレットに表示されます。非表示のトークンは後でいつでも検索してインポートできます。"
  },
  "importTokenQuestion": {
    "message": "トークンをインポートしますか？"
  },
  "importTokenWarning": {
    "message": "誰でも既存のトークンの偽バージョンを含めて、任意の名前でトークンを作成することができます。追加および取引は自己責任となります！"
  },
  "importTokensCamelCase": {
    "message": "トークンをインポート"
  },
  "importTokensError": {
    "message": "トークンをインポートできませんでした。後ほど再度お試しください。"
  },
  "importWithCount": {
    "message": "$1をインポート",
    "description": "$1 will the number of detected tokens that are selected for importing, if all of them are selected then $1 will be all"
  },
  "imported": {
    "message": "インポート済み",
    "description": "status showing that an account has been fully loaded into the keyring"
  },
  "inYourSettings": {
    "message": "設定で"
  },
  "infuraBlockedNotification": {
    "message": "MetaMaskがブロックチェーンのホストに接続できません。考えられる理由$1を確認してください。",
    "description": "$1 is a clickable link with with text defined by the 'here' key"
  },
  "initialTransactionConfirmed": {
    "message": "最初のトランザクションはネットワークによって承認されました。戻るには「OK」をクリックします。"
  },
  "inputLogicEmptyState": {
    "message": "現在または今後サードパーティが使用しても構わない額のみを入力してください。使用上限は後でいつでも増額できます。"
  },
  "inputLogicEqualOrSmallerNumber": {
    "message": "これにより、サードパーティが現在の残高から$1使用できるようになります。",
    "description": "$1 is the current token balance in the account and the name of the current token"
  },
  "inputLogicHigherNumber": {
    "message": "これにより、上限に達するか使用上限が取り消されるまで、サードパーティがトークン残高全額を使用できるようになります。これを意図していない場合は、使用上限を低めに設定することをお勧めします。"
  },
  "insightWarning": {
    "message": "警告"
  },
  "insightWarningCheckboxMessage": {
    "message": "$2の要求を$1する",
    "description": "$1 is the action i.e. sign, confirm. $2 is the origin making the request."
  },
  "insightWarningContentPlural": {
    "message": "$2する前に$1を確認してください。$3は元に戻せません。",
    "description": "$1 the 'insightWarnings' message (2 warnings) representing warnings, $2 is the action (i.e. signing) and $3 is the result (i.e. signature, transaction)"
  },
  "insightWarningContentSingular": {
    "message": "$2する前に$1を確認してください。$3は元に戻せません。",
    "description": "$1 is the 'insightWarning' message (1 warning), $2 is the action (i.e. signing) and $3 is the result (i.e. signature, transaction)"
  },
  "insightWarningHeader": {
    "message": "この要求はリスクを伴う可能性があります"
  },
  "insightWarnings": {
    "message": "警告"
  },
  "insightsFromSnap": {
    "message": "$1からのインサイト",
    "description": "$1 represents the name of the snap"
  },
  "install": {
    "message": "インストール"
  },
  "installExtension": {
    "message": "拡張機能をインストール"
  },
  "installExtensionDescription": {
    "message": "世界をリードするWeb3ウォレット、MetaMaskの企業対応版です。"
  },
  "installOrigin": {
    "message": "インストール元"
  },
  "installRequest": {
    "message": "MetaMaskに追加"
  },
  "installedOn": {
    "message": "$1にインストール",
    "description": "$1 is the date when the snap has been installed"
  },
  "insufficientBalance": {
    "message": "残高が不十分です。"
  },
  "insufficientCurrencyBuyOrDeposit": {
    "message": "アカウントに、$2ネットワークでトランザクション手数料を支払うのに十分な$1がありません。$3するか、別のアカウントからデポジットしてください。",
    "description": "$1 is the native currency of the network, $2 is the name of the current network, $3 is the key 'buy' + the ticker symbol of the native currency of the chain wrapped in a button"
  },
  "insufficientCurrencyBuyOrReceive": {
    "message": "アカウントに、$2ネットワークでトランザクション手数料を支払うのに十分な$1がありません。$3するか、別のアカウントから$4してください。",
    "description": "$1 is the native currency of the network, $2 is the name of the current network, $3 is the key 'buy' + the ticker symbol of the native currency of the chain wrapped in a button, $4 is the key 'deposit' button"
  },
  "insufficientCurrencyDeposit": {
    "message": "アカウントに、$2ネットワークでトランザクション手数料を支払うのに十分な$1がありません。別のアカウントから$1を入金してください。",
    "description": "$1 is the native currency of the network, $2 is the name of the current network"
  },
  "insufficientFunds": {
    "message": "資金が不十分です。"
  },
  "insufficientFundsForGas": {
    "message": "ガス代が足りません"
  },
  "insufficientTokens": {
    "message": "トークンが不十分です。"
  },
  "interactingWith": {
    "message": "相手:"
  },
  "interactingWithTransactionDescription": {
    "message": "このコントラクトとやり取りしています。詳細を確認して詐欺師から身を守りましょう。"
  },
  "invalidAddress": {
    "message": "無効なアドレス"
  },
  "invalidAddressRecipient": {
    "message": "送金先アドレスが無効です"
  },
  "invalidAssetType": {
    "message": "このアセットはNFTであるため、「NFT」タブの「NFTのインポート」ページで追加しなおす必要があります"
  },
  "invalidChainIdTooBig": {
    "message": "無効なチェーンID。チェーンIDが大きすぎます。"
  },
  "invalidCustomNetworkAlertContent1": {
    "message": "カスタムネットワーク $1のチェーンIDの再入力が必要です。",
    "description": "$1 is the name/identifier of the network."
  },
  "invalidCustomNetworkAlertContent2": {
    "message": "悪意または欠陥のあるネットワークプロバイダーからユーザーを保護するため、すべてのカスタムネットワークに対してチェーンIDが必要になりました。"
  },
  "invalidCustomNetworkAlertContent3": {
    "message": "「設定」>「ネットワーク」に進んで、チェーンIDを入力します。最もよく使用されるネットワークのチェーンIDは$1にあります。",
    "description": "$1 is a link to https://chainid.network"
  },
  "invalidCustomNetworkAlertTitle": {
    "message": "カスタムネットワークが無効です"
  },
  "invalidHexNumber": {
    "message": "無効な16進数です。"
  },
  "invalidHexNumberLeadingZeros": {
    "message": "無効な16進数です。頭のゼロを削除してください。"
  },
  "invalidIpfsGateway": {
    "message": "無効なIPFSゲートウェイです: 値が有効なURLになる必要があります"
  },
  "invalidNumber": {
    "message": "無効な数値です。10進数または「0x」で始まる16進数を入力してください。"
  },
  "invalidNumberLeadingZeros": {
    "message": "無効な数値です。頭のゼロを削除してください。"
  },
  "invalidRPC": {
    "message": "無効なRPC URL"
  },
  "invalidSeedPhrase": {
    "message": "無効なシークレットリカバリーフレーズ"
  },
  "invalidSeedPhraseCaseSensitive": {
    "message": "入力値が無効です！シークレットリカバリーフレーズは大文字・小文字が区別されます。"
  },
  "ipfsGateway": {
    "message": "IPFSゲートウェイ"
  },
  "ipfsGatewayDescription": {
    "message": "MetaMaskは、サードパーティサービスを使用して、IPFSに保管されているNFTの画像の表示、ブラウザのアドレスバーに入力されたENSアドレスに関する情報の表示、様々なトークンのアイコンの取得を行います。これらのサービスの使用時には、IPアドレスが当該サービスに公開される可能性があります。"
  },
  "ipfsToggleModalDescriptionOne": {
    "message": "MetaMaskは、サードパーティサービスを使用して、IPFSに保管されているNFTの画像の表示、ブラウザのアドレスバーに入力されたENSアドレスに関する情報の表示、様々なトークンのアイコンの取得を行います。これらのサービスの使用時には、IPアドレスが当該サービスに公開される可能性があります。"
  },
  "ipfsToggleModalDescriptionTwo": {
    "message": "「確認」を選択すると、IPFS解決がオンになります。これは$1でいつでもオフにできます。",
    "description": "$1 is the method to turn off ipfs"
  },
  "ipfsToggleModalSettings": {
    "message": "「設定」>「セキュリティとプライバシー」"
  },
  "isSigningOrSubmitting": {
    "message": "以前のトランザクションがまだ署名中または送信中です"
  },
  "jazzAndBlockies": {
    "message": "JazziconとBlockieは、アカウントを一目で見分けるためのユニークなアイコンであり、2つの異なるスタイルが特徴です。"
  },
  "jazzicons": {
    "message": "Jazzicon"
  },
  "jsDeliver": {
    "message": "jsDeliver"
  },
  "jsonFile": {
    "message": "JSONファイル",
    "description": "format for importing an account"
  },
  "keyringAccountName": {
    "message": "アカウント名"
  },
  "keyringAccountPublicAddress": {
    "message": "パブリックアドレス"
  },
  "keyringSnapRemovalResult1": {
    "message": "$1の削除を完了$2",
    "description": "Displays the result after removal of a keyring snap. $1 is the snap name, $2 is whether it is successful or not"
  },
  "keyringSnapRemovalResultNotSuccessful": {
    "message": "できませんでした",
    "description": "Displays the `not` word in $2."
  },
  "keyringSnapRemoveConfirmation": {
    "message": "「$1」と入力して、このSnapを削除することを確定してください:",
    "description": "Asks user to input the name nap prior to deleting the snap. $1 is the snap name"
  },
  "keystone": {
    "message": "Keystone"
  },
  "knownAddressRecipient": {
    "message": "既知のコントラクトアドレスです。"
  },
  "knownTokenWarning": {
    "message": "このアクションは、ウォレットに既に一覧表示されているトークンを編集します。これは、フィッシングに使用される可能性があります。これらのトークンの表す内容を変更する意図が確実な場合にのみ承認します。$1に関する詳細をご覧ください"
  },
  "l1Fee": {
    "message": "L1手数料"
  },
  "l1FeeTooltip": {
    "message": "L1ガス代"
  },
  "l2Fee": {
    "message": "L2手数料"
  },
  "l2FeeTooltip": {
    "message": "L2ガス代"
  },
  "lastConnected": {
    "message": "前回の接続"
  },
  "lastSold": {
    "message": "前回の売却"
  },
  "lavaDomeCopyWarning": {
    "message": "安全上の理由により、現在このテキストは選択できません。"
  },
  "layer1Fees": {
    "message": "レイヤー1手数料"
  },
  "layer2Fees": {
    "message": "レイヤー2手数料"
  },
  "learnCancelSpeeedup": {
    "message": "$1の方法を学ぶ",
    "description": "$1 is link to cancel or speed up transactions"
  },
  "learnMore": {
    "message": "詳細"
  },
  "learnMoreAboutGas": {
    "message": "ガスに関する$1をご希望ですか？",
    "description": "$1 will be replaced by the learnMore translation key"
  },
  "learnMoreKeystone": {
    "message": "詳細"
  },
  "learnMoreUpperCase": {
    "message": "詳細"
  },
  "learnMoreUpperCaseWithDot": {
    "message": "詳細。"
  },
  "learnScamRisk": {
    "message": "詐欺やセキュリティのリスク。"
  },
  "learnToBridge": {
    "message": "ブリッジの使い方"
  },
  "leaveMetaMask": {
    "message": "MetaMaskから離れますか？"
  },
  "leaveMetaMaskDesc": {
    "message": "MetaMask以外のサイトにアクセスしようとしています。続行する前にURLをもう一度確認してください。"
  },
  "ledgerAccountRestriction": {
    "message": "新しいアカウントを追加するには、その前に最後のアカウントを使用する必要があります。"
  },
  "ledgerConnectionInstructionCloseOtherApps": {
    "message": "デバイスに接続されている他のソフトウェアを閉じてから、ここをクリックして更新してください。"
  },
  "ledgerConnectionInstructionHeader": {
    "message": "確認をクリックする前:に:"
  },
  "ledgerConnectionInstructionStepFour": {
    "message": "Ledgerデバイスで「スマートコントラクトデータ」または「ブラインド署名」を有効にしてください。"
  },
  "ledgerConnectionInstructionStepThree": {
    "message": "Ledgerが接続されていて、イーサリアムアプリを選択していることを確認してください。"
  },
  "ledgerDeviceOpenFailureMessage": {
    "message": "Ledgerデバイスを開けませんでした。Ledgerが他のソフトウェアに接続されている可能性があります。Ledger LiveまたはLedgerデバイスに接続されている他のアプリケーションを閉じて、もう一度接続してみてください。"
  },
  "ledgerErrorConnectionIssue": {
    "message": "Ledgerを接続し直し、ETHアプリを開いてもう一度お試しください。"
  },
  "ledgerErrorDevicedLocked": {
    "message": "Ledgerがロックされています。ロックを解除してからもう一度お試しください。"
  },
  "ledgerErrorEthAppNotOpen": {
    "message": "この問題を解決するには、デバイスでETHアプリケーションを開いてもう一度お試しください。"
  },
  "ledgerErrorTransactionDataNotPadded": {
    "message": "イーサリアムトランザクションの入力データが十分にパディングされていません。"
  },
  "ledgerLiveApp": {
    "message": "Ledger Liveアプリ"
  },
  "ledgerLocked": {
    "message": "Ledgerデバイスに接続できません。デバイスのロックが解除され、イーサリアムアプリが開かれていることを確認してください。"
  },
  "ledgerTimeout": {
    "message": "Ledger Liveが応答に時間がかかりすぎているか、接続がタイムアウトしました。Ledger Liveのアプリが開かれていて、デバイスのロックが解除されていることを確認してください。"
  },
  "ledgerWebHIDNotConnectedErrorMessage": {
    "message": "Ledgerデバイスが接続されていません。Ledgerに接続する場合は、もう一度「続行」をクリックして、HID接続を承認してください。",
    "description": "An error message shown to the user during the hardware connect flow."
  },
  "levelArrow": {
    "message": "水平矢印"
  },
  "lightTheme": {
    "message": "ライト"
  },
  "likeToImportToken": {
    "message": "このトークンをインポートしますか？"
  },
  "likeToImportTokens": {
    "message": "これらのトークンを追加しますか？"
  },
  "lineaGoerli": {
    "message": "Linea Goerliテストネットワーク"
  },
  "lineaMainnet": {
    "message": "Lineaメインネット"
  },
  "lineaSepolia": {
    "message": "Linea Sepoliaテストネットワーク"
  },
  "link": {
    "message": "リンク"
  },
  "links": {
    "message": "リンク"
  },
  "loadMore": {
    "message": "さらにロード"
  },
  "loading": {
    "message": "ロードしています..."
  },
  "loadingScreenHardwareWalletMessage": {
    "message": "ハードウェアウォレットでトランザクションを完了させてください。"
  },
  "loadingScreenSnapMessage": {
    "message": "Snapでトランザクションを完了させてください。"
  },
  "loadingTokens": {
    "message": "トークンをロードしています..."
  },
  "localhost": {
    "message": "Localhost 8545"
  },
  "lock": {
    "message": "ロック"
  },
  "lockMetaMask": {
    "message": "MetaMaskをロック"
  },
  "lockTimeInvalid": {
    "message": "ロック時間は0～10080の間の数字で設定する必要があります"
  },
  "logo": {
    "message": "$1ロゴ",
    "description": "$1 is the name of the ticker"
  },
  "low": {
    "message": "低"
  },
  "lowGasSettingToolTipMessage": {
    "message": "値下がりを待つには$1を使用してください。価格がやや予測不能なため、予想時間はあまり正確ではありません。",
    "description": "$1 is key 'low' separated here so that it can be passed in with bold font-weight"
  },
  "lowLowercase": {
    "message": "低"
  },
  "lowPriorityMessage": {
    "message": "今後のトランザクションはこのトランザクションの後でキューに入ります。この価格が最後に表示されたのはしばらく前のことです。"
  },
  "mainnet": {
    "message": "イーサリアムメインネット"
  },
  "mainnetToken": {
    "message": "このアドレスは、既知のイーサリアムメインネットのトークンアドレスと一致しています。追加するトークンのコントラクトアドレスとネットワークを再確認してください。"
  },
  "makeAnotherSwap": {
    "message": "新しいスワップの作成"
  },
  "makeSureNoOneWatching": {
    "message": "誰にも見られていないことを確認してください",
    "description": "Warning to users to be care while creating and saving their new Secret Recovery Phrase"
  },
  "marketCap": {
    "message": "時価総額"
  },
  "marketDetails": {
    "message": "マーケットの詳細"
  },
  "max": {
    "message": "最大"
  },
  "maxBaseFee": {
    "message": "最大基本料金"
  },
  "maxFee": {
    "message": "最大手数料"
  },
  "maxFeeTooltip": {
    "message": "トランザクションの支払いに提供される最大手数料"
  },
  "maxPriorityFee": {
    "message": "最大優先手数料"
  },
  "medium": {
    "message": "市場"
  },
  "mediumGasSettingToolTipMessage": {
    "message": "現在の市場価格での迅速な処理には、$1を使用してください。",
    "description": "$1 is key 'medium' (text: 'Market') separated here so that it can be passed in with bold font-weight"
  },
  "memo": {
    "message": "メモ"
  },
  "message": {
    "message": "メッセージ"
  },
  "metaMaskConnectStatusParagraphOne": {
    "message": "アカウントの接続をMetaMaskでさらに制御できるようになりました。"
  },
  "metaMaskConnectStatusParagraphThree": {
    "message": "接続されているアカウントを管理するには、これをクリックします。"
  },
  "metaMaskConnectStatusParagraphTwo": {
    "message": "訪問しているWebサイトが現在選択しているアカウントに接続されている場合、接続ステータスボタンが表示されます。"
  },
  "metadataModalSourceTooltip": {
    "message": "$1はnpmでホストされていて、$2はこのSnapの一意のIDです。",
    "description": "$1 is the snap name and $2 is the snap NPM id."
  },
  "metamaskInstitutionalVersion": {
    "message": "MetaMask Institutionalバージョン"
  },
  "metamaskNotificationsAreOff": {
    "message": "ウォレットの通知は現在無効になっています"
  },
  "metamaskPortfolio": {
    "message": "MetaMask Portfolio。"
  },
  "metamaskSwapsOfflineDescription": {
    "message": "MetaMask Swapsはメンテナンス中です。後でもう一度確認してください。"
  },
  "metamaskVersion": {
    "message": "MetaMaskのバージョン"
  },
  "methodData": {
    "message": "方法"
  },
  "methodDataTransactionDesc": {
    "message": "解読された入力データに基づき実行された機能"
  },
  "methodNotSupported": {
    "message": "このアカウントではサポートされていません。"
  },
  "metrics": {
    "message": "メトリクス"
  },
  "millionAbbreviation": {
    "message": "M",
    "description": "Shortened form of 'million'"
  },
  "mismatchAccount": {
    "message": "選択されたアカウント ($1) は署名しようとしているアカウント ($2) と異なります"
  },
  "mismatchedChainLinkText": {
    "message": "ネットワークの詳細の確認",
    "description": "Serves as link text for the 'mismatchedChain' key. This text will be embedded inside the translation for that key."
  },
  "mismatchedChainRecommendation": {
    "message": "先に進む前に$1をお勧めします。",
    "description": "$1 is a clickable link with text defined by the 'mismatchedChainLinkText' key. The link will open to instructions for users to validate custom network details."
  },
  "mismatchedNetworkName": {
    "message": "弊社の記録によると、ネットワーク名がこのチェーンIDと正しく一致していない可能性があります。"
  },
  "mismatchedNetworkSymbol": {
    "message": "送信された通貨記号がこのチェーンIDに関して予想されるものと一致していません。"
  },
  "mismatchedRpcChainId": {
    "message": "カスタムネットワークにより返されたチェーンIDが、送信されたチェーンIDと一致しません。"
  },
  "mismatchedRpcUrl": {
    "message": "弊社の記録によると、送信されたRPC URLの値がこのチェーンIDの既知のプロバイダーと一致しません。"
  },
  "missingSetting": {
    "message": "設定が見つかりませんか？"
  },
  "missingSettingRequest": {
    "message": "ここからリクエスト"
  },
  "mmiBuiltAroundTheWorld": {
    "message": "MetaMaskは、世界中でデザイン・開発されています。"
  },
  "mmiNewNFTDetectedInNFTsTabMessage": {
    "message": "MetaMask Institutionalによるウォレット内のNFTの自動検出と表示を許可します。"
  },
  "mmiPasswordSetupDetails": {
    "message": "このパスワードはMetaMask Institutional拡張機能のロックしか解除しません。"
  },
  "more": {
    "message": "他"
  },
  "multipleSnapConnectionWarning": {
    "message": "$1が$2 Snapの使用を求めています",
    "description": "$1 is the dapp and $2 is the number of snaps it wants to connect to."
  },
  "mustSelectOne": {
    "message": "トークンを1つ以上選択する必要があります。"
  },
  "name": {
    "message": "名前"
  },
  "nameAddressLabel": {
    "message": "アドレス",
    "description": "Label above address field in name component modal."
  },
  "nameInstructionsNew": {
    "message": "このアドレスを知っている場合は、今後認識できるようニックネームを付けてください。",
    "description": "Instruction text in name component modal when value is not recognised."
  },
  "nameInstructionsRecognized": {
    "message": "このアドレスにはデフォルトのニックネームがありますが、編集したり、他の提案を閲覧したりできます。",
    "description": "Instruction text in name component modal when value is recognized but not saved."
  },
  "nameInstructionsSaved": {
    "message": "以前このアドレスのニックネームを追加しています。編集するか、他のニックネームの提案を参照できます。",
    "description": "Instruction text in name component modal when value is saved."
  },
  "nameLabel": {
    "message": "ニックネーム",
    "description": "Label above name input field in name component modal."
  },
  "nameModalMaybeProposedName": {
    "message": "たとえば: $1",
    "description": "$1 is the proposed name"
  },
  "nameModalTitleNew": {
    "message": "不明なアドレス",
    "description": "Title of the modal created by the name component when value is not recognised."
  },
  "nameModalTitleRecognized": {
    "message": "認識されたアドレス",
    "description": "Title of the modal created by the name component when value is recognized but not saved."
  },
  "nameModalTitleSaved": {
    "message": "保存したアドレス",
    "description": "Title of the modal created by the name component when value is saved."
  },
  "nameProviderProposedBy": {
    "message": "提案元: $1",
    "description": "$1 is the name of the provider"
  },
  "nameProvider_ens": {
    "message": "イーサリアムネームサービス (ENS)"
  },
  "nameProvider_etherscan": {
    "message": "Etherscan"
  },
  "nameProvider_lens": {
    "message": "Lensプロトコル"
  },
  "nameProvider_token": {
    "message": "MetaMask"
  },
  "nameSetPlaceholder": {
    "message": "ニックネームを選択...",
    "description": "Placeholder text for name input field in name component modal."
  },
  "nativeNetworkPermissionRequestDescription": {
    "message": "$1が次の承認を求めています:",
    "description": "$1 represents dapp name"
  },
  "nativePermissionRequestDescription": {
    "message": "このサイトに次のことを希望しますか？",
    "description": "Description below header used on Permission Connect screen for native permissions."
  },
  "nativeToken": {
    "message": "このネットワークのネイティブトークンは$1です。ガス代にもこのトークンが使用されます。",
    "description": "$1 represents the name of the native token on the current network"
  },
  "nativeTokenScamWarningConversion": {
    "message": "ネットワークの詳細を編集"
  },
  "nativeTokenScamWarningDescription": {
    "message": "このネットワークは関連付けられているチェーンIDまたは名前と一致していません。人気のトークンの多くが「$1」という名前を使用しているため、詐欺の対象となっています。詐欺師はより価値の高い通貨を送り返すよう仕向けてくる可能性があります。続行する前にすべてを確認してください。",
    "description": "$1 represents the currency name, $2 represents the expected currency symbol"
  },
  "nativeTokenScamWarningTitle": {
    "message": "これは詐欺の可能性があります",
    "description": "Title for nativeTokenScamWarningDescription"
  },
  "needHelp": {
    "message": "アシスタンスが必要な場合は、$1にお問い合わせください",
    "description": "$1 represents `needHelpLinkText`, the text which goes in the help link"
  },
  "needHelpFeedback": {
    "message": "フィードバックを提供"
  },
  "needHelpLinkText": {
    "message": "MetaMaskサポート"
  },
  "needHelpSubmitTicket": {
    "message": "チケットを送信"
  },
  "needImportFile": {
    "message": "インポートするファイルの選択が必要です。",
    "description": "User is important an account and needs to add a file to continue"
  },
  "negativeETH": {
    "message": "負の額のETHを送金することはできません。"
  },
  "negativeOrZeroAmountToken": {
    "message": "資産をマイナスまたはゼロの金額で送ることはできません。"
  },
  "network": {
    "message": "ネットワーク:"
  },
  "networkDetails": {
    "message": "ネットワークの詳細"
  },
  "networkIsBusy": {
    "message": "ネットワークが混み合っています。ガス代が高く、見積もりはあまり正確ではありません。"
  },
  "networkMenu": {
    "message": "ネットワークメニュー"
  },
  "networkMenuHeading": {
    "message": "ネットワークを選択"
  },
  "networkName": {
    "message": "ネットワーク名"
  },
  "networkNameArbitrum": {
    "message": "Arbitrum"
  },
  "networkNameAvalanche": {
    "message": "Avalanche"
  },
  "networkNameBSC": {
    "message": "BSC"
  },
  "networkNameBase": {
    "message": "Base"
  },
  "networkNameBitcoin": {
    "message": "ビットコイン"
  },
  "networkNameDefinition": {
    "message": "このネットワークに関連付けられている名前。"
  },
  "networkNameEthereum": {
    "message": "イーサリアム"
  },
  "networkNameGoerli": {
    "message": "Goerli"
  },
  "networkNameLinea": {
    "message": "Linea"
  },
  "networkNameOpMainnet": {
    "message": "OPメインネット"
  },
  "networkNamePolygon": {
    "message": "Polygon"
  },
  "networkNameTestnet": {
    "message": "テストネット"
  },
  "networkNameZkSyncEra": {
    "message": "zkSync Era"
  },
  "networkOptions": {
    "message": "ネットワークオプション"
  },
  "networkProvider": {
    "message": "ネットワークプロバイダー"
  },
  "networkStatus": {
    "message": "ネットワークステータス"
  },
  "networkStatusBaseFeeTooltip": {
    "message": "基本料金はネットワークによって設定され、13～14秒ごとに変更されます。弊社の$1と$2のオプションは、突然の上昇を考慮したものです。",
    "description": "$1 and $2 are bold text for Medium and Aggressive respectively."
  },
  "networkStatusPriorityFeeTooltip": {
    "message": "優先手数料 (別名「マイナーチップ」) の範囲。これはマイナーに直接支払われ、トランザクションを優先するインセンティブとなります。"
  },
  "networkStatusStabilityFeeTooltip": {
    "message": "ガス代は過去72時間と比較して$1です。",
    "description": "$1 is networks stability value - stable, low, high"
  },
  "networkSwitchConnectionError": {
    "message": "$1に接続できません",
    "description": "$1 represents the network name"
  },
  "networkURL": {
    "message": "ネットワークURL"
  },
  "networkURLDefinition": {
    "message": "このネットワークへのアクセスに使用されるURLです。"
  },
  "networks": {
    "message": "ネットワーク"
  },
  "nevermind": {
    "message": "取り消し"
  },
  "new": {
    "message": "新登場！"
  },
  "newAccount": {
    "message": "新しいアカウント"
  },
  "newAccountNumberName": {
    "message": "アカウント$1",
    "description": "Default name of next account to be created on create account screen"
  },
  "newContact": {
    "message": "新しい連絡先"
  },
  "newContract": {
    "message": "新しいコントラクト"
  },
  "newNFTDetectedInImportNFTsMessageStrongText": {
    "message": "「設定」>「セキュリティとプライバシー」"
  },
  "newNFTDetectedInImportNFTsMsg": {
    "message": "OpenSeaを使用してNFTを表示するには、$1で「NFTメディアの表示」をオンにしてください。",
    "description": "$1 is used for newNFTDetectedInImportNFTsMessageStrongText"
  },
  "newNFTDetectedInNFTsTabMessage": {
    "message": "MetaMaskによるウォレット内のNFTの自動検出と表示を許可します。"
  },
  "newNFTsAutodetected": {
    "message": "NFTの自動検出"
  },
  "newNetworkAdded": {
    "message": "「$1」が追加されました！"
  },
  "newNetworkEdited": {
    "message": "“$1”が編集されました！"
  },
  "newNftAddedMessage": {
    "message": "NFTが追加されました！"
  },
  "newPassword": {
    "message": "新しいパスワード (最低8文字)"
  },
  "newPrivacyPolicyActionButton": {
    "message": "続きを表示"
  },
  "newPrivacyPolicyTitle": {
    "message": "プライバシーポリシーが更新されました"
  },
  "newTokensImportedMessage": {
    "message": "$1をインポートしました。",
    "description": "$1 is the string of symbols of all the tokens imported"
  },
  "newTokensImportedTitle": {
    "message": "トークンがインポートされました"
  },
  "next": {
    "message": "次へ"
  },
  "nextNonceWarning": {
    "message": "ナンスが提案された$1よりも大きいです",
    "description": "The next nonce according to MetaMask's internal logic"
  },
  "nftAddFailedMessage": {
    "message": "所有者情報が一致していないため、NFTを追加できません。入力された情報が正しいことを確認してください。"
  },
  "nftAddressError": {
    "message": "このトークンはNFTです。$1で追加してください",
    "description": "$1 is a clickable link with text defined by the 'importNFTPage' key"
  },
  "nftAlreadyAdded": {
    "message": "NFTがすでに追加されています。"
  },
  "nftAutoDetectionEnabled": {
    "message": "NFTの自動検出が有効になりました"
  },
  "nftDisclaimer": {
    "message": "開示事項: MetaMaskはソースURLからメディアファイルを取得します。このURLは時々、NFTがミントされたマーケットプレイスにより変更されることがあります。"
  },
  "nftOptions": {
    "message": "NFTオプション"
  },
  "nftTokenIdPlaceholder": {
    "message": "トークンIDを入力してください"
  },
  "nftWarningContent": {
    "message": "今後取得する可能性のあるものも含め、$1へのアクセスを許可しようとしています。相手はこの承認が取り消されるまで、お客様のウォレットからいつでも許可なしにこれらのNFTを送ることができます。$2",
    "description": "$1 is nftWarningContentBold bold part, $2 is Learn more link"
  },
  "nftWarningContentBold": {
    "message": "手持ちのすべての$1 NFT",
    "description": "$1 is name of the collection"
  },
  "nftWarningContentGrey": {
    "message": "慎重に進めてください。"
  },
  "nfts": {
    "message": "NFT"
  },
  "nftsPreviouslyOwned": {
    "message": "以前保有"
  },
  "nickname": {
    "message": "ニックネーム"
  },
  "noAccountsFound": {
    "message": "指定された検索クエリでアカウントが見つかりませんでした"
  },
  "noConnectedAccountDescription": {
    "message": "続行するには、このサイトで使用するアカウントを選択してください。"
  },
  "noConnectedAccountTitle": {
    "message": "MetaMaskはこのサイトに接続されていません"
  },
  "noConversionRateAvailable": {
    "message": "利用可能な換算レートがありません"
  },
  "noDomainResolution": {
    "message": "指定されたドメインの名前解決ができません。"
  },
  "noHardwareWalletOrSnapsSupport": {
    "message": "Snap、およびほとんどのハードウェアウォレットは、現在お使いのブラウザのバージョンで使用できません。"
  },
  "noNFTs": {
    "message": "NFTはまだありません"
  },
  "noNetworksFound": {
    "message": "入力された検索クエリでネットワークが見つかりません"
  },
  "noSnaps": {
    "message": "snapがインストールされていません"
  },
  "noThanks": {
    "message": "結構です"
  },
  "noTransactions": {
    "message": "トランザクションがありません"
  },
  "noWebcamFound": {
    "message": "お使いのコンピューターのWebカメラが見つかりませんでした。もう一度お試しください。"
  },
  "noWebcamFoundTitle": {
    "message": "Webカメラが見つかりません"
  },
  "nonCustodialAccounts": {
    "message": "MetaMask Institutionalでは、非カストディアルアカウントを使用できます。これらのアカウントを使用する場合は、シークレットリカバリーフレーズをバックアップしてください。"
  },
  "nonce": {
    "message": "ナンス"
  },
  "nonceField": {
    "message": "トランザクション ナンスのカスタマイズ"
  },
  "nonceFieldDesc": {
    "message": "資産を送る際にナンス (トランザクション番号) を変更するには、この機能をオンにします。これは高度な機能であり、慎重に使用してください。"
  },
  "nonceFieldHeading": {
    "message": "カスタムナンス"
  },
  "notBusy": {
    "message": "ビジー状態ではありません"
  },
  "notCurrentAccount": {
    "message": "これは正しいアカウントですか？ウォレットで現在選択されているアカウントと異なっています"
  },
  "notEnoughBalance": {
    "message": "残高が不十分です"
  },
  "notEnoughGas": {
    "message": "ガスが不足しています"
  },
  "note": {
    "message": "備考"
  },
  "notePlaceholder": {
    "message": "承認者がカストディアンでトランザクションを承認する際に、この備考が表示されます。"
  },
  "notificationDetail": {
    "message": "詳細"
  },
  "notificationDetailBaseFee": {
    "message": "基本料金 (gwei)"
  },
  "notificationDetailGasLimit": {
    "message": "ガスリミット (単位)"
  },
  "notificationDetailGasUsed": {
    "message": "使用ガス (単位)"
  },
  "notificationDetailMaxFee": {
    "message": "ガス1単位あたりの最大手数料"
  },
  "notificationDetailNetwork": {
    "message": "ネットワーク"
  },
  "notificationDetailNetworkFee": {
    "message": "ネットワーク手数料"
  },
  "notificationDetailPriorityFee": {
    "message": "優先手数料 (gwei)"
  },
  "notificationItemCheckBlockExplorer": {
    "message": "ブロックエクスプローラーで確認する"
  },
  "notificationItemCollection": {
    "message": "コレクション"
  },
  "notificationItemConfirmed": {
    "message": "確定されました"
  },
  "notificationItemError": {
    "message": "現在手数料を取得できません"
  },
  "notificationItemFrom": {
    "message": "移動元"
  },
  "notificationItemLidoStakeReadyToBeWithdrawn": {
    "message": "出金準備ができました"
  },
  "notificationItemLidoStakeReadyToBeWithdrawnMessage": {
    "message": "これでステーキングが解除された$1を引き出すことができます"
  },
  "notificationItemLidoWithdrawalRequestedMessage": {
    "message": "$1のステーキングを解除するリクエストが送信されました"
  },
  "notificationItemNFTReceivedFrom": {
    "message": "NFTを次の相手から受け取りました:"
  },
  "notificationItemNFTSentTo": {
    "message": "NFTを次の相手に送りました:"
  },
  "notificationItemNetwork": {
    "message": "ネットワーク"
  },
  "notificationItemRate": {
    "message": "レート (手数料込み)"
  },
  "notificationItemReceived": {
    "message": "受け取りました"
  },
  "notificationItemReceivedFrom": {
    "message": "次の相手から受け取りました:"
  },
  "notificationItemSent": {
    "message": "送りました"
  },
  "notificationItemSentTo": {
    "message": "次の相手に送りました:"
  },
  "notificationItemStakeCompleted": {
    "message": "ステーキングが完了しました"
  },
  "notificationItemStaked": {
    "message": "ステーキングしました"
  },
  "notificationItemStakingProvider": {
    "message": "ステーキングプロバイダー"
  },
  "notificationItemStatus": {
    "message": "ステータス"
  },
  "notificationItemSwapped": {
    "message": "スワップ完了"
  },
  "notificationItemSwappedFor": {
    "message": "for"
  },
  "notificationItemTo": {
    "message": "移動先"
  },
  "notificationItemTransactionId": {
    "message": "トランザクションID"
  },
  "notificationItemUnStakeCompleted": {
    "message": "ステーキングの解除が完了しました"
  },
  "notificationItemUnStaked": {
    "message": "ステーキングが解除されました"
  },
  "notificationItemUnStakingRequested": {
    "message": "ステーキングの解除がリクエストされました"
  },
  "notificationTransactionFailedMessage": {
    "message": "トランザクション $1 に失敗しました！$2",
    "description": "Content of the browser notification that appears when a transaction fails"
  },
  "notificationTransactionFailedMessageMMI": {
    "message": "トランザクションに失敗しました！$1",
    "description": "Content of the browser notification that appears when a transaction fails in MMI"
  },
  "notificationTransactionFailedTitle": {
    "message": "トランザクション失敗",
    "description": "Title of the browser notification that appears when a transaction fails"
  },
  "notificationTransactionSuccessMessage": {
    "message": "トランザクション $1 が承認されました！",
    "description": "Content of the browser notification that appears when a transaction is confirmed"
  },
  "notificationTransactionSuccessTitle": {
    "message": "トランザクションの承認完了",
    "description": "Title of the browser notification that appears when a transaction is confirmed"
  },
  "notificationTransactionSuccessView": {
    "message": "$1で表示",
    "description": "Additional content in a notification that appears when a transaction is confirmed and has a block explorer URL."
  },
  "notifications": {
    "message": "通知"
  },
  "notificationsDropLedgerFirefoxDescription": {
    "message": "FirefoxはU2Fをサポートしなくなったため、LedgerはFirefox版の MetaMaskでは機能しません。代わりにGoogle Chrome版のMetaMaskをお試しください。",
    "description": "Description of a notification in the 'See What's New' popup. Describes that ledger will not longer be supported for firefox users and they should use MetaMask on chrome for ledger support instead."
  },
  "notificationsDropLedgerFirefoxTitle": {
    "message": "FirefoxでのLedger サポートの停止",
    "description": "Title for a notification in the 'See What's New' popup. Tells firefox users that ledger support is being dropped."
  },
  "notificationsFeatureToggle": {
    "message": "ウォレットの通知を有効にする",
    "description": "Experimental feature title"
  },
  "notificationsFeatureToggleDescription": {
    "message": "これにより、資金やNFTのやり取りなどに関するウォレットの通知と、機能に関するお知らせが有効になります。",
    "description": "Description of the experimental notifications feature"
  },
  "notificationsMarkAllAsRead": {
    "message": "すべて既読にする"
  },
  "notificationsPageEmptyTitle": {
    "message": "ここに表示する内容はありません"
  },
  "notificationsPageErrorContent": {
    "message": "このページにもう一度アクセスしてみてください"
  },
  "notificationsPageErrorTitle": {
    "message": "エラーが発生しました"
  },
  "notificationsPageNoNotificationsContent": {
    "message": "まだ通知を受け取っていません。"
  },
  "notificationsSettingsBoxError": {
    "message": "問題が発生しました。もう一度お試しください。"
  },
  "notificationsSettingsPageAllowNotifications": {
    "message": "通知を使えば、ウォレットで何が起きているか常に把握できます。通知を使用するには、プロファイルを使用してデバイス間で一部の設定を同期します。$1"
  },
  "notificationsSettingsPageAllowNotificationsLink": {
    "message": "この機能を使用する際に当社がどのようにユーザーのプライバシーを保護するのか、ご覧ください。"
  },
  "numberOfNewTokensDetectedPlural": {
    "message": "$1種類の新しいトークンがこのアカウントで見つかりました",
    "description": "$1 is the number of new tokens detected"
  },
  "numberOfNewTokensDetectedSingular": {
    "message": "1つの新しいトークンがこのアカウントで見つかりました"
  },
  "numberOfTokens": {
    "message": "トークンの数"
  },
  "ofTextNofM": {
    "message": "中の"
  },
  "off": {
    "message": "オフ"
  },
  "offlineForMaintenance": {
    "message": "メンテナンスのためにオフラインです"
  },
  "ok": {
    "message": "OK"
  },
  "on": {
    "message": "オン"
  },
  "onboardedMetametricsAccept": {
    "message": "同意する"
  },
  "onboardedMetametricsDisagree": {
    "message": "いいえ、結構です"
  },
  "onboardedMetametricsKey1": {
    "message": "最新情報"
  },
  "onboardedMetametricsKey2": {
    "message": "製品の機能"
  },
  "onboardedMetametricsKey3": {
    "message": "その他関連プロモーション資料"
  },
  "onboardedMetametricsLink": {
    "message": "MetaMetrics"
  },
  "onboardedMetametricsParagraph1": {
    "message": "$1に加え、マーケティングコミュニケーションとのインタラクションについて把握するためにもデータを使用します。",
    "description": "$1 represents the 'onboardedMetametricsLink' locale string"
  },
  "onboardedMetametricsParagraph2": {
    "message": "これは、次のようなお伝えする情報のカスタマイズに役立ちます:"
  },
  "onboardedMetametricsParagraph3": {
    "message": "ユーザーから提供されたデータが販売されることは一切なく、いつでもオプトアウトできます。"
  },
  "onboardedMetametricsTitle": {
    "message": "エクスペリエンスの改善にご協力ください"
  },
  "onboardingAdvancedPrivacyIPFSDescription": {
    "message": "IPFSゲートウェイにより、第三者がホスティングしているデータへのアクセスと表示が可能になります。カスタムIPFSゲートウェイを追加するか、引き続きデフォルトを使用できます。"
  },
  "onboardingAdvancedPrivacyIPFSInvalid": {
    "message": "有効なURLを入力してください"
  },
  "onboardingAdvancedPrivacyIPFSTitle": {
    "message": "カスタムIPFSゲートウェイを追加"
  },
  "onboardingAdvancedPrivacyIPFSValid": {
    "message": "IPFSゲートウェイのURLが有効です"
  },
  "onboardingAdvancedPrivacyNetworkDescription": {
    "message": "当社では、遠隔手続き呼び出し (RPC) プロバイダーにInfuraを使用して、イーサリアムデータにできるだけ信頼性の高いプライベートな形でアクセスできるようにしています。独自のRPCをお選びいただくこともできますが、どのRPCもトランザクションを実行するために、ユーザーのIPアドレスとイーサリアムウォレットを取得する点にご注意ください。Infuraによるデータの取扱いに関する詳細は、$1をご覧ください。"
  },
  "onboardingAdvancedPrivacyNetworkTitle": {
    "message": "ネットワークを選択してください"
  },
  "onboardingCreateWallet": {
    "message": "新規ウォレットを作成"
  },
  "onboardingImportWallet": {
    "message": "既存のウォレットをインポート"
  },
  "onboardingMetametricsAgree": {
    "message": "同意します"
  },
  "onboardingMetametricsDescription": {
    "message": "MetaMaskの改善を目的に、基本的な使用状況および診断データを収集したいと思います。ここで提供されるデータが販売されることはありません。"
  },
  "onboardingMetametricsDescription2": {
    "message": "指標を収集する際、常に次の条件が適用されます..."
  },
  "onboardingMetametricsInfuraTerms": {
    "message": "このデータを他の目的に使用する際は、お知らせします。詳細は当社の$1をご覧ください。設定でいつでもオプトアウトできます。",
    "description": "$1 represents `onboardingMetametricsInfuraTermsPolicy`"
  },
  "onboardingMetametricsInfuraTermsPolicy": {
    "message": "プライバシー ポリシー"
  },
  "onboardingMetametricsNeverCollect": {
    "message": "$1 アプリのクリックやビューは保存されますが、その他の詳細 (ユーザーのパブリックアドレスなど) は保存されません。",
    "description": "$1 represents `onboardingMetametricsNeverCollectEmphasis`"
  },
  "onboardingMetametricsNeverCollectEmphasis": {
    "message": "非公開:"
  },
  "onboardingMetametricsNeverCollectIP": {
    "message": "$1 大まかな位置情報 (国や地域など) の検出にユーザーのIPアドレスが一時的に使用されますが、保存されることはありません。",
    "description": "$1 represents `onboardingMetametricsNeverCollectIPEmphasis`"
  },
  "onboardingMetametricsNeverCollectIPEmphasis": {
    "message": "一般:"
  },
  "onboardingMetametricsNeverSellData": {
    "message": "$1 使用状況データを共有するか削除するかは、設定でいつでも指定できます。",
    "description": "$1 represents `onboardingMetametricsNeverSellDataEmphasis`"
  },
  "onboardingMetametricsNeverSellDataEmphasis": {
    "message": "任意:"
  },
  "onboardingMetametricsPrivacyDescription": {
    "message": "当社がプロファイル用に使用状況データを収集しつつ、どのようにユーザーのプライバシーを守るのかご覧ください。"
  },
  "onboardingMetametricsTitle": {
    "message": "MetaMaskの改善にご協力ください"
  },
  "onboardingMetametricsUseDataCheckbox": {
    "message": "このデータは、ユーザーによる当社のマーケティングコミュニケーションとのインタラクションを把握するために使用されます。また、関連ニュースをお伝えする場合もあります (製品の機能など)。"
  },
  "onboardingPinExtensionBillboardAccess": {
    "message": "フルアクセス"
  },
  "onboardingPinExtensionBillboardDescription": {
    "message": "これらの拡張機能は、情報を表示および変更できます"
  },
  "onboardingPinExtensionBillboardDescription2": {
    "message": "このサイトで。"
  },
  "onboardingPinExtensionBillboardTitle": {
    "message": "拡張機能"
  },
  "onboardingPinExtensionChrome": {
    "message": "ブラウザの拡張機能アイコンをクリックします"
  },
  "onboardingPinExtensionDescription": {
    "message": "MetaMaskをブラウザにピン留めすることで、アクセスしやすくなり、トランザクションの承認を簡単に表示できるようになります。"
  },
  "onboardingPinExtensionDescription2": {
    "message": "拡張機能をクリックしてMetaMaskを開き、ワンクリックでウォレットにアクセスできます。"
  },
  "onboardingPinExtensionDescription3": {
    "message": "ブラウザの拡張機能アイコンをクリックすると、すぐにアクセスできます"
  },
  "onboardingPinExtensionLabel": {
    "message": "MetaMaskをピン留めする"
  },
  "onboardingPinExtensionStep1": {
    "message": "1"
  },
  "onboardingPinExtensionStep2": {
    "message": "2"
  },
  "onboardingPinExtensionTitle": {
    "message": "MetaMaskのインストールが完了しました！"
  },
  "onboardingPinMmiExtensionLabel": {
    "message": "MetaMask Institutionalをピン留めする"
  },
  "onboardingUsePhishingDetectionDescription": {
    "message": "フィッシング検出アラートには$1との通信が必要です。jsDeliverはユーザーのIPアドレスにアクセスします。$2をご覧ください。",
    "description": "The $1 is the word 'jsDeliver', from key 'jsDeliver' and $2 is the words Privacy Policy from key 'privacyMsg', both separated here so that it can be wrapped as a link"
  },
  "oneDayAbbreviation": {
    "message": "1日",
    "description": "Shortened form of '1 day'"
  },
  "oneMonthAbbreviation": {
    "message": "1か月",
    "description": "Shortened form of '1 month'"
  },
  "oneWeekAbbreviation": {
    "message": "1週間",
    "description": "Shortened form of '1 week'"
  },
  "oneYearAbbreviation": {
    "message": "1年",
    "description": "Shortened form of '1 year'"
  },
  "onekey": {
    "message": "OneKey"
  },
  "onlyConnectTrust": {
    "message": "信頼するサイトにのみ接続してください。$1",
    "description": "Text displayed above the buttons for connection confirmation. $1 is the link to the learn more web page."
  },
  "openCustodianApp": {
    "message": "$1アプリを開く",
    "description": "The $1 is the name of the Custodian that will be open"
  },
  "openFullScreenForLedgerWebHid": {
    "message": "全画面モードにしてLedgerを接続します。",
    "description": "Shown to the user on the confirm screen when they are viewing MetaMask in a popup window but need to connect their ledger via webhid."
  },
  "openInBlockExplorer": {
    "message": "ブロックエクスプローラーで開く"
  },
  "openSeaNew": {
    "message": "OpenSea"
  },
  "operationFailed": {
    "message": "操作に失敗しました"
  },
  "optional": {
    "message": "オプション"
  },
  "options": {
    "message": "オプション"
  },
  "or": {
    "message": "または"
  },
  "origin": {
    "message": "起点"
  },
  "osTheme": {
    "message": "システム"
  },
  "otherSnaps": {
    "message": "他のsnap",
    "description": "Used in the 'permission_rpc' message."
  },
  "outdatedBrowserNotification": {
    "message": "古いブラウザを使用しています。ブラウザをアップデートしないと、MetaMaskからセキュリティパッチや新機能を入手できなくなります。"
  },
  "padlock": {
    "message": "南京錠"
  },
  "parameters": {
    "message": "パラメーター"
  },
  "participateInMetaMetrics": {
    "message": "MetaMetricsに参加"
  },
  "participateInMetaMetricsDescription": {
    "message": "MetaMetricsに参加して、MetaMaskの改善にご協力ください"
  },
  "password": {
    "message": "パスワード"
  },
  "passwordMmiTermsWarning": {
    "message": "私は、MetaMask Institutionalがこのパスワードを復元できないことを理解しています。$1"
  },
  "passwordNotLongEnough": {
    "message": "パスワードの長さが足りません"
  },
  "passwordSetupDetails": {
    "message": "このパスワードは、このデバイスでのみMetaMaskウォレットのロックを解除します。MetaMaskはこのパスワードを復元できません。"
  },
  "passwordStrength": {
    "message": "パスワードの強度: $1",
    "description": "Return password strength to the user when user wants to create password."
  },
  "passwordStrengthDescription": {
    "message": "強力なパスワードは、デバイスが盗まれたり侵入されたりした場合に、ウォレットのセキュリティを高めます。"
  },
  "passwordTermsWarning": {
    "message": "私はMetaMaskがこのパスワードを復元できないことを理解しています。$1"
  },
  "passwordsDontMatch": {
    "message": "パスワードが一致しません"
  },
  "pasteJWTToken": {
    "message": "ここにトークンを貼り付けるかドロップしてください:"
  },
  "pastePrivateKey": {
    "message": "秘密鍵の文字列をここに貼り付けます:",
    "description": "For importing an account from a private key"
  },
  "paymasterInUse": {
    "message": "このトランザクションのガス代はペイマスターにより支払われます。",
    "description": "Alert shown in transaction confirmation if paymaster in use."
  },
  "pending": {
    "message": "保留中"
  },
  "pendingTransactionInfo": {
    "message": "このトランザクションは、そのトランザクションが完了するまで処理されません。"
  },
  "pendingTransactionMultiple": {
    "message": "保留中のトランザクションが$1件あります。"
  },
  "pendingTransactionSingle": {
    "message": "保留中のトランザクションが1件あります。",
    "description": "$1 is count of pending transactions"
  },
  "permissionDetails": {
    "message": "アクセス許可の詳細"
  },
  "permissionRequest": {
    "message": "許可のリクエスト"
  },
  "permissionRequested": {
    "message": "現在リクエスト中"
  },
  "permissionRequestedForAccounts": {
    "message": "$1に対して要求済み",
    "description": "Permission cell status for requested permission including accounts, rendered as AvatarGroup which is $1."
  },
  "permissionRevoked": {
    "message": "この更新で取り消し"
  },
  "permissionRevokedForAccounts": {
    "message": "この更新で$1に対して取り消し済み",
    "description": "Permission cell status for revoked permission including accounts, rendered as AvatarGroup which is $1."
  },
  "permission_accessNamedSnap": {
    "message": "$1に接続。",
    "description": "The description for the `wallet_snap` permission. $1 is the human-readable name of the snap."
  },
  "permission_accessNetwork": {
    "message": "インターネットにアクセスします。",
    "description": "The description of the `endowment:network-access` permission."
  },
  "permission_accessNetworkDescription": {
    "message": "$1によるインターネットへのアクセスを許可します。これは、サードパーティサーバーとのデータの送受信に使用されます。",
    "description": "An extended description of the `endowment:network-access` permission. $1 is the snap name."
  },
  "permission_accessSnap": {
    "message": "$1 snapに接続します。",
    "description": "The description for the `wallet_snap` permission. $1 is the name of the snap."
  },
  "permission_accessSnapDescription": {
    "message": "Webサイトまたはsnapによる$1とのやり取りを許可します。",
    "description": "The description for the `wallet_snap_*` permission. $1 is the name of the Snap."
  },
  "permission_cronjob": {
    "message": "定期的なアクションのスケジュール設定と実行。",
    "description": "The description for the `snap_cronjob` permission"
  },
  "permission_cronjobDescription": {
    "message": "$1が一定の時刻、日付、または間隔で定期的に実行されるアクションを実行することを許可します。これは、時間依存のやり取りや通知のトリガーに使用されます。",
    "description": "An extended description for the `snap_cronjob` permission. $1 is the snap name."
  },
  "permission_dialog": {
    "message": "MetaMaskにダイアログウィンドウを表示します。",
    "description": "The description for the `snap_dialog` permission"
  },
  "permission_dialogDescription": {
    "message": "$1がカスタムテキスト、入力フィールド、アクションの承認・拒否ボタンを備えたMetaMaskポップアップを表示することを許可します。\nこれは、Snapのアラート、承認、オプトインフローなどの作成に使用されます。",
    "description": "An extended description for the `snap_dialog` permission. $1 is the snap name."
  },
  "permission_ethereumAccounts": {
    "message": "アドレス、アカウント残高、アクティビティを表示して、承認するトランザクションを提案",
    "description": "The description for the `eth_accounts` permission"
  },
  "permission_ethereumProvider": {
    "message": "イーサリアムプロバイダーにアクセスします。",
    "description": "The description for the `endowment:ethereum-provider` permission"
  },
  "permission_ethereumProviderDescription": {
    "message": "$1がブロックチェーンのデータを読み込みメッセージやトランザクションを提案するために、MetaMaskと直接通信することを許可します。",
    "description": "An extended description for the `endowment:ethereum-provider` permission. $1 is the snap name."
  },
  "permission_getEntropy": {
    "message": "$1に固有の任意のキーを導出します。",
    "description": "The description for the `snap_getEntropy` permission. $1 is the snap name."
  },
  "permission_getEntropyDescription": {
    "message": "$1が、$1固有の任意のキーを公開せずに導出することを許可します。これらのキーはMetaMaskアカウントとは切り離されており、秘密鍵やシークレットリカバリーフレーズとは関連性がありません。他のSnapはこの情報にアクセスできません。",
    "description": "An extended description for the `snap_getEntropy` permission. $1 is the snap name."
  },
  "permission_getLocale": {
    "message": "言語設定の表示",
    "description": "The description for the `snap_getLocale` permission"
  },
  "permission_getLocaleDescription": {
    "message": "$1がMetaMaskの言語設定にアクセスできるようにします。これは、$1のコンテンツをユーザーの言語にローカライズして表示するために使用されます。",
    "description": "An extended description for the `snap_getLocale` permission. $1 is the snap name."
  },
  "permission_homePage": {
    "message": "カスタム画面の表示",
    "description": "The description for the `endowment:page-home` permission"
  },
  "permission_homePageDescription": {
    "message": "$1がMetaMaskでカスタムホーム画面を表示することを許可します。これは、ユーザーインターフェース、構成、ダッシュボードに使用されます。",
    "description": "An extended description for the `endowment:page-home` permission. $1 is the snap name."
  },
  "permission_keyring": {
    "message": "イーサリアムアカウントの追加と制御の要求を許可する",
    "description": "The description for the `endowment:keyring` permission"
  },
  "permission_keyringDescription": {
    "message": "$1がアカウントの追加または削除のリクエストを受け取ることや、これらのアカウントの代理で署名やトランザクションを行うことを許可します。",
    "description": "An extended description for the `endowment:keyring` permission. $1 is the snap name."
  },
  "permission_lifecycleHooks": {
    "message": "ライフサイクルフックを使用します。",
    "description": "The description for the `endowment:lifecycle-hooks` permission"
  },
  "permission_lifecycleHooksDescription": {
    "message": "$1がライフサイクルフックを使用して、ライフサイクルの特定のタイミングでコードを実行することを許可します。",
    "description": "An extended description for the `endowment:lifecycle-hooks` permission. $1 is the snap name."
  },
  "permission_manageAccounts": {
    "message": "イーサリアムアカウントを追加して管理します",
    "description": "The description for `snap_manageAccounts` permission"
  },
  "permission_manageAccountsDescription": {
    "message": "$1がイーサリアムアカウントを追加または削除し、これらのアカウントでトランザクションや署名を行うことを許可します。",
    "description": "An extended description for the `snap_manageAccounts` permission. $1 is the snap name."
  },
  "permission_manageBip32Keys": {
    "message": "$1アカウントの管理",
    "description": "The description for the `snap_getBip32Entropy` permission. $1 is a derivation path, e.g. 'm/44'/0'/0' (secp256k1)'."
  },
  "permission_manageBip44AndBip32KeysDescription": {
    "message": "$1による要求されたネットワークでのアカウントおよび資産の管理を許可します。これらのアカウントはシークレットリカバリーフレーズを (公開せずに) 使用して導出およびバックアップされます。キーを導出できることで、$1はイーサリアム (EVM) だけでなく、様々なブロックチェーンプロトコルをサポートできるようになります。",
    "description": "An extended description for the `snap_getBip44Entropy` and `snap_getBip44Entropy` permissions. $1 is the snap name."
  },
  "permission_manageBip44Keys": {
    "message": "$1アカウントの管理",
    "description": "The description for the `snap_getBip44Entropy` permission. $1 is the name of a protocol, e.g. 'Filecoin'."
  },
  "permission_manageState": {
    "message": "デバイスにデータを保管し管理します。",
    "description": "The description for the `snap_manageState` permission"
  },
  "permission_manageStateDescription": {
    "message": "$1が暗号化を使用して安全にデータを保管、更新、取得することを許可します。他のSnapはこの情報にアクセスできません。",
    "description": "An extended description for the `snap_manageState` permission. $1 is the snap name."
  },
  "permission_nameLookup": {
    "message": "ドメインとアドレス検索を提供します。",
    "description": "The description for the `endowment:name-lookup` permission."
  },
  "permission_nameLookupDescription": {
    "message": "SnapがMetaMask UIのさまざまな部分でアドレスとドメイン検索の取得と表示を行うことを許可します。",
    "description": "An extended description for the `endowment:name-lookup` permission."
  },
  "permission_notifications": {
    "message": "通知を表示します。",
    "description": "The description for the `snap_notify` permission"
  },
  "permission_notificationsDescription": {
    "message": "$1がMetaMask内に通知を表示することを許可します。Snapは、行動を促す情報や緊急性の高い情報に関する短い通知テキストをトリガーできます。",
    "description": "An extended description for the `snap_notify` permission. $1 is the snap name."
  },
  "permission_rpc": {
    "message": "$1が$2と直接やり取りすることを許可します。",
    "description": "The description for the `endowment:rpc` permission. $1 is 'other snaps' or 'websites', $2 is the snap name."
  },
  "permission_rpcDescription": {
    "message": "$1による$2へのメッセージの送信と$2からの応答の受信を許可します。",
    "description": "An extended description for the `endowment:rpc` permission. $1 is 'other snaps' or 'websites', $2 is the snap name."
  },
  "permission_rpcDescriptionOriginList": {
    "message": "$1および$2",
    "description": "A list of allowed origins where $2 is the last origin of the list and $1 is the rest of the list separated by ','."
  },
  "permission_signatureInsight": {
    "message": "署名分析情報モーダルの表示。",
    "description": "The description for the `endowment:signature-insight` permission"
  },
  "permission_signatureInsightDescription": {
    "message": "署名要求の承認前に、$1がモーダルを表示して署名要求に関する分析情報を提供することを許可します。これはフィッシング対策やセキュリティソリューションに使用されます。",
    "description": "An extended description for the `endowment:signature-insight` permission. $1 is the snap name."
  },
  "permission_signatureInsightOrigin": {
    "message": "署名要求を開始したWebサイトの出所を表示する",
    "description": "The description for the `signatureOrigin` caveat, to be used with the `endowment:signature-insight` permission"
  },
  "permission_signatureInsightOriginDescription": {
    "message": "$1による署名要求を開始したWebサイトの出所 (URI) の確認を許可します。これは、フィッシング対策やセキュリティソリューションに使用されます。",
    "description": "An extended description for the `signatureOrigin` caveat, to be used with the `endowment:signature-insight` permission. $1 is the snap name."
  },
  "permission_transactionInsight": {
    "message": "トランザクションインサイトを取得して表示します。",
    "description": "The description for the `endowment:transaction-insight` permission"
  },
  "permission_transactionInsightDescription": {
    "message": "$1によるトランザクションのデコードと、MetaMask UI内でのインサイトの表示を許可します。これは、フィッシング対策やセキュリティソリューションに使用されます。",
    "description": "An extended description for the `endowment:transaction-insight` permission. $1 is the snap name."
  },
  "permission_transactionInsightOrigin": {
    "message": "トランザクションを提案しているWebサイトの提供元を確認します",
    "description": "The description for the `transactionOrigin` caveat, to be used with the `endowment:transaction-insight` permission"
  },
  "permission_transactionInsightOriginDescription": {
    "message": "$1が、トランザクションを提案するWebサイトの出所 (URI) を確認することを許可します。これは、フィッシング対策やセキュリティソリューションに使用されます。",
    "description": "An extended description for the `transactionOrigin` caveat, to be used with the `endowment:transaction-insight` permission. $1 is the snap name."
  },
  "permission_unknown": {
    "message": "不明な許可: $1",
    "description": "$1 is the name of a requested permission that is not recognized."
  },
  "permission_viewBip32PublicKeys": {
    "message": "$1 ($2) の公開鍵を表示します。",
    "description": "The description for the `snap_getBip32PublicKey` permission. $1 is a derivation path, e.g. 'm/44'/0'/0''. $2 is the elliptic curve name, e.g. 'secp256k1'."
  },
  "permission_viewBip32PublicKeysDescription": {
    "message": "$2が、$1の公開鍵 (およびアドレス) を表示することを許可します。これは、アカウントや資産のコントロールを許可するものでは一切ありません。",
    "description": "An extended description for the `snap_getBip32PublicKey` permission. $1 is a derivation path (name). $2 is the snap name."
  },
  "permission_viewNamedBip32PublicKeys": {
    "message": "$1の公開鍵を表示します。",
    "description": "The description for the `snap_getBip32PublicKey` permission. $1 is a name for the derivation path, e.g., 'Ethereum accounts'."
  },
  "permission_walletSwitchEthereumChain": {
    "message": "次のネットワークに切り替えて使用します",
    "description": "The label for the `wallet_switchEthereumChain` permission"
  },
  "permission_webAssembly": {
    "message": "WebAssemblyのサポート",
    "description": "The description of the `endowment:webassembly` permission."
  },
  "permission_webAssemblyDescription": {
    "message": "$1がWebAssemblyを介して低レベルの実行環境にアクセスすることを許可します。",
    "description": "An extended description of the `endowment:webassembly` permission. $1 is the snap name."
  },
  "permissions": {
    "message": "許可"
  },
  "permissionsPageEmptyContent": {
    "message": "ここに表示する内容はありません"
  },
  "permissionsPageEmptySubContent": {
    "message": "ここには、インストールされたSnapや接続されたサイトに付与したアクセス許可が表示されます。"
  },
  "permissionsPageTourDescription": {
    "message": "これは、接続されたサイトやインストールされたSnapに付与したアクセス許可を管理するための、コントロールパネルです。"
  },
  "permissionsPageTourTitle": {
    "message": "「接続済みのサイト」が「アクセス許可」に変更されました"
  },
  "permitSimulationDetailInfo": {
    "message": "この数量のトークンをアカウントから転送する権限を使用者に付与しようとしています。"
  },
  "personalAddressDetected": {
    "message": "個人アドレスが検出されました。トークンコントラクトアドレスを入力してください。"
  },
  "petnamesEnabledToggle": {
    "message": "ニックネームを許可する"
  },
  "petnamesEnabledToggleDescription": {
    "message": "これにより、すべてのアドレスにニックネームを割り当てられるようになります。可能な場合、やり取りがあるアドレスの名前が提案されます。"
  },
  "pinExtensionDescription": {
    "message": "拡張機能のメニューに移動し、MetaMask Institutionalをピン留めすると、スムーズにアクセスできます。"
  },
  "pinExtensionTitle": {
    "message": "拡張機能をピン留めする"
  },
  "pinToTop": {
    "message": "最上部にピン留め"
  },
  "pleaseConfirm": {
    "message": "確認してください"
  },
  "plusMore": {
    "message": "他$1件",
    "description": "$1 is the number of additional items"
  },
  "plusXMore": {
    "message": "その他$1件",
    "description": "$1 is a number of additional but unshown items in a list- this message will be shown in place of those items"
  },
  "popularNetworkAddToolTip": {
    "message": "これらのネットワークの一部はサードパーティに依存しているため、接続の信頼性が低かったり、サードパーティによるアクティビティの追跡が可能になったりする可能性があります。$1",
    "description": "$1 is Learn more link"
  },
  "portfolio": {
    "message": "Portfolio"
  },
  "portfolioDashboard": {
    "message": "Portfolioダッシュボード"
  },
  "preparingSwap": {
    "message": "スワップを準備しています..."
  },
  "prev": {
    "message": "前へ"
  },
  "price": {
    "message": "価格"
  },
  "priceUnavailable": {
    "message": "価格が利用できません"
  },
  "primaryType": {
    "message": "基本型"
  },
  "priorityFee": {
    "message": "優先手数料"
  },
  "priorityFeeProperCase": {
    "message": "優先手数料"
  },
  "privacy": {
    "message": "プライバシー"
  },
  "privacyMsg": {
    "message": "プライバシーポリシー"
  },
  "privateKey": {
    "message": "秘密鍵",
    "description": "select this type of file to use to import an account"
  },
  "privateKeyCopyWarning": {
    "message": "$1の秘密鍵",
    "description": "$1 represents the account name"
  },
  "privateKeyHidden": {
    "message": "秘密鍵は非表示になっています",
    "description": "Explains that the private key input is hidden"
  },
  "privateKeyShow": {
    "message": "秘密鍵の入力の表示・非表示を切り替えます",
    "description": "Describes a toggle that is used to show or hide the private key input"
  },
  "privateKeyShown": {
    "message": "秘密鍵は表示されています",
    "description": "Explains that the private key input is being shown"
  },
  "privateKeyWarning": {
    "message": "警告: この鍵は絶対に公開しないでください。秘密鍵を持つ人は誰でも、アカウントに保持されているアセットを盗むことができます。"
  },
  "privateNetwork": {
    "message": "プライベートネットワーク"
  },
  "proceedWithTransaction": {
    "message": "それでも続行"
  },
  "productAnnouncements": {
    "message": "製品に関するお知らせ"
  },
  "profileSync": {
    "message": "プロファイルの同期"
  },
  "profileSyncConfirmation": {
    "message": "プロファイルの同期をオフにすると、通知を受け取ることができなくなります。"
  },
  "profileSyncDescription": {
    "message": "MetaMaskが一部の設定をデバイス間で同期するために使用するプロファイルを作成します。これは通知の受取に必要です。$1。"
  },
  "profileSyncPrivacyLink": {
    "message": "当社がどのようにユーザーのプライバシーを保護するのか、ご覧ください"
  },
  "proposedApprovalLimit": {
    "message": "提案された承認限度額"
  },
  "provide": {
    "message": "提供"
  },
  "publicAddress": {
    "message": "パブリックアドレス"
  },
  "pushPlatformNotificationsFundsReceivedDescription": {
    "message": "$1 $2を受け取りました"
  },
  "pushPlatformNotificationsFundsReceivedDescriptionDefault": {
    "message": "トークンを受け取りました"
  },
  "pushPlatformNotificationsFundsReceivedTitle": {
    "message": "資金の受領"
  },
  "pushPlatformNotificationsFundsSentDescription": {
    "message": "$1 $2を送りました"
  },
  "pushPlatformNotificationsFundsSentDescriptionDefault": {
    "message": "トークンを送りました"
  },
  "pushPlatformNotificationsFundsSentTitle": {
    "message": "資金の送付"
  },
  "pushPlatformNotificationsNftReceivedDescription": {
    "message": "新しいNFTを受け取りました"
  },
  "pushPlatformNotificationsNftReceivedTitle": {
    "message": "NFTの受領"
  },
  "pushPlatformNotificationsNftSentDescription": {
    "message": "NFTを送りました"
  },
  "pushPlatformNotificationsNftSentTitle": {
    "message": "NFTの送付"
  },
  "pushPlatformNotificationsStakingLidoStakeCompletedDescription": {
    "message": "Lidoのステーキングが完了しました"
  },
  "pushPlatformNotificationsStakingLidoStakeCompletedTitle": {
    "message": "ステーキング完了"
  },
  "pushPlatformNotificationsStakingLidoStakeReadyToBeWithdrawnDescription": {
    "message": "Lidoのステークの出金準備ができました"
  },
  "pushPlatformNotificationsStakingLidoStakeReadyToBeWithdrawnTitle": {
    "message": "ステークの出金準備完了"
  },
  "pushPlatformNotificationsStakingLidoWithdrawalCompletedDescription": {
    "message": "Lidoの出金が完了しました"
  },
  "pushPlatformNotificationsStakingLidoWithdrawalCompletedTitle": {
    "message": "出金完了"
  },
  "pushPlatformNotificationsStakingLidoWithdrawalRequestedDescription": {
    "message": "Lidoの出金リクエストが送信されました"
  },
  "pushPlatformNotificationsStakingLidoWithdrawalRequestedTitle": {
    "message": "出金のリクエスト"
  },
  "pushPlatformNotificationsStakingRocketpoolStakeCompletedDescription": {
    "message": "RocketPoolのステーキングが完了しました"
  },
  "pushPlatformNotificationsStakingRocketpoolStakeCompletedTitle": {
    "message": "ステーキング完了"
  },
  "pushPlatformNotificationsStakingRocketpoolUnstakeCompletedDescription": {
    "message": "RocketPoolのステーキングの解除が完了しました"
  },
  "pushPlatformNotificationsStakingRocketpoolUnstakeCompletedTitle": {
    "message": "ステーキングの解除完了"
  },
  "pushPlatformNotificationsSwapCompletedDescription": {
    "message": "MetaMaskスワップが完了しました"
  },
  "pushPlatformNotificationsSwapCompletedTitle": {
    "message": "スワップ完了"
  },
  "queued": {
    "message": "キュー待ち"
  },
  "quoteRate": {
    "message": "クォートレート"
  },
  "rank": {
    "message": "ランク"
  },
  "reAddAccounts": {
    "message": "他のアカウントを再度追加"
  },
  "reAdded": {
    "message": "再度追加されました"
  },
  "readdToken": {
    "message": "アカウントオプションメニューで「トークンのインポート」を選択することによって、今後このトークンを戻すことができます。"
  },
  "receive": {
    "message": "受取"
  },
<<<<<<< HEAD
  "recipientAddressPlaceholder": {
    "message": "パブリックアドレス (0x) またはENS名を入力してください"
  },
  "recipientAddressPlaceholderFlask": {
    "message": "パブリックアドレス (0x) またはドメイン名を入力してください"
  },
=======
>>>>>>> 65e656c9
  "recommendedGasLabel": {
    "message": "推奨"
  },
  "recoveryPhraseReminderBackupStart": {
    "message": "ここから開始"
  },
  "recoveryPhraseReminderConfirm": {
    "message": "了解"
  },
  "recoveryPhraseReminderHasBackedUp": {
    "message": "シークレットリカバリーフレーズは常に安全かつ秘密の場所に保管してください"
  },
  "recoveryPhraseReminderHasNotBackedUp": {
    "message": "シークレットリカバリーフレーズのバックアップが必要ですか？"
  },
  "recoveryPhraseReminderItemOne": {
    "message": "シークレットリカバリーフレーズは誰とも決して共有しないでください"
  },
  "recoveryPhraseReminderItemTwo": {
    "message": "MetaMaskチームが、ユーザーのシークレットリカバリーフレーズを確認することは絶対にありません"
  },
  "recoveryPhraseReminderSubText": {
    "message": "シークレットリカバリーフレーズは、ご利用のすべてのアカウントを制御します。"
  },
  "recoveryPhraseReminderTitle": {
    "message": "資産を守りましょう"
  },
  "redesignedConfirmationsEnabledToggle": {
    "message": "改善された署名要求"
  },
  "redesignedConfirmationsToggleDescription": {
    "message": "この機能をオンにすると、強化された形式で署名要求が表示されます。"
  },
  "redesignedTransactionsEnabledToggle": {
    "message": "改善されたトランザクション要求"
  },
  "redesignedTransactionsToggleDescription": {
    "message": "トランザクション要求を強化された形式で表示するには、この機能をオンにします。"
  },
  "refreshList": {
    "message": "リストを更新"
  },
  "reject": {
    "message": "拒否"
  },
  "rejectAll": {
    "message": "すべて拒否"
  },
  "rejectRequestsDescription": {
    "message": "$1件のリクエストを一括で拒否しようとしています。"
  },
  "rejectRequestsN": {
    "message": "$1件のリクエストを拒否"
  },
  "rejectTxsDescription": {
    "message": "$1件のトランザクションを一括拒否しようとしています。"
  },
  "rejectTxsN": {
    "message": "$1件のトランザクションを拒否"
  },
  "rejected": {
    "message": "拒否されました"
  },
  "remember": {
    "message": "ご注意:"
  },
  "remove": {
    "message": "削除"
  },
  "removeAccount": {
    "message": "アカウントを削除"
  },
  "removeAccountDescription": {
    "message": "このアカウントはウォレットから削除されます。続行する前に、インポートしたアカウントの元のシークレットリカバリーフレーズまたは秘密鍵を持っていることを確認してください。アカウントはアカウントドロップダウンから再度インポートまたは作成できます。"
  },
  "removeJWT": {
    "message": "カストディアントークンを削除"
  },
  "removeJWTDescription": {
    "message": "このトークンを削除してよろしいですか？このトークンに割り当てられているすべてのアカウントが、同時に拡張機能から削除されます: "
  },
  "removeKeyringSnap": {
    "message": "このSnapを削除すると、これらのアカウントがMetaMaskから削除されます:"
  },
  "removeKeyringSnapToolTip": {
    "message": "Snapはアカウントをコントロールするため、Snapを削除するとアカウントもMetaMaskから削除されますが、ブロックチェーン上から削除されることはありません。"
  },
  "removeNFT": {
    "message": "NFTを削除"
  },
  "removeNftErrorMessage": {
    "message": "このNFTを削除できませんでした。"
  },
  "removeNftMessage": {
    "message": "NFTが削除されました！"
  },
  "removeSnap": {
    "message": "snapを削除"
  },
  "removeSnapAccountDescription": {
    "message": "続行すると、このアカウントはMetaMaskで使用できなくなります。"
  },
  "removeSnapAccountTitle": {
    "message": "アカウントを削除"
  },
  "removeSnapConfirmation": {
    "message": "$1を削除してよろしいですか？",
    "description": "$1 represents the name of the snap"
  },
  "removeSnapDescription": {
    "message": "この操作により、snapとそのデータが削除され、与えられたアクセス許可が取り消されます。"
  },
  "replace": {
    "message": "置き換え"
  },
  "reportIssue": {
    "message": "問題を報告する"
  },
  "requestFlaggedAsMaliciousFallbackCopyReason": {
    "message": "セキュリティプロバイダーが追加情報を共有していません"
  },
  "requestFlaggedAsMaliciousFallbackCopyReasonTitle": {
    "message": "リクエストが悪質なものとして分類されました"
  },
  "requestFrom": {
    "message": "要求元"
  },
  "requestFromInfo": {
    "message": "これは署名を求めているサイトです。"
  },
  "requestFromTransactionDescription": {
    "message": "これが承認を要求しているサイトです。"
  },
  "requestMayNotBeSafe": {
    "message": "リクエストは安全でない可能性があります"
  },
  "requestMayNotBeSafeError": {
    "message": "セキュリティプロバイダーは既知の悪質なアクティビティを検出しませんでしたが、それでも続けるのは安全でない可能性があります。"
  },
  "requestNotVerified": {
    "message": "リクエストが検証されませんでした"
  },
  "requestNotVerifiedError": {
    "message": "エラーが発生したため、このリクエストはセキュリティプロバイダーにより検証されませんでした。慎重に進めてください。"
  },
  "requestsAwaitingAcknowledgement": {
    "message": "リクエストの承認待ち"
  },
  "required": {
    "message": "必須"
  },
  "reset": {
    "message": "リセット"
  },
  "resetWallet": {
    "message": "ウォレットをリセット"
  },
  "resetWalletSubHeader": {
    "message": "MetaMaskはパスワードのコピーを保管しません。アカウントのロックを解除できない場合は、ウォレットをリセットする必要があります。これは、ウォレットのセットアップ時に使用したシークレットリカバリーフレーズを入力することで行えます。"
  },
  "resetWalletUsingSRP": {
    "message": "この操作により、このデバイスから現在のウォレットとシークレットリカバリーフレーズ、および作成されたアカウントのリストが削除されます。シークレットリカバリーフレーズでリセットすると、リセットに使用されたシークレットリカバリーフレーズに基づくアカウントのリストが表示されます。この新しいリストには、残高のあるアカウントが自動的に含まれます。また、以前作成された$1することもできます。インポートしたカスタムアカウントは$2である必要があり、アカウントに追加されたカスタムトークンも$3である必要があります。"
  },
  "resetWalletWarning": {
    "message": "続行する前に、正しいシークレットリカバリーフレーズを使用していることを確認してください。これは元に戻せません。"
  },
  "restartMetamask": {
    "message": "MetaMask を再起動"
  },
  "restore": {
    "message": "復元"
  },
  "restoreUserData": {
    "message": "ユーザーデータの復元"
  },
  "resultPageError": {
    "message": "エラー"
  },
  "resultPageErrorDefaultMessage": {
    "message": "操作に失敗しました。"
  },
  "resultPageSuccess": {
    "message": "成功"
  },
  "resultPageSuccessDefaultMessage": {
    "message": "操作が正常に完了しました。"
  },
  "retryTransaction": {
    "message": "トランザクションを再試行"
  },
  "reusedTokenNameWarning": {
    "message": "ここのトークンは、監視する別のトークンのシンボルを再使用します。これは混乱を招いたり紛らわしい場合があります。"
  },
  "revealSeedWords": {
    "message": "シークレットリカバリーフレーズを確認"
  },
  "revealSeedWordsDescription1": {
    "message": "$1は$2を提供します。",
    "description": "This is a sentence consisting of link using 'revealSeedWordsSRPName' as $1 and bolded text using 'revealSeedWordsDescription3' as $2."
  },
  "revealSeedWordsDescription2": {
    "message": "MetaMaskは$1です。つまり、ユーザーがSRPの所有者となります。",
    "description": "$1 is text link with the message from 'revealSeedWordsNonCustodialWallet'"
  },
  "revealSeedWordsDescription3": {
    "message": "ウォレットと資金への完全アクセス"
  },
  "revealSeedWordsNonCustodialWallet": {
    "message": "ノンカストディアルウォレット"
  },
  "revealSeedWordsQR": {
    "message": "QR"
  },
  "revealSeedWordsSRPName": {
    "message": "シークレットリカバリーフレーズ (SRP)"
  },
  "revealSeedWordsText": {
    "message": "テキスト"
  },
  "revealSeedWordsWarning": {
    "message": "誰にも画面を見られていないことを確認してください。$1",
    "description": "$1 is bolded text using the message from 'revealSeedWordsWarning2'"
  },
  "revealSeedWordsWarning2": {
    "message": "MetaMaskサポートがこの情報を尋ねることはありません。",
    "description": "The bolded texted in the second part of 'revealSeedWordsWarning'"
  },
  "revealSensitiveContent": {
    "message": "機密のコンテンツを確認"
  },
  "revealTheSeedPhrase": {
    "message": "シードフレーズを確認"
  },
  "reviewAlerts": {
    "message": "アラートを確認する"
  },
  "reviewPermissions": {
    "message": " アクセス許可を確認する"
  },
  "revokeAllTokensTitle": {
    "message": "すべての$1へのアクセスおよび転送許可を取り消しますか？",
    "description": "$1 is the symbol of the token for which the user is revoking approval"
  },
  "revokeAllTokensTitleWithoutSymbol": {
    "message": "$1のすべてのNFTへのアクセスおよびそれらの転送の許可を取り消しますか？",
    "description": "$1 is a link to contract on the block explorer when we're not able to retrieve a erc721 or erc1155 name"
  },
  "revokeApproveForAllDescription": {
    "message": "これにより、別途通知なしで第三者によるユーザーの$1へのアクセスおよび転送の許可が取り消されます。",
    "description": "$1 is either a string or link of a given token symbol or name"
  },
  "revokeApproveForAllDescriptionWithoutSymbol": {
    "message": "これにより、第三者が別途通知なしで$1のすべてのNFTにアクセスし、それらを転送する許可が取り消されます。",
    "description": "$1 is a link to contract on the block explorer when we're not able to retrieve a erc721 or erc1155 name"
  },
  "revokePermission": {
    "message": "許可を取り消す"
  },
  "revokeSpendingCap": {
    "message": "$1の使用上限を取り消す",
    "description": "$1 is a token symbol"
  },
  "revokeSpendingCapTooltipText": {
    "message": "このサードパーティは、現在または今後のトークンをこれ以上使用できなくなります。"
  },
  "rpcUrl": {
    "message": "新しいRPC URL"
  },
  "safeTransferFrom": {
    "message": "安全な送金元:"
  },
  "save": {
    "message": "保存"
  },
  "scanInstructions": {
    "message": "QRコードにカメラを向けてください"
  },
  "scanQrCode": {
    "message": "QRコードをスキャン"
  },
  "scrollDown": {
    "message": "下にスクロール"
  },
  "search": {
    "message": "検索"
  },
  "searchAccounts": {
    "message": "アカウントを検索"
  },
  "searchNfts": {
    "message": "NFTを検索"
  },
  "searchTokens": {
    "message": "トークンを検索"
  },
  "secretRecoveryPhrase": {
    "message": "シークレットリカバリーフレーズ"
  },
  "secureWallet": {
    "message": "安全なウォレット"
  },
  "security": {
    "message": "セキュリティ"
  },
  "securityAlert": {
    "message": "$1と$2からのセキュリティアラート"
  },
  "securityAlerts": {
    "message": "セキュリティアラート"
  },
  "securityAlertsDescription": {
    "message": "この機能は、トランザクションと署名要求を能動的に確認し、悪質なアクティビティに関するアラートを発します。$1",
    "description": "Link to learn more about security alerts"
  },
  "securityAndPrivacy": {
    "message": "セキュリティとプライバシー"
  },
  "securityProviderPoweredBy": {
    "message": "データソース: $1",
    "description": "The security provider that is providing data"
  },
  "seeDetails": {
    "message": "詳細を表示"
  },
  "seedPhraseConfirm": {
    "message": "シークレットリカバリーフレーズの確認"
  },
  "seedPhraseEnterMissingWords": {
    "message": "シークレットリカバリーフレーズの確認"
  },
  "seedPhraseIntroNotRecommendedButtonCopy": {
    "message": "後で通知 (非推奨)"
  },
  "seedPhraseIntroRecommendedButtonCopy": {
    "message": "ウォレットの安全を確保 (推奨)"
  },
  "seedPhraseIntroSidebarBulletOne": {
    "message": "書き留めて、複数の秘密の場所に保管してください。"
  },
  "seedPhraseIntroSidebarBulletTwo": {
    "message": "セーフティボックスに保管する。"
  },
  "seedPhraseIntroSidebarCopyOne": {
    "message": "シークレットリカバリーフレーズは12単語のフレーズで、ウォレットと資金への「マスターキー」となります。"
  },
  "seedPhraseIntroSidebarCopyThree": {
    "message": "誰かにリカバリーフレーズを尋ねられたら、ウォレットの資金を盗もうとする詐欺の可能性が高いです。"
  },
  "seedPhraseIntroSidebarCopyTwo": {
    "message": "シークレットリカバリ フレーズはMetaMaskを含め、決して誰とも共有しないでください！"
  },
  "seedPhraseIntroSidebarTitleOne": {
    "message": "シークレットリカバリーフレーズとは何ですか？"
  },
  "seedPhraseIntroSidebarTitleThree": {
    "message": "シークレットリカバリーフレーズは共有すべきですか？"
  },
  "seedPhraseIntroSidebarTitleTwo": {
    "message": "シークレットリカバリーフレーズはどのように保管すべきですか？"
  },
  "seedPhraseIntroTitle": {
    "message": "ウォレットの保護"
  },
  "seedPhraseIntroTitleCopy": {
    "message": "始める前に、この短いビデオを見て、シークレットリカバリーフレーズとウォレットを安全に保つ方法について確認してください。"
  },
  "seedPhraseReq": {
    "message": "シークレットリカバリーフレーズは、12、15、18、21、24語で構成されます"
  },
  "seedPhraseWriteDownDetails": {
    "message": "この12単語のシークレットリカバリーフレーズを書き留めて、自分だけがアクセスできる信頼できる場所に保管してください。"
  },
  "seedPhraseWriteDownHeader": {
    "message": "シークレットリカバリーフレーズを書き留めてください"
  },
  "select": {
    "message": "選択"
  },
  "selectAccounts": {
    "message": "このサイトに使用するアカウントを選択してください"
  },
  "selectAccountsForSnap": {
    "message": "このsnapで使用するアカウントを選択してください"
  },
  "selectAll": {
    "message": "すべて選択"
  },
  "selectAllAccounts": {
    "message": "すべてのアカウントを選択"
  },
  "selectAnAccount": {
    "message": "アカウントを選択してください"
  },
  "selectAnAccountAlreadyConnected": {
    "message": "このアカウントはすでにMetaMaskに接続されています"
  },
  "selectAnAccountHelp": {
    "message": "MetaMask Institutionalで使用するカストディアンアカウントを選択します。"
  },
  "selectEnableDisplayMediaPrivacyPreference": {
    "message": "NFTメディアの表示をオンにする"
  },
  "selectHdPath": {
    "message": "HDパスを選択"
  },
  "selectJWT": {
    "message": "トークンを選択"
  },
  "selectNFTPrivacyPreference": {
    "message": "NFTの自動検出を有効にする"
  },
  "selectPathHelp": {
    "message": "アカウントが見当たらない場合は、HDパスまたは現在選択されているネットワークを切り替えてみてください。"
  },
  "selectType": {
    "message": "種類を選択"
  },
  "selectingAllWillAllow": {
    "message": "すべてを選択すると、このサイトに現在のすべてのアカウントが表示されます。このサイトが信頼できることを確認してください。"
  },
  "send": {
    "message": "送金"
  },
  "sendBugReport": {
    "message": "バグの報告をお送りください。"
  },
  "sendNoContactsConversionText": {
    "message": "ここをクリック"
  },
  "sendNoContactsDescription": {
    "message": "連絡先を使用すると、別のアカウントに安全に何度もトランザクションを送信できます。連絡先を作成するには、$1",
    "description": "$1 represents the action text 'click here'"
  },
  "sendNoContactsTitle": {
    "message": "まだ連絡先がありません"
  },
  "sendSelectReceiveAsset": {
    "message": "受け取るアラートを選択してください"
  },
  "sendSelectSendAsset": {
    "message": "送る資産を選択してください"
  },
  "sendSpecifiedTokens": {
    "message": "$1を送金",
    "description": "Symbol of the specified token"
  },
  "sendSwapSubmissionWarning": {
    "message": "このボタンをクリックすると、直ちにスワップトランザクションが開始します。続ける前に、トランザクションの詳細を確認してください。"
  },
  "sendTokenAsToken": {
    "message": "$1を$2として送金",
    "description": "Used in the transaction display list to describe a swap and send. $1 and $2 are the symbols of tokens in involved in the swap."
  },
  "sendingAsset": {
    "message": "$1を送信中"
  },
  "sendingDisabled": {
    "message": "ERC-1155 NFTアセットの送信は、まだサポートされていません。"
  },
  "sendingNativeAsset": {
    "message": "$1を送信中",
    "description": "$1 represents the native currency symbol for the current network (e.g. ETH or BNB)"
  },
  "sendingToTokenContractWarning": {
    "message": "警告: 資金の喪失に繋がる可能性のあるトークンコントラクトに送信しようとしています。$1",
    "description": "$1 is a clickable link with text defined by the 'learnMoreUpperCase' key. The link will open to a support article regarding the known contract address warning"
  },
  "sendingZeroAmount": {
    "message": "0 $1を送ろうとしています"
  },
  "sepolia": {
    "message": "Sepoliaテストネットワーク"
  },
  "setAdvancedPrivacySettingsDetails": {
    "message": "MetaMaskはこれらの信頼できるサードパーティサービスを使用して、製品の使いやすさと安全性を向上させています。"
  },
  "setApprovalForAll": {
    "message": "すべてを承認に設定"
  },
  "setApprovalForAllTitle": {
    "message": "使用限度額なしで$1を承認",
    "description": "The token symbol that is being approved"
  },
  "settingAddSnapAccount": {
    "message": "snapアカウントを追加"
  },
  "settings": {
    "message": "設定"
  },
  "settingsSearchMatchingNotFound": {
    "message": "一致する結果が見つかりませんでした。"
  },
  "settingsSubHeadingSignaturesAndTransactions": {
    "message": "署名およびトランザクション要求"
  },
  "show": {
    "message": "表示"
  },
  "showAccount": {
    "message": "アカウントを表示"
  },
  "showExtensionInFullSizeView": {
    "message": "拡張機能をフルサイズで表示"
  },
  "showExtensionInFullSizeViewDescription": {
    "message": "この機能をオンにすると、拡張機能アイコンをクリックした時にフルサイズ表示がデフォルトになります。"
  },
  "showFiatConversionInTestnets": {
    "message": "テストネット上に換算レートを表示"
  },
  "showFiatConversionInTestnetsDescription": {
    "message": "これを選択すると、テストネット上に法定通貨の換算レートが表示されます"
  },
  "showHexData": {
    "message": "16進データを表示"
  },
  "showHexDataDescription": {
    "message": "これを選択すると、送金画面に16進データフィールドが表示されます"
  },
  "showIncomingTransactions": {
    "message": "受信トランザクションを表示"
  },
  "showIncomingTransactionsDescription": {
    "message": "これは、ユーザーのイーサリアムアドレスおよびIPアドレスにアクセスする$1に依存します。$2",
    "description": "$1 is the link to etherscan url and $2 is the link to the privacy policy of consensys APIs"
  },
  "showIncomingTransactionsExplainer": {
    "message": "これは、ネットワークごとに異なるサードパーティAPIに依存します。これにより、イーサリアムアドレスとIPアドレスが公開されます。"
  },
  "showLess": {
    "message": "表示量を減らす"
  },
  "showMore": {
    "message": "他を表示"
  },
  "showNft": {
    "message": "NFTを表示"
  },
  "showPermissions": {
    "message": "表示許可"
  },
  "showPrivateKey": {
    "message": "秘密鍵を表示"
  },
  "showTestnetNetworks": {
    "message": "テストネットワークを表示"
  },
  "showTestnetNetworksDescription": {
    "message": "ネットワークリストにテストネットワークを表示するには、こちらを選択してください"
  },
  "sigRequest": {
    "message": "署名のリクエスト"
  },
  "sign": {
    "message": "署名"
  },
  "signatureRequest": {
    "message": "署名のリクエスト"
  },
  "signatureRequestGuidance": {
    "message": "このメッセージの内容を完全に理解し、リクエスト元のサイトを信頼する場合にのみ署名してください。"
  },
  "signed": {
    "message": "署名が完了しました"
  },
  "signin": {
    "message": "サインイン"
  },
  "signing": {
    "message": "署名"
  },
  "signingInWith": {
    "message": "サインイン方法:"
  },
  "simulationDetailsFailed": {
    "message": "予測結果の読み込み中にエラーが発生しました。"
  },
  "simulationDetailsFiatNotAvailable": {
    "message": "利用できません"
  },
  "simulationDetailsIncomingHeading": {
    "message": "受取額"
  },
  "simulationDetailsNoBalanceChanges": {
    "message": "ウォレット残高の増減は予測されていません"
  },
  "simulationDetailsOutgoingHeading": {
    "message": "送金額"
  },
  "simulationDetailsTitle": {
    "message": "予測される増減額"
  },
  "simulationDetailsTitleTooltip": {
    "message": "予測される変化は、このトランザクションを実行すると起きる可能性がある変化です。これは単に予測に過ぎず、保証されたものではありません。"
  },
  "simulationDetailsTotalFiat": {
    "message": "合計 = $1",
    "description": "$1 is the total amount in fiat currency on one side of the transaction"
  },
  "simulationDetailsTransactionReverted": {
    "message": "このトランザクションはおそらく失敗します"
  },
  "simulationErrorMessageV2": {
    "message": "ガス代を見積もることができませんでした。コントラクトにエラーがある可能性があり、このトランザクションは失敗するかもしれません。"
  },
  "simulationsSettingDescription": {
    "message": "トランザクションを確定する前に残高の増減を予測するには、この機能をオンにします。これはトランザクションの最終的な結果を保証するものではありません。$1"
  },
  "simulationsSettingSubHeader": {
    "message": "予測される残高の増減"
  },
  "siweIssued": {
    "message": "発行済み"
  },
  "siweNetwork": {
    "message": "ネットワーク"
  },
  "siweRequestId": {
    "message": "リクエストID"
  },
  "siweResources": {
    "message": "リソース"
  },
  "siweSignatureSimulationDetailInfo": {
    "message": "サイトにサインインしようとしていて、予想されるアカウントの変更はありません。"
  },
  "siweURI": {
    "message": "URL"
  },
  "skip": {
    "message": "スキップ"
  },
  "skipAccountSecurity": {
    "message": "アカウントのセキュリティをスキップしますか？"
  },
  "skipAccountSecurityDetails": {
    "message": "私は、シークレットリカバリーフレーズをバックアップするまで、アカウントとそのアセットのすべてを失う可能性があることを理解しています。"
  },
  "smartContracts": {
    "message": "スマートコントラクト"
  },
  "smartSwapsErrorNotEnoughFunds": {
    "message": "スマートスワップに必要な資金が不足しています。"
  },
  "smartSwapsErrorUnavailable": {
    "message": "スマートスワップは一時的にご利用いただけません。"
  },
  "smartTransactionCancelled": {
    "message": "トランザクションがキャンセルされました"
  },
  "smartTransactionCancelledDescription": {
    "message": "トランザクションを完了できなかったため、不要なガス代の支払いを避けるためにキャンセルされました。"
  },
  "smartTransactionError": {
    "message": "トランザクションに失敗しました"
  },
  "smartTransactionErrorDescription": {
    "message": "突然の市場の変化により失敗する場合があります。問題が解決されない場合は、MetaMaskカスタマーサポートにお問い合わせください。"
  },
  "smartTransactionPending": {
    "message": "トランザクションを送信中"
  },
  "smartTransactionSuccess": {
    "message": "トランザクションが完了しました"
  },
  "smartTransactions": {
    "message": "スマートトランザクション"
  },
  "smartTransactionsBenefit1": {
    "message": "99.5%の成功率"
  },
  "smartTransactionsBenefit2": {
    "message": "お金を節約できます"
  },
  "smartTransactionsBenefit3": {
    "message": "リアルタイムの最新情報"
  },
  "smartTransactionsDescription": {
    "message": "スマートトランザクションで、成功率を上げ、フロントランニングを防ぎ、可視性を高めましょう。"
  },
  "smartTransactionsDescription2": {
    "message": "イーサリアムでのみご利用いただけ、いつでも設定で有効・無効を切り替えられます。$1",
    "description": "$1 is an external link to learn more about Smart Transactions"
  },
  "smartTransactionsOptItModalTitle": {
    "message": "強化されたトランザクション保護"
  },
  "snapAccountCreated": {
    "message": "アカウントが作成されました"
  },
  "snapAccountCreatedDescription": {
    "message": "新しいアカウントの使用準備ができました！"
  },
  "snapAccountCreationFailed": {
    "message": "アカウントの作成に失敗しました"
  },
  "snapAccountCreationFailedDescription": {
    "message": "$1はアカウントを作成できませんでした。",
    "description": "$1 is the snap name"
  },
  "snapAccountRedirectFinishSigningTitle": {
    "message": "署名を完了させる"
  },
  "snapAccountRedirectSiteDescription": {
    "message": "$1の指示に従ってください"
  },
  "snapAccountRemovalFailed": {
    "message": "アカウントの削除に失敗しました"
  },
  "snapAccountRemovalFailedDescription": {
    "message": "$1がこのアカウントを削除できませんでした。",
    "description": "$1 is the snap name"
  },
  "snapAccountRemoved": {
    "message": "アカウントが削除されました"
  },
  "snapAccountRemovedDescription": {
    "message": "このアカウントはMetaMaskで使用できなくなります。"
  },
  "snapAccounts": {
    "message": "アカウントSnap"
  },
  "snapAccountsDescription": {
    "message": "サードパーティSnapが制御するアカウント"
  },
  "snapConnectTo": {
    "message": "$1に接続",
    "description": "$1 is the website URL or a Snap name. Used for Snaps pre-approved connections."
  },
  "snapConnectionPermissionDescription": {
    "message": "$1によるユーザーの承認なしでの$2への自動接続を許可してください。",
    "description": "Used for Snap pre-approved connections. $1 is the Snap name, $2 is a website URL."
  },
  "snapConnectionWarning": {
    "message": "$1が$2の使用を求めています",
    "description": "$2 is the snap and $1 is the dapp requesting connection to the snap."
  },
  "snapContent": {
    "message": "このコンテンツは$1からのものです",
    "description": "This is shown when a snap shows transaction insight information in the confirmation UI. $1 is a link to the snap's settings page with the link text being the name of the snap."
  },
  "snapDetailWebsite": {
    "message": "Webサイト"
  },
  "snapHomeMenu": {
    "message": "Snapホームメニュー"
  },
  "snapInstallRequest": {
    "message": "$1をインストールすると、次のアクセス許可が付与されます。",
    "description": "$1 is the snap name."
  },
  "snapInstallSuccess": {
    "message": "インストール完了"
  },
  "snapInstallWarningCheck": {
    "message": "$1が次の許可を求めています:",
    "description": "Warning message used in popup displayed on snap install. $1 is the snap name."
  },
  "snapInstallWarningHeading": {
    "message": "慎重に進めてください"
  },
  "snapInstallWarningPermissionDescriptionForBip32View": {
    "message": "$1が公開鍵 (およびアドレス) を表示することを許可します。これは、アカウントや資産のコントロールを許可するものでは一切ありません。",
    "description": "An extended description for the `snap_getBip32PublicKey` permission used for tooltip on Snap Install Warning screen (popup/modal). $1 is the snap name."
  },
  "snapInstallWarningPermissionDescriptionForEntropy": {
    "message": "$1 Snapによる要求されたネットワークでのアカウントおよび資産の管理を許可します。これらのアカウントはシークレットリカバリーフレーズを (公開せずに) 使用して導出およびバックアップされます。キーを導出できることで、$1はイーサリアム (EVM) だけでなく、様々なブロックチェーンプロトコルをサポートできるようになります。",
    "description": "An extended description for the `snap_getBip44Entropy` and `snap_getBip44Entropy` permissions used for tooltip on Snap Install Warning screen (popup/modal). $1 is the snap name."
  },
  "snapInstallWarningPermissionNameForEntropy": {
    "message": "$1アカウントの管理",
    "description": "Permission name used for the Permission Cell component displayed on warning popup when installing a Snap. $1 is list of account types."
  },
  "snapInstallWarningPermissionNameForViewPublicKey": {
    "message": "$1の公開鍵の表示",
    "description": "Permission name used for the Permission Cell component displayed on warning popup when installing a Snap. $1 is list of account types."
  },
  "snapInstallationErrorDescription": {
    "message": "$1をインストールできませんでした。",
    "description": "Error description used when snap installation fails. $1 is the snap name."
  },
  "snapInstallationErrorTitle": {
    "message": "インストールに失敗しました",
    "description": "Error title used when snap installation fails."
  },
  "snapResultError": {
    "message": "エラー"
  },
  "snapResultSuccess": {
    "message": "成功"
  },
  "snapResultSuccessDescription": {
    "message": "$1を使用する準備が整いました"
  },
  "snapUpdateAlertDescription": {
    "message": "$1の最新バージョンを入手",
    "description": "Description used in Snap update alert banner when snap update is available. $1 is the Snap name."
  },
  "snapUpdateAvailable": {
    "message": "アップデートが利用できます"
  },
  "snapUpdateErrorDescription": {
    "message": "$1を更新できませんでした。",
    "description": "Error description used when snap update fails. $1 is the snap name."
  },
  "snapUpdateErrorTitle": {
    "message": "更新失敗",
    "description": "Error title used when snap update fails."
  },
  "snapUpdateRequest": {
    "message": "$1をアップデートすると、次のアクセス許可が付与されます。",
    "description": "$1 is the Snap name."
  },
  "snapUpdateSuccess": {
    "message": "更新完了"
  },
  "snapUrlIsBlocked": {
    "message": "このSnapがブロックされたサイトに移動しようとしています。$1。"
  },
  "snaps": {
    "message": "Snaps"
  },
  "snapsConnected": {
    "message": "Snapが接続されました"
  },
  "snapsNoInsight": {
    "message": "snapがインサイトを返しませんでした"
  },
  "snapsPrivacyWarningFirstMessage": {
    "message": "ユーザーは、別途特定されていない限り、インストールするSnapがConsensys$1で定義されているサードパーティサービスであることを認めたものとみなされます。サードパーティサービスの使用には、当該サードパーティサービスプロバイダーにより定められた、別の諸条件が適用されます。Consensysは、いかなる理由であっても、特定の人物によるSnapの使用を一切推奨しません。サードパーティサービスへのアクセス、依存、使用は、ユーザーの自己責任で行うものとします。Consensysは、サードパーティサービスの使用によりアカウントで発生する損失について、一切責任および賠償責任を負いません。",
    "description": "First part of a message in popup modal displayed when installing a snap for the first time. $1 is terms of use link."
  },
  "snapsPrivacyWarningSecondMessage": {
    "message": "サードパーティサービスと共有する情報は、当該サードパーティサービスにより、それぞれのプライバシーポリシーに従い直接収集されます。詳細は、各サードパーティサービスのプライバシーポリシーをご覧ください。",
    "description": "Second part of a message in popup modal displayed when installing a snap for the first time."
  },
  "snapsPrivacyWarningThirdMessage": {
    "message": "Consensysは、ユーザーがサードパーティと共有した情報に一切アクセスできません。",
    "description": "Third part of a message in popup modal displayed when installing a snap for the first time."
  },
  "snapsSettings": {
    "message": "Snapの設定"
  },
  "snapsTermsOfUse": {
    "message": "利用規約"
  },
  "snapsToggle": {
    "message": "snapは有効になっている場合にのみ実行されます"
  },
  "snapsUIError": {
    "message": "今後のサポートは、$1の作成者にお問い合わせください。",
    "description": "This is shown when the insight snap throws an error. $1 is the snap name"
  },
  "someNetworksMayPoseSecurity": {
    "message": "ネットワークによっては、セキュリティやプライバシーの面でリスクが伴う可能性があります。ネットワークを追加・使用する前にリスクを理解するようにしてください。"
  },
  "somethingDoesntLookRight": {
    "message": "何か不審な点があれば、$1",
    "description": "A false positive message for users to contact support. $1 is a link to the support page."
  },
  "somethingIsWrong": {
    "message": "エラーが発生しました。ページを再度読み込んでみてください。"
  },
  "somethingWentWrong": {
    "message": "申し訳ありません。問題が発生しました。"
  },
  "source": {
    "message": "ソース"
  },
  "speed": {
    "message": "速度"
  },
  "speedUp": {
    "message": "高速化"
  },
  "speedUpCancellation": {
    "message": "このキャンセルを高速化"
  },
  "speedUpExplanation": {
    "message": "現在のネットワーク状況に基づきガス代を更新し、10%以上 (ネットワークによる要件) 増額させました。"
  },
  "speedUpPopoverTitle": {
    "message": "トランザクションを高速化"
  },
  "speedUpTooltipText": {
    "message": "新しいガス代"
  },
  "speedUpTransaction": {
    "message": "このトランザクションを高速化"
  },
  "spendLimitInsufficient": {
    "message": "使用限度額が十分ではありません"
  },
  "spendLimitInvalid": {
    "message": "使用限度額が無効です。正の数値を使用する必要があります"
  },
  "spendLimitPermission": {
    "message": "使用限度額の許可"
  },
  "spendLimitRequestedBy": {
    "message": "使用限度額が$1によりリクエストされました",
    "description": "Origin of the site requesting the spend limit"
  },
  "spendLimitTooLarge": {
    "message": "使用限度額が大きすぎます"
  },
  "spender": {
    "message": "使用者"
  },
  "spendingCap": {
    "message": "使用上限"
  },
  "spendingCapError": {
    "message": "エラー: 数字のみを入力してください"
  },
  "spendingCapErrorDescription": {
    "message": "現在または今後$1がアクセスしても構わない額のみを入力してください。トークン上限は後でいつでも増額できます。",
    "description": "$1 is origin of the site requesting the token limit"
  },
  "spendingCapRequest": {
    "message": "$1の使用上限のリクエスト"
  },
  "srpInputNumberOfWords": {
    "message": "$1語のフレーズがあります",
    "description": "This is the text for each option in the dropdown where a user selects how many words their secret recovery phrase has during import. The $1 is the number of words (either 12, 15, 18, 21, or 24)."
  },
  "srpPasteFailedTooManyWords": {
    "message": "24を超える単語が含まれていたため、貼り付けに失敗しました。シークレットリカバリーフレーズは24語までです。",
    "description": "Description of SRP paste error when the pasted content has too many words"
  },
  "srpPasteTip": {
    "message": "シークレットリカバリーフレーズ全体をいずれかのフィールドに張り付けできます。",
    "description": "Our secret recovery phrase input is split into one field per word. This message explains to users that they can paste their entire secrete recovery phrase into any field, and we will handle it correctly."
  },
  "srpSecurityQuizGetStarted": {
    "message": "開始"
  },
  "srpSecurityQuizImgAlt": {
    "message": "目の中央に鍵穴があり、3つのパスワード入力欄がフローティング表示されている画像"
  },
  "srpSecurityQuizIntroduction": {
    "message": "シークレットリカバリーフレーズを確認するには、2つの質問に正しく答える必要があります。"
  },
  "srpSecurityQuizQuestionOneQuestion": {
    "message": "シークレットリカバリーフレーズをなくした場合、MetaMaskは..."
  },
  "srpSecurityQuizQuestionOneRightAnswer": {
    "message": "どうすることもできません"
  },
  "srpSecurityQuizQuestionOneRightAnswerDescription": {
    "message": "書き留めたり金属に掘ったり、いくつかの秘密の場所に保管したりして、絶対になくさないようにしてください。なくした場合、一生戻ってきません。"
  },
  "srpSecurityQuizQuestionOneRightAnswerTitle": {
    "message": "正解です！シークレットリカバリーフレーズは誰にも取り戻すことができません"
  },
  "srpSecurityQuizQuestionOneWrongAnswer": {
    "message": "それを取り戻すことができます"
  },
  "srpSecurityQuizQuestionOneWrongAnswerDescription": {
    "message": "シークレットリカバリーフレーズをなくした場合、一生戻ってきません。誰が何と言おうと、誰にも取り戻すことはできません。"
  },
  "srpSecurityQuizQuestionOneWrongAnswerTitle": {
    "message": "不正解！シークレットリカバリーフレーズは誰にも取り戻せません"
  },
  "srpSecurityQuizQuestionTwoQuestion": {
    "message": "誰かにシークレットリカバリーフレーズを尋ねられたら、それがサポート担当者であっても..."
  },
  "srpSecurityQuizQuestionTwoRightAnswer": {
    "message": "あなたは騙されようとしています"
  },
  "srpSecurityQuizQuestionTwoRightAnswerDescription": {
    "message": "シークレットリカバリーフレーズが必要だと言われたら、それは嘘です。教えてしまったら資産を盗まれます。"
  },
  "srpSecurityQuizQuestionTwoRightAnswerTitle": {
    "message": "正解です！シークレットリカバリーフレーズは決して誰にも教えてはいけません"
  },
  "srpSecurityQuizQuestionTwoWrongAnswer": {
    "message": "教えるべきです"
  },
  "srpSecurityQuizQuestionTwoWrongAnswerDescription": {
    "message": "シークレットリカバリーフレーズが必要だと言われたら、それは嘘です。教えてしまったら資産を盗まれます。"
  },
  "srpSecurityQuizQuestionTwoWrongAnswerTitle": {
    "message": "不正解！シークレットリカバリーフレーズは決して誰にも教えないでください"
  },
  "srpSecurityQuizTitle": {
    "message": "セキュリティの質問"
  },
  "srpToggleShow": {
    "message": "シークレットリカバリーフレーズのこの単語を表示・非表示",
    "description": "Describes a toggle that is used to show or hide a single word of the secret recovery phrase"
  },
  "srpWordHidden": {
    "message": "この単語は表示されません",
    "description": "Explains that a word in the secret recovery phrase is hidden"
  },
  "srpWordShown": {
    "message": "この単語は表示されます",
    "description": "Explains that a word in the secret recovery phrase is being shown"
  },
  "stable": {
    "message": "安定"
  },
  "stableLowercase": {
    "message": "安定"
  },
  "stake": {
    "message": "ステーク"
  },
  "startYourJourney": {
    "message": "$1で利用開始",
    "description": "$1 is the token symbol"
  },
  "startYourJourneyDescription": {
    "message": "ウォレットに$1を追加してWeb3の利用を開始します。",
    "description": "$1 is the token symbol"
  },
  "stateLogError": {
    "message": "ステートログの取得中にエラーが発生しました。"
  },
  "stateLogFileName": {
    "message": "MetaMaskステートログ"
  },
  "stateLogs": {
    "message": "ステートログ"
  },
  "stateLogsDescription": {
    "message": "ステートログには、パブリックアカウントアドレスと送信済みトランザクションが含まれています。"
  },
  "status": {
    "message": "ステータス"
  },
  "statusNotConnected": {
    "message": "未接続"
  },
  "statusNotConnectedAccount": {
    "message": "アカウントが接続されていません"
  },
  "step1LatticeWallet": {
    "message": "Lattice1を接続する"
  },
  "step1LatticeWalletMsg": {
    "message": "セットアップが完了しオンラインになると、MetaMaskをLattice1デバイスに接続できます。デバイスのロックを解除し、デバイスIDを準備してください。",
    "description": "$1 represents the `hardwareWalletSupportLinkConversion` localization key"
  },
  "step1LedgerWallet": {
    "message": "Ledgerアプリをダウンロード"
  },
  "step1LedgerWalletMsg": {
    "message": "$1のロックを解除するには、ダウンロードして設定し、パスワードを入力してください。",
    "description": "$1 represents the `ledgerLiveApp` localization value"
  },
  "step1TrezorWallet": {
    "message": "Trezorを接続する"
  },
  "step1TrezorWalletMsg": {
    "message": "Trezorをコンピューターに直接接続し、ロックを解除します。 必ず正しいパスフレーズを使用してください。",
    "description": "$1 represents the `hardwareWalletSupportLinkConversion` localization key"
  },
  "step2LedgerWallet": {
    "message": "Ledgerを接続する"
  },
  "step2LedgerWalletMsg": {
    "message": "コンピューターにLedgerを直接接続します。Ledgerのロックを解除し、イーサリアムアプリを開きます。",
    "description": "$1 represents the `hardwareWalletSupportLinkConversion` localization key"
  },
  "stillGettingMessage": {
    "message": "まだこのメッセージが表示されますか？"
  },
  "strong": {
    "message": "強"
  },
  "stxCancelled": {
    "message": "スワップが失敗するところでした"
  },
  "stxCancelledDescription": {
    "message": "トランザクションが失敗しそうになり、不要なガス代の支払いを避けるためにキャンセルされました。"
  },
  "stxCancelledSubDescription": {
    "message": "もう一度スワップをお試しください。次回は同様のリスクを避けられるようサポートします。"
  },
  "stxFailure": {
    "message": "スワップに失敗しました"
  },
  "stxFailureDescription": {
    "message": "突然の市場変動が失敗の原因になります。問題が解決されないようでしたら、$1にお問い合わせください。",
    "description": "This message is shown to a user if their swap fails. The $1 will be replaced by support.metamask.io"
  },
  "stxOptInDescription": {
    "message": "スマートトランザクションをオンにして、イーサリアムメインネット上でのトランザクションの信頼性と安全性を高めましょう。$1"
  },
  "stxPendingPrivatelySubmittingSwap": {
    "message": "スワップを非公開で送信中..."
  },
  "stxPendingPubliclySubmittingSwap": {
    "message": "スワップを公開で送信中..."
  },
  "stxSuccess": {
    "message": "スワップ完了！"
  },
  "stxSuccessDescription": {
    "message": "$1が利用可能になりました。",
    "description": "$1 is a token symbol, e.g. ETH"
  },
  "stxSwapCompleteIn": {
    "message": "スワップ完了まで残り <",
    "description": "'<' means 'less than', e.g. Swap will complete in < 2:59"
  },
  "stxTryingToCancel": {
    "message": "トランザクションのキャンセルを試みています..."
  },
  "stxUnknown": {
    "message": "ステータス不明"
  },
  "stxUnknownDescription": {
    "message": "トランザクションは成功しましたが、詳細がわかりません。このスワップの処理中に別のトランザクションが送信されたことが原因である可能性があります。"
  },
  "stxUserCancelled": {
    "message": "スワップがキャンセルされました"
  },
  "stxUserCancelledDescription": {
    "message": "不要なガス代を支払うことなくトランザクションがキャンセルされました。"
  },
  "submit": {
    "message": "送信"
  },
  "submitted": {
    "message": "送信済み"
  },
  "suggestedBySnap": {
    "message": "$1による提案",
    "description": "$1 is the snap name"
  },
  "suggestedTokenName": {
    "message": "提案された名前:"
  },
  "support": {
    "message": "サポート"
  },
  "supportCenter": {
    "message": "サポートセンターをご利用ください"
  },
  "surveyConversion": {
    "message": "アンケートに回答する"
  },
  "surveyTitle": {
    "message": "MetaMaskの未来を形作りましょう"
  },
  "swap": {
    "message": "スワップ"
  },
  "swapAdjustSlippage": {
    "message": "スリッページの調整"
  },
  "swapAggregator": {
    "message": "アグリゲーター"
  },
  "swapAllowSwappingOf": {
    "message": "$1のスワップを許可",
    "description": "Shows a user that they need to allow a token for swapping on their hardware wallet"
  },
  "swapAmountReceived": {
    "message": "保証額"
  },
  "swapAmountReceivedInfo": {
    "message": "これは受け取る最低額です。スリッページによりそれ以上の額を受け取ることもあります。"
  },
  "swapAndSend": {
    "message": "スワップして送金"
  },
  "swapAnyway": {
    "message": "スワップを続ける"
  },
  "swapApproval": {
    "message": "$1のスワップを承認",
    "description": "Used in the transaction display list to describe a transaction that is an approve call on a token that is to be swapped.. $1 is the symbol of a token that has been approved."
  },
  "swapApproveNeedMoreTokens": {
    "message": "このスワップを完了させるには、さらに$1の$2が必要です。",
    "description": "Tells the user how many more of a given token they need for a specific swap. $1 is an amount of tokens and $2 is the token symbol."
  },
  "swapAreYouStillThere": {
    "message": "まだご利用中ですか？"
  },
  "swapAreYouStillThereDescription": {
    "message": "続ける際には、最新のクォートを表示する準備ができています"
  },
  "swapBuildQuotePlaceHolderText": {
    "message": "$1と一致するトークンがありません",
    "description": "Tells the user that a given search string does not match any tokens in our token lists. $1 can be any string of text"
  },
  "swapConfirmWithHwWallet": {
    "message": "ハードウェアウォレットで確定"
  },
  "swapContinueSwapping": {
    "message": "スワップを続ける"
  },
  "swapContractDataDisabledErrorDescription": {
    "message": "Ledgerのイーサリアムアプリで「設定」に移動し、コントラクトデータを許可します。次に、スワップを再度試します。"
  },
  "swapContractDataDisabledErrorTitle": {
    "message": "コントラクトデータがLedgerで無効です"
  },
  "swapCustom": {
    "message": "カスタム"
  },
  "swapDecentralizedExchange": {
    "message": "分散型取引所"
  },
  "swapDirectContract": {
    "message": "ダイレクトコントラクト"
  },
  "swapEditLimit": {
    "message": "限度額を編集"
  },
  "swapEnableDescription": {
    "message": "これは必須であり、MetaMaskに$1をスワップする許可を付与します。",
    "description": "Gives the user info about the required approval transaction for swaps. $1 will be the symbol of a token being approved for swaps."
  },
  "swapEnableTokenForSwapping": {
    "message": "これはスワップ用に$1",
    "description": "$1 is for the 'enableToken' key, e.g. 'enable ETH'"
  },
  "swapEnterAmount": {
    "message": "金額を入力してください"
  },
  "swapEstimatedNetworkFees": {
    "message": "推定ネットワーク手数料"
  },
  "swapEstimatedNetworkFeesInfo": {
    "message": "これは、スワップを完了させるために使用されるネットワーク手数料の見積もりです。実際の額はネットワークの状態によって変化する可能性があります。"
  },
  "swapFailedErrorDescriptionWithSupportLink": {
    "message": "トランザクション障害が発生した場合は、いつでもお手伝いいたします。この問題が解決しない場合は、$1でカスタマーサポートにお問い合わせください。",
    "description": "This message is shown to a user if their swap fails. The $1 will be replaced by support.metamask.io"
  },
  "swapFailedErrorTitle": {
    "message": "スワップに失敗しました"
  },
  "swapFetchingQuote": {
    "message": "クォートを取得中"
  },
  "swapFetchingQuoteNofN": {
    "message": "$2件中$1件の見積もりを取得中",
    "description": "A count of possible quotes shown to the user while they are waiting for quotes to be fetched. $1 is the number of quotes already loaded, and $2 is the total number of resources that we check for quotes. Keep in mind that not all resources will have a quote for a particular swap."
  },
  "swapFetchingQuotes": {
    "message": "クォートを取得中..."
  },
  "swapFetchingQuotesErrorDescription": {
    "message": "問題が発生しました。もう一度実行してください。エラーが解消されない場合は、カスタマサポートにお問い合わせください。"
  },
  "swapFetchingQuotesErrorTitle": {
    "message": "見積もり取得エラー"
  },
  "swapFetchingTokens": {
    "message": "トークンを取得中..."
  },
  "swapFromTo": {
    "message": "$1から$2へのスワップ",
    "description": "Tells a user that they need to confirm on their hardware wallet a swap of 2 tokens. $1 is a source token and $2 is a destination token"
  },
  "swapGasFeesDetails": {
    "message": "ガス代は、ネットワークトラフィックとトランザクションの複雑さに基づき推定され、変動します。"
  },
  "swapGasFeesLearnMore": {
    "message": "ガス代に関する詳細"
  },
  "swapGasFeesSplit": {
    "message": "前の画面のガス代は、この2つのトランザクションに分けられています。"
  },
  "swapGasFeesSummary": {
    "message": "ガス代は、$1ネットワークでトランザクションを処理するクリプトマイナーに支払われます。MetaMaskはガス代から利益を得ません。",
    "description": "$1 is the selected network, e.g. Ethereum or BSC"
  },
  "swapHighSlippage": {
    "message": "高スリッページ"
  },
  "swapHighSlippageWarning": {
    "message": "スリッページが非常に大きいです。"
  },
  "swapIncludesMMFee": {
    "message": "$1%のMetaMask手数料が含まれています。",
    "description": "Provides information about the fee that metamask takes for swaps. $1 is a decimal number."
  },
  "swapIncludesMMFeeAlt": {
    "message": "クォートには$1%のMetaMask手数料が含まれています",
    "description": "Provides information about the fee that metamask takes for swaps using the latest copy. $1 is a decimal number."
  },
  "swapIncludesMetaMaskFeeViewAllQuotes": {
    "message": "$1%のMetaMask手数料が含まれています – $2",
    "description": "Provides information about the fee that metamask takes for swaps. $1 is a decimal number and $2 is a link to view all quotes."
  },
  "swapLearnMore": {
    "message": "Swapsの詳細"
  },
  "swapLiquiditySourceInfo": {
    "message": "弊社は、為替レートとネットワーク手数料を比較するために、複数の流動性供給源 (取引所、アグリゲーター、専門のマーケットメーカー) を検索します。"
  },
  "swapLowSlippage": {
    "message": "低スリッページ"
  },
  "swapLowSlippageError": {
    "message": "トランザクションが失敗する可能性があります。最大スリッページが低すぎます。"
  },
  "swapMaxSlippage": {
    "message": "最大スリッページ"
  },
  "swapMetaMaskFee": {
    "message": "MetaMask手数料"
  },
  "swapMetaMaskFeeDescription": {
    "message": "このクォートには、$1%の手数料が自動的に含まれています。この手数料は、MetaMaskの流動性プロバイダーの情報集積ソフトウェアの使用ライセンスの代金として支払うものです。",
    "description": "Provides information about the fee that metamask takes for swaps. $1 is a decimal number."
  },
  "swapNQuotesWithDot": {
    "message": "$1件の見積もり。",
    "description": "$1 is the number of quotes that the user can select from when opening the list of quotes on the 'view quote' screen"
  },
  "swapNewQuoteIn": {
    "message": "見積もりの更新まで $1",
    "description": "Tells the user the amount of time until the currently displayed quotes are update. $1 is a time that is counting down from 1:00 to 0:00"
  },
  "swapNoTokensAvailable": {
    "message": "$1と一致するトークンがありません",
    "description": "Tells the user that a given search string does not match any tokens in our token lists. $1 can be any string of text"
  },
  "swapOnceTransactionHasProcess": {
    "message": "このトランザクションの処理が完了すると、$1がアカウントに追加されます。",
    "description": "This message communicates the token that is being transferred. It is shown on the awaiting swap screen. The $1 will be a token symbol."
  },
  "swapPriceDifference": {
    "message": "$1 $2 (～$3) を $4 $5 (～$6) にスワップしようとしています。",
    "description": "This message represents the price slippage for the swap.  $1 and $4 are a number (ex: 2.89), $2 and $5 are symbols (ex: ETH), and $3 and $6 are fiat currency amounts."
  },
  "swapPriceDifferenceTitle": {
    "message": "最大$1%の価格差",
    "description": "$1 is a number (ex: 1.23) that represents the price difference."
  },
  "swapPriceImpactTooltip": {
    "message": "プライスインパクトとは、現在の市場価格と取引の約定時に受け取る金額の差のことです。プライスインパクトは、流動性プールに対する取引の大きさにより発生します。"
  },
  "swapPriceUnavailableDescription": {
    "message": "市場価格のデータが不足しているため、プライスインパクトを測定できませんでした。スワップする前に、これから受領するトークンの額に問題がないか確認してください。"
  },
  "swapPriceUnavailableTitle": {
    "message": "続行する前にレートを確認してください"
  },
  "swapProcessing": {
    "message": "処理中"
  },
  "swapQuoteDetails": {
    "message": "見積もりの詳細"
  },
  "swapQuoteNofM": {
    "message": "$1/$2",
    "description": "A count of possible quotes shown to the user while they are waiting for quotes to be fetched. $1 is the number of quotes already loaded, and $2 is the total number of resources that we check for quotes. Keep in mind that not all resources will have a quote for a particular swap."
  },
  "swapQuoteSource": {
    "message": "見積もり提供元"
  },
  "swapQuotesExpiredErrorDescription": {
    "message": "最新のレートを取得するには、新しい見積もりをリクエストしてください。"
  },
  "swapQuotesExpiredErrorTitle": {
    "message": "見積もりのタイムアウト"
  },
  "swapQuotesNotAvailableDescription": {
    "message": "トレードのサイズを減らすか、別のトークンを使用してください。"
  },
  "swapQuotesNotAvailableErrorDescription": {
    "message": "額の調整またはスリッページの設定を試してから、もう一度実行してください。"
  },
  "swapQuotesNotAvailableErrorTitle": {
    "message": "見積もりを取得できません"
  },
  "swapRate": {
    "message": "レート"
  },
  "swapReceiving": {
    "message": "受信中"
  },
  "swapReceivingInfoTooltip": {
    "message": "これは推定値です。正確な額はスリッページによって異なります。"
  },
  "swapRequestForQuotation": {
    "message": "見積もりのリクエスト"
  },
  "swapReviewSwap": {
    "message": "スワップの確認"
  },
  "swapSearchNameOrAddress": {
    "message": "名前を検索するかアドレスを貼り付けてください"
  },
  "swapSelect": {
    "message": "選択"
  },
  "swapSelectAQuote": {
    "message": "見積もりを選択"
  },
  "swapSelectAToken": {
    "message": "トークンを選択"
  },
  "swapSelectQuotePopoverDescription": {
    "message": "以下は複数の流動性供給源から収集したすべての見積もりです。"
  },
  "swapSelectToken": {
    "message": "トークンを選択"
  },
  "swapShowLatestQuotes": {
    "message": "最新のクォートを表示"
  },
  "swapSlippageHighDescription": {
    "message": "入力されたスリッページ ($1%) は非常に高いもののため、不利なレートに繋がる可能性があります",
    "description": "$1 is the amount of % for slippage"
  },
  "swapSlippageHighTitle": {
    "message": "高スリッページ"
  },
  "swapSlippageLowDescription": {
    "message": "値がこのように低い ($1%) と、スワップの失敗に繋がります",
    "description": "$1 is the amount of % for slippage"
  },
  "swapSlippageLowTitle": {
    "message": "低スリッページ"
  },
  "swapSlippageNegative": {
    "message": "スリッページは0以上でなければなりません。"
  },
  "swapSlippageNegativeDescription": {
    "message": "スリッページは0以上でなければなりません"
  },
  "swapSlippageNegativeTitle": {
    "message": "続けるにはスリッページを増やしてください"
  },
  "swapSlippageOverLimitDescription": {
    "message": "スリッページの許容範囲は15%以下でなければなりません。それを超えると不利なレートになります。"
  },
  "swapSlippageOverLimitTitle": {
    "message": "続けるにはスリッページを減らしてください"
  },
  "swapSlippagePercent": {
    "message": "$1%",
    "description": "$1 is the amount of % for slippage"
  },
  "swapSlippageTooltip": {
    "message": "注文から確定までの間に価格が変動することを「スリッページ」といいます。スリッページが「スリッページ許容範囲」の設定を超えた場合、スワップは自動的にキャンセルされます。"
  },
  "swapSlippageZeroDescription": {
    "message": "スリッページがゼロのプロバイダーは少ないため、不利なクォートになる可能性があります。"
  },
  "swapSlippageZeroTitle": {
    "message": "スリッページがゼロのプロバイダーを使用中"
  },
  "swapSource": {
    "message": "流動性の供給源"
  },
  "swapSuggested": {
    "message": "スワップが提案されました"
  },
  "swapSuggestedGasSettingToolTipMessage": {
    "message": "スワップは複雑で急を要するトランザクションです。コストとスワップの確実な成功のバランスが取れたこのガス代をお勧めします。"
  },
  "swapSwapFrom": {
    "message": "スワップ元"
  },
  "swapSwapSwitch": {
    "message": "トークンの切り替え"
  },
  "swapSwapTo": {
    "message": "スワップ先"
  },
  "swapToConfirmWithHwWallet": {
    "message": "ハードウェアウォレットで確定"
  },
  "swapTokenAddedManuallyDescription": {
    "message": "このトークンを$1で検証して、取引したいトークンであることを確認してください。",
    "description": "$1 points the user to etherscan as a place they can verify information about a token. $1 is replaced with the translation for \"etherscan\""
  },
  "swapTokenAddedManuallyTitle": {
    "message": "トークンが手動で追加されました"
  },
  "swapTokenAvailable": {
    "message": "$1がアカウントに追加されました。",
    "description": "This message is shown after a swap is successful and communicates the exact amount of tokens the user has received for a swap. The $1 is a decimal number of tokens followed by the token symbol."
  },
  "swapTokenBalanceUnavailable": {
    "message": "$1の残高を取り戻すことができませんでした。",
    "description": "This message communicates to the user that their balance of a given token is currently unavailable. $1 will be replaced by a token symbol"
  },
  "swapTokenNotAvailable": {
    "message": "この地域ではトークンのスワップが行えません"
  },
  "swapTokenToToken": {
    "message": "$1を$2にスワップ",
    "description": "Used in the transaction display list to describe a swap. $1 and $2 are the symbols of tokens in involved in a swap."
  },
  "swapTokenVerificationAddedManually": {
    "message": "このトークンは手動で追加されました。"
  },
  "swapTokenVerificationMessage": {
    "message": "常に$1のトークンアドレスを確認してください。",
    "description": "Points the user to Etherscan as a place they can verify information about a token. $1 is replaced with the translation for \"Etherscan\" followed by an info icon that shows more info on hover."
  },
  "swapTokenVerificationOnlyOneSource": {
    "message": "1つのソースでのみ検証済みです。"
  },
  "swapTokenVerificationSources": {
    "message": "$1個のソースで検証済みです。",
    "description": "Indicates the number of token information sources that recognize the symbol + address. $1 is a decimal number."
  },
  "swapTokenVerifiedOn1SourceDescription": {
    "message": "$1は1つのソースでしか検証されていません。進める前に$2で検証することをご検討ください。",
    "description": "$1 is a token name, $2 points the user to etherscan as a place they can verify information about a token. $1 is replaced with the translation for \"etherscan\""
  },
  "swapTokenVerifiedOn1SourceTitle": {
    "message": "偽物のトークンの可能性"
  },
  "swapTooManyDecimalsError": {
    "message": "$1は小数点以下$2桁まで使用できます",
    "description": "$1 is a token symbol and $2 is the max. number of decimals allowed for the token"
  },
  "swapTransactionComplete": {
    "message": "トランザクションが完了しました"
  },
  "swapTwoTransactions": {
    "message": "2つのトランザクション"
  },
  "swapUnknown": {
    "message": "不明"
  },
  "swapVerifyTokenExplanation": {
    "message": "複数のトークンで同じ名前とシンボルを使用できます。$1をチェックして、これが探しているトークンであることを確認してください。",
    "description": "This appears in a tooltip next to the verifyThisTokenOn message. It gives the user more information about why they should check the token on a block explorer. $1 will be the name or url of the block explorer, which will be the translation of 'etherscan' or a block explorer url specified for a custom network."
  },
  "swapYourTokenBalance": {
    "message": "$1 $2がスワップに使用可能です",
    "description": "Tells the user how much of a token they have in their balance. $1 is a decimal number amount of tokens, and $2 is a token symbol"
  },
  "swapZeroSlippage": {
    "message": "0%スリッページ"
  },
  "swapsAdvancedOptions": {
    "message": "詳細オプション"
  },
  "swapsExcessiveSlippageWarning": {
    "message": "スリッページ額が非常に大きいので、レートが不利になります。最大スリッページを15%未満の値に減らしてください。"
  },
  "swapsMaxSlippage": {
    "message": "最大スリッページ"
  },
  "swapsNotEnoughForTx": {
    "message": "トランザクションを完了させるには、$1が不足しています",
    "description": "Tells the user that they don't have enough of a token for a proposed swap. $1 is a token symbol"
  },
  "swapsNotEnoughToken": {
    "message": "$1が不足しています",
    "description": "Tells the user that they don't have enough of a token for a proposed swap. $1 is a token symbol"
  },
  "swapsViewInActivity": {
    "message": "アクティビティに表示"
  },
  "switch": {
    "message": "切り替える"
  },
  "switchEthereumChainConfirmationDescription": {
    "message": "これによりMetaMask内で選択されたネットワークが、以前に追加されたものに切り替わります。"
  },
  "switchEthereumChainConfirmationTitle": {
    "message": "このサイトによるネットワークの切り替えを許可しますか？"
  },
  "switchInputCurrency": {
    "message": "通貨の変更"
  },
  "switchNetwork": {
    "message": "ネットワークを切り替える"
  },
  "switchNetworks": {
    "message": "ネットワークを切り替える"
  },
  "switchToNetwork": {
    "message": "$1に切り替える",
    "description": "$1 represents the custom network that has previously been added"
  },
  "switchToThisAccount": {
    "message": "このアカウントに切り替える"
  },
  "switchedNetworkToastDecline": {
    "message": "今後表示しない"
  },
  "switchedNetworkToastMessage": {
    "message": "$1が$2で有効になりました",
    "description": "$1 represents the account name, $2 represents the network name"
  },
  "switchedTo": {
    "message": "次に切り替えました:"
  },
  "switchingNetworksCancelsPendingConfirmations": {
    "message": "ネットワークを切り替えると、保留中の承認がすべてキャンセルされます"
  },
  "symbol": {
    "message": "シンボル"
  },
  "symbolBetweenZeroTwelve": {
    "message": "シンボルは11文字以下にする必要があります。"
  },
  "tenPercentIncreased": {
    "message": "10%の増加"
  },
  "terms": {
    "message": "利用規約"
  },
  "termsOfService": {
    "message": "サービス規約"
  },
  "termsOfUseAgreeText": {
    "message": " MetaMaskおよびそのすべての機能の利用に適用される利用規約に同意します。"
  },
  "termsOfUseFooterText": {
    "message": "スクロールしてすべてのセクションをお読みください"
  },
  "termsOfUseTitle": {
    "message": "利用規約が更新されました"
  },
  "theme": {
    "message": "テーマ"
  },
  "themeDescription": {
    "message": "ご希望のMetaMaskテーマを選択してください。"
  },
  "thingsToKeep": {
    "message": "留意点:"
  },
  "thirdPartySoftware": {
    "message": "サードパーティソフトウェアに関する通知",
    "description": "Title of a popup modal displayed when installing a snap for the first time."
  },
  "thisCollection": {
    "message": "このコレクション"
  },
  "threeMonthsAbbreviation": {
    "message": "3か月",
    "description": "Shortened form of '3 months'"
  },
  "time": {
    "message": "時間"
  },
  "tips": {
    "message": "ヒント"
  },
  "to": {
    "message": "移動先"
  },
  "toAddress": {
    "message": "移動先: $1",
    "description": "$1 is the address to include in the To label. It is typically shortened first using shortenAddress"
  },
  "toggleRequestQueueDescription": {
    "message": "これにより、選択した単一のネットワークをすべてのサイトで使用するのではなく、サイトごとにネットワークを選択できます。この機能により、特定のサイトでのユーザーエクスペリエンスの妨げとなる、ネットワークの手動切り替えが不要になります。"
  },
  "toggleRequestQueueField": {
    "message": "サイトごとにネットワークを選択する"
  },
  "toggleRequestQueueOff": {
    "message": "オフ"
  },
  "toggleRequestQueueOn": {
    "message": "オン"
  },
  "token": {
    "message": "トークン"
  },
  "tokenAddress": {
    "message": "トークンアドレス"
  },
  "tokenAlreadyAdded": {
    "message": "トークンの追加がすでに完了しています。"
  },
  "tokenAutoDetection": {
    "message": "トークンの自動検出"
  },
  "tokenContractAddress": {
    "message": "トークンコントラクトアドレス"
  },
  "tokenDecimal": {
    "message": "トークンの小数桁数"
  },
  "tokenDecimalFetchFailed": {
    "message": "トークンの小数点以下の桁数が必要です。確認はこちら: $1"
  },
  "tokenDecimalTitle": {
    "message": "トークンの小数桁数:"
  },
  "tokenDetails": {
    "message": "トークンの詳細"
  },
  "tokenFoundTitle": {
    "message": "1 つの新しいトークンが見つかりました"
  },
  "tokenId": {
    "message": "トークンID"
  },
  "tokenList": {
    "message": "トークンリスト:"
  },
  "tokenScamSecurityRisk": {
    "message": "トークン関連の詐欺やセキュリティのリスク"
  },
  "tokenShowUp": {
    "message": "トークンはウォレットに自動的に表示されない可能性があります。"
  },
  "tokenStandard": {
    "message": "トークン規格"
  },
  "tokenSymbol": {
    "message": "トークンシンボル"
  },
  "tokens": {
    "message": "トークン"
  },
  "tokensFoundTitle": {
    "message": "$1種類の新しいトークンが見つかりました",
    "description": "$1 is the number of new tokens detected"
  },
  "tokensInCollection": {
    "message": "コレクションにあるトークン"
  },
  "tooltipApproveButton": {
    "message": "理解しました"
  },
  "tooltipSatusConnected": {
    "message": "接続済み"
  },
  "tooltipSatusConnectedUpperCase": {
    "message": "接続済み"
  },
  "tooltipSatusNotConnected": {
    "message": "未接続"
  },
  "total": {
    "message": "合計"
  },
  "totalVolume": {
    "message": "合計量"
  },
  "transaction": {
    "message": "トランザクション"
  },
  "transactionCancelAttempted": {
    "message": "$1のガス代が$2でトランザクションのキャンセルが試みられました"
  },
  "transactionCancelSuccess": {
    "message": "$2でのトランザクションがキャンセルされました"
  },
  "transactionConfirmed": {
    "message": "$2でトランザクションが承認されました。"
  },
  "transactionCreated": {
    "message": "トランザクションは$1の値が$2で作成されました。"
  },
  "transactionDataFunction": {
    "message": "関数"
  },
  "transactionDetailDappGasMoreInfo": {
    "message": "サイトが提案されました"
  },
  "transactionDetailDappGasTooltip": {
    "message": "最新のブロックに基づくMetaMaskの推奨ガス代を使用するように編集します。"
  },
  "transactionDetailGasHeading": {
    "message": "ガス代見積もり"
  },
  "transactionDetailGasTooltipConversion": {
    "message": "ガス代に関する詳細"
  },
  "transactionDetailGasTooltipExplanation": {
    "message": "ガス代はネットワークにより設定され、ネットワークトラフィックとトランザクションの複雑さに基づき変動します。"
  },
  "transactionDetailGasTooltipIntro": {
    "message": "ガス代は、$1ネットワークでトランザクションを処理するクリプトマイナーに支払われます。MetaMaskはガス代から利益を得ません。"
  },
  "transactionDetailGasTotalSubtitle": {
    "message": "金額 + ガス代"
  },
  "transactionDetailLayer2GasHeading": {
    "message": "レイヤー2のガス代"
  },
  "transactionDetailMultiLayerTotalSubtitle": {
    "message": "金額 + 手数料"
  },
  "transactionDropped": {
    "message": "トランザクションは$2で削除されました。"
  },
  "transactionError": {
    "message": "トランザクションエラー。コントラクトコードで例外がスローされました。"
  },
  "transactionErrorNoContract": {
    "message": "コントラクトではないアドレスに対して関数の呼び出しを試みています。"
  },
  "transactionErrored": {
    "message": "トランザクションでエラーが発生しました。"
  },
  "transactionFailed": {
    "message": "トランザクションに失敗しました"
  },
  "transactionFee": {
    "message": "トランザクション手数料"
  },
  "transactionHistoryBaseFee": {
    "message": "基本料金 (Gwei)"
  },
  "transactionHistoryL1GasLabel": {
    "message": "L1ガス代合計"
  },
  "transactionHistoryL2GasLimitLabel": {
    "message": "L2ガスリミット"
  },
  "transactionHistoryL2GasPriceLabel": {
    "message": "L2ガス価格"
  },
  "transactionHistoryMaxFeePerGas": {
    "message": "ガス1単位あたりの最大手数料"
  },
  "transactionHistoryPriorityFee": {
    "message": "優先手数料 (gwei)"
  },
  "transactionHistoryTotalGasFee": {
    "message": "ガス代合計"
  },
  "transactionNote": {
    "message": "トランザクション備考"
  },
  "transactionResubmitted": {
    "message": "推定のガス代を$2で$1に増加し、トランザクションを再送信しました"
  },
  "transactionSettings": {
    "message": "トランザクション設定"
  },
  "transactionSubmitted": {
    "message": "$1の推定ガス代が$2でトランザクションが送信されました。"
  },
  "transactionUpdated": {
    "message": "トランザクションが$2で更新されました。"
  },
  "transactions": {
    "message": "トランザクション"
  },
  "transfer": {
    "message": "送金"
  },
  "transferFrom": {
    "message": "送金元"
  },
  "trillionAbbreviation": {
    "message": "T",
    "description": "Shortened form of 'trillion'"
  },
  "troubleConnectingToLedgerU2FOnFirefox": {
    "message": "Ledgerの接続に問題が発生しました。$1",
    "description": "$1 is a link to the wallet connection guide;"
  },
  "troubleConnectingToLedgerU2FOnFirefox2": {
    "message": "ハードウェアウォレットの接続ガイドを確認し、もう一度お試しください。",
    "description": "$1 of the ledger wallet connection guide"
  },
  "troubleConnectingToLedgerU2FOnFirefoxLedgerSolution": {
    "message": "Firefoxの最新バージョンを使用している場合、FirefoxのU2Fサポート廃止に関連した問題が発生する可能性があります。$1でこの問題を解決する方法をご覧ください。",
    "description": "It is a link to the ledger website for the workaround."
  },
  "troubleConnectingToLedgerU2FOnFirefoxLedgerSolution2": {
    "message": "こちら",
    "description": "Second part of the error message; It is a link to the ledger website for the workaround."
  },
  "troubleConnectingToWallet": {
    "message": "$1に接続できませんでした。$2を確認してから、もう一度実行してください。",
    "description": "$1 is the wallet device name; $2 is a link to wallet connection guide"
  },
  "troubleStarting": {
    "message": "MetaMaskがうまく起動しませんでした。このエラーは断続的に発生する可能性があるため、拡張機能を再起動してみてください。"
  },
  "trustSiteApprovePermission": {
    "message": "アクセス許可を付与することで、次の$1による資金へのアクセスが許可されます"
  },
  "tryAgain": {
    "message": "再試行"
  },
  "turnOff": {
    "message": "オフにする"
  },
  "turnOffMetamaskNotificationsError": {
    "message": "通知を無効化する際にエラーが発生しました。後でもう一度お試しください。"
  },
  "turnOn": {
    "message": "オンにする"
  },
  "turnOnMetamaskNotifications": {
    "message": "通知をオンにする"
  },
  "turnOnMetamaskNotificationsButton": {
    "message": "オンにする"
  },
  "turnOnMetamaskNotificationsError": {
    "message": "通知の作成中にエラーが発生しました。後でもう一度お試しください。"
  },
  "turnOnMetamaskNotificationsMessageFirst": {
    "message": "通知を使えば、ウォレットで何が起きているか常に把握できます。"
  },
  "turnOnMetamaskNotificationsMessagePrivacyBold": {
    "message": "「設定」>「通知」"
  },
  "turnOnMetamaskNotificationsMessagePrivacyLink": {
    "message": "この機能を使用する際に当社がどのようにユーザーのプライバシーを保護するのか、ご覧ください。"
  },
  "turnOnMetamaskNotificationsMessageSecond": {
    "message": "ウォレット通知を使用するために、プロファイルを使用して一部の設定をデバイス間で同期します。$1"
  },
  "turnOnMetamaskNotificationsMessageThird": {
    "message": "通知は$1でいつでもオフにできます"
  },
  "turnOnTokenDetection": {
    "message": "強化されたトークン検出をオンにする"
  },
  "tutorial": {
    "message": "チュートリアル"
  },
  "twelveHrTitle": {
    "message": "12時間:"
  },
  "typeYourSRP": {
    "message": "シークレットリカバリーフレーズを入力してください"
  },
  "u2f": {
    "message": "U2F",
    "description": "A name on an API for the browser to interact with devices that support the U2F protocol. On some browsers we use it to connect MetaMask to Ledger devices."
  },
  "unapproved": {
    "message": "未承認"
  },
  "units": {
    "message": "単位"
  },
  "unknown": {
    "message": "不明"
  },
  "unknownCollection": {
    "message": "無名のコレクション"
  },
  "unknownNetwork": {
    "message": "不明なプライベートネットワーク"
  },
  "unknownNetworkForKeyEntropy": {
    "message": "不明なネットワーク",
    "description": "Displayed on places like Snap install warning when regular name is not available."
  },
  "unknownQrCode": {
    "message": "エラー: QRコードを識別できませんでした"
  },
  "unlimited": {
    "message": "無制限"
  },
  "unlock": {
    "message": "ロック解除"
  },
  "unlockMessage": {
    "message": "分散型インターネットが待っています"
  },
  "unpin": {
    "message": "ピン留めを解除"
  },
  "unrecognizedChain": {
    "message": "このカスタムネットワークは認識されていません",
    "description": "$1 is a clickable link with text defined by the 'unrecognizedChanLinkText' key. The link will open to instructions for users to validate custom network details."
  },
  "unsendableAsset": {
    "message": "NFT (ERC-721) トークンの送信は現在サポートされていません",
    "description": "This is an error message we show the user if they attempt to send an NFT asset type, for which currently don't support sending"
  },
  "unverifiedContractAddressMessage": {
    "message": "このコントラクトを検証できません。このアドレスが信頼できることを確認してください。"
  },
  "upArrow": {
    "message": "上矢印"
  },
  "update": {
    "message": "更新"
  },
  "updateOrEditNetworkInformations": {
    "message": "情報を更新するか"
  },
  "updateRequest": {
    "message": "更新リクエスト"
  },
  "uploadDropFile": {
    "message": "ここにファイルをドロップします"
  },
  "uploadFile": {
    "message": "ファイルをアップロード"
  },
  "urlErrorMsg": {
    "message": "URLには適切なHTTP/HTTPSプレフィックスが必要です。"
  },
  "use4ByteResolution": {
    "message": "スマートコントラクトのデコード"
  },
  "use4ByteResolutionDescription": {
    "message": "ユーザーエクスペリエンスの向上のため、ユーザーがやり取りするスマートコントラクトに応じたメッセージで、アクティビティタブをカスタマイズします。MetaMaskは、4byte.directoryと呼ばれるサービスを利用してデータをデコードし、より読みやすいバージョンのスマートコントラクトを表示します。これにより、悪質なスマートコントラクトの操作を承認する可能性は減りますが、IPアドレスが公開されます。"
  },
  "useMultiAccountBalanceChecker": {
    "message": "アカウント残高の一括リクエスト"
  },
  "useMultiAccountBalanceCheckerSettingDescription": {
    "message": "アカウントの残高リクエストを一斉に行うことで、より素早く残高更新を取得できます。これにより、アカウントの残高を一斉に取得できるので、更新がより迅速になり、エクスペリエンスが向上します。この機能がオフの場合、サードパーティがユーザーのアカウントをお互いに関連付けなくなる可能性があります。"
  },
  "useNftDetection": {
    "message": "NFTを自動検出"
  },
  "useNftDetectionDescriptionText": {
    "message": "MetaMaskが、サードパーティサービス を使って、ユーザーが所有するNFTを追加することを許可します。NFTの自動検出機能を利用すると、ユーザーのIPとアカウントアドレスがこれらのサービスに公開されます。この機能を有効にした場合、ユーザーのIPアドレスとイーサリアムアドレスが紐付けられ、詐欺師によりエアドロップされた偽のNFTが表示される可能性があります。このリスクを回避するため、手動でトークンを追加することもできます。"
  },
  "usePhishingDetection": {
    "message": "フィッシング検出を使用"
  },
  "usePhishingDetectionDescription": {
    "message": "イーサリアムユーザーを対象としたドメインのフィッシングに対して警告を表示します"
  },
  "useSafeChainsListValidation": {
    "message": "ネットワーク情報の確認"
  },
  "useSafeChainsListValidationDescription": {
    "message": "MetaMaskは$1というサードパーティサービスを利用して、正確かつ標準化されたネットワーク情報を表示しています。これにより、悪質なネットワークや正しくないネットワークに接続してしまう可能性が減ります。この機能を使用すると、ユーザーのIPアドレスがchainid.networkに公開されます。"
  },
  "useSafeChainsListValidationWebsite": {
    "message": "chainid.network",
    "description": "useSafeChainsListValidationWebsite is separated from the rest of the text so that we can bold the third party service name in the middle of them"
  },
  "useSiteSuggestion": {
    "message": "サイトの提案を使用"
  },
  "useTokenDetectionPrivacyDesc": {
    "message": "アカウントに送られたトークンを自動的に表示するには、サードパーティサーバーと通信し、トークンの画像を取得する必要があります。これらのサーバーはユーザーのIPアドレスにアクセスできます。"
  },
  "usedByClients": {
    "message": "さまざまな異なるクライアントによって使用されています"
  },
  "userName": {
    "message": "ユーザー名"
  },
  "userOpContractDeployError": {
    "message": "スマートコントラクトアカウントからのコントラクトの展開はサポートされていません"
  },
  "verifyContractDetails": {
    "message": "サードパーティの詳細を確認"
  },
  "verifyThisTokenOn": {
    "message": "このトークンを$1で検証",
    "description": "Points the user to etherscan as a place they can verify information about a token. $1 is replaced with the translation for \"etherscan\""
  },
  "verifyThisUnconfirmedTokenOn": {
    "message": "このトークンを$1で検証して、取引したいトークンであることを確認してください。",
    "description": "Points the user to etherscan as a place they can verify information about a token. $1 is replaced with the translation for \"etherscan\""
  },
  "version": {
    "message": "バージョン"
  },
  "view": {
    "message": "表示"
  },
  "viewActivity": {
    "message": "アクティビティを表示"
  },
  "viewAllDetails": {
    "message": "すべての詳細の表示"
  },
  "viewAllQuotes": {
    "message": "すべてのクォートを表示"
  },
  "viewContact": {
    "message": "連絡先を表示"
  },
  "viewDetails": {
    "message": "詳細を表示"
  },
  "viewFullTransactionDetails": {
    "message": "トランザクションの完全な詳細を表示"
  },
  "viewMore": {
    "message": "詳細を表示"
  },
  "viewOnBlockExplorer": {
    "message": "ブロックエクスプローラーで表示"
  },
  "viewOnCustomBlockExplorer": {
    "message": "$1を$2で表示",
    "description": "$1 is the action type. e.g (Account, Transaction, Swap) and $2 is the Custom Block Explorer URL"
  },
  "viewOnEtherscan": {
    "message": "$1をEtherscanで表示",
    "description": "$1 is the action type. e.g (Account, Transaction, Swap)"
  },
  "viewOnExplorer": {
    "message": "エクスプローラーで表示"
  },
  "viewOnOpensea": {
    "message": "Openseaで表示"
  },
  "viewTransaction": {
    "message": "トランザクションを表示"
  },
  "viewinCustodianApp": {
    "message": "カストディアンアプリで表示"
  },
  "viewinExplorer": {
    "message": "$1をエクスプローラーで表示",
    "description": "$1 is the action type. e.g (Account, Transaction, Swap)"
  },
  "visitSite": {
    "message": "サイトにアクセス"
  },
  "visitWebSite": {
    "message": "弊社Webサイトにアクセス"
  },
  "wallet": {
    "message": "ウォレット"
  },
  "walletConnectionGuide": {
    "message": "弊社のハードウェアウォレット接続ガイド"
  },
  "walletCreationSuccessDetail": {
    "message": "ウォレットが正常に保護されました。シークレットリカバリーフレーズを安全かつ機密に保管してください。これはユーザーの責任です！"
  },
  "walletCreationSuccessReminder1": {
    "message": "MetaMaskはシークレットリカバリーフレーズを復元できません。"
  },
  "walletCreationSuccessReminder2": {
    "message": "MetaMaskがユーザーのシークレットリカバリーフレーズを確認することは絶対にありません。"
  },
  "walletCreationSuccessReminder3": {
    "message": "誰に対しても$1。資金が盗まれる恐れがあります",
    "description": "$1 is separated as walletCreationSuccessReminder3BoldSection so that we can bold it"
  },
  "walletCreationSuccessReminder3BoldSection": {
    "message": "シークレットリカバリーフレーズは決して教えないでください",
    "description": "This string is localized separately from walletCreationSuccessReminder3 so that we can bold it"
  },
  "walletCreationSuccessTitle": {
    "message": "ウォレットが作成されました"
  },
  "wantToAddThisNetwork": {
    "message": "このネットワークを追加しますか？"
  },
  "wantsToAddThisAsset": {
    "message": "$1がこのアセットのウォレットへの追加を要求しています"
  },
  "warning": {
    "message": "警告"
  },
  "warningFromSnap": {
    "message": "$1からの警告",
    "description": "$1 represents the name of the snap"
  },
  "warningTooltipText": {
    "message": "$1 このサードパーティは今後、通知や承諾なしにトークン残高全額を使用できます。使用上限をより低い金額にカスタマイズして、自分の身を守りましょう。",
    "description": "$1 is a warning icon with text 'Be careful' in 'warning' colour"
  },
  "weak": {
    "message": "弱"
  },
  "web3": {
    "message": "Web3"
  },
  "web3ShimUsageNotification": {
    "message": "現在のWebサイトが、削除済みのwindow.web3 APIの使用を検知しました。サイトが破損しているようであれば、$1をクリックして詳細を確認してください。",
    "description": "$1 is a clickable link."
  },
  "webhid": {
    "message": "WebHID",
    "description": "Refers to a interface for connecting external devices to the browser. Used for connecting ledger to the browser. Read more here https://developer.mozilla.org/en-US/docs/Web/API/WebHID_API"
  },
  "websites": {
    "message": "Webサイト",
    "description": "Used in the 'permission_rpc' message."
  },
  "welcomeBack": {
    "message": "お帰りなさい！"
  },
  "welcomeExploreDescription": {
    "message": "仮想通貨やアセットを保管、送金、使用。"
  },
  "welcomeExploreTitle": {
    "message": "分散型アプリを閲覧"
  },
  "welcomeLoginDescription": {
    "message": "MetaMaskを使用して分散型アプリにログイン。サインアップは不要です。"
  },
  "welcomeLoginTitle": {
    "message": "ウォレットにようこそ"
  },
  "welcomeToMetaMask": {
    "message": "始めましょう"
  },
  "welcomeToMetaMaskIntro": {
    "message": "MetaMaskは何百万人もに信頼されている安全なウォレットで、すべての人々によるWeb3の世界へのアクセスを可能にしています。"
  },
  "whatsNew": {
    "message": "新機能",
    "description": "This is the title of a popup that gives users notifications about new features and updates to MetaMask."
  },
  "whatsThis": {
    "message": "これは何ですか？"
  },
  "wrongNetworkName": {
    "message": "弊社の記録によると、ネットワーク名がこのチェーンIDと正しく一致していない可能性があります。"
  },
  "xOfYPending": {
    "message": "$2件中$1件が保留中",
    "description": "$1 and $2 are intended to be two numbers, where $2 is a total number of pending confirmations, and $1 is a count towards that total"
  },
  "yes": {
    "message": "はい"
  },
  "you": {
    "message": "ユーザー"
  },
  "youNeedToAllowCameraAccess": {
    "message": "この機能を使用するには、カメラへのアクセスを許可する必要があります。"
  },
  "youSign": {
    "message": "署名しています"
  },
  "yourAccounts": {
    "message": "アカウント"
  },
  "yourActivity": {
    "message": "アクティビティ"
  },
  "yourBalance": {
    "message": "残高"
  },
  "yourNFTmayBeAtRisk": {
    "message": "NFTが危険にさらされている可能性があります"
  },
  "yourPrivateSeedPhrase": {
    "message": "シークレットリカバリーフレーズ"
  },
  "yourTransactionConfirmed": {
    "message": "トランザクションはすでに確定済みです"
  },
  "yourTransactionJustConfirmed": {
    "message": "ブロックチェーン上で確定しているため、トランザクションをキャンセルできませんでした。"
  },
  "zeroGasPriceOnSpeedUpError": {
    "message": "高速化用のガス価格がゼロです"
  }
}<|MERGE_RESOLUTION|>--- conflicted
+++ resolved
@@ -987,12 +987,6 @@
   "confirmRecoveryPhrase": {
     "message": "シークレットリカバリーフレーズの確認"
   },
-<<<<<<< HEAD
-  "confirmRpcUrlDeletionMessage": {
-    "message": "RPC URLを削除してよろしいですか？このネットワークの情報は保存されません。"
-  },
-=======
->>>>>>> 65e656c9
   "confirmTitleDescPermitSignature": {
     "message": "このサイトがトークンの使用許可を求めています。"
   },
@@ -4069,15 +4063,6 @@
   "receive": {
     "message": "受取"
   },
-<<<<<<< HEAD
-  "recipientAddressPlaceholder": {
-    "message": "パブリックアドレス (0x) またはENS名を入力してください"
-  },
-  "recipientAddressPlaceholderFlask": {
-    "message": "パブリックアドレス (0x) またはドメイン名を入力してください"
-  },
-=======
->>>>>>> 65e656c9
   "recommendedGasLabel": {
     "message": "推奨"
   },
