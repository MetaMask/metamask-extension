{
  "QRHardwareInvalidTransactionTitle": {
    "message": "エラー"
  },
  "QRHardwareMismatchedSignId": {
    "message": "トランザクションデータが一致していません。トランザクションの詳細を確認してください。"
  },
  "QRHardwarePubkeyAccountOutOfRange": {
    "message": "他にアカウントはありません。以下のリストにない別のアカウントにアクセスする場合は、ハードウェアウォレットを接続しなおして選択してください。"
  },
  "QRHardwareScanInstructions": {
    "message": "カメラをQRコードに向けてください。画面がぼやけていますが、読み取りには影響しません。"
  },
  "QRHardwareSignRequestCancel": {
    "message": "拒否"
  },
  "QRHardwareSignRequestDescription": {
    "message": "ウォレットで署名したら、「署名を取得」をクリックして署名を受け取ります"
  },
  "QRHardwareSignRequestGetSignature": {
    "message": "署名を取得"
  },
  "QRHardwareSignRequestSubtitle": {
    "message": "ウォレットでQRコードをスキャンします"
  },
  "QRHardwareSignRequestTitle": {
    "message": "署名をリクエスト"
  },
  "QRHardwareUnknownQRCodeTitle": {
    "message": "エラー"
  },
  "QRHardwareUnknownWalletQRCode": {
    "message": "QRコードが無効です。ハードウェアの同期QR コードをスキャンしてください。"
  },
  "QRHardwareWalletImporterTitle": {
    "message": "QRコードのスキャン"
  },
  "QRHardwareWalletSteps1Description": {
    "message": "QRコードを介して通信するエアギャップハードウェアウォレットを接続します。正式にサポートされているエアギャップハードウェアウォレットは、次のとおりです。"
  },
  "QRHardwareWalletSteps1Title": {
    "message": "QRベースのHWウォレット"
  },
  "QRHardwareWalletSteps2Description": {
    "message": "AirGap Vault・Ngrave (近日追加予定)"
  },
  "about": {
    "message": "バージョン情報"
  },
  "acceleratingATransaction": {
    "message": "*より高いガス代を使用してトランザクションを加速すると、ネットワーク処理の高速化の可能性が増しますが、これは常に保証されるわけではありません。"
  },
  "acceptTermsOfUse": {
    "message": "$1を読んで同意しました",
    "description": "$1 is the `terms` message"
  },
  "accessAndSpendNotice": {
    "message": "$1はアクセスしてこの最大量まで消費できます",
    "description": "$1 is the url of the site requesting ability to spend"
  },
  "accessingYourCamera": {
    "message": "カメラにアクセス中..."
  },
  "account": {
    "message": "アカウント"
  },
  "accountDetails": {
    "message": "アカウントの詳細"
  },
  "accountName": {
    "message": "アカウント名"
  },
  "accountNameDuplicate": {
    "message": "このアカウント名は既に存在します",
    "description": "This is an error message shown when the user enters a new account name that matches an existing account name"
  },
  "accountOptions": {
    "message": "アカウントのオプション"
  },
  "accountSelectionRequired": {
    "message": "アカウントを選択する必要があります!"
  },
  "active": {
    "message": "アクティブ"
  },
  "activity": {
    "message": "アクティビティ"
  },
  "activityLog": {
    "message": "アクティビティのログ"
  },
  "add": {
    "message": "追加"
  },
  "addANetwork": {
    "message": "ネットワークを追加"
  },
  "addANickname": {
    "message": "ニックネームを追加"
  },
  "addAcquiredTokens": {
    "message": "MetaMaskを使用して取得したトークンを追加します"
  },
  "addAlias": {
    "message": "別名を追加"
  },
  "addContact": {
    "message": "連絡先を追加"
  },
  "addCustomToken": {
    "message": "カスタムトークンを追加"
  },
  "addCustomTokenByContractAddress": {
    "message": "トークンが見つからない場合、アドレスをペーストして手動でトークンを追加できます。トークンコントラクトアドレスは$1にあります。",
    "description": "$1 is a blockchain explorer for a specific network, e.g. Etherscan for Ethereum"
  },
  "addEthereumChainConfirmationDescription": {
    "message": "これにより、このネットワークはMetaMask内で使用できるようになります。"
  },
  "addEthereumChainConfirmationRisks": {
    "message": "MetaMaskはカスタム ネットワークを検証しません。"
  },
  "addEthereumChainConfirmationRisksLearnMore": {
    "message": "$1の詳細。",
    "description": "$1 is a link with text that is provided by the 'addEthereumChainConfirmationRisksLearnMoreLink' key"
  },
  "addEthereumChainConfirmationRisksLearnMoreLink": {
    "message": "詐欺やネットワーク セキュリティのリスク",
    "description": "Link text for the 'addEthereumChainConfirmationRisksLearnMore' translation key"
  },
  "addEthereumChainConfirmationTitle": {
    "message": "このサイトにネットワークの追加を許可しますか？"
  },
  "addFriendsAndAddresses": {
    "message": "信頼できる友達とアドレスを追加する"
  },
  "addMemo": {
    "message": "メモを追加"
  },
  "addNetwork": {
    "message": "ネットワークを追加"
  },
  "addSuggestedTokens": {
    "message": "推奨されたトークンを追加"
  },
  "addToAddressBook": {
    "message": "アドレス帳に追加"
  },
  "addToAddressBookModalPlaceholder": {
    "message": "例: John D."
  },
  "addToken": {
    "message": "トークンを追加"
  },
  "address": {
    "message": "アドレス"
  },
  "addressBookIcon": {
    "message": "アドレス帳アイコン"
  },
  "advanced": {
    "message": "高度な設定"
  },
  "advancedBaseGasFeeToolTip": {
    "message": "トランザクションがブロックに含まれた場合、最大基本手数料と実際の基本手数料の差が返金されます。合計金額は、最大基本手数料 (GWEI内) * ガス限度額で計算されます。"
  },
  "advancedGasFeeDefaultOptIn": {
    "message": "これらの$1を「高度な設定」のデフォルトとして保存"
  },
  "advancedGasFeeDefaultOptOut": {
    "message": "常にこれらの値と高度な設定をデフォルトとして使用します。"
  },
  "advancedGasFeeModalTitle": {
    "message": "高度なガス代"
  },
  "advancedGasPriceTitle": {
    "message": "ガス代"
  },
  "advancedOptions": {
    "message": "詳細オプション"
  },
  "advancedPriorityFeeToolTip": {
    "message": "優先手数料 (別名「マイナーチップ」) はマイナーに直接支払われ、トランザクションを優先するインセンティブとなります。"
  },
  "affirmAgree": {
    "message": "同意する"
  },
  "aggregatorFeeCost": {
    "message": "アグリゲーター ネットワーク料金"
  },
  "alertDisableTooltip": {
    "message": "これは、[設定 > 警告] で変更できます"
  },
  "alertSettingsUnconnectedAccount": {
    "message": "選択した未接続のアカウントを使用してWebサイトをブラウズしています"
  },
  "alertSettingsUnconnectedAccountDescription": {
    "message": "この警告は、選択中のアカウントが未接続のままweb3サイトを閲覧しているときにポップアップ表示されます。"
  },
  "alertSettingsWeb3ShimUsage": {
    "message": "Webサイトが削除済のwindow.web3 APIを使用しようとした場合"
  },
  "alertSettingsWeb3ShimUsageDescription": {
    "message": "このアラートは、削除されたwindow.web3 APIを使用しようとし、その結果破損している可能性があるサイトをブラウズした際、ポップアップに表示されます。"
  },
  "alerts": {
    "message": "アラート"
  },
  "allowExternalExtensionTo": {
    "message": "この外部拡張機能に次の操作を許可します"
  },
  "allowSpendToken": {
    "message": "$1へのアクセス権限を与えますか？",
    "description": "$1 is the symbol of the token that are requesting to spend"
  },
  "allowThisSiteTo": {
    "message": "このサイトに次の操作を許可します"
  },
  "allowWithdrawAndSpend": {
    "message": "$1に以下の額までの引き出しと使用を許可します。",
    "description": "The url of the site that requested permission to 'withdraw and spend'"
  },
  "amount": {
    "message": "金額"
  },
  "appDescription": {
    "message": "ブラウザにあるイーサリアムウォレット",
    "description": "The description of the application"
  },
  "appName": {
    "message": "MetaMask",
    "description": "The name of the application"
  },
  "appNameBeta": {
    "message": "MetaMask Beta",
    "description": "The name of the application (Beta)"
  },
  "appNameFlask": {
    "message": "MetaMask Flask",
    "description": "The name of the application (Flask)"
  },
  "approvalAndAggregatorTxFeeCost": {
    "message": "承認およびアグリゲーターネットワークの手数料"
  },
  "approvalTxGasCost": {
    "message": "承認送信のガス代"
  },
  "approve": {
    "message": "使用限度額の承認"
  },
  "approveButtonText": {
    "message": "承認"
  },
  "approveSpendLimit": {
    "message": "$1使用限度額の承認",
    "description": "The token symbol that is being approved"
  },
  "approved": {
    "message": "承認済み"
  },
  "approvedAmountWithColon": {
    "message": "承認された金額:"
  },
  "asset": {
    "message": "アセット"
  },
  "assetOptions": {
    "message": "アセットのオプション"
  },
  "assets": {
    "message": "アセット"
  },
  "attemptToCancel": {
    "message": "キャンセルを試みますか?"
  },
  "attemptToCancelDescription": {
    "message": "この試みを送信しても、元のトランザクションのキャンセルは保証されません。キャンセルの試みが成功した場合、上記のトランザクション手数料が課金されます。"
  },
  "attemptingConnect": {
    "message": "ブロックチェーンへの接続を試みています。"
  },
  "attributions": {
    "message": "属性"
  },
  "authorizedPermissions": {
    "message": "以下の権限を承認しました"
  },
  "autoLockTimeLimit": {
    "message": "オートロックタイマー (分)"
  },
  "autoLockTimeLimitDescription": {
    "message": "MetaMaskがロックされるまでのアイドル時間を分単位で設定します。"
  },
  "average": {
    "message": "平均"
  },
  "back": {
    "message": "戻る"
  },
  "backToAll": {
    "message": "一覧に戻る"
  },
  "backupApprovalInfo": {
    "message": "このシークレット コードは、デバイスをなくしたとき、パスワードを忘れたとき、MetaMaskの再インストールが必要なとき、または別のデバイスでウォレットにアクセスするときに必要です。"
  },
  "backupApprovalNotice": {
    "message": "シークレットリカバリコードをバックアップして、ウォレットと資金の安全を確保してください。"
  },
  "backupNow": {
    "message": "今すぐバックアップ"
  },
  "balance": {
    "message": "残高"
  },
  "balanceOutdated": {
    "message": "残高が期限切れの可能性があります"
  },
  "baseFee": {
    "message": "基本手数料"
  },
  "basic": {
    "message": "基本"
  },
  "betaMetamaskDescription": {
    "message": "MetaMaskは何百万人もに信頼されている安全なウォレットで、誰もがWeb3の世界にアクセスできるようにしています。"
  },
  "betaMetamaskDescriptionExplanation": {
    "message": "このバージョンを使うと、リリース前に今後の機能をテストできます。皆様からのご意見は、可能な限り最高のバージョンのMetaMaskを開発するうえで参考にさせていただきます。MetaMaskベータの使用には、標準の$1および弊社の$2が適用されます。ベータ版のため、バグのリスクが高くなる可能性があります。 続行することにより、これらのリスクと、弊社の利用規約およびベータ規約に記載されているリスクを承認し、これらに同意したものとみなされます。",
    "description": "$1 represents localization item betaMetamaskDescriptionExplanationTermsLinkText.  $2 represents localization item betaMetamaskDescriptionExplanationBetaTermsLinkText"
  },
  "betaMetamaskDescriptionExplanationBetaTermsLinkText": {
    "message": "ベータ版の追加規約"
  },
  "betaMetamaskDescriptionExplanationTermsLinkText": {
    "message": "利用規約"
  },
  "betaMetamaskVersion": {
    "message": "MetaMaskベータバージョン"
  },
  "betaWelcome": {
    "message": "MetaMaskベータへようこそ"
  },
  "blockExplorerAccountAction": {
    "message": "アカウント",
    "description": "This is used with viewOnEtherscan and viewInExplorer e.g View Account in Explorer"
  },
  "blockExplorerAssetAction": {
    "message": "アセット",
    "description": "This is used with viewOnEtherscan and viewInExplorer e.g View Asset in Explorer"
  },
  "blockExplorerSwapAction": {
    "message": "スワップ",
    "description": "This is used with viewOnEtherscan e.g View Swap on Etherscan"
  },
  "blockExplorerUrl": {
    "message": "ブロックエクスプローラーのURL"
  },
  "blockExplorerUrlDefinition": {
    "message": "このネットワークのブロックエクスプローラーとして使用されるURL。"
  },
  "blockExplorerView": {
    "message": "$1のアカウントを表示",
    "description": "$1 replaced by URL for custom block explorer"
  },
  "browserNotSupported": {
    "message": "ご使用のブラウザはサポートされていません..."
  },
  "buildContactList": {
    "message": "連絡先リストを作成する"
  },
  "builtAroundTheWorld": {
    "message": "MetaMaskは、世界中でデザイン・開発されています。"
  },
  "busy": {
    "message": "ビジー状態"
  },
  "buy": {
    "message": "購入"
  },
  "buyWithWyre": {
    "message": "WyreでETHを購入"
  },
  "buyWithWyreDescription": {
    "message": "Wyreを使用すると、デビット カードを使用して、ETHをMetaMaskアカウントに直接デポジットできます。"
  },
  "bytes": {
    "message": "バイト"
  },
  "canToggleInSettings": {
    "message": "この通知は [設定] -> [アラート] で再度有効にできます。"
  },
  "cancel": {
    "message": "キャンセル"
  },
  "cancelEdit": {
    "message": "編集をキャンセル"
  },
  "cancelPopoverTitle": {
    "message": "トランザクションをキャンセル"
  },
  "cancelSpeedUp": {
    "message": "トランザクションをキャンセルまたはスピードアップ"
  },
  "cancellationGasFee": {
    "message": "キャンセルのガス代"
  },
  "cancelled": {
    "message": "キャンセル済み"
  },
  "chainId": {
    "message": "チェーンID"
  },
  "chainIdDefinition": {
    "message": "このネットワークのトランザクションの署名に使用されるチェーンID。"
  },
  "chainIdExistsErrorMsg": {
    "message": "このチェーンIDは現在$1ネットワークで使用されています。"
  },
  "chromeRequiredForHardwareWallets": {
    "message": "ハードウェアウォレットに接続するには、MetaMaskをGoogle Chromeで使用する必要があります。"
  },
  "clickToConnectLedgerViaWebHID": {
    "message": "ここをクリックして、WebHIDでLedgerを接続します",
    "description": "Text that can be clicked to open a browser popup for connecting the ledger device via webhid"
  },
  "clickToRevealSeed": {
    "message": "秘密の言葉を表示するには、ここをクリックします"
  },
  "close": {
    "message": "閉じる"
  },
  "confirm": {
    "message": "確認"
  },
  "confirmPassword": {
    "message": "パスワードの確認"
  },
  "confirmRecoveryPhrase": {
    "message": "シークレットリカバリーフレーズの確認"
  },
  "confirmSecretBackupPhrase": {
    "message": "シークレットバックアップフレーズの確認"
  },
  "confirmed": {
    "message": "確認されました"
  },
  "confusableUnicode": {
    "message": "「$1」は「$2」と類似しています。"
  },
  "confusableZeroWidthUnicode": {
    "message": "幅のない文字が見つかりました。"
  },
  "confusingEnsDomain": {
    "message": "ENS名に混乱しやすい文字が発見されました。詐欺を防ぐためにENS名を確認して下さい。"
  },
  "congratulations": {
    "message": "おめでとうございます"
  },
  "connect": {
    "message": "接続"
  },
  "connectAccountOrCreate": {
    "message": "アカウントを接続するか、または新規に作成します"
  },
  "connectHardwareWallet": {
    "message": "ハードウェアウォレットの接続"
  },
  "connectManually": {
    "message": "現在のサイトに手動で接続"
  },
  "connectTo": {
    "message": "$1に接続",
    "description": "$1 is the name/origin of a web3 site/application that the user can connect to metamask"
  },
  "connectToAll": {
    "message": "すべての$1に接続",
    "description": "$1 will be replaced by the translation of connectToAllAccounts"
  },
  "connectToAllAccounts": {
    "message": "アカウント",
    "description": "will replace $1 in connectToAll, completing the sentence 'connect to all of your accounts', will be text that shows list of accounts on hover"
  },
  "connectToMultiple": {
    "message": "$1に接続",
    "description": "$1 will be replaced by the translation of connectToMultipleNumberOfAccounts"
  },
  "connectToMultipleNumberOfAccounts": {
    "message": "$1アカウント",
    "description": "$1 is the number of accounts to which the web3 site/application is asking to connect; this will substitute $1 in connectToMultiple"
  },
  "connectWithMetaMask": {
    "message": "MetaMaskを使用して接続"
  },
  "connectedAccountsDescriptionPlural": {
    "message": "このサイトに接続されているアカウントを$1個持っています。",
    "description": "$1 is the number of accounts"
  },
  "connectedAccountsDescriptionSingular": {
    "message": "このサイトに接続されているアカウントを1個持っています。"
  },
  "connectedAccountsEmptyDescription": {
    "message": "MetaMaskはこのサイトに接続されていません。web3サイトに接続するには、そのサイトの接続ボタンをクリックしてください。"
  },
  "connectedSites": {
    "message": "接続済みのサイト"
  },
  "connectedSitesDescription": {
    "message": "$1はこれらのサイトに接続されています。これらのサイトには、アカウントアドレスを把握できます。",
    "description": "$1 is the account name"
  },
  "connectedSitesEmptyDescription": {
    "message": "$1はどのサイトとも接続されていません。",
    "description": "$1 is the account name"
  },
  "connecting": {
    "message": "接続中..."
  },
  "connectingTo": {
    "message": "$1に接続中"
  },
  "connectingToGoerli": {
    "message": "Goerliテストネットワークに接続中"
  },
  "connectingToKovan": {
    "message": "Kovanテストネットワークに接続中"
  },
  "connectingToMainnet": {
    "message": "イーサリアムメインネットに接続中"
  },
  "connectingToRinkeby": {
    "message": "Rinkebyテストネットワークに接続中"
  },
  "connectingToRopsten": {
    "message": "Ropstenテストネットワークに接続中"
  },
  "contactUs": {
    "message": "お問い合わせ"
  },
  "contacts": {
    "message": "連絡先"
  },
  "continue": {
    "message": "続行"
  },
  "continueToTransak": {
    "message": "Transakに進む"
  },
  "continueToWyre": {
    "message": "Wyreに進む"
  },
  "contract": {
    "message": "コントラクト"
  },
  "contractAddress": {
    "message": "コントラクトアドレス"
  },
  "contractAddressError": {
    "message": "トークンのコントラクトアドレスにトークンを送信します。これにより、これらのトークンが失われる可能性があります。"
  },
  "contractDeployment": {
    "message": "コントラクトの展開"
  },
  "contractInteraction": {
    "message": "コントラクトインタラクション"
  },
  "copiedExclamation": {
    "message": "コピーされました！"
  },
  "copyAddress": {
    "message": "アドレスをクリップボードにコピー"
  },
  "copyPrivateKey": {
    "message": "これは秘密鍵です (クリックしてコピー)"
  },
  "copyRawTransactionData": {
    "message": "未処理のトランザクションデータをコピー"
  },
  "copyToClipboard": {
    "message": "クリップボードにコピー"
  },
  "copyTransactionId": {
    "message": "トランザクションIDをコピー"
  },
  "create": {
    "message": "作成"
  },
  "createAWallet": {
    "message": "ウォレットを作成"
  },
  "createAccount": {
    "message": "アカウントを作成"
  },
  "createNewWallet": {
    "message": "新規ウォレットを作成"
  },
  "createPassword": {
    "message": "パスワードを作成"
  },
  "currencyConversion": {
    "message": "通貨換算"
  },
  "currencySymbol": {
    "message": "通貨記号"
  },
  "currencySymbolDefinition": {
    "message": "このネットワークの通貨に対して表示されるティッカーシンボル。"
  },
  "currentAccountNotConnected": {
    "message": "現在のアカウントは接続されていません"
  },
  "currentExtension": {
    "message": "現在の拡張ページ"
  },
  "currentLanguage": {
    "message": "現在の言語"
  },
  "currentTitle": {
    "message": "現在:"
  },
  "currentlyUnavailable": {
    "message": "このネットワークでは利用できません"
  },
  "custom": {
    "message": "高度な設定"
  },
  "customGas": {
    "message": "ガスのカスタマイズ"
  },
  "customGasSettingToolTipMessage": {
    "message": "ガス代をカスタマイズするには$1を使用します。慣れていない場合はわかりにくい可能性があります。自己責任で操作してください。",
    "description": "$1 is key 'advanced' (text: 'Advanced') separated here so that it can be passed in with bold fontweight"
  },
  "customGasSubTitle": {
    "message": "手数料を増やすと処理時間は短くなる可能性がありますが、必ずそうなるとは限りません。"
  },
  "customSpendLimit": {
    "message": "カスタム使用限度額"
  },
  "customToken": {
    "message": "カスタムトークン"
  },
  "dappSuggested": {
    "message": "サイト提案"
  },
  "dappSuggestedGasSettingToolTipMessage": {
    "message": "$1はこの価格を提案しています。",
    "description": "$1 is url for the dapp that has suggested gas settings"
  },
  "dappSuggestedShortLabel": {
    "message": "サイト"
  },
  "dappSuggestedTooltip": {
    "message": "$1はこの価格を推奨しています。",
    "description": "$1 represents the Dapp's origin"
  },
  "data": {
    "message": "データ"
  },
  "dataBackupFoundInfo": {
    "message": "一部のアカウントデータはMetaMaskの前回のインストール時にバックアップされました。これには、設定、連絡先、およびトークンが含まれている可能性があります。このデータを今すぐ復元しますか?"
  },
  "dataHex": {
    "message": "16進法"
  },
  "decimal": {
    "message": "トークンの小数桁数"
  },
  "decimalsMustZerotoTen": {
    "message": "小数桁数は0以上、36以下の範囲で使用する必要があります。"
  },
  "decrypt": {
    "message": "解読"
  },
  "decryptCopy": {
    "message": "暗号化されたメッセージをコピー"
  },
  "decryptInlineError": {
    "message": "このメッセージは次のエラーにより解読できません。$1",
    "description": "$1 is error message"
  },
  "decryptMessageNotice": {
    "message": "$1は、このメッセージを読んでアクションを完了させることを望んでいます",
    "description": "$1 is the web3 site name"
  },
  "decryptMetamask": {
    "message": "メッセージを解読"
  },
  "decryptRequest": {
    "message": "リクエストを解読"
  },
  "delete": {
    "message": "削除"
  },
  "deleteAccount": {
    "message": "アカウントを削除"
  },
  "deleteNetwork": {
    "message": "ネットワークを削除しますか?"
  },
  "deleteNetworkDescription": {
    "message": "このネットワークを削除しますか?"
  },
  "description": {
    "message": "説明"
  },
  "details": {
    "message": "詳細"
  },
  "disconnect": {
    "message": "接続解除"
  },
  "disconnectAllAccounts": {
    "message": "すべてのアカウントを接続解除"
  },
  "disconnectAllAccountsConfirmationDescription": {
    "message": "本当に接続解除しますか?サイトの機能を失う可能性があります。"
  },
  "disconnectPrompt": {
    "message": "$1を接続解除"
  },
  "disconnectThisAccount": {
    "message": "このアカウントを接続解除"
  },
  "dismiss": {
    "message": "閉じる"
  },
  "dismissReminderDescriptionField": {
    "message": "これをオンにすると、リカバリーフレーズバックアップのリマインダーメッセージが解除されます。資金の損失を防ぐために、シークレットリカバリーフレーズのバックアップを取ることを強くお勧めします。"
  },
  "dismissReminderField": {
    "message": "リカバリーフレーズバックアップのリマインダーを解除"
  },
  "domain": {
    "message": "ドメイン"
  },
  "done": {
    "message": "完了"
  },
  "dontShowThisAgain": {
    "message": "今後表示しない"
  },
  "downloadGoogleChrome": {
    "message": "Google Chromeをダウンロード"
  },
  "downloadSecretBackup": {
    "message": "このシークレットバックアップフレーズをダウンロードして、外部の暗号化されたハードウェアドライブまたはストレージ媒体に安全に保管します。"
  },
  "downloadStateLogs": {
    "message": "ステータスログをダウンロード"
  },
  "dropped": {
    "message": "削除されました"
  },
  "edit": {
    "message": "編集"
  },
  "editANickname": {
    "message": "ニックネームを編集"
  },
  "editAddressNickname": {
    "message": "アドレスのニックネームを編集"
  },
  "editContact": {
    "message": "連絡先を編集"
  },
  "editGasEducationButtonText": {
    "message": "どのように選択すればいいですか?"
  },
  "editGasEducationHighExplanation": {
    "message": "これは、トランザクションが成功する可能性を高めるため、急ぎのトランザクション (スワップなど) に最適です。スワップは処理に時間がかかりすぎると失敗し、ガス代の一部が失われる可能性があります。"
  },
  "editGasEducationLowExplanation": {
    "message": "低いガス代は、処理時間が重要でない場合以外使用しないでください。ガス代を下げると、いつトランザクションが成功するか (または成功するかどうか) が予測しにくくなります。"
  },
  "editGasEducationMediumExplanation": {
    "message": "中程度のガス代は、送金、引き出し、その他急ぎではないトランザクションに適しています。この設定のトランザクションは、ほとんどの場合成功します。"
  },
  "editGasEducationModalIntro": {
    "message": "適切なガス代は、トランザクションのタイプと重要性によって異なります。"
  },
  "editGasEducationModalTitle": {
    "message": "選び方"
  },
  "editGasFeeModalTitle": {
    "message": "ガス代を編集"
  },
  "editGasHigh": {
    "message": "高"
  },
  "editGasLimitOutOfBounds": {
    "message": "ガスの限度額は$1以上にする必要があります"
  },
  "editGasLimitOutOfBoundsV2": {
    "message": "ガスの限度額は$1より大きく、$2未満でなければなりません",
    "description": "$1 is the minimum limit for gas and $2 is the maximum limit"
  },
  "editGasLimitTooltip": {
    "message": "ガスの限度額は、使用しても構わない最大のガス代です。 ガス代は、「最大優先手数料」と「最大手数料」の乗数です。"
  },
  "editGasLow": {
    "message": "低"
  },
  "editGasMaxBaseFeeGWEIImbalance": {
    "message": "最大基本手数料を優先手数料よりも低くすることはできません"
  },
  "editGasMaxBaseFeeHigh": {
    "message": "最大基本手数料が必要以上です"
  },
  "editGasMaxBaseFeeLow": {
    "message": "現在のネットワーク状況に対して最大基本手数料が低いです"
  },
  "editGasMaxFeeHigh": {
    "message": "最大手数料が必要以上です"
  },
  "editGasMaxFeeLow": {
    "message": "ネットワークの状況に対して最大手数料が低すぎます"
  },
  "editGasMaxFeePriorityImbalance": {
    "message": "最大手数料を優先手数料よりも低くすることはできません"
  },
  "editGasMaxFeeTooltip": {
    "message": "最大手数料は、支払う可能性のある最高額です (基本手数料 + 優先手数料)。"
  },
  "editGasMaxPriorityFeeBelowMinimum": {
    "message": "最大優先手数料は0GWEIより高くなければなりません"
  },
  "editGasMaxPriorityFeeBelowMinimumV2": {
    "message": "優先手数料は0より高くなければなりません。"
  },
  "editGasMaxPriorityFeeHigh": {
    "message": "最大優先手数料が必要以上です。必要以上の額が支払われる可能性があります。"
  },
  "editGasMaxPriorityFeeHighV2": {
    "message": "優先手数料が必要以上です。必要以上の額が支払われる可能性があります。"
  },
  "editGasMaxPriorityFeeLow": {
    "message": "現在のネットワーク状況に対して最大優先手数料が低いです"
  },
  "editGasMaxPriorityFeeLowV2": {
    "message": "現在のネットワーク状況に対して優先手数料が低いです"
  },
  "editGasMaxPriorityFeeTooltip": {
    "message": "最大優先手数料 (別名「マイナーチップ」) はマイナーに直接支払われ、トランザクションを優先するインセンティブとなります。通常最大設定額が支払われます"
  },
  "editGasMedium": {
    "message": "中"
  },
  "editGasPriceTooLow": {
    "message": "ガス代は0より高くなければなりません"
  },
  "editGasPriceTooltip": {
    "message": "このネットワークは、トランザクションの送信時に「ガス代」フィールドが必要です。ガス代は、ガス1単位あたりに支払う金額です。"
  },
  "editGasSubTextAmountLabel": {
    "message": "最大額:",
    "description": "This is meant to be used as the $1 substitution editGasSubTextAmount"
  },
  "editGasSubTextFeeLabel": {
    "message": "最大手数料:"
  },
  "editGasTitle": {
    "message": "優先度を編集"
  },
  "editGasTooLow": {
    "message": "不明な処理時間"
  },
  "editGasTooLowTooltip": {
    "message": "現在の市場の状況に対し、最大手数料または最大優先手数料が低い可能性があります。トランザクションがいつ処理されるか (または処理されるかどうか) わかりません。 "
  },
  "editGasTooLowWarningTooltip": {
    "message": "これにより最大手数料は下がりますが、ネットワークトラフィックが増加するとトランザクションが遅延または失敗する可能性があります。"
  },
  "editNonceField": {
    "message": "ナンスを編集"
  },
  "editNonceMessage": {
    "message": "これは高度な機能であり、慎重に使用してください。"
  },
  "editPermission": {
    "message": "アクセス許可の編集"
  },
  "enableAutoDetect": {
    "message": " 自動検出を有効にする"
  },
  "enableFromSettings": {
    "message": " 設定で有効にします。"
  },
  "enableOpenSeaAPI": {
    "message": "OpenSea APIを有効にする"
  },
  "enableOpenSeaAPIDescription": {
    "message": "OpenSea APIを使用してNFTデータを取得します。NFT自動検出はOpenSea APIを使用するため、この設定をオフにすると利用できなくなります。"
  },
  "enableToken": {
    "message": "$1を有効にする",
    "description": "$1 is a token symbol, e.g. ETH"
  },
  "encryptionPublicKeyNotice": {
    "message": "$1は公開暗号鍵を必要とします。同意することによって、このサイトは暗号化されたメッセージを作成できます。",
    "description": "$1 is the web3 site name"
  },
  "encryptionPublicKeyRequest": {
    "message": "公開暗号鍵を要求"
  },
  "endOfFlowMessage1": {
    "message": "テストに合格しました。シークレットリカバリーフレーズを安全に保管してください。保管はユーザーの責任となります!"
  },
  "endOfFlowMessage10": {
    "message": "すべて完了"
  },
  "endOfFlowMessage2": {
    "message": "安全に保管するためのヒント"
  },
  "endOfFlowMessage3": {
    "message": "バックアップは複数の場所に保存します。"
  },
  "endOfFlowMessage4": {
    "message": "フレーズは絶対に誰にも教えないでください。"
  },
  "endOfFlowMessage5": {
    "message": "フィッシングにご注意ください! MetaMaskがシークレットリカバリーフレーズをいきなり要求することは絶対にありません。"
  },
  "endOfFlowMessage6": {
    "message": "シークレットリカバリーフレーズを再度バックアップする場合は、[設定] -> [セキュリティ] でそれを見つけることができます。"
  },
  "endOfFlowMessage7": {
    "message": "ご質問、または不審な点がある場合は、サポート$1までお問い合わせください。",
    "description": "$1 is a clickable link with text defined by the 'here' key. The link will open to a form where users can file support tickets."
  },
  "endOfFlowMessage8": {
    "message": "MetaMaskはシークレットリカバリーフレーズを復元できません。"
  },
  "endOfFlowMessage9": {
    "message": "詳細。"
  },
  "endpointReturnedDifferentChainId": {
    "message": "エンドポイントが別のチェーン ID を返してきました。$1",
    "description": "$1 is the return value of eth_chainId from an RPC endpoint"
  },
  "ensIllegalCharacter": {
    "message": "ENSにサポートされていない文字が使用されています。"
  },
  "ensNotFoundOnCurrentNetwork": {
    "message": "ENS名が現在のネットワーク上に見つかりませんでした。イーサリアムメインネットへの切り替えを試みてください。"
  },
  "ensNotSupportedOnNetwork": {
    "message": "ネットワークがENSをサポートしていません"
  },
  "ensRegistrationError": {
    "message": "ENS名の登録エラー"
  },
  "ensUnknownError": {
    "message": "ENSの検索に失敗しました。"
  },
  "enterAnAlias": {
    "message": "別名を入力してください"
  },
  "enterMaxSpendLimit": {
    "message": "使用限度額の最大値を入力してください"
  },
  "enterPassword": {
    "message": "パスワードを入力してください"
  },
  "enterPasswordContinue": {
    "message": "続行するには、パスワードを入力してください"
  },
  "errorCode": {
    "message": "コード: $1",
    "description": "Displayed error code for debugging purposes. $1 is the error code"
  },
  "errorDetails": {
    "message": "エラーの詳細",
    "description": "Title for collapsible section that displays error details for debugging purposes"
  },
  "errorMessage": {
    "message": "メッセージ: $1",
    "description": "Displayed error message for debugging purposes. $1 is the error message"
  },
  "errorName": {
    "message": "コード: $1",
    "description": "Displayed error name for debugging purposes. $1 is the error name"
  },
  "errorPageMessage": {
    "message": "ページを再ロードしてもう一度実行するか、サポート$1までお問い合わせください。",
    "description": "Message displayed on generic error page in the fullscreen or notification UI, $1 is a clickable link with text defined by the 'here' key. The link will open to a form where users can file support tickets."
  },
  "errorPagePopupMessage": {
    "message": "ポップアップを閉じてから再び開いてもう一度実行するか、サポー$1までお問い合わせください。",
    "description": "Message displayed on generic error page in the popup UI, $1 is a clickable link with text defined by the 'here' key. The link will open to a form where users can file support tickets."
  },
  "errorPageTitle": {
    "message": "MetaMaskにエラーが発生しました",
    "description": "Title of generic error page"
  },
  "errorStack": {
    "message": "スタック:",
    "description": "Title for error stack, which is displayed for debugging purposes"
  },
  "estimatedProcessingTimes": {
    "message": "推定処理時間"
  },
  "ethGasPriceFetchWarning": {
    "message": "現在メインのガスの見積もりサービスが利用できないため、バックアップのガス代が提供されています。"
  },
  "ethereumPublicAddress": {
    "message": "パブリックイーサリアムアドレス"
  },
  "etherscan": {
    "message": "Etherscan"
  },
  "etherscanView": {
    "message": "Etherscanでアカウントを表示"
  },
  "etherscanViewOn": {
    "message": "Etherscanで表示"
  },
  "expandView": {
    "message": "ビューを展開"
  },
  "experimental": {
    "message": "実験的"
  },
  "exportPrivateKey": {
    "message": "秘密鍵のエクスポート"
  },
  "externalExtension": {
    "message": "外部拡張機能"
  },
  "extraApprovalGas": {
    "message": "+$1承認ガス",
    "description": "Expresses an additional gas amount the user will have to pay, on top of some other displayed amount. $1 is a decimal amount of gas"
  },
  "failed": {
    "message": "失敗しました"
  },
  "failedToFetchChainId": {
    "message": "チェーンIDを取り込むことができませんでした。お使いのRPC URLは正しいですか?"
  },
  "failureMessage": {
    "message": "問題が発生しました。アクションを完了させることができません"
  },
  "fakeTokenWarning": {
    "message": "既存のトークンの偽のバージョンの作成を含め、誰でもトークンを作成できます。$1に関する詳細をご覧ください"
  },
  "fast": {
    "message": "高速"
  },
  "fastest": {
    "message": "最高速"
  },
  "feeAssociatedRequest": {
    "message": "手数料はこのリクエストに関連付けられています。"
  },
  "fiat": {
    "message": "フィアット",
    "description": "Exchange type"
  },
  "fileImportFail": {
    "message": "ファイルのインポートが機能していない場合ここをクリックしてください!",
    "description": "Helps user import their account from a JSON file"
  },
  "flaskSnapSettingsCardButtonCta": {
    "message": "詳細を表示",
    "description": "Call to action a user can take to see more information about the Snap that is installed"
  },
  "flaskSnapSettingsCardDateAddedOn": {
    "message": "追加日",
    "description": "Start of the sentence describing when and where snap was added"
  },
  "flaskSnapSettingsCardFrom": {
    "message": "元",
    "description": "Part of the sentence describing when and where snap was added"
  },
  "followUsOnTwitter": {
    "message": "Twitterでフォロー"
  },
  "forbiddenIpfsGateway": {
    "message": "IPFSゲートウェイの使用は禁止されています。CIDゲートウェイを指定してください"
  },
  "forgetDevice": {
    "message": "このデバイスの登録を解除"
  },
  "from": {
    "message": "移動元"
  },
  "fromAddress": {
    "message": "移動元: $1",
    "description": "$1 is the address to include in the From label. It is typically shortened first using shortenAddress"
  },
  "functionApprove": {
    "message": "機能: 承認"
  },
  "functionType": {
    "message": "機能の種類"
  },
  "gas": {
    "message": "ガス"
  },
  "gasDisplayAcknowledgeDappButtonText": {
    "message": "ガス代の提案を編集"
  },
  "gasDisplayDappWarning": {
    "message": "このガス代は$1により提案されています。これを上書きすると、トランザクションに問題が発生する可能性があります。ご質問がございましたら、$1までお問い合わせください。",
    "description": "$1 represents the Dapp's origin"
  },
  "gasEstimatesUnavailableWarning": {
    "message": "弊社の低・中・高の見積もりはご利用いただけません。"
  },
  "gasLimit": {
    "message": "ガス限度額"
  },
  "gasLimitInfoTooltipContent": {
    "message": "ガス限度額は使用するガスの単位の最大量です。"
  },
  "gasLimitTooLow": {
    "message": "ガス限度額トは21000以上にする必要があります"
  },
  "gasLimitTooLowWithDynamicFee": {
    "message": "ガス限度額は$1以上にする必要があります",
    "description": "$1 is the custom gas limit, in decimal."
  },
  "gasLimitV2": {
    "message": "ガス限度額"
  },
  "gasOption": {
    "message": "ガスのオプション"
  },
  "gasPrice": {
    "message": "ガス代 (GWEI)"
  },
  "gasPriceExcessive": {
    "message": "ガス代が不要に高く設定されています。金額を下げるよう検討してください。"
  },
  "gasPriceExcessiveInput": {
    "message": "ガス代が高すぎます"
  },
  "gasPriceExtremelyLow": {
    "message": "ガス代が非常に安くなっています"
  },
  "gasPriceFetchFailed": {
    "message": "ネットワークエラーのため、ガス代の見積もりに失敗しました。"
  },
  "gasPriceInfoTooltipContent": {
    "message": "ガス代は、ガスの単位ごとに支払うEtherの額を指定します。"
  },
  "gasTimingHoursShort": {
    "message": "$1時間",
    "description": "$1 represents a number of hours"
  },
  "gasTimingMinutes": {
    "message": "$1分",
    "description": "$1 represents a number of minutes"
  },
  "gasTimingMinutesShort": {
    "message": "$1分",
    "description": "$1 represents a number of minutes"
  },
  "gasTimingNegative": {
    "message": "おそらく$1",
    "description": "$1 represents an amount of time"
  },
  "gasTimingPositive": {
    "message": "$1未満の可能性が高い",
    "description": "$1 represents an amount of time"
  },
  "gasTimingSeconds": {
    "message": "$1秒",
    "description": "$1 represents a number of seconds"
  },
  "gasTimingSecondsShort": {
    "message": "$1秒",
    "description": "$1 represents a number of seconds"
  },
  "gasTimingVeryPositive": {
    "message": "$1未満の可能性が非常に高い",
    "description": "$1 represents an amount of time"
  },
  "gasUsed": {
    "message": "ガスが使用されました"
  },
  "gdprMessage": {
    "message": "このデータは集約されているため、一般データ保護規則 (EU) (規則 2016/679) の目的において匿名とされます。弊社の個人情報の取り扱いに関する詳細については、弊社の$1をご覧ください。",
    "description": "$1 refers to the gdprMessagePrivacyPolicy message, the translation of which is meant to be used exclusively in the context of gdprMessage"
  },
  "gdprMessagePrivacyPolicy": {
    "message": "プライバシーポリシーはこちら",
    "description": "this translation is intended to be exclusively used as the replacement for the $1 in the gdprMessage translation"
  },
  "general": {
    "message": "一般"
  },
  "getEther": {
    "message": "Etherを取得"
  },
  "getEtherFromFaucet": {
    "message": "$1のフォーセットからEtherを取得",
    "description": "Displays network name for Ether faucet"
  },
  "getStarted": {
    "message": "開始"
  },
  "goBack": {
    "message": "戻る"
  },
  "goerli": {
    "message": "Goerliテストネットワーク"
  },
  "grantedToWithColon": {
    "message": "付与先:"
  },
  "happyToSeeYou": {
    "message": "お会いできてうれしいです。"
  },
  "hardware": {
    "message": "ハードウェア"
  },
  "hardwareWalletConnected": {
    "message": "ハードウェアウォレットが接続されました"
  },
  "hardwareWalletLegacyDescription": {
    "message": "(レガシー)",
    "description": "Text representing the MEW path"
  },
  "hardwareWalletSupportLinkConversion": {
    "message": "ここをクリック"
  },
  "hardwareWallets": {
    "message": "ハードウェアウォレットを接続"
  },
  "hardwareWalletsMsg": {
    "message": "MetaMaskに接続するハードウェアウォレットを選択してください。"
  },
  "here": {
    "message": "こちら",
    "description": "as in -click here- for more information (goes with troubleTokenBalances)"
  },
  "hexData": {
    "message": "16進データ"
  },
  "hide": {
    "message": "非表示"
  },
  "hideTokenPrompt": {
    "message": "トークンを非表示にしますか?"
  },
  "hideTokenSymbol": {
    "message": "$1を非表示",
    "description": "$1 is the symbol for a token (e.g. 'DAI')"
  },
  "hideZeroBalanceTokens": {
    "message": "残高なしトークンを非表示"
  },
  "high": {
    "message": "積極的"
  },
  "highGasSettingToolTipMessage": {
    "message": "人気のNFTドロップなどによるネットワークトラフィックの急増に備えるため、$1を使用してください。",
    "description": "$1 is key 'high' (text: 'Aggressive') separated here so that it can be passed in with bold fontweight"
  },
  "highLowercase": {
    "message": "高"
  },
  "history": {
    "message": "履歴"
  },
  "import": {
    "message": "インポート",
    "description": "Button to import an account from a selected file"
  },
  "importAccount": {
    "message": "アカウントをインポート"
  },
  "importAccountError": {
    "message": "アカウントのインポート中にエラーが発生しました。"
  },
<<<<<<< HEAD
  "importAccountLinkText": {
    "message": "シークレットリカバリーフレーズを使用してインポート"
  },
=======
>>>>>>> 3327c5c7
  "importAccountMsg": {
    "message": " インポートされたアカウントは、最初に作成したMetaMaskアカウントのシークレットリカバリーフレーズと関連付けられません。インポートされたアカウントの詳細を表示"
  },
  "importAccountSeedPhrase": {
    "message": "シークレットリカバリーフレーズを使用してウォレットをインポート"
<<<<<<< HEAD
  },
  "importAccountText": {
    "message": "または$1",
    "description": "$1 represents the text from `importAccountLinkText` as a link"
=======
>>>>>>> 3327c5c7
  },
  "importExistingWalletDescription": {
    "message": "ウォレットの作成時に提供されたシークレットリカバリーフレーズ (シードフレーズ) を入力してください。$1",
    "description": "$1 is the words 'Learn More' from key 'learnMore', separated here so that it can be added as a link"
  },
  "importExistingWalletTitle": {
    "message": "シークレットリカバリーフレーズで既存のウォレットをインポート"
  },
  "importMyWallet": {
    "message": "ウォレットをインポート"
  },
  "importNFTs": {
    "message": "NFTをインポート"
  },
  "importTokenQuestion": {
    "message": "トークンをインポートしますか?"
  },
  "importTokenWarning": {
    "message": "誰でも既存のトークンの偽バージョンを含めて、任意の名前でトークンを作成することができます。追加および取引は自己責任となります!"
  },
  "importTokens": {
    "message": "トークンをインポート"
  },
  "importTokensCamelCase": {
    "message": "トークンをインポート"
  },
  "importWallet": {
    "message": "ウォレットをインポート"
  },
  "importYourExisting": {
    "message": "シークレットリカバリーフレーズを使用して既存のウォレットをインポート"
  },
  "imported": {
    "message": "インポート済み",
    "description": "status showing that an account has been fully loaded into the keyring"
  },
  "infuraBlockedNotification": {
    "message": "MetaMaskがブロックチェーンのホストに接続できません。考えられる理由$1を確認してください。",
    "description": "$1 is a clickable link with with text defined by the 'here' key"
  },
  "initialTransactionConfirmed": {
    "message": "最初のトランザクションはネットワークによって確認されました。戻るには [OK] をクリックします。"
  },
  "insufficientBalance": {
    "message": "残高が不十分です。"
  },
  "insufficientFunds": {
    "message": "資金が不十分です。"
  },
  "insufficientFundsForGas": {
    "message": "ガス代が足りません"
  },
  "insufficientTokens": {
    "message": "トークンが不十分です。"
  },
  "invalidAddress": {
    "message": "無効なアドレス"
  },
  "invalidAddressRecipient": {
    "message": "送金先アドレスが無効です"
  },
  "invalidAddressRecipientNotEthNetwork": {
    "message": "ETHネットワークではなく、小文字に設定します"
  },
  "invalidBlockExplorerURL": {
    "message": "無効なBlock Explorer URLです"
  },
  "invalidChainIdTooBig": {
    "message": "無効なチェーンID。チェーンIDが大きすぎます。"
  },
  "invalidCustomNetworkAlertContent1": {
    "message": "カスタムネットワーク $1のチェーンIDの再入力が必要です。",
    "description": "$1 is the name/identifier of the network."
  },
  "invalidCustomNetworkAlertContent2": {
    "message": "悪意または欠陥のあるネットワークプロバイダーからユーザーを保護するため、すべてのカスタムネットワークに対してチェーンIDが必要になりました。"
  },
  "invalidCustomNetworkAlertContent3": {
    "message": "[設定] > [ネットワーク] に進んで、チェーンIDを入力します。最もよく使用されるネットワークのチェーンIDは$1にあります。",
    "description": "$1 is a link to https://chainid.network"
  },
  "invalidCustomNetworkAlertTitle": {
    "message": "無効なカスタムネットワークです"
  },
  "invalidHexNumber": {
    "message": "無効な16進数です。"
  },
  "invalidHexNumberLeadingZeros": {
    "message": "無効な16進数です。頭のゼロを削除してください。"
  },
  "invalidIpfsGateway": {
    "message": "無効なIPFSゲートウェイです: 値が有効なURLになる必要があります"
  },
  "invalidNumber": {
    "message": "無効な数値です。10進数または「0x」で始まる16進数を入力してください。"
  },
  "invalidNumberLeadingZeros": {
    "message": "無効な数値です。頭のゼロを削除してください。"
  },
  "invalidRPC": {
    "message": "無効なRPC URL"
  },
  "invalidSeedPhrase": {
    "message": "無効なシークレットリカバリーフレーズ"
  },
  "ipfsGateway": {
    "message": "IPFSゲートウェイ"
  },
  "ipfsGatewayDescription": {
    "message": "ENSコンテンツの解決に使用するIPFS CIDゲートウェイのURLを入力します。"
  },
  "jsDeliver": {
    "message": "jsDeliver"
  },
  "jsonFile": {
    "message": "JSONファイル",
    "description": "format for importing an account"
  },
  "keystone": {
    "message": "Keystone"
  },
  "keystoneTutorial": {
    "message": "(チュートリアル)"
  },
  "knownAddressRecipient": {
    "message": "既知のコントラクトアドレスです。"
  },
  "knownTokenWarning": {
    "message": "このアクションは、ウォレットに既に一覧表示されているトークンを編集します。これは、フィッシングに使用される可能性があります。これらのトークンの表す内容を変更する意図が確実な場合にのみ承認します。$1に関する詳細をご覧ください"
  },
  "kovan": {
    "message": "Kovanテストネットワーク"
  },
  "lastConnected": {
    "message": "前回の接続"
  },
  "layer1Fees": {
    "message": "レイヤー1手数料"
  },
  "learmMoreAboutGas": {
    "message": "ガスについて$1しますか?"
  },
  "learnCancelSpeeedup": {
    "message": "$1の方法を学ぶ",
    "description": "$1 is link to cancel or speed up transactions"
  },
  "learnMore": {
    "message": "詳細"
  },
  "learnMoreUpperCase": {
    "message": "詳細"
  },
  "learnScamRisk": {
    "message": "詐欺やセキュリティのリスク。"
  },
  "ledgerAccountRestriction": {
    "message": "新しいアカウントを追加するには、その前に最後のアカウントを使用する必要があります。"
  },
  "ledgerConnectionInstructionCloseOtherApps": {
    "message": "デバイスに接続されている他のソフトウェアを閉じてから、ここをクリックして更新してください。"
  },
  "ledgerConnectionInstructionHeader": {
    "message": "確認をクリックする前:に:"
  },
  "ledgerConnectionInstructionStepFour": {
    "message": "Ledgerデバイスで「スマートコントラクトデータ」または「ブラインド署名」を有効にしてください"
  },
  "ledgerConnectionInstructionStepOne": {
    "message": "[設定] > [高度な設定] でLedger Liveを有効にしてください"
  },
  "ledgerConnectionInstructionStepThree": {
    "message": "Ledgerデバイスを接続し、Ethereumアプリを選択してください"
  },
  "ledgerConnectionInstructionStepTwo": {
    "message": "Ledger Liveアプリを開いてロックを解除してください"
  },
  "ledgerConnectionPreferenceDescription": {
    "message": "LedgerをMetaMaskに接続する方法をカスタマイズします。$1が推奨されますが、他のオプションも利用できます。詳細はこちらをご覧ください: $2",
    "description": "A description that appears above a dropdown where users can select between up to three options - Ledger Live, U2F or WebHID - depending on what is supported in their browser. $1 is the recommended browser option, it will be either WebHID or U2f. $2 is a link to an article where users can learn more, but will be the translation of the learnMore message."
  },
  "ledgerDeviceOpenFailureMessage": {
    "message": "Ledgerデバイスを開けませんでした。Ledgerが他のソフトウェアに接続されている可能性があります。Ledger LiveまたはLedgerデバイスに接続されている他のアプリケーションを閉じて、もう一度接続してみてください。"
  },
  "ledgerLive": {
    "message": "Ledger Live",
    "description": "The name of a desktop app that can be used with your ledger device. We can also use it to connect a users Ledger device to MetaMask."
  },
  "ledgerLiveApp": {
    "message": "Ledger Liveアプリ"
  },
  "ledgerLocked": {
    "message": "Ledgerデバイスに接続できません。デバイスのロックが解除され、Ethereumアプリが開かれていることを確認してください。"
  },
  "ledgerTimeout": {
    "message": "Ledger Liveが応答に時間がかかりすぎているか、接続がタイムアウトしました。Ledger Liveのアプリが開かれていて、デバイスのロックが解除されていることを確認してください。"
  },
  "ledgerTransportChangeWarning": {
    "message": "Ledger Liveアプリが開いている場合は、開いているLedger Live接続をすべて切断し、Ledger Liveアプリを閉じてください。"
  },
  "ledgerWebHIDNotConnectedErrorMessage": {
    "message": "Ledgerデバイスが接続されていません。Ledgerに接続する場合は、もう一度「続行」をクリックして、HID接続を承認してください。",
    "description": "An error message shown to the user during the hardware connect flow."
  },
  "letsGoSetUp": {
    "message": "さあセットアップしましょう!"
  },
  "likeToImportTokens": {
    "message": "これらのトークンを追加しますか?"
  },
  "link": {
    "message": "リンク"
  },
  "links": {
    "message": "リンク"
  },
  "loadMore": {
    "message": "さらにロード"
  },
  "loading": {
    "message": "ロードしています..."
  },
  "loadingTokens": {
    "message": "トークンをロードしています..."
  },
  "localhost": {
    "message": "Localhost 8545"
  },
  "lock": {
    "message": "ロック"
  },
  "lockTimeTooGreat": {
    "message": "ロック時間が長すぎます"
  },
  "low": {
    "message": "低"
  },
  "lowGasSettingToolTipMessage": {
    "message": "値下がりを待つには$1を使用してください。価格がやや予測不能なため、予想時間はあまり正確ではありません。",
    "description": "$1 is key 'low' separated here so that it can be passed in with bold fontweight"
  },
  "lowLowercase": {
    "message": "低"
  },
  "lowPriorityMessage": {
    "message": "今後のトランザクションはこのトランザクションの後でキューに入ります。この価格が最後に表示されたのはしばらく前のことです。"
  },
  "mainnet": {
    "message": "イーサリアムメインネット"
  },
  "makeAnotherSwap": {
    "message": "新しいスワップの作成"
  },
  "makeSureNoOneWatching": {
    "message": "誰にも画面を見られていないことを確認してください",
    "description": "Warning to users to be care while creating and saving their new Secret Recovery Phrase"
  },
  "max": {
    "message": "最大"
  },
  "maxBaseFee": {
    "message": "最大基本手数料"
  },
  "maxFee": {
    "message": "最大手数料"
  },
  "maxPriorityFee": {
    "message": "最大優先手数料"
  },
  "medium": {
    "message": "市場"
  },
  "mediumGasSettingToolTipMessage": {
    "message": "現在の市場価格での迅速な処理には、$1を使用してください。",
    "description": "$1 is key 'medium' (text: 'Market') separated here so that it can be passed in with bold fontweight"
  },
  "memo": {
    "message": "メモ"
  },
  "memorizePhrase": {
    "message": "このフレーズを記憶します。"
  },
  "message": {
    "message": "メッセージ"
  },
  "metaMaskConnectStatusParagraphOne": {
    "message": "アカウントの接続をMetaMaskでさらに制御できるようになりました。"
  },
  "metaMaskConnectStatusParagraphThree": {
    "message": "接続されているアカウントを管理するには、これをクリックします。"
  },
  "metaMaskConnectStatusParagraphTwo": {
    "message": "訪問しているWebサイトが現在選択しているアカウントに接続されている場合、接続ステータスボタンが表示されます。"
  },
  "metamaskDescription": {
    "message": "イーサリアムと分散型Webに接続しています。"
  },
  "metamaskSwapsOfflineDescription": {
    "message": "MetaMask Swapsはメンテナンス中です。後でもう一度確認してください。"
  },
  "metamaskVersion": {
    "message": "MetaMaskのバージョン"
  },
  "metametricsCommitmentsAllowOptOut": {
    "message": "いつでも設定からオプトアウトできるようにします"
  },
  "metametricsCommitmentsAllowOptOut2": {
    "message": "いつでも設定でオプトアウトできます"
  },
  "metametricsCommitmentsBoldNever": {
    "message": "実行しない",
    "description": "This string is localized separately from some of the commitments so that we can bold it"
  },
  "metametricsCommitmentsIntro": {
    "message": "MetaMaskが実行する内容"
  },
  "metametricsCommitmentsNeverCollect": {
    "message": "キー、アドレス、トランザクション、残高、ハッシュなど、いかなる個人情報も収集されることはありません"
  },
  "metametricsCommitmentsNeverCollectIP": {
    "message": "$1が完全なIPアドレスを収集することはありません",
    "description": "The $1 is the bolded word 'Never', from 'metametricsCommitmentsBoldNever'"
  },
  "metametricsCommitmentsNeverCollectKeysEtc": {
    "message": "$1は、キー、アドレス、トランザクション、残高、ハッシュなど、いかなる個人情報も収集しません",
    "description": "The $1 is the bolded word 'Never', from 'metametricsCommitmentsBoldNever'"
  },
  "metametricsCommitmentsNeverIP": {
    "message": "完全なIPアドレスは収集されません"
  },
  "metametricsCommitmentsNeverSell": {
    "message": "決して利益目的にデータを販売することはありません!"
  },
  "metametricsCommitmentsNeverSellDataForProfit": {
    "message": "$1が営利目的でデータを販売することは決してありません。",
    "description": "The $1 is the bolded word 'Never', from 'metametricsCommitmentsBoldNever'"
  },
  "metametricsCommitmentsSendAnonymizedEvents": {
    "message": "匿名化されたクリック・ページビューイベントを送信します"
  },
  "metametricsHelpImproveMetaMask": {
    "message": "MetaMaskの品質向上へのご協力のお願い"
  },
  "metametricsOptInDescription": {
    "message": "MetaMaskでは、ユーザーによる拡張機能の利用状況についてよりよく理解するため、基本的な使用状況データを収集させていただきたいと考えています。このデータは、当社の製品およびイーサリアムエコシステムの使いやすさとユーザーエクスペリエンスを継続的に改善するために使用されます。"
  },
  "metametricsOptInDescription2": {
    "message": "弊社の製品をより使いやすくするために、基本的な使用データを収集したいと考えています. これらの指標は..."
  },
  "metametricsTitle": {
    "message": "6百万人以上のユーザーと共に、MetaMaskの改善にご協力ください"
  },
  "mismatchedChain": {
    "message": "このチェーンIDのネットワーク詳細が、レコードと一致しません。続行する前に$1をお勧めします。",
    "description": "$1 is a clickable link with text defined by the 'mismatchedChainLinkText' key"
  },
  "mismatchedChainLinkText": {
    "message": "ネットワークの詳細の確認",
    "description": "Serves as link text for the 'mismatchedChain' key. This text will be embedded inside the translation for that key."
  },
  "missingNFT": {
    "message": "NFTが見当たりませんか？"
  },
  "missingToken": {
    "message": "トークンが見当たりませんか？"
  },
  "mobileSyncWarning": {
    "message": "「拡張機能と同期」機能は一時的に無効になっています。拡張ウォレットをMetaMaskモバイルで使用する場合は、モバイルアプリでウォレットの設定オプションに戻り、「シークレットリカバリーフレーズでインポート」オプションを選択します。拡張ウォレットのシークレットフレーズを使用して、ウォレットをモバイルにインポートします。"
  },
  "mustSelectOne": {
    "message": "トークンを1つ以上選択する必要があります。"
  },
  "myAccounts": {
    "message": "マイアカウント"
  },
  "name": {
    "message": "名前"
  },
  "needHelp": {
    "message": "アシスタンスが必要な場合は、$1にお問い合わせください",
    "description": "$1 represents `needHelpLinkText`, the text which goes in the help link"
  },
  "needHelpFeedback": {
    "message": "フィードバックを提供"
  },
  "needHelpLinkText": {
    "message": "MetaMaskサポート"
  },
  "needHelpSubmitTicket": {
    "message": "チケットを送信"
  },
  "needImportFile": {
    "message": "インポートするファイルの選択が必要です。",
    "description": "User is important an account and needs to add a file to continue"
  },
  "negativeETH": {
    "message": "負の額のETHを送金することはできません。"
  },
  "networkDetails": {
    "message": "ネットワークの詳細"
  },
  "networkName": {
    "message": "ネットワーク名"
  },
  "networkNameBSC": {
    "message": "BSC"
  },
  "networkNameDefinition": {
    "message": "このネットワークに関連付けられている名前。"
  },
  "networkNameEthereum": {
    "message": "イーサリアム"
  },
  "networkNamePolygon": {
    "message": "Polygon"
  },
  "networkNameRinkeby": {
    "message": "Rinkeby"
  },
  "networkNameTestnet": {
    "message": "テストネット"
  },
  "networkSettingsChainIdDescription": {
    "message": "チェーンIDはトランザクションの署名に使用されます。チェーンIDはネットワークが返すチェーンIDと一致する必要があります。10進数または「0x」が先行する16進数を入力できますが、10進数で表示されます。"
  },
  "networkStatus": {
    "message": "ネットワークステータス"
  },
  "networkStatusBaseFeeTooltip": {
    "message": "基本手数料はネットワークによって設定され、13～14秒ごとに変更されます。弊社の$1と$2のオプションは、突然の増加を考慮したものです。",
    "description": "$1 and $2 are bold text for Medium and Aggressive respectively."
  },
  "networkStatusPriorityFeeTooltip": {
    "message": "優先手数料 (別名「マイナーチップ」) はマイナーに直接支払われ、トランザクションを優先するインセンティブとなります。"
  },
  "networkStatusStabilityFeeTooltip": {
    "message": "ガス代は過去72時間と比較して$1です。",
    "description": "$1 is networks stability value - stable, low, high"
  },
  "networkURL": {
    "message": "ネットワークURL"
  },
  "networkURLDefinition": {
    "message": "このネットワークへのアクセスに使用されるURLです。"
  },
  "networks": {
    "message": "ネットワーク"
  },
  "nevermind": {
    "message": "取り消し"
  },
  "newAccount": {
    "message": "新しいアカウント"
  },
  "newAccountDetectedDialogMessage": {
    "message": "新しいアドレスが検出されました! アドレス帳に追加するにはここをクリックしてください。"
  },
  "newAccountNumberName": {
    "message": "アカウント$1",
    "description": "Default name of next account to be created on create account screen"
  },
  "newCollectibleAddedMessage": {
    "message": "コレクティブルが追加されました!"
  },
  "newContact": {
    "message": "新しい連絡先"
  },
  "newContract": {
    "message": "新しいコントラクト"
  },
  "newNFTsDetected": {
    "message": "新機能! NFT検出"
  },
  "newNFTsDetectedInfo": {
    "message": "MetaMaskがOpenseからNFTを自動的に検出し、MetaMaskウォレットに表示できるようにします。"
  },
  "newNetworkAdded": {
    "message": "「$1」が追加されました!"
  },
  "newPassword": {
    "message": "新しいパスワード (最低8文字)"
  },
  "newToMetaMask": {
    "message": "MetaMaskを初めてご利用の場合"
  },
  "newTotal": {
    "message": "新しい総額"
  },
  "newTransactionFee": {
    "message": "新しいトランザクション手数料"
  },
  "newValues": {
    "message": "新しい値"
  },
  "next": {
    "message": "次へ"
  },
  "nextNonceWarning": {
    "message": "ナンスが提案され$1よりも大きいです",
    "description": "The next nonce according to MetaMask's internal logic"
  },
  "nftTokenIdPlaceholder": {
    "message": "コレクティブルIDを入力してください"
  },
  "nfts": {
    "message": "NFT"
  },
  "nickname": {
    "message": "ニックネーム"
  },
  "noAccountsFound": {
    "message": "指定された検索クエリでアカウントが見つかりませんでした"
  },
  "noAddressForName": {
    "message": "この名前にアドレスが設定されていません。"
  },
  "noAlreadyHaveSeed": {
    "message": "いいえ、すでにシークレットリカバリーフレーズを持っています"
  },
  "noConversionDateAvailable": {
    "message": "通貨換算日がありません"
  },
  "noConversionRateAvailable": {
    "message": "利用可能な換算率がありません"
  },
  "noNFTs": {
    "message": "NFTはまだありません"
  },
  "noThanks": {
    "message": "結構です"
  },
  "noTransactions": {
    "message": "トランザクションがありません"
  },
  "noWebcamFound": {
    "message": "お使いのコンピューターのWebカメラが見つかりませんでした。もう一度お試しください。"
  },
  "noWebcamFoundTitle": {
    "message": "Webカメラが見つかりません"
  },
  "nonce": {
    "message": "ナンス"
  },
  "nonceField": {
    "message": "トランザクション ナンスのカスタマイズ"
  },
  "nonceFieldDescription": {
    "message": "確認画面上でナンス (トランザクション番号) を変更するには、この機能をオンにします。これは高度な機能であり、慎重に使用してください。"
  },
  "nonceFieldHeading": {
    "message": "カスタムナンス"
  },
  "notBusy": {
    "message": "ビジー状態ではありません"
  },
  "notCurrentAccount": {
    "message": "これは正しいアカウントですか? ウォレットで現在選択されているアカウントと異なっています"
  },
  "notEnoughGas": {
    "message": "ガスが不足しています"
  },
  "notifications1Description": {
    "message": "MetaMask Mobileのユーザーが、モバイルウォレット内でトークンを交換できるようになりました。QRコードをスキャンしてモバイルアプリを取得し、スワップを開始します。",
    "description": "Description of a notification in the 'See What's New' popup. Describes the swapping on mobile feature."
  },
  "notifications1Title": {
    "message": "モバイルでのスワッピングが可能になりました!\n",
    "description": "Title for a notification in the 'See What's New' popup. Tells users that they can now use MetaMask Swaps on Mobile."
  },
  "notifications3ActionText": {
    "message": "続きを表示",
    "description": "The 'call to action' on the button, or link, of the 'Stay secure' notification. Upon clicking, users will be taken to a page about security on the metamask support website."
  },
  "notifications3Description": {
    "message": "MetaMaskの最新のセキュリティベストプラクティスについて学び、MetaMaskの公式サポートから最新のセキュリティ情報を入手してください。",
    "description": "Description of a notification in the 'See What's New' popup. Describes the information they can get on security from the linked support page."
  },
  "notifications3Title": {
    "message": "安全の維持",
    "description": "Title for a notification in the 'See What's New' popup. Encourages users to consider security."
  },
  "notifications4ActionText": {
    "message": "スワッピングの開始",
    "description": "The 'call to action' on the button, or link, of the 'Swap on Binance Smart Chain!' notification. Upon clicking, users will be taken to a page where then can swap tokens on Binance Smart Chain."
  },
  "notifications4Description": {
    "message": "ウォレットのトークンのスワップに最高の価格をご利用ください。MetaMaskで、Binance Smart Chainの複数の分散型エクスチェンジアグリゲーターや専門のマーケットメーカーと接続できるようになりました。",
    "description": "Description of a notification in the 'See What's New' popup."
  },
  "notifications4Title": {
    "message": "Binance Smart Chainでのスワップ",
    "description": "Title for a notification in the 'See What's New' popup. Encourages users to do swaps on Binance Smart Chain."
  },
  "notifications5Description": {
    "message": "これでシードフレーズが「シークレットリカバリーフレーズ」と呼ばれるようになりました。",
    "description": "Description of a notification in the 'See What's New' popup. Describes the seed phrase wording update."
  },
  "notifications6DescriptionOne": {
    "message": "Chromeバージョン91以降は、Ledgerのサポートを可能にしていたAPI (U2F) がハードウェアウォレットをサポートしなくなります。MetaMaskでは、ユーザーがLedger Liveのデスクトップアプリを介してLedgerデバイスに継続的に接続できる、新しいLedger Liveサポートを導入しました。",
    "description": "Description of a notification in the 'See What's New' popup. Describes the Ledger support update."
  },
  "notifications6DescriptionThree": {
    "message": "MetaMaskでLedgerアカウントを使用する際は、新しいタブが開き、Ledger Liveアプリを開くよう指示されます。アプリが開いたら、MetaMaskアカウントへのWebSocket接続を許可するよう指示されます。以上です。",
    "description": "Description of a notification in the 'See What's New' popup. Describes the Ledger support update."
  },
  "notifications6DescriptionTwo": {
    "message": "[設定] > [詳細] > [Ledger Liveを使用] の順にクリックすることで、Ledger Liveのサポートを有効にできます。",
    "description": "Description of a notification in the 'See What's New' popup. Describes the Ledger support update."
  },
  "notifications6Title": {
    "message": "Chromeユーザー向けのLedgerサポートの更新",
    "description": "Title for a notification in the 'See What's New' popup. Lets users know about the Ledger support update"
  },
  "notifications7DescriptionOne": {
    "message": "MetaMask v10.1.0には、Ledgerデバイスを使用時のEIP-1559トランザクションのサポートが新たに追加されました。",
    "description": "Description of a notification in the 'See What's New' popup. Describes changes for ledger and EIP1559 in v10.1.0"
  },
  "notifications7DescriptionTwo": {
    "message": "Ethereumメインネットでトランザクションを完了させるには、Ledgerデバイスに最新のファームウェアがインストールされていことを確認してください。",
    "description": "Description of a notification in the 'See What's New' popup. Describes the need to update ledger firmware."
  },
  "notifications7Title": {
    "message": "Ledgerファームウェアのアップデート",
    "description": "Title for a notification in the 'See What's New' popup. Notifies ledger users of the need to update firmware."
  },
  "notifications8ActionText": {
    "message": "高度な設定に移動",
    "description": "Description on an action button that appears in the What's New popup. Tells the user that if they click it, they will go to our Advanced Settings page."
  },
  "notifications8DescriptionOne": {
    "message": "MetaMask v10.4.0以降では、LedgerデバイスのMetaMaskへの接続にLedger Liveが不要になりました。",
    "description": "Description of a notification in the 'See What's New' popup. Describes changes for how Ledger Live is no longer needed to connect the device."
  },
  "notifications8DescriptionTwo": {
    "message": "Ledgerをより簡単かつ安定してご利用いただくには、設定の「高度な設定」タブに移動し、「優先Ledger接続タイプ」を「WebHID」に切り替えてください。",
    "description": "Description of a notification in the 'See What's New' popup. Describes how the user can turn off the Ledger Live setting."
  },
  "notifications8Title": {
    "message": "Ledgerの接続の改善",
    "description": "Title for a notification in the 'See What's New' popup. Notifies ledger users that there is an improvement in how they can connect their device."
  },
  "notifications9DescriptionOne": {
    "message": "スマートコントラクトトランザクションの確定の際に、「データ」タブでより多くの情報が提供されるようになりました。"
  },
  "notifications9DescriptionTwo": {
    "message": "確定する前に、トランザクションの詳細をよりよく理解できるようになりました。また、アドレス帳にトランザクションアドレスを簡単に追加できるようにもなり、安全かつ情報に基づいた意思決定が可能になりました。"
  },
  "notifications9Title": {
    "message": "👓 トランザクションが読みやすくなりました。"
  },
  "ofTextNofM": {
    "message": "中の"
  },
  "off": {
    "message": "オフ"
  },
  "offlineForMaintenance": {
    "message": "メンテナンスのためにオフラインです"
  },
  "ok": {
    "message": "OK"
  },
  "on": {
    "message": "オン"
  },
  "onboardingCreateWallet": {
    "message": "新規ウォレットを作成"
  },
  "onboardingImportWallet": {
    "message": "既存のウォレットをインポート"
  },
  "onboardingPinExtensionBillboardAccess": {
    "message": "フルアクセス"
  },
  "onboardingPinExtensionBillboardDescription": {
    "message": "これらの拡張機能は、情報を表示および変更できます"
  },
  "onboardingPinExtensionBillboardDescription2": {
    "message": "このサイトで。"
  },
  "onboardingPinExtensionBillboardTitle": {
    "message": "拡張機能"
  },
  "onboardingPinExtensionChrome": {
    "message": "ブラウザの拡張機能アイコンをクリックします"
  },
  "onboardingPinExtensionDescription": {
    "message": "MetaMaskをブラウザにピン留めすることで、アクセスしやすくなり、トランザクションの確認を簡単に表示できるようになります。"
  },
  "onboardingPinExtensionDescription2": {
    "message": "拡張機能をクリックしてMetaMaskを開き、ワンクリックでウォレットにアクセスできます。"
  },
  "onboardingPinExtensionDescription3": {
    "message": "ブラウザの拡張機能アイコンをクリックすると、すぐにアクセスできます"
  },
  "onboardingPinExtensionLabel": {
    "message": "MetaMaskをピン留めする"
  },
  "onboardingPinExtensionStep1": {
    "message": "1"
  },
  "onboardingPinExtensionStep2": {
    "message": "2"
  },
  "onboardingPinExtensionTitle": {
    "message": "MetaMaskのインストールが完了しました!"
  },
  "onboardingReturnNotice": {
    "message": "「$1」はこのタブを閉じます。$2に戻ってください。",
    "description": "Return the user to the site that initiated onboarding"
  },
  "onboardingShowIncomingTransactionsDescription": {
    "message": "ウォレットに受け取ったトランザクションを表示するには、$1との通信が必要です。EtherscanはユーザーのイーサリアムアドレスとIPアドレスにアクセスできます。$2をご覧ください。",
    "description": "$1 is a clickable link with text defined by the 'etherscan' key. $2 is a clickable link with text defined by the 'privacyMsg' key."
  },
  "onboardingUsePhishingDetectionDescription": {
    "message": "フィッシング検出アラートには$1との通信が必要です。jsDeliverはユーザーのIPアドレスにアクセスします。$2をご覧ください。",
    "description": "The $1 is the word 'jsDeliver', from key 'jsDeliver' and $2 is the words Privacy Policy from key 'privacyMsg', both separated here so that it can be wrapped as a link"
  },
  "onlyAddTrustedNetworks": {
    "message": "悪意のあるネットワーク プロバイダーは、ブロックチェーンのステータスを偽り、ユーザーのネットワークアクティビティを記録することがあります。信頼するカスタムネットワークのみを追加してください。"
  },
  "onlyConnectTrust": {
    "message": "信頼するサイトにのみ接続してください。"
  },
  "openFullScreenForLedgerWebHid": {
    "message": "WebHIDでLedgerを接続するには、MetaMaskを全画面モードで開いてください。",
    "description": "Shown to the user on the confirm screen when they are viewing MetaMask in a popup window but need to connect their ledger via webhid."
  },
  "optional": {
    "message": "任意"
  },
  "optionalWithParanthesis": {
    "message": "(任意)"
  },
  "or": {
    "message": "または"
  },
  "origin": {
    "message": "起点"
  },
  "parameters": {
    "message": "パラメーター"
  },
  "participateInMetaMetrics": {
    "message": "MetaMetricsに参加"
  },
  "participateInMetaMetricsDescription": {
    "message": "MetaMetricsに参加して、MetaMaskの改善にご協力ください"
  },
  "password": {
    "message": "パスワード"
  },
  "passwordNotLongEnough": {
    "message": "パスワードの長さが足りません"
  },
  "passwordSetupDetails": {
    "message": "このパスワードは、このデバイスでのみMetaMaskウォレットのロックを解除します。MetaMaskはこのパスワードを復元できません。"
  },
  "passwordTermsWarning": {
    "message": "私はMetaMaskがこのパスワードを復元できないことを理解しています。$1"
  },
  "passwordsDontMatch": {
    "message": "パスワードが一致しません"
  },
  "pastePrivateKey": {
    "message": "秘密鍵の文字列をここに貼り付けます:",
    "description": "For importing an account from a private key"
  },
  "pending": {
    "message": "保留中"
  },
  "pendingTransactionInfo": {
    "message": "このトランザクションは、そのトランザクションが完了するまで処理されません。"
  },
  "pendingTransactionMultiple": {
    "message": "保留中のトランザクションが($1)件あります。"
  },
  "pendingTransactionSingle": {
    "message": "保留中のトランザクションが(1)件あります。",
    "description": "$1 is count of pending transactions"
  },
  "permissionRequest": {
    "message": "許可のリクエスト"
  },
  "permission_ethereumAccounts": {
    "message": "アドレス、アカウント残高、アクティビティを表示してトランザクションを開始",
    "description": "The description for the `eth_accounts` permission"
  },
  "permissions": {
    "message": "許可"
  },
  "personalAddressDetected": {
    "message": "個人アドレスが検出されました。トークンコントラクトアドレスを入力してください。"
  },
  "plusXMore": {
    "message": "他 + $1",
    "description": "$1 is a number of additional but unshown items in a list- this message will be shown in place of those items"
  },
  "preferredLedgerConnectionType": {
    "message": "優先Ledger接続タイプ",
    "description": "A header for a dropdown in the advanced section of settings. Appears above the ledgerConnectionPreferenceDescription message"
  },
  "prev": {
    "message": "前へ"
  },
  "primaryCurrencySetting": {
    "message": "プライマリ通貨"
  },
  "primaryCurrencySettingDescription": {
    "message": "チェーンのネイティブ通貨 (ETH など) による値の表示を優先するには、[ネイティブ] を選択します。選択したフィアット通貨による値の表示を優先するには、[フィアット] を選択します。"
  },
  "priorityFee": {
    "message": "優先手数料"
  },
  "priorityFeeProperCase": {
    "message": "優先手数料"
  },
  "privacyMsg": {
    "message": "プライバシー ポリシー"
  },
  "privateKey": {
    "message": "秘密鍵",
    "description": "select this type of file to use to import an account"
  },
  "privateKeyWarning": {
    "message": "警告:この鍵は絶対に公開しないでください。秘密鍵を持つ人は誰でも、アカウントに保持されているアセットを盗むことができます。"
  },
  "privateNetwork": {
    "message": "プライベートネットワーク"
  },
  "proceedWithTransaction": {
    "message": "それでも続行"
  },
  "proposedApprovalLimit": {
    "message": "提案された承認限度額"
  },
  "provide": {
    "message": "提供"
  },
  "publicAddress": {
    "message": "パブリックアドレス"
  },
  "queue": {
    "message": "キュー"
  },
  "queued": {
    "message": "キュー待ち"
  },
  "readdToken": {
    "message": "アカウントオプションメニューで [トークンの追加] を選択することによって、今後このトークンを戻すことができます。"
  },
  "receive": {
    "message": "受領"
  },
  "recents": {
    "message": "最近"
  },
  "recipientAddressPlaceholder": {
    "message": "検索、パブリックアドレス (0x)、またはENS"
  },
  "recommendedGasLabel": {
    "message": "推奨"
  },
  "recoveryPhraseReminderBackupStart": {
    "message": "ここから開始"
  },
  "recoveryPhraseReminderConfirm": {
    "message": "了解"
  },
  "recoveryPhraseReminderHasBackedUp": {
    "message": "シークレットリカバリーフレーズは常に安全かつ秘密の場所に保管してください"
  },
  "recoveryPhraseReminderHasNotBackedUp": {
    "message": "シークレットリカバリーフレーズのバックアップが必要ですか?"
  },
  "recoveryPhraseReminderItemOne": {
    "message": "シークレットリカバリーフレーズは誰とも決して共有しないでください"
  },
  "recoveryPhraseReminderItemTwo": {
    "message": "MetaMaskチームが、ユーザーのシークレットリカバリーフレーズを確認することは絶対にありません"
  },
  "recoveryPhraseReminderSubText": {
    "message": "シークレットリカバリーフレーズは、ご利用のすべてのアカウントを制御します。"
  },
  "recoveryPhraseReminderTitle": {
    "message": "資産を守りましょう"
  },
  "refreshList": {
    "message": "リストを更新"
  },
  "reject": {
    "message": "拒否"
  },
  "rejectAll": {
    "message": "すべて拒否"
  },
  "rejectTxsDescription": {
    "message": "$1件のトランザクションを一括拒否しようとしています。"
  },
  "rejectTxsN": {
    "message": "$1件のトランザクションを拒否"
  },
  "rejected": {
    "message": "拒否されました"
  },
  "remember": {
    "message": "ご注意:"
  },
  "remindMeLater": {
    "message": "後で通知する"
  },
  "remove": {
    "message": "削除"
  },
  "removeAccount": {
    "message": "アカウントを削除"
  },
  "removeAccountDescription": {
    "message": "このアカウントはウォレットから削除されます。続行する前に、インポートしたアカウントの元のシークレットリカバリーフレーズまたは秘密鍵を持っていることを確認してください。アカウントはアカウントドロップダウンから再度インポートまたは作成できます。"
  },
  "removeNFT": {
    "message": "NFTを削除"
  },
  "requestsAwaitingAcknowledgement": {
    "message": "承認されるまで待機の要求"
  },
  "required": {
    "message": "必須"
  },
  "reset": {
    "message": "リセット"
  },
  "resetAccount": {
    "message": "アカウントをリセット"
  },
  "resetAccountDescription": {
    "message": "アカウントをリセットすると、トランザクション履歴が消去されます。これによりアカウント内の残高が変更されることはありません。また、シークレットリカバリーフレーズの再入力が求められることもありません。"
  },
  "restore": {
    "message": "復元"
  },
<<<<<<< HEAD
  "restoreAccountWithSeed": {
    "message": "シークレットリカバリーフレーズでアカウントを復元"
  },
=======
>>>>>>> 3327c5c7
  "restoreWalletPreferences": {
    "message": "$1のデータのバックアップが見つかりました。ウォレットの基本設定を復元しますか?",
    "description": "$1 is the date at which the data was backed up"
  },
  "retryTransaction": {
    "message": "トランザクションを再試行"
  },
  "reusedTokenNameWarning": {
    "message": "ここのトークンは、監視する別のトークンのシンボルを再使用します。これは混乱を招いたり紛らわしい場合があります。"
  },
  "revealSeedWords": {
    "message": "シークレットリカバリーフレーズを公開"
  },
  "revealSeedWordsDescription": {
    "message": "ブラウザを変更した場合や、コンピューターを移動した場合は、アカウントにアクセスするためにこのシークレットリカバリーフレーズが必要になります。安全な秘密の場所に保管してください。"
  },
  "revealSeedWordsWarning": {
    "message": "これらの単語を使用すると、すべてのアカウントを窃取することができます。"
  },
  "revealSeedWordsWarningTitle": {
    "message": "このフレーズは誰にも教えないでください。"
  },
  "rinkeby": {
    "message": "Rinkebyテストネットワーク"
  },
  "ropsten": {
    "message": "Ropstenテストネットワーク"
  },
  "rpcUrl": {
    "message": "新しいRPC URL"
  },
  "save": {
    "message": "保存"
  },
  "saveAsCsvFile": {
    "message": "CSVファイルとして保存"
  },
  "scanInstructions": {
    "message": "QRコードにカメラを向けてください"
  },
  "scanQrCode": {
    "message": "QRコードをスキャン"
  },
  "scrollDown": {
    "message": "下にスクロール"
  },
  "search": {
    "message": "検索"
  },
  "searchAccounts": {
    "message": "アカウントを検索"
  },
  "searchResults": {
    "message": "検索結果"
  },
  "searchTokens": {
    "message": "トークンを検索"
  },
  "secretBackupPhraseDescription": {
    "message": "シークレットリカバリーフレーズを使用すると、アカウントのバックアップと復元が容易になります。"
  },
  "secretBackupPhraseWarning": {
    "message": "警告:シークレットリカバリーフレーズは絶対に教えないでください。このフレーズを使用すると、誰でもEtherを永久に利用することができます。"
  },
  "secretPhrase": {
    "message": "このウォレットの最初のアカウントのみが自動的に読み込まれます。 このプロセスの完了後、他のアカウントを追加するには、ドロップダウンメニューをクリックし、[アカウントを作成] を選択します。"
<<<<<<< HEAD
  },
  "secretPhraseWarning": {
    "message": "別のシークレットリカバリーフレーズを使用して復元すると、現在のウォレット、アカウント、アセットは永久にこのアプリから削除されます。この操作は元に戻せません。"
=======
>>>>>>> 3327c5c7
  },
  "secretRecoveryPhrase": {
    "message": "シークレットリカバリーフレーズ"
  },
  "secureWallet": {
    "message": "安全なウォレット"
  },
  "securityAndPrivacy": {
    "message": "セキュリティとプライバシー"
  },
  "seedPhraseConfirm": {
    "message": "シークレットリカバリーフレーズの確認"
  },
  "seedPhraseEnterMissingWords": {
    "message": "シークレットリカバリーフレーズの確認"
  },
  "seedPhraseIntroNotRecommendedButtonCopy": {
    "message": "後で通知 (非推奨)"
  },
  "seedPhraseIntroRecommendedButtonCopy": {
    "message": "ウォレットの安全を確保 (推奨)"
  },
  "seedPhraseIntroSidebarBulletFour": {
    "message": "書き留めて、複数の秘密の場所に保管してください。"
  },
  "seedPhraseIntroSidebarBulletOne": {
    "message": "パスワードマネージャーに保存"
  },
  "seedPhraseIntroSidebarBulletThree": {
    "message": "セーフティボックスに保管する。"
  },
  "seedPhraseIntroSidebarBulletTwo": {
    "message": "銀行の金庫に保管する。"
  },
  "seedPhraseIntroSidebarCopyOne": {
    "message": "リカバリーフレーズは12単語のフレーズで、ウォレットと資金への「マスターキー」となります。"
  },
  "seedPhraseIntroSidebarCopyThree": {
    "message": "誰かにリカバリーフレーズを尋ねられたら、騙そうとしている可能性が高いです。"
  },
  "seedPhraseIntroSidebarCopyTwo": {
    "message": "シークレットリカバリ フレーズはMetaMaskを含め、決して誰とも共有しないでください!"
  },
  "seedPhraseIntroSidebarTitleOne": {
    "message": "シークレットリカバリーフレーズとは何ですか?"
  },
  "seedPhraseIntroSidebarTitleThree": {
    "message": "シークレットリカバリーフレーズは共有すべきですか?"
  },
  "seedPhraseIntroSidebarTitleTwo": {
    "message": "シークレットリカバリー フレーズはどのように保管すべきですか?"
  },
  "seedPhraseIntroTitle": {
    "message": "ウォレットの保護"
  },
  "seedPhraseIntroTitleCopy": {
    "message": "始める前に、この短いビデオを見て、シークレットリカバリーフレーズとウォレットを安全に保つ方法について確認してください。"
  },
  "seedPhrasePlaceholder": {
    "message": "単語ごとにスペースを1つ置いて分離します"
  },
  "seedPhrasePlaceholderPaste": {
    "message": "クリップボードからシークレット リカバリー フレーズを貼り付けます"
  },
  "seedPhraseReq": {
    "message": "シークレットリカバリーフレーズは、12、15、18、21、24語で構成されます"
  },
  "seedPhraseWriteDownDetails": {
    "message": "この12単語のシークレットリカバリーフレーズを書き留めて、自分だけがアクセスできる信頼できる場所に保管してください。"
  },
  "seedPhraseWriteDownHeader": {
    "message": "シークレットリカバリーフレーズを書き留めてください"
  },
  "selectAHigherGasFee": {
    "message": "トランザクションの処理を加速させるには、より高いガス代を選択します。*"
  },
  "selectAccounts": {
    "message": "このサイトに使用するアカウントを選択してください"
  },
  "selectAll": {
    "message": "すべて選択"
  },
  "selectAnAccount": {
    "message": "アカウントを選択してください"
  },
  "selectAnAccountAlreadyConnected": {
    "message": "このアカウントはすでにMetaMaskに接続されています"
  },
  "selectEachPhrase": {
    "message": "各フレーズを選択して、正しいことを確認してください。"
  },
  "selectHdPath": {
    "message": "HDパスを選択"
  },
  "selectNFTPrivacyPreference": {
    "message": "設定でNFTの検出をオンにします"
  },
  "selectPathHelp": {
    "message": "アカウントが見当たらない場合は、HDパスを切り替えてみてください。"
  },
  "selectType": {
    "message": "種類を選択"
  },
  "selectingAllWillAllow": {
    "message": "すべてを選択すると、このサイトに現在のすべてのアカウントが表示されます。このサイトが信頼できることを確認してください。"
  },
  "send": {
    "message": "送金"
  },
  "sendAmount": {
    "message": "送金額"
  },
  "sendSpecifiedTokens": {
    "message": "$1を送金",
    "description": "Symbol of the specified token"
  },
  "sendTo": {
    "message": "送金先:"
  },
  "sendTokens": {
    "message": "トークンを送信"
  },
  "sendingNativeAsset": {
    "message": "$1を送信中",
    "description": "$1 represents the native currency symbol for the current network (e.g. ETH or BNB)"
  },
  "setAdvancedPrivacySettings": {
    "message": "高度なプライバシー設定を設定"
  },
  "setAdvancedPrivacySettingsDetails": {
    "message": "MetaMaskはこれらの信頼できるサードパーティーサービスを使用して、製品の使いやすさと安全性を向上させています。"
  },
  "settings": {
    "message": "設定"
  },
  "show": {
    "message": "表示"
  },
  "showAdvancedGasInline": {
    "message": "高度なガスコントロール"
  },
  "showAdvancedGasInlineDescription": {
    "message": "これを選択すると、ガス代と限度額のコントロールが送金画面と確認画面に直接表示されます。"
  },
  "showFiatConversionInTestnets": {
    "message": "テストネット上に変換を表示"
  },
  "showFiatConversionInTestnetsDescription": {
    "message": "これを選択すると、テストネット上にフィアット変換が表示されます"
  },
  "showHexData": {
    "message": "16進データを表示"
  },
  "showHexDataDescription": {
    "message": "これを選択すると、送金画面に16進データフィールドが表示されます"
  },
  "showHide": {
    "message": "表示・非表示"
  },
  "showIncomingTransactions": {
    "message": "受信トランザクションを表示"
  },
  "showIncomingTransactionsDescription": {
    "message": "これを選択すると、Etherscanを使用して受信トランザクションがトランザクションリストに表示されます"
  },
  "showPermissions": {
    "message": "表示許可"
  },
  "showPrivateKeys": {
    "message": "秘密鍵を表示"
  },
  "showRecommendations": {
    "message": "推奨を表示"
  },
  "showSeedPhrase": {
    "message": "シークレットリカバリーフレーズを表示"
  },
  "showTestnetNetworks": {
    "message": "テストネットワークを表示"
  },
  "showTestnetNetworksDescription": {
    "message": "ネットワークリストにテストネットワークを表示するには、こちらを選択してください"
  },
  "sigRequest": {
    "message": "署名の要求"
  },
  "sign": {
    "message": "署名"
  },
  "signNotice": {
    "message": "このメッセージに署名すると、危険な可能性があります。この署名により、要求しているサイトへのアカウントやアカウントのアセットの完全な管理権の付与を含め、アカウントに代わり操作が行われる可能性があります。完全に状況を把握している場合、または要求しているサイトを完全に信頼している場合を除き、このメッセージには署名しないでください。"
  },
  "signatureRequest": {
    "message": "署名の要求"
  },
  "signatureRequest1": {
    "message": "メッセージ"
  },
  "signed": {
    "message": "署名が完了しました"
  },
  "simulationErrorMessage": {
    "message": "このトランザクションは失敗する見込みです。実行しようとすると多くのコストがかかるうえに失敗する可能性が高いため、お勧めしません。"
  },
  "simulationErrorMessageV2": {
    "message": "ガス代を見積もれませんでした。コントラクトにエラーがある可能性があり、このトランザクションは失敗するかもしれません。"
  },
  "skip": {
    "message": "スキップ"
  },
  "skipAccountSecurity": {
    "message": "アカウントのセキュリティをスキップしますか?"
  },
  "skipAccountSecurityDetails": {
    "message": "私は、シークレットリカバリーフレーズをバックアップするまで、アカウントとそのアセットのすべてを失う可能性があることを理解しています。"
  },
  "slow": {
    "message": "低速"
  },
  "somethingWentWrong": {
    "message": "申し訳ありません。問題が発生しました。"
  },
  "source": {
    "message": "ソース"
  },
  "speedUp": {
    "message": "スピードアップ"
  },
  "speedUpCancellation": {
    "message": "このキャンセルを高速化"
  },
  "speedUpExplanation": {
    "message": "現在のネットワーク状況に基づきガス代を更新し、10%以上 (ネットワークによる要件) 増額させました。"
  },
  "speedUpPopoverTitle": {
    "message": "トランザクションをスピードアップ"
  },
  "speedUpTooltipText": {
    "message": "新しいガス代"
  },
  "speedUpTransaction": {
    "message": "このトランザクションをスピードアップ"
  },
  "spendLimitAmount": {
    "message": "使用限度額"
  },
  "spendLimitInsufficient": {
    "message": "使用限度額が十分ではありません"
  },
  "spendLimitInvalid": {
    "message": "使用限度額が無効です。正の数値を使用する必要があります"
  },
  "spendLimitPermission": {
    "message": "使用限度額の許可"
  },
  "spendLimitRequestedBy": {
    "message": "使用限度額が$1により要求されました",
    "description": "Origin of the site requesting the spend limit"
  },
  "spendLimitTooLarge": {
    "message": "使用限度額が大きすぎます"
  },
  "stable": {
    "message": "安定"
  },
  "stableLowercase": {
    "message": "安定"
  },
  "stateLogError": {
    "message": "ステータスログの取得中にエラーが発生しました。"
  },
  "stateLogFileName": {
    "message": "MetaMaskステータスログ"
  },
  "stateLogs": {
    "message": "ステータスログ"
  },
  "stateLogsDescription": {
    "message": "ステータスログには、パブリックアカウントアドレスと送信済みトランザクションが含まれています。"
  },
  "statusConnected": {
    "message": "接続済み"
  },
  "statusNotConnected": {
    "message": "未接続"
  },
  "step1LatticeWallet": {
    "message": "Lattice1の接続準備ができていることを確認してください"
  },
  "step1LatticeWalletMsg": {
    "message": "セットアップが完了しオンラインになると、MetaMaskをLattice1デバイスに接続できます。デバイスのロックを解除し、デバイスIDを準備してください。ハードウェアウォレットの使用に関する詳細は、$1",
    "description": "$1 represents the `hardwareWalletSupportLinkConversion` localization key"
  },
  "step1LedgerWallet": {
    "message": "Ledgerアプリをダウンロード"
  },
  "step1LedgerWalletMsg": {
    "message": "$1のロックを解除するには、ダウンロードして設定し、パスワードを入力してください。",
    "description": "$1 represents the `ledgerLiveApp` localization value"
  },
  "step1TrezorWallet": {
    "message": "Trezorウォレットのプラグイン"
  },
  "step1TrezorWalletMsg": {
    "message": "コンピューターにウォレットを直接接続します。ハードウェアウォレットデバイスの使い方の詳細については、$1",
    "description": "$1 represents the `hardwareWalletSupportLinkConversion` localization key"
  },
  "step2LedgerWallet": {
    "message": "Ledgerウォレットのプラグイン"
  },
  "step2LedgerWalletMsg": {
    "message": "コンピューターにウォレットを直接接続します。Ledgerのロックを解除し、イーサリアムアプリを開きます。ハードウェアウォレットデバイスの使い方の詳細については、$1",
    "description": "$1 represents the `hardwareWalletSupportLinkConversion` localization key"
  },
  "storePhrase": {
    "message": "このフレーズを1Passwordのようなパスワードマネージャーに保存します。"
  },
  "submit": {
    "message": "送信"
  },
  "submitted": {
    "message": "送信済み"
  },
  "support": {
    "message": "サポート"
  },
  "supportCenter": {
    "message": "サポートセンターにアクセス"
  },
  "swap": {
    "message": "スワップ"
  },
  "swapAdvancedSlippageInfo": {
    "message": "注文した時点と注文が承認された時点で価格が変わることを 「スリッページ」 と呼びます。スリッページが「最大スリッページ」設定を超える場合、スワップは自動的にキャンセルされます。"
  },
  "swapAggregator": {
    "message": "アグリゲーター"
  },
  "swapAllowSwappingOf": {
    "message": "$1のスワップを許可",
    "description": "Shows a user that they need to allow a token for swapping on their hardware wallet"
  },
  "swapAmountReceived": {
    "message": "保証額"
  },
  "swapAmountReceivedInfo": {
    "message": "これは受け取る最低額です。スリッページによりそれ以上の額を受け取ることもあります。"
  },
  "swapApproval": {
    "message": "$1のスワップを承認",
    "description": "Used in the transaction display list to describe a transaction that is an approve call on a token that is to be swapped.. $1 is the symbol of a token that has been approved."
  },
  "swapApproveNeedMoreTokens": {
    "message": "このスワップを完了させるには、さらに$1の$2が必要です。",
    "description": "Tells the user how many more of a given token they need for a specific swap. $1 is an amount of tokens and $2 is the token symbol."
  },
  "swapBestOfNQuotes": {
    "message": "最善の$1の見積もり。",
    "description": "$1 is the number of quotes that the user can select from when opening the list of quotes on the 'view quote' screen"
  },
  "swapBuildQuotePlaceHolderText": {
    "message": "$1と一致するトークンがありません",
    "description": "Tells the user that a given search string does not match any tokens in our token lists. $1 can be any string of text"
  },
  "swapConfirmWithHwWallet": {
    "message": "ハードウェアウォレットで確定"
  },
  "swapContractDataDisabledErrorDescription": {
    "message": "Ledgerのイーサリアムアプリで、「設定」に移動し、コントラクトデータを許可します。次に、スワップを再度試します。"
  },
  "swapContractDataDisabledErrorTitle": {
    "message": "コントラクトデータがLedgerで無効です"
  },
  "swapCustom": {
    "message": "カスタム"
  },
  "swapDecentralizedExchange": {
    "message": "分散型エクスチェンジ"
  },
  "swapDirectContract": {
    "message": "ダイレクトコントラクト"
  },
  "swapEditLimit": {
    "message": "限度額を編集"
  },
  "swapEnableDescription": {
    "message": "これは必須であり、MetaMaskに$1をスワップする許可を付与します。",
    "description": "Gives the user info about the required approval transaction for swaps. $1 will be the symbol of a token being approved for swaps."
  },
  "swapEnableTokenForSwapping": {
    "message": "これはスワップ用に$1",
    "description": "$1 is for the 'enableToken' key, e.g. 'enable ETH'"
  },
  "swapEstimatedNetworkFees": {
    "message": "推定ネットワーク手数料"
  },
  "swapEstimatedNetworkFeesInfo": {
    "message": "これは、スワップを完了させるために使用されるネットワーク手数料の見積もりです。実際の額はネットワークの状態によって変化する可能性があります。"
  },
  "swapFailedErrorDescriptionWithSupportLink": {
    "message": "トランザクション障害が発生した場合は、いつでもお手伝いいたします。この問題が解決しない場合は、$1でカスタマーサポートにお問い合わせください。",
    "description": "This message is shown to a user if their swap fails. The $1 will be replaced by support.metamask.io"
  },
  "swapFailedErrorTitle": {
    "message": "スワップに失敗しました"
  },
  "swapFetchingQuotes": {
    "message": "見積もりを取得中"
  },
  "swapFetchingQuotesErrorDescription": {
    "message": "問題が発生しました。もう一度実行してください。エラーが解消されない場合は、カスタマサポートにお問い合わせください。"
  },
  "swapFetchingQuotesErrorTitle": {
    "message": "見積もり取得エラー"
  },
  "swapFetchingTokens": {
    "message": "トークンを取得中..."
  },
  "swapFromTo": {
    "message": "$1から$2へのスワップ",
    "description": "Tells a user that they need to confirm on their hardware wallet a swap of 2 tokens. $1 is a source token and $2 is a destination token"
  },
  "swapGasFeesDetails": {
    "message": "ガス代は、ネットワークトラフィックとトランザクションの複雑さに基づき推定され、変動します。"
  },
  "swapGasFeesLearnMore": {
    "message": "ガス代に関する詳細"
  },
  "swapGasFeesSplit": {
    "message": "前の画面のガス料金は、この2つのトランザクションに分けられています。"
  },
  "swapGasFeesSummary": {
    "message": "ガス代は、$1ネットワークでトランザクションを処理するクリプトマイナーに支払われます。MetaMaskはガス代から利益を得ません。",
    "description": "$1 is the selected network, e.g. Ethereum or BSC"
  },
  "swapHighSlippageWarning": {
    "message": "スリッページが非常に大きいです。"
  },
  "swapIncludesMMFee": {
    "message": "$1%のMetaMask手数料が含まれています。",
    "description": "Provides information about the fee that metamask takes for swaps. $1 is a decimal number."
  },
  "swapLowSlippageError": {
    "message": "トランザクションが失敗する可能性があります。最大スリッページが低すぎます。"
  },
  "swapMaxSlippage": {
    "message": "最大スリッページ"
  },
  "swapMetaMaskFee": {
    "message": "MetaMask手数料"
  },
  "swapMetaMaskFeeDescription": {
    "message": "弊社は毎回最上位の流動性ソースから最良の価格を見つけます。$1%の手数料が自動的にこの見積もりに含まれます。",
    "description": "Provides information about the fee that metamask takes for swaps. $1 is a decimal number."
  },
  "swapNQuotesWithDot": {
    "message": "$1の見積もり。",
    "description": "$1 is the number of quotes that the user can select from when opening the list of quotes on the 'view quote' screen"
  },
  "swapNewQuoteIn": {
    "message": "$1の新規の見積もり",
    "description": "Tells the user the amount of time until the currently displayed quotes are update. $1 is a time that is counting down from 1:00 to 0:00"
  },
  "swapOnceTransactionHasProcess": {
    "message": "このトランザクションの処理が完了すると、$1がアカウントに追加されます。",
    "description": "This message communicates the token that is being transferred. It is shown on the awaiting swap screen. The $1 will be a token symbol."
  },
  "swapPriceDifference": {
    "message": "$1 $2 (～$3) を $4 $5 (～$6) にスワップしようとしています。",
    "description": "This message represents the price slippage for the swap.  $1 and $4 are a number (ex: 2.89), $2 and $5 are symbols (ex: ETH), and $3 and $6 are fiat currency amounts."
  },
  "swapPriceDifferenceTitle": {
    "message": "最大$1%の価格差",
    "description": "$1 is a number (ex: 1.23) that represents the price difference."
  },
  "swapPriceImpactTooltip": {
    "message": "プライスインパクトとは、現在の市場価格と取引の約定時に受け取る金額の差のことです。プライスインパクトは、流動性プールに対する取引の大きさにより発生します。"
  },
  "swapPriceUnavailableDescription": {
    "message": "市場価格のデータが不足しているため、プライスインパクトを測定できませんでした。スワップする前に、これから受領するトークンの額に問題がないか確認してください。"
  },
  "swapPriceUnavailableTitle": {
    "message": "続行する前にレートを確認してください"
  },
  "swapProcessing": {
    "message": "処理中"
  },
  "swapQuoteDetails": {
    "message": "見積もりの詳細"
  },
  "swapQuoteDetailsSlippageInfo": {
    "message": "注文した時点と注文が承認された時点で価格が変わることを「スリッページ」と呼びます。スリッページが「最大スリッページ」設定を超える場合、スワップは自動的にキャンセルされます。"
  },
  "swapQuoteSource": {
    "message": "見積もりのソース"
  },
  "swapQuotesExpiredErrorDescription": {
    "message": "最新のレートを取得するには、新しい見積もりを要求してください。"
  },
  "swapQuotesExpiredErrorTitle": {
    "message": "見積もりのタイムアウト"
  },
  "swapQuotesNotAvailableErrorDescription": {
    "message": "額の調整またはスリッページの設定を試してから、もう一度実行してください。"
  },
  "swapQuotesNotAvailableErrorTitle": {
    "message": "見積もりを取得できません"
  },
  "swapRate": {
    "message": "レート"
  },
  "swapReceiving": {
    "message": "受信中"
  },
  "swapReceivingInfoTooltip": {
    "message": "これは推定値です。正確な額はスリッページによって異なります。"
  },
  "swapRequestForQuotation": {
    "message": "見積もりの要求"
  },
  "swapReviewSwap": {
    "message": "スワップの確認"
  },
  "swapSearchForAToken": {
    "message": "トークンの検索"
  },
  "swapSelect": {
    "message": "選択"
  },
  "swapSelectAQuote": {
    "message": "見積もりを選択"
  },
  "swapSelectAToken": {
    "message": "トークンを選択"
  },
  "swapSelectQuotePopoverDescription": {
    "message": "以下は複数の流動性ソースから収集したすべての見積もりです。"
  },
  "swapSlippageNegative": {
    "message": "スリッページは0以上でなければなりません。"
  },
  "swapSource": {
    "message": "流動性ソース"
  },
  "swapSourceInfo": {
    "message": "弊社は、最良のレートと最小のネットワーク手数料を見つけるために、複数の流動性ソース (エクスチェンジ、アグリゲーター、専門のマーケットメーカー) を検索します。"
  },
  "swapSuggested": {
    "message": "スワップが提案されました"
  },
  "swapSuggestedGasSettingToolTipMessage": {
    "message": "スワップは複雑で急を要するトランザクションです。コストとスワップの確実な成功のバランスが取れたこのガス代をお勧めします。"
  },
  "swapSwapFrom": {
    "message": "スワップ元"
  },
  "swapSwapSwitch": {
    "message": "トークンの切り替え"
  },
  "swapSwapTo": {
    "message": "スワップ先"
  },
  "swapToConfirmWithHwWallet": {
    "message": "ハードウェアウォレットで確認"
  },
  "swapTokenAvailable": {
    "message": "$1がアカウントに追加されました。",
    "description": "This message is shown after a swap is successful and communicates the exact amount of tokens the user has received for a swap. The $1 is a decimal number of tokens followed by the token symbol."
  },
  "swapTokenBalanceUnavailable": {
    "message": "$1の残高を取り戻すことができませんでした。",
    "description": "This message communicates to the user that their balance of a given token is currently unavailable. $1 will be replaced by a token symbol"
  },
  "swapTokenToToken": {
    "message": "$1を$2にスワップ",
    "description": "Used in the transaction display list to describe a swap. $1 and $2 are the symbols of tokens in involved in a swap."
  },
  "swapTokenVerificationAddedManually": {
    "message": "このトークンは手動で追加されました。"
  },
  "swapTokenVerificationMessage": {
    "message": "常に$1のトークンアドレスを確認してください。",
    "description": "Points the user to Etherscan as a place they can verify information about a token. $1 is replaced with the translation for \"Etherscan\" followed by an info icon that shows more info on hover."
  },
  "swapTokenVerificationOnlyOneSource": {
    "message": "1つのソースでのみ検証済みです。"
  },
  "swapTokenVerificationSources": {
    "message": "$1個のソースで検証済みです。",
    "description": "Indicates the number of token information sources that recognize the symbol + address. $1 is a decimal number."
  },
  "swapTooManyDecimalsError": {
    "message": "$1は小数点以下$2桁まで使用できます",
    "description": "$1 is a token symbol and $2 is the max. number of decimals allowed for the token"
  },
  "swapTransactionComplete": {
    "message": "トランザクションが完了しました"
  },
  "swapTwoTransactions": {
    "message": "2つのトランザクション"
  },
  "swapUnknown": {
    "message": "不明"
  },
  "swapVerifyTokenExplanation": {
    "message": "複数のトークンで同じ名前とシンボルを使用できます。$1をチェックして、これが探しているトークンであることを確認してください。",
    "description": "This appears in a tooltip next to the verifyThisTokenOn message. It gives the user more information about why they should check the token on a block explorer. $1 will be the name or url of the block explorer, which will be the translation of 'etherscan' or a block explorer url specified for a custom network."
  },
  "swapYourTokenBalance": {
    "message": "$1 $2がスワップに使用可能です",
    "description": "Tells the user how much of a token they have in their balance. $1 is a decimal number amount of tokens, and $2 is a token symbol"
  },
  "swapZeroSlippage": {
    "message": "0%スリッページ"
  },
  "swapsAdvancedOptions": {
    "message": "詳細オプション"
  },
  "swapsExcessiveSlippageWarning": {
    "message": "スリッページ額が非常に大きいので、レートが不利になります。最大スリッページを15%未満の値に減らしてください。"
  },
  "swapsMaxSlippage": {
    "message": "最大スリッページ"
  },
  "swapsNotEnoughForTx": {
    "message": "トランザクションを完了させるには、$1が不足しています",
    "description": "Tells the user that they don't have enough of a token for a proposed swap. $1 is a token symbol"
  },
  "swapsViewInActivity": {
    "message": "アクティビティに表示"
  },
  "switchEthereumChainConfirmationDescription": {
    "message": "これによりMetaMask内で選択されたネットワークが、以前に追加されたものに切り替わります。"
  },
  "switchEthereumChainConfirmationTitle": {
    "message": "このサイトによるネットワークの切り替えを許可しますか?"
  },
  "switchNetwork": {
    "message": "ネットワークを切り替える"
  },
  "switchNetworks": {
    "message": "ネットワークを切り替える"
  },
  "switchToThisAccount": {
    "message": "このアカウントに切り替える"
  },
  "switchingNetworksCancelsPendingConfirmations": {
    "message": "ネットワークを切り替えると、保留中の確認がすべてキャンセルされます"
  },
  "symbol": {
    "message": "シンボル"
  },
  "symbolBetweenZeroTwelve": {
    "message": "シンボルは11文字以下にする必要があります。"
  },
  "syncFailed": {
    "message": "同期に失敗しました"
  },
  "syncInProgress": {
    "message": "同期中"
  },
  "syncWithMobile": {
    "message": "モバイルと同期"
  },
  "syncWithMobileBeCareful": {
    "message": "このコードをスキャンするとき、画面を誰にも見られていないことを確認してください"
  },
  "syncWithMobileComplete": {
    "message": "データの同期に成功しました。MetaMaskモバイルアプリをご活用ください!"
  },
  "syncWithMobileDesc": {
    "message": "アカウントと情報を、モバイルデバイスと同期させることができます。MetaMaskモバイルアプリを開き、「設定」に進み、「ブラウザ拡張機能から同期」をタップします。"
  },
  "syncWithMobileDescNewUsers": {
    "message": "MetaMaskモバイルアプリを初めて開く場合は、スマートフォンを以下のステップに従って操作してください。"
  },
  "syncWithMobileScanThisCode": {
    "message": "MetaMaskモバイルアプリでこのコードをスキャンします"
  },
  "syncWithMobileTitle": {
    "message": "モバイルと同期"
  },
  "syncWithThreeBox": {
    "message": "データを3Boxと同期 (試験的機能)"
  },
  "syncWithThreeBoxDescription": {
    "message": "これをオンにすると、設定が3Boxでバックアップされます。この機能は現在試験段階にあります。自己責任でご利用ください。"
  },
  "syncWithThreeBoxDisabled": {
    "message": "3Boxは、最初の同期中のエラーのため、無効化されました"
  },
  "terms": {
    "message": "利用規約"
  },
  "termsOfService": {
    "message": "サービス規約"
  },
  "testFaucet": {
    "message": "テストフォーセット"
  },
  "thisWillCreate": {
    "message": "これにより、新しいウォレットとシークレットリカバリーフレーズが作成されます"
  },
  "time": {
    "message": "時間"
  },
  "tips": {
    "message": "ヒント"
  },
  "to": {
    "message": "移動先"
  },
  "toAddress": {
    "message": "移動先: $1",
    "description": "$1 is the address to include in the To label. It is typically shortened first using shortenAddress"
  },
  "toggleTestNetworks": {
    "message": "$1テストネットワーク",
    "description": "$1 is a clickable link with text defined by the 'showHide' key. The link will open to the advanced settings where users can enable the display of test networks in the network dropdown."
  },
  "token": {
    "message": "トークン"
  },
  "tokenAlreadyAdded": {
    "message": "トークンの追加がすでに完了しています。"
  },
  "tokenContractAddress": {
    "message": "トークンコントラクトアドレス"
  },
  "tokenDecimalFetchFailed": {
    "message": "トークンの10進数が必要です。"
  },
  "tokenDetectionAnnouncement": {
    "message": "新機能! 実験的な機能として、Ethereum Mainnetでのトークン検出が改善されました。$1"
  },
  "tokenSymbol": {
    "message": "トークンシンボル"
  },
  "tooltipApproveButton": {
    "message": "理解しました"
  },
  "total": {
    "message": "合計"
  },
  "transaction": {
    "message": "トランザクション"
  },
  "transactionCancelAttempted": {
    "message": "$1のガス代が$2でトランザクションのキャンセルが試みられました"
  },
  "transactionCancelSuccess": {
    "message": "$2でのトランザクションがキャンセルされました"
  },
  "transactionConfirmed": {
    "message": "トランザクションは$2で確定されました。"
  },
  "transactionCreated": {
    "message": "トランザクションは$1の値が$2で作成されました。"
  },
  "transactionData": {
    "message": "トランザクションデータ"
  },
  "transactionDecodingAccreditationDecoded": {
    "message": "Truffleによるデコード"
  },
  "transactionDecodingAccreditationVerified": {
    "message": "$1にコントラクトを確認しました"
  },
  "transactionDecodingUnsupportedNetworkError": {
    "message": "トランザクションのデコードは、chainId $1で使用できません"
  },
  "transactionDetailDappGasMoreInfo": {
    "message": "サイトが提案されました"
  },
  "transactionDetailDappGasTooltip": {
    "message": "最新のブロックに基づくMetaMaskの推奨ガス代を使用するように編集します。"
  },
  "transactionDetailGasHeading": {
    "message": "ガス代見積もり"
  },
  "transactionDetailGasInfoV2": {
    "message": "見積もり"
  },
  "transactionDetailGasTooltipConversion": {
    "message": "ガス代に関する詳細"
  },
  "transactionDetailGasTooltipExplanation": {
    "message": "ガス代はネットワークにより設定され、ネットワークトラフィックとトランザクションの複雑さに基づき変動します。"
  },
  "transactionDetailGasTooltipIntro": {
    "message": "ガス代は、$1ネットワークでトランザクションを処理するクリプトマイナーにに支払われます。MetaMaskはガス代から利益を得ません。"
  },
  "transactionDetailGasTotalSubtitle": {
    "message": "金額 + ガス代"
  },
  "transactionDetailLayer2GasHeading": {
    "message": "レイヤー2のガス代"
  },
  "transactionDetailMultiLayerTotalSubtitle": {
    "message": "金額 + 手数料"
  },
  "transactionDropped": {
    "message": "トランザクションは$2で取り消されました。"
  },
  "transactionError": {
    "message": "トランザクションエラー。コントラクトコードで例外がスローされました。"
  },
  "transactionErrorNoContract": {
    "message": "コントラクト外アドレスに対して関数の呼び出しを試みています。"
  },
  "transactionErrored": {
    "message": "トランザクションでエラーが発生しました。"
  },
  "transactionFee": {
    "message": "トランザクション手数料"
  },
  "transactionHistoryBaseFee": {
    "message": "基本手数料 (GWEI)"
  },
  "transactionHistoryL1GasLabel": {
    "message": "L1ガス代合計"
  },
  "transactionHistoryL2GasLimitLabel": {
    "message": "L2ガス代限度額"
  },
  "transactionHistoryL2GasPriceLabel": {
    "message": "L2ガス代"
  },
  "transactionHistoryMaxFeePerGas": {
    "message": "ガスあたりの最大手数料"
  },
  "transactionHistoryPriorityFee": {
    "message": "優先手数料 (GWEI)"
  },
  "transactionHistoryTotalGasFee": {
    "message": "ガス代合計"
  },
  "transactionResubmitted": {
    "message": "推定のガス代を$2で$1に増加し、トランザクションを再送信しました"
  },
  "transactionSubmitted": {
    "message": "$1の推定ガス代が$2でトランザクションが送信されました。"
  },
  "transactionUpdated": {
    "message": "トランザクションが$2で更新されました。"
  },
  "transfer": {
    "message": "送金"
  },
  "transferBetweenAccounts": {
    "message": "自分のアカウント間での振替"
  },
  "transferFrom": {
    "message": "送金元"
  },
  "troubleConnectingToWallet": {
    "message": "$1に接続できませんでした。$2を確認してから、もう一度実行してください。",
    "description": "$1 is the wallet device name; $2 is a link to wallet connection guide"
  },
  "troubleTokenBalances": {
    "message": "トークンバランスのロードに問題があります。トークンバランスを表示できます",
    "description": "Followed by a link (here) to view token balances"
  },
  "trustSiteApprovePermission": {
    "message": "パーミッションを付与することで、次の$1による資金へのアクセスが許可されます"
  },
  "tryAgain": {
    "message": "再試行"
  },
  "tryAnywayOption": {
    "message": "とにかく試してみる"
  },
  "turnOnTokenDetection": {
    "message": "強化されたトークン検出をオンにする"
  },
  "twelveHrTitle": {
    "message": "12時間:"
  },
  "txInsightsNotSupported": {
    "message": "現時点ではこのコントラクトでトランザクションインサイトはサポートされていません。"
  },
  "typePassword": {
    "message": "MetaMaskパスワードを入力してください"
  },
  "u2f": {
    "message": "U2F",
    "description": "A name on an API for the browser to interact with devices that support the U2F protocol. On some browsers we use it to connect MetaMask to Ledger devices."
  },
  "unapproved": {
    "message": "未承認"
  },
  "units": {
    "message": "単位"
  },
  "unknown": {
    "message": "不明"
  },
  "unknownCameraError": {
    "message": "カメラへのアクセス時にエラーが発生しました。もう一度実行してください..."
  },
  "unknownCameraErrorTitle": {
    "message": "申し訳ありません。問題が発生しました..."
  },
  "unknownNetwork": {
    "message": "不明なプライベートネットワーク"
  },
  "unknownQrCode": {
    "message": "エラー: QRコードを識別できませんでした"
  },
  "unlimited": {
    "message": "無制限"
  },
  "unlock": {
    "message": "ロック解除"
  },
  "unlockMessage": {
    "message": "分散型Webが待っています"
  },
  "unrecognizedChain": {
    "message": "このカスタムネットワークは認識されません。続行する前に$1をお勧めします",
    "description": "$1 is a clickable link with text defined by the 'unrecognizedChanLinkText' key. The link will open to instructions for users to validate custom network details."
  },
  "unrecognizedChainLinkText": {
    "message": "ネットワークの詳細の確認",
    "description": "Serves as link text for the 'unrecognizedChain' key. This text will be embedded inside the translation for that key."
  },
  "unsendableAsset": {
    "message": "コレクティブル (ERC-721) トークンの送信は現在サポートされていません",
    "description": "This is an error message we show the user if they attempt to send a collectible asset type, for which currently don't support sending"
  },
  "updatedWithDate": {
    "message": "$1が更新されました"
  },
  "urlErrorMsg": {
    "message": "URLには適切なHTTP/HTTPSプレフィックスが必要です。"
  },
  "urlExistsErrorMsg": {
    "message": "このURLは現在$1ネットワークで使用されています。"
  },
  "useCollectibleDetection": {
    "message": "NFTを自動検出"
  },
  "useCollectibleDetectionDescription": {
    "message": "NFTメディアとデータを表示すると、IPアドレスが集中型のサーバーに開示される可能性があります。ウォレット内のNFTの検出には、サードパーティーAPI (OpenSeaなど) が使用されます。これにより、これらのサービスにアカウントのアドレスが公開されます。これらのサービスからデータを取得しない場合は、この機能を無効にしてください。"
  },
  "usePhishingDetection": {
    "message": "フィッシング検出を使用"
  },
  "usePhishingDetectionDescription": {
    "message": "イーサリアムユーザーを対象としたドメインのフィッシングに対して警告を表示します"
  },
  "useTokenDetection": {
    "message": "トークン検出を使用"
  },
  "useTokenDetectionDescription": {
    "message": "弊社はユーザーのウォレットに送信された新しいトークンを検出して表示するために、サードパーティーAPIを使用します。MetaMaskにこれらのサービスからデータを取得させたくない場合は、この機能をオフにしてください。"
  },
  "usedByClients": {
    "message": "さまざまな異なるクライアントによって使用されています"
  },
  "userName": {
    "message": "ユーザー名"
  },
  "verifyThisTokenDecimalOn": {
    "message": "トークンの10進数は$1にあります",
    "description": "Points the user to etherscan as a place they can verify information about a token. $1 is replaced with the translation for \"etherscan\""
  },
  "verifyThisTokenOn": {
    "message": "このトークンを$1で検証",
    "description": "Points the user to etherscan as a place they can verify information about a token. $1 is replaced with the translation for \"etherscan\""
  },
  "verifyThisUnconfirmedTokenOn": {
    "message": "このトークンを$1で検証して、取引したいトークンであることを確認してください。",
    "description": "Points the user to etherscan as a place they can verify information about a token. $1 is replaced with the translation for \"etherscan\""
  },
  "viewAccount": {
    "message": "アカウントを表示"
  },
  "viewAllDetails": {
    "message": "すべての詳細の表示"
  },
  "viewContact": {
    "message": "連絡先を表示"
  },
  "viewFullTransactionDetails": {
    "message": "トランザクションの完全な詳細を表示"
  },
  "viewMore": {
    "message": "詳細を表示"
  },
  "viewOnBlockExplorer": {
    "message": "ブロックエクスプローラーで表示"
  },
  "viewOnCustomBlockExplorer": {
    "message": "$1を$2で表示",
    "description": "$1 is the action type. e.g (Account, Transaction, Swap) and $2 is the Custom Block Exporer URL"
  },
  "viewOnEtherscan": {
    "message": "$1をEtherscanで表示",
    "description": "$1 is the action type. e.g (Account, Transaction, Swap)"
  },
  "viewOnOpensea": {
    "message": "Openseaで表示"
  },
  "viewinExplorer": {
    "message": "$1をエクスプローラーで表示",
    "description": "$1 is the action type. e.g (Account, Transaction, Swap)"
  },
  "visitWebSite": {
    "message": "弊社Webサイトにアクセス"
  },
  "walletConnectionGuide": {
    "message": "弊社のハードウェアウォレット接続ガイド"
  },
  "walletCreationSuccessDetail": {
    "message": "ウォレットが正常に保護されました。シークレットリカバリーフレーズを安全かつ機密に保管してください。これはユーザーの責任です!"
  },
  "walletCreationSuccessReminder1": {
    "message": "MetaMaskはシークレットリカバリーフレーズを復元できません。"
  },
  "walletCreationSuccessReminder2": {
    "message": "MetaMaskがユーザーのシークレットリカバリーフレーズを確認することは絶対にありません。"
  },
  "walletCreationSuccessReminder3": {
    "message": "誰に対しても$1。資金が盗まれる恐れがあります",
    "description": "$1 is separated as walletCreationSuccessReminder3BoldSection so that we can bold it"
  },
  "walletCreationSuccessReminder3BoldSection": {
    "message": "シークレットリカバリーフレーズは決して教えないでください",
    "description": "This string is localized separately from walletCreationSuccessReminder3 so that we can bold it"
  },
  "walletCreationSuccessTitle": {
    "message": "ウォレットが作成されました"
  },
  "web3ShimUsageNotification": {
    "message": "現在のWebサイトが、削除済みのwindow.web3 APIの使用を検知しました。サイトが破損しているようであれば、$1をクリックして詳細を確認してください。",
    "description": "$1 is a clickable link."
  },
  "webhid": {
    "message": "WebHID",
    "description": "Refers to a interface for connecting external devices to the browser. Used for connecting ledger to the browser. Read more here https://developer.mozilla.org/en-US/docs/Web/API/WebHID_API"
  },
  "welcome": {
    "message": "MetaMaskにようこそ"
  },
  "welcomeBack": {
    "message": "ようこそ!"
  },
  "welcomeExploreDescription": {
    "message": "暗号通貨やアセットを保管、送金、使用。"
  },
  "welcomeExploreTitle": {
    "message": "分散型アプリを閲覧"
  },
  "welcomeLoginDescription": {
    "message": "MetaMaskを使用して分散型アプリにログイン。サインアップは不要です。"
  },
  "welcomeLoginTitle": {
    "message": "ウォレットにようこそ"
  },
  "welcomeToMetaMask": {
    "message": "始めましょう"
  },
  "welcomeToMetaMaskIntro": {
    "message": "MetaMaskは何百万人もに信頼されている安全なウォレットで、すべての人々によるWeb3の世界へのアクセスを可能にしています。"
  },
  "whatsNew": {
    "message": "新機能",
    "description": "This is the title of a popup that gives users notifications about new features and updates to MetaMask."
  },
  "whatsThis": {
    "message": "これは何ですか?"
  },
  "writePhrase": {
    "message": "このフレーズを紙に書いて安全な場所に保管してください。さらにセキュリティを高めるには、複数の紙に書いて、それぞれを2～3の異なる場所に保管します。"
  },
  "xOfY": {
    "message": "$2中の$1",
    "description": "$1 and $2 are intended to be two numbers, where $2 is a total, and $1 is a count towards that total"
  },
  "xOfYPending": {
    "message": "$2中$1が保留中",
    "description": "$1 and $2 are intended to be two numbers, where $2 is a total number of pending confirmations, and $1 is a count towards that total"
  },
  "yesLetsTry": {
    "message": "はい、やってみます"
  },
  "youNeedToAllowCameraAccess": {
    "message": "この機能を使用するには、カメラへのアクセスを許可する必要があります。"
  },
  "youSign": {
    "message": "著名しています"
  },
  "yourPrivateSeedPhrase": {
    "message": "秘密のシークレットリカバリーフレーズ"
  },
  "zeroGasPriceOnSpeedUpError": {
    "message": "スピードアップのガス代ゼロ"
  }
}<|MERGE_RESOLUTION|>--- conflicted
+++ resolved
@@ -1273,24 +1273,11 @@
   "importAccountError": {
     "message": "アカウントのインポート中にエラーが発生しました。"
   },
-<<<<<<< HEAD
-  "importAccountLinkText": {
-    "message": "シークレットリカバリーフレーズを使用してインポート"
-  },
-=======
->>>>>>> 3327c5c7
   "importAccountMsg": {
     "message": " インポートされたアカウントは、最初に作成したMetaMaskアカウントのシークレットリカバリーフレーズと関連付けられません。インポートされたアカウントの詳細を表示"
   },
   "importAccountSeedPhrase": {
     "message": "シークレットリカバリーフレーズを使用してウォレットをインポート"
-<<<<<<< HEAD
-  },
-  "importAccountText": {
-    "message": "または$1",
-    "description": "$1 represents the text from `importAccountLinkText` as a link"
-=======
->>>>>>> 3327c5c7
   },
   "importExistingWalletDescription": {
     "message": "ウォレットの作成時に提供されたシークレットリカバリーフレーズ (シードフレーズ) を入力してください。$1",
@@ -2232,12 +2219,6 @@
   "restore": {
     "message": "復元"
   },
-<<<<<<< HEAD
-  "restoreAccountWithSeed": {
-    "message": "シークレットリカバリーフレーズでアカウントを復元"
-  },
-=======
->>>>>>> 3327c5c7
   "restoreWalletPreferences": {
     "message": "$1のデータのバックアップが見つかりました。ウォレットの基本設定を復元しますか?",
     "description": "$1 is the date at which the data was backed up"
@@ -2304,12 +2285,6 @@
   },
   "secretPhrase": {
     "message": "このウォレットの最初のアカウントのみが自動的に読み込まれます。 このプロセスの完了後、他のアカウントを追加するには、ドロップダウンメニューをクリックし、[アカウントを作成] を選択します。"
-<<<<<<< HEAD
-  },
-  "secretPhraseWarning": {
-    "message": "別のシークレットリカバリーフレーズを使用して復元すると、現在のウォレット、アカウント、アセットは永久にこのアプリから削除されます。この操作は元に戻せません。"
-=======
->>>>>>> 3327c5c7
   },
   "secretRecoveryPhrase": {
     "message": "シークレットリカバリーフレーズ"
