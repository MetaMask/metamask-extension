--- conflicted
+++ resolved
@@ -4943,12 +4943,9 @@
     "message": "今後のサポートは、$1の作成者にお問い合わせください。",
     "description": "This is shown when the insight snap throws an error. $1 is the snap name"
   },
-<<<<<<< HEAD
-=======
   "someNetworks": {
     "message": "$1個のネットワーク"
   },
->>>>>>> 71d92770
   "somethingDoesntLookRight": {
     "message": "何か不審な点があれば、$1",
     "description": "A false positive message for users to contact support. $1 is a link to the support page."
