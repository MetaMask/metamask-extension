--- conflicted
+++ resolved
@@ -2793,13 +2793,6 @@
   "nativeNetworkPermissionRequestDescription": {
     "message": "$1が次の承認を求めています:",
     "description": "$1 represents dapp name"
-<<<<<<< HEAD
-  },
-  "nativePermissionRequestDescription": {
-    "message": "このサイトに次のことを希望しますか？",
-    "description": "Description below header used on Permission Connect screen for native permissions."
-=======
->>>>>>> 6173a139
   },
   "nativeToken": {
     "message": "このネットワークのネイティブトークンは$1です。ガス代にもこのトークンが使用されます。",
@@ -3038,12 +3031,6 @@
   "noAccountsFound": {
     "message": "指定された検索クエリでアカウントが見つかりませんでした"
   },
-<<<<<<< HEAD
-  "noConnectedAccountDescription": {
-    "message": "続行するには、このサイトで使用するアカウントを選択してください。"
-  },
-=======
->>>>>>> 6173a139
   "noConnectedAccountTitle": {
     "message": "MetaMaskはこのサイトに接続されていません"
   },
