{
  "QRHardwareInvalidTransactionTitle": {
    "message": "エラー"
  },
  "QRHardwareMismatchedSignId": {
    "message": "トランザクションデータが一致していません。トランザクションの詳細を確認してください。"
  },
  "QRHardwarePubkeyAccountOutOfRange": {
    "message": "他にアカウントはありません。以下のリストにない別のアカウントにアクセスする場合は、ハードウェアウォレットを接続しなおして選択してください。"
  },
  "QRHardwareScanInstructions": {
    "message": "カメラをQRコードに向けてください。画面がぼやけていますが、読み取りには影響しません。"
  },
  "QRHardwareSignRequestCancel": {
    "message": "拒否"
  },
  "QRHardwareSignRequestDescription": {
    "message": "ウォレットで署名したら、「署名を取得」をクリックして署名を受け取ります"
  },
  "QRHardwareSignRequestGetSignature": {
    "message": "署名を取得"
  },
  "QRHardwareSignRequestSubtitle": {
    "message": "ウォレットでQRコードをスキャンします"
  },
  "QRHardwareSignRequestTitle": {
    "message": "署名をリクエスト"
  },
  "QRHardwareUnknownQRCodeTitle": {
    "message": "エラー"
  },
  "QRHardwareUnknownWalletQRCode": {
    "message": "QRコードが無効です。ハードウェアウォレットの同期QRコードをスキャンしてください。"
  },
  "QRHardwareWalletImporterTitle": {
    "message": "QRコードのスキャン"
  },
  "QRHardwareWalletSteps1Description": {
    "message": "公式QRコードをサポートする以下のパートナーのリストから選択できます。"
  },
  "QRHardwareWalletSteps1Title": {
    "message": "QRハードウェアウォレットを接続"
  },
  "QRHardwareWalletSteps2Description": {
    "message": "Ngrave (近日追加予定)"
  },
  "SIWEAddressInvalid": {
    "message": "サインインリクエストのアドレスが、サインインに使用しているアカウントのアドレスと一致していません。"
  },
  "SIWEDomainInvalidText": {
    "message": "サインインしようとしているサイトは、リクエストのドメインと一致していません。慎重に進めてください。"
  },
  "SIWEDomainInvalidTitle": {
    "message": "不正なサイトリクエスト。"
  },
  "SIWEDomainWarningBody": {
    "message": "Webサイト ($1) が正しくないドメインへのサインインを要求しています。フィッシング攻撃の可能性があります。",
    "description": "$1 represents the website domain"
  },
  "SIWEDomainWarningLabel": {
    "message": "危険"
  },
  "SIWELabelChainID": {
    "message": "チェーンID:"
  },
  "SIWELabelExpirationTime": {
    "message": "有効期限:"
  },
  "SIWELabelIssuedAt": {
    "message": "発行日時:"
  },
  "SIWELabelMessage": {
    "message": "メッセージ:"
  },
  "SIWELabelNonce": {
    "message": "ナンス:"
  },
  "SIWELabelNotBefore": {
    "message": "この日時以降:"
  },
  "SIWELabelRequestID": {
    "message": "リクエストID:"
  },
  "SIWELabelResources": {
    "message": "リソース: $1",
    "description": "$1 represents the number of resources"
  },
  "SIWELabelURI": {
    "message": "URI:"
  },
  "SIWELabelVersion": {
    "message": "バージョン:"
  },
  "SIWESiteRequestSubtitle": {
    "message": "このサイトは次の方法でのサインインを要求しています:"
  },
  "SIWESiteRequestTitle": {
    "message": "サインインリクエスト"
  },
  "SIWEWarningSubtitle": {
    "message": "理解したことを確認するために、次の項目にチェックを入れてください:"
  },
  "SIWEWarningTitle": {
    "message": "よろしいですか？"
  },
  "about": {
    "message": "基本情報"
  },
  "accept": {
    "message": "同意する"
  },
  "acceptTermsOfUse": {
    "message": "$1を読んで同意しました",
    "description": "$1 is the `terms` message"
  },
  "accessAndSpendNoticeNFT": {
    "message": "$1はこのアセットにアクセスし、使用できます",
    "description": "$1 is the url of the site requesting ability to spend"
  },
  "accessYourWalletWithSRP": {
    "message": "シークレットリカバリーフレーズでウォレットにアクセス"
  },
  "accessYourWalletWithSRPDescription": {
    "message": "MetaMaskはユーザーのパスワードを復元できません。代わりにシークレットリカバリーフレーズを使用して所有者を確認し、ウォレットを復元して新しいパスワードを設定します。まずはじめに、ウォレットの作成時に提供されたシークレットリカバリーフレーズを入力してください。$1",
    "description": "$1 is the words 'Learn More' from key 'learnMore', separated here so that it can be added as a link"
  },
  "accessingYourCamera": {
    "message": "カメラにアクセス中..."
  },
  "account": {
    "message": "アカウント"
  },
  "accountActivity": {
    "message": "アカウントアクティビティ"
  },
  "accountActivityText": {
    "message": "通知を受けたいアカウントを選択してください:"
  },
  "accountDetails": {
    "message": "アカウントの詳細"
  },
  "accountIdenticon": {
    "message": "アカウントのアイデンティコン"
  },
  "accountIsntConnectedToastText": {
    "message": "$1は$2に接続されていません"
  },
  "accountName": {
    "message": "アカウント名"
  },
  "accountNameDuplicate": {
    "message": "このアカウント名は既に存在します",
    "description": "This is an error message shown when the user enters a new account name that matches an existing account name"
  },
  "accountNameReserved": {
    "message": "このアカウント名は予約されています",
    "description": "This is an error message shown when the user enters a new account name that is reserved for future use"
  },
  "accountOptions": {
    "message": "アカウントのオプション"
  },
  "accountSelectionRequired": {
    "message": "アカウントを選択する必要があります！"
  },
  "accounts": {
    "message": "アカウント"
  },
  "accountsConnected": {
    "message": "アカウントが接続されました"
  },
  "active": {
    "message": "アクティブ"
  },
  "activity": {
    "message": "アクティビティ"
  },
  "activityLog": {
    "message": "アクティビティのログ"
  },
  "add": {
    "message": "追加"
  },
  "addANetwork": {
    "message": "ネットワークを追加"
  },
  "addANetworkManually": {
    "message": "ネットワークを手動で追加"
  },
  "addANickname": {
    "message": "ニックネームを追加"
  },
  "addAccount": {
    "message": "アカウントを追加"
  },
  "addAcquiredTokens": {
    "message": "MetaMaskを使用して取得したトークンを追加します"
  },
  "addAlias": {
    "message": "別名を追加"
  },
  "addBlockExplorer": {
    "message": "ブロックエクスプローラーを追加"
  },
  "addContact": {
    "message": "連絡先を追加"
  },
  "addCustomNetwork": {
    "message": "カスタムネットワークを追加"
  },
  "addEthereumChainConfirmationDescription": {
    "message": "これにより、このネットワークはMetaMask内で使用できるようになります。"
  },
  "addEthereumChainConfirmationRisks": {
    "message": "MetaMaskはカスタムネットワークを検証しません。"
  },
  "addEthereumChainConfirmationRisksLearnMore": {
    "message": "$1の詳細。",
    "description": "$1 is a link with text that is provided by the 'addEthereumChainConfirmationRisksLearnMoreLink' key"
  },
  "addEthereumChainConfirmationRisksLearnMoreLink": {
    "message": "詐欺やネットワークセキュリティのリスク",
    "description": "Link text for the 'addEthereumChainConfirmationRisksLearnMore' translation key"
  },
  "addEthereumChainConfirmationTitle": {
    "message": "このサイトにネットワークの追加を許可しますか？"
  },
  "addEthereumChainWarningModalHeader": {
    "message": "このRPCプロバイダーは、確実に信頼できる場合のみ追加してください。$1",
    "description": "$1 is addEthereumChainWarningModalHeaderPartTwo passed separately so that it can be bolded"
  },
  "addEthereumChainWarningModalHeaderPartTwo": {
    "message": "悪質なプロバイダーは、ブロックチェーンのステートを偽り、ユーザーのネットワークアクティビティを記録する可能性があります。"
  },
  "addEthereumChainWarningModalListHeader": {
    "message": "プロバイダーは次の権限を有するため、信頼性が重要です:"
  },
  "addEthereumChainWarningModalListPointOne": {
    "message": "アカウントと IP アドレスの把握、およびそれらの関連付け"
  },
  "addEthereumChainWarningModalListPointThree": {
    "message": "アカウントの残高およびその他オンチェーンステートの表示"
  },
  "addEthereumChainWarningModalListPointTwo": {
    "message": "トランザクションのブロードキャスト"
  },
  "addEthereumChainWarningModalTitle": {
    "message": "イーサリアムメインネット用の新しいRPCプロバイダーを追加しようとしています"
  },
  "addFriendsAndAddresses": {
    "message": "信頼できる友達とアドレスを追加する"
  },
  "addFromAListOfPopularNetworks": {
    "message": "人気のネットワークのリストから追加するか、ネットワークを手動で追加します。信頼できる相手と以外はやり取りしないようにしてください。"
  },
  "addHardwareWallet": {
    "message": "ハードウェアウォレットを追加"
  },
  "addIPFSGateway": {
    "message": "優先IPFSゲートウェイを追加"
  },
  "addImportAccount": {
    "message": "アカウントまたはハードウェアウォレットを追加"
  },
  "addMemo": {
    "message": "メモを追加"
  },
  "addMoreNetworks": {
    "message": "他のネットワークを手動で追加"
  },
  "addNetwork": {
    "message": "ネットワークを追加"
  },
  "addNetworkTooltipWarning": {
    "message": "このネットワーク接続はサードパーティに依存しているため、信頼性が低かったり、サードパーティによるアクティビティの追跡が可能になる可能性があります。$1",
    "description": "$1 is Learn more link"
  },
  "addNewAccount": {
    "message": "新しいアカウントを追加"
  },
  "addNewToken": {
    "message": "新しいトークンを追加"
  },
  "addNft": {
    "message": "NFTを追加"
  },
  "addNfts": {
    "message": "NFTを追加"
  },
  "addSnapAccountToggle": {
    "message": "「アカウントSnapの追加 (ベータ版)」を有効にする"
  },
  "addSnapAccountsDescription": {
    "message": "この機能をオンにすると、アカウントリストから直接新しいベータ版のアカウントSnapを追加できるようになります。アカウントSnapをインストールする際は、サードパーティサービスである点にご注意ください。"
  },
  "addSuggestedNFTs": {
    "message": "推奨されたNFTを追加"
  },
  "addSuggestedTokens": {
    "message": "推奨されたトークンを追加"
  },
  "addToken": {
    "message": "トークンを追加"
  },
  "addTokenByContractAddress": {
    "message": "トークンが見つからない場合、アドレスを貼り付けて手動でトークンを追加できます。トークンコントラクトアドレスは$1にあります",
    "description": "$1 is a blockchain explorer for a specific network, e.g. Etherscan for Ethereum"
  },
  "addingCustomNetwork": {
    "message": "ネットワークを追加中"
  },
  "addingTokens": {
    "message": "トークンを追加しています"
  },
  "address": {
    "message": "アドレス"
  },
  "addressCopied": {
    "message": "アドレスがコピーされました！"
  },
  "advanced": {
    "message": "高度な設定"
  },
  "advancedBaseGasFeeToolTip": {
    "message": "トランザクションがブロックに含まれた場合、最大基本料金と実際の基本料金の差が返金されます。合計金額は、最大基本料金 (Gwei単位) * ガスリミットで計算されます。"
  },
  "advancedGasFeeDefaultOptIn": {
    "message": "これらの値を$1ネットワークのデフォルトとして保存する",
    "description": "$1 is the current network name."
  },
  "advancedGasFeeModalTitle": {
    "message": "ガス代の高度な設定"
  },
  "advancedGasPriceTitle": {
    "message": "ガス価格"
  },
  "advancedPriorityFeeToolTip": {
    "message": "優先手数料 (別名「マイナーチップ」) はマイナーに直接支払われ、トランザクションを優先するインセンティブとなります。"
  },
  "agreeTermsOfUse": {
    "message": "MetaMaskの$1に同意します",
    "description": "$1 is the `terms` link"
  },
  "airgapVault": {
    "message": "AirGap Vault"
  },
  "alert": {
    "message": "アラート"
  },
  "alertBannerMultipleAlertsDescription": {
    "message": "このリクエストを承認すると、詐欺が判明しているサードパーティに資産をすべて奪われる可能性があります。"
  },
  "alertBannerMultipleAlertsTitle": {
    "message": "複数アラート！"
  },
  "alertDisableTooltip": {
    "message": "これは「設定」>「アラート」で変更できます"
  },
  "alertModalAcknowledge": {
    "message": "リスクを承知したうえで続行します"
  },
  "alertModalDetails": {
    "message": "アラートの詳細"
  },
  "alertModalReviewAllAlerts": {
    "message": "すべてのアラートを確認する"
  },
  "alertSettingsUnconnectedAccount": {
    "message": "選択した未接続のアカウントを使用してWebサイトをブラウズしています"
  },
  "alertSettingsUnconnectedAccountDescription": {
    "message": "このアラートは、選択中のアカウントが未接続のままweb3サイトを閲覧しているときにポップアップ表示されます。"
  },
  "alertSettingsWeb3ShimUsage": {
    "message": "Webサイトが削除済みのwindow.web3 APIを使用しようとした場合"
  },
  "alertSettingsWeb3ShimUsageDescription": {
    "message": "このアラートは、削除されたwindow.web3 APIを使用しようとし、その結果破損している可能性があるサイトをブラウズした際、ポップアップに表示されます。"
  },
  "alerts": {
    "message": "アラート"
  },
  "all": {
    "message": "すべて"
  },
  "allCustodianAccountsConnectedSubtitle": {
    "message": "すでにすべてのカストディアンアカウントを接続したか、MetaMask Institutionalに接続するアカウントがありません。"
  },
  "allCustodianAccountsConnectedTitle": {
    "message": "接続できるアカウントがありません"
  },
  "allOfYour": {
    "message": "すべての$1",
    "description": "$1 is the symbol or name of the token that the user is approving spending"
  },
  "allPermissions": {
    "message": "すべてのアクセス許可"
  },
  "allYourNFTsOf": {
    "message": "$1のすべてのNFT",
    "description": "$1 is a link to contract on the block explorer when we're not able to retrieve a erc721 or erc1155 name"
  },
  "allow": {
    "message": "許可する"
  },
  "allowMmiToConnectToCustodian": {
    "message": "これにより、MMIが$1に接続してアカウントをインポートできるようになります。"
  },
  "allowNotifications": {
    "message": "通知を許可する"
  },
  "allowSpendToken": {
    "message": "$1へのアクセス許可を与えますか？",
    "description": "$1 is the symbol of the token that are requesting to spend"
  },
  "allowWithdrawAndSpend": {
    "message": "$1に以下の額までの引き出しと使用を許可します。",
    "description": "The url of the site that requested permission to 'withdraw and spend'"
  },
  "amount": {
    "message": "金額"
  },
  "amountReceived": {
    "message": "受取額"
  },
  "amountSent": {
    "message": "送金額"
  },
  "andForListItems": {
    "message": "$1、および$2",
    "description": "$1 is the first item, $2 is the last item in a list of items. Used in Snap Install Warning modal."
  },
  "andForTwoItems": {
    "message": "$1および$2",
    "description": "$1 is the first item, $2 is the second item. Used in Snap Install Warning modal."
  },
  "announcements": {
    "message": "お知らせ"
  },
  "appDescription": {
    "message": "ブラウザにあるイーサリアムウォレット",
    "description": "The description of the application"
  },
  "appName": {
    "message": "MetaMask",
    "description": "The name of the application"
  },
  "appNameBeta": {
    "message": "MetaMaskベータ版",
    "description": "The name of the application (Beta)"
  },
  "appNameFlask": {
    "message": "MetaMask Flask",
    "description": "The name of the application (Flask)"
  },
  "appNameMmi": {
    "message": "MetaMask Institutional",
    "description": "The name of the application (MMI)"
  },
  "approve": {
    "message": "使用限度額の承認"
  },
  "approveAllTokensTitle": {
    "message": "すべての$1へのアクセスとその送金を許可しますか？",
    "description": "$1 is the symbol of the token for which the user is granting approval"
  },
  "approveAllTokensTitleWithoutSymbol": {
    "message": "$1のすべてのNFTへのアクセスとそれらの転送を許可しますか？",
    "description": "$1 a link to contract on the block explorer when we're not able to retrieve a erc721 or erc1155 name"
  },
  "approveButtonText": {
    "message": "承認"
  },
  "approveIncreaseAllowance": {
    "message": "$1の使用上限を上げる",
    "description": "The token symbol that is being approved"
  },
  "approveSpendingCap": {
    "message": "$1の使用上限を承認する",
    "description": "The token symbol that is being approved"
  },
  "approveTokenDescription": {
    "message": "これにより、アクセス許可を取り消すまで、第三者が今後通知なしに次のNFTにアクセスし、転送できるようになります。"
  },
  "approveTokenDescriptionWithoutSymbol": {
    "message": "これにより、アクセス許可を取り消すまで、第三者が今後通知なしに$1のすべてのNFTにアクセスし、それらを転送できるようになります。",
    "description": "$1 is a link to contract on the block explorer when we're not able to retrieve a erc721 or erc1155 name"
  },
  "approveTokenTitle": {
    "message": "$1へのアクセスと転送を許可しますか？",
    "description": "$1 is the symbol of the token for which the user is granting approval"
  },
  "approved": {
    "message": "承認済み"
  },
  "approvedAsset": {
    "message": "承認済みのアセット"
  },
  "approvedOn": {
    "message": "$1に承認",
    "description": "$1 is the approval date for a permission"
  },
  "approvedOnForAccounts": {
    "message": "$1に$2に対して承認済み",
    "description": "$1 is the approval date for a permission. $2 is the AvatarGroup component displaying account images."
  },
  "areYouSure": {
    "message": "よろしいですか？"
  },
  "asset": {
    "message": "アセット"
  },
  "assetOptions": {
    "message": "アセットのオプション"
  },
  "attemptSendingAssets": {
    "message": "1つのネットワークから別のネットワークに直接アセットを送ろうとすると、アセットが永久に失われる可能性があります。必ずブリッジを使用してください。"
  },
  "attemptSendingAssetsWithPortfolio": {
    "message": "別のネットワークからアセットを送ろうとすると、アセットが失われる可能性があります。$1などのブリッジを使ってネットワーク間で安全に送金してください。"
  },
  "attemptToCancelSwapForFree": {
    "message": "無料でスワップのキャンセルを試行"
  },
  "attemptingConnect": {
    "message": "ブロックチェーンへの接続を試みています。"
  },
  "attributions": {
    "message": "属性"
  },
  "authorizedPermissions": {
    "message": "以下の権限を承認しました"
  },
  "autoDetectTokens": {
    "message": "トークンを自動検出"
  },
  "autoDetectTokensDescription": {
    "message": "サードパーティAPIを使用して、ウォレットに送られた新しいトークンを検出・表示します。アプリがこれらのサービスからデータを自動的に取得しないようにするには、オフにしてください。$1",
    "description": "$1 is a link to a support article"
  },
  "autoLockTimeLimit": {
    "message": "オートロックタイマー (分)"
  },
  "autoLockTimeLimitDescription": {
    "message": "MetaMaskがロックされるまでのアイドル時間を分単位で設定します。"
  },
  "average": {
    "message": "平均"
  },
  "awaitingApproval": {
    "message": "承認待ちです..."
  },
  "back": {
    "message": "戻る"
  },
  "backup": {
    "message": "バックアップ"
  },
  "backupApprovalInfo": {
    "message": "このシークレット コードは、デバイスをなくしたとき、パスワードを忘れたとき、MetaMaskの再インストールが必要なとき、または別のデバイスでウォレットにアクセスするときに必要です。"
  },
  "backupApprovalNotice": {
    "message": "シークレットリカバリーフレーズをバックアップして、ウォレットと資金の安全を確保してください。"
  },
  "backupKeyringSnapReminder": {
    "message": "削除する前に、このSnapが作成したすべてのアカウントに自分でアクセスできることを確認してください"
  },
  "backupNow": {
    "message": "今すぐバックアップ"
  },
  "backupUserData": {
    "message": "データをバックアップ"
  },
  "backupUserDataDescription": {
    "message": "設定とアカウントアドレスを含むユーザー設定を、JSONファイルにバックアップできます。"
  },
  "balance": {
    "message": "残高"
  },
  "balanceOutdated": {
    "message": "残高が期限切れの可能性があります"
  },
  "baseFee": {
    "message": "基本手数料"
  },
  "basic": {
    "message": "基本"
  },
  "basicConfigurationBannerCTA": {
    "message": "基本機能をオンにする"
  },
  "basicConfigurationBannerTitle": {
    "message": "基本機能はオフになっています"
  },
  "basicConfigurationLabel": {
    "message": "基本機能"
  },
  "basicConfigurationModalCheckbox": {
    "message": "理解したうえで続行します"
  },
  "basicConfigurationModalDisclaimerOff": {
    "message": "これは、MetaMaskでの時間が完全に最適化されないことを意味します。基本機能 (トークンの詳細、最適なガス設定など) は利用できません。"
  },
  "basicConfigurationModalDisclaimerOn": {
    "message": "MetaMaskでの時間を最適化するには、この機能をオンにする必要があります。基本機能 (トークンの詳細、最適なガス設定など) は、Web3エクスペリエンスに重要です。"
  },
  "basicConfigurationModalHeadingOff": {
    "message": "基本機能をオフにする"
  },
  "basicConfigurationModalHeadingOn": {
    "message": "基本機能をオンにする"
  },
  "beCareful": {
    "message": "ご注意ください"
  },
  "beta": {
    "message": "ベータ版"
  },
  "betaHeaderText": {
    "message": "これはベータ版です。バグは報告してください $1",
    "description": "$1 represents the word 'here' in a hyperlink"
  },
  "betaMetamaskInstitutionalVersion": {
    "message": "MetaMask Institutionalベータ版"
  },
  "betaMetamaskVersion": {
    "message": "MetaMaskベータ版"
  },
  "betaTerms": {
    "message": "ベータ版利用規約"
  },
  "blockExplorerAccountAction": {
    "message": "アカウント",
    "description": "This is used with viewOnEtherscan and viewInExplorer e.g View Account in Explorer"
  },
  "blockExplorerAssetAction": {
    "message": "アセット",
    "description": "This is used with viewOnEtherscan and viewInExplorer e.g View Asset in Explorer"
  },
  "blockExplorerSwapAction": {
    "message": "スワップ",
    "description": "This is used with viewOnEtherscan e.g View Swap on Etherscan"
  },
  "blockExplorerUrl": {
    "message": "ブロックエクスプローラーのURL"
  },
  "blockExplorerUrlDefinition": {
    "message": "このネットワークのブロックエクスプローラーとして使用されるURL。"
  },
  "blockExplorerView": {
    "message": "$1でアカウントを表示",
    "description": "$1 replaced by URL for custom block explorer"
  },
  "blockaid": {
    "message": "Blockaid"
  },
  "blockaidDescriptionApproveFarming": {
    "message": "このリクエストを承認すると、詐欺が判明しているサードパーティに資産をすべて奪われる可能性があります。"
  },
  "blockaidDescriptionBlurFarming": {
    "message": "このリクエストを承認すると、Blurに登録されている資産を誰かに盗まれる可能性があります。"
  },
  "blockaidDescriptionErrored": {
    "message": "エラーが発生したため、このリクエストはセキュリティプロバイダーにより確認されませんでした。慎重に進めてください。"
  },
  "blockaidDescriptionMaliciousDomain": {
    "message": "悪質なドメインとやり取りしています。このリクエストを承認すると、資産を失う可能性があります。"
  },
  "blockaidDescriptionMightLoseAssets": {
    "message": "このリクエストを承認すると、資産を失う可能性があります。"
  },
  "blockaidDescriptionSeaportFarming": {
    "message": "このリクエストを承認すると、OpenSeaに登録されている資産を誰かに盗まれる可能性があります。"
  },
  "blockaidDescriptionTransferFarming": {
    "message": "このリクエストを承認すると、詐欺が判明しているサードパーティに資産をすべて奪われます。"
  },
  "blockaidMessage": {
    "message": "プライバシーを保護 - サードパーティとデータが一切共有されません。Arbitrum、Avalanche、BNB Chain、イーサリアムメインネット、Linea、Optimism、Polygon、Base、Sepoliaで利用可能。"
  },
  "blockaidTitleDeceptive": {
    "message": "これは虚偽のリクエストです"
  },
  "blockaidTitleMayNotBeSafe": {
    "message": "リクエストは安全でない可能性があります"
  },
  "blockaidTitleSuspicious": {
    "message": "これは不審なリクエストです"
  },
  "blockies": {
    "message": "Blockie"
  },
  "bridge": {
    "message": "ブリッジ"
  },
  "bridgeDontSend": {
    "message": "ブリッジを使用してください"
  },
  "browserNotSupported": {
    "message": "ご使用のブラウザはサポートされていません..."
  },
  "buildContactList": {
    "message": "連絡先リストを作成する"
  },
  "builtAroundTheWorld": {
    "message": "MetaMaskは、世界中でデザイン・開発されています。"
  },
  "busy": {
    "message": "ビジー状態"
  },
  "buyAndSell": {
    "message": "購入・売却"
  },
  "buyAsset": {
    "message": "$1を購入",
    "description": "$1 is the ticker symbol of a an asset the user is being prompted to purchase"
  },
  "buyMoreAsset": {
    "message": "$1を追加購入",
    "description": "$1 is the ticker symbol of a an asset the user is being prompted to purchase"
  },
  "buyNow": {
    "message": "今すぐ購入"
  },
  "buyToken": {
    "message": "$1を購入",
    "description": "$1 is the token symbol"
  },
  "bytes": {
    "message": "バイト"
  },
  "canToggleInSettings": {
    "message": "この通知は「設定」>「アラート」で再度有効にできます。"
  },
  "cancel": {
    "message": "キャンセル"
  },
  "cancelEdit": {
    "message": "編集をキャンセル"
  },
  "cancelPopoverTitle": {
    "message": "トランザクションをキャンセル"
  },
  "cancelSpeedUp": {
    "message": "トランザクションをキャンセルまたは高速化"
  },
  "cancelSpeedUpLabel": {
    "message": "このガス代は、元の額を$1ます。",
    "description": "$1 is text 'replace' in bold"
  },
  "cancelSpeedUpTransactionTooltip": {
    "message": "トランザクションを$1するには、ネットワークに認識されるようにガス代を10%以上増額する必要があります。",
    "description": "$1 is string 'cancel' or 'speed up'"
  },
  "cancelled": {
    "message": "キャンセル済み"
  },
  "chainId": {
    "message": "チェーンID"
  },
  "chainIdDefinition": {
    "message": "このネットワークのトランザクションの署名に使用されるチェーンID。"
  },
  "chainIdExistsErrorMsg": {
    "message": "このチェーンIDは現在$1ネットワークで使用されています。"
  },
  "chainListReturnedDifferentTickerSymbol": {
    "message": "このトークンシンボルは、入力されたネットワーク名またはチェーンIDと一致しません。人気のトークンの多くはシンボルが似ているため、詐欺師がそれを利用してより価値の高いトークンを送り返すように仕向ける可能性があります。続行する前にすべてを確認してください。"
  },
  "chooseYourNetwork": {
    "message": "ネットワークを選択してください"
  },
  "chooseYourNetworkDescription": {
    "message": "当社では、遠隔手続き呼び出し (RPC) プロバイダーにInfuraを使用して、イーサリアムデータにできるだけ信頼性の高いプライベートな形でアクセスできるようにしています。独自のRPCをお選びいただくこともできますが、どのRPCもトランザクションを実行するために、ユーザーのIPアドレスとイーサリアムウォレットを取得する点にご注意ください。Infuraによるデータの取扱いに関する詳細は、$1をご覧ください。",
    "description": "$1 is a link to the privacy policy"
  },
  "chromeRequiredForHardwareWallets": {
    "message": "ハードウェアウォレットに接続するには、MetaMaskをGoogle Chromeで使用する必要があります。"
  },
  "clear": {
    "message": "消去"
  },
  "clearActivity": {
    "message": "アクティビティとナンスデータを消去"
  },
  "clearActivityButton": {
    "message": "アクティビティタブのデータを消去"
  },
  "clearActivityDescription": {
    "message": "これによりアカウントのナンスがリセットされ、ウォレットのアクティビティタブからデータが消去されます。現在のアカウントとネットワークだけが影響を受けます。残高と受信トランザクションへの変更はありません。"
  },
  "click": {
    "message": "クリックして"
  },
  "clickToConnectLedgerViaWebHID": {
    "message": "ここをクリックして、WebHIDでLedgerを接続します",
    "description": "Text that can be clicked to open a browser popup for connecting the ledger device via webhid"
  },
  "clickToManuallyAdd": {
    "message": "トークンを手動で追加するにはこちらをクリックしてください。"
  },
  "close": {
    "message": "閉じる"
  },
  "closeExtension": {
    "message": "拡張機能を閉じる"
  },
  "closeWindowAnytime": {
    "message": "このウィンドウはいつでも閉じることができます。"
  },
  "coingecko": {
    "message": "CoinGecko"
  },
  "comboNoOptions": {
    "message": "オプションが見つかりません",
    "description": "Default text shown in the combo field dropdown if no options."
  },
  "configureSnapPopupDescription": {
    "message": "MetaMaskから移動してこのsnapを構成します。"
  },
  "configureSnapPopupInstallDescription": {
    "message": "MetaMaskから移動してこのsnapをインストールします。"
  },
  "configureSnapPopupInstallTitle": {
    "message": "snapをインストール"
  },
  "configureSnapPopupLink": {
    "message": "続けるにはこのリンクをクリックしてください:"
  },
  "configureSnapPopupTitle": {
    "message": "snapを構成"
  },
  "confirm": {
    "message": "確認"
  },
  "confirmAlertModalAcknowledge": {
    "message": "アラートを確認したうえで続行します"
  },
  "confirmAlertModalDetails": {
    "message": "サインインすると、詐欺が判明しているサードパーティにすべての資産を奪われる可能性があります。続ける前にアラートを確認してください。"
  },
  "confirmAlertModalTitle": {
    "message": "資産が危険にさらされている可能性があります"
  },
  "confirmConnectCustodianRedirect": {
    "message": "「続行」をクリックすると、$1にリダイレクトされます。"
  },
  "confirmConnectCustodianText": {
    "message": "アカウントを接続するには、$1アカウントにログインして「MMIに接続」ボタンをクリックしてください。"
  },
  "confirmConnectionTitle": {
    "message": "$1への接続の確定"
  },
  "confirmPassword": {
    "message": "パスワードの確認"
  },
  "confirmRecoveryPhrase": {
    "message": "シークレットリカバリーフレーズの確認"
  },
  "confirmTitleDescContractInteractionTransaction": {
    "message": "このトランザクションの内容を完全に理解し、要求元のサイトを信頼する場合にのみ確定してください。"
  },
  "confirmTitleDescSignature": {
    "message": "このメッセージの内容を承認し、要求元のサイトを信頼する場合にのみ確定してください。"
  },
  "confirmTitleSignature": {
    "message": "署名要求"
  },
  "confirmTitleTransaction": {
    "message": "トランザクションの要求"
  },
  "confirmed": {
    "message": "確認されました"
  },
  "confusableUnicode": {
    "message": "「$1」は「$2」と類似しています。"
  },
  "confusableZeroWidthUnicode": {
    "message": "ゼロ幅文字が見つかりました。"
  },
  "confusingEnsDomain": {
    "message": "ENS名に混乱しやすい文字が発見されました。詐欺を防ぐためにENS名を確認して下さい。"
  },
  "connect": {
    "message": "接続"
  },
  "connectAccount": {
    "message": "アカウントの接続"
  },
  "connectAccountOrCreate": {
    "message": "アカウントを接続するか、または新規に作成します"
  },
  "connectAccounts": {
    "message": "アカウントを接続"
  },
  "connectCustodialAccountMenu": {
    "message": "カストディアルアカウントを接続"
  },
  "connectCustodialAccountMsg": {
    "message": "トークンを追加または更新するには、接続するカストディアンを選択してください。"
  },
  "connectCustodialAccountTitle": {
    "message": "カストディアルアカウント"
  },
  "connectCustodianAccounts": {
    "message": "$1アカウントの接続"
  },
  "connectManually": {
    "message": "現在のサイトに手動で接続"
  },
  "connectMoreAccounts": {
    "message": "他のアカウントを接続"
  },
  "connectSnap": {
    "message": "$1を接続",
    "description": "$1 is the snap for which a connection is being requested."
  },
  "connectWithMetaMask": {
    "message": "MetaMaskを使用して接続"
  },
  "connectedAccounts": {
    "message": "接続されたアカウント"
  },
  "connectedAccountsDescriptionPlural": {
    "message": "このサイトに接続されているアカウントを$1個持っています。",
    "description": "$1 is the number of accounts"
  },
  "connectedAccountsDescriptionSingular": {
    "message": "このサイトに接続されているアカウントを1個持っています。"
  },
  "connectedAccountsEmptyDescription": {
    "message": "MetaMaskはこのサイトに接続されていません。web3サイトに接続するには、そのサイトの接続ボタンをクリックしてください。"
  },
  "connectedAccountsListTooltip": {
    "message": "$1はアカウントの残高、アドレス、アクティビティを確認し、接続されたアカウントで承認するトランザクションを提案できます。",
    "description": "$1 is the origin name"
  },
  "connectedAccountsToast": {
    "message": "接続されたアカウントが更新されました"
  },
  "connectedSites": {
    "message": "接続済みのサイト"
  },
  "connectedSitesDescription": {
    "message": "$1はこれらのサイトに接続されています。これらのサイトは、アカウントアドレスを把握できます。",
    "description": "$1 is the account name"
  },
  "connectedSitesEmptyDescription": {
    "message": "$1はどのサイトとも接続されていません。",
    "description": "$1 is the account name"
  },
  "connectedSnapAndNoAccountDescription": {
    "message": "MetaMaskはこのサイトに接続されていますが、まだアカウントは接続されていません"
  },
  "connectedWith": {
    "message": "接続先"
  },
  "connecting": {
    "message": "接続中..."
  },
  "connectingTo": {
    "message": "$1に接続中"
  },
  "connectingToDeprecatedNetwork": {
    "message": "「$1」は段階的に廃止されており、機能しない可能性があります。別のネットワークをお試しください。"
  },
  "connectingToGoerli": {
    "message": "Goerliテストネットワークに接続中"
  },
  "connectingToLineaGoerli": {
    "message": "Linea Goerliテストネットワークに接続中"
  },
  "connectingToLineaMainnet": {
    "message": "Lineaメインネットに接続中"
  },
  "connectingToLineaSepolia": {
    "message": "Linea Sepoliaテストネットワークに接続中"
  },
  "connectingToMainnet": {
    "message": "イーサリアムメインネットに接続中"
  },
  "connectingToSepolia": {
    "message": "Sepoliaテストネットワークに接続中"
  },
  "connectionFailed": {
    "message": "接続できませんでした"
  },
  "connectionFailedDescription": {
    "message": "$1を取得できませんでした。ネットワークを確認してもう一度お試しください。",
    "description": "$1 is the name of the snap being fetched."
  },
  "connectionRequest": {
    "message": "接続リクエスト"
  },
  "contactUs": {
    "message": "お問い合わせ"
  },
  "contacts": {
    "message": "連絡先"
  },
  "contentFromSnap": {
    "message": "$1のコンテンツ",
    "description": "$1 represents the name of the snap"
  },
  "continue": {
    "message": "続行"
  },
  "continueMmiOnboarding": {
    "message": "MetaMask Institutionalのオンボーディングを続ける"
  },
  "continueToWallet": {
    "message": "ウォレットに進む"
  },
  "contract": {
    "message": "コントラクト"
  },
  "contractAddress": {
    "message": "コントラクトアドレス"
  },
  "contractAddressError": {
    "message": "トークンのコントラクトアドレスにトークンを送信します。これにより、これらのトークンが失われる可能性があります。"
  },
  "contractDeployment": {
    "message": "コントラクトの展開"
  },
  "contractDescription": {
    "message": "詐欺から身を守るため、サードパーティの詳細を確認してください。"
  },
  "contractInteraction": {
    "message": "コントラクトインタラクション"
  },
  "contractNFT": {
    "message": "NFTコントラクト"
  },
  "contractRequestingAccess": {
    "message": "サードパーティがアクセスを要求しています"
  },
  "contractRequestingSignature": {
    "message": "サードパーティが署名をリクエストしています"
  },
  "contractRequestingSpendingCap": {
    "message": "サードパーティが使用上限を要求しています"
  },
  "contractTitle": {
    "message": "サードパーティの詳細"
  },
  "contractToken": {
    "message": "トークンコントラクト"
  },
  "convertTokenToNFTDescription": {
    "message": "このアセットはNFTであることが検出されました。MetaMaskでは現在、NFTが完全にネイティブでサポートされています。トークンリストから削除して、NFTとして追加しますか？"
  },
  "convertTokenToNFTExistDescription": {
    "message": "このアセットはNFTとして追加されていることが検出されました。トークンリストから削除しますか？"
  },
  "coolWallet": {
    "message": "CoolWallet"
  },
  "copiedExclamation": {
    "message": "コピーしました。"
  },
  "copyAddress": {
    "message": "アドレスをクリップボードにコピー"
  },
  "copyPrivateKey": {
    "message": "秘密鍵をコピー"
  },
  "copyRawTransactionData": {
    "message": "未処理のトランザクションデータをコピー"
  },
  "copyToClipboard": {
    "message": "クリップボードにコピー"
  },
  "copyTransactionId": {
    "message": "トランザクションIDをコピー"
  },
  "create": {
    "message": "作成"
  },
  "createNewWallet": {
    "message": "新規ウォレットを作成"
  },
  "createPassword": {
    "message": "パスワードを作成"
  },
  "createSnapAccountDescription": {
    "message": "$1がMetaMaskへの新しいアカウントの追加を要求しています。"
  },
  "createSnapAccountTitle": {
    "message": "アカウントの作成"
  },
  "crossChainSwapsLink": {
    "message": "MetaMask Portfolioでネットワーク間でスワップ"
  },
  "cryptoCompare": {
    "message": "CryptoCompare"
  },
  "currencyConversion": {
    "message": "通貨換算"
  },
  "currencyRateCheckToggle": {
    "message": "残高とトークン価格チェッカーを表示"
  },
  "currencyRateCheckToggleDescription": {
    "message": "MetaMaskは、$1と$2のAPIを使用して残高とトークンの価格を表示します。$3",
    "description": "$1 represents Coingecko, $2 represents CryptoCompare and $3 represents Privacy Policy"
  },
  "currencySymbol": {
    "message": "通貨記号"
  },
  "currencySymbolDefinition": {
    "message": "このネットワークの通貨に対して表示されるティッカーシンボル。"
  },
  "currentAccountNotConnected": {
    "message": "現在のアカウントは接続されていません"
  },
  "currentExtension": {
    "message": "現在の拡張機能ページ"
  },
  "currentLanguage": {
    "message": "現在の言語"
  },
  "currentRpcUrlDeprecated": {
    "message": "このネットワークの現在のRPC URLは非推奨となりました。"
  },
  "currentTitle": {
    "message": "現在:"
  },
  "currentlyUnavailable": {
    "message": "このネットワークでは利用できません"
  },
  "curveHighGasEstimate": {
    "message": "積極的なガス代見積もりグラフ"
  },
  "curveLowGasEstimate": {
    "message": "低いガス代見積もりグラフ"
  },
  "curveMediumGasEstimate": {
    "message": "市場のガス代見積もりグラフ"
  },
  "custodian": {
    "message": "カストディアン"
  },
  "custodianAccountAddedDesc": {
    "message": "MetaMask Institutionalでアカウントが使えるようになりました。"
  },
  "custodianAccountAddedTitle": {
    "message": "選択された$1個のアカウントが追加されました。"
  },
  "custodianQRCodeScan": {
    "message": "$1モバイルアプリでQRコードをスキャンします"
  },
  "custodianQRCodeScanDescription": {
    "message": "または、$1アカウントにログインして「MMIに接続」ボタンをクリックしてください"
  },
  "custodianReplaceRefreshTokenChangedFailed": {
    "message": "$1に移動して、ユーザーインターフェースの「MMIに接続」ボタンをクリックし、アカウントをMMIに再接続します。"
  },
  "custodianReplaceRefreshTokenChangedSubtitle": {
    "message": "カストディアンアカウントをMetaMask Institutionalで使えるようになりました。"
  },
  "custodianReplaceRefreshTokenChangedTitle": {
    "message": "カストディアントークンが更新されました"
  },
  "custodianReplaceRefreshTokenSubtitle": {
    "message": "これにより、次のアドレスのカストディアントークンが置き換えられます:"
  },
  "custodianReplaceRefreshTokenTitle": {
    "message": "カストディアントークンを置き換える"
  },
  "custodyDeeplinkDescription": {
    "message": "$1アプリでトランザクションを承認してください。必要なカストディ承認がすべて行われると、トランザクションが完了します。ステータスは$1アプリで確認できます。"
  },
  "custodyRefreshTokenModalDescription": {
    "message": "$1に移動して、ユーザーインターフェースの「MMIに接続」ボタンをクリックし、アカウントをMMIに再接続します。"
  },
  "custodyRefreshTokenModalDescription1": {
    "message": "カストディアンがMetaMask Institutional拡張機能を認証するトークンを発行し、アカウントを接続できるようになります。"
  },
  "custodyRefreshTokenModalDescription2": {
    "message": "このトークンはセキュリティ上の理由により、一定期間後に失効します。その場合、MMIへの再接続が必要になります。"
  },
  "custodyRefreshTokenModalSubtitle": {
    "message": "このメッセージが表示される理由"
  },
  "custodyRefreshTokenModalTitle": {
    "message": "カストディアンセッションが期限切れになりました"
  },
  "custodySessionExpired": {
    "message": "カストディアンセッションが期限切れになりました。"
  },
  "custodyWrongChain": {
    "message": "このアカウントは$1で使用できるように設定されていません"
  },
  "custom": {
    "message": "高度な設定"
  },
  "customContentSearch": {
    "message": "以前追加されたネットワークを検索"
  },
  "customGasSettingToolTipMessage": {
    "message": "ガス価格をカスタマイズするには$1を使用します。慣れていない場合はわかりにくい可能性があります。自己責任で操作してください。",
    "description": "$1 is key 'advanced' (text: 'Advanced') separated here so that it can be passed in with bold font-weight"
  },
  "customSpendLimit": {
    "message": "カスタム使用限度額"
  },
  "customSpendingCap": {
    "message": "カスタム使用上限"
  },
  "customToken": {
    "message": "カスタムトークン"
  },
  "customTokenWarningInNonTokenDetectionNetwork": {
    "message": "このネットワークではまだトークンの検出を利用できません。トークンを手動でインポートし、信頼できることを確認してください。$1の詳細をご覧ください"
  },
  "customTokenWarningInTokenDetectionNetwork": {
    "message": "手動でトークンをインポートする前に、信頼できることを確認してください。$1の詳細をご覧ください。"
  },
  "customTokenWarningInTokenDetectionNetworkWithTDOFF": {
    "message": "インポートする前にトークンが信頼できることを確認してください。$1を避ける方法の詳細をご覧ください。また、$2トークンの検出を有効にすることもできます。"
  },
  "customerSupport": {
    "message": "カスタマーサポート"
  },
  "customizeYourNotifications": {
    "message": "通知のカスタマイズ"
  },
  "customizeYourNotificationsText": {
    "message": "受け取る通知の種類をオンにします"
  },
  "dappRequestedSpendingCap": {
    "message": "サイトが使用上限を要求しました"
  },
  "dappSuggested": {
    "message": "サイト提案"
  },
  "dappSuggestedGasSettingToolTipMessage": {
    "message": "$1はこの価格を提案しています。",
    "description": "$1 is url for the dapp that has suggested gas settings"
  },
  "dappSuggestedHigh": {
    "message": "提案されたサイト"
  },
  "dappSuggestedHighShortLabel": {
    "message": "サイト (高)"
  },
  "dappSuggestedShortLabel": {
    "message": "サイト"
  },
  "dappSuggestedTooltip": {
    "message": "$1はこの価格を推奨しています。",
    "description": "$1 represents the Dapp's origin"
  },
  "darkTheme": {
    "message": "ダーク"
  },
  "data": {
    "message": "データ"
  },
  "dataBackupSeemsCorrupt": {
    "message": "データを復元できません。ファイルが破損しているようです。"
  },
  "dataHex": {
    "message": "16進法"
  },
  "dcent": {
    "message": "D'Cent"
  },
  "decimal": {
    "message": "トークンの小数桁数"
  },
  "decimalsMustZerotoTen": {
    "message": "小数桁数は0以上、36以下の範囲で使用する必要があります。"
  },
  "decrypt": {
    "message": "解読"
  },
  "decryptCopy": {
    "message": "暗号化されたメッセージをコピー"
  },
  "decryptInlineError": {
    "message": "このメッセージは次のエラーにより解読できません。$1",
    "description": "$1 is error message"
  },
  "decryptMessageNotice": {
    "message": "$1は、このメッセージを読んでアクションを完了させることを望んでいます",
    "description": "$1 is the web3 site name"
  },
  "decryptMetamask": {
    "message": "メッセージを解読"
  },
  "decryptRequest": {
    "message": "リクエストを解読"
  },
  "delete": {
    "message": "削除"
  },
  "deleteContact": {
    "message": "連絡先を削除"
  },
  "deleteNetwork": {
    "message": "ネットワークを削除しますか？"
  },
  "deleteNetworkIntro": {
    "message": "このネットワークを削除した場合、このネットワーク内の資産を見るには、再度ネットワークの追加が必要になります。"
  },
  "deleteNetworkTitle": {
    "message": "$1ネットワークを削除しますか？",
    "description": "$1 represents the name of the network"
  },
  "deposit": {
    "message": "入金"
  },
  "deprecatedGoerliNtwrkMsg": {
    "message": "イーサリアムシステムのアップデートに伴い、Goerliテストネットワークはまもなく段階的に廃止される予定です。"
  },
  "deprecatedNetwork": {
    "message": "このネットワークはサポートされなくなりました"
  },
  "deprecatedNetworkButtonMsg": {
    "message": "了解"
  },
  "deprecatedNetworkDescription": {
    "message": "接続しているネットワークは現在MetaMaskによりサポートされていません。$1"
  },
  "description": {
    "message": "説明"
  },
  "descriptionFromSnap": {
    "message": "$1からの説明",
    "description": "$1 represents the name of the snap"
  },
  "desktopApp": {
    "message": "デスクトップアプリ"
  },
  "desktopConnectionCriticalErrorDescription": {
    "message": "このエラーは一時的なものかもしれないので、拡張機能を再起動するか、MetaMask Desktopを無効にしてみてください。"
  },
  "desktopConnectionCriticalErrorTitle": {
    "message": "MetaMaskがうまく起動できませんでした"
  },
  "desktopConnectionLostErrorDescription": {
    "message": "デスクトップアプリが正常に動作していることを確認するか、MetaMask Desktopを無効にしてください。"
  },
  "desktopConnectionLostErrorTitle": {
    "message": "MetaMask Desktopの接続が失われました"
  },
  "desktopDisableButton": {
    "message": "デスクトップアプリを無効にする"
  },
  "desktopDisableErrorCTA": {
    "message": "MetaMask Desktopを無効にする"
  },
  "desktopEnableButton": {
    "message": "MetaMask Desktopを有効にする"
  },
  "desktopEnableButtonDescription": {
    "message": "クリックして、デスクトップアプリのすべてのバックグラウンドプロセスを実行します。"
  },
  "desktopErrorNavigateSettingsCTA": {
    "message": "設定ページに戻る"
  },
  "desktopErrorRestartMMCTA": {
    "message": "MetaMaskを再起動"
  },
  "desktopNotFoundErrorCTA": {
    "message": "MetaMask Desktopをダウンロード"
  },
  "desktopNotFoundErrorDescription1": {
    "message": "デスクトップアプリが正常に動作していることを確認してください。"
  },
  "desktopNotFoundErrorDescription2": {
    "message": "デスクトップアプリがインストールされていない場合は、MetaMaskのWebサイトでダウンロードしてください。"
  },
  "desktopNotFoundErrorTitle": {
    "message": "MetaMask Desktopが見つかりませんでした"
  },
  "desktopOpenOrDownloadCTA": {
    "message": "MetaMask Desktopを開く"
  },
  "desktopOutdatedErrorCTA": {
    "message": "MetaMask Desktopを更新"
  },
  "desktopOutdatedErrorDescription": {
    "message": "ご使用のMetaMaskデスクトップアプリはアップグレードが必要です。"
  },
  "desktopOutdatedErrorTitle": {
    "message": "MetaMask Desktopが古くなっています"
  },
  "desktopOutdatedExtensionErrorCTA": {
    "message": "MetaMask拡張機能を更新"
  },
  "desktopOutdatedExtensionErrorDescription": {
    "message": "ご使用のMetaMask拡張機能はアップグレードが必要です。"
  },
  "desktopOutdatedExtensionErrorTitle": {
    "message": "MetaMask拡張機能が古くなっています"
  },
  "desktopPageDescription": {
    "message": "ペアリングが成功したら、拡張機能が再起動し、パスワードの再入力が必要になります。"
  },
  "desktopPageSubTitle": {
    "message": "MetaMask Desktopを開いてこのコードを入力してください"
  },
  "desktopPageTitle": {
    "message": "Desktopとのペアリング"
  },
  "desktopPairedWarningDeepLink": {
    "message": "MetaMask Desktopの設定に移動"
  },
  "desktopPairedWarningDescription": {
    "message": "新しいペアリングを開始するには、現在の接続を削除してください。"
  },
  "desktopPairedWarningTitle": {
    "message": "MM Desktopがすでにペアリングされています"
  },
  "desktopPairingExpireMessage": {
    "message": "コードはあと$1秒で期限切れになります"
  },
  "desktopRouteNotFoundErrorDescription": {
    "message": "desktopRouteNotFoundErrorDescription"
  },
  "desktopRouteNotFoundErrorTitle": {
    "message": "desktopRouteNotFoundErrorTitle"
  },
  "desktopUnexpectedErrorCTA": {
    "message": "MetaMaskのホームに戻る"
  },
  "desktopUnexpectedErrorDescription": {
    "message": "MetaMask Desktopを確認して接続を復元してください"
  },
  "desktopUnexpectedErrorTitle": {
    "message": "何か問題が発生しました..."
  },
  "details": {
    "message": "詳細"
  },
  "developerOptions": {
    "message": "開発者用オプション"
  },
  "developerOptionsResetStatesAnnouncementsDescription": {
    "message": "すべてのお知らせのisShownのブール値をfalseにリセットします。お知らせとは、「最新情報」ポップアップモーダルに表示される通知のことです。"
  },
  "developerOptionsResetStatesOnboarding": {
    "message": "オンボーディングに関するさまざまなステートをリセットし、「ウォレットのセキュリティ保護」オンボーディングページにリダイレクトします。"
  },
  "developerOptionsServiceWorkerKeepAlive": {
    "message": "タイムスタンプがセッションストレージに継続的に保存されるようになります"
  },
  "disabledGasOptionToolTipMessage": {
    "message": "元のガス代の10%以上という増額の条件を満たしていないため、「$1」は無効になっています。",
    "description": "$1 is gas estimate type which can be market or aggressive"
  },
  "disconnect": {
    "message": "接続解除"
  },
  "disconnectAllAccounts": {
    "message": "すべてのアカウントを接続解除"
  },
  "disconnectAllAccountsConfirmationDescription": {
    "message": "本当に接続解除しますか？サイトの機能を失う可能性があります。"
  },
  "disconnectAllAccountsText": {
    "message": "アカウント"
  },
  "disconnectAllSnapsText": {
    "message": "Snap"
  },
  "disconnectAllText": {
    "message": "$1と$2の接続を解除した場合、再び使用するには再度接続する必要があります。",
    "description": "$1 will map to `disconnectAllAccountsText` or `disconnectAllSnapsText`, $2 represents the website hostname"
  },
  "disconnectAllTitle": {
    "message": "すべての$1の接続を解除",
    "description": "$1 will map to `disconnectAllAccountsText` or `disconnectAllSnapsText`"
  },
  "disconnectPrompt": {
    "message": "$1を接続解除"
  },
  "disconnectThisAccount": {
    "message": "このアカウントを接続解除"
  },
  "disconnectedAllAccountsToast": {
    "message": "すべてのアカウントの$1への接続が解除されました",
    "description": "$1 is name of the dapp`"
  },
  "disconnectedSingleAccountToast": {
    "message": "$1の$2への接続が解除されました",
    "description": "$1 is name of the name and $2 represents the dapp name`"
  },
  "discoverSnaps": {
    "message": "Snapのご紹介",
    "description": "Text that links to the Snaps website. Displayed in a banner on Snaps list page in settings."
  },
  "dismiss": {
    "message": "閉じる"
  },
  "dismissReminderDescriptionField": {
    "message": "これをオンにすると、シークレットリカバリーフレーズのバックアップのリマインダーメッセージが解除されます。資金の損失を防ぐために、シークレットリカバリーフレーズのバックアップを取ることを強くお勧めします。"
  },
  "dismissReminderField": {
    "message": "シークレットリカバリーフレーズのバックアップリマインダーを解除"
  },
  "displayNftMedia": {
    "message": "NFTメディアの表示"
  },
  "displayNftMediaDescription": {
    "message": "NFTのメディアとデータを表示した場合、IPアドレスがOpenSeaをはじめとするサードパーティに公開されます。その結果、攻撃者がユーザーのIPアドレスとイーサリアムアドレスを関連付けられるようになる可能性があります。NFTの自動検出はこの設定に依存しており、この設定を無効にすると利用できなくなります。"
  },
  "doNotShare": {
    "message": "これは誰にも教えないでください"
  },
  "domain": {
    "message": "ドメイン"
  },
  "domainNotSupportedOnNetwork": {
    "message": "ネットワークがドメイン検索をサポートしていません"
  },
  "done": {
    "message": "完了"
  },
  "dontShowThisAgain": {
    "message": "今後表示しない"
  },
  "downArrow": {
    "message": "下矢印"
  },
  "downloadGoogleChrome": {
    "message": "Google Chromeをダウンロード"
  },
  "downloadNow": {
    "message": "今すぐダウンロード"
  },
  "downloadStateLogs": {
    "message": "ステートログをダウンロード"
  },
  "dragAndDropBanner": {
    "message": "ネットワークをドラッグして並び替えることができます。"
  },
  "dropped": {
    "message": "削除されました"
  },
  "edit": {
    "message": "編集"
  },
  "editANickname": {
    "message": "ニックネームを編集"
  },
  "editAddressNickname": {
    "message": "アドレスのニックネームを編集"
  },
  "editCancellationGasFeeModalTitle": {
    "message": "キャンセルのガス代を編集"
  },
  "editContact": {
    "message": "連絡先を編集"
  },
  "editGasFeeModalTitle": {
    "message": "ガス代を編集"
  },
  "editGasLimitOutOfBounds": {
    "message": "ガスリミットは$1以上にする必要があります"
  },
  "editGasLimitOutOfBoundsV2": {
    "message": "ガスリミットは$1より大きく、$2未満でなければなりません",
    "description": "$1 is the minimum limit for gas and $2 is the maximum limit"
  },
  "editGasLimitTooltip": {
    "message": "ガスリミットは、使用しても構わないガスの最大単位数です。ガスの単位数は、「最大優先手数料」および「最大手数料」の乗数になります。"
  },
  "editGasMaxBaseFeeGWEIImbalance": {
    "message": "最大基本料金を優先手数料よりも低くすることはできません"
  },
  "editGasMaxBaseFeeHigh": {
    "message": "最大基本料金が必要以上です"
  },
  "editGasMaxBaseFeeLow": {
    "message": "現在のネットワーク状況に対して最大基本料金が低いです"
  },
  "editGasMaxFeeHigh": {
    "message": "最大手数料が必要以上です"
  },
  "editGasMaxFeeLow": {
    "message": "ネットワークの状況に対して最大手数料が低すぎます"
  },
  "editGasMaxFeePriorityImbalance": {
    "message": "最大手数料を優先手数料よりも低くすることはできません"
  },
  "editGasMaxPriorityFeeBelowMinimum": {
    "message": "最大優先手数料は0gweiより高くなければなりません"
  },
  "editGasMaxPriorityFeeBelowMinimumV2": {
    "message": "優先手数料は0より高くなければなりません。"
  },
  "editGasMaxPriorityFeeHigh": {
    "message": "最大優先手数料が必要以上です。必要以上の額が支払われる可能性があります。"
  },
  "editGasMaxPriorityFeeHighV2": {
    "message": "優先手数料が必要以上です。必要以上の額が支払われる可能性があります。"
  },
  "editGasMaxPriorityFeeLow": {
    "message": "現在のネットワーク状況に対して最大優先手数料が低いです"
  },
  "editGasMaxPriorityFeeLowV2": {
    "message": "現在のネットワーク状況に対して優先手数料が低いです"
  },
  "editGasPriceTooLow": {
    "message": "ガス価格は0より高くなければなりません"
  },
  "editGasPriceTooltip": {
    "message": "このネットワークは、トランザクションの送信時に「ガス価格」フィールドが必要です。ガス価格は、ガス1単位あたりに支払う金額です。"
  },
  "editGasSubTextAmountLabel": {
    "message": "最大額:",
    "description": "This is meant to be used as the $1 substitution editGasSubTextAmount"
  },
  "editGasSubTextFeeLabel": {
    "message": "最大手数料:"
  },
  "editGasTitle": {
    "message": "優先度を編集"
  },
  "editGasTooLow": {
    "message": "不明な処理時間"
  },
  "editNonceField": {
    "message": "ナンスを編集"
  },
  "editNonceMessage": {
    "message": "これは高度な機能であり、慎重に使用してください。"
  },
  "editPermission": {
    "message": "アクセス許可の編集"
  },
  "editSpeedUpEditGasFeeModalTitle": {
    "message": "高速化用のガス代を編集"
  },
  "enable": {
    "message": "有効にする"
  },
  "enableAutoDetect": {
    "message": " 自動検出を有効にする"
  },
  "enableFromSettings": {
    "message": " 設定で有効にします。"
  },
  "enableSnap": {
    "message": "有効にする"
  },
  "enableToken": {
    "message": "$1を有効にする",
    "description": "$1 is a token symbol, e.g. ETH"
  },
  "enabled": {
    "message": "有効"
  },
  "encryptionPublicKeyNotice": {
    "message": "$1は公開暗号鍵を必要とします。同意することによって、このサイトは暗号化されたメッセージを作成できます。",
    "description": "$1 is the web3 site name"
  },
  "encryptionPublicKeyRequest": {
    "message": "公開暗号鍵をリクエスト"
  },
  "endpointReturnedDifferentChainId": {
    "message": "入力したRPC URLが別のチェーンID ($1) を返しました。追加しようとしているネットワークのRPC URLと一致するように、チェーンIDを更新してください。",
    "description": "$1 is the return value of eth_chainId from an RPC endpoint"
  },
  "enhancedTokenDetectionAlertMessage": {
    "message": "改善されたトークン検出は現在$1で利用可能です。$2"
  },
  "ensDomainsSettingDescriptionIntroduction": {
    "message": "MetaMaskは、ENSドメインをブラウザのアドレスバーに直接表示します。使い方は次の通りです:"
  },
  "ensDomainsSettingDescriptionOutroduction": {
    "message": "この機能を使用すると、IPアドレスがIPFSのサードパーティサービスに公開されます。"
  },
  "ensDomainsSettingDescriptionPart1": {
    "message": "MetaMaskはイーサリアムのENSコントラクトを確認し、ENS名に接続されたコードを取得します。"
  },
  "ensDomainsSettingDescriptionPart2": {
    "message": "コードがIPFSにリンクしている場合、関連付けられたコンテンツ (通常Webサイト) を見ることができます。"
  },
  "ensDomainsSettingTitle": {
    "message": "アドレスバーにENSドメインを表示する"
  },
  "ensIllegalCharacter": {
    "message": "ENSにサポートされていない文字が使用されています。"
  },
  "ensRegistrationError": {
    "message": "ENS名の登録エラー"
  },
  "ensUnknownError": {
    "message": "ENSの検索に失敗しました。"
  },
  "enterANumber": {
    "message": "数字を入力してください"
  },
  "enterCustodianToken": {
    "message": "$1トークンを入力するか、新しいトークンを追加してください"
  },
  "enterMaxSpendLimit": {
    "message": "使用限度額の最大値を入力してください"
  },
  "enterOptionalPassword": {
    "message": "オプションのパスワードを入力してください"
  },
  "enterPasswordContinue": {
    "message": "続行するには、パスワードを入力してください"
  },
  "enterTokenNameOrAddress": {
    "message": "トークン名を入力するか、アドレスを貼り付けてください"
  },
  "enterYourPassword": {
    "message": "パスワードを入力してください"
  },
  "errorCode": {
    "message": "コード: $1",
    "description": "Displayed error code for debugging purposes. $1 is the error code"
  },
  "errorDetails": {
    "message": "エラーの詳細",
    "description": "Title for collapsible section that displays error details for debugging purposes"
  },
  "errorGettingSafeChainList": {
    "message": "安全なチェーンリストの取得中にエラーが発生しました。慎重に続けてください。"
  },
  "errorMessage": {
    "message": "メッセージ: $1",
    "description": "Displayed error message for debugging purposes. $1 is the error message"
  },
  "errorName": {
    "message": "コード: $1",
    "description": "Displayed error name for debugging purposes. $1 is the error name"
  },
  "errorPageMessage": {
    "message": "ページを再ロードしてもう一度実行するか、$1からサポートまでお問い合わせください。",
    "description": "Message displayed on generic error page in the fullscreen or notification UI, $1 is a clickable link with text defined by the 'here' key. The link will open to a form where users can file support tickets."
  },
  "errorPagePopupMessage": {
    "message": "ポップアップを閉じてから再び開いてもう一度実行するか、$1からサポートまでお問い合わせください。",
    "description": "Message displayed on generic error page in the popup UI, $1 is a clickable link with text defined by the 'here' key. The link will open to a form where users can file support tickets."
  },
  "errorPageTitle": {
    "message": "MetaMaskにエラーが発生しました",
    "description": "Title of generic error page"
  },
  "errorStack": {
    "message": "スタック:",
    "description": "Title for error stack, which is displayed for debugging purposes"
  },
  "errorWhileConnectingToRPC": {
    "message": "カスタムネットワークへの接続中にエラーが発生しました。"
  },
  "errorWithSnap": {
    "message": "$1でエラーが発生しました",
    "description": "$1 represents the name of the snap"
  },
  "estimatedFee": {
    "message": "予想手数料"
  },
  "ethGasPriceFetchWarning": {
    "message": "現在メインのガスの見積もりサービスが利用できないため、バックアップのガス価格が提供されています。"
  },
  "ethereumProviderAccess": {
    "message": "イーサリアムプロバイダーに$1へのアクセス権を付与する",
    "description": "The parameter is the name of the requesting origin"
  },
  "ethereumPublicAddress": {
    "message": "イーサリアムのパブリックアドレス"
  },
  "etherscan": {
    "message": "Etherscan"
  },
  "etherscanView": {
    "message": "Etherscanでアカウントを表示"
  },
  "etherscanViewOn": {
    "message": "Etherscanで表示"
  },
  "expandView": {
    "message": "ビューを展開"
  },
  "experimental": {
    "message": "試験運用"
  },
  "extendWalletWithSnaps": {
    "message": "Web3のエクスペリエンスをカスタマイズする、コミュニティが開発したSnapをご覧ください",
    "description": "Banner description displayed on Snaps list page in Settings when less than 6 Snaps is installed."
  },
  "extensionInsallCompleteDescription": {
    "message": "MetaMask Institutionalの製品オンボーディングに戻って、カストディアルまたはセルフカストディアルアカウントを接続します。"
  },
  "extensionInsallCompleteTitle": {
    "message": "拡張機能のインストールが完了しました"
  },
  "externalExtension": {
    "message": "外部拡張機能"
  },
  "externalNameSourcesSetting": {
    "message": "ニックネームの提案"
  },
  "externalNameSourcesSettingDescription": {
    "message": "当社はEtherscan、Infura、Lensプロトコルなどのサードパーティソースから、やり取りがあるアドレスのニックネームの提案を取得します。これらのソースは対象となるアドレスとユーザーのIPアドレスを把握できます。ユーザーのアカウントアドレスはサードパーティに公開されません。"
  },
  "failed": {
    "message": "失敗しました"
  },
  "failedToFetchChainId": {
    "message": "チェーンIDを取り込むことができませんでした。お使いのRPC URLは正しいですか？"
  },
  "failedToFetchTickerSymbolData": {
    "message": "ティッカーシンボルの検証データが現在利用できません。入力されたシンボルが正しいことを確認してください。これはこのネットワークの換算レートに影響を与えます"
  },
  "failureMessage": {
    "message": "問題が発生しました。アクションを完了させることができません"
  },
  "fast": {
    "message": "高速"
  },
  "feeAssociatedRequest": {
    "message": "このリクエストには手数料がかかります。"
  },
  "feeDetails": {
    "message": "手数料の詳細"
  },
  "fiat": {
    "message": "法定通貨",
    "description": "Exchange type"
  },
  "fileImportFail": {
    "message": "ファイルのインポートが機能していない場合、ここをクリックしてください！",
    "description": "Helps user import their account from a JSON file"
  },
  "flaskWelcomeUninstall": {
    "message": "この拡張機能はアンインストールしてください",
    "description": "This request is shown on the Flask Welcome screen. It is intended for non-developers, and will be bolded."
  },
  "flaskWelcomeWarning1": {
    "message": "Flaskは、開発者が新しい不安定なAPIをテストするためのものです。開発者やベータテスター以外の方は、$1。",
    "description": "This is a warning shown on the Flask Welcome screen, intended to encourage non-developers not to proceed any further. $1 is the bolded message 'flaskWelcomeUninstall'"
  },
  "flaskWelcomeWarning2": {
    "message": "この拡張機能の安全性や安定性は保証されていません。Flaskで提供される新しいAPIはフィッシング攻撃への対策ができていないため、Flaskを必要とするサイトまたはsnapは、資産の窃取を目的とした悪質なものである可能性があります。",
    "description": "This explains the risks of using MetaMask Flask"
  },
  "flaskWelcomeWarning3": {
    "message": "Flask APIはすべて試験運用です。これらは通知なしに変更または削除される可能性があり、安定したMetaMaskに移行することなく永久にFlaskに残る可能性もあります。自己責任でご使用ください。",
    "description": "This message warns developers about unstable Flask APIs"
  },
  "flaskWelcomeWarning4": {
    "message": "Flaskの使用中は、通常のMetaMask拡張機能を無効にしてください。",
    "description": "This message calls to pay attention about multiple versions of MetaMask running on the same site (Flask + Prod)"
  },
  "flaskWelcomeWarningAcceptButton": {
    "message": "リスクを受け入れる",
    "description": "this text is shown on a button, which the user presses to confirm they understand the risks of using Flask"
  },
  "floatAmountToken": {
    "message": "トークンの金額は整数で入力する必要があります"
  },
  "followUsOnTwitter": {
    "message": "Twitterでフォロー"
  },
  "forbiddenIpfsGateway": {
    "message": "IPFSゲートウェイの使用は禁止されています。CIDゲートウェイを指定してください"
  },
  "forgetDevice": {
    "message": "このデバイスの登録を解除"
  },
  "forgotPassword": {
    "message": "パスワードを忘れた場合"
  },
  "from": {
    "message": "移動元"
  },
  "fromAddress": {
    "message": "移動元: $1",
    "description": "$1 is the address to include in the From label. It is typically shortened first using shortenAddress"
  },
  "fromTokenLists": {
    "message": "トークンリストから: $1"
  },
  "function": {
    "message": "機能: $1"
  },
  "functionApprove": {
    "message": "機能: 承認"
  },
  "functionSetApprovalForAll": {
    "message": "関数: SetApprovalForAll"
  },
  "functionType": {
    "message": "機能の種類"
  },
  "fundYourWallet": {
    "message": "ウォレットへの入金"
  },
  "fundYourWalletDescription": {
    "message": "ウォレットに$1を追加して開始します。",
    "description": "$1 is the token symbol"
  },
  "gas": {
    "message": "ガス"
  },
  "gasDisplayAcknowledgeDappButtonText": {
    "message": "ガス代の提案を編集"
  },
  "gasDisplayDappWarning": {
    "message": "このガス代は$1により提案されています。これを上書きすると、トランザクションに問題が発生する可能性があります。ご質問がございましたら、$1までお問い合わせください。",
    "description": "$1 represents the Dapp's origin"
  },
  "gasIsETH": {
    "message": "ガス代は$1です"
  },
  "gasLimit": {
    "message": "ガスリミット"
  },
  "gasLimitInfoTooltipContent": {
    "message": "ガスリミットは使用するガスの最大単位数です。"
  },
  "gasLimitRecommended": {
    "message": "推奨されるガスリミットは$1です。ガスリミットがこれ未満の場合、失敗する可能性があります。"
  },
  "gasLimitTooLow": {
    "message": "ガスリミットは21000以上にする必要があります"
  },
  "gasLimitTooLowWithDynamicFee": {
    "message": "ガスリミットは$1以上にする必要があります",
    "description": "$1 is the custom gas limit, in decimal."
  },
  "gasLimitV2": {
    "message": "ガスリミット"
  },
  "gasOption": {
    "message": "ガスのオプション"
  },
  "gasPrice": {
    "message": "ガス価格 (gwei)"
  },
  "gasPriceExcessive": {
    "message": "ガス代が不要に高く設定されています。金額を下げることを検討してください。"
  },
  "gasPriceExcessiveInput": {
    "message": "ガス価格が高すぎます"
  },
  "gasPriceExtremelyLow": {
    "message": "ガス価格が非常に低く設定されています"
  },
  "gasPriceFetchFailed": {
    "message": "ネットワークエラーのため、ガス価格の見積もりに失敗しました。"
  },
  "gasPriceInfoTooltipContent": {
    "message": "ガス価格は、ガス1単位ごとに支払うイーサの額を指定します。"
  },
  "gasTimingHoursShort": {
    "message": "$1時間",
    "description": "$1 represents a number of hours"
  },
  "gasTimingLow": {
    "message": "低速"
  },
  "gasTimingMinutesShort": {
    "message": "$1分",
    "description": "$1 represents a number of minutes"
  },
  "gasTimingSecondsShort": {
    "message": "$1秒",
    "description": "$1 represents a number of seconds"
  },
  "gasUsed": {
    "message": "ガス使用量"
  },
  "general": {
    "message": "一般"
  },
  "generalCameraError": {
    "message": "カメラにアクセスできませんでした。もう一度お試しください"
  },
  "generalCameraErrorTitle": {
    "message": "問題が発生しました...."
  },
  "genericExplorerView": {
    "message": "$1でアカウントを表示"
  },
  "getStartedWithNFTs": {
    "message": "$1を入手してNFTを購入",
    "description": "$1 is the token symbol"
  },
  "getStartedWithNFTsDescription": {
    "message": "ウォレットに$1を追加してNFTの利用を開始します。",
    "description": "$1 is the token symbol"
  },
  "goBack": {
    "message": "戻る"
  },
  "goToSite": {
    "message": "サイトに移動"
  },
  "goerli": {
    "message": "Goerliテストネットワーク"
  },
  "gotIt": {
    "message": "了解！"
  },
  "grantedToWithColon": {
    "message": "付与先:"
  },
  "gwei": {
    "message": "gwei"
  },
  "hardware": {
    "message": "ハードウェア"
  },
  "hardwareWalletConnected": {
    "message": "ハードウェアウォレットが接続されました"
  },
  "hardwareWalletLegacyDescription": {
    "message": "(レガシー)",
    "description": "Text representing the MEW path"
  },
  "hardwareWalletSupportLinkConversion": {
    "message": "ここをクリック"
  },
  "hardwareWallets": {
    "message": "ハードウェアウォレットを接続"
  },
  "hardwareWalletsInfo": {
    "message": "ハードウェアウォレットの統合には、外部サーバーへのAPI呼び出しを使用します。外部サーバーはこれにより、あなたがやり取りしたIPアドレスとスマートコントラクトアドレスを把握できます。"
  },
  "hardwareWalletsMsg": {
    "message": "MetaMaskに接続するハードウェアウォレットを選択してください。"
  },
  "here": {
    "message": "こちら",
    "description": "as in -click here- for more information (goes with troubleTokenBalances)"
  },
  "hexData": {
    "message": "16進データ"
  },
  "hiddenAccounts": {
    "message": "非表示のアカウント"
  },
  "hide": {
    "message": "非表示"
  },
  "hideAccount": {
    "message": "アカウントを非表示"
  },
  "hideFullTransactionDetails": {
    "message": "完全なトランザクション情報を非表示"
  },
  "hideSeedPhrase": {
    "message": "シードフレーズを非表示"
  },
  "hideSentitiveInfo": {
    "message": "機密情報を非表示"
  },
  "hideToken": {
    "message": "トークンを非表示"
  },
  "hideTokenPrompt": {
    "message": "トークンを非表示にしますか？"
  },
  "hideTokenSymbol": {
    "message": "$1を非表示",
    "description": "$1 is the symbol for a token (e.g. 'DAI')"
  },
  "hideZeroBalanceTokens": {
    "message": "残高のないトークンを非表示"
  },
  "high": {
    "message": "積極的"
  },
  "highGasSettingToolTipMessage": {
    "message": "変動の激しい市場でも確率が高くなります。人気のNFTドロップなどによるネットワークトラフィックの急増に備えるには、$1を使用してください。",
    "description": "$1 is key 'high' (text: 'Aggressive') separated here so that it can be passed in with bold font-weight"
  },
  "highLowercase": {
    "message": "高"
  },
  "history": {
    "message": "履歴"
  },
  "holdToRevealContent1": {
    "message": "シークレットリカバリーフレーズは$1を提供します。",
    "description": "$1 is a bolded text with the message from 'holdToRevealContent2'"
  },
  "holdToRevealContent2": {
    "message": "ウォレットと資金への完全アクセス",
    "description": "Is the bolded text in 'holdToRevealContent1'"
  },
  "holdToRevealContent3": {
    "message": "これは誰にも教えないでください。$1 $2",
    "description": "$1 is a message from 'holdToRevealContent4' and $2 is a text link with the message from 'holdToRevealContent5'"
  },
  "holdToRevealContent4": {
    "message": "MetaMaskサポートがこの情報を尋ねることはなく、",
    "description": "Part of 'holdToRevealContent3'"
  },
  "holdToRevealContent5": {
    "message": "もし尋ねられた場合はフィッシング詐欺の可能性があります。",
    "description": "The text link in 'holdToRevealContent3'"
  },
  "holdToRevealContentPrivateKey1": {
    "message": "秘密鍵は$1",
    "description": "$1 is a bolded text with the message from 'holdToRevealContentPrivateKey2'"
  },
  "holdToRevealContentPrivateKey2": {
    "message": "ウォレットと資金への完全アクセスを提供します。",
    "description": "Is the bolded text in 'holdToRevealContentPrivateKey2'"
  },
  "holdToRevealLockedLabel": {
    "message": "長押ししてロックされた円を表示します"
  },
  "holdToRevealPrivateKey": {
    "message": "長押しして秘密鍵を表示します"
  },
  "holdToRevealPrivateKeyTitle": {
    "message": "秘密鍵は安全に保管してください"
  },
  "holdToRevealSRP": {
    "message": "長押ししてSRPを表示します"
  },
  "holdToRevealSRPTitle": {
    "message": "SRPは安全に保管してください"
  },
  "holdToRevealUnlockedLabel": {
    "message": "長押ししてロックが解除された円を表示します"
  },
  "id": {
    "message": "ID"
  },
  "ignoreAll": {
    "message": "すべて無視"
  },
  "ignoreTokenWarning": {
    "message": "トークンを非表示にするとウォレットに表示されなくなりますが、検索して追加することはできます。"
  },
  "imToken": {
    "message": "imToken"
  },
  "import": {
    "message": "インポート",
    "description": "Button to import an account from a selected file"
  },
  "importAccount": {
    "message": "アカウントをインポート"
  },
  "importAccountError": {
    "message": "アカウントのインポート中にエラーが発生しました。"
  },
  "importAccountErrorIsSRP": {
    "message": "シークレットリカバリーフレーズ (またはニーモニックフレーズ) が入力されました。ここにアカウントをインポートするには、秘密鍵を入力する必要があります。秘密鍵は64文字の16進数の文字列です。"
  },
  "importAccountErrorNotAValidPrivateKey": {
    "message": "これは有効な秘密鍵ではありません。16進数の文字列を入力しましたが、64文字でなければなりません。"
  },
  "importAccountErrorNotHexadecimal": {
    "message": "これは有効な秘密鍵ではありません。16進数の64文字の文字列を入力する必要があります。"
  },
  "importAccountJsonLoading1": {
    "message": "このJSONのインポートには数分かかり、MetaMaskがフリーズします。"
  },
  "importAccountJsonLoading2": {
    "message": "申し訳ございません。今後高速化できるよう取り組みます。"
  },
  "importAccountMsg": {
    "message": "インポートされたアカウントは、MetaMaskアカウントのシークレットリカバリーフレーズと関連付けられません。インポートされたアカウントの詳細を表示"
  },
  "importMyWallet": {
    "message": "ウォレットをインポート"
  },
  "importNFT": {
    "message": "NFTをインポート"
  },
  "importNFTAddressToolTip": {
    "message": "OpenSeaの場合、NFTページの詳細の下に、「コントラクトアドレス」という青いハイパーリンクがあります。これをクリックすると、Etherscanのコントラクトのアドレスに移動します。そのページの左上に「コントラクト」というアイコンがあり、その右側には文字と数字で構成された長い文字列があります。これがNFTを作成したコントラクトのアドレスです。アドレスの右側にある「コピー」アイコンをクリックすると、クリップボードにコピーされます。"
  },
  "importNFTPage": {
    "message": "NFTページをインポート"
  },
  "importNFTTokenIdToolTip": {
    "message": "NFTのIDは一意の識別子で、同じNFTは2つとして存在しません。前述の通り、OpenSeaではこの番号は「詳細」に表示されます。このIDを書き留めるか、クリップボードにコピーしてください。"
  },
  "importSelectedTokens": {
    "message": "選択したトークンをインポートしますか？"
  },
  "importSelectedTokensDescription": {
    "message": "選択したトークンだけがウォレットに表示されます。非表示のトークンは後でいつでも検索してインポートできます。"
  },
  "importTokenQuestion": {
    "message": "トークンをインポートしますか？"
  },
  "importTokenWarning": {
    "message": "誰でも既存のトークンの偽バージョンを含めて、任意の名前でトークンを作成することができます。追加および取引は自己責任となります！"
  },
  "importTokensCamelCase": {
    "message": "トークンをインポート"
  },
  "importTokensError": {
    "message": "トークンをインポートできませんでした。後ほど再度お試しください。"
  },
  "importWithCount": {
    "message": "$1をインポート",
    "description": "$1 will the number of detected tokens that are selected for importing, if all of them are selected then $1 will be all"
  },
  "imported": {
    "message": "インポート済み",
    "description": "status showing that an account has been fully loaded into the keyring"
  },
  "inYourSettings": {
    "message": "設定で"
  },
  "infuraBlockedNotification": {
    "message": "MetaMaskがブロックチェーンのホストに接続できません。考えられる理由$1を確認してください。",
    "description": "$1 is a clickable link with with text defined by the 'here' key"
  },
  "initialTransactionConfirmed": {
    "message": "最初のトランザクションはネットワークによって承認されました。戻るには「OK」をクリックします。"
  },
  "inlineAlert": {
    "message": "アラート"
  },
  "inputLogicEmptyState": {
    "message": "現在または今後サードパーティが使用しても構わない額のみを入力してください。使用上限は後でいつでも増額できます。"
  },
  "inputLogicEqualOrSmallerNumber": {
    "message": "これにより、サードパーティが現在の残高から$1使用できるようになります。",
    "description": "$1 is the current token balance in the account and the name of the current token"
  },
  "inputLogicHigherNumber": {
    "message": "これにより、上限に達するか使用上限が取り消されるまで、サードパーティがトークン残高全額を使用できるようになります。これを意図していない場合は、使用上限を低めに設定することをお勧めします。"
  },
  "insightWarning": {
    "message": "警告"
  },
  "insightWarningCheckboxMessage": {
    "message": "$2の要求を$1する",
    "description": "$1 is the action i.e. sign, confirm. $2 is the origin making the request."
  },
  "insightWarningContentPlural": {
    "message": "$2する前に$1を確認してください。$3は元に戻せません。",
    "description": "$1 the 'insightWarnings' message (2 warnings) representing warnings, $2 is the action (i.e. signing) and $3 is the result (i.e. signature, transaction)"
  },
  "insightWarningContentSingular": {
    "message": "$2する前に$1を確認してください。$3は元に戻せません。",
    "description": "$1 is the 'insightWarning' message (1 warning), $2 is the action (i.e. signing) and $3 is the result (i.e. signature, transaction)"
  },
  "insightWarningHeader": {
    "message": "この要求はリスクを伴う可能性があります"
  },
  "insightWarnings": {
    "message": "警告"
  },
  "insightsFromSnap": {
    "message": "$1からのインサイト",
    "description": "$1 represents the name of the snap"
  },
  "install": {
    "message": "インストール"
  },
  "installExtension": {
    "message": "拡張機能をインストール"
  },
  "installExtensionDescription": {
    "message": "世界をリードするWeb3ウォレット、MetaMaskの企業対応版です。"
  },
  "installOrigin": {
    "message": "インストール元"
  },
  "installRequest": {
    "message": "MetaMaskに追加"
  },
  "installedOn": {
    "message": "$1にインストール",
    "description": "$1 is the date when the snap has been installed"
  },
  "insufficientBalance": {
    "message": "残高が不十分です。"
  },
  "insufficientCurrencyBuyOrDeposit": {
    "message": "アカウントに、$2ネットワークでトランザクション手数料を支払うのに十分な$1がありません。$3するか、別のアカウントからデポジットしてください。",
    "description": "$1 is the native currency of the network, $2 is the name of the current network, $3 is the key 'buy' + the ticker symbol of the native currency of the chain wrapped in a button"
  },
  "insufficientCurrencyBuyOrReceive": {
    "message": "アカウントに、$2ネットワークでトランザクション手数料を支払うのに十分な$1がありません。$3するか、別のアカウントから$4してください。",
    "description": "$1 is the native currency of the network, $2 is the name of the current network, $3 is the key 'buy' + the ticker symbol of the native currency of the chain wrapped in a button, $4 is the key 'deposit' button"
  },
  "insufficientCurrencyDeposit": {
    "message": "アカウントに、$2ネットワークでトランザクション手数料を支払うのに十分な$1がありません。別のアカウントから$1を入金してください。",
    "description": "$1 is the native currency of the network, $2 is the name of the current network"
  },
  "insufficientFunds": {
    "message": "資金が不十分です。"
  },
  "insufficientFundsForGas": {
    "message": "ガス代が足りません"
  },
  "insufficientTokens": {
    "message": "トークンが不十分です。"
  },
  "interactingWith": {
    "message": "相手:"
  },
  "interactingWithTransactionDescription": {
    "message": "このコントラクトとやり取りしています。詳細を確認して詐欺師から身を守りましょう。"
  },
  "invalidAddress": {
    "message": "無効なアドレス"
  },
  "invalidAddressRecipient": {
    "message": "送金先アドレスが無効です"
  },
  "invalidAddressRecipientNotEthNetwork": {
    "message": "ETHネットワークではありません。小文字にしてください。"
  },
  "invalidAssetType": {
    "message": "このアセットはNFTであるため、「NFT」タブの「NFTのインポート」ページで追加しなおす必要があります"
  },
  "invalidBlockExplorerURL": {
    "message": "ブロックエクスプローラーのURLが無効です"
  },
  "invalidChainIdTooBig": {
    "message": "無効なチェーンID。チェーンIDが大きすぎます。"
  },
  "invalidCustomNetworkAlertContent1": {
    "message": "カスタムネットワーク $1のチェーンIDの再入力が必要です。",
    "description": "$1 is the name/identifier of the network."
  },
  "invalidCustomNetworkAlertContent2": {
    "message": "悪意または欠陥のあるネットワークプロバイダーからユーザーを保護するため、すべてのカスタムネットワークに対してチェーンIDが必要になりました。"
  },
  "invalidCustomNetworkAlertContent3": {
    "message": "「設定」>「ネットワーク」に進んで、チェーンIDを入力します。最もよく使用されるネットワークのチェーンIDは$1にあります。",
    "description": "$1 is a link to https://chainid.network"
  },
  "invalidCustomNetworkAlertTitle": {
    "message": "カスタムネットワークが無効です"
  },
  "invalidHexNumber": {
    "message": "無効な16進数です。"
  },
  "invalidHexNumberLeadingZeros": {
    "message": "無効な16進数です。頭のゼロを削除してください。"
  },
  "invalidIpfsGateway": {
    "message": "無効なIPFSゲートウェイです: 値が有効なURLになる必要があります"
  },
  "invalidNumber": {
    "message": "無効な数値です。10進数または「0x」で始まる16進数を入力してください。"
  },
  "invalidNumberLeadingZeros": {
    "message": "無効な数値です。頭のゼロを削除してください。"
  },
  "invalidRPC": {
    "message": "無効なRPC URL"
  },
  "invalidSeedPhrase": {
    "message": "無効なシークレットリカバリーフレーズ"
  },
  "invalidSeedPhraseCaseSensitive": {
    "message": "入力値が無効です！シークレットリカバリーフレーズは大文字・小文字が区別されます。"
  },
  "ipfsGateway": {
    "message": "IPFSゲートウェイ"
  },
  "ipfsGatewayDescription": {
    "message": "MetaMaskは、サードパーティサービスを使用して、IPFSに保管されているNFTの画像の表示、ブラウザのアドレスバーに入力されたENSアドレスに関する情報の表示、様々なトークンのアイコンの取得を行います。これらのサービスの使用時には、IPアドレスが当該サービスに公開される可能性があります。"
  },
  "ipfsToggleModalDescriptionOne": {
    "message": "MetaMaskは、サードパーティサービスを使用して、IPFSに保管されているNFTの画像の表示、ブラウザのアドレスバーに入力されたENSアドレスに関する情報の表示、様々なトークンのアイコンの取得を行います。これらのサービスの使用時には、IPアドレスが当該サービスに公開される可能性があります。"
  },
  "ipfsToggleModalDescriptionTwo": {
    "message": "「確認」を選択すると、IPFS解決がオンになります。これは$1でいつでもオフにできます。",
    "description": "$1 is the method to turn off ipfs"
  },
  "ipfsToggleModalSettings": {
    "message": "「設定」>「セキュリティとプライバシー」"
  },
  "isSigningOrSubmitting": {
    "message": "以前のトランザクションがまだ署名中または送信中です"
  },
  "jazzAndBlockies": {
    "message": "JazziconとBlockieは、アカウントを一目で見分けるためのユニークなアイコンであり、2つの異なるスタイルが特徴です。"
  },
  "jazzicons": {
    "message": "Jazzicon"
  },
  "jsDeliver": {
    "message": "jsDeliver"
  },
  "jsonFile": {
    "message": "JSONファイル",
    "description": "format for importing an account"
  },
  "keyringAccountName": {
    "message": "アカウント名"
  },
  "keyringAccountPublicAddress": {
    "message": "パブリックアドレス"
  },
  "keyringSnapRemovalResult1": {
    "message": "$1の削除を完了$2",
    "description": "Displays the result after removal of a keyring snap. $1 is the snap name, $2 is whether it is successful or not"
  },
  "keyringSnapRemovalResultNotSuccessful": {
    "message": "できませんでした",
    "description": "Displays the `not` word in $2."
  },
  "keyringSnapRemoveConfirmation": {
    "message": "「$1」と入力して、このSnapを削除することを確定してください:",
    "description": "Asks user to input the name nap prior to deleting the snap. $1 is the snap name"
  },
  "keystone": {
    "message": "Keystone"
  },
  "knownAddressRecipient": {
    "message": "既知のコントラクトアドレスです。"
  },
  "knownTokenWarning": {
    "message": "このアクションは、ウォレットに既に一覧表示されているトークンを編集します。これは、フィッシングに使用される可能性があります。これらのトークンの表す内容を変更する意図が確実な場合にのみ承認します。$1に関する詳細をご覧ください"
  },
  "lastConnected": {
    "message": "前回の接続"
  },
  "lastPriceSold": {
    "message": "前回の売値"
  },
  "lastSold": {
    "message": "前回の売却"
  },
  "lavaDomeCopyWarning": {
    "message": "安全上の理由により、現在このテキストは選択できません。"
  },
  "layer1Fees": {
    "message": "レイヤー1手数料"
  },
  "layer2Fees": {
    "message": "レイヤー2手数料"
  },
  "learnCancelSpeeedup": {
    "message": "$1の方法を学ぶ",
    "description": "$1 is link to cancel or speed up transactions"
  },
  "learnMore": {
    "message": "詳細"
  },
  "learnMoreAboutGas": {
    "message": "ガスに関する$1をご希望ですか？",
    "description": "$1 will be replaced by the learnMore translation key"
  },
  "learnMoreKeystone": {
    "message": "詳細"
  },
  "learnMoreUpperCase": {
    "message": "詳細"
  },
  "learnMoreUpperCaseWithDot": {
    "message": "詳細。"
  },
  "learnScamRisk": {
    "message": "詐欺やセキュリティのリスク。"
  },
  "learnToBridge": {
    "message": "ブリッジの使い方"
  },
  "leaveMetaMask": {
    "message": "MetaMaskから離れますか？"
  },
  "leaveMetaMaskDesc": {
    "message": "MetaMask以外のサイトにアクセスしようとしています。続行する前にURLをもう一度確認してください。"
  },
  "ledgerAccountRestriction": {
    "message": "新しいアカウントを追加するには、その前に最後のアカウントを使用する必要があります。"
  },
  "ledgerConnectionInstructionCloseOtherApps": {
    "message": "デバイスに接続されている他のソフトウェアを閉じてから、ここをクリックして更新してください。"
  },
  "ledgerConnectionInstructionHeader": {
    "message": "確認をクリックする前:に:"
  },
  "ledgerConnectionInstructionStepFour": {
    "message": "Ledgerデバイスで「スマートコントラクトデータ」または「ブラインド署名」を有効にしてください。"
  },
  "ledgerConnectionInstructionStepThree": {
    "message": "Ledgerが接続されていて、イーサリアムアプリを選択していることを確認してください。"
  },
  "ledgerDeviceOpenFailureMessage": {
    "message": "Ledgerデバイスを開けませんでした。Ledgerが他のソフトウェアに接続されている可能性があります。Ledger LiveまたはLedgerデバイスに接続されている他のアプリケーションを閉じて、もう一度接続してみてください。"
  },
  "ledgerErrorConnectionIssue": {
    "message": "Ledgerを接続し直し、ETHアプリを開いてもう一度お試しください。"
  },
  "ledgerErrorDevicedLocked": {
    "message": "Ledgerがロックされています。ロックを解除してからもう一度お試しください。"
  },
  "ledgerErrorEthAppNotOpen": {
    "message": "この問題を解決するには、デバイスでETHアプリケーションを開いてもう一度お試しください。"
  },
  "ledgerErrorTransactionDataNotPadded": {
    "message": "イーサリアムトランザクションの入力データが十分にパディングされていません。"
  },
  "ledgerLiveApp": {
    "message": "Ledger Liveアプリ"
  },
  "ledgerLocked": {
    "message": "Ledgerデバイスに接続できません。デバイスのロックが解除され、イーサリアムアプリが開かれていることを確認してください。"
  },
  "ledgerTimeout": {
    "message": "Ledger Liveが応答に時間がかかりすぎているか、接続がタイムアウトしました。Ledger Liveのアプリが開かれていて、デバイスのロックが解除されていることを確認してください。"
  },
  "ledgerWebHIDNotConnectedErrorMessage": {
    "message": "Ledgerデバイスが接続されていません。Ledgerに接続する場合は、もう一度「続行」をクリックして、HID接続を承認してください。",
    "description": "An error message shown to the user during the hardware connect flow."
  },
  "levelArrow": {
    "message": "水平矢印"
  },
  "lightTheme": {
    "message": "ライト"
  },
  "likeToImportToken": {
    "message": "このトークンをインポートしますか？"
  },
  "likeToImportTokens": {
    "message": "これらのトークンを追加しますか？"
  },
  "lineaGoerli": {
    "message": "Linea Goerliテストネットワーク"
  },
  "lineaMainnet": {
    "message": "Lineaメインネット"
  },
  "lineaSepolia": {
    "message": "Linea Sepoliaテストネットワーク"
  },
  "link": {
    "message": "リンク"
  },
  "links": {
    "message": "リンク"
  },
  "loadMore": {
    "message": "さらにロード"
  },
  "loading": {
    "message": "ロードしています..."
  },
  "loadingNFTs": {
    "message": "NFTをロードしています..."
  },
  "loadingScreenHardwareWalletMessage": {
    "message": "ハードウェアウォレットでトランザクションを完了させてください。"
  },
  "loadingScreenSnapMessage": {
    "message": "Snapでトランザクションを完了させてください。"
  },
  "loadingTokens": {
    "message": "トークンをロードしています..."
  },
  "localhost": {
    "message": "Localhost 8545"
  },
  "lock": {
    "message": "ロック"
  },
  "lockMetaMask": {
    "message": "MetaMaskをロック"
  },
  "lockTimeInvalid": {
    "message": "ロック時間は0～10080の間の数字で設定する必要があります"
  },
  "logo": {
    "message": "$1ロゴ",
    "description": "$1 is the name of the ticker"
  },
  "low": {
    "message": "低"
  },
  "lowGasSettingToolTipMessage": {
    "message": "値下がりを待つには$1を使用してください。価格がやや予測不能なため、予想時間はあまり正確ではありません。",
    "description": "$1 is key 'low' separated here so that it can be passed in with bold font-weight"
  },
  "lowLowercase": {
    "message": "低"
  },
  "lowPriorityMessage": {
    "message": "今後のトランザクションはこのトランザクションの後でキューに入ります。この価格が最後に表示されたのはしばらく前のことです。"
  },
  "mainnet": {
    "message": "イーサリアムメインネット"
  },
  "mainnetToken": {
    "message": "このアドレスは、既知のイーサリアムメインネットのトークンアドレスと一致しています。追加するトークンのコントラクトアドレスとネットワークを再確認してください。"
  },
  "makeAnotherSwap": {
    "message": "新しいスワップの作成"
  },
  "makeSureNoOneWatching": {
    "message": "誰にも見られていないことを確認してください",
    "description": "Warning to users to be care while creating and saving their new Secret Recovery Phrase"
  },
  "manageInSettings": {
    "message": "設定で管理"
  },
  "max": {
    "message": "最大"
  },
  "maxBaseFee": {
    "message": "最大基本料金"
  },
  "maxFee": {
    "message": "最大手数料"
  },
  "maxPriorityFee": {
    "message": "最大優先手数料"
  },
  "medium": {
    "message": "市場"
  },
  "mediumGasSettingToolTipMessage": {
    "message": "現在の市場価格での迅速な処理には、$1を使用してください。",
    "description": "$1 is key 'medium' (text: 'Market') separated here so that it can be passed in with bold font-weight"
  },
  "memo": {
    "message": "メモ"
  },
  "message": {
    "message": "メッセージ"
  },
  "metaMaskConnectStatusParagraphOne": {
    "message": "アカウントの接続をMetaMaskでさらに制御できるようになりました。"
  },
  "metaMaskConnectStatusParagraphThree": {
    "message": "接続されているアカウントを管理するには、これをクリックします。"
  },
  "metaMaskConnectStatusParagraphTwo": {
    "message": "訪問しているWebサイトが現在選択しているアカウントに接続されている場合、接続ステータスボタンが表示されます。"
  },
  "metadataModalSourceTooltip": {
    "message": "$1はnpmでホストされていて、$2はこのSnapの一意のIDです。",
    "description": "$1 is the snap name and $2 is the snap NPM id."
  },
  "metamaskInstitutionalVersion": {
    "message": "MetaMask Institutionalバージョン"
  },
  "metamaskNotificationsAreOff": {
    "message": "ウォレット通知は現在アクティブではありません"
  },
  "metamaskPortfolio": {
    "message": "MetaMask Portfolio。"
  },
  "metamaskSwapsOfflineDescription": {
    "message": "MetaMask Swapsはメンテナンス中です。後でもう一度確認してください。"
  },
  "metamaskVersion": {
    "message": "MetaMaskのバージョン"
  },
  "methodData": {
    "message": "方法"
  },
  "methodDataTransactionDescription": {
    "message": "これが実行される具体的なアクションです。このデータには改ざんの可能性があるため、相手のサイトが信頼できることを確認してください。"
  },
  "methodNotSupported": {
    "message": "このアカウントではサポートされていません。"
  },
  "metrics": {
    "message": "メトリクス"
  },
  "mismatchAccount": {
    "message": "選択されたアカウント ($1) は署名しようとしているアカウント ($2) と異なります"
  },
  "mismatchedChainLinkText": {
    "message": "ネットワークの詳細の確認",
    "description": "Serves as link text for the 'mismatchedChain' key. This text will be embedded inside the translation for that key."
  },
  "mismatchedChainRecommendation": {
    "message": "先に進む前に$1をお勧めします。",
    "description": "$1 is a clickable link with text defined by the 'mismatchedChainLinkText' key. The link will open to instructions for users to validate custom network details."
  },
  "mismatchedNetworkName": {
    "message": "弊社の記録によると、ネットワーク名がこのチェーンIDと正しく一致していない可能性があります。"
  },
  "mismatchedNetworkSymbol": {
    "message": "送信された通貨記号がこのチェーンIDに関して予想されるものと一致していません。"
  },
  "mismatchedRpcChainId": {
    "message": "カスタムネットワークにより返されたチェーンIDが、送信されたチェーンIDと一致しません。"
  },
  "mismatchedRpcUrl": {
    "message": "弊社の記録によると、送信されたRPC URLの値がこのチェーンIDの既知のプロバイダーと一致しません。"
  },
  "missingSetting": {
    "message": "設定が見つかりませんか？"
  },
  "missingSettingRequest": {
    "message": "ここからリクエスト"
  },
  "mmiBuiltAroundTheWorld": {
    "message": "MetaMaskは、世界中でデザイン・開発されています。"
  },
  "mmiNewNFTDetectedInNFTsTabMessage": {
    "message": "MetaMask Institutionalによるウォレット内のNFTの自動検出と表示を許可します。"
  },
  "mmiPasswordSetupDetails": {
    "message": "このパスワードはMetaMask Institutional拡張機能のロックしか解除しません。"
  },
  "more": {
    "message": "他"
  },
  "multipleSnapConnectionWarning": {
    "message": "$1が$2 Snapの使用を求めています",
    "description": "$1 is the dapp and $2 is the number of snaps it wants to connect to."
  },
  "mustSelectOne": {
    "message": "トークンを1つ以上選択する必要があります。"
  },
  "name": {
    "message": "名前"
  },
  "nameAddressLabel": {
    "message": "アドレス",
    "description": "Label above address field in name component modal."
  },
  "nameInstructionsNew": {
    "message": "このアドレスを知っている場合は、今後認識できるようニックネームを付けてください。",
    "description": "Instruction text in name component modal when value is not recognised."
  },
  "nameInstructionsRecognized": {
    "message": "このアドレスにはデフォルトのニックネームがありますが、編集したり、他の提案を閲覧したりできます。",
    "description": "Instruction text in name component modal when value is recognized but not saved."
  },
  "nameInstructionsSaved": {
    "message": "以前このアドレスのニックネームを追加しています。編集するか、他のニックネームの提案を参照できます。",
    "description": "Instruction text in name component modal when value is saved."
  },
  "nameLabel": {
    "message": "ニックネーム",
    "description": "Label above name input field in name component modal."
  },
  "nameModalMaybeProposedName": {
    "message": "たとえば: $1",
    "description": "$1 is the proposed name"
  },
  "nameModalTitleNew": {
    "message": "不明なアドレス",
    "description": "Title of the modal created by the name component when value is not recognised."
  },
  "nameModalTitleRecognized": {
    "message": "認識されたアドレス",
    "description": "Title of the modal created by the name component when value is recognized but not saved."
  },
  "nameModalTitleSaved": {
    "message": "保存したアドレス",
    "description": "Title of the modal created by the name component when value is saved."
  },
  "nameProviderProposedBy": {
    "message": "提案元: $1",
    "description": "$1 is the name of the provider"
  },
  "nameProvider_ens": {
    "message": "イーサリアムネームサービス (ENS)"
  },
  "nameProvider_etherscan": {
    "message": "Etherscan"
  },
  "nameProvider_lens": {
    "message": "Lensプロトコル"
  },
  "nameProvider_token": {
    "message": "MetaMask"
  },
  "nameSetPlaceholder": {
    "message": "ニックネームを選択...",
    "description": "Placeholder text for name input field in name component modal."
  },
  "nativePermissionRequestDescription": {
    "message": "このサイトに次のことを希望しますか？",
    "description": "Description below header used on Permission Connect screen for native permissions."
  },
  "nativeToken": {
    "message": "このネットワークのネイティブトークンは$1です。ガス代にもこのトークンが使用されます。",
    "description": "$1 represents the name of the native token on the current network"
  },
  "nativeTokenScamWarningConversion": {
    "message": "ネットワークの詳細を編集"
  },
  "nativeTokenScamWarningDescription": {
    "message": "このネットワークは関連付けられているチェーンIDまたは名前と一致していません。人気のトークンの多くが「$1」という名前を使用しているため、詐欺の対象となっています。詐欺師はより価値の高い通貨を送り返すよう仕向けてくる可能性があります。続行する前にすべてを確認してください。",
    "description": "$1 represents the currency name"
  },
  "nativeTokenScamWarningTitle": {
    "message": "これは詐欺の可能性があります"
  },
  "needHelp": {
    "message": "アシスタンスが必要な場合は、$1にお問い合わせください",
    "description": "$1 represents `needHelpLinkText`, the text which goes in the help link"
  },
  "needHelpFeedback": {
    "message": "フィードバックを提供"
  },
  "needHelpLinkText": {
    "message": "MetaMaskサポート"
  },
  "needHelpSubmitTicket": {
    "message": "チケットを送信"
  },
  "needImportFile": {
    "message": "インポートするファイルの選択が必要です。",
    "description": "User is important an account and needs to add a file to continue"
  },
  "negativeETH": {
    "message": "負の額のETHを送金することはできません。"
  },
  "negativeOrZeroAmountToken": {
    "message": "資産をマイナスまたはゼロの金額で送ることはできません。"
  },
  "network": {
    "message": "ネットワーク:"
  },
  "networkAddedSuccessfully": {
    "message": "ネットワークが追加されました！"
  },
  "networkDetails": {
    "message": "ネットワークの詳細"
  },
  "networkIsBusy": {
    "message": "ネットワークが混み合っています。ガス代が高く、見積もりはあまり正確ではありません。"
  },
  "networkMenu": {
    "message": "ネットワークメニュー"
  },
  "networkMenuHeading": {
    "message": "ネットワークを選択"
  },
  "networkName": {
    "message": "ネットワーク名"
  },
  "networkNameArbitrum": {
    "message": "Arbitrum"
  },
  "networkNameAvalanche": {
    "message": "Avalanche"
  },
  "networkNameBSC": {
    "message": "BSC"
  },
  "networkNameBase": {
    "message": "Base"
  },
  "networkNameDefinition": {
    "message": "このネットワークに関連付けられている名前。"
  },
  "networkNameEthereum": {
    "message": "イーサリアム"
  },
  "networkNameGoerli": {
    "message": "Goerli"
  },
  "networkNameLinea": {
    "message": "Linea"
  },
  "networkNameOpMainnet": {
    "message": "OPメインネット"
  },
  "networkNamePolygon": {
    "message": "Polygon"
  },
  "networkNameTestnet": {
    "message": "テストネット"
  },
  "networkNameZkSyncEra": {
    "message": "zkSync Era"
  },
  "networkProvider": {
    "message": "ネットワークプロバイダー"
  },
  "networkSettingsChainIdDescription": {
    "message": "チェーンIDはトランザクションの署名に使用されます。チェーンIDはネットワークが返すチェーンIDと一致する必要があります。10進数または「0x」が先行する16進数を入力できますが、10進数で表示されます。"
  },
  "networkStatus": {
    "message": "ネットワークステータス"
  },
  "networkStatusBaseFeeTooltip": {
    "message": "基本料金はネットワークによって設定され、13～14秒ごとに変更されます。弊社の$1と$2のオプションは、突然の上昇を考慮したものです。",
    "description": "$1 and $2 are bold text for Medium and Aggressive respectively."
  },
  "networkStatusPriorityFeeTooltip": {
    "message": "優先手数料 (別名「マイナーチップ」) の範囲。これはマイナーに直接支払われ、トランザクションを優先するインセンティブとなります。"
  },
  "networkStatusStabilityFeeTooltip": {
    "message": "ガス代は過去72時間と比較して$1です。",
    "description": "$1 is networks stability value - stable, low, high"
  },
  "networkSwitchConnectionError": {
    "message": "$1に接続できません",
    "description": "$1 represents the network name"
  },
  "networkURL": {
    "message": "ネットワークURL"
  },
  "networkURLDefinition": {
    "message": "このネットワークへのアクセスに使用されるURLです。"
  },
  "networks": {
    "message": "ネットワーク"
  },
  "nevermind": {
    "message": "取り消し"
  },
  "new": {
    "message": "新登場！"
  },
  "newAccount": {
    "message": "新しいアカウント"
  },
  "newAccountNumberName": {
    "message": "アカウント$1",
    "description": "Default name of next account to be created on create account screen"
  },
  "newContact": {
    "message": "新しい連絡先"
  },
  "newContract": {
    "message": "新しいコントラクト"
  },
  "newNFTDetectedInImportNFTsMessageStrongText": {
    "message": "「設定」>「セキュリティとプライバシー」"
  },
  "newNFTDetectedInImportNFTsMsg": {
    "message": "OpenSeaを使用してNFTを表示するには、$1で「NFTメディアの表示」をオンにしてください。",
    "description": "$1 is used for newNFTDetectedInImportNFTsMessageStrongText"
  },
  "newNFTDetectedInNFTsTabMessage": {
    "message": "MetaMaskによるウォレット内のNFTの自動検出と表示を許可します。"
  },
  "newNFTsAutodetected": {
    "message": "NFTの自動検出"
  },
  "newNetworkAdded": {
    "message": "「$1」が追加されました！"
  },
  "newNftAddedMessage": {
    "message": "NFTが追加されました！"
  },
  "newPassword": {
    "message": "新しいパスワード (最低8文字)"
  },
  "newPrivacyPolicyActionButton": {
    "message": "続きを表示"
  },
  "newPrivacyPolicyTitle": {
    "message": "プライバシーポリシーが更新されました"
  },
  "newTokensImportedMessage": {
    "message": "$1をインポートしました。",
    "description": "$1 is the string of symbols of all the tokens imported"
  },
  "newTokensImportedTitle": {
    "message": "トークンがインポートされました"
  },
  "next": {
    "message": "次へ"
  },
  "nextNonceWarning": {
    "message": "ナンスが提案された$1よりも大きいです",
    "description": "The next nonce according to MetaMask's internal logic"
  },
  "nftAddFailedMessage": {
    "message": "所有者情報が一致していないため、NFTを追加できません。入力された情報が正しいことを確認してください。"
  },
  "nftAddressError": {
    "message": "このトークンはNFTです。$1で追加してください",
    "description": "$1 is a clickable link with text defined by the 'importNFTPage' key"
  },
  "nftAlreadyAdded": {
    "message": "NFTがすでに追加されています。"
  },
  "nftDisclaimer": {
    "message": "開示事項: MetaMaskはソースURLからメディアファイルを取得します。このURLは時々、NFTがミントされたマーケットプレイスにより変更されることがあります。"
  },
  "nftOptions": {
    "message": "NFTオプション"
  },
  "nftTokenIdPlaceholder": {
    "message": "トークンIDを入力してください"
  },
  "nftWarningContent": {
    "message": "今後取得する可能性のあるものも含め、$1へのアクセスを許可しようとしています。相手はこの承認が取り消されるまで、お客様のウォレットからいつでも許可なしにこれらのNFTを送ることができます。$2",
    "description": "$1 is nftWarningContentBold bold part, $2 is Learn more link"
  },
  "nftWarningContentBold": {
    "message": "手持ちのすべての$1 NFT",
    "description": "$1 is name of the collection"
  },
  "nftWarningContentGrey": {
    "message": "慎重に進めてください。"
  },
  "nfts": {
    "message": "NFT"
  },
  "nftsPreviouslyOwned": {
    "message": "以前保有"
  },
  "nickname": {
    "message": "ニックネーム"
  },
  "noAccountsFound": {
    "message": "指定された検索クエリでアカウントが見つかりませんでした"
  },
  "noAddressForName": {
    "message": "この名前にアドレスが設定されていません。"
  },
  "noConnectedAccountDescription": {
    "message": "続行するには、このサイトで使用するアカウントを選択してください。"
  },
  "noConnectedAccountTitle": {
    "message": "MetaMaskはこのサイトに接続されていません"
  },
  "noConversionDateAvailable": {
    "message": "通貨換算日がありません"
  },
  "noConversionRateAvailable": {
    "message": "利用可能な換算レートがありません"
  },
  "noDomainResolution": {
    "message": "指定されたドメインの名前解決ができません。"
  },
  "noNFTs": {
    "message": "NFTはまだありません"
  },
  "noNetworksFound": {
    "message": "入力された検索クエリでネットワークが見つかりません"
  },
  "noSnaps": {
    "message": "snapがインストールされていません"
  },
  "noTransactions": {
    "message": "トランザクションがありません"
  },
  "noWebcamFound": {
    "message": "お使いのコンピューターのWebカメラが見つかりませんでした。もう一度お試しください。"
  },
  "noWebcamFoundTitle": {
    "message": "Webカメラが見つかりません"
  },
  "nonCustodialAccounts": {
    "message": "MetaMask Institutionalでは、非カストディアルアカウントを使用できます。これらのアカウントを使用する場合は、シークレットリカバリーフレーズをバックアップしてください。"
  },
  "nonce": {
    "message": "ナンス"
  },
  "nonceField": {
    "message": "トランザクション ナンスのカスタマイズ"
  },
  "nonceFieldDescription": {
    "message": "承認画面上でナンス (トランザクション番号) を変更するには、この機能をオンにします。これは高度な機能であり、慎重に使用してください。"
  },
  "nonceFieldHeading": {
    "message": "カスタムナンス"
  },
  "notBusy": {
    "message": "ビジー状態ではありません"
  },
  "notCurrentAccount": {
    "message": "これは正しいアカウントですか？ウォレットで現在選択されているアカウントと異なっています"
  },
  "notEnoughBalance": {
    "message": "残高が不十分です"
  },
  "notEnoughGas": {
    "message": "ガスが不足しています"
  },
  "note": {
    "message": "備考"
  },
  "notePlaceholder": {
    "message": "承認者がカストディアンでトランザクションを承認する際に、この備考が表示されます。"
  },
  "notificationDetail": {
    "message": "詳細"
  },
  "notificationDetailBaseFee": {
    "message": "基本料金 (gwei)"
  },
  "notificationDetailGasLimit": {
    "message": "ガスリミット (単位)"
  },
  "notificationDetailGasUsed": {
    "message": "使用ガス (単位)"
  },
  "notificationDetailMaxFee": {
    "message": "ガス1単位あたりの最大手数料"
  },
  "notificationDetailNetwork": {
    "message": "ネットワーク"
  },
  "notificationDetailNetworkFee": {
    "message": "ネットワーク手数料"
  },
  "notificationDetailPriorityFee": {
    "message": "優先手数料 (gwei)"
  },
  "notificationItemCheckBlockExplorer": {
    "message": "BlockExplorerで確認する"
  },
  "notificationItemCollection": {
    "message": "コレクション"
  },
  "notificationItemConfirmed": {
    "message": "確定されました"
  },
  "notificationItemError": {
    "message": "現在手数料を取得できません"
  },
  "notificationItemFrom": {
    "message": "移動元"
  },
  "notificationItemLidoStakeReadyToBeWithdrawn": {
    "message": "出金準備ができました"
  },
  "notificationItemLidoStakeReadyToBeWithdrawnMessage": {
    "message": "これでステーキングされていない $1 を引き出すことができます"
  },
  "notificationItemLidoWithdrawalRequestedMessage": {
    "message": "$1 のステーキングを解除するリクエストが送信されました"
  },
  "notificationItemNFTReceivedFrom": {
    "message": "NFTを次の元から受け取りました:"
  },
  "notificationItemNFTSentTo": {
    "message": "NFTを次の相手に送りました:"
  },
  "notificationItemNetwork": {
    "message": "ネットワーク"
  },
  "notificationItemRate": {
    "message": "レート (手数料込み)"
  },
  "notificationItemReceived": {
    "message": "受け取りました"
  },
  "notificationItemReceivedFrom": {
    "message": "次の元から受け取りました:"
  },
  "notificationItemSent": {
    "message": "送りました"
  },
  "notificationItemSentTo": {
    "message": "次の相手に送りました:"
  },
  "notificationItemStakeCompleted": {
    "message": "ステーキングが完了しました"
  },
  "notificationItemStaked": {
    "message": "ステーキングしました"
  },
  "notificationItemStakingProvider": {
    "message": "ステーキングプロバイダー"
  },
  "notificationItemStatus": {
    "message": "ステータス"
  },
  "notificationItemSwapped": {
    "message": "スワップ完了"
  },
  "notificationItemSwappedFor": {
    "message": "for"
  },
  "notificationItemTo": {
    "message": "移動先"
  },
  "notificationItemTransactionId": {
    "message": "トランザクションID"
  },
  "notificationItemUnStakeCompleted": {
    "message": "ステーキングの解除が完了しました"
  },
  "notificationItemUnStaked": {
    "message": "ステーキングが寛恕されました"
  },
  "notificationItemUnStakingRequested": {
    "message": "ステーキングの解除がリクエストされました"
  },
  "notificationTransactionFailedMessage": {
    "message": "トランザクション $1 に失敗しました！$2",
    "description": "Content of the browser notification that appears when a transaction fails"
  },
  "notificationTransactionFailedMessageMMI": {
    "message": "トランザクションに失敗しました！$1",
    "description": "Content of the browser notification that appears when a transaction fails in MMI"
  },
  "notificationTransactionFailedTitle": {
    "message": "トランザクション失敗",
    "description": "Title of the browser notification that appears when a transaction fails"
  },
  "notificationTransactionSuccessMessage": {
    "message": "トランザクション $1 が承認されました！",
    "description": "Content of the browser notification that appears when a transaction is confirmed"
  },
  "notificationTransactionSuccessTitle": {
    "message": "トランザクションの承認完了",
    "description": "Title of the browser notification that appears when a transaction is confirmed"
  },
  "notificationTransactionSuccessView": {
    "message": "$1で表示",
    "description": "Additional content in browser notification that appears when a transaction is confirmed and has a block explorer URL"
  },
  "notifications": {
    "message": "通知"
  },
  "notifications20ActionText": {
    "message": "詳細",
    "description": "The 'call to action' on the button, or link, of the 'Stay secure' notification. Upon clicking, users will be taken to a ledger page to resolve the U2F connection issue."
  },
  "notifications20Description": {
    "message": "Firefoxの最新バージョンを使用している場合、FirefoxのU2Fサポート廃止に関連した問題が発生する可能性があります。",
    "description": "Description of a notification in the 'See What's New' popup. Describes the U2F support being dropped by firefox and that it affects ledger users."
  },
  "notifications20Title": {
    "message": "LedgerとFirefoxのユーザーに発生している接続の問題について",
    "description": "Title for a notification in the 'See What's New' popup. Tells users that latest firefox users using U2F may experience connection issues."
  },
  "notifications24ActionText": {
    "message": "了解"
  },
  "notifications24Description": {
    "message": "使用中のネットワークに基づき高度なガス代設定が保存されるようになりました。これにより、ネットワークごとに高度なガス代設定を行い、ガス代の払い過ぎやトランザクション詰まりを防ぐことができます。"
  },
  "notifications24Title": {
    "message": "ネットワークごとの高度なガス代設定"
  },
  "notifications8ActionText": {
    "message": "「設定」>「高度な設定」に移動します",
    "description": "Description on an action button that appears in the What's New popup. Tells the user that if they click it, they will go to our Advanced settings page."
  },
  "notifications8DescriptionOne": {
    "message": "MetaMask v10.4.0以降では、LedgerデバイスのMetaMaskへの接続にLedger Liveが不要になりました。",
    "description": "Description of a notification in the 'See What's New' popup. Describes changes for how Ledger Live is no longer needed to connect the device."
  },
  "notifications8DescriptionTwo": {
    "message": "Ledgerをより簡単かつ安定してご利用いただくには、「設定」の「高度な設定」タブに移動し、「優先Ledger接続タイプ」を「WebHID」に切り替えてください。",
    "description": "Description of a notification in the 'See What's New' popup. Describes how the user can turn off the Ledger Live setting."
  },
  "notifications8Title": {
    "message": "Ledgerの接続の改善",
    "description": "Title for a notification in the 'See What's New' popup. Notifies ledger users that there is an improvement in how they can connect their device."
  },
  "notificationsBlockaidDefaultDescriptionActionText": {
    "message": "了解"
  },
  "notificationsBlockaidDefaultDescriptionOne": {
    "message": "Blockaidのセキュリティアラートでプライバシーを守りつつ、既知の詐欺を回避しましょう。この機能はArbitrum、Avalanche、BNB chain、イーサリアムメインネット、Linea、Optimism、Polygon、Base、Sepoliaで利用できます。"
  },
  "notificationsBlockaidDefaultDescriptionTwo": {
    "message": "要求を承認する前に、必ず独自のデューデリジェンスを行ってください。"
  },
  "notificationsBlockaidDefaultTitle": {
    "message": "セキュリティアラートで安全を確保"
  },
  "notificationsDropLedgerFirefoxDescription": {
    "message": "FirefoxはU2Fをサポートしなくなったため、LedgerはFirefox版の MetaMaskでは機能しません。代わりにGoogle Chrome版のMetaMaskをお試しください。",
    "description": "Description of a notification in the 'See What's New' popup. Describes that ledger will not longer be supported for firefox users and they should use MetaMask on chrome for ledger support instead."
  },
  "notificationsDropLedgerFirefoxTitle": {
    "message": "FirefoxでのLedger サポートの停止",
    "description": "Title for a notification in the 'See What's New' popup. Tells firefox users that ledger support is being dropped."
  },
  "notificationsFeatureToggle": {
    "message": "ウォレットの通知を有効にする",
    "description": "Experimental feature title"
  },
  "notificationsFeatureToggleDescription": {
    "message": "これにより、資金やNFTのやり取りなどに関するウォレットの通知と、機能に関するお知らせが有効になります。",
    "description": "Description of the experimental notifications feature"
  },
  "notificationsMarkAllAsRead": {
    "message": "すべて既読にする"
  },
  "notificationsPageEmptyTitle": {
    "message": "ここに表示する内容はありません"
  },
  "notificationsPageErrorContent": {
    "message": "このページにもう一度アクセスしてみてください"
  },
  "notificationsPageErrorTitle": {
    "message": "エラーが発生しました"
  },
  "notificationsPageNoNotificationsContent": {
    "message": "まだ通知を受け取っていません。"
  },
  "notificationsPetnamesActionText": {
    "message": "了解"
  },
  "notificationsPetnamesDescriptionOne": {
    "message": "トランザクションの際にアドレスをクリックすると、ENS、Lens、Etherscanなどのサードパーティソースから提案されたニックネームを確認できます。"
  },
  "notificationsPetnamesDescriptionTwo": {
    "message": "これにより、今後そのアドレスを認識しやすくなるため、信頼するアドレスにはニックネームを付けるようにしましょう。"
  },
  "notificationsPetnamesTitle": {
    "message": "ニックネームの提案が利用可能になりました！"
  },
  "notificationsSettingsBoxError": {
    "message": "問題が発生しました。もう一度お試しください。"
  },
  "notificationsSettingsPageAllowNotifications": {
    "message": "通知を使えば、ウォレットで何が起きているか常に把握できます。通知を使用するには、プロファイルを使用してデバイス間で一部の設定を同期します。$1"
  },
  "notificationsSettingsPageAllowNotificationsLink": {
    "message": "この機能を使用する際に当社がどのようにユーザーのプライバシーを保護するのか、ご覧ください。"
  },
  "notificationsSimulationsDescriptionOne": {
    "message": "トランザクションを実行する前に、予測される結果を確認できるようになりました！"
  },
  "notificationsSimulationsDescriptionTwo": {
    "message": "これは単なるシミュレーションに過ぎないため、最終的な結果は保証できません。この機能は「設定」>「セキュリティとプライバシー」でいつでもオフにできます。"
  },
  "notificationsU2FLedgerLiveDescription": {
    "message": "U2FとLedger LiveはChromeで利用できなくなりました。引き続きWebHIDを使用してChromeでLedgerデバイスを接続することはできます。",
    "description": "Description of a notification in the 'See What's New' popup. Describes the U2F and Ledger Live connection modes are now deprecated"
  },
  "notificationsU2FLedgerLiveTitle": {
    "message": "U2FとLedger Liveの非推奨化",
    "description": "Title for a notification in the 'See What's New' popup. Tells ledger and chrome users that U2F and Ledger Live options are now deprecated."
  },
  "numberOfNewTokensDetectedPlural": {
    "message": "$1種類の新しいトークンがこのアカウントで見つかりました",
    "description": "$1 is the number of new tokens detected"
  },
  "numberOfNewTokensDetectedSingular": {
    "message": "1つの新しいトークンがこのアカウントで見つかりました"
  },
  "ofTextNofM": {
    "message": "中の"
  },
  "off": {
    "message": "オフ"
  },
  "offlineForMaintenance": {
    "message": "メンテナンスのためにオフラインです"
  },
  "ok": {
    "message": "OK"
  },
  "on": {
    "message": "オン"
  },
  "onboarding": {
    "message": "オンボーディング"
  },
  "onboardingAdvancedPrivacyIPFSDescription": {
    "message": "IPFSゲートウェイにより、第三者がホスティングしているデータへのアクセスと表示が可能になります。カスタムIPFSゲートウェイを追加するか、引き続きデフォルトを使用できます。"
  },
  "onboardingAdvancedPrivacyIPFSInvalid": {
    "message": "有効なURLを入力してください"
  },
  "onboardingAdvancedPrivacyIPFSTitle": {
    "message": "カスタムIPFSゲートウェイを追加"
  },
  "onboardingAdvancedPrivacyIPFSValid": {
    "message": "IPFSゲートウェイのURLが有効です"
  },
  "onboardingAdvancedPrivacyNetworkButton": {
    "message": "カスタムネットワークを追加"
  },
  "onboardingAdvancedPrivacyNetworkDescription": {
    "message": "当社では、遠隔手続き呼び出し (RPC) プロバイダーにInfuraを使用して、イーサリアムデータにできるだけ信頼性の高いプライベートな形でアクセスできるようにしています。独自のRPCをお選びいただくこともできますが、どのRPCもトランザクションを実行するために、ユーザーのIPアドレスとイーサリアムウォレットを取得する点にご注意ください。Infuraによるデータの取扱いに関する詳細は、$1をご覧ください。"
  },
  "onboardingAdvancedPrivacyNetworkTitle": {
    "message": "ネットワークを選択してください"
  },
  "onboardingCreateWallet": {
    "message": "新規ウォレットを作成"
  },
  "onboardingImportWallet": {
    "message": "既存のウォレットをインポート"
  },
  "onboardingMetametricsAgree": {
    "message": "同意します"
  },
  "onboardingMetametricsAllowOptOutLegacy": {
    "message": "いつでも設定からオプトアウトできるようにします"
  },
  "onboardingMetametricsDataTermsLegacy": {
    "message": "一般データ保護規則 (EU) 2016/679 の目的に従い、このデータは集約され匿名化されます。"
  },
  "onboardingMetametricsDescription": {
    "message": "MetaMaskの改善を目的に、基本的な使用状況および診断データを収集したいと思います。ここで提供されるデータが販売されることはありません。"
  },
  "onboardingMetametricsDescription2": {
    "message": "指標を収集する際、常に次の条件が適用されます..."
  },
  "onboardingMetametricsDescription2Legacy": {
    "message": "MetaMaskは..."
  },
  "onboardingMetametricsDescriptionLegacy": {
    "message": "MetaMaskは、ユーザーによるMetaMaskの使用状況をより詳細に把握するため、使用データを収集したいと考えています。このデータは、使用状況に基づくサービスの改善を含め、サービスの提供を目的に使用されます。"
  },
  "onboardingMetametricsDisagree": {
    "message": "結構です"
  },
  "onboardingMetametricsInfuraTerms": {
    "message": "このデータを他の目的に使用する際は、お知らせします。詳細は当社の$1をご覧ください。設定でいつでもオプトアウトできます。",
    "description": "$1 represents `onboardingMetametricsInfuraTermsPolicy`"
  },
  "onboardingMetametricsInfuraTermsLegacy": {
    "message": "* MetaMaskでInfuraをデフォルトのRPCプロバイダーとして使用する場合、Infuraはトランザクションの送信時にユーザーのIPアドレスおよびイーサリアムウォレットアドレスを収集します。当社がこれらの情報を、システムによりこれら2つのデータが関連付けられる形で保管することはありません。データ収集の観点から見たMetaMaskとInfuraとのやり取りに関する詳細は、当社の最新の$1をご覧ください。当社のプライバシー慣行全般に関する詳細は、$2をご覧ください。",
    "description": "$1 represents `onboardingMetametricsInfuraTermsPolicyLink`, $2 represents `onboardingMetametricsInfuraTermsPolicy`"
  },
  "onboardingMetametricsInfuraTermsPolicy": {
    "message": "プライバシー ポリシー"
  },
  "onboardingMetametricsInfuraTermsPolicyLegacy": {
    "message": "こちらのプライバシーポリシー"
  },
  "onboardingMetametricsInfuraTermsPolicyLinkLegacy": {
    "message": "こちら"
  },
  "onboardingMetametricsModalTitle": {
    "message": "カスタムネットワークを追加"
  },
  "onboardingMetametricsNeverCollect": {
    "message": "$1 アプリのクリックやビューは保存されますが、その他の詳細 (ユーザーのパブリックアドレスなど) は保存されません。",
    "description": "$1 represents `onboardingMetametricsNeverCollectEmphasis`"
  },
  "onboardingMetametricsNeverCollectEmphasis": {
    "message": "非公開:"
  },
  "onboardingMetametricsNeverCollectIP": {
    "message": "$1 大まかな位置情報 (国や地域など) の検出にユーザーのIPアドレスが一時的に使用されますが、保存されることはありません。",
    "description": "$1 represents `onboardingMetametricsNeverCollectIPEmphasis`"
  },
  "onboardingMetametricsNeverCollectIPEmphasis": {
    "message": "一般:"
  },
  "onboardingMetametricsNeverCollectIPLegacy": {
    "message": "ユーザーの完全なIPアドレスを収集することは、$1*",
    "description": "$1 represents `onboardingMetametricsNeverEmphasis`"
  },
  "onboardingMetametricsNeverCollectLegacy": {
    "message": "サービスの提供に不要な情報 (キー、アドレス、トランザクションハッシュ、残高) を収集することは、$1",
    "description": "$1 represents `onboardingMetametricsNeverEmphasis`"
  },
  "onboardingMetametricsNeverEmphasisLegacy": {
    "message": "一切ありません"
  },
  "onboardingMetametricsNeverSellData": {
    "message": "$1 使用状況データを共有するか削除するかは、設定でいつでも指定できます。",
    "description": "$1 represents `onboardingMetametricsNeverSellDataEmphasis`"
  },
  "onboardingMetametricsNeverSellDataEmphasis": {
    "message": "任意:"
  },
  "onboardingMetametricsNeverSellDataLegacy": {
    "message": "データを販売することは$1。絶対です！",
    "description": "$1 represents `onboardingMetametricsNeverEmphasis`"
  },
  "onboardingMetametricsSendAnonymizeLegacy": {
    "message": "匿名のクリックおよびページ閲覧イベントを送信"
  },
  "onboardingMetametricsTitle": {
    "message": "MetaMaskの改善にご協力ください"
  },
  "onboardingPinExtensionBillboardAccess": {
    "message": "フルアクセス"
  },
  "onboardingPinExtensionBillboardDescription": {
    "message": "これらの拡張機能は、情報を表示および変更できます"
  },
  "onboardingPinExtensionBillboardDescription2": {
    "message": "このサイトで。"
  },
  "onboardingPinExtensionBillboardTitle": {
    "message": "拡張機能"
  },
  "onboardingPinExtensionChrome": {
    "message": "ブラウザの拡張機能アイコンをクリックします"
  },
  "onboardingPinExtensionDescription": {
    "message": "MetaMaskをブラウザにピン留めすることで、アクセスしやすくなり、トランザクションの承認を簡単に表示できるようになります。"
  },
  "onboardingPinExtensionDescription2": {
    "message": "拡張機能をクリックしてMetaMaskを開き、ワンクリックでウォレットにアクセスできます。"
  },
  "onboardingPinExtensionDescription3": {
    "message": "ブラウザの拡張機能アイコンをクリックすると、すぐにアクセスできます"
  },
  "onboardingPinExtensionLabel": {
    "message": "MetaMaskをピン留めする"
  },
  "onboardingPinExtensionStep1": {
    "message": "1"
  },
  "onboardingPinExtensionStep2": {
    "message": "2"
  },
  "onboardingPinExtensionTitle": {
    "message": "MetaMaskのインストールが完了しました！"
  },
  "onboardingPinMmiExtensionLabel": {
    "message": "MetaMask Institutionalをピン留めする"
  },
  "onboardingUsePhishingDetectionDescription": {
    "message": "フィッシング検出アラートには$1との通信が必要です。jsDeliverはユーザーのIPアドレスにアクセスします。$2をご覧ください。",
    "description": "The $1 is the word 'jsDeliver', from key 'jsDeliver' and $2 is the words Privacy Policy from key 'privacyMsg', both separated here so that it can be wrapped as a link"
  },
  "onekey": {
    "message": "OneKey"
  },
  "onlyAddTrustedNetworks": {
    "message": "悪意のあるネットワーク プロバイダーは、ブロックチェーンのステートを偽り、ユーザーのネットワークアクティビティを記録することがあります。信頼するカスタムネットワークのみを追加してください。"
  },
  "onlyConnectTrust": {
    "message": "信頼するサイトにのみ接続してください。$1",
    "description": "Text displayed above the buttons for connection confirmation. $1 is the link to the learn more web page."
  },
  "openCustodianApp": {
    "message": "$1アプリを開く",
    "description": "The $1 is the name of the Custodian that will be open"
  },
  "openFullScreenForLedgerWebHid": {
    "message": "全画面モードにしてLedgerを接続します。",
    "description": "Shown to the user on the confirm screen when they are viewing MetaMask in a popup window but need to connect their ledger via webhid."
  },
  "openInBlockExplorer": {
    "message": "ブロックエクスプローラーで開く"
  },
  "openSeaNew": {
    "message": "OpenSea"
  },
  "openSeaToBlockaidBtnLabel": {
    "message": "Snapを閲覧"
  },
  "openSeaToBlockaidDescription": {
    "message": "このネットワークでセキュリティアラートが使用できなくなりました。Snapをインストールすると、セキュリティが向上する可能性があります。"
  },
  "openSeaToBlockaidTitle": {
    "message": "ご注意！"
  },
  "operationFailed": {
    "message": "操作に失敗しました"
  },
  "optional": {
    "message": "オプション"
  },
  "optionalWithParanthesis": {
    "message": "(オプション)"
  },
  "options": {
    "message": "オプション"
  },
  "or": {
    "message": "または"
  },
  "origin": {
    "message": "起点"
  },
  "osTheme": {
    "message": "システム"
  },
  "otherSnaps": {
    "message": "他のsnap",
    "description": "Used in the 'permission_rpc' message."
  },
  "outdatedBrowserNotification": {
    "message": "古いブラウザを使用しています。ブラウザをアップデートしないと、MetaMaskからセキュリティパッチや新機能を入手できなくなります。"
  },
  "padlock": {
    "message": "南京錠"
  },
  "parameters": {
    "message": "パラメーター"
  },
  "participateInMetaMetrics": {
    "message": "MetaMetricsに参加"
  },
  "participateInMetaMetricsDescription": {
    "message": "MetaMetricsに参加して、MetaMaskの改善にご協力ください"
  },
  "password": {
    "message": "パスワード"
  },
  "passwordMmiTermsWarning": {
    "message": "私は、MetaMask Institutionalがこのパスワードを復元できないことを理解しています。$1"
  },
  "passwordNotLongEnough": {
    "message": "パスワードの長さが足りません"
  },
  "passwordSetupDetails": {
    "message": "このパスワードは、このデバイスでのみMetaMaskウォレットのロックを解除します。MetaMaskはこのパスワードを復元できません。"
  },
  "passwordStrength": {
    "message": "パスワードの強度: $1",
    "description": "Return password strength to the user when user wants to create password."
  },
  "passwordStrengthDescription": {
    "message": "強力なパスワードは、デバイスが盗まれたり侵入されたりした場合に、ウォレットのセキュリティを高めます。"
  },
  "passwordTermsWarning": {
    "message": "私はMetaMaskがこのパスワードを復元できないことを理解しています。$1"
  },
  "passwordsDontMatch": {
    "message": "パスワードが一致しません"
  },
  "pasteJWTToken": {
    "message": "ここにトークンを貼り付けるかドロップしてください:"
  },
  "pastePrivateKey": {
    "message": "秘密鍵の文字列をここに貼り付けます:",
    "description": "For importing an account from a private key"
  },
  "paymasterInUse": {
    "message": "このトランザクションのガス代はペイマスターにより支払われます。",
    "description": "Alert shown in transaction confirmation if paymaster in use."
  },
  "pending": {
    "message": "保留中"
  },
  "pendingTransactionInfo": {
    "message": "このトランザクションは、そのトランザクションが完了するまで処理されません。"
  },
  "pendingTransactionMultiple": {
    "message": "保留中のトランザクションが$1件あります。"
  },
  "pendingTransactionSingle": {
    "message": "保留中のトランザクションが1件あります。",
    "description": "$1 is count of pending transactions"
  },
  "permissionDetails": {
    "message": "アクセス許可の詳細"
  },
  "permissionRequest": {
    "message": "許可のリクエスト"
  },
  "permissionRequested": {
    "message": "現在リクエスト中"
  },
  "permissionRequestedForAccounts": {
    "message": "$1に対して要求済み",
    "description": "Permission cell status for requested permission including accounts, rendered as AvatarGroup which is $1."
  },
  "permissionRevoked": {
    "message": "この更新で取り消し"
  },
  "permissionRevokedForAccounts": {
    "message": "この更新で$1に対して取り消し済み",
    "description": "Permission cell status for revoked permission including accounts, rendered as AvatarGroup which is $1."
  },
  "permission_accessNamedSnap": {
    "message": "$1に接続。",
    "description": "The description for the `wallet_snap` permission. $1 is the human-readable name of the snap."
  },
  "permission_accessNetwork": {
    "message": "インターネットにアクセスします。",
    "description": "The description of the `endowment:network-access` permission."
  },
  "permission_accessNetworkDescription": {
    "message": "$1によるインターネットへのアクセスを許可します。これは、サードパーティサーバーとのデータの送受信に使用されます。",
    "description": "An extended description of the `endowment:network-access` permission. $1 is the snap name."
  },
  "permission_accessSnap": {
    "message": "$1 snapに接続します。",
    "description": "The description for the `wallet_snap` permission. $1 is the name of the snap."
  },
  "permission_accessSnapDescription": {
    "message": "Webサイトまたはsnapによる$1とのやり取りを許可します。",
    "description": "The description for the `wallet_snap_*` permission. $1 is the name of the Snap."
  },
  "permission_cronjob": {
    "message": "定期的なアクションのスケジュール設定と実行。",
    "description": "The description for the `snap_cronjob` permission"
  },
  "permission_cronjobDescription": {
    "message": "$1が一定の時刻、日付、または間隔で定期的に実行されるアクションを実行することを許可します。これは、時間依存のやり取りや通知のトリガーに使用されます。",
    "description": "An extended description for the `snap_cronjob` permission. $1 is the snap name."
  },
  "permission_dialog": {
    "message": "MetaMaskにダイアログウィンドウを表示します。",
    "description": "The description for the `snap_dialog` permission"
  },
  "permission_dialogDescription": {
    "message": "$1がカスタムテキスト、入力フィールド、アクションの承認・拒否ボタンを備えたMetaMaskポップアップを表示することを許可します。\nこれは、Snapのアラート、承認、オプトインフローなどの作成に使用されます。",
    "description": "An extended description for the `snap_dialog` permission. $1 is the snap name."
  },
  "permission_ethereumAccounts": {
    "message": "アドレス、アカウント残高、アクティビティを表示して、承認するトランザクションを提案",
    "description": "The description for the `eth_accounts` permission"
  },
  "permission_ethereumProvider": {
    "message": "イーサリアムプロバイダーにアクセスします。",
    "description": "The description for the `endowment:ethereum-provider` permission"
  },
  "permission_ethereumProviderDescription": {
    "message": "$1がブロックチェーンのデータを読み込みメッセージやトランザクションを提案するために、MetaMaskと直接通信することを許可します。",
    "description": "An extended description for the `endowment:ethereum-provider` permission. $1 is the snap name."
  },
  "permission_getEntropy": {
    "message": "$1に固有の任意のキーを導出します。",
    "description": "The description for the `snap_getEntropy` permission. $1 is the snap name."
  },
  "permission_getEntropyDescription": {
    "message": "$1が、$1固有の任意のキーを公開せずに導出することを許可します。これらのキーはMetaMaskアカウントとは切り離されており、秘密鍵やシークレットリカバリーフレーズとは関連性がありません。他のSnapはこの情報にアクセスできません。",
    "description": "An extended description for the `snap_getEntropy` permission. $1 is the snap name."
  },
  "permission_getLocale": {
    "message": "言語設定の表示",
    "description": "The description for the `snap_getLocale` permission"
  },
  "permission_getLocaleDescription": {
    "message": "$1がMetaMaskの言語設定にアクセスできるようにします。これは、$1のコンテンツをユーザーの言語にローカライズして表示するために使用されます。",
    "description": "An extended description for the `snap_getLocale` permission. $1 is the snap name."
  },
  "permission_homePage": {
    "message": "カスタム画面の表示",
    "description": "The description for the `endowment:page-home` permission"
  },
  "permission_homePageDescription": {
    "message": "$1がMetaMaskでカスタムホーム画面を表示することを許可します。これは、ユーザーインターフェース、構成、ダッシュボードに使用されます。",
    "description": "An extended description for the `endowment:page-home` permission. $1 is the snap name."
  },
  "permission_keyring": {
    "message": "イーサリアムアカウントの追加と制御の要求を許可する",
    "description": "The description for the `endowment:keyring` permission"
  },
  "permission_keyringDescription": {
    "message": "$1がアカウントの追加または削除のリクエストを受け取ることや、これらのアカウントの代理で署名やトランザクションを行うことを許可します。",
    "description": "An extended description for the `endowment:keyring` permission. $1 is the snap name."
  },
  "permission_lifecycleHooks": {
    "message": "ライフサイクルフックを使用します。",
    "description": "The description for the `endowment:lifecycle-hooks` permission"
  },
  "permission_lifecycleHooksDescription": {
    "message": "$1がライフサイクルフックを使用して、ライフサイクルの特定のタイミングでコードを実行することを許可します。",
    "description": "An extended description for the `endowment:lifecycle-hooks` permission. $1 is the snap name."
  },
  "permission_manageAccounts": {
    "message": "イーサリアムアカウントを追加して管理します",
    "description": "The description for `snap_manageAccounts` permission"
  },
  "permission_manageAccountsDescription": {
    "message": "$1がイーサリアムアカウントを追加または削除し、これらのアカウントでトランザクションや署名を行うことを許可します。",
    "description": "An extended description for the `snap_manageAccounts` permission. $1 is the snap name."
  },
  "permission_manageBip32Keys": {
    "message": "$1アカウントの管理",
    "description": "The description for the `snap_getBip32Entropy` permission. $1 is a derivation path, e.g. 'm/44'/0'/0' (secp256k1)'."
  },
  "permission_manageBip44AndBip32KeysDescription": {
    "message": "$1による要求されたネットワークでのアカウントおよび資産の管理を許可します。これらのアカウントはシークレットリカバリーフレーズを (公開せずに) 使用して導出およびバックアップされます。キーを導出できることで、$1はイーサリアム (EVM) だけでなく、様々なブロックチェーンプロトコルをサポートできるようになります。",
    "description": "An extended description for the `snap_getBip44Entropy` and `snap_getBip44Entropy` permissions. $1 is the snap name."
  },
  "permission_manageBip44Keys": {
    "message": "$1アカウントの管理",
    "description": "The description for the `snap_getBip44Entropy` permission. $1 is the name of a protocol, e.g. 'Filecoin'."
  },
  "permission_manageState": {
    "message": "デバイスにデータを保管し管理します。",
    "description": "The description for the `snap_manageState` permission"
  },
  "permission_manageStateDescription": {
    "message": "$1が暗号化を使用して安全にデータを保管、更新、取得することを許可します。他のSnapはこの情報にアクセスできません。",
    "description": "An extended description for the `snap_manageState` permission. $1 is the snap name."
  },
  "permission_nameLookup": {
    "message": "ドメインとアドレス検索を提供します。",
    "description": "The description for the `endowment:name-lookup` permission."
  },
  "permission_nameLookupDescription": {
    "message": "SnapがMetaMask UIのさまざまな部分でアドレスとドメイン検索の取得と表示を行うことを許可します。",
    "description": "An extended description for the `endowment:name-lookup` permission."
  },
  "permission_notifications": {
    "message": "通知を表示します。",
    "description": "The description for the `snap_notify` permission"
  },
  "permission_notificationsDescription": {
    "message": "$1がMetaMask内に通知を表示することを許可します。Snapは、行動を促す情報や緊急性の高い情報に関する短い通知テキストをトリガーできます。",
    "description": "An extended description for the `snap_notify` permission. $1 is the snap name."
  },
  "permission_rpc": {
    "message": "$1が$2と直接やり取りすることを許可します。",
    "description": "The description for the `endowment:rpc` permission. $1 is 'other snaps' or 'websites', $2 is the snap name."
  },
  "permission_rpcDescription": {
    "message": "$1による$2へのメッセージの送信と$2からの応答の受信を許可します。",
    "description": "An extended description for the `endowment:rpc` permission. $1 is 'other snaps' or 'websites', $2 is the snap name."
  },
  "permission_rpcDescriptionOriginList": {
    "message": "$1および$2",
    "description": "A list of allowed origins where $2 is the last origin of the list and $1 is the rest of the list separated by ','."
  },
  "permission_signatureInsight": {
    "message": "署名分析情報モーダルの表示。",
    "description": "The description for the `endowment:signature-insight` permission"
  },
  "permission_signatureInsightDescription": {
    "message": "署名要求の承認前に、$1がモーダルを表示して署名要求に関する分析情報を提供することを許可します。これはフィッシング対策やセキュリティソリューションに使用されます。",
    "description": "An extended description for the `endowment:signature-insight` permission. $1 is the snap name."
  },
  "permission_signatureInsightOrigin": {
    "message": "署名要求を開始したWebサイトの出所を表示する",
    "description": "The description for the `signatureOrigin` caveat, to be used with the `endowment:signature-insight` permission"
  },
  "permission_signatureInsightOriginDescription": {
    "message": "$1による署名要求を開始したWebサイトの出所 (URI) の確認を許可します。これは、フィッシング対策やセキュリティソリューションに使用されます。",
    "description": "An extended description for the `signatureOrigin` caveat, to be used with the `endowment:signature-insight` permission. $1 is the snap name."
  },
  "permission_transactionInsight": {
    "message": "トランザクションインサイトを取得して表示します。",
    "description": "The description for the `endowment:transaction-insight` permission"
  },
  "permission_transactionInsightDescription": {
    "message": "$1によるトランザクションのデコードと、MetaMask UI内でのインサイトの表示を許可します。これは、フィッシング対策やセキュリティソリューションに使用されます。",
    "description": "An extended description for the `endowment:transaction-insight` permission. $1 is the snap name."
  },
  "permission_transactionInsightOrigin": {
    "message": "トランザクションを提案しているWebサイトの提供元を確認します",
    "description": "The description for the `transactionOrigin` caveat, to be used with the `endowment:transaction-insight` permission"
  },
  "permission_transactionInsightOriginDescription": {
    "message": "$1が、トランザクションを提案するWebサイトの出所 (URI) を確認することを許可します。これは、フィッシング対策やセキュリティソリューションに使用されます。",
    "description": "An extended description for the `transactionOrigin` caveat, to be used with the `endowment:transaction-insight` permission. $1 is the snap name."
  },
  "permission_unknown": {
    "message": "不明な許可: $1",
    "description": "$1 is the name of a requested permission that is not recognized."
  },
  "permission_viewBip32PublicKeys": {
    "message": "$1 ($2) の公開鍵を表示します。",
    "description": "The description for the `snap_getBip32PublicKey` permission. $1 is a derivation path, e.g. 'm/44'/0'/0''. $2 is the elliptic curve name, e.g. 'secp256k1'."
  },
  "permission_viewBip32PublicKeysDescription": {
    "message": "$2が、$1の公開鍵 (およびアドレス) を表示することを許可します。これは、アカウントや資産のコントロールを許可するものでは一切ありません。",
    "description": "An extended description for the `snap_getBip32PublicKey` permission. $1 is a derivation path (name). $2 is the snap name."
  },
  "permission_viewNamedBip32PublicKeys": {
    "message": "$1の公開鍵を表示します。",
    "description": "The description for the `snap_getBip32PublicKey` permission. $1 is a name for the derivation path, e.g., 'Ethereum accounts'."
  },
  "permission_walletSwitchEthereumChain": {
    "message": "次のネットワークに切り替えて使用します",
    "description": "The label for the `wallet_switchEthereumChain` permission"
  },
  "permission_webAssembly": {
    "message": "WebAssemblyのサポート",
    "description": "The description of the `endowment:webassembly` permission."
  },
  "permission_webAssemblyDescription": {
    "message": "$1がWebAssemblyを介して低レベルの実行環境にアクセスすることを許可します。",
    "description": "An extended description of the `endowment:webassembly` permission. $1 is the snap name."
  },
  "permissions": {
    "message": "許可"
  },
  "permissionsPageEmptyContent": {
    "message": "ここに表示する内容はありません"
  },
  "permissionsPageEmptySubContent": {
    "message": "ここには、インストールされたSnapや接続されたサイトに付与したアクセス許可が表示されます。"
  },
  "permissionsPageTourDescription": {
    "message": "これは、接続されたサイトやインストールされたSnapに付与したアクセス許可を管理するための、コントロールパネルです。"
  },
  "permissionsPageTourTitle": {
    "message": "「接続済みのサイト」が「アクセス許可」に変更されました"
  },
  "personalAddressDetected": {
    "message": "個人アドレスが検出されました。トークンコントラクトアドレスを入力してください。"
  },
  "petnamesEnabledToggle": {
    "message": "ニックネームを許可する"
  },
  "petnamesEnabledToggleDescription": {
    "message": "これにより、すべてのアドレスにニックネームを割り当てられるようになります。可能な場合、やり取りがあるアドレスの名前が提案されます。"
  },
  "pinExtensionDescription": {
    "message": "拡張機能のメニューに移動し、MetaMask Institutionalをピン留めすると、スムーズにアクセスできます。"
  },
  "pinExtensionTitle": {
    "message": "拡張機能をピン留めする"
  },
  "pinToTop": {
    "message": "最上部にピン留め"
  },
  "pleaseConfirm": {
    "message": "確認してください"
  },
  "plusMore": {
    "message": "他$1件",
    "description": "$1 is the number of additional items"
  },
  "plusXMore": {
    "message": "その他$1件",
    "description": "$1 is a number of additional but unshown items in a list- this message will be shown in place of those items"
  },
  "popularCustomNetworks": {
    "message": "人気のカスタムネットワーク"
  },
  "portfolio": {
    "message": "Portfolio"
  },
  "portfolioDashboard": {
    "message": "Portfolioダッシュボード"
  },
  "preparingSwap": {
    "message": "スワップを準備しています..."
  },
  "prev": {
    "message": "前へ"
  },
  "primaryCurrencySetting": {
    "message": "プライマリ通貨"
  },
  "primaryCurrencySettingDescription": {
    "message": "チェーンのネイティブ通貨 (ETHなど) による値の表示を優先するには、「ネイティブ」を選択します。選択した法定通貨による値の表示を優先するには、「法定通貨」を選択します。"
  },
  "primaryType": {
    "message": "基本型"
  },
  "priorityFee": {
    "message": "優先手数料"
  },
  "priorityFeeProperCase": {
    "message": "優先手数料"
  },
  "privacy": {
    "message": "プライバシー"
  },
  "privacyMsg": {
    "message": "プライバシーポリシー"
  },
  "privateKey": {
    "message": "秘密鍵",
    "description": "select this type of file to use to import an account"
  },
  "privateKeyCopyWarning": {
    "message": "$1の秘密鍵",
    "description": "$1 represents the account name"
  },
  "privateKeyHidden": {
    "message": "秘密鍵は非表示になっています",
    "description": "Explains that the private key input is hidden"
  },
  "privateKeyShow": {
    "message": "秘密鍵の入力の表示・非表示を切り替えます",
    "description": "Describes a toggle that is used to show or hide the private key input"
  },
  "privateKeyShown": {
    "message": "秘密鍵は表示されています",
    "description": "Explains that the private key input is being shown"
  },
  "privateKeyWarning": {
    "message": "警告: この鍵は絶対に公開しないでください。秘密鍵を持つ人は誰でも、アカウントに保持されているアセットを盗むことができます。"
  },
  "privateNetwork": {
    "message": "プライベートネットワーク"
  },
  "proceedWithTransaction": {
    "message": "それでも続行"
  },
  "productAnnouncements": {
    "message": "製品に関するお知らせ"
  },
  "profileSync": {
    "message": "プロファイルの同期"
  },
  "profileSyncConfirmation": {
    "message": "プロファイルの同期をオフにすると、通知を受け取ることができなくなります。"
  },
  "profileSyncDescription": {
    "message": "MetaMaskが一部の設定をデバイス間で同期するために使用するプロファイルを作成します。これは通知の受取に必要です。$1。"
  },
  "profileSyncPrivacyLink": {
    "message": "当社がどのようにユーザーのプライバシーを保護するのか、ご覧ください"
  },
  "proposedApprovalLimit": {
    "message": "提案された承認限度額"
  },
  "provide": {
    "message": "提供"
  },
  "publicAddress": {
    "message": "パブリックアドレス"
  },
  "pushPlatformNotificationsFundsReceivedDescription": {
    "message": "$1 $2を受け取りました"
  },
  "pushPlatformNotificationsFundsReceivedDescriptionDefault": {
    "message": "トークンを受け取りました"
  },
  "pushPlatformNotificationsFundsReceivedTitle": {
    "message": "資金の受領"
  },
  "pushPlatformNotificationsFundsSentDescription": {
    "message": "$1 $2を送りました"
  },
  "pushPlatformNotificationsFundsSentDescriptionDefault": {
    "message": "トークンを送りました"
  },
  "pushPlatformNotificationsFundsSentTitle": {
    "message": "資金の送付"
  },
  "pushPlatformNotificationsNftReceivedDescription": {
    "message": "新しいNFTを受け取りました"
  },
  "pushPlatformNotificationsNftReceivedTitle": {
    "message": "NFTの受領"
  },
  "pushPlatformNotificationsNftSentDescription": {
    "message": "NFTを送りました"
  },
  "pushPlatformNotificationsNftSentTitle": {
    "message": "NFTの送付"
  },
  "pushPlatformNotificationsStakingLidoStakeCompletedDescription": {
    "message": "Lidoのステーキングが完了しました"
  },
  "pushPlatformNotificationsStakingLidoStakeCompletedTitle": {
    "message": "ステーキング完了"
  },
  "pushPlatformNotificationsStakingLidoStakeReadyToBeWithdrawnDescription": {
    "message": "Lidoのステークの出金準備ができました"
  },
  "pushPlatformNotificationsStakingLidoStakeReadyToBeWithdrawnTitle": {
    "message": "ステークの出金準備完了"
  },
  "pushPlatformNotificationsStakingLidoWithdrawalCompletedDescription": {
    "message": "Lidoの出金が完了しました"
  },
  "pushPlatformNotificationsStakingLidoWithdrawalCompletedTitle": {
    "message": "出金完了"
  },
  "pushPlatformNotificationsStakingLidoWithdrawalRequestedDescription": {
    "message": "Lidoの出金リクエストが送信されました"
  },
  "pushPlatformNotificationsStakingLidoWithdrawalRequestedTitle": {
    "message": "出金のリクエスト"
  },
  "pushPlatformNotificationsStakingRocketpoolStakeCompletedDescription": {
    "message": "RocketPoolのステーキングが完了しました"
  },
  "pushPlatformNotificationsStakingRocketpoolStakeCompletedTitle": {
    "message": "ステーキング完了"
  },
  "pushPlatformNotificationsStakingRocketpoolUnstakeCompletedDescription": {
    "message": "RocketPoolのステーキングの解除が完了しました"
  },
  "pushPlatformNotificationsStakingRocketpoolUnstakeCompletedTitle": {
    "message": "ステーキングの解除完了"
  },
  "pushPlatformNotificationsSwapCompletedDescription": {
    "message": "MetaMaskスワップが完了しました"
  },
  "pushPlatformNotificationsSwapCompletedTitle": {
    "message": "スワップ完了"
  },
  "queued": {
    "message": "キュー待ち"
  },
  "quoteRate": {
    "message": "クォートレート"
  },
  "reAddAccounts": {
    "message": "他のアカウントを再度追加"
  },
  "reAdded": {
    "message": "再度追加されました"
  },
  "readdToken": {
    "message": "アカウントオプションメニューで「トークンのインポート」を選択することによって、今後このトークンを戻すことができます。"
  },
  "receive": {
    "message": "受取"
  },
  "receiveTokensCamelCase": {
    "message": "トークンの受取"
  },
  "recipientAddressPlaceholder": {
    "message": "パブリックアドレス (0x) またはENS名を入力してください"
  },
  "recipientAddressPlaceholderFlask": {
    "message": "パブリックアドレス (0x) またはドメイン名を入力してください"
  },
  "recommendedGasLabel": {
    "message": "推奨"
  },
  "recoveryPhraseReminderBackupStart": {
    "message": "ここから開始"
  },
  "recoveryPhraseReminderConfirm": {
    "message": "了解"
  },
  "recoveryPhraseReminderHasBackedUp": {
    "message": "シークレットリカバリーフレーズは常に安全かつ秘密の場所に保管してください"
  },
  "recoveryPhraseReminderHasNotBackedUp": {
    "message": "シークレットリカバリーフレーズのバックアップが必要ですか？"
  },
  "recoveryPhraseReminderItemOne": {
    "message": "シークレットリカバリーフレーズは誰とも決して共有しないでください"
  },
  "recoveryPhraseReminderItemTwo": {
    "message": "MetaMaskチームが、ユーザーのシークレットリカバリーフレーズを確認することは絶対にありません"
  },
  "recoveryPhraseReminderSubText": {
    "message": "シークレットリカバリーフレーズは、ご利用のすべてのアカウントを制御します。"
  },
  "recoveryPhraseReminderTitle": {
    "message": "資産を守りましょう"
  },
  "redesignedConfirmationsEnabledToggle": {
    "message": "改善された署名要求"
  },
  "redesignedConfirmationsToggleDescription": {
    "message": "この機能をオンにすると、強化された形式で署名要求が表示されます。"
  },
  "refreshList": {
    "message": "リストを更新"
  },
  "reject": {
    "message": "拒否"
  },
  "rejectAll": {
    "message": "すべて拒否"
  },
  "rejectRequestsDescription": {
    "message": "$1件のリクエストを一括で拒否しようとしています。"
  },
  "rejectRequestsN": {
    "message": "$1件のリクエストを拒否"
  },
  "rejectTxsDescription": {
    "message": "$1件のトランザクションを一括拒否しようとしています。"
  },
  "rejectTxsN": {
    "message": "$1件のトランザクションを拒否"
  },
  "rejected": {
    "message": "拒否されました"
  },
  "remove": {
    "message": "削除"
  },
  "removeAccount": {
    "message": "アカウントを削除"
  },
  "removeAccountDescription": {
    "message": "このアカウントはウォレットから削除されます。続行する前に、インポートしたアカウントの元のシークレットリカバリーフレーズまたは秘密鍵を持っていることを確認してください。アカウントはアカウントドロップダウンから再度インポートまたは作成できます。"
  },
  "removeJWT": {
    "message": "カストディアントークンを削除"
  },
  "removeJWTDescription": {
    "message": "このトークンを削除してよろしいですか？このトークンに割り当てられているすべてのアカウントが、同時に拡張機能から削除されます: "
  },
  "removeKeyringSnap": {
    "message": "このSnapを削除すると、これらのアカウントがMetaMaskから削除されます:"
  },
  "removeKeyringSnapToolTip": {
    "message": "Snapはアカウントをコントロールするため、Snapを削除するとアカウントもMetaMaskから削除されますが、ブロックチェーン上から削除されることはありません。"
  },
  "removeNFT": {
    "message": "NFTを削除"
  },
  "removeNftErrorMessage": {
    "message": "このNFTを削除できませんでした。"
  },
  "removeNftMessage": {
    "message": "NFTが削除されました！"
  },
  "removeSnap": {
    "message": "snapを削除"
  },
  "removeSnapAccountDescription": {
    "message": "続行すると、このアカウントはMetaMaskで使用できなくなります。"
  },
  "removeSnapAccountTitle": {
    "message": "アカウントを削除"
  },
  "removeSnapConfirmation": {
    "message": "$1を削除してよろしいですか？",
    "description": "$1 represents the name of the snap"
  },
  "removeSnapDescription": {
    "message": "この操作により、snapとそのデータが削除され、与えられたアクセス許可が取り消されます。"
  },
  "replace": {
    "message": "置き換え"
  },
  "reportIssue": {
    "message": "問題を報告する"
  },
  "requestFlaggedAsMaliciousFallbackCopyReason": {
    "message": "セキュリティプロバイダーが追加情報を共有していません"
  },
  "requestFlaggedAsMaliciousFallbackCopyReasonTitle": {
    "message": "リクエストが悪質なものとして分類されました"
  },
  "requestFrom": {
    "message": "要求元"
  },
  "requestFromInfo": {
    "message": "これは署名を求めているサイトです。"
  },
  "requestFromTransactionDescription": {
    "message": "これが承認を要求しているサイトです。"
  },
  "requestMayNotBeSafe": {
    "message": "リクエストは安全でない可能性があります"
  },
  "requestMayNotBeSafeError": {
    "message": "セキュリティプロバイダーは既知の悪質なアクティビティを検出しませんでしたが、それでも続けるのは安全でない可能性があります。"
  },
  "requestNotVerified": {
    "message": "リクエストが検証されませんでした"
  },
  "requestNotVerifiedError": {
    "message": "エラーが発生したため、このリクエストはセキュリティプロバイダーにより検証されませんでした。慎重に進めてください。"
  },
  "requestsAwaitingAcknowledgement": {
    "message": "リクエストの承認待ち"
  },
  "required": {
    "message": "必須"
  },
  "reset": {
    "message": "リセット"
  },
  "resetStates": {
    "message": "ステートのリセット"
  },
  "resetWallet": {
    "message": "ウォレットをリセット"
  },
  "resetWalletSubHeader": {
    "message": "MetaMaskはパスワードのコピーを保管しません。アカウントのロックを解除できない場合は、ウォレットをリセットする必要があります。これは、ウォレットのセットアップ時に使用したシークレットリカバリーフレーズを入力することで行えます。"
  },
  "resetWalletUsingSRP": {
    "message": "この操作により、このデバイスから現在のウォレットとシークレットリカバリーフレーズ、および作成されたアカウントのリストが削除されます。シークレットリカバリーフレーズでリセットすると、リセットに使用されたシークレットリカバリーフレーズに基づくアカウントのリストが表示されます。この新しいリストには、残高のあるアカウントが自動的に含まれます。また、以前作成された$1することもできます。インポートしたカスタムアカウントは$2である必要があり、アカウントに追加されたカスタムトークンも$3である必要があります。"
  },
  "resetWalletWarning": {
    "message": "続行する前に、正しいシークレットリカバリーフレーズを使用していることを確認してください。これは元に戻せません。"
  },
  "restartMetamask": {
    "message": "MetaMask を再起動"
  },
  "restore": {
    "message": "復元"
  },
  "restoreFailed": {
    "message": "提供されたファイルからデータを復元できません"
  },
  "restoreSuccessful": {
    "message": "データが復元されました"
  },
  "restoreUserData": {
    "message": "ユーザーデータの復元"
  },
  "restoreUserDataDescription": {
    "message": "以前バックアップされたJSONファイルから、設定とアカウントアドレスを含むユーザー設定を復元できます。"
  },
  "resultPageError": {
    "message": "エラー"
  },
  "resultPageErrorDefaultMessage": {
    "message": "操作に失敗しました。"
  },
  "resultPageSuccess": {
    "message": "成功"
  },
  "resultPageSuccessDefaultMessage": {
    "message": "操作が正常に完了しました。"
  },
  "retryTransaction": {
    "message": "トランザクションを再試行"
  },
  "reusedTokenNameWarning": {
    "message": "ここのトークンは、監視する別のトークンのシンボルを再使用します。これは混乱を招いたり紛らわしい場合があります。"
  },
  "revealSeedWords": {
    "message": "シークレットリカバリーフレーズを確認"
  },
  "revealSeedWordsDescription1": {
    "message": "$1は$2を提供します。",
    "description": "This is a sentence consisting of link using 'revealSeedWordsSRPName' as $1 and bolded text using 'revealSeedWordsDescription3' as $2."
  },
  "revealSeedWordsDescription2": {
    "message": "MetaMaskは$1です。つまり、ユーザーがSRPの所有者となります。",
    "description": "$1 is text link with the message from 'revealSeedWordsNonCustodialWallet'"
  },
  "revealSeedWordsDescription3": {
    "message": "ウォレットと資金への完全アクセス"
  },
  "revealSeedWordsNonCustodialWallet": {
    "message": "ノンカストディアルウォレット"
  },
  "revealSeedWordsQR": {
    "message": "QR"
  },
  "revealSeedWordsSRPName": {
    "message": "シークレットリカバリーフレーズ (SRP)"
  },
  "revealSeedWordsText": {
    "message": "テキスト"
  },
  "revealSeedWordsWarning": {
    "message": "誰にも画面を見られていないことを確認してください。$1",
    "description": "$1 is bolded text using the message from 'revealSeedWordsWarning2'"
  },
  "revealSeedWordsWarning2": {
    "message": "MetaMaskサポートがこの情報を尋ねることはありません。",
    "description": "The bolded texted in the second part of 'revealSeedWordsWarning'"
  },
  "revealSensitiveContent": {
    "message": "機密のコンテンツを確認"
  },
  "revealTheSeedPhrase": {
    "message": "シードフレーズを確認"
  },
  "reviewAlerts": {
    "message": "アラートを確認する"
  },
  "revokeAllTokensTitle": {
    "message": "すべての$1へのアクセスおよび転送許可を取り消しますか？",
    "description": "$1 is the symbol of the token for which the user is revoking approval"
  },
  "revokeAllTokensTitleWithoutSymbol": {
    "message": "$1のすべてのNFTへのアクセスおよびそれらの転送の許可を取り消しますか？",
    "description": "$1 is a link to contract on the block explorer when we're not able to retrieve a erc721 or erc1155 name"
  },
  "revokeApproveForAllDescription": {
    "message": "これにより、別途通知なしで第三者によるユーザーの$1へのアクセスおよび転送の許可が取り消されます。",
    "description": "$1 is either a string or link of a given token symbol or name"
  },
  "revokeApproveForAllDescriptionWithoutSymbol": {
    "message": "これにより、第三者が別途通知なしで$1のすべてのNFTにアクセスし、それらを転送する許可が取り消されます。",
    "description": "$1 is a link to contract on the block explorer when we're not able to retrieve a erc721 or erc1155 name"
  },
  "revokePermission": {
    "message": "許可を取り消す"
  },
  "revokeSpendingCap": {
    "message": "$1の使用上限を取り消す",
    "description": "$1 is a token symbol"
  },
  "revokeSpendingCapTooltipText": {
    "message": "このサードパーティは、現在または今後のトークンをこれ以上使用できなくなります。"
  },
  "rpcUrl": {
    "message": "新しいRPC URL"
  },
  "safeTransferFrom": {
    "message": "安全な送金元:"
  },
  "save": {
    "message": "保存"
  },
  "scanInstructions": {
    "message": "QRコードにカメラを向けてください"
  },
  "scanQrCode": {
    "message": "QRコードをスキャン"
  },
  "scrollDown": {
    "message": "下にスクロール"
  },
  "search": {
    "message": "検索"
  },
  "searchAccounts": {
    "message": "アカウントを検索"
  },
  "searchTokenOrNFT": {
    "message": "トークンまたはNFTを検索"
  },
  "searchTokens": {
    "message": "トークンを検索"
  },
  "secretRecoveryPhrase": {
    "message": "シークレットリカバリーフレーズ"
  },
  "secureWallet": {
    "message": "安全なウォレット"
  },
  "security": {
    "message": "セキュリティ"
  },
  "securityAlert": {
    "message": "$1と$2からのセキュリティアラート"
  },
  "securityAlerts": {
    "message": "セキュリティアラート"
  },
  "securityAlertsDescription": {
    "message": "この機能は、トランザクションと署名要求を能動的に確認し、悪質なアクティビティに関するアラートを発します。$1",
    "description": "Link to learn more about security alerts"
  },
  "securityAndPrivacy": {
    "message": "セキュリティとプライバシー"
  },
  "securityProviderPoweredBy": {
    "message": "データソース: $1",
    "description": "The security provider that is providing data"
  },
  "seeDetails": {
    "message": "詳細を表示"
  },
  "seedPhraseConfirm": {
    "message": "シークレットリカバリーフレーズの確認"
  },
  "seedPhraseEnterMissingWords": {
    "message": "シークレットリカバリーフレーズの確認"
  },
  "seedPhraseIntroNotRecommendedButtonCopy": {
    "message": "後で通知 (非推奨)"
  },
  "seedPhraseIntroRecommendedButtonCopy": {
    "message": "ウォレットの安全を確保 (推奨)"
  },
  "seedPhraseIntroSidebarBulletFour": {
    "message": "書き留めて、複数の秘密の場所に保管してください。"
  },
  "seedPhraseIntroSidebarBulletOne": {
    "message": "パスワードマネージャーに保存"
  },
  "seedPhraseIntroSidebarBulletThree": {
    "message": "セーフティボックスに保管する。"
  },
  "seedPhraseIntroSidebarCopyOne": {
    "message": "シークレットリカバリーフレーズは12単語のフレーズで、ウォレットと資金への「マスターキー」となります。"
  },
  "seedPhraseIntroSidebarCopyThree": {
    "message": "誰かにリカバリーフレーズを尋ねられたら、ウォレットの資金を盗もうとする詐欺の可能性が高いです。"
  },
  "seedPhraseIntroSidebarCopyTwo": {
    "message": "シークレットリカバリ フレーズはMetaMaskを含め、決して誰とも共有しないでください！"
  },
  "seedPhraseIntroSidebarTitleOne": {
    "message": "シークレットリカバリーフレーズとは何ですか？"
  },
  "seedPhraseIntroSidebarTitleThree": {
    "message": "シークレットリカバリーフレーズは共有すべきですか？"
  },
  "seedPhraseIntroSidebarTitleTwo": {
    "message": "シークレットリカバリーフレーズはどのように保管すべきですか？"
  },
  "seedPhraseIntroTitle": {
    "message": "ウォレットの保護"
  },
  "seedPhraseIntroTitleCopy": {
    "message": "始める前に、この短いビデオを見て、シークレットリカバリーフレーズとウォレットを安全に保つ方法について確認してください。"
  },
  "seedPhraseReq": {
    "message": "シークレットリカバリーフレーズは、12、15、18、21、24語で構成されます"
  },
  "seedPhraseWriteDownDetails": {
    "message": "この12単語のシークレットリカバリーフレーズを書き留めて、自分だけがアクセスできる信頼できる場所に保管してください。"
  },
  "seedPhraseWriteDownHeader": {
    "message": "シークレットリカバリーフレーズを書き留めてください"
  },
  "select": {
    "message": "選択"
  },
  "selectAccounts": {
    "message": "このサイトに使用するアカウントを選択してください"
  },
  "selectAccountsForSnap": {
    "message": "このsnapで使用するアカウントを選択してください"
  },
  "selectAll": {
    "message": "すべて選択"
  },
  "selectAllAccounts": {
    "message": "すべてのアカウントを選択"
  },
  "selectAnAccount": {
    "message": "アカウントを選択してください"
  },
  "selectAnAccountAlreadyConnected": {
    "message": "このアカウントはすでにMetaMaskに接続されています"
  },
  "selectAnAccountHelp": {
    "message": "MetaMask Institutionalで使用するカストディアンアカウントを選択します。"
  },
  "selectEnableDisplayMediaPrivacyPreference": {
    "message": "NFTメディアの表示をオンにする"
  },
  "selectHdPath": {
    "message": "HDパスを選択"
  },
  "selectJWT": {
    "message": "トークンを選択"
  },
  "selectNFTPrivacyPreference": {
    "message": "設定でNFTの検出をオンにします"
  },
  "selectPathHelp": {
    "message": "アカウントが見当たらない場合は、HDパスを切り替えてみてください。"
  },
  "selectType": {
    "message": "種類を選択"
  },
  "selectingAllWillAllow": {
    "message": "すべてを選択すると、このサイトに現在のすべてのアカウントが表示されます。このサイトが信頼できることを確認してください。"
  },
  "send": {
    "message": "送金"
  },
  "sendAToken": {
    "message": "トークンを送信"
  },
  "sendBugReport": {
    "message": "バグの報告をお送りください。"
  },
  "sendNoContactsConversionText": {
    "message": "ここをクリック"
  },
  "sendNoContactsDescription": {
    "message": "連絡先を使用すると、別のアカウントに安全に何度もトランザクションを送信できます。連絡先を作成するには、$1",
    "description": "$1 represents the action text 'click here'"
  },
  "sendNoContactsTitle": {
    "message": "まだ連絡先がありません"
  },
  "sendSelectReceiveAsset": {
    "message": "受け取るアラートを選択してください"
  },
  "sendSelectSendAsset": {
    "message": "送る資産を選択してください"
  },
  "sendSpecifiedTokens": {
    "message": "$1を送金",
    "description": "Symbol of the specified token"
  },
  "sendSwapSubmissionWarning": {
    "message": "このボタンをクリックすると、直ちにスワップトランザクションが開始します。続ける前に、以下のトランザクションの詳細を確認してください。"
  },
  "sendTo": {
    "message": "送金先:"
  },
  "sendTokenAsToken": {
    "message": "$1を$2として送金",
    "description": "Used in the transaction display list to describe a swap and send. $1 and $2 are the symbols of tokens in involved in the swap."
  },
  "sendTokens": {
    "message": "トークンを送信"
  },
  "sendingAsset": {
    "message": "$1を送信中"
  },
  "sendingDisabled": {
    "message": "ERC-1155 NFTアセットの送信は、まだサポートされていません。"
  },
  "sendingNativeAsset": {
    "message": "$1を送信中",
    "description": "$1 represents the native currency symbol for the current network (e.g. ETH or BNB)"
  },
  "sendingToTokenContractWarning": {
    "message": "警告: 資金の喪失に繋がる可能性のあるトークンコントラクトに送信しようとしています。$1",
    "description": "$1 is a clickable link with text defined by the 'learnMoreUpperCase' key. The link will open to a support article regarding the known contract address warning"
  },
  "sendingZeroAmount": {
    "message": "0 $1を送ろうとしています"
  },
  "sepolia": {
    "message": "Sepoliaテストネットワーク"
  },
<<<<<<< HEAD
=======
  "serviceWorkerKeepAlive": {
    "message": "Service Worker Keep Alive"
  },
  "setAdvancedPrivacySettingsDetails": {
    "message": "MetaMaskはこれらの信頼できるサードパーティサービスを使用して、製品の使いやすさと安全性を向上させています。"
  },
>>>>>>> cf417bb2
  "setApprovalForAll": {
    "message": "すべてを承認に設定"
  },
  "setApprovalForAllTitle": {
    "message": "使用限度額なしで$1を承認",
    "description": "The token symbol that is being approved"
  },
  "settingAddSnapAccount": {
    "message": "snapアカウントを追加"
  },
  "settings": {
    "message": "設定"
  },
  "settingsSearchMatchingNotFound": {
    "message": "一致する結果が見つかりませんでした。"
  },
  "settingsSubHeadingSignaturesAndTransactions": {
    "message": "署名およびトランザクション要求"
  },
  "show": {
    "message": "表示"
  },
  "showAccount": {
    "message": "アカウントを表示"
  },
  "showExtensionInFullSizeView": {
    "message": "拡張機能をフルサイズで表示"
  },
  "showExtensionInFullSizeViewDescription": {
    "message": "この機能をオンにすると、拡張機能アイコンをクリックした時にフルサイズ表示がデフォルトになります。"
  },
  "showFiatConversionInTestnets": {
    "message": "テストネット上に換算レートを表示"
  },
  "showFiatConversionInTestnetsDescription": {
    "message": "これを選択すると、テストネット上に法定通貨の換算レートが表示されます"
  },
  "showHexData": {
    "message": "16進データを表示"
  },
  "showHexDataDescription": {
    "message": "これを選択すると、送金画面に16進データフィールドが表示されます"
  },
  "showIncomingTransactions": {
    "message": "受信トランザクションを表示"
  },
  "showIncomingTransactionsDescription": {
    "message": "これは、ユーザーのイーサリアムアドレスおよびIPアドレスにアクセスする$1に依存します。$2",
    "description": "$1 is the link to etherscan url and $2 is the link to the privacy policy of consensys APIs"
  },
  "showIncomingTransactionsExplainer": {
    "message": "これは、ネットワークごとに異なるサードパーティAPIに依存します。これにより、イーサリアムアドレスとIPアドレスが公開されます。"
  },
  "showMore": {
    "message": "他を表示"
  },
  "showNft": {
    "message": "NFTを表示"
  },
  "showPermissions": {
    "message": "表示許可"
  },
  "showPrivateKey": {
    "message": "秘密鍵を表示"
  },
  "showTestnetNetworks": {
    "message": "テストネットワークを表示"
  },
  "showTestnetNetworksDescription": {
    "message": "ネットワークリストにテストネットワークを表示するには、こちらを選択してください"
  },
  "sigRequest": {
    "message": "署名のリクエスト"
  },
  "sign": {
    "message": "署名"
  },
  "signatureRequest": {
    "message": "署名のリクエスト"
  },
  "signatureRequestGuidance": {
    "message": "このメッセージの内容を完全に理解し、リクエスト元のサイトを信頼する場合にのみ署名してください。"
  },
  "signatureRequestWarning": {
    "message": "このメッセージに署名するのは危険な可能性があります。このメッセージの相手に、アカウントと資産の完全なコントロールを許可しようとしている可能性があります。つまり、相手がいつでもアカウントからすべてを引き出せるようになります。慎重に進めてください。$1。"
  },
  "signed": {
    "message": "署名が完了しました"
  },
  "signin": {
    "message": "サインイン"
  },
  "signing": {
    "message": "署名"
  },
  "simulationDetailsFailed": {
    "message": "予測結果の読み込み中にエラーが発生しました。"
  },
  "simulationDetailsFiatNotAvailable": {
    "message": "利用できません"
  },
  "simulationDetailsIncomingHeading": {
    "message": "受取額"
  },
  "simulationDetailsNoBalanceChanges": {
    "message": "ウォレット残高の増減は予測されていません"
  },
  "simulationDetailsOutgoingHeading": {
    "message": "送金額"
  },
  "simulationDetailsTitle": {
    "message": "予測される増減額"
  },
  "simulationDetailsTitleTooltip": {
    "message": "予測される変化は、このトランザクションを実行すると起きる可能性がある変化です。これは単に予測に過ぎず、保証されたものではありません。"
  },
  "simulationDetailsTotalFiat": {
    "message": "合計 = $1",
    "description": "$1 is the total amount in fiat currency on one side of the transaction"
  },
  "simulationDetailsTransactionReverted": {
    "message": "このトランザクションはおそらく失敗します"
  },
  "simulationErrorMessageV2": {
    "message": "ガス代を見積もることができませんでした。コントラクトにエラーがある可能性があり、このトランザクションは失敗するかもしれません。"
  },
  "simulationsSettingDescription": {
    "message": "トランザクションを確定する前に残高の増減を予測するには、この機能をオンにします。これはトランザクションの最終的な結果を保証するものではありません。$1"
  },
  "simulationsSettingSubHeader": {
    "message": "予測される残高の増減"
  },
  "skip": {
    "message": "スキップ"
  },
  "skipAccountSecurity": {
    "message": "アカウントのセキュリティをスキップしますか？"
  },
  "skipAccountSecurityDetails": {
    "message": "私は、シークレットリカバリーフレーズをバックアップするまで、アカウントとそのアセットのすべてを失う可能性があることを理解しています。"
  },
  "smartContracts": {
    "message": "スマートコントラクト"
  },
  "smartSwapsErrorNotEnoughFunds": {
    "message": "スマートスワップに必要な資金が不足しています。"
  },
  "smartSwapsErrorUnavailable": {
    "message": "スマートスワップは一時的にご利用いただけません。"
  },
  "smartTransactionCancelled": {
    "message": "トランザクションがキャンセルされました"
  },
  "smartTransactionCancelledDescription": {
    "message": "トランザクションを完了できなかったため、不要なガス代の支払いを避けるためにキャンセルされました。"
  },
  "smartTransactionError": {
    "message": "トランザクションに失敗しました"
  },
  "smartTransactionErrorDescription": {
    "message": "突然の市場の変化により失敗する場合があります。問題が解決されない場合は、MetaMaskカスタマーサポートにお問い合わせください。"
  },
  "smartTransactionPending": {
    "message": "トランザクションを送信中"
  },
  "smartTransactionSuccess": {
    "message": "トランザクションが完了しました"
  },
  "smartTransactionTakingTooLong": {
    "message": "お待たせして申し訳ございません"
  },
  "smartTransactionTakingTooLongDescription": {
    "message": "$1以内にトランザクションが完了しない場合はキャンセルされ、ガス代は請求されません。",
    "description": "$1 is remaining time in seconds"
  },
  "smartTransactions": {
    "message": "スマートトランザクション"
  },
  "smartTransactionsBenefit1": {
    "message": "99.5%の成功率"
  },
  "smartTransactionsBenefit2": {
    "message": "お金を節約できます"
  },
  "smartTransactionsBenefit3": {
    "message": "リアルタイムの最新情報"
  },
  "smartTransactionsDescription": {
    "message": "スマートトランザクションで、成功率を上げ、フロントランニングを防ぎ、可視性を高めましょう。"
  },
  "smartTransactionsDescription2": {
    "message": "イーサリアムでのみご利用いただけ、いつでも設定で有効・無効を切り替えられます。$1",
    "description": "$1 is an external link to learn more about Smart Transactions"
  },
  "smartTransactionsOptItModalTitle": {
    "message": "強化されたトランザクション保護"
  },
  "snapAccountCreated": {
    "message": "アカウントが作成されました"
  },
  "snapAccountCreatedDescription": {
    "message": "新しいアカウントの使用準備ができました！"
  },
  "snapAccountCreationFailed": {
    "message": "アカウントの作成に失敗しました"
  },
  "snapAccountCreationFailedDescription": {
    "message": "$1はアカウントを作成できませんでした。",
    "description": "$1 is the snap name"
  },
  "snapAccountRedirectFinishSigningTitle": {
    "message": "署名を完了させる"
  },
  "snapAccountRedirectSiteDescription": {
    "message": "$1の指示に従ってください"
  },
  "snapAccountRemovalFailed": {
    "message": "アカウントの削除に失敗しました"
  },
  "snapAccountRemovalFailedDescription": {
    "message": "$1がこのアカウントを削除できませんでした。",
    "description": "$1 is the snap name"
  },
  "snapAccountRemoved": {
    "message": "アカウントが削除されました"
  },
  "snapAccountRemovedDescription": {
    "message": "このアカウントはMetaMaskで使用できなくなります。"
  },
  "snapAccounts": {
    "message": "アカウントSnap"
  },
  "snapAccountsDescription": {
    "message": "サードパーティSnapが制御するアカウント"
  },
  "snapConnectionWarning": {
    "message": "$1が$2の使用を求めています",
    "description": "$2 is the snap and $1 is the dapp requesting connection to the snap."
  },
  "snapContent": {
    "message": "このコンテンツは$1からのものです",
    "description": "This is shown when a snap shows transaction insight information in the confirmation UI. $1 is a link to the snap's settings page with the link text being the name of the snap."
  },
  "snapDetailWebsite": {
    "message": "Webサイト"
  },
  "snapInstallRequest": {
    "message": "$1をインストールすると、次のアクセス許可が付与されます。",
    "description": "$1 is the snap name."
  },
  "snapInstallSuccess": {
    "message": "インストール完了"
  },
  "snapInstallWarningCheck": {
    "message": "$1が次の許可を求めています:",
    "description": "Warning message used in popup displayed on snap install. $1 is the snap name."
  },
  "snapInstallWarningHeading": {
    "message": "慎重に進めてください"
  },
  "snapInstallWarningPermissionDescriptionForBip32View": {
    "message": "$1が公開鍵 (およびアドレス) を表示することを許可します。これは、アカウントや資産のコントロールを許可するものでは一切ありません。",
    "description": "An extended description for the `snap_getBip32PublicKey` permission used for tooltip on Snap Install Warning screen (popup/modal). $1 is the snap name."
  },
  "snapInstallWarningPermissionDescriptionForEntropy": {
    "message": "$1 Snapによる要求されたネットワークでのアカウントおよび資産の管理を許可します。これらのアカウントはシークレットリカバリーフレーズを (公開せずに) 使用して導出およびバックアップされます。キーを導出できることで、$1はイーサリアム (EVM) だけでなく、様々なブロックチェーンプロトコルをサポートできるようになります。",
    "description": "An extended description for the `snap_getBip44Entropy` and `snap_getBip44Entropy` permissions used for tooltip on Snap Install Warning screen (popup/modal). $1 is the snap name."
  },
  "snapInstallWarningPermissionNameForEntropy": {
    "message": "$1アカウントの管理",
    "description": "Permission name used for the Permission Cell component displayed on warning popup when installing a Snap. $1 is list of account types."
  },
  "snapInstallWarningPermissionNameForViewPublicKey": {
    "message": "$1の公開鍵の表示",
    "description": "Permission name used for the Permission Cell component displayed on warning popup when installing a Snap. $1 is list of account types."
  },
  "snapInstallationErrorDescription": {
    "message": "$1をインストールできませんでした。",
    "description": "Error description used when snap installation fails. $1 is the snap name."
  },
  "snapInstallationErrorTitle": {
    "message": "インストールに失敗しました",
    "description": "Error title used when snap installation fails."
  },
  "snapResultError": {
    "message": "エラー"
  },
  "snapResultSuccess": {
    "message": "成功"
  },
  "snapResultSuccessDescription": {
    "message": "$1を使用する準備が整いました"
  },
  "snapUpdateAlertDescription": {
    "message": "$1の最新バージョンを入手",
    "description": "Description used in Snap update alert banner when snap update is available. $1 is the Snap name."
  },
  "snapUpdateAvailable": {
    "message": "アップデートが利用できます"
  },
  "snapUpdateErrorDescription": {
    "message": "$1を更新できませんでした。",
    "description": "Error description used when snap update fails. $1 is the snap name."
  },
  "snapUpdateErrorTitle": {
    "message": "更新失敗",
    "description": "Error title used when snap update fails."
  },
  "snapUpdateRequest": {
    "message": "$1をアップデートすると、次のアクセス許可が付与されます。",
    "description": "$1 is the Snap name."
  },
  "snapUpdateSuccess": {
    "message": "更新完了"
  },
  "snapUrlIsBlocked": {
    "message": "このSnapがブロックされたサイトに移動しようとしています。$1。"
  },
  "snaps": {
    "message": "Snaps"
  },
  "snapsConnected": {
    "message": "Snapが接続されました"
  },
  "snapsNoInsight": {
    "message": "snapがインサイトを返しませんでした"
  },
  "snapsPrivacyWarningFirstMessage": {
    "message": "ユーザーは、別途特定されていない限り、インストールするSnapがConsensys$1で定義されているサードパーティサービスであることを認めたものとみなされます。サードパーティサービスの使用には、当該サードパーティサービスプロバイダーにより定められた、別の諸条件が適用されます。Consensysは、いかなる理由であっても、特定の人物によるSnapの使用を一切推奨しません。サードパーティサービスへのアクセス、依存、使用は、ユーザーの自己責任で行うものとします。Consensysは、サードパーティサービスの使用によりアカウントで発生する損失について、一切責任および賠償責任を負いません。",
    "description": "First part of a message in popup modal displayed when installing a snap for the first time. $1 is terms of use link."
  },
  "snapsPrivacyWarningSecondMessage": {
    "message": "サードパーティサービスと共有する情報は、当該サードパーティサービスにより、それぞれのプライバシーポリシーに従い直接収集されます。詳細は、各サードパーティサービスのプライバシーポリシーをご覧ください。",
    "description": "Second part of a message in popup modal displayed when installing a snap for the first time."
  },
  "snapsPrivacyWarningThirdMessage": {
    "message": "Consensysは、ユーザーがサードパーティと共有した情報に一切アクセスできません。",
    "description": "Third part of a message in popup modal displayed when installing a snap for the first time."
  },
  "snapsSettings": {
    "message": "Snapの設定"
  },
  "snapsTermsOfUse": {
    "message": "利用規約"
  },
  "snapsToggle": {
    "message": "snapは有効になっている場合にのみ実行されます"
  },
  "snapsUIError": {
    "message": "今後のサポートは、$1の作成者にお問い合わせください。",
    "description": "This is shown when the insight snap throws an error. $1 is the snap name"
  },
  "someNetworksMayPoseSecurity": {
    "message": "ネットワークによっては、セキュリティやプライバシーの面でリスクが伴う可能性があります。ネットワークを追加・使用する前にリスクを理解するようにしてください。"
  },
  "somethingDoesntLookRight": {
    "message": "何か不審な点があれば、$1",
    "description": "A false positive message for users to contact support. $1 is a link to the support page."
  },
  "somethingIsWrong": {
    "message": "エラーが発生しました。ページを再度読み込んでみてください。"
  },
  "somethingWentWrong": {
    "message": "申し訳ありません。問題が発生しました。"
  },
  "source": {
    "message": "ソース"
  },
  "speedUp": {
    "message": "高速化"
  },
  "speedUpCancellation": {
    "message": "このキャンセルを高速化"
  },
  "speedUpExplanation": {
    "message": "現在のネットワーク状況に基づきガス代を更新し、10%以上 (ネットワークによる要件) 増額させました。"
  },
  "speedUpPopoverTitle": {
    "message": "トランザクションを高速化"
  },
  "speedUpTooltipText": {
    "message": "新しいガス代"
  },
  "speedUpTransaction": {
    "message": "このトランザクションを高速化"
  },
  "spendLimitInsufficient": {
    "message": "使用限度額が十分ではありません"
  },
  "spendLimitInvalid": {
    "message": "使用限度額が無効です。正の数値を使用する必要があります"
  },
  "spendLimitPermission": {
    "message": "使用限度額の許可"
  },
  "spendLimitRequestedBy": {
    "message": "使用限度額が$1によりリクエストされました",
    "description": "Origin of the site requesting the spend limit"
  },
  "spendLimitTooLarge": {
    "message": "使用限度額が大きすぎます"
  },
  "spendingCap": {
    "message": "使用上限"
  },
  "spendingCapError": {
    "message": "エラー: 数字のみを入力してください"
  },
  "spendingCapErrorDescription": {
    "message": "現在または今後$1がアクセスしても構わない額のみを入力してください。トークン上限は後でいつでも増額できます。",
    "description": "$1 is origin of the site requesting the token limit"
  },
  "spendingCapRequest": {
    "message": "$1の使用上限のリクエスト"
  },
  "srpInputNumberOfWords": {
    "message": "$1語のフレーズがあります",
    "description": "This is the text for each option in the dropdown where a user selects how many words their secret recovery phrase has during import. The $1 is the number of words (either 12, 15, 18, 21, or 24)."
  },
  "srpPasteFailedTooManyWords": {
    "message": "24を超える単語が含まれていたため、貼り付けに失敗しました。シークレットリカバリーフレーズは24語までです。",
    "description": "Description of SRP paste error when the pasted content has too many words"
  },
  "srpPasteTip": {
    "message": "シークレットリカバリーフレーズ全体をいずれかのフィールドに張り付けできます。",
    "description": "Our secret recovery phrase input is split into one field per word. This message explains to users that they can paste their entire secrete recovery phrase into any field, and we will handle it correctly."
  },
  "srpSecurityQuizGetStarted": {
    "message": "開始"
  },
  "srpSecurityQuizImgAlt": {
    "message": "目の中央に鍵穴があり、3つのパスワード入力欄がフローティング表示されている画像"
  },
  "srpSecurityQuizIntroduction": {
    "message": "シークレットリカバリーフレーズを確認するには、2つの質問に正しく答える必要があります。"
  },
  "srpSecurityQuizQuestionOneQuestion": {
    "message": "シークレットリカバリーフレーズをなくした場合、MetaMaskは..."
  },
  "srpSecurityQuizQuestionOneRightAnswer": {
    "message": "どうすることもできません"
  },
  "srpSecurityQuizQuestionOneRightAnswerDescription": {
    "message": "書き留めたり金属に掘ったり、いくつかの秘密の場所に保管したりして、絶対になくさないようにしてください。なくした場合、一生戻ってきません。"
  },
  "srpSecurityQuizQuestionOneRightAnswerTitle": {
    "message": "正解です！シークレットリカバリーフレーズは誰にも取り戻すことができません"
  },
  "srpSecurityQuizQuestionOneWrongAnswer": {
    "message": "それを取り戻すことができます"
  },
  "srpSecurityQuizQuestionOneWrongAnswerDescription": {
    "message": "シークレットリカバリーフレーズをなくした場合、一生戻ってきません。誰が何と言おうと、誰にも取り戻すことはできません。"
  },
  "srpSecurityQuizQuestionOneWrongAnswerTitle": {
    "message": "不正解！シークレットリカバリーフレーズは誰にも取り戻せません"
  },
  "srpSecurityQuizQuestionTwoQuestion": {
    "message": "誰かにシークレットリカバリーフレーズを尋ねられたら、それがサポート担当者であっても..."
  },
  "srpSecurityQuizQuestionTwoRightAnswer": {
    "message": "あなたは騙されようとしています"
  },
  "srpSecurityQuizQuestionTwoRightAnswerDescription": {
    "message": "シークレットリカバリーフレーズが必要だと言われたら、それは嘘です。教えてしまったら資産を盗まれます。"
  },
  "srpSecurityQuizQuestionTwoRightAnswerTitle": {
    "message": "正解です！シークレットリカバリーフレーズは決して誰にも教えてはいけません"
  },
  "srpSecurityQuizQuestionTwoWrongAnswer": {
    "message": "教えるべきです"
  },
  "srpSecurityQuizQuestionTwoWrongAnswerDescription": {
    "message": "シークレットリカバリーフレーズが必要だと言われたら、それは嘘です。教えてしまったら資産を盗まれます。"
  },
  "srpSecurityQuizQuestionTwoWrongAnswerTitle": {
    "message": "不正解！シークレットリカバリーフレーズは決して誰にも教えないでください"
  },
  "srpSecurityQuizTitle": {
    "message": "セキュリティの質問"
  },
  "srpToggleShow": {
    "message": "シークレットリカバリーフレーズのこの単語を表示・非表示",
    "description": "Describes a toggle that is used to show or hide a single word of the secret recovery phrase"
  },
  "srpWordHidden": {
    "message": "この単語は表示されません",
    "description": "Explains that a word in the secret recovery phrase is hidden"
  },
  "srpWordShown": {
    "message": "この単語は表示されます",
    "description": "Explains that a word in the secret recovery phrase is being shown"
  },
  "stable": {
    "message": "安定"
  },
  "stableLowercase": {
    "message": "安定"
  },
  "stake": {
    "message": "ステーク"
  },
  "startYourJourney": {
    "message": "$1で利用開始",
    "description": "$1 is the token symbol"
  },
  "startYourJourneyDescription": {
    "message": "ウォレットに$1を追加してWeb3の利用を開始します。",
    "description": "$1 is the token symbol"
  },
  "stateLogError": {
    "message": "ステートログの取得中にエラーが発生しました。"
  },
  "stateLogFileName": {
    "message": "MetaMaskステートログ"
  },
  "stateLogs": {
    "message": "ステートログ"
  },
  "stateLogsDescription": {
    "message": "ステートログには、パブリックアカウントアドレスと送信済みトランザクションが含まれています。"
  },
  "states": {
    "message": "ステート"
  },
  "status": {
    "message": "ステータス"
  },
  "statusNotConnected": {
    "message": "未接続"
  },
  "statusNotConnectedAccount": {
    "message": "アカウントが接続されていません"
  },
  "step1LatticeWallet": {
    "message": "Lattice1を接続する"
  },
  "step1LatticeWalletMsg": {
    "message": "セットアップが完了しオンラインになると、MetaMaskをLattice1デバイスに接続できます。デバイスのロックを解除し、デバイスIDを準備してください。",
    "description": "$1 represents the `hardwareWalletSupportLinkConversion` localization key"
  },
  "step1LedgerWallet": {
    "message": "Ledgerアプリをダウンロード"
  },
  "step1LedgerWalletMsg": {
    "message": "$1のロックを解除するには、ダウンロードして設定し、パスワードを入力してください。",
    "description": "$1 represents the `ledgerLiveApp` localization value"
  },
  "step1TrezorWallet": {
    "message": "Trezorを接続する"
  },
  "step1TrezorWalletMsg": {
    "message": "Trezorをコンピューターに直接接続し、ロックを解除します。 必ず正しいパスフレーズを使用してください。",
    "description": "$1 represents the `hardwareWalletSupportLinkConversion` localization key"
  },
  "step2LedgerWallet": {
    "message": "Ledgerを接続する"
  },
  "step2LedgerWalletMsg": {
    "message": "コンピューターにLedgerを直接接続します。Ledgerのロックを解除し、イーサリアムアプリを開きます。",
    "description": "$1 represents the `hardwareWalletSupportLinkConversion` localization key"
  },
  "stillGettingMessage": {
    "message": "まだこのメッセージが表示されますか？"
  },
  "strong": {
    "message": "強"
  },
  "stxCancelled": {
    "message": "スワップが失敗するところでした"
  },
  "stxCancelledDescription": {
    "message": "トランザクションが失敗しそうになり、不要なガス代の支払いを避けるためにキャンセルされました。"
  },
  "stxCancelledSubDescription": {
    "message": "もう一度スワップをお試しください。次回は同様のリスクを避けられるようサポートします。"
  },
  "stxEstimatedCompletion": {
    "message": "$1未満で完了予定",
    "description": "$1 is remeaning time in minutes and seconds, e.g. 0:10"
  },
  "stxFailure": {
    "message": "スワップに失敗しました"
  },
  "stxFailureDescription": {
    "message": "突然の市場変動が失敗の原因になります。問題が解決されないようでしたら、$1にお問い合わせください。",
    "description": "This message is shown to a user if their swap fails. The $1 will be replaced by support.metamask.io"
  },
  "stxOptInDescription": {
    "message": "スマートトランザクションをオンにして、イーサリアムメインネット上でのトランザクションの信頼性と安全性を高めましょう。$1"
  },
  "stxPendingPrivatelySubmittingSwap": {
    "message": "スワップを非公開で送信中..."
  },
  "stxPendingPubliclySubmittingSwap": {
    "message": "スワップを公開で送信中..."
  },
  "stxSuccess": {
    "message": "スワップ完了！"
  },
  "stxSuccessDescription": {
    "message": "$1が利用可能になりました。",
    "description": "$1 is a token symbol, e.g. ETH"
  },
  "stxSwapCompleteIn": {
    "message": "スワップ完了まで残り <",
    "description": "'<' means 'less than', e.g. Swap will complete in < 2:59"
  },
  "stxTryingToCancel": {
    "message": "トランザクションのキャンセルを試みています..."
  },
  "stxUnknown": {
    "message": "ステータス不明"
  },
  "stxUnknownDescription": {
    "message": "トランザクションは成功しましたが、詳細がわかりません。このスワップの処理中に別のトランザクションが送信されたことが原因である可能性があります。"
  },
  "stxUserCancelled": {
    "message": "スワップがキャンセルされました"
  },
  "stxUserCancelledDescription": {
    "message": "不要なガス代を支払うことなくトランザクションがキャンセルされました。"
  },
  "submit": {
    "message": "送信"
  },
  "submitted": {
    "message": "送信済み"
  },
  "suggestedBy": {
    "message": "提案元:"
  },
  "suggestedTokenSymbol": {
    "message": "推奨ティッカーシンボル:"
  },
  "support": {
    "message": "サポート"
  },
  "supportCenter": {
    "message": "サポートセンターをご利用ください"
  },
  "surveyConversion": {
    "message": "アンケートに回答する"
  },
  "surveyTitle": {
    "message": "MetaMaskの未来を形作りましょう"
  },
  "swap": {
    "message": "スワップ"
  },
  "swapAdjustSlippage": {
    "message": "スリッページの調整"
  },
  "swapAggregator": {
    "message": "アグリゲーター"
  },
  "swapAllowSwappingOf": {
    "message": "$1のスワップを許可",
    "description": "Shows a user that they need to allow a token for swapping on their hardware wallet"
  },
  "swapAmountReceived": {
    "message": "保証額"
  },
  "swapAmountReceivedInfo": {
    "message": "これは受け取る最低額です。スリッページによりそれ以上の額を受け取ることもあります。"
  },
  "swapAndSend": {
    "message": "スワップして送金"
  },
  "swapAnyway": {
    "message": "スワップを続ける"
  },
  "swapApproval": {
    "message": "$1のスワップを承認",
    "description": "Used in the transaction display list to describe a transaction that is an approve call on a token that is to be swapped.. $1 is the symbol of a token that has been approved."
  },
  "swapApproveNeedMoreTokens": {
    "message": "このスワップを完了させるには、さらに$1の$2が必要です。",
    "description": "Tells the user how many more of a given token they need for a specific swap. $1 is an amount of tokens and $2 is the token symbol."
  },
  "swapAreYouStillThere": {
    "message": "まだご利用中ですか？"
  },
  "swapAreYouStillThereDescription": {
    "message": "続ける際には、最新のクォートを表示する準備ができています"
  },
  "swapBuildQuotePlaceHolderText": {
    "message": "$1と一致するトークンがありません",
    "description": "Tells the user that a given search string does not match any tokens in our token lists. $1 can be any string of text"
  },
  "swapConfirmWithHwWallet": {
    "message": "ハードウェアウォレットで確定"
  },
  "swapContinueSwapping": {
    "message": "スワップを続ける"
  },
  "swapContractDataDisabledErrorDescription": {
    "message": "Ledgerのイーサリアムアプリで「設定」に移動し、コントラクトデータを許可します。次に、スワップを再度試します。"
  },
  "swapContractDataDisabledErrorTitle": {
    "message": "コントラクトデータがLedgerで無効です"
  },
  "swapCustom": {
    "message": "カスタム"
  },
  "swapDecentralizedExchange": {
    "message": "分散型取引所"
  },
  "swapDirectContract": {
    "message": "ダイレクトコントラクト"
  },
  "swapEditLimit": {
    "message": "限度額を編集"
  },
  "swapEnableDescription": {
    "message": "これは必須であり、MetaMaskに$1をスワップする許可を付与します。",
    "description": "Gives the user info about the required approval transaction for swaps. $1 will be the symbol of a token being approved for swaps."
  },
  "swapEnableTokenForSwapping": {
    "message": "これはスワップ用に$1",
    "description": "$1 is for the 'enableToken' key, e.g. 'enable ETH'"
  },
  "swapEnterAmount": {
    "message": "金額を入力してください"
  },
  "swapEstimatedNetworkFees": {
    "message": "推定ネットワーク手数料"
  },
  "swapEstimatedNetworkFeesInfo": {
    "message": "これは、スワップを完了させるために使用されるネットワーク手数料の見積もりです。実際の額はネットワークの状態によって変化する可能性があります。"
  },
  "swapFailedErrorDescriptionWithSupportLink": {
    "message": "トランザクション障害が発生した場合は、いつでもお手伝いいたします。この問題が解決しない場合は、$1でカスタマーサポートにお問い合わせください。",
    "description": "This message is shown to a user if their swap fails. The $1 will be replaced by support.metamask.io"
  },
  "swapFailedErrorTitle": {
    "message": "スワップに失敗しました"
  },
  "swapFetchingQuote": {
    "message": "クォートを取得中"
  },
  "swapFetchingQuoteNofN": {
    "message": "$2件中$1件の見積もりを取得中",
    "description": "A count of possible quotes shown to the user while they are waiting for quotes to be fetched. $1 is the number of quotes already loaded, and $2 is the total number of resources that we check for quotes. Keep in mind that not all resources will have a quote for a particular swap."
  },
  "swapFetchingQuotes": {
    "message": "見積もりを取得中"
  },
  "swapFetchingQuotesErrorDescription": {
    "message": "問題が発生しました。もう一度実行してください。エラーが解消されない場合は、カスタマサポートにお問い合わせください。"
  },
  "swapFetchingQuotesErrorTitle": {
    "message": "見積もり取得エラー"
  },
  "swapFetchingTokens": {
    "message": "トークンを取得中..."
  },
  "swapFromTo": {
    "message": "$1から$2へのスワップ",
    "description": "Tells a user that they need to confirm on their hardware wallet a swap of 2 tokens. $1 is a source token and $2 is a destination token"
  },
  "swapGasFeesDetails": {
    "message": "ガス代は、ネットワークトラフィックとトランザクションの複雑さに基づき推定され、変動します。"
  },
  "swapGasFeesLearnMore": {
    "message": "ガス代に関する詳細"
  },
  "swapGasFeesSplit": {
    "message": "前の画面のガス代は、この2つのトランザクションに分けられています。"
  },
  "swapGasFeesSummary": {
    "message": "ガス代は、$1ネットワークでトランザクションを処理するクリプトマイナーに支払われます。MetaMaskはガス代から利益を得ません。",
    "description": "$1 is the selected network, e.g. Ethereum or BSC"
  },
  "swapHighSlippage": {
    "message": "高スリッページ"
  },
  "swapHighSlippageWarning": {
    "message": "スリッページが非常に大きいです。"
  },
  "swapIncludesMMFee": {
    "message": "$1%のMetaMask手数料が含まれています。",
    "description": "Provides information about the fee that metamask takes for swaps. $1 is a decimal number."
  },
  "swapIncludesMMFeeAlt": {
    "message": "クォートには$1%のMetaMask手数料が含まれています",
    "description": "Provides information about the fee that metamask takes for swaps using the latest copy. $1 is a decimal number."
  },
  "swapIncludesMetaMaskFeeViewAllQuotes": {
    "message": "$1%のMetaMask手数料が含まれています – $2",
    "description": "Provides information about the fee that metamask takes for swaps. $1 is a decimal number and $2 is a link to view all quotes."
  },
  "swapLearnMore": {
    "message": "Swapsの詳細"
  },
  "swapLiquiditySourceInfo": {
    "message": "弊社は、為替レートとネットワーク手数料を比較するために、複数の流動性供給源 (取引所、アグリゲーター、専門のマーケットメーカー) を検索します。"
  },
  "swapLowSlippage": {
    "message": "低スリッページ"
  },
  "swapLowSlippageError": {
    "message": "トランザクションが失敗する可能性があります。最大スリッページが低すぎます。"
  },
  "swapMaxSlippage": {
    "message": "最大スリッページ"
  },
  "swapMetaMaskFee": {
    "message": "MetaMask手数料"
  },
  "swapMetaMaskFeeDescription": {
    "message": "このクォートには、$1%の手数料が自動的に含まれています。この手数料は、MetaMaskの流動性プロバイダーの情報集積ソフトウェアの使用ライセンスの代金として支払うものです。",
    "description": "Provides information about the fee that metamask takes for swaps. $1 is a decimal number."
  },
  "swapNQuotesWithDot": {
    "message": "$1件の見積もり。",
    "description": "$1 is the number of quotes that the user can select from when opening the list of quotes on the 'view quote' screen"
  },
  "swapNewQuoteIn": {
    "message": "見積もりの更新まで $1",
    "description": "Tells the user the amount of time until the currently displayed quotes are update. $1 is a time that is counting down from 1:00 to 0:00"
  },
  "swapNoTokensAvailable": {
    "message": "$1と一致するトークンがありません",
    "description": "Tells the user that a given search string does not match any tokens in our token lists. $1 can be any string of text"
  },
  "swapOnceTransactionHasProcess": {
    "message": "このトランザクションの処理が完了すると、$1がアカウントに追加されます。",
    "description": "This message communicates the token that is being transferred. It is shown on the awaiting swap screen. The $1 will be a token symbol."
  },
  "swapPriceDifference": {
    "message": "$1 $2 (～$3) を $4 $5 (～$6) にスワップしようとしています。",
    "description": "This message represents the price slippage for the swap.  $1 and $4 are a number (ex: 2.89), $2 and $5 are symbols (ex: ETH), and $3 and $6 are fiat currency amounts."
  },
  "swapPriceDifferenceTitle": {
    "message": "最大$1%の価格差",
    "description": "$1 is a number (ex: 1.23) that represents the price difference."
  },
  "swapPriceImpactTooltip": {
    "message": "プライスインパクトとは、現在の市場価格と取引の約定時に受け取る金額の差のことです。プライスインパクトは、流動性プールに対する取引の大きさにより発生します。"
  },
  "swapPriceUnavailableDescription": {
    "message": "市場価格のデータが不足しているため、プライスインパクトを測定できませんでした。スワップする前に、これから受領するトークンの額に問題がないか確認してください。"
  },
  "swapPriceUnavailableTitle": {
    "message": "続行する前にレートを確認してください"
  },
  "swapProcessing": {
    "message": "処理中"
  },
  "swapQuoteDetails": {
    "message": "見積もりの詳細"
  },
  "swapQuoteNofM": {
    "message": "$1/$2",
    "description": "A count of possible quotes shown to the user while they are waiting for quotes to be fetched. $1 is the number of quotes already loaded, and $2 is the total number of resources that we check for quotes. Keep in mind that not all resources will have a quote for a particular swap."
  },
  "swapQuoteSource": {
    "message": "見積もり提供元"
  },
  "swapQuotesExpiredErrorDescription": {
    "message": "最新のレートを取得するには、新しい見積もりをリクエストしてください。"
  },
  "swapQuotesExpiredErrorTitle": {
    "message": "見積もりのタイムアウト"
  },
  "swapQuotesNotAvailableDescription": {
    "message": "トレードのサイズを減らすか、別のトークンを使用してください。"
  },
  "swapQuotesNotAvailableErrorDescription": {
    "message": "額の調整またはスリッページの設定を試してから、もう一度実行してください。"
  },
  "swapQuotesNotAvailableErrorTitle": {
    "message": "見積もりを取得できません"
  },
  "swapRate": {
    "message": "レート"
  },
  "swapReceiving": {
    "message": "受信中"
  },
  "swapReceivingInfoTooltip": {
    "message": "これは推定値です。正確な額はスリッページによって異なります。"
  },
  "swapRequestForQuotation": {
    "message": "見積もりのリクエスト"
  },
  "swapReviewSwap": {
    "message": "スワップの確認"
  },
  "swapSearchNameOrAddress": {
    "message": "名前を検索するかアドレスを貼り付けてください"
  },
  "swapSelect": {
    "message": "選択"
  },
  "swapSelectAQuote": {
    "message": "見積もりを選択"
  },
  "swapSelectAToken": {
    "message": "トークンを選択"
  },
  "swapSelectQuotePopoverDescription": {
    "message": "以下は複数の流動性供給源から収集したすべての見積もりです。"
  },
  "swapSelectToken": {
    "message": "トークンを選択"
  },
  "swapShowLatestQuotes": {
    "message": "最新のクォートを表示"
  },
  "swapSlippageHighDescription": {
    "message": "入力されたスリッページ ($1%) は非常に高いもののため、不利なレートに繋がる可能性があります",
    "description": "$1 is the amount of % for slippage"
  },
  "swapSlippageHighTitle": {
    "message": "高スリッページ"
  },
  "swapSlippageLowDescription": {
    "message": "値がこのように低い ($1%) と、スワップの失敗に繋がります",
    "description": "$1 is the amount of % for slippage"
  },
  "swapSlippageLowTitle": {
    "message": "低スリッページ"
  },
  "swapSlippageNegative": {
    "message": "スリッページは0以上でなければなりません。"
  },
  "swapSlippageNegativeDescription": {
    "message": "スリッページは0以上でなければなりません"
  },
  "swapSlippageNegativeTitle": {
    "message": "続けるにはスリッページを増やしてください"
  },
  "swapSlippageOverLimitDescription": {
    "message": "スリッページの許容範囲は15%以下でなければなりません。それを超えると不利なレートになります。"
  },
  "swapSlippageOverLimitTitle": {
    "message": "続けるにはスリッページを減らしてください"
  },
  "swapSlippagePercent": {
    "message": "$1%",
    "description": "$1 is the amount of % for slippage"
  },
  "swapSlippageTooltip": {
    "message": "注文から確定までの間に価格が変動することを「スリッページ」といいます。スリッページが「スリッページ許容範囲」の設定を超えた場合、スワップは自動的にキャンセルされます。"
  },
  "swapSlippageZeroDescription": {
    "message": "スリッページがゼロのプロバイダーは少ないため、不利なクォートになる可能性があります。"
  },
  "swapSlippageZeroTitle": {
    "message": "スリッページがゼロのプロバイダーを使用中"
  },
  "swapSource": {
    "message": "流動性の供給源"
  },
  "swapSuggested": {
    "message": "スワップが提案されました"
  },
  "swapSuggestedGasSettingToolTipMessage": {
    "message": "スワップは複雑で急を要するトランザクションです。コストとスワップの確実な成功のバランスが取れたこのガス代をお勧めします。"
  },
  "swapSwapFrom": {
    "message": "スワップ元"
  },
  "swapSwapSwitch": {
    "message": "トークンの切り替え"
  },
  "swapSwapTo": {
    "message": "スワップ先"
  },
  "swapToConfirmWithHwWallet": {
    "message": "ハードウェアウォレットで確定"
  },
  "swapTokenAddedManuallyDescription": {
    "message": "このトークンを$1で検証して、取引したいトークンであることを確認してください。",
    "description": "$1 points the user to etherscan as a place they can verify information about a token. $1 is replaced with the translation for \"etherscan\""
  },
  "swapTokenAddedManuallyTitle": {
    "message": "トークンが手動で追加されました"
  },
  "swapTokenAvailable": {
    "message": "$1がアカウントに追加されました。",
    "description": "This message is shown after a swap is successful and communicates the exact amount of tokens the user has received for a swap. The $1 is a decimal number of tokens followed by the token symbol."
  },
  "swapTokenBalanceUnavailable": {
    "message": "$1の残高を取り戻すことができませんでした。",
    "description": "This message communicates to the user that their balance of a given token is currently unavailable. $1 will be replaced by a token symbol"
  },
  "swapTokenNotAvailable": {
    "message": "この地域ではトークンのスワップが行えません"
  },
  "swapTokenToToken": {
    "message": "$1を$2にスワップ",
    "description": "Used in the transaction display list to describe a swap. $1 and $2 are the symbols of tokens in involved in a swap."
  },
  "swapTokenVerificationAddedManually": {
    "message": "このトークンは手動で追加されました。"
  },
  "swapTokenVerificationMessage": {
    "message": "常に$1のトークンアドレスを確認してください。",
    "description": "Points the user to Etherscan as a place they can verify information about a token. $1 is replaced with the translation for \"Etherscan\" followed by an info icon that shows more info on hover."
  },
  "swapTokenVerificationOnlyOneSource": {
    "message": "1つのソースでのみ検証済みです。"
  },
  "swapTokenVerificationSources": {
    "message": "$1個のソースで検証済みです。",
    "description": "Indicates the number of token information sources that recognize the symbol + address. $1 is a decimal number."
  },
  "swapTokenVerifiedOn1SourceDescription": {
    "message": "$1は1つのソースでしか検証されていません。進める前に$2で検証することをご検討ください。",
    "description": "$1 is a token name, $2 points the user to etherscan as a place they can verify information about a token. $1 is replaced with the translation for \"etherscan\""
  },
  "swapTokenVerifiedOn1SourceTitle": {
    "message": "偽物のトークンの可能性"
  },
  "swapTooManyDecimalsError": {
    "message": "$1は小数点以下$2桁まで使用できます",
    "description": "$1 is a token symbol and $2 is the max. number of decimals allowed for the token"
  },
  "swapTransactionComplete": {
    "message": "トランザクションが完了しました"
  },
  "swapTwoTransactions": {
    "message": "2つのトランザクション"
  },
  "swapUnknown": {
    "message": "不明"
  },
  "swapVerifyTokenExplanation": {
    "message": "複数のトークンで同じ名前とシンボルを使用できます。$1をチェックして、これが探しているトークンであることを確認してください。",
    "description": "This appears in a tooltip next to the verifyThisTokenOn message. It gives the user more information about why they should check the token on a block explorer. $1 will be the name or url of the block explorer, which will be the translation of 'etherscan' or a block explorer url specified for a custom network."
  },
  "swapYourTokenBalance": {
    "message": "$1 $2がスワップに使用可能です",
    "description": "Tells the user how much of a token they have in their balance. $1 is a decimal number amount of tokens, and $2 is a token symbol"
  },
  "swapZeroSlippage": {
    "message": "0%スリッページ"
  },
  "swapsAdvancedOptions": {
    "message": "詳細オプション"
  },
  "swapsExcessiveSlippageWarning": {
    "message": "スリッページ額が非常に大きいので、レートが不利になります。最大スリッページを15%未満の値に減らしてください。"
  },
  "swapsMaxSlippage": {
    "message": "最大スリッページ"
  },
  "swapsNotEnoughForTx": {
    "message": "トランザクションを完了させるには、$1が不足しています",
    "description": "Tells the user that they don't have enough of a token for a proposed swap. $1 is a token symbol"
  },
  "swapsNotEnoughToken": {
    "message": "$1が不足しています",
    "description": "Tells the user that they don't have enough of a token for a proposed swap. $1 is a token symbol"
  },
  "swapsViewInActivity": {
    "message": "アクティビティに表示"
  },
  "switch": {
    "message": "切り替える"
  },
  "switchEthereumChainConfirmationDescription": {
    "message": "これによりMetaMask内で選択されたネットワークが、以前に追加されたものに切り替わります。"
  },
  "switchEthereumChainConfirmationTitle": {
    "message": "このサイトによるネットワークの切り替えを許可しますか？"
  },
  "switchInputCurrency": {
    "message": "通貨の変更"
  },
  "switchNetwork": {
    "message": "ネットワークを切り替える"
  },
  "switchNetworks": {
    "message": "ネットワークを切り替える"
  },
  "switchToNetwork": {
    "message": "$1に切り替える",
    "description": "$1 represents the custom network that has previously been added"
  },
  "switchToThisAccount": {
    "message": "このアカウントに切り替える"
  },
  "switchedNetworkToastDecline": {
    "message": "今後表示しない"
  },
  "switchedNetworkToastMessage": {
    "message": "$1が$2で有効になりました",
    "description": "$1 represents the account name, $2 represents the network name"
  },
  "switchedTo": {
    "message": "次に切り替えました:"
  },
  "switchingNetworksCancelsPendingConfirmations": {
    "message": "ネットワークを切り替えると、保留中の承認がすべてキャンセルされます"
  },
  "symbol": {
    "message": "シンボル"
  },
  "symbolBetweenZeroTwelve": {
    "message": "シンボルは11文字以下にする必要があります。"
  },
  "tenPercentIncreased": {
    "message": "10%の増加"
  },
  "terms": {
    "message": "利用規約"
  },
  "termsOfService": {
    "message": "サービス規約"
  },
  "termsOfUseAgreeText": {
    "message": " MetaMaskおよびそのすべての機能の利用に適用される利用規約に同意します。"
  },
  "termsOfUseFooterText": {
    "message": "スクロールしてすべてのセクションをお読みください"
  },
  "termsOfUseTitle": {
    "message": "利用規約が更新されました"
  },
  "testNetworks": {
    "message": "テストネットワーク"
  },
  "theme": {
    "message": "テーマ"
  },
  "themeDescription": {
    "message": "ご希望のMetaMaskテーマを選択してください。"
  },
  "thingsToKeep": {
    "message": "留意点:"
  },
  "thirdPartySoftware": {
    "message": "サードパーティソフトウェアに関する通知",
    "description": "Title of a popup modal displayed when installing a snap for the first time."
  },
  "thisCollection": {
    "message": "このコレクション"
  },
  "time": {
    "message": "時間"
  },
  "tips": {
    "message": "ヒント"
  },
  "to": {
    "message": "移動先"
  },
  "toAddress": {
    "message": "移動先: $1",
    "description": "$1 is the address to include in the To label. It is typically shortened first using shortenAddress"
  },
  "toggleEthSignBannerDescription": {
    "message": "フィッシング攻撃のリスクがあります。eth_signを無効にして自分の身を守ってください。"
  },
  "toggleEthSignDescriptionField": {
    "message": "この設定を有効にすると、読めない署名リクエストを受ける可能性があります。理解できないメッセージに署名すると、資金やNFTの提供に同意してしまう可能性があります。"
  },
  "toggleEthSignField": {
    "message": "Eth_signリクエスト"
  },
  "toggleEthSignModalBannerBoldText": {
    "message": "騙されている可能性があります"
  },
  "toggleEthSignModalBannerText": {
    "message": "この設定を有効にするよう求められた場合、"
  },
  "toggleEthSignModalCheckBox": {
    "message": "私は、eth_signリクエストを有効にすると、すべての資金とNFTを失う可能性があることを理解しています。"
  },
  "toggleEthSignModalDescription": {
    "message": "eth_signリクエストを許可すると、フィッシング攻撃を受けやすくなる可能性があります。常にURLを確認し、コードを含むメッセージに署名する際には注意してください。"
  },
  "toggleEthSignModalFormError": {
    "message": "テキストが正しくありません"
  },
  "toggleEthSignModalFormLabel": {
    "message": "続行するには、「私は理解できるものにしか署名しません」と入力してください"
  },
  "toggleEthSignModalFormValidation": {
    "message": "私は理解できるものにしか署名しません"
  },
  "toggleEthSignModalTitle": {
    "message": "自己責任でご利用ください"
  },
  "toggleEthSignOff": {
    "message": "オフ (推奨)"
  },
  "toggleEthSignOn": {
    "message": "オン (非推奨)"
  },
  "toggleRequestQueueDescription": {
    "message": "これにより、選択した単一のネットワークをすべてのサイトで使用するのではなく、サイトごとにネットワークを選択できます。この機能により、特定のサイトでのユーザーエクスペリエンスの妨げとなる、ネットワークの手動切り替えが不要になります。"
  },
  "toggleRequestQueueField": {
    "message": "サイトごとにネットワークを選択する"
  },
  "toggleRequestQueueOff": {
    "message": "オフ"
  },
  "toggleRequestQueueOn": {
    "message": "オン"
  },
  "token": {
    "message": "トークン"
  },
  "tokenAddress": {
    "message": "トークンアドレス"
  },
  "tokenAlreadyAdded": {
    "message": "トークンの追加がすでに完了しています。"
  },
  "tokenAutoDetection": {
    "message": "トークンの自動検出"
  },
  "tokenContractAddress": {
    "message": "トークンコントラクトアドレス"
  },
  "tokenDecimalFetchFailed": {
    "message": "トークンの小数点以下の桁数が必要です。確認はこちら: $1"
  },
  "tokenDecimalTitle": {
    "message": "トークンの小数桁数:"
  },
  "tokenDetails": {
    "message": "トークンの詳細"
  },
  "tokenFoundTitle": {
    "message": "1 つの新しいトークンが見つかりました"
  },
  "tokenId": {
    "message": "トークンID"
  },
  "tokenList": {
    "message": "トークンリスト:"
  },
  "tokenScamSecurityRisk": {
    "message": "トークン関連の詐欺やセキュリティのリスク"
  },
  "tokenShowUp": {
    "message": "トークンはウォレットに自動的に表示されない可能性があります。"
  },
  "tokenSymbol": {
    "message": "トークンシンボル"
  },
  "tokens": {
    "message": "トークン"
  },
  "tokensFoundTitle": {
    "message": "$1種類の新しいトークンが見つかりました",
    "description": "$1 is the number of new tokens detected"
  },
  "tooltipApproveButton": {
    "message": "理解しました"
  },
  "tooltipSatusConnected": {
    "message": "接続済み"
  },
  "tooltipSatusConnectedUpperCase": {
    "message": "接続済み"
  },
  "tooltipSatusNotConnected": {
    "message": "未接続"
  },
  "total": {
    "message": "合計"
  },
  "transaction": {
    "message": "トランザクション"
  },
  "transactionCancelAttempted": {
    "message": "$1のガス代が$2でトランザクションのキャンセルが試みられました"
  },
  "transactionCancelSuccess": {
    "message": "$2でのトランザクションがキャンセルされました"
  },
  "transactionConfirmed": {
    "message": "$2でトランザクションが承認されました。"
  },
  "transactionCreated": {
    "message": "トランザクションは$1の値が$2で作成されました。"
  },
  "transactionDetailDappGasMoreInfo": {
    "message": "サイトが提案されました"
  },
  "transactionDetailDappGasTooltip": {
    "message": "最新のブロックに基づくMetaMaskの推奨ガス代を使用するように編集します。"
  },
  "transactionDetailGasHeading": {
    "message": "ガス代見積もり"
  },
  "transactionDetailGasTooltipConversion": {
    "message": "ガス代に関する詳細"
  },
  "transactionDetailGasTooltipExplanation": {
    "message": "ガス代はネットワークにより設定され、ネットワークトラフィックとトランザクションの複雑さに基づき変動します。"
  },
  "transactionDetailGasTooltipIntro": {
    "message": "ガス代は、$1ネットワークでトランザクションを処理するクリプトマイナーに支払われます。MetaMaskはガス代から利益を得ません。"
  },
  "transactionDetailGasTotalSubtitle": {
    "message": "金額 + ガス代"
  },
  "transactionDetailLayer2GasHeading": {
    "message": "レイヤー2のガス代"
  },
  "transactionDetailMultiLayerTotalSubtitle": {
    "message": "金額 + 手数料"
  },
  "transactionDropped": {
    "message": "トランザクションは$2で削除されました。"
  },
  "transactionError": {
    "message": "トランザクションエラー。コントラクトコードで例外がスローされました。"
  },
  "transactionErrorNoContract": {
    "message": "コントラクトではないアドレスに対して関数の呼び出しを試みています。"
  },
  "transactionErrored": {
    "message": "トランザクションでエラーが発生しました。"
  },
  "transactionFailed": {
    "message": "トランザクションに失敗しました"
  },
  "transactionFee": {
    "message": "トランザクション手数料"
  },
  "transactionHistoryBaseFee": {
    "message": "基本料金 (Gwei)"
  },
  "transactionHistoryL1GasLabel": {
    "message": "L1ガス代合計"
  },
  "transactionHistoryL2GasLimitLabel": {
    "message": "L2ガスリミット"
  },
  "transactionHistoryL2GasPriceLabel": {
    "message": "L2ガス価格"
  },
  "transactionHistoryMaxFeePerGas": {
    "message": "ガス1単位あたりの最大手数料"
  },
  "transactionHistoryPriorityFee": {
    "message": "優先手数料 (gwei)"
  },
  "transactionHistoryTotalGasFee": {
    "message": "ガス代合計"
  },
  "transactionNote": {
    "message": "トランザクション備考"
  },
  "transactionResubmitted": {
    "message": "推定のガス代を$2で$1に増加し、トランザクションを再送信しました"
  },
  "transactionSettings": {
    "message": "トランザクション設定"
  },
  "transactionSubmitted": {
    "message": "$1の推定ガス代が$2でトランザクションが送信されました。"
  },
  "transactionUpdated": {
    "message": "トランザクションが$2で更新されました。"
  },
  "transactions": {
    "message": "トランザクション"
  },
  "transfer": {
    "message": "送金"
  },
  "transferFrom": {
    "message": "送金元"
  },
  "troubleConnectingToLedgerU2FOnFirefox": {
    "message": "Ledgerの接続に問題が発生しました。$1",
    "description": "$1 is a link to the wallet connection guide;"
  },
  "troubleConnectingToLedgerU2FOnFirefox2": {
    "message": "ハードウェアウォレットの接続ガイドを確認し、もう一度お試しください。",
    "description": "$1 of the ledger wallet connection guide"
  },
  "troubleConnectingToLedgerU2FOnFirefoxLedgerSolution": {
    "message": "Firefoxの最新バージョンを使用している場合、FirefoxのU2Fサポート廃止に関連した問題が発生する可能性があります。$1でこの問題を解決する方法をご覧ください。",
    "description": "It is a link to the ledger website for the workaround."
  },
  "troubleConnectingToLedgerU2FOnFirefoxLedgerSolution2": {
    "message": "こちら",
    "description": "Second part of the error message; It is a link to the ledger website for the workaround."
  },
  "troubleConnectingToWallet": {
    "message": "$1に接続できませんでした。$2を確認してから、もう一度実行してください。",
    "description": "$1 is the wallet device name; $2 is a link to wallet connection guide"
  },
  "troubleStarting": {
    "message": "MetaMaskがうまく起動しませんでした。このエラーは断続的に発生する可能性があるため、拡張機能を再起動してみてください。"
  },
  "trustSiteApprovePermission": {
    "message": "アクセス許可を付与することで、次の$1による資金へのアクセスが許可されます"
  },
  "tryAgain": {
    "message": "再試行"
  },
  "turnOff": {
    "message": "オフにする"
  },
  "turnOffMetamaskNotificationsError": {
    "message": "通知を無効化する際にエラーが発生しました。後でもう一度お試しください。"
  },
  "turnOn": {
    "message": "オンにする"
  },
  "turnOnMetamaskNotifications": {
    "message": "通知をオンにする"
  },
  "turnOnMetamaskNotificationsButton": {
    "message": "オンにする"
  },
  "turnOnMetamaskNotificationsError": {
    "message": "通知の作成中にエラーが発生しました。後でもう一度お試しください。"
  },
  "turnOnMetamaskNotificationsMessageFirst": {
    "message": "通知を使えば、ウォレットで何が起きているか常に把握できます。"
  },
  "turnOnMetamaskNotificationsMessagePrivacyBold": {
    "message": "「設定」>「通知」。"
  },
  "turnOnMetamaskNotificationsMessagePrivacyLink": {
    "message": "この機能を使用する際に当社がどのようにユーザーのプライバシーを保護するのか、ご覧ください。"
  },
  "turnOnMetamaskNotificationsMessageSecond": {
    "message": "ウォレット通知を使用するために、プロファイルを使用して一部の設定をデバイス間で同期します。$1"
  },
  "turnOnMetamaskNotificationsMessageThird": {
    "message": "通知は$1でいつでもオフにできます"
  },
  "turnOnTokenDetection": {
    "message": "強化されたトークン検出をオンにする"
  },
  "tutorial": {
    "message": "チュートリアル"
  },
  "twelveHrTitle": {
    "message": "12時間:"
  },
  "typeYourSRP": {
    "message": "シークレットリカバリーフレーズを入力してください"
  },
  "u2f": {
    "message": "U2F",
    "description": "A name on an API for the browser to interact with devices that support the U2F protocol. On some browsers we use it to connect MetaMask to Ledger devices."
  },
  "unapproved": {
    "message": "未承認"
  },
  "units": {
    "message": "単位"
  },
  "unknown": {
    "message": "不明"
  },
  "unknownCollection": {
    "message": "無名のコレクション"
  },
  "unknownNetwork": {
    "message": "不明なプライベートネットワーク"
  },
  "unknownNetworkForKeyEntropy": {
    "message": "不明なネットワーク",
    "description": "Displayed on places like Snap install warning when regular name is not available."
  },
  "unknownQrCode": {
    "message": "エラー: QRコードを識別できませんでした"
  },
  "unlimited": {
    "message": "無制限"
  },
  "unlock": {
    "message": "ロック解除"
  },
  "unlockMessage": {
    "message": "分散型インターネットが待っています"
  },
  "unpin": {
    "message": "ピン留めを解除"
  },
  "unrecognizedChain": {
    "message": "このカスタムネットワークは認識されていません",
    "description": "$1 is a clickable link with text defined by the 'unrecognizedChanLinkText' key. The link will open to instructions for users to validate custom network details."
  },
  "unsendableAsset": {
    "message": "NFT (ERC-721) トークンの送信は現在サポートされていません",
    "description": "This is an error message we show the user if they attempt to send an NFT asset type, for which currently don't support sending"
  },
  "unverifiedContractAddressMessage": {
    "message": "このコントラクトを検証できません。このアドレスが信頼できることを確認してください。"
  },
  "upArrow": {
    "message": "上矢印"
  },
  "update": {
    "message": "更新"
  },
  "updateRequest": {
    "message": "更新リクエスト"
  },
  "updatedWithDate": {
    "message": "$1が更新されました"
  },
  "urlErrorMsg": {
    "message": "URLには適切なHTTP/HTTPSプレフィックスが必要です。"
  },
  "urlExistsErrorMsg": {
    "message": "このURLは現在$1ネットワークで使用されています。"
  },
  "use4ByteResolution": {
    "message": "スマートコントラクトのデコード"
  },
  "use4ByteResolutionDescription": {
    "message": "ユーザーエクスペリエンスの向上のため、ユーザーがやり取りするスマートコントラクトに応じたメッセージで、アクティビティタブをカスタマイズします。MetaMaskは、4byte.directoryと呼ばれるサービスを利用してデータをデコードし、より読みやすいバージョンのスマートコントラクトを表示します。これにより、悪質なスマートコントラクトの操作を承認する可能性は減りますが、IPアドレスが公開されます。"
  },
  "useMultiAccountBalanceChecker": {
    "message": "アカウント残高の一括リクエスト"
  },
  "useMultiAccountBalanceCheckerSettingDescription": {
    "message": "アカウントの残高リクエストを一斉に行うことで、より素早く残高更新を取得できます。これにより、アカウントの残高を一斉に取得できるので、更新がより迅速になり、エクスペリエンスが向上します。この機能がオフの場合、サードパーティがユーザーのアカウントをお互いに関連付けなくなる可能性があります。"
  },
  "useNftDetection": {
    "message": "NFTを自動検出"
  },
  "useNftDetectionDescriptionText": {
    "message": "MetaMaskが、サードパーティサービス (例: OpenSea) を使って、ユーザーが所有するNFTを追加することを許可します。NFTの自動検出機能を利用すると、ユーザーのIPとアカウントアドレスがこれらのサービスに公開されます。この機能を有効にした場合、ユーザーのIPアドレスとイーサリアムアドレスが紐付けられ、詐欺師によりエアドロップされた偽のNFTが表示される可能性があります。このリスクを回避するため、手動でトークンを追加することもできます。"
  },
  "usePhishingDetection": {
    "message": "フィッシング検出を使用"
  },
  "usePhishingDetectionDescription": {
    "message": "イーサリアムユーザーを対象としたドメインのフィッシングに対して警告を表示します"
  },
  "useSafeChainsListValidation": {
    "message": "ネットワーク情報の確認"
  },
  "useSafeChainsListValidationDescription": {
    "message": "MetaMaskは$1というサードパーティサービスを利用して、正確かつ標準化されたネットワーク情報を表示しています。これにより、悪質なネットワークや正しくないネットワークに接続してしまう可能性が減ります。この機能を使用すると、ユーザーのIPアドレスがchainid.networkに公開されます。"
  },
  "useSafeChainsListValidationWebsite": {
    "message": "chainid.network",
    "description": "useSafeChainsListValidationWebsite is separated from the rest of the text so that we can bold the third party service name in the middle of them"
  },
  "useSiteSuggestion": {
    "message": "サイトの提案を使用"
  },
  "useTokenDetectionPrivacyDesc": {
    "message": "アカウントに送られたトークンを自動的に表示するには、サードパーティサーバーと通信し、トークンの画像を取得する必要があります。これらのサーバーはユーザーのIPアドレスにアクセスできます。"
  },
  "usedByClients": {
    "message": "さまざまな異なるクライアントによって使用されています"
  },
  "userName": {
    "message": "ユーザー名"
  },
  "userOpContractDeployError": {
    "message": "スマートコントラクトアカウントからのコントラクトの展開はサポートされていません"
  },
  "verifyContractDetails": {
    "message": "サードパーティの詳細を確認"
  },
  "verifyThisTokenOn": {
    "message": "このトークンを$1で検証",
    "description": "Points the user to etherscan as a place they can verify information about a token. $1 is replaced with the translation for \"etherscan\""
  },
  "verifyThisUnconfirmedTokenOn": {
    "message": "このトークンを$1で検証して、取引したいトークンであることを確認してください。",
    "description": "Points the user to etherscan as a place they can verify information about a token. $1 is replaced with the translation for \"etherscan\""
  },
  "version": {
    "message": "バージョン"
  },
  "view": {
    "message": "表示"
  },
  "viewActivity": {
    "message": "アクティビティを表示"
  },
  "viewAllDetails": {
    "message": "すべての詳細の表示"
  },
  "viewAllQuotes": {
    "message": "すべてのクォートを表示"
  },
  "viewContact": {
    "message": "連絡先を表示"
  },
  "viewDetails": {
    "message": "詳細を表示"
  },
  "viewFullTransactionDetails": {
    "message": "トランザクションの完全な詳細を表示"
  },
  "viewMore": {
    "message": "詳細を表示"
  },
  "viewOnBlockExplorer": {
    "message": "ブロックエクスプローラーで表示"
  },
  "viewOnCustomBlockExplorer": {
    "message": "$1を$2で表示",
    "description": "$1 is the action type. e.g (Account, Transaction, Swap) and $2 is the Custom Block Explorer URL"
  },
  "viewOnEtherscan": {
    "message": "$1をEtherscanで表示",
    "description": "$1 is the action type. e.g (Account, Transaction, Swap)"
  },
  "viewOnExplorer": {
    "message": "エクスプローラーで表示"
  },
  "viewOnOpensea": {
    "message": "Openseaで表示"
  },
  "viewTransaction": {
    "message": "トランザクションを表示"
  },
  "viewinCustodianApp": {
    "message": "カストディアンアプリで表示"
  },
  "viewinExplorer": {
    "message": "$1をエクスプローラーで表示",
    "description": "$1 is the action type. e.g (Account, Transaction, Swap)"
  },
  "visitSite": {
    "message": "サイトにアクセス"
  },
  "visitWebSite": {
    "message": "弊社Webサイトにアクセス"
  },
  "wallet": {
    "message": "ウォレット"
  },
  "walletConnectionGuide": {
    "message": "弊社のハードウェアウォレット接続ガイド"
  },
  "wantToAddThisNetwork": {
    "message": "このネットワークを追加しますか？"
  },
  "wantsToAddThisAsset": {
    "message": "$1がこのアセットのウォレットへの追加を要求しています"
  },
  "warning": {
    "message": "警告"
  },
  "warningFromSnap": {
    "message": "$1からの警告",
    "description": "$1 represents the name of the snap"
  },
  "warningTooltipText": {
    "message": "$1 このサードパーティは今後、通知や承諾なしにトークン残高全額を使用できます。使用上限をより低い金額にカスタマイズして、自分の身を守りましょう。",
    "description": "$1 is a warning icon with text 'Be careful' in 'warning' colour"
  },
  "weak": {
    "message": "弱"
  },
  "web3": {
    "message": "Web3"
  },
  "web3ShimUsageNotification": {
    "message": "現在のWebサイトが、削除済みのwindow.web3 APIの使用を検知しました。サイトが破損しているようであれば、$1をクリックして詳細を確認してください。",
    "description": "$1 is a clickable link."
  },
  "webhid": {
    "message": "WebHID",
    "description": "Refers to a interface for connecting external devices to the browser. Used for connecting ledger to the browser. Read more here https://developer.mozilla.org/en-US/docs/Web/API/WebHID_API"
  },
  "websites": {
    "message": "Webサイト",
    "description": "Used in the 'permission_rpc' message."
  },
  "welcomeBack": {
    "message": "お帰りなさい！"
  },
  "welcomeExploreDescription": {
    "message": "仮想通貨やアセットを保管、送金、使用。"
  },
  "welcomeExploreTitle": {
    "message": "分散型アプリを閲覧"
  },
  "welcomeLoginDescription": {
    "message": "MetaMaskを使用して分散型アプリにログイン。サインアップは不要です。"
  },
  "welcomeLoginTitle": {
    "message": "ウォレットにようこそ"
  },
  "welcomeToMetaMask": {
    "message": "始めましょう"
  },
  "welcomeToMetaMaskIntro": {
    "message": "MetaMaskは何百万人もに信頼されている安全なウォレットで、すべての人々によるWeb3の世界へのアクセスを可能にしています。"
  },
  "whatsNew": {
    "message": "新機能",
    "description": "This is the title of a popup that gives users notifications about new features and updates to MetaMask."
  },
  "whatsThis": {
    "message": "これは何ですか？"
  },
  "xOfYPending": {
    "message": "$2件中$1件が保留中",
    "description": "$1 and $2 are intended to be two numbers, where $2 is a total number of pending confirmations, and $1 is a count towards that total"
  },
  "yes": {
    "message": "はい"
  },
  "you": {
    "message": "ユーザー"
  },
  "youHaveAddedAll": {
    "message": "すべての人気ネットワークを追加しました。$1で他のネットワークを発見するか、$2できます。",
    "description": "$1 is a link with the text 'here' and $2 is a button with the text 'add more networks manually'"
  },
  "youNeedToAllowCameraAccess": {
    "message": "この機能を使用するには、カメラへのアクセスを許可する必要があります。"
  },
  "youSign": {
    "message": "署名しています"
  },
  "yourAccounts": {
    "message": "アカウント"
  },
  "yourFundsMayBeAtRisk": {
    "message": "資金が危険にさらされている可能性があります"
  },
  "yourNFTmayBeAtRisk": {
    "message": "NFTが危険にさらされている可能性があります"
  },
  "yourPrivateSeedPhrase": {
    "message": "シークレットリカバリーフレーズ"
  },
  "yourTransactionConfirmed": {
    "message": "トランザクションはすでに確定済みです"
  },
  "yourTransactionJustConfirmed": {
    "message": "ブロックチェーン上で確定しているため、トランザクションをキャンセルできませんでした。"
  },
  "zeroGasPriceOnSpeedUpError": {
    "message": "高速化用のガス価格がゼロです"
  }
}<|MERGE_RESOLUTION|>--- conflicted
+++ resolved
@@ -4569,15 +4569,12 @@
   "sepolia": {
     "message": "Sepoliaテストネットワーク"
   },
-<<<<<<< HEAD
-=======
   "serviceWorkerKeepAlive": {
     "message": "Service Worker Keep Alive"
   },
   "setAdvancedPrivacySettingsDetails": {
     "message": "MetaMaskはこれらの信頼できるサードパーティサービスを使用して、製品の使いやすさと安全性を向上させています。"
   },
->>>>>>> cf417bb2
   "setApprovalForAll": {
     "message": "すべてを承認に設定"
   },
