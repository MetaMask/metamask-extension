{
  "QRHardwareInvalidTransactionTitle": {
    "message": "エラー"
  },
  "QRHardwareMismatchedSignId": {
    "message": "トランザクションデータが一致していません。トランザクションの詳細を確認してください。"
  },
  "QRHardwarePubkeyAccountOutOfRange": {
    "message": "他にアカウントはありません。以下のリストにない別のアカウントにアクセスする場合は、ハードウェアウォレットを接続しなおして選択してください。"
  },
  "QRHardwareScanInstructions": {
    "message": "カメラをQRコードに向けてください。画面がぼやけていますが、読み取りには影響しません。"
  },
  "QRHardwareSignRequestCancel": {
    "message": "拒否"
  },
  "QRHardwareSignRequestDescription": {
    "message": "ウォレットで署名したら、「署名を取得」をクリックして署名を受け取ります"
  },
  "QRHardwareSignRequestGetSignature": {
    "message": "署名を取得"
  },
  "QRHardwareSignRequestSubtitle": {
    "message": "ウォレットでQRコードをスキャンします"
  },
  "QRHardwareSignRequestTitle": {
    "message": "署名をリクエスト"
  },
  "QRHardwareUnknownQRCodeTitle": {
    "message": "エラー"
  },
  "QRHardwareUnknownWalletQRCode": {
    "message": "QRコードが無効です。ハードウェアウォレットの同期QRコードをスキャンしてください。"
  },
  "QRHardwareWalletImporterTitle": {
    "message": "QRコードのスキャン"
  },
  "QRHardwareWalletSteps1Description": {
    "message": "公式QRコードをサポートする以下のパートナーのリストから選択できます。"
  },
  "QRHardwareWalletSteps1Title": {
    "message": "QRハードウェアウォレットを接続"
  },
  "QRHardwareWalletSteps2Description": {
    "message": "Ngrave Zero"
  },
  "SrpListHideAccounts": {
    "message": "$1件のアカウントを非表示",
    "description": "$1 is the number of accounts"
  },
  "SrpListHideSingleAccount": {
    "message": "1件のアカウントを非表示"
  },
  "SrpListShowAccounts": {
    "message": "$1件のアカウントを表示",
    "description": "$1 is the number of accounts"
  },
  "SrpListShowSingleAccount": {
    "message": "1件のアカウントを表示"
  },
  "about": {
    "message": "基本情報"
  },
  "accept": {
    "message": "同意する"
  },
  "acceptTermsOfUse": {
    "message": "$1を読んで同意しました",
    "description": "$1 is the `terms` message"
  },
  "accessYourWalletWithSRP": {
    "message": "シークレットリカバリーフレーズでウォレットにアクセス"
  },
  "accessYourWalletWithSRPDescription": {
    "message": "MetaMaskはユーザーのパスワードを復元できません。代わりにシークレットリカバリーフレーズを使用して所有者を確認し、ウォレットを復元して新しいパスワードを設定します。まずはじめに、ウォレットの作成時に提供されたシークレットリカバリーフレーズを入力してください。$1",
    "description": "$1 is the words 'Learn More' from key 'learnMore', separated here so that it can be added as a link"
  },
  "accessingYourCamera": {
    "message": "カメラにアクセス中..."
  },
  "account": {
    "message": "アカウント"
  },
  "accountActivity": {
    "message": "アカウントアクティビティ"
  },
  "accountActivityText": {
    "message": "通知を受けたいアカウントを選択してください:"
  },
  "accountDetails": {
    "message": "アカウントの詳細"
  },
  "accountIdenticon": {
    "message": "アカウントのアイデンティコン"
  },
  "accountIsntConnectedToastText": {
    "message": "$1は$2に接続されていません"
  },
  "accountName": {
    "message": "アカウント名"
  },
  "accountNameDuplicate": {
    "message": "このアカウント名は既に存在します",
    "description": "This is an error message shown when the user enters a new account name that matches an existing account name"
  },
  "accountNameReserved": {
    "message": "このアカウント名は予約されています",
    "description": "This is an error message shown when the user enters a new account name that is reserved for future use"
  },
  "accountOptions": {
    "message": "アカウントのオプション"
  },
  "accountPermissionToast": {
    "message": "アカウントのアクセス許可が更新されました"
  },
  "accountSelectionRequired": {
    "message": "アカウントを選択する必要があります！"
  },
  "accountTypeNotSupported": {
    "message": "アカウントタイプがサポートされていません"
  },
  "accounts": {
    "message": "アカウント"
  },
  "accountsConnected": {
    "message": "アカウントが接続されました"
  },
  "accountsPermissionsTitle": {
    "message": "アカウントを確認しトランザクションを提案する"
  },
  "accountsSmallCase": {
    "message": "アカウント"
  },
  "active": {
    "message": "アクティブ"
  },
  "activity": {
    "message": "アクティビティ"
  },
  "activityLog": {
    "message": "アクティビティのログ"
  },
  "add": {
    "message": "追加"
  },
  "addACustomNetwork": {
    "message": "カスタムネットワークを追加"
  },
  "addANetwork": {
    "message": "ネットワークを追加"
  },
  "addANickname": {
    "message": "ニックネームを追加"
  },
  "addAUrl": {
    "message": "URLを追加"
  },
  "addAccount": {
    "message": "アカウントを追加"
  },
  "addAccountFromNetwork": {
    "message": "$1アカウントを追加",
    "description": "$1 is the network name, e.g. Bitcoin or Solana"
  },
  "addAccountToMetaMask": {
    "message": "MetaMaskにアカウントを追加する"
  },
  "addAcquiredTokens": {
    "message": "MetaMaskを使用して取得したトークンを追加します"
  },
  "addAlias": {
    "message": "別名を追加"
  },
  "addBitcoinAccountLabel": {
    "message": "ビットコインアカウント"
  },
  "addBitcoinTestnetAccountLabel": {
    "message": "ビットコインアカウント (テストネット)"
  },
  "addBlockExplorer": {
    "message": "ブロックエクスプローラーを追加"
  },
  "addBlockExplorerUrl": {
    "message": "ブロックエクスプローラーURLを追加"
  },
  "addContact": {
    "message": "連絡先を追加"
  },
  "addCustomNetwork": {
    "message": "カスタムネットワークを追加"
  },
  "addEthereumChainWarningModalHeader": {
    "message": "このRPCプロバイダーは、確実に信頼できる場合のみ追加してください。$1",
    "description": "$1 is addEthereumChainWarningModalHeaderPartTwo passed separately so that it can be bolded"
  },
  "addEthereumChainWarningModalHeaderPartTwo": {
    "message": "悪質なプロバイダーは、ブロックチェーンのステートを偽り、ユーザーのネットワークアクティビティを記録する可能性があります。"
  },
  "addEthereumChainWarningModalListHeader": {
    "message": "プロバイダーは次の権限を有するため、信頼性が重要です:"
  },
  "addEthereumChainWarningModalListPointOne": {
    "message": "アカウントと IP アドレスの把握、およびそれらの関連付け"
  },
  "addEthereumChainWarningModalListPointThree": {
    "message": "アカウントの残高およびその他オンチェーンステートの表示"
  },
  "addEthereumChainWarningModalListPointTwo": {
    "message": "トランザクションのブロードキャスト"
  },
  "addEthereumChainWarningModalTitle": {
    "message": "イーサリアムメインネット用の新しいRPCプロバイダーを追加しようとしています"
  },
  "addEthereumWatchOnlyAccount": {
    "message": "イーサリアムアカウントの監視 (ベータ)"
  },
  "addFriendsAndAddresses": {
    "message": "信頼できる友達とアドレスを追加する"
  },
  "addHardwareWalletLabel": {
    "message": "ハードウェアウォレット"
  },
  "addIPFSGateway": {
    "message": "優先IPFSゲートウェイを追加"
  },
  "addImportAccount": {
    "message": "アカウントまたはハードウェアウォレットを追加"
  },
  "addMemo": {
    "message": "メモを追加"
  },
  "addNetwork": {
    "message": "ネットワークを追加"
  },
  "addNetworkConfirmationTitle": {
    "message": "$1の追加",
    "description": "$1 represents network name"
  },
  "addNewAccount": {
    "message": "新しいイーサリアムアカウントを追加"
  },
  "addNewEthereumAccountLabel": {
    "message": "イーサリアムアカウント"
  },
  "addNewSolanaAccountLabel": {
    "message": "Solanaアカウント"
  },
  "addNft": {
    "message": "NFTを追加"
  },
  "addNfts": {
    "message": "NFTを追加"
  },
  "addNonEvmAccount": {
    "message": "$1アカウントを追加",
    "description": "$1 is the non EVM network where the account is going to be created, e.g. Bitcoin or Solana"
  },
  "addNonEvmAccountFromNetworkPicker": {
    "message": "$1ネットワークを有効にするには、$2アカウントを作成する必要があります。",
    "description": "$1 is the non EVM network where the account is going to be created, e.g. Solana Mainnet or Solana Devnet. $2 is the account type, e.g. Bitcoin or Solana"
  },
  "addRpcUrl": {
    "message": "RPC URLを追加"
  },
  "addSnapAccountToggle": {
    "message": "「アカウントSnapの追加 (ベータ版)」を有効にする"
  },
  "addSnapAccountsDescription": {
    "message": "この機能をオンにすると、アカウントリストから直接新しいベータ版のアカウントSnapを追加できるようになります。アカウントSnapをインストールする際は、サードパーティサービスである点にご注意ください。"
  },
  "addSuggestedNFTs": {
    "message": "推奨されたNFTを追加"
  },
  "addSuggestedTokens": {
    "message": "推奨されたトークンを追加"
  },
  "addToken": {
    "message": "トークンを追加"
  },
  "addTokenByContractAddress": {
    "message": "トークンが見つからない場合、アドレスを貼り付けて手動でトークンを追加できます。トークンコントラクトアドレスは$1にあります",
    "description": "$1 is a blockchain explorer for a specific network, e.g. Etherscan for Ethereum"
  },
  "addUrl": {
    "message": "URLを追加"
  },
  "addingAccount": {
    "message": "アカウントの追加"
  },
  "addingCustomNetwork": {
    "message": "ネットワークを追加中"
  },
  "additionalNetworks": {
    "message": "他のネットワーク"
  },
  "address": {
    "message": "アドレス"
  },
  "addressCopied": {
    "message": "アドレスがコピーされました！"
  },
  "addressMismatch": {
    "message": "サイトアドレスの不一致"
  },
  "addressMismatchOriginal": {
    "message": "現在のURL: $1",
    "description": "$1 replaced by origin URL in confirmation request"
  },
  "addressMismatchPunycode": {
    "message": "Punycodeバージョン: $1",
    "description": "$1 replaced by punycode version of the URL in confirmation request"
  },
  "advanced": {
    "message": "高度な設定"
  },
  "advancedBaseGasFeeToolTip": {
    "message": "トランザクションがブロックに含まれた場合、最大基本料金と実際の基本料金の差が返金されます。合計金額は、最大基本料金 (Gwei単位) * ガスリミットで計算されます。"
  },
  "advancedDetailsDataDesc": {
    "message": "データ"
  },
  "advancedDetailsHexDesc": {
    "message": "16進法"
  },
  "advancedDetailsNonceDesc": {
    "message": "ナンス"
  },
  "advancedDetailsNonceTooltip": {
    "message": "これはアカウントのトランザクション番号です。最初のトランザクションのナンスは0で、順番に上がっていきます。"
  },
  "advancedGasFeeDefaultOptIn": {
    "message": "これらの値を$1ネットワークのデフォルトとして保存する",
    "description": "$1 is the current network name."
  },
  "advancedGasFeeModalTitle": {
    "message": "ガス代の高度な設定"
  },
  "advancedGasPriceTitle": {
    "message": "ガス価格"
  },
  "advancedPriorityFeeToolTip": {
    "message": "優先手数料 (別名「マイナーチップ」) はマイナーに直接支払われ、トランザクションを優先するインセンティブとなります。"
  },
  "airDropPatternDescription": {
    "message": "トークンのオンチェーン履歴で、不審なエアドロップアクティビティの以前のインスタンスを確認できます。"
  },
  "airDropPatternTitle": {
    "message": "エアドロップパターン"
  },
  "airgapVault": {
    "message": "AirGap Vault"
  },
  "alert": {
    "message": "アラート"
  },
  "alertAccountTypeUpgradeMessage": {
    "message": "アカウントをスマートアカウントにアップデートしようとしています。アカウントアドレスはそのままで、より高速なトランザクションと低いネットワーク手数料が利用できるようになります。$1。"
  },
  "alertAccountTypeUpgradeTitle": {
    "message": "アカウントタイプ"
  },
  "alertActionBuyWithNativeCurrency": {
    "message": "$1を購入"
  },
  "alertActionUpdateGas": {
    "message": "ガスリミットを更新"
  },
  "alertActionUpdateGasFee": {
    "message": "手数料を更新"
  },
  "alertActionUpdateGasFeeLevel": {
    "message": "ガスオプションを更新"
  },
  "alertDisableTooltip": {
    "message": "これは「設定」>「アラート」で変更できます"
  },
  "alertMessageAddressMismatchWarning": {
    "message": "攻撃者は、サイトのアドレスに若干の変更を加えてサイトを模倣することがあります。続行する前に、意図したサイトとやり取りしていることを確認してください。"
  },
  "alertMessageChangeInSimulationResults": {
    "message": "このトランザクションの推定増減額が更新されました。先に進む前によく確認してください。"
  },
  "alertMessageFirstTimeInteraction": {
    "message": "このアドレスとやり取りするのは初めてです。先に進む前に、これが正しいことを確認してください。"
  },
  "alertMessageGasEstimateFailed": {
    "message": "正確な手数料を提供できず、この見積もりは高い可能性があります。カスタムガスリミットの入力をお勧めしますが、それでもトランザクションが失敗するリスクがあります。"
  },
  "alertMessageGasFeeLow": {
    "message": "低い手数料を選択すると、トランザクションに時間がかかり、待機時間が長くなります。より素早くトランザクションを行うには、市場に合った、または積極的な手数料のオプションを選択してください。"
  },
  "alertMessageGasTooLow": {
    "message": "このトランザクションを続行するには、ガスリミットを21000以上に上げる必要があります。"
  },
  "alertMessageInsufficientBalanceWithNativeCurrency": {
    "message": "アカウントにネットワーク手数料を支払うのに十分な$1がありません。"
  },
  "alertMessageNetworkBusy": {
    "message": "ガス価格が高く、見積もりはあまり正確ではありません。"
  },
  "alertMessageNoGasPrice": {
    "message": "手数料を手動で更新するまでこのトランザクションを進めることができません。"
  },
  "alertMessageSignInDomainMismatch": {
    "message": "要求元のサイトはサインインしようとしているサイトではありません。ログイン情報を盗もうとしている可能性があります。"
  },
  "alertMessageSignInWrongAccount": {
    "message": "このサイトは正しくないアカウントでのサインインを求めています。"
  },
  "alertModalAcknowledge": {
    "message": "リスクを承知したうえで続行します"
  },
  "alertModalDetails": {
    "message": "アラートの詳細"
  },
  "alertModalReviewAllAlerts": {
    "message": "すべてのアラートを確認する"
  },
  "alertReasonChangeInSimulationResults": {
    "message": "結果が変更されました"
  },
  "alertReasonFirstTimeInteraction": {
    "message": "初回のやり取り"
  },
  "alertReasonGasEstimateFailed": {
    "message": "不正確な手数料"
  },
  "alertReasonGasFeeLow": {
    "message": "低速"
  },
  "alertReasonGasTooLow": {
    "message": "低ガスリミット"
  },
  "alertReasonInsufficientBalance": {
    "message": "資金不足"
  },
  "alertReasonNetworkBusy": {
    "message": "ネットワークが混雑中"
  },
  "alertReasonNoGasPrice": {
    "message": "手数料の見積もりが利用できません"
  },
  "alertReasonPendingTransactions": {
    "message": "保留中のトランザクション"
  },
  "alertReasonSignIn": {
    "message": "不審なサインイン要求"
  },
  "alertReasonWrongAccount": {
    "message": "正しくないアカウント"
  },
  "alertSelectedAccountWarning": {
    "message": "このリクエストは、ウォレットで選択されているアカウントとは別のアカウントに対するものです。別のアカウントを使用するには、そのアカウントをサイトに接続してください。"
  },
  "alerts": {
    "message": "アラート"
  },
  "all": {
    "message": "すべて"
  },
  "allNetworks": {
    "message": "すべてのネットワーク"
  },
  "allPermissions": {
    "message": "すべてのアクセス許可"
  },
  "allTimeHigh": {
    "message": "最高記録"
  },
  "allTimeLow": {
    "message": "最低記録"
  },
  "allowNotifications": {
    "message": "通知を許可する"
  },
  "allowWithdrawAndSpend": {
    "message": "$1に以下の額までの引き出しと使用を許可します。",
    "description": "The url of the site that requested permission to 'withdraw and spend'"
  },
  "amount": {
    "message": "金額"
  },
  "amountReceived": {
    "message": "受取額"
  },
  "amountSent": {
    "message": "送金額"
  },
  "andForListItems": {
    "message": "$1、および$2",
    "description": "$1 is the first item, $2 is the last item in a list of items. Used in Snap Install Warning modal."
  },
  "andForTwoItems": {
    "message": "$1および$2",
    "description": "$1 is the first item, $2 is the second item. Used in Snap Install Warning modal."
  },
  "appDescription": {
    "message": "世界有数の信頼性を誇る暗号資産ウォレット",
    "description": "The description of the application"
  },
  "appName": {
    "message": "MetaMask",
    "description": "The name of the application"
  },
  "appNameBeta": {
    "message": "MetaMaskベータ版",
    "description": "The name of the application (Beta)"
  },
  "appNameFlask": {
    "message": "MetaMask Flask",
    "description": "The name of the application (Flask)"
  },
  "apply": {
    "message": "適用"
  },
  "approve": {
    "message": "使用限度額の承認"
  },
  "approveButtonText": {
    "message": "承認"
  },
  "approveIncreaseAllowance": {
    "message": "$1の使用上限を上げる",
    "description": "The token symbol that is being approved"
  },
  "approveSpendingCap": {
    "message": "$1の使用上限を承認する",
    "description": "The token symbol that is being approved"
  },
  "approved": {
    "message": "承認済み"
  },
  "approvedOn": {
    "message": "$1に承認",
    "description": "$1 is the approval date for a permission"
  },
  "approvedOnForAccounts": {
    "message": "$1に$2に対して承認済み",
    "description": "$1 is the approval date for a permission. $2 is the AvatarGroup component displaying account images."
  },
  "areYouSure": {
    "message": "よろしいですか？"
  },
  "asset": {
    "message": "アセット"
  },
  "assetChartNoHistoricalPrices": {
    "message": "過去のデータを取得できませんでした"
  },
  "assetMultipleNFTsBalance": {
    "message": "$1個のNFT"
  },
  "assetOptions": {
    "message": "アセットのオプション"
  },
  "assetSingleNFTBalance": {
    "message": "$1個のNFT"
  },
  "assets": {
    "message": "アセット"
  },
  "assetsDescription": {
    "message": "ウォレットのトークンを自動検出し、NFTを表示して、アカウント残高の最新情報を一括で取得します"
  },
  "attemptToCancelSwapForFree": {
    "message": "無料でスワップのキャンセルを試行"
  },
  "attributes": {
    "message": "属性"
  },
  "attributions": {
    "message": "属性"
  },
  "auroraRpcDeprecationMessage": {
    "message": "Infura RPC URLでAuroraがサポートされなくなりました。"
  },
  "authorizedPermissions": {
    "message": "以下の権限を承認しました"
  },
  "autoDetectTokens": {
    "message": "トークンを自動検出"
  },
  "autoDetectTokensDescription": {
    "message": "サードパーティAPIを使用して、ウォレットに送られた新しいトークンを検出・表示します。アプリがこれらのサービスからデータを自動的に取得しないようにするには、オフにしてください。$1",
    "description": "$1 is a link to a support article"
  },
  "autoLockTimeLimit": {
    "message": "オートロックタイマー (分)"
  },
  "autoLockTimeLimitDescription": {
    "message": "MetaMaskがロックされるまでのアイドル時間を分単位で設定します。"
  },
  "average": {
    "message": "平均"
  },
  "back": {
    "message": "戻る"
  },
  "backupAndSync": {
    "message": "バックアップと同期"
  },
  "backupAndSyncBasicFunctionalityNameMention": {
    "message": "基本機能"
  },
  "backupAndSyncEnable": {
    "message": "バックアップと同期をオンにする"
  },
  "backupAndSyncEnableConfirmation": {
    "message": "バックアップと同期をオンにすると、$1もオンになります。続行しますか？",
    "description": "$1 is backupAndSyncBasicFunctionalityNameMention in bold."
  },
  "backupAndSyncEnableDescription": {
    "message": "バックアップと同期を使用すると、カスタム設定およびカスタム機能のデータが暗号化されてMetaMask側に保管されます。これにより、他のデバイスでもMetaMaskのエクスペリエンスが統一され、MetaMaskの再インストールが必要になった場合に設定と機能が復元されます。ただし、シークレットリカバリーフレーズはバックアップされません。$1。",
    "description": "$1 is link to the backup and sync privacy policy."
  },
  "backupAndSyncEnableDescriptionUpdatePreferences": {
    "message": "設定はいつでも$1で更新できます",
    "description": "$1 is a bolded text that highlights the path to the settings page."
  },
  "backupAndSyncEnableDescriptionUpdatePreferencesPath": {
    "message": "[設定] > [バックアップと同期]。"
  },
  "backupAndSyncFeatureAccounts": {
    "message": "アカウント"
  },
  "backupAndSyncManageWhatYouSync": {
    "message": "同期する項目の管理"
  },
  "backupAndSyncManageWhatYouSyncDescription": {
    "message": "デバイス間で同期する項目をオンにします。"
  },
  "backupAndSyncPrivacyLink": {
    "message": "当社のプライバシー保護への取り組みについて見る"
  },
  "backupAndSyncSlideDescription": {
    "message": "アカウントをバックアップして設定を同期します。"
  },
  "backupAndSyncSlideTitle": {
    "message": "バックアップと同期のご紹介"
  },
  "backupApprovalInfo": {
    "message": "このシークレット コードは、デバイスをなくしたとき、パスワードを忘れたとき、MetaMaskの再インストールが必要なとき、または別のデバイスでウォレットにアクセスするときに必要です。"
  },
  "backupApprovalNotice": {
    "message": "シークレットリカバリーフレーズをバックアップして、ウォレットと資金の安全を確保してください。"
  },
  "backupKeyringSnapReminder": {
    "message": "削除する前に、このSnapが作成したすべてのアカウントに自分でアクセスできることを確認してください"
  },
  "backupNow": {
    "message": "今すぐバックアップ"
  },
  "balance": {
    "message": "残高"
  },
  "balanceOutdated": {
    "message": "残高が期限切れの可能性があります"
  },
  "baseFee": {
    "message": "基本手数料"
  },
  "basic": {
    "message": "基本"
  },
  "basicConfigurationBannerTitle": {
    "message": "基本機能はオフになっています"
  },
  "basicConfigurationDescription": {
    "message": "MetaMaskは、インターネットサービスを通じてトークンの詳細やガス設定などの基本的な機能を提供します。インターネットサービスを使用すると、この場合はMetaMaskに、ユーザーのIPアドレスが共有されます。これは他のどのWebサイトにアクセスした場合も同様で、MetaMaskはこのデータを一時的に使用し、ユーザーのデータを販売することは一切ありません。VPNを使用したり、これらのサービスをオフにしたりすることもできますが、MetaMaskでのエクスペリエンスに影響を与える可能性があります。詳細は$1をお読みください。",
    "description": "$1 is to be replaced by the message for privacyMsg, and will link to https://consensys.io/privacy-policy"
  },
  "basicConfigurationLabel": {
    "message": "基本機能"
  },
  "basicConfigurationModalCheckbox": {
    "message": "理解したうえで続行します"
  },
  "basicConfigurationModalDisclaimerOff": {
    "message": "これは、MetaMaskでの時間が完全に最適化されないことを意味します。基本機能 (トークンの詳細、最適なガス設定など) は利用できません。"
  },
  "basicConfigurationModalDisclaimerOffAdditionalText": {
    "message": "これをオフにすると、$1、$2のすべての機能も無効になります。",
    "description": "$1 and $2 are bold text for basicConfigurationModalDisclaimerOffAdditionalTextFeaturesFirst and basicConfigurationModalDisclaimerOffAdditionalTextFeaturesLast respectively"
  },
  "basicConfigurationModalDisclaimerOffAdditionalTextFeaturesFirst": {
    "message": "セキュリティとプライバシー、バックアップと同期"
  },
  "basicConfigurationModalDisclaimerOffAdditionalTextFeaturesLast": {
    "message": "通知"
  },
  "basicConfigurationModalDisclaimerOn": {
    "message": "MetaMaskでの時間を最適化するには、この機能をオンにする必要があります。基本機能 (トークンの詳細、最適なガス設定など) は、Web3エクスペリエンスに重要です。"
  },
  "basicConfigurationModalHeadingOff": {
    "message": "基本機能をオフにする"
  },
  "basicConfigurationModalHeadingOn": {
    "message": "基本機能をオンにする"
  },
  "bestPrice": {
    "message": "最適な価格"
  },
  "beta": {
    "message": "ベータ版"
  },
  "betaHeaderText": {
    "message": "これはベータ版です。バグは報告してください $1"
  },
  "betaMetamaskVersion": {
    "message": "MetaMaskベータ版"
  },
  "betaTerms": {
    "message": "ベータ版利用規約"
  },
  "billionAbbreviation": {
    "message": "B",
    "description": "Shortened form of 'billion'"
  },
  "bitcoinSupportSectionTitle": {
    "message": "ビットコイン"
  },
  "bitcoinSupportToggleDescription": {
    "message": "この機能をオンにすると、既存のシークレットリカバリーフレーズで取得したビットコインアカウントをMetaMask拡張機能に追加できるようになります。これは試験運用中のベータ機能であるため、自己責任でご使用ください。新しいビットコインエクスペリエンスのフィードバックをご提供いただくには、こちらの$1に入力してください。",
    "description": "$1 is the link to a product feedback form"
  },
  "bitcoinSupportToggleTitle": {
    "message": "「新しいビットコインアカウントの追加 (ベータ)」を有効にする"
  },
  "bitcoinTestnetSupportToggleDescription": {
    "message": "この機能をオンにすると、テストネットワーク用にビットコインアカウントを追加できるようになります。"
  },
  "bitcoinTestnetSupportToggleTitle": {
    "message": "「新しいビットコインアカウントの追加 (テストネット)」を有効にする"
  },
  "blockExplorerAccountAction": {
    "message": "アカウント",
    "description": "This is used with viewOnEtherscan and viewInExplorer e.g View Account in Explorer"
  },
  "blockExplorerAssetAction": {
    "message": "アセット",
    "description": "This is used with viewOnEtherscan and viewInExplorer e.g View Asset in Explorer"
  },
  "blockExplorerSwapAction": {
    "message": "スワップ",
    "description": "This is used with viewOnEtherscan e.g View Swap on Etherscan"
  },
  "blockExplorerUrl": {
    "message": "ブロックエクスプローラーのURL"
  },
  "blockExplorerUrlDefinition": {
    "message": "このネットワークのブロックエクスプローラーとして使用されるURL。"
  },
  "blockExplorerView": {
    "message": "$1でアカウントを表示",
    "description": "$1 replaced by URL for custom block explorer"
  },
  "blockaid": {
    "message": "Blockaid"
  },
  "blockaidAlertDescriptionBlur": {
    "message": "続行すると、Blurに出品しているすべての資産がリスクにさらされる可能性があります。"
  },
  "blockaidAlertDescriptionMalicious": {
    "message": "悪意のあるサイトとやり取りしています。続行すると、資産を失うことになります。"
  },
  "blockaidAlertDescriptionOpenSea": {
    "message": "続行すると、OpenSeaに出品しているすべての資産がリスクにさらされる可能性があります。"
  },
  "blockaidAlertDescriptionOthers": {
    "message": "この要求を確定すると、資産が失われる可能性があります。この要求はキャンセルすることをお勧めします。"
  },
  "blockaidAlertDescriptionTokenTransfer": {
    "message": "資産を詐欺師に送ろうとしています。続行すると、これらの資産が失われます。"
  },
  "blockaidAlertDescriptionWithdraw": {
    "message": "この要求を確定すると、詐欺師に資産の引き出しと使用を許可することになります。失った資産を取り戻すことはできません。"
  },
  "blockaidDescriptionApproveFarming": {
    "message": "このリクエストを承認すると、詐欺が判明しているサードパーティに資産をすべて奪われる可能性があります。"
  },
  "blockaidDescriptionBlurFarming": {
    "message": "このリクエストを承認すると、Blurに登録されている資産を誰かに盗まれる可能性があります。"
  },
  "blockaidDescriptionErrored": {
    "message": "エラーが発生したため、セキュリティアラートをチェックできませんでした。関連するすべてのアドレスが信頼できる場合のみ続行してください。"
  },
  "blockaidDescriptionMaliciousDomain": {
    "message": "悪質なドメインとやり取りしています。このリクエストを承認すると、資産を失う可能性があります。"
  },
  "blockaidDescriptionMightLoseAssets": {
    "message": "このリクエストを承認すると、資産を失う可能性があります。"
  },
  "blockaidDescriptionSeaportFarming": {
    "message": "このリクエストを承認すると、OpenSeaに登録されている資産を誰かに盗まれる可能性があります。"
  },
  "blockaidDescriptionTransferFarming": {
    "message": "このリクエストを承認すると、詐欺が判明しているサードパーティに資産をすべて奪われます。"
  },
  "blockaidMessage": {
    "message": "プライバシーを保護 - サードパーティとデータが一切共有されません。Arbitrum、Avalanche、BNB Chain、イーサリアムメインネット、Linea、Optimism、Polygon、Base、Sepoliaで利用可能。"
  },
  "blockaidTitleDeceptive": {
    "message": "これは虚偽のリクエストです"
  },
  "blockaidTitleMayNotBeSafe": {
    "message": "ご注意ください"
  },
  "blockaidTitleSuspicious": {
    "message": "これは不審なリクエストです"
  },
  "blockies": {
    "message": "Blockie"
  },
  "borrowed": {
    "message": "借入済み"
  },
  "boughtFor": {
    "message": "購入価格"
  },
  "bridge": {
    "message": "ブリッジ"
  },
  "bridgeAllowSwappingOf": {
    "message": "ブリッジ用に$3の$1 $2への正確なアクセスを許可する",
    "description": "Shows a user that they need to allow a token for swapping on their hardware wallet"
  },
  "bridgeApproval": {
    "message": "$1のブリッジを承認",
    "description": "Used in the transaction display list to describe a transaction that is an approve call on a token that is to be bridged. $1 is the symbol of a token that has been approved."
  },
  "bridgeApprovalWarning": {
    "message": "指定された金額、$1 $2へのアクセスを許可しようとしています。このコントラクトはそれ以上の資金にはアクセスしません。"
  },
  "bridgeApprovalWarningForHardware": {
    "message": "ブリッジ用に$1 $2へのアクセスを許可し、$2へのブリッジを承認する必要があります。これには2回の別々の承認が必要です。"
  },
  "bridgeBlockExplorerLinkCopied": {
    "message": "ブロックエクスプローラーのリンクをコピーしました！"
  },
  "bridgeCalculatingAmount": {
    "message": "計算中..."
  },
  "bridgeConfirmTwoTransactions": {
    "message": "ハードウェアウォレットで2つのトランザクションを確定する必要があります:"
  },
  "bridgeCreateSolanaAccount": {
    "message": "Solanaアカウントを作成"
  },
  "bridgeCreateSolanaAccountDescription": {
    "message": "Solanaネットワークにスワップするには、アカウントと受取アドレスが必要です。"
  },
  "bridgeCreateSolanaAccountTitle": {
    "message": "はじめにSolanaアカウントが必要です。"
  },
  "bridgeDetailsTitle": {
    "message": "ブリッジの詳細",
    "description": "Title for the modal showing details about a bridge transaction."
  },
  "bridgeEnterAmount": {
    "message": "金額を選択"
  },
  "bridgeEnterAmountAndSelectAccount": {
    "message": "金額を入力して、送金先アカウントを選択します"
  },
  "bridgeExplorerLinkViewOn": {
    "message": "$1で表示"
  },
  "bridgeFetchNewQuotes": {
    "message": "新しいものを取得しますか？"
  },
  "bridgeFrom": {
    "message": "ブリッジ元:"
  },
  "bridgeFromTo": {
    "message": "$1 $2を$3にブリッジ",
    "description": "Tells a user that they need to confirm on their hardware wallet a bridge. $1 is amount of source token, $2 is the source network, and $3 is the destination network"
  },
  "bridgeGasFeesSplit": {
    "message": "前の画面のクォートのネットワーク手数料には両方のトランザクションが含まれていて、分割されます。"
  },
  "bridgeNetCost": {
    "message": "純コスト"
  },
  "bridgeQuoteExpired": {
    "message": "クォートがタイムアウトしました。"
  },
  "bridgeSelectDestinationAccount": {
    "message": "送金先アカウントを選択します"
  },
  "bridgeSelectNetwork": {
    "message": "ネットワークを選択"
  },
  "bridgeSelectTokenAmountAndAccount": {
    "message": "トークン、金額、送金先アカウントを選択します"
  },
  "bridgeSelectTokenAndAmount": {
    "message": "トークンと金額を選択"
  },
  "bridgeSolanaAccountCreated": {
    "message": "Solanaアカウントが作成されました"
  },
  "bridgeStatusComplete": {
    "message": "完了",
    "description": "Status text indicating a bridge transaction has successfully completed."
  },
  "bridgeStatusFailed": {
    "message": "失敗",
    "description": "Status text indicating a bridge transaction has failed."
  },
  "bridgeStatusInProgress": {
    "message": "進行中",
    "description": "Status text indicating a bridge transaction is currently processing."
  },
  "bridgeStepActionBridgeComplete": {
    "message": "$2で$1を受け取りました",
    "description": "$1 is the amount of the destination asset, $2 is the name of the destination network"
  },
  "bridgeStepActionBridgePending": {
    "message": "$2で$1を受け取っています",
    "description": "$1 is the amount of the destination asset, $2 is the name of the destination network"
  },
  "bridgeStepActionSwapComplete": {
    "message": "$1を$2にスワップしました",
    "description": "$1 is the amount of the source asset, $2 is the amount of the destination asset"
  },
  "bridgeStepActionSwapPending": {
    "message": "$1を$2にスワップしています",
    "description": "$1 is the amount of the source asset, $2 is the amount of the destination asset"
  },
  "bridgeTerms": {
    "message": "利用規約"
  },
  "bridgeTimingMinutes": {
    "message": "$1分",
    "description": "$1 is the ticker symbol of a an asset the user is being prompted to purchase"
  },
  "bridgeTo": {
    "message": "ブリッジ先:"
  },
  "bridgeToChain": {
    "message": "$1にブリッジ"
  },
  "bridgeTokenCannotVerifyDescription": {
    "message": "このトークンを手動で追加した場合は、ブリッジを行う前に、資金へのリスクを認識していることを確認してください。"
  },
  "bridgeTokenCannotVerifyTitle": {
    "message": "このトークンは検証できません。"
  },
  "bridgeTransactionProgress": {
    "message": "トランザクション $1/2"
  },
  "bridgeTxDetailsBridging": {
    "message": "ブリッジ"
  },
  "bridgeTxDetailsDelayedDescription": {
    "message": "お問い合わせ先:"
  },
  "bridgeTxDetailsDelayedDescriptionSupport": {
    "message": "MetaMaskサポート"
  },
  "bridgeTxDetailsDelayedTitle": {
    "message": "3時間を経過していますか？"
  },
  "bridgeTxDetailsNonce": {
    "message": "ナンス"
  },
  "bridgeTxDetailsStatus": {
    "message": "ステータス"
  },
  "bridgeTxDetailsTimestamp": {
    "message": "タイムスタンプ"
  },
  "bridgeTxDetailsTimestampValue": {
    "message": "$1 $2",
    "description": "$1 is the date, $2 is the time"
  },
  "bridgeTxDetailsTokenAmountOnChain": {
    "message": "次のネットワークの$1 $2:",
    "description": "$1 is the amount of the token, $2 is the ticker symbol of the token"
  },
  "bridgeTxDetailsTotalGasFee": {
    "message": "ガス代合計"
  },
  "bridgeTxDetailsYouReceived": {
    "message": "受取"
  },
  "bridgeTxDetailsYouSent": {
    "message": "送金"
  },
  "bridgeValidationInsufficientGasMessage": {
    "message": "このブリッジのガス代を支払うのに十分な$1がありません。金額を下げるか、$1を買い足してください。"
  },
  "bridgeValidationInsufficientGasTitle": {
    "message": "ガス代により多くの$1が必要です"
  },
  "bridging": {
    "message": "ブリッジ"
  },
  "browserNotSupported": {
    "message": "ご使用のブラウザはサポートされていません..."
  },
  "buildContactList": {
    "message": "連絡先リストを作成する"
  },
  "builtAroundTheWorld": {
    "message": "MetaMaskは、世界中でデザイン・開発されています。"
  },
  "bulletpoint": {
    "message": "·"
  },
  "busy": {
    "message": "ビジー状態"
  },
  "buyAndSell": {
    "message": "購入・売却"
  },
  "buyMoreAsset": {
    "message": "$1を追加購入",
    "description": "$1 is the ticker symbol of a an asset the user is being prompted to purchase"
  },
  "buyNow": {
    "message": "今すぐ購入"
  },
  "bytes": {
    "message": "バイト"
  },
  "canToggleInSettings": {
    "message": "この通知は「設定」>「アラート」で再度有効にできます。"
  },
  "cancel": {
    "message": "キャンセル"
  },
  "cancelPopoverTitle": {
    "message": "トランザクションをキャンセル"
  },
  "cancelSpeedUpLabel": {
    "message": "このガス代は、元の額を$1ます。",
    "description": "$1 is text 'replace' in bold"
  },
  "cancelSpeedUpTransactionTooltip": {
    "message": "トランザクションを$1するには、ネットワークに認識されるようにガス代を10%以上増額する必要があります。",
    "description": "$1 is string 'cancel' or 'speed up'"
  },
  "cancelled": {
    "message": "キャンセル済み"
  },
  "chainId": {
    "message": "チェーンID"
  },
  "chainIdDefinition": {
    "message": "このネットワークのトランザクションの署名に使用されるチェーンID。"
  },
  "chainIdExistsErrorMsg": {
    "message": "このチェーンIDは現在$1ネットワークで使用されています。"
  },
  "chainListReturnedDifferentTickerSymbol": {
    "message": "このトークンシンボルは、入力されたネットワーク名またはチェーンIDと一致しません。人気のトークンの多くはシンボルが似ているため、詐欺師がそれを利用してより価値の高いトークンを送り返すように仕向ける可能性があります。続行する前にすべてを確認してください。"
  },
  "chooseYourNetwork": {
    "message": "ネットワークを選択してください"
  },
  "chooseYourNetworkDescription": {
<<<<<<< HEAD
    "message": "当社では、遠隔手続き呼び出し (RPC) プロバイダーにInfuraを使用して、イーサリアムデータにできるだけ信頼性の高いプライベートな形でアクセスできるようにしています。独自のRPCをお選びいただくこともできますが、どのRPCもトランザクションを実行するために、ユーザーのIPアドレスとイーサリアムウォレットを取得する点にご注意ください。Infuraによるデータの取扱いに関する詳細は、$1をご覧ください。",
    "description": "$1 is a link to the privacy policy"
=======
    "message": "デフォルトの設定と構成を使用する場合、当社はInfuraをデフォルトの遠隔手続き呼び出し (RPC) プロバイダーとして使用し、イーサリアムデータへの可能な限り最も信頼性が高くプライベートなアクセスを提供します。まれに、ユーザーに最も優れたエクスペリエンスを提供するために、他のRPCプロバイダーが使用される場合もあります。ユーザーが自らRPCを選択することもできますが、どのRPCもトランザクションを実行するために、ユーザーのIPアドレスとイーサリアムウォレットを取得する点にご注意ください。InfuraによるEVMアカウントのデータの取り扱いに関する詳細は、$1をご覧ください。Solanaアカウントの場合は、$2。",
    "description": "$1 is a link to the privacy policy, $2 is a link to Solana accounts support"
>>>>>>> c9f5c5a9
  },
  "chooseYourNetworkDescriptionCallToAction": {
    "message": "こちらをクリックしてください"
  },
  "chromeRequiredForHardwareWallets": {
    "message": "ハードウェアウォレットに接続するには、MetaMaskをGoogle Chromeで使用する必要があります。"
  },
  "circulatingSupply": {
    "message": "循環供給量"
  },
  "clear": {
    "message": "消去"
  },
  "clearActivity": {
    "message": "アクティビティとナンスデータを消去"
  },
  "clearActivityButton": {
    "message": "アクティビティタブのデータを消去"
  },
  "clearActivityDescription": {
    "message": "これによりアカウントのナンスがリセットされ、ウォレットのアクティビティタブからデータが消去されます。現在のアカウントとネットワークだけが影響を受けます。残高と受信トランザクションへの変更はありません。"
  },
  "click": {
    "message": "クリックして"
  },
  "clickToConnectLedgerViaWebHID": {
    "message": "ここをクリックして、WebHIDでLedgerを接続します",
    "description": "Text that can be clicked to open a browser popup for connecting the ledger device via webhid"
  },
  "close": {
    "message": "閉じる"
  },
  "closeExtension": {
    "message": "拡張機能を閉じる"
  },
  "closeWindowAnytime": {
    "message": "このウィンドウはいつでも閉じることができます。"
  },
  "coingecko": {
    "message": "CoinGecko"
  },
  "collectionName": {
    "message": "コレクション名"
  },
  "comboNoOptions": {
    "message": "オプションが見つかりません",
    "description": "Default text shown in the combo field dropdown if no options."
  },
  "concentratedSupplyDistributionDescription": {
    "message": "供給されているトークンの大部分が上位トークン保有者によって保有されているため、中央集権型の価格操作の危険があります。"
  },
  "concentratedSupplyDistributionTitle": {
    "message": "供給量の集中"
  },
  "configureSnapPopupDescription": {
    "message": "MetaMaskから移動してこのsnapを構成します。"
  },
  "configureSnapPopupInstallDescription": {
    "message": "MetaMaskから移動してこのsnapをインストールします。"
  },
  "configureSnapPopupInstallTitle": {
    "message": "snapをインストール"
  },
  "configureSnapPopupLink": {
    "message": "続けるにはこのリンクをクリックしてください:"
  },
  "configureSnapPopupTitle": {
    "message": "snapを構成"
  },
  "confirm": {
    "message": "確認"
  },
  "confirmAccountType": {
    "message": "タイプ"
  },
  "confirmAccountTypeSmartContract": {
    "message": "スマートアカウント"
  },
  "confirmAccountTypeStandard": {
    "message": "スタンダードアカウント"
  },
  "confirmAlertModalAcknowledgeMultiple": {
    "message": "アラートを確認したうえで続行します"
  },
  "confirmAlertModalAcknowledgeSingle": {
    "message": "アラートを確認したうえで続行します"
  },
  "confirmFieldPaymaster": {
    "message": "手数料の支払元"
  },
  "confirmFieldTooltipPaymaster": {
    "message": "このトランザクションの手数料は、ペイマスターのスマートコントラクトにより支払われます。"
  },
  "confirmGasFeeTokenBalance": {
    "message": "残高:"
  },
  "confirmGasFeeTokenInsufficientBalance": {
    "message": "資金不足"
  },
  "confirmGasFeeTokenMetaMaskFee": {
    "message": "$1の手数料を含む"
  },
  "confirmGasFeeTokenModalNativeToggleMetaMask": {
    "message": "このトランザクションを完了させるため、MetaMaskが残高を補完しています。"
  },
  "confirmGasFeeTokenModalNativeToggleWallet": {
    "message": "ウォレットの残高を使ってネットワーク手数料を支払います。"
  },
  "confirmGasFeeTokenModalPayETH": {
    "message": "ETHで支払う"
  },
  "confirmGasFeeTokenModalPayToken": {
    "message": "他のトークンで支払う"
  },
  "confirmGasFeeTokenModalTitle": {
    "message": "トークンを選択"
  },
  "confirmGasFeeTokenToast": {
    "message": "このネットワーク手数料は$1で支払います"
  },
  "confirmGasFeeTokenTooltip": {
    "message": "これはトランザクションを処理するために、ネットワークに支払われます。ETH以外のトークンまたは事前に入金済みのETHに対する$1のMetaMask手数料も含まれています。"
  },
  "confirmInfoAccountNow": {
    "message": "現在"
  },
  "confirmInfoSwitchingTo": {
    "message": "切り替え先"
  },
  "confirmNestedTransactionTitle": {
    "message": "トランザクション$1"
  },
  "confirmPassword": {
    "message": "パスワードの確認"
  },
  "confirmRecoveryPhrase": {
    "message": "シークレットリカバリーフレーズの確認"
  },
  "confirmSimulationApprove": {
    "message": "承認"
  },
  "confirmTitleAccountTypeSwitch": {
    "message": "アカウントのアップデート"
  },
  "confirmTitleApproveTransactionNFT": {
    "message": "出金のリクエスト"
  },
  "confirmTitleDeployContract": {
    "message": "コントラクトを展開"
  },
  "confirmTitleDescApproveTransaction": {
    "message": "このサイトがNFTの引き出し許可を求めています。"
  },
  "confirmTitleDescDelegationRevoke": {
    "message": "スタンダードアカウント (EOA) に戻そうとしています。"
  },
  "confirmTitleDescDelegationUpgrade": {
    "message": "スマートアカウントに切り替えようとしています"
  },
  "confirmTitleDescDeployContract": {
    "message": "このサイトがコントラクトの展開を求めています"
  },
  "confirmTitleDescERC20ApproveTransaction": {
    "message": "このサイトがトークンの引き出し許可を求めています。"
  },
  "confirmTitleDescPermitSignature": {
    "message": "このサイトがトークンの使用許可を求めています。"
  },
  "confirmTitleDescSIWESignature": {
    "message": "サイトがこのアカウントを所有することを証明するためにサインインを求めています。"
  },
  "confirmTitleDescSign": {
    "message": "確定する前に、要求の詳細を確認してください。"
  },
  "confirmTitlePermitTokens": {
    "message": "使用上限リクエスト"
  },
  "confirmTitleRevokeApproveTransaction": {
    "message": "アクセス許可を取り消す"
  },
  "confirmTitleSIWESignature": {
    "message": "サインインリクエスト"
  },
  "confirmTitleSetApprovalForAllRevokeTransaction": {
    "message": "アクセス許可を取り消す"
  },
  "confirmTitleSignature": {
    "message": "署名要求"
  },
  "confirmTitleTransaction": {
    "message": "トランザクションの要求"
  },
  "confirmationAlertDetails": {
    "message": "資産を守るため、リクエストを拒否することをお勧めします。"
  },
  "confirmationAlertModalTitleDescription": {
    "message": "資産が危険にさらされている可能性があります"
  },
  "confirmed": {
    "message": "確認されました"
  },
  "confusableUnicode": {
    "message": "「$1」は「$2」と類似しています。"
  },
  "confusableZeroWidthUnicode": {
    "message": "ゼロ幅文字が見つかりました。"
  },
  "confusingEnsDomain": {
    "message": "ENS名に混乱しやすい文字が発見されました。詐欺を防ぐためにENS名を確認して下さい。"
  },
  "congratulations": {
    "message": "おめでとうございます！"
  },
  "connect": {
    "message": "接続"
  },
  "connectAccount": {
    "message": "アカウントの接続"
  },
  "connectAccountOrCreate": {
    "message": "アカウントを接続するか、または新規に作成します"
  },
  "connectAccounts": {
    "message": "アカウントを接続"
  },
  "connectAnAccountHeader": {
    "message": "アカウントの接続"
  },
  "connectManually": {
    "message": "現在のサイトに手動で接続"
  },
  "connectMoreAccounts": {
    "message": "他のアカウントを接続"
  },
  "connectSnap": {
    "message": "$1を接続",
    "description": "$1 is the snap for which a connection is being requested."
  },
  "connectWithMetaMask": {
    "message": "MetaMaskを使用して接続"
  },
  "connectedAccounts": {
    "message": "接続されたアカウント"
  },
  "connectedAccountsDescriptionPlural": {
    "message": "このサイトに接続されているアカウントを$1個持っています。",
    "description": "$1 is the number of accounts"
  },
  "connectedAccountsDescriptionSingular": {
    "message": "このサイトに接続されているアカウントを1個持っています。"
  },
  "connectedAccountsEmptyDescription": {
    "message": "MetaMaskはこのサイトに接続されていません。web3サイトに接続するには、そのサイトの接続ボタンをクリックしてください。"
  },
  "connectedAccountsListTooltip": {
    "message": "$1はアカウントの残高、アドレス、アクティビティを確認し、接続されたアカウントで承認するトランザクションを提案できます。",
    "description": "$1 is the origin name"
  },
  "connectedAccountsToast": {
    "message": "接続されたアカウントが更新されました"
  },
  "connectedSites": {
    "message": "接続済みのサイト"
  },
  "connectedSitesAndSnaps": {
    "message": "接続されているサイトとSnap"
  },
  "connectedSitesDescription": {
    "message": "$1はこれらのサイトに接続されています。これらのサイトは、アカウントアドレスを把握できます。",
    "description": "$1 is the account name"
  },
  "connectedSitesEmptyDescription": {
    "message": "$1はどのサイトとも接続されていません。",
    "description": "$1 is the account name"
  },
  "connectedSnapAndNoAccountDescription": {
    "message": "MetaMaskはこのサイトに接続されていますが、まだアカウントは接続されていません"
  },
  "connectedSnaps": {
    "message": "接続されているSnap"
  },
  "connectedWithAccount": {
    "message": "$1個のアカウントが接続されました",
    "description": "$1 represents account length"
  },
  "connectedWithAccountName": {
    "message": "$1と接続されました",
    "description": "$1 represents account name"
  },
  "connectedWithNetwork": {
    "message": "$1個のネットワークを接続済み",
    "description": "$1 represents network length"
  },
  "connectedWithNetworkName": {
    "message": "$1と接続済み",
    "description": "$1 represents network name"
  },
  "connecting": {
    "message": "接続中..."
  },
  "connectingTo": {
    "message": "$1に接続中"
  },
  "connectingToDeprecatedNetwork": {
    "message": "「$1」は段階的に廃止されており、機能しない可能性があります。別のネットワークをお試しください。"
  },
  "connectingToGoerli": {
    "message": "Goerliテストネットワークに接続中"
  },
  "connectingToLineaGoerli": {
    "message": "Linea Goerliテストネットワークに接続中"
  },
  "connectingToLineaMainnet": {
    "message": "Lineaメインネットに接続中"
  },
  "connectingToLineaSepolia": {
    "message": "Linea Sepoliaテストネットワークに接続中"
  },
  "connectingToMainnet": {
    "message": "イーサリアムメインネットに接続中"
  },
  "connectingToSepolia": {
    "message": "Sepoliaテストネットワークに接続中"
  },
  "connectionDescription": {
    "message": "このWebサイトをMetaMaskに接続します"
  },
  "connectionFailed": {
    "message": "接続できませんでした"
  },
  "connectionFailedDescription": {
    "message": "$1を取得できませんでした。ネットワークを確認してもう一度お試しください。",
    "description": "$1 is the name of the snap being fetched."
  },
  "connectionPopoverDescription": {
    "message": "サイトに接続するには、「接続」ボタンを選択します。MetaMaskはWeb3のサイトにしか接続できません。"
  },
  "connectionRequest": {
    "message": "接続リクエスト"
  },
  "contactUs": {
    "message": "お問い合わせ"
  },
  "contacts": {
    "message": "連絡先"
  },
  "contentFromSnap": {
    "message": "$1のコンテンツ",
    "description": "$1 represents the name of the snap"
  },
  "continue": {
    "message": "続行"
  },
  "contract": {
    "message": "コントラクト"
  },
  "contractAddress": {
    "message": "コントラクトアドレス"
  },
  "contractAddressError": {
    "message": "トークンのコントラクトアドレスにトークンを送信します。これにより、これらのトークンが失われる可能性があります。"
  },
  "contractDeployment": {
    "message": "コントラクトの展開"
  },
  "contractInteraction": {
    "message": "コントラクトインタラクション"
  },
  "convertTokenToNFTDescription": {
    "message": "このアセットはNFTであることが検出されました。MetaMaskでは現在、NFTが完全にネイティブでサポートされています。トークンリストから削除して、NFTとして追加しますか？"
  },
  "convertTokenToNFTExistDescription": {
    "message": "このアセットはNFTとして追加されていることが検出されました。トークンリストから削除しますか？"
  },
  "coolWallet": {
    "message": "CoolWallet"
  },
  "copiedExclamation": {
    "message": "コピーしました。"
  },
  "copyAddress": {
    "message": "アドレスをクリップボードにコピー"
  },
  "copyAddressShort": {
    "message": "アドレスをコピー"
  },
  "copyPrivateKey": {
    "message": "秘密鍵をコピー"
  },
  "copyToClipboard": {
    "message": "クリップボードにコピー"
  },
  "copyTransactionId": {
    "message": "トランザクションIDをコピー"
  },
  "create": {
    "message": "作成"
  },
  "createNewAccountHeader": {
    "message": "新しいアカウントの作成"
  },
  "createPassword": {
    "message": "パスワードを作成"
  },
  "createSnapAccountDescription": {
    "message": "$1がMetaMaskへの新しいアカウントの追加を要求しています。"
  },
  "createSnapAccountTitle": {
    "message": "アカウントの作成"
  },
  "createSolanaAccount": {
    "message": "Solanaアカウントを作成"
  },
  "creatorAddress": {
    "message": "クリエイターのアドレス"
  },
  "crossChainAggregatedBalancePopover": {
    "message": "これにはすべてのネットワークで所有している全トークンの価値が反映されています。この値をETHまたはその他の通貨で表示する場合は、$1に移動します。",
    "description": "$1 represents the settings page"
  },
  "crossChainSwapsLink": {
    "message": "MetaMask Portfolioでネットワーク間でスワップ"
  },
  "crossChainSwapsLinkNative": {
    "message": " ブリッジによるネットワーク間のスワップ"
  },
  "cryptoCompare": {
    "message": "CryptoCompare"
  },
  "currencyConversion": {
    "message": "通貨"
  },
  "currencyRateCheckToggle": {
    "message": "残高とトークン価格チェッカーを表示"
  },
  "currencyRateCheckToggleDescription": {
    "message": "MetaMaskは、$1と$2のAPIを使用して残高とトークンの価格を表示します。$3",
    "description": "$1 represents Coingecko, $2 represents CryptoCompare and $3 represents Privacy Policy"
  },
  "currencySymbol": {
    "message": "通貨記号"
  },
  "currencySymbolDefinition": {
    "message": "このネットワークの通貨に対して表示されるティッカーシンボル。"
  },
  "currentAccountNotConnected": {
    "message": "現在のアカウントは接続されていません"
  },
  "currentExtension": {
    "message": "現在の拡張機能ページ"
  },
  "currentLanguage": {
    "message": "現在の言語"
  },
  "currentNetwork": {
    "message": "現在のネットワーク",
    "description": "Speicifies to token network filter to filter by current Network. Will render when network nickname is not available"
  },
  "currentRpcUrlDeprecated": {
    "message": "このネットワークの現在のRPC URLは非推奨となりました。"
  },
  "currentTitle": {
    "message": "現在:"
  },
  "currentlyUnavailable": {
    "message": "このネットワークでは利用できません"
  },
  "curveHighGasEstimate": {
    "message": "積極的なガス代見積もりグラフ"
  },
  "curveLowGasEstimate": {
    "message": "低いガス代見積もりグラフ"
  },
  "curveMediumGasEstimate": {
    "message": "市場のガス代見積もりグラフ"
  },
  "custom": {
    "message": "高度な設定"
  },
  "customGasSettingToolTipMessage": {
    "message": "ガス価格をカスタマイズするには$1を使用します。慣れていない場合はわかりにくい可能性があります。自己責任で操作してください。",
    "description": "$1 is key 'advanced' (text: 'Advanced') separated here so that it can be passed in with bold font-weight"
  },
  "customSlippage": {
    "message": "カスタム"
  },
  "customSpendLimit": {
    "message": "カスタム使用限度額"
  },
  "customToken": {
    "message": "カスタムトークン"
  },
  "customTokenWarningInNonTokenDetectionNetwork": {
    "message": "このネットワークではまだトークンの検出を利用できません。トークンを手動でインポートし、信頼できることを確認してください。$1の詳細をご覧ください"
  },
  "customTokenWarningInTokenDetectionNetwork": {
    "message": "手動でトークンをインポートする前に、信頼できることを確認してください。$1の詳細をご覧ください。"
  },
  "customTokenWarningInTokenDetectionNetworkWithTDOFF": {
    "message": "インポートする前にトークンが信頼できることを確認してください。$1を避ける方法の詳細をご覧ください。また、$2トークンの検出を有効にすることもできます。"
  },
  "customerSupport": {
    "message": "カスタマーサポート"
  },
  "customizeYourNotifications": {
    "message": "通知のカスタマイズ"
  },
  "customizeYourNotificationsText": {
    "message": "受け取る通知の種類をオンにします"
  },
  "dappSuggested": {
    "message": "サイト提案"
  },
  "dappSuggestedGasSettingToolTipMessage": {
    "message": "$1はこの価格を提案しています。",
    "description": "$1 is url for the dapp that has suggested gas settings"
  },
  "dappSuggestedHigh": {
    "message": "提案されたサイト"
  },
  "dappSuggestedHighShortLabel": {
    "message": "サイト (高)"
  },
  "dappSuggestedShortLabel": {
    "message": "サイト"
  },
  "dappSuggestedTooltip": {
    "message": "$1はこの価格を推奨しています。",
    "description": "$1 represents the Dapp's origin"
  },
  "darkTheme": {
    "message": "ダーク"
  },
  "data": {
    "message": "データ"
  },
  "dataCollectionForMarketing": {
    "message": "マーケティング目的のデータ収集"
  },
  "dataCollectionForMarketingDescription": {
    "message": "当社はMetaMetricsを使用して、ユーザーによる当社のマーケティングコミュニケーションとのインタラクションを把握します。また、関連ニュースをお伝えする場合もあります (製品の機能、その他資料など)。"
  },
  "dataCollectionWarningPopoverButton": {
    "message": "OK"
  },
  "dataCollectionWarningPopoverDescription": {
    "message": "マーケティング目的のデータ収集をオフにしました。これはこのデバイスにのみ適用されます。MetaMaskを他のデバイスで使用する場合は、そのデバイスでもオプトアウトしてください。"
  },
  "dataUnavailable": {
    "message": "データが利用できません"
  },
  "dateCreated": {
    "message": "作成日"
  },
  "dcent": {
    "message": "D'Cent"
  },
  "debitCreditPurchaseOptions": {
    "message": "デビットカードまたはクレジットカードの購入オプション"
  },
  "decimal": {
    "message": "トークンの小数桁数"
  },
  "decimalsMustZerotoTen": {
    "message": "小数桁数は0以上、36以下の範囲で使用する必要があります。"
  },
  "decrypt": {
    "message": "解読"
  },
  "decryptCopy": {
    "message": "暗号化されたメッセージをコピー"
  },
  "decryptInlineError": {
    "message": "このメッセージは次のエラーにより解読できません。$1",
    "description": "$1 is error message"
  },
  "decryptMessageNotice": {
    "message": "$1は、このメッセージを読んでアクションを完了させることを望んでいます",
    "description": "$1 is the web3 site name"
  },
  "decryptMetamask": {
    "message": "メッセージを解読"
  },
  "decryptRequest": {
    "message": "リクエストを解読"
  },
  "defaultRpcUrl": {
    "message": "デフォルトのRPC URL"
  },
  "defaultSettingsSubTitle": {
    "message": "MetaMaskは、デフォルト設定を使用して安全と使いやすさのバランスを最適化しています。プライバシーをさらに強化したい場合は、これらの設定を変更してください。"
  },
  "defaultSettingsTitle": {
    "message": "デフォルトのプライバシー設定"
  },
  "defi": {
    "message": "DeFi"
  },
  "defiTabErrorContent": {
    "message": "後程またアクセスしてみてください。"
  },
  "defiTabErrorTitle": {
    "message": "このページを読み込めませんでした。"
  },
  "delete": {
    "message": "削除"
  },
  "deleteContact": {
    "message": "連絡先を削除"
  },
  "deleteMetaMetricsData": {
    "message": "MetaMetricsデータを削除"
  },
  "deleteMetaMetricsDataDescription": {
    "message": "これにより、このデバイスでの使用に関連した過去のMetaMetricsデータが削除されます。このデータが削除された後も、ウォレットとアカウントに変化はありません。このプロセスには最長30日間かかる場合があります。$1をご覧ください。",
    "description": "$1 will have text saying Privacy Policy "
  },
  "deleteMetaMetricsDataErrorDesc": {
    "message": "アナリティクスシステムサーバーの問題により、現在このリクエストを完了させることができません。後ほど再度お試しください"
  },
  "deleteMetaMetricsDataErrorTitle": {
    "message": "現在このデータを削除できません"
  },
  "deleteMetaMetricsDataModalDesc": {
    "message": "すべてのMetaMetricsデータを削除しようとしています。よろしいですか？"
  },
  "deleteMetaMetricsDataModalTitle": {
    "message": "MetaMetricsデータを削除しますか？"
  },
  "deleteMetaMetricsDataRequestedDescription": {
    "message": "このアクションは$1に開始しました。このプロセスには最長30日間かかる場合があります。$2をご覧ください",
    "description": "$1 will be the date on which teh deletion is requested and $2 will have text saying Privacy Policy "
  },
  "deleteNetworkIntro": {
    "message": "このネットワークを削除した場合、このネットワーク内の資産を見るには、再度ネットワークの追加が必要になります。"
  },
  "deleteNetworkTitle": {
    "message": "$1ネットワークを削除しますか？",
    "description": "$1 represents the name of the network"
  },
  "depositCrypto": {
    "message": "ウォレットアドレスまたはQRコードを使った別のアカウントからの仮想通貨のデポジット"
  },
  "deprecatedGoerliNtwrkMsg": {
    "message": "イーサリアムシステムのアップデートに伴い、Goerliテストネットワークはまもなく段階的に廃止される予定です。"
  },
  "deprecatedNetwork": {
    "message": "このネットワークはサポートされなくなりました"
  },
  "deprecatedNetworkButtonMsg": {
    "message": "了解"
  },
  "deprecatedNetworkDescription": {
    "message": "接続しているネットワークは現在MetaMaskによりサポートされていません。$1"
  },
  "description": {
    "message": "説明"
  },
  "descriptionFromSnap": {
    "message": "$1からの説明",
    "description": "$1 represents the name of the snap"
  },
  "destinationAccountPickerNoEligible": {
    "message": "対象のアカウントが見つかりませんでした"
  },
  "destinationAccountPickerNoMatching": {
    "message": "一致するアカウントが見つかりませんでした"
  },
  "destinationAccountPickerReceiveAt": {
    "message": "受取先:"
  },
  "destinationAccountPickerSearchPlaceholderToMainnet": {
    "message": "受取アドレスまたはENS"
  },
  "destinationAccountPickerSearchPlaceholderToSolana": {
    "message": "受取アドレス"
  },
  "destinationTransactionIdLabel": {
    "message": "送金先Tx ID",
    "description": "Label for the destination transaction ID field."
  },
  "details": {
    "message": "詳細"
  },
  "developerOptions": {
    "message": "開発者用オプション"
  },
  "disabledGasOptionToolTipMessage": {
    "message": "元のガス代の10%以上という増額の条件を満たしていないため、「$1」は無効になっています。",
    "description": "$1 is gas estimate type which can be market or aggressive"
  },
  "disconnect": {
    "message": "接続解除"
  },
  "disconnectAllAccounts": {
    "message": "すべてのアカウントを接続解除"
  },
  "disconnectAllAccountsConfirmationDescription": {
    "message": "本当に接続解除しますか？サイトの機能を失う可能性があります。"
  },
  "disconnectAllAccountsText": {
    "message": "アカウント"
  },
  "disconnectAllDescriptionText": {
    "message": "このサイトとの接続を解除すると、このサイトをもう一度使用するには、アカウントとネットワークを接続しなおす必要があります。"
  },
  "disconnectAllSnapsText": {
    "message": "Snap"
  },
  "disconnectMessage": {
    "message": "これにより、このサイトへの接続が解除されます"
  },
  "disconnectPrompt": {
    "message": "$1を接続解除"
  },
  "disconnectThisAccount": {
    "message": "このアカウントを接続解除"
  },
  "disconnectedAllAccountsToast": {
    "message": "すべてのアカウントの$1への接続が解除されました",
    "description": "$1 is name of the dapp`"
  },
  "disconnectedSingleAccountToast": {
    "message": "$1の$2への接続が解除されました",
    "description": "$1 is name of the name and $2 represents the dapp name`"
  },
  "discover": {
    "message": "ディスカバリ"
  },
  "discoverSnaps": {
    "message": "Snapのご紹介",
    "description": "Text that links to the Snaps website. Displayed in a banner on Snaps list page in settings."
  },
  "dismiss": {
    "message": "閉じる"
  },
  "dismissReminderDescriptionField": {
    "message": "これをオンにすると、シークレットリカバリーフレーズのバックアップのリマインダーメッセージが解除されます。資金の損失を防ぐために、シークレットリカバリーフレーズのバックアップを取ることを強くお勧めします。"
  },
  "dismissReminderField": {
    "message": "シークレットリカバリーフレーズのバックアップリマインダーを解除"
  },
  "dismissSmartAccountSuggestionEnabledDescription": {
    "message": "すべてのアカウントで「スマートアカウントへの切り替え」の提案が表示されないようにするには、これをオンにします。スマートアカウントでは、より高速なトランザクション、低いネットワーク手数料、柔軟な支払方法が利用できるようになります。"
  },
  "dismissSmartAccountSuggestionEnabledTitle": {
    "message": "「スマートアカウントへの切り替え」の提案を閉じる"
  },
  "displayNftMedia": {
    "message": "NFTメディアの表示"
  },
  "displayNftMediaDescription": {
    "message": "NFTのメディアとデータを表示した場合、IPアドレスがOpenSeaをはじめとするサードパーティに公開されます。その結果、攻撃者がユーザーのIPアドレスとイーサリアムアドレスを関連付けられるようになる可能性があります。NFTの自動検出はこの設定に依存しており、この設定を無効にすると利用できなくなります。"
  },
  "doNotShare": {
    "message": "これは誰にも教えないでください"
  },
  "domain": {
    "message": "ドメイン"
  },
  "done": {
    "message": "完了"
  },
  "dontShowThisAgain": {
    "message": "今後表示しない"
  },
  "downArrow": {
    "message": "下矢印"
  },
  "downloadGoogleChrome": {
    "message": "Google Chromeをダウンロード"
  },
  "downloadNow": {
    "message": "今すぐダウンロード"
  },
  "downloadStateLogs": {
    "message": "ステートログをダウンロード"
  },
  "dragAndDropBanner": {
    "message": "ネットワークをドラッグして並び替えることができます。"
  },
  "dropped": {
    "message": "削除されました"
  },
  "duplicateContactTooltip": {
    "message": "この連絡先名は既存のアカウントまたは連絡先と矛盾しています"
  },
  "duplicateContactWarning": {
    "message": "重複する連絡先があります"
  },
  "durationSuffixDay": {
    "message": "日",
    "description": "Shortened form of 'day'"
  },
  "durationSuffixHour": {
    "message": "時間",
    "description": "Shortened form of 'hour'"
  },
  "durationSuffixMillisecond": {
    "message": "ミリ秒",
    "description": "Shortened form of 'millisecond'"
  },
  "durationSuffixMinute": {
    "message": "分",
    "description": "Shortened form of 'minute'"
  },
  "durationSuffixMonth": {
    "message": "か月",
    "description": "Shortened form of 'month'"
  },
  "durationSuffixSecond": {
    "message": "秒",
    "description": "Shortened form of 'second'"
  },
  "durationSuffixWeek": {
    "message": "週間",
    "description": "Shortened form of 'week'"
  },
  "durationSuffixYear": {
    "message": "年",
    "description": "Shortened form of 'year'"
  },
  "earn": {
    "message": "収益化"
  },
  "edit": {
    "message": "編集"
  },
  "editANickname": {
    "message": "ニックネームを編集"
  },
  "editAccounts": {
    "message": "アカウントを編集"
  },
  "editAddressNickname": {
    "message": "アドレスのニックネームを編集"
  },
  "editCancellationGasFeeModalTitle": {
    "message": "キャンセルのガス代を編集"
  },
  "editContact": {
    "message": "連絡先を編集"
  },
  "editGasFeeModalTitle": {
    "message": "ガス代を編集"
  },
  "editGasLimitOutOfBounds": {
    "message": "ガスリミットは$1以上にする必要があります"
  },
  "editGasLimitOutOfBoundsV2": {
    "message": "ガスリミットは$1より大きく、$2未満でなければなりません",
    "description": "$1 is the minimum limit for gas and $2 is the maximum limit"
  },
  "editGasLimitTooltip": {
    "message": "ガスリミットは、使用しても構わないガスの最大単位数です。ガスの単位数は、「最大優先手数料」および「最大手数料」の乗数になります。"
  },
  "editGasMaxBaseFeeGWEIImbalance": {
    "message": "最大基本料金を優先手数料よりも低くすることはできません"
  },
  "editGasMaxBaseFeeHigh": {
    "message": "最大基本料金が必要以上です"
  },
  "editGasMaxBaseFeeLow": {
    "message": "現在のネットワーク状況に対して最大基本料金が低いです"
  },
  "editGasMaxFeeHigh": {
    "message": "最大手数料が必要以上です"
  },
  "editGasMaxFeeLow": {
    "message": "ネットワークの状況に対して最大手数料が低すぎます"
  },
  "editGasMaxFeePriorityImbalance": {
    "message": "最大手数料を優先手数料よりも低くすることはできません"
  },
  "editGasMaxPriorityFeeBelowMinimum": {
    "message": "最大優先手数料は0gweiより高くなければなりません"
  },
  "editGasMaxPriorityFeeBelowMinimumV2": {
    "message": "優先手数料は0より高くなければなりません。"
  },
  "editGasMaxPriorityFeeHigh": {
    "message": "最大優先手数料が必要以上です。必要以上の額が支払われる可能性があります。"
  },
  "editGasMaxPriorityFeeHighV2": {
    "message": "優先手数料が必要以上です。必要以上の額が支払われる可能性があります。"
  },
  "editGasMaxPriorityFeeLow": {
    "message": "現在のネットワーク状況に対して最大優先手数料が低いです"
  },
  "editGasMaxPriorityFeeLowV2": {
    "message": "現在のネットワーク状況に対して優先手数料が低いです"
  },
  "editGasPriceTooLow": {
    "message": "ガス価格は0より高くなければなりません"
  },
  "editGasPriceTooltip": {
    "message": "このネットワークは、トランザクションの送信時に「ガス価格」フィールドが必要です。ガス価格は、ガス1単位あたりに支払う金額です。"
  },
  "editGasSubTextFeeLabel": {
    "message": "最大手数料:"
  },
  "editGasTitle": {
    "message": "優先度を編集"
  },
  "editGasTooLow": {
    "message": "不明な処理時間"
  },
  "editInPortfolio": {
    "message": "Portfolioで編集"
  },
  "editNetworkLink": {
    "message": "元のネットワークを編集"
  },
  "editNetworksTitle": {
    "message": "ネットワークを編集"
  },
  "editNonceField": {
    "message": "ナンスを編集"
  },
  "editNonceMessage": {
    "message": "これは高度な機能であり、慎重に使用してください。"
  },
  "editPermission": {
    "message": "アクセス許可の編集"
  },
  "editPermissions": {
    "message": "アクセス許可の編集"
  },
  "editSpeedUpEditGasFeeModalTitle": {
    "message": "高速化用のガス代を編集"
  },
  "editSpendingCap": {
    "message": "使用上限の編集"
  },
  "editSpendingCapAccountBalance": {
    "message": "アカウント残高: $1 $2"
  },
  "editSpendingCapDesc": {
    "message": "代理で使用されても構わない金額を入力してください。"
  },
  "editSpendingCapError": {
    "message": "使用限度は小数点以下$1桁を超えることができません。続けるには、小数点以下の桁を削除してください。"
  },
  "editSpendingCapSpecialCharError": {
    "message": "数字のみで入力してください"
  },
  "enableAutoDetect": {
    "message": " 自動検出を有効にする"
  },
  "enableFromSettings": {
    "message": " 設定で有効にします。"
  },
  "enableSnap": {
    "message": "有効にする"
  },
  "enableToken": {
    "message": "$1を有効にする",
    "description": "$1 is a token symbol, e.g. ETH"
  },
  "enabled": {
    "message": "有効"
  },
  "enabledNetworks": {
    "message": "ネットワークが有効になりました"
  },
  "encryptionPublicKeyNotice": {
    "message": "$1は公開暗号鍵を必要とします。同意することによって、このサイトは暗号化されたメッセージを作成できます。",
    "description": "$1 is the web3 site name"
  },
  "encryptionPublicKeyRequest": {
    "message": "公開暗号鍵をリクエスト"
  },
  "endpointReturnedDifferentChainId": {
    "message": "入力したRPC URLが別のチェーンID ($1) を返しました。",
    "description": "$1 is the return value of eth_chainId from an RPC endpoint"
  },
  "enhancedTokenDetectionAlertMessage": {
    "message": "改善されたトークン検出は現在$1で利用可能です。$2"
  },
  "ensDomainsSettingDescriptionIntroduction": {
    "message": "MetaMaskは、ENSドメインをブラウザのアドレスバーに直接表示します。使い方は次の通りです:"
  },
  "ensDomainsSettingDescriptionOutroduction": {
    "message": "この機能を使用すると、IPアドレスがIPFSのサードパーティサービスに公開されます。"
  },
  "ensDomainsSettingDescriptionPart1": {
    "message": "MetaMaskはイーサリアムのENSコントラクトを確認し、ENS名に接続されたコードを取得します。"
  },
  "ensDomainsSettingDescriptionPart2": {
    "message": "コードがIPFSにリンクしている場合、関連付けられたコンテンツ (通常Webサイト) を見ることができます。"
  },
  "ensDomainsSettingTitle": {
    "message": "アドレスバーにENSドメインを表示する"
  },
  "ensUnknownError": {
    "message": "ENSの検索に失敗しました。"
  },
  "enterANameToIdentifyTheUrl": {
    "message": "URLを識別するための名前を入力してください"
  },
  "enterChainId": {
    "message": "チェーンIDを入力してください"
  },
  "enterMaxSpendLimit": {
    "message": "使用限度額の最大値を入力してください"
  },
  "enterNetworkName": {
    "message": "ネットワーク名を入力してください"
  },
  "enterOptionalPassword": {
    "message": "オプションのパスワードを入力してください"
  },
  "enterPasswordContinue": {
    "message": "続行するには、パスワードを入力してください"
  },
  "enterRpcUrl": {
    "message": "RPC URLを入力してください"
  },
  "enterSymbol": {
    "message": "シンボルを入力してください"
  },
  "enterTokenNameOrAddress": {
    "message": "トークン名を入力するか、アドレスを貼り付けてください"
  },
  "enterYourPassword": {
    "message": "パスワードを入力してください"
  },
  "errorCode": {
    "message": "コード: $1",
    "description": "Displayed error code for debugging purposes. $1 is the error code"
  },
  "errorGettingSafeChainList": {
    "message": "安全なチェーンリストの取得中にエラーが発生しました。慎重に続けてください。"
  },
  "errorMessage": {
    "message": "メッセージ: $1",
    "description": "Displayed error message for debugging purposes. $1 is the error message"
  },
  "errorName": {
    "message": "コード: $1",
    "description": "Displayed error name for debugging purposes. $1 is the error name"
  },
  "errorPageContactSupport": {
    "message": "サポートへのお問い合わせ",
    "description": "Button for contact MM support"
  },
  "errorPageDescribeUsWhatHappened": {
    "message": "発生した問題についてご説明ください",
    "description": "Button for submitting report to sentry"
  },
  "errorPageInfo": {
    "message": "情報は表示できませんが、ご心配なく。ウォレットと資金は安全です。",
    "description": "Information banner shown in the error page"
  },
  "errorPageMessageTitle": {
    "message": "エラーメッセージ",
    "description": "Title for description, which is displayed for debugging purposes"
  },
  "errorPageSentryFormTitle": {
    "message": "発生した問題についてご説明ください",
    "description": "In sentry feedback form, The title at the top of the feedback form."
  },
  "errorPageSentryMessagePlaceholder": {
    "message": "バグを再現する方法などの詳細をお知らせいただくと、問題の解決に役立ちます。",
    "description": "In sentry feedback form, The placeholder for the feedback description input field."
  },
  "errorPageSentrySuccessMessageText": {
    "message": "ありがとうございます。すぐに確認いたします。",
    "description": "In sentry feedback form, The message displayed after a successful feedback submission."
  },
  "errorPageTitle": {
    "message": "MetaMaskにエラーが発生しました",
    "description": "Title of generic error page"
  },
  "errorPageTryAgain": {
    "message": "再試行",
    "description": "Button for try again"
  },
  "errorStack": {
    "message": "スタック:",
    "description": "Title for error stack, which is displayed for debugging purposes"
  },
  "errorWhileConnectingToRPC": {
    "message": "カスタムネットワークへの接続中にエラーが発生しました。"
  },
  "errorWithSnap": {
    "message": "$1でエラーが発生しました",
    "description": "$1 represents the name of the snap"
  },
  "estimatedFee": {
    "message": "予想手数料"
  },
  "estimatedFeeTooltip": {
    "message": "ネットワーク上のトランザクションの処理に支払われる金額"
  },
  "ethGasPriceFetchWarning": {
    "message": "現在メインのガスの見積もりサービスが利用できないため、バックアップのガス価格が提供されています。"
  },
  "ethereumProviderAccess": {
    "message": "イーサリアムプロバイダーに$1へのアクセス権を付与する",
    "description": "The parameter is the name of the requesting origin"
  },
  "ethereumPublicAddress": {
    "message": "イーサリアムのパブリックアドレス"
  },
  "etherscan": {
    "message": "Etherscan"
  },
  "etherscanView": {
    "message": "Etherscanでアカウントを表示"
  },
  "etherscanViewOn": {
    "message": "Etherscanで表示"
  },
  "existingChainId": {
    "message": "入力された情報は、既存のチェーンIDと関連付けられています。"
  },
  "expandView": {
    "message": "ビューを展開"
  },
  "experimental": {
    "message": "試験運用"
  },
  "exploreweb3": {
    "message": "Web3を閲覧"
  },
  "exportYourData": {
    "message": "データのエクスポート"
  },
  "exportYourDataButton": {
    "message": "ダウンロード"
  },
  "exportYourDataDescription": {
    "message": "連絡先やユーザー設定などのデータをエクスポートできます。"
  },
  "extendWalletWithSnaps": {
    "message": "Web3のエクスペリエンスをカスタマイズする、コミュニティが開発したSnapをご覧ください",
    "description": "Banner description displayed on Snaps list page in Settings when less than 6 Snaps is installed."
  },
  "externalAccount": {
    "message": "外部アカウント"
  },
  "externalExtension": {
    "message": "外部拡張機能"
  },
  "externalNameSourcesSetting": {
    "message": "ニックネームの提案"
  },
  "externalNameSourcesSettingDescription": {
    "message": "当社は、Etherscan、Infura、Lensプロトコルなどのサードパーティソースから、やり取りするアドレスに使用するニックネームの提案を取得します。これらのソースは対象となるアドレスとユーザーのIPアドレスを把握できます。ユーザーのアカウントアドレスはサードパーティに公開されません。"
  },
  "failed": {
    "message": "失敗しました"
  },
  "failedToFetchChainId": {
    "message": "チェーンIDを取り込むことができませんでした。お使いのRPC URLは正しいですか？"
  },
  "failover": {
    "message": "フェイルオーバー"
  },
  "failoverRpcUrl": {
    "message": "フェイルオーバーRPC URL "
  },
  "failureMessage": {
    "message": "問題が発生しました。アクションを完了させることができません"
  },
  "fast": {
    "message": "高速"
  },
  "feeDetails": {
    "message": "手数料の詳細"
  },
  "fileImportFail": {
    "message": "ファイルのインポートが機能していない場合、ここをクリックしてください！",
    "description": "Helps user import their account from a JSON file"
  },
  "flaskWelcomeUninstall": {
    "message": "この拡張機能はアンインストールしてください",
    "description": "This request is shown on the Flask Welcome screen. It is intended for non-developers, and will be bolded."
  },
  "flaskWelcomeWarning1": {
    "message": "Flaskは、開発者が新しい不安定なAPIをテストするためのものです。開発者やベータテスター以外の方は、$1。",
    "description": "This is a warning shown on the Flask Welcome screen, intended to encourage non-developers not to proceed any further. $1 is the bolded message 'flaskWelcomeUninstall'"
  },
  "flaskWelcomeWarning2": {
    "message": "この拡張機能の安全性や安定性は保証されていません。Flaskで提供される新しいAPIはフィッシング攻撃への対策ができていないため、Flaskを必要とするサイトまたはsnapは、資産の窃取を目的とした悪質なものである可能性があります。",
    "description": "This explains the risks of using MetaMask Flask"
  },
  "flaskWelcomeWarning3": {
    "message": "Flask APIはすべて試験運用です。これらは通知なしに変更または削除される可能性があり、安定したMetaMaskに移行することなく永久にFlaskに残る可能性もあります。自己責任でご使用ください。",
    "description": "This message warns developers about unstable Flask APIs"
  },
  "flaskWelcomeWarning4": {
    "message": "Flaskの使用中は、通常のMetaMask拡張機能を無効にしてください。",
    "description": "This message calls to pay attention about multiple versions of MetaMask running on the same site (Flask + Prod)"
  },
  "flaskWelcomeWarningAcceptButton": {
    "message": "リスクを受け入れる",
    "description": "this text is shown on a button, which the user presses to confirm they understand the risks of using Flask"
  },
  "floatAmountToken": {
    "message": "トークンの金額は整数で入力する必要があります"
  },
  "followUsOnTwitter": {
    "message": "Twitterでフォロー"
  },
  "forbiddenIpfsGateway": {
    "message": "IPFSゲートウェイの使用は禁止されています。CIDゲートウェイを指定してください"
  },
  "forgetDevice": {
    "message": "このデバイスの登録を解除"
  },
  "forgotPassword": {
    "message": "パスワードを忘れた場合"
  },
  "form": {
    "message": "フォーム"
  },
  "from": {
    "message": "移動元"
  },
  "fromAddress": {
    "message": "移動元: $1",
    "description": "$1 is the address to include in the From label. It is typically shortened first using shortenAddress"
  },
  "fromTokenLists": {
    "message": "トークンリストから: $1"
  },
  "function": {
    "message": "機能: $1"
  },
  "fundingMethod": {
    "message": "入金方法"
  },
  "gas": {
    "message": "ガス"
  },
  "gasDisplayAcknowledgeDappButtonText": {
    "message": "ガス代の提案を編集"
  },
  "gasDisplayDappWarning": {
    "message": "このガス代は$1により提案されています。これを上書きすると、トランザクションに問題が発生する可能性があります。ご質問がございましたら、$1までお問い合わせください。",
    "description": "$1 represents the Dapp's origin"
  },
  "gasFee": {
    "message": "ガス代"
  },
  "gasLimit": {
    "message": "ガスリミット"
  },
  "gasLimitRecommended": {
    "message": "推奨されるガスリミットは$1です。ガスリミットがこれ未満の場合、失敗する可能性があります。"
  },
  "gasLimitTooLow": {
    "message": "ガスリミットは21000以上にする必要があります"
  },
  "gasLimitV2": {
    "message": "ガスリミット"
  },
  "gasOption": {
    "message": "ガスのオプション"
  },
  "gasPriceExcessive": {
    "message": "ガス代が不要に高く設定されています。金額を下げることを検討してください。"
  },
  "gasPriceFetchFailed": {
    "message": "ネットワークエラーのため、ガス価格の見積もりに失敗しました。"
  },
  "gasTimingHoursShort": {
    "message": "$1時間",
    "description": "$1 represents a number of hours"
  },
  "gasTimingLow": {
    "message": "低速"
  },
  "gasTimingMinutesShort": {
    "message": "$1分",
    "description": "$1 represents a number of minutes"
  },
  "gasTimingSecondsShort": {
    "message": "$1秒",
    "description": "$1 represents a number of seconds"
  },
  "gasUsed": {
    "message": "ガス使用量"
  },
  "general": {
    "message": "一般"
  },
  "generalCameraError": {
    "message": "カメラにアクセスできませんでした。もう一度お試しください"
  },
  "generalCameraErrorTitle": {
    "message": "問題が発生しました...."
  },
  "generalDescription": {
    "message": "デバイス間で設定を同期して、ネットワーク設定を選択し、トークンデータを追跡します"
  },
  "genericExplorerView": {
    "message": "$1でアカウントを表示"
  },
  "goBack": {
    "message": "戻る"
  },
  "goToSite": {
    "message": "サイトに移動"
  },
  "goerli": {
    "message": "Goerliテストネットワーク"
  },
  "gotIt": {
    "message": "了解"
  },
  "grantExactAccess": {
    "message": "正確なアクセスを許可する"
  },
  "gwei": {
    "message": "gwei"
  },
  "hardware": {
    "message": "ハードウェア"
  },
  "hardwareWalletConnected": {
    "message": "ハードウェアウォレットが接続されました"
  },
  "hardwareWalletLegacyDescription": {
    "message": "(レガシー)",
    "description": "Text representing the MEW path"
  },
  "hardwareWalletSubmissionWarningStep1": {
    "message": "$1が接続されていて、イーサリアムアプリを選択していることを確認してください。"
  },
  "hardwareWalletSubmissionWarningStep2": {
    "message": "$1デバイスで「スマートコントラクトデータ」または「ブラインド署名」を有効にします。"
  },
  "hardwareWalletSubmissionWarningTitle": {
    "message": "送信をクリックする前:に"
  },
  "hardwareWalletSupportLinkConversion": {
    "message": "ここをクリック"
  },
  "hardwareWallets": {
    "message": "ハードウェアウォレットを接続"
  },
  "hardwareWalletsInfo": {
    "message": "ハードウェアウォレットの統合には、外部サーバーへのAPI呼び出しを使用します。外部サーバーはこれにより、あなたがやり取りしたIPアドレスとスマートコントラクトアドレスを把握できます。"
  },
  "hardwareWalletsMsg": {
    "message": "MetaMaskに接続するハードウェアウォレットを選択してください。"
  },
  "here": {
    "message": "こちら",
    "description": "as in -click here- for more information (goes with troubleTokenBalances)"
  },
  "hexData": {
    "message": "16進データ"
  },
  "hiddenAccounts": {
    "message": "非表示のアカウント"
  },
  "hide": {
    "message": "非表示"
  },
  "hideAccount": {
    "message": "アカウントを非表示"
  },
  "hideAdvancedDetails": {
    "message": "高度な詳細を非表示"
  },
  "hideSeedPhrase": {
    "message": "シードフレーズを非表示"
  },
  "hideSentitiveInfo": {
    "message": "機密情報を非表示"
  },
  "hideTokenPrompt": {
    "message": "トークンを非表示にしますか？"
  },
  "hideTokenSymbol": {
    "message": "$1を非表示",
    "description": "$1 is the symbol for a token (e.g. 'DAI')"
  },
  "hideZeroBalanceTokens": {
    "message": "残高のないトークンを非表示"
  },
  "high": {
    "message": "積極的"
  },
  "highGasSettingToolTipMessage": {
    "message": "変動の激しい市場でも確率が高くなります。人気のNFTドロップなどによるネットワークトラフィックの急増に備えるには、$1を使用してください。",
    "description": "$1 is key 'high' (text: 'Aggressive') separated here so that it can be passed in with bold font-weight"
  },
  "highLowercase": {
    "message": "高"
  },
  "highestCurrentBid": {
    "message": "現在の最高入札額"
  },
  "highestFloorPrice": {
    "message": "フロア価格の最高額"
  },
  "history": {
    "message": "履歴"
  },
  "holdToRevealContent1": {
    "message": "シークレットリカバリーフレーズは$1を提供します。",
    "description": "$1 is a bolded text with the message from 'holdToRevealContent2'"
  },
  "holdToRevealContent2": {
    "message": "ウォレットと資金への完全アクセス",
    "description": "Is the bolded text in 'holdToRevealContent1'"
  },
  "holdToRevealContent3": {
    "message": "これは誰にも教えないでください。$1 $2",
    "description": "$1 is a message from 'holdToRevealContent4' and $2 is a text link with the message from 'holdToRevealContent5'"
  },
  "holdToRevealContent4": {
    "message": "MetaMaskサポートがこの情報を尋ねることはなく、",
    "description": "Part of 'holdToRevealContent3'"
  },
  "holdToRevealContent5": {
    "message": "もし尋ねられた場合はフィッシング詐欺の可能性があります。",
    "description": "The text link in 'holdToRevealContent3'"
  },
  "holdToRevealContentPrivateKey1": {
    "message": "秘密鍵は$1",
    "description": "$1 is a bolded text with the message from 'holdToRevealContentPrivateKey2'"
  },
  "holdToRevealContentPrivateKey2": {
    "message": "ウォレットと資金への完全アクセスを提供します。",
    "description": "Is the bolded text in 'holdToRevealContentPrivateKey2'"
  },
  "holdToRevealLockedLabel": {
    "message": "長押ししてロックされた円を表示します"
  },
  "holdToRevealPrivateKey": {
    "message": "長押しして秘密鍵を表示します"
  },
  "holdToRevealPrivateKeyTitle": {
    "message": "秘密鍵は安全に保管してください"
  },
  "holdToRevealSRP": {
    "message": "長押ししてSRPを表示します"
  },
  "holdToRevealSRPTitle": {
    "message": "SRPは安全に保管してください"
  },
  "holdToRevealUnlockedLabel": {
    "message": "長押ししてロックが解除された円を表示します"
  },
  "honeypotDescription": {
    "message": "このトークンはハニーポットの危険性があります。金銭的な損失を防ぐために、やり取りする前にデューディリジェンスを行うことをお勧めします。"
  },
  "honeypotTitle": {
    "message": "ハニーポット"
  },
  "howNetworkFeesWorkExplanation": {
    "message": "トランザクションの処理に必要な手数料の見積もりです。最大手数料は$1です。"
  },
  "howQuotesWork": {
    "message": "クォートの仕組み"
  },
  "howQuotesWorkExplanation": {
    "message": "このクォートには、当社が検索した中で最も有利なクォートが含まれています。これは、ブリッジ手数料と$1%のMetaMaskの手数料からガス代を引いた、スワップレートに基づいています。ガス代は、ネットワークの混雑状況とトランザクションの複雑さによって変わります。"
  },
  "id": {
    "message": "ID"
  },
  "ifYouGetLockedOut": {
    "message": "アプリからロックアウトされてしまったり、新しいデバイスを入手した場合、資金が失われます。シークレットリカバリーフレーズは必ず$1にバックアップしてください ",
    "description": "$1 is the menu path to be shown with font weight bold"
  },
  "ignoreAll": {
    "message": "すべて無視"
  },
  "ignoreTokenWarning": {
    "message": "トークンを非表示にするとウォレットに表示されなくなりますが、検索して追加することはできます。"
  },
  "imToken": {
    "message": "imToken"
  },
  "import": {
    "message": "インポート",
    "description": "Button to import an account from a selected file"
  },
  "importAccountError": {
    "message": "アカウントのインポート中にエラーが発生しました。"
  },
  "importAccountErrorIsSRP": {
    "message": "シークレットリカバリーフレーズ (またはニーモニックフレーズ) が入力されました。ここにアカウントをインポートするには、秘密鍵を入力する必要があります。秘密鍵は64文字の16進数の文字列です。"
  },
  "importAccountErrorNotAValidPrivateKey": {
    "message": "これは有効な秘密鍵ではありません。16進数の文字列を入力しましたが、64文字でなければなりません。"
  },
  "importAccountErrorNotHexadecimal": {
    "message": "これは有効な秘密鍵ではありません。16進数の64文字の文字列を入力する必要があります。"
  },
  "importAccountJsonLoading1": {
    "message": "このJSONのインポートには数分かかり、MetaMaskがフリーズします。"
  },
  "importAccountJsonLoading2": {
    "message": "申し訳ございません。今後高速化できるよう取り組みます。"
  },
  "importAccountMsg": {
    "message": "インポートされたアカウントは、MetaMaskアカウントのシークレットリカバリーフレーズと関連付けられません。インポートされたアカウントの詳細を表示"
  },
  "importNFT": {
    "message": "NFTをインポート"
  },
  "importNFTAddressToolTip": {
    "message": "OpenSeaの場合、NFTページの詳細の下に、「コントラクトアドレス」という青いハイパーリンクがあります。これをクリックすると、Etherscanのコントラクトのアドレスに移動します。そのページの左上に「コントラクト」というアイコンがあり、その右側には文字と数字で構成された長い文字列があります。これがNFTを作成したコントラクトのアドレスです。アドレスの右側にある「コピー」アイコンをクリックすると、クリップボードにコピーされます。"
  },
  "importNFTPage": {
    "message": "NFTページをインポート"
  },
  "importNFTTokenIdToolTip": {
    "message": "NFTのIDは一意の識別子で、同じNFTは2つとして存在しません。前述の通り、OpenSeaではこの番号は「詳細」に表示されます。このIDを書き留めるか、クリップボードにコピーしてください。"
  },
  "importNWordSRP": {
    "message": "$1単語のリカバリーフレーズがあります",
    "description": "$1 is the number of words in the recovery phrase"
  },
  "importPrivateKey": {
    "message": "秘密鍵"
  },
  "importSRPDescription": {
    "message": "12単語または24単語のシークレットリカバリーフレーズを使用して、既存のウォレットをインポートします。"
  },
  "importSRPNumberOfWordsError": {
    "message": "シークレットリカバリーフレーズは、12単語または24単語で構成されています"
  },
  "importSRPWordError": {
    "message": "単語「$1」が正しくないか、スペルが違います。",
    "description": "$1 is the word that is incorrect or misspelled"
  },
  "importSRPWordErrorAlternative": {
    "message": "単語「$1」と「$2」が正しくないか、スペルが違います。",
    "description": "$1 and $2 are multiple words that are mispelled."
  },
  "importSecretRecoveryPhrase": {
    "message": "シークレットリカバリーフレーズをインポート"
  },
  "importSecretRecoveryPhraseUnknownError": {
    "message": "不明なエラーが発生しました。"
  },
  "importSelectedTokens": {
    "message": "選択したトークンをインポートしますか？"
  },
  "importSelectedTokensDescription": {
    "message": "選択したトークンだけがウォレットに表示されます。非表示のトークンは後でいつでも検索してインポートできます。"
  },
  "importTokenQuestion": {
    "message": "トークンをインポートしますか？"
  },
  "importTokenWarning": {
    "message": "誰でも既存のトークンの偽バージョンを含めて、任意の名前でトークンを作成することができます。追加および取引は自己責任となります！"
  },
  "importTokensCamelCase": {
    "message": "トークンをインポート"
  },
  "importTokensError": {
    "message": "トークンをインポートできませんでした。後ほど再度お試しください。"
  },
  "importWallet": {
    "message": "ウォレットをインポート"
  },
  "importWalletOrAccountHeader": {
    "message": "ウォレットまたはアカウントのインポート"
  },
  "importWalletSuccess": {
    "message": "シークレットリカバリーフレーズ$1がインポートされました",
    "description": "$1 is the index of the secret recovery phrase"
  },
  "importWithCount": {
    "message": "$1をインポート",
    "description": "$1 will the number of detected tokens that are selected for importing, if all of them are selected then $1 will be all"
  },
  "imported": {
    "message": "インポート済み",
    "description": "status showing that an account has been fully loaded into the keyring"
  },
  "inYourSettings": {
    "message": "設定で"
  },
  "included": {
    "message": "含む"
  },
  "includesXTransactions": {
    "message": "$1件のトランザクションを含む"
  },
  "infuraBlockedNotification": {
    "message": "MetaMaskがブロックチェーンのホストに接続できません。考えられる理由$1を確認してください。",
    "description": "$1 is a clickable link with with text defined by the 'here' key"
  },
  "initialTransactionConfirmed": {
    "message": "最初のトランザクションはネットワークによって承認されました。戻るには「OK」をクリックします。"
  },
  "insightsFromSnap": {
    "message": "$1からのインサイト",
    "description": "$1 represents the name of the snap"
  },
  "install": {
    "message": "インストール"
  },
  "installOrigin": {
    "message": "インストール元"
  },
  "installRequest": {
    "message": "MetaMaskに追加"
  },
  "installedOn": {
    "message": "$1にインストール",
    "description": "$1 is the date when the snap has been installed"
  },
  "insufficientBalance": {
    "message": "残高が不十分です。"
  },
  "insufficientFunds": {
    "message": "資金が不十分です。"
  },
  "insufficientFundsForGas": {
    "message": "ガス代が足りません"
  },
  "insufficientLockedLiquidityDescription": {
    "message": "流動性が十分にロックまたはバーンされていないと、トークンの流動性が突然低下しやすくなり、市場が不安定になる可能性があります。"
  },
  "insufficientLockedLiquidityTitle": {
    "message": "流動性のロックが不十分です"
  },
  "insufficientTokens": {
    "message": "トークンが不十分です。"
  },
  "interactWithSmartContract": {
    "message": "スマートコントラクト"
  },
  "interactingWith": {
    "message": "相手:"
  },
  "interactingWithTransactionDescription": {
    "message": "このコントラクトとやり取りしています。詳細を確認して詐欺師から身を守りましょう。"
  },
  "interaction": {
    "message": "やり取り"
  },
  "invalidAddress": {
    "message": "無効なアドレス"
  },
  "invalidAddressRecipient": {
    "message": "送金先アドレスが無効です"
  },
  "invalidAssetType": {
    "message": "このアセットはNFTであるため、「NFT」タブの「NFTのインポート」ページで追加しなおす必要があります"
  },
  "invalidChainIdTooBig": {
    "message": "無効なチェーンID。チェーンIDが大きすぎます。"
  },
  "invalidCustomNetworkAlertContent1": {
    "message": "カスタムネットワーク $1のチェーンIDの再入力が必要です。",
    "description": "$1 is the name/identifier of the network."
  },
  "invalidCustomNetworkAlertContent2": {
    "message": "悪意または欠陥のあるネットワークプロバイダーからユーザーを保護するため、すべてのカスタムネットワークに対してチェーンIDが必要になりました。"
  },
  "invalidCustomNetworkAlertContent3": {
    "message": "「設定」>「ネットワーク」に進んで、チェーンIDを入力します。最もよく使用されるネットワークのチェーンIDは$1にあります。",
    "description": "$1 is a link to https://chainid.network"
  },
  "invalidCustomNetworkAlertTitle": {
    "message": "カスタムネットワークが無効です"
  },
  "invalidHexData": {
    "message": "16進データが無効です"
  },
  "invalidHexNumber": {
    "message": "無効な16進数です。"
  },
  "invalidHexNumberLeadingZeros": {
    "message": "無効な16進数です。頭のゼロを削除してください。"
  },
  "invalidIpfsGateway": {
    "message": "無効なIPFSゲートウェイです: 値が有効なURLになる必要があります"
  },
  "invalidNumber": {
    "message": "無効な数値です。10進数または「0x」で始まる16進数を入力してください。"
  },
  "invalidNumberLeadingZeros": {
    "message": "無効な数値です。頭のゼロを削除してください。"
  },
  "invalidRPC": {
    "message": "無効なRPC URL"
  },
  "invalidSeedPhrase": {
    "message": "無効なシークレットリカバリーフレーズ"
  },
  "invalidSeedPhraseCaseSensitive": {
    "message": "入力値が無効です！シークレットリカバリーフレーズは大文字・小文字が区別されます。"
  },
  "ipfsGateway": {
    "message": "IPFSゲートウェイ"
  },
  "ipfsGatewayDescription": {
    "message": "MetaMaskは、サードパーティサービスを使用して、IPFSに保管されているNFTの画像の表示、ブラウザのアドレスバーに入力されたENSアドレスに関する情報の表示、様々なトークンのアイコンの取得を行います。これらのサービスの使用時には、IPアドレスが当該サービスに公開される可能性があります。"
  },
  "ipfsToggleModalDescriptionOne": {
    "message": "MetaMaskは、サードパーティサービスを使用して、IPFSに保管されているNFTの画像の表示、ブラウザのアドレスバーに入力されたENSアドレスに関する情報の表示、様々なトークンのアイコンの取得を行います。これらのサービスの使用時には、IPアドレスが当該サービスに公開される可能性があります。"
  },
  "ipfsToggleModalDescriptionTwo": {
    "message": "「確認」を選択すると、IPFS解決がオンになります。これは$1でいつでもオフにできます。",
    "description": "$1 is the method to turn off ipfs"
  },
  "ipfsToggleModalSettings": {
    "message": "「設定」>「セキュリティとプライバシー」"
  },
  "isSigningOrSubmitting": {
    "message": "以前のトランザクションがまだ署名中または送信中です"
  },
  "jazzAndBlockies": {
    "message": "JazziconとBlockieは、アカウントを一目で見分けるためのユニークなアイコンであり、2つの異なるスタイルが特徴です。"
  },
  "jazzicons": {
    "message": "Jazzicon"
  },
  "jsonFile": {
    "message": "JSONファイル",
    "description": "format for importing an account"
  },
  "keepReminderOfSRP": {
    "message": "シークレットリカバリーフレーズは忘れないように安全な場所に保管してください。なくしてしまうと、誰にも取り戻すことはできません。さらに、ウォレットに二度とアクセスできなくなります。$1",
    "description": "$1 is a learn more link"
  },
  "keyringAccountName": {
    "message": "アカウント名"
  },
  "keyringAccountPublicAddress": {
    "message": "パブリックアドレス"
  },
  "keyringSnapRemovalResult1": {
    "message": "$1の削除を完了$2",
    "description": "Displays the result after removal of a keyring snap. $1 is the snap name, $2 is whether it is successful or not"
  },
  "keyringSnapRemovalResultNotSuccessful": {
    "message": "できませんでした",
    "description": "Displays the `not` word in $2."
  },
  "keyringSnapRemoveConfirmation": {
    "message": "「$1」と入力して、このSnapを削除することを確定してください:",
    "description": "Asks user to input the name nap prior to deleting the snap. $1 is the snap name"
  },
  "keystone": {
    "message": "Keystone"
  },
  "knownAddressRecipient": {
    "message": "既知のコントラクトアドレスです。"
  },
  "knownTokenWarning": {
    "message": "このアクションは、ウォレットに既に一覧表示されているトークンを編集します。これは、フィッシングに使用される可能性があります。これらのトークンの表す内容を変更する意図が確実な場合にのみ承認します。$1に関する詳細をご覧ください"
  },
  "l1Fee": {
    "message": "L1手数料"
  },
  "l1FeeTooltip": {
    "message": "L1ガス代"
  },
  "l2Fee": {
    "message": "L2手数料"
  },
  "l2FeeTooltip": {
    "message": "L2ガス代"
  },
  "lastConnected": {
    "message": "前回の接続"
  },
  "lastSold": {
    "message": "前回の売却"
  },
  "lavaDomeCopyWarning": {
    "message": "安全上の理由により、現在このテキストは選択できません。"
  },
  "layer1Fees": {
    "message": "レイヤー1手数料"
  },
  "layer2Fees": {
    "message": "レイヤー2手数料"
  },
  "learnHow": {
    "message": "方法"
  },
  "learnMore": {
    "message": "詳細"
  },
  "learnMoreAboutGas": {
    "message": "ガスに関する$1をご希望ですか？",
    "description": "$1 will be replaced by the learnMore translation key"
  },
  "learnMoreAboutPrivacy": {
    "message": "プライバシーのベストプラクティスに関する詳細をご覧ください。"
  },
  "learnMoreAboutSolanaAccounts": {
    "message": "Solanaアカウントの詳細"
  },
  "learnMoreKeystone": {
    "message": "詳細"
  },
  "learnMoreUpperCase": {
    "message": "詳細"
  },
  "learnMoreUpperCaseWithDot": {
    "message": "詳細。"
  },
  "learnScamRisk": {
    "message": "詐欺やセキュリティのリスク。"
  },
  "leaveMetaMask": {
    "message": "MetaMaskから離れますか？"
  },
  "leaveMetaMaskDesc": {
    "message": "MetaMask以外のサイトにアクセスしようとしています。続行する前にURLをもう一度確認してください。"
  },
  "ledgerAccountRestriction": {
    "message": "新しいアカウントを追加するには、その前に最後のアカウントを使用する必要があります。"
  },
  "ledgerConnectionInstructionCloseOtherApps": {
    "message": "デバイスに接続されている他のソフトウェアを閉じてから、ここをクリックして更新してください。"
  },
  "ledgerConnectionInstructionHeader": {
    "message": "確認をクリックする前:に:"
  },
  "ledgerConnectionInstructionStepFour": {
    "message": "Ledgerデバイスで「スマートコントラクトデータ」または「ブラインド署名」を有効にしてください。"
  },
  "ledgerConnectionInstructionStepThree": {
    "message": "Ledgerが接続されていて、イーサリアムアプリを選択していることを確認してください。"
  },
  "ledgerDeviceOpenFailureMessage": {
    "message": "Ledgerデバイスを開けませんでした。Ledgerが他のソフトウェアに接続されている可能性があります。Ledger LiveまたはLedgerデバイスに接続されている他のアプリケーションを閉じて、もう一度接続してみてください。"
  },
  "ledgerErrorConnectionIssue": {
    "message": "Ledgerを接続し直し、ETHアプリを開いてもう一度お試しください。"
  },
  "ledgerErrorDevicedLocked": {
    "message": "Ledgerがロックされています。ロックを解除してからもう一度お試しください。"
  },
  "ledgerErrorEthAppNotOpen": {
    "message": "この問題を解決するには、デバイスでETHアプリケーションを開いてもう一度お試しください。"
  },
  "ledgerErrorTransactionDataNotPadded": {
    "message": "イーサリアムトランザクションの入力データが十分にパディングされていません。"
  },
  "ledgerLiveApp": {
    "message": "Ledger Liveアプリ"
  },
  "ledgerLocked": {
    "message": "Ledgerデバイスに接続できません。デバイスのロックが解除され、イーサリアムアプリが開かれていることを確認してください。"
  },
<<<<<<< HEAD
  "ledgerMultipleDevicesUnsupportedErrorMessage": {
    "message": "複数のLedgerデバイスを同時に接続することはできません。新しいLedgerデバイスを接続するには、はじめに以前のデバイスの接続を解除する必要があります。"
=======
  "ledgerMultipleDevicesUnsupportedInfoDescription": {
    "message": "新しいデバイスに接続するには、前のデバイスの接続を解除してください。"
  },
  "ledgerMultipleDevicesUnsupportedInfoTitle": {
    "message": "一度に接続できるLedgerは1台のみです"
>>>>>>> c9f5c5a9
  },
  "ledgerTimeout": {
    "message": "Ledger Liveが応答に時間がかかりすぎているか、接続がタイムアウトしました。Ledger Liveのアプリが開かれていて、デバイスのロックが解除されていることを確認してください。"
  },
  "ledgerWebHIDNotConnectedErrorMessage": {
    "message": "Ledgerデバイスが接続されていません。Ledgerに接続する場合は、もう一度「続行」をクリックして、HID接続を承認してください。",
    "description": "An error message shown to the user during the hardware connect flow."
  },
  "levelArrow": {
    "message": "水平矢印"
  },
  "lightTheme": {
    "message": "ライト"
  },
  "likeToImportToken": {
    "message": "このトークンをインポートしますか？"
  },
  "likeToImportTokens": {
    "message": "これらのトークンを追加しますか？"
  },
  "lineaGoerli": {
    "message": "Linea Goerliテストネットワーク"
  },
  "lineaMainnet": {
    "message": "Lineaメインネット"
  },
  "lineaSepolia": {
    "message": "Linea Sepoliaテストネットワーク"
  },
  "link": {
    "message": "リンク"
  },
  "linkCentralizedExchanges": {
    "message": "CoinbaseまたはBinanceアカウントをリンクして、無料でMetaMaskに仮想通貨を送金します。"
  },
  "links": {
    "message": "リンク"
  },
  "loadMore": {
    "message": "さらにロード"
  },
  "loading": {
    "message": "ロードしています..."
  },
  "loadingScreenSnapMessage": {
    "message": "Snapでトランザクションを完了させてください。"
  },
  "loadingTokenList": {
    "message": "トークンリストをロードしています"
  },
  "localhost": {
    "message": "Localhost 8545"
  },
  "lock": {
    "message": "ロック"
  },
  "lockMetaMask": {
    "message": "MetaMaskをロック"
  },
  "lockTimeInvalid": {
    "message": "ロック時間は0～10080の間の数字で設定する必要があります"
  },
  "logo": {
    "message": "$1ロゴ",
    "description": "$1 is the name of the ticker"
  },
  "low": {
    "message": "低"
  },
  "lowEstimatedReturnTooltipMessage": {
    "message": "手数料として、開始金額の$1%を超える額を支払うことになります。受取額とネットワーク手数料を確認してください。"
  },
  "lowEstimatedReturnTooltipTitle": {
    "message": "ハイコスト"
  },
  "lowGasSettingToolTipMessage": {
    "message": "値下がりを待つには$1を使用してください。価格がやや予測不能なため、予想時間はあまり正確ではありません。",
    "description": "$1 is key 'low' separated here so that it can be passed in with bold font-weight"
  },
  "lowLowercase": {
    "message": "低"
  },
  "mainnet": {
    "message": "イーサリアムメインネット"
  },
  "mainnetToken": {
    "message": "このアドレスは、既知のイーサリアムメインネットのトークンアドレスと一致しています。追加するトークンのコントラクトアドレスとネットワークを再確認してください。"
  },
  "makeAnotherSwap": {
    "message": "新しいスワップの作成"
  },
  "makeSureNoOneWatching": {
    "message": "誰にも見られていないことを確認してください",
    "description": "Warning to users to be care while creating and saving their new Secret Recovery Phrase"
  },
  "manageDefaultSettings": {
    "message": "デフォルトのプライバシー設定の管理"
  },
  "manageInstitutionalWallets": {
    "message": "Institutionalウォレットの管理"
  },
  "manageInstitutionalWalletsDescription": {
    "message": "Institutionalウォレットを有効にするには、これをオンにします。"
  },
  "manageNetworksMenuHeading": {
    "message": "ネットワークの管理"
  },
  "managePermissions": {
    "message": "アクセス許可の管理"
  },
  "marketCap": {
    "message": "時価総額"
  },
  "marketDetails": {
    "message": "マーケットの詳細"
  },
  "max": {
    "message": "最大"
  },
  "maxBaseFee": {
    "message": "最大基本料金"
  },
  "maxFee": {
    "message": "最大手数料"
  },
  "maxFeeTooltip": {
    "message": "トランザクションの支払いに提供される最大手数料"
  },
  "maxPriorityFee": {
    "message": "最大優先手数料"
  },
  "medium": {
    "message": "市場"
  },
  "mediumGasSettingToolTipMessage": {
    "message": "現在の市場価格での迅速な処理には、$1を使用してください。",
    "description": "$1 is key 'medium' (text: 'Market') separated here so that it can be passed in with bold font-weight"
  },
  "memo": {
    "message": "メモ"
  },
  "message": {
    "message": "メッセージ"
  },
  "metaMaskConnectStatusParagraphOne": {
    "message": "アカウントの接続をMetaMaskでさらに制御できるようになりました。"
  },
  "metaMaskConnectStatusParagraphThree": {
    "message": "接続されているアカウントを管理するには、これをクリックします。"
  },
  "metaMaskConnectStatusParagraphTwo": {
    "message": "訪問しているWebサイトが現在選択しているアカウントに接続されている場合、接続ステータスボタンが表示されます。"
  },
  "metaMetricsIdNotAvailableError": {
    "message": "MetaMetricsにオプトインしていないため、ここで削除するデータはありません。"
  },
  "metadataModalSourceTooltip": {
    "message": "$1はnpmでホストされていて、$2はこのSnapの一意のIDです。",
    "description": "$1 is the snap name and $2 is the snap NPM id."
  },
  "metamaskNotificationsAreOff": {
    "message": "ウォレットの通知は現在無効になっています"
  },
  "metamaskSwapsOfflineDescription": {
    "message": "MetaMask Swapsはメンテナンス中です。後でもう一度確認してください。"
  },
  "metamaskVersion": {
    "message": "MetaMaskのバージョン"
  },
  "methodData": {
    "message": "方法"
  },
  "methodDataTransactionDesc": {
    "message": "解読された入力データに基づき実行された機能"
  },
  "methodNotSupported": {
    "message": "このアカウントではサポートされていません。"
  },
  "metrics": {
    "message": "メトリクス"
  },
  "millionAbbreviation": {
    "message": "M",
    "description": "Shortened form of 'million'"
  },
  "mismatchedChainLinkText": {
    "message": "ネットワークの詳細の確認",
    "description": "Serves as link text for the 'mismatchedChain' key. This text will be embedded inside the translation for that key."
  },
  "mismatchedChainRecommendation": {
    "message": "先に進む前に$1をお勧めします。",
    "description": "$1 is a clickable link with text defined by the 'mismatchedChainLinkText' key. The link will open to instructions for users to validate custom network details."
  },
  "mismatchedNetworkName": {
    "message": "弊社の記録によると、ネットワーク名がこのチェーンIDと正しく一致していない可能性があります。"
  },
  "mismatchedNetworkSymbol": {
    "message": "送信された通貨記号がこのチェーンIDに関して予想されるものと一致していません。"
  },
  "mismatchedRpcChainId": {
    "message": "カスタムネットワークにより返されたチェーンIDが、送信されたチェーンIDと一致しません。"
  },
  "mismatchedRpcUrl": {
    "message": "弊社の記録によると、送信されたRPC URLの値がこのチェーンIDの既知のプロバイダーと一致しません。"
  },
  "missingSetting": {
    "message": "設定が見つかりませんか？"
  },
  "missingSettingRequest": {
    "message": "ここからリクエスト"
  },
  "more": {
    "message": "他"
  },
  "moreAccounts": {
    "message": "+ $1個のアカウント",
    "description": "$1 is the number of accounts"
  },
  "moreNetworks": {
    "message": "+ $1個のネットワーク",
    "description": "$1 is the number of networks"
  },
  "moreQuotes": {
    "message": "他のクォート"
  },
  "multichainAddEthereumChainConfirmationDescription": {
    "message": "このネットワークをMetaMaskに追加し、サイトがそれを使用することを許可しようとしています。"
  },
  "multichainQuoteCardBridgingLabel": {
    "message": "ブリッジ"
  },
  "multichainQuoteCardQuoteLabel": {
    "message": "クォート"
  },
  "multichainQuoteCardTimeLabel": {
    "message": "時間"
  },
  "multipleSnapConnectionWarning": {
    "message": "$1が$2 Snapの使用を求めています",
    "description": "$1 is the dapp and $2 is the number of snaps it wants to connect to."
  },
  "mustSelectOne": {
    "message": "トークンを1つ以上選択する必要があります。"
  },
  "name": {
    "message": "名前"
  },
  "nameAddressLabel": {
    "message": "アドレス",
    "description": "Label above address field in name component modal."
  },
  "nameAlreadyInUse": {
    "message": "名前がすでに使用されています"
  },
  "nameInstructionsNew": {
    "message": "このアドレスを知っている場合は、今後認識できるようニックネームを付けてください。",
    "description": "Instruction text in name component modal when value is not recognised."
  },
  "nameInstructionsRecognized": {
    "message": "このアドレスにはデフォルトのニックネームがありますが、編集したり、他の提案を閲覧したりできます。",
    "description": "Instruction text in name component modal when value is recognized but not saved."
  },
  "nameInstructionsSaved": {
    "message": "以前このアドレスのニックネームを追加しています。編集するか、他のニックネームの提案を参照できます。",
    "description": "Instruction text in name component modal when value is saved."
  },
  "nameLabel": {
    "message": "ニックネーム",
    "description": "Label above name input field in name component modal."
  },
  "nameModalMaybeProposedName": {
    "message": "たとえば: $1",
    "description": "$1 is the proposed name"
  },
  "nameModalTitleNew": {
    "message": "不明なアドレス",
    "description": "Title of the modal created by the name component when value is not recognised."
  },
  "nameModalTitleRecognized": {
    "message": "認識されたアドレス",
    "description": "Title of the modal created by the name component when value is recognized but not saved."
  },
  "nameModalTitleSaved": {
    "message": "保存したアドレス",
    "description": "Title of the modal created by the name component when value is saved."
  },
  "nameProviderProposedBy": {
    "message": "提案元: $1",
    "description": "$1 is the name of the provider"
  },
  "nameProvider_ens": {
    "message": "イーサリアムネームサービス (ENS)"
  },
  "nameProvider_etherscan": {
    "message": "Etherscan"
  },
  "nameProvider_lens": {
    "message": "Lensプロトコル"
  },
  "nameProvider_token": {
    "message": "MetaMask"
  },
  "nameSetPlaceholder": {
    "message": "ニックネームを選択...",
    "description": "Placeholder text for name input field in name component modal."
  },
  "nativeNetworkPermissionRequestDescription": {
    "message": "$1が次の承認を求めています:",
    "description": "$1 represents dapp name"
  },
  "nativeTokenScamWarningConversion": {
    "message": "ネットワークの詳細を編集"
  },
  "nativeTokenScamWarningDescription": {
    "message": "ネイティブトークンシンボルが、関連付けられているチェーンIDのネットワークで予想されるネイティブトークンのシンボルと一致していません。予想されるトークンシンボルは$2ですが、$1と入力されました。正しいチェーンに接続されていることを確認してください。",
    "description": "$1 represents the currency name, $2 represents the expected currency symbol"
  },
  "nativeTokenScamWarningDescriptionExpectedTokenFallback": {
    "message": "別のシンボル",
    "description": "graceful fallback for when token symbol isn't found"
  },
  "nativeTokenScamWarningTitle": {
    "message": "予期せぬネイティブトークンシンボル",
    "description": "Title for nativeTokenScamWarningDescription"
  },
  "needHelp": {
    "message": "アシスタンスが必要な場合は、$1にお問い合わせください",
    "description": "$1 represents `needHelpLinkText`, the text which goes in the help link"
  },
  "needHelpFeedback": {
    "message": "フィードバックを提供"
  },
  "needHelpLinkText": {
    "message": "MetaMaskサポート"
  },
  "needHelpSubmitTicket": {
    "message": "チケットを送信"
  },
  "needImportFile": {
    "message": "インポートするファイルの選択が必要です。",
    "description": "User is important an account and needs to add a file to continue"
  },
  "negativeETH": {
    "message": "負の額のETHを送金することはできません。"
  },
  "negativeOrZeroAmountToken": {
    "message": "資産をマイナスまたはゼロの金額で送ることはできません。"
  },
  "network": {
    "message": "ネットワーク:"
  },
  "networkChanged": {
    "message": "ネットワークが変更されました"
  },
  "networkChangedMessage": {
    "message": "現在$1で取引しています。",
    "description": "$1 is the name of the network"
  },
  "networkDetails": {
    "message": "ネットワークの詳細"
  },
  "networkFee": {
    "message": "ネットワーク手数料"
  },
  "networkIsBusy": {
    "message": "ネットワークが混み合っています。ガス代が高く、見積もりはあまり正確ではありません。"
  },
  "networkMenu": {
    "message": "ネットワークメニュー"
  },
  "networkMenuHeading": {
    "message": "ネットワークを選択"
  },
  "networkName": {
    "message": "ネットワーク名"
  },
  "networkNameArbitrum": {
    "message": "Arbitrum"
  },
  "networkNameAvalanche": {
    "message": "Avalanche"
  },
  "networkNameBSC": {
    "message": "BSC"
  },
  "networkNameBase": {
    "message": "Base"
  },
  "networkNameBitcoin": {
    "message": "ビットコイン"
  },
  "networkNameDefinition": {
    "message": "このネットワークに関連付けられている名前。"
  },
  "networkNameEthereum": {
    "message": "イーサリアム"
  },
  "networkNameGoerli": {
    "message": "Goerli"
  },
  "networkNameLinea": {
    "message": "Linea"
  },
  "networkNameOpMainnet": {
    "message": "OPメインネット"
  },
  "networkNamePolygon": {
    "message": "Polygon"
  },
  "networkNameSolana": {
    "message": "Solana"
  },
  "networkNameTestnet": {
    "message": "テストネット"
  },
  "networkNameZkSyncEra": {
    "message": "zkSync Era"
  },
  "networkOptions": {
    "message": "ネットワークオプション"
  },
  "networkPermissionToast": {
    "message": "ネットワークへのアクセス許可が更新されました"
  },
  "networkProvider": {
    "message": "ネットワークプロバイダー"
  },
  "networkStatus": {
    "message": "ネットワークステータス"
  },
  "networkStatusBaseFeeTooltip": {
    "message": "基本料金はネットワークによって設定され、13～14秒ごとに変更されます。弊社の$1と$2のオプションは、突然の上昇を考慮したものです。",
    "description": "$1 and $2 are bold text for Medium and Aggressive respectively."
  },
  "networkStatusPriorityFeeTooltip": {
    "message": "優先手数料 (別名「マイナーチップ」) の範囲。これはマイナーに直接支払われ、トランザクションを優先するインセンティブとなります。"
  },
  "networkStatusStabilityFeeTooltip": {
    "message": "ガス代は過去72時間と比較して$1です。",
    "description": "$1 is networks stability value - stable, low, high"
  },
  "networkSwitchConnectionError": {
    "message": "$1に接続できません",
    "description": "$1 represents the network name"
  },
  "networkURL": {
    "message": "ネットワークURL"
  },
  "networkURLDefinition": {
    "message": "このネットワークへのアクセスに使用されるURLです。"
  },
  "networkUrlErrorWarning": {
    "message": "攻撃者は、サイトのアドレスに若干の変更を加えてサイトを模倣することがあります。続行する前に、意図したサイトとやり取りしていることを確認してください。Punycodeバージョン: $1",
    "description": "$1 replaced by RPC URL for network"
  },
  "networks": {
    "message": "ネットワーク"
  },
  "networksSmallCase": {
    "message": "ネットワーク"
  },
  "nevermind": {
    "message": "取り消し"
  },
  "new": {
    "message": "新登場！"
  },
  "newAccount": {
    "message": "新しいアカウント"
  },
  "newAccountNumberName": {
    "message": "アカウント$1",
    "description": "Default name of next account to be created on create account screen"
  },
  "newContact": {
    "message": "新しい連絡先"
  },
  "newContract": {
    "message": "新しいコントラクト"
  },
  "newNFTDetectedInImportNFTsMessageStrongText": {
    "message": "「設定」>「セキュリティとプライバシー」"
  },
  "newNFTDetectedInImportNFTsMsg": {
    "message": "OpenSeaを使用してNFTを表示するには、$1で「NFTメディアの表示」をオンにしてください。",
    "description": "$1 is used for newNFTDetectedInImportNFTsMessageStrongText"
  },
  "newNFTDetectedInNFTsTabMessage": {
    "message": "MetaMaskによるウォレット内のNFTの自動検出と表示を許可します。"
  },
  "newNFTsAutodetected": {
    "message": "NFTの自動検出"
  },
  "newNetworkAdded": {
    "message": "「$1」が追加されました！"
  },
  "newNetworkEdited": {
    "message": "“$1”が編集されました！"
  },
  "newNftAddedMessage": {
    "message": "NFTが追加されました！"
  },
  "newPassword": {
    "message": "新しいパスワード (最低8文字)"
  },
  "newPrivacyPolicyActionButton": {
    "message": "続きを表示"
  },
  "newPrivacyPolicyTitle": {
    "message": "プライバシーポリシーが更新されました"
  },
  "newRpcUrl": {
    "message": "新しいRPC URL"
  },
  "newTokensImportedMessage": {
    "message": "$1をインポートしました。",
    "description": "$1 is the string of symbols of all the tokens imported"
  },
  "newTokensImportedTitle": {
    "message": "トークンがインポートされました"
  },
  "next": {
    "message": "次へ"
  },
  "nftAddFailedMessage": {
    "message": "所有者情報が一致していないため、NFTを追加できません。入力された情報が正しいことを確認してください。"
  },
  "nftAddressError": {
    "message": "このトークンはNFTです。$1で追加してください",
    "description": "$1 is a clickable link with text defined by the 'importNFTPage' key"
  },
  "nftAlreadyAdded": {
    "message": "NFTがすでに追加されています。"
  },
  "nftAutoDetectionEnabled": {
    "message": "NFTの自動検出が有効になりました"
  },
  "nftDisclaimer": {
    "message": "開示事項: MetaMaskはソースURLからメディアファイルを取得します。このURLは時々、NFTがミントされたマーケットプレイスにより変更されることがあります。"
  },
  "nftOptions": {
    "message": "NFTオプション"
  },
  "nftTokenIdPlaceholder": {
    "message": "トークンIDを入力してください"
  },
  "nftWarningContent": {
    "message": "今後取得する可能性のあるものも含め、$1へのアクセスを許可しようとしています。相手はこの承認が取り消されるまで、お客様のウォレットからいつでも許可なしにこれらのNFTを送ることができます。$2",
    "description": "$1 is nftWarningContentBold bold part, $2 is Learn more link"
  },
  "nftWarningContentBold": {
    "message": "手持ちのすべての$1 NFT",
    "description": "$1 is name of the collection"
  },
  "nftWarningContentGrey": {
    "message": "慎重に進めてください。"
  },
  "nfts": {
    "message": "NFT"
  },
  "nftsPreviouslyOwned": {
    "message": "以前保有"
  },
  "nickname": {
    "message": "ニックネーム"
  },
  "noAccountsFound": {
    "message": "指定された検索クエリでアカウントが見つかりませんでした"
  },
  "noActivity": {
    "message": "まだアクティビティがありません"
  },
  "noConnectedAccountTitle": {
    "message": "MetaMaskはこのサイトに接続されていません"
  },
  "noConnectionDescription": {
    "message": "サイトに接続するには、「接続」ボタンを見つけて選択します。MetaMaskはWeb3のサイトにしか接続できないのでご注意ください"
  },
  "noConversionRateAvailable": {
    "message": "利用可能な換算レートがありません"
  },
  "noDeFiPositions": {
    "message": "まだポジションがありません"
  },
  "noDomainResolution": {
    "message": "指定されたドメインの名前解決ができません。"
  },
  "noHardwareWalletOrSnapsSupport": {
    "message": "Snap、およびほとんどのハードウェアウォレットは、現在お使いのブラウザのバージョンで使用できません。"
  },
  "noNFTs": {
    "message": "NFTはまだありません"
  },
  "noNetworksFound": {
    "message": "入力された検索クエリでネットワークが見つかりません"
  },
  "noOptionsAvailableMessage": {
    "message": "この取引ルートは現在使用できません。金額、ネットワーク、またはトークンを変更すれば、最適なオプションをお探しします。"
  },
  "noSnaps": {
    "message": "snapがインストールされていません"
  },
  "noThanks": {
    "message": "結構です"
  },
  "noTransactions": {
    "message": "トランザクションがありません"
  },
  "noWebcamFound": {
    "message": "お使いのコンピューターのWebカメラが見つかりませんでした。もう一度お試しください。"
  },
  "noWebcamFoundTitle": {
    "message": "Webカメラが見つかりません"
  },
  "nonContractAddressAlertDesc": {
    "message": "コントラクトではないアドレスにコールデータを送信しようとしています。これにより、資金が失われる可能性があります。続行する前に、正しいアドレスとネットワークを使用していることを確認してください。"
  },
  "nonContractAddressAlertTitle": {
    "message": "誤りの可能性があります"
  },
  "nonce": {
    "message": "ナンス"
  },
  "none": {
    "message": "なし"
  },
  "notBusy": {
    "message": "ビジー状態ではありません"
  },
  "notCurrentAccount": {
    "message": "これは正しいアカウントですか？ウォレットで現在選択されているアカウントと異なっています"
  },
  "notEnoughBalance": {
    "message": "残高が不十分です"
  },
  "notEnoughGas": {
    "message": "ガスが不足しています"
  },
  "notNow": {
    "message": "また後で"
  },
  "notificationDetail": {
    "message": "詳細"
  },
  "notificationDetailBaseFee": {
    "message": "基本料金 (gwei)"
  },
  "notificationDetailGasLimit": {
    "message": "ガスリミット (単位)"
  },
  "notificationDetailGasUsed": {
    "message": "使用ガス (単位)"
  },
  "notificationDetailMaxFee": {
    "message": "ガス1単位あたりの最大手数料"
  },
  "notificationDetailNetwork": {
    "message": "ネットワーク"
  },
  "notificationDetailNetworkFee": {
    "message": "ネットワーク手数料"
  },
  "notificationDetailPriorityFee": {
    "message": "優先手数料 (gwei)"
  },
  "notificationItemCheckBlockExplorer": {
    "message": "ブロックエクスプローラーで確認する"
  },
  "notificationItemCollection": {
    "message": "コレクション"
  },
  "notificationItemConfirmed": {
    "message": "確定されました"
  },
  "notificationItemError": {
    "message": "現在手数料を取得できません"
  },
  "notificationItemFrom": {
    "message": "移動元"
  },
  "notificationItemLidoStakeReadyToBeWithdrawn": {
    "message": "出金準備ができました"
  },
  "notificationItemLidoStakeReadyToBeWithdrawnMessage": {
    "message": "これでステーキングが解除された$1を引き出すことができます"
  },
  "notificationItemLidoWithdrawalRequestedMessage": {
    "message": "$1のステーキングを解除するリクエストが送信されました"
  },
  "notificationItemNFTReceivedFrom": {
    "message": "NFTを次の相手から受け取りました:"
  },
  "notificationItemNFTSentTo": {
    "message": "NFTを次の相手に送りました:"
  },
  "notificationItemNetwork": {
    "message": "ネットワーク"
  },
  "notificationItemRate": {
    "message": "レート (手数料込み)"
  },
  "notificationItemReceived": {
    "message": "受け取りました"
  },
  "notificationItemReceivedFrom": {
    "message": "次の相手から受け取りました:"
  },
  "notificationItemSent": {
    "message": "送りました"
  },
  "notificationItemSentTo": {
    "message": "次の相手に送りました:"
  },
  "notificationItemStakeCompleted": {
    "message": "ステーキングが完了しました"
  },
  "notificationItemStaked": {
    "message": "ステーキングしました"
  },
  "notificationItemStakingProvider": {
    "message": "ステーキングプロバイダー"
  },
  "notificationItemStatus": {
    "message": "ステータス"
  },
  "notificationItemSwapped": {
    "message": "スワップ完了"
  },
  "notificationItemSwappedFor": {
    "message": "for"
  },
  "notificationItemTo": {
    "message": "移動先"
  },
  "notificationItemTransactionId": {
    "message": "トランザクションID"
  },
  "notificationItemUnStakeCompleted": {
    "message": "ステーキングの解除が完了しました"
  },
  "notificationItemUnStaked": {
    "message": "ステーキングが解除されました"
  },
  "notificationItemUnStakingRequested": {
    "message": "ステーキングの解除がリクエストされました"
  },
  "notificationTransactionFailedMessage": {
    "message": "トランザクション $1 に失敗しました！$2",
    "description": "Content of the browser notification that appears when a transaction fails"
  },
  "notificationTransactionFailedMessageMMI": {
    "message": "トランザクションに失敗しました！$1",
    "description": "Content of the browser notification that appears when a transaction fails in MMI"
  },
  "notificationTransactionFailedTitle": {
    "message": "トランザクション失敗",
    "description": "Title of the browser notification that appears when a transaction fails"
  },
  "notificationTransactionSuccessMessage": {
    "message": "トランザクション $1 が承認されました！",
    "description": "Content of the browser notification that appears when a transaction is confirmed"
  },
  "notificationTransactionSuccessTitle": {
    "message": "トランザクションの承認完了",
    "description": "Title of the browser notification that appears when a transaction is confirmed"
  },
  "notificationTransactionSuccessView": {
    "message": "$1で表示",
    "description": "Additional content in a notification that appears when a transaction is confirmed and has a block explorer URL."
  },
  "notifications": {
    "message": "通知"
  },
  "notificationsFeatureToggle": {
    "message": "ウォレットの通知を有効にする",
    "description": "Experimental feature title"
  },
  "notificationsFeatureToggleDescription": {
    "message": "これにより、資金やNFTのやり取りなどに関するウォレットの通知と、機能に関するお知らせが有効になります。",
    "description": "Description of the experimental notifications feature"
  },
  "notificationsMarkAllAsRead": {
    "message": "すべて既読にする"
  },
  "notificationsPageEmptyTitle": {
    "message": "ここに表示する内容はありません"
  },
  "notificationsPageErrorContent": {
    "message": "このページにもう一度アクセスしてみてください"
  },
  "notificationsPageErrorTitle": {
    "message": "エラーが発生しました"
  },
  "notificationsPageNoNotificationsContent": {
    "message": "まだ通知を受け取っていません。"
  },
  "notificationsSettingsBoxError": {
    "message": "問題が発生しました。もう一度お試しください。"
  },
  "notificationsSettingsPageAllowNotifications": {
    "message": "通知を使えば、ウォレットで何が起きているか常に把握できます。通知を使用するには、プロファイルを使用してデバイス間で一部の設定を同期します。$1"
  },
  "notificationsSettingsPageAllowNotificationsLink": {
    "message": "この機能を使用する際に当社がどのようにユーザーのプライバシーを保護するのか、ご覧ください。"
  },
  "numberOfNewTokensDetectedPlural": {
    "message": "$1種類の新しいトークンがこのアカウントで見つかりました",
    "description": "$1 is the number of new tokens detected"
  },
  "numberOfNewTokensDetectedSingular": {
    "message": "1つの新しいトークンがこのアカウントで見つかりました"
  },
  "numberOfTokens": {
    "message": "トークンの数"
  },
  "ofTextNofM": {
    "message": "中の"
  },
  "off": {
    "message": "オフ"
  },
  "offlineForMaintenance": {
    "message": "メンテナンスのためにオフラインです"
  },
  "ok": {
    "message": "OK"
  },
  "on": {
    "message": "オン"
  },
  "onboardedMetametricsAccept": {
    "message": "同意する"
  },
  "onboardedMetametricsDisagree": {
    "message": "いいえ、結構です"
  },
  "onboardedMetametricsKey1": {
    "message": "最新情報"
  },
  "onboardedMetametricsKey2": {
    "message": "製品の機能"
  },
  "onboardedMetametricsKey3": {
    "message": "その他関連プロモーション資料"
  },
  "onboardedMetametricsLink": {
    "message": "MetaMetrics"
  },
  "onboardedMetametricsParagraph1": {
    "message": "$1に加え、マーケティングコミュニケーションとのインタラクションについて把握するためにもデータを使用します。",
    "description": "$1 represents the 'onboardedMetametricsLink' locale string"
  },
  "onboardedMetametricsParagraph2": {
    "message": "これは、次のようなお伝えする情報のカスタマイズに役立ちます:"
  },
  "onboardedMetametricsParagraph3": {
    "message": "ユーザーから提供されたデータが販売されることは一切なく、いつでもオプトアウトできます。"
  },
  "onboardedMetametricsTitle": {
    "message": "エクスペリエンスの改善にご協力ください"
  },
  "onboardingAdvancedPrivacyIPFSDescription": {
    "message": "IPFSゲートウェイにより、第三者がホスティングしているデータへのアクセスと表示が可能になります。カスタムIPFSゲートウェイを追加するか、引き続きデフォルトを使用できます。"
  },
  "onboardingAdvancedPrivacyIPFSInvalid": {
    "message": "有効なURLを入力してください"
  },
  "onboardingAdvancedPrivacyIPFSTitle": {
    "message": "カスタムIPFSゲートウェイを追加"
  },
  "onboardingAdvancedPrivacyIPFSValid": {
    "message": "IPFSゲートウェイのURLが有効です"
  },
  "onboardingAdvancedPrivacyNetworkDescription": {
    "message": "デフォルトの設定と構成を使用する場合、当社はInfuraをデフォルトの遠隔手続き呼び出し (RPC) プロバイダーとして使用し、イーサリアムデータへの可能な限り最も信頼性が高くプライベートなアクセスを提供します。まれに、ユーザーに最も優れたエクスペリエンスを提供するために、他のRPCプロバイダーが使用される場合もあります。ユーザーが自らRPCを選択することもできますが、どのRPCもトランザクションを実行するために、ユーザーのIPアドレスとイーサリアムウォレットを取得する点にご注意ください。InfuraによるEVMアカウントのデータの取り扱いに関する詳細は、$1をご覧ください。Solanaアカウントの場合は、$2。"
  },
  "onboardingAdvancedPrivacyNetworkDescriptionCallToAction": {
    "message": "こちらをクリック"
  },
  "onboardingAdvancedPrivacyNetworkTitle": {
    "message": "ネットワークを選択してください"
  },
  "onboardingCreateWallet": {
    "message": "新規ウォレットを作成"
  },
  "onboardingImportWallet": {
    "message": "既存のウォレットをインポート"
  },
  "onboardingMetametricsAgree": {
    "message": "同意します"
  },
  "onboardingMetametricsDescription": {
    "message": "MetaMaskの改善を目的に、基本的な使用状況および診断データを収集したいと思います。ここで提供されるデータが販売されることはありません。"
  },
  "onboardingMetametricsDescription2": {
    "message": "指標を収集する際、常に次の条件が適用されます..."
  },
  "onboardingMetametricsInfuraTerms": {
    "message": "このデータを他の目的に使用する際は、お知らせします。詳細は当社の$1をご覧ください。設定でいつでもオプトアウトできます。",
    "description": "$1 represents `onboardingMetametricsInfuraTermsPolicy`"
  },
  "onboardingMetametricsInfuraTermsPolicy": {
    "message": "プライバシー ポリシー"
  },
  "onboardingMetametricsNeverCollect": {
    "message": "$1 アプリのクリックやビューは保存されますが、その他の詳細 (ユーザーのパブリックアドレスなど) は保存されません。",
    "description": "$1 represents `onboardingMetametricsNeverCollectEmphasis`"
  },
  "onboardingMetametricsNeverCollectEmphasis": {
    "message": "非公開:"
  },
  "onboardingMetametricsNeverCollectIP": {
    "message": "$1 大まかな位置情報 (国や地域など) の検出にユーザーのIPアドレスが一時的に使用されますが、保存されることはありません。",
    "description": "$1 represents `onboardingMetametricsNeverCollectIPEmphasis`"
  },
  "onboardingMetametricsNeverCollectIPEmphasis": {
    "message": "一般:"
  },
  "onboardingMetametricsNeverSellData": {
    "message": "$1 使用状況データを共有するか削除するかは、設定でいつでも指定できます。",
    "description": "$1 represents `onboardingMetametricsNeverSellDataEmphasis`"
  },
  "onboardingMetametricsNeverSellDataEmphasis": {
    "message": "任意:"
  },
  "onboardingMetametricsPrivacyDescription": {
    "message": "当社がプロファイル用に使用状況データを収集しつつ、どのようにユーザーのプライバシーを守るのかご覧ください。"
  },
  "onboardingMetametricsTitle": {
    "message": "MetaMaskの改善にご協力ください"
  },
  "onboardingMetametricsUseDataCheckbox": {
    "message": "このデータは、ユーザーによる当社のマーケティングコミュニケーションとのインタラクションを把握するために使用されます。また、関連ニュースをお伝えする場合もあります (製品の機能など)。"
  },
  "onboardingPinExtensionBillboardAccess": {
    "message": "フルアクセス"
  },
  "onboardingPinExtensionBillboardDescription": {
    "message": "これらの拡張機能は、情報を表示および変更できます"
  },
  "onboardingPinExtensionBillboardDescription2": {
    "message": "このサイトで。"
  },
  "onboardingPinExtensionBillboardTitle": {
    "message": "拡張機能"
  },
  "onboardingPinExtensionChrome": {
    "message": "ブラウザの拡張機能アイコンをクリックします"
  },
  "onboardingPinExtensionDescription": {
    "message": "MetaMaskをブラウザにピン留めすることで、アクセスしやすくなり、トランザクションの承認を簡単に表示できるようになります。"
  },
  "onboardingPinExtensionDescription2": {
    "message": "拡張機能をクリックしてMetaMaskを開き、ワンクリックでウォレットにアクセスできます。"
  },
  "onboardingPinExtensionDescription3": {
    "message": "ブラウザの拡張機能アイコンをクリックすると、すぐにアクセスできます"
  },
  "onboardingPinExtensionLabel": {
    "message": "MetaMaskをピン留めする"
  },
  "onboardingPinExtensionStep1": {
    "message": "1"
  },
  "onboardingPinExtensionStep2": {
    "message": "2"
  },
  "onboardingPinExtensionTitle": {
    "message": "MetaMaskのインストールが完了しました！"
  },
<<<<<<< HEAD
  "oneDayAbbreviation": {
    "message": "1日",
    "description": "Shortened form of '1 day'"
  },
  "oneMonthAbbreviation": {
    "message": "1か月",
    "description": "Shortened form of '1 month'"
  },
  "oneWeekAbbreviation": {
    "message": "1週間",
    "description": "Shortened form of '1 week'"
  },
  "oneYearAbbreviation": {
    "message": "1年",
    "description": "Shortened form of '1 year'"
=======
  "onekey": {
    "message": "OneKey"
  },
  "only": {
    "message": "のみ"
>>>>>>> c9f5c5a9
  },
  "onlyConnectTrust": {
    "message": "信頼するサイトにのみ接続してください。$1",
    "description": "Text displayed above the buttons for connection confirmation. $1 is the link to the learn more web page."
  },
  "openFullScreenForLedgerWebHid": {
    "message": "全画面モードにしてLedgerを接続します。",
    "description": "Shown to the user on the confirm screen when they are viewing MetaMask in a popup window but need to connect their ledger via webhid."
  },
  "openInBlockExplorer": {
    "message": "ブロックエクスプローラーで開く"
  },
  "optional": {
    "message": "オプション"
  },
  "options": {
    "message": "オプション"
  },
  "origin": {
    "message": "起点"
  },
  "originChanged": {
    "message": "サイトが変更されました"
  },
  "originChangedMessage": {
    "message": "現在$1からの要求を確認しています。",
    "description": "$1 is the name of the origin"
  },
  "osTheme": {
    "message": "システム"
  },
  "other": {
    "message": "その他"
  },
  "otherSnaps": {
    "message": "他のsnap",
    "description": "Used in the 'permission_rpc' message."
  },
  "others": {
    "message": "その他"
  },
  "outdatedBrowserNotification": {
    "message": "古いブラウザを使用しています。ブラウザをアップデートしないと、MetaMaskからセキュリティパッチや新機能を入手できなくなります。"
  },
  "overrideContentSecurityPolicyHeader": {
    "message": "Content-Security-Policyヘッダーを上書き"
  },
  "overrideContentSecurityPolicyHeaderDescription": {
    "message": "このオプションは、DAppのContent-Security-Policyヘッダーによって拡張機能が正しく読み込まれない場合があるという、Firefoxの既知の問題に対する回避策です。特定のWebページの互換性に必要な場合を除き、このオプションを無効にすることはお勧めしません。"
  },
  "padlock": {
    "message": "南京錠"
  },
  "participateInMetaMetrics": {
    "message": "MetaMetricsに参加"
  },
  "participateInMetaMetricsDescription": {
    "message": "MetaMetricsに参加して、MetaMaskの改善にご協力ください"
  },
  "password": {
    "message": "パスワード"
  },
  "passwordNotLongEnough": {
    "message": "パスワードの長さが足りません"
  },
  "passwordStrength": {
    "message": "パスワードの強度: $1",
    "description": "Return password strength to the user when user wants to create password."
  },
  "passwordStrengthDescription": {
    "message": "強力なパスワードは、デバイスが盗まれたり侵入されたりした場合に、ウォレットのセキュリティを高めます。"
  },
  "passwordTermsWarning": {
    "message": "私はMetaMaskがこのパスワードを復元できないことを理解しています。$1"
  },
  "passwordsDontMatch": {
    "message": "パスワードが一致しません"
  },
  "pastePrivateKey": {
    "message": "秘密鍵の文字列をここに貼り付けます:",
    "description": "For importing an account from a private key"
  },
  "pending": {
    "message": "保留中"
  },
  "pendingConfirmationAddNetworkAlertMessage": {
    "message": "ネットワークを更新すると、このサイトからの$1件の保留中のトランザクションがキャンセルされます。",
    "description": "Number of transactions."
  },
  "pendingConfirmationSwitchNetworkAlertMessage": {
    "message": "ネットワークを切り替えると、このサイトからの$1件の保留中のトランザクションがキャンセルされます。",
    "description": "Number of transactions."
  },
  "pendingTransactionAlertMessage": {
    "message": "このトランザクションは、前のトランザクションが完了するまで実行されません。$1",
    "description": "$1 represents the words 'how to cancel or speed up a transaction' in a hyperlink"
  },
  "pendingTransactionAlertMessageHyperlink": {
    "message": "トランザクションをキャンセルまたは高速化する方法をご覧ください。",
    "description": "The text for the hyperlink in the pending transaction alert message"
  },
  "permissionDetails": {
    "message": "アクセス許可の詳細"
  },
  "permissionFor": {
    "message": "アクセス許可:"
  },
  "permissionFrom": {
    "message": "次からのアクセス許可:"
  },
  "permissionRequested": {
    "message": "現在リクエスト中"
  },
  "permissionRequestedForAccounts": {
    "message": "$1に対して要求済み",
    "description": "Permission cell status for requested permission including accounts, rendered as AvatarGroup which is $1."
  },
  "permissionRevoked": {
    "message": "この更新で取り消し"
  },
  "permissionRevokedForAccounts": {
    "message": "この更新で$1に対して取り消し済み",
    "description": "Permission cell status for revoked permission including accounts, rendered as AvatarGroup which is $1."
  },
  "permission_accessNamedSnap": {
    "message": "$1に接続。",
    "description": "The description for the `wallet_snap` permission. $1 is the human-readable name of the snap."
  },
  "permission_accessNetwork": {
    "message": "インターネットにアクセスします。",
    "description": "The description of the `endowment:network-access` permission."
  },
  "permission_accessNetworkDescription": {
    "message": "$1によるインターネットへのアクセスを許可します。これは、サードパーティサーバーとのデータの送受信に使用されます。",
    "description": "An extended description of the `endowment:network-access` permission. $1 is the snap name."
  },
  "permission_accessSnap": {
    "message": "$1 snapに接続します。",
    "description": "The description for the `wallet_snap` permission. $1 is the name of the snap."
  },
  "permission_accessSnapDescription": {
    "message": "Webサイトまたはsnapによる$1とのやり取りを許可します。",
    "description": "The description for the `wallet_snap_*` permission. $1 is the name of the Snap."
  },
  "permission_assets": {
    "message": "MetaMaskにアカウントの資産を表示します。",
    "description": "The description for the `endowment:assets` permission."
  },
  "permission_assetsDescription": {
    "message": "$1によるMetaMaskクライアントへの資産情報の提供を許可します。資産にはオンチェーンとオフチェーンの両方のものが含まれます。",
    "description": "An extended description for the `endowment:assets` permission. $1 is the name of the Snap."
  },
  "permission_cronjob": {
    "message": "定期的なアクションのスケジュール設定と実行。",
    "description": "The description for the `snap_cronjob` permission"
  },
  "permission_cronjobDescription": {
    "message": "$1が一定の時刻、日付、または間隔で定期的に実行されるアクションを実行することを許可します。これは、時間依存のやり取りや通知のトリガーに使用されます。",
    "description": "An extended description for the `snap_cronjob` permission. $1 is the snap name."
  },
  "permission_dialog": {
    "message": "MetaMaskにダイアログウィンドウを表示します。",
    "description": "The description for the `snap_dialog` permission"
  },
  "permission_dialogDescription": {
    "message": "$1がカスタムテキスト、入力フィールド、アクションの承認・拒否ボタンを備えたMetaMaskポップアップを表示することを許可します。\nこれは、Snapのアラート、承認、オプトインフローなどの作成に使用されます。",
    "description": "An extended description for the `snap_dialog` permission. $1 is the snap name."
  },
  "permission_ethereumAccounts": {
    "message": "アドレス、アカウント残高、アクティビティを表示して、承認するトランザクションを提案",
    "description": "The description for the `eth_accounts` permission"
  },
  "permission_ethereumProvider": {
    "message": "イーサリアムプロバイダーにアクセスします。",
    "description": "The description for the `endowment:ethereum-provider` permission"
  },
  "permission_ethereumProviderDescription": {
    "message": "$1がブロックチェーンのデータを読み込みメッセージやトランザクションを提案するために、MetaMaskと直接通信することを許可します。",
    "description": "An extended description for the `endowment:ethereum-provider` permission. $1 is the snap name."
  },
  "permission_getEntropy": {
    "message": "$1に固有の任意のキーを導出します。",
    "description": "The description for the `snap_getEntropy` permission. $1 is the snap name."
  },
  "permission_getEntropyDescription": {
    "message": "$1が、$1固有の任意のキーを公開せずに導出することを許可します。これらのキーはMetaMaskアカウントとは切り離されており、秘密鍵やシークレットリカバリーフレーズとは関連性がありません。他のSnapはこの情報にアクセスできません。",
    "description": "An extended description for the `snap_getEntropy` permission. $1 is the snap name."
  },
  "permission_getLocale": {
    "message": "言語設定の表示",
    "description": "The description for the `snap_getLocale` permission"
  },
  "permission_getLocaleDescription": {
    "message": "$1がMetaMaskの言語設定にアクセスできるようにします。これは、$1のコンテンツをユーザーの言語にローカライズして表示するために使用されます。",
    "description": "An extended description for the `snap_getLocale` permission. $1 is the snap name."
  },
  "permission_getPreferences": {
    "message": "優先言語や法定通貨などの情報の表示",
    "description": "The description for the `snap_getPreferences` permission"
  },
  "permission_getPreferencesDescription": {
    "message": "$1によるMetaMask設定の優先言語や法定通貨などの情報へのアクセスを許可します。これにより、$1がユーザーの設定に合わせたコンテンツを表示できるようになります。",
    "description": "An extended description for the `snap_getPreferences` permission. $1 is the snap name."
  },
  "permission_homePage": {
    "message": "カスタム画面の表示",
    "description": "The description for the `endowment:page-home` permission"
  },
  "permission_homePageDescription": {
    "message": "$1がMetaMaskでカスタムホーム画面を表示することを許可します。これは、ユーザーインターフェース、構成、ダッシュボードに使用されます。",
    "description": "An extended description for the `endowment:page-home` permission. $1 is the snap name."
  },
  "permission_keyring": {
    "message": "イーサリアムアカウントの追加と制御の要求を許可する",
    "description": "The description for the `endowment:keyring` permission"
  },
  "permission_keyringDescription": {
    "message": "$1がアカウントの追加または削除のリクエストを受け取ることや、これらのアカウントの代理で署名やトランザクションを行うことを許可します。",
    "description": "An extended description for the `endowment:keyring` permission. $1 is the snap name."
  },
  "permission_lifecycleHooks": {
    "message": "ライフサイクルフックを使用します。",
    "description": "The description for the `endowment:lifecycle-hooks` permission"
  },
  "permission_lifecycleHooksDescription": {
    "message": "$1がライフサイクルフックを使用して、ライフサイクルの特定のタイミングでコードを実行することを許可します。",
    "description": "An extended description for the `endowment:lifecycle-hooks` permission. $1 is the snap name."
  },
  "permission_manageAccounts": {
    "message": "イーサリアムアカウントを追加して管理します",
    "description": "The description for `snap_manageAccounts` permission"
  },
  "permission_manageAccountsDescription": {
    "message": "$1がイーサリアムアカウントを追加または削除し、これらのアカウントでトランザクションや署名を行うことを許可します。",
    "description": "An extended description for the `snap_manageAccounts` permission. $1 is the snap name."
  },
  "permission_manageBip32Keys": {
    "message": "$1アカウントの管理",
    "description": "The description for the `snap_getBip32Entropy` permission. $1 is a derivation path, e.g. 'm/44'/0'/0' (secp256k1)'."
  },
  "permission_manageBip44AndBip32KeysDescription": {
    "message": "$1による要求されたネットワークでのアカウントおよび資産の管理を許可します。これらのアカウントはシークレットリカバリーフレーズを (公開せずに) 使用して導出およびバックアップされます。キーを導出できることで、$1はイーサリアム (EVM) だけでなく、様々なブロックチェーンプロトコルをサポートできるようになります。",
    "description": "An extended description for the `snap_getBip44Entropy` and `snap_getBip44Entropy` permissions. $1 is the snap name."
  },
  "permission_manageBip44Keys": {
    "message": "$1アカウントの管理",
    "description": "The description for the `snap_getBip44Entropy` permission. $1 is the name of a protocol, e.g. 'Filecoin'."
  },
  "permission_manageState": {
    "message": "デバイスにデータを保管し管理します。",
    "description": "The description for the `snap_manageState` permission"
  },
  "permission_manageStateDescription": {
    "message": "$1が暗号化を使用して安全にデータを保管、更新、取得することを許可します。他のSnapはこの情報にアクセスできません。",
    "description": "An extended description for the `snap_manageState` permission. $1 is the snap name."
  },
  "permission_nameLookup": {
    "message": "ドメインとアドレス検索を提供します。",
    "description": "The description for the `endowment:name-lookup` permission."
  },
  "permission_nameLookupDescription": {
    "message": "SnapがMetaMask UIのさまざまな部分でアドレスとドメイン検索の取得と表示を行うことを許可します。",
    "description": "An extended description for the `endowment:name-lookup` permission."
  },
  "permission_notifications": {
    "message": "通知を表示します。",
    "description": "The description for the `snap_notify` permission"
  },
  "permission_notificationsDescription": {
    "message": "$1がMetaMask内に通知を表示することを許可します。Snapは、行動を促す情報や緊急性の高い情報に関する短い通知テキストをトリガーできます。",
    "description": "An extended description for the `snap_notify` permission. $1 is the snap name."
  },
  "permission_protocol": {
    "message": "1つまたは複数のチェーンにプロトコルデータを提供します。",
    "description": "The description for the `endowment:protocol` permission."
  },
  "permission_protocolDescription": {
    "message": "ガス代の見積もりやトークン情報など、$1によるMetaMaskへのプロトコルデータの提供を許可します。",
    "description": "An extended description for the `endowment:protocol` permission. $1 is the name of the Snap."
  },
  "permission_rpc": {
    "message": "$1が$2と直接やり取りすることを許可します。",
    "description": "The description for the `endowment:rpc` permission. $1 is 'other snaps' or 'websites', $2 is the snap name."
  },
  "permission_rpcDescription": {
    "message": "$1による$2へのメッセージの送信と$2からの応答の受信を許可します。",
    "description": "An extended description for the `endowment:rpc` permission. $1 is 'other snaps' or 'websites', $2 is the snap name."
  },
  "permission_rpcDescriptionOriginList": {
    "message": "$1および$2",
    "description": "A list of allowed origins where $2 is the last origin of the list and $1 is the rest of the list separated by ','."
  },
  "permission_signatureInsight": {
    "message": "署名分析情報モーダルの表示。",
    "description": "The description for the `endowment:signature-insight` permission"
  },
  "permission_signatureInsightDescription": {
    "message": "署名要求の承認前に、$1がモーダルを表示して署名要求に関する分析情報を提供することを許可します。これはフィッシング対策やセキュリティソリューションに使用されます。",
    "description": "An extended description for the `endowment:signature-insight` permission. $1 is the snap name."
  },
  "permission_signatureInsightOrigin": {
    "message": "署名要求を開始したWebサイトの出所を表示する",
    "description": "The description for the `signatureOrigin` caveat, to be used with the `endowment:signature-insight` permission"
  },
  "permission_signatureInsightOriginDescription": {
    "message": "$1による署名要求を開始したWebサイトの出所 (URI) の確認を許可します。これは、フィッシング対策やセキュリティソリューションに使用されます。",
    "description": "An extended description for the `signatureOrigin` caveat, to be used with the `endowment:signature-insight` permission. $1 is the snap name."
  },
  "permission_transactionInsight": {
    "message": "トランザクションインサイトを取得して表示します。",
    "description": "The description for the `endowment:transaction-insight` permission"
  },
  "permission_transactionInsightDescription": {
    "message": "$1によるトランザクションのデコードと、MetaMask UI内でのインサイトの表示を許可します。これは、フィッシング対策やセキュリティソリューションに使用されます。",
    "description": "An extended description for the `endowment:transaction-insight` permission. $1 is the snap name."
  },
  "permission_transactionInsightOrigin": {
    "message": "トランザクションを提案しているWebサイトの提供元を確認します",
    "description": "The description for the `transactionOrigin` caveat, to be used with the `endowment:transaction-insight` permission"
  },
  "permission_transactionInsightOriginDescription": {
    "message": "$1が、トランザクションを提案するWebサイトの出所 (URI) を確認することを許可します。これは、フィッシング対策やセキュリティソリューションに使用されます。",
    "description": "An extended description for the `transactionOrigin` caveat, to be used with the `endowment:transaction-insight` permission. $1 is the snap name."
  },
  "permission_unknown": {
    "message": "不明な許可: $1",
    "description": "$1 is the name of a requested permission that is not recognized."
  },
  "permission_viewBip32PublicKeys": {
    "message": "$1 ($2) の公開鍵を表示します。",
    "description": "The description for the `snap_getBip32PublicKey` permission. $1 is a derivation path, e.g. 'm/44'/0'/0''. $2 is the elliptic curve name, e.g. 'secp256k1'."
  },
  "permission_viewBip32PublicKeysDescription": {
    "message": "$2が、$1の公開鍵 (およびアドレス) を表示することを許可します。これは、アカウントや資産のコントロールを許可するものでは一切ありません。",
    "description": "An extended description for the `snap_getBip32PublicKey` permission. $1 is a derivation path (name). $2 is the snap name."
  },
  "permission_viewNamedBip32PublicKeys": {
    "message": "$1の公開鍵を表示します。",
    "description": "The description for the `snap_getBip32PublicKey` permission. $1 is a name for the derivation path, e.g., 'Ethereum accounts'."
  },
  "permission_walletSwitchEthereumChain": {
    "message": "有効なネットワークを使用します",
    "description": "The label for the `wallet_switchEthereumChain` permission"
  },
  "permission_webAssembly": {
    "message": "WebAssemblyのサポート",
    "description": "The description of the `endowment:webassembly` permission."
  },
  "permission_webAssemblyDescription": {
    "message": "$1がWebAssemblyを介して低レベルの実行環境にアクセスすることを許可します。",
    "description": "An extended description of the `endowment:webassembly` permission. $1 is the snap name."
  },
  "permissions": {
    "message": "許可"
  },
  "permissionsPageEmptyContent": {
    "message": "ここに表示する内容はありません"
  },
  "permissionsPageEmptySubContent": {
    "message": "ここには、インストールされたSnapや接続されたサイトに付与したアクセス許可が表示されます。"
  },
  "permitSimulationChange_approve": {
    "message": "使用上限"
  },
  "permitSimulationChange_bidding": {
    "message": "入札"
  },
  "permitSimulationChange_listing": {
    "message": "出品"
  },
  "permitSimulationChange_nft_listing": {
    "message": "出品価格"
  },
  "permitSimulationChange_receive": {
    "message": "受取"
  },
  "permitSimulationChange_revoke2": {
    "message": "取り消す"
  },
  "permitSimulationChange_transfer": {
    "message": "送金"
  },
  "permitSimulationDetailInfo": {
    "message": "この数量のトークンをアカウントから転送する権限を使用者に付与しようとしています。"
  },
  "permittedChainToastUpdate": {
    "message": "$1は$2にアクセスできます。"
  },
  "personalAddressDetected": {
    "message": "個人アドレスが検出されました。トークンコントラクトアドレスを入力してください。"
  },
  "pinToTop": {
    "message": "最上部にピン留め"
  },
  "pleaseConfirm": {
    "message": "確認してください"
  },
  "plusMore": {
    "message": "他$1件",
    "description": "$1 is the number of additional items"
  },
  "plusXMore": {
    "message": "その他$1件",
    "description": "$1 is a number of additional but unshown items in a list- this message will be shown in place of those items"
  },
  "popularNetworkAddToolTip": {
<<<<<<< HEAD
    "message": "これらのネットワークの一部はサードパーティに依存しているため、接続の信頼性が低かったり、サードパーティによるアクティビティの追跡が可能になったりする可能性があります。$1",
    "description": "$1 is Learn more link"
=======
    "message": "これらのネットワークの一部はサードパーティに依存しているため、接続の信頼性が低かったり、サードパーティによるアクティビティの追跡が可能になったりする可能性があります。",
    "description": "Learn more link"
>>>>>>> c9f5c5a9
  },
  "popularNetworks": {
    "message": "人気のネットワーク"
  },
  "portfolio": {
    "message": "Portfolio"
  },
  "preparingSwap": {
    "message": "スワップを準備しています..."
  },
  "prev": {
    "message": "前へ"
  },
  "price": {
    "message": "価格"
  },
  "priceUnavailable": {
    "message": "価格が利用できません"
  },
  "primaryType": {
    "message": "基本型"
  },
  "priorityFee": {
    "message": "優先手数料"
  },
  "priorityFeeProperCase": {
    "message": "優先手数料"
  },
  "privacy": {
    "message": "プライバシー"
  },
  "privacyMsg": {
    "message": "プライバシーポリシー"
  },
  "privateKey": {
    "message": "秘密鍵",
    "description": "select this type of file to use to import an account"
  },
  "privateKeyCopyWarning": {
    "message": "$1の秘密鍵",
    "description": "$1 represents the account name"
  },
  "privateKeyHidden": {
    "message": "秘密鍵は非表示になっています",
    "description": "Explains that the private key input is hidden"
  },
  "privateKeyShow": {
    "message": "秘密鍵の入力の表示・非表示を切り替えます",
    "description": "Describes a toggle that is used to show or hide the private key input"
  },
  "privateKeyShown": {
    "message": "秘密鍵は表示されています",
    "description": "Explains that the private key input is being shown"
  },
  "privateKeyWarning": {
    "message": "警告: この鍵は絶対に公開しないでください。秘密鍵を持つ人は誰でも、アカウントに保持されているアセットを盗むことができます。"
  },
  "privateNetwork": {
    "message": "プライベートネットワーク"
  },
  "proceedWithTransaction": {
    "message": "それでも続行"
  },
  "productAnnouncements": {
    "message": "製品に関するお知らせ"
  },
  "profileSync": {
    "message": "プロファイルの同期"
  },
  "profileSyncConfirmation": {
    "message": "プロファイルの同期をオフにすると、通知を受け取ることができなくなります。"
  },
  "profileSyncDescription": {
    "message": "MetaMaskが一部の設定をデバイス間で同期するために使用するプロファイルを作成します。これは通知の受取に必要です。$1。"
  },
  "profileSyncPrivacyLink": {
    "message": "当社がどのようにユーザーのプライバシーを保護するのか、ご覧ください"
  },
  "proposedApprovalLimit": {
    "message": "提案された承認限度額"
  },
  "provide": {
    "message": "提供"
  },
  "publicAddress": {
    "message": "パブリックアドレス"
  },
  "pushPlatformNotificationsFundsReceivedDescription": {
    "message": "$1 $2を受け取りました"
  },
  "pushPlatformNotificationsFundsReceivedDescriptionDefault": {
    "message": "トークンを受け取りました"
  },
  "pushPlatformNotificationsFundsReceivedTitle": {
    "message": "資金の受領"
  },
  "pushPlatformNotificationsFundsSentDescription": {
    "message": "$1 $2を送りました"
  },
  "pushPlatformNotificationsFundsSentDescriptionDefault": {
    "message": "トークンを送りました"
  },
  "pushPlatformNotificationsFundsSentTitle": {
    "message": "資金の送付"
  },
  "pushPlatformNotificationsNftReceivedDescription": {
    "message": "新しいNFTを受け取りました"
  },
  "pushPlatformNotificationsNftReceivedTitle": {
    "message": "NFTの受領"
  },
  "pushPlatformNotificationsNftSentDescription": {
    "message": "NFTを送りました"
  },
  "pushPlatformNotificationsNftSentTitle": {
    "message": "NFTの送付"
  },
  "pushPlatformNotificationsStakingLidoStakeCompletedDescription": {
    "message": "Lidoのステーキングが完了しました"
  },
  "pushPlatformNotificationsStakingLidoStakeCompletedTitle": {
    "message": "ステーキング完了"
  },
  "pushPlatformNotificationsStakingLidoStakeReadyToBeWithdrawnDescription": {
    "message": "Lidoのステークの出金準備ができました"
  },
  "pushPlatformNotificationsStakingLidoStakeReadyToBeWithdrawnTitle": {
    "message": "ステークの出金準備完了"
  },
  "pushPlatformNotificationsStakingLidoWithdrawalCompletedDescription": {
    "message": "Lidoの出金が完了しました"
  },
  "pushPlatformNotificationsStakingLidoWithdrawalCompletedTitle": {
    "message": "出金完了"
  },
  "pushPlatformNotificationsStakingLidoWithdrawalRequestedDescription": {
    "message": "Lidoの出金リクエストが送信されました"
  },
  "pushPlatformNotificationsStakingLidoWithdrawalRequestedTitle": {
    "message": "出金のリクエスト"
  },
  "pushPlatformNotificationsStakingRocketpoolStakeCompletedDescription": {
    "message": "RocketPoolのステーキングが完了しました"
  },
  "pushPlatformNotificationsStakingRocketpoolStakeCompletedTitle": {
    "message": "ステーキング完了"
  },
  "pushPlatformNotificationsStakingRocketpoolUnstakeCompletedDescription": {
    "message": "RocketPoolのステーキングの解除が完了しました"
  },
  "pushPlatformNotificationsStakingRocketpoolUnstakeCompletedTitle": {
    "message": "ステーキングの解除完了"
  },
  "pushPlatformNotificationsSwapCompletedDescription": {
    "message": "MetaMaskスワップが完了しました"
  },
  "pushPlatformNotificationsSwapCompletedTitle": {
    "message": "スワップ完了"
  },
  "queued": {
    "message": "キュー待ち"
  },
  "quoteRate": {
    "message": "クォートレート"
  },
  "quotedReceiveAmount": {
    "message": "$1の受取額"
  },
  "quotedTotalCost": {
    "message": "$1の合計コスト"
  },
  "rank": {
    "message": "ランク"
  },
  "rateIncludesMMFee": {
    "message": "レートには$1%の手数料が含まれています"
  },
  "reAddAccounts": {
    "message": "他のアカウントを再度追加"
  },
  "reAdded": {
    "message": "再度追加されました"
  },
  "readdToken": {
    "message": "アカウントオプションメニューで「トークンのインポート」を選択することによって、今後このトークンを戻すことができます。"
  },
  "receive": {
    "message": "受取"
  },
  "receiveCrypto": {
    "message": "仮想通貨を受け取る"
  },
  "recipientAddressPlaceholderNew": {
    "message": "パブリックアドレス (0x) またはドメイン名を入力してください"
  },
  "recommendedGasLabel": {
    "message": "推奨"
  },
  "recoveryPhraseReminderBackupStart": {
    "message": "ここから開始"
  },
  "recoveryPhraseReminderConfirm": {
    "message": "了解"
  },
  "recoveryPhraseReminderHasBackedUp": {
    "message": "シークレットリカバリーフレーズは常に安全かつ秘密の場所に保管してください"
  },
  "recoveryPhraseReminderHasNotBackedUp": {
    "message": "シークレットリカバリーフレーズのバックアップが必要ですか？"
  },
  "recoveryPhraseReminderItemOne": {
    "message": "シークレットリカバリーフレーズは誰とも決して共有しないでください"
  },
  "recoveryPhraseReminderItemTwo": {
    "message": "MetaMaskチームが、ユーザーのシークレットリカバリーフレーズを確認することは絶対にありません"
  },
  "recoveryPhraseReminderSubText": {
    "message": "シークレットリカバリーフレーズは、ご利用のすべてのアカウントを制御します。"
  },
  "recoveryPhraseReminderTitle": {
    "message": "資産を守りましょう"
  },
  "redeposit": {
    "message": "再デポジット"
  },
  "refreshList": {
    "message": "リストを更新"
  },
  "reject": {
    "message": "拒否"
  },
  "rejectAll": {
    "message": "すべて拒否"
  },
  "rejectRequestsDescription": {
    "message": "$1件のリクエストを一括で拒否しようとしています。"
  },
  "rejectRequestsN": {
    "message": "$1件のリクエストを拒否"
  },
  "rejectTxsDescription": {
    "message": "$1件のトランザクションを一括拒否しようとしています。"
  },
  "rejectTxsN": {
    "message": "$1件のトランザクションを拒否"
  },
  "rejected": {
    "message": "拒否されました"
  },
  "rememberSRPIfYouLooseAccess": {
    "message": "シークレットリカバリーフレーズをなくしてしまうと、ウォレットにアクセスできなくなります。この単語のセットを安全に保管し、いつでも資金にアクセスできるように、$1してください。"
  },
  "reminderSet": {
    "message": "リマインダーが設定されました！"
  },
  "remove": {
    "message": "削除"
  },
  "removeAccount": {
    "message": "アカウントを削除"
  },
  "removeAccountDescription": {
    "message": "このアカウントはウォレットから削除されます。続行する前に、インポートしたアカウントの元のシークレットリカバリーフレーズまたは秘密鍵を持っていることを確認してください。アカウントはアカウントドロップダウンから再度インポートまたは作成できます。"
  },
  "removeKeyringSnap": {
    "message": "このSnapを削除すると、これらのアカウントがMetaMaskから削除されます:"
  },
  "removeKeyringSnapToolTip": {
    "message": "Snapはアカウントをコントロールするため、Snapを削除するとアカウントもMetaMaskから削除されますが、ブロックチェーン上から削除されることはありません。"
  },
  "removeNFT": {
    "message": "NFTを削除"
  },
  "removeNftErrorMessage": {
    "message": "このNFTを削除できませんでした。"
  },
  "removeNftMessage": {
    "message": "NFTが削除されました！"
  },
  "removeSnap": {
    "message": "snapを削除"
  },
  "removeSnapAccountDescription": {
    "message": "続行すると、このアカウントはMetaMaskで使用できなくなります。"
  },
  "removeSnapAccountTitle": {
    "message": "アカウントを削除"
  },
  "removeSnapConfirmation": {
    "message": "$1を削除してよろしいですか？",
    "description": "$1 represents the name of the snap"
  },
  "removeSnapDescription": {
    "message": "この操作により、snapとそのデータが削除され、与えられたアクセス許可が取り消されます。"
  },
  "replace": {
    "message": "置き換え"
  },
  "reportIssue": {
    "message": "問題を報告する"
  },
  "requestFrom": {
    "message": "要求元"
  },
  "requestFromInfo": {
    "message": "これは署名を求めているサイトです。"
  },
  "requestFromInfoSnap": {
    "message": "これは署名を求めているSnapです。"
  },
  "requestFromTransactionDescription": {
    "message": "これが承認を要求しているサイトです。"
  },
  "requestingFor": {
    "message": "次の要求:"
  },
  "requestingForAccount": {
    "message": "$1の要求",
    "description": "Name of Account"
  },
  "requestingForNetwork": {
    "message": "$1の要求",
    "description": "Name of Network"
  },
  "required": {
    "message": "必須"
  },
  "reset": {
    "message": "リセット"
  },
  "resetWallet": {
    "message": "ウォレットをリセット"
  },
  "resetWalletSubHeader": {
    "message": "MetaMaskはパスワードのコピーを保管しません。アカウントのロックを解除できない場合は、ウォレットをリセットする必要があります。これは、ウォレットのセットアップ時に使用したシークレットリカバリーフレーズを入力することで行えます。"
  },
  "resetWalletUsingSRP": {
    "message": "この操作により、このデバイスから現在のウォレットとシークレットリカバリーフレーズ、および作成されたアカウントのリストが削除されます。シークレットリカバリーフレーズでリセットすると、リセットに使用されたシークレットリカバリーフレーズに基づくアカウントのリストが表示されます。この新しいリストには、残高のあるアカウントが自動的に含まれます。また、以前作成された$1することもできます。インポートしたカスタムアカウントは$2である必要があり、アカウントに追加されたカスタムトークンも$3である必要があります。"
  },
  "resetWalletWarning": {
    "message": "続行する前に、正しいシークレットリカバリーフレーズを使用していることを確認してください。これは元に戻せません。"
  },
  "restartMetamask": {
    "message": "MetaMask を再起動"
  },
  "restore": {
    "message": "復元"
  },
  "restoreUserData": {
    "message": "ユーザーデータの復元"
  },
  "resultPageError": {
    "message": "エラー"
  },
  "resultPageErrorDefaultMessage": {
    "message": "操作に失敗しました。"
  },
  "resultPageSuccess": {
    "message": "成功"
  },
  "resultPageSuccessDefaultMessage": {
    "message": "操作が正常に完了しました。"
  },
  "retryTransaction": {
    "message": "トランザクションを再試行"
  },
  "reusedTokenNameWarning": {
    "message": "ここのトークンは、監視する別のトークンのシンボルを再使用します。これは混乱を招いたり紛らわしい場合があります。"
  },
  "revealSecretRecoveryPhrase": {
    "message": "シークレットリカバリーフレーズを確認"
  },
  "revealSeedWords": {
    "message": "シークレットリカバリーフレーズを確認"
  },
  "revealSeedWordsDescription1": {
    "message": "$1は$2を提供します。",
    "description": "This is a sentence consisting of link using 'revealSeedWordsSRPName' as $1 and bolded text using 'revealSeedWordsDescription3' as $2."
  },
  "revealSeedWordsDescription2": {
    "message": "MetaMaskは$1です。つまり、ユーザーがSRPの所有者となります。",
    "description": "$1 is text link with the message from 'revealSeedWordsNonCustodialWallet'"
  },
  "revealSeedWordsDescription3": {
    "message": "ウォレットと資金への完全アクセス"
  },
  "revealSeedWordsNonCustodialWallet": {
    "message": "ノンカストディアルウォレット"
  },
  "revealSeedWordsQR": {
    "message": "QR"
  },
  "revealSeedWordsSRPName": {
    "message": "シークレットリカバリーフレーズ (SRP)"
  },
  "revealSeedWordsText": {
    "message": "テキスト"
  },
  "revealSeedWordsWarning": {
    "message": "誰にも画面を見られていないことを確認してください。$1",
    "description": "$1 is bolded text using the message from 'revealSeedWordsWarning2'"
  },
  "revealSeedWordsWarning2": {
    "message": "MetaMaskサポートがこの情報を尋ねることはありません。",
    "description": "The bolded texted in the second part of 'revealSeedWordsWarning'"
  },
  "revealSensitiveContent": {
    "message": "機密のコンテンツを確認"
  },
  "revealTheSeedPhrase": {
    "message": "シードフレーズを確認"
  },
  "review": {
    "message": "確認"
  },
  "reviewAlert": {
    "message": "アラートを確認"
  },
  "reviewAlerts": {
    "message": "アラートを確認する"
  },
  "reviewPendingTransactions": {
    "message": "保留中のトランザクションを確認"
  },
  "reviewPermissions": {
    "message": " アクセス許可を確認する"
  },
  "revokePermission": {
    "message": "許可を取り消す"
  },
  "revokePermissionTitle": {
    "message": "$1のアクセス許可を取り消す",
    "description": "The token symbol that is being revoked"
  },
  "revokeSimulationDetailsDesc": {
    "message": "別のユーザーに付与したアカウントのトークン使用許可を取り消そうとしています。"
  },
  "reward": {
    "message": "報酬"
  },
  "rpcNameOptional": {
    "message": "RPC名 (オプション)"
  },
  "rpcUrl": {
    "message": "RPC URL"
  },
  "safeTransferFrom": {
    "message": "安全な送金元:"
  },
  "save": {
    "message": "保存"
  },
  "scanInstructions": {
    "message": "QRコードにカメラを向けてください"
  },
  "scanQrCode": {
    "message": "QRコードをスキャン"
  },
  "scrollDown": {
    "message": "下にスクロール"
  },
  "search": {
    "message": "検索"
  },
  "searchAccounts": {
    "message": "アカウントを検索"
  },
  "searchNfts": {
    "message": "NFTを検索"
  },
  "searchTokens": {
    "message": "トークンを検索"
  },
  "searchTokensByNameOrAddress": {
    "message": "トークンを名前またはアドレスで検索する"
  },
  "secretRecoveryPhrase": {
    "message": "シークレットリカバリーフレーズ"
  },
  "secretRecoveryPhrasePlusNumber": {
    "message": "シークレットリカバリーフレーズ$1",
    "description": "The $1 is the order of the Secret Recovery Phrase"
  },
  "secureWallet": {
    "message": "安全なウォレット"
  },
  "security": {
    "message": "セキュリティ"
  },
  "securityAlert": {
    "message": "$1と$2からのセキュリティアラート"
  },
  "securityAlerts": {
    "message": "セキュリティアラート"
  },
  "securityAlertsDescription": {
    "message": "この機能は、トランザクションと署名要求を能動的に確認し、悪質または異常なアクティビティに関するアラートを発します。$1",
    "description": "Link to learn more about security alerts"
  },
  "securityAndPrivacy": {
    "message": "セキュリティとプライバシー"
  },
  "securityDescription": {
    "message": "安全ではないネットワークに参加してしまう可能性を減らし、アカウントを守ります"
  },
  "securityMessageLinkForNetworks": {
    "message": "ネットワーク詐欺とセキュリティのリスク"
  },
  "securityPrivacyPath": {
    "message": "「設定」>「セキュリティとプライバシー」で確認できます。"
  },
  "securityProviderPoweredBy": {
    "message": "データソース: $1",
    "description": "The security provider that is providing data"
  },
  "seeAllPermissions": {
    "message": "すべてのアクセス許可を表示",
    "description": "Used for revealing more content (e.g. permission list, etc.)"
  },
  "seeDetails": {
    "message": "詳細を表示"
  },
  "seedPhraseConfirm": {
    "message": "シークレットリカバリーフレーズの確認"
  },
  "seedPhraseEnterMissingWords": {
    "message": "シークレットリカバリーフレーズの確認"
  },
  "seedPhraseIntroNotRecommendedButtonCopy": {
    "message": "後で通知 (非推奨)"
  },
  "seedPhraseIntroRecommendedButtonCopy": {
    "message": "ウォレットの安全を確保 (推奨)"
  },
  "seedPhraseIntroSidebarBulletOne": {
    "message": "書き留めて、複数の秘密の場所に保管してください"
  },
  "seedPhraseIntroSidebarBulletTwo": {
    "message": "金庫に保管する"
  },
  "seedPhraseIntroSidebarCopyOne": {
    "message": "シークレットリカバリーフレーズは12単語のフレーズで、ウォレットと資金への「マスターキー」となります。"
  },
  "seedPhraseIntroSidebarCopyThree": {
    "message": "誰かにリカバリーフレーズを尋ねられたら、ウォレットの資金を盗もうとする詐欺の可能性が高いです。"
  },
  "seedPhraseIntroSidebarCopyTwo": {
    "message": "シークレットリカバリ フレーズはMetaMaskを含め、決して誰とも共有しないでください！"
  },
  "seedPhraseIntroSidebarTitleOne": {
    "message": "シークレットリカバリーフレーズとは何ですか？"
  },
  "seedPhraseIntroSidebarTitleThree": {
    "message": "シークレットリカバリーフレーズは共有すべきですか？"
  },
  "seedPhraseIntroSidebarTitleTwo": {
    "message": "シークレットリカバリーフレーズはどのように保管すべきですか？"
  },
  "seedPhraseIntroTitle": {
    "message": "ウォレットの保護"
  },
  "seedPhraseReq": {
    "message": "シークレットリカバリーフレーズは、12、15、18、21、24語で構成されます"
  },
  "seedPhraseWriteDownDetails": {
    "message": "この12単語のシークレットリカバリーフレーズを書き留めて、自分だけがアクセスできる信頼できる場所に保管してください。"
  },
  "seedPhraseWriteDownHeader": {
    "message": "シークレットリカバリーフレーズを書き留めてください"
  },
  "select": {
    "message": "選択"
  },
  "selectAccountToConnect": {
    "message": "接続するアカウントを選択します"
  },
  "selectAccounts": {
    "message": "このサイトに使用するアカウントを選択してください"
  },
  "selectAccountsForSnap": {
    "message": "このsnapで使用するアカウントを選択してください"
  },
  "selectAll": {
    "message": "すべて選択"
  },
  "selectAnAccount": {
    "message": "アカウントを選択してください"
  },
  "selectAnAccountAlreadyConnected": {
    "message": "このアカウントはすでにMetaMaskに接続されています"
  },
  "selectEnableDisplayMediaPrivacyPreference": {
    "message": "NFTメディアの表示をオンにする"
  },
  "selectHdPath": {
    "message": "HDパスを選択"
  },
  "selectNFTPrivacyPreference": {
    "message": "NFTの自動検出を有効にする"
  },
  "selectPathHelp": {
    "message": "アカウントが見当たらない場合は、HDパスまたは現在選択されているネットワークを切り替えてみてください。"
  },
  "selectRpcUrl": {
    "message": "RPC URLを選択"
  },
  "selectSecretRecoveryPhrase": {
    "message": "シークレットリカバリーフレーズを選択"
  },
  "selectType": {
    "message": "種類を選択"
  },
  "selectedAccountMismatch": {
    "message": "別のアカウントが選択されました"
  },
  "selectingAllWillAllow": {
    "message": "すべてを選択すると、このサイトに現在のすべてのアカウントが表示されます。このサイトが信頼できることを確認してください。"
  },
  "send": {
    "message": "送金"
  },
  "sendBugReport": {
    "message": "バグの報告をお送りください。"
  },
  "sendNoContactsConversionText": {
    "message": "ここをクリック"
  },
  "sendNoContactsDescription": {
    "message": "連絡先を使用すると、別のアカウントに安全に何度もトランザクションを送信できます。連絡先を作成するには、$1",
    "description": "$1 represents the action text 'click here'"
  },
  "sendNoContactsTitle": {
    "message": "まだ連絡先がありません"
  },
  "sendSelectReceiveAsset": {
    "message": "受け取るアラートを選択してください"
  },
  "sendSelectSendAsset": {
    "message": "送る資産を選択してください"
  },
  "sendSpecifiedTokens": {
    "message": "$1を送金",
    "description": "Symbol of the specified token"
  },
  "sendSwapSubmissionWarning": {
    "message": "このボタンをクリックすると、直ちにスワップトランザクションが開始します。続ける前に、トランザクションの詳細を確認してください。"
  },
  "sendTokenAsToken": {
    "message": "$1を$2として送金",
    "description": "Used in the transaction display list to describe a swap and send. $1 and $2 are the symbols of tokens in involved in the swap."
  },
  "sendingAsset": {
    "message": "$1を送信中"
  },
  "sendingDisabled": {
    "message": "ERC-1155 NFTアセットの送信は、まだサポートされていません。"
  },
  "sendingNativeAsset": {
    "message": "$1を送信中",
    "description": "$1 represents the native currency symbol for the current network (e.g. ETH or BNB)"
  },
  "sendingToTokenContractWarning": {
    "message": "警告: 資金の喪失に繋がる可能性のあるトークンコントラクトに送信しようとしています。$1",
    "description": "$1 is a clickable link with text defined by the 'learnMoreUpperCase' key. The link will open to a support article regarding the known contract address warning"
  },
  "sepolia": {
    "message": "Sepoliaテストネットワーク"
  },
  "setApprovalForAll": {
    "message": "すべてを承認に設定"
  },
  "setApprovalForAllRedesignedTitle": {
    "message": "出金のリクエスト"
  },
  "setApprovalForAllTitle": {
    "message": "使用限度額なしで$1を承認",
    "description": "The token symbol that is being approved"
  },
  "settingAddSnapAccount": {
    "message": "snapアカウントを追加"
  },
  "settings": {
    "message": "設定"
  },
  "settingsOptimisedForEaseOfUseAndSecurity": {
    "message": "設定は使いやすさとセキュリティを確保するために最適化されています。これらはいつでも変更できます。"
  },
  "settingsSearchMatchingNotFound": {
    "message": "一致する結果が見つかりませんでした。"
  },
  "settingsSubHeadingSignaturesAndTransactions": {
    "message": "署名およびトランザクション要求"
  },
  "show": {
    "message": "表示"
  },
  "showAccount": {
    "message": "アカウントを表示"
  },
  "showAdvancedDetails": {
    "message": "高度な詳細を表示"
  },
  "showExtensionInFullSizeView": {
    "message": "拡張機能をフルサイズで表示"
  },
  "showExtensionInFullSizeViewDescription": {
    "message": "この機能をオンにすると、拡張機能アイコンをクリックした時にフルサイズ表示がデフォルトになります。"
  },
  "showFiatConversionInTestnets": {
    "message": "テストネット上に換算レートを表示"
  },
  "showFiatConversionInTestnetsDescription": {
    "message": "これを選択すると、テストネット上に法定通貨の換算レートが表示されます"
  },
  "showHexData": {
    "message": "16進データを表示"
  },
  "showHexDataDescription": {
    "message": "これを選択すると、送金画面に16進データフィールドが表示されます"
  },
  "showLess": {
    "message": "表示量を減らす"
  },
  "showMore": {
    "message": "他を表示"
  },
  "showNativeTokenAsMainBalance": {
    "message": "ネイティブトークンをメイン残高として表示"
  },
  "showNft": {
    "message": "NFTを表示"
  },
  "showPermissions": {
    "message": "表示許可"
  },
  "showPrivateKey": {
    "message": "秘密鍵を表示"
  },
  "showSRP": {
    "message": "シークレットリカバリーフレーズを表示"
  },
  "showTestnetNetworks": {
    "message": "テストネットワークを表示"
  },
  "showTestnetNetworksDescription": {
    "message": "ネットワークリストにテストネットワークを表示するには、こちらを選択してください"
  },
  "sign": {
    "message": "署名"
  },
  "signatureRequest": {
    "message": "署名のリクエスト"
  },
  "signature_decoding_bid_nft_tooltip": {
    "message": "入札が受け入れられると、NFTがウォレットに反映されます。"
  },
  "signature_decoding_list_nft_tooltip": {
    "message": "お手持ちのNFTが購入された場合のみ変更されます。"
  },
  "signed": {
    "message": "署名が完了しました"
  },
  "signing": {
    "message": "署名"
  },
  "signingInWith": {
    "message": "サインイン方法:"
  },
  "signingWith": {
    "message": "署名方法:"
  },
  "simulationApproveHeading": {
    "message": "引き出し"
  },
  "simulationDetailsApproveDesc": {
    "message": "別のユーザーに、アカウントからのNFTの引き出しを許可しようとしています。"
  },
  "simulationDetailsERC20ApproveDesc": {
    "message": "別のユーザーに、アカウントからこの数量を使用する許可を与えようとしています。"
  },
  "simulationDetailsFiatNotAvailable": {
    "message": "利用できません"
  },
  "simulationDetailsIncomingHeading": {
    "message": "受取額"
  },
  "simulationDetailsNoChanges": {
    "message": "変更なし"
  },
  "simulationDetailsOutgoingHeading": {
    "message": "送金額"
  },
  "simulationDetailsRevokeSetApprovalForAllDesc": {
    "message": "別のユーザーに付与したアカウントからのNFT引き出し許可を取り消そうとしています。"
  },
  "simulationDetailsSetApprovalForAllDesc": {
    "message": "別のユーザーに、アカウントからのNFTの引き出しを許可しようとしています。"
  },
  "simulationDetailsTitle": {
    "message": "予測される増減額"
  },
  "simulationDetailsTitleTooltip": {
    "message": "予測される変化は、このトランザクションを実行すると起きる可能性がある変化です。これは単に予測に過ぎず、保証されたものではありません。"
  },
  "simulationDetailsTotalFiat": {
    "message": "合計 = $1",
    "description": "$1 is the total amount in fiat currency on one side of the transaction"
  },
  "simulationDetailsTransactionReverted": {
    "message": "このトランザクションはおそらく失敗します"
  },
  "simulationDetailsUnavailable": {
    "message": "利用不可"
  },
  "simulationErrorMessageV2": {
    "message": "ガス代を見積もることができませんでした。コントラクトにエラーがある可能性があり、このトランザクションは失敗するかもしれません。"
  },
  "simulationsSettingDescription": {
    "message": "トランザクションと署名を確定する前に残高の増減を予測するには、この機能をオンにします。これは最終的な結果を保証するものではありません。$1"
  },
  "simulationsSettingSubHeader": {
    "message": "予測される残高の増減"
  },
  "singleNetwork": {
    "message": "1つのネットワーク"
  },
  "siweIssued": {
    "message": "発行済み"
  },
  "siweNetwork": {
    "message": "ネットワーク"
  },
  "siweRequestId": {
    "message": "リクエストID"
  },
  "siweResources": {
    "message": "リソース"
  },
  "siweURI": {
    "message": "URL"
  },
  "skip": {
    "message": "スキップ"
  },
  "skipAccountSecurity": {
    "message": "アカウントのセキュリティをスキップしますか？"
  },
  "skipAccountSecurityDetails": {
    "message": "私は、シークレットリカバリーフレーズをバックアップするまで、アカウントとそのアセットのすべてを失う可能性があることを理解しています。"
  },
  "slideBridgeDescription": {
    "message": "9つのチェーン間での移動がすべてウォレット内で"
  },
  "slideBridgeTitle": {
    "message": "ブリッジの準備はいいですか？"
  },
  "slideCashOutDescription": {
    "message": "仮想通貨を売ってキャッシュを入手"
  },
  "slideCashOutTitle": {
    "message": "MetaMaskでキャッシュアウト"
  },
  "slideDebitCardDescription": {
    "message": "一部地域で利用可能"
  },
  "slideDebitCardTitle": {
    "message": "MetaMaskデビットカード"
  },
  "slideFundWalletDescription": {
    "message": "トークンを追加または送金して開始します"
  },
  "slideFundWalletTitle": {
    "message": "ウォレットに入金"
  },
  "slideMultiSrpDescription": {
    "message": "MetaMaskで複数のウォレットをインポートして使用します"
  },
  "slideMultiSrpTitle": {
    "message": "複数のシークレットリカバリーフレーズの追加"
  },
  "slideRemoteModeDescription": {
    "message": "コールドウォレットを無線で使用します"
  },
  "slideRemoteModeTitle": {
    "message": "コールドストレージ、高速アクセス"
  },
  "slideSmartAccountUpgradeDescription": {
    "message": "同じアドレスでよりスマートな機能"
  },
  "slideSmartAccountUpgradeTitle": {
    "message": "スマートアカウントの使用を開始"
  },
  "slideSolanaDescription": {
    "message": "Solanaアカウントを作成して開始します"
  },
  "slideSolanaTitle": {
    "message": "Solanaがサポートされるようになりました"
  },
  "slideSweepStakeDescription": {
    "message": "今NFTをミントすると、次のものが当たるチャンスです:"
  },
  "slideSweepStakeTitle": {
    "message": "$5000 USDCプレゼントにご応募ください！"
  },
  "smartAccountAccept": {
    "message": "スマートアカウントを使用"
  },
  "smartAccountBetterTransaction": {
    "message": "より高速なトランザクション、低い手数料"
  },
  "smartAccountBetterTransactionDescription": {
    "message": "トランザクションをまとめて処理して時間とお金を節約します"
  },
  "smartAccountFeaturesDescription": {
    "message": "アカウントアドレスはそのままで、いつでも元に戻せます。"
  },
  "smartAccountLabel": {
    "message": "スマートアカウント"
  },
  "smartAccountPayToken": {
    "message": "いつでもどのトークンでも支払い可能"
  },
  "smartAccountPayTokenDescription": {
    "message": "すでに持っているトークンを使ってネットワーク手数料を支払えます。"
  },
  "smartAccountReject": {
    "message": "スマートアカウントを使用しない"
  },
  "smartAccountRequestFor": {
    "message": "要求の対象アカウント:"
  },
  "smartAccountSameAccount": {
    "message": "同じアカウントでよりスマートな機能。"
  },
  "smartAccountSplashTitle": {
    "message": "スマートアカウントを使用しますか？"
  },
  "smartAccountUpgradeBannerDescription": {
    "message": "同じアドレスでよりスマートな機能。"
  },
  "smartAccountUpgradeBannerTitle": {
    "message": "スマートアカウントに切り替える"
  },
  "smartContracts": {
    "message": "スマートコントラクト"
  },
  "smartSwapsErrorNotEnoughFunds": {
    "message": "スマートスワップに必要な資金が不足しています。"
  },
  "smartSwapsErrorUnavailable": {
    "message": "スマートスワップは一時的にご利用いただけません。"
  },
  "smartTransactionCancelled": {
    "message": "トランザクションがキャンセルされました"
  },
  "smartTransactionCancelledDescription": {
    "message": "トランザクションを完了できなかったため、不要なガス代の支払いを避けるためにキャンセルされました。"
  },
  "smartTransactionError": {
    "message": "トランザクションに失敗しました"
  },
  "smartTransactionErrorDescription": {
    "message": "突然の市場の変化により失敗する場合があります。問題が解決されない場合は、MetaMaskカスタマーサポートにお問い合わせください。"
  },
  "smartTransactionPending": {
    "message": "トランザクションが送信されました"
  },
  "smartTransactionSuccess": {
    "message": "トランザクションが完了しました"
  },
  "smartTransactions": {
    "message": "スマートトランザクション"
  },
  "smartTransactionsEnabledDescription": {
    "message": " そしてMEV保護。デフォルトでオンになりました。"
  },
  "smartTransactionsEnabledLink": {
    "message": "より高い成功率"
  },
  "smartTransactionsEnabledTitle": {
    "message": "トランザクションがさらにスマートに"
  },
  "snapAccountCreated": {
    "message": "アカウントが作成されました"
  },
  "snapAccountCreatedDescription": {
    "message": "新しいアカウントの使用準備ができました！"
  },
  "snapAccountCreationFailed": {
    "message": "アカウントの作成に失敗しました"
  },
  "snapAccountCreationFailedDescription": {
    "message": "$1はアカウントを作成できませんでした。",
    "description": "$1 is the snap name"
  },
  "snapAccountRedirectFinishSigningTitle": {
    "message": "署名を完了させる"
  },
  "snapAccountRedirectSiteDescription": {
    "message": "$1の指示に従ってください"
  },
  "snapAccountRemovalFailed": {
    "message": "アカウントの削除に失敗しました"
  },
  "snapAccountRemovalFailedDescription": {
    "message": "$1がこのアカウントを削除できませんでした。",
    "description": "$1 is the snap name"
  },
  "snapAccountRemoved": {
    "message": "アカウントが削除されました"
  },
  "snapAccountRemovedDescription": {
    "message": "このアカウントはMetaMaskで使用できなくなります。"
  },
  "snapAccounts": {
    "message": "アカウントSnap"
  },
  "snapAccountsDescription": {
    "message": "サードパーティSnapが制御するアカウント"
  },
  "snapConnectTo": {
    "message": "$1に接続",
    "description": "$1 is the website URL or a Snap name. Used for Snaps pre-approved connections."
  },
  "snapConnectionPermissionDescription": {
    "message": "$1によるユーザーの承認なしでの$2への自動接続を許可してください。",
    "description": "Used for Snap pre-approved connections. $1 is the Snap name, $2 is a website URL."
  },
  "snapConnectionWarning": {
    "message": "$1が$2の使用を求めています",
    "description": "$2 is the snap and $1 is the dapp requesting connection to the snap."
  },
  "snapDetailWebsite": {
    "message": "Webサイト"
  },
  "snapHomeMenu": {
    "message": "Snapホームメニュー"
  },
  "snapInstallRequest": {
    "message": "$1をインストールすると、次のアクセス許可が付与されます。",
    "description": "$1 is the snap name."
  },
  "snapInstallSuccess": {
    "message": "インストール完了"
  },
  "snapInstallWarningCheck": {
    "message": "$1が次の許可を求めています:",
    "description": "Warning message used in popup displayed on snap install. $1 is the snap name."
  },
  "snapInstallWarningHeading": {
    "message": "慎重に進めてください"
  },
  "snapInstallWarningPermissionDescriptionForBip32View": {
    "message": "$1が公開鍵 (およびアドレス) を表示することを許可します。これは、アカウントや資産のコントロールを許可するものでは一切ありません。",
    "description": "An extended description for the `snap_getBip32PublicKey` permission used for tooltip on Snap Install Warning screen (popup/modal). $1 is the snap name."
  },
  "snapInstallWarningPermissionDescriptionForEntropy": {
    "message": "$1 Snapによる要求されたネットワークでのアカウントおよび資産の管理を許可します。これらのアカウントはシークレットリカバリーフレーズを (公開せずに) 使用して導出およびバックアップされます。キーを導出できることで、$1はイーサリアム (EVM) だけでなく、様々なブロックチェーンプロトコルをサポートできるようになります。",
    "description": "An extended description for the `snap_getBip44Entropy` and `snap_getBip44Entropy` permissions used for tooltip on Snap Install Warning screen (popup/modal). $1 is the snap name."
  },
  "snapInstallWarningPermissionNameForEntropy": {
    "message": "$1アカウントの管理",
    "description": "Permission name used for the Permission Cell component displayed on warning popup when installing a Snap. $1 is list of account types."
  },
  "snapInstallWarningPermissionNameForViewPublicKey": {
    "message": "$1の公開鍵の表示",
    "description": "Permission name used for the Permission Cell component displayed on warning popup when installing a Snap. $1 is list of account types."
  },
  "snapInstallationErrorDescription": {
    "message": "$1をインストールできませんでした。",
    "description": "Error description used when snap installation fails. $1 is the snap name."
  },
  "snapInstallationErrorTitle": {
    "message": "インストールに失敗しました",
    "description": "Error title used when snap installation fails."
  },
  "snapResultError": {
    "message": "エラー"
  },
  "snapResultSuccess": {
    "message": "成功"
  },
  "snapResultSuccessDescription": {
    "message": "$1を使用する準備が整いました"
  },
  "snapUIAssetSelectorTitle": {
    "message": "資産の選択"
  },
  "snapUpdateAlertDescription": {
    "message": "$1の最新バージョンを入手",
    "description": "Description used in Snap update alert banner when snap update is available. $1 is the Snap name."
  },
  "snapUpdateAvailable": {
    "message": "アップデートが利用できます"
  },
  "snapUpdateErrorDescription": {
    "message": "$1を更新できませんでした。",
    "description": "Error description used when snap update fails. $1 is the snap name."
  },
  "snapUpdateErrorTitle": {
    "message": "更新失敗",
    "description": "Error title used when snap update fails."
  },
  "snapUpdateRequest": {
    "message": "$1をアップデートすると、次のアクセス許可が付与されます。",
    "description": "$1 is the Snap name."
  },
  "snapUpdateSuccess": {
    "message": "更新完了"
  },
  "snapUrlIsBlocked": {
    "message": "このSnapがブロックされたサイトに移動しようとしています。$1。"
  },
  "snaps": {
    "message": "Snaps"
  },
  "snapsConnected": {
    "message": "Snapが接続されました"
  },
  "snapsNoInsight": {
    "message": "表示するインサイトはありません"
  },
  "snapsPrivacyWarningFirstMessage": {
    "message": "ユーザーは、別途特定されていない限り、インストールするSnapがConsensys$1で定義されているサードパーティサービスであることを認めたものとみなされます。サードパーティサービスの使用には、当該サードパーティサービスプロバイダーにより定められた、別の諸条件が適用されます。Consensysは、いかなる理由であっても、特定の人物によるSnapの使用を一切推奨しません。サードパーティサービスへのアクセス、依存、使用は、ユーザーの自己責任で行うものとします。Consensysは、サードパーティサービスの使用によりアカウントで発生する損失について、一切責任および賠償責任を負いません。",
    "description": "First part of a message in popup modal displayed when installing a snap for the first time. $1 is terms of use link."
  },
  "snapsPrivacyWarningSecondMessage": {
    "message": "サードパーティサービスと共有する情報は、当該サードパーティサービスにより、それぞれのプライバシーポリシーに従い直接収集されます。詳細は、各サードパーティサービスのプライバシーポリシーをご覧ください。",
    "description": "Second part of a message in popup modal displayed when installing a snap for the first time."
  },
  "snapsPrivacyWarningThirdMessage": {
    "message": "Consensysは、ユーザーがサードパーティと共有した情報に一切アクセスできません。",
    "description": "Third part of a message in popup modal displayed when installing a snap for the first time."
  },
  "snapsSettings": {
    "message": "Snapの設定"
  },
  "snapsTermsOfUse": {
    "message": "利用規約"
  },
  "snapsToggle": {
    "message": "snapは有効になっている場合にのみ実行されます"
  },
  "snapsUIError": {
    "message": "今後のサポートは、$1の作成者にお問い合わせください。",
    "description": "This is shown when the insight snap throws an error. $1 is the snap name"
  },
  "solanaAccountRequested": {
    "message": "このサイトがSolanaアカウントを求めています。"
  },
  "solanaAccountRequired": {
    "message": "このサイトへの接続には、Solanaアカウントが必要です。"
  },
  "solanaImportAccounts": {
    "message": "Solanaアカウントをインポート"
  },
  "solanaImportAccountsDescription": {
    "message": "シークレットリカバリーフレーズをインポートして、他のウォレットからSolanaアカウントを移行します。"
  },
  "solanaMoreFeaturesComingSoon": {
    "message": "他の機能も近日追加予定"
  },
  "solanaMoreFeaturesComingSoonDescription": {
    "message": "NFT、ハードウェアウォレットのサポート、その他機能も近日追加予定。"
  },
  "solanaOnMetaMask": {
    "message": "MetaMaskでSolana"
  },
  "solanaSendReceiveSwapTokens": {
    "message": "トークンの送金、受取、スワップ"
  },
  "solanaSendReceiveSwapTokensDescription": {
    "message": "SOLやUSDCなどのトークンでの送金・取引。"
  },
  "someNetworks": {
    "message": "$1個のネットワーク"
  },
  "somethingDoesntLookRight": {
    "message": "何か不審な点があれば、$1",
    "description": "A false positive message for users to contact support. $1 is a link to the support page."
  },
  "somethingIsWrong": {
    "message": "エラーが発生しました。ページを再度読み込んでみてください。"
  },
  "somethingWentWrong": {
    "message": "このページを読み込めませんでした。"
  },
  "sortBy": {
    "message": "並べ替え基準"
  },
  "sortByAlphabetically": {
    "message": "アルファベット順 (A～Z)"
  },
  "sortByDecliningBalance": {
    "message": "残高の多い順 ($1 高～低)",
    "description": "Indicates a descending order based on token fiat balance. $1 is the preferred currency symbol"
  },
  "source": {
    "message": "ソース"
  },
  "spamModalBlockedDescription": {
    "message": "このサイトは1分間ブロックされます"
  },
  "spamModalBlockedTitle": {
    "message": "このサイトを一時的にブロックしました"
  },
  "spamModalDescription": {
    "message": "複数の要求が行われ迷惑な場合は、一時的にサイトをブロックできます。"
  },
  "spamModalTemporaryBlockButton": {
    "message": "このサイトを一時的にブロック"
  },
  "spamModalTitle": {
    "message": "複数の要求が検出されました"
  },
  "speed": {
    "message": "速度"
  },
  "speedUp": {
    "message": "高速化"
  },
  "speedUpCancellation": {
    "message": "このキャンセルを高速化"
  },
  "speedUpExplanation": {
    "message": "現在のネットワーク状況に基づきガス代を更新し、10%以上 (ネットワークによる要件) 増額させました。"
  },
  "speedUpPopoverTitle": {
    "message": "トランザクションを高速化"
  },
  "speedUpTooltipText": {
    "message": "新しいガス代"
  },
  "speedUpTransaction": {
    "message": "このトランザクションを高速化"
  },
  "spendLimitInsufficient": {
    "message": "使用限度額が十分ではありません"
  },
  "spendLimitInvalid": {
    "message": "使用限度額が無効です。正の数値を使用する必要があります"
  },
  "spendLimitPermission": {
    "message": "使用限度額の許可"
  },
  "spendLimitRequestedBy": {
    "message": "使用限度額が$1によりリクエストされました",
    "description": "Origin of the site requesting the spend limit"
  },
  "spendLimitTooLarge": {
    "message": "使用限度額が大きすぎます"
  },
  "spender": {
    "message": "使用者"
  },
  "spenderTooltipDesc": {
    "message": "これは、NFTを引き出せるようになるアドレスです。"
  },
  "spenderTooltipERC20ApproveDesc": {
    "message": "これが、トークンを代理で使用できるようになるアドレスです。"
  },
  "spendingCap": {
    "message": "使用上限"
  },
  "spendingCaps": {
    "message": "使用上限"
  },
  "srpInputNumberOfWords": {
    "message": "$1語のフレーズがあります",
    "description": "This is the text for each option in the dropdown where a user selects how many words their secret recovery phrase has during import. The $1 is the number of words (either 12, 15, 18, 21, or 24)."
  },
  "srpListName": {
    "message": "シークレットリカバリーフレーズ$1",
    "description": "$1 is the order of the Secret Recovery Phrase"
  },
  "srpListNumberOfAccounts": {
    "message": "$1件のアカウント",
    "description": "$1 is the number of accounts in the list"
  },
  "srpListSelectionDescription": {
    "message": "新しいアカウントの生成元となるシークレットリカバリーフレーズ"
  },
  "srpListSingleOrZero": {
    "message": "$1件のアカウント",
    "description": "$1 is the number of accounts in the list, it is either 1 or 0"
  },
  "srpPasteFailedTooManyWords": {
    "message": "24を超える単語が含まれていたため、貼り付けに失敗しました。シークレットリカバリーフレーズは24語までです。",
    "description": "Description of SRP paste error when the pasted content has too many words"
  },
  "srpPasteTip": {
    "message": "シークレットリカバリーフレーズ全体をいずれかのフィールドに張り付けできます。",
    "description": "Our secret recovery phrase input is split into one field per word. This message explains to users that they can paste their entire secrete recovery phrase into any field, and we will handle it correctly."
  },
  "srpSecurityQuizGetStarted": {
    "message": "開始"
  },
  "srpSecurityQuizImgAlt": {
    "message": "目の中央に鍵穴があり、3つのパスワード入力欄がフローティング表示されている画像"
  },
  "srpSecurityQuizIntroduction": {
    "message": "シークレットリカバリーフレーズを確認するには、2つの質問に正しく答える必要があります。"
  },
  "srpSecurityQuizQuestionOneQuestion": {
    "message": "シークレットリカバリーフレーズをなくした場合、MetaMaskは..."
  },
  "srpSecurityQuizQuestionOneRightAnswer": {
    "message": "どうすることもできません"
  },
  "srpSecurityQuizQuestionOneRightAnswerDescription": {
    "message": "書き留めたり金属に掘ったり、いくつかの秘密の場所に保管したりして、絶対になくさないようにしてください。なくした場合、一生戻ってきません。"
  },
  "srpSecurityQuizQuestionOneRightAnswerTitle": {
    "message": "正解です！シークレットリカバリーフレーズは誰にも取り戻すことができません"
  },
  "srpSecurityQuizQuestionOneWrongAnswer": {
    "message": "それを取り戻すことができます"
  },
  "srpSecurityQuizQuestionOneWrongAnswerDescription": {
    "message": "シークレットリカバリーフレーズをなくした場合、一生戻ってきません。誰が何と言おうと、誰にも取り戻すことはできません。"
  },
  "srpSecurityQuizQuestionOneWrongAnswerTitle": {
    "message": "不正解！シークレットリカバリーフレーズは誰にも取り戻せません"
  },
  "srpSecurityQuizQuestionTwoQuestion": {
    "message": "誰かにシークレットリカバリーフレーズを尋ねられたら、それがサポート担当者であっても..."
  },
  "srpSecurityQuizQuestionTwoRightAnswer": {
    "message": "あなたは騙されようとしています"
  },
  "srpSecurityQuizQuestionTwoRightAnswerDescription": {
    "message": "シークレットリカバリーフレーズが必要だと言われたら、それは嘘です。教えてしまったら資産を盗まれます。"
  },
  "srpSecurityQuizQuestionTwoRightAnswerTitle": {
    "message": "正解です！シークレットリカバリーフレーズは決して誰にも教えてはいけません"
  },
  "srpSecurityQuizQuestionTwoWrongAnswer": {
    "message": "教えるべきです"
  },
  "srpSecurityQuizQuestionTwoWrongAnswerDescription": {
    "message": "シークレットリカバリーフレーズが必要だと言われたら、それは嘘です。教えてしまったら資産を盗まれます。"
  },
  "srpSecurityQuizQuestionTwoWrongAnswerTitle": {
    "message": "不正解！シークレットリカバリーフレーズは決して誰にも教えないでください"
  },
  "srpSecurityQuizTitle": {
    "message": "セキュリティの質問"
  },
  "srpToggleShow": {
    "message": "シークレットリカバリーフレーズのこの単語を表示・非表示",
    "description": "Describes a toggle that is used to show or hide a single word of the secret recovery phrase"
  },
  "srpWordHidden": {
    "message": "この単語は表示されません",
    "description": "Explains that a word in the secret recovery phrase is hidden"
  },
  "srpWordShown": {
    "message": "この単語は表示されます",
    "description": "Explains that a word in the secret recovery phrase is being shown"
  },
  "stable": {
    "message": "安定"
  },
  "stableLowercase": {
    "message": "安定"
  },
  "stake": {
    "message": "ステーク"
  },
  "staked": {
    "message": "ステーキング済み"
  },
  "standardAccountLabel": {
    "message": "スタンダードアカウント"
  },
  "startEarning": {
    "message": "収益化を開始"
  },
  "stateLogError": {
    "message": "ステートログの取得中にエラーが発生しました。"
  },
  "stateLogFileName": {
    "message": "MetaMaskステートログ"
  },
  "stateLogs": {
    "message": "ステートログ"
  },
  "stateLogsDescription": {
    "message": "ステートログには、パブリックアカウントアドレスと送信済みトランザクションが含まれています。"
  },
  "status": {
    "message": "ステータス"
  },
  "statusNotConnected": {
    "message": "未接続"
  },
  "statusNotConnectedAccount": {
    "message": "アカウントが接続されていません"
  },
  "step1LatticeWallet": {
    "message": "Lattice1を接続する"
  },
  "step1LatticeWalletMsg": {
    "message": "セットアップが完了しオンラインになると、MetaMaskをLattice1デバイスに接続できます。デバイスのロックを解除し、デバイスIDを準備してください。",
    "description": "$1 represents the `hardwareWalletSupportLinkConversion` localization key"
  },
  "step1LedgerWallet": {
    "message": "Ledgerアプリをダウンロード"
  },
  "step1LedgerWalletMsg": {
    "message": "$1のロックを解除するには、ダウンロードして設定し、パスワードを入力してください。",
    "description": "$1 represents the `ledgerLiveApp` localization value"
  },
  "step1TrezorWallet": {
    "message": "Trezorを接続する"
  },
  "step1TrezorWalletMsg": {
    "message": "Trezorをコンピューターに直接接続し、ロックを解除します。 必ず正しいパスフレーズを使用してください。",
    "description": "$1 represents the `hardwareWalletSupportLinkConversion` localization key"
  },
  "step2LedgerWallet": {
    "message": "Ledgerを接続する"
  },
  "step2LedgerWalletMsg": {
    "message": "コンピューターにLedgerを直接接続します。Ledgerのロックを解除し、イーサリアムアプリを開きます。",
    "description": "$1 represents the `hardwareWalletSupportLinkConversion` localization key"
  },
  "stillGettingMessage": {
    "message": "まだこのメッセージが表示されますか？"
  },
  "strong": {
    "message": "強"
  },
  "stxCancelled": {
    "message": "スワップが失敗するところでした"
  },
  "stxCancelledDescription": {
    "message": "トランザクションが失敗しそうになり、不要なガス代の支払いを避けるためにキャンセルされました。"
  },
  "stxCancelledSubDescription": {
    "message": "もう一度スワップをお試しください。次回は同様のリスクを避けられるようサポートします。"
  },
  "stxFailure": {
    "message": "スワップに失敗しました"
  },
  "stxFailureDescription": {
    "message": "突然の市場変動が失敗の原因になります。問題が解決されないようでしたら、$1にお問い合わせください。",
    "description": "This message is shown to a user if their swap fails. The $1 will be replaced by support.metamask.io"
  },
  "stxOptInSupportedNetworksDescription": {
    "message": "スマートトランザクションをオンにして、サポートされているネットワーク上でのトランザクションの信頼性と安全性を高めましょう。$1"
  },
  "stxPendingPrivatelySubmittingSwap": {
    "message": "スワップを非公開で送信中..."
  },
  "stxPendingPubliclySubmittingSwap": {
    "message": "スワップを公開で送信中..."
  },
  "stxSuccess": {
    "message": "スワップ完了！"
  },
  "stxSuccessDescription": {
    "message": "$1が利用可能になりました。",
    "description": "$1 is a token symbol, e.g. ETH"
  },
  "stxSwapCompleteIn": {
    "message": "スワップ完了まで残り <",
    "description": "'<' means 'less than', e.g. Swap will complete in < 2:59"
  },
  "stxTryingToCancel": {
    "message": "トランザクションのキャンセルを試みています..."
  },
  "stxUnknown": {
    "message": "ステータス不明"
  },
  "stxUnknownDescription": {
    "message": "トランザクションは成功しましたが、詳細がわかりません。このスワップの処理中に別のトランザクションが送信されたことが原因である可能性があります。"
  },
  "stxUserCancelled": {
    "message": "スワップがキャンセルされました"
  },
  "stxUserCancelledDescription": {
    "message": "不要なガス代を支払うことなくトランザクションがキャンセルされました。"
  },
  "submit": {
    "message": "送信"
  },
  "submitted": {
    "message": "送信済み"
  },
  "suggestedBySnap": {
    "message": "$1による提案",
    "description": "$1 is the snap name"
  },
  "suggestedCurrencySymbol": {
    "message": "推奨通貨シンボル。"
  },
  "suggestedTokenName": {
    "message": "提案された名前:"
  },
  "supplied": {
    "message": "預入済み"
  },
  "support": {
    "message": "サポート"
  },
  "supportCenter": {
    "message": "サポートセンターをご利用ください"
  },
  "supportMultiRpcInformation": {
    "message": "1つのネットワークで複数のRPCがサポートされるようになりました。情報の矛盾を解決するため、最も最近のRPCがデフォルトのRPCとして選択されています。"
  },
  "surveyConversion": {
    "message": "アンケートに回答する"
  },
  "surveyTitle": {
    "message": "MetaMaskの未来を形作りましょう"
  },
  "swap": {
    "message": "スワップ"
  },
  "swapAdjustSlippage": {
    "message": "スリッページの調整"
  },
  "swapAggregator": {
    "message": "アグリゲーター"
  },
  "swapAllowSwappingOf": {
    "message": "$1のスワップを許可",
    "description": "Shows a user that they need to allow a token for swapping on their hardware wallet"
  },
  "swapAmountReceived": {
    "message": "保証額"
  },
  "swapAmountReceivedInfo": {
    "message": "これは受け取る最低額です。スリッページによりそれ以上の額を受け取ることもあります。"
  },
  "swapAndSend": {
    "message": "スワップして送金"
  },
  "swapAnyway": {
    "message": "スワップを続ける"
  },
  "swapApproval": {
    "message": "$1のスワップを承認",
    "description": "Used in the transaction display list to describe a transaction that is an approve call on a token that is to be swapped.. $1 is the symbol of a token that has been approved."
  },
  "swapApproveNeedMoreTokens": {
    "message": "このスワップを完了させるには、さらに$1の$2が必要です。",
    "description": "Tells the user how many more of a given token they need for a specific swap. $1 is an amount of tokens and $2 is the token symbol."
  },
  "swapAreYouStillThere": {
    "message": "まだご利用中ですか？"
  },
  "swapAreYouStillThereDescription": {
    "message": "続ける際には、最新のクォートを表示する準備ができています"
  },
  "swapConfirmWithHwWallet": {
    "message": "ハードウェアウォレットで確定"
  },
  "swapContinueSwapping": {
    "message": "スワップを続ける"
  },
  "swapContractDataDisabledErrorDescription": {
    "message": "Ledgerのイーサリアムアプリで「設定」に移動し、コントラクトデータを許可します。次に、スワップを再度試します。"
  },
  "swapContractDataDisabledErrorTitle": {
    "message": "コントラクトデータがLedgerで無効です"
  },
  "swapCustom": {
    "message": "カスタム"
  },
  "swapDecentralizedExchange": {
    "message": "分散型取引所"
  },
  "swapDirectContract": {
    "message": "ダイレクトコントラクト"
  },
  "swapEditLimit": {
    "message": "限度額を編集"
  },
  "swapEnableDescription": {
    "message": "これは必須であり、MetaMaskに$1をスワップする許可を付与します。",
    "description": "Gives the user info about the required approval transaction for swaps. $1 will be the symbol of a token being approved for swaps."
  },
  "swapEnableTokenForSwapping": {
    "message": "これはスワップ用に$1",
    "description": "$1 is for the 'enableToken' key, e.g. 'enable ETH'"
  },
  "swapEnterAmount": {
    "message": "金額を入力してください"
  },
  "swapEstimatedNetworkFees": {
    "message": "推定ネットワーク手数料"
  },
  "swapEstimatedNetworkFeesInfo": {
    "message": "これは、スワップを完了させるために使用されるネットワーク手数料の見積もりです。実際の額はネットワークの状態によって変化する可能性があります。"
  },
  "swapFailedErrorDescriptionWithSupportLink": {
    "message": "トランザクション障害が発生した場合は、いつでもお手伝いいたします。この問題が解決しない場合は、$1でカスタマーサポートにお問い合わせください。",
    "description": "This message is shown to a user if their swap fails. The $1 will be replaced by support.metamask.io"
  },
  "swapFailedErrorTitle": {
    "message": "スワップに失敗しました"
  },
  "swapFetchingQuote": {
    "message": "クォートを取得中"
  },
  "swapFetchingQuoteNofN": {
    "message": "$2件中$1件の見積もりを取得中",
    "description": "A count of possible quotes shown to the user while they are waiting for quotes to be fetched. $1 is the number of quotes already loaded, and $2 is the total number of resources that we check for quotes. Keep in mind that not all resources will have a quote for a particular swap."
  },
  "swapFetchingQuotes": {
    "message": "クォートを取得中..."
  },
  "swapFetchingQuotesErrorDescription": {
    "message": "問題が発生しました。もう一度実行してください。エラーが解消されない場合は、カスタマサポートにお問い合わせください。"
  },
  "swapFetchingQuotesErrorTitle": {
    "message": "見積もり取得エラー"
  },
  "swapFromTo": {
    "message": "$1から$2へのスワップ",
    "description": "Tells a user that they need to confirm on their hardware wallet a swap of 2 tokens. $1 is a source token and $2 is a destination token"
  },
  "swapGasFeesDetails": {
    "message": "ガス代は、ネットワークトラフィックとトランザクションの複雑さに基づき推定され、変動します。"
  },
  "swapGasFeesExplanation": {
    "message": "MetaMaskはガス代から収益を得ません。これらの手数料は見積もりであり、ネットワークの混雑状況やトランザクションの複雑さによって変わる可能性があります。詳細は$1をご覧ください。",
    "description": "$1 is a link (text in link can be found at 'swapGasFeesSummaryLinkText')"
  },
  "swapGasFeesExplanationLinkText": {
    "message": "こちら",
    "description": "Text for link in swapGasFeesExplanation"
  },
  "swapGasFeesLearnMore": {
    "message": "ガス代に関する詳細"
  },
  "swapGasFeesSplit": {
    "message": "前の画面のガス代は、この2つのトランザクションに分けられています。"
  },
  "swapGasFeesSummary": {
    "message": "ガス代は、$1ネットワークでトランザクションを処理するクリプトマイナーに支払われます。MetaMaskはガス代から利益を得ません。",
    "description": "$1 is the selected network, e.g. Ethereum or BSC"
  },
  "swapGasIncludedTooltipExplanation": {
    "message": "このクォートは、やり取りするトークンの数量を調整し、ガス代込みで提示されています。アクティビティリストの別のトランザクションでETHを受け取る場合があります。"
  },
  "swapGasIncludedTooltipExplanationLinkText": {
    "message": "ガス代に関する詳細"
  },
  "swapHighSlippage": {
    "message": "高スリッページ"
  },
  "swapIncludesGasAndMetaMaskFee": {
    "message": "ガス代と$1%のMetaMask手数料が含まれています",
    "description": "Provides information about the fee that metamask takes for swaps. $1 is a decimal number."
  },
  "swapIncludesMMFee": {
    "message": "$1%のMetaMask手数料が含まれています。",
    "description": "Provides information about the fee that metamask takes for swaps. $1 is a decimal number."
  },
  "swapIncludesMMFeeAlt": {
    "message": "クォートには$1%のMetaMask手数料が含まれています",
    "description": "Provides information about the fee that metamask takes for swaps using the latest copy. $1 is a decimal number."
  },
  "swapIncludesMetaMaskFeeViewAllQuotes": {
    "message": "$1%のMetaMask手数料が含まれています – $2",
    "description": "Provides information about the fee that metamask takes for swaps. $1 is a decimal number and $2 is a link to view all quotes."
  },
  "swapLearnMore": {
    "message": "Swapsの詳細"
  },
  "swapLiquiditySourceInfo": {
    "message": "弊社は、為替レートとネットワーク手数料を比較するために、複数の流動性供給源 (取引所、アグリゲーター、専門のマーケットメーカー) を検索します。"
  },
  "swapLowSlippage": {
    "message": "低スリッページ"
  },
  "swapMaxSlippage": {
    "message": "最大スリッページ"
  },
  "swapMetaMaskFee": {
    "message": "MetaMask手数料"
  },
  "swapMetaMaskFeeDescription": {
    "message": "このクォートには、$1%の手数料が自動的に含まれています。この手数料は、MetaMaskの流動性プロバイダーの情報集積ソフトウェアの使用ライセンスの代金として支払うものです。",
    "description": "Provides information about the fee that metamask takes for swaps. $1 is a decimal number."
  },
  "swapNQuotesWithDot": {
    "message": "$1件の見積もり。",
    "description": "$1 is the number of quotes that the user can select from when opening the list of quotes on the 'view quote' screen"
  },
  "swapNewQuoteIn": {
    "message": "見積もりの更新まで $1",
    "description": "Tells the user the amount of time until the currently displayed quotes are update. $1 is a time that is counting down from 1:00 to 0:00"
  },
  "swapNoTokensAvailable": {
    "message": "$1と一致するトークンがありません",
    "description": "Tells the user that a given search string does not match any tokens in our token lists. $1 can be any string of text"
  },
  "swapOnceTransactionHasProcess": {
    "message": "このトランザクションの処理が完了すると、$1がアカウントに追加されます。",
    "description": "This message communicates the token that is being transferred. It is shown on the awaiting swap screen. The $1 will be a token symbol."
  },
  "swapPriceDifference": {
    "message": "$1 $2 (～$3) を $4 $5 (～$6) にスワップしようとしています。",
    "description": "This message represents the price slippage for the swap.  $1 and $4 are a number (ex: 2.89), $2 and $5 are symbols (ex: ETH), and $3 and $6 are fiat currency amounts."
  },
  "swapPriceDifferenceTitle": {
    "message": "最大$1%の価格差",
    "description": "$1 is a number (ex: 1.23) that represents the price difference."
  },
  "swapPriceUnavailableDescription": {
    "message": "市場価格のデータが不足しているため、プライスインパクトを測定できませんでした。スワップする前に、これから受領するトークンの額に問題がないか確認してください。"
  },
  "swapPriceUnavailableTitle": {
    "message": "続行する前にレートを確認してください"
  },
  "swapProcessing": {
    "message": "処理中"
  },
  "swapQuoteDetails": {
    "message": "見積もりの詳細"
  },
  "swapQuoteNofM": {
    "message": "$1/$2",
    "description": "A count of possible quotes shown to the user while they are waiting for quotes to be fetched. $1 is the number of quotes already loaded, and $2 is the total number of resources that we check for quotes. Keep in mind that not all resources will have a quote for a particular swap."
  },
  "swapQuoteSource": {
    "message": "見積もり提供元"
  },
  "swapQuotesExpiredErrorDescription": {
    "message": "最新のレートを取得するには、新しい見積もりをリクエストしてください。"
  },
  "swapQuotesExpiredErrorTitle": {
    "message": "見積もりのタイムアウト"
  },
  "swapQuotesNotAvailableDescription": {
    "message": "この取引ルートは現在使用できません。金額、ネットワーク、またはトークンを変更すれば、最適なオプションをお探しします。"
  },
  "swapQuotesNotAvailableErrorDescription": {
    "message": "額の調整またはスリッページの設定を試してから、もう一度実行してください。"
  },
  "swapQuotesNotAvailableErrorTitle": {
    "message": "見積もりを取得できません"
  },
  "swapRate": {
    "message": "レート"
  },
  "swapReceiving": {
    "message": "受信中"
  },
  "swapReceivingInfoTooltip": {
    "message": "これは推定値です。正確な額はスリッページによって異なります。"
  },
  "swapRequestForQuotation": {
    "message": "見積もりのリクエスト"
  },
  "swapSelect": {
    "message": "選択"
  },
  "swapSelectAQuote": {
    "message": "見積もりを選択"
  },
  "swapSelectAToken": {
    "message": "トークンを選択"
  },
  "swapSelectQuotePopoverDescription": {
    "message": "以下は複数の流動性供給源から収集したすべての見積もりです。"
  },
  "swapSelectToken": {
    "message": "トークンを選択"
  },
  "swapShowLatestQuotes": {
    "message": "最新のクォートを表示"
  },
  "swapSlippageHighDescription": {
    "message": "入力されたスリッページ ($1%) は非常に高いもののため、不利なレートに繋がる可能性があります",
    "description": "$1 is the amount of % for slippage"
  },
  "swapSlippageHighTitle": {
    "message": "高スリッページ"
  },
  "swapSlippageLowDescription": {
    "message": "値がこのように低い ($1%) と、スワップの失敗に繋がります",
    "description": "$1 is the amount of % for slippage"
  },
  "swapSlippageLowTitle": {
    "message": "低スリッページ"
  },
  "swapSlippageNegativeDescription": {
    "message": "スリッページは0以上でなければなりません"
  },
  "swapSlippageNegativeTitle": {
    "message": "続けるにはスリッページを増やしてください"
  },
  "swapSlippageOverLimitDescription": {
    "message": "スリッページの許容範囲は15%以下でなければなりません。それを超えると不利なレートになります。"
  },
  "swapSlippageOverLimitTitle": {
    "message": "続けるにはスリッページを減らしてください"
  },
  "swapSlippagePercent": {
    "message": "$1%",
    "description": "$1 is the amount of % for slippage"
  },
  "swapSlippageTooltip": {
    "message": "注文から確定までの間に価格が変動することを「スリッページ」といいます。スリッページが「スリッページ許容範囲」の設定を超えた場合、スワップは自動的にキャンセルされます。"
  },
  "swapSlippageZeroDescription": {
    "message": "スリッページがゼロのプロバイダーは少ないため、不利なクォートになる可能性があります。"
  },
  "swapSlippageZeroTitle": {
    "message": "スリッページがゼロのプロバイダーを使用中"
  },
  "swapSource": {
    "message": "流動性の供給源"
  },
  "swapSuggested": {
    "message": "スワップが提案されました"
  },
  "swapSuggestedGasSettingToolTipMessage": {
    "message": "スワップは複雑で急を要するトランザクションです。コストとスワップの確実な成功のバランスが取れたこのガス代をお勧めします。"
  },
  "swapSwapFrom": {
    "message": "スワップ元"
  },
  "swapSwapSwitch": {
    "message": "トークンの切り替え"
  },
  "swapSwapTo": {
    "message": "スワップ先"
  },
  "swapToConfirmWithHwWallet": {
    "message": "ハードウェアウォレットで確定"
  },
  "swapTokenAddedManuallyDescription": {
    "message": "このトークンを$1で検証して、取引したいトークンであることを確認してください。",
    "description": "$1 points the user to etherscan as a place they can verify information about a token. $1 is replaced with the translation for \"etherscan\""
  },
  "swapTokenAddedManuallyTitle": {
    "message": "トークンが手動で追加されました"
  },
  "swapTokenAvailable": {
    "message": "$1がアカウントに追加されました。",
    "description": "This message is shown after a swap is successful and communicates the exact amount of tokens the user has received for a swap. The $1 is a decimal number of tokens followed by the token symbol."
  },
  "swapTokenBalanceUnavailable": {
    "message": "$1の残高を取り戻すことができませんでした。",
    "description": "This message communicates to the user that their balance of a given token is currently unavailable. $1 will be replaced by a token symbol"
  },
  "swapTokenNotAvailable": {
    "message": "この地域ではトークンのスワップが行えません"
  },
  "swapTokenToToken": {
    "message": "$1を$2にスワップ",
    "description": "Used in the transaction display list to describe a swap. $1 and $2 are the symbols of tokens in involved in a swap."
  },
  "swapTokenVerifiedOn1SourceDescription": {
    "message": "$1は1つのソースでしか検証されていません。進める前に$2で検証することをご検討ください。",
    "description": "$1 is a token name, $2 points the user to etherscan as a place they can verify information about a token. $1 is replaced with the translation for \"etherscan\""
  },
  "swapTokenVerifiedOn1SourceTitle": {
    "message": "偽物のトークンの可能性"
  },
  "swapTokenVerifiedSources": {
    "message": "$1個のソースで確定済み。$2で確認。",
    "description": "$1 the number of sources that have verified the token, $2 points the user to a block explorer as a place they can verify information about the token."
  },
  "swapTooManyDecimalsError": {
    "message": "$1は小数点以下$2桁まで使用できます",
    "description": "$1 is a token symbol and $2 is the max. number of decimals allowed for the token"
  },
  "swapTransactionComplete": {
    "message": "トランザクションが完了しました"
  },
  "swapTwoTransactions": {
    "message": "2つのトランザクション"
  },
  "swapUnknown": {
    "message": "不明"
  },
  "swapZeroSlippage": {
    "message": "0%スリッページ"
  },
  "swapsMaxSlippage": {
    "message": "最大スリッページ"
  },
  "swapsNotEnoughToken": {
    "message": "$1が不足しています",
    "description": "Tells the user that they don't have enough of a token for a proposed swap. $1 is a token symbol"
  },
  "swapsViewInActivity": {
    "message": "アクティビティに表示"
  },
  "switch": {
    "message": "切り替える"
  },
  "switchEthereumChainConfirmationDescription": {
    "message": "これによりMetaMask内で選択されたネットワークが、以前に追加されたものに切り替わります。"
  },
  "switchEthereumChainConfirmationTitle": {
    "message": "このサイトによるネットワークの切り替えを許可しますか？"
  },
  "switchInputCurrency": {
    "message": "通貨の変更"
  },
  "switchNetwork": {
    "message": "ネットワークを切り替える"
  },
  "switchNetworks": {
    "message": "ネットワークを切り替える"
  },
  "switchToNetwork": {
    "message": "$1に切り替える",
    "description": "$1 represents the custom network that has previously been added"
  },
  "switchToThisAccount": {
    "message": "このアカウントに切り替える"
  },
  "switchedNetworkToastDecline": {
    "message": "今後表示しない"
  },
  "switchedNetworkToastMessage": {
    "message": "$1が$2で有効になりました",
    "description": "$1 represents the account name, $2 represents the network name"
  },
  "switchedNetworkToastMessageNoOrigin": {
    "message": "$1に切り替えました",
    "description": "$1 represents the network name"
  },
  "switchingNetworksCancelsPendingConfirmations": {
    "message": "ネットワークを切り替えると、保留中の承認がすべてキャンセルされます"
  },
  "symbol": {
    "message": "シンボル"
  },
  "symbolBetweenZeroTwelve": {
    "message": "シンボルは11文字以下にする必要があります。"
  },
  "tenPercentIncreased": {
    "message": "10%の増加"
  },
  "terms": {
    "message": "利用規約"
  },
  "termsOfService": {
    "message": "サービス規約"
  },
  "termsOfUseAgreeText": {
    "message": " MetaMaskおよびそのすべての機能の利用に適用される利用規約に同意します。"
  },
  "termsOfUseFooterText": {
    "message": "スクロールしてすべてのセクションをお読みください"
  },
  "termsOfUseTitle": {
    "message": "利用規約が更新されました"
  },
  "testNetworks": {
    "message": "テストネットワーク"
  },
  "testnets": {
    "message": "テストネット"
  },
  "theme": {
    "message": "テーマ"
  },
  "themeDescription": {
    "message": "ご希望のMetaMaskテーマを選択してください。"
  },
  "thirdPartySoftware": {
    "message": "サードパーティソフトウェアに関する通知",
    "description": "Title of a popup modal displayed when installing a snap for the first time."
  },
  "threeMonthsAbbreviation": {
    "message": "3か月",
    "description": "Shortened form of '3 months'"
  },
  "time": {
    "message": "時間"
  },
  "tips": {
    "message": "ヒント"
  },
  "tipsForUsingAWallet": {
    "message": "ウォレット使用のヒント"
  },
  "tipsForUsingAWalletDescription": {
    "message": "トークンを追加すると、Web3の使用方法が増えます。"
  },
  "to": {
    "message": "移動先"
  },
  "toAddress": {
    "message": "移動先: $1",
    "description": "$1 is the address to include in the To label. It is typically shortened first using shortenAddress"
  },
  "toggleDecodeDescription": {
    "message": "当社は4byte.directoryとSourcifyサービスを使用してトランザクションデータを解読し、より読みやすい形で表示しています。これにより、保留中および過去のトランザクションの結果を理解しやすくなりますが、IPアドレスが共有される可能性があります。"
  },
  "token": {
    "message": "トークン"
  },
  "tokenAddress": {
    "message": "トークンアドレス"
  },
  "tokenAlreadyAdded": {
    "message": "トークンの追加がすでに完了しています。"
  },
  "tokenAutoDetection": {
    "message": "トークンの自動検出"
  },
  "tokenContractAddress": {
    "message": "トークンコントラクトアドレス"
  },
  "tokenDecimal": {
    "message": "トークンの小数桁数"
  },
  "tokenDecimalFetchFailed": {
    "message": "トークンの小数点以下の桁数が必要です。確認はこちら: $1"
  },
  "tokenDetails": {
    "message": "トークンの詳細"
  },
  "tokenFoundTitle": {
    "message": "1 つの新しいトークンが見つかりました"
  },
  "tokenId": {
    "message": "トークンID"
  },
  "tokenList": {
    "message": "トークンリスト:"
  },
  "tokenMarketplace": {
    "message": "トークンマーケットプレイス"
  },
  "tokenScamSecurityRisk": {
    "message": "トークン関連の詐欺やセキュリティのリスク"
  },
  "tokenStandard": {
    "message": "トークン規格"
  },
  "tokenSymbol": {
    "message": "トークンシンボル"
  },
  "tokens": {
    "message": "トークン"
  },
  "tokensFoundTitle": {
    "message": "$1種類の新しいトークンが見つかりました",
    "description": "$1 is the number of new tokens detected"
  },
  "tokensInCollection": {
    "message": "コレクションにあるトークン"
  },
  "tooltipApproveButton": {
    "message": "理解しました"
  },
  "tooltipSatusConnected": {
    "message": "接続済み"
  },
  "tooltipSatusConnectedUpperCase": {
    "message": "接続済み"
  },
  "tooltipSatusNotConnected": {
    "message": "未接続"
  },
  "total": {
    "message": "合計"
  },
  "totalVolume": {
    "message": "合計量"
  },
  "transaction": {
    "message": "トランザクション"
  },
  "transactionCancelAttempted": {
    "message": "$1のガス代が$2でトランザクションのキャンセルが試みられました"
  },
  "transactionCancelSuccess": {
    "message": "$2でのトランザクションがキャンセルされました"
  },
  "transactionConfirmed": {
    "message": "$2でトランザクションが承認されました。"
  },
  "transactionCreated": {
    "message": "トランザクションは$1の値が$2で作成されました。"
  },
  "transactionDataFunction": {
    "message": "関数"
  },
  "transactionDetailGasHeading": {
    "message": "ガス代見積もり"
  },
  "transactionDetailMultiLayerTotalSubtitle": {
    "message": "金額 + 手数料"
  },
  "transactionDropped": {
    "message": "トランザクションは$2で削除されました。"
  },
  "transactionError": {
    "message": "トランザクションエラー。コントラクトコードで例外がスローされました。"
  },
  "transactionErrorNoContract": {
    "message": "コントラクトではないアドレスに対して関数の呼び出しを試みています。"
  },
  "transactionErrored": {
    "message": "トランザクションでエラーが発生しました。"
  },
  "transactionFlowNetwork": {
    "message": "ネットワーク"
  },
  "transactionHistoryBaseFee": {
    "message": "基本料金 (Gwei)"
  },
  "transactionHistoryL1GasLabel": {
    "message": "L1ガス代合計"
  },
  "transactionHistoryL2GasLimitLabel": {
    "message": "L2ガスリミット"
  },
  "transactionHistoryL2GasPriceLabel": {
    "message": "L2ガス価格"
  },
  "transactionHistoryMaxFeePerGas": {
    "message": "ガス1単位あたりの最大手数料"
  },
  "transactionHistoryPriorityFee": {
    "message": "優先手数料 (gwei)"
  },
  "transactionHistoryTotalGasFee": {
    "message": "ガス代合計"
  },
  "transactionIdLabel": {
    "message": "トランザクションID",
    "description": "Label for the source transaction ID field."
  },
  "transactionIncludesTypes": {
    "message": "このトランザクションには$1が含まれています。"
  },
  "transactionResubmitted": {
    "message": "推定のガス代を$2で$1に増加し、トランザクションを再送信しました"
  },
  "transactionSettings": {
    "message": "トランザクション設定"
  },
  "transactionSubmitted": {
    "message": "$1の推定ガス代が$2でトランザクションが送信されました。"
  },
  "transactionTotalGasFee": {
    "message": "ガス代合計",
    "description": "Label for the total gas fee incurred in the transaction."
  },
  "transactionUpdated": {
    "message": "トランザクションが$2で更新されました。"
  },
  "transactions": {
    "message": "トランザクション"
  },
  "transfer": {
    "message": "送金"
  },
  "transferCrypto": {
    "message": "仮想通貨の送金"
  },
  "transferFrom": {
    "message": "送金元"
  },
  "transferRequest": {
    "message": "送金要求"
  },
  "trillionAbbreviation": {
    "message": "T",
    "description": "Shortened form of 'trillion'"
  },
  "troubleConnectingToLedgerU2FOnFirefox": {
    "message": "Ledgerの接続に問題が発生しました。$1",
    "description": "$1 is a link to the wallet connection guide;"
  },
  "troubleConnectingToLedgerU2FOnFirefox2": {
    "message": "ハードウェアウォレットの接続ガイドを確認し、もう一度お試しください。",
    "description": "$1 of the ledger wallet connection guide"
  },
  "troubleConnectingToLedgerU2FOnFirefoxLedgerSolution": {
    "message": "Firefoxの最新バージョンを使用している場合、FirefoxのU2Fサポート廃止に関連した問題が発生する可能性があります。$1でこの問題を解決する方法をご覧ください。",
    "description": "It is a link to the ledger website for the workaround."
  },
  "troubleConnectingToLedgerU2FOnFirefoxLedgerSolution2": {
    "message": "こちら",
    "description": "Second part of the error message; It is a link to the ledger website for the workaround."
  },
  "troubleConnectingToWallet": {
    "message": "$1に接続できませんでした。$2を確認してから、もう一度実行してください。",
    "description": "$1 is the wallet device name; $2 is a link to wallet connection guide"
  },
  "troubleStarting": {
    "message": "MetaMaskがうまく起動しませんでした。このエラーは断続的に発生する可能性があるため、拡張機能を再起動してみてください。"
  },
  "tryAgain": {
    "message": "再試行"
  },
  "turnOff": {
    "message": "オフにする"
  },
  "turnOffMetamaskNotificationsError": {
    "message": "通知を無効化する際にエラーが発生しました。後でもう一度お試しください。"
  },
  "turnOn": {
    "message": "オンにする"
  },
  "turnOnMetamaskNotifications": {
    "message": "通知をオンにする"
  },
  "turnOnMetamaskNotificationsButton": {
    "message": "オンにする"
  },
  "turnOnMetamaskNotificationsError": {
    "message": "通知の作成中にエラーが発生しました。後でもう一度お試しください。"
  },
  "turnOnMetamaskNotificationsMessageFirst": {
    "message": "通知を使えば、ウォレットで何が起きているか常に把握できます。"
  },
  "turnOnMetamaskNotificationsMessagePrivacyBold": {
    "message": "通知設定。"
  },
  "turnOnMetamaskNotificationsMessagePrivacyLink": {
    "message": "この機能を使用する際に当社がどのようにユーザーのプライバシーを保護するのか、ご覧ください。"
  },
  "turnOnMetamaskNotificationsMessageSecond": {
    "message": "ウォレット通知を使用するために、プロファイルを使用して一部の設定をデバイス間で同期します。$1"
  },
  "turnOnMetamaskNotificationsMessageThird": {
    "message": "通知は$1でいつでもオフにできます"
  },
  "turnOnTokenDetection": {
    "message": "強化されたトークン検出をオンにする"
  },
  "tutorial": {
    "message": "チュートリアル"
  },
  "twelveHrTitle": {
    "message": "12時間:"
  },
  "u2f": {
    "message": "U2F",
    "description": "A name on an API for the browser to interact with devices that support the U2F protocol. On some browsers we use it to connect MetaMask to Ledger devices."
  },
  "unapproved": {
    "message": "未承認"
  },
  "unexpectedBehavior": {
    "message": "これは想定外の動作であるため、アカウントが適切に復元された場合も、バグとして報告する必要があります。下のリンクを使用して、MetaMaskにバグの報告を送信してください。"
  },
  "units": {
    "message": "単位"
  },
  "unknown": {
    "message": "不明"
  },
  "unknownCollection": {
    "message": "無名のコレクション"
  },
  "unknownNetworkForKeyEntropy": {
    "message": "不明なネットワーク",
    "description": "Displayed on places like Snap install warning when regular name is not available."
  },
  "unknownQrCode": {
    "message": "エラー: QRコードを識別できませんでした"
  },
  "unlimited": {
    "message": "無制限"
  },
  "unlock": {
    "message": "ロック解除"
  },
  "unlockMessage": {
    "message": "分散型インターネットが待っています"
  },
  "unpin": {
    "message": "ピン留めを解除"
  },
  "unrecognizedChain": {
    "message": "このカスタムネットワークは認識されていません",
    "description": "$1 is a clickable link with text defined by the 'unrecognizedChanLinkText' key. The link will open to instructions for users to validate custom network details."
  },
  "unsendableAsset": {
    "message": "NFT (ERC-721) トークンの送信は現在サポートされていません",
    "description": "This is an error message we show the user if they attempt to send an NFT asset type, for which currently don't support sending"
  },
  "unstableTokenPriceDescription": {
    "message": "このトークンのUSDでの価格は非常に不安定で、やり取りすると高額を失う危険性が高いです。"
  },
  "unstableTokenPriceTitle": {
    "message": "トークン価格が不安定です"
  },
  "upArrow": {
    "message": "上矢印"
  },
  "update": {
    "message": "更新"
  },
  "updateEthereumChainConfirmationDescription": {
    "message": "このサイトがデフォルトのネットワークURLの更新を要求しています。デフォルトとネットワーク情報はいつでも編集できます。"
  },
  "updateNetworkConfirmationTitle": {
    "message": "$1を更新",
    "description": "$1 represents network name"
  },
  "updateOrEditNetworkInformations": {
    "message": "情報を更新するか"
  },
  "updateRequest": {
    "message": "更新リクエスト"
  },
  "updatedRpcForNetworks": {
    "message": "ネットワークRPCが更新されました"
  },
  "uploadDropFile": {
    "message": "ここにファイルをドロップします"
  },
  "uploadFile": {
    "message": "ファイルをアップロード"
  },
  "urlErrorMsg": {
    "message": "URLには適切なHTTP/HTTPSプレフィックスが必要です。"
  },
  "use4ByteResolution": {
    "message": "スマートコントラクトのデコード"
  },
  "useMultiAccountBalanceChecker": {
    "message": "アカウント残高の一括リクエスト"
  },
  "useMultiAccountBalanceCheckerSettingDescription": {
    "message": "アカウントの残高リクエストを一斉に行うことで、より素早く残高更新を取得できます。これにより、アカウントの残高を一斉に取得できるので、更新がより迅速になり、エクスペリエンスが向上します。この機能がオフの場合、サードパーティがユーザーのアカウントをお互いに関連付けなくなる可能性があります。"
  },
  "useNftDetection": {
    "message": "NFTを自動検出"
  },
  "useNftDetectionDescriptionText": {
    "message": "MetaMaskが、サードパーティサービス を使って、ユーザーが所有するNFTを追加することを許可します。NFTの自動検出機能を利用すると、ユーザーのIPとアカウントアドレスがこれらのサービスに公開されます。この機能を有効にした場合、ユーザーのIPアドレスとイーサリアムアドレスが紐付けられ、詐欺師によりエアドロップされた偽のNFTが表示される可能性があります。このリスクを回避するため、手動でトークンを追加することもできます。"
  },
  "usePhishingDetection": {
    "message": "フィッシング検出を使用"
  },
  "usePhishingDetectionDescription": {
    "message": "イーサリアムユーザーを対象としたドメインのフィッシングに対して警告を表示します"
  },
  "useSafeChainsListValidation": {
    "message": "ネットワーク情報の確認"
  },
  "useSafeChainsListValidationDescription": {
    "message": "MetaMaskは$1というサードパーティサービスを利用して、正確かつ標準化されたネットワーク情報を表示しています。これにより、悪質なネットワークや正しくないネットワークに接続してしまう可能性が減ります。この機能を使用すると、ユーザーのIPアドレスがchainid.networkに公開されます。"
  },
  "useSafeChainsListValidationWebsite": {
    "message": "chainid.network",
    "description": "useSafeChainsListValidationWebsite is separated from the rest of the text so that we can bold the third party service name in the middle of them"
  },
  "useTokenDetectionPrivacyDesc": {
    "message": "アカウントに送られたトークンを自動的に表示するには、サードパーティサーバーと通信し、トークンの画像を取得する必要があります。これらのサーバーはユーザーのIPアドレスにアクセスできます。"
  },
  "usedByClients": {
    "message": "さまざまな異なるクライアントによって使用されています"
  },
  "userName": {
    "message": "ユーザー名"
  },
  "userOpContractDeployError": {
    "message": "スマートコントラクトアカウントからのコントラクトの展開はサポートされていません"
  },
  "version": {
    "message": "バージョン"
  },
  "view": {
    "message": "表示"
  },
  "viewActivity": {
    "message": "アクティビティを表示"
  },
  "viewAllQuotes": {
    "message": "すべてのクォートを表示"
  },
  "viewContact": {
    "message": "連絡先を表示"
  },
  "viewDetails": {
    "message": "詳細を表示"
  },
  "viewMore": {
    "message": "詳細を表示"
  },
  "viewOnBlockExplorer": {
    "message": "ブロックエクスプローラーで表示"
  },
  "viewOnCustomBlockExplorer": {
    "message": "$1を$2で表示",
    "description": "$1 is the action type. e.g (Account, Transaction, Swap) and $2 is the Custom Block Explorer URL"
  },
  "viewOnEtherscan": {
    "message": "$1をEtherscanで表示",
    "description": "$1 is the action type. e.g (Account, Transaction, Swap)"
  },
  "viewOnExplorer": {
    "message": "エクスプローラーで表示"
  },
  "viewOnOpensea": {
    "message": "Openseaで表示"
  },
  "viewSolanaAccount": {
    "message": "Solanaアカウントを表示"
  },
  "viewTransaction": {
    "message": "トランザクションを表示"
  },
  "viewinExplorer": {
    "message": "$1をエクスプローラーで表示",
    "description": "$1 is the action type. e.g (Account, Transaction, Swap)"
  },
  "visitSite": {
    "message": "サイトにアクセス"
  },
  "visitSupportDataConsentModalAccept": {
    "message": "確定"
  },
  "visitSupportDataConsentModalDescription": {
    "message": "MetaMaskの識別子とアプリのバージョンをサポートセンターと共有しますか？これにより問題を解決しやすくなりますが、あくまでもオプションです。"
  },
  "visitSupportDataConsentModalReject": {
    "message": "共有しない"
  },
  "visitSupportDataConsentModalTitle": {
    "message": "デバイス情報をサポートと共有する"
  },
  "visitWebSite": {
    "message": "弊社Webサイトにアクセス"
  },
  "wallet": {
    "message": "ウォレット"
  },
  "walletConnectionGuide": {
    "message": "弊社のハードウェアウォレット接続ガイド"
  },
  "walletProtectedAndReadyToUse": {
    "message": "ウォレットが保護され、使用する準備ができました。シークレットリカバリーフレーズは、$1 ",
    "description": "$1 is the menu path to be shown with font weight bold"
  },
  "wantToAddThisNetwork": {
    "message": "このネットワークを追加しますか？"
  },
  "wantsToAddThisAsset": {
    "message": "$1がこのアセットのウォレットへの追加を要求しています"
  },
  "warning": {
    "message": "警告"
  },
  "warningFromSnap": {
    "message": "$1からの警告",
    "description": "$1 represents the name of the snap"
  },
  "watchEthereumAccountsDescription": {
    "message": "このオプションをオンにすると、パブリックアドレスまたはENS名でイーサリアムアカウントを監視できるようになります。ベータ機能に関するフィードバックは、こちらの$1に入力してください。",
    "description": "$1 is the link to a product feedback form"
  },
  "watchEthereumAccountsToggle": {
    "message": "イーサリアムアカウントの監視 (ベータ)"
  },
  "watchOutMessage": {
    "message": "$1にご注意ください。",
    "description": "$1 is a link with text that is provided by the 'securityMessageLinkForNetworks' key"
  },
  "weak": {
    "message": "弱"
  },
  "web3": {
    "message": "Web3"
  },
  "web3ShimUsageNotification": {
    "message": "現在のWebサイトが、削除済みのwindow.web3 APIの使用を検知しました。サイトが破損しているようであれば、$1をクリックして詳細を確認してください。",
    "description": "$1 is a clickable link."
  },
  "webhid": {
    "message": "WebHID",
    "description": "Refers to a interface for connecting external devices to the browser. Used for connecting ledger to the browser. Read more here https://developer.mozilla.org/en-US/docs/Web/API/WebHID_API"
  },
  "websites": {
    "message": "Webサイト",
    "description": "Used in the 'permission_rpc' message."
  },
  "welcomeBack": {
    "message": "お帰りなさい"
  },
  "welcomeToMetaMask": {
    "message": "始めましょう"
  },
  "whatsThis": {
    "message": "これは何ですか？"
  },
  "willApproveAmountForBridging": {
    "message": "これによりブリッジ用に$1が承認されます。"
  },
  "willApproveAmountForBridgingHardware": {
    "message": "ハードウェアウォレットで2つのトランザクションを確定する必要があります。"
  },
  "withdrawing": {
    "message": "引き出し中"
  },
  "wrongNetworkName": {
    "message": "弊社の記録によると、ネットワーク名がこのチェーンIDと正しく一致していない可能性があります。"
  },
  "yes": {
    "message": "はい"
  },
  "you": {
    "message": "ユーザー"
  },
  "youDeclinedTheTransaction": {
    "message": "トランザクションを拒否しました。"
  },
  "youNeedToAllowCameraAccess": {
    "message": "この機能を使用するには、カメラへのアクセスを許可する必要があります。"
  },
  "youReceived": {
    "message": "受取額:",
    "description": "Label indicating the amount and asset the user received."
  },
  "youSent": {
    "message": "送金額:",
    "description": "Label indicating the amount and asset the user sent."
  },
  "yourAccounts": {
    "message": "アカウント"
  },
  "yourActivity": {
    "message": "アクティビティ"
  },
  "yourBalance": {
    "message": "残高"
  },
  "yourBalanceIsAggregated": {
    "message": "残高は集計されます"
  },
  "yourNFTmayBeAtRisk": {
    "message": "NFTが危険にさらされている可能性があります"
  },
  "yourNetworks": {
    "message": "あなたのネットワーク"
  },
  "yourPrivateSeedPhrase": {
    "message": "シークレットリカバリーフレーズ"
  },
  "yourTransactionConfirmed": {
    "message": "トランザクションはすでに確定済みです"
  },
  "yourTransactionJustConfirmed": {
    "message": "ブロックチェーン上で確定しているため、トランザクションをキャンセルできませんでした。"
  },
  "yourWalletIsReady": {
    "message": "ウォレットの準備ができました"
  }
}<|MERGE_RESOLUTION|>--- conflicted
+++ resolved
@@ -174,9 +174,6 @@
   "addBitcoinAccountLabel": {
     "message": "ビットコインアカウント"
   },
-  "addBitcoinTestnetAccountLabel": {
-    "message": "ビットコインアカウント (テストネット)"
-  },
   "addBlockExplorer": {
     "message": "ブロックエクスプローラーを追加"
   },
@@ -716,22 +713,6 @@
     "message": "B",
     "description": "Shortened form of 'billion'"
   },
-  "bitcoinSupportSectionTitle": {
-    "message": "ビットコイン"
-  },
-  "bitcoinSupportToggleDescription": {
-    "message": "この機能をオンにすると、既存のシークレットリカバリーフレーズで取得したビットコインアカウントをMetaMask拡張機能に追加できるようになります。これは試験運用中のベータ機能であるため、自己責任でご使用ください。新しいビットコインエクスペリエンスのフィードバックをご提供いただくには、こちらの$1に入力してください。",
-    "description": "$1 is the link to a product feedback form"
-  },
-  "bitcoinSupportToggleTitle": {
-    "message": "「新しいビットコインアカウントの追加 (ベータ)」を有効にする"
-  },
-  "bitcoinTestnetSupportToggleDescription": {
-    "message": "この機能をオンにすると、テストネットワーク用にビットコインアカウントを追加できるようになります。"
-  },
-  "bitcoinTestnetSupportToggleTitle": {
-    "message": "「新しいビットコインアカウントの追加 (テストネット)」を有効にする"
-  },
   "blockExplorerAccountAction": {
     "message": "アカウント",
     "description": "This is used with viewOnEtherscan and viewInExplorer e.g View Account in Explorer"
@@ -1060,13 +1041,8 @@
     "message": "ネットワークを選択してください"
   },
   "chooseYourNetworkDescription": {
-<<<<<<< HEAD
-    "message": "当社では、遠隔手続き呼び出し (RPC) プロバイダーにInfuraを使用して、イーサリアムデータにできるだけ信頼性の高いプライベートな形でアクセスできるようにしています。独自のRPCをお選びいただくこともできますが、どのRPCもトランザクションを実行するために、ユーザーのIPアドレスとイーサリアムウォレットを取得する点にご注意ください。Infuraによるデータの取扱いに関する詳細は、$1をご覧ください。",
-    "description": "$1 is a link to the privacy policy"
-=======
     "message": "デフォルトの設定と構成を使用する場合、当社はInfuraをデフォルトの遠隔手続き呼び出し (RPC) プロバイダーとして使用し、イーサリアムデータへの可能な限り最も信頼性が高くプライベートなアクセスを提供します。まれに、ユーザーに最も優れたエクスペリエンスを提供するために、他のRPCプロバイダーが使用される場合もあります。ユーザーが自らRPCを選択することもできますが、どのRPCもトランザクションを実行するために、ユーザーのIPアドレスとイーサリアムウォレットを取得する点にご注意ください。InfuraによるEVMアカウントのデータの取り扱いに関する詳細は、$1をご覧ください。Solanaアカウントの場合は、$2。",
     "description": "$1 is a link to the privacy policy, $2 is a link to Solana accounts support"
->>>>>>> c9f5c5a9
   },
   "chooseYourNetworkDescriptionCallToAction": {
     "message": "こちらをクリックしてください"
@@ -1139,9 +1115,6 @@
   "confirm": {
     "message": "確認"
   },
-  "confirmAccountType": {
-    "message": "タイプ"
-  },
   "confirmAccountTypeSmartContract": {
     "message": "スマートアカウント"
   },
@@ -1483,10 +1456,6 @@
   "creatorAddress": {
     "message": "クリエイターのアドレス"
   },
-  "crossChainAggregatedBalancePopover": {
-    "message": "これにはすべてのネットワークで所有している全トークンの価値が反映されています。この値をETHまたはその他の通貨で表示する場合は、$1に移動します。",
-    "description": "$1 represents the settings page"
-  },
   "crossChainSwapsLink": {
     "message": "MetaMask Portfolioでネットワーク間でスワップ"
   },
@@ -2921,16 +2890,11 @@
   "ledgerLocked": {
     "message": "Ledgerデバイスに接続できません。デバイスのロックが解除され、イーサリアムアプリが開かれていることを確認してください。"
   },
-<<<<<<< HEAD
-  "ledgerMultipleDevicesUnsupportedErrorMessage": {
-    "message": "複数のLedgerデバイスを同時に接続することはできません。新しいLedgerデバイスを接続するには、はじめに以前のデバイスの接続を解除する必要があります。"
-=======
   "ledgerMultipleDevicesUnsupportedInfoDescription": {
     "message": "新しいデバイスに接続するには、前のデバイスの接続を解除してください。"
   },
   "ledgerMultipleDevicesUnsupportedInfoTitle": {
     "message": "一度に接続できるLedgerは1台のみです"
->>>>>>> c9f5c5a9
   },
   "ledgerTimeout": {
     "message": "Ledger Liveが応答に時間がかかりすぎているか、接続がタイムアウトしました。Ledger Liveのアプリが開かれていて、デバイスのロックが解除されていることを確認してください。"
@@ -3681,10 +3645,6 @@
     "message": "トランザクション $1 に失敗しました！$2",
     "description": "Content of the browser notification that appears when a transaction fails"
   },
-  "notificationTransactionFailedMessageMMI": {
-    "message": "トランザクションに失敗しました！$1",
-    "description": "Content of the browser notification that appears when a transaction fails in MMI"
-  },
   "notificationTransactionFailedTitle": {
     "message": "トランザクション失敗",
     "description": "Title of the browser notification that appears when a transaction fails"
@@ -3901,29 +3861,11 @@
   "onboardingPinExtensionTitle": {
     "message": "MetaMaskのインストールが完了しました！"
   },
-<<<<<<< HEAD
-  "oneDayAbbreviation": {
-    "message": "1日",
-    "description": "Shortened form of '1 day'"
-  },
-  "oneMonthAbbreviation": {
-    "message": "1か月",
-    "description": "Shortened form of '1 month'"
-  },
-  "oneWeekAbbreviation": {
-    "message": "1週間",
-    "description": "Shortened form of '1 week'"
-  },
-  "oneYearAbbreviation": {
-    "message": "1年",
-    "description": "Shortened form of '1 year'"
-=======
   "onekey": {
     "message": "OneKey"
   },
   "only": {
     "message": "のみ"
->>>>>>> c9f5c5a9
   },
   "onlyConnectTrust": {
     "message": "信頼するサイトにのみ接続してください。$1",
@@ -4330,13 +4272,8 @@
     "description": "$1 is a number of additional but unshown items in a list- this message will be shown in place of those items"
   },
   "popularNetworkAddToolTip": {
-<<<<<<< HEAD
-    "message": "これらのネットワークの一部はサードパーティに依存しているため、接続の信頼性が低かったり、サードパーティによるアクティビティの追跡が可能になったりする可能性があります。$1",
-    "description": "$1 is Learn more link"
-=======
     "message": "これらのネットワークの一部はサードパーティに依存しているため、接続の信頼性が低かったり、サードパーティによるアクティビティの追跡が可能になったりする可能性があります。",
     "description": "Learn more link"
->>>>>>> c9f5c5a9
   },
   "popularNetworks": {
     "message": "人気のネットワーク"
@@ -4403,18 +4340,6 @@
   "productAnnouncements": {
     "message": "製品に関するお知らせ"
   },
-  "profileSync": {
-    "message": "プロファイルの同期"
-  },
-  "profileSyncConfirmation": {
-    "message": "プロファイルの同期をオフにすると、通知を受け取ることができなくなります。"
-  },
-  "profileSyncDescription": {
-    "message": "MetaMaskが一部の設定をデバイス間で同期するために使用するプロファイルを作成します。これは通知の受取に必要です。$1。"
-  },
-  "profileSyncPrivacyLink": {
-    "message": "当社がどのようにユーザーのプライバシーを保護するのか、ご覧ください"
-  },
   "proposedApprovalLimit": {
     "message": "提案された承認限度額"
   },
@@ -6313,10 +6238,6 @@
     "message": "サードパーティソフトウェアに関する通知",
     "description": "Title of a popup modal displayed when installing a snap for the first time."
   },
-  "threeMonthsAbbreviation": {
-    "message": "3か月",
-    "description": "Shortened form of '3 months'"
-  },
   "time": {
     "message": "時間"
   },
@@ -6875,9 +6796,6 @@
   },
   "yourBalance": {
     "message": "残高"
-  },
-  "yourBalanceIsAggregated": {
-    "message": "残高は集計されます"
   },
   "yourNFTmayBeAtRisk": {
     "message": "NFTが危険にさらされている可能性があります"
