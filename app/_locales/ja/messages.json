{
  "QRHardwareInvalidTransactionTitle": {
    "message": "エラー"
  },
  "QRHardwareMismatchedSignId": {
    "message": "トランザクションデータが一致していません。トランザクションの詳細を確認してください。"
  },
  "QRHardwarePubkeyAccountOutOfRange": {
    "message": "他にアカウントはありません。以下のリストにない別のアカウントにアクセスする場合は、ハードウェアウォレットを接続しなおして選択してください。"
  },
  "QRHardwareScanInstructions": {
    "message": "カメラをQRコードに向けてください。画面がぼやけていますが、読み取りには影響しません。"
  },
  "QRHardwareSignRequestCancel": {
    "message": "拒否"
  },
  "QRHardwareSignRequestDescription": {
    "message": "ウォレットで署名したら、「署名を取得」をクリックして署名を受け取ります"
  },
  "QRHardwareSignRequestGetSignature": {
    "message": "署名を取得"
  },
  "QRHardwareSignRequestSubtitle": {
    "message": "ウォレットでQRコードをスキャンします"
  },
  "QRHardwareSignRequestTitle": {
    "message": "署名をリクエスト"
  },
  "QRHardwareUnknownQRCodeTitle": {
    "message": "エラー"
  },
  "QRHardwareUnknownWalletQRCode": {
    "message": "QRコードが無効です。ハードウェアウォレットの同期QRコードをスキャンしてください。"
  },
  "QRHardwareWalletImporterTitle": {
    "message": "QRコードのスキャン"
  },
  "QRHardwareWalletSteps1Description": {
    "message": "公式QRコードをサポートする以下のパートナーのリストから選択できます。"
  },
  "QRHardwareWalletSteps1Title": {
    "message": "QRハードウェアウォレットを接続"
  },
  "QRHardwareWalletSteps2Description": {
    "message": "Ngrave (近日追加予定)"
  },
  "SIWEAddressInvalid": {
    "message": "サインインリクエストのアドレスが、サインインに使用しているアカウントのアドレスと一致していません。"
  },
  "SIWEDomainInvalidText": {
    "message": "サインインしようとしているサイトは、リクエストのドメインと一致していません。慎重に進めてください。"
  },
  "SIWEDomainInvalidTitle": {
    "message": "不正なサイトリクエスト。"
  },
  "SIWEDomainWarningBody": {
    "message": "Webサイト ($1) が正しくないドメインへのサインインを要求しています。フィッシング攻撃の可能性があります。",
    "description": "$1 represents the website domain"
  },
  "SIWEDomainWarningLabel": {
    "message": "危険"
  },
  "SIWELabelChainID": {
    "message": "チェーンID:"
  },
  "SIWELabelExpirationTime": {
    "message": "有効期限:"
  },
  "SIWELabelIssuedAt": {
    "message": "発行日時:"
  },
  "SIWELabelMessage": {
    "message": "メッセージ:"
  },
  "SIWELabelNonce": {
    "message": "ナンス:"
  },
  "SIWELabelNotBefore": {
    "message": "この日時以降:"
  },
  "SIWELabelRequestID": {
    "message": "リクエストID:"
  },
  "SIWELabelResources": {
    "message": "リソース: $1",
    "description": "$1 represents the number of resources"
  },
  "SIWELabelURI": {
    "message": "URI:"
  },
  "SIWELabelVersion": {
    "message": "バージョン:"
  },
  "SIWESiteRequestSubtitle": {
    "message": "このサイトは次の方法でのサインインを要求しています:"
  },
  "SIWESiteRequestTitle": {
    "message": "サインインリクエスト"
  },
  "SIWEWarningSubtitle": {
    "message": "理解したことを確認するために、次の項目にチェックを入れてください:"
  },
  "SIWEWarningTitle": {
    "message": "よろしいですか？"
  },
  "about": {
    "message": "基本情報"
  },
  "accept": {
    "message": "同意する"
  },
  "acceptTermsOfUse": {
    "message": "$1を読んで同意しました",
    "description": "$1 is the `terms` message"
  },
  "accessAndSpendNoticeNFT": {
    "message": "$1はこのアセットにアクセスし、使用できます",
    "description": "$1 is the url of the site requesting ability to spend"
  },
  "accessYourWalletWithSRP": {
    "message": "シークレットリカバリーフレーズでウォレットにアクセス"
  },
  "accessYourWalletWithSRPDescription": {
    "message": "MetaMaskはユーザーのパスワードを復元できません。代わりにシークレットリカバリーフレーズを使用して所有者を確認し、ウォレットを復元して新しいパスワードを設定します。まずはじめに、ウォレットの作成時に提供されたシークレットリカバリーフレーズを入力してください。$1",
    "description": "$1 is the words 'Learn More' from key 'learnMore', separated here so that it can be added as a link"
  },
  "accessingYourCamera": {
    "message": "カメラにアクセス中..."
  },
  "account": {
    "message": "アカウント"
  },
  "accountDetails": {
    "message": "アカウントの詳細"
  },
  "accountIdenticon": {
    "message": "アカウントのアイデンティコン"
  },
  "accountName": {
    "message": "アカウント名"
  },
  "accountNameDuplicate": {
    "message": "このアカウント名は既に存在します",
    "description": "This is an error message shown when the user enters a new account name that matches an existing account name"
  },
  "accountNameReserved": {
    "message": "このアカウント名は予約されています",
    "description": "This is an error message shown when the user enters a new account name that is reserved for future use"
  },
  "accountOptions": {
    "message": "アカウントのオプション"
  },
  "accountSelectionRequired": {
    "message": "アカウントを選択する必要があります！"
  },
  "active": {
    "message": "アクティブ"
  },
  "activity": {
    "message": "アクティビティ"
  },
  "activityLog": {
    "message": "アクティビティのログ"
  },
  "add": {
    "message": "追加"
  },
  "addANetwork": {
    "message": "ネットワークを追加"
  },
  "addANetworkManually": {
    "message": "ネットワークを手動で追加"
  },
  "addANickname": {
    "message": "ニックネームを追加"
  },
  "addAccount": {
    "message": "アカウントを追加"
  },
  "addAcquiredTokens": {
    "message": "MetaMaskを使用して取得したトークンを追加します"
  },
  "addAlias": {
    "message": "別名を追加"
  },
  "addBlockExplorer": {
    "message": "ブロックエクスプローラーを追加"
  },
  "addContact": {
    "message": "連絡先を追加"
  },
  "addCustomNetwork": {
    "message": "カスタムネットワークを追加"
  },
  "addEthereumChainConfirmationDescription": {
    "message": "これにより、このネットワークはMetaMask内で使用できるようになります。"
  },
  "addEthereumChainConfirmationRisks": {
    "message": "MetaMaskはカスタムネットワークを検証しません。"
  },
  "addEthereumChainConfirmationRisksLearnMore": {
    "message": "$1の詳細。",
    "description": "$1 is a link with text that is provided by the 'addEthereumChainConfirmationRisksLearnMoreLink' key"
  },
  "addEthereumChainConfirmationRisksLearnMoreLink": {
    "message": "詐欺やネットワークセキュリティのリスク",
    "description": "Link text for the 'addEthereumChainConfirmationRisksLearnMore' translation key"
  },
  "addEthereumChainConfirmationTitle": {
    "message": "このサイトにネットワークの追加を許可しますか？"
  },
  "addEthereumChainWarningModalHeader": {
    "message": "このRPCプロバイダーは、確実に信頼できる場合のみ追加してください。$1",
    "description": "$1 is addEthereumChainWarningModalHeaderPartTwo passed separately so that it can be bolded"
  },
  "addEthereumChainWarningModalHeaderPartTwo": {
    "message": "悪質なプロバイダーは、ブロックチェーンのステートを偽り、ユーザーのネットワークアクティビティを記録する可能性があります。"
  },
  "addEthereumChainWarningModalListHeader": {
    "message": "プロバイダーは次の権限を有するため、信頼性が重要です:"
  },
  "addEthereumChainWarningModalListPointOne": {
    "message": "アカウントと IP アドレスの把握、およびそれらの関連付け"
  },
  "addEthereumChainWarningModalListPointThree": {
    "message": "アカウントの残高およびその他オンチェーンステートの表示"
  },
  "addEthereumChainWarningModalListPointTwo": {
    "message": "トランザクションのブロードキャスト"
  },
  "addEthereumChainWarningModalTitle": {
    "message": "イーサリアムメインネット用の新しいRPCプロバイダーを追加しようとしています"
  },
  "addFriendsAndAddresses": {
    "message": "信頼できる友達とアドレスを追加する"
  },
  "addFromAListOfPopularNetworks": {
    "message": "人気のネットワークのリストから追加するか、ネットワークを手動で追加します。信頼できる相手と以外はやり取りしないようにしてください。"
  },
  "addHardwareWallet": {
    "message": "ハードウェアウォレットを追加"
  },
  "addIPFSGateway": {
    "message": "優先IPFSゲートウェイを追加"
  },
  "addMemo": {
    "message": "メモを追加"
  },
  "addMoreNetworks": {
    "message": "他のネットワークを手動で追加"
  },
  "addNetwork": {
    "message": "ネットワークを追加"
  },
  "addNetworkTooltipWarning": {
    "message": "このネットワーク接続はサードパーティに依存しているため、信頼性が低かったり、サードパーティによるアクティビティの追跡が可能になる可能性があります。$1",
    "description": "$1 is Learn more link"
  },
  "addNewToken": {
    "message": "新しいトークンを追加"
  },
  "addNft": {
    "message": "NFTを追加"
  },
  "addNfts": {
    "message": "NFTを追加"
  },
  "addSnapAccountModalDescription": {
    "message": "MetaMask Snapsでアカウントのセキュリティを確保する方法をご覧ください"
  },
  "addSuggestedNFTs": {
    "message": "推奨されたNFTを追加"
  },
  "addSuggestedTokens": {
    "message": "推奨されたトークンを追加"
  },
  "addToken": {
    "message": "トークンを追加"
  },
  "addTokenByContractAddress": {
    "message": "トークンが見つからない場合、アドレスを貼り付けて手動でトークンを追加できます。トークンコントラクトアドレスは$1にあります",
    "description": "$1 is a blockchain explorer for a specific network, e.g. Etherscan for Ethereum"
  },
  "addingCustomNetwork": {
    "message": "ネットワークを追加中"
  },
  "address": {
    "message": "アドレス"
  },
  "addressCopied": {
    "message": "アドレスがコピーされました！"
  },
  "advanced": {
    "message": "高度な設定"
  },
  "advancedBaseGasFeeToolTip": {
    "message": "トランザクションがブロックに含まれた場合、最大基本料金と実際の基本料金の差が返金されます。合計金額は、最大基本料金 (Gwei単位) * ガスリミットで計算されます。"
  },
  "advancedConfiguration": {
    "message": "詳細設定"
  },
  "advancedGasFeeDefaultOptIn": {
    "message": "これらの値を$1ネットワークのデフォルトとして保存する",
    "description": "$1 is the current network name."
  },
  "advancedGasFeeModalTitle": {
    "message": "ガス代の高度な設定"
  },
  "advancedGasPriceTitle": {
    "message": "ガス価格"
  },
  "advancedPriorityFeeToolTip": {
    "message": "優先手数料 (別名「マイナーチップ」) はマイナーに直接支払われ、トランザクションを優先するインセンティブとなります。"
  },
  "agreeTermsOfUse": {
    "message": "MetaMaskの$1に同意します",
    "description": "$1 is the `terms` link"
  },
  "airgapVault": {
    "message": "AirGap Vault"
  },
  "alertDisableTooltip": {
    "message": "これは「設定」>「アラート」で変更できます"
  },
  "alertSettingsUnconnectedAccount": {
    "message": "選択した未接続のアカウントを使用してWebサイトをブラウズしています"
  },
  "alertSettingsUnconnectedAccountDescription": {
    "message": "このアラートは、選択中のアカウントが未接続のままweb3サイトを閲覧しているときにポップアップ表示されます。"
  },
  "alertSettingsWeb3ShimUsage": {
    "message": "Webサイトが削除済みのwindow.web3 APIを使用しようとした場合"
  },
  "alertSettingsWeb3ShimUsageDescription": {
    "message": "このアラートは、削除されたwindow.web3 APIを使用しようとし、その結果破損している可能性があるサイトをブラウズした際、ポップアップに表示されます。"
  },
  "alerts": {
    "message": "アラート"
  },
  "allCustodianAccountsConnectedSubtitle": {
    "message": "すでにすべてのカストディアンアカウントを接続したか、MetaMask Institutionalに接続するアカウントがありません。"
  },
  "allCustodianAccountsConnectedTitle": {
    "message": "接続できるアカウントがありません"
  },
  "allOfYour": {
    "message": "すべての$1",
    "description": "$1 is the symbol or name of the token that the user is approving spending"
  },
  "allYourNFTsOf": {
    "message": "$1のすべてのNFT",
    "description": "$1 is a link to contract on the block explorer when we're not able to retrieve a erc721 or erc1155 name"
  },
  "allowExternalExtensionTo": {
    "message": "この外部拡張機能に次の操作を許可します"
  },
  "allowSpendToken": {
    "message": "$1へのアクセス許可を与えますか？",
    "description": "$1 is the symbol of the token that are requesting to spend"
  },
  "allowThisSiteTo": {
    "message": "このサイトに次の操作を許可します"
  },
  "allowThisSnapTo": {
    "message": "このsnapに次の操作を許可します:"
  },
  "allowWithdrawAndSpend": {
    "message": "$1に以下の額までの引き出しと使用を許可します。",
    "description": "The url of the site that requested permission to 'withdraw and spend'"
  },
  "amount": {
    "message": "金額"
  },
  "apiUrl": {
    "message": "API URL"
  },
  "appDescription": {
    "message": "ブラウザにあるイーサリアムウォレット",
    "description": "The description of the application"
  },
  "appName": {
    "message": "MetaMask",
    "description": "The name of the application"
  },
  "appNameBeta": {
    "message": "MetaMaskベータ版",
    "description": "The name of the application (Beta)"
  },
  "appNameFlask": {
    "message": "MetaMask Flask",
    "description": "The name of the application (Flask)"
  },
  "appNameMmi": {
    "message": "MetaMask Institutional",
    "description": "The name of the application (MMI)"
  },
  "approve": {
    "message": "使用限度額の承認"
  },
  "approveAllTokensTitle": {
    "message": "すべての$1へのアクセスとその送金を許可しますか？",
    "description": "$1 is the symbol of the token for which the user is granting approval"
  },
  "approveAllTokensTitleWithoutSymbol": {
    "message": "$1のすべてのNFTへのアクセスとそれらの転送を許可しますか？",
    "description": "$1 a link to contract on the block explorer when we're not able to retrieve a erc721 or erc1155 name"
  },
  "approveButtonText": {
    "message": "承認"
  },
  "approveSpendingCap": {
    "message": "$1の使用上限を承認する",
    "description": "The token symbol that is being approved"
  },
  "approveTokenDescription": {
    "message": "これにより、アクセス許可を取り消すまで、第三者が今後通知なしに次のNFTにアクセスし、転送できるようになります。"
  },
  "approveTokenDescriptionWithoutSymbol": {
    "message": "これにより、アクセス許可を取り消すまで、第三者が今後通知なしに$1のすべてのNFTにアクセスし、それらを転送できるようになります。",
    "description": "$1 is a link to contract on the block explorer when we're not able to retrieve a erc721 or erc1155 name"
  },
  "approveTokenTitle": {
    "message": "$1へのアクセスと転送を許可しますか？",
    "description": "$1 is the symbol of the token for which the user is granting approval"
  },
  "approved": {
    "message": "承認済み"
  },
  "approvedAsset": {
    "message": "承認済みのアセット"
  },
  "approvedOn": {
    "message": "$1に承認",
    "description": "$1 is the approval date for a permission"
  },
  "areYouSure": {
    "message": "よろしいですか？"
  },
  "asset": {
    "message": "アセット"
  },
  "assetOptions": {
    "message": "アセットのオプション"
  },
  "attemptSendingAssets": {
    "message": "1つのネットワークから別のネットワークに直接アセットを送ろうとすると、アセットが永久に失われる可能性があります。必ずブリッジを使用してください。"
  },
  "attemptToCancelSwap": {
    "message": "~$1でスワップのキャンセルを試行",
    "description": "$1 could be e.g. $2.98, it is a cost for cancelling a Smart Swap"
  },
  "attemptingConnect": {
    "message": "ブロックチェーンへの接続を試みています。"
  },
  "attributions": {
    "message": "属性"
  },
  "authorizedPermissions": {
    "message": "以下の権限を承認しました"
  },
  "autoDetectTokens": {
    "message": "トークンを自動検出"
  },
  "autoDetectTokensDescription": {
    "message": "サードパーティAPIを使用して、ウォレットに送られた新しいトークンを検出・表示します。アプリがこれらのサービスからデータを自動的に取得しないようにするには、オフにしてください。$1",
    "description": "$1 is a link to a support article"
  },
  "autoLockTimeLimit": {
    "message": "オートロックタイマー (分)"
  },
  "autoLockTimeLimitDescription": {
    "message": "MetaMaskがロックされるまでのアイドル時間を分単位で設定します。"
  },
  "average": {
    "message": "平均"
  },
  "awaitingApproval": {
    "message": "承認待ちです..."
  },
  "back": {
    "message": "戻る"
  },
  "backup": {
    "message": "バックアップ"
  },
  "backupApprovalInfo": {
    "message": "このシークレット コードは、デバイスをなくしたとき、パスワードを忘れたとき、MetaMaskの再インストールが必要なとき、または別のデバイスでウォレットにアクセスするときに必要です。"
  },
  "backupApprovalNotice": {
    "message": "シークレットリカバリーフレーズをバックアップして、ウォレットと資金の安全を確保してください。"
  },
  "backupNow": {
    "message": "今すぐバックアップ"
  },
  "backupUserData": {
    "message": "データをバックアップ"
  },
  "backupUserDataDescription": {
    "message": "設定とアカウントアドレスを含むユーザー設定を、JSONファイルにバックアップできます。"
  },
  "balance": {
    "message": "残高"
  },
  "balanceOutdated": {
    "message": "残高が期限切れの可能性があります"
  },
  "baseFee": {
    "message": "基本手数料"
  },
  "basic": {
    "message": "基本"
  },
  "beCareful": {
    "message": "ご注意ください"
  },
  "beta": {
    "message": "ベータ版"
  },
  "betaHeaderText": {
    "message": "これはベータ版です。バグは報告してください $1",
    "description": "$1 represents the word 'here' in a hyperlink"
  },
  "betaMetamaskInstitutionalVersion": {
    "message": "MetaMask Institutionalベータ版"
  },
  "betaMetamaskVersion": {
    "message": "MetaMaskベータ版"
  },
  "betaTerms": {
    "message": "ベータ版利用規約"
  },
  "betaWalletCreationSuccessReminder1": {
    "message": "MetaMaskベータ版はシークレットリカバリーフレーズを復元できません。"
  },
  "betaWalletCreationSuccessReminder2": {
    "message": "MetaMaskベータ版がユーザーのシークレットリカバリーフレーズを求めることは絶対にありません。"
  },
  "blockExplorerAccountAction": {
    "message": "アカウント",
    "description": "This is used with viewOnEtherscan and viewInExplorer e.g View Account in Explorer"
  },
  "blockExplorerAssetAction": {
    "message": "アセット",
    "description": "This is used with viewOnEtherscan and viewInExplorer e.g View Asset in Explorer"
  },
  "blockExplorerSwapAction": {
    "message": "スワップ",
    "description": "This is used with viewOnEtherscan e.g View Swap on Etherscan"
  },
  "blockExplorerUrl": {
    "message": "ブロックエクスプローラーのURL"
  },
  "blockExplorerUrlDefinition": {
    "message": "このネットワークのブロックエクスプローラーとして使用されるURL。"
  },
  "blockExplorerView": {
    "message": "$1でアカウントを表示",
    "description": "$1 replaced by URL for custom block explorer"
  },
  "blockaid": {
    "message": "Blockaid"
  },
  "blockaidDescriptionApproveFarming": {
    "message": "このリクエストを承認すると、詐欺が判明しているサードパーティに資産をすべて奪われる可能性があります。"
  },
  "blockaidDescriptionBlurFarming": {
    "message": "このリクエストを承認すると、Blurに登録されている資産を誰かに盗まれる可能性があります。"
  },
  "blockaidDescriptionFailed": {
    "message": "エラーが発生したため、このリクエストはセキュリティプロバイダーにより確認されませんでした。慎重に進めてください。"
  },
  "blockaidDescriptionMaliciousDomain": {
    "message": "悪質なドメインとやり取りしています。このリクエストを承認すると、資産を失う可能性があります。"
  },
  "blockaidDescriptionMightLoseAssets": {
    "message": "このリクエストを承認すると、資産を失う可能性があります。"
  },
  "blockaidDescriptionSeaportFarming": {
    "message": "このリクエストを承認すると、OpenSeaに登録されている資産を誰かに盗まれる可能性があります。"
  },
  "blockaidDescriptionTransferFarming": {
    "message": "このリクエストを承認すると、詐欺が判明しているサードパーティに資産をすべて奪われます。"
  },
  "blockaidTitleDeceptive": {
    "message": "これは虚偽のリクエストです"
  },
  "blockaidTitleMayNotBeSafe": {
    "message": "リクエストは安全でない可能性があります"
  },
  "blockaidTitleSuspicious": {
    "message": "これは不審なリクエストです"
  },
  "blockies": {
    "message": "Blockie"
  },
  "bridge": {
    "message": "ブリッジ"
  },
  "bridgeDescription": {
    "message": "別のネットワークからトークンを転送します"
  },
  "bridgeDisabled": {
    "message": "ブリッジはこのネットワークで利用できません"
  },
  "browserNotSupported": {
    "message": "ご使用のブラウザはサポートされていません..."
  },
  "buildContactList": {
    "message": "連絡先リストを作成する"
  },
  "builtAroundTheWorld": {
    "message": "MetaMaskは、世界中でデザイン・開発されています。"
  },
  "busy": {
    "message": "ビジー状態"
  },
  "buy": {
    "message": "購入"
  },
  "buyAsset": {
    "message": "$1を購入",
    "description": "$1 is the ticker symbol of a an asset the user is being prompted to purchase"
  },
  "buyDescription": {
    "message": "仮想通貨を保持して利益を得ます"
  },
  "buyDisabled": {
    "message": "このネットワークでは購入できません"
  },
  "buyMoreAsset": {
    "message": "$1を追加購入",
    "description": "$1 is the ticker symbol of a an asset the user is being prompted to purchase"
  },
  "buyNow": {
    "message": "今すぐ購入"
  },
  "bytes": {
    "message": "バイト"
  },
  "canToggleInSettings": {
    "message": "この通知は「設定」>「アラート」で再度有効にできます。"
  },
  "cancel": {
    "message": "キャンセル"
  },
  "cancelEdit": {
    "message": "編集をキャンセル"
  },
  "cancelPopoverTitle": {
    "message": "トランザクションをキャンセル"
  },
  "cancelSpeedUp": {
    "message": "トランザクションをキャンセルまたは高速化"
  },
  "cancelSpeedUpLabel": {
    "message": "このガス代は、元の額を$1ます。",
    "description": "$1 is text 'replace' in bold"
  },
  "cancelSpeedUpTransactionTooltip": {
    "message": "トランザクションを$1するには、ネットワークに認識されるようにガス代を10%以上増額する必要があります。",
    "description": "$1 is string 'cancel' or 'speed up'"
  },
  "cancelled": {
    "message": "キャンセル済み"
  },
  "chainId": {
    "message": "チェーンID"
  },
  "chainIdDefinition": {
    "message": "このネットワークのトランザクションの署名に使用されるチェーンID。"
  },
  "chainIdExistsErrorMsg": {
    "message": "このチェーンIDは現在$1ネットワークで使用されています。"
  },
  "chainListReturnedDifferentTickerSymbol": {
    "message": "チェーンID $1 のネットワークは、入力されたものとは異なる通貨記号 ($2) を使用している可能性があります。続行する前に確認してください。",
    "description": "$1 is the chain id currently entered in the network form and $2 is the return value of nativeCurrency.symbol from chainlist.network"
  },
  "chooseYourNetwork": {
    "message": "ネットワークを選択してください"
  },
  "chooseYourNetworkDescription": {
    "message": "当社では、遠隔手続き呼び出し (RPC) プロバイダーにInfuraを使用して、イーサリアムデータにできるだけ信頼性の高いプライベートな形でアクセスできるようにしています。独自のRPCをお選びいただくこともできますが、どのRPCもトランザクションを実行するために、ユーザーのIPアドレスとイーサリアムウォレットを取得する点にご注意ください。Infuraによるデータの取扱いに関する詳細は、$1をご覧ください。",
    "description": "$1 is a link to the privacy policy"
  },
  "chromeRequiredForHardwareWallets": {
    "message": "ハードウェアウォレットに接続するには、MetaMaskをGoogle Chromeで使用する必要があります。"
  },
  "clear": {
    "message": "消去"
  },
  "clearActivity": {
    "message": "アクティビティとナンスデータを消去"
  },
  "clearActivityButton": {
    "message": "アクティビティタブのデータを消去"
  },
  "clearActivityDescription": {
    "message": "これによりアカウントのナンスがリセットされ、ウォレットのアクティビティタブからデータが消去されます。現在のアカウントとネットワークだけが影響を受けます。残高と受信トランザクションへの変更はありません。"
  },
  "click": {
    "message": "クリックして"
  },
  "clickToConnectLedgerViaWebHID": {
    "message": "ここをクリックして、WebHIDでLedgerを接続します",
    "description": "Text that can be clicked to open a browser popup for connecting the ledger device via webhid"
  },
  "clickToManuallyAdd": {
    "message": "トークンを手動で追加するにはこちらをクリックしてください。"
  },
  "close": {
    "message": "閉じる"
  },
  "coingecko": {
    "message": "CoinGecko"
  },
  "configureSnapPopupDescription": {
    "message": "MetaMaskから移動してこのsnapを構成します。"
  },
  "configureSnapPopupInstallDescription": {
    "message": "MetaMaskから移動してこのsnapをインストールします。"
  },
  "configureSnapPopupInstallTitle": {
    "message": "snapをインストール"
  },
  "configureSnapPopupLink": {
    "message": "続けるにはこのリンクをクリックしてください:"
  },
  "configureSnapPopupTitle": {
    "message": "snapを構成"
  },
  "confirm": {
    "message": "確認"
  },
  "confirmPassword": {
    "message": "パスワードの確認"
  },
  "confirmRecoveryPhrase": {
    "message": "シークレットリカバリーフレーズの確認"
  },
  "confirmed": {
    "message": "確認されました"
  },
  "confusableUnicode": {
    "message": "「$1」は「$2」と類似しています。"
  },
  "confusableZeroWidthUnicode": {
    "message": "ゼロ幅文字が見つかりました。"
  },
  "confusingEnsDomain": {
    "message": "ENS名に混乱しやすい文字が発見されました。詐欺を防ぐためにENS名を確認して下さい。"
  },
  "connect": {
    "message": "接続"
  },
  "connectAccountOrCreate": {
    "message": "アカウントを接続するか、または新規に作成します"
  },
  "connectCustodialAccountMenu": {
    "message": "カストディアルアカウントを接続"
  },
  "connectCustodialAccountMsg": {
    "message": "トークンを追加または更新するには、接続するカストディアンを選択してください。"
  },
  "connectCustodialAccountTitle": {
    "message": "カストディアルアカウント"
  },
  "connectManually": {
    "message": "現在のサイトに手動で接続"
  },
  "connectSnap": {
    "message": "$1を接続",
    "description": "$1 is the snap for which a connection is being requested."
  },
  "connectTo": {
    "message": "$1に接続",
    "description": "$1 is the name/origin of a web3 site/application that the user can connect to metamask"
  },
  "connectToAll": {
    "message": "すべての$1に接続",
    "description": "$1 will be replaced by the translation of connectToAllAccounts"
  },
  "connectToAllAccounts": {
    "message": "アカウント",
    "description": "will replace $1 in connectToAll, completing the sentence 'connect to all of your accounts', will be text that shows list of accounts on hover"
  },
  "connectToMultiple": {
    "message": "$1に接続",
    "description": "$1 will be replaced by the translation of connectToMultipleNumberOfAccounts"
  },
  "connectToMultipleNumberOfAccounts": {
    "message": "$1アカウント",
    "description": "$1 is the number of accounts to which the web3 site/application is asking to connect; this will substitute $1 in connectToMultiple"
  },
  "connectWithMetaMask": {
    "message": "MetaMaskを使用して接続"
  },
  "connectedAccountsDescriptionPlural": {
    "message": "このサイトに接続されているアカウントを$1個持っています。",
    "description": "$1 is the number of accounts"
  },
  "connectedAccountsDescriptionSingular": {
    "message": "このサイトに接続されているアカウントを1個持っています。"
  },
  "connectedAccountsEmptyDescription": {
    "message": "MetaMaskはこのサイトに接続されていません。web3サイトに接続するには、そのサイトの接続ボタンをクリックしてください。"
  },
  "connectedSites": {
    "message": "接続済みのサイト"
  },
  "connectedSitesDescription": {
    "message": "$1はこれらのサイトに接続されています。これらのサイトは、アカウントアドレスを把握できます。",
    "description": "$1 is the account name"
  },
  "connectedSitesEmptyDescription": {
    "message": "$1はどのサイトとも接続されていません。",
    "description": "$1 is the account name"
  },
  "connecting": {
    "message": "接続中..."
  },
  "connectingTo": {
    "message": "$1に接続中"
  },
  "connectingToGoerli": {
    "message": "Goerliテストネットワークに接続中"
  },
  "connectingToLineaGoerli": {
    "message": "Linea Goerliテストネットワークに接続中"
  },
  "connectingToLineaMainnet": {
    "message": "Lineaメインネットに接続中"
  },
  "connectingToMainnet": {
    "message": "イーサリアムメインネットに接続中"
  },
  "connectingToSepolia": {
    "message": "Sepoliaテストネットワークに接続中"
  },
  "connectionFailed": {
    "message": "接続できませんでした"
  },
  "connectionFailedDescription": {
    "message": "$1を取得できませんでした。ネットワークを確認してもう一度お試しください。",
    "description": "$1 is the name of the snap being fetched."
  },
  "connectionRequest": {
    "message": "接続リクエスト"
  },
  "connections": {
    "message": "接続"
  },
  "contactUs": {
    "message": "お問い合わせ"
  },
  "contacts": {
    "message": "連絡先"
  },
  "contentFromSnap": {
    "message": "$1のコンテンツ",
    "description": "$1 represents the name of the snap"
  },
  "continue": {
    "message": "続行"
  },
  "contract": {
    "message": "コントラクト"
  },
  "contractAddress": {
    "message": "コントラクトアドレス"
  },
  "contractAddressError": {
    "message": "トークンのコントラクトアドレスにトークンを送信します。これにより、これらのトークンが失われる可能性があります。"
  },
  "contractDeployment": {
    "message": "コントラクトの展開"
  },
  "contractDescription": {
    "message": "詐欺から身を守るため、サードパーティの詳細を確認してください。"
  },
  "contractInteraction": {
    "message": "コントラクトインタラクション"
  },
  "contractNFT": {
    "message": "NFTコントラクト"
  },
  "contractRequestingAccess": {
    "message": "サードパーティがアクセスを要求しています"
  },
  "contractRequestingSignature": {
    "message": "サードパーティが署名をリクエストしています"
  },
  "contractRequestingSpendingCap": {
    "message": "サードパーティが使用上限を要求しています"
  },
  "contractTitle": {
    "message": "サードパーティの詳細"
  },
  "contractToken": {
    "message": "トークンコントラクト"
  },
  "convertTokenToNFTDescription": {
    "message": "このアセットはNFTであることが検出されました。MetaMaskでは現在、NFTが完全にネイティブでサポートされています。トークンリストから削除して、NFTとして追加しますか？"
  },
  "convertTokenToNFTExistDescription": {
    "message": "このアセットはNFTとして追加されていることが検出されました。トークンリストから削除しますか？"
  },
  "coolWallet": {
    "message": "CoolWallet"
  },
  "copiedExclamation": {
    "message": "コピーしました。"
  },
  "copyAddress": {
    "message": "アドレスをクリップボードにコピー"
  },
  "copyRawTransactionData": {
    "message": "未処理のトランザクションデータをコピー"
  },
  "copyToClipboard": {
    "message": "クリップボードにコピー"
  },
  "copyTransactionId": {
    "message": "トランザクションIDをコピー"
  },
  "create": {
    "message": "作成"
  },
  "createNewWallet": {
    "message": "新規ウォレットを作成"
  },
  "createPassword": {
    "message": "パスワードを作成"
  },
  "cryptoCompare": {
    "message": "CryptoCompare"
  },
  "currencyConversion": {
    "message": "通貨換算"
  },
  "currencyRateCheckToggle": {
    "message": "残高とトークン価格チェッカーを表示"
  },
  "currencyRateCheckToggleDescription": {
    "message": "MetaMaskは、$1と$2のAPIを使用して残高とトークンの価格を表示します。$3",
    "description": "$1 represents Coingecko, $2 represents CryptoCompare and $3 represents Privacy Policy"
  },
  "currencySymbol": {
    "message": "通貨記号"
  },
  "currencySymbolDefinition": {
    "message": "このネットワークの通貨に対して表示されるティッカーシンボル。"
  },
  "currentAccountNotConnected": {
    "message": "現在のアカウントは接続されていません"
  },
  "currentExtension": {
    "message": "現在の拡張機能ページ"
  },
  "currentLanguage": {
    "message": "現在の言語"
  },
  "currentRpcUrlDeprecated": {
    "message": "このネットワークの現在のRPC URLは非推奨となりました。"
  },
  "currentTitle": {
    "message": "現在:"
  },
  "currentlyUnavailable": {
    "message": "このネットワークでは利用できません"
  },
  "curveHighGasEstimate": {
    "message": "積極的なガス代見積もりグラフ"
  },
  "curveLowGasEstimate": {
    "message": "低いガス代見積もりグラフ"
  },
  "curveMediumGasEstimate": {
    "message": "市場のガス代見積もりグラフ"
  },
  "custodian": {
    "message": "カストディアン"
  },
  "custodianAccount": {
    "message": "カストディアンアカウント"
  },
  "custodianAccountAddedDesc": {
    "message": "カストディアンアカウントをMetaMask Institutionalで使えるようになりました。"
  },
  "custodianAccountAddedTitle": {
    "message": "選択されたカストディアンアカウントが追加されました。"
  },
  "custodianReplaceRefreshTokenChangedFailed": {
    "message": "$1に移動して、ユーザーインターフェースの「MMIに接続」ボタンをクリックし、アカウントをMMIに再接続します。"
  },
  "custodianReplaceRefreshTokenChangedSubtitle": {
    "message": "カストディアンアカウントをMetaMask Institutionalで使えるようになりました。"
  },
  "custodianReplaceRefreshTokenChangedTitle": {
    "message": "カストディアントークンが更新されました"
  },
  "custodianReplaceRefreshTokenSubtitle": {
    "message": "これにより、次のアドレスのカストディアントークンが置き換えられます:"
  },
  "custodianReplaceRefreshTokenTitle": {
    "message": "カストディアントークンを置き換える"
  },
  "custodyApiUrl": {
    "message": "$1 API URL"
  },
  "custodyDeeplinkDescription": {
    "message": "$1アプリでトランザクションを承認してください。必要なカストディ承認がすべて行われると、トランザクションが完了します。ステータスは$1アプリで確認できます。"
  },
  "custodyRefreshTokenModalDescription": {
    "message": "$1に移動して、ユーザーインターフェースの「MMIに接続」ボタンをクリックし、アカウントをMMIに再接続します。"
  },
  "custodyRefreshTokenModalDescription1": {
    "message": "カストディアンがMetaMask Institutional拡張機能を認証するトークンを発行し、アカウントを接続できるようになります。"
  },
  "custodyRefreshTokenModalDescription2": {
    "message": "このトークンはセキュリティ上の理由により、一定期間後に失効します。その場合、MMIへの再接続が必要になります。"
  },
  "custodyRefreshTokenModalSubtitle": {
    "message": "このメッセージが表示される理由"
  },
  "custodyRefreshTokenModalTitle": {
    "message": "カストディアンセッションが期限切れになりました"
  },
  "custodySessionExpired": {
    "message": "カストディアンセッションが期限切れになりました。"
  },
  "custodyWrongChain": {
    "message": "このアカウントは$1で使用できるように設定されていません"
  },
  "custom": {
    "message": "高度な設定"
  },
  "customContentSearch": {
    "message": "以前追加されたネットワークを検索"
  },
  "customGasSettingToolTipMessage": {
    "message": "ガス価格をカスタマイズするには$1を使用します。慣れていない場合はわかりにくい可能性があります。自己責任で操作してください。",
    "description": "$1 is key 'advanced' (text: 'Advanced') separated here so that it can be passed in with bold font-weight"
  },
  "customSpendLimit": {
    "message": "カスタム使用限度額"
  },
  "customSpendingCap": {
    "message": "カスタム使用上限"
  },
  "customToken": {
    "message": "カスタムトークン"
  },
  "customTokenWarningInNonTokenDetectionNetwork": {
    "message": "このネットワークではまだトークンの検出を利用できません。トークンを手動でインポートし、信頼できることを確認してください。$1の詳細をご覧ください"
  },
  "customTokenWarningInTokenDetectionNetwork": {
    "message": "手動でトークンをインポートする前に、信頼できることを確認してください。$1の詳細をご覧ください。"
  },
  "customTokenWarningInTokenDetectionNetworkWithTDOFF": {
    "message": "インポートする前にトークンが信頼できることを確認してください。$1を避ける方法の詳細をご覧ください。また、$2トークンの検出を有効にすることもできます。"
  },
  "customerSupport": {
    "message": "カスタマーサポート"
  },
  "dappRequestedSpendingCap": {
    "message": "サイトが使用上限を要求しました"
  },
  "dappSuggested": {
    "message": "サイト提案"
  },
  "dappSuggestedGasSettingToolTipMessage": {
    "message": "$1はこの価格を提案しています。",
    "description": "$1 is url for the dapp that has suggested gas settings"
  },
  "dappSuggestedHigh": {
    "message": "提案されたサイト"
  },
  "dappSuggestedHighShortLabel": {
    "message": "サイト (高)"
  },
  "dappSuggestedShortLabel": {
    "message": "サイト"
  },
  "dappSuggestedTooltip": {
    "message": "$1はこの価格を推奨しています。",
    "description": "$1 represents the Dapp's origin"
  },
  "darkTheme": {
    "message": "ダーク"
  },
  "data": {
    "message": "データ"
  },
  "dataBackupSeemsCorrupt": {
    "message": "データを復元できません。ファイルが破損しているようです。"
  },
  "dataHex": {
    "message": "16進法"
  },
  "dcent": {
    "message": "D'Cent"
  },
  "decimal": {
    "message": "トークンの小数桁数"
  },
  "decimalsMustZerotoTen": {
    "message": "小数桁数は0以上、36以下の範囲で使用する必要があります。"
  },
  "decrypt": {
    "message": "解読"
  },
  "decryptCopy": {
    "message": "暗号化されたメッセージをコピー"
  },
  "decryptInlineError": {
    "message": "このメッセージは次のエラーにより解読できません。$1",
    "description": "$1 is error message"
  },
  "decryptMessageNotice": {
    "message": "$1は、このメッセージを読んでアクションを完了させることを望んでいます",
    "description": "$1 is the web3 site name"
  },
  "decryptMetamask": {
    "message": "メッセージを解読"
  },
  "decryptRequest": {
    "message": "リクエストを解読"
  },
  "delete": {
    "message": "削除"
  },
  "deleteContact": {
    "message": "連絡先を削除"
  },
  "deleteNetwork": {
    "message": "ネットワークを削除しますか？"
  },
  "deleteNetworkIntro": {
    "message": "このネットワークを削除した場合、このネットワーク内の資産を見るには、再度ネットワークの追加が必要になります。"
  },
  "deleteNetworkTitle": {
    "message": "$1ネットワークを削除しますか？",
    "description": "$1 represents the name of the network"
  },
  "deposit": {
    "message": "入金"
  },
  "deprecatedTestNetworksLink": {
    "message": "詳細"
  },
  "deprecatedTestNetworksMsg": {
    "message": "イーサリアムのプロトコル変更のため: Rinkeby、Ropsten、Kovanテストネットワークは動作が安定しない可能性があり、近いうちに非推奨になります。"
  },
  "description": {
    "message": "説明"
  },
  "descriptionFromSnap": {
    "message": "$1からの説明",
    "description": "$1 represents the name of the snap"
  },
  "desktopApp": {
    "message": "デスクトップアプリ"
  },
  "desktopConnectionCriticalErrorDescription": {
    "message": "このエラーは一時的なものかもしれないので、拡張機能を再起動するか、MetaMask Desktopを無効にしてみてください。"
  },
  "desktopConnectionCriticalErrorTitle": {
    "message": "MetaMaskがうまく起動できませんでした"
  },
  "desktopConnectionLostErrorDescription": {
    "message": "デスクトップアプリが正常に動作していることを確認するか、MetaMask Desktopを無効にしてください。"
  },
  "desktopConnectionLostErrorTitle": {
    "message": "MetaMask Desktopの接続が失われました"
  },
  "desktopDisableButton": {
    "message": "デスクトップアプリを無効にする"
  },
<<<<<<< HEAD
  "desktopDisableErrorCTA": {
    "message": "MetaMask Desktopを無効にする"
=======
  "dontHaveAHardwareWallet": {
    "message": "ハードウェアウォレットをお持ちではありませんか?"
  },
  "dontShowThisAgain": {
    "message": "再度表示しない"
>>>>>>> 983d2c9f
  },
  "desktopEnableButton": {
    "message": "MetaMask Desktopを有効にする"
  },
  "desktopEnableButtonDescription": {
    "message": "クリックして、デスクトップアプリのすべてのバックグラウンドプロセスを実行します。"
  },
  "desktopErrorNavigateSettingsCTA": {
    "message": "設定ページに戻る"
  },
  "desktopErrorRestartMMCTA": {
    "message": "MetaMaskを再起動"
  },
  "desktopNotFoundErrorCTA": {
    "message": "MetaMask Desktopをダウンロード"
  },
  "desktopNotFoundErrorDescription1": {
    "message": "デスクトップアプリが正常に動作していることを確認してください。"
  },
  "desktopNotFoundErrorDescription2": {
    "message": "デスクトップアプリがインストールされていない場合は、MetaMaskのWebサイトでダウンロードしてください。"
  },
  "desktopNotFoundErrorTitle": {
    "message": "MetaMask Desktopが見つかりませんでした"
  },
  "desktopOpenOrDownloadCTA": {
    "message": "MetaMask Desktopを開く"
  },
  "desktopOutdatedErrorCTA": {
    "message": "MetaMask Desktopを更新"
  },
  "desktopOutdatedErrorDescription": {
    "message": "ご使用のMetaMaskデスクトップアプリはアップグレードが必要です。"
  },
  "desktopOutdatedErrorTitle": {
    "message": "MetaMask Desktopが古くなっています"
  },
  "desktopOutdatedExtensionErrorCTA": {
    "message": "MetaMask拡張機能を更新"
  },
  "desktopOutdatedExtensionErrorDescription": {
    "message": "ご使用のMetaMask拡張機能はアップグレードが必要です。"
  },
  "desktopOutdatedExtensionErrorTitle": {
    "message": "MetaMask拡張機能が古くなっています"
  },
  "desktopPageDescription": {
    "message": "ペアリングが成功したら、拡張機能が再起動し、パスワードの再入力が必要になります。"
  },
  "desktopPageSubTitle": {
    "message": "MetaMask Desktopを開いてこのコードを入力してください"
  },
  "desktopPageTitle": {
    "message": "Desktopとのペアリング"
  },
  "desktopPairedWarningDeepLink": {
    "message": "MetaMask Desktopの設定に移動"
  },
  "desktopPairedWarningDescription": {
    "message": "新しいペアリングを開始するには、現在の接続を削除してください。"
  },
  "desktopPairedWarningTitle": {
    "message": "MM Desktopがすでにペアリングされています"
  },
  "desktopPairingExpireMessage": {
    "message": "コードはあと$1秒で期限切れになります"
  },
  "desktopRouteNotFoundErrorDescription": {
    "message": "desktopRouteNotFoundErrorDescription"
  },
  "desktopRouteNotFoundErrorTitle": {
    "message": "desktopRouteNotFoundErrorTitle"
  },
  "desktopUnexpectedErrorCTA": {
    "message": "MetaMaskのホームに戻る"
  },
  "desktopUnexpectedErrorDescription": {
    "message": "MetaMask Desktopを確認して接続を復元してください"
  },
  "desktopUnexpectedErrorTitle": {
    "message": "何か問題が発生しました..."
  },
  "details": {
    "message": "詳細"
  },
  "disabledGasOptionToolTipMessage": {
    "message": "元のガス代の10%以上という増額の条件を満たしていないため、「$1」は無効になっています。",
    "description": "$1 is gas estimate type which can be market or aggressive"
  },
  "disconnect": {
    "message": "接続解除"
  },
  "disconnectAllAccounts": {
    "message": "すべてのアカウントを接続解除"
  },
  "disconnectAllAccountsConfirmationDescription": {
    "message": "本当に接続解除しますか？サイトの機能を失う可能性があります。"
  },
  "disconnectPrompt": {
    "message": "$1を接続解除"
  },
  "disconnectThisAccount": {
    "message": "このアカウントを接続解除"
  },
  "dismiss": {
    "message": "閉じる"
  },
  "dismissReminderDescriptionField": {
    "message": "これをオンにすると、シークレットリカバリーフレーズのバックアップのリマインダーメッセージが解除されます。資金の損失を防ぐために、シークレットリカバリーフレーズのバックアップを取ることを強くお勧めします。"
  },
  "dismissReminderField": {
    "message": "シークレットリカバリーフレーズのバックアップリマインダーを解除"
  },
  "domain": {
    "message": "ドメイン"
  },
  "done": {
    "message": "完了"
  },
  "dontShowThisAgain": {
    "message": "今後表示しない"
  },
  "downArrow": {
    "message": "下矢印"
  },
  "downloadGoogleChrome": {
    "message": "Google Chromeをダウンロード"
  },
  "downloadNow": {
    "message": "今すぐダウンロード"
  },
  "downloadStateLogs": {
    "message": "ステートログをダウンロード"
  },
  "dropped": {
    "message": "削除されました"
  },
  "edit": {
    "message": "編集"
  },
  "editANickname": {
    "message": "ニックネームを編集"
  },
  "editAddressNickname": {
    "message": "アドレスのニックネームを編集"
  },
  "editCancellationGasFeeModalTitle": {
    "message": "キャンセルのガス代を編集"
  },
  "editContact": {
    "message": "連絡先を編集"
  },
  "editGasFeeModalTitle": {
    "message": "ガス代を編集"
  },
  "editGasLimitOutOfBounds": {
    "message": "ガスリミットは$1以上にする必要があります"
  },
  "editGasLimitOutOfBoundsV2": {
    "message": "ガスリミットは$1より大きく、$2未満でなければなりません",
    "description": "$1 is the minimum limit for gas and $2 is the maximum limit"
  },
  "editGasLimitTooltip": {
    "message": "ガスリミットは、使用しても構わないガスの最大単位数です。ガスの単位数は、「最大優先手数料」および「最大手数料」の乗数になります。"
  },
  "editGasMaxBaseFeeGWEIImbalance": {
    "message": "最大基本料金を優先手数料よりも低くすることはできません"
  },
  "editGasMaxBaseFeeHigh": {
    "message": "最大基本料金が必要以上です"
  },
  "editGasMaxBaseFeeLow": {
    "message": "現在のネットワーク状況に対して最大基本料金が低いです"
  },
  "editGasMaxFeeHigh": {
    "message": "最大手数料が必要以上です"
  },
  "editGasMaxFeeLow": {
    "message": "ネットワークの状況に対して最大手数料が低すぎます"
  },
  "editGasMaxFeePriorityImbalance": {
    "message": "最大手数料を優先手数料よりも低くすることはできません"
  },
  "editGasMaxPriorityFeeBelowMinimum": {
    "message": "最大優先手数料は0gweiより高くなければなりません"
  },
  "editGasMaxPriorityFeeBelowMinimumV2": {
    "message": "優先手数料は0より高くなければなりません。"
  },
  "editGasMaxPriorityFeeHigh": {
    "message": "最大優先手数料が必要以上です。必要以上の額が支払われる可能性があります。"
  },
  "editGasMaxPriorityFeeHighV2": {
    "message": "優先手数料が必要以上です。必要以上の額が支払われる可能性があります。"
  },
  "editGasMaxPriorityFeeLow": {
    "message": "現在のネットワーク状況に対して最大優先手数料が低いです"
  },
  "editGasMaxPriorityFeeLowV2": {
    "message": "現在のネットワーク状況に対して優先手数料が低いです"
  },
  "editGasPriceTooLow": {
    "message": "ガス価格は0より高くなければなりません"
  },
  "editGasPriceTooltip": {
    "message": "このネットワークは、トランザクションの送信時に「ガス価格」フィールドが必要です。ガス価格は、ガス1単位あたりに支払う金額です。"
  },
  "editGasSubTextAmountLabel": {
    "message": "最大額:",
    "description": "This is meant to be used as the $1 substitution editGasSubTextAmount"
  },
  "editGasSubTextFeeLabel": {
    "message": "最大手数料:"
  },
  "editGasTitle": {
    "message": "優先度を編集"
  },
  "editGasTooLow": {
    "message": "不明な処理時間"
  },
  "editNonceField": {
    "message": "ナンスを編集"
  },
  "editNonceMessage": {
    "message": "これは高度な機能であり、慎重に使用してください。"
  },
  "editPermission": {
    "message": "アクセス許可の編集"
  },
  "editSpeedUpEditGasFeeModalTitle": {
    "message": "高速化用のガス代を編集"
  },
  "enableAutoDetect": {
    "message": " 自動検出を有効にする"
  },
  "enableForAllNetworks": {
    "message": "すべてのネットワークで有効にする"
  },
  "enableFromSettings": {
    "message": " 設定で有効にします。"
  },
  "enableOpenSeaAPI": {
    "message": "OpenSea APIを有効にする"
  },
  "enableOpenSeaAPIDescription": {
    "message": "OpenSea APIを使用してNFTデータを取得します。NFT自動検出はOpenSea APIを使用するため、この設定をオフにすると利用できなくなります。"
  },
  "enableSmartSwaps": {
    "message": "スマートスワップを有効にする"
  },
  "enableSnap": {
    "message": "有効にする"
  },
  "enableToken": {
    "message": "$1を有効にする",
    "description": "$1 is a token symbol, e.g. ETH"
  },
  "enabled": {
    "message": "有効"
  },
  "encryptionPublicKeyNotice": {
    "message": "$1は公開暗号鍵を必要とします。同意することによって、このサイトは暗号化されたメッセージを作成できます。",
    "description": "$1 is the web3 site name"
  },
  "encryptionPublicKeyRequest": {
    "message": "公開暗号鍵をリクエスト"
  },
  "endpointReturnedDifferentChainId": {
    "message": "入力したRPC URLが別のチェーンID ($1) を返しました。追加しようとしているネットワークのRPC URLと一致するように、チェーンIDを更新してください。",
    "description": "$1 is the return value of eth_chainId from an RPC endpoint"
  },
  "enhancedTokenDetectionAlertMessage": {
    "message": "改善されたトークン検出は現在$1で利用可能です。$2"
  },
  "ensDomainsSettingTitle": {
    "message": "アドレスバーにENSドメインを表示する"
  },
  "ensIllegalCharacter": {
    "message": "ENSにサポートされていない文字が使用されています。"
  },
  "ensNotFoundOnCurrentNetwork": {
    "message": "ENS名が現在のネットワーク上に見つかりませんでした。イーサリアムメインネットへの切り替えを試みてください。"
  },
  "ensNotSupportedOnNetwork": {
    "message": "ネットワークがENSをサポートしていません"
  },
  "ensRegistrationError": {
    "message": "ENS名の登録エラー"
  },
  "ensUnknownError": {
    "message": "ENSの検索に失敗しました。"
  },
  "enterANumber": {
    "message": "数字を入力してください"
  },
  "enterCustodianToken": {
    "message": "$1トークンを入力するか、新しいトークンを追加してください"
  },
  "enterMaxSpendLimit": {
    "message": "使用限度額の最大値を入力してください"
  },
  "enterOptionalPassword": {
    "message": "オプションのパスワードを入力してください"
  },
  "enterPasswordContinue": {
    "message": "続行するには、パスワードを入力してください"
  },
  "enterTokenNameOrAddress": {
    "message": "トークン名を入力するか、アドレスを貼り付けてください"
  },
  "enterYourPassword": {
    "message": "パスワードを入力してください"
  },
  "errorCode": {
    "message": "コード: $1",
    "description": "Displayed error code for debugging purposes. $1 is the error code"
  },
  "errorDetails": {
    "message": "エラーの詳細",
    "description": "Title for collapsible section that displays error details for debugging purposes"
  },
  "errorMessage": {
    "message": "メッセージ: $1",
    "description": "Displayed error message for debugging purposes. $1 is the error message"
  },
  "errorName": {
    "message": "コード: $1",
    "description": "Displayed error name for debugging purposes. $1 is the error name"
  },
  "errorPageMessage": {
    "message": "ページを再ロードしてもう一度実行するか、$1からサポートまでお問い合わせください。",
    "description": "Message displayed on generic error page in the fullscreen or notification UI, $1 is a clickable link with text defined by the 'here' key. The link will open to a form where users can file support tickets."
  },
  "errorPagePopupMessage": {
    "message": "ポップアップを閉じてから再び開いてもう一度実行するか、$1からサポートまでお問い合わせください。",
    "description": "Message displayed on generic error page in the popup UI, $1 is a clickable link with text defined by the 'here' key. The link will open to a form where users can file support tickets."
  },
  "errorPageTitle": {
    "message": "MetaMaskにエラーが発生しました",
    "description": "Title of generic error page"
  },
  "errorStack": {
    "message": "スタック:",
    "description": "Title for error stack, which is displayed for debugging purposes"
  },
  "errorWhileConnectingToRPC": {
    "message": "カスタムネットワークへの接続中にエラーが発生しました。"
  },
  "errorWithSnap": {
    "message": "$1でエラーが発生しました",
    "description": "$1 represents the name of the snap"
  },
  "ethGasPriceFetchWarning": {
    "message": "現在メインのガスの見積もりサービスが利用できないため、バックアップのガス価格が提供されています。"
  },
  "ethereumProviderAccess": {
    "message": "イーサリアムプロバイダーに$1へのアクセス権を付与する",
    "description": "The parameter is the name of the requesting origin"
  },
  "ethereumPublicAddress": {
    "message": "イーサリアムのパブリックアドレス"
  },
  "etherscan": {
    "message": "Etherscan"
  },
  "etherscanView": {
    "message": "Etherscanでアカウントを表示"
  },
  "etherscanViewOn": {
    "message": "Etherscanで表示"
  },
  "expandView": {
    "message": "ビューを展開"
  },
  "experimental": {
    "message": "試験運用"
  },
  "exploreMetaMaskSnaps": {
    "message": "MetaMask Snapsを閲覧"
  },
  "extendWalletWithSnaps": {
    "message": "ウォレットのユーザー体験をカスタマイズします。"
  },
  "externalExtension": {
    "message": "外部拡張機能"
  },
  "failed": {
    "message": "失敗しました"
  },
  "failedToFetchChainId": {
    "message": "チェーンIDを取り込むことができませんでした。お使いのRPC URLは正しいですか？"
  },
  "failedToFetchTickerSymbolData": {
    "message": "ティッカーシンボルの検証データが現在利用できません。入力されたシンボルが正しいことを確認してください。これはこのネットワークの換算レートに影響を与えます"
  },
  "failureMessage": {
    "message": "問題が発生しました。アクションを完了させることができません"
  },
  "fast": {
    "message": "高速"
  },
  "feeAssociatedRequest": {
    "message": "このリクエストには手数料がかかります。"
  },
  "fiat": {
    "message": "法定通貨",
    "description": "Exchange type"
  },
  "fileImportFail": {
    "message": "ファイルのインポートが機能していない場合、ここをクリックしてください！",
    "description": "Helps user import their account from a JSON file"
  },
  "fileTooBig": {
    "message": "ドロップされたファイルが大きすぎます。"
  },
  "flaskWelcomeUninstall": {
    "message": "この拡張機能はアンインストールしてください",
    "description": "This request is shown on the Flask Welcome screen. It is intended for non-developers, and will be bolded."
  },
  "flaskWelcomeWarning1": {
    "message": "Flaskは、開発者が新しい不安定なAPIをテストするためのものです。開発者やベータテスター以外の方は、$1。",
    "description": "This is a warning shown on the Flask Welcome screen, intended to encourage non-developers not to proceed any further. $1 is the bolded message 'flaskWelcomeUninstall'"
  },
  "flaskWelcomeWarning2": {
    "message": "この拡張機能の安全性や安定性は保証されていません。Flaskで提供される新しいAPIはフィッシング攻撃への対策ができていないため、Flaskを必要とするサイトまたはsnapは、資産の窃取を目的とした悪質なものである可能性があります。",
    "description": "This explains the risks of using MetaMask Flask"
  },
  "flaskWelcomeWarning3": {
    "message": "Flask APIはすべて試験運用です。これらは通知なしに変更または削除される可能性があり、安定したMetaMaskに移行することなく永久にFlaskに残る可能性もあります。自己責任でご使用ください。",
    "description": "This message warns developers about unstable Flask APIs"
  },
  "flaskWelcomeWarning4": {
    "message": "Flaskの使用中は、通常のMetaMask拡張機能を無効にしてください。",
    "description": "This message calls to pay attention about multiple versions of MetaMask running on the same site (Flask + Prod)"
  },
  "flaskWelcomeWarningAcceptButton": {
    "message": "リスクを受け入れる",
    "description": "this text is shown on a button, which the user presses to confirm they understand the risks of using Flask"
  },
  "followUsOnTwitter": {
    "message": "Twitterでフォロー"
  },
  "forbiddenIpfsGateway": {
    "message": "IPFSゲートウェイの使用は禁止されています。CIDゲートウェイを指定してください"
  },
  "forgetDevice": {
    "message": "このデバイスの登録を解除"
  },
  "forgotPassword": {
    "message": "パスワードを忘れた場合"
  },
  "from": {
    "message": "移動元"
  },
  "fromAddress": {
    "message": "移動元: $1",
    "description": "$1 is the address to include in the From label. It is typically shortened first using shortenAddress"
  },
  "fromTokenLists": {
    "message": "トークンリストから: $1"
  },
  "functionApprove": {
    "message": "機能: 承認"
  },
  "functionSetApprovalForAll": {
    "message": "関数: SetApprovalForAll"
  },
  "functionType": {
    "message": "機能の種類"
  },
  "gas": {
    "message": "ガス"
  },
  "gasDisplayAcknowledgeDappButtonText": {
    "message": "ガス代の提案を編集"
  },
  "gasDisplayDappWarning": {
    "message": "このガス代は$1により提案されています。これを上書きすると、トランザクションに問題が発生する可能性があります。ご質問がございましたら、$1までお問い合わせください。",
    "description": "$1 represents the Dapp's origin"
  },
  "gasLimit": {
    "message": "ガスリミット"
  },
  "gasLimitInfoTooltipContent": {
    "message": "ガスリミットは使用するガスの最大単位数です。"
  },
  "gasLimitRecommended": {
    "message": "推奨されるガスリミットは$1です。ガスリミットがこれ未満の場合、失敗する可能性があります。"
  },
  "gasLimitTooLow": {
    "message": "ガスリミットは21000以上にする必要があります"
  },
  "gasLimitTooLowWithDynamicFee": {
    "message": "ガスリミットは$1以上にする必要があります",
    "description": "$1 is the custom gas limit, in decimal."
  },
  "gasLimitV2": {
    "message": "ガスリミット"
  },
  "gasOption": {
    "message": "ガスのオプション"
  },
  "gasPrice": {
    "message": "ガス価格 (gwei)"
  },
  "gasPriceExcessive": {
    "message": "ガス代が不要に高く設定されています。金額を下げることを検討してください。"
  },
  "gasPriceExcessiveInput": {
    "message": "ガス価格が高すぎます"
  },
  "gasPriceExtremelyLow": {
    "message": "ガス価格が非常に低く設定されています"
  },
  "gasPriceFetchFailed": {
    "message": "ネットワークエラーのため、ガス価格の見積もりに失敗しました。"
  },
  "gasPriceInfoTooltipContent": {
    "message": "ガス価格は、ガス1単位ごとに支払うイーサの額を指定します。"
  },
  "gasTimingHoursShort": {
    "message": "$1時間",
    "description": "$1 represents a number of hours"
  },
  "gasTimingMinutes": {
    "message": "$1分",
    "description": "$1 represents a number of minutes"
  },
  "gasTimingMinutesShort": {
    "message": "$1分",
    "description": "$1 represents a number of minutes"
  },
  "gasTimingNegative": {
    "message": "おそらく$1",
    "description": "$1 represents an amount of time"
  },
  "gasTimingPositive": {
    "message": "$1未満の可能性が高い",
    "description": "$1 represents an amount of time"
  },
  "gasTimingSeconds": {
    "message": "$1秒",
    "description": "$1 represents a number of seconds"
  },
  "gasTimingSecondsShort": {
    "message": "$1秒",
    "description": "$1 represents a number of seconds"
  },
  "gasTimingVeryPositive": {
    "message": "$1未満の可能性が非常に高い",
    "description": "$1 represents an amount of time"
  },
  "gasUsed": {
    "message": "ガス使用量"
  },
  "general": {
    "message": "一般"
  },
  "getStarted": {
    "message": "開始"
  },
  "globalTitle": {
    "message": "グローバルメニュー"
  },
  "globalTourDescription": {
    "message": "ポートフォリオ、接続されたサイト、設定などを確認できます"
  },
<<<<<<< HEAD
  "goBack": {
    "message": "戻る"
=======
  "getHelp": {
    "message": "サポートを受ける。"
  },
  "getStarted": {
    "message": "はじめる"
>>>>>>> 983d2c9f
  },
  "goerli": {
    "message": "Goerliテストネットワーク"
  },
  "gotIt": {
    "message": "了解！"
  },
  "grantedToWithColon": {
    "message": "付与先:"
  },
  "gwei": {
    "message": "gwei"
  },
  "hardware": {
    "message": "ハードウェア"
  },
  "hardwareWalletConnected": {
    "message": "ハードウェアウォレットが接続されました"
  },
  "hardwareWalletLegacyDescription": {
    "message": "(レガシー)",
    "description": "Text representing the MEW path"
  },
  "hardwareWalletSupportLinkConversion": {
    "message": "ここをクリック"
  },
  "hardwareWallets": {
    "message": "ハードウェアウォレットを接続"
  },
  "hardwareWalletsInfo": {
    "message": "ハードウェアウォレットの統合には、外部サーバーへのAPI呼び出しを使用します。外部サーバーはこれにより、あなたがやり取りしたIPアドレスとスマートコントラクトアドレスを把握できます。"
  },
  "hardwareWalletsMsg": {
    "message": "MetaMaskに接続するハードウェアウォレットを選択してください。"
  },
  "havingTroubleConnecting": {
    "message": "接続に問題がありますか?"
  },
  "here": {
    "message": "こちら",
    "description": "as in -click here- for more information (goes with troubleTokenBalances)"
  },
  "hexData": {
    "message": "16進データ"
  },
  "hide": {
    "message": "非表示"
  },
  "hideFullTransactionDetails": {
    "message": "完全なトランザクション情報を非表示"
  },
  "hideSeedPhrase": {
    "message": "シードフレーズを非表示"
  },
  "hideToken": {
    "message": "トークンを非表示"
  },
  "hideTokenPrompt": {
    "message": "トークンを非表示にしますか？"
  },
  "hideTokenSymbol": {
    "message": "$1を非表示",
    "description": "$1 is the symbol for a token (e.g. 'DAI')"
  },
  "hideZeroBalanceTokens": {
    "message": "残高のないトークンを非表示"
  },
  "high": {
    "message": "積極的"
  },
  "highGasSettingToolTipMessage": {
    "message": "変動の激しい市場でも確率が高くなります。人気のNFTドロップなどによるネットワークトラフィックの急増に備えるには、$1を使用してください。",
    "description": "$1 is key 'high' (text: 'Aggressive') separated here so that it can be passed in with bold font-weight"
  },
  "highLowercase": {
    "message": "高"
  },
  "history": {
    "message": "履歴"
  },
  "holdToRevealContent1": {
    "message": "シークレットリカバリーフレーズは$1を提供します。",
    "description": "$1 is a bolded text with the message from 'holdToRevealContent2'"
  },
  "holdToRevealContent2": {
    "message": "ウォレットと資金への完全アクセス",
    "description": "Is the bolded text in 'holdToRevealContent1'"
  },
  "holdToRevealContent3": {
    "message": "これは誰にも教えないでください。$1 $2",
    "description": "$1 is a message from 'holdToRevealContent4' and $2 is a text link with the message from 'holdToRevealContent5'"
  },
  "holdToRevealContent4": {
    "message": "MetaMaskサポートがこの情報を尋ねることはなく、",
    "description": "Part of 'holdToRevealContent3'"
  },
  "holdToRevealContent5": {
    "message": "もし尋ねられた場合はフィッシング詐欺の可能性があります。",
    "description": "The text link in 'holdToRevealContent3'"
  },
  "holdToRevealContentPrivateKey1": {
    "message": "秘密鍵は$1",
    "description": "$1 is a bolded text with the message from 'holdToRevealContentPrivateKey2'"
  },
  "holdToRevealContentPrivateKey2": {
    "message": "ウォレットと資金への完全アクセスを提供します。",
    "description": "Is the bolded text in 'holdToRevealContentPrivateKey2'"
  },
  "holdToRevealLockedLabel": {
    "message": "長押ししてロックされた円を表示します"
  },
  "holdToRevealPrivateKey": {
    "message": "長押しして秘密鍵を表示します"
  },
  "holdToRevealPrivateKeyTitle": {
    "message": "秘密鍵は安全に保管してください"
  },
  "holdToRevealSRP": {
    "message": "長押ししてSRPを表示します"
  },
  "holdToRevealSRPTitle": {
    "message": "SRPは安全に保管してください"
  },
  "holdToRevealUnlockedLabel": {
    "message": "長押ししてロックが解除された円を表示します"
  },
  "id": {
    "message": "ID"
  },
  "ignoreAll": {
    "message": "すべて無視"
  },
  "ignoreTokenWarning": {
    "message": "トークンを非表示にするとウォレットに表示されなくなりますが、検索して追加することはできます。"
  },
  "import": {
    "message": "インポート",
    "description": "Button to import an account from a selected file"
  },
  "importAccount": {
    "message": "アカウントをインポート"
  },
  "importAccountError": {
    "message": "アカウントのインポート中にエラーが発生しました。"
  },
  "importAccountErrorIsSRP": {
    "message": "シークレットリカバリーフレーズ (またはニーモニックフレーズ) が入力されました。ここにアカウントをインポートするには、秘密鍵を入力する必要があります。秘密鍵は64文字の16進数の文字列です。"
  },
  "importAccountErrorNotAValidPrivateKey": {
    "message": "これは有効な秘密鍵ではありません。16進数の文字列を入力しましたが、64文字でなければなりません。"
  },
  "importAccountErrorNotHexadecimal": {
    "message": "これは有効な秘密鍵ではありません。16進数の64文字の文字列を入力する必要があります。"
  },
  "importAccountJsonLoading1": {
    "message": "このJSONのインポートには数分かかり、MetaMaskがフリーズします。"
  },
  "importAccountJsonLoading2": {
    "message": "申し訳ございません。今後高速化できるよう取り組みます。"
  },
  "importAccountMsg": {
    "message": "インポートされたアカウントは、MetaMaskアカウントのシークレットリカバリーフレーズと関連付けられません。インポートされたアカウントの詳細を表示"
  },
  "importMyWallet": {
    "message": "ウォレットをインポート"
  },
  "importNFT": {
    "message": "NFTをインポート"
  },
  "importNFTAddressToolTip": {
    "message": "OpenSeaの場合、NFTページの詳細の下に、「コントラクトアドレス」という青いハイパーリンクがあります。これをクリックすると、Etherscanのコントラクトのアドレスに移動します。そのページの左上に「コントラクト」というアイコンがあり、その右側には文字と数字で構成された長い文字列があります。これがNFTを作成したコントラクトのアドレスです。アドレスの右側にある「コピー」アイコンをクリックすると、クリップボードにコピーされます。"
  },
  "importNFTPage": {
    "message": "NFTページをインポート"
  },
  "importNFTTokenIdToolTip": {
    "message": "NFTのIDは一意の識別子で、同じNFTは2つとして存在しません。前述の通り、OpenSeaではこの番号は「詳細」に表示されます。このIDを書き留めるか、クリップボードにコピーしてください。"
  },
  "importSelectedTokens": {
    "message": "選択したトークンをインポートしますか？"
  },
  "importSelectedTokensDescription": {
    "message": "選択したトークンだけがウォレットに表示されます。非表示のトークンは後でいつでも検索してインポートできます。"
  },
  "importTokenQuestion": {
    "message": "トークンをインポートしますか？"
  },
  "importTokenWarning": {
    "message": "誰でも既存のトークンの偽バージョンを含めて、任意の名前でトークンを作成することができます。追加および取引は自己責任となります！"
  },
  "importTokensCamelCase": {
    "message": "トークンをインポート"
  },
  "importWithCount": {
    "message": "$1をインポート",
    "description": "$1 will the number of detected tokens that are selected for importing, if all of them are selected then $1 will be all"
  },
  "imported": {
    "message": "インポート済み",
    "description": "status showing that an account has been fully loaded into the keyring"
  },
  "inYourSettings": {
    "message": "設定で"
  },
  "infuraBlockedNotification": {
    "message": "MetaMaskがブロックチェーンのホストに接続できません。考えられる理由$1を確認してください。",
    "description": "$1 is a clickable link with with text defined by the 'here' key"
  },
  "initialTransactionConfirmed": {
    "message": "最初のトランザクションはネットワークによって承認されました。戻るには「OK」をクリックします。"
  },
  "inputLogicEmptyState": {
    "message": "現在または今後サードパーティが使用しても構わない額のみを入力してください。使用上限は後でいつでも増額できます。"
  },
  "inputLogicEqualOrSmallerNumber": {
    "message": "これにより、サードパーティが現在の残高から$1使用できるようになります。",
    "description": "$1 is the current token balance in the account and the name of the current token"
  },
  "inputLogicHigherNumber": {
    "message": "これにより、上限に達するか使用上限が取り消されるまで、サードパーティがトークン残高全額を使用できるようになります。これを意図していない場合は、使用上限を低めに設定することをお勧めします。"
  },
  "insightsFromSnap": {
    "message": "$1からのインサイト",
    "description": "$1 represents the name of the snap"
  },
  "install": {
    "message": "インストール"
  },
  "installOrigin": {
    "message": "インストール元"
  },
  "installedOn": {
    "message": "$1にインストール",
    "description": "$1 is the date when the snap has been installed"
  },
  "insufficientBalance": {
    "message": "残高が不十分です。"
  },
  "insufficientCurrencyBuyOrDeposit": {
    "message": "アカウントに、$2ネットワークでトランザクション手数料を支払うのに十分な$1がありません。$3するか、別のアカウントからデポジットしてください。",
    "description": "$1 is the native currency of the network, $2 is the name of the current network, $3 is the key 'buy' + the ticker symbol of the native currency of the chain wrapped in a button"
  },
  "insufficientCurrencyBuyOrReceive": {
    "message": "アカウントに、$2ネットワークでトランザクション手数料を支払うのに十分な$1がありません。$3するか、別のアカウントから$4してください。",
    "description": "$1 is the native currency of the network, $2 is the name of the current network, $3 is the key 'buy' + the ticker symbol of the native currency of the chain wrapped in a button, $4 is the key 'deposit' button"
  },
  "insufficientCurrencyDeposit": {
    "message": "アカウントに、$2ネットワークでトランザクション手数料を支払うのに十分な$1がありません。別のアカウントから$1を入金してください。",
    "description": "$1 is the native currency of the network, $2 is the name of the current network"
  },
  "insufficientFunds": {
    "message": "資金が不十分です。"
  },
  "insufficientFundsForGas": {
    "message": "ガス代が足りません"
  },
  "insufficientTokens": {
    "message": "トークンが不十分です。"
  },
  "invalidAddress": {
    "message": "無効なアドレス"
  },
  "invalidAddressRecipient": {
    "message": "送金先アドレスが無効です"
  },
  "invalidAddressRecipientNotEthNetwork": {
    "message": "ETHネットワークではありません。小文字にしてください。"
  },
  "invalidAssetType": {
    "message": "このアセットはNFTであるため、「NFT」タブの「NFTのインポート」ページで追加しなおす必要があります"
  },
  "invalidBlockExplorerURL": {
    "message": "ブロックエクスプローラーのURLが無効です"
  },
  "invalidChainIdTooBig": {
    "message": "無効なチェーンID。チェーンIDが大きすぎます。"
  },
  "invalidCustomNetworkAlertContent1": {
    "message": "カスタムネットワーク $1のチェーンIDの再入力が必要です。",
    "description": "$1 is the name/identifier of the network."
  },
  "invalidCustomNetworkAlertContent2": {
    "message": "悪意または欠陥のあるネットワークプロバイダーからユーザーを保護するため、すべてのカスタムネットワークに対してチェーンIDが必要になりました。"
  },
  "invalidCustomNetworkAlertContent3": {
    "message": "「設定」>「ネットワーク」に進んで、チェーンIDを入力します。最もよく使用されるネットワークのチェーンIDは$1にあります。",
    "description": "$1 is a link to https://chainid.network"
  },
  "invalidCustomNetworkAlertTitle": {
    "message": "カスタムネットワークが無効です"
  },
  "invalidHexNumber": {
    "message": "無効な16進数です。"
  },
  "invalidHexNumberLeadingZeros": {
    "message": "無効な16進数です。頭のゼロを削除してください。"
  },
  "invalidIpfsGateway": {
    "message": "無効なIPFSゲートウェイです: 値が有効なURLになる必要があります"
  },
  "invalidNumber": {
    "message": "無効な数値です。10進数または「0x」で始まる16進数を入力してください。"
  },
  "invalidNumberLeadingZeros": {
    "message": "無効な数値です。頭のゼロを削除してください。"
  },
  "invalidRPC": {
    "message": "無効なRPC URL"
  },
  "invalidSeedPhrase": {
    "message": "無効なシークレットリカバリーフレーズ"
  },
  "invalidSeedPhraseCaseSensitive": {
    "message": "入力値が無効です！シークレットリカバリーフレーズは大文字・小文字が区別されます。"
  },
  "ipfsGateway": {
    "message": "IPFSゲートウェイ"
  },
  "ipfsGatewayDescription": {
    "message": "MetaMaskは、サードパーティサービスを使用して、IPFSに保管されているNFTの画像の表示、ブラウザのアドレスバーに入力されたENSアドレスに関する情報の表示、様々なトークンのアイコンの取得を行います。これらのサービスの使用時には、IPアドレスが当該サービスに公開される可能性があります。"
  },
  "ipfsToggleModalDescriptionOne": {
    "message": "MetaMaskは、サードパーティサービスを使用して、IPFSに保管されているNFTの画像の表示、ブラウザのアドレスバーに入力されたENSアドレスに関する情報の表示、様々なトークンのアイコンの取得を行います。これらのサービスの使用時には、IPアドレスが当該サービスに公開される可能性があります。"
  },
  "ipfsToggleModalDescriptionTwo": {
    "message": "「確認」を選択すると、IPFS解決がオンになります。これは$1でいつでもオフにできます。",
    "description": "$1 is the method to turn off ipfs"
  },
  "ipfsToggleModalSettings": {
    "message": "「設定」>「セキュリティとプライバシー」"
  },
  "jazzAndBlockies": {
    "message": "JazziconとBlockieは、アカウントを一目で見分けるためのユニークなアイコンであり、2つの異なるスタイルが特徴です。"
  },
  "jazzicons": {
    "message": "Jazzicon"
  },
  "jsDeliver": {
    "message": "jsDeliver"
  },
  "jsonFile": {
    "message": "JSONファイル",
    "description": "format for importing an account"
  },
  "keystone": {
    "message": "Keystone"
  },
  "knownAddressRecipient": {
    "message": "既知のコントラクトアドレスです。"
  },
  "knownTokenWarning": {
    "message": "このアクションは、ウォレットに既に一覧表示されているトークンを編集します。これは、フィッシングに使用される可能性があります。これらのトークンの表す内容を変更する意図が確実な場合にのみ承認します。$1に関する詳細をご覧ください"
  },
  "lastConnected": {
    "message": "前回の接続"
  },
  "lastPriceSold": {
    "message": "前回の売値"
  },
  "lastSold": {
    "message": "前回の売却"
  },
  "layer1Fees": {
    "message": "レイヤー1手数料"
  },
  "learnCancelSpeeedup": {
    "message": "$1の方法を学ぶ",
    "description": "$1 is link to cancel or speed up transactions"
  },
  "learnMore": {
    "message": "詳細"
  },
  "learnMoreAboutGas": {
    "message": "ガスに関する$1をご希望ですか？",
    "description": "$1 will be replaced by the learnMore translation key"
  },
  "learnMoreKeystone": {
    "message": "詳細"
  },
  "learnMoreUpperCase": {
    "message": "詳細"
  },
  "learnScamRisk": {
    "message": "詐欺やセキュリティのリスク。"
  },
  "ledgerAccountRestriction": {
    "message": "新しいアカウントを追加するには、その前に最後のアカウントを使用する必要があります。"
  },
  "ledgerConnectionInstructionCloseOtherApps": {
    "message": "デバイスに接続されている他のソフトウェアを閉じてから、ここをクリックして更新してください。"
  },
  "ledgerConnectionInstructionHeader": {
    "message": "確認をクリックする前:に:"
  },
  "ledgerConnectionInstructionStepFour": {
    "message": "Ledgerデバイスで「スマートコントラクトデータ」または「ブラインド署名」を有効にしてください。"
  },
  "ledgerConnectionInstructionStepOne": {
    "message": "「設定」>「高度な設定」でLedger Liveを有効にしてください。"
  },
  "ledgerConnectionInstructionStepThree": {
    "message": "Ledgerが接続されていて、イーサリアムアプリを選択していることを確認してください。"
  },
  "ledgerConnectionInstructionStepTwo": {
    "message": "Ledger Liveアプリを開いてロックを解除してください。"
  },
  "ledgerConnectionPreferenceDescription": {
    "message": "LedgerをMetaMaskに接続する方法をカスタマイズします。$1が推奨されますが、他のオプションも利用できます。詳細はこちらをご覧ください: $2",
    "description": "A description that appears above a dropdown where users can select between up to three options - Ledger Live, U2F or WebHID - depending on what is supported in their browser. $1 is the recommended browser option, it will be either WebHID or U2f. $2 is a link to an article where users can learn more, but will be the translation of the learnMore message."
  },
  "ledgerDeviceOpenFailureMessage": {
    "message": "Ledgerデバイスを開けませんでした。Ledgerが他のソフトウェアに接続されている可能性があります。Ledger LiveまたはLedgerデバイスに接続されている他のアプリケーションを閉じて、もう一度接続してみてください。"
  },
  "ledgerLive": {
    "message": "Ledger Live",
    "description": "The name of a desktop app that can be used with your ledger device. We can also use it to connect a users Ledger device to MetaMask."
  },
  "ledgerLiveApp": {
    "message": "Ledger Liveアプリ"
  },
  "ledgerLocked": {
    "message": "Ledgerデバイスに接続できません。デバイスのロックが解除され、イーサリアムアプリが開かれていることを確認してください。"
  },
  "ledgerTimeout": {
    "message": "Ledger Liveが応答に時間がかかりすぎているか、接続がタイムアウトしました。Ledger Liveのアプリが開かれていて、デバイスのロックが解除されていることを確認してください。"
  },
  "ledgerTransportChangeWarning": {
    "message": "Ledger Liveアプリが開いている場合は、開いているLedger Live接続をすべて切断し、Ledger Liveアプリを閉じてください。"
  },
  "ledgerWebHIDNotConnectedErrorMessage": {
    "message": "Ledgerデバイスが接続されていません。Ledgerに接続する場合は、もう一度「続行」をクリックして、HID接続を承認してください。",
    "description": "An error message shown to the user during the hardware connect flow."
  },
  "levelArrow": {
    "message": "水平矢印"
  },
  "lightTheme": {
    "message": "ライト"
  },
  "likeToImportTokens": {
    "message": "これらのトークンを追加しますか？"
  },
  "lineaGoerli": {
    "message": "Linea Goerliテストネットワーク"
  },
  "lineaMainnet": {
    "message": "Lineaメインネット"
  },
  "link": {
    "message": "リンク"
  },
  "links": {
    "message": "リンク"
  },
  "loadMore": {
    "message": "さらにロード"
  },
  "loading": {
    "message": "ロードしています..."
  },
  "loadingNFTs": {
    "message": "NFTをロードしています..."
  },
  "loadingTokens": {
    "message": "トークンをロードしています..."
  },
  "localhost": {
    "message": "Localhost 8545"
  },
  "lock": {
    "message": "ロック"
  },
  "lockMetaMask": {
    "message": "MetaMaskをロック"
  },
  "lockTimeInvalid": {
    "message": "ロック時間は0～10080の間の数字で設定する必要があります"
  },
  "logo": {
    "message": "$1ロゴ",
    "description": "$1 is the name of the ticker"
  },
  "low": {
    "message": "低"
  },
  "lowGasSettingToolTipMessage": {
    "message": "値下がりを待つには$1を使用してください。価格がやや予測不能なため、予想時間はあまり正確ではありません。",
    "description": "$1 is key 'low' separated here so that it can be passed in with bold font-weight"
  },
  "lowLowercase": {
    "message": "低"
  },
  "lowPriorityMessage": {
    "message": "今後のトランザクションはこのトランザクションの後でキューに入ります。この価格が最後に表示されたのはしばらく前のことです。"
  },
  "mainnet": {
    "message": "イーサリアムメインネット"
  },
  "mainnetToken": {
    "message": "このアドレスは、既知のイーサリアムメインネットのトークンアドレスと一致しています。追加するトークンのコントラクトアドレスとネットワークを再確認してください。"
  },
  "makeAnotherSwap": {
    "message": "新しいスワップの作成"
  },
  "makeSureNoOneWatching": {
    "message": "誰にも見られていないことを確認してください",
    "description": "Warning to users to be care while creating and saving their new Secret Recovery Phrase"
  },
  "malformedData": {
    "message": "不正な形式のデータ"
  },
  "max": {
    "message": "最大"
  },
  "maxBaseFee": {
    "message": "最大基本料金"
  },
  "maxFee": {
    "message": "最大手数料"
  },
  "maxPriorityFee": {
    "message": "最大優先手数料"
  },
  "medium": {
    "message": "市場"
  },
  "mediumGasSettingToolTipMessage": {
    "message": "現在の市場価格での迅速な処理には、$1を使用してください。",
    "description": "$1 is key 'medium' (text: 'Market') separated here so that it can be passed in with bold font-weight"
  },
  "memo": {
    "message": "メモ"
  },
  "message": {
    "message": "メッセージ"
  },
  "metaMaskConnectStatusParagraphOne": {
    "message": "アカウントの接続をMetaMaskでさらに制御できるようになりました。"
  },
  "metaMaskConnectStatusParagraphThree": {
    "message": "接続されているアカウントを管理するには、これをクリックします。"
  },
  "metaMaskConnectStatusParagraphTwo": {
    "message": "訪問しているWebサイトが現在選択しているアカウントに接続されている場合、接続ステータスボタンが表示されます。"
  },
  "metamaskInstitutionalVersion": {
    "message": "MetaMask Institutionalバージョン"
  },
  "metamaskSwapsOfflineDescription": {
    "message": "MetaMask Swapsはメンテナンス中です。後でもう一度確認してください。"
  },
  "metamaskVersion": {
    "message": "MetaMaskのバージョン"
  },
  "metrics": {
    "message": "メトリクス"
  },
  "mismatchAccount": {
    "message": "選択されたアカウント ($1) は署名しようとしているアカウント ($2) と異なります"
  },
  "mismatchedChainLinkText": {
    "message": "ネットワークの詳細の確認",
    "description": "Serves as link text for the 'mismatchedChain' key. This text will be embedded inside the translation for that key."
  },
  "mismatchedChainRecommendation": {
    "message": "先に進む前に$1をお勧めします。",
    "description": "$1 is a clickable link with text defined by the 'mismatchedChainLinkText' key. The link will open to instructions for users to validate custom network details."
  },
  "mismatchedNetworkName": {
    "message": "弊社の記録によると、ネットワーク名がこのチェーンIDと正しく一致していない可能性があります。"
  },
  "mismatchedNetworkSymbol": {
    "message": "送信された通貨記号がこのチェーンIDに関して予想されるものと一致していません。"
  },
  "mismatchedRpcChainId": {
    "message": "カスタムネットワークにより返されたチェーンIDが、送信されたチェーンIDと一致しません。"
  },
  "mismatchedRpcUrl": {
    "message": "弊社の記録によると、送信されたRPC URLの値がこのチェーンIDの既知のプロバイダーと一致しません。"
  },
  "missingSetting": {
    "message": "設定が見つかりませんか？"
  },
  "missingSettingRequest": {
    "message": "ここからリクエスト"
  },
  "mmiAddToken": {
    "message": "$1のページがMetaMask Institutionalで次のカストディアントークンの承認を求めています"
  },
  "mmiBuiltAroundTheWorld": {
    "message": "MetaMaskは、世界中でデザイン・開発されています。"
  },
  "more": {
    "message": "他"
  },
  "multipleSnapConnectionWarning": {
    "message": "$1が$2個のsnapとの接続を要求しています。このWebサイトが信頼できる場合にのみ続行してください。",
    "description": "$1 is the dapp and $2 is the number of snaps it wants to connect to."
  },
  "mustSelectOne": {
    "message": "トークンを1つ以上選択する必要があります。"
  },
  "name": {
    "message": "名前"
  },
  "nativeToken": {
    "message": "このネットワークのネイティブトークンは$1です。ガス代にもこのトークンが使用されます。",
    "description": "$1 represents the name of the native token on the current network"
  },
  "needHelp": {
    "message": "アシスタンスが必要な場合は、$1にお問い合わせください",
    "description": "$1 represents `needHelpLinkText`, the text which goes in the help link"
  },
  "needHelpFeedback": {
    "message": "フィードバックを提供"
  },
  "needHelpLinkText": {
    "message": "MetaMaskサポート"
  },
  "needHelpSubmitTicket": {
    "message": "チケットを送信"
  },
  "needImportFile": {
    "message": "インポートするファイルの選択が必要です。",
    "description": "User is important an account and needs to add a file to continue"
  },
  "negativeETH": {
    "message": "負の額のETHを送金することはできません。"
  },
  "network": {
    "message": "ネットワーク:"
  },
  "networkAddedSuccessfully": {
    "message": "ネットワークが追加されました！"
  },
  "networkDetails": {
    "message": "ネットワークの詳細"
  },
  "networkIsBusy": {
    "message": "ネットワークが混み合っています。ガス代が高く、見積もりはあまり正確ではありません。"
  },
  "networkMenu": {
    "message": "ネットワークメニュー"
  },
  "networkMenuHeading": {
    "message": "ネットワークを選択"
  },
  "networkName": {
    "message": "ネットワーク名"
  },
  "networkNameArbitrum": {
    "message": "Arbitrum"
  },
  "networkNameAvalanche": {
    "message": "Avalanche"
  },
  "networkNameBSC": {
    "message": "BSC"
  },
  "networkNameDefinition": {
    "message": "このネットワークに関連付けられている名前。"
  },
  "networkNameEthereum": {
    "message": "イーサリアム"
  },
  "networkNameGoerli": {
    "message": "Goerli"
  },
  "networkNameOptimism": {
    "message": "Optimism"
  },
  "networkNamePolygon": {
    "message": "Polygon"
  },
  "networkNameTestnet": {
    "message": "テストネット"
  },
  "networkProvider": {
    "message": "ネットワークプロバイダー"
  },
  "networkSettingsChainIdDescription": {
    "message": "チェーンIDはトランザクションの署名に使用されます。チェーンIDはネットワークが返すチェーンIDと一致する必要があります。10進数または「0x」が先行する16進数を入力できますが、10進数で表示されます。"
  },
  "networkStatus": {
    "message": "ネットワークステータス"
  },
  "networkStatusBaseFeeTooltip": {
    "message": "基本料金はネットワークによって設定され、13～14秒ごとに変更されます。弊社の$1と$2のオプションは、突然の上昇を考慮したものです。",
    "description": "$1 and $2 are bold text for Medium and Aggressive respectively."
  },
  "networkStatusPriorityFeeTooltip": {
    "message": "優先手数料 (別名「マイナーチップ」) の範囲。これはマイナーに直接支払われ、トランザクションを優先するインセンティブとなります。"
  },
  "networkStatusStabilityFeeTooltip": {
    "message": "ガス代は過去72時間と比較して$1です。",
    "description": "$1 is networks stability value - stable, low, high"
  },
  "networkSwitchConnectionError": {
    "message": "$1に接続できません",
    "description": "$1 represents the network name"
  },
  "networkURL": {
    "message": "ネットワークURL"
  },
  "networkURLDefinition": {
    "message": "このネットワークへのアクセスに使用されるURLです。"
  },
  "networks": {
    "message": "ネットワーク"
  },
  "nevermind": {
    "message": "取り消し"
  },
  "new": {
    "message": "新登場！"
  },
  "newAccount": {
    "message": "新しいアカウント"
  },
  "newAccountNumberName": {
    "message": "アカウント$1",
    "description": "Default name of next account to be created on create account screen"
  },
  "newContact": {
    "message": "新しい連絡先"
  },
  "newContract": {
    "message": "新しいコントラクト"
  },
  "newNetworkAdded": {
    "message": "「$1」が追加されました！"
  },
  "newNftAddedMessage": {
    "message": "NFTが追加されました！"
  },
  "newPassword": {
    "message": "新しいパスワード (最低8文字)"
  },
  "newTokensImportedMessage": {
    "message": "$1をインポートしました。",
    "description": "$1 is the string of symbols of all the tokens imported"
  },
  "newTokensImportedTitle": {
    "message": "トークンがインポートされました"
  },
  "next": {
    "message": "次へ"
  },
  "nextNonceWarning": {
    "message": "ナンスが提案された$1よりも大きいです",
    "description": "The next nonce according to MetaMask's internal logic"
  },
  "nftAddFailedMessage": {
    "message": "所有者情報が一致していないため、NFTを追加できません。入力された情報が正しいことを確認してください。"
  },
  "nftAddressError": {
    "message": "このトークンはNFTです。$1で追加してください",
    "description": "$1 is a clickable link with text defined by the 'importNFTPage' key"
  },
  "nftDisclaimer": {
    "message": "開示事項: MetaMaskはソースURLからメディアファイルを取得します。このURLは時々、NFTがミントされたマーケットプレイスにより変更されることがあります。"
  },
  "nftOptions": {
    "message": "NFTオプション"
  },
  "nftTokenIdPlaceholder": {
    "message": "トークンIDを入力してください"
  },
  "nftWarningContent": {
    "message": "今後取得する可能性のあるものも含め、$1へのアクセスを許可しようとしています。相手はこの承認が取り消されるまで、お客様のウォレットからいつでも許可なしにこれらのNFTを送ることができます。$2",
    "description": "$1 is nftWarningContentBold bold part, $2 is Learn more link"
  },
  "nftWarningContentBold": {
    "message": "手持ちのすべての$1 NFT",
    "description": "$1 is name of the collection"
  },
  "nftWarningContentGrey": {
    "message": "慎重に進めてください。"
  },
  "nfts": {
    "message": "NFT"
  },
  "nftsPreviouslyOwned": {
    "message": "以前保有"
  },
  "nickname": {
    "message": "ニックネーム"
  },
  "noAccountsFound": {
    "message": "指定された検索クエリでアカウントが見つかりませんでした"
  },
  "noAddressForName": {
    "message": "この名前にアドレスが設定されていません。"
  },
  "noConversionDateAvailable": {
    "message": "通貨換算日がありません"
  },
  "noConversionRateAvailable": {
    "message": "利用可能な換算レートがありません"
  },
  "noNFTs": {
    "message": "NFTはまだありません"
  },
  "noNetworksFound": {
    "message": "入力された検索クエリでネットワークが見つかりません"
  },
  "noSnaps": {
    "message": "snapがインストールされていません"
  },
  "noThanksVariant2": {
    "message": "結構です。"
  },
  "noTransactions": {
    "message": "トランザクションがありません"
  },
  "noWebcamFound": {
    "message": "お使いのコンピューターのWebカメラが見つかりませんでした。もう一度お試しください。"
  },
  "noWebcamFoundTitle": {
    "message": "Webカメラが見つかりません"
  },
  "nonce": {
    "message": "ナンス"
  },
  "nonceField": {
    "message": "トランザクション ナンスのカスタマイズ"
  },
  "nonceFieldDescription": {
    "message": "承認画面上でナンス (トランザクション番号) を変更するには、この機能をオンにします。これは高度な機能であり、慎重に使用してください。"
  },
  "nonceFieldHeading": {
    "message": "カスタムナンス"
  },
  "notBusy": {
    "message": "ビジー状態ではありません"
  },
  "notCurrentAccount": {
    "message": "これは正しいアカウントですか？ウォレットで現在選択されているアカウントと異なっています"
  },
  "notEnoughBalance": {
    "message": "残高が不十分です"
  },
  "notEnoughGas": {
    "message": "ガスが不足しています"
  },
  "note": {
    "message": "備考"
  },
  "notePlaceholder": {
    "message": "承認者がカストディアンでトランザクションを承認する際に、この備考が表示されます。"
  },
  "notificationTransactionFailedMessage": {
    "message": "トランザクション $1 に失敗しました！$2",
    "description": "Content of the browser notification that appears when a transaction fails"
  },
  "notificationTransactionFailedMessageMMI": {
    "message": "トランザクションに失敗しました！$1",
    "description": "Content of the browser notification that appears when a transaction fails in MMI"
  },
  "notificationTransactionFailedTitle": {
    "message": "トランザクション失敗",
    "description": "Title of the browser notification that appears when a transaction fails"
  },
  "notificationTransactionSuccessMessage": {
    "message": "トランザクション $1 が承認されました！",
    "description": "Content of the browser notification that appears when a transaction is confirmed"
  },
  "notificationTransactionSuccessTitle": {
    "message": "トランザクションの承認完了",
    "description": "Title of the browser notification that appears when a transaction is confirmed"
  },
  "notificationTransactionSuccessView": {
    "message": "$1で表示",
    "description": "Additional content in browser notification that appears when a transaction is confirmed and has a block explorer URL"
  },
  "notifications": {
    "message": "通知"
  },
  "notifications10ActionText": {
    "message": "設定に移動",
    "description": "The 'call to action' on the button, or link, of the 'Visit in Settings' notification. Upon clicking, users will be taken to Settings page."
  },
<<<<<<< HEAD
  "notifications10DescriptionOne": {
    "message": "改善されたトークン検出は現在、イーサリアムメインネット、Polygon、BSC、Avalancheネットワークで利用できます。他のネットワークも追加される予定です！"
=======
  "orderOneHere": {
    "message": "Trezor又はLedgerを注文して資金をコールドストレージに保管できます"
  },
  "origin": {
    "message": "要求元"
>>>>>>> 983d2c9f
  },
  "notifications10DescriptionThree": {
    "message": "トークン検出機能は現在デフォルトでオフになっていますが、設定で有効にできます。"
  },
  "notifications10DescriptionTwo": {
    "message": "トークンの情報は、サードパーティのトークンリストから取得されています。3つ以上のトークンリストに掲載されているトークンは自動的に検出されます。"
  },
  "notifications10Title": {
    "message": "トークン検出が改善されました"
  },
  "notifications11Description": {
    "message": "トークンは誰にでも作れるため、名前が同じ場合もあります。信頼できないトークンや取引したことのないトークンが表示された場合は、信頼しない方が無難です。"
  },
  "notifications11Title": {
    "message": "詐欺やセキュリティのリスク"
  },
  "notifications12ActionText": {
    "message": "ダークモードを有効にする"
  },
  "notifications12Description": {
    "message": "拡張機能のダークモードがついに追加されました！オンにするには、「設定」>「試験運用」の順に移動し、ライト、ダーク、システムの表示オプションから一つを選択してください。"
  },
  "notifications12Title": {
    "message": "いつダークモードに？今ダークモードです！🕶️🦊"
  },
  "notifications13ActionText": {
    "message": "カスタムネットワークリストを表示"
  },
  "notifications13Description": {
    "message": "人気のカスタムネットワーク (Arbitrum、Avalanche、Binance Smart Chain、Fantom、Harmony、Optimism、Palm、Polygon) が簡単に追加できるようになりました！この機能を有効にするには、「設定」>「試験運用」に移動し、「カスタムネットワークリストを表示」をオンにしてください！",
    "description": "Description of a notification in the 'See What's New' popup. Describes popular network feature."
  },
  "notifications13Title": {
    "message": "人気のネットワークを追加"
  },
  "notifications14ActionText": {
    "message": "バックアップの設定を表示"
  },
  "notifications14Description": {
    "message": "3Boxデータ機能は10月の初めに非推奨になります。ウォレットを手動でバックアップ・復元するには、「高度な設定」の「今すぐバックアップ」を使用してください。",
    "description": "Description of a notification in the 'See What's New' popup. Describes 3box deprecation."
  },
  "notifications14Title": {
    "message": "3Boxの非推奨化"
  },
  "notifications15Description": {
    "message": "ユーザー側での作業は必要ないため、ウォレットは引き続き通常通りご使用いただけます。「マージ」関連の詐欺にご注意ください。",
    "description": "Description of a notification in the 'See What's New' popup. Advises users about the ethereum merge (https://ethereum.org/en/upgrades/merge/#main-content) and potential scams."
  },
  "notifications15Title": {
    "message": "イーサリアムの「マージ」が完了しました！"
  },
  "notifications18ActionText": {
    "message": "セキュリティアラートを有効にする"
  },
  "notifications18DescriptionOne": {
    "message": "悪質なリクエストを受けた可能性がある場合、サードパーティからアラートを受信します。",
    "description": "Description of a notification in the 'See What's New' popup. Describes Opensea Security Provider feature."
  },
  "notifications18DescriptionThree": {
    "message": "リクエストを承認する前に、必ず独自のデューデリジェンスを行ってください。",
    "description": "Description of a notification in the 'See What's New' popup. Describes Opensea Security Provider feature."
  },
  "notifications18DescriptionTwo": {
    "message": "OpenSeaは、この機能の最初のプロバイダーです。他のプロバイダーも近日追加予定です！",
    "description": "Description of a notification in the 'See What's New' popup. Describes Opensea Security Provider feature."
  },
  "notifications18Title": {
    "message": "セキュリティアラートで安全を確保"
  },
  "notifications19ActionText": {
    "message": "NFTの自動検出を有効にする"
  },
  "notifications19DescriptionOne": {
    "message": "始めるには次の2通りの方法があります:",
    "description": "Description of a notification in the 'See What's New' popup. Describes NFT autodetection feature."
  },
  "notifications19DescriptionThree": {
    "message": "現在当社はERC-721のみをサポートしています。",
    "description": "Description of a notification in the 'See What's New' popup. Describes NFT autodetection feature."
  },
  "notifications19DescriptionTwo": {
    "message": "手動でNFTを追加するか、「設定」>「試験運用」でNFTの自動検出をオンにします。",
    "description": "Description of a notification in the 'See What's New' popup. Describes NFT autodetection feature."
  },
<<<<<<< HEAD
  "notifications19Title": {
    "message": "NFTが今までにない形で表示されます"
=======
  "readyToConnect": {
    "message": "接続準備はよろしいですか?"
  },
  "receive": {
    "message": "受け取る"
>>>>>>> 983d2c9f
  },
  "notifications1Description": {
    "message": "MetaMask Mobileのユーザーが、モバイルウォレット内でトークンを交換できるようになりました。QRコードをスキャンしてモバイルアプリを取得し、スワップを開始します。",
    "description": "Description of a notification in the 'See What's New' popup. Describes the swapping on mobile feature."
  },
  "notifications1Title": {
    "message": "モバイルでのスワッピングが可能になりました！\n",
    "description": "Title for a notification in the 'See What's New' popup. Tells users that they can now use MetaMask Swaps on Mobile."
  },
  "notifications20ActionText": {
    "message": "詳細",
    "description": "The 'call to action' on the button, or link, of the 'Stay secure' notification. Upon clicking, users will be taken to a ledger page to resolve the U2F connection issue."
  },
  "notifications20Description": {
    "message": "Firefoxの最新バージョンを使用している場合、FirefoxのU2Fサポート廃止に関連した問題が発生する可能性があります。",
    "description": "Description of a notification in the 'See What's New' popup. Describes the U2F support being dropped by firefox and that it affects ledger users."
  },
  "notifications20Title": {
    "message": "LedgerとFirefoxのユーザーに発生している接続の問題について",
    "description": "Title for a notification in the 'See What's New' popup. Tells users that latest firefox users using U2F may experience connection issues."
  },
  "notifications21ActionText": {
    "message": "試す"
  },
  "notifications21Description": {
    "message": "MetaMask拡張機能のSwapsをアップデートして、より素早く簡単に使えるようにしました。",
    "description": "Description of a notification in the 'See What's New' popup. Describes NFT autodetection feature."
  },
  "notifications21Title": {
    "message": "新しくなったSwapsをご紹介します！"
  },
  "notifications22ActionText": {
    "message": "了解"
  },
  "notifications22Description": {
    "message": "💡 グローバルメニューまたはアカウントメニューをクリックするだけで見つかります！"
  },
  "notifications22Title": {
    "message": "アカウント情報またはブロックエクスプローラーURLをお探しですか？"
  },
  "notifications23ActionText": {
    "message": "セキュリティアラートを有効にする"
  },
  "notifications23DescriptionOne": {
    "message": "イーサリアムメインネットで、Blockaidによるセキュリティアラートを使用して、プライバシーを守りつつ既知の詐欺を回避しましょう。"
  },
  "notifications23DescriptionTwo": {
    "message": "リクエストを承認する前に、必ず独自のデューデリジェンスを行ってください。"
  },
  "notifications23Title": {
    "message": "セキュリティアラートで安全を確保"
  },
  "notifications24ActionText": {
    "message": "了解"
  },
  "notifications24Description": {
    "message": "使用中のネットワークに基づき高度なガス代設定が保存されるようになりました。これにより、ネットワークごとに高度なガス代設定を行い、ガス代の払い過ぎやトランザクション詰まりを防ぐことができます。"
  },
  "notifications24Title": {
    "message": "ネットワークごとの高度なガス代設定"
  },
  "notifications3ActionText": {
    "message": "続きを表示",
    "description": "The 'call to action' on the button, or link, of the 'Stay secure' notification. Upon clicking, users will be taken to a page about security on the metamask support website."
  },
  "notifications3Description": {
    "message": "MetaMaskの最新のセキュリティベストプラクティスについて学び、MetaMaskの公式サポートから最新のセキュリティ情報を入手してください。",
    "description": "Description of a notification in the 'See What's New' popup. Describes the information they can get on security from the linked support page."
  },
  "notifications3Title": {
    "message": "安全の維持",
    "description": "Title for a notification in the 'See What's New' popup. Encourages users to consider security."
  },
  "notifications4ActionText": {
    "message": "スワッピングの開始",
    "description": "The 'call to action' on the button, or link, of the 'Swap on Binance Smart Chain!' notification. Upon clicking, users will be taken to a page where then can swap tokens on Binance Smart Chain."
  },
  "notifications4Description": {
    "message": "ウォレットのトークンのスワップに最高の価格をご利用ください。MetaMaskで、Binance Smart Chainの複数の分散型取引所アグリゲーターや専門のマーケットメーカーと接続できるようになりました。",
    "description": "Description of a notification in the 'See What's New' popup."
  },
  "notifications4Title": {
    "message": "Binance Smart Chainでのスワップ",
    "description": "Title for a notification in the 'See What's New' popup. Encourages users to do swaps on Binance Smart Chain."
  },
  "notifications5Description": {
    "message": "これでシードフレーズが「シークレットリカバリーフレーズ」と呼ばれるようになりました。",
    "description": "Description of a notification in the 'See What's New' popup. Describes the seed phrase wording update."
  },
  "notifications6DescriptionOne": {
    "message": "Chromeバージョン91以降は、Ledgerのサポートを可能にしていたAPI (U2F) がハードウェアウォレットをサポートしなくなります。MetaMaskでは、ユーザーがLedger Liveのデスクトップアプリを介してLedgerデバイスに継続的に接続できる、新しいLedger Liveサポートを導入しました。",
    "description": "Description of a notification in the 'See What's New' popup. Describes the Ledger support update."
  },
  "notifications6DescriptionThree": {
    "message": "MetaMaskでLedgerアカウントを使用する際は、新しいタブが開き、Ledger Liveアプリを開くよう指示されます。アプリが開いたら、MetaMaskアカウントへのWebSocket接続を許可するよう指示されます。以上です。",
    "description": "Description of a notification in the 'See What's New' popup. Describes the Ledger support update."
  },
  "notifications6DescriptionTwo": {
    "message": "「設定」>「詳細」>「Ledger Liveを使用」の順にクリックすることで、Ledger Liveのサポートを有効にできます。",
    "description": "Description of a notification in the 'See What's New' popup. Describes the Ledger support update."
  },
  "notifications6Title": {
    "message": "Chromeユーザー向けのLedgerサポートの更新",
    "description": "Title for a notification in the 'See What's New' popup. Lets users know about the Ledger support update"
  },
  "notifications7DescriptionOne": {
    "message": "MetaMask v10.1.0には、Ledgerデバイスを使用時のEIP-1559トランザクションのサポートが新たに追加されました。",
    "description": "Description of a notification in the 'See What's New' popup. Describes changes for ledger and EIP1559 in v10.1.0"
  },
  "notifications7DescriptionTwo": {
    "message": "イーサリアムメインネットでトランザクションを完了させるには、Ledgerデバイスに最新のファームウェアがインストールされていることを確認してください。",
    "description": "Description of a notification in the 'See What's New' popup. Describes the need to update ledger firmware."
  },
  "notifications7Title": {
    "message": "Ledgerファームウェアのアップデート",
    "description": "Title for a notification in the 'See What's New' popup. Notifies ledger users of the need to update firmware."
  },
  "notifications8ActionText": {
    "message": "「設定」>「高度な設定」に移動します",
    "description": "Description on an action button that appears in the What's New popup. Tells the user that if they click it, they will go to our Advanced settings page."
  },
  "notifications8DescriptionOne": {
    "message": "MetaMask v10.4.0以降では、LedgerデバイスのMetaMaskへの接続にLedger Liveが不要になりました。",
    "description": "Description of a notification in the 'See What's New' popup. Describes changes for how Ledger Live is no longer needed to connect the device."
  },
  "notifications8DescriptionTwo": {
    "message": "Ledgerをより簡単かつ安定してご利用いただくには、「設定」の「高度な設定」タブに移動し、「優先Ledger接続タイプ」を「WebHID」に切り替えてください。",
    "description": "Description of a notification in the 'See What's New' popup. Describes how the user can turn off the Ledger Live setting."
  },
  "notifications8Title": {
    "message": "Ledgerの接続の改善",
    "description": "Title for a notification in the 'See What's New' popup. Notifies ledger users that there is an improvement in how they can connect their device."
  },
  "notifications9DescriptionOne": {
    "message": "スマートコントラクトトランザクションの承認の際に、「データ」タブでより多くの情報が提供されるようになりました。"
  },
  "notifications9DescriptionTwo": {
    "message": "確定する前に、トランザクションの詳細をよりよく理解できるようになりました。また、アドレス帳にトランザクションアドレスを簡単に追加できるようにもなり、安全かつ情報に基づいた意思決定が可能になりました。"
  },
  "notifications9Title": {
    "message": "👓 トランザクションが読みやすくなりました。"
  },
  "notificationsDropLedgerFirefoxDescription": {
    "message": "FirefoxはU2Fをサポートしなくなったため、LedgerはFirefox版の MetaMaskでは機能しません。代わりにGoogle Chrome版のMetaMaskをお試しください。",
    "description": "Description of a notification in the 'See What's New' popup. Describes that ledger will not longer be supported for firefox users and they should use MetaMask on chrome for ledger support instead."
  },
  "notificationsDropLedgerFirefoxTitle": {
    "message": "FirefoxでのLedger サポートの停止",
    "description": "Title for a notification in the 'See What's New' popup. Tells firefox users that ledger support is being dropped."
  },
  "notificationsEmptyText": {
    "message": "ここには、インストールしたsnapからの通知が表示されます。"
  },
  "notificationsHeader": {
    "message": "通知"
  },
  "notificationsInfos": {
    "message": "$1に$2から",
    "description": "$1 is the date at which the notification has been dispatched and $2 is the link to the snap that dispatched the notification."
  },
  "notificationsMarkAllAsRead": {
    "message": "すべて既読にする"
  },
  "numberOfNewTokensDetectedPlural": {
    "message": "$1種類の新しいトークンがこのアカウントで見つかりました",
    "description": "$1 is the number of new tokens detected"
  },
  "numberOfNewTokensDetectedSingular": {
    "message": "1つの新しいトークンがこのアカウントで見つかりました"
  },
  "ofTextNofM": {
    "message": "中の"
  },
  "off": {
    "message": "オフ"
  },
  "offlineForMaintenance": {
    "message": "メンテナンスのためにオフラインです"
  },
  "ok": {
    "message": "OK"
  },
  "on": {
    "message": "オン"
  },
  "onboardingAdvancedPrivacyIPFSDescription": {
    "message": "IPFSゲートウェイにより、第三者がホスティングしているデータへのアクセスと表示が可能になります。カスタムIPFSゲートウェイを追加するか、引き続きデフォルトを使用できます。"
  },
  "onboardingAdvancedPrivacyIPFSInvalid": {
    "message": "有効なURLを入力してください"
  },
  "onboardingAdvancedPrivacyIPFSTitle": {
    "message": "カスタムIPFSゲートウェイを追加"
  },
  "onboardingAdvancedPrivacyIPFSValid": {
    "message": "IPFSゲートウェイのURLが有効です"
  },
  "onboardingAdvancedPrivacyNetworkButton": {
    "message": "カスタムネットワークを追加"
  },
  "onboardingAdvancedPrivacyNetworkDescription": {
    "message": "当社では、遠隔手続き呼び出し (RPC) プロバイダーにInfuraを使用して、イーサリアムデータにできるだけ信頼性の高いプライベートな形でアクセスできるようにしています。独自のRPCをお選びいただくこともできますが、どのRPCもトランザクションを実行するために、ユーザーのIPアドレスとイーサリアムウォレットを取得する点にご注意ください。Infuraによるデータの取扱いに関する詳細は、$1をご覧ください。"
  },
  "onboardingAdvancedPrivacyNetworkTitle": {
    "message": "ネットワークを選択してください"
  },
  "onboardingCreateWallet": {
    "message": "新規ウォレットを作成"
  },
  "onboardingImportWallet": {
    "message": "既存のウォレットをインポート"
  },
  "onboardingMetametricsAgree": {
    "message": "同意します"
  },
  "onboardingMetametricsAllowOptOut": {
    "message": "いつでも設定からオプトアウトできるようにします"
  },
  "onboardingMetametricsDataTerms": {
    "message": "一般データ保護規則 (EU) 2016/679 の目的に従い、このデータは集約され匿名化されます。"
  },
  "onboardingMetametricsDescription": {
    "message": "MetaMaskは、ユーザーによるMetaMaskの使用状況をより詳細に把握するため、使用データを収集したいと考えています。このデータは、使用状況に基づくサービスの改善を含め、サービスの提供を目的に使用されます。"
  },
  "onboardingMetametricsDescription2": {
    "message": "MetaMaskは..."
  },
  "onboardingMetametricsDisagree": {
    "message": "結構です"
  },
  "onboardingMetametricsInfuraTerms": {
    "message": "* MetaMaskでInfuraをデフォルトのRPCプロバイダーとして使用する場合、Infuraはトランザクションの送信時にユーザーのIPアドレスおよびイーサリアムウォレットアドレスを収集します。当社がこれらの情報を、システムによりこれら2つのデータが関連付けられる形で保管することはありません。データ収集の観点から見たMetaMaskとInfuraとのやり取りに関する詳細は、当社の最新の$1をご覧ください。当社のプライバシー慣行全般に関する詳細は、$2をご覧ください。",
    "description": "$1 represents `onboardingMetametricsInfuraTermsPolicyLink`, $2 represents `onboardingMetametricsInfuraTermsPolicy`"
  },
  "onboardingMetametricsInfuraTermsPolicy": {
    "message": "こちらのプライバシーポリシー"
  },
  "onboardingMetametricsInfuraTermsPolicyLink": {
    "message": "こちら"
  },
  "onboardingMetametricsModalTitle": {
    "message": "カスタムネットワークを追加"
  },
  "onboardingMetametricsNeverCollect": {
    "message": "サービスの提供に不要な情報 (キー、アドレス、トランザクションハッシュ、残高) を収集することは、$1",
    "description": "$1 represents `onboardingMetametricsNeverEmphasis`"
  },
  "onboardingMetametricsNeverCollectIP": {
    "message": "ユーザーの完全なIPアドレスを収集することは、$1*",
    "description": "$1 represents `onboardingMetametricsNeverEmphasis`"
  },
  "onboardingMetametricsNeverEmphasis": {
    "message": "一切ありません"
  },
  "onboardingMetametricsNeverSellData": {
    "message": "データを販売することは$1。絶対です！",
    "description": "$1 represents `onboardingMetametricsNeverEmphasis`"
  },
  "onboardingMetametricsSendAnonymize": {
    "message": "匿名のクリックおよびページ閲覧イベントを送信"
  },
  "onboardingMetametricsTitle": {
    "message": "MetaMaskの改善にご協力ください"
  },
  "onboardingPinExtensionBillboardAccess": {
    "message": "フルアクセス"
  },
  "onboardingPinExtensionBillboardDescription": {
    "message": "これらの拡張機能は、情報を表示および変更できます"
  },
  "onboardingPinExtensionBillboardDescription2": {
    "message": "このサイトで。"
  },
  "onboardingPinExtensionBillboardTitle": {
    "message": "拡張機能"
  },
  "onboardingPinExtensionChrome": {
    "message": "ブラウザの拡張機能アイコンをクリックします"
  },
  "onboardingPinExtensionDescription": {
    "message": "MetaMaskをブラウザにピン留めすることで、アクセスしやすくなり、トランザクションの承認を簡単に表示できるようになります。"
  },
  "onboardingPinExtensionDescription2": {
    "message": "拡張機能をクリックしてMetaMaskを開き、ワンクリックでウォレットにアクセスできます。"
  },
  "onboardingPinExtensionDescription3": {
    "message": "ブラウザの拡張機能アイコンをクリックすると、すぐにアクセスできます"
  },
  "onboardingPinExtensionLabel": {
    "message": "MetaMaskをピン留めする"
  },
  "onboardingPinExtensionStep1": {
    "message": "1"
  },
  "onboardingPinExtensionStep2": {
    "message": "2"
  },
  "onboardingPinExtensionTitle": {
    "message": "MetaMaskのインストールが完了しました！"
  },
  "onboardingUsePhishingDetectionDescription": {
    "message": "フィッシング検出アラートには$1との通信が必要です。jsDeliverはユーザーのIPアドレスにアクセスします。$2をご覧ください。",
    "description": "The $1 is the word 'jsDeliver', from key 'jsDeliver' and $2 is the words Privacy Policy from key 'privacyMsg', both separated here so that it can be wrapped as a link"
  },
  "onlyAddTrustedNetworks": {
    "message": "悪意のあるネットワーク プロバイダーは、ブロックチェーンのステートを偽り、ユーザーのネットワークアクティビティを記録することがあります。信頼するカスタムネットワークのみを追加してください。"
  },
  "onlyConnectTrust": {
    "message": "信頼するサイトにのみ接続してください。"
  },
  "openFullScreenForLedgerWebHid": {
    "message": "全画面モードにしてLedgerを接続します。",
    "description": "Shown to the user on the confirm screen when they are viewing MetaMask in a popup window but need to connect their ledger via webhid."
  },
  "openInBlockExplorer": {
    "message": "ブロックエクスプローラーで開く"
  },
  "openSea": {
    "message": "OpenSea + Blockaid (ベータ)"
  },
  "openSeaNew": {
    "message": "OpenSea"
  },
  "operationFailed": {
    "message": "操作に失敗しました"
  },
  "optional": {
    "message": "オプション"
  },
  "optionalWithParanthesis": {
    "message": "(オプション)"
  },
  "options": {
    "message": "オプション"
  },
  "or": {
    "message": "または"
  },
  "origin": {
    "message": "起点"
  },
  "osTheme": {
    "message": "システム"
  },
  "otherSnaps": {
    "message": "他のsnap",
    "description": "Used in the 'permission_rpc' message."
  },
  "outdatedBrowserNotification": {
    "message": "古いブラウザを使用しています。ブラウザをアップデートしないと、MetaMaskからセキュリティパッチや新機能を入手できなくなります。"
  },
  "padlock": {
    "message": "南京錠"
  },
  "parameters": {
    "message": "パラメーター"
  },
  "participateInMetaMetrics": {
    "message": "MetaMetricsに参加"
  },
  "participateInMetaMetricsDescription": {
    "message": "MetaMetricsに参加して、MetaMaskの改善にご協力ください"
  },
  "password": {
    "message": "パスワード"
  },
  "passwordNotLongEnough": {
    "message": "パスワードの長さが足りません"
  },
  "passwordSetupDetails": {
    "message": "このパスワードは、このデバイスでのみMetaMaskウォレットのロックを解除します。MetaMaskはこのパスワードを復元できません。"
  },
  "passwordStrength": {
    "message": "パスワードの強度: $1",
    "description": "Return password strength to the user when user wants to create password."
  },
  "passwordStrengthDescription": {
    "message": "強力なパスワードは、デバイスが盗まれたり侵入されたりした場合に、ウォレットのセキュリティを高めます。"
  },
  "passwordTermsWarning": {
    "message": "私はMetaMaskがこのパスワードを復元できないことを理解しています。$1"
  },
  "passwordsDontMatch": {
    "message": "パスワードが一致しません"
  },
  "pasteJWTToken": {
    "message": "ここにトークンを貼り付けるかドロップしてください:"
  },
  "pastePrivateKey": {
    "message": "秘密鍵の文字列をここに貼り付けます:",
    "description": "For importing an account from a private key"
  },
  "pending": {
    "message": "保留中"
  },
  "pendingTransactionInfo": {
    "message": "このトランザクションは、そのトランザクションが完了するまで処理されません。"
  },
  "pendingTransactionMultiple": {
    "message": "保留中のトランザクションが$1件あります。"
  },
  "pendingTransactionSingle": {
    "message": "保留中のトランザクションが1件あります。",
    "description": "$1 is count of pending transactions"
  },
  "permissionRequest": {
    "message": "許可のリクエスト"
  },
  "permissionRequestCapitalized": {
    "message": "許可のリクエスト"
  },
  "permissionRequested": {
    "message": "現在リクエスト中"
  },
  "permissionRevoked": {
    "message": "この更新で取り消し"
  },
  "permission_accessNamedSnap": {
    "message": "$1に接続。",
    "description": "The description for the `wallet_snap` permission. $1 is the human-readable name of the snap."
  },
  "permission_accessNetwork": {
    "message": "インターネットにアクセスします。",
    "description": "The description of the `endowment:network-access` permission."
  },
  "permission_accessNetworkDescription": {
    "message": "snapによるインターネットへのアクセスを許可します。これはサードパーティサーバーとのデータの送受信の両方に使用できます。",
    "description": "An extended description of the `endowment:network-access` permission."
  },
  "permission_accessSnap": {
    "message": "$1 snapに接続します。",
    "description": "The description for the `wallet_snap` permission. $1 is the name of the snap."
  },
  "permission_accessSnapDescription": {
    "message": "Webサイトまたはsnapによる$1とのやり取りを許可します。",
    "description": "The description for the `wallet_snap_*` permission. $1 is the name of the Snap."
  },
  "permission_cronjob": {
    "message": "定期的なアクションのスケジュール設定と実行。",
    "description": "The description for the `snap_cronjob` permission"
  },
  "permission_cronjobDescription": {
    "message": "snapが、一定の時刻、日付、または間隔で定期的に実行されるアクションを実行することを許可します。これは、時間依存のやり取りや通知のトリガーに使用できます。",
    "description": "An extended description for the `snap_cronjob` permission"
  },
  "permission_dialog": {
    "message": "MetaMaskにダイアログウィンドウを表示します。",
    "description": "The description for the `snap_dialog` permission"
  },
  "permission_dialogDescription": {
    "message": "このsnapがカスタムテキスト、入力フィールド、アクションの承認・拒否ボタンを備えたMetaMaskポップアップを表示することを許可します。これは、snapのアラート、承認、オプトインフローなどの作成に使用される可能性があります。",
    "description": "An extended description for the `snap_dialog` permission"
  },
  "permission_ethereumAccounts": {
    "message": "アドレス、アカウント残高、アクティビティを表示して、承認するトランザクションを提案",
    "description": "The description for the `eth_accounts` permission"
  },
  "permission_ethereumProvider": {
    "message": "イーサリアムプロバイダーにアクセスします。",
    "description": "The description for the `endowment:ethereum-provider` permission"
  },
  "permission_ethereumProviderDescription": {
    "message": "ブロックチェーンのデータを読み込みメッセージやトランザクションを提案するために、snapによるMetaMaskとの直接の通信を許可します。",
    "description": "An extended description for the `endowment:ethereum-provider` permission"
  },
  "permission_getEntropy": {
    "message": "このsnapに固有の無作為なキーを導出します。",
    "description": "The description for the `snap_getEntropy` permission"
  },
  "permission_getEntropyDescription": {
    "message": "snapが、このsnapに固有の任意のキーを公開せずに導出することを許可します。これらのキーはMetaMaskアカウントとは別で、秘密鍵やシークレットリカバリーフレーズとは関連性がありません。他のsnapはこの情報にアクセスできません。",
    "description": "An extended description for the `snap_getEntropy` permission"
  },
  "permission_lifecycleHooks": {
    "message": "ライフサイクルフックを使用します。",
    "description": "The description for the `endowment:lifecycle-hooks` permission"
  },
  "permission_lifecycleHooksDescription": {
    "message": "snapがライフサイクルフックを使用して、ライフサイクルの特定のタイミングでコードを実行することを許可します。",
    "description": "An extended description for the `endowment:lifecycle-hooks` permission"
  },
  "permission_longRunning": {
    "message": "無期限で実行。",
    "description": "The description for the `endowment:long-running` permission"
  },
  "permission_longRunningDescription": {
    "message": "大きなデータの処理中など、snapが無期限で実行されることを許可します。",
    "description": "An extended description for the `endowment:long-running` permission"
  },
  "permission_manageAccounts": {
    "message": "イーサリアムアカウントを追加して管理します",
    "description": "The description for `snap_manageAccounts` permission"
  },
  "permission_manageBip32Keys": {
    "message": "$1 ($2) のアカウントとアセットを管理します。",
    "description": "The description for the `snap_getBip32Entropy` permission. $1 is a derivation path, e.g. 'm/44'/0'/0''. $2 is the elliptic curve name, e.g. 'secp256k1'."
  },
  "permission_manageBip32KeysDescription": {
    "message": "snapがシークレットリカバリーフレーズに基づき、公開することなくBIP-32キーペアを導出することを許可します。これにより、$1のすべてのアカウントとアセットへの完全アクセスが許可されます。\\nキーの管理権限を与えることで、snapはイーサリアム (EVM) 以外にもさまざまなブロックチェーンプロトコルをサポートできるようになります。",
    "description": "An extended description for the `snap_getBip32Entropy` permission. $1 is a derivation path (name)"
  },
  "permission_manageBip44Keys": {
    "message": "$1アカウントとアセットをコントロールします。",
    "description": "The description for the `snap_getBip44Entropy` permission. $1 is the name of a protocol, e.g. 'Filecoin'."
  },
  "permission_manageBip44KeysDescription": {
    "message": "snapがシークレットリカバリーフレーズに基づき、公開することなくBIP-44キーペアを導出することを許可します。これにより、$1のすべてのアカウントとアセットへの完全アクセスが許可されます。\\nキーの管理権限を与えることで、snapはイーサリアム (EVM) 以外にもさまざまなブロックチェーンプロトコルをサポートできるようになります。",
    "description": "An extended description for the `snap_getBip44Entropy` permission. $1 is the name of a protocol, e.g., 'Filecoin'."
  },
  "permission_manageNamedBip32Keys": {
    "message": "$1アカウントとアセットをコントロールします。",
    "description": "The description for the `snap_getBip32Entropy` permission. $1 is a name for the derivation path, e.g., 'Ethereum accounts'. $2 is the plain derivation path, e.g. 'm/44'/0'/0''."
  },
  "permission_manageState": {
    "message": "デバイスにデータを保管し管理します。",
    "description": "The description for the `snap_manageState` permission"
  },
  "permission_manageStateDescription": {
    "message": "snapが暗号化を使用して安全にデータを保管、更新、取得することを許可します。他のsnapはこの情報にアクセスできません。",
    "description": "An extended description for the `snap_manageState` permission"
  },
  "permission_notifications": {
    "message": "通知を表示します。",
    "description": "The description for the `snap_notify` permission"
  },
  "permission_notificationsDescription": {
    "message": "snapがMetaMask内に通知を表示することを許可します。snapは、行動を促す情報や緊急性の高い情報に関する短い通知テキストをトリガーできます。",
    "description": "An extended description for the `snap_notify` permission"
  },
  "permission_rpc": {
    "message": "$1によるこのsnapとの直接のやり取りを許可してください。",
    "description": "The description for the `endowment:rpc` permission. $1 is 'other snaps' or 'websites'."
  },
  "permission_rpcDescription": {
    "message": "$1によるsnapへのメッセージの送信とsnapからの応答の受信を許可します。",
    "description": "An extended description for the `endowment:rpc` permission. $1 is 'other snaps' or 'websites'."
  },
  "permission_transactionInsight": {
    "message": "トランザクションインサイトを取得して表示します。",
    "description": "The description for the `endowment:transaction-insight` permission"
  },
  "permission_transactionInsightDescription": {
    "message": "snapによるトランザクションのデコードと、MetaMask UI内でのインサイトの表示を許可します。これは、フィッシング対策やセキュリティソリューションに使用できます。",
    "description": "An extended description for the `endowment:transaction-insight` permission"
  },
  "permission_transactionInsightOrigin": {
    "message": "トランザクションを提案しているWebサイトの提供元を確認します",
    "description": "The description for the `transactionOrigin` caveat, to be used with the `endowment:transaction-insight` permission"
  },
  "permission_transactionInsightOriginDescription": {
    "message": "snapが、トランザクションを提案するWebサイトの転送元 (URI) を確認することを許可します。これは、フィッシング対策やセキュリティソリューションに使用できます。",
    "description": "An extended description for the `transactionOrigin` caveat, to be used with the `endowment:transaction-insight` permission"
  },
  "permission_unknown": {
    "message": "不明な許可: $1",
    "description": "$1 is the name of a requested permission that is not recognized."
  },
  "permission_viewBip32PublicKeys": {
    "message": "$1 ($2) の公開鍵を表示します。",
    "description": "The description for the `snap_getBip32PublicKey` permission. $1 is a derivation path, e.g. 'm/44'/0'/0''. $2 is the elliptic curve name, e.g. 'secp256k1'."
  },
  "permission_viewBip32PublicKeysDescription": {
    "message": "snapが、$1の公開鍵 (およびアドレス) を表示することを許可します。これは、アカウントやアセットのコントロールを許可するものでは一切ありません。",
    "description": "An extended description for the `snap_getBip32PublicKey` permission. $1 is a derivation path (name)"
  },
  "permission_viewNamedBip32PublicKeys": {
    "message": "$1の公開鍵を表示します。",
    "description": "The description for the `snap_getBip32PublicKey` permission. $1 is a name for the derivation path, e.g., 'Ethereum accounts'."
  },
  "permission_webAssembly": {
    "message": "WebAssemblyのサポート",
    "description": "The description of the `endowment:webassembly` permission."
  },
  "permission_webAssemblyDescription": {
    "message": "snapがWebAssemblyを介して低レベルの実行環境にアクセスすることを許可します。",
    "description": "An extended description of the `endowment:webassembly` permission."
  },
  "permissions": {
    "message": "許可"
  },
  "permissionsTitle": {
    "message": "許可"
  },
  "permissionsTourDescription": {
    "message": "ここで接続されたアカウントを見つけて許可の管理を行います"
  },
  "personalAddressDetected": {
    "message": "個人アドレスが検出されました。トークンコントラクトアドレスを入力してください。"
  },
  "pleaseConfirm": {
    "message": "確認してください"
  },
  "plusXMore": {
    "message": "その他$1件",
    "description": "$1 is a number of additional but unshown items in a list- this message will be shown in place of those items"
  },
  "popularCustomNetworks": {
    "message": "人気のカスタムネットワーク"
  },
  "portfolio": {
    "message": "Portfolio"
  },
  "portfolioDashboard": {
    "message": "Portfolioダッシュボード"
  },
  "preferredLedgerConnectionType": {
    "message": "優先Ledger接続タイプ",
    "description": "A header for a dropdown in Settings > Advanced. Appears above the ledgerConnectionPreferenceDescription message"
  },
  "preparingSwap": {
    "message": "スワップを準備しています..."
  },
  "prev": {
    "message": "前へ"
  },
  "primaryCurrencySetting": {
    "message": "プライマリ通貨"
  },
  "primaryCurrencySettingDescription": {
    "message": "チェーンのネイティブ通貨 (ETHなど) による値の表示を優先するには、「ネイティブ」を選択します。選択した法定通貨による値の表示を優先するには、「法定通貨」を選択します。"
  },
  "priorityFee": {
    "message": "優先手数料"
  },
  "priorityFeeProperCase": {
    "message": "優先手数料"
  },
  "privacy": {
    "message": "プライバシー"
  },
  "privacyMsg": {
    "message": "プライバシーポリシー"
  },
  "privateKey": {
    "message": "秘密鍵",
    "description": "select this type of file to use to import an account"
  },
  "privateKeyCopyWarning": {
    "message": "$1の秘密鍵",
    "description": "$1 represents the account name"
  },
  "privateKeyWarning": {
    "message": "警告: この鍵は絶対に公開しないでください。秘密鍵を持つ人は誰でも、アカウントに保持されているアセットを盗むことができます。"
  },
  "privateNetwork": {
    "message": "プライベートネットワーク"
  },
  "proceedWithTransaction": {
    "message": "それでも続行"
  },
  "proposedApprovalLimit": {
    "message": "提案された承認限度額"
  },
  "provide": {
    "message": "提供"
  },
  "publicAddress": {
    "message": "パブリックアドレス"
  },
  "queued": {
    "message": "キュー待ち"
  },
  "quoteRate": {
    "message": "クォートレート"
  },
  "reAddAccounts": {
    "message": "他のアカウントを再度追加"
  },
  "reAdded": {
    "message": "再度追加されました"
  },
  "readdToken": {
    "message": "アカウントオプションメニューで「トークンのインポート」を選択することによって、今後このトークンを戻すことができます。"
  },
  "receive": {
    "message": "受取"
  },
  "recipientAddressPlaceholder": {
    "message": "パブリックアドレス (0x) またはENS名を入力してください"
  },
  "recommendedGasLabel": {
    "message": "推奨"
  },
  "recoveryPhraseReminderBackupStart": {
    "message": "ここから開始"
  },
  "recoveryPhraseReminderConfirm": {
    "message": "了解"
  },
  "recoveryPhraseReminderHasBackedUp": {
    "message": "シークレットリカバリーフレーズは常に安全かつ秘密の場所に保管してください"
  },
  "recoveryPhraseReminderHasNotBackedUp": {
    "message": "シークレットリカバリーフレーズのバックアップが必要ですか？"
  },
  "recoveryPhraseReminderItemOne": {
    "message": "シークレットリカバリーフレーズは誰とも決して共有しないでください"
  },
  "recoveryPhraseReminderItemTwo": {
    "message": "MetaMaskチームが、ユーザーのシークレットリカバリーフレーズを確認することは絶対にありません"
  },
  "recoveryPhraseReminderSubText": {
    "message": "シークレットリカバリーフレーズは、ご利用のすべてのアカウントを制御します。"
  },
  "recoveryPhraseReminderTitle": {
    "message": "資産を守りましょう"
  },
  "refreshList": {
    "message": "リストを更新"
  },
  "reject": {
    "message": "拒否"
  },
  "rejectAll": {
    "message": "すべて拒否"
  },
  "rejectRequestsDescription": {
    "message": "$1件のリクエストを一括で拒否しようとしています。"
  },
  "rejectRequestsN": {
    "message": "$1件のリクエストを拒否"
  },
  "rejectTxsDescription": {
    "message": "$1件のトランザクションを一括拒否しようとしています。"
  },
  "rejectTxsN": {
    "message": "$1件のトランザクションを拒否"
  },
  "rejected": {
    "message": "拒否されました"
  },
  "remember": {
    "message": "ご注意:"
  },
  "remove": {
    "message": "削除"
  },
  "removeAccount": {
    "message": "アカウントを削除"
  },
  "removeAccountDescription": {
    "message": "このアカウントはウォレットから削除されます。続行する前に、インポートしたアカウントの元のシークレットリカバリーフレーズまたは秘密鍵を持っていることを確認してください。アカウントはアカウントドロップダウンから再度インポートまたは作成できます。"
  },
  "removeJWT": {
    "message": "カストディアントークンを削除"
  },
  "removeJWTDescription": {
    "message": "このトークンを削除してよろしいですか？このトークンに割り当てられているすべてのアカウントが、同時に拡張機能から削除されます: "
  },
  "removeNFT": {
    "message": "NFTを削除"
  },
  "removeNftMessage": {
    "message": "NFTが削除されました！"
  },
  "removeSnap": {
    "message": "snapを削除"
  },
  "removeSnapConfirmation": {
    "message": "$1を削除してよろしいですか？",
    "description": "$1 represents the name of the snap"
  },
  "removeSnapDescription": {
    "message": "この操作により、snapとそのデータが削除され、与えられたアクセス許可が取り消されます。"
  },
  "replace": {
    "message": "置き換え"
  },
  "requestFlaggedAsMaliciousFallbackCopyReason": {
    "message": "セキュリティプロバイダーが追加情報を共有していません"
  },
  "requestFlaggedAsMaliciousFallbackCopyReasonTitle": {
    "message": "リクエストが悪質なものとして分類されました"
  },
  "requestMayNotBeSafe": {
    "message": "リクエストは安全でない可能性があります"
  },
  "requestMayNotBeSafeError": {
    "message": "セキュリティプロバイダーは既知の悪質なアクティビティを検出しませんでしたが、それでも続けるのは安全でない可能性があります。"
  },
  "requestNotVerified": {
    "message": "リクエストが検証されませんでした"
  },
  "requestNotVerifiedError": {
    "message": "エラーが発生したため、このリクエストはセキュリティプロバイダーにより検証されませんでした。慎重に進めてください。"
  },
  "requestsAwaitingAcknowledgement": {
    "message": "リクエストの承認待ち"
  },
  "required": {
    "message": "必須"
  },
  "reset": {
    "message": "リセット"
  },
  "resetWallet": {
    "message": "ウォレットをリセット"
  },
  "resetWalletSubHeader": {
    "message": "MetaMaskはパスワードのコピーを保管しません。アカウントのロックを解除できない場合は、ウォレットをリセットする必要があります。これは、ウォレットのセットアップ時に使用したシークレットリカバリーフレーズを入力することで行えます。"
  },
  "resetWalletUsingSRP": {
    "message": "この操作により、このデバイスから現在のウォレットとシークレットリカバリーフレーズ、および作成されたアカウントのリストが削除されます。シークレットリカバリーフレーズでリセットすると、リセットに使用されたシークレットリカバリーフレーズに基づくアカウントのリストが表示されます。この新しいリストには、残高のあるアカウントが自動的に含まれます。また、以前作成された$1することもできます。インポートしたカスタムアカウントは$2である必要があり、アカウントに追加されたカスタムトークンも$3である必要があります。"
  },
  "resetWalletWarning": {
    "message": "続行する前に、正しいシークレットリカバリーフレーズを使用していることを確認してください。これは元に戻せません。"
  },
  "restartMetamask": {
    "message": "MetaMask を再起動"
  },
  "restore": {
    "message": "復元"
  },
  "restoreFailed": {
    "message": "提供されたファイルからデータを復元できません"
  },
  "restoreSuccessful": {
    "message": "データが復元されました"
  },
  "restoreUserData": {
    "message": "ユーザーデータの復元"
  },
  "restoreUserDataDescription": {
    "message": "以前バックアップされたJSONファイルから、設定とアカウントアドレスを含むユーザー設定を復元できます。"
  },
  "resultPageError": {
    "message": "エラー"
  },
  "resultPageErrorDefaultMessage": {
    "message": "操作に失敗しました。"
  },
  "resultPageSuccess": {
    "message": "成功"
  },
  "resultPageSuccessDefaultMessage": {
    "message": "操作が正常に完了しました。"
  },
  "retryTransaction": {
    "message": "トランザクションを再試行"
  },
  "reusedTokenNameWarning": {
    "message": "ここのトークンは、監視する別のトークンのシンボルを再使用します。これは混乱を招いたり紛らわしい場合があります。"
  },
  "revealSeedWords": {
    "message": "シークレットリカバリーフレーズを確認"
  },
  "revealSeedWordsDescription1": {
    "message": "$1は$2を提供します。",
    "description": "This is a sentence consisting of link using 'revealSeedWordsSRPName' as $1 and bolded text using 'revealSeedWordsDescription3' as $2."
  },
  "revealSeedWordsDescription2": {
    "message": "MetaMaskは$1です。つまり、ユーザーがSRPの所有者となります。",
    "description": "$1 is text link with the message from 'revealSeedWordsNonCustodialWallet'"
  },
  "revealSeedWordsDescription3": {
    "message": "ウォレットと資金への完全アクセス"
  },
  "revealSeedWordsNonCustodialWallet": {
    "message": "ノンカストディアルウォレット"
  },
  "revealSeedWordsQR": {
    "message": "QR"
  },
  "revealSeedWordsSRPName": {
    "message": "シークレットリカバリーフレーズ (SRP)"
  },
  "revealSeedWordsText": {
    "message": "テキスト"
  },
  "revealSeedWordsWarning": {
    "message": "誰にも画面を見られていないことを確認してください。$1",
    "description": "$1 is bolded text using the message from 'revealSeedWordsWarning2'"
  },
  "revealSeedWordsWarning2": {
    "message": "MetaMaskサポートがこの情報を尋ねることはありません。",
    "description": "The bolded texted in the second part of 'revealSeedWordsWarning'"
  },
  "revealTheSeedPhrase": {
    "message": "シードフレーズを確認"
  },
  "revokeAllTokensTitle": {
    "message": "すべての$1へのアクセスおよび転送許可を取り消しますか？",
    "description": "$1 is the symbol of the token for which the user is revoking approval"
  },
  "revokeAllTokensTitleWithoutSymbol": {
    "message": "$1のすべてのNFTへのアクセスおよびそれらの転送の許可を取り消しますか？",
    "description": "$1 is a link to contract on the block explorer when we're not able to retrieve a erc721 or erc1155 name"
  },
  "revokeApproveForAllDescription": {
    "message": "これにより、別途通知なしで第三者によるユーザーの$1へのアクセスおよび転送の許可が取り消されます。",
    "description": "$1 is either a string or link of a given token symbol or name"
  },
  "revokeApproveForAllDescriptionWithoutSymbol": {
    "message": "これにより、第三者が別途通知なしで$1のすべてのNFTにアクセスし、それらを転送する許可が取り消されます。",
    "description": "$1 is a link to contract on the block explorer when we're not able to retrieve a erc721 or erc1155 name"
  },
  "revokePermission": {
    "message": "許可を取り消す"
  },
  "revokeSpendingCap": {
    "message": "$1の使用上限を取り消す",
    "description": "$1 is a token symbol"
  },
  "revokeSpendingCapTooltipText": {
    "message": "このサードパーティは、現在または今後のトークンをこれ以上使用できなくなります。"
  },
  "rpcUrl": {
    "message": "新しいRPC URL"
  },
  "safeTransferFrom": {
    "message": "安全な送金元:"
  },
  "save": {
    "message": "保存"
  },
  "scanInstructions": {
    "message": "QRコードにカメラを向けてください"
  },
  "scanQrCode": {
    "message": "QRコードをスキャン"
  },
  "scrollDown": {
    "message": "下にスクロール"
  },
  "search": {
    "message": "検索"
  },
  "searchAccounts": {
    "message": "アカウントを検索"
  },
  "searchResults": {
    "message": "検索結果"
  },
  "secretRecoveryPhrase": {
    "message": "シークレットリカバリーフレーズ"
  },
  "secureWallet": {
    "message": "安全なウォレット"
  },
  "security": {
    "message": "セキュリティ"
  },
  "securityAlert": {
    "message": "$1と$2からのセキュリティアラート"
  },
  "securityAlerts": {
    "message": "セキュリティアラート"
  },
  "securityAlertsDescription": {
    "message": "この機能は、ユーザーのプライバシーを守りつつ、トランザクションと署名リクエストをアクティブに確認することで、イーサリアムメインネットでの悪質な行為に対する警告を発します。ユーザーのデータはこのサービスを提供するサードパーティと共有されません。リクエストを承認する前に、必ず独自のデューデリジェンスを行ってください。この機能がすべての悪質な行為を検出するという保証はありません。"
  },
  "securityAndPrivacy": {
    "message": "セキュリティとプライバシー"
  },
  "securityProviderPoweredBy": {
    "message": "データソース: $1",
    "description": "The security provider that is providing data"
  },
  "seeDetails": {
    "message": "詳細を表示"
  },
  "seedPhraseConfirm": {
    "message": "シークレットリカバリーフレーズの確認"
  },
  "seedPhraseEnterMissingWords": {
    "message": "シークレットリカバリーフレーズの確認"
  },
  "seedPhraseIntroNotRecommendedButtonCopy": {
    "message": "後で通知 (非推奨)"
  },
  "seedPhraseIntroRecommendedButtonCopy": {
    "message": "ウォレットの安全を確保 (推奨)"
  },
  "seedPhraseIntroSidebarBulletFour": {
    "message": "書き留めて、複数の秘密の場所に保管してください。"
  },
  "seedPhraseIntroSidebarBulletOne": {
    "message": "パスワードマネージャーに保存"
  },
  "seedPhraseIntroSidebarBulletThree": {
    "message": "セーフティボックスに保管する。"
  },
  "seedPhraseIntroSidebarCopyOne": {
    "message": "シークレットリカバリーフレーズは12単語のフレーズで、ウォレットと資金への「マスターキー」となります。"
  },
  "seedPhraseIntroSidebarCopyThree": {
    "message": "誰かにリカバリーフレーズを尋ねられたら、ウォレットの資金を盗もうとする詐欺の可能性が高いです。"
  },
  "seedPhraseIntroSidebarCopyTwo": {
    "message": "シークレットリカバリ フレーズはMetaMaskを含め、決して誰とも共有しないでください！"
  },
  "seedPhraseIntroSidebarTitleOne": {
    "message": "シークレットリカバリーフレーズとは何ですか？"
  },
  "seedPhraseIntroSidebarTitleThree": {
    "message": "シークレットリカバリーフレーズは共有すべきですか？"
  },
  "seedPhraseIntroSidebarTitleTwo": {
    "message": "シークレットリカバリーフレーズはどのように保管すべきですか？"
  },
  "seedPhraseIntroTitle": {
    "message": "ウォレットの保護"
  },
  "seedPhraseIntroTitleCopy": {
    "message": "始める前に、この短いビデオを見て、シークレットリカバリーフレーズとウォレットを安全に保つ方法について確認してください。"
  },
  "seedPhraseReq": {
    "message": "シークレットリカバリーフレーズは、12、15、18、21、24語で構成されます"
  },
  "seedPhraseWriteDownDetails": {
    "message": "この12単語のシークレットリカバリーフレーズを書き留めて、自分だけがアクセスできる信頼できる場所に保管してください。"
  },
  "seedPhraseWriteDownHeader": {
    "message": "シークレットリカバリーフレーズを書き留めてください"
  },
  "select": {
    "message": "選択"
  },
  "selectAccounts": {
    "message": "このサイトに使用するアカウントを選択してください"
  },
  "selectAccountsForSnap": {
    "message": "このsnapで使用するアカウントを選択してください"
  },
  "selectAll": {
    "message": "すべて選択"
  },
  "selectAllAccounts": {
    "message": "すべてのアカウントを選択"
  },
  "selectAnAccount": {
    "message": "アカウントを選択してください"
  },
  "selectAnAccountAlreadyConnected": {
    "message": "このアカウントはすでにMetaMaskに接続されています"
  },
  "selectAnAccountHelp": {
    "message": "MetaMask Institutionalで使用するカストディアンアカウントを選択します。"
  },
  "selectAnAction": {
    "message": "アクションを選択してください"
  },
  "selectHdPath": {
    "message": "HDパスを選択"
  },
  "selectJWT": {
    "message": "トークンを選択"
  },
  "selectNFTPrivacyPreference": {
    "message": "設定でNFTの検出をオンにします"
  },
  "selectPathHelp": {
    "message": "アカウントが見当たらない場合は、HDパスを切り替えてみてください。"
  },
  "selectType": {
    "message": "種類を選択"
  },
  "selectingAllWillAllow": {
    "message": "すべてを選択すると、このサイトに現在のすべてのアカウントが表示されます。このサイトが信頼できることを確認してください。"
  },
  "send": {
    "message": "送金"
  },
  "sendBugReport": {
    "message": "バグの報告をお送りください。"
  },
  "sendDescription": {
    "message": "仮想通貨を任意のアカウントに送金します"
  },
  "sendSpecifiedTokens": {
    "message": "$1を送金",
    "description": "Symbol of the specified token"
  },
  "sendTo": {
    "message": "送金先:"
  },
  "sendTokens": {
    "message": "トークンを送信"
  },
  "sendingDisabled": {
    "message": "ERC-1155 NFTアセットの送信は、まだサポートされていません。"
  },
  "sendingNativeAsset": {
    "message": "$1を送信中",
    "description": "$1 represents the native currency symbol for the current network (e.g. ETH or BNB)"
  },
  "sendingToTokenContractWarning": {
    "message": "警告: 資金の喪失に繋がる可能性のあるトークンコントラクトに送信しようとしています。$1",
    "description": "$1 is a clickable link with text defined by the 'learnMoreUpperCase' key. The link will open to a support article regarding the known contract address warning"
  },
  "sepolia": {
    "message": "Sepoliaテストネットワーク"
  },
  "setAdvancedPrivacySettingsDetails": {
    "message": "MetaMaskはこれらの信頼できるサードパーティサービスを使用して、製品の使いやすさと安全性を向上させています。"
  },
  "setApprovalForAll": {
    "message": "すべてを承認に設定"
  },
  "setApprovalForAllTitle": {
    "message": "使用限度額なしで$1を承認",
    "description": "The token symbol that is being approved"
  },
  "settingAddSnapAccount": {
    "message": "snapアカウントを追加"
  },
  "settings": {
    "message": "設定"
  },
  "settingsSearchMatchingNotFound": {
    "message": "一致する結果が見つかりませんでした。"
  },
  "show": {
    "message": "表示"
  },
  "showFiatConversionInTestnets": {
    "message": "テストネット上に換算レートを表示"
  },
  "showFiatConversionInTestnetsDescription": {
    "message": "これを選択すると、テストネット上に法定通貨の換算レートが表示されます"
  },
  "showHexData": {
    "message": "16進データを表示"
  },
  "showHexDataDescription": {
    "message": "これを選択すると、送金画面に16進データフィールドが表示されます"
  },
  "showIncomingTransactions": {
    "message": "受信トランザクションを表示"
  },
  "showIncomingTransactionsDescription": {
    "message": "これは、ユーザーのイーサリアムアドレスおよびIPアドレスにアクセスする$1に依存します。$2",
    "description": "$1 is the link to etherscan url and $2 is the link to the privacy policy of consensys APIs"
  },
  "showMore": {
    "message": "他を表示"
  },
  "showNft": {
    "message": "NFTを表示"
  },
  "showPermissions": {
    "message": "表示許可"
  },
  "showPrivateKey": {
    "message": "秘密鍵を表示"
  },
  "showTestnetNetworks": {
    "message": "テストネットワークを表示"
  },
  "showTestnetNetworksDescription": {
    "message": "ネットワークリストにテストネットワークを表示するには、こちらを選択してください"
  },
  "sigRequest": {
    "message": "署名のリクエスト"
  },
  "sign": {
    "message": "署名"
  },
  "signatureRequest": {
    "message": "署名のリクエスト"
  },
  "signatureRequestGuidance": {
    "message": "このメッセージの内容を完全に理解し、リクエスト元のサイトを信頼する場合にのみ署名してください。"
  },
  "signatureRequestWarning": {
    "message": "このメッセージに署名するのは危険な可能性があります。このメッセージの相手に、アカウントと資産の完全なコントロールを許可しようとしている可能性があります。つまり、相手がいつでもアカウントからすべてを引き出せるようになります。慎重に進めてください。$1。"
  },
  "signed": {
    "message": "署名が完了しました"
  },
  "signin": {
    "message": "サインイン"
  },
  "simulationErrorMessageV2": {
    "message": "ガス代を見積もることができませんでした。コントラクトにエラーがある可能性があり、このトランザクションは失敗するかもしれません。"
  },
  "skip": {
    "message": "スキップ"
  },
  "skipAccountSecurity": {
    "message": "アカウントのセキュリティをスキップしますか？"
  },
  "skipAccountSecurityDetails": {
    "message": "私は、シークレットリカバリーフレーズをバックアップするまで、アカウントとそのアセットのすべてを失う可能性があることを理解しています。"
  },
  "smartContracts": {
    "message": "スマートコントラクト"
  },
  "smartSwap": {
    "message": "スマートスワップ"
  },
  "smartSwapsAreHere": {
    "message": "スマートスワップの登場です！"
  },
  "smartSwapsDescription": {
    "message": "MetaMask Swapsがはるかに賢くなりました！スマートスワップを有効にすると、MetaMaskがプログラムに従ってスワップを最適化できるようになるため、以下のようなメリットがあります。"
  },
  "smartSwapsErrorNotEnoughFunds": {
    "message": "スマートスワップに必要な資金が不足しています。"
  },
  "smartSwapsErrorUnavailable": {
    "message": "スマートスワップは一時的にご利用いただけません。"
  },
  "smartSwapsSubDescription": {
    "message": "* スマートスワップは、トランザクションの送信を非公開で複数回試行します。すべての試行に失敗した場合、スワップが正常に行われるように、トランザクションが一般公開されます。"
  },
  "snapConfigure": {
    "message": "構成"
  },
  "snapConnectionWarning": {
    "message": "$1が$2への接続を要求しています。このWebサイトが信頼できる場合にのみ続行してください。",
    "description": "$2 is the snap and $1 is the dapp requesting connection to the snap."
  },
  "snapContent": {
    "message": "このコンテンツは$1からのものです",
    "description": "This is shown when a snap shows transaction insight information in the confirmation UI. $1 is a link to the snap's settings page with the link text being the name of the snap."
  },
  "snapCreateAccountSubtitle": {
    "message": "MetaMask Snapで新規アカウントのセキュリティを確保する方法を選択してください。"
  },
  "snapCreateAccountTitle": {
    "message": "$1アカウントの作成",
    "description": "Title of the Create Snap Account Page, $1 is the text using a different color"
  },
  "snapCreateAccountTitle2": {
    "message": "snap",
    "description": "$1 of the snapCreateAccountTitle"
  },
  "snapCreatedByMetaMask": {
    "message": "By MetaMask"
  },
  "snapDetailAudits": {
    "message": "監査"
  },
  "snapDetailDeveloper": {
    "message": "開発者"
  },
  "snapDetailLastUpdated": {
    "message": "更新済み"
  },
  "snapDetailManageSnap": {
    "message": "snapの管理"
  },
  "snapDetailTags": {
    "message": "タグ"
  },
  "snapDetailVersion": {
    "message": "バージョン"
  },
  "snapDetailWebsite": {
    "message": "Webサイト"
  },
  "snapDetailsCreateASnapAccount": {
    "message": "スナップアカウントの作成"
  },
  "snapDetailsInstalled": {
    "message": "インストール済み"
  },
  "snapError": {
    "message": "snapエラー:「$1」。エラーコード:「$2」",
    "description": "This is shown when a snap encounters an error. $1 is the error message from the snap, and $2 is the error code."
  },
  "snapInstall": {
    "message": "snapをインストール"
  },
  "snapInstallRequest": {
    "message": "$1をインストールすることで、次のアクセス許可が付与されます。$1を信頼できる場合にのみ続行してください。",
    "description": "$1 is the snap name."
  },
  "snapInstallSuccess": {
    "message": "インストール完了"
  },
  "snapInstallWarningCheck": {
    "message": "まずは、求められている許可の内容を確認してください。$1を信頼できる場合のみ続行してください。",
    "description": "Warning message used in popup displayed on snap install. $1 is the snap name."
  },
  "snapInstallWarningCheckPlural": {
    "message": "まずは、求められている許可の内容を確認してください。$1を信頼できる場合のみ続行してください。",
    "description": "Warning message used in popup displayed on snap install when having multiple permissions. $1 is the snap name."
  },
  "snapInstallWarningHeading": {
    "message": "慎重に進めてください"
  },
  "snapInstallWarningKeyAccess": {
    "message": "$2に$1アカウントのコントロールを許可する",
    "description": "The first parameter is the name of the snap and the second one is the protocol"
  },
  "snapInstallWarningPublicKeyAccess": {
    "message": "$2に$1への公開鍵アクセス権を付与する",
    "description": "The first parameter is the name of the snap and the second one is the protocol"
  },
  "snapInstallationErrorDescription": {
    "message": "$1をインストールできませんでした。",
    "description": "Error description used when snap installation fails. $1 is the snap name."
  },
  "snapInstallationErrorTitle": {
    "message": "インストールに失敗しました",
    "description": "Error title used when snap installation fails."
  },
  "snapIsAudited": {
    "message": "監査済み"
  },
  "snapResultError": {
    "message": "エラー"
  },
  "snapResultSuccess": {
    "message": "成功"
  },
  "snapResultSuccessDescription": {
    "message": "$1を使用する準備が整いました"
  },
  "snapUpdate": {
    "message": "snapを更新"
  },
  "snapUpdateAvailable": {
    "message": "アップデートが利用できます"
  },
  "snapUpdateErrorDescription": {
    "message": "$1を更新できませんでした。",
    "description": "Error description used when snap update fails. $1 is the snap name."
  },
  "snapUpdateErrorTitle": {
    "message": "更新失敗",
    "description": "Error title used when snap update fails."
  },
  "snapUpdateRequest": {
    "message": "$1が$2の$3への更新を要求しています。これにより、次のアクセス許可が付与されます。$2を信頼できる場合にのみ続行してください。",
    "description": "$1 is the dApp origin requesting the snap, $2 is the snap name and $3 is the snap version."
  },
  "snapUpdateSuccess": {
    "message": "更新完了"
  },
  "snaps": {
    "message": "Snaps"
  },
  "snapsInsightLoading": {
    "message": "トランザクションインサイトを読み込み中..."
  },
  "snapsInvalidUIError": {
    "message": "snapに指定されたUIが無効です。"
  },
  "snapsNoInsight": {
    "message": "snapがインサイトを返しませんでした"
  },
  "snapsSettingsDescription": {
    "message": "Snapsの管理"
  },
  "snapsTermsOfUse": {
    "message": "利用規約"
  },
  "snapsToggle": {
    "message": "snapは有効になっている場合にのみ実行されます"
  },
  "snapsUIError": {
    "message": "今後のサポートは、$1の作成者にお問い合わせください。",
    "description": "This is shown when the insight snap throws an error. $1 is the snap name"
  },
  "someNetworksMayPoseSecurity": {
    "message": "ネットワークによっては、セキュリティやプライバシーの面でリスクが伴う可能性があります。ネットワークを追加・使用する前にリスクを理解するようにしてください。"
  },
  "somethingIsWrong": {
    "message": "エラーが発生しました。ページを再度読み込んでみてください。"
  },
  "somethingWentWrong": {
    "message": "申し訳ありません。問題が発生しました。"
  },
  "speedUp": {
    "message": "高速化"
  },
  "speedUpCancellation": {
    "message": "このキャンセルを高速化"
  },
  "speedUpExplanation": {
    "message": "現在のネットワーク状況に基づきガス代を更新し、10%以上 (ネットワークによる要件) 増額させました。"
  },
  "speedUpPopoverTitle": {
    "message": "トランザクションを高速化"
  },
  "speedUpTooltipText": {
    "message": "新しいガス代"
  },
  "speedUpTransaction": {
    "message": "このトランザクションを高速化"
  },
  "spendLimitInsufficient": {
    "message": "使用限度額が十分ではありません"
  },
  "spendLimitInvalid": {
    "message": "使用限度額が無効です。正の数値を使用する必要があります"
  },
  "spendLimitPermission": {
    "message": "使用限度額の許可"
  },
  "spendLimitRequestedBy": {
    "message": "使用限度額が$1によりリクエストされました",
    "description": "Origin of the site requesting the spend limit"
  },
  "spendLimitTooLarge": {
    "message": "使用限度額が大きすぎます"
  },
  "spendingCap": {
    "message": "使用上限"
  },
  "spendingCapError": {
    "message": "エラー: 数字のみを入力してください"
  },
  "spendingCapErrorDescription": {
    "message": "現在または今後$1がアクセスしても構わない額のみを入力してください。トークン上限は後でいつでも増額できます。",
    "description": "$1 is origin of the site requesting the token limit"
  },
  "spendingCapRequest": {
    "message": "$1の使用上限のリクエスト"
  },
  "srpInputNumberOfWords": {
    "message": "$1語のフレーズがあります",
    "description": "This is the text for each option in the dropdown where a user selects how many words their secret recovery phrase has during import. The $1 is the number of words (either 12, 15, 18, 21, or 24)."
  },
  "srpPasteFailedTooManyWords": {
    "message": "24を超える単語が含まれていたため、貼り付けに失敗しました。シークレットリカバリーフレーズは24語までです。",
    "description": "Description of SRP paste error when the pasted content has too many words"
  },
  "srpPasteTip": {
    "message": "シークレットリカバリーフレーズ全体をいずれかのフィールドに張り付けできます。",
    "description": "Our secret recovery phrase input is split into one field per word. This message explains to users that they can paste their entire secrete recovery phrase into any field, and we will handle it correctly."
  },
  "srpSecurityQuizGetStarted": {
    "message": "開始"
  },
  "srpSecurityQuizImgAlt": {
    "message": "目の中央に鍵穴があり、3つのパスワード入力欄がフローティング表示されている画像"
  },
  "srpSecurityQuizIntroduction": {
    "message": "シークレットリカバリーフレーズを確認するには、2つの質問に正しく答える必要があります。"
  },
  "srpSecurityQuizQuestionOneQuestion": {
    "message": "シークレットリカバリーフレーズをなくした場合、MetaMaskは..."
  },
  "srpSecurityQuizQuestionOneRightAnswer": {
    "message": "どうすることもできません"
  },
  "srpSecurityQuizQuestionOneRightAnswerDescription": {
    "message": "書き留めたり金属に掘ったり、いくつかの秘密の場所に保管したりして、絶対になくさないようにしてください。なくした場合、一生戻ってきません。"
  },
  "srpSecurityQuizQuestionOneRightAnswerTitle": {
    "message": "正解です！シークレットリカバリーフレーズは誰にも取り戻すことができません"
  },
  "srpSecurityQuizQuestionOneWrongAnswer": {
    "message": "それを取り戻すことができます"
  },
  "srpSecurityQuizQuestionOneWrongAnswerDescription": {
    "message": "シークレットリカバリーフレーズをなくした場合、一生戻ってきません。誰が何と言おうと、誰にも取り戻すことはできません。"
  },
  "srpSecurityQuizQuestionOneWrongAnswerTitle": {
    "message": "不正解！シークレットリカバリーフレーズは誰にも取り戻せません"
  },
  "srpSecurityQuizQuestionTwoQuestion": {
    "message": "誰かにシークレットリカバリーフレーズを尋ねられたら、それがサポート担当者であっても..."
  },
  "srpSecurityQuizQuestionTwoRightAnswer": {
    "message": "あなたは騙されようとしています"
  },
  "srpSecurityQuizQuestionTwoRightAnswerDescription": {
    "message": "シークレットリカバリーフレーズが必要だと言われたら、それは嘘です。教えてしまったら資産を盗まれます。"
  },
  "srpSecurityQuizQuestionTwoRightAnswerTitle": {
    "message": "正解です！シークレットリカバリーフレーズは決して誰にも教えてはいけません"
  },
  "srpSecurityQuizQuestionTwoWrongAnswer": {
    "message": "教えるべきです"
  },
  "srpSecurityQuizQuestionTwoWrongAnswerDescription": {
    "message": "シークレットリカバリーフレーズが必要だと言われたら、それは嘘です。教えてしまったら資産を盗まれます。"
  },
  "srpSecurityQuizQuestionTwoWrongAnswerTitle": {
    "message": "不正解！シークレットリカバリーフレーズは決して誰にも教えないでください"
  },
  "srpSecurityQuizTitle": {
    "message": "セキュリティの質問"
  },
  "srpToggleShow": {
    "message": "シークレットリカバリーフレーズのこの単語を表示・非表示",
    "description": "Describes a toggle that is used to show or hide a single word of the secret recovery phrase"
  },
  "srpWordHidden": {
    "message": "この単語は表示されません",
    "description": "Explains that a word in the secret recovery phrase is hidden"
  },
  "srpWordShown": {
    "message": "この単語は表示されます",
    "description": "Explains that a word in the secret recovery phrase is being shown"
  },
  "stable": {
    "message": "安定"
  },
  "stableLowercase": {
    "message": "安定"
  },
  "stake": {
    "message": "ステーク"
  },
  "stakeDescription": {
    "message": "仮想通貨を保持して利益を得ます"
  },
  "stateLogError": {
    "message": "ステートログの取得中にエラーが発生しました。"
  },
  "stateLogFileName": {
    "message": "MetaMaskステートログ"
  },
  "stateLogs": {
    "message": "ステートログ"
  },
  "stateLogsDescription": {
    "message": "ステートログには、パブリックアカウントアドレスと送信済みトランザクションが含まれています。"
  },
  "status": {
    "message": "ステータス"
  },
  "statusNotConnected": {
    "message": "未接続"
  },
  "statusNotConnectedAccount": {
    "message": "アカウントが接続されていません"
  },
  "step1LatticeWallet": {
    "message": "Lattice1を接続する"
  },
  "step1LatticeWalletMsg": {
    "message": "セットアップが完了しオンラインになると、MetaMaskをLattice1デバイスに接続できます。デバイスのロックを解除し、デバイスIDを準備してください。",
    "description": "$1 represents the `hardwareWalletSupportLinkConversion` localization key"
  },
  "step1LedgerWallet": {
    "message": "Ledgerアプリをダウンロード"
  },
  "step1LedgerWalletMsg": {
    "message": "$1のロックを解除するには、ダウンロードして設定し、パスワードを入力してください。",
    "description": "$1 represents the `ledgerLiveApp` localization value"
  },
  "step1TrezorWallet": {
    "message": "Trezorを接続する"
  },
  "step1TrezorWalletMsg": {
    "message": "Trezorをコンピューターに直接接続し、ロックを解除します。 必ず正しいパスフレーズを使用してください。",
    "description": "$1 represents the `hardwareWalletSupportLinkConversion` localization key"
  },
  "step2LedgerWallet": {
    "message": "Ledgerを接続する"
  },
  "step2LedgerWalletMsg": {
    "message": "コンピューターにLedgerを直接接続します。Ledgerのロックを解除し、イーサリアムアプリを開きます。",
    "description": "$1 represents the `hardwareWalletSupportLinkConversion` localization key"
  },
  "stillGettingMessage": {
    "message": "まだこのメッセージが表示されますか？"
  },
  "strong": {
    "message": "強"
  },
  "stxBenefit1": {
    "message": "トランザクションコストを最小化"
  },
  "stxBenefit2": {
    "message": "トランザクションの失敗数を低減"
  },
  "stxBenefit3": {
    "message": "トランザクションの停滞を解消"
  },
  "stxBenefit4": {
    "message": "フロントランニングを防止"
  },
  "stxCancelled": {
    "message": "スワップが失敗するところでした"
  },
  "stxCancelledDescription": {
    "message": "トランザクションが失敗しそうになり、不要なガス代の支払いを避けるためにキャンセルされました。"
  },
  "stxCancelledSubDescription": {
    "message": "もう一度スワップをお試しください。次回は同様のリスクを避けられるようサポートします。"
  },
  "stxFailure": {
    "message": "スワップに失敗しました"
  },
  "stxFailureDescription": {
    "message": "突然の市場変動が失敗の原因になります。問題が解決されないようでしたら、$1にお問い合わせください。",
    "description": "This message is shown to a user if their swap fails. The $1 will be replaced by support.metamask.io"
  },
  "stxPendingPrivatelySubmittingSwap": {
    "message": "スワップを非公開で送信中..."
  },
  "stxPendingPubliclySubmittingSwap": {
    "message": "スワップを公開で送信中..."
  },
  "stxSuccess": {
    "message": "スワップ完了！"
  },
  "stxSuccessDescription": {
    "message": "$1が利用可能になりました。",
    "description": "$1 is a token symbol, e.g. ETH"
  },
  "stxSwapCompleteIn": {
    "message": "スワップ完了まで残り <",
    "description": "'<' means 'less than', e.g. Swap will complete in < 2:59"
  },
  "stxTooltip": {
    "message": "送信前にトランザクションのシミュレーションを行い、トランザクションのコストと失敗率を減らします。"
  },
  "stxTryingToCancel": {
    "message": "トランザクションのキャンセルを試みています..."
  },
  "stxUnknown": {
    "message": "ステータス不明"
  },
  "stxUnknownDescription": {
    "message": "トランザクションは成功しましたが、詳細がわかりません。このスワップの処理中に別のトランザクションが送信されたことが原因である可能性があります。"
  },
  "stxUserCancelled": {
    "message": "スワップがキャンセルされました"
  },
  "stxUserCancelledDescription": {
    "message": "不要なガス代を支払うことなくトランザクションがキャンセルされました。"
  },
<<<<<<< HEAD
  "stxYouCanOptOut": {
    "message": "「高度な設定」でいつでもオプトアウトできます。"
=======
  "step1HardwareWallet": {
    "message": "1.ハードウェア ウォレットの接続"
  },
  "step1HardwareWalletMsg": {
    "message": "コンピューターに直接ハードウェアウォレットを接続してください。"
  },
  "step2HardwareWallet": {
    "message": "2.アカウントを選択"
  },
  "step2HardwareWalletMsg": {
    "message": "読取るアカウントを１つ選択します。"
  },
  "step3HardwareWallet": {
    "message": "3.web3を使用してサイトに接続しましょう!"
  },
  "step3HardwareWalletMsg": {
    "message": "Ethereumアカウントと同じように、ハードウェアアカウントを使用します。web3サイトに接続してETH を送金し、ERC20トークンやCryptoKittiesのようなトークンを購入して保管できます。"
  },
  "storePhrase": {
    "message": "このフレーズを1Passwordのようなパスワードマネージャーに保管てください。"
>>>>>>> 983d2c9f
  },
  "submit": {
    "message": "送信"
  },
  "submitted": {
    "message": "送信済み"
  },
  "support": {
    "message": "サポート"
  },
  "supportCenter": {
    "message": "サポートセンターをご利用ください"
  },
  "swap": {
    "message": "スワップ"
  },
  "swapAdjustSlippage": {
    "message": "スリッページの調整"
  },
  "swapAggregator": {
    "message": "アグリゲーター"
  },
  "swapAllowSwappingOf": {
    "message": "$1のスワップを許可",
    "description": "Shows a user that they need to allow a token for swapping on their hardware wallet"
  },
  "swapAmountReceived": {
    "message": "保証額"
  },
  "swapAmountReceivedInfo": {
    "message": "これは受け取る最低額です。スリッページによりそれ以上の額を受け取ることもあります。"
  },
  "swapAnyway": {
    "message": "スワップを続ける"
  },
  "swapApproval": {
    "message": "$1のスワップを承認",
    "description": "Used in the transaction display list to describe a transaction that is an approve call on a token that is to be swapped.. $1 is the symbol of a token that has been approved."
  },
  "swapApproveNeedMoreTokens": {
    "message": "このスワップを完了させるには、さらに$1の$2が必要です。",
    "description": "Tells the user how many more of a given token they need for a specific swap. $1 is an amount of tokens and $2 is the token symbol."
  },
  "swapAreYouStillThere": {
    "message": "まだご利用中ですか？"
  },
  "swapAreYouStillThereDescription": {
    "message": "続ける際には、最新のクォートを表示する準備ができています"
  },
  "swapBuildQuotePlaceHolderText": {
    "message": "$1と一致するトークンがありません",
    "description": "Tells the user that a given search string does not match any tokens in our token lists. $1 can be any string of text"
  },
  "swapConfirmWithHwWallet": {
    "message": "ハードウェアウォレットで確定"
  },
  "swapContinueSwapping": {
    "message": "スワップを続ける"
  },
  "swapContractDataDisabledErrorDescription": {
    "message": "Ledgerのイーサリアムアプリで「設定」に移動し、コントラクトデータを許可します。次に、スワップを再度試します。"
  },
  "swapContractDataDisabledErrorTitle": {
    "message": "コントラクトデータがLedgerで無効です"
  },
  "swapCustom": {
    "message": "カスタム"
  },
  "swapDecentralizedExchange": {
    "message": "分散型取引所"
  },
  "swapDescription": {
    "message": "トークンのスワップや取引を行います"
  },
  "swapDirectContract": {
    "message": "ダイレクトコントラクト"
  },
  "swapDisabled": {
    "message": "このネットワークではスワップが利用できません"
  },
  "swapEditLimit": {
    "message": "限度額を編集"
  },
  "swapEnableDescription": {
    "message": "これは必須であり、MetaMaskに$1をスワップする許可を付与します。",
    "description": "Gives the user info about the required approval transaction for swaps. $1 will be the symbol of a token being approved for swaps."
  },
  "swapEnableTokenForSwapping": {
    "message": "これはスワップ用に$1",
    "description": "$1 is for the 'enableToken' key, e.g. 'enable ETH'"
  },
  "swapEnterAmount": {
    "message": "金額を入力してください"
  },
  "swapEstimatedNetworkFees": {
    "message": "推定ネットワーク手数料"
  },
  "swapEstimatedNetworkFeesInfo": {
    "message": "これは、スワップを完了させるために使用されるネットワーク手数料の見積もりです。実際の額はネットワークの状態によって変化する可能性があります。"
  },
  "swapFailedErrorDescriptionWithSupportLink": {
    "message": "トランザクション障害が発生した場合は、いつでもお手伝いいたします。この問題が解決しない場合は、$1でカスタマーサポートにお問い合わせください。",
    "description": "This message is shown to a user if their swap fails. The $1 will be replaced by support.metamask.io"
  },
  "swapFailedErrorTitle": {
    "message": "スワップに失敗しました"
  },
  "swapFetchingQuote": {
    "message": "クォートを取得中"
  },
  "swapFetchingQuoteNofN": {
    "message": "$2件中$1件の見積もりを取得中",
    "description": "A count of possible quotes shown to the user while they are waiting for quotes to be fetched. $1 is the number of quotes already loaded, and $2 is the total number of resources that we check for quotes. Keep in mind that not all resources will have a quote for a particular swap."
  },
  "swapFetchingQuotes": {
    "message": "見積もりを取得中"
  },
  "swapFetchingQuotesErrorDescription": {
    "message": "問題が発生しました。もう一度実行してください。エラーが解消されない場合は、カスタマサポートにお問い合わせください。"
  },
  "swapFetchingQuotesErrorTitle": {
    "message": "見積もり取得エラー"
  },
  "swapFetchingTokens": {
    "message": "トークンを取得中..."
  },
  "swapFromTo": {
    "message": "$1から$2へのスワップ",
    "description": "Tells a user that they need to confirm on their hardware wallet a swap of 2 tokens. $1 is a source token and $2 is a destination token"
  },
  "swapGasFeesDetails": {
    "message": "ガス代は、ネットワークトラフィックとトランザクションの複雑さに基づき推定され、変動します。"
  },
  "swapGasFeesLearnMore": {
    "message": "ガス代に関する詳細"
  },
  "swapGasFeesSplit": {
    "message": "前の画面のガス代は、この2つのトランザクションに分けられています。"
  },
  "swapGasFeesSummary": {
    "message": "ガス代は、$1ネットワークでトランザクションを処理するクリプトマイナーに支払われます。MetaMaskはガス代から利益を得ません。",
    "description": "$1 is the selected network, e.g. Ethereum or BSC"
  },
  "swapHighSlippage": {
    "message": "高スリッページ"
  },
  "swapHighSlippageWarning": {
    "message": "スリッページが非常に大きいです。"
  },
  "swapIncludesMMFee": {
    "message": "$1%のMetaMask手数料が含まれています。",
    "description": "Provides information about the fee that metamask takes for swaps. $1 is a decimal number."
  },
  "swapIncludesMetaMaskFeeViewAllQuotes": {
    "message": "$1%のMetaMask手数料が含まれています – $2",
    "description": "Provides information about the fee that metamask takes for swaps. $1 is a decimal number and $2 is a link to view all quotes."
  },
  "swapLearnMore": {
    "message": "Swapsの詳細"
  },
  "swapLowSlippage": {
    "message": "低スリッページ"
  },
  "swapLowSlippageError": {
    "message": "トランザクションが失敗する可能性があります。最大スリッページが低すぎます。"
  },
  "swapMaxSlippage": {
    "message": "最大スリッページ"
  },
  "swapMetaMaskFee": {
    "message": "MetaMask手数料"
  },
  "swapMetaMaskFeeDescription": {
    "message": "このクォートには、$1%の手数料が自動的に含まれています。この手数料は、MetaMaskの流動性プロバイダーの情報集積ソフトウェアの使用ライセンスの代金として支払うものです。",
    "description": "Provides information about the fee that metamask takes for swaps. $1 is a decimal number."
  },
  "swapNQuotesWithDot": {
    "message": "$1件の見積もり。",
    "description": "$1 is the number of quotes that the user can select from when opening the list of quotes on the 'view quote' screen"
  },
  "swapNewQuoteIn": {
    "message": "見積もりの更新まで $1",
    "description": "Tells the user the amount of time until the currently displayed quotes are update. $1 is a time that is counting down from 1:00 to 0:00"
  },
  "swapNoTokensAvailable": {
    "message": "$1と一致するトークンがありません",
    "description": "Tells the user that a given search string does not match any tokens in our token lists. $1 can be any string of text"
  },
  "swapOnceTransactionHasProcess": {
    "message": "このトランザクションの処理が完了すると、$1がアカウントに追加されます。",
    "description": "This message communicates the token that is being transferred. It is shown on the awaiting swap screen. The $1 will be a token symbol."
  },
  "swapPriceDifference": {
    "message": "$1 $2 (～$3) を $4 $5 (～$6) にスワップしようとしています。",
    "description": "This message represents the price slippage for the swap.  $1 and $4 are a number (ex: 2.89), $2 and $5 are symbols (ex: ETH), and $3 and $6 are fiat currency amounts."
  },
  "swapPriceDifferenceTitle": {
    "message": "最大$1%の価格差",
    "description": "$1 is a number (ex: 1.23) that represents the price difference."
  },
  "swapPriceImpactTooltip": {
    "message": "プライスインパクトとは、現在の市場価格と取引の約定時に受け取る金額の差のことです。プライスインパクトは、流動性プールに対する取引の大きさにより発生します。"
  },
  "swapPriceUnavailableDescription": {
    "message": "市場価格のデータが不足しているため、プライスインパクトを測定できませんでした。スワップする前に、これから受領するトークンの額に問題がないか確認してください。"
  },
  "swapPriceUnavailableTitle": {
    "message": "続行する前にレートを確認してください"
  },
  "swapProcessing": {
    "message": "処理中"
  },
  "swapQuoteDetails": {
    "message": "見積もりの詳細"
  },
  "swapQuoteNofM": {
    "message": "$1/$2",
    "description": "A count of possible quotes shown to the user while they are waiting for quotes to be fetched. $1 is the number of quotes already loaded, and $2 is the total number of resources that we check for quotes. Keep in mind that not all resources will have a quote for a particular swap."
  },
  "swapQuoteSource": {
    "message": "見積もり提供元"
  },
  "swapQuotesExpiredErrorDescription": {
    "message": "最新のレートを取得するには、新しい見積もりをリクエストしてください。"
  },
  "swapQuotesExpiredErrorTitle": {
    "message": "見積もりのタイムアウト"
  },
  "swapQuotesNotAvailableDescription": {
    "message": "トレードのサイズを減らすか、別のトークンを使用してください。"
  },
  "swapQuotesNotAvailableErrorDescription": {
    "message": "額の調整またはスリッページの設定を試してから、もう一度実行してください。"
  },
  "swapQuotesNotAvailableErrorTitle": {
    "message": "見積もりを取得できません"
  },
  "swapRate": {
    "message": "レート"
  },
  "swapReceiving": {
    "message": "受信中"
  },
  "swapReceivingInfoTooltip": {
    "message": "これは推定値です。正確な額はスリッページによって異なります。"
  },
  "swapRequestForQuotation": {
    "message": "見積もりのリクエスト"
  },
  "swapReviewSwap": {
    "message": "スワップの確認"
  },
  "swapSearchNameOrAddress": {
    "message": "名前を検索するかアドレスを貼り付けてください"
  },
  "swapSelect": {
    "message": "選択"
  },
  "swapSelectAQuote": {
    "message": "見積もりを選択"
  },
  "swapSelectAToken": {
    "message": "トークンを選択"
  },
  "swapSelectQuotePopoverDescription": {
    "message": "以下は複数の流動性供給源から収集したすべての見積もりです。"
  },
  "swapSelectToken": {
    "message": "トークンを選択"
  },
  "swapShowLatestQuotes": {
    "message": "最新のクォートを表示"
  },
  "swapSlippageHighDescription": {
    "message": "入力されたスリッページ ($1%) は非常に高いもののため、不利なレートに繋がる可能性があります",
    "description": "$1 is the amount of % for slippage"
  },
  "swapSlippageHighTitle": {
    "message": "高スリッページ"
  },
  "swapSlippageLowDescription": {
    "message": "値がこのように低い ($1%) と、スワップの失敗に繋がります",
    "description": "$1 is the amount of % for slippage"
  },
  "swapSlippageLowTitle": {
    "message": "低スリッページ"
  },
  "swapSlippageNegative": {
    "message": "スリッページは0以上でなければなりません。"
  },
  "swapSlippageNegativeDescription": {
    "message": "スリッページは0以上でなければなりません"
  },
  "swapSlippageNegativeTitle": {
    "message": "続けるにはスリッページを増やしてください"
  },
  "swapSlippageOverLimitDescription": {
    "message": "スリッページの許容範囲は15%以下でなければなりません。それを超えると不利なレートになります。"
  },
  "swapSlippageOverLimitTitle": {
    "message": "続けるにはスリッページを減らしてください"
  },
  "swapSlippagePercent": {
    "message": "$1%",
    "description": "$1 is the amount of % for slippage"
  },
  "swapSlippageTooltip": {
    "message": "注文から確定までの間に価格が変動することを「スリッページ」といいます。スリッページが「スリッページ許容範囲」の設定を超えた場合、スワップは自動的にキャンセルされます。"
  },
  "swapSlippageZeroDescription": {
    "message": "スリッページがゼロのプロバイダーは少ないため、不利なクォートになる可能性があります。"
  },
  "swapSlippageZeroTitle": {
    "message": "スリッページがゼロのプロバイダーを使用中"
  },
  "swapSource": {
    "message": "流動性の供給源"
  },
  "swapSourceInfo": {
    "message": "弊社は、最良のレートと最小のネットワーク手数料を見つけるために、複数の流動性供給源 (取引所、アグリゲーター、専門のマーケットメーカー) を検索します。"
  },
  "swapSuggested": {
    "message": "スワップが提案されました"
  },
  "swapSuggestedGasSettingToolTipMessage": {
    "message": "スワップは複雑で急を要するトランザクションです。コストとスワップの確実な成功のバランスが取れたこのガス代をお勧めします。"
  },
  "swapSwapFrom": {
    "message": "スワップ元"
  },
  "swapSwapSwitch": {
    "message": "トークンの切り替え"
  },
  "swapSwapTo": {
    "message": "スワップ先"
  },
  "swapToConfirmWithHwWallet": {
    "message": "ハードウェアウォレットで確定"
  },
  "swapTokenAddedManuallyDescription": {
    "message": "このトークンを$1で検証して、取引したいトークンであることを確認してください。",
    "description": "$1 points the user to etherscan as a place they can verify information about a token. $1 is replaced with the translation for \"etherscan\""
  },
  "swapTokenAddedManuallyTitle": {
    "message": "トークンが手動で追加されました"
  },
  "swapTokenAvailable": {
    "message": "$1がアカウントに追加されました。",
    "description": "This message is shown after a swap is successful and communicates the exact amount of tokens the user has received for a swap. The $1 is a decimal number of tokens followed by the token symbol."
  },
  "swapTokenBalanceUnavailable": {
    "message": "$1の残高を取り戻すことができませんでした。",
    "description": "This message communicates to the user that their balance of a given token is currently unavailable. $1 will be replaced by a token symbol"
  },
  "swapTokenNotAvailable": {
    "message": "この地域ではトークンのスワップが行えません"
  },
  "swapTokenToToken": {
    "message": "$1を$2にスワップ",
    "description": "Used in the transaction display list to describe a swap. $1 and $2 are the symbols of tokens in involved in a swap."
  },
  "swapTokenVerificationAddedManually": {
    "message": "このトークンは手動で追加されました。"
  },
  "swapTokenVerificationMessage": {
    "message": "常に$1のトークンアドレスを確認してください。",
    "description": "Points the user to Etherscan as a place they can verify information about a token. $1 is replaced with the translation for \"Etherscan\" followed by an info icon that shows more info on hover."
  },
  "swapTokenVerificationOnlyOneSource": {
    "message": "1つのソースでのみ検証済みです。"
  },
  "swapTokenVerificationSources": {
    "message": "$1個のソースで検証済みです。",
    "description": "Indicates the number of token information sources that recognize the symbol + address. $1 is a decimal number."
  },
  "swapTokenVerifiedOn1SourceDescription": {
    "message": "$1は1つのソースでしか検証されていません。進める前に$2で検証することをご検討ください。",
    "description": "$1 is a token name, $2 points the user to etherscan as a place they can verify information about a token. $1 is replaced with the translation for \"etherscan\""
  },
  "swapTokenVerifiedOn1SourceTitle": {
    "message": "偽物のトークンの可能性"
  },
  "swapTooManyDecimalsError": {
    "message": "$1は小数点以下$2桁まで使用できます",
    "description": "$1 is a token symbol and $2 is the max. number of decimals allowed for the token"
  },
  "swapTransactionComplete": {
    "message": "トランザクションが完了しました"
  },
  "swapTwoTransactions": {
    "message": "2つのトランザクション"
  },
  "swapUnknown": {
    "message": "不明"
  },
  "swapVerifyTokenExplanation": {
    "message": "複数のトークンで同じ名前とシンボルを使用できます。$1をチェックして、これが探しているトークンであることを確認してください。",
    "description": "This appears in a tooltip next to the verifyThisTokenOn message. It gives the user more information about why they should check the token on a block explorer. $1 will be the name or url of the block explorer, which will be the translation of 'etherscan' or a block explorer url specified for a custom network."
  },
  "swapYourTokenBalance": {
    "message": "$1 $2がスワップに使用可能です",
    "description": "Tells the user how much of a token they have in their balance. $1 is a decimal number amount of tokens, and $2 is a token symbol"
  },
  "swapZeroSlippage": {
    "message": "0%スリッページ"
  },
  "swapsAdvancedOptions": {
    "message": "詳細オプション"
  },
  "swapsExcessiveSlippageWarning": {
    "message": "スリッページ額が非常に大きいので、レートが不利になります。最大スリッページを15%未満の値に減らしてください。"
  },
  "swapsMaxSlippage": {
    "message": "最大スリッページ"
  },
  "swapsNotEnoughForTx": {
    "message": "トランザクションを完了させるには、$1が不足しています",
    "description": "Tells the user that they don't have enough of a token for a proposed swap. $1 is a token symbol"
  },
  "swapsNotEnoughToken": {
    "message": "$1が不足しています",
    "description": "Tells the user that they don't have enough of a token for a proposed swap. $1 is a token symbol"
  },
  "swapsViewInActivity": {
    "message": "アクティビティに表示"
  },
  "switch": {
    "message": "切り替える"
  },
  "switchEthereumChainConfirmationDescription": {
    "message": "これによりMetaMask内で選択されたネットワークが、以前に追加されたものに切り替わります。"
  },
  "switchEthereumChainConfirmationTitle": {
    "message": "このサイトによるネットワークの切り替えを許可しますか？"
  },
  "switchNetwork": {
    "message": "ネットワークを切り替える"
  },
  "switchNetworks": {
    "message": "ネットワークを切り替える"
  },
  "switchToNetwork": {
    "message": "$1に切り替える",
    "description": "$1 represents the custom network that has previously been added"
  },
  "switchToThisAccount": {
    "message": "このアカウントに切り替える"
  },
  "switchedTo": {
    "message": "次に切り替えました:"
  },
  "switcherTitle": {
    "message": "ネットワークスイッチャー"
  },
  "switcherTourDescription": {
    "message": "アイコンをクリックしてネットワークを切り替えるか、新しいネットワークを追加します"
  },
  "switchingNetworksCancelsPendingConfirmations": {
    "message": "ネットワークを切り替えると、保留中の承認がすべてキャンセルされます"
  },
  "symbol": {
    "message": "シンボル"
  },
  "symbolBetweenZeroTwelve": {
    "message": "シンボルは11文字以下にする必要があります。"
  },
  "tenPercentIncreased": {
    "message": "10%の増加"
  },
  "terms": {
    "message": "利用規約"
  },
  "termsOfService": {
    "message": "サービス規約"
  },
  "termsOfUse": {
    "message": "利用規約"
  },
  "termsOfUseAgreeText": {
    "message": " MetaMaskおよびそのすべての機能の利用に適用される利用規約に同意します。"
  },
  "termsOfUseFooterText": {
    "message": "スクロールしてすべてのセクションをお読みください"
  },
  "termsOfUseTitle": {
    "message": "利用規約が更新されました"
  },
  "testNetworks": {
    "message": "テストネットワーク"
  },
  "theme": {
    "message": "テーマ"
  },
  "themeDescription": {
    "message": "ご希望のMetaMaskテーマを選択してください。"
  },
  "thingsToKeep": {
    "message": "留意点:"
  },
  "thirdPartySoftware": {
    "message": "サードパーティソフトウェアに関する通知",
    "description": "Title of a popup modal displayed when installing a snap for the first time."
  },
  "thisCollection": {
    "message": "このコレクション"
  },
  "thisServiceIsExperimental": {
    "message": "このサービスは試験運用中です。この機能を有効にすることで、OpenSeaの$1に同意したものとみなされます。",
    "description": "$1 is link to open sea terms of use"
  },
  "time": {
    "message": "時間"
  },
  "tips": {
    "message": "ヒント"
  },
  "to": {
    "message": "移動先"
  },
  "toAddress": {
    "message": "移動先: $1",
    "description": "$1 is the address to include in the To label. It is typically shortened first using shortenAddress"
  },
  "toggleEthSignBannerDescription": {
    "message": "フィッシング攻撃のリスクがあります。eth_signを無効にして自分の身を守ってください。"
  },
  "toggleEthSignDescriptionField": {
    "message": "この設定を有効にすると、読めない署名リクエストを受ける可能性があります。理解できないメッセージに署名すると、資金やNFTの提供に同意してしまう可能性があります。"
  },
  "toggleEthSignField": {
    "message": "Eth_signリクエスト"
  },
  "toggleEthSignModalBannerBoldText": {
    "message": "騙されている可能性があります"
  },
  "toggleEthSignModalBannerText": {
    "message": "この設定を有効にするよう求められた場合、"
  },
  "toggleEthSignModalCheckBox": {
    "message": "私は、eth_signリクエストを有効にすると、すべての資金とNFTを失う可能性があることを理解しています。"
  },
  "toggleEthSignModalDescription": {
    "message": "eth_signリクエストを許可すると、フィッシング攻撃を受けやすくなる可能性があります。常にURLを確認し、コードを含むメッセージに署名する際には注意してください。"
  },
  "toggleEthSignModalFormError": {
    "message": "テキストが正しくありません"
  },
  "toggleEthSignModalFormLabel": {
    "message": "続行するには、「私は理解できるものにしか署名しません」と入力してください"
  },
  "toggleEthSignModalFormValidation": {
    "message": "私は理解できるものにしか署名しません"
  },
  "toggleEthSignModalTitle": {
    "message": "自己責任でご利用ください"
  },
  "toggleEthSignOff": {
    "message": "オフ (推奨)"
  },
  "toggleEthSignOn": {
    "message": "オン (非推奨)"
  },
  "token": {
    "message": "トークン"
  },
  "tokenAddress": {
    "message": "トークンアドレス"
  },
  "tokenAlreadyAdded": {
    "message": "トークンの追加がすでに完了しています。"
  },
  "tokenAutoDetection": {
    "message": "トークンの自動検出"
  },
  "tokenContractAddress": {
    "message": "トークンコントラクトアドレス"
  },
  "tokenDecimalFetchFailed": {
    "message": "トークンの10進数が必要です。"
  },
  "tokenDecimalTitle": {
    "message": "トークンの小数桁数:"
  },
  "tokenDetails": {
    "message": "トークンの詳細"
  },
  "tokenFoundTitle": {
    "message": "1 つの新しいトークンが見つかりました"
  },
  "tokenId": {
    "message": "トークンID"
  },
  "tokenList": {
    "message": "トークンリスト:"
  },
  "tokenScamSecurityRisk": {
    "message": "トークン関連の詐欺やセキュリティのリスク"
  },
  "tokenShowUp": {
    "message": "トークンはウォレットに自動的に表示されない可能性があります。"
  },
  "tokenSymbol": {
    "message": "トークンシンボル"
  },
  "tokens": {
    "message": "トークン"
  },
  "tokensFoundTitle": {
    "message": "$1種類の新しいトークンが見つかりました",
    "description": "$1 is the number of new tokens detected"
  },
  "tooltipApproveButton": {
    "message": "理解しました"
  },
  "tooltipSatusConnected": {
    "message": "接続済み"
  },
  "tooltipSatusNotConnected": {
    "message": "未接続"
  },
  "total": {
    "message": "合計"
  },
  "transaction": {
    "message": "トランザクション"
  },
  "transactionCancelAttempted": {
    "message": "$1のガス代が$2でトランザクションのキャンセルが試みられました"
  },
  "transactionCancelSuccess": {
    "message": "$2でのトランザクションがキャンセルされました"
  },
  "transactionConfirmed": {
    "message": "$2でトランザクションが承認されました。"
  },
  "transactionCreated": {
    "message": "トランザクションは$1の値が$2で作成されました。"
  },
  "transactionData": {
    "message": "トランザクションデータ"
  },
  "transactionDecodingAccreditationDecoded": {
    "message": "Truffleによるデコード"
  },
  "transactionDecodingAccreditationVerified": {
    "message": "$1にコントラクトを確認しました"
  },
  "transactionDecodingUnsupportedNetworkError": {
    "message": "トランザクションのデコードは、チェーンID $1 で使用できません"
  },
  "transactionDetailDappGasMoreInfo": {
    "message": "サイトが提案されました"
  },
  "transactionDetailDappGasTooltip": {
    "message": "最新のブロックに基づくMetaMaskの推奨ガス代を使用するように編集します。"
  },
  "transactionDetailGasHeading": {
    "message": "ガス代見積もり"
  },
  "transactionDetailGasInfoV2": {
    "message": "見積もり"
  },
  "transactionDetailGasTooltipConversion": {
    "message": "ガス代に関する詳細"
  },
  "transactionDetailGasTooltipExplanation": {
    "message": "ガス代はネットワークにより設定され、ネットワークトラフィックとトランザクションの複雑さに基づき変動します。"
  },
  "transactionDetailGasTooltipIntro": {
    "message": "ガス代は、$1ネットワークでトランザクションを処理するクリプトマイナーに支払われます。MetaMaskはガス代から利益を得ません。"
  },
  "transactionDetailGasTotalSubtitle": {
    "message": "金額 + ガス代"
  },
  "transactionDetailLayer2GasHeading": {
    "message": "レイヤー2のガス代"
  },
  "transactionDetailMultiLayerTotalSubtitle": {
    "message": "金額 + 手数料"
  },
  "transactionDropped": {
    "message": "トランザクションは$2で削除されました。"
  },
  "transactionError": {
    "message": "トランザクションエラー。コントラクトコードで例外がスローされました。"
  },
  "transactionErrorNoContract": {
    "message": "コントラクトではないアドレスに対して関数の呼び出しを試みています。"
  },
  "transactionErrored": {
    "message": "トランザクションでエラーが発生しました。"
  },
  "transactionFailed": {
    "message": "トランザクションに失敗しました"
  },
  "transactionFee": {
    "message": "トランザクション手数料"
  },
  "transactionHistoryBaseFee": {
    "message": "基本料金 (Gwei)"
  },
  "transactionHistoryL1GasLabel": {
    "message": "L1ガス代合計"
  },
  "transactionHistoryL2GasLimitLabel": {
    "message": "L2ガスリミット"
  },
  "transactionHistoryL2GasPriceLabel": {
    "message": "L2ガス価格"
  },
  "transactionHistoryMaxFeePerGas": {
    "message": "ガス1単位あたりの最大手数料"
  },
  "transactionHistoryPriorityFee": {
    "message": "優先手数料 (gwei)"
  },
  "transactionHistoryTotalGasFee": {
    "message": "ガス代合計"
  },
  "transactionNote": {
    "message": "トランザクション備考"
  },
  "transactionResubmitted": {
    "message": "推定のガス代を$2で$1に増加し、トランザクションを再送信しました"
  },
  "transactionSecurityCheck": {
    "message": "セキュリティアラートを有効にする"
  },
  "transactionSecurityCheckDescription": {
    "message": "当社はサードパーティAPIを使用して、ユーザーが署名する前に未署名のトランザクションおよび署名のリクエストに関するリスクを検出・表示します。このようなサービスは、ユーザーの未署名のトランザクションおよび署名のリクエスト、アカウントアドレス、希望言語にアクセスできます。"
  },
  "transactionSettings": {
    "message": "トランザクション設定"
  },
  "transactionSubmitted": {
    "message": "$1の推定ガス代が$2でトランザクションが送信されました。"
  },
  "transactionUpdated": {
    "message": "トランザクションが$2で更新されました。"
  },
  "transactions": {
    "message": "トランザクション"
  },
  "transfer": {
    "message": "送金"
  },
  "transferFrom": {
    "message": "送金元"
  },
  "troubleConnectingToLedgerU2FOnFirefox": {
    "message": "Ledgerの接続に問題が発生しました。$1",
    "description": "$1 is a link to the wallet connection guide;"
  },
  "troubleConnectingToLedgerU2FOnFirefox2": {
    "message": "ハードウェアウォレットの接続ガイドを確認し、もう一度お試しください。",
    "description": "$1 of the ledger wallet connection guide"
  },
  "troubleConnectingToLedgerU2FOnFirefoxLedgerSolution": {
    "message": "Firefoxの最新バージョンを使用している場合、FirefoxのU2Fサポート廃止に関連した問題が発生する可能性があります。$1でこの問題を解決する方法をご覧ください。",
    "description": "It is a link to the ledger website for the workaround."
  },
  "troubleConnectingToLedgerU2FOnFirefoxLedgerSolution2": {
    "message": "こちら",
    "description": "Second part of the error message; It is a link to the ledger website for the workaround."
  },
  "troubleConnectingToWallet": {
    "message": "$1に接続できませんでした。$2を確認してから、もう一度実行してください。",
    "description": "$1 is the wallet device name; $2 is a link to wallet connection guide"
  },
  "troubleStarting": {
    "message": "MetaMaskがうまく起動しませんでした。このエラーは断続的に発生する可能性があるため、拡張機能を再起動してみてください。"
  },
  "trustSiteApprovePermission": {
    "message": "アクセス許可を付与することで、次の$1による資金へのアクセスが許可されます"
  },
  "tryAgain": {
    "message": "再試行"
  },
  "turnOnTokenDetection": {
    "message": "強化されたトークン検出をオンにする"
  },
  "tutorial": {
    "message": "チュートリアル"
  },
  "twelveHrTitle": {
    "message": "12時間:"
  },
  "txInsightsNotSupported": {
    "message": "現時点では、このコントラクトでトランザクションインサイトはサポートされていません。"
  },
  "typeYourSRP": {
    "message": "シークレットリカバリーフレーズを入力してください"
  },
  "u2f": {
    "message": "U2F",
    "description": "A name on an API for the browser to interact with devices that support the U2F protocol. On some browsers we use it to connect MetaMask to Ledger devices."
  },
  "unapproved": {
    "message": "未承認"
  },
  "units": {
    "message": "単位"
  },
  "unknown": {
    "message": "不明"
  },
  "unknownCameraError": {
    "message": "カメラへのアクセス時にエラーが発生しました。もう一度実行してください..."
  },
  "unknownCameraErrorTitle": {
    "message": "申し訳ありません。問題が発生しました..."
  },
  "unknownCollection": {
    "message": "無名のコレクション"
  },
  "unknownNetwork": {
    "message": "不明なプライベートネットワーク"
  },
  "unknownQrCode": {
    "message": "エラー: QRコードを識別できませんでした"
  },
  "unlimited": {
    "message": "無制限"
  },
  "unlock": {
    "message": "ロック解除"
  },
  "unlockMessage": {
    "message": "分散型インターネットが待っています"
  },
  "unrecognizedChain": {
    "message": "このカスタムネットワークは認識されていません",
    "description": "$1 is a clickable link with text defined by the 'unrecognizedChanLinkText' key. The link will open to instructions for users to validate custom network details."
  },
  "unrecognizedProtocol": {
    "message": "$1 (不明なプロトコル)",
    "description": "Shown when the protocol is unknown by the extension. $1 is the protocol code."
  },
  "unsendableAsset": {
    "message": "NFT (ERC-721) トークンの送信は現在サポートされていません",
    "description": "This is an error message we show the user if they attempt to send an NFT asset type, for which currently don't support sending"
  },
  "unverifiedContractAddressMessage": {
    "message": "このコントラクトを検証できません。このアドレスが信頼できることを確認してください。"
  },
  "upArrow": {
    "message": "上矢印"
  },
  "update": {
    "message": "更新"
  },
  "updatedWithDate": {
    "message": "$1が更新されました"
  },
  "urlErrorMsg": {
    "message": "URLには適切なHTTP/HTTPSプレフィックスが必要です。"
  },
  "urlExistsErrorMsg": {
    "message": "このURLは現在$1ネットワークで使用されています。"
  },
  "use4ByteResolution": {
    "message": "スマートコントラクトのデコード"
  },
  "use4ByteResolutionDescription": {
    "message": "ユーザーエクスペリエンスの向上のため、ユーザーがやり取りするスマートコントラクトに応じたメッセージで、アクティビティタブをカスタマイズします。MetaMaskは、4byte.directoryと呼ばれるサービスを利用してデータをデコードし、より読みやすいバージョンのスマートコントラクトを表示します。これにより、悪質なスマートコントラクトの操作を承認する可能性は減りますが、IPアドレスが公開されます。"
  },
  "useMultiAccountBalanceChecker": {
    "message": "アカウント残高の一括リクエスト"
  },
  "useMultiAccountBalanceCheckerSettingDescription": {
    "message": "アカウントの残高リクエストを一斉に行うことで、より素早く残高更新を取得できます。これにより、アカウントの残高を一斉に取得できるので、更新がより迅速になり、エクスペリエンスが向上します。この機能がオフの場合、サードパーティがユーザーのアカウントをお互いに関連付けなくなる可能性があります。"
  },
  "useNftDetection": {
    "message": "NFTを自動検出"
  },
  "usePhishingDetection": {
    "message": "フィッシング検出を使用"
  },
  "usePhishingDetectionDescription": {
    "message": "イーサリアムユーザーを対象としたドメインのフィッシングに対して警告を表示します"
  },
  "useSiteSuggestion": {
    "message": "サイトの提案を使用"
  },
  "useTokenDetectionPrivacyDesc": {
    "message": "アカウントに送られたトークンを自動的に表示するには、サードパーティサーバーと通信し、トークンの画像を取得する必要があります。これらのサーバーはユーザーのIPアドレスにアクセスできます。"
  },
  "usedByClients": {
    "message": "さまざまな異なるクライアントによって使用されています"
  },
  "userName": {
    "message": "ユーザー名"
  },
  "verifyContractDetails": {
    "message": "サードパーティの詳細を確認"
  },
  "verifyThisTokenDecimalOn": {
    "message": "トークンの10進数は$1にあります",
    "description": "Points the user to etherscan as a place they can verify information about a token. $1 is replaced with the translation for \"etherscan\""
  },
  "verifyThisTokenOn": {
    "message": "このトークンを$1で検証",
    "description": "Points the user to etherscan as a place they can verify information about a token. $1 is replaced with the translation for \"etherscan\""
  },
  "verifyThisUnconfirmedTokenOn": {
    "message": "このトークンを$1で検証して、取引したいトークンであることを確認してください。",
    "description": "Points the user to etherscan as a place they can verify information about a token. $1 is replaced with the translation for \"etherscan\""
  },
  "version": {
    "message": "バージョン"
  },
  "view": {
    "message": "表示"
  },
  "viewAllDetails": {
    "message": "すべての詳細の表示"
  },
  "viewAllQuotes": {
    "message": "すべてのクォートを表示"
  },
  "viewContact": {
    "message": "連絡先を表示"
  },
  "viewDetails": {
    "message": "詳細を表示"
  },
  "viewFullTransactionDetails": {
    "message": "トランザクションの完全な詳細を表示"
  },
  "viewMore": {
    "message": "詳細を表示"
  },
  "viewOnBlockExplorer": {
    "message": "ブロックエクスプローラーで表示"
  },
  "viewOnCustomBlockExplorer": {
    "message": "$1を$2で表示",
    "description": "$1 is the action type. e.g (Account, Transaction, Swap) and $2 is the Custom Block Exporer URL"
  },
  "viewOnEtherscan": {
    "message": "$1をEtherscanで表示",
    "description": "$1 is the action type. e.g (Account, Transaction, Swap)"
  },
  "viewOnExplorer": {
    "message": "エクスプローラーで表示"
  },
  "viewOnOpensea": {
    "message": "Openseaで表示"
  },
  "viewPortfolioDashboard": {
    "message": "Portfolioダッシュボードを表示"
  },
  "viewinCustodianApp": {
    "message": "カストディアンアプリで表示"
  },
  "viewinExplorer": {
    "message": "$1をエクスプローラーで表示",
    "description": "$1 is the action type. e.g (Account, Transaction, Swap)"
  },
  "visitWebSite": {
    "message": "弊社Webサイトにアクセス"
  },
  "wallet": {
    "message": "ウォレット"
  },
  "walletConnectionGuide": {
    "message": "弊社のハードウェアウォレット接続ガイド"
  },
  "walletCreationSuccessDetail": {
    "message": "ウォレットが正常に保護されました。シークレットリカバリーフレーズを安全かつ機密に保管してください。これはユーザーの責任です！"
  },
  "walletCreationSuccessReminder1": {
    "message": "MetaMaskはシークレットリカバリーフレーズを復元できません。"
  },
  "walletCreationSuccessReminder2": {
    "message": "MetaMaskがユーザーのシークレットリカバリーフレーズを確認することは絶対にありません。"
  },
  "walletCreationSuccessReminder3": {
    "message": "誰に対しても$1。資金が盗まれる恐れがあります",
    "description": "$1 is separated as walletCreationSuccessReminder3BoldSection so that we can bold it"
  },
  "walletCreationSuccessReminder3BoldSection": {
    "message": "シークレットリカバリーフレーズは決して教えないでください",
    "description": "This string is localized separately from walletCreationSuccessReminder3 so that we can bold it"
  },
  "walletCreationSuccessTitle": {
    "message": "ウォレットが作成されました"
  },
  "wantToAddThisNetwork": {
    "message": "このネットワークを追加しますか？"
  },
  "wantsToAddThisAsset": {
    "message": "$1がこのアセットのウォレットへの追加を要求しています"
  },
  "warning": {
    "message": "警告"
  },
  "warningTooltipText": {
    "message": "$1 このサードパーティは今後、通知や承諾なしにトークン残高全額を使用できます。使用上限をより低い金額にカスタマイズして、自分の身を守りましょう。",
    "description": "$1 is a warning icon with text 'Be careful' in 'warning' colour"
  },
  "weak": {
    "message": "弱"
  },
  "web3ShimUsageNotification": {
    "message": "現在のWebサイトが、削除済みのwindow.web3 APIの使用を検知しました。サイトが破損しているようであれば、$1をクリックして詳細を確認してください。",
    "description": "$1 is a clickable link."
  },
  "webhid": {
    "message": "WebHID",
    "description": "Refers to a interface for connecting external devices to the browser. Used for connecting ledger to the browser. Read more here https://developer.mozilla.org/en-US/docs/Web/API/WebHID_API"
  },
  "websites": {
    "message": "Webサイト",
    "description": "Used in the 'permission_rpc' message."
  },
  "welcomeBack": {
    "message": "お帰りなさい！"
  },
  "welcomeExploreDescription": {
    "message": "仮想通貨やアセットを保管、送金、使用。"
  },
  "welcomeExploreTitle": {
    "message": "分散型アプリを閲覧"
  },
  "welcomeLoginDescription": {
    "message": "MetaMaskを使用して分散型アプリにログイン。サインアップは不要です。"
  },
  "welcomeLoginTitle": {
    "message": "ウォレットにようこそ"
  },
  "welcomeToMetaMask": {
    "message": "始めましょう"
  },
  "welcomeToMetaMaskIntro": {
    "message": "MetaMaskは何百万人もに信頼されている安全なウォレットで、すべての人々によるWeb3の世界へのアクセスを可能にしています。"
  },
  "whatsNew": {
    "message": "新機能",
    "description": "This is the title of a popup that gives users notifications about new features and updates to MetaMask."
  },
  "whatsThis": {
    "message": "これは何ですか？"
  },
  "xOfY": {
    "message": "$2中の$1",
    "description": "$1 and $2 are intended to be two numbers, where $2 is a total, and $1 is a count towards that total"
  },
  "xOfYPending": {
    "message": "$2件中$1件が保留中",
    "description": "$1 and $2 are intended to be two numbers, where $2 is a total number of pending confirmations, and $1 is a count towards that total"
  },
  "yes": {
    "message": "はい"
  },
  "youHaveAddedAll": {
    "message": "すべての人気ネットワークを追加しました。$1で他のネットワークを発見するか、$2できます。",
    "description": "$1 is a link with the text 'here' and $2 is a button with the text 'add more networks manually'"
  },
  "youNeedToAllowCameraAccess": {
    "message": "この機能を使用するには、カメラへのアクセスを許可する必要があります。"
  },
  "youSign": {
    "message": "署名しています"
  },
  "yourAccounts": {
    "message": "アカウント"
  },
  "yourFundsMayBeAtRisk": {
    "message": "資金が危険にさらされている可能性があります"
  },
  "yourNFTmayBeAtRisk": {
    "message": "NFTが危険にさらされている可能性があります"
  },
  "yourPrivateSeedPhrase": {
    "message": "シークレットリカバリーフレーズ"
  },
  "zeroGasPriceOnSpeedUpError": {
    "message": "高速化用のガス価格がゼロです"
  }
}<|MERGE_RESOLUTION|>--- conflicted
+++ resolved
@@ -1,131 +1,23 @@
 {
-  "QRHardwareInvalidTransactionTitle": {
-    "message": "エラー"
-  },
-  "QRHardwareMismatchedSignId": {
-    "message": "トランザクションデータが一致していません。トランザクションの詳細を確認してください。"
-  },
-  "QRHardwarePubkeyAccountOutOfRange": {
-    "message": "他にアカウントはありません。以下のリストにない別のアカウントにアクセスする場合は、ハードウェアウォレットを接続しなおして選択してください。"
-  },
-  "QRHardwareScanInstructions": {
-    "message": "カメラをQRコードに向けてください。画面がぼやけていますが、読み取りには影響しません。"
-  },
-  "QRHardwareSignRequestCancel": {
-    "message": "拒否"
-  },
-  "QRHardwareSignRequestDescription": {
-    "message": "ウォレットで署名したら、「署名を取得」をクリックして署名を受け取ります"
-  },
-  "QRHardwareSignRequestGetSignature": {
-    "message": "署名を取得"
-  },
-  "QRHardwareSignRequestSubtitle": {
-    "message": "ウォレットでQRコードをスキャンします"
-  },
-  "QRHardwareSignRequestTitle": {
-    "message": "署名をリクエスト"
-  },
-  "QRHardwareUnknownQRCodeTitle": {
-    "message": "エラー"
-  },
-  "QRHardwareUnknownWalletQRCode": {
-    "message": "QRコードが無効です。ハードウェアウォレットの同期QRコードをスキャンしてください。"
-  },
-  "QRHardwareWalletImporterTitle": {
-    "message": "QRコードのスキャン"
-  },
-  "QRHardwareWalletSteps1Description": {
-    "message": "公式QRコードをサポートする以下のパートナーのリストから選択できます。"
-  },
-  "QRHardwareWalletSteps1Title": {
-    "message": "QRハードウェアウォレットを接続"
-  },
-  "QRHardwareWalletSteps2Description": {
-    "message": "Ngrave (近日追加予定)"
-  },
-  "SIWEAddressInvalid": {
-    "message": "サインインリクエストのアドレスが、サインインに使用しているアカウントのアドレスと一致していません。"
-  },
-  "SIWEDomainInvalidText": {
-    "message": "サインインしようとしているサイトは、リクエストのドメインと一致していません。慎重に進めてください。"
-  },
-  "SIWEDomainInvalidTitle": {
-    "message": "不正なサイトリクエスト。"
-  },
-  "SIWEDomainWarningBody": {
-    "message": "Webサイト ($1) が正しくないドメインへのサインインを要求しています。フィッシング攻撃の可能性があります。",
-    "description": "$1 represents the website domain"
-  },
-  "SIWEDomainWarningLabel": {
-    "message": "危険"
-  },
-  "SIWELabelChainID": {
-    "message": "チェーンID:"
-  },
-  "SIWELabelExpirationTime": {
-    "message": "有効期限:"
-  },
-  "SIWELabelIssuedAt": {
-    "message": "発行日時:"
-  },
-  "SIWELabelMessage": {
-    "message": "メッセージ:"
-  },
-  "SIWELabelNonce": {
-    "message": "ナンス:"
-  },
-  "SIWELabelNotBefore": {
-    "message": "この日時以降:"
-  },
-  "SIWELabelRequestID": {
-    "message": "リクエストID:"
-  },
-  "SIWELabelResources": {
-    "message": "リソース: $1",
-    "description": "$1 represents the number of resources"
-  },
-  "SIWELabelURI": {
-    "message": "URI:"
-  },
-  "SIWELabelVersion": {
-    "message": "バージョン:"
-  },
-  "SIWESiteRequestSubtitle": {
-    "message": "このサイトは次の方法でのサインインを要求しています:"
-  },
-  "SIWESiteRequestTitle": {
-    "message": "サインインリクエスト"
-  },
-  "SIWEWarningSubtitle": {
-    "message": "理解したことを確認するために、次の項目にチェックを入れてください:"
-  },
-  "SIWEWarningTitle": {
-    "message": "よろしいですか？"
-  },
   "about": {
-    "message": "基本情報"
-  },
-  "accept": {
-    "message": "同意する"
+    "message": "バージョン情報"
+  },
+  "aboutSettingsDescription": {
+    "message": "バージョン、サポートセンター、問い合わせ情報"
+  },
+  "acceleratingATransaction": {
+    "message": "* より高いGas料金を支払うと、トランザクションはより早くネットワークで処理される可能性が高くなります。ただし、これは常に保証されるとは限りません。"
   },
   "acceptTermsOfUse": {
-    "message": "$1を読んで同意しました",
+    "message": "$1 の内容を確認し、同意します",
     "description": "$1 is the `terms` message"
   },
-  "accessAndSpendNoticeNFT": {
-    "message": "$1はこのアセットにアクセスし、使用できます",
+  "accessAndSpendNotice": {
+    "message": "$1 はアクセスしてこの最大量まで使用する可能性があります",
     "description": "$1 is the url of the site requesting ability to spend"
   },
-  "accessYourWalletWithSRP": {
-    "message": "シークレットリカバリーフレーズでウォレットにアクセス"
-  },
-  "accessYourWalletWithSRPDescription": {
-    "message": "MetaMaskはユーザーのパスワードを復元できません。代わりにシークレットリカバリーフレーズを使用して所有者を確認し、ウォレットを復元して新しいパスワードを設定します。まずはじめに、ウォレットの作成時に提供されたシークレットリカバリーフレーズを入力してください。$1",
-    "description": "$1 is the words 'Learn More' from key 'learnMore', separated here so that it can be added as a link"
-  },
   "accessingYourCamera": {
-    "message": "カメラにアクセス中..."
+    "message": "カメラにアクセスしています..."
   },
   "account": {
     "message": "アカウント"
@@ -133,25 +25,14 @@
   "accountDetails": {
     "message": "アカウントの詳細"
   },
-  "accountIdenticon": {
-    "message": "アカウントのアイデンティコン"
-  },
   "accountName": {
     "message": "アカウント名"
   },
-  "accountNameDuplicate": {
-    "message": "このアカウント名は既に存在します",
-    "description": "This is an error message shown when the user enters a new account name that matches an existing account name"
-  },
-  "accountNameReserved": {
-    "message": "このアカウント名は予約されています",
-    "description": "This is an error message shown when the user enters a new account name that is reserved for future use"
-  },
   "accountOptions": {
-    "message": "アカウントのオプション"
+    "message": "アカウント設定"
   },
   "accountSelectionRequired": {
-    "message": "アカウントを選択する必要があります！"
+    "message": "アカウントを選択する必要があります!"
   },
   "active": {
     "message": "アクティブ"
@@ -162,503 +43,203 @@
   "activityLog": {
     "message": "アクティビティのログ"
   },
-  "add": {
-    "message": "追加"
-  },
-  "addANetwork": {
-    "message": "ネットワークを追加"
-  },
-  "addANetworkManually": {
-    "message": "ネットワークを手動で追加"
-  },
-  "addANickname": {
-    "message": "ニックネームを追加"
-  },
-  "addAccount": {
-    "message": "アカウントを追加"
-  },
   "addAcquiredTokens": {
-    "message": "MetaMaskを使用して取得したトークンを追加します"
+    "message": "MetaMaskで取得したトークンを追加する"
   },
   "addAlias": {
-    "message": "別名を追加"
-  },
-  "addBlockExplorer": {
-    "message": "ブロックエクスプローラーを追加"
-  },
-  "addContact": {
-    "message": "連絡先を追加"
-  },
-  "addCustomNetwork": {
-    "message": "カスタムネットワークを追加"
-  },
-  "addEthereumChainConfirmationDescription": {
-    "message": "これにより、このネットワークはMetaMask内で使用できるようになります。"
-  },
-  "addEthereumChainConfirmationRisks": {
-    "message": "MetaMaskはカスタムネットワークを検証しません。"
-  },
-  "addEthereumChainConfirmationRisksLearnMore": {
-    "message": "$1の詳細。",
-    "description": "$1 is a link with text that is provided by the 'addEthereumChainConfirmationRisksLearnMoreLink' key"
-  },
-  "addEthereumChainConfirmationRisksLearnMoreLink": {
-    "message": "詐欺やネットワークセキュリティのリスク",
-    "description": "Link text for the 'addEthereumChainConfirmationRisksLearnMore' translation key"
-  },
-  "addEthereumChainConfirmationTitle": {
-    "message": "このサイトにネットワークの追加を許可しますか？"
-  },
-  "addEthereumChainWarningModalHeader": {
-    "message": "このRPCプロバイダーは、確実に信頼できる場合のみ追加してください。$1",
-    "description": "$1 is addEthereumChainWarningModalHeaderPartTwo passed separately so that it can be bolded"
-  },
-  "addEthereumChainWarningModalHeaderPartTwo": {
-    "message": "悪質なプロバイダーは、ブロックチェーンのステートを偽り、ユーザーのネットワークアクティビティを記録する可能性があります。"
-  },
-  "addEthereumChainWarningModalListHeader": {
-    "message": "プロバイダーは次の権限を有するため、信頼性が重要です:"
-  },
-  "addEthereumChainWarningModalListPointOne": {
-    "message": "アカウントと IP アドレスの把握、およびそれらの関連付け"
-  },
-  "addEthereumChainWarningModalListPointThree": {
-    "message": "アカウントの残高およびその他オンチェーンステートの表示"
-  },
-  "addEthereumChainWarningModalListPointTwo": {
-    "message": "トランザクションのブロードキャスト"
-  },
-  "addEthereumChainWarningModalTitle": {
-    "message": "イーサリアムメインネット用の新しいRPCプロバイダーを追加しようとしています"
-  },
-  "addFriendsAndAddresses": {
-    "message": "信頼できる友達とアドレスを追加する"
-  },
-  "addFromAListOfPopularNetworks": {
-    "message": "人気のネットワークのリストから追加するか、ネットワークを手動で追加します。信頼できる相手と以外はやり取りしないようにしてください。"
-  },
-  "addHardwareWallet": {
-    "message": "ハードウェアウォレットを追加"
-  },
-  "addIPFSGateway": {
-    "message": "優先IPFSゲートウェイを追加"
-  },
-  "addMemo": {
-    "message": "メモを追加"
-  },
-  "addMoreNetworks": {
-    "message": "他のネットワークを手動で追加"
+    "message": "エイリアスの追加"
   },
   "addNetwork": {
-    "message": "ネットワークを追加"
-  },
-  "addNetworkTooltipWarning": {
-    "message": "このネットワーク接続はサードパーティに依存しているため、信頼性が低かったり、サードパーティによるアクティビティの追跡が可能になる可能性があります。$1",
-    "description": "$1 is Learn more link"
-  },
-  "addNewToken": {
-    "message": "新しいトークンを追加"
-  },
-  "addNft": {
-    "message": "NFTを追加"
-  },
-  "addNfts": {
-    "message": "NFTを追加"
-  },
-  "addSnapAccountModalDescription": {
-    "message": "MetaMask Snapsでアカウントのセキュリティを確保する方法をご覧ください"
-  },
-  "addSuggestedNFTs": {
-    "message": "推奨されたNFTを追加"
+    "message": "ネットワークの追加"
+  },
+  "addRecipient": {
+    "message": "受取人を追加"
   },
   "addSuggestedTokens": {
     "message": "推奨されたトークンを追加"
   },
+  "addToAddressBook": {
+    "message": "アドレス帳へ追加"
+  },
+  "addToAddressBookModalPlaceholder": {
+    "message": "例: John D"
+  },
   "addToken": {
     "message": "トークンを追加"
   },
-  "addTokenByContractAddress": {
-    "message": "トークンが見つからない場合、アドレスを貼り付けて手動でトークンを追加できます。トークンコントラクトアドレスは$1にあります",
-    "description": "$1 is a blockchain explorer for a specific network, e.g. Etherscan for Ethereum"
-  },
-  "addingCustomNetwork": {
-    "message": "ネットワークを追加中"
-  },
-  "address": {
-    "message": "アドレス"
-  },
-  "addressCopied": {
-    "message": "アドレスがコピーされました！"
+  "addTokens": {
+    "message": "トークンを追加"
   },
   "advanced": {
-    "message": "高度な設定"
-  },
-  "advancedBaseGasFeeToolTip": {
-    "message": "トランザクションがブロックに含まれた場合、最大基本料金と実際の基本料金の差が返金されます。合計金額は、最大基本料金 (Gwei単位) * ガスリミットで計算されます。"
-  },
-  "advancedConfiguration": {
+    "message": "詳細"
+  },
+  "advancedOptions": {
     "message": "詳細設定"
   },
-  "advancedGasFeeDefaultOptIn": {
-    "message": "これらの値を$1ネットワークのデフォルトとして保存する",
-    "description": "$1 is the current network name."
-  },
-  "advancedGasFeeModalTitle": {
-    "message": "ガス代の高度な設定"
-  },
-  "advancedGasPriceTitle": {
-    "message": "ガス価格"
-  },
-  "advancedPriorityFeeToolTip": {
-    "message": "優先手数料 (別名「マイナーチップ」) はマイナーに直接支払われ、トランザクションを優先するインセンティブとなります。"
-  },
-  "agreeTermsOfUse": {
-    "message": "MetaMaskの$1に同意します",
-    "description": "$1 is the `terms` link"
-  },
-  "airgapVault": {
-    "message": "AirGap Vault"
+  "advancedSettingsDescription": {
+    "message": "開発者向け機能では、状態ログのダウンロード、アカウントリセットし、テストネットやカスタムRPCの設定が可能です。"
+  },
+  "affirmAgree": {
+    "message": "同意します"
+  },
+  "aggregatorFeeCost": {
+    "message": "アグリゲータのネットワーク手数料"
   },
   "alertDisableTooltip": {
-    "message": "これは「設定」>「アラート」で変更できます"
+    "message": "\"設定 > 警告の設定\"で変更できます"
   },
   "alertSettingsUnconnectedAccount": {
-    "message": "選択した未接続のアカウントを使用してWebサイトをブラウズしています"
+    "message": "未接続のアカウントを選択してWebサイト閲覧した時に警告する"
   },
   "alertSettingsUnconnectedAccountDescription": {
-    "message": "このアラートは、選択中のアカウントが未接続のままweb3サイトを閲覧しているときにポップアップ表示されます。"
+    "message": "この警告は、選択中のアカウントが未接続のままWeb3サイトを閲覧しているときにポップアップ表示されます。"
   },
   "alertSettingsWeb3ShimUsage": {
-    "message": "Webサイトが削除済みのwindow.web3 APIを使用しようとした場合"
+    "message": "廃止されたwindow.web3 APIの使用を警告する"
   },
   "alertSettingsWeb3ShimUsageDescription": {
-    "message": "このアラートは、削除されたwindow.web3 APIを使用しようとし、その結果破損している可能性があるサイトをブラウズした際、ポップアップに表示されます。"
+    "message": "この警告は、選択中のアカウントが廃止されたwindow.web3 APIを使用してサイトを閲覧したときにポップアップ表示されます。サイトは恐らく機能しません。"
   },
   "alerts": {
-    "message": "アラート"
-  },
-  "allCustodianAccountsConnectedSubtitle": {
-    "message": "すでにすべてのカストディアンアカウントを接続したか、MetaMask Institutionalに接続するアカウントがありません。"
-  },
-  "allCustodianAccountsConnectedTitle": {
-    "message": "接続できるアカウントがありません"
-  },
-  "allOfYour": {
-    "message": "すべての$1",
-    "description": "$1 is the symbol or name of the token that the user is approving spending"
-  },
-  "allYourNFTsOf": {
-    "message": "$1のすべてのNFT",
-    "description": "$1 is a link to contract on the block explorer when we're not able to retrieve a erc721 or erc1155 name"
+    "message": "警告の設定"
+  },
+  "alertsSettingsDescription": {
+    "message": "警告を有効化または無効化"
   },
   "allowExternalExtensionTo": {
-    "message": "この外部拡張機能に次の操作を許可します"
-  },
-  "allowSpendToken": {
-    "message": "$1へのアクセス許可を与えますか？",
-    "description": "$1 is the symbol of the token that are requesting to spend"
+    "message": "外部拡張機能に次の操作を許可します:"
+  },
+  "allowOriginSpendToken": {
+    "message": "$1 に $2 の使用を許可しますか?",
+    "description": "$1 is the url of the site and $2 is the symbol of the token they are requesting to spend"
   },
   "allowThisSiteTo": {
-    "message": "このサイトに次の操作を許可します"
-  },
-  "allowThisSnapTo": {
-    "message": "このsnapに次の操作を許可します:"
+    "message": "このサイトに次の操作を許可します:"
   },
   "allowWithdrawAndSpend": {
-    "message": "$1に以下の額までの引き出しと使用を許可します。",
+    "message": "$1 に以下の額までの引き出しと使用を許可します。",
     "description": "The url of the site that requested permission to 'withdraw and spend'"
   },
   "amount": {
     "message": "金額"
   },
-  "apiUrl": {
-    "message": "API URL"
+  "amountWithColon": {
+    "message": "金額:"
   },
   "appDescription": {
-    "message": "ブラウザにあるイーサリアムウォレット",
+    "message": "Ethereumウォレットのブラウザ・エクステンション",
     "description": "The description of the application"
   },
   "appName": {
     "message": "MetaMask",
     "description": "The name of the application"
   },
-  "appNameBeta": {
-    "message": "MetaMaskベータ版",
-    "description": "The name of the application (Beta)"
-  },
-  "appNameFlask": {
-    "message": "MetaMask Flask",
-    "description": "The name of the application (Flask)"
-  },
-  "appNameMmi": {
-    "message": "MetaMask Institutional",
-    "description": "The name of the application (MMI)"
+  "approvalAndAggregatorTxFeeCost": {
+    "message": "承認とアグリゲータのネットワーク手数料"
+  },
+  "approvalTxGasCost": {
+    "message": "承認のトランザクションGas料金"
   },
   "approve": {
     "message": "使用限度額の承認"
   },
-  "approveAllTokensTitle": {
-    "message": "すべての$1へのアクセスとその送金を許可しますか？",
-    "description": "$1 is the symbol of the token for which the user is granting approval"
-  },
-  "approveAllTokensTitleWithoutSymbol": {
-    "message": "$1のすべてのNFTへのアクセスとそれらの転送を許可しますか？",
-    "description": "$1 a link to contract on the block explorer when we're not able to retrieve a erc721 or erc1155 name"
-  },
-  "approveButtonText": {
-    "message": "承認"
-  },
-  "approveSpendingCap": {
-    "message": "$1の使用上限を承認する",
+  "approveSpendLimit": {
+    "message": "使用限度額 $1 を承認",
     "description": "The token symbol that is being approved"
-  },
-  "approveTokenDescription": {
-    "message": "これにより、アクセス許可を取り消すまで、第三者が今後通知なしに次のNFTにアクセスし、転送できるようになります。"
-  },
-  "approveTokenDescriptionWithoutSymbol": {
-    "message": "これにより、アクセス許可を取り消すまで、第三者が今後通知なしに$1のすべてのNFTにアクセスし、それらを転送できるようになります。",
-    "description": "$1 is a link to contract on the block explorer when we're not able to retrieve a erc721 or erc1155 name"
-  },
-  "approveTokenTitle": {
-    "message": "$1へのアクセスと転送を許可しますか？",
-    "description": "$1 is the symbol of the token for which the user is granting approval"
   },
   "approved": {
     "message": "承認済み"
   },
-  "approvedAsset": {
-    "message": "承認済みのアセット"
-  },
-  "approvedOn": {
-    "message": "$1に承認",
-    "description": "$1 is the approval date for a permission"
-  },
-  "areYouSure": {
-    "message": "よろしいですか？"
-  },
   "asset": {
     "message": "アセット"
   },
-  "assetOptions": {
-    "message": "アセットのオプション"
-  },
-  "attemptSendingAssets": {
-    "message": "1つのネットワークから別のネットワークに直接アセットを送ろうとすると、アセットが永久に失われる可能性があります。必ずブリッジを使用してください。"
-  },
-  "attemptToCancelSwap": {
-    "message": "~$1でスワップのキャンセルを試行",
-    "description": "$1 could be e.g. $2.98, it is a cost for cancelling a Smart Swap"
+  "assets": {
+    "message": "アセット"
+  },
+  "attemptToCancel": {
+    "message": "キャンセルを要求しますか?"
+  },
+  "attemptToCancelDescription": {
+    "message": "キャンセルを要求しても、取引のキャンセルは保証されません。キャンセルが成功した場合、上記の取引手数料が請求されます。"
   },
   "attemptingConnect": {
-    "message": "ブロックチェーンへの接続を試みています。"
+    "message": "ブロックチェーンに接続中"
   },
   "attributions": {
-    "message": "属性"
+    "message": "ソフトウェアの著作権告知"
   },
   "authorizedPermissions": {
-    "message": "以下の権限を承認しました"
-  },
-  "autoDetectTokens": {
-    "message": "トークンを自動検出"
-  },
-  "autoDetectTokensDescription": {
-    "message": "サードパーティAPIを使用して、ウォレットに送られた新しいトークンを検出・表示します。アプリがこれらのサービスからデータを自動的に取得しないようにするには、オフにしてください。$1",
-    "description": "$1 is a link to a support article"
+    "message": "以下の権限を許可しました"
   },
   "autoLockTimeLimit": {
-    "message": "オートロックタイマー (分)"
+    "message": "自動ロック(分)"
   },
   "autoLockTimeLimitDescription": {
-    "message": "MetaMaskがロックされるまでのアイドル時間を分単位で設定します。"
+    "message": "MetaMaskが自動的にロックするまでのアイドル時間を分単位で設定します。"
   },
   "average": {
     "message": "平均"
   },
-  "awaitingApproval": {
-    "message": "承認待ちです..."
-  },
   "back": {
     "message": "戻る"
   },
-  "backup": {
-    "message": "バックアップ"
+  "backToAll": {
+    "message": "一覧に戻る"
   },
   "backupApprovalInfo": {
-    "message": "このシークレット コードは、デバイスをなくしたとき、パスワードを忘れたとき、MetaMaskの再インストールが必要なとき、または別のデバイスでウォレットにアクセスするときに必要です。"
+    "message": "シードフレーズはウォレットの復旧に必要です。デバイスやパスワードの紛失、MetaMaskの再インストール時、または別のデバイスでウォレットを使用する時に必要です。"
   },
   "backupApprovalNotice": {
-    "message": "シークレットリカバリーフレーズをバックアップして、ウォレットと資金の安全を確保してください。"
+    "message": "シードフレーズをバックアップして、ウォレットと資金の安全を確保してください。"
   },
   "backupNow": {
     "message": "今すぐバックアップ"
   },
-  "backupUserData": {
-    "message": "データをバックアップ"
-  },
-  "backupUserDataDescription": {
-    "message": "設定とアカウントアドレスを含むユーザー設定を、JSONファイルにバックアップできます。"
-  },
   "balance": {
     "message": "残高"
   },
   "balanceOutdated": {
-    "message": "残高が期限切れの可能性があります"
-  },
-  "baseFee": {
-    "message": "基本手数料"
+    "message": "残高情報は最新ではない可能性があります"
   },
   "basic": {
     "message": "基本"
   },
-  "beCareful": {
-    "message": "ご注意ください"
-  },
-  "beta": {
-    "message": "ベータ版"
-  },
-  "betaHeaderText": {
-    "message": "これはベータ版です。バグは報告してください $1",
-    "description": "$1 represents the word 'here' in a hyperlink"
-  },
-  "betaMetamaskInstitutionalVersion": {
-    "message": "MetaMask Institutionalベータ版"
-  },
-  "betaMetamaskVersion": {
-    "message": "MetaMaskベータ版"
-  },
-  "betaTerms": {
-    "message": "ベータ版利用規約"
-  },
-  "betaWalletCreationSuccessReminder1": {
-    "message": "MetaMaskベータ版はシークレットリカバリーフレーズを復元できません。"
-  },
-  "betaWalletCreationSuccessReminder2": {
-    "message": "MetaMaskベータ版がユーザーのシークレットリカバリーフレーズを求めることは絶対にありません。"
-  },
-  "blockExplorerAccountAction": {
-    "message": "アカウント",
-    "description": "This is used with viewOnEtherscan and viewInExplorer e.g View Account in Explorer"
-  },
-  "blockExplorerAssetAction": {
-    "message": "アセット",
-    "description": "This is used with viewOnEtherscan and viewInExplorer e.g View Asset in Explorer"
-  },
-  "blockExplorerSwapAction": {
-    "message": "スワップ",
-    "description": "This is used with viewOnEtherscan e.g View Swap on Etherscan"
-  },
   "blockExplorerUrl": {
-    "message": "ブロックエクスプローラーのURL"
-  },
-  "blockExplorerUrlDefinition": {
-    "message": "このネットワークのブロックエクスプローラーとして使用されるURL。"
+    "message": "ブロックエクスプローラ"
   },
   "blockExplorerView": {
-    "message": "$1でアカウントを表示",
+    "message": "$1 のアカウントを表示",
     "description": "$1 replaced by URL for custom block explorer"
   },
-  "blockaid": {
-    "message": "Blockaid"
-  },
-  "blockaidDescriptionApproveFarming": {
-    "message": "このリクエストを承認すると、詐欺が判明しているサードパーティに資産をすべて奪われる可能性があります。"
-  },
-  "blockaidDescriptionBlurFarming": {
-    "message": "このリクエストを承認すると、Blurに登録されている資産を誰かに盗まれる可能性があります。"
-  },
-  "blockaidDescriptionFailed": {
-    "message": "エラーが発生したため、このリクエストはセキュリティプロバイダーにより確認されませんでした。慎重に進めてください。"
-  },
-  "blockaidDescriptionMaliciousDomain": {
-    "message": "悪質なドメインとやり取りしています。このリクエストを承認すると、資産を失う可能性があります。"
-  },
-  "blockaidDescriptionMightLoseAssets": {
-    "message": "このリクエストを承認すると、資産を失う可能性があります。"
-  },
-  "blockaidDescriptionSeaportFarming": {
-    "message": "このリクエストを承認すると、OpenSeaに登録されている資産を誰かに盗まれる可能性があります。"
-  },
-  "blockaidDescriptionTransferFarming": {
-    "message": "このリクエストを承認すると、詐欺が判明しているサードパーティに資産をすべて奪われます。"
-  },
-  "blockaidTitleDeceptive": {
-    "message": "これは虚偽のリクエストです"
-  },
-  "blockaidTitleMayNotBeSafe": {
-    "message": "リクエストは安全でない可能性があります"
-  },
-  "blockaidTitleSuspicious": {
-    "message": "これは不審なリクエストです"
-  },
-  "blockies": {
-    "message": "Blockie"
-  },
-  "bridge": {
-    "message": "ブリッジ"
-  },
-  "bridgeDescription": {
-    "message": "別のネットワークからトークンを転送します"
-  },
-  "bridgeDisabled": {
-    "message": "ブリッジはこのネットワークで利用できません"
+  "blockiesIdenticon": {
+    "message": "Blockies Identiconを使用"
   },
   "browserNotSupported": {
-    "message": "ご使用のブラウザはサポートされていません..."
-  },
-  "buildContactList": {
-    "message": "連絡先リストを作成する"
-  },
-  "builtAroundTheWorld": {
-    "message": "MetaMaskは、世界中でデザイン・開発されています。"
-  },
-  "busy": {
-    "message": "ビジー状態"
+    "message": "このブラウザーはサポートしていません。"
+  },
+  "builtInCalifornia": {
+    "message": "MetaMaskはカリフォルニアで設計、作成されました。"
   },
   "buy": {
-    "message": "購入"
-  },
-  "buyAsset": {
-    "message": "$1を購入",
-    "description": "$1 is the ticker symbol of a an asset the user is being prompted to purchase"
-  },
-  "buyDescription": {
-    "message": "仮想通貨を保持して利益を得ます"
-  },
-  "buyDisabled": {
-    "message": "このネットワークでは購入できません"
-  },
-  "buyMoreAsset": {
-    "message": "$1を追加購入",
-    "description": "$1 is the ticker symbol of a an asset the user is being prompted to purchase"
-  },
-  "buyNow": {
-    "message": "今すぐ購入"
+    "message": "入金"
+  },
+  "buyWithWyre": {
+    "message": "WyreでETHを購入"
+  },
+  "buyWithWyreDescription": {
+    "message": "Wyreでは、デビットカードを使用してETHをMetaMaskアカウントに直接入金できます。"
   },
   "bytes": {
     "message": "バイト"
   },
   "canToggleInSettings": {
-    "message": "この通知は「設定」>「アラート」で再度有効にできます。"
+    "message": "通知は設定->警告の設定で再度有効にできます。"
   },
   "cancel": {
     "message": "キャンセル"
   },
-  "cancelEdit": {
-    "message": "編集をキャンセル"
-  },
-  "cancelPopoverTitle": {
-    "message": "トランザクションをキャンセル"
-  },
-  "cancelSpeedUp": {
-    "message": "トランザクションをキャンセルまたは高速化"
-  },
-  "cancelSpeedUpLabel": {
-    "message": "このガス代は、元の額を$1ます。",
-    "description": "$1 is text 'replace' in bold"
-  },
-  "cancelSpeedUpTransactionTooltip": {
-    "message": "トランザクションを$1するには、ネットワークに認識されるようにガス代を10%以上増額する必要があります。",
-    "description": "$1 is string 'cancel' or 'speed up'"
+  "cancellationGasFee": {
+    "message": "キャンセルのGas料金"
   },
   "cancelled": {
     "message": "キャンセル済み"
@@ -666,89 +247,29 @@
   "chainId": {
     "message": "チェーンID"
   },
-  "chainIdDefinition": {
-    "message": "このネットワークのトランザクションの署名に使用されるチェーンID。"
-  },
-  "chainIdExistsErrorMsg": {
-    "message": "このチェーンIDは現在$1ネットワークで使用されています。"
-  },
-  "chainListReturnedDifferentTickerSymbol": {
-    "message": "チェーンID $1 のネットワークは、入力されたものとは異なる通貨記号 ($2) を使用している可能性があります。続行する前に確認してください。",
-    "description": "$1 is the chain id currently entered in the network form and $2 is the return value of nativeCurrency.symbol from chainlist.network"
-  },
-  "chooseYourNetwork": {
-    "message": "ネットワークを選択してください"
-  },
-  "chooseYourNetworkDescription": {
-    "message": "当社では、遠隔手続き呼び出し (RPC) プロバイダーにInfuraを使用して、イーサリアムデータにできるだけ信頼性の高いプライベートな形でアクセスできるようにしています。独自のRPCをお選びいただくこともできますが、どのRPCもトランザクションを実行するために、ユーザーのIPアドレスとイーサリアムウォレットを取得する点にご注意ください。Infuraによるデータの取扱いに関する詳細は、$1をご覧ください。",
-    "description": "$1 is a link to the privacy policy"
-  },
   "chromeRequiredForHardwareWallets": {
-    "message": "ハードウェアウォレットに接続するには、MetaMaskをGoogle Chromeで使用する必要があります。"
-  },
-  "clear": {
-    "message": "消去"
-  },
-  "clearActivity": {
-    "message": "アクティビティとナンスデータを消去"
-  },
-  "clearActivityButton": {
-    "message": "アクティビティタブのデータを消去"
-  },
-  "clearActivityDescription": {
-    "message": "これによりアカウントのナンスがリセットされ、ウォレットのアクティビティタブからデータが消去されます。現在のアカウントとネットワークだけが影響を受けます。残高と受信トランザクションへの変更はありません。"
-  },
-  "click": {
-    "message": "クリックして"
-  },
-  "clickToConnectLedgerViaWebHID": {
-    "message": "ここをクリックして、WebHIDでLedgerを接続します",
-    "description": "Text that can be clicked to open a browser popup for connecting the ledger device via webhid"
-  },
-  "clickToManuallyAdd": {
-    "message": "トークンを手動で追加するにはこちらをクリックしてください。"
+    "message": "ハードウェアウォレットへ接続するには、MetaMask on Google Chrome を使用する必要があります。"
+  },
+  "clickToRevealSeed": {
+    "message": "シードフレーズを表示するにはここをクリックします"
   },
   "close": {
     "message": "閉じる"
   },
-  "coingecko": {
-    "message": "CoinGecko"
-  },
-  "configureSnapPopupDescription": {
-    "message": "MetaMaskから移動してこのsnapを構成します。"
-  },
-  "configureSnapPopupInstallDescription": {
-    "message": "MetaMaskから移動してこのsnapをインストールします。"
-  },
-  "configureSnapPopupInstallTitle": {
-    "message": "snapをインストール"
-  },
-  "configureSnapPopupLink": {
-    "message": "続けるにはこのリンクをクリックしてください:"
-  },
-  "configureSnapPopupTitle": {
-    "message": "snapを構成"
-  },
   "confirm": {
     "message": "確認"
   },
   "confirmPassword": {
     "message": "パスワードの確認"
   },
-  "confirmRecoveryPhrase": {
-    "message": "シークレットリカバリーフレーズの確認"
+  "confirmSecretBackupPhrase": {
+    "message": "シードフレーズの確認"
   },
   "confirmed": {
-    "message": "確認されました"
-  },
-  "confusableUnicode": {
-    "message": "「$1」は「$2」と類似しています。"
-  },
-  "confusableZeroWidthUnicode": {
-    "message": "ゼロ幅文字が見つかりました。"
-  },
-  "confusingEnsDomain": {
-    "message": "ENS名に混乱しやすい文字が発見されました。詐欺を防ぐためにENS名を確認して下さい。"
+    "message": "確認しました"
+  },
+  "congratulations": {
+    "message": "おめでとうございます"
   },
   "connect": {
     "message": "接続"
@@ -756,28 +277,18 @@
   "connectAccountOrCreate": {
     "message": "アカウントを接続するか、または新規に作成します"
   },
-  "connectCustodialAccountMenu": {
-    "message": "カストディアルアカウントを接続"
-  },
-  "connectCustodialAccountMsg": {
-    "message": "トークンを追加または更新するには、接続するカストディアンを選択してください。"
-  },
-  "connectCustodialAccountTitle": {
-    "message": "カストディアルアカウント"
+  "connectHardwareWallet": {
+    "message": "ハードウェアウォレットの接続"
   },
   "connectManually": {
-    "message": "現在のサイトに手動で接続"
-  },
-  "connectSnap": {
-    "message": "$1を接続",
-    "description": "$1 is the snap for which a connection is being requested."
+    "message": "手動で現在のサイトに接続します"
   },
   "connectTo": {
-    "message": "$1に接続",
+    "message": "接続先 $1",
     "description": "$1 is the name/origin of a web3 site/application that the user can connect to metamask"
   },
   "connectToAll": {
-    "message": "すべての$1に接続",
+    "message": "全ての $1 に接続",
     "description": "$1 will be replaced by the translation of connectToAllAccounts"
   },
   "connectToAllAccounts": {
@@ -785,140 +296,90 @@
     "description": "will replace $1 in connectToAll, completing the sentence 'connect to all of your accounts', will be text that shows list of accounts on hover"
   },
   "connectToMultiple": {
-    "message": "$1に接続",
+    "message": "$1 に接続",
     "description": "$1 will be replaced by the translation of connectToMultipleNumberOfAccounts"
   },
   "connectToMultipleNumberOfAccounts": {
-    "message": "$1アカウント",
+    "message": "$1個のアカウント",
     "description": "$1 is the number of accounts to which the web3 site/application is asking to connect; this will substitute $1 in connectToMultiple"
   },
   "connectWithMetaMask": {
-    "message": "MetaMaskを使用して接続"
+    "message": "MetaMaskをサイトに接続する"
   },
   "connectedAccountsDescriptionPlural": {
-    "message": "このサイトに接続されているアカウントを$1個持っています。",
+    "message": "このサイトに接続されたアカウントは $1個あります。",
     "description": "$1 is the number of accounts"
   },
   "connectedAccountsDescriptionSingular": {
-    "message": "このサイトに接続されているアカウントを1個持っています。"
+    "message": "このサイトに接続されたアカウントは $1個あります。"
   },
   "connectedAccountsEmptyDescription": {
-    "message": "MetaMaskはこのサイトに接続されていません。web3サイトに接続するには、そのサイトの接続ボタンをクリックしてください。"
+    "message": "MetaMaskはこのサイトに接続されていません。Web3サイトに接続するには、サイト内にある接続ボタンを使用します。"
   },
   "connectedSites": {
     "message": "接続済みのサイト"
   },
   "connectedSitesDescription": {
-    "message": "$1はこれらのサイトに接続されています。これらのサイトは、アカウントアドレスを把握できます。",
+    "message": "$1 はサイトに接続されています。サイトはアカウントアドレスを見ることができます。",
     "description": "$1 is the account name"
   },
   "connectedSitesEmptyDescription": {
-    "message": "$1はどのサイトとも接続されていません。",
+    "message": "$1 はどのサイトとも接続されていません。",
     "description": "$1 is the account name"
   },
   "connecting": {
-    "message": "接続中..."
+    "message": "接続しています..."
   },
   "connectingTo": {
-    "message": "$1に接続中"
+    "message": "$1 への接続"
   },
   "connectingToGoerli": {
-    "message": "Goerliテストネットワークに接続中"
-  },
-  "connectingToLineaGoerli": {
-    "message": "Linea Goerliテストネットワークに接続中"
-  },
-  "connectingToLineaMainnet": {
-    "message": "Lineaメインネットに接続中"
+    "message": "Goerliテストネットワークへの接続"
+  },
+  "connectingToKovan": {
+    "message": "Kovanテストネットワークへの接続"
   },
   "connectingToMainnet": {
-    "message": "イーサリアムメインネットに接続中"
-  },
-  "connectingToSepolia": {
-    "message": "Sepoliaテストネットワークに接続中"
-  },
-  "connectionFailed": {
-    "message": "接続できませんでした"
-  },
-  "connectionFailedDescription": {
-    "message": "$1を取得できませんでした。ネットワークを確認してもう一度お試しください。",
-    "description": "$1 is the name of the snap being fetched."
-  },
-  "connectionRequest": {
-    "message": "接続リクエスト"
-  },
-  "connections": {
-    "message": "接続"
+    "message": "Ethereumメインネットへの接続"
+  },
+  "connectingToRinkeby": {
+    "message": "Rinkebyテストネットワークへの接続"
+  },
+  "connectingToRopsten": {
+    "message": "Ropstenテストネットワークへ接続"
   },
   "contactUs": {
-    "message": "お問い合わせ"
+    "message": "問い合わせ"
   },
   "contacts": {
-    "message": "連絡先"
-  },
-  "contentFromSnap": {
-    "message": "$1のコンテンツ",
-    "description": "$1 represents the name of the snap"
-  },
-  "continue": {
-    "message": "続行"
-  },
-  "contract": {
-    "message": "コントラクト"
-  },
-  "contractAddress": {
-    "message": "コントラクトアドレス"
-  },
-  "contractAddressError": {
-    "message": "トークンのコントラクトアドレスにトークンを送信します。これにより、これらのトークンが失われる可能性があります。"
+    "message": "アドレス帳"
+  },
+  "contactsSettingsDescription": {
+    "message": "アドレス帳の追加、編集、削除、管理"
+  },
+  "continueToWyre": {
+    "message": "Wyreへ進む"
   },
   "contractDeployment": {
-    "message": "コントラクトの展開"
-  },
-  "contractDescription": {
-    "message": "詐欺から身を守るため、サードパーティの詳細を確認してください。"
+    "message": "コントラクトのデプロイ"
   },
   "contractInteraction": {
-    "message": "コントラクトインタラクション"
-  },
-  "contractNFT": {
-    "message": "NFTコントラクト"
-  },
-  "contractRequestingAccess": {
-    "message": "サードパーティがアクセスを要求しています"
-  },
-  "contractRequestingSignature": {
-    "message": "サードパーティが署名をリクエストしています"
-  },
-  "contractRequestingSpendingCap": {
-    "message": "サードパーティが使用上限を要求しています"
-  },
-  "contractTitle": {
-    "message": "サードパーティの詳細"
-  },
-  "contractToken": {
-    "message": "トークンコントラクト"
-  },
-  "convertTokenToNFTDescription": {
-    "message": "このアセットはNFTであることが検出されました。MetaMaskでは現在、NFTが完全にネイティブでサポートされています。トークンリストから削除して、NFTとして追加しますか？"
-  },
-  "convertTokenToNFTExistDescription": {
-    "message": "このアセットはNFTとして追加されていることが検出されました。トークンリストから削除しますか？"
-  },
-  "coolWallet": {
-    "message": "CoolWallet"
+    "message": "コントラクトのインタラクション"
   },
   "copiedExclamation": {
-    "message": "コピーしました。"
+    "message": "コピー完了!"
+  },
+  "copiedTransactionId": {
+    "message": "コピーしたトランザクションID"
   },
   "copyAddress": {
-    "message": "アドレスをクリップボードにコピー"
-  },
-  "copyRawTransactionData": {
-    "message": "未処理のトランザクションデータをコピー"
+    "message": "アドレスをクリップボードにコピーしました"
+  },
+  "copyPrivateKey": {
+    "message": "これはあなたの秘密鍵です(クリックでコピー)"
   },
   "copyToClipboard": {
-    "message": "クリップボードにコピー"
+    "message": "クリップボードへコピー"
   },
   "copyTransactionId": {
     "message": "トランザクションIDをコピー"
@@ -926,582 +387,204 @@
   "create": {
     "message": "作成"
   },
-  "createNewWallet": {
-    "message": "新規ウォレットを作成"
+  "createAWallet": {
+    "message": "ウォレットの作成"
+  },
+  "createAccount": {
+    "message": "アカウント作成"
   },
   "createPassword": {
-    "message": "パスワードを作成"
-  },
-  "cryptoCompare": {
-    "message": "CryptoCompare"
+    "message": "パスワードの作成"
   },
   "currencyConversion": {
     "message": "通貨換算"
   },
-  "currencyRateCheckToggle": {
-    "message": "残高とトークン価格チェッカーを表示"
-  },
-  "currencyRateCheckToggleDescription": {
-    "message": "MetaMaskは、$1と$2のAPIを使用して残高とトークンの価格を表示します。$3",
-    "description": "$1 represents Coingecko, $2 represents CryptoCompare and $3 represents Privacy Policy"
-  },
-  "currencySymbol": {
-    "message": "通貨記号"
-  },
-  "currencySymbolDefinition": {
-    "message": "このネットワークの通貨に対して表示されるティッカーシンボル。"
-  },
   "currentAccountNotConnected": {
     "message": "現在のアカウントは接続されていません"
   },
   "currentExtension": {
-    "message": "現在の拡張機能ページ"
+    "message": "現在のエクステンションページ"
   },
   "currentLanguage": {
     "message": "現在の言語"
   },
-  "currentRpcUrlDeprecated": {
-    "message": "このネットワークの現在のRPC URLは非推奨となりました。"
-  },
-  "currentTitle": {
-    "message": "現在:"
-  },
-  "currentlyUnavailable": {
-    "message": "このネットワークでは利用できません"
-  },
-  "curveHighGasEstimate": {
-    "message": "積極的なガス代見積もりグラフ"
-  },
-  "curveLowGasEstimate": {
-    "message": "低いガス代見積もりグラフ"
-  },
-  "curveMediumGasEstimate": {
-    "message": "市場のガス代見積もりグラフ"
-  },
-  "custodian": {
-    "message": "カストディアン"
-  },
-  "custodianAccount": {
-    "message": "カストディアンアカウント"
-  },
-  "custodianAccountAddedDesc": {
-    "message": "カストディアンアカウントをMetaMask Institutionalで使えるようになりました。"
-  },
-  "custodianAccountAddedTitle": {
-    "message": "選択されたカストディアンアカウントが追加されました。"
-  },
-  "custodianReplaceRefreshTokenChangedFailed": {
-    "message": "$1に移動して、ユーザーインターフェースの「MMIに接続」ボタンをクリックし、アカウントをMMIに再接続します。"
-  },
-  "custodianReplaceRefreshTokenChangedSubtitle": {
-    "message": "カストディアンアカウントをMetaMask Institutionalで使えるようになりました。"
-  },
-  "custodianReplaceRefreshTokenChangedTitle": {
-    "message": "カストディアントークンが更新されました"
-  },
-  "custodianReplaceRefreshTokenSubtitle": {
-    "message": "これにより、次のアドレスのカストディアントークンが置き換えられます:"
-  },
-  "custodianReplaceRefreshTokenTitle": {
-    "message": "カストディアントークンを置き換える"
-  },
-  "custodyApiUrl": {
-    "message": "$1 API URL"
-  },
-  "custodyDeeplinkDescription": {
-    "message": "$1アプリでトランザクションを承認してください。必要なカストディ承認がすべて行われると、トランザクションが完了します。ステータスは$1アプリで確認できます。"
-  },
-  "custodyRefreshTokenModalDescription": {
-    "message": "$1に移動して、ユーザーインターフェースの「MMIに接続」ボタンをクリックし、アカウントをMMIに再接続します。"
-  },
-  "custodyRefreshTokenModalDescription1": {
-    "message": "カストディアンがMetaMask Institutional拡張機能を認証するトークンを発行し、アカウントを接続できるようになります。"
-  },
-  "custodyRefreshTokenModalDescription2": {
-    "message": "このトークンはセキュリティ上の理由により、一定期間後に失効します。その場合、MMIへの再接続が必要になります。"
-  },
-  "custodyRefreshTokenModalSubtitle": {
-    "message": "このメッセージが表示される理由"
-  },
-  "custodyRefreshTokenModalTitle": {
-    "message": "カストディアンセッションが期限切れになりました"
-  },
-  "custodySessionExpired": {
-    "message": "カストディアンセッションが期限切れになりました。"
-  },
-  "custodyWrongChain": {
-    "message": "このアカウントは$1で使用できるように設定されていません"
-  },
-  "custom": {
-    "message": "高度な設定"
-  },
-  "customContentSearch": {
-    "message": "以前追加されたネットワークを検索"
-  },
-  "customGasSettingToolTipMessage": {
-    "message": "ガス価格をカスタマイズするには$1を使用します。慣れていない場合はわかりにくい可能性があります。自己責任で操作してください。",
-    "description": "$1 is key 'advanced' (text: 'Advanced') separated here so that it can be passed in with bold font-weight"
+  "customGas": {
+    "message": "Gasのカスタマイズ"
+  },
+  "customGasSubTitle": {
+    "message": "手数料を増やすと処理までの時間が短縮できます。（短縮できない場合もあります。）"
+  },
+  "customRPC": {
+    "message": "カスタムRPC"
   },
   "customSpendLimit": {
     "message": "カスタム使用限度額"
   },
-  "customSpendingCap": {
-    "message": "カスタム使用上限"
-  },
   "customToken": {
     "message": "カスタムトークン"
   },
-  "customTokenWarningInNonTokenDetectionNetwork": {
-    "message": "このネットワークではまだトークンの検出を利用できません。トークンを手動でインポートし、信頼できることを確認してください。$1の詳細をご覧ください"
-  },
-  "customTokenWarningInTokenDetectionNetwork": {
-    "message": "手動でトークンをインポートする前に、信頼できることを確認してください。$1の詳細をご覧ください。"
-  },
-  "customTokenWarningInTokenDetectionNetworkWithTDOFF": {
-    "message": "インポートする前にトークンが信頼できることを確認してください。$1を避ける方法の詳細をご覧ください。また、$2トークンの検出を有効にすることもできます。"
-  },
-  "customerSupport": {
-    "message": "カスタマーサポート"
-  },
-  "dappRequestedSpendingCap": {
-    "message": "サイトが使用上限を要求しました"
-  },
-  "dappSuggested": {
-    "message": "サイト提案"
-  },
-  "dappSuggestedGasSettingToolTipMessage": {
-    "message": "$1はこの価格を提案しています。",
-    "description": "$1 is url for the dapp that has suggested gas settings"
-  },
-  "dappSuggestedHigh": {
-    "message": "提案されたサイト"
-  },
-  "dappSuggestedHighShortLabel": {
-    "message": "サイト (高)"
-  },
-  "dappSuggestedShortLabel": {
-    "message": "サイト"
-  },
-  "dappSuggestedTooltip": {
-    "message": "$1はこの価格を推奨しています。",
-    "description": "$1 represents the Dapp's origin"
-  },
-  "darkTheme": {
-    "message": "ダーク"
-  },
-  "data": {
-    "message": "データ"
-  },
-  "dataBackupSeemsCorrupt": {
-    "message": "データを復元できません。ファイルが破損しているようです。"
-  },
-  "dataHex": {
-    "message": "16進法"
-  },
-  "dcent": {
-    "message": "D'Cent"
+  "dataBackupFoundInfo": {
+    "message": "一部のアカウントデータはMetaMaskの前回のインストール時にバックアップされました。これには、設定、アドレス帳、トークンが含まれます。データを今すぐ復元しますか?"
   },
   "decimal": {
-    "message": "トークンの小数桁数"
+    "message": "小数点桁数"
   },
   "decimalsMustZerotoTen": {
-    "message": "小数桁数は0以上、36以下の範囲で使用する必要があります。"
+    "message": "小数桁数は、0 以上 36 以下の範囲にする必要があります。"
   },
   "decrypt": {
-    "message": "解読"
+    "message": "復号"
   },
   "decryptCopy": {
-    "message": "暗号化されたメッセージをコピー"
+    "message": "暗号化したメッセージをコピー"
   },
   "decryptInlineError": {
-    "message": "このメッセージは次のエラーにより解読できません。$1",
+    "message": "エラーです。メッセージを復号できません:$1",
     "description": "$1 is error message"
   },
   "decryptMessageNotice": {
-    "message": "$1は、このメッセージを読んでアクションを完了させることを望んでいます",
+    "message": "$1 はメッセージを読み取ってアクションを完了しようとしています",
     "description": "$1 is the web3 site name"
   },
   "decryptMetamask": {
-    "message": "メッセージを解読"
+    "message": "メッセージを復号"
   },
   "decryptRequest": {
-    "message": "リクエストを解読"
+    "message": "復号のリクエスト"
+  },
+  "defaultNetwork": {
+    "message": "デフォルトのEther取引ネットワークはメインネットです。"
   },
   "delete": {
     "message": "削除"
   },
-  "deleteContact": {
-    "message": "連絡先を削除"
+  "deleteAccount": {
+    "message": "アカウントの削除"
   },
   "deleteNetwork": {
-    "message": "ネットワークを削除しますか？"
-  },
-  "deleteNetworkIntro": {
-    "message": "このネットワークを削除した場合、このネットワーク内の資産を見るには、再度ネットワークの追加が必要になります。"
-  },
-  "deleteNetworkTitle": {
-    "message": "$1ネットワークを削除しますか？",
-    "description": "$1 represents the name of the network"
-  },
-  "deposit": {
-    "message": "入金"
-  },
-  "deprecatedTestNetworksLink": {
+    "message": "ネットワークを削除しますか?"
+  },
+  "deleteNetworkDescription": {
+    "message": "本当にこのネットワークを削除しますか?"
+  },
+  "depositEther": {
+    "message": "Etherを入金"
+  },
+  "details": {
     "message": "詳細"
   },
-  "deprecatedTestNetworksMsg": {
-    "message": "イーサリアムのプロトコル変更のため: Rinkeby、Ropsten、Kovanテストネットワークは動作が安定しない可能性があり、近いうちに非推奨になります。"
-  },
-  "description": {
-    "message": "説明"
-  },
-  "descriptionFromSnap": {
-    "message": "$1からの説明",
-    "description": "$1 represents the name of the snap"
-  },
-  "desktopApp": {
-    "message": "デスクトップアプリ"
-  },
-  "desktopConnectionCriticalErrorDescription": {
-    "message": "このエラーは一時的なものかもしれないので、拡張機能を再起動するか、MetaMask Desktopを無効にしてみてください。"
-  },
-  "desktopConnectionCriticalErrorTitle": {
-    "message": "MetaMaskがうまく起動できませんでした"
-  },
-  "desktopConnectionLostErrorDescription": {
-    "message": "デスクトップアプリが正常に動作していることを確認するか、MetaMask Desktopを無効にしてください。"
-  },
-  "desktopConnectionLostErrorTitle": {
-    "message": "MetaMask Desktopの接続が失われました"
-  },
-  "desktopDisableButton": {
-    "message": "デスクトップアプリを無効にする"
-  },
-<<<<<<< HEAD
-  "desktopDisableErrorCTA": {
-    "message": "MetaMask Desktopを無効にする"
-=======
+  "directDepositEther": {
+    "message": "Etherを直接入金"
+  },
+  "directDepositEtherExplainer": {
+    "message": "Etherが既にあるなら、MetaMaskの新しいウォレットにEtherを送金することができます。"
+  },
+  "disconnect": {
+    "message": "切断"
+  },
+  "disconnectAllAccounts": {
+    "message": "すべてのアカウントを切断する"
+  },
+  "disconnectAllAccountsConfirmationDescription": {
+    "message": "本当に切断しますか?サイトの機能を失う可能性があります。"
+  },
+  "disconnectPrompt": {
+    "message": "$1 を切断"
+  },
+  "disconnectThisAccount": {
+    "message": "このアカウントを切断"
+  },
+  "dismiss": {
+    "message": "却下"
+  },
+  "done": {
+    "message": "完了"
+  },
   "dontHaveAHardwareWallet": {
     "message": "ハードウェアウォレットをお持ちではありませんか?"
   },
   "dontShowThisAgain": {
     "message": "再度表示しない"
->>>>>>> 983d2c9f
-  },
-  "desktopEnableButton": {
-    "message": "MetaMask Desktopを有効にする"
-  },
-  "desktopEnableButtonDescription": {
-    "message": "クリックして、デスクトップアプリのすべてのバックグラウンドプロセスを実行します。"
-  },
-  "desktopErrorNavigateSettingsCTA": {
-    "message": "設定ページに戻る"
-  },
-  "desktopErrorRestartMMCTA": {
-    "message": "MetaMaskを再起動"
-  },
-  "desktopNotFoundErrorCTA": {
-    "message": "MetaMask Desktopをダウンロード"
-  },
-  "desktopNotFoundErrorDescription1": {
-    "message": "デスクトップアプリが正常に動作していることを確認してください。"
-  },
-  "desktopNotFoundErrorDescription2": {
-    "message": "デスクトップアプリがインストールされていない場合は、MetaMaskのWebサイトでダウンロードしてください。"
-  },
-  "desktopNotFoundErrorTitle": {
-    "message": "MetaMask Desktopが見つかりませんでした"
-  },
-  "desktopOpenOrDownloadCTA": {
-    "message": "MetaMask Desktopを開く"
-  },
-  "desktopOutdatedErrorCTA": {
-    "message": "MetaMask Desktopを更新"
-  },
-  "desktopOutdatedErrorDescription": {
-    "message": "ご使用のMetaMaskデスクトップアプリはアップグレードが必要です。"
-  },
-  "desktopOutdatedErrorTitle": {
-    "message": "MetaMask Desktopが古くなっています"
-  },
-  "desktopOutdatedExtensionErrorCTA": {
-    "message": "MetaMask拡張機能を更新"
-  },
-  "desktopOutdatedExtensionErrorDescription": {
-    "message": "ご使用のMetaMask拡張機能はアップグレードが必要です。"
-  },
-  "desktopOutdatedExtensionErrorTitle": {
-    "message": "MetaMask拡張機能が古くなっています"
-  },
-  "desktopPageDescription": {
-    "message": "ペアリングが成功したら、拡張機能が再起動し、パスワードの再入力が必要になります。"
-  },
-  "desktopPageSubTitle": {
-    "message": "MetaMask Desktopを開いてこのコードを入力してください"
-  },
-  "desktopPageTitle": {
-    "message": "Desktopとのペアリング"
-  },
-  "desktopPairedWarningDeepLink": {
-    "message": "MetaMask Desktopの設定に移動"
-  },
-  "desktopPairedWarningDescription": {
-    "message": "新しいペアリングを開始するには、現在の接続を削除してください。"
-  },
-  "desktopPairedWarningTitle": {
-    "message": "MM Desktopがすでにペアリングされています"
-  },
-  "desktopPairingExpireMessage": {
-    "message": "コードはあと$1秒で期限切れになります"
-  },
-  "desktopRouteNotFoundErrorDescription": {
-    "message": "desktopRouteNotFoundErrorDescription"
-  },
-  "desktopRouteNotFoundErrorTitle": {
-    "message": "desktopRouteNotFoundErrorTitle"
-  },
-  "desktopUnexpectedErrorCTA": {
-    "message": "MetaMaskのホームに戻る"
-  },
-  "desktopUnexpectedErrorDescription": {
-    "message": "MetaMask Desktopを確認して接続を復元してください"
-  },
-  "desktopUnexpectedErrorTitle": {
-    "message": "何か問題が発生しました..."
-  },
-  "details": {
-    "message": "詳細"
-  },
-  "disabledGasOptionToolTipMessage": {
-    "message": "元のガス代の10%以上という増額の条件を満たしていないため、「$1」は無効になっています。",
-    "description": "$1 is gas estimate type which can be market or aggressive"
-  },
-  "disconnect": {
-    "message": "接続解除"
-  },
-  "disconnectAllAccounts": {
-    "message": "すべてのアカウントを接続解除"
-  },
-  "disconnectAllAccountsConfirmationDescription": {
-    "message": "本当に接続解除しますか？サイトの機能を失う可能性があります。"
-  },
-  "disconnectPrompt": {
-    "message": "$1を接続解除"
-  },
-  "disconnectThisAccount": {
-    "message": "このアカウントを接続解除"
-  },
-  "dismiss": {
-    "message": "閉じる"
-  },
-  "dismissReminderDescriptionField": {
-    "message": "これをオンにすると、シークレットリカバリーフレーズのバックアップのリマインダーメッセージが解除されます。資金の損失を防ぐために、シークレットリカバリーフレーズのバックアップを取ることを強くお勧めします。"
-  },
-  "dismissReminderField": {
-    "message": "シークレットリカバリーフレーズのバックアップリマインダーを解除"
-  },
-  "domain": {
-    "message": "ドメイン"
-  },
-  "done": {
-    "message": "完了"
-  },
-  "dontShowThisAgain": {
-    "message": "今後表示しない"
-  },
-  "downArrow": {
-    "message": "下矢印"
   },
   "downloadGoogleChrome": {
-    "message": "Google Chromeをダウンロード"
-  },
-  "downloadNow": {
-    "message": "今すぐダウンロード"
+    "message": "Google Chromeのダウンロード"
+  },
+  "downloadSecretBackup": {
+    "message": "シードフレーズをダウンロードして、外部の暗号化されたハードウェアドライブまたはストレージ媒体に安全に保管してください。"
   },
   "downloadStateLogs": {
-    "message": "ステートログをダウンロード"
+    "message": "状態ログのダウンロード"
   },
   "dropped": {
-    "message": "削除されました"
+    "message": "削除済"
   },
   "edit": {
     "message": "編集"
   },
-  "editANickname": {
-    "message": "ニックネームを編集"
-  },
-  "editAddressNickname": {
-    "message": "アドレスのニックネームを編集"
-  },
-  "editCancellationGasFeeModalTitle": {
-    "message": "キャンセルのガス代を編集"
-  },
   "editContact": {
-    "message": "連絡先を編集"
-  },
-  "editGasFeeModalTitle": {
-    "message": "ガス代を編集"
-  },
-  "editGasLimitOutOfBounds": {
-    "message": "ガスリミットは$1以上にする必要があります"
-  },
-  "editGasLimitOutOfBoundsV2": {
-    "message": "ガスリミットは$1より大きく、$2未満でなければなりません",
-    "description": "$1 is the minimum limit for gas and $2 is the maximum limit"
-  },
-  "editGasLimitTooltip": {
-    "message": "ガスリミットは、使用しても構わないガスの最大単位数です。ガスの単位数は、「最大優先手数料」および「最大手数料」の乗数になります。"
-  },
-  "editGasMaxBaseFeeGWEIImbalance": {
-    "message": "最大基本料金を優先手数料よりも低くすることはできません"
-  },
-  "editGasMaxBaseFeeHigh": {
-    "message": "最大基本料金が必要以上です"
-  },
-  "editGasMaxBaseFeeLow": {
-    "message": "現在のネットワーク状況に対して最大基本料金が低いです"
-  },
-  "editGasMaxFeeHigh": {
-    "message": "最大手数料が必要以上です"
-  },
-  "editGasMaxFeeLow": {
-    "message": "ネットワークの状況に対して最大手数料が低すぎます"
-  },
-  "editGasMaxFeePriorityImbalance": {
-    "message": "最大手数料を優先手数料よりも低くすることはできません"
-  },
-  "editGasMaxPriorityFeeBelowMinimum": {
-    "message": "最大優先手数料は0gweiより高くなければなりません"
-  },
-  "editGasMaxPriorityFeeBelowMinimumV2": {
-    "message": "優先手数料は0より高くなければなりません。"
-  },
-  "editGasMaxPriorityFeeHigh": {
-    "message": "最大優先手数料が必要以上です。必要以上の額が支払われる可能性があります。"
-  },
-  "editGasMaxPriorityFeeHighV2": {
-    "message": "優先手数料が必要以上です。必要以上の額が支払われる可能性があります。"
-  },
-  "editGasMaxPriorityFeeLow": {
-    "message": "現在のネットワーク状況に対して最大優先手数料が低いです"
-  },
-  "editGasMaxPriorityFeeLowV2": {
-    "message": "現在のネットワーク状況に対して優先手数料が低いです"
-  },
-  "editGasPriceTooLow": {
-    "message": "ガス価格は0より高くなければなりません"
-  },
-  "editGasPriceTooltip": {
-    "message": "このネットワークは、トランザクションの送信時に「ガス価格」フィールドが必要です。ガス価格は、ガス1単位あたりに支払う金額です。"
-  },
-  "editGasSubTextAmountLabel": {
-    "message": "最大額:",
-    "description": "This is meant to be used as the $1 substitution editGasSubTextAmount"
-  },
-  "editGasSubTextFeeLabel": {
-    "message": "最大手数料:"
-  },
-  "editGasTitle": {
-    "message": "優先度を編集"
-  },
-  "editGasTooLow": {
-    "message": "不明な処理時間"
-  },
-  "editNonceField": {
-    "message": "ナンスを編集"
-  },
-  "editNonceMessage": {
-    "message": "これは高度な機能であり、慎重に使用してください。"
+    "message": "連絡先の編集"
   },
   "editPermission": {
     "message": "アクセス許可の編集"
   },
-  "editSpeedUpEditGasFeeModalTitle": {
-    "message": "高速化用のガス代を編集"
-  },
-  "enableAutoDetect": {
-    "message": " 自動検出を有効にする"
-  },
-  "enableForAllNetworks": {
-    "message": "すべてのネットワークで有効にする"
-  },
-  "enableFromSettings": {
-    "message": " 設定で有効にします。"
-  },
-  "enableOpenSeaAPI": {
-    "message": "OpenSea APIを有効にする"
-  },
-  "enableOpenSeaAPIDescription": {
-    "message": "OpenSea APIを使用してNFTデータを取得します。NFT自動検出はOpenSea APIを使用するため、この設定をオフにすると利用できなくなります。"
-  },
-  "enableSmartSwaps": {
-    "message": "スマートスワップを有効にする"
-  },
-  "enableSnap": {
-    "message": "有効にする"
-  },
-  "enableToken": {
-    "message": "$1を有効にする",
-    "description": "$1 is a token symbol, e.g. ETH"
-  },
-  "enabled": {
-    "message": "有効"
-  },
   "encryptionPublicKeyNotice": {
-    "message": "$1は公開暗号鍵を必要とします。同意することによって、このサイトは暗号化されたメッセージを作成できます。",
+    "message": "$1 は公開暗号鍵を使用しようとしています。同意すると、このサイトは暗号化されたメッセージを作成できます。",
     "description": "$1 is the web3 site name"
   },
   "encryptionPublicKeyRequest": {
-    "message": "公開暗号鍵をリクエスト"
+    "message": "公開暗号鍵の要求"
+  },
+  "endOfFlowMessage1": {
+    "message": "テストに合格しました。シードフレーズを安全に保管してください。これは利用者の責務です。"
+  },
+  "endOfFlowMessage10": {
+    "message": "全て完了"
+  },
+  "endOfFlowMessage2": {
+    "message": "安全に保管するためのヒント"
+  },
+  "endOfFlowMessage3": {
+    "message": "バックアップは複数の場所に保管してください。"
+  },
+  "endOfFlowMessage4": {
+    "message": "シードフレーズは絶対に誰にも教えないでください。"
+  },
+  "endOfFlowMessage5": {
+    "message": "フィッシング詐欺に注意してください!MetaMaskは自発的にシードフレーズを絶対に要求しません。"
+  },
+  "endOfFlowMessage6": {
+    "message": "シードフレーズを再度バックアップする場合は、[設定] -> [セキュリティとプライバシー] で見つけることができます。"
+  },
+  "endOfFlowMessage8": {
+    "message": "MetaMaskはシードフレーズを復元できません。"
+  },
+  "endOfFlowMessage9": {
+    "message": "詳細を表示。"
   },
   "endpointReturnedDifferentChainId": {
-    "message": "入力したRPC URLが別のチェーンID ($1) を返しました。追加しようとしているネットワークのRPC URLと一致するように、チェーンIDを更新してください。",
+    "message": "エンドポイントは別のチェーンID:$1 を返してきました",
     "description": "$1 is the return value of eth_chainId from an RPC endpoint"
   },
-  "enhancedTokenDetectionAlertMessage": {
-    "message": "改善されたトークン検出は現在$1で利用可能です。$2"
-  },
-  "ensDomainsSettingTitle": {
-    "message": "アドレスバーにENSドメインを表示する"
-  },
-  "ensIllegalCharacter": {
-    "message": "ENSにサポートされていない文字が使用されています。"
-  },
   "ensNotFoundOnCurrentNetwork": {
-    "message": "ENS名が現在のネットワーク上に見つかりませんでした。イーサリアムメインネットへの切り替えを試みてください。"
-  },
-  "ensNotSupportedOnNetwork": {
-    "message": "ネットワークがENSをサポートしていません"
+    "message": "ENS名が現在のネットワーク上で見つかりません。Ethereumメインネットへの切り替えを試みてください。"
   },
   "ensRegistrationError": {
-    "message": "ENS名の登録エラー"
-  },
-  "ensUnknownError": {
-    "message": "ENSの検索に失敗しました。"
-  },
-  "enterANumber": {
-    "message": "数字を入力してください"
-  },
-  "enterCustodianToken": {
-    "message": "$1トークンを入力するか、新しいトークンを追加してください"
+    "message": "ENS名の登録のエラーです"
+  },
+  "enterAnAlias": {
+    "message": "エイリアスを入力してください"
   },
   "enterMaxSpendLimit": {
     "message": "使用限度額の最大値を入力してください"
   },
-  "enterOptionalPassword": {
-    "message": "オプションのパスワードを入力してください"
+  "enterPassword": {
+    "message": "パスワードを入力してください"
   },
   "enterPasswordContinue": {
     "message": "続行するには、パスワードを入力してください"
   },
-  "enterTokenNameOrAddress": {
-    "message": "トークン名を入力するか、アドレスを貼り付けてください"
-  },
-  "enterYourPassword": {
-    "message": "パスワードを入力してください"
-  },
   "errorCode": {
-    "message": "コード: $1",
+    "message": "コード:$1",
     "description": "Displayed error code for debugging purposes. $1 is the error code"
   },
   "errorDetails": {
@@ -1509,20 +592,12 @@
     "description": "Title for collapsible section that displays error details for debugging purposes"
   },
   "errorMessage": {
-    "message": "メッセージ: $1",
+    "message": "メッセージ:$1",
     "description": "Displayed error message for debugging purposes. $1 is the error message"
   },
   "errorName": {
-    "message": "コード: $1",
+    "message": "エラー名:$1",
     "description": "Displayed error name for debugging purposes. $1 is the error name"
-  },
-  "errorPageMessage": {
-    "message": "ページを再ロードしてもう一度実行するか、$1からサポートまでお問い合わせください。",
-    "description": "Message displayed on generic error page in the fullscreen or notification UI, $1 is a clickable link with text defined by the 'here' key. The link will open to a form where users can file support tickets."
-  },
-  "errorPagePopupMessage": {
-    "message": "ポップアップを閉じてから再び開いてもう一度実行するか、$1からサポートまでお問い合わせください。",
-    "description": "Message displayed on generic error page in the popup UI, $1 is a clickable link with text defined by the 'here' key. The link will open to a form where users can file support tickets."
   },
   "errorPageTitle": {
     "message": "MetaMaskにエラーが発生しました",
@@ -1532,22 +607,15 @@
     "message": "スタック:",
     "description": "Title for error stack, which is displayed for debugging purposes"
   },
-  "errorWhileConnectingToRPC": {
-    "message": "カスタムネットワークへの接続中にエラーが発生しました。"
-  },
-  "errorWithSnap": {
-    "message": "$1でエラーが発生しました",
-    "description": "$1 represents the name of the snap"
-  },
-  "ethGasPriceFetchWarning": {
-    "message": "現在メインのガスの見積もりサービスが利用できないため、バックアップのガス価格が提供されています。"
-  },
-  "ethereumProviderAccess": {
-    "message": "イーサリアムプロバイダーに$1へのアクセス権を付与する",
-    "description": "The parameter is the name of the requesting origin"
+  "estimatedProcessingTimes": {
+    "message": "推定処理時間"
+  },
+  "eth_accounts": {
+    "message": "許可したアカウントのアドレスの読み取り(必須)",
+    "description": "The description for the `eth_accounts` permission"
   },
   "ethereumPublicAddress": {
-    "message": "イーサリアムのパブリックアドレス"
+    "message": "パブリックEthereumアドレス"
   },
   "etherscan": {
     "message": "Etherscan"
@@ -1555,227 +623,121 @@
   "etherscanView": {
     "message": "Etherscanでアカウントを表示"
   },
-  "etherscanViewOn": {
-    "message": "Etherscanで表示"
-  },
   "expandView": {
-    "message": "ビューを展開"
-  },
-  "experimental": {
-    "message": "試験運用"
-  },
-  "exploreMetaMaskSnaps": {
-    "message": "MetaMask Snapsを閲覧"
-  },
-  "extendWalletWithSnaps": {
-    "message": "ウォレットのユーザー体験をカスタマイズします。"
+    "message": "ウインドウで表示"
+  },
+  "exportPrivateKey": {
+    "message": "秘密鍵のエクスポート"
   },
   "externalExtension": {
     "message": "外部拡張機能"
   },
+  "extraApprovalGas": {
+    "message": "+$1 承認Gas",
+    "description": "Expresses an additional gas amount the user will have to pay, on top of some other displayed amount. $1 is a decimal amount of gas"
+  },
   "failed": {
-    "message": "失敗しました"
+    "message": "失敗"
   },
   "failedToFetchChainId": {
-    "message": "チェーンIDを取り込むことができませんでした。お使いのRPC URLは正しいですか？"
-  },
-  "failedToFetchTickerSymbolData": {
-    "message": "ティッカーシンボルの検証データが現在利用できません。入力されたシンボルが正しいことを確認してください。これはこのネットワークの換算レートに影響を与えます"
+    "message": "チェーンIDを取り込むことができませんでした。RPCのURLが正しいか確認してください。"
   },
   "failureMessage": {
-    "message": "問題が発生しました。アクションを完了させることができません"
+    "message": "問題が発生しました。アクションを完了することができません"
   },
   "fast": {
     "message": "高速"
   },
+  "fastest": {
+    "message": "最高速"
+  },
   "feeAssociatedRequest": {
-    "message": "このリクエストには手数料がかかります。"
+    "message": "このリクエストにかかる手数料です。"
   },
   "fiat": {
     "message": "法定通貨",
     "description": "Exchange type"
   },
   "fileImportFail": {
-    "message": "ファイルのインポートが機能していない場合、ここをクリックしてください！",
+    "message": "ファイルのインポート方法について",
     "description": "Helps user import their account from a JSON file"
   },
-  "fileTooBig": {
-    "message": "ドロップされたファイルが大きすぎます。"
-  },
-  "flaskWelcomeUninstall": {
-    "message": "この拡張機能はアンインストールしてください",
-    "description": "This request is shown on the Flask Welcome screen. It is intended for non-developers, and will be bolded."
-  },
-  "flaskWelcomeWarning1": {
-    "message": "Flaskは、開発者が新しい不安定なAPIをテストするためのものです。開発者やベータテスター以外の方は、$1。",
-    "description": "This is a warning shown on the Flask Welcome screen, intended to encourage non-developers not to proceed any further. $1 is the bolded message 'flaskWelcomeUninstall'"
-  },
-  "flaskWelcomeWarning2": {
-    "message": "この拡張機能の安全性や安定性は保証されていません。Flaskで提供される新しいAPIはフィッシング攻撃への対策ができていないため、Flaskを必要とするサイトまたはsnapは、資産の窃取を目的とした悪質なものである可能性があります。",
-    "description": "This explains the risks of using MetaMask Flask"
-  },
-  "flaskWelcomeWarning3": {
-    "message": "Flask APIはすべて試験運用です。これらは通知なしに変更または削除される可能性があり、安定したMetaMaskに移行することなく永久にFlaskに残る可能性もあります。自己責任でご使用ください。",
-    "description": "This message warns developers about unstable Flask APIs"
-  },
-  "flaskWelcomeWarning4": {
-    "message": "Flaskの使用中は、通常のMetaMask拡張機能を無効にしてください。",
-    "description": "This message calls to pay attention about multiple versions of MetaMask running on the same site (Flask + Prod)"
-  },
-  "flaskWelcomeWarningAcceptButton": {
-    "message": "リスクを受け入れる",
-    "description": "this text is shown on a button, which the user presses to confirm they understand the risks of using Flask"
-  },
-  "followUsOnTwitter": {
-    "message": "Twitterでフォロー"
-  },
   "forbiddenIpfsGateway": {
-    "message": "IPFSゲートウェイの使用は禁止されています。CIDゲートウェイを指定してください"
+    "message": "IPFSゲートウェイの使用は禁止されています:CID ゲートウェイを指定してください"
   },
   "forgetDevice": {
-    "message": "このデバイスの登録を解除"
-  },
-  "forgotPassword": {
-    "message": "パスワードを忘れた場合"
+    "message": "このデバイスを無視する"
   },
   "from": {
-    "message": "移動元"
+    "message": "送信元"
   },
   "fromAddress": {
-    "message": "移動元: $1",
+    "message": "送信元:$1",
     "description": "$1 is the address to include in the From label. It is typically shortened first using shortenAddress"
   },
-  "fromTokenLists": {
-    "message": "トークンリストから: $1"
-  },
   "functionApprove": {
-    "message": "機能: 承認"
-  },
-  "functionSetApprovalForAll": {
-    "message": "関数: SetApprovalForAll"
+    "message": "機能:承認"
   },
   "functionType": {
     "message": "機能の種類"
   },
-  "gas": {
-    "message": "ガス"
-  },
-  "gasDisplayAcknowledgeDappButtonText": {
-    "message": "ガス代の提案を編集"
-  },
-  "gasDisplayDappWarning": {
-    "message": "このガス代は$1により提案されています。これを上書きすると、トランザクションに問題が発生する可能性があります。ご質問がございましたら、$1までお問い合わせください。",
-    "description": "$1 represents the Dapp's origin"
-  },
   "gasLimit": {
-    "message": "ガスリミット"
+    "message": "Gasリミット"
   },
   "gasLimitInfoTooltipContent": {
-    "message": "ガスリミットは使用するガスの最大単位数です。"
-  },
-  "gasLimitRecommended": {
-    "message": "推奨されるガスリミットは$1です。ガスリミットがこれ未満の場合、失敗する可能性があります。"
+    "message": "Gasリミットは、使用するガスの最大量です。"
   },
   "gasLimitTooLow": {
-    "message": "ガスリミットは21000以上にする必要があります"
+    "message": "Gasリミットは21000以上にする必要があります"
   },
   "gasLimitTooLowWithDynamicFee": {
-    "message": "ガスリミットは$1以上にする必要があります",
+    "message": "Gasリミットは $1 以上にする必要があります",
     "description": "$1 is the custom gas limit, in decimal."
   },
-  "gasLimitV2": {
-    "message": "ガスリミット"
-  },
-  "gasOption": {
-    "message": "ガスのオプション"
-  },
   "gasPrice": {
-    "message": "ガス価格 (gwei)"
-  },
-  "gasPriceExcessive": {
-    "message": "ガス代が不要に高く設定されています。金額を下げることを検討してください。"
-  },
-  "gasPriceExcessiveInput": {
-    "message": "ガス価格が高すぎます"
+    "message": "Gas価格 (GWEI)"
   },
   "gasPriceExtremelyLow": {
-    "message": "ガス価格が非常に低く設定されています"
-  },
-  "gasPriceFetchFailed": {
-    "message": "ネットワークエラーのため、ガス価格の見積もりに失敗しました。"
+    "message": "Gas価格が安すぎます"
   },
   "gasPriceInfoTooltipContent": {
-    "message": "ガス価格は、ガス1単位ごとに支払うイーサの額を指定します。"
-  },
-  "gasTimingHoursShort": {
-    "message": "$1時間",
-    "description": "$1 represents a number of hours"
-  },
-  "gasTimingMinutes": {
-    "message": "$1分",
-    "description": "$1 represents a number of minutes"
-  },
-  "gasTimingMinutesShort": {
-    "message": "$1分",
-    "description": "$1 represents a number of minutes"
-  },
-  "gasTimingNegative": {
-    "message": "おそらく$1",
-    "description": "$1 represents an amount of time"
-  },
-  "gasTimingPositive": {
-    "message": "$1未満の可能性が高い",
-    "description": "$1 represents an amount of time"
-  },
-  "gasTimingSeconds": {
-    "message": "$1秒",
-    "description": "$1 represents a number of seconds"
-  },
-  "gasTimingSecondsShort": {
-    "message": "$1秒",
-    "description": "$1 represents a number of seconds"
-  },
-  "gasTimingVeryPositive": {
-    "message": "$1未満の可能性が非常に高い",
-    "description": "$1 represents an amount of time"
+    "message": "Gas価格は1Gas当たりのEther価格です。"
   },
   "gasUsed": {
-    "message": "ガス使用量"
+    "message": "Gas使用量"
+  },
+  "gdprMessage": {
+    "message": "このデータは、General Data Protection Regulation (EU) 2016/679 のため、匿名で収集されます。個人情報の取り扱いに関する詳細については、$1 をご覧ください。",
+    "description": "$1 refers to the gdprMessagePrivacyPolicy message, the translation of which is meant to be used exclusively in the context of gdprMessage"
+  },
+  "gdprMessagePrivacyPolicy": {
+    "message": "プライバシーポリシーはこちら",
+    "description": "this translation is intended to be exclusively used as the replacement for the $1 in the gdprMessage translation"
   },
   "general": {
     "message": "一般"
   },
-  "getStarted": {
-    "message": "開始"
-  },
-  "globalTitle": {
-    "message": "グローバルメニュー"
-  },
-  "globalTourDescription": {
-    "message": "ポートフォリオ、接続されたサイト、設定などを確認できます"
-  },
-<<<<<<< HEAD
-  "goBack": {
-    "message": "戻る"
-=======
+  "generalSettingsDescription": {
+    "message": "通貨換算、通貨単位、言語、アカウントのidenticon"
+  },
+  "getEther": {
+    "message": "Etherを取得する"
+  },
+  "getEtherFromFaucet": {
+    "message": "$1 のFaucetでEtherを得ることができます。",
+    "description": "Displays network name for Ether faucet"
+  },
   "getHelp": {
     "message": "サポートを受ける。"
   },
   "getStarted": {
     "message": "はじめる"
->>>>>>> 983d2c9f
   },
   "goerli": {
     "message": "Goerliテストネットワーク"
   },
-  "gotIt": {
-    "message": "了解！"
-  },
-  "grantedToWithColon": {
-    "message": "付与先:"
-  },
-  "gwei": {
-    "message": "gwei"
+  "happyToSeeYou": {
+    "message": "また会えましたね!"
   },
   "hardware": {
     "message": "ハードウェア"
@@ -1783,21 +745,11 @@
   "hardwareWalletConnected": {
     "message": "ハードウェアウォレットが接続されました"
   },
-  "hardwareWalletLegacyDescription": {
-    "message": "(レガシー)",
-    "description": "Text representing the MEW path"
-  },
-  "hardwareWalletSupportLinkConversion": {
-    "message": "ここをクリック"
-  },
   "hardwareWallets": {
-    "message": "ハードウェアウォレットを接続"
-  },
-  "hardwareWalletsInfo": {
-    "message": "ハードウェアウォレットの統合には、外部サーバーへのAPI呼び出しを使用します。外部サーバーはこれにより、あなたがやり取りしたIPアドレスとスマートコントラクトアドレスを把握できます。"
+    "message": "ハードウェアウォレットの接続"
   },
   "hardwareWalletsMsg": {
-    "message": "MetaMaskに接続するハードウェアウォレットを選択してください。"
+    "message": "MetaMaskに接続するハードウェアウォレットを選択してください"
   },
   "havingTroubleConnecting": {
     "message": "接続に問題がありますか?"
@@ -1807,426 +759,146 @@
     "description": "as in -click here- for more information (goes with troubleTokenBalances)"
   },
   "hexData": {
-    "message": "16進データ"
+    "message": "16進数データ"
   },
   "hide": {
     "message": "非表示"
   },
-  "hideFullTransactionDetails": {
-    "message": "完全なトランザクション情報を非表示"
-  },
-  "hideSeedPhrase": {
-    "message": "シードフレーズを非表示"
-  },
-  "hideToken": {
-    "message": "トークンを非表示"
-  },
   "hideTokenPrompt": {
-    "message": "トークンを非表示にしますか？"
+    "message": "トークンを非表示にしますか?"
   },
   "hideTokenSymbol": {
-    "message": "$1を非表示",
+    "message": "$1 を非表示にする",
     "description": "$1 is the symbol for a token (e.g. 'DAI')"
-  },
-  "hideZeroBalanceTokens": {
-    "message": "残高のないトークンを非表示"
-  },
-  "high": {
-    "message": "積極的"
-  },
-  "highGasSettingToolTipMessage": {
-    "message": "変動の激しい市場でも確率が高くなります。人気のNFTドロップなどによるネットワークトラフィックの急増に備えるには、$1を使用してください。",
-    "description": "$1 is key 'high' (text: 'Aggressive') separated here so that it can be passed in with bold font-weight"
-  },
-  "highLowercase": {
-    "message": "高"
   },
   "history": {
     "message": "履歴"
-  },
-  "holdToRevealContent1": {
-    "message": "シークレットリカバリーフレーズは$1を提供します。",
-    "description": "$1 is a bolded text with the message from 'holdToRevealContent2'"
-  },
-  "holdToRevealContent2": {
-    "message": "ウォレットと資金への完全アクセス",
-    "description": "Is the bolded text in 'holdToRevealContent1'"
-  },
-  "holdToRevealContent3": {
-    "message": "これは誰にも教えないでください。$1 $2",
-    "description": "$1 is a message from 'holdToRevealContent4' and $2 is a text link with the message from 'holdToRevealContent5'"
-  },
-  "holdToRevealContent4": {
-    "message": "MetaMaskサポートがこの情報を尋ねることはなく、",
-    "description": "Part of 'holdToRevealContent3'"
-  },
-  "holdToRevealContent5": {
-    "message": "もし尋ねられた場合はフィッシング詐欺の可能性があります。",
-    "description": "The text link in 'holdToRevealContent3'"
-  },
-  "holdToRevealContentPrivateKey1": {
-    "message": "秘密鍵は$1",
-    "description": "$1 is a bolded text with the message from 'holdToRevealContentPrivateKey2'"
-  },
-  "holdToRevealContentPrivateKey2": {
-    "message": "ウォレットと資金への完全アクセスを提供します。",
-    "description": "Is the bolded text in 'holdToRevealContentPrivateKey2'"
-  },
-  "holdToRevealLockedLabel": {
-    "message": "長押ししてロックされた円を表示します"
-  },
-  "holdToRevealPrivateKey": {
-    "message": "長押しして秘密鍵を表示します"
-  },
-  "holdToRevealPrivateKeyTitle": {
-    "message": "秘密鍵は安全に保管してください"
-  },
-  "holdToRevealSRP": {
-    "message": "長押ししてSRPを表示します"
-  },
-  "holdToRevealSRPTitle": {
-    "message": "SRPは安全に保管してください"
-  },
-  "holdToRevealUnlockedLabel": {
-    "message": "長押ししてロックが解除された円を表示します"
-  },
-  "id": {
-    "message": "ID"
-  },
-  "ignoreAll": {
-    "message": "すべて無視"
-  },
-  "ignoreTokenWarning": {
-    "message": "トークンを非表示にするとウォレットに表示されなくなりますが、検索して追加することはできます。"
   },
   "import": {
     "message": "インポート",
     "description": "Button to import an account from a selected file"
   },
   "importAccount": {
-    "message": "アカウントをインポート"
-  },
-  "importAccountError": {
-    "message": "アカウントのインポート中にエラーが発生しました。"
-  },
-  "importAccountErrorIsSRP": {
-    "message": "シークレットリカバリーフレーズ (またはニーモニックフレーズ) が入力されました。ここにアカウントをインポートするには、秘密鍵を入力する必要があります。秘密鍵は64文字の16進数の文字列です。"
-  },
-  "importAccountErrorNotAValidPrivateKey": {
-    "message": "これは有効な秘密鍵ではありません。16進数の文字列を入力しましたが、64文字でなければなりません。"
-  },
-  "importAccountErrorNotHexadecimal": {
-    "message": "これは有効な秘密鍵ではありません。16進数の64文字の文字列を入力する必要があります。"
-  },
-  "importAccountJsonLoading1": {
-    "message": "このJSONのインポートには数分かかり、MetaMaskがフリーズします。"
-  },
-  "importAccountJsonLoading2": {
-    "message": "申し訳ございません。今後高速化できるよう取り組みます。"
+    "message": "アカウントのインポート"
   },
   "importAccountMsg": {
-    "message": "インポートされたアカウントは、MetaMaskアカウントのシークレットリカバリーフレーズと関連付けられません。インポートされたアカウントの詳細を表示"
-  },
-  "importMyWallet": {
-    "message": "ウォレットをインポート"
-  },
-  "importNFT": {
-    "message": "NFTをインポート"
-  },
-  "importNFTAddressToolTip": {
-    "message": "OpenSeaの場合、NFTページの詳細の下に、「コントラクトアドレス」という青いハイパーリンクがあります。これをクリックすると、Etherscanのコントラクトのアドレスに移動します。そのページの左上に「コントラクト」というアイコンがあり、その右側には文字と数字で構成された長い文字列があります。これがNFTを作成したコントラクトのアドレスです。アドレスの右側にある「コピー」アイコンをクリックすると、クリップボードにコピーされます。"
-  },
-  "importNFTPage": {
-    "message": "NFTページをインポート"
-  },
-  "importNFTTokenIdToolTip": {
-    "message": "NFTのIDは一意の識別子で、同じNFTは2つとして存在しません。前述の通り、OpenSeaではこの番号は「詳細」に表示されます。このIDを書き留めるか、クリップボードにコピーしてください。"
-  },
-  "importSelectedTokens": {
-    "message": "選択したトークンをインポートしますか？"
-  },
-  "importSelectedTokensDescription": {
-    "message": "選択したトークンだけがウォレットに表示されます。非表示のトークンは後でいつでも検索してインポートできます。"
-  },
-  "importTokenQuestion": {
-    "message": "トークンをインポートしますか？"
-  },
-  "importTokenWarning": {
-    "message": "誰でも既存のトークンの偽バージョンを含めて、任意の名前でトークンを作成することができます。追加および取引は自己責任となります！"
-  },
-  "importTokensCamelCase": {
-    "message": "トークンをインポート"
-  },
-  "importWithCount": {
-    "message": "$1をインポート",
-    "description": "$1 will the number of detected tokens that are selected for importing, if all of them are selected then $1 will be all"
+    "message": "追加したアカウントはMetaMaskのアカウントパスフレーズとは関連付けられません。インポートしたアカウントについての詳細は"
+  },
+  "importAccountSeedPhrase": {
+    "message": "シードフレーズを使用してアカウントをインポート"
+  },
+  "importWallet": {
+    "message": "ウォレットのインポート"
   },
   "imported": {
-    "message": "インポート済み",
+    "message": "インポート済",
     "description": "status showing that an account has been fully loaded into the keyring"
   },
-  "inYourSettings": {
-    "message": "設定で"
-  },
-  "infuraBlockedNotification": {
-    "message": "MetaMaskがブロックチェーンのホストに接続できません。考えられる理由$1を確認してください。",
-    "description": "$1 is a clickable link with with text defined by the 'here' key"
-  },
   "initialTransactionConfirmed": {
-    "message": "最初のトランザクションはネットワークによって承認されました。戻るには「OK」をクリックします。"
-  },
-  "inputLogicEmptyState": {
-    "message": "現在または今後サードパーティが使用しても構わない額のみを入力してください。使用上限は後でいつでも増額できます。"
-  },
-  "inputLogicEqualOrSmallerNumber": {
-    "message": "これにより、サードパーティが現在の残高から$1使用できるようになります。",
-    "description": "$1 is the current token balance in the account and the name of the current token"
-  },
-  "inputLogicHigherNumber": {
-    "message": "これにより、上限に達するか使用上限が取り消されるまで、サードパーティがトークン残高全額を使用できるようになります。これを意図していない場合は、使用上限を低めに設定することをお勧めします。"
-  },
-  "insightsFromSnap": {
-    "message": "$1からのインサイト",
-    "description": "$1 represents the name of the snap"
-  },
-  "install": {
-    "message": "インストール"
-  },
-  "installOrigin": {
-    "message": "インストール元"
-  },
-  "installedOn": {
-    "message": "$1にインストール",
-    "description": "$1 is the date when the snap has been installed"
+    "message": "最初のトランザクションがネットワークに確認されました。戻るにはOKをクリックします。"
   },
   "insufficientBalance": {
-    "message": "残高が不十分です。"
-  },
-  "insufficientCurrencyBuyOrDeposit": {
-    "message": "アカウントに、$2ネットワークでトランザクション手数料を支払うのに十分な$1がありません。$3するか、別のアカウントからデポジットしてください。",
-    "description": "$1 is the native currency of the network, $2 is the name of the current network, $3 is the key 'buy' + the ticker symbol of the native currency of the chain wrapped in a button"
-  },
-  "insufficientCurrencyBuyOrReceive": {
-    "message": "アカウントに、$2ネットワークでトランザクション手数料を支払うのに十分な$1がありません。$3するか、別のアカウントから$4してください。",
-    "description": "$1 is the native currency of the network, $2 is the name of the current network, $3 is the key 'buy' + the ticker symbol of the native currency of the chain wrapped in a button, $4 is the key 'deposit' button"
-  },
-  "insufficientCurrencyDeposit": {
-    "message": "アカウントに、$2ネットワークでトランザクション手数料を支払うのに十分な$1がありません。別のアカウントから$1を入金してください。",
-    "description": "$1 is the native currency of the network, $2 is the name of the current network"
+    "message": "残高不足です。"
   },
   "insufficientFunds": {
-    "message": "資金が不十分です。"
-  },
-  "insufficientFundsForGas": {
-    "message": "ガス代が足りません"
+    "message": "残高不足"
   },
   "insufficientTokens": {
-    "message": "トークンが不十分です。"
+    "message": "トークンが不足しています。"
   },
   "invalidAddress": {
-    "message": "無効なアドレス"
+    "message": "無効なアドレスです"
   },
   "invalidAddressRecipient": {
-    "message": "送金先アドレスが無効です"
+    "message": "無効な送金先アドレスです"
   },
   "invalidAddressRecipientNotEthNetwork": {
-    "message": "ETHネットワークではありません。小文字にしてください。"
-  },
-  "invalidAssetType": {
-    "message": "このアセットはNFTであるため、「NFT」タブの「NFTのインポート」ページで追加しなおす必要があります"
+    "message": "ETH ネットワークではなく、小文字を設定してください"
   },
   "invalidBlockExplorerURL": {
-    "message": "ブロックエクスプローラーのURLが無効です"
+    "message": "無効なブロックエクスプローラURLです。"
   },
   "invalidChainIdTooBig": {
-    "message": "無効なチェーンID。チェーンIDが大きすぎます。"
+    "message": "無効なチェーンIDです。チェーンIDが大きすぎます。"
   },
   "invalidCustomNetworkAlertContent1": {
-    "message": "カスタムネットワーク $1のチェーンIDの再入力が必要です。",
+    "message": "カスタムネットワーク'$1'のチェーンIDを再入力してください。",
     "description": "$1 is the name/identifier of the network."
   },
   "invalidCustomNetworkAlertContent2": {
-    "message": "悪意または欠陥のあるネットワークプロバイダーからユーザーを保護するため、すべてのカスタムネットワークに対してチェーンIDが必要になりました。"
+    "message": "悪意や欠陥のあるネットワークプロバイダから利用者を保護するため、すべてのカスタムネットワークにチェーンIDが必要です"
   },
   "invalidCustomNetworkAlertContent3": {
-    "message": "「設定」>「ネットワーク」に進んで、チェーンIDを入力します。最もよく使用されるネットワークのチェーンIDは$1にあります。",
+    "message": "設定 > ネットワーク を選択して、チェーンIDを入力してください。よく使用されるネットワークのチェーンIDは $1 にあります。",
     "description": "$1 is a link to https://chainid.network"
   },
   "invalidCustomNetworkAlertTitle": {
-    "message": "カスタムネットワークが無効です"
+    "message": "無効なカスタムネットワークです"
   },
   "invalidHexNumber": {
-    "message": "無効な16進数です。"
+    "message": "無効な10進数です。"
   },
   "invalidHexNumberLeadingZeros": {
-    "message": "無効な16進数です。頭のゼロを削除してください。"
+    "message": "無効な10進数です。先頭の0を削除してください。"
   },
   "invalidIpfsGateway": {
-    "message": "無効なIPFSゲートウェイです: 値が有効なURLになる必要があります"
+    "message": "無効なIPFSゲートウェイです:正しいURLを設定してください。"
   },
   "invalidNumber": {
-    "message": "無効な数値です。10進数または「0x」で始まる16進数を入力してください。"
+    "message": "無効な数値です。10進数、または'0x'を付けた16進数を入力します。"
   },
   "invalidNumberLeadingZeros": {
-    "message": "無効な数値です。頭のゼロを削除してください。"
+    "message": "無効な数値です。先頭の 0 を削除してください。"
   },
   "invalidRPC": {
-    "message": "無効なRPC URL"
+    "message": "無効な RPC URL"
   },
   "invalidSeedPhrase": {
-    "message": "無効なシークレットリカバリーフレーズ"
-  },
-  "invalidSeedPhraseCaseSensitive": {
-    "message": "入力値が無効です！シークレットリカバリーフレーズは大文字・小文字が区別されます。"
+    "message": "無効なシードフレーズ"
   },
   "ipfsGateway": {
     "message": "IPFSゲートウェイ"
   },
   "ipfsGatewayDescription": {
-    "message": "MetaMaskは、サードパーティサービスを使用して、IPFSに保管されているNFTの画像の表示、ブラウザのアドレスバーに入力されたENSアドレスに関する情報の表示、様々なトークンのアイコンの取得を行います。これらのサービスの使用時には、IPアドレスが当該サービスに公開される可能性があります。"
-  },
-  "ipfsToggleModalDescriptionOne": {
-    "message": "MetaMaskは、サードパーティサービスを使用して、IPFSに保管されているNFTの画像の表示、ブラウザのアドレスバーに入力されたENSアドレスに関する情報の表示、様々なトークンのアイコンの取得を行います。これらのサービスの使用時には、IPアドレスが当該サービスに公開される可能性があります。"
-  },
-  "ipfsToggleModalDescriptionTwo": {
-    "message": "「確認」を選択すると、IPFS解決がオンになります。これは$1でいつでもオフにできます。",
-    "description": "$1 is the method to turn off ipfs"
-  },
-  "ipfsToggleModalSettings": {
-    "message": "「設定」>「セキュリティとプライバシー」"
-  },
-  "jazzAndBlockies": {
-    "message": "JazziconとBlockieは、アカウントを一目で見分けるためのユニークなアイコンであり、2つの異なるスタイルが特徴です。"
-  },
-  "jazzicons": {
-    "message": "Jazzicon"
-  },
-  "jsDeliver": {
-    "message": "jsDeliver"
+    "message": "ENSコンテンツレゾリューションに使用する、IPFS CIDゲートウェイのURLを設定します"
   },
   "jsonFile": {
     "message": "JSONファイル",
     "description": "format for importing an account"
   },
-  "keystone": {
-    "message": "Keystone"
-  },
   "knownAddressRecipient": {
     "message": "既知のコントラクトアドレスです。"
   },
   "knownTokenWarning": {
-    "message": "このアクションは、ウォレットに既に一覧表示されているトークンを編集します。これは、フィッシングに使用される可能性があります。これらのトークンの表す内容を変更する意図が確実な場合にのみ承認します。$1に関する詳細をご覧ください"
+    "message": "このアクションは既にウォレット一覧に表示あるトークンを編集します。これは、フィッシング詐欺の手段として指示されることがあります。変更の意図が明確な場合にのみ実施してください。"
+  },
+  "kovan": {
+    "message": "Kovanテストネットワーク"
   },
   "lastConnected": {
-    "message": "前回の接続"
-  },
-  "lastPriceSold": {
-    "message": "前回の売値"
-  },
-  "lastSold": {
-    "message": "前回の売却"
-  },
-  "layer1Fees": {
-    "message": "レイヤー1手数料"
-  },
-  "learnCancelSpeeedup": {
-    "message": "$1の方法を学ぶ",
-    "description": "$1 is link to cancel or speed up transactions"
+    "message": "最後の接続"
   },
   "learnMore": {
-    "message": "詳細"
-  },
-  "learnMoreAboutGas": {
-    "message": "ガスに関する$1をご希望ですか？",
-    "description": "$1 will be replaced by the learnMore translation key"
-  },
-  "learnMoreKeystone": {
-    "message": "詳細"
-  },
-  "learnMoreUpperCase": {
-    "message": "詳細"
-  },
-  "learnScamRisk": {
-    "message": "詐欺やセキュリティのリスク。"
+    "message": "詳しい使用手順"
   },
   "ledgerAccountRestriction": {
-    "message": "新しいアカウントを追加するには、その前に最後のアカウントを使用する必要があります。"
-  },
-  "ledgerConnectionInstructionCloseOtherApps": {
-    "message": "デバイスに接続されている他のソフトウェアを閉じてから、ここをクリックして更新してください。"
-  },
-  "ledgerConnectionInstructionHeader": {
-    "message": "確認をクリックする前:に:"
-  },
-  "ledgerConnectionInstructionStepFour": {
-    "message": "Ledgerデバイスで「スマートコントラクトデータ」または「ブラインド署名」を有効にしてください。"
-  },
-  "ledgerConnectionInstructionStepOne": {
-    "message": "「設定」>「高度な設定」でLedger Liveを有効にしてください。"
-  },
-  "ledgerConnectionInstructionStepThree": {
-    "message": "Ledgerが接続されていて、イーサリアムアプリを選択していることを確認してください。"
-  },
-  "ledgerConnectionInstructionStepTwo": {
-    "message": "Ledger Liveアプリを開いてロックを解除してください。"
-  },
-  "ledgerConnectionPreferenceDescription": {
-    "message": "LedgerをMetaMaskに接続する方法をカスタマイズします。$1が推奨されますが、他のオプションも利用できます。詳細はこちらをご覧ください: $2",
-    "description": "A description that appears above a dropdown where users can select between up to three options - Ledger Live, U2F or WebHID - depending on what is supported in their browser. $1 is the recommended browser option, it will be either WebHID or U2f. $2 is a link to an article where users can learn more, but will be the translation of the learnMore message."
-  },
-  "ledgerDeviceOpenFailureMessage": {
-    "message": "Ledgerデバイスを開けませんでした。Ledgerが他のソフトウェアに接続されている可能性があります。Ledger LiveまたはLedgerデバイスに接続されている他のアプリケーションを閉じて、もう一度接続してみてください。"
-  },
-  "ledgerLive": {
-    "message": "Ledger Live",
-    "description": "The name of a desktop app that can be used with your ledger device. We can also use it to connect a users Ledger device to MetaMask."
-  },
-  "ledgerLiveApp": {
-    "message": "Ledger Liveアプリ"
-  },
-  "ledgerLocked": {
-    "message": "Ledgerデバイスに接続できません。デバイスのロックが解除され、イーサリアムアプリが開かれていることを確認してください。"
-  },
-  "ledgerTimeout": {
-    "message": "Ledger Liveが応答に時間がかかりすぎているか、接続がタイムアウトしました。Ledger Liveのアプリが開かれていて、デバイスのロックが解除されていることを確認してください。"
-  },
-  "ledgerTransportChangeWarning": {
-    "message": "Ledger Liveアプリが開いている場合は、開いているLedger Live接続をすべて切断し、Ledger Liveアプリを閉じてください。"
-  },
-  "ledgerWebHIDNotConnectedErrorMessage": {
-    "message": "Ledgerデバイスが接続されていません。Ledgerに接続する場合は、もう一度「続行」をクリックして、HID接続を承認してください。",
-    "description": "An error message shown to the user during the hardware connect flow."
-  },
-  "levelArrow": {
-    "message": "水平矢印"
-  },
-  "lightTheme": {
-    "message": "ライト"
-  },
-  "likeToImportTokens": {
-    "message": "これらのトークンを追加しますか？"
-  },
-  "lineaGoerli": {
-    "message": "Linea Goerliテストネットワーク"
-  },
-  "lineaMainnet": {
-    "message": "Lineaメインネット"
-  },
-  "link": {
-    "message": "リンク"
+    "message": "新しいアカウントを追加するには、その前に使用した最後のアカウントが必要です。"
+  },
+  "letsGoSetUp": {
+    "message": "セットアップを始めましょう！"
+  },
+  "likeToAddTokens": {
+    "message": "これらのトークンを追加しますか?"
   },
   "links": {
     "message": "リンク"
   },
   "loadMore": {
-    "message": "さらにロード"
+    "message": "続きをロード"
   },
   "loading": {
     "message": "ロードしています..."
   },
-  "loadingNFTs": {
-    "message": "NFTをロードしています..."
-  },
   "loadingTokens": {
     "message": "トークンをロードしています..."
   },
@@ -2236,81 +908,35 @@
   "lock": {
     "message": "ロック"
   },
-  "lockMetaMask": {
-    "message": "MetaMaskをロック"
-  },
-  "lockTimeInvalid": {
-    "message": "ロック時間は0～10080の間の数字で設定する必要があります"
-  },
-  "logo": {
-    "message": "$1ロゴ",
-    "description": "$1 is the name of the ticker"
-  },
-  "low": {
-    "message": "低"
-  },
-  "lowGasSettingToolTipMessage": {
-    "message": "値下がりを待つには$1を使用してください。価格がやや予測不能なため、予想時間はあまり正確ではありません。",
-    "description": "$1 is key 'low' separated here so that it can be passed in with bold font-weight"
-  },
-  "lowLowercase": {
-    "message": "低"
-  },
-  "lowPriorityMessage": {
-    "message": "今後のトランザクションはこのトランザクションの後でキューに入ります。この価格が最後に表示されたのはしばらく前のことです。"
+  "lockTimeTooGreat": {
+    "message": "ロック時間が長すぎます"
   },
   "mainnet": {
-    "message": "イーサリアムメインネット"
-  },
-  "mainnetToken": {
-    "message": "このアドレスは、既知のイーサリアムメインネットのトークンアドレスと一致しています。追加するトークンのコントラクトアドレスとネットワークを再確認してください。"
-  },
-  "makeAnotherSwap": {
-    "message": "新しいスワップの作成"
-  },
-  "makeSureNoOneWatching": {
-    "message": "誰にも見られていないことを確認してください",
-    "description": "Warning to users to be care while creating and saving their new Secret Recovery Phrase"
-  },
-  "malformedData": {
-    "message": "不正な形式のデータ"
+    "message": "Ethereumメインネット"
   },
   "max": {
     "message": "最大"
   },
-  "maxBaseFee": {
-    "message": "最大基本料金"
-  },
-  "maxFee": {
-    "message": "最大手数料"
-  },
-  "maxPriorityFee": {
-    "message": "最大優先手数料"
-  },
-  "medium": {
-    "message": "市場"
-  },
-  "mediumGasSettingToolTipMessage": {
-    "message": "現在の市場価格での迅速な処理には、$1を使用してください。",
-    "description": "$1 is key 'medium' (text: 'Market') separated here so that it can be passed in with bold font-weight"
-  },
   "memo": {
     "message": "メモ"
   },
+  "memorizePhrase": {
+    "message": "このフレーズを記録してください。"
+  },
   "message": {
     "message": "メッセージ"
   },
   "metaMaskConnectStatusParagraphOne": {
-    "message": "アカウントの接続をMetaMaskでさらに制御できるようになりました。"
+    "message": "アカウントの接続をMetaMaskで詳細に制御できるようになりました。"
   },
   "metaMaskConnectStatusParagraphThree": {
-    "message": "接続されているアカウントを管理するには、これをクリックします。"
+    "message": "接続しているアカウントを管理するにはクリックしてください。"
   },
   "metaMaskConnectStatusParagraphTwo": {
-    "message": "訪問しているWebサイトが現在選択しているアカウントに接続されている場合、接続ステータスボタンが表示されます。"
-  },
-  "metamaskInstitutionalVersion": {
-    "message": "MetaMask Institutionalバージョン"
+    "message": "現在選択しているアカウントが訪問中のWebサイトに接続されている場合、接続ステータスボタンが表示されます。"
+  },
+  "metamaskDescription": {
+    "message": "Ethereumの分散型Webに接続しています。"
   },
   "metamaskSwapsOfflineDescription": {
     "message": "MetaMask Swapsはメンテナンス中です。後でもう一度確認してください。"
@@ -2318,173 +944,79 @@
   "metamaskVersion": {
     "message": "MetaMaskのバージョン"
   },
-  "metrics": {
-    "message": "メトリクス"
-  },
-  "mismatchAccount": {
-    "message": "選択されたアカウント ($1) は署名しようとしているアカウント ($2) と異なります"
-  },
-  "mismatchedChainLinkText": {
-    "message": "ネットワークの詳細の確認",
-    "description": "Serves as link text for the 'mismatchedChain' key. This text will be embedded inside the translation for that key."
-  },
-  "mismatchedChainRecommendation": {
-    "message": "先に進む前に$1をお勧めします。",
-    "description": "$1 is a clickable link with text defined by the 'mismatchedChainLinkText' key. The link will open to instructions for users to validate custom network details."
-  },
-  "mismatchedNetworkName": {
-    "message": "弊社の記録によると、ネットワーク名がこのチェーンIDと正しく一致していない可能性があります。"
-  },
-  "mismatchedNetworkSymbol": {
-    "message": "送信された通貨記号がこのチェーンIDに関して予想されるものと一致していません。"
-  },
-  "mismatchedRpcChainId": {
-    "message": "カスタムネットワークにより返されたチェーンIDが、送信されたチェーンIDと一致しません。"
-  },
-  "mismatchedRpcUrl": {
-    "message": "弊社の記録によると、送信されたRPC URLの値がこのチェーンIDの既知のプロバイダーと一致しません。"
-  },
-  "missingSetting": {
-    "message": "設定が見つかりませんか？"
-  },
-  "missingSettingRequest": {
-    "message": "ここからリクエスト"
-  },
-  "mmiAddToken": {
-    "message": "$1のページがMetaMask Institutionalで次のカストディアントークンの承認を求めています"
-  },
-  "mmiBuiltAroundTheWorld": {
-    "message": "MetaMaskは、世界中でデザイン・開発されています。"
-  },
-  "more": {
-    "message": "他"
-  },
-  "multipleSnapConnectionWarning": {
-    "message": "$1が$2個のsnapとの接続を要求しています。このWebサイトが信頼できる場合にのみ続行してください。",
-    "description": "$1 is the dapp and $2 is the number of snaps it wants to connect to."
+  "metametricsCommitmentsAllowOptOut": {
+    "message": "設定からいつでも離脱できます"
+  },
+  "metametricsCommitmentsBoldNever": {
+    "message": "実行しない",
+    "description": "This string is localized separately from some of the commitments so that we can bold it"
+  },
+  "metametricsCommitmentsIntro": {
+    "message": "MetaMaskが実行する内容は…"
+  },
+  "metametricsCommitmentsNeverCollectIP": {
+    "message": "$1 が識別可能なIPアドレスを収集することはありません",
+    "description": "The $1 is the bolded word 'Never', from 'metametricsCommitmentsBoldNever'"
+  },
+  "metametricsCommitmentsNeverCollectKeysEtc": {
+    "message": "$1 は、キー、アドレス、トランザクション、残高、ハッシュなど、いかなる個人情報も収集しません",
+    "description": "The $1 is the bolded word 'Never', from 'metametricsCommitmentsBoldNever'"
+  },
+  "metametricsCommitmentsNeverSellDataForProfit": {
+    "message": "$1 が営利目的でデータを販売することは'永遠に'ありません。",
+    "description": "The $1 is the bolded word 'Never', from 'metametricsCommitmentsBoldNever'"
+  },
+  "metametricsCommitmentsSendAnonymizedEvents": {
+    "message": "匿名化されたクリックイベントとページビューイベントを送信する"
+  },
+  "metametricsHelpImproveMetaMask": {
+    "message": "MetaMaskの品質向上へのご協力のお願い"
+  },
+  "metametricsOptInDescription": {
+    "message": "MetaMaskでは、ユーザーによる拡張機能の操作方法をより理解するため、基本的な使用状況データを収集させて頂きたいと考えています。このデータは、我々の製品およびEthereumエコシステムの使いやすさとユーザーエクスペリエンスを継続的に改善するために使用されます。"
+  },
+  "mobileSyncText": {
+    "message": "本人認証のため、パスワードを入力してください!"
   },
   "mustSelectOne": {
-    "message": "トークンを1つ以上選択する必要があります。"
-  },
-  "name": {
-    "message": "名前"
-  },
-  "nativeToken": {
-    "message": "このネットワークのネイティブトークンは$1です。ガス代にもこのトークンが使用されます。",
-    "description": "$1 represents the name of the native token on the current network"
-  },
-  "needHelp": {
-    "message": "アシスタンスが必要な場合は、$1にお問い合わせください",
-    "description": "$1 represents `needHelpLinkText`, the text which goes in the help link"
-  },
-  "needHelpFeedback": {
-    "message": "フィードバックを提供"
-  },
-  "needHelpLinkText": {
-    "message": "MetaMaskサポート"
-  },
-  "needHelpSubmitTicket": {
-    "message": "チケットを送信"
+    "message": "1つ以上のトークンを選択してください。"
+  },
+  "myAccounts": {
+    "message": "マイアカウント"
+  },
+  "needEtherInWallet": {
+    "message": "MetaMaskで分散型アプリケーションを操作するには、ウォレットにEtherが必要です。"
   },
   "needImportFile": {
-    "message": "インポートするファイルの選択が必要です。",
+    "message": "インポートするファイルを選択してください。",
     "description": "User is important an account and needs to add a file to continue"
   },
   "negativeETH": {
-    "message": "負の額のETHを送金することはできません。"
-  },
-  "network": {
-    "message": "ネットワーク:"
-  },
-  "networkAddedSuccessfully": {
-    "message": "ネットワークが追加されました！"
-  },
-  "networkDetails": {
-    "message": "ネットワークの詳細"
-  },
-  "networkIsBusy": {
-    "message": "ネットワークが混み合っています。ガス代が高く、見積もりはあまり正確ではありません。"
-  },
-  "networkMenu": {
-    "message": "ネットワークメニュー"
-  },
-  "networkMenuHeading": {
-    "message": "ネットワークを選択"
+    "message": "マイナス額のETHを送付することはできません。"
   },
   "networkName": {
     "message": "ネットワーク名"
   },
-  "networkNameArbitrum": {
-    "message": "Arbitrum"
-  },
-  "networkNameAvalanche": {
-    "message": "Avalanche"
-  },
-  "networkNameBSC": {
-    "message": "BSC"
-  },
-  "networkNameDefinition": {
-    "message": "このネットワークに関連付けられている名前。"
-  },
-  "networkNameEthereum": {
-    "message": "イーサリアム"
-  },
-  "networkNameGoerli": {
-    "message": "Goerli"
-  },
-  "networkNameOptimism": {
-    "message": "Optimism"
-  },
-  "networkNamePolygon": {
-    "message": "Polygon"
-  },
-  "networkNameTestnet": {
-    "message": "テストネット"
-  },
-  "networkProvider": {
-    "message": "ネットワークプロバイダー"
-  },
   "networkSettingsChainIdDescription": {
-    "message": "チェーンIDはトランザクションの署名に使用されます。チェーンIDはネットワークが返すチェーンIDと一致する必要があります。10進数または「0x」が先行する16進数を入力できますが、10進数で表示されます。"
-  },
-  "networkStatus": {
-    "message": "ネットワークステータス"
-  },
-  "networkStatusBaseFeeTooltip": {
-    "message": "基本料金はネットワークによって設定され、13～14秒ごとに変更されます。弊社の$1と$2のオプションは、突然の上昇を考慮したものです。",
-    "description": "$1 and $2 are bold text for Medium and Aggressive respectively."
-  },
-  "networkStatusPriorityFeeTooltip": {
-    "message": "優先手数料 (別名「マイナーチップ」) の範囲。これはマイナーに直接支払われ、トランザクションを優先するインセンティブとなります。"
-  },
-  "networkStatusStabilityFeeTooltip": {
-    "message": "ガス代は過去72時間と比較して$1です。",
-    "description": "$1 is networks stability value - stable, low, high"
-  },
-  "networkSwitchConnectionError": {
-    "message": "$1に接続できません",
-    "description": "$1 represents the network name"
-  },
-  "networkURL": {
-    "message": "ネットワークURL"
-  },
-  "networkURLDefinition": {
-    "message": "このネットワークへのアクセスに使用されるURLです。"
+    "message": "チェーンIDはトランザクションの署名に使用します。チェーンIDはネットワークのチェーンIDと一致する必要があります。10進数、または'0x'を付けた16進数を入力します。表示は10進数です。"
+  },
+  "networkSettingsDescription": {
+    "message": "カスタムRPCネットワークの追加と編集"
   },
   "networks": {
     "message": "ネットワーク"
   },
   "nevermind": {
-    "message": "取り消し"
-  },
-  "new": {
-    "message": "新登場！"
+    "message": "後で試す"
   },
   "newAccount": {
     "message": "新しいアカウント"
   },
+  "newAccountDetectedDialogMessage": {
+    "message": "新しいアカウントを検出しました!アドレス帳に追加するにはここをクリックします。"
+  },
   "newAccountNumberName": {
-    "message": "アカウント$1",
+    "message": "アカウント $1",
     "description": "Default name of next account to be created on create account screen"
   },
   "newContact": {
@@ -2493,626 +1025,112 @@
   "newContract": {
     "message": "新しいコントラクト"
   },
-  "newNetworkAdded": {
-    "message": "「$1」が追加されました！"
-  },
-  "newNftAddedMessage": {
-    "message": "NFTが追加されました！"
+  "newNetwork": {
+    "message": "新しいネットワーク"
   },
   "newPassword": {
-    "message": "新しいパスワード (最低8文字)"
-  },
-  "newTokensImportedMessage": {
-    "message": "$1をインポートしました。",
-    "description": "$1 is the string of symbols of all the tokens imported"
-  },
-  "newTokensImportedTitle": {
-    "message": "トークンがインポートされました"
+    "message": "新しいパスワード(最低 8文字)"
+  },
+  "newToMetaMask": {
+    "message": "MetaMaskは初めてですか?"
+  },
+  "newTotal": {
+    "message": "新しい合計"
+  },
+  "newTransactionFee": {
+    "message": "新しいトランザクション手数料"
   },
   "next": {
     "message": "次へ"
   },
   "nextNonceWarning": {
-    "message": "ナンスが提案された$1よりも大きいです",
+    "message": "Nonce $1 は提案された値より大きいです",
     "description": "The next nonce according to MetaMask's internal logic"
   },
-  "nftAddFailedMessage": {
-    "message": "所有者情報が一致していないため、NFTを追加できません。入力された情報が正しいことを確認してください。"
-  },
-  "nftAddressError": {
-    "message": "このトークンはNFTです。$1で追加してください",
-    "description": "$1 is a clickable link with text defined by the 'importNFTPage' key"
-  },
-  "nftDisclaimer": {
-    "message": "開示事項: MetaMaskはソースURLからメディアファイルを取得します。このURLは時々、NFTがミントされたマーケットプレイスにより変更されることがあります。"
-  },
-  "nftOptions": {
-    "message": "NFTオプション"
-  },
-  "nftTokenIdPlaceholder": {
-    "message": "トークンIDを入力してください"
-  },
-  "nftWarningContent": {
-    "message": "今後取得する可能性のあるものも含め、$1へのアクセスを許可しようとしています。相手はこの承認が取り消されるまで、お客様のウォレットからいつでも許可なしにこれらのNFTを送ることができます。$2",
-    "description": "$1 is nftWarningContentBold bold part, $2 is Learn more link"
-  },
-  "nftWarningContentBold": {
-    "message": "手持ちのすべての$1 NFT",
-    "description": "$1 is name of the collection"
-  },
-  "nftWarningContentGrey": {
-    "message": "慎重に進めてください。"
-  },
-  "nfts": {
-    "message": "NFT"
-  },
-  "nftsPreviouslyOwned": {
-    "message": "以前保有"
-  },
-  "nickname": {
-    "message": "ニックネーム"
-  },
   "noAccountsFound": {
-    "message": "指定された検索クエリでアカウントが見つかりませんでした"
+    "message": "指定された検索クエリでアカウントは見つかりませんでした"
   },
   "noAddressForName": {
-    "message": "この名前にアドレスが設定されていません。"
-  },
-  "noConversionDateAvailable": {
-    "message": "通貨換算日がありません"
+    "message": "この名前にはアドレスが設定されていません。"
+  },
+  "noAlreadyHaveSeed": {
+    "message": "いいえ、既にシードフレーズがあります"
   },
   "noConversionRateAvailable": {
-    "message": "利用可能な換算レートがありません"
-  },
-  "noNFTs": {
-    "message": "NFTはまだありません"
-  },
-  "noNetworksFound": {
-    "message": "入力された検索クエリでネットワークが見つかりません"
-  },
-  "noSnaps": {
-    "message": "snapがインストールされていません"
-  },
-  "noThanksVariant2": {
-    "message": "結構です。"
+    "message": "どの換算レートも利用できません"
+  },
+  "noThanks": {
+    "message": "やめておく"
   },
   "noTransactions": {
     "message": "トランザクションがありません"
   },
   "noWebcamFound": {
-    "message": "お使いのコンピューターのWebカメラが見つかりませんでした。もう一度お試しください。"
+    "message": "このコンピューターのウェブカメラが見つかりません。もう一度実行してください。"
   },
   "noWebcamFoundTitle": {
-    "message": "Webカメラが見つかりません"
-  },
-  "nonce": {
-    "message": "ナンス"
+    "message": "ウェブカメラが見つかりません"
   },
   "nonceField": {
-    "message": "トランザクション ナンスのカスタマイズ"
+    "message": "トランザクションNonceのカスタマイズ"
   },
   "nonceFieldDescription": {
-    "message": "承認画面上でナンス (トランザクション番号) を変更するには、この機能をオンにします。これは高度な機能であり、慎重に使用してください。"
+    "message": "オンにすると、確認画面上でNonce(トランザクション番号)を変更できます。これは高度な機能です。慎重に使用してください。"
   },
   "nonceFieldHeading": {
-    "message": "カスタムナンス"
-  },
-  "notBusy": {
-    "message": "ビジー状態ではありません"
+    "message": "カスタムNonce"
   },
   "notCurrentAccount": {
-    "message": "これは正しいアカウントですか？ウォレットで現在選択されているアカウントと異なっています"
-  },
-  "notEnoughBalance": {
-    "message": "残高が不十分です"
+    "message": "これは正しいアカウントですか?現在ウォレットで選択中のアカウントと異なります"
   },
   "notEnoughGas": {
-    "message": "ガスが不足しています"
-  },
-  "note": {
-    "message": "備考"
-  },
-  "notePlaceholder": {
-    "message": "承認者がカストディアンでトランザクションを承認する際に、この備考が表示されます。"
-  },
-  "notificationTransactionFailedMessage": {
-    "message": "トランザクション $1 に失敗しました！$2",
-    "description": "Content of the browser notification that appears when a transaction fails"
-  },
-  "notificationTransactionFailedMessageMMI": {
-    "message": "トランザクションに失敗しました！$1",
-    "description": "Content of the browser notification that appears when a transaction fails in MMI"
-  },
-  "notificationTransactionFailedTitle": {
-    "message": "トランザクション失敗",
-    "description": "Title of the browser notification that appears when a transaction fails"
-  },
-  "notificationTransactionSuccessMessage": {
-    "message": "トランザクション $1 が承認されました！",
-    "description": "Content of the browser notification that appears when a transaction is confirmed"
-  },
-  "notificationTransactionSuccessTitle": {
-    "message": "トランザクションの承認完了",
-    "description": "Title of the browser notification that appears when a transaction is confirmed"
-  },
-  "notificationTransactionSuccessView": {
-    "message": "$1で表示",
-    "description": "Additional content in browser notification that appears when a transaction is confirmed and has a block explorer URL"
-  },
-  "notifications": {
-    "message": "通知"
-  },
-  "notifications10ActionText": {
-    "message": "設定に移動",
-    "description": "The 'call to action' on the button, or link, of the 'Visit in Settings' notification. Upon clicking, users will be taken to Settings page."
-  },
-<<<<<<< HEAD
-  "notifications10DescriptionOne": {
-    "message": "改善されたトークン検出は現在、イーサリアムメインネット、Polygon、BSC、Avalancheネットワークで利用できます。他のネットワークも追加される予定です！"
-=======
+    "message": "Gasが不足しています"
+  },
+  "ofTextNofM": {
+    "message": "of"
+  },
+  "off": {
+    "message": "オフ"
+  },
+  "offlineForMaintenance": {
+    "message": "メンテナンスのためにオフラインです"
+  },
+  "ok": {
+    "message": "OK"
+  },
+  "on": {
+    "message": "オン"
+  },
+  "onboardingReturnNotice": {
+    "message": "\"$1\" はこのタブを閉じます。 $2 に戻ってください。",
+    "description": "Return the user to the site that initiated onboarding"
+  },
+  "onlyAvailableOnMainnet": {
+    "message": "メインネットのみ使用可能です"
+  },
+  "onlyConnectTrust": {
+    "message": "信頼するサイトにのみ接続してください。"
+  },
+  "optionalBlockExplorerUrl": {
+    "message": "ブロックエクスプローラのURL(オプション)"
+  },
+  "optionalCurrencySymbol": {
+    "message": "通貨シンボル(オプション)"
+  },
   "orderOneHere": {
     "message": "Trezor又はLedgerを注文して資金をコールドストレージに保管できます"
   },
   "origin": {
     "message": "要求元"
->>>>>>> 983d2c9f
-  },
-  "notifications10DescriptionThree": {
-    "message": "トークン検出機能は現在デフォルトでオフになっていますが、設定で有効にできます。"
-  },
-  "notifications10DescriptionTwo": {
-    "message": "トークンの情報は、サードパーティのトークンリストから取得されています。3つ以上のトークンリストに掲載されているトークンは自動的に検出されます。"
-  },
-  "notifications10Title": {
-    "message": "トークン検出が改善されました"
-  },
-  "notifications11Description": {
-    "message": "トークンは誰にでも作れるため、名前が同じ場合もあります。信頼できないトークンや取引したことのないトークンが表示された場合は、信頼しない方が無難です。"
-  },
-  "notifications11Title": {
-    "message": "詐欺やセキュリティのリスク"
-  },
-  "notifications12ActionText": {
-    "message": "ダークモードを有効にする"
-  },
-  "notifications12Description": {
-    "message": "拡張機能のダークモードがついに追加されました！オンにするには、「設定」>「試験運用」の順に移動し、ライト、ダーク、システムの表示オプションから一つを選択してください。"
-  },
-  "notifications12Title": {
-    "message": "いつダークモードに？今ダークモードです！🕶️🦊"
-  },
-  "notifications13ActionText": {
-    "message": "カスタムネットワークリストを表示"
-  },
-  "notifications13Description": {
-    "message": "人気のカスタムネットワーク (Arbitrum、Avalanche、Binance Smart Chain、Fantom、Harmony、Optimism、Palm、Polygon) が簡単に追加できるようになりました！この機能を有効にするには、「設定」>「試験運用」に移動し、「カスタムネットワークリストを表示」をオンにしてください！",
-    "description": "Description of a notification in the 'See What's New' popup. Describes popular network feature."
-  },
-  "notifications13Title": {
-    "message": "人気のネットワークを追加"
-  },
-  "notifications14ActionText": {
-    "message": "バックアップの設定を表示"
-  },
-  "notifications14Description": {
-    "message": "3Boxデータ機能は10月の初めに非推奨になります。ウォレットを手動でバックアップ・復元するには、「高度な設定」の「今すぐバックアップ」を使用してください。",
-    "description": "Description of a notification in the 'See What's New' popup. Describes 3box deprecation."
-  },
-  "notifications14Title": {
-    "message": "3Boxの非推奨化"
-  },
-  "notifications15Description": {
-    "message": "ユーザー側での作業は必要ないため、ウォレットは引き続き通常通りご使用いただけます。「マージ」関連の詐欺にご注意ください。",
-    "description": "Description of a notification in the 'See What's New' popup. Advises users about the ethereum merge (https://ethereum.org/en/upgrades/merge/#main-content) and potential scams."
-  },
-  "notifications15Title": {
-    "message": "イーサリアムの「マージ」が完了しました！"
-  },
-  "notifications18ActionText": {
-    "message": "セキュリティアラートを有効にする"
-  },
-  "notifications18DescriptionOne": {
-    "message": "悪質なリクエストを受けた可能性がある場合、サードパーティからアラートを受信します。",
-    "description": "Description of a notification in the 'See What's New' popup. Describes Opensea Security Provider feature."
-  },
-  "notifications18DescriptionThree": {
-    "message": "リクエストを承認する前に、必ず独自のデューデリジェンスを行ってください。",
-    "description": "Description of a notification in the 'See What's New' popup. Describes Opensea Security Provider feature."
-  },
-  "notifications18DescriptionTwo": {
-    "message": "OpenSeaは、この機能の最初のプロバイダーです。他のプロバイダーも近日追加予定です！",
-    "description": "Description of a notification in the 'See What's New' popup. Describes Opensea Security Provider feature."
-  },
-  "notifications18Title": {
-    "message": "セキュリティアラートで安全を確保"
-  },
-  "notifications19ActionText": {
-    "message": "NFTの自動検出を有効にする"
-  },
-  "notifications19DescriptionOne": {
-    "message": "始めるには次の2通りの方法があります:",
-    "description": "Description of a notification in the 'See What's New' popup. Describes NFT autodetection feature."
-  },
-  "notifications19DescriptionThree": {
-    "message": "現在当社はERC-721のみをサポートしています。",
-    "description": "Description of a notification in the 'See What's New' popup. Describes NFT autodetection feature."
-  },
-  "notifications19DescriptionTwo": {
-    "message": "手動でNFTを追加するか、「設定」>「試験運用」でNFTの自動検出をオンにします。",
-    "description": "Description of a notification in the 'See What's New' popup. Describes NFT autodetection feature."
-  },
-<<<<<<< HEAD
-  "notifications19Title": {
-    "message": "NFTが今までにない形で表示されます"
-=======
-  "readyToConnect": {
-    "message": "接続準備はよろしいですか?"
-  },
-  "receive": {
-    "message": "受け取る"
->>>>>>> 983d2c9f
-  },
-  "notifications1Description": {
-    "message": "MetaMask Mobileのユーザーが、モバイルウォレット内でトークンを交換できるようになりました。QRコードをスキャンしてモバイルアプリを取得し、スワップを開始します。",
-    "description": "Description of a notification in the 'See What's New' popup. Describes the swapping on mobile feature."
-  },
-  "notifications1Title": {
-    "message": "モバイルでのスワッピングが可能になりました！\n",
-    "description": "Title for a notification in the 'See What's New' popup. Tells users that they can now use MetaMask Swaps on Mobile."
-  },
-  "notifications20ActionText": {
-    "message": "詳細",
-    "description": "The 'call to action' on the button, or link, of the 'Stay secure' notification. Upon clicking, users will be taken to a ledger page to resolve the U2F connection issue."
-  },
-  "notifications20Description": {
-    "message": "Firefoxの最新バージョンを使用している場合、FirefoxのU2Fサポート廃止に関連した問題が発生する可能性があります。",
-    "description": "Description of a notification in the 'See What's New' popup. Describes the U2F support being dropped by firefox and that it affects ledger users."
-  },
-  "notifications20Title": {
-    "message": "LedgerとFirefoxのユーザーに発生している接続の問題について",
-    "description": "Title for a notification in the 'See What's New' popup. Tells users that latest firefox users using U2F may experience connection issues."
-  },
-  "notifications21ActionText": {
-    "message": "試す"
-  },
-  "notifications21Description": {
-    "message": "MetaMask拡張機能のSwapsをアップデートして、より素早く簡単に使えるようにしました。",
-    "description": "Description of a notification in the 'See What's New' popup. Describes NFT autodetection feature."
-  },
-  "notifications21Title": {
-    "message": "新しくなったSwapsをご紹介します！"
-  },
-  "notifications22ActionText": {
-    "message": "了解"
-  },
-  "notifications22Description": {
-    "message": "💡 グローバルメニューまたはアカウントメニューをクリックするだけで見つかります！"
-  },
-  "notifications22Title": {
-    "message": "アカウント情報またはブロックエクスプローラーURLをお探しですか？"
-  },
-  "notifications23ActionText": {
-    "message": "セキュリティアラートを有効にする"
-  },
-  "notifications23DescriptionOne": {
-    "message": "イーサリアムメインネットで、Blockaidによるセキュリティアラートを使用して、プライバシーを守りつつ既知の詐欺を回避しましょう。"
-  },
-  "notifications23DescriptionTwo": {
-    "message": "リクエストを承認する前に、必ず独自のデューデリジェンスを行ってください。"
-  },
-  "notifications23Title": {
-    "message": "セキュリティアラートで安全を確保"
-  },
-  "notifications24ActionText": {
-    "message": "了解"
-  },
-  "notifications24Description": {
-    "message": "使用中のネットワークに基づき高度なガス代設定が保存されるようになりました。これにより、ネットワークごとに高度なガス代設定を行い、ガス代の払い過ぎやトランザクション詰まりを防ぐことができます。"
-  },
-  "notifications24Title": {
-    "message": "ネットワークごとの高度なガス代設定"
-  },
-  "notifications3ActionText": {
-    "message": "続きを表示",
-    "description": "The 'call to action' on the button, or link, of the 'Stay secure' notification. Upon clicking, users will be taken to a page about security on the metamask support website."
-  },
-  "notifications3Description": {
-    "message": "MetaMaskの最新のセキュリティベストプラクティスについて学び、MetaMaskの公式サポートから最新のセキュリティ情報を入手してください。",
-    "description": "Description of a notification in the 'See What's New' popup. Describes the information they can get on security from the linked support page."
-  },
-  "notifications3Title": {
-    "message": "安全の維持",
-    "description": "Title for a notification in the 'See What's New' popup. Encourages users to consider security."
-  },
-  "notifications4ActionText": {
-    "message": "スワッピングの開始",
-    "description": "The 'call to action' on the button, or link, of the 'Swap on Binance Smart Chain!' notification. Upon clicking, users will be taken to a page where then can swap tokens on Binance Smart Chain."
-  },
-  "notifications4Description": {
-    "message": "ウォレットのトークンのスワップに最高の価格をご利用ください。MetaMaskで、Binance Smart Chainの複数の分散型取引所アグリゲーターや専門のマーケットメーカーと接続できるようになりました。",
-    "description": "Description of a notification in the 'See What's New' popup."
-  },
-  "notifications4Title": {
-    "message": "Binance Smart Chainでのスワップ",
-    "description": "Title for a notification in the 'See What's New' popup. Encourages users to do swaps on Binance Smart Chain."
-  },
-  "notifications5Description": {
-    "message": "これでシードフレーズが「シークレットリカバリーフレーズ」と呼ばれるようになりました。",
-    "description": "Description of a notification in the 'See What's New' popup. Describes the seed phrase wording update."
-  },
-  "notifications6DescriptionOne": {
-    "message": "Chromeバージョン91以降は、Ledgerのサポートを可能にしていたAPI (U2F) がハードウェアウォレットをサポートしなくなります。MetaMaskでは、ユーザーがLedger Liveのデスクトップアプリを介してLedgerデバイスに継続的に接続できる、新しいLedger Liveサポートを導入しました。",
-    "description": "Description of a notification in the 'See What's New' popup. Describes the Ledger support update."
-  },
-  "notifications6DescriptionThree": {
-    "message": "MetaMaskでLedgerアカウントを使用する際は、新しいタブが開き、Ledger Liveアプリを開くよう指示されます。アプリが開いたら、MetaMaskアカウントへのWebSocket接続を許可するよう指示されます。以上です。",
-    "description": "Description of a notification in the 'See What's New' popup. Describes the Ledger support update."
-  },
-  "notifications6DescriptionTwo": {
-    "message": "「設定」>「詳細」>「Ledger Liveを使用」の順にクリックすることで、Ledger Liveのサポートを有効にできます。",
-    "description": "Description of a notification in the 'See What's New' popup. Describes the Ledger support update."
-  },
-  "notifications6Title": {
-    "message": "Chromeユーザー向けのLedgerサポートの更新",
-    "description": "Title for a notification in the 'See What's New' popup. Lets users know about the Ledger support update"
-  },
-  "notifications7DescriptionOne": {
-    "message": "MetaMask v10.1.0には、Ledgerデバイスを使用時のEIP-1559トランザクションのサポートが新たに追加されました。",
-    "description": "Description of a notification in the 'See What's New' popup. Describes changes for ledger and EIP1559 in v10.1.0"
-  },
-  "notifications7DescriptionTwo": {
-    "message": "イーサリアムメインネットでトランザクションを完了させるには、Ledgerデバイスに最新のファームウェアがインストールされていることを確認してください。",
-    "description": "Description of a notification in the 'See What's New' popup. Describes the need to update ledger firmware."
-  },
-  "notifications7Title": {
-    "message": "Ledgerファームウェアのアップデート",
-    "description": "Title for a notification in the 'See What's New' popup. Notifies ledger users of the need to update firmware."
-  },
-  "notifications8ActionText": {
-    "message": "「設定」>「高度な設定」に移動します",
-    "description": "Description on an action button that appears in the What's New popup. Tells the user that if they click it, they will go to our Advanced settings page."
-  },
-  "notifications8DescriptionOne": {
-    "message": "MetaMask v10.4.0以降では、LedgerデバイスのMetaMaskへの接続にLedger Liveが不要になりました。",
-    "description": "Description of a notification in the 'See What's New' popup. Describes changes for how Ledger Live is no longer needed to connect the device."
-  },
-  "notifications8DescriptionTwo": {
-    "message": "Ledgerをより簡単かつ安定してご利用いただくには、「設定」の「高度な設定」タブに移動し、「優先Ledger接続タイプ」を「WebHID」に切り替えてください。",
-    "description": "Description of a notification in the 'See What's New' popup. Describes how the user can turn off the Ledger Live setting."
-  },
-  "notifications8Title": {
-    "message": "Ledgerの接続の改善",
-    "description": "Title for a notification in the 'See What's New' popup. Notifies ledger users that there is an improvement in how they can connect their device."
-  },
-  "notifications9DescriptionOne": {
-    "message": "スマートコントラクトトランザクションの承認の際に、「データ」タブでより多くの情報が提供されるようになりました。"
-  },
-  "notifications9DescriptionTwo": {
-    "message": "確定する前に、トランザクションの詳細をよりよく理解できるようになりました。また、アドレス帳にトランザクションアドレスを簡単に追加できるようにもなり、安全かつ情報に基づいた意思決定が可能になりました。"
-  },
-  "notifications9Title": {
-    "message": "👓 トランザクションが読みやすくなりました。"
-  },
-  "notificationsDropLedgerFirefoxDescription": {
-    "message": "FirefoxはU2Fをサポートしなくなったため、LedgerはFirefox版の MetaMaskでは機能しません。代わりにGoogle Chrome版のMetaMaskをお試しください。",
-    "description": "Description of a notification in the 'See What's New' popup. Describes that ledger will not longer be supported for firefox users and they should use MetaMask on chrome for ledger support instead."
-  },
-  "notificationsDropLedgerFirefoxTitle": {
-    "message": "FirefoxでのLedger サポートの停止",
-    "description": "Title for a notification in the 'See What's New' popup. Tells firefox users that ledger support is being dropped."
-  },
-  "notificationsEmptyText": {
-    "message": "ここには、インストールしたsnapからの通知が表示されます。"
-  },
-  "notificationsHeader": {
-    "message": "通知"
-  },
-  "notificationsInfos": {
-    "message": "$1に$2から",
-    "description": "$1 is the date at which the notification has been dispatched and $2 is the link to the snap that dispatched the notification."
-  },
-  "notificationsMarkAllAsRead": {
-    "message": "すべて既読にする"
-  },
-  "numberOfNewTokensDetectedPlural": {
-    "message": "$1種類の新しいトークンがこのアカウントで見つかりました",
-    "description": "$1 is the number of new tokens detected"
-  },
-  "numberOfNewTokensDetectedSingular": {
-    "message": "1つの新しいトークンがこのアカウントで見つかりました"
-  },
-  "ofTextNofM": {
-    "message": "中の"
-  },
-  "off": {
-    "message": "オフ"
-  },
-  "offlineForMaintenance": {
-    "message": "メンテナンスのためにオフラインです"
-  },
-  "ok": {
-    "message": "OK"
-  },
-  "on": {
-    "message": "オン"
-  },
-  "onboardingAdvancedPrivacyIPFSDescription": {
-    "message": "IPFSゲートウェイにより、第三者がホスティングしているデータへのアクセスと表示が可能になります。カスタムIPFSゲートウェイを追加するか、引き続きデフォルトを使用できます。"
-  },
-  "onboardingAdvancedPrivacyIPFSInvalid": {
-    "message": "有効なURLを入力してください"
-  },
-  "onboardingAdvancedPrivacyIPFSTitle": {
-    "message": "カスタムIPFSゲートウェイを追加"
-  },
-  "onboardingAdvancedPrivacyIPFSValid": {
-    "message": "IPFSゲートウェイのURLが有効です"
-  },
-  "onboardingAdvancedPrivacyNetworkButton": {
-    "message": "カスタムネットワークを追加"
-  },
-  "onboardingAdvancedPrivacyNetworkDescription": {
-    "message": "当社では、遠隔手続き呼び出し (RPC) プロバイダーにInfuraを使用して、イーサリアムデータにできるだけ信頼性の高いプライベートな形でアクセスできるようにしています。独自のRPCをお選びいただくこともできますが、どのRPCもトランザクションを実行するために、ユーザーのIPアドレスとイーサリアムウォレットを取得する点にご注意ください。Infuraによるデータの取扱いに関する詳細は、$1をご覧ください。"
-  },
-  "onboardingAdvancedPrivacyNetworkTitle": {
-    "message": "ネットワークを選択してください"
-  },
-  "onboardingCreateWallet": {
-    "message": "新規ウォレットを作成"
-  },
-  "onboardingImportWallet": {
-    "message": "既存のウォレットをインポート"
-  },
-  "onboardingMetametricsAgree": {
-    "message": "同意します"
-  },
-  "onboardingMetametricsAllowOptOut": {
-    "message": "いつでも設定からオプトアウトできるようにします"
-  },
-  "onboardingMetametricsDataTerms": {
-    "message": "一般データ保護規則 (EU) 2016/679 の目的に従い、このデータは集約され匿名化されます。"
-  },
-  "onboardingMetametricsDescription": {
-    "message": "MetaMaskは、ユーザーによるMetaMaskの使用状況をより詳細に把握するため、使用データを収集したいと考えています。このデータは、使用状況に基づくサービスの改善を含め、サービスの提供を目的に使用されます。"
-  },
-  "onboardingMetametricsDescription2": {
-    "message": "MetaMaskは..."
-  },
-  "onboardingMetametricsDisagree": {
-    "message": "結構です"
-  },
-  "onboardingMetametricsInfuraTerms": {
-    "message": "* MetaMaskでInfuraをデフォルトのRPCプロバイダーとして使用する場合、Infuraはトランザクションの送信時にユーザーのIPアドレスおよびイーサリアムウォレットアドレスを収集します。当社がこれらの情報を、システムによりこれら2つのデータが関連付けられる形で保管することはありません。データ収集の観点から見たMetaMaskとInfuraとのやり取りに関する詳細は、当社の最新の$1をご覧ください。当社のプライバシー慣行全般に関する詳細は、$2をご覧ください。",
-    "description": "$1 represents `onboardingMetametricsInfuraTermsPolicyLink`, $2 represents `onboardingMetametricsInfuraTermsPolicy`"
-  },
-  "onboardingMetametricsInfuraTermsPolicy": {
-    "message": "こちらのプライバシーポリシー"
-  },
-  "onboardingMetametricsInfuraTermsPolicyLink": {
-    "message": "こちら"
-  },
-  "onboardingMetametricsModalTitle": {
-    "message": "カスタムネットワークを追加"
-  },
-  "onboardingMetametricsNeverCollect": {
-    "message": "サービスの提供に不要な情報 (キー、アドレス、トランザクションハッシュ、残高) を収集することは、$1",
-    "description": "$1 represents `onboardingMetametricsNeverEmphasis`"
-  },
-  "onboardingMetametricsNeverCollectIP": {
-    "message": "ユーザーの完全なIPアドレスを収集することは、$1*",
-    "description": "$1 represents `onboardingMetametricsNeverEmphasis`"
-  },
-  "onboardingMetametricsNeverEmphasis": {
-    "message": "一切ありません"
-  },
-  "onboardingMetametricsNeverSellData": {
-    "message": "データを販売することは$1。絶対です！",
-    "description": "$1 represents `onboardingMetametricsNeverEmphasis`"
-  },
-  "onboardingMetametricsSendAnonymize": {
-    "message": "匿名のクリックおよびページ閲覧イベントを送信"
-  },
-  "onboardingMetametricsTitle": {
-    "message": "MetaMaskの改善にご協力ください"
-  },
-  "onboardingPinExtensionBillboardAccess": {
-    "message": "フルアクセス"
-  },
-  "onboardingPinExtensionBillboardDescription": {
-    "message": "これらの拡張機能は、情報を表示および変更できます"
-  },
-  "onboardingPinExtensionBillboardDescription2": {
-    "message": "このサイトで。"
-  },
-  "onboardingPinExtensionBillboardTitle": {
-    "message": "拡張機能"
-  },
-  "onboardingPinExtensionChrome": {
-    "message": "ブラウザの拡張機能アイコンをクリックします"
-  },
-  "onboardingPinExtensionDescription": {
-    "message": "MetaMaskをブラウザにピン留めすることで、アクセスしやすくなり、トランザクションの承認を簡単に表示できるようになります。"
-  },
-  "onboardingPinExtensionDescription2": {
-    "message": "拡張機能をクリックしてMetaMaskを開き、ワンクリックでウォレットにアクセスできます。"
-  },
-  "onboardingPinExtensionDescription3": {
-    "message": "ブラウザの拡張機能アイコンをクリックすると、すぐにアクセスできます"
-  },
-  "onboardingPinExtensionLabel": {
-    "message": "MetaMaskをピン留めする"
-  },
-  "onboardingPinExtensionStep1": {
-    "message": "1"
-  },
-  "onboardingPinExtensionStep2": {
-    "message": "2"
-  },
-  "onboardingPinExtensionTitle": {
-    "message": "MetaMaskのインストールが完了しました！"
-  },
-  "onboardingUsePhishingDetectionDescription": {
-    "message": "フィッシング検出アラートには$1との通信が必要です。jsDeliverはユーザーのIPアドレスにアクセスします。$2をご覧ください。",
-    "description": "The $1 is the word 'jsDeliver', from key 'jsDeliver' and $2 is the words Privacy Policy from key 'privacyMsg', both separated here so that it can be wrapped as a link"
-  },
-  "onlyAddTrustedNetworks": {
-    "message": "悪意のあるネットワーク プロバイダーは、ブロックチェーンのステートを偽り、ユーザーのネットワークアクティビティを記録することがあります。信頼するカスタムネットワークのみを追加してください。"
-  },
-  "onlyConnectTrust": {
-    "message": "信頼するサイトにのみ接続してください。"
-  },
-  "openFullScreenForLedgerWebHid": {
-    "message": "全画面モードにしてLedgerを接続します。",
-    "description": "Shown to the user on the confirm screen when they are viewing MetaMask in a popup window but need to connect their ledger via webhid."
-  },
-  "openInBlockExplorer": {
-    "message": "ブロックエクスプローラーで開く"
-  },
-  "openSea": {
-    "message": "OpenSea + Blockaid (ベータ)"
-  },
-  "openSeaNew": {
-    "message": "OpenSea"
-  },
-  "operationFailed": {
-    "message": "操作に失敗しました"
-  },
-  "optional": {
-    "message": "オプション"
-  },
-  "optionalWithParanthesis": {
-    "message": "(オプション)"
-  },
-  "options": {
-    "message": "オプション"
-  },
-  "or": {
-    "message": "または"
-  },
-  "origin": {
-    "message": "起点"
-  },
-  "osTheme": {
-    "message": "システム"
-  },
-  "otherSnaps": {
-    "message": "他のsnap",
-    "description": "Used in the 'permission_rpc' message."
-  },
-  "outdatedBrowserNotification": {
-    "message": "古いブラウザを使用しています。ブラウザをアップデートしないと、MetaMaskからセキュリティパッチや新機能を入手できなくなります。"
-  },
-  "padlock": {
-    "message": "南京錠"
   },
   "parameters": {
-    "message": "パラメーター"
+    "message": "パラメータ"
   },
   "participateInMetaMetrics": {
     "message": "MetaMetricsに参加"
   },
   "participateInMetaMetricsDescription": {
-    "message": "MetaMetricsに参加して、MetaMaskの改善にご協力ください"
+    "message": "MetaMaskの改善のため、MetaMetricsに参加します"
   },
   "password": {
     "message": "パスワード"
@@ -3120,266 +1138,40 @@
   "passwordNotLongEnough": {
     "message": "パスワードの長さが足りません"
   },
-  "passwordSetupDetails": {
-    "message": "このパスワードは、このデバイスでのみMetaMaskウォレットのロックを解除します。MetaMaskはこのパスワードを復元できません。"
-  },
-  "passwordStrength": {
-    "message": "パスワードの強度: $1",
-    "description": "Return password strength to the user when user wants to create password."
-  },
-  "passwordStrengthDescription": {
-    "message": "強力なパスワードは、デバイスが盗まれたり侵入されたりした場合に、ウォレットのセキュリティを高めます。"
-  },
-  "passwordTermsWarning": {
-    "message": "私はMetaMaskがこのパスワードを復元できないことを理解しています。$1"
-  },
   "passwordsDontMatch": {
     "message": "パスワードが一致しません"
   },
-  "pasteJWTToken": {
-    "message": "ここにトークンを貼り付けるかドロップしてください:"
-  },
   "pastePrivateKey": {
-    "message": "秘密鍵の文字列をここに貼り付けます:",
+    "message": "秘密鍵をペーストして下さい:",
     "description": "For importing an account from a private key"
   },
   "pending": {
     "message": "保留中"
   },
-  "pendingTransactionInfo": {
-    "message": "このトランザクションは、そのトランザクションが完了するまで処理されません。"
-  },
-  "pendingTransactionMultiple": {
-    "message": "保留中のトランザクションが$1件あります。"
-  },
-  "pendingTransactionSingle": {
-    "message": "保留中のトランザクションが1件あります。",
-    "description": "$1 is count of pending transactions"
-  },
-  "permissionRequest": {
-    "message": "許可のリクエスト"
-  },
-  "permissionRequestCapitalized": {
-    "message": "許可のリクエスト"
-  },
-  "permissionRequested": {
-    "message": "現在リクエスト中"
-  },
-  "permissionRevoked": {
-    "message": "この更新で取り消し"
-  },
-  "permission_accessNamedSnap": {
-    "message": "$1に接続。",
-    "description": "The description for the `wallet_snap` permission. $1 is the human-readable name of the snap."
-  },
-  "permission_accessNetwork": {
-    "message": "インターネットにアクセスします。",
-    "description": "The description of the `endowment:network-access` permission."
-  },
-  "permission_accessNetworkDescription": {
-    "message": "snapによるインターネットへのアクセスを許可します。これはサードパーティサーバーとのデータの送受信の両方に使用できます。",
-    "description": "An extended description of the `endowment:network-access` permission."
-  },
-  "permission_accessSnap": {
-    "message": "$1 snapに接続します。",
-    "description": "The description for the `wallet_snap` permission. $1 is the name of the snap."
-  },
-  "permission_accessSnapDescription": {
-    "message": "Webサイトまたはsnapによる$1とのやり取りを許可します。",
-    "description": "The description for the `wallet_snap_*` permission. $1 is the name of the Snap."
-  },
-  "permission_cronjob": {
-    "message": "定期的なアクションのスケジュール設定と実行。",
-    "description": "The description for the `snap_cronjob` permission"
-  },
-  "permission_cronjobDescription": {
-    "message": "snapが、一定の時刻、日付、または間隔で定期的に実行されるアクションを実行することを許可します。これは、時間依存のやり取りや通知のトリガーに使用できます。",
-    "description": "An extended description for the `snap_cronjob` permission"
-  },
-  "permission_dialog": {
-    "message": "MetaMaskにダイアログウィンドウを表示します。",
-    "description": "The description for the `snap_dialog` permission"
-  },
-  "permission_dialogDescription": {
-    "message": "このsnapがカスタムテキスト、入力フィールド、アクションの承認・拒否ボタンを備えたMetaMaskポップアップを表示することを許可します。これは、snapのアラート、承認、オプトインフローなどの作成に使用される可能性があります。",
-    "description": "An extended description for the `snap_dialog` permission"
-  },
-  "permission_ethereumAccounts": {
-    "message": "アドレス、アカウント残高、アクティビティを表示して、承認するトランザクションを提案",
-    "description": "The description for the `eth_accounts` permission"
-  },
-  "permission_ethereumProvider": {
-    "message": "イーサリアムプロバイダーにアクセスします。",
-    "description": "The description for the `endowment:ethereum-provider` permission"
-  },
-  "permission_ethereumProviderDescription": {
-    "message": "ブロックチェーンのデータを読み込みメッセージやトランザクションを提案するために、snapによるMetaMaskとの直接の通信を許可します。",
-    "description": "An extended description for the `endowment:ethereum-provider` permission"
-  },
-  "permission_getEntropy": {
-    "message": "このsnapに固有の無作為なキーを導出します。",
-    "description": "The description for the `snap_getEntropy` permission"
-  },
-  "permission_getEntropyDescription": {
-    "message": "snapが、このsnapに固有の任意のキーを公開せずに導出することを許可します。これらのキーはMetaMaskアカウントとは別で、秘密鍵やシークレットリカバリーフレーズとは関連性がありません。他のsnapはこの情報にアクセスできません。",
-    "description": "An extended description for the `snap_getEntropy` permission"
-  },
-  "permission_lifecycleHooks": {
-    "message": "ライフサイクルフックを使用します。",
-    "description": "The description for the `endowment:lifecycle-hooks` permission"
-  },
-  "permission_lifecycleHooksDescription": {
-    "message": "snapがライフサイクルフックを使用して、ライフサイクルの特定のタイミングでコードを実行することを許可します。",
-    "description": "An extended description for the `endowment:lifecycle-hooks` permission"
-  },
-  "permission_longRunning": {
-    "message": "無期限で実行。",
-    "description": "The description for the `endowment:long-running` permission"
-  },
-  "permission_longRunningDescription": {
-    "message": "大きなデータの処理中など、snapが無期限で実行されることを許可します。",
-    "description": "An extended description for the `endowment:long-running` permission"
-  },
-  "permission_manageAccounts": {
-    "message": "イーサリアムアカウントを追加して管理します",
-    "description": "The description for `snap_manageAccounts` permission"
-  },
-  "permission_manageBip32Keys": {
-    "message": "$1 ($2) のアカウントとアセットを管理します。",
-    "description": "The description for the `snap_getBip32Entropy` permission. $1 is a derivation path, e.g. 'm/44'/0'/0''. $2 is the elliptic curve name, e.g. 'secp256k1'."
-  },
-  "permission_manageBip32KeysDescription": {
-    "message": "snapがシークレットリカバリーフレーズに基づき、公開することなくBIP-32キーペアを導出することを許可します。これにより、$1のすべてのアカウントとアセットへの完全アクセスが許可されます。\\nキーの管理権限を与えることで、snapはイーサリアム (EVM) 以外にもさまざまなブロックチェーンプロトコルをサポートできるようになります。",
-    "description": "An extended description for the `snap_getBip32Entropy` permission. $1 is a derivation path (name)"
-  },
-  "permission_manageBip44Keys": {
-    "message": "$1アカウントとアセットをコントロールします。",
-    "description": "The description for the `snap_getBip44Entropy` permission. $1 is the name of a protocol, e.g. 'Filecoin'."
-  },
-  "permission_manageBip44KeysDescription": {
-    "message": "snapがシークレットリカバリーフレーズに基づき、公開することなくBIP-44キーペアを導出することを許可します。これにより、$1のすべてのアカウントとアセットへの完全アクセスが許可されます。\\nキーの管理権限を与えることで、snapはイーサリアム (EVM) 以外にもさまざまなブロックチェーンプロトコルをサポートできるようになります。",
-    "description": "An extended description for the `snap_getBip44Entropy` permission. $1 is the name of a protocol, e.g., 'Filecoin'."
-  },
-  "permission_manageNamedBip32Keys": {
-    "message": "$1アカウントとアセットをコントロールします。",
-    "description": "The description for the `snap_getBip32Entropy` permission. $1 is a name for the derivation path, e.g., 'Ethereum accounts'. $2 is the plain derivation path, e.g. 'm/44'/0'/0''."
-  },
-  "permission_manageState": {
-    "message": "デバイスにデータを保管し管理します。",
-    "description": "The description for the `snap_manageState` permission"
-  },
-  "permission_manageStateDescription": {
-    "message": "snapが暗号化を使用して安全にデータを保管、更新、取得することを許可します。他のsnapはこの情報にアクセスできません。",
-    "description": "An extended description for the `snap_manageState` permission"
-  },
-  "permission_notifications": {
-    "message": "通知を表示します。",
-    "description": "The description for the `snap_notify` permission"
-  },
-  "permission_notificationsDescription": {
-    "message": "snapがMetaMask内に通知を表示することを許可します。snapは、行動を促す情報や緊急性の高い情報に関する短い通知テキストをトリガーできます。",
-    "description": "An extended description for the `snap_notify` permission"
-  },
-  "permission_rpc": {
-    "message": "$1によるこのsnapとの直接のやり取りを許可してください。",
-    "description": "The description for the `endowment:rpc` permission. $1 is 'other snaps' or 'websites'."
-  },
-  "permission_rpcDescription": {
-    "message": "$1によるsnapへのメッセージの送信とsnapからの応答の受信を許可します。",
-    "description": "An extended description for the `endowment:rpc` permission. $1 is 'other snaps' or 'websites'."
-  },
-  "permission_transactionInsight": {
-    "message": "トランザクションインサイトを取得して表示します。",
-    "description": "The description for the `endowment:transaction-insight` permission"
-  },
-  "permission_transactionInsightDescription": {
-    "message": "snapによるトランザクションのデコードと、MetaMask UI内でのインサイトの表示を許可します。これは、フィッシング対策やセキュリティソリューションに使用できます。",
-    "description": "An extended description for the `endowment:transaction-insight` permission"
-  },
-  "permission_transactionInsightOrigin": {
-    "message": "トランザクションを提案しているWebサイトの提供元を確認します",
-    "description": "The description for the `transactionOrigin` caveat, to be used with the `endowment:transaction-insight` permission"
-  },
-  "permission_transactionInsightOriginDescription": {
-    "message": "snapが、トランザクションを提案するWebサイトの転送元 (URI) を確認することを許可します。これは、フィッシング対策やセキュリティソリューションに使用できます。",
-    "description": "An extended description for the `transactionOrigin` caveat, to be used with the `endowment:transaction-insight` permission"
-  },
-  "permission_unknown": {
-    "message": "不明な許可: $1",
-    "description": "$1 is the name of a requested permission that is not recognized."
-  },
-  "permission_viewBip32PublicKeys": {
-    "message": "$1 ($2) の公開鍵を表示します。",
-    "description": "The description for the `snap_getBip32PublicKey` permission. $1 is a derivation path, e.g. 'm/44'/0'/0''. $2 is the elliptic curve name, e.g. 'secp256k1'."
-  },
-  "permission_viewBip32PublicKeysDescription": {
-    "message": "snapが、$1の公開鍵 (およびアドレス) を表示することを許可します。これは、アカウントやアセットのコントロールを許可するものでは一切ありません。",
-    "description": "An extended description for the `snap_getBip32PublicKey` permission. $1 is a derivation path (name)"
-  },
-  "permission_viewNamedBip32PublicKeys": {
-    "message": "$1の公開鍵を表示します。",
-    "description": "The description for the `snap_getBip32PublicKey` permission. $1 is a name for the derivation path, e.g., 'Ethereum accounts'."
-  },
-  "permission_webAssembly": {
-    "message": "WebAssemblyのサポート",
-    "description": "The description of the `endowment:webassembly` permission."
-  },
-  "permission_webAssemblyDescription": {
-    "message": "snapがWebAssemblyを介して低レベルの実行環境にアクセスすることを許可します。",
-    "description": "An extended description of the `endowment:webassembly` permission."
+  "permissionCheckedIconDescription": {
+    "message": "この許可を承認しました。"
+  },
+  "permissionUncheckedIconDescription": {
+    "message": "この許可は承認を完了していません。"
   },
   "permissions": {
-    "message": "許可"
-  },
-  "permissionsTitle": {
-    "message": "許可"
-  },
-  "permissionsTourDescription": {
-    "message": "ここで接続されたアカウントを見つけて許可の管理を行います"
+    "message": "権限"
   },
   "personalAddressDetected": {
-    "message": "個人アドレスが検出されました。トークンコントラクトアドレスを入力してください。"
-  },
-  "pleaseConfirm": {
-    "message": "確認してください"
+    "message": "個人アドレスが検出されました。トークンコントラクトのアドレスを入力してください。"
   },
   "plusXMore": {
-    "message": "その他$1件",
+    "message": "+$1 以上",
     "description": "$1 is a number of additional but unshown items in a list- this message will be shown in place of those items"
   },
-  "popularCustomNetworks": {
-    "message": "人気のカスタムネットワーク"
-  },
-  "portfolio": {
-    "message": "Portfolio"
-  },
-  "portfolioDashboard": {
-    "message": "Portfolioダッシュボード"
-  },
-  "preferredLedgerConnectionType": {
-    "message": "優先Ledger接続タイプ",
-    "description": "A header for a dropdown in Settings > Advanced. Appears above the ledgerConnectionPreferenceDescription message"
-  },
-  "preparingSwap": {
-    "message": "スワップを準備しています..."
-  },
   "prev": {
-    "message": "前へ"
+    "message": "戻る"
   },
   "primaryCurrencySetting": {
-    "message": "プライマリ通貨"
+    "message": "基準通貨"
   },
   "primaryCurrencySettingDescription": {
-    "message": "チェーンのネイティブ通貨 (ETHなど) による値の表示を優先するには、「ネイティブ」を選択します。選択した法定通貨による値の表示を優先するには、「法定通貨」を選択します。"
-  },
-  "priorityFee": {
-    "message": "優先手数料"
-  },
-  "priorityFeeProperCase": {
-    "message": "優先手数料"
-  },
-  "privacy": {
-    "message": "プライバシー"
+    "message": "値の表示をチェーンの通貨(ETHなど)で優先するには、通貨(ETHなど)を選択します。選択した基準通貨を優先するには、[法定通貨] を選択します。"
   },
   "privacyMsg": {
     "message": "プライバシーポリシー"
@@ -3388,78 +1180,41 @@
     "message": "秘密鍵",
     "description": "select this type of file to use to import an account"
   },
-  "privateKeyCopyWarning": {
-    "message": "$1の秘密鍵",
-    "description": "$1 represents the account name"
-  },
   "privateKeyWarning": {
-    "message": "警告: この鍵は絶対に公開しないでください。秘密鍵を持つ人は誰でも、アカウントに保持されているアセットを盗むことができます。"
+    "message": "警告: この鍵は絶対に公開しないで下さい。公開すると、アカウント内の資産を盗まれます。"
   },
   "privateNetwork": {
     "message": "プライベートネットワーク"
   },
-  "proceedWithTransaction": {
-    "message": "それでも続行"
-  },
   "proposedApprovalLimit": {
-    "message": "提案された承認限度額"
+    "message": "承認限度額の提案"
   },
   "provide": {
-    "message": "提供"
-  },
-  "publicAddress": {
-    "message": "パブリックアドレス"
+    "message": "提供する"
+  },
+  "queue": {
+    "message": "保留中"
   },
   "queued": {
-    "message": "キュー待ち"
-  },
-  "quoteRate": {
-    "message": "クォートレート"
-  },
-  "reAddAccounts": {
-    "message": "他のアカウントを再度追加"
-  },
-  "reAdded": {
-    "message": "再度追加されました"
+    "message": "追加済"
   },
   "readdToken": {
-    "message": "アカウントオプションメニューで「トークンのインポート」を選択することによって、今後このトークンを戻すことができます。"
+    "message": "アカウントオプションのメニューで\"トークンの追加\"を選択すると、後でこのトークンを戻すことができます。"
+  },
+  "readyToConnect": {
+    "message": "接続準備はよろしいですか?"
   },
   "receive": {
-    "message": "受取"
+    "message": "受け取る"
+  },
+  "recents": {
+    "message": "最近の履歴"
+  },
+  "recipientAddress": {
+    "message": "受取アドレス"
   },
   "recipientAddressPlaceholder": {
-    "message": "パブリックアドレス (0x) またはENS名を入力してください"
-  },
-  "recommendedGasLabel": {
-    "message": "推奨"
-  },
-  "recoveryPhraseReminderBackupStart": {
-    "message": "ここから開始"
-  },
-  "recoveryPhraseReminderConfirm": {
-    "message": "了解"
-  },
-  "recoveryPhraseReminderHasBackedUp": {
-    "message": "シークレットリカバリーフレーズは常に安全かつ秘密の場所に保管してください"
-  },
-  "recoveryPhraseReminderHasNotBackedUp": {
-    "message": "シークレットリカバリーフレーズのバックアップが必要ですか？"
-  },
-  "recoveryPhraseReminderItemOne": {
-    "message": "シークレットリカバリーフレーズは誰とも決して共有しないでください"
-  },
-  "recoveryPhraseReminderItemTwo": {
-    "message": "MetaMaskチームが、ユーザーのシークレットリカバリーフレーズを確認することは絶対にありません"
-  },
-  "recoveryPhraseReminderSubText": {
-    "message": "シークレットリカバリーフレーズは、ご利用のすべてのアカウントを制御します。"
-  },
-  "recoveryPhraseReminderTitle": {
-    "message": "資産を守りましょう"
-  },
-  "refreshList": {
-    "message": "リストを更新"
+    "message": "パブリックアドレス(0x)、またはENSを検索"
   },
   "reject": {
     "message": "拒否"
@@ -3467,78 +1222,29 @@
   "rejectAll": {
     "message": "すべて拒否"
   },
-  "rejectRequestsDescription": {
-    "message": "$1件のリクエストを一括で拒否しようとしています。"
-  },
-  "rejectRequestsN": {
-    "message": "$1件のリクエストを拒否"
-  },
   "rejectTxsDescription": {
-    "message": "$1件のトランザクションを一括拒否しようとしています。"
+    "message": "$1個のトランザクションを一括拒否しようとしています。"
   },
   "rejectTxsN": {
-    "message": "$1件のトランザクションを拒否"
+    "message": "$1個のトランザクションを拒否"
   },
   "rejected": {
-    "message": "拒否されました"
-  },
-  "remember": {
-    "message": "ご注意:"
+    "message": "拒否しました"
+  },
+  "remindMeLater": {
+    "message": "後で通知"
   },
   "remove": {
     "message": "削除"
   },
   "removeAccount": {
-    "message": "アカウントを削除"
+    "message": "アカウントの削除"
   },
   "removeAccountDescription": {
-    "message": "このアカウントはウォレットから削除されます。続行する前に、インポートしたアカウントの元のシークレットリカバリーフレーズまたは秘密鍵を持っていることを確認してください。アカウントはアカウントドロップダウンから再度インポートまたは作成できます。"
-  },
-  "removeJWT": {
-    "message": "カストディアントークンを削除"
-  },
-  "removeJWTDescription": {
-    "message": "このトークンを削除してよろしいですか？このトークンに割り当てられているすべてのアカウントが、同時に拡張機能から削除されます: "
-  },
-  "removeNFT": {
-    "message": "NFTを削除"
-  },
-  "removeNftMessage": {
-    "message": "NFTが削除されました！"
-  },
-  "removeSnap": {
-    "message": "snapを削除"
-  },
-  "removeSnapConfirmation": {
-    "message": "$1を削除してよろしいですか？",
-    "description": "$1 represents the name of the snap"
-  },
-  "removeSnapDescription": {
-    "message": "この操作により、snapとそのデータが削除され、与えられたアクセス許可が取り消されます。"
-  },
-  "replace": {
-    "message": "置き換え"
-  },
-  "requestFlaggedAsMaliciousFallbackCopyReason": {
-    "message": "セキュリティプロバイダーが追加情報を共有していません"
-  },
-  "requestFlaggedAsMaliciousFallbackCopyReasonTitle": {
-    "message": "リクエストが悪質なものとして分類されました"
-  },
-  "requestMayNotBeSafe": {
-    "message": "リクエストは安全でない可能性があります"
-  },
-  "requestMayNotBeSafeError": {
-    "message": "セキュリティプロバイダーは既知の悪質なアクティビティを検出しませんでしたが、それでも続けるのは安全でない可能性があります。"
-  },
-  "requestNotVerified": {
-    "message": "リクエストが検証されませんでした"
-  },
-  "requestNotVerifiedError": {
-    "message": "エラーが発生したため、このリクエストはセキュリティプロバイダーにより検証されませんでした。慎重に進めてください。"
+    "message": "このアカウントはウォレットから削除されます。続行する前に、ウォレットにインポートしたアカウントのシードフレーズか秘密鍵を保管してください。アカウントは、アカウントのドロップダウンから再度インポート、または作成できます。"
   },
   "requestsAwaitingAcknowledgement": {
-    "message": "リクエストの承認待ち"
+    "message": "承認されるまで待機する"
   },
   "required": {
     "message": "必須"
@@ -3546,836 +1252,258 @@
   "reset": {
     "message": "リセット"
   },
-  "resetWallet": {
-    "message": "ウォレットをリセット"
-  },
-  "resetWalletSubHeader": {
-    "message": "MetaMaskはパスワードのコピーを保管しません。アカウントのロックを解除できない場合は、ウォレットをリセットする必要があります。これは、ウォレットのセットアップ時に使用したシークレットリカバリーフレーズを入力することで行えます。"
-  },
-  "resetWalletUsingSRP": {
-    "message": "この操作により、このデバイスから現在のウォレットとシークレットリカバリーフレーズ、および作成されたアカウントのリストが削除されます。シークレットリカバリーフレーズでリセットすると、リセットに使用されたシークレットリカバリーフレーズに基づくアカウントのリストが表示されます。この新しいリストには、残高のあるアカウントが自動的に含まれます。また、以前作成された$1することもできます。インポートしたカスタムアカウントは$2である必要があり、アカウントに追加されたカスタムトークンも$3である必要があります。"
-  },
-  "resetWalletWarning": {
-    "message": "続行する前に、正しいシークレットリカバリーフレーズを使用していることを確認してください。これは元に戻せません。"
-  },
-  "restartMetamask": {
-    "message": "MetaMask を再起動"
+  "resetAccount": {
+    "message": "アカウントをリセット"
+  },
+  "resetAccountDescription": {
+    "message": "アカウントをリセットするとトランザクション履歴がクリアされます。シードフレーズの再入力は不要です。これによりアカウント内の残高が変更されることはありません。"
   },
   "restore": {
     "message": "復元"
   },
-  "restoreFailed": {
-    "message": "提供されたファイルからデータを復元できません"
-  },
-  "restoreSuccessful": {
-    "message": "データが復元されました"
-  },
-  "restoreUserData": {
-    "message": "ユーザーデータの復元"
-  },
-  "restoreUserDataDescription": {
-    "message": "以前バックアップされたJSONファイルから、設定とアカウントアドレスを含むユーザー設定を復元できます。"
-  },
-  "resultPageError": {
-    "message": "エラー"
-  },
-  "resultPageErrorDefaultMessage": {
-    "message": "操作に失敗しました。"
-  },
-  "resultPageSuccess": {
-    "message": "成功"
-  },
-  "resultPageSuccessDefaultMessage": {
-    "message": "操作が正常に完了しました。"
+  "restoreAccountWithSeed": {
+    "message": "シードフレーズでアカウントを復元"
+  },
+  "restoreWalletPreferences": {
+    "message": "$1 のデータバックアップが見つかりました。ウォレットの基本設定を復元しますか?",
+    "description": "$1 is the date at which the data was backed up"
   },
   "retryTransaction": {
     "message": "トランザクションを再試行"
   },
   "reusedTokenNameWarning": {
-    "message": "ここのトークンは、監視する別のトークンのシンボルを再使用します。これは混乱を招いたり紛らわしい場合があります。"
+    "message": "既に登録されているトークンシンボルと同じシンボルの登録はお勧めしません。混乱や操作ミスの原因になります。"
   },
   "revealSeedWords": {
-    "message": "シークレットリカバリーフレーズを確認"
-  },
-  "revealSeedWordsDescription1": {
-    "message": "$1は$2を提供します。",
-    "description": "This is a sentence consisting of link using 'revealSeedWordsSRPName' as $1 and bolded text using 'revealSeedWordsDescription3' as $2."
-  },
-  "revealSeedWordsDescription2": {
-    "message": "MetaMaskは$1です。つまり、ユーザーがSRPの所有者となります。",
-    "description": "$1 is text link with the message from 'revealSeedWordsNonCustodialWallet'"
-  },
-  "revealSeedWordsDescription3": {
-    "message": "ウォレットと資金への完全アクセス"
-  },
-  "revealSeedWordsNonCustodialWallet": {
-    "message": "ノンカストディアルウォレット"
-  },
-  "revealSeedWordsQR": {
-    "message": "QR"
-  },
-  "revealSeedWordsSRPName": {
-    "message": "シークレットリカバリーフレーズ (SRP)"
-  },
-  "revealSeedWordsText": {
-    "message": "テキスト"
+    "message": "シードフレーズを表示"
+  },
+  "revealSeedWordsDescription": {
+    "message": "ブラウザを変更したりコンピュータを変更した場合は、アカウントにアクセスするためにシードフレーズが必要になります。安全で秘密の場所に保管してください。"
+  },
+  "revealSeedWordsTitle": {
+    "message": "シードフレーズ"
   },
   "revealSeedWordsWarning": {
-    "message": "誰にも画面を見られていないことを確認してください。$1",
-    "description": "$1 is bolded text using the message from 'revealSeedWordsWarning2'"
-  },
-  "revealSeedWordsWarning2": {
-    "message": "MetaMaskサポートがこの情報を尋ねることはありません。",
-    "description": "The bolded texted in the second part of 'revealSeedWordsWarning'"
-  },
-  "revealTheSeedPhrase": {
-    "message": "シードフレーズを確認"
-  },
-  "revokeAllTokensTitle": {
-    "message": "すべての$1へのアクセスおよび転送許可を取り消しますか？",
-    "description": "$1 is the symbol of the token for which the user is revoking approval"
-  },
-  "revokeAllTokensTitleWithoutSymbol": {
-    "message": "$1のすべてのNFTへのアクセスおよびそれらの転送の許可を取り消しますか？",
-    "description": "$1 is a link to contract on the block explorer when we're not able to retrieve a erc721 or erc1155 name"
-  },
-  "revokeApproveForAllDescription": {
-    "message": "これにより、別途通知なしで第三者によるユーザーの$1へのアクセスおよび転送の許可が取り消されます。",
-    "description": "$1 is either a string or link of a given token symbol or name"
-  },
-  "revokeApproveForAllDescriptionWithoutSymbol": {
-    "message": "これにより、第三者が別途通知なしで$1のすべてのNFTにアクセスし、それらを転送する許可が取り消されます。",
-    "description": "$1 is a link to contract on the block explorer when we're not able to retrieve a erc721 or erc1155 name"
-  },
-  "revokePermission": {
-    "message": "許可を取り消す"
-  },
-  "revokeSpendingCap": {
-    "message": "$1の使用上限を取り消す",
-    "description": "$1 is a token symbol"
-  },
-  "revokeSpendingCapTooltipText": {
-    "message": "このサードパーティは、現在または今後のトークンをこれ以上使用できなくなります。"
+    "message": "シードフレーズは全てのアカウントを盗む手段にも使えます。"
+  },
+  "revealSeedWordsWarningTitle": {
+    "message": "シードフレーズは誰にも教えないでください。"
+  },
+  "rinkeby": {
+    "message": "Rinkebyテストネットワーク"
+  },
+  "ropsten": {
+    "message": "Ropstenテストネットワーク"
   },
   "rpcUrl": {
-    "message": "新しいRPC URL"
-  },
-  "safeTransferFrom": {
-    "message": "安全な送金元:"
+    "message": "RPC URL"
   },
   "save": {
     "message": "保存"
   },
+  "saveAsCsvFile": {
+    "message": "CSVファイルとして保存"
+  },
   "scanInstructions": {
-    "message": "QRコードにカメラを向けてください"
+    "message": "カメラでQRコードを置いてください"
   },
   "scanQrCode": {
-    "message": "QRコードをスキャン"
+    "message": "QRコードのスキャン"
   },
   "scrollDown": {
-    "message": "下にスクロール"
+    "message": "下へスクロール"
   },
   "search": {
     "message": "検索"
   },
   "searchAccounts": {
-    "message": "アカウントを検索"
+    "message": "アカウントの検索"
   },
   "searchResults": {
     "message": "検索結果"
   },
-  "secretRecoveryPhrase": {
-    "message": "シークレットリカバリーフレーズ"
-  },
-  "secureWallet": {
-    "message": "安全なウォレット"
-  },
-  "security": {
-    "message": "セキュリティ"
-  },
-  "securityAlert": {
-    "message": "$1と$2からのセキュリティアラート"
-  },
-  "securityAlerts": {
-    "message": "セキュリティアラート"
-  },
-  "securityAlertsDescription": {
-    "message": "この機能は、ユーザーのプライバシーを守りつつ、トランザクションと署名リクエストをアクティブに確認することで、イーサリアムメインネットでの悪質な行為に対する警告を発します。ユーザーのデータはこのサービスを提供するサードパーティと共有されません。リクエストを承認する前に、必ず独自のデューデリジェンスを行ってください。この機能がすべての悪質な行為を検出するという保証はありません。"
+  "searchTokens": {
+    "message": "トークンの検索"
+  },
+  "secretBackupPhrase": {
+    "message": "シードフレーズのバックアップ"
+  },
+  "secretBackupPhraseDescription": {
+    "message": "シードフレーズを使用すると、アカウントのバックアップと復元が簡単になります。"
+  },
+  "secretBackupPhraseWarning": {
+    "message": "警告:シードフレーズは絶対に公開しないでください。シードフレーズを使うと、誰でもアカウントからETHを盗み出せます。"
   },
   "securityAndPrivacy": {
     "message": "セキュリティとプライバシー"
   },
-  "securityProviderPoweredBy": {
-    "message": "データソース: $1",
-    "description": "The security provider that is providing data"
-  },
-  "seeDetails": {
-    "message": "詳細を表示"
-  },
-  "seedPhraseConfirm": {
-    "message": "シークレットリカバリーフレーズの確認"
-  },
-  "seedPhraseEnterMissingWords": {
-    "message": "シークレットリカバリーフレーズの確認"
-  },
-  "seedPhraseIntroNotRecommendedButtonCopy": {
-    "message": "後で通知 (非推奨)"
-  },
-  "seedPhraseIntroRecommendedButtonCopy": {
-    "message": "ウォレットの安全を確保 (推奨)"
-  },
-  "seedPhraseIntroSidebarBulletFour": {
-    "message": "書き留めて、複数の秘密の場所に保管してください。"
-  },
-  "seedPhraseIntroSidebarBulletOne": {
-    "message": "パスワードマネージャーに保存"
-  },
-  "seedPhraseIntroSidebarBulletThree": {
-    "message": "セーフティボックスに保管する。"
-  },
-  "seedPhraseIntroSidebarCopyOne": {
-    "message": "シークレットリカバリーフレーズは12単語のフレーズで、ウォレットと資金への「マスターキー」となります。"
-  },
-  "seedPhraseIntroSidebarCopyThree": {
-    "message": "誰かにリカバリーフレーズを尋ねられたら、ウォレットの資金を盗もうとする詐欺の可能性が高いです。"
-  },
-  "seedPhraseIntroSidebarCopyTwo": {
-    "message": "シークレットリカバリ フレーズはMetaMaskを含め、決して誰とも共有しないでください！"
-  },
-  "seedPhraseIntroSidebarTitleOne": {
-    "message": "シークレットリカバリーフレーズとは何ですか？"
-  },
-  "seedPhraseIntroSidebarTitleThree": {
-    "message": "シークレットリカバリーフレーズは共有すべきですか？"
-  },
-  "seedPhraseIntroSidebarTitleTwo": {
-    "message": "シークレットリカバリーフレーズはどのように保管すべきですか？"
-  },
-  "seedPhraseIntroTitle": {
-    "message": "ウォレットの保護"
-  },
-  "seedPhraseIntroTitleCopy": {
-    "message": "始める前に、この短いビデオを見て、シークレットリカバリーフレーズとウォレットを安全に保つ方法について確認してください。"
+  "securitySettingsDescription": {
+    "message": "プライバシーの設定とウォレットのシードフレーズ"
+  },
+  "seedPhrasePlaceholder": {
+    "message": "シードフレーズを単語ごとに半角スペースで分割して入力して下さい"
+  },
+  "seedPhrasePlaceholderPaste": {
+    "message": "シードフレーズをクリップボードからペーストして下さい"
   },
   "seedPhraseReq": {
-    "message": "シークレットリカバリーフレーズは、12、15、18、21、24語で構成されます"
-  },
-  "seedPhraseWriteDownDetails": {
-    "message": "この12単語のシークレットリカバリーフレーズを書き留めて、自分だけがアクセスできる信頼できる場所に保管してください。"
-  },
-  "seedPhraseWriteDownHeader": {
-    "message": "シークレットリカバリーフレーズを書き留めてください"
-  },
-  "select": {
-    "message": "選択"
+    "message": "シードフレーズには、12,15,18,21、または24単語が含まれます"
+  },
+  "selectAHigherGasFee": {
+    "message": "トランザクションの処理を早めるには、より高いガス料金を選択してください。"
   },
   "selectAccounts": {
-    "message": "このサイトに使用するアカウントを選択してください"
-  },
-  "selectAccountsForSnap": {
-    "message": "このsnapで使用するアカウントを選択してください"
+    "message": "アカウントを選択してください"
   },
   "selectAll": {
     "message": "すべて選択"
   },
-  "selectAllAccounts": {
-    "message": "すべてのアカウントを選択"
-  },
   "selectAnAccount": {
-    "message": "アカウントを選択してください"
-  },
-  "selectAnAccountAlreadyConnected": {
-    "message": "このアカウントはすでにMetaMaskに接続されています"
+    "message": "アカウントを1個選択"
   },
   "selectAnAccountHelp": {
-    "message": "MetaMask Institutionalで使用するカストディアンアカウントを選択します。"
-  },
-  "selectAnAction": {
-    "message": "アクションを選択してください"
+    "message": "MetaMaskで表示するアカウントを選択してください"
+  },
+  "selectEachPhrase": {
+    "message": "単語を選択して、各フレーズが正しいことを確認してください。"
   },
   "selectHdPath": {
-    "message": "HDパスを選択"
-  },
-  "selectJWT": {
-    "message": "トークンを選択"
-  },
-  "selectNFTPrivacyPreference": {
-    "message": "設定でNFTの検出をオンにします"
+    "message": "HDパスの選択"
   },
   "selectPathHelp": {
-    "message": "アカウントが見当たらない場合は、HDパスを切り替えてみてください。"
+    "message": "既存のLedgerのアカウントが以下に表示されない場合は、パスを \"Legacy (MEW / MyCrypto)\" に変えてください。"
   },
   "selectType": {
-    "message": "種類を選択"
+    "message": "形式の選択"
   },
   "selectingAllWillAllow": {
-    "message": "すべてを選択すると、このサイトに現在のすべてのアカウントが表示されます。このサイトが信頼できることを確認してください。"
+    "message": "すべてを選択すると、このサイトは現在の全アカウントを見ることができます。サイトが信頼できるか確認してください。"
   },
   "send": {
-    "message": "送金"
-  },
-  "sendBugReport": {
-    "message": "バグの報告をお送りください。"
-  },
-  "sendDescription": {
-    "message": "仮想通貨を任意のアカウントに送金します"
+    "message": "送る"
+  },
+  "sendAmount": {
+    "message": "送金額"
   },
   "sendSpecifiedTokens": {
-    "message": "$1を送金",
+    "message": "$1 を送る",
     "description": "Symbol of the specified token"
   },
-  "sendTo": {
-    "message": "送金先:"
-  },
   "sendTokens": {
-    "message": "トークンを送信"
-  },
-  "sendingDisabled": {
-    "message": "ERC-1155 NFTアセットの送信は、まだサポートされていません。"
-  },
-  "sendingNativeAsset": {
-    "message": "$1を送信中",
-    "description": "$1 represents the native currency symbol for the current network (e.g. ETH or BNB)"
-  },
-  "sendingToTokenContractWarning": {
-    "message": "警告: 資金の喪失に繋がる可能性のあるトークンコントラクトに送信しようとしています。$1",
-    "description": "$1 is a clickable link with text defined by the 'learnMoreUpperCase' key. The link will open to a support article regarding the known contract address warning"
-  },
-  "sepolia": {
-    "message": "Sepoliaテストネットワーク"
-  },
-  "setAdvancedPrivacySettingsDetails": {
-    "message": "MetaMaskはこれらの信頼できるサードパーティサービスを使用して、製品の使いやすさと安全性を向上させています。"
-  },
-  "setApprovalForAll": {
-    "message": "すべてを承認に設定"
-  },
-  "setApprovalForAllTitle": {
-    "message": "使用限度額なしで$1を承認",
-    "description": "The token symbol that is being approved"
-  },
-  "settingAddSnapAccount": {
-    "message": "snapアカウントを追加"
+    "message": "トークンを送る"
+  },
+  "sentEther": {
+    "message": "Etherの送金"
+  },
+  "separateEachWord": {
+    "message": "単語ごとに1文字のスペースで分離してください"
   },
   "settings": {
     "message": "設定"
   },
-  "settingsSearchMatchingNotFound": {
-    "message": "一致する結果が見つかりませんでした。"
-  },
-  "show": {
-    "message": "表示"
+  "showAdvancedGasInline": {
+    "message": "高度なGasの設定"
+  },
+  "showAdvancedGasInlineDescription": {
+    "message": "オンにするとGas価格とGasリミットが送金画面と確認画面に直接表示されます。"
   },
   "showFiatConversionInTestnets": {
-    "message": "テストネット上に換算レートを表示"
+    "message": "テストネットで法定通貨換算額を表示"
   },
   "showFiatConversionInTestnetsDescription": {
-    "message": "これを選択すると、テストネット上に法定通貨の換算レートが表示されます"
+    "message": "オンにすると、テストネットで法定通貨換算額を表示します"
   },
   "showHexData": {
-    "message": "16進データを表示"
+    "message": "16進データの表示"
   },
   "showHexDataDescription": {
-    "message": "これを選択すると、送金画面に16進データフィールドが表示されます"
+    "message": "オンにすると、送金画面に16進データフィールドを表示します"
   },
   "showIncomingTransactions": {
-    "message": "受信トランザクションを表示"
+    "message": "着信したトランザクションの表示"
   },
   "showIncomingTransactionsDescription": {
-    "message": "これは、ユーザーのイーサリアムアドレスおよびIPアドレスにアクセスする$1に依存します。$2",
-    "description": "$1 is the link to etherscan url and $2 is the link to the privacy policy of consensys APIs"
-  },
-  "showMore": {
-    "message": "他を表示"
-  },
-  "showNft": {
-    "message": "NFTを表示"
+    "message": "オンにすると、Etherscanを使用して、着信トランザクションをトランザクションリストに表示します"
   },
   "showPermissions": {
-    "message": "表示許可"
-  },
-  "showPrivateKey": {
-    "message": "秘密鍵を表示"
-  },
-  "showTestnetNetworks": {
-    "message": "テストネットワークを表示"
-  },
-  "showTestnetNetworksDescription": {
-    "message": "ネットワークリストにテストネットワークを表示するには、こちらを選択してください"
+    "message": "権限の表示"
+  },
+  "showPrivateKeys": {
+    "message": "秘密鍵の表示"
+  },
+  "showSeedPhrase": {
+    "message": "シードフレーズの表示"
   },
   "sigRequest": {
-    "message": "署名のリクエスト"
+    "message": "署名リクエスト"
   },
   "sign": {
     "message": "署名"
   },
+  "signNotice": {
+    "message": "メッセージへの署名は、アカウント全体に対して危険な副作用を起こす可能性があります。\n完全に信頼できるサイトからのメッセージのみに署名してください。\nこの方法は危険です。将来のバージョンでは削除されます。"
+  },
   "signatureRequest": {
-    "message": "署名のリクエスト"
-  },
-  "signatureRequestGuidance": {
-    "message": "このメッセージの内容を完全に理解し、リクエスト元のサイトを信頼する場合にのみ署名してください。"
-  },
-  "signatureRequestWarning": {
-    "message": "このメッセージに署名するのは危険な可能性があります。このメッセージの相手に、アカウントと資産の完全なコントロールを許可しようとしている可能性があります。つまり、相手がいつでもアカウントからすべてを引き出せるようになります。慎重に進めてください。$1。"
+    "message": "署名リクエスト"
+  },
+  "signatureRequest1": {
+    "message": "メッセージ"
   },
   "signed": {
     "message": "署名が完了しました"
   },
-  "signin": {
-    "message": "サインイン"
-  },
-  "simulationErrorMessageV2": {
-    "message": "ガス代を見積もることができませんでした。コントラクトにエラーがある可能性があり、このトランザクションは失敗するかもしれません。"
-  },
-  "skip": {
-    "message": "スキップ"
-  },
-  "skipAccountSecurity": {
-    "message": "アカウントのセキュリティをスキップしますか？"
-  },
-  "skipAccountSecurityDetails": {
-    "message": "私は、シークレットリカバリーフレーズをバックアップするまで、アカウントとそのアセットのすべてを失う可能性があることを理解しています。"
-  },
-  "smartContracts": {
-    "message": "スマートコントラクト"
-  },
-  "smartSwap": {
-    "message": "スマートスワップ"
-  },
-  "smartSwapsAreHere": {
-    "message": "スマートスワップの登場です！"
-  },
-  "smartSwapsDescription": {
-    "message": "MetaMask Swapsがはるかに賢くなりました！スマートスワップを有効にすると、MetaMaskがプログラムに従ってスワップを最適化できるようになるため、以下のようなメリットがあります。"
-  },
-  "smartSwapsErrorNotEnoughFunds": {
-    "message": "スマートスワップに必要な資金が不足しています。"
-  },
-  "smartSwapsErrorUnavailable": {
-    "message": "スマートスワップは一時的にご利用いただけません。"
-  },
-  "smartSwapsSubDescription": {
-    "message": "* スマートスワップは、トランザクションの送信を非公開で複数回試行します。すべての試行に失敗した場合、スワップが正常に行われるように、トランザクションが一般公開されます。"
-  },
-  "snapConfigure": {
-    "message": "構成"
-  },
-  "snapConnectionWarning": {
-    "message": "$1が$2への接続を要求しています。このWebサイトが信頼できる場合にのみ続行してください。",
-    "description": "$2 is the snap and $1 is the dapp requesting connection to the snap."
-  },
-  "snapContent": {
-    "message": "このコンテンツは$1からのものです",
-    "description": "This is shown when a snap shows transaction insight information in the confirmation UI. $1 is a link to the snap's settings page with the link text being the name of the snap."
-  },
-  "snapCreateAccountSubtitle": {
-    "message": "MetaMask Snapで新規アカウントのセキュリティを確保する方法を選択してください。"
-  },
-  "snapCreateAccountTitle": {
-    "message": "$1アカウントの作成",
-    "description": "Title of the Create Snap Account Page, $1 is the text using a different color"
-  },
-  "snapCreateAccountTitle2": {
-    "message": "snap",
-    "description": "$1 of the snapCreateAccountTitle"
-  },
-  "snapCreatedByMetaMask": {
-    "message": "By MetaMask"
-  },
-  "snapDetailAudits": {
-    "message": "監査"
-  },
-  "snapDetailDeveloper": {
-    "message": "開発者"
-  },
-  "snapDetailLastUpdated": {
-    "message": "更新済み"
-  },
-  "snapDetailManageSnap": {
-    "message": "snapの管理"
-  },
-  "snapDetailTags": {
-    "message": "タグ"
-  },
-  "snapDetailVersion": {
-    "message": "バージョン"
-  },
-  "snapDetailWebsite": {
-    "message": "Webサイト"
-  },
-  "snapDetailsCreateASnapAccount": {
-    "message": "スナップアカウントの作成"
-  },
-  "snapDetailsInstalled": {
-    "message": "インストール済み"
-  },
-  "snapError": {
-    "message": "snapエラー:「$1」。エラーコード:「$2」",
-    "description": "This is shown when a snap encounters an error. $1 is the error message from the snap, and $2 is the error code."
-  },
-  "snapInstall": {
-    "message": "snapをインストール"
-  },
-  "snapInstallRequest": {
-    "message": "$1をインストールすることで、次のアクセス許可が付与されます。$1を信頼できる場合にのみ続行してください。",
-    "description": "$1 is the snap name."
-  },
-  "snapInstallSuccess": {
-    "message": "インストール完了"
-  },
-  "snapInstallWarningCheck": {
-    "message": "まずは、求められている許可の内容を確認してください。$1を信頼できる場合のみ続行してください。",
-    "description": "Warning message used in popup displayed on snap install. $1 is the snap name."
-  },
-  "snapInstallWarningCheckPlural": {
-    "message": "まずは、求められている許可の内容を確認してください。$1を信頼できる場合のみ続行してください。",
-    "description": "Warning message used in popup displayed on snap install when having multiple permissions. $1 is the snap name."
-  },
-  "snapInstallWarningHeading": {
-    "message": "慎重に進めてください"
-  },
-  "snapInstallWarningKeyAccess": {
-    "message": "$2に$1アカウントのコントロールを許可する",
-    "description": "The first parameter is the name of the snap and the second one is the protocol"
-  },
-  "snapInstallWarningPublicKeyAccess": {
-    "message": "$2に$1への公開鍵アクセス権を付与する",
-    "description": "The first parameter is the name of the snap and the second one is the protocol"
-  },
-  "snapInstallationErrorDescription": {
-    "message": "$1をインストールできませんでした。",
-    "description": "Error description used when snap installation fails. $1 is the snap name."
-  },
-  "snapInstallationErrorTitle": {
-    "message": "インストールに失敗しました",
-    "description": "Error title used when snap installation fails."
-  },
-  "snapIsAudited": {
-    "message": "監査済み"
-  },
-  "snapResultError": {
-    "message": "エラー"
-  },
-  "snapResultSuccess": {
-    "message": "成功"
-  },
-  "snapResultSuccessDescription": {
-    "message": "$1を使用する準備が整いました"
-  },
-  "snapUpdate": {
-    "message": "snapを更新"
-  },
-  "snapUpdateAvailable": {
-    "message": "アップデートが利用できます"
-  },
-  "snapUpdateErrorDescription": {
-    "message": "$1を更新できませんでした。",
-    "description": "Error description used when snap update fails. $1 is the snap name."
-  },
-  "snapUpdateErrorTitle": {
-    "message": "更新失敗",
-    "description": "Error title used when snap update fails."
-  },
-  "snapUpdateRequest": {
-    "message": "$1が$2の$3への更新を要求しています。これにより、次のアクセス許可が付与されます。$2を信頼できる場合にのみ続行してください。",
-    "description": "$1 is the dApp origin requesting the snap, $2 is the snap name and $3 is the snap version."
-  },
-  "snapUpdateSuccess": {
-    "message": "更新完了"
-  },
-  "snaps": {
-    "message": "Snaps"
-  },
-  "snapsInsightLoading": {
-    "message": "トランザクションインサイトを読み込み中..."
-  },
-  "snapsInvalidUIError": {
-    "message": "snapに指定されたUIが無効です。"
-  },
-  "snapsNoInsight": {
-    "message": "snapがインサイトを返しませんでした"
-  },
-  "snapsSettingsDescription": {
-    "message": "Snapsの管理"
-  },
-  "snapsTermsOfUse": {
-    "message": "利用規約"
-  },
-  "snapsToggle": {
-    "message": "snapは有効になっている場合にのみ実行されます"
-  },
-  "snapsUIError": {
-    "message": "今後のサポートは、$1の作成者にお問い合わせください。",
-    "description": "This is shown when the insight snap throws an error. $1 is the snap name"
-  },
-  "someNetworksMayPoseSecurity": {
-    "message": "ネットワークによっては、セキュリティやプライバシーの面でリスクが伴う可能性があります。ネットワークを追加・使用する前にリスクを理解するようにしてください。"
-  },
-  "somethingIsWrong": {
-    "message": "エラーが発生しました。ページを再度読み込んでみてください。"
+  "slow": {
+    "message": "低速"
   },
   "somethingWentWrong": {
-    "message": "申し訳ありません。問題が発生しました。"
+    "message": "おおぅ!問題が発生しました。"
   },
   "speedUp": {
     "message": "高速化"
   },
   "speedUpCancellation": {
-    "message": "このキャンセルを高速化"
-  },
-  "speedUpExplanation": {
-    "message": "現在のネットワーク状況に基づきガス代を更新し、10%以上 (ネットワークによる要件) 増額させました。"
-  },
-  "speedUpPopoverTitle": {
+    "message": "キャンセルを高速化"
+  },
+  "speedUpTransaction": {
     "message": "トランザクションを高速化"
   },
-  "speedUpTooltipText": {
-    "message": "新しいガス代"
-  },
-  "speedUpTransaction": {
-    "message": "このトランザクションを高速化"
+  "spendLimitAmount": {
+    "message": "使用限度額"
   },
   "spendLimitInsufficient": {
-    "message": "使用限度額が十分ではありません"
+    "message": "使用限度額が不十分です"
   },
   "spendLimitInvalid": {
-    "message": "使用限度額が無効です。正の数値を使用する必要があります"
+    "message": "使用限度額が無効です。正の数値をである必要があります"
   },
   "spendLimitPermission": {
     "message": "使用限度額の許可"
   },
   "spendLimitRequestedBy": {
-    "message": "使用限度額が$1によりリクエストされました",
+    "message": "使用限度額が $1 によって要求されました",
     "description": "Origin of the site requesting the spend limit"
   },
   "spendLimitTooLarge": {
-    "message": "使用限度額が大きすぎます"
-  },
-  "spendingCap": {
-    "message": "使用上限"
-  },
-  "spendingCapError": {
-    "message": "エラー: 数字のみを入力してください"
-  },
-  "spendingCapErrorDescription": {
-    "message": "現在または今後$1がアクセスしても構わない額のみを入力してください。トークン上限は後でいつでも増額できます。",
-    "description": "$1 is origin of the site requesting the token limit"
-  },
-  "spendingCapRequest": {
-    "message": "$1の使用上限のリクエスト"
-  },
-  "srpInputNumberOfWords": {
-    "message": "$1語のフレーズがあります",
-    "description": "This is the text for each option in the dropdown where a user selects how many words their secret recovery phrase has during import. The $1 is the number of words (either 12, 15, 18, 21, or 24)."
-  },
-  "srpPasteFailedTooManyWords": {
-    "message": "24を超える単語が含まれていたため、貼り付けに失敗しました。シークレットリカバリーフレーズは24語までです。",
-    "description": "Description of SRP paste error when the pasted content has too many words"
-  },
-  "srpPasteTip": {
-    "message": "シークレットリカバリーフレーズ全体をいずれかのフィールドに張り付けできます。",
-    "description": "Our secret recovery phrase input is split into one field per word. This message explains to users that they can paste their entire secrete recovery phrase into any field, and we will handle it correctly."
-  },
-  "srpSecurityQuizGetStarted": {
-    "message": "開始"
-  },
-  "srpSecurityQuizImgAlt": {
-    "message": "目の中央に鍵穴があり、3つのパスワード入力欄がフローティング表示されている画像"
-  },
-  "srpSecurityQuizIntroduction": {
-    "message": "シークレットリカバリーフレーズを確認するには、2つの質問に正しく答える必要があります。"
-  },
-  "srpSecurityQuizQuestionOneQuestion": {
-    "message": "シークレットリカバリーフレーズをなくした場合、MetaMaskは..."
-  },
-  "srpSecurityQuizQuestionOneRightAnswer": {
-    "message": "どうすることもできません"
-  },
-  "srpSecurityQuizQuestionOneRightAnswerDescription": {
-    "message": "書き留めたり金属に掘ったり、いくつかの秘密の場所に保管したりして、絶対になくさないようにしてください。なくした場合、一生戻ってきません。"
-  },
-  "srpSecurityQuizQuestionOneRightAnswerTitle": {
-    "message": "正解です！シークレットリカバリーフレーズは誰にも取り戻すことができません"
-  },
-  "srpSecurityQuizQuestionOneWrongAnswer": {
-    "message": "それを取り戻すことができます"
-  },
-  "srpSecurityQuizQuestionOneWrongAnswerDescription": {
-    "message": "シークレットリカバリーフレーズをなくした場合、一生戻ってきません。誰が何と言おうと、誰にも取り戻すことはできません。"
-  },
-  "srpSecurityQuizQuestionOneWrongAnswerTitle": {
-    "message": "不正解！シークレットリカバリーフレーズは誰にも取り戻せません"
-  },
-  "srpSecurityQuizQuestionTwoQuestion": {
-    "message": "誰かにシークレットリカバリーフレーズを尋ねられたら、それがサポート担当者であっても..."
-  },
-  "srpSecurityQuizQuestionTwoRightAnswer": {
-    "message": "あなたは騙されようとしています"
-  },
-  "srpSecurityQuizQuestionTwoRightAnswerDescription": {
-    "message": "シークレットリカバリーフレーズが必要だと言われたら、それは嘘です。教えてしまったら資産を盗まれます。"
-  },
-  "srpSecurityQuizQuestionTwoRightAnswerTitle": {
-    "message": "正解です！シークレットリカバリーフレーズは決して誰にも教えてはいけません"
-  },
-  "srpSecurityQuizQuestionTwoWrongAnswer": {
-    "message": "教えるべきです"
-  },
-  "srpSecurityQuizQuestionTwoWrongAnswerDescription": {
-    "message": "シークレットリカバリーフレーズが必要だと言われたら、それは嘘です。教えてしまったら資産を盗まれます。"
-  },
-  "srpSecurityQuizQuestionTwoWrongAnswerTitle": {
-    "message": "不正解！シークレットリカバリーフレーズは決して誰にも教えないでください"
-  },
-  "srpSecurityQuizTitle": {
-    "message": "セキュリティの質問"
-  },
-  "srpToggleShow": {
-    "message": "シークレットリカバリーフレーズのこの単語を表示・非表示",
-    "description": "Describes a toggle that is used to show or hide a single word of the secret recovery phrase"
-  },
-  "srpWordHidden": {
-    "message": "この単語は表示されません",
-    "description": "Explains that a word in the secret recovery phrase is hidden"
-  },
-  "srpWordShown": {
-    "message": "この単語は表示されます",
-    "description": "Explains that a word in the secret recovery phrase is being shown"
-  },
-  "stable": {
-    "message": "安定"
-  },
-  "stableLowercase": {
-    "message": "安定"
-  },
-  "stake": {
-    "message": "ステーク"
-  },
-  "stakeDescription": {
-    "message": "仮想通貨を保持して利益を得ます"
+    "message": "使用限度額が多すぎます"
   },
   "stateLogError": {
-    "message": "ステートログの取得中にエラーが発生しました。"
+    "message": "状態ログの検索中にエラーが発生しました。"
   },
   "stateLogFileName": {
-    "message": "MetaMaskステートログ"
+    "message": "MetaMask State Logs"
   },
   "stateLogs": {
-    "message": "ステートログ"
+    "message": "状態ログ"
   },
   "stateLogsDescription": {
-    "message": "ステートログには、パブリックアカウントアドレスと送信済みトランザクションが含まれています。"
-  },
-  "status": {
-    "message": "ステータス"
+    "message": "状態ログには、アカウントアドレスと送信済みトランザクションが含まれています。"
+  },
+  "statusConnected": {
+    "message": "接続済"
   },
   "statusNotConnected": {
     "message": "未接続"
   },
-  "statusNotConnectedAccount": {
-    "message": "アカウントが接続されていません"
-  },
-  "step1LatticeWallet": {
-    "message": "Lattice1を接続する"
-  },
-  "step1LatticeWalletMsg": {
-    "message": "セットアップが完了しオンラインになると、MetaMaskをLattice1デバイスに接続できます。デバイスのロックを解除し、デバイスIDを準備してください。",
-    "description": "$1 represents the `hardwareWalletSupportLinkConversion` localization key"
-  },
-  "step1LedgerWallet": {
-    "message": "Ledgerアプリをダウンロード"
-  },
-  "step1LedgerWalletMsg": {
-    "message": "$1のロックを解除するには、ダウンロードして設定し、パスワードを入力してください。",
-    "description": "$1 represents the `ledgerLiveApp` localization value"
-  },
-  "step1TrezorWallet": {
-    "message": "Trezorを接続する"
-  },
-  "step1TrezorWalletMsg": {
-    "message": "Trezorをコンピューターに直接接続し、ロックを解除します。 必ず正しいパスフレーズを使用してください。",
-    "description": "$1 represents the `hardwareWalletSupportLinkConversion` localization key"
-  },
-  "step2LedgerWallet": {
-    "message": "Ledgerを接続する"
-  },
-  "step2LedgerWalletMsg": {
-    "message": "コンピューターにLedgerを直接接続します。Ledgerのロックを解除し、イーサリアムアプリを開きます。",
-    "description": "$1 represents the `hardwareWalletSupportLinkConversion` localization key"
-  },
-  "stillGettingMessage": {
-    "message": "まだこのメッセージが表示されますか？"
-  },
-  "strong": {
-    "message": "強"
-  },
-  "stxBenefit1": {
-    "message": "トランザクションコストを最小化"
-  },
-  "stxBenefit2": {
-    "message": "トランザクションの失敗数を低減"
-  },
-  "stxBenefit3": {
-    "message": "トランザクションの停滞を解消"
-  },
-  "stxBenefit4": {
-    "message": "フロントランニングを防止"
-  },
-  "stxCancelled": {
-    "message": "スワップが失敗するところでした"
-  },
-  "stxCancelledDescription": {
-    "message": "トランザクションが失敗しそうになり、不要なガス代の支払いを避けるためにキャンセルされました。"
-  },
-  "stxCancelledSubDescription": {
-    "message": "もう一度スワップをお試しください。次回は同様のリスクを避けられるようサポートします。"
-  },
-  "stxFailure": {
-    "message": "スワップに失敗しました"
-  },
-  "stxFailureDescription": {
-    "message": "突然の市場変動が失敗の原因になります。問題が解決されないようでしたら、$1にお問い合わせください。",
-    "description": "This message is shown to a user if their swap fails. The $1 will be replaced by support.metamask.io"
-  },
-  "stxPendingPrivatelySubmittingSwap": {
-    "message": "スワップを非公開で送信中..."
-  },
-  "stxPendingPubliclySubmittingSwap": {
-    "message": "スワップを公開で送信中..."
-  },
-  "stxSuccess": {
-    "message": "スワップ完了！"
-  },
-  "stxSuccessDescription": {
-    "message": "$1が利用可能になりました。",
-    "description": "$1 is a token symbol, e.g. ETH"
-  },
-  "stxSwapCompleteIn": {
-    "message": "スワップ完了まで残り <",
-    "description": "'<' means 'less than', e.g. Swap will complete in < 2:59"
-  },
-  "stxTooltip": {
-    "message": "送信前にトランザクションのシミュレーションを行い、トランザクションのコストと失敗率を減らします。"
-  },
-  "stxTryingToCancel": {
-    "message": "トランザクションのキャンセルを試みています..."
-  },
-  "stxUnknown": {
-    "message": "ステータス不明"
-  },
-  "stxUnknownDescription": {
-    "message": "トランザクションは成功しましたが、詳細がわかりません。このスワップの処理中に別のトランザクションが送信されたことが原因である可能性があります。"
-  },
-  "stxUserCancelled": {
-    "message": "スワップがキャンセルされました"
-  },
-  "stxUserCancelledDescription": {
-    "message": "不要なガス代を支払うことなくトランザクションがキャンセルされました。"
-  },
-<<<<<<< HEAD
-  "stxYouCanOptOut": {
-    "message": "「高度な設定」でいつでもオプトアウトできます。"
-=======
   "step1HardwareWallet": {
     "message": "1.ハードウェア ウォレットの接続"
   },
@@ -4396,7 +1524,6 @@
   },
   "storePhrase": {
     "message": "このフレーズを1Passwordのようなパスワードマネージャーに保管てください。"
->>>>>>> 983d2c9f
   },
   "submit": {
     "message": "送信"
@@ -4404,63 +1531,42 @@
   "submitted": {
     "message": "送信済み"
   },
-  "support": {
-    "message": "サポート"
-  },
   "supportCenter": {
-    "message": "サポートセンターをご利用ください"
+    "message": "サポートセンターへ移動"
   },
   "swap": {
     "message": "スワップ"
   },
-  "swapAdjustSlippage": {
-    "message": "スリッページの調整"
+  "swapAdvancedSlippageInfo": {
+    "message": "注文した時点と注文が承認された時点で価格が変わることをスリッページと呼びます。スリッページが最大スリッページ設定を超えると、スワップは自動的にキャンセルされます。"
   },
   "swapAggregator": {
-    "message": "アグリゲーター"
-  },
-  "swapAllowSwappingOf": {
-    "message": "$1のスワップを許可",
-    "description": "Shows a user that they need to allow a token for swapping on their hardware wallet"
+    "message": "アグリゲータ"
   },
   "swapAmountReceived": {
-    "message": "保証額"
+    "message": "受け取り保証額"
   },
   "swapAmountReceivedInfo": {
-    "message": "これは受け取る最低額です。スリッページによりそれ以上の額を受け取ることもあります。"
-  },
-  "swapAnyway": {
-    "message": "スワップを続ける"
+    "message": "これは受け取る最低額です。スリッページに基づいて、それ以上の額を受け取ることができます。"
   },
   "swapApproval": {
-    "message": "$1のスワップを承認",
+    "message": "$1 のスワップを承認",
     "description": "Used in the transaction display list to describe a transaction that is an approve call on a token that is to be swapped.. $1 is the symbol of a token that has been approved."
   },
   "swapApproveNeedMoreTokens": {
-    "message": "このスワップを完了させるには、さらに$1の$2が必要です。",
+    "message": "このスワップを完了するには、さらに $1 の $2 が必要です。",
     "description": "Tells the user how many more of a given token they need for a specific swap. $1 is an amount of tokens and $2 is the token symbol."
   },
-  "swapAreYouStillThere": {
-    "message": "まだご利用中ですか？"
-  },
-  "swapAreYouStillThereDescription": {
-    "message": "続ける際には、最新のクォートを表示する準備ができています"
+  "swapBetterQuoteAvailable": {
+    "message": "より良い見積があります。"
   },
   "swapBuildQuotePlaceHolderText": {
-    "message": "$1と一致するトークンがありません",
+    "message": "$1 と一致するトークンがありません",
     "description": "Tells the user that a given search string does not match any tokens in our token lists. $1 can be any string of text"
   },
-  "swapConfirmWithHwWallet": {
-    "message": "ハードウェアウォレットで確定"
-  },
-  "swapContinueSwapping": {
-    "message": "スワップを続ける"
-  },
-  "swapContractDataDisabledErrorDescription": {
-    "message": "Ledgerのイーサリアムアプリで「設定」に移動し、コントラクトデータを許可します。次に、スワップを再度試します。"
-  },
-  "swapContractDataDisabledErrorTitle": {
-    "message": "コントラクトデータがLedgerで無効です"
+  "swapCheckingQuote": {
+    "message": "$1 をチェック中",
+    "description": "Shown to the user during quote loading. $1 is the name of an aggregator. The message indicates that metamask is currently checking if that aggregator has a trade/quote for their requested swap."
   },
   "swapCustom": {
     "message": "カスタム"
@@ -4468,100 +1574,53 @@
   "swapDecentralizedExchange": {
     "message": "分散型取引所"
   },
-  "swapDescription": {
-    "message": "トークンのスワップや取引を行います"
-  },
-  "swapDirectContract": {
-    "message": "ダイレクトコントラクト"
-  },
-  "swapDisabled": {
-    "message": "このネットワークではスワップが利用できません"
-  },
   "swapEditLimit": {
-    "message": "限度額を編集"
+    "message": "限度額の変更"
   },
   "swapEnableDescription": {
-    "message": "これは必須であり、MetaMaskに$1をスワップする許可を付与します。",
+    "message": "MetaMaskで $1 のスワップを許可します。（必須）",
     "description": "Gives the user info about the required approval transaction for swaps. $1 will be the symbol of a token being approved for swaps."
   },
-  "swapEnableTokenForSwapping": {
-    "message": "これはスワップ用に$1",
-    "description": "$1 is for the 'enableToken' key, e.g. 'enable ETH'"
-  },
-  "swapEnterAmount": {
-    "message": "金額を入力してください"
+  "swapEstimatedNetworkFee": {
+    "message": "推定のネットワーク手数料"
+  },
+  "swapEstimatedNetworkFeeSummary": {
+    "message": "“$1”は現状から予測された手数料です。正確な額はネットワーク状態によって変わります。",
+    "description": "$1 will be the translation of swapEstimatedNetworkFee, with the font bolded"
   },
   "swapEstimatedNetworkFees": {
-    "message": "推定ネットワーク手数料"
+    "message": "推定のネットワーク手数料"
   },
   "swapEstimatedNetworkFeesInfo": {
-    "message": "これは、スワップを完了させるために使用されるネットワーク手数料の見積もりです。実際の額はネットワークの状態によって変化する可能性があります。"
-  },
-  "swapFailedErrorDescriptionWithSupportLink": {
-    "message": "トランザクション障害が発生した場合は、いつでもお手伝いいたします。この問題が解決しない場合は、$1でカスタマーサポートにお問い合わせください。",
-    "description": "This message is shown to a user if their swap fails. The $1 will be replaced by support.metamask.io"
+    "message": "これは、スワップを完了するために使用されるネットワーク手数料の推定値です。実際の額はネットワークの状態によって変わる可能性があります。"
   },
   "swapFailedErrorTitle": {
     "message": "スワップに失敗しました"
   },
-  "swapFetchingQuote": {
-    "message": "クォートを取得中"
-  },
-  "swapFetchingQuoteNofN": {
-    "message": "$2件中$1件の見積もりを取得中",
-    "description": "A count of possible quotes shown to the user while they are waiting for quotes to be fetched. $1 is the number of quotes already loaded, and $2 is the total number of resources that we check for quotes. Keep in mind that not all resources will have a quote for a particular swap."
-  },
-  "swapFetchingQuotes": {
-    "message": "見積もりを取得中"
-  },
   "swapFetchingQuotesErrorDescription": {
-    "message": "問題が発生しました。もう一度実行してください。エラーが解消されない場合は、カスタマサポートにお問い合わせください。"
+    "message": "ぐぬぬ...問題が発生しました。もう一度実行してください。エラーが解決しななければ、カスタマサポート担当者へお問い合わせください。"
   },
   "swapFetchingQuotesErrorTitle": {
-    "message": "見積もり取得エラー"
+    "message": "見積の取得エラー"
   },
   "swapFetchingTokens": {
-    "message": "トークンを取得中..."
-  },
-  "swapFromTo": {
-    "message": "$1から$2へのスワップ",
-    "description": "Tells a user that they need to confirm on their hardware wallet a swap of 2 tokens. $1 is a source token and $2 is a destination token"
-  },
-  "swapGasFeesDetails": {
-    "message": "ガス代は、ネットワークトラフィックとトランザクションの複雑さに基づき推定され、変動します。"
-  },
-  "swapGasFeesLearnMore": {
-    "message": "ガス代に関する詳細"
-  },
-  "swapGasFeesSplit": {
-    "message": "前の画面のガス代は、この2つのトランザクションに分けられています。"
-  },
-  "swapGasFeesSummary": {
-    "message": "ガス代は、$1ネットワークでトランザクションを処理するクリプトマイナーに支払われます。MetaMaskはガス代から利益を得ません。",
-    "description": "$1 is the selected network, e.g. Ethereum or BSC"
-  },
-  "swapHighSlippage": {
-    "message": "高スリッページ"
+    "message": "トークンを取り出し中..."
+  },
+  "swapFinalizing": {
+    "message": "終了中..."
   },
   "swapHighSlippageWarning": {
-    "message": "スリッページが非常に大きいです。"
-  },
-  "swapIncludesMMFee": {
-    "message": "$1%のMetaMask手数料が含まれています。",
-    "description": "Provides information about the fee that metamask takes for swaps. $1 is a decimal number."
-  },
-  "swapIncludesMetaMaskFeeViewAllQuotes": {
-    "message": "$1%のMetaMask手数料が含まれています – $2",
-    "description": "Provides information about the fee that metamask takes for swaps. $1 is a decimal number and $2 is a link to view all quotes."
-  },
-  "swapLearnMore": {
-    "message": "Swapsの詳細"
-  },
-  "swapLowSlippage": {
-    "message": "低スリッページ"
+    "message": "非常に大きいスリッページ額です。本当に実行するか確認してください。"
   },
   "swapLowSlippageError": {
-    "message": "トランザクションが失敗する可能性があります。最大スリッページが低すぎます。"
+    "message": "トランザクションが失敗する可能性があります。最大スリッページが少なすぎます。"
+  },
+  "swapMaxNetworkFeeInfo": {
+    "message": " $1 は最大支払額です。ネットワークのボラビリティが高いと、大きな値になることがあります。",
+    "description": "$1 will be the translation of swapMaxNetworkFees, with the font bolded"
+  },
+  "swapMaxNetworkFees": {
+    "message": "最大ネットワーク手数料"
   },
   "swapMaxSlippage": {
     "message": "最大スリッページ"
@@ -4570,292 +1629,173 @@
     "message": "MetaMask手数料"
   },
   "swapMetaMaskFeeDescription": {
-    "message": "このクォートには、$1%の手数料が自動的に含まれています。この手数料は、MetaMaskの流動性プロバイダーの情報集積ソフトウェアの使用ライセンスの代金として支払うものです。",
+    "message": "MetaMaskは取引毎に最上位の流動性の供給者から最良価格を探します。見積には $1% の手数料が自動的に組み込まれ、MetaMaskの将来の開発をサポートします。",
     "description": "Provides information about the fee that metamask takes for swaps. $1 is a decimal number."
   },
-  "swapNQuotesWithDot": {
-    "message": "$1件の見積もり。",
+  "swapNQuotes": {
+    "message": "$1個の見積",
     "description": "$1 is the number of quotes that the user can select from when opening the list of quotes on the 'view quote' screen"
   },
+  "swapNetworkFeeSummary": {
+    "message": "ネットワーク手数料には、スワップの結果を$1ネットワークに保管する費用も含まれています。MetaMaskは手数料から利益を得ません。"
+  },
   "swapNewQuoteIn": {
-    "message": "見積もりの更新まで $1",
+    "message": "見積の有効期限 $1",
     "description": "Tells the user the amount of time until the currently displayed quotes are update. $1 is a time that is counting down from 1:00 to 0:00"
   },
-  "swapNoTokensAvailable": {
-    "message": "$1と一致するトークンがありません",
-    "description": "Tells the user that a given search string does not match any tokens in our token lists. $1 can be any string of text"
-  },
   "swapOnceTransactionHasProcess": {
-    "message": "このトランザクションの処理が完了すると、$1がアカウントに追加されます。",
+    "message": "このトランザクション処理を完了すると、$1 がアカウントに追加されます。",
     "description": "This message communicates the token that is being transferred. It is shown on the awaiting swap screen. The $1 will be a token symbol."
   },
   "swapPriceDifference": {
-    "message": "$1 $2 (～$3) を $4 $5 (～$6) にスワップしようとしています。",
+    "message": "$1 $2 ($3) を $4 $5 ($6)にスワップします。",
     "description": "This message represents the price slippage for the swap.  $1 and $4 are a number (ex: 2.89), $2 and $5 are symbols (ex: ETH), and $3 and $6 are fiat currency amounts."
   },
   "swapPriceDifferenceTitle": {
-    "message": "最大$1%の価格差",
+    "message": "価格差は $1% です",
     "description": "$1 is a number (ex: 1.23) that represents the price difference."
   },
-  "swapPriceImpactTooltip": {
-    "message": "プライスインパクトとは、現在の市場価格と取引の約定時に受け取る金額の差のことです。プライスインパクトは、流動性プールに対する取引の大きさにより発生します。"
-  },
-  "swapPriceUnavailableDescription": {
-    "message": "市場価格のデータが不足しているため、プライスインパクトを測定できませんでした。スワップする前に、これから受領するトークンの額に問題がないか確認してください。"
-  },
-  "swapPriceUnavailableTitle": {
-    "message": "続行する前にレートを確認してください"
+  "swapPriceDifferenceTooltip": {
+    "message": "市場価格の違いは、仲介業者が負担する手数料、市場規模、取引量、または取引価格差の影響を受けることがあります。"
+  },
+  "swapPriceDifferenceUnavailable": {
+    "message": "マーケット価格は利用できません。続行する前に、返金額に問題がないことを確認してください。"
   },
   "swapProcessing": {
     "message": "処理中"
   },
   "swapQuoteDetails": {
-    "message": "見積もりの詳細"
-  },
-  "swapQuoteNofM": {
-    "message": "$1/$2",
-    "description": "A count of possible quotes shown to the user while they are waiting for quotes to be fetched. $1 is the number of quotes already loaded, and $2 is the total number of resources that we check for quotes. Keep in mind that not all resources will have a quote for a particular swap."
+    "message": "見積の詳細"
+  },
+  "swapQuoteDetailsSlippageInfo": {
+    "message": "注文した時点と注文が承認された時点で価格が変わることを\"スリッページ\"と呼びます。スリッページが\"最大スリッページ\"設定を超える場合、スワップは自動的にキャンセルされます。"
+  },
+  "swapQuoteIncludesRate": {
+    "message": "見積には $1% のMetaMask手数料が含まれています",
+    "description": "Provides information about the fee that metamask takes for swaps. $1 is a decimal number."
+  },
+  "swapQuoteNofN": {
+    "message": "$2個中の $1個の見積",
+    "description": "A count of loaded quotes shown to the user while they are waiting for quotes to be fetched. $1 is the number of quotes already loaded, and $2 is the total number of quotes to load."
   },
   "swapQuoteSource": {
-    "message": "見積もり提供元"
+    "message": "取引ソース"
+  },
+  "swapQuotesAreRefreshed": {
+    "message": "現在のマーケット状態を反映して、見積はリアルタイム更新されます。"
   },
   "swapQuotesExpiredErrorDescription": {
-    "message": "最新のレートを取得するには、新しい見積もりをリクエストしてください。"
+    "message": "最新のレートで見積を取得するには再試行してください。"
   },
   "swapQuotesExpiredErrorTitle": {
-    "message": "見積もりのタイムアウト"
-  },
-  "swapQuotesNotAvailableDescription": {
-    "message": "トレードのサイズを減らすか、別のトークンを使用してください。"
+    "message": "見積のタイムアウト"
   },
   "swapQuotesNotAvailableErrorDescription": {
-    "message": "額の調整またはスリッページの設定を試してから、もう一度実行してください。"
+    "message": "取引額を調整するかスリッページを再設定して、もう一度実行してください。"
   },
   "swapQuotesNotAvailableErrorTitle": {
-    "message": "見積もりを取得できません"
+    "message": "見積を取得できません"
   },
   "swapRate": {
     "message": "レート"
   },
   "swapReceiving": {
-    "message": "受信中"
+    "message": "受取額"
   },
   "swapReceivingInfoTooltip": {
     "message": "これは推定値です。正確な額はスリッページによって異なります。"
   },
   "swapRequestForQuotation": {
-    "message": "見積もりのリクエスト"
-  },
-  "swapReviewSwap": {
-    "message": "スワップの確認"
-  },
-  "swapSearchNameOrAddress": {
-    "message": "名前を検索するかアドレスを貼り付けてください"
+    "message": "見積の要求"
+  },
+  "swapSearchForAToken": {
+    "message": "トークンを検索"
   },
   "swapSelect": {
     "message": "選択"
   },
   "swapSelectAQuote": {
-    "message": "見積もりを選択"
+    "message": "見積の選択"
   },
   "swapSelectAToken": {
-    "message": "トークンを選択"
+    "message": "トークンの選択"
   },
   "swapSelectQuotePopoverDescription": {
-    "message": "以下は複数の流動性供給源から収集したすべての見積もりです。"
-  },
-  "swapSelectToken": {
-    "message": "トークンを選択"
-  },
-  "swapShowLatestQuotes": {
-    "message": "最新のクォートを表示"
-  },
-  "swapSlippageHighDescription": {
-    "message": "入力されたスリッページ ($1%) は非常に高いもののため、不利なレートに繋がる可能性があります",
-    "description": "$1 is the amount of % for slippage"
-  },
-  "swapSlippageHighTitle": {
-    "message": "高スリッページ"
-  },
-  "swapSlippageLowDescription": {
-    "message": "値がこのように低い ($1%) と、スワップの失敗に繋がります",
-    "description": "$1 is the amount of % for slippage"
-  },
-  "swapSlippageLowTitle": {
-    "message": "低スリッページ"
-  },
-  "swapSlippageNegative": {
-    "message": "スリッページは0以上でなければなりません。"
-  },
-  "swapSlippageNegativeDescription": {
-    "message": "スリッページは0以上でなければなりません"
-  },
-  "swapSlippageNegativeTitle": {
-    "message": "続けるにはスリッページを増やしてください"
-  },
-  "swapSlippageOverLimitDescription": {
-    "message": "スリッページの許容範囲は15%以下でなければなりません。それを超えると不利なレートになります。"
-  },
-  "swapSlippageOverLimitTitle": {
-    "message": "続けるにはスリッページを減らしてください"
-  },
-  "swapSlippagePercent": {
-    "message": "$1%",
-    "description": "$1 is the amount of % for slippage"
-  },
-  "swapSlippageTooltip": {
-    "message": "注文から確定までの間に価格が変動することを「スリッページ」といいます。スリッページが「スリッページ許容範囲」の設定を超えた場合、スワップは自動的にキャンセルされます。"
-  },
-  "swapSlippageZeroDescription": {
-    "message": "スリッページがゼロのプロバイダーは少ないため、不利なクォートになる可能性があります。"
-  },
-  "swapSlippageZeroTitle": {
-    "message": "スリッページがゼロのプロバイダーを使用中"
+    "message": "以下は複数の流動性ソースから収集したすべての見積です。"
+  },
+  "swapSlippageTooLow": {
+    "message": "スリッページは 0 より多くする必要があります。"
   },
   "swapSource": {
-    "message": "流動性の供給源"
+    "message": "流動性ソース"
   },
   "swapSourceInfo": {
-    "message": "弊社は、最良のレートと最小のネットワーク手数料を見つけるために、複数の流動性供給源 (取引所、アグリゲーター、専門のマーケットメーカー) を検索します。"
-  },
-  "swapSuggested": {
-    "message": "スワップが提案されました"
-  },
-  "swapSuggestedGasSettingToolTipMessage": {
-    "message": "スワップは複雑で急を要するトランザクションです。コストとスワップの確実な成功のバランスが取れたこのガス代をお勧めします。"
+    "message": "最良のレートと最小のネットワーク手数料を探すため、複数の流動性ソース(取引所、アグリゲーター、専門のマーケットメーカー)を検索します。"
   },
   "swapSwapFrom": {
     "message": "スワップ元"
   },
   "swapSwapSwitch": {
-    "message": "トークンの切り替え"
+    "message": "スワップ先と元の交換"
   },
   "swapSwapTo": {
     "message": "スワップ先"
   },
-  "swapToConfirmWithHwWallet": {
-    "message": "ハードウェアウォレットで確定"
-  },
-  "swapTokenAddedManuallyDescription": {
-    "message": "このトークンを$1で検証して、取引したいトークンであることを確認してください。",
-    "description": "$1 points the user to etherscan as a place they can verify information about a token. $1 is replaced with the translation for \"etherscan\""
-  },
-  "swapTokenAddedManuallyTitle": {
-    "message": "トークンが手動で追加されました"
+  "swapThisWillAllowApprove": {
+    "message": "$1 のスワップが可能になります。"
   },
   "swapTokenAvailable": {
-    "message": "$1がアカウントに追加されました。",
+    "message": "$1 がアカウントに追加されました。",
     "description": "This message is shown after a swap is successful and communicates the exact amount of tokens the user has received for a swap. The $1 is a decimal number of tokens followed by the token symbol."
   },
-  "swapTokenBalanceUnavailable": {
-    "message": "$1の残高を取り戻すことができませんでした。",
-    "description": "This message communicates to the user that their balance of a given token is currently unavailable. $1 will be replaced by a token symbol"
-  },
-  "swapTokenNotAvailable": {
-    "message": "この地域ではトークンのスワップが行えません"
-  },
   "swapTokenToToken": {
-    "message": "$1を$2にスワップ",
+    "message": "$1 を $2 にスワップ",
     "description": "Used in the transaction display list to describe a swap. $1 and $2 are the symbols of tokens in involved in a swap."
-  },
-  "swapTokenVerificationAddedManually": {
-    "message": "このトークンは手動で追加されました。"
-  },
-  "swapTokenVerificationMessage": {
-    "message": "常に$1のトークンアドレスを確認してください。",
-    "description": "Points the user to Etherscan as a place they can verify information about a token. $1 is replaced with the translation for \"Etherscan\" followed by an info icon that shows more info on hover."
-  },
-  "swapTokenVerificationOnlyOneSource": {
-    "message": "1つのソースでのみ検証済みです。"
-  },
-  "swapTokenVerificationSources": {
-    "message": "$1個のソースで検証済みです。",
-    "description": "Indicates the number of token information sources that recognize the symbol + address. $1 is a decimal number."
-  },
-  "swapTokenVerifiedOn1SourceDescription": {
-    "message": "$1は1つのソースでしか検証されていません。進める前に$2で検証することをご検討ください。",
-    "description": "$1 is a token name, $2 points the user to etherscan as a place they can verify information about a token. $1 is replaced with the translation for \"etherscan\""
-  },
-  "swapTokenVerifiedOn1SourceTitle": {
-    "message": "偽物のトークンの可能性"
-  },
-  "swapTooManyDecimalsError": {
-    "message": "$1は小数点以下$2桁まで使用できます",
-    "description": "$1 is a token symbol and $2 is the max. number of decimals allowed for the token"
   },
   "swapTransactionComplete": {
     "message": "トランザクションが完了しました"
   },
-  "swapTwoTransactions": {
-    "message": "2つのトランザクション"
-  },
   "swapUnknown": {
     "message": "不明"
   },
+  "swapUsingBestQuote": {
+    "message": "最適な見積を使用する"
+  },
   "swapVerifyTokenExplanation": {
-    "message": "複数のトークンで同じ名前とシンボルを使用できます。$1をチェックして、これが探しているトークンであることを確認してください。",
+    "message": "複数のトークンが同じ名前とシンボルであることがあります。$1で実際のトークンでを確認してください。",
     "description": "This appears in a tooltip next to the verifyThisTokenOn message. It gives the user more information about why they should check the token on a block explorer. $1 will be the name or url of the block explorer, which will be the translation of 'etherscan' or a block explorer url specified for a custom network."
   },
+  "swapViewToken": {
+    "message": "$1 を表示"
+  },
   "swapYourTokenBalance": {
-    "message": "$1 $2がスワップに使用可能です",
+    "message": "$1 $2 はスワップに使用できます",
     "description": "Tells the user how much of a token they have in their balance. $1 is a decimal number amount of tokens, and $2 is a token symbol"
   },
   "swapZeroSlippage": {
-    "message": "0%スリッページ"
+    "message": "0% スリッページ"
   },
   "swapsAdvancedOptions": {
     "message": "詳細オプション"
   },
   "swapsExcessiveSlippageWarning": {
-    "message": "スリッページ額が非常に大きいので、レートが不利になります。最大スリッページを15%未満の値に減らしてください。"
+    "message": "スリッページが大きすぎてレートが悪化しています。スリッページ最大値を 15% 未満にしてください。"
   },
   "swapsMaxSlippage": {
     "message": "最大スリッページ"
   },
   "swapsNotEnoughForTx": {
-    "message": "トランザクションを完了させるには、$1が不足しています",
+    "message": "トランザクションを完了するには $1 は不十分です。",
     "description": "Tells the user that they don't have enough of a token for a proposed swap. $1 is a token symbol"
   },
-  "swapsNotEnoughToken": {
-    "message": "$1が不足しています",
-    "description": "Tells the user that they don't have enough of a token for a proposed swap. $1 is a token symbol"
-  },
   "swapsViewInActivity": {
-    "message": "アクティビティに表示"
-  },
-  "switch": {
-    "message": "切り替える"
-  },
-  "switchEthereumChainConfirmationDescription": {
-    "message": "これによりMetaMask内で選択されたネットワークが、以前に追加されたものに切り替わります。"
-  },
-  "switchEthereumChainConfirmationTitle": {
-    "message": "このサイトによるネットワークの切り替えを許可しますか？"
-  },
-  "switchNetwork": {
-    "message": "ネットワークを切り替える"
+    "message": "アクティビティの表示"
   },
   "switchNetworks": {
-    "message": "ネットワークを切り替える"
-  },
-  "switchToNetwork": {
-    "message": "$1に切り替える",
-    "description": "$1 represents the custom network that has previously been added"
+    "message": "ネットワークを切替え"
   },
   "switchToThisAccount": {
-    "message": "このアカウントに切り替える"
-  },
-  "switchedTo": {
-    "message": "次に切り替えました:"
-  },
-  "switcherTitle": {
-    "message": "ネットワークスイッチャー"
-  },
-  "switcherTourDescription": {
-    "message": "アイコンをクリックしてネットワークを切り替えるか、新しいネットワークを追加します"
-  },
-  "switchingNetworksCancelsPendingConfirmations": {
-    "message": "ネットワークを切り替えると、保留中の承認がすべてキャンセルされます"
+    "message": "このアカウントへ切替え"
   },
   "symbol": {
     "message": "シンボル"
@@ -4863,160 +1803,73 @@
   "symbolBetweenZeroTwelve": {
     "message": "シンボルは11文字以下にする必要があります。"
   },
-  "tenPercentIncreased": {
-    "message": "10%の増加"
+  "syncWithMobile": {
+    "message": "モバイルアプリと同期"
+  },
+  "syncWithMobileBeCareful": {
+    "message": "コードをスキャンする前に、誰にも画面を見られていないことを確認してください"
+  },
+  "syncWithMobileComplete": {
+    "message": "データの同期に成功しました。MetaMaskモバイルアプリを利用できます!"
+  },
+  "syncWithMobileDesc": {
+    "message": "アカウントと情報をスマートフォンアプリと同期させることができます。MetaMaskモバイルアプリを開き、\"設定\" に進み、\"ブラウザー拡張機能から同期\" をタップします。"
+  },
+  "syncWithMobileDescNewUsers": {
+    "message": "MetaMaskモバイルアプリを初めて使用する場合は、スマートフォンを以下のステップに従って操作してください。"
+  },
+  "syncWithMobileScanThisCode": {
+    "message": "MetaMaskモバイルアプリでこのコードをスキャンしてください"
+  },
+  "syncWithMobileTitle": {
+    "message": "モバイルアプリとの同期"
+  },
+  "syncWithThreeBox": {
+    "message": "データを3Boxと同期(試験中)"
+  },
+  "syncWithThreeBoxDescription": {
+    "message": "オンにすると、設定が3Box でバックアップされます。この機能は試験中です。ご自身の責任で使用してください。"
+  },
+  "syncWithThreeBoxDisabled": {
+    "message": "3Boxは、初期同期のエラーにより、使用不能です。"
   },
   "terms": {
     "message": "利用規約"
   },
   "termsOfService": {
-    "message": "サービス規約"
-  },
-  "termsOfUse": {
-    "message": "利用規約"
-  },
-  "termsOfUseAgreeText": {
-    "message": " MetaMaskおよびそのすべての機能の利用に適用される利用規約に同意します。"
-  },
-  "termsOfUseFooterText": {
-    "message": "スクロールしてすべてのセクションをお読みください"
-  },
-  "termsOfUseTitle": {
-    "message": "利用規約が更新されました"
-  },
-  "testNetworks": {
-    "message": "テストネットワーク"
-  },
-  "theme": {
-    "message": "テーマ"
-  },
-  "themeDescription": {
-    "message": "ご希望のMetaMaskテーマを選択してください。"
-  },
-  "thingsToKeep": {
-    "message": "留意点:"
-  },
-  "thirdPartySoftware": {
-    "message": "サードパーティソフトウェアに関する通知",
-    "description": "Title of a popup modal displayed when installing a snap for the first time."
-  },
-  "thisCollection": {
-    "message": "このコレクション"
-  },
-  "thisServiceIsExperimental": {
-    "message": "このサービスは試験運用中です。この機能を有効にすることで、OpenSeaの$1に同意したものとみなされます。",
-    "description": "$1 is link to open sea terms of use"
-  },
-  "time": {
-    "message": "時間"
+    "message": "サービス利用規約"
+  },
+  "testFaucet": {
+    "message": "テストFaucet"
+  },
+  "thisWillCreate": {
+    "message": "新しいウォレットとシードフレーズが作成されます"
   },
   "tips": {
     "message": "ヒント"
   },
   "to": {
-    "message": "移動先"
+    "message": "受信先"
   },
   "toAddress": {
-    "message": "移動先: $1",
+    "message": "受信先:$1",
     "description": "$1 is the address to include in the To label. It is typically shortened first using shortenAddress"
   },
-  "toggleEthSignBannerDescription": {
-    "message": "フィッシング攻撃のリスクがあります。eth_signを無効にして自分の身を守ってください。"
-  },
-  "toggleEthSignDescriptionField": {
-    "message": "この設定を有効にすると、読めない署名リクエストを受ける可能性があります。理解できないメッセージに署名すると、資金やNFTの提供に同意してしまう可能性があります。"
-  },
-  "toggleEthSignField": {
-    "message": "Eth_signリクエスト"
-  },
-  "toggleEthSignModalBannerBoldText": {
-    "message": "騙されている可能性があります"
-  },
-  "toggleEthSignModalBannerText": {
-    "message": "この設定を有効にするよう求められた場合、"
-  },
-  "toggleEthSignModalCheckBox": {
-    "message": "私は、eth_signリクエストを有効にすると、すべての資金とNFTを失う可能性があることを理解しています。"
-  },
-  "toggleEthSignModalDescription": {
-    "message": "eth_signリクエストを許可すると、フィッシング攻撃を受けやすくなる可能性があります。常にURLを確認し、コードを含むメッセージに署名する際には注意してください。"
-  },
-  "toggleEthSignModalFormError": {
-    "message": "テキストが正しくありません"
-  },
-  "toggleEthSignModalFormLabel": {
-    "message": "続行するには、「私は理解できるものにしか署名しません」と入力してください"
-  },
-  "toggleEthSignModalFormValidation": {
-    "message": "私は理解できるものにしか署名しません"
-  },
-  "toggleEthSignModalTitle": {
-    "message": "自己責任でご利用ください"
-  },
-  "toggleEthSignOff": {
-    "message": "オフ (推奨)"
-  },
-  "toggleEthSignOn": {
-    "message": "オン (非推奨)"
+  "toWithColon": {
+    "message": "受信先:"
   },
   "token": {
     "message": "トークン"
   },
-  "tokenAddress": {
-    "message": "トークンアドレス"
-  },
   "tokenAlreadyAdded": {
-    "message": "トークンの追加がすでに完了しています。"
-  },
-  "tokenAutoDetection": {
-    "message": "トークンの自動検出"
+    "message": "トークンは既に追加されています。"
   },
   "tokenContractAddress": {
-    "message": "トークンコントラクトアドレス"
-  },
-  "tokenDecimalFetchFailed": {
-    "message": "トークンの10進数が必要です。"
-  },
-  "tokenDecimalTitle": {
-    "message": "トークンの小数桁数:"
-  },
-  "tokenDetails": {
-    "message": "トークンの詳細"
-  },
-  "tokenFoundTitle": {
-    "message": "1 つの新しいトークンが見つかりました"
-  },
-  "tokenId": {
-    "message": "トークンID"
-  },
-  "tokenList": {
-    "message": "トークンリスト:"
-  },
-  "tokenScamSecurityRisk": {
-    "message": "トークン関連の詐欺やセキュリティのリスク"
-  },
-  "tokenShowUp": {
-    "message": "トークンはウォレットに自動的に表示されない可能性があります。"
+    "message": "トークンコントラクトのアドレス"
   },
   "tokenSymbol": {
     "message": "トークンシンボル"
   },
-  "tokens": {
-    "message": "トークン"
-  },
-  "tokensFoundTitle": {
-    "message": "$1種類の新しいトークンが見つかりました",
-    "description": "$1 is the number of new tokens detected"
-  },
-  "tooltipApproveButton": {
-    "message": "理解しました"
-  },
-  "tooltipSatusConnected": {
-    "message": "接続済み"
-  },
-  "tooltipSatusNotConnected": {
-    "message": "未接続"
-  },
   "total": {
     "message": "合計"
   },
@@ -5024,175 +1877,67 @@
     "message": "トランザクション"
   },
   "transactionCancelAttempted": {
-    "message": "$1のガス代が$2でトランザクションのキャンセルが試みられました"
+    "message": "トランザクションのキャンセルをGas料金 $1 で試みました。$2"
   },
   "transactionCancelSuccess": {
-    "message": "$2でのトランザクションがキャンセルされました"
+    "message": "トランザクションのキャンセルが成功しました。$2"
   },
   "transactionConfirmed": {
-    "message": "$2でトランザクションが承認されました。"
+    "message": "トランザクションが確定しました。$2"
   },
   "transactionCreated": {
-    "message": "トランザクションは$1の値が$2で作成されました。"
-  },
-  "transactionData": {
-    "message": "トランザクションデータ"
-  },
-  "transactionDecodingAccreditationDecoded": {
-    "message": "Truffleによるデコード"
-  },
-  "transactionDecodingAccreditationVerified": {
-    "message": "$1にコントラクトを確認しました"
-  },
-  "transactionDecodingUnsupportedNetworkError": {
-    "message": "トランザクションのデコードは、チェーンID $1 で使用できません"
-  },
-  "transactionDetailDappGasMoreInfo": {
-    "message": "サイトが提案されました"
-  },
-  "transactionDetailDappGasTooltip": {
-    "message": "最新のブロックに基づくMetaMaskの推奨ガス代を使用するように編集します。"
-  },
-  "transactionDetailGasHeading": {
-    "message": "ガス代見積もり"
-  },
-  "transactionDetailGasInfoV2": {
-    "message": "見積もり"
-  },
-  "transactionDetailGasTooltipConversion": {
-    "message": "ガス代に関する詳細"
-  },
-  "transactionDetailGasTooltipExplanation": {
-    "message": "ガス代はネットワークにより設定され、ネットワークトラフィックとトランザクションの複雑さに基づき変動します。"
-  },
-  "transactionDetailGasTooltipIntro": {
-    "message": "ガス代は、$1ネットワークでトランザクションを処理するクリプトマイナーに支払われます。MetaMaskはガス代から利益を得ません。"
-  },
-  "transactionDetailGasTotalSubtitle": {
-    "message": "金額 + ガス代"
-  },
-  "transactionDetailLayer2GasHeading": {
-    "message": "レイヤー2のガス代"
-  },
-  "transactionDetailMultiLayerTotalSubtitle": {
-    "message": "金額 + 手数料"
+    "message": "トランザクションは $1 の値を作成しました。$2"
   },
   "transactionDropped": {
-    "message": "トランザクションは$2で削除されました。"
+    "message": "トランザクションは削除されました。$2"
   },
   "transactionError": {
     "message": "トランザクションエラー。コントラクトコードで例外がスローされました。"
   },
   "transactionErrorNoContract": {
-    "message": "コントラクトではないアドレスに対して関数の呼び出しを試みています。"
+    "message": "コントラクト外アドレスに対して関数呼出を試みています。"
   },
   "transactionErrored": {
     "message": "トランザクションでエラーが発生しました。"
   },
-  "transactionFailed": {
-    "message": "トランザクションに失敗しました"
-  },
   "transactionFee": {
     "message": "トランザクション手数料"
   },
-  "transactionHistoryBaseFee": {
-    "message": "基本料金 (Gwei)"
-  },
-  "transactionHistoryL1GasLabel": {
-    "message": "L1ガス代合計"
-  },
-  "transactionHistoryL2GasLimitLabel": {
-    "message": "L2ガスリミット"
-  },
-  "transactionHistoryL2GasPriceLabel": {
-    "message": "L2ガス価格"
-  },
-  "transactionHistoryMaxFeePerGas": {
-    "message": "ガス1単位あたりの最大手数料"
-  },
-  "transactionHistoryPriorityFee": {
-    "message": "優先手数料 (gwei)"
-  },
-  "transactionHistoryTotalGasFee": {
-    "message": "ガス代合計"
-  },
-  "transactionNote": {
-    "message": "トランザクション備考"
-  },
   "transactionResubmitted": {
-    "message": "推定のガス代を$2で$1に増加し、トランザクションを再送信しました"
-  },
-  "transactionSecurityCheck": {
-    "message": "セキュリティアラートを有効にする"
-  },
-  "transactionSecurityCheckDescription": {
-    "message": "当社はサードパーティAPIを使用して、ユーザーが署名する前に未署名のトランザクションおよび署名のリクエストに関するリスクを検出・表示します。このようなサービスは、ユーザーの未署名のトランザクションおよび署名のリクエスト、アカウントアドレス、希望言語にアクセスできます。"
-  },
-  "transactionSettings": {
-    "message": "トランザクション設定"
+    "message": "トランザクションを追加Gas料金: $1 で再送信しました。$2"
   },
   "transactionSubmitted": {
-    "message": "$1の推定ガス代が$2でトランザクションが送信されました。"
+    "message": "トランザクションがGas料金 $1 で送信されました。$2"
   },
   "transactionUpdated": {
-    "message": "トランザクションが$2で更新されました。"
-  },
-  "transactions": {
-    "message": "トランザクション"
+    "message": "トランザクションが更新されました。$2"
   },
   "transfer": {
-    "message": "送金"
+    "message": "転送"
+  },
+  "transferBetweenAccounts": {
+    "message": "自分のアカウント間での移動"
   },
   "transferFrom": {
-    "message": "送金元"
-  },
-  "troubleConnectingToLedgerU2FOnFirefox": {
-    "message": "Ledgerの接続に問題が発生しました。$1",
-    "description": "$1 is a link to the wallet connection guide;"
-  },
-  "troubleConnectingToLedgerU2FOnFirefox2": {
-    "message": "ハードウェアウォレットの接続ガイドを確認し、もう一度お試しください。",
-    "description": "$1 of the ledger wallet connection guide"
-  },
-  "troubleConnectingToLedgerU2FOnFirefoxLedgerSolution": {
-    "message": "Firefoxの最新バージョンを使用している場合、FirefoxのU2Fサポート廃止に関連した問題が発生する可能性があります。$1でこの問題を解決する方法をご覧ください。",
-    "description": "It is a link to the ledger website for the workaround."
-  },
-  "troubleConnectingToLedgerU2FOnFirefoxLedgerSolution2": {
-    "message": "こちら",
-    "description": "Second part of the error message; It is a link to the ledger website for the workaround."
+    "message": "転送元"
   },
   "troubleConnectingToWallet": {
-    "message": "$1に接続できませんでした。$2を確認してから、もう一度実行してください。",
+    "message": "$1 への接続に失敗しました。 $2 を再確認して、もう一度実行してください。",
     "description": "$1 is the wallet device name; $2 is a link to wallet connection guide"
   },
-  "troubleStarting": {
-    "message": "MetaMaskがうまく起動しませんでした。このエラーは断続的に発生する可能性があるため、拡張機能を再起動してみてください。"
+  "troubleTokenBalances": {
+    "message": "トークン残高を取得できません。こちらでご確認ください。",
+    "description": "Followed by a link (here) to view token balances"
   },
   "trustSiteApprovePermission": {
-    "message": "アクセス許可を付与することで、次の$1による資金へのアクセスが許可されます"
+    "message": "このサイトを信頼しますか?許可を与えることにより、$1 は $2 の支払トランザクションを自動化します。",
+    "description": "$1 is the url requesting permission and $2 is the symbol of the currency that the request is for"
   },
   "tryAgain": {
     "message": "再試行"
   },
-  "turnOnTokenDetection": {
-    "message": "強化されたトークン検出をオンにする"
-  },
-  "tutorial": {
-    "message": "チュートリアル"
-  },
-  "twelveHrTitle": {
-    "message": "12時間:"
-  },
-  "txInsightsNotSupported": {
-    "message": "現時点では、このコントラクトでトランザクションインサイトはサポートされていません。"
-  },
-  "typeYourSRP": {
-    "message": "シークレットリカバリーフレーズを入力してください"
-  },
-  "u2f": {
-    "message": "U2F",
-    "description": "A name on an API for the browser to interact with devices that support the U2F protocol. On some browsers we use it to connect MetaMask to Ledger devices."
+  "typePassword": {
+    "message": "MetaMaskのパスワードを入力"
   },
   "unapproved": {
     "message": "未承認"
@@ -5204,19 +1949,16 @@
     "message": "不明"
   },
   "unknownCameraError": {
-    "message": "カメラへのアクセス時にエラーが発生しました。もう一度実行してください..."
+    "message": "カメラにアクセスしているときにエラーが発生しました。もう一度実行してください。"
   },
   "unknownCameraErrorTitle": {
-    "message": "申し訳ありません。問題が発生しました..."
-  },
-  "unknownCollection": {
-    "message": "無名のコレクション"
+    "message": "おおぅ!問題が発生しました。"
   },
   "unknownNetwork": {
     "message": "不明なプライベートネットワーク"
   },
   "unknownQrCode": {
-    "message": "エラー: QRコードを識別できませんでした"
+    "message": "エラー:QRコードを識別できませんでした"
   },
   "unlimited": {
     "message": "無制限"
@@ -5225,256 +1967,90 @@
     "message": "ロック解除"
   },
   "unlockMessage": {
-    "message": "分散型インターネットが待っています"
-  },
-  "unrecognizedChain": {
-    "message": "このカスタムネットワークは認識されていません",
-    "description": "$1 is a clickable link with text defined by the 'unrecognizedChanLinkText' key. The link will open to instructions for users to validate custom network details."
-  },
-  "unrecognizedProtocol": {
-    "message": "$1 (不明なプロトコル)",
-    "description": "Shown when the protocol is unknown by the extension. $1 is the protocol code."
-  },
-  "unsendableAsset": {
-    "message": "NFT (ERC-721) トークンの送信は現在サポートされていません",
-    "description": "This is an error message we show the user if they attempt to send an NFT asset type, for which currently don't support sending"
-  },
-  "unverifiedContractAddressMessage": {
-    "message": "このコントラクトを検証できません。このアドレスが信頼できることを確認してください。"
-  },
-  "upArrow": {
-    "message": "上矢印"
-  },
-  "update": {
-    "message": "更新"
+    "message": "分散型Webが待っています"
   },
   "updatedWithDate": {
-    "message": "$1が更新されました"
+    "message": "$1 に更新しました"
   },
   "urlErrorMsg": {
     "message": "URLには適切なHTTP/HTTPSプレフィックスが必要です。"
   },
   "urlExistsErrorMsg": {
-    "message": "このURLは現在$1ネットワークで使用されています。"
-  },
-  "use4ByteResolution": {
-    "message": "スマートコントラクトのデコード"
-  },
-  "use4ByteResolutionDescription": {
-    "message": "ユーザーエクスペリエンスの向上のため、ユーザーがやり取りするスマートコントラクトに応じたメッセージで、アクティビティタブをカスタマイズします。MetaMaskは、4byte.directoryと呼ばれるサービスを利用してデータをデコードし、より読みやすいバージョンのスマートコントラクトを表示します。これにより、悪質なスマートコントラクトの操作を承認する可能性は減りますが、IPアドレスが公開されます。"
-  },
-  "useMultiAccountBalanceChecker": {
-    "message": "アカウント残高の一括リクエスト"
-  },
-  "useMultiAccountBalanceCheckerSettingDescription": {
-    "message": "アカウントの残高リクエストを一斉に行うことで、より素早く残高更新を取得できます。これにより、アカウントの残高を一斉に取得できるので、更新がより迅速になり、エクスペリエンスが向上します。この機能がオフの場合、サードパーティがユーザーのアカウントをお互いに関連付けなくなる可能性があります。"
-  },
-  "useNftDetection": {
-    "message": "NFTを自動検出"
+    "message": "URLはネットワークリストに既に存在します"
   },
   "usePhishingDetection": {
     "message": "フィッシング検出を使用"
   },
   "usePhishingDetectionDescription": {
-    "message": "イーサリアムユーザーを対象としたドメインのフィッシングに対して警告を表示します"
-  },
-  "useSiteSuggestion": {
-    "message": "サイトの提案を使用"
-  },
-  "useTokenDetectionPrivacyDesc": {
-    "message": "アカウントに送られたトークンを自動的に表示するには、サードパーティサーバーと通信し、トークンの画像を取得する必要があります。これらのサーバーはユーザーのIPアドレスにアクセスできます。"
+    "message": "Ethereumユーザーを対象としたドメインのフィッシングに対して警告を表示します"
   },
   "usedByClients": {
-    "message": "さまざまな異なるクライアントによって使用されています"
+    "message": "Ethereumクライアントなどで使用されています。"
   },
   "userName": {
     "message": "ユーザー名"
   },
-  "verifyContractDetails": {
-    "message": "サードパーティの詳細を確認"
-  },
-  "verifyThisTokenDecimalOn": {
-    "message": "トークンの10進数は$1にあります",
+  "verifyThisTokenOn": {
+    "message": "トークンを $1 で検証する",
     "description": "Points the user to etherscan as a place they can verify information about a token. $1 is replaced with the translation for \"etherscan\""
   },
-  "verifyThisTokenOn": {
-    "message": "このトークンを$1で検証",
-    "description": "Points the user to etherscan as a place they can verify information about a token. $1 is replaced with the translation for \"etherscan\""
-  },
-  "verifyThisUnconfirmedTokenOn": {
-    "message": "このトークンを$1で検証して、取引したいトークンであることを確認してください。",
-    "description": "Points the user to etherscan as a place they can verify information about a token. $1 is replaced with the translation for \"etherscan\""
-  },
-  "version": {
-    "message": "バージョン"
-  },
-  "view": {
-    "message": "表示"
-  },
-  "viewAllDetails": {
-    "message": "すべての詳細の表示"
-  },
-  "viewAllQuotes": {
-    "message": "すべてのクォートを表示"
+  "viewAccount": {
+    "message": "アカウントを表示"
   },
   "viewContact": {
     "message": "連絡先を表示"
   },
-  "viewDetails": {
-    "message": "詳細を表示"
-  },
-  "viewFullTransactionDetails": {
-    "message": "トランザクションの完全な詳細を表示"
-  },
-  "viewMore": {
-    "message": "詳細を表示"
-  },
-  "viewOnBlockExplorer": {
-    "message": "ブロックエクスプローラーで表示"
-  },
   "viewOnCustomBlockExplorer": {
-    "message": "$1を$2で表示",
-    "description": "$1 is the action type. e.g (Account, Transaction, Swap) and $2 is the Custom Block Exporer URL"
+    "message": "$1 で表示"
   },
   "viewOnEtherscan": {
-    "message": "$1をEtherscanで表示",
-    "description": "$1 is the action type. e.g (Account, Transaction, Swap)"
-  },
-  "viewOnExplorer": {
-    "message": "エクスプローラーで表示"
-  },
-  "viewOnOpensea": {
-    "message": "Openseaで表示"
-  },
-  "viewPortfolioDashboard": {
-    "message": "Portfolioダッシュボードを表示"
-  },
-  "viewinCustodianApp": {
-    "message": "カストディアンアプリで表示"
+    "message": "Etherscanで表示"
   },
   "viewinExplorer": {
-    "message": "$1をエクスプローラーで表示",
-    "description": "$1 is the action type. e.g (Account, Transaction, Swap)"
+    "message": "Explorerで表示"
   },
   "visitWebSite": {
-    "message": "弊社Webサイトにアクセス"
-  },
-  "wallet": {
-    "message": "ウォレット"
+    "message": "ウェブサイト"
   },
   "walletConnectionGuide": {
-    "message": "弊社のハードウェアウォレット接続ガイド"
-  },
-  "walletCreationSuccessDetail": {
-    "message": "ウォレットが正常に保護されました。シークレットリカバリーフレーズを安全かつ機密に保管してください。これはユーザーの責任です！"
-  },
-  "walletCreationSuccessReminder1": {
-    "message": "MetaMaskはシークレットリカバリーフレーズを復元できません。"
-  },
-  "walletCreationSuccessReminder2": {
-    "message": "MetaMaskがユーザーのシークレットリカバリーフレーズを確認することは絶対にありません。"
-  },
-  "walletCreationSuccessReminder3": {
-    "message": "誰に対しても$1。資金が盗まれる恐れがあります",
-    "description": "$1 is separated as walletCreationSuccessReminder3BoldSection so that we can bold it"
-  },
-  "walletCreationSuccessReminder3BoldSection": {
-    "message": "シークレットリカバリーフレーズは決して教えないでください",
-    "description": "This string is localized separately from walletCreationSuccessReminder3 so that we can bold it"
-  },
-  "walletCreationSuccessTitle": {
-    "message": "ウォレットが作成されました"
-  },
-  "wantToAddThisNetwork": {
-    "message": "このネットワークを追加しますか？"
-  },
-  "wantsToAddThisAsset": {
-    "message": "$1がこのアセットのウォレットへの追加を要求しています"
-  },
-  "warning": {
-    "message": "警告"
-  },
-  "warningTooltipText": {
-    "message": "$1 このサードパーティは今後、通知や承諾なしにトークン残高全額を使用できます。使用上限をより低い金額にカスタマイズして、自分の身を守りましょう。",
-    "description": "$1 is a warning icon with text 'Be careful' in 'warning' colour"
-  },
-  "weak": {
-    "message": "弱"
+    "message": "ハードウェアウォレット接続ガイド"
+  },
+  "walletSeed": {
+    "message": "シードフレーズ"
   },
   "web3ShimUsageNotification": {
-    "message": "現在のWebサイトが、削除済みのwindow.web3 APIの使用を検知しました。サイトが破損しているようであれば、$1をクリックして詳細を確認してください。",
+    "message": "このサイトは削除されたwindow.web3 APIを使用します。サイトに問題が発生しているなら、$1 で詳細を見ることができます。",
     "description": "$1 is a clickable link."
   },
-  "webhid": {
-    "message": "WebHID",
-    "description": "Refers to a interface for connecting external devices to the browser. Used for connecting ledger to the browser. Read more here https://developer.mozilla.org/en-US/docs/Web/API/WebHID_API"
-  },
-  "websites": {
-    "message": "Webサイト",
-    "description": "Used in the 'permission_rpc' message."
+  "welcome": {
+    "message": "MetaMaskへようこそ!"
   },
   "welcomeBack": {
-    "message": "お帰りなさい！"
-  },
-  "welcomeExploreDescription": {
-    "message": "仮想通貨やアセットを保管、送金、使用。"
-  },
-  "welcomeExploreTitle": {
-    "message": "分散型アプリを閲覧"
-  },
-  "welcomeLoginDescription": {
-    "message": "MetaMaskを使用して分散型アプリにログイン。サインアップは不要です。"
-  },
-  "welcomeLoginTitle": {
-    "message": "ウォレットにようこそ"
-  },
-  "welcomeToMetaMask": {
-    "message": "始めましょう"
-  },
-  "welcomeToMetaMaskIntro": {
-    "message": "MetaMaskは何百万人もに信頼されている安全なウォレットで、すべての人々によるWeb3の世界へのアクセスを可能にしています。"
-  },
-  "whatsNew": {
-    "message": "新機能",
-    "description": "This is the title of a popup that gives users notifications about new features and updates to MetaMask."
+    "message": "おかえりなさい!"
   },
   "whatsThis": {
-    "message": "これは何ですか？"
+    "message": "これは何ですか?"
+  },
+  "writePhrase": {
+    "message": "このパスフレーズを紙に書いて、安全な場所に保管してください。セキュリティが必要な場合は、フレーズを分割して複数の紙に書き、それぞれを別の場所に保管します。"
   },
   "xOfY": {
-    "message": "$2中の$1",
+    "message": "$1 / $2",
     "description": "$1 and $2 are intended to be two numbers, where $2 is a total, and $1 is a count towards that total"
   },
-  "xOfYPending": {
-    "message": "$2件中$1件が保留中",
-    "description": "$1 and $2 are intended to be two numbers, where $2 is a total number of pending confirmations, and $1 is a count towards that total"
-  },
-  "yes": {
-    "message": "はい"
-  },
-  "youHaveAddedAll": {
-    "message": "すべての人気ネットワークを追加しました。$1で他のネットワークを発見するか、$2できます。",
-    "description": "$1 is a link with the text 'here' and $2 is a button with the text 'add more networks manually'"
+  "yesLetsTry": {
+    "message": "試す"
   },
   "youNeedToAllowCameraAccess": {
-    "message": "この機能を使用するには、カメラへのアクセスを許可する必要があります。"
+    "message": "この機能を使用するには、カメラへのアクセスを許可が必要です。"
   },
   "youSign": {
     "message": "署名しています"
   },
-  "yourAccounts": {
-    "message": "アカウント"
-  },
-  "yourFundsMayBeAtRisk": {
-    "message": "資金が危険にさらされている可能性があります"
-  },
-  "yourNFTmayBeAtRisk": {
-    "message": "NFTが危険にさらされている可能性があります"
-  },
   "yourPrivateSeedPhrase": {
-    "message": "シークレットリカバリーフレーズ"
+    "message": "秘密のシードフレーズ"
   },
   "zeroGasPriceOnSpeedUpError": {
-    "message": "高速化用のガス価格がゼロです"
+    "message": "追加のGas価格を0にできません"
   }
 }