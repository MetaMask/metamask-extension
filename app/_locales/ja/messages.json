--- conflicted
+++ resolved
@@ -338,11 +338,6 @@
   "advancedBaseGasFeeToolTip": {
     "message": "トランザクションがブロックに含まれた場合、最大基本料金と実際の基本料金の差が返金されます。合計金額は、最大基本料金 (Gwei単位) * ガスリミットで計算されます。"
   },
-<<<<<<< HEAD
-=======
-  "advancedConfiguration": {
-    "message": "詳細設定"
-  },
   "advancedDetailsDataDesc": {
     "message": "データ"
   },
@@ -355,7 +350,6 @@
   "advancedDetailsNonceTooltip": {
     "message": "これはアカウントのトランザクション番号です。最初のトランザクションのナンスは0で、順番に上がっていきます。"
   },
->>>>>>> 989a5785
   "advancedGasFeeDefaultOptIn": {
     "message": "これらの値を$1ネットワークのデフォルトとして保存する",
     "description": "$1 is the current network name."
@@ -746,14 +740,6 @@
   "betaTerms": {
     "message": "ベータ版利用規約"
   },
-<<<<<<< HEAD
-=======
-  "betaWalletCreationSuccessReminder1": {
-    "message": "MetaMaskベータ版はシークレットリカバリーフレーズを復元できません。"
-  },
-  "betaWalletCreationSuccessReminder2": {
-    "message": "MetaMaskベータ版がユーザーのシークレットリカバリーフレーズを求めることは絶対にありません。"
-  },
   "billionAbbreviation": {
     "message": "B",
     "description": "Shortened form of 'billion'"
@@ -761,7 +747,6 @@
   "bitcoinActivityNotSupported": {
     "message": "ビットコインアクティビティはサポートされていません"
   },
->>>>>>> 989a5785
   "blockExplorerAccountAction": {
     "message": "アカウント",
     "description": "This is used with viewOnEtherscan and viewInExplorer e.g View Account in Explorer"
@@ -3562,12 +3547,6 @@
   "onboardingPinMmiExtensionLabel": {
     "message": "MetaMask Institutionalをピン留めする"
   },
-<<<<<<< HEAD
-=======
-  "onboardingUsePhishingDetectionDescription": {
-    "message": "フィッシング検出アラートには$1との通信が必要です。jsDeliverはユーザーのIPアドレスにアクセスします。$2をご覧ください。",
-    "description": "The $1 is the word 'jsDeliver', from key 'jsDeliver' and $2 is the words Privacy Policy from key 'privacyMsg', both separated here so that it can be wrapped as a link"
-  },
   "oneDayAbbreviation": {
     "message": "1日",
     "description": "Shortened form of '1 day'"
@@ -3584,7 +3563,6 @@
     "message": "1年",
     "description": "Shortened form of '1 year'"
   },
->>>>>>> 989a5785
   "onekey": {
     "message": "OneKey"
   },
