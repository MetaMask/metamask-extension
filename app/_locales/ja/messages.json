--- conflicted
+++ resolved
@@ -6785,21 +6785,6 @@
   "welcomeBack": {
     "message": "お帰りなさい"
   },
-<<<<<<< HEAD
-=======
-  "welcomeExploreDescription": {
-    "message": "仮想通貨や資産を保管、送金、使用。"
-  },
-  "welcomeExploreTitle": {
-    "message": "分散型アプリを閲覧"
-  },
-  "welcomeLoginDescription": {
-    "message": "MetaMaskを使用して分散型アプリにログイン。サインアップは不要です。"
-  },
-  "welcomeLoginTitle": {
-    "message": "ウォレットにようこそ"
-  },
->>>>>>> 4c5f3c59
   "welcomeToMetaMask": {
     "message": "始めましょう"
   },
