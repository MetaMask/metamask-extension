--- conflicted
+++ resolved
@@ -1,16 +1,12 @@
 {
-  "QRHardwareSignRequestCancel": {
-    "message": "رفض"
-  },
-  "QRHardwareWalletImporterTitle": {
-    "message": "مسح كود الاستجابة السريعة QR"
-  },
   "about": {
     "message": "حول"
   },
-  "acceptTermsOfUse": {
-    "message": "لقد قرأت دولار واحد وأوافق عليه",
-    "description": "$1 is the `terms` message"
+  "aboutSettingsDescription": {
+    "message": "نسخة الإصدار ومركز الدعم ومعلومات الاتصال."
+  },
+  "acceleratingATransaction": {
+    "message": "* تسريع المعاملات باستخدام سعر عملة جاس أعلى يزيد من فرص معالجتها بواسطة الشبكة بشكلٍ أسرع، لكن ذلك غير مضمون دائماً."
   },
   "accessingYourCamera": {
     "message": "جاري استخدام كاميرتك..."
@@ -42,14 +38,32 @@
   "addNetwork": {
     "message": "أضف شبكة"
   },
+  "addRecipient": {
+    "message": "إضافة مستلم"
+  },
   "addSuggestedTokens": {
     "message": "أضف العملات الرمزية المقترحة"
   },
+  "addToAddressBook": {
+    "message": "إضافة إلى دفتر العناوين"
+  },
+  "addToAddressBookModalPlaceholder": {
+    "message": "مثلا جون دي"
+  },
   "addToken": {
     "message": "إضافة عملة رمزية"
   },
+  "addTokens": {
+    "message": "إضافة عملات رمزية"
+  },
   "advanced": {
     "message": "إعدادات متقدمة"
+  },
+  "advancedOptions": {
+    "message": "خيارات متقدمة"
+  },
+  "advancedSettingsDescription": {
+    "message": "يتاح لك استخدام ميزات تطوير البرامج وتنزيل سجلات الحالة وإعادة تعيين الحساب وإعداد شبكات الاختبارات وتخصيص استدعاء الإجراء عن بعد (RPC)."
   },
   "amount": {
     "message": "المبلغ"
@@ -62,14 +76,6 @@
     "message": "MetaMask",
     "description": "The name of the application"
   },
-  "appNameBeta": {
-    "message": "MetaMask Beta",
-    "description": "The name of the application (Beta)"
-  },
-  "appNameFlask": {
-    "message": "MetaMask Flask",
-    "description": "The name of the application (Flask)"
-  },
   "approve": {
     "message": "موافق"
   },
@@ -79,6 +85,12 @@
   "asset": {
     "message": "الأصل"
   },
+  "attemptToCancel": {
+    "message": "هل تحاول الإلغاء؟"
+  },
+  "attemptToCancelDescription": {
+    "message": "تقديم هذه المحاولة لا يضمن أنه سيتم إلغاء معاملتك الأصلية. إذا نجحت محاولة الإلغاء ، فسيتم فرض رسوم المعاملة المذكورة أعلاه."
+  },
   "attemptingConnect": {
     "message": "محاولة الاتصال بسلسلة الكتل."
   },
@@ -96,6 +108,9 @@
   },
   "back": {
     "message": "الرجوع إلى الوراء"
+  },
+  "backToAll": {
+    "message": "العودة إلى الجميع"
   },
   "backupApprovalInfo": {
     "message": "هذا الرمز السري مطلوب لاسترداد محفظتك في حالة فقد جهازك أو نسيان كلمة مرورك أو إعادة تثبيت MetaMask أو الرغبة في الوصول إلى محفظتك عبر جهاز آخر."
@@ -122,15 +137,30 @@
     "message": "عرض الحساب في $1",
     "description": "$1 replaced by URL for custom block explorer"
   },
+  "blockiesIdenticon": {
+    "message": "استخدم خدمة تكتلات Blockies Identicon"
+  },
   "browserNotSupported": {
     "message": "متصفحك غير مدعوم..."
   },
+  "builtInCalifornia": {
+    "message": "تم تصميم وإنشاء MetaMask في ولاية كاليفورنيا."
+  },
+  "buyWithWyre": {
+    "message": "قم بشراء عملة إيثير بواسطة Wyre"
+  },
+  "buyWithWyreDescription": {
+    "message": "يتيح لك Wyre استخدام بطاقة ائتمان لإيداع ETH مباشرة في حساب MetaMask الخاص بك."
+  },
   "bytes": {
     "message": "بايتات"
   },
   "cancel": {
     "message": "إلغاء"
   },
+  "cancellationGasFee": {
+    "message": "رسوم الإلغاء بعملة جاس"
+  },
   "cancelled": {
     "message": "تم الإلغاء"
   },
@@ -140,6 +170,9 @@
   "chromeRequiredForHardwareWallets": {
     "message": "تحتاج إلى استخدام MetaMask على Google Chrome للاتصال بمحفظة الأجهزة الخاصة بك."
   },
+  "clickToRevealSeed": {
+    "message": "انقر هنا للكشف عن الكلمات السرية"
+  },
   "close": {
     "message": "إغلاق"
   },
@@ -149,24 +182,42 @@
   "confirmPassword": {
     "message": "تأكيد كلمة المرور"
   },
+  "confirmSecretBackupPhrase": {
+    "message": "تأكيد عبارة الدعم السرية الخاصة بك"
+  },
   "confirmed": {
     "message": "تم التأكيد"
   },
+  "congratulations": {
+    "message": "تهانينا"
+  },
   "connect": {
     "message": "اتصال"
   },
+  "connectHardwareWallet": {
+    "message": "ربط محفظة الأجهزة"
+  },
   "connectingTo": {
     "message": "جارِ الاتصال بـ $1"
   },
   "connectingToGoerli": {
     "message": "الاتصال بشبكة اختبار Goerli"
   },
-  "connectingToLineaGoerli": {
-    "message": "الاتصال بشبكة اختبار Linea Goerli"
+  "connectingToKovan": {
+    "message": "الاتصال بشبكة اختبار Kovan"
   },
   "connectingToMainnet": {
     "message": "جارِ الاتصال بشبكة إيثيريوم الرئيسية"
   },
+  "connectingToRinkeby": {
+    "message": "جارِ الاتصال بشبكة اختبار Rinkeby "
+  },
+  "connectingToRopsten": {
+    "message": "جارِ الاتصال بشبكة اختبار Ropsten "
+  },
+  "continueToWyre": {
+    "message": "الاستمرار إلى Wyre"
+  },
   "contractDeployment": {
     "message": "نشر العقد"
   },
@@ -176,9 +227,15 @@
   "copiedExclamation": {
     "message": "تم النسخ."
   },
+  "copiedTransactionId": {
+    "message": "تم نسخ معرف المعاملة"
+  },
   "copyAddress": {
     "message": "نسخ العنوان إلى الحافظة"
   },
+  "copyPrivateKey": {
+    "message": "هذا هو مفتاحك الخاص (انقر للنسخ)"
+  },
   "copyToClipboard": {
     "message": "نسخ إلى الحافظة"
   },
@@ -188,6 +245,12 @@
   "create": {
     "message": "إنشاء"
   },
+  "createAWallet": {
+    "message": "إنشاء محفظة"
+  },
+  "createAccount": {
+    "message": "إنشاء حساب"
+  },
   "createPassword": {
     "message": "إنشاء كلمة مرور"
   },
@@ -197,8 +260,14 @@
   "currentLanguage": {
     "message": "اللغة الحالية"
   },
-  "custom": {
-    "message": "إعدادات متقدمة"
+  "customGas": {
+    "message": "تخصيص الغاز"
+  },
+  "customGasSubTitle": {
+    "message": "قد تؤدي زيادة الرسوم إلى تقليل أزمنة المعالجة، ولكن ذلك غير مضمون."
+  },
+  "customRPC": {
+    "message": "آر بي سي مخصص"
   },
   "customToken": {
     "message": "عملة رمزية مخصصة"
@@ -209,15 +278,33 @@
   "decimalsMustZerotoTen": {
     "message": "يجب أن تكون الكسور العشرية صفراً على الأقل، وألا تزيد عن 36 كسراً."
   },
+  "defaultNetwork": {
+    "message": "الشبكة الافتراضية لمعاملات الأثير هي الشبكة الرئيسية."
+  },
   "delete": {
     "message": "حذف"
   },
+  "deleteAccount": {
+    "message": "حذف الحساب"
+  },
   "deleteNetwork": {
     "message": "هل تريد حذف الشبكة؟"
   },
+  "deleteNetworkDescription": {
+    "message": "هل أنت متأكد أنك تريد حذف هذه الشبكة؟"
+  },
+  "depositEther": {
+    "message": "إيداع عملة إيثير"
+  },
   "details": {
     "message": "التفاصيل"
   },
+  "directDepositEther": {
+    "message": "إيداع مباشرة لعملة الأثير"
+  },
+  "directDepositEtherExplainer": {
+    "message": "إذا كان لديك بالفعل بعض الأثير، فإن أسرع طريقة للحصول على الأثير في محفظتك الجديدة عن طريق الإيداع المباشر."
+  },
   "done": {
     "message": "تم"
   },
@@ -227,6 +314,9 @@
   "downloadGoogleChrome": {
     "message": "تنزيل جوجل كروم"
   },
+  "downloadSecretBackup": {
+    "message": "قم بتنزيل هذه الجملة الاحتياطية السرية واحتفظ بها بتخزينها بأمان في محرك أقراص ثابت أو وسيط تخزين خارجيين مشفّرين."
+  },
   "downloadStateLogs": {
     "message": "تنزيل سجلات الحالة"
   },
@@ -239,15 +329,51 @@
   "editContact": {
     "message": "تعديل جهة الاتصال"
   },
+  "endOfFlowMessage1": {
+    "message": "لقد نجحت في الاختبار - احتفظ بعبارة الأمان الخاصة بك في مكان آمن، إنها مسؤوليتك!"
+  },
+  "endOfFlowMessage10": {
+    "message": "كل شيء تم بنجاح"
+  },
+  "endOfFlowMessage2": {
+    "message": "نصائح بشأن تخزينها بأمان"
+  },
+  "endOfFlowMessage3": {
+    "message": "احفظ نسخة احتياطية في أماكن متعددة."
+  },
+  "endOfFlowMessage4": {
+    "message": "لا تشارك هذه الجملة مطلقًا مع أي شخص."
+  },
+  "endOfFlowMessage5": {
+    "message": "كن حذراً من الخداع الإلكتروني! لن يسأل MetaMask من تلقاء نفسه عن عبارة الأمان الخاصة بك أبداً."
+  },
+  "endOfFlowMessage6": {
+    "message": "إذا كنت بحاجة إلى عمل نسخة احتياطية من عبارة الأمان الخاصة بك مرة أخرى، يمكنك العثور عليها في الإعدادات -> الأمان."
+  },
+  "endOfFlowMessage8": {
+    "message": "لا يمكن لـ MetaMask استعادة جملتك البذرية. تعلم المزيد."
+  },
+  "endOfFlowMessage9": {
+    "message": "اعرف المزيد."
+  },
   "ensNotFoundOnCurrentNetwork": {
     "message": "لم يتم العثور على اسم ENS على الشبكة الحالية. حاول التبديل إلى شبكة الإيثيريوم الرئيسية."
   },
   "ensRegistrationError": {
     "message": "خطأ في تسجيل اسم ENS"
   },
+  "enterAnAlias": {
+    "message": "أدخل اسمًا مستعارًا"
+  },
+  "enterPassword": {
+    "message": "أدخل كلمة مرور"
+  },
   "enterPasswordContinue": {
     "message": "أدخل كلمة المرور للمتابعة"
   },
+  "estimatedProcessingTimes": {
+    "message": "أوقات المعالجة المقدرة"
+  },
   "ethereumPublicAddress": {
     "message": "عنوان الإيثيريوم العمومي"
   },
@@ -256,6 +382,9 @@
   },
   "expandView": {
     "message": "توسيع العرض"
+  },
+  "exportPrivateKey": {
+    "message": "تصدير المفتاح الخاص"
   },
   "failed": {
     "message": "فشل"
@@ -300,8 +429,6 @@
   "general": {
     "message": "عام"
   },
-<<<<<<< HEAD
-=======
   "generalSettingsDescription": {
     "message": "تحويل العملات، العملة الأساسية، اللغة ، تكتلات blockies identicon"
   },
@@ -318,9 +445,11 @@
   "getStarted": {
     "message": "البدء"
   },
->>>>>>> 983d2c9f
   "goerli": {
     "message": "شبكة اختبار Goerli "
+  },
+  "happyToSeeYou": {
+    "message": "نحن سعداء برؤيتك."
   },
   "hardware": {
     "message": "أجهزة"
@@ -363,6 +492,12 @@
   "importAccountMsg": {
     "message": "لن يتم ربط الحسابات التي تم استيرادها بعبارة أمان حساب MetaMask الذي تم إنشاؤها في الأصل. تعرف على المزيد حول الحسابات المستوردة"
   },
+  "importAccountSeedPhrase": {
+    "message": "استيراد حساب باستخدام عبارة الأمان"
+  },
+  "importWallet": {
+    "message": "استيراد المحفظة"
+  },
   "imported": {
     "message": "المستوردة",
     "description": "status showing that an account has been fully loaded into the keyring"
@@ -404,20 +539,20 @@
   "knownAddressRecipient": {
     "message": "عنوان العقد المعروف."
   },
+  "kovan": {
+    "message": "شبكة اختبار Kovan "
+  },
   "learnMore": {
     "message": "اكتشف المزيد"
   },
-  "learnMoreUpperCase": {
-    "message": "اكتشف المزيد"
-  },
   "ledgerAccountRestriction": {
     "message": "أنت بحاجة إلى استخدام حسابك الأخير قبل أن تتمكن من إضافة حساب جديد."
   },
-  "likeToImportTokens": {
+  "letsGoSetUp": {
+    "message": "نعم، دعنا نبدأ التثبيت!"
+  },
+  "likeToAddTokens": {
     "message": "هل ترغب في إضافة هذه الرموز؟"
-  },
-  "lineaGoerli": {
-    "message": "شبكة اختبار Linea Goerli"
   },
   "links": {
     "message": "الروابط"
@@ -443,14 +578,29 @@
   "memo": {
     "message": "مذكرة"
   },
+  "memorizePhrase": {
+    "message": "احفظ هذه العبارة."
+  },
   "message": {
     "message": "رسالة"
   },
+  "metamaskDescription": {
+    "message": "إيصالك بالإيثيريوم وبالشبكة اللامركزية."
+  },
   "metamaskVersion": {
     "message": "إصدار MetaMask "
   },
+  "mobileSyncText": {
+    "message": "يرجى إدخال كلمة مرورك لتأكيد هويتك!"
+  },
   "mustSelectOne": {
     "message": "يجب تحديد عملة رمزية واحدة على الأقل."
+  },
+  "myAccounts": {
+    "message": "حساباتي"
+  },
+  "needEtherInWallet": {
+    "message": "للتفاعل مع التطبيقات اللامركزية باستخدام MetaMask، ستحتاج إلى الإيثير في محفظتك."
   },
   "needImportFile": {
     "message": "يلزم تحديد ملف للاستيراد.",
@@ -462,6 +612,9 @@
   "networkName": {
     "message": "اسم الشبكة"
   },
+  "networkSettingsDescription": {
+    "message": "إضافة وتعديل شبكات RPC المخصصة"
+  },
   "networks": {
     "message": "الشبكات"
   },
@@ -470,6 +623,9 @@
   },
   "newAccount": {
     "message": "حساب جديد"
+  },
+  "newAccountDetectedDialogMessage": {
+    "message": "تم اكتشاف عنوان جديد! انقر هنا لإضافته إلى دفتر عناوينك."
   },
   "newAccountNumberName": {
     "message": "حساب $1",
@@ -481,15 +637,30 @@
   "newContract": {
     "message": "عقد جديد"
   },
+  "newNetwork": {
+    "message": "شبكة جديدة"
+  },
   "newPassword": {
     "message": "كلمة مرور جديدة (8 أحرف كحد أدنى)"
   },
+  "newToMetaMask": {
+    "message": "هل انت جديد في MetaMask؟"
+  },
+  "newTotal": {
+    "message": "إجمالي جديد"
+  },
+  "newTransactionFee": {
+    "message": "رسوم المعاملات الجديدة"
+  },
   "next": {
     "message": "التالي"
   },
   "noAddressForName": {
     "message": "لم يتم تعيين عنوان لهذا الاسم."
   },
+  "noAlreadyHaveSeed": {
+    "message": "لا، لدي جملة بذرية مسبقًا"
+  },
   "noConversionRateAvailable": {
     "message": "لا يوجد معدل تحويل متاح"
   },
@@ -517,8 +688,6 @@
   "on": {
     "message": "تشغيل"
   },
-<<<<<<< HEAD
-=======
   "optionalBlockExplorerUrl": {
     "message": "العنوان الإلكتروني لمستكشف البلوكات (اختياري)"
   },
@@ -528,7 +697,6 @@
   "orderOneHere": {
     "message": "اطلب Trezor أو Ledger وحافظ على أموالك في مخزن حصين"
   },
->>>>>>> 983d2c9f
   "origin": {
     "message": "الأصل"
   },
@@ -582,11 +750,12 @@
   "privateNetwork": {
     "message": "شبكة خاصة"
   },
+  "queue": {
+    "message": "اللائحة"
+  },
   "readdToken": {
     "message": "يمكنك إضافة هذه العملة الرمزية مرة أخرى في المستقبل من خلال الانتقال إلى \"إضافة عملة رمزية\" في قائمة خيارات الحسابات الخاصة بك."
   },
-<<<<<<< HEAD
-=======
   "readyToConnect": {
     "message": "هل أنت جاهز للاتصال؟"
   },
@@ -596,7 +765,6 @@
   "recipientAddress": {
     "message": "عنوان المستلم"
   },
->>>>>>> 983d2c9f
   "recipientAddressPlaceholder": {
     "message": "البحث، العنوان العام (0x)، أو ENS"
   },
@@ -615,6 +783,9 @@
   "rejected": {
     "message": "مرفوض"
   },
+  "remindMeLater": {
+    "message": "ذكرني لاحقاً"
+  },
   "remove": {
     "message": "إزالة"
   },
@@ -633,15 +804,38 @@
   "reset": {
     "message": "إعادة"
   },
+  "resetAccount": {
+    "message": "إعادة تعيين الحساب"
+  },
+  "resetAccountDescription": {
+    "message": "ستؤدي إعادة تعيين حسابك إلى مسح سجل معاملتك."
+  },
   "restore": {
     "message": "استعادة"
   },
+  "restoreAccountWithSeed": {
+    "message": "قم باستعادة حسابك بواسطة عبارة الأمان"
+  },
   "revealSeedWords": {
     "message": "كشف كلمات عبارات الأمان"
   },
+  "revealSeedWordsDescription": {
+    "message": "إذا كنت تنوي تغيير المتصفحات أو نقل أجهزة الكمبيوتر في أي وقت، فسوف تحتاج إلى عبارة الأمان هذه للوصول إلى حساباتك. احفظها في مكان آمن وسري."
+  },
+  "revealSeedWordsTitle": {
+    "message": "عبارة الأمان"
+  },
   "revealSeedWordsWarning": {
-    "message": "يمكن استخدام هذه الكلمات لسرقة جميع حساباتك.",
-    "description": "$1 is bolded text using the message from 'revealSeedWordsWarning2'"
+    "message": "يمكن استخدام هذه الكلمات لسرقة جميع حساباتك."
+  },
+  "revealSeedWordsWarningTitle": {
+    "message": "لا تشارك هذه الجملة مع أي شخص آخر!"
+  },
+  "rinkeby": {
+    "message": "شبكة اختبارات Rinkeby"
+  },
+  "ropsten": {
+    "message": "شبكة اختبار Ropsten"
   },
   "rpcUrl": {
     "message": "عنوان جديد لاستدعاء الإجراء عن بعد"
@@ -649,6 +843,9 @@
   "save": {
     "message": "حفظ"
   },
+  "saveAsCsvFile": {
+    "message": "حفظ كملف CSV"
+  },
   "scanInstructions": {
     "message": "ضع رمز الاستجابة السريعة أمام الكاميرا"
   },
@@ -661,15 +858,42 @@
   "searchResults": {
     "message": "نتائج البحث"
   },
+  "searchTokens": {
+    "message": "البحث عن العملات الرمزية"
+  },
+  "secretBackupPhrase": {
+    "message": "الجملة الاحتياطية السرية"
+  },
+  "secretBackupPhraseDescription": {
+    "message": "تجعل عبارة النسخ الاحتياطي السرية الخاصة بك من السهل إجراء نسخ احتياطي واستعادة حسابك."
+  },
+  "secretBackupPhraseWarning": {
+    "message": "تحذير: لا تكشف مطلقاً عن عبارة الدعم الخاصة بك. يمكن لأي شخص بهذه العبارة أن يستحوذ على الأثير الخاص بك إلى الأبد."
+  },
   "securityAndPrivacy": {
     "message": "الأمن والخصوصية"
   },
+  "securitySettingsDescription": {
+    "message": "إعدادات الخصوصية وعبارة أمان المحفظة"
+  },
+  "seedPhrasePlaceholder": {
+    "message": "يرجى فصل كل كلمة بمسافة واحدة"
+  },
   "seedPhraseReq": {
     "message": "طول الجمل البذرية 12 كلمة"
   },
+  "selectAHigherGasFee": {
+    "message": "حدد رسوم جاس أعلى لتسريع معالجة معاملتك. *"
+  },
   "selectAnAccount": {
     "message": "قم بتحديد حساب"
   },
+  "selectAnAccountHelp": {
+    "message": "حدد الحساب لعرضه في MetaMask"
+  },
+  "selectEachPhrase": {
+    "message": "يُرجى تحديد كل عبارة للتأكد من صحتها."
+  },
   "selectHdPath": {
     "message": "حدد مسار HD "
   },
@@ -682,12 +906,27 @@
   "send": {
     "message": "إرسال"
   },
+  "sendAmount": {
+    "message": "إرسال المبلغ"
+  },
   "sendTokens": {
     "message": "إرسال عملات رمزية"
   },
+  "sentEther": {
+    "message": "أرسل عملة إيثير"
+  },
+  "separateEachWord": {
+    "message": "افصل كل كلمة بمسافة واحدة"
+  },
   "settings": {
     "message": "الإعدادات"
   },
+  "showAdvancedGasInline": {
+    "message": "أدوات التحكم المتقدمة للغاز"
+  },
+  "showAdvancedGasInlineDescription": {
+    "message": "حدد هذا لإظهار سعر عملة جاس والحد من الضوابط مباشرة على شاشات الإرسال والتأكيد."
+  },
   "showFiatConversionInTestnets": {
     "message": "عرض التحويل على Testnets"
   },
@@ -700,18 +939,27 @@
   "showHexDataDescription": {
     "message": "حدد هذا لإظهار حقل بيانات سداسي عشرية على شاشة الإرسال"
   },
+  "showPrivateKeys": {
+    "message": "عرض المفاتيح الخاصة"
+  },
   "sigRequest": {
     "message": "طلب التوقيع"
   },
   "sign": {
     "message": "توقيع"
   },
+  "signNotice": {
+    "message": "توقيع هذه الرسالة يمكن أن يكون له\nآثار جانبية خطيرة. قم فقط بتوقيع الرسائل من\nالمواقع التي تثق بها تماماً في التعامل مع حسابك بالكامل.\n  ستتم إزالة هذه الطريقة الخطيرة في إصدار مستقبلي."
+  },
   "signatureRequest": {
     "message": "طلب التوقيع"
   },
   "signed": {
     "message": "مسجل الدخول"
   },
+  "slow": {
+    "message": "بطيء"
+  },
   "somethingWentWrong": {
     "message": "عذراً! حدث خطأ ما."
   },
@@ -733,8 +981,6 @@
   "stateLogsDescription": {
     "message": "تحتوي سجلات الحالة على عناوين حسابك العامة والمعاملات المرسلة."
   },
-<<<<<<< HEAD
-=======
   "step1HardwareWallet": {
     "message": "1. قم بتوصيل محفظة Hardware Wallet"
   },
@@ -756,7 +1002,6 @@
   "storePhrase": {
     "message": "احتفظ بهذه الجملة في مدير كلمات مرور مثل 1Password."
   },
->>>>>>> 983d2c9f
   "submitted": {
     "message": "المقدمة"
   },
@@ -772,9 +1017,36 @@
   "symbolBetweenZeroTwelve": {
     "message": "يجب أن يكون الرمز 11 حرفًا أو أقل."
   },
+  "syncWithMobile": {
+    "message": "مزامنة مع الهاتف المحمول"
+  },
+  "syncWithMobileBeCareful": {
+    "message": "تأكد من عدم قيام أي شخص آخر بالنظر إلى شاشتك عند مسح هذا الرمز"
+  },
+  "syncWithMobileComplete": {
+    "message": "تمت مزامنة بياناتك بنجاح. استمتع بتطبيق MetaMask للهاتف المحمول!"
+  },
+  "syncWithMobileDesc": {
+    "message": "يمكنك مزامنة حساباتك ومعلوماتك مع جهازك المحمول. افتح تطبيق MetaMask على الجهاز المحمول وانتقل إلى \"الإعدادات\" ثم انقر على \"المزامنة من إضافة المتصفح\""
+  },
+  "syncWithMobileDescNewUsers": {
+    "message": "إذا قمت للتوّ بفتح تطبيق MetaMask للهواتف المحمولة لأول مرة، فاتبع الخطوات الموجودة في هاتفك."
+  },
+  "syncWithMobileScanThisCode": {
+    "message": "امسح هذا الرمز ضوئياً باستخدام تطبيق MetaMask للهواتف المحمولة"
+  },
+  "syncWithMobileTitle": {
+    "message": "المزامنة مع الجهاز المحمول"
+  },
   "terms": {
     "message": "شروط الاستخدام"
   },
+  "testFaucet": {
+    "message": "اختبار Faucet"
+  },
+  "thisWillCreate": {
+    "message": "هذا سينشئ محفظة جديدة وعبارة أمان"
+  },
   "tips": {
     "message": "المكافآت"
   },
@@ -838,12 +1110,22 @@
   "transfer": {
     "message": "تحويل"
   },
+  "transferBetweenAccounts": {
+    "message": "التحويل بين حساباتي"
+  },
   "transferFrom": {
     "message": "التحويل من"
   },
+  "troubleTokenBalances": {
+    "message": "واجهتنا مشكلة في تحميل أرصدتك من العملات الرمزية. يمكنك الاطلاع عليها",
+    "description": "Followed by a link (here) to view token balances"
+  },
   "tryAgain": {
     "message": "إعادة المحاولة"
   },
+  "typePassword": {
+    "message": "أدخل كلمة مرور MetaMask الخاصة بك"
+  },
   "unapproved": {
     "message": "تم الرفض"
   },
@@ -883,14 +1165,38 @@
   "userName": {
     "message": "اسم المستخدم"
   },
+  "viewAccount": {
+    "message": "عرض حساب"
+  },
   "viewContact": {
     "message": "عرض جهة الاتصال"
   },
+  "viewOnCustomBlockExplorer": {
+    "message": "عرض في $1"
+  },
+  "viewOnEtherscan": {
+    "message": "عرضه على Etherscan"
+  },
+  "viewinExplorer": {
+    "message": "عرض في متصفح Explorer"
+  },
   "visitWebSite": {
     "message": "قم بزيارة موقعنا على الإنترنت"
   },
+  "walletSeed": {
+    "message": "بذرة المحفظة"
+  },
+  "welcome": {
+    "message": "مرحباً بك في MetaMask"
+  },
   "welcomeBack": {
     "message": "نرحب بعودتك!"
+  },
+  "writePhrase": {
+    "message": "اكتب هذه العبارة على قطعة من الورق واحفظها في مكان آمن. إذا كنت ترغب في مزيد من الأمان، فاكتبها على عدة أجزاء من الورق واحفظها في مكانين أو 3 أماكن مختلفة."
+  },
+  "yesLetsTry": {
+    "message": "نعم، دعنا نجرب"
   },
   "youNeedToAllowCameraAccess": {
     "message": "أنت بحاجة إلى السماح بالوصول إلى الكاميرا لاستخدام هذه الميزة."
