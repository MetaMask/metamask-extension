{
  "QRHardwareSignRequestCancel": {
    "message": "رفض"
  },
  "QRHardwareWalletImporterTitle": {
    "message": "مسح كود الاستجابة السريعة QR"
  },
  "about": {
    "message": "حول"
  },
  "acceptTermsOfUse": {
    "message": "لقد قرأت دولار واحد وأوافق عليه",
    "description": "$1 is the `terms` message"
  },
  "accessingYourCamera": {
    "message": "جاري استخدام كاميرتك..."
  },
  "account": {
    "message": "الحساب"
  },
  "accountDetails": {
    "message": "تفاصيل الحساب"
  },
  "accountName": {
    "message": "اسم الحساب"
  },
  "accountOptions": {
    "message": "خيارات الحساب"
  },
  "accountSelectionRequired": {
    "message": "يجب عليك تحديد حساب!"
  },
  "activityLog": {
    "message": "سجل النشاط"
  },
  "addAcquiredTokens": {
    "message": "أضف العملات الرمزية التي اكتسبتها باستخدام MetaMask"
  },
  "addAlias": {
    "message": "إضافة اسم مستعار"
  },
  "addNetwork": {
    "message": "أضف شبكة"
  },
  "addSuggestedTokens": {
    "message": "أضف العملات الرمزية المقترحة"
  },
  "addToken": {
    "message": "إضافة عملة رمزية"
  },
  "advanced": {
    "message": "إعدادات متقدمة"
  },
  "amount": {
    "message": "المبلغ"
  },
  "appDescription": {
    "message": "محفظة إيثيريوم في متصفحك",
    "description": "The description of the application"
  },
  "appName": {
    "message": "MetaMask",
    "description": "The name of the application"
  },
  "appNameBeta": {
    "message": "MetaMask Beta",
    "description": "The name of the application (Beta)"
  },
  "appNameFlask": {
    "message": "MetaMask Flask",
    "description": "The name of the application (Flask)"
  },
  "approve": {
    "message": "موافق"
  },
  "approved": {
    "message": "تمت الموافقة"
  },
  "asset": {
    "message": "الأصل"
  },
  "attributions": {
    "message": "الصفات"
  },
  "autoLockTimeLimit": {
    "message": "مؤقت تسجيل الخروج التلقائي (بالدقائق)"
  },
  "autoLockTimeLimitDescription": {
    "message": "اضبط مهلة السكون بالدقائق التي يقوم MetaMask بتسجيل الخروج بعدها تلقائيًا"
  },
  "average": {
    "message": "المتوسط"
  },
  "back": {
    "message": "الرجوع إلى الوراء"
  },
  "backupApprovalInfo": {
    "message": "هذا الرمز السري مطلوب لاسترداد محفظتك في حالة فقد جهازك أو نسيان كلمة مرورك أو إعادة تثبيت MetaMask أو الرغبة في الوصول إلى محفظتك عبر جهاز آخر."
  },
  "backupApprovalNotice": {
    "message": "قم بالنسخ الاحتياطي لرمز الاسترداد السري للحفاظ على محفظتك وأموالك بأمان."
  },
  "backupNow": {
    "message": "قم بالنسخ الاحتياطي الآن"
  },
  "balance": {
    "message": "الرصيد"
  },
  "balanceOutdated": {
    "message": "قد يكون الرصيد لاغياً"
  },
  "basic": {
    "message": "الأساسية"
  },
  "blockExplorerUrl": {
    "message": "متصفح Block Explorer"
  },
  "blockExplorerView": {
    "message": "عرض الحساب في $1",
    "description": "$1 replaced by URL for custom block explorer"
  },
  "browserNotSupported": {
    "message": "متصفحك غير مدعوم..."
  },
  "bytes": {
    "message": "بايتات"
  },
  "cancel": {
    "message": "إلغاء"
  },
  "cancelled": {
    "message": "تم الإلغاء"
  },
  "chainId": {
    "message": "معرّف السلسلة"
  },
  "chromeRequiredForHardwareWallets": {
    "message": "تحتاج إلى استخدام MetaMask على Google Chrome للاتصال بمحفظة الأجهزة الخاصة بك."
  },
  "close": {
    "message": "إغلاق"
  },
  "confirm": {
    "message": "التأكيد"
  },
  "confirmPassword": {
    "message": "تأكيد كلمة المرور"
  },
  "confirmed": {
    "message": "تم التأكيد"
  },
  "connect": {
    "message": "اتصال"
  },
  "connectingTo": {
    "message": "جارِ الاتصال بـ $1"
  },
  "connectingToGoerli": {
    "message": "الاتصال بشبكة اختبار Goerli"
  },
  "connectingToLineaGoerli": {
    "message": "الاتصال بشبكة اختبار Linea Goerli"
  },
  "connectingToMainnet": {
    "message": "جارِ الاتصال بشبكة إيثيريوم الرئيسية"
  },
  "contractDeployment": {
    "message": "نشر العقد"
  },
  "contractInteraction": {
    "message": "التفاعل على العقد"
  },
  "copiedExclamation": {
    "message": "تم النسخ."
  },
  "copyAddress": {
    "message": "نسخ العنوان إلى الحافظة"
  },
  "copyToClipboard": {
    "message": "نسخ إلى الحافظة"
  },
  "copyTransactionId": {
    "message": "نسخ هوية المعاملة"
  },
  "create": {
    "message": "إنشاء"
  },
  "createPassword": {
    "message": "إنشاء كلمة مرور"
  },
  "currencyConversion": {
    "message": "تحويل العملات"
  },
  "currentLanguage": {
    "message": "اللغة الحالية"
  },
  "custom": {
    "message": "إعدادات متقدمة"
  },
  "customToken": {
    "message": "عملة رمزية مخصصة"
  },
  "decimal": {
    "message": "دقة بالكسور العشرية"
  },
  "decimalsMustZerotoTen": {
    "message": "يجب أن تكون الكسور العشرية صفراً على الأقل، وألا تزيد عن 36 كسراً."
  },
  "delete": {
    "message": "حذف"
  },
  "details": {
    "message": "التفاصيل"
  },
  "done": {
    "message": "تم"
  },
  "downloadGoogleChrome": {
    "message": "تنزيل جوجل كروم"
  },
  "downloadStateLogs": {
    "message": "تنزيل سجلات الحالة"
  },
  "dropped": {
    "message": "تم الإلقاء"
  },
  "edit": {
    "message": "تحرير"
  },
  "editContact": {
    "message": "تعديل جهة الاتصال"
  },
  "enterPasswordContinue": {
    "message": "أدخل كلمة المرور للمتابعة"
  },
  "ethereumPublicAddress": {
    "message": "عنوان الإيثيريوم العمومي"
  },
  "etherscanView": {
    "message": "عرض الحساب على Etherscan"
  },
  "expandView": {
    "message": "توسيع العرض"
  },
  "failed": {
    "message": "فشل"
  },
  "fast": {
    "message": "سريع"
  },
  "fileImportFail": {
    "message": "استيراد الملف لا ينجح؟ انقر هنا!",
    "description": "Helps user import their account from a JSON file"
  },
  "forgetDevice": {
    "message": "عدم تذكُّر هذا الجهاز"
  },
  "from": {
    "message": "من"
  },
  "functionType": {
    "message": "نوع الوظيفة"
  },
  "gasLimit": {
    "message": "الحد الأقصى لوحدات جاس"
  },
  "gasLimitInfoTooltipContent": {
    "message": "حد عملة جاس هو الحد الأقصى لمقدار وحدات جاس التي ترغب في إنفاقها."
  },
  "gasLimitTooLow": {
    "message": "يجب أن يكون حد وحدات الجاس على الأقل 21000"
  },
  "gasPrice": {
    "message": "سعر عملة جاس (GWEI)"
  },
  "gasPriceExtremelyLow": {
    "message": "سعر الجاس منخفض للغاية"
  },
  "gasPriceInfoTooltipContent": {
    "message": "يحدد سعر الغاز مقدار الإيثر الذي تكون على استعداد لدفعه لكل وحدة غاز."
  },
  "gasUsed": {
    "message": "وحدات جاس المستخدمة"
  },
  "general": {
    "message": "عام"
  },
  "goerli": {
    "message": "شبكة اختبار Goerli "
  },
  "hardware": {
    "message": "أجهزة"
  },
  "hardwareWalletConnected": {
    "message": "تم الاتصال بمحفظة الأجهزة"
  },
  "hardwareWallets": {
    "message": "الاتصال بمحفظة hardware wallet"
  },
  "hardwareWalletsMsg": {
    "message": "حدد محفظة أجهزة ترغب في استخدامها مع MetaMask"
  },
  "here": {
    "message": "هنا",
    "description": "as in -click here- for more information (goes with troubleTokenBalances)"
  },
  "hexData": {
    "message": "بيانات سداسية"
  },
  "hide": {
    "message": "إخفاء"
  },
  "hideTokenPrompt": {
    "message": "أتريد إخفاء العملة الرمزية؟"
  },
  "history": {
    "message": "السجل"
  },
  "import": {
    "message": "الاستيراد",
    "description": "Button to import an account from a selected file"
  },
  "importAccount": {
    "message": "استيراد الحساب"
  },
  "importAccountMsg": {
    "message": "لن يتم ربط الحسابات التي تم استيرادها بعبارة أمان حساب MetaMask الذي تم إنشاؤها في الأصل. تعرف على المزيد حول الحسابات المستوردة"
  },
  "imported": {
    "message": "المستوردة",
    "description": "status showing that an account has been fully loaded into the keyring"
  },
  "initialTransactionConfirmed": {
    "message": "تم تأكيد المعاملة الأولية الخاصة بك بواسطة الشبكة. انقر فوق موافق للعودة."
  },
  "insufficientBalance": {
    "message": "الرصيد غير كافٍ"
  },
  "insufficientFunds": {
    "message": "رصيد غير كاف."
  },
  "insufficientTokens": {
    "message": "العملات الرمزية غير كافية."
  },
  "invalidAddress": {
    "message": "عنوان غير صالح"
  },
  "invalidAddressRecipient": {
    "message": "عنوان المستلم غير صحيح"
  },
<<<<<<< HEAD
  "invalidAddressRecipientNotEthNetwork": {
    "message": "لا تجعلها شبكة ETH، قم بتعيين الأحرف صغيرة"
=======
  "invalidBlockExplorerURL": {
    "message": "غير صحيح Block Explorer رابط"
>>>>>>> 97dce9f6
  },
  "invalidRPC": {
    "message": "رابط آر بي سي غير صحيح"
  },
  "invalidSeedPhrase": {
    "message": "عبارة أمان غير صحيحة"
  },
  "jsonFile": {
    "message": "ملف JSON ",
    "description": "format for importing an account"
  },
  "knownAddressRecipient": {
    "message": "عنوان العقد المعروف."
  },
  "learnMore": {
    "message": "اكتشف المزيد"
  },
  "learnMoreUpperCase": {
    "message": "اكتشف المزيد"
  },
  "ledgerAccountRestriction": {
    "message": "أنت بحاجة إلى استخدام حسابك الأخير قبل أن تتمكن من إضافة حساب جديد."
  },
  "likeToImportTokens": {
    "message": "هل ترغب في إضافة هذه الرموز؟"
  },
  "lineaGoerli": {
    "message": "شبكة اختبار Linea Goerli"
  },
  "links": {
    "message": "الروابط"
  },
  "loadMore": {
    "message": "تحميل المزيد"
  },
  "loading": {
    "message": "جارٍ التحميل..."
  },
  "loadingTokens": {
    "message": "جارِ تحميل العملات الرمزية ..."
  },
  "localhost": {
    "message": "المضيف المحلي 8545"
  },
  "lock": {
    "message": "تسجيل الخروج"
  },
  "mainnet": {
    "message": "شبكة الإيثيريوم الرئيسية"
  },
  "memo": {
    "message": "مذكرة"
  },
  "message": {
    "message": "رسالة"
  },
  "metamaskVersion": {
    "message": "إصدار MetaMask "
  },
  "mustSelectOne": {
    "message": "يجب تحديد عملة رمزية واحدة على الأقل."
  },
  "needImportFile": {
    "message": "يلزم تحديد ملف للاستيراد.",
    "description": "User is important an account and needs to add a file to continue"
  },
  "negativeETH": {
    "message": "لا يمكن إرسال مبالغ سلبية من ETH."
  },
  "networkName": {
    "message": "اسم الشبكة"
  },
  "networks": {
    "message": "الشبكات"
  },
  "nevermind": {
    "message": "لا يهم"
  },
  "newAccount": {
    "message": "حساب جديد"
  },
  "newAccountNumberName": {
    "message": "حساب $1",
    "description": "Default name of next account to be created on create account screen"
  },
  "newContact": {
    "message": "جهة اتصال جديدة"
  },
  "newContract": {
    "message": "عقد جديد"
  },
  "newPassword": {
    "message": "كلمة مرور جديدة (8 أحرف كحد أدنى)"
  },
  "next": {
    "message": "التالي"
  },
  "noConversionRateAvailable": {
    "message": "لا يوجد معدل تحويل متاح"
  },
  "noTransactions": {
    "message": "لا توجد لديك معاملات"
  },
  "noWebcamFound": {
    "message": "لم يتم العثور على كاميرا ويب للكمبيوتر الخاص بك. حاول مرة اخرى."
  },
  "noWebcamFoundTitle": {
    "message": "لم يتم العثور على كاميرا متصلة بالإنترنت"
  },
  "notEnoughGas": {
    "message": "لا توجد عملات جاس كافية"
  },
  "ofTextNofM": {
    "message": "من"
  },
  "off": {
    "message": "مقفل"
  },
  "ok": {
    "message": "أوافق"
  },
  "on": {
    "message": "تشغيل"
  },
  "origin": {
    "message": "الأصل"
  },
  "parameters": {
    "message": "معلّمات"
  },
  "participateInMetaMetrics": {
    "message": "المشاركة في MetaMetrics"
  },
  "participateInMetaMetricsDescription": {
    "message": "شارك في MetaMetrics لمساعدتنا في جعل MetaMask أفضل"
  },
  "password": {
    "message": "كلمة المرور"
  },
  "passwordNotLongEnough": {
    "message": "كلمة المرور أقصر مما يلزم"
  },
  "passwordsDontMatch": {
    "message": "كلمات المرور غير متطابقة"
  },
  "pastePrivateKey": {
    "message": "الصق مقطع مفتاحك الخاص هنا:",
    "description": "For importing an account from a private key"
  },
  "pending": {
    "message": "قيد الانتظار"
  },
  "personalAddressDetected": {
    "message": "تم اكتشاف عنوان شخصي. يرجى إدخال عنوان عقد الرمز."
  },
  "prev": {
    "message": "السابق"
  },
  "primaryCurrencySetting": {
    "message": "العملة الأساسية"
  },
  "primaryCurrencySettingDescription": {
    "message": "حدد خيار \"المحلية\" لتحديد أولويات عرض القيم بالعملة المحلية للسلسلة (مثلاً ETH). حدد Fiat لتحديد أولويات عرض القيم بعملات fiat المحددة الخاصة بك."
  },
  "privacyMsg": {
    "message": "سياسة الخصوصية"
  },
  "privateKey": {
    "message": "المفتاح الخاص",
    "description": "select this type of file to use to import an account"
  },
  "privateKeyWarning": {
    "message": "تنبيه: لا تكشف عن هذا المفتاح مطلقًا. يمكن لأي شخص لديه مفاتيحك الخاصة سرقة أي أصول تحتفظ بها في حسابك."
  },
  "privateNetwork": {
    "message": "شبكة خاصة"
  },
  "readdToken": {
    "message": "يمكنك إضافة هذه العملة الرمزية مرة أخرى في المستقبل من خلال الانتقال إلى \"إضافة عملة رمزية\" في قائمة خيارات الحسابات الخاصة بك."
  },
  "reject": {
    "message": "رفض"
  },
  "rejectAll": {
    "message": "رفض الكل"
  },
  "rejectTxsDescription": {
    "message": "أنت بصدد رفض المعاملات بقيمة $1 بدفعة واحدة."
  },
  "rejectTxsN": {
    "message": "رفض معاملات $1"
  },
  "rejected": {
    "message": "مرفوض"
  },
  "remove": {
    "message": "إزالة"
  },
  "removeAccount": {
    "message": "إزالة الحساب"
  },
  "removeAccountDescription": {
    "message": "ستتم إزالة هذا الحساب من محفظتك. يرجى التأكد من وجود عبارة الأمان الأصلية أو المفتاح الخاص لهذا الحساب الذي تم استيراده قبل المتابعة. يمكنك استيراد أو إنشاء حسابات مرة أخرى من القائمة المنسدلة للحساب."
  },
  "requestsAwaitingAcknowledgement": {
    "message": "طلبات في انتظار الاعتراف بها"
  },
  "required": {
    "message": "مطلوب"
  },
  "reset": {
    "message": "إعادة"
  },
  "restore": {
    "message": "استعادة"
  },
  "revealSeedWords": {
    "message": "كشف كلمات عبارات الأمان"
  },
  "revealSeedWordsWarning": {
    "message": "يمكن استخدام هذه الكلمات لسرقة جميع حساباتك.",
    "description": "$1 is bolded text using the message from 'revealSeedWordsWarning2'"
  },
  "rpcUrl": {
    "message": "عنوان جديد لاستدعاء الإجراء عن بعد"
  },
  "save": {
    "message": "حفظ"
  },
  "scanInstructions": {
    "message": "ضع رمز الاستجابة السريعة أمام الكاميرا"
  },
  "scanQrCode": {
    "message": "مسح كود الاستجابة السريعة QR"
  },
  "search": {
    "message": "البحث"
  },
  "securityAndPrivacy": {
    "message": "الأمن والخصوصية"
  },
  "seedPhraseReq": {
    "message": "طول الجمل البذرية 12 كلمة"
  },
  "selectAnAccount": {
    "message": "قم بتحديد حساب"
  },
  "selectHdPath": {
    "message": "حدد مسار HD "
  },
  "selectPathHelp": {
    "message": "إذا لم تشاهد حسابات Ledger الحالية الخاصة بك أدناه، فحاول تبديل المسارات \"Legacy (MEW / MyCrypto)\""
  },
  "selectType": {
    "message": "تحديد النوع"
  },
  "send": {
    "message": "إرسال"
  },
  "settings": {
    "message": "الإعدادات"
  },
  "showFiatConversionInTestnets": {
    "message": "عرض التحويل على Testnets"
  },
  "showFiatConversionInTestnetsDescription": {
    "message": "حدد هذا لإظهار تحويل fiat على Testnets"
  },
  "showHexData": {
    "message": "إظهار بيانات Hex"
  },
  "showHexDataDescription": {
    "message": "حدد هذا لإظهار حقل بيانات سداسي عشرية على شاشة الإرسال"
  },
  "sigRequest": {
    "message": "طلب التوقيع"
  },
  "sign": {
    "message": "توقيع"
  },
  "signatureRequest": {
    "message": "طلب التوقيع"
  },
  "signed": {
    "message": "مسجل الدخول"
  },
  "somethingWentWrong": {
    "message": "عذراً! حدث خطأ ما."
  },
  "speedUp": {
    "message": "تعجيل"
  },
  "speedUpCancellation": {
    "message": "تسريع هذا الإلغاء"
  },
  "speedUpTransaction": {
    "message": "تعجيل هذه المعاملة"
  },
  "stateLogError": {
    "message": "خطأ في استرداد سجلات الحالة."
  },
  "stateLogs": {
    "message": "سجلات الحالة"
  },
  "stateLogsDescription": {
    "message": "تحتوي سجلات الحالة على عناوين حسابك العامة والمعاملات المرسلة."
  },
  "submitted": {
    "message": "المقدمة"
  },
  "supportCenter": {
    "message": "تفضل بزيارة مركز الدعم الخاص بنا"
  },
  "switchNetworks": {
    "message": "تبديل الشبكات"
  },
  "symbol": {
    "message": "رمز"
  },
  "symbolBetweenZeroTwelve": {
    "message": "يجب أن يكون الرمز 11 حرفًا أو أقل."
  },
  "terms": {
    "message": "شروط الاستخدام"
  },
  "tips": {
    "message": "المكافآت"
  },
  "to": {
    "message": "إلى"
  },
  "token": {
    "message": "عملة رمزية"
  },
  "tokenAlreadyAdded": {
    "message": "تمت إضافة العملة الرمزية بالفعل."
  },
  "tokenContractAddress": {
    "message": "عنوان عقد العملة الرمزية"
  },
  "tokenSymbol": {
    "message": "رمز العملة الرمزية"
  },
  "total": {
    "message": "الإجمالي"
  },
  "transaction": {
    "message": "المعاملة"
  },
  "transactionCancelAttempted": {
    "message": "تمت محاولة إلغاء المعاملة برسوم $1 من عملة جاس في $2"
  },
  "transactionCancelSuccess": {
    "message": "تم إلغاء المعاملة بنجاح عند $2"
  },
  "transactionConfirmed": {
    "message": "تم تأكيد المعاملة بقيمة $2."
  },
  "transactionCreated": {
    "message": "تم إنشاء المعاملة بقيمة $1 عند $2."
  },
  "transactionDropped": {
    "message": "انخفضت المعاملة عند $2."
  },
  "transactionError": {
    "message": "خطأ في المعاملة. استثناء تم طرحه في التعليمات البرمجية للعقد."
  },
  "transactionErrorNoContract": {
    "message": "جاري محاولة استدعاء وظيفة على عنوان غير ملتزم بعقد."
  },
  "transactionErrored": {
    "message": "لقد حدث خطأ ما أثناء معالجة المعاملة."
  },
  "transactionFee": {
    "message": "رسوم التحويل"
  },
  "transactionResubmitted": {
    "message": "زادت رسوم جاس على المعاملة التي أعيد تقديمها إلى $1 عند $2"
  },
  "transactionSubmitted": {
    "message": "تم تقديم المعاملة برسوم $1 من عملة جاس في $2."
  },
  "transactionUpdated": {
    "message": "تم تحديث المعاملة في $2."
  },
  "transfer": {
    "message": "تحويل"
  },
  "transferFrom": {
    "message": "التحويل من"
  },
  "tryAgain": {
    "message": "إعادة المحاولة"
  },
  "unapproved": {
    "message": "تم الرفض"
  },
  "units": {
    "message": "وحدات"
  },
  "unknown": {
    "message": "غير معروف"
  },
  "unknownNetwork": {
    "message": "شبكة خاصة مجهولة"
  },
  "unknownQrCode": {
    "message": "خطأ: لم نتمكن من تحديد رمز الاستجابة السريعة هذا"
  },
  "unlock": {
    "message": "فتح القفل"
  },
  "unlockMessage": {
    "message": "شبكة الويب اللامركزية بانتظارك"
  },
  "updatedWithDate": {
    "message": "تم تحديث $1"
  },
  "urlErrorMsg": {
    "message": "تتطلب الروابط بادئة HTTP/HTTPS مناسبة."
  },
  "usedByClients": {
    "message": "مستخدمة من قبل مجموعة متنوعة من العملاء المختلفة"
  },
  "userName": {
    "message": "اسم المستخدم"
  },
  "viewContact": {
    "message": "عرض جهة الاتصال"
  },
  "visitWebSite": {
    "message": "قم بزيارة موقعنا على الإنترنت"
  },
  "welcomeBack": {
    "message": "نرحب بعودتك!"
  },
  "youNeedToAllowCameraAccess": {
    "message": "أنت بحاجة إلى السماح بالوصول إلى الكاميرا لاستخدام هذه الميزة."
  },
  "youSign": {
    "message": "أنت بصدد التوقيع"
  },
  "yourPrivateSeedPhrase": {
    "message": "عبارة الأمان الشخصية الخاصة بك"
  },
  "zeroGasPriceOnSpeedUpError": {
    "message": "سعر الغاز صفر عند التعجيل"
  }
}<|MERGE_RESOLUTION|>--- conflicted
+++ resolved
@@ -347,14 +347,6 @@
   },
   "invalidAddressRecipient": {
     "message": "عنوان المستلم غير صحيح"
-  },
-<<<<<<< HEAD
-  "invalidAddressRecipientNotEthNetwork": {
-    "message": "لا تجعلها شبكة ETH، قم بتعيين الأحرف صغيرة"
-=======
-  "invalidBlockExplorerURL": {
-    "message": "غير صحيح Block Explorer رابط"
->>>>>>> 97dce9f6
   },
   "invalidRPC": {
     "message": "رابط آر بي سي غير صحيح"
