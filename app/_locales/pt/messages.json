{
  "QRHardwareInvalidTransactionTitle": {
    "message": "Erro"
  },
  "QRHardwareMismatchedSignId": {
    "message": "Os dados da transação são inconsistentes. Verifique os detalhes da transação."
  },
  "QRHardwarePubkeyAccountOutOfRange": {
    "message": "Não há mais contas. Se você gostaria de acessar outra conta não listada abaixo, reconecte sua carteira de hardware e selecione-a."
  },
  "QRHardwareScanInstructions": {
    "message": "Posicione o código QR na frente da sua câmera. A tela está desfocada, mas isso não afetará a leitura."
  },
  "QRHardwareSignRequestCancel": {
    "message": "Recusar"
  },
  "QRHardwareSignRequestDescription": {
    "message": "Depois de ter assinado com a sua carteira, clique em \"Receber assinatura\""
  },
  "QRHardwareSignRequestGetSignature": {
    "message": "Receber assinatura"
  },
  "QRHardwareSignRequestSubtitle": {
    "message": "Leia o código QR com a sua carteira"
  },
  "QRHardwareSignRequestTitle": {
    "message": "Solicitar assinatura"
  },
  "QRHardwareUnknownQRCodeTitle": {
    "message": "Erro"
  },
  "QRHardwareUnknownWalletQRCode": {
    "message": "Código QR inválido. Leia o código QR de sincronização da carteira de hardware."
  },
  "QRHardwareWalletImporterTitle": {
    "message": "Ler código QR"
  },
  "QRHardwareWalletSteps1Description": {
    "message": "Você pode escolher abaixo em uma lista de parceiros oficiais que aceitam códigos QR."
  },
  "QRHardwareWalletSteps1Title": {
    "message": "Conecte sua carteira de hardware QR"
  },
  "QRHardwareWalletSteps2Description": {
    "message": "Ngrave Zero"
  },
  "SrpListHideAccounts": {
    "message": "Ocultar $1 contas",
    "description": "$1 is the number of accounts"
  },
  "SrpListHideSingleAccount": {
    "message": "Ocultar 1 conta"
  },
  "SrpListShowAccounts": {
    "message": "Exibir $1 contas",
    "description": "$1 is the number of accounts"
  },
  "SrpListShowSingleAccount": {
    "message": "Exibir 1 conta"
  },
  "about": {
    "message": "Sobre"
  },
  "accept": {
    "message": "Aceitar"
  },
  "acceptTermsOfUse": {
    "message": "Eu li e concordo com os $1",
    "description": "$1 is the `terms` message"
  },
  "accessYourWalletWithSRP": {
    "message": "Acesse sua carteira com sua Frase de Recuperação Secreta"
  },
  "accessYourWalletWithSRPDescription": {
    "message": "A MetaMask não consegue recuperar sua senha. Usaremos sua Frase de Recuperação Secreta para validar sua posse, restaurar sua carteira e definir uma nova senha. Primeiro, insira a Frase de Recuperação Secreta que você recebeu ao criar sua carteira. $1",
    "description": "$1 is the words 'Learn More' from key 'learnMore', separated here so that it can be added as a link"
  },
  "accessingYourCamera": {
    "message": "Acessando sua câmera..."
  },
  "account": {
    "message": "Conta"
  },
  "accountActivity": {
    "message": "Atividade da conta"
  },
  "accountActivityText": {
    "message": "Selecione as contas das quais deseja receber notificações:"
  },
  "accountDetails": {
    "message": "Detalhes da conta"
  },
  "accountIdenticon": {
    "message": "Identicon da conta"
  },
  "accountIsntConnectedToastText": {
    "message": "$1 não está conectado a $2"
  },
  "accountName": {
    "message": "Nome da conta"
  },
  "accountNameDuplicate": {
    "message": "Esse nome de conta já existe",
    "description": "This is an error message shown when the user enters a new account name that matches an existing account name"
  },
  "accountNameReserved": {
    "message": "Esse nome de conta está reservado",
    "description": "This is an error message shown when the user enters a new account name that is reserved for future use"
  },
  "accountOptions": {
    "message": "Opções da conta"
  },
  "accountPermissionToast": {
    "message": "Permissões de conta atualizadas"
  },
  "accountSelectionRequired": {
    "message": "Você precisa selecionar uma conta!"
  },
  "accountTypeNotSupported": {
    "message": "Tipo de conta não compatível"
  },
  "accounts": {
    "message": "Contas"
  },
  "accountsConnected": {
    "message": "Contas conectadas"
  },
  "accountsPermissionsTitle": {
    "message": "Ver suas contas e sugerir transações"
  },
  "accountsSmallCase": {
    "message": "contas"
  },
  "active": {
    "message": "Ativo"
  },
  "activity": {
    "message": "Atividade"
  },
  "activityLog": {
    "message": "Registro de atividades"
  },
  "add": {
    "message": "Adicionar"
  },
  "addACustomNetwork": {
    "message": "Adicionar uma rede personalizada"
  },
  "addANetwork": {
    "message": "Adicionar uma rede"
  },
  "addANickname": {
    "message": "Adicionar um apelido"
  },
  "addAUrl": {
    "message": "Adicionar um URL"
  },
  "addAccount": {
    "message": "Adicionar conta"
  },
  "addAccountFromNetwork": {
    "message": "Adicionar conta $1",
    "description": "$1 is the network name, e.g. Bitcoin or Solana"
  },
  "addAccountToMetaMask": {
    "message": "Adicionar conta à MetaMask"
  },
  "addAcquiredTokens": {
    "message": "Adicione os tokens que você adquiriu usando a MetaMask"
  },
  "addAlias": {
    "message": "Adicionar pseudônimo"
  },
  "addBitcoinAccountLabel": {
    "message": "Conta Bitcoin"
  },
  "addBlockExplorer": {
    "message": "Adicionar um explorador de blocos"
  },
  "addBlockExplorerUrl": {
    "message": "Adicionar URL de um explorador de blocos"
  },
  "addContact": {
    "message": "Adicionar contato"
  },
  "addCustomNetwork": {
    "message": "Adicionar rede personalizada"
  },
  "addEthereumChainWarningModalHeader": {
    "message": "Adicione esse provedor de RPC apenas se tiver certeza de que é confiável. $1",
    "description": "$1 is addEthereumChainWarningModalHeaderPartTwo passed separately so that it can be bolded"
  },
  "addEthereumChainWarningModalHeaderPartTwo": {
    "message": "Provedores mal-intencionados podem mentir sobre o estado da blockchain e registrar a atividade da sua rede."
  },
  "addEthereumChainWarningModalListHeader": {
    "message": "É importante que o seu provedor seja confiável, pois ele tem poder para:"
  },
  "addEthereumChainWarningModalListPointOne": {
    "message": "Ver suas contas e endereços IP e cruzá-los"
  },
  "addEthereumChainWarningModalListPointThree": {
    "message": "Exibir saldos de conta e outros estados na rede"
  },
  "addEthereumChainWarningModalListPointTwo": {
    "message": "Transmitir suas transações"
  },
  "addEthereumChainWarningModalTitle": {
    "message": "Você está adicionando um novo provedor RPC para a Mainnet da Ethereum"
  },
  "addEthereumWatchOnlyAccount": {
    "message": "Visualize uma conta Ethereum (Beta)"
  },
  "addFriendsAndAddresses": {
    "message": "Adicionar amigos e endereços confiáveis"
  },
  "addHardwareWalletLabel": {
    "message": "Carteira de hardware"
  },
  "addIPFSGateway": {
    "message": "Adicione seu gateway IPFS preferencial"
  },
  "addImportAccount": {
    "message": "Adicionar conta ou carteira de hardware"
  },
  "addMemo": {
    "message": "Adicionar observação"
  },
  "addNetwork": {
    "message": "Adicionar rede"
  },
  "addNetworkConfirmationTitle": {
    "message": "Adicionar $1",
    "description": "$1 represents network name"
  },
  "addNewAccount": {
    "message": "Adicionar uma nova conta Ethereum"
  },
  "addNewEthereumAccountLabel": {
    "message": "Conta Ethereum"
  },
  "addNewSolanaAccountLabel": {
    "message": "Conta Solana"
  },
  "addNft": {
    "message": "Adicionar NFT"
  },
  "addNfts": {
    "message": "Adicionar NFTs"
  },
  "addNonEvmAccount": {
    "message": "Adicionar $1 conta",
    "description": "$1 is the non EVM network where the account is going to be created, e.g. Bitcoin or Solana"
  },
  "addNonEvmAccountFromNetworkPicker": {
    "message": "Para ativar a rede $1, é necessário criar uma conta $2.",
    "description": "$1 is the non EVM network where the account is going to be created, e.g. Solana Mainnet or Solana Devnet. $2 is the account type, e.g. Bitcoin or Solana"
  },
  "addRpcUrl": {
    "message": "Adicionar URL da RPC"
  },
  "addSnapAccountToggle": {
    "message": "Ativar \"Adicionar Snap da conta (Beta)\""
  },
  "addSnapAccountsDescription": {
    "message": "Ao ativar este recurso, você terá a opção de adicionar os novos Snaps de conta (Beta) direto da sua lista de contas. Se você instalar um Snap de conta, lembre-se de que ele é um serviço terceirizado."
  },
  "addSuggestedNFTs": {
    "message": "Adicionar NFTs sugeridos"
  },
  "addSuggestedTokens": {
    "message": "Adicionar tokens sugeridos"
  },
  "addToken": {
    "message": "Adicionar token"
  },
  "addTokenByContractAddress": {
    "message": "Não consegue encontrar um token? Você pode adicioná-lo manualmente colando seu endereço. Os endereços de contrato do token se encontram em $1",
    "description": "$1 is a blockchain explorer for a specific network, e.g. Etherscan for Ethereum"
  },
  "addUrl": {
    "message": "Adicionar URL"
  },
  "addingAccount": {
    "message": "Adicionando conta"
  },
  "addingCustomNetwork": {
    "message": "Adicionar rede"
  },
  "additionalNetworks": {
    "message": "Redes adicionais"
  },
  "address": {
    "message": "Endereço"
  },
  "addressCopied": {
    "message": "Endereço copiado!"
  },
  "addressMismatch": {
    "message": "Divergência no endereço do site"
  },
  "addressMismatchOriginal": {
    "message": "URL atual: $1",
    "description": "$1 replaced by origin URL in confirmation request"
  },
  "addressMismatchPunycode": {
    "message": "Versão Punycode: $1",
    "description": "$1 replaced by punycode version of the URL in confirmation request"
  },
  "advanced": {
    "message": "Avançado"
  },
  "advancedBaseGasFeeToolTip": {
    "message": "Quando a sua transação for incluída no bloco, qualquer diferença entre a sua taxa-base máxima e a taxa-base real será reembolsada. O cálculo do valor total é feito da seguinte forma: taxa-base máxima (em GWEI) * limite de gás."
  },
  "advancedDetailsDataDesc": {
    "message": "Dados"
  },
  "advancedDetailsHexDesc": {
    "message": "Hexadecimal"
  },
  "advancedDetailsNonceDesc": {
    "message": "Nonce"
  },
  "advancedDetailsNonceTooltip": {
    "message": "Esse é o número de transação de uma conta. O nonce da primeira transação é 0 e aumenta em ordem sequencial."
  },
  "advancedGasFeeDefaultOptIn": {
    "message": "Salvar esses valores como padrão para a rede $1.",
    "description": "$1 is the current network name."
  },
  "advancedGasFeeModalTitle": {
    "message": "Taxa de gás avançada"
  },
  "advancedGasPriceTitle": {
    "message": "Preço do gás"
  },
  "advancedPriorityFeeToolTip": {
    "message": "A taxa de prioridade (ou seja, \"gorjeta do minerador\") vai diretamente para os mineradores e os incentiva a priorizar a sua transação."
  },
  "airDropPatternDescription": {
    "message": "O histórico do token na rede revela ocorrências anteriores de atividades de airdrop suspeitas."
  },
  "airDropPatternTitle": {
    "message": "Padrão de airdrop"
  },
  "airgapVault": {
    "message": "AirGap Vault"
  },
  "alert": {
    "message": "Alerta"
  },
  "alertAccountTypeUpgradeMessage": {
    "message": "Você está atualizando sua conta para uma conta inteligente. Você manterá o mesmo endereço de conta, além de desbloquear transações mais rápidas e taxas de rede mais baixas. $1."
  },
  "alertAccountTypeUpgradeTitle": {
    "message": "Tipo de conta"
  },
  "alertActionBuyWithNativeCurrency": {
    "message": "Comprar $1"
  },
  "alertActionUpdateGas": {
    "message": "Atualizar limite de gás"
  },
  "alertActionUpdateGasFee": {
    "message": "Atualizar taxa"
  },
  "alertActionUpdateGasFeeLevel": {
    "message": "Atualizar opções de gás"
  },
  "alertDisableTooltip": {
    "message": "Isso pode ser alterado em \"Configurações > Alertas\""
  },
  "alertMessageAddressMismatchWarning": {
    "message": "Golpistas às vezes imitam os sites fazendo pequenas alterações em seus endereços. Certifique-se de estar interagindo com o site correto antes de continuar."
  },
  "alertMessageChangeInSimulationResults": {
    "message": "As mudanças estimadas para esta transação foram atualizadas. Revise-as com atenção antes de prosseguir."
  },
  "alertMessageFirstTimeInteraction": {
    "message": "Esta é sua primeira interação com este endereço. Certifique-se de que ele está correto antes de continuar."
  },
  "alertMessageGasEstimateFailed": {
    "message": "Não conseguimos fornecer uma taxa precisa, e essa estimativa pode estar alta. Sugerimos que você informe um limite de gás personalizado, mas há o risco de a transação falhar mesmo assim."
  },
  "alertMessageGasFeeLow": {
    "message": "Ao escolher uma taxa baixa, a expectativa é de transações mais lentas e tempos de espera maiores. Para transações mais rápidas, escolha as opções de taxa Mercado ou Agressiva."
  },
  "alertMessageGasTooLow": {
    "message": "Para continuar com essa transação, você precisará aumentar o limite de gás para 21000 ou mais."
  },
  "alertMessageInsufficientBalanceWithNativeCurrency": {
    "message": "Você não tem $1 suficiente em sua conta para pagar as taxas de rede."
  },
  "alertMessageNetworkBusy": {
    "message": "Os preços do gás são altos e as estimativas são menos precisas."
  },
  "alertMessageNoGasPrice": {
    "message": "Não podemos prosseguir com essa transação até você atualizar manualmente a taxa."
  },
  "alertMessageSignInDomainMismatch": {
    "message": "O site solicitante não é o mesmo em que você está entrando. Isso pode se tratar de uma tentativa de roubar suas credenciais de login."
  },
  "alertMessageSignInWrongAccount": {
    "message": "Este site está pedindo que você entre usando a conta incorreta."
  },
  "alertModalAcknowledge": {
    "message": "Eu reconheço o risco e ainda quero prosseguir"
  },
  "alertModalDetails": {
    "message": "Detalhes do alerta"
  },
  "alertModalReviewAllAlerts": {
    "message": "Conferir todos os alertas"
  },
  "alertReasonChangeInSimulationResults": {
    "message": "Os resultados mudaram"
  },
  "alertReasonFirstTimeInteraction": {
    "message": "1ª interação"
  },
  "alertReasonGasEstimateFailed": {
    "message": "Taxa imprecisa"
  },
  "alertReasonGasFeeLow": {
    "message": "Velocidade lenta"
  },
  "alertReasonGasTooLow": {
    "message": "Baixo limite de gás"
  },
  "alertReasonInsufficientBalance": {
    "message": "Fundos insuficientes"
  },
  "alertReasonNetworkBusy": {
    "message": "Rede ocupada"
  },
  "alertReasonNoGasPrice": {
    "message": "Estimativa de taxa indisponível"
  },
  "alertReasonPendingTransactions": {
    "message": "Transação pendente"
  },
  "alertReasonSignIn": {
    "message": "Solicitação de entrada suspeita"
  },
  "alertReasonWrongAccount": {
    "message": "Conta incorreta"
  },
  "alertSelectedAccountWarning": {
    "message": "Esta solicitação é para uma conta diferente daquela selecionada em sua carteira. Para usar outra conta, conecte-a ao site."
  },
  "alerts": {
    "message": "Alertas"
  },
  "all": {
    "message": "Tudo"
  },
  "allNetworks": {
    "message": "Todas as redes"
  },
  "allPermissions": {
    "message": "Todas as permissões"
  },
  "allTimeHigh": {
    "message": "Alta histórica"
  },
  "allTimeLow": {
    "message": "Baixa histórica"
  },
  "allowNotifications": {
    "message": "Permitir notificações"
  },
  "allowWithdrawAndSpend": {
    "message": "Permitir que $1 saque e gaste até o seguinte valor:",
    "description": "The url of the site that requested permission to 'withdraw and spend'"
  },
  "amount": {
    "message": "Valor"
  },
  "amountReceived": {
    "message": "Valor recebido"
  },
  "amountSent": {
    "message": "Valor enviado"
  },
  "andForListItems": {
    "message": "$1 e $2",
    "description": "$1 is the first item, $2 is the last item in a list of items. Used in Snap Install Warning modal."
  },
  "andForTwoItems": {
    "message": "$1 e $2",
    "description": "$1 is the first item, $2 is the second item. Used in Snap Install Warning modal."
  },
  "appDescription": {
    "message": "A carteira de criptomoedas mais confiável do mundo",
    "description": "The description of the application"
  },
  "appName": {
    "message": "MetaMask",
    "description": "The name of the application"
  },
  "appNameBeta": {
    "message": "MetaMask Beta",
    "description": "The name of the application (Beta)"
  },
  "appNameFlask": {
    "message": "MetaMask Flask",
    "description": "The name of the application (Flask)"
  },
  "apply": {
    "message": "Aplicar"
  },
  "approve": {
    "message": "Aprovar limite de gastos"
  },
  "approveButtonText": {
    "message": "Aprovar"
  },
  "approveIncreaseAllowance": {
    "message": "Aumentar limite de gastos de $1",
    "description": "The token symbol that is being approved"
  },
  "approveSpendingCap": {
    "message": "Aprovar limite de gastos de $1",
    "description": "The token symbol that is being approved"
  },
  "approved": {
    "message": "Aprovado"
  },
  "approvedOn": {
    "message": "Aprovada em $1",
    "description": "$1 is the approval date for a permission"
  },
  "approvedOnForAccounts": {
    "message": "Aprovada em $1 para $2",
    "description": "$1 is the approval date for a permission. $2 is the AvatarGroup component displaying account images."
  },
  "areYouSure": {
    "message": "Tem certeza?"
  },
  "asset": {
    "message": "Ativo"
  },
  "assetChartNoHistoricalPrices": {
    "message": "Não foi possível obter dados históricos"
  },
  "assetMultipleNFTsBalance": {
    "message": "NFTs de $1"
  },
  "assetOptions": {
    "message": "Opções do ativo"
  },
  "assetSingleNFTBalance": {
    "message": "NFT de $1"
  },
  "assets": {
    "message": "Ativos"
  },
  "assetsDescription": {
    "message": "Detecte automaticamente os tokens em sua carteira, exiba NFTs e receba atualizações de saldo de contas em lote"
  },
  "attemptToCancelSwapForFree": {
    "message": "Tentar cancelar a troca sem custo"
  },
  "attributes": {
    "message": "Atributos"
  },
  "attributions": {
    "message": "Atribuições"
  },
  "auroraRpcDeprecationMessage": {
    "message": "A URL de RPC (Chamadas de Procedimento Remoto) da Infura não suporta mais Aurora."
  },
  "authorizedPermissions": {
    "message": "Você concedeu as seguintes permissões"
  },
  "autoDetectTokens": {
    "message": "Detectar tokens automaticamente"
  },
  "autoDetectTokensDescription": {
    "message": "Usamos APIs de terceiros para detectar e exibir novos tokens enviados à sua carteira. Desative essa opção se não quiser que o app extraia dados desses serviços automaticamente. $1",
    "description": "$1 is a link to a support article"
  },
  "autoLockTimeLimit": {
    "message": "Timer com bloqueio automático (minutos)"
  },
  "autoLockTimeLimitDescription": {
    "message": "Defina o tempo ocioso, em minutos, antes de a MetaMask ser bloqueada."
  },
  "average": {
    "message": "Média"
  },
  "back": {
    "message": "Voltar"
  },
  "backupAndSync": {
    "message": "Backup e sincronização"
  },
  "backupAndSyncBasicFunctionalityNameMention": {
    "message": "funcionalidade básica"
  },
  "backupAndSyncEnable": {
    "message": "Ativar backup e sincronização"
  },
  "backupAndSyncEnableConfirmation": {
    "message": "Ao ativar o backup e a sincronização, você também ativa a $1. Deseja continuar?",
    "description": "$1 is backupAndSyncBasicFunctionalityNameMention in bold."
  },
  "backupAndSyncEnableDescription": {
    "message": "O backup e a sincronização nos permitem armazenar dados criptografados para suas configurações e recursos personalizados. Isso mantém a uniformidade de sua experiência com a MetaMask em todos os dispositivos e restaura configurações e recursos se você precisar reinstalar a MetaMask. Não será feito backup da sua Frase de Recuperação Secreta. $1.",
    "description": "$1 is link to the backup and sync privacy policy."
  },
  "backupAndSyncEnableDescriptionUpdatePreferences": {
    "message": "Você pode atualizar suas preferências quando quiser em $1",
    "description": "$1 is a bolded text that highlights the path to the settings page."
  },
  "backupAndSyncEnableDescriptionUpdatePreferencesPath": {
    "message": "Configurações > Backup e sincronização."
  },
  "backupAndSyncFeatureAccounts": {
    "message": "Contas"
  },
  "backupAndSyncManageWhatYouSync": {
    "message": "Gerencie o que você sincroniza"
  },
  "backupAndSyncManageWhatYouSyncDescription": {
    "message": "Ative o que é sincronizado entre seus dispositivos."
  },
  "backupAndSyncPrivacyLink": {
    "message": "Saiba como protegemos sua privacidade"
  },
  "backupAndSyncSlideDescription": {
    "message": "Faça backup de suas contas e configurações de sincronização."
  },
  "backupAndSyncSlideTitle": {
    "message": "Apresentando o backup e a sincronização"
  },
  "backupApprovalInfo": {
    "message": "Esse código secreto é obrigatório para recuperar sua carteira caso você perca seu dispositivo, esqueça sua senha, precise reinstalar a MetaMask ou queira acessar sua carteira em outro dispositivo."
  },
  "backupApprovalNotice": {
    "message": "Faça backup da Frase de Recuperação Secreta para manter sua carteira e seus fundos em segurança."
  },
  "backupKeyringSnapReminder": {
    "message": "Confirme se você consegue acessar por conta própria as contas criadas por esse Snap antes de removê-las"
  },
  "backupNow": {
    "message": "Fazer backup agora"
  },
  "balance": {
    "message": "Saldo"
  },
  "balanceOutdated": {
    "message": "O saldo pode estar desatualizado"
  },
  "baseFee": {
    "message": "Taxa-base"
  },
  "basic": {
    "message": "Básico"
  },
  "basicConfigurationBannerCTA": {
    "message": "Ativar funcionalidade básica"
  },
  "basicConfigurationBannerTitle": {
    "message": "A funcionalidade básica está desativada"
  },
  "basicConfigurationDescription": {
    "message": "A MetaMask oferece recursos básicos como detalhes de token e configurações de gás por meio de serviços de internet. Quando você usa serviços de internet, seu endereço IP é compartilhado, neste caso com a MetaMask. É exatamente igual a quando você visita qualquer site. A MetaMask usa esses dados temporariamente e nunca os vende. Você pode usar uma VPN ou desligar esses serviços, mas isso poderá afetar sua experiência com a MetaMask. Para saber mais, leia nossa $1.",
    "description": "$1 is to be replaced by the message for privacyMsg, and will link to https://consensys.io/privacy-policy"
  },
  "basicConfigurationLabel": {
    "message": "Funcionalidade básica"
  },
  "basicConfigurationModalCheckbox": {
    "message": "Entendo e quero continuar"
  },
  "basicConfigurationModalDisclaimerOff": {
    "message": "Isso significa que você não otimizará totalmente seu tempo na MetaMask. Os recursos básicos (como detalhes de tokens, configurações ideias de gás e outros) não estarão disponíveis."
  },
  "basicConfigurationModalDisclaimerOffAdditionalText": {
    "message": "Desativar isso também desativa todos os recursos em $1 e as $2.",
    "description": "$1 and $2 are bold text for basicConfigurationModalDisclaimerOffAdditionalTextFeaturesFirst and basicConfigurationModalDisclaimerOffAdditionalTextFeaturesLast respectively"
  },
  "basicConfigurationModalDisclaimerOffAdditionalTextFeaturesFirst": {
    "message": "segurança e privacidade, backup e sincronização"
  },
  "basicConfigurationModalDisclaimerOffAdditionalTextFeaturesLast": {
    "message": "notificações"
  },
  "basicConfigurationModalDisclaimerOn": {
    "message": "Para otimizar seu tempo na MetaMask, você precisará ativar este recurso. As funções básicas (como detalhes dos tokens, configurações ideais de gás e outras) são importantes para a experiência na web3."
  },
  "basicConfigurationModalHeadingOff": {
    "message": "Desativar funcionalidade básica"
  },
  "basicConfigurationModalHeadingOn": {
    "message": "Ativar funcionalidade básica"
  },
  "bestPrice": {
    "message": "Melhor preço"
  },
  "beta": {
    "message": "Beta"
  },
  "betaHeaderText": {
    "message": "Esta é uma versão beta. Pedimos que relatem os bugs $1"
  },
  "betaMetamaskVersion": {
    "message": "Versão Beta da MetaMask"
  },
  "betaTerms": {
    "message": "Termos de uso do Beta"
  },
  "billionAbbreviation": {
    "message": "B",
    "description": "Shortened form of 'billion'"
  },
  "blockExplorerAccountAction": {
    "message": "Conta",
    "description": "This is used with viewOnEtherscan and viewInExplorer e.g View Account in Explorer"
  },
  "blockExplorerAssetAction": {
    "message": "Ativo",
    "description": "This is used with viewOnEtherscan and viewInExplorer e.g View Asset in Explorer"
  },
  "blockExplorerSwapAction": {
    "message": "Troca",
    "description": "This is used with viewOnEtherscan e.g View Swap on Etherscan"
  },
  "blockExplorerUrl": {
    "message": "URL do explorador de blocos"
  },
  "blockExplorerUrlDefinition": {
    "message": "O URL usado como explorador de blocos para essa rede."
  },
  "blockExplorerView": {
    "message": "Exibir conta em $1",
    "description": "$1 replaced by URL for custom block explorer"
  },
  "blockaid": {
    "message": "Blockaid"
  },
  "blockaidAlertDescriptionBlur": {
    "message": "Se você continuar, todos os ativos que você listou na Blur podem estar em risco."
  },
  "blockaidAlertDescriptionMalicious": {
    "message": "Você está interagindo com um site mal-intencionado. Se você continuar, perderá seus ativos."
  },
  "blockaidAlertDescriptionOpenSea": {
    "message": "Se você continuar, todos os ativos listados na OpenSea podem estar em risco."
  },
  "blockaidAlertDescriptionOthers": {
    "message": "Se você confirmar essa solicitação, poderá perder seus ativos. Recomendamos que você cancele esta solicitação."
  },
  "blockaidAlertDescriptionTokenTransfer": {
    "message": "Você está enviando seus ativos para um golpista. Se você continuar, perderá esses ativos."
  },
  "blockaidAlertDescriptionWithdraw": {
    "message": "Se você confirmar essa solicitação, estará permitindo que um golpista saque e gaste seus ativos. Você não os receberá de volta."
  },
  "blockaidDescriptionApproveFarming": {
    "message": "Se você aprovar essa solicitação, algum terceiro conhecido por aplicar golpes poderá tomar todos os seus ativos."
  },
  "blockaidDescriptionBlurFarming": {
    "message": "Se você aprovar essa solicitação, alguém poderá roubar seus ativos listados na Blur."
  },
  "blockaidDescriptionErrored": {
    "message": "Devido a um erro, não foi possível verificar os alertas de segurança. Prossiga somente se você confiar em todos os endereços envolvidos."
  },
  "blockaidDescriptionMaliciousDomain": {
    "message": "Você está interagindo com um domínio mal-intencionado. Se você aprovar essa solicitação, poderá perder seus ativos."
  },
  "blockaidDescriptionMightLoseAssets": {
    "message": "Se você aprovar essa solicitação, poderá perder seus ativos."
  },
  "blockaidDescriptionSeaportFarming": {
    "message": "Se você aprovar essa solicitação, alguém poderá roubar seus ativos listados na OpenSea."
  },
  "blockaidDescriptionTransferFarming": {
    "message": "Se você aprovar essa solicitação, algum terceiro conhecido por aplicar golpes poderá tomar todos os seus ativos."
  },
  "blockaidMessage": {
    "message": "Proteção de privacidade: nenhum dado é compartilhado com terceiros. Disponível em Arbitrum, Avalanche, BNB Chain, Mainnet da Ethereum, Linea, Optimism, Polygon, Base e Sepolia."
  },
  "blockaidTitleDeceptive": {
    "message": "Esta solicitação é enganosa"
  },
  "blockaidTitleMayNotBeSafe": {
    "message": "Tenha cautela"
  },
  "blockaidTitleSuspicious": {
    "message": "Esta solicitação é suspeita"
  },
  "blockies": {
    "message": "Blockies"
  },
  "borrowed": {
    "message": "Tomou emprestado"
  },
  "boughtFor": {
    "message": "Comprado para"
  },
  "bridge": {
    "message": "Ponte"
  },
  "bridgeAllowSwappingOf": {
    "message": "Permitir acesso exato a $1 $2 em $3 para fazer ponte",
    "description": "Shows a user that they need to allow a token for swapping on their hardware wallet"
  },
  "bridgeApproval": {
    "message": "Aprovar $1 para fazer ponte",
    "description": "Used in the transaction display list to describe a transaction that is an approve call on a token that is to be bridged. $1 is the symbol of a token that has been approved."
  },
  "bridgeApprovalWarning": {
    "message": "Você está permitindo acesso ao valor especificado, $1 $2. O contrato não acessará nenhum fundo adicional."
  },
  "bridgeApprovalWarningForHardware": {
    "message": "Será necessário que você permita acesso a $1 $2 para fazer a ponte e em seguida, aprovar a ponte de $2. Isso exigirá duas confirmações separadas."
  },
  "bridgeBlockExplorerLinkCopied": {
    "message": "Link do explorador de blocos copiado!"
  },
  "bridgeCalculatingAmount": {
    "message": "Calculando..."
  },
  "bridgeConfirmTwoTransactions": {
    "message": "Será necessário confirmar 2 transações na sua carteira de hardware:"
  },
  "bridgeCreateSolanaAccount": {
    "message": "Criar conta Solana"
  },
  "bridgeCreateSolanaAccountDescription": {
    "message": "Para trocar para a rede Solana, é necessário ter uma conta e um endereço de recebimento."
  },
  "bridgeCreateSolanaAccountTitle": {
    "message": "Antes, você precisará de uma conta Solana."
  },
  "bridgeDetailsTitle": {
    "message": "Detalhes da ponte",
    "description": "Title for the modal showing details about a bridge transaction."
  },
  "bridgeEnterAmount": {
    "message": "Selecione o valor"
  },
  "bridgeEnterAmountAndSelectAccount": {
    "message": "Insira o valor e selecione a conta de destino"
  },
  "bridgeExplorerLinkViewOn": {
    "message": "Visualizar em $1"
  },
  "bridgeFetchNewQuotes": {
    "message": "Buscar um novo?"
  },
  "bridgeFrom": {
    "message": "Realizar ponte de"
  },
  "bridgeFromTo": {
    "message": "Realizar ponte de $1 $2 para $3",
    "description": "Tells a user that they need to confirm on their hardware wallet a bridge. $1 is amount of source token, $2 is the source network, and $3 is the destination network"
  },
  "bridgeGasFeesSplit": {
    "message": "Qualquer taxa de rede cotada na tela anterior inclui ambas as transações e será dividida."
  },
  "bridgeNetCost": {
    "message": "Custo líquido"
  },
  "bridgeQuoteExpired": {
    "message": "O prazo da sua cotação esgotou."
  },
  "bridgeSelectDestinationAccount": {
    "message": "Selecione a conta de destino"
  },
  "bridgeSelectNetwork": {
    "message": "Selecionar rede"
  },
  "bridgeSelectTokenAmountAndAccount": {
    "message": "Selecione token, valor e conta de destino"
  },
  "bridgeSelectTokenAndAmount": {
    "message": "Selecionar token e valor"
  },
  "bridgeSolanaAccountCreated": {
    "message": "Conta Solana criada"
  },
  "bridgeStatusComplete": {
    "message": "Concluída",
    "description": "Status text indicating a bridge transaction has successfully completed."
  },
  "bridgeStatusFailed": {
    "message": "Falhou",
    "description": "Status text indicating a bridge transaction has failed."
  },
  "bridgeStatusInProgress": {
    "message": "Em andamento",
    "description": "Status text indicating a bridge transaction is currently processing."
  },
  "bridgeStepActionBridgeComplete": {
    "message": "$1 recebido em $2",
    "description": "$1 is the amount of the destination asset, $2 is the name of the destination network"
  },
  "bridgeStepActionBridgePending": {
    "message": "Recebendo $1 em $2",
    "description": "$1 is the amount of the destination asset, $2 is the name of the destination network"
  },
  "bridgeStepActionSwapComplete": {
    "message": "Realizado swap de $1 para $2",
    "description": "$1 is the amount of the source asset, $2 is the amount of the destination asset"
  },
  "bridgeStepActionSwapPending": {
    "message": "Realizando swap de $1 para $2",
    "description": "$1 is the amount of the source asset, $2 is the amount of the destination asset"
  },
  "bridgeTerms": {
    "message": "Termos"
  },
  "bridgeTimingMinutes": {
    "message": "$1 mín",
    "description": "$1 is the ticker symbol of a an asset the user is being prompted to purchase"
  },
  "bridgeTo": {
    "message": "Realizar ponte para"
  },
  "bridgeToChain": {
    "message": "Realizar ponte para $1"
  },
  "bridgeTokenCannotVerifyDescription": {
    "message": "Se você adicionou esse token manualmente, confirme que está ciente dos riscos para seus fundos antes de fazer a ponte."
  },
  "bridgeTokenCannotVerifyTitle": {
    "message": "Não foi possível confirmar esse token."
  },
  "bridgeTransactionProgress": {
    "message": "Transação $1 de 2"
  },
  "bridgeTxDetailsBridging": {
    "message": "Realizando ponte"
  },
  "bridgeTxDetailsDelayedDescription": {
    "message": "Entre em contato com"
  },
  "bridgeTxDetailsDelayedDescriptionSupport": {
    "message": "Suporte da MetaMask"
  },
  "bridgeTxDetailsDelayedTitle": {
    "message": "Já se passaram mais de 3 horas?"
  },
  "bridgeTxDetailsNonce": {
    "message": "Nonce"
  },
  "bridgeTxDetailsStatus": {
    "message": "Status"
  },
  "bridgeTxDetailsTimestamp": {
    "message": "Carimbo de data/hora"
  },
  "bridgeTxDetailsTimestampValue": {
    "message": "$1 às $2",
    "description": "$1 is the date, $2 is the time"
  },
  "bridgeTxDetailsTokenAmountOnChain": {
    "message": "$1 $2 em",
    "description": "$1 is the amount of the token, $2 is the ticker symbol of the token"
  },
  "bridgeTxDetailsTotalGasFee": {
    "message": "Taxa de gás total"
  },
  "bridgeTxDetailsYouReceived": {
    "message": "Você recebeu"
  },
  "bridgeTxDetailsYouSent": {
    "message": "Você enviou"
  },
  "bridgeValidationInsufficientGasMessage": {
    "message": "Você não tem $1 suficiente para pagar a taxa de gás para esta ponte. Insira um valor menor ou compre mais $1."
  },
  "bridgeValidationInsufficientGasTitle": {
    "message": "Necessário mais $1 para gás"
  },
  "bridging": {
    "message": "Realizando ponte"
  },
  "browserNotSupported": {
    "message": "Seu navegador não é compatível..."
  },
  "buildContactList": {
    "message": "Crie sua lista de contatos"
  },
  "builtAroundTheWorld": {
    "message": "A MetaMask é concebida e desenvolvida em todo o mundo."
  },
  "bulletpoint": {
    "message": "·"
  },
  "busy": {
    "message": "Ocupado"
  },
  "buyAndSell": {
    "message": "Comprar/vender"
  },
  "buyMoreAsset": {
    "message": "Comprar mais $1",
    "description": "$1 is the ticker symbol of a an asset the user is being prompted to purchase"
  },
  "buyNow": {
    "message": "Comprar agora"
  },
  "bytes": {
    "message": "Bytes"
  },
  "canToggleInSettings": {
    "message": "Você pode reativar essa notificação em Configurações -> Alertas."
  },
  "cancel": {
    "message": "Cancelar"
  },
  "cancelPopoverTitle": {
    "message": "Cancelar transação"
  },
  "cancelSpeedUpLabel": {
    "message": "Essa taxa de gás vai $1 a original.",
    "description": "$1 is text 'replace' in bold"
  },
  "cancelSpeedUpTransactionTooltip": {
    "message": "Para $1 uma transação, a taxa de gás deve ser aumentada em pelo menos 10% para que seja reconhecida pela rede.",
    "description": "$1 is string 'cancel' or 'speed up'"
  },
  "cancelled": {
    "message": "Cancelada"
  },
  "chainId": {
    "message": "ID da cadeia"
  },
  "chainIdDefinition": {
    "message": "O ID da cadeia usado para assinar transações para essa rede."
  },
  "chainIdExistsErrorMsg": {
    "message": "Esse ID da cadeia é usado pela rede $1."
  },
  "chainListReturnedDifferentTickerSymbol": {
    "message": "O símbolo deste token não corresponde ao nome ou ID da cadeia inseridos para a rede. Muitos tokens populares apresentam símbolos semelhantes, que podem ser usados por golpistas para induzir você ao erro de enviar um token mais valioso em troca. Verifique todos os detalhes antes de continuar."
  },
  "chooseYourNetwork": {
    "message": "Escolha sua rede"
  },
  "chooseYourNetworkDescription": {
    "message": "Quando você utiliza nossas configurações e definições padrão, utilizamos a Infura como nosso provedor padrão de chamada de procedimento remoto (RPC) para oferecer o acesso mais confiável e privado possível aos dados Ethereum. Em alguns casos, podemos utilizar outros provedores de RPC para proporcionar a melhor experiência possível aos nossos usuários. Você pode escolher sua própria RPC, mas lembre-se de que qualquer uma delas receberá seu endereço IP e sua carteira Ethereum para realizar transações. Para saber mais sobre como a Infura trata os dados de contas EVM, leia a nossa $1 e, para contas Solana, $2.",
    "description": "$1 is a link to the privacy policy, $2 is a link to Solana accounts support"
  },
  "chooseYourNetworkDescriptionCallToAction": {
    "message": "clique aqui"
  },
  "chromeRequiredForHardwareWallets": {
    "message": "Você precisa usar a MetaMask no Google Chrome para se conectar com a sua carteira de hardware."
  },
  "circulatingSupply": {
    "message": "Suprimento em circulação"
  },
  "clear": {
    "message": "Limpar"
  },
  "clearActivity": {
    "message": "Limpar dados de atividades e nonce"
  },
  "clearActivityButton": {
    "message": "Limpar dados da aba de atividades"
  },
  "clearActivityDescription": {
    "message": "Isso redefinirá o nonce da conta e apagará os dados da aba de atividades em sua carteira. Somente a conta e rede atuais serão afetadas. Seus saldos e transações recebidas não mudarão."
  },
  "click": {
    "message": "Clique"
  },
  "clickToConnectLedgerViaWebHID": {
    "message": "Clique aqui para conectar seu Ledger por meio do WebHID",
    "description": "Text that can be clicked to open a browser popup for connecting the ledger device via webhid"
  },
  "close": {
    "message": "Fechar"
  },
  "closeExtension": {
    "message": "Fechar extensão"
  },
  "closeWindowAnytime": {
    "message": "Você pode fechar esta janela a qualquer momento."
  },
  "coingecko": {
    "message": "CoinGecko"
  },
  "collectionName": {
    "message": "Nome da coleção"
  },
  "comboNoOptions": {
    "message": "Nenhuma opção encontrada",
    "description": "Default text shown in the combo field dropdown if no options."
  },
  "concentratedSupplyDistributionDescription": {
    "message": "A maior parte do suprimento de tokens está em posse dos principais detentores do token, o que representa um risco de manipulação centralizada de preços"
  },
  "concentratedSupplyDistributionTitle": {
    "message": "Suprimento com distribuição concentrada"
  },
  "configureSnapPopupDescription": {
    "message": "Você está saindo da MetaMask para configurar esse snap."
  },
  "configureSnapPopupInstallDescription": {
    "message": "Você está saindo da MetaMask para instalar esse snap."
  },
  "configureSnapPopupInstallTitle": {
    "message": "Instalar snap"
  },
  "configureSnapPopupLink": {
    "message": "Clique neste link para continuar:"
  },
  "configureSnapPopupTitle": {
    "message": "Configurar snap"
  },
  "confirm": {
    "message": "Confirmar"
  },
  "confirmAccountTypeSmartContract": {
    "message": "Conta inteligente"
  },
  "confirmAccountTypeStandard": {
    "message": "Conta padrão"
  },
  "confirmAlertModalAcknowledgeMultiple": {
    "message": "Confirmo que recebi os alertas e ainda quero prosseguir"
  },
  "confirmAlertModalAcknowledgeSingle": {
    "message": "Reconheço o alerta e quero prosseguir mesmo assim"
  },
  "confirmFieldPaymaster": {
    "message": "Taxa paga por"
  },
  "confirmFieldTooltipPaymaster": {
    "message": "A taxa dessa transação será paga pelo contrato inteligente do tesoureiro."
  },
  "confirmGasFeeTokenBalance": {
    "message": "Saldo:"
  },
  "confirmGasFeeTokenInsufficientBalance": {
    "message": "Fundos insuficientes"
  },
  "confirmGasFeeTokenMetaMaskFee": {
    "message": "Inclui taxa de $1"
  },
  "confirmGasFeeTokenModalNativeToggleMetaMask": {
    "message": "A MetaMask está complementando o saldo para realizar esta transação."
  },
  "confirmGasFeeTokenModalNativeToggleWallet": {
    "message": "Pague a taxa de rede usando o saldo da sua carteira."
  },
  "confirmGasFeeTokenModalPayETH": {
    "message": "Pagar com ETH"
  },
  "confirmGasFeeTokenModalPayToken": {
    "message": "Pagar com outros tokens"
  },
  "confirmGasFeeTokenModalTitle": {
    "message": "Selecione um token"
  },
  "confirmGasFeeTokenToast": {
    "message": "Você está pagando esta taxa de rede com $1"
  },
  "confirmGasFeeTokenTooltip": {
    "message": "Este valor é pago à rede para processar sua transação. Inclui uma taxa de $1 da MetaMask para tokens não ETH ou ETH pré-financiado."
  },
  "confirmInfoAccountNow": {
    "message": "Agora"
  },
  "confirmInfoSwitchingTo": {
    "message": "Mudando para"
  },
  "confirmNestedTransactionTitle": {
    "message": "Transação: $1"
  },
  "confirmPassword": {
    "message": "Confirmar a senha"
  },
  "confirmRecoveryPhrase": {
    "message": "Confirmar Frase de Recuperação Secreta"
  },
  "confirmSimulationApprove": {
    "message": "Você aprova"
  },
  "confirmTitleAccountTypeSwitch": {
    "message": "Atualização da conta"
  },
  "confirmTitleApproveTransactionNFT": {
    "message": "Solicitação de saque"
  },
  "confirmTitleDeployContract": {
    "message": "Implementar um contrato"
  },
  "confirmTitleDescApproveTransaction": {
    "message": "Este site quer permissão para sacar seus NFTs"
  },
  "confirmTitleDescDelegationRevoke": {
    "message": "Você está voltando para uma conta padrão (EOA)."
  },
  "confirmTitleDescDelegationUpgrade": {
    "message": "Você está mudando para uma conta inteligente"
  },
  "confirmTitleDescDeployContract": {
    "message": "Este site quer que você implemente um contrato"
  },
  "confirmTitleDescERC20ApproveTransaction": {
    "message": "Este site quer permissão para sacar seus tokens"
  },
  "confirmTitleDescPermitSignature": {
    "message": "Este site quer permissão para gastar seus tokens."
  },
  "confirmTitleDescSIWESignature": {
    "message": "Um site quer que você faça login para comprovar que é titular desta conta."
  },
  "confirmTitleDescSign": {
    "message": "Revise os detalhes da solicitação antes de confirmar."
  },
  "confirmTitlePermitTokens": {
    "message": "Solicitação de limite de gastos"
  },
  "confirmTitleRevokeApproveTransaction": {
    "message": "Remover permissão"
  },
  "confirmTitleSIWESignature": {
    "message": "Solicitação de entrada"
  },
  "confirmTitleSetApprovalForAllRevokeTransaction": {
    "message": "Remover permissão"
  },
  "confirmTitleSignature": {
    "message": "Solicitação de assinatura"
  },
  "confirmTitleTransaction": {
    "message": "Solicitação de transação"
  },
  "confirmationAlertDetails": {
    "message": "Para proteger seus ativos, é recomendável que você recuse a solicitação."
  },
  "confirmationAlertModalTitleDescription": {
    "message": "Seus ativos podem estar em risco"
  },
  "confirmed": {
    "message": "Confirmada"
  },
  "confusableUnicode": {
    "message": "'$1' é similar a '$2'."
  },
  "confusableZeroWidthUnicode": {
    "message": "Foi encontrado um caractere de tamanho zero."
  },
  "confusingEnsDomain": {
    "message": "Detectamos um caractere ambíguo no nome ENS. Verifique o nome ENS para evitar um possível golpe."
  },
  "connect": {
    "message": "Conectar"
  },
  "connectAccount": {
    "message": "Conectar conta"
  },
  "connectAccountOrCreate": {
    "message": "Conectar conta ou criar nova"
  },
  "connectAccounts": {
    "message": "Conectar contas"
  },
  "connectAnAccountHeader": {
    "message": "Conectar uma conta"
  },
  "connectManually": {
    "message": "Conectar manualmente ao site atual"
  },
  "connectMoreAccounts": {
    "message": "Conectar mais contas"
  },
  "connectSnap": {
    "message": "Conectar $1",
    "description": "$1 is the snap for which a connection is being requested."
  },
  "connectWithMetaMask": {
    "message": "Conectar-se com a MetaMask"
  },
  "connectedAccounts": {
    "message": "Contas conectadas"
  },
  "connectedAccountsDescriptionPlural": {
    "message": "Você tem $1 contas conectadas a este site.",
    "description": "$1 is the number of accounts"
  },
  "connectedAccountsDescriptionSingular": {
    "message": "Você tem 1 conta conectada a este site."
  },
  "connectedAccountsEmptyDescription": {
    "message": "A MetaMask não está conectada a esse site. Para conectar-se a um site da web3, encontre e clique no botão \"conectar\"."
  },
  "connectedAccountsListTooltip": {
    "message": "$1 pode ver o saldo, endereço e atividade da conta, além das transações sugeridas para aprovar para contas conectadas.",
    "description": "$1 is the origin name"
  },
  "connectedAccountsToast": {
    "message": "As contas conectadas foram atualizadas"
  },
  "connectedSites": {
    "message": "Sites conectados"
  },
  "connectedSitesAndSnaps": {
    "message": "Sites e Snaps conectados"
  },
  "connectedSitesDescription": {
    "message": "$1 está conectada a esses sites. Eles podem visualizar o endereço da sua conta.",
    "description": "$1 is the account name"
  },
  "connectedSitesEmptyDescription": {
    "message": "$1 não está conectada a nenhum site.",
    "description": "$1 is the account name"
  },
  "connectedSnapAndNoAccountDescription": {
    "message": "A MetaMask está conectada a este site, mas nenhuma conta está conectada ainda"
  },
  "connectedSnaps": {
    "message": "Snaps conectados"
  },
  "connectedWithAccount": {
    "message": "$1 contas conectadas",
    "description": "$1 represents account length"
  },
  "connectedWithAccountName": {
    "message": "Conectado com $1",
    "description": "$1 represents account name"
  },
  "connectedWithNetwork": {
    "message": "$1 redes conectadas",
    "description": "$1 represents network length"
  },
  "connectedWithNetworkName": {
    "message": "Conectado com $1",
    "description": "$1 represents network name"
  },
  "connecting": {
    "message": "Conectando"
  },
  "connectingTo": {
    "message": "Conectando a $1"
  },
  "connectingToDeprecatedNetwork": {
    "message": "'$1' está sendo descontinuada e poderá não funcionar. Tente outra rede."
  },
  "connectingToGoerli": {
    "message": "Conectando à rede de teste Goerli"
  },
  "connectingToLineaGoerli": {
    "message": "Conectando à rede de teste Linea Goerli"
  },
  "connectingToLineaMainnet": {
    "message": "Conectando-se à Mainnet do Linea"
  },
  "connectingToLineaSepolia": {
    "message": "Conectando à rede de teste Linea Sepolia"
  },
  "connectingToMainnet": {
    "message": "Conectando à Mainnet da Ethereum"
  },
  "connectingToSepolia": {
    "message": "Conectando à rede de teste Sepolia"
  },
  "connectionDescription": {
    "message": "Conectar este site com a MetaMask"
  },
  "connectionFailed": {
    "message": "Falha na conexão"
  },
  "connectionFailedDescription": {
    "message": "Falha ao buscar $1. Verifique sua rede e tente de novo.",
    "description": "$1 is the name of the snap being fetched."
  },
  "connectionPopoverDescription": {
    "message": "Para se conectar a um site, selecione o botão \"conectar\". A MetaMask só pode se conectar a sites Web3."
  },
  "connectionRequest": {
    "message": "Solicitação de conexão"
  },
  "contactUs": {
    "message": "Fale conosco"
  },
  "contacts": {
    "message": "Contatos"
  },
  "contentFromSnap": {
    "message": "Conteúdo de $1",
    "description": "$1 represents the name of the snap"
  },
  "continue": {
    "message": "Continuar"
  },
  "contract": {
    "message": "Contrato"
  },
  "contractAddress": {
    "message": "Endereço do contrato"
  },
  "contractAddressError": {
    "message": "Você está enviando tokens ao endereço de contrato do token. Isso pode resultar na perda desses tokens."
  },
  "contractDeployment": {
    "message": "Implementação do contrato"
  },
  "contractInteraction": {
    "message": "Interação com o contrato"
  },
  "convertTokenToNFTDescription": {
    "message": "Detectamos que esse ativo é um NFT. A MetaMask agora oferece suporte nativo a NFTs. Gostaria de removê-lo de sua lista de tokens e adicioná-lo como NFT?"
  },
  "convertTokenToNFTExistDescription": {
    "message": "Detectamos que esse ativo foi adicionado como NFT. Deseja removê-lo da sua lista de tokens?"
  },
  "coolWallet": {
    "message": "CoolWallet"
  },
  "copiedExclamation": {
    "message": "Copiado."
  },
  "copyAddress": {
    "message": "Copiar endereço para a área de transferência"
  },
  "copyAddressShort": {
    "message": "Copiar endereço"
  },
  "copyPrivateKey": {
    "message": "Copiar chave privada"
  },
  "copyToClipboard": {
    "message": "Copiar para a área de transferência"
  },
  "copyTransactionId": {
    "message": "Copiar ID da transação"
  },
  "create": {
    "message": "Criar"
  },
  "createNewAccountHeader": {
    "message": "Crie uma conta"
  },
  "createPassword": {
    "message": "Criar senha"
  },
  "createSnapAccountDescription": {
    "message": "$1 quer adicionar uma nova conta à MetaMask."
  },
  "createSnapAccountTitle": {
    "message": "Criar conta"
  },
  "createSolanaAccount": {
    "message": "Criar conta Solana"
  },
  "creatorAddress": {
    "message": "Endereço do criador"
  },
  "crossChainSwapsLink": {
    "message": "Faça trocas entre redes com o MetaMask Portfolio"
  },
  "crossChainSwapsLinkNative": {
    "message": "Realize swap entre redes com Ponte"
  },
  "cryptoCompare": {
    "message": "CryptoCompare"
  },
  "currencyConversion": {
    "message": "Moeda"
  },
  "currencyRateCheckToggle": {
    "message": "Exibir saldo e verificador de preços de tokens"
  },
  "currencyRateCheckToggleDescription": {
    "message": "Usamos as APIs $1 e $2 para mostrar o seu saldo e o preço dos tokens. $3",
    "description": "$1 represents Coingecko, $2 represents CryptoCompare and $3 represents Privacy Policy"
  },
  "currencySymbol": {
    "message": "Símbolo da moeda"
  },
  "currencySymbolDefinition": {
    "message": "O símbolo do ticker exibido para a moeda dessa rede."
  },
  "currentAccountNotConnected": {
    "message": "Sua conta atual não está conectada"
  },
  "currentExtension": {
    "message": "Página atual da extensão"
  },
  "currentLanguage": {
    "message": "Idioma atual"
  },
  "currentNetwork": {
    "message": "Rede atual",
    "description": "Speicifies to token network filter to filter by current Network. Will render when network nickname is not available"
  },
  "currentRpcUrlDeprecated": {
    "message": "O atual URL da RPC para essa rede foi descontinuado."
  },
  "currentTitle": {
    "message": "Atual:"
  },
  "currentlyUnavailable": {
    "message": "Indisponível nessa rede"
  },
  "curveHighGasEstimate": {
    "message": "Gráfico de estimativa agressiva de gás"
  },
  "curveLowGasEstimate": {
    "message": "Gráfico de estimativa reduzida de gás"
  },
  "curveMediumGasEstimate": {
    "message": "Gráfico de estimativa de gás do mercado"
  },
  "custom": {
    "message": "Avançado"
  },
  "customGasSettingToolTipMessage": {
    "message": "Use $1 para personalizar o preço do gás. Isso pode parecer confuso se você não estiver familiarizado. Interaja por sua conta e risco.",
    "description": "$1 is key 'advanced' (text: 'Advanced') separated here so that it can be passed in with bold font-weight"
  },
  "customSlippage": {
    "message": "Personalizado"
  },
  "customSpendLimit": {
    "message": "Limite de gastos personalizado"
  },
  "customToken": {
    "message": "Token personalizado"
  },
  "customTokenWarningInNonTokenDetectionNetwork": {
    "message": "A detecção de tokens ainda não está disponível nesta rede. Por favor, importe o token manualmente e certifique-se de que ele é confiável. Saiba mais sobre $1"
  },
  "customTokenWarningInTokenDetectionNetwork": {
    "message": "Qualquer pessoa pode criar um token, inclusive versões falsas de tokens existentes. Saiba mais sobre $1"
  },
  "customTokenWarningInTokenDetectionNetworkWithTDOFF": {
    "message": "Certifique-se de que confia no token antes de importá-lo. Saiba como evitar $1. Você também pode ativar a detecção de tokens $2."
  },
  "customerSupport": {
    "message": "suporte ao cliente"
  },
  "customizeYourNotifications": {
    "message": "Personalize suas notificações"
  },
  "customizeYourNotificationsText": {
    "message": "Ative os tipos de notificação que deseja receber:"
  },
  "dappSuggested": {
    "message": "Site sugerido"
  },
  "dappSuggestedGasSettingToolTipMessage": {
    "message": "$1 sugeriu esse preço.",
    "description": "$1 is url for the dapp that has suggested gas settings"
  },
  "dappSuggestedHigh": {
    "message": "Site sugerido"
  },
  "dappSuggestedHighShortLabel": {
    "message": "Site (alto)"
  },
  "dappSuggestedShortLabel": {
    "message": "Site"
  },
  "dappSuggestedTooltip": {
    "message": "$1 recomendou esse preço.",
    "description": "$1 represents the Dapp's origin"
  },
  "darkTheme": {
    "message": "Escuro"
  },
  "data": {
    "message": "Dados"
  },
  "dataCollectionForMarketing": {
    "message": "Coleta de dados para marketing"
  },
  "dataCollectionForMarketingDescription": {
    "message": "Usaremos o MetaMetrics para saber como você interage com nossas comunicações de marketing. Poderemos compartilhar novidades relevantes (como recursos de produtos e outros materiais)."
  },
  "dataCollectionWarningPopoverButton": {
    "message": "OK"
  },
  "dataCollectionWarningPopoverDescription": {
    "message": "Você desativou a coleta de dados para fins de marketing. Isso é aplicável apenas a este dispositivo. Se você usa a MetaMask em outros dispositivos, desative-a neles também."
  },
  "dataUnavailable": {
    "message": "dados não disponíveis"
  },
  "dateCreated": {
    "message": "Data de criação"
  },
  "dcent": {
    "message": "D'Cent"
  },
  "debitCreditPurchaseOptions": {
    "message": "Opções de compra com cartão de débito ou crédito"
  },
  "decimal": {
    "message": "Decimal do token"
  },
  "decimalsMustZerotoTen": {
    "message": "Decimais devem ser no mínimo 0 e não passar de 36."
  },
  "decrypt": {
    "message": "Descriptografar"
  },
  "decryptCopy": {
    "message": "Copiar mensagem criptografada"
  },
  "decryptInlineError": {
    "message": "Essa mensagem não pode ser descriptografada devido ao seguinte erro: $1",
    "description": "$1 is error message"
  },
  "decryptMessageNotice": {
    "message": "$1 gostaria de ler essa mensagem para concluir sua ação",
    "description": "$1 is the web3 site name"
  },
  "decryptMetamask": {
    "message": "Descriptografar mensagem"
  },
  "decryptRequest": {
    "message": "Solicitação de descriptografia"
  },
  "defaultRpcUrl": {
    "message": "URL padrão da RPC"
  },
  "defaultSettingsSubTitle": {
    "message": "A MetaMask usa as configurações padrão para melhor equilibrar a segurança e a facilidade de uso. Altere essas configurações para aumentar ainda mais sua privacidade."
  },
  "defaultSettingsTitle": {
    "message": "Configurações de privacidade padrão"
  },
  "defi": {
    "message": "DeFi"
  },
  "defiTabErrorContent": {
    "message": "Tente acessar novamente mais tarde."
  },
  "defiTabErrorTitle": {
    "message": "Não foi possível carregar esta página."
  },
  "delete": {
    "message": "Excluir"
  },
  "deleteContact": {
    "message": "Excluir contato"
  },
  "deleteMetaMetricsData": {
    "message": "Excluir dados do MetaMetrics"
  },
  "deleteMetaMetricsDataDescription": {
    "message": "Isso excluirá dados históricos do MetaMetrics associados ao seu uso neste dispositivo. Sua carteira e contas continuarão exatamente como estão agora após a exclusão desses dados. Esse processo pode levar até 30 dias. Veja nossa $1.",
    "description": "$1 will have text saying Privacy Policy "
  },
  "deleteMetaMetricsDataErrorDesc": {
    "message": "Não é possível atender a essa solicitação no momento devido a um problema no servidor do sistema de análises. Tente novamente mais tarde"
  },
  "deleteMetaMetricsDataErrorTitle": {
    "message": "Não é possível excluir estes dados no momento"
  },
  "deleteMetaMetricsDataModalDesc": {
    "message": "Estamos prestes a remover todos os seus dados do MetaMetrics. Tem certeza?"
  },
  "deleteMetaMetricsDataModalTitle": {
    "message": "Excluir dados do MetaMetrics?"
  },
  "deleteMetaMetricsDataRequestedDescription": {
    "message": "Você iniciou essa ação em $1. Esse processo pode levar até 30 dias. Consulte a $2",
    "description": "$1 will be the date on which teh deletion is requested and $2 will have text saying Privacy Policy "
  },
  "deleteNetworkIntro": {
    "message": "Se excluir essa rede, você precisará adicioná-la novamente para ver seus ativos nela"
  },
  "deleteNetworkTitle": {
    "message": "Excluir rede $1?",
    "description": "$1 represents the name of the network"
  },
  "depositCrypto": {
    "message": "Deposite criptomoedas de outra conta com um endereço de carteira ou código QR."
  },
  "deprecatedGoerliNtwrkMsg": {
    "message": "Devido a atualizações no sistema Ethereum, a rede de teste Goerli será descontinuada em breve."
  },
  "deprecatedNetwork": {
    "message": "Essa rede foi descontinuada"
  },
  "deprecatedNetworkButtonMsg": {
    "message": "Entendi"
  },
  "deprecatedNetworkDescription": {
    "message": "A rede à qual você está tentando conectar-se não é mais suportada pela MetaMask. $1"
  },
  "description": {
    "message": "Descrição"
  },
  "descriptionFromSnap": {
    "message": "Descrição de $1",
    "description": "$1 represents the name of the snap"
  },
  "destinationAccountPickerNoEligible": {
    "message": "Nenhuma conta qualificada encontrada"
  },
  "destinationAccountPickerNoMatching": {
    "message": "Nenhuma conta correspondentes encontrada"
  },
  "destinationAccountPickerReceiveAt": {
    "message": "Receber em"
  },
  "destinationAccountPickerSearchPlaceholderToMainnet": {
    "message": "Endereço de recebimento ou ENS"
  },
  "destinationAccountPickerSearchPlaceholderToSolana": {
    "message": "Endereço de recebimento"
  },
  "destinationTransactionIdLabel": {
    "message": "ID da transação de destino",
    "description": "Label for the destination transaction ID field."
  },
  "details": {
    "message": "Detalhes"
  },
  "developerOptions": {
    "message": "Opções para desenvolvedores"
  },
  "disabledGasOptionToolTipMessage": {
    "message": "“$1” está desativado porque não satisfaz o aumento mínimo de 10% em relação à taxa de gás original.",
    "description": "$1 is gas estimate type which can be market or aggressive"
  },
  "disconnect": {
    "message": "Desconectar"
  },
  "disconnectAllAccounts": {
    "message": "Desconectar todas as contas"
  },
  "disconnectAllAccountsConfirmationDescription": {
    "message": "Quer mesmo desconectar? Você pode perder a funcionalidade do site."
  },
  "disconnectAllAccountsText": {
    "message": "contas"
  },
  "disconnectAllDescriptionText": {
    "message": "Se você se desconectar deste site, precisará reconectar suas contas e redes para usar este site novamente."
  },
  "disconnectAllSnapsText": {
    "message": "Snaps"
  },
  "disconnectMessage": {
    "message": "Isso desconectará você deste site"
  },
  "disconnectPrompt": {
    "message": "Desconectar $1"
  },
  "disconnectThisAccount": {
    "message": "Desconectar esta conta"
  },
  "disconnectedAllAccountsToast": {
    "message": "Todas as contas foram desconectadas de $1",
    "description": "$1 is name of the dapp`"
  },
  "disconnectedSingleAccountToast": {
    "message": "$1 desconectada de $2",
    "description": "$1 is name of the name and $2 represents the dapp name`"
  },
  "discover": {
    "message": "Descobrir"
  },
  "discoverSnaps": {
    "message": "Descobrir Snaps",
    "description": "Text that links to the Snaps website. Displayed in a banner on Snaps list page in settings."
  },
  "dismiss": {
    "message": "Descartar"
  },
  "dismissReminderDescriptionField": {
    "message": "Ative isso para descartar a mensagem de lembrete de backup da Frase de Recuperação Secreta. Recomendamos enfaticamente que você faça o backup da sua Frase de Recuperação Secreta para evitar a perda de fundos"
  },
  "dismissReminderField": {
    "message": "Descartar o lembrete de backup da Frase de Recuperação Secreta"
  },
  "dismissSmartAccountSuggestionEnabledDescription": {
    "message": "Ative esta opção para não ver mais a sugestão \"Mudar para conta inteligente\" em nenhuma conta. Contas inteligentes permitem transações mais rápidas, taxas de rede mais baixas e maior flexibilidade em seu pagamento."
  },
  "dismissSmartAccountSuggestionEnabledTitle": {
    "message": "Ignorar sugestão \"Mudar para conta inteligente\""
  },
  "displayNftMedia": {
    "message": "Exibir arquivos de mídia de NFTs"
  },
  "displayNftMediaDescription": {
    "message": "Exibir arquivos de mídia e dados de NFTs expõe seu endereço IP à OpenSea ou outros terceiros. Isso pode possibilitar que invasores associem seu endereço IP ao seu endereço Ethereum. A detecção automática de NFTs depende dessa configuração e ficará indisponível quando ela estiver desativada."
  },
  "doNotShare": {
    "message": "Não compartilhe isso com ninguém"
  },
  "domain": {
    "message": "Domínio"
  },
  "done": {
    "message": "Concluído"
  },
  "dontShowThisAgain": {
    "message": "Não exibir isso novamente"
  },
  "downArrow": {
    "message": "seta para baixo"
  },
  "downloadGoogleChrome": {
    "message": "Baixar o Google Chrome"
  },
  "downloadNow": {
    "message": "Baixar agora"
  },
  "downloadStateLogs": {
    "message": "Baixar logs de estado"
  },
  "dragAndDropBanner": {
    "message": "Você pode arrastar as redes para reordená-las. "
  },
  "dropped": {
    "message": "Abandonada"
  },
  "duplicateContactTooltip": {
    "message": "Este nome de contato já está em uso por uma conta ou contato existente"
  },
  "duplicateContactWarning": {
    "message": "Você tem contatos duplicados"
  },
  "durationSuffixDay": {
    "message": "D",
    "description": "Shortened form of 'day'"
  },
  "durationSuffixHour": {
    "message": "H",
    "description": "Shortened form of 'hour'"
  },
  "durationSuffixMillisecond": {
    "message": "MS",
    "description": "Shortened form of 'millisecond'"
  },
  "durationSuffixMinute": {
    "message": "M",
    "description": "Shortened form of 'minute'"
  },
  "durationSuffixMonth": {
    "message": "M",
    "description": "Shortened form of 'month'"
  },
  "durationSuffixSecond": {
    "message": "S",
    "description": "Shortened form of 'second'"
  },
  "durationSuffixWeek": {
    "message": "S",
    "description": "Shortened form of 'week'"
  },
  "durationSuffixYear": {
    "message": "A",
    "description": "Shortened form of 'year'"
  },
  "earn": {
    "message": "Ganhar"
  },
  "edit": {
    "message": "Editar"
  },
  "editANickname": {
    "message": "Editar apelido"
  },
  "editAccounts": {
    "message": "Editar contas"
  },
  "editAddressNickname": {
    "message": "Editar apelido do endereço"
  },
  "editCancellationGasFeeModalTitle": {
    "message": "Editar taxa de gás por cancelamento"
  },
  "editContact": {
    "message": "Editar contato"
  },
  "editGasFeeModalTitle": {
    "message": "Editar taxa de gás"
  },
  "editGasLimitOutOfBounds": {
    "message": "O limite de gás deve ser de pelo menos $1"
  },
  "editGasLimitOutOfBoundsV2": {
    "message": "O limite de gás deve ser superior a $1 e inferior a $2",
    "description": "$1 is the minimum limit for gas and $2 is the maximum limit"
  },
  "editGasLimitTooltip": {
    "message": "O limite de gás são as unidades máximas de gás que você está disposto a utilizar. Unidades de gás são um multiplicador para “Taxa de prioridade máxima” e “Taxa máxima”."
  },
  "editGasMaxBaseFeeGWEIImbalance": {
    "message": "A taxa-base máxima não pode ser inferior à taxa de prioridade"
  },
  "editGasMaxBaseFeeHigh": {
    "message": "A taxa-base máxima está mais elevada que o necessário"
  },
  "editGasMaxBaseFeeLow": {
    "message": "A taxa-base máxima está baixa para as condições atuais da rede"
  },
  "editGasMaxFeeHigh": {
    "message": "A taxa máxima está mais elevada que o necessário"
  },
  "editGasMaxFeeLow": {
    "message": "A taxa máxima está muito baixa para as condições da rede"
  },
  "editGasMaxFeePriorityImbalance": {
    "message": "A taxa máxima não pode ser inferior à taxa de prioridade máxima"
  },
  "editGasMaxPriorityFeeBelowMinimum": {
    "message": "A taxa de prioridade máxima deve ser superior a 0 GWEI"
  },
  "editGasMaxPriorityFeeBelowMinimumV2": {
    "message": "A taxa de prioridade deve ser superior a 0."
  },
  "editGasMaxPriorityFeeHigh": {
    "message": "A taxa de prioridade máxima está mais alta que o necessário. Talvez você pague mais que o necessário."
  },
  "editGasMaxPriorityFeeHighV2": {
    "message": "A taxa de prioridade está mais alta que o necessário. Talvez você pague mais que o necessário"
  },
  "editGasMaxPriorityFeeLow": {
    "message": "A taxa de prioridade máxima está baixa para as condições atuais da rede"
  },
  "editGasMaxPriorityFeeLowV2": {
    "message": "A taxa de prioridade está baixa para as condições atuais da rede"
  },
  "editGasPriceTooLow": {
    "message": "O preço do gás deve ser superior a 0"
  },
  "editGasPriceTooltip": {
    "message": "Essa rede requer um campo de \"preço do gás\" ao enviar uma transação. O preço do gás é o valor pago por unidade de gás."
  },
  "editGasSubTextFeeLabel": {
    "message": "Taxa máxima:"
  },
  "editGasTitle": {
    "message": "Editar prioridade"
  },
  "editGasTooLow": {
    "message": "Tempo de processamento desconhecido"
  },
  "editInPortfolio": {
    "message": "Editar no portfólio"
  },
  "editNetworkLink": {
    "message": "editar a rede original"
  },
  "editNetworksTitle": {
    "message": "Editar redes"
  },
  "editNonceField": {
    "message": "Editar nonce"
  },
  "editNonceMessage": {
    "message": "Esse é um recurso avançado; use com cautela."
  },
  "editPermission": {
    "message": "Editar permissão"
  },
  "editPermissions": {
    "message": "Editar permissões"
  },
  "editSpeedUpEditGasFeeModalTitle": {
    "message": "Editar taxa de gás para aceleração"
  },
  "editSpendingCap": {
    "message": "Editar limite de gastos"
  },
  "editSpendingCapAccountBalance": {
    "message": "Saldo da conta: $1 $2"
  },
  "editSpendingCapDesc": {
    "message": "Insira o valor que você considera adequado que seja gasto em seu nome."
  },
  "editSpendingCapError": {
    "message": "O limite de gastos não pode exceder $1 dígitos decimais. Remova os dígitos decimais para continuar."
  },
  "editSpendingCapSpecialCharError": {
    "message": "Insira somente números"
  },
  "enableAutoDetect": {
    "message": " Ativar detecção automática"
  },
  "enableFromSettings": {
    "message": " Ative nas Configurações."
  },
  "enableSnap": {
    "message": "Ativar"
  },
  "enableToken": {
    "message": "ativar $1",
    "description": "$1 is a token symbol, e.g. ETH"
  },
  "enabled": {
    "message": "Ativado"
  },
  "enabledNetworks": {
    "message": "Redes habilitadas"
  },
  "encryptionPublicKeyNotice": {
    "message": "$1 gostaria da sua chave pública de criptografia. Ao consentir, este site conseguirá redigir mensagens criptografadas para você.",
    "description": "$1 is the web3 site name"
  },
  "encryptionPublicKeyRequest": {
    "message": "Solicitar chave pública de criptografia"
  },
  "endpointReturnedDifferentChainId": {
    "message": "O URL da RPC inserido retornou um ID de cadeia diferente ($1).",
    "description": "$1 is the return value of eth_chainId from an RPC endpoint"
  },
  "enhancedTokenDetectionAlertMessage": {
    "message": "A detecção aprimorada de tokens está disponível no momento em $1. $2"
  },
  "ensDomainsSettingDescriptionIntroduction": {
    "message": "A MetaMask permite que você veja domínios ENS direto na barra de endereços do seu navegador. Veja como funciona:"
  },
  "ensDomainsSettingDescriptionOutroduction": {
    "message": "Tenha em mente que usar esse recurso expõe seu endereço IP a serviços de IPFS de terceiros."
  },
  "ensDomainsSettingDescriptionPart1": {
    "message": "A MetaMask verifica o contrato ENS da Ethereum para encontrar o código conectado ao nome ENS."
  },
  "ensDomainsSettingDescriptionPart2": {
    "message": "Se o código estiver vinculado ao IPFS, você poderá ver o conteúdo associado a ele (geralmente um site)."
  },
  "ensDomainsSettingTitle": {
    "message": "Exibir domínios ENS na barra de endereço"
  },
  "ensUnknownError": {
    "message": "Falha na busca de ENS."
  },
  "enterANameToIdentifyTheUrl": {
    "message": "Insira um nome para identificar o URL"
  },
  "enterChainId": {
    "message": "Insira a ID da cadeia"
  },
  "enterMaxSpendLimit": {
    "message": "Digite um limite máximo de gastos"
  },
  "enterNetworkName": {
    "message": "Insira o nome da rede"
  },
  "enterOptionalPassword": {
    "message": "Insira a senha opcional"
  },
  "enterPasswordContinue": {
    "message": "Insira a senha para continuar"
  },
  "enterRpcUrl": {
    "message": "Insira o URL da RPC"
  },
  "enterSymbol": {
    "message": "Insira o símbolo"
  },
  "enterTokenNameOrAddress": {
    "message": "Insira o nome do token ou cole o endereço"
  },
  "enterYourPassword": {
    "message": "Insira sua senha"
  },
  "errorCode": {
    "message": "Código: $1",
    "description": "Displayed error code for debugging purposes. $1 is the error code"
  },
  "errorGettingSafeChainList": {
    "message": "Erro ao obter uma lista segura da cadeia. Por favor, prossiga com cautela."
  },
  "errorMessage": {
    "message": "Mensagem: $1",
    "description": "Displayed error message for debugging purposes. $1 is the error message"
  },
  "errorName": {
    "message": "Código: $1",
    "description": "Displayed error name for debugging purposes. $1 is the error name"
  },
  "errorPageContactSupport": {
    "message": "Falar com o suporte",
    "description": "Button for contact MM support"
  },
  "errorPageDescribeUsWhatHappened": {
    "message": "Descreva o que aconteceu",
    "description": "Button for submitting report to sentry"
  },
  "errorPageInfo": {
    "message": "Suas informações não podem ser exibidas. Não se preocupe, sua carteira e fundos estão seguros.",
    "description": "Information banner shown in the error page"
  },
  "errorPageMessageTitle": {
    "message": "Mensagem de erro",
    "description": "Title for description, which is displayed for debugging purposes"
  },
  "errorPageSentryFormTitle": {
    "message": "Descreva o que aconteceu",
    "description": "In sentry feedback form, The title at the top of the feedback form."
  },
  "errorPageSentryMessagePlaceholder": {
    "message": "Compartilhar detalhes como a forma de reproduzir o erro nos ajudará a corrigir o problema.",
    "description": "In sentry feedback form, The placeholder for the feedback description input field."
  },
  "errorPageSentrySuccessMessageText": {
    "message": "Obrigado! Verificaremos em breve.",
    "description": "In sentry feedback form, The message displayed after a successful feedback submission."
  },
  "errorPageTitle": {
    "message": "A MetaMask encontrou um erro",
    "description": "Title of generic error page"
  },
  "errorPageTryAgain": {
    "message": "Tentar novamente",
    "description": "Button for try again"
  },
  "errorStack": {
    "message": "Lista:",
    "description": "Title for error stack, which is displayed for debugging purposes"
  },
  "errorWhileConnectingToRPC": {
    "message": "Erro ao conectar à rede personalizada."
  },
  "errorWithSnap": {
    "message": "Erro com $1",
    "description": "$1 represents the name of the snap"
  },
  "estimatedFee": {
    "message": "Taxa estimada"
  },
  "estimatedFeeTooltip": {
    "message": "Valor pago para processar a transação na rede."
  },
  "ethGasPriceFetchWarning": {
    "message": "O preço de backup do gás é fornecido porque a estimativa de gás principal está indisponível no momento."
  },
  "ethereumProviderAccess": {
    "message": "Conceder ao Ethereum acesso de provedor a $1",
    "description": "The parameter is the name of the requesting origin"
  },
  "ethereumPublicAddress": {
    "message": "Endereço público Ethereum"
  },
  "etherscan": {
    "message": "Etherscan"
  },
  "etherscanView": {
    "message": "Ver conta no Etherscan"
  },
  "etherscanViewOn": {
    "message": "Ver no Etherscan"
  },
  "existingChainId": {
    "message": "As informações que você inseriu estão associadas a um ID de cadeia existente."
  },
  "expandView": {
    "message": "Expandir exibição"
  },
  "experimental": {
    "message": "Experimental"
  },
  "exploreweb3": {
    "message": "Explore a Web3"
  },
  "exportYourData": {
    "message": "Exportar seus dados"
  },
  "exportYourDataButton": {
    "message": "Baixar"
  },
  "exportYourDataDescription": {
    "message": "Você pode exportar dados como seus contatos e preferências."
  },
  "extendWalletWithSnaps": {
    "message": "Explore Snaps desenvolvidos pela comunidade para personalizar sua experiência na web3",
    "description": "Banner description displayed on Snaps list page in Settings when less than 6 Snaps is installed."
  },
  "externalAccount": {
    "message": "Conta externa"
  },
  "externalExtension": {
    "message": "Extensão externa"
  },
  "externalNameSourcesSetting": {
    "message": "Apelidos propostos"
  },
  "externalNameSourcesSettingDescription": {
    "message": "Buscaremos os apelidos propostos para os endereços com os quais você interage em fontes terceirizadas como Etherscan, Infura e Lens Protocol. Essas fontes poderão ver esses endereços e o seu endereço IP. O endereço da sua conta não será exposto a terceiros."
  },
  "failed": {
    "message": "Falha"
  },
  "failedToFetchChainId": {
    "message": "Não foi possível buscar o ID da cadeia. Seu URL da RPC está correto?"
  },
  "failover": {
    "message": "Failover"
  },
  "failoverRpcUrl": {
    "message": "URL de failover da RPC"
  },
  "failureMessage": {
    "message": "Ocorreu algum erro e não conseguimos concluir a ação"
  },
  "fast": {
    "message": "Rápido"
  },
  "feeDetails": {
    "message": "Detalhes da taxa"
  },
  "fileImportFail": {
    "message": "A importação de arquivo não está funcionando? Clique aqui!",
    "description": "Helps user import their account from a JSON file"
  },
  "flaskWelcomeUninstall": {
    "message": "você deve desinstalar essa extensão",
    "description": "This request is shown on the Flask Welcome screen. It is intended for non-developers, and will be bolded."
  },
  "flaskWelcomeWarning1": {
    "message": "O Flask é para desenvolvedores experimentarem novas APIs instáveis. A menos que você seja um desenvolvedor ou beta tester, $1.",
    "description": "This is a warning shown on the Flask Welcome screen, intended to encourage non-developers not to proceed any further. $1 is the bolded message 'flaskWelcomeUninstall'"
  },
  "flaskWelcomeWarning2": {
    "message": "Não damos garantias sobre a segurança ou a estabilidade dessa extensão. As novas APIs oferecidas pelo Flask não estão protegidas contra ataques de phishing, ou seja, qualquer site ou snap que requeira o Flask pode ser uma tentativa mal-intencionada de roubar seus ativos.",
    "description": "This explains the risks of using MetaMask Flask"
  },
  "flaskWelcomeWarning3": {
    "message": "Todas as APIs do Flask são experimentais. Elas podem ser alteradas ou removidas sem aviso prévio, ou podem permanecer no Flask indefinidamente, sem jamais serem migradas para a MetaMask estável. Use-as com cautela.",
    "description": "This message warns developers about unstable Flask APIs"
  },
  "flaskWelcomeWarning4": {
    "message": "Certifique-se de desativar sua extensão MetaMask regular ao usar o Flask.",
    "description": "This message calls to pay attention about multiple versions of MetaMask running on the same site (Flask + Prod)"
  },
  "flaskWelcomeWarningAcceptButton": {
    "message": "Eu aceito os riscos",
    "description": "this text is shown on a button, which the user presses to confirm they understand the risks of using Flask"
  },
  "floatAmountToken": {
    "message": "A quantidade de tokens deve ser um número inteiro"
  },
  "followUsOnTwitter": {
    "message": "Siga-nos no Twitter"
  },
  "forbiddenIpfsGateway": {
    "message": "Gateway IPFS proibido: especifique um gateway de CID"
  },
  "forgetDevice": {
    "message": "Esquecer este dispositivo"
  },
  "forgotPassword": {
    "message": "Esqueceu a senha?"
  },
  "form": {
    "message": "formulário"
  },
  "from": {
    "message": "De"
  },
  "fromAddress": {
    "message": "De: $1",
    "description": "$1 is the address to include in the From label. It is typically shortened first using shortenAddress"
  },
  "fromTokenLists": {
    "message": "Das listas de tokens: $1"
  },
  "function": {
    "message": "Função: $1"
  },
  "fundingMethod": {
    "message": "Forma de financiamento"
  },
  "gas": {
    "message": "Gás"
  },
  "gasDisplayAcknowledgeDappButtonText": {
    "message": "Editar taxa de gás sugerida"
  },
  "gasDisplayDappWarning": {
    "message": "Essa taxa de gás foi sugerida por $1. Sua substituição pode causar um problema com a sua transação. Entre em contato com $1 se tiver perguntas.",
    "description": "$1 represents the Dapp's origin"
  },
  "gasFee": {
    "message": "Taxa de gás"
  },
  "gasLimit": {
    "message": "Limite de gás"
  },
  "gasLimitInfoTooltipContent": {
    "message": "O limite de gás é o valor máximo das unidades de gás que você está disposto a gastar."
  },
  "gasLimitRecommended": {
    "message": "O limite de gás recomendado é de $1. Um limite de gás inferior pode resultar em falha."
  },
  "gasLimitTooLow": {
    "message": "O limite de gás deve ser de pelo menos 21000"
  },
  "gasLimitTooLowWithDynamicFee": {
    "message": "O limite de gás deve ser de pelo menos $1",
    "description": "$1 is the custom gas limit, in decimal."
  },
  "gasLimitV2": {
    "message": "Limite de gás"
  },
  "gasOption": {
    "message": "Opção de gás"
  },
  "gasPrice": {
    "message": "Preço do gás (GWEI)"
  },
  "gasPriceExcessive": {
    "message": "Sua taxa de gás está desnecessariamente alta. Considere reduzir o valor."
  },
  "gasPriceExcessiveInput": {
    "message": "O preço do gás está excessivo"
  },
  "gasPriceExtremelyLow": {
    "message": "O preço do gás está extremamente baixo"
  },
  "gasPriceFetchFailed": {
    "message": "Ocorreu uma falha na estimativa do preço do gás devido a um erro na rede."
  },
  "gasPriceInfoTooltipContent": {
    "message": "O preço do gás especifica o valor de Ether que você está disposto a pagar para cada unidade de gás."
  },
  "gasTimingHoursShort": {
    "message": "$1 h",
    "description": "$1 represents a number of hours"
  },
  "gasTimingLow": {
    "message": "Lento"
  },
  "gasTimingMinutesShort": {
    "message": "$1 min",
    "description": "$1 represents a number of minutes"
  },
  "gasTimingSecondsShort": {
    "message": "$1 s",
    "description": "$1 represents a number of seconds"
  },
  "gasUsed": {
    "message": "Gás usado"
  },
  "general": {
    "message": "Geral"
  },
  "generalCameraError": {
    "message": "Não pudemos acessar sua câmera. Por favor, tente de novo."
  },
  "generalCameraErrorTitle": {
    "message": "Algo deu errado..."
  },
  "generalDescription": {
    "message": "Sincronize as configurações entre dispositivos, selecione as preferências de rede e rastreie dados de tokens"
  },
  "genericExplorerView": {
    "message": "Ver conta na $1"
  },
  "goToSite": {
    "message": "Ir ao site"
  },
  "goerli": {
    "message": "Rede de teste Goerli"
  },
  "gotIt": {
    "message": "Entendi"
  },
  "grantExactAccess": {
    "message": "Conceder acesso exato"
  },
  "gwei": {
    "message": "GWEI"
  },
  "hardware": {
    "message": "Hardware"
  },
  "hardwareWalletConnected": {
    "message": "Carteira de hardware conectada"
  },
  "hardwareWalletLegacyDescription": {
    "message": "(antigo)",
    "description": "Text representing the MEW path"
  },
  "hardwareWalletSubmissionWarningStep1": {
    "message": "Certifique-se de conectar sua $1 e de selecionar o app Ethereum."
  },
  "hardwareWalletSubmissionWarningStep2": {
    "message": "Ative \"dados de contrato inteligente\" ou \"assinatura cega\" no seu dispositivo $1."
  },
  "hardwareWalletSubmissionWarningTitle": {
    "message": "Antes de clicar em enviar:"
  },
  "hardwareWalletSupportLinkConversion": {
    "message": "clique aqui"
  },
  "hardwareWallets": {
    "message": "Conecte uma carteira de hardware"
  },
  "hardwareWalletsInfo": {
    "message": "As integrações com carteiras de hardware usam chamadas de API para servidores externos, os quais podem ver seu endereço IP e os endereços de contratos inteligentes com os quais você interage."
  },
  "hardwareWalletsMsg": {
    "message": "Selecione uma carteira de hardware que você gostaria de usar com a MetaMask."
  },
  "here": {
    "message": "aqui",
    "description": "as in -click here- for more information (goes with troubleTokenBalances)"
  },
  "hexData": {
    "message": "Dados hexa"
  },
  "hiddenAccounts": {
    "message": "Contas ocultas"
  },
  "hide": {
    "message": "Ocultar"
  },
  "hideAccount": {
    "message": "Ocultar conta"
  },
  "hideAdvancedDetails": {
    "message": "Ocultar detalhes avançados"
  },
  "hideSentitiveInfo": {
    "message": "Ocultar informações confidenciais"
  },
  "hideTokenPrompt": {
    "message": "Ocultar token?"
  },
  "hideTokenSymbol": {
    "message": "Ocultar $1",
    "description": "$1 is the symbol for a token (e.g. 'DAI')"
  },
  "hideZeroBalanceTokens": {
    "message": "Ocultar tokens sem saldo"
  },
  "high": {
    "message": "Agressiva"
  },
  "highGasSettingToolTipMessage": {
    "message": "Alta probabilidade, mesmo em mercados voláteis. Use $1 para cobrir picos no tráfego da rede devido a situações como drops de NFTs populares.",
    "description": "$1 is key 'high' (text: 'Aggressive') separated here so that it can be passed in with bold font-weight"
  },
  "highLowercase": {
    "message": "alta"
  },
  "highestCurrentBid": {
    "message": "Maior lance atual"
  },
  "highestFloorPrice": {
    "message": "Maior preço mínimo"
  },
  "history": {
    "message": "Histórico"
  },
  "holdToRevealContent1": {
    "message": "Sua Frase de Recuperação Secreta concede $1",
    "description": "$1 is a bolded text with the message from 'holdToRevealContent2'"
  },
  "holdToRevealContent2": {
    "message": "acesso total à sua carteira e fundos.",
    "description": "Is the bolded text in 'holdToRevealContent1'"
  },
  "holdToRevealContent3": {
    "message": "Não compartilhe isso com ninguém. $1 $2",
    "description": "$1 is a message from 'holdToRevealContent4' and $2 is a text link with the message from 'holdToRevealContent5'"
  },
  "holdToRevealContent4": {
    "message": "O Suporte da MetaMask não solicita essa informação,",
    "description": "Part of 'holdToRevealContent3'"
  },
  "holdToRevealContent5": {
    "message": "mas os phishers talvez solicitem.",
    "description": "The text link in 'holdToRevealContent3'"
  },
  "holdToRevealContentPrivateKey1": {
    "message": "Sua chave privada oferece a $1",
    "description": "$1 is a bolded text with the message from 'holdToRevealContentPrivateKey2'"
  },
  "holdToRevealContentPrivateKey2": {
    "message": "acesso total à sua carteira e fundos.",
    "description": "Is the bolded text in 'holdToRevealContentPrivateKey2'"
  },
  "holdToRevealLockedLabel": {
    "message": "círculo \"segure para revelar\" bloqueado"
  },
  "holdToRevealPrivateKey": {
    "message": "Segure para revelar a chave privada"
  },
  "holdToRevealPrivateKeyTitle": {
    "message": "Mantenha sua chave privada em segurança"
  },
  "holdToRevealSRP": {
    "message": "Segure para revelar a FRS"
  },
  "holdToRevealSRPTitle": {
    "message": "Mantenha sua FRS em segurança"
  },
  "holdToRevealUnlockedLabel": {
    "message": "círculo \"segure para revelar\" desbloqueado"
  },
  "honeypotDescription": {
    "message": "Este token pode representar um risco de honeypot (armadilha). É recomendado realizar a devida diligência antes de interagir para evitar possíveis perdas financeiras."
  },
  "honeypotTitle": {
    "message": "Honeypot"
  },
  "howNetworkFeesWorkExplanation": {
    "message": "Taxa estimada necessária para processar a transação. A taxa máxima é $1."
  },
  "howQuotesWork": {
    "message": "Como as cotações funcionam"
  },
  "howQuotesWorkExplanation": {
    "message": "Das cotações que pesquisamos, essa é a que apresenta o melhor retorno. Isso é baseado na taxa de swap, que inclui taxas de ponte e uma taxa da MetaMask de $1%, menos taxas de gás. As taxas de gás dependem da carga da rede e da complexidade da transação."
  },
  "id": {
    "message": "ID"
  },
  "ignoreAll": {
    "message": "Ignorar tudo"
  },
  "ignoreTokenWarning": {
    "message": "Se você ocultar tokens, eles não serão exibidos em sua carteira. No entanto, você ainda pode pesquisá-los para adicioná-los."
  },
  "imToken": {
    "message": "imToken"
  },
  "import": {
    "message": "Importar",
    "description": "Button to import an account from a selected file"
  },
  "importAccountError": {
    "message": "Erro de importação de conta."
  },
  "importAccountErrorIsSRP": {
    "message": "Você inseriu uma Frase de Recuperação Secreta (ou mnemônica). Para importar uma conta aqui, você precisa inserir uma chave privada, que é uma sequência hexadecimal de 64 caracteres."
  },
  "importAccountErrorNotAValidPrivateKey": {
    "message": "Essa chave privada não é válida. Você inseriu uma sequência hexadecimal, mas seu tamanho deve ser de 64 caracteres."
  },
  "importAccountErrorNotHexadecimal": {
    "message": "Essa chave privada não é válida. Você deve inserir uma sequência hexadecimal de 64 caracteres."
  },
  "importAccountJsonLoading1": {
    "message": "É esperado que a importação do JSON leve alguns minutos e trave a MetaMask."
  },
  "importAccountJsonLoading2": {
    "message": "Pedimos desculpas, e vamos acelerar esse processo futuramente."
  },
  "importAccountMsg": {
    "message": "Contas importadas não serão associadas à sua Frase de Recuperação Secreta na MetaMask. Saiba mais sobre contas importadas"
  },
  "importNFT": {
    "message": "Importar NFT"
  },
  "importNFTAddressToolTip": {
    "message": "Na OpenSea, por exemplo, na página de NFTs em Detalhes, há um hiperlink de valor em azul rotulado \"Endereço do Contrato\". Clicando nele, você será levado ao endereço do contrato no Etherscan. Na parte superior esquerda da página há um ícone rotulado \"Contrato\", e, à direita, uma longa linha de letras e números. Esse é o endereço do contrato que criou seu NFT. Clique no ícone \"copiar\" à direita do endereço para adicioná-lo à sua área de transferência."
  },
  "importNFTPage": {
    "message": "página Importar NFT"
  },
  "importNFTTokenIdToolTip": {
    "message": "O ID de um NFT é um identificador único, pois não há dois NFTs iguais. Novamente, na OpenSea, esse número se encontra em \"Detalhes\". Anote-o ou copie-o para sua área de transferência."
  },
  "importNWordSRP": {
    "message": "Tenho uma Frase de Recuperação de $1 palavra(s)",
    "description": "$1 is the number of words in the recovery phrase"
  },
  "importPrivateKey": {
    "message": "Chave privada"
  },
  "importSRPDescription": {
    "message": "Importe uma carteira existente com sua Frase de Recuperação Secreta de 12 ou 24 palavras."
  },
  "importSRPNumberOfWordsError": {
    "message": "Frases de Recuperação Secretas contêm 12 ou 24 palavras"
  },
  "importSRPWordError": {
    "message": "A palavra $1 está incorreta ou contém erros de ortografia.",
    "description": "$1 is the word that is incorrect or misspelled"
  },
  "importSRPWordErrorAlternative": {
    "message": "Palavras $1 e $2 estão incorretas ou contêm erros de ortografia.",
    "description": "$1 and $2 are multiple words that are mispelled."
  },
  "importSecretRecoveryPhrase": {
    "message": "Importar Frase de Recuperação Secreta"
  },
  "importSecretRecoveryPhraseUnknownError": {
    "message": "Ocorreu um erro desconhecido."
  },
  "importSelectedTokens": {
    "message": "Importar tokens selecionados?"
  },
  "importSelectedTokensDescription": {
    "message": "Somente os tokens que você selecionou serão exibidos em sua carteira. Você pode importar os tokens ocultos a qualquer momento pesquisando por eles."
  },
  "importTokenQuestion": {
    "message": "Importar token?"
  },
  "importTokenWarning": {
    "message": "Qualquer pessoa pode criar um token com qualquer nome, incluindo versões falsas de tokens existentes. Adicione e negocie por sua conta e risco!"
  },
  "importTokensCamelCase": {
    "message": "Importar tokens"
  },
  "importTokensError": {
    "message": "Não foi possível importar os tokens. Volte a tentar mais tarde."
  },
  "importWallet": {
    "message": "Importar carteira"
  },
  "importWalletOrAccountHeader": {
    "message": "Importe uma carteira ou conta"
  },
  "importWalletSuccess": {
    "message": "Frase de Recuperação Secreta $1 importada",
    "description": "$1 is the index of the secret recovery phrase"
  },
  "importWithCount": {
    "message": "Importar $1",
    "description": "$1 will the number of detected tokens that are selected for importing, if all of them are selected then $1 will be all"
  },
  "imported": {
    "message": "Importada",
    "description": "status showing that an account has been fully loaded into the keyring"
  },
  "inYourSettings": {
    "message": "em suas Configurações"
  },
  "included": {
    "message": "incluída"
  },
  "includesXTransactions": {
    "message": "Inclui $1 transações"
  },
  "infuraBlockedNotification": {
    "message": "Não foi possível conectar a MetaMask ao servidor da blockchain. Revise possíveis motivos $1.",
    "description": "$1 is a clickable link with with text defined by the 'here' key"
  },
  "initialTransactionConfirmed": {
    "message": "Sua transação inicial foi confirmada pela rede. Clique em OK para voltar."
  },
  "insightsFromSnap": {
    "message": "Insights de $1",
    "description": "$1 represents the name of the snap"
  },
  "install": {
    "message": "Instalar"
  },
  "installOrigin": {
    "message": "Origem da instalação"
  },
  "installRequest": {
    "message": "Adicionar à MetaMask"
  },
  "installedOn": {
    "message": "Instalado em $1",
    "description": "$1 is the date when the snap has been installed"
  },
  "insufficientBalance": {
    "message": "Saldo insuficiente."
  },
  "insufficientFunds": {
    "message": "Fundos insuficientes."
  },
  "insufficientFundsForGas": {
    "message": "Fundos insuficientes para o gás"
  },
  "insufficientLockedLiquidityDescription": {
    "message": "Quando não se faz o bloqueio ou queima adequada de tokens de liquidez, o token se torna vulnerável a saques repentinos de liquidez, potencialmente causando instabilidade no mercado."
  },
  "insufficientLockedLiquidityTitle": {
    "message": "Liquidez bloqueada insuficiente"
  },
  "insufficientTokens": {
    "message": "Tokens insuficientes."
  },
  "interactWithSmartContract": {
    "message": "Contrato inteligente"
  },
  "interactingWith": {
    "message": "Interagindo com"
  },
  "interactingWithTransactionDescription": {
    "message": "Este é o contrato com o qual você está interagindo. Proteja-se contra golpistas verificando os detalhes."
  },
  "interaction": {
    "message": "Interação"
  },
  "invalidAddress": {
    "message": "Endereço inválido"
  },
  "invalidAddressRecipient": {
    "message": "O endereço do destinatário é inválido "
  },
  "invalidAssetType": {
    "message": "Esse ativo é um NFT e precisa ser adicionado novamente à página Importar NFT, encontrada na aba NFTs."
  },
  "invalidChainIdTooBig": {
    "message": "ID de cadeia inválido. O ID de cadeia é muito grande."
  },
  "invalidCustomNetworkAlertContent1": {
    "message": "O ID de cadeia da rede personalizada “$1” precisa ser digitado novamente.",
    "description": "$1 is the name/identifier of the network."
  },
  "invalidCustomNetworkAlertContent2": {
    "message": "Para proteger você contra provedores de rede mal-intencionados ou defeituosos, os IDs de cadeia agora são obrigatórios para todas as redes personalizadas."
  },
  "invalidCustomNetworkAlertContent3": {
    "message": "Acesse Configurações > Rede e informe o ID da cadeia. Encontre os IDs de cadeia das redes mais populares em $1.",
    "description": "$1 is a link to https://chainid.network"
  },
  "invalidCustomNetworkAlertTitle": {
    "message": "Rede personalizada inválida"
  },
  "invalidHexData": {
    "message": "Dados hexa inválidos"
  },
  "invalidHexNumber": {
    "message": "Número hexadecimal inválido."
  },
  "invalidHexNumberLeadingZeros": {
    "message": "Número hexadecimal inválido. Remova os zeros à esquerda."
  },
  "invalidIpfsGateway": {
    "message": "Gateway IPFS inválido: o valor deve ser um URL válido"
  },
  "invalidNumber": {
    "message": "Número inválido. Insira um número decimal ou um hexadecimal com o prefixo '0x'."
  },
  "invalidNumberLeadingZeros": {
    "message": "Número inválido. Remova os zeros à esquerda."
  },
  "invalidRPC": {
    "message": "URL da RPC inválido"
  },
  "invalidSeedPhrase": {
    "message": "Frase de Recuperação Secreta inválida"
  },
  "invalidSeedPhraseCaseSensitive": {
    "message": "Entrada inválida! A Frase de Recuperação Secreta diferencia maiúsculas de minúsculas."
  },
  "ipfsGateway": {
    "message": "Gateway IPFS"
  },
  "ipfsGatewayDescription": {
    "message": "A MetaMask usa serviços terceirizados para exibir imagens de seus NFTs armazenados no IPFS, exibir informações relacionadas a endereços ENS inseridos na barra de endereço do seu navegador e buscar ícones para diferentes tokens. Seu endereço IP pode ser exposto a esses serviços ao usá-los."
  },
  "ipfsToggleModalDescriptionOne": {
    "message": "Usamos serviços terceirizados para exibir imagens de seus NFTs armazenados no IPFS, exibir informações relacionadas a endereços ENS inseridos na barra de endereço do seu navegador e buscar ícones para diferentes tokens. Seu endereço IP pode ser exposto a esses serviços durante o uso deles."
  },
  "ipfsToggleModalDescriptionTwo": {
    "message": "Ao selecionar Confirmar, é ativada a resolução IPFS. Você pode desativá-la a qualquer momento em $1.",
    "description": "$1 is the method to turn off ipfs"
  },
  "ipfsToggleModalSettings": {
    "message": "Configurações > Segurança e Privacidade"
  },
  "isSigningOrSubmitting": {
    "message": "Uma transação anterior ainda está sendo assinada ou enviada"
  },
  "jazzAndBlockies": {
    "message": "Jazzicons e Blockies são dois estilos diferentes de ícones únicos que ajudam você a identificar uma conta num relance."
  },
  "jazzicons": {
    "message": "Jazzicons"
  },
  "jsonFile": {
    "message": "Arquivo JSON",
    "description": "format for importing an account"
  },
  "keyringAccountName": {
    "message": "Nome da conta"
  },
  "keyringAccountPublicAddress": {
    "message": "Endereço público"
  },
  "keyringSnapRemovalResult1": {
    "message": "$1 $2removido",
    "description": "Displays the result after removal of a keyring snap. $1 is the snap name, $2 is whether it is successful or not"
  },
  "keyringSnapRemovalResultNotSuccessful": {
    "message": "não ",
    "description": "Displays the `not` word in $2."
  },
  "keyringSnapRemoveConfirmation": {
    "message": "Digite $1 para confirmar que deseja remover esse Snap:",
    "description": "Asks user to input the name nap prior to deleting the snap. $1 is the snap name"
  },
  "keystone": {
    "message": "Keystone"
  },
  "knownAddressRecipient": {
    "message": "Endereço de contrato conhecido."
  },
  "knownTokenWarning": {
    "message": "Essa ação editará os tokens já listados na sua carteira, que podem ser usados para praticar phishing contra você. Só aprove se você tiver certeza de que quer alterar o que esses tokens representam. Saiba mais sobre $1"
  },
  "l1Fee": {
    "message": "Taxa da L1"
  },
  "l1FeeTooltip": {
    "message": "Taxa de gás da L1"
  },
  "l2Fee": {
    "message": "Taxa da L2"
  },
  "l2FeeTooltip": {
    "message": "Taxa de gás da L2"
  },
  "lastConnected": {
    "message": "Última conexão"
  },
  "lastSold": {
    "message": "Última venda"
  },
  "lavaDomeCopyWarning": {
    "message": "Para sua segurança, não é possível selecionar este texto no momento."
  },
  "layer1Fees": {
    "message": "Taxas de camada 1"
  },
  "layer2Fees": {
    "message": "Taxas da Camada 2"
  },
  "learnHow": {
    "message": "Saiba como"
  },
  "learnMore": {
    "message": "saiba mais"
  },
  "learnMoreAboutGas": {
    "message": "Quer $1 sobre gás?",
    "description": "$1 will be replaced by the learnMore translation key"
  },
  "learnMoreAboutPrivacy": {
    "message": "Saiba mais sobre as melhores práticas de privacidade."
  },
  "learnMoreAboutSolanaAccounts": {
    "message": "Saiba mais sobre contas Solana"
  },
  "learnMoreKeystone": {
    "message": "Saiba mais"
  },
  "learnMoreUpperCase": {
    "message": "Saiba mais"
  },
  "learnMoreUpperCaseWithDot": {
    "message": "Saiba mais."
  },
  "learnScamRisk": {
    "message": "golpes e riscos de segurança."
  },
  "leaveMetaMask": {
    "message": "Sair da MetaMask?"
  },
  "leaveMetaMaskDesc": {
    "message": "Você está prestes a visitar um site fora da MetaMask. Confirme o URL antes de continuar."
  },
  "ledgerAccountRestriction": {
    "message": "Você precisa usar sua última conta antes de adicionar uma nova."
  },
  "ledgerConnectionInstructionCloseOtherApps": {
    "message": "Encerre qualquer outro software conectado ao seu dispositivo e, em seguida, clique aqui para atualizar."
  },
  "ledgerConnectionInstructionHeader": {
    "message": "Antes de clicar em confirmar:"
  },
  "ledgerConnectionInstructionStepFour": {
    "message": "Ative \"dados de contrato inteligente\" ou \"assinatura cega\" no seu dispositivo Ledger."
  },
  "ledgerConnectionInstructionStepThree": {
    "message": "Certifique-se de conectar o seu dispositivo Ledger e de selecionar o app Ethereum."
  },
  "ledgerDeviceOpenFailureMessage": {
    "message": "Ocorreu uma falha ao abrir o dispositivo Ledger. Seu Ledger pode não estar conectado a outros softwares. Feche o Ledger Live ou outros aplicativos conectados ao seu dispositivo Ledger e tente reconectar."
  },
  "ledgerErrorConnectionIssue": {
    "message": "Reconecte sua Ledger, abra o app ETH e tente novamente."
  },
  "ledgerErrorDevicedLocked": {
    "message": "Sua Ledger está bloqueada. Desbloqueie-a e tente novamente."
  },
  "ledgerErrorEthAppNotOpen": {
    "message": "Para resolver o problema, abra o aplicativo ETH em seu dispositivo e tente novamente."
  },
  "ledgerErrorTransactionDataNotPadded": {
    "message": "Os dados de entrada da transação Ethereum não têm padding suficiente."
  },
  "ledgerLiveApp": {
    "message": "Ledger Live App"
  },
  "ledgerLocked": {
    "message": "Não é possível conectar ao dispositivo Ledger. Certifique-se de que seu dispositivo esteja desbloqueado e que o aplicativo Ethereum esteja aberto."
  },
  "ledgerMultipleDevicesUnsupportedInfoDescription": {
    "message": "Para conectar um novo dispositivo, desconecte o anterior."
  },
  "ledgerMultipleDevicesUnsupportedInfoTitle": {
    "message": "Só é possível conectar uma Ledger de cada vez"
  },
  "ledgerTimeout": {
    "message": "O Ledger Live está demorando muito para responder ou a conexão expirou. Certifique-se de que o aplicativo do Ledger Live esteja aberto e que seu dispositivo esteja desbloqueado."
  },
  "ledgerWebHIDNotConnectedErrorMessage": {
    "message": "O dispositivo Ledger não foi conectado. Se deseja conectar seu Ledger, clique em \"Continuar\" novamente e aprove a conexão HID",
    "description": "An error message shown to the user during the hardware connect flow."
  },
  "levelArrow": {
    "message": "seta de nível"
  },
  "lightTheme": {
    "message": "Claro"
  },
  "likeToImportToken": {
    "message": "Gostaria de importar esse token?"
  },
  "likeToImportTokens": {
    "message": "Gostaria de importar esses tokens?"
  },
  "lineaGoerli": {
    "message": "Rede de teste Linea Goerli"
  },
  "lineaMainnet": {
    "message": "Mainnet do Linea"
  },
  "lineaSepolia": {
    "message": "Rede de teste Linea Sepolia"
  },
  "link": {
    "message": "Link"
  },
  "linkCentralizedExchanges": {
    "message": "Vincule suas contas Coinbase ou Binance para transferir gratuitamente criptomoedas para a MetaMask."
  },
  "links": {
    "message": "Links"
  },
  "loadMore": {
    "message": "Carregar mais"
  },
  "loading": {
    "message": "Carregando..."
  },
  "loadingScreenSnapMessage": {
    "message": "Por favor, conclua a transação no Snap."
  },
  "loadingTokenList": {
    "message": "Carregando lista de tokens"
  },
  "localhost": {
    "message": "Host local 8545"
  },
  "lock": {
    "message": "Bloquear"
  },
  "lockMetaMask": {
    "message": "Bloquear a MetaMask"
  },
  "lockTimeInvalid": {
    "message": "O tempo de bloqueio deve ser um número entre 0 e 10080"
  },
  "logo": {
    "message": "Logotipo do $1",
    "description": "$1 is the name of the ticker"
  },
  "low": {
    "message": "Baixa"
  },
  "lowEstimatedReturnTooltipMessage": {
    "message": "Você pagará mais de $1% do seu valor inicial em taxas. Confira o seu valor de recebimento e as taxas de rede."
  },
  "lowEstimatedReturnTooltipTitle": {
    "message": "Alto custo"
  },
  "lowGasSettingToolTipMessage": {
    "message": "Use $1 para aguardar um preço mais baixo. As estimativas de tempo são muito menos exatas, pois os preços são relativamente imprevisíveis.",
    "description": "$1 is key 'low' separated here so that it can be passed in with bold font-weight"
  },
  "lowLowercase": {
    "message": "baixa"
  },
  "mainnet": {
    "message": "Mainnet da Ethereum"
  },
  "mainnetToken": {
    "message": "Esse endereço coincide com um endereço de token conhecido na Mainnet da Ethereum. Verifique novamente o endereço do contrato e a rede do token que você está tentando adicionar."
  },
  "makeAnotherSwap": {
    "message": "Criar nova troca"
  },
  "makeSureNoOneWatching": {
    "message": "Certifique-se de que ninguém está olhando",
    "description": "Warning to users to be care while creating and saving their new Secret Recovery Phrase"
  },
  "manageDefaultSettings": {
    "message": "Gerenciar configurações de privacidade padrão"
  },
  "manageInstitutionalWallets": {
    "message": "Gerenciar carteiras institucionais"
  },
  "manageInstitutionalWalletsDescription": {
    "message": "Ative essa opção para habilitar carteiras institucionais."
  },
  "manageNetworksMenuHeading": {
    "message": "Gerenciar redes"
  },
  "managePermissions": {
    "message": "Gerenciar permissões"
  },
  "marketCap": {
    "message": "Capitalização de mercado"
  },
  "marketDetails": {
    "message": "Detalhes do mercado"
  },
  "max": {
    "message": "Máximo"
  },
  "maxBaseFee": {
    "message": "Taxa-base máxima"
  },
  "maxFee": {
    "message": "Taxa máxima"
  },
  "maxFeeTooltip": {
    "message": "Uma taxa máxima fornecida para pagar pela transação."
  },
  "maxPriorityFee": {
    "message": "Taxa de prioridade máxima"
  },
  "medium": {
    "message": "Mercado"
  },
  "mediumGasSettingToolTipMessage": {
    "message": "Use $1 para um processamento rápido pelo preço atual de mercado.",
    "description": "$1 is key 'medium' (text: 'Market') separated here so that it can be passed in with bold font-weight"
  },
  "memo": {
    "message": "memorando"
  },
  "message": {
    "message": "Mensagem"
  },
  "metaMaskConnectStatusParagraphOne": {
    "message": "Agora você tem mais controle sobre as conexões da sua conta na MetaMask."
  },
  "metaMaskConnectStatusParagraphThree": {
    "message": "Clique para gerenciar suas contas conectadas."
  },
  "metaMaskConnectStatusParagraphTwo": {
    "message": "O botão de status da conexão mostra se o website que você está visitando está conectado à conta selecionada no momento."
  },
  "metaMetricsIdNotAvailableError": {
    "message": "Visto que você nunca aceitou participar do MetaMetrics, não há dados para excluir aqui."
  },
  "metadataModalSourceTooltip": {
    "message": "$1 está hospedado no npm e $2 é o identificador específico deste Snap.",
    "description": "$1 is the snap name and $2 is the snap NPM id."
  },
  "metamaskNotificationsAreOff": {
    "message": "As notificações de carteiras estão inativas no momento."
  },
  "metamaskSwapsOfflineDescription": {
    "message": "O recurso de Trocas da MetaMask está em manutenção. Verifique novamente mais tarde."
  },
  "metamaskVersion": {
    "message": "Versão da MetaMask"
  },
  "methodData": {
    "message": "Método"
  },
  "methodDataTransactionDesc": {
    "message": "Função executada com base nos dados de entrada decodificados."
  },
  "methodNotSupported": {
    "message": "Não suportado com esta conta."
  },
  "metrics": {
    "message": "Métricas"
  },
  "millionAbbreviation": {
    "message": "M",
    "description": "Shortened form of 'million'"
  },
  "mismatchedChainLinkText": {
    "message": "verifique os detalhes da rede",
    "description": "Serves as link text for the 'mismatchedChain' key. This text will be embedded inside the translation for that key."
  },
  "mismatchedChainRecommendation": {
    "message": "Recomendamos que você $1 antes de prosseguir.",
    "description": "$1 is a clickable link with text defined by the 'mismatchedChainLinkText' key. The link will open to instructions for users to validate custom network details."
  },
  "mismatchedNetworkName": {
    "message": "De acordo com os nossos registros, o nome da rede pode não corresponder a este ID de cadeia."
  },
  "mismatchedNetworkSymbol": {
    "message": "O símbolo de moeda enviado não corresponde ao esperado para este ID de cadeia."
  },
  "mismatchedRpcChainId": {
    "message": "A rede personalizada retornou um ID de cadeia que não coincide com o ID de cadeia enviado."
  },
  "mismatchedRpcUrl": {
    "message": "De acordo com os nossos registros, o valor de URL da RPC enviado não corresponde a um provedor conhecido para este ID de cadeia."
  },
  "missingSetting": {
    "message": "Não consegue encontrar uma configuração?"
  },
  "missingSettingRequest": {
    "message": "Solicite aqui"
  },
  "more": {
    "message": "mais"
  },
  "moreAccounts": {
    "message": "Mais $1 contas adicionais",
    "description": "$1 is the number of accounts"
  },
  "moreNetworks": {
    "message": "Mais $1 redes adicionais",
    "description": "$1 is the number of networks"
  },
  "moreQuotes": {
    "message": "Mais cotações"
  },
  "multichainAddEthereumChainConfirmationDescription": {
    "message": "Você está adicionando esta rede à MetaMask e dando a este site permissão para usá-la."
  },
  "multichainQuoteCardBridgingLabel": {
    "message": "Fazer ponte"
  },
  "multichainQuoteCardQuoteLabel": {
    "message": "Cotação"
  },
  "multichainQuoteCardTimeLabel": {
    "message": "Hora"
  },
  "multipleSnapConnectionWarning": {
    "message": "$1 quer usar Snaps de $2",
    "description": "$1 is the dapp and $2 is the number of snaps it wants to connect to."
  },
  "mustSelectOne": {
    "message": "Selecione pelo menos 1 token."
  },
  "name": {
    "message": "Nome"
  },
  "nameAddressLabel": {
    "message": "Endereço",
    "description": "Label above address field in name component modal."
  },
  "nameAlreadyInUse": {
    "message": "Nome já em uso"
  },
  "nameInstructionsNew": {
    "message": "Se você conhece esse endereço, dê um apelido a ele para reconhecê-lo posteriormente.",
    "description": "Instruction text in name component modal when value is not recognised."
  },
  "nameInstructionsRecognized": {
    "message": "Esse endereço tem um apelido padrão, mas você pode editá-lo ou explorar outras sugestões.",
    "description": "Instruction text in name component modal when value is recognized but not saved."
  },
  "nameInstructionsSaved": {
    "message": "Você já adicionou um apelido para esse endereço. Você pode editá-lo ou ver outros apelidos sugeridos.",
    "description": "Instruction text in name component modal when value is saved."
  },
  "nameLabel": {
    "message": "Apelido",
    "description": "Label above name input field in name component modal."
  },
  "nameModalMaybeProposedName": {
    "message": "Talvez: $1",
    "description": "$1 is the proposed name"
  },
  "nameModalTitleNew": {
    "message": "Endereço desconhecido",
    "description": "Title of the modal created by the name component when value is not recognised."
  },
  "nameModalTitleRecognized": {
    "message": "Endereço reconhecido",
    "description": "Title of the modal created by the name component when value is recognized but not saved."
  },
  "nameModalTitleSaved": {
    "message": "Endereço salvo",
    "description": "Title of the modal created by the name component when value is saved."
  },
  "nameProviderProposedBy": {
    "message": "Proposto por $1",
    "description": "$1 is the name of the provider"
  },
  "nameProvider_ens": {
    "message": "Serviço de nomes Ethereum (ENS)"
  },
  "nameProvider_etherscan": {
    "message": "Etherscan"
  },
  "nameProvider_lens": {
    "message": "Lens Protocol"
  },
  "nameProvider_token": {
    "message": "MetaMask"
  },
  "nameSetPlaceholder": {
    "message": "Escolha um apelido...",
    "description": "Placeholder text for name input field in name component modal."
  },
  "nativeNetworkPermissionRequestDescription": {
    "message": "$1 solicita sua aprovação para:",
    "description": "$1 represents dapp name"
  },
  "nativeTokenScamWarningConversion": {
    "message": "Editar detalhes da rede"
  },
  "nativeTokenScamWarningDescription": {
    "message": "O símbolo do token nativo é diferente do símbolo esperado do token nativo da rede com a ID da cadeia associada. Você inseriu $1, enquanto o símbolo de token esperado é $2. Verifique se você está conectado à cadeia correta.",
    "description": "$1 represents the currency name, $2 represents the expected currency symbol"
  },
  "nativeTokenScamWarningDescriptionExpectedTokenFallback": {
    "message": "outra coisa",
    "description": "graceful fallback for when token symbol isn't found"
  },
  "nativeTokenScamWarningTitle": {
    "message": "Símbolo de token nativo inesperado",
    "description": "Title for nativeTokenScamWarningDescription"
  },
  "needHelp": {
    "message": "Precisa de ajuda? Contate $1",
    "description": "$1 represents `needHelpLinkText`, the text which goes in the help link"
  },
  "needHelpFeedback": {
    "message": "Compartilhe seu feedback"
  },
  "needHelpLinkText": {
    "message": "Suporte da MetaMask"
  },
  "needHelpSubmitTicket": {
    "message": "Envie um chamado"
  },
  "needImportFile": {
    "message": "É preciso selecionar um arquivo para importar.",
    "description": "User is important an account and needs to add a file to continue"
  },
  "negativeETH": {
    "message": "Não é possível enviar valores negativos de ETH."
  },
  "negativeOrZeroAmountToken": {
    "message": "Não é possível enviar valores negativos ou zerados de ativos."
  },
  "network": {
    "message": "Rede"
  },
  "networkChanged": {
    "message": "Rede alterada"
  },
  "networkChangedMessage": {
    "message": "Agora você está realizando transações na $1.",
    "description": "$1 is the name of the network"
  },
  "networkDetails": {
    "message": "Detalhes da rede"
  },
  "networkFee": {
    "message": "Taxa de rede"
  },
  "networkIsBusy": {
    "message": "A rede está ocupada. Os preços de gás estão altos e as estimativas estão menos exatas."
  },
  "networkMenu": {
    "message": "Menu da rede"
  },
  "networkMenuHeading": {
    "message": "Selecione uma rede"
  },
  "networkName": {
    "message": "Nome da rede"
  },
  "networkNameArbitrum": {
    "message": "Arbitrum"
  },
  "networkNameAvalanche": {
    "message": "Avalanche"
  },
  "networkNameBSC": {
    "message": "BSC"
  },
  "networkNameBase": {
    "message": "Base"
  },
  "networkNameBitcoin": {
    "message": "Bitcoin"
  },
  "networkNameDefinition": {
    "message": "O nome associado a essa rede."
  },
  "networkNameEthereum": {
    "message": "rede"
  },
  "networkNameGoerli": {
    "message": "Goerli"
  },
  "networkNameLinea": {
    "message": "Linea"
  },
  "networkNameOpMainnet": {
    "message": "Mainnet da OP"
  },
  "networkNamePolygon": {
    "message": "Polygon"
  },
  "networkNameSolana": {
    "message": "Solana"
  },
  "networkNameTestnet": {
    "message": "Testnet"
  },
  "networkNameZkSyncEra": {
    "message": "zkSync Era"
  },
  "networkOptions": {
    "message": "Opções da rede"
  },
  "networkPermissionToast": {
    "message": "Permissões de rede atualizadas"
  },
  "networkProvider": {
    "message": "Provedor de rede"
  },
  "networkStatus": {
    "message": "Status da rede"
  },
  "networkStatusBaseFeeTooltip": {
    "message": "A taxa-base é definida pela rede e muda a cada 13 ou 14 segundos. Nossas opções $1 e $2 têm em conta os aumentos súbitos.",
    "description": "$1 and $2 are bold text for Medium and Aggressive respectively."
  },
  "networkStatusPriorityFeeTooltip": {
    "message": "Intervalo das taxas de prioridade (ou seja, a \"gorjeta do minerador\"). Esse valor vai para os mineradores e os incentiva a priorizar sua transação."
  },
  "networkStatusStabilityFeeTooltip": {
    "message": "As taxas de gás estão $1 em relação às últimas 72 horas.",
    "description": "$1 is networks stability value - stable, low, high"
  },
  "networkSwitchConnectionError": {
    "message": "Não podemos conectar a $1",
    "description": "$1 represents the network name"
  },
  "networkURL": {
    "message": "URL da rede"
  },
  "networkURLDefinition": {
    "message": "O URL usado para acessar essa rede."
  },
  "networkUrlErrorWarning": {
    "message": "Golpistas às vezes imitam os sites fazendo pequenas alterações em seus endereços. Certifique-se de estar interagindo com o site correto antes de continuar. Versão Punycode: $1",
    "description": "$1 replaced by RPC URL for network"
  },
  "networks": {
    "message": "Redes"
  },
  "networksSmallCase": {
    "message": "redes"
  },
  "nevermind": {
    "message": "Desistir"
  },
  "new": {
    "message": "Novo!"
  },
  "newAccount": {
    "message": "Nova conta"
  },
  "newAccountNumberName": {
    "message": "Conta $1",
    "description": "Default name of next account to be created on create account screen"
  },
  "newContact": {
    "message": "Novo contato"
  },
  "newContract": {
    "message": "Novo contrato"
  },
  "newNFTDetectedInImportNFTsMessageStrongText": {
    "message": "Configurações > Segurança e privacidade"
  },
  "newNFTDetectedInImportNFTsMsg": {
    "message": "Para usar o OpenSea para ver seus NFTs, ative \"Exibir arquivos de mídia de NFTs\" em $1.",
    "description": "$1 is used for newNFTDetectedInImportNFTsMessageStrongText"
  },
  "newNFTDetectedInNFTsTabMessage": {
    "message": "Permita que a MetaMask detecte e exiba NFTs automaticamente na sua carteira."
  },
  "newNFTsAutodetected": {
    "message": "Detecção automática de NFTs"
  },
  "newNetworkAdded": {
    "message": "“$1” foi adicionado com sucesso!"
  },
  "newNetworkEdited": {
    "message": "“$1” foi editada com sucesso!"
  },
  "newNftAddedMessage": {
    "message": "O NFT foi adicionado com sucesso!"
  },
  "newPassword": {
    "message": "Nova senha (no mínimo 8 caracteres)"
  },
  "newPrivacyPolicyActionButton": {
    "message": "Saiba mais"
  },
  "newPrivacyPolicyTitle": {
    "message": "Atualizamos nossa política de privacidade"
  },
  "newRpcUrl": {
    "message": "URL da nova RPC"
  },
  "newTokensImportedMessage": {
    "message": "Você importou $1 com sucesso.",
    "description": "$1 is the string of symbols of all the tokens imported"
  },
  "newTokensImportedTitle": {
    "message": "Token importado"
  },
  "next": {
    "message": "Próximo"
  },
  "nftAddFailedMessage": {
    "message": "O NFT não pôde ser adicionado, pois os dados de propriedade não coincidem. Certifique-se de ter inserido as informações corretas."
  },
  "nftAddressError": {
    "message": "Esse token é um NFT. Adicione-o à $1",
    "description": "$1 is a clickable link with text defined by the 'importNFTPage' key"
  },
  "nftAlreadyAdded": {
    "message": "O NFT já foi adicionado."
  },
  "nftAutoDetectionEnabled": {
    "message": "Detecção automática de NFTs ativada"
  },
  "nftDisclaimer": {
    "message": "Aviso legal: a MetaMask obtém o arquivo de mídia do URL de origem. Às vezes, esse URL é modificado pelo marketplace onde o NFT foi mintado."
  },
  "nftOptions": {
    "message": "Opções de NFT"
  },
  "nftTokenIdPlaceholder": {
    "message": "Insira o ID do token"
  },
  "nftWarningContent": {
    "message": "Você está concedendo acesso a $1, incluindo o que você vier a possuir no futuro. A parte na outra ponta pode transferir esses NFTs da sua carteira a qualquer momento, sem solicitar, até você revogar essa aprovação. $2",
    "description": "$1 is nftWarningContentBold bold part, $2 is Learn more link"
  },
  "nftWarningContentBold": {
    "message": "todos os seus NFTs $1",
    "description": "$1 is name of the collection"
  },
  "nftWarningContentGrey": {
    "message": "Prossiga com cautela."
  },
  "nfts": {
    "message": "NFTs"
  },
  "nftsPreviouslyOwned": {
    "message": "Detidos anteriormente"
  },
  "nickname": {
    "message": "Apelido"
  },
  "noAccountsFound": {
    "message": "Nenhuma conta encontrada para a pesquisa efetuada"
  },
  "noActivity": {
    "message": "Nenhuma atividade ainda"
  },
  "noConnectedAccountTitle": {
    "message": "A MetaMask não está conectada a este site"
  },
  "noConnectionDescription": {
    "message": "Para se conectar a um site, encontre e selecione o botão \"conectar\". Lembre-se de que a MetaMask só pode se conectar a sites na web3"
  },
  "noConversionRateAvailable": {
    "message": "Não há uma taxa de conversão disponível"
  },
  "noDeFiPositions": {
    "message": "Ainda não há posições"
  },
  "noDomainResolution": {
    "message": "Nenhuma resolução fornecida para o domínio."
  },
  "noHardwareWalletOrSnapsSupport": {
    "message": "Snaps, e a maioria das carteiras de hardware, não funcionarão com a versão atual do navegador."
  },
  "noNFTs": {
    "message": "Nenhum NFT até agora"
  },
  "noNetworksFound": {
    "message": "Nenhuma rede encontrada para a pesquisa efetuada"
  },
  "noOptionsAvailableMessage": {
    "message": "Esta rota de negociação não está disponível no momento. Tente alterar a quantia, rede ou token e encontraremos a melhor opção."
  },
  "noSnaps": {
    "message": "Você não tem nenhum snap instalado."
  },
  "noThanks": {
    "message": "Não, obrigado"
  },
  "noTransactions": {
    "message": "Você não tem transações"
  },
  "noWebcamFound": {
    "message": "A webcam do seu computador não foi encontrada. Tente novamente."
  },
  "noWebcamFoundTitle": {
    "message": "Webcam não encontrada"
  },
  "nonContractAddressAlertDesc": {
    "message": "Você está enviando dados de chamada para um endereço que não é um contrato. Isso pode fazer você perder valores. Certifique-se de que o endereço e a rede estão corretos antes de continuar."
  },
  "nonContractAddressAlertTitle": {
    "message": "Equívoco potencial"
  },
  "nonce": {
    "message": "Nonce"
  },
  "none": {
    "message": "Nenhum"
  },
  "notBusy": {
    "message": "Não ocupado"
  },
  "notCurrentAccount": {
    "message": "Essa é a conta correta? É diferente da conta atualmente selecionada na sua carteira"
  },
  "notEnoughBalance": {
    "message": "Saldo insuficiente"
  },
  "notEnoughGas": {
    "message": "Não há gás suficiente"
  },
  "notNow": {
    "message": "Agora não"
  },
  "notificationDetail": {
    "message": "Detalhes"
  },
  "notificationDetailBaseFee": {
    "message": "Taxa-base (GWEI)"
  },
  "notificationDetailGasLimit": {
    "message": "Limite de gás (unidades)"
  },
  "notificationDetailGasUsed": {
    "message": "Gás utilizado (unidades)"
  },
  "notificationDetailMaxFee": {
    "message": "Taxa máxima por gás"
  },
  "notificationDetailNetwork": {
    "message": "Rede"
  },
  "notificationDetailNetworkFee": {
    "message": "Taxa de rede"
  },
  "notificationDetailPriorityFee": {
    "message": "Taxa de prioridade (GWEI)"
  },
  "notificationItemCheckBlockExplorer": {
    "message": "Verifique no BlockExplorer"
  },
  "notificationItemCollection": {
    "message": "Coleção"
  },
  "notificationItemConfirmed": {
    "message": "Confirmado"
  },
  "notificationItemError": {
    "message": "Não é possível obter as taxas no momento"
  },
  "notificationItemFrom": {
    "message": "De"
  },
  "notificationItemLidoStakeReadyToBeWithdrawn": {
    "message": "Saque pronto"
  },
  "notificationItemLidoStakeReadyToBeWithdrawnMessage": {
    "message": "Você já pode sacar seus $1 sem staking"
  },
  "notificationItemLidoWithdrawalRequestedMessage": {
    "message": "Sua solicitação de remover $1 do staking foi enviada"
  },
  "notificationItemNFTReceivedFrom": {
    "message": "NFT recebido de"
  },
  "notificationItemNFTSentTo": {
    "message": "NFT enviado para"
  },
  "notificationItemNetwork": {
    "message": "Rede"
  },
  "notificationItemRate": {
    "message": "Cotação (taxa inclusa)"
  },
  "notificationItemReceived": {
    "message": "Recebido"
  },
  "notificationItemReceivedFrom": {
    "message": "Recebido de"
  },
  "notificationItemSent": {
    "message": "Enviado"
  },
  "notificationItemSentTo": {
    "message": "Enviado para"
  },
  "notificationItemStakeCompleted": {
    "message": "Staking concluído"
  },
  "notificationItemStaked": {
    "message": "Staking executado"
  },
  "notificationItemStakingProvider": {
    "message": "Provedor de staking"
  },
  "notificationItemStatus": {
    "message": "Status"
  },
  "notificationItemSwapped": {
    "message": "Swap executado"
  },
  "notificationItemSwappedFor": {
    "message": "por"
  },
  "notificationItemTo": {
    "message": "Para"
  },
  "notificationItemTransactionId": {
    "message": "ID da transação"
  },
  "notificationItemUnStakeCompleted": {
    "message": "Retirada de staking concluída"
  },
  "notificationItemUnStaked": {
    "message": "Retirada de staking executada"
  },
  "notificationItemUnStakingRequested": {
    "message": "Retirada de staking solicitada"
  },
  "notificationTransactionFailedMessage": {
    "message": "Falha na transação $1! $2",
    "description": "Content of the browser notification that appears when a transaction fails"
  },
  "notificationTransactionFailedTitle": {
    "message": "Falha na transação",
    "description": "Title of the browser notification that appears when a transaction fails"
  },
  "notificationTransactionSuccessMessage": {
    "message": "Transação $1 confirmada!",
    "description": "Content of the browser notification that appears when a transaction is confirmed"
  },
  "notificationTransactionSuccessTitle": {
    "message": "Transação confirmada",
    "description": "Title of the browser notification that appears when a transaction is confirmed"
  },
  "notificationTransactionSuccessView": {
    "message": "Ver em $1",
    "description": "Additional content in a notification that appears when a transaction is confirmed and has a block explorer URL."
  },
  "notifications": {
    "message": "Notificações"
  },
  "notificationsFeatureToggle": {
    "message": "Ativar notificações da carteira",
    "description": "Experimental feature title"
  },
  "notificationsFeatureToggleDescription": {
    "message": "Isso habilita as notificações da carteira, como enviar/receber valores ou NFTs e avisos de recursos.",
    "description": "Description of the experimental notifications feature"
  },
  "notificationsMarkAllAsRead": {
    "message": "Marcar todas como lidas"
  },
  "notificationsPageEmptyTitle": {
    "message": "Não há nada aqui"
  },
  "notificationsPageErrorContent": {
    "message": "Tente acessar esta página novamente."
  },
  "notificationsPageErrorTitle": {
    "message": "Ocorreu um erro"
  },
  "notificationsPageNoNotificationsContent": {
    "message": "Você ainda não recebeu nenhuma notificação."
  },
  "notificationsSettingsBoxError": {
    "message": "Ocorreu um erro. Tente novamente."
  },
  "notificationsSettingsPageAllowNotifications": {
    "message": "Fique por dentro do que acontece na sua carteira com as notificações. Para isso, nós usamos um perfil para sincronizar algumas configurações entre seus dispositivos. $1"
  },
  "notificationsSettingsPageAllowNotificationsLink": {
    "message": "Saiba como protegemos sua privacidade enquanto usa este recurso."
  },
  "numberOfNewTokensDetectedPlural": {
    "message": "$1 novos tokens encontrados nesta conta",
    "description": "$1 is the number of new tokens detected"
  },
  "numberOfNewTokensDetectedSingular": {
    "message": "1 novo token encontrado nesta conta"
  },
  "numberOfTokens": {
    "message": "Número de tokens"
  },
  "ofTextNofM": {
    "message": "de"
  },
  "off": {
    "message": "Desativado"
  },
  "offlineForMaintenance": {
    "message": "Offline para manutenção"
  },
  "ok": {
    "message": "Ok"
  },
  "on": {
    "message": "Ativado"
  },
  "onboardedMetametricsAccept": {
    "message": "Concordo"
  },
  "onboardedMetametricsDisagree": {
    "message": "Não, obrigado"
  },
  "onboardedMetametricsKey1": {
    "message": "Últimos desenvolvimentos"
  },
  "onboardedMetametricsKey2": {
    "message": "Recursos de produtos"
  },
  "onboardedMetametricsKey3": {
    "message": "Outros materiais promocionais relevantes"
  },
  "onboardedMetametricsLink": {
    "message": "MetaMetrics"
  },
  "onboardedMetametricsParagraph1": {
    "message": "Além do $1, gostaríamos de usar dados para entender como você interage com comunicações de marketing.",
    "description": "$1 represents the 'onboardedMetametricsLink' locale string"
  },
  "onboardedMetametricsParagraph2": {
    "message": "Isso nos ajuda a personalizar o que compartilhamos com você, como:"
  },
  "onboardedMetametricsParagraph3": {
    "message": "Lembre-se, nunca vendemos os dados que você fornece e você pode desativar quando quiser."
  },
  "onboardedMetametricsTitle": {
    "message": "Ajude-nos a melhorar sua experiência"
  },
  "onboardingAdvancedPrivacyIPFSDescription": {
    "message": "O gateway IPFS possibilita acessar e visualizar dados hospedados por terceiros. Você pode adicionar um gateway IPFS personalizado ou continuar usando o padrão."
  },
  "onboardingAdvancedPrivacyIPFSInvalid": {
    "message": "Favor inserir um URL válido"
  },
  "onboardingAdvancedPrivacyIPFSTitle": {
    "message": "Adicionar gateway IPFS personalizado"
  },
  "onboardingAdvancedPrivacyIPFSValid": {
    "message": "O URL do gateway IPFS é válido"
  },
  "onboardingAdvancedPrivacyNetworkDescription": {
    "message": "Quando você utiliza nossas configurações e definições padrão, utilizamos a Infura como nosso provedor padrão de chamada de procedimento remoto (RPC) para oferecer o acesso mais confiável e privado possível aos dados Ethereum. Em alguns casos, podemos utilizar outros provedores de RPC para proporcionar a melhor experiência possível aos nossos usuários. Você pode escolher sua própria RPC, mas lembre-se de que qualquer uma delas receberá seu endereço IP e sua carteira Ethereum para realizar transações. Para saber mais sobre como a Infura trata os dados de contas EVM, leia a nossa $1; para contas Solana, $2."
  },
  "onboardingAdvancedPrivacyNetworkDescriptionCallToAction": {
    "message": "clique aqui"
  },
  "onboardingAdvancedPrivacyNetworkTitle": {
    "message": "Escolha sua rede"
  },
  "onboardingCreateWallet": {
    "message": "Criar uma nova carteira"
  },
  "onboardingImportWallet": {
    "message": "Importar uma carteira existente"
  },
  "onboardingMetametricsAgree": {
    "message": "Concordo"
  },
  "onboardingMetametricsDescription": {
    "message": "Gostaríamos de coletar dados básicos de uso para melhorar a MetaMask. Saiba que nunca vendemos os dados que você fornece aqui."
  },
  "onboardingMetametricsInfuraTerms": {
    "message": "Informaremos a você se decidirmos usar esses dados para outras finalidades. Você pode analisar nossa $1 para obter mais informações. Lembre-se: você pode acessar as configurações e revogar a permissão a qualquer momento.",
    "description": "$1 represents `onboardingMetametricsInfuraTermsPolicy`"
  },
  "onboardingMetametricsInfuraTermsPolicy": {
    "message": "Política de Privacidade"
  },
  "onboardingMetametricsNeverCollect": {
    "message": "$1 cliques e visualizações no app são armazenados, mas outros detalhes (como seu endereço público) não são.",
    "description": "$1 represents `onboardingMetametricsNeverCollectEmphasis`"
  },
  "onboardingMetametricsNeverCollectEmphasis": {
    "message": "Privadas:"
  },
  "onboardingMetametricsNeverCollectIP": {
    "message": "$1 usamos temporariamente o seu endereço IP para detectar uma localização geral (como seu país ou região), mas ele nunca é armazenado.",
    "description": "$1 represents `onboardingMetametricsNeverCollectIPEmphasis`"
  },
  "onboardingMetametricsNeverCollectIPEmphasis": {
    "message": "Gerais:"
  },
  "onboardingMetametricsNeverSellData": {
    "message": "$1 você decide se quer compartilhar ou excluir seus dados de uso nas configurações, a qualquer momento.",
    "description": "$1 represents `onboardingMetametricsNeverSellDataEmphasis`"
  },
  "onboardingMetametricsNeverSellDataEmphasis": {
    "message": "Opcionais:"
  },
  "onboardingMetametricsTitle": {
    "message": "Ajude-nos a melhorar a MetaMask"
  },
  "onboardingMetametricsUseDataCheckbox": {
    "message": "Usaremos esses dados para saber como você interage com nossas comunicações de marketing. Podemos compartilhar novidades relevantes (como recursos de produtos)."
  },
  "onboardingPinExtensionDescription": {
    "message": "Fixe a MetaMask no seu navegador de modo que seja acessível e fácil de visualizar as confirmações das transações."
  },
  "onboardingPinExtensionDescription2": {
    "message": "Você pode abrir a MetaMask clicando na extensão e acessando a sua carteira com apenas um clique."
  },
  "onboardingPinExtensionDescription3": {
    "message": "Clique no ícone da extensão do navegador para acessá-la instantaneamente",
    "description": "$1 is the browser name"
  },
  "onboardingPinExtensionTitle": {
    "message": "Sua instalação da MetaMask está concluída!"
  },
  "onekey": {
    "message": "OneKey"
  },
  "only": {
    "message": "apenas"
  },
  "onlyConnectTrust": {
    "message": "Conecte-se somente com sites em que você confia. $1",
    "description": "Text displayed above the buttons for connection confirmation. $1 is the link to the learn more web page."
  },
  "openFullScreenForLedgerWebHid": {
    "message": "Abra o app em tela cheia para conectar seu Ledger.",
    "description": "Shown to the user on the confirm screen when they are viewing MetaMask in a popup window but need to connect their ledger via webhid."
  },
  "openInBlockExplorer": {
    "message": "Abrir no explorador de blocos"
  },
  "optional": {
    "message": "Opcional"
  },
  "options": {
    "message": "Opções"
  },
  "origin": {
    "message": "Origem"
  },
  "originChanged": {
    "message": "Site alterado"
  },
  "originChangedMessage": {
    "message": "Agora você está analisando uma solicitação de $1.",
    "description": "$1 is the name of the origin"
  },
  "osTheme": {
    "message": "Sistema"
  },
  "other": {
    "message": "outro"
  },
  "otherSnaps": {
    "message": "outros snaps",
    "description": "Used in the 'permission_rpc' message."
  },
  "others": {
    "message": "outros"
  },
  "outdatedBrowserNotification": {
    "message": "Seu navegador está desatualizado. Se não o atualizar, você não conseguirá baixar patches de segurança e obter novos recursos da MetaMask."
  },
  "overrideContentSecurityPolicyHeader": {
    "message": "Substituir o cabeçalho Content-Security-Policy"
  },
  "overrideContentSecurityPolicyHeaderDescription": {
    "message": "Esta opção é uma solução alternativa a um problema conhecido no Firefox, onde o cabeçalho Content-Security-Policy de um dapp (aplicativo descentralizado) pode impedir que a extensão seja carregada corretamente. Não é recomendável desativar esta opção, a menos que necessário para compatibilidade com páginas web específicas."
  },
  "padlock": {
    "message": "Cadeado"
  },
  "participateInMetaMetrics": {
    "message": "Participar da MetaMetrics"
  },
  "participateInMetaMetricsDescription": {
    "message": "Participe da MetaMetrics para ajudar a melhorar a MetaMask"
  },
  "password": {
    "message": "Senha"
  },
  "passwordNotLongEnough": {
    "message": "A senha não é longa o suficiente"
  },
  "passwordStrength": {
    "message": "Segurança da senha: $1",
    "description": "Return password strength to the user when user wants to create password."
  },
  "passwordStrengthDescription": {
    "message": "Uma senha forte pode aumentar a segurança da sua carteira caso seu dispositivo seja roubado ou comprometido."
  },
  "passwordTermsWarning": {
    "message": "Compreendo que a MetaMask não é capaz de recuperar essa senha para mim. $1"
  },
  "passwordsDontMatch": {
    "message": "As senhas não coincidem"
  },
  "pastePrivateKey": {
    "message": "Cole aqui a sequência de caracteres da sua chave privada:",
    "description": "For importing an account from a private key"
  },
  "pending": {
    "message": "Pendente"
  },
  "pendingConfirmationAddNetworkAlertMessage": {
    "message": "Atualizar a rede cancelará $1 transações pendentes deste site.",
    "description": "Number of transactions."
  },
  "pendingConfirmationSwitchNetworkAlertMessage": {
    "message": "Trocar de rede cancelará $1 transações pendentes deste site.",
    "description": "Number of transactions."
  },
  "pendingTransactionAlertMessage": {
    "message": "Esta transação só será realizada após a conclusão de uma transação anterior. $1",
    "description": "$1 represents the words 'how to cancel or speed up a transaction' in a hyperlink"
  },
  "pendingTransactionAlertMessageHyperlink": {
    "message": "Aprenda como cancelar ou agilizar uma transação.",
    "description": "The text for the hyperlink in the pending transaction alert message"
  },
  "permissionDetails": {
    "message": "Detalhes da permissão"
  },
  "permissionFor": {
    "message": "Permissão para"
  },
  "permissionFrom": {
    "message": "Permissão de"
  },
  "permissionRequested": {
    "message": "Solicitada agora"
  },
  "permissionRequestedForAccounts": {
    "message": "Solicitada agora para $1",
    "description": "Permission cell status for requested permission including accounts, rendered as AvatarGroup which is $1."
  },
  "permissionRevoked": {
    "message": "Revogada nesta atualização"
  },
  "permissionRevokedForAccounts": {
    "message": "Revogada nessa atualização para $1",
    "description": "Permission cell status for revoked permission including accounts, rendered as AvatarGroup which is $1."
  },
  "permission_accessNamedSnap": {
    "message": "Conectar a $1.",
    "description": "The description for the `wallet_snap` permission. $1 is the human-readable name of the snap."
  },
  "permission_accessNetwork": {
    "message": "Acesse a internet.",
    "description": "The description of the `endowment:network-access` permission."
  },
  "permission_accessNetworkDescription": {
    "message": "Permita que $1 acesse a internet. Isso pode ser usado para enviar e receber dados de servidores de terceiros.",
    "description": "An extended description of the `endowment:network-access` permission. $1 is the snap name."
  },
  "permission_accessSnap": {
    "message": "Conecte-se ao snap $1.",
    "description": "The description for the `wallet_snap` permission. $1 is the name of the snap."
  },
  "permission_accessSnapDescription": {
    "message": "Permitir que o site ou snap interaja com $1.",
    "description": "The description for the `wallet_snap_*` permission. $1 is the name of the Snap."
  },
  "permission_assets": {
    "message": "Exiba ativos da conta na MetaMask.",
    "description": "The description for the `endowment:assets` permission."
  },
  "permission_assetsDescription": {
    "message": "Permita que $1 forneça informações de ativos ao cliente da MetaMask. Os ativos podem ser na rede ou fora da rede.",
    "description": "An extended description for the `endowment:assets` permission. $1 is the name of the Snap."
  },
  "permission_cronjob": {
    "message": "Agende e execute ações periódicas.",
    "description": "The description for the `snap_cronjob` permission"
  },
  "permission_cronjobDescription": {
    "message": "Permita que $1 realize ações que são executadas periodicamente em horários, datas ou intervalos fixos. Isso pode ser usado para disparar interações ou notificações sensíveis ao tempo.",
    "description": "An extended description for the `snap_cronjob` permission. $1 is the snap name."
  },
  "permission_dialog": {
    "message": "Exibir janelas de diálogo na MetaMask.",
    "description": "The description for the `snap_dialog` permission"
  },
  "permission_dialogDescription": {
    "message": "Permita que $1 exiba pop-ups da MetaMask com texto personalizado, campo para entrada de informações e botões para aprovar ou recusar uma ação.\nPode ser usado, por exemplo, para criar alertas, confirmações e fluxos de adesão para um Snap.",
    "description": "An extended description for the `snap_dialog` permission. $1 is the snap name."
  },
  "permission_ethereumAccounts": {
    "message": "Ver endereço, saldo da conta, atividade e iniciar transações",
    "description": "The description for the `eth_accounts` permission"
  },
  "permission_ethereumProvider": {
    "message": "Acesse o provedor do Ethereum.",
    "description": "The description for the `endowment:ethereum-provider` permission"
  },
  "permission_ethereumProviderDescription": {
    "message": "Permita que $1 se comunique diretamente com a MetaMask, para que possa ler dados da blockchain e sugerir mensagens e transações.",
    "description": "An extended description for the `endowment:ethereum-provider` permission. $1 is the snap name."
  },
  "permission_getEntropy": {
    "message": "Derivar chaves arbitrárias únicas para $1.",
    "description": "The description for the `snap_getEntropy` permission. $1 is the snap name."
  },
  "permission_getEntropyDescription": {
    "message": "Permita que $1 derive chaves arbitrárias únicas para $1 sem as expor. Essas chaves são separadas das suas contas na MetaMask e não estão relacionadas às suas chaves privadas ou à Frase de Recuperação Secreta. Os outros Snaps não podem acessar essas informações.",
    "description": "An extended description for the `snap_getEntropy` permission. $1 is the snap name."
  },
  "permission_getLocale": {
    "message": "Ver seu idioma de preferência.",
    "description": "The description for the `snap_getLocale` permission"
  },
  "permission_getLocaleDescription": {
    "message": "Permita que $1 acesse seu idioma de preferência a partir de suas configurações da MetaMask. Isso pode ser usado para traduzir e exibir o conteúdo de $1 usando seu idioma.",
    "description": "An extended description for the `snap_getLocale` permission. $1 is the snap name."
  },
  "permission_getPreferences": {
    "message": "Ver informações como seu idioma preferencial e moeda fiduciária.",
    "description": "The description for the `snap_getPreferences` permission"
  },
  "permission_getPreferencesDescription": {
    "message": "Permita que $1 acesse informações como seu idioma preferencial e moeda fiduciária em suas configurações da MetaMask. Isso ajuda $1 a exibir conteúdo ajustado às suas preferências. ",
    "description": "An extended description for the `snap_getPreferences` permission. $1 is the snap name."
  },
  "permission_homePage": {
    "message": "Exibe uma tela personalizada",
    "description": "The description for the `endowment:page-home` permission"
  },
  "permission_homePageDescription": {
    "message": "Permite que $1 exiba uma tela inicial personalizada na MetaMask. Isso pode ser usado para interfaces de usuário, configurações e painéis.",
    "description": "An extended description for the `endowment:page-home` permission. $1 is the snap name."
  },
  "permission_keyring": {
    "message": "Permita solicitações para adicionar e controlar contas Ethereum",
    "description": "The description for the `endowment:keyring` permission"
  },
  "permission_keyringDescription": {
    "message": "Permita que $1 receba solicitações para adicionar ou remover contas, além de assinar e realizar transações em nome dessas contas.",
    "description": "An extended description for the `endowment:keyring` permission. $1 is the snap name."
  },
  "permission_lifecycleHooks": {
    "message": "Usar ganchos de ciclo de vida.",
    "description": "The description for the `endowment:lifecycle-hooks` permission"
  },
  "permission_lifecycleHooksDescription": {
    "message": "Permita que $1 use ganchos de ciclo de vida para executar códigos em momentos específicos durante seu ciclo de vida.",
    "description": "An extended description for the `endowment:lifecycle-hooks` permission. $1 is the snap name."
  },
  "permission_manageAccounts": {
    "message": "Adicionar e controlar contas Ethereum",
    "description": "The description for `snap_manageAccounts` permission"
  },
  "permission_manageAccountsDescription": {
    "message": "Permita que $1 adicione ou remova contas Ethereum e, depois, realize transações e assine com essas contas.",
    "description": "An extended description for the `snap_manageAccounts` permission. $1 is the snap name."
  },
  "permission_manageBip32Keys": {
    "message": "Gerenciar contas de $1.",
    "description": "The description for the `snap_getBip32Entropy` permission. $1 is a derivation path, e.g. 'm/44'/0'/0' (secp256k1)'."
  },
  "permission_manageBip44AndBip32KeysDescription": {
    "message": "Permita que $1 gerencie contas e ativos na rede solicitada. Essas contas são derivadas e passam por backup usando sua Frase de Recuperação Secreta (sem a revelar). Com o poder de derivar chaves, $1 pode dar suporte a uma variedade de protocolos da blockchain além da Ethereum (EVMs).",
    "description": "An extended description for the `snap_getBip44Entropy` and `snap_getBip44Entropy` permissions. $1 is the snap name."
  },
  "permission_manageBip44Keys": {
    "message": "Gerenciar contas de $1.",
    "description": "The description for the `snap_getBip44Entropy` permission. $1 is the name of a protocol, e.g. 'Filecoin'."
  },
  "permission_manageState": {
    "message": "Armazenar e gerenciar dados pertinentes em seu dispositivo.",
    "description": "The description for the `snap_manageState` permission"
  },
  "permission_manageStateDescription": {
    "message": "Permita que $1 armazene, atualize e recupere dados de forma segura com criptografia. Outros Snaps não podem acessar essas informações.",
    "description": "An extended description for the `snap_manageState` permission. $1 is the snap name."
  },
  "permission_nameLookup": {
    "message": "Fornecer consultas de domínios e endereços.",
    "description": "The description for the `endowment:name-lookup` permission."
  },
  "permission_nameLookupDescription": {
    "message": "Permitir que o Snap busque e exiba consultas de endereços e domínios em diferentes partes da IU da MetaMask.",
    "description": "An extended description for the `endowment:name-lookup` permission."
  },
  "permission_notifications": {
    "message": "Mostrar notificações.",
    "description": "The description for the `snap_notify` permission"
  },
  "permission_notificationsDescription": {
    "message": "Permita que $1 exiba notificações dentro da MetaMask. Um breve texto de notificação pode ser disparado por um Snap para informações acionáveis ou sensíveis ao tempo.",
    "description": "An extended description for the `snap_notify` permission. $1 is the snap name."
  },
  "permission_protocol": {
    "message": "Forneça dados de protocolo para uma ou mais cadeias.",
    "description": "The description for the `endowment:protocol` permission."
  },
  "permission_protocolDescription": {
    "message": "Permita que $1 forneça à MetaMask dados de protocolo, como estimativas de gás ou informações de token.",
    "description": "An extended description for the `endowment:protocol` permission. $1 is the name of the Snap."
  },
  "permission_rpc": {
    "message": "Permitir que $1 se comunique diretamente com $2.",
    "description": "The description for the `endowment:rpc` permission. $1 is 'other snaps' or 'websites', $2 is the snap name."
  },
  "permission_rpcDescription": {
    "message": "Permita que $1 envie mensagens a $2 e receba resposta de $2.",
    "description": "An extended description for the `endowment:rpc` permission. $1 is 'other snaps' or 'websites', $2 is the snap name."
  },
  "permission_rpcDescriptionOriginList": {
    "message": "$1 e $2",
    "description": "A list of allowed origins where $2 is the last origin of the list and $1 is the rest of the list separated by ','."
  },
  "permission_signatureInsight": {
    "message": "Exibir o modal de insights de assinatura.",
    "description": "The description for the `endowment:signature-insight` permission"
  },
  "permission_signatureInsightDescription": {
    "message": "Permita que $1 exiba um modal com insights sobre solicitações de assinatura antes de aprová-las. Isso pode ser usado para soluções de segurança e antiphishing.",
    "description": "An extended description for the `endowment:signature-insight` permission. $1 is the snap name."
  },
  "permission_signatureInsightOrigin": {
    "message": "Veja as origens de sites que iniciam solicitações de assinatura",
    "description": "The description for the `signatureOrigin` caveat, to be used with the `endowment:signature-insight` permission"
  },
  "permission_signatureInsightOriginDescription": {
    "message": "Permita que $1 veja a origem (URI) dos sites que iniciam solicitações de assinatura. Isso pode ser usado para soluções de segurança e antiphishing.",
    "description": "An extended description for the `signatureOrigin` caveat, to be used with the `endowment:signature-insight` permission. $1 is the snap name."
  },
  "permission_transactionInsight": {
    "message": "Busque e exiba insights de transações.",
    "description": "The description for the `endowment:transaction-insight` permission"
  },
  "permission_transactionInsightDescription": {
    "message": "Permita que $1 decodifique transações e exiba informações dentro da interface da MetaMask. Isso pode ser usado para soluções de segurança e antiphishing.",
    "description": "An extended description for the `endowment:transaction-insight` permission. $1 is the snap name."
  },
  "permission_transactionInsightOrigin": {
    "message": "Verá as origens dos sites que sugerem transações",
    "description": "The description for the `transactionOrigin` caveat, to be used with the `endowment:transaction-insight` permission"
  },
  "permission_transactionInsightOriginDescription": {
    "message": "Permita que $1 veja a origem (URI) dos sites que sugerirem transações. Isso pode ser usado para soluções de segurança e antiphishing.",
    "description": "An extended description for the `transactionOrigin` caveat, to be used with the `endowment:transaction-insight` permission. $1 is the snap name."
  },
  "permission_unknown": {
    "message": "Permissão desconhecida: $1",
    "description": "$1 is the name of a requested permission that is not recognized."
  },
  "permission_viewBip32PublicKeys": {
    "message": "Ver sua chave pública para $1 ($2).",
    "description": "The description for the `snap_getBip32PublicKey` permission. $1 is a derivation path, e.g. 'm/44'/0'/0''. $2 is the elliptic curve name, e.g. 'secp256k1'."
  },
  "permission_viewBip32PublicKeysDescription": {
    "message": "Permita que $2 veja suas chaves públicas (e endereços) referentes a $1. Isso não concede nenhum tipo de controle das contas ou ativos.",
    "description": "An extended description for the `snap_getBip32PublicKey` permission. $1 is a derivation path (name). $2 is the snap name."
  },
  "permission_viewNamedBip32PublicKeys": {
    "message": "Veja sua chave pública para $1.",
    "description": "The description for the `snap_getBip32PublicKey` permission. $1 is a name for the derivation path, e.g., 'Ethereum accounts'."
  },
  "permission_walletSwitchEthereumChain": {
    "message": "Use suas redes ativadas",
    "description": "The label for the `wallet_switchEthereumChain` permission"
  },
  "permission_webAssembly": {
    "message": "Suporte a WebAssembly.",
    "description": "The description of the `endowment:webassembly` permission."
  },
  "permission_webAssemblyDescription": {
    "message": "Permita que $1 acesse ambientes de execução de baixo nível via WebAssembly.",
    "description": "An extended description of the `endowment:webassembly` permission. $1 is the snap name."
  },
  "permissions": {
    "message": "Permissões"
  },
  "permissionsPageEmptyContent": {
    "message": "Não há nada aqui"
  },
  "permissionsPageEmptySubContent": {
    "message": "Aqui você pode ver as permissões que deu aos snaps instalados ou sites conectados."
  },
  "permitSimulationChange_approve": {
    "message": "Limite de gastos"
  },
  "permitSimulationChange_bidding": {
    "message": "Seu lance"
  },
  "permitSimulationChange_listing": {
    "message": "Sua tabela"
  },
  "permitSimulationChange_nft_listing": {
    "message": "Preço de tabela"
  },
  "permitSimulationChange_receive": {
    "message": "Você recebe"
  },
  "permitSimulationChange_revoke2": {
    "message": "Revogar"
  },
  "permitSimulationChange_transfer": {
    "message": "Você envia"
  },
  "permitSimulationDetailInfo": {
    "message": "Você está autorizando o consumidor a gastar esta quantidade de tokens de sua conta."
  },
  "permittedChainToastUpdate": {
    "message": "$1 tem acesso a $2."
  },
  "personalAddressDetected": {
    "message": "Endereço pessoal detectado. Insira o endereço de contrato do token."
  },
  "pinToTop": {
    "message": "Fixar ao topo"
  },
  "pleaseConfirm": {
    "message": "Por favor, confirme"
  },
  "plusMore": {
    "message": "E mais $1",
    "description": "$1 is the number of additional items"
  },
  "plusXMore": {
    "message": "E mais $1",
    "description": "$1 is a number of additional but unshown items in a list- this message will be shown in place of those items"
  },
  "popularNetworkAddToolTip": {
    "message": "Algumas dessas redes dependem de terceiros. As conexões podem ser menos confiáveis ​​ou permitir que terceiros rastreiem atividades.",
    "description": "Learn more link"
  },
  "popularNetworks": {
    "message": "Redes populares"
  },
  "portfolio": {
    "message": "Portfólio"
  },
  "preparingSwap": {
    "message": "Preparando troca..."
  },
  "prev": {
    "message": "Anterior"
  },
  "price": {
    "message": "Preço"
  },
  "priceUnavailable": {
    "message": "preço não disponível"
  },
  "primaryType": {
    "message": "Tipo primário"
  },
  "priorityFee": {
    "message": "Taxa de prioridade"
  },
  "priorityFeeProperCase": {
    "message": "Taxa de prioridade"
  },
  "privacy": {
    "message": "Privacidade"
  },
  "privacyMsg": {
    "message": "Política de Privacidade"
  },
  "privateKey": {
    "message": "Chave Privada",
    "description": "select this type of file to use to import an account"
  },
  "privateKeyCopyWarning": {
    "message": "Chave privada de $1",
    "description": "$1 represents the account name"
  },
  "privateKeyHidden": {
    "message": "A chave privada está oculta",
    "description": "Explains that the private key input is hidden"
  },
  "privateKeyShow": {
    "message": "Exibir/ocultar a inserção da chave privada",
    "description": "Describes a toggle that is used to show or hide the private key input"
  },
  "privateKeyShown": {
    "message": "Esta chave privada está sendo exibida",
    "description": "Explains that the private key input is being shown"
  },
  "privateKeyWarning": {
    "message": "Atenção: jamais revele essa chave. Qualquer pessoa com acesso às suas chaves privadas poderá roubar os ativos de sua conta."
  },
  "privateNetwork": {
    "message": "Rede privada"
  },
  "proceedWithTransaction": {
    "message": "Quero prosseguir mesmo assim"
  },
  "productAnnouncements": {
    "message": "Anúncios de produtos"
  },
  "proposedApprovalLimit": {
    "message": "Limite de aprovação proposto"
  },
  "provide": {
    "message": "Fornecer"
  },
  "publicAddress": {
    "message": "Endereço público"
  },
  "pushPlatformNotificationsFundsReceivedDescription": {
    "message": "Você recebeu $1 $2"
  },
  "pushPlatformNotificationsFundsReceivedDescriptionDefault": {
    "message": "Você recebeu alguns tokens"
  },
  "pushPlatformNotificationsFundsReceivedTitle": {
    "message": "Fundos recebidos"
  },
  "pushPlatformNotificationsFundsSentDescription": {
    "message": "Você enviou $1 $2 com sucesso"
  },
  "pushPlatformNotificationsFundsSentDescriptionDefault": {
    "message": "Você enviou alguns tokens com sucesso"
  },
  "pushPlatformNotificationsFundsSentTitle": {
    "message": "Fundos enviados"
  },
  "pushPlatformNotificationsNftReceivedDescription": {
    "message": "Você recebeu novos NFTs"
  },
  "pushPlatformNotificationsNftReceivedTitle": {
    "message": "NFT recebido"
  },
  "pushPlatformNotificationsNftSentDescription": {
    "message": "Você enviou um NFT com sucesso"
  },
  "pushPlatformNotificationsNftSentTitle": {
    "message": "NFT enviado"
  },
  "pushPlatformNotificationsStakingLidoStakeCompletedDescription": {
    "message": "Seu staking na Lido foi bem-sucedido"
  },
  "pushPlatformNotificationsStakingLidoStakeCompletedTitle": {
    "message": "Staking concluído"
  },
  "pushPlatformNotificationsStakingLidoStakeReadyToBeWithdrawnDescription": {
    "message": "Seu staking na Lido está pronto para ser retirado"
  },
  "pushPlatformNotificationsStakingLidoStakeReadyToBeWithdrawnTitle": {
    "message": "Staking pronto para ser retirado"
  },
  "pushPlatformNotificationsStakingLidoWithdrawalCompletedDescription": {
    "message": "Sua retirada da Lido foi bem-sucedida"
  },
  "pushPlatformNotificationsStakingLidoWithdrawalCompletedTitle": {
    "message": "Retirada concluída"
  },
  "pushPlatformNotificationsStakingLidoWithdrawalRequestedDescription": {
    "message": "Sua solicitação de retirada da Lido foi enviada"
  },
  "pushPlatformNotificationsStakingLidoWithdrawalRequestedTitle": {
    "message": "Retirada solicitada"
  },
  "pushPlatformNotificationsStakingRocketpoolStakeCompletedDescription": {
    "message": "Seu staking na Rocket Pool foi bem-sucedido"
  },
  "pushPlatformNotificationsStakingRocketpoolStakeCompletedTitle": {
    "message": "Staking concluído"
  },
  "pushPlatformNotificationsStakingRocketpoolUnstakeCompletedDescription": {
    "message": "Sua retirada de staking na Rocket Pool foi bem-sucedida"
  },
  "pushPlatformNotificationsStakingRocketpoolUnstakeCompletedTitle": {
    "message": "Retirada de staking concluída"
  },
  "pushPlatformNotificationsSwapCompletedDescription": {
    "message": "Sua troca na MetaMask foi bem-sucedida"
  },
  "pushPlatformNotificationsSwapCompletedTitle": {
    "message": "Troca concluída"
  },
  "queued": {
    "message": "Na fila"
  },
  "quoteRate": {
    "message": "Taxa de cotação"
  },
  "quotedReceiveAmount": {
    "message": "Valor recebido $1"
  },
  "quotedTotalCost": {
    "message": "Custo total de $1"
  },
  "rank": {
    "message": "Classificação"
  },
  "rateIncludesMMFee": {
    "message": "A cotação inclui taxa de $1%"
  },
  "reAddAccounts": {
    "message": "readicione outras contas"
  },
  "reAdded": {
    "message": "readicionar"
  },
  "readdToken": {
    "message": "Você poderá adicionar esse token novamente no futuro indo até “Importar token” no menu de opções das suas contas."
  },
  "receive": {
    "message": "Receber"
  },
  "receiveCrypto": {
    "message": "Receber criptomoeda"
  },
  "recipientAddressPlaceholderNew": {
    "message": "Insira o endereço público (0x) ou nome de domínio"
  },
  "recommendedGasLabel": {
    "message": "Recomendado"
  },
  "recoveryPhraseReminderBackupStart": {
    "message": "Comece aqui"
  },
  "recoveryPhraseReminderConfirm": {
    "message": "Entendi"
  },
  "recoveryPhraseReminderHasBackedUp": {
    "message": "Sempre mantenha a sua Frase de Recuperação Secreta em um lugar seguro e secreto"
  },
  "recoveryPhraseReminderHasNotBackedUp": {
    "message": "Precisa fazer backup da sua Frase de Recuperação Secreta novamente?"
  },
  "recoveryPhraseReminderItemOne": {
    "message": "Nunca compartilhe a sua Frase de Recuperação Secreta com ninguém"
  },
  "recoveryPhraseReminderItemTwo": {
    "message": "A equipe da MetaMask jamais pedirá sua Frase de Recuperação Secreta"
  },
  "recoveryPhraseReminderSubText": {
    "message": "Sua Frase de Recuperação Secreta controla todas as suas contas."
  },
  "recoveryPhraseReminderTitle": {
    "message": "Proteja seus fundos"
  },
  "redeposit": {
    "message": "Redepositar"
  },
  "refreshList": {
    "message": "Atualizar lista"
  },
  "reject": {
    "message": "Recusar"
  },
  "rejectAll": {
    "message": "Recusar todas"
  },
  "rejectRequestsDescription": {
    "message": "Você está prestes a recusar em lote $1 solicitações."
  },
  "rejectRequestsN": {
    "message": "Recusar $1 solicitações"
  },
  "rejectTxsDescription": {
    "message": "Você está prestes a recusar $1 transações em massa."
  },
  "rejectTxsN": {
    "message": "Recusar $1 transações"
  },
  "rejected": {
    "message": "Recusada"
  },
  "remove": {
    "message": "Remover"
  },
  "removeAccount": {
    "message": "Remover conta"
  },
  "removeAccountDescription": {
    "message": "Essa conta será removida da sua carteira. Antes de continuar, você precisa garantir que tem a Frase de Recuperação Secreta original ou chave privada para essa conta importada. Você pode importar ou criar contas novamente a partir do menu suspenso da conta. "
  },
  "removeKeyringSnap": {
    "message": "Remover esse Snap removerá estas contas da MetaMask:"
  },
  "removeKeyringSnapToolTip": {
    "message": "O Snap controla as contas e, ao removê-lo, as contas também serão removidas da MetaMask, mas permanecerão na blockchain."
  },
  "removeNFT": {
    "message": "Remover NFT"
  },
  "removeNftErrorMessage": {
    "message": "Não foi possível remover este NFT."
  },
  "removeNftMessage": {
    "message": "O NFT foi removido com sucesso!"
  },
  "removeSnap": {
    "message": "Remover Snap"
  },
  "removeSnapAccountDescription": {
    "message": "Se você prosseguir, essa conta não estará mais disponível na MetaMask."
  },
  "removeSnapAccountTitle": {
    "message": "Remover conta"
  },
  "removeSnapConfirmation": {
    "message": "Tem certeza de que deseja remover $1?",
    "description": "$1 represents the name of the snap"
  },
  "removeSnapDescription": {
    "message": "Essa ação excluirá o snap, os dados dele e revogará as permissões concedidas."
  },
  "replace": {
    "message": "substituir"
  },
  "reportIssue": {
    "message": "Comunicar um problema"
  },
  "requestFrom": {
    "message": "Solicitação de"
  },
  "requestFromInfo": {
    "message": "Este é o site solicitando sua assinatura."
  },
  "requestFromInfoSnap": {
    "message": "Este é o Snap solicitando sua assinatura."
  },
  "requestFromTransactionDescription": {
    "message": "Este é o site solicitando sua confirmação."
  },
  "requestingFor": {
    "message": "Solicitando para"
  },
  "requestingForAccount": {
    "message": "Solicitando para $1",
    "description": "Name of Account"
  },
  "requestingForNetwork": {
    "message": "Solicitando para $1",
    "description": "Name of Network"
  },
  "required": {
    "message": "Obrigatório"
  },
  "reset": {
    "message": "Redefinir"
  },
  "resetWallet": {
    "message": "Redefinir carteira"
  },
  "resetWalletSubHeader": {
    "message": "A MetaMask não mantém cópia de sua senha. Se estiver enfrentando problemas para desbloquear sua conta, você precisará redefinir sua carteira. É possível fazer isso informando a Frase de Recuperação Secreta usada ao configurar sua carteira."
  },
  "resetWalletUsingSRP": {
    "message": "Essa ação excluirá sua carteira atual e a Frase de Recuperação Secreta deste dispositivo, juntamente com a lista de contas que você tem curadoria. Após redefinir com a Frase de Recuperação Secreta, você verá uma lista de contas baseadas na Frase de Recuperação Secreta que você usou para redefinir. Essa nova lista incluirá automaticamente novas contas que tenham saldo. Você também poderá $1 criadas anteriormente. Contas personalizadas importadas precisarão ser $2, e quaisquer tokens personalizados adicionados a uma conta também precisarão ser $3."
  },
  "resetWalletWarning": {
    "message": "Certifique-se de usar a frase secreta de recuperação correta antes de prosseguir. Você não poderá desfazer isso."
  },
  "restartMetamask": {
    "message": "Reiniciar a MetaMask"
  },
  "restore": {
    "message": "Restaurar"
  },
  "restoreUserData": {
    "message": "Restaurar dados do usuário"
  },
  "resultPageError": {
    "message": "Erro"
  },
  "resultPageErrorDefaultMessage": {
    "message": "Falha na operação."
  },
  "resultPageSuccess": {
    "message": "Sucesso"
  },
  "resultPageSuccessDefaultMessage": {
    "message": "A operação foi concluída com sucesso."
  },
  "retryTransaction": {
    "message": "Tentar transação novamente"
  },
  "reusedTokenNameWarning": {
    "message": "Um token aqui reutiliza um símbolo de outro token que você acompanha; isso pode causar confusão ou induzir a erros."
  },
  "revealSecretRecoveryPhrase": {
    "message": "Revelar Frase de Recuperação Secreta"
  },
  "revealSeedWords": {
    "message": "Revelar Frase de Recuperação Secreta"
  },
  "revealSeedWordsDescription1": {
    "message": "A $1 concede $2",
    "description": "This is a sentence consisting of link using 'revealSeedWordsSRPName' as $1 and bolded text using 'revealSeedWordsDescription3' as $2."
  },
  "revealSeedWordsDescription2": {
    "message": "A MetaMask é uma $1. Isso significa que você é o proprietário da sua FRS.",
    "description": "$1 is text link with the message from 'revealSeedWordsNonCustodialWallet'"
  },
  "revealSeedWordsDescription3": {
    "message": "acesso total à sua carteira e fundos.\n"
  },
  "revealSeedWordsNonCustodialWallet": {
    "message": "carteira não custodiada"
  },
  "revealSeedWordsQR": {
    "message": "QR"
  },
  "revealSeedWordsSRPName": {
    "message": "Frase de Recuperação Secreta (FRS)"
  },
  "revealSeedWordsText": {
    "message": "Texto"
  },
  "revealSeedWordsWarning": {
    "message": "Certifique-se de que ninguém está olhando a sua tela. $1",
    "description": "$1 is bolded text using the message from 'revealSeedWordsWarning2'"
  },
  "revealSeedWordsWarning2": {
    "message": "O Suporte da MetaMask nunca solicitará essa informação.",
    "description": "The bolded texted in the second part of 'revealSeedWordsWarning'"
  },
  "revealSensitiveContent": {
    "message": "Revelar conteúdo confidencial"
  },
  "review": {
    "message": "Revisar"
  },
  "reviewAlert": {
    "message": "Rever alerta"
  },
  "reviewAlerts": {
    "message": "Conferir alertas"
  },
  "reviewPendingTransactions": {
    "message": "Analisar transações pendentes"
  },
  "reviewPermissions": {
    "message": "Revisar permissões"
  },
  "revokePermission": {
    "message": "Revogar permissão"
  },
  "revokePermissionTitle": {
    "message": "Remover permissão de $1",
    "description": "The token symbol that is being revoked"
  },
  "revokeSimulationDetailsDesc": {
    "message": "Você está removendo a permissão para alguém gastar tokens da sua conta."
  },
  "reward": {
    "message": "Recompensa"
  },
  "rpcNameOptional": {
    "message": "Nome da RPC (opcional)"
  },
  "rpcUrl": {
    "message": "URL da RPC"
  },
  "safeTransferFrom": {
    "message": "Transferência segura de"
  },
  "save": {
    "message": "Salvar"
  },
  "scanInstructions": {
    "message": "Posicione o código QR na frente da sua câmera"
  },
  "scanQrCode": {
    "message": "Ler código QR"
  },
  "scrollDown": {
    "message": "Role para baixo"
  },
  "search": {
    "message": "Pesquisar"
  },
  "searchAccounts": {
    "message": "Pesquisar contas"
  },
  "searchNfts": {
    "message": "Pesquisar NFTs"
  },
  "searchTokens": {
    "message": "Pesquisar tokens"
  },
  "searchTokensByNameOrAddress": {
    "message": "Pesquisar tokens por nome ou endereço"
  },
  "secretRecoveryPhrase": {
    "message": "Frase de Recuperação Secreta"
  },
  "secretRecoveryPhrasePlusNumber": {
    "message": "Frase de Recuperação Secreta $1",
    "description": "The $1 is the order of the Secret Recovery Phrase"
  },
  "secureWallet": {
    "message": "Carteira segura"
  },
  "security": {
    "message": "Segurança"
  },
  "securityAlert": {
    "message": "Alerta de segurança de $1 e $2"
  },
  "securityAlerts": {
    "message": "Alertas de segurança"
  },
  "securityAlertsDescription": {
    "message": "Este recurso alerta você sobre atividades mal-intencionadas ou incomuns, analisando ativamente solicitações de transações e assinaturas. $1",
    "description": "Link to learn more about security alerts"
  },
  "securityAndPrivacy": {
    "message": "Segurança e Privacidade"
  },
  "securityDescription": {
    "message": "Reduza suas chances de ingressar em redes perigosas e proteja suas contas"
  },
  "securityMessageLinkForNetworks": {
    "message": "golpes de rede e riscos de segurança"
  },
  "securityProviderPoweredBy": {
    "message": "Com tecnologia da $1",
    "description": "The security provider that is providing data"
  },
  "seeAllPermissions": {
    "message": "Ver todas as permissões",
    "description": "Used for revealing more content (e.g. permission list, etc.)"
  },
  "seeDetails": {
    "message": "Ver detalhes"
  },
<<<<<<< HEAD
=======
  "seedPhraseConfirm": {
    "message": "Confirmar Frase de Recuperação Secreta"
  },
  "seedPhraseEnterMissingWords": {
    "message": "Confirmar Frase de Recuperação Secreta"
  },
  "seedPhraseIntroSidebarBulletOne": {
    "message": "Anote e guarde em vários locais secretos"
  },
  "seedPhraseIntroSidebarBulletTwo": {
    "message": "Guarde em um cofre de banco"
  },
>>>>>>> 61bc4a83
  "seedPhraseIntroTitle": {
    "message": "Proteja sua carteira"
  },
  "seedPhraseReq": {
    "message": "As Frases de Recuperação Secretas contêm 12, 15, 18, 21 ou 24 palavras"
  },
  "select": {
    "message": "Selecionar"
  },
  "selectAccountToConnect": {
    "message": "Selecione uma conta para se conectar"
  },
  "selectAccounts": {
    "message": "Selecione a(s) conta(s) para usar nesse site"
  },
  "selectAccountsForSnap": {
    "message": "Selecione a(s) conta(s) para usar com esse snap"
  },
  "selectAll": {
    "message": "Selecionar tudo"
  },
  "selectAnAccount": {
    "message": "Selecione uma conta"
  },
  "selectAnAccountAlreadyConnected": {
    "message": "Essa conta já foi conectada à MetaMask"
  },
  "selectEnableDisplayMediaPrivacyPreference": {
    "message": "Ativar Exibir arquivos de mídia de NFTs"
  },
  "selectHdPath": {
    "message": "Selecione o caminho do disco rígido"
  },
  "selectNFTPrivacyPreference": {
    "message": "Ativar detecção automática de NFTs"
  },
  "selectPathHelp": {
    "message": "Se as contas que você esperava não forem exibidas, tente mudar o caminho do HD ou a rede atualmente selecionada."
  },
  "selectRpcUrl": {
    "message": "Selecionar URL da RPC"
  },
  "selectSecretRecoveryPhrase": {
    "message": "Selecionar Frase de Recuperação Secreta"
  },
  "selectType": {
    "message": "Selecione o tipo"
  },
  "selectedAccountMismatch": {
    "message": "Conta diferente selecionada"
  },
  "selectingAllWillAllow": {
    "message": "Selecionar todos permitirá que esse site visualize todas as suas contas atuais. Certifique-se de confiar nesse site."
  },
  "send": {
    "message": "Enviar"
  },
  "sendBugReport": {
    "message": "Envie-nos um relatório de bugs."
  },
  "sendNoContactsConversionText": {
    "message": "clique aqui"
  },
  "sendNoContactsDescription": {
    "message": "Contatos permitem que você envie transações de forma segura para outra conta diversas vezes. Para criar um contato, $1",
    "description": "$1 represents the action text 'click here'"
  },
  "sendNoContactsTitle": {
    "message": "Você ainda não tem nenhum contato"
  },
  "sendSelectReceiveAsset": {
    "message": "Selecionar ativo para receber"
  },
  "sendSelectSendAsset": {
    "message": "Selecionar ativo para enviar"
  },
  "sendSpecifiedTokens": {
    "message": "Enviar $1",
    "description": "Symbol of the specified token"
  },
  "sendSwapSubmissionWarning": {
    "message": "Clicar neste botão iniciará imediatamente sua transação de swap. Confira os detalhes da sua transação antes de prosseguir."
  },
  "sendTokenAsToken": {
    "message": "Enviar $1 como $2",
    "description": "Used in the transaction display list to describe a swap and send. $1 and $2 are the symbols of tokens in involved in the swap."
  },
  "sendingAsset": {
    "message": "Enviando $1"
  },
  "sendingDisabled": {
    "message": "O envio de ativos NFT ERC-1155 ainda não é aceito."
  },
  "sendingNativeAsset": {
    "message": "Enviando $1",
    "description": "$1 represents the native currency symbol for the current network (e.g. ETH or BNB)"
  },
  "sendingToTokenContractWarning": {
    "message": "Aviso: você está prestes a enviar a um contrato de token que pode resultar em perda de fundos. $1",
    "description": "$1 is a clickable link with text defined by the 'learnMoreUpperCase' key. The link will open to a support article regarding the known contract address warning"
  },
  "sepolia": {
    "message": "Rede de teste Sepolia"
  },
  "setApprovalForAll": {
    "message": "Definir aprovação para todos"
  },
  "setApprovalForAllRedesignedTitle": {
    "message": "Solicitação de saque"
  },
  "setApprovalForAllTitle": {
    "message": "Aprovar $1 sem limite de gastos",
    "description": "The token symbol that is being approved"
  },
  "settingAddSnapAccount": {
    "message": "Adicionar Snap da conta"
  },
  "settings": {
    "message": "Configurações"
  },
  "settingsSearchMatchingNotFound": {
    "message": "Nenhum resultado correspondente encontrado."
  },
  "settingsSubHeadingSignaturesAndTransactions": {
    "message": "Solicitações de assinaturas e transações"
  },
  "show": {
    "message": "Exibir"
  },
  "showAccount": {
    "message": "Exibir conta"
  },
  "showAdvancedDetails": {
    "message": "Mostrar detalhes avançados"
  },
  "showExtensionInFullSizeView": {
    "message": "Exibir extensão na visão de tamanho real"
  },
  "showExtensionInFullSizeViewDescription": {
    "message": "Ative esta opção para tornar a visão de tamanho real o seu padrão ao clicar no ícone da extensão."
  },
  "showFiatConversionInTestnets": {
    "message": "Exibir conversão nas redes de teste"
  },
  "showFiatConversionInTestnetsDescription": {
    "message": "Selecione essa opção para exibir a conversão de moeda fiduciária nas redes de teste"
  },
  "showHexData": {
    "message": "Exibir dados hexa"
  },
  "showHexDataDescription": {
    "message": "Selecione essa opção para exibir o campo de dados hexa na tela de envio"
  },
  "showLess": {
    "message": "Mostrar menos"
  },
  "showMore": {
    "message": "Exibir mais"
  },
  "showNativeTokenAsMainBalance": {
    "message": "Exibir tokens nativos como saldo principal"
  },
  "showNft": {
    "message": "Exibir NFT"
  },
  "showPermissions": {
    "message": "Exibir permissões"
  },
  "showPrivateKey": {
    "message": "Exibir chave privada"
  },
  "showSRP": {
    "message": "Mostrar Frase de Recuperação Secreta"
  },
  "showTestnetNetworks": {
    "message": "Exibir redes de teste"
  },
  "showTestnetNetworksDescription": {
    "message": "Selecione essa opção para exibir redes de teste na lista de redes"
  },
  "sign": {
    "message": "Assinar"
  },
  "signatureRequest": {
    "message": "Solicitação de assinatura"
  },
  "signature_decoding_bid_nft_tooltip": {
    "message": "O NFT será refletido em sua carteira quando o lance for aceito."
  },
  "signature_decoding_list_nft_tooltip": {
    "message": "Espere alterações somente se alguém comprar seus NFTs."
  },
  "signed": {
    "message": "Assinado"
  },
  "signing": {
    "message": "Assinando"
  },
  "signingInWith": {
    "message": "Assinando com"
  },
  "signingWith": {
    "message": "Assinando com"
  },
  "simulationApproveHeading": {
    "message": "Sacar"
  },
  "simulationDetailsApproveDesc": {
    "message": "Você está dando a outra pessoa permissão para sacar NFTs da sua conta."
  },
  "simulationDetailsERC20ApproveDesc": {
    "message": "Você está dando a alguém permissão para gastar esse valor da sua conta."
  },
  "simulationDetailsFiatNotAvailable": {
    "message": "Não disponível"
  },
  "simulationDetailsIncomingHeading": {
    "message": "Você recebe"
  },
  "simulationDetailsNoChanges": {
    "message": "Nenhuma alteração"
  },
  "simulationDetailsOutgoingHeading": {
    "message": "Você envia"
  },
  "simulationDetailsRevokeSetApprovalForAllDesc": {
    "message": "Você está removendo a permissão para outra pessoa sacar NFTs da sua conta."
  },
  "simulationDetailsSetApprovalForAllDesc": {
    "message": "Você está dando permissão para outra pessoa sacar NFTs de sua conta."
  },
  "simulationDetailsTitle": {
    "message": "Alterações estimadas"
  },
  "simulationDetailsTitleTooltip": {
    "message": "As alterações estimadas podem acontecer se você prosseguir com essa transação. É apenas uma previsão, não uma garantia."
  },
  "simulationDetailsTotalFiat": {
    "message": "Total = $1",
    "description": "$1 is the total amount in fiat currency on one side of the transaction"
  },
  "simulationDetailsTransactionReverted": {
    "message": "Essa transação provavelmente falhará"
  },
  "simulationDetailsUnavailable": {
    "message": "Indisponível"
  },
  "simulationErrorMessageV2": {
    "message": "Não conseguimos estimar o preço do gás. Pode haver um erro no contrato, e essa transação poderá falhar."
  },
  "simulationsSettingDescription": {
    "message": "Ative esta opção para estimar alterações de saldo pelas transações e assinaturas antes de confirmá-las. Isso não garante o resultado final de suas transações. $1"
  },
  "simulationsSettingSubHeader": {
    "message": "Estimar alterações de saldo"
  },
  "singleNetwork": {
    "message": "1 rede"
  },
  "siweIssued": {
    "message": "Emitido"
  },
  "siweNetwork": {
    "message": "Rede"
  },
  "siweRequestId": {
    "message": "ID da solicitação"
  },
  "siweResources": {
    "message": "Recursos"
  },
  "siweURI": {
    "message": "URL"
  },
  "skipAccountSecurity": {
    "message": "Pular a segurança da conta?"
  },
  "skipAccountSecurityDetails": {
    "message": "Compreendo que, até fazer o backup da minha Frase de Recuperação Secreta, poderei perder minhas contas e todos os ativos contidos nela."
  },
  "slideBridgeDescription": {
    "message": "Transite por 9 cadeias, tudo dentro da sua carteira"
  },
  "slideBridgeTitle": {
    "message": "Pronto para fazer a ponte?"
  },
  "slideCashOutDescription": {
    "message": "Venda suas criptodivisas por dinheiro"
  },
  "slideCashOutTitle": {
    "message": "Saque com a MetaMask"
  },
  "slideDebitCardDescription": {
    "message": "Disponível em regiões selecionadas"
  },
  "slideDebitCardTitle": {
    "message": "Cartão de débito MetaMask"
  },
  "slideFundWalletDescription": {
    "message": "Adicione ou transfira tokens para começar"
  },
  "slideFundWalletTitle": {
    "message": "Adicione valores à sua carteira"
  },
  "slideMultiSrpDescription": {
    "message": "Importe e use múltiplas carteiras na MetaMask"
  },
  "slideMultiSrpTitle": {
    "message": "Adicione múltiplas Frases de Recuperação Secretas"
  },
  "slideRemoteModeDescription": {
    "message": "Use sua carteira fria sem fio"
  },
  "slideRemoteModeTitle": {
    "message": "Armazenamento a frio, acesso rápido"
  },
  "slideSmartAccountUpgradeDescription": {
    "message": "Mesmo endereço, recursos mais inteligentes"
  },
  "slideSmartAccountUpgradeTitle": {
    "message": "Comece a usar contas inteligentes"
  },
  "slideSolanaDescription": {
    "message": "Crie uma conta Solana para começar"
  },
  "slideSolanaTitle": {
    "message": "Agora compatível com Solana"
  },
  "slideSweepStakeDescription": {
    "message": "Cunhe um NFT agora para concorrer"
  },
  "slideSweepStakeTitle": {
    "message": "Participe do sorteio de $5000 em USDC!"
  },
  "smartAccountAccept": {
    "message": "Usar conta inteligente"
  },
  "smartAccountBetterTransaction": {
    "message": "Transações mais rápidas, taxas mais baixas"
  },
  "smartAccountBetterTransactionDescription": {
    "message": "Economize tempo e dinheiro processando transações em conjunto."
  },
  "smartAccountFeaturesDescription": {
    "message": "Mantenha o mesmo endereço de conta e mude de volta quando quiser."
  },
  "smartAccountLabel": {
    "message": "Conta inteligente"
  },
  "smartAccountPayToken": {
    "message": "Pague com qualquer token, a qualquer hora"
  },
  "smartAccountPayTokenDescription": {
    "message": "Use os tokens que você já possui para cobrir as taxas de rede."
  },
  "smartAccountReject": {
    "message": "Não usar conta inteligente"
  },
  "smartAccountRequestFor": {
    "message": "Solicitação para"
  },
  "smartAccountSameAccount": {
    "message": "Mesma conta, recursos mais inteligentes."
  },
  "smartAccountSplashTitle": {
    "message": "Usar conta inteligente?"
  },
  "smartAccountUpgradeBannerDescription": {
    "message": "Mesmo endereço. Recursos mais inteligentes."
  },
  "smartAccountUpgradeBannerTitle": {
    "message": "Mudar para conta inteligente"
  },
  "smartContracts": {
    "message": "Contratos inteligentes"
  },
  "smartSwapsErrorNotEnoughFunds": {
    "message": "Fundos insuficientes para uma troca inteligente."
  },
  "smartSwapsErrorUnavailable": {
    "message": "As trocas inteligentes estão temporariamente indisponíveis."
  },
  "smartTransactionCancelled": {
    "message": "Sua transação foi cancelada"
  },
  "smartTransactionCancelledDescription": {
    "message": "Não foi possível concluir sua transação. Ela foi cancelada para evitar que você pague taxas de gás desnecessárias."
  },
  "smartTransactionError": {
    "message": "Falha na transação"
  },
  "smartTransactionErrorDescription": {
    "message": "Mudanças repentinas no mercado podem provocar falhas. Se o problema continuar, fale com o suporte ao cliente da MetaMask."
  },
  "smartTransactionPending": {
    "message": "Sua transação foi enviada"
  },
  "smartTransactionSuccess": {
    "message": "Sua transação foi concluída"
  },
  "smartTransactions": {
    "message": "Transações inteligentes"
  },
  "smartTransactionsEnabledDescription": {
    "message": " e proteção MEV. Agora ativada por padrão."
  },
  "smartTransactionsEnabledLink": {
    "message": "Taxas de sucesso maiores"
  },
  "smartTransactionsEnabledTitle": {
    "message": "As transações acabam de ficar mais inteligentes"
  },
  "snapAccountCreated": {
    "message": "Conta criada"
  },
  "snapAccountCreatedDescription": {
    "message": "Sua nova conta está pronta para ser usada!"
  },
  "snapAccountCreationFailed": {
    "message": "Falha na criação da conta"
  },
  "snapAccountCreationFailedDescription": {
    "message": "$1 não conseguiu criar uma conta para você.",
    "description": "$1 is the snap name"
  },
  "snapAccountRedirectFinishSigningTitle": {
    "message": "Finalizar assinatura"
  },
  "snapAccountRedirectSiteDescription": {
    "message": "Siga as instruções de $1"
  },
  "snapAccountRemovalFailed": {
    "message": "Falha na remoção da conta"
  },
  "snapAccountRemovalFailedDescription": {
    "message": "$1 não conseguiu remover essa conta para você.",
    "description": "$1 is the snap name"
  },
  "snapAccountRemoved": {
    "message": "Conta removida"
  },
  "snapAccountRemovedDescription": {
    "message": "Essa conta não estará mais disponível para uso na MetaMask."
  },
  "snapAccounts": {
    "message": "Snaps da conta"
  },
  "snapAccountsDescription": {
    "message": "Contas controladas por Snaps de terceiros."
  },
  "snapConnectTo": {
    "message": "Conectar-se a $1",
    "description": "$1 is the website URL or a Snap name. Used for Snaps pre-approved connections."
  },
  "snapConnectionPermissionDescription": {
    "message": "Permitir conexão automática de $1 com $2 sem a sua aprovação.",
    "description": "Used for Snap pre-approved connections. $1 is the Snap name, $2 is a website URL."
  },
  "snapConnectionWarning": {
    "message": "$1 quer usar $2",
    "description": "$2 is the snap and $1 is the dapp requesting connection to the snap."
  },
  "snapContent": {
    "message": "Esse conteúdo vem de $1",
    "description": "This is shown when a snap shows transaction insight information in the confirmation UI. $1 is a link to the snap's settings page with the link text being the name of the snap."
  },
  "snapDetailWebsite": {
    "message": "Site"
  },
  "snapHomeMenu": {
    "message": "Menu inicial do Snap"
  },
  "snapInstallRequest": {
    "message": "Ao instalar $1, serão dadas as permissões a seguir.",
    "description": "$1 is the snap name."
  },
  "snapInstallSuccess": {
    "message": "Instalação concluída"
  },
  "snapInstallWarningCheck": {
    "message": "$1 quer permissão para fazer o seguinte:",
    "description": "Warning message used in popup displayed on snap install. $1 is the snap name."
  },
  "snapInstallWarningHeading": {
    "message": "Prossiga com cautela"
  },
  "snapInstallWarningPermissionDescriptionForBip32View": {
    "message": "Permita que $1 veja suas chaves públicas (e endereços). Isso não concede nenhum tipo de controle das contas ou ativos.",
    "description": "An extended description for the `snap_getBip32PublicKey` permission used for tooltip on Snap Install Warning screen (popup/modal). $1 is the snap name."
  },
  "snapInstallWarningPermissionDescriptionForEntropy": {
    "message": "Permita que o Snap $1 gerencie contas e ativos nas redes solicitadas. Essas contas são derivadas e passam por backup usando sua Frase de Recuperação Secreta (sem a revelar). Com o poder de derivar chaves, $1 pode dar suporte a uma variedade de protocolos da blockchain além da Ethereum (EVMs).",
    "description": "An extended description for the `snap_getBip44Entropy` and `snap_getBip44Entropy` permissions used for tooltip on Snap Install Warning screen (popup/modal). $1 is the snap name."
  },
  "snapInstallWarningPermissionNameForEntropy": {
    "message": "Gerenciar contas $1",
    "description": "Permission name used for the Permission Cell component displayed on warning popup when installing a Snap. $1 is list of account types."
  },
  "snapInstallWarningPermissionNameForViewPublicKey": {
    "message": "Ver sua chave pública para $1",
    "description": "Permission name used for the Permission Cell component displayed on warning popup when installing a Snap. $1 is list of account types."
  },
  "snapInstallationErrorDescription": {
    "message": "$1 não pôde ser instalado.",
    "description": "Error description used when snap installation fails. $1 is the snap name."
  },
  "snapInstallationErrorTitle": {
    "message": "Falha na instalação",
    "description": "Error title used when snap installation fails."
  },
  "snapResultError": {
    "message": "Erro"
  },
  "snapResultSuccess": {
    "message": "Sucesso"
  },
  "snapResultSuccessDescription": {
    "message": "$1 está pronto para ser usado"
  },
  "snapUIAssetSelectorTitle": {
    "message": "Selecione um ativo"
  },
  "snapUpdateAlertDescription": {
    "message": "Baixe a última versão de $1",
    "description": "Description used in Snap update alert banner when snap update is available. $1 is the Snap name."
  },
  "snapUpdateAvailable": {
    "message": "Atualização disponível"
  },
  "snapUpdateErrorDescription": {
    "message": "$1 não pôde ser atualizado.",
    "description": "Error description used when snap update fails. $1 is the snap name."
  },
  "snapUpdateErrorTitle": {
    "message": "Falha na atualização",
    "description": "Error title used when snap update fails."
  },
  "snapUpdateRequest": {
    "message": "Ao atualizar $1, serão dadas as permissões a seguir.",
    "description": "$1 is the Snap name."
  },
  "snapUpdateSuccess": {
    "message": "Atualização concluída"
  },
  "snapUrlIsBlocked": {
    "message": "Esse Snap deseja levar você a um site bloqueado. $1."
  },
  "snaps": {
    "message": "Snaps"
  },
  "snapsConnected": {
    "message": "Snaps conectados"
  },
  "snapsNoInsight": {
    "message": "Sem insights para mostrar"
  },
  "snapsPrivacyWarningFirstMessage": {
    "message": "Você reconhece que qualquer Snap instalado é um Serviço Terceirizado, a menos que identificado de outra forma, conforme definido nos $1 da Consensys. Seu uso de Serviços Terceirizados é regido por termos e condições separados, estabelecidos pelo prestador de Serviços Terceirizados. A Consensys não faz recomendação de uso de nenhum Snap a nenhuma pessoa específica por qualquer motivo específico. Você acessa, confia e usa o Serviço Terceirizado por sua conta e risco. A Consensys se isenta de toda e qualquer responsabilidade por perdas relacionadas ao seu uso de Serviços Terceirizados.",
    "description": "First part of a message in popup modal displayed when installing a snap for the first time. $1 is terms of use link."
  },
  "snapsPrivacyWarningSecondMessage": {
    "message": "Informações compartilhadas com Serviços de Terceiros serão coletadas diretamente por eles, de acordo com políticas de privacidade próprias. Por favor, consulte-as para obter mais informações.",
    "description": "Second part of a message in popup modal displayed when installing a snap for the first time."
  },
  "snapsPrivacyWarningThirdMessage": {
    "message": "A Consensys não tem acesso às informações que você compartilha com Serviços Terceirizados.",
    "description": "Third part of a message in popup modal displayed when installing a snap for the first time."
  },
  "snapsSettings": {
    "message": "Configurações de Snaps"
  },
  "snapsTermsOfUse": {
    "message": "Termos de Uso"
  },
  "snapsToggle": {
    "message": "O snap só será executado se estiver ativado"
  },
  "snapsUIError": {
    "message": "Contate os criadores de $1 para receber mais suporte.",
    "description": "This is shown when the insight snap throws an error. $1 is the snap name"
  },
  "solanaAccountRequested": {
    "message": "Este site está solicitando uma conta Solana."
  },
  "solanaAccountRequired": {
    "message": "É necessária uma conta Solana para se conectar a este site."
  },
  "solanaImportAccounts": {
    "message": "Importar contas Solana"
  },
  "solanaImportAccountsDescription": {
    "message": "Importe uma Frase de Recuperação Secreta para migrar sua conta Solana a partir de outra carteira."
  },
  "solanaMoreFeaturesComingSoon": {
    "message": "Mais recursos em breve"
  },
  "solanaMoreFeaturesComingSoonDescription": {
    "message": "NFTs, suporte a carteira de hardware e muito mais em breve."
  },
  "solanaOnMetaMask": {
    "message": "Solana na MetaMask"
  },
  "solanaSendReceiveSwapTokens": {
    "message": "Envie, receba e troque tokens"
  },
  "solanaSendReceiveSwapTokensDescription": {
    "message": "Faça transferências e transações com tokens como SOL, USDC e muitos outros."
  },
  "someNetworks": {
    "message": "Redes de $1"
  },
  "somethingDoesntLookRight": {
    "message": "Alguma coisa não parece certa? $1",
    "description": "A false positive message for users to contact support. $1 is a link to the support page."
  },
  "somethingIsWrong": {
    "message": "Algo deu errado. Tente recarregar a página."
  },
  "somethingWentWrong": {
    "message": "Não foi possível carregar esta página."
  },
  "sortBy": {
    "message": "Classificar por"
  },
  "sortByAlphabetically": {
    "message": "Alfabeticamente (A-Z)"
  },
  "sortByDecliningBalance": {
    "message": "Saldo decrescente ($1 alto-baixo)",
    "description": "Indicates a descending order based on token fiat balance. $1 is the preferred currency symbol"
  },
  "source": {
    "message": "Fonte"
  },
  "spamModalBlockedDescription": {
    "message": "Este site será bloqueado por 1 minuto."
  },
  "spamModalBlockedTitle": {
    "message": "Você bloqueou temporariamente este site"
  },
  "spamModalDescription": {
    "message": "Se você estiver sendo bombardeado com diversas solicitações indesejadas, pode bloquear temporariamente o site."
  },
  "spamModalTemporaryBlockButton": {
    "message": "Bloquear temporariamente este site"
  },
  "spamModalTitle": {
    "message": "Notamos várias solicitações"
  },
  "speed": {
    "message": "Velocidade"
  },
  "speedUp": {
    "message": "Acelerar"
  },
  "speedUpCancellation": {
    "message": "Acelerar esse cancelamento"
  },
  "speedUpExplanation": {
    "message": "Atualizamos a taxa de gás baseada nas condições atuais da rede e a aumentamos em pelo menos 10% (exigido pela rede)."
  },
  "speedUpPopoverTitle": {
    "message": "Acelerar transação"
  },
  "speedUpTooltipText": {
    "message": "Nova taxa de gás"
  },
  "speedUpTransaction": {
    "message": "Acelerar essa transação"
  },
  "spendLimitInsufficient": {
    "message": "Limite de gastos insuficiente"
  },
  "spendLimitInvalid": {
    "message": "Limite de gastos inválido; o número precisa ser positivo"
  },
  "spendLimitPermission": {
    "message": "Permissão de limite de gasto"
  },
  "spendLimitRequestedBy": {
    "message": "Limite de gastos solicitado por $1",
    "description": "Origin of the site requesting the spend limit"
  },
  "spendLimitTooLarge": {
    "message": "O limite de gastos está alto demais"
  },
  "spender": {
    "message": "Consumidor"
  },
  "spenderTooltipDesc": {
    "message": "Este é o endereço que poderá sacar seus NFTs."
  },
  "spenderTooltipERC20ApproveDesc": {
    "message": "Este é o endereço que poderá gastar seus tokens em seu nome."
  },
  "spendingCap": {
    "message": "Limite de gastos"
  },
  "spendingCaps": {
    "message": "Limites de gastos"
  },
  "srpInputNumberOfWords": {
    "message": "Eu tenho uma frase com $1 palavras",
    "description": "This is the text for each option in the dropdown where a user selects how many words their secret recovery phrase has during import. The $1 is the number of words (either 12, 15, 18, 21, or 24)."
  },
  "srpListName": {
    "message": "Frase de Recuperação Secreta $1",
    "description": "$1 is the order of the Secret Recovery Phrase"
  },
  "srpListNumberOfAccounts": {
    "message": "$1 contas",
    "description": "$1 is the number of accounts in the list"
  },
  "srpListSelectionDescription": {
    "message": "A Frase de Recuperação Secreta de sua nova conta será gerada a partir de"
  },
  "srpListSingleOrZero": {
    "message": "$1 conta",
    "description": "$1 is the number of accounts in the list, it is either 1 or 0"
  },
  "srpPasteFailedTooManyWords": {
    "message": "Ocorreu uma falha ao colar porque há mais de 24 palavras. A Frase de Recuperação Secreta pode ter no máximo 24 palavras.",
    "description": "Description of SRP paste error when the pasted content has too many words"
  },
  "srpPasteTip": {
    "message": "Você pode colar a sua frase secreta de recuperação inteira em qualquer campo",
    "description": "Our secret recovery phrase input is split into one field per word. This message explains to users that they can paste their entire secrete recovery phrase into any field, and we will handle it correctly."
  },
  "srpSecurityQuizGetStarted": {
    "message": "Começar"
  },
  "srpSecurityQuizImgAlt": {
    "message": "Um olho com um buraco de fechadura no centro, e três campos de senha flutuando"
  },
  "srpSecurityQuizIntroduction": {
    "message": "Para revelar sua Frase de Recuperação Secreta, você precisa responder corretamente duas perguntas"
  },
  "srpSecurityQuizQuestionOneQuestion": {
    "message": "Se você perder sua Frase de Recuperação Secreta, a MetaMask..."
  },
  "srpSecurityQuizQuestionOneRightAnswer": {
    "message": "Não poderá ajudar"
  },
  "srpSecurityQuizQuestionOneRightAnswerDescription": {
    "message": "Anote-a, grave-a em metal ou guarde-a em diversos lugares secretos para que nunca a perca. Se perdê-la, é para sempre."
  },
  "srpSecurityQuizQuestionOneRightAnswerTitle": {
    "message": "Certo! Ninguém pode ajudar a recuperar sua Frase de Recuperação Secreta"
  },
  "srpSecurityQuizQuestionOneWrongAnswer": {
    "message": "Poderá recuperá-la para você"
  },
  "srpSecurityQuizQuestionOneWrongAnswerDescription": {
    "message": "Se você perder sua Frase de Recuperação Secreta, é para sempre. Ninguém consegue ajudar a recuperá-la, não importa o que digam."
  },
  "srpSecurityQuizQuestionOneWrongAnswerTitle": {
    "message": "Errado! Ninguém consegue recuperar sua Frase de Recuperação Secreta"
  },
  "srpSecurityQuizQuestionTwoQuestion": {
    "message": "Se alguém, até mesmo um atendente do Suporte, pedir sua Frase de Recuperação Secreta..."
  },
  "srpSecurityQuizQuestionTwoRightAnswer": {
    "message": "Você estará sendo vítima de um golpe"
  },
  "srpSecurityQuizQuestionTwoRightAnswerDescription": {
    "message": "Qualquer pessoa que afirme precisar da sua Frase de Recuperação Secreta está mentindo. Se você informar a frase a ela, seus ativos serão roubados."
  },
  "srpSecurityQuizQuestionTwoRightAnswerTitle": {
    "message": "Correto! Compartilhar sua Frase de Recuperação Secreta nunca é uma boa ideia"
  },
  "srpSecurityQuizQuestionTwoWrongAnswer": {
    "message": "Você deverá revelar"
  },
  "srpSecurityQuizQuestionTwoWrongAnswerDescription": {
    "message": "Qualquer pessoa que afirme precisar da sua Frase de Recuperação Secreta está mentindo. Se você informar a frase a ela, seus ativos serão roubados."
  },
  "srpSecurityQuizQuestionTwoWrongAnswerTitle": {
    "message": "Não! Não compartilhe sua Frase de Recuperação Secreta com ninguém, nunca"
  },
  "srpSecurityQuizTitle": {
    "message": "Quiz de segurança"
  },
  "srpToggleShow": {
    "message": "Exibir/Ocultar esta palavra da Frase de Recuperação Secreta",
    "description": "Describes a toggle that is used to show or hide a single word of the secret recovery phrase"
  },
  "srpWordHidden": {
    "message": "Esta palavra está oculta",
    "description": "Explains that a word in the secret recovery phrase is hidden"
  },
  "srpWordShown": {
    "message": "Esta palavra está sendo exibida",
    "description": "Explains that a word in the secret recovery phrase is being shown"
  },
  "stable": {
    "message": "Estável"
  },
  "stableLowercase": {
    "message": "estável"
  },
  "stake": {
    "message": "Stake"
  },
  "staked": {
    "message": "Em staking"
  },
  "standardAccountLabel": {
    "message": "Conta padrão"
  },
  "startEarning": {
    "message": "Comece a ganhar"
  },
  "stateLogError": {
    "message": "Erro ao recuperar os logs de estado."
  },
  "stateLogFileName": {
    "message": "Logs de estado da MetaMask"
  },
  "stateLogs": {
    "message": "Logs de estado"
  },
  "stateLogsDescription": {
    "message": "Logs de estado podem conter o seu endereço e transações enviadas da sua conta pública."
  },
  "status": {
    "message": "Status"
  },
  "statusNotConnected": {
    "message": "Não conectado"
  },
  "statusNotConnectedAccount": {
    "message": "Nenhuma conta conectada"
  },
  "step1LatticeWallet": {
    "message": "Conecte seu Lattice1"
  },
  "step1LatticeWalletMsg": {
    "message": "Você pode conectar a MetaMask ao seu dispositivo Lattice1 quando ele estiver configurado e online. Desbloqueie seu dispositivo e tenha o ID do seu dispositivo em mãos.",
    "description": "$1 represents the `hardwareWalletSupportLinkConversion` localization key"
  },
  "step1LedgerWallet": {
    "message": "Baixar o aplicativo do Ledger"
  },
  "step1LedgerWalletMsg": {
    "message": "Baixe, configure e insira sua senha para desbloquear $1.",
    "description": "$1 represents the `ledgerLiveApp` localization value"
  },
  "step1TrezorWallet": {
    "message": "Conecte sua Trezor"
  },
  "step1TrezorWalletMsg": {
    "message": "Conecte sua Trezor diretamente ao seu computador e a desbloqueie. Certifique-se de usar a frase secreta correta.",
    "description": "$1 represents the `hardwareWalletSupportLinkConversion` localization key"
  },
  "step2LedgerWallet": {
    "message": "Conecte sua Ledger"
  },
  "step2LedgerWalletMsg": {
    "message": "Conecte sua Ledger diretamente ao seu computador, depois a desbloqueie e abra o app do Ethereum.",
    "description": "$1 represents the `hardwareWalletSupportLinkConversion` localization key"
  },
  "stillGettingMessage": {
    "message": "Ainda está recebendo essa mensagem?"
  },
  "strong": {
    "message": "Forte"
  },
  "stxCancelled": {
    "message": "A troca teria falhado"
  },
  "stxCancelledDescription": {
    "message": "Sua transação teria falhado e foi cancelada para protegê-lo contra o pagamento de taxas de gás desnecessárias."
  },
  "stxCancelledSubDescription": {
    "message": "Tente trocar novamente. Estaremos aqui para proteger você contra riscos semelhantes no futuro."
  },
  "stxFailure": {
    "message": "Falha na troca"
  },
  "stxFailureDescription": {
    "message": "Mudanças repentinas no mercado podem causar falhas. Se o problema persistir, entre em contato com $1.",
    "description": "This message is shown to a user if their swap fails. The $1 will be replaced by support.metamask.io"
  },
  "stxOptInSupportedNetworksDescription": {
    "message": "Ative as transações inteligentes para realizar transações mais confiáveis ​​e seguras em redes suportadas. $1"
  },
  "stxPendingPrivatelySubmittingSwap": {
    "message": "Enviando sua troca de forma privada..."
  },
  "stxPendingPubliclySubmittingSwap": {
    "message": "Enviando sua troca de forma pública..."
  },
  "stxSuccess": {
    "message": "Troca concluída!"
  },
  "stxSuccessDescription": {
    "message": "Seu $1 já está disponível.",
    "description": "$1 is a token symbol, e.g. ETH"
  },
  "stxSwapCompleteIn": {
    "message": "A troca será concluída em <",
    "description": "'<' means 'less than', e.g. Swap will complete in < 2:59"
  },
  "stxTryingToCancel": {
    "message": "Tentando cancelar sua transação..."
  },
  "stxUnknown": {
    "message": "Status desconhecido"
  },
  "stxUnknownDescription": {
    "message": "Uma transação foi bem-sucedida, mas não temos certeza do que se trata. Isso pode ter ocorrido em razão do envio de outra transação enquanto essa troca era processada."
  },
  "stxUserCancelled": {
    "message": "Troca cancelada"
  },
  "stxUserCancelledDescription": {
    "message": "Sua transação foi cancelada e você não pagou nenhuma taxa de gás desnecessária."
  },
  "submit": {
    "message": "Enviar"
  },
  "submitted": {
    "message": "Enviada"
  },
  "suggestedBySnap": {
    "message": "Sugerido por $1",
    "description": "$1 is the snap name"
  },
  "suggestedCurrencySymbol": {
    "message": "Símbolo sugerido para a moeda:"
  },
  "suggestedTokenName": {
    "message": "Nome sugerido:"
  },
  "supplied": {
    "message": "Fornecido"
  },
  "support": {
    "message": "Suporte"
  },
  "supportCenter": {
    "message": "Visite a nossa Central de Suporte"
  },
  "supportMultiRpcInformation": {
    "message": "Agora oferecemos suporte a várias RPCs para uma única rede. Sua RPC mais recente foi selecionada como padrão para resolver informações conflitantes."
  },
  "surveyConversion": {
    "message": "Responda à nossa pesquisa"
  },
  "surveyTitle": {
    "message": "Molde o futuro da MetaMask"
  },
  "swap": {
    "message": "Troca"
  },
  "swapAdjustSlippage": {
    "message": "Ajustar slippage"
  },
  "swapAggregator": {
    "message": "Agregador"
  },
  "swapAllowSwappingOf": {
    "message": "Permitir troca de $1",
    "description": "Shows a user that they need to allow a token for swapping on their hardware wallet"
  },
  "swapAmountReceived": {
    "message": "Valor garantido"
  },
  "swapAmountReceivedInfo": {
    "message": "Esse é o valor mínimo que você receberá. Você pode receber mais, dependendo do slippage."
  },
  "swapAndSend": {
    "message": "Executar swap e enviar"
  },
  "swapAnyway": {
    "message": "Trocar mesmo assim"
  },
  "swapApproval": {
    "message": "Aprovar $1 para trocas",
    "description": "Used in the transaction display list to describe a transaction that is an approve call on a token that is to be swapped.. $1 is the symbol of a token that has been approved."
  },
  "swapApproveNeedMoreTokens": {
    "message": "Você precisa de mais $1 $2 para concluir essa troca",
    "description": "Tells the user how many more of a given token they need for a specific swap. $1 is an amount of tokens and $2 is the token symbol."
  },
  "swapAreYouStillThere": {
    "message": "Ainda está aí?"
  },
  "swapAreYouStillThereDescription": {
    "message": "Estamos prontos para exibir as últimas cotações quando quiser continuar"
  },
  "swapConfirmWithHwWallet": {
    "message": "Confirme com sua carteira de hardware"
  },
  "swapContinueSwapping": {
    "message": "Continuar trocando"
  },
  "swapContractDataDisabledErrorDescription": {
    "message": "No aplicativo do Ethereum em seu Ledger, vá para \"Configurações\" e habilite os dados do contrato. Em seguida, tente sua troca novamente."
  },
  "swapContractDataDisabledErrorTitle": {
    "message": "Os dados do contrato não estão ativados em seu Ledger"
  },
  "swapCustom": {
    "message": "personalizado"
  },
  "swapDecentralizedExchange": {
    "message": "Corretora descentralizada"
  },
  "swapDirectContract": {
    "message": "Contrato direto"
  },
  "swapEditLimit": {
    "message": "Editar limite"
  },
  "swapEnableDescription": {
    "message": "Isso é obrigatório e dá à MetaMask permissão para trocar o seu $1.",
    "description": "Gives the user info about the required approval transaction for swaps. $1 will be the symbol of a token being approved for swaps."
  },
  "swapEnableTokenForSwapping": {
    "message": "Isso vai $1 para trocas",
    "description": "$1 is for the 'enableToken' key, e.g. 'enable ETH'"
  },
  "swapEnterAmount": {
    "message": "Insira um valor"
  },
  "swapEstimatedNetworkFees": {
    "message": "Taxas de rede estimadas"
  },
  "swapEstimatedNetworkFeesInfo": {
    "message": "Essa é a estimativa da taxa de rede que será usada para concluir sua troca. O valor real pode mudar conforme as condições de rede."
  },
  "swapFailedErrorDescriptionWithSupportLink": {
    "message": "Falhas na transação acontecem, e estamos aqui para ajudar. Se esse problema persistir, você pode entrar em contato com o nosso Suporte em $1 para receber assistência adicional.",
    "description": "This message is shown to a user if their swap fails. The $1 will be replaced by support.metamask.io"
  },
  "swapFailedErrorTitle": {
    "message": "Falha na troca"
  },
  "swapFetchingQuote": {
    "message": "Buscando cotação"
  },
  "swapFetchingQuoteNofN": {
    "message": "Obtendo cotação $1 de $2",
    "description": "A count of possible quotes shown to the user while they are waiting for quotes to be fetched. $1 is the number of quotes already loaded, and $2 is the total number of resources that we check for quotes. Keep in mind that not all resources will have a quote for a particular swap."
  },
  "swapFetchingQuotes": {
    "message": "Buscando cotações..."
  },
  "swapFetchingQuotesErrorDescription": {
    "message": "Hmmm, ocorreu algum erro. Tente novamente. Ou, se os erros persistirem, entre em contato com o Suporte."
  },
  "swapFetchingQuotesErrorTitle": {
    "message": "Erro ao obter cotações"
  },
  "swapFromTo": {
    "message": "A troca de $1 por $2",
    "description": "Tells a user that they need to confirm on their hardware wallet a swap of 2 tokens. $1 is a source token and $2 is a destination token"
  },
  "swapGasFeesDetails": {
    "message": "As taxas de gás são estimadas e oscilam com base no tráfego da rede e na complexidade da transação."
  },
  "swapGasFeesExplanation": {
    "message": "A MetaMask não ganha dinheiro com taxas de gás. Essas taxas são estimativas e podem mudar de acordo com a carga de atividade da rede e a complexidade da transação. Saiba mais $1.",
    "description": "$1 is a link (text in link can be found at 'swapGasFeesSummaryLinkText')"
  },
  "swapGasFeesExplanationLinkText": {
    "message": "aqui",
    "description": "Text for link in swapGasFeesExplanation"
  },
  "swapGasFeesLearnMore": {
    "message": "Saiba mais sobre as taxas de gás"
  },
  "swapGasFeesSplit": {
    "message": "As taxas de gás da tela anterior estão divididas entre essas duas transações."
  },
  "swapGasFeesSummary": {
    "message": "As taxas de gás são pagas aos mineradores de criptoativos que processam as transações na rede de $1. A MetaMask não lucra com taxas de gás.",
    "description": "$1 is the selected network, e.g. Ethereum or BSC"
  },
  "swapGasIncludedTooltipExplanation": {
    "message": "Esta cotação incorpora taxas de gás através de ajuste do valor do token enviado ou recebido. Você pode receber ETH em uma transação separada em sua lista de atividades."
  },
  "swapGasIncludedTooltipExplanationLinkText": {
    "message": "Saiba mais sobre taxas de gás"
  },
  "swapHighSlippage": {
    "message": "Slippage alto"
  },
  "swapIncludesGasAndMetaMaskFee": {
    "message": "Inclui taxa de gás e uma taxa de $1% da MetaMask",
    "description": "Provides information about the fee that metamask takes for swaps. $1 is a decimal number."
  },
  "swapIncludesMMFee": {
    "message": "Inclui uma taxa de $1% da MetaMask.",
    "description": "Provides information about the fee that metamask takes for swaps. $1 is a decimal number."
  },
  "swapIncludesMMFeeAlt": {
    "message": "A cotação reflete a taxa de $1% da MetaMask",
    "description": "Provides information about the fee that metamask takes for swaps using the latest copy. $1 is a decimal number."
  },
  "swapIncludesMetaMaskFeeViewAllQuotes": {
    "message": "Inclui uma taxa de $1% da MetaMask – $2",
    "description": "Provides information about the fee that metamask takes for swaps. $1 is a decimal number and $2 is a link to view all quotes."
  },
  "swapLearnMore": {
    "message": "Saiba mais sobre as trocas"
  },
  "swapLiquiditySourceInfo": {
    "message": "Pesquisamos várias fontes de liquidez (corretoras, agregadores e formadores de mercado profissionais) para comparar taxas de câmbio e taxas de rede."
  },
  "swapLowSlippage": {
    "message": "Slippage baixo"
  },
  "swapMaxSlippage": {
    "message": "Slippage máximo"
  },
  "swapMetaMaskFee": {
    "message": "Taxa da MetaMask"
  },
  "swapMetaMaskFeeDescription": {
    "message": "A taxa de $1% é automaticamente contabilizada nessa cotação. Você a paga em troca de uma licença para usar o software de agregação de informações sobre provedores de liquidez da MetaMask.",
    "description": "Provides information about the fee that metamask takes for swaps. $1 is a decimal number."
  },
  "swapNQuotesWithDot": {
    "message": "$1 cotações.",
    "description": "$1 is the number of quotes that the user can select from when opening the list of quotes on the 'view quote' screen"
  },
  "swapNewQuoteIn": {
    "message": "Novas cotações em $1",
    "description": "Tells the user the amount of time until the currently displayed quotes are update. $1 is a time that is counting down from 1:00 to 0:00"
  },
  "swapNoTokensAvailable": {
    "message": "Nenhum token disponível correspondente a $1",
    "description": "Tells the user that a given search string does not match any tokens in our token lists. $1 can be any string of text"
  },
  "swapOnceTransactionHasProcess": {
    "message": "Seu $1 será adicionado à sua conta quando essa transação for processada.",
    "description": "This message communicates the token that is being transferred. It is shown on the awaiting swap screen. The $1 will be a token symbol."
  },
  "swapPriceDifference": {
    "message": "Você está prestes a trocar $1 $2 (~$3) por $4 $5 (~$6).",
    "description": "This message represents the price slippage for the swap.  $1 and $4 are a number (ex: 2.89), $2 and $5 are symbols (ex: ETH), and $3 and $6 are fiat currency amounts."
  },
  "swapPriceDifferenceTitle": {
    "message": "Diferença de preço de aproximadamente $1%",
    "description": "$1 is a number (ex: 1.23) that represents the price difference."
  },
  "swapPriceUnavailableDescription": {
    "message": "O impacto no preço não pôde ser determinado devido à ausência de dados sobre o preço de mercado. Confirme que você está satisfeito com a quantidade de tokens que você está prestes a receber antes de fazer a troca."
  },
  "swapPriceUnavailableTitle": {
    "message": "Verifique o preço antes de prosseguir"
  },
  "swapProcessing": {
    "message": "Processando"
  },
  "swapQuoteDetails": {
    "message": "Detalhes da cotação"
  },
  "swapQuoteNofM": {
    "message": "$1 de $2",
    "description": "A count of possible quotes shown to the user while they are waiting for quotes to be fetched. $1 is the number of quotes already loaded, and $2 is the total number of resources that we check for quotes. Keep in mind that not all resources will have a quote for a particular swap."
  },
  "swapQuoteSource": {
    "message": "Fonte da cotação"
  },
  "swapQuotesExpiredErrorDescription": {
    "message": "Solicite novas cotações para receber as taxas mais recentes."
  },
  "swapQuotesExpiredErrorTitle": {
    "message": "Cotações vencidas"
  },
  "swapQuotesNotAvailableDescription": {
    "message": "Esta rota de negociação não está disponível no momento. Tente alterar a quantia, rede ou token e encontraremos a melhor opção."
  },
  "swapQuotesNotAvailableErrorDescription": {
    "message": "Experimente ajustar a quantidade ou as configurações de slippage e tente novamente."
  },
  "swapQuotesNotAvailableErrorTitle": {
    "message": "Não há cotações disponíveis"
  },
  "swapRate": {
    "message": "Preço"
  },
  "swapReceiving": {
    "message": "Recebendo"
  },
  "swapReceivingInfoTooltip": {
    "message": "Essa é uma estimativa. O valor exato dependerá do slippage."
  },
  "swapRequestForQuotation": {
    "message": "Solicitação de cotação"
  },
  "swapSelect": {
    "message": "Selecione"
  },
  "swapSelectAQuote": {
    "message": "Selecione uma cotação"
  },
  "swapSelectAToken": {
    "message": "Selecionar token"
  },
  "swapSelectQuotePopoverDescription": {
    "message": "Abaixo estão todas as cotações reunidas de diversas fontes de liquidez."
  },
  "swapSelectToken": {
    "message": "Selecionar token"
  },
  "swapShowLatestQuotes": {
    "message": "Exibir últimas cotações"
  },
  "swapSlippageHighDescription": {
    "message": "O slippage inserido ($1%) é considerado muito alto e pode resultar em uma taxa ruim",
    "description": "$1 is the amount of % for slippage"
  },
  "swapSlippageHighTitle": {
    "message": "Slippage alto"
  },
  "swapSlippageLowDescription": {
    "message": "Um valor assim baixo ($1%) pode resultar em falha na troca",
    "description": "$1 is the amount of % for slippage"
  },
  "swapSlippageLowTitle": {
    "message": "Slippage baixo"
  },
  "swapSlippageNegativeDescription": {
    "message": "O slippage deve ser maior ou igual a zero"
  },
  "swapSlippageNegativeTitle": {
    "message": "Aumente o slippage para continuar"
  },
  "swapSlippageOverLimitDescription": {
    "message": "A tolerância ao slippage deve ser de 15% ou menos. Qualquer valor superior resultará em uma taxa ruim."
  },
  "swapSlippageOverLimitTitle": {
    "message": "Slippage muito alto"
  },
  "swapSlippagePercent": {
    "message": "$1%",
    "description": "$1 is the amount of % for slippage"
  },
  "swapSlippageTooltip": {
    "message": "Chamamos de \"slippage\" quando o preço muda entre o momento de realização da ordem e sua confirmação. Sua troca será cancelada automaticamente se o slippage exceder sua configuração de \"tolerância a slippage\"."
  },
  "swapSlippageZeroDescription": {
    "message": "Há menos provedores de cotação com slippage zero, o que resultará em uma cotação menos competitiva."
  },
  "swapSlippageZeroTitle": {
    "message": "Buscando provedores de slippage zero"
  },
  "swapSource": {
    "message": "Fonte de liquidez"
  },
  "swapSuggested": {
    "message": "Troca sugerida"
  },
  "swapSuggestedGasSettingToolTipMessage": {
    "message": "Trocas são transações complexas e urgentes. Recomendamos essa taxa de gás para atingir o equilíbrio ideal entre o custo e a confiança de uma troca bem-sucedida."
  },
  "swapSwapFrom": {
    "message": "Trocar de"
  },
  "swapSwapSwitch": {
    "message": "Alternar ordem dos tokens"
  },
  "swapSwapTo": {
    "message": "Trocar por"
  },
  "swapToConfirmWithHwWallet": {
    "message": "para confirmar com a sua carteira de hardware"
  },
  "swapTokenAddedManuallyDescription": {
    "message": "Verifique esse token em $1 e certifique-se de que é o token que você deseja negociar.",
    "description": "$1 points the user to etherscan as a place they can verify information about a token. $1 is replaced with the translation for \"etherscan\""
  },
  "swapTokenAddedManuallyTitle": {
    "message": "Token adicionado manualmente"
  },
  "swapTokenAvailable": {
    "message": "Seu $1 foi adicionado à sua conta.",
    "description": "This message is shown after a swap is successful and communicates the exact amount of tokens the user has received for a swap. The $1 is a decimal number of tokens followed by the token symbol."
  },
  "swapTokenBalanceUnavailable": {
    "message": "Não foi possível obter seu saldo de $1",
    "description": "This message communicates to the user that their balance of a given token is currently unavailable. $1 will be replaced by a token symbol"
  },
  "swapTokenNotAvailable": {
    "message": "O token não está disponível para troca nesta região"
  },
  "swapTokenToToken": {
    "message": "Trocar $1 por $2",
    "description": "Used in the transaction display list to describe a swap. $1 and $2 are the symbols of tokens in involved in a swap."
  },
  "swapTokenVerifiedOn1SourceDescription": {
    "message": "$1 só foi verificado em 1 fonte. Considere verificá-lo em $2 antes de prosseguir.",
    "description": "$1 is a token name, $2 points the user to etherscan as a place they can verify information about a token. $1 is replaced with the translation for \"etherscan\""
  },
  "swapTokenVerifiedOn1SourceTitle": {
    "message": "Token potencialmente inautêntico"
  },
  "swapTokenVerifiedSources": {
    "message": "Confirmado por $1 fontes. Verificar em $2.",
    "description": "$1 the number of sources that have verified the token, $2 points the user to a block explorer as a place they can verify information about the token."
  },
  "swapTooManyDecimalsError": {
    "message": "$1 permite até $2 decimais",
    "description": "$1 is a token symbol and $2 is the max. number of decimals allowed for the token"
  },
  "swapTransactionComplete": {
    "message": "Transação concluída"
  },
  "swapTwoTransactions": {
    "message": "2 transações"
  },
  "swapUnknown": {
    "message": "Desconhecido"
  },
  "swapZeroSlippage": {
    "message": "0% de slippage"
  },
  "swapsMaxSlippage": {
    "message": "Tolerância a slippage"
  },
  "swapsNotEnoughToken": {
    "message": "$1 insuficiente",
    "description": "Tells the user that they don't have enough of a token for a proposed swap. $1 is a token symbol"
  },
  "swapsViewInActivity": {
    "message": "Ver na atividade"
  },
  "switch": {
    "message": "Alternar"
  },
  "switchEthereumChainConfirmationDescription": {
    "message": "Isso alternará a rede selecionada dentro da MetaMask para uma rede adicionada anteriormente:"
  },
  "switchEthereumChainConfirmationTitle": {
    "message": "Permitir que esse site alterne a rede?"
  },
  "switchInputCurrency": {
    "message": "Alternar moeda de entrada"
  },
  "switchNetwork": {
    "message": "Alternar rede"
  },
  "switchNetworks": {
    "message": "Alternar redes"
  },
  "switchToNetwork": {
    "message": "Alternar para $1",
    "description": "$1 represents the custom network that has previously been added"
  },
  "switchToThisAccount": {
    "message": "Alternar para esta conta"
  },
  "switchedNetworkToastDecline": {
    "message": "Não exibir novamente"
  },
  "switchedNetworkToastMessage": {
    "message": "$1 agora está ativa na $2",
    "description": "$1 represents the account name, $2 represents the network name"
  },
  "switchedNetworkToastMessageNoOrigin": {
    "message": "Agora você está usando $1",
    "description": "$1 represents the network name"
  },
  "switchingNetworksCancelsPendingConfirmations": {
    "message": "A alternância de redes cancelará todas as confirmações pendentes"
  },
  "symbol": {
    "message": "Símbolo"
  },
  "symbolBetweenZeroTwelve": {
    "message": "O símbolo deve ter 11 caracteres ou menos."
  },
  "tenPercentIncreased": {
    "message": "10% de aumento"
  },
  "terms": {
    "message": "Termos de Uso"
  },
  "termsOfService": {
    "message": "Termos de Serviço"
  },
  "termsOfUseAgreeText": {
    "message": " Eu concordo com os Termos de Uso, que se aplicam ao meu uso da MetaMask e de todos os seus recursos"
  },
  "termsOfUseFooterText": {
    "message": "Favor rolar para ler todas as seções"
  },
  "termsOfUseTitle": {
    "message": "Nossos Termos de Uso foram atualizados"
  },
  "testNetworks": {
    "message": "Redes de teste"
  },
  "testnets": {
    "message": "Testnets"
  },
  "theme": {
    "message": "Tema"
  },
  "themeDescription": {
    "message": "Escolha o seu tema preferido para a MetaMask."
  },
  "thirdPartySoftware": {
    "message": "Aviso de software de terceiros",
    "description": "Title of a popup modal displayed when installing a snap for the first time."
  },
  "time": {
    "message": "Hora"
  },
  "tipsForUsingAWallet": {
    "message": "Dicas para usar uma carteira"
  },
  "tipsForUsingAWalletDescription": {
    "message": "Adicionar tokens libera mais formas de usar a web3."
  },
  "to": {
    "message": "Para"
  },
  "toAddress": {
    "message": "Para: $1",
    "description": "$1 is the address to include in the To label. It is typically shortened first using shortenAddress"
  },
  "toggleDecodeDescription": {
    "message": "Usamos os serviços do 4byte.directory e do Sourcify para decodificar e exibir dados de transações de forma mais legível. Isso ajuda você a entender o resultado de transações pendentes e passadas, mas pode resultar em compartilhamento do seu endereço IP."
  },
  "token": {
    "message": "Token"
  },
  "tokenAddress": {
    "message": "Endereço do token"
  },
  "tokenAlreadyAdded": {
    "message": "Esse token já foi adicionado."
  },
  "tokenAutoDetection": {
    "message": "Detecção automática de tokens"
  },
  "tokenContractAddress": {
    "message": "Endereço de contrato do token"
  },
  "tokenDecimal": {
    "message": "Decimal do token"
  },
  "tokenDecimalFetchFailed": {
    "message": "É necessário o decimal do token. Encontre-o em: $1"
  },
  "tokenDetails": {
    "message": "Dados do token"
  },
  "tokenFoundTitle": {
    "message": "1 novo token encontrado"
  },
  "tokenId": {
    "message": "ID do token"
  },
  "tokenList": {
    "message": "Listas de tokens"
  },
  "tokenMarketplace": {
    "message": "Marketplace de tokens"
  },
  "tokenScamSecurityRisk": {
    "message": "golpes e riscos de segurança envolvendo tokens"
  },
  "tokenStandard": {
    "message": "Padrão de token"
  },
  "tokenSymbol": {
    "message": "Símbolo do token"
  },
  "tokens": {
    "message": "Tokens"
  },
  "tokensFoundTitle": {
    "message": "$1 novos tokens encontrados",
    "description": "$1 is the number of new tokens detected"
  },
  "tokensInCollection": {
    "message": "Tokens em coleção"
  },
  "tooltipApproveButton": {
    "message": "Estou ciente"
  },
  "tooltipSatusConnected": {
    "message": "conectada"
  },
  "tooltipSatusConnectedUpperCase": {
    "message": "Conectado"
  },
  "tooltipSatusNotConnected": {
    "message": "não conectada"
  },
  "total": {
    "message": "Total"
  },
  "totalVolume": {
    "message": "Volume total"
  },
  "transaction": {
    "message": "transação"
  },
  "transactionCancelAttempted": {
    "message": "Cancelamento da transação tentado com taxa de gás de $1 às $2"
  },
  "transactionCancelSuccess": {
    "message": "Transação cancelada às $2"
  },
  "transactionConfirmed": {
    "message": "Transação confirmada às $2."
  },
  "transactionCreated": {
    "message": "Transação criada com valor de $1 às $2."
  },
  "transactionDataFunction": {
    "message": "Função"
  },
  "transactionDetailGasHeading": {
    "message": "Taxa de gás estimada"
  },
  "transactionDetailMultiLayerTotalSubtitle": {
    "message": "Valor + taxas"
  },
  "transactionDropped": {
    "message": "Transação abandonada às $2."
  },
  "transactionError": {
    "message": "Erro de transação. Exceção gerada no código do contrato."
  },
  "transactionErrorNoContract": {
    "message": "Tentando chamar uma função em um endereço que não está no contrato."
  },
  "transactionErrored": {
    "message": "A transação encontrou um erro."
  },
  "transactionFlowNetwork": {
    "message": "Rede"
  },
  "transactionHistoryBaseFee": {
    "message": "Taxa-base (GWEI)"
  },
  "transactionHistoryL1GasLabel": {
    "message": "Taxa de gás L1 total"
  },
  "transactionHistoryL2GasLimitLabel": {
    "message": "Limite de gás L2"
  },
  "transactionHistoryL2GasPriceLabel": {
    "message": "Preço do gás L2"
  },
  "transactionHistoryMaxFeePerGas": {
    "message": "Taxa máxima por gás"
  },
  "transactionHistoryPriorityFee": {
    "message": "Taxa de prioridade (GWEI)"
  },
  "transactionHistoryTotalGasFee": {
    "message": "Taxa de gás total"
  },
  "transactionIdLabel": {
    "message": "ID da transação",
    "description": "Label for the source transaction ID field."
  },
  "transactionIncludesTypes": {
    "message": "Esta transação inclui: $1."
  },
  "transactionResubmitted": {
    "message": "Transação reenviada com taxa de gás aumentada para $1 às $2"
  },
  "transactionSettings": {
    "message": "Configurações da transação"
  },
  "transactionSubmitted": {
    "message": "Transação enviada com taxa de gás estimada de $1 às $2."
  },
  "transactionTotalGasFee": {
    "message": "Taxa de gás total",
    "description": "Label for the total gas fee incurred in the transaction."
  },
  "transactionUpdated": {
    "message": "Transação atualizada às $2."
  },
  "transactions": {
    "message": "Transações"
  },
  "transfer": {
    "message": "Transferir"
  },
  "transferCrypto": {
    "message": "Transferir criptomoedas"
  },
  "transferFrom": {
    "message": "Transferir de"
  },
  "transferRequest": {
    "message": "Solicitação de transferência"
  },
  "trillionAbbreviation": {
    "message": "T",
    "description": "Shortened form of 'trillion'"
  },
  "troubleConnectingToLedgerU2FOnFirefox": {
    "message": "Estamos com problemas para conectar o seu Ledger. $1",
    "description": "$1 is a link to the wallet connection guide;"
  },
  "troubleConnectingToLedgerU2FOnFirefox2": {
    "message": "Revise nosso guia de conexão de carteiras de hardware e tente de novo.",
    "description": "$1 of the ledger wallet connection guide"
  },
  "troubleConnectingToLedgerU2FOnFirefoxLedgerSolution": {
    "message": "Se você está usando a versão mais recente do Firefox, talvez esteja com um problema relacionado ao Firefox ter abandonado o suporte ao U2F. Saiba como corrigir esse problema $1.",
    "description": "It is a link to the ledger website for the workaround."
  },
  "troubleConnectingToLedgerU2FOnFirefoxLedgerSolution2": {
    "message": "aqui",
    "description": "Second part of the error message; It is a link to the ledger website for the workaround."
  },
  "troubleConnectingToWallet": {
    "message": "Tivemos dificuldade para conectar-nos à sua $1. Revise $2 e tente novamente.",
    "description": "$1 is the wallet device name; $2 is a link to wallet connection guide"
  },
  "troubleStarting": {
    "message": "A MetaMask teve problemas para iniciar. Esse erro pode ser intermitente, por isso tente reiniciar a extensão."
  },
  "tryAgain": {
    "message": "Tente novamente"
  },
  "turnOff": {
    "message": "Desativar"
  },
  "turnOffMetamaskNotificationsError": {
    "message": "Ocorreu um erro ao desativar as notificações. Tente novamente mais tarde."
  },
  "turnOn": {
    "message": "Ativar"
  },
  "turnOnMetamaskNotifications": {
    "message": "Ativar notificações"
  },
  "turnOnMetamaskNotificationsButton": {
    "message": "Ativar"
  },
  "turnOnMetamaskNotificationsError": {
    "message": "Ocorreu um erro ao criar as notificações. Tente novamente mais tarde."
  },
  "turnOnMetamaskNotificationsMessageFirst": {
    "message": "Fique por dentro do que acontece na sua carteira com notificações."
  },
  "turnOnMetamaskNotificationsMessagePrivacyBold": {
    "message": "configurações de notificações."
  },
  "turnOnMetamaskNotificationsMessagePrivacyLink": {
    "message": "Saiba como protegemos sua privacidade enquanto usa este recurso."
  },
  "turnOnMetamaskNotificationsMessageSecond": {
    "message": "Para usar as notificações da carteira, nós usamos um perfil para sincronizar algumas configurações entre seus dispositivos. $1"
  },
  "turnOnMetamaskNotificationsMessageThird": {
    "message": "Você pode desativar as notificações quando quiser no $1"
  },
  "turnOnTokenDetection": {
    "message": "Ativar detecção avançada de token"
  },
  "tutorial": {
    "message": "Tutorial"
  },
  "twelveHrTitle": {
    "message": "12 h:"
  },
  "u2f": {
    "message": "U2F",
    "description": "A name on an API for the browser to interact with devices that support the U2F protocol. On some browsers we use it to connect MetaMask to Ledger devices."
  },
  "unapproved": {
    "message": "Não aprovado"
  },
  "unexpectedBehavior": {
    "message": "Este comportamento é inesperado e deve ser relatado como um bug, mesmo que suas contas sejam restauradas corretamente. Use o link abaixo para enviar um relatório de bug para a MetaMask."
  },
  "units": {
    "message": "unidades"
  },
  "unknown": {
    "message": "Desconhecido"
  },
  "unknownCollection": {
    "message": "Coleção sem nome"
  },
  "unknownNetworkForKeyEntropy": {
    "message": "Rede desconhecida",
    "description": "Displayed on places like Snap install warning when regular name is not available."
  },
  "unknownQrCode": {
    "message": "Erro: não conseguimos identificar esse código QR"
  },
  "unlimited": {
    "message": "Ilimitado"
  },
  "unlock": {
    "message": "Desbloquear"
  },
  "unlockMessage": {
    "message": "A web descentralizada te aguarda"
  },
  "unpin": {
    "message": "Desafixar"
  },
  "unrecognizedChain": {
    "message": "Essa rede personalizada não foi reconhecida",
    "description": "$1 is a clickable link with text defined by the 'unrecognizedChanLinkText' key. The link will open to instructions for users to validate custom network details."
  },
  "unsendableAsset": {
    "message": "O envio de tokens NFT (ERC-721) não é suportado no momento",
    "description": "This is an error message we show the user if they attempt to send an NFT asset type, for which currently don't support sending"
  },
  "unstableTokenPriceDescription": {
    "message": "O preço desse token em USD é altamente volátil, indicando alto risco de perder valor significativo em caso de interação com ele."
  },
  "unstableTokenPriceTitle": {
    "message": "Preço de token instável"
  },
  "upArrow": {
    "message": "seta para cima"
  },
  "update": {
    "message": "Atualizar"
  },
  "updateEthereumChainConfirmationDescription": {
    "message": "Este site está solicitando a atualização do URL de rede padrão. Você pode editar padrões e informações de rede quando quiser."
  },
  "updateNetworkConfirmationTitle": {
    "message": "Atualizar $1",
    "description": "$1 represents network name"
  },
  "updateOrEditNetworkInformations": {
    "message": "Atualize suas informações ou"
  },
  "updateRequest": {
    "message": "Solicitação de atualização"
  },
  "updatedRpcForNetworks": {
    "message": "RPCs de rede atualizadas"
  },
  "uploadDropFile": {
    "message": "Solte seu arquivo aqui"
  },
  "uploadFile": {
    "message": "Fazer upload de arquivo"
  },
  "urlErrorMsg": {
    "message": "URLs precisam do prefixo HTTP/HTTPS adequado."
  },
  "use4ByteResolution": {
    "message": "Decodificar contratos inteligentes"
  },
  "useMultiAccountBalanceChecker": {
    "message": "Agrupar solicitações de saldo de contas"
  },
  "useMultiAccountBalanceCheckerSettingDescription": {
    "message": "Obtenha atualizações de saldo mais rápidas ao reunir solicitações de saldo de conta. Isso nos permite buscar seus saldos de conta em conjunto, assim você recebe atualizações mais ágeis e tem uma experiência melhorada. Quando esse recurso está desativado, terceiros podem ter menor probabilidade de associar suas contas umas às outras."
  },
  "useNftDetection": {
    "message": "Detectar NFTs automaticamente"
  },
  "useNftDetectionDescriptionText": {
    "message": "Permita que a MetaMask use serviços de terceiros para adicionar os NFTs que você possui. A detecção automática de NFTs expõe seu endereço IP e o endereço da sua conta a esses serviços. Ativar esse recurso pode associar seu endereço IP ao seu endereço Ethereum e exibir NFTs falsos enviados por golpistas. Você pode adicionar tokens manualmente para evitar esse risco."
  },
  "usePhishingDetection": {
    "message": "Usar detecção de phishing"
  },
  "usePhishingDetectionDescription": {
    "message": "Exibir uma advertência para os domínios de phishing destinados a usuários do Ethereum"
  },
  "useSafeChainsListValidation": {
    "message": "Verificação de dados da rede"
  },
  "useSafeChainsListValidationDescription": {
    "message": "A MetaMask usa um serviço terceirizado chamado $1 para exibir dados precisos e padronizados das redes. Isso reduz suas chances de se conectar a uma rede mal-intencionada ou incorreta. Ao usar esse recurso, seu endereço IP é exposto à chainid.network."
  },
  "useSafeChainsListValidationWebsite": {
    "message": "chainid.network",
    "description": "useSafeChainsListValidationWebsite is separated from the rest of the text so that we can bold the third party service name in the middle of them"
  },
  "useTokenDetectionPrivacyDesc": {
    "message": "A exibição automática de tokens enviados para a sua conta envolve a comunicação com servidores de terceiros para buscar as imagens dos tokens. Esses servidores terão acesso ao seu endereço IP."
  },
  "usedByClients": {
    "message": "Usado por diversos clientes diferentes"
  },
  "userName": {
    "message": "Nome de usuário"
  },
  "userOpContractDeployError": {
    "message": "A implementação do contrato a partir de uma conta de contrato inteligente não é suportada"
  },
  "version": {
    "message": "Versão"
  },
  "view": {
    "message": "Ver"
  },
  "viewActivity": {
    "message": "Ver atividade"
  },
  "viewAllQuotes": {
    "message": "ver todas as cotações"
  },
  "viewContact": {
    "message": "Ver contato"
  },
  "viewDetails": {
    "message": "Ver detalhes"
  },
  "viewMore": {
    "message": "Ver mais"
  },
  "viewOnBlockExplorer": {
    "message": "Ver no explorador de blocos"
  },
  "viewOnCustomBlockExplorer": {
    "message": "Ver $1 em $2",
    "description": "$1 is the action type. e.g (Account, Transaction, Swap) and $2 is the Custom Block Explorer URL"
  },
  "viewOnEtherscan": {
    "message": "Ver $1 no Etherscan",
    "description": "$1 is the action type. e.g (Account, Transaction, Swap)"
  },
  "viewOnExplorer": {
    "message": "Ver no explorador"
  },
  "viewOnOpensea": {
    "message": "Ver na OpenSea"
  },
  "viewSolanaAccount": {
    "message": "Ver conta Solana"
  },
  "viewTransaction": {
    "message": "Ver transação"
  },
  "viewinExplorer": {
    "message": "Ver $1 no explorador",
    "description": "$1 is the action type. e.g (Account, Transaction, Swap)"
  },
  "visitSite": {
    "message": "Visitar site"
  },
  "visitSupportDataConsentModalAccept": {
    "message": "Confirmar"
  },
  "visitSupportDataConsentModalDescription": {
    "message": "Deseja compartilhar seu identificador e versão do aplicativo MetaMask com a nossa Central de Suporte? Isso pode nos ajudar a resolver melhor o seu problema, mas é opcional."
  },
  "visitSupportDataConsentModalReject": {
    "message": "Não compartilhar"
  },
  "visitSupportDataConsentModalTitle": {
    "message": "Compartilhar detalhes do dispositivo com o suporte"
  },
  "visitWebSite": {
    "message": "Visite nosso site"
  },
  "wallet": {
    "message": "Carteira"
  },
  "walletConnectionGuide": {
    "message": "nosso guia de conexão com a carteira de hardware"
  },
  "wantToAddThisNetwork": {
    "message": "Desejar adicionar esta rede?"
  },
  "wantsToAddThisAsset": {
    "message": "Isso permite que o ativo a seguir seja adicionado à sua carteira."
  },
  "warning": {
    "message": "Atenção"
  },
  "warningFromSnap": {
    "message": "Aviso de $1",
    "description": "$1 represents the name of the snap"
  },
  "watchEthereumAccountsDescription": {
    "message": "Ativar esta opção permitirá que você visualize contas Ethereum através de um endereço público ou nome ENS. Para dar sua opinião sobre este recurso Beta, preencha este $1.",
    "description": "$1 is the link to a product feedback form"
  },
  "watchEthereumAccountsToggle": {
    "message": "Visualizar contas Ethereum (Beta)"
  },
  "watchOutMessage": {
    "message": "Tome cuidado com $1.",
    "description": "$1 is a link with text that is provided by the 'securityMessageLinkForNetworks' key"
  },
  "weak": {
    "message": "Fraca"
  },
  "web3": {
    "message": "Web3"
  },
  "web3ShimUsageNotification": {
    "message": "Percebemos que o site atual tentou usar a API window.web3 removida. Se o site parecer estar corrompido, clique em $1 para obter mais informações.",
    "description": "$1 is a clickable link."
  },
  "webhid": {
    "message": "WebHID",
    "description": "Refers to a interface for connecting external devices to the browser. Used for connecting ledger to the browser. Read more here https://developer.mozilla.org/en-US/docs/Web/API/WebHID_API"
  },
  "websites": {
    "message": "sites",
    "description": "Used in the 'permission_rpc' message."
  },
  "welcomeBack": {
    "message": "Boas-vindas de volta"
  },
  "welcomeToMetaMask": {
    "message": "Vamos começar"
  },
  "whatsThis": {
    "message": "O que é isso?"
  },
  "willApproveAmountForBridging": {
    "message": "Isso aprovará $1 para realização de ponte."
  },
  "willApproveAmountForBridgingHardware": {
    "message": "Será necessário confirmar duas transações na sua carteira de hardware."
  },
  "withdrawing": {
    "message": "Sacando"
  },
  "wrongNetworkName": {
    "message": "De acordo com os nossos registros, o nome da rede pode não corresponder a esta ID de cadeia."
  },
  "yes": {
    "message": "Sim"
  },
  "you": {
    "message": "Você"
  },
  "youDeclinedTheTransaction": {
    "message": "Você recusou a transação."
  },
  "youNeedToAllowCameraAccess": {
    "message": "Você precisa permitir o acesso à câmera para usar esse recurso."
  },
  "youReceived": {
    "message": "Você recebeu",
    "description": "Label indicating the amount and asset the user received."
  },
  "youSent": {
    "message": "Você enviou",
    "description": "Label indicating the amount and asset the user sent."
  },
  "yourAccounts": {
    "message": "Suas contas"
  },
  "yourActivity": {
    "message": "Sua atividade"
  },
  "yourBalance": {
    "message": "Seu saldo"
  },
  "yourNFTmayBeAtRisk": {
    "message": "Seu NFT pode estar em risco"
  },
  "yourNetworks": {
    "message": "Suas redes"
  },
  "yourPrivateSeedPhrase": {
    "message": "Sua Frase de Recuperação Secreta"
  },
  "yourTransactionConfirmed": {
    "message": "Transação já confirmada"
  },
  "yourTransactionJustConfirmed": {
    "message": "Não pudemos cancelar sua transação antes de ser confirmada na blockchain."
  },
  "yourWalletIsReady": {
    "message": "Sua carteira está pronta"
  },
  "zeroGasPriceOnSpeedUpError": {
    "message": "O preço do gás está zerado na aceleração"
  }
}<|MERGE_RESOLUTION|>--- conflicted
+++ resolved
@@ -4748,21 +4748,6 @@
   "seeDetails": {
     "message": "Ver detalhes"
   },
-<<<<<<< HEAD
-=======
-  "seedPhraseConfirm": {
-    "message": "Confirmar Frase de Recuperação Secreta"
-  },
-  "seedPhraseEnterMissingWords": {
-    "message": "Confirmar Frase de Recuperação Secreta"
-  },
-  "seedPhraseIntroSidebarBulletOne": {
-    "message": "Anote e guarde em vários locais secretos"
-  },
-  "seedPhraseIntroSidebarBulletTwo": {
-    "message": "Guarde em um cofre de banco"
-  },
->>>>>>> 61bc4a83
   "seedPhraseIntroTitle": {
     "message": "Proteja sua carteira"
   },
