--- conflicted
+++ resolved
@@ -2796,13 +2796,6 @@
   "nativeNetworkPermissionRequestDescription": {
     "message": "$1 solicita sua aprovação para:",
     "description": "$1 represents dapp name"
-<<<<<<< HEAD
-  },
-  "nativePermissionRequestDescription": {
-    "message": "Deseja que este site faça o seguinte?",
-    "description": "Description below header used on Permission Connect screen for native permissions."
-=======
->>>>>>> 05dda700
   },
   "nativeToken": {
     "message": "O token nativo dessa rede é $1. Esse é o token usado para taxas de gás.",
