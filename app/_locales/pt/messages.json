--- conflicted
+++ resolved
@@ -90,9 +90,6 @@
   "accountDetails": {
     "message": "Detalhes da conta"
   },
-  "accountDetailsRevokeDelegationButton": {
-    "message": " Voltar para a conta normal"
-  },
   "accountIdenticon": {
     "message": "Identicon da conta"
   },
@@ -1028,12 +1025,6 @@
   "confirm": {
     "message": "Confirmar"
   },
-<<<<<<< HEAD
-  "confirmAccountType": {
-    "message": "Tipo"
-  },
-=======
->>>>>>> 2f987b6e
   "confirmAccountTypeSmartContract": {
     "message": "Conta inteligente"
   },
@@ -1123,18 +1114,6 @@
   },
   "confirmTitleTransaction": {
     "message": "Solicitação de transação"
-  },
-  "confirmUpgradeCancelModalButtonCancelTransaction": {
-    "message": "Cancelar transação"
-  },
-  "confirmUpgradeCancelModalButtonCancelUpgrade": {
-    "message": "Cancelar atualização e transação"
-  },
-  "confirmUpgradeCancelModalDescription": {
-    "message": "Se você não deseja atualizar sua conta, pode cancelar a atualização aqui.\n\nPara terminar esta transação sem uma atualização, é necessário fazer esta solicitação novamente no site. $1."
-  },
-  "confirmUpgradeCancelModalTitle": {
-    "message": "Cancelar transação"
   },
   "confirmationAlertDetails": {
     "message": "Para proteger seus ativos, é recomendável que você recuse a solicitação."
@@ -2731,9 +2710,6 @@
   },
   "ledgerLocked": {
     "message": "Não é possível conectar ao dispositivo Ledger. Certifique-se de que seu dispositivo esteja desbloqueado e que o aplicativo Ethereum esteja aberto."
-  },
-  "ledgerMultipleDevicesUnsupportedErrorMessage": {
-    "message": "Não é possível conectar vários dispositivos Ledger ao mesmo tempo. Para conectar um novo dispositivo Ledger, primeiro é necessário desconectar o anterior."
   },
   "ledgerTimeout": {
     "message": "O Ledger Live está demorando muito para responder ou a conexão expirou. Certifique-se de que o aplicativo do Ledger Live esteja aberto e que seu dispositivo esteja desbloqueado."
