{
  "QRHardwareInvalidTransactionTitle": {
    "message": "Erro"
  },
  "QRHardwareMismatchedSignId": {
    "message": "Os dados da transação são inconsistentes. Verifique os detalhes da transação."
  },
  "QRHardwarePubkeyAccountOutOfRange": {
    "message": "Não há mais contas. Se você gostaria de acessar outra conta não listada abaixo, reconecte sua carteira de hardware e selecione-a."
  },
  "QRHardwareScanInstructions": {
    "message": "Posicione o código QR na frente da sua câmera. A tela está desfocada, mas isso não afetará a leitura."
  },
  "QRHardwareSignRequestCancel": {
    "message": "Recusar"
  },
  "QRHardwareSignRequestDescription": {
    "message": "Depois de ter assinado com a sua carteira, clique em \"Receber assinatura\""
  },
  "QRHardwareSignRequestGetSignature": {
    "message": "Receber assinatura"
  },
  "QRHardwareSignRequestSubtitle": {
    "message": "Leia o código QR com a sua carteira"
  },
  "QRHardwareSignRequestTitle": {
    "message": "Solicitar assinatura"
  },
  "QRHardwareUnknownQRCodeTitle": {
    "message": "Erro"
  },
  "QRHardwareUnknownWalletQRCode": {
    "message": "Código QR inválido. Leia o código QR de sincronização da carteira de hardware."
  },
  "QRHardwareWalletImporterTitle": {
    "message": "Ler código QR"
  },
  "QRHardwareWalletSteps1Description": {
    "message": "Você pode escolher abaixo em uma lista de parceiros oficiais que aceitam códigos QR."
  },
  "QRHardwareWalletSteps1Title": {
    "message": "Conecte sua carteira de hardware QR"
  },
  "QRHardwareWalletSteps2Description": {
    "message": "Ngrave (em breve)"
  },
  "SIWEAddressInvalid": {
    "message": "O endereço na solicitação de entrada não coincide com o endereço da conta que você está usando para entrar."
  },
  "SIWEDomainInvalidText": {
    "message": "O site em que você está tentando entrar não coincide com o domínio na solicitação. Prossiga com cautela."
  },
  "SIWEDomainInvalidTitle": {
    "message": "Solicitação de site enganosa."
  },
  "SIWEDomainWarningBody": {
    "message": "O site ($1) está solicitando que você entre no domínio incorreto. Pode-se tratar de um ataque de phishing.",
    "description": "$1 represents the website domain"
  },
  "SIWEDomainWarningLabel": {
    "message": "Inseguro"
  },
  "SIWELabelChainID": {
    "message": "ID da cadeia:"
  },
  "SIWELabelExpirationTime": {
    "message": "Expira em:"
  },
  "SIWELabelIssuedAt": {
    "message": "Emitido em:"
  },
  "SIWELabelMessage": {
    "message": "Mensagem:"
  },
  "SIWELabelNonce": {
    "message": "Nonce:"
  },
  "SIWELabelNotBefore": {
    "message": "Não antes de:"
  },
  "SIWELabelRequestID": {
    "message": "ID da solicitação:"
  },
  "SIWELabelResources": {
    "message": "Recursos: $1",
    "description": "$1 represents the number of resources"
  },
  "SIWELabelURI": {
    "message": "URI:"
  },
  "SIWELabelVersion": {
    "message": "Versão:"
  },
  "SIWESiteRequestSubtitle": {
    "message": "Este site está solicitando entrada com"
  },
  "SIWESiteRequestTitle": {
    "message": "Solicitação de entrada"
  },
  "SIWEWarningSubtitle": {
    "message": "Para confirmar que você entende, marque:"
  },
  "SIWEWarningTitle": {
    "message": "Tem certeza?"
  },
  "about": {
    "message": "Sobre"
  },
  "accept": {
    "message": "Aceitar"
  },
  "acceptTermsOfUse": {
    "message": "Eu li e concordo com os $1",
    "description": "$1 is the `terms` message"
  },
  "accessAndSpendNoticeNFT": {
    "message": "$1 pode(m) acessar e usar esse ativo",
    "description": "$1 is the url of the site requesting ability to spend"
  },
  "accessYourWalletWithSRP": {
    "message": "Acesse sua carteira com sua Frase de Recuperação Secreta"
  },
  "accessYourWalletWithSRPDescription": {
    "message": "A MetaMask não consegue recuperar sua senha. Usaremos sua Frase de Recuperação Secreta para validar sua posse, restaurar sua carteira e definir uma nova senha. Primeiro, insira a Frase de Recuperação Secreta que você recebeu ao criar sua carteira. $1",
    "description": "$1 is the words 'Learn More' from key 'learnMore', separated here so that it can be added as a link"
  },
  "accessingYourCamera": {
    "message": "Acessando sua câmera..."
  },
  "account": {
    "message": "Conta"
  },
  "accountActivity": {
    "message": "Atividade da conta"
  },
  "accountActivityText": {
    "message": "Selecione as contas das quais deseja receber notificações:"
  },
  "accountDetails": {
    "message": "Detalhes da conta"
  },
  "accountIdenticon": {
    "message": "Identicon da conta"
  },
  "accountIsntConnectedToastText": {
    "message": "$1 não está conectado a $2"
  },
  "accountName": {
    "message": "Nome da conta"
  },
  "accountNameDuplicate": {
    "message": "Esse nome de conta já existe",
    "description": "This is an error message shown when the user enters a new account name that matches an existing account name"
  },
  "accountNameReserved": {
    "message": "Esse nome de conta está reservado",
    "description": "This is an error message shown when the user enters a new account name that is reserved for future use"
  },
  "accountOptions": {
    "message": "Opções da conta"
  },
  "accountSelectionRequired": {
    "message": "Você precisa selecionar uma conta!"
  },
  "accountTypeNotSupported": {
    "message": "Tipo de conta não compatível"
  },
  "accounts": {
    "message": "Contas"
  },
  "accountsConnected": {
    "message": "Contas conectadas"
  },
  "active": {
    "message": "Ativo"
  },
  "activity": {
    "message": "Atividade"
  },
  "activityLog": {
    "message": "Registro de atividades"
  },
  "add": {
    "message": "Adicionar"
  },
  "addANetwork": {
    "message": "Adicionar uma rede"
  },
  "addANetworkManually": {
    "message": "Adicionar uma rede manualmente"
  },
  "addANickname": {
    "message": "Adicionar um apelido"
  },
  "addAccount": {
    "message": "Adicionar conta"
  },
  "addAcquiredTokens": {
    "message": "Adicione os tokens que você adquiriu usando a MetaMask"
  },
  "addAlias": {
    "message": "Adicionar pseudônimo"
  },
  "addBlockExplorer": {
    "message": "Adicionar um explorador de blocos"
  },
  "addContact": {
    "message": "Adicionar contato"
  },
  "addCustomNetwork": {
    "message": "Adicionar rede personalizada"
  },
  "addEthereumChainConfirmationDescription": {
    "message": "Isso permitirá que essa rede seja usada dentro da MetaMask."
  },
  "addEthereumChainConfirmationRisks": {
    "message": "A MetaMask não verifica redes personalizadas."
  },
  "addEthereumChainConfirmationRisksLearnMore": {
    "message": "Saiba mais sobre $1.",
    "description": "$1 is a link with text that is provided by the 'addEthereumChainConfirmationRisksLearnMoreLink' key"
  },
  "addEthereumChainConfirmationRisksLearnMoreLink": {
    "message": "golpes e riscos de segurança nas redes",
    "description": "Link text for the 'addEthereumChainConfirmationRisksLearnMore' translation key"
  },
  "addEthereumChainConfirmationTitle": {
    "message": "Permitir que este site adicione uma rede?"
  },
  "addEthereumChainWarningModalHeader": {
    "message": "Adicione esse provedor de RPC apenas se tiver certeza de que é confiável. $1",
    "description": "$1 is addEthereumChainWarningModalHeaderPartTwo passed separately so that it can be bolded"
  },
  "addEthereumChainWarningModalHeaderPartTwo": {
    "message": "Provedores mal-intencionados podem mentir sobre o estado da blockchain e registrar a atividade da sua rede."
  },
  "addEthereumChainWarningModalListHeader": {
    "message": "É importante que o seu provedor seja confiável, pois ele tem poder para:"
  },
  "addEthereumChainWarningModalListPointOne": {
    "message": "Ver suas contas e endereços IP e cruzá-los"
  },
  "addEthereumChainWarningModalListPointThree": {
    "message": "Exibir saldos de conta e outros estados na rede"
  },
  "addEthereumChainWarningModalListPointTwo": {
    "message": "Transmitir suas transações"
  },
  "addEthereumChainWarningModalTitle": {
    "message": "Você está adicionando um novo provedor RPC para a Mainnet da Ethereum"
  },
  "addFriendsAndAddresses": {
    "message": "Adicionar amigos e endereços confiáveis"
  },
  "addFromAListOfPopularNetworks": {
    "message": "Adicione a partir de uma lista de redes populares ou adicione uma rede manualmente. Interaja apenas com entidades de sua confiança."
  },
  "addHardwareWallet": {
    "message": "Adicionar carteira de hardware"
  },
  "addIPFSGateway": {
    "message": "Adicione seu gateway IPFS preferencial"
  },
  "addImportAccount": {
    "message": "Adicionar conta ou carteira de hardware"
  },
  "addMemo": {
    "message": "Adicionar observação"
  },
  "addMoreNetworks": {
    "message": "adicionar mais redes manualmente"
  },
  "addNetwork": {
    "message": "Adicionar rede"
  },
  "addNetworkTooltipWarning": {
    "message": "Esta conexão de rede depende de terceiros. Esta conexão pode ser menos confiável ou permitir que terceiros rastreiem atividades. $1",
    "description": "$1 is Learn more link"
  },
  "addNewAccount": {
    "message": "Adicionar uma nova conta"
  },
  "addNewToken": {
    "message": "Adicionar novo token"
  },
  "addNft": {
    "message": "Adicionar NFT"
  },
  "addNfts": {
    "message": "Adicionar NFTs"
  },
  "addRpcUrl": {
    "message": "Adicionar URL da RPC"
  },
  "addSnapAccountToggle": {
    "message": "Ativar \"Adicionar Snap da conta (Beta)\""
  },
  "addSnapAccountsDescription": {
    "message": "Ao ativar este recurso, você terá a opção de adicionar os novos Snaps de conta (Beta) direto da sua lista de contas. Se você instalar um Snap de conta, lembre-se de que ele é um serviço terceirizado."
  },
  "addSuggestedNFTs": {
    "message": "Adicionar NFTs sugeridos"
  },
  "addSuggestedTokens": {
    "message": "Adicionar tokens sugeridos"
  },
  "addToken": {
    "message": "Adicionar token"
  },
  "addTokenByContractAddress": {
    "message": "Não consegue encontrar um token? Você pode adicioná-lo manualmente colando seu endereço. Os endereços de contrato do token se encontram em $1",
    "description": "$1 is a blockchain explorer for a specific network, e.g. Etherscan for Ethereum"
  },
  "addUrl": {
    "message": "Adicionar URL"
  },
  "addingCustomNetwork": {
    "message": "Adicionar rede"
  },
  "addingTokens": {
    "message": "Adicionando tokens"
  },
  "additionalNetworks": {
    "message": "Redes adicionais"
  },
  "additionalRpcUrl": {
    "message": "URL da RPC adicional"
  },
  "address": {
    "message": "Endereço"
  },
  "addressCopied": {
    "message": "Endereço copiado!"
  },
  "advanced": {
    "message": "Avançado"
  },
  "advancedBaseGasFeeToolTip": {
    "message": "Quando a sua transação for incluída no bloco, qualquer diferença entre a sua taxa-base máxima e a taxa-base real será reembolsada. O cálculo do valor total é feito da seguinte forma: taxa-base máxima (em GWEI) * limite de gás."
  },
<<<<<<< HEAD
=======
  "advancedConfiguration": {
    "message": "Configurações avançadas"
  },
  "advancedDetailsDataDesc": {
    "message": "Dados"
  },
  "advancedDetailsHexDesc": {
    "message": "Hexadecimal"
  },
  "advancedDetailsNonceDesc": {
    "message": "Nonce"
  },
  "advancedDetailsNonceTooltip": {
    "message": "Esse é o número de transação de uma conta. O nonce da primeira transação é 0 e aumenta em ordem sequencial."
  },
>>>>>>> 989a5785
  "advancedGasFeeDefaultOptIn": {
    "message": "Salvar esses valores como padrão para a rede $1.",
    "description": "$1 is the current network name."
  },
  "advancedGasFeeModalTitle": {
    "message": "Taxa de gás avançada"
  },
  "advancedGasPriceTitle": {
    "message": "Preço do gás"
  },
  "advancedPriorityFeeToolTip": {
    "message": "A taxa de prioridade (ou seja, \"gorjeta do minerador\") vai diretamente para os mineradores e os incentiva a priorizar a sua transação."
  },
  "agreeTermsOfUse": {
    "message": "Concordo com os $1 da MetaMask",
    "description": "$1 is the `terms` link"
  },
  "airgapVault": {
    "message": "AirGap Vault"
  },
  "alert": {
    "message": "Alerta"
  },
  "alertActionBuy": {
    "message": "Comprar ETH"
  },
  "alertActionUpdateGas": {
    "message": "Atualizar limite de gás"
  },
  "alertActionUpdateGasFee": {
    "message": "Atualizar taxa"
  },
  "alertActionUpdateGasFeeLevel": {
    "message": "Atualizar opções de gás"
  },
  "alertBannerMultipleAlertsDescription": {
    "message": "Se você aprovar esta solicitação, um terceiro conhecido por aplicar golpes poderá se apropriar de todos os seus ativos."
  },
  "alertBannerMultipleAlertsTitle": {
    "message": "Vários alertas!"
  },
  "alertDisableTooltip": {
    "message": "Isso pode ser alterado em \"Configurações > Alertas\""
  },
  "alertMessageGasEstimateFailed": {
    "message": "Não conseguimos fornecer uma taxa precisa, e essa estimativa pode estar alta. Sugerimos que você informe um limite de gás personalizado, mas há o risco de a transação falhar mesmo assim."
  },
  "alertMessageGasFeeLow": {
    "message": "Ao escolher uma taxa baixa, a expectativa é de transações mais lentas e tempos de espera maiores. Para transações mais rápidas, escolha as opções de taxa Mercado ou Agressiva."
  },
  "alertMessageGasTooLow": {
    "message": "Para continuar com essa transação, você precisará aumentar o limite de gás para 21000 ou mais."
  },
  "alertMessageInsufficientBalance": {
    "message": "Você não tem ETH suficiente em sua conta para pagar as taxas de transação."
  },
  "alertMessageNetworkBusy": {
    "message": "Os preços do gás são altos e as estimativas são menos precisas."
  },
  "alertMessageNoGasPrice": {
    "message": "Não podemos prosseguir com essa transação até você atualizar manualmente a taxa."
  },
  "alertMessagePendingTransactions": {
    "message": "Essa transação não será processada até que a transação anterior seja concluída. Saiba como cancelar ou acelerar uma transação."
  },
  "alertMessageSignInDomainMismatch": {
    "message": "O site solicitante não é o mesmo em que você está entrando. Isso pode se tratar de uma tentativa de roubar suas credenciais de login."
  },
  "alertMessageSignInWrongAccount": {
    "message": "Este site está pedindo que você entre usando a conta incorreta."
  },
  "alertMessageSigningOrSubmitting": {
    "message": "Essa transação só será processada quando sua transação anterior for concluída."
  },
  "alertModalAcknowledge": {
    "message": "Eu reconheço o risco e ainda quero prosseguir"
  },
  "alertModalDetails": {
    "message": "Detalhes do alerta"
  },
  "alertModalReviewAllAlerts": {
    "message": "Conferir todos os alertas"
  },
  "alertReasonGasEstimateFailed": {
    "message": "Taxa imprecisa"
  },
  "alertReasonGasFeeLow": {
    "message": "Velocidade lenta"
  },
  "alertReasonGasTooLow": {
    "message": "Baixo limite de gás"
  },
  "alertReasonInsufficientBalance": {
    "message": "Fundos insuficientes"
  },
  "alertReasonNetworkBusy": {
    "message": "Rede ocupada"
  },
  "alertReasonNoGasPrice": {
    "message": "Estimativa de taxa indisponível"
  },
  "alertReasonPendingTransactions": {
    "message": "Transação pendente"
  },
  "alertReasonSignIn": {
    "message": "Solicitação de entrada suspeita"
  },
  "alertReasonWrongAccount": {
    "message": "Conta incorreta"
  },
  "alertSettingsUnconnectedAccount": {
    "message": "Navegando em um site com uma conta não conectada selecionada"
  },
  "alertSettingsUnconnectedAccountDescription": {
    "message": "Esse alerta é exibido no pop-up quando você estiver navegando em um site conectado da web3, mas a conta atualmente selecionada não estiver conectada."
  },
  "alertSettingsWeb3ShimUsage": {
    "message": "Quando um site tenta usar a API window.web3 removida"
  },
  "alertSettingsWeb3ShimUsageDescription": {
    "message": "Esse alerta é exibido no pop-up quando você estiver navegando em um site que tente usar a API window.web3 removida, e que consequentemente possa apresentar problemas."
  },
  "alerts": {
    "message": "Alertas"
  },
  "all": {
    "message": "Tudo"
  },
  "allCustodianAccountsConnectedSubtitle": {
    "message": "Você já conectou todas as sua contas custodiantes ou não tem nenhuma conta para conectar ao MetaMask Institutional."
  },
  "allCustodianAccountsConnectedTitle": {
    "message": "Nenhuma conta disponível para conectar"
  },
  "allOfYour": {
    "message": "Todos os seus $1",
    "description": "$1 is the symbol or name of the token that the user is approving spending"
  },
  "allPermissions": {
    "message": "Todas as permissões"
  },
  "allTimeHigh": {
    "message": "Alta histórica"
  },
  "allTimeLow": {
    "message": "Baixa histórica"
  },
  "allYourNFTsOf": {
    "message": "Todos os seus NFTs de $1",
    "description": "$1 is a link to contract on the block explorer when we're not able to retrieve a erc721 or erc1155 name"
  },
  "allow": {
    "message": "Permitir"
  },
  "allowMetaMaskToDetectNFTs": {
    "message": "Permita que a MetaMask detecte e exiba seus NFTs com detecção automática. Você será capaz de:"
  },
  "allowMetaMaskToDetectTokens": {
    "message": "Permita que MetaMask detecte e exiba seus tokens com detecção automática. Você será capaz de:"
  },
  "allowMmiToConnectToCustodian": {
    "message": "Isso permite que o MMI se conecte ao $1 para importar suas contas."
  },
  "allowNotifications": {
    "message": "Permitir notificações"
  },
  "allowSpendToken": {
    "message": "Você dá permissão para acessar seus $1?",
    "description": "$1 is the symbol of the token that are requesting to spend"
  },
  "allowWithdrawAndSpend": {
    "message": "Permitir que $1 saque e gaste até o seguinte valor:",
    "description": "The url of the site that requested permission to 'withdraw and spend'"
  },
  "amount": {
    "message": "Valor"
  },
  "amountReceived": {
    "message": "Valor recebido"
  },
  "amountSent": {
    "message": "Valor enviado"
  },
  "andForListItems": {
    "message": "$1 e $2",
    "description": "$1 is the first item, $2 is the last item in a list of items. Used in Snap Install Warning modal."
  },
  "andForTwoItems": {
    "message": "$1 e $2",
    "description": "$1 is the first item, $2 is the second item. Used in Snap Install Warning modal."
  },
  "announcements": {
    "message": "Comunicados"
  },
  "appDescription": {
    "message": "Uma carteira de Ethereum no seu navegador",
    "description": "The description of the application"
  },
  "appName": {
    "message": "MetaMask",
    "description": "The name of the application"
  },
  "appNameBeta": {
    "message": "MetaMask Beta",
    "description": "The name of the application (Beta)"
  },
  "appNameFlask": {
    "message": "MetaMask Flask",
    "description": "The name of the application (Flask)"
  },
  "appNameMmi": {
    "message": "MetaMask Institutional",
    "description": "The name of the application (MMI)"
  },
  "approve": {
    "message": "Aprovar limite de gastos"
  },
  "approveAllTokensTitle": {
    "message": "Permitir acesso e transferência de todos os seus $1?",
    "description": "$1 is the symbol of the token for which the user is granting approval"
  },
  "approveAllTokensTitleWithoutSymbol": {
    "message": "Permitir acesso e transferência de todos os seus NFTs de $1?",
    "description": "$1 a link to contract on the block explorer when we're not able to retrieve a erc721 or erc1155 name"
  },
  "approveButtonText": {
    "message": "Aprovar"
  },
  "approveIncreaseAllowance": {
    "message": "Aumentar limite de gastos de $1",
    "description": "The token symbol that is being approved"
  },
  "approveSpendingCap": {
    "message": "Aprovar limite de gastos de $1",
    "description": "The token symbol that is being approved"
  },
  "approveTokenDescription": {
    "message": "Isso permite que terceiros acessem e transfiram os seguintes NFTs sem aviso prévio até que você revogue o acesso."
  },
  "approveTokenDescriptionWithoutSymbol": {
    "message": "Isso permite que um terceiro acesse e transfira todos os seus NFTs de $1 sem aviso até que você revogue esse acesso.",
    "description": "$1 is a link to contract on the block explorer when we're not able to retrieve a erc721 or erc1155 name"
  },
  "approveTokenTitle": {
    "message": "Permitir acesso e transferência de seu $1?",
    "description": "$1 is the symbol of the token for which the user is granting approval"
  },
  "approved": {
    "message": "Aprovado"
  },
  "approvedAsset": {
    "message": "Ativo aprovado"
  },
  "approvedOn": {
    "message": "Aprovada em $1",
    "description": "$1 is the approval date for a permission"
  },
  "approvedOnForAccounts": {
    "message": "Aprovada em $1 para $2",
    "description": "$1 is the approval date for a permission. $2 is the AvatarGroup component displaying account images."
  },
  "areYouSure": {
    "message": "Tem certeza?"
  },
  "asset": {
    "message": "Ativo"
  },
  "assetOptions": {
    "message": "Opções do ativo"
  },
  "attemptSendingAssets": {
    "message": "Você poderá perder seus ativos se tentar enviá-los a partir de outra rede. Transfira fundos entre redes com segurança usando uma ponte."
  },
  "attemptSendingAssetsWithPortfolio": {
    "message": "Você poderá perder seus ativos se tentar enviá-los a partir de outra rede. Transfira os fundos com segurança entre redes usando uma ponte, como $1"
  },
  "attemptToCancelSwapForFree": {
    "message": "Tentar cancelar a troca sem custo"
  },
  "attributions": {
    "message": "Atribuições"
  },
  "auroraRpcDeprecationMessage": {
    "message": "A URL de RPC (Chamadas de Procedimento Remoto) da Infura não suporta mais Aurora."
  },
  "authorizedPermissions": {
    "message": "Você concedeu as seguintes permissões"
  },
  "autoDetectTokens": {
    "message": "Detectar tokens automaticamente"
  },
  "autoDetectTokensDescription": {
    "message": "Usamos APIs de terceiros para detectar e exibir novos tokens enviados à sua carteira. Desative essa opção se não quiser que o app extraia dados desses serviços automaticamente. $1",
    "description": "$1 is a link to a support article"
  },
  "autoLockTimeLimit": {
    "message": "Timer com bloqueio automático (minutos)"
  },
  "autoLockTimeLimitDescription": {
    "message": "Defina o tempo ocioso, em minutos, antes de a MetaMask ser bloqueada."
  },
  "average": {
    "message": "Média"
  },
  "awaitingApproval": {
    "message": "Aguardando aprovação..."
  },
  "back": {
    "message": "Voltar"
  },
  "backup": {
    "message": "Backup"
  },
  "backupApprovalInfo": {
    "message": "Esse código secreto é obrigatório para recuperar sua carteira caso você perca seu dispositivo, esqueça sua senha, precise reinstalar a MetaMask ou queira acessar sua carteira em outro dispositivo."
  },
  "backupApprovalNotice": {
    "message": "Faça backup da Frase de Recuperação Secreta para manter sua carteira e seus fundos em segurança."
  },
  "backupKeyringSnapReminder": {
    "message": "Confirme se você consegue acessar por conta própria as contas criadas por esse Snap antes de removê-las"
  },
  "backupNow": {
    "message": "Fazer backup agora"
  },
  "backupUserData": {
    "message": "Faça backup dos seus dados"
  },
  "backupUserDataDescription": {
    "message": "Você pode fazer backup de dados como seus contatos e preferências."
  },
  "balance": {
    "message": "Saldo"
  },
  "balanceOutdated": {
    "message": "O saldo pode estar desatualizado"
  },
  "baseFee": {
    "message": "Taxa-base"
  },
  "basic": {
    "message": "Básico"
  },
  "basicConfigurationBannerCTA": {
    "message": "Ativar funcionalidade básica"
  },
  "basicConfigurationBannerTitle": {
    "message": "A funcionalidade básica está desativada"
  },
  "basicConfigurationDescription": {
    "message": "A MetaMask oferece recursos básicos como detalhes de token e configurações de gás por meio de serviços de internet. Quando você usa serviços de internet, seu endereço IP é compartilhado, neste caso com a MetaMask. É exatamente igual a quando você visita qualquer site. A MetaMask usa esses dados temporariamente e nunca os vende. Você pode usar uma VPN ou desligar esses serviços, mas isso poderá afetar sua experiência com a MetaMask. Para saber mais, leia nossa $1.",
    "description": "$1 is to be replaced by the message for privacyMsg, and will link to https://consensys.io/privacy-policy"
  },
  "basicConfigurationLabel": {
    "message": "Funcionalidade básica"
  },
  "basicConfigurationModalCheckbox": {
    "message": "Entendo e quero continuar"
  },
  "basicConfigurationModalDisclaimerOff": {
    "message": "Isso significa que você não otimizará totalmente seu tempo na MetaMask. Os recursos básicos (como detalhes de tokens, configurações ideias de gás e outros) não estarão disponíveis."
  },
  "basicConfigurationModalDisclaimerOn": {
    "message": "Para otimizar seu tempo na MetaMask, você precisará ativar este recurso. As funções básicas (como detalhes dos tokens, configurações ideais de gás e outras) são importantes para a experiência na web3."
  },
  "basicConfigurationModalHeadingOff": {
    "message": "Desativar funcionalidade básica"
  },
  "basicConfigurationModalHeadingOn": {
    "message": "Ativar funcionalidade básica"
  },
  "beCareful": {
    "message": "Tenha cuidado"
  },
  "beta": {
    "message": "Beta"
  },
  "betaHeaderText": {
    "message": "Esta é uma versão beta. Pedimos que relatem os bugs $1",
    "description": "$1 represents the word 'here' in a hyperlink"
  },
  "betaMetamaskInstitutionalVersion": {
    "message": "Versão beta do MetaMask Institutional"
  },
  "betaMetamaskVersion": {
    "message": "Versão Beta da MetaMask"
  },
  "betaTerms": {
    "message": "Termos de uso do Beta"
  },
<<<<<<< HEAD
=======
  "betaWalletCreationSuccessReminder1": {
    "message": "O MetaMask Beta não pode recuperar a sua Frase de Recuperação Secreta."
  },
  "betaWalletCreationSuccessReminder2": {
    "message": "O MetaMask Beta nunca pedirá sua Frase de Recuperação Secreta."
  },
  "billionAbbreviation": {
    "message": "B",
    "description": "Shortened form of 'billion'"
  },
  "bitcoinActivityNotSupported": {
    "message": "Atividades com Bitcoin não são suportadas"
  },
>>>>>>> 989a5785
  "blockExplorerAccountAction": {
    "message": "Conta",
    "description": "This is used with viewOnEtherscan and viewInExplorer e.g View Account in Explorer"
  },
  "blockExplorerAssetAction": {
    "message": "Ativo",
    "description": "This is used with viewOnEtherscan and viewInExplorer e.g View Asset in Explorer"
  },
  "blockExplorerSwapAction": {
    "message": "Troca",
    "description": "This is used with viewOnEtherscan e.g View Swap on Etherscan"
  },
  "blockExplorerUrl": {
    "message": "URL do explorador de blocos"
  },
  "blockExplorerUrlDefinition": {
    "message": "O URL usado como explorador de blocos para essa rede."
  },
  "blockExplorerView": {
    "message": "Exibir conta em $1",
    "description": "$1 replaced by URL for custom block explorer"
  },
  "blockaid": {
    "message": "Blockaid"
  },
  "blockaidAlertInfo": {
    "message": "Não é recomendável prosseguir com esta solicitação."
  },
  "blockaidDescriptionApproveFarming": {
    "message": "Se você aprovar essa solicitação, algum terceiro conhecido por aplicar golpes poderá tomar todos os seus ativos."
  },
  "blockaidDescriptionBlurFarming": {
    "message": "Se você aprovar essa solicitação, alguém poderá roubar seus ativos listados na Blur."
  },
  "blockaidDescriptionErrored": {
    "message": "Devido a um erro, não foi possível verificar os alertas de segurança. Prossiga somente se você confiar em todos os endereços envolvidos."
  },
  "blockaidDescriptionMaliciousDomain": {
    "message": "Você está interagindo com um domínio mal-intencionado. Se você aprovar essa solicitação, poderá perder seus ativos."
  },
  "blockaidDescriptionMightLoseAssets": {
    "message": "Se você aprovar essa solicitação, poderá perder seus ativos."
  },
  "blockaidDescriptionSeaportFarming": {
    "message": "Se você aprovar essa solicitação, alguém poderá roubar seus ativos listados na OpenSea."
  },
  "blockaidDescriptionTransferFarming": {
    "message": "Se você aprovar essa solicitação, algum terceiro conhecido por aplicar golpes poderá tomar todos os seus ativos."
  },
  "blockaidDescriptionWarning": {
    "message": "Este pedido pode ser fraudulento. Continue somente se você confiar em todos os endereços envolvidos."
  },
  "blockaidMessage": {
    "message": "Proteção de privacidade: nenhum dado é compartilhado com terceiros. Disponível em Arbitrum, Avalanche, BNB Chain, Mainnet da Ethereum, Linea, Optimism, Polygon, Base e Sepolia."
  },
  "blockaidTitleDeceptive": {
    "message": "Esta solicitação é enganosa"
  },
  "blockaidTitleMayNotBeSafe": {
    "message": "Tenha cautela"
  },
  "blockaidTitleSuspicious": {
    "message": "Esta solicitação é suspeita"
  },
  "blockies": {
    "message": "Blockies"
  },
  "bridge": {
    "message": "Ponte"
  },
  "bridgeDontSend": {
    "message": "Usar uma ponte, não enviar"
  },
  "browserNotSupported": {
    "message": "Seu navegador não é compatível..."
  },
  "buildContactList": {
    "message": "Crie sua lista de contatos"
  },
  "builtAroundTheWorld": {
    "message": "A MetaMask é concebida e desenvolvida em todo o mundo."
  },
  "busy": {
    "message": "Ocupado"
  },
  "buyAndSell": {
    "message": "Comprar e vender"
  },
  "buyAsset": {
    "message": "Comprar $1",
    "description": "$1 is the ticker symbol of a an asset the user is being prompted to purchase"
  },
  "buyMoreAsset": {
    "message": "Comprar mais $1",
    "description": "$1 is the ticker symbol of a an asset the user is being prompted to purchase"
  },
  "buyNow": {
    "message": "Comprar agora"
  },
  "buyToken": {
    "message": "Comprar $1",
    "description": "$1 is the token symbol"
  },
  "bytes": {
    "message": "Bytes"
  },
  "canToggleInSettings": {
    "message": "Você pode reativar essa notificação em Configurações -> Alertas."
  },
  "cancel": {
    "message": "Cancelar"
  },
  "cancelPopoverTitle": {
    "message": "Cancelar transação"
  },
  "cancelSpeedUp": {
    "message": "cancelar ou acelerar uma transação."
  },
  "cancelSpeedUpLabel": {
    "message": "Essa taxa de gás vai $1 a original.",
    "description": "$1 is text 'replace' in bold"
  },
  "cancelSpeedUpTransactionTooltip": {
    "message": "Para $1 uma transação, a taxa de gás deve ser aumentada em pelo menos 10% para que seja reconhecida pela rede.",
    "description": "$1 is string 'cancel' or 'speed up'"
  },
  "cancelled": {
    "message": "Cancelada"
  },
  "chainId": {
    "message": "ID da cadeia"
  },
  "chainIdDefinition": {
    "message": "O ID da cadeia usado para assinar transações para essa rede."
  },
  "chainIdExistsErrorMsg": {
    "message": "Esse ID da cadeia é usado pela rede $1."
  },
  "chainListReturnedDifferentTickerSymbol": {
    "message": "O símbolo deste token não corresponde ao nome ou ID da cadeia inseridos para a rede. Muitos tokens populares apresentam símbolos semelhantes, que podem ser usados por golpistas para induzir você ao erro de enviar um token mais valioso em troca. Verifique todos os detalhes antes de continuar."
  },
  "chooseYourNetwork": {
    "message": "Escolha sua rede"
  },
  "chooseYourNetworkDescription": {
    "message": "Usamos a Infura como nosso provedor de chamadas de procedimento remoto (RPC) para oferecermos o acesso mais confiável e privado possível aos dados do Ethereum. Você pode escolher sua própria RPC, mas lembre-se de que qualquer RPC receberá seu endereço IP e da carteira de Ethereum para realizar transações. Leia nosso $1 para saber mais sobre como a Infura trata os dados.",
    "description": "$1 is a link to the privacy policy"
  },
  "chromeRequiredForHardwareWallets": {
    "message": "Você precisa usar a MetaMask no Google Chrome para se conectar com a sua carteira de hardware."
  },
  "circulatingSupply": {
    "message": "Suprimento em circulação"
  },
  "clear": {
    "message": "Limpar"
  },
  "clearActivity": {
    "message": "Limpar dados de atividades e nonce"
  },
  "clearActivityButton": {
    "message": "Limpar dados da aba de atividades"
  },
  "clearActivityDescription": {
    "message": "Isso redefinirá o nonce da conta e apagará os dados da aba de atividades em sua carteira. Somente a conta e rede atuais serão afetadas. Seus saldos e transações recebidas não mudarão."
  },
  "click": {
    "message": "Clique"
  },
  "clickToConnectLedgerViaWebHID": {
    "message": "Clique aqui para conectar seu Ledger por meio do WebHID",
    "description": "Text that can be clicked to open a browser popup for connecting the ledger device via webhid"
  },
  "clickToManuallyAdd": {
    "message": "Sempre é possível adicionar tokens manualmente."
  },
  "close": {
    "message": "Fechar"
  },
  "closeExtension": {
    "message": "Fechar extensão"
  },
  "closeWindowAnytime": {
    "message": "Você pode fechar esta janela a qualquer momento."
  },
  "coingecko": {
    "message": "CoinGecko"
  },
  "comboNoOptions": {
    "message": "Nenhuma opção encontrada",
    "description": "Default text shown in the combo field dropdown if no options."
  },
  "configureSnapPopupDescription": {
    "message": "Você está saindo da MetaMask para configurar esse snap."
  },
  "configureSnapPopupInstallDescription": {
    "message": "Você está saindo da MetaMask para instalar esse snap."
  },
  "configureSnapPopupInstallTitle": {
    "message": "Instalar snap"
  },
  "configureSnapPopupLink": {
    "message": "Clique neste link para continuar:"
  },
  "configureSnapPopupTitle": {
    "message": "Configurar snap"
  },
  "confirm": {
    "message": "Confirmar"
  },
  "confirmAlertModalAcknowledgeMultiple": {
    "message": "Confirmo que recebi os alertas e ainda quero prosseguir"
  },
  "confirmAlertModalAcknowledgeSingle": {
    "message": "Reconheço o alerta e quero prosseguir mesmo assim"
  },
  "confirmAlertModalDetails": {
    "message": "Se você fizer login, um terceiro conhecido por aplicar golpes poderá se apropriar de todos os seus ativos. Confira os alertas antes de prosseguir."
  },
  "confirmAlertModalTitle": {
    "message": "Seus ativos podem estar em risco"
  },
  "confirmConnectCustodianRedirect": {
    "message": "Você será redirecionado para $1 ao clicar em continuar."
  },
  "confirmConnectCustodianText": {
    "message": "Para conectar suas contas, faça login em sua conta $1 e clique no botão \"conectar ao MMI\"."
  },
  "confirmConnectionTitle": {
    "message": "Confirmar conexão ao $1"
  },
  "confirmDeletion": {
    "message": "Confirmar exclusão"
  },
  "confirmFieldPaymaster": {
    "message": "Taxa paga por"
  },
  "confirmFieldTooltipPaymaster": {
    "message": "A taxa dessa transação será paga pelo contrato inteligente do tesoureiro."
  },
  "confirmPassword": {
    "message": "Confirmar a senha"
  },
  "confirmRecoveryPhrase": {
    "message": "Confirmar Frase de Recuperação Secreta"
  },
  "confirmRpcUrlDeletionMessage": {
    "message": "Tem certeza de que deseja excluir o URL da RPC? Suas informações não serão salvas para essa rede."
  },
  "confirmTitleDescContractInteractionTransaction": {
    "message": "Só confirme essa transação se você entende integralmente o conteúdo e confia no site solicitante."
  },
  "confirmTitleDescPermitSignature": {
    "message": "Este site quer permissão para gastar seus tokens."
  },
  "confirmTitleDescSIWESignature": {
    "message": "Um site quer que você faça login para comprovar que é titular desta conta."
  },
  "confirmTitleDescSignature": {
    "message": "Confirme esta mensagem somente se você aprova o conteúdo e confia no site solicitante."
  },
  "confirmTitlePermitSignature": {
    "message": "Solicitação de limite de gastos"
  },
  "confirmTitleSIWESignature": {
    "message": "Solicitação de entrada"
  },
  "confirmTitleSignature": {
    "message": "Solicitação de assinatura"
  },
  "confirmTitleTransaction": {
    "message": "Solicitação de transação"
  },
  "confirmed": {
    "message": "Confirmada"
  },
  "confusableUnicode": {
    "message": "'$1' é similar a '$2'."
  },
  "confusableZeroWidthUnicode": {
    "message": "Foi encontrado um caractere de tamanho zero."
  },
  "confusingEnsDomain": {
    "message": "Detectamos um caractere ambíguo no nome ENS. Verifique o nome ENS para evitar um possível golpe."
  },
  "connect": {
    "message": "Conectar"
  },
  "connectAccount": {
    "message": "Conectar conta"
  },
  "connectAccountOrCreate": {
    "message": "Conectar conta ou criar nova"
  },
  "connectAccounts": {
    "message": "Conectar contas"
  },
  "connectCustodialAccountMenu": {
    "message": "Conectar conta custodiada"
  },
  "connectCustodialAccountMsg": {
    "message": "Escolha a custodiante que deseja conectar para adicionar ou atualizar um token."
  },
  "connectCustodialAccountTitle": {
    "message": "Contas custodiadas"
  },
  "connectCustodianAccounts": {
    "message": "Conectar contas $1"
  },
  "connectManually": {
    "message": "Conectar manualmente ao site atual"
  },
  "connectMoreAccounts": {
    "message": "Conectar mais contas"
  },
  "connectSnap": {
    "message": "Conectar $1",
    "description": "$1 is the snap for which a connection is being requested."
  },
  "connectWithMetaMask": {
    "message": "Conectar-se com a MetaMask"
  },
  "connectedAccounts": {
    "message": "Contas conectadas"
  },
  "connectedAccountsDescriptionPlural": {
    "message": "Você tem $1 contas conectadas a este site.",
    "description": "$1 is the number of accounts"
  },
  "connectedAccountsDescriptionSingular": {
    "message": "Você tem 1 conta conectada a este site."
  },
  "connectedAccountsEmptyDescription": {
    "message": "A MetaMask não está conectada a esse site. Para conectar-se a um site da web3, encontre e clique no botão \"conectar\"."
  },
  "connectedAccountsListTooltip": {
    "message": "$1 pode ver o saldo, endereço e atividade da conta, além das transações sugeridas para aprovar para contas conectadas.",
    "description": "$1 is the origin name"
  },
  "connectedAccountsToast": {
    "message": "As contas conectadas foram atualizadas"
  },
  "connectedSites": {
    "message": "Sites conectados"
  },
  "connectedSitesDescription": {
    "message": "$1 está conectada a esses sites. Eles podem visualizar o endereço da sua conta.",
    "description": "$1 is the account name"
  },
  "connectedSitesEmptyDescription": {
    "message": "$1 não está conectada a nenhum site.",
    "description": "$1 is the account name"
  },
  "connectedSnapAndNoAccountDescription": {
    "message": "A MetaMask está conectada a este site, mas nenhuma conta está conectada ainda"
  },
  "connectedWith": {
    "message": "Conectado com"
  },
  "connecting": {
    "message": "Conectando"
  },
  "connectingTo": {
    "message": "Conectando a $1"
  },
  "connectingToDeprecatedNetwork": {
    "message": "'$1' está sendo descontinuada e poderá não funcionar. Tente outra rede."
  },
  "connectingToGoerli": {
    "message": "Conectando à rede de teste Goerli"
  },
  "connectingToLineaGoerli": {
    "message": "Conectando à rede de teste Linea Goerli"
  },
  "connectingToLineaMainnet": {
    "message": "Conectando-se à Mainnet do Linea"
  },
  "connectingToLineaSepolia": {
    "message": "Conectando à rede de teste Linea Sepolia"
  },
  "connectingToMainnet": {
    "message": "Conectando à Mainnet da Ethereum"
  },
  "connectingToSepolia": {
    "message": "Conectando à rede de teste Sepolia"
  },
  "connectionFailed": {
    "message": "Falha na conexão"
  },
  "connectionFailedDescription": {
    "message": "Falha ao buscar $1. Verifique sua rede e tente de novo.",
    "description": "$1 is the name of the snap being fetched."
  },
  "connectionRequest": {
    "message": "Solicitação de conexão"
  },
  "contactUs": {
    "message": "Fale conosco"
  },
  "contacts": {
    "message": "Contatos"
  },
  "contentFromSnap": {
    "message": "Conteúdo de $1",
    "description": "$1 represents the name of the snap"
  },
  "continue": {
    "message": "Continuar"
  },
  "continueMmiOnboarding": {
    "message": "Continuar integração com o MetaMask Institutional"
  },
  "continueToWallet": {
    "message": "Prosseguir para a carteira"
  },
  "contract": {
    "message": "Contrato"
  },
  "contractAddress": {
    "message": "Endereço do contrato"
  },
  "contractAddressError": {
    "message": "Você está enviando tokens ao endereço de contrato do token. Isso pode resultar na perda desses tokens."
  },
  "contractDeployment": {
    "message": "Implementação do contrato"
  },
  "contractDescription": {
    "message": "Para se proteger contra golpistas, reserve um momento para verificar os detalhes do terceiro."
  },
  "contractInteraction": {
    "message": "Interação com o contrato"
  },
  "contractNFT": {
    "message": "Contrato de NFT"
  },
  "contractRequestingAccess": {
    "message": "Terceiro solicitando acesso"
  },
  "contractRequestingSignature": {
    "message": "Terceiro solicitando assinatura"
  },
  "contractRequestingSpendingCap": {
    "message": "Terceiro solicitando limite de gastos"
  },
  "contractTitle": {
    "message": "Detalhes do terceiro"
  },
  "contractToken": {
    "message": "Contrato do token"
  },
  "convertTokenToNFTDescription": {
    "message": "Detectamos que esse ativo é um NFT. A MetaMask agora oferece suporte nativo a NFTs. Gostaria de removê-lo de sua lista de tokens e adicioná-lo como NFT?"
  },
  "convertTokenToNFTExistDescription": {
    "message": "Detectamos que esse ativo foi adicionado como NFT. Deseja removê-lo da sua lista de tokens?"
  },
  "coolWallet": {
    "message": "CoolWallet"
  },
  "copiedExclamation": {
    "message": "Copiado."
  },
  "copyAddress": {
    "message": "Copiar endereço para a área de transferência"
  },
  "copyPrivateKey": {
    "message": "Copiar chave privada"
  },
  "copyRawTransactionData": {
    "message": "Copiar dados brutos da transação"
  },
  "copyToClipboard": {
    "message": "Copiar para a área de transferência"
  },
  "copyTransactionId": {
    "message": "Copiar ID da transação"
  },
  "create": {
    "message": "Criar"
  },
  "createNewWallet": {
    "message": "Criar uma nova carteira"
  },
  "createPassword": {
    "message": "Criar senha"
  },
  "createSnapAccountDescription": {
    "message": "$1 quer adicionar uma nova conta à MetaMask."
  },
  "createSnapAccountTitle": {
    "message": "Criar conta"
  },
  "crossChainSwapsLink": {
    "message": "Faça trocas entre redes com o MetaMask Portfolio"
  },
  "cryptoCompare": {
    "message": "CryptoCompare"
  },
  "currencyConversion": {
    "message": "Conversão de moeda"
  },
  "currencyRateCheckToggle": {
    "message": "Exibir saldo e verificador de preços de tokens"
  },
  "currencyRateCheckToggleDescription": {
    "message": "Usamos as APIs $1 e $2 para mostrar o seu saldo e o preço dos tokens. $3",
    "description": "$1 represents Coingecko, $2 represents CryptoCompare and $3 represents Privacy Policy"
  },
  "currencySymbol": {
    "message": "Símbolo da moeda"
  },
  "currencySymbolDefinition": {
    "message": "O símbolo do ticker exibido para a moeda dessa rede."
  },
  "currentAccountNotConnected": {
    "message": "Sua conta atual não está conectada"
  },
  "currentExtension": {
    "message": "Página atual da extensão"
  },
  "currentLanguage": {
    "message": "Idioma atual"
  },
  "currentRpcUrlDeprecated": {
    "message": "O atual URL da RPC para essa rede foi descontinuado."
  },
  "currentTitle": {
    "message": "Atual:"
  },
  "currentlyUnavailable": {
    "message": "Indisponível nessa rede"
  },
  "curveHighGasEstimate": {
    "message": "Gráfico de estimativa agressiva de gás"
  },
  "curveLowGasEstimate": {
    "message": "Gráfico de estimativa reduzida de gás"
  },
  "curveMediumGasEstimate": {
    "message": "Gráfico de estimativa de gás do mercado"
  },
  "custodian": {
    "message": "Custodiante"
  },
  "custodianAccountAddedDesc": {
    "message": "Agora você pode usar suas contas no MetaMask Institutional."
  },
  "custodianAccountAddedTitle": {
    "message": "As $1 contas selecionadas foram adicionadas."
  },
  "custodianQRCodeScan": {
    "message": "Leia o QR code com seu app da $1 para dispositivos móveis"
  },
  "custodianQRCodeScanDescription": {
    "message": "Ou faça login em sua conta $1 e clique no botão \"Conectar ao MMI\""
  },
  "custodianReplaceRefreshTokenChangedFailed": {
    "message": "Acesse $1 e clique no botão \"Conectar ao MMI\" dentro da respectiva interface de usuário para reconectar suas contas ao MMI."
  },
  "custodianReplaceRefreshTokenChangedSubtitle": {
    "message": "Agora você pode usar suas contas custodiantes no MetaMask Institutional."
  },
  "custodianReplaceRefreshTokenChangedTitle": {
    "message": "Seu token custodiante foi atualizado"
  },
  "custodianReplaceRefreshTokenSubtitle": {
    "message": "Isso substituirá o token custodiante para o seguinte endereço:"
  },
  "custodianReplaceRefreshTokenTitle": {
    "message": "Substituir token custodiante"
  },
  "custodyDeeplinkDescription": {
    "message": "Aprove a transação no app $1. Quando forem dadas todas as aprovações de custódia exigidas, a transação será concluída. Veja o status no seu app $1."
  },
  "custodyRefreshTokenModalDescription": {
    "message": "Por favor, acesse $1 e clique no botão \"Conectar ao MMI\" dentro da respectiva interface de usuário para conectar suas contas ao MMI novamente."
  },
  "custodyRefreshTokenModalDescription1": {
    "message": "Seu custodiante emite um token que autentica a extensão MetaMask Institutional, permitindo que você conecte suas contas."
  },
  "custodyRefreshTokenModalDescription2": {
    "message": "Esse token expira após um determinado período por motivos de segurança. Isso exige que você reconecte ao MMI."
  },
  "custodyRefreshTokenModalSubtitle": {
    "message": "Por que estou vendo isso?"
  },
  "custodyRefreshTokenModalTitle": {
    "message": "A sessão do seu custodiante expirou"
  },
  "custodySessionExpired": {
    "message": "Sessão de custodiante expirada."
  },
  "custodyWrongChain": {
    "message": "Essa conta não está configurada para uso com $1"
  },
  "custom": {
    "message": "Avançado"
  },
  "customContentSearch": {
    "message": "Pesquise uma rede previamente adicionada"
  },
  "customGasSettingToolTipMessage": {
    "message": "Use $1 para personalizar o preço do gás. Isso pode parecer confuso se você não estiver familiarizado. Interaja por sua conta e risco.",
    "description": "$1 is key 'advanced' (text: 'Advanced') separated here so that it can be passed in with bold font-weight"
  },
  "customSpendLimit": {
    "message": "Limite de gastos personalizado"
  },
  "customSpendingCap": {
    "message": "Limite de gastos personalizado"
  },
  "customToken": {
    "message": "Token personalizado"
  },
  "customTokenWarningInNonTokenDetectionNetwork": {
    "message": "A detecção de tokens ainda não está disponível nesta rede. Por favor, importe o token manualmente e certifique-se de que ele é confiável. Saiba mais sobre $1"
  },
  "customTokenWarningInTokenDetectionNetwork": {
    "message": "Qualquer pessoa pode criar um token, inclusive versões falsas de tokens existentes. Saiba mais sobre $1"
  },
  "customTokenWarningInTokenDetectionNetworkWithTDOFF": {
    "message": "Certifique-se de que confia no token antes de importá-lo. Saiba como evitar $1. Você também pode ativar a detecção de tokens $2."
  },
  "customerSupport": {
    "message": "suporte ao cliente"
  },
  "customizeYourNotifications": {
    "message": "Personalize suas notificações"
  },
  "customizeYourNotificationsText": {
    "message": "Ative os tipos de notificação que deseja receber:"
  },
  "dappRequestedSpendingCap": {
    "message": "Limite de gastos solicitado pelo site"
  },
  "dappSuggested": {
    "message": "Site sugerido"
  },
  "dappSuggestedGasSettingToolTipMessage": {
    "message": "$1 sugeriu esse preço.",
    "description": "$1 is url for the dapp that has suggested gas settings"
  },
  "dappSuggestedHigh": {
    "message": "Site sugerido"
  },
  "dappSuggestedHighShortLabel": {
    "message": "Site (alto)"
  },
  "dappSuggestedShortLabel": {
    "message": "Site"
  },
  "dappSuggestedTooltip": {
    "message": "$1 recomendou esse preço.",
    "description": "$1 represents the Dapp's origin"
  },
  "darkTheme": {
    "message": "Escuro"
  },
  "data": {
    "message": "Dados"
  },
  "dataBackupSeemsCorrupt": {
    "message": "Não é possível restaurar seus dados. O arquivo parece estar corrompido."
  },
  "dataCollectionForMarketing": {
    "message": "Coleta de dados para marketing"
  },
  "dataCollectionForMarketingDescription": {
    "message": "Usaremos o MetaMetrics para saber como você interage com nossas comunicações de marketing. Poderemos compartilhar novidades relevantes (como recursos de produtos e outros materiais)."
  },
  "dataCollectionWarningPopoverButton": {
    "message": "OK"
  },
  "dataCollectionWarningPopoverDescription": {
    "message": "Você desativou a coleta de dados para fins de marketing. Isso é aplicável apenas a este dispositivo. Se você usa a MetaMask em outros dispositivos, desative-a neles também."
  },
  "dataHex": {
    "message": "Hex"
  },
  "dcent": {
    "message": "D'Cent"
  },
  "decimal": {
    "message": "Decimal do token"
  },
  "decimalsMustZerotoTen": {
    "message": "Decimais devem ser no mínimo 0 e não passar de 36."
  },
  "decrypt": {
    "message": "Descriptografar"
  },
  "decryptCopy": {
    "message": "Copiar mensagem criptografada"
  },
  "decryptInlineError": {
    "message": "Essa mensagem não pode ser descriptografada devido ao seguinte erro: $1",
    "description": "$1 is error message"
  },
  "decryptMessageNotice": {
    "message": "$1 gostaria de ler essa mensagem para concluir sua ação",
    "description": "$1 is the web3 site name"
  },
  "decryptMetamask": {
    "message": "Descriptografar mensagem"
  },
  "decryptRequest": {
    "message": "Solicitação de descriptografia"
  },
  "defaultRpcUrl": {
    "message": "URL padrão da RPC"
  },
  "delete": {
    "message": "Excluir"
  },
  "deleteContact": {
    "message": "Excluir contato"
  },
  "deleteNetwork": {
    "message": "Excluir rede?"
  },
  "deleteNetworkIntro": {
    "message": "Se excluir essa rede, você precisará adicioná-la novamente para ver seus ativos nela"
  },
  "deleteNetworkTitle": {
    "message": "Excluir rede $1?",
    "description": "$1 represents the name of the network"
  },
  "deleteRpcUrl": {
    "message": "Excluir URL da RPC"
  },
  "deposit": {
    "message": "Depositar"
  },
  "deprecatedGoerliNtwrkMsg": {
    "message": "Devido a atualizações no sistema Ethereum, a rede de teste Goerli será descontinuada em breve."
  },
  "deprecatedNetwork": {
    "message": "Essa rede foi descontinuada"
  },
  "deprecatedNetworkButtonMsg": {
    "message": "Entendi"
  },
  "deprecatedNetworkDescription": {
    "message": "A rede à qual você está tentando conectar-se não é mais suportada pela MetaMask. $1"
  },
  "description": {
    "message": "Descrição"
  },
  "descriptionFromSnap": {
    "message": "Descrição de $1",
    "description": "$1 represents the name of the snap"
  },
  "details": {
    "message": "Detalhes"
  },
  "developerOptions": {
    "message": "Opções para desenvolvedores"
  },
  "developerOptionsNetworkMenuRedesignDescription": {
    "message": "Alterna o novo design do menu de Redes"
  },
  "developerOptionsNetworkMenuRedesignTitle": {
    "message": "Redesenho do menu de Rede"
  },
  "developerOptionsResetStatesAnnouncementsDescription": {
    "message": "Redefine o valor booleano de isShown para falso em todos os comunicados. Comunicados são as notificações exibidas na tela pop-up de \"Novidades\"."
  },
  "developerOptionsResetStatesOnboarding": {
    "message": "Redefine vários estados relacionados a integração e redireciona para a página \"Proteja sua carteira\" da integração."
  },
  "developerOptionsServiceWorkerKeepAlive": {
    "message": "Resulta no salvamento contínuo de um carimbo de data/hora em session.storage"
  },
  "disabledGasOptionToolTipMessage": {
    "message": "“$1” está desativado porque não satisfaz o aumento mínimo de 10% em relação à taxa de gás original.",
    "description": "$1 is gas estimate type which can be market or aggressive"
  },
  "disconnect": {
    "message": "Desconectar"
  },
  "disconnectAllAccounts": {
    "message": "Desconectar todas as contas"
  },
  "disconnectAllAccountsConfirmationDescription": {
    "message": "Quer mesmo desconectar? Você pode perder a funcionalidade do site."
  },
  "disconnectAllAccountsText": {
    "message": "contas"
  },
  "disconnectAllSnapsText": {
    "message": "Snaps"
  },
  "disconnectAllText": {
    "message": "Se desconectar $1 de $2, você precisará reconectar para usar novamente.",
    "description": "$1 will map to `disconnectAllAccountsText` or `disconnectAllSnapsText`, $2 represents the website hostname"
  },
  "disconnectAllTitle": {
    "message": "Desconectar $1",
    "description": "$1 will map to `disconnectAllAccountsText` or `disconnectAllSnapsText`"
  },
  "disconnectPrompt": {
    "message": "Desconectar $1"
  },
  "disconnectThisAccount": {
    "message": "Desconectar esta conta"
  },
  "disconnectedAllAccountsToast": {
    "message": "Todas as contas foram desconectadas de $1",
    "description": "$1 is name of the dapp`"
  },
  "disconnectedSingleAccountToast": {
    "message": "$1 desconectada de $2",
    "description": "$1 is name of the name and $2 represents the dapp name`"
  },
  "discoverSnaps": {
    "message": "Descobrir Snaps",
    "description": "Text that links to the Snaps website. Displayed in a banner on Snaps list page in settings."
  },
  "dismiss": {
    "message": "Descartar"
  },
  "dismissReminderDescriptionField": {
    "message": "Ative isso para descartar a mensagem de lembrete de backup da Frase de Recuperação Secreta. Recomendamos enfaticamente que você faça o backup da sua Frase de Recuperação Secreta para evitar a perda de fundos"
  },
  "dismissReminderField": {
    "message": "Descartar o lembrete de backup da Frase de Recuperação Secreta"
  },
  "displayNftMedia": {
    "message": "Exibir arquivos de mídia de NFTs"
  },
  "displayNftMediaDescription": {
    "message": "Exibir arquivos de mídia e dados de NFTs expõe seu endereço IP à OpenSea ou outros terceiros. Isso pode possibilitar que invasores associem seu endereço IP ao seu endereço Ethereum. A detecção automática de NFTs depende dessa configuração e ficará indisponível quando ela estiver desativada."
  },
  "diveStraightIntoUsingYourNFTs": {
    "message": "Acessar diretamente e começar a usar seus NFTs"
  },
  "diveStraightIntoUsingYourTokens": {
    "message": "Vá direto aos seus tokens e comece a usá-los"
  },
  "doNotShare": {
    "message": "Não compartilhe isso com ninguém"
  },
  "domain": {
    "message": "Domínio"
  },
  "domainNotSupportedOnNetwork": {
    "message": "A rede não suporta a consulta de domínio"
  },
  "done": {
    "message": "Concluído"
  },
  "dontShowThisAgain": {
    "message": "Não exibir isso novamente"
  },
  "downArrow": {
    "message": "seta para baixo"
  },
  "downloadGoogleChrome": {
    "message": "Baixar o Google Chrome"
  },
  "downloadNow": {
    "message": "Baixar agora"
  },
  "downloadStateLogs": {
    "message": "Baixar logs de estado"
  },
  "dragAndDropBanner": {
    "message": "Você pode arrastar as redes para reordená-las. "
  },
  "dropped": {
    "message": "Abandonada"
  },
  "edit": {
    "message": "Editar"
  },
  "editANickname": {
    "message": "Editar apelido"
  },
  "editAddressNickname": {
    "message": "Editar apelido do endereço"
  },
  "editCancellationGasFeeModalTitle": {
    "message": "Editar taxa de gás por cancelamento"
  },
  "editContact": {
    "message": "Editar contato"
  },
  "editGasFeeModalTitle": {
    "message": "Editar taxa de gás"
  },
  "editGasLimitOutOfBounds": {
    "message": "O limite de gás deve ser de pelo menos $1"
  },
  "editGasLimitOutOfBoundsV2": {
    "message": "O limite de gás deve ser superior a $1 e inferior a $2",
    "description": "$1 is the minimum limit for gas and $2 is the maximum limit"
  },
  "editGasLimitTooltip": {
    "message": "O limite de gás são as unidades máximas de gás que você está disposto a utilizar. Unidades de gás são um multiplicador para “Taxa de prioridade máxima” e “Taxa máxima”."
  },
  "editGasMaxBaseFeeGWEIImbalance": {
    "message": "A taxa-base máxima não pode ser inferior à taxa de prioridade"
  },
  "editGasMaxBaseFeeHigh": {
    "message": "A taxa-base máxima está mais elevada que o necessário"
  },
  "editGasMaxBaseFeeLow": {
    "message": "A taxa-base máxima está baixa para as condições atuais da rede"
  },
  "editGasMaxFeeHigh": {
    "message": "A taxa máxima está mais elevada que o necessário"
  },
  "editGasMaxFeeLow": {
    "message": "A taxa máxima está muito baixa para as condições da rede"
  },
  "editGasMaxFeePriorityImbalance": {
    "message": "A taxa máxima não pode ser inferior à taxa de prioridade máxima"
  },
  "editGasMaxPriorityFeeBelowMinimum": {
    "message": "A taxa de prioridade máxima deve ser superior a 0 GWEI"
  },
  "editGasMaxPriorityFeeBelowMinimumV2": {
    "message": "A taxa de prioridade deve ser superior a 0."
  },
  "editGasMaxPriorityFeeHigh": {
    "message": "A taxa de prioridade máxima está mais alta que o necessário. Talvez você pague mais que o necessário."
  },
  "editGasMaxPriorityFeeHighV2": {
    "message": "A taxa de prioridade está mais alta que o necessário. Talvez você pague mais que o necessário"
  },
  "editGasMaxPriorityFeeLow": {
    "message": "A taxa de prioridade máxima está baixa para as condições atuais da rede"
  },
  "editGasMaxPriorityFeeLowV2": {
    "message": "A taxa de prioridade está baixa para as condições atuais da rede"
  },
  "editGasPriceTooLow": {
    "message": "O preço do gás deve ser superior a 0"
  },
  "editGasPriceTooltip": {
    "message": "Essa rede requer um campo de \"preço do gás\" ao enviar uma transação. O preço do gás é o valor pago por unidade de gás."
  },
  "editGasSubTextAmountLabel": {
    "message": "Valor máximo:",
    "description": "This is meant to be used as the $1 substitution editGasSubTextAmount"
  },
  "editGasSubTextFeeLabel": {
    "message": "Taxa máxima:"
  },
  "editGasTitle": {
    "message": "Editar prioridade"
  },
  "editGasTooLow": {
    "message": "Tempo de processamento desconhecido"
  },
  "editNonceField": {
    "message": "Editar nonce"
  },
  "editNonceMessage": {
    "message": "Esse é um recurso avançado; use com cautela."
  },
  "editPermission": {
    "message": "Editar permissão"
  },
  "editSpeedUpEditGasFeeModalTitle": {
    "message": "Editar taxa de gás para aceleração"
  },
  "effortlesslyNavigateYourDigitalAssets": {
    "message": "Navegue sem esforço em seus ativos digitais"
  },
  "enable": {
    "message": "Ativar"
  },
  "enableAutoDetect": {
    "message": " Ativar detecção automática"
  },
  "enableFromSettings": {
    "message": " Ative nas Configurações."
  },
  "enableNftAutoDetection": {
    "message": "Ativar detecção automática de NFTs"
  },
  "enableSnap": {
    "message": "Ativar"
  },
  "enableToken": {
    "message": "ativar $1",
    "description": "$1 is a token symbol, e.g. ETH"
  },
  "enableTokenAutoDetection": {
    "message": "Ativar detecção automática de tokens"
  },
  "enabled": {
    "message": "Ativado"
  },
  "enabledNetworks": {
    "message": "Redes habilitadas"
  },
  "encryptionPublicKeyNotice": {
    "message": "$1 gostaria da sua chave pública de criptografia. Ao consentir, este site conseguirá redigir mensagens criptografadas para você.",
    "description": "$1 is the web3 site name"
  },
  "encryptionPublicKeyRequest": {
    "message": "Solicitar chave pública de criptografia"
  },
  "endpointReturnedDifferentChainId": {
    "message": "O URL da RPC inserido retornou um ID de cadeia diferente ($1). Atualize o ID da cadeia para que corresponda ao URL da RPC da rede que você está tentando adicionar.",
    "description": "$1 is the return value of eth_chainId from an RPC endpoint"
  },
  "enhancedTokenDetectionAlertMessage": {
    "message": "A detecção aprimorada de tokens está disponível no momento em $1. $2"
  },
  "ensDomainsSettingDescriptionIntroduction": {
    "message": "A MetaMask permite que você veja domínios ENS direto na barra de endereços do seu navegador. Veja como funciona:"
  },
  "ensDomainsSettingDescriptionOutroduction": {
    "message": "Tenha em mente que usar esse recurso expõe seu endereço IP a serviços de IPFS de terceiros."
  },
  "ensDomainsSettingDescriptionPart1": {
    "message": "A MetaMask verifica o contrato ENS da Ethereum para encontrar o código conectado ao nome ENS."
  },
  "ensDomainsSettingDescriptionPart2": {
    "message": "Se o código estiver vinculado ao IPFS, você poderá ver o conteúdo associado a ele (geralmente um site)."
  },
  "ensDomainsSettingTitle": {
    "message": "Exibir domínios ENS na barra de endereço"
  },
  "ensIllegalCharacter": {
    "message": "Caractere inválido para ENS."
  },
  "ensRegistrationError": {
    "message": "Erro no registro do nome ENS"
  },
  "ensUnknownError": {
    "message": "Falha na busca de ENS."
  },
  "enterANumber": {
    "message": "Insira um número"
  },
  "enterCustodianToken": {
    "message": "Insira seu token $1 ou adicione um novo"
  },
  "enterMaxSpendLimit": {
    "message": "Digite um limite máximo de gastos"
  },
  "enterOptionalPassword": {
    "message": "Insira a senha opcional"
  },
  "enterPasswordContinue": {
    "message": "Insira a senha para continuar"
  },
  "enterTokenNameOrAddress": {
    "message": "Insira o nome do token ou cole o endereço"
  },
  "enterYourPassword": {
    "message": "Insira sua senha"
  },
  "errorCode": {
    "message": "Código: $1",
    "description": "Displayed error code for debugging purposes. $1 is the error code"
  },
  "errorDetails": {
    "message": "Detalhes do erro",
    "description": "Title for collapsible section that displays error details for debugging purposes"
  },
  "errorGettingSafeChainList": {
    "message": "Erro ao obter uma lista segura da cadeia. Por favor, prossiga com cautela."
  },
  "errorMessage": {
    "message": "Mensagem: $1",
    "description": "Displayed error message for debugging purposes. $1 is the error message"
  },
  "errorName": {
    "message": "Código: $1",
    "description": "Displayed error name for debugging purposes. $1 is the error name"
  },
  "errorPageMessage": {
    "message": "Recarregue a página para tentar novamente ou entre em contato com o suporte $1.",
    "description": "Message displayed on generic error page in the fullscreen or notification UI, $1 is a clickable link with text defined by the 'here' key. The link will open to a form where users can file support tickets."
  },
  "errorPagePopupMessage": {
    "message": "Feche e reabra o pop-up para tentar novamente ou entre em contato com o suporte $1.",
    "description": "Message displayed on generic error page in the popup UI, $1 is a clickable link with text defined by the 'here' key. The link will open to a form where users can file support tickets."
  },
  "errorPageTitle": {
    "message": "A MetaMask encontrou um erro",
    "description": "Title of generic error page"
  },
  "errorStack": {
    "message": "Lista:",
    "description": "Title for error stack, which is displayed for debugging purposes"
  },
  "errorWhileConnectingToRPC": {
    "message": "Erro ao conectar à rede personalizada."
  },
  "errorWithSnap": {
    "message": "Erro com $1",
    "description": "$1 represents the name of the snap"
  },
  "estimatedFee": {
    "message": "Taxa estimada"
  },
  "estimatedFeeTooltip": {
    "message": "Valor pago para processar a transação na rede."
  },
  "ethGasPriceFetchWarning": {
    "message": "O preço de backup do gás é fornecido porque a estimativa de gás principal está indisponível no momento."
  },
  "ethereumProviderAccess": {
    "message": "Conceder ao Ethereum acesso de provedor a $1",
    "description": "The parameter is the name of the requesting origin"
  },
  "ethereumPublicAddress": {
    "message": "Endereço público Ethereum"
  },
  "etherscan": {
    "message": "Etherscan"
  },
  "etherscanView": {
    "message": "Ver conta no Etherscan"
  },
  "etherscanViewOn": {
    "message": "Ver no Etherscan"
  },
  "expandView": {
    "message": "Expandir exibição"
  },
  "experimental": {
    "message": "Experimental"
  },
  "extendWalletWithSnaps": {
    "message": "Explore Snaps desenvolvidos pela comunidade para personalizar sua experiência na web3",
    "description": "Banner description displayed on Snaps list page in Settings when less than 6 Snaps is installed."
  },
  "extensionInsallCompleteDescription": {
    "message": "Volte à integração do produto MetaMask Institutional para conectar suas contas custodiadas ou autocustodiadas."
  },
  "extensionInsallCompleteTitle": {
    "message": "Instalação de extensão concluída"
  },
  "externalExtension": {
    "message": "Extensão externa"
  },
  "externalNameSourcesSetting": {
    "message": "Apelidos propostos"
  },
  "externalNameSourcesSettingDescription": {
    "message": "Buscaremos os apelidos propostos para os endereços com os quais você interage em fontes terceirizadas como Etherscan, Infura e Lens Protocol. Essas fontes poderão ver esses endereços e o seu endereço IP. O endereço da sua conta não será exposto a terceiros."
  },
  "failed": {
    "message": "Falha"
  },
  "failedToFetchChainId": {
    "message": "Não foi possível buscar o ID da cadeia. Seu URL da RPC está correto?"
  },
  "failedToFetchTickerSymbolData": {
    "message": "Dados de verificação do símbolo do ticker indisponíveis no momento. Certifique-se de que o símbolo inserido está correto. Isso afetará as taxas de conversão indicadas para essa rede"
  },
  "failureMessage": {
    "message": "Ocorreu algum erro e não conseguimos concluir a ação"
  },
  "fast": {
    "message": "Rápido"
  },
  "feeAssociatedRequest": {
    "message": "Há uma taxa associada a essa solicitação."
  },
  "feeDetails": {
    "message": "Detalhes da taxa"
  },
  "fiat": {
    "message": "Fiduciária",
    "description": "Exchange type"
  },
  "fileImportFail": {
    "message": "A importação de arquivo não está funcionando? Clique aqui!",
    "description": "Helps user import their account from a JSON file"
  },
  "flaskWelcomeUninstall": {
    "message": "você deve desinstalar essa extensão",
    "description": "This request is shown on the Flask Welcome screen. It is intended for non-developers, and will be bolded."
  },
  "flaskWelcomeWarning1": {
    "message": "O Flask é para desenvolvedores experimentarem novas APIs instáveis. A menos que você seja um desenvolvedor ou beta tester, $1.",
    "description": "This is a warning shown on the Flask Welcome screen, intended to encourage non-developers not to proceed any further. $1 is the bolded message 'flaskWelcomeUninstall'"
  },
  "flaskWelcomeWarning2": {
    "message": "Não damos garantias sobre a segurança ou a estabilidade dessa extensão. As novas APIs oferecidas pelo Flask não estão protegidas contra ataques de phishing, ou seja, qualquer site ou snap que requeira o Flask pode ser uma tentativa mal-intencionada de roubar seus ativos.",
    "description": "This explains the risks of using MetaMask Flask"
  },
  "flaskWelcomeWarning3": {
    "message": "Todas as APIs do Flask são experimentais. Elas podem ser alteradas ou removidas sem aviso prévio, ou podem permanecer no Flask indefinidamente, sem jamais serem migradas para a MetaMask estável. Use-as com cautela.",
    "description": "This message warns developers about unstable Flask APIs"
  },
  "flaskWelcomeWarning4": {
    "message": "Certifique-se de desativar sua extensão MetaMask regular ao usar o Flask.",
    "description": "This message calls to pay attention about multiple versions of MetaMask running on the same site (Flask + Prod)"
  },
  "flaskWelcomeWarningAcceptButton": {
    "message": "Eu aceito os riscos",
    "description": "this text is shown on a button, which the user presses to confirm they understand the risks of using Flask"
  },
  "floatAmountToken": {
    "message": "A quantidade de tokens deve ser um número inteiro"
  },
  "followUsOnTwitter": {
    "message": "Siga-nos no Twitter"
  },
  "forbiddenIpfsGateway": {
    "message": "Gateway IPFS proibido: especifique um gateway de CID"
  },
  "forgetDevice": {
    "message": "Esquecer este dispositivo"
  },
  "forgotPassword": {
    "message": "Esqueceu a senha?"
  },
  "from": {
    "message": "De"
  },
  "fromAddress": {
    "message": "De: $1",
    "description": "$1 is the address to include in the From label. It is typically shortened first using shortenAddress"
  },
  "fromTokenLists": {
    "message": "Das listas de tokens: $1"
  },
  "function": {
    "message": "Função: $1"
  },
  "functionApprove": {
    "message": "Função: aprovar"
  },
  "functionSetApprovalForAll": {
    "message": "Função: SetApprovalForAll"
  },
  "functionType": {
    "message": "Tipo de função"
  },
  "fundYourWallet": {
    "message": "Adicione valores à sua carteira"
  },
  "fundYourWalletDescription": {
    "message": "Comece adicionando $1 à sua carteira.",
    "description": "$1 is the token symbol"
  },
  "gas": {
    "message": "Gás"
  },
  "gasDisplayAcknowledgeDappButtonText": {
    "message": "Editar taxa de gás sugerida"
  },
  "gasDisplayDappWarning": {
    "message": "Essa taxa de gás foi sugerida por $1. Sua substituição pode causar um problema com a sua transação. Entre em contato com $1 se tiver perguntas.",
    "description": "$1 represents the Dapp's origin"
  },
  "gasIsETH": {
    "message": "O gás é $1 "
  },
  "gasLimit": {
    "message": "Limite de gás"
  },
  "gasLimitInfoTooltipContent": {
    "message": "O limite de gás é o valor máximo das unidades de gás que você está disposto a gastar."
  },
  "gasLimitRecommended": {
    "message": "O limite de gás recomendado é de $1. Um limite de gás inferior pode resultar em falha."
  },
  "gasLimitTooLow": {
    "message": "O limite de gás deve ser de pelo menos 21000"
  },
  "gasLimitTooLowWithDynamicFee": {
    "message": "O limite de gás deve ser de pelo menos $1",
    "description": "$1 is the custom gas limit, in decimal."
  },
  "gasLimitV2": {
    "message": "Limite de gás"
  },
  "gasOption": {
    "message": "Opção de gás"
  },
  "gasPrice": {
    "message": "Preço do gás (GWEI)"
  },
  "gasPriceExcessive": {
    "message": "Sua taxa de gás está desnecessariamente alta. Considere reduzir o valor."
  },
  "gasPriceExcessiveInput": {
    "message": "O preço do gás está excessivo"
  },
  "gasPriceExtremelyLow": {
    "message": "O preço do gás está extremamente baixo"
  },
  "gasPriceFetchFailed": {
    "message": "Ocorreu uma falha na estimativa do preço do gás devido a um erro na rede."
  },
  "gasPriceInfoTooltipContent": {
    "message": "O preço do gás especifica o valor de Ether que você está disposto a pagar para cada unidade de gás."
  },
  "gasTimingHoursShort": {
    "message": "$1 h",
    "description": "$1 represents a number of hours"
  },
  "gasTimingLow": {
    "message": "Lento"
  },
  "gasTimingMinutesShort": {
    "message": "$1 min",
    "description": "$1 represents a number of minutes"
  },
  "gasTimingSecondsShort": {
    "message": "$1 s",
    "description": "$1 represents a number of seconds"
  },
  "gasUsed": {
    "message": "Gás usado"
  },
  "general": {
    "message": "Geral"
  },
  "generalCameraError": {
    "message": "Não pudemos acessar sua câmera. Por favor, tente de novo."
  },
  "generalCameraErrorTitle": {
    "message": "Algo deu errado..."
  },
  "genericExplorerView": {
    "message": "Ver conta na $1"
  },
  "getStartedWithNFTs": {
    "message": "Adquira $1 para comprar NFTs",
    "description": "$1 is the token symbol"
  },
  "getStartedWithNFTsDescription": {
    "message": "Comece sua jornada com NFTs adicionando $1 à sua carteira.",
    "description": "$1 is the token symbol"
  },
  "goBack": {
    "message": "Voltar"
  },
  "goToSite": {
    "message": "Ir ao site"
  },
  "goerli": {
    "message": "Rede de teste Goerli"
  },
  "gotIt": {
    "message": "Entendi"
  },
  "grantedToWithColon": {
    "message": "Concedido a:"
  },
  "gwei": {
    "message": "GWEI"
  },
  "hardware": {
    "message": "Hardware"
  },
  "hardwareWalletConnected": {
    "message": "Carteira de hardware conectada"
  },
  "hardwareWalletLegacyDescription": {
    "message": "(antigo)",
    "description": "Text representing the MEW path"
  },
  "hardwareWalletSupportLinkConversion": {
    "message": "clique aqui"
  },
  "hardwareWallets": {
    "message": "Conecte uma carteira de hardware"
  },
  "hardwareWalletsInfo": {
    "message": "As integrações com carteiras de hardware usam chamadas de API para servidores externos, os quais podem ver seu endereço IP e os endereços de contratos inteligentes com os quais você interage."
  },
  "hardwareWalletsMsg": {
    "message": "Selecione uma carteira de hardware que você gostaria de usar com a MetaMask."
  },
  "here": {
    "message": "aqui",
    "description": "as in -click here- for more information (goes with troubleTokenBalances)"
  },
  "hexData": {
    "message": "Dados hexa"
  },
  "hiddenAccounts": {
    "message": "Contas ocultas"
  },
  "hide": {
    "message": "Ocultar"
  },
  "hideAccount": {
    "message": "Ocultar conta"
  },
  "hideFullTransactionDetails": {
    "message": "Ocultar detalhes completos da transação"
  },
  "hideSeedPhrase": {
    "message": "Ocultar frase-semente"
  },
  "hideSentitiveInfo": {
    "message": "Ocultar informações confidenciais"
  },
  "hideToken": {
    "message": "Ocultar token"
  },
  "hideTokenPrompt": {
    "message": "Ocultar token?"
  },
  "hideTokenSymbol": {
    "message": "Ocultar $1",
    "description": "$1 is the symbol for a token (e.g. 'DAI')"
  },
  "hideZeroBalanceTokens": {
    "message": "Ocultar tokens sem saldo"
  },
  "high": {
    "message": "Agressiva"
  },
  "highGasSettingToolTipMessage": {
    "message": "Alta probabilidade, mesmo em mercados voláteis. Use $1 para cobrir picos no tráfego da rede devido a situações como drops de NFTs populares.",
    "description": "$1 is key 'high' (text: 'Aggressive') separated here so that it can be passed in with bold font-weight"
  },
  "highLowercase": {
    "message": "alta"
  },
  "history": {
    "message": "Histórico"
  },
  "holdToRevealContent1": {
    "message": "Sua Frase de Recuperação Secreta concede $1",
    "description": "$1 is a bolded text with the message from 'holdToRevealContent2'"
  },
  "holdToRevealContent2": {
    "message": "acesso total à sua carteira e fundos.",
    "description": "Is the bolded text in 'holdToRevealContent1'"
  },
  "holdToRevealContent3": {
    "message": "Não compartilhe isso com ninguém. $1 $2",
    "description": "$1 is a message from 'holdToRevealContent4' and $2 is a text link with the message from 'holdToRevealContent5'"
  },
  "holdToRevealContent4": {
    "message": "O Suporte da MetaMask não solicita essa informação,",
    "description": "Part of 'holdToRevealContent3'"
  },
  "holdToRevealContent5": {
    "message": "mas os phishers talvez solicitem.",
    "description": "The text link in 'holdToRevealContent3'"
  },
  "holdToRevealContentPrivateKey1": {
    "message": "Sua chave privada oferece a $1",
    "description": "$1 is a bolded text with the message from 'holdToRevealContentPrivateKey2'"
  },
  "holdToRevealContentPrivateKey2": {
    "message": "acesso total à sua carteira e fundos.",
    "description": "Is the bolded text in 'holdToRevealContentPrivateKey2'"
  },
  "holdToRevealLockedLabel": {
    "message": "círculo \"segure para revelar\" bloqueado"
  },
  "holdToRevealPrivateKey": {
    "message": "Segure para revelar a chave privada"
  },
  "holdToRevealPrivateKeyTitle": {
    "message": "Mantenha sua chave privada em segurança"
  },
  "holdToRevealSRP": {
    "message": "Segure para revelar a FRS"
  },
  "holdToRevealSRPTitle": {
    "message": "Mantenha sua FRS em segurança"
  },
  "holdToRevealUnlockedLabel": {
    "message": "círculo \"segure para revelar\" desbloqueado"
  },
  "id": {
    "message": "ID"
  },
  "ignoreAll": {
    "message": "Ignorar tudo"
  },
  "ignoreTokenWarning": {
    "message": "Se você ocultar tokens, eles não serão exibidos em sua carteira. No entanto, você ainda pode pesquisá-los para adicioná-los."
  },
  "imToken": {
    "message": "imToken"
  },
  "immediateAccessToYourNFTs": {
    "message": "Acessar suas NFTs imediatamente"
  },
  "immediateAccessToYourTokens": {
    "message": "Acesso imediato aos seus tokens"
  },
  "import": {
    "message": "Importar",
    "description": "Button to import an account from a selected file"
  },
  "importAccount": {
    "message": "Importar conta"
  },
  "importAccountError": {
    "message": "Erro de importação de conta."
  },
  "importAccountErrorIsSRP": {
    "message": "Você inseriu uma Frase de Recuperação Secreta (ou mnemônica). Para importar uma conta aqui, você precisa inserir uma chave privada, que é uma sequência hexadecimal de 64 caracteres."
  },
  "importAccountErrorNotAValidPrivateKey": {
    "message": "Essa chave privada não é válida. Você inseriu uma sequência hexadecimal, mas seu tamanho deve ser de 64 caracteres."
  },
  "importAccountErrorNotHexadecimal": {
    "message": "Essa chave privada não é válida. Você deve inserir uma sequência hexadecimal de 64 caracteres."
  },
  "importAccountJsonLoading1": {
    "message": "É esperado que a importação do JSON leve alguns minutos e trave a MetaMask."
  },
  "importAccountJsonLoading2": {
    "message": "Pedimos desculpas, e vamos acelerar esse processo futuramente."
  },
  "importAccountMsg": {
    "message": "Contas importadas não serão associadas à sua Frase de Recuperação Secreta na MetaMask. Saiba mais sobre contas importadas"
  },
  "importMyWallet": {
    "message": "Importar minha carteira"
  },
  "importNFT": {
    "message": "Importar NFT"
  },
  "importNFTAddressToolTip": {
    "message": "Na OpenSea, por exemplo, na página de NFTs em Detalhes, há um hiperlink de valor em azul rotulado \"Endereço do Contrato\". Clicando nele, você será levado ao endereço do contrato no Etherscan. Na parte superior esquerda da página há um ícone rotulado \"Contrato\", e, à direita, uma longa linha de letras e números. Esse é o endereço do contrato que criou seu NFT. Clique no ícone \"copiar\" à direita do endereço para adicioná-lo à sua área de transferência."
  },
  "importNFTPage": {
    "message": "página Importar NFT"
  },
  "importNFTTokenIdToolTip": {
    "message": "O ID de um NFT é um identificador único, pois não há dois NFTs iguais. Novamente, na OpenSea, esse número se encontra em \"Detalhes\". Anote-o ou copie-o para sua área de transferência."
  },
  "importSelectedTokens": {
    "message": "Importar tokens selecionados?"
  },
  "importSelectedTokensDescription": {
    "message": "Somente os tokens que você selecionou serão exibidos em sua carteira. Você pode importar os tokens ocultos a qualquer momento pesquisando por eles."
  },
  "importTokenQuestion": {
    "message": "Importar token?"
  },
  "importTokenWarning": {
    "message": "Qualquer pessoa pode criar um token com qualquer nome, incluindo versões falsas de tokens existentes. Adicione e negocie por sua conta e risco!"
  },
  "importTokensCamelCase": {
    "message": "Importar tokens"
  },
  "importTokensError": {
    "message": "Não foi possível importar os tokens. Volte a tentar mais tarde."
  },
  "importWithCount": {
    "message": "Importar $1",
    "description": "$1 will the number of detected tokens that are selected for importing, if all of them are selected then $1 will be all"
  },
  "imported": {
    "message": "Importada",
    "description": "status showing that an account has been fully loaded into the keyring"
  },
  "inYourSettings": {
    "message": "em suas Configurações"
  },
  "infuraBlockedNotification": {
    "message": "Não foi possível conectar a MetaMask ao servidor da blockchain. Revise possíveis motivos $1.",
    "description": "$1 is a clickable link with with text defined by the 'here' key"
  },
  "initialTransactionConfirmed": {
    "message": "Sua transação inicial foi confirmada pela rede. Clique em OK para voltar."
  },
  "inputLogicEmptyState": {
    "message": "Somente insira um número com o qual esteja confortável de o terceiro gastar agora ou no futuro. Você pode aumentar o limite de gastos a qualquer momento."
  },
  "inputLogicEqualOrSmallerNumber": {
    "message": "Isso permite que o terceiro gaste $1 do seu saldo atual.",
    "description": "$1 is the current token balance in the account and the name of the current token"
  },
  "inputLogicHigherNumber": {
    "message": "Isso permite que o terceiro gaste todo o seu saldo de tokens até atingir o limite ou até você revogar o limite de gastos. Se a intenção não é essa, considere definir um limite de gastos menor."
  },
  "insightWarning": {
    "message": "aviso"
  },
  "insightWarningCheckboxMessage": {
    "message": "$1 a solicitação de $2",
    "description": "$1 is the action i.e. sign, confirm. $2 is the origin making the request."
  },
  "insightWarningContentPlural": {
    "message": "Revise os $1 antes de $2. Sua $3 é irreversível depois de realizada.",
    "description": "$1 the 'insightWarnings' message (2 warnings) representing warnings, $2 is the action (i.e. signing) and $3 is the result (i.e. signature, transaction)"
  },
  "insightWarningContentSingular": {
    "message": "Revise o $1 antes de $2. Sua $3 é irreversível depois de realizada.",
    "description": "$1 is the 'insightWarning' message (1 warning), $2 is the action (i.e. signing) and $3 is the result (i.e. signature, transaction)"
  },
  "insightWarningHeader": {
    "message": "Essa solicitação pode ser arriscada"
  },
  "insightWarnings": {
    "message": "avisos"
  },
  "insightsFromSnap": {
    "message": "Insights de $1",
    "description": "$1 represents the name of the snap"
  },
  "install": {
    "message": "Instalar"
  },
  "installExtension": {
    "message": "Instalar extensão"
  },
  "installExtensionDescription": {
    "message": "A versão em conformidade institucional da principal carteira web3 do mundo, a MetaMask."
  },
  "installOrigin": {
    "message": "Origem da instalação"
  },
  "installRequest": {
    "message": "Adicionar à MetaMask"
  },
  "installedOn": {
    "message": "Instalado em $1",
    "description": "$1 is the date when the snap has been installed"
  },
  "insufficientBalance": {
    "message": "Saldo insuficiente."
  },
  "insufficientCurrencyBuyOrDeposit": {
    "message": "Você não tem $1 suficiente em sua conta para pagar as taxas de transação da rede $2. $3 ou deposite de outra conta.",
    "description": "$1 is the native currency of the network, $2 is the name of the current network, $3 is the key 'buy' + the ticker symbol of the native currency of the chain wrapped in a button"
  },
  "insufficientCurrencyBuyOrReceive": {
    "message": "Você não tem $1 suficiente em sua conta para pagar as taxas de transação na rede $2. $3 ou $4 de outra conta.",
    "description": "$1 is the native currency of the network, $2 is the name of the current network, $3 is the key 'buy' + the ticker symbol of the native currency of the chain wrapped in a button, $4 is the key 'deposit' button"
  },
  "insufficientCurrencyDeposit": {
    "message": "Você não tem $1 suficiente em sua conta para pagar as taxas de transação na rede $2. Deposite $1 de outra conta.",
    "description": "$1 is the native currency of the network, $2 is the name of the current network"
  },
  "insufficientFunds": {
    "message": "Fundos insuficientes."
  },
  "insufficientFundsForGas": {
    "message": "Fundos insuficientes para o gás"
  },
  "insufficientTokens": {
    "message": "Tokens insuficientes."
  },
  "interactingWith": {
    "message": "Interagindo com"
  },
  "interactingWithTransactionDescription": {
    "message": "Este é o contrato com o qual você está interagindo. Proteja-se contra golpistas verificando os detalhes."
  },
  "invalidAddress": {
    "message": "Endereço inválido"
  },
  "invalidAddressRecipient": {
    "message": "O endereço do destinatário é inválido "
  },
  "invalidAddressRecipientNotEthNetwork": {
    "message": "Não é uma rede de ETH; configurar em minúsculas"
  },
  "invalidAssetType": {
    "message": "Esse ativo é um NFT e precisa ser adicionado novamente à página Importar NFT, encontrada na aba NFTs."
  },
  "invalidBlockExplorerURL": {
    "message": "URL inválido do explorador de blocos"
  },
  "invalidChainIdTooBig": {
    "message": "ID de cadeia inválido. O ID de cadeia é muito grande."
  },
  "invalidCustomNetworkAlertContent1": {
    "message": "O ID de cadeia da rede personalizada “$1” precisa ser digitado novamente.",
    "description": "$1 is the name/identifier of the network."
  },
  "invalidCustomNetworkAlertContent2": {
    "message": "Para proteger você contra provedores de rede mal-intencionados ou defeituosos, os IDs de cadeia agora são obrigatórios para todas as redes personalizadas."
  },
  "invalidCustomNetworkAlertContent3": {
    "message": "Acesse Configurações > Rede e informe o ID da cadeia. Encontre os IDs de cadeia das redes mais populares em $1.",
    "description": "$1 is a link to https://chainid.network"
  },
  "invalidCustomNetworkAlertTitle": {
    "message": "Rede personalizada inválida"
  },
  "invalidHexNumber": {
    "message": "Número hexadecimal inválido."
  },
  "invalidHexNumberLeadingZeros": {
    "message": "Número hexadecimal inválido. Remova os zeros à esquerda."
  },
  "invalidIpfsGateway": {
    "message": "Gateway IPFS inválido: o valor deve ser um URL válido"
  },
  "invalidNumber": {
    "message": "Número inválido. Insira um número decimal ou um hexadecimal com o prefixo '0x'."
  },
  "invalidNumberLeadingZeros": {
    "message": "Número inválido. Remova os zeros à esquerda."
  },
  "invalidRPC": {
    "message": "URL da RPC inválido"
  },
  "invalidSeedPhrase": {
    "message": "Frase de Recuperação Secreta inválida"
  },
  "invalidSeedPhraseCaseSensitive": {
    "message": "Entrada inválida! A Frase de Recuperação Secreta diferencia maiúsculas de minúsculas."
  },
  "ipfsGateway": {
    "message": "Gateway IPFS"
  },
  "ipfsGatewayDescription": {
    "message": "A MetaMask usa serviços terceirizados para exibir imagens de seus NFTs armazenados no IPFS, exibir informações relacionadas a endereços ENS inseridos na barra de endereço do seu navegador e buscar ícones para diferentes tokens. Seu endereço IP pode ser exposto a esses serviços ao usá-los."
  },
  "ipfsToggleModalDescriptionOne": {
    "message": "Usamos serviços terceirizados para exibir imagens de seus NFTs armazenados no IPFS, exibir informações relacionadas a endereços ENS inseridos na barra de endereço do seu navegador e buscar ícones para diferentes tokens. Seu endereço IP pode ser exposto a esses serviços durante o uso deles."
  },
  "ipfsToggleModalDescriptionTwo": {
    "message": "Ao selecionar Confirmar, é ativada a resolução IPFS. Você pode desativá-la a qualquer momento em $1.",
    "description": "$1 is the method to turn off ipfs"
  },
  "ipfsToggleModalSettings": {
    "message": "Configurações > Segurança e Privacidade"
  },
  "isSigningOrSubmitting": {
    "message": "Uma transação anterior ainda está sendo assinada ou enviada"
  },
  "jazzAndBlockies": {
    "message": "Jazzicons e Blockies são dois estilos diferentes de ícones únicos que ajudam você a identificar uma conta num relance."
  },
  "jazzicons": {
    "message": "Jazzicons"
  },
  "jsonFile": {
    "message": "Arquivo JSON",
    "description": "format for importing an account"
  },
  "keyringAccountName": {
    "message": "Nome da conta"
  },
  "keyringAccountPublicAddress": {
    "message": "Endereço público"
  },
  "keyringSnapRemovalResult1": {
    "message": "$1 $2removido",
    "description": "Displays the result after removal of a keyring snap. $1 is the snap name, $2 is whether it is successful or not"
  },
  "keyringSnapRemovalResultNotSuccessful": {
    "message": "não ",
    "description": "Displays the `not` word in $2."
  },
  "keyringSnapRemoveConfirmation": {
    "message": "Digite $1 para confirmar que deseja remover esse Snap:",
    "description": "Asks user to input the name nap prior to deleting the snap. $1 is the snap name"
  },
  "keystone": {
    "message": "Keystone"
  },
  "knownAddressRecipient": {
    "message": "Endereço de contrato conhecido."
  },
  "knownTokenWarning": {
    "message": "Essa ação editará os tokens já listados na sua carteira, que podem ser usados para praticar phishing contra você. Só aprove se você tiver certeza de que quer alterar o que esses tokens representam. Saiba mais sobre $1"
  },
  "l1Fee": {
    "message": "Taxa da L1"
  },
  "l1FeeTooltip": {
    "message": "Taxa de gás da L1"
  },
  "l2Fee": {
    "message": "Taxa da L2"
  },
  "l2FeeTooltip": {
    "message": "Taxa de gás da L2"
  },
  "lastConnected": {
    "message": "Última conexão"
  },
  "lastSold": {
    "message": "Última venda"
  },
  "lavaDomeCopyWarning": {
    "message": "Para sua segurança, não é possível selecionar este texto no momento."
  },
  "layer1Fees": {
    "message": "Taxas de camada 1"
  },
  "layer2Fees": {
    "message": "Taxas da Camada 2"
  },
  "learnCancelSpeeedup": {
    "message": "Saiba como $1",
    "description": "$1 is link to cancel or speed up transactions"
  },
  "learnMore": {
    "message": "saiba mais"
  },
  "learnMoreAboutGas": {
    "message": "Quer $1 sobre gás?",
    "description": "$1 will be replaced by the learnMore translation key"
  },
  "learnMoreKeystone": {
    "message": "Saiba mais"
  },
  "learnMoreUpperCase": {
    "message": "Saiba mais"
  },
  "learnMoreUpperCaseWithDot": {
    "message": "Saiba mais."
  },
  "learnScamRisk": {
    "message": "golpes e riscos de segurança."
  },
  "learnToBridge": {
    "message": "Aprenda a usar uma ponte"
  },
  "leaveMetaMask": {
    "message": "Sair da MetaMask?"
  },
  "leaveMetaMaskDesc": {
    "message": "Você está prestes a visitar um site fora da MetaMask. Confirme o URL antes de continuar."
  },
  "ledgerAccountRestriction": {
    "message": "Você precisa usar sua última conta antes de adicionar uma nova."
  },
  "ledgerConnectionInstructionCloseOtherApps": {
    "message": "Encerre qualquer outro software conectado ao seu dispositivo e, em seguida, clique aqui para atualizar."
  },
  "ledgerConnectionInstructionHeader": {
    "message": "Antes de clicar em confirmar:"
  },
  "ledgerConnectionInstructionStepFour": {
    "message": "Ative \"dados de contrato inteligente\" ou \"assinatura cega\" no seu dispositivo Ledger."
  },
  "ledgerConnectionInstructionStepThree": {
    "message": "Certifique-se de conectar o seu dispositivo Ledger e de selecionar o app Ethereum."
  },
  "ledgerDeviceOpenFailureMessage": {
    "message": "Ocorreu uma falha ao abrir o dispositivo Ledger. Seu Ledger pode não estar conectado a outros softwares. Feche o Ledger Live ou outros aplicativos conectados ao seu dispositivo Ledger e tente reconectar."
  },
  "ledgerErrorConnectionIssue": {
    "message": "Reconecte sua Ledger, abra o app ETH e tente novamente."
  },
  "ledgerErrorDevicedLocked": {
    "message": "Sua Ledger está bloqueada. Desbloqueie-a e tente novamente."
  },
  "ledgerErrorEthAppNotOpen": {
    "message": "Para resolver o problema, abra o aplicativo ETH em seu dispositivo e tente novamente."
  },
  "ledgerErrorTransactionDataNotPadded": {
    "message": "Os dados de entrada da transação Ethereum não têm padding suficiente."
  },
  "ledgerLiveApp": {
    "message": "Ledger Live App"
  },
  "ledgerLocked": {
    "message": "Não é possível conectar ao dispositivo Ledger. Certifique-se de que seu dispositivo esteja desbloqueado e que o aplicativo Ethereum esteja aberto."
  },
  "ledgerTimeout": {
    "message": "O Ledger Live está demorando muito para responder ou a conexão expirou. Certifique-se de que o aplicativo do Ledger Live esteja aberto e que seu dispositivo esteja desbloqueado."
  },
  "ledgerWebHIDNotConnectedErrorMessage": {
    "message": "O dispositivo Ledger não foi conectado. Se deseja conectar seu Ledger, clique em \"Continuar\" novamente e aprove a conexão HID",
    "description": "An error message shown to the user during the hardware connect flow."
  },
  "levelArrow": {
    "message": "seta de nível"
  },
  "lightTheme": {
    "message": "Claro"
  },
  "likeToImportToken": {
    "message": "Gostaria de importar esse token?"
  },
  "likeToImportTokens": {
    "message": "Gostaria de importar esses tokens?"
  },
  "lineaGoerli": {
    "message": "Rede de teste Linea Goerli"
  },
  "lineaMainnet": {
    "message": "Mainnet do Linea"
  },
  "lineaSepolia": {
    "message": "Rede de teste Linea Sepolia"
  },
  "link": {
    "message": "Link"
  },
  "links": {
    "message": "Links"
  },
  "loadMore": {
    "message": "Carregar mais"
  },
  "loading": {
    "message": "Carregando..."
  },
  "loadingScreenHardwareWalletMessage": {
    "message": "Por favor, conclua a transação na carteira de hardware."
  },
  "loadingScreenSnapMessage": {
    "message": "Por favor, conclua a transação no Snap."
  },
  "loadingTokens": {
    "message": "Carregando tokens..."
  },
  "localhost": {
    "message": "Host local 8545"
  },
  "lock": {
    "message": "Bloquear"
  },
  "lockMetaMask": {
    "message": "Bloquear a MetaMask"
  },
  "lockTimeInvalid": {
    "message": "O tempo de bloqueio deve ser um número entre 0 e 10080"
  },
  "logo": {
    "message": "Logotipo do $1",
    "description": "$1 is the name of the ticker"
  },
  "low": {
    "message": "Baixa"
  },
  "lowGasSettingToolTipMessage": {
    "message": "Use $1 para aguardar um preço mais baixo. As estimativas de tempo são muito menos exatas, pois os preços são relativamente imprevisíveis.",
    "description": "$1 is key 'low' separated here so that it can be passed in with bold font-weight"
  },
  "lowLowercase": {
    "message": "baixa"
  },
  "lowPriorityMessage": {
    "message": "Futuras transações serão colocadas depois dessa na fila."
  },
  "mainnet": {
    "message": "Mainnet da Ethereum"
  },
  "mainnetToken": {
    "message": "Esse endereço coincide com um endereço de token conhecido na Mainnet da Ethereum. Verifique novamente o endereço do contrato e a rede do token que você está tentando adicionar."
  },
  "makeAnotherSwap": {
    "message": "Criar nova troca"
  },
  "makeSureNoOneWatching": {
    "message": "Certifique-se de que ninguém está olhando",
    "description": "Warning to users to be care while creating and saving their new Secret Recovery Phrase"
  },
  "marketCap": {
    "message": "Capitalização de mercado"
  },
  "marketDetails": {
    "message": "Detalhes do mercado"
  },
  "max": {
    "message": "Máximo"
  },
  "maxBaseFee": {
    "message": "Taxa-base máxima"
  },
  "maxFee": {
    "message": "Taxa máxima"
  },
  "maxFeeTooltip": {
    "message": "Uma taxa máxima fornecida para pagar pela transação."
  },
  "maxPriorityFee": {
    "message": "Taxa de prioridade máxima"
  },
  "medium": {
    "message": "Mercado"
  },
  "mediumGasSettingToolTipMessage": {
    "message": "Use $1 para um processamento rápido pelo preço atual de mercado.",
    "description": "$1 is key 'medium' (text: 'Market') separated here so that it can be passed in with bold font-weight"
  },
  "memo": {
    "message": "memorando"
  },
  "message": {
    "message": "Mensagem"
  },
  "metaMaskConnectStatusParagraphOne": {
    "message": "Agora você tem mais controle sobre as conexões da sua conta na MetaMask."
  },
  "metaMaskConnectStatusParagraphThree": {
    "message": "Clique para gerenciar suas contas conectadas."
  },
  "metaMaskConnectStatusParagraphTwo": {
    "message": "O botão de status da conexão mostra se o website que você está visitando está conectado à conta selecionada no momento."
  },
  "metadataModalSourceTooltip": {
    "message": "$1 está hospedado no npm e $2 é o identificador específico deste Snap.",
    "description": "$1 is the snap name and $2 is the snap NPM id."
  },
  "metamaskInstitutionalVersion": {
    "message": "Versão MetaMask Institutional"
  },
  "metamaskNotificationsAreOff": {
    "message": "As notificações de carteiras estão inativas no momento."
  },
  "metamaskPortfolio": {
    "message": "MetaMask Portfolio."
  },
  "metamaskSwapsOfflineDescription": {
    "message": "O recurso de Trocas da MetaMask está em manutenção. Verifique novamente mais tarde."
  },
  "metamaskVersion": {
    "message": "Versão da MetaMask"
  },
  "methodData": {
    "message": "Método"
  },
  "methodDataTransactionDesc": {
    "message": "Função executada com base nos dados de entrada decodificados."
  },
  "methodNotSupported": {
    "message": "Não suportado com esta conta."
  },
  "metrics": {
    "message": "Métricas"
  },
  "millionAbbreviation": {
    "message": "M",
    "description": "Shortened form of 'million'"
  },
  "mismatchAccount": {
    "message": "Sua conta selecionada ($1) é diferente da conta que está tentando assinar ($2)"
  },
  "mismatchedChainLinkText": {
    "message": "verifique os detalhes da rede",
    "description": "Serves as link text for the 'mismatchedChain' key. This text will be embedded inside the translation for that key."
  },
  "mismatchedChainRecommendation": {
    "message": "Recomendamos que você $1 antes de prosseguir.",
    "description": "$1 is a clickable link with text defined by the 'mismatchedChainLinkText' key. The link will open to instructions for users to validate custom network details."
  },
  "mismatchedNetworkName": {
    "message": "De acordo com os nossos registros, o nome da rede pode não corresponder a este ID de cadeia."
  },
  "mismatchedNetworkSymbol": {
    "message": "O símbolo de moeda enviado não corresponde ao esperado para este ID de cadeia."
  },
  "mismatchedRpcChainId": {
    "message": "A rede personalizada retornou um ID de cadeia que não coincide com o ID de cadeia enviado."
  },
  "mismatchedRpcUrl": {
    "message": "De acordo com os nossos registros, o valor de URL da RPC enviado não corresponde a um provedor conhecido para este ID de cadeia."
  },
  "missingSetting": {
    "message": "Não consegue encontrar uma configuração?"
  },
  "missingSettingRequest": {
    "message": "Solicite aqui"
  },
  "mmiBuiltAroundTheWorld": {
    "message": "O MetaMask Institutional é projetado e desenvolvido ao redor do mundo."
  },
  "mmiNewNFTDetectedInNFTsTabMessage": {
    "message": "Permita que o MetaMask Institutional detecte e exiba NFTs automaticamente na sua carteira."
  },
  "mmiPasswordSetupDetails": {
    "message": "Essa senha desbloqueará somente sua extensão MetaMask Institutional."
  },
  "more": {
    "message": "mais"
  },
  "multipleSnapConnectionWarning": {
    "message": "$1 quer usar Snaps de $2",
    "description": "$1 is the dapp and $2 is the number of snaps it wants to connect to."
  },
  "mustSelectOne": {
    "message": "Selecione pelo menos 1 token."
  },
  "name": {
    "message": "Nome"
  },
  "nameAddressLabel": {
    "message": "Endereço",
    "description": "Label above address field in name component modal."
  },
  "nameInstructionsNew": {
    "message": "Se você conhece esse endereço, dê um apelido a ele para reconhecê-lo posteriormente.",
    "description": "Instruction text in name component modal when value is not recognised."
  },
  "nameInstructionsRecognized": {
    "message": "Esse endereço tem um apelido padrão, mas você pode editá-lo ou explorar outras sugestões.",
    "description": "Instruction text in name component modal when value is recognized but not saved."
  },
  "nameInstructionsSaved": {
    "message": "Você já adicionou um apelido para esse endereço. Você pode editá-lo ou ver outros apelidos sugeridos.",
    "description": "Instruction text in name component modal when value is saved."
  },
  "nameLabel": {
    "message": "Apelido",
    "description": "Label above name input field in name component modal."
  },
  "nameModalMaybeProposedName": {
    "message": "Talvez: $1",
    "description": "$1 is the proposed name"
  },
  "nameModalTitleNew": {
    "message": "Endereço desconhecido",
    "description": "Title of the modal created by the name component when value is not recognised."
  },
  "nameModalTitleRecognized": {
    "message": "Endereço reconhecido",
    "description": "Title of the modal created by the name component when value is recognized but not saved."
  },
  "nameModalTitleSaved": {
    "message": "Endereço salvo",
    "description": "Title of the modal created by the name component when value is saved."
  },
  "nameProviderProposedBy": {
    "message": "Proposto por $1",
    "description": "$1 is the name of the provider"
  },
  "nameProvider_ens": {
    "message": "Serviço de nomes Ethereum (ENS)"
  },
  "nameProvider_etherscan": {
    "message": "Etherscan"
  },
  "nameProvider_lens": {
    "message": "Lens Protocol"
  },
  "nameProvider_token": {
    "message": "MetaMask"
  },
  "nameSetPlaceholder": {
    "message": "Escolha um apelido...",
    "description": "Placeholder text for name input field in name component modal."
  },
  "nativePermissionRequestDescription": {
    "message": "Deseja que este site faça o seguinte?",
    "description": "Description below header used on Permission Connect screen for native permissions."
  },
  "nativeToken": {
    "message": "O token nativo dessa rede é $1. Esse é o token usado para taxas de gás.",
    "description": "$1 represents the name of the native token on the current network"
  },
  "nativeTokenScamWarningConversion": {
    "message": "Editar detalhes da rede"
  },
  "nativeTokenScamWarningDescription": {
    "message": "Esta rede não corresponde ao seu ID da cadeia ou nome associado. Como muitos tokens populares usam o nome $1, ele é visado para golpes. Golpistas podem enganar você para que envie a eles alguma moeda mais valiosa em troca. Confirme todas as informações antes de prosseguir.",
    "description": "$1 represents the currency name"
  },
  "nativeTokenScamWarningTitle": {
    "message": "Isto é um possível golpe"
  },
  "needHelp": {
    "message": "Precisa de ajuda? Contate $1",
    "description": "$1 represents `needHelpLinkText`, the text which goes in the help link"
  },
  "needHelpFeedback": {
    "message": "Compartilhe seu feedback"
  },
  "needHelpLinkText": {
    "message": "Suporte da MetaMask"
  },
  "needHelpSubmitTicket": {
    "message": "Envie um chamado"
  },
  "needImportFile": {
    "message": "É preciso selecionar um arquivo para importar.",
    "description": "User is important an account and needs to add a file to continue"
  },
  "negativeETH": {
    "message": "Não é possível enviar valores negativos de ETH."
  },
  "negativeOrZeroAmountToken": {
    "message": "Não é possível enviar valores negativos ou zerados de ativos."
  },
  "network": {
    "message": "Ethereum:"
  },
  "networkAddedSuccessfully": {
    "message": "Rede adicionada com sucesso!"
  },
  "networkDetails": {
    "message": "Detalhes da rede"
  },
  "networkIsBusy": {
    "message": "A rede está ocupada. Os preços de gás estão altos e as estimativas estão menos exatas."
  },
  "networkMenu": {
    "message": "Menu da rede"
  },
  "networkMenuHeading": {
    "message": "Selecione uma rede"
  },
  "networkName": {
    "message": "Nome da rede"
  },
  "networkNameArbitrum": {
    "message": "Arbitrum"
  },
  "networkNameAvalanche": {
    "message": "Avalanche"
  },
  "networkNameBSC": {
    "message": "BSC"
  },
  "networkNameBase": {
    "message": "Base"
  },
  "networkNameBitcoin": {
    "message": "Bitcoin"
  },
  "networkNameDefinition": {
    "message": "O nome associado a essa rede."
  },
  "networkNameEthereum": {
    "message": "rede"
  },
  "networkNameGoerli": {
    "message": "Goerli"
  },
  "networkNameLinea": {
    "message": "Linea"
  },
  "networkNameOpMainnet": {
    "message": "Mainnet da OP"
  },
  "networkNamePolygon": {
    "message": "Polygon"
  },
  "networkNameTestnet": {
    "message": "Testnet"
  },
  "networkNameZkSyncEra": {
    "message": "zkSync Era"
  },
  "networkOptions": {
    "message": "Opções da rede"
  },
  "networkProvider": {
    "message": "Provedor de rede"
  },
  "networkSettingsChainIdDescription": {
    "message": "O ID da cadeia é usado para assinar transações. É preciso ser igual ao ID da cadeia retornado pela rede. Você pode informar um número decimal ou um número hexadecimal com prefixo “0x”, mas exibiremos o número em casas decimais."
  },
  "networkStatus": {
    "message": "Status da rede"
  },
  "networkStatusBaseFeeTooltip": {
    "message": "A taxa-base é definida pela rede e muda a cada 13 ou 14 segundos. Nossas opções $1 e $2 têm em conta os aumentos súbitos.",
    "description": "$1 and $2 are bold text for Medium and Aggressive respectively."
  },
  "networkStatusPriorityFeeTooltip": {
    "message": "Intervalo das taxas de prioridade (ou seja, a \"gorjeta do minerador\"). Esse valor vai para os mineradores e os incentiva a priorizar sua transação."
  },
  "networkStatusStabilityFeeTooltip": {
    "message": "As taxas de gás estão $1 em relação às últimas 72 horas.",
    "description": "$1 is networks stability value - stable, low, high"
  },
  "networkSwitchConnectionError": {
    "message": "Não podemos conectar a $1",
    "description": "$1 represents the network name"
  },
  "networkURL": {
    "message": "URL da rede"
  },
  "networkURLDefinition": {
    "message": "O URL usado para acessar essa rede."
  },
  "networks": {
    "message": "Redes"
  },
  "nevermind": {
    "message": "Desistir"
  },
  "new": {
    "message": "Novo!"
  },
  "newAccount": {
    "message": "Nova conta"
  },
  "newAccountNumberName": {
    "message": "Conta $1",
    "description": "Default name of next account to be created on create account screen"
  },
  "newContact": {
    "message": "Novo contato"
  },
  "newContract": {
    "message": "Novo contrato"
  },
  "newNFTDetectedInImportNFTsMessageStrongText": {
    "message": "Configurações > Segurança e privacidade"
  },
  "newNFTDetectedInImportNFTsMsg": {
    "message": "Para usar o OpenSea para ver seus NFTs, ative \"Exibir arquivos de mídia de NFTs\" em $1.",
    "description": "$1 is used for newNFTDetectedInImportNFTsMessageStrongText"
  },
  "newNFTDetectedInNFTsTabMessage": {
    "message": "Permita que a MetaMask detecte e exiba NFTs automaticamente na sua carteira."
  },
  "newNFTsAutodetected": {
    "message": "Detecção automática de NFTs"
  },
  "newNetworkAdded": {
    "message": "“$1” foi adicionado com sucesso!"
  },
  "newNetworkEdited": {
    "message": "“$1” foi editada com sucesso!"
  },
  "newNftAddedMessage": {
    "message": "O NFT foi adicionado com sucesso!"
  },
  "newPassword": {
    "message": "Nova senha (no mínimo 8 caracteres)"
  },
  "newPrivacyPolicyActionButton": {
    "message": "Saiba mais"
  },
  "newPrivacyPolicyTitle": {
    "message": "Atualizamos nossa política de privacidade"
  },
  "newTokensImportedMessage": {
    "message": "Você importou $1 com sucesso.",
    "description": "$1 is the string of symbols of all the tokens imported"
  },
  "newTokensImportedTitle": {
    "message": "Token importado"
  },
  "next": {
    "message": "Próximo"
  },
  "nextNonceWarning": {
    "message": "Nonce é maior que o nonce sugerido de $1",
    "description": "The next nonce according to MetaMask's internal logic"
  },
  "nftAddFailedMessage": {
    "message": "O NFT não pôde ser adicionado, pois os dados de propriedade não coincidem. Certifique-se de ter inserido as informações corretas."
  },
  "nftAddressError": {
    "message": "Esse token é um NFT. Adicione-o à $1",
    "description": "$1 is a clickable link with text defined by the 'importNFTPage' key"
  },
  "nftAlreadyAdded": {
    "message": "O NFT já foi adicionado."
  },
  "nftAutoDetectionEnabled": {
    "message": "Detecção automática de NFTs ativada"
  },
  "nftDisclaimer": {
    "message": "Aviso legal: a MetaMask obtém o arquivo de mídia do URL de origem. Às vezes, esse URL é modificado pelo marketplace onde o NFT foi mintado."
  },
  "nftOptions": {
    "message": "Opções de NFT"
  },
  "nftTokenIdPlaceholder": {
    "message": "Insira o ID do token"
  },
  "nftWarningContent": {
    "message": "Você está concedendo acesso a $1, incluindo o que você vier a possuir no futuro. A parte na outra ponta pode transferir esses NFTs da sua carteira a qualquer momento, sem solicitar, até você revogar essa aprovação. $2",
    "description": "$1 is nftWarningContentBold bold part, $2 is Learn more link"
  },
  "nftWarningContentBold": {
    "message": "todos os seus NFTs $1",
    "description": "$1 is name of the collection"
  },
  "nftWarningContentGrey": {
    "message": "Prossiga com cautela."
  },
  "nfts": {
    "message": "NFTs"
  },
  "nftsPreviouslyOwned": {
    "message": "Detidos anteriormente"
  },
  "nickname": {
    "message": "Apelido"
  },
  "noAccountsFound": {
    "message": "Nenhuma conta encontrada para a pesquisa efetuada"
  },
  "noAddressForName": {
    "message": "Não foi configurado nenhum endereço para esse nome."
  },
  "noConnectedAccountDescription": {
    "message": "Selecione uma conta que você deseja usar neste site para continuar."
  },
  "noConnectedAccountTitle": {
    "message": "A MetaMask não está conectada a este site"
  },
  "noConversionDateAvailable": {
    "message": "Não há uma data de conversão de moeda disponível"
  },
  "noConversionRateAvailable": {
    "message": "Não há uma taxa de conversão disponível"
  },
  "noDomainResolution": {
    "message": "Nenhuma resolução fornecida para o domínio."
  },
  "noHardwareWalletOrSnapsSupport": {
    "message": "Snaps, e a maioria das carteiras de hardware, não funcionarão com a versão atual do navegador."
  },
  "noNFTs": {
    "message": "Nenhum NFT até agora"
  },
  "noNetworksFound": {
    "message": "Nenhuma rede encontrada para a pesquisa efetuada"
  },
  "noSnaps": {
    "message": "Você não tem nenhum snap instalado."
  },
  "noThanks": {
    "message": "Não, obrigado"
  },
  "noTransactions": {
    "message": "Você não tem transações"
  },
  "noWebcamFound": {
    "message": "A webcam do seu computador não foi encontrada. Tente novamente."
  },
  "noWebcamFoundTitle": {
    "message": "Webcam não encontrada"
  },
  "nonCustodialAccounts": {
    "message": "O MetaMask Institutional permite que você use contas não custodiadas. Se você planeja usá-las, faça backup da sua Frase de Recuperação Secreta."
  },
  "nonce": {
    "message": "Nonce"
  },
  "nonceField": {
    "message": "Personalizar o nonce da transação"
  },
  "nonceFieldHeading": {
    "message": "Nonce personalizado"
  },
  "notBusy": {
    "message": "Não ocupado"
  },
  "notCurrentAccount": {
    "message": "Essa é a conta correta? É diferente da conta atualmente selecionada na sua carteira"
  },
  "notEnoughBalance": {
    "message": "Saldo insuficiente"
  },
  "notEnoughGas": {
    "message": "Não há gás suficiente"
  },
  "notRightNow": {
    "message": "Agora não"
  },
  "note": {
    "message": "Observação"
  },
  "notePlaceholder": {
    "message": "O aprovador verá essa observação ao aprovar a transação no custodiante."
  },
  "notificationDetail": {
    "message": "Detalhes"
  },
  "notificationDetailBaseFee": {
    "message": "Taxa-base (GWEI)"
  },
  "notificationDetailGasLimit": {
    "message": "Limite de gás (unidades)"
  },
  "notificationDetailGasUsed": {
    "message": "Gás utilizado (unidades)"
  },
  "notificationDetailMaxFee": {
    "message": "Taxa máxima por gás"
  },
  "notificationDetailNetwork": {
    "message": "Rede"
  },
  "notificationDetailNetworkFee": {
    "message": "Taxa de rede"
  },
  "notificationDetailPriorityFee": {
    "message": "Taxa de prioridade (GWEI)"
  },
  "notificationItemCheckBlockExplorer": {
    "message": "Verifique no BlockExplorer"
  },
  "notificationItemCollection": {
    "message": "Coleção"
  },
  "notificationItemConfirmed": {
    "message": "Confirmado"
  },
  "notificationItemError": {
    "message": "Não é possível obter as taxas no momento"
  },
  "notificationItemFrom": {
    "message": "De"
  },
  "notificationItemLidoStakeReadyToBeWithdrawn": {
    "message": "Saque pronto"
  },
  "notificationItemLidoStakeReadyToBeWithdrawnMessage": {
    "message": "Você já pode sacar seus $1 sem staking"
  },
  "notificationItemLidoWithdrawalRequestedMessage": {
    "message": "Sua solicitação de remover $1 do staking foi enviada"
  },
  "notificationItemNFTReceivedFrom": {
    "message": "NFT recebido de"
  },
  "notificationItemNFTSentTo": {
    "message": "NFT enviado para"
  },
  "notificationItemNetwork": {
    "message": "Rede"
  },
  "notificationItemRate": {
    "message": "Cotação (taxa inclusa)"
  },
  "notificationItemReceived": {
    "message": "Recebido"
  },
  "notificationItemReceivedFrom": {
    "message": "Recebido de"
  },
  "notificationItemSent": {
    "message": "Enviado"
  },
  "notificationItemSentTo": {
    "message": "Enviado para"
  },
  "notificationItemStakeCompleted": {
    "message": "Staking concluído"
  },
  "notificationItemStaked": {
    "message": "Staking executado"
  },
  "notificationItemStakingProvider": {
    "message": "Provedor de staking"
  },
  "notificationItemStatus": {
    "message": "Status"
  },
  "notificationItemSwapped": {
    "message": "Swap executado"
  },
  "notificationItemSwappedFor": {
    "message": "por"
  },
  "notificationItemTo": {
    "message": "Para"
  },
  "notificationItemTransactionId": {
    "message": "ID da transação"
  },
  "notificationItemUnStakeCompleted": {
    "message": "Retirada de staking concluída"
  },
  "notificationItemUnStaked": {
    "message": "Retirada de staking executada"
  },
  "notificationItemUnStakingRequested": {
    "message": "Retirada de staking solicitada"
  },
  "notificationTransactionFailedMessage": {
    "message": "Falha na transação $1! $2",
    "description": "Content of the browser notification that appears when a transaction fails"
  },
  "notificationTransactionFailedMessageMMI": {
    "message": "Falha na transação! $1",
    "description": "Content of the browser notification that appears when a transaction fails in MMI"
  },
  "notificationTransactionFailedTitle": {
    "message": "Falha na transação",
    "description": "Title of the browser notification that appears when a transaction fails"
  },
  "notificationTransactionSuccessMessage": {
    "message": "Transação $1 confirmada!",
    "description": "Content of the browser notification that appears when a transaction is confirmed"
  },
  "notificationTransactionSuccessTitle": {
    "message": "Transação confirmada",
    "description": "Title of the browser notification that appears when a transaction is confirmed"
  },
  "notificationTransactionSuccessView": {
    "message": "Ver em $1",
    "description": "Additional content in browser notification that appears when a transaction is confirmed and has a block explorer URL"
  },
  "notifications": {
    "message": "Notificações"
  },
  "notificationsDropLedgerFirefoxDescription": {
    "message": "O Firefox não oferece mais suporte ao U2F, então a Ledger não funcionará com a MetaMask no Firefox. Em vez disso, experimente a MetaMask no Google Chrome.",
    "description": "Description of a notification in the 'See What's New' popup. Describes that ledger will not longer be supported for firefox users and they should use MetaMask on chrome for ledger support instead."
  },
  "notificationsDropLedgerFirefoxTitle": {
    "message": "Suporte à Ledger descontinuado no Firefox",
    "description": "Title for a notification in the 'See What's New' popup. Tells firefox users that ledger support is being dropped."
  },
  "notificationsFeatureToggle": {
    "message": "Ativar notificações da carteira",
    "description": "Experimental feature title"
  },
  "notificationsFeatureToggleDescription": {
    "message": "Isso habilita as notificações da carteira, como enviar/receber valores ou NFTs e avisos de recursos.",
    "description": "Description of the experimental notifications feature"
  },
  "notificationsMarkAllAsRead": {
    "message": "Marcar todas como lidas"
  },
  "notificationsPageEmptyTitle": {
    "message": "Não há nada aqui"
  },
  "notificationsPageErrorContent": {
    "message": "Tente acessar esta página novamente."
  },
  "notificationsPageErrorTitle": {
    "message": "Ocorreu um erro"
  },
  "notificationsPageNoNotificationsContent": {
    "message": "Você ainda não recebeu nenhuma notificação."
  },
  "notificationsSettingsBoxError": {
    "message": "Ocorreu um erro. Tente novamente."
  },
  "notificationsSettingsPageAllowNotifications": {
    "message": "Fique por dentro do que acontece na sua carteira com as notificações. Para isso, nós usamos um perfil para sincronizar algumas configurações entre seus dispositivos. $1"
  },
  "notificationsSettingsPageAllowNotificationsLink": {
    "message": "Saiba como protegemos sua privacidade enquanto usa este recurso."
  },
  "numberOfNewTokensDetectedPlural": {
    "message": "$1 novos tokens encontrados nesta conta",
    "description": "$1 is the number of new tokens detected"
  },
  "numberOfNewTokensDetectedSingular": {
    "message": "1 novo token encontrado nesta conta"
  },
  "ofTextNofM": {
    "message": "de"
  },
  "off": {
    "message": "Desativado"
  },
  "offlineForMaintenance": {
    "message": "Offline para manutenção"
  },
  "ok": {
    "message": "Ok"
  },
  "on": {
    "message": "Ativado"
  },
  "onboardedMetametricsAccept": {
    "message": "Concordo"
  },
  "onboardedMetametricsDisagree": {
    "message": "Não, obrigado"
  },
  "onboardedMetametricsKey1": {
    "message": "Últimos desenvolvimentos"
  },
  "onboardedMetametricsKey2": {
    "message": "Recursos de produtos"
  },
  "onboardedMetametricsKey3": {
    "message": "Outros materiais promocionais relevantes"
  },
  "onboardedMetametricsLink": {
    "message": "MetaMetrics"
  },
  "onboardedMetametricsParagraph1": {
    "message": "Além do $1, gostaríamos de usar dados para entender como você interage com comunicações de marketing.",
    "description": "$1 represents the 'onboardedMetametricsLink' locale string"
  },
  "onboardedMetametricsParagraph2": {
    "message": "Isso nos ajuda a personalizar o que compartilhamos com você, como:"
  },
  "onboardedMetametricsParagraph3": {
    "message": "Lembre-se, nunca vendemos os dados que você fornece e você pode desativar quando quiser."
  },
  "onboardedMetametricsTitle": {
    "message": "Ajude-nos a melhorar sua experiência"
  },
  "onboarding": {
    "message": "Integração"
  },
  "onboardingAdvancedPrivacyIPFSDescription": {
    "message": "O gateway IPFS possibilita acessar e visualizar dados hospedados por terceiros. Você pode adicionar um gateway IPFS personalizado ou continuar usando o padrão."
  },
  "onboardingAdvancedPrivacyIPFSInvalid": {
    "message": "Favor inserir um URL válido"
  },
  "onboardingAdvancedPrivacyIPFSTitle": {
    "message": "Adicionar gateway IPFS personalizado"
  },
  "onboardingAdvancedPrivacyIPFSValid": {
    "message": "O URL do gateway IPFS é válido"
  },
  "onboardingAdvancedPrivacyNetworkButton": {
    "message": "Adicionar rede personalizada"
  },
  "onboardingAdvancedPrivacyNetworkDescription": {
    "message": "Usamos a Infura como nosso provedor de chamadas de procedimento remoto (RPC) para oferecermos o acesso mais confiável e privado possível aos dados do Ethereum. Você pode escolher sua própria RPC, mas lembre-se de que qualquer RPC receberá seu endereço IP e da carteira de Ethereum para realizar transações. Leia nosso $1 para saber mais sobre como a Infura trata os dados."
  },
  "onboardingAdvancedPrivacyNetworkTitle": {
    "message": "Escolha sua rede"
  },
  "onboardingCreateWallet": {
    "message": "Criar uma nova carteira"
  },
  "onboardingImportWallet": {
    "message": "Importar uma carteira existente"
  },
  "onboardingMetametricsAgree": {
    "message": "Concordo"
  },
  "onboardingMetametricsDescription": {
    "message": "Gostaríamos de coletar dados básicos de uso para melhorar a MetaMask. Saiba que nunca vendemos os dados que você fornece aqui."
  },
  "onboardingMetametricsDescription2": {
    "message": "Quando coletamos as métricas, elas sempre são..."
  },
  "onboardingMetametricsInfuraTerms": {
    "message": "Informaremos a você se decidirmos usar esses dados para outras finalidades. Você pode analisar nossa $1 para obter mais informações. Lembre-se: você pode acessar as configurações e revogar a permissão a qualquer momento.",
    "description": "$1 represents `onboardingMetametricsInfuraTermsPolicy`"
  },
  "onboardingMetametricsInfuraTermsPolicy": {
    "message": "Política de Privacidade"
  },
  "onboardingMetametricsModalTitle": {
    "message": "Adicionar rede personalizada"
  },
  "onboardingMetametricsNeverCollect": {
    "message": "$1 cliques e visualizações no app são armazenados, mas outros detalhes (como seu endereço público) não são.",
    "description": "$1 represents `onboardingMetametricsNeverCollectEmphasis`"
  },
  "onboardingMetametricsNeverCollectEmphasis": {
    "message": "Privadas:"
  },
  "onboardingMetametricsNeverCollectIP": {
    "message": "$1 usamos temporariamente o seu endereço IP para detectar uma localização geral (como seu país ou região), mas ele nunca é armazenado.",
    "description": "$1 represents `onboardingMetametricsNeverCollectIPEmphasis`"
  },
  "onboardingMetametricsNeverCollectIPEmphasis": {
    "message": "Gerais:"
  },
  "onboardingMetametricsNeverSellData": {
    "message": "$1 você decide se quer compartilhar ou excluir seus dados de uso nas configurações, a qualquer momento.",
    "description": "$1 represents `onboardingMetametricsNeverSellDataEmphasis`"
  },
  "onboardingMetametricsNeverSellDataEmphasis": {
    "message": "Opcionais:"
  },
  "onboardingMetametricsTitle": {
    "message": "Ajude-nos a melhorar a MetaMask"
  },
  "onboardingMetametricsUseDataCheckbox": {
    "message": "Usaremos esses dados para saber como você interage com nossas comunicações de marketing. Podemos compartilhar novidades relevantes (como recursos de produtos)."
  },
  "onboardingPinExtensionBillboardAccess": {
    "message": "Acesso total"
  },
  "onboardingPinExtensionBillboardDescription": {
    "message": "Essas extensões podem ver e alterar informações"
  },
  "onboardingPinExtensionBillboardDescription2": {
    "message": "neste site."
  },
  "onboardingPinExtensionBillboardTitle": {
    "message": "Extensões"
  },
  "onboardingPinExtensionChrome": {
    "message": "Clique no ícone da extensão do navegador"
  },
  "onboardingPinExtensionDescription": {
    "message": "Fixe a MetaMask no seu navegador de modo que seja acessível e fácil de visualizar as confirmações das transações."
  },
  "onboardingPinExtensionDescription2": {
    "message": "Você pode abrir a MetaMask clicando na extensão e acessando a sua carteira com apenas um clique."
  },
  "onboardingPinExtensionDescription3": {
    "message": "Clique no ícone da extensão do navegador para acessá-la instantaneamente"
  },
  "onboardingPinExtensionLabel": {
    "message": "Fixar a MetaMask"
  },
  "onboardingPinExtensionStep1": {
    "message": "1"
  },
  "onboardingPinExtensionStep2": {
    "message": "2"
  },
  "onboardingPinExtensionTitle": {
    "message": "Sua instalação da MetaMask está concluída!"
  },
  "onboardingPinMmiExtensionLabel": {
    "message": "Fixar MetaMask Institutional"
  },
<<<<<<< HEAD
=======
  "onboardingUsePhishingDetectionDescription": {
    "message": "Os alertas de detecção de phishing dependem de comunicação com $1. O jsDeliver terá acesso ao seu endereço IP. Veja $2.",
    "description": "The $1 is the word 'jsDeliver', from key 'jsDeliver' and $2 is the words Privacy Policy from key 'privacyMsg', both separated here so that it can be wrapped as a link"
  },
  "oneDayAbbreviation": {
    "message": "1D",
    "description": "Shortened form of '1 day'"
  },
  "oneMonthAbbreviation": {
    "message": "1M",
    "description": "Shortened form of '1 month'"
  },
  "oneWeekAbbreviation": {
    "message": "1S",
    "description": "Shortened form of '1 week'"
  },
  "oneYearAbbreviation": {
    "message": "1A",
    "description": "Shortened form of '1 year'"
  },
>>>>>>> 989a5785
  "onekey": {
    "message": "OneKey"
  },
  "onlyAddTrustedNetworks": {
    "message": "Um provedor de rede mal-intencionado pode mentir sobre o estado da blockchain e registrar as atividades da sua rede. Adicione somente as redes personalizadas em que você confia."
  },
  "onlyConnectTrust": {
    "message": "Conecte-se somente com sites em que você confia. $1",
    "description": "Text displayed above the buttons for connection confirmation. $1 is the link to the learn more web page."
  },
  "openCustodianApp": {
    "message": "Abrir aplicativo $1",
    "description": "The $1 is the name of the Custodian that will be open"
  },
  "openFullScreenForLedgerWebHid": {
    "message": "Abra o app em tela cheia para conectar seu Ledger.",
    "description": "Shown to the user on the confirm screen when they are viewing MetaMask in a popup window but need to connect their ledger via webhid."
  },
  "openInBlockExplorer": {
    "message": "Abrir no explorador de blocos"
  },
  "openSeaNew": {
    "message": "OpenSea"
  },
  "operationFailed": {
    "message": "Falha na operação"
  },
  "optional": {
    "message": "Opcional"
  },
  "optionalWithParanthesis": {
    "message": "(Opcional)"
  },
  "options": {
    "message": "Opções"
  },
  "or": {
    "message": "ou"
  },
  "origin": {
    "message": "Origem"
  },
  "osTheme": {
    "message": "Sistema"
  },
  "otherSnaps": {
    "message": "outros snaps",
    "description": "Used in the 'permission_rpc' message."
  },
  "outdatedBrowserNotification": {
    "message": "Seu navegador está desatualizado. Se não o atualizar, você não conseguirá baixar patches de segurança e obter novos recursos da MetaMask."
  },
  "padlock": {
    "message": "Cadeado"
  },
  "parameters": {
    "message": "Parâmetros"
  },
  "participateInMetaMetrics": {
    "message": "Participar da MetaMetrics"
  },
  "participateInMetaMetricsDescription": {
    "message": "Participe da MetaMetrics para ajudar a melhorar a MetaMask"
  },
  "password": {
    "message": "Senha"
  },
  "passwordMmiTermsWarning": {
    "message": "Compreendo que o MetaMask Institutional não pode recuperar essa senha para mim. $1"
  },
  "passwordNotLongEnough": {
    "message": "A senha não é longa o suficiente"
  },
  "passwordSetupDetails": {
    "message": "Essa senha desbloqueará sua carteira MetaMask apenas neste dispositivo. A MetaMask não é capaz de recuperar essa senha."
  },
  "passwordStrength": {
    "message": "Segurança da senha: $1",
    "description": "Return password strength to the user when user wants to create password."
  },
  "passwordStrengthDescription": {
    "message": "Uma senha forte pode aumentar a segurança da sua carteira caso seu dispositivo seja roubado ou comprometido."
  },
  "passwordTermsWarning": {
    "message": "Compreendo que a MetaMask não é capaz de recuperar essa senha para mim. $1"
  },
  "passwordsDontMatch": {
    "message": "As senhas não coincidem"
  },
  "pasteJWTToken": {
    "message": "Cole ou solte seu token aqui:"
  },
  "pastePrivateKey": {
    "message": "Cole aqui a sequência de caracteres da sua chave privada:",
    "description": "For importing an account from a private key"
  },
  "paymasterInUse": {
    "message": "O gás desta transação será pago por um tesoureiro.",
    "description": "Alert shown in transaction confirmation if paymaster in use."
  },
  "pending": {
    "message": "Pendente"
  },
  "pendingTransactionInfo": {
    "message": "Essa transação só será processada quando a anterior estiver concluída."
  },
  "pendingTransactionMultiple": {
    "message": "Você tem ($1) transações pendentes."
  },
  "pendingTransactionSingle": {
    "message": "Você tem (1) transação pendente.",
    "description": "$1 is count of pending transactions"
  },
  "permissionDetails": {
    "message": "Detalhes da permissão"
  },
  "permissionRequest": {
    "message": "Solicitação de permissão"
  },
  "permissionRequested": {
    "message": "Solicitada agora"
  },
  "permissionRequestedForAccounts": {
    "message": "Solicitada agora para $1",
    "description": "Permission cell status for requested permission including accounts, rendered as AvatarGroup which is $1."
  },
  "permissionRevoked": {
    "message": "Revogada nesta atualização"
  },
  "permissionRevokedForAccounts": {
    "message": "Revogada nessa atualização para $1",
    "description": "Permission cell status for revoked permission including accounts, rendered as AvatarGroup which is $1."
  },
  "permission_accessNamedSnap": {
    "message": "Conectar a $1.",
    "description": "The description for the `wallet_snap` permission. $1 is the human-readable name of the snap."
  },
  "permission_accessNetwork": {
    "message": "Acesse a internet.",
    "description": "The description of the `endowment:network-access` permission."
  },
  "permission_accessNetworkDescription": {
    "message": "Permita que $1 acesse a internet. Isso pode ser usado para enviar e receber dados de servidores de terceiros.",
    "description": "An extended description of the `endowment:network-access` permission. $1 is the snap name."
  },
  "permission_accessSnap": {
    "message": "Conecte-se ao snap $1.",
    "description": "The description for the `wallet_snap` permission. $1 is the name of the snap."
  },
  "permission_accessSnapDescription": {
    "message": "Permitir que o site ou snap interaja com $1.",
    "description": "The description for the `wallet_snap_*` permission. $1 is the name of the Snap."
  },
  "permission_cronjob": {
    "message": "Agende e execute ações periódicas.",
    "description": "The description for the `snap_cronjob` permission"
  },
  "permission_cronjobDescription": {
    "message": "Permita que $1 realize ações que são executadas periodicamente em horários, datas ou intervalos fixos. Isso pode ser usado para disparar interações ou notificações sensíveis ao tempo.",
    "description": "An extended description for the `snap_cronjob` permission. $1 is the snap name."
  },
  "permission_dialog": {
    "message": "Exibir janelas de diálogo na MetaMask.",
    "description": "The description for the `snap_dialog` permission"
  },
  "permission_dialogDescription": {
    "message": "Permita que $1 exiba pop-ups da MetaMask com texto personalizado, campo para entrada de informações e botões para aprovar ou recusar uma ação.\nPode ser usado, por exemplo, para criar alertas, confirmações e fluxos de adesão para um Snap.",
    "description": "An extended description for the `snap_dialog` permission. $1 is the snap name."
  },
  "permission_ethereumAccounts": {
    "message": "Ver endereço, saldo da conta, atividade e iniciar transações",
    "description": "The description for the `eth_accounts` permission"
  },
  "permission_ethereumProvider": {
    "message": "Acesse o provedor do Ethereum.",
    "description": "The description for the `endowment:ethereum-provider` permission"
  },
  "permission_ethereumProviderDescription": {
    "message": "Permita que $1 se comunique diretamente com a MetaMask, para que possa ler dados da blockchain e sugerir mensagens e transações.",
    "description": "An extended description for the `endowment:ethereum-provider` permission. $1 is the snap name."
  },
  "permission_getEntropy": {
    "message": "Derivar chaves arbitrárias únicas para $1.",
    "description": "The description for the `snap_getEntropy` permission. $1 is the snap name."
  },
  "permission_getEntropyDescription": {
    "message": "Permita que $1 derive chaves arbitrárias únicas para $1 sem as expor. Essas chaves são separadas das suas contas na MetaMask e não estão relacionadas às suas chaves privadas ou à Frase de Recuperação Secreta. Os outros Snaps não podem acessar essas informações.",
    "description": "An extended description for the `snap_getEntropy` permission. $1 is the snap name."
  },
  "permission_getLocale": {
    "message": "Ver seu idioma de preferência.",
    "description": "The description for the `snap_getLocale` permission"
  },
  "permission_getLocaleDescription": {
    "message": "Permita que $1 acesse seu idioma de preferência a partir de suas configurações da MetaMask. Isso pode ser usado para traduzir e exibir o conteúdo de $1 usando seu idioma.",
    "description": "An extended description for the `snap_getLocale` permission. $1 is the snap name."
  },
  "permission_homePage": {
    "message": "Exibe uma tela personalizada",
    "description": "The description for the `endowment:page-home` permission"
  },
  "permission_homePageDescription": {
    "message": "Permite que $1 exiba uma tela inicial personalizada na MetaMask. Isso pode ser usado para interfaces de usuário, configurações e painéis.",
    "description": "An extended description for the `endowment:page-home` permission. $1 is the snap name."
  },
  "permission_keyring": {
    "message": "Permita solicitações para adicionar e controlar contas Ethereum",
    "description": "The description for the `endowment:keyring` permission"
  },
  "permission_keyringDescription": {
    "message": "Permita que $1 receba solicitações para adicionar ou remover contas, além de assinar e realizar transações em nome dessas contas.",
    "description": "An extended description for the `endowment:keyring` permission. $1 is the snap name."
  },
  "permission_lifecycleHooks": {
    "message": "Usar ganchos de ciclo de vida.",
    "description": "The description for the `endowment:lifecycle-hooks` permission"
  },
  "permission_lifecycleHooksDescription": {
    "message": "Permita que $1 use ganchos de ciclo de vida para executar códigos em momentos específicos durante seu ciclo de vida.",
    "description": "An extended description for the `endowment:lifecycle-hooks` permission. $1 is the snap name."
  },
  "permission_manageAccounts": {
    "message": "Adicionar e controlar contas Ethereum",
    "description": "The description for `snap_manageAccounts` permission"
  },
  "permission_manageAccountsDescription": {
    "message": "Permita que $1 adicione ou remova contas Ethereum e, depois, realize transações e assine com essas contas.",
    "description": "An extended description for the `snap_manageAccounts` permission. $1 is the snap name."
  },
  "permission_manageBip32Keys": {
    "message": "Gerenciar contas de $1.",
    "description": "The description for the `snap_getBip32Entropy` permission. $1 is a derivation path, e.g. 'm/44'/0'/0' (secp256k1)'."
  },
  "permission_manageBip44AndBip32KeysDescription": {
    "message": "Permita que $1 gerencie contas e ativos na rede solicitada. Essas contas são derivadas e passam por backup usando sua Frase de Recuperação Secreta (sem a revelar). Com o poder de derivar chaves, $1 pode dar suporte a uma variedade de protocolos da blockchain além da Ethereum (EVMs).",
    "description": "An extended description for the `snap_getBip44Entropy` and `snap_getBip44Entropy` permissions. $1 is the snap name."
  },
  "permission_manageBip44Keys": {
    "message": "Gerenciar contas de $1.",
    "description": "The description for the `snap_getBip44Entropy` permission. $1 is the name of a protocol, e.g. 'Filecoin'."
  },
  "permission_manageState": {
    "message": "Armazenar e gerenciar dados pertinentes em seu dispositivo.",
    "description": "The description for the `snap_manageState` permission"
  },
  "permission_manageStateDescription": {
    "message": "Permita que $1 armazene, atualize e recupere dados de forma segura com criptografia. Outros Snaps não podem acessar essas informações.",
    "description": "An extended description for the `snap_manageState` permission. $1 is the snap name."
  },
  "permission_nameLookup": {
    "message": "Fornecer consultas de domínios e endereços.",
    "description": "The description for the `endowment:name-lookup` permission."
  },
  "permission_nameLookupDescription": {
    "message": "Permitir que o Snap busque e exiba consultas de endereços e domínios em diferentes partes da IU da MetaMask.",
    "description": "An extended description for the `endowment:name-lookup` permission."
  },
  "permission_notifications": {
    "message": "Mostrar notificações.",
    "description": "The description for the `snap_notify` permission"
  },
  "permission_notificationsDescription": {
    "message": "Permita que $1 exiba notificações dentro da MetaMask. Um breve texto de notificação pode ser disparado por um Snap para informações acionáveis ou sensíveis ao tempo.",
    "description": "An extended description for the `snap_notify` permission. $1 is the snap name."
  },
  "permission_rpc": {
    "message": "Permitir que $1 se comunique diretamente com $2.",
    "description": "The description for the `endowment:rpc` permission. $1 is 'other snaps' or 'websites', $2 is the snap name."
  },
  "permission_rpcDescription": {
    "message": "Permita que $1 envie mensagens a $2 e receba resposta de $2.",
    "description": "An extended description for the `endowment:rpc` permission. $1 is 'other snaps' or 'websites', $2 is the snap name."
  },
  "permission_rpcDescriptionOriginList": {
    "message": "$1 e $2",
    "description": "A list of allowed origins where $2 is the last origin of the list and $1 is the rest of the list separated by ','."
  },
  "permission_signatureInsight": {
    "message": "Exibir o modal de insights de assinatura.",
    "description": "The description for the `endowment:signature-insight` permission"
  },
  "permission_signatureInsightDescription": {
    "message": "Permita que $1 exiba um modal com insights sobre solicitações de assinatura antes de aprová-las. Isso pode ser usado para soluções de segurança e antiphishing.",
    "description": "An extended description for the `endowment:signature-insight` permission. $1 is the snap name."
  },
  "permission_signatureInsightOrigin": {
    "message": "Veja as origens de sites que iniciam solicitações de assinatura",
    "description": "The description for the `signatureOrigin` caveat, to be used with the `endowment:signature-insight` permission"
  },
  "permission_signatureInsightOriginDescription": {
    "message": "Permita que $1 veja a origem (URI) dos sites que iniciam solicitações de assinatura. Isso pode ser usado para soluções de segurança e antiphishing.",
    "description": "An extended description for the `signatureOrigin` caveat, to be used with the `endowment:signature-insight` permission. $1 is the snap name."
  },
  "permission_transactionInsight": {
    "message": "Busque e exiba insights de transações.",
    "description": "The description for the `endowment:transaction-insight` permission"
  },
  "permission_transactionInsightDescription": {
    "message": "Permita que $1 decodifique transações e exiba informações dentro da interface da MetaMask. Isso pode ser usado para soluções de segurança e antiphishing.",
    "description": "An extended description for the `endowment:transaction-insight` permission. $1 is the snap name."
  },
  "permission_transactionInsightOrigin": {
    "message": "Verá as origens dos sites que sugerem transações",
    "description": "The description for the `transactionOrigin` caveat, to be used with the `endowment:transaction-insight` permission"
  },
  "permission_transactionInsightOriginDescription": {
    "message": "Permita que $1 veja a origem (URI) dos sites que sugerirem transações. Isso pode ser usado para soluções de segurança e antiphishing.",
    "description": "An extended description for the `transactionOrigin` caveat, to be used with the `endowment:transaction-insight` permission. $1 is the snap name."
  },
  "permission_unknown": {
    "message": "Permissão desconhecida: $1",
    "description": "$1 is the name of a requested permission that is not recognized."
  },
  "permission_viewBip32PublicKeys": {
    "message": "Ver sua chave pública para $1 ($2).",
    "description": "The description for the `snap_getBip32PublicKey` permission. $1 is a derivation path, e.g. 'm/44'/0'/0''. $2 is the elliptic curve name, e.g. 'secp256k1'."
  },
  "permission_viewBip32PublicKeysDescription": {
    "message": "Permita que $2 veja suas chaves públicas (e endereços) referentes a $1. Isso não concede nenhum tipo de controle das contas ou ativos.",
    "description": "An extended description for the `snap_getBip32PublicKey` permission. $1 is a derivation path (name). $2 is the snap name."
  },
  "permission_viewNamedBip32PublicKeys": {
    "message": "Veja sua chave pública para $1.",
    "description": "The description for the `snap_getBip32PublicKey` permission. $1 is a name for the derivation path, e.g., 'Ethereum accounts'."
  },
  "permission_walletSwitchEthereumChain": {
    "message": "Troque e use a seguinte rede",
    "description": "The label for the `wallet_switchEthereumChain` permission"
  },
  "permission_webAssembly": {
    "message": "Suporte a WebAssembly.",
    "description": "The description of the `endowment:webassembly` permission."
  },
  "permission_webAssemblyDescription": {
    "message": "Permita que $1 acesse ambientes de execução de baixo nível via WebAssembly.",
    "description": "An extended description of the `endowment:webassembly` permission. $1 is the snap name."
  },
  "permissions": {
    "message": "Permissões"
  },
  "permissionsPageEmptyContent": {
    "message": "Não há nada aqui"
  },
  "permissionsPageEmptySubContent": {
    "message": "Aqui você pode ver as permissões que deu aos snaps instalados ou sites conectados."
  },
  "permissionsPageTourDescription": {
    "message": "Este é o seu painel de controle para gerenciar as permissões dadas aos sites conectados e snaps instalados."
  },
  "permissionsPageTourTitle": {
    "message": "Sites conectados agora são permissões"
  },
  "permitSimulationDetailInfo": {
    "message": "Você está autorizando o consumidor a gastar esta quantidade de tokens de sua conta."
  },
  "personalAddressDetected": {
    "message": "Endereço pessoal detectado. Insira o endereço de contrato do token."
  },
  "petnamesEnabledToggle": {
    "message": "Permitir apelidos"
  },
  "petnamesEnabledToggleDescription": {
    "message": "Isso permite que você atribua um apelido a qualquer endereço. Sempre que possível, vamos sugerir nomes para os endereços com os quais você interage."
  },
  "pinExtensionDescription": {
    "message": "Navegue até o menu da extensão e fixe o MetaMask Institutional para acessar facilmente."
  },
  "pinExtensionTitle": {
    "message": "Fixar extensão"
  },
  "pinToTop": {
    "message": "Fixar ao topo"
  },
  "pleaseConfirm": {
    "message": "Por favor, confirme"
  },
  "plusMore": {
    "message": "E mais $1",
    "description": "$1 is the number of additional items"
  },
  "plusXMore": {
    "message": "E mais $1",
    "description": "$1 is a number of additional but unshown items in a list- this message will be shown in place of those items"
  },
  "popularCustomNetworks": {
    "message": "Redes personalizadas populares"
  },
  "popularNetworkAddToolTip": {
    "message": "Algumas dessas redes dependem de terceiros. As conexões podem ser menos confiáveis ​​ou permitir que terceiros rastreiem atividades. $1",
    "description": "$1 is Learn more link"
  },
  "portfolio": {
    "message": "Portfólio"
  },
  "portfolioDashboard": {
    "message": "Painel do portfólio"
  },
  "preparingSwap": {
    "message": "Preparando troca..."
  },
  "prev": {
    "message": "Anterior"
  },
  "primaryCurrencySetting": {
    "message": "Moeda principal"
  },
  "primaryCurrencySettingDescription": {
    "message": "Selecione Nativa para priorizar a exibição de valores na moeda nativa da cadeia (por ex., ETH). Selecione Fiduciária para priorizar a exibição de valores na moeda fiduciária selecionada."
  },
  "primaryType": {
    "message": "Tipo primário"
  },
  "priorityFee": {
    "message": "Taxa de prioridade"
  },
  "priorityFeeProperCase": {
    "message": "Taxa de prioridade"
  },
  "privacy": {
    "message": "Privacidade"
  },
  "privacyMsg": {
    "message": "Política de Privacidade"
  },
  "privateKey": {
    "message": "Chave Privada",
    "description": "select this type of file to use to import an account"
  },
  "privateKeyCopyWarning": {
    "message": "Chave privada de $1",
    "description": "$1 represents the account name"
  },
  "privateKeyHidden": {
    "message": "A chave privada está oculta",
    "description": "Explains that the private key input is hidden"
  },
  "privateKeyShow": {
    "message": "Exibir/ocultar a inserção da chave privada",
    "description": "Describes a toggle that is used to show or hide the private key input"
  },
  "privateKeyShown": {
    "message": "Esta chave privada está sendo exibida",
    "description": "Explains that the private key input is being shown"
  },
  "privateKeyWarning": {
    "message": "Atenção: jamais revele essa chave. Qualquer pessoa com acesso às suas chaves privadas poderá roubar os ativos de sua conta."
  },
  "privateNetwork": {
    "message": "Rede privada"
  },
  "proceedWithTransaction": {
    "message": "Quero prosseguir mesmo assim"
  },
  "productAnnouncements": {
    "message": "Anúncios de produtos"
  },
  "profileSync": {
    "message": "Sincronização de perfil"
  },
  "profileSyncConfirmation": {
    "message": "Se você desativar a sincronização de perfil, não poderá receber notificações."
  },
  "profileSyncDescription": {
    "message": "Cria um perfil que a MetaMask usa para sincronizar algumas configurações entre seus dispositivos. Isso é necessário para receber notificações. $1."
  },
  "profileSyncPrivacyLink": {
    "message": "Saiba como protegemos sua privacidade"
  },
  "proposedApprovalLimit": {
    "message": "Limite de aprovação proposto"
  },
  "provide": {
    "message": "Fornecer"
  },
  "publicAddress": {
    "message": "Endereço público"
  },
  "pushPlatformNotificationsFundsReceivedDescription": {
    "message": "Você recebeu $1 $2"
  },
  "pushPlatformNotificationsFundsReceivedDescriptionDefault": {
    "message": "Você recebeu alguns tokens"
  },
  "pushPlatformNotificationsFundsReceivedTitle": {
    "message": "Fundos recebidos"
  },
  "pushPlatformNotificationsFundsSentDescription": {
    "message": "Você enviou $1 $2 com sucesso"
  },
  "pushPlatformNotificationsFundsSentDescriptionDefault": {
    "message": "Você enviou alguns tokens com sucesso"
  },
  "pushPlatformNotificationsFundsSentTitle": {
    "message": "Fundos enviados"
  },
  "pushPlatformNotificationsNftReceivedDescription": {
    "message": "Você recebeu novos NFTs"
  },
  "pushPlatformNotificationsNftReceivedTitle": {
    "message": "NFT recebido"
  },
  "pushPlatformNotificationsNftSentDescription": {
    "message": "Você enviou um NFT com sucesso"
  },
  "pushPlatformNotificationsNftSentTitle": {
    "message": "NFT enviado"
  },
  "pushPlatformNotificationsStakingLidoStakeCompletedDescription": {
    "message": "Seu staking na Lido foi bem-sucedido"
  },
  "pushPlatformNotificationsStakingLidoStakeCompletedTitle": {
    "message": "Staking concluído"
  },
  "pushPlatformNotificationsStakingLidoStakeReadyToBeWithdrawnDescription": {
    "message": "Seu staking na Lido está pronto para ser retirado"
  },
  "pushPlatformNotificationsStakingLidoStakeReadyToBeWithdrawnTitle": {
    "message": "Staking pronto para ser retirado"
  },
  "pushPlatformNotificationsStakingLidoWithdrawalCompletedDescription": {
    "message": "Sua retirada da Lido foi bem-sucedida"
  },
  "pushPlatformNotificationsStakingLidoWithdrawalCompletedTitle": {
    "message": "Retirada concluída"
  },
  "pushPlatformNotificationsStakingLidoWithdrawalRequestedDescription": {
    "message": "Sua solicitação de retirada da Lido foi enviada"
  },
  "pushPlatformNotificationsStakingLidoWithdrawalRequestedTitle": {
    "message": "Retirada solicitada"
  },
  "pushPlatformNotificationsStakingRocketpoolStakeCompletedDescription": {
    "message": "Seu staking na Rocket Pool foi bem-sucedido"
  },
  "pushPlatformNotificationsStakingRocketpoolStakeCompletedTitle": {
    "message": "Staking concluído"
  },
  "pushPlatformNotificationsStakingRocketpoolUnstakeCompletedDescription": {
    "message": "Sua retirada de staking na Rocket Pool foi bem-sucedida"
  },
  "pushPlatformNotificationsStakingRocketpoolUnstakeCompletedTitle": {
    "message": "Retirada de staking concluída"
  },
  "pushPlatformNotificationsSwapCompletedDescription": {
    "message": "Sua troca na MetaMask foi bem-sucedida"
  },
  "pushPlatformNotificationsSwapCompletedTitle": {
    "message": "Troca concluída"
  },
  "queued": {
    "message": "Na fila"
  },
  "quoteRate": {
    "message": "Taxa de cotação"
  },
  "reAddAccounts": {
    "message": "readicione outras contas"
  },
  "reAdded": {
    "message": "readicionar"
  },
  "readdToken": {
    "message": "Você poderá adicionar esse token novamente no futuro indo até “Importar token” no menu de opções das suas contas."
  },
  "receive": {
    "message": "Receber"
  },
  "receiveTokensCamelCase": {
    "message": "Receber tokens"
  },
  "recipientAddressPlaceholder": {
    "message": "Insira o endereço público (0x) ou o nome ENS"
  },
  "recipientAddressPlaceholderFlask": {
    "message": "Insira o endereço público (0x) ou nome do domínio"
  },
  "recommendedGasLabel": {
    "message": "Recomendado"
  },
  "recoveryPhraseReminderBackupStart": {
    "message": "Comece aqui"
  },
  "recoveryPhraseReminderConfirm": {
    "message": "Entendi"
  },
  "recoveryPhraseReminderHasBackedUp": {
    "message": "Sempre mantenha a sua Frase de Recuperação Secreta em um lugar seguro e secreto"
  },
  "recoveryPhraseReminderHasNotBackedUp": {
    "message": "Precisa fazer backup da sua Frase de Recuperação Secreta novamente?"
  },
  "recoveryPhraseReminderItemOne": {
    "message": "Nunca compartilhe a sua Frase de Recuperação Secreta com ninguém"
  },
  "recoveryPhraseReminderItemTwo": {
    "message": "A equipe da MetaMask jamais pedirá sua Frase de Recuperação Secreta"
  },
  "recoveryPhraseReminderSubText": {
    "message": "Sua Frase de Recuperação Secreta controla todas as suas contas."
  },
  "recoveryPhraseReminderTitle": {
    "message": "Proteja seus fundos"
  },
  "redesignedConfirmationsEnabledToggle": {
    "message": "Solicitações de assinatura aprimoradas"
  },
  "redesignedConfirmationsToggleDescription": {
    "message": "Ative para ver as solicitações de assinatura em um formato aprimorado."
  },
  "refreshList": {
    "message": "Atualizar lista"
  },
  "reject": {
    "message": "Recusar"
  },
  "rejectAll": {
    "message": "Recusar todas"
  },
  "rejectRequestsDescription": {
    "message": "Você está prestes a recusar em lote $1 solicitações."
  },
  "rejectRequestsN": {
    "message": "Recusar $1 solicitações"
  },
  "rejectTxsDescription": {
    "message": "Você está prestes a recusar $1 transações em massa."
  },
  "rejectTxsN": {
    "message": "Recusar $1 transações"
  },
  "rejected": {
    "message": "Recusada"
  },
  "remove": {
    "message": "Remover"
  },
  "removeAccount": {
    "message": "Remover conta"
  },
  "removeAccountDescription": {
    "message": "Essa conta será removida da sua carteira. Antes de continuar, você precisa garantir que tem a Frase de Recuperação Secreta original ou chave privada para essa conta importada. Você pode importar ou criar contas novamente a partir do menu suspenso da conta. "
  },
  "removeJWT": {
    "message": "Remover token custodiante"
  },
  "removeJWTDescription": {
    "message": "Tem certeza de que deseja remover este token? Todas as contas atribuídas a ele também serão removidas da extensão: "
  },
  "removeKeyringSnap": {
    "message": "Remover esse Snap removerá estas contas da MetaMask:"
  },
  "removeKeyringSnapToolTip": {
    "message": "O Snap controla as contas e, ao removê-lo, as contas também serão removidas da MetaMask, mas permanecerão na blockchain."
  },
  "removeNFT": {
    "message": "Remover NFT"
  },
  "removeNftErrorMessage": {
    "message": "Não foi possível remover este NFT."
  },
  "removeNftMessage": {
    "message": "O NFT foi removido com sucesso!"
  },
  "removeSnap": {
    "message": "Remover Snap"
  },
  "removeSnapAccountDescription": {
    "message": "Se você prosseguir, essa conta não estará mais disponível na MetaMask."
  },
  "removeSnapAccountTitle": {
    "message": "Remover conta"
  },
  "removeSnapConfirmation": {
    "message": "Tem certeza de que deseja remover $1?",
    "description": "$1 represents the name of the snap"
  },
  "removeSnapDescription": {
    "message": "Essa ação excluirá o snap, os dados dele e revogará as permissões concedidas."
  },
  "replace": {
    "message": "substituir"
  },
  "reportIssue": {
    "message": "Comunicar um problema"
  },
  "requestFlaggedAsMaliciousFallbackCopyReason": {
    "message": "O provedor de segurança não compartilhou mais detalhes"
  },
  "requestFlaggedAsMaliciousFallbackCopyReasonTitle": {
    "message": "Solicitação sinalizada como mal-intencionada"
  },
  "requestFrom": {
    "message": "Solicitação de"
  },
  "requestFromInfo": {
    "message": "Este é o site solicitando sua assinatura."
  },
  "requestFromTransactionDescription": {
    "message": "Este é o site solicitando sua confirmação."
  },
  "requestMayNotBeSafe": {
    "message": "A solicitação pode não ser segura"
  },
  "requestMayNotBeSafeError": {
    "message": "O provedor de segurança não detectou nenhuma atividade mal-intencionada. Ainda assim, pode não ser seguro continuar."
  },
  "requestNotVerified": {
    "message": "Solicitação não verificada"
  },
  "requestNotVerifiedError": {
    "message": "Por causa de um erro, essa solicitação não foi verificada pelo provedor de segurança. Prossiga com cautela."
  },
  "requestsAwaitingAcknowledgement": {
    "message": "solicitações aguardando confirmação"
  },
  "required": {
    "message": "Obrigatório"
  },
  "reset": {
    "message": "Redefinir"
  },
  "resetStates": {
    "message": "Redefinir estados"
  },
  "resetWallet": {
    "message": "Redefinir carteira"
  },
  "resetWalletSubHeader": {
    "message": "A MetaMask não mantém cópia de sua senha. Se estiver enfrentando problemas para desbloquear sua conta, você precisará redefinir sua carteira. É possível fazer isso informando a Frase de Recuperação Secreta usada ao configurar sua carteira."
  },
  "resetWalletUsingSRP": {
    "message": "Essa ação excluirá sua carteira atual e a Frase de Recuperação Secreta deste dispositivo, juntamente com a lista de contas que você tem curadoria. Após redefinir com a Frase de Recuperação Secreta, você verá uma lista de contas baseadas na Frase de Recuperação Secreta que você usou para redefinir. Essa nova lista incluirá automaticamente novas contas que tenham saldo. Você também poderá $1 criadas anteriormente. Contas personalizadas importadas precisarão ser $2, e quaisquer tokens personalizados adicionados a uma conta também precisarão ser $3."
  },
  "resetWalletWarning": {
    "message": "Certifique-se de usar a frase secreta de recuperação correta antes de prosseguir. Você não poderá desfazer isso."
  },
  "restartMetamask": {
    "message": "Reiniciar a MetaMask"
  },
  "restore": {
    "message": "Restaurar"
  },
  "restoreFailed": {
    "message": "Não foi possível restaurar seus dados a partir do arquivo fornecido"
  },
  "restoreSuccessful": {
    "message": "Seus dados foram restaurados com sucesso"
  },
  "restoreUserData": {
    "message": "Restaurar dados do usuário"
  },
  "restoreUserDataDescription": {
    "message": "Você pode restaurar dados como contatos e preferências a partir de um arquivo de backup."
  },
  "resultPageError": {
    "message": "Erro"
  },
  "resultPageErrorDefaultMessage": {
    "message": "Falha na operação."
  },
  "resultPageSuccess": {
    "message": "Sucesso"
  },
  "resultPageSuccessDefaultMessage": {
    "message": "A operação foi concluída com sucesso."
  },
  "retryTransaction": {
    "message": "Tentar transação novamente"
  },
  "reusedTokenNameWarning": {
    "message": "Um token aqui reutiliza um símbolo de outro token que você acompanha; isso pode causar confusão ou induzir a erros."
  },
  "revealSeedWords": {
    "message": "Revelar Frase de Recuperação Secreta"
  },
  "revealSeedWordsDescription1": {
    "message": "A $1 concede $2",
    "description": "This is a sentence consisting of link using 'revealSeedWordsSRPName' as $1 and bolded text using 'revealSeedWordsDescription3' as $2."
  },
  "revealSeedWordsDescription2": {
    "message": "A MetaMask é uma $1. Isso significa que você é o proprietário da sua FRS.",
    "description": "$1 is text link with the message from 'revealSeedWordsNonCustodialWallet'"
  },
  "revealSeedWordsDescription3": {
    "message": "acesso total à sua carteira e fundos.\n"
  },
  "revealSeedWordsNonCustodialWallet": {
    "message": "carteira não custodiada"
  },
  "revealSeedWordsQR": {
    "message": "QR"
  },
  "revealSeedWordsSRPName": {
    "message": "Frase de Recuperação Secreta (FRS)"
  },
  "revealSeedWordsText": {
    "message": "Texto"
  },
  "revealSeedWordsWarning": {
    "message": "Certifique-se de que ninguém está olhando a sua tela. $1",
    "description": "$1 is bolded text using the message from 'revealSeedWordsWarning2'"
  },
  "revealSeedWordsWarning2": {
    "message": "O Suporte da MetaMask nunca solicitará essa informação.",
    "description": "The bolded texted in the second part of 'revealSeedWordsWarning'"
  },
  "revealSensitiveContent": {
    "message": "Revelar conteúdo confidencial"
  },
  "revealTheSeedPhrase": {
    "message": "Revelar a frase-semente"
  },
  "reviewAlerts": {
    "message": "Conferir alertas"
  },
  "revokeAllTokensTitle": {
    "message": "Revogar permissão de acesso e transferência de todos os seus $1?",
    "description": "$1 is the symbol of the token for which the user is revoking approval"
  },
  "revokeAllTokensTitleWithoutSymbol": {
    "message": "Revogar a permissão para acessar e transferir todos os seus NFTs de $1?",
    "description": "$1 is a link to contract on the block explorer when we're not able to retrieve a erc721 or erc1155 name"
  },
  "revokeApproveForAllDescription": {
    "message": "Isso revoga a permissão de terceiros para acessar e transferir todos os seus $1 sem aviso prévio.",
    "description": "$1 is either a string or link of a given token symbol or name"
  },
  "revokeApproveForAllDescriptionWithoutSymbol": {
    "message": "Isso revoga a permissão de um terceiro para acessar e transferir todos os seus NFTs de $1 sem aviso.",
    "description": "$1 is a link to contract on the block explorer when we're not able to retrieve a erc721 or erc1155 name"
  },
  "revokePermission": {
    "message": "Revogar permissão"
  },
  "revokeSpendingCap": {
    "message": "Revogar limite de gastos de seu $1",
    "description": "$1 is a token symbol"
  },
  "revokeSpendingCapTooltipText": {
    "message": "Esse terceiro não poderá gastar mais nenhum dos seus tokens atuais ou futuros."
  },
  "rpcUrl": {
    "message": "Novo URL da RPC"
  },
  "safeTransferFrom": {
    "message": "Transferência segura de"
  },
  "save": {
    "message": "Salvar"
  },
  "scanInstructions": {
    "message": "Posicione o código QR na frente da sua câmera"
  },
  "scanQrCode": {
    "message": "Ler código QR"
  },
  "scrollDown": {
    "message": "Role para baixo"
  },
  "search": {
    "message": "Pesquisar"
  },
  "searchAccounts": {
    "message": "Pesquisar contas"
  },
  "searchNfts": {
    "message": "Pesquisar NFTs"
  },
  "searchTokens": {
    "message": "Pesquisar tokens"
  },
  "secretRecoveryPhrase": {
    "message": "Frase de Recuperação Secreta"
  },
  "secureWallet": {
    "message": "Carteira segura"
  },
  "security": {
    "message": "Segurança"
  },
  "securityAlert": {
    "message": "Alerta de segurança de $1 e $2"
  },
  "securityAlerts": {
    "message": "Alertas de segurança"
  },
  "securityAlertsDescription": {
    "message": "Esse recurso alerta você sobre atividades mal-intencionadas analisando ativamente as solicitações de transações e assinaturas. $1",
    "description": "Link to learn more about security alerts"
  },
  "securityAndPrivacy": {
    "message": "Segurança e Privacidade"
  },
  "securityProviderPoweredBy": {
    "message": "Com tecnologia da $1",
    "description": "The security provider that is providing data"
  },
  "seeDetails": {
    "message": "Ver detalhes"
  },
  "seedPhraseConfirm": {
    "message": "Confirmar Frase de Recuperação Secreta"
  },
  "seedPhraseEnterMissingWords": {
    "message": "Confirmar Frase de Recuperação Secreta"
  },
  "seedPhraseIntroNotRecommendedButtonCopy": {
    "message": "Lembre-me mais tarde (não recomendado)"
  },
  "seedPhraseIntroRecommendedButtonCopy": {
    "message": "Proteger minha carteira (recomendado)"
  },
  "seedPhraseIntroSidebarBulletFour": {
    "message": "Anote e guarde em vários locais secretos."
  },
  "seedPhraseIntroSidebarBulletOne": {
    "message": "Salve em um gerenciador de senhas"
  },
  "seedPhraseIntroSidebarBulletThree": {
    "message": "Guarde em um cofre de banco."
  },
  "seedPhraseIntroSidebarCopyOne": {
    "message": "A sua Frase de Recuperação Secreta é uma frase de 12 palavras que é a “chave-mestra” para a sua carteira e seus fundos"
  },
  "seedPhraseIntroSidebarCopyThree": {
    "message": "Caso alguém lhe peça a sua frase de recuperação, essa pessoa provavelmente está tentando dar um golpe em você e roubar os fundos da sua carteira"
  },
  "seedPhraseIntroSidebarCopyTwo": {
    "message": "Jamais compartilhe a sua Frase de Recuperação Secreta, nem mesmo com a MetaMask!"
  },
  "seedPhraseIntroSidebarTitleOne": {
    "message": "O que é uma Frase de Recuperação Secreta?"
  },
  "seedPhraseIntroSidebarTitleThree": {
    "message": "Devo compartilhar minha Frase de Recuperação Secreta?"
  },
  "seedPhraseIntroSidebarTitleTwo": {
    "message": "Como salvo minha Frase de Recuperação Secreta?"
  },
  "seedPhraseIntroTitle": {
    "message": "Proteja sua carteira"
  },
  "seedPhraseIntroTitleCopy": {
    "message": "Antes de iniciar, assista a esse vídeo curto para aprender sobre sua Frase de Recuperação Secreta e sobre como manter sua carteira segura."
  },
  "seedPhraseReq": {
    "message": "As Frases de Recuperação Secretas contêm 12, 15, 18, 21 ou 24 palavras"
  },
  "seedPhraseWriteDownDetails": {
    "message": "Anote essa Frase de Recuperação Secreta de 12 palavras e guarde-a em algum lugar de sua confiança ao qual somente você tenha acesso."
  },
  "seedPhraseWriteDownHeader": {
    "message": "Anote sua Frase de Recuperação Secreta"
  },
  "select": {
    "message": "Selecionar"
  },
  "selectAccounts": {
    "message": "Selecione a(s) conta(s) para usar nesse site"
  },
  "selectAccountsForSnap": {
    "message": "Selecione a(s) conta(s) para usar com esse snap"
  },
  "selectAll": {
    "message": "Selecionar tudo"
  },
  "selectAllAccounts": {
    "message": "Selecionar todas as contas"
  },
  "selectAnAccount": {
    "message": "Selecione uma conta"
  },
  "selectAnAccountAlreadyConnected": {
    "message": "Essa conta já foi conectada à MetaMask"
  },
  "selectAnAccountHelp": {
    "message": "Selecione as contas custodiantes para usar no MetaMask Institutional."
  },
  "selectEnableDisplayMediaPrivacyPreference": {
    "message": "Ativar Exibir arquivos de mídia de NFTs"
  },
  "selectHdPath": {
    "message": "Selecione o caminho do disco rígido"
  },
  "selectJWT": {
    "message": "Selecionar token"
  },
  "selectNFTPrivacyPreference": {
    "message": "Ativar detecção automática de NFTs"
  },
  "selectPathHelp": {
    "message": "Se as contas que você esperava não forem exibidas, tente mudar o caminho do HD ou a rede atualmente selecionada."
  },
  "selectType": {
    "message": "Selecione o tipo"
  },
  "selectingAllWillAllow": {
    "message": "Selecionar todos permitirá que esse site visualize todas as suas contas atuais. Certifique-se de confiar nesse site."
  },
  "send": {
    "message": "Enviar"
  },
  "sendAToken": {
    "message": "Enviar um token"
  },
  "sendBugReport": {
    "message": "Envie-nos um relatório de bugs."
  },
  "sendNoContactsConversionText": {
    "message": "clique aqui"
  },
  "sendNoContactsDescription": {
    "message": "Contatos permitem que você envie transações de forma segura para outra conta diversas vezes. Para criar um contato, $1",
    "description": "$1 represents the action text 'click here'"
  },
  "sendNoContactsTitle": {
    "message": "Você ainda não tem nenhum contato"
  },
  "sendSelectReceiveAsset": {
    "message": "Selecionar ativo para receber"
  },
  "sendSelectSendAsset": {
    "message": "Selecionar ativo para enviar"
  },
  "sendSpecifiedTokens": {
    "message": "Enviar $1",
    "description": "Symbol of the specified token"
  },
  "sendSwapSubmissionWarning": {
    "message": "Clicar neste botão iniciará imediatamente sua transação de swap. Confira os detalhes da sua transação antes de prosseguir."
  },
  "sendTokenAsToken": {
    "message": "Enviar $1 como $2",
    "description": "Used in the transaction display list to describe a swap and send. $1 and $2 are the symbols of tokens in involved in the swap."
  },
  "sendingAsset": {
    "message": "Enviando $1"
  },
  "sendingDisabled": {
    "message": "O envio de ativos NFT ERC-1155 ainda não é aceito."
  },
  "sendingNativeAsset": {
    "message": "Enviando $1",
    "description": "$1 represents the native currency symbol for the current network (e.g. ETH or BNB)"
  },
  "sendingToTokenContractWarning": {
    "message": "Aviso: você está prestes a enviar a um contrato de token que pode resultar em perda de fundos. $1",
    "description": "$1 is a clickable link with text defined by the 'learnMoreUpperCase' key. The link will open to a support article regarding the known contract address warning"
  },
  "sendingZeroAmount": {
    "message": "Você está enviando 0 $1."
  },
  "sepolia": {
    "message": "Rede de teste Sepolia"
  },
  "serviceWorkerKeepAlive": {
    "message": "Service Worker Keep Alive"
  },
  "setApprovalForAll": {
    "message": "Definir aprovação para todos"
  },
  "setApprovalForAllTitle": {
    "message": "Aprovar $1 sem limite de gastos",
    "description": "The token symbol that is being approved"
  },
  "settingAddSnapAccount": {
    "message": "Adicionar Snap da conta"
  },
  "settings": {
    "message": "Configurações"
  },
  "settingsSearchMatchingNotFound": {
    "message": "Nenhum resultado correspondente encontrado."
  },
  "settingsSubHeadingSignaturesAndTransactions": {
    "message": "Solicitações de assinaturas e transações"
  },
  "show": {
    "message": "Exibir"
  },
  "showAccount": {
    "message": "Exibir conta"
  },
  "showExtensionInFullSizeView": {
    "message": "Exibir extensão na visão de tamanho real"
  },
  "showExtensionInFullSizeViewDescription": {
    "message": "Ative esta opção para tornar a visão de tamanho real o seu padrão ao clicar no ícone da extensão."
  },
  "showFiatConversionInTestnets": {
    "message": "Exibir conversão nas redes de teste"
  },
  "showFiatConversionInTestnetsDescription": {
    "message": "Selecione essa opção para exibir a conversão de moeda fiduciária nas redes de teste"
  },
  "showHexData": {
    "message": "Exibir dados hexa"
  },
  "showHexDataDescription": {
    "message": "Selecione essa opção para exibir o campo de dados hexa na tela de envio"
  },
  "showIncomingTransactions": {
    "message": "Exibir transações recebidas"
  },
  "showIncomingTransactionsDescription": {
    "message": "Isso depende de $1, que terá acesso ao seu endereço Ethereum e ao seu endereço IP. $2",
    "description": "$1 is the link to etherscan url and $2 is the link to the privacy policy of consensys APIs"
  },
  "showIncomingTransactionsExplainer": {
    "message": "Isso depende de diferentes APIs de terceiros para cada rede, o que expõe seu endereço Ethereum e seu endereço IP."
  },
  "showMore": {
    "message": "Exibir mais"
  },
  "showNft": {
    "message": "Exibir NFT"
  },
  "showPermissions": {
    "message": "Exibir permissões"
  },
  "showPrivateKey": {
    "message": "Exibir chave privada"
  },
  "showTestnetNetworks": {
    "message": "Exibir redes de teste"
  },
  "showTestnetNetworksDescription": {
    "message": "Selecione essa opção para exibir redes de teste na lista de redes"
  },
  "sigRequest": {
    "message": "Solicitação de assinatura"
  },
  "sign": {
    "message": "Assinar"
  },
  "signatureRequest": {
    "message": "Solicitação de assinatura"
  },
  "signatureRequestGuidance": {
    "message": "Assine essa mensagem apenas se entende integralmente o conteúdo e confia no site solicitante."
  },
  "signatureRequestWarning": {
    "message": "Assinar essa mensagem pode ser perigoso. Você pode estar dando controle total da sua conta e ativos à pessoa na outra ponta dessa mensagem. Isso significa que ela pode zerar sua conta a qualquer momento. Prossiga com cautela. $1."
  },
  "signed": {
    "message": "Assinado"
  },
  "signin": {
    "message": "Entrar"
  },
  "signing": {
    "message": "Assinando"
  },
  "signingInWith": {
    "message": "Assinando com"
  },
  "simulationDetailsFailed": {
    "message": "Houve um erro ao carregar sua estimativa."
  },
  "simulationDetailsFiatNotAvailable": {
    "message": "Não disponível"
  },
  "simulationDetailsIncomingHeading": {
    "message": "Você recebe"
  },
  "simulationDetailsNoBalanceChanges": {
    "message": "Nenhuma alteração prevista para sua carteira"
  },
  "simulationDetailsOutgoingHeading": {
    "message": "Você envia"
  },
  "simulationDetailsTitle": {
    "message": "Alterações estimadas"
  },
  "simulationDetailsTitleTooltip": {
    "message": "As alterações estimadas podem acontecer se você prosseguir com essa transação. É apenas uma previsão, não uma garantia."
  },
  "simulationDetailsTotalFiat": {
    "message": "Total = $1",
    "description": "$1 is the total amount in fiat currency on one side of the transaction"
  },
  "simulationDetailsTransactionReverted": {
    "message": "Essa transação provavelmente falhará"
  },
  "simulationErrorMessageV2": {
    "message": "Não conseguimos estimar o preço do gás. Pode haver um erro no contrato, e essa transação poderá falhar."
  },
  "simulationsSettingDescription": {
    "message": "Ative para estimar as alterações de saldo das transações antes de confirmá-las. Isso não garante o resultado das suas transações. $1"
  },
  "simulationsSettingSubHeader": {
    "message": "Estimar alterações de saldo"
  },
  "siweIssued": {
    "message": "Emitido"
  },
  "siweNetwork": {
    "message": "Rede"
  },
  "siweRequestId": {
    "message": "ID da solicitação"
  },
  "siweResources": {
    "message": "Recursos"
  },
  "siweSignatureSimulationDetailInfo": {
    "message": "Você está fazendo login em um site e não há alterações previstas em sua conta."
  },
  "siweURI": {
    "message": "URL"
  },
  "skip": {
    "message": "Pular"
  },
  "skipAccountSecurity": {
    "message": "Pular a segurança da conta?"
  },
  "skipAccountSecurityDetails": {
    "message": "Compreendo que, até fazer o backup da minha Frase de Recuperação Secreta, poderei perder minhas contas e todos os ativos contidos nela."
  },
  "smartContracts": {
    "message": "Contratos inteligentes"
  },
  "smartSwapsErrorNotEnoughFunds": {
    "message": "Fundos insuficientes para uma troca inteligente."
  },
  "smartSwapsErrorUnavailable": {
    "message": "As trocas inteligentes estão temporariamente indisponíveis."
  },
  "smartTransactionCancelled": {
    "message": "Sua transação foi cancelada"
  },
  "smartTransactionCancelledDescription": {
    "message": "Não foi possível concluir sua transação. Ela foi cancelada para evitar que você pague taxas de gás desnecessárias."
  },
  "smartTransactionError": {
    "message": "Falha na transação"
  },
  "smartTransactionErrorDescription": {
    "message": "Mudanças repentinas no mercado podem provocar falhas. Se o problema continuar, fale com o suporte ao cliente da MetaMask."
  },
  "smartTransactionPending": {
    "message": "Enviando sua transação"
  },
  "smartTransactionSuccess": {
    "message": "Sua transação foi concluída"
  },
  "smartTransactionTakingTooLong": {
    "message": "Desculpe pela espera"
  },
  "smartTransactionTakingTooLongDescription": {
    "message": "Se a sua transação não for finalizada em $1, ela será cancelada e você não pagará gás.",
    "description": "$1 is remaining time in seconds"
  },
  "smartTransactions": {
    "message": "Transações inteligentes"
  },
  "smartTransactionsBenefit1": {
    "message": "99,5% de taxa de sucesso"
  },
  "smartTransactionsBenefit2": {
    "message": "Faz você economizar dinheiro"
  },
  "smartTransactionsBenefit3": {
    "message": "Atualizações em tempo real"
  },
  "smartTransactionsDescription": {
    "message": "Desbloqueie taxas de sucesso maiores, proteção contra front running e melhor visibilidade com as transações inteligentes."
  },
  "smartTransactionsDescription2": {
    "message": "Disponível somente na Ethereum. Ative ou desative a qualquer momento nas configurações. $1",
    "description": "$1 is an external link to learn more about Smart Transactions"
  },
  "smartTransactionsOptItModalTitle": {
    "message": "Proteção de transações aprimorada"
  },
  "snapAccountCreated": {
    "message": "Conta criada"
  },
  "snapAccountCreatedDescription": {
    "message": "Sua nova conta está pronta para ser usada!"
  },
  "snapAccountCreationFailed": {
    "message": "Falha na criação da conta"
  },
  "snapAccountCreationFailedDescription": {
    "message": "$1 não conseguiu criar uma conta para você.",
    "description": "$1 is the snap name"
  },
  "snapAccountRedirectFinishSigningTitle": {
    "message": "Finalizar assinatura"
  },
  "snapAccountRedirectSiteDescription": {
    "message": "Siga as instruções de $1"
  },
  "snapAccountRemovalFailed": {
    "message": "Falha na remoção da conta"
  },
  "snapAccountRemovalFailedDescription": {
    "message": "$1 não conseguiu remover essa conta para você.",
    "description": "$1 is the snap name"
  },
  "snapAccountRemoved": {
    "message": "Conta removida"
  },
  "snapAccountRemovedDescription": {
    "message": "Essa conta não estará mais disponível para uso na MetaMask."
  },
  "snapAccounts": {
    "message": "Snaps da conta"
  },
  "snapAccountsDescription": {
    "message": "Contas controladas por Snaps de terceiros."
  },
  "snapConnectTo": {
    "message": "Conectar-se a $1",
    "description": "$1 is the website URL or a Snap name. Used for Snaps pre-approved connections."
  },
  "snapConnectionPermissionDescription": {
    "message": "Permitir conexão automática de $1 com $2 sem a sua aprovação.",
    "description": "Used for Snap pre-approved connections. $1 is the Snap name, $2 is a website URL."
  },
  "snapConnectionWarning": {
    "message": "$1 quer usar $2",
    "description": "$2 is the snap and $1 is the dapp requesting connection to the snap."
  },
  "snapContent": {
    "message": "Esse conteúdo vem de $1",
    "description": "This is shown when a snap shows transaction insight information in the confirmation UI. $1 is a link to the snap's settings page with the link text being the name of the snap."
  },
  "snapDetailWebsite": {
    "message": "Site"
  },
  "snapInstallRequest": {
    "message": "Ao instalar $1, serão dadas as permissões a seguir.",
    "description": "$1 is the snap name."
  },
  "snapInstallSuccess": {
    "message": "Instalação concluída"
  },
  "snapInstallWarningCheck": {
    "message": "$1 quer permissão para fazer o seguinte:",
    "description": "Warning message used in popup displayed on snap install. $1 is the snap name."
  },
  "snapInstallWarningHeading": {
    "message": "Prossiga com cautela"
  },
  "snapInstallWarningPermissionDescriptionForBip32View": {
    "message": "Permita que $1 veja suas chaves públicas (e endereços). Isso não concede nenhum tipo de controle das contas ou ativos.",
    "description": "An extended description for the `snap_getBip32PublicKey` permission used for tooltip on Snap Install Warning screen (popup/modal). $1 is the snap name."
  },
  "snapInstallWarningPermissionDescriptionForEntropy": {
    "message": "Permita que o Snap $1 gerencie contas e ativos nas redes solicitadas. Essas contas são derivadas e passam por backup usando sua Frase de Recuperação Secreta (sem a revelar). Com o poder de derivar chaves, $1 pode dar suporte a uma variedade de protocolos da blockchain além da Ethereum (EVMs).",
    "description": "An extended description for the `snap_getBip44Entropy` and `snap_getBip44Entropy` permissions used for tooltip on Snap Install Warning screen (popup/modal). $1 is the snap name."
  },
  "snapInstallWarningPermissionNameForEntropy": {
    "message": "Gerenciar contas $1",
    "description": "Permission name used for the Permission Cell component displayed on warning popup when installing a Snap. $1 is list of account types."
  },
  "snapInstallWarningPermissionNameForViewPublicKey": {
    "message": "Ver sua chave pública para $1",
    "description": "Permission name used for the Permission Cell component displayed on warning popup when installing a Snap. $1 is list of account types."
  },
  "snapInstallationErrorDescription": {
    "message": "$1 não pôde ser instalado.",
    "description": "Error description used when snap installation fails. $1 is the snap name."
  },
  "snapInstallationErrorTitle": {
    "message": "Falha na instalação",
    "description": "Error title used when snap installation fails."
  },
  "snapResultError": {
    "message": "Erro"
  },
  "snapResultSuccess": {
    "message": "Sucesso"
  },
  "snapResultSuccessDescription": {
    "message": "$1 está pronto para ser usado"
  },
  "snapUpdateAlertDescription": {
    "message": "Baixe a última versão de $1",
    "description": "Description used in Snap update alert banner when snap update is available. $1 is the Snap name."
  },
  "snapUpdateAvailable": {
    "message": "Atualização disponível"
  },
  "snapUpdateErrorDescription": {
    "message": "$1 não pôde ser atualizado.",
    "description": "Error description used when snap update fails. $1 is the snap name."
  },
  "snapUpdateErrorTitle": {
    "message": "Falha na atualização",
    "description": "Error title used when snap update fails."
  },
  "snapUpdateRequest": {
    "message": "Ao atualizar $1, serão dadas as permissões a seguir.",
    "description": "$1 is the Snap name."
  },
  "snapUpdateSuccess": {
    "message": "Atualização concluída"
  },
  "snapUrlIsBlocked": {
    "message": "Esse Snap deseja levar você a um site bloqueado. $1."
  },
  "snaps": {
    "message": "Snaps"
  },
  "snapsConnected": {
    "message": "Snaps conectados"
  },
  "snapsNoInsight": {
    "message": "O snap não retornou nenhum insight"
  },
  "snapsPrivacyWarningFirstMessage": {
    "message": "Você reconhece que qualquer Snap instalado é um Serviço Terceirizado, a menos que identificado de outra forma, conforme definido nos $1 da Consensys. Seu uso de Serviços Terceirizados é regido por termos e condições separados, estabelecidos pelo prestador de Serviços Terceirizados. A Consensys não faz recomendação de uso de nenhum Snap a nenhuma pessoa específica por qualquer motivo específico. Você acessa, confia e usa o Serviço Terceirizado por sua conta e risco. A Consensys se isenta de toda e qualquer responsabilidade por perdas relacionadas ao seu uso de Serviços Terceirizados.",
    "description": "First part of a message in popup modal displayed when installing a snap for the first time. $1 is terms of use link."
  },
  "snapsPrivacyWarningSecondMessage": {
    "message": "Informações compartilhadas com Serviços de Terceiros serão coletadas diretamente por eles, de acordo com políticas de privacidade próprias. Por favor, consulte-as para obter mais informações.",
    "description": "Second part of a message in popup modal displayed when installing a snap for the first time."
  },
  "snapsPrivacyWarningThirdMessage": {
    "message": "A Consensys não tem acesso às informações que você compartilha com Serviços Terceirizados.",
    "description": "Third part of a message in popup modal displayed when installing a snap for the first time."
  },
  "snapsSettings": {
    "message": "Configurações de Snaps"
  },
  "snapsTermsOfUse": {
    "message": "Termos de Uso"
  },
  "snapsToggle": {
    "message": "O snap só será executado se estiver ativado"
  },
  "snapsUIError": {
    "message": "Contate os criadores de $1 para receber mais suporte.",
    "description": "This is shown when the insight snap throws an error. $1 is the snap name"
  },
  "someNetworksMayPoseSecurity": {
    "message": "Algumas redes podem representar riscos de segurança e/ou privacidade. Tenha os riscos em mente antes de adicionar e usar uma rede."
  },
  "somethingDoesntLookRight": {
    "message": "Alguma coisa não parece certa? $1",
    "description": "A false positive message for users to contact support. $1 is a link to the support page."
  },
  "somethingIsWrong": {
    "message": "Algo deu errado. Tente recarregar a página."
  },
  "somethingWentWrong": {
    "message": "Ops! Algo deu errado."
  },
  "source": {
    "message": "Fonte"
  },
  "speed": {
    "message": "Velocidade"
  },
  "speedUp": {
    "message": "Acelerar"
  },
  "speedUpCancellation": {
    "message": "Acelerar esse cancelamento"
  },
  "speedUpExplanation": {
    "message": "Atualizamos a taxa de gás baseada nas condições atuais da rede e a aumentamos em pelo menos 10% (exigido pela rede)."
  },
  "speedUpPopoverTitle": {
    "message": "Acelerar transação"
  },
  "speedUpTooltipText": {
    "message": "Nova taxa de gás"
  },
  "speedUpTransaction": {
    "message": "Acelerar essa transação"
  },
  "spendLimitInsufficient": {
    "message": "Limite de gastos insuficiente"
  },
  "spendLimitInvalid": {
    "message": "Limite de gastos inválido; o número precisa ser positivo"
  },
  "spendLimitPermission": {
    "message": "Permissão de limite de gasto"
  },
  "spendLimitRequestedBy": {
    "message": "Limite de gastos solicitado por $1",
    "description": "Origin of the site requesting the spend limit"
  },
  "spendLimitTooLarge": {
    "message": "O limite de gastos está alto demais"
  },
  "spender": {
    "message": "Consumidor"
  },
  "spendingCap": {
    "message": "Limite de gastos"
  },
  "spendingCapError": {
    "message": "Erro: insira somente números"
  },
  "spendingCapErrorDescription": {
    "message": "Somente insira um número com o qual esteja confortável de $1 acessar agora ou no futuro. Você pode aumentar o limite de tokens a qualquer momento.",
    "description": "$1 is origin of the site requesting the token limit"
  },
  "spendingCapRequest": {
    "message": "Solicitação de limite de gastos para seu $1"
  },
  "srpInputNumberOfWords": {
    "message": "Eu tenho uma frase com $1 palavras",
    "description": "This is the text for each option in the dropdown where a user selects how many words their secret recovery phrase has during import. The $1 is the number of words (either 12, 15, 18, 21, or 24)."
  },
  "srpPasteFailedTooManyWords": {
    "message": "Ocorreu uma falha ao colar porque há mais de 24 palavras. A Frase de Recuperação Secreta pode ter no máximo 24 palavras.",
    "description": "Description of SRP paste error when the pasted content has too many words"
  },
  "srpPasteTip": {
    "message": "Você pode colar a sua frase secreta de recuperação inteira em qualquer campo",
    "description": "Our secret recovery phrase input is split into one field per word. This message explains to users that they can paste their entire secrete recovery phrase into any field, and we will handle it correctly."
  },
  "srpSecurityQuizGetStarted": {
    "message": "Começar"
  },
  "srpSecurityQuizImgAlt": {
    "message": "Um olho com um buraco de fechadura no centro, e três campos de senha flutuando"
  },
  "srpSecurityQuizIntroduction": {
    "message": "Para revelar sua Frase de Recuperação Secreta, você precisa responder corretamente duas perguntas"
  },
  "srpSecurityQuizQuestionOneQuestion": {
    "message": "Se você perder sua Frase de Recuperação Secreta, a MetaMask..."
  },
  "srpSecurityQuizQuestionOneRightAnswer": {
    "message": "Não poderá ajudar"
  },
  "srpSecurityQuizQuestionOneRightAnswerDescription": {
    "message": "Anote-a, grave-a em metal ou guarde-a em diversos lugares secretos para que nunca a perca. Se perdê-la, é para sempre."
  },
  "srpSecurityQuizQuestionOneRightAnswerTitle": {
    "message": "Certo! Ninguém pode ajudar a recuperar sua Frase de Recuperação Secreta"
  },
  "srpSecurityQuizQuestionOneWrongAnswer": {
    "message": "Poderá recuperá-la para você"
  },
  "srpSecurityQuizQuestionOneWrongAnswerDescription": {
    "message": "Se você perder sua Frase de Recuperação Secreta, é para sempre. Ninguém consegue ajudar a recuperá-la, não importa o que digam."
  },
  "srpSecurityQuizQuestionOneWrongAnswerTitle": {
    "message": "Errado! Ninguém consegue recuperar sua Frase de Recuperação Secreta"
  },
  "srpSecurityQuizQuestionTwoQuestion": {
    "message": "Se alguém, até mesmo um atendente do Suporte, pedir sua Frase de Recuperação Secreta..."
  },
  "srpSecurityQuizQuestionTwoRightAnswer": {
    "message": "Você estará sendo vítima de um golpe"
  },
  "srpSecurityQuizQuestionTwoRightAnswerDescription": {
    "message": "Qualquer pessoa que afirme precisar da sua Frase de Recuperação Secreta está mentindo. Se você informar a frase a ela, seus ativos serão roubados."
  },
  "srpSecurityQuizQuestionTwoRightAnswerTitle": {
    "message": "Correto! Compartilhar sua Frase de Recuperação Secreta nunca é uma boa ideia"
  },
  "srpSecurityQuizQuestionTwoWrongAnswer": {
    "message": "Você deverá revelar"
  },
  "srpSecurityQuizQuestionTwoWrongAnswerDescription": {
    "message": "Qualquer pessoa que afirme precisar da sua Frase de Recuperação Secreta está mentindo. Se você informar a frase a ela, seus ativos serão roubados."
  },
  "srpSecurityQuizQuestionTwoWrongAnswerTitle": {
    "message": "Não! Não compartilhe sua Frase de Recuperação Secreta com ninguém, nunca"
  },
  "srpSecurityQuizTitle": {
    "message": "Quiz de segurança"
  },
  "srpToggleShow": {
    "message": "Exibir/Ocultar esta palavra da Frase de Recuperação Secreta",
    "description": "Describes a toggle that is used to show or hide a single word of the secret recovery phrase"
  },
  "srpWordHidden": {
    "message": "Esta palavra está oculta",
    "description": "Explains that a word in the secret recovery phrase is hidden"
  },
  "srpWordShown": {
    "message": "Esta palavra está sendo exibida",
    "description": "Explains that a word in the secret recovery phrase is being shown"
  },
  "stable": {
    "message": "Estável"
  },
  "stableLowercase": {
    "message": "estável"
  },
  "stake": {
    "message": "Stake"
  },
  "startYourJourney": {
    "message": "Comece sua jornada com $1",
    "description": "$1 is the token symbol"
  },
  "startYourJourneyDescription": {
    "message": "Comece sua jornada na web3 adicionando $1 à sua conta.",
    "description": "$1 is the token symbol"
  },
  "stateLogError": {
    "message": "Erro ao recuperar os logs de estado."
  },
  "stateLogFileName": {
    "message": "Logs de estado da MetaMask"
  },
  "stateLogs": {
    "message": "Logs de estado"
  },
  "stateLogsDescription": {
    "message": "Logs de estado podem conter o seu endereço e transações enviadas da sua conta pública."
  },
  "states": {
    "message": "Estados"
  },
  "status": {
    "message": "Status"
  },
  "statusNotConnected": {
    "message": "Não conectado"
  },
  "statusNotConnectedAccount": {
    "message": "Nenhuma conta conectada"
  },
  "step1LatticeWallet": {
    "message": "Conecte seu Lattice1"
  },
  "step1LatticeWalletMsg": {
    "message": "Você pode conectar a MetaMask ao seu dispositivo Lattice1 quando ele estiver configurado e online. Desbloqueie seu dispositivo e tenha o ID do seu dispositivo em mãos.",
    "description": "$1 represents the `hardwareWalletSupportLinkConversion` localization key"
  },
  "step1LedgerWallet": {
    "message": "Baixar o aplicativo do Ledger"
  },
  "step1LedgerWalletMsg": {
    "message": "Baixe, configure e insira sua senha para desbloquear $1.",
    "description": "$1 represents the `ledgerLiveApp` localization value"
  },
  "step1TrezorWallet": {
    "message": "Conecte sua Trezor"
  },
  "step1TrezorWalletMsg": {
    "message": "Conecte sua Trezor diretamente ao seu computador e a desbloqueie. Certifique-se de usar a frase secreta correta.",
    "description": "$1 represents the `hardwareWalletSupportLinkConversion` localization key"
  },
  "step2LedgerWallet": {
    "message": "Conecte sua Ledger"
  },
  "step2LedgerWalletMsg": {
    "message": "Conecte sua Ledger diretamente ao seu computador, depois a desbloqueie e abra o app do Ethereum.",
    "description": "$1 represents the `hardwareWalletSupportLinkConversion` localization key"
  },
  "stillGettingMessage": {
    "message": "Ainda está recebendo essa mensagem?"
  },
  "strong": {
    "message": "Forte"
  },
  "stxCancelled": {
    "message": "A troca teria falhado"
  },
  "stxCancelledDescription": {
    "message": "Sua transação teria falhado e foi cancelada para protegê-lo contra o pagamento de taxas de gás desnecessárias."
  },
  "stxCancelledSubDescription": {
    "message": "Tente trocar novamente. Estaremos aqui para proteger você contra riscos semelhantes no futuro."
  },
  "stxEstimatedCompletion": {
    "message": "Conclusão estimada em até $1",
    "description": "$1 is remeaning time in minutes and seconds, e.g. 0:10"
  },
  "stxFailure": {
    "message": "Falha na troca"
  },
  "stxFailureDescription": {
    "message": "Mudanças repentinas no mercado podem causar falhas. Se o problema persistir, entre em contato com $1.",
    "description": "This message is shown to a user if their swap fails. The $1 will be replaced by support.metamask.io"
  },
  "stxOptInDescription": {
    "message": "Ative as Transações Inteligentes para fazer transações mais confiáveis ​​e seguras na Mainnet da Ethereum. $1"
  },
  "stxPendingPrivatelySubmittingSwap": {
    "message": "Enviando sua troca de forma privada..."
  },
  "stxPendingPubliclySubmittingSwap": {
    "message": "Enviando sua troca de forma pública..."
  },
  "stxSuccess": {
    "message": "Troca concluída!"
  },
  "stxSuccessDescription": {
    "message": "Seu $1 já está disponível.",
    "description": "$1 is a token symbol, e.g. ETH"
  },
  "stxSwapCompleteIn": {
    "message": "A troca será concluída em <",
    "description": "'<' means 'less than', e.g. Swap will complete in < 2:59"
  },
  "stxTryingToCancel": {
    "message": "Tentando cancelar sua transação..."
  },
  "stxUnknown": {
    "message": "Status desconhecido"
  },
  "stxUnknownDescription": {
    "message": "Uma transação foi bem-sucedida, mas não temos certeza do que se trata. Isso pode ter ocorrido em razão do envio de outra transação enquanto essa troca era processada."
  },
  "stxUserCancelled": {
    "message": "Troca cancelada"
  },
  "stxUserCancelledDescription": {
    "message": "Sua transação foi cancelada e você não pagou nenhuma taxa de gás desnecessária."
  },
  "submit": {
    "message": "Enviar"
  },
  "submitted": {
    "message": "Enviada"
  },
  "suggestedBySnap": {
    "message": "Sugerido por $1",
    "description": "$1 is the snap name"
  },
  "suggestedTokenName": {
    "message": "Nome sugerido:"
  },
  "suggestedTokenSymbol": {
    "message": "Símbolo do ticker sugerido:"
  },
  "support": {
    "message": "Suporte"
  },
  "supportCenter": {
    "message": "Visite a nossa Central de Suporte"
  },
  "surveyConversion": {
    "message": "Responda à nossa pesquisa"
  },
  "surveyTitle": {
    "message": "Molde o futuro da MetaMask"
  },
  "swap": {
    "message": "Troca"
  },
  "swapAdjustSlippage": {
    "message": "Ajustar slippage"
  },
  "swapAggregator": {
    "message": "Agregador"
  },
  "swapAllowSwappingOf": {
    "message": "Permitir troca de $1",
    "description": "Shows a user that they need to allow a token for swapping on their hardware wallet"
  },
  "swapAmountReceived": {
    "message": "Valor garantido"
  },
  "swapAmountReceivedInfo": {
    "message": "Esse é o valor mínimo que você receberá. Você pode receber mais, dependendo do slippage."
  },
  "swapAndSend": {
    "message": "Executar swap e enviar"
  },
  "swapAnyway": {
    "message": "Trocar mesmo assim"
  },
  "swapApproval": {
    "message": "Aprovar $1 para trocas",
    "description": "Used in the transaction display list to describe a transaction that is an approve call on a token that is to be swapped.. $1 is the symbol of a token that has been approved."
  },
  "swapApproveNeedMoreTokens": {
    "message": "Você precisa de mais $1 $2 para concluir essa troca",
    "description": "Tells the user how many more of a given token they need for a specific swap. $1 is an amount of tokens and $2 is the token symbol."
  },
  "swapAreYouStillThere": {
    "message": "Ainda está aí?"
  },
  "swapAreYouStillThereDescription": {
    "message": "Estamos prontos para exibir as últimas cotações quando quiser continuar"
  },
  "swapBuildQuotePlaceHolderText": {
    "message": "Nenhum token disponível correspondente a $1",
    "description": "Tells the user that a given search string does not match any tokens in our token lists. $1 can be any string of text"
  },
  "swapConfirmWithHwWallet": {
    "message": "Confirme com sua carteira de hardware"
  },
  "swapContinueSwapping": {
    "message": "Continuar trocando"
  },
  "swapContractDataDisabledErrorDescription": {
    "message": "No aplicativo do Ethereum em seu Ledger, vá para \"Configurações\" e habilite os dados do contrato. Em seguida, tente sua troca novamente."
  },
  "swapContractDataDisabledErrorTitle": {
    "message": "Os dados do contrato não estão ativados em seu Ledger"
  },
  "swapCustom": {
    "message": "personalizado"
  },
  "swapDecentralizedExchange": {
    "message": "Corretora descentralizada"
  },
  "swapDirectContract": {
    "message": "Contrato direto"
  },
  "swapEditLimit": {
    "message": "Editar limite"
  },
  "swapEnableDescription": {
    "message": "Isso é obrigatório e dá à MetaMask permissão para trocar o seu $1.",
    "description": "Gives the user info about the required approval transaction for swaps. $1 will be the symbol of a token being approved for swaps."
  },
  "swapEnableTokenForSwapping": {
    "message": "Isso vai $1 para trocas",
    "description": "$1 is for the 'enableToken' key, e.g. 'enable ETH'"
  },
  "swapEnterAmount": {
    "message": "Insira um valor"
  },
  "swapEstimatedNetworkFees": {
    "message": "Taxas de rede estimadas"
  },
  "swapEstimatedNetworkFeesInfo": {
    "message": "Essa é a estimativa da taxa de rede que será usada para concluir sua troca. O valor real pode mudar conforme as condições de rede."
  },
  "swapFailedErrorDescriptionWithSupportLink": {
    "message": "Falhas na transação acontecem, e estamos aqui para ajudar. Se esse problema persistir, você pode entrar em contato com o nosso Suporte em $1 para receber assistência adicional.",
    "description": "This message is shown to a user if their swap fails. The $1 will be replaced by support.metamask.io"
  },
  "swapFailedErrorTitle": {
    "message": "Falha na troca"
  },
  "swapFetchingQuote": {
    "message": "Buscando cotação"
  },
  "swapFetchingQuoteNofN": {
    "message": "Obtendo cotação $1 de $2",
    "description": "A count of possible quotes shown to the user while they are waiting for quotes to be fetched. $1 is the number of quotes already loaded, and $2 is the total number of resources that we check for quotes. Keep in mind that not all resources will have a quote for a particular swap."
  },
  "swapFetchingQuotes": {
    "message": "Buscando cotações..."
  },
  "swapFetchingQuotesErrorDescription": {
    "message": "Hmmm, ocorreu algum erro. Tente novamente. Ou, se os erros persistirem, entre em contato com o Suporte."
  },
  "swapFetchingQuotesErrorTitle": {
    "message": "Erro ao obter cotações"
  },
  "swapFetchingTokens": {
    "message": "Obtendo tokens..."
  },
  "swapFromTo": {
    "message": "A troca de $1 por $2",
    "description": "Tells a user that they need to confirm on their hardware wallet a swap of 2 tokens. $1 is a source token and $2 is a destination token"
  },
  "swapGasFeesDetails": {
    "message": "As taxas de gás são estimadas e oscilam com base no tráfego da rede e na complexidade da transação."
  },
  "swapGasFeesLearnMore": {
    "message": "Saiba mais sobre as taxas de gás"
  },
  "swapGasFeesSplit": {
    "message": "As taxas de gás da tela anterior estão divididas entre essas duas transações."
  },
  "swapGasFeesSummary": {
    "message": "As taxas de gás são pagas aos mineradores de criptoativos que processam as transações na rede de $1. A MetaMask não lucra com taxas de gás.",
    "description": "$1 is the selected network, e.g. Ethereum or BSC"
  },
  "swapHighSlippage": {
    "message": "Slippage alto"
  },
  "swapHighSlippageWarning": {
    "message": "O valor de slippage está muito alto."
  },
  "swapIncludesMMFee": {
    "message": "Inclui uma taxa de $1% da MetaMask.",
    "description": "Provides information about the fee that metamask takes for swaps. $1 is a decimal number."
  },
  "swapIncludesMMFeeAlt": {
    "message": "A cotação reflete a taxa de $1% da MetaMask",
    "description": "Provides information about the fee that metamask takes for swaps using the latest copy. $1 is a decimal number."
  },
  "swapIncludesMetaMaskFeeViewAllQuotes": {
    "message": "Inclui uma taxa de $1% da MetaMask – $2",
    "description": "Provides information about the fee that metamask takes for swaps. $1 is a decimal number and $2 is a link to view all quotes."
  },
  "swapLearnMore": {
    "message": "Saiba mais sobre as trocas"
  },
  "swapLiquiditySourceInfo": {
    "message": "Pesquisamos várias fontes de liquidez (corretoras, agregadores e formadores de mercado profissionais) para comparar taxas de câmbio e taxas de rede."
  },
  "swapLowSlippage": {
    "message": "Slippage baixo"
  },
  "swapLowSlippageError": {
    "message": "A transação pode falhar; o slippage máximo está baixo demais."
  },
  "swapMaxSlippage": {
    "message": "Slippage máximo"
  },
  "swapMetaMaskFee": {
    "message": "Taxa da MetaMask"
  },
  "swapMetaMaskFeeDescription": {
    "message": "A taxa de $1% é automaticamente contabilizada nessa cotação. Você a paga em troca de uma licença para usar o software de agregação de informações sobre provedores de liquidez da MetaMask.",
    "description": "Provides information about the fee that metamask takes for swaps. $1 is a decimal number."
  },
  "swapNQuotesWithDot": {
    "message": "$1 cotações.",
    "description": "$1 is the number of quotes that the user can select from when opening the list of quotes on the 'view quote' screen"
  },
  "swapNewQuoteIn": {
    "message": "Novas cotações em $1",
    "description": "Tells the user the amount of time until the currently displayed quotes are update. $1 is a time that is counting down from 1:00 to 0:00"
  },
  "swapNoTokensAvailable": {
    "message": "Nenhum token disponível correspondente a $1",
    "description": "Tells the user that a given search string does not match any tokens in our token lists. $1 can be any string of text"
  },
  "swapOnceTransactionHasProcess": {
    "message": "Seu $1 será adicionado à sua conta quando essa transação for processada.",
    "description": "This message communicates the token that is being transferred. It is shown on the awaiting swap screen. The $1 will be a token symbol."
  },
  "swapPriceDifference": {
    "message": "Você está prestes a trocar $1 $2 (~$3) por $4 $5 (~$6).",
    "description": "This message represents the price slippage for the swap.  $1 and $4 are a number (ex: 2.89), $2 and $5 are symbols (ex: ETH), and $3 and $6 are fiat currency amounts."
  },
  "swapPriceDifferenceTitle": {
    "message": "Diferença de preço de aproximadamente $1%",
    "description": "$1 is a number (ex: 1.23) that represents the price difference."
  },
  "swapPriceImpactTooltip": {
    "message": "O impacto do preço é a diferença entre o preço de mercado atual e o valor recebido quando é executada a transação. O impacto do preço é resultado do tamanho da sua transação relativo ao tamanho do pool de liquidez."
  },
  "swapPriceUnavailableDescription": {
    "message": "O impacto no preço não pôde ser determinado devido à ausência de dados sobre o preço de mercado. Confirme que você está satisfeito com a quantidade de tokens que você está prestes a receber antes de fazer a troca."
  },
  "swapPriceUnavailableTitle": {
    "message": "Verifique o preço antes de prosseguir"
  },
  "swapProcessing": {
    "message": "Processando"
  },
  "swapQuoteDetails": {
    "message": "Detalhes da cotação"
  },
  "swapQuoteNofM": {
    "message": "$1 de $2",
    "description": "A count of possible quotes shown to the user while they are waiting for quotes to be fetched. $1 is the number of quotes already loaded, and $2 is the total number of resources that we check for quotes. Keep in mind that not all resources will have a quote for a particular swap."
  },
  "swapQuoteSource": {
    "message": "Fonte da cotação"
  },
  "swapQuotesExpiredErrorDescription": {
    "message": "Solicite novas cotações para receber as taxas mais recentes."
  },
  "swapQuotesExpiredErrorTitle": {
    "message": "Cotações vencidas"
  },
  "swapQuotesNotAvailableDescription": {
    "message": "Reduza o tamanho da sua negociação ou use um token diferente."
  },
  "swapQuotesNotAvailableErrorDescription": {
    "message": "Experimente ajustar a quantidade ou as configurações de slippage e tente novamente."
  },
  "swapQuotesNotAvailableErrorTitle": {
    "message": "Não há cotações disponíveis"
  },
  "swapRate": {
    "message": "Preço"
  },
  "swapReceiving": {
    "message": "Recebendo"
  },
  "swapReceivingInfoTooltip": {
    "message": "Essa é uma estimativa. O valor exato dependerá do slippage."
  },
  "swapRequestForQuotation": {
    "message": "Solicitação de cotação"
  },
  "swapReviewSwap": {
    "message": "Revisar troca"
  },
  "swapSearchNameOrAddress": {
    "message": "Pesquise o nome ou cole o endereço"
  },
  "swapSelect": {
    "message": "Selecione"
  },
  "swapSelectAQuote": {
    "message": "Selecione uma cotação"
  },
  "swapSelectAToken": {
    "message": "Selecionar token"
  },
  "swapSelectQuotePopoverDescription": {
    "message": "Abaixo estão todas as cotações reunidas de diversas fontes de liquidez."
  },
  "swapSelectToken": {
    "message": "Selecionar token"
  },
  "swapShowLatestQuotes": {
    "message": "Exibir últimas cotações"
  },
  "swapSlippageHighDescription": {
    "message": "O slippage inserido ($1%) é considerado muito alto e pode resultar em uma taxa ruim",
    "description": "$1 is the amount of % for slippage"
  },
  "swapSlippageHighTitle": {
    "message": "Slippage alto"
  },
  "swapSlippageLowDescription": {
    "message": "Um valor assim baixo ($1%) pode resultar em falha na troca",
    "description": "$1 is the amount of % for slippage"
  },
  "swapSlippageLowTitle": {
    "message": "Slippage baixo"
  },
  "swapSlippageNegative": {
    "message": "O slippage deve ser maior ou igual a zero"
  },
  "swapSlippageNegativeDescription": {
    "message": "O slippage deve ser maior ou igual a zero"
  },
  "swapSlippageNegativeTitle": {
    "message": "Aumente o slippage para continuar"
  },
  "swapSlippageOverLimitDescription": {
    "message": "A tolerância ao slippage deve ser de 15% ou menos. Qualquer valor superior resultará em uma taxa ruim."
  },
  "swapSlippageOverLimitTitle": {
    "message": "Slippage muito alto"
  },
  "swapSlippagePercent": {
    "message": "$1%",
    "description": "$1 is the amount of % for slippage"
  },
  "swapSlippageTooltip": {
    "message": "Chamamos de \"slippage\" quando o preço muda entre o momento de realização da ordem e sua confirmação. Sua troca será cancelada automaticamente se o slippage exceder sua configuração de \"tolerância a slippage\"."
  },
  "swapSlippageZeroDescription": {
    "message": "Há menos provedores de cotação com slippage zero, o que resultará em uma cotação menos competitiva."
  },
  "swapSlippageZeroTitle": {
    "message": "Buscando provedores de slippage zero"
  },
  "swapSource": {
    "message": "Fonte de liquidez"
  },
  "swapSuggested": {
    "message": "Troca sugerida"
  },
  "swapSuggestedGasSettingToolTipMessage": {
    "message": "Trocas são transações complexas e urgentes. Recomendamos essa taxa de gás para atingir o equilíbrio ideal entre o custo e a confiança de uma troca bem-sucedida."
  },
  "swapSwapFrom": {
    "message": "Trocar de"
  },
  "swapSwapSwitch": {
    "message": "Alternar ordem dos tokens"
  },
  "swapSwapTo": {
    "message": "Trocar por"
  },
  "swapToConfirmWithHwWallet": {
    "message": "para confirmar com a sua carteira de hardware"
  },
  "swapTokenAddedManuallyDescription": {
    "message": "Verifique esse token em $1 e certifique-se de que é o token que você deseja negociar.",
    "description": "$1 points the user to etherscan as a place they can verify information about a token. $1 is replaced with the translation for \"etherscan\""
  },
  "swapTokenAddedManuallyTitle": {
    "message": "Token adicionado manualmente"
  },
  "swapTokenAvailable": {
    "message": "Seu $1 foi adicionado à sua conta.",
    "description": "This message is shown after a swap is successful and communicates the exact amount of tokens the user has received for a swap. The $1 is a decimal number of tokens followed by the token symbol."
  },
  "swapTokenBalanceUnavailable": {
    "message": "Não foi possível obter seu saldo de $1",
    "description": "This message communicates to the user that their balance of a given token is currently unavailable. $1 will be replaced by a token symbol"
  },
  "swapTokenNotAvailable": {
    "message": "O token não está disponível para troca nesta região"
  },
  "swapTokenToToken": {
    "message": "Trocar $1 por $2",
    "description": "Used in the transaction display list to describe a swap. $1 and $2 are the symbols of tokens in involved in a swap."
  },
  "swapTokenVerificationAddedManually": {
    "message": "Esse token foi adicionado manualmente."
  },
  "swapTokenVerificationMessage": {
    "message": "Sempre confirme o endereço do token no $1.",
    "description": "Points the user to Etherscan as a place they can verify information about a token. $1 is replaced with the translation for \"Etherscan\" followed by an info icon that shows more info on hover."
  },
  "swapTokenVerificationOnlyOneSource": {
    "message": "Verificado somente em 1 fonte."
  },
  "swapTokenVerificationSources": {
    "message": "Verificado em $1 fontes.",
    "description": "Indicates the number of token information sources that recognize the symbol + address. $1 is a decimal number."
  },
  "swapTokenVerifiedOn1SourceDescription": {
    "message": "$1 só foi verificado em 1 fonte. Considere verificá-lo em $2 antes de prosseguir.",
    "description": "$1 is a token name, $2 points the user to etherscan as a place they can verify information about a token. $1 is replaced with the translation for \"etherscan\""
  },
  "swapTokenVerifiedOn1SourceTitle": {
    "message": "Token potencialmente inautêntico"
  },
  "swapTooManyDecimalsError": {
    "message": "$1 permite até $2 decimais",
    "description": "$1 is a token symbol and $2 is the max. number of decimals allowed for the token"
  },
  "swapTransactionComplete": {
    "message": "Transação concluída"
  },
  "swapTwoTransactions": {
    "message": "2 transações"
  },
  "swapUnknown": {
    "message": "Desconhecido"
  },
  "swapVerifyTokenExplanation": {
    "message": "Vários tokens podem usar o mesmo nome e símbolo. Confira $1 para verificar se esse é o token que você está buscando.",
    "description": "This appears in a tooltip next to the verifyThisTokenOn message. It gives the user more information about why they should check the token on a block explorer. $1 will be the name or url of the block explorer, which will be the translation of 'etherscan' or a block explorer url specified for a custom network."
  },
  "swapYourTokenBalance": {
    "message": "$1 $2 disponível para troca",
    "description": "Tells the user how much of a token they have in their balance. $1 is a decimal number amount of tokens, and $2 is a token symbol"
  },
  "swapZeroSlippage": {
    "message": "0% de slippage"
  },
  "swapsAdvancedOptions": {
    "message": "Opções avançadas"
  },
  "swapsExcessiveSlippageWarning": {
    "message": "O valor de slippage está muito alto e resultará em uma taxa ruim. Reduza sua tolerância a slippage para um valor inferior a 15%."
  },
  "swapsMaxSlippage": {
    "message": "Tolerância a slippage"
  },
  "swapsNotEnoughForTx": {
    "message": "Não há $1 suficiente para concluir essa transação",
    "description": "Tells the user that they don't have enough of a token for a proposed swap. $1 is a token symbol"
  },
  "swapsNotEnoughToken": {
    "message": "$1 insuficiente",
    "description": "Tells the user that they don't have enough of a token for a proposed swap. $1 is a token symbol"
  },
  "swapsViewInActivity": {
    "message": "Ver na atividade"
  },
  "switch": {
    "message": "Alternar"
  },
  "switchEthereumChainConfirmationDescription": {
    "message": "Isso alternará a rede selecionada dentro da MetaMask para uma rede adicionada anteriormente:"
  },
  "switchEthereumChainConfirmationTitle": {
    "message": "Permitir que esse site alterne a rede?"
  },
  "switchInputCurrency": {
    "message": "Alternar moeda de entrada"
  },
  "switchNetwork": {
    "message": "Alternar rede"
  },
  "switchNetworks": {
    "message": "Alternar redes"
  },
  "switchToNetwork": {
    "message": "Alternar para $1",
    "description": "$1 represents the custom network that has previously been added"
  },
  "switchToThisAccount": {
    "message": "Alternar para esta conta"
  },
  "switchedNetworkToastDecline": {
    "message": "Não exibir novamente"
  },
  "switchedNetworkToastMessage": {
    "message": "$1 agora está ativa na $2",
    "description": "$1 represents the account name, $2 represents the network name"
  },
  "switchedTo": {
    "message": "Você alternou para"
  },
  "switchingNetworksCancelsPendingConfirmations": {
    "message": "A alternância de redes cancelará todas as confirmações pendentes"
  },
  "symbol": {
    "message": "Símbolo"
  },
  "symbolBetweenZeroTwelve": {
    "message": "O símbolo deve ter 11 caracteres ou menos."
  },
  "tenPercentIncreased": {
    "message": "10% de aumento"
  },
  "terms": {
    "message": "Termos de Uso"
  },
  "termsOfService": {
    "message": "Termos de Serviço"
  },
  "termsOfUseAgreeText": {
    "message": " Eu concordo com os Termos de Uso, que se aplicam ao meu uso da MetaMask e de todos os seus recursos"
  },
  "termsOfUseFooterText": {
    "message": "Favor rolar para ler todas as seções"
  },
  "termsOfUseTitle": {
    "message": "Nossos Termos de Uso foram atualizados"
  },
  "testNetworks": {
    "message": "Redes de teste"
  },
  "theme": {
    "message": "Tema"
  },
  "themeDescription": {
    "message": "Escolha o seu tema preferido para a MetaMask."
  },
  "thingsToKeep": {
    "message": "Informações importantes:"
  },
  "thirdPartySoftware": {
    "message": "Aviso de software de terceiros",
    "description": "Title of a popup modal displayed when installing a snap for the first time."
  },
  "thisCollection": {
    "message": "esta coleção"
  },
  "threeMonthsAbbreviation": {
    "message": "3M",
    "description": "Shortened form of '3 months'"
  },
  "time": {
    "message": "Hora"
  },
  "tips": {
    "message": "Dicas"
  },
  "to": {
    "message": "Para"
  },
  "toAddress": {
    "message": "Para: $1",
    "description": "$1 is the address to include in the To label. It is typically shortened first using shortenAddress"
  },
  "toggleEthSignBannerDescription": {
    "message": "Você está vulnerável a ataques de phishing. Proteja-se desativando eth_sign."
  },
  "toggleEthSignDescriptionField": {
    "message": "Se você ativar essa configuração, poderá receber solicitações de assinatura ilegíveis. Ao assinar uma mensagem que não entende, você poderá estar concordando em ceder seus fundos e NFTs."
  },
  "toggleEthSignField": {
    "message": "Solicitações eth_sign"
  },
  "toggleEthSignModalBannerBoldText": {
    "message": " você pode estar sendo vítima de um golpe"
  },
  "toggleEthSignModalBannerText": {
    "message": "Se pediram para você ativar essa configuração,"
  },
  "toggleEthSignModalCheckBox": {
    "message": "Entendo que poderei perder todos os meus fundos e NFTs se eu ativar solicitações eth_sign. "
  },
  "toggleEthSignModalDescription": {
    "message": "Permitir solicitações eth_sign pode deixar você vulnerável a ataques de phishing. Sempre revise o URL e tenha cuidado ao assinar mensagens que contenham código."
  },
  "toggleEthSignModalFormError": {
    "message": "O texto está incorreto"
  },
  "toggleEthSignModalFormLabel": {
    "message": "Insira \"Eu só assino o que eu entendo\" para continuar"
  },
  "toggleEthSignModalFormValidation": {
    "message": "Eu só assino o que eu entendo"
  },
  "toggleEthSignModalTitle": {
    "message": "Use por sua conta e risco"
  },
  "toggleEthSignOff": {
    "message": "DESLIGADO (recomendado)"
  },
  "toggleEthSignOn": {
    "message": "LIGADO (não recomendado)"
  },
  "toggleRequestQueueDescription": {
    "message": "Isso permite que você selecione uma rede para cada site em vez de uma única rede selecionada para todos eles. O recurso evitará que você alterne manualmente entre redes, o que pode atrapalhar sua experiência de usuário em determinados sites."
  },
  "toggleRequestQueueField": {
    "message": "Selecionar redes para cada site"
  },
  "toggleRequestQueueOff": {
    "message": "Não"
  },
  "toggleRequestQueueOn": {
    "message": "Sim"
  },
  "token": {
    "message": "Token"
  },
  "tokenAddress": {
    "message": "Endereço do token"
  },
  "tokenAlreadyAdded": {
    "message": "Esse token já foi adicionado."
  },
  "tokenAutoDetection": {
    "message": "Detecção automática de tokens"
  },
  "tokenContractAddress": {
    "message": "Endereço de contrato do token"
  },
  "tokenDecimal": {
    "message": "Decimal do token"
  },
  "tokenDecimalFetchFailed": {
    "message": "É necessário o decimal do token. Encontre-o em: $1"
  },
  "tokenDecimalTitle": {
    "message": "Decimal do token:"
  },
  "tokenDetails": {
    "message": "Dados do token"
  },
  "tokenFoundTitle": {
    "message": "1 novo token encontrado"
  },
  "tokenId": {
    "message": "ID do token"
  },
  "tokenList": {
    "message": "Listas de tokens"
  },
  "tokenScamSecurityRisk": {
    "message": "golpes e riscos de segurança envolvendo tokens"
  },
  "tokenShowUp": {
    "message": "Seus tokens podem não aparecer automaticamente em sua carteira."
  },
  "tokenSymbol": {
    "message": "Símbolo do token"
  },
  "tokens": {
    "message": "Tokens"
  },
  "tokensFoundTitle": {
    "message": "$1 novos tokens encontrados",
    "description": "$1 is the number of new tokens detected"
  },
  "tooltipApproveButton": {
    "message": "Estou ciente"
  },
  "tooltipSatusConnected": {
    "message": "conectada"
  },
  "tooltipSatusConnectedUpperCase": {
    "message": "Conectado"
  },
  "tooltipSatusNotConnected": {
    "message": "não conectada"
  },
  "total": {
    "message": "Total"
  },
  "totalVolume": {
    "message": "Volume total"
  },
  "transaction": {
    "message": "transação"
  },
  "transactionCancelAttempted": {
    "message": "Cancelamento da transação tentado com taxa de gás de $1 às $2"
  },
  "transactionCancelSuccess": {
    "message": "Transação cancelada às $2"
  },
  "transactionConfirmed": {
    "message": "Transação confirmada às $2."
  },
  "transactionCreated": {
    "message": "Transação criada com valor de $1 às $2."
  },
  "transactionDetailDappGasMoreInfo": {
    "message": "Site sugerido"
  },
  "transactionDetailDappGasTooltip": {
    "message": "Edite para usar a taxa de gás recomendada pela MetaMask com base no bloco mais recente."
  },
  "transactionDetailGasHeading": {
    "message": "Taxa de gás estimada"
  },
  "transactionDetailGasTooltipConversion": {
    "message": "Saiba mais sobre as taxas de gás"
  },
  "transactionDetailGasTooltipExplanation": {
    "message": "As taxas de gás são definidas pela rede e oscilam com base no tráfego da rede e na complexidade da transação."
  },
  "transactionDetailGasTooltipIntro": {
    "message": "As taxas de gás são pagas aos mineradores de criptoativos que processam as transações na rede de $1. A MetaMask não lucra com taxas de gás."
  },
  "transactionDetailGasTotalSubtitle": {
    "message": "Valor + taxa de gás"
  },
  "transactionDetailLayer2GasHeading": {
    "message": "Taxa de gás de camada 2"
  },
  "transactionDetailMultiLayerTotalSubtitle": {
    "message": "Valor + taxas"
  },
  "transactionDropped": {
    "message": "Transação abandonada às $2."
  },
  "transactionError": {
    "message": "Erro de transação. Exceção gerada no código do contrato."
  },
  "transactionErrorNoContract": {
    "message": "Tentando chamar uma função em um endereço que não está no contrato."
  },
  "transactionErrored": {
    "message": "A transação encontrou um erro."
  },
  "transactionFailed": {
    "message": "Falha na transação"
  },
  "transactionFee": {
    "message": "Taxa de transação"
  },
  "transactionHistoryBaseFee": {
    "message": "Taxa-base (GWEI)"
  },
  "transactionHistoryL1GasLabel": {
    "message": "Taxa de gás L1 total"
  },
  "transactionHistoryL2GasLimitLabel": {
    "message": "Limite de gás L2"
  },
  "transactionHistoryL2GasPriceLabel": {
    "message": "Preço do gás L2"
  },
  "transactionHistoryMaxFeePerGas": {
    "message": "Taxa máxima por gás"
  },
  "transactionHistoryPriorityFee": {
    "message": "Taxa de prioridade (GWEI)"
  },
  "transactionHistoryTotalGasFee": {
    "message": "Taxa de gás total"
  },
  "transactionNote": {
    "message": "Observação da transação"
  },
  "transactionResubmitted": {
    "message": "Transação reenviada com taxa de gás aumentada para $1 às $2"
  },
  "transactionSettings": {
    "message": "Configurações da transação"
  },
  "transactionSubmitted": {
    "message": "Transação enviada com taxa de gás estimada de $1 às $2."
  },
  "transactionUpdated": {
    "message": "Transação atualizada às $2."
  },
  "transactions": {
    "message": "Transações"
  },
  "transfer": {
    "message": "Transferir"
  },
  "transferFrom": {
    "message": "Transferir de"
  },
  "trillionAbbreviation": {
    "message": "T",
    "description": "Shortened form of 'trillion'"
  },
  "troubleConnectingToLedgerU2FOnFirefox": {
    "message": "Estamos com problemas para conectar o seu Ledger. $1",
    "description": "$1 is a link to the wallet connection guide;"
  },
  "troubleConnectingToLedgerU2FOnFirefox2": {
    "message": "Revise nosso guia de conexão de carteiras de hardware e tente de novo.",
    "description": "$1 of the ledger wallet connection guide"
  },
  "troubleConnectingToLedgerU2FOnFirefoxLedgerSolution": {
    "message": "Se você está usando a versão mais recente do Firefox, talvez esteja com um problema relacionado ao Firefox ter abandonado o suporte ao U2F. Saiba como corrigir esse problema $1.",
    "description": "It is a link to the ledger website for the workaround."
  },
  "troubleConnectingToLedgerU2FOnFirefoxLedgerSolution2": {
    "message": "aqui",
    "description": "Second part of the error message; It is a link to the ledger website for the workaround."
  },
  "troubleConnectingToWallet": {
    "message": "Tivemos dificuldade para conectar-nos à sua $1. Revise $2 e tente novamente.",
    "description": "$1 is the wallet device name; $2 is a link to wallet connection guide"
  },
  "troubleStarting": {
    "message": "A MetaMask teve problemas para iniciar. Esse erro pode ser intermitente, por isso tente reiniciar a extensão."
  },
  "trustSiteApprovePermission": {
    "message": "Ao conceder permissão, você estará autorizando que o $1 a seguir acesse seus fundos"
  },
  "tryAgain": {
    "message": "Tente novamente"
  },
  "turnOff": {
    "message": "Desativar"
  },
  "turnOffMetamaskNotificationsError": {
    "message": "Ocorreu um erro ao desativar as notificações. Tente novamente mais tarde."
  },
  "turnOn": {
    "message": "Ativar"
  },
  "turnOnMetamaskNotifications": {
    "message": "Ativar notificações"
  },
  "turnOnMetamaskNotificationsButton": {
    "message": "Ativar"
  },
  "turnOnMetamaskNotificationsError": {
    "message": "Ocorreu um erro ao criar as notificações. Tente novamente mais tarde."
  },
  "turnOnMetamaskNotificationsMessageFirst": {
    "message": "Fique por dentro do que acontece na sua carteira com notificações."
  },
  "turnOnMetamaskNotificationsMessagePrivacyBold": {
    "message": "Configurações > Notificações."
  },
  "turnOnMetamaskNotificationsMessagePrivacyLink": {
    "message": "Saiba como protegemos sua privacidade enquanto usa este recurso."
  },
  "turnOnMetamaskNotificationsMessageSecond": {
    "message": "Para usar as notificações da carteira, nós usamos um perfil para sincronizar algumas configurações entre seus dispositivos. $1"
  },
  "turnOnMetamaskNotificationsMessageThird": {
    "message": "Você pode desativar as notificações a qualquer momento em $1"
  },
  "turnOnTokenDetection": {
    "message": "Ativar detecção avançada de token"
  },
  "tutorial": {
    "message": "Tutorial"
  },
  "twelveHrTitle": {
    "message": "12 h:"
  },
  "typeYourSRP": {
    "message": "Digite sua Frase de Recuperação Secreta"
  },
  "u2f": {
    "message": "U2F",
    "description": "A name on an API for the browser to interact with devices that support the U2F protocol. On some browsers we use it to connect MetaMask to Ledger devices."
  },
  "unapproved": {
    "message": "Não aprovado"
  },
  "units": {
    "message": "unidades"
  },
  "unknown": {
    "message": "Desconhecido"
  },
  "unknownCollection": {
    "message": "Coleção sem nome"
  },
  "unknownNetwork": {
    "message": "Rede privada desconhecida"
  },
  "unknownNetworkForKeyEntropy": {
    "message": "Rede desconhecida",
    "description": "Displayed on places like Snap install warning when regular name is not available."
  },
  "unknownQrCode": {
    "message": "Erro: não conseguimos identificar esse código QR"
  },
  "unlimited": {
    "message": "Ilimitado"
  },
  "unlock": {
    "message": "Desbloquear"
  },
  "unlockMessage": {
    "message": "A web descentralizada te aguarda"
  },
  "unpin": {
    "message": "Desafixar"
  },
  "unrecognizedChain": {
    "message": "Essa rede personalizada não foi reconhecida",
    "description": "$1 is a clickable link with text defined by the 'unrecognizedChanLinkText' key. The link will open to instructions for users to validate custom network details."
  },
  "unsendableAsset": {
    "message": "O envio de tokens NFT (ERC-721) não é suportado no momento",
    "description": "This is an error message we show the user if they attempt to send an NFT asset type, for which currently don't support sending"
  },
  "unverifiedContractAddressMessage": {
    "message": "Não conseguimos verificar esse contrato. Certifique-se de que você confia nesse endereço."
  },
  "upArrow": {
    "message": "seta para cima"
  },
  "update": {
    "message": "Atualizar"
  },
  "updateRequest": {
    "message": "Solicitação de atualização"
  },
  "updatedWithDate": {
    "message": "Atualizado em $1"
  },
  "uploadDropFile": {
    "message": "Solte seu arquivo aqui"
  },
  "uploadFile": {
    "message": "Fazer upload de arquivo"
  },
  "urlErrorMsg": {
    "message": "URLs precisam do prefixo HTTP/HTTPS adequado."
  },
  "urlExistsErrorMsg": {
    "message": "O ID da cadeia está sendo usado pela rede $1."
  },
  "use4ByteResolution": {
    "message": "Decodificar contratos inteligentes"
  },
  "use4ByteResolutionDescription": {
    "message": "Para melhorar a experiência do usuário, personalizamos a guia de atividades com mensagens baseadas nos contratos inteligentes com os quais você interage. A MetaMask usa um serviço chamado 4byte.directory para decodificar os dados e exibir a você uma versão de um contrato inteligente que é mais fácil de ler. Isso ajuda a reduzir suas chances de aprovar ações de contratos inteligentes mal-intencionados, mas pode resultar no compartilhamento do seu endereço IP."
  },
  "useMultiAccountBalanceChecker": {
    "message": "Agrupar solicitações de saldo de contas"
  },
  "useMultiAccountBalanceCheckerSettingDescription": {
    "message": "Obtenha atualizações de saldo mais rápidas ao reunir solicitações de saldo de conta. Isso nos permite buscar seus saldos de conta em conjunto, assim você recebe atualizações mais ágeis e tem uma experiência melhorada. Quando esse recurso está desativado, terceiros podem ter menor probabilidade de associar suas contas umas às outras."
  },
  "useNftDetection": {
    "message": "Detectar NFTs automaticamente"
  },
  "usePhishingDetection": {
    "message": "Usar detecção de phishing"
  },
  "usePhishingDetectionDescription": {
    "message": "Exibir uma advertência para os domínios de phishing destinados a usuários do Ethereum"
  },
  "useSafeChainsListValidation": {
    "message": "Verificação de dados da rede"
  },
  "useSafeChainsListValidationDescription": {
    "message": "A MetaMask usa um serviço terceirizado chamado $1 para exibir dados precisos e padronizados das redes. Isso reduz suas chances de se conectar a uma rede mal-intencionada ou incorreta. Ao usar esse recurso, seu endereço IP é exposto à chainid.network."
  },
  "useSafeChainsListValidationWebsite": {
    "message": "chainid.network",
    "description": "useSafeChainsListValidationWebsite is separated from the rest of the text so that we can bold the third party service name in the middle of them"
  },
  "useSiteSuggestion": {
    "message": "Usar sugestão do site"
  },
  "useTokenDetectionPrivacyDesc": {
    "message": "A exibição automática de tokens enviados para a sua conta envolve a comunicação com servidores de terceiros para buscar as imagens dos tokens. Esses servidores terão acesso ao seu endereço IP."
  },
  "usedByClients": {
    "message": "Usado por diversos clientes diferentes"
  },
  "userName": {
    "message": "Nome de usuário"
  },
  "userOpContractDeployError": {
    "message": "A implementação do contrato a partir de uma conta de contrato inteligente não é suportada"
  },
  "verifyContractDetails": {
    "message": "Verificar dados do terceiro"
  },
  "verifyThisTokenOn": {
    "message": "Verifique esse token no $1",
    "description": "Points the user to etherscan as a place they can verify information about a token. $1 is replaced with the translation for \"etherscan\""
  },
  "verifyThisUnconfirmedTokenOn": {
    "message": "Verifique esse token no $1 e confirme que é o token que você deseja negociar.",
    "description": "Points the user to etherscan as a place they can verify information about a token. $1 is replaced with the translation for \"etherscan\""
  },
  "version": {
    "message": "Versão"
  },
  "view": {
    "message": "Ver"
  },
  "viewActivity": {
    "message": "Ver atividade"
  },
  "viewAllDetails": {
    "message": "Ver todos os detalhes"
  },
  "viewAllQuotes": {
    "message": "ver todas as cotações"
  },
  "viewContact": {
    "message": "Ver contato"
  },
  "viewDetails": {
    "message": "Ver detalhes"
  },
  "viewFullTransactionDetails": {
    "message": "Ver detalhes completos da transação"
  },
  "viewMore": {
    "message": "Ver mais"
  },
  "viewOnBlockExplorer": {
    "message": "Ver no explorador de blocos"
  },
  "viewOnCustomBlockExplorer": {
    "message": "Ver $1 em $2",
    "description": "$1 is the action type. e.g (Account, Transaction, Swap) and $2 is the Custom Block Explorer URL"
  },
  "viewOnEtherscan": {
    "message": "Ver $1 no Etherscan",
    "description": "$1 is the action type. e.g (Account, Transaction, Swap)"
  },
  "viewOnExplorer": {
    "message": "Ver no explorador"
  },
  "viewOnOpensea": {
    "message": "Ver na OpenSea"
  },
  "viewTransaction": {
    "message": "Ver transação"
  },
  "viewinCustodianApp": {
    "message": "Ver no app custodiante"
  },
  "viewinExplorer": {
    "message": "Ver $1 no explorador",
    "description": "$1 is the action type. e.g (Account, Transaction, Swap)"
  },
  "visitSite": {
    "message": "Visitar site"
  },
  "visitWebSite": {
    "message": "Visite nosso site"
  },
  "wallet": {
    "message": "Carteira"
  },
  "walletConnectionGuide": {
    "message": "nosso guia de conexão com a carteira de hardware"
  },
  "wantToAddThisNetwork": {
    "message": "Desejar adicionar esta rede?"
  },
  "wantsToAddThisAsset": {
    "message": "Isso permite que o ativo a seguir seja adicionado à sua carteira."
  },
  "warning": {
    "message": "Atenção"
  },
  "warningFromSnap": {
    "message": "Aviso de $1",
    "description": "$1 represents the name of the snap"
  },
  "warningTooltipText": {
    "message": "$1 O terceiro pode gastar todo o seu saldo de tokens sem aviso ou consentimento. Proteja-se personalizando um limite de gastos menor.",
    "description": "$1 is a warning icon with text 'Be careful' in 'warning' colour"
  },
  "weak": {
    "message": "Fraca"
  },
  "web3": {
    "message": "Web3"
  },
  "web3ShimUsageNotification": {
    "message": "Percebemos que o site atual tentou usar a API window.web3 removida. Se o site parecer estar corrompido, clique em $1 para obter mais informações.",
    "description": "$1 is a clickable link."
  },
  "webhid": {
    "message": "WebHID",
    "description": "Refers to a interface for connecting external devices to the browser. Used for connecting ledger to the browser. Read more here https://developer.mozilla.org/en-US/docs/Web/API/WebHID_API"
  },
  "websites": {
    "message": "sites",
    "description": "Used in the 'permission_rpc' message."
  },
  "welcomeBack": {
    "message": "Boas-vindas de volta!"
  },
  "welcomeExploreDescription": {
    "message": "Armazene, envie e gaste criptomoedas e criptoativos."
  },
  "welcomeExploreTitle": {
    "message": "Explore aplicativos descentralizados"
  },
  "welcomeLoginDescription": {
    "message": "Use a sua MetaMask para fazer login em aplicativos descentralizados, sem necessidade de cadastro."
  },
  "welcomeLoginTitle": {
    "message": "Diga olá à sua carteira"
  },
  "welcomeToMetaMask": {
    "message": "Vamos começar"
  },
  "welcomeToMetaMaskIntro": {
    "message": "Com a confiança de milhões de usuários, a MetaMask é uma carteira segura que torna o mundo da Web3 acessível a todos."
  },
  "whatsNew": {
    "message": "Novidades",
    "description": "This is the title of a popup that gives users notifications about new features and updates to MetaMask."
  },
  "whatsThis": {
    "message": "O que é isso?"
  },
  "wrongNetworkName": {
    "message": "De acordo com os nossos registros, o nome da rede pode não corresponder a esta ID de cadeia."
  },
  "xOfYPending": {
    "message": "$1 de $2 pendente(s)",
    "description": "$1 and $2 are intended to be two numbers, where $2 is a total number of pending confirmations, and $1 is a count towards that total"
  },
  "yes": {
    "message": "Sim"
  },
  "you": {
    "message": "Você"
  },
  "youHaveAddedAll": {
    "message": "Você adicionou todas as redes populares. Você pode descobrir mais redes $1 Ou você pode $2",
    "description": "$1 is a link with the text 'here' and $2 is a button with the text 'add more networks manually'"
  },
  "youNeedToAllowCameraAccess": {
    "message": "Você precisa permitir o acesso à câmera para usar esse recurso."
  },
  "youSign": {
    "message": "Você está assinando"
  },
  "yourAccounts": {
    "message": "Suas contas"
  },
  "yourActivity": {
    "message": "Sua atividade"
  },
  "yourBalance": {
    "message": "Seu saldo"
  },
  "yourFundsMayBeAtRisk": {
    "message": "Seus fundos podem estar em risco"
  },
  "yourNFTmayBeAtRisk": {
    "message": "Seu NFT pode estar em risco"
  },
  "yourPrivateSeedPhrase": {
    "message": "Sua Frase de Recuperação Secreta"
  },
  "yourTransactionConfirmed": {
    "message": "Transação já confirmada"
  },
  "yourTransactionJustConfirmed": {
    "message": "Não pudemos cancelar sua transação antes de ser confirmada na blockchain."
  },
  "zeroGasPriceOnSpeedUpError": {
    "message": "O preço do gás está zerado na aceleração"
  }
}<|MERGE_RESOLUTION|>--- conflicted
+++ resolved
@@ -338,11 +338,6 @@
   "advancedBaseGasFeeToolTip": {
     "message": "Quando a sua transação for incluída no bloco, qualquer diferença entre a sua taxa-base máxima e a taxa-base real será reembolsada. O cálculo do valor total é feito da seguinte forma: taxa-base máxima (em GWEI) * limite de gás."
   },
-<<<<<<< HEAD
-=======
-  "advancedConfiguration": {
-    "message": "Configurações avançadas"
-  },
   "advancedDetailsDataDesc": {
     "message": "Dados"
   },
@@ -355,7 +350,6 @@
   "advancedDetailsNonceTooltip": {
     "message": "Esse é o número de transação de uma conta. O nonce da primeira transação é 0 e aumenta em ordem sequencial."
   },
->>>>>>> 989a5785
   "advancedGasFeeDefaultOptIn": {
     "message": "Salvar esses valores como padrão para a rede $1.",
     "description": "$1 is the current network name."
@@ -746,14 +740,6 @@
   "betaTerms": {
     "message": "Termos de uso do Beta"
   },
-<<<<<<< HEAD
-=======
-  "betaWalletCreationSuccessReminder1": {
-    "message": "O MetaMask Beta não pode recuperar a sua Frase de Recuperação Secreta."
-  },
-  "betaWalletCreationSuccessReminder2": {
-    "message": "O MetaMask Beta nunca pedirá sua Frase de Recuperação Secreta."
-  },
   "billionAbbreviation": {
     "message": "B",
     "description": "Shortened form of 'billion'"
@@ -761,7 +747,6 @@
   "bitcoinActivityNotSupported": {
     "message": "Atividades com Bitcoin não são suportadas"
   },
->>>>>>> 989a5785
   "blockExplorerAccountAction": {
     "message": "Conta",
     "description": "This is used with viewOnEtherscan and viewInExplorer e.g View Account in Explorer"
@@ -3562,12 +3547,6 @@
   "onboardingPinMmiExtensionLabel": {
     "message": "Fixar MetaMask Institutional"
   },
-<<<<<<< HEAD
-=======
-  "onboardingUsePhishingDetectionDescription": {
-    "message": "Os alertas de detecção de phishing dependem de comunicação com $1. O jsDeliver terá acesso ao seu endereço IP. Veja $2.",
-    "description": "The $1 is the word 'jsDeliver', from key 'jsDeliver' and $2 is the words Privacy Policy from key 'privacyMsg', both separated here so that it can be wrapped as a link"
-  },
   "oneDayAbbreviation": {
     "message": "1D",
     "description": "Shortened form of '1 day'"
@@ -3584,7 +3563,6 @@
     "message": "1A",
     "description": "Shortened form of '1 year'"
   },
->>>>>>> 989a5785
   "onekey": {
     "message": "OneKey"
   },
