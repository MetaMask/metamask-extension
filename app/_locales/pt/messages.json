{
  "QRHardwareInvalidTransactionTitle": {
    "message": "Erro"
  },
  "QRHardwareMismatchedSignId": {
    "message": "Os dados da transação são inconsistentes. Verifique os detalhes da transação."
  },
  "QRHardwarePubkeyAccountOutOfRange": {
    "message": "Não há mais contas. Se você gostaria de acessar outra conta não listada abaixo, reconecte sua carteira de hardware e selecione-a."
  },
  "QRHardwareScanInstructions": {
    "message": "Posicione o código QR na frente da sua câmera. A tela está desfocada, mas isso não afetará a leitura."
  },
  "QRHardwareSignRequestCancel": {
    "message": "Recusar"
  },
  "QRHardwareSignRequestDescription": {
    "message": "Depois de ter assinado com a sua carteira, clique em \"Receber assinatura\""
  },
  "QRHardwareSignRequestGetSignature": {
    "message": "Receber assinatura"
  },
  "QRHardwareSignRequestSubtitle": {
    "message": "Leia o código QR com a sua carteira"
  },
  "QRHardwareSignRequestTitle": {
    "message": "Solicitar assinatura"
  },
  "QRHardwareUnknownQRCodeTitle": {
    "message": "Erro"
  },
  "QRHardwareUnknownWalletQRCode": {
    "message": "Código QR inválido. Leia o código QR de sincronização da carteira de hardware."
  },
  "QRHardwareWalletImporterTitle": {
    "message": "Ler código QR"
  },
  "QRHardwareWalletSteps1Description": {
    "message": "Você pode escolher abaixo em uma lista de parceiros oficiais que aceitam códigos QR."
  },
  "QRHardwareWalletSteps1Title": {
    "message": "Conecte sua carteira de hardware QR"
  },
  "QRHardwareWalletSteps2Description": {
    "message": "Ngrave (em breve)"
  },
  "SIWEAddressInvalid": {
    "message": "O endereço na solicitação de entrada não coincide com o endereço da conta que você está usando para entrar."
  },
  "SIWEDomainInvalidText": {
    "message": "O site em que você está tentando entrar não coincide com o domínio na solicitação. Prossiga com cautela."
  },
  "SIWEDomainInvalidTitle": {
    "message": "Solicitação de site enganosa."
  },
  "SIWEDomainWarningBody": {
    "message": "O site ($1) está solicitando que você entre no domínio incorreto. Pode-se tratar de um ataque de phishing.",
    "description": "$1 represents the website domain"
  },
  "SIWEDomainWarningLabel": {
    "message": "Inseguro"
  },
  "SIWELabelChainID": {
    "message": "ID da cadeia:"
  },
  "SIWELabelExpirationTime": {
    "message": "Expira em:"
  },
  "SIWELabelIssuedAt": {
    "message": "Emitido em:"
  },
  "SIWELabelMessage": {
    "message": "Mensagem:"
  },
  "SIWELabelNonce": {
    "message": "Nonce:"
  },
  "SIWELabelNotBefore": {
    "message": "Não antes de:"
  },
  "SIWELabelRequestID": {
    "message": "ID da solicitação:"
  },
  "SIWELabelResources": {
    "message": "Recursos: $1",
    "description": "$1 represents the number of resources"
  },
  "SIWELabelURI": {
    "message": "URI:"
  },
  "SIWELabelVersion": {
    "message": "Versão:"
  },
  "SIWESiteRequestSubtitle": {
    "message": "Este site está solicitando entrada com"
  },
  "SIWESiteRequestTitle": {
    "message": "Solicitação de entrada"
  },
  "SIWEWarningSubtitle": {
    "message": "Para confirmar que você entende, marque:"
  },
  "SIWEWarningTitle": {
    "message": "Tem certeza?"
  },
  "about": {
    "message": "Sobre"
  },
  "accept": {
    "message": "Aceitar"
  },
  "acceptTermsOfUse": {
    "message": "Eu li e concordo com os $1",
    "description": "$1 is the `terms` message"
  },
  "accessAndSpendNoticeNFT": {
    "message": "$1 pode(m) acessar e usar esse ativo",
    "description": "$1 is the url of the site requesting ability to spend"
  },
  "accessYourWalletWithSRP": {
    "message": "Acesse sua carteira com sua Frase de Recuperação Secreta"
  },
  "accessYourWalletWithSRPDescription": {
    "message": "A MetaMask não consegue recuperar sua senha. Usaremos sua Frase de Recuperação Secreta para validar sua posse, restaurar sua carteira e definir uma nova senha. Primeiro, insira a Frase de Recuperação Secreta que você recebeu ao criar sua carteira. $1",
    "description": "$1 is the words 'Learn More' from key 'learnMore', separated here so that it can be added as a link"
  },
  "accessingYourCamera": {
    "message": "Acessando sua câmera..."
  },
  "account": {
    "message": "Conta"
  },
  "accountActivity": {
    "message": "Atividade da conta"
  },
  "accountActivityText": {
    "message": "Selecione as contas das quais deseja receber notificações:"
  },
  "accountDetails": {
    "message": "Detalhes da conta"
  },
  "accountIdenticon": {
    "message": "Identicon da conta"
  },
  "accountIsntConnectedToastText": {
    "message": "$1 não está conectado a $2"
  },
  "accountName": {
    "message": "Nome da conta"
  },
  "accountNameDuplicate": {
    "message": "Esse nome de conta já existe",
    "description": "This is an error message shown when the user enters a new account name that matches an existing account name"
  },
  "accountNameReserved": {
    "message": "Esse nome de conta está reservado",
    "description": "This is an error message shown when the user enters a new account name that is reserved for future use"
  },
  "accountOptions": {
    "message": "Opções da conta"
  },
  "accountSelectionRequired": {
    "message": "Você precisa selecionar uma conta!"
  },
  "accounts": {
    "message": "Contas"
  },
  "accountsConnected": {
    "message": "Contas conectadas"
  },
  "active": {
    "message": "Ativo"
  },
  "activity": {
    "message": "Atividade"
  },
  "activityLog": {
    "message": "Registro de atividades"
  },
  "add": {
    "message": "Adicionar"
  },
  "addANetwork": {
    "message": "Adicionar uma rede"
  },
  "addANetworkManually": {
    "message": "Adicionar uma rede manualmente"
  },
  "addANickname": {
    "message": "Adicionar um apelido"
  },
  "addAccount": {
    "message": "Adicionar conta"
  },
  "addAcquiredTokens": {
    "message": "Adicione os tokens que você adquiriu usando a MetaMask"
  },
  "addAlias": {
    "message": "Adicionar pseudônimo"
  },
  "addBlockExplorer": {
    "message": "Adicionar um explorador de blocos"
  },
  "addContact": {
    "message": "Adicionar contato"
  },
  "addCustomNetwork": {
    "message": "Adicionar rede personalizada"
  },
  "addEthereumChainConfirmationDescription": {
    "message": "Isso permitirá que essa rede seja usada dentro da MetaMask."
  },
  "addEthereumChainConfirmationRisks": {
    "message": "A MetaMask não verifica redes personalizadas."
  },
  "addEthereumChainConfirmationRisksLearnMore": {
    "message": "Saiba mais sobre $1.",
    "description": "$1 is a link with text that is provided by the 'addEthereumChainConfirmationRisksLearnMoreLink' key"
  },
  "addEthereumChainConfirmationRisksLearnMoreLink": {
    "message": "golpes e riscos de segurança nas redes",
    "description": "Link text for the 'addEthereumChainConfirmationRisksLearnMore' translation key"
  },
  "addEthereumChainConfirmationTitle": {
    "message": "Permitir que este site adicione uma rede?"
  },
  "addEthereumChainWarningModalHeader": {
    "message": "Adicione esse provedor de RPC apenas se tiver certeza de que é confiável. $1",
    "description": "$1 is addEthereumChainWarningModalHeaderPartTwo passed separately so that it can be bolded"
  },
  "addEthereumChainWarningModalHeaderPartTwo": {
    "message": "Provedores mal-intencionados podem mentir sobre o estado da blockchain e registrar a atividade da sua rede."
  },
  "addEthereumChainWarningModalListHeader": {
    "message": "É importante que o seu provedor seja confiável, pois ele tem poder para:"
  },
  "addEthereumChainWarningModalListPointOne": {
    "message": "Ver suas contas e endereços IP e cruzá-los"
  },
  "addEthereumChainWarningModalListPointThree": {
    "message": "Exibir saldos de conta e outros estados na rede"
  },
  "addEthereumChainWarningModalListPointTwo": {
    "message": "Transmitir suas transações"
  },
  "addEthereumChainWarningModalTitle": {
    "message": "Você está adicionando um novo provedor RPC para a Mainnet da Ethereum"
  },
  "addFriendsAndAddresses": {
    "message": "Adicionar amigos e endereços confiáveis"
  },
  "addFromAListOfPopularNetworks": {
    "message": "Adicione a partir de uma lista de redes populares ou adicione uma rede manualmente. Interaja apenas com entidades de sua confiança."
  },
  "addHardwareWallet": {
    "message": "Adicionar carteira de hardware"
  },
  "addIPFSGateway": {
    "message": "Adicione seu gateway IPFS preferencial"
  },
  "addImportAccount": {
    "message": "Adicionar conta ou carteira de hardware"
  },
  "addMemo": {
    "message": "Adicionar observação"
  },
  "addMoreNetworks": {
    "message": "adicionar mais redes manualmente"
  },
  "addNetwork": {
    "message": "Adicionar rede"
  },
  "addNetworkTooltipWarning": {
    "message": "Esta conexão de rede depende de terceiros. Esta conexão pode ser menos confiável ou permitir que terceiros rastreiem atividades. $1",
    "description": "$1 is Learn more link"
  },
  "addNewAccount": {
    "message": "Adicionar uma nova conta"
  },
  "addNewToken": {
    "message": "Adicionar novo token"
  },
  "addNft": {
    "message": "Adicionar NFT"
  },
  "addNfts": {
    "message": "Adicionar NFTs"
  },
  "addSnapAccountToggle": {
    "message": "Ativar \"Adicionar Snap da conta (Beta)\""
  },
  "addSnapAccountsDescription": {
    "message": "Ao ativar este recurso, você terá a opção de adicionar os novos Snaps de conta (Beta) direto da sua lista de contas. Se você instalar um Snap de conta, lembre-se de que ele é um serviço terceirizado."
  },
  "addSuggestedNFTs": {
    "message": "Adicionar NFTs sugeridos"
  },
  "addSuggestedTokens": {
    "message": "Adicionar tokens sugeridos"
  },
  "addToken": {
    "message": "Adicionar token"
  },
  "addTokenByContractAddress": {
    "message": "Não consegue encontrar um token? Você pode adicioná-lo manualmente colando seu endereço. Os endereços de contrato do token se encontram em $1",
    "description": "$1 is a blockchain explorer for a specific network, e.g. Etherscan for Ethereum"
  },
  "addingCustomNetwork": {
    "message": "Adicionar rede"
  },
  "addingTokens": {
    "message": "Adicionando tokens"
  },
  "address": {
    "message": "Endereço"
  },
  "addressCopied": {
    "message": "Endereço copiado!"
  },
  "advanced": {
    "message": "Avançado"
  },
  "advancedBaseGasFeeToolTip": {
    "message": "Quando a sua transação for incluída no bloco, qualquer diferença entre a sua taxa-base máxima e a taxa-base real será reembolsada. O cálculo do valor total é feito da seguinte forma: taxa-base máxima (em GWEI) * limite de gás."
  },
  "advancedGasFeeDefaultOptIn": {
    "message": "Salvar esses valores como padrão para a rede $1.",
    "description": "$1 is the current network name."
  },
  "advancedGasFeeModalTitle": {
    "message": "Taxa de gás avançada"
  },
  "advancedGasPriceTitle": {
    "message": "Preço do gás"
  },
  "advancedPriorityFeeToolTip": {
    "message": "A taxa de prioridade (ou seja, \"gorjeta do minerador\") vai diretamente para os mineradores e os incentiva a priorizar a sua transação."
  },
  "agreeTermsOfUse": {
    "message": "Concordo com os $1 da MetaMask",
    "description": "$1 is the `terms` link"
  },
  "airgapVault": {
    "message": "AirGap Vault"
  },
  "alert": {
    "message": "Alerta"
  },
  "alertBannerMultipleAlertsDescription": {
    "message": "Se você aprovar esta solicitação, um terceiro conhecido por aplicar golpes poderá se apropriar de todos os seus ativos."
  },
  "alertBannerMultipleAlertsTitle": {
    "message": "Vários alertas!"
  },
  "alertDisableTooltip": {
    "message": "Isso pode ser alterado em \"Configurações > Alertas\""
  },
  "alertModalAcknowledge": {
    "message": "Eu reconheço o risco e ainda quero prosseguir"
  },
  "alertModalDetails": {
    "message": "Detalhes do alerta"
  },
  "alertModalReviewAllAlerts": {
    "message": "Conferir todos os alertas"
  },
  "alertSettingsUnconnectedAccount": {
    "message": "Navegando em um site com uma conta não conectada selecionada"
  },
  "alertSettingsUnconnectedAccountDescription": {
    "message": "Esse alerta é exibido no pop-up quando você estiver navegando em um site conectado da web3, mas a conta atualmente selecionada não estiver conectada."
  },
  "alertSettingsWeb3ShimUsage": {
    "message": "Quando um site tenta usar a API window.web3 removida"
  },
  "alertSettingsWeb3ShimUsageDescription": {
    "message": "Esse alerta é exibido no pop-up quando você estiver navegando em um site que tente usar a API window.web3 removida, e que consequentemente possa apresentar problemas."
  },
  "alerts": {
    "message": "Alertas"
  },
  "all": {
    "message": "Tudo"
  },
  "allCustodianAccountsConnectedSubtitle": {
    "message": "Você já conectou todas as sua contas custodiantes ou não tem nenhuma conta para conectar ao MetaMask Institutional."
  },
  "allCustodianAccountsConnectedTitle": {
    "message": "Nenhuma conta disponível para conectar"
  },
  "allOfYour": {
    "message": "Todos os seus $1",
    "description": "$1 is the symbol or name of the token that the user is approving spending"
  },
  "allPermissions": {
    "message": "Todas as permissões"
  },
  "allYourNFTsOf": {
    "message": "Todos os seus NFTs de $1",
    "description": "$1 is a link to contract on the block explorer when we're not able to retrieve a erc721 or erc1155 name"
  },
  "allow": {
    "message": "Permitir"
  },
  "allowMmiToConnectToCustodian": {
    "message": "Isso permite que o MMI se conecte ao $1 para importar suas contas."
  },
  "allowNotifications": {
    "message": "Permitir notificações"
  },
  "allowSpendToken": {
    "message": "Você dá permissão para acessar seus $1?",
    "description": "$1 is the symbol of the token that are requesting to spend"
  },
  "allowWithdrawAndSpend": {
    "message": "Permitir que $1 saque e gaste até o seguinte valor:",
    "description": "The url of the site that requested permission to 'withdraw and spend'"
  },
  "amount": {
    "message": "Valor"
  },
  "amountReceived": {
    "message": "Valor recebido"
  },
  "amountSent": {
    "message": "Valor enviado"
  },
  "andForListItems": {
    "message": "$1 e $2",
    "description": "$1 is the first item, $2 is the last item in a list of items. Used in Snap Install Warning modal."
  },
  "andForTwoItems": {
    "message": "$1 e $2",
    "description": "$1 is the first item, $2 is the second item. Used in Snap Install Warning modal."
  },
  "announcements": {
    "message": "Comunicados"
  },
  "appDescription": {
    "message": "Uma carteira de Ethereum no seu navegador",
    "description": "The description of the application"
  },
  "appName": {
    "message": "MetaMask",
    "description": "The name of the application"
  },
  "appNameBeta": {
    "message": "MetaMask Beta",
    "description": "The name of the application (Beta)"
  },
  "appNameFlask": {
    "message": "MetaMask Flask",
    "description": "The name of the application (Flask)"
  },
  "appNameMmi": {
    "message": "MetaMask Institutional",
    "description": "The name of the application (MMI)"
  },
  "approve": {
    "message": "Aprovar limite de gastos"
  },
  "approveAllTokensTitle": {
    "message": "Permitir acesso e transferência de todos os seus $1?",
    "description": "$1 is the symbol of the token for which the user is granting approval"
  },
  "approveAllTokensTitleWithoutSymbol": {
    "message": "Permitir acesso e transferência de todos os seus NFTs de $1?",
    "description": "$1 a link to contract on the block explorer when we're not able to retrieve a erc721 or erc1155 name"
  },
  "approveButtonText": {
    "message": "Aprovar"
  },
  "approveIncreaseAllowance": {
    "message": "Aumentar limite de gastos de $1",
    "description": "The token symbol that is being approved"
  },
  "approveSpendingCap": {
    "message": "Aprovar limite de gastos de $1",
    "description": "The token symbol that is being approved"
  },
  "approveTokenDescription": {
    "message": "Isso permite que terceiros acessem e transfiram os seguintes NFTs sem aviso prévio até que você revogue o acesso."
  },
  "approveTokenDescriptionWithoutSymbol": {
    "message": "Isso permite que um terceiro acesse e transfira todos os seus NFTs de $1 sem aviso até que você revogue esse acesso.",
    "description": "$1 is a link to contract on the block explorer when we're not able to retrieve a erc721 or erc1155 name"
  },
  "approveTokenTitle": {
    "message": "Permitir acesso e transferência de seu $1?",
    "description": "$1 is the symbol of the token for which the user is granting approval"
  },
  "approved": {
    "message": "Aprovado"
  },
  "approvedAsset": {
    "message": "Ativo aprovado"
  },
  "approvedOn": {
    "message": "Aprovada em $1",
    "description": "$1 is the approval date for a permission"
  },
  "approvedOnForAccounts": {
    "message": "Aprovada em $1 para $2",
    "description": "$1 is the approval date for a permission. $2 is the AvatarGroup component displaying account images."
  },
  "areYouSure": {
    "message": "Tem certeza?"
  },
  "asset": {
    "message": "Ativo"
  },
  "assetOptions": {
    "message": "Opções do ativo"
  },
  "attemptSendingAssets": {
    "message": "Se você tentar enviar ativos diretamente de uma rede para outra, isso poderá resultar na perda permanente deles. Certifique-se de usar uma ponte."
  },
  "attemptSendingAssetsWithPortfolio": {
    "message": "Você poderá perder seus ativos se tentar enviá-los a partir de outra rede. Transfira os fundos com segurança entre redes usando uma ponte, como $1"
  },
  "attemptToCancelSwapForFree": {
    "message": "Tentar cancelar a troca sem custo"
  },
  "attemptingConnect": {
    "message": "Tentando conexão com a blockchain."
  },
  "attributions": {
    "message": "Atribuições"
  },
  "auroraRpcDeprecationMessage": {
    "message": "O URL de RPC (Chamadas de Procedimento Remoto) da Infura não oferece mais suporte à rede Aurora."
  },
  "authorizedPermissions": {
    "message": "Você concedeu as seguintes permissões"
  },
  "autoDetectTokens": {
    "message": "Detectar tokens automaticamente"
  },
  "autoDetectTokensDescription": {
    "message": "Usamos APIs de terceiros para detectar e exibir novos tokens enviados à sua carteira. Desative essa opção se não quiser que o app extraia dados desses serviços automaticamente. $1",
    "description": "$1 is a link to a support article"
  },
  "autoLockTimeLimit": {
    "message": "Timer com bloqueio automático (minutos)"
  },
  "autoLockTimeLimitDescription": {
    "message": "Defina o tempo ocioso, em minutos, antes de a MetaMask ser bloqueada."
  },
  "average": {
    "message": "Média"
  },
  "awaitingApproval": {
    "message": "Aguardando aprovação..."
  },
  "back": {
    "message": "Voltar"
  },
  "backup": {
    "message": "Backup"
  },
  "backupApprovalInfo": {
    "message": "Esse código secreto é obrigatório para recuperar sua carteira caso você perca seu dispositivo, esqueça sua senha, precise reinstalar a MetaMask ou queira acessar sua carteira em outro dispositivo."
  },
  "backupApprovalNotice": {
    "message": "Faça backup da Frase de Recuperação Secreta para manter sua carteira e seus fundos em segurança."
  },
  "backupKeyringSnapReminder": {
    "message": "Confirme se você consegue acessar por conta própria as contas criadas por esse Snap antes de removê-las"
  },
  "backupNow": {
    "message": "Fazer backup agora"
  },
  "backupUserData": {
    "message": "Faça backup dos seus dados"
  },
  "backupUserDataDescription": {
    "message": "Você pode fazer backup de dados como seus contatos e preferências."
  },
  "balance": {
    "message": "Saldo"
  },
  "balanceOutdated": {
    "message": "O saldo pode estar desatualizado"
  },
  "baseFee": {
    "message": "Taxa-base"
  },
  "basic": {
    "message": "Básico"
  },
  "basicConfigurationBannerCTA": {
    "message": "Ativar funcionalidade básica"
  },
  "basicConfigurationBannerTitle": {
    "message": "A funcionalidade básica está desativada"
  },
  "basicConfigurationLabel": {
    "message": "Funcionalidade básica"
  },
  "basicConfigurationModalCheckbox": {
    "message": "Entendo e quero continuar"
  },
  "basicConfigurationModalDisclaimerOff": {
    "message": "Isso significa que você não otimizará totalmente seu tempo na MetaMask. Os recursos básicos (como detalhes de tokens, configurações ideias de gás e outros) não estarão disponíveis."
  },
  "basicConfigurationModalDisclaimerOn": {
    "message": "Para otimizar seu tempo na MetaMask, você precisará ativar este recurso. As funções básicas (como detalhes dos tokens, configurações ideais de gás e outras) são importantes para a experiência na web3."
  },
  "basicConfigurationModalHeadingOff": {
    "message": "Desativar funcionalidade básica"
  },
  "basicConfigurationModalHeadingOn": {
    "message": "Ativar funcionalidade básica"
  },
  "beCareful": {
    "message": "Tenha cuidado"
  },
  "beta": {
    "message": "Beta"
  },
  "betaHeaderText": {
    "message": "Esta é uma versão beta. Pedimos que relatem os bugs $1",
    "description": "$1 represents the word 'here' in a hyperlink"
  },
  "betaMetamaskInstitutionalVersion": {
    "message": "Versão beta do MetaMask Institutional"
  },
  "betaMetamaskVersion": {
    "message": "Versão Beta da MetaMask"
  },
  "betaTerms": {
    "message": "Termos de uso do Beta"
  },
  "blockExplorerAccountAction": {
    "message": "Conta",
    "description": "This is used with viewOnEtherscan and viewInExplorer e.g View Account in Explorer"
  },
  "blockExplorerAssetAction": {
    "message": "Ativo",
    "description": "This is used with viewOnEtherscan and viewInExplorer e.g View Asset in Explorer"
  },
  "blockExplorerSwapAction": {
    "message": "Troca",
    "description": "This is used with viewOnEtherscan e.g View Swap on Etherscan"
  },
  "blockExplorerUrl": {
    "message": "URL do explorador de blocos"
  },
  "blockExplorerUrlDefinition": {
    "message": "O URL usado como explorador de blocos para essa rede."
  },
  "blockExplorerView": {
    "message": "Exibir conta em $1",
    "description": "$1 replaced by URL for custom block explorer"
  },
  "blockaid": {
    "message": "Blockaid"
  },
  "blockaidDescriptionApproveFarming": {
    "message": "Se você aprovar essa solicitação, algum terceiro conhecido por aplicar golpes poderá tomar todos os seus ativos."
  },
  "blockaidDescriptionBlurFarming": {
    "message": "Se você aprovar essa solicitação, alguém poderá roubar seus ativos listados na Blur."
  },
  "blockaidDescriptionErrored": {
    "message": "Em razão de um erro, essa solicitação não foi confirmada pelo provedor de segurança. Prossiga com cautela."
  },
  "blockaidDescriptionMaliciousDomain": {
    "message": "Você está interagindo com um domínio mal-intencionado. Se você aprovar essa solicitação, poderá perder seus ativos."
  },
  "blockaidDescriptionMightLoseAssets": {
    "message": "Se você aprovar essa solicitação, poderá perder seus ativos."
  },
  "blockaidDescriptionSeaportFarming": {
    "message": "Se você aprovar essa solicitação, alguém poderá roubar seus ativos listados na OpenSea."
  },
  "blockaidDescriptionTransferFarming": {
    "message": "Se você aprovar essa solicitação, algum terceiro conhecido por aplicar golpes poderá tomar todos os seus ativos."
  },
  "blockaidMessage": {
    "message": "Proteção de privacidade: nenhum dado é compartilhado com terceiros. Disponível em Arbitrum, Avalanche, BNB Chain, Mainnet da Ethereum, Linea, Optimism, Polygon, Base e Sepolia."
  },
  "blockaidTitleDeceptive": {
    "message": "Esta solicitação é enganosa"
  },
  "blockaidTitleMayNotBeSafe": {
    "message": "A solicitação pode não ser segura"
  },
  "blockaidTitleSuspicious": {
    "message": "Esta solicitação é suspeita"
  },
  "blockies": {
    "message": "Blockies"
  },
  "bridge": {
    "message": "Ponte"
  },
  "bridgeDontSend": {
    "message": "Usar uma ponte, não enviar"
  },
  "browserNotSupported": {
    "message": "Seu navegador não é compatível..."
  },
  "buildContactList": {
    "message": "Crie sua lista de contatos"
  },
  "builtAroundTheWorld": {
    "message": "A MetaMask é concebida e desenvolvida em todo o mundo."
  },
  "busy": {
    "message": "Ocupado"
  },
  "buyAndSell": {
    "message": "Comprar e vender"
  },
  "buyAsset": {
    "message": "Comprar $1",
    "description": "$1 is the ticker symbol of a an asset the user is being prompted to purchase"
  },
  "buyMoreAsset": {
    "message": "Comprar mais $1",
    "description": "$1 is the ticker symbol of a an asset the user is being prompted to purchase"
  },
  "buyNow": {
    "message": "Comprar agora"
  },
  "buyToken": {
    "message": "Comprar $1",
    "description": "$1 is the token symbol"
  },
  "bytes": {
    "message": "Bytes"
  },
  "canToggleInSettings": {
    "message": "Você pode reativar essa notificação em Configurações -> Alertas."
  },
  "cancel": {
    "message": "Cancelar"
  },
  "cancelEdit": {
    "message": "Cancelar edição"
  },
  "cancelPopoverTitle": {
    "message": "Cancelar transação"
  },
  "cancelSpeedUp": {
    "message": "cancelar ou acelerar uma transação."
  },
  "cancelSpeedUpLabel": {
    "message": "Essa taxa de gás vai $1 a original.",
    "description": "$1 is text 'replace' in bold"
  },
  "cancelSpeedUpTransactionTooltip": {
    "message": "Para $1 uma transação, a taxa de gás deve ser aumentada em pelo menos 10% para que seja reconhecida pela rede.",
    "description": "$1 is string 'cancel' or 'speed up'"
  },
  "cancelled": {
    "message": "Cancelada"
  },
  "chainId": {
    "message": "ID da cadeia"
  },
  "chainIdDefinition": {
    "message": "O ID da cadeia usado para assinar transações para essa rede."
  },
  "chainIdExistsErrorMsg": {
    "message": "Esse ID da cadeia é usado pela rede $1."
  },
  "chainListReturnedDifferentTickerSymbol": {
    "message": "O símbolo deste token não corresponde ao nome ou ID da cadeia inseridos para a rede. Muitos tokens populares apresentam símbolos semelhantes, que podem ser usados por golpistas para induzir você ao erro de enviar um token mais valioso em troca. Verifique todos os detalhes antes de continuar."
  },
  "chooseYourNetwork": {
    "message": "Escolha sua rede"
  },
  "chooseYourNetworkDescription": {
    "message": "Usamos a Infura como nosso provedor de chamadas de procedimento remoto (RPC) para oferecermos o acesso mais confiável e privado possível aos dados do Ethereum. Você pode escolher sua própria RPC, mas lembre-se de que qualquer RPC receberá seu endereço IP e da carteira de Ethereum para realizar transações. Leia nosso $1 para saber mais sobre como a Infura trata os dados.",
    "description": "$1 is a link to the privacy policy"
  },
  "chromeRequiredForHardwareWallets": {
    "message": "Você precisa usar a MetaMask no Google Chrome para se conectar com a sua carteira de hardware."
  },
  "clear": {
    "message": "Limpar"
  },
  "clearActivity": {
    "message": "Limpar dados de atividades e nonce"
  },
  "clearActivityButton": {
    "message": "Limpar dados da aba de atividades"
  },
  "clearActivityDescription": {
    "message": "Isso redefinirá o nonce da conta e apagará os dados da aba de atividades em sua carteira. Somente a conta e rede atuais serão afetadas. Seus saldos e transações recebidas não mudarão."
  },
  "click": {
    "message": "Clique"
  },
  "clickToConnectLedgerViaWebHID": {
    "message": "Clique aqui para conectar seu Ledger por meio do WebHID",
    "description": "Text that can be clicked to open a browser popup for connecting the ledger device via webhid"
  },
  "clickToManuallyAdd": {
    "message": "Clique aqui para adicionar os tokens manualmente."
  },
  "close": {
    "message": "Fechar"
  },
  "closeExtension": {
    "message": "Fechar extensão"
  },
  "closeWindowAnytime": {
    "message": "Você pode fechar esta janela a qualquer momento."
  },
  "coingecko": {
    "message": "CoinGecko"
  },
  "comboNoOptions": {
    "message": "Nenhuma opção encontrada",
    "description": "Default text shown in the combo field dropdown if no options."
  },
  "configureSnapPopupDescription": {
    "message": "Você está saindo da MetaMask para configurar esse snap."
  },
  "configureSnapPopupInstallDescription": {
    "message": "Você está saindo da MetaMask para instalar esse snap."
  },
  "configureSnapPopupInstallTitle": {
    "message": "Instalar snap"
  },
  "configureSnapPopupLink": {
    "message": "Clique neste link para continuar:"
  },
  "configureSnapPopupTitle": {
    "message": "Configurar snap"
  },
  "confirm": {
    "message": "Confirmar"
  },
  "confirmAlertModalAcknowledge": {
    "message": "Confirmo que recebi os alertas e ainda quero prosseguir"
  },
  "confirmAlertModalDetails": {
    "message": "Se você fizer login, um terceiro conhecido por aplicar golpes poderá se apropriar de todos os seus ativos. Confira os alertas antes de prosseguir."
  },
  "confirmAlertModalTitle": {
    "message": "Seus ativos podem estar em risco"
  },
  "confirmConnectCustodianRedirect": {
    "message": "Você será redirecionado para $1 ao clicar em continuar."
  },
  "confirmConnectCustodianText": {
    "message": "Para conectar suas contas, faça login em sua conta $1 e clique no botão \"conectar ao MMI\"."
  },
  "confirmConnectionTitle": {
    "message": "Confirmar conexão ao $1"
  },
  "confirmPassword": {
    "message": "Confirmar a senha"
  },
  "confirmRecoveryPhrase": {
    "message": "Confirmar Frase de Recuperação Secreta"
  },
  "confirmTitleDescContractInteractionTransaction": {
    "message": "Só confirme essa transação se você entende integralmente o conteúdo e confia no site solicitante."
  },
  "confirmTitleDescSignature": {
    "message": "Confirme esta mensagem somente se você aprova o conteúdo e confia no site solicitante."
  },
  "confirmTitleSignature": {
    "message": "Solicitação de assinatura"
  },
  "confirmTitleTransaction": {
    "message": "Solicitação de transação"
  },
  "confirmed": {
    "message": "Confirmada"
  },
  "confusableUnicode": {
    "message": "'$1' é similar a '$2'."
  },
  "confusableZeroWidthUnicode": {
    "message": "Foi encontrado um caractere de tamanho zero."
  },
  "confusingEnsDomain": {
    "message": "Detectamos um caractere ambíguo no nome ENS. Verifique o nome ENS para evitar um possível golpe."
  },
  "connect": {
    "message": "Conectar"
  },
  "connectAccount": {
    "message": "Conectar conta"
  },
  "connectAccountOrCreate": {
    "message": "Conectar conta ou criar nova"
  },
  "connectAccounts": {
    "message": "Conectar contas"
  },
  "connectCustodialAccountMenu": {
    "message": "Conectar conta custodiada"
  },
  "connectCustodialAccountMsg": {
    "message": "Escolha a custodiante que deseja conectar para adicionar ou atualizar um token."
  },
  "connectCustodialAccountTitle": {
    "message": "Contas custodiadas"
  },
  "connectCustodianAccounts": {
    "message": "Conectar contas $1"
  },
  "connectManually": {
    "message": "Conectar manualmente ao site atual"
  },
  "connectMoreAccounts": {
    "message": "Conectar mais contas"
  },
  "connectSnap": {
    "message": "Conectar $1",
    "description": "$1 is the snap for which a connection is being requested."
  },
  "connectWithMetaMask": {
    "message": "Conectar-se com a MetaMask"
  },
  "connectedAccounts": {
    "message": "Contas conectadas"
  },
  "connectedAccountsDescriptionPlural": {
    "message": "Você tem $1 contas conectadas a este site.",
    "description": "$1 is the number of accounts"
  },
  "connectedAccountsDescriptionSingular": {
    "message": "Você tem 1 conta conectada a este site."
  },
  "connectedAccountsEmptyDescription": {
    "message": "A MetaMask não está conectada a esse site. Para conectar-se a um site da web3, encontre e clique no botão \"conectar\"."
  },
  "connectedAccountsListTooltip": {
    "message": "$1 pode ver o saldo, endereço e atividade da conta, além das transações sugeridas para aprovar para contas conectadas.",
    "description": "$1 is the origin name"
  },
  "connectedAccountsToast": {
    "message": "As contas conectadas foram atualizadas"
  },
  "connectedSites": {
    "message": "Sites conectados"
  },
  "connectedSitesDescription": {
    "message": "$1 está conectada a esses sites. Eles podem visualizar o endereço da sua conta.",
    "description": "$1 is the account name"
  },
  "connectedSitesEmptyDescription": {
    "message": "$1 não está conectada a nenhum site.",
    "description": "$1 is the account name"
  },
  "connectedSnapAndNoAccountDescription": {
    "message": "A MetaMask está conectada a este site, mas nenhuma conta está conectada ainda"
  },
  "connectedWith": {
    "message": "Conectado com"
  },
  "connecting": {
    "message": "Conectando..."
  },
  "connectingTo": {
    "message": "Conectando a $1"
  },
  "connectingToDeprecatedNetwork": {
    "message": "'$1' está sendo descontinuada e poderá não funcionar. Tente outra rede."
  },
  "connectingToGoerli": {
    "message": "Conectando à rede de teste Goerli"
  },
  "connectingToLineaGoerli": {
    "message": "Conectando à rede de teste Linea Goerli"
  },
  "connectingToLineaMainnet": {
    "message": "Conectando-se à Mainnet do Linea"
  },
  "connectingToLineaSepolia": {
    "message": "Conectando à rede de teste Linea Sepolia"
  },
  "connectingToMainnet": {
    "message": "Conectando à Mainnet da Ethereum"
  },
  "connectingToSepolia": {
    "message": "Conectando à rede de teste Sepolia"
  },
  "connectionFailed": {
    "message": "Falha na conexão"
  },
  "connectionFailedDescription": {
    "message": "Falha ao buscar $1. Verifique sua rede e tente de novo.",
    "description": "$1 is the name of the snap being fetched."
  },
  "connectionRequest": {
    "message": "Solicitação de conexão"
  },
  "contactUs": {
    "message": "Fale conosco"
  },
  "contacts": {
    "message": "Contatos"
  },
  "contentFromSnap": {
    "message": "Conteúdo de $1",
    "description": "$1 represents the name of the snap"
  },
  "continue": {
    "message": "Continuar"
  },
  "continueMmiOnboarding": {
    "message": "Continuar integração com o MetaMask Institutional"
  },
  "continueToWallet": {
    "message": "Prosseguir para a carteira"
  },
  "contract": {
    "message": "Contrato"
  },
  "contractAddress": {
    "message": "Endereço do contrato"
  },
  "contractAddressError": {
    "message": "Você está enviando tokens ao endereço de contrato do token. Isso pode resultar na perda desses tokens."
  },
  "contractDeployment": {
    "message": "Implementação do contrato"
  },
  "contractDescription": {
    "message": "Para se proteger contra golpistas, reserve um momento para verificar os detalhes do terceiro."
  },
  "contractInteraction": {
    "message": "Interação com o contrato"
  },
  "contractNFT": {
    "message": "Contrato de NFT"
  },
  "contractRequestingAccess": {
    "message": "Terceiro solicitando acesso"
  },
  "contractRequestingSignature": {
    "message": "Terceiro solicitando assinatura"
  },
  "contractRequestingSpendingCap": {
    "message": "Terceiro solicitando limite de gastos"
  },
  "contractTitle": {
    "message": "Detalhes do terceiro"
  },
  "contractToken": {
    "message": "Contrato do token"
  },
  "convertTokenToNFTDescription": {
    "message": "Detectamos que esse ativo é um NFT. A MetaMask agora oferece suporte nativo a NFTs. Gostaria de removê-lo de sua lista de tokens e adicioná-lo como NFT?"
  },
  "convertTokenToNFTExistDescription": {
    "message": "Detectamos que esse ativo foi adicionado como NFT. Deseja removê-lo da sua lista de tokens?"
  },
  "coolWallet": {
    "message": "CoolWallet"
  },
  "copiedExclamation": {
    "message": "Copiado."
  },
  "copyAddress": {
    "message": "Copiar endereço para a área de transferência"
  },
  "copyPrivateKey": {
    "message": "Copiar chave privada"
  },
  "copyRawTransactionData": {
    "message": "Copiar dados brutos da transação"
  },
  "copyToClipboard": {
    "message": "Copiar para a área de transferência"
  },
  "copyTransactionId": {
    "message": "Copiar ID da transação"
  },
  "create": {
    "message": "Criar"
  },
  "createNewWallet": {
    "message": "Criar uma nova carteira"
  },
  "createPassword": {
    "message": "Criar senha"
  },
  "createSnapAccountDescription": {
    "message": "$1 quer adicionar uma nova conta à MetaMask."
  },
  "createSnapAccountTitle": {
    "message": "Criar conta"
  },
  "crossChainSwapsLink": {
    "message": "Faça trocas entre redes com o MetaMask Portfolio"
  },
  "cryptoCompare": {
    "message": "CryptoCompare"
  },
  "currencyConversion": {
    "message": "Conversão de moeda"
  },
  "currencyRateCheckToggle": {
    "message": "Exibir saldo e verificador de preços de tokens"
  },
  "currencyRateCheckToggleDescription": {
    "message": "Usamos as APIs $1 e $2 para mostrar o seu saldo e o preço dos tokens. $3",
    "description": "$1 represents Coingecko, $2 represents CryptoCompare and $3 represents Privacy Policy"
  },
  "currencySymbol": {
    "message": "Símbolo da moeda"
  },
  "currencySymbolDefinition": {
    "message": "O símbolo do ticker exibido para a moeda dessa rede."
  },
  "currentAccountNotConnected": {
    "message": "Sua conta atual não está conectada"
  },
  "currentExtension": {
    "message": "Página atual da extensão"
  },
  "currentLanguage": {
    "message": "Idioma atual"
  },
  "currentRpcUrlDeprecated": {
    "message": "O atual URL da RPC para essa rede foi descontinuado."
  },
  "currentTitle": {
    "message": "Atual:"
  },
  "currentlyUnavailable": {
    "message": "Indisponível nessa rede"
  },
  "curveHighGasEstimate": {
    "message": "Gráfico de estimativa agressiva de gás"
  },
  "curveLowGasEstimate": {
    "message": "Gráfico de estimativa reduzida de gás"
  },
  "curveMediumGasEstimate": {
    "message": "Gráfico de estimativa de gás do mercado"
  },
  "custodian": {
    "message": "Custodiante"
  },
  "custodianAccountAddedDesc": {
    "message": "Agora você pode usar suas contas no MetaMask Institutional."
  },
  "custodianAccountAddedTitle": {
    "message": "As $1 contas selecionadas foram adicionadas."
  },
  "custodianQRCodeScan": {
    "message": "Leia o QR code com seu app da $1 para dispositivos móveis"
  },
  "custodianQRCodeScanDescription": {
    "message": "Ou faça login em sua conta $1 e clique no botão \"Conectar ao MMI\""
  },
  "custodianReplaceRefreshTokenChangedFailed": {
    "message": "Acesse $1 e clique no botão \"Conectar ao MMI\" dentro da respectiva interface de usuário para reconectar suas contas ao MMI."
  },
  "custodianReplaceRefreshTokenChangedSubtitle": {
    "message": "Agora você pode usar suas contas custodiantes no MetaMask Institutional."
  },
  "custodianReplaceRefreshTokenChangedTitle": {
    "message": "Seu token custodiante foi atualizado"
  },
  "custodianReplaceRefreshTokenSubtitle": {
    "message": "Isso substituirá o token custodiante para o seguinte endereço:"
  },
  "custodianReplaceRefreshTokenTitle": {
    "message": "Substituir token custodiante"
  },
  "custodyDeeplinkDescription": {
    "message": "Aprove a transação no app $1. Quando forem dadas todas as aprovações de custódia exigidas, a transação será concluída. Veja o status no seu app $1."
  },
  "custodyRefreshTokenModalDescription": {
    "message": "Por favor, acesse $1 e clique no botão \"Conectar ao MMI\" dentro da respectiva interface de usuário para conectar suas contas ao MMI novamente."
  },
  "custodyRefreshTokenModalDescription1": {
    "message": "Seu custodiante emite um token que autentica a extensão MetaMask Institutional, permitindo que você conecte suas contas."
  },
  "custodyRefreshTokenModalDescription2": {
    "message": "Esse token expira após um determinado período por motivos de segurança. Isso exige que você reconecte ao MMI."
  },
  "custodyRefreshTokenModalSubtitle": {
    "message": "Por que estou vendo isso?"
  },
  "custodyRefreshTokenModalTitle": {
    "message": "A sessão do seu custodiante expirou"
  },
  "custodySessionExpired": {
    "message": "Sessão de custodiante expirada."
  },
  "custodyWrongChain": {
    "message": "Essa conta não está configurada para uso com $1"
  },
  "custom": {
    "message": "Avançado"
  },
  "customContentSearch": {
    "message": "Pesquise uma rede previamente adicionada"
  },
  "customGasSettingToolTipMessage": {
    "message": "Use $1 para personalizar o preço do gás. Isso pode parecer confuso se você não estiver familiarizado. Interaja por sua conta e risco.",
    "description": "$1 is key 'advanced' (text: 'Advanced') separated here so that it can be passed in with bold font-weight"
  },
  "customSpendLimit": {
    "message": "Limite de gastos personalizado"
  },
  "customSpendingCap": {
    "message": "Limite de gastos personalizado"
  },
  "customToken": {
    "message": "Token personalizado"
  },
  "customTokenWarningInNonTokenDetectionNetwork": {
    "message": "A detecção de tokens ainda não está disponível nesta rede. Por favor, importe o token manualmente e certifique-se de que ele é confiável. Saiba mais sobre $1"
  },
  "customTokenWarningInTokenDetectionNetwork": {
    "message": "Qualquer pessoa pode criar um token, inclusive versões falsas de tokens existentes. Saiba mais sobre $1"
  },
  "customTokenWarningInTokenDetectionNetworkWithTDOFF": {
    "message": "Certifique-se de que confia no token antes de importá-lo. Saiba como evitar $1. Você também pode ativar a detecção de tokens $2."
  },
  "customerSupport": {
    "message": "suporte ao cliente"
  },
  "customizeYourNotifications": {
    "message": "Personalize suas notificações"
  },
  "customizeYourNotificationsText": {
    "message": "Ative os tipos de notificação que deseja receber:"
  },
  "dappRequestedSpendingCap": {
    "message": "Limite de gastos solicitado pelo site"
  },
  "dappSuggested": {
    "message": "Site sugerido"
  },
  "dappSuggestedGasSettingToolTipMessage": {
    "message": "$1 sugeriu esse preço.",
    "description": "$1 is url for the dapp that has suggested gas settings"
  },
  "dappSuggestedHigh": {
    "message": "Site sugerido"
  },
  "dappSuggestedHighShortLabel": {
    "message": "Site (alto)"
  },
  "dappSuggestedShortLabel": {
    "message": "Site"
  },
  "dappSuggestedTooltip": {
    "message": "$1 recomendou esse preço.",
    "description": "$1 represents the Dapp's origin"
  },
  "darkTheme": {
    "message": "Escuro"
  },
  "data": {
    "message": "Dados"
  },
  "dataBackupSeemsCorrupt": {
    "message": "Não é possível restaurar seus dados. O arquivo parece estar corrompido."
  },
  "dataHex": {
    "message": "Hex"
  },
  "dcent": {
    "message": "D'Cent"
  },
  "decimal": {
    "message": "Decimal do token"
  },
  "decimalsMustZerotoTen": {
    "message": "Decimais devem ser no mínimo 0 e não passar de 36."
  },
  "decrypt": {
    "message": "Descriptografar"
  },
  "decryptCopy": {
    "message": "Copiar mensagem criptografada"
  },
  "decryptInlineError": {
    "message": "Essa mensagem não pode ser descriptografada devido ao seguinte erro: $1",
    "description": "$1 is error message"
  },
  "decryptMessageNotice": {
    "message": "$1 gostaria de ler essa mensagem para concluir sua ação",
    "description": "$1 is the web3 site name"
  },
  "decryptMetamask": {
    "message": "Descriptografar mensagem"
  },
  "decryptRequest": {
    "message": "Solicitação de descriptografia"
  },
  "delete": {
    "message": "Excluir"
  },
  "deleteContact": {
    "message": "Excluir contato"
  },
  "deleteNetwork": {
    "message": "Excluir rede?"
  },
  "deleteNetworkIntro": {
    "message": "Se excluir essa rede, você precisará adicioná-la novamente para ver seus ativos nela"
  },
  "deleteNetworkTitle": {
    "message": "Excluir rede $1?",
    "description": "$1 represents the name of the network"
  },
  "deposit": {
    "message": "Depositar"
  },
  "deprecatedGoerliNtwrkMsg": {
    "message": "Devido a atualizações no sistema Ethereum, a rede de teste Goerli será descontinuada em breve."
  },
  "deprecatedNetwork": {
    "message": "Essa rede foi descontinuada"
  },
  "deprecatedNetworkButtonMsg": {
    "message": "Entendi"
  },
  "deprecatedNetworkDescription": {
    "message": "A rede à qual você está tentando conectar-se não é mais suportada pela MetaMask. $1"
  },
  "description": {
    "message": "Descrição"
  },
  "descriptionFromSnap": {
    "message": "Descrição de $1",
    "description": "$1 represents the name of the snap"
  },
  "desktopApp": {
    "message": "Aplicativo para desktop"
  },
  "desktopConnectionCriticalErrorDescription": {
    "message": "Esse erro pode ser intermitente. Por isso, tente reiniciar a extensão ou desative a MetaMask para desktop."
  },
  "desktopConnectionCriticalErrorTitle": {
    "message": "A MetaMask teve problemas para iniciar"
  },
  "desktopConnectionLostErrorDescription": {
    "message": "Por favor, certifique-se de que o app para desktop está funcionando ou desative a MetaMask para desktop."
  },
  "desktopConnectionLostErrorTitle": {
    "message": "Conexão perdida com a MetaMask para desktop"
  },
  "desktopDisableButton": {
    "message": "Desativar app para desktop"
  },
  "desktopDisableErrorCTA": {
    "message": "Desativar a MetaMask para desktop"
  },
  "desktopEnableButton": {
    "message": "Ativar o app para desktop"
  },
  "desktopEnableButtonDescription": {
    "message": "Clique para executar todos os processos em segundo plano no app para desktop."
  },
  "desktopErrorNavigateSettingsCTA": {
    "message": "Voltar à página de configurações"
  },
  "desktopErrorRestartMMCTA": {
    "message": "Reiniciar a MetaMask"
  },
  "desktopNotFoundErrorCTA": {
    "message": "Baixar MetaMask para desktop"
  },
  "desktopNotFoundErrorDescription1": {
    "message": "Por favor, certifique-se de que o app para desktop está funcionando."
  },
  "desktopNotFoundErrorDescription2": {
    "message": "Se não tiver o app para desktop instalado, por favor, baixe-o no site da MetaMask."
  },
  "desktopNotFoundErrorTitle": {
    "message": "A MetaMask para desktop não foi encontrada"
  },
  "desktopOpenOrDownloadCTA": {
    "message": "Abrir a MetaMask para desktop"
  },
  "desktopOutdatedErrorCTA": {
    "message": "Atualizar a MetaMask para desktop"
  },
  "desktopOutdatedErrorDescription": {
    "message": "Seu app da MetaMask para desktop precisa ser atualizado."
  },
  "desktopOutdatedErrorTitle": {
    "message": "A MetaMask para desktop está desatualizada"
  },
  "desktopOutdatedExtensionErrorCTA": {
    "message": "Atualizar extensão da MetaMask"
  },
  "desktopOutdatedExtensionErrorDescription": {
    "message": "Sua extensão da MetaMask precisa ser atualizada."
  },
  "desktopOutdatedExtensionErrorTitle": {
    "message": "A extensão da MetaMask está desatualizada"
  },
  "desktopPageDescription": {
    "message": "Se o emparelhamento for bem-sucedido, a extensão será reiniciada e você precisará reinserir sua senha."
  },
  "desktopPageSubTitle": {
    "message": "Abra sua MetaMask para desktop e digite este código"
  },
  "desktopPageTitle": {
    "message": "Emparelhar com desktop"
  },
  "desktopPairedWarningDeepLink": {
    "message": "Ir às configurações na MetaMask para desktop"
  },
  "desktopPairedWarningDescription": {
    "message": "Se quiser iniciar um novo emparelhamento, remova a conexão atual."
  },
  "desktopPairedWarningTitle": {
    "message": "A MM para desktop já está emparelhada"
  },
  "desktopPairingExpireMessage": {
    "message": "O código expira em $1 segundos"
  },
  "desktopRouteNotFoundErrorDescription": {
    "message": "desktopRouteNotFoundErrorDescription"
  },
  "desktopRouteNotFoundErrorTitle": {
    "message": "desktopRouteNotFoundErrorTitle"
  },
  "desktopUnexpectedErrorCTA": {
    "message": "Voltar à tela inicial da MetaMask"
  },
  "desktopUnexpectedErrorDescription": {
    "message": "Verifique sua MetaMask para desktop para restaurar a conexão"
  },
  "desktopUnexpectedErrorTitle": {
    "message": "Algo deu errado..."
  },
  "details": {
    "message": "Detalhes"
  },
  "developerOptions": {
    "message": "Opções para desenvolvedores"
  },
  "developerOptionsResetStatesAnnouncementsDescription": {
    "message": "Redefine o valor booleano de isShown para falso em todos os comunicados. Comunicados são as notificações exibidas na tela pop-up de \"Novidades\"."
  },
  "developerOptionsResetStatesOnboarding": {
    "message": "Redefine vários estados relacionados a integração e redireciona para a página \"Proteja sua carteira\" da integração."
  },
  "developerOptionsServiceWorkerKeepAlive": {
    "message": "Resulta no salvamento contínuo de um carimbo de data/hora em session.storage"
  },
  "disabledGasOptionToolTipMessage": {
    "message": "“$1” está desativado porque não satisfaz o aumento mínimo de 10% em relação à taxa de gás original.",
    "description": "$1 is gas estimate type which can be market or aggressive"
  },
  "disconnect": {
    "message": "Desconectar"
  },
  "disconnectAllAccounts": {
    "message": "Desconectar todas as contas"
  },
  "disconnectAllAccountsConfirmationDescription": {
    "message": "Quer mesmo desconectar? Você pode perder a funcionalidade do site."
  },
  "disconnectAllAccountsText": {
    "message": "contas"
  },
  "disconnectAllSnapsText": {
    "message": "Snaps"
  },
  "disconnectAllText": {
    "message": "Se desconectar $1 de $2, você precisará reconectar para usar novamente.",
    "description": "$1 will map to `disconnectAllAccountsText` or `disconnectAllSnapsText`, $2 represents the website hostname"
  },
  "disconnectAllTitle": {
    "message": "Desconectar $1",
    "description": "$1 will map to `disconnectAllAccountsText` or `disconnectAllSnapsText`"
  },
  "disconnectPrompt": {
    "message": "Desconectar $1"
  },
  "disconnectThisAccount": {
    "message": "Desconectar esta conta"
  },
  "disconnectedAllAccountsToast": {
    "message": "Todas as contas foram desconectadas de $1",
    "description": "$1 is name of the dapp`"
  },
  "disconnectedSingleAccountToast": {
    "message": "$1 desconectada de $2",
    "description": "$1 is name of the name and $2 represents the dapp name`"
  },
  "discoverSnaps": {
    "message": "Descobrir Snaps",
    "description": "Text that links to the Snaps website. Displayed in a banner on Snaps list page in settings."
  },
  "dismiss": {
    "message": "Descartar"
  },
  "dismissReminderDescriptionField": {
    "message": "Ative isso para descartar a mensagem de lembrete de backup da Frase de Recuperação Secreta. Recomendamos enfaticamente que você faça o backup da sua Frase de Recuperação Secreta para evitar a perda de fundos"
  },
  "dismissReminderField": {
    "message": "Descartar o lembrete de backup da Frase de Recuperação Secreta"
  },
  "displayNftMedia": {
    "message": "Exibir arquivos de mídia de NFTs"
  },
  "displayNftMediaDescription": {
    "message": "Exibir arquivos de mídia e dados de NFTs expõe seu endereço IP à OpenSea ou outros terceiros. Isso pode possibilitar que invasores associem seu endereço IP ao seu endereço Ethereum. A detecção automática de NFTs depende dessa configuração e ficará indisponível quando ela estiver desativada."
  },
  "doNotShare": {
    "message": "Não compartilhe isso com ninguém"
  },
  "domain": {
    "message": "Domínio"
  },
  "domainNotSupportedOnNetwork": {
    "message": "A rede não suporta a consulta de domínio"
  },
  "done": {
    "message": "Concluído"
  },
  "dontShowThisAgain": {
    "message": "Não exibir isso novamente"
  },
  "downArrow": {
    "message": "seta para baixo"
  },
  "downloadGoogleChrome": {
    "message": "Baixar o Google Chrome"
  },
  "downloadNow": {
    "message": "Baixar agora"
  },
  "downloadStateLogs": {
    "message": "Baixar logs de estado"
  },
  "dragAndDropBanner": {
    "message": "Você pode arrastar as redes para reordená-las. "
  },
  "dropped": {
    "message": "Abandonada"
  },
  "edit": {
    "message": "Editar"
  },
  "editANickname": {
    "message": "Editar apelido"
  },
  "editAddressNickname": {
    "message": "Editar apelido do endereço"
  },
  "editCancellationGasFeeModalTitle": {
    "message": "Editar taxa de gás por cancelamento"
  },
  "editContact": {
    "message": "Editar contato"
  },
  "editGasFeeModalTitle": {
    "message": "Editar taxa de gás"
  },
  "editGasLimitOutOfBounds": {
    "message": "O limite de gás deve ser de pelo menos $1"
  },
  "editGasLimitOutOfBoundsV2": {
    "message": "O limite de gás deve ser superior a $1 e inferior a $2",
    "description": "$1 is the minimum limit for gas and $2 is the maximum limit"
  },
  "editGasLimitTooltip": {
    "message": "O limite de gás são as unidades máximas de gás que você está disposto a utilizar. Unidades de gás são um multiplicador para “Taxa de prioridade máxima” e “Taxa máxima”."
  },
  "editGasMaxBaseFeeGWEIImbalance": {
    "message": "A taxa-base máxima não pode ser inferior à taxa de prioridade"
  },
  "editGasMaxBaseFeeHigh": {
    "message": "A taxa-base máxima está mais elevada que o necessário"
  },
  "editGasMaxBaseFeeLow": {
    "message": "A taxa-base máxima está baixa para as condições atuais da rede"
  },
  "editGasMaxFeeHigh": {
    "message": "A taxa máxima está mais elevada que o necessário"
  },
  "editGasMaxFeeLow": {
    "message": "A taxa máxima está muito baixa para as condições da rede"
  },
  "editGasMaxFeePriorityImbalance": {
    "message": "A taxa máxima não pode ser inferior à taxa de prioridade máxima"
  },
  "editGasMaxPriorityFeeBelowMinimum": {
    "message": "A taxa de prioridade máxima deve ser superior a 0 GWEI"
  },
  "editGasMaxPriorityFeeBelowMinimumV2": {
    "message": "A taxa de prioridade deve ser superior a 0."
  },
  "editGasMaxPriorityFeeHigh": {
    "message": "A taxa de prioridade máxima está mais alta que o necessário. Talvez você pague mais que o necessário."
  },
  "editGasMaxPriorityFeeHighV2": {
    "message": "A taxa de prioridade está mais alta que o necessário. Talvez você pague mais que o necessário"
  },
  "editGasMaxPriorityFeeLow": {
    "message": "A taxa de prioridade máxima está baixa para as condições atuais da rede"
  },
  "editGasMaxPriorityFeeLowV2": {
    "message": "A taxa de prioridade está baixa para as condições atuais da rede"
  },
  "editGasPriceTooLow": {
    "message": "O preço do gás deve ser superior a 0"
  },
  "editGasPriceTooltip": {
    "message": "Essa rede requer um campo de \"preço do gás\" ao enviar uma transação. O preço do gás é o valor pago por unidade de gás."
  },
  "editGasSubTextAmountLabel": {
    "message": "Valor máximo:",
    "description": "This is meant to be used as the $1 substitution editGasSubTextAmount"
  },
  "editGasSubTextFeeLabel": {
    "message": "Taxa máxima:"
  },
  "editGasTitle": {
    "message": "Editar prioridade"
  },
  "editGasTooLow": {
    "message": "Tempo de processamento desconhecido"
  },
  "editNonceField": {
    "message": "Editar nonce"
  },
  "editNonceMessage": {
    "message": "Esse é um recurso avançado; use com cautela."
  },
  "editPermission": {
    "message": "Editar permissão"
  },
  "editSpeedUpEditGasFeeModalTitle": {
    "message": "Editar taxa de gás para aceleração"
  },
  "enable": {
    "message": "Ativar"
  },
  "enableAutoDetect": {
    "message": " Ativar detecção automática"
  },
  "enableFromSettings": {
    "message": " Ative nas Configurações."
  },
  "enableSnap": {
    "message": "Ativar"
  },
  "enableToken": {
    "message": "ativar $1",
    "description": "$1 is a token symbol, e.g. ETH"
  },
  "enabled": {
    "message": "Ativado"
  },
  "encryptionPublicKeyNotice": {
    "message": "$1 gostaria da sua chave pública de criptografia. Ao consentir, este site conseguirá redigir mensagens criptografadas para você.",
    "description": "$1 is the web3 site name"
  },
  "encryptionPublicKeyRequest": {
    "message": "Solicitar chave pública de criptografia"
  },
  "endpointReturnedDifferentChainId": {
    "message": "O URL da RPC inserido retornou um ID de cadeia diferente ($1). Atualize o ID da cadeia para que corresponda ao URL da RPC da rede que você está tentando adicionar.",
    "description": "$1 is the return value of eth_chainId from an RPC endpoint"
  },
  "enhancedTokenDetectionAlertMessage": {
    "message": "A detecção aprimorada de tokens está disponível no momento em $1. $2"
  },
  "ensDomainsSettingDescriptionIntroduction": {
    "message": "A MetaMask permite que você veja domínios ENS direto na barra de endereços do seu navegador. Veja como funciona:"
  },
  "ensDomainsSettingDescriptionOutroduction": {
    "message": "Tenha em mente que usar esse recurso expõe seu endereço IP a serviços de IPFS de terceiros."
  },
  "ensDomainsSettingDescriptionPart1": {
    "message": "A MetaMask verifica o contrato ENS da Ethereum para encontrar o código conectado ao nome ENS."
  },
  "ensDomainsSettingDescriptionPart2": {
    "message": "Se o código estiver vinculado ao IPFS, você poderá ver o conteúdo associado a ele (geralmente um site)."
  },
  "ensDomainsSettingTitle": {
    "message": "Exibir domínios ENS na barra de endereço"
  },
  "ensIllegalCharacter": {
    "message": "Caractere inválido para ENS."
  },
  "ensRegistrationError": {
    "message": "Erro no registro do nome ENS"
  },
  "ensUnknownError": {
    "message": "Falha na busca de ENS."
  },
  "enterANumber": {
    "message": "Insira um número"
  },
  "enterCustodianToken": {
    "message": "Insira seu token $1 ou adicione um novo"
  },
  "enterMaxSpendLimit": {
    "message": "Digite um limite máximo de gastos"
  },
  "enterOptionalPassword": {
    "message": "Insira a senha opcional"
  },
  "enterPasswordContinue": {
    "message": "Insira a senha para continuar"
  },
  "enterTokenNameOrAddress": {
    "message": "Insira o nome do token ou cole o endereço"
  },
  "enterYourPassword": {
    "message": "Insira sua senha"
  },
  "errorCode": {
    "message": "Código: $1",
    "description": "Displayed error code for debugging purposes. $1 is the error code"
  },
  "errorDetails": {
    "message": "Detalhes do erro",
    "description": "Title for collapsible section that displays error details for debugging purposes"
  },
  "errorGettingSafeChainList": {
    "message": "Erro ao obter uma lista segura da cadeia. Por favor, prossiga com cautela."
  },
  "errorMessage": {
    "message": "Mensagem: $1",
    "description": "Displayed error message for debugging purposes. $1 is the error message"
  },
  "errorName": {
    "message": "Código: $1",
    "description": "Displayed error name for debugging purposes. $1 is the error name"
  },
  "errorPageMessage": {
    "message": "Recarregue a página para tentar novamente ou entre em contato com o suporte $1.",
    "description": "Message displayed on generic error page in the fullscreen or notification UI, $1 is a clickable link with text defined by the 'here' key. The link will open to a form where users can file support tickets."
  },
  "errorPagePopupMessage": {
    "message": "Feche e reabra o pop-up para tentar novamente ou entre em contato com o suporte $1.",
    "description": "Message displayed on generic error page in the popup UI, $1 is a clickable link with text defined by the 'here' key. The link will open to a form where users can file support tickets."
  },
  "errorPageTitle": {
    "message": "A MetaMask encontrou um erro",
    "description": "Title of generic error page"
  },
  "errorStack": {
    "message": "Lista:",
    "description": "Title for error stack, which is displayed for debugging purposes"
  },
  "errorWhileConnectingToRPC": {
    "message": "Erro ao conectar à rede personalizada."
  },
  "errorWithSnap": {
    "message": "Erro com $1",
    "description": "$1 represents the name of the snap"
  },
  "estimatedFee": {
    "message": "Taxa estimada"
  },
  "ethGasPriceFetchWarning": {
    "message": "O preço de backup do gás é fornecido porque a estimativa de gás principal está indisponível no momento."
  },
  "ethereumProviderAccess": {
    "message": "Conceder ao Ethereum acesso de provedor a $1",
    "description": "The parameter is the name of the requesting origin"
  },
  "ethereumPublicAddress": {
    "message": "Endereço público Ethereum"
  },
  "etherscan": {
    "message": "Etherscan"
  },
  "etherscanView": {
    "message": "Ver conta no Etherscan"
  },
  "etherscanViewOn": {
    "message": "Ver no Etherscan"
  },
  "expandView": {
    "message": "Expandir exibição"
  },
  "experimental": {
    "message": "Experimental"
  },
  "extendWalletWithSnaps": {
    "message": "Explore Snaps desenvolvidos pela comunidade para personalizar sua experiência na web3",
    "description": "Banner description displayed on Snaps list page in Settings when less than 6 Snaps is installed."
  },
  "extensionInsallCompleteDescription": {
    "message": "Volte à integração do produto MetaMask Institutional para conectar suas contas custodiadas ou autocustodiadas."
  },
  "extensionInsallCompleteTitle": {
    "message": "Instalação de extensão concluída"
  },
  "externalExtension": {
    "message": "Extensão externa"
  },
  "externalNameSourcesSetting": {
    "message": "Apelidos propostos"
  },
  "externalNameSourcesSettingDescription": {
    "message": "Buscaremos os apelidos propostos para os endereços com os quais você interage em fontes terceirizadas como Etherscan, Infura e Lens Protocol. Essas fontes poderão ver esses endereços e seu endereço IP. O endereço da sua conta não será exposto a terceiros."
  },
  "failed": {
    "message": "Falha"
  },
  "failedToFetchChainId": {
    "message": "Não foi possível buscar o ID da cadeia. Seu URL da RPC está correto?"
  },
  "failedToFetchTickerSymbolData": {
    "message": "Dados de verificação do símbolo do ticker indisponíveis no momento. Certifique-se de que o símbolo inserido está correto. Isso afetará as taxas de conversão indicadas para essa rede"
  },
  "failureMessage": {
    "message": "Ocorreu algum erro e não conseguimos concluir a ação"
  },
  "fast": {
    "message": "Rápido"
  },
  "feeAssociatedRequest": {
    "message": "Há uma taxa associada a essa solicitação."
  },
  "feeDetails": {
    "message": "Detalhes da taxa"
  },
  "fiat": {
    "message": "Fiduciária",
    "description": "Exchange type"
  },
  "fileImportFail": {
    "message": "A importação de arquivo não está funcionando? Clique aqui!",
    "description": "Helps user import their account from a JSON file"
  },
  "flaskWelcomeUninstall": {
    "message": "você deve desinstalar essa extensão",
    "description": "This request is shown on the Flask Welcome screen. It is intended for non-developers, and will be bolded."
  },
  "flaskWelcomeWarning1": {
    "message": "O Flask é para desenvolvedores experimentarem novas APIs instáveis. A menos que você seja um desenvolvedor ou beta tester, $1.",
    "description": "This is a warning shown on the Flask Welcome screen, intended to encourage non-developers not to proceed any further. $1 is the bolded message 'flaskWelcomeUninstall'"
  },
  "flaskWelcomeWarning2": {
    "message": "Não damos garantias sobre a segurança ou a estabilidade dessa extensão. As novas APIs oferecidas pelo Flask não estão protegidas contra ataques de phishing, ou seja, qualquer site ou snap que requeira o Flask pode ser uma tentativa mal-intencionada de roubar seus ativos.",
    "description": "This explains the risks of using MetaMask Flask"
  },
  "flaskWelcomeWarning3": {
    "message": "Todas as APIs do Flask são experimentais. Elas podem ser alteradas ou removidas sem aviso prévio, ou podem permanecer no Flask indefinidamente, sem jamais serem migradas para a MetaMask estável. Use-as com cautela.",
    "description": "This message warns developers about unstable Flask APIs"
  },
  "flaskWelcomeWarning4": {
    "message": "Certifique-se de desativar sua extensão MetaMask regular ao usar o Flask.",
    "description": "This message calls to pay attention about multiple versions of MetaMask running on the same site (Flask + Prod)"
  },
  "flaskWelcomeWarningAcceptButton": {
    "message": "Eu aceito os riscos",
    "description": "this text is shown on a button, which the user presses to confirm they understand the risks of using Flask"
  },
  "floatAmountToken": {
    "message": "A quantidade de tokens deve ser um número inteiro"
  },
  "followUsOnTwitter": {
    "message": "Siga-nos no Twitter"
  },
  "forbiddenIpfsGateway": {
    "message": "Gateway IPFS proibido: especifique um gateway de CID"
  },
  "forgetDevice": {
    "message": "Esquecer este dispositivo"
  },
  "forgotPassword": {
    "message": "Esqueceu a senha?"
  },
  "from": {
    "message": "De"
  },
  "fromAddress": {
    "message": "De: $1",
    "description": "$1 is the address to include in the From label. It is typically shortened first using shortenAddress"
  },
  "fromTokenLists": {
    "message": "Das listas de tokens: $1"
  },
  "function": {
    "message": "Função: $1"
  },
  "functionApprove": {
    "message": "Função: aprovar"
  },
  "functionSetApprovalForAll": {
    "message": "Função: SetApprovalForAll"
  },
  "functionType": {
    "message": "Tipo de função"
  },
  "fundYourWallet": {
    "message": "Adicione valores à sua carteira"
  },
  "fundYourWalletDescription": {
    "message": "Comece adicionando $1 à sua carteira.",
    "description": "$1 is the token symbol"
  },
  "gas": {
    "message": "Gás"
  },
  "gasDisplayAcknowledgeDappButtonText": {
    "message": "Editar taxa de gás sugerida"
  },
  "gasDisplayDappWarning": {
    "message": "Essa taxa de gás foi sugerida por $1. Sua substituição pode causar um problema com a sua transação. Entre em contato com $1 se tiver perguntas.",
    "description": "$1 represents the Dapp's origin"
  },
  "gasIsETH": {
    "message": "O gás é $1 "
  },
  "gasLimit": {
    "message": "Limite de gás"
  },
  "gasLimitInfoTooltipContent": {
    "message": "O limite de gás é o valor máximo das unidades de gás que você está disposto a gastar."
  },
  "gasLimitRecommended": {
    "message": "O limite de gás recomendado é de $1. Um limite de gás inferior pode resultar em falha."
  },
  "gasLimitTooLow": {
    "message": "O limite de gás deve ser de pelo menos 21000"
  },
  "gasLimitTooLowWithDynamicFee": {
    "message": "O limite de gás deve ser de pelo menos $1",
    "description": "$1 is the custom gas limit, in decimal."
  },
  "gasLimitV2": {
    "message": "Limite de gás"
  },
  "gasOption": {
    "message": "Opção de gás"
  },
  "gasPrice": {
    "message": "Preço do gás (GWEI)"
  },
  "gasPriceExcessive": {
    "message": "Sua taxa de gás está desnecessariamente alta. Considere reduzir o valor."
  },
  "gasPriceExcessiveInput": {
    "message": "O preço do gás está excessivo"
  },
  "gasPriceExtremelyLow": {
    "message": "O preço do gás está extremamente baixo"
  },
  "gasPriceFetchFailed": {
    "message": "Ocorreu uma falha na estimativa do preço do gás devido a um erro na rede."
  },
  "gasPriceInfoTooltipContent": {
    "message": "O preço do gás especifica o valor de Ether que você está disposto a pagar para cada unidade de gás."
  },
  "gasTimingHoursShort": {
    "message": "$1 h",
    "description": "$1 represents a number of hours"
  },
  "gasTimingLow": {
    "message": "Lento"
  },
  "gasTimingMinutesShort": {
    "message": "$1 min",
    "description": "$1 represents a number of minutes"
  },
  "gasTimingSecondsShort": {
    "message": "$1 s",
    "description": "$1 represents a number of seconds"
  },
  "gasUsed": {
    "message": "Gás usado"
  },
  "general": {
    "message": "Geral"
  },
  "generalCameraError": {
    "message": "Não pudemos acessar sua câmera. Por favor, tente de novo."
  },
  "generalCameraErrorTitle": {
    "message": "Algo deu errado..."
  },
  "genericExplorerView": {
    "message": "Ver conta na $1"
  },
  "getStartedWithNFTs": {
    "message": "Adquira $1 para comprar NFTs",
    "description": "$1 is the token symbol"
  },
  "getStartedWithNFTsDescription": {
    "message": "Comece sua jornada com NFTs adicionando $1 à sua carteira.",
    "description": "$1 is the token symbol"
  },
  "goBack": {
    "message": "Voltar"
  },
  "goToSite": {
    "message": "Ir ao site"
  },
  "goerli": {
    "message": "Rede de teste Goerli"
  },
  "gotIt": {
    "message": "Entendi!"
  },
  "grantedToWithColon": {
    "message": "Concedido a:"
  },
  "gwei": {
    "message": "GWEI"
  },
  "hardware": {
    "message": "Hardware"
  },
  "hardwareWalletConnected": {
    "message": "Carteira de hardware conectada"
  },
  "hardwareWalletLegacyDescription": {
    "message": "(antigo)",
    "description": "Text representing the MEW path"
  },
  "hardwareWalletSupportLinkConversion": {
    "message": "clique aqui"
  },
  "hardwareWallets": {
    "message": "Conecte uma carteira de hardware"
  },
  "hardwareWalletsInfo": {
    "message": "As integrações com carteiras de hardware usam chamadas de API para servidores externos, os quais podem ver seu endereço IP e os endereços de contratos inteligentes com os quais você interage."
  },
  "hardwareWalletsMsg": {
    "message": "Selecione uma carteira de hardware que você gostaria de usar com a MetaMask."
  },
  "here": {
    "message": "aqui",
    "description": "as in -click here- for more information (goes with troubleTokenBalances)"
  },
  "hexData": {
    "message": "Dados hexa"
  },
  "hiddenAccounts": {
    "message": "Contas ocultas"
  },
  "hide": {
    "message": "Ocultar"
  },
  "hideAccount": {
    "message": "Ocultar conta"
  },
  "hideFullTransactionDetails": {
    "message": "Ocultar detalhes completos da transação"
  },
  "hideSeedPhrase": {
    "message": "Ocultar frase-semente"
  },
  "hideSentitiveInfo": {
    "message": "Ocultar informações confidenciais"
  },
  "hideToken": {
    "message": "Ocultar token"
  },
  "hideTokenPrompt": {
    "message": "Ocultar token?"
  },
  "hideTokenSymbol": {
    "message": "Ocultar $1",
    "description": "$1 is the symbol for a token (e.g. 'DAI')"
  },
  "hideZeroBalanceTokens": {
    "message": "Ocultar tokens sem saldo"
  },
  "high": {
    "message": "Agressiva"
  },
  "highGasSettingToolTipMessage": {
    "message": "Alta probabilidade, mesmo em mercados voláteis. Use $1 para cobrir picos no tráfego da rede devido a situações como drops de NFTs populares.",
    "description": "$1 is key 'high' (text: 'Aggressive') separated here so that it can be passed in with bold font-weight"
  },
  "highLowercase": {
    "message": "alta"
  },
  "history": {
    "message": "Histórico"
  },
  "holdToRevealContent1": {
    "message": "Sua Frase de Recuperação Secreta concede $1",
    "description": "$1 is a bolded text with the message from 'holdToRevealContent2'"
  },
  "holdToRevealContent2": {
    "message": "acesso total à sua carteira e fundos.",
    "description": "Is the bolded text in 'holdToRevealContent1'"
  },
  "holdToRevealContent3": {
    "message": "Não compartilhe isso com ninguém. $1 $2",
    "description": "$1 is a message from 'holdToRevealContent4' and $2 is a text link with the message from 'holdToRevealContent5'"
  },
  "holdToRevealContent4": {
    "message": "O Suporte da MetaMask não solicita essa informação,",
    "description": "Part of 'holdToRevealContent3'"
  },
  "holdToRevealContent5": {
    "message": "mas os phishers talvez solicitem.",
    "description": "The text link in 'holdToRevealContent3'"
  },
  "holdToRevealContentPrivateKey1": {
    "message": "Sua chave privada oferece a $1",
    "description": "$1 is a bolded text with the message from 'holdToRevealContentPrivateKey2'"
  },
  "holdToRevealContentPrivateKey2": {
    "message": "acesso total à sua carteira e fundos.",
    "description": "Is the bolded text in 'holdToRevealContentPrivateKey2'"
  },
  "holdToRevealLockedLabel": {
    "message": "círculo \"segure para revelar\" bloqueado"
  },
  "holdToRevealPrivateKey": {
    "message": "Segure para revelar a chave privada"
  },
  "holdToRevealPrivateKeyTitle": {
    "message": "Mantenha sua chave privada em segurança"
  },
  "holdToRevealSRP": {
    "message": "Segure para revelar a FRS"
  },
  "holdToRevealSRPTitle": {
    "message": "Mantenha sua FRS em segurança"
  },
  "holdToRevealUnlockedLabel": {
    "message": "círculo \"segure para revelar\" desbloqueado"
  },
  "id": {
    "message": "ID"
  },
  "ignoreAll": {
    "message": "Ignorar tudo"
  },
  "ignoreTokenWarning": {
    "message": "Se você ocultar tokens, eles não serão exibidos em sua carteira. No entanto, você ainda pode pesquisá-los para adicioná-los."
  },
  "imToken": {
    "message": "imToken"
  },
  "import": {
    "message": "Importar",
    "description": "Button to import an account from a selected file"
  },
  "importAccount": {
    "message": "Importar conta"
  },
  "importAccountError": {
    "message": "Erro de importação de conta."
  },
  "importAccountErrorIsSRP": {
    "message": "Você inseriu uma Frase de Recuperação Secreta (ou mnemônica). Para importar uma conta aqui, você precisa inserir uma chave privada, que é uma sequência hexadecimal de 64 caracteres."
  },
  "importAccountErrorNotAValidPrivateKey": {
    "message": "Essa chave privada não é válida. Você inseriu uma sequência hexadecimal, mas seu tamanho deve ser de 64 caracteres."
  },
  "importAccountErrorNotHexadecimal": {
    "message": "Essa chave privada não é válida. Você deve inserir uma sequência hexadecimal de 64 caracteres."
  },
  "importAccountJsonLoading1": {
    "message": "É esperado que a importação do JSON leve alguns minutos e trave a MetaMask."
  },
  "importAccountJsonLoading2": {
    "message": "Pedimos desculpas, e vamos acelerar esse processo futuramente."
  },
  "importAccountMsg": {
    "message": "Contas importadas não serão associadas à sua Frase de Recuperação Secreta na MetaMask. Saiba mais sobre contas importadas"
  },
  "importMyWallet": {
    "message": "Importar minha carteira"
  },
  "importNFT": {
    "message": "Importar NFT"
  },
  "importNFTAddressToolTip": {
    "message": "Na OpenSea, por exemplo, na página de NFTs em Detalhes, há um hiperlink de valor em azul rotulado \"Endereço do Contrato\". Clicando nele, você será levado ao endereço do contrato no Etherscan. Na parte superior esquerda da página há um ícone rotulado \"Contrato\", e, à direita, uma longa linha de letras e números. Esse é o endereço do contrato que criou seu NFT. Clique no ícone \"copiar\" à direita do endereço para adicioná-lo à sua área de transferência."
  },
  "importNFTPage": {
    "message": "página Importar NFT"
  },
  "importNFTTokenIdToolTip": {
    "message": "O ID de um NFT é um identificador único, pois não há dois NFTs iguais. Novamente, na OpenSea, esse número se encontra em \"Detalhes\". Anote-o ou copie-o para sua área de transferência."
  },
  "importSelectedTokens": {
    "message": "Importar tokens selecionados?"
  },
  "importSelectedTokensDescription": {
    "message": "Somente os tokens que você selecionou serão exibidos em sua carteira. Você pode importar os tokens ocultos a qualquer momento pesquisando por eles."
  },
  "importTokenQuestion": {
    "message": "Importar token?"
  },
  "importTokenWarning": {
    "message": "Qualquer pessoa pode criar um token com qualquer nome, incluindo versões falsas de tokens existentes. Adicione e negocie por sua conta e risco!"
  },
  "importTokensCamelCase": {
    "message": "Importar tokens"
  },
  "importTokensError": {
    "message": "Não foi possível importar os tokens. Volte a tentar mais tarde."
  },
  "importWithCount": {
    "message": "Importar $1",
    "description": "$1 will the number of detected tokens that are selected for importing, if all of them are selected then $1 will be all"
  },
  "imported": {
    "message": "Importada",
    "description": "status showing that an account has been fully loaded into the keyring"
  },
  "inYourSettings": {
    "message": "em suas Configurações"
  },
  "infuraBlockedNotification": {
    "message": "Não foi possível conectar a MetaMask ao servidor da blockchain. Revise possíveis motivos $1.",
    "description": "$1 is a clickable link with with text defined by the 'here' key"
  },
  "initialTransactionConfirmed": {
    "message": "Sua transação inicial foi confirmada pela rede. Clique em OK para voltar."
  },
  "inlineAlert": {
    "message": "Alerta"
  },
  "inputLogicEmptyState": {
    "message": "Somente insira um número com o qual esteja confortável de o terceiro gastar agora ou no futuro. Você pode aumentar o limite de gastos a qualquer momento."
  },
  "inputLogicEqualOrSmallerNumber": {
    "message": "Isso permite que o terceiro gaste $1 do seu saldo atual.",
    "description": "$1 is the current token balance in the account and the name of the current token"
  },
  "inputLogicHigherNumber": {
    "message": "Isso permite que o terceiro gaste todo o seu saldo de tokens até atingir o limite ou até você revogar o limite de gastos. Se a intenção não é essa, considere definir um limite de gastos menor."
  },
  "insightWarning": {
    "message": "aviso"
  },
  "insightWarningCheckboxMessage": {
    "message": "$1 a solicitação de $2",
    "description": "$1 is the action i.e. sign, confirm. $2 is the origin making the request."
  },
  "insightWarningContentPlural": {
    "message": "Revise os $1 antes de $2. Sua $3 é irreversível depois de realizada.",
    "description": "$1 the 'insightWarnings' message (2 warnings) representing warnings, $2 is the action (i.e. signing) and $3 is the result (i.e. signature, transaction)"
  },
  "insightWarningContentSingular": {
    "message": "Revise o $1 antes de $2. Sua $3 é irreversível depois de realizada.",
    "description": "$1 is the 'insightWarning' message (1 warning), $2 is the action (i.e. signing) and $3 is the result (i.e. signature, transaction)"
  },
  "insightWarningHeader": {
    "message": "Essa solicitação pode ser arriscada"
  },
  "insightWarnings": {
    "message": "avisos"
  },
  "insightsFromSnap": {
    "message": "Insights de $1",
    "description": "$1 represents the name of the snap"
  },
  "install": {
    "message": "Instalar"
  },
  "installExtension": {
    "message": "Instalar extensão"
  },
  "installExtensionDescription": {
    "message": "A versão em conformidade institucional da principal carteira web3 do mundo, a MetaMask."
  },
  "installOrigin": {
    "message": "Origem da instalação"
  },
  "installRequest": {
    "message": "Adicionar à MetaMask"
  },
  "installedOn": {
    "message": "Instalado em $1",
    "description": "$1 is the date when the snap has been installed"
  },
  "insufficientBalance": {
    "message": "Saldo insuficiente."
  },
  "insufficientCurrencyBuyOrDeposit": {
    "message": "Você não tem $1 suficiente em sua conta para pagar as taxas de transação da rede $2. $3 ou deposite de outra conta.",
    "description": "$1 is the native currency of the network, $2 is the name of the current network, $3 is the key 'buy' + the ticker symbol of the native currency of the chain wrapped in a button"
  },
  "insufficientCurrencyBuyOrReceive": {
    "message": "Você não tem $1 suficiente em sua conta para pagar as taxas de transação na rede $2. $3 ou $4 de outra conta.",
    "description": "$1 is the native currency of the network, $2 is the name of the current network, $3 is the key 'buy' + the ticker symbol of the native currency of the chain wrapped in a button, $4 is the key 'deposit' button"
  },
  "insufficientCurrencyDeposit": {
    "message": "Você não tem $1 suficiente em sua conta para pagar as taxas de transação na rede $2. Deposite $1 de outra conta.",
    "description": "$1 is the native currency of the network, $2 is the name of the current network"
  },
  "insufficientFunds": {
    "message": "Fundos insuficientes."
  },
  "insufficientFundsForGas": {
    "message": "Fundos insuficientes para o gás"
  },
  "insufficientTokens": {
    "message": "Tokens insuficientes."
  },
  "interactingWith": {
    "message": "Interagindo com"
  },
  "interactingWithTransactionDescription": {
    "message": "Este é o contrato com o qual você está interagindo. Proteja-se contra golpistas verificando os detalhes."
  },
  "invalidAddress": {
    "message": "Endereço inválido"
  },
  "invalidAddressRecipient": {
    "message": "O endereço do destinatário é inválido "
  },
  "invalidAddressRecipientNotEthNetwork": {
    "message": "Não é uma rede de ETH; configurar em minúsculas"
  },
  "invalidAssetType": {
    "message": "Esse ativo é um NFT e precisa ser adicionado novamente à página Importar NFT, encontrada na aba NFTs."
  },
  "invalidBlockExplorerURL": {
    "message": "URL inválido do explorador de blocos"
  },
  "invalidChainIdTooBig": {
    "message": "ID de cadeia inválido. O ID de cadeia é muito grande."
  },
  "invalidCustomNetworkAlertContent1": {
    "message": "O ID de cadeia da rede personalizada “$1” precisa ser digitado novamente.",
    "description": "$1 is the name/identifier of the network."
  },
  "invalidCustomNetworkAlertContent2": {
    "message": "Para proteger você contra provedores de rede mal-intencionados ou defeituosos, os IDs de cadeia agora são obrigatórios para todas as redes personalizadas."
  },
  "invalidCustomNetworkAlertContent3": {
    "message": "Acesse Configurações > Rede e informe o ID da cadeia. Encontre os IDs de cadeia das redes mais populares em $1.",
    "description": "$1 is a link to https://chainid.network"
  },
  "invalidCustomNetworkAlertTitle": {
    "message": "Rede personalizada inválida"
  },
  "invalidHexNumber": {
    "message": "Número hexadecimal inválido."
  },
  "invalidHexNumberLeadingZeros": {
    "message": "Número hexadecimal inválido. Remova os zeros à esquerda."
  },
  "invalidIpfsGateway": {
    "message": "Gateway IPFS inválido: o valor deve ser um URL válido"
  },
  "invalidNumber": {
    "message": "Número inválido. Insira um número decimal ou um hexadecimal com o prefixo '0x'."
  },
  "invalidNumberLeadingZeros": {
    "message": "Número inválido. Remova os zeros à esquerda."
  },
  "invalidRPC": {
    "message": "URL da RPC inválido"
  },
  "invalidSeedPhrase": {
    "message": "Frase de Recuperação Secreta inválida"
  },
  "invalidSeedPhraseCaseSensitive": {
    "message": "Entrada inválida! A Frase de Recuperação Secreta diferencia maiúsculas de minúsculas."
  },
  "ipfsGateway": {
    "message": "Gateway IPFS"
  },
  "ipfsGatewayDescription": {
    "message": "A MetaMask usa serviços terceirizados para exibir imagens de seus NFTs armazenados no IPFS, exibir informações relacionadas a endereços ENS inseridos na barra de endereço do seu navegador e buscar ícones para diferentes tokens. Seu endereço IP pode ser exposto a esses serviços ao usá-los."
  },
  "ipfsToggleModalDescriptionOne": {
    "message": "Usamos serviços terceirizados para exibir imagens de seus NFTs armazenados no IPFS, exibir informações relacionadas a endereços ENS inseridos na barra de endereço do seu navegador e buscar ícones para diferentes tokens. Seu endereço IP pode ser exposto a esses serviços durante o uso deles."
  },
  "ipfsToggleModalDescriptionTwo": {
    "message": "Ao selecionar Confirmar, é ativada a resolução IPFS. Você pode desativá-la a qualquer momento em $1.",
    "description": "$1 is the method to turn off ipfs"
  },
  "ipfsToggleModalSettings": {
    "message": "Configurações > Segurança e Privacidade"
  },
  "isSigningOrSubmitting": {
    "message": "Uma transação anterior ainda está sendo assinada ou enviada"
  },
  "jazzAndBlockies": {
    "message": "Jazzicons e Blockies são dois estilos diferentes de ícones únicos que ajudam você a identificar uma conta num relance."
  },
  "jazzicons": {
    "message": "Jazzicons"
  },
  "jsDeliver": {
    "message": "jsDeliver"
  },
  "jsonFile": {
    "message": "Arquivo JSON",
    "description": "format for importing an account"
  },
  "keyringAccountName": {
    "message": "Nome da conta"
  },
  "keyringAccountPublicAddress": {
    "message": "Endereço público"
  },
  "keyringSnapRemovalResult1": {
    "message": "$1 $2removido",
    "description": "Displays the result after removal of a keyring snap. $1 is the snap name, $2 is whether it is successful or not"
  },
  "keyringSnapRemovalResultNotSuccessful": {
    "message": "não ",
    "description": "Displays the `not` word in $2."
  },
  "keyringSnapRemoveConfirmation": {
    "message": "Digite $1 para confirmar que deseja remover esse Snap:",
    "description": "Asks user to input the name nap prior to deleting the snap. $1 is the snap name"
  },
  "keystone": {
    "message": "Keystone"
  },
  "knownAddressRecipient": {
    "message": "Endereço de contrato conhecido."
  },
  "knownTokenWarning": {
    "message": "Essa ação editará os tokens já listados na sua carteira, que podem ser usados para praticar phishing contra você. Só aprove se você tiver certeza de que quer alterar o que esses tokens representam. Saiba mais sobre $1"
  },
  "lastConnected": {
    "message": "Última conexão"
  },
  "lastPriceSold": {
    "message": "Último preço de venda"
  },
  "lastSold": {
    "message": "Última venda"
  },
  "lavaDomeCopyWarning": {
    "message": "Para sua segurança, não é possível selecionar este texto no momento."
  },
  "layer1Fees": {
    "message": "Taxas de camada 1"
  },
  "layer2Fees": {
    "message": "Taxas da Camada 2"
  },
  "learnCancelSpeeedup": {
    "message": "Saiba como $1",
    "description": "$1 is link to cancel or speed up transactions"
  },
  "learnMore": {
    "message": "saiba mais"
  },
  "learnMoreAboutGas": {
    "message": "Quer $1 sobre gás?",
    "description": "$1 will be replaced by the learnMore translation key"
  },
  "learnMoreKeystone": {
    "message": "Saiba mais"
  },
  "learnMoreUpperCase": {
    "message": "Saiba mais"
  },
  "learnMoreUpperCaseWithDot": {
    "message": "Saiba mais."
  },
  "learnScamRisk": {
    "message": "golpes e riscos de segurança."
  },
  "learnToBridge": {
    "message": "Aprenda a usar uma ponte"
  },
  "leaveMetaMask": {
    "message": "Sair da MetaMask?"
  },
  "leaveMetaMaskDesc": {
    "message": "Você está prestes a visitar um site fora da MetaMask. Confirme o URL antes de continuar."
  },
  "ledgerAccountRestriction": {
    "message": "Você precisa usar sua última conta antes de adicionar uma nova."
  },
  "ledgerConnectionInstructionCloseOtherApps": {
    "message": "Encerre qualquer outro software conectado ao seu dispositivo e, em seguida, clique aqui para atualizar."
  },
  "ledgerConnectionInstructionHeader": {
    "message": "Antes de clicar em confirmar:"
  },
  "ledgerConnectionInstructionStepFour": {
    "message": "Ative \"dados de contrato inteligente\" ou \"assinatura cega\" no seu dispositivo Ledger."
  },
  "ledgerConnectionInstructionStepThree": {
    "message": "Certifique-se de conectar o seu dispositivo Ledger e de selecionar o app Ethereum."
  },
  "ledgerDeviceOpenFailureMessage": {
    "message": "Ocorreu uma falha ao abrir o dispositivo Ledger. Seu Ledger pode não estar conectado a outros softwares. Feche o Ledger Live ou outros aplicativos conectados ao seu dispositivo Ledger e tente reconectar."
  },
  "ledgerErrorConnectionIssue": {
    "message": "Reconecte sua Ledger, abra o app ETH e tente novamente."
  },
  "ledgerErrorDevicedLocked": {
    "message": "Sua Ledger está bloqueada. Desbloqueie-a e tente novamente."
  },
  "ledgerErrorEthAppNotOpen": {
    "message": "Para resolver o problema, abra o aplicativo ETH em seu dispositivo e tente novamente."
  },
  "ledgerErrorTransactionDataNotPadded": {
    "message": "Os dados de entrada da transação Ethereum não têm padding suficiente."
  },
  "ledgerLiveApp": {
    "message": "Ledger Live App"
  },
  "ledgerLocked": {
    "message": "Não é possível conectar ao dispositivo Ledger. Certifique-se de que seu dispositivo esteja desbloqueado e que o aplicativo Ethereum esteja aberto."
  },
  "ledgerTimeout": {
    "message": "O Ledger Live está demorando muito para responder ou a conexão expirou. Certifique-se de que o aplicativo do Ledger Live esteja aberto e que seu dispositivo esteja desbloqueado."
  },
  "ledgerWebHIDNotConnectedErrorMessage": {
    "message": "O dispositivo Ledger não foi conectado. Se deseja conectar seu Ledger, clique em \"Continuar\" novamente e aprove a conexão HID",
    "description": "An error message shown to the user during the hardware connect flow."
  },
  "levelArrow": {
    "message": "seta de nível"
  },
  "lightTheme": {
    "message": "Claro"
  },
  "likeToImportToken": {
    "message": "Gostaria de importar esse token?"
  },
  "likeToImportTokens": {
    "message": "Gostaria de importar esses tokens?"
  },
  "lineaGoerli": {
    "message": "Rede de teste Linea Goerli"
  },
  "lineaMainnet": {
    "message": "Mainnet do Linea"
  },
  "lineaSepolia": {
    "message": "Rede de teste Linea Sepolia"
  },
  "link": {
    "message": "Link"
  },
  "links": {
    "message": "Links"
  },
  "loadMore": {
    "message": "Carregar mais"
  },
  "loading": {
    "message": "Carregando..."
  },
  "loadingNFTs": {
    "message": "Carregando NFTs..."
  },
  "loadingScreenHardwareWalletMessage": {
    "message": "Por favor, conclua a transação na carteira de hardware."
  },
  "loadingScreenSnapMessage": {
    "message": "Por favor, conclua a transação no Snap."
  },
  "loadingTokens": {
    "message": "Carregando tokens..."
  },
  "localhost": {
    "message": "Host local 8545"
  },
  "lock": {
    "message": "Bloquear"
  },
  "lockMetaMask": {
    "message": "Bloquear a MetaMask"
  },
  "lockTimeInvalid": {
    "message": "O tempo de bloqueio deve ser um número entre 0 e 10080"
  },
  "logo": {
    "message": "Logotipo do $1",
    "description": "$1 is the name of the ticker"
  },
  "low": {
    "message": "Baixa"
  },
  "lowGasSettingToolTipMessage": {
    "message": "Use $1 para aguardar um preço mais baixo. As estimativas de tempo são muito menos exatas, pois os preços são relativamente imprevisíveis.",
    "description": "$1 is key 'low' separated here so that it can be passed in with bold font-weight"
  },
  "lowLowercase": {
    "message": "baixa"
  },
  "lowPriorityMessage": {
    "message": "Futuras transações serão colocadas depois dessa na fila."
  },
  "mainnet": {
    "message": "Mainnet da Ethereum"
  },
  "mainnetToken": {
    "message": "Esse endereço coincide com um endereço de token conhecido na Mainnet da Ethereum. Verifique novamente o endereço do contrato e a rede do token que você está tentando adicionar."
  },
  "makeAnotherSwap": {
    "message": "Criar nova troca"
  },
  "makeSureNoOneWatching": {
    "message": "Certifique-se de que ninguém está olhando",
    "description": "Warning to users to be care while creating and saving their new Secret Recovery Phrase"
  },
  "manageInSettings": {
    "message": "Gerenciar em configurações"
  },
  "max": {
    "message": "Máximo"
  },
  "maxBaseFee": {
    "message": "Taxa-base máxima"
  },
  "maxFee": {
    "message": "Taxa máxima"
  },
  "maxPriorityFee": {
    "message": "Taxa de prioridade máxima"
  },
  "medium": {
    "message": "Mercado"
  },
  "mediumGasSettingToolTipMessage": {
    "message": "Use $1 para um processamento rápido pelo preço atual de mercado.",
    "description": "$1 is key 'medium' (text: 'Market') separated here so that it can be passed in with bold font-weight"
  },
  "memo": {
    "message": "memorando"
  },
  "message": {
    "message": "Mensagem"
  },
  "metaMaskConnectStatusParagraphOne": {
    "message": "Agora você tem mais controle sobre as conexões da sua conta na MetaMask."
  },
  "metaMaskConnectStatusParagraphThree": {
    "message": "Clique para gerenciar suas contas conectadas."
  },
  "metaMaskConnectStatusParagraphTwo": {
    "message": "O botão de status da conexão mostra se o website que você está visitando está conectado à conta selecionada no momento."
  },
  "metadataModalSourceTooltip": {
    "message": "$1 está hospedado no npm e $2 é o identificador específico deste Snap.",
    "description": "$1 is the snap name and $2 is the snap NPM id."
  },
  "metamaskInstitutionalVersion": {
    "message": "Versão MetaMask Institutional"
  },
  "metamaskNotificationsAreOff": {
    "message": "As notificações de carteiras estão inativas no momento."
  },
  "metamaskPortfolio": {
    "message": "MetaMask Portfolio."
  },
  "metamaskSwapsOfflineDescription": {
    "message": "O recurso de Trocas da MetaMask está em manutenção. Verifique novamente mais tarde."
  },
  "metamaskVersion": {
    "message": "Versão da MetaMask"
  },
  "methodData": {
    "message": "Método"
  },
  "methodDataTransactionDescription": {
    "message": "Esta é a ação específica que será realizada. Estes dados podem ser falsos, portanto certifique-se de que confia no site do outro lado."
  },
  "methodNotSupported": {
    "message": "Não suportado com esta conta."
  },
  "metrics": {
    "message": "Métricas"
  },
  "mismatchAccount": {
    "message": "Sua conta selecionada ($1) é diferente da conta que está tentando assinar ($2)"
  },
  "mismatchedChainLinkText": {
    "message": "verifique os detalhes da rede",
    "description": "Serves as link text for the 'mismatchedChain' key. This text will be embedded inside the translation for that key."
  },
  "mismatchedChainRecommendation": {
    "message": "Recomendamos que você $1 antes de prosseguir.",
    "description": "$1 is a clickable link with text defined by the 'mismatchedChainLinkText' key. The link will open to instructions for users to validate custom network details."
  },
  "mismatchedNetworkName": {
    "message": "De acordo com os nossos registros, o nome da rede pode não corresponder a este ID de cadeia."
  },
  "mismatchedNetworkSymbol": {
    "message": "O símbolo de moeda enviado não corresponde ao esperado para este ID de cadeia."
  },
  "mismatchedRpcChainId": {
    "message": "A rede personalizada retornou um ID de cadeia que não coincide com o ID de cadeia enviado."
  },
  "mismatchedRpcUrl": {
    "message": "De acordo com os nossos registros, o valor de URL da RPC enviado não corresponde a um provedor conhecido para este ID de cadeia."
  },
  "missingSetting": {
    "message": "Não consegue encontrar uma configuração?"
  },
  "missingSettingRequest": {
    "message": "Solicite aqui"
  },
  "mmiBuiltAroundTheWorld": {
    "message": "O MetaMask Institutional é projetado e desenvolvido ao redor do mundo."
  },
  "mmiNewNFTDetectedInNFTsTabMessage": {
    "message": "Permita que o MetaMask Institutional detecte e exiba NFTs automaticamente na sua carteira."
  },
  "mmiPasswordSetupDetails": {
    "message": "Essa senha desbloqueará somente sua extensão MetaMask Institutional."
  },
  "more": {
    "message": "mais"
  },
  "multipleSnapConnectionWarning": {
    "message": "$1 quer usar Snaps de $2",
    "description": "$1 is the dapp and $2 is the number of snaps it wants to connect to."
  },
  "mustSelectOne": {
    "message": "Selecione pelo menos 1 token."
  },
  "name": {
    "message": "Nome"
  },
  "nameAddressLabel": {
    "message": "Endereço",
    "description": "Label above address field in name component modal."
  },
  "nameInstructionsNew": {
    "message": "Se você conhece esse endereço, dê um apelido a ele para reconhecê-lo posteriormente.",
    "description": "Instruction text in name component modal when value is not recognised."
  },
  "nameInstructionsRecognized": {
    "message": "Esse endereço tem um apelido padrão, mas você pode editá-lo ou explorar outras sugestões.",
    "description": "Instruction text in name component modal when value is recognized but not saved."
  },
  "nameInstructionsSaved": {
    "message": "Você já adicionou um apelido para esse endereço. Você pode editá-lo ou ver outros apelidos sugeridos.",
    "description": "Instruction text in name component modal when value is saved."
  },
  "nameLabel": {
    "message": "Apelido",
    "description": "Label above name input field in name component modal."
  },
  "nameModalMaybeProposedName": {
    "message": "Talvez: $1",
    "description": "$1 is the proposed name"
  },
  "nameModalTitleNew": {
    "message": "Endereço desconhecido",
    "description": "Title of the modal created by the name component when value is not recognised."
  },
  "nameModalTitleRecognized": {
    "message": "Endereço reconhecido",
    "description": "Title of the modal created by the name component when value is recognized but not saved."
  },
  "nameModalTitleSaved": {
    "message": "Endereço salvo",
    "description": "Title of the modal created by the name component when value is saved."
  },
  "nameProviderProposedBy": {
    "message": "Proposto por $1",
    "description": "$1 is the name of the provider"
  },
  "nameProvider_ens": {
    "message": "Serviço de nomes Ethereum (ENS)"
  },
  "nameProvider_etherscan": {
    "message": "Etherscan"
  },
  "nameProvider_lens": {
    "message": "Lens Protocol"
  },
  "nameProvider_token": {
    "message": "MetaMask"
  },
  "nameSetPlaceholder": {
    "message": "Escolha um apelido...",
    "description": "Placeholder text for name input field in name component modal."
  },
  "nativePermissionRequestDescription": {
    "message": "Deseja que este site faça o seguinte?",
    "description": "Description below header used on Permission Connect screen for native permissions."
  },
  "nativeToken": {
    "message": "O token nativo dessa rede é $1. Esse é o token usado para taxas de gás.",
    "description": "$1 represents the name of the native token on the current network"
  },
  "nativeTokenScamWarningConversion": {
    "message": "Editar detalhes da rede"
  },
  "nativeTokenScamWarningDescription": {
    "message": "Esta rede não corresponde ao seu ID da cadeia ou nome associado. Como muitos tokens populares usam o nome $1, ele é visado para golpes. Golpistas podem enganar você para que envie a eles alguma moeda mais valiosa em troca. Confirme todas as informações antes de prosseguir.",
    "description": "$1 represents the currency name"
  },
  "nativeTokenScamWarningTitle": {
    "message": "Isto é um possível golpe"
  },
  "needHelp": {
    "message": "Precisa de ajuda? Contate $1",
    "description": "$1 represents `needHelpLinkText`, the text which goes in the help link"
  },
  "needHelpFeedback": {
    "message": "Compartilhe seu feedback"
  },
  "needHelpLinkText": {
    "message": "Suporte da MetaMask"
  },
  "needHelpSubmitTicket": {
    "message": "Envie um chamado"
  },
  "needImportFile": {
    "message": "É preciso selecionar um arquivo para importar.",
    "description": "User is important an account and needs to add a file to continue"
  },
  "negativeETH": {
    "message": "Não é possível enviar valores negativos de ETH."
  },
  "negativeOrZeroAmountToken": {
    "message": "Não é possível enviar valores negativos ou zerados de ativos."
  },
  "network": {
    "message": "Ethereum:"
  },
  "networkAddedSuccessfully": {
    "message": "Rede adicionada com sucesso!"
  },
  "networkDetails": {
    "message": "Detalhes da rede"
  },
  "networkIsBusy": {
    "message": "A rede está ocupada. Os preços de gás estão altos e as estimativas estão menos exatas."
  },
  "networkMenu": {
    "message": "Menu da rede"
  },
  "networkMenuHeading": {
    "message": "Selecione uma rede"
  },
  "networkName": {
    "message": "Nome da rede"
  },
  "networkNameArbitrum": {
    "message": "Arbitrum"
  },
  "networkNameAvalanche": {
    "message": "Avalanche"
  },
  "networkNameBSC": {
    "message": "BSC"
  },
  "networkNameBase": {
    "message": "Base"
  },
  "networkNameDefinition": {
    "message": "O nome associado a essa rede."
  },
  "networkNameEthereum": {
    "message": "rede"
  },
  "networkNameGoerli": {
    "message": "Goerli"
  },
  "networkNameLinea": {
    "message": "Linea"
  },
  "networkNameOpMainnet": {
    "message": "Mainnet da OP"
  },
  "networkNamePolygon": {
    "message": "Polygon"
  },
  "networkNameTestnet": {
    "message": "Testnet"
  },
  "networkNameZkSyncEra": {
    "message": "zkSync Era"
  },
  "networkProvider": {
    "message": "Provedor de rede"
  },
  "networkSettingsChainIdDescription": {
    "message": "O ID da cadeia é usado para assinar transações. É preciso ser igual ao ID da cadeia retornado pela rede. Você pode informar um número decimal ou um número hexadecimal com prefixo “0x”, mas exibiremos o número em casas decimais."
  },
  "networkStatus": {
    "message": "Status da rede"
  },
  "networkStatusBaseFeeTooltip": {
    "message": "A taxa-base é definida pela rede e muda a cada 13 ou 14 segundos. Nossas opções $1 e $2 têm em conta os aumentos súbitos.",
    "description": "$1 and $2 are bold text for Medium and Aggressive respectively."
  },
  "networkStatusPriorityFeeTooltip": {
    "message": "Intervalo das taxas de prioridade (ou seja, a \"gorjeta do minerador\"). Esse valor vai para os mineradores e os incentiva a priorizar sua transação."
  },
  "networkStatusStabilityFeeTooltip": {
    "message": "As taxas de gás estão $1 em relação às últimas 72 horas.",
    "description": "$1 is networks stability value - stable, low, high"
  },
  "networkSwitchConnectionError": {
    "message": "Não podemos conectar a $1",
    "description": "$1 represents the network name"
  },
  "networkURL": {
    "message": "URL da rede"
  },
  "networkURLDefinition": {
    "message": "O URL usado para acessar essa rede."
  },
  "networks": {
    "message": "Redes"
  },
  "nevermind": {
    "message": "Desistir"
  },
  "new": {
    "message": "Novo!"
  },
  "newAccount": {
    "message": "Nova conta"
  },
  "newAccountNumberName": {
    "message": "Conta $1",
    "description": "Default name of next account to be created on create account screen"
  },
  "newContact": {
    "message": "Novo contato"
  },
  "newContract": {
    "message": "Novo contrato"
  },
  "newNFTDetectedInImportNFTsMessageStrongText": {
    "message": "Configurações > Segurança e privacidade"
  },
  "newNFTDetectedInImportNFTsMsg": {
    "message": "Para usar o OpenSea para ver seus NFTs, ative \"Exibir arquivos de mídia de NFTs\" em $1.",
    "description": "$1 is used for newNFTDetectedInImportNFTsMessageStrongText"
  },
  "newNFTDetectedInNFTsTabMessage": {
    "message": "Permita que a MetaMask detecte e exiba NFTs automaticamente na sua carteira."
  },
  "newNFTsAutodetected": {
    "message": "Detecção automática de NFTs"
  },
  "newNetworkAdded": {
    "message": "“$1” foi adicionado com sucesso!"
  },
  "newNftAddedMessage": {
    "message": "O NFT foi adicionado com sucesso!"
  },
  "newPassword": {
    "message": "Nova senha (no mínimo 8 caracteres)"
  },
  "newPrivacyPolicyActionButton": {
    "message": "Saiba mais"
  },
  "newPrivacyPolicyTitle": {
    "message": "Atualizamos nossa política de privacidade"
  },
  "newTokensImportedMessage": {
    "message": "Você importou $1 com sucesso.",
    "description": "$1 is the string of symbols of all the tokens imported"
  },
  "newTokensImportedTitle": {
    "message": "Token importado"
  },
  "next": {
    "message": "Próximo"
  },
  "nextNonceWarning": {
    "message": "Nonce é maior que o nonce sugerido de $1",
    "description": "The next nonce according to MetaMask's internal logic"
  },
  "nftAddFailedMessage": {
    "message": "O NFT não pôde ser adicionado, pois os dados de propriedade não coincidem. Certifique-se de ter inserido as informações corretas."
  },
  "nftAddressError": {
    "message": "Esse token é um NFT. Adicione-o à $1",
    "description": "$1 is a clickable link with text defined by the 'importNFTPage' key"
  },
  "nftAlreadyAdded": {
    "message": "O NFT já foi adicionado."
  },
  "nftDisclaimer": {
    "message": "Aviso: a MetaMask obtém o arquivo de mídia do URL de origem. Às vezes, esse URL é modificado pelo marketplace onde o NFT foi mintado."
  },
  "nftOptions": {
    "message": "Opções de NFT"
  },
  "nftTokenIdPlaceholder": {
    "message": "Insira o ID do token"
  },
  "nftWarningContent": {
    "message": "Você está concedendo acesso a $1, incluindo o que você vier a possuir no futuro. A parte na outra ponta pode transferir esses NFTs da sua carteira a qualquer momento, sem solicitar, até você revogar essa aprovação. $2",
    "description": "$1 is nftWarningContentBold bold part, $2 is Learn more link"
  },
  "nftWarningContentBold": {
    "message": "todos os seus NFTs $1",
    "description": "$1 is name of the collection"
  },
  "nftWarningContentGrey": {
    "message": "Prossiga com cautela."
  },
  "nfts": {
    "message": "NFTs"
  },
  "nftsPreviouslyOwned": {
    "message": "Detidos anteriormente"
  },
  "nickname": {
    "message": "Apelido"
  },
  "noAccountsFound": {
    "message": "Nenhuma conta encontrada para a pesquisa efetuada"
  },
  "noAddressForName": {
    "message": "Não foi configurado nenhum endereço para esse nome."
  },
  "noConnectedAccountDescription": {
    "message": "Selecione uma conta que você deseja usar neste site para continuar."
  },
  "noConnectedAccountTitle": {
    "message": "A MetaMask não está conectada a este site"
  },
  "noConversionDateAvailable": {
    "message": "Não há uma data de conversão de moeda disponível"
  },
  "noConversionRateAvailable": {
    "message": "Não há uma taxa de conversão disponível"
  },
  "noDomainResolution": {
    "message": "Nenhuma resolução fornecida para o domínio."
  },
  "noNFTs": {
    "message": "Nenhum NFT até agora"
  },
  "noNetworksFound": {
    "message": "Nenhuma rede encontrada para a pesquisa efetuada"
  },
  "noSnaps": {
    "message": "Você não tem nenhum snap instalado."
  },
  "noTransactions": {
    "message": "Você não tem transações"
  },
  "noWebcamFound": {
    "message": "A webcam do seu computador não foi encontrada. Tente novamente."
  },
  "noWebcamFoundTitle": {
    "message": "Webcam não encontrada"
  },
  "nonCustodialAccounts": {
    "message": "O MetaMask Institutional permite que você use contas não custodiadas. Se você planeja usá-las, faça backup da sua Frase de Recuperação Secreta."
  },
  "nonce": {
    "message": "Nonce"
  },
  "nonceField": {
    "message": "Personalizar o nonce da transação"
  },
  "nonceFieldDescription": {
    "message": "Ative essa opção para alterar o nonce (número da transação) nas telas de confirmação. Trata-se de um recurso avançado, por isso use com cuidado."
  },
  "nonceFieldHeading": {
    "message": "Nonce personalizado"
  },
  "notBusy": {
    "message": "Não ocupado"
  },
  "notCurrentAccount": {
    "message": "Essa é a conta correta? É diferente da conta atualmente selecionada na sua carteira"
  },
  "notEnoughBalance": {
    "message": "Saldo insuficiente"
  },
  "notEnoughGas": {
    "message": "Não há gás suficiente"
  },
  "note": {
    "message": "Observação"
  },
  "notePlaceholder": {
    "message": "O aprovador verá essa observação ao aprovar a transação no custodiante."
  },
  "notificationDetail": {
    "message": "Detalhes"
  },
  "notificationDetailBaseFee": {
    "message": "Taxa-base (GWEI)"
  },
  "notificationDetailGasLimit": {
    "message": "Limite de gás (unidades)"
  },
  "notificationDetailGasUsed": {
    "message": "Gás utilizado (unidades)"
  },
  "notificationDetailMaxFee": {
    "message": "Taxa máxima por gás"
  },
  "notificationDetailNetwork": {
    "message": "Rede"
  },
  "notificationDetailNetworkFee": {
    "message": "Taxa de rede"
  },
  "notificationDetailPriorityFee": {
    "message": "Taxa de prioridade (GWEI)"
  },
  "notificationItemCheckBlockExplorer": {
    "message": "Verifique no BlockExplorer"
  },
  "notificationItemCollection": {
    "message": "Coleção"
  },
  "notificationItemConfirmed": {
    "message": "Confirmado"
  },
  "notificationItemError": {
    "message": "Não é possível obter as taxas no momento"
  },
  "notificationItemFrom": {
    "message": "De"
  },
  "notificationItemLidoStakeReadyToBeWithdrawn": {
    "message": "Saque pronto"
  },
  "notificationItemLidoStakeReadyToBeWithdrawnMessage": {
    "message": "Você já pode sacar seus $1 sem staking"
  },
  "notificationItemLidoWithdrawalRequestedMessage": {
    "message": "Sua solicitação de remover $1 do staking foi enviada"
  },
  "notificationItemNFTReceivedFrom": {
    "message": "NFT recebido de"
  },
  "notificationItemNFTSentTo": {
    "message": "NFT enviado para"
  },
  "notificationItemNetwork": {
    "message": "Rede"
  },
  "notificationItemRate": {
    "message": "Cotação (taxa inclusa)"
  },
  "notificationItemReceived": {
    "message": "Recebido"
  },
  "notificationItemReceivedFrom": {
    "message": "Recebido de"
  },
  "notificationItemSent": {
    "message": "Enviado"
  },
  "notificationItemSentTo": {
    "message": "Enviado para"
  },
  "notificationItemStakeCompleted": {
    "message": "Staking concluído"
  },
  "notificationItemStaked": {
    "message": "Staking executado"
  },
  "notificationItemStakingProvider": {
    "message": "Provedor de staking"
  },
  "notificationItemStatus": {
    "message": "Status"
  },
  "notificationItemSwapped": {
    "message": "Swap executado"
  },
  "notificationItemSwappedFor": {
    "message": "por"
  },
  "notificationItemTo": {
    "message": "Para"
  },
  "notificationItemTransactionId": {
    "message": "ID da transação"
  },
  "notificationItemUnStakeCompleted": {
    "message": "Retirada de staking concluída"
  },
  "notificationItemUnStaked": {
    "message": "Retirada de staking executada"
  },
  "notificationItemUnStakingRequested": {
    "message": "Retirada de staking solicitada"
  },
  "notificationTransactionFailedMessage": {
    "message": "Falha na transação $1! $2",
    "description": "Content of the browser notification that appears when a transaction fails"
  },
  "notificationTransactionFailedMessageMMI": {
    "message": "Falha na transação! $1",
    "description": "Content of the browser notification that appears when a transaction fails in MMI"
  },
  "notificationTransactionFailedTitle": {
    "message": "Falha na transação",
    "description": "Title of the browser notification that appears when a transaction fails"
  },
  "notificationTransactionSuccessMessage": {
    "message": "Transação $1 confirmada!",
    "description": "Content of the browser notification that appears when a transaction is confirmed"
  },
  "notificationTransactionSuccessTitle": {
    "message": "Transação confirmada",
    "description": "Title of the browser notification that appears when a transaction is confirmed"
  },
  "notificationTransactionSuccessView": {
    "message": "Ver em $1",
    "description": "Additional content in browser notification that appears when a transaction is confirmed and has a block explorer URL"
  },
  "notifications": {
    "message": "Notificações"
  },
  "notifications20ActionText": {
    "message": "Saiba mais",
    "description": "The 'call to action' on the button, or link, of the 'Stay secure' notification. Upon clicking, users will be taken to a ledger page to resolve the U2F connection issue."
  },
  "notifications20Description": {
    "message": "Se você está usando a versão mais recente do Firefox, talvez esteja com um problema relacionado ao Firefox ter abandonado o suporte ao U2F.",
    "description": "Description of a notification in the 'See What's New' popup. Describes the U2F support being dropped by firefox and that it affects ledger users."
  },
  "notifications20Title": {
    "message": "Usuários do Ledger e Firefox com problemas de conexão",
    "description": "Title for a notification in the 'See What's New' popup. Tells users that latest firefox users using U2F may experience connection issues."
  },
  "notifications24ActionText": {
    "message": "Entendi"
  },
  "notifications24Description": {
    "message": "As configurações de taxas de gás avançadas agora são lembradas com base na rede que você estiver usando. Isso significa que você pode definir taxas de gás avançadas específicas para cada rede e evitar pagar a mais por gás ou por transações travadas."
  },
  "notifications24Title": {
    "message": "Taxas de gás avançadas por rede"
  },
  "notifications8ActionText": {
    "message": "Ir para Configurações > Avançado",
    "description": "Description on an action button that appears in the What's New popup. Tells the user that if they click it, they will go to our Advanced settings page."
  },
  "notifications8DescriptionOne": {
    "message": "A partir da MetaMask v10.4.0, não é mais necessário o Ledger Live para conectar o seu dispositivo Ledger à MetaMask.",
    "description": "Description of a notification in the 'See What's New' popup. Describes changes for how Ledger Live is no longer needed to connect the device."
  },
  "notifications8DescriptionTwo": {
    "message": "Para ter uma experiência mais fácil e estável com o Ledger, vá até a aba Configurações > Avançado e alterne o \"Tipo de conexão preferencial com o Ledger\" para \"WebHID\".",
    "description": "Description of a notification in the 'See What's New' popup. Describes how the user can turn off the Ledger Live setting."
  },
  "notifications8Title": {
    "message": "Melhoria na conexão com o Ledger",
    "description": "Title for a notification in the 'See What's New' popup. Notifies ledger users that there is an improvement in how they can connect their device."
  },
  "notificationsBlockaidDefaultDescriptionActionText": {
    "message": "Entendi"
  },
  "notificationsBlockaidDefaultDescriptionOne": {
    "message": "Fique longe de golpes conhecidos enquanto protege sua privacidade com alertas de segurança fornecidos pela Blockaid. Esse recurso está disponível em Arbitrum, Avalanche, BNB Chain, Mainnet da Ethereum, Linea, Optimism, Polygon, Base e Sepolia."
  },
  "notificationsBlockaidDefaultDescriptionTwo": {
    "message": "Sempre faça sua própria devida diligência antes de aprovar solicitações."
  },
  "notificationsBlockaidDefaultTitle": {
    "message": "Fique protegido com os alertas de segurança"
  },
  "notificationsDropLedgerFirefoxDescription": {
    "message": "O Firefox não oferece mais suporte ao U2F, então a Ledger não funcionará com a MetaMask no Firefox. Em vez disso, experimente a MetaMask no Google Chrome.",
    "description": "Description of a notification in the 'See What's New' popup. Describes that ledger will not longer be supported for firefox users and they should use MetaMask on chrome for ledger support instead."
  },
  "notificationsDropLedgerFirefoxTitle": {
    "message": "Suporte à Ledger descontinuado no Firefox",
    "description": "Title for a notification in the 'See What's New' popup. Tells firefox users that ledger support is being dropped."
  },
  "notificationsFeatureToggle": {
    "message": "Ativar notificações da carteira",
    "description": "Experimental feature title"
  },
  "notificationsFeatureToggleDescription": {
    "message": "Isso habilita as notificações da carteira, como enviar/receber valores ou NFTs e avisos de recursos.",
    "description": "Description of the experimental notifications feature"
  },
  "notificationsMarkAllAsRead": {
    "message": "Marcar todas como lidas"
  },
  "notificationsPageEmptyTitle": {
    "message": "Não há nada aqui"
  },
  "notificationsPageErrorContent": {
    "message": "Tente acessar esta página novamente."
  },
  "notificationsPageErrorTitle": {
    "message": "Ocorreu um erro"
  },
  "notificationsPageNoNotificationsContent": {
    "message": "Você ainda não recebeu nenhuma notificação."
  },
  "notificationsPetnamesActionText": {
    "message": "Entendi"
  },
  "notificationsPetnamesDescriptionOne": {
    "message": "Ao clicar em um endereço durante uma transação, você poderá ver os apelidos sugeridos de fontes terceirizadas como ENS, Lens e Etherscan."
  },
  "notificationsPetnamesDescriptionTwo": {
    "message": "Isso facilitará o reconhecimento dos endereços posteriormente, então não deixe de dar um apelido aos endereços em que você confia."
  },
  "notificationsPetnamesTitle": {
    "message": "Os apelidos sugeridos chegaram!"
  },
  "notificationsSettingsBoxError": {
    "message": "Ocorreu um erro. Tente novamente."
  },
  "notificationsSettingsPageAllowNotifications": {
    "message": "Fique por dentro do que acontece na sua carteira com as notificações. Para isso, nós usamos um perfil para sincronizar algumas configurações entre seus dispositivos. $1"
  },
  "notificationsSettingsPageAllowNotificationsLink": {
    "message": "Saiba como protegemos sua privacidade enquanto usa este recurso."
  },
  "notificationsSimulationsDescriptionOne": {
    "message": "Agora você pode ver o resultado potencial de suas transações antes de fazê-las!"
  },
  "notificationsSimulationsDescriptionTwo": {
    "message": "Isso é apenas uma simulação, então não podemos garantir o resultado. Você pode desativar isso a qualquer momento em Configurações > Segurança e Privacidade. "
  },
  "notificationsU2FLedgerLiveDescription": {
    "message": "U2F e Ledger Live não estão mais disponíveis no Chrome. Você ainda pode conectar dispositivos Ledger no Chrome usando a Webhid.",
    "description": "Description of a notification in the 'See What's New' popup. Describes the U2F and Ledger Live connection modes are now deprecated"
  },
  "notificationsU2FLedgerLiveTitle": {
    "message": "Descontinuação da U2F e Ledger Live",
    "description": "Title for a notification in the 'See What's New' popup. Tells ledger and chrome users that U2F and Ledger Live options are now deprecated."
  },
  "numberOfNewTokensDetectedPlural": {
    "message": "$1 novos tokens encontrados nesta conta",
    "description": "$1 is the number of new tokens detected"
  },
  "numberOfNewTokensDetectedSingular": {
    "message": "1 novo token encontrado nesta conta"
  },
  "ofTextNofM": {
    "message": "de"
  },
  "off": {
    "message": "Desativado"
  },
  "offlineForMaintenance": {
    "message": "Offline para manutenção"
  },
  "ok": {
    "message": "Ok"
  },
  "on": {
    "message": "Ativado"
  },
  "onboarding": {
    "message": "Integração"
  },
  "onboardingAdvancedPrivacyIPFSDescription": {
    "message": "O gateway IPFS possibilita acessar e visualizar dados hospedados por terceiros. Você pode adicionar um gateway IPFS personalizado ou continuar usando o padrão."
  },
  "onboardingAdvancedPrivacyIPFSInvalid": {
    "message": "Favor inserir um URL válido"
  },
  "onboardingAdvancedPrivacyIPFSTitle": {
    "message": "Adicionar gateway IPFS personalizado"
  },
  "onboardingAdvancedPrivacyIPFSValid": {
    "message": "O URL do gateway IPFS é válido"
  },
  "onboardingAdvancedPrivacyNetworkButton": {
    "message": "Adicionar rede personalizada"
  },
  "onboardingAdvancedPrivacyNetworkDescription": {
    "message": "Usamos a Infura como nosso provedor de chamadas de procedimento remoto (RPC) para oferecermos o acesso mais confiável e privado possível aos dados do Ethereum. Você pode escolher sua própria RPC, mas lembre-se de que qualquer RPC receberá seu endereço IP e da carteira de Ethereum para realizar transações. Leia nosso $1 para saber mais sobre como a Infura trata os dados."
  },
  "onboardingAdvancedPrivacyNetworkTitle": {
    "message": "Escolha sua rede"
  },
  "onboardingCreateWallet": {
    "message": "Criar uma nova carteira"
  },
  "onboardingImportWallet": {
    "message": "Importar uma carteira existente"
  },
  "onboardingMetametricsAgree": {
    "message": "Concordo"
  },
  "onboardingMetametricsAllowOptOutLegacy": {
    "message": "Permite que você cancele a inscrição a qualquer momento nas Configurações"
  },
  "onboardingMetametricsDataTermsLegacy": {
    "message": "Esses dados são agregados e, portanto, anônimos para os fins do Regulamento Geral sobre a Proteção de Dados (UE) de 2016/679."
  },
  "onboardingMetametricsDescription": {
    "message": "Gostaríamos de coletar dados básicos de uso para melhorar a MetaMask. Saiba que nunca vendemos os dados que você fornece aqui."
  },
  "onboardingMetametricsDescription2": {
    "message": "Quando coletamos as métricas, elas sempre são..."
  },
  "onboardingMetametricsDescription2Legacy": {
    "message": "A MetaMask..."
  },
  "onboardingMetametricsDescriptionLegacy": {
    "message": "A MetaMask gostaria de reunir dados de uso para entender melhor como nossos usuários interagem com a MetaMask. Esses dados serão usados para prestar o serviço, o que inclui melhorá-lo com base em seu uso."
  },
  "onboardingMetametricsDisagree": {
    "message": "Não, obrigado"
  },
  "onboardingMetametricsInfuraTerms": {
    "message": "Informaremos a você se decidirmos usar esses dados para outras finalidades. Você pode analisar nossa $1 para obter mais informações. Lembre-se: você pode acessar as configurações e revogar a permissão a qualquer momento.",
    "description": "$1 represents `onboardingMetametricsInfuraTermsPolicy`"
  },
  "onboardingMetametricsInfuraTermsLegacy": {
    "message": "* Quando você usa a Infura como seu provedor RPC padrão na MetaMask, a Infura coleta seu endereço IP e da carteira de Ethereum quando você envia uma transação. Não armazenamos essas informações de forma que permita aos nossos sistemas cruzarem os dois fragmentos de dados. Para obter mais informações sobre como a MetaMask e a Infura interagem da perspectiva da coleta de dados, veja nossa atualização $1. Para obter mais informações sobre nossas práticas de privacidade em geral, veja nossa $2.",
    "description": "$1 represents `onboardingMetametricsInfuraTermsPolicyLink`, $2 represents `onboardingMetametricsInfuraTermsPolicy`"
  },
  "onboardingMetametricsInfuraTermsPolicy": {
    "message": "Política de Privacidade"
  },
  "onboardingMetametricsInfuraTermsPolicyLegacy": {
    "message": "Política de Privacidade aqui"
  },
  "onboardingMetametricsInfuraTermsPolicyLinkLegacy": {
    "message": "aqui"
  },
  "onboardingMetametricsModalTitle": {
    "message": "Adicionar rede personalizada"
  },
  "onboardingMetametricsNeverCollect": {
    "message": "$1 cliques e visualizações no app são armazenados, mas outros detalhes (como seu endereço público) não são.",
    "description": "$1 represents `onboardingMetametricsNeverCollectEmphasis`"
  },
  "onboardingMetametricsNeverCollectEmphasis": {
    "message": "Privadas:"
  },
  "onboardingMetametricsNeverCollectIP": {
    "message": "$1 usamos temporariamente o seu endereço IP para detectar uma localização geral (como seu país ou região), mas ele nunca é armazenado.",
    "description": "$1 represents `onboardingMetametricsNeverCollectIPEmphasis`"
  },
  "onboardingMetametricsNeverCollectIPEmphasis": {
    "message": "Gerais:"
  },
  "onboardingMetametricsNeverCollectIPLegacy": {
    "message": "$1 coletará seu endereço IP completo*",
    "description": "$1 represents `onboardingMetametricsNeverEmphasis`"
  },
  "onboardingMetametricsNeverCollectLegacy": {
    "message": "$1 coletará informações de que não precisamos para prestar o serviço (tais como chaves, endereços, hashes de transações ou saldos)",
    "description": "$1 represents `onboardingMetametricsNeverEmphasis`"
  },
  "onboardingMetametricsNeverEmphasisLegacy": {
    "message": "Nunca"
  },
  "onboardingMetametricsNeverSellData": {
    "message": "$1 você decide se quer compartilhar ou excluir seus dados de uso nas configurações, a qualquer momento.",
    "description": "$1 represents `onboardingMetametricsNeverSellDataEmphasis`"
  },
  "onboardingMetametricsNeverSellDataEmphasis": {
    "message": "Opcionais:"
  },
  "onboardingMetametricsNeverSellDataLegacy": {
    "message": "$1 venderá dados. Jamais!",
    "description": "$1 represents `onboardingMetametricsNeverEmphasis`"
  },
  "onboardingMetametricsSendAnonymizeLegacy": {
    "message": "Enviará eventos de cliques e visualizações de páginas anonimizados"
  },
  "onboardingMetametricsTitle": {
    "message": "Ajude-nos a melhorar a MetaMask"
  },
  "onboardingPinExtensionBillboardAccess": {
    "message": "Acesso total"
  },
  "onboardingPinExtensionBillboardDescription": {
    "message": "Essas extensões podem ver e alterar informações"
  },
  "onboardingPinExtensionBillboardDescription2": {
    "message": "neste site."
  },
  "onboardingPinExtensionBillboardTitle": {
    "message": "Extensões"
  },
  "onboardingPinExtensionChrome": {
    "message": "Clique no ícone da extensão do navegador"
  },
  "onboardingPinExtensionDescription": {
    "message": "Fixe a MetaMask no seu navegador de modo que seja acessível e fácil de visualizar as confirmações das transações."
  },
  "onboardingPinExtensionDescription2": {
    "message": "Você pode abrir a MetaMask clicando na extensão e acessando a sua carteira com apenas um clique."
  },
  "onboardingPinExtensionDescription3": {
    "message": "Clique no ícone da extensão do navegador para acessá-la instantaneamente"
  },
  "onboardingPinExtensionLabel": {
    "message": "Fixar a MetaMask"
  },
  "onboardingPinExtensionStep1": {
    "message": "1"
  },
  "onboardingPinExtensionStep2": {
    "message": "2"
  },
  "onboardingPinExtensionTitle": {
    "message": "Sua instalação da MetaMask está concluída!"
  },
  "onboardingPinMmiExtensionLabel": {
    "message": "Fixar MetaMask Institutional"
  },
  "onboardingUsePhishingDetectionDescription": {
    "message": "Os alertas de detecção de phishing dependem de comunicação com $1. O jsDeliver terá acesso ao seu endereço IP. Veja $2.",
    "description": "The $1 is the word 'jsDeliver', from key 'jsDeliver' and $2 is the words Privacy Policy from key 'privacyMsg', both separated here so that it can be wrapped as a link"
  },
  "onekey": {
    "message": "OneKey"
  },
  "onlyAddTrustedNetworks": {
    "message": "Um provedor de rede mal-intencionado pode mentir sobre o estado da blockchain e registrar as atividades da sua rede. Adicione somente as redes personalizadas em que você confia."
  },
  "onlyConnectTrust": {
    "message": "Conecte-se somente com sites em que você confia. $1",
    "description": "Text displayed above the buttons for connection confirmation. $1 is the link to the learn more web page."
  },
  "openCustodianApp": {
    "message": "Abrir aplicativo $1",
    "description": "The $1 is the name of the Custodian that will be open"
  },
  "openFullScreenForLedgerWebHid": {
    "message": "Abra o app em tela cheia para conectar seu Ledger.",
    "description": "Shown to the user on the confirm screen when they are viewing MetaMask in a popup window but need to connect their ledger via webhid."
  },
  "openInBlockExplorer": {
    "message": "Abrir no explorador de blocos"
  },
  "openSeaNew": {
    "message": "OpenSea"
  },
  "openSeaToBlockaidBtnLabel": {
    "message": "Explorar snaps"
  },
  "openSeaToBlockaidDescription": {
    "message": "Os alertas de segurança não estão mais disponíveis nesta rede. Instalar um snap pode melhorar sua segurança."
  },
  "openSeaToBlockaidTitle": {
    "message": "Atenção!"
  },
  "operationFailed": {
    "message": "Falha na operação"
  },
  "optional": {
    "message": "Opcional"
  },
  "optionalWithParanthesis": {
    "message": "(Opcional)"
  },
  "options": {
    "message": "Opções"
  },
  "or": {
    "message": "ou"
  },
  "origin": {
    "message": "Origem"
  },
  "osTheme": {
    "message": "Sistema"
  },
  "otherSnaps": {
    "message": "outros snaps",
    "description": "Used in the 'permission_rpc' message."
  },
  "outdatedBrowserNotification": {
    "message": "Seu navegador está desatualizado. Se não o atualizar, você não conseguirá baixar patches de segurança e obter novos recursos da MetaMask."
  },
  "padlock": {
    "message": "Cadeado"
  },
  "parameters": {
    "message": "Parâmetros"
  },
  "participateInMetaMetrics": {
    "message": "Participar da MetaMetrics"
  },
  "participateInMetaMetricsDescription": {
    "message": "Participe da MetaMetrics para ajudar a melhorar a MetaMask"
  },
  "password": {
    "message": "Senha"
  },
  "passwordMmiTermsWarning": {
    "message": "Compreendo que o MetaMask Institutional não pode recuperar essa senha para mim. $1"
  },
  "passwordNotLongEnough": {
    "message": "A senha não é longa o suficiente"
  },
  "passwordSetupDetails": {
    "message": "Essa senha desbloqueará sua carteira MetaMask apenas neste dispositivo. A MetaMask não é capaz de recuperar essa senha."
  },
  "passwordStrength": {
    "message": "Segurança da senha: $1",
    "description": "Return password strength to the user when user wants to create password."
  },
  "passwordStrengthDescription": {
    "message": "Uma senha forte pode aumentar a segurança da sua carteira caso seu dispositivo seja roubado ou comprometido."
  },
  "passwordTermsWarning": {
    "message": "Compreendo que a MetaMask não é capaz de recuperar essa senha para mim. $1"
  },
  "passwordsDontMatch": {
    "message": "As senhas não coincidem"
  },
  "pasteJWTToken": {
    "message": "Cole ou solte seu token aqui:"
  },
  "pastePrivateKey": {
    "message": "Cole aqui a sequência de caracteres da sua chave privada:",
    "description": "For importing an account from a private key"
  },
  "paymasterInUse": {
    "message": "O gás desta transação será pago por um tesoureiro.",
    "description": "Alert shown in transaction confirmation if paymaster in use."
  },
  "pending": {
    "message": "Pendente"
  },
  "pendingTransactionInfo": {
    "message": "Essa transação só será processada quando a anterior estiver concluída."
  },
  "pendingTransactionMultiple": {
    "message": "Você tem ($1) transações pendentes."
  },
  "pendingTransactionSingle": {
    "message": "Você tem (1) transação pendente.",
    "description": "$1 is count of pending transactions"
  },
  "permissionDetails": {
    "message": "Detalhes da permissão"
  },
  "permissionRequest": {
    "message": "Solicitação de permissão"
  },
  "permissionRequested": {
    "message": "Solicitada agora"
  },
  "permissionRequestedForAccounts": {
    "message": "Solicitada agora para $1",
    "description": "Permission cell status for requested permission including accounts, rendered as AvatarGroup which is $1."
  },
  "permissionRevoked": {
    "message": "Revogada nesta atualização"
  },
  "permissionRevokedForAccounts": {
    "message": "Revogada nessa atualização para $1",
    "description": "Permission cell status for revoked permission including accounts, rendered as AvatarGroup which is $1."
  },
  "permission_accessNamedSnap": {
    "message": "Conectar a $1.",
    "description": "The description for the `wallet_snap` permission. $1 is the human-readable name of the snap."
  },
  "permission_accessNetwork": {
    "message": "Acesse a internet.",
    "description": "The description of the `endowment:network-access` permission."
  },
  "permission_accessNetworkDescription": {
    "message": "Permita que $1 acesse a internet. Isso pode ser usado para enviar e receber dados de servidores de terceiros.",
    "description": "An extended description of the `endowment:network-access` permission. $1 is the snap name."
  },
  "permission_accessSnap": {
    "message": "Conecte-se ao snap $1.",
    "description": "The description for the `wallet_snap` permission. $1 is the name of the snap."
  },
  "permission_accessSnapDescription": {
    "message": "Permitir que o site ou snap interaja com $1.",
    "description": "The description for the `wallet_snap_*` permission. $1 is the name of the Snap."
  },
  "permission_cronjob": {
    "message": "Agende e execute ações periódicas.",
    "description": "The description for the `snap_cronjob` permission"
  },
  "permission_cronjobDescription": {
    "message": "Permita que $1 realize ações que são executadas periodicamente em horários, datas ou intervalos fixos. Isso pode ser usado para disparar interações ou notificações sensíveis ao tempo.",
    "description": "An extended description for the `snap_cronjob` permission. $1 is the snap name."
  },
  "permission_dialog": {
    "message": "Exibir janelas de diálogo na MetaMask.",
    "description": "The description for the `snap_dialog` permission"
  },
  "permission_dialogDescription": {
    "message": "Permita que $1 exiba pop-ups da MetaMask com texto personalizado, campo para entrada de informações e botões para aprovar ou recusar uma ação.\nPode ser usado, por exemplo, para criar alertas, confirmações e fluxos de adesão para um Snap.",
    "description": "An extended description for the `snap_dialog` permission. $1 is the snap name."
  },
  "permission_ethereumAccounts": {
    "message": "Ver endereço, saldo da conta, atividade e iniciar transações",
    "description": "The description for the `eth_accounts` permission"
  },
  "permission_ethereumProvider": {
    "message": "Acesse o provedor do Ethereum.",
    "description": "The description for the `endowment:ethereum-provider` permission"
  },
  "permission_ethereumProviderDescription": {
    "message": "Permita que $1 se comunique diretamente com a MetaMask, para que possa ler dados da blockchain e sugerir mensagens e transações.",
    "description": "An extended description for the `endowment:ethereum-provider` permission. $1 is the snap name."
  },
  "permission_getEntropy": {
    "message": "Derivar chaves arbitrárias únicas para $1.",
    "description": "The description for the `snap_getEntropy` permission. $1 is the snap name."
  },
  "permission_getEntropyDescription": {
    "message": "Permita que $1 derive chaves arbitrárias únicas para $1 sem as expor. Essas chaves são separadas das suas contas na MetaMask e não estão relacionadas às suas chaves privadas ou à Frase de Recuperação Secreta. Os outros Snaps não podem acessar essas informações.",
    "description": "An extended description for the `snap_getEntropy` permission. $1 is the snap name."
  },
  "permission_getLocale": {
    "message": "Ver seu idioma de preferência.",
    "description": "The description for the `snap_getLocale` permission"
  },
  "permission_getLocaleDescription": {
    "message": "Permita que $1 acesse seu idioma de preferência a partir de suas configurações da MetaMask. Isso pode ser usado para traduzir e exibir o conteúdo de $1 usando seu idioma.",
    "description": "An extended description for the `snap_getLocale` permission. $1 is the snap name."
  },
  "permission_homePage": {
    "message": "Exibe uma tela personalizada",
    "description": "The description for the `endowment:page-home` permission"
  },
  "permission_homePageDescription": {
    "message": "Permite que $1 exiba uma tela inicial personalizada na MetaMask. Isso pode ser usado para interfaces de usuário, configurações e painéis.",
    "description": "An extended description for the `endowment:page-home` permission. $1 is the snap name."
  },
  "permission_keyring": {
    "message": "Permita solicitações para adicionar e controlar contas Ethereum",
    "description": "The description for the `endowment:keyring` permission"
  },
  "permission_keyringDescription": {
    "message": "Permita que $1 receba solicitações para adicionar ou remover contas, além de assinar e realizar transações em nome dessas contas.",
    "description": "An extended description for the `endowment:keyring` permission. $1 is the snap name."
  },
  "permission_lifecycleHooks": {
    "message": "Usar ganchos de ciclo de vida.",
    "description": "The description for the `endowment:lifecycle-hooks` permission"
  },
  "permission_lifecycleHooksDescription": {
    "message": "Permita que $1 use ganchos de ciclo de vida para executar códigos em momentos específicos durante seu ciclo de vida.",
    "description": "An extended description for the `endowment:lifecycle-hooks` permission. $1 is the snap name."
  },
  "permission_manageAccounts": {
    "message": "Adicionar e controlar contas Ethereum",
    "description": "The description for `snap_manageAccounts` permission"
  },
  "permission_manageAccountsDescription": {
    "message": "Permita que $1 adicione ou remova contas Ethereum e, depois, realize transações e assine com essas contas.",
    "description": "An extended description for the `snap_manageAccounts` permission. $1 is the snap name."
  },
  "permission_manageBip32Keys": {
    "message": "Gerenciar contas de $1.",
    "description": "The description for the `snap_getBip32Entropy` permission. $1 is a derivation path, e.g. 'm/44'/0'/0' (secp256k1)'."
  },
  "permission_manageBip44AndBip32KeysDescription": {
    "message": "Permita que $1 gerencie contas e ativos na rede solicitada. Essas contas são derivadas e passam por backup usando sua Frase de Recuperação Secreta (sem a revelar). Com o poder de derivar chaves, $1 pode dar suporte a uma variedade de protocolos da blockchain além da Ethereum (EVMs).",
    "description": "An extended description for the `snap_getBip44Entropy` and `snap_getBip44Entropy` permissions. $1 is the snap name."
  },
  "permission_manageBip44Keys": {
    "message": "Gerenciar contas de $1.",
    "description": "The description for the `snap_getBip44Entropy` permission. $1 is the name of a protocol, e.g. 'Filecoin'."
  },
  "permission_manageState": {
    "message": "Armazenar e gerenciar dados pertinentes em seu dispositivo.",
    "description": "The description for the `snap_manageState` permission"
  },
  "permission_manageStateDescription": {
    "message": "Permita que $1 armazene, atualize e recupere dados de forma segura com criptografia. Outros Snaps não podem acessar essas informações.",
    "description": "An extended description for the `snap_manageState` permission. $1 is the snap name."
  },
  "permission_nameLookup": {
    "message": "Fornecer consultas de domínios e endereços.",
    "description": "The description for the `endowment:name-lookup` permission."
  },
  "permission_nameLookupDescription": {
    "message": "Permitir que o Snap busque e exiba consultas de endereços e domínios em diferentes partes da IU da MetaMask.",
    "description": "An extended description for the `endowment:name-lookup` permission."
  },
  "permission_notifications": {
    "message": "Mostrar notificações.",
    "description": "The description for the `snap_notify` permission"
  },
  "permission_notificationsDescription": {
    "message": "Permita que $1 exiba notificações dentro da MetaMask. Um breve texto de notificação pode ser disparado por um Snap para informações acionáveis ou sensíveis ao tempo.",
    "description": "An extended description for the `snap_notify` permission. $1 is the snap name."
  },
  "permission_rpc": {
    "message": "Permitir que $1 se comunique diretamente com $2.",
    "description": "The description for the `endowment:rpc` permission. $1 is 'other snaps' or 'websites', $2 is the snap name."
  },
  "permission_rpcDescription": {
    "message": "Permita que $1 envie mensagens a $2 e receba resposta de $2.",
    "description": "An extended description for the `endowment:rpc` permission. $1 is 'other snaps' or 'websites', $2 is the snap name."
  },
  "permission_rpcDescriptionOriginList": {
    "message": "$1 e $2",
    "description": "A list of allowed origins where $2 is the last origin of the list and $1 is the rest of the list separated by ','."
  },
  "permission_signatureInsight": {
    "message": "Exibir o modal de insights de assinatura.",
    "description": "The description for the `endowment:signature-insight` permission"
  },
  "permission_signatureInsightDescription": {
    "message": "Permita que $1 exiba um modal com insights sobre solicitações de assinatura antes de aprová-las. Isso pode ser usado para soluções de segurança e antiphishing.",
    "description": "An extended description for the `endowment:signature-insight` permission. $1 is the snap name."
  },
  "permission_signatureInsightOrigin": {
    "message": "Veja as origens de sites que iniciam solicitações de assinatura",
    "description": "The description for the `signatureOrigin` caveat, to be used with the `endowment:signature-insight` permission"
  },
  "permission_signatureInsightOriginDescription": {
    "message": "Permita que $1 veja a origem (URI) dos sites que iniciam solicitações de assinatura. Isso pode ser usado para soluções de segurança e antiphishing.",
    "description": "An extended description for the `signatureOrigin` caveat, to be used with the `endowment:signature-insight` permission. $1 is the snap name."
  },
  "permission_transactionInsight": {
    "message": "Busque e exiba insights de transações.",
    "description": "The description for the `endowment:transaction-insight` permission"
  },
  "permission_transactionInsightDescription": {
    "message": "Permita que $1 decodifique transações e exiba informações dentro da interface da MetaMask. Isso pode ser usado para soluções de segurança e antiphishing.",
    "description": "An extended description for the `endowment:transaction-insight` permission. $1 is the snap name."
  },
  "permission_transactionInsightOrigin": {
    "message": "Verá as origens dos sites que sugerem transações",
    "description": "The description for the `transactionOrigin` caveat, to be used with the `endowment:transaction-insight` permission"
  },
  "permission_transactionInsightOriginDescription": {
    "message": "Permita que $1 veja a origem (URI) dos sites que sugerirem transações. Isso pode ser usado para soluções de segurança e antiphishing.",
    "description": "An extended description for the `transactionOrigin` caveat, to be used with the `endowment:transaction-insight` permission. $1 is the snap name."
  },
  "permission_unknown": {
    "message": "Permissão desconhecida: $1",
    "description": "$1 is the name of a requested permission that is not recognized."
  },
  "permission_viewBip32PublicKeys": {
    "message": "Ver sua chave pública para $1 ($2).",
    "description": "The description for the `snap_getBip32PublicKey` permission. $1 is a derivation path, e.g. 'm/44'/0'/0''. $2 is the elliptic curve name, e.g. 'secp256k1'."
  },
  "permission_viewBip32PublicKeysDescription": {
    "message": "Permita que $2 veja suas chaves públicas (e endereços) referentes a $1. Isso não concede nenhum tipo de controle das contas ou ativos.",
    "description": "An extended description for the `snap_getBip32PublicKey` permission. $1 is a derivation path (name). $2 is the snap name."
  },
  "permission_viewNamedBip32PublicKeys": {
    "message": "Veja sua chave pública para $1.",
    "description": "The description for the `snap_getBip32PublicKey` permission. $1 is a name for the derivation path, e.g., 'Ethereum accounts'."
  },
  "permission_walletSwitchEthereumChain": {
    "message": "Troque e use a seguinte rede",
    "description": "The label for the `wallet_switchEthereumChain` permission"
  },
  "permission_webAssembly": {
    "message": "Suporte a WebAssembly.",
    "description": "The description of the `endowment:webassembly` permission."
  },
  "permission_webAssemblyDescription": {
    "message": "Permita que $1 acesse ambientes de execução de baixo nível via WebAssembly.",
    "description": "An extended description of the `endowment:webassembly` permission. $1 is the snap name."
  },
  "permissions": {
    "message": "Permissões"
  },
  "permissionsPageEmptyContent": {
    "message": "Não há nada aqui"
  },
  "permissionsPageEmptySubContent": {
    "message": "Aqui você pode ver as permissões que deu aos snaps instalados ou sites conectados."
  },
  "permissionsPageTourDescription": {
    "message": "Este é o seu painel de controle para gerenciar as permissões dadas aos sites conectados e snaps instalados."
  },
  "permissionsPageTourTitle": {
    "message": "Sites conectados agora são permissões"
  },
  "personalAddressDetected": {
    "message": "Endereço pessoal detectado. Insira o endereço de contrato do token."
  },
  "petnamesEnabledToggle": {
    "message": "Permitir apelidos"
  },
  "petnamesEnabledToggleDescription": {
    "message": "Isso permite que você atribua um apelido a qualquer endereço. Sempre que possível, vamos sugerir nomes para os endereços com os quais você interage."
  },
  "pinExtensionDescription": {
    "message": "Navegue até o menu da extensão e fixe o MetaMask Institutional para acessar facilmente."
  },
  "pinExtensionTitle": {
    "message": "Fixar extensão"
  },
  "pinToTop": {
    "message": "Fixar ao topo"
  },
  "pleaseConfirm": {
    "message": "Por favor, confirme"
  },
  "plusMore": {
    "message": "E mais $1",
    "description": "$1 is the number of additional items"
  },
  "plusXMore": {
    "message": "E mais $1",
    "description": "$1 is a number of additional but unshown items in a list- this message will be shown in place of those items"
  },
  "popularCustomNetworks": {
    "message": "Redes personalizadas populares"
  },
  "portfolio": {
    "message": "Portfólio"
  },
  "portfolioDashboard": {
    "message": "Painel do portfólio"
  },
  "preparingSwap": {
    "message": "Preparando troca..."
  },
  "prev": {
    "message": "Anterior"
  },
  "primaryCurrencySetting": {
    "message": "Moeda principal"
  },
  "primaryCurrencySettingDescription": {
    "message": "Selecione Nativa para priorizar a exibição de valores na moeda nativa da cadeia (por ex., ETH). Selecione Fiduciária para priorizar a exibição de valores na moeda fiduciária selecionada."
  },
  "primaryType": {
    "message": "Tipo primário"
  },
  "priorityFee": {
    "message": "Taxa de prioridade"
  },
  "priorityFeeProperCase": {
    "message": "Taxa de prioridade"
  },
  "privacy": {
    "message": "Privacidade"
  },
  "privacyMsg": {
    "message": "Política de Privacidade"
  },
  "privateKey": {
    "message": "Chave Privada",
    "description": "select this type of file to use to import an account"
  },
  "privateKeyCopyWarning": {
    "message": "Chave privada de $1",
    "description": "$1 represents the account name"
  },
  "privateKeyHidden": {
    "message": "A chave privada está oculta",
    "description": "Explains that the private key input is hidden"
  },
  "privateKeyShow": {
    "message": "Exibir/ocultar a inserção da chave privada",
    "description": "Describes a toggle that is used to show or hide the private key input"
  },
  "privateKeyShown": {
    "message": "Esta chave privada está sendo exibida",
    "description": "Explains that the private key input is being shown"
  },
  "privateKeyWarning": {
    "message": "Atenção: jamais revele essa chave. Qualquer pessoa com acesso às suas chaves privadas poderá roubar os ativos de sua conta."
  },
  "privateNetwork": {
    "message": "Rede privada"
  },
  "proceedWithTransaction": {
    "message": "Quero prosseguir mesmo assim"
  },
  "productAnnouncements": {
    "message": "Anúncios de produtos"
  },
  "profileSync": {
    "message": "Sincronização de perfil"
  },
  "profileSyncConfirmation": {
    "message": "Se você desativar a sincronização de perfil, não poderá receber notificações."
  },
  "profileSyncDescription": {
    "message": "Cria um perfil que a MetaMask usa para sincronizar algumas configurações entre seus dispositivos. Isso é necessário para receber notificações. $1."
  },
  "profileSyncPrivacyLink": {
    "message": "Saiba como protegemos sua privacidade"
  },
  "proposedApprovalLimit": {
    "message": "Limite de aprovação proposto"
  },
  "provide": {
    "message": "Fornecer"
  },
  "publicAddress": {
    "message": "Endereço público"
  },
  "pushPlatformNotificationsFundsReceivedDescription": {
    "message": "Você recebeu $1 $2"
  },
  "pushPlatformNotificationsFundsReceivedDescriptionDefault": {
    "message": "Você recebeu alguns tokens"
  },
  "pushPlatformNotificationsFundsReceivedTitle": {
    "message": "Fundos recebidos"
  },
  "pushPlatformNotificationsFundsSentDescription": {
    "message": "Você enviou $1 $2 com sucesso"
  },
  "pushPlatformNotificationsFundsSentDescriptionDefault": {
    "message": "Você enviou alguns tokens com sucesso"
  },
  "pushPlatformNotificationsFundsSentTitle": {
    "message": "Fundos enviados"
  },
  "pushPlatformNotificationsNftReceivedDescription": {
    "message": "Você recebeu novos NFTs"
  },
  "pushPlatformNotificationsNftReceivedTitle": {
    "message": "NFT recebido"
  },
  "pushPlatformNotificationsNftSentDescription": {
    "message": "Você enviou um NFT com sucesso"
  },
  "pushPlatformNotificationsNftSentTitle": {
    "message": "NFT enviado"
  },
  "pushPlatformNotificationsStakingLidoStakeCompletedDescription": {
    "message": "Seu staking na Lido foi bem-sucedido"
  },
  "pushPlatformNotificationsStakingLidoStakeCompletedTitle": {
    "message": "Staking concluído"
  },
  "pushPlatformNotificationsStakingLidoStakeReadyToBeWithdrawnDescription": {
    "message": "Seu staking na Lido está pronto para ser retirado"
  },
  "pushPlatformNotificationsStakingLidoStakeReadyToBeWithdrawnTitle": {
    "message": "Staking pronto para ser retirado"
  },
  "pushPlatformNotificationsStakingLidoWithdrawalCompletedDescription": {
    "message": "Sua retirada da Lido foi bem-sucedida"
  },
  "pushPlatformNotificationsStakingLidoWithdrawalCompletedTitle": {
    "message": "Retirada concluída"
  },
  "pushPlatformNotificationsStakingLidoWithdrawalRequestedDescription": {
    "message": "Sua solicitação de retirada da Lido foi enviada"
  },
  "pushPlatformNotificationsStakingLidoWithdrawalRequestedTitle": {
    "message": "Retirada solicitada"
  },
  "pushPlatformNotificationsStakingRocketpoolStakeCompletedDescription": {
    "message": "Seu staking na Rocket Pool foi bem-sucedido"
  },
  "pushPlatformNotificationsStakingRocketpoolStakeCompletedTitle": {
    "message": "Staking concluído"
  },
  "pushPlatformNotificationsStakingRocketpoolUnstakeCompletedDescription": {
    "message": "Sua retirada de staking na Rocket Pool foi bem-sucedida"
  },
  "pushPlatformNotificationsStakingRocketpoolUnstakeCompletedTitle": {
    "message": "Retirada de staking concluída"
  },
  "pushPlatformNotificationsSwapCompletedDescription": {
    "message": "Sua troca na MetaMask foi bem-sucedida"
  },
  "pushPlatformNotificationsSwapCompletedTitle": {
    "message": "Troca concluída"
  },
  "queued": {
    "message": "Na fila"
  },
  "quoteRate": {
    "message": "Taxa de cotação"
  },
  "reAddAccounts": {
    "message": "readicione outras contas"
  },
  "reAdded": {
    "message": "readicionar"
  },
  "readdToken": {
    "message": "Você poderá adicionar esse token novamente no futuro indo até “Importar token” no menu de opções das suas contas."
  },
  "receive": {
    "message": "Receber"
  },
  "receiveTokensCamelCase": {
    "message": "Receber tokens"
  },
  "recipientAddressPlaceholder": {
    "message": "Insira o endereço público (0x) ou o nome ENS"
  },
  "recipientAddressPlaceholderFlask": {
    "message": "Insira o endereço público (0x) ou nome do domínio"
  },
  "recommendedGasLabel": {
    "message": "Recomendado"
  },
  "recoveryPhraseReminderBackupStart": {
    "message": "Comece aqui"
  },
  "recoveryPhraseReminderConfirm": {
    "message": "Entendi"
  },
  "recoveryPhraseReminderHasBackedUp": {
    "message": "Sempre mantenha a sua Frase de Recuperação Secreta em um lugar seguro e secreto"
  },
  "recoveryPhraseReminderHasNotBackedUp": {
    "message": "Precisa fazer backup da sua Frase de Recuperação Secreta novamente?"
  },
  "recoveryPhraseReminderItemOne": {
    "message": "Nunca compartilhe a sua Frase de Recuperação Secreta com ninguém"
  },
  "recoveryPhraseReminderItemTwo": {
    "message": "A equipe da MetaMask jamais pedirá sua Frase de Recuperação Secreta"
  },
  "recoveryPhraseReminderSubText": {
    "message": "Sua Frase de Recuperação Secreta controla todas as suas contas."
  },
  "recoveryPhraseReminderTitle": {
    "message": "Proteja seus fundos"
  },
  "redesignedConfirmationsEnabledToggle": {
    "message": "Solicitações de assinatura aprimoradas"
  },
  "redesignedConfirmationsToggleDescription": {
    "message": "Ative para ver as solicitações de assinatura em um formato aprimorado."
  },
  "refreshList": {
    "message": "Atualizar lista"
  },
  "reject": {
    "message": "Recusar"
  },
  "rejectAll": {
    "message": "Recusar todas"
  },
  "rejectRequestsDescription": {
    "message": "Você está prestes a recusar em lote $1 solicitações."
  },
  "rejectRequestsN": {
    "message": "Recusar $1 solicitações"
  },
  "rejectTxsDescription": {
    "message": "Você está prestes a recusar $1 transações em massa."
  },
  "rejectTxsN": {
    "message": "Recusar $1 transações"
  },
  "rejected": {
    "message": "Recusada"
  },
  "remove": {
    "message": "Remover"
  },
  "removeAccount": {
    "message": "Remover conta"
  },
  "removeAccountDescription": {
    "message": "Essa conta será removida da sua carteira. Antes de continuar, você precisa garantir que tem a Frase de Recuperação Secreta original ou chave privada para essa conta importada. Você pode importar ou criar contas novamente a partir do menu suspenso da conta. "
  },
  "removeJWT": {
    "message": "Remover token custodiante"
  },
  "removeJWTDescription": {
    "message": "Tem certeza de que deseja remover este token? Todas as contas atribuídas a ele também serão removidas da extensão: "
  },
  "removeKeyringSnap": {
    "message": "Remover esse Snap removerá estas contas da MetaMask:"
  },
  "removeKeyringSnapToolTip": {
    "message": "O Snap controla as contas e, ao removê-lo, as contas também serão removidas da MetaMask, mas permanecerão na blockchain."
  },
  "removeNFT": {
    "message": "Remover NFT"
  },
  "removeNftErrorMessage": {
    "message": "Não foi possível remover este NFT."
  },
  "removeNftMessage": {
    "message": "O NFT foi removido com sucesso!"
  },
  "removeSnap": {
    "message": "Remover Snap"
  },
  "removeSnapAccountDescription": {
    "message": "Se você prosseguir, essa conta não estará mais disponível na MetaMask."
  },
  "removeSnapAccountTitle": {
    "message": "Remover conta"
  },
  "removeSnapConfirmation": {
    "message": "Tem certeza de que deseja remover $1?",
    "description": "$1 represents the name of the snap"
  },
  "removeSnapDescription": {
    "message": "Essa ação excluirá o snap, os dados dele e revogará as permissões concedidas."
  },
  "replace": {
    "message": "substituir"
  },
  "reportIssue": {
    "message": "Comunicar um problema"
  },
  "requestFlaggedAsMaliciousFallbackCopyReason": {
    "message": "O provedor de segurança não compartilhou mais detalhes"
  },
  "requestFlaggedAsMaliciousFallbackCopyReasonTitle": {
    "message": "Solicitação sinalizada como mal-intencionada"
  },
  "requestFrom": {
    "message": "Solicitação de"
  },
  "requestFromInfo": {
    "message": "Este é o site solicitando sua assinatura."
  },
  "requestFromTransactionDescription": {
    "message": "Este é o site solicitando sua confirmação."
  },
  "requestMayNotBeSafe": {
    "message": "A solicitação pode não ser segura"
  },
  "requestMayNotBeSafeError": {
    "message": "O provedor de segurança não detectou nenhuma atividade mal-intencionada. Ainda assim, pode não ser seguro continuar."
  },
  "requestNotVerified": {
    "message": "Solicitação não verificada"
  },
  "requestNotVerifiedError": {
    "message": "Por causa de um erro, essa solicitação não foi verificada pelo provedor de segurança. Prossiga com cautela."
  },
  "requestsAwaitingAcknowledgement": {
    "message": "solicitações aguardando confirmação"
  },
  "required": {
    "message": "Obrigatório"
  },
  "reset": {
    "message": "Redefinir"
  },
  "resetStates": {
    "message": "Redefinir estados"
  },
  "resetWallet": {
    "message": "Redefinir carteira"
  },
  "resetWalletSubHeader": {
    "message": "A MetaMask não mantém cópia de sua senha. Se estiver enfrentando problemas para desbloquear sua conta, você precisará redefinir sua carteira. É possível fazer isso informando a Frase de Recuperação Secreta usada ao configurar sua carteira."
  },
  "resetWalletUsingSRP": {
    "message": "Essa ação excluirá sua carteira atual e a Frase de Recuperação Secreta deste dispositivo, juntamente com a lista de contas que você tem curadoria. Após redefinir com a Frase de Recuperação Secreta, você verá uma lista de contas baseadas na Frase de Recuperação Secreta que você usou para redefinir. Essa nova lista incluirá automaticamente novas contas que tenham saldo. Você também poderá $1 criadas anteriormente. Contas personalizadas importadas precisarão ser $2, e quaisquer tokens personalizados adicionados a uma conta também precisarão ser $3."
  },
  "resetWalletWarning": {
    "message": "Certifique-se de usar a frase secreta de recuperação correta antes de prosseguir. Você não poderá desfazer isso."
  },
  "restartMetamask": {
    "message": "Reiniciar a MetaMask"
  },
  "restore": {
    "message": "Restaurar"
  },
  "restoreFailed": {
    "message": "Não foi possível restaurar seus dados a partir do arquivo fornecido"
  },
  "restoreSuccessful": {
    "message": "Seus dados foram restaurados com sucesso"
  },
  "restoreUserData": {
    "message": "Restaurar dados do usuário"
  },
  "restoreUserDataDescription": {
    "message": "Você pode restaurar dados como contatos e preferências a partir de um arquivo de backup."
  },
  "resultPageError": {
    "message": "Erro"
  },
  "resultPageErrorDefaultMessage": {
    "message": "Falha na operação."
  },
  "resultPageSuccess": {
    "message": "Sucesso"
  },
  "resultPageSuccessDefaultMessage": {
    "message": "A operação foi concluída com sucesso."
  },
  "retryTransaction": {
    "message": "Tentar transação novamente"
  },
  "reusedTokenNameWarning": {
    "message": "Um token aqui reutiliza um símbolo de outro token que você acompanha; isso pode causar confusão ou induzir a erros."
  },
  "revealSeedWords": {
    "message": "Revelar Frase de Recuperação Secreta"
  },
  "revealSeedWordsDescription1": {
    "message": "A $1 concede $2",
    "description": "This is a sentence consisting of link using 'revealSeedWordsSRPName' as $1 and bolded text using 'revealSeedWordsDescription3' as $2."
  },
  "revealSeedWordsDescription2": {
    "message": "A MetaMask é uma $1. Isso significa que você é o proprietário da sua FRS.",
    "description": "$1 is text link with the message from 'revealSeedWordsNonCustodialWallet'"
  },
  "revealSeedWordsDescription3": {
    "message": "acesso total à sua carteira e fundos.\n"
  },
  "revealSeedWordsNonCustodialWallet": {
    "message": "carteira não custodiada"
  },
  "revealSeedWordsQR": {
    "message": "QR"
  },
  "revealSeedWordsSRPName": {
    "message": "Frase de Recuperação Secreta (FRS)"
  },
  "revealSeedWordsText": {
    "message": "Texto"
  },
  "revealSeedWordsWarning": {
    "message": "Certifique-se de que ninguém está olhando a sua tela. $1",
    "description": "$1 is bolded text using the message from 'revealSeedWordsWarning2'"
  },
  "revealSeedWordsWarning2": {
    "message": "O Suporte da MetaMask nunca solicitará essa informação.",
    "description": "The bolded texted in the second part of 'revealSeedWordsWarning'"
  },
  "revealSensitiveContent": {
    "message": "Revelar conteúdo confidencial"
  },
  "revealTheSeedPhrase": {
    "message": "Revelar a frase-semente"
  },
  "reviewAlerts": {
    "message": "Conferir alertas"
  },
  "revokeAllTokensTitle": {
    "message": "Revogar permissão de acesso e transferência de todos os seus $1?",
    "description": "$1 is the symbol of the token for which the user is revoking approval"
  },
  "revokeAllTokensTitleWithoutSymbol": {
    "message": "Revogar a permissão para acessar e transferir todos os seus NFTs de $1?",
    "description": "$1 is a link to contract on the block explorer when we're not able to retrieve a erc721 or erc1155 name"
  },
  "revokeApproveForAllDescription": {
    "message": "Isso revoga a permissão de terceiros para acessar e transferir todos os seus $1 sem aviso prévio.",
    "description": "$1 is either a string or link of a given token symbol or name"
  },
  "revokeApproveForAllDescriptionWithoutSymbol": {
    "message": "Isso revoga a permissão de um terceiro para acessar e transferir todos os seus NFTs de $1 sem aviso.",
    "description": "$1 is a link to contract on the block explorer when we're not able to retrieve a erc721 or erc1155 name"
  },
  "revokePermission": {
    "message": "Revogar permissão"
  },
  "revokeSpendingCap": {
    "message": "Revogar limite de gastos de seu $1",
    "description": "$1 is a token symbol"
  },
  "revokeSpendingCapTooltipText": {
    "message": "Esse terceiro não poderá gastar mais nenhum dos seus tokens atuais ou futuros."
  },
  "rpcUrl": {
    "message": "Novo URL da RPC"
  },
  "safeTransferFrom": {
    "message": "Transferência segura de"
  },
  "save": {
    "message": "Salvar"
  },
  "scanInstructions": {
    "message": "Posicione o código QR na frente da sua câmera"
  },
  "scanQrCode": {
    "message": "Ler código QR"
  },
  "scrollDown": {
    "message": "Role para baixo"
  },
  "search": {
    "message": "Pesquisar"
  },
  "searchAccounts": {
    "message": "Pesquisar contas"
  },
  "searchTokenOrNFT": {
    "message": "Pesquisar token ou NFT"
  },
  "searchTokens": {
    "message": "Pesquisar tokens"
  },
  "secretRecoveryPhrase": {
    "message": "Frase de Recuperação Secreta"
  },
  "secureWallet": {
    "message": "Carteira segura"
  },
  "security": {
    "message": "Segurança"
  },
  "securityAlert": {
    "message": "Alerta de segurança de $1 e $2"
  },
  "securityAlerts": {
    "message": "Alertas de segurança"
  },
  "securityAlertsDescription": {
    "message": "Esse recurso alerta você sobre atividades mal-intencionadas analisando ativamente as solicitações de transações e assinaturas. $1",
    "description": "Link to learn more about security alerts"
  },
  "securityAndPrivacy": {
    "message": "Segurança e Privacidade"
  },
  "securityProviderPoweredBy": {
    "message": "Com tecnologia da $1",
    "description": "The security provider that is providing data"
  },
  "seeDetails": {
    "message": "Ver detalhes"
  },
  "seedPhraseConfirm": {
    "message": "Confirmar Frase de Recuperação Secreta"
  },
  "seedPhraseEnterMissingWords": {
    "message": "Confirmar Frase de Recuperação Secreta"
  },
  "seedPhraseIntroNotRecommendedButtonCopy": {
    "message": "Lembre-me mais tarde (não recomendado)"
  },
  "seedPhraseIntroRecommendedButtonCopy": {
    "message": "Proteger minha carteira (recomendado)"
  },
  "seedPhraseIntroSidebarBulletFour": {
    "message": "Anote e guarde em vários locais secretos."
  },
  "seedPhraseIntroSidebarBulletOne": {
    "message": "Salve em um gerenciador de senhas"
  },
  "seedPhraseIntroSidebarBulletThree": {
    "message": "Guarde em um cofre de banco."
  },
  "seedPhraseIntroSidebarCopyOne": {
    "message": "A sua Frase de Recuperação Secreta é uma frase de 12 palavras que é a “chave-mestra” para a sua carteira e seus fundos"
  },
  "seedPhraseIntroSidebarCopyThree": {
    "message": "Caso alguém lhe peça a sua frase de recuperação, essa pessoa provavelmente está tentando dar um golpe em você e roubar os fundos da sua carteira"
  },
  "seedPhraseIntroSidebarCopyTwo": {
    "message": "Jamais compartilhe a sua Frase de Recuperação Secreta, nem mesmo com a MetaMask!"
  },
  "seedPhraseIntroSidebarTitleOne": {
    "message": "O que é uma Frase de Recuperação Secreta?"
  },
  "seedPhraseIntroSidebarTitleThree": {
    "message": "Devo compartilhar minha Frase de Recuperação Secreta?"
  },
  "seedPhraseIntroSidebarTitleTwo": {
    "message": "Como salvo minha Frase de Recuperação Secreta?"
  },
  "seedPhraseIntroTitle": {
    "message": "Proteja sua carteira"
  },
  "seedPhraseIntroTitleCopy": {
    "message": "Antes de iniciar, assista a esse vídeo curto para aprender sobre sua Frase de Recuperação Secreta e sobre como manter sua carteira segura."
  },
  "seedPhraseReq": {
    "message": "As Frases de Recuperação Secretas contêm 12, 15, 18, 21 ou 24 palavras"
  },
  "seedPhraseWriteDownDetails": {
    "message": "Anote essa Frase de Recuperação Secreta de 12 palavras e guarde-a em algum lugar de sua confiança ao qual somente você tenha acesso."
  },
  "seedPhraseWriteDownHeader": {
    "message": "Anote sua Frase de Recuperação Secreta"
  },
  "select": {
    "message": "Selecionar"
  },
  "selectAccounts": {
    "message": "Selecione a(s) conta(s) para usar nesse site"
  },
  "selectAccountsForSnap": {
    "message": "Selecione a(s) conta(s) para usar com esse snap"
  },
  "selectAll": {
    "message": "Selecionar tudo"
  },
  "selectAllAccounts": {
    "message": "Selecionar todas as contas"
  },
  "selectAnAccount": {
    "message": "Selecione uma conta"
  },
  "selectAnAccountAlreadyConnected": {
    "message": "Essa conta já foi conectada à MetaMask"
  },
  "selectAnAccountHelp": {
    "message": "Selecione as contas custodiantes para usar no MetaMask Institutional."
  },
  "selectEnableDisplayMediaPrivacyPreference": {
    "message": "Ativar Exibir arquivos de mídia de NFTs"
  },
  "selectHdPath": {
    "message": "Selecione o caminho do disco rígido"
  },
  "selectJWT": {
    "message": "Selecionar token"
  },
  "selectNFTPrivacyPreference": {
    "message": "Ative a detecção de NFTs nas Configurações"
  },
  "selectPathHelp": {
    "message": "Se você não vir as contas esperadas, tente alternar o caminho do HD."
  },
  "selectType": {
    "message": "Selecione o tipo"
  },
  "selectingAllWillAllow": {
    "message": "Selecionar todos permitirá que esse site visualize todas as suas contas atuais. Certifique-se de confiar nesse site."
  },
  "send": {
    "message": "Enviar"
  },
  "sendAToken": {
    "message": "Enviar um token"
  },
  "sendBugReport": {
    "message": "Envie-nos um relatório de bugs."
  },
  "sendNoContactsConversionText": {
    "message": "clique aqui"
  },
  "sendNoContactsDescription": {
    "message": "Contatos permitem que você envie transações de forma segura para outra conta diversas vezes. Para criar um contato, $1",
    "description": "$1 represents the action text 'click here'"
  },
  "sendNoContactsTitle": {
    "message": "Você ainda não tem nenhum contato"
  },
  "sendSelectReceiveAsset": {
    "message": "Selecionar ativo para receber"
  },
  "sendSelectSendAsset": {
    "message": "Selecionar ativo para enviar"
  },
  "sendSpecifiedTokens": {
    "message": "Enviar $1",
    "description": "Symbol of the specified token"
  },
  "sendSwapSubmissionWarning": {
    "message": "Clicar neste botão iniciará imediatamente sua transação de swap. Confira os detalhes da sua transação antes de prosseguir."
  },
  "sendTo": {
    "message": "Enviar para"
  },
  "sendTokenAsToken": {
    "message": "Enviar $1 como $2",
    "description": "Used in the transaction display list to describe a swap and send. $1 and $2 are the symbols of tokens in involved in the swap."
  },
  "sendTokens": {
    "message": "Enviar tokens"
  },
  "sendingAsset": {
    "message": "Enviando $1"
  },
  "sendingDisabled": {
    "message": "O envio de ativos NFT ERC-1155 ainda não é aceito."
  },
  "sendingNativeAsset": {
    "message": "Enviando $1",
    "description": "$1 represents the native currency symbol for the current network (e.g. ETH or BNB)"
  },
  "sendingToTokenContractWarning": {
    "message": "Aviso: você está prestes a enviar a um contrato de token que pode resultar em perda de fundos. $1",
    "description": "$1 is a clickable link with text defined by the 'learnMoreUpperCase' key. The link will open to a support article regarding the known contract address warning"
  },
  "sendingZeroAmount": {
    "message": "Você está enviando 0 $1."
  },
  "sepolia": {
    "message": "Rede de teste Sepolia"
  },
<<<<<<< HEAD
=======
  "serviceWorkerKeepAlive": {
    "message": "Service Worker Keep Alive"
  },
  "setAdvancedPrivacySettingsDetails": {
    "message": "A MetaMask utiliza esses serviços terceirizados de confiança para aumentar a usabilidade e a segurança dos produtos."
  },
>>>>>>> cf417bb2
  "setApprovalForAll": {
    "message": "Definir aprovação para todos"
  },
  "setApprovalForAllTitle": {
    "message": "Aprovar $1 sem limite de gastos",
    "description": "The token symbol that is being approved"
  },
  "settingAddSnapAccount": {
    "message": "Adicionar Snap da conta"
  },
  "settings": {
    "message": "Configurações"
  },
  "settingsSearchMatchingNotFound": {
    "message": "Nenhum resultado correspondente encontrado."
  },
  "settingsSubHeadingSignaturesAndTransactions": {
    "message": "Solicitações de assinaturas e transações"
  },
  "show": {
    "message": "Exibir"
  },
  "showAccount": {
    "message": "Exibir conta"
  },
  "showExtensionInFullSizeView": {
    "message": "Exibir extensão na visão de tamanho real"
  },
  "showExtensionInFullSizeViewDescription": {
    "message": "Ative esta opção para tornar a visão de tamanho real o seu padrão ao clicar no ícone da extensão."
  },
  "showFiatConversionInTestnets": {
    "message": "Exibir conversão nas redes de teste"
  },
  "showFiatConversionInTestnetsDescription": {
    "message": "Selecione essa opção para exibir a conversão de moeda fiduciária nas redes de teste"
  },
  "showHexData": {
    "message": "Exibir dados hexa"
  },
  "showHexDataDescription": {
    "message": "Selecione essa opção para exibir o campo de dados hexa na tela de envio"
  },
  "showIncomingTransactions": {
    "message": "Exibir transações recebidas"
  },
  "showIncomingTransactionsDescription": {
    "message": "Isso depende de $1, que terá acesso ao seu endereço Ethereum e ao seu endereço IP. $2",
    "description": "$1 is the link to etherscan url and $2 is the link to the privacy policy of consensys APIs"
  },
  "showIncomingTransactionsExplainer": {
    "message": "Isso depende de diferentes APIs de terceiros para cada rede, o que expõe seu endereço Ethereum e seu endereço IP."
  },
  "showMore": {
    "message": "Exibir mais"
  },
  "showNft": {
    "message": "Exibir NFT"
  },
  "showPermissions": {
    "message": "Exibir permissões"
  },
  "showPrivateKey": {
    "message": "Exibir chave privada"
  },
  "showTestnetNetworks": {
    "message": "Exibir redes de teste"
  },
  "showTestnetNetworksDescription": {
    "message": "Selecione essa opção para exibir redes de teste na lista de redes"
  },
  "sigRequest": {
    "message": "Solicitação de assinatura"
  },
  "sign": {
    "message": "Assinar"
  },
  "signatureRequest": {
    "message": "Solicitação de assinatura"
  },
  "signatureRequestGuidance": {
    "message": "Assine essa mensagem apenas se entende integralmente o conteúdo e confia no site solicitante."
  },
  "signatureRequestWarning": {
    "message": "Assinar essa mensagem pode ser perigoso. Você pode estar dando controle total da sua conta e ativos à pessoa na outra ponta dessa mensagem. Isso significa que ela pode zerar sua conta a qualquer momento. Prossiga com cautela. $1."
  },
  "signed": {
    "message": "Assinado"
  },
  "signin": {
    "message": "Entrar"
  },
  "signing": {
    "message": "Assinando"
  },
  "simulationDetailsFailed": {
    "message": "Houve um erro ao carregar sua estimativa."
  },
  "simulationDetailsFiatNotAvailable": {
    "message": "Não disponível"
  },
  "simulationDetailsIncomingHeading": {
    "message": "Você recebe"
  },
  "simulationDetailsNoBalanceChanges": {
    "message": "Nenhuma alteração prevista para sua carteira"
  },
  "simulationDetailsOutgoingHeading": {
    "message": "Você envia"
  },
  "simulationDetailsTitle": {
    "message": "Alterações estimadas"
  },
  "simulationDetailsTitleTooltip": {
    "message": "As alterações estimadas podem acontecer se você prosseguir com essa transação. É apenas uma previsão, não uma garantia."
  },
  "simulationDetailsTotalFiat": {
    "message": "Total = $1",
    "description": "$1 is the total amount in fiat currency on one side of the transaction"
  },
  "simulationDetailsTransactionReverted": {
    "message": "Essa transação provavelmente falhará"
  },
  "simulationErrorMessageV2": {
    "message": "Não conseguimos estimar o preço do gás. Pode haver um erro no contrato, e essa transação poderá falhar."
  },
  "simulationsSettingDescription": {
    "message": "Ative para estimar as alterações de saldo das transações antes de confirmá-las. Isso não garante o resultado das suas transações. $1"
  },
  "simulationsSettingSubHeader": {
    "message": "Estimar alterações de saldo"
  },
  "skip": {
    "message": "Pular"
  },
  "skipAccountSecurity": {
    "message": "Pular a segurança da conta?"
  },
  "skipAccountSecurityDetails": {
    "message": "Compreendo que, até fazer o backup da minha Frase de Recuperação Secreta, poderei perder minhas contas e todos os ativos contidos nela."
  },
  "smartContracts": {
    "message": "Contratos inteligentes"
  },
  "smartSwapsErrorNotEnoughFunds": {
    "message": "Fundos insuficientes para uma troca inteligente."
  },
  "smartSwapsErrorUnavailable": {
    "message": "As trocas inteligentes estão temporariamente indisponíveis."
  },
  "smartTransactionCancelled": {
    "message": "Sua transação foi cancelada"
  },
  "smartTransactionCancelledDescription": {
    "message": "Não foi possível concluir sua transação. Ela foi cancelada para evitar que você pague taxas de gás desnecessárias."
  },
  "smartTransactionError": {
    "message": "Falha na transação"
  },
  "smartTransactionErrorDescription": {
    "message": "Mudanças repentinas no mercado podem provocar falhas. Se o problema continuar, fale com o suporte ao cliente da MetaMask."
  },
  "smartTransactionPending": {
    "message": "Enviando sua transação"
  },
  "smartTransactionSuccess": {
    "message": "Sua transação foi concluída"
  },
  "smartTransactionTakingTooLong": {
    "message": "Desculpe pela espera"
  },
  "smartTransactionTakingTooLongDescription": {
    "message": "Se a sua transação não for finalizada em $1, ela será cancelada e você não pagará gás.",
    "description": "$1 is remaining time in seconds"
  },
  "smartTransactions": {
    "message": "Transações inteligentes"
  },
  "smartTransactionsBenefit1": {
    "message": "99,5% de taxa de sucesso"
  },
  "smartTransactionsBenefit2": {
    "message": "Faz você economizar dinheiro"
  },
  "smartTransactionsBenefit3": {
    "message": "Atualizações em tempo real"
  },
  "smartTransactionsDescription": {
    "message": "Desbloqueie taxas de sucesso maiores, proteção contra front running e melhor visibilidade com as transações inteligentes."
  },
  "smartTransactionsDescription2": {
    "message": "Disponível somente na Ethereum. Ative ou desative a qualquer momento nas configurações. $1",
    "description": "$1 is an external link to learn more about Smart Transactions"
  },
  "smartTransactionsOptItModalTitle": {
    "message": "Proteção de transações aprimorada"
  },
  "snapAccountCreated": {
    "message": "Conta criada"
  },
  "snapAccountCreatedDescription": {
    "message": "Sua nova conta está pronta para ser usada!"
  },
  "snapAccountCreationFailed": {
    "message": "Falha na criação da conta"
  },
  "snapAccountCreationFailedDescription": {
    "message": "$1 não conseguiu criar uma conta para você.",
    "description": "$1 is the snap name"
  },
  "snapAccountRedirectFinishSigningTitle": {
    "message": "Finalizar assinatura"
  },
  "snapAccountRedirectSiteDescription": {
    "message": "Siga as instruções de $1"
  },
  "snapAccountRemovalFailed": {
    "message": "Falha na remoção da conta"
  },
  "snapAccountRemovalFailedDescription": {
    "message": "$1 não conseguiu remover essa conta para você.",
    "description": "$1 is the snap name"
  },
  "snapAccountRemoved": {
    "message": "Conta removida"
  },
  "snapAccountRemovedDescription": {
    "message": "Essa conta não estará mais disponível para uso na MetaMask."
  },
  "snapAccounts": {
    "message": "Snaps da conta"
  },
  "snapAccountsDescription": {
    "message": "Contas controladas por Snaps de terceiros."
  },
  "snapConnectionWarning": {
    "message": "$1 quer usar $2",
    "description": "$2 is the snap and $1 is the dapp requesting connection to the snap."
  },
  "snapContent": {
    "message": "Esse conteúdo vem de $1",
    "description": "This is shown when a snap shows transaction insight information in the confirmation UI. $1 is a link to the snap's settings page with the link text being the name of the snap."
  },
  "snapDetailWebsite": {
    "message": "Site"
  },
  "snapInstallRequest": {
    "message": "Ao instalar $1, serão dadas as permissões a seguir.",
    "description": "$1 is the snap name."
  },
  "snapInstallSuccess": {
    "message": "Instalação concluída"
  },
  "snapInstallWarningCheck": {
    "message": "$1 quer permissão para fazer o seguinte:",
    "description": "Warning message used in popup displayed on snap install. $1 is the snap name."
  },
  "snapInstallWarningHeading": {
    "message": "Prossiga com cautela"
  },
  "snapInstallWarningPermissionDescriptionForBip32View": {
    "message": "Permita que $1 veja suas chaves públicas (e endereços). Isso não concede nenhum tipo de controle das contas ou ativos.",
    "description": "An extended description for the `snap_getBip32PublicKey` permission used for tooltip on Snap Install Warning screen (popup/modal). $1 is the snap name."
  },
  "snapInstallWarningPermissionDescriptionForEntropy": {
    "message": "Permita que o Snap $1 gerencie contas e ativos nas redes solicitadas. Essas contas são derivadas e passam por backup usando sua Frase de Recuperação Secreta (sem a revelar). Com o poder de derivar chaves, $1 pode dar suporte a uma variedade de protocolos da blockchain além da Ethereum (EVMs).",
    "description": "An extended description for the `snap_getBip44Entropy` and `snap_getBip44Entropy` permissions used for tooltip on Snap Install Warning screen (popup/modal). $1 is the snap name."
  },
  "snapInstallWarningPermissionNameForEntropy": {
    "message": "Gerenciar contas $1",
    "description": "Permission name used for the Permission Cell component displayed on warning popup when installing a Snap. $1 is list of account types."
  },
  "snapInstallWarningPermissionNameForViewPublicKey": {
    "message": "Ver sua chave pública para $1",
    "description": "Permission name used for the Permission Cell component displayed on warning popup when installing a Snap. $1 is list of account types."
  },
  "snapInstallationErrorDescription": {
    "message": "$1 não pôde ser instalado.",
    "description": "Error description used when snap installation fails. $1 is the snap name."
  },
  "snapInstallationErrorTitle": {
    "message": "Falha na instalação",
    "description": "Error title used when snap installation fails."
  },
  "snapResultError": {
    "message": "Erro"
  },
  "snapResultSuccess": {
    "message": "Sucesso"
  },
  "snapResultSuccessDescription": {
    "message": "$1 está pronto para ser usado"
  },
  "snapUpdateAlertDescription": {
    "message": "Baixe a última versão de $1",
    "description": "Description used in Snap update alert banner when snap update is available. $1 is the Snap name."
  },
  "snapUpdateAvailable": {
    "message": "Atualização disponível"
  },
  "snapUpdateErrorDescription": {
    "message": "$1 não pôde ser atualizado.",
    "description": "Error description used when snap update fails. $1 is the snap name."
  },
  "snapUpdateErrorTitle": {
    "message": "Falha na atualização",
    "description": "Error title used when snap update fails."
  },
  "snapUpdateRequest": {
    "message": "Ao atualizar $1, serão dadas as permissões a seguir.",
    "description": "$1 is the Snap name."
  },
  "snapUpdateSuccess": {
    "message": "Atualização concluída"
  },
  "snapUrlIsBlocked": {
    "message": "Esse Snap deseja levar você a um site bloqueado. $1."
  },
  "snaps": {
    "message": "Snaps"
  },
  "snapsConnected": {
    "message": "Snaps conectados"
  },
  "snapsNoInsight": {
    "message": "O snap não retornou nenhum insight"
  },
  "snapsPrivacyWarningFirstMessage": {
    "message": "Você reconhece que qualquer Snap instalado é um Serviço Terceirizado, a menos que identificado de outra forma, conforme definido nos $1 da Consensys. Seu uso de Serviços Terceirizados é regido por termos e condições separados, estabelecidos pelo prestador de Serviços Terceirizados. A Consensys não faz recomendação de uso de nenhum Snap a nenhuma pessoa específica por qualquer motivo específico. Você acessa, confia e usa o Serviço Terceirizado por sua conta e risco. A Consensys se isenta de toda e qualquer responsabilidade por perdas relacionadas ao seu uso de Serviços Terceirizados.",
    "description": "First part of a message in popup modal displayed when installing a snap for the first time. $1 is terms of use link."
  },
  "snapsPrivacyWarningSecondMessage": {
    "message": "Informações compartilhadas com Serviços de Terceiros serão coletadas diretamente por eles, de acordo com políticas de privacidade próprias. Por favor, consulte-as para obter mais informações.",
    "description": "Second part of a message in popup modal displayed when installing a snap for the first time."
  },
  "snapsPrivacyWarningThirdMessage": {
    "message": "A Consensys não tem acesso às informações que você compartilha com Serviços Terceirizados.",
    "description": "Third part of a message in popup modal displayed when installing a snap for the first time."
  },
  "snapsSettings": {
    "message": "Configurações de Snaps"
  },
  "snapsTermsOfUse": {
    "message": "Termos de Uso"
  },
  "snapsToggle": {
    "message": "O snap só será executado se estiver ativado"
  },
  "snapsUIError": {
    "message": "Contate os criadores de $1 para receber mais suporte.",
    "description": "This is shown when the insight snap throws an error. $1 is the snap name"
  },
  "someNetworksMayPoseSecurity": {
    "message": "Algumas redes podem representar riscos de segurança e/ou privacidade. Tenha os riscos em mente antes de adicionar e usar uma rede."
  },
  "somethingDoesntLookRight": {
    "message": "Alguma coisa não parece certa? $1",
    "description": "A false positive message for users to contact support. $1 is a link to the support page."
  },
  "somethingIsWrong": {
    "message": "Algo deu errado. Tente recarregar a página."
  },
  "somethingWentWrong": {
    "message": "Ops! Algo deu errado."
  },
  "source": {
    "message": "Fonte"
  },
  "speedUp": {
    "message": "Acelerar"
  },
  "speedUpCancellation": {
    "message": "Acelerar esse cancelamento"
  },
  "speedUpExplanation": {
    "message": "Atualizamos a taxa de gás baseada nas condições atuais da rede e a aumentamos em pelo menos 10% (exigido pela rede)."
  },
  "speedUpPopoverTitle": {
    "message": "Acelerar transação"
  },
  "speedUpTooltipText": {
    "message": "Nova taxa de gás"
  },
  "speedUpTransaction": {
    "message": "Acelerar essa transação"
  },
  "spendLimitInsufficient": {
    "message": "Limite de gastos insuficiente"
  },
  "spendLimitInvalid": {
    "message": "Limite de gastos inválido; o número precisa ser positivo"
  },
  "spendLimitPermission": {
    "message": "Permissão de limite de gasto"
  },
  "spendLimitRequestedBy": {
    "message": "Limite de gastos solicitado por $1",
    "description": "Origin of the site requesting the spend limit"
  },
  "spendLimitTooLarge": {
    "message": "O limite de gastos está alto demais"
  },
  "spendingCap": {
    "message": "Limite de gastos"
  },
  "spendingCapError": {
    "message": "Erro: insira somente números"
  },
  "spendingCapErrorDescription": {
    "message": "Somente insira um número com o qual esteja confortável de $1 acessar agora ou no futuro. Você pode aumentar o limite de tokens a qualquer momento.",
    "description": "$1 is origin of the site requesting the token limit"
  },
  "spendingCapRequest": {
    "message": "Solicitação de limite de gastos para seu $1"
  },
  "srpInputNumberOfWords": {
    "message": "Eu tenho uma frase com $1 palavras",
    "description": "This is the text for each option in the dropdown where a user selects how many words their secret recovery phrase has during import. The $1 is the number of words (either 12, 15, 18, 21, or 24)."
  },
  "srpPasteFailedTooManyWords": {
    "message": "Ocorreu uma falha ao colar porque há mais de 24 palavras. A Frase de Recuperação Secreta pode ter no máximo 24 palavras.",
    "description": "Description of SRP paste error when the pasted content has too many words"
  },
  "srpPasteTip": {
    "message": "Você pode colar a sua frase secreta de recuperação inteira em qualquer campo",
    "description": "Our secret recovery phrase input is split into one field per word. This message explains to users that they can paste their entire secrete recovery phrase into any field, and we will handle it correctly."
  },
  "srpSecurityQuizGetStarted": {
    "message": "Começar"
  },
  "srpSecurityQuizImgAlt": {
    "message": "Um olho com um buraco de fechadura no centro, e três campos de senha flutuando"
  },
  "srpSecurityQuizIntroduction": {
    "message": "Para revelar sua Frase de Recuperação Secreta, você precisa responder corretamente duas perguntas"
  },
  "srpSecurityQuizQuestionOneQuestion": {
    "message": "Se você perder sua Frase de Recuperação Secreta, a MetaMask..."
  },
  "srpSecurityQuizQuestionOneRightAnswer": {
    "message": "Não poderá ajudar"
  },
  "srpSecurityQuizQuestionOneRightAnswerDescription": {
    "message": "Anote-a, grave-a em metal ou guarde-a em diversos lugares secretos para que nunca a perca. Se perdê-la, é para sempre."
  },
  "srpSecurityQuizQuestionOneRightAnswerTitle": {
    "message": "Certo! Ninguém pode ajudar a recuperar sua Frase de Recuperação Secreta"
  },
  "srpSecurityQuizQuestionOneWrongAnswer": {
    "message": "Poderá recuperá-la para você"
  },
  "srpSecurityQuizQuestionOneWrongAnswerDescription": {
    "message": "Se você perder sua Frase de Recuperação Secreta, é para sempre. Ninguém consegue ajudar a recuperá-la, não importa o que digam."
  },
  "srpSecurityQuizQuestionOneWrongAnswerTitle": {
    "message": "Errado! Ninguém consegue recuperar sua Frase de Recuperação Secreta"
  },
  "srpSecurityQuizQuestionTwoQuestion": {
    "message": "Se alguém, até mesmo um atendente do Suporte, pedir sua Frase de Recuperação Secreta..."
  },
  "srpSecurityQuizQuestionTwoRightAnswer": {
    "message": "Você estará sendo vítima de um golpe"
  },
  "srpSecurityQuizQuestionTwoRightAnswerDescription": {
    "message": "Qualquer pessoa que afirme precisar da sua Frase de Recuperação Secreta está mentindo. Se você informar a frase a ela, seus ativos serão roubados."
  },
  "srpSecurityQuizQuestionTwoRightAnswerTitle": {
    "message": "Correto! Compartilhar sua Frase de Recuperação Secreta nunca é uma boa ideia"
  },
  "srpSecurityQuizQuestionTwoWrongAnswer": {
    "message": "Você deverá revelar"
  },
  "srpSecurityQuizQuestionTwoWrongAnswerDescription": {
    "message": "Qualquer pessoa que afirme precisar da sua Frase de Recuperação Secreta está mentindo. Se você informar a frase a ela, seus ativos serão roubados."
  },
  "srpSecurityQuizQuestionTwoWrongAnswerTitle": {
    "message": "Não! Não compartilhe sua Frase de Recuperação Secreta com ninguém, nunca"
  },
  "srpSecurityQuizTitle": {
    "message": "Quiz de segurança"
  },
  "srpToggleShow": {
    "message": "Exibir/Ocultar esta palavra da Frase de Recuperação Secreta",
    "description": "Describes a toggle that is used to show or hide a single word of the secret recovery phrase"
  },
  "srpWordHidden": {
    "message": "Esta palavra está oculta",
    "description": "Explains that a word in the secret recovery phrase is hidden"
  },
  "srpWordShown": {
    "message": "Esta palavra está sendo exibida",
    "description": "Explains that a word in the secret recovery phrase is being shown"
  },
  "stable": {
    "message": "Estável"
  },
  "stableLowercase": {
    "message": "estável"
  },
  "stake": {
    "message": "Stake"
  },
  "startYourJourney": {
    "message": "Comece sua jornada com $1",
    "description": "$1 is the token symbol"
  },
  "startYourJourneyDescription": {
    "message": "Comece sua jornada na web3 adicionando $1 à sua conta.",
    "description": "$1 is the token symbol"
  },
  "stateLogError": {
    "message": "Erro ao recuperar os logs de estado."
  },
  "stateLogFileName": {
    "message": "Logs de estado da MetaMask"
  },
  "stateLogs": {
    "message": "Logs de estado"
  },
  "stateLogsDescription": {
    "message": "Logs de estado podem conter o seu endereço e transações enviadas da sua conta pública."
  },
  "states": {
    "message": "Estados"
  },
  "status": {
    "message": "Status"
  },
  "statusNotConnected": {
    "message": "Não conectado"
  },
  "statusNotConnectedAccount": {
    "message": "Nenhuma conta conectada"
  },
  "step1LatticeWallet": {
    "message": "Conecte seu Lattice1"
  },
  "step1LatticeWalletMsg": {
    "message": "Você pode conectar a MetaMask ao seu dispositivo Lattice1 quando ele estiver configurado e online. Desbloqueie seu dispositivo e tenha o ID do seu dispositivo em mãos.",
    "description": "$1 represents the `hardwareWalletSupportLinkConversion` localization key"
  },
  "step1LedgerWallet": {
    "message": "Baixar o aplicativo do Ledger"
  },
  "step1LedgerWalletMsg": {
    "message": "Baixe, configure e insira sua senha para desbloquear $1.",
    "description": "$1 represents the `ledgerLiveApp` localization value"
  },
  "step1TrezorWallet": {
    "message": "Conecte sua Trezor"
  },
  "step1TrezorWalletMsg": {
    "message": "Conecte sua Trezor diretamente ao seu computador e a desbloqueie. Certifique-se de usar a frase secreta correta.",
    "description": "$1 represents the `hardwareWalletSupportLinkConversion` localization key"
  },
  "step2LedgerWallet": {
    "message": "Conecte sua Ledger"
  },
  "step2LedgerWalletMsg": {
    "message": "Conecte sua Ledger diretamente ao seu computador, depois a desbloqueie e abra o app do Ethereum.",
    "description": "$1 represents the `hardwareWalletSupportLinkConversion` localization key"
  },
  "stillGettingMessage": {
    "message": "Ainda está recebendo essa mensagem?"
  },
  "strong": {
    "message": "Forte"
  },
  "stxCancelled": {
    "message": "A troca teria falhado"
  },
  "stxCancelledDescription": {
    "message": "Sua transação teria falhado e foi cancelada para protegê-lo contra o pagamento de taxas de gás desnecessárias."
  },
  "stxCancelledSubDescription": {
    "message": "Tente trocar novamente. Estaremos aqui para proteger você contra riscos semelhantes no futuro."
  },
  "stxEstimatedCompletion": {
    "message": "Conclusão estimada em até $1",
    "description": "$1 is remeaning time in minutes and seconds, e.g. 0:10"
  },
  "stxFailure": {
    "message": "Falha na troca"
  },
  "stxFailureDescription": {
    "message": "Mudanças repentinas no mercado podem causar falhas. Se o problema persistir, entre em contato com $1.",
    "description": "This message is shown to a user if their swap fails. The $1 will be replaced by support.metamask.io"
  },
  "stxOptInDescription": {
    "message": "Ative as Transações Inteligentes para fazer transações mais confiáveis ​​e seguras na Mainnet da Ethereum. $1"
  },
  "stxPendingPrivatelySubmittingSwap": {
    "message": "Enviando sua troca de forma privada..."
  },
  "stxPendingPubliclySubmittingSwap": {
    "message": "Enviando sua troca de forma pública..."
  },
  "stxSuccess": {
    "message": "Troca concluída!"
  },
  "stxSuccessDescription": {
    "message": "Seu $1 já está disponível.",
    "description": "$1 is a token symbol, e.g. ETH"
  },
  "stxSwapCompleteIn": {
    "message": "A troca será concluída em <",
    "description": "'<' means 'less than', e.g. Swap will complete in < 2:59"
  },
  "stxTryingToCancel": {
    "message": "Tentando cancelar sua transação..."
  },
  "stxUnknown": {
    "message": "Status desconhecido"
  },
  "stxUnknownDescription": {
    "message": "Uma transação foi bem-sucedida, mas não temos certeza do que se trata. Isso pode ter ocorrido em razão do envio de outra transação enquanto essa troca era processada."
  },
  "stxUserCancelled": {
    "message": "Troca cancelada"
  },
  "stxUserCancelledDescription": {
    "message": "Sua transação foi cancelada e você não pagou nenhuma taxa de gás desnecessária."
  },
  "submit": {
    "message": "Enviar"
  },
  "submitted": {
    "message": "Enviada"
  },
  "suggestedBy": {
    "message": "Sugerido por"
  },
  "suggestedTokenSymbol": {
    "message": "Símbolo do ticker sugerido:"
  },
  "support": {
    "message": "Suporte"
  },
  "supportCenter": {
    "message": "Visite a nossa Central de Suporte"
  },
  "surveyConversion": {
    "message": "Responda à nossa pesquisa"
  },
  "surveyTitle": {
    "message": "Molde o futuro da MetaMask"
  },
  "swap": {
    "message": "Troca"
  },
  "swapAdjustSlippage": {
    "message": "Ajustar slippage"
  },
  "swapAggregator": {
    "message": "Agregador"
  },
  "swapAllowSwappingOf": {
    "message": "Permitir troca de $1",
    "description": "Shows a user that they need to allow a token for swapping on their hardware wallet"
  },
  "swapAmountReceived": {
    "message": "Valor garantido"
  },
  "swapAmountReceivedInfo": {
    "message": "Esse é o valor mínimo que você receberá. Você pode receber mais, dependendo do slippage."
  },
  "swapAndSend": {
    "message": "Executar swap e enviar"
  },
  "swapAnyway": {
    "message": "Trocar mesmo assim"
  },
  "swapApproval": {
    "message": "Aprovar $1 para trocas",
    "description": "Used in the transaction display list to describe a transaction that is an approve call on a token that is to be swapped.. $1 is the symbol of a token that has been approved."
  },
  "swapApproveNeedMoreTokens": {
    "message": "Você precisa de mais $1 $2 para concluir essa troca",
    "description": "Tells the user how many more of a given token they need for a specific swap. $1 is an amount of tokens and $2 is the token symbol."
  },
  "swapAreYouStillThere": {
    "message": "Ainda está aí?"
  },
  "swapAreYouStillThereDescription": {
    "message": "Estamos prontos para exibir as últimas cotações quando quiser continuar"
  },
  "swapBuildQuotePlaceHolderText": {
    "message": "Nenhum token disponível correspondente a $1",
    "description": "Tells the user that a given search string does not match any tokens in our token lists. $1 can be any string of text"
  },
  "swapConfirmWithHwWallet": {
    "message": "Confirme com sua carteira de hardware"
  },
  "swapContinueSwapping": {
    "message": "Continuar trocando"
  },
  "swapContractDataDisabledErrorDescription": {
    "message": "No aplicativo do Ethereum em seu Ledger, vá para \"Configurações\" e habilite os dados do contrato. Em seguida, tente sua troca novamente."
  },
  "swapContractDataDisabledErrorTitle": {
    "message": "Os dados do contrato não estão ativados em seu Ledger"
  },
  "swapCustom": {
    "message": "personalizado"
  },
  "swapDecentralizedExchange": {
    "message": "Corretora descentralizada"
  },
  "swapDirectContract": {
    "message": "Contrato direto"
  },
  "swapEditLimit": {
    "message": "Editar limite"
  },
  "swapEnableDescription": {
    "message": "Isso é obrigatório e dá à MetaMask permissão para trocar o seu $1.",
    "description": "Gives the user info about the required approval transaction for swaps. $1 will be the symbol of a token being approved for swaps."
  },
  "swapEnableTokenForSwapping": {
    "message": "Isso vai $1 para trocas",
    "description": "$1 is for the 'enableToken' key, e.g. 'enable ETH'"
  },
  "swapEnterAmount": {
    "message": "Insira um valor"
  },
  "swapEstimatedNetworkFees": {
    "message": "Taxas de rede estimadas"
  },
  "swapEstimatedNetworkFeesInfo": {
    "message": "Essa é a estimativa da taxa de rede que será usada para concluir sua troca. O valor real pode mudar conforme as condições de rede."
  },
  "swapFailedErrorDescriptionWithSupportLink": {
    "message": "Falhas na transação acontecem, e estamos aqui para ajudar. Se esse problema persistir, você pode entrar em contato com o nosso Suporte em $1 para receber assistência adicional.",
    "description": "This message is shown to a user if their swap fails. The $1 will be replaced by support.metamask.io"
  },
  "swapFailedErrorTitle": {
    "message": "Falha na troca"
  },
  "swapFetchingQuote": {
    "message": "Buscando cotação"
  },
  "swapFetchingQuoteNofN": {
    "message": "Obtendo cotação $1 de $2",
    "description": "A count of possible quotes shown to the user while they are waiting for quotes to be fetched. $1 is the number of quotes already loaded, and $2 is the total number of resources that we check for quotes. Keep in mind that not all resources will have a quote for a particular swap."
  },
  "swapFetchingQuotes": {
    "message": "Buscando cotações"
  },
  "swapFetchingQuotesErrorDescription": {
    "message": "Hmmm, ocorreu algum erro. Tente novamente. Ou, se os erros persistirem, entre em contato com o Suporte."
  },
  "swapFetchingQuotesErrorTitle": {
    "message": "Erro ao obter cotações"
  },
  "swapFetchingTokens": {
    "message": "Obtendo tokens..."
  },
  "swapFromTo": {
    "message": "A troca de $1 por $2",
    "description": "Tells a user that they need to confirm on their hardware wallet a swap of 2 tokens. $1 is a source token and $2 is a destination token"
  },
  "swapGasFeesDetails": {
    "message": "As taxas de gás são estimadas e oscilam com base no tráfego da rede e na complexidade da transação."
  },
  "swapGasFeesLearnMore": {
    "message": "Saiba mais sobre as taxas de gás"
  },
  "swapGasFeesSplit": {
    "message": "As taxas de gás da tela anterior estão divididas entre essas duas transações."
  },
  "swapGasFeesSummary": {
    "message": "As taxas de gás são pagas aos mineradores de criptoativos que processam as transações na rede de $1. A MetaMask não lucra com taxas de gás.",
    "description": "$1 is the selected network, e.g. Ethereum or BSC"
  },
  "swapHighSlippage": {
    "message": "Slippage alto"
  },
  "swapHighSlippageWarning": {
    "message": "O valor de slippage está muito alto."
  },
  "swapIncludesMMFee": {
    "message": "Inclui uma taxa de $1% da MetaMask.",
    "description": "Provides information about the fee that metamask takes for swaps. $1 is a decimal number."
  },
  "swapIncludesMMFeeAlt": {
    "message": "A cotação reflete a taxa de $1% da MetaMask",
    "description": "Provides information about the fee that metamask takes for swaps using the latest copy. $1 is a decimal number."
  },
  "swapIncludesMetaMaskFeeViewAllQuotes": {
    "message": "Inclui uma taxa de $1% da MetaMask – $2",
    "description": "Provides information about the fee that metamask takes for swaps. $1 is a decimal number and $2 is a link to view all quotes."
  },
  "swapLearnMore": {
    "message": "Saiba mais sobre as trocas"
  },
  "swapLiquiditySourceInfo": {
    "message": "Pesquisamos várias fontes de liquidez (corretoras, agregadores e formadores de mercado profissionais) para comparar taxas de câmbio e taxas de rede."
  },
  "swapLowSlippage": {
    "message": "Slippage baixo"
  },
  "swapLowSlippageError": {
    "message": "A transação pode falhar; o slippage máximo está baixo demais."
  },
  "swapMaxSlippage": {
    "message": "Slippage máximo"
  },
  "swapMetaMaskFee": {
    "message": "Taxa da MetaMask"
  },
  "swapMetaMaskFeeDescription": {
    "message": "A taxa de $1% é automaticamente contabilizada nessa cotação. Você a paga em troca de uma licença para usar o software de agregação de informações sobre provedores de liquidez da MetaMask.",
    "description": "Provides information about the fee that metamask takes for swaps. $1 is a decimal number."
  },
  "swapNQuotesWithDot": {
    "message": "$1 cotações.",
    "description": "$1 is the number of quotes that the user can select from when opening the list of quotes on the 'view quote' screen"
  },
  "swapNewQuoteIn": {
    "message": "Novas cotações em $1",
    "description": "Tells the user the amount of time until the currently displayed quotes are update. $1 is a time that is counting down from 1:00 to 0:00"
  },
  "swapNoTokensAvailable": {
    "message": "Nenhum token disponível correspondente a $1",
    "description": "Tells the user that a given search string does not match any tokens in our token lists. $1 can be any string of text"
  },
  "swapOnceTransactionHasProcess": {
    "message": "Seu $1 será adicionado à sua conta quando essa transação for processada.",
    "description": "This message communicates the token that is being transferred. It is shown on the awaiting swap screen. The $1 will be a token symbol."
  },
  "swapPriceDifference": {
    "message": "Você está prestes a trocar $1 $2 (~$3) por $4 $5 (~$6).",
    "description": "This message represents the price slippage for the swap.  $1 and $4 are a number (ex: 2.89), $2 and $5 are symbols (ex: ETH), and $3 and $6 are fiat currency amounts."
  },
  "swapPriceDifferenceTitle": {
    "message": "Diferença de preço de aproximadamente $1%",
    "description": "$1 is a number (ex: 1.23) that represents the price difference."
  },
  "swapPriceImpactTooltip": {
    "message": "O impacto do preço é a diferença entre o preço de mercado atual e o valor recebido quando é executada a transação. O impacto do preço é resultado do tamanho da sua transação relativo ao tamanho do pool de liquidez."
  },
  "swapPriceUnavailableDescription": {
    "message": "O impacto no preço não pôde ser determinado devido à ausência de dados sobre o preço de mercado. Confirme que você está satisfeito com a quantidade de tokens que você está prestes a receber antes de fazer a troca."
  },
  "swapPriceUnavailableTitle": {
    "message": "Verifique o preço antes de prosseguir"
  },
  "swapProcessing": {
    "message": "Processando"
  },
  "swapQuoteDetails": {
    "message": "Detalhes da cotação"
  },
  "swapQuoteNofM": {
    "message": "$1 de $2",
    "description": "A count of possible quotes shown to the user while they are waiting for quotes to be fetched. $1 is the number of quotes already loaded, and $2 is the total number of resources that we check for quotes. Keep in mind that not all resources will have a quote for a particular swap."
  },
  "swapQuoteSource": {
    "message": "Fonte da cotação"
  },
  "swapQuotesExpiredErrorDescription": {
    "message": "Solicite novas cotações para receber as taxas mais recentes."
  },
  "swapQuotesExpiredErrorTitle": {
    "message": "Cotações vencidas"
  },
  "swapQuotesNotAvailableDescription": {
    "message": "Reduza o tamanho da sua negociação ou use um token diferente."
  },
  "swapQuotesNotAvailableErrorDescription": {
    "message": "Experimente ajustar a quantidade ou as configurações de slippage e tente novamente."
  },
  "swapQuotesNotAvailableErrorTitle": {
    "message": "Não há cotações disponíveis"
  },
  "swapRate": {
    "message": "Preço"
  },
  "swapReceiving": {
    "message": "Recebendo"
  },
  "swapReceivingInfoTooltip": {
    "message": "Essa é uma estimativa. O valor exato dependerá do slippage."
  },
  "swapRequestForQuotation": {
    "message": "Solicitação de cotação"
  },
  "swapReviewSwap": {
    "message": "Revisar troca"
  },
  "swapSearchNameOrAddress": {
    "message": "Pesquise o nome ou cole o endereço"
  },
  "swapSelect": {
    "message": "Selecione"
  },
  "swapSelectAQuote": {
    "message": "Selecione uma cotação"
  },
  "swapSelectAToken": {
    "message": "Selecionar token"
  },
  "swapSelectQuotePopoverDescription": {
    "message": "Abaixo estão todas as cotações reunidas de diversas fontes de liquidez."
  },
  "swapSelectToken": {
    "message": "Selecionar token"
  },
  "swapShowLatestQuotes": {
    "message": "Exibir últimas cotações"
  },
  "swapSlippageHighDescription": {
    "message": "O slippage inserido ($1%) é considerado muito alto e pode resultar em uma taxa ruim",
    "description": "$1 is the amount of % for slippage"
  },
  "swapSlippageHighTitle": {
    "message": "Slippage alto"
  },
  "swapSlippageLowDescription": {
    "message": "Um valor assim baixo ($1%) pode resultar em falha na troca",
    "description": "$1 is the amount of % for slippage"
  },
  "swapSlippageLowTitle": {
    "message": "Slippage baixo"
  },
  "swapSlippageNegative": {
    "message": "O slippage deve ser maior ou igual a zero"
  },
  "swapSlippageNegativeDescription": {
    "message": "O slippage deve ser maior ou igual a zero"
  },
  "swapSlippageNegativeTitle": {
    "message": "Aumente o slippage para continuar"
  },
  "swapSlippageOverLimitDescription": {
    "message": "A tolerância ao slippage deve ser de 15% ou menos. Qualquer valor superior resultará em uma taxa ruim."
  },
  "swapSlippageOverLimitTitle": {
    "message": "Slippage muito alto"
  },
  "swapSlippagePercent": {
    "message": "$1%",
    "description": "$1 is the amount of % for slippage"
  },
  "swapSlippageTooltip": {
    "message": "Chamamos de \"slippage\" quando o preço muda entre o momento de realização da ordem e sua confirmação. Sua troca será cancelada automaticamente se o slippage exceder sua configuração de \"tolerância a slippage\"."
  },
  "swapSlippageZeroDescription": {
    "message": "Há menos provedores de cotação com slippage zero, o que resultará em uma cotação menos competitiva."
  },
  "swapSlippageZeroTitle": {
    "message": "Buscando provedores de slippage zero"
  },
  "swapSource": {
    "message": "Fonte de liquidez"
  },
  "swapSuggested": {
    "message": "Troca sugerida"
  },
  "swapSuggestedGasSettingToolTipMessage": {
    "message": "Trocas são transações complexas e urgentes. Recomendamos essa taxa de gás para atingir o equilíbrio ideal entre o custo e a confiança de uma troca bem-sucedida."
  },
  "swapSwapFrom": {
    "message": "Trocar de"
  },
  "swapSwapSwitch": {
    "message": "Alternar ordem dos tokens"
  },
  "swapSwapTo": {
    "message": "Trocar por"
  },
  "swapToConfirmWithHwWallet": {
    "message": "para confirmar com a sua carteira de hardware"
  },
  "swapTokenAddedManuallyDescription": {
    "message": "Verifique esse token em $1 e certifique-se de que é o token que você deseja negociar.",
    "description": "$1 points the user to etherscan as a place they can verify information about a token. $1 is replaced with the translation for \"etherscan\""
  },
  "swapTokenAddedManuallyTitle": {
    "message": "Token adicionado manualmente"
  },
  "swapTokenAvailable": {
    "message": "Seu $1 foi adicionado à sua conta.",
    "description": "This message is shown after a swap is successful and communicates the exact amount of tokens the user has received for a swap. The $1 is a decimal number of tokens followed by the token symbol."
  },
  "swapTokenBalanceUnavailable": {
    "message": "Não foi possível obter seu saldo de $1",
    "description": "This message communicates to the user that their balance of a given token is currently unavailable. $1 will be replaced by a token symbol"
  },
  "swapTokenNotAvailable": {
    "message": "O token não está disponível para troca nesta região"
  },
  "swapTokenToToken": {
    "message": "Trocar $1 por $2",
    "description": "Used in the transaction display list to describe a swap. $1 and $2 are the symbols of tokens in involved in a swap."
  },
  "swapTokenVerificationAddedManually": {
    "message": "Esse token foi adicionado manualmente."
  },
  "swapTokenVerificationMessage": {
    "message": "Sempre confirme o endereço do token no $1.",
    "description": "Points the user to Etherscan as a place they can verify information about a token. $1 is replaced with the translation for \"Etherscan\" followed by an info icon that shows more info on hover."
  },
  "swapTokenVerificationOnlyOneSource": {
    "message": "Verificado somente em 1 fonte."
  },
  "swapTokenVerificationSources": {
    "message": "Verificado em $1 fontes.",
    "description": "Indicates the number of token information sources that recognize the symbol + address. $1 is a decimal number."
  },
  "swapTokenVerifiedOn1SourceDescription": {
    "message": "$1 só foi verificado em 1 fonte. Considere verificá-lo em $2 antes de prosseguir.",
    "description": "$1 is a token name, $2 points the user to etherscan as a place they can verify information about a token. $1 is replaced with the translation for \"etherscan\""
  },
  "swapTokenVerifiedOn1SourceTitle": {
    "message": "Token potencialmente inautêntico"
  },
  "swapTooManyDecimalsError": {
    "message": "$1 permite até $2 decimais",
    "description": "$1 is a token symbol and $2 is the max. number of decimals allowed for the token"
  },
  "swapTransactionComplete": {
    "message": "Transação concluída"
  },
  "swapTwoTransactions": {
    "message": "2 transações"
  },
  "swapUnknown": {
    "message": "Desconhecido"
  },
  "swapVerifyTokenExplanation": {
    "message": "Vários tokens podem usar o mesmo nome e símbolo. Confira $1 para verificar se esse é o token que você está buscando.",
    "description": "This appears in a tooltip next to the verifyThisTokenOn message. It gives the user more information about why they should check the token on a block explorer. $1 will be the name or url of the block explorer, which will be the translation of 'etherscan' or a block explorer url specified for a custom network."
  },
  "swapYourTokenBalance": {
    "message": "$1 $2 disponível para troca",
    "description": "Tells the user how much of a token they have in their balance. $1 is a decimal number amount of tokens, and $2 is a token symbol"
  },
  "swapZeroSlippage": {
    "message": "0% de slippage"
  },
  "swapsAdvancedOptions": {
    "message": "Opções avançadas"
  },
  "swapsExcessiveSlippageWarning": {
    "message": "O valor de slippage está muito alto e resultará em uma taxa ruim. Reduza sua tolerância a slippage para um valor inferior a 15%."
  },
  "swapsMaxSlippage": {
    "message": "Tolerância a slippage"
  },
  "swapsNotEnoughForTx": {
    "message": "Não há $1 suficiente para concluir essa transação",
    "description": "Tells the user that they don't have enough of a token for a proposed swap. $1 is a token symbol"
  },
  "swapsNotEnoughToken": {
    "message": "$1 insuficiente",
    "description": "Tells the user that they don't have enough of a token for a proposed swap. $1 is a token symbol"
  },
  "swapsViewInActivity": {
    "message": "Ver na atividade"
  },
  "switch": {
    "message": "Alternar"
  },
  "switchEthereumChainConfirmationDescription": {
    "message": "Isso alternará a rede selecionada dentro da MetaMask para uma rede adicionada anteriormente:"
  },
  "switchEthereumChainConfirmationTitle": {
    "message": "Permitir que esse site alterne a rede?"
  },
  "switchInputCurrency": {
    "message": "Alternar moeda de entrada"
  },
  "switchNetwork": {
    "message": "Alternar rede"
  },
  "switchNetworks": {
    "message": "Alternar redes"
  },
  "switchToNetwork": {
    "message": "Alternar para $1",
    "description": "$1 represents the custom network that has previously been added"
  },
  "switchToThisAccount": {
    "message": "Alternar para esta conta"
  },
  "switchedNetworkToastDecline": {
    "message": "Não exibir novamente"
  },
  "switchedNetworkToastMessage": {
    "message": "$1 agora está ativa na $2",
    "description": "$1 represents the account name, $2 represents the network name"
  },
  "switchedTo": {
    "message": "Você alternou para"
  },
  "switchingNetworksCancelsPendingConfirmations": {
    "message": "A alternância de redes cancelará todas as confirmações pendentes"
  },
  "symbol": {
    "message": "Símbolo"
  },
  "symbolBetweenZeroTwelve": {
    "message": "O símbolo deve ter 11 caracteres ou menos."
  },
  "tenPercentIncreased": {
    "message": "10% de aumento"
  },
  "terms": {
    "message": "Termos de Uso"
  },
  "termsOfService": {
    "message": "Termos de Serviço"
  },
  "termsOfUseAgreeText": {
    "message": " Eu concordo com os Termos de Uso, que se aplicam ao meu uso da MetaMask e de todos os seus recursos"
  },
  "termsOfUseFooterText": {
    "message": "Favor rolar para ler todas as seções"
  },
  "termsOfUseTitle": {
    "message": "Nossos Termos de Uso foram atualizados"
  },
  "testNetworks": {
    "message": "Redes de teste"
  },
  "theme": {
    "message": "Tema"
  },
  "themeDescription": {
    "message": "Escolha o seu tema preferido para a MetaMask."
  },
  "thingsToKeep": {
    "message": "Informações importantes:"
  },
  "thirdPartySoftware": {
    "message": "Aviso de software de terceiros",
    "description": "Title of a popup modal displayed when installing a snap for the first time."
  },
  "thisCollection": {
    "message": "esta coleção"
  },
  "time": {
    "message": "Hora"
  },
  "tips": {
    "message": "Dicas"
  },
  "to": {
    "message": "Para"
  },
  "toAddress": {
    "message": "Para: $1",
    "description": "$1 is the address to include in the To label. It is typically shortened first using shortenAddress"
  },
  "toggleEthSignBannerDescription": {
    "message": "Você está vulnerável a ataques de phishing. Proteja-se desativando eth_sign."
  },
  "toggleEthSignDescriptionField": {
    "message": "Se você ativar essa configuração, poderá receber solicitações de assinatura ilegíveis. Ao assinar uma mensagem que não entende, você poderá estar concordando em ceder seus fundos e NFTs."
  },
  "toggleEthSignField": {
    "message": "Solicitações eth_sign"
  },
  "toggleEthSignModalBannerBoldText": {
    "message": " você pode estar sendo vítima de um golpe"
  },
  "toggleEthSignModalBannerText": {
    "message": "Se pediram para você ativar essa configuração,"
  },
  "toggleEthSignModalCheckBox": {
    "message": "Entendo que poderei perder todos os meus fundos e NFTs se eu ativar solicitações eth_sign. "
  },
  "toggleEthSignModalDescription": {
    "message": "Permitir solicitações eth_sign pode deixar você vulnerável a ataques de phishing. Sempre revise o URL e tenha cuidado ao assinar mensagens que contenham código."
  },
  "toggleEthSignModalFormError": {
    "message": "O texto está incorreto"
  },
  "toggleEthSignModalFormLabel": {
    "message": "Insira \"Eu só assino o que eu entendo\" para continuar"
  },
  "toggleEthSignModalFormValidation": {
    "message": "Eu só assino o que eu entendo"
  },
  "toggleEthSignModalTitle": {
    "message": "Use por sua conta e risco"
  },
  "toggleEthSignOff": {
    "message": "DESLIGADO (recomendado)"
  },
  "toggleEthSignOn": {
    "message": "LIGADO (não recomendado)"
  },
  "toggleRequestQueueDescription": {
    "message": "Isso permite que você selecione uma rede para cada site em vez de uma única rede selecionada para todos eles. O recurso evitará que você alterne manualmente entre redes, o que pode atrapalhar sua experiência de usuário em determinados sites."
  },
  "toggleRequestQueueField": {
    "message": "Selecionar redes para cada site"
  },
  "toggleRequestQueueOff": {
    "message": "Não"
  },
  "toggleRequestQueueOn": {
    "message": "Sim"
  },
  "token": {
    "message": "Token"
  },
  "tokenAddress": {
    "message": "Endereço do token"
  },
  "tokenAlreadyAdded": {
    "message": "Esse token já foi adicionado."
  },
  "tokenAutoDetection": {
    "message": "Detecção automática de tokens"
  },
  "tokenContractAddress": {
    "message": "Endereço de contrato do token"
  },
  "tokenDecimalFetchFailed": {
    "message": "É necessário o decimal do token. Encontre-o em: $1"
  },
  "tokenDecimalTitle": {
    "message": "Decimal do token:"
  },
  "tokenDetails": {
    "message": "Dados do token"
  },
  "tokenFoundTitle": {
    "message": "1 novo token encontrado"
  },
  "tokenId": {
    "message": "ID do token"
  },
  "tokenList": {
    "message": "Listas de tokens:"
  },
  "tokenScamSecurityRisk": {
    "message": "golpes e riscos de segurança envolvendo tokens"
  },
  "tokenShowUp": {
    "message": "Seus tokens podem não aparecer automaticamente em sua carteira."
  },
  "tokenSymbol": {
    "message": "Símbolo do token"
  },
  "tokens": {
    "message": "Tokens"
  },
  "tokensFoundTitle": {
    "message": "$1 novos tokens encontrados",
    "description": "$1 is the number of new tokens detected"
  },
  "tooltipApproveButton": {
    "message": "Estou ciente"
  },
  "tooltipSatusConnected": {
    "message": "conectada"
  },
  "tooltipSatusConnectedUpperCase": {
    "message": "Conectado"
  },
  "tooltipSatusNotConnected": {
    "message": "não conectada"
  },
  "total": {
    "message": "Total"
  },
  "transaction": {
    "message": "transação"
  },
  "transactionCancelAttempted": {
    "message": "Cancelamento da transação tentado com taxa de gás de $1 às $2"
  },
  "transactionCancelSuccess": {
    "message": "Transação cancelada às $2"
  },
  "transactionConfirmed": {
    "message": "Transação confirmada às $2."
  },
  "transactionCreated": {
    "message": "Transação criada com valor de $1 às $2."
  },
  "transactionDetailDappGasMoreInfo": {
    "message": "Site sugerido"
  },
  "transactionDetailDappGasTooltip": {
    "message": "Edite para usar a taxa de gás recomendada pela MetaMask com base no bloco mais recente."
  },
  "transactionDetailGasHeading": {
    "message": "Taxa de gás estimada"
  },
  "transactionDetailGasTooltipConversion": {
    "message": "Saiba mais sobre as taxas de gás"
  },
  "transactionDetailGasTooltipExplanation": {
    "message": "As taxas de gás são definidas pela rede e oscilam com base no tráfego da rede e na complexidade da transação."
  },
  "transactionDetailGasTooltipIntro": {
    "message": "As taxas de gás são pagas aos mineradores de criptoativos que processam as transações na rede de $1. A MetaMask não lucra com taxas de gás."
  },
  "transactionDetailGasTotalSubtitle": {
    "message": "Valor + taxa de gás"
  },
  "transactionDetailLayer2GasHeading": {
    "message": "Taxa de gás de camada 2"
  },
  "transactionDetailMultiLayerTotalSubtitle": {
    "message": "Valor + taxas"
  },
  "transactionDropped": {
    "message": "Transação abandonada às $2."
  },
  "transactionError": {
    "message": "Erro de transação. Exceção gerada no código do contrato."
  },
  "transactionErrorNoContract": {
    "message": "Tentando chamar uma função em um endereço que não está no contrato."
  },
  "transactionErrored": {
    "message": "A transação encontrou um erro."
  },
  "transactionFailed": {
    "message": "Falha na transação"
  },
  "transactionFee": {
    "message": "Taxa de transação"
  },
  "transactionHistoryBaseFee": {
    "message": "Taxa-base (GWEI)"
  },
  "transactionHistoryL1GasLabel": {
    "message": "Taxa de gás L1 total"
  },
  "transactionHistoryL2GasLimitLabel": {
    "message": "Limite de gás L2"
  },
  "transactionHistoryL2GasPriceLabel": {
    "message": "Preço do gás L2"
  },
  "transactionHistoryMaxFeePerGas": {
    "message": "Taxa máxima por gás"
  },
  "transactionHistoryPriorityFee": {
    "message": "Taxa de prioridade (GWEI)"
  },
  "transactionHistoryTotalGasFee": {
    "message": "Taxa de gás total"
  },
  "transactionNote": {
    "message": "Observação da transação"
  },
  "transactionResubmitted": {
    "message": "Transação reenviada com taxa de gás aumentada para $1 às $2"
  },
  "transactionSettings": {
    "message": "Configurações da transação"
  },
  "transactionSubmitted": {
    "message": "Transação enviada com taxa de gás estimada de $1 às $2."
  },
  "transactionUpdated": {
    "message": "Transação atualizada às $2."
  },
  "transactions": {
    "message": "Transações"
  },
  "transfer": {
    "message": "Transferir"
  },
  "transferFrom": {
    "message": "Transferir de"
  },
  "troubleConnectingToLedgerU2FOnFirefox": {
    "message": "Estamos com problemas para conectar o seu Ledger. $1",
    "description": "$1 is a link to the wallet connection guide;"
  },
  "troubleConnectingToLedgerU2FOnFirefox2": {
    "message": "Revise nosso guia de conexão de carteiras de hardware e tente de novo.",
    "description": "$1 of the ledger wallet connection guide"
  },
  "troubleConnectingToLedgerU2FOnFirefoxLedgerSolution": {
    "message": "Se você está usando a versão mais recente do Firefox, talvez esteja com um problema relacionado ao Firefox ter abandonado o suporte ao U2F. Saiba como corrigir esse problema $1.",
    "description": "It is a link to the ledger website for the workaround."
  },
  "troubleConnectingToLedgerU2FOnFirefoxLedgerSolution2": {
    "message": "aqui",
    "description": "Second part of the error message; It is a link to the ledger website for the workaround."
  },
  "troubleConnectingToWallet": {
    "message": "Tivemos dificuldade para conectar-nos à sua $1. Revise $2 e tente novamente.",
    "description": "$1 is the wallet device name; $2 is a link to wallet connection guide"
  },
  "troubleStarting": {
    "message": "A MetaMask teve problemas para iniciar. Esse erro pode ser intermitente, por isso tente reiniciar a extensão."
  },
  "trustSiteApprovePermission": {
    "message": "Ao conceder permissão, você estará autorizando que o $1 a seguir acesse seus fundos"
  },
  "tryAgain": {
    "message": "Tente novamente"
  },
  "turnOff": {
    "message": "Desativar"
  },
  "turnOffMetamaskNotificationsError": {
    "message": "Ocorreu um erro ao desativar as notificações. Tente novamente mais tarde."
  },
  "turnOn": {
    "message": "Ativar"
  },
  "turnOnMetamaskNotifications": {
    "message": "Ativar notificações"
  },
  "turnOnMetamaskNotificationsButton": {
    "message": "Ativar"
  },
  "turnOnMetamaskNotificationsError": {
    "message": "Ocorreu um erro ao criar as notificações. Tente novamente mais tarde."
  },
  "turnOnMetamaskNotificationsMessageFirst": {
    "message": "Fique por dentro do que acontece na sua carteira com notificações."
  },
  "turnOnMetamaskNotificationsMessagePrivacyBold": {
    "message": "Configurações > Notificações."
  },
  "turnOnMetamaskNotificationsMessagePrivacyLink": {
    "message": "Saiba como protegemos sua privacidade enquanto usa este recurso."
  },
  "turnOnMetamaskNotificationsMessageSecond": {
    "message": "Para usar as notificações da carteira, nós usamos um perfil para sincronizar algumas configurações entre seus dispositivos. $1"
  },
  "turnOnMetamaskNotificationsMessageThird": {
    "message": "Você pode desativar as notificações a qualquer momento em $1"
  },
  "turnOnTokenDetection": {
    "message": "Ativar detecção avançada de token"
  },
  "tutorial": {
    "message": "Tutorial"
  },
  "twelveHrTitle": {
    "message": "12 h:"
  },
  "typeYourSRP": {
    "message": "Digite sua Frase de Recuperação Secreta"
  },
  "u2f": {
    "message": "U2F",
    "description": "A name on an API for the browser to interact with devices that support the U2F protocol. On some browsers we use it to connect MetaMask to Ledger devices."
  },
  "unapproved": {
    "message": "Não aprovado"
  },
  "units": {
    "message": "unidades"
  },
  "unknown": {
    "message": "Desconhecido"
  },
  "unknownCollection": {
    "message": "Coleção sem nome"
  },
  "unknownNetwork": {
    "message": "Rede privada desconhecida"
  },
  "unknownNetworkForKeyEntropy": {
    "message": "Rede desconhecida",
    "description": "Displayed on places like Snap install warning when regular name is not available."
  },
  "unknownQrCode": {
    "message": "Erro: não conseguimos identificar esse código QR"
  },
  "unlimited": {
    "message": "Ilimitado"
  },
  "unlock": {
    "message": "Desbloquear"
  },
  "unlockMessage": {
    "message": "A web descentralizada te aguarda"
  },
  "unpin": {
    "message": "Desafixar"
  },
  "unrecognizedChain": {
    "message": "Essa rede personalizada não foi reconhecida",
    "description": "$1 is a clickable link with text defined by the 'unrecognizedChanLinkText' key. The link will open to instructions for users to validate custom network details."
  },
  "unsendableAsset": {
    "message": "O envio de tokens NFT (ERC-721) não é suportado no momento",
    "description": "This is an error message we show the user if they attempt to send an NFT asset type, for which currently don't support sending"
  },
  "unverifiedContractAddressMessage": {
    "message": "Não conseguimos verificar esse contrato. Certifique-se de que você confia nesse endereço."
  },
  "upArrow": {
    "message": "seta para cima"
  },
  "update": {
    "message": "Atualizar"
  },
  "updateRequest": {
    "message": "Solicitação de atualização"
  },
  "updatedWithDate": {
    "message": "Atualizado em $1"
  },
  "urlErrorMsg": {
    "message": "URLs precisam do prefixo HTTP/HTTPS adequado."
  },
  "urlExistsErrorMsg": {
    "message": "O ID da cadeia está sendo usado pela rede $1."
  },
  "use4ByteResolution": {
    "message": "Decodificar contratos inteligentes"
  },
  "use4ByteResolutionDescription": {
    "message": "Para melhorar a experiência do usuário, personalizamos a guia de atividades com mensagens baseadas nos contratos inteligentes com os quais você interage. A MetaMask usa um serviço chamado 4byte.directory para decodificar os dados e exibir a você uma versão de um contrato inteligente que é mais fácil de ler. Isso ajuda a reduzir suas chances de aprovar ações de contratos inteligentes mal-intencionados, mas pode resultar no compartilhamento do seu endereço IP."
  },
  "useMultiAccountBalanceChecker": {
    "message": "Agrupar solicitações de saldo de contas"
  },
  "useMultiAccountBalanceCheckerSettingDescription": {
    "message": "Obtenha atualizações de saldo mais rápidas ao reunir solicitações de saldo de conta. Isso nos permite buscar seus saldos de conta em conjunto, assim você recebe atualizações mais ágeis e tem uma experiência melhorada. Quando esse recurso está desativado, terceiros podem ter menor probabilidade de associar suas contas umas às outras."
  },
  "useNftDetection": {
    "message": "Detectar NFTs automaticamente"
  },
  "useNftDetectionDescriptionText": {
    "message": "Permita que a MetaMask use serviços de terceiros (como o OpenSea) para adicionar os NFTs que você possui. A detecção automática de NFTs expõe seu endereço IP e o endereço da sua conta a esses serviços. Ativar esse recurso pode associar seu endereço IP ao seu endereço Ethereum e exibir NFTs falsos enviados por golpistas via AirDrop. Você pode adicionar tokens manualmente para evitar esse risco."
  },
  "usePhishingDetection": {
    "message": "Usar detecção de phishing"
  },
  "usePhishingDetectionDescription": {
    "message": "Exibir uma advertência para os domínios de phishing destinados a usuários do Ethereum"
  },
  "useSafeChainsListValidation": {
    "message": "Verificação de dados da rede"
  },
  "useSafeChainsListValidationDescription": {
    "message": "A MetaMask usa um serviço terceirizado chamado $1 para exibir dados precisos e padronizados das redes. Isso reduz suas chances de se conectar a uma rede mal-intencionada ou incorreta. Ao usar esse recurso, seu endereço IP é exposto à chainid.network."
  },
  "useSafeChainsListValidationWebsite": {
    "message": "chainid.network",
    "description": "useSafeChainsListValidationWebsite is separated from the rest of the text so that we can bold the third party service name in the middle of them"
  },
  "useSiteSuggestion": {
    "message": "Usar sugestão do site"
  },
  "useTokenDetectionPrivacyDesc": {
    "message": "A exibição automática de tokens enviados para a sua conta envolve a comunicação com servidores de terceiros para buscar as imagens dos tokens. Esses servidores terão acesso ao seu endereço IP."
  },
  "usedByClients": {
    "message": "Usado por diversos clientes diferentes"
  },
  "userName": {
    "message": "Nome de usuário"
  },
  "userOpContractDeployError": {
    "message": "A implementação do contrato a partir de uma conta de contrato inteligente não é suportada"
  },
  "verifyContractDetails": {
    "message": "Verificar dados do terceiro"
  },
  "verifyThisTokenOn": {
    "message": "Verifique esse token no $1",
    "description": "Points the user to etherscan as a place they can verify information about a token. $1 is replaced with the translation for \"etherscan\""
  },
  "verifyThisUnconfirmedTokenOn": {
    "message": "Verifique esse token no $1 e confirme que é o token que você deseja negociar.",
    "description": "Points the user to etherscan as a place they can verify information about a token. $1 is replaced with the translation for \"etherscan\""
  },
  "version": {
    "message": "Versão"
  },
  "view": {
    "message": "Ver"
  },
  "viewActivity": {
    "message": "Ver atividade"
  },
  "viewAllDetails": {
    "message": "Ver todos os detalhes"
  },
  "viewAllQuotes": {
    "message": "ver todas as cotações"
  },
  "viewContact": {
    "message": "Ver contato"
  },
  "viewDetails": {
    "message": "Ver detalhes"
  },
  "viewFullTransactionDetails": {
    "message": "Ver detalhes completos da transação"
  },
  "viewMore": {
    "message": "Ver mais"
  },
  "viewOnBlockExplorer": {
    "message": "Ver no explorador de blocos"
  },
  "viewOnCustomBlockExplorer": {
    "message": "Ver $1 em $2",
    "description": "$1 is the action type. e.g (Account, Transaction, Swap) and $2 is the Custom Block Explorer URL"
  },
  "viewOnEtherscan": {
    "message": "Ver $1 no Etherscan",
    "description": "$1 is the action type. e.g (Account, Transaction, Swap)"
  },
  "viewOnExplorer": {
    "message": "Ver no explorador"
  },
  "viewOnOpensea": {
    "message": "Ver na OpenSea"
  },
  "viewTransaction": {
    "message": "Ver transação"
  },
  "viewinCustodianApp": {
    "message": "Ver no app custodiante"
  },
  "viewinExplorer": {
    "message": "Ver $1 no explorador",
    "description": "$1 is the action type. e.g (Account, Transaction, Swap)"
  },
  "visitSite": {
    "message": "Visitar site"
  },
  "visitWebSite": {
    "message": "Visite nosso site"
  },
  "wallet": {
    "message": "Carteira"
  },
  "walletConnectionGuide": {
    "message": "nosso guia de conexão com a carteira de hardware"
  },
  "wantToAddThisNetwork": {
    "message": "Desejar adicionar esta rede?"
  },
  "wantsToAddThisAsset": {
    "message": "Isso permite que o ativo a seguir seja adicionado à sua carteira."
  },
  "warning": {
    "message": "Atenção"
  },
  "warningFromSnap": {
    "message": "Aviso de $1",
    "description": "$1 represents the name of the snap"
  },
  "warningTooltipText": {
    "message": "$1 O terceiro pode gastar todo o seu saldo de tokens sem aviso ou consentimento. Proteja-se personalizando um limite de gastos menor.",
    "description": "$1 is a warning icon with text 'Be careful' in 'warning' colour"
  },
  "weak": {
    "message": "Fraca"
  },
  "web3": {
    "message": "Web3"
  },
  "web3ShimUsageNotification": {
    "message": "Percebemos que o site atual tentou usar a API window.web3 removida. Se o site parecer estar corrompido, clique em $1 para obter mais informações.",
    "description": "$1 is a clickable link."
  },
  "webhid": {
    "message": "WebHID",
    "description": "Refers to a interface for connecting external devices to the browser. Used for connecting ledger to the browser. Read more here https://developer.mozilla.org/en-US/docs/Web/API/WebHID_API"
  },
  "websites": {
    "message": "sites",
    "description": "Used in the 'permission_rpc' message."
  },
  "welcomeBack": {
    "message": "Boas-vindas de volta!"
  },
  "welcomeExploreDescription": {
    "message": "Armazene, envie e gaste criptomoedas e criptoativos."
  },
  "welcomeExploreTitle": {
    "message": "Explore aplicativos descentralizados"
  },
  "welcomeLoginDescription": {
    "message": "Use a sua MetaMask para fazer login em aplicativos descentralizados, sem necessidade de cadastro."
  },
  "welcomeLoginTitle": {
    "message": "Diga olá à sua carteira"
  },
  "welcomeToMetaMask": {
    "message": "Vamos começar"
  },
  "welcomeToMetaMaskIntro": {
    "message": "Com a confiança de milhões de usuários, a MetaMask é uma carteira segura que torna o mundo da Web3 acessível a todos."
  },
  "whatsNew": {
    "message": "Novidades",
    "description": "This is the title of a popup that gives users notifications about new features and updates to MetaMask."
  },
  "whatsThis": {
    "message": "O que é isso?"
  },
  "xOfYPending": {
    "message": "$1 de $2 pendente(s)",
    "description": "$1 and $2 are intended to be two numbers, where $2 is a total number of pending confirmations, and $1 is a count towards that total"
  },
  "yes": {
    "message": "Sim"
  },
  "you": {
    "message": "Você"
  },
  "youHaveAddedAll": {
    "message": "Você adicionou todas as redes populares. Você pode descobrir mais redes $1 Ou você pode $2",
    "description": "$1 is a link with the text 'here' and $2 is a button with the text 'add more networks manually'"
  },
  "youNeedToAllowCameraAccess": {
    "message": "Você precisa permitir o acesso à câmera para usar esse recurso."
  },
  "youSign": {
    "message": "Você está assinando"
  },
  "yourAccounts": {
    "message": "Suas contas"
  },
  "yourFundsMayBeAtRisk": {
    "message": "Seus fundos podem estar em risco"
  },
  "yourNFTmayBeAtRisk": {
    "message": "Seu NFT pode estar em risco"
  },
  "yourPrivateSeedPhrase": {
    "message": "Sua Frase de Recuperação Secreta"
  },
  "yourTransactionConfirmed": {
    "message": "Transação já confirmada"
  },
  "yourTransactionJustConfirmed": {
    "message": "Não pudemos cancelar sua transação antes de ser confirmada na blockchain."
  },
  "zeroGasPriceOnSpeedUpError": {
    "message": "O preço do gás está zerado na aceleração"
  }
}<|MERGE_RESOLUTION|>--- conflicted
+++ resolved
@@ -4572,15 +4572,12 @@
   "sepolia": {
     "message": "Rede de teste Sepolia"
   },
-<<<<<<< HEAD
-=======
   "serviceWorkerKeepAlive": {
     "message": "Service Worker Keep Alive"
   },
   "setAdvancedPrivacySettingsDetails": {
     "message": "A MetaMask utiliza esses serviços terceirizados de confiança para aumentar a usabilidade e a segurança dos produtos."
   },
->>>>>>> cf417bb2
   "setApprovalForAll": {
     "message": "Definir aprovação para todos"
   },
