{
  "QRHardwareInvalidTransactionTitle": {
    "message": "Erro"
  },
  "QRHardwareMismatchedSignId": {
    "message": "Os dados da transação são inconsistentes. Verifique os detalhes da transação."
  },
  "QRHardwarePubkeyAccountOutOfRange": {
    "message": "Não há mais contas. Se você gostaria de acessar outra conta não listada abaixo, reconecte sua carteira de hardware e selecione-a."
  },
  "QRHardwareScanInstructions": {
    "message": "Posicione o QR code na frente da sua câmera. A tela está desfocada, mas isso não afetará a leitura."
  },
  "QRHardwareSignRequestCancel": {
    "message": "Rejeitar"
  },
  "QRHardwareSignRequestDescription": {
    "message": "Depois de ter assinado com a sua carteira, clique em \"Receber assinatura\""
  },
  "QRHardwareSignRequestGetSignature": {
    "message": "Receber assinatura"
  },
  "QRHardwareSignRequestSubtitle": {
    "message": "Escaneie o QR code com a sua carteira"
  },
  "QRHardwareSignRequestTitle": {
    "message": "Solicitar assinatura"
  },
  "QRHardwareUnknownQRCodeTitle": {
    "message": "Erro"
  },
  "QRHardwareUnknownWalletQRCode": {
    "message": "QR code inválido. Escaneie o QR code de sincronização da carteira de hardware."
  },
  "QRHardwareWalletImporterTitle": {
    "message": "Escanear código QR"
  },
  "QRHardwareWalletSteps1Description": {
    "message": "Você pode escolher abaixo em uma lista de parceiros oficiais que aceitam QR code."
  },
  "QRHardwareWalletSteps1Title": {
    "message": "Conecte sua carteira de hardware QR"
  },
  "QRHardwareWalletSteps2Description": {
    "message": "Ngrave (em breve)"
  },
  "SIWEAddressInvalid": {
    "message": "O endereço na solicitação de entrada não coincide com o endereço da conta que você está usando para entrar."
  },
  "SIWEDomainInvalidText": {
    "message": "O site em que você está tentando fazer login não coincide com o domínio na solicitação. Prossiga com cautela."
  },
  "SIWEDomainInvalidTitle": {
    "message": "Solicitação de site enganosa."
  },
  "SIWEDomainWarningBody": {
    "message": "O site ($1) está solicitando que você entre no domínio incorreto. Pode-se tratar de um ataque de phishing.",
    "description": "$1 represents the website domain"
  },
  "SIWEDomainWarningLabel": {
    "message": "Inseguro"
  },
  "SIWELabelChainID": {
    "message": "ID da cadeia:"
  },
  "SIWELabelExpirationTime": {
    "message": "Expira em:"
  },
  "SIWELabelIssuedAt": {
    "message": "Emitido em:"
  },
  "SIWELabelMessage": {
    "message": "Mensagem:"
  },
  "SIWELabelNonce": {
    "message": "Nonce:"
  },
  "SIWELabelNotBefore": {
    "message": "Não antes de:"
  },
  "SIWELabelRequestID": {
    "message": "ID da solicitação:"
  },
  "SIWELabelResources": {
    "message": "Recursos: $1",
    "description": "$1 represents the number of resources"
  },
  "SIWELabelURI": {
    "message": "URI:"
  },
  "SIWELabelVersion": {
    "message": "Versão:"
  },
  "SIWESiteRequestSubtitle": {
    "message": "Este site está solicitando entrada com"
  },
  "SIWESiteRequestTitle": {
    "message": "Solicitação de entrada"
  },
  "SIWEWarningSubtitle": {
    "message": "Para confirmar que você entende, marque:"
  },
  "SIWEWarningTitle": {
    "message": "Tem certeza?"
  },
  "about": {
    "message": "Sobre"
  },
  "acceptTermsOfUse": {
    "message": "Eu li e concordo com os $1",
    "description": "$1 is the `terms` message"
  },
  "accessAndSpendNoticeNFT": {
    "message": "$1 pode(m) acessar e usar esse ativo",
    "description": "$1 is the url of the site requesting ability to spend"
  },
  "accessYourWalletWithSRP": {
    "message": "Acesse sua carteira com sua Frase de Recuperação Secreta"
  },
  "accessYourWalletWithSRPDescription": {
    "message": "A MetaMask não consegue recuperar sua senha. Usaremos sua Frase de Recuperação Secreta para validar sua posse, restaurar sua carteira e definir uma nova senha. Primeiro, insira a Frase de Recuperação Secreta que você recebeu ao criar sua carteira. $1",
    "description": "$1 is the words 'Learn More' from key 'learnMore', separated here so that it can be added as a link"
  },
  "accessingYourCamera": {
    "message": "Acessando sua câmera..."
  },
  "account": {
    "message": "Conta"
  },
  "accountDetails": {
    "message": "Detalhes da Conta"
  },
  "accountIdenticon": {
    "message": "Identicon da conta"
  },
  "accountName": {
    "message": "Nome da conta"
  },
  "accountNameDuplicate": {
    "message": "Esse nome de conta já existe",
    "description": "This is an error message shown when the user enters a new account name that matches an existing account name"
  },
  "accountNameReserved": {
    "message": "Esse nome de conta está reservado",
    "description": "This is an error message shown when the user enters a new account name that is reserved for future use"
  },
  "accountOptions": {
    "message": "Opções da conta"
  },
  "accountSelectionRequired": {
    "message": "Você precisa selecionar uma conta!"
  },
  "active": {
    "message": "Ativo"
  },
  "activity": {
    "message": "Atividade"
  },
  "activityLog": {
    "message": "Registro de atividades"
  },
  "add": {
    "message": "Adicionar"
  },
  "addANetwork": {
    "message": "Adicionar uma rede"
  },
  "addANetworkManually": {
    "message": "Adicionar uma rede manualmente"
  },
  "addANickname": {
    "message": "Adicionar um apelido"
  },
  "addAcquiredTokens": {
    "message": "Adicione os tokens que você adquiriu usando a MetaMask"
  },
  "addAlias": {
    "message": "Adicionar pseudônimo"
  },
  "addBlockExplorer": {
    "message": "Adicionar um explorador de blocos"
  },
  "addContact": {
    "message": "Adicionar contato"
  },
  "addCustomIPFSGateway": {
    "message": "Adicionar gateway IPFS personalizado"
  },
  "addCustomIPFSGatewayDescription": {
    "message": "O gateway IPFS possibilita acessar e visualizar dados hospedados por terceiros. Você pode adicionar um gateway IPFS personalizado ou continuar usando o padrão."
  },
  "addCustomNetwork": {
    "message": "Adicionar rede personalizada"
  },
  "addCustomToken": {
    "message": "Adicionar token personalizado"
  },
  "addCustomTokenByContractAddress": {
    "message": "Não consegue encontrar um token? Cole o endereço para adicionar manualmente qualquer token. Os endereços de contrato do token se encontram em $1.",
    "description": "$1 is a blockchain explorer for a specific network, e.g. Etherscan for Ethereum"
  },
  "addEthereumChainConfirmationDescription": {
    "message": "Isso permitirá que essa rede seja usada dentro da MetaMask."
  },
  "addEthereumChainConfirmationRisks": {
    "message": "A MetaMask não verifica redes personalizadas."
  },
  "addEthereumChainConfirmationRisksLearnMore": {
    "message": "Saiba mais sobre $1.",
    "description": "$1 is a link with text that is provided by the 'addEthereumChainConfirmationRisksLearnMoreLink' key"
  },
  "addEthereumChainConfirmationRisksLearnMoreLink": {
    "message": "golpes e riscos de segurança nas redes",
    "description": "Link text for the 'addEthereumChainConfirmationRisksLearnMore' translation key"
  },
  "addEthereumChainConfirmationTitle": {
    "message": "Permitir que este site adicione uma rede?"
  },
  "addEthereumChainWarningModalHeader": {
    "message": "Adicione esse provedor de RPC apenas se tiver certeza de que é confiável. $1",
    "description": "$1 is addEthereumChainWarningModalHeaderPartTwo passed separately so that it can be bolded"
  },
  "addEthereumChainWarningModalHeaderPartTwo": {
    "message": "Provedores mal-intencionados podem mentir sobre o estado da blockchain e registrar a atividade da sua rede."
  },
  "addEthereumChainWarningModalListHeader": {
    "message": "É importante que o seu provedor seja confiável, pois ele tem poder para:"
  },
  "addEthereumChainWarningModalListPointOne": {
    "message": "Ver suas contas e endereços IP e cruzá-los"
  },
  "addEthereumChainWarningModalListPointThree": {
    "message": "Mostrar saldos de conta e outros estados na cadeia"
  },
  "addEthereumChainWarningModalListPointTwo": {
    "message": "Transmitir suas transações"
  },
  "addEthereumChainWarningModalTitle": {
    "message": "Você está adicionando um novo provedor RPC para a Mainnet do Ethereum"
  },
  "addFriendsAndAddresses": {
    "message": "Adicionar amigos e endereços confiáveis"
  },
  "addFromAListOfPopularNetworks": {
    "message": "Adicione a partir de uma lista de redes populares ou adicione uma rede manualmente. Interaja apenas com entidades de sua confiança."
  },
  "addMemo": {
    "message": "Adicionar observação"
  },
  "addMoreNetworks": {
    "message": "adicionar mais redes manualmente"
  },
  "addNetwork": {
    "message": "Adicionar rede"
  },
  "addNetworkTooltipWarning": {
    "message": "Esta conexão de rede depende de terceiros. Esta conexão pode ser menos confiável ou permitir que terceiros rastreiem atividades. $1",
    "description": "$1 is Learn more link"
  },
  "addSuggestedTokens": {
    "message": "Adicionar tokens sugeridos"
  },
  "addToken": {
    "message": "Adicionar token"
  },
  "address": {
    "message": "Endereço"
  },
  "advanced": {
    "message": "Avançado"
  },
  "advancedBaseGasFeeToolTip": {
    "message": "Quando a sua transação for incluída no bloco, qualquer diferença entre a sua taxa de base máxima e a taxa de base real será reembolsada. O cálculo do valor total é feito da seguinte forma: taxa de base máxima (em GWEI) * limite de gás."
  },
  "advancedConfiguration": {
    "message": "Configurações avançadas"
  },
  "advancedGasFeeDefaultOptIn": {
    "message": "Salvar estes $1 como meu padrão para \"Avançado\""
  },
  "advancedGasFeeDefaultOptOut": {
    "message": "Sempre utilizar esses valores e a configuração avançada por padrão."
  },
  "advancedGasFeeModalTitle": {
    "message": "Taxa de gás avançada"
  },
  "advancedGasPriceTitle": {
    "message": "Preço do Gas"
  },
  "advancedPriorityFeeToolTip": {
    "message": "A taxa de prioridade (ou seja, \"gorjeta do minerador\") vai diretamente para os mineradores e os incentiva a priorizar a sua transação."
  },
  "airgapVault": {
    "message": "AirGap Vault"
  },
  "alertDisableTooltip": {
    "message": "Isso pode ser alterado em \"Configurações > Alertas\""
  },
  "alertSettingsUnconnectedAccount": {
    "message": "Navegando em um site com uma conta não conectada selecionada"
  },
  "alertSettingsUnconnectedAccountDescription": {
    "message": "Esse alerta é exibido no pop-up quando você estiver navegando em um site conectado da web3, mas a conta atualmente selecionada não estiver conectada."
  },
  "alertSettingsWeb3ShimUsage": {
    "message": "Quando um site tenta usar a API window.web3 removida"
  },
  "alertSettingsWeb3ShimUsageDescription": {
    "message": "Esse alerta é exibido no pop-up quando você estiver navegando em um site que tente usar a API window.web3 removida, e que consequentemente possa apresentar problemas."
  },
  "alerts": {
    "message": "Alertas"
  },
  "allOfYour": {
    "message": "Todos os seus $1",
    "description": "$1 is the symbol or name of the token that the user is approving spending"
  },
  "allowExternalExtensionTo": {
    "message": "Permitir que essa extensão externa:"
  },
  "allowSpendToken": {
    "message": "Você concede acesso aos seus $1?",
    "description": "$1 is the symbol of the token that are requesting to spend"
  },
  "allowThisSiteTo": {
    "message": "Permitir que esse site:"
  },
  "allowWithdrawAndSpend": {
    "message": "Permitir que $1 saque e gaste até o seguinte valor:",
    "description": "The url of the site that requested permission to 'withdraw and spend'"
  },
  "amount": {
    "message": "Valor"
  },
  "appDescription": {
    "message": "Extensão para o browser de Ethereum",
    "description": "The description of the application"
  },
  "appName": {
    "message": "MetaMask",
    "description": "The name of the application"
  },
  "appNameBeta": {
    "message": "MetaMask Beta",
    "description": "The name of the application (Beta)"
  },
  "appNameFlask": {
    "message": "MetaMask Flask",
    "description": "The name of the application (Flask)"
  },
  "appNameMmi": {
    "message": "MetaMask Institucional",
    "description": "The name of the application (MMI)"
  },
  "approve": {
    "message": "Aprovar"
  },
  "approveAllTokensTitle": {
    "message": "Permitir acesso a todos os seus $1?",
    "description": "$1 is the symbol of the token for which the user is granting approval"
  },
  "approveAndInstall": {
    "message": "Aprovar e instalar"
  },
  "approveAndUpdate": {
    "message": "Aprovar e atualizar"
  },
  "approveButtonText": {
    "message": "Aprovar"
  },
  "approveSpendingCap": {
    "message": "Aprovar limite de gastos de $1",
    "description": "The token symbol that is being approved"
  },
  "approveTokenDescription": {
    "message": "Isso permite que terceiros acessem e transfiram os seguintes NFTs sem aviso prévio até que você revogue o acesso."
  },
  "approveTokenTitle": {
    "message": "Permitir acesso e transferência de seu $1?",
    "description": "$1 is the symbol of the token for which the user is granting approval"
  },
  "approved": {
    "message": "Aprovado"
  },
  "approvedAsset": {
    "message": "Ativo aprovado"
  },
  "approvedOn": {
    "message": "Aprovada em $1",
    "description": "$1 is the approval date for a permission"
  },
  "areYouSure": {
    "message": "Tem certeza?"
  },
  "asset": {
    "message": "Ativo"
  },
  "assetOptions": {
    "message": "Opções do ativo"
  },
  "assets": {
    "message": "Ativos"
  },
  "attemptSendingAssets": {
    "message": "Se você tentar enviar ativos diretamente de uma rede para outra, isso poderá resultar na perda permanente deles. Certifique-se de usar uma ponte."
  },
  "attemptingConnect": {
    "message": "A tentar ligar à blockchain."
  },
  "attributions": {
    "message": "Atribuições"
  },
  "authorizedPermissions": {
    "message": "Você concedeu as seguintes permissões"
  },
  "autoDetectTokens": {
    "message": "Detectar tokens automaticamente"
  },
  "autoDetectTokensDescription": {
    "message": "Usamos APIs de terceiros para detectar e exibir novos tokens enviados à sua carteira. Desative essa opção se não quiser que o app extraia dados desses serviços automaticamente. $1",
    "description": "$1 is a link to a support article"
  },
  "autoLockTimeLimit": {
    "message": "Timer com bloqueio automático (minutos)"
  },
  "autoLockTimeLimitDescription": {
    "message": "Defina o tempo ocioso, em minutos, antes de a MetaMask ser bloqueada."
  },
  "average": {
    "message": "Média"
  },
  "back": {
    "message": "Voltar"
  },
  "backToAll": {
    "message": "Voltar para todos"
  },
  "backup": {
    "message": "Backup"
  },
  "backupApprovalInfo": {
    "message": "Esse código secreto é obrigatório para recuperar sua carteira caso você perca seu dispositivo, esqueça sua senha, precise reinstalar a MetaMask ou queira acessar sua carteira em outro dispositivo."
  },
  "backupApprovalNotice": {
    "message": "Faça backup da Frase de Recuperação Secreta para manter sua carteira e seus fundos em segurança."
  },
  "backupNow": {
    "message": "Fazer backup agora"
  },
  "backupUserData": {
    "message": "Faça backup dos seus dados"
  },
  "backupUserDataDescription": {
    "message": "Você pode fazer backup das configurações de usuário contendo preferências e endereços de contas para um arquivo JSON."
  },
  "balance": {
    "message": "Saldo:"
  },
  "balanceOutdated": {
    "message": "O saldo pode estar desatualizado"
  },
  "baseFee": {
    "message": "Taxa de base"
  },
  "basic": {
    "message": "Básico"
  },
  "beCareful": {
    "message": "Tenha cuidado"
  },
  "beta": {
    "message": "Beta"
  },
  "betaHeaderText": {
    "message": "Esta é uma versão beta. Pedimos que relatem os bugs $1",
    "description": "$1 represents the word 'here' in a hyperlink"
  },
  "betaMetamaskVersion": {
    "message": "Versão Beta da MetaMask"
  },
  "betaTerms": {
    "message": "Termos de uso do Beta"
  },
  "betaWalletCreationSuccessReminder1": {
    "message": "O MetaMask Beta não pode recuperar a sua Frase de Recuperação Secreta."
  },
  "betaWalletCreationSuccessReminder2": {
    "message": "O MetaMask Beta nunca pedirá sua Frase de Recuperação Secreta."
  },
  "blockExplorerAccountAction": {
    "message": "Conta",
    "description": "This is used with viewOnEtherscan and viewInExplorer e.g View Account in Explorer"
  },
  "blockExplorerAssetAction": {
    "message": "Ativo",
    "description": "This is used with viewOnEtherscan and viewInExplorer e.g View Asset in Explorer"
  },
  "blockExplorerSwapAction": {
    "message": "Swap",
    "description": "This is used with viewOnEtherscan e.g View Swap on Etherscan"
  },
  "blockExplorerUrl": {
    "message": "URL do explorador de blocos"
  },
  "blockExplorerUrlDefinition": {
    "message": "O URL usado como Block Explorer para essa rede."
  },
  "blockExplorerView": {
    "message": "Exibir conta em $1",
    "description": "$1 replaced by URL for custom block explorer"
  },
  "blockies": {
    "message": "Blockies"
  },
  "browserNotSupported": {
    "message": "Seu navegador não é compatível..."
  },
  "buildContactList": {
    "message": "Crie sua lista de contatos"
  },
  "builtAroundTheWorld": {
    "message": "A MetaMask é concebida e desenvolvida em todo o mundo."
  },
  "busy": {
    "message": "Ocupado"
  },
  "buy": {
    "message": "Comprar"
  },
  "buyAsset": {
    "message": "Comprar $1",
    "description": "$1 is the ticker symbol of a an asset the user is being prompted to purchase"
  },
  "buyNow": {
    "message": "Comprar agora"
  },
  "bytes": {
    "message": "Bytes"
  },
  "canToggleInSettings": {
    "message": "Você pode reabilitar essa notificação em Configurações -> Alertas."
  },
  "cancel": {
    "message": "Cancelar"
  },
  "cancelEdit": {
    "message": "Cancelar edição"
  },
  "cancelPopoverTitle": {
    "message": "Cancelar transação"
  },
  "cancelSpeedUp": {
    "message": "cancelar ou acelerar uma transação."
  },
  "cancelSpeedUpLabel": {
    "message": "Essa taxa de gás vai $1 a original.",
    "description": "$1 is text 'replace' in bold"
  },
  "cancelSpeedUpTransactionTooltip": {
    "message": "Para $1 uma transação, a taxa de gás deve ser aumentada em pelo menos 10% para que seja reconhecida pela rede.",
    "description": "$1 is string 'cancel' or 'speed up'"
  },
  "cancelSwapForFee": {
    "message": "Cancelar swap por ~$1",
    "description": "$1 could be e.g. $2.98, it is a cost for cancelling a Smart Transaction"
  },
  "cancelSwapForFree": {
    "message": "Cancelar swap gratuitamente"
  },
  "cancelled": {
    "message": "Cancelada"
  },
  "chainId": {
    "message": "ID da cadeia"
  },
  "chainIdDefinition": {
    "message": "O ID da cadeia usado para assinar transações para essa rede."
  },
  "chainIdExistsErrorMsg": {
    "message": "Esse ID da cadeia é usado pela rede $1."
  },
  "chainListReturnedDifferentTickerSymbol": {
    "message": "A rede com ID de cadeia $1 pode usar um símbolo de moeda ($2) diferente do que você inseriu. Por favor, verifique antes de continuar.",
    "description": "$1 is the chain id currently entered in the network form and $2 is the return value of nativeCurrency.symbol from chainlist.network"
  },
  "chooseYourNetwork": {
    "message": "Escolha sua rede"
  },
  "chooseYourNetworkDescription": {
    "message": "Usamos a Infura como nosso provedor de chamadas de procedimento remoto (RPC) para oferecermos o acesso mais confiável e privado possível aos dados do Ethereum. Você pode escolher sua própria RPC, mas lembre-se de que qualquer RPC receberá seu endereço IP e da carteira de Ethereum para realizar transações. Leia nosso $1 para saber mais sobre como a Infura trata os dados.",
    "description": "$1 is a link to the privacy policy"
  },
  "chromeRequiredForHardwareWallets": {
    "message": "Você precisa usar a MetaMask no Google Chrome para se conectar com a sua carteira de hardware."
  },
  "clear": {
    "message": "Limpar"
  },
  "clearActivity": {
    "message": "Limpar dados de atividades e nonce"
  },
  "clearActivityButton": {
    "message": "Limpar dados da aba de atividades"
  },
  "clearActivityDescription": {
    "message": "Isso redefinirá o nonce da conta e apagará os dados da aba de atividades em sua carteira. Somente a conta e rede atuais serão afetadas. Seus saldos e transações recebidas não mudarão."
  },
  "clickToConnectLedgerViaWebHID": {
    "message": "Clique aqui para conectar seu Ledger por meio do WebHID",
    "description": "Text that can be clicked to open a browser popup for connecting the ledger device via webhid"
  },
  "clickToManuallyAdd": {
    "message": "Clique aqui para adicionar os tokens manualmente."
  },
  "close": {
    "message": "Fechar"
  },
  "coingecko": {
    "message": "CoinGecko"
  },
  "confirm": {
    "message": "Confirmar"
  },
  "confirmPassword": {
    "message": "Confirmar Palavra-passe"
  },
  "confirmRecoveryPhrase": {
    "message": "Confirmar Frase Secreta de Recuperação"
  },
  "confirmed": {
    "message": "Confirmada"
  },
  "confusableUnicode": {
    "message": "'$1' é similar a '$2'."
  },
  "confusableZeroWidthUnicode": {
    "message": "Foi encontrado um caractere de tamanho zero."
  },
  "confusingEnsDomain": {
    "message": "Detectamos um caractere ambíguo no nome ENS. Verifique o nome ENS para evitar um possível golpe."
  },
  "connect": {
    "message": "Conectar"
  },
  "connectAccountOrCreate": {
    "message": "Conectar conta ou criar nova"
  },
  "connectHardwareWallet": {
    "message": "Conectar carteira de hardware"
  },
  "connectManually": {
    "message": "Conectar manualmente ao site atual"
  },
  "connectTo": {
    "message": "Conectar a $1",
    "description": "$1 is the name/origin of a web3 site/application that the user can connect to metamask"
  },
  "connectToAll": {
    "message": "Conecte-se a todas as suas $1",
    "description": "$1 will be replaced by the translation of connectToAllAccounts"
  },
  "connectToAllAccounts": {
    "message": "contas",
    "description": "will replace $1 in connectToAll, completing the sentence 'connect to all of your accounts', will be text that shows list of accounts on hover"
  },
  "connectToMultiple": {
    "message": "Conecte-se a $1",
    "description": "$1 will be replaced by the translation of connectToMultipleNumberOfAccounts"
  },
  "connectToMultipleNumberOfAccounts": {
    "message": "$1 contas",
    "description": "$1 is the number of accounts to which the web3 site/application is asking to connect; this will substitute $1 in connectToMultiple"
  },
  "connectWithMetaMask": {
    "message": "Conectar-se com a MetaMask"
  },
  "connectedAccountsDescriptionPlural": {
    "message": "Você tem $1 contas conectadas a este site.",
    "description": "$1 is the number of accounts"
  },
  "connectedAccountsDescriptionSingular": {
    "message": "Você tem 1 conta conectada a este site."
  },
  "connectedAccountsEmptyDescription": {
    "message": "A MetaMask não está conectada a esse site. Para conectar-se a um site da web3, encontre e clique no botão \"conectar\"."
  },
  "connectedSites": {
    "message": "Sites conectados"
  },
  "connectedSitesDescription": {
    "message": "$1 está conectada a esses sites. Eles podem visualizar o endereço da sua conta.",
    "description": "$1 is the account name"
  },
  "connectedSitesEmptyDescription": {
    "message": "$1 não está conectada a nenhum site.",
    "description": "$1 is the account name"
  },
  "connectedSnapSites": {
    "message": "O snap $1 está conectado a estes sites. Eles têm acesso às permissões listadas acima.",
    "description": "$1 represents the name of the snap"
  },
  "connecting": {
    "message": "Conectando..."
  },
  "connectingTo": {
    "message": "Conectando a $1"
  },
  "connectingToGoerli": {
    "message": "Conectando à rede de testes Goerli"
  },
  "connectingToLineaTestnet": {
    "message": "Conectando à rede de teste Linea Goerli"
  },
  "connectingToMainnet": {
    "message": "Conectando à mainnet do Ethereum"
  },
  "connectingToSepolia": {
    "message": "Conectando à rede de teste Sepolia"
  },
  "contactUs": {
    "message": "Fale conosco"
  },
  "contacts": {
    "message": "Contatos"
  },
  "contentFromSnap": {
    "message": "Conteúdo de $1",
    "description": "$1 represents the name of the snap"
  },
  "continue": {
    "message": "Continuar"
  },
  "contract": {
    "message": "Contrato"
  },
  "contractAddress": {
    "message": "Endereço do contrato"
  },
  "contractAddressError": {
    "message": "Você está enviando tokens ao endereço de contrato do token. Isso pode resultar na perda desses tokens."
  },
  "contractDeployment": {
    "message": "Implementação do contrato"
  },
  "contractDescription": {
    "message": "Para se proteger contra golpistas, reserve um momento para verificar os detalhes do contrato."
  },
  "contractInteraction": {
    "message": "Interação com o contrato"
  },
  "contractNFT": {
    "message": "Contrato de NFT"
  },
  "contractRequestingAccess": {
    "message": "Contrato solicitando acesso"
  },
  "contractRequestingSignature": {
    "message": "Contrato pendente de assinatura"
  },
  "contractRequestingSpendingCap": {
    "message": "Contrato solicitando limite de gastos"
  },
  "contractTitle": {
    "message": "Detalhes do contrato"
  },
  "contractToken": {
    "message": "Contrato do token"
  },
  "convertTokenToNFTDescription": {
    "message": "Detectamos que esse ativo é um NFT. A MetaMask agora oferece suporte nativo a NFTs. Gostaria de removê-lo de sua lista de tokens e adicioná-lo como NFT?"
  },
  "convertTokenToNFTExistDescription": {
    "message": "Detectamos que esse ativo foi adicionado como NFT. Deseja removê-lo da sua lista de tokens?"
  },
  "coolWallet": {
    "message": "CoolWallet"
  },
  "copiedExclamation": {
    "message": "Copiado."
  },
  "copyAddress": {
    "message": "Copiar endereço para a área de transferência"
  },
  "copyPrivateKey": {
    "message": "Esta é a sua chave privada (carregue para copiar)"
  },
  "copyRawTransactionData": {
    "message": "Copiar dados brutos da transação"
  },
  "copyToClipboard": {
    "message": "Copiar para o clipboard"
  },
  "copyTransactionId": {
    "message": "Copiar ID da transação"
  },
  "create": {
    "message": "Criar"
  },
  "createAccount": {
    "message": "Criar conta"
  },
  "createNewWallet": {
    "message": "Criar uma nova carteira"
  },
  "createPassword": {
    "message": "Criar senha"
  },
  "cryptoCompare": {
    "message": "CryptoCompare"
  },
  "currencyConversion": {
    "message": "Conversão de moeda"
  },
  "currencyRateCheckToggle": {
    "message": "Mostrar saldo e verificador de preços de tokens"
  },
  "currencyRateCheckToggleDescription": {
    "message": "Usamos as APIs $1 e $2 para mostrar o seu saldo e o preço dos tokens. $3",
    "description": "$1 represents Coingecko, $2 represents CryptoCompare and $3 represents Privacy Policy"
  },
  "currencySymbol": {
    "message": "Símbolo da moeda"
  },
  "currencySymbolDefinition": {
    "message": "O símbolo do ticker exibido para a moeda dessa rede."
  },
  "currentAccountNotConnected": {
    "message": "Sua conta atual não está conectada"
  },
  "currentExtension": {
    "message": "Página atual da extensão"
  },
  "currentLanguage": {
    "message": "Idioma atual"
  },
  "currentRpcUrlDeprecated": {
    "message": "O atual URL da RPC para essa rede foi descontinuado."
  },
  "currentTitle": {
    "message": "Atual:"
  },
  "currentlyUnavailable": {
    "message": "Indisponível nessa rede"
  },
  "curveHighGasEstimate": {
    "message": "Gráfico de estimativa agressiva de gás"
  },
  "curveLowGasEstimate": {
    "message": "Gráfico de estimativa reduzida de gás"
  },
  "curveMediumGasEstimate": {
    "message": "Gráfico de estimativa de gás do mercado"
  },
  "custom": {
    "message": "Avançado"
  },
  "customContentSearch": {
    "message": "Buscar uma rede previamente adicionada"
  },
  "customGasSettingToolTipMessage": {
    "message": "Use $1 para personalizar o preço do gás. Isso pode parecer confuso se você não estiver familiarizado. Interaja por sua conta e risco.",
    "description": "$1 is key 'advanced' (text: 'Advanced') separated here so that it can be passed in with bold font-weight"
  },
  "customSpendLimit": {
    "message": "Limite de gastos personalizado"
  },
  "customSpendingCap": {
    "message": "Limite de gastos personalizado"
  },
  "customToken": {
    "message": "Token personalizado"
  },
  "customTokenWarningInNonTokenDetectionNetwork": {
    "message": "A detecção de tokens ainda não está disponível nesta rede. Por favor, importe o token manualmente e certifique-se de que ele é confiável. Saiba mais sobre $1"
  },
  "customTokenWarningInTokenDetectionNetwork": {
    "message": "Antes de importar um token manualmente, certifique-se de que ele é confiável. Saiba mais sobre $1."
  },
  "customTokenWarningInTokenDetectionNetworkWithTDOFF": {
    "message": "Certifique-se de que confia no token antes de importá-lo. Saiba como evitar $1. Você também pode ativar a detecção de tokens $2."
  },
  "customerSupport": {
    "message": "suporte ao cliente"
  },
  "dappSuggested": {
    "message": "Site sugerido"
  },
  "dappSuggestedGasSettingToolTipMessage": {
    "message": "$1 sugeriu esse preço.",
    "description": "$1 is url for the dapp that has suggested gas settings"
  },
  "dappSuggestedShortLabel": {
    "message": "Site"
  },
  "dappSuggestedTooltip": {
    "message": "$1 recomendou esse preço.",
    "description": "$1 represents the Dapp's origin"
  },
  "darkTheme": {
    "message": "Escuro"
  },
  "data": {
    "message": "Dados"
  },
  "dataBackupSeemsCorrupt": {
    "message": "Não é possível restaurar seus dados. O arquivo parece estar corrompido."
  },
  "dataHex": {
    "message": "Hex"
  },
  "dcent": {
    "message": "D'Cent"
  },
  "decimal": {
    "message": "Decimal do token"
  },
  "decimalsMustZerotoTen": {
    "message": "Decimais devem ser no mínimo 0 e não passar de 36."
  },
  "decrypt": {
    "message": "Descriptografar"
  },
  "decryptCopy": {
    "message": "Copiar mensagem criptografada"
  },
  "decryptInlineError": {
    "message": "Essa mensagem não pode ser descriptografada devido ao seguinte erro: $1",
    "description": "$1 is error message"
  },
  "decryptMessageNotice": {
    "message": "$1 gostaria de ler essa mensagem para concluir sua ação",
    "description": "$1 is the web3 site name"
  },
  "decryptMetamask": {
    "message": "Descriptografar mensagem"
  },
  "decryptRequest": {
    "message": "Solicitação de descriptografia"
  },
  "delete": {
    "message": "Excluir"
  },
  "deleteAccount": {
    "message": "Excluir conta"
  },
  "deleteNetwork": {
    "message": "Excluir rede?"
  },
  "deleteNetworkDescription": {
    "message": "Quer mesmo excluir essa rede?"
  },
  "deposit": {
    "message": "Depositar"
  },
  "deprecatedTestNetworksLink": {
    "message": "Saiba mais"
  },
  "deprecatedTestNetworksMsg": {
    "message": "Devido às mudanças de protocolo do Ethereum, as redes de teste Rinkeby, Ropsten e Kovan podem não funcionar com a mesma confiança e serão descontinuadas em breve."
  },
  "description": {
    "message": "Descrição"
  },
  "desktopConnectionCriticalErrorDescription": {
    "message": "Esse erro pode ser intermitente. Por isso, tente reiniciar a extensão ou desative a MetaMask para desktop."
  },
  "desktopConnectionCriticalErrorTitle": {
    "message": "A MetaMask teve problemas para iniciar"
  },
  "desktopConnectionLostErrorDescription": {
    "message": "Por favor, certifique-se de que o app para desktop está funcionando ou desative a MetaMask para desktop."
  },
  "desktopConnectionLostErrorTitle": {
    "message": "Conexão perdida com a MetaMask para desktop"
  },
  "desktopDisableButton": {
    "message": "Desativar app para desktop"
  },
  "desktopDisableErrorCTA": {
    "message": "Desativar a MetaMask para desktop"
<<<<<<< HEAD
  },
  "desktopEnableButton": {
    "message": "Ativar o app para desktop"
  },
  "desktopEnableButtonDescription": {
    "message": "Clique para executar todos os processos em segundo plano no app para desktop."
  },
=======
  },
  "desktopEnableButton": {
    "message": "Ativar o app para desktop"
  },
  "desktopEnableButtonDescription": {
    "message": "Clique para executar todos os processos em segundo plano no app para desktop."
  },
>>>>>>> 4b271868
  "desktopErrorNavigateSettingsCTA": {
    "message": "Voltar à página de configurações"
  },
  "desktopErrorRestartMMCTA": {
    "message": "Reiniciar a MetaMask"
  },
  "desktopNotFoundErrorCTA": {
    "message": "Baixar MetaMask para desktop"
  },
  "desktopNotFoundErrorDescription1": {
    "message": "Por favor, certifique-se de que o app para desktop está funcionando."
  },
  "desktopNotFoundErrorDescription2": {
    "message": "Se não tiver o app para desktop instalado, por favor, baixe-o no site da MetaMask."
  },
  "desktopNotFoundErrorTitle": {
    "message": "A MetaMask para desktop não foi encontrada"
  },
  "desktopOpenOrDownloadCTA": {
    "message": "Abrir a MetaMask para desktop"
  },
  "desktopOutdatedErrorCTA": {
    "message": "Atualizar a MetaMask para desktop"
  },
  "desktopOutdatedErrorDescription": {
    "message": "Seu app da MetaMask para desktop precisa ser atualizado."
  },
  "desktopOutdatedErrorTitle": {
    "message": "A MetaMask para desktop está desatualizada"
  },
  "desktopOutdatedExtensionErrorCTA": {
    "message": "Atualizar extensão da MetaMask"
  },
  "desktopOutdatedExtensionErrorDescription": {
    "message": "Sua extensão da MetaMask precisa ser atualizada."
  },
  "desktopOutdatedExtensionErrorTitle": {
    "message": "A extensão da MetaMask está desatualizada"
  },
  "desktopPageDescription": {
    "message": "Se o emparelhamento for bem-sucedido, a extensão será reiniciada e você precisará reinserir sua senha."
  },
  "desktopPageSubTitle": {
    "message": "Abra sua MetaMask para desktop e digite este código"
  },
  "desktopPageTitle": {
    "message": "Emparelhar com desktop"
  },
  "desktopPairedWarningDeepLink": {
    "message": "Ir às configurações na MetaMask para desktop"
  },
  "desktopPairedWarningDescription": {
    "message": "Se quiser iniciar um novo emparelhamento, remova a conexão atual."
  },
  "desktopPairedWarningTitle": {
    "message": "A MM para desktop já está emparelhada"
  },
  "desktopPairingExpireMessage": {
    "message": "O código expira em $1 segundos"
  },
  "desktopRouteNotFoundErrorDescription": {
    "message": "desktopRouteNotFoundErrorDescription"
  },
  "desktopRouteNotFoundErrorTitle": {
    "message": "desktopRouteNotFoundErrorTitle"
  },
  "desktopUnexpectedErrorCTA": {
    "message": "Voltar à tela inicial da MetaMask"
  },
  "desktopUnexpectedErrorDescription": {
    "message": "Verifique sua MetaMask para desktop para restaurar a conexão"
  },
  "desktopUnexpectedErrorTitle": {
    "message": "Algo deu errado..."
  },
  "details": {
    "message": "Detalhes"
  },
  "disabledGasOptionToolTipMessage": {
    "message": "“$1” está desativado porque não satisfaz o aumento mínimo de 10% em relação à taxa de gás original.",
    "description": "$1 is gas estimate type which can be market or aggressive"
  },
  "disconnect": {
    "message": "Desconectar"
  },
  "disconnectAllAccounts": {
    "message": "Desconectar todas as contas"
  },
  "disconnectAllAccountsConfirmationDescription": {
    "message": "Quer mesmo desconectar? Você pode perder a funcionalidade do site."
  },
  "disconnectPrompt": {
    "message": "Desconectar $1"
  },
  "disconnectThisAccount": {
    "message": "Desconectar esta conta"
  },
  "dismiss": {
    "message": "Descartar"
  },
  "dismissReminderDescriptionField": {
    "message": "Ative isso para descartar a mensagem de lembrete de backup da Frase de Recuperação Secreta. Recomendamos enfaticamente que você faça o backup da sua Frase de Recuperação Secreta para evitar a perda de fundos"
  },
  "dismissReminderField": {
    "message": "Descartar o lembrete de backup da Frase de Recuperação Secreta"
  },
  "domain": {
    "message": "Domínio"
  },
  "done": {
    "message": "Finalizado"
  },
  "dontShowThisAgain": {
    "message": "Não mostrar isso novamente"
  },
  "downArrow": {
    "message": "seta para baixo"
  },
  "downloadGoogleChrome": {
    "message": "Baixar o Google Chrome"
  },
  "downloadNow": {
    "message": "Baixar agora"
  },
  "downloadStateLogs": {
    "message": "Baixar registros de estado"
  },
  "dropped": {
    "message": "Abandonada"
  },
  "edit": {
    "message": "Editar"
  },
  "editANickname": {
    "message": "Editar apelido"
  },
  "editAddressNickname": {
    "message": "Editar apelido do endereço"
  },
  "editCancellationGasFeeModalTitle": {
    "message": "Editar taxa de gás por cancelamento"
  },
  "editContact": {
    "message": "Editar contato"
  },
  "editGasFeeModalTitle": {
    "message": "Editar taxa de Gas"
  },
  "editGasLimitOutOfBounds": {
    "message": "O limite de gás deve ser de pelo menos $1"
  },
  "editGasLimitOutOfBoundsV2": {
    "message": "O limite de gás deve ser superior a $1 e inferior a $2",
    "description": "$1 is the minimum limit for gas and $2 is the maximum limit"
  },
  "editGasLimitTooltip": {
    "message": "O limite de gás são as unidades máximas de gás que você está disposto a utilizar. Unidades de gás são um multiplicador para “Taxa de prioridade máxima” e “Taxa máxima”."
  },
  "editGasMaxBaseFeeGWEIImbalance": {
    "message": "A taxa de base máxima não pode ser inferior à taxa de prioridade"
  },
  "editGasMaxBaseFeeHigh": {
    "message": "A taxa de base máxima está mais elevada que o necessário"
  },
  "editGasMaxBaseFeeLow": {
    "message": "A taxa de base máxima está baixa para as condições atuais da rede"
  },
  "editGasMaxFeeHigh": {
    "message": "A taxa máxima está mais elevada que o necessário"
  },
  "editGasMaxFeeLow": {
    "message": "A taxa máxima está muito baixa para as condições da rede"
  },
  "editGasMaxFeePriorityImbalance": {
    "message": "A taxa máxima não pode ser inferior à taxa de prioridade máxima"
  },
  "editGasMaxPriorityFeeBelowMinimum": {
    "message": "A taxa de prioridade máxima deve ser superior a 0 GWEI"
  },
  "editGasMaxPriorityFeeBelowMinimumV2": {
    "message": "A taxa de prioridade deve ser superior a 0."
  },
  "editGasMaxPriorityFeeHigh": {
    "message": "A taxa de prioridade máxima está mais alta que o necessário. Talvez você pague mais que o necessário."
  },
  "editGasMaxPriorityFeeHighV2": {
    "message": "A taxa de prioridade está mais alta que o necessário. Talvez você pague mais que o necessário"
  },
  "editGasMaxPriorityFeeLow": {
    "message": "A taxa de prioridade máxima está baixa para as condições atuais da rede"
  },
  "editGasMaxPriorityFeeLowV2": {
    "message": "A taxa de prioridade está baixa para as condições atuais da rede"
  },
  "editGasPriceTooLow": {
    "message": "O preço do gás deve ser superior a 0"
  },
  "editGasPriceTooltip": {
    "message": "Essa rede requer um campo de \"Preço do gás\" ao enviar uma transação. O preço do gás é o valor pago por unidade de gás."
  },
  "editGasSubTextAmountLabel": {
    "message": "Valor máximo:",
    "description": "This is meant to be used as the $1 substitution editGasSubTextAmount"
  },
  "editGasSubTextFeeLabel": {
    "message": "Taxa máxima:"
  },
  "editGasTitle": {
    "message": "Editar prioridade"
  },
  "editGasTooLow": {
    "message": "Tempo de processamento desconhecido"
  },
  "editNonceField": {
    "message": "Editar nonce"
  },
  "editNonceMessage": {
    "message": "Esse é um recurso avançado; use com cautela."
  },
  "editPermission": {
    "message": "Editar permissão"
  },
  "editSpeedUpEditGasFeeModalTitle": {
    "message": "Editar taxa de gás para aceleração"
  },
  "enableAutoDetect": {
    "message": " Ativar detecção automática"
  },
  "enableFromSettings": {
    "message": " Habilite-a nas configurações."
  },
  "enableOpenSeaAPI": {
    "message": "Habilitar API do OpenSea"
  },
  "enableOpenSeaAPIDescription": {
    "message": "Use a API OpenSea para recuperar dados de NFTs. A detecção automática de NFTs depende da API OpenSea e não estará disponível quando essa opção estiver desativada."
  },
  "enableSmartTransactions": {
    "message": "Ativar transações inteligentes"
  },
  "enableToken": {
    "message": "ativar $1",
    "description": "$1 is a token symbol, e.g. ETH"
  },
  "encryptionPublicKeyNotice": {
    "message": "$1 gostaria da sua chave pública de criptografia. Ao consentir, este site conseguirá redigir mensagens criptografadas para você.",
    "description": "$1 is the web3 site name"
  },
  "encryptionPublicKeyRequest": {
    "message": "Solicitar chave pública de criptografia"
  },
  "endpointReturnedDifferentChainId": {
    "message": "O endpoint retornou um ID diferente da chain: $1",
    "description": "$1 is the return value of eth_chainId from an RPC endpoint"
  },
  "enhancedTokenDetectionAlertMessage": {
    "message": "A detecção aprimorada de tokens está disponível no momento em $1. $2"
  },
  "ensIllegalCharacter": {
    "message": "Caractere inválido para ENS."
  },
  "ensNotFoundOnCurrentNetwork": {
    "message": "Nome ENS não encontrado na rede atual. Procure trocar para a mainnet do Ethereum."
  },
  "ensNotSupportedOnNetwork": {
    "message": "A rede não suporta ENS"
  },
  "ensRegistrationError": {
    "message": "Erro no registro do nome ENS"
  },
  "ensUnknownError": {
    "message": "Falha na busca de ENS."
  },
  "enterANumber": {
    "message": "Insira um número"
  },
  "enterMaxSpendLimit": {
    "message": "Digite um limite máximo de gastos"
  },
  "enterPassword": {
    "message": "Introduza palavra-passe"
  },
  "enterPasswordContinue": {
    "message": "Insira a senha para continuar"
  },
  "errorCode": {
    "message": "Código: $1",
    "description": "Displayed error code for debugging purposes. $1 is the error code"
  },
  "errorDetails": {
    "message": "Detalhes do erro",
    "description": "Title for collapsible section that displays error details for debugging purposes"
  },
  "errorMessage": {
    "message": "Mensagem: $1",
    "description": "Displayed error message for debugging purposes. $1 is the error message"
  },
  "errorName": {
    "message": "Código: $1",
    "description": "Displayed error name for debugging purposes. $1 is the error name"
  },
  "errorPageMessage": {
    "message": "Recarregue a página para tentar novamente ou entre em contato com o suporte $1.",
    "description": "Message displayed on generic error page in the fullscreen or notification UI, $1 is a clickable link with text defined by the 'here' key. The link will open to a form where users can file support tickets."
  },
  "errorPagePopupMessage": {
    "message": "Feche e reabra o pop-up para tentar novamente ou entre em contato com o suporte $1.",
    "description": "Message displayed on generic error page in the popup UI, $1 is a clickable link with text defined by the 'here' key. The link will open to a form where users can file support tickets."
  },
  "errorPageTitle": {
    "message": "A MetaMask encontrou um erro",
    "description": "Title of generic error page"
  },
  "errorStack": {
    "message": "Lista:",
    "description": "Title for error stack, which is displayed for debugging purposes"
  },
  "ethGasPriceFetchWarning": {
    "message": "O preço de backup do gás é fornecido porque a estimativa de gás principal está indisponível no momento."
  },
  "ethereumPublicAddress": {
    "message": "Endereço público do Ethereum"
  },
  "etherscan": {
    "message": "Etherscan"
  },
  "etherscanView": {
    "message": "Ver conta no Etherscan"
  },
  "etherscanViewOn": {
    "message": "Ver no Etherscan"
  },
<<<<<<< HEAD
  "expandExperience": {
    "message": "Expanda sua experiência web3 com os snaps da MetaMask"
  },
=======
>>>>>>> 4b271868
  "expandView": {
    "message": "Expandir exibição"
  },
  "experimental": {
    "message": "Experimental"
  },
  "exportPrivateKey": {
    "message": "Exportar chave privada"
  },
  "externalExtension": {
    "message": "Extensão externa"
  },
  "failed": {
    "message": "Falhou"
  },
  "failedToFetchChainId": {
    "message": "Não foi possível buscar o ID da cadeia. Seu URL da RPC está correto?"
  },
  "failedToFetchTickerSymbolData": {
    "message": "Dados de verificação do símbolo do ticker indisponíveis no momento. Certifique-se de que o símbolo inserido está correto. Isso afetará as taxas de conversão indicadas para essa rede"
  },
  "failureMessage": {
    "message": "Ocorreu algum erro e não conseguimos concluir a ação"
  },
  "fast": {
    "message": "Rápido"
  },
  "feeAssociatedRequest": {
    "message": "Há uma taxa associada a essa solicitação."
  },
  "fiat": {
    "message": "FIAT",
    "description": "Exchange type"
  },
  "fileImportFail": {
    "message": "A importação de ficheiro não está a funcionar? Carregue aqui!",
    "description": "Helps user import their account from a JSON file"
  },
  "flaskSnapSettingsCardButtonCta": {
    "message": "Ver detalhes",
    "description": "Call to action a user can take to see more information about the snap that is installed"
  },
  "flaskSnapSettingsCardDateAddedOn": {
    "message": "Adicionado em",
    "description": "Start of the sentence describing when and where snap was added"
  },
  "flaskSnapSettingsCardFrom": {
    "message": "de",
    "description": "Part of the sentence describing when and where snap was added"
  },
  "flaskWelcomeUninstall": {
    "message": "você deve desinstalar essa extensão",
    "description": "This request is shown on the Flask Welcome screen. It is intended for non-developers, and will be bolded."
  },
  "flaskWelcomeWarning1": {
    "message": "O Flask é para desenvolvedores experimentarem novas APIs instáveis. A menos que você seja um desenvolvedor ou beta tester, $1.",
    "description": "This is a warning shown on the Flask Welcome screen, intended to encourage non-developers not to proceed any further. $1 is the bolded message 'flaskWelcomeUninstall'"
  },
  "flaskWelcomeWarning2": {
    "message": "Não damos garantias sobre a segurança ou a estabilidade dessa extensão. As novas APIs oferecidas pelo Flask não estão protegidas contra ataques de phishing, ou seja, qualquer site ou snap que requeira o Flask pode ser uma tentativa mal-intencionada de roubar seus ativos.",
    "description": "This explains the risks of using MetaMask Flask"
  },
  "flaskWelcomeWarning3": {
    "message": "Todas as APIs do Flask são experimentais. Elas podem ser alteradas ou removidas sem aviso prévio, ou podem permanecer no Flask indefinidamente, sem jamais serem migradas para a MetaMask estável. Use-as com cautela.",
    "description": "This message warns developers about unstable Flask APIs"
  },
  "flaskWelcomeWarning4": {
    "message": "Certifique-se de desativar sua extensão MetaMask regular ao usar o Flask.",
    "description": "This message calls to pay attention about multiple versions of MetaMask running on the same site (Flask + Prod)"
  },
  "flaskWelcomeWarningAcceptButton": {
    "message": "Eu aceito os riscos",
    "description": "this text is shown on a button, which the user presses to confirm they understand the risks of using Flask"
  },
  "followUsOnTwitter": {
    "message": "Siga-nos no Twitter"
  },
  "forbiddenIpfsGateway": {
    "message": "Gateway IPFS proibido: especifique um gateway de CID"
  },
  "forgetDevice": {
    "message": "Esquecer este dispositivo"
  },
  "forgotPassword": {
    "message": "Esqueceu a senha?"
  },
  "from": {
    "message": "De"
  },
  "fromAddress": {
    "message": "De: $1",
    "description": "$1 is the address to include in the From label. It is typically shortened first using shortenAddress"
  },
  "fromTokenLists": {
    "message": "Das listas de tokens: $1"
  },
  "functionApprove": {
    "message": "Função: aprovar"
  },
  "functionSetApprovalForAll": {
    "message": "Função: SetApprovalForAll"
  },
  "functionType": {
    "message": "Tipo de função"
  },
  "gas": {
    "message": "Gás"
  },
  "gasDisplayAcknowledgeDappButtonText": {
    "message": "Editar taxa de Gas sugerida"
  },
  "gasDisplayDappWarning": {
    "message": "Essa taxa de gás foi sugerida por $1. Sua substituição pode causar um problema com a sua transação. Entre em contato com $1 se tiver perguntas.",
    "description": "$1 represents the Dapp's origin"
  },
  "gasFee": {
    "message": "Taxa de gás"
  },
  "gasLimit": {
    "message": "Limite de gás"
  },
  "gasLimitInfoTooltipContent": {
    "message": "O limite de gás é o valor máximo das unidades de gás que você está disposto a gastar."
  },
  "gasLimitRecommended": {
    "message": "O limite de gás recomendado é de $1. Um limite de gás inferior pode resultar em falha."
  },
  "gasLimitTooLow": {
    "message": "Limite de Gas deve ser no mínimo 21000"
  },
  "gasLimitTooLowWithDynamicFee": {
    "message": "O limite de gás deve ser de pelo menos $1",
    "description": "$1 is the custom gas limit, in decimal."
  },
  "gasLimitV2": {
    "message": "Limite de Gas"
  },
  "gasOption": {
    "message": "Opção de gás"
  },
  "gasPrice": {
    "message": "Preço do gás (GWEI)"
  },
  "gasPriceExcessive": {
    "message": "Sua taxa de gás está desnecessariamente alta. Considere reduzir o valor."
  },
  "gasPriceExcessiveInput": {
    "message": "O preço do gás está excessivo"
  },
  "gasPriceExtremelyLow": {
    "message": "O preço do gás está extremamente baixo"
  },
  "gasPriceFetchFailed": {
    "message": "A estimativa do preço do gás falhou devido a um erro na rede."
  },
  "gasPriceInfoTooltipContent": {
    "message": "O preço do gás especifica o valor de Ether que você está disposto a pagar para cada unidade de gás."
  },
  "gasTimingHoursShort": {
    "message": "$1 h",
    "description": "$1 represents a number of hours"
  },
  "gasTimingMinutes": {
    "message": "$1 minutos",
    "description": "$1 represents a number of minutes"
  },
  "gasTimingMinutesShort": {
    "message": "$1 min",
    "description": "$1 represents a number of minutes"
  },
  "gasTimingNegative": {
    "message": "Talvez em $1",
    "description": "$1 represents an amount of time"
  },
  "gasTimingPositive": {
    "message": "Provavelmente em < $1",
    "description": "$1 represents an amount of time"
  },
  "gasTimingSeconds": {
    "message": "$1 segundos",
    "description": "$1 represents a number of seconds"
  },
  "gasTimingSecondsShort": {
    "message": "$1 s",
    "description": "$1 represents a number of seconds"
  },
  "gasTimingVeryPositive": {
    "message": "Muito provavelmente em < $1",
    "description": "$1 represents an amount of time"
  },
  "gasUsed": {
    "message": "Gás usado"
  },
  "general": {
    "message": "Geral"
  },
  "goBack": {
    "message": "Voltar"
  },
  "goerli": {
    "message": "Rede de testes Goerli"
  },
  "gotIt": {
    "message": "Entendi!"
  },
  "grantedToWithColon": {
    "message": "Concedido a:"
  },
  "gwei": {
    "message": "GWEI"
  },
  "hardware": {
    "message": "Hardware"
  },
  "hardwareWalletConnected": {
    "message": "Carteira de hardware conectada"
  },
  "hardwareWalletLegacyDescription": {
    "message": "(antigo)",
    "description": "Text representing the MEW path"
  },
  "hardwareWalletSupportLinkConversion": {
    "message": "clique aqui"
  },
  "hardwareWallets": {
    "message": "Conecte uma carteira de hardware"
  },
  "hardwareWalletsMsg": {
    "message": "Selecione uma carteira de hardware que você gostaria de usar com a MetaMask."
  },
  "here": {
    "message": "aqui",
    "description": "as in -click here- for more information (goes with troubleTokenBalances)"
  },
  "hexData": {
    "message": "Dados em hexadecimais"
  },
  "hide": {
    "message": "Ocultar"
  },
  "hideFullTransactionDetails": {
    "message": "Ocultar detalhes completos da transação"
  },
  "hideSeedPhrase": {
    "message": "Ocultar seed phrase (frase de recuperação)"
  },
  "hideToken": {
    "message": "Ocultar token"
  },
  "hideTokenPrompt": {
    "message": "Ocultar token?"
  },
  "hideTokenSymbol": {
    "message": "Ocultar $1",
    "description": "$1 is the symbol for a token (e.g. 'DAI')"
  },
  "hideZeroBalanceTokens": {
    "message": "Ocultar tokens sem saldo"
  },
  "high": {
    "message": "Agressiva"
  },
  "highGasSettingToolTipMessage": {
    "message": "Alta probabilidade, mesmo em mercados voláteis. Use $1 para cobrir picos no tráfego de rede em razão de coisas como quedas em NFTs populares.",
    "description": "$1 is key 'high' (text: 'Aggressive') separated here so that it can be passed in with bold font-weight"
  },
  "highLowercase": {
    "message": "alta"
  },
  "history": {
    "message": "Histórico"
  },
  "holdToReveal": {
    "message": "Segure para revelar a FRS"
  },
  "holdToRevealContent1": {
    "message": "Sua Frase de Recuperação Secreta concede $1",
    "description": "$1 is a bolded text with the message from 'holdToRevealContent2'"
  },
  "holdToRevealContent2": {
    "message": "acesso total à sua carteira e fundos.",
    "description": "Is the bolded text in 'holdToRevealContent1'"
  },
  "holdToRevealContent3": {
    "message": "Não compartilhe isso com ninguém. $1 $2",
    "description": "$1 is a message from 'holdToRevealContent4' and $2 is a text link with the message from 'holdToRevealContent5'"
  },
  "holdToRevealContent4": {
    "message": "O suporte da MetaMask não solicita essa informação,",
    "description": "Part of 'holdToRevealContent3'"
  },
  "holdToRevealContent5": {
    "message": "mas os phishers talvez solicitem.",
    "description": "The text link in 'holdToRevealContent3'"
  },
  "holdToRevealTitle": {
    "message": "Mantenha sua FRS em segurança"
  },
  "ignoreAll": {
    "message": "Ignorar tudo"
  },
  "ignoreTokenWarning": {
    "message": "Se você ocultar tokens, eles não serão exibidos em sua carteira. No entanto, você ainda pode pesquisá-los para adicioná-los."
  },
  "import": {
    "message": "Importar",
    "description": "Button to import an account from a selected file"
  },
  "importAccount": {
    "message": "Importar conta"
  },
  "importAccountError": {
    "message": "Erro de importação de conta."
  },
  "importAccountMsg": {
    "message": "Contas importadas não irão ser associadas com a frase seed da conta criada originalmente pelo MetaMask. Saiba mais sobre contas importadas."
  },
  "importMyWallet": {
    "message": "Importar minha carteira"
  },
  "importNFT": {
    "message": "Importar NFT"
  },
  "importNFTAddressToolTip": {
    "message": "Na OpenSea, por exemplo, na página de NFTs em Detalhes, há um hiperlink de valor em azul rotulado \"Endereço do Contrato\". Clicando nele, você será levado ao endereço do contrato no Etherscan. Na parte superior esquerda da página há um ícone rotulado \"Contrato\", e, à direita, uma longa linha de letras e números. Esse é o endereço do contrato que criou seu NFT. Clique no ícone \"copiar\" à direita do endereço para adicioná-lo à sua área de transferência."
  },
  "importNFTPage": {
    "message": "página Importar NFT"
  },
  "importNFTTokenIdToolTip": {
    "message": "O ID de um NFT é um identificador único, pois não há dois NFTs iguais. Novamente, na OpenSea, esse número se encontra em \"Detalhes\". Anote-o ou copie-o para sua área de transferência."
  },
  "importNFTs": {
    "message": "Importar NFTs"
  },
  "importSelectedTokens": {
    "message": "Importar tokens selecionados?"
  },
  "importSelectedTokensDescription": {
    "message": "Somente os tokens que você selecionou serão exibidos em sua carteira. Você pode importar os tokens ocultos a qualquer momento pesquisando por eles."
  },
  "importTokenQuestion": {
    "message": "Importar token?"
  },
  "importTokenWarning": {
    "message": "Qualquer pessoa pode criar um token com qualquer nome, incluindo versões falsas de tokens existentes. Adicione e negocie por sua conta e risco!"
  },
  "importTokens": {
    "message": "importar tokens"
  },
  "importTokensCamelCase": {
    "message": "Importar tokens"
  },
  "importWithCount": {
    "message": "Importar $1",
    "description": "$1 will the number of detected tokens that are selected for importing, if all of them are selected then $1 will be all"
  },
  "imported": {
    "message": "Importado",
    "description": "status showing that an account has been fully loaded into the keyring"
  },
  "inYourSettings": {
    "message": "em suas Configurações"
  },
  "infuraBlockedNotification": {
    "message": "Não foi possível conectar a MetaMask com o servidor do blockchain. Revise possíveis motivos $1.",
    "description": "$1 is a clickable link with with text defined by the 'here' key"
  },
  "initialTransactionConfirmed": {
    "message": "Sua transação inicial foi confirmada pela rede. Clique em OK para voltar."
  },
  "inputLogicEmptyState": {
    "message": "Somente insira um número com o qual esteja confortável de o contrato gastar agora ou no futuro. Você pode aumentar o limite de gastos a qualquer momento."
  },
  "inputLogicEqualOrSmallerNumber": {
    "message": "Isso permite que o contrato gaste $1 de seu saldo atual.",
    "description": "$1 is the current token balance in the account and the name of the current token"
  },
  "inputLogicHigherNumber": {
    "message": "Isso permite que o contrato gaste todo o seu saldo de tokens até atingir o limite ou até você revogar o limite de gastos. Se a intenção não é essa, considere definir um limite de gastos menor."
  },
  "install": {
    "message": "Instalar"
  },
  "insufficientBalance": {
    "message": "Saldo insuficiente."
  },
  "insufficientCurrencyBuyOrDeposit": {
    "message": "Você não tem $1 suficiente em sua conta para pagar as taxas de transação da rede $2. $3 ou deposite de outra conta.",
    "description": "$1 is the native currency of the network, $2 is the name of the current network, $3 is the key 'buy' + the ticker symbol of the native currency of the chain wrapped in a button"
  },
  "insufficientCurrencyBuyOrReceive": {
    "message": "Você não tem $1 suficiente em sua conta para pagar as taxas de transação na rede $2. $3 ou $4 de outra conta.",
    "description": "$1 is the native currency of the network, $2 is the name of the current network, $3 is the key 'buy' + the ticker symbol of the native currency of the chain wrapped in a button, $4 is the key 'deposit' button"
  },
  "insufficientCurrencyDeposit": {
    "message": "Você não tem $1 suficiente em sua conta para pagar as taxas de transação na rede $2. Deposite $1 de outra conta.",
    "description": "$1 is the native currency of the network, $2 is the name of the current network"
  },
  "insufficientFunds": {
    "message": "Fundos insuficientes."
  },
  "insufficientFundsForGas": {
    "message": "Fundos insuficientes para o gás"
  },
  "insufficientTokens": {
    "message": "Tokens insuficientes."
  },
  "invalidAddress": {
    "message": "Endereço inválido"
  },
  "invalidAddressRecipient": {
    "message": "O endereço do destinatário é inválido "
  },
  "invalidAddressRecipientNotEthNetwork": {
    "message": "Não é uma rede de ETH; configurar em minúsculas"
  },
  "invalidAssetType": {
    "message": "Esse ativo é um NFT e precisa ser adicionado novamente à página Importar NFT, encontrada na aba NFTs."
  },
  "invalidBlockExplorerURL": {
    "message": "URL inválido do explorador de blocos"
  },
  "invalidChainIdTooBig": {
    "message": "ID de cadeia inválido. O ID de cadeia é muito grande."
  },
  "invalidCustomNetworkAlertContent1": {
    "message": "O ID de cadeia da rede personalizada “$1” precisa ser digitado novamente.",
    "description": "$1 is the name/identifier of the network."
  },
  "invalidCustomNetworkAlertContent2": {
    "message": "Para proteger você contra provedores de rede maliciosos ou defeituosos, os IDs de cadeia agora são exigidos para todas as redes personalizadas."
  },
  "invalidCustomNetworkAlertContent3": {
    "message": "Acesse Configurações > Rede e informe o ID de cadeia. Encontre os IDs de cadeia das redes mais populares em $1.",
    "description": "$1 is a link to https://chainid.network"
  },
  "invalidCustomNetworkAlertTitle": {
    "message": "Rede personalizada inválida"
  },
  "invalidHexNumber": {
    "message": "Número hexadecimal inválido."
  },
  "invalidHexNumberLeadingZeros": {
    "message": "Número hexadecimal inválido. Remova os zeros à esquerda."
  },
  "invalidIpfsGateway": {
    "message": "Gateway IPFS inválido: o valor deve ser um URL válido"
  },
  "invalidNumber": {
    "message": "Número inválido. Insira um número decimal ou um hexadecimal com o prefixo '0x'."
  },
  "invalidNumberLeadingZeros": {
    "message": "Número inválido. Remova os zeros à esquerda."
  },
  "invalidRPC": {
    "message": "RPC URI Inválido"
  },
  "invalidSeedPhrase": {
    "message": "Frase Secreta de Recuperação inválida"
  },
  "invalidSeedPhraseCaseSensitive": {
    "message": "Entrada inválida! A frase secreta de recuperação diferencia maiúsculas e minúsculas."
  },
  "jazzAndBlockies": {
    "message": "Jazzicons e Blockies são dois estilos diferentes de ícones únicos que ajudam você a identificar uma conta num relance."
  },
  "jazzicons": {
    "message": "Jazzicons"
  },
  "jsDeliver": {
    "message": "jsDeliver"
  },
  "jsonFile": {
    "message": "Ficheiro JSON",
    "description": "format for importing an account"
  },
  "keystone": {
    "message": "Keystone"
  },
  "knownAddressRecipient": {
    "message": "Endereço de contrato conhecido."
  },
  "knownTokenWarning": {
    "message": "Essa ação editará os tokens já listados na sua carteira, que podem ser usado para praticar phishing contra você. Só aprove se você tiver certeza de que quer alterar o que esses tokens representam."
  },
  "lastConnected": {
    "message": "Última conexão"
  },
  "lastPriceSold": {
    "message": "Último preço de venda"
  },
  "lastSold": {
    "message": "Última venda"
  },
  "learnCancelSpeeedup": {
    "message": "Saiba como $1",
    "description": "$1 is link to cancel or speed up transactions"
  },
  "learnMore": {
    "message": "saiba mais"
  },
  "learnMoreAboutGas": {
    "message": "Quer $1 sobre gás?",
    "description": "$1 will be replaced by the learnMore translation key"
  },
  "learnMoreUpperCase": {
    "message": "Saiba mais"
  },
  "learnScamRisk": {
    "message": "golpes e riscos de segurança."
  },
  "ledgerAccountRestriction": {
    "message": "Você precisa usar sua última conta antes de adicionar uma nova."
  },
  "ledgerConnectionInstructionCloseOtherApps": {
    "message": "Encerre qualquer outro software conectado ao seu dispositivo e, em seguida, clique aqui para atualizar."
  },
  "ledgerConnectionInstructionHeader": {
    "message": "Antes de clicar em confirmar:"
  },
  "ledgerConnectionInstructionStepFour": {
    "message": "Ative \"dados de contrato inteligente\" ou \"assinatura cega\" no seu dispositivo Ledger"
  },
  "ledgerConnectionInstructionStepOne": {
    "message": "Ative Utilizar Ledger Live em Configurações > Avançado"
  },
  "ledgerConnectionInstructionStepThree": {
    "message": "Conecte o seu dispositivo Ledger e selecione o app Ethereum"
  },
  "ledgerConnectionInstructionStepTwo": {
    "message": "Abra e desbloqueie o app Ledger Live"
  },
  "ledgerConnectionPreferenceDescription": {
    "message": "Personalize como conectar sua Ledger à MetaMask. Recomenda-se utilizar $1, mas há outras opções. Leia mais aqui: $2",
    "description": "A description that appears above a dropdown where users can select between up to three options - Ledger Live, U2F or WebHID - depending on what is supported in their browser. $1 is the recommended browser option, it will be either WebHID or U2f. $2 is a link to an article where users can learn more, but will be the translation of the learnMore message."
  },
  "ledgerDeviceOpenFailureMessage": {
    "message": "Não foi possível abrir o dispositivo Ledger. Seu Ledger pode não estar conectado a outros softwares. Feche o Ledger Live ou outros aplicativos conectados ao seu dispositivo Ledger e tente reconectar."
  },
  "ledgerLive": {
    "message": "Ledger Live",
    "description": "The name of a desktop app that can be used with your ledger device. We can also use it to connect a users Ledger device to MetaMask."
  },
  "ledgerLiveApp": {
    "message": "Aplicativo Ledger Live"
  },
  "ledgerLocked": {
    "message": "Não é possível conectar ao dispositivo Ledger. Certifique-se de que seu dispositivo esteja desbloqueado e que o aplicativo Ethereum esteja aberto."
  },
  "ledgerTimeout": {
    "message": "O Ledger Live está demorando muito para responder ou a conexão expirou. Certifique-se de que o aplicativo do Ledger Live esteja aberto e que seu dispositivo esteja desbloqueado."
  },
  "ledgerTransportChangeWarning": {
    "message": "Se o seu aplicativo do Ledger Live estiver aberto, desconecte qualquer conexão aberta com o Ledger Live e feche o aplicativo do Ledger Live."
  },
  "ledgerWebHIDNotConnectedErrorMessage": {
    "message": "O dispositivo ledger não foi conectado. Se deseja conectar seu Ledger, clique em \"Continuar\" novamente e aprove a conexão HID",
    "description": "An error message shown to the user during the hardware connect flow."
  },
  "levelArrow": {
    "message": "seta de nível"
  },
  "lightTheme": {
    "message": "Claro"
  },
  "likeToImportTokens": {
    "message": "Gostaria de adicionar estes tokens?"
  },
  "lineatestnet": {
    "message": "Rede de teste Linea Goerli"
  },
  "link": {
    "message": "Link"
  },
  "links": {
    "message": "Links"
  },
  "loadMore": {
    "message": "Carregar mais"
  },
  "loading": {
    "message": "A carregar..."
  },
  "loadingNFTs": {
    "message": "Carregando NFTs..."
  },
  "loadingTokens": {
    "message": "Carregando tokens..."
  },
  "localhost": {
    "message": "Host local 8545"
  },
  "lock": {
    "message": "Sair"
  },
  "lockTimeTooGreat": {
    "message": "O tempo de bloqueio é longo demais"
  },
  "logo": {
    "message": "Logotipo do $1",
    "description": "$1 is the name of the ticker"
  },
  "low": {
    "message": "Baixa"
  },
  "lowGasSettingToolTipMessage": {
    "message": "Use $1 para aguardar um preço mais baixo. As estimativas de tempo são muito menos exatas, pois os preços são relativamente imprevisíveis.",
    "description": "$1 is key 'low' separated here so that it can be passed in with bold font-weight"
  },
  "lowLowercase": {
    "message": "baixa"
  },
  "lowPriorityMessage": {
    "message": "Futuras transações serão colocadas depois dessa na fila."
  },
  "mainnet": {
    "message": "Rede Principal de Ethereum"
  },
  "mainnetToken": {
    "message": "Esse endereço coincide com um endereço de token conhecido na mainnet do Ethereum. Verifique novamente o endereço do contrato e a rede do token que você está tentando adicionar."
  },
  "makeAnotherSwap": {
    "message": "Criar nova troca"
  },
  "makeSureNoOneWatching": {
    "message": "Certifique-se de que ninguém está olhando",
    "description": "Warning to users to be care while creating and saving their new Secret Recovery Phrase"
  },
  "malformedData": {
    "message": "Dados inválidos"
  },
  "max": {
    "message": "Máximo"
  },
  "maxBaseFee": {
    "message": "Taxa de base máxima"
  },
  "maxFee": {
    "message": "Taxa máxima"
  },
  "maxPriorityFee": {
    "message": "Taxa máxima de prioridade"
  },
  "medium": {
    "message": "Mercado"
  },
  "mediumGasSettingToolTipMessage": {
    "message": "Use $1 para um processamento rápido pelo preço atual de mercado.",
    "description": "$1 is key 'medium' (text: 'Market') separated here so that it can be passed in with bold font-weight"
  },
  "memo": {
    "message": "memorando"
  },
  "message": {
    "message": "Mensagem"
  },
  "metaMaskConnectStatusParagraphOne": {
    "message": "Agora você tem mais controle sobre as conexões da sua conta na MetaMask."
  },
  "metaMaskConnectStatusParagraphThree": {
    "message": "Clique para gerenciar suas contas conectadas."
  },
  "metaMaskConnectStatusParagraphTwo": {
    "message": "O botão de status da conexão mostra se o website que você está visitando está conectado à conta selecionada no momento."
  },
  "metamaskSwapsOfflineDescription": {
    "message": "O recurso de swaps do MetaMask está em manutenção. Verifique novamente mais tarde."
  },
  "metamaskVersion": {
    "message": "Versão da MetaMask"
  },
  "metrics": {
    "message": "Métricas"
  },
  "mismatchedChainLinkText": {
    "message": "verifique os detalhes da rede",
    "description": "Serves as link text for the 'mismatchedChain' key. This text will be embedded inside the translation for that key."
  },
  "mismatchedChainRecommendation": {
    "message": "Recomendamos que você $1 antes de prosseguir.",
    "description": "$1 is a clickable link with text defined by the 'mismatchedChainLinkText' key. The link will open to instructions for users to validate custom network details."
  },
  "mismatchedNetworkName": {
    "message": "De acordo com os nossos registros, o nome da rede pode não corresponder à ID desta cadeia."
  },
  "mismatchedNetworkSymbol": {
    "message": "O símbolo de moeda enviado não corresponde ao esperado para a ID desta cadeia."
  },
  "mismatchedRpcUrl": {
    "message": "De acordo com os nossos registros, o valor da URL da RPC enviado não corresponde a um provedor conhecido da ID desta cadeia."
  },
  "missingNFT": {
    "message": "Não está vendo o seu NFT?"
  },
  "missingSetting": {
    "message": "Não consegue encontrar uma configuração?"
  },
  "missingSettingRequest": {
    "message": "Solicite aqui"
  },
  "missingToken": {
    "message": "Não está vendo seu token?"
  },
  "mobileSyncWarning": {
    "message": "A funcionalidade \"Sincronizar com a extensão\" está temporariamente desativada. Se você quer usar sua carteira de extensão na MetaMask mobile, então, no seu app mobile: volte às opções de configuração da carteira e selecione a opção \"Importar com frase de recuperação secreta\". Use a frase secreta da sua carteira de extensão para, então, importar a sua carteira no celular."
  },
  "moreComingSoon": {
    "message": "Mais em breve..."
  },
  "mustSelectOne": {
    "message": "Deve escolher no mínimo 1 token."
  },
  "myAccounts": {
    "message": "Minhas contas"
  },
  "name": {
    "message": "Nome"
  },
  "nativeToken": {
    "message": "O token nativo dessa rede é $1. Esse é o token usado para taxas de gás.",
    "description": "$1 represents the name of the native token on the current network"
  },
  "needHelp": {
    "message": "Precisa de ajuda? Contate $1",
    "description": "$1 represents `needHelpLinkText`, the text which goes in the help link"
  },
  "needHelpFeedback": {
    "message": "Compartilhe seu feedback"
  },
  "needHelpLinkText": {
    "message": "Suporte da MetaMask"
  },
  "needHelpSubmitTicket": {
    "message": "Envie um chamado"
  },
  "needImportFile": {
    "message": "Deve selecionar um ficheiro para importar.",
    "description": "User is important an account and needs to add a file to continue"
  },
  "negativeETH": {
    "message": "Não é possível enviar valores negativos de ETH."
  },
  "network": {
    "message": "Ethereum:"
  },
  "networkAddedSuccessfully": {
    "message": "Rede adicionada com sucesso!"
  },
  "networkDetails": {
    "message": "Detalhes da rede"
  },
  "networkIsBusy": {
    "message": "A rede está ocupada. Os preços de gás estão altos e as estimativas estão menos exatas."
  },
  "networkName": {
    "message": "Nome da rede"
  },
  "networkNameArbitrum": {
    "message": "Arbitrum"
  },
  "networkNameAvalanche": {
    "message": "Avalanche"
  },
  "networkNameBSC": {
    "message": "BSC"
  },
  "networkNameDefinition": {
    "message": "O nome associado a essa rede."
  },
  "networkNameEthereum": {
    "message": "rede"
  },
  "networkNameGoerli": {
    "message": "Goerli"
  },
  "networkNameOptimism": {
    "message": "Optimism"
  },
  "networkNamePolygon": {
    "message": "Polygon"
  },
  "networkNameTestnet": {
    "message": "Testnet"
  },
  "networkProvider": {
    "message": "Provedor de rede"
  },
  "networkSettingsChainIdDescription": {
    "message": "O ID da cadeia é usado para assinar transações. É preciso ser igual ao ID da cadeia retornado pela rede. Você pode informar um número decimal ou um número hexadecimal com prefixo “0x”, mas exibiremos o número em casas decimais."
  },
  "networkStatus": {
    "message": "Status da rede"
  },
  "networkStatusBaseFeeTooltip": {
    "message": "A taxa de base é definida pela rede e muda a cada 13 ou 14 segundos. Nossas opções $1 e $2 têm em conta os aumentos súbitos.",
    "description": "$1 and $2 are bold text for Medium and Aggressive respectively."
  },
  "networkStatusPriorityFeeTooltip": {
    "message": "Intervalo das taxas de prioridade (ou seja, a \"gorjeta dos mineradores\"). Esse valor vai para os mineradores e os incentiva a priorizar sua transação."
  },
  "networkStatusStabilityFeeTooltip": {
    "message": "As taxas de gás estão $1 em relação às últimas 72 horas.",
    "description": "$1 is networks stability value - stable, low, high"
  },
  "networkURL": {
    "message": "URL da rede"
  },
  "networkURLDefinition": {
    "message": "O URL usado para acessar essa rede."
  },
  "networks": {
    "message": "Redes"
  },
  "nevermind": {
    "message": "Desistir"
  },
  "new": {
    "message": "Novo!"
  },
  "newAccount": {
    "message": "Nova conta"
  },
  "newAccountNumberName": {
    "message": "Conta $1",
    "description": "Default name of next account to be created on create account screen"
  },
  "newContact": {
    "message": "Novo contato"
  },
  "newContract": {
    "message": "Novo contrato"
  },
  "newNFTDetectedMessage": {
    "message": "Permita que a MetaMask detecte automaticamente os NFTs do Opensea e mostre-os em sua carteira."
  },
  "newNFTsDetected": {
    "message": "Novidade! Detecção de NFT"
  },
  "newNetworkAdded": {
    "message": "“$1” foi adicionado com sucesso!"
  },
  "newNftAddedMessage": {
    "message": "O NFT foi adicionado com sucesso!"
  },
  "newPassword": {
    "message": "Nova Palavra-passe (min 8 caracteres)"
  },
  "newTokensImportedMessage": {
    "message": "Você importou $1 com sucesso.",
    "description": "$1 is the string of symbols of all the tokens imported"
  },
  "newTokensImportedTitle": {
    "message": "Token importado"
  },
  "newValues": {
    "message": "novos valores"
  },
  "next": {
    "message": "Próximo"
  },
  "nextNonceWarning": {
    "message": "Nonce é maior que o nonce sugerido de $1",
    "description": "The next nonce according to MetaMask's internal logic"
  },
  "nftAddFailedMessage": {
    "message": "O NFT não pôde ser adicionado, pois os dados de propriedade não coincidem. Certifique-se de ter inserido as informações corretas."
  },
  "nftAddressError": {
    "message": "Esse token é um NFT. Adicione-o à $1",
    "description": "$1 is a clickable link with text defined by the 'importNFTPage' key"
  },
  "nftDisclaimer": {
    "message": "Aviso: a MetaMask obtém o arquivo de mídia do URL de origem. Às vezes, esse URL é modificado pelo marketplace onde o NFT foi cunhado (minted)."
  },
  "nftOptions": {
    "message": "Opções de NFT"
  },
  "nftAddFailedMessage": {
    "message": "O NFT não pôde ser adicionado, pois os dados de propriedade não coincidem. Certifique-se de ter inserido as informações corretas."
  },
  "nftAddressError": {
    "message": "Esse token é um NFT. Adicione-o à $1",
    "description": "$1 is a clickable link with text defined by the 'importNFTPage' key"
  },
  "nftDisclaimer": {
    "message": "Aviso: a MetaMask obtém o arquivo de mídia do URL de origem. Às vezes, esse URL é modificado pelo marketplace onde o NFT foi cunhado (minted)."
  },
  "nftOptions": {
    "message": "Opções de NFT"
  },
  "nftTokenIdPlaceholder": {
    "message": "Insira o ID do token"
  },
  "nftWarningContent": {
    "message": "Você está concedendo acesso a $1, incluindo o que você vier a possuir no futuro. A parte na outra ponta pode transferir esses NFTs da sua carteira a qualquer momento, sem solicitar, até você revogar essa aprovação. $2",
    "description": "$1 is nftWarningContentBold bold part, $2 is Learn more link"
  },
  "nftWarningContentBold": {
    "message": "todos os seus NFTs $1",
    "description": "$1 is name of the collection"
  },
  "nftWarningContentGrey": {
    "message": "Prossiga com cautela."
  },
  "nfts": {
    "message": "NFTs"
  },
  "nickname": {
    "message": "Apelido"
  },
  "noAccountsFound": {
    "message": "Nenhuma conta encontrada para a busca efetuada"
  },
  "noAddressForName": {
    "message": "Nenhum endereço foi estabelecido para este nome."
  },
  "noConversionDateAvailable": {
    "message": "Não há uma data de conversão de moeda disponível"
  },
  "noConversionRateAvailable": {
    "message": "Não há uma taxa de conversão disponível"
  },
  "noNFTs": {
    "message": "Nenhum NFT até agora"
  },
  "noSnaps": {
    "message": "Nenhum snap instalado"
  },
  "noThanksVariant2": {
    "message": "Não, obrigado."
  },
  "noTransactions": {
    "message": "Sem Transações"
  },
  "noWebcamFound": {
    "message": "A webcam do seu computador não foi encontrada. Tente novamente."
  },
  "noWebcamFoundTitle": {
    "message": "Webcam não encontrada"
  },
  "nonce": {
    "message": "Nonce"
  },
  "nonceField": {
    "message": "Personalizar o nonce da transação"
  },
  "nonceFieldDescription": {
    "message": "Ative essa opção para alterar o nonce (número da transação) nas telas de confirmação. Trata-se de um recurso avançado, por isso use com cuidado."
  },
  "nonceFieldHeading": {
    "message": "Nonce personalizado"
  },
  "notBusy": {
    "message": "Não ocupado"
  },
  "notCurrentAccount": {
    "message": "Essa é a conta correta? É diferente da conta atualmente selecionada na sua carteira"
  },
  "notEnoughGas": {
    "message": "Não há gás suficiente"
  },
  "notifications": {
    "message": "Notificações"
  },
  "notifications10ActionText": {
    "message": "Visite nas configurações",
    "description": "The 'call to action' on the button, or link, of the 'Visit in Settings' notification. Upon clicking, users will be taken to Settings page."
  },
  "notifications10DescriptionOne": {
    "message": "A detecção aperfeiçoada de tokens está atualmente disponível nas redes Ethereum Mainnet, Polygon, BSC e Avalanche. Há outras por vir!"
  },
  "notifications10DescriptionThree": {
    "message": "O recurso de detecção de tokens está automaticamente DESATIVADO. Você pode ativá-lo nas Configurações."
  },
  "notifications10DescriptionTwo": {
    "message": "Nós coletamos tokens em listas de tokens de terceiros. Os tokens presentes em mais de duas listas serão detectados automaticamente."
  },
  "notifications10Title": {
    "message": "Chegou a detecção aperfeiçoada de tokens"
  },
  "notifications11Description": {
    "message": "Tokens podem ser criados por qualquer pessoa e podem ter nomes duplicados. Caso você veja aparecer um token no qual você não confia ou com o qual não tenha interagido, é mais seguro não confiar nele."
  },
  "notifications11Title": {
    "message": "Golpes e riscos de segurança"
  },
  "notifications12ActionText": {
    "message": "Ativar o modo escuro"
  },
  "notifications12Description": {
    "message": "O modo Escuro na extensão finalmente chegou! Para ativá-lo, acesse Configurações -> Experimentais e selecione uma das opções de exibição: Claro, Escuro, Sistema."
  },
  "notifications12Title": {
    "message": "Modo escuro quando? Modo escuro agora! 🕶️🦊"
  },
  "notifications13ActionText": {
    "message": "Exibir lista de redes personalizadas"
  },
  "notifications13Description": {
    "message": "Agora você pode adicionar facilmente as seguintes redes personalizadas populares: Arbitrum, Avalanche, Binance Smart Chain, Fantom, Harmony, Optimism, Palm e Polygon. Para ativar esse recurso, acesse Configurações -> Experimentais e ative \"Exibir lista de redes personalizadas\"!",
    "description": "Description of a notification in the 'See What's New' popup. Describes popular network feature."
  },
  "notifications13Title": {
    "message": "Adicionar redes populares"
  },
  "notifications14ActionText": {
    "message": "Mostrar configurações de backup"
  },
  "notifications14Description": {
    "message": "Nosso recurso de dados 3Box será descontinuado no início de outubro. Para fazer backup e restaurar sua carteira manualmente, use o botão \"Fazer backup agora\" nas Configurações Avançadas.",
    "description": "Description of a notification in the 'See What's New' popup. Describes 3box deprecation."
  },
  "notifications14Title": {
    "message": "Descontinuidade do 3Box"
  },
  "notifications15Description": {
    "message": "Você não precisa realizar nenhuma ação, continue usando sua carteira normalmente. Esteja atento a potenciais golpes envolvendo a fusão (Merge).",
    "description": "Description of a notification in the 'See What's New' popup. Advises users about the ethereum merge (https://ethereum.org/en/upgrades/merge/#main-content) and potential scams."
  },
  "notifications15Title": {
    "message": "A fusão do Ethereum chegou!"
  },
  "notifications17ActionText": {
    "message": "Mostrar configurações de segurança e privacidade"
  },
  "notifications17Title": {
    "message": "Configurações de segurança e privacidade"
  },
  "notifications1Description": {
    "message": "Usuários da MetaMask Mobile agora podem trocar tokens dentro de sua carteira mobile. Leia o QR code para obter o aplicativo para dispositivos móveis e comece a trocar.",
    "description": "Description of a notification in the 'See What's New' popup. Describes the swapping on mobile feature."
  },
  "notifications1Title": {
    "message": "Você já pode fazer trocas em dispositivos móveis!",
    "description": "Title for a notification in the 'See What's New' popup. Tells users that they can now use MetaMask Swaps on Mobile."
  },
  "notifications3ActionText": {
    "message": "Ler mais",
    "description": "The 'call to action' on the button, or link, of the 'Stay secure' notification. Upon clicking, users will be taken to a page about security on the metamask support website."
  },
  "notifications3Description": {
    "message": "Fique ligado nas boas práticas de segurança da MetaMask e obtenha as últimas dicas de segurança com o suporte oficial da MetaMask.",
    "description": "Description of a notification in the 'See What's New' popup. Describes the information they can get on security from the linked support page."
  },
  "notifications3Title": {
    "message": "Mantenha-se protegido",
    "description": "Title for a notification in the 'See What's New' popup. Encourages users to consider security."
  },
  "notifications4ActionText": {
    "message": "Comece a fazer swap",
    "description": "The 'call to action' on the button, or link, of the 'Swap on Binance Smart Chain!' notification. Upon clicking, users will be taken to a page where then can swap tokens on Binance Smart Chain."
  },
  "notifications4Description": {
    "message": "Obtenha os melhores preços em trocas de tokens diretamente na sua carteira. Agora a MetaMask conecta você a vários agregadores de exchanges descentralizadas e formadores de mercado profissionais na Binance Smart Chain.",
    "description": "Description of a notification in the 'See What's New' popup."
  },
  "notifications4Title": {
    "message": "Troca na Binance Smart Chain",
    "description": "Title for a notification in the 'See What's New' popup. Encourages users to do swaps on Binance Smart Chain."
  },
  "notifications5Description": {
    "message": "A sua \"Frase de Seed\" agora é chamada de sua \"Frase de Recuperação Secreta\".",
    "description": "Description of a notification in the 'See What's New' popup. Describes the seed phrase wording update."
  },
  "notifications6DescriptionOne": {
    "message": "A partir da versão 91 do Chrome, a API que permitia nosso suporte ao Ledger (U2F) não é mais compatível com carteiras de hardware. A MetaMask implementou um novo suporte ao Ledger Live que permite continuar conectando o seu dispositivo Ledger por meio do aplicativo de desktop Ledger Live.",
    "description": "Description of a notification in the 'See What's New' popup. Describes the Ledger support update."
  },
  "notifications6DescriptionThree": {
    "message": "Ao interagir com a sua conta do Ledger na MetaMask, uma nova aba será aberta, e você será solicitado a abrir o aplicativo Ledger Live. Quando o aplicativo for aberto, você precisará permitir uma conexão do WebSocket com a sua conta da MetaMask.  Só isso!",
    "description": "Description of a notification in the 'See What's New' popup. Describes the Ledger support update."
  },
  "notifications6DescriptionTwo": {
    "message": "Você pode habilitar o suporte ao Ledger Live clicando em Configurações > Avançado > Usar Ledger Live.",
    "description": "Description of a notification in the 'See What's New' popup. Describes the Ledger support update."
  },
  "notifications6Title": {
    "message": "Atualização de suporte ao Ledger para usuários do Chrome",
    "description": "Title for a notification in the 'See What's New' popup. Lets users know about the Ledger support update"
  },
  "notifications7DescriptionOne": {
    "message": "A MetaMask v10.1.0 incluiu novo suporte para transações de EIP-1559 ao utilizar dispositivos Ledger.",
    "description": "Description of a notification in the 'See What's New' popup. Describes changes for ledger and EIP1559 in v10.1.0"
  },
  "notifications7DescriptionTwo": {
    "message": "Para efetuar transações na Mainnet do Ethereum, confirme que seu dispositivo Ledger possui o firmware mais recente.",
    "description": "Description of a notification in the 'See What's New' popup. Describes the need to update ledger firmware."
  },
  "notifications7Title": {
    "message": "Atualização de firmware do Ledger",
    "description": "Title for a notification in the 'See What's New' popup. Notifies ledger users of the need to update firmware."
  },
  "notifications8ActionText": {
    "message": "Ir para Configurações > Avançadas",
    "description": "Description on an action button that appears in the What's New popup. Tells the user that if they click it, they will go to our Advanced settings page."
  },
  "notifications8DescriptionOne": {
    "message": "A partir da MetaMask v10.4.0, não é mais necessário o Ledger Live para conectar o seu dispositivo Ledger à MetaMask.",
    "description": "Description of a notification in the 'See What's New' popup. Describes changes for how Ledger Live is no longer needed to connect the device."
  },
  "notifications8DescriptionTwo": {
    "message": "Para uma experiência mais fácil e estável com o ledger, vá até a aba Configurações > Avançadas e troque o \"Tipo de conexão preferencial com o Ledger\" para \"WebHID\".",
    "description": "Description of a notification in the 'See What's New' popup. Describes how the user can turn off the Ledger Live setting."
  },
  "notifications8Title": {
    "message": "Melhoria na conexão com o Ledger",
    "description": "Title for a notification in the 'See What's New' popup. Notifies ledger users that there is an improvement in how they can connect their device."
  },
  "notifications9DescriptionOne": {
    "message": "Agora oferecemos mais informações na aba \"Dados\" ao confirmar transações de contratos inteligentes."
  },
  "notifications9DescriptionTwo": {
    "message": "Agora você pode ter uma compreensão melhor dos detalhes da sua transação antes de confirmá-la, além de adicionar com maior facilidade os endereços das transações à sua agenda de endereços, ajudando você a tomar decisões seguras e esclarecidas."
  },
  "notifications9Title": {
    "message": "👓 Estamos facilitando a leitura das transações."
  },
  "notificationsEmptyText": {
    "message": "Nada para ver aqui."
  },
  "notificationsHeader": {
    "message": "Notificações"
  },
  "notificationsInfos": {
    "message": "$1 de $2",
    "description": "$1 is the date at which the notification has been dispatched and $2 is the link to the snap that dispatched the notification."
  },
  "notificationsMarkAllAsRead": {
    "message": "Marcar todas como lidas"
  },
  "numberOfNewTokensDetectedPlural": {
    "message": "$1 novos tokens encontrados nesta conta",
    "description": "$1 is the number of new tokens detected"
  },
  "numberOfNewTokensDetectedSingular": {
    "message": "1 novo token encontrado nesta conta"
  },
  "ofTextNofM": {
    "message": "de"
  },
  "off": {
    "message": "Desativado"
  },
  "offlineForMaintenance": {
    "message": "Offline para manutenção"
  },
  "ok": {
    "message": "Ok"
  },
  "on": {
    "message": "Ativado"
  },
  "onboardingAdvancedPrivacyIPFSDescription": {
    "message": "O gateway IPFS possibilita acessar e visualizar dados hospedados por terceiros. Você pode adicionar um gateway IPFS personalizado ou continuar usando o padrão."
  },
  "onboardingAdvancedPrivacyIPFSInvalid": {
    "message": "Favor inserir um URL válido"
  },
  "onboardingAdvancedPrivacyIPFSTitle": {
    "message": "Adicionar gateway IPFS personalizado"
  },
  "onboardingAdvancedPrivacyIPFSValid": {
    "message": "O URL do gateway IPFS é válido"
  },
  "onboardingAdvancedPrivacyNetworkButton": {
    "message": "Adicionar rede personalizada"
  },
  "onboardingAdvancedPrivacyNetworkDescription": {
    "message": "Usamos a Infura como nosso provedor de chamadas de procedimento remoto (RPC) para oferecermos o acesso mais confiável e privado possível aos dados do Ethereum. Você pode escolher sua própria RPC, mas lembre-se de que qualquer RPC receberá seu endereço IP e da carteira de Ethereum para realizar transações. Leia nosso $1 para saber mais sobre como a Infura trata os dados."
  },
  "onboardingAdvancedPrivacyNetworkTitle": {
    "message": "Escolha sua rede"
  },
  "onboardingCreateWallet": {
    "message": "Criar uma nova carteira"
  },
  "onboardingImportWallet": {
    "message": "Importar uma carteira existente"
  },
  "onboardingMetametricsAgree": {
    "message": "Concordo"
  },
  "onboardingMetametricsAllowOptOut": {
    "message": "Permite que você cancele a inscrição a qualquer momento nas configurações"
  },
  "onboardingMetametricsDataTerms": {
    "message": "Esses dados são agregados e, portanto, anônimos para os fins do Regulamento Geral sobre a Proteção de Dados (UE) de 2016/679."
  },
  "onboardingMetametricsDescription": {
    "message": "A MetaMask gostaria de reunir dados de uso para entender melhor como nossos usuários interagem com a MetaMask. Esses dados serão usados para prestar o serviço, o que inclui melhorá-lo com base em seu uso."
  },
  "onboardingMetametricsDescription2": {
    "message": "A MetaMask..."
  },
  "onboardingMetametricsDisagree": {
    "message": "Não, obrigado"
  },
  "onboardingMetametricsInfuraTerms": {
    "message": "* Quando usa a Infura como seu provedor RPC padrão na MetaMask, a Infura coleta seu endereço IP e da carteira de Ethereum quando você envia uma transação. Não armazenamos essas informações de forma que permita aos nossos sistemas cruzarem os dois fragmentos de dados. Para obter mais informações sobre como a MetaMask e a Infura interagem da perspectiva da coleta de dados, veja nossa atualização $1. Para obter mais informações sobre nossas práticas de privacidade em geral, veja nossa $2.",
    "description": "$1 represents `onboardingMetametricsInfuraTermsPolicyLink`, $2 represents `onboardingMetametricsInfuraTermsPolicy`"
  },
  "onboardingMetametricsInfuraTermsPolicy": {
    "message": "Política de Privacidade aqui"
  },
  "onboardingMetametricsInfuraTermsPolicyLink": {
    "message": "aqui"
  },
  "onboardingMetametricsModalTitle": {
    "message": "Adicionar rede personalizada"
  },
  "onboardingMetametricsNeverCollect": {
    "message": "$1 coletará informações de que não precisamos para prestar o serviço (tais como chaves, endereços, hashes de transações ou saldos)",
    "description": "$1 represents `onboardingMetametricsNeverEmphasis`"
  },
  "onboardingMetametricsNeverCollectIP": {
    "message": "$1 coletará seu endereço IP completo*",
    "description": "$1 represents `onboardingMetametricsNeverEmphasis`"
  },
  "onboardingMetametricsNeverEmphasis": {
    "message": "Nunca"
  },
  "onboardingMetametricsNeverSellData": {
    "message": "$1 venderá dados. Jamais!",
    "description": "$1 represents `onboardingMetametricsNeverEmphasis`"
  },
  "onboardingMetametricsSendAnonymize": {
    "message": "Enviará eventos de cliques e visualizações de páginas anonimizados"
  },
  "onboardingMetametricsTitle": {
    "message": "Ajude-nos a melhorar a MetaMask"
  },
  "onboardingPinExtensionBillboardAccess": {
    "message": "Acesso total"
  },
  "onboardingPinExtensionBillboardDescription": {
    "message": "Essas extensões podem ver e alterar informações"
  },
  "onboardingPinExtensionBillboardDescription2": {
    "message": "neste site."
  },
  "onboardingPinExtensionBillboardTitle": {
    "message": "Extensões"
  },
  "onboardingPinExtensionChrome": {
    "message": "Clique no ícone da extensão do navegador"
  },
  "onboardingPinExtensionDescription": {
    "message": "Fixe a MetaMask no seu navegador de modo que seja acessível e fácil de visualizar as confirmações das transações."
  },
  "onboardingPinExtensionDescription2": {
    "message": "Você pode abrir a MetaMask clicando na extensão e acessando a sua carteira com apenas um clique."
  },
  "onboardingPinExtensionDescription3": {
    "message": "Clique no ícone da extensão do navegador para acessá-la instantaneamente"
  },
  "onboardingPinExtensionLabel": {
    "message": "Fixar a MetaMask"
  },
  "onboardingPinExtensionStep1": {
    "message": "1"
  },
  "onboardingPinExtensionStep2": {
    "message": "2"
  },
  "onboardingPinExtensionTitle": {
    "message": "Sua instalação da MetaMask está concluída!"
  },
  "onboardingShowIncomingTransactionsDescription": {
    "message": "A exibição de transações recebidas na sua carteira depende de comunicação com $1. O Etherscan terá acesso ao seu endereço Ethereum e ao seu endereço IP. Veja $2.",
    "description": "$1 is a clickable link with text defined by the 'etherscan' key. $2 is a clickable link with text defined by the 'privacyMsg' key."
  },
  "onboardingUsePhishingDetectionDescription": {
    "message": "Os alertas de detecção de phishing dependem de comunicação com $1. O jsDeliver terá acesso ao seu endereço IP. Veja $2.",
    "description": "The $1 is the word 'jsDeliver', from key 'jsDeliver' and $2 is the words Privacy Policy from key 'privacyMsg', both separated here so that it can be wrapped as a link"
  },
  "onlyAddTrustedNetworks": {
    "message": "Um provedor de rede mal-intencionado pode mentir sobre o estado do blockchain e registrar as atividades da sua rede. Adicione somente as redes personalizadas em que você confia."
  },
  "onlyConnectTrust": {
    "message": "Conecte-se somente com sites em que você confia."
  },
  "openFullScreenForLedgerWebHid": {
    "message": "Abra a MetaMask em tela cheia para conectar sua ledger por meio do WebHID.",
    "description": "Shown to the user on the confirm screen when they are viewing MetaMask in a popup window but need to connect their ledger via webhid."
  },
  "openInBlockExplorer": {
    "message": "Abrir no explorador de blocos"
  },
  "openSea": {
    "message": "OpenSea (Beta)"
  },
  "openSeaNew": {
    "message": "OpenSea"
  },
  "optional": {
    "message": "Opcional"
  },
  "optionalWithParanthesis": {
    "message": "(Opcional)"
  },
  "options": {
    "message": "Opções"
  },
  "or": {
    "message": "ou"
  },
  "origin": {
    "message": "Origem"
  },
  "osTheme": {
    "message": "Sistema"
  },
  "otherSnaps": {
    "message": "outros snaps",
    "description": "Used in the 'permission_rpc' message."
  },
  "outdatedBrowserNotification": {
    "message": "Seu navegador está desatualizado. Se não o atualizar, você não conseguirá baixar patches de segurança e obter novos recursos da MetaMask."
  },
  "padlock": {
    "message": "Cadeado"
  },
  "parameters": {
    "message": "Parâmetros"
  },
  "participateInMetaMetrics": {
    "message": "Participar da MetaMetrics"
  },
  "participateInMetaMetricsDescription": {
    "message": "Participe da MetaMetrics para ajudar a melhorar a MetaMask"
  },
  "password": {
    "message": "Senha"
  },
  "passwordNotLongEnough": {
    "message": "A senha não é longa o suficiente"
  },
  "passwordSetupDetails": {
    "message": "Essa senha desbloqueará sua carteira MetaMask apenas neste dispositivo. A MetaMask não é capaz de recuperar essa senha."
  },
  "passwordStrength": {
    "message": "Segurança da senha: $1",
    "description": "Return password strength to the user when user wants to create password."
  },
  "passwordStrengthDescription": {
    "message": "Uma senha forte pode aumentar a segurança da sua carteira caso seu dispositivo seja roubado ou comprometido."
  },
  "passwordTermsWarning": {
    "message": "Compreendo que a MetaMask não é capaz de recuperar essa senha para mim. $1"
  },
  "passwordsDontMatch": {
    "message": "As senhas não coincidem"
  },
  "pastePrivateKey": {
    "message": "Cole aqui a sua chave privada:",
    "description": "For importing an account from a private key"
  },
  "pending": {
    "message": "Pendente"
  },
  "pendingTransactionInfo": {
    "message": "Essa transação só será processada quando a anterior estiver concluída."
  },
  "pendingTransactionMultiple": {
    "message": "Você tem ($1) transações pendentes."
  },
  "pendingTransactionSingle": {
    "message": "Você tem (1) transação pendente.",
    "description": "$1 is count of pending transactions"
  },
  "permissionRequest": {
    "message": "Solicitação de permissão"
  },
  "permissionRequestCapitalized": {
    "message": "Solicitação de permissão"
  },
  "permissionRequested": {
    "message": "Solicitada agora"
  },
  "permissionRevoked": {
    "message": "Revogada nesta atualização"
  },
  "permission_accessNamedSnap": {
    "message": "Conectar a $1.",
    "description": "The description for the `wallet_snap` permission. $1 is the human-readable name of the snap."
  },
  "permission_accessNetwork": {
    "message": "Acesse a internet.",
    "description": "The description of the `endowment:network-access` permission."
  },
  "permission_accessSnap": {
    "message": "Conecte-se ao snap $1.",
    "description": "The description for the `wallet_snap` permission. $1 is the name of the snap."
  },
  "permission_cronjob": {
    "message": "Agende e execute ações periódicas.",
    "description": "The description for the `snap_cronjob` permission"
  },
  "permission_customConfirmation": {
    "message": "Exibir uma confirmação na MetaMask.",
    "description": "The description for the `snap_confirm` permission"
  },
  "permission_dialog": {
    "message": "Exibir janelas de diálogo na MetaMask.",
    "description": "The description for the `snap_dialog` permission"
  },
  "permission_ethereumAccounts": {
    "message": "Ver endereço, saldo da conta, atividade e iniciar transações",
    "description": "The description for the `eth_accounts` permission"
  },
  "permission_ethereumProvider": {
    "message": "Acesse o provedor do Ethereum.",
    "description": "The description for the `endowment:ethereum-provider` permission"
  },
  "permission_getEntropy": {
    "message": "Derive chaves arbitrárias únicas para este snap.",
    "description": "The description for the `snap_getEntropy` permission"
  },
  "permission_longRunning": {
    "message": "Executar indefinidamente.",
    "description": "The description for the `endowment:long-running` permission"
  },
  "permission_manageBip32Keys": {
    "message": "Controle suas contas e ativos em $1 ($2).",
    "description": "The description for the `snap_getBip32Entropy` permission. $1 is a derivation path, e.g. 'm/44'/0'/0''. $2 is the elliptic curve name, e.g. 'secp256k1'."
  },
  "permission_manageBip44Keys": {
    "message": "Controlar suas contas e ativos do \"$1\".",
    "description": "The description for the `snap_getBip44Entropy` permission. $1 is the name of a protocol, e.g. 'Filecoin'."
  },
  "permission_manageNamedBip32Keys": {
    "message": "Controle suas contas e ativos em $1.",
    "description": "The description for the `snap_getBip32Entropy` permission. $1 is a name for the derivation path, e.g., 'Ethereum accounts'. $2 is the plain derivation path, e.g. 'm/44'/0'/0''."
  },
  "permission_manageState": {
    "message": "Armazenar e gerenciar dados pertinentes em seu dispositivo.",
    "description": "The description for the `snap_manageState` permission"
  },
  "permission_notifications": {
    "message": "Mostrar notificações.",
    "description": "The description for the `snap_notify` permission"
  },
  "permission_rpc": {
    "message": "Permitir que $1 se comuniquem diretamente com esse snap.",
    "description": "The description for the `endowment:rpc` permission. $1 is 'other snaps' or 'websites'."
  },
  "permission_transactionInsight": {
    "message": "Busque e exiba insights de transações.",
    "description": "The description for the `endowment:transaction-insight` permission"
  },
  "permission_transactionInsightOrigin": {
    "message": "Verá as origens dos sites que sugerem transações",
    "description": "The description for the `transactionOrigin` caveat, to be used with the `endowment:transaction-insight` permission"
  },
  "permission_unknown": {
    "message": "Permissão desconhecida: $1",
    "description": "$1 is the name of a requested permission that is not recognized."
  },
  "permission_viewBip32PublicKeys": {
    "message": "Ver sua chave pública para $1 ($2).",
    "description": "The description for the `snap_getBip32PublicKey` permission. $1 is a derivation path, e.g. 'm/44'/0'/0''. $2 is the elliptic curve name, e.g. 'secp256k1'."
  },
  "permission_viewNamedBip32PublicKeys": {
    "message": "Veja sua chave pública para $1.",
    "description": "The description for the `snap_getBip32PublicKey` permission. $1 is a name for the derivation path, e.g., 'Ethereum accounts'."
  },
  "permissions": {
    "message": "Permissões"
  },
  "personalAddressDetected": {
    "message": "Endereço pessoal detectado. Introduza o endereço do contrato do token."
  },
  "pleaseConfirm": {
    "message": "Por favor, confirme"
  },
  "plusXMore": {
    "message": "E mais $1",
    "description": "$1 is a number of additional but unshown items in a list- this message will be shown in place of those items"
  },
  "popularCustomNetworks": {
    "message": "Redes personalizadas populares"
  },
  "portfolio": {
    "message": "Portfólio"
  },
  "preferredLedgerConnectionType": {
    "message": "Tipo de conexão preferencial com o Ledger",
    "description": "A header for a dropdown in Settings > Advanced. Appears above the ledgerConnectionPreferenceDescription message"
  },
  "preparingSwap": {
    "message": "Preparando swap..."
  },
  "prev": {
    "message": "Anterior"
  },
  "primaryCurrencySetting": {
    "message": "Moeda principal"
  },
  "primaryCurrencySettingDescription": {
    "message": "Selecione Nativa para priorizar a exibição de valores na moeda nativa da cadeia (por ex., ETH). Selecione Fiduciária para priorizar a exibição de valores na moeda fiduciária selecionada."
  },
  "priorityFee": {
    "message": "Taxa de prioridade"
  },
  "priorityFeeProperCase": {
    "message": "Taxa de prioridade"
  },
  "privacy": {
    "message": "Privacidade"
  },
  "privacyMsg": {
    "message": "Política de Privacidade"
  },
  "privateKey": {
    "message": "Chave Privada",
    "description": "select this type of file to use to import an account"
  },
  "privateKeyWarning": {
    "message": "Atenção: Nunca revele esta chave. Qualquer pessoa com acesso à sua chave privada pode roubar os bens que esta contém."
  },
  "privateNetwork": {
    "message": "Rede privada"
  },
  "proceedWithTransaction": {
    "message": "Quero prosseguir mesmo assim"
  },
  "proposedApprovalLimit": {
    "message": "Limite de aprovação proposto"
  },
  "provide": {
    "message": "Fornecer"
  },
  "publicAddress": {
    "message": "Endereço público"
  },
  "queue": {
    "message": "Fila"
  },
  "queued": {
    "message": "Na fila"
  },
  "reAddAccounts": {
    "message": "readicione outras contas"
  },
  "reAdded": {
    "message": "readicionar"
  },
  "readdToken": {
    "message": "Pode adicionar este token de novo clicando na opção “Adicionar token” no menu de opções da sua conta."
  },
  "receive": {
    "message": "Receber"
  },
  "recents": {
    "message": "Recentes"
  },
  "recipientAddressPlaceholder": {
    "message": "Pesquisa, endereço público (0x) ou ENS"
  },
  "recommendedGasLabel": {
    "message": "Recomendado"
  },
  "recoveryPhraseReminderBackupStart": {
    "message": "Comece aqui"
  },
  "recoveryPhraseReminderConfirm": {
    "message": "Entendi"
  },
  "recoveryPhraseReminderHasBackedUp": {
    "message": "Sempre mantenha a sua Frase de Recuperação Secreta em um lugar seguro e secreto"
  },
  "recoveryPhraseReminderHasNotBackedUp": {
    "message": "Precisa fazer backup da sua Frase de recuperação Secreta novamente?"
  },
  "recoveryPhraseReminderItemOne": {
    "message": "Nunca compartilhe a sua Frase de Recuperação Secreta com ninguém"
  },
  "recoveryPhraseReminderItemTwo": {
    "message": "A equipe da MetaMask jamais pedirá sua Frase de Recuperação Secreta"
  },
  "recoveryPhraseReminderSubText": {
    "message": "Sua Frase de Recuperação Secreta controla todas as suas contas."
  },
  "recoveryPhraseReminderTitle": {
    "message": "Proteja seus fundos"
  },
  "refreshList": {
    "message": "Atualizar lista"
  },
  "reject": {
    "message": "Rejeitar"
  },
  "rejectAll": {
    "message": "Rejeitar todas"
  },
  "rejectRequestsDescription": {
    "message": "Você está prestes a rejeitar em lote $1 solicitações."
  },
  "rejectRequestsN": {
    "message": "Rejeitar $1 solicitações"
  },
  "rejectTxsDescription": {
    "message": "Você está prestes a rejeitar $1 transações em massa."
  },
  "rejectTxsN": {
    "message": "Rejeitar $1 transações"
  },
  "rejected": {
    "message": "Rejeitado"
  },
  "remember": {
    "message": "Lembre-se:"
  },
  "remove": {
    "message": "Remover"
  },
  "removeAccount": {
    "message": "Remover conta"
  },
  "removeAccountDescription": {
    "message": "Essa conta será removida da sua carteira. Antes de continuar, você precisa garantir que tem a Frase de Recuperação Secreta original ou chave privada para essa conta importada. Você pode importar ou criar contas novamente a partir do menu suspenso da conta. "
  },
  "removeNFT": {
    "message": "Remover NFT"
  },
  "removeNftMessage": {
    "message": "O NFT foi removido com sucesso!"
  },
  "removeSnap": {
    "message": "Remover snap"
  },
  "removeSnapConfirmation": {
    "message": "Tem certeza de que deseja remover $1?",
    "description": "$1 represents the name of the snap"
  },
  "removeSnapDescription": {
    "message": "Essa ação excluirá o snap, os dados dele e revogará as permissões concedidas."
  },
  "replace": {
    "message": "substituir"
  },
  "requestFlaggedAsMaliciousFallbackCopyReason": {
    "message": "O provedor de segurança não compartilhou mais detalhes"
  },
  "requestFlaggedAsMaliciousFallbackCopyReasonTitle": {
    "message": "Solicitação sinalizada como mal-intencionada"
  },
  "requestMayNotBeSafe": {
    "message": "A solicitação pode não ser segura"
  },
  "requestMayNotBeSafeError": {
    "message": "O provedor de segurança não detectou nenhuma atividade mal-intencionada. Ainda assim, pode não ser seguro continuar."
  },
  "requestNotVerified": {
    "message": "Solicitação não verificada"
  },
  "requestNotVerifiedError": {
    "message": "Por causa de um erro, essa solicitação não foi verificada pelo provedor de segurança. Prossiga com cautela."
  },
  "requestsAwaitingAcknowledgement": {
    "message": "solicitações aguardando confirmação"
  },
  "required": {
    "message": "Necessário"
  },
  "reset": {
    "message": "Redefinir"
  },
  "resetWallet": {
    "message": "Redefinir carteira"
  },
  "resetWalletSubHeader": {
    "message": "A MetaMask não mantém cópia de sua senha. Se estiver enfrentando problemas para desbloquear sua conta, você precisará redefinir sua carteira. É possível fazer isso informando a frase secreta de recuperação usada ao configurar sua carteira."
  },
  "resetWalletUsingSRP": {
    "message": "Essa ação excluirá sua carteira atual e a frase secreta de recuperação deste dispositivo, juntamente com a lista de contas que você tem curadoria. Após redefinir com a frase secreta de recuperação, você verá uma lista de contas baseada na frase secreta de recuperação que você usou para redefinir. Essa nova lista incluirá automaticamente novas contas que tenham saldo. Você também poderá $1 criadas anteriormente. Contas personalizadas importadas precisarão ser $2, e quaisquer tokens personalizados adicionados a uma conta também precisarão ser $3."
  },
  "resetWalletWarning": {
    "message": "Certifique-se de usar a frase secreta de recuperação correta antes de prosseguir. Você não poderá desfazer isso."
  },
  "restartMetamask": {
    "message": "Reiniciar a MetaMask"
  },
  "restore": {
    "message": "Restaurar"
  },
  "restoreFailed": {
    "message": "Não foi possível restaurar seus dados a partir do arquivo fornecido"
  },
  "restoreSuccessful": {
    "message": "Seus dados foram restaurados com sucesso"
  },
  "restoreUserData": {
    "message": "Restaurar dados do usuário"
  },
  "restoreUserDataDescription": {
    "message": "Você pode restaurar as configurações do usuário contendo preferências e endereços de contas a partir de um arquivo de backup JSON."
  },
  "retryTransaction": {
    "message": "Tentar transação novamente"
  },
  "reusedTokenNameWarning": {
    "message": "Um token aqui reutiliza um símbolo de outro token que você acompanha; isso pode causar confusão ou induzir a erros."
  },
  "revealSeedWords": {
    "message": "Revelar Palavras Seed"
  },
  "revealSeedWordsDescription1": {
    "message": "A $1 concede $2",
    "description": "This is a sentence consisting of link using 'revealSeedWordsSRPName' as $1 and bolded text using 'revealSeedWordsDescription3' as $2."
  },
  "revealSeedWordsDescription2": {
    "message": "A MetaMask é uma $1. Isso significa que você é o proprietário da sua FRS.",
    "description": "$1 is text link with the message from 'revealSeedWordsNonCustodialWallet'"
  },
  "revealSeedWordsDescription3": {
    "message": "acesso total à sua carteira e fundos.\n"
  },
  "revealSeedWordsNonCustodialWallet": {
    "message": "carteira não custodiada"
  },
  "revealSeedWordsQR": {
    "message": "QR"
  },
  "revealSeedWordsSRPName": {
    "message": "Frase de Recuperação Secreta (FRS)"
  },
  "revealSeedWordsText": {
    "message": "Texto"
  },
  "revealSeedWordsWarning": {
    "message": "Certifique-se de que ninguém está olhando a sua tela. $1",
    "description": "$1 is bolded text using the message from 'revealSeedWordsWarning2'"
  },
  "revealSeedWordsWarning2": {
    "message": "O suporte da MetaMask nunca pedirá essa informação.",
    "description": "The bolded texted in the second part of 'revealSeedWordsWarning'"
  },
  "revealTheSeedPhrase": {
    "message": "Revelar a frase de recuperação"
  },
  "reviewSpendingCap": {
    "message": "Revise seu limite de gastos"
  },
  "revokeAllTokensTitle": {
    "message": "Revogar permissão de acesso e transferência de todos os seus $1?",
    "description": "$1 is the symbol of the token for which the user is revoking approval"
  },
  "revokeApproveForAllDescription": {
    "message": "Isso revoga a permissão de terceiros para acessar e transferir todos os seus $1 sem aviso prévio.",
    "description": "$1 is either a string or link of a given token symbol or name"
  },
  "revokeSpendingCap": {
    "message": "Revogar limite de gastos de seu $1",
    "description": "$1 is a token symbol"
  },
  "revokeSpendingCapTooltipText": {
    "message": "Este contrato não poderá gastar mais nenhum de seus tokens atuais ou futuros."
  },
  "rpcUrl": {
    "message": "Novo URL da RPC"
  },
  "safeTransferFrom": {
    "message": "Transferência segura de"
  },
  "save": {
    "message": "Guardar"
  },
  "scanInstructions": {
    "message": "Posicione o QR code na frente da sua câmera"
  },
  "scanQrCode": {
    "message": "Escanear código QR"
  },
  "scrollDown": {
    "message": "Role para baixo"
  },
  "search": {
    "message": "Procurar"
  },
  "searchAccounts": {
    "message": "Buscar contas"
  },
  "searchResults": {
    "message": "Resultados da busca"
  },
  "searchSettings": {
    "message": "Buscar nas configurações"
  },
  "searchTokens": {
    "message": "Buscar tokens"
  },
  "secretRecoveryPhrase": {
    "message": "Frase Secreta de Recuperação"
  },
  "secureWallet": {
    "message": "Carteira segura"
  },
  "security": {
    "message": "Segurança"
  },
  "securityAndPrivacy": {
    "message": "Segurança e privacidade"
  },
  "seedPhraseConfirm": {
    "message": "Confirmar Frase Secreta de Recuperação"
  },
  "seedPhraseEnterMissingWords": {
    "message": "Confirmar Frase Secreta de Recuperação"
  },
  "seedPhraseIntroNotRecommendedButtonCopy": {
    "message": "Lembre-me mais tarde (não recomendado)"
  },
  "seedPhraseIntroRecommendedButtonCopy": {
    "message": "Proteger minha carteira (recomendado)"
  },
  "seedPhraseIntroSidebarBulletFour": {
    "message": "Anote e guarde em vários locais secretos."
  },
  "seedPhraseIntroSidebarBulletOne": {
    "message": "Salve em um gerenciador de senhas"
  },
  "seedPhraseIntroSidebarBulletThree": {
    "message": "Guarde em um cofre de banco."
  },
  "seedPhraseIntroSidebarCopyOne": {
    "message": "A sua Frase de Recuperação Secreta é uma frase de 12 palavras que é a “chave-mestra” para a sua carteira e seus fundos"
  },
  "seedPhraseIntroSidebarCopyThree": {
    "message": "Caso alguém lhe peça a sua frase de recuperação, essa pessoa provavelmente está tentando dar um golpe em você e roubar os fundos da sua carteira"
  },
  "seedPhraseIntroSidebarCopyTwo": {
    "message": "Jamais compartilhe a sua Frase de Recuperação Secreta, nem mesmo com a MetaMask!"
  },
  "seedPhraseIntroSidebarTitleOne": {
    "message": "O que é uma Frase de Recuperação Secreta?"
  },
  "seedPhraseIntroSidebarTitleThree": {
    "message": "Devo compartilhar minha Frase de Recuperação Secreta?"
  },
  "seedPhraseIntroSidebarTitleTwo": {
    "message": "Como salvo minha Frase de Recuperação Secreta?"
  },
  "seedPhraseIntroTitle": {
    "message": "Proteja sua carteira"
  },
  "seedPhraseIntroTitleCopy": {
    "message": "Antes de iniciar, assista a esse vídeo curto para aprender sobre sua Frase de Recuperação Secreta e sobre como manter sua carteira segura."
  },
  "seedPhraseReq": {
    "message": "seed phrases are 12 words long"
  },
  "seedPhraseWriteDownDetails": {
    "message": "Anote essa Frase de Recuperação Secreta de 12 palavras e guarde-a em algum lugar de sua confiança ao qual somente você tenha acesso."
  },
  "seedPhraseWriteDownHeader": {
    "message": "Anote sua Frase Secreta de Recuperação"
  },
  "selectAccounts": {
    "message": "Selecione a(s) conta(s) para usar nesse site"
  },
  "selectAll": {
    "message": "Selecionar tudo"
  },
  "selectAnAccount": {
    "message": "Selecione uma conta"
  },
  "selectAnAccountAlreadyConnected": {
    "message": "Essa conta já foi conectada à MetaMask"
  },
  "selectHdPath": {
    "message": "Selecione o caminho do disco rígido"
  },
  "selectNFTPrivacyPreference": {
    "message": "Ative a detecção de NFTs nas configurações"
  },
  "selectPathHelp": {
    "message": "Se você não vir as contas esperadas, tente trocar o caminho do HD."
  },
  "selectProvider": {
    "message": "Selecione os provedores:"
  },
  "selectType": {
    "message": "Selecionar Tipo"
  },
  "selectingAllWillAllow": {
    "message": "Selecionar todos permitirá que esse site visualize todas as suas contas atuais. Certifique-se de confiar nesse site."
  },
  "send": {
    "message": "Enviar"
  },
  "sendBugReport": {
    "message": "Envie-nos um relatório de erros."
  },
  "sendSpecifiedTokens": {
    "message": "Enviar $1",
    "description": "Symbol of the specified token"
  },
  "sendTo": {
    "message": "Enviar para"
  },
  "sendTokens": {
    "message": "Enviar tokens"
  },
  "sendingDisabled": {
    "message": "O envio de ativos NFT ERC-1155 ainda não é aceito."
  },
  "sendingNativeAsset": {
    "message": "Enviando $1",
    "description": "$1 represents the native currency symbol for the current network (e.g. ETH or BNB)"
  },
  "sendingToTokenContractWarning": {
    "message": "Aviso: você está prestes a enviar a um contrato de token que pode resultar em perda de fundos. $1",
    "description": "$1 is a clickable link with text defined by the 'learnMoreUpperCase' key. The link will open to a support article regarding the known contract address warning"
  },
  "sepolia": {
    "message": "Rede de teste Sepolia"
  },
  "setAdvancedPrivacySettingsDetails": {
    "message": "A MetaMask utiliza esses serviços terceirizados de confiança para aumentar a usabilidade e a segurança dos produtos."
  },
  "setApprovalForAll": {
    "message": "Definir aprovação para todos"
  },
  "setApprovalForAllTitle": {
    "message": "Aprovar $1 sem limite de gastos",
    "description": "The token symbol that is being approved"
  },
  "setSpendingCap": {
    "message": "Definir um limite de gastos para seu $1",
    "description": "$1 is a token symbol"
  },
  "settings": {
    "message": "Definições"
  },
  "settingsSearchMatchingNotFound": {
    "message": "Nenhum resultado correspondente encontrado."
  },
  "shorthandVersion": {
    "message": "v$1",
    "description": "$1 is replaced by a version string (e.g. 1.2.3)"
  },
  "show": {
    "message": "Exibir"
  },
  "showFiatConversionInTestnets": {
    "message": "Mostrar conversão nas redes de teste"
  },
  "showFiatConversionInTestnetsDescription": {
    "message": "Selecione essa opção para mostrar a conversão de moeda fiduciária nas redes de teste"
  },
  "showHexData": {
    "message": "Exibir dados em hexadecimais"
  },
  "showHexDataDescription": {
    "message": "Selecione essa opção para mostrar o campo de dados hexadecimais na tela de envio"
  },
  "showHide": {
    "message": "Mostrar/ocultar"
  },
  "showIncomingTransactions": {
    "message": "Mostrar transações recebidas"
  },
  "showIncomingTransactionsDescription": {
    "message": "Selecione essa opção para usar o Etherscan e mostrar as transações recebidas na lista de transações",
    "description": "$1 is the link to etherscan url and $2 is the link to the privacy policy of consensys APIs"
  },
  "showPermissions": {
    "message": "Mostrar permissões"
  },
  "showPrivateKeys": {
    "message": "Mostrar Chaves Privadas"
  },
  "showTestnetNetworks": {
    "message": "Mostrar redes de teste"
  },
  "showTestnetNetworksDescription": {
    "message": "Selecione essa opção para mostrar redes de teste na lista de redes"
  },
  "sigRequest": {
    "message": "Pedido de assinatura"
  },
  "sign": {
    "message": "Assinar"
  },
  "signatureRequest": {
    "message": "Pedido de assinatura"
  },
  "signatureRequestGuidance": {
    "message": "Assine essa mensagem apenas se entende integralmente o conteúdo e confia no site solicitante."
  },
  "signatureRequestWarning": {
    "message": "Assinar essa mensagem pode ser perigoso. Você pode estar dando controle total da sua conta e ativos à pessoa na outra ponta dessa mensagem. Isso significa que ela pode zerar sua conta a qualquer momento. Prossiga com cautela. $1."
  },
  "signed": {
    "message": "Assinado"
  },
  "signin": {
    "message": "Entrar"
  },
  "simulationErrorMessageV2": {
    "message": "Não conseguimos estimar o preço do gás. Pode haver um erro no contrato, e essa transação poderá falhar."
  },
  "skip": {
    "message": "Ignorar"
  },
  "skipAccountSecurity": {
    "message": "Ignorar a segurança da conta?"
  },
  "skipAccountSecurityDetails": {
    "message": "Compreendo que, até fazer o backup da minha Frase de Recuperação Secreta, poderei perder minhas contas e todos os ativos contidos nela."
  },
  "smartTransaction": {
    "message": "Transação inteligente"
  },
  "snapAccess": {
    "message": "Snap $1 tem acesso a:",
    "description": "$1 represents the name of the snap"
  },
  "snapAdded": {
    "message": "Adicionado em $1 a partir de $2",
    "description": "$1 represents the date the snap was installed, $2 represents which origin installed the snap."
  },
  "snapContent": {
    "message": "Esse conteúdo vem de $1",
    "description": "This is shown when a snap shows transaction insight information in the confirmation UI. $1 is a link to the snap's settings page with the link text being the name of the snap."
  },
  "snapError": {
    "message": "Erro no snap: '$1'. Código de erro: '$2'",
    "description": "This is shown when a snap encounters an error. $1 is the error message from the snap, and $2 is the error code."
  },
  "snapInstall": {
    "message": "Instalar snap"
  },
  "snapInstallWarningCheck": {
    "message": "Para confirmar que você entende, marque a caixa."
  },
  "snapInstallWarningCheckPlural": {
    "message": "Para confirmar que você entende, marque todas as caixas."
  },
  "snapInstallWarningKeyAccess": {
    "message": "Você está concedendo ao snap \"$1\" acesso à sua chave $2. Isso é irrevogável e concede a \"$1\" controle de suas contas e ativos $2. Certifique-se de que confia em \"$1\" antes de prosseguir.",
    "description": "The first parameter is the name of the snap and the second one is the protocol"
  },
  "snapUpdate": {
    "message": "Atualizar snap"
  },
  "snaps": {
    "message": "Snaps"
  },
  "snapsInsightLoading": {
    "message": "Carregando insight da transação..."
  },
  "snapsNoInsight": {
    "message": "O snap não retornou nenhum insight"
  },
  "snapsSettingsDescription": {
    "message": "Gerencie seus snaps"
  },
  "snapsStatus": {
    "message": "O status do snap depende da atividade."
  },
  "snapsToggle": {
    "message": "O snap só será executado se estiver ativado"
  },
  "snapsUIError": {
    "message": "A IU especificada pelo snap é inválida.",
    "description": "This is shown when the insight snap throws an error. $1 is the snap name"
  },
  "someNetworksMayPoseSecurity": {
    "message": "Algumas redes podem representar riscos de segurança e/ou privacidade. Tenha os riscos em mente antes de adicionar e usar uma rede."
  },
  "somethingIsWrong": {
    "message": "Algo deu errado. Tente recarregar a página."
  },
  "somethingWentWrong": {
    "message": "Ops! Algo deu errado."
  },
  "source": {
    "message": "Origem"
  },
  "speedUp": {
    "message": "Acelerar"
  },
  "speedUpCancellation": {
    "message": "Acelerar esse cancelamento"
  },
  "speedUpExplanation": {
    "message": "Atualizamos a taxa de gás baseada nas condições atuais da rede e a aumentamos em pelo menos 10% (exigido pela rede)."
  },
  "speedUpPopoverTitle": {
    "message": "Acelerar transação"
  },
  "speedUpTooltipText": {
    "message": "Nova taxa de Gas"
  },
  "speedUpTransaction": {
    "message": "Acelerar essa transação"
  },
  "spendLimitInsufficient": {
    "message": "Limite de gastos insuficiente"
  },
  "spendLimitInvalid": {
    "message": "Limite de gastos inválido; o número precisa ser positivo"
  },
  "spendLimitPermission": {
    "message": "Permissão de limite de gasto"
  },
  "spendLimitRequestedBy": {
    "message": "Limite de gastos solicitado por $1",
    "description": "Origin of the site requesting the spend limit"
  },
  "spendLimitTooLarge": {
    "message": "O limite de gastos está alto demais"
  },
  "spendingCap": {
    "message": "Limite de gastos"
  },
  "spendingCapError": {
    "message": "Erro: insira somente números"
  },
  "spendingCapErrorDescription": {
    "message": "Somente insira um número com o qual esteja confortável de $1 acessar agora ou no futuro. Você pode aumentar o limite de tokens a qualquer momento.",
    "description": "$1 is origin of the site requesting the token limit"
  },
  "srpInputNumberOfWords": {
    "message": "Eu tenho uma frase com $1 palavras",
    "description": "This is the text for each option in the dropdown where a user selects how many words their secret recovery phrase has during import. The $1 is the number of words (either 12, 15, 18, 21, or 24)."
  },
  "srpPasteFailedTooManyWords": {
    "message": "A função colar falhou porque continha mais de 24 palavras. Uma frase secreta de recuperação pode ter no máximo 24 palavras.",
    "description": "Description of SRP paste erorr when the pasted content has too many words"
  },
  "srpPasteTip": {
    "message": "Você pode colar a sua frase secreta de recuperação inteira em qualquer campo",
    "description": "Our secret recovery phrase input is split into one field per word. This message explains to users that they can paste their entire secrete recovery phrase into any field, and we will handle it correctly."
  },
  "srpToggleShow": {
    "message": "Mostrar/Ocultar esta palavra da frase secreta de recuperação",
    "description": "Describes a toggle that is used to show or hide a single word of the secret recovery phrase"
  },
  "srpWordHidden": {
    "message": "Esta palavra está oculta",
    "description": "Explains that a word in the secret recovery phrase is hidden"
  },
  "srpWordShown": {
    "message": "Esta palavra está sendo mostrada",
    "description": "Explains that a word in the secret recovery phrase is being shown"
  },
  "stable": {
    "message": "Estável"
  },
  "stableLowercase": {
    "message": "estável"
  },
  "stateLogError": {
    "message": "Erro ao recuperar os registros de estado."
  },
  "stateLogFileName": {
    "message": "Registros de estado da MetaMask"
  },
  "stateLogs": {
    "message": "Registros de estado"
  },
  "stateLogsDescription": {
    "message": "Registo de estado podem conter o seu endereço e transações enviadas da sua conta pública."
  },
  "status": {
    "message": "Status"
  },
  "statusConnected": {
    "message": "Conectado"
  },
  "statusNotConnected": {
    "message": "Não conectado"
  },
  "step1LatticeWallet": {
    "message": "Conecte seu Lattice1"
  },
  "step1LatticeWalletMsg": {
    "message": "Você pode conectar a MetaMask ao seu dispositivo Lattice1 quando ele estiver configurado e on-line. Desbloqueie seu dispositivo e tenha o ID do seu dispositivo em mãos.",
    "description": "$1 represents the `hardwareWalletSupportLinkConversion` localization key"
  },
  "step1LedgerWallet": {
    "message": "Baixar o aplicativo do Ledger"
  },
  "step1LedgerWalletMsg": {
    "message": "Baixe, configure e insira sua senha para desbloquear $1.",
    "description": "$1 represents the `ledgerLiveApp` localization value"
  },
  "step1TrezorWallet": {
    "message": "Conecte sua Trezor"
  },
  "step1TrezorWalletMsg": {
    "message": "Conecte sua Trezor diretamente ao seu computador e a desbloqueie. Certifique-se de usar frase secreta correta.",
    "description": "$1 represents the `hardwareWalletSupportLinkConversion` localization key"
  },
  "step2LedgerWallet": {
    "message": "Conecte sua Ledger"
  },
  "step2LedgerWalletMsg": {
    "message": "Conecte sua Ledger diretamente ao seu computador, depois a desbloqueie e abra o app do Ethereum.",
    "description": "$1 represents the `hardwareWalletSupportLinkConversion` localization key"
  },
  "stillGettingMessage": {
    "message": "Ainda está recebendo essa mensagem?"
  },
  "strong": {
    "message": "Forte"
  },
  "stxAreHere": {
    "message": "As transações inteligentes chegaram!"
  },
  "stxBenefit1": {
    "message": "Minimize os custos das transações"
  },
  "stxBenefit2": {
    "message": "Reduza as falhas nas transações"
  },
  "stxBenefit3": {
    "message": "Elimine transações travadas"
  },
  "stxBenefit4": {
    "message": "Previna o front-running (uso de informações privilegiadas para negociações)"
  },
  "stxCancelled": {
    "message": "A swap teria falhado"
  },
  "stxCancelledDescription": {
    "message": "Sua transação teria falhado e foi cancelada para protegê-lo contra o pagamento de taxas de gás desnecessárias."
  },
  "stxCancelledSubDescription": {
    "message": "Tente fazer sua swap novamente. Estaremos aqui para te proteger contra riscos semelhantes no futuro."
  },
  "stxDescription": {
    "message": "As swaps na MetaMask ficaram muito mais inteligentes! A ativação de Transações Inteligentes permite que o MetaMask otimize programaticamente suas swaps para evitar:"
  },
  "stxErrorNotEnoughFunds": {
    "message": "Insuficiência de fundos para fazer uma transação inteligente."
  },
  "stxErrorUnavailable": {
    "message": "Indisponibilidade temporária de Transações Inteligentes."
  },
  "stxFailure": {
    "message": "Falha na troca"
  },
  "stxFailureDescription": {
    "message": "Mudanças repentinas no mercado podem causar falhas. Se o problema persistir, entre em contato com $1.",
    "description": "This message is shown to a user if their swap fails. The $1 will be replaced by support.metamask.io"
  },
  "stxPendingPrivatelySubmittingSwap": {
    "message": "Enviando seu swap de forma privada..."
  },
  "stxPendingPubliclySubmittingSwap": {
    "message": "Enviando seu swap de forma pública..."
  },
  "stxSubDescription": {
    "message": "* A função de Transações Inteligentes tentará enviar a sua transação várias vezes de forma privada. Se todas as tentativas falharem, a transação será transmitida publicamente para garantir que sua Swap seja realizada com sucesso."
  },
  "stxSuccess": {
    "message": "Swap concluído!"
  },
  "stxSuccessDescription": {
    "message": "Seu $1 já está disponível.",
    "description": "$1 is a token symbol, e.g. ETH"
  },
  "stxSwapCompleteIn": {
    "message": "O swap será concluído em <",
    "description": "'<' means 'less than', e.g. Swap will complete in < 2:59"
  },
  "stxTooltip": {
    "message": "Simule as transações antes de finalizar para diminuir os custos de transação e reduzir a possibilidade de falhas."
  },
  "stxTryingToCancel": {
    "message": "Tentando cancelar sua transação..."
  },
  "stxUnknown": {
    "message": "Status desconhecido"
  },
  "stxUnknownDescription": {
    "message": "Uma transação foi bem-sucedida, mas não temos certeza do que se trata. Isso pode ter ocorrido em razão do envio de outra transação enquanto esse swap era processado."
  },
  "stxUserCancelled": {
    "message": "Swap cancelado"
  },
  "stxUserCancelledDescription": {
    "message": "Sua transação foi cancelada e você não pagou nenhuma taxa de gás desnecessária."
  },
  "stxYouCanOptOut": {
    "message": "Você pode cancelar a participação a qualquer momento nas configurações avançadas."
  },
  "submit": {
    "message": "Enviar"
  },
  "submitted": {
    "message": "Enviada"
  },
  "support": {
    "message": "Suporte"
  },
  "supportCenter": {
    "message": "Visite a nossa central de suporte"
  },
  "swap": {
    "message": "Swap"
  },
  "swapAggregator": {
    "message": "Agregador"
  },
  "swapAllowSwappingOf": {
    "message": "Permitir troca de $1",
    "description": "Shows a user that they need to allow a token for swapping on their hardware wallet"
  },
  "swapAmountReceived": {
    "message": "Valor garantido"
  },
  "swapAmountReceivedInfo": {
    "message": "Esse é o valor mínimo que você receberá. Você pode receber mais, dependendo do slippage."
  },
  "swapApproval": {
    "message": "Aprovar $1 para trocas",
    "description": "Used in the transaction display list to describe a transaction that is an approve call on a token that is to be swapped.. $1 is the symbol of a token that has been approved."
  },
  "swapApproveNeedMoreTokens": {
    "message": "Você precisa de mais $1 $2 para concluir essa troca",
    "description": "Tells the user how many more of a given token they need for a specific swap. $1 is an amount of tokens and $2 is the token symbol."
  },
  "swapBestOfNQuotes": {
    "message": "Melhores cotações de $1.",
    "description": "$1 is the number of quotes that the user can select from when opening the list of quotes on the 'view quote' screen"
  },
  "swapBuildQuotePlaceHolderText": {
    "message": "Nenhum token disponível correspondente a $1",
    "description": "Tells the user that a given search string does not match any tokens in our token lists. $1 can be any string of text"
  },
  "swapConfirmWithHwWallet": {
    "message": "Confirme com sua carteira de hardware"
  },
  "swapContractDataDisabledErrorDescription": {
    "message": "No aplicativo do Ethereum em seu Ledger, vá para \"Configurações\" e habilite os dados do contrato. Em seguida, tente sua troca novamente."
  },
  "swapContractDataDisabledErrorTitle": {
    "message": "Os dados do contrato não estão habilitados em seu Ledger"
  },
  "swapCustom": {
    "message": "personalizado"
  },
  "swapDecentralizedExchange": {
    "message": "Exchange descentralizada"
  },
  "swapDirectContract": {
    "message": "Contrato direto"
  },
  "swapEditLimit": {
    "message": "Editar limite"
  },
  "swapEnableDescription": {
    "message": "Isso é obrigatório e dá à MetaMask permissão para trocar o seu $1.",
    "description": "Gives the user info about the required approval transaction for swaps. $1 will be the symbol of a token being approved for swaps."
  },
  "swapEnableTokenForSwapping": {
    "message": "Isso vai $1 para trocas",
    "description": "$1 is for the 'enableToken' key, e.g. 'enable ETH'"
  },
  "swapEstimatedNetworkFees": {
    "message": "Taxas de rede estimadas"
  },
  "swapEstimatedNetworkFeesInfo": {
    "message": "Essa é a estimativa da taxa de rede que será usada para concluir sua troca. O valor real pode mudar conforme as condições de rede."
  },
  "swapFailedErrorDescriptionWithSupportLink": {
    "message": "Falhas na transação acontecem, e estamos aqui para ajudar. Se esse problema persistir, você pode entrar em contato com nosso atendimento ao cliente em $1 para receber assistência adicional.",
    "description": "This message is shown to a user if their swap fails. The $1 will be replaced by support.metamask.io"
  },
  "swapFailedErrorTitle": {
    "message": "Falha na troca"
  },
  "swapFetchingQuoteNofN": {
    "message": "Obtendo cotação $1 de $2",
    "description": "A count of possible quotes shown to the user while they are waiting for quotes to be fetched. $1 is the number of quotes already loaded, and $2 is the total number of resources that we check for quotes. Keep in mind that not all resources will have a quote for a particular swap."
  },
  "swapFetchingQuotes": {
    "message": "Buscando cotações"
  },
  "swapFetchingQuotesErrorDescription": {
    "message": "Hmmm, ocorreu algum erro. Tente novamente. Ou, se os erros persistirem, entre em contato com o suporte."
  },
  "swapFetchingQuotesErrorTitle": {
    "message": "Erro ao obter cotações"
  },
  "swapFetchingTokens": {
    "message": "Obtendo tokens..."
  },
  "swapFromTo": {
    "message": "A troca de $1 para $2",
    "description": "Tells a user that they need to confirm on their hardware wallet a swap of 2 tokens. $1 is a source token and $2 is a destination token"
  },
  "swapGasFeesDetails": {
    "message": "As taxas de gás são estimadas e oscilam com base no tráfego da rede e na complexidade da transação."
  },
  "swapGasFeesLearnMore": {
    "message": "Saiba mais sobre as taxas de Gas"
  },
  "swapGasFeesSplit": {
    "message": "As taxas de gás da tela anterior estão divididas entre essas duas transações."
  },
  "swapGasFeesSummary": {
    "message": "As taxas de gás são pagas aos mineradores de criptoativos que processam as transações na rede de $1. A MetaMask não lucra com taxas de gás.",
    "description": "$1 is the selected network, e.g. Ethereum or BSC"
  },
  "swapHighSlippageWarning": {
    "message": "O valor de slippage está muito alto."
  },
  "swapIncludesMMFee": {
    "message": "Inclui uma taxa de $1% da MetaMask.",
    "description": "Provides information about the fee that metamask takes for swaps. $1 is a decimal number."
  },
  "swapLowSlippageError": {
    "message": "A transação pode falhar; o slippage máximo está baixo demais."
  },
  "swapMaxSlippage": {
    "message": "Slippage máximo"
  },
  "swapMetaMaskFee": {
    "message": "Taxa da MetaMask"
  },
  "swapMetaMaskFeeDescription": {
    "message": "A taxa de $1% é automaticamente contabilizada nessa cotação. Você paga em troca de uma licença para usar o software de agregação de informações sobre provedores de liquidez da MetaMask.",
    "description": "Provides information about the fee that metamask takes for swaps. $1 is a decimal number."
  },
  "swapNQuotesWithDot": {
    "message": "$1 cotações.",
    "description": "$1 is the number of quotes that the user can select from when opening the list of quotes on the 'view quote' screen"
  },
  "swapNewQuoteIn": {
    "message": "Novas cotações em $1",
    "description": "Tells the user the amount of time until the currently displayed quotes are update. $1 is a time that is counting down from 1:00 to 0:00"
  },
  "swapOnceTransactionHasProcess": {
    "message": "Seu $1 será adicionado à sua conta quando essa transação for processada.",
    "description": "This message communicates the token that is being transferred. It is shown on the awaiting swap screen. The $1 will be a token symbol."
  },
  "swapPriceDifference": {
    "message": "Você está prestes a trocar $1 $2 (~$3) por $4 $5 (~$6).",
    "description": "This message represents the price slippage for the swap.  $1 and $4 are a number (ex: 2.89), $2 and $5 are symbols (ex: ETH), and $3 and $6 are fiat currency amounts."
  },
  "swapPriceDifferenceTitle": {
    "message": "Diferença de preço de aproximadamente $1%",
    "description": "$1 is a number (ex: 1.23) that represents the price difference."
  },
  "swapPriceImpactTooltip": {
    "message": "O impacto do preço é a diferença entre o preço de mercado atual e o valor recebido quando é executada a transação. O impacto do preço é resultado do tamanho da sua transação relativo ao tamanho do pool de liquidez."
  },
  "swapPriceUnavailableDescription": {
    "message": "O impacto no preço não pôde ser determinado devido à ausência de dados sobre o preço de mercado. Confirme que você está satisfeito com a quantidade de tokens que você está prestes a receber antes de fazer a troca."
  },
  "swapPriceUnavailableTitle": {
    "message": "Verifique o preço antes de prosseguir"
  },
  "swapProcessing": {
    "message": "Processando"
  },
  "swapQuoteDetails": {
    "message": "Detalhes da cotação"
  },
  "swapQuoteSource": {
    "message": "Fonte da cotação"
  },
  "swapQuotesExpiredErrorDescription": {
    "message": "Solicite novas cotações para receber as taxas mais recentes."
  },
  "swapQuotesExpiredErrorTitle": {
    "message": "Cotações vencidas"
  },
  "swapQuotesNotAvailableErrorDescription": {
    "message": "Experimente ajustar a quantidade ou as configurações de slippage e tente novamente."
  },
  "swapQuotesNotAvailableErrorTitle": {
    "message": "Não há cotações disponíveis"
  },
  "swapRate": {
    "message": "Preço"
  },
  "swapReceiving": {
    "message": "Recebendo"
  },
  "swapReceivingInfoTooltip": {
    "message": "Essa é uma estimativa. O valor exato dependerá do slippage."
  },
  "swapRequestForQuotation": {
    "message": "Solicitação de cotação"
  },
  "swapReviewSwap": {
    "message": "Revisar swap"
  },
  "swapSearchNameOrAddress": {
    "message": "Pesquise o nome ou cole o endereço"
  },
  "swapSelect": {
    "message": "Selecione"
  },
  "swapSelectAQuote": {
    "message": "Selecione uma cotação"
  },
  "swapSelectAToken": {
    "message": "Selecionar um token"
  },
  "swapSelectQuotePopoverDescription": {
    "message": "Abaixo estão todas as cotações reunidas de diversas fontes de liquidez."
  },
  "swapSlippageNegative": {
    "message": "O slippage deve ser maior ou igual a zero"
  },
  "swapSlippagePercent": {
    "message": "$1%",
    "description": "$1 is the amount of % for slippage"
  },
  "swapSlippageTooltip": {
    "message": "Chamamos de \"slippage\" quando o preço muda entre o momento de realização da ordem e sua confirmação. Seu swap será cancelado automaticamente se o slippage exceder sua configuração de \"tolerância a slippage\"."
  },
  "swapSource": {
    "message": "Fonte de liquidez"
  },
  "swapSourceInfo": {
    "message": "Pesquisamos várias fontes de liquidez (exchanges, agregadores e formadores de mercado profissionais) para descobrir as melhores tarifas e as taxas de rede mais baixas."
  },
  "swapSuggested": {
    "message": "Troca sugerida"
  },
  "swapSuggestedGasSettingToolTipMessage": {
    "message": "Trocas (swaps) são transações complexas e urgentes. Recomendamos essa taxa de gás para atingir o equilíbrio ideal entre o custo e a confiança de uma troca bem-sucedida."
  },
  "swapSwapFrom": {
    "message": "Trocar de"
  },
  "swapSwapSwitch": {
    "message": "Trocar de e para tokens"
  },
  "swapSwapTo": {
    "message": "Trocar por"
  },
  "swapToConfirmWithHwWallet": {
    "message": "para confirmar com a sua carteira de hardware"
  },
  "swapTokenAvailable": {
    "message": "Seu $1 foi adicionado à sua conta.",
    "description": "This message is shown after a swap is successful and communicates the exact amount of tokens the user has received for a swap. The $1 is a decimal number of tokens followed by the token symbol."
  },
  "swapTokenBalanceUnavailable": {
    "message": "Não foi possível obter seu saldo de $1",
    "description": "This message communicates to the user that their balance of a given token is currently unavailable. $1 will be replaced by a token symbol"
  },
  "swapTokenToToken": {
    "message": "Trocar $1 por $2",
    "description": "Used in the transaction display list to describe a swap. $1 and $2 are the symbols of tokens in involved in a swap."
  },
  "swapTokenVerificationAddedManually": {
    "message": "Esse token foi adicionado manualmente."
  },
  "swapTokenVerificationMessage": {
    "message": "Sempre confirme o endereço do token no $1.",
    "description": "Points the user to Etherscan as a place they can verify information about a token. $1 is replaced with the translation for \"Etherscan\" followed by an info icon that shows more info on hover."
  },
  "swapTokenVerificationOnlyOneSource": {
    "message": "Verificado somente em 1 fonte."
  },
  "swapTokenVerificationSources": {
    "message": "Verificado em $1 fontes.",
    "description": "Indicates the number of token information sources that recognize the symbol + address. $1 is a decimal number."
  },
  "swapTooManyDecimalsError": {
    "message": "$1 permite até $2 decimais",
    "description": "$1 is a token symbol and $2 is the max. number of decimals allowed for the token"
  },
  "swapTransactionComplete": {
    "message": "Transação concluída"
  },
  "swapTwoTransactions": {
    "message": "2 transações"
  },
  "swapUnknown": {
    "message": "Desconhecido"
  },
  "swapVerifyTokenExplanation": {
    "message": "Vários tokens podem usar o mesmo nome e símbolo. Confira $1 para verificar se esse é o token que você está buscando.",
    "description": "This appears in a tooltip next to the verifyThisTokenOn message. It gives the user more information about why they should check the token on a block explorer. $1 will be the name or url of the block explorer, which will be the translation of 'etherscan' or a block explorer url specified for a custom network."
  },
  "swapYourTokenBalance": {
    "message": "$1 $2 disponível para troca",
    "description": "Tells the user how much of a token they have in their balance. $1 is a decimal number amount of tokens, and $2 is a token symbol"
  },
  "swapZeroSlippage": {
    "message": "0% de slippage"
  },
  "swapsAdvancedOptions": {
    "message": "Opções avançadas"
  },
  "swapsExcessiveSlippageWarning": {
    "message": "O valor de slippage está muito alto e resultará em uma taxa ruim. Reduza sua tolerância a slippage para um valor inferior a 15%."
  },
  "swapsMaxSlippage": {
    "message": "Tolerância a slippage"
  },
  "swapsNotEnoughForTx": {
    "message": "Não há $1 suficiente para concluir essa transação",
    "description": "Tells the user that they don't have enough of a token for a proposed swap. $1 is a token symbol"
  },
  "swapsViewInActivity": {
    "message": "Ver na atividade"
  },
  "switchEthereumChainConfirmationDescription": {
    "message": "Isso mudará a rede selecionada dentro da MetaMask para uma rede adicionada anteriormente:"
  },
  "switchEthereumChainConfirmationTitle": {
    "message": "Permitir que esse site troque a rede?"
  },
  "switchNetwork": {
    "message": "Trocar de rede"
  },
  "switchNetworks": {
    "message": "Trocar de rede"
  },
  "switchToNetwork": {
    "message": "Trocar para $1",
    "description": "$1 represents the custom network that has previously been added"
  },
  "switchToThisAccount": {
    "message": "Trocar para esta conta"
  },
  "switchedTo": {
    "message": "Você mudou para"
  },
  "switchingNetworksCancelsPendingConfirmations": {
    "message": "A troca de redes cancelará todas as confirmações pendentes"
  },
  "symbol": {
    "message": "Símbolo"
  },
  "symbolBetweenZeroTwelve": {
    "message": "O símbolo deve ter 11 caracteres ou menos."
  },
  "syncFailed": {
    "message": "Falha na sincronização"
  },
  "syncInProgress": {
    "message": "Sincronização em andamento"
  },
  "syncWithMobile": {
    "message": "Sincronizar com dispositivo móvel"
  },
  "syncWithMobileBeCareful": {
    "message": "Ao escanear esse código, verifique se não há mais ninguém olhando para a sua tela"
  },
  "syncWithMobileComplete": {
    "message": "Seus dados foram sincronizados. Curta o app da MetaMask para dispositivos móveis!"
  },
  "syncWithMobileDesc": {
    "message": "Você pode sincronizar suas contas e informações com o seu dispositivo móvel. Abra o aplicativo da MetaMask para dispositivos móveis, acesse \"Configurações\" e toque em \"Sincronizar pela extensão do navegador\""
  },
  "syncWithMobileDescNewUsers": {
    "message": "Se você tiver acabado de abrir o app da MetaMask para dispositivos móveis pela primeira vez, basta seguir as etapas no seu telefone."
  },
  "syncWithMobileScanThisCode": {
    "message": "Escaneie esse código com seu app da MetaMask para dispositivos móveis"
  },
  "syncWithMobileTitle": {
    "message": "Sincronizar com dispositivo móvel"
  },
  "tenPercentIncreased": {
    "message": "10% de aumento"
  },
  "terms": {
    "message": "Termos de Uso"
  },
  "termsOfService": {
    "message": "Termos de Serviço"
  },
  "testNetworks": {
    "message": "Redes de teste"
  },
  "theme": {
    "message": "Tema"
  },
  "themeDescription": {
    "message": "Escolha o seu tema preferido para a MetaMask."
  },
  "thingsToKeep": {
    "message": "Informações importantes:"
  },
  "thisIsBasedOn": {
    "message": "Isso se baseia em informações de "
  },
  "time": {
    "message": "Hora"
  },
  "tips": {
    "message": "Dicas"
  },
  "to": {
    "message": "Para"
  },
  "toAddress": {
    "message": "Para: $1",
    "description": "$1 is the address to include in the To label. It is typically shortened first using shortenAddress"
  },
  "toggleEthSignDescriptionField": {
    "message": "Ative para permitir que dapps peçam sua assinatura usando solicitações eth_sign. O eth_sign é um método de entrada aberto que permite que você assine uma hash aleatória, apresentando um perigoso risco de phishing. Assine solicitações eth_sign somente se conseguir ler o que está assinando e confiar na origem da solicitação."
  },
  "toggleEthSignField": {
    "message": "Ativar/desativar solicitações eth_sign"
  },
  "toggleTestNetworks": {
    "message": "$1 redes de teste",
    "description": "$1 is a clickable link with text defined by the 'showHide' key. The link will open Settings > Advanced where users can enable the display of test networks in the network dropdown."
  },
  "token": {
    "message": "Token"
  },
  "tokenAddress": {
    "message": "Endereço do token"
  },
  "tokenAlreadyAdded": {
    "message": "Token já foi adicionado."
  },
  "tokenAutoDetection": {
    "message": "Detecção automática de tokens"
  },
  "tokenContractAddress": {
    "message": "Endereço de contrato do token"
  },
  "tokenDecimalFetchFailed": {
    "message": "A casa decimal do token é necessária."
  },
  "tokenDecimalTitle": {
    "message": "Decimal do token:"
  },
  "tokenDetails": {
    "message": "Dados do token"
  },
  "tokenFoundTitle": {
    "message": "1 novo token encontrado"
  },
  "tokenId": {
    "message": "ID do token"
  },
  "tokenList": {
    "message": "Listas de tokens:"
  },
  "tokenScamSecurityRisk": {
    "message": "golpes e riscos de segurança envolvendo tokens"
  },
  "tokenShowUp": {
    "message": "Seus tokens podem não aparecer automaticamente em sua carteira."
  },
  "tokenSymbol": {
    "message": "Símbolo do token"
  },
  "tokensFoundTitle": {
    "message": "$1 novos tokens encontrados",
    "description": "$1 is the number of new tokens detected"
  },
  "tooltipApproveButton": {
    "message": "Eu compreendo"
  },
  "total": {
    "message": "Total"
  },
  "transaction": {
    "message": "transação"
  },
  "transactionCancelAttempted": {
    "message": "Cancelamento da transação tentado com taxa de gás de $1 às $2"
  },
  "transactionCancelSuccess": {
    "message": "Transação cancelada às $2"
  },
  "transactionConfirmed": {
    "message": "Transação confirmada às $2."
  },
  "transactionCreated": {
    "message": "Transação criada com valor de $1 às $2."
  },
  "transactionData": {
    "message": "Dados da transação"
  },
  "transactionDecodingAccreditationDecoded": {
    "message": "Decodificado por Truffle"
  },
  "transactionDecodingAccreditationVerified": {
    "message": "Contrato verificado em $1"
  },
  "transactionDecodingUnsupportedNetworkError": {
    "message": "A decodificação da transação não está disponível para o chainId $1"
  },
  "transactionDetailDappGasMoreInfo": {
    "message": "Site sugerido"
  },
  "transactionDetailDappGasTooltip": {
    "message": "Edite para usar a taxa de gás recomendada pela MetaMask com base no bloco mais recente."
  },
  "transactionDetailGasHeading": {
    "message": "Taxa de Gas estimada"
  },
  "transactionDetailGasInfoV2": {
    "message": "estimada"
  },
  "transactionDetailGasTooltipConversion": {
    "message": "Saiba mais sobre as taxas de Gas"
  },
  "transactionDetailGasTooltipExplanation": {
    "message": "As taxas de Gas são definidas pela rede e flutuam com base no tráfego da rede e na complexidade da transação."
  },
  "transactionDetailGasTooltipIntro": {
    "message": "As taxas de gás são pagas aos mineradores de criptoativos que processam as transações na rede de $1. A MetaMask não lucra com taxas de gás."
  },
  "transactionDetailGasTotalSubtitle": {
    "message": "Valor + taxa de gás"
  },
  "transactionDetailLayer2GasHeading": {
    "message": "Taxa de gás de camada 2"
  },
  "transactionDetailMultiLayerTotalSubtitle": {
    "message": "Valor + taxas"
  },
  "transactionDropped": {
    "message": "Transação abandonada às $2."
  },
  "transactionError": {
    "message": "Erro de transação. Exceção gerada no código do contrato."
  },
  "transactionErrorNoContract": {
    "message": "Tentando chamar uma função em um endereço que não está no contrato."
  },
  "transactionErrored": {
    "message": "A transação encontrou um erro."
  },
  "transactionFee": {
    "message": "Taxa de transação"
  },
  "transactionHistoryBaseFee": {
    "message": "Taxa de base (GWEI)"
  },
  "transactionHistoryL1GasLabel": {
    "message": "Taxa de gás L1 total"
  },
  "transactionHistoryL2GasLimitLabel": {
    "message": "Limite de gás L2"
  },
  "transactionHistoryL2GasPriceLabel": {
    "message": "Preço do gás L2"
  },
  "transactionHistoryMaxFeePerGas": {
    "message": "Taxa máxima por gás"
  },
  "transactionHistoryPriorityFee": {
    "message": "Taxa de prioridade (GWEI)"
  },
  "transactionHistoryTotalGasFee": {
    "message": "Taxa de gás total"
  },
  "transactionResubmitted": {
    "message": "Transação reenviada com taxa de gás aumentada para $1 às $2"
  },
  "transactionSecurityCheck": {
    "message": "Habilitar provedores de segurança para transações"
  },
  "transactionSecurityCheckDescription": {
    "message": "Usamos APIs de terceiros para detectar e exibir riscos envolvidos em solicitações de assinatura e de transações não assinadas antes que você as assine. Esses serviços terão acesso às suas solicitações de assinatura e de transações não assinadas, ao endereço de sua conta e ao seu idioma preferencial."
  },
  "transactionSubmitted": {
    "message": "Transação enviada com taxa de gás estimada de $1 às $2."
  },
  "transactionUpdated": {
    "message": "Transação atualizada às $2."
  },
  "transactions": {
    "message": "Transações"
  },
  "transfer": {
    "message": "Transferir"
  },
  "transferBetweenAccounts": {
    "message": "Transferir entre minhas contas"
  },
  "transferFrom": {
    "message": "Transferir de"
  },
  "troubleConnectingToWallet": {
    "message": "Tivemos dificuldade para conectar-nos à sua $1. Revise $2 e tente novamente.",
    "description": "$1 is the wallet device name; $2 is a link to wallet connection guide"
  },
  "troubleStarting": {
    "message": "A MetaMask teve problemas para iniciar. Esse erro pode ser intermitente, por isso tente reiniciar a extensão."
  },
  "troubleTokenBalances": {
    "message": "Tivemos um problema a carregar o balanço dos seus tokens. Pode vê-los em ",
    "description": "Followed by a link (here) to view token balances"
  },
  "trustSiteApprovePermission": {
    "message": "Ao conceder permissão, você estará autorizando que o $1 a seguir acesse seus fundos"
  },
  "tryAgain": {
    "message": "Tente novamente"
  },
  "turnOnTokenDetection": {
    "message": "Ativar detecção avançada de token"
  },
  "tutorial": {
    "message": "Tutorial"
  },
  "twelveHrTitle": {
    "message": "12 h:"
  },
  "txInsightsNotSupported": {
    "message": "As informações sobre transações não são suportadas para esse contrato, por ora."
  },
  "typePassword": {
    "message": "Digite a sua Palavra-passe"
  },
  "typeYourSRP": {
    "message": "Digite sua Frase de Recuperação Secreta"
  },
  "u2f": {
    "message": "U2F",
    "description": "A name on an API for the browser to interact with devices that support the U2F protocol. On some browsers we use it to connect MetaMask to Ledger devices."
  },
  "unapproved": {
    "message": "Não aprovado"
  },
  "units": {
    "message": "unidades"
  },
  "unknown": {
    "message": "Desconhecido"
  },
  "unknownCameraError": {
    "message": "Houve um erro ao tentar acessar sua câmera. Tente novamente..."
  },
  "unknownCameraErrorTitle": {
    "message": "Ops! Algo deu errado...."
  },
  "unknownCollection": {
    "message": "Coleção sem nome"
  },
  "unknownNetwork": {
    "message": "Rede privada desconhecida"
  },
  "unknownQrCode": {
    "message": "Erro: não conseguimos identificar esse QR code"
  },
  "unlimited": {
    "message": "Ilimitado"
  },
  "unlock": {
    "message": "Entrar"
  },
  "unlockMessage": {
    "message": "A web descentralizada te aguarda"
  },
  "unrecognizedChain": {
    "message": "Essa rede personalizada não foi reconhecida",
    "description": "$1 is a clickable link with text defined by the 'unrecognizedChanLinkText' key. The link will open to instructions for users to validate custom network details."
  },
  "unrecognizedProtocol": {
    "message": "$1 (protocolo não reconhecido)",
    "description": "Shown when the protocol is unknown by the extension. $1 is the protocol code."
  },
  "unsendableAsset": {
    "message": "O envio de tokens NFT (ERC-721) não é suportado no momento",
    "description": "This is an error message we show the user if they attempt to send an NFT asset type, for which currently don't support sending"
  },
  "unverifiedContractAddressMessage": {
    "message": "Não conseguimos verificar esse contrato. Certifique-se de que você confia nesse endereço."
  },
  "upArrow": {
    "message": "seta para cima"
  },
  "updatedWithDate": {
    "message": "Atualizado em $1"
  },
  "urlErrorMsg": {
    "message": "Links requerem o prefixo HTTP/HTTPS apropriado."
  },
  "urlExistsErrorMsg": {
    "message": "O ID da cadeia está sendo usado pela rede $1."
  },
  "useDefault": {
    "message": "Usar padrão"
  },
  "useMultiAccountBalanceChecker": {
    "message": "Agrupar solicitações de saldo de contas"
  },
  "useMultiAccountBalanceCheckerDescription": {
    "message": "Agrupamos as contas e consultamos a Infura para exibir seus saldos de forma responsiva. Se isso for desativado, somente contas ativas serão consultadas. Alguns dapps só funcionam se você conecta a sua carteira."
  },
  "useNftDetection": {
    "message": "Detectar NFTs automaticamente"
  },
  "useNftDetectionDescription": {
    "message": "Usamos APIs terceirizadas para detectar NFTs na sua carteira, ou seja, seu endereço IP pode ser exposto a servidores centralizados. Há algumas coisas para se ter cuidado ao ativar esse recurso."
  },
  "useNftDetectionDescriptionLine2": {
    "message": "O endereço da sua conta estará exposto às APIs terceirizadas."
  },
  "useNftDetectionDescriptionLine3": {
    "message": "Os metadados de NFTs podem conter links para golpes ou sites de phishing."
  },
  "useNftDetectionDescriptionLine4": {
    "message": "Qualquer pessoa pode realizar o airdrop de NFTs em sua conta. Isso inclui conteúdo ofensivo que pode ser exibido automaticamente em sua carteira."
  },
  "useNftDetectionDescriptionLine5": {
    "message": "Deixe desativado esse recurso se não quiser que o app obtenha dados desses serviços."
  },
  "usePhishingDetection": {
    "message": "Usar detecção de phishing"
  },
  "usePhishingDetectionDescription": {
    "message": "Exibir uma advertência para os domínios de phishing destinados a usuários do Ethereum"
  },
  "useTokenDetectionPrivacyDesc": {
    "message": "A exibição automática de tokens enviados para a sua conta envolve a comunicação com servidores de terceiros para buscar as imagens dos tokens. Esses servidores terão acesso ao seu endereço IP."
  },
  "usedByClients": {
    "message": "Utilizado por vários tipos de clientes"
  },
  "userName": {
    "message": "Nome de usuário"
  },
  "verifyContractDetails": {
    "message": "Verificar dados do contrato"
  },
  "verifyThisTokenDecimalOn": {
    "message": "Os decimais do token podem ser encontrados no $1",
    "description": "Points the user to etherscan as a place they can verify information about a token. $1 is replaced with the translation for \"etherscan\""
  },
  "verifyThisTokenOn": {
    "message": "Verifique esse token no $1",
    "description": "Points the user to etherscan as a place they can verify information about a token. $1 is replaced with the translation for \"etherscan\""
  },
  "verifyThisUnconfirmedTokenOn": {
    "message": "Verifique esse token no $1 e confirme que é o token que você deseja negociar.",
    "description": "Points the user to etherscan as a place they can verify information about a token. $1 is replaced with the translation for \"etherscan\""
  },
  "view": {
    "message": "Ver"
  },
  "viewAllDetails": {
    "message": "Ver todos os detalhes"
  },
  "viewContact": {
    "message": "Ver contato"
  },
  "viewDetails": {
    "message": "Ver detalhes"
  },
  "viewFullTransactionDetails": {
    "message": "Ver detalhes completos da transação"
  },
  "viewMore": {
    "message": "Ver mais"
  },
  "viewOnBlockExplorer": {
    "message": "Ver no explorador de blocos"
  },
  "viewOnCustomBlockExplorer": {
    "message": "Ver $1 em $2",
    "description": "$1 is the action type. e.g (Account, Transaction, Swap) and $2 is the Custom Block Exporer URL"
  },
  "viewOnEtherscan": {
    "message": "Ver $1 no Etherscan",
    "description": "$1 is the action type. e.g (Account, Transaction, Swap)"
  },
  "viewOnOpensea": {
    "message": "Ver no Opensea"
  },
  "viewinExplorer": {
    "message": "Ver $1 no explorador",
    "description": "$1 is the action type. e.g (Account, Transaction, Swap)"
  },
  "visitWebSite": {
    "message": "Visite nosso site"
  },
  "walletConnectionGuide": {
    "message": "nosso guia de conexão com a carteira de hardware"
  },
  "walletCreationSuccessDetail": {
    "message": "Você protegeu sua carteira com sucesso. Guarde sua Frase de Recuperação Secreta em segredo e em segurança — é sua responsabilidade!"
  },
  "walletCreationSuccessReminder1": {
    "message": "A MetaMask não é capaz de recuperar sua Frase de Recuperação Secreta."
  },
  "walletCreationSuccessReminder2": {
    "message": "A equipe da MetaMask jamais pedirá sua Frase de Recuperação Secreta."
  },
  "walletCreationSuccessReminder3": {
    "message": "$1 com ninguém, senão seus fundos poderão ser roubados",
    "description": "$1 is separated as walletCreationSuccessReminder3BoldSection so that we can bold it"
  },
  "walletCreationSuccessReminder3BoldSection": {
    "message": "Nunca compartilhe a sua Frase de Recuperação Secreta",
    "description": "This string is localized separately from walletCreationSuccessReminder3 so that we can bold it"
  },
  "walletCreationSuccessTitle": {
    "message": "Carteira criada com sucesso"
  },
  "wantToAddThisNetwork": {
    "message": "Desejar adicionar esta rede?"
  },
  "warning": {
    "message": "Atenção"
  },
  "warningTooltipText": {
    "message": "$1 O contrato pode gastar todo o seu saldo de tokens sem aviso ou consentimento. Proteja-se personalizando um limite de gastos menor.",
    "description": "$1 is a warning icon with text 'Be careful' in 'warning' colour"
  },
  "weak": {
    "message": "Fraca"
  },
  "web3ShimUsageNotification": {
    "message": "Percebemos que o site atual tentou usar a API window.web3 removida. Se o site parecer estar corrompido, clique em $1 para obter mais informações.",
    "description": "$1 is a clickable link."
  },
  "webhid": {
    "message": "WebHID",
    "description": "Refers to a interface for connecting external devices to the browser. Used for connecting ledger to the browser. Read more here https://developer.mozilla.org/en-US/docs/Web/API/WebHID_API"
  },
  "websites": {
    "message": "sites",
    "description": "Used in the 'permission_rpc' message."
  },
  "welcomeBack": {
    "message": "Boas-vindas de volta!"
  },
  "welcomeExploreDescription": {
    "message": "Armazene, envie e gaste criptomoedas e criptoativos."
  },
  "welcomeExploreTitle": {
    "message": "Explore aplicativos descentralizados"
  },
  "welcomeLoginDescription": {
    "message": "Use a sua MetaMask para fazer login em aplicativos descentralizados, sem necessidade de cadastro."
  },
  "welcomeLoginTitle": {
    "message": "Diga olá à sua carteira"
  },
  "welcomeToMetaMask": {
    "message": "Vamos começar"
  },
  "welcomeToMetaMaskIntro": {
    "message": "Com a confiança de milhões de usuários, a MetaMask é uma carteira segura que torna o mundo da Web3 acessível a todos."
  },
  "whatsNew": {
    "message": "Novidades",
    "description": "This is the title of a popup that gives users notifications about new features and updates to MetaMask."
  },
  "whatsThis": {
    "message": "O que é isso?"
  },
  "xOfY": {
    "message": "$1 de $2",
    "description": "$1 and $2 are intended to be two numbers, where $2 is a total, and $1 is a count towards that total"
  },
  "xOfYPending": {
    "message": "$1 de $2 pendente",
    "description": "$1 and $2 are intended to be two numbers, where $2 is a total number of pending confirmations, and $1 is a count towards that total"
  },
  "yes": {
    "message": "Sim"
  },
  "youHaveAddedAll": {
    "message": "Você adicionou todas as redes populares. Você pode descobrir mais redes $1 Ou você pode $2",
    "description": "$1 is a link with the text 'here' and $2 is a button with the text 'add more networks manually'"
  },
  "youNeedToAllowCameraAccess": {
    "message": "Você precisa permitir o acesso à câmera para usar esse recurso."
  },
  "youSign": {
    "message": "Está a assinar"
  },
  "yourFundsMayBeAtRisk": {
    "message": "Seus fundos podem estar em risco"
  },
  "yourNFTmayBeAtRisk": {
    "message": "Seu NFT pode estar em risco"
  },
  "yourPrivateSeedPhrase": {
    "message": "Sua Frase Secreta de Recuperação"
  },
  "zeroGasPriceOnSpeedUpError": {
    "message": "O preço do gás está zerado na aceleração"
  }
}<|MERGE_RESOLUTION|>--- conflicted
+++ resolved
@@ -978,7 +978,6 @@
   },
   "desktopDisableErrorCTA": {
     "message": "Desativar a MetaMask para desktop"
-<<<<<<< HEAD
   },
   "desktopEnableButton": {
     "message": "Ativar o app para desktop"
@@ -986,15 +985,6 @@
   "desktopEnableButtonDescription": {
     "message": "Clique para executar todos os processos em segundo plano no app para desktop."
   },
-=======
-  },
-  "desktopEnableButton": {
-    "message": "Ativar o app para desktop"
-  },
-  "desktopEnableButtonDescription": {
-    "message": "Clique para executar todos os processos em segundo plano no app para desktop."
-  },
->>>>>>> 4b271868
   "desktopErrorNavigateSettingsCTA": {
     "message": "Voltar à página de configurações"
   },
@@ -1327,12 +1317,6 @@
   "etherscanViewOn": {
     "message": "Ver no Etherscan"
   },
-<<<<<<< HEAD
-  "expandExperience": {
-    "message": "Expanda sua experiência web3 com os snaps da MetaMask"
-  },
-=======
->>>>>>> 4b271868
   "expandView": {
     "message": "Expandir exibição"
   },
@@ -2197,19 +2181,6 @@
   "nextNonceWarning": {
     "message": "Nonce é maior que o nonce sugerido de $1",
     "description": "The next nonce according to MetaMask's internal logic"
-  },
-  "nftAddFailedMessage": {
-    "message": "O NFT não pôde ser adicionado, pois os dados de propriedade não coincidem. Certifique-se de ter inserido as informações corretas."
-  },
-  "nftAddressError": {
-    "message": "Esse token é um NFT. Adicione-o à $1",
-    "description": "$1 is a clickable link with text defined by the 'importNFTPage' key"
-  },
-  "nftDisclaimer": {
-    "message": "Aviso: a MetaMask obtém o arquivo de mídia do URL de origem. Às vezes, esse URL é modificado pelo marketplace onde o NFT foi cunhado (minted)."
-  },
-  "nftOptions": {
-    "message": "Opções de NFT"
   },
   "nftAddFailedMessage": {
     "message": "O NFT não pôde ser adicionado, pois os dados de propriedade não coincidem. Certifique-se de ter inserido as informações corretas."
