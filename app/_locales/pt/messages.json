{
  "QRHardwareInvalidTransactionTitle": {
    "message": "Erro"
  },
  "QRHardwareMismatchedSignId": {
    "message": "Os dados da transação são inconsistentes. Verifique os detalhes da transação."
  },
  "QRHardwarePubkeyAccountOutOfRange": {
    "message": "Não há mais contas. Se você gostaria de acessar outra conta não listada abaixo, reconecte sua carteira de hardware e selecione-a."
  },
  "QRHardwareScanInstructions": {
    "message": "Posicione o código QR na frente da sua câmera. A tela está desfocada, mas isso não afetará a leitura."
  },
  "QRHardwareSignRequestCancel": {
    "message": "Recusar"
  },
  "QRHardwareSignRequestDescription": {
    "message": "Depois de ter assinado com a sua carteira, clique em \"Receber assinatura\""
  },
  "QRHardwareSignRequestGetSignature": {
    "message": "Receber assinatura"
  },
  "QRHardwareSignRequestSubtitle": {
    "message": "Leia o código QR com a sua carteira"
  },
  "QRHardwareSignRequestTitle": {
    "message": "Solicitar assinatura"
  },
  "QRHardwareUnknownQRCodeTitle": {
    "message": "Erro"
  },
  "QRHardwareUnknownWalletQRCode": {
    "message": "Código QR inválido. Leia o código QR de sincronização da carteira de hardware."
  },
  "QRHardwareWalletImporterTitle": {
    "message": "Ler código QR"
  },
  "QRHardwareWalletSteps1Description": {
    "message": "Você pode escolher abaixo em uma lista de parceiros oficiais que aceitam códigos QR."
  },
  "QRHardwareWalletSteps1Title": {
    "message": "Conecte sua carteira de hardware QR"
  },
  "QRHardwareWalletSteps2Description": {
    "message": "Ngrave Zero"
  },
  "SrpListHideAccounts": {
    "message": "Ocultar $1 contas",
    "description": "$1 is the number of accounts"
  },
  "SrpListHideSingleAccount": {
    "message": "Ocultar 1 conta"
  },
  "SrpListShowAccounts": {
    "message": "Exibir $1 contas",
    "description": "$1 is the number of accounts"
  },
  "SrpListShowSingleAccount": {
    "message": "Exibir 1 conta"
  },
  "about": {
    "message": "Sobre"
  },
  "accept": {
    "message": "Aceitar"
  },
  "acceptTermsOfUse": {
    "message": "Eu li e concordo com os $1",
    "description": "$1 is the `terms` message"
  },
  "accessingYourCamera": {
    "message": "Acessando sua câmera..."
  },
  "account": {
    "message": "Conta"
  },
  "accountActivity": {
    "message": "Atividade da conta"
  },
  "accountActivityText": {
    "message": "Selecione as contas das quais deseja receber notificações:"
  },
  "accountAlreadyExistsLogin": {
    "message": "Fazer login"
  },
  "accountAlreadyExistsLoginDescription": {
    "message": "Já existe uma carteira usando \"$1\". Em vez disso, deseja tentar fazer login?",
    "description": "$1 is the account email"
  },
  "accountAlreadyExistsTitle": {
    "message": "Carteira já existente"
  },
  "accountDetails": {
    "message": "Detalhes da conta"
  },
  "accountIdenticon": {
    "message": "Identicon da conta"
  },
  "accountIsntConnectedToastText": {
    "message": "$1 não está conectado a $2"
  },
  "accountName": {
    "message": "Nome da conta"
  },
  "accountNameDuplicate": {
    "message": "Esse nome de conta já existe",
    "description": "This is an error message shown when the user enters a new account name that matches an existing account name"
  },
  "accountNameReserved": {
    "message": "Esse nome de conta está reservado",
    "description": "This is an error message shown when the user enters a new account name that is reserved for future use"
  },
  "accountNotFoundCreateOne": {
    "message": "Sim, crie uma nova carteira"
  },
  "accountNotFoundDescription": {
    "message": "Não conseguimos encontrar uma carteira para \"$1\". Deseja criar uma nova com este login?",
    "description": "$1 is the account email"
  },
  "accountNotFoundTitle": {
    "message": "Carteira não encontrada"
  },
  "accountOptions": {
    "message": "Opções da conta"
  },
  "accountPermissionToast": {
    "message": "Permissões de conta atualizadas"
  },
  "accountSelectionRequired": {
    "message": "Você precisa selecionar uma conta!"
  },
  "accountTypeNotSupported": {
    "message": "Tipo de conta não compatível"
  },
  "accounts": {
    "message": "Contas"
  },
  "accountsConnected": {
    "message": "Contas conectadas"
  },
  "accountsPermissionsTitle": {
    "message": "Ver suas contas e sugerir transações"
  },
  "accountsSmallCase": {
    "message": "contas"
  },
  "active": {
    "message": "Ativo"
  },
  "activity": {
    "message": "Atividade"
  },
  "activityLog": {
    "message": "Registro de atividades"
  },
  "add": {
    "message": "Adicionar"
  },
  "addACustomNetwork": {
    "message": "Adicionar uma rede personalizada"
  },
  "addANetwork": {
    "message": "Adicionar uma rede"
  },
  "addANickname": {
    "message": "Adicionar um apelido"
  },
  "addAUrl": {
    "message": "Adicionar um URL"
  },
  "addAccount": {
    "message": "Adicionar conta"
  },
  "addAccountFromNetwork": {
    "message": "Adicionar conta $1",
    "description": "$1 is the network name, e.g. Bitcoin or Solana"
  },
  "addAccountOrWallet": {
    "message": "Adicionar conta ou carteira"
  },
  "addAccountToMetaMask": {
    "message": "Adicionar conta à MetaMask"
  },
  "addAcquiredTokens": {
    "message": "Adicione os tokens que você adquiriu usando a MetaMask"
  },
  "addAlias": {
    "message": "Adicionar pseudônimo"
  },
  "addBitcoinAccountLabel": {
    "message": "Conta Bitcoin"
  },
  "addBlockExplorer": {
    "message": "Adicionar um explorador de blocos"
  },
  "addBlockExplorerUrl": {
    "message": "Adicionar URL de um explorador de blocos"
  },
  "addContact": {
    "message": "Adicionar contato"
  },
  "addCustomNetwork": {
    "message": "Adicionar rede personalizada"
  },
  "addEthereumChainWarningModalHeader": {
    "message": "Adicione esse provedor de RPC apenas se tiver certeza de que é confiável. $1",
    "description": "$1 is addEthereumChainWarningModalHeaderPartTwo passed separately so that it can be bolded"
  },
  "addEthereumChainWarningModalHeaderPartTwo": {
    "message": "Provedores mal-intencionados podem mentir sobre o estado da blockchain e registrar a atividade da sua rede."
  },
  "addEthereumChainWarningModalListHeader": {
    "message": "É importante que o seu provedor seja confiável, pois ele tem poder para:"
  },
  "addEthereumChainWarningModalListPointOne": {
    "message": "Ver suas contas e endereços IP e cruzá-los"
  },
  "addEthereumChainWarningModalListPointThree": {
    "message": "Exibir saldos de conta e outros estados na rede"
  },
  "addEthereumChainWarningModalListPointTwo": {
    "message": "Transmitir suas transações"
  },
  "addEthereumChainWarningModalTitle": {
    "message": "Você está adicionando um novo provedor RPC para a Mainnet da Ethereum"
  },
  "addEthereumWatchOnlyAccount": {
    "message": "Visualize uma conta Ethereum (Beta)"
  },
  "addFriendsAndAddresses": {
    "message": "Adicionar amigos e endereços confiáveis"
  },
  "addHardwareWalletLabel": {
    "message": "Carteira de hardware"
  },
  "addIPFSGateway": {
    "message": "Adicione seu gateway IPFS preferencial"
  },
  "addImportAccount": {
    "message": "Adicionar conta ou carteira de hardware"
  },
  "addMemo": {
    "message": "Adicionar observação"
  },
  "addNetwork": {
    "message": "Adicionar rede"
  },
  "addNetworkConfirmationTitle": {
    "message": "Adicionar $1",
    "description": "$1 represents network name"
  },
  "addNewAccount": {
    "message": "Adicionar uma nova conta Ethereum"
  },
  "addNewEthereumAccountLabel": {
    "message": "Conta Ethereum"
  },
  "addNewSolanaAccountLabel": {
    "message": "Conta Solana"
  },
  "addNft": {
    "message": "Adicionar NFT"
  },
  "addNfts": {
    "message": "Adicionar NFTs"
  },
  "addNonEvmAccount": {
    "message": "Adicionar $1 conta",
    "description": "$1 is the non EVM network where the account is going to be created, e.g. Bitcoin or Solana"
  },
  "addNonEvmAccountFromNetworkPicker": {
    "message": "Para ativar a rede $1, é necessário criar uma conta $2.",
    "description": "$1 is the non EVM network where the account is going to be created, e.g. Solana Mainnet or Solana Devnet. $2 is the account type, e.g. Bitcoin or Solana"
  },
  "addRpcUrl": {
    "message": "Adicionar URL da RPC"
  },
  "addSnapAccountToggle": {
    "message": "Ativar \"Adicionar Snap da conta (Beta)\""
  },
  "addSnapAccountsDescription": {
    "message": "Ao ativar este recurso, você terá a opção de adicionar os novos Snaps de conta (Beta) direto da sua lista de contas. Se você instalar um Snap de conta, lembre-se de que ele é um serviço terceirizado."
  },
  "addSuggestedNFTs": {
    "message": "Adicionar NFTs sugeridos"
  },
  "addSuggestedTokens": {
    "message": "Adicionar tokens sugeridos"
  },
  "addToken": {
    "message": "Adicionar token"
  },
  "addTokenByContractAddress": {
    "message": "Não consegue encontrar um token? Você pode adicioná-lo manualmente colando seu endereço. Os endereços de contrato do token se encontram em $1",
    "description": "$1 is a blockchain explorer for a specific network, e.g. Etherscan for Ethereum"
  },
  "addUrl": {
    "message": "Adicionar URL"
  },
  "addingAccount": {
    "message": "Adicionando conta"
  },
  "addingCustomNetwork": {
    "message": "Adicionar rede"
  },
  "additionalNetworks": {
    "message": "Redes adicionais"
  },
  "address": {
    "message": "Endereço"
  },
  "addressCopied": {
    "message": "Endereço copiado"
  },
  "addressMismatch": {
    "message": "Divergência no endereço do site"
  },
  "addressMismatchOriginal": {
    "message": "URL atual: $1",
    "description": "$1 replaced by origin URL in confirmation request"
  },
  "addressMismatchPunycode": {
    "message": "Versão Punycode: $1",
    "description": "$1 replaced by punycode version of the URL in confirmation request"
  },
  "advanced": {
    "message": "Avançado"
  },
  "advancedBaseGasFeeToolTip": {
    "message": "Quando a sua transação for incluída no bloco, qualquer diferença entre a sua taxa-base máxima e a taxa-base real será reembolsada. O cálculo do valor total é feito da seguinte forma: taxa-base máxima (em GWEI) * limite de gás."
  },
  "advancedDetailsDataDesc": {
    "message": "Dados"
  },
  "advancedDetailsHexDesc": {
    "message": "Hexadecimal"
  },
  "advancedDetailsNonceDesc": {
    "message": "Nonce"
  },
  "advancedDetailsNonceTooltip": {
    "message": "Esse é o número de transação de uma conta. O nonce da primeira transação é 0 e aumenta em ordem sequencial."
  },
  "advancedGasFeeDefaultOptIn": {
    "message": "Salvar esses valores como padrão para a rede $1.",
    "description": "$1 is the current network name."
  },
  "advancedGasFeeModalTitle": {
    "message": "Taxa de gás avançada"
  },
  "advancedGasPriceTitle": {
    "message": "Preço do gás"
  },
  "advancedPriorityFeeToolTip": {
    "message": "A taxa de prioridade (ou seja, \"gorjeta do minerador\") vai diretamente para os mineradores e os incentiva a priorizar a sua transação."
  },
  "airDropPatternDescription": {
    "message": "O histórico do token na rede revela ocorrências anteriores de atividades de airdrop suspeitas."
  },
  "airDropPatternTitle": {
    "message": "Padrão de airdrop"
  },
  "airgapVault": {
    "message": "AirGap Vault"
  },
  "alert": {
    "message": "Alerta"
  },
  "alertAccountTypeUpgradeMessage": {
    "message": "Você está atualizando sua conta para uma conta inteligente. Você manterá o mesmo endereço de conta, além de desbloquear transações mais rápidas e taxas de rede mais baixas. $1."
  },
  "alertAccountTypeUpgradeTitle": {
    "message": "Tipo de conta"
  },
  "alertActionBuyWithNativeCurrency": {
    "message": "Comprar $1"
  },
  "alertActionUpdateGas": {
    "message": "Atualizar limite de gás"
  },
  "alertActionUpdateGasFee": {
    "message": "Atualizar taxa"
  },
  "alertActionUpdateGasFeeLevel": {
    "message": "Atualizar opções de gás"
  },
  "alertContentMultipleApprovals": {
    "message": "Você está concedendo permissão para que outra pessoa retire seus tokens, mesmo que isso não seja necessário para esta transação."
  },
  "alertDisableTooltip": {
    "message": "Isso pode ser alterado em \"Configurações > Alertas\""
  },
  "alertMessageAddressMismatchWarning": {
    "message": "Golpistas às vezes imitam os sites fazendo pequenas alterações em seus endereços. Certifique-se de estar interagindo com o site correto antes de continuar."
  },
  "alertMessageAddressTrustSignal": {
    "message": "Se você confirmar essa solicitação, provavelmente perderá seus ativos para um golpista."
  },
  "alertMessageChangeInSimulationResults": {
    "message": "As mudanças estimadas para esta transação foram atualizadas. Revise-as com atenção antes de prosseguir."
  },
  "alertMessageFirstTimeInteraction": {
    "message": "Esta é sua primeira interação com este endereço. Certifique-se de que ele está correto antes de continuar."
  },
  "alertMessageGasEstimateFailed": {
    "message": "Não conseguimos fornecer uma taxa precisa, e essa estimativa pode estar alta. Sugerimos que você informe um limite de gás personalizado, mas há o risco de a transação falhar mesmo assim."
  },
  "alertMessageGasFeeLow": {
    "message": "Ao escolher uma taxa baixa, a expectativa é de transações mais lentas e tempos de espera maiores. Para transações mais rápidas, escolha as opções de taxa Mercado ou Agressiva."
  },
  "alertMessageGasTooLow": {
    "message": "Para continuar com essa transação, você precisará aumentar o limite de gás para 21000 ou mais."
  },
  "alertMessageInsufficientBalanceWithNativeCurrency": {
    "message": "Você não tem $1 suficiente em sua conta para pagar as taxas de rede."
  },
  "alertMessageNoGasPrice": {
    "message": "Não podemos prosseguir com essa transação até você atualizar manualmente a taxa."
  },
  "alertMessageOriginTrustSignalMalicious": {
    "message": "Este site foi identificado como mal-intencionado. É recomendável não interagir com ele."
  },
  "alertMessageOriginTrustSignalWarning": {
    "message": "Este site foi identificado como suspeito. É recomendável não interagir com ele."
  },
  "alertMessageSignInDomainMismatch": {
    "message": "O site solicitante não é o mesmo em que você está entrando. Isso pode se tratar de uma tentativa de roubar suas credenciais de login."
  },
  "alertMessageSignInWrongAccount": {
    "message": "Este site está pedindo que você entre usando a conta incorreta."
  },
  "alertModalAcknowledge": {
    "message": "Eu reconheço o risco e ainda quero prosseguir"
  },
  "alertModalDetails": {
    "message": "Detalhes do alerta"
  },
  "alertModalReviewAllAlerts": {
    "message": "Conferir todos os alertas"
  },
  "alertReasonChangeInSimulationResults": {
    "message": "Os resultados mudaram"
  },
  "alertReasonFirstTimeInteraction": {
    "message": "1ª interação"
  },
  "alertReasonGasEstimateFailed": {
    "message": "Taxa imprecisa"
  },
  "alertReasonGasFeeLow": {
    "message": "Velocidade lenta"
  },
  "alertReasonGasTooLow": {
    "message": "Baixo limite de gás"
  },
  "alertReasonInsufficientBalance": {
    "message": "Fundos insuficientes"
  },
  "alertReasonMultipleApprovals": {
    "message": "Permissão desnecessária"
  },
  "alertReasonNoGasPrice": {
    "message": "Estimativa de taxa indisponível"
  },
  "alertReasonOriginTrustSignalMalicious": {
    "message": "Site mal-intencionado"
  },
  "alertReasonOriginTrustSignalWarning": {
    "message": "Site suspeito"
  },
  "alertReasonPendingTransactions": {
    "message": "Transação pendente"
  },
  "alertReasonSignIn": {
    "message": "Solicitação de entrada suspeita"
  },
  "alertReasonWrongAccount": {
    "message": "Conta incorreta"
  },
  "alertSelectedAccountWarning": {
    "message": "Esta solicitação é para uma conta diferente daquela selecionada em sua carteira. Para usar outra conta, conecte-a ao site."
  },
  "alerts": {
    "message": "Alertas"
  },
  "all": {
    "message": "Tudo"
  },
  "allNetworks": {
    "message": "Todas as redes"
  },
  "allPermissions": {
    "message": "Todas as permissões"
  },
  "allTimeHigh": {
    "message": "Alta histórica"
  },
  "allTimeLow": {
    "message": "Baixa histórica"
  },
  "allowNotifications": {
    "message": "Permitir notificações"
  },
  "allowWithdrawAndSpend": {
    "message": "Permitir que $1 saque e gaste até o seguinte valor:",
    "description": "The url of the site that requested permission to 'withdraw and spend'"
  },
  "amount": {
    "message": "Valor"
  },
  "amountReceived": {
    "message": "Valor recebido"
  },
  "amountSent": {
    "message": "Valor enviado"
  },
  "andForListItems": {
    "message": "$1 e $2",
    "description": "$1 is the first item, $2 is the last item in a list of items. Used in Snap Install Warning modal."
  },
  "andForTwoItems": {
    "message": "$1 e $2",
    "description": "$1 is the first item, $2 is the second item. Used in Snap Install Warning modal."
  },
  "appDescription": {
    "message": "A carteira de criptomoedas mais confiável do mundo",
    "description": "The description of the application"
  },
  "appName": {
    "message": "MetaMask",
    "description": "The name of the application"
  },
  "appNameBeta": {
    "message": "MetaMask Beta",
    "description": "The name of the application (Beta)"
  },
  "appNameFlask": {
    "message": "MetaMask Flask",
    "description": "The name of the application (Flask)"
  },
  "apply": {
    "message": "Aplicar"
  },
  "approve": {
    "message": "Aprovar limite de gastos"
  },
  "approveButtonText": {
    "message": "Aprovar"
  },
  "approveIncreaseAllowance": {
    "message": "Aumentar limite de gastos de $1",
    "description": "The token symbol that is being approved"
  },
  "approveSpendingCap": {
    "message": "Aprovar limite de gastos de $1",
    "description": "The token symbol that is being approved"
  },
  "approved": {
    "message": "Aprovado"
  },
  "approvedOn": {
    "message": "Aprovada em $1",
    "description": "$1 is the approval date for a permission"
  },
  "approvedOnForAccounts": {
    "message": "Aprovada em $1 para $2",
    "description": "$1 is the approval date for a permission. $2 is the AvatarGroup component displaying account images."
  },
  "areYouSure": {
    "message": "Tem certeza?"
  },
  "asset": {
    "message": "Ativo"
  },
  "assetChartNoHistoricalPrices": {
    "message": "Não foi possível obter dados históricos"
  },
  "assetMultipleNFTsBalance": {
    "message": "NFTs de $1"
  },
  "assetOptions": {
    "message": "Opções do ativo"
  },
  "assetSingleNFTBalance": {
    "message": "NFT de $1"
  },
  "assets": {
    "message": "Ativos"
  },
  "assetsDescription": {
    "message": "Detecte automaticamente os tokens em sua carteira, exiba NFTs e receba atualizações de saldo de contas em lote"
  },
  "attemptToCancelSwapForFree": {
    "message": "Tentar cancelar a troca sem custo"
  },
  "attributes": {
    "message": "Atributos"
  },
  "attributions": {
    "message": "Atribuições"
  },
  "auroraRpcDeprecationMessage": {
    "message": "A URL de RPC (Chamadas de Procedimento Remoto) da Infura não suporta mais Aurora."
  },
  "authorizedPermissions": {
    "message": "Você concedeu as seguintes permissões"
  },
  "autoDetectTokens": {
    "message": "Detectar tokens automaticamente"
  },
  "autoDetectTokensDescription": {
    "message": "Usamos APIs de terceiros para detectar e exibir novos tokens enviados à sua carteira. Desative essa opção se não quiser que o app extraia dados desses serviços automaticamente. $1",
    "description": "$1 is a link to a support article"
  },
  "autoLockTimeLimit": {
    "message": "Timer com bloqueio automático (minutos)"
  },
  "autoLockTimeLimitDescription": {
    "message": "Defina o tempo ocioso, em minutos, antes de a MetaMask ser bloqueada."
  },
  "average": {
    "message": "Média"
  },
  "back": {
    "message": "Voltar"
  },
  "backup": {
    "message": "Backup"
  },
  "backupAndSync": {
    "message": "Backup e sincronização"
  },
  "backupAndSyncBasicFunctionalityNameMention": {
    "message": "funcionalidade básica"
  },
  "backupAndSyncEnable": {
    "message": "Ativar backup e sincronização"
  },
  "backupAndSyncEnableConfirmation": {
    "message": "Ao ativar o backup e a sincronização, você também ativa a $1. Deseja continuar?",
    "description": "$1 is backupAndSyncBasicFunctionalityNameMention in bold."
  },
  "backupAndSyncEnableDescription": {
    "message": "O backup e a sincronização nos permitem armazenar dados criptografados para suas configurações e recursos personalizados. Isso mantém a uniformidade de sua experiência com a MetaMask em todos os dispositivos e restaura configurações e recursos se você precisar reinstalar a MetaMask. Não será feito backup da sua Frase de Recuperação Secreta. $1.",
    "description": "$1 is link to the backup and sync privacy policy."
  },
  "backupAndSyncEnableDescriptionUpdatePreferences": {
    "message": "Você pode atualizar suas preferências quando quiser em $1",
    "description": "$1 is a bolded text that highlights the path to the settings page."
  },
  "backupAndSyncEnableDescriptionUpdatePreferencesPath": {
    "message": "Configurações > Backup e sincronização."
  },
  "backupAndSyncFeatureAccounts": {
    "message": "Contas"
  },
  "backupAndSyncFeatureContacts": {
    "message": "Contatos"
  },
  "backupAndSyncManageWhatYouSync": {
    "message": "Gerencie o que você sincroniza"
  },
  "backupAndSyncManageWhatYouSyncDescription": {
    "message": "Ative o que é sincronizado entre seus dispositivos."
  },
  "backupAndSyncPrivacyLink": {
    "message": "Saiba como protegemos sua privacidade"
  },
  "backupApprovalInfo": {
    "message": "Esse código secreto é obrigatório para recuperar sua carteira caso você perca seu dispositivo, esqueça sua senha, precise reinstalar a MetaMask ou queira acessar sua carteira em outro dispositivo."
  },
  "backupApprovalNotice": {
    "message": "Faça backup da Frase de Recuperação Secreta para manter sua carteira e seus fundos em segurança."
  },
  "backupKeyringSnapReminder": {
    "message": "Confirme se você consegue acessar por conta própria as contas criadas por esse Snap antes de removê-las"
  },
  "backupNow": {
    "message": "Fazer backup agora"
  },
  "balance": {
    "message": "Saldo"
  },
  "balanceOutdated": {
    "message": "O saldo pode estar desatualizado"
  },
  "baseFee": {
    "message": "Taxa-base"
  },
  "basic": {
    "message": "Básico"
  },
  "basicConfigurationDescription": {
    "message": "A MetaMask oferece recursos básicos como detalhes de token e configurações de gás por meio de serviços de internet. Quando você usa serviços de internet, seu endereço IP é compartilhado, neste caso com a MetaMask. É exatamente igual a quando você visita qualquer site. A MetaMask usa esses dados temporariamente e nunca os vende. Você pode usar uma VPN ou desligar esses serviços, mas isso poderá afetar sua experiência com a MetaMask. Para saber mais, leia nossa $1.",
    "description": "$1 is to be replaced by the message for privacyMsg, and will link to https://consensys.io/privacy-policy"
  },
  "basicConfigurationLabel": {
    "message": "Funcionalidade básica"
  },
  "basicConfigurationModalCheckbox": {
    "message": "Entendo e quero continuar"
  },
  "basicConfigurationModalDisclaimerOff": {
    "message": "Isso significa que você não otimizará totalmente seu tempo na MetaMask. Os recursos básicos (como detalhes de tokens, configurações ideias de gás e outros) não estarão disponíveis."
  },
  "basicConfigurationModalDisclaimerOffAdditionalText": {
    "message": "Desativar isso também desativa todos os recursos em $1 e as $2.",
    "description": "$1 and $2 are bold text for basicConfigurationModalDisclaimerOffAdditionalTextFeaturesFirst and basicConfigurationModalDisclaimerOffAdditionalTextFeaturesLast respectively"
  },
  "basicConfigurationModalDisclaimerOffAdditionalTextFeaturesFirst": {
    "message": "segurança e privacidade, backup e sincronização"
  },
  "basicConfigurationModalDisclaimerOffAdditionalTextFeaturesLast": {
    "message": "notificações"
  },
  "basicConfigurationModalDisclaimerOn": {
    "message": "Para otimizar seu tempo na MetaMask, você precisará ativar este recurso. As funções básicas (como detalhes dos tokens, configurações ideais de gás e outras) são importantes para a experiência na web3."
  },
  "basicConfigurationModalHeadingOff": {
    "message": "Desativar funcionalidade básica"
  },
  "basicConfigurationModalHeadingOn": {
    "message": "Ativar funcionalidade básica"
  },
  "beta": {
    "message": "Beta"
  },
  "betaHeaderText": {
    "message": "Esta é uma versão beta. Pedimos que relatem os bugs $1"
  },
  "betaMetamaskVersion": {
    "message": "Versão Beta da MetaMask"
  },
  "betaTerms": {
    "message": "Termos de uso do Beta"
  },
  "billionAbbreviation": {
    "message": "B",
    "description": "Shortened form of 'billion'"
  },
  "blockExplorerAccountAction": {
    "message": "Conta",
    "description": "This is used with viewOnEtherscan and viewInExplorer e.g View Account in Explorer"
  },
  "blockExplorerAssetAction": {
    "message": "Ativo",
    "description": "This is used with viewOnEtherscan and viewInExplorer e.g View Asset in Explorer"
  },
  "blockExplorerSwapAction": {
    "message": "Troca",
    "description": "This is used with viewOnEtherscan e.g View Swap on Etherscan"
  },
  "blockExplorerUrl": {
    "message": "URL do explorador de blocos"
  },
  "blockExplorerUrlDefinition": {
    "message": "O URL usado como explorador de blocos para essa rede."
  },
  "blockExplorerView": {
    "message": "Exibir conta em $1",
    "description": "$1 replaced by URL for custom block explorer"
  },
  "blockaid": {
    "message": "Blockaid"
  },
  "blockaidAlertDescriptionBlur": {
    "message": "Se você continuar, todos os ativos que você listou na Blur podem estar em risco."
  },
  "blockaidAlertDescriptionMalicious": {
    "message": "Você está interagindo com um site mal-intencionado. Se você continuar, perderá seus ativos."
  },
  "blockaidAlertDescriptionOpenSea": {
    "message": "Se você continuar, todos os ativos listados na OpenSea podem estar em risco."
  },
  "blockaidAlertDescriptionOthers": {
    "message": "Se você confirmar essa solicitação, poderá perder seus ativos. Recomendamos que você cancele esta solicitação."
  },
  "blockaidAlertDescriptionTokenTransfer": {
    "message": "Você está enviando seus ativos para um golpista. Se você continuar, perderá esses ativos."
  },
  "blockaidAlertDescriptionWithdraw": {
    "message": "Se você confirmar essa solicitação, estará permitindo que um golpista saque e gaste seus ativos. Você não os receberá de volta."
  },
  "blockaidDescriptionApproveFarming": {
    "message": "Se você aprovar essa solicitação, algum terceiro conhecido por aplicar golpes poderá tomar todos os seus ativos."
  },
  "blockaidDescriptionBlurFarming": {
    "message": "Se você aprovar essa solicitação, alguém poderá roubar seus ativos listados na Blur."
  },
  "blockaidDescriptionErrored": {
    "message": "Devido a um erro, não foi possível verificar os alertas de segurança. Prossiga somente se você confiar em todos os endereços envolvidos."
  },
  "blockaidDescriptionMaliciousDomain": {
    "message": "Você está interagindo com um domínio mal-intencionado. Se você aprovar essa solicitação, poderá perder seus ativos."
  },
  "blockaidDescriptionMightLoseAssets": {
    "message": "Se você aprovar essa solicitação, poderá perder seus ativos."
  },
  "blockaidDescriptionSeaportFarming": {
    "message": "Se você aprovar essa solicitação, alguém poderá roubar seus ativos listados na OpenSea."
  },
  "blockaidDescriptionTransferFarming": {
    "message": "Se você aprovar essa solicitação, algum terceiro conhecido por aplicar golpes poderá tomar todos os seus ativos."
  },
  "blockaidMessage": {
    "message": "Proteção de privacidade: nenhum dado é compartilhado com terceiros. Disponível em Arbitrum, Avalanche, BNB Chain, Mainnet da Ethereum, Linea, Optimism, Polygon, Base e Sepolia."
  },
  "blockaidTitleDeceptive": {
    "message": "Esta solicitação é enganosa"
  },
  "blockaidTitleMayNotBeSafe": {
    "message": "Tenha cautela"
  },
  "blockaidTitleSuspicious": {
    "message": "Esta solicitação é suspeita"
  },
  "blockies": {
    "message": "Blockies"
  },
  "borrowed": {
    "message": "Tomou emprestado"
  },
  "boughtFor": {
    "message": "Comprado para"
  },
  "bridge": {
    "message": "Ponte"
  },
  "bridgeAllowSwappingOf": {
    "message": "Permitir acesso exato a $1 $2 em $3 para fazer ponte",
    "description": "Shows a user that they need to allow a token for swapping on their hardware wallet"
  },
  "bridgeApproval": {
    "message": "Aprovar $1 para fazer ponte",
    "description": "Used in the transaction display list to describe a transaction that is an approve call on a token that is to be bridged. $1 is the symbol of a token that has been approved."
  },
  "bridgeApprovalWarning": {
    "message": "Você está permitindo acesso ao valor especificado, $1 $2. O contrato não acessará nenhum fundo adicional."
  },
  "bridgeApprovalWarningForHardware": {
    "message": "Será necessário que você permita acesso a $1 $2 para fazer a ponte e em seguida, aprovar a ponte de $2. Isso exigirá duas confirmações separadas."
  },
  "bridgeBlockExplorerLinkCopied": {
    "message": "Link do explorador de blocos copiado!"
  },
  "bridgeCalculatingAmount": {
    "message": "Calculando..."
  },
  "bridgeConfirmTwoTransactions": {
    "message": "Será necessário confirmar 2 transações na sua carteira de hardware:"
  },
  "bridgeCreateSolanaAccount": {
    "message": "Criar conta Solana"
  },
  "bridgeCreateSolanaAccountDescription": {
    "message": "Para trocar para a rede Solana, é necessário ter uma conta e um endereço de recebimento."
  },
  "bridgeCreateSolanaAccountTitle": {
    "message": "Antes, você precisará de uma conta Solana."
  },
  "bridgeDetailsTitle": {
    "message": "Detalhes da ponte",
    "description": "Title for the modal showing details about a bridge transaction."
  },
  "bridgeEnterAmount": {
    "message": "Selecione o valor"
  },
  "bridgeEnterAmountAndSelectAccount": {
    "message": "Insira o valor e selecione a conta de destino"
  },
  "bridgeExplorerLinkViewOn": {
    "message": "Visualizar em $1"
  },
  "bridgeFetchNewQuotes": {
    "message": "Buscar um novo?"
  },
  "bridgeFrom": {
    "message": "Realizar ponte de"
  },
  "bridgeFromTo": {
    "message": "Realizar ponte de $1 $2 para $3",
    "description": "Tells a user that they need to confirm on their hardware wallet a bridge. $1 is amount of source token, $2 is the source network, and $3 is the destination network"
  },
  "bridgeGasFeesSplit": {
    "message": "Qualquer taxa de rede cotada na tela anterior inclui ambas as transações e será dividida."
  },
  "bridgeNetCost": {
    "message": "Custo líquido"
  },
  "bridgeQuoteExpired": {
    "message": "O prazo da sua cotação esgotou."
  },
  "bridgeSelectDestinationAccount": {
    "message": "Selecione a conta de destino"
  },
  "bridgeSelectDifferentQuote": {
    "message": "Selecione uma cotação diferente."
  },
  "bridgeSelectNetwork": {
    "message": "Selecionar rede"
  },
  "bridgeSelectTokenAmountAndAccount": {
    "message": "Selecione token, valor e conta de destino"
  },
  "bridgeSelectTokenAndAmount": {
    "message": "Selecionar token e valor"
  },
  "bridgeSolanaAccountCreated": {
    "message": "Conta Solana criada"
  },
  "bridgeStatusComplete": {
    "message": "Concluída",
    "description": "Status text indicating a bridge transaction has successfully completed."
  },
  "bridgeStatusFailed": {
    "message": "Falhou",
    "description": "Status text indicating a bridge transaction has failed."
  },
  "bridgeStatusInProgress": {
    "message": "Em andamento",
    "description": "Status text indicating a bridge transaction is currently processing."
  },
  "bridgeStepActionBridgeComplete": {
    "message": "$1 recebido em $2",
    "description": "$1 is the amount of the destination asset, $2 is the name of the destination network"
  },
  "bridgeStepActionBridgePending": {
    "message": "Recebendo $1 em $2",
    "description": "$1 is the amount of the destination asset, $2 is the name of the destination network"
  },
  "bridgeStepActionSwapComplete": {
    "message": "Realizado swap de $1 para $2",
    "description": "$1 is the amount of the source asset, $2 is the amount of the destination asset"
  },
  "bridgeStepActionSwapPending": {
    "message": "Realizando swap de $1 para $2",
    "description": "$1 is the amount of the source asset, $2 is the amount of the destination asset"
  },
  "bridgeTimingMinutes": {
    "message": "$1 mín",
    "description": "$1 is the ticker symbol of a an asset the user is being prompted to purchase"
  },
  "bridgeTo": {
    "message": "Realizar ponte para"
  },
  "bridgeTokenCannotVerifyDescription": {
    "message": "Se você adicionou esse token manualmente, confirme que está ciente dos riscos para seus fundos antes de fazer a ponte."
  },
  "bridgeTokenCannotVerifyTitle": {
    "message": "Não foi possível confirmar esse token."
  },
  "bridgeTransactionProgress": {
    "message": "Transação $1 de 2"
  },
  "bridgeTxDetailsBridged": {
    "message": "Ponte realizada"
  },
  "bridgeTxDetailsBridging": {
    "message": "Realizando ponte"
  },
  "bridgeTxDetailsDelayedDescription": {
    "message": "Entre em contato com"
  },
  "bridgeTxDetailsDelayedDescriptionSupport": {
    "message": "Suporte da MetaMask"
  },
  "bridgeTxDetailsDelayedTitle": {
    "message": "Já se passaram mais de 3 horas?"
  },
  "bridgeTxDetailsNonce": {
    "message": "Nonce"
  },
  "bridgeTxDetailsStatus": {
    "message": "Status"
  },
  "bridgeTxDetailsSwapped": {
    "message": "Troca realizada"
  },
  "bridgeTxDetailsSwapping": {
    "message": "Trocando"
  },
  "bridgeTxDetailsTimestamp": {
    "message": "Carimbo de data/hora"
  },
  "bridgeTxDetailsTimestampValue": {
    "message": "$1 às $2",
    "description": "$1 is the date, $2 is the time"
  },
  "bridgeTxDetailsTokenAmountOnChain": {
    "message": "$1 $2 em",
    "description": "$1 is the amount of the token, $2 is the ticker symbol of the token"
  },
  "bridgeTxDetailsTotalGasFee": {
    "message": "Taxa de gás total"
  },
  "bridgeTxDetailsYouReceived": {
    "message": "Você recebeu"
  },
  "bridgeTxDetailsYouSent": {
    "message": "Você enviou"
  },
  "bridgeValidationInsufficientGasMessage": {
    "message": "Você não tem $1 suficiente para pagar a taxa de gás para esta ponte. Insira um valor menor ou compre mais $1."
  },
  "bridgeValidationInsufficientGasTitle": {
    "message": "Necessário mais $1 para gás"
  },
  "bridged": {
    "message": "Ponte realizada"
  },
  "bridgedToChain": {
    "message": "Ponte realizada para $1"
  },
  "bridging": {
    "message": "Realizando ponte"
  },
  "browserNotSupported": {
    "message": "Seu navegador não é compatível..."
  },
  "buildContactList": {
    "message": "Crie sua lista de contatos"
  },
  "builtAroundTheWorld": {
    "message": "A MetaMask é concebida e desenvolvida em todo o mundo."
  },
  "busy": {
    "message": "Ocupado"
  },
  "buy": {
    "message": "Comprar"
  },
  "buyMoreAsset": {
    "message": "Comprar mais $1",
    "description": "$1 is the ticker symbol of a an asset the user is being prompted to purchase"
  },
  "buyNow": {
    "message": "Comprar agora"
  },
  "bytes": {
    "message": "Bytes"
  },
  "canToggleInSettings": {
    "message": "Você pode reativar essa notificação em Configurações -> Alertas."
  },
  "cancel": {
    "message": "Cancelar"
  },
  "cancelPopoverTitle": {
    "message": "Cancelar transação"
  },
  "cancelSpeedUpLabel": {
    "message": "Essa taxa de gás vai $1 a original.",
    "description": "$1 is text 'replace' in bold"
  },
  "cancelSpeedUpTransactionTooltip": {
    "message": "Para $1 uma transação, a taxa de gás deve ser aumentada em pelo menos 10% para que seja reconhecida pela rede.",
    "description": "$1 is string 'cancel' or 'speed up'"
  },
  "cancelled": {
    "message": "Cancelada"
  },
  "chainId": {
    "message": "ID da cadeia"
  },
  "chainIdDefinition": {
    "message": "O ID da cadeia usado para assinar transações para essa rede."
  },
  "chainIdExistsErrorMsg": {
    "message": "Esse ID da cadeia é usado pela rede $1."
  },
  "chainListReturnedDifferentTickerSymbol": {
    "message": "O símbolo deste token não corresponde ao nome ou ID da cadeia inseridos para a rede. Muitos tokens populares apresentam símbolos semelhantes, que podem ser usados por golpistas para induzir você ao erro de enviar um token mais valioso em troca. Verifique todos os detalhes antes de continuar."
  },
  "changePasswordLoading": {
    "message": "Alterando senha..."
  },
  "changePasswordLoadingNote": {
    "message": "Isso não deve demorar muito"
  },
  "changePasswordWarning": {
    "message": "Tem certeza?"
  },
  "changePasswordWarningDescription": {
    "message": "Alterar sua senha aqui bloqueará a MetaMask em outros dispositivos que você estiver usando. Você precisará fazer login novamente com sua nova senha."
  },
  "chooseYourNetwork": {
    "message": "Escolha sua rede"
  },
  "chooseYourNetworkDescription": {
    "message": "Quando você utiliza nossas configurações e definições padrão, utilizamos a Infura como nosso provedor padrão de chamada de procedimento remoto (RPC) para oferecer o acesso mais confiável e privado possível aos dados Ethereum. Em alguns casos, podemos utilizar outros provedores de RPC para proporcionar a melhor experiência possível aos nossos usuários. Você pode escolher sua própria RPC, mas lembre-se de que qualquer uma delas receberá seu endereço IP e sua carteira Ethereum para realizar transações. Para saber mais sobre como a Infura trata os dados de contas EVM, leia a nossa $1 e, para contas Solana, $2.",
    "description": "$1 is a link to the privacy policy, $2 is a link to Solana accounts support"
  },
  "chooseYourNetworkDescriptionCallToAction": {
    "message": "clique aqui"
  },
  "chromeRequiredForHardwareWallets": {
    "message": "Você precisa usar a MetaMask no Google Chrome para se conectar com a sua carteira de hardware."
  },
  "circulatingSupply": {
    "message": "Suprimento em circulação"
  },
  "clear": {
    "message": "Limpar"
  },
  "clearActivity": {
    "message": "Limpar dados de atividades e nonce"
  },
  "clearActivityButton": {
    "message": "Limpar dados da aba de atividades"
  },
  "clearActivityDescription": {
    "message": "Isso redefinirá o nonce da conta e apagará os dados da aba de atividades em sua carteira. Somente a conta e rede atuais serão afetadas. Seus saldos e transações recebidas não mudarão."
  },
  "click": {
    "message": "Clique"
  },
  "clickToConnectLedgerViaWebHID": {
    "message": "Clique aqui para conectar seu Ledger por meio do WebHID",
    "description": "Text that can be clicked to open a browser popup for connecting the ledger device via webhid"
  },
  "close": {
    "message": "Fechar"
  },
  "closeExtension": {
    "message": "Fechar extensão"
  },
  "closeWindowAnytime": {
    "message": "Você pode fechar esta janela a qualquer momento."
  },
  "coingecko": {
    "message": "CoinGecko"
  },
  "collectionName": {
    "message": "Nome da coleção"
  },
  "comboNoOptions": {
    "message": "Nenhuma opção encontrada",
    "description": "Default text shown in the combo field dropdown if no options."
  },
  "concentratedSupplyDistributionDescription": {
    "message": "A maior parte do suprimento de tokens está em posse dos principais detentores do token, o que representa um risco de manipulação centralizada de preços"
  },
  "concentratedSupplyDistributionTitle": {
    "message": "Suprimento com distribuição concentrada"
  },
  "configureSnapPopupDescription": {
    "message": "Você está saindo da MetaMask para configurar esse snap."
  },
  "configureSnapPopupInstallDescription": {
    "message": "Você está saindo da MetaMask para instalar esse snap."
  },
  "configureSnapPopupInstallTitle": {
    "message": "Instalar snap"
  },
  "configureSnapPopupLink": {
    "message": "Clique neste link para continuar:"
  },
  "configureSnapPopupTitle": {
    "message": "Configurar snap"
  },
  "confirm": {
    "message": "Confirmar"
  },
  "confirmAccountTypeSmartContract": {
    "message": "Conta inteligente"
  },
  "confirmAccountTypeStandard": {
    "message": "Conta padrão"
  },
  "confirmAlertModalAcknowledgeMultiple": {
    "message": "Confirmo que recebi os alertas e ainda quero prosseguir"
  },
  "confirmAlertModalAcknowledgeSingle": {
    "message": "Reconheço o alerta e quero prosseguir mesmo assim"
  },
  "confirmFieldPaymaster": {
    "message": "Taxa paga por"
  },
  "confirmFieldTooltipPaymaster": {
    "message": "A taxa dessa transação será paga pelo contrato inteligente do tesoureiro."
  },
  "confirmGasFeeTokenBalance": {
    "message": "Saldo:"
  },
  "confirmGasFeeTokenInsufficientBalance": {
    "message": "Fundos insuficientes"
  },
  "confirmGasFeeTokenMetaMaskFee": {
    "message": "Inclui taxa de $1"
  },
  "confirmGasFeeTokenModalNativeToggleMetaMask": {
    "message": "A MetaMask está complementando o saldo para realizar esta transação."
  },
  "confirmGasFeeTokenModalNativeToggleWallet": {
    "message": "Pague a taxa de rede usando o saldo da sua carteira."
  },
  "confirmGasFeeTokenModalPayETH": {
    "message": "Pagar com ETH"
  },
  "confirmGasFeeTokenModalPayToken": {
    "message": "Pagar com outros tokens"
  },
  "confirmGasFeeTokenModalTitle": {
    "message": "Selecione um token"
  },
  "confirmGasFeeTokenToast": {
    "message": "Você está pagando esta taxa de rede com $1"
  },
  "confirmGasFeeTokenTooltip": {
    "message": "Este valor é pago à rede para processar sua transação. Inclui uma taxa de $1 da MetaMask para tokens não ETH ou ETH pré-financiado."
  },
  "confirmInfoAccountNow": {
    "message": "Agora"
  },
  "confirmInfoSwitchingTo": {
    "message": "Mudando para"
  },
  "confirmNestedTransactionTitle": {
    "message": "Transação: $1"
  },
  "confirmPassword": {
    "message": "Confirmar a senha"
  },
  "confirmRecoveryPhrase": {
    "message": "Confirmar Frase de Recuperação Secreta"
  },
  "confirmRecoveryPhraseDetails": {
    "message": "Selecione as palavras faltantes na ordem correta."
  },
  "confirmRecoveryPhraseTitle": {
    "message": "Confirme sua Frase de Recuperação Secreta"
  },
  "confirmSimulationApprove": {
    "message": "Você aprova"
  },
  "confirmSrpErrorDescription": {
    "message": "Confirme sua Frase de Recuperação Secreta e tente novamente."
  },
  "confirmSrpErrorTitle": {
    "message": "Quase tudo certo"
  },
  "confirmSrpSuccessDescription": {
    "message": "Isso mesmo! E lembre-se: nunca compartilhe esta frase com ninguém, nunca."
  },
  "confirmSrpSuccessTitle": {
    "message": "Perfeito"
  },
  "confirmTitleAccountTypeSwitch": {
    "message": "Atualização da conta"
  },
  "confirmTitleApproveTransactionNFT": {
    "message": "Solicitação de saque"
  },
  "confirmTitleDeployContract": {
    "message": "Implementar um contrato"
  },
  "confirmTitleDescApproveTransaction": {
    "message": "Este site quer permissão para sacar seus NFTs"
  },
  "confirmTitleDescDelegationRevoke": {
    "message": "Você está voltando para uma conta padrão (EOA)."
  },
  "confirmTitleDescDelegationUpgrade": {
    "message": "Você está mudando para uma conta inteligente"
  },
  "confirmTitleDescDeployContract": {
    "message": "Este site quer que você implemente um contrato"
  },
  "confirmTitleDescERC20ApproveTransaction": {
    "message": "Este site quer permissão para sacar seus tokens"
  },
  "confirmTitleDescPermitSignature": {
    "message": "Este site quer permissão para gastar seus tokens."
  },
  "confirmTitleDescSIWESignature": {
    "message": "Um site quer que você faça login para comprovar que é titular desta conta."
  },
  "confirmTitleDescSign": {
    "message": "Revise os detalhes da solicitação antes de confirmar."
  },
  "confirmTitlePermitTokens": {
    "message": "Solicitação de limite de gastos"
  },
  "confirmTitleRevokeApproveTransaction": {
    "message": "Remover permissão"
  },
  "confirmTitleSIWESignature": {
    "message": "Solicitação de entrada"
  },
  "confirmTitleSetApprovalForAllRevokeTransaction": {
    "message": "Remover permissão"
  },
  "confirmTitleSignature": {
    "message": "Solicitação de assinatura"
  },
  "confirmTitleTransaction": {
    "message": "Solicitação de transação"
  },
  "confirmationAlertDetails": {
    "message": "Para proteger seus ativos, é recomendável que você recuse a solicitação."
  },
  "confirmationAlertModalTitleDescription": {
    "message": "Seus ativos podem estar em risco"
  },
  "confirmed": {
    "message": "Confirmada"
  },
  "confusableUnicode": {
    "message": "'$1' é similar a '$2'."
  },
  "confusableZeroWidthUnicode": {
    "message": "Foi encontrado um caractere de tamanho zero."
  },
  "confusingEnsDomain": {
    "message": "Detectamos um caractere ambíguo no nome ENS. Verifique o nome ENS para evitar um possível golpe."
  },
  "connect": {
    "message": "Conectar"
  },
  "connectAccount": {
    "message": "Conectar conta"
  },
  "connectAccountOrCreate": {
    "message": "Conectar conta ou criar nova"
  },
  "connectAccounts": {
    "message": "Conectar contas"
  },
  "connectAnAccountHeader": {
    "message": "Conectar uma conta"
  },
  "connectManually": {
    "message": "Conectar manualmente ao site atual"
  },
  "connectMoreAccounts": {
    "message": "Conectar mais contas"
  },
  "connectSnap": {
    "message": "Conectar $1",
    "description": "$1 is the snap for which a connection is being requested."
  },
  "connectWithMetaMask": {
    "message": "Conectar-se com a MetaMask"
  },
  "connectedAccounts": {
    "message": "Contas conectadas"
  },
  "connectedAccountsDescriptionPlural": {
    "message": "Você tem $1 contas conectadas a este site.",
    "description": "$1 is the number of accounts"
  },
  "connectedAccountsDescriptionSingular": {
    "message": "Você tem 1 conta conectada a este site."
  },
  "connectedAccountsEmptyDescription": {
    "message": "A MetaMask não está conectada a esse site. Para conectar-se a um site da web3, encontre e clique no botão \"conectar\"."
  },
  "connectedAccountsListTooltip": {
    "message": "$1 pode ver o saldo, endereço e atividade da conta, além das transações sugeridas para aprovar para contas conectadas.",
    "description": "$1 is the origin name"
  },
  "connectedAccountsToast": {
    "message": "As contas conectadas foram atualizadas"
  },
  "connectedSites": {
    "message": "Sites conectados"
  },
  "connectedSitesAndSnaps": {
    "message": "Sites e Snaps conectados"
  },
  "connectedSitesDescription": {
    "message": "$1 está conectada a esses sites. Eles podem visualizar o endereço da sua conta.",
    "description": "$1 is the account name"
  },
  "connectedSitesEmptyDescription": {
    "message": "$1 não está conectada a nenhum site.",
    "description": "$1 is the account name"
  },
  "connectedSnapAndNoAccountDescription": {
    "message": "A MetaMask está conectada a este site, mas nenhuma conta está conectada ainda"
  },
  "connectedSnaps": {
    "message": "Snaps conectados"
  },
  "connectedWithAccount": {
    "message": "$1 contas conectadas",
    "description": "$1 represents account length"
  },
  "connectedWithAccountName": {
    "message": "Conectado com $1",
    "description": "$1 represents account name"
  },
  "connectedWithNetwork": {
    "message": "$1 redes conectadas",
    "description": "$1 represents network length"
  },
  "connectedWithNetworkName": {
    "message": "Conectado com $1",
    "description": "$1 represents network name"
  },
  "connecting": {
    "message": "Conectando"
  },
  "connectingTo": {
    "message": "Conectando a $1"
  },
  "connectingToDeprecatedNetwork": {
    "message": "'$1' está sendo descontinuada e poderá não funcionar. Tente outra rede."
  },
  "connectingToGoerli": {
    "message": "Conectando à rede de teste Goerli"
  },
  "connectingToLineaGoerli": {
    "message": "Conectando à rede de teste Linea Goerli"
  },
  "connectingToLineaMainnet": {
    "message": "Conectando-se à Mainnet do Linea"
  },
  "connectingToLineaSepolia": {
    "message": "Conectando à rede de teste Linea Sepolia"
  },
  "connectingToMainnet": {
    "message": "Conectando à Mainnet da Ethereum"
  },
  "connectingToSepolia": {
    "message": "Conectando à rede de teste Sepolia"
  },
  "connectionDescription": {
    "message": "Conectar este site com a MetaMask"
  },
  "connectionFailed": {
    "message": "Falha na conexão"
  },
  "connectionFailedDescription": {
    "message": "Falha ao buscar $1. Verifique sua rede e tente de novo.",
    "description": "$1 is the name of the snap being fetched."
  },
  "connectionPopoverDescription": {
    "message": "Para se conectar a um site, selecione o botão \"conectar\". A MetaMask só pode se conectar a sites Web3."
  },
  "connectionRequest": {
    "message": "Solicitação de conexão"
  },
  "connectionsRemovedModalDescription": {
    "message": "Algumas conexões (como carteiras de hardware e Snaps) foram removidas devido à inatividade neste dispositivo. Você pode readicioná-las quando quiser nas Configurações."
  },
  "connectionsRemovedModalTitle": {
    "message": "Conexões removidas"
  },
  "contactUs": {
    "message": "Fale conosco"
  },
  "contacts": {
    "message": "Contatos"
  },
  "contentFromSnap": {
    "message": "Conteúdo de $1",
    "description": "$1 represents the name of the snap"
  },
  "continue": {
    "message": "Continuar"
  },
  "contract": {
    "message": "Contrato"
  },
  "contractAddress": {
    "message": "Endereço do contrato"
  },
  "contractAddressError": {
    "message": "Você está enviando tokens ao endereço de contrato do token. Isso pode resultar na perda desses tokens."
  },
  "contractDeployment": {
    "message": "Implementação do contrato"
  },
  "contractInteraction": {
    "message": "Interação com o contrato"
  },
  "convertTokenToNFTDescription": {
    "message": "Detectamos que esse ativo é um NFT. A MetaMask agora oferece suporte nativo a NFTs. Gostaria de removê-lo de sua lista de tokens e adicioná-lo como NFT?"
  },
  "convertTokenToNFTExistDescription": {
    "message": "Detectamos que esse ativo foi adicionado como NFT. Deseja removê-lo da sua lista de tokens?"
  },
  "coolWallet": {
    "message": "CoolWallet"
  },
  "copiedExclamation": {
    "message": "Copiado."
  },
  "copyAddress": {
    "message": "Copiar endereço para a área de transferência"
  },
  "copyAddressShort": {
    "message": "Copiar endereço"
  },
  "copyPrivateKey": {
    "message": "Copiar chave privada"
  },
  "copyToClipboard": {
    "message": "Copiar para a área de transferência"
  },
  "copyTransactionId": {
    "message": "Copiar ID da transação"
  },
  "create": {
    "message": "Criar"
  },
  "createNewAccountHeader": {
    "message": "Crie uma conta"
  },
  "createPassword": {
    "message": "Senha da MetaMask"
  },
  "createPasswordCreate": {
    "message": "Criar senha"
  },
  "createPasswordDetails": {
    "message": "Desbloqueia a MetaMask somente neste dispositivo."
  },
  "createPasswordDetailsSocial": {
    "message": "Use isso para recuperação de carteira em todos os dispositivos."
  },
  "createSnapAccountDescription": {
    "message": "$1 quer adicionar uma nova conta à MetaMask."
  },
  "createSnapAccountTitle": {
    "message": "Criar conta"
  },
  "createSolanaAccount": {
    "message": "Criar conta Solana"
  },
  "creatorAddress": {
    "message": "Endereço do criador"
  },
  "crossChainSwapsLink": {
    "message": "Faça trocas entre redes com o MetaMask Portfolio"
  },
  "crossChainSwapsLinkNative": {
    "message": "Realize swap entre redes com Ponte"
  },
  "cryptoCompare": {
    "message": "CryptoCompare"
  },
  "currencyConversion": {
    "message": "Moeda"
  },
  "currencyRateCheckToggle": {
    "message": "Exibir saldo e verificador de preços de tokens"
  },
  "currencyRateCheckToggleDescription": {
    "message": "Usamos as APIs $1 e $2 para mostrar o seu saldo e o preço dos tokens. $3",
    "description": "$1 represents Coingecko, $2 represents CryptoCompare and $3 represents Privacy Policy"
  },
  "currencySymbol": {
    "message": "Símbolo da moeda"
  },
  "currencySymbolDefinition": {
    "message": "O símbolo do ticker exibido para a moeda dessa rede."
  },
  "currentAccountNotConnected": {
    "message": "Sua conta atual não está conectada"
  },
  "currentExtension": {
    "message": "Página atual da extensão"
  },
  "currentLanguage": {
    "message": "Idioma atual"
  },
  "currentNetwork": {
    "message": "Rede atual",
    "description": "Speicifies to token network filter to filter by current Network. Will render when network nickname is not available"
  },
  "currentRpcUrlDeprecated": {
    "message": "O atual URL da RPC para essa rede foi descontinuado."
  },
  "currentTitle": {
    "message": "Atual:"
  },
  "currentlyUnavailable": {
    "message": "Indisponível nessa rede"
  },
  "curveHighGasEstimate": {
    "message": "Gráfico de estimativa agressiva de gás"
  },
  "curveLowGasEstimate": {
    "message": "Gráfico de estimativa reduzida de gás"
  },
  "curveMediumGasEstimate": {
    "message": "Gráfico de estimativa de gás do mercado"
  },
  "custom": {
    "message": "Avançado"
  },
  "customGasSettingToolTipMessage": {
    "message": "Use $1 para personalizar o preço do gás. Isso pode parecer confuso se você não estiver familiarizado. Interaja por sua conta e risco.",
    "description": "$1 is key 'advanced' (text: 'Advanced') separated here so that it can be passed in with bold font-weight"
  },
  "customNetworks": {
    "message": "Redes personalizadas"
  },
  "customSlippage": {
    "message": "Personalizado"
  },
  "customSpendLimit": {
    "message": "Limite de gastos personalizado"
  },
  "customToken": {
    "message": "Token personalizado"
  },
  "customTokenWarningInNonTokenDetectionNetwork": {
    "message": "A detecção de tokens ainda não está disponível nesta rede. Por favor, importe o token manualmente e certifique-se de que ele é confiável. Saiba mais sobre $1"
  },
  "customTokenWarningInTokenDetectionNetwork": {
    "message": "Qualquer pessoa pode criar um token, inclusive versões falsas de tokens existentes. Saiba mais sobre $1"
  },
  "customTokenWarningInTokenDetectionNetworkWithTDOFF": {
    "message": "Certifique-se de que confia no token antes de importá-lo. Saiba como evitar $1. Você também pode ativar a detecção de tokens $2."
  },
  "customerSupport": {
    "message": "suporte ao cliente"
  },
  "customizeYourNotifications": {
    "message": "Personalize suas notificações"
  },
  "customizeYourNotificationsText": {
    "message": "Ative os tipos de notificação que deseja receber:"
  },
  "dappSuggested": {
    "message": "Site sugerido"
  },
  "dappSuggestedGasSettingToolTipMessage": {
    "message": "$1 sugeriu esse preço.",
    "description": "$1 is url for the dapp that has suggested gas settings"
  },
  "dappSuggestedHigh": {
    "message": "Site sugerido"
  },
  "dappSuggestedHighShortLabel": {
    "message": "Site (alto)"
  },
  "dappSuggestedShortLabel": {
    "message": "Site"
  },
  "dappSuggestedTooltip": {
    "message": "$1 recomendou esse preço.",
    "description": "$1 represents the Dapp's origin"
  },
  "darkTheme": {
    "message": "Escuro"
  },
  "data": {
    "message": "Dados"
  },
  "dataCollectionForMarketing": {
    "message": "Coleta de dados para marketing"
  },
  "dataCollectionForMarketingDescription": {
    "message": "Usaremos o MetaMetrics para saber como você interage com nossas comunicações de marketing. Poderemos compartilhar novidades relevantes (como recursos de produtos e outros materiais)."
  },
  "dataCollectionWarningPopoverButton": {
    "message": "OK"
  },
  "dataCollectionWarningPopoverDescription": {
    "message": "Você desativou a coleta de dados para fins de marketing. Isso é aplicável apenas a este dispositivo. Se você usa a MetaMask em outros dispositivos, desative-a neles também."
  },
  "dataUnavailable": {
    "message": "dados não disponíveis"
  },
  "dateCreated": {
    "message": "Data de criação"
  },
  "dcent": {
    "message": "D'Cent"
  },
  "debitCreditPurchaseOptions": {
    "message": "Opções de compra com cartão de débito ou crédito"
  },
  "decimal": {
    "message": "Decimal do token"
  },
  "decimalsMustZerotoTen": {
    "message": "Decimais devem ser no mínimo 0 e não passar de 36."
  },
  "decrypt": {
    "message": "Descriptografar"
  },
  "decryptCopy": {
    "message": "Copiar mensagem criptografada"
  },
  "decryptInlineError": {
    "message": "Essa mensagem não pode ser descriptografada devido ao seguinte erro: $1",
    "description": "$1 is error message"
  },
  "decryptMessageNotice": {
    "message": "$1 gostaria de ler essa mensagem para concluir sua ação",
    "description": "$1 is the web3 site name"
  },
  "decryptMetamask": {
    "message": "Descriptografar mensagem"
  },
  "decryptRequest": {
    "message": "Solicitação de descriptografia"
  },
  "deepLink_Caution": {
    "message": "Prossiga com cautela"
  },
  "deepLink_Continue": {
    "message": "Continuar"
  },
  "deepLink_ContinueDescription": {
    "message": "Se continuar, você abrirá $1.",
    "description": "$1 is the name of the page they'll be redirected to if they click the Continue button. Examples of $1: 'the home page'; 'the buy page'; 'the swaps page'; 'the notifications page'"
  },
  "deepLink_DontRemindMeAgain": {
    "message": "Não me lembrar de novo"
  },
  "deepLink_Error404Description": {
    "message": "Não foi possível encontrar a página que você procura."
  },
  "deepLink_Error404Title": {
    "message": "Esta página não existe"
  },
  "deepLink_ErrorMissingUrl": {
    "message": "Não foi fornecido nenhum URL para navegar."
  },
  "deepLink_ErrorOtherDescription": {
    "message": "Isso é um bug e deve ser informado à MetaMask."
  },
  "deepLink_ErrorOtherTitle": {
    "message": "Ocorreu um erro ao processar o link profundo"
  },
  "deepLink_GoToTheHomePageButton": {
    "message": "Acessar página inicial"
  },
  "deepLink_RedirectingToMetaMask": {
    "message": "Redirecionando para a MetaMask"
  },
  "deepLink_ThirdPartyDescription": {
    "message": "Você foi enviado para cá por terceiros, não pela MetaMask. $1",
    "description": "$1 is the message 'deepLink_ContinueDescription'"
  },
  "deepLink_theBuyPage": {
    "message": "a página de compra"
  },
  "deepLink_theHomePage": {
    "message": "a página inicial"
  },
  "deepLink_theNotificationsPage": {
    "message": "a página de notificações"
  },
  "deepLink_theSwapsPage": {
    "message": "a página de trocas"
  },
  "defaultRpcUrl": {
    "message": "URL padrão da RPC"
  },
  "defaultSettingsSubTitle": {
    "message": "A MetaMask usa as configurações padrão para melhor equilibrar a segurança e a facilidade de uso. Altere essas configurações para aumentar ainda mais sua privacidade."
  },
  "defaultSettingsTitle": {
    "message": "Configurações de privacidade padrão"
  },
  "defi": {
    "message": "DeFi"
  },
  "defiTabErrorContent": {
    "message": "Tente acessar novamente mais tarde."
  },
  "defiTabErrorTitle": {
    "message": "Não foi possível carregar esta página."
  },
  "delete": {
    "message": "Excluir"
  },
  "deleteContact": {
    "message": "Excluir contato"
  },
  "deleteMetaMetricsData": {
    "message": "Excluir dados do MetaMetrics"
  },
  "deleteMetaMetricsDataDescription": {
    "message": "Isso excluirá dados históricos do MetaMetrics associados ao seu uso neste dispositivo. Sua carteira e contas continuarão exatamente como estão agora após a exclusão desses dados. Esse processo pode levar até 30 dias. Veja nossa $1.",
    "description": "$1 will have text saying Privacy Policy "
  },
  "deleteMetaMetricsDataErrorDesc": {
    "message": "Não é possível atender a essa solicitação no momento devido a um problema no servidor do sistema de análises. Tente novamente mais tarde"
  },
  "deleteMetaMetricsDataErrorTitle": {
    "message": "Não é possível excluir estes dados no momento"
  },
  "deleteMetaMetricsDataModalDesc": {
    "message": "Estamos prestes a remover todos os seus dados do MetaMetrics. Tem certeza?"
  },
  "deleteMetaMetricsDataModalTitle": {
    "message": "Excluir dados do MetaMetrics?"
  },
  "deleteMetaMetricsDataRequestedDescription": {
    "message": "Você iniciou essa ação em $1. Esse processo pode levar até 30 dias. Consulte a $2",
    "description": "$1 will be the date on which teh deletion is requested and $2 will have text saying Privacy Policy "
  },
  "deleteNetworkIntro": {
    "message": "Se excluir essa rede, você precisará adicioná-la novamente para ver seus ativos nela"
  },
  "deleteNetworkTitle": {
    "message": "Excluir rede $1?",
    "description": "$1 represents the name of the network"
  },
  "depositCrypto": {
    "message": "Deposite criptomoedas de outra conta com um endereço de carteira ou código QR."
  },
  "deprecatedGoerliNtwrkMsg": {
    "message": "Devido a atualizações no sistema Ethereum, a rede de teste Goerli será descontinuada em breve."
  },
  "deprecatedNetwork": {
    "message": "Essa rede foi descontinuada"
  },
  "deprecatedNetworkButtonMsg": {
    "message": "Entendi"
  },
  "deprecatedNetworkDescription": {
    "message": "A rede à qual você está tentando conectar-se não é mais suportada pela MetaMask. $1"
  },
  "description": {
    "message": "Descrição"
  },
  "descriptionFromSnap": {
    "message": "Descrição de $1",
    "description": "$1 represents the name of the snap"
  },
  "deselectAll": {
    "message": "Desmarcar tudo"
  },
  "destinationAccountPickerNoEligible": {
    "message": "Nenhuma conta qualificada encontrada"
  },
  "destinationAccountPickerNoMatching": {
    "message": "Nenhuma conta correspondentes encontrada"
  },
  "destinationAccountPickerSearchPlaceholderToMainnet": {
    "message": "Endereço de recebimento ou ENS"
  },
  "destinationAccountPickerSearchPlaceholderToSolana": {
    "message": "Endereço de recebimento"
  },
  "destinationTransactionIdLabel": {
    "message": "ID da transação de destino",
    "description": "Label for the destination transaction ID field."
  },
  "details": {
    "message": "Detalhes"
  },
  "developerOptions": {
    "message": "Opções para desenvolvedores"
  },
  "disabledGasOptionToolTipMessage": {
    "message": "“$1” está desativado porque não satisfaz o aumento mínimo de 10% em relação à taxa de gás original.",
    "description": "$1 is gas estimate type which can be market or aggressive"
  },
  "disconnect": {
    "message": "Desconectar"
  },
  "disconnectAllAccounts": {
    "message": "Desconectar todas as contas"
  },
  "disconnectAllAccountsConfirmationDescription": {
    "message": "Quer mesmo desconectar? Você pode perder a funcionalidade do site."
  },
  "disconnectAllAccountsText": {
    "message": "contas"
  },
  "disconnectAllDescriptionText": {
    "message": "Se você se desconectar deste site, precisará reconectar suas contas e redes para usar este site novamente."
  },
  "disconnectAllSnapsText": {
    "message": "Snaps"
  },
  "disconnectMessage": {
    "message": "Isso desconectará você deste site"
  },
  "disconnectPrompt": {
    "message": "Desconectar $1"
  },
  "disconnectThisAccount": {
    "message": "Desconectar esta conta"
  },
  "disconnectedAllAccountsToast": {
    "message": "Todas as contas foram desconectadas de $1",
    "description": "$1 is name of the dapp`"
  },
  "disconnectedSingleAccountToast": {
    "message": "$1 desconectada de $2",
    "description": "$1 is name of the name and $2 represents the dapp name`"
  },
  "discover": {
    "message": "Descobrir"
  },
  "discoverSnaps": {
    "message": "Descobrir Snaps",
    "description": "Text that links to the Snaps website. Displayed in a banner on Snaps list page in settings."
  },
  "dismiss": {
    "message": "Descartar"
  },
  "dismissReminderDescriptionField": {
    "message": "Ative isso para descartar a mensagem de lembrete de backup da Frase de Recuperação Secreta. Recomendamos enfaticamente que você faça o backup da sua Frase de Recuperação Secreta para evitar a perda de fundos"
  },
  "dismissReminderField": {
    "message": "Descartar o lembrete de backup da Frase de Recuperação Secreta"
  },
  "dismissSmartAccountSuggestionEnabledDescription": {
    "message": "Ative esta opção para não ver mais a sugestão \"Mudar para conta inteligente\" em nenhuma conta. Contas inteligentes permitem transações mais rápidas, taxas de rede mais baixas e maior flexibilidade em seu pagamento."
  },
  "dismissSmartAccountSuggestionEnabledTitle": {
    "message": "Ignorar sugestão \"Mudar para conta inteligente\""
  },
  "displayNftMedia": {
    "message": "Exibir arquivos de mídia de NFTs"
  },
  "displayNftMediaDescription": {
    "message": "Exibir arquivos de mídia e dados de NFTs expõe seu endereço IP à OpenSea ou outros terceiros. Isso pode possibilitar que invasores associem seu endereço IP ao seu endereço Ethereum. A detecção automática de NFTs depende dessa configuração e ficará indisponível quando ela estiver desativada."
  },
  "doNotShare": {
    "message": "Não compartilhe isso com ninguém"
  },
  "domain": {
    "message": "Domínio"
  },
  "done": {
    "message": "Concluído"
  },
  "dontShowThisAgain": {
    "message": "Não exibir isso novamente"
  },
  "downArrow": {
    "message": "seta para baixo"
  },
  "downloadGoogleChrome": {
    "message": "Baixar o Google Chrome"
  },
  "downloadMetaMaskMobileDescription": {
    "message": "O Face ID permite que você acesse nossos apps mesmo se esquecer a senha. Leve a MetaMask aonde você for!"
  },
  "downloadMetaMaskMobileQrNote": {
    "message": "Leia este QR code para começar."
  },
  "downloadMetaMaskMobileTitle": {
    "message": "Baixe nosso app para celular"
  },
  "downloadNow": {
    "message": "Baixar agora"
  },
  "downloadStateLogs": {
    "message": "Baixar logs de estado"
  },
  "dropped": {
    "message": "Abandonada"
  },
  "duplicateContactTooltip": {
    "message": "Este nome de contato já está em uso por uma conta ou contato existente"
  },
  "duplicateContactWarning": {
    "message": "Você tem contatos duplicados"
  },
  "durationSuffixDay": {
    "message": "D",
    "description": "Shortened form of 'day'"
  },
  "durationSuffixHour": {
    "message": "H",
    "description": "Shortened form of 'hour'"
  },
  "durationSuffixMillisecond": {
    "message": "MS",
    "description": "Shortened form of 'millisecond'"
  },
  "durationSuffixMinute": {
    "message": "M",
    "description": "Shortened form of 'minute'"
  },
  "durationSuffixMonth": {
    "message": "M",
    "description": "Shortened form of 'month'"
  },
  "durationSuffixSecond": {
    "message": "S",
    "description": "Shortened form of 'second'"
  },
  "durationSuffixWeek": {
    "message": "S",
    "description": "Shortened form of 'week'"
  },
  "durationSuffixYear": {
    "message": "A",
    "description": "Shortened form of 'year'"
  },
  "earn": {
    "message": "Ganhar"
  },
  "edit": {
    "message": "Editar"
  },
  "editANickname": {
    "message": "Editar apelido"
  },
  "editAccountName": {
    "message": "Editar nome da conta"
  },
  "editAccounts": {
    "message": "Editar contas"
  },
  "editAddressNickname": {
    "message": "Editar apelido do endereço"
  },
  "editCancellationGasFeeModalTitle": {
    "message": "Editar taxa de gás por cancelamento"
  },
  "editContact": {
    "message": "Editar contato"
  },
  "editGasFeeModalTitle": {
    "message": "Editar taxa de gás"
  },
  "editGasLimitOutOfBounds": {
    "message": "O limite de gás deve ser de pelo menos $1"
  },
  "editGasLimitOutOfBoundsV2": {
    "message": "O limite de gás deve ser superior a $1 e inferior a $2",
    "description": "$1 is the minimum limit for gas and $2 is the maximum limit"
  },
  "editGasLimitTooltip": {
    "message": "O limite de gás são as unidades máximas de gás que você está disposto a utilizar. Unidades de gás são um multiplicador para “Taxa de prioridade máxima” e “Taxa máxima”."
  },
  "editGasMaxBaseFeeGWEIImbalance": {
    "message": "A taxa-base máxima não pode ser inferior à taxa de prioridade"
  },
  "editGasMaxBaseFeeHigh": {
    "message": "A taxa-base máxima está mais elevada que o necessário"
  },
  "editGasMaxBaseFeeLow": {
    "message": "A taxa-base máxima está baixa para as condições atuais da rede"
  },
  "editGasMaxFeeHigh": {
    "message": "A taxa máxima está mais elevada que o necessário"
  },
  "editGasMaxFeeLow": {
    "message": "A taxa máxima está muito baixa para as condições da rede"
  },
  "editGasMaxFeePriorityImbalance": {
    "message": "A taxa máxima não pode ser inferior à taxa de prioridade máxima"
  },
  "editGasMaxPriorityFeeBelowMinimum": {
    "message": "A taxa de prioridade máxima deve ser superior a 0 GWEI"
  },
  "editGasMaxPriorityFeeBelowMinimumV2": {
    "message": "A taxa de prioridade deve ser superior a 0."
  },
  "editGasMaxPriorityFeeHigh": {
    "message": "A taxa de prioridade máxima está mais alta que o necessário. Talvez você pague mais que o necessário."
  },
  "editGasMaxPriorityFeeHighV2": {
    "message": "A taxa de prioridade está mais alta que o necessário. Talvez você pague mais que o necessário"
  },
  "editGasMaxPriorityFeeLow": {
    "message": "A taxa de prioridade máxima está baixa para as condições atuais da rede"
  },
  "editGasMaxPriorityFeeLowV2": {
    "message": "A taxa de prioridade está baixa para as condições atuais da rede"
  },
  "editGasPriceTooLow": {
    "message": "O preço do gás deve ser superior a 0"
  },
  "editGasPriceTooltip": {
    "message": "Essa rede requer um campo de \"preço do gás\" ao enviar uma transação. O preço do gás é o valor pago por unidade de gás."
  },
  "editGasSubTextFeeLabel": {
    "message": "Taxa máxima:"
  },
  "editGasTitle": {
    "message": "Editar prioridade"
  },
  "editGasTooLow": {
    "message": "Tempo de processamento desconhecido"
  },
  "editInPortfolio": {
    "message": "Editar no portfólio"
  },
  "editNetwork": {
    "message": "Editar rede"
  },
  "editNetworkLink": {
    "message": "editar a rede original"
  },
  "editNetworksTitle": {
    "message": "Editar redes"
  },
  "editNonceField": {
    "message": "Editar nonce"
  },
  "editNonceMessage": {
    "message": "Esse é um recurso avançado; use com cautela."
  },
  "editPermission": {
    "message": "Editar permissão"
  },
  "editPermissions": {
    "message": "Editar permissões"
  },
  "editSpeedUpEditGasFeeModalTitle": {
    "message": "Editar taxa de gás para aceleração"
  },
  "editSpendingCap": {
    "message": "Editar limite de gastos"
  },
  "editSpendingCapAccountBalance": {
    "message": "Saldo da conta: $1 $2"
  },
  "editSpendingCapDesc": {
    "message": "Insira o valor que você considera adequado que seja gasto em seu nome."
  },
  "editSpendingCapError": {
    "message": "O limite de gastos não pode exceder $1 dígitos decimais. Remova os dígitos decimais para continuar."
  },
  "editSpendingCapSpecialCharError": {
    "message": "Insira somente números"
  },
  "enableAutoDetect": {
    "message": " Ativar detecção automática"
  },
  "enableFromSettings": {
    "message": " Ative nas Configurações."
  },
  "enableSmartContractAccount": {
    "message": "Habilitar conta de contrato inteligente"
  },
  "enableSmartContractAccountDescription": {
    "message": "Você pode habilitar recursos de conta inteligente em redes suportadas."
  },
  "enableSnap": {
    "message": "Ativar"
  },
  "enableToken": {
    "message": "ativar $1",
    "description": "$1 is a token symbol, e.g. ETH"
  },
  "enabled": {
    "message": "Ativado"
  },
  "enabledNetworks": {
    "message": "Redes habilitadas"
  },
  "encryptionPublicKeyNotice": {
    "message": "$1 gostaria da sua chave pública de criptografia. Ao consentir, este site conseguirá redigir mensagens criptografadas para você.",
    "description": "$1 is the web3 site name"
  },
  "encryptionPublicKeyRequest": {
    "message": "Solicitar chave pública de criptografia"
  },
  "endpointReturnedDifferentChainId": {
    "message": "O URL da RPC inserido retornou um ID de cadeia diferente ($1).",
    "description": "$1 is the return value of eth_chainId from an RPC endpoint"
  },
  "enhancedTokenDetectionAlertMessage": {
    "message": "A detecção aprimorada de tokens está disponível no momento em $1. $2"
  },
  "ensDomainsSettingDescriptionIntroduction": {
    "message": "A MetaMask permite que você veja domínios ENS direto na barra de endereços do seu navegador. Veja como funciona:"
  },
  "ensDomainsSettingDescriptionOutroduction": {
    "message": "Tenha em mente que usar esse recurso expõe seu endereço IP a serviços de IPFS de terceiros."
  },
  "ensDomainsSettingDescriptionPart1": {
    "message": "A MetaMask verifica o contrato ENS da Ethereum para encontrar o código conectado ao nome ENS."
  },
  "ensDomainsSettingDescriptionPart2": {
    "message": "Se o código estiver vinculado ao IPFS, você poderá ver o conteúdo associado a ele (geralmente um site)."
  },
  "ensDomainsSettingTitle": {
    "message": "Exibir domínios ENS na barra de endereço"
  },
  "ensUnknownError": {
    "message": "Falha na busca de ENS."
  },
  "enterANameToIdentifyTheUrl": {
    "message": "Insira um nome para identificar o URL"
  },
  "enterChainId": {
    "message": "Insira a ID da cadeia"
  },
  "enterMaxSpendLimit": {
    "message": "Digite um limite máximo de gastos"
  },
  "enterNetworkName": {
    "message": "Insira o nome da rede"
  },
  "enterOptionalPassword": {
    "message": "Insira a senha opcional"
  },
  "enterPasswordContinue": {
    "message": "Insira a senha para continuar"
  },
  "enterPasswordCurrent": {
    "message": "Insira sua senha atual"
  },
  "enterRpcUrl": {
    "message": "Insira o URL da RPC"
  },
  "enterSymbol": {
    "message": "Insira o símbolo"
  },
  "enterTokenNameOrAddress": {
    "message": "Insira o nome do token ou cole o endereço"
  },
  "enterYourPassword": {
    "message": "Insira sua senha"
  },
  "enterYourPasswordContinue": {
    "message": "Insira a senha para continuar"
  },
  "enterYourPasswordSocialLoginFlow": {
    "message": "Insira a senha da MetaMask"
  },
  "errorCode": {
    "message": "Código: $1",
    "description": "Displayed error code for debugging purposes. $1 is the error code"
  },
  "errorDetails": {
    "message": "Detalhes do erro",
    "description": "Label for the error details field in the error screen."
  },
  "errorGettingSafeChainList": {
    "message": "Erro ao obter uma lista segura da cadeia. Por favor, prossiga com cautela."
  },
  "errorMessage": {
    "message": "Mensagem: $1",
    "description": "Displayed error message for debugging purposes. $1 is the error message"
  },
  "errorName": {
    "message": "Código: $1",
    "description": "Displayed error name for debugging purposes. $1 is the error name"
  },
  "errorPageContactSupport": {
    "message": "Falar com o suporte",
    "description": "Button for contact MM support"
  },
  "errorPageDescribeUsWhatHappened": {
    "message": "Descreva o que aconteceu",
    "description": "Button for submitting report to sentry"
  },
  "errorPageInfo": {
    "message": "Suas informações não podem ser exibidas. Não se preocupe, sua carteira e fundos estão seguros.",
    "description": "Information banner shown in the error page"
  },
  "errorPageMessageTitle": {
    "message": "Mensagem de erro",
    "description": "Title for description, which is displayed for debugging purposes"
  },
  "errorPageSentryFormTitle": {
    "message": "Descreva o que aconteceu",
    "description": "In sentry feedback form, The title at the top of the feedback form."
  },
  "errorPageSentryMessagePlaceholder": {
    "message": "Compartilhar detalhes como a forma de reproduzir o erro nos ajudará a corrigir o problema.",
    "description": "In sentry feedback form, The placeholder for the feedback description input field."
  },
  "errorPageSentrySuccessMessageText": {
    "message": "Obrigado! Verificaremos em breve.",
    "description": "In sentry feedback form, The message displayed after a successful feedback submission."
  },
  "errorPageTitle": {
    "message": "A MetaMask encontrou um erro",
    "description": "Title of generic error page"
  },
  "errorPageTryAgain": {
    "message": "Tentar novamente",
    "description": "Button for try again"
  },
  "errorStack": {
    "message": "Lista:",
    "description": "Title for error stack, which is displayed for debugging purposes"
  },
  "errorWhileConnectingToRPC": {
    "message": "Erro ao conectar à rede personalizada."
  },
  "errorWithSnap": {
    "message": "Erro com $1",
    "description": "$1 represents the name of the snap"
  },
  "estimatedFee": {
    "message": "Taxa estimada"
  },
  "estimatedFeeTooltip": {
    "message": "Valor pago para processar a transação na rede."
  },
  "ethGasPriceFetchWarning": {
    "message": "O preço de backup do gás é fornecido porque a estimativa de gás principal está indisponível no momento."
  },
  "ethereumProviderAccess": {
    "message": "Conceder ao Ethereum acesso de provedor a $1",
    "description": "The parameter is the name of the requesting origin"
  },
  "ethereumPublicAddress": {
    "message": "Endereço público Ethereum"
  },
  "etherscan": {
    "message": "Etherscan"
  },
  "etherscanView": {
    "message": "Ver conta no Etherscan"
  },
  "etherscanViewOn": {
    "message": "Ver no Etherscan"
  },
  "existingChainId": {
    "message": "As informações que você inseriu estão associadas a um ID de cadeia existente."
  },
  "expandView": {
    "message": "Expandir exibição"
  },
  "experimental": {
    "message": "Experimental"
  },
  "exploreweb3": {
    "message": "Explore a Web3"
  },
  "exportYourData": {
    "message": "Exportar seus dados"
  },
  "exportYourDataButton": {
    "message": "Baixar"
  },
  "exportYourDataDescription": {
    "message": "Você pode exportar dados como seus contatos e preferências."
  },
  "extendWalletWithSnaps": {
    "message": "Explore Snaps desenvolvidos pela comunidade para personalizar sua experiência na web3",
    "description": "Banner description displayed on Snaps list page in Settings when less than 6 Snaps is installed."
  },
  "externalAccount": {
    "message": "Conta externa"
  },
  "externalExtension": {
    "message": "Extensão externa"
  },
  "externalNameSourcesSetting": {
    "message": "Apelidos propostos"
  },
  "externalNameSourcesSettingDescription": {
    "message": "Buscaremos os apelidos propostos para os endereços com os quais você interage em fontes terceirizadas como Etherscan, Infura e Lens Protocol. Essas fontes poderão ver esses endereços e o seu endereço IP. O endereço da sua conta não será exposto a terceiros."
  },
  "failed": {
    "message": "Falha"
  },
  "failedToFetchChainId": {
    "message": "Não foi possível buscar o ID da cadeia. Seu URL da RPC está correto?"
  },
  "failover": {
    "message": "Failover"
  },
  "failoverRpcUrl": {
    "message": "URL de failover da RPC"
  },
  "failureMessage": {
    "message": "Ocorreu algum erro e não conseguimos concluir a ação"
  },
  "fast": {
    "message": "Rápido"
  },
  "feeDetails": {
    "message": "Detalhes da taxa"
  },
  "fileImportFail": {
    "message": "A importação de arquivo não está funcionando? Clique aqui!",
    "description": "Helps user import their account from a JSON file"
  },
  "flaskWelcomeUninstall": {
    "message": "você deve desinstalar essa extensão",
    "description": "This request is shown on the Flask Welcome screen. It is intended for non-developers, and will be bolded."
  },
  "flaskWelcomeWarning1": {
    "message": "O Flask é para desenvolvedores experimentarem novas APIs instáveis. A menos que você seja um desenvolvedor ou beta tester, $1.",
    "description": "This is a warning shown on the Flask Welcome screen, intended to encourage non-developers not to proceed any further. $1 is the bolded message 'flaskWelcomeUninstall'"
  },
  "flaskWelcomeWarning2": {
    "message": "Não damos garantias sobre a segurança ou a estabilidade dessa extensão. As novas APIs oferecidas pelo Flask não estão protegidas contra ataques de phishing, ou seja, qualquer site ou snap que requeira o Flask pode ser uma tentativa mal-intencionada de roubar seus ativos.",
    "description": "This explains the risks of using MetaMask Flask"
  },
  "flaskWelcomeWarning3": {
    "message": "Todas as APIs do Flask são experimentais. Elas podem ser alteradas ou removidas sem aviso prévio, ou podem permanecer no Flask indefinidamente, sem jamais serem migradas para a MetaMask estável. Use-as com cautela.",
    "description": "This message warns developers about unstable Flask APIs"
  },
  "flaskWelcomeWarning4": {
    "message": "Certifique-se de desativar sua extensão MetaMask regular ao usar o Flask.",
    "description": "This message calls to pay attention about multiple versions of MetaMask running on the same site (Flask + Prod)"
  },
  "flaskWelcomeWarningAcceptButton": {
    "message": "Eu aceito os riscos",
    "description": "this text is shown on a button, which the user presses to confirm they understand the risks of using Flask"
  },
  "floatAmountToken": {
    "message": "A quantidade de tokens deve ser um número inteiro"
  },
  "forbiddenIpfsGateway": {
    "message": "Gateway IPFS proibido: especifique um gateway de CID"
  },
  "forgetDevice": {
    "message": "Esquecer este dispositivo"
  },
  "forgotPassword": {
    "message": "Esqueceu a senha?"
  },
  "forgotPasswordModalButton": {
    "message": "Redefinir carteira"
  },
  "forgotPasswordModalDescription1": {
    "message": "A MetaMask não tem como recuperar sua senha para você."
  },
  "forgotPasswordModalDescription2": {
    "message": "Para redefinir sua carteira, insira a Frase de Recuperação Secreta que você usou ao configurar sua carteira."
  },
  "forgotPasswordModalTitle": {
    "message": "Esqueceu sua senha?"
  },
  "forgotPasswordSocialDescription": {
    "message": "A MetaMask não consegue recuperar sua senha para você."
  },
  "forgotPasswordSocialStep1": {
    "message": "Se você estiver conectado à MetaMask em um dispositivo com $1 (como Face ID), sua senha pode ser redefinida nele.",
    "description": "$1 is bold biometrics turned on"
  },
  "forgotPasswordSocialStep1Biometrics": {
    "message": "biometria ativada"
  },
  "forgotPasswordSocialStep2": {
    "message": "Se você tiver sua $1, poderá redefinir sua carteira atual e importá-la novamente usando a Frase de Recuperação Secreta.",
    "description": "$1 is bold Secret Recovery Phrase"
  },
  "form": {
    "message": "formulário"
  },
  "from": {
    "message": "De"
  },
  "fromAddress": {
    "message": "De: $1",
    "description": "$1 is the address to include in the From label. It is typically shortened first using shortenAddress"
  },
  "fromTokenLists": {
    "message": "Das listas de tokens: $1"
  },
  "function": {
    "message": "Função: $1"
  },
  "fundingMethod": {
    "message": "Forma de financiamento"
  },
  "gas": {
    "message": "Gás"
  },
  "gasDisplayAcknowledgeDappButtonText": {
    "message": "Editar taxa de gás sugerida"
  },
  "gasDisplayDappWarning": {
    "message": "Essa taxa de gás foi sugerida por $1. Sua substituição pode causar um problema com a sua transação. Entre em contato com $1 se tiver perguntas.",
    "description": "$1 represents the Dapp's origin"
  },
  "gasFee": {
    "message": "Taxa de gás"
  },
  "gasLimit": {
    "message": "Limite de gás"
  },
  "gasLimitRecommended": {
    "message": "O limite de gás recomendado é de $1. Um limite de gás inferior pode resultar em falha."
  },
  "gasLimitTooLow": {
    "message": "O limite de gás deve ser de pelo menos 21000"
  },
  "gasLimitV2": {
    "message": "Limite de gás"
  },
  "gasOption": {
    "message": "Opção de gás"
  },
  "gasPriceExcessive": {
    "message": "Sua taxa de gás está desnecessariamente alta. Considere reduzir o valor."
  },
  "gasPriceFetchFailed": {
    "message": "Ocorreu uma falha na estimativa do preço do gás devido a um erro na rede."
  },
  "gasTimingHoursShort": {
    "message": "$1 h",
    "description": "$1 represents a number of hours"
  },
  "gasTimingLow": {
    "message": "Lento"
  },
  "gasTimingMinutesShort": {
    "message": "$1 min",
    "description": "$1 represents a number of minutes"
  },
  "gasTimingSecondsShort": {
    "message": "$1 s",
    "description": "$1 represents a number of seconds"
  },
  "gasUsed": {
    "message": "Gás usado"
  },
  "general": {
    "message": "Geral"
  },
  "generalCameraError": {
    "message": "Não pudemos acessar sua câmera. Por favor, tente de novo."
  },
  "generalCameraErrorTitle": {
    "message": "Algo deu errado..."
  },
  "generalDescription": {
    "message": "Sincronize as configurações entre dispositivos, selecione as preferências de rede e rastreie dados de tokens"
  },
  "genericExplorerView": {
    "message": "Ver conta na $1"
  },
  "getTheNewestFeatures": {
    "message": "Obtenha os recursos mais recentes"
  },
  "goToSite": {
    "message": "Ir ao site"
  },
  "goerli": {
    "message": "Rede de teste Goerli"
  },
  "gotIt": {
    "message": "Entendi"
  },
  "grantExactAccess": {
    "message": "Conceder acesso exato"
  },
  "gwei": {
    "message": "GWEI"
  },
  "hardware": {
    "message": "Hardware"
  },
  "hardwareWalletConnected": {
    "message": "Carteira de hardware conectada"
  },
  "hardwareWalletLegacyDescription": {
    "message": "(antigo)",
    "description": "Text representing the MEW path"
  },
  "hardwareWalletSubmissionWarningStep1": {
    "message": "Certifique-se de conectar sua $1 e de selecionar o app Ethereum."
  },
  "hardwareWalletSubmissionWarningStep2": {
    "message": "Ative \"dados de contrato inteligente\" ou \"assinatura cega\" no seu dispositivo $1."
  },
  "hardwareWalletSubmissionWarningTitle": {
    "message": "Antes de clicar em enviar:"
  },
  "hardwareWalletSupportLinkConversion": {
    "message": "clique aqui"
  },
  "hardwareWallets": {
    "message": "Conecte uma carteira de hardware"
  },
  "hardwareWalletsInfo": {
    "message": "As integrações com carteiras de hardware usam chamadas de API para servidores externos, os quais podem ver seu endereço IP e os endereços de contratos inteligentes com os quais você interage."
  },
  "hardwareWalletsMsg": {
    "message": "Selecione uma carteira de hardware que você gostaria de usar com a MetaMask."
  },
  "here": {
    "message": "aqui",
    "description": "as in -click here- for more information (goes with troubleTokenBalances)"
  },
  "hexData": {
    "message": "Dados hexa"
  },
  "hiddenAccounts": {
    "message": "Contas ocultas"
  },
  "hide": {
    "message": "Ocultar"
  },
  "hideAccount": {
    "message": "Ocultar conta"
  },
  "hideAdvancedDetails": {
    "message": "Ocultar detalhes avançados"
  },
  "hideSentitiveInfo": {
    "message": "Ocultar informações confidenciais"
  },
  "hideTokenPrompt": {
    "message": "Ocultar token?"
  },
  "hideTokenSymbol": {
    "message": "Ocultar $1",
    "description": "$1 is the symbol for a token (e.g. 'DAI')"
  },
  "hideZeroBalanceTokens": {
    "message": "Ocultar tokens sem saldo"
  },
  "high": {
    "message": "Agressiva"
  },
  "highGasSettingToolTipMessage": {
    "message": "Alta probabilidade, mesmo em mercados voláteis. Use $1 para cobrir picos no tráfego da rede devido a situações como drops de NFTs populares.",
    "description": "$1 is key 'high' (text: 'Aggressive') separated here so that it can be passed in with bold font-weight"
  },
  "highLowercase": {
    "message": "alta"
  },
  "highestCurrentBid": {
    "message": "Maior lance atual"
  },
  "highestFloorPrice": {
    "message": "Maior preço mínimo"
  },
  "history": {
    "message": "Histórico"
  },
  "holdToRevealContent1": {
    "message": "Sua Frase de Recuperação Secreta concede $1",
    "description": "$1 is a bolded text with the message from 'holdToRevealContent2'"
  },
  "holdToRevealContent2": {
    "message": "acesso total à sua carteira e fundos.",
    "description": "Is the bolded text in 'holdToRevealContent1'"
  },
  "holdToRevealContent3": {
    "message": "Não compartilhe isso com ninguém. $1 $2",
    "description": "$1 is a message from 'holdToRevealContent4' and $2 is a text link with the message from 'holdToRevealContent5'"
  },
  "holdToRevealContent4": {
    "message": "O Suporte da MetaMask não solicita essa informação,",
    "description": "Part of 'holdToRevealContent3'"
  },
  "holdToRevealContent5": {
    "message": "mas os phishers talvez solicitem.",
    "description": "The text link in 'holdToRevealContent3'"
  },
  "holdToRevealContentPrivateKey1": {
    "message": "Sua chave privada oferece a $1",
    "description": "$1 is a bolded text with the message from 'holdToRevealContentPrivateKey2'"
  },
  "holdToRevealContentPrivateKey2": {
    "message": "acesso total à sua carteira e fundos.",
    "description": "Is the bolded text in 'holdToRevealContentPrivateKey2'"
  },
  "holdToRevealLockedLabel": {
    "message": "círculo \"segure para revelar\" bloqueado"
  },
  "holdToRevealPrivateKey": {
    "message": "Segure para revelar a chave privada"
  },
  "holdToRevealPrivateKeyTitle": {
    "message": "Mantenha sua chave privada em segurança"
  },
  "holdToRevealSRP": {
    "message": "Segure para revelar a FRS"
  },
  "holdToRevealSRPTitle": {
    "message": "Mantenha sua FRS em segurança"
  },
  "holdToRevealUnlockedLabel": {
    "message": "círculo \"segure para revelar\" desbloqueado"
  },
  "honeypotDescription": {
    "message": "Este token pode representar um risco de honeypot (armadilha). É recomendado realizar a devida diligência antes de interagir para evitar possíveis perdas financeiras."
  },
  "honeypotTitle": {
    "message": "Honeypot"
  },
  "id": {
    "message": "ID"
  },
  "ignoreAll": {
    "message": "Ignorar tudo"
  },
  "ignoreTokenWarning": {
    "message": "Se você ocultar tokens, eles não serão exibidos em sua carteira. No entanto, você ainda pode pesquisá-los para adicioná-los."
  },
  "imToken": {
    "message": "imToken"
  },
  "import": {
    "message": "Importar",
    "description": "Button to import an account from a selected file"
  },
  "importAWallet": {
    "message": "Importar uma carteira"
  },
  "importAccountError": {
    "message": "Erro de importação de conta."
  },
  "importAccountErrorIsSRP": {
    "message": "Você inseriu uma Frase de Recuperação Secreta (ou mnemônica). Para importar uma conta aqui, você precisa inserir uma chave privada, que é uma sequência hexadecimal de 64 caracteres."
  },
  "importAccountErrorNotAValidPrivateKey": {
    "message": "Essa chave privada não é válida. Você inseriu uma sequência hexadecimal, mas seu tamanho deve ser de 64 caracteres."
  },
  "importAccountErrorNotHexadecimal": {
    "message": "Essa chave privada não é válida. Você deve inserir uma sequência hexadecimal de 64 caracteres."
  },
  "importAccountJsonLoading1": {
    "message": "É esperado que a importação do JSON leve alguns minutos e trave a MetaMask."
  },
  "importAccountJsonLoading2": {
    "message": "Pedimos desculpas, e vamos acelerar esse processo futuramente."
  },
  "importAccountMsg": {
    "message": "Contas importadas não serão associadas à sua Frase de Recuperação Secreta na MetaMask. Saiba mais sobre contas importadas"
  },
  "importAccountWithSocialMsg": {
    "message": "As chaves privadas importadas são armazenadas em backup em sua conta e são automaticamente sincronizadas quando você entra com o mesmo login do Google ou Apple."
  },
  "importAccountWithSocialMsgLearnMore": {
    "message": "$1 sobre como funcionam as chaves importadas",
    "description": "$1 is a link to learn more about imported keys"
  },
  "importNFT": {
    "message": "Importar NFT"
  },
  "importNFTAddressToolTip": {
    "message": "Na OpenSea, por exemplo, na página de NFTs em Detalhes, há um hiperlink de valor em azul rotulado \"Endereço do Contrato\". Clicando nele, você será levado ao endereço do contrato no Etherscan. Na parte superior esquerda da página há um ícone rotulado \"Contrato\", e, à direita, uma longa linha de letras e números. Esse é o endereço do contrato que criou seu NFT. Clique no ícone \"copiar\" à direita do endereço para adicioná-lo à sua área de transferência."
  },
  "importNFTPage": {
    "message": "página Importar NFT"
  },
  "importNFTTokenIdToolTip": {
    "message": "O ID de um NFT é um identificador único, pois não há dois NFTs iguais. Novamente, na OpenSea, esse número se encontra em \"Detalhes\". Anote-o ou copie-o para sua área de transferência."
  },
  "importNWordSRP": {
    "message": "Tenho uma Frase de Recuperação de $1 palavra(s)",
    "description": "$1 is the number of words in the recovery phrase"
  },
  "importPrivateKey": {
    "message": "Chave privada"
  },
  "importSRPDescription": {
    "message": "Importe uma carteira existente com sua Frase de Recuperação Secreta de 12 ou 24 palavras."
  },
  "importSRPNumberOfWordsError": {
    "message": "Frases de Recuperação Secretas contêm 12 ou 24 palavras"
  },
  "importSRPWordError": {
    "message": "A palavra $1 está incorreta ou contém erros de ortografia.",
    "description": "$1 is the word that is incorrect or misspelled"
  },
  "importSRPWordErrorAlternative": {
    "message": "Palavras $1 e $2 estão incorretas ou contêm erros de ortografia.",
    "description": "$1 and $2 are multiple words that are mispelled."
  },
  "importSecretRecoveryPhrase": {
    "message": "Importar Frase de Recuperação Secreta"
  },
  "importSecretRecoveryPhraseUnknownError": {
    "message": "Ocorreu um erro desconhecido."
  },
  "importSelectedTokens": {
    "message": "Importar tokens selecionados?"
  },
  "importSelectedTokensDescription": {
    "message": "Somente os tokens que você selecionou serão exibidos em sua carteira. Você pode importar os tokens ocultos a qualquer momento pesquisando por eles."
  },
  "importTokenQuestion": {
    "message": "Importar token?"
  },
  "importTokenWarning": {
    "message": "Qualquer pessoa pode criar um token com qualquer nome, incluindo versões falsas de tokens existentes. Adicione e negocie por sua conta e risco!"
  },
  "importTokensCamelCase": {
    "message": "Importar tokens"
  },
  "importTokensError": {
    "message": "Não foi possível importar os tokens. Volte a tentar mais tarde."
  },
  "importWallet": {
    "message": "Importar carteira"
  },
  "importWalletOrAccountHeader": {
    "message": "Importe uma carteira ou conta"
  },
  "importWalletSuccess": {
    "message": "Frase de Recuperação Secreta $1 importada",
    "description": "$1 is the index of the secret recovery phrase"
  },
  "importWithCount": {
    "message": "Importar $1",
    "description": "$1 will the number of detected tokens that are selected for importing, if all of them are selected then $1 will be all"
  },
  "imported": {
    "message": "Importada",
    "description": "status showing that an account has been fully loaded into the keyring"
  },
  "inYourSettings": {
    "message": "em suas Configurações"
  },
  "included": {
    "message": "incluída"
  },
  "includesXTransactions": {
    "message": "Inclui $1 transações"
  },
  "infuraBlockedNotification": {
    "message": "Não foi possível conectar a MetaMask ao servidor da blockchain. Revise possíveis motivos $1.",
    "description": "$1 is a clickable link with with text defined by the 'here' key"
  },
  "initialTransactionConfirmed": {
    "message": "Sua transação inicial foi confirmada pela rede. Clique em OK para voltar."
  },
  "insightsFromSnap": {
    "message": "Insights de $1",
    "description": "$1 represents the name of the snap"
  },
  "install": {
    "message": "Instalar"
  },
  "installOrigin": {
    "message": "Origem da instalação"
  },
  "installRequest": {
    "message": "Adicionar à MetaMask"
  },
  "installedOn": {
    "message": "Instalado em $1",
    "description": "$1 is the date when the snap has been installed"
  },
  "insufficientBalance": {
    "message": "Saldo insuficiente."
  },
  "insufficientFunds": {
    "message": "Fundos insuficientes."
  },
  "insufficientFundsForGas": {
    "message": "Fundos insuficientes para o gás"
  },
  "insufficientLockedLiquidityDescription": {
    "message": "Quando não se faz o bloqueio ou queima adequada de tokens de liquidez, o token se torna vulnerável a saques repentinos de liquidez, potencialmente causando instabilidade no mercado."
  },
  "insufficientLockedLiquidityTitle": {
    "message": "Liquidez bloqueada insuficiente"
  },
  "insufficientTokens": {
    "message": "Tokens insuficientes."
  },
  "interactWithSmartContract": {
    "message": "Contrato inteligente"
  },
  "interactingWith": {
    "message": "Interagindo com"
  },
  "interactingWithTransactionDescription": {
    "message": "Este é o contrato com o qual você está interagindo. Proteja-se contra golpistas verificando os detalhes."
  },
  "interaction": {
    "message": "Interação"
  },
  "invalidAddress": {
    "message": "Endereço inválido"
  },
  "invalidAddressRecipient": {
    "message": "O endereço do destinatário é inválido "
  },
  "invalidAssetType": {
    "message": "Esse ativo é um NFT e precisa ser adicionado novamente à página Importar NFT, encontrada na aba NFTs."
  },
  "invalidChainIdTooBig": {
    "message": "ID de cadeia inválido. O ID de cadeia é muito grande."
  },
  "invalidCustomNetworkAlertContent1": {
    "message": "O ID de cadeia da rede personalizada “$1” precisa ser digitado novamente.",
    "description": "$1 is the name/identifier of the network."
  },
  "invalidCustomNetworkAlertContent2": {
    "message": "Para proteger você contra provedores de rede mal-intencionados ou defeituosos, os IDs de cadeia agora são obrigatórios para todas as redes personalizadas."
  },
  "invalidCustomNetworkAlertContent3": {
    "message": "Acesse Configurações > Rede e informe o ID da cadeia. Encontre os IDs de cadeia das redes mais populares em $1.",
    "description": "$1 is a link to https://chainid.network"
  },
  "invalidCustomNetworkAlertTitle": {
    "message": "Rede personalizada inválida"
  },
  "invalidHexData": {
    "message": "Dados hexa inválidos"
  },
  "invalidHexNumber": {
    "message": "Número hexadecimal inválido."
  },
  "invalidHexNumberLeadingZeros": {
    "message": "Número hexadecimal inválido. Remova os zeros à esquerda."
  },
  "invalidIpfsGateway": {
    "message": "Gateway IPFS inválido: o valor deve ser um URL válido"
  },
  "invalidNumber": {
    "message": "Número inválido. Insira um número decimal ou um hexadecimal com o prefixo '0x'."
  },
  "invalidNumberLeadingZeros": {
    "message": "Número inválido. Remova os zeros à esquerda."
  },
  "invalidRPC": {
    "message": "URL da RPC inválido"
  },
  "invalidSeedPhrase": {
    "message": "Frase de Recuperação Secreta inválida"
  },
  "invalidSeedPhraseCaseSensitive": {
    "message": "Entrada inválida! A Frase de Recuperação Secreta diferencia maiúsculas de minúsculas."
  },
  "invalidSeedPhraseNotFound": {
    "message": "Frase de Recuperação Secreta não encontrada."
  },
  "ipfsGateway": {
    "message": "Gateway IPFS"
  },
  "ipfsGatewayDescription": {
    "message": "A MetaMask usa serviços terceirizados para exibir imagens de seus NFTs armazenados no IPFS, exibir informações relacionadas a endereços ENS inseridos na barra de endereço do seu navegador e buscar ícones para diferentes tokens. Seu endereço IP pode ser exposto a esses serviços ao usá-los."
  },
  "ipfsToggleModalDescriptionOne": {
    "message": "Usamos serviços terceirizados para exibir imagens de seus NFTs armazenados no IPFS, exibir informações relacionadas a endereços ENS inseridos na barra de endereço do seu navegador e buscar ícones para diferentes tokens. Seu endereço IP pode ser exposto a esses serviços durante o uso deles."
  },
  "ipfsToggleModalDescriptionTwo": {
    "message": "Ao selecionar Confirmar, é ativada a resolução IPFS. Você pode desativá-la a qualquer momento em $1.",
    "description": "$1 is the method to turn off ipfs"
  },
  "ipfsToggleModalSettings": {
    "message": "Configurações > Segurança e Privacidade"
  },
  "isSigningOrSubmitting": {
    "message": "Uma transação anterior ainda está sendo assinada ou enviada"
  },
  "jazzicons": {
    "message": "Jazzicons"
  },
  "jsonFile": {
    "message": "Arquivo JSON",
    "description": "format for importing an account"
  },
  "keyringAccountName": {
    "message": "Nome da conta"
  },
  "keyringAccountPublicAddress": {
    "message": "Endereço público"
  },
  "keyringSnapRemovalResult1": {
    "message": "$1 $2removido",
    "description": "Displays the result after removal of a keyring snap. $1 is the snap name, $2 is whether it is successful or not"
  },
  "keyringSnapRemovalResultNotSuccessful": {
    "message": "não ",
    "description": "Displays the `not` word in $2."
  },
  "keyringSnapRemoveConfirmation": {
    "message": "Digite $1 para confirmar que deseja remover esse Snap:",
    "description": "Asks user to input the name nap prior to deleting the snap. $1 is the snap name"
  },
  "keystone": {
    "message": "Keystone"
  },
  "knownAddressRecipient": {
    "message": "Endereço de contrato conhecido."
  },
  "knownTokenWarning": {
    "message": "Essa ação editará os tokens já listados na sua carteira, que podem ser usados para praticar phishing contra você. Só aprove se você tiver certeza de que quer alterar o que esses tokens representam. Saiba mais sobre $1"
  },
  "l1Fee": {
    "message": "Taxa da L1"
  },
  "l1FeeTooltip": {
    "message": "Taxa de gás da L1"
  },
  "l2Fee": {
    "message": "Taxa da L2"
  },
  "l2FeeTooltip": {
    "message": "Taxa de gás da L2"
  },
  "lastConnected": {
    "message": "Última conexão"
  },
  "lastSold": {
    "message": "Última venda"
  },
  "lavaDomeCopyWarning": {
    "message": "Para sua segurança, não é possível selecionar este texto no momento."
  },
  "layer1Fees": {
    "message": "Taxas de camada 1"
  },
  "layer2Fees": {
    "message": "Taxas da Camada 2"
  },
  "learnHow": {
    "message": "Saiba como"
  },
  "learnMore": {
    "message": "saiba mais"
  },
  "learnMoreAboutGas": {
    "message": "Quer $1 sobre gás?",
    "description": "$1 will be replaced by the learnMore translation key"
  },
  "learnMoreAboutPrivacy": {
    "message": "Saiba mais sobre as melhores práticas de privacidade."
  },
  "learnMoreKeystone": {
    "message": "Saiba mais"
  },
  "learnMoreUpperCase": {
    "message": "Saiba mais"
  },
  "learnMoreUpperCaseWithDot": {
    "message": "Saiba mais."
  },
  "learnScamRisk": {
    "message": "golpes e riscos de segurança."
  },
  "leaveMetaMask": {
    "message": "Sair da MetaMask?"
  },
  "leaveMetaMaskDesc": {
    "message": "Você está prestes a visitar um site fora da MetaMask. Confirme o URL antes de continuar."
  },
  "ledgerAccountRestriction": {
    "message": "Você precisa usar sua última conta antes de adicionar uma nova."
  },
  "ledgerConnectionInstructionCloseOtherApps": {
    "message": "Encerre qualquer outro software conectado ao seu dispositivo e, em seguida, clique aqui para atualizar."
  },
  "ledgerConnectionInstructionHeader": {
    "message": "Antes de clicar em confirmar:"
  },
  "ledgerConnectionInstructionStepFour": {
    "message": "Ative \"dados de contrato inteligente\" ou \"assinatura cega\" no seu dispositivo Ledger."
  },
  "ledgerConnectionInstructionStepThree": {
    "message": "Certifique-se de conectar o seu dispositivo Ledger e de selecionar o app Ethereum."
  },
  "ledgerDeviceOpenFailureMessage": {
    "message": "Ocorreu uma falha ao abrir o dispositivo Ledger. Seu Ledger pode não estar conectado a outros softwares. Feche o Ledger Live ou outros aplicativos conectados ao seu dispositivo Ledger e tente reconectar."
  },
  "ledgerErrorConnectionIssue": {
    "message": "Reconecte sua Ledger, abra o app ETH e tente novamente."
  },
  "ledgerErrorDevicedLocked": {
    "message": "Sua Ledger está bloqueada. Desbloqueie-a e tente novamente."
  },
  "ledgerErrorEthAppNotOpen": {
    "message": "Para resolver o problema, abra o aplicativo ETH em seu dispositivo e tente novamente."
  },
  "ledgerErrorTransactionDataNotPadded": {
    "message": "Os dados de entrada da transação Ethereum não têm padding suficiente."
  },
  "ledgerFirefoxNotSupportedDescription1": {
    "message": "Estamos com problemas para conectar o seu Ledger. Confira nosso "
  },
  "ledgerFirefoxNotSupportedDescription2": {
    "message": " sobre como conectar uma carteira de hardware, depois tente novamente."
  },
  "ledgerFirefoxNotSupportedDescription3": {
    "message": " A Ledger não é mais compatível com o Firefox, por isso talvez você precise usar um navegador diferente."
  },
  "ledgerFirefoxNotSupportedLink": {
    "message": "guia"
  },
  "ledgerFirefoxNotSupportedTitle": {
    "message": "Sem suporte ao Firefox"
  },
  "ledgerLiveApp": {
    "message": "Ledger Live App"
  },
  "ledgerLocked": {
    "message": "Não é possível conectar ao dispositivo Ledger. Certifique-se de que seu dispositivo esteja desbloqueado e que o aplicativo Ethereum esteja aberto."
  },
  "ledgerMultipleDevicesUnsupportedInfoDescription": {
    "message": "Para conectar um novo dispositivo, desconecte o anterior."
  },
  "ledgerMultipleDevicesUnsupportedInfoTitle": {
    "message": "Só é possível conectar uma Ledger de cada vez"
  },
  "ledgerTimeout": {
    "message": "O Ledger Live está demorando muito para responder ou a conexão expirou. Certifique-se de que o aplicativo do Ledger Live esteja aberto e que seu dispositivo esteja desbloqueado."
  },
  "ledgerWebHIDNotConnectedErrorMessage": {
    "message": "O dispositivo Ledger não foi conectado. Se deseja conectar seu Ledger, clique em \"Continuar\" novamente e aprove a conexão HID",
    "description": "An error message shown to the user during the hardware connect flow."
  },
  "levelArrow": {
    "message": "seta de nível"
  },
  "lightTheme": {
    "message": "Claro"
  },
  "likeToImportToken": {
    "message": "Gostaria de importar esse token?"
  },
  "likeToImportTokens": {
    "message": "Gostaria de importar esses tokens?"
  },
  "lineaGoerli": {
    "message": "Rede de teste Linea Goerli"
  },
  "lineaMainnet": {
    "message": "Mainnet do Linea"
  },
  "lineaSepolia": {
    "message": "Rede de teste Linea Sepolia"
  },
  "link": {
    "message": "Link"
  },
  "linkCentralizedExchanges": {
    "message": "Vincule suas contas Coinbase ou Binance para transferir gratuitamente criptomoedas para a MetaMask."
  },
  "links": {
    "message": "Links"
  },
  "loadMore": {
    "message": "Carregar mais"
  },
  "loading": {
    "message": "Carregando..."
  },
  "loadingScreenSnapMessage": {
    "message": "Por favor, conclua a transação no Snap."
  },
  "loadingTokenList": {
    "message": "Carregando lista de tokens"
  },
  "localhost": {
    "message": "Host local 8545"
  },
  "lock": {
    "message": "Bloquear"
  },
  "lockMetaMask": {
    "message": "Bloquear a MetaMask"
  },
  "lockTimeInvalid": {
    "message": "O tempo de bloqueio deve ser um número entre 0 e 10080"
  },
  "loginErrorConnectButton": {
    "message": "Tentar novamente"
  },
  "loginErrorConnectDescription": {
    "message": "Sua conexão de internet está instável. Verifique sua conexão e tente novamente."
  },
  "loginErrorConnectTitle": {
    "message": "Não é possível conectar"
  },
  "loginErrorGenericButton": {
    "message": "Tentar novamente"
  },
  "loginErrorGenericDescription": {
    "message": "Ocorreu um erro durante o login. Tente novamente e, se o problema persistir, entre em contato com o $1.",
    "description": "$1 is the key 'loginErrorGenericSupport'"
  },
  "loginErrorGenericSupport": {
    "message": "Suporte da MetaMask"
  },
  "loginErrorGenericTitle": {
    "message": "Algo deu errado"
  },
  "loginErrorSessionExpiredButton": {
    "message": "Fazer login"
  },
  "loginErrorSessionExpiredDescription": {
    "message": "Sua sessão expirou. Faça login novamente para continuar."
  },
  "loginErrorSessionExpiredTitle": {
    "message": "A sessão expirou"
  },
  "logo": {
    "message": "Logotipo do $1",
    "description": "$1 is the name of the ticker"
  },
  "low": {
    "message": "Baixa"
  },
  "lowEstimatedReturnTooltipMessage": {
    "message": "Você pagará mais de $1% do seu valor inicial em taxas. Confira o seu valor de recebimento e as taxas de rede."
  },
  "lowEstimatedReturnTooltipTitle": {
    "message": "Alto custo"
  },
  "lowGasSettingToolTipMessage": {
    "message": "Use $1 para aguardar um preço mais baixo. As estimativas de tempo são muito menos exatas, pois os preços são relativamente imprevisíveis.",
    "description": "$1 is key 'low' separated here so that it can be passed in with bold font-weight"
  },
  "lowLowercase": {
    "message": "baixa"
  },
  "mainnet": {
    "message": "Mainnet da Ethereum"
  },
  "mainnetToken": {
    "message": "Esse endereço coincide com um endereço de token conhecido na Mainnet da Ethereum. Verifique novamente o endereço do contrato e a rede do token que você está tentando adicionar."
  },
  "makeAnotherSwap": {
    "message": "Criar nova troca"
  },
  "makeSureNoOneWatching": {
    "message": "Certifique-se de que ninguém está olhando",
    "description": "Warning to users to be care while creating and saving their new Secret Recovery Phrase"
  },
  "manageDefaultSettings": {
    "message": "Gerenciar configurações padrão"
  },
  "manageInstitutionalWallets": {
    "message": "Gerenciar carteiras institucionais"
  },
  "manageInstitutionalWalletsDescription": {
    "message": "Ative essa opção para habilitar carteiras institucionais."
  },
  "manageNetworksMenuHeading": {
    "message": "Gerenciar redes"
  },
  "managePermissions": {
    "message": "Gerenciar permissões"
  },
  "marketCap": {
    "message": "Capitalização de mercado"
  },
  "marketDetails": {
    "message": "Detalhes do mercado"
  },
  "max": {
    "message": "Máximo"
  },
  "maxBaseFee": {
    "message": "Taxa-base máxima"
  },
  "maxFee": {
    "message": "Taxa máxima"
  },
  "maxFeeTooltip": {
    "message": "Uma taxa máxima fornecida para pagar pela transação."
  },
  "maxPriorityFee": {
    "message": "Taxa de prioridade máxima"
  },
  "medium": {
    "message": "Mercado"
  },
  "mediumGasSettingToolTipMessage": {
    "message": "Use $1 para um processamento rápido pelo preço atual de mercado.",
    "description": "$1 is key 'medium' (text: 'Market') separated here so that it can be passed in with bold font-weight"
  },
  "memo": {
    "message": "memorando"
  },
  "message": {
    "message": "Mensagem"
  },
  "metaMaskConnectStatusParagraphOne": {
    "message": "Agora você tem mais controle sobre as conexões da sua conta na MetaMask."
  },
  "metaMaskConnectStatusParagraphThree": {
    "message": "Clique para gerenciar suas contas conectadas."
  },
  "metaMaskConnectStatusParagraphTwo": {
    "message": "O botão de status da conexão mostra se o website que você está visitando está conectado à conta selecionada no momento."
  },
  "metaMetricsIdNotAvailableError": {
    "message": "Visto que você nunca aceitou participar do MetaMetrics, não há dados para excluir aqui."
  },
  "metadataModalSourceTooltip": {
    "message": "$1 está hospedado no npm e $2 é o identificador específico deste Snap.",
    "description": "$1 is the snap name and $2 is the snap NPM id."
  },
  "metamaskNotificationsAreOff": {
    "message": "As notificações de carteiras estão inativas no momento."
  },
  "metamaskSwapsOfflineDescription": {
    "message": "O recurso de Trocas da MetaMask está em manutenção. Verifique novamente mais tarde."
  },
  "metamaskVersion": {
    "message": "Versão da MetaMask"
  },
  "methodData": {
    "message": "Método"
  },
  "methodDataTransactionDesc": {
    "message": "Função executada com base nos dados de entrada decodificados."
  },
  "methodNotSupported": {
    "message": "Não suportado com esta conta."
  },
  "metrics": {
    "message": "Métricas"
  },
  "millionAbbreviation": {
    "message": "M",
    "description": "Shortened form of 'million'"
  },
  "mismatchedChainLinkText": {
    "message": "verifique os detalhes da rede",
    "description": "Serves as link text for the 'mismatchedChain' key. This text will be embedded inside the translation for that key."
  },
  "mismatchedChainRecommendation": {
    "message": "Recomendamos que você $1 antes de prosseguir.",
    "description": "$1 is a clickable link with text defined by the 'mismatchedChainLinkText' key. The link will open to instructions for users to validate custom network details."
  },
  "mismatchedNetworkName": {
    "message": "De acordo com os nossos registros, o nome da rede pode não corresponder a este ID de cadeia."
  },
  "mismatchedNetworkSymbol": {
    "message": "O símbolo de moeda enviado não corresponde ao esperado para este ID de cadeia."
  },
  "mismatchedRpcChainId": {
    "message": "A rede personalizada retornou um ID de cadeia que não coincide com o ID de cadeia enviado."
  },
  "mismatchedRpcUrl": {
    "message": "De acordo com os nossos registros, o valor de URL da RPC enviado não corresponde a um provedor conhecido para este ID de cadeia."
  },
  "missingSetting": {
    "message": "Não consegue encontrar uma configuração?"
  },
  "missingSettingRequest": {
    "message": "Solicite aqui"
  },
  "more": {
    "message": "mais"
  },
  "moreAccounts": {
    "message": "Mais $1 contas adicionais",
    "description": "$1 is the number of accounts"
  },
  "moreNetworks": {
    "message": "Mais $1 redes adicionais",
    "description": "$1 is the number of networks"
  },
  "moreQuotes": {
    "message": "Mais cotações"
  },
  "multichainAddEthereumChainConfirmationDescription": {
    "message": "Você está adicionando esta rede à MetaMask e dando a este site permissão para usá-la."
  },
  "multipleSnapConnectionWarning": {
    "message": "$1 quer usar Snaps de $2",
    "description": "$1 is the dapp and $2 is the number of snaps it wants to connect to."
  },
  "mustSelectOne": {
    "message": "Selecione pelo menos 1 token."
  },
  "name": {
    "message": "Nome"
  },
  "nameAddressLabel": {
    "message": "Endereço",
    "description": "Label above address field in name component modal."
  },
  "nameAlreadyInUse": {
    "message": "Nome já em uso"
  },
  "nameFooterTrustWarning": {
    "message": "Salve apenas endereços de sua confiança.",
    "description": "Footer warning text shown in name modal for malicious and warning addresses."
  },
  "nameInstructionsMalicious": {
    "message": "Este endereço foi identificado como mal-intencionado. É recomendável não interagir com ele.",
    "description": "Instruction text in name component modal when address is malicious."
  },
  "nameInstructionsNew": {
    "message": "Se você conhece esse endereço, dê um apelido a ele para reconhecê-lo posteriormente.",
    "description": "Instruction text in name component modal when value is not recognised."
  },
  "nameInstructionsRecognized": {
    "message": "Esse endereço tem um apelido padrão, mas você pode editá-lo ou explorar outras sugestões.",
    "description": "Instruction text in name component modal when value is recognized but not saved."
  },
  "nameInstructionsSaved": {
    "message": "Você já adicionou um apelido para esse endereço. Você pode editá-lo ou ver outros apelidos sugeridos.",
    "description": "Instruction text in name component modal when value is saved."
  },
  "nameInstructionsWarning": {
    "message": "Este conteúdo foi identificado como suspeito. Se você confia neste autor, defina um nome de exibição personalizado para reconhecê-lo nas próximas vezes.",
    "description": "Instruction text in name component modal when address has warning signals."
  },
  "nameLabel": {
    "message": "Apelido",
    "description": "Label above name input field in name component modal."
  },
  "nameModalMaybeProposedName": {
    "message": "Talvez: $1",
    "description": "$1 is the proposed name"
  },
  "nameModalTitleMalicious": {
    "message": "Endereço mal-intencionado",
    "description": "Title of the modal created by the name component when address is identified as malicious."
  },
  "nameModalTitleNew": {
    "message": "Endereço desconhecido",
    "description": "Title of the modal created by the name component when value is not recognised."
  },
  "nameModalTitleRecognized": {
    "message": "Endereço reconhecido",
    "description": "Title of the modal created by the name component when value is recognized but not saved."
  },
  "nameModalTitleSaved": {
    "message": "Endereço salvo",
    "description": "Title of the modal created by the name component when value is saved."
  },
  "nameModalTitleVerified": {
    "message": "Endereço verificado",
    "description": "Title of the modal created by the name component when address is verified."
  },
  "nameModalTitleWarning": {
    "message": "Endereço suspeito",
    "description": "Title of the modal created by the name component when address has warning trust signals."
  },
  "nameProviderProposedBy": {
    "message": "Proposto por $1",
    "description": "$1 is the name of the provider"
  },
  "nameProvider_ens": {
    "message": "Serviço de nomes Ethereum (ENS)"
  },
  "nameProvider_etherscan": {
    "message": "Etherscan"
  },
  "nameProvider_lens": {
    "message": "Lens Protocol"
  },
  "nameProvider_token": {
    "message": "MetaMask"
  },
  "nameSetPlaceholder": {
    "message": "Escolha um apelido...",
    "description": "Placeholder text for name input field in name component modal."
  },
  "nameSetPlaceholderSuggested": {
    "message": "Sugestão: $1",
    "description": "$1 is the proposed name"
  },
  "nativeNetworkPermissionRequestDescription": {
    "message": "$1 solicita sua aprovação para:",
    "description": "$1 represents dapp name"
  },
  "nativeTokenScamWarningConversion": {
    "message": "Editar detalhes da rede"
  },
  "nativeTokenScamWarningDescription": {
    "message": "O símbolo do token nativo é diferente do símbolo esperado do token nativo da rede com a ID da cadeia associada. Você inseriu $1, enquanto o símbolo de token esperado é $2. Verifique se você está conectado à cadeia correta.",
    "description": "$1 represents the currency name, $2 represents the expected currency symbol"
  },
  "nativeTokenScamWarningDescriptionExpectedTokenFallback": {
    "message": "outra coisa",
    "description": "graceful fallback for when token symbol isn't found"
  },
  "nativeTokenScamWarningTitle": {
    "message": "Símbolo de token nativo inesperado",
    "description": "Title for nativeTokenScamWarningDescription"
  },
  "needHelp": {
    "message": "Precisa de ajuda? Contate $1",
    "description": "$1 represents `needHelpLinkText`, the text which goes in the help link"
  },
  "needHelpFeedback": {
    "message": "Compartilhe seu feedback"
  },
  "needHelpLinkText": {
    "message": "Suporte da MetaMask"
  },
  "needHelpSubmitTicket": {
    "message": "Envie um chamado"
  },
  "needImportFile": {
    "message": "É preciso selecionar um arquivo para importar.",
    "description": "User is important an account and needs to add a file to continue"
  },
  "negativeETH": {
    "message": "Não é possível enviar valores negativos de ETH."
  },
  "negativeOrZeroAmountToken": {
    "message": "Não é possível enviar valores negativos ou zerados de ativos."
  },
  "network": {
    "message": "Rede"
  },
  "networkChanged": {
    "message": "Rede alterada"
  },
  "networkChangedMessage": {
    "message": "Agora você está realizando transações na $1.",
    "description": "$1 is the name of the network"
  },
  "networkDetails": {
    "message": "Detalhes da rede"
  },
  "networkFee": {
    "message": "Taxa de rede"
  },
  "networkIsBusy": {
    "message": "A rede está ocupada. Os preços de gás estão altos e as estimativas estão menos exatas."
  },
  "networkMenu": {
    "message": "Menu da rede"
  },
  "networkMenuHeading": {
    "message": "Selecione uma rede"
  },
  "networkName": {
    "message": "Nome da rede"
  },
  "networkNameArbitrum": {
    "message": "Arbitrum"
  },
  "networkNameAvalanche": {
    "message": "Avalanche"
  },
  "networkNameBSC": {
    "message": "BSC"
  },
  "networkNameBase": {
    "message": "Base"
  },
  "networkNameBitcoin": {
    "message": "Bitcoin"
  },
  "networkNameDefinition": {
    "message": "O nome associado a essa rede."
  },
  "networkNameEthereum": {
    "message": "rede"
  },
  "networkNameGoerli": {
    "message": "Goerli"
  },
  "networkNameLinea": {
    "message": "Linea"
  },
  "networkNameOpMainnet": {
    "message": "Mainnet da OP"
  },
  "networkNamePolygon": {
    "message": "Polygon"
  },
  "networkNameSolana": {
    "message": "Solana"
  },
  "networkNameTestnet": {
    "message": "Testnet"
  },
  "networkNameZkSyncEra": {
    "message": "zkSync Era"
  },
  "networkOptions": {
    "message": "Opções da rede"
  },
  "networkPermissionToast": {
    "message": "Permissões de rede atualizadas"
  },
  "networkProvider": {
    "message": "Provedor de rede"
  },
  "networkStatus": {
    "message": "Status da rede"
  },
  "networkStatusBaseFeeTooltip": {
    "message": "A taxa-base é definida pela rede e muda a cada 13 ou 14 segundos. Nossas opções $1 e $2 têm em conta os aumentos súbitos.",
    "description": "$1 and $2 are bold text for Medium and Aggressive respectively."
  },
  "networkStatusPriorityFeeTooltip": {
    "message": "Intervalo das taxas de prioridade (ou seja, a \"gorjeta do minerador\"). Esse valor vai para os mineradores e os incentiva a priorizar sua transação."
  },
  "networkStatusStabilityFeeTooltip": {
    "message": "As taxas de gás estão $1 em relação às últimas 72 horas.",
    "description": "$1 is networks stability value - stable, low, high"
  },
  "networkSwitchConnectionError": {
    "message": "Não podemos conectar a $1",
    "description": "$1 represents the network name"
  },
  "networkURL": {
    "message": "URL da rede"
  },
  "networkURLDefinition": {
    "message": "O URL usado para acessar essa rede."
  },
  "networkUrlErrorWarning": {
    "message": "Golpistas às vezes imitam os sites fazendo pequenas alterações em seus endereços. Certifique-se de estar interagindo com o site correto antes de continuar. Versão Punycode: $1",
    "description": "$1 replaced by RPC URL for network"
  },
  "networks": {
    "message": "Redes"
  },
  "networksSmallCase": {
    "message": "redes"
  },
  "nevermind": {
    "message": "Desistir"
  },
  "new": {
    "message": "Novo!"
  },
  "newAccount": {
    "message": "Nova conta"
  },
  "newAccountNumberName": {
    "message": "Conta $1",
    "description": "Default name of next account to be created on create account screen"
  },
  "newContact": {
    "message": "Novo contato"
  },
  "newContract": {
    "message": "Novo contrato"
  },
  "newNFTDetectedInImportNFTsMessageStrongText": {
    "message": "Configurações > Segurança e privacidade"
  },
  "newNFTDetectedInImportNFTsMsg": {
    "message": "Para usar o OpenSea para ver seus NFTs, ative \"Exibir arquivos de mídia de NFTs\" em $1.",
    "description": "$1 is used for newNFTDetectedInImportNFTsMessageStrongText"
  },
  "newNFTDetectedInNFTsTabMessage": {
    "message": "Permita que a MetaMask detecte e exiba NFTs automaticamente na sua carteira."
  },
  "newNFTsAutodetected": {
    "message": "Detecção automática de NFTs"
  },
  "newNetworkAdded": {
    "message": "“$1” foi adicionado com sucesso!"
  },
  "newNetworkEdited": {
    "message": "“$1” foi editada com sucesso!"
  },
  "newNftAddedMessage": {
    "message": "O NFT foi adicionado com sucesso!"
  },
  "newPassword": {
    "message": "Nova senha"
  },
  "newPasswordCreate": {
    "message": "Criar nova senha"
  },
  "newPrivacyPolicyActionButton": {
    "message": "Saiba mais"
  },
  "newPrivacyPolicyTitle": {
    "message": "Atualizamos nossa política de privacidade"
  },
  "newRpcUrl": {
    "message": "URL da nova RPC"
  },
  "newTokensImportedMessage": {
    "message": "Você importou $1 com sucesso.",
    "description": "$1 is the string of symbols of all the tokens imported"
  },
  "newTokensImportedTitle": {
    "message": "Token importado"
  },
  "next": {
    "message": "Próximo"
  },
  "nftAddFailedMessage": {
    "message": "O NFT não pôde ser adicionado, pois os dados de propriedade não coincidem. Certifique-se de ter inserido as informações corretas."
  },
  "nftAddressError": {
    "message": "Esse token é um NFT. Adicione-o à $1",
    "description": "$1 is a clickable link with text defined by the 'importNFTPage' key"
  },
  "nftAlreadyAdded": {
    "message": "O NFT já foi adicionado."
  },
  "nftAutoDetectionEnabled": {
    "message": "Detecção automática de NFTs ativada"
  },
  "nftDisclaimer": {
    "message": "Aviso legal: a MetaMask obtém o arquivo de mídia do URL de origem. Às vezes, esse URL é modificado pelo marketplace onde o NFT foi mintado."
  },
  "nftOptions": {
    "message": "Opções de NFT"
  },
  "nftTokenIdPlaceholder": {
    "message": "Insira o ID do token"
  },
  "nftWarningContent": {
    "message": "Você está concedendo acesso a $1, incluindo o que você vier a possuir no futuro. A parte na outra ponta pode transferir esses NFTs da sua carteira a qualquer momento, sem solicitar, até você revogar essa aprovação. $2",
    "description": "$1 is nftWarningContentBold bold part, $2 is Learn more link"
  },
  "nftWarningContentBold": {
    "message": "todos os seus NFTs $1",
    "description": "$1 is name of the collection"
  },
  "nftWarningContentGrey": {
    "message": "Prossiga com cautela."
  },
  "nfts": {
    "message": "NFTs"
  },
  "nftsPreviouslyOwned": {
    "message": "Detidos anteriormente"
  },
  "nickname": {
    "message": "Apelido"
  },
  "noAccountsFound": {
    "message": "Nenhuma conta encontrada para a pesquisa efetuada"
  },
  "noConnectedAccountTitle": {
    "message": "A MetaMask não está conectada a este site"
  },
  "noConnectionDescription": {
    "message": "Para se conectar a um site, encontre e selecione o botão \"conectar\". Lembre-se de que a MetaMask só pode se conectar a sites na web3"
  },
  "noConversionRateAvailable": {
    "message": "Não há uma taxa de conversão disponível"
  },
  "noDomainResolution": {
    "message": "Nenhuma resolução fornecida para o domínio."
  },
  "noHardwareWalletOrSnapsSupport": {
    "message": "Snaps, e a maioria das carteiras de hardware, não funcionarão com a versão atual do navegador."
  },
  "noNetworksAvailable": {
    "message": "Nenhuma rede disponível"
  },
  "noNetworksFound": {
    "message": "Nenhuma rede encontrada para a pesquisa efetuada"
  },
  "noNetworksSelected": {
    "message": "Nenhuma rede selecionada"
  },
  "noOptionsAvailableMessage": {
    "message": "Esta rota de negociação não está disponível no momento. Tente alterar a quantia, rede ou token e encontraremos a melhor opção."
  },
  "noSnaps": {
    "message": "Você não tem nenhum snap instalado."
  },
<<<<<<< HEAD
  "noTransactions": {
    "message": "Você não tem transações"
=======
  "noThanks": {
    "message": "Não, obrigado"
>>>>>>> 1583570a
  },
  "noWebcamFound": {
    "message": "A webcam do seu computador não foi encontrada. Tente novamente."
  },
  "noWebcamFoundTitle": {
    "message": "Webcam não encontrada"
  },
  "nonContractAddressAlertDesc": {
    "message": "Você está enviando dados de chamada para um endereço que não é um contrato. Isso pode fazer você perder valores. Certifique-se de que o endereço e a rede estão corretos antes de continuar."
  },
  "nonContractAddressAlertTitle": {
    "message": "Equívoco potencial"
  },
  "nonce": {
    "message": "Nonce"
  },
  "none": {
    "message": "Nenhum"
  },
  "notBusy": {
    "message": "Não ocupado"
  },
  "notCurrentAccount": {
    "message": "Essa é a conta correta? É diferente da conta atualmente selecionada na sua carteira"
  },
  "notEnoughBalance": {
    "message": "Saldo insuficiente"
  },
  "notEnoughGas": {
    "message": "Não há gás suficiente"
  },
  "notificationDetail": {
    "message": "Detalhes"
  },
  "notificationDetailBaseFee": {
    "message": "Taxa-base (GWEI)"
  },
  "notificationDetailGasLimit": {
    "message": "Limite de gás (unidades)"
  },
  "notificationDetailGasUsed": {
    "message": "Gás utilizado (unidades)"
  },
  "notificationDetailMaxFee": {
    "message": "Taxa máxima por gás"
  },
  "notificationDetailNetwork": {
    "message": "Rede"
  },
  "notificationDetailNetworkFee": {
    "message": "Taxa de rede"
  },
  "notificationDetailPriorityFee": {
    "message": "Taxa de prioridade (GWEI)"
  },
  "notificationItemCheckBlockExplorer": {
    "message": "Verifique no BlockExplorer"
  },
  "notificationItemCollection": {
    "message": "Coleção"
  },
  "notificationItemConfirmed": {
    "message": "Confirmado"
  },
  "notificationItemError": {
    "message": "Não é possível obter as taxas no momento"
  },
  "notificationItemFrom": {
    "message": "De"
  },
  "notificationItemLidoStakeReadyToBeWithdrawn": {
    "message": "Saque pronto"
  },
  "notificationItemLidoStakeReadyToBeWithdrawnMessage": {
    "message": "Você já pode sacar seus $1 sem staking"
  },
  "notificationItemLidoWithdrawalRequestedMessage": {
    "message": "Sua solicitação de remover $1 do staking foi enviada"
  },
  "notificationItemNFTReceivedFrom": {
    "message": "NFT recebido de"
  },
  "notificationItemNFTSentTo": {
    "message": "NFT enviado para"
  },
  "notificationItemNetwork": {
    "message": "Rede"
  },
  "notificationItemRate": {
    "message": "Cotação (taxa inclusa)"
  },
  "notificationItemReceived": {
    "message": "Recebido"
  },
  "notificationItemReceivedFrom": {
    "message": "Recebido de"
  },
  "notificationItemSent": {
    "message": "Enviado"
  },
  "notificationItemSentTo": {
    "message": "Enviado para"
  },
  "notificationItemStakeCompleted": {
    "message": "Staking concluído"
  },
  "notificationItemStaked": {
    "message": "Staking executado"
  },
  "notificationItemStakingProvider": {
    "message": "Provedor de staking"
  },
  "notificationItemStatus": {
    "message": "Status"
  },
  "notificationItemSwapped": {
    "message": "Swap executado"
  },
  "notificationItemSwappedFor": {
    "message": "por"
  },
  "notificationItemTo": {
    "message": "Para"
  },
  "notificationItemTransactionId": {
    "message": "ID da transação"
  },
  "notificationItemUnStakeCompleted": {
    "message": "Retirada de staking concluída"
  },
  "notificationItemUnStaked": {
    "message": "Retirada de staking executada"
  },
  "notificationItemUnStakingRequested": {
    "message": "Retirada de staking solicitada"
  },
  "notificationTransactionFailedMessage": {
    "message": "Falha na transação $1! $2",
    "description": "Content of the browser notification that appears when a transaction fails"
  },
  "notificationTransactionFailedTitle": {
    "message": "Falha na transação",
    "description": "Title of the browser notification that appears when a transaction fails"
  },
  "notificationTransactionSuccessMessage": {
    "message": "Transação $1 confirmada!",
    "description": "Content of the browser notification that appears when a transaction is confirmed"
  },
  "notificationTransactionSuccessTitle": {
    "message": "Transação confirmada",
    "description": "Title of the browser notification that appears when a transaction is confirmed"
  },
  "notificationTransactionSuccessView": {
    "message": "Ver em $1",
    "description": "Additional content in a notification that appears when a transaction is confirmed and has a block explorer URL."
  },
  "notifications": {
    "message": "Notificações"
  },
  "notificationsFeatureToggle": {
    "message": "Ativar notificações da carteira",
    "description": "Experimental feature title"
  },
  "notificationsFeatureToggleDescription": {
    "message": "Isso habilita as notificações da carteira, como enviar/receber valores ou NFTs e avisos de recursos.",
    "description": "Description of the experimental notifications feature"
  },
  "notificationsMarkAllAsRead": {
    "message": "Marcar todas como lidas"
  },
  "notificationsPageEmptyTitle": {
    "message": "Não há nada aqui"
  },
  "notificationsPageErrorContent": {
    "message": "Tente acessar esta página novamente."
  },
  "notificationsPageErrorTitle": {
    "message": "Ocorreu um erro"
  },
  "notificationsPageNoNotificationsContent": {
    "message": "Você ainda não recebeu nenhuma notificação."
  },
  "notificationsSettingsBoxError": {
    "message": "Ocorreu um erro. Tente novamente."
  },
  "notificationsSettingsPageAllowNotifications": {
    "message": "Fique por dentro do que acontece na sua carteira com as notificações. Para isso, nós usamos um perfil para sincronizar algumas configurações entre seus dispositivos. $1"
  },
  "notificationsSettingsPageAllowNotificationsLink": {
    "message": "Saiba como protegemos sua privacidade enquanto usa este recurso."
  },
  "numberOfNewTokensDetectedPlural": {
    "message": "$1 novos tokens encontrados nesta conta",
    "description": "$1 is the number of new tokens detected"
  },
  "numberOfNewTokensDetectedSingular": {
    "message": "1 novo token encontrado nesta conta"
  },
  "numberOfTokens": {
    "message": "Número de tokens"
  },
  "ofTextNofM": {
    "message": "de"
  },
  "off": {
    "message": "Desativado"
  },
  "offlineForMaintenance": {
    "message": "Offline para manutenção"
  },
  "ok": {
    "message": "Ok"
  },
  "on": {
    "message": "Ativado"
  },
  "onboardedMetametricsAccept": {
    "message": "Concordo"
  },
  "onboardedMetametricsDisagree": {
    "message": "Não, obrigado"
  },
  "onboardedMetametricsKey1": {
    "message": "Últimos desenvolvimentos"
  },
  "onboardedMetametricsKey2": {
    "message": "Recursos de produtos"
  },
  "onboardedMetametricsKey3": {
    "message": "Outros materiais promocionais relevantes"
  },
  "onboardedMetametricsLink": {
    "message": "MetaMetrics"
  },
  "onboardedMetametricsParagraph1": {
    "message": "Além do $1, gostaríamos de usar dados para entender como você interage com comunicações de marketing.",
    "description": "$1 represents the 'onboardedMetametricsLink' locale string"
  },
  "onboardedMetametricsParagraph2": {
    "message": "Isso nos ajuda a personalizar o que compartilhamos com você, como:"
  },
  "onboardedMetametricsParagraph3": {
    "message": "Lembre-se, nunca vendemos os dados que você fornece e você pode desativar quando quiser."
  },
  "onboardedMetametricsTitle": {
    "message": "Ajude-nos a melhorar sua experiência"
  },
  "onboardingAdvancedPrivacyIPFSDescription": {
    "message": "O gateway IPFS possibilita acessar e visualizar dados hospedados por terceiros. Você pode adicionar um gateway IPFS personalizado ou continuar usando o padrão."
  },
  "onboardingAdvancedPrivacyIPFSInvalid": {
    "message": "Favor inserir um URL válido"
  },
  "onboardingAdvancedPrivacyIPFSTitle": {
    "message": "Adicionar gateway IPFS personalizado"
  },
  "onboardingAdvancedPrivacyIPFSValid": {
    "message": "O URL do gateway IPFS é válido"
  },
  "onboardingAdvancedPrivacyNetworkDescription": {
    "message": "Quando você utiliza nossas configurações e definições padrão, utilizamos a Infura como nosso provedor padrão de chamada de procedimento remoto (RPC) para oferecer o acesso mais confiável e privado possível aos dados Ethereum. Em alguns casos, podemos utilizar outros provedores de RPC para proporcionar a melhor experiência possível aos nossos usuários. Você pode escolher sua própria RPC, mas lembre-se de que qualquer uma delas receberá seu endereço IP e sua carteira Ethereum para realizar transações. Para saber mais sobre como a Infura trata os dados de contas EVM, leia a nossa $1; para contas Solana, $2."
  },
  "onboardingAdvancedPrivacyNetworkDescriptionCallToAction": {
    "message": "clique aqui"
  },
  "onboardingAdvancedPrivacyNetworkTitle": {
    "message": "Escolha sua rede"
  },
  "onboardingContinueWith": {
    "message": "Continuar com $1",
    "description": "$1 is the type of login used Google, Apple, etc."
  },
  "onboardingCreateWallet": {
    "message": "Criar uma nova carteira"
  },
  "onboardingImportWallet": {
    "message": "Tenho uma carteira existente"
  },
  "onboardingMetametricsDescription": {
    "message": "Gostaríamos de coletar dados básicos de uso e diagnóstico para aprimorar a MetaMask. Serão sempre os seguintes:"
  },
  "onboardingMetametricsTitle": {
    "message": "Ajude-nos a melhorar a MetaMask"
  },
  "onboardingOptionIcon": {
    "message": "Ícone $1",
    "description": "$1 is the icon name"
  },
  "onboardingOptionTitle": {
    "message": "Escolha uma opção para continuar"
  },
  "onboardingPinExtensionAltLaunch": {
    "message": "Iniciar extensão"
  },
  "onboardingPinExtensionAltPin": {
    "message": "Fixar extensão"
  },
  "onboardingPinExtensionDescription": {
    "message": "Fixe a MetaMask no seu navegador para torná-la acessível e facilitar a visualização das confirmações de transações."
  },
  "onboardingPinExtensionDescription2": {
    "message": "Acesse sua carteira MetaMask com 1 clique na extensão."
  },
  "onboardingPinExtensionDescription3": {
    "message": "Clique no ícone da extensão do $1 para acessá-la instantaneamente",
    "description": "$1 is the browser name"
  },
  "onboardingPinExtensionTitle": {
    "message": "Instalação concluída!"
  },
  "onboardingSignInWith": {
    "message": "Fazer login com $1",
    "description": "$1 is the type of login used Google, Apple, etc"
  },
  "onboardingSrpCreate": {
    "message": "Usar Frase de Recuperação Secreta"
  },
  "onboardingSrpImport": {
    "message": "Importar usando a Frase de Recuperação Secreta"
  },
  "onboardingSrpImportError": {
    "message": "Use somente letras minúsculas, confira a ortografia e coloque as palavras na ordem original."
  },
  "onboardingSrpInputClearAll": {
    "message": "Limpar tudo"
  },
  "onboardingSrpInputHideAll": {
    "message": "Ocultar tudo"
  },
  "onboardingSrpInputPlaceholder": {
    "message": "Adicione um espaço entre cada palavra e certifique-se de que ninguém esteja olhando."
  },
  "onboardingSrpInputShowAll": {
    "message": "Mostrar tudo"
  },
  "onekey": {
    "message": "OneKey"
  },
  "only": {
    "message": "apenas"
  },
  "onlyConnectTrust": {
    "message": "Conecte-se somente com sites em que você confia. $1",
    "description": "Text displayed above the buttons for connection confirmation. $1 is the link to the learn more web page."
  },
  "openFullScreenForLedgerWebHid": {
    "message": "Abra o app em tela cheia para conectar seu Ledger.",
    "description": "Shown to the user on the confirm screen when they are viewing MetaMask in a popup window but need to connect their ledger via webhid."
  },
  "openInBlockExplorer": {
    "message": "Abrir no explorador de blocos"
  },
  "optional": {
    "message": "Opcional"
  },
  "options": {
    "message": "Opções"
  },
  "or": {
    "message": "Ou"
  },
  "origin": {
    "message": "Origem"
  },
  "originChanged": {
    "message": "Site alterado"
  },
  "originChangedMessage": {
    "message": "Agora você está analisando uma solicitação de $1.",
    "description": "$1 is the name of the origin"
  },
  "osTheme": {
    "message": "Sistema"
  },
  "other": {
    "message": "outro"
  },
  "otherSnaps": {
    "message": "outros snaps",
    "description": "Used in the 'permission_rpc' message."
  },
  "others": {
    "message": "outros"
  },
  "outdatedBrowserNotification": {
    "message": "Seu navegador está desatualizado. Se não o atualizar, você não conseguirá baixar patches de segurança e obter novos recursos da MetaMask."
  },
  "overrideContentSecurityPolicyHeader": {
    "message": "Substituir o cabeçalho Content-Security-Policy"
  },
  "overrideContentSecurityPolicyHeaderDescription": {
    "message": "Esta opção é uma solução alternativa a um problema conhecido no Firefox, onde o cabeçalho Content-Security-Policy de um dapp (aplicativo descentralizado) pode impedir que a extensão seja carregada corretamente. Não é recomendável desativar esta opção, a menos que necessário para compatibilidade com páginas web específicas."
  },
  "padlock": {
    "message": "Cadeado"
  },
  "participateInMetaMetrics": {
    "message": "Participar da MetaMetrics"
  },
  "participateInMetaMetricsDescription": {
    "message": "Participe da MetaMetrics para ajudar a melhorar a MetaMask"
  },
  "password": {
    "message": "Senha"
  },
  "passwordChangedRecently": {
    "message": "Sua senha foi alterada"
  },
  "passwordChangedRecentlyDescription": {
    "message": "Insira sua nova senha para permanecer conectado à MetaMask."
  },
  "passwordNotLongEnough": {
    "message": "A senha deve ter pelo menos 8 caracteres"
  },
  "passwordTermsWarning": {
    "message": "Se eu esquecer essa senha, a MetaMask não conseguirá redefini-la para mim."
  },
  "passwordTermsWarningSocial": {
    "message": "Se eu esquecer essa senha, perderei o acesso à minha carteira permanentemente. A MetaMask não consegue redefini-la para mim."
  },
  "passwordToggleHide": {
    "message": "Ocultar senha"
  },
  "passwordToggleShow": {
    "message": "Mostrar senha"
  },
  "passwordsDontMatch": {
    "message": "As senhas não coincidem"
  },
  "paste": {
    "message": "Colar"
  },
  "pastePrivateKey": {
    "message": "Cole aqui a sequência de caracteres da sua chave privada:",
    "description": "For importing an account from a private key"
  },
  "pending": {
    "message": "Pendente"
  },
  "pendingConfirmationAddNetworkAlertMessage": {
    "message": "Atualizar a rede cancelará $1 transações pendentes deste site.",
    "description": "Number of transactions."
  },
  "pendingConfirmationSwitchNetworkAlertMessage": {
    "message": "Trocar de rede cancelará $1 transações pendentes deste site.",
    "description": "Number of transactions."
  },
  "pendingTransactionAlertMessage": {
    "message": "Esta transação só será realizada após a conclusão de uma transação anterior. $1",
    "description": "$1 represents the words 'how to cancel or speed up a transaction' in a hyperlink"
  },
  "pendingTransactionAlertMessageHyperlink": {
    "message": "Aprenda como cancelar ou agilizar uma transação.",
    "description": "The text for the hyperlink in the pending transaction alert message"
  },
  "permissionDetails": {
    "message": "Detalhes da permissão"
  },
  "permissionFor": {
    "message": "Permissão para"
  },
  "permissionFrom": {
    "message": "Permissão de"
  },
  "permissionRequested": {
    "message": "Solicitada agora"
  },
  "permissionRequestedForAccounts": {
    "message": "Solicitada agora para $1",
    "description": "Permission cell status for requested permission including accounts, rendered as AvatarGroup which is $1."
  },
  "permissionRevoked": {
    "message": "Revogada nesta atualização"
  },
  "permissionRevokedForAccounts": {
    "message": "Revogada nessa atualização para $1",
    "description": "Permission cell status for revoked permission including accounts, rendered as AvatarGroup which is $1."
  },
  "permission_accessNamedSnap": {
    "message": "Conectar a $1.",
    "description": "The description for the `wallet_snap` permission. $1 is the human-readable name of the snap."
  },
  "permission_accessNetwork": {
    "message": "Acesse a internet.",
    "description": "The description of the `endowment:network-access` permission."
  },
  "permission_accessNetworkDescription": {
    "message": "Permita que $1 acesse a internet. Isso pode ser usado para enviar e receber dados de servidores de terceiros.",
    "description": "An extended description of the `endowment:network-access` permission. $1 is the snap name."
  },
  "permission_accessSnap": {
    "message": "Conecte-se ao snap $1.",
    "description": "The description for the `wallet_snap` permission. $1 is the name of the snap."
  },
  "permission_accessSnapDescription": {
    "message": "Permitir que o site ou snap interaja com $1.",
    "description": "The description for the `wallet_snap_*` permission. $1 is the name of the Snap."
  },
  "permission_assets": {
    "message": "Exiba ativos da conta na MetaMask.",
    "description": "The description for the `endowment:assets` permission."
  },
  "permission_assetsDescription": {
    "message": "Permita que $1 forneça informações de ativos ao cliente da MetaMask. Os ativos podem ser na rede ou fora da rede.",
    "description": "An extended description for the `endowment:assets` permission. $1 is the name of the Snap."
  },
  "permission_cronjob": {
    "message": "Agende e execute ações periódicas.",
    "description": "The description for the `snap_cronjob` permission"
  },
  "permission_cronjobDescription": {
    "message": "Permita que $1 realize ações que são executadas periodicamente em horários, datas ou intervalos fixos. Isso pode ser usado para disparar interações ou notificações sensíveis ao tempo.",
    "description": "An extended description for the `snap_cronjob` permission. $1 is the snap name."
  },
  "permission_dialog": {
    "message": "Exibir janelas de diálogo na MetaMask.",
    "description": "The description for the `snap_dialog` permission"
  },
  "permission_dialogDescription": {
    "message": "Permita que $1 exiba pop-ups da MetaMask com texto personalizado, campo para entrada de informações e botões para aprovar ou recusar uma ação.\nPode ser usado, por exemplo, para criar alertas, confirmações e fluxos de adesão para um Snap.",
    "description": "An extended description for the `snap_dialog` permission. $1 is the snap name."
  },
  "permission_ethereumAccounts": {
    "message": "Ver endereço, saldo da conta, atividade e iniciar transações",
    "description": "The description for the `eth_accounts` permission"
  },
  "permission_ethereumProvider": {
    "message": "Acesse o provedor do Ethereum.",
    "description": "The description for the `endowment:ethereum-provider` permission"
  },
  "permission_ethereumProviderDescription": {
    "message": "Permita que $1 se comunique diretamente com a MetaMask, para que possa ler dados da blockchain e sugerir mensagens e transações.",
    "description": "An extended description for the `endowment:ethereum-provider` permission. $1 is the snap name."
  },
  "permission_getEntropy": {
    "message": "Derivar chaves arbitrárias únicas para $1.",
    "description": "The description for the `snap_getEntropy` permission. $1 is the snap name."
  },
  "permission_getEntropyDescription": {
    "message": "Permita que $1 derive chaves arbitrárias únicas para $1 sem as expor. Essas chaves são separadas das suas contas na MetaMask e não estão relacionadas às suas chaves privadas ou à Frase de Recuperação Secreta. Os outros Snaps não podem acessar essas informações.",
    "description": "An extended description for the `snap_getEntropy` permission. $1 is the snap name."
  },
  "permission_getLocale": {
    "message": "Ver seu idioma de preferência.",
    "description": "The description for the `snap_getLocale` permission"
  },
  "permission_getLocaleDescription": {
    "message": "Permita que $1 acesse seu idioma de preferência a partir de suas configurações da MetaMask. Isso pode ser usado para traduzir e exibir o conteúdo de $1 usando seu idioma.",
    "description": "An extended description for the `snap_getLocale` permission. $1 is the snap name."
  },
  "permission_getPreferences": {
    "message": "Ver informações como seu idioma preferencial e moeda fiduciária.",
    "description": "The description for the `snap_getPreferences` permission"
  },
  "permission_getPreferencesDescription": {
    "message": "Permita que $1 acesse informações como seu idioma preferencial e moeda fiduciária em suas configurações da MetaMask. Isso ajuda $1 a exibir conteúdo ajustado às suas preferências. ",
    "description": "An extended description for the `snap_getPreferences` permission. $1 is the snap name."
  },
  "permission_homePage": {
    "message": "Exibe uma tela personalizada",
    "description": "The description for the `endowment:page-home` permission"
  },
  "permission_homePageDescription": {
    "message": "Permite que $1 exiba uma tela inicial personalizada na MetaMask. Isso pode ser usado para interfaces de usuário, configurações e painéis.",
    "description": "An extended description for the `endowment:page-home` permission. $1 is the snap name."
  },
  "permission_keyring": {
    "message": "Permita solicitações para adicionar e controlar contas Ethereum",
    "description": "The description for the `endowment:keyring` permission"
  },
  "permission_keyringDescription": {
    "message": "Permita que $1 receba solicitações para adicionar ou remover contas, além de assinar e realizar transações em nome dessas contas.",
    "description": "An extended description for the `endowment:keyring` permission. $1 is the snap name."
  },
  "permission_lifecycleHooks": {
    "message": "Usar ganchos de ciclo de vida.",
    "description": "The description for the `endowment:lifecycle-hooks` permission"
  },
  "permission_lifecycleHooksDescription": {
    "message": "Permita que $1 use ganchos de ciclo de vida para executar códigos em momentos específicos durante seu ciclo de vida.",
    "description": "An extended description for the `endowment:lifecycle-hooks` permission. $1 is the snap name."
  },
  "permission_manageAccounts": {
    "message": "Adicionar e controlar contas Ethereum",
    "description": "The description for `snap_manageAccounts` permission"
  },
  "permission_manageAccountsDescription": {
    "message": "Permita que $1 adicione ou remova contas Ethereum e, depois, realize transações e assine com essas contas.",
    "description": "An extended description for the `snap_manageAccounts` permission. $1 is the snap name."
  },
  "permission_manageBip32Keys": {
    "message": "Gerenciar contas de $1.",
    "description": "The description for the `snap_getBip32Entropy` permission. $1 is a derivation path, e.g. 'm/44'/0'/0' (secp256k1)'."
  },
  "permission_manageBip44AndBip32KeysDescription": {
    "message": "Permita que $1 gerencie contas e ativos na rede solicitada. Essas contas são derivadas e passam por backup usando sua Frase de Recuperação Secreta (sem a revelar). Com o poder de derivar chaves, $1 pode dar suporte a uma variedade de protocolos da blockchain além da Ethereum (EVMs).",
    "description": "An extended description for the `snap_getBip44Entropy` and `snap_getBip44Entropy` permissions. $1 is the snap name."
  },
  "permission_manageBip44Keys": {
    "message": "Gerenciar contas de $1.",
    "description": "The description for the `snap_getBip44Entropy` permission. $1 is the name of a protocol, e.g. 'Filecoin'."
  },
  "permission_manageState": {
    "message": "Armazenar e gerenciar dados pertinentes em seu dispositivo.",
    "description": "The description for the `snap_manageState` permission"
  },
  "permission_manageStateDescription": {
    "message": "Permita que $1 armazene, atualize e recupere dados de forma segura com criptografia. Outros Snaps não podem acessar essas informações.",
    "description": "An extended description for the `snap_manageState` permission. $1 is the snap name."
  },
  "permission_nameLookup": {
    "message": "Fornecer consultas de domínios e endereços.",
    "description": "The description for the `endowment:name-lookup` permission."
  },
  "permission_nameLookupDescription": {
    "message": "Permitir que o Snap busque e exiba consultas de endereços e domínios em diferentes partes da IU da MetaMask.",
    "description": "An extended description for the `endowment:name-lookup` permission."
  },
  "permission_notifications": {
    "message": "Mostrar notificações.",
    "description": "The description for the `snap_notify` permission"
  },
  "permission_notificationsDescription": {
    "message": "Permita que $1 exiba notificações dentro da MetaMask. Um breve texto de notificação pode ser disparado por um Snap para informações acionáveis ou sensíveis ao tempo.",
    "description": "An extended description for the `snap_notify` permission. $1 is the snap name."
  },
  "permission_protocol": {
    "message": "Forneça dados de protocolo para uma ou mais cadeias.",
    "description": "The description for the `endowment:protocol` permission."
  },
  "permission_protocolDescription": {
    "message": "Permita que $1 forneça à MetaMask dados de protocolo, como estimativas de gás ou informações de token.",
    "description": "An extended description for the `endowment:protocol` permission. $1 is the name of the Snap."
  },
  "permission_rpc": {
    "message": "Permitir que $1 se comunique diretamente com $2.",
    "description": "The description for the `endowment:rpc` permission. $1 is 'other snaps' or 'websites', $2 is the snap name."
  },
  "permission_rpcDescription": {
    "message": "Permita que $1 envie mensagens a $2 e receba resposta de $2.",
    "description": "An extended description for the `endowment:rpc` permission. $1 is 'other snaps' or 'websites', $2 is the snap name."
  },
  "permission_rpcDescriptionOriginList": {
    "message": "$1 e $2",
    "description": "A list of allowed origins where $2 is the last origin of the list and $1 is the rest of the list separated by ','."
  },
  "permission_signatureInsight": {
    "message": "Exibir o modal de insights de assinatura.",
    "description": "The description for the `endowment:signature-insight` permission"
  },
  "permission_signatureInsightDescription": {
    "message": "Permita que $1 exiba um modal com insights sobre solicitações de assinatura antes de aprová-las. Isso pode ser usado para soluções de segurança e antiphishing.",
    "description": "An extended description for the `endowment:signature-insight` permission. $1 is the snap name."
  },
  "permission_signatureInsightOrigin": {
    "message": "Veja as origens de sites que iniciam solicitações de assinatura",
    "description": "The description for the `signatureOrigin` caveat, to be used with the `endowment:signature-insight` permission"
  },
  "permission_signatureInsightOriginDescription": {
    "message": "Permita que $1 veja a origem (URI) dos sites que iniciam solicitações de assinatura. Isso pode ser usado para soluções de segurança e antiphishing.",
    "description": "An extended description for the `signatureOrigin` caveat, to be used with the `endowment:signature-insight` permission. $1 is the snap name."
  },
  "permission_transactionInsight": {
    "message": "Busque e exiba insights de transações.",
    "description": "The description for the `endowment:transaction-insight` permission"
  },
  "permission_transactionInsightDescription": {
    "message": "Permita que $1 decodifique transações e exiba informações dentro da interface da MetaMask. Isso pode ser usado para soluções de segurança e antiphishing.",
    "description": "An extended description for the `endowment:transaction-insight` permission. $1 is the snap name."
  },
  "permission_transactionInsightOrigin": {
    "message": "Verá as origens dos sites que sugerem transações",
    "description": "The description for the `transactionOrigin` caveat, to be used with the `endowment:transaction-insight` permission"
  },
  "permission_transactionInsightOriginDescription": {
    "message": "Permita que $1 veja a origem (URI) dos sites que sugerirem transações. Isso pode ser usado para soluções de segurança e antiphishing.",
    "description": "An extended description for the `transactionOrigin` caveat, to be used with the `endowment:transaction-insight` permission. $1 is the snap name."
  },
  "permission_unknown": {
    "message": "Permissão desconhecida: $1",
    "description": "$1 is the name of a requested permission that is not recognized."
  },
  "permission_viewBip32PublicKeys": {
    "message": "Ver sua chave pública para $1 ($2).",
    "description": "The description for the `snap_getBip32PublicKey` permission. $1 is a derivation path, e.g. 'm/44'/0'/0''. $2 is the elliptic curve name, e.g. 'secp256k1'."
  },
  "permission_viewBip32PublicKeysDescription": {
    "message": "Permita que $2 veja suas chaves públicas (e endereços) referentes a $1. Isso não concede nenhum tipo de controle das contas ou ativos.",
    "description": "An extended description for the `snap_getBip32PublicKey` permission. $1 is a derivation path (name). $2 is the snap name."
  },
  "permission_viewNamedBip32PublicKeys": {
    "message": "Veja sua chave pública para $1.",
    "description": "The description for the `snap_getBip32PublicKey` permission. $1 is a name for the derivation path, e.g., 'Ethereum accounts'."
  },
  "permission_walletSwitchEthereumChain": {
    "message": "Use suas redes ativadas",
    "description": "The label for the `wallet_switchEthereumChain` permission"
  },
  "permission_webAssembly": {
    "message": "Suporte a WebAssembly.",
    "description": "The description of the `endowment:webassembly` permission."
  },
  "permission_webAssemblyDescription": {
    "message": "Permita que $1 acesse ambientes de execução de baixo nível via WebAssembly.",
    "description": "An extended description of the `endowment:webassembly` permission. $1 is the snap name."
  },
  "permissions": {
    "message": "Permissões"
  },
  "permissionsPageEmptyContent": {
    "message": "Não há nada aqui"
  },
  "permissionsPageEmptySubContent": {
    "message": "Aqui você pode ver as permissões que deu aos snaps instalados ou sites conectados."
  },
  "permitSimulationChange_approve": {
    "message": "Limite de gastos"
  },
  "permitSimulationChange_bidding": {
    "message": "Seu lance"
  },
  "permitSimulationChange_listing": {
    "message": "Sua tabela"
  },
  "permitSimulationChange_nft_listing": {
    "message": "Preço de tabela"
  },
  "permitSimulationChange_receive": {
    "message": "Você recebe"
  },
  "permitSimulationChange_revoke2": {
    "message": "Revogar"
  },
  "permitSimulationChange_transfer": {
    "message": "Você envia"
  },
  "permitSimulationDetailInfo": {
    "message": "Você está autorizando o consumidor a gastar esta quantidade de tokens de sua conta."
  },
  "permittedChainToastUpdate": {
    "message": "$1 tem acesso a $2."
  },
  "personalAddressDetected": {
    "message": "Endereço pessoal detectado. Insira o endereço de contrato do token."
  },
  "pinToTop": {
    "message": "Fixar ao topo"
  },
  "pleaseConfirm": {
    "message": "Por favor, confirme"
  },
  "plusMore": {
    "message": "E mais $1",
    "description": "$1 is the number of additional items"
  },
  "plusXMore": {
    "message": "E mais $1",
    "description": "$1 is a number of additional but unshown items in a list- this message will be shown in place of those items"
  },
  "popularNetworkAddToolTip": {
    "message": "Algumas dessas redes dependem de terceiros. As conexões podem ser menos confiáveis ​​ou permitir que terceiros rastreiem atividades.",
    "description": "Learn more link"
  },
  "popularNetworks": {
    "message": "Redes populares"
  },
  "preparingSwap": {
    "message": "Preparando troca..."
  },
  "prev": {
    "message": "Anterior"
  },
  "price": {
    "message": "Preço"
  },
  "priceUnavailable": {
    "message": "preço não disponível"
  },
  "primaryType": {
    "message": "Tipo primário"
  },
  "priorityFee": {
    "message": "Taxa de prioridade"
  },
  "priorityFeeProperCase": {
    "message": "Taxa de prioridade"
  },
  "privacy": {
    "message": "Privacidade"
  },
  "privacyMsg": {
    "message": "Política de Privacidade"
  },
  "privateKey": {
    "message": "Chave privada",
    "description": "select this type of file to use to import an account"
  },
  "privateKeyCopyWarning": {
    "message": "Chave privada de $1",
    "description": "$1 represents the account name"
  },
  "privateKeyHidden": {
    "message": "A chave privada está oculta",
    "description": "Explains that the private key input is hidden"
  },
  "privateKeyShow": {
    "message": "Exibir/ocultar a inserção da chave privada",
    "description": "Describes a toggle that is used to show or hide the private key input"
  },
  "privateKeyShown": {
    "message": "Esta chave privada está sendo exibida",
    "description": "Explains that the private key input is being shown"
  },
  "privateKeyWarning": {
    "message": "Atenção: jamais revele essa chave. Qualquer pessoa com acesso às suas chaves privadas poderá roubar os ativos de sua conta."
  },
  "privateNetwork": {
    "message": "Rede privada"
  },
  "proceedWithTransaction": {
    "message": "Quero prosseguir mesmo assim"
  },
  "productAnnouncements": {
    "message": "Anúncios de produtos"
  },
  "proposedApprovalLimit": {
    "message": "Limite de aprovação proposto"
  },
  "provide": {
    "message": "Fornecer"
  },
  "publicAddress": {
    "message": "Endereço público"
  },
  "pushPlatformNotificationsFundsReceivedDescription": {
    "message": "Você recebeu $1 $2"
  },
  "pushPlatformNotificationsFundsReceivedDescriptionDefault": {
    "message": "Você recebeu alguns tokens"
  },
  "pushPlatformNotificationsFundsReceivedTitle": {
    "message": "Fundos recebidos"
  },
  "pushPlatformNotificationsFundsSentDescription": {
    "message": "Você enviou $1 $2 com sucesso"
  },
  "pushPlatformNotificationsFundsSentDescriptionDefault": {
    "message": "Você enviou alguns tokens com sucesso"
  },
  "pushPlatformNotificationsFundsSentTitle": {
    "message": "Fundos enviados"
  },
  "pushPlatformNotificationsNftReceivedDescription": {
    "message": "Você recebeu novos NFTs"
  },
  "pushPlatformNotificationsNftReceivedTitle": {
    "message": "NFT recebido"
  },
  "pushPlatformNotificationsNftSentDescription": {
    "message": "Você enviou um NFT com sucesso"
  },
  "pushPlatformNotificationsNftSentTitle": {
    "message": "NFT enviado"
  },
  "pushPlatformNotificationsStakingLidoStakeCompletedDescription": {
    "message": "Seu staking na Lido foi bem-sucedido"
  },
  "pushPlatformNotificationsStakingLidoStakeCompletedTitle": {
    "message": "Staking concluído"
  },
  "pushPlatformNotificationsStakingLidoStakeReadyToBeWithdrawnDescription": {
    "message": "Seu staking na Lido está pronto para ser retirado"
  },
  "pushPlatformNotificationsStakingLidoStakeReadyToBeWithdrawnTitle": {
    "message": "Staking pronto para ser retirado"
  },
  "pushPlatformNotificationsStakingLidoWithdrawalCompletedDescription": {
    "message": "Sua retirada da Lido foi bem-sucedida"
  },
  "pushPlatformNotificationsStakingLidoWithdrawalCompletedTitle": {
    "message": "Retirada concluída"
  },
  "pushPlatformNotificationsStakingLidoWithdrawalRequestedDescription": {
    "message": "Sua solicitação de retirada da Lido foi enviada"
  },
  "pushPlatformNotificationsStakingLidoWithdrawalRequestedTitle": {
    "message": "Retirada solicitada"
  },
  "pushPlatformNotificationsStakingRocketpoolStakeCompletedDescription": {
    "message": "Seu staking na Rocket Pool foi bem-sucedido"
  },
  "pushPlatformNotificationsStakingRocketpoolStakeCompletedTitle": {
    "message": "Staking concluído"
  },
  "pushPlatformNotificationsStakingRocketpoolUnstakeCompletedDescription": {
    "message": "Sua retirada de staking na Rocket Pool foi bem-sucedida"
  },
  "pushPlatformNotificationsStakingRocketpoolUnstakeCompletedTitle": {
    "message": "Retirada de staking concluída"
  },
  "pushPlatformNotificationsSwapCompletedDescription": {
    "message": "Sua troca na MetaMask foi bem-sucedida"
  },
  "pushPlatformNotificationsSwapCompletedTitle": {
    "message": "Troca concluída"
  },
  "queued": {
    "message": "Na fila"
  },
  "quoteRate": {
    "message": "Taxa de cotação"
  },
  "quotedReceiveAmount": {
    "message": "Valor recebido $1"
  },
  "quotedTotalCost": {
    "message": "Custo total de $1"
  },
  "rank": {
    "message": "Classificação"
  },
  "rateIncludesMMFee": {
    "message": "A cotação inclui taxa de $1%"
  },
  "reAddAccounts": {
    "message": "readicione outras contas"
  },
  "reAdded": {
    "message": "readicionar"
  },
  "readdToken": {
    "message": "Você poderá adicionar esse token novamente no futuro indo até “Importar token” no menu de opções das suas contas."
  },
  "receive": {
    "message": "Receber"
  },
  "receiveCrypto": {
    "message": "Receber criptomoeda"
  },
  "received": {
    "message": "Recebido"
  },
  "recipientAddressPlaceholderNew": {
    "message": "Insira o endereço público (0x) ou nome de domínio"
  },
  "recommendedGasLabel": {
    "message": "Recomendado"
  },
  "recoveryPhraseReminderBackupStart": {
    "message": "Fazer backup agora"
  },
  "recoveryPhraseReminderConfirm": {
    "message": "Lembrar-me mais tarde"
  },
  "recoveryPhraseReminderSubText": {
    "message": "Se não fizer backup da sua carteira, você perderá o acesso aos seus valores se não conseguir entrar no app ou se passar a usar um novo dispositivo."
  },
  "recoveryPhraseReminderTitle": {
    "message": "Proteja sua carteira"
  },
  "redeposit": {
    "message": "Redepositar"
  },
  "refreshList": {
    "message": "Atualizar lista"
  },
  "reject": {
    "message": "Recusar"
  },
  "rejectAll": {
    "message": "Recusar todas"
  },
  "rejectRequestsDescription": {
    "message": "Você está prestes a recusar em lote $1 solicitações."
  },
  "rejectRequestsN": {
    "message": "Recusar $1 solicitações"
  },
  "rejectTxsDescription": {
    "message": "Você está prestes a recusar $1 transações em massa."
  },
  "rejectTxsN": {
    "message": "Recusar $1 transações"
  },
  "rejected": {
    "message": "Recusada"
  },
  "remove": {
    "message": "Remover"
  },
  "removeAccount": {
    "message": "Remover conta"
  },
  "removeAccountDescription": {
    "message": "Essa conta será removida da sua carteira. Antes de continuar, você precisa garantir que tem a Frase de Recuperação Secreta original ou chave privada para essa conta importada. Você pode importar ou criar contas novamente a partir do menu suspenso da conta. "
  },
  "removeAccountModalBannerDescription": {
    "message": "Certifique-se de ter a Frase de Recuperação Secreta ou a chave privada desta conta antes de removê-la.",
    "description": "Make sure you have the Secret Recovery Phrase or private key for this account before removing."
  },
  "removeAccountModalBannerTitle": {
    "message": "Esta conta será removida da MetaMask.",
    "description": "Title of a banner alert used on account remove modal."
  },
  "removeKeyringSnap": {
    "message": "Remover esse Snap removerá estas contas da MetaMask:"
  },
  "removeKeyringSnapToolTip": {
    "message": "O Snap controla as contas e, ao removê-lo, as contas também serão removidas da MetaMask, mas permanecerão na blockchain."
  },
  "removeNFT": {
    "message": "Remover NFT"
  },
  "removeNftErrorMessage": {
    "message": "Não foi possível remover este NFT."
  },
  "removeNftMessage": {
    "message": "O NFT foi removido com sucesso!"
  },
  "removeSnap": {
    "message": "Remover Snap"
  },
  "removeSnapAccountDescription": {
    "message": "Se você prosseguir, essa conta não estará mais disponível na MetaMask."
  },
  "removeSnapAccountTitle": {
    "message": "Remover conta"
  },
  "removeSnapConfirmation": {
    "message": "Tem certeza de que deseja remover $1?",
    "description": "$1 represents the name of the snap"
  },
  "removeSnapDescription": {
    "message": "Essa ação excluirá o snap, os dados dele e revogará as permissões concedidas."
  },
  "replace": {
    "message": "substituir"
  },
  "reportIssue": {
    "message": "Comunicar um problema"
  },
  "requestFrom": {
    "message": "Solicitação de"
  },
  "requestFromInfo": {
    "message": "Este é o site solicitando sua assinatura."
  },
  "requestFromInfoSnap": {
    "message": "Este é o Snap solicitando sua assinatura."
  },
  "requestFromTransactionDescription": {
    "message": "Este é o site solicitando sua confirmação."
  },
  "requestingFor": {
    "message": "Solicitando para"
  },
  "requestingForAccount": {
    "message": "Solicitando para $1",
    "description": "Name of Account"
  },
  "requestingForNetwork": {
    "message": "Solicitando para $1",
    "description": "Name of Network"
  },
  "required": {
    "message": "Obrigatório"
  },
  "reset": {
    "message": "Redefinir"
  },
  "resetWallet": {
    "message": "Redefina sua carteira"
  },
  "resetWalletSubHeader": {
    "message": "A MetaMask não mantém cópia de sua senha. Se estiver enfrentando problemas para desbloquear sua conta, você precisará redefinir sua carteira. É possível fazer isso informando a Frase de Recuperação Secreta usada ao configurar sua carteira."
  },
  "resetWalletSubHeaderSocial": {
    "message": "A MetaMask não guarda uma cópia da sua senha. Caso você encontre algum problema para desbloquear sua conta, será necessário redefinir sua carteira. Se você tiver uma Frase de Recuperação Secreta, poderá usá-la para excluir sua carteira atual deste dispositivo, juntamente com a lista de suas contas."
  },
  "resetWalletUsingSRP": {
    "message": "Essa ação excluirá sua carteira atual e a Frase de Recuperação Secreta deste dispositivo, juntamente com a lista de contas que você tem curadoria. Após redefinir com a Frase de Recuperação Secreta, você verá uma lista de contas baseadas na Frase de Recuperação Secreta que você usou para redefinir. Essa nova lista incluirá automaticamente novas contas que tenham saldo. Você também poderá $1 criadas anteriormente. Contas personalizadas importadas precisarão ser $2, e quaisquer tokens personalizados adicionados a uma conta também precisarão ser $3."
  },
  "resetWalletUsingSRPSocial": {
    "message": "Após a redefinição usando uma Frase de Recuperação Secreta, você verá uma nova lista de contas. Essa lista incluirá contas com saldo. Você pode $1 que tenha criado antes, mas precisará readicionar quaisquer $2 e $3 que tiver importado. "
  },
  "resetWalletUsingSRPSocialAccounts": {
    "message": "readicionar quaisquer outras contas"
  },
  "resetWalletUsingSRPSocialCustomAccounts": {
    "message": "contas personalizadas"
  },
  "resetWalletUsingSRPSocialCustomTokens": {
    "message": "tokens personalizados"
  },
  "resetWalletWarning": {
    "message": "Certifique-se de usar a frase secreta de recuperação correta antes de prosseguir. Você não poderá desfazer isso."
  },
  "resetWalletWarningSocial": {
    "message": "Certifique-se de usar a Frase de Recuperação Secreta correta antes de efetuar a redefinição. Essa ação não pode ser desfeita."
  },
  "restartMetamask": {
    "message": "Reiniciar a MetaMask"
  },
  "restore": {
    "message": "Restaurar"
  },
  "restoreUserData": {
    "message": "Restaurar dados do usuário"
  },
  "resultPageError": {
    "message": "Erro"
  },
  "resultPageErrorDefaultMessage": {
    "message": "Falha na operação."
  },
  "resultPageSuccess": {
    "message": "Sucesso"
  },
  "resultPageSuccessDefaultMessage": {
    "message": "A operação foi concluída com sucesso."
  },
  "retryTransaction": {
    "message": "Tentar transação novamente"
  },
  "reusedTokenNameWarning": {
    "message": "Um token aqui reutiliza um símbolo de outro token que você acompanha; isso pode causar confusão ou induzir a erros."
  },
  "revealSecretRecoveryPhrase": {
    "message": "Frase de Recuperação Secreta"
  },
  "revealSeedWords": {
    "message": "Revelar Frase de Recuperação Secreta"
  },
  "revealSeedWordsDescription1": {
    "message": "A $1 concede $2",
    "description": "This is a sentence consisting of link using 'revealSeedWordsSRPName' as $1 and bolded text using 'revealSeedWordsDescription3' as $2."
  },
  "revealSeedWordsDescription2": {
    "message": "A MetaMask é uma $1. Isso significa que você é o proprietário da sua FRS.",
    "description": "$1 is text link with the message from 'revealSeedWordsNonCustodialWallet'"
  },
  "revealSeedWordsDescription3": {
    "message": "acesso total à sua carteira e fundos.\n"
  },
  "revealSeedWordsNonCustodialWallet": {
    "message": "carteira não custodiada"
  },
  "revealSeedWordsQR": {
    "message": "QR"
  },
  "revealSeedWordsSRPName": {
    "message": "Frase de Recuperação Secreta (FRS)"
  },
  "revealSeedWordsText": {
    "message": "Texto"
  },
  "revealSeedWordsWarning": {
    "message": "Certifique-se de que ninguém está olhando a sua tela. $1",
    "description": "$1 is bolded text using the message from 'revealSeedWordsWarning2'"
  },
  "revealSeedWordsWarning2": {
    "message": "O Suporte da MetaMask nunca solicitará essa informação.",
    "description": "The bolded texted in the second part of 'revealSeedWordsWarning'"
  },
  "revealSensitiveContent": {
    "message": "Revelar conteúdo confidencial"
  },
  "review": {
    "message": "Revisar"
  },
  "reviewAlert": {
    "message": "Rever alerta"
  },
  "reviewAlerts": {
    "message": "Conferir alertas"
  },
  "reviewPendingTransactions": {
    "message": "Analisar transações pendentes"
  },
  "reviewPermissions": {
    "message": "Revisar permissões"
  },
  "revokePermission": {
    "message": "Revogar permissão"
  },
  "revokePermissionTitle": {
    "message": "Remover permissão de $1",
    "description": "The token symbol that is being revoked"
  },
  "revokeSimulationDetailsDesc": {
    "message": "Você está removendo a permissão para alguém gastar tokens da sua conta."
  },
  "reward": {
    "message": "Recompensa"
  },
  "rpcNameOptional": {
    "message": "Nome da RPC (opcional)"
  },
  "rpcUrl": {
    "message": "URL da RPC"
  },
  "safeTransferFrom": {
    "message": "Transferência segura de"
  },
  "save": {
    "message": "Salvar"
  },
  "scanInstructions": {
    "message": "Posicione o código QR na frente da sua câmera"
  },
  "scanQrCode": {
    "message": "Ler código QR"
  },
  "scrollDown": {
    "message": "Role para baixo"
  },
  "search": {
    "message": "Pesquisar"
  },
  "searchAccounts": {
    "message": "Pesquisar contas"
  },
  "searchNetworks": {
    "message": "Pesquisar redes"
  },
  "searchNfts": {
    "message": "Pesquisar NFTs"
  },
  "searchTokens": {
    "message": "Pesquisar tokens"
  },
  "searchTokensByNameOrAddress": {
    "message": "Pesquisar tokens por nome ou endereço"
  },
  "secretRecoveryPhrase": {
    "message": "Frase de Recuperação Secreta"
  },
  "secretRecoveryPhrasePlusNumber": {
    "message": "Frase de Recuperação Secreta $1",
    "description": "The $1 is the order of the Secret Recovery Phrase"
  },
  "secureWallet": {
    "message": "Carteira segura"
  },
  "secureWalletGetStartedButton": {
    "message": "Começar"
  },
  "secureWalletRemindLaterButton": {
    "message": "Lembrar-me mais tarde"
  },
  "secureWalletWalletRecover": {
    "message": "Essa é a única maneira de recuperar sua carteira se não conseguir entrar no app ou se passar a usar um novo dispositivo."
  },
  "secureWalletWalletSaveSrp": {
    "message": "Não corra o risco de perder seus valores. Proteja sua carteira guardando sua $1 em um lugar em que você confia.",
    "description": "The $1 is the button text 'Secret Recovery Phrase'"
  },
  "security": {
    "message": "Segurança"
  },
  "securityAlert": {
    "message": "Alerta de segurança de $1 e $2"
  },
  "securityAlerts": {
    "message": "Alertas de segurança"
  },
  "securityAlertsDescription": {
    "message": "Este recurso alerta você sobre atividades mal-intencionadas ou incomuns, analisando ativamente solicitações de transações e assinaturas. $1",
    "description": "Link to learn more about security alerts"
  },
  "securityAndPrivacy": {
    "message": "Segurança e Privacidade"
  },
  "securityChangePassword": {
    "message": "Alterar senha"
  },
  "securityChangePasswordDescription": {
    "message": "Escolha uma senha forte para desbloquear o aplicativo MetaMask em seu dispositivo. Se você perder essa senha, precisará da sua Frase de Recuperação Secreta para importar sua carteira novamente."
  },
  "securityChangePasswordTitle": {
    "message": "Senha"
  },
  "securityChangePasswordToastError": {
    "message": "Não foi possível alterar a senha. Tente novamente."
  },
  "securityChangePasswordToastSuccess": {
    "message": "Nova senha salva"
  },
  "securityDescription": {
    "message": "Reduza suas chances de ingressar em redes perigosas e proteja suas contas"
  },
  "securityLoginWithSocial": {
    "message": "Fazer login com $1",
    "description": "The $1 is the text 'Google' or 'Apple'"
  },
  "securityLoginWithSrpBackedUp": {
    "message": "Backup da Frase de Recuperação Secreta concluído"
  },
  "securityLoginWithSrpNotBackedUp": {
    "message": "Fazer backup da Frase de Recuperação Secreta"
  },
  "securityMessageLinkForNetworks": {
    "message": "golpes de rede e riscos de segurança"
  },
  "securityProviderPoweredBy": {
    "message": "Com tecnologia da $1",
    "description": "The security provider that is providing data"
  },
  "securitySocialLoginEnabled": {
    "message": "Ativado"
  },
  "securitySocialLoginEnabledDescription": {
    "message": "Use seu login $1 e senha da MetaMask para recuperar sua conta e suas Frases de Recuperação Secretas.",
    "description": "The $1 is the text 'Google' or 'Apple'"
  },
  "securitySocialLoginLabel": {
    "message": "RECUPERAÇÃO DE $1",
    "description": "The $1 is the text 'Google' or 'Apple'"
  },
  "securitySrpDescription": {
    "message": "Faça backup de sua Frase de Recuperação Secreta para nunca perder o acesso à sua carteira. Certifique-se de guardá-la em um local seguro que só você pode acessar e que você não vai esquecer."
  },
  "securitySrpLabel": {
    "message": "FRASE DE RECUPERAÇÃO SECRETA"
  },
  "securitySrpWalletRecovery": {
    "message": "Gerenciar métodos de recuperação"
  },
  "seeAllPermissions": {
    "message": "Ver todas as permissões",
    "description": "Used for revealing more content (e.g. permission list, etc.)"
  },
  "seeDetails": {
    "message": "Ver detalhes"
  },
  "seedPhraseIntroTitle": {
    "message": "Proteja sua carteira"
  },
  "seedPhraseReq": {
    "message": "As Frases de Recuperação Secretas contêm 12, 15, 18, 21 ou 24 palavras"
  },
  "seedPhraseReviewDetails": {
    "message": "Esta é a sua $1. Anote-a na ordem correta e guarde-a em um lugar seguro. Se alguém tiver sua Frase de Recuperação Secreta, poderá acessar sua carteira. $2",
    "description": "The $1 is the bolded text 'Secret Recovery Phrase' and $2 is 'seedPhraseReviewDetails2'"
  },
  "seedPhraseReviewDetails2": {
    "message": "Não a compartilhe com ninguém, nunca."
  },
  "seedPhraseReviewTitle": {
    "message": "Salve sua Frase de Recuperação Secreta"
  },
  "select": {
    "message": "Selecionar"
  },
  "selectAccountToConnect": {
    "message": "Selecione uma conta para se conectar"
  },
  "selectAccounts": {
    "message": "Selecione a(s) conta(s) para usar nesse site"
  },
  "selectAccountsForSnap": {
    "message": "Selecione a(s) conta(s) para usar com esse snap"
  },
  "selectAll": {
    "message": "Selecionar tudo"
  },
  "selectAnAccount": {
    "message": "Selecione uma conta"
  },
  "selectAnAccountAlreadyConnected": {
    "message": "Essa conta já foi conectada à MetaMask"
  },
  "selectEnableDisplayMediaPrivacyPreference": {
    "message": "Ativar Exibir arquivos de mídia de NFTs"
  },
  "selectHdPath": {
    "message": "Selecione o caminho do disco rígido"
  },
  "selectNFTPrivacyPreference": {
    "message": "Ativar detecção automática de NFTs"
  },
  "selectPathHelp": {
    "message": "Se as contas que você esperava não forem exibidas, tente mudar o caminho do HD ou a rede atualmente selecionada."
  },
  "selectRpcUrl": {
    "message": "Selecionar URL da RPC"
  },
  "selectSecretRecoveryPhrase": {
    "message": "Selecionar Frase de Recuperação Secreta"
  },
  "selectType": {
    "message": "Selecione o tipo"
  },
  "selectedAccountMismatch": {
    "message": "Conta diferente selecionada"
  },
  "selectingAllWillAllow": {
    "message": "Selecionar todos permitirá que esse site visualize todas as suas contas atuais. Certifique-se de confiar nesse site."
  },
  "send": {
    "message": "Enviar"
  },
  "sendBugReport": {
    "message": "Envie-nos um relatório de bugs."
  },
  "sendNoContactsConversionText": {
    "message": "clique aqui"
  },
  "sendNoContactsDescription": {
    "message": "Contatos permitem que você envie transações de forma segura para outra conta diversas vezes. Para criar um contato, $1",
    "description": "$1 represents the action text 'click here'"
  },
  "sendNoContactsTitle": {
    "message": "Você ainda não tem nenhum contato"
  },
  "sendSelectReceiveAsset": {
    "message": "Selecionar ativo para receber"
  },
  "sendSelectSendAsset": {
    "message": "Selecionar ativo para enviar"
  },
  "sendSwapSubmissionWarning": {
    "message": "Clicar neste botão iniciará imediatamente sua transação de swap. Confira os detalhes da sua transação antes de prosseguir."
  },
  "sendingAsset": {
    "message": "Enviando $1"
  },
  "sendingDisabled": {
    "message": "O envio de ativos NFT ERC-1155 ainda não é aceito."
  },
  "sendingNativeAsset": {
    "message": "Enviando $1",
    "description": "$1 represents the native currency symbol for the current network (e.g. ETH or BNB)"
  },
  "sendingToTokenContractWarning": {
    "message": "Aviso: você está prestes a enviar a um contrato de token que pode resultar em perda de fundos. $1",
    "description": "$1 is a clickable link with text defined by the 'learnMoreUpperCase' key. The link will open to a support article regarding the known contract address warning"
  },
  "sent": {
    "message": "Enviado"
  },
  "sentSpecifiedTokens": {
    "message": "Enviou $1",
    "description": "Symbol of the specified token"
  },
  "sentTokenAsToken": {
    "message": "Enviou $1 como $2",
    "description": "Used in the transaction display list to describe a swap and send. $1 and $2 are the symbols of tokens in involved in the swap."
  },
  "sepolia": {
    "message": "Rede de teste Sepolia"
  },
  "setApprovalForAll": {
    "message": "Definir aprovação para todos"
  },
  "setApprovalForAllRedesignedTitle": {
    "message": "Solicitação de saque"
  },
  "setApprovalForAllTitle": {
    "message": "Aprovar $1 sem limite de gastos",
    "description": "The token symbol that is being approved"
  },
  "settingAddSnapAccount": {
    "message": "Adicionar Snap da conta"
  },
  "settings": {
    "message": "Configurações"
  },
  "settingsSearchMatchingNotFound": {
    "message": "Nenhum resultado correspondente encontrado."
  },
  "settingsSubHeadingSignaturesAndTransactions": {
    "message": "Solicitações de assinaturas e transações"
  },
  "show": {
    "message": "Exibir"
  },
  "showAccount": {
    "message": "Exibir conta"
  },
  "showAdvancedDetails": {
    "message": "Mostrar detalhes avançados"
  },
  "showExtensionInFullSizeView": {
    "message": "Exibir extensão na visão de tamanho real"
  },
  "showExtensionInFullSizeViewDescription": {
    "message": "Ative esta opção para tornar a visão de tamanho real o seu padrão ao clicar no ícone da extensão."
  },
  "showFiatConversionInTestnets": {
    "message": "Exibir conversão nas redes de teste"
  },
  "showFiatConversionInTestnetsDescription": {
    "message": "Selecione essa opção para exibir a conversão de moeda fiduciária nas redes de teste"
  },
  "showHexData": {
    "message": "Exibir dados hexa"
  },
  "showHexDataDescription": {
    "message": "Selecione essa opção para exibir o campo de dados hexa na tela de envio"
  },
  "showLess": {
    "message": "Mostrar menos"
  },
  "showMore": {
    "message": "Exibir mais"
  },
  "showNativeTokenAsMainBalance": {
    "message": "Exibir tokens nativos como saldo principal"
  },
  "showNft": {
    "message": "Exibir NFT"
  },
  "showPermissions": {
    "message": "Exibir permissões"
  },
  "showPrivateKey": {
    "message": "Exibir chave privada"
  },
  "showSRP": {
    "message": "Mostrar Frase de Recuperação Secreta"
  },
  "showTestnetNetworks": {
    "message": "Exibir redes de teste"
  },
  "showTestnetNetworksDescription": {
    "message": "Selecione essa opção para exibir redes de teste na lista de redes"
  },
  "sign": {
    "message": "Assinar"
  },
  "signatureRequest": {
    "message": "Solicitação de assinatura"
  },
  "signature_decoding_bid_nft_tooltip": {
    "message": "O NFT será refletido em sua carteira quando o lance for aceito."
  },
  "signature_decoding_list_nft_tooltip": {
    "message": "Espere alterações somente se alguém comprar seus NFTs."
  },
  "signed": {
    "message": "Assinado"
  },
  "signing": {
    "message": "Assinando"
  },
  "signingInWith": {
    "message": "Assinando com"
  },
  "signingWith": {
    "message": "Assinando com"
  },
  "simulationApproveHeading": {
    "message": "Sacar"
  },
  "simulationDetailsApproveDesc": {
    "message": "Você está dando a outra pessoa permissão para sacar NFTs da sua conta."
  },
  "simulationDetailsERC20ApproveDesc": {
    "message": "Você está dando a alguém permissão para gastar esse valor da sua conta."
  },
  "simulationDetailsFiatNotAvailable": {
    "message": "Não disponível"
  },
  "simulationDetailsIncomingHeading": {
    "message": "Você recebe"
  },
  "simulationDetailsNoChanges": {
    "message": "Nenhuma alteração"
  },
  "simulationDetailsOutgoingHeading": {
    "message": "Você envia"
  },
  "simulationDetailsRevokeSetApprovalForAllDesc": {
    "message": "Você está removendo a permissão para outra pessoa sacar NFTs da sua conta."
  },
  "simulationDetailsSetApprovalForAllDesc": {
    "message": "Você está dando permissão para outra pessoa sacar NFTs de sua conta."
  },
  "simulationDetailsTitle": {
    "message": "Alterações estimadas"
  },
  "simulationDetailsTitleEnforced": {
    "message": "Alterações de saldo"
  },
  "simulationDetailsTitleTooltip": {
    "message": "As alterações estimadas podem acontecer se você prosseguir com essa transação. É apenas uma previsão, não uma garantia."
  },
  "simulationDetailsTitleTooltipEnforced": {
    "message": "Alterações de saldo são garantidas. Se este resultado não for possível, a transação será interrompida."
  },
  "simulationDetailsTotalFiat": {
    "message": "Total = $1",
    "description": "$1 is the total amount in fiat currency on one side of the transaction"
  },
  "simulationDetailsTransactionReverted": {
    "message": "Essa transação provavelmente falhará"
  },
  "simulationDetailsUnavailable": {
    "message": "Indisponível"
  },
  "simulationErrorMessageV2": {
    "message": "Não conseguimos estimar o preço do gás. Pode haver um erro no contrato, e essa transação poderá falhar."
  },
  "simulationSettingsModalEnforceSlippage": {
    "message": "Tolerância a slippage"
  },
  "simulationSettingsModalEnforceSlippageDescription": {
    "message": "Defina uma diferença que você considere adequada para alterações de saldo. Transações não serão executas se a diferença for maior."
  },
  "simulationSettingsModalEnforceToggle": {
    "message": "Aplicar alterações de saldo"
  },
  "simulationSettingsModalEnforceToggleDescription": {
    "message": "Para manter seu dinheiro seguro, essa transação não será concluída se o saldo mudar ou se a tolerância a slippage não for atingida."
  },
  "simulationSettingsModalTitle": {
    "message": "Configurações da transação"
  },
  "simulationsSettingDescription": {
    "message": "Ative esta opção para estimar alterações de saldo pelas transações e assinaturas antes de confirmá-las. Isso não garante o resultado final de suas transações. $1"
  },
  "simulationsSettingSubHeader": {
    "message": "Estimar alterações de saldo"
  },
  "singleNetwork": {
    "message": "1 rede"
  },
  "siweIssued": {
    "message": "Emitido"
  },
  "siweNetwork": {
    "message": "Rede"
  },
  "siweRequestId": {
    "message": "ID da solicitação"
  },
  "siweResources": {
    "message": "Recursos"
  },
  "siweURI": {
    "message": "URL"
  },
  "skipAccountSecurity": {
    "message": "Pular a segurança da conta?"
  },
  "skipAccountSecurityDetails": {
    "message": "Se você perder esta Frase de Recuperação Secreta, não poderá acessar esta carteira."
  },
  "skipAccountSecuritySecureNow": {
    "message": "Proteger agora"
  },
  "skipAccountSecuritySkip": {
    "message": "Ignorar"
  },
  "skipDeepLinkInterstitial": {
    "message": "Não mostrar tela intersticial ao abrir links profundos"
  },
  "skipDeepLinkInterstitialDescription": {
    "message": "Ativar esta opção fará com que a tela intersticial seja ignorada ao abrir links profundos (deep links) na MetaMask. Um link profundo é um link como https://link.metamask.io/home, que abre a MetaMask automaticamente. Esses links podem ser ocultados ou manipulados por terceiros. A tela intersticial existe para proteger você contra o acesso acidental a páginas dentro da MetaMask que possam exibir informações sensíveis, como suas contas, tokens, histórico, saldos ou configurações. Essa configuração se aplica apenas a links assinados pela própria MetaMask."
  },
  "smartAccountAccept": {
    "message": "Usar conta inteligente"
  },
  "smartAccountBetterTransaction": {
    "message": "Transações mais rápidas, taxas mais baixas"
  },
  "smartAccountBetterTransactionDescription": {
    "message": "Economize tempo e dinheiro processando transações em conjunto."
  },
  "smartAccountFeaturesDescription": {
    "message": "Mantenha o mesmo endereço de conta e mude de volta quando quiser."
  },
  "smartAccountLabel": {
    "message": "Conta inteligente"
  },
  "smartAccountPayToken": {
    "message": "Pague com qualquer token, a qualquer hora"
  },
  "smartAccountPayTokenDescription": {
    "message": "Use os tokens que você já possui para cobrir as taxas de rede."
  },
  "smartAccountReject": {
    "message": "Não usar conta inteligente"
  },
  "smartAccountSameAccount": {
    "message": "Mesma conta, recursos mais inteligentes."
  },
  "smartAccountSplashInfo": {
    "message": "Contas inteligentes"
  },
  "smartAccountSplashTitle": {
    "message": "Usar conta inteligente?"
  },
  "smartAccountUpdateSuccessMessage": {
    "message": "Sua conta será atualizada para conta inteligente em sua próxima transação."
  },
  "smartAccountUpdateSuccessTitle": {
    "message": "Sucesso!"
  },
  "smartAccountUpgradeBannerDescription": {
    "message": "Mesmo endereço. Recursos mais inteligentes."
  },
  "smartAccountUpgradeBannerTitle": {
    "message": "Mudar para conta inteligente"
  },
  "smartContracts": {
    "message": "Contratos inteligentes"
  },
  "smartSwapsErrorNotEnoughFunds": {
    "message": "Fundos insuficientes para uma troca inteligente."
  },
  "smartSwapsErrorUnavailable": {
    "message": "As trocas inteligentes estão temporariamente indisponíveis."
  },
  "smartTransactionCancelled": {
    "message": "Sua transação foi cancelada"
  },
  "smartTransactionCancelledDescription": {
    "message": "Não foi possível concluir sua transação. Ela foi cancelada para evitar que você pague taxas de gás desnecessárias."
  },
  "smartTransactionError": {
    "message": "Falha na transação"
  },
  "smartTransactionErrorDescription": {
    "message": "Mudanças repentinas no mercado podem provocar falhas. Se o problema continuar, fale com o suporte ao cliente da MetaMask."
  },
  "smartTransactionPending": {
    "message": "Sua transação foi enviada"
  },
  "smartTransactionSuccess": {
    "message": "Sua transação foi concluída"
  },
  "smartTransactions": {
    "message": "Transações inteligentes"
  },
  "smartTransactionsEnabledDescription": {
    "message": " e proteção MEV. Agora ativada por padrão."
  },
  "smartTransactionsEnabledLink": {
    "message": "Taxas de sucesso maiores"
  },
  "smartTransactionsEnabledTitle": {
    "message": "As transações acabam de ficar mais inteligentes"
  },
  "snapAccountCreated": {
    "message": "Conta criada"
  },
  "snapAccountCreatedDescription": {
    "message": "Sua nova conta está pronta para ser usada!"
  },
  "snapAccountCreationFailed": {
    "message": "Falha na criação da conta"
  },
  "snapAccountCreationFailedDescription": {
    "message": "$1 não conseguiu criar uma conta para você.",
    "description": "$1 is the snap name"
  },
  "snapAccountRedirectFinishSigningTitle": {
    "message": "Finalizar assinatura"
  },
  "snapAccountRedirectSiteDescription": {
    "message": "Siga as instruções de $1"
  },
  "snapAccountRemovalFailed": {
    "message": "Falha na remoção da conta"
  },
  "snapAccountRemovalFailedDescription": {
    "message": "$1 não conseguiu remover essa conta para você.",
    "description": "$1 is the snap name"
  },
  "snapAccountRemoved": {
    "message": "Conta removida"
  },
  "snapAccountRemovedDescription": {
    "message": "Essa conta não estará mais disponível para uso na MetaMask."
  },
  "snapAccounts": {
    "message": "Snaps da conta"
  },
  "snapAccountsDescription": {
    "message": "Contas controladas por Snaps de terceiros."
  },
  "snapConnectTo": {
    "message": "Conectar-se a $1",
    "description": "$1 is the website URL or a Snap name. Used for Snaps pre-approved connections."
  },
  "snapConnectionPermissionDescription": {
    "message": "Permitir conexão automática de $1 com $2 sem a sua aprovação.",
    "description": "Used for Snap pre-approved connections. $1 is the Snap name, $2 is a website URL."
  },
  "snapConnectionWarning": {
    "message": "$1 quer usar $2",
    "description": "$2 is the snap and $1 is the dapp requesting connection to the snap."
  },
  "snapDetailWebsite": {
    "message": "Site"
  },
  "snapHomeMenu": {
    "message": "Menu inicial do Snap"
  },
  "snapInstallRequest": {
    "message": "Ao instalar $1, serão dadas as permissões a seguir.",
    "description": "$1 is the snap name."
  },
  "snapInstallSuccess": {
    "message": "Instalação concluída"
  },
  "snapInstallWarningCheck": {
    "message": "$1 quer permissão para fazer o seguinte:",
    "description": "Warning message used in popup displayed on snap install. $1 is the snap name."
  },
  "snapInstallWarningHeading": {
    "message": "Prossiga com cautela"
  },
  "snapInstallWarningPermissionDescriptionForBip32View": {
    "message": "Permita que $1 veja suas chaves públicas (e endereços). Isso não concede nenhum tipo de controle das contas ou ativos.",
    "description": "An extended description for the `snap_getBip32PublicKey` permission used for tooltip on Snap Install Warning screen (popup/modal). $1 is the snap name."
  },
  "snapInstallWarningPermissionDescriptionForEntropy": {
    "message": "Permita que o Snap $1 gerencie contas e ativos nas redes solicitadas. Essas contas são derivadas e passam por backup usando sua Frase de Recuperação Secreta (sem a revelar). Com o poder de derivar chaves, $1 pode dar suporte a uma variedade de protocolos da blockchain além da Ethereum (EVMs).",
    "description": "An extended description for the `snap_getBip44Entropy` and `snap_getBip44Entropy` permissions used for tooltip on Snap Install Warning screen (popup/modal). $1 is the snap name."
  },
  "snapInstallWarningPermissionNameForEntropy": {
    "message": "Gerenciar contas $1",
    "description": "Permission name used for the Permission Cell component displayed on warning popup when installing a Snap. $1 is list of account types."
  },
  "snapInstallWarningPermissionNameForViewPublicKey": {
    "message": "Ver sua chave pública para $1",
    "description": "Permission name used for the Permission Cell component displayed on warning popup when installing a Snap. $1 is list of account types."
  },
  "snapInstallationErrorDescription": {
    "message": "$1 não pôde ser instalado.",
    "description": "Error description used when snap installation fails. $1 is the snap name."
  },
  "snapInstallationErrorTitle": {
    "message": "Falha na instalação",
    "description": "Error title used when snap installation fails."
  },
  "snapResultError": {
    "message": "Erro"
  },
  "snapResultSuccess": {
    "message": "Sucesso"
  },
  "snapResultSuccessDescription": {
    "message": "$1 está pronto para ser usado"
  },
  "snapUIAccountSelectorTitle": {
    "message": "Selecionar conta"
  },
  "snapUIAssetSelectorTitle": {
    "message": "Selecione um ativo"
  },
  "snapUpdateAlertDescription": {
    "message": "Baixe a última versão de $1",
    "description": "Description used in Snap update alert banner when snap update is available. $1 is the Snap name."
  },
  "snapUpdateAvailable": {
    "message": "Atualização disponível"
  },
  "snapUpdateErrorDescription": {
    "message": "$1 não pôde ser atualizado.",
    "description": "Error description used when snap update fails. $1 is the snap name."
  },
  "snapUpdateErrorTitle": {
    "message": "Falha na atualização",
    "description": "Error title used when snap update fails."
  },
  "snapUpdateRequest": {
    "message": "Ao atualizar $1, serão dadas as permissões a seguir.",
    "description": "$1 is the Snap name."
  },
  "snapUpdateSuccess": {
    "message": "Atualização concluída"
  },
  "snapUrlIsBlocked": {
    "message": "Esse Snap deseja levar você a um site bloqueado. $1."
  },
  "snaps": {
    "message": "Snaps"
  },
  "snapsConnected": {
    "message": "Snaps conectados"
  },
  "snapsNoInsight": {
    "message": "Sem insights para mostrar"
  },
  "snapsPrivacyWarningFirstMessage": {
    "message": "Você reconhece que qualquer Snap instalado é um Serviço Terceirizado, a menos que identificado de outra forma, conforme definido nos $1 da Consensys. Seu uso de Serviços Terceirizados é regido por termos e condições separados, estabelecidos pelo prestador de Serviços Terceirizados. A Consensys não faz recomendação de uso de nenhum Snap a nenhuma pessoa específica por qualquer motivo específico. Você acessa, confia e usa o Serviço Terceirizado por sua conta e risco. A Consensys se isenta de toda e qualquer responsabilidade por perdas relacionadas ao seu uso de Serviços Terceirizados.",
    "description": "First part of a message in popup modal displayed when installing a snap for the first time. $1 is terms of use link."
  },
  "snapsPrivacyWarningSecondMessage": {
    "message": "Informações compartilhadas com Serviços de Terceiros serão coletadas diretamente por eles, de acordo com políticas de privacidade próprias. Por favor, consulte-as para obter mais informações.",
    "description": "Second part of a message in popup modal displayed when installing a snap for the first time."
  },
  "snapsPrivacyWarningThirdMessage": {
    "message": "A Consensys não tem acesso às informações que você compartilha com Serviços Terceirizados.",
    "description": "Third part of a message in popup modal displayed when installing a snap for the first time."
  },
  "snapsSettings": {
    "message": "Configurações de Snaps"
  },
  "snapsTermsOfUse": {
    "message": "Termos de Uso"
  },
  "snapsToggle": {
    "message": "O snap só será executado se estiver ativado"
  },
  "snapsUIError": {
    "message": "Contate os criadores de $1 para receber mais suporte.",
    "description": "This is shown when the insight snap throws an error. $1 is the snap name"
  },
  "solanaAccountRequested": {
    "message": "Este site está solicitando uma conta Solana."
  },
  "solanaAccountRequired": {
    "message": "É necessária uma conta Solana para se conectar a este site."
  },
  "someNetworks": {
    "message": "Redes de $1"
  },
  "somethingDoesntLookRight": {
    "message": "Alguma coisa não parece certa? $1",
    "description": "A false positive message for users to contact support. $1 is a link to the support page."
  },
  "somethingIsWrong": {
    "message": "Algo deu errado. Tente recarregar a página."
  },
  "somethingWentWrong": {
    "message": "Não foi possível carregar esta página."
  },
  "sortBy": {
    "message": "Classificar por"
  },
  "sortByAlphabetically": {
    "message": "Alfabeticamente (A-Z)"
  },
  "sortByDecliningBalance": {
    "message": "Saldo decrescente ($1 alto-baixo)",
    "description": "Indicates a descending order based on token fiat balance. $1 is the preferred currency symbol"
  },
  "source": {
    "message": "Fonte"
  },
  "spamModalBlockedDescription": {
    "message": "Este site será bloqueado por 1 minuto."
  },
  "spamModalBlockedTitle": {
    "message": "Você bloqueou temporariamente este site"
  },
  "spamModalDescription": {
    "message": "Se você estiver sendo bombardeado com diversas solicitações indesejadas, pode bloquear temporariamente o site."
  },
  "spamModalTemporaryBlockButton": {
    "message": "Bloquear temporariamente este site"
  },
  "spamModalTitle": {
    "message": "Notamos várias solicitações"
  },
  "speed": {
    "message": "Velocidade"
  },
  "speedUp": {
    "message": "Acelerar"
  },
  "speedUpCancellation": {
    "message": "Acelerar esse cancelamento"
  },
  "speedUpExplanation": {
    "message": "Atualizamos a taxa de gás baseada nas condições atuais da rede e a aumentamos em pelo menos 10% (exigido pela rede)."
  },
  "speedUpPopoverTitle": {
    "message": "Acelerar transação"
  },
  "speedUpTooltipText": {
    "message": "Nova taxa de gás"
  },
  "speedUpTransaction": {
    "message": "Acelerar essa transação"
  },
  "spendLimitInsufficient": {
    "message": "Limite de gastos insuficiente"
  },
  "spendLimitInvalid": {
    "message": "Limite de gastos inválido; o número precisa ser positivo"
  },
  "spendLimitPermission": {
    "message": "Permissão de limite de gasto"
  },
  "spendLimitRequestedBy": {
    "message": "Limite de gastos solicitado por $1",
    "description": "Origin of the site requesting the spend limit"
  },
  "spendLimitTooLarge": {
    "message": "O limite de gastos está alto demais"
  },
  "spender": {
    "message": "Consumidor"
  },
  "spenderTooltipDesc": {
    "message": "Este é o endereço que poderá sacar seus NFTs."
  },
  "spenderTooltipERC20ApproveDesc": {
    "message": "Este é o endereço que poderá gastar seus tokens em seu nome."
  },
  "spendingCap": {
    "message": "Limite de gastos"
  },
  "spendingCaps": {
    "message": "Limites de gastos"
  },
  "srpDesignImageAlt": {
    "message": "Imagem do cofre da FRS"
  },
  "srpDetailsDescription": {
    "message": "Uma Frase de Recuperação Secreta, também chamada de frase-semente ou mnemônica, é um conjunto de palavras que permite acessar e controlar sua carteira de criptoativos. Para transferir sua carteira para a MetaMask, você precisará desta frase."
  },
  "srpDetailsOwnsAccessListItemOne": {
    "message": "Pegar todo o seu dinheiro"
  },
  "srpDetailsOwnsAccessListItemThree": {
    "message": "Mudar suas informações de login"
  },
  "srpDetailsOwnsAccessListItemTwo": {
    "message": "Confirmar transações"
  },
  "srpDetailsOwnsAccessListTitle": {
    "message": "Qualquer pessoa que tenha sua Frase de Recuperação Secreta pode:"
  },
  "srpDetailsTitle": {
    "message": "O que é uma Frase de Recuperação Secreta?"
  },
  "srpInputNumberOfWords": {
    "message": "Eu tenho uma frase com $1 palavras",
    "description": "This is the text for each option in the dropdown where a user selects how many words their secret recovery phrase has during import. The $1 is the number of words (either 12, 15, 18, 21, or 24)."
  },
  "srpListName": {
    "message": "Frase de Recuperação Secreta $1",
    "description": "$1 is the order of the Secret Recovery Phrase"
  },
  "srpListNumberOfAccounts": {
    "message": "$1 contas",
    "description": "$1 is the number of accounts in the list"
  },
  "srpListSelectionDescription": {
    "message": "A Frase de Recuperação Secreta de sua nova conta será gerada a partir de"
  },
  "srpListSingleOrZero": {
    "message": "$1 conta",
    "description": "$1 is the number of accounts in the list, it is either 1 or 0"
  },
  "srpListStateBackedUp": {
    "message": "Revelar"
  },
  "srpListStateNotBackedUp": {
    "message": "Fazer backup"
  },
  "srpPasteFailedTooManyWords": {
    "message": "Ocorreu uma falha ao colar porque há mais de 24 palavras. A Frase de Recuperação Secreta pode ter no máximo 24 palavras.",
    "description": "Description of SRP paste error when the pasted content has too many words"
  },
  "srpPasteTip": {
    "message": "Sua Frase de Recuperação Secreta inteira pode ser colada em qualquer campo.",
    "description": "Our secret recovery phrase input is split into one field per word. This message explains to users that they can paste their entire secrete recovery phrase into any field, and we will handle it correctly."
  },
  "srpSecurityQuizGetStarted": {
    "message": "Começar"
  },
  "srpSecurityQuizImgAlt": {
    "message": "Um olho com um buraco de fechadura no centro, e três campos de senha flutuando"
  },
  "srpSecurityQuizIntroduction": {
    "message": "Para revelar sua Frase de Recuperação Secreta, você precisa responder corretamente duas perguntas"
  },
  "srpSecurityQuizQuestionOneQuestion": {
    "message": "Se você perder sua Frase de Recuperação Secreta, a MetaMask..."
  },
  "srpSecurityQuizQuestionOneRightAnswer": {
    "message": "Não poderá ajudar"
  },
  "srpSecurityQuizQuestionOneRightAnswerDescription": {
    "message": "Anote-a, grave-a em metal ou guarde-a em diversos lugares secretos para que nunca a perca. Se perdê-la, é para sempre."
  },
  "srpSecurityQuizQuestionOneRightAnswerTitle": {
    "message": "Certo! Ninguém pode ajudar a recuperar sua Frase de Recuperação Secreta"
  },
  "srpSecurityQuizQuestionOneWrongAnswer": {
    "message": "Poderá recuperá-la para você"
  },
  "srpSecurityQuizQuestionOneWrongAnswerDescription": {
    "message": "Se você perder sua Frase de Recuperação Secreta, é para sempre. Ninguém consegue ajudar a recuperá-la, não importa o que digam."
  },
  "srpSecurityQuizQuestionOneWrongAnswerTitle": {
    "message": "Errado! Ninguém consegue recuperar sua Frase de Recuperação Secreta"
  },
  "srpSecurityQuizQuestionTwoQuestion": {
    "message": "Se alguém, até mesmo um atendente do Suporte, pedir sua Frase de Recuperação Secreta..."
  },
  "srpSecurityQuizQuestionTwoRightAnswer": {
    "message": "Você estará sendo vítima de um golpe"
  },
  "srpSecurityQuizQuestionTwoRightAnswerDescription": {
    "message": "Qualquer pessoa que afirme precisar da sua Frase de Recuperação Secreta está mentindo. Se você informar a frase a ela, seus ativos serão roubados."
  },
  "srpSecurityQuizQuestionTwoRightAnswerTitle": {
    "message": "Correto! Compartilhar sua Frase de Recuperação Secreta nunca é uma boa ideia"
  },
  "srpSecurityQuizQuestionTwoWrongAnswer": {
    "message": "Você deverá revelar"
  },
  "srpSecurityQuizQuestionTwoWrongAnswerDescription": {
    "message": "Qualquer pessoa que afirme precisar da sua Frase de Recuperação Secreta está mentindo. Se você informar a frase a ela, seus ativos serão roubados."
  },
  "srpSecurityQuizQuestionTwoWrongAnswerTitle": {
    "message": "Não! Não compartilhe sua Frase de Recuperação Secreta com ninguém, nunca"
  },
  "srpSecurityQuizTitle": {
    "message": "Quiz de segurança"
  },
  "srpToggleShow": {
    "message": "Exibir/Ocultar esta palavra da Frase de Recuperação Secreta",
    "description": "Describes a toggle that is used to show or hide a single word of the secret recovery phrase"
  },
  "srpWordHidden": {
    "message": "Esta palavra está oculta",
    "description": "Explains that a word in the secret recovery phrase is hidden"
  },
  "srpWordShown": {
    "message": "Esta palavra está sendo exibida",
    "description": "Explains that a word in the secret recovery phrase is being shown"
  },
  "stable": {
    "message": "Estável"
  },
  "stableLowercase": {
    "message": "estável"
  },
  "stake": {
    "message": "Stake"
  },
  "staked": {
    "message": "Em staking"
  },
  "standardAccountLabel": {
    "message": "Conta padrão"
  },
  "stateCorruptionAreYouSure": {
    "message": "Tem certeza de que deseja prosseguir?"
  },
  "stateCorruptionCopyAndRestoreBeforeRecovery": {
    "message": "Você pode tentar copiar e restaurar seu arquivo de estado manualmente antes de decidir restaurar seu cofre seguindo $1.",
    "description": "$1 represents the `stateCorruptionTheseInstructions` localization key"
  },
  "stateCorruptionCopyAndRestoreBeforeReset": {
    "message": "Você pode tentar copiar e restaurar seu arquivo de estado manualmente antes de decidir redinifir a MetaMask seguindo $1.",
    "description": "$1 represents the `stateCorruptionTheseInstructions` localization key"
  },
  "stateCorruptionDetectedNoBackup": {
    "message": "Seu cofre não pode ser recuperado automaticamente."
  },
  "stateCorruptionDetectedWithBackup": {
    "message": "Seu cofre pode ser recuperado a partir de um backup automatizado. A recuperação automática excluirá suas configurações e preferências atuais e restaurará apenas o seu cofre."
  },
  "stateCorruptionMetamaskDatabaseCannotBeAccessed": {
    "message": "Erro interno: não é possível acessar o banco de dados"
  },
  "stateCorruptionResetMetaMaskState": {
    "message": "Redefinir estado da MetaMask"
  },
  "stateCorruptionResettingDatabase": {
    "message": "Redefinindo banco de dados…"
  },
  "stateCorruptionRestoreAccountsFromBackup": {
    "message": "Restaurar contas"
  },
  "stateCorruptionRestoringDatabase": {
    "message": "Restaurando banco de dados…"
  },
  "stateCorruptionTheseInstructions": {
    "message": "essas instruções",
    "description": "This is a link to instructions on how to recover your Secret Recovery Phrase manually. It is used in the `stateCorruptionCopyAndRestoreBeforeRecovery` and `stateCorruptionCopyAndRestoreBeforeReset` localization keys."
  },
  "stateCorruptionTheseInstructionsLinkTitle": {
    "message": "Como recuperar sua Frase de Recuperação Secreta"
  },
  "stateLogError": {
    "message": "Erro ao recuperar os logs de estado."
  },
  "stateLogFileName": {
    "message": "Logs de estado da MetaMask"
  },
  "stateLogs": {
    "message": "Logs de estado"
  },
  "stateLogsDescription": {
    "message": "Logs de estado podem conter o seu endereço e transações enviadas da sua conta pública."
  },
  "status": {
    "message": "Status"
  },
  "statusNotConnected": {
    "message": "Não conectado"
  },
  "step1LatticeWallet": {
    "message": "Conecte seu Lattice1"
  },
  "step1LatticeWalletMsg": {
    "message": "Você pode conectar a MetaMask ao seu dispositivo Lattice1 quando ele estiver configurado e online. Desbloqueie seu dispositivo e tenha o ID do seu dispositivo em mãos.",
    "description": "$1 represents the `hardwareWalletSupportLinkConversion` localization key"
  },
  "step1LedgerWallet": {
    "message": "Baixar o aplicativo do Ledger"
  },
  "step1LedgerWalletMsg": {
    "message": "Baixe, configure e insira sua senha para desbloquear $1.",
    "description": "$1 represents the `ledgerLiveApp` localization value"
  },
  "step1TrezorWallet": {
    "message": "Conecte sua Trezor"
  },
  "step1TrezorWalletMsg": {
    "message": "Conecte sua Trezor diretamente ao seu computador e a desbloqueie. Certifique-se de usar a frase secreta correta.",
    "description": "$1 represents the `hardwareWalletSupportLinkConversion` localization key"
  },
  "step2LedgerWallet": {
    "message": "Conecte sua Ledger"
  },
  "step2LedgerWalletMsg": {
    "message": "Conecte sua Ledger diretamente ao seu computador, depois a desbloqueie e abra o app do Ethereum.",
    "description": "$1 represents the `hardwareWalletSupportLinkConversion` localization key"
  },
  "stepOf": {
    "message": "Etapa $1 de $2",
    "description": "$1 current step, $2 total steps"
  },
  "stillGettingMessage": {
    "message": "Ainda está recebendo essa mensagem?"
  },
  "strong": {
    "message": "Forte"
  },
  "stxCancelled": {
    "message": "A troca teria falhado"
  },
  "stxCancelledDescription": {
    "message": "Sua transação teria falhado e foi cancelada para protegê-lo contra o pagamento de taxas de gás desnecessárias."
  },
  "stxCancelledSubDescription": {
    "message": "Tente trocar novamente. Estaremos aqui para proteger você contra riscos semelhantes no futuro."
  },
  "stxFailure": {
    "message": "Falha na troca"
  },
  "stxFailureDescription": {
    "message": "Mudanças repentinas no mercado podem causar falhas. Se o problema persistir, entre em contato com $1.",
    "description": "This message is shown to a user if their swap fails. The $1 will be replaced by support.metamask.io"
  },
  "stxOptInSupportedNetworksDescription": {
    "message": "Ative as transações inteligentes para realizar transações mais confiáveis ​​e seguras em redes suportadas. $1"
  },
  "stxPendingPrivatelySubmittingSwap": {
    "message": "Enviando sua troca de forma privada..."
  },
  "stxPendingPubliclySubmittingSwap": {
    "message": "Enviando sua troca de forma pública..."
  },
  "stxSuccess": {
    "message": "Troca concluída!"
  },
  "stxSuccessDescription": {
    "message": "Seu $1 já está disponível.",
    "description": "$1 is a token symbol, e.g. ETH"
  },
  "stxSwapCompleteIn": {
    "message": "A troca será concluída em <",
    "description": "'<' means 'less than', e.g. Swap will complete in < 2:59"
  },
  "stxTryingToCancel": {
    "message": "Tentando cancelar sua transação..."
  },
  "stxUnknown": {
    "message": "Status desconhecido"
  },
  "stxUnknownDescription": {
    "message": "Uma transação foi bem-sucedida, mas não temos certeza do que se trata. Isso pode ter ocorrido em razão do envio de outra transação enquanto essa troca era processada."
  },
  "stxUserCancelled": {
    "message": "Troca cancelada"
  },
  "stxUserCancelledDescription": {
    "message": "Sua transação foi cancelada e você não pagou nenhuma taxa de gás desnecessária."
  },
  "submit": {
    "message": "Enviar"
  },
  "submitted": {
    "message": "Enviada"
  },
  "suggestedBySnap": {
    "message": "Sugerido por $1",
    "description": "$1 is the snap name"
  },
  "suggestedCurrencySymbol": {
    "message": "Símbolo sugerido para a moeda:"
  },
  "suggestedTokenName": {
    "message": "Nome sugerido:"
  },
  "supplied": {
    "message": "Fornecido"
  },
  "support": {
    "message": "Suporte"
  },
  "supportCenter": {
    "message": "Visite a nossa Central de Suporte"
  },
  "supportMultiRpcInformation": {
    "message": "Agora oferecemos suporte a várias RPCs para uma única rede. Sua RPC mais recente foi selecionada como padrão para resolver informações conflitantes."
  },
  "surveyConversion": {
    "message": "Responda à nossa pesquisa"
  },
  "surveyTitle": {
    "message": "Molde o futuro da MetaMask"
  },
  "swap": {
    "message": "Troca"
  },
  "swapAdjustSlippage": {
    "message": "Ajustar slippage"
  },
  "swapAggregator": {
    "message": "Agregador"
  },
  "swapAllowSwappingOf": {
    "message": "Permitir troca de $1",
    "description": "Shows a user that they need to allow a token for swapping on their hardware wallet"
  },
  "swapAmountReceived": {
    "message": "Valor garantido"
  },
  "swapAmountReceivedInfo": {
    "message": "Esse é o valor mínimo que você receberá. Você pode receber mais, dependendo do slippage."
  },
  "swapAndSend": {
    "message": "Executar swap e enviar"
  },
  "swapAnyway": {
    "message": "Trocar mesmo assim"
  },
  "swapApproval": {
    "message": "Aprovar $1 para trocas",
    "description": "Used in the transaction display list to describe a transaction that is an approve call on a token that is to be swapped.. $1 is the symbol of a token that has been approved."
  },
  "swapApproveNeedMoreTokens": {
    "message": "Você precisa de mais $1 $2 para concluir essa troca",
    "description": "Tells the user how many more of a given token they need for a specific swap. $1 is an amount of tokens and $2 is the token symbol."
  },
  "swapAreYouStillThere": {
    "message": "Ainda está aí?"
  },
  "swapAreYouStillThereDescription": {
    "message": "Estamos prontos para exibir as últimas cotações quando quiser continuar"
  },
  "swapConfirmWithHwWallet": {
    "message": "Confirme com sua carteira de hardware"
  },
  "swapContinueSwapping": {
    "message": "Continuar trocando"
  },
  "swapContractDataDisabledErrorDescription": {
    "message": "No aplicativo do Ethereum em seu Ledger, vá para \"Configurações\" e habilite os dados do contrato. Em seguida, tente sua troca novamente."
  },
  "swapContractDataDisabledErrorTitle": {
    "message": "Os dados do contrato não estão ativados em seu Ledger"
  },
  "swapCustom": {
    "message": "personalizado"
  },
  "swapDecentralizedExchange": {
    "message": "Corretora descentralizada"
  },
  "swapDetailsTitle": {
    "message": "Detalhes da troca",
    "description": "Title for the modal showing details about a swap transaction."
  },
  "swapDirectContract": {
    "message": "Contrato direto"
  },
  "swapEditLimit": {
    "message": "Editar limite"
  },
  "swapEnableDescription": {
    "message": "Isso é obrigatório e dá à MetaMask permissão para trocar o seu $1.",
    "description": "Gives the user info about the required approval transaction for swaps. $1 will be the symbol of a token being approved for swaps."
  },
  "swapEnableTokenForSwapping": {
    "message": "Isso vai $1 para trocas",
    "description": "$1 is for the 'enableToken' key, e.g. 'enable ETH'"
  },
  "swapEnterAmount": {
    "message": "Insira um valor"
  },
  "swapEstimatedNetworkFees": {
    "message": "Taxas de rede estimadas"
  },
  "swapEstimatedNetworkFeesInfo": {
    "message": "Essa é a estimativa da taxa de rede que será usada para concluir sua troca. O valor real pode mudar conforme as condições de rede."
  },
  "swapFailedErrorDescriptionWithSupportLink": {
    "message": "Falhas na transação acontecem, e estamos aqui para ajudar. Se esse problema persistir, você pode entrar em contato com o nosso Suporte em $1 para receber assistência adicional.",
    "description": "This message is shown to a user if their swap fails. The $1 will be replaced by support.metamask.io"
  },
  "swapFailedErrorTitle": {
    "message": "Falha na troca"
  },
  "swapFetchingQuote": {
    "message": "Buscando cotação"
  },
  "swapFetchingQuoteNofN": {
    "message": "Obtendo cotação $1 de $2",
    "description": "A count of possible quotes shown to the user while they are waiting for quotes to be fetched. $1 is the number of quotes already loaded, and $2 is the total number of resources that we check for quotes. Keep in mind that not all resources will have a quote for a particular swap."
  },
  "swapFetchingQuotes": {
    "message": "Buscando cotações..."
  },
  "swapFetchingQuotesErrorDescription": {
    "message": "Hmmm, ocorreu algum erro. Tente novamente. Ou, se os erros persistirem, entre em contato com o Suporte."
  },
  "swapFetchingQuotesErrorTitle": {
    "message": "Erro ao obter cotações"
  },
  "swapFromTo": {
    "message": "A troca de $1 por $2",
    "description": "Tells a user that they need to confirm on their hardware wallet a swap of 2 tokens. $1 is a source token and $2 is a destination token"
  },
  "swapGasFeesDetails": {
    "message": "As taxas de gás são estimadas e oscilam com base no tráfego da rede e na complexidade da transação."
  },
  "swapGasFeesExplanation": {
    "message": "A MetaMask não ganha dinheiro com taxas de gás. Essas taxas são estimativas e podem mudar de acordo com a carga de atividade da rede e a complexidade da transação. Saiba mais $1.",
    "description": "$1 is a link (text in link can be found at 'swapGasFeesSummaryLinkText')"
  },
  "swapGasFeesExplanationLinkText": {
    "message": "aqui",
    "description": "Text for link in swapGasFeesExplanation"
  },
  "swapGasFeesLearnMore": {
    "message": "Saiba mais sobre as taxas de gás"
  },
  "swapGasFeesSplit": {
    "message": "As taxas de gás da tela anterior estão divididas entre essas duas transações."
  },
  "swapGasFeesSummary": {
    "message": "As taxas de gás são pagas aos mineradores de criptoativos que processam as transações na rede de $1. A MetaMask não lucra com taxas de gás.",
    "description": "$1 is the selected network, e.g. Ethereum or BSC"
  },
  "swapGasIncludedTooltipExplanation": {
    "message": "Esta cotação incorpora taxas de gás através de ajuste do valor do token enviado ou recebido. Você pode receber ETH em uma transação separada em sua lista de atividades."
  },
  "swapGasIncludedTooltipExplanationLinkText": {
    "message": "Saiba mais sobre taxas de gás"
  },
  "swapHighSlippage": {
    "message": "Slippage alto"
  },
  "swapIncludesGasAndMetaMaskFee": {
    "message": "Inclui taxa de gás e uma taxa de $1% da MetaMask",
    "description": "Provides information about the fee that metamask takes for swaps. $1 is a decimal number."
  },
  "swapIncludesMMFee": {
    "message": "Inclui uma taxa de $1% da MetaMask.",
    "description": "Provides information about the fee that metamask takes for swaps. $1 is a decimal number."
  },
  "swapIncludesMMFeeAlt": {
    "message": "A cotação reflete a taxa de $1% da MetaMask",
    "description": "Provides information about the fee that metamask takes for swaps using the latest copy. $1 is a decimal number."
  },
  "swapIncludesMetaMaskFeeViewAllQuotes": {
    "message": "Inclui uma taxa de $1% da MetaMask – $2",
    "description": "Provides information about the fee that metamask takes for swaps. $1 is a decimal number and $2 is a link to view all quotes."
  },
  "swapLearnMore": {
    "message": "Saiba mais sobre as trocas"
  },
  "swapLiquiditySourceInfo": {
    "message": "Pesquisamos várias fontes de liquidez (corretoras, agregadores e formadores de mercado profissionais) para comparar taxas de câmbio e taxas de rede."
  },
  "swapLowSlippage": {
    "message": "Slippage baixo"
  },
  "swapMaxSlippage": {
    "message": "Slippage máximo"
  },
  "swapMetaMaskFee": {
    "message": "Taxa da MetaMask"
  },
  "swapMetaMaskFeeDescription": {
    "message": "A taxa de $1% é automaticamente contabilizada nessa cotação. Você a paga em troca de uma licença para usar o software de agregação de informações sobre provedores de liquidez da MetaMask.",
    "description": "Provides information about the fee that metamask takes for swaps. $1 is a decimal number."
  },
  "swapNQuotesWithDot": {
    "message": "$1 cotações.",
    "description": "$1 is the number of quotes that the user can select from when opening the list of quotes on the 'view quote' screen"
  },
  "swapNewQuoteIn": {
    "message": "Novas cotações em $1",
    "description": "Tells the user the amount of time until the currently displayed quotes are update. $1 is a time that is counting down from 1:00 to 0:00"
  },
  "swapNoTokensAvailable": {
    "message": "Nenhum token disponível correspondente a $1",
    "description": "Tells the user that a given search string does not match any tokens in our token lists. $1 can be any string of text"
  },
  "swapOnceTransactionHasProcess": {
    "message": "Seu $1 será adicionado à sua conta quando essa transação for processada.",
    "description": "This message communicates the token that is being transferred. It is shown on the awaiting swap screen. The $1 will be a token symbol."
  },
  "swapPriceDifference": {
    "message": "Você está prestes a trocar $1 $2 (~$3) por $4 $5 (~$6).",
    "description": "This message represents the price slippage for the swap.  $1 and $4 are a number (ex: 2.89), $2 and $5 are symbols (ex: ETH), and $3 and $6 are fiat currency amounts."
  },
  "swapPriceDifferenceTitle": {
    "message": "Diferença de preço de aproximadamente $1%",
    "description": "$1 is a number (ex: 1.23) that represents the price difference."
  },
  "swapPriceUnavailableDescription": {
    "message": "O impacto no preço não pôde ser determinado devido à ausência de dados sobre o preço de mercado. Confirme que você está satisfeito com a quantidade de tokens que você está prestes a receber antes de fazer a troca."
  },
  "swapPriceUnavailableTitle": {
    "message": "Verifique o preço antes de prosseguir"
  },
  "swapProcessing": {
    "message": "Processando"
  },
  "swapQuoteDetails": {
    "message": "Detalhes da cotação"
  },
  "swapQuoteNofM": {
    "message": "$1 de $2",
    "description": "A count of possible quotes shown to the user while they are waiting for quotes to be fetched. $1 is the number of quotes already loaded, and $2 is the total number of resources that we check for quotes. Keep in mind that not all resources will have a quote for a particular swap."
  },
  "swapQuoteSource": {
    "message": "Fonte da cotação"
  },
  "swapQuotesExpiredErrorDescription": {
    "message": "Solicite novas cotações para receber as taxas mais recentes."
  },
  "swapQuotesExpiredErrorTitle": {
    "message": "Cotações vencidas"
  },
  "swapQuotesNotAvailableDescription": {
    "message": "Esta rota de negociação não está disponível no momento. Tente alterar a quantia, rede ou token e encontraremos a melhor opção."
  },
  "swapQuotesNotAvailableErrorDescription": {
    "message": "Experimente ajustar a quantidade ou as configurações de slippage e tente novamente."
  },
  "swapQuotesNotAvailableErrorTitle": {
    "message": "Não há cotações disponíveis"
  },
  "swapRate": {
    "message": "Preço"
  },
  "swapReceiving": {
    "message": "Recebendo"
  },
  "swapReceivingInfoTooltip": {
    "message": "Essa é uma estimativa. O valor exato dependerá do slippage."
  },
  "swapRequestForQuotation": {
    "message": "Solicitação de cotação"
  },
  "swapSelect": {
    "message": "Selecione"
  },
  "swapSelectAQuote": {
    "message": "Selecione uma cotação"
  },
  "swapSelectAToken": {
    "message": "Selecionar token"
  },
  "swapSelectQuotePopoverDescription": {
    "message": "Abaixo estão todas as cotações reunidas de diversas fontes de liquidez."
  },
  "swapSelectToken": {
    "message": "Selecionar token"
  },
  "swapShowLatestQuotes": {
    "message": "Exibir últimas cotações"
  },
  "swapSlippageAutoDescription": {
    "message": "Automático"
  },
  "swapSlippageHighDescription": {
    "message": "O slippage inserido ($1%) é considerado muito alto e pode resultar em uma taxa ruim",
    "description": "$1 is the amount of % for slippage"
  },
  "swapSlippageHighTitle": {
    "message": "Slippage alto"
  },
  "swapSlippageLowDescription": {
    "message": "Um valor assim baixo ($1%) pode resultar em falha na troca",
    "description": "$1 is the amount of % for slippage"
  },
  "swapSlippageLowTitle": {
    "message": "Slippage baixo"
  },
  "swapSlippageNegativeDescription": {
    "message": "O slippage deve ser maior ou igual a zero"
  },
  "swapSlippageNegativeTitle": {
    "message": "Aumente o slippage para continuar"
  },
  "swapSlippageOverLimitDescription": {
    "message": "A tolerância ao slippage deve ser de 15% ou menos. Qualquer valor superior resultará em uma taxa ruim."
  },
  "swapSlippageOverLimitTitle": {
    "message": "Slippage muito alto"
  },
  "swapSlippagePercent": {
    "message": "$1%",
    "description": "$1 is the amount of % for slippage"
  },
  "swapSlippageTooltip": {
    "message": "Chamamos de \"slippage\" quando o preço muda entre o momento de realização da ordem e sua confirmação. Sua troca será cancelada automaticamente se o slippage exceder sua configuração de \"tolerância a slippage\"."
  },
  "swapSlippageZeroDescription": {
    "message": "Há menos provedores de cotação com slippage zero, o que resultará em uma cotação menos competitiva."
  },
  "swapSlippageZeroTitle": {
    "message": "Buscando provedores de slippage zero"
  },
  "swapSource": {
    "message": "Fonte de liquidez"
  },
  "swapSuggested": {
    "message": "Troca sugerida"
  },
  "swapSuggestedGasSettingToolTipMessage": {
    "message": "Trocas são transações complexas e urgentes. Recomendamos essa taxa de gás para atingir o equilíbrio ideal entre o custo e a confiança de uma troca bem-sucedida."
  },
  "swapSwapFrom": {
    "message": "Trocar de"
  },
  "swapSwapSwitch": {
    "message": "Alternar ordem dos tokens"
  },
  "swapSwapTo": {
    "message": "Trocar por"
  },
  "swapToConfirmWithHwWallet": {
    "message": "para confirmar com a sua carteira de hardware"
  },
  "swapTokenAddedManuallyDescription": {
    "message": "Verifique esse token em $1 e certifique-se de que é o token que você deseja negociar.",
    "description": "$1 points the user to etherscan as a place they can verify information about a token. $1 is replaced with the translation for \"etherscan\""
  },
  "swapTokenAddedManuallyTitle": {
    "message": "Token adicionado manualmente"
  },
  "swapTokenAvailable": {
    "message": "Seu $1 foi adicionado à sua conta.",
    "description": "This message is shown after a swap is successful and communicates the exact amount of tokens the user has received for a swap. The $1 is a decimal number of tokens followed by the token symbol."
  },
  "swapTokenBalanceUnavailable": {
    "message": "Não foi possível obter seu saldo de $1",
    "description": "This message communicates to the user that their balance of a given token is currently unavailable. $1 will be replaced by a token symbol"
  },
  "swapTokenNotAvailable": {
    "message": "O token não está disponível para troca nesta região"
  },
  "swapTokenToToken": {
    "message": "Trocar $1 por $2",
    "description": "Used in the transaction display list to describe a swap. $1 and $2 are the symbols of tokens in involved in a swap."
  },
  "swapTokenVerifiedOn1SourceDescription": {
    "message": "$1 só foi verificado em 1 fonte. Considere verificá-lo em $2 antes de prosseguir.",
    "description": "$1 is a token name, $2 points the user to etherscan as a place they can verify information about a token. $1 is replaced with the translation for \"etherscan\""
  },
  "swapTokenVerifiedOn1SourceTitle": {
    "message": "Token potencialmente inautêntico"
  },
  "swapTokenVerifiedSources": {
    "message": "Confirmado por $1 fontes. Verificar em $2.",
    "description": "$1 the number of sources that have verified the token, $2 points the user to a block explorer as a place they can verify information about the token."
  },
  "swapTooManyDecimalsError": {
    "message": "$1 permite até $2 decimais",
    "description": "$1 is a token symbol and $2 is the max. number of decimals allowed for the token"
  },
  "swapTransactionComplete": {
    "message": "Transação concluída"
  },
  "swapTwoTransactions": {
    "message": "2 transações"
  },
  "swapUnknown": {
    "message": "Desconhecido"
  },
  "swapZeroSlippage": {
    "message": "0% de slippage"
  },
  "swapsMaxSlippage": {
    "message": "Tolerância a slippage"
  },
  "swapsNotEnoughToken": {
    "message": "$1 insuficiente",
    "description": "Tells the user that they don't have enough of a token for a proposed swap. $1 is a token symbol"
  },
  "swapsViewInActivity": {
    "message": "Ver na atividade"
  },
  "switch": {
    "message": "Alternar"
  },
  "switchBack": {
    "message": "Alternar de volta"
  },
  "switchEthereumChainConfirmationDescription": {
    "message": "Isso alternará a rede selecionada dentro da MetaMask para uma rede adicionada anteriormente:"
  },
  "switchEthereumChainConfirmationTitle": {
    "message": "Permitir que esse site alterne a rede?"
  },
  "switchInputCurrency": {
    "message": "Alternar moeda de entrada"
  },
  "switchNetwork": {
    "message": "Alternar rede"
  },
  "switchNetworks": {
    "message": "Alternar redes"
  },
  "switchToNetwork": {
    "message": "Alternar para $1",
    "description": "$1 represents the custom network that has previously been added"
  },
  "switchToThisAccount": {
    "message": "Alternar para esta conta"
  },
  "switchingNetworksCancelsPendingConfirmations": {
    "message": "A alternância de redes cancelará todas as confirmações pendentes"
  },
  "symbol": {
    "message": "Símbolo"
  },
  "symbolBetweenZeroTwelve": {
    "message": "O símbolo deve ter 11 caracteres ou menos."
  },
  "tapToReveal": {
    "message": "Toque para revelar"
  },
  "tapToRevealNote": {
    "message": "Certifique-se de que ninguém esteja olhando para sua tela."
  },
  "tenPercentIncreased": {
    "message": "10% de aumento"
  },
  "terms": {
    "message": "Termos de Uso"
  },
  "termsOfService": {
    "message": "Termos de Serviço"
  },
  "termsOfUseAgree": {
    "message": "Concordo"
  },
  "termsOfUseAgreeText": {
    "message": "Concordo com os Termos de Uso aplicáveis ao meu uso da MetaMask e de todos os seus recursos."
  },
  "termsOfUseFooterText": {
    "message": "Favor rolar para ler todas as seções"
  },
  "termsOfUseTitle": {
    "message": "Analise nossos termos de uso"
  },
  "testNetworks": {
    "message": "Redes de teste"
  },
  "testnets": {
    "message": "Testnets"
  },
  "theme": {
    "message": "Tema"
  },
  "themeDescription": {
    "message": "Escolha o seu tema preferido para a MetaMask."
  },
  "thirdPartySoftware": {
    "message": "Aviso de software de terceiros",
    "description": "Title of a popup modal displayed when installing a snap for the first time."
  },
  "time": {
    "message": "Hora"
  },
  "tipsForUsingAWallet": {
    "message": "Dicas para usar uma carteira"
  },
  "tipsForUsingAWalletDescription": {
    "message": "Adicionar tokens libera mais formas de usar a web3."
  },
  "to": {
    "message": "Para"
  },
  "toAddress": {
    "message": "Para: $1",
    "description": "$1 is the address to include in the To label. It is typically shortened first using shortenAddress"
  },
  "toggleDecodeDescription": {
    "message": "Usamos os serviços do 4byte.directory e do Sourcify para decodificar e exibir dados de transações de forma mais legível. Isso ajuda você a entender o resultado de transações pendentes e passadas, mas pode resultar em compartilhamento do seu endereço IP."
  },
  "token": {
    "message": "Token"
  },
  "tokenAddress": {
    "message": "Endereço do token"
  },
  "tokenAlreadyAdded": {
    "message": "Esse token já foi adicionado."
  },
  "tokenAutoDetection": {
    "message": "Detecção automática de tokens"
  },
  "tokenContractAddress": {
    "message": "Endereço de contrato do token"
  },
  "tokenDecimal": {
    "message": "Decimal do token"
  },
  "tokenDecimalFetchFailed": {
    "message": "É necessário o decimal do token. Encontre-o em: $1"
  },
  "tokenDetails": {
    "message": "Dados do token"
  },
  "tokenFoundTitle": {
    "message": "1 novo token encontrado"
  },
  "tokenId": {
    "message": "ID do token"
  },
  "tokenList": {
    "message": "Listas de tokens"
  },
  "tokenMarketplace": {
    "message": "Marketplace de tokens"
  },
  "tokenScamSecurityRisk": {
    "message": "golpes e riscos de segurança envolvendo tokens"
  },
  "tokenStandard": {
    "message": "Padrão de token"
  },
  "tokenSymbol": {
    "message": "Símbolo do token"
  },
  "tokens": {
    "message": "Tokens"
  },
  "tokensFoundTitle": {
    "message": "$1 novos tokens encontrados",
    "description": "$1 is the number of new tokens detected"
  },
  "tokensInCollection": {
    "message": "Tokens em coleção"
  },
  "tooltipApproveButton": {
    "message": "Estou ciente"
  },
  "tooltipSatusConnected": {
    "message": "conectada"
  },
  "tooltipSatusConnectedUpperCase": {
    "message": "Conectado"
  },
  "tooltipSatusNotConnected": {
    "message": "não conectada"
  },
  "total": {
    "message": "Total"
  },
  "totalVolume": {
    "message": "Volume total"
  },
  "transaction": {
    "message": "transação"
  },
  "transactionCancelAttempted": {
    "message": "Cancelamento da transação tentado com taxa de gás de $1 às $2"
  },
  "transactionCancelSuccess": {
    "message": "Transação cancelada às $2"
  },
  "transactionConfirmed": {
    "message": "Transação confirmada às $2."
  },
  "transactionCreated": {
    "message": "Transação criada com valor de $1 às $2."
  },
  "transactionDataFunction": {
    "message": "Função"
  },
  "transactionDetailGasHeading": {
    "message": "Taxa de gás estimada"
  },
  "transactionDetailMultiLayerTotalSubtitle": {
    "message": "Valor + taxas"
  },
  "transactionDropped": {
    "message": "Transação abandonada às $2."
  },
  "transactionError": {
    "message": "Erro de transação. Exceção gerada no código do contrato."
  },
  "transactionErrorNoContract": {
    "message": "Tentando chamar uma função em um endereço que não está no contrato."
  },
  "transactionErrored": {
    "message": "A transação encontrou um erro."
  },
  "transactionFlowNetwork": {
    "message": "Rede"
  },
  "transactionHistoryBaseFee": {
    "message": "Taxa-base (GWEI)"
  },
  "transactionHistoryL1GasLabel": {
    "message": "Taxa de gás L1 total"
  },
  "transactionHistoryL2GasLimitLabel": {
    "message": "Limite de gás L2"
  },
  "transactionHistoryL2GasPriceLabel": {
    "message": "Preço do gás L2"
  },
  "transactionHistoryMaxFeePerGas": {
    "message": "Taxa máxima por gás"
  },
  "transactionHistoryPriorityFee": {
    "message": "Taxa de prioridade (GWEI)"
  },
  "transactionHistoryTotalGasFee": {
    "message": "Taxa de gás total"
  },
  "transactionIdLabel": {
    "message": "ID da transação",
    "description": "Label for the source transaction ID field."
  },
  "transactionIncludesTypes": {
    "message": "Esta transação inclui: $1."
  },
  "transactionResubmitted": {
    "message": "Transação reenviada com taxa de gás aumentada para $1 às $2"
  },
  "transactionSettings": {
    "message": "Configurações da transação"
  },
  "transactionSubmitted": {
    "message": "Transação enviada com taxa de gás estimada de $1 às $2."
  },
  "transactionTotalGasFee": {
    "message": "Taxa de gás total",
    "description": "Label for the total gas fee incurred in the transaction."
  },
  "transactionUpdated": {
    "message": "Transação atualizada às $2."
  },
  "transactions": {
    "message": "Transações"
  },
  "transfer": {
    "message": "Transferir"
  },
  "transferCrypto": {
    "message": "Transferir criptomoedas"
  },
  "transferFrom": {
    "message": "Transferir de"
  },
  "transferRequest": {
    "message": "Solicitação de transferência"
  },
  "trillionAbbreviation": {
    "message": "T",
    "description": "Shortened form of 'trillion'"
  },
  "troubleConnectingToLedgerU2FOnFirefox": {
    "message": "Estamos com problemas para conectar o seu Ledger. $1",
    "description": "$1 is a link to the wallet connection guide;"
  },
  "troubleConnectingToLedgerU2FOnFirefox2": {
    "message": "Revise nosso guia de conexão de carteiras de hardware e tente de novo.",
    "description": "$1 of the ledger wallet connection guide"
  },
  "troubleConnectingToLedgerU2FOnFirefoxLedgerSolution": {
    "message": "Se você está usando a versão mais recente do Firefox, talvez esteja com um problema relacionado ao Firefox ter abandonado o suporte ao U2F. Saiba como corrigir esse problema $1.",
    "description": "It is a link to the ledger website for the workaround."
  },
  "troubleConnectingToLedgerU2FOnFirefoxLedgerSolution2": {
    "message": "aqui",
    "description": "Second part of the error message; It is a link to the ledger website for the workaround."
  },
  "troubleConnectingToWallet": {
    "message": "Tivemos dificuldade para conectar-nos à sua $1. Revise $2 e tente novamente.",
    "description": "$1 is the wallet device name; $2 is a link to wallet connection guide"
  },
  "troubleStartingMessage": {
    "message": "Esse erro pode ser intermitente. Por isso, tente reiniciar a extensão."
  },
  "troubleStartingTitle": {
    "message": "A MetaMask teve problemas para iniciar."
  },
  "tryAgain": {
    "message": "Tente novamente"
  },
  "turnOff": {
    "message": "Desativar"
  },
  "turnOffMetamaskNotificationsError": {
    "message": "Ocorreu um erro ao desativar as notificações. Tente novamente mais tarde."
  },
  "turnOn": {
    "message": "Ativar"
  },
  "turnOnMetamaskNotifications": {
    "message": "Ativar notificações"
  },
  "turnOnMetamaskNotificationsButton": {
    "message": "Ativar"
  },
  "turnOnMetamaskNotificationsError": {
    "message": "Ocorreu um erro ao criar as notificações. Tente novamente mais tarde."
  },
  "turnOnMetamaskNotificationsMessageFirst": {
    "message": "Fique por dentro do que acontece na sua carteira com notificações."
  },
  "turnOnMetamaskNotificationsMessagePrivacyBold": {
    "message": "configurações de notificações."
  },
  "turnOnMetamaskNotificationsMessagePrivacyLink": {
    "message": "Saiba como protegemos sua privacidade enquanto usa este recurso."
  },
  "turnOnMetamaskNotificationsMessageSecond": {
    "message": "Para usar as notificações da carteira, nós usamos um perfil para sincronizar algumas configurações entre seus dispositivos. $1"
  },
  "turnOnMetamaskNotificationsMessageThird": {
    "message": "Você pode desativar as notificações quando quiser no $1"
  },
  "turnOnTokenDetection": {
    "message": "Ativar detecção avançada de token"
  },
  "tutorial": {
    "message": "Tutorial"
  },
  "twelveHrTitle": {
    "message": "12 h:"
  },
  "txAlertTitle": {
    "message": "Esta transação será revertida"
  },
  "typeYourSRP": {
    "message": "Insira sua Frase de Recuperação Secreta"
  },
  "u2f": {
    "message": "U2F",
    "description": "A name on an API for the browser to interact with devices that support the U2F protocol. On some browsers we use it to connect MetaMask to Ledger devices."
  },
  "unapproved": {
    "message": "Não aprovado"
  },
  "unexpectedBehavior": {
    "message": "Esse comportamento é inesperado e deve ser relatado como um bug, mesmo que suas contas sejam restauradas."
  },
  "units": {
    "message": "unidades"
  },
  "unknown": {
    "message": "Desconhecido"
  },
  "unknownCollection": {
    "message": "Coleção sem nome"
  },
  "unknownNetworkForKeyEntropy": {
    "message": "Rede desconhecida",
    "description": "Displayed on places like Snap install warning when regular name is not available."
  },
  "unknownQrCode": {
    "message": "Erro: não conseguimos identificar esse código QR"
  },
  "unlimited": {
    "message": "Ilimitado"
  },
  "unlock": {
    "message": "Desbloquear"
  },
  "unlockPageIncorrectPassword": {
    "message": "Senha incorreta. Tente novamente."
  },
  "unlockPageTooManyFailedAttempts": {
    "message": "Excesso de tentativas. Tente de novo em "
  },
  "unpin": {
    "message": "Desafixar"
  },
  "unrecognizedChain": {
    "message": "Essa rede personalizada não foi reconhecida",
    "description": "$1 is a clickable link with text defined by the 'unrecognizedChanLinkText' key. The link will open to instructions for users to validate custom network details."
  },
  "unsendableAsset": {
    "message": "O envio de tokens NFT (ERC-721) não é suportado no momento",
    "description": "This is an error message we show the user if they attempt to send an NFT asset type, for which currently don't support sending"
  },
  "unstableTokenPriceDescription": {
    "message": "O preço desse token em USD é altamente volátil, indicando alto risco de perder valor significativo em caso de interação com ele."
  },
  "unstableTokenPriceTitle": {
    "message": "Preço de token instável"
  },
  "upArrow": {
    "message": "seta para cima"
  },
  "update": {
    "message": "Atualizar"
  },
  "updateEthereumChainConfirmationDescription": {
    "message": "Este site está solicitando a atualização do URL de rede padrão. Você pode editar padrões e informações de rede quando quiser."
  },
  "updateInformation": {
    "message": "Tornamos sua carteira mais segura, ágil e adicionamos novos recursos. Atualize agora para continuar protegido e aproveitar nossas melhorias mais recentes."
  },
  "updateNetworkConfirmationTitle": {
    "message": "Atualizar $1",
    "description": "$1 represents network name"
  },
  "updateOrEditNetworkInformations": {
    "message": "Atualize suas informações ou"
  },
  "updateRequest": {
    "message": "Solicitação de atualização"
  },
  "updateToTheLatestVersion": {
    "message": "Atualizar para a versão mais recente"
  },
  "updatedRpcForNetworks": {
    "message": "RPCs de rede atualizadas"
  },
  "uploadDropFile": {
    "message": "Solte seu arquivo aqui"
  },
  "uploadFile": {
    "message": "Fazer upload de arquivo"
  },
  "urlErrorMsg": {
    "message": "URLs precisam do prefixo HTTP/HTTPS adequado."
  },
  "use4ByteResolution": {
    "message": "Decodificar contratos inteligentes"
  },
  "useDifferentLoginMethod": {
    "message": "Usar um método de login diferente"
  },
  "useMultiAccountBalanceChecker": {
    "message": "Agrupar solicitações de saldo de contas"
  },
  "useMultiAccountBalanceCheckerSettingDescription": {
    "message": "Obtenha atualizações de saldo mais rápidas ao reunir solicitações de saldo de conta. Isso nos permite buscar seus saldos de conta em conjunto, assim você recebe atualizações mais ágeis e tem uma experiência melhorada. Quando esse recurso está desativado, terceiros podem ter menor probabilidade de associar suas contas umas às outras."
  },
  "useNftDetection": {
    "message": "Detectar NFTs automaticamente"
  },
  "useNftDetectionDescriptionText": {
    "message": "Permita que a MetaMask use serviços de terceiros para adicionar os NFTs que você possui. A detecção automática de NFTs expõe seu endereço IP e o endereço da sua conta a esses serviços. Ativar esse recurso pode associar seu endereço IP ao seu endereço Ethereum e exibir NFTs falsos enviados por golpistas. Você pode adicionar tokens manualmente para evitar esse risco."
  },
  "usePhishingDetection": {
    "message": "Usar detecção de phishing"
  },
  "usePhishingDetectionDescription": {
    "message": "Exibir uma advertência para os domínios de phishing destinados a usuários do Ethereum"
  },
  "useSafeChainsListValidation": {
    "message": "Verificação de dados da rede"
  },
  "useSafeChainsListValidationDescription": {
    "message": "A MetaMask usa um serviço terceirizado chamado $1 para exibir dados precisos e padronizados das redes. Isso reduz suas chances de se conectar a uma rede mal-intencionada ou incorreta. Ao usar esse recurso, seu endereço IP é exposto à chainid.network."
  },
  "useSafeChainsListValidationWebsite": {
    "message": "chainid.network",
    "description": "useSafeChainsListValidationWebsite is separated from the rest of the text so that we can bold the third party service name in the middle of them"
  },
  "useSmartAccountDescription": {
    "message": "Mantenha esta opção ativada para que contas criadas na MetaMask sejam convertidas automaticamente em contas inteligentes sempre que recursos compatíveis estiverem disponíveis — como transações mais rápidas, taxas de rede reduzidas e maior flexibilidade no pagamento dessas taxas."
  },
  "useSmartAccountTitle": {
    "message": "Usar conta inteligente"
  },
  "useTokenDetectionPrivacyDesc": {
    "message": "A exibição automática de tokens enviados para a sua conta envolve a comunicação com servidores de terceiros para buscar as imagens dos tokens. Esses servidores terão acesso ao seu endereço IP."
  },
  "usedByClients": {
    "message": "Usado por diversos clientes diferentes"
  },
  "userName": {
    "message": "Nome de usuário"
  },
  "userOpContractDeployError": {
    "message": "A implementação do contrato a partir de uma conta de contrato inteligente não é suportada"
  },
  "value": {
    "message": "Valor"
  },
  "version": {
    "message": "Versão"
  },
  "view": {
    "message": "Ver"
  },
  "viewActivity": {
    "message": "Ver atividade"
  },
  "viewAddressOnExplorer": {
    "message": "Visualizar em $1",
    "description": "$1 is the block explorer name"
  },
  "viewAllQuotes": {
    "message": "ver todas as cotações"
  },
  "viewContact": {
    "message": "Ver contato"
  },
  "viewDetails": {
    "message": "Ver detalhes"
  },
  "viewMore": {
    "message": "Ver mais"
  },
  "viewOnBlockExplorer": {
    "message": "Ver no explorador de blocos"
  },
  "viewOnCustomBlockExplorer": {
    "message": "Ver $1 em $2",
    "description": "$1 is the action type. e.g (Account, Transaction, Swap) and $2 is the Custom Block Explorer URL"
  },
  "viewOnEtherscan": {
    "message": "Ver $1 no Etherscan",
    "description": "$1 is the action type. e.g (Account, Transaction, Swap)"
  },
  "viewOnExplorer": {
    "message": "Ver no explorador"
  },
  "viewOnOpensea": {
    "message": "Ver na OpenSea"
  },
  "viewTransaction": {
    "message": "Ver transação"
  },
  "viewinExplorer": {
    "message": "Ver $1 no explorador",
    "description": "$1 is the action type. e.g (Account, Transaction, Swap)"
  },
  "visitSite": {
    "message": "Visitar site"
  },
  "visitSupportDataConsentModalAccept": {
    "message": "Confirmar"
  },
  "visitSupportDataConsentModalDescription": {
    "message": "Deseja compartilhar seu identificador e versão do aplicativo MetaMask com a nossa Central de Suporte? Isso pode nos ajudar a resolver melhor o seu problema, mas é opcional."
  },
  "visitSupportDataConsentModalReject": {
    "message": "Não compartilhar"
  },
  "visitSupportDataConsentModalTitle": {
    "message": "Compartilhar detalhes do dispositivo com o suporte"
  },
  "visitWebSite": {
    "message": "Visite nosso site"
  },
  "wallet": {
    "message": "Carteira"
  },
  "walletConnectionGuide": {
    "message": "nosso guia de conexão com a carteira de hardware"
  },
  "walletDetails": {
    "message": "Detalhes da carteira"
  },
  "walletName": {
    "message": "Nome da carteira"
  },
  "walletNotFoundDescription": {
    "message": "A carteira com o ID $1 não foi encontrada.",
    "description": "$1 is the wallet ID"
  },
  "walletNotFoundTitle": {
    "message": "Carteira não encontrada"
  },
  "walletReadyLearn": {
    "message": "$1 você pode guardar esta frase em segurança para nunca perder o acesso ao seu dinheiro.",
    "description": "$1 is the link to Learn how"
  },
  "walletReadyLearnRemind": {
    "message": "Você pode fazer backup de suas carteiras ou ver sua Frase de Recuperação Secreta em Configurações > Segurança e Senha."
  },
  "walletReadyLoseSrp": {
    "message": "Se perder sua Frase de Recuperação Secreta, você não poderá usar sua carteira."
  },
  "walletReadyLoseSrpFromReminder": {
    "message": "Esta Frase de Recuperação Secreta pode te ajudar a recuperar o acesso se você esquecer sua senha ou perder o acesso ao seu login."
  },
  "walletReadyLoseSrpRemind": {
    "message": "Se não fizer backup da sua Frase de Recuperação Secreta, você perderá o acesso aos seus valores se não conseguir entrar no app ou se passar a usar um novo dispositivo."
  },
  "walletReadySocialDetails1": {
    "message": "Você pode fazer login em sua carteira quando quiser com sua conta $1 e a respectiva senha.",
    "description": "$1 is the social login type. e.g Google, Apple, etc."
  },
  "walletReadySocialDetails2": {
    "message": "Se você esquecer sua senha, não será possível acessar sua carteira."
  },
  "wantToAddThisNetwork": {
    "message": "Desejar adicionar esta rede?"
  },
  "wantsToAddThisAsset": {
    "message": "Isso permite que o ativo a seguir seja adicionado à sua carteira."
  },
  "warning": {
    "message": "Atenção"
  },
  "warningFromSnap": {
    "message": "Aviso de $1",
    "description": "$1 represents the name of the snap"
  },
  "watchEthereumAccountsDescription": {
    "message": "Ativar esta opção permitirá que você visualize contas Ethereum através de um endereço público ou nome ENS. Para dar sua opinião sobre este recurso Beta, preencha este $1.",
    "description": "$1 is the link to a product feedback form"
  },
  "watchEthereumAccountsToggle": {
    "message": "Visualizar contas Ethereum (Beta)"
  },
  "watchOutMessage": {
    "message": "Tome cuidado com $1.",
    "description": "$1 is a link with text that is provided by the 'securityMessageLinkForNetworks' key"
  },
  "web3": {
    "message": "Web3"
  },
  "web3ShimUsageNotification": {
    "message": "Percebemos que o site atual tentou usar a API window.web3 removida. Se o site parecer estar corrompido, clique em $1 para obter mais informações.",
    "description": "$1 is a clickable link."
  },
  "webhid": {
    "message": "WebHID",
    "description": "Refers to a interface for connecting external devices to the browser. Used for connecting ledger to the browser. Read more here https://developer.mozilla.org/en-US/docs/Web/API/WebHID_API"
  },
  "websites": {
    "message": "sites",
    "description": "Used in the 'permission_rpc' message."
  },
  "welcomeBack": {
    "message": "Boas-vindas de volta"
  },
  "welcomeToMetaMask": {
    "message": "Vamos começar"
  },
  "whatsThis": {
    "message": "O que é isso?"
  },
  "willApproveAmountForBridging": {
    "message": "Isso aprovará $1 para realização de ponte."
  },
  "willApproveAmountForSwapping": {
    "message": "Isso aprovará $1 para fazer a troca."
  },
  "withdrawing": {
    "message": "Sacando"
  },
  "wrongNetworkName": {
    "message": "De acordo com os nossos registros, o nome da rede pode não corresponder a esta ID de cadeia."
  },
  "yes": {
    "message": "Sim"
  },
  "you": {
    "message": "Você"
  },
  "youDeclinedTheTransaction": {
    "message": "Você recusou a transação."
  },
  "youNeedToAllowCameraAccess": {
    "message": "Você precisa permitir o acesso à câmera para usar esse recurso."
  },
  "youReceived": {
    "message": "Você recebeu",
    "description": "Label indicating the amount and asset the user received."
  },
  "youSent": {
    "message": "Você enviou",
    "description": "Label indicating the amount and asset the user sent."
  },
  "yourAccounts": {
    "message": "Suas contas"
  },
  "yourActivity": {
    "message": "Sua atividade"
  },
  "yourBalance": {
    "message": "Seu saldo"
  },
  "yourNFTmayBeAtRisk": {
    "message": "Seu NFT pode estar em risco"
  },
  "yourNetworks": {
    "message": "Suas redes"
  },
  "yourPrivateSeedPhrase": {
    "message": "Sua Frase de Recuperação Secreta"
  },
  "yourTransactionConfirmed": {
    "message": "Transação já confirmada"
  },
  "yourTransactionJustConfirmed": {
    "message": "Não pudemos cancelar sua transação antes de ser confirmada na blockchain."
  },
  "yourWalletIsReady": {
    "message": "Sua carteira está pronta!"
  },
  "yourWalletIsReadyFromReminder": {
    "message": "Mantenha sua Frase de Recuperação Secreta segura!"
  },
  "yourWalletIsReadyRemind": {
    "message": "Lembraremos você mais tarde"
  }
}<|MERGE_RESOLUTION|>--- conflicted
+++ resolved
@@ -3731,14 +3731,6 @@
   },
   "noSnaps": {
     "message": "Você não tem nenhum snap instalado."
-  },
-<<<<<<< HEAD
-  "noTransactions": {
-    "message": "Você não tem transações"
-=======
-  "noThanks": {
-    "message": "Não, obrigado"
->>>>>>> 1583570a
   },
   "noWebcamFound": {
     "message": "A webcam do seu computador não foi encontrada. Tente novamente."
