--- conflicted
+++ resolved
@@ -174,9 +174,6 @@
   "addBitcoinAccountLabel": {
     "message": "Conta Bitcoin"
   },
-  "addBitcoinTestnetAccountLabel": {
-    "message": "Conta Bitcoin (Testnet)"
-  },
   "addBlockExplorer": {
     "message": "Adicionar um explorador de blocos"
   },
@@ -716,22 +713,6 @@
     "message": "B",
     "description": "Shortened form of 'billion'"
   },
-  "bitcoinSupportSectionTitle": {
-    "message": "Bitcoin"
-  },
-  "bitcoinSupportToggleDescription": {
-    "message": "Ativar esse recurso lhe dará a opção de adicionar uma conta Bitcoin à sua extensão da MetaMask derivada de sua Frase de Recuperação Secreta existente. Este é um recurso beta experimental, portanto seu uso será por sua conta e risco. Para nos dar seu feedback sobre esta nova experiência Bitcoin, preencha este $1.",
-    "description": "$1 is the link to a product feedback form"
-  },
-  "bitcoinSupportToggleTitle": {
-    "message": "Ative \"Adicionar uma nova conta Bitcoin (Beta)\""
-  },
-  "bitcoinTestnetSupportToggleDescription": {
-    "message": "Ao ativar esse recurso, você terá a opção de adicionar uma conta Bitcoin para a rede de teste."
-  },
-  "bitcoinTestnetSupportToggleTitle": {
-    "message": "Ative \"Adicionar uma nova conta Bitcoin (Testnet)\""
-  },
   "blockExplorerAccountAction": {
     "message": "Conta",
     "description": "This is used with viewOnEtherscan and viewInExplorer e.g View Account in Explorer"
@@ -1060,13 +1041,8 @@
     "message": "Escolha sua rede"
   },
   "chooseYourNetworkDescription": {
-<<<<<<< HEAD
-    "message": "Usamos a Infura como nosso provedor de chamadas de procedimento remoto (RPC) para oferecermos o acesso mais confiável e privado possível aos dados do Ethereum. Você pode escolher sua própria RPC, mas lembre-se de que qualquer RPC receberá seu endereço IP e da carteira de Ethereum para realizar transações. Leia nosso $1 para saber mais sobre como a Infura trata os dados.",
-    "description": "$1 is a link to the privacy policy"
-=======
     "message": "Quando você utiliza nossas configurações e definições padrão, utilizamos a Infura como nosso provedor padrão de chamada de procedimento remoto (RPC) para oferecer o acesso mais confiável e privado possível aos dados Ethereum. Em alguns casos, podemos utilizar outros provedores de RPC para proporcionar a melhor experiência possível aos nossos usuários. Você pode escolher sua própria RPC, mas lembre-se de que qualquer uma delas receberá seu endereço IP e sua carteira Ethereum para realizar transações. Para saber mais sobre como a Infura trata os dados de contas EVM, leia a nossa $1 e, para contas Solana, $2.",
     "description": "$1 is a link to the privacy policy, $2 is a link to Solana accounts support"
->>>>>>> c9f5c5a9
   },
   "chooseYourNetworkDescriptionCallToAction": {
     "message": "clique aqui"
@@ -1139,9 +1115,6 @@
   "confirm": {
     "message": "Confirmar"
   },
-  "confirmAccountType": {
-    "message": "Tipo"
-  },
   "confirmAccountTypeSmartContract": {
     "message": "Conta inteligente"
   },
@@ -1483,10 +1456,6 @@
   "creatorAddress": {
     "message": "Endereço do criador"
   },
-  "crossChainAggregatedBalancePopover": {
-    "message": "Aqui é refletido o valor de todos os tokens que você possui em todas as redes. Se você preferir visualizar esse valor em ETH ou em outras moedas, acesse $1.",
-    "description": "$1 represents the settings page"
-  },
   "crossChainSwapsLink": {
     "message": "Faça trocas entre redes com o MetaMask Portfolio"
   },
@@ -2921,16 +2890,11 @@
   "ledgerLocked": {
     "message": "Não é possível conectar ao dispositivo Ledger. Certifique-se de que seu dispositivo esteja desbloqueado e que o aplicativo Ethereum esteja aberto."
   },
-<<<<<<< HEAD
-  "ledgerMultipleDevicesUnsupportedErrorMessage": {
-    "message": "Não é possível conectar vários dispositivos Ledger ao mesmo tempo. Para conectar um novo dispositivo Ledger, primeiro é necessário desconectar o anterior."
-=======
   "ledgerMultipleDevicesUnsupportedInfoDescription": {
     "message": "Para conectar um novo dispositivo, desconecte o anterior."
   },
   "ledgerMultipleDevicesUnsupportedInfoTitle": {
     "message": "Só é possível conectar uma Ledger de cada vez"
->>>>>>> c9f5c5a9
   },
   "ledgerTimeout": {
     "message": "O Ledger Live está demorando muito para responder ou a conexão expirou. Certifique-se de que o aplicativo do Ledger Live esteja aberto e que seu dispositivo esteja desbloqueado."
@@ -3681,10 +3645,6 @@
     "message": "Falha na transação $1! $2",
     "description": "Content of the browser notification that appears when a transaction fails"
   },
-  "notificationTransactionFailedMessageMMI": {
-    "message": "Falha na transação! $1",
-    "description": "Content of the browser notification that appears when a transaction fails in MMI"
-  },
   "notificationTransactionFailedTitle": {
     "message": "Falha na transação",
     "description": "Title of the browser notification that appears when a transaction fails"
@@ -3901,29 +3861,11 @@
   "onboardingPinExtensionTitle": {
     "message": "Sua instalação da MetaMask está concluída!"
   },
-<<<<<<< HEAD
-  "oneDayAbbreviation": {
-    "message": "1D",
-    "description": "Shortened form of '1 day'"
-  },
-  "oneMonthAbbreviation": {
-    "message": "1M",
-    "description": "Shortened form of '1 month'"
-  },
-  "oneWeekAbbreviation": {
-    "message": "1S",
-    "description": "Shortened form of '1 week'"
-  },
-  "oneYearAbbreviation": {
-    "message": "1A",
-    "description": "Shortened form of '1 year'"
-=======
   "onekey": {
     "message": "OneKey"
   },
   "only": {
     "message": "apenas"
->>>>>>> c9f5c5a9
   },
   "onlyConnectTrust": {
     "message": "Conecte-se somente com sites em que você confia. $1",
@@ -4330,13 +4272,8 @@
     "description": "$1 is a number of additional but unshown items in a list- this message will be shown in place of those items"
   },
   "popularNetworkAddToolTip": {
-<<<<<<< HEAD
-    "message": "Algumas dessas redes dependem de terceiros. As conexões podem ser menos confiáveis ​​ou permitir que terceiros rastreiem atividades. $1",
-    "description": "$1 is Learn more link"
-=======
     "message": "Algumas dessas redes dependem de terceiros. As conexões podem ser menos confiáveis ​​ou permitir que terceiros rastreiem atividades.",
     "description": "Learn more link"
->>>>>>> c9f5c5a9
   },
   "popularNetworks": {
     "message": "Redes populares"
@@ -4403,18 +4340,6 @@
   "productAnnouncements": {
     "message": "Anúncios de produtos"
   },
-  "profileSync": {
-    "message": "Sincronização de perfil"
-  },
-  "profileSyncConfirmation": {
-    "message": "Se você desativar a sincronização de perfil, não poderá receber notificações."
-  },
-  "profileSyncDescription": {
-    "message": "Cria um perfil que a MetaMask usa para sincronizar algumas configurações entre seus dispositivos. Isso é necessário para receber notificações. $1."
-  },
-  "profileSyncPrivacyLink": {
-    "message": "Saiba como protegemos sua privacidade"
-  },
   "proposedApprovalLimit": {
     "message": "Limite de aprovação proposto"
   },
@@ -6313,10 +6238,6 @@
     "message": "Aviso de software de terceiros",
     "description": "Title of a popup modal displayed when installing a snap for the first time."
   },
-  "threeMonthsAbbreviation": {
-    "message": "3M",
-    "description": "Shortened form of '3 months'"
-  },
   "time": {
     "message": "Hora"
   },
@@ -6875,9 +6796,6 @@
   },
   "yourBalance": {
     "message": "Seu saldo"
-  },
-  "yourBalanceIsAggregated": {
-    "message": "Seu saldo é agregado"
   },
   "yourNFTmayBeAtRisk": {
     "message": "Seu NFT pode estar em risco"
