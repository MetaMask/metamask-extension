{
  "QRHardwareInvalidTransactionTitle": {
    "message": "Erro"
  },
  "QRHardwareMismatchedSignId": {
    "message": "Os dados da transação são inconsistentes. Verifique os detalhes da transação."
  },
  "QRHardwarePubkeyAccountOutOfRange": {
    "message": "Não há mais contas. Se você gostaria de acessar outra conta não listada abaixo, reconecte sua carteira de hardware e selecione-a."
  },
  "QRHardwareScanInstructions": {
    "message": "Posicione o código QR na frente da sua câmera. A tela está desfocada, mas isso não afetará a leitura."
  },
  "QRHardwareSignRequestCancel": {
    "message": "Recusar"
  },
  "QRHardwareSignRequestDescription": {
    "message": "Depois de ter assinado com a sua carteira, clique em \"Receber assinatura\""
  },
  "QRHardwareSignRequestGetSignature": {
    "message": "Receber assinatura"
  },
  "QRHardwareSignRequestSubtitle": {
    "message": "Leia o código QR com a sua carteira"
  },
  "QRHardwareSignRequestTitle": {
    "message": "Solicitar assinatura"
  },
  "QRHardwareUnknownQRCodeTitle": {
    "message": "Erro"
  },
  "QRHardwareUnknownWalletQRCode": {
    "message": "Código QR inválido. Leia o código QR de sincronização da carteira de hardware."
  },
  "QRHardwareWalletImporterTitle": {
    "message": "Ler código QR"
  },
  "QRHardwareWalletSteps1Description": {
    "message": "Você pode escolher abaixo em uma lista de parceiros oficiais que aceitam códigos QR."
  },
  "QRHardwareWalletSteps1Title": {
    "message": "Conecte sua carteira de hardware QR"
  },
  "QRHardwareWalletSteps2Description": {
    "message": "Ngrave Zero"
  },
  "SIWEAddressInvalid": {
    "message": "O endereço na solicitação de entrada não coincide com o endereço da conta que você está usando para entrar."
  },
  "SIWEDomainInvalidText": {
    "message": "O site em que você está tentando entrar não coincide com o domínio na solicitação. Prossiga com cautela."
  },
  "SIWEDomainInvalidTitle": {
    "message": "Solicitação de site enganosa."
  },
  "SIWEDomainWarningBody": {
    "message": "O site ($1) está solicitando que você entre no domínio incorreto. Pode-se tratar de um ataque de phishing.",
    "description": "$1 represents the website domain"
  },
  "SIWEDomainWarningLabel": {
    "message": "Inseguro"
  },
  "SIWELabelChainID": {
    "message": "ID da cadeia:"
  },
  "SIWELabelExpirationTime": {
    "message": "Expira em:"
  },
  "SIWELabelIssuedAt": {
    "message": "Emitido em:"
  },
  "SIWELabelMessage": {
    "message": "Mensagem:"
  },
  "SIWELabelNonce": {
    "message": "Nonce:"
  },
  "SIWELabelNotBefore": {
    "message": "Não antes de:"
  },
  "SIWELabelRequestID": {
    "message": "ID da solicitação:"
  },
  "SIWELabelResources": {
    "message": "Recursos: $1",
    "description": "$1 represents the number of resources"
  },
  "SIWELabelURI": {
    "message": "URI:"
  },
  "SIWELabelVersion": {
    "message": "Versão:"
  },
  "SIWESiteRequestSubtitle": {
    "message": "Este site está solicitando entrada com"
  },
  "SIWESiteRequestTitle": {
    "message": "Solicitação de entrada"
  },
  "SIWEWarningSubtitle": {
    "message": "Para confirmar que você entende, marque:"
  },
  "SIWEWarningTitle": {
    "message": "Tem certeza?"
  },
  "about": {
    "message": "Sobre"
  },
  "accept": {
    "message": "Aceitar"
  },
  "acceptTermsOfUse": {
    "message": "Eu li e concordo com os $1",
    "description": "$1 is the `terms` message"
  },
  "accessAndSpendNoticeNFT": {
    "message": "$1 pode(m) acessar e usar esse ativo",
    "description": "$1 is the url of the site requesting ability to spend"
  },
  "accessYourWalletWithSRP": {
    "message": "Acesse sua carteira com sua Frase de Recuperação Secreta"
  },
  "accessYourWalletWithSRPDescription": {
    "message": "A MetaMask não consegue recuperar sua senha. Usaremos sua Frase de Recuperação Secreta para validar sua posse, restaurar sua carteira e definir uma nova senha. Primeiro, insira a Frase de Recuperação Secreta que você recebeu ao criar sua carteira. $1",
    "description": "$1 is the words 'Learn More' from key 'learnMore', separated here so that it can be added as a link"
  },
  "accessingYourCamera": {
    "message": "Acessando sua câmera..."
  },
  "account": {
    "message": "Conta"
  },
  "accountActivity": {
    "message": "Atividade da conta"
  },
  "accountActivityText": {
    "message": "Selecione as contas das quais deseja receber notificações:"
  },
  "accountDetails": {
    "message": "Detalhes da conta"
  },
  "accountIdenticon": {
    "message": "Identicon da conta"
  },
  "accountIsntConnectedToastText": {
    "message": "$1 não está conectado a $2"
  },
  "accountName": {
    "message": "Nome da conta"
  },
  "accountNameDuplicate": {
    "message": "Esse nome de conta já existe",
    "description": "This is an error message shown when the user enters a new account name that matches an existing account name"
  },
  "accountNameReserved": {
    "message": "Esse nome de conta está reservado",
    "description": "This is an error message shown when the user enters a new account name that is reserved for future use"
  },
  "accountOptions": {
    "message": "Opções da conta"
  },
  "accountSelectionRequired": {
    "message": "Você precisa selecionar uma conta!"
  },
  "accountTypeNotSupported": {
    "message": "Tipo de conta não compatível"
  },
  "accounts": {
    "message": "Contas"
  },
  "accountsConnected": {
    "message": "Contas conectadas"
  },
  "active": {
    "message": "Ativo"
  },
  "activity": {
    "message": "Atividade"
  },
  "activityLog": {
    "message": "Registro de atividades"
  },
  "add": {
    "message": "Adicionar"
  },
  "addANetwork": {
    "message": "Adicionar uma rede"
  },
  "addANetworkManually": {
    "message": "Adicionar uma rede manualmente"
  },
  "addANickname": {
    "message": "Adicionar um apelido"
  },
  "addAccount": {
    "message": "Adicionar conta"
  },
  "addAcquiredTokens": {
    "message": "Adicione os tokens que você adquiriu usando a MetaMask"
  },
  "addAlias": {
    "message": "Adicionar pseudônimo"
  },
  "addBlockExplorer": {
    "message": "Adicionar um explorador de blocos"
  },
  "addContact": {
    "message": "Adicionar contato"
  },
  "addCustomNetwork": {
    "message": "Adicionar rede personalizada"
  },
  "addEthereumChainConfirmationDescription": {
    "message": "Isso permitirá que essa rede seja usada dentro da MetaMask."
  },
  "addEthereumChainConfirmationRisks": {
    "message": "A MetaMask não verifica redes personalizadas."
  },
  "addEthereumChainConfirmationRisksLearnMore": {
    "message": "Saiba mais sobre $1.",
    "description": "$1 is a link with text that is provided by the 'addEthereumChainConfirmationRisksLearnMoreLink' key"
  },
  "addEthereumChainConfirmationRisksLearnMoreLink": {
    "message": "golpes e riscos de segurança nas redes",
    "description": "Link text for the 'addEthereumChainConfirmationRisksLearnMore' translation key"
  },
  "addEthereumChainConfirmationTitle": {
    "message": "Permitir que este site adicione uma rede?"
  },
  "addEthereumChainWarningModalHeader": {
    "message": "Adicione esse provedor de RPC apenas se tiver certeza de que é confiável. $1",
    "description": "$1 is addEthereumChainWarningModalHeaderPartTwo passed separately so that it can be bolded"
  },
  "addEthereumChainWarningModalHeaderPartTwo": {
    "message": "Provedores mal-intencionados podem mentir sobre o estado da blockchain e registrar a atividade da sua rede."
  },
  "addEthereumChainWarningModalListHeader": {
    "message": "É importante que o seu provedor seja confiável, pois ele tem poder para:"
  },
  "addEthereumChainWarningModalListPointOne": {
    "message": "Ver suas contas e endereços IP e cruzá-los"
  },
  "addEthereumChainWarningModalListPointThree": {
    "message": "Exibir saldos de conta e outros estados na rede"
  },
  "addEthereumChainWarningModalListPointTwo": {
    "message": "Transmitir suas transações"
  },
  "addEthereumChainWarningModalTitle": {
    "message": "Você está adicionando um novo provedor RPC para a Mainnet da Ethereum"
  },
  "addFriendsAndAddresses": {
    "message": "Adicionar amigos e endereços confiáveis"
  },
  "addFromAListOfPopularNetworks": {
    "message": "Adicione a partir de uma lista de redes populares ou adicione uma rede manualmente. Interaja apenas com entidades de sua confiança."
  },
  "addHardwareWallet": {
    "message": "Adicionar carteira de hardware"
  },
  "addIPFSGateway": {
    "message": "Adicione seu gateway IPFS preferencial"
  },
  "addImportAccount": {
    "message": "Adicionar conta ou carteira de hardware"
  },
  "addMemo": {
    "message": "Adicionar observação"
  },
  "addMoreNetworks": {
    "message": "adicionar mais redes manualmente"
  },
  "addNetwork": {
    "message": "Adicionar rede"
  },
  "addNetworkTooltipWarning": {
    "message": "Esta conexão de rede depende de terceiros. Esta conexão pode ser menos confiável ou permitir que terceiros rastreiem atividades. $1",
    "description": "$1 is Learn more link"
  },
  "addNewAccount": {
    "message": "Adicionar uma nova conta Ethereum"
  },
  "addNewBitcoinAccount": {
    "message": "Adicionar uma nova conta Bitcoin (Beta)"
  },
  "addNewBitcoinTestnetAccount": {
    "message": "Adicionar uma nova conta Bitcoin (Testnet)"
  },
  "addNewToken": {
    "message": "Adicionar novo token"
  },
  "addNft": {
    "message": "Adicionar NFT"
  },
  "addNfts": {
    "message": "Adicionar NFTs"
  },
  "addRpcUrl": {
    "message": "Adicionar URL da RPC"
  },
  "addSnapAccountToggle": {
    "message": "Ativar \"Adicionar Snap da conta (Beta)\""
  },
  "addSnapAccountsDescription": {
    "message": "Ao ativar este recurso, você terá a opção de adicionar os novos Snaps de conta (Beta) direto da sua lista de contas. Se você instalar um Snap de conta, lembre-se de que ele é um serviço terceirizado."
  },
  "addSuggestedNFTs": {
    "message": "Adicionar NFTs sugeridos"
  },
  "addSuggestedTokens": {
    "message": "Adicionar tokens sugeridos"
  },
  "addToken": {
    "message": "Adicionar token"
  },
  "addTokenByContractAddress": {
    "message": "Não consegue encontrar um token? Você pode adicioná-lo manualmente colando seu endereço. Os endereços de contrato do token se encontram em $1",
    "description": "$1 is a blockchain explorer for a specific network, e.g. Etherscan for Ethereum"
  },
  "addUrl": {
    "message": "Adicionar URL"
  },
  "addingCustomNetwork": {
    "message": "Adicionar rede"
  },
  "addingTokens": {
    "message": "Adicionando tokens"
  },
  "additionalNetworks": {
    "message": "Redes adicionais"
  },
  "additionalRpcUrl": {
    "message": "URL da RPC adicional"
  },
  "address": {
    "message": "Endereço"
  },
  "addressCopied": {
    "message": "Endereço copiado!"
  },
  "advanced": {
    "message": "Avançado"
  },
  "advancedBaseGasFeeToolTip": {
    "message": "Quando a sua transação for incluída no bloco, qualquer diferença entre a sua taxa-base máxima e a taxa-base real será reembolsada. O cálculo do valor total é feito da seguinte forma: taxa-base máxima (em GWEI) * limite de gás."
  },
  "advancedDetailsDataDesc": {
    "message": "Dados"
  },
  "advancedDetailsHexDesc": {
    "message": "Hexadecimal"
  },
  "advancedDetailsNonceDesc": {
    "message": "Nonce"
  },
  "advancedDetailsNonceTooltip": {
    "message": "Esse é o número de transação de uma conta. O nonce da primeira transação é 0 e aumenta em ordem sequencial."
  },
  "advancedGasFeeDefaultOptIn": {
    "message": "Salvar esses valores como padrão para a rede $1.",
    "description": "$1 is the current network name."
  },
  "advancedGasFeeModalTitle": {
    "message": "Taxa de gás avançada"
  },
  "advancedGasPriceTitle": {
    "message": "Preço do gás"
  },
  "advancedPriorityFeeToolTip": {
    "message": "A taxa de prioridade (ou seja, \"gorjeta do minerador\") vai diretamente para os mineradores e os incentiva a priorizar a sua transação."
  },
  "agreeTermsOfUse": {
    "message": "Concordo com os $1 da MetaMask",
    "description": "$1 is the `terms` link"
  },
  "airgapVault": {
    "message": "AirGap Vault"
  },
  "alert": {
    "message": "Alerta"
  },
  "alertActionBuy": {
    "message": "Comprar ETH"
  },
  "alertActionUpdateGas": {
    "message": "Atualizar limite de gás"
  },
  "alertActionUpdateGasFee": {
    "message": "Atualizar taxa"
  },
  "alertActionUpdateGasFeeLevel": {
    "message": "Atualizar opções de gás"
  },
  "alertBannerMultipleAlertsDescription": {
    "message": "Se você aprovar esta solicitação, um terceiro conhecido por aplicar golpes poderá se apropriar de todos os seus ativos."
  },
  "alertBannerMultipleAlertsTitle": {
    "message": "Vários alertas!"
  },
  "alertDisableTooltip": {
    "message": "Isso pode ser alterado em \"Configurações > Alertas\""
  },
  "alertMessageGasEstimateFailed": {
    "message": "Não conseguimos fornecer uma taxa precisa, e essa estimativa pode estar alta. Sugerimos que você informe um limite de gás personalizado, mas há o risco de a transação falhar mesmo assim."
  },
  "alertMessageGasFeeLow": {
    "message": "Ao escolher uma taxa baixa, a expectativa é de transações mais lentas e tempos de espera maiores. Para transações mais rápidas, escolha as opções de taxa Mercado ou Agressiva."
  },
  "alertMessageGasTooLow": {
    "message": "Para continuar com essa transação, você precisará aumentar o limite de gás para 21000 ou mais."
  },
  "alertMessageInsufficientBalance": {
    "message": "Você não tem ETH suficiente em sua conta para pagar as taxas de transação."
  },
  "alertMessageNetworkBusy": {
    "message": "Os preços do gás são altos e as estimativas são menos precisas."
  },
  "alertMessageNoGasPrice": {
    "message": "Não podemos prosseguir com essa transação até você atualizar manualmente a taxa."
  },
  "alertMessagePendingTransactions": {
    "message": "Essa transação não será processada até que a transação anterior seja concluída. Saiba como cancelar ou acelerar uma transação."
  },
  "alertMessageSignInDomainMismatch": {
    "message": "O site solicitante não é o mesmo em que você está entrando. Isso pode se tratar de uma tentativa de roubar suas credenciais de login."
  },
  "alertMessageSignInWrongAccount": {
    "message": "Este site está pedindo que você entre usando a conta incorreta."
  },
  "alertMessageSigningOrSubmitting": {
    "message": "Essa transação só será processada quando sua transação anterior for concluída."
  },
  "alertModalAcknowledge": {
    "message": "Eu reconheço o risco e ainda quero prosseguir"
  },
  "alertModalDetails": {
    "message": "Detalhes do alerta"
  },
  "alertModalReviewAllAlerts": {
    "message": "Conferir todos os alertas"
  },
  "alertReasonGasEstimateFailed": {
    "message": "Taxa imprecisa"
  },
  "alertReasonGasFeeLow": {
    "message": "Velocidade lenta"
  },
  "alertReasonGasTooLow": {
    "message": "Baixo limite de gás"
  },
  "alertReasonInsufficientBalance": {
    "message": "Fundos insuficientes"
  },
  "alertReasonNetworkBusy": {
    "message": "Rede ocupada"
  },
  "alertReasonNoGasPrice": {
    "message": "Estimativa de taxa indisponível"
  },
  "alertReasonPendingTransactions": {
    "message": "Transação pendente"
  },
  "alertReasonSignIn": {
    "message": "Solicitação de entrada suspeita"
  },
  "alertReasonWrongAccount": {
    "message": "Conta incorreta"
  },
  "alertSettingsUnconnectedAccount": {
    "message": "Navegando em um site com uma conta não conectada selecionada"
  },
  "alertSettingsUnconnectedAccountDescription": {
    "message": "Esse alerta é exibido no pop-up quando você estiver navegando em um site conectado da web3, mas a conta atualmente selecionada não estiver conectada."
  },
  "alertSettingsWeb3ShimUsage": {
    "message": "Quando um site tenta usar a API window.web3 removida"
  },
  "alertSettingsWeb3ShimUsageDescription": {
    "message": "Esse alerta é exibido no pop-up quando você estiver navegando em um site que tente usar a API window.web3 removida, e que consequentemente possa apresentar problemas."
  },
  "alerts": {
    "message": "Alertas"
  },
  "all": {
    "message": "Tudo"
  },
  "allCustodianAccountsConnectedSubtitle": {
    "message": "Você já conectou todas as sua contas custodiantes ou não tem nenhuma conta para conectar ao MetaMask Institutional."
  },
  "allCustodianAccountsConnectedTitle": {
    "message": "Nenhuma conta disponível para conectar"
  },
  "allOfYour": {
    "message": "Todos os seus $1",
    "description": "$1 is the symbol or name of the token that the user is approving spending"
  },
  "allPermissions": {
    "message": "Todas as permissões"
  },
  "allTimeHigh": {
    "message": "Alta histórica"
  },
  "allTimeLow": {
    "message": "Baixa histórica"
  },
  "allYourNFTsOf": {
    "message": "Todos os seus NFTs de $1",
    "description": "$1 is a link to contract on the block explorer when we're not able to retrieve a erc721 or erc1155 name"
  },
  "allow": {
    "message": "Permitir"
  },
  "allowMmiToConnectToCustodian": {
    "message": "Isso permite que o MMI se conecte ao $1 para importar suas contas."
  },
  "allowNotifications": {
    "message": "Permitir notificações"
  },
  "allowSpendToken": {
    "message": "Você dá permissão para acessar seus $1?",
    "description": "$1 is the symbol of the token that are requesting to spend"
  },
  "allowWithdrawAndSpend": {
    "message": "Permitir que $1 saque e gaste até o seguinte valor:",
    "description": "The url of the site that requested permission to 'withdraw and spend'"
  },
  "amount": {
    "message": "Valor"
  },
  "amountReceived": {
    "message": "Valor recebido"
  },
  "amountSent": {
    "message": "Valor enviado"
  },
  "andForListItems": {
    "message": "$1 e $2",
    "description": "$1 is the first item, $2 is the last item in a list of items. Used in Snap Install Warning modal."
  },
  "andForTwoItems": {
    "message": "$1 e $2",
    "description": "$1 is the first item, $2 is the second item. Used in Snap Install Warning modal."
  },
  "appDescription": {
    "message": "Uma carteira de Ethereum no seu navegador",
    "description": "The description of the application"
  },
  "appName": {
    "message": "MetaMask",
    "description": "The name of the application"
  },
  "appNameBeta": {
    "message": "MetaMask Beta",
    "description": "The name of the application (Beta)"
  },
  "appNameFlask": {
    "message": "MetaMask Flask",
    "description": "The name of the application (Flask)"
  },
  "appNameMmi": {
    "message": "MetaMask Institutional",
    "description": "The name of the application (MMI)"
  },
  "approve": {
    "message": "Aprovar limite de gastos"
  },
  "approveAllTokensTitle": {
    "message": "Permitir acesso e transferência de todos os seus $1?",
    "description": "$1 is the symbol of the token for which the user is granting approval"
  },
  "approveAllTokensTitleWithoutSymbol": {
    "message": "Permitir acesso e transferência de todos os seus NFTs de $1?",
    "description": "$1 a link to contract on the block explorer when we're not able to retrieve a erc721 or erc1155 name"
  },
  "approveButtonText": {
    "message": "Aprovar"
  },
  "approveIncreaseAllowance": {
    "message": "Aumentar limite de gastos de $1",
    "description": "The token symbol that is being approved"
  },
  "approveSpendingCap": {
    "message": "Aprovar limite de gastos de $1",
    "description": "The token symbol that is being approved"
  },
  "approveTokenDescription": {
    "message": "Isso permite que terceiros acessem e transfiram os seguintes NFTs sem aviso prévio até que você revogue o acesso."
  },
  "approveTokenDescriptionWithoutSymbol": {
    "message": "Isso permite que um terceiro acesse e transfira todos os seus NFTs de $1 sem aviso até que você revogue esse acesso.",
    "description": "$1 is a link to contract on the block explorer when we're not able to retrieve a erc721 or erc1155 name"
  },
  "approveTokenTitle": {
    "message": "Permitir acesso e transferência de seu $1?",
    "description": "$1 is the symbol of the token for which the user is granting approval"
  },
  "approved": {
    "message": "Aprovado"
  },
  "approvedAsset": {
    "message": "Ativo aprovado"
  },
  "approvedOn": {
    "message": "Aprovada em $1",
    "description": "$1 is the approval date for a permission"
  },
  "approvedOnForAccounts": {
    "message": "Aprovada em $1 para $2",
    "description": "$1 is the approval date for a permission. $2 is the AvatarGroup component displaying account images."
  },
  "areYouSure": {
    "message": "Tem certeza?"
  },
  "asset": {
    "message": "Ativo"
  },
  "assetOptions": {
    "message": "Opções do ativo"
  },
  "attemptSendingAssets": {
    "message": "Você poderá perder seus ativos se tentar enviá-los a partir de outra rede. Transfira fundos entre redes com segurança usando uma ponte."
  },
  "attemptSendingAssetsWithPortfolio": {
    "message": "Você poderá perder seus ativos se tentar enviá-los a partir de outra rede. Transfira os fundos com segurança entre redes usando uma ponte, como $1"
  },
  "attemptToCancelSwapForFree": {
    "message": "Tentar cancelar a troca sem custo"
  },
  "attributes": {
    "message": "Atributos"
  },
  "attributions": {
    "message": "Atribuições"
  },
  "auroraRpcDeprecationMessage": {
    "message": "A URL de RPC (Chamadas de Procedimento Remoto) da Infura não suporta mais Aurora."
  },
  "authorizedPermissions": {
    "message": "Você concedeu as seguintes permissões"
  },
  "autoDetectTokens": {
    "message": "Detectar tokens automaticamente"
  },
  "autoDetectTokensDescription": {
    "message": "Usamos APIs de terceiros para detectar e exibir novos tokens enviados à sua carteira. Desative essa opção se não quiser que o app extraia dados desses serviços automaticamente. $1",
    "description": "$1 is a link to a support article"
  },
  "autoLockTimeLimit": {
    "message": "Timer com bloqueio automático (minutos)"
  },
  "autoLockTimeLimitDescription": {
    "message": "Defina o tempo ocioso, em minutos, antes de a MetaMask ser bloqueada."
  },
  "average": {
    "message": "Média"
  },
  "awaitingApproval": {
    "message": "Aguardando aprovação..."
  },
  "back": {
    "message": "Voltar"
  },
  "backup": {
    "message": "Backup"
  },
  "backupApprovalInfo": {
    "message": "Esse código secreto é obrigatório para recuperar sua carteira caso você perca seu dispositivo, esqueça sua senha, precise reinstalar a MetaMask ou queira acessar sua carteira em outro dispositivo."
  },
  "backupApprovalNotice": {
    "message": "Faça backup da Frase de Recuperação Secreta para manter sua carteira e seus fundos em segurança."
  },
  "backupKeyringSnapReminder": {
    "message": "Confirme se você consegue acessar por conta própria as contas criadas por esse Snap antes de removê-las"
  },
  "backupNow": {
    "message": "Fazer backup agora"
  },
  "backupUserData": {
    "message": "Faça backup dos seus dados"
  },
  "backupUserDataDescription": {
    "message": "Você pode fazer backup de dados como seus contatos e preferências."
  },
  "balance": {
    "message": "Saldo"
  },
  "balanceOutdated": {
    "message": "O saldo pode estar desatualizado"
  },
  "baseFee": {
    "message": "Taxa-base"
  },
  "basic": {
    "message": "Básico"
  },
  "basicConfigurationBannerCTA": {
    "message": "Ativar funcionalidade básica"
  },
  "basicConfigurationBannerTitle": {
    "message": "A funcionalidade básica está desativada"
  },
  "basicConfigurationDescription": {
    "message": "A MetaMask oferece recursos básicos como detalhes de token e configurações de gás por meio de serviços de internet. Quando você usa serviços de internet, seu endereço IP é compartilhado, neste caso com a MetaMask. É exatamente igual a quando você visita qualquer site. A MetaMask usa esses dados temporariamente e nunca os vende. Você pode usar uma VPN ou desligar esses serviços, mas isso poderá afetar sua experiência com a MetaMask. Para saber mais, leia nossa $1.",
    "description": "$1 is to be replaced by the message for privacyMsg, and will link to https://consensys.io/privacy-policy"
  },
  "basicConfigurationLabel": {
    "message": "Funcionalidade básica"
  },
  "basicConfigurationModalCheckbox": {
    "message": "Entendo e quero continuar"
  },
  "basicConfigurationModalDisclaimerOff": {
    "message": "Isso significa que você não otimizará totalmente seu tempo na MetaMask. Os recursos básicos (como detalhes de tokens, configurações ideias de gás e outros) não estarão disponíveis."
  },
  "basicConfigurationModalDisclaimerOn": {
    "message": "Para otimizar seu tempo na MetaMask, você precisará ativar este recurso. As funções básicas (como detalhes dos tokens, configurações ideais de gás e outras) são importantes para a experiência na web3."
  },
  "basicConfigurationModalHeadingOff": {
    "message": "Desativar funcionalidade básica"
  },
  "basicConfigurationModalHeadingOn": {
    "message": "Ativar funcionalidade básica"
  },
  "beCareful": {
    "message": "Tenha cuidado"
  },
  "beta": {
    "message": "Beta"
  },
  "betaHeaderText": {
    "message": "Esta é uma versão beta. Pedimos que relatem os bugs $1",
    "description": "$1 represents the word 'here' in a hyperlink"
  },
  "betaMetamaskInstitutionalVersion": {
    "message": "Versão beta do MetaMask Institutional"
  },
  "betaMetamaskVersion": {
    "message": "Versão Beta da MetaMask"
  },
  "betaTerms": {
    "message": "Termos de uso do Beta"
  },
  "billionAbbreviation": {
    "message": "B",
    "description": "Shortened form of 'billion'"
  },
  "bitcoinActivityNotSupported": {
    "message": "Atividades com Bitcoin não são suportadas"
  },
  "bitcoinSupportSectionTitle": {
    "message": "Bitcoin"
  },
  "bitcoinSupportToggleDescription": {
    "message": "Ativar esse recurso lhe dará a opção de adicionar uma conta Bitcoin à sua extensão da MetaMask derivada de sua Frase de Recuperação Secreta existente. Este é um recurso beta experimental, portanto seu uso será por sua conta e risco. Para nos dar seu feedback sobre esta nova experiência Bitcoin, preencha este $1.",
    "description": "$1 is the link to a product feedback form"
  },
  "bitcoinSupportToggleTitle": {
    "message": "Ative \"Adicionar uma nova conta Bitcoin (Beta)\""
  },
  "bitcoinTestnetSupportToggleDescription": {
    "message": "Ao ativar esse recurso, você terá a opção de adicionar uma conta Bitcoin para a rede de teste."
  },
  "bitcoinTestnetSupportToggleTitle": {
    "message": "Ative \"Adicionar uma nova conta Bitcoin (Testnet)\""
  },
  "blockExplorerAccountAction": {
    "message": "Conta",
    "description": "This is used with viewOnEtherscan and viewInExplorer e.g View Account in Explorer"
  },
  "blockExplorerAssetAction": {
    "message": "Ativo",
    "description": "This is used with viewOnEtherscan and viewInExplorer e.g View Asset in Explorer"
  },
  "blockExplorerSwapAction": {
    "message": "Troca",
    "description": "This is used with viewOnEtherscan e.g View Swap on Etherscan"
  },
  "blockExplorerUrl": {
    "message": "URL do explorador de blocos"
  },
  "blockExplorerUrlDefinition": {
    "message": "O URL usado como explorador de blocos para essa rede."
  },
  "blockExplorerView": {
    "message": "Exibir conta em $1",
    "description": "$1 replaced by URL for custom block explorer"
  },
  "blockaid": {
    "message": "Blockaid"
  },
  "blockaidAlertInfo": {
    "message": "Não é recomendável prosseguir com esta solicitação."
  },
  "blockaidDescriptionApproveFarming": {
    "message": "Se você aprovar essa solicitação, algum terceiro conhecido por aplicar golpes poderá tomar todos os seus ativos."
  },
  "blockaidDescriptionBlurFarming": {
    "message": "Se você aprovar essa solicitação, alguém poderá roubar seus ativos listados na Blur."
  },
  "blockaidDescriptionErrored": {
    "message": "Devido a um erro, não foi possível verificar os alertas de segurança. Prossiga somente se você confiar em todos os endereços envolvidos."
  },
  "blockaidDescriptionMaliciousDomain": {
    "message": "Você está interagindo com um domínio mal-intencionado. Se você aprovar essa solicitação, poderá perder seus ativos."
  },
  "blockaidDescriptionMightLoseAssets": {
    "message": "Se você aprovar essa solicitação, poderá perder seus ativos."
  },
  "blockaidDescriptionSeaportFarming": {
    "message": "Se você aprovar essa solicitação, alguém poderá roubar seus ativos listados na OpenSea."
  },
  "blockaidDescriptionTransferFarming": {
    "message": "Se você aprovar essa solicitação, algum terceiro conhecido por aplicar golpes poderá tomar todos os seus ativos."
  },
  "blockaidDescriptionWarning": {
    "message": "Este pedido pode ser fraudulento. Continue somente se você confiar em todos os endereços envolvidos."
  },
  "blockaidMessage": {
    "message": "Proteção de privacidade: nenhum dado é compartilhado com terceiros. Disponível em Arbitrum, Avalanche, BNB Chain, Mainnet da Ethereum, Linea, Optimism, Polygon, Base e Sepolia."
  },
  "blockaidTitleDeceptive": {
    "message": "Esta solicitação é enganosa"
  },
  "blockaidTitleMayNotBeSafe": {
    "message": "Tenha cautela"
  },
  "blockaidTitleSuspicious": {
    "message": "Esta solicitação é suspeita"
  },
  "blockies": {
    "message": "Blockies"
  },
  "boughtFor": {
    "message": "Comprado para"
  },
  "bridge": {
    "message": "Ponte"
  },
  "bridgeDontSend": {
    "message": "Usar uma ponte, não enviar"
  },
  "browserNotSupported": {
    "message": "Seu navegador não é compatível..."
  },
  "buildContactList": {
    "message": "Crie sua lista de contatos"
  },
  "builtAroundTheWorld": {
    "message": "A MetaMask é concebida e desenvolvida em todo o mundo."
  },
  "busy": {
    "message": "Ocupado"
  },
  "buyAndSell": {
    "message": "Comprar e vender"
  },
  "buyAsset": {
    "message": "Comprar $1",
    "description": "$1 is the ticker symbol of a an asset the user is being prompted to purchase"
  },
  "buyMoreAsset": {
    "message": "Comprar mais $1",
    "description": "$1 is the ticker symbol of a an asset the user is being prompted to purchase"
  },
  "buyNow": {
    "message": "Comprar agora"
  },
  "buyToken": {
    "message": "Comprar $1",
    "description": "$1 is the token symbol"
  },
  "bytes": {
    "message": "Bytes"
  },
  "canToggleInSettings": {
    "message": "Você pode reativar essa notificação em Configurações -> Alertas."
  },
  "cancel": {
    "message": "Cancelar"
  },
  "cancelPopoverTitle": {
    "message": "Cancelar transação"
  },
  "cancelSpeedUp": {
    "message": "cancelar ou acelerar uma transação."
  },
  "cancelSpeedUpLabel": {
    "message": "Essa taxa de gás vai $1 a original.",
    "description": "$1 is text 'replace' in bold"
  },
  "cancelSpeedUpTransactionTooltip": {
    "message": "Para $1 uma transação, a taxa de gás deve ser aumentada em pelo menos 10% para que seja reconhecida pela rede.",
    "description": "$1 is string 'cancel' or 'speed up'"
  },
  "cancelled": {
    "message": "Cancelada"
  },
  "chainId": {
    "message": "ID da cadeia"
  },
  "chainIdDefinition": {
    "message": "O ID da cadeia usado para assinar transações para essa rede."
  },
  "chainIdExistsErrorMsg": {
    "message": "Esse ID da cadeia é usado pela rede $1."
  },
  "chainListReturnedDifferentTickerSymbol": {
    "message": "O símbolo deste token não corresponde ao nome ou ID da cadeia inseridos para a rede. Muitos tokens populares apresentam símbolos semelhantes, que podem ser usados por golpistas para induzir você ao erro de enviar um token mais valioso em troca. Verifique todos os detalhes antes de continuar."
  },
  "chooseYourNetwork": {
    "message": "Escolha sua rede"
  },
  "chooseYourNetworkDescription": {
    "message": "Usamos a Infura como nosso provedor de chamadas de procedimento remoto (RPC) para oferecermos o acesso mais confiável e privado possível aos dados do Ethereum. Você pode escolher sua própria RPC, mas lembre-se de que qualquer RPC receberá seu endereço IP e da carteira de Ethereum para realizar transações. Leia nosso $1 para saber mais sobre como a Infura trata os dados.",
    "description": "$1 is a link to the privacy policy"
  },
  "chromeRequiredForHardwareWallets": {
    "message": "Você precisa usar a MetaMask no Google Chrome para se conectar com a sua carteira de hardware."
  },
  "circulatingSupply": {
    "message": "Suprimento em circulação"
  },
  "clear": {
    "message": "Limpar"
  },
  "clearActivity": {
    "message": "Limpar dados de atividades e nonce"
  },
  "clearActivityButton": {
    "message": "Limpar dados da aba de atividades"
  },
  "clearActivityDescription": {
    "message": "Isso redefinirá o nonce da conta e apagará os dados da aba de atividades em sua carteira. Somente a conta e rede atuais serão afetadas. Seus saldos e transações recebidas não mudarão."
  },
  "click": {
    "message": "Clique"
  },
  "clickToConnectLedgerViaWebHID": {
    "message": "Clique aqui para conectar seu Ledger por meio do WebHID",
    "description": "Text that can be clicked to open a browser popup for connecting the ledger device via webhid"
  },
  "clickToManuallyAdd": {
    "message": "Sempre é possível adicionar tokens manualmente."
  },
  "close": {
    "message": "Fechar"
  },
  "closeExtension": {
    "message": "Fechar extensão"
  },
  "closeWindowAnytime": {
    "message": "Você pode fechar esta janela a qualquer momento."
  },
  "coingecko": {
    "message": "CoinGecko"
  },
  "collectionName": {
    "message": "Nome da coleção"
  },
  "comboNoOptions": {
    "message": "Nenhuma opção encontrada",
    "description": "Default text shown in the combo field dropdown if no options."
  },
  "configureSnapPopupDescription": {
    "message": "Você está saindo da MetaMask para configurar esse snap."
  },
  "configureSnapPopupInstallDescription": {
    "message": "Você está saindo da MetaMask para instalar esse snap."
  },
  "configureSnapPopupInstallTitle": {
    "message": "Instalar snap"
  },
  "configureSnapPopupLink": {
    "message": "Clique neste link para continuar:"
  },
  "configureSnapPopupTitle": {
    "message": "Configurar snap"
  },
  "confirm": {
    "message": "Confirmar"
  },
  "confirmAlertModalAcknowledgeMultiple": {
    "message": "Confirmo que recebi os alertas e ainda quero prosseguir"
  },
  "confirmAlertModalAcknowledgeSingle": {
    "message": "Reconheço o alerta e quero prosseguir mesmo assim"
  },
  "confirmAlertModalDetails": {
    "message": "Se você fizer login, um terceiro conhecido por aplicar golpes poderá se apropriar de todos os seus ativos. Confira os alertas antes de prosseguir."
  },
  "confirmAlertModalTitle": {
    "message": "Seus ativos podem estar em risco"
  },
  "confirmConnectCustodianRedirect": {
    "message": "Você será redirecionado para $1 ao clicar em continuar."
  },
  "confirmConnectCustodianText": {
    "message": "Para conectar suas contas, faça login em sua conta $1 e clique no botão \"conectar ao MMI\"."
  },
  "confirmConnectionTitle": {
    "message": "Confirmar conexão ao $1"
  },
  "confirmDeletion": {
    "message": "Confirmar exclusão"
  },
  "confirmFieldPaymaster": {
    "message": "Taxa paga por"
  },
  "confirmFieldTooltipPaymaster": {
    "message": "A taxa dessa transação será paga pelo contrato inteligente do tesoureiro."
  },
  "confirmPassword": {
    "message": "Confirmar a senha"
  },
  "confirmRecoveryPhrase": {
    "message": "Confirmar Frase de Recuperação Secreta"
  },
  "confirmRpcUrlDeletionMessage": {
    "message": "Tem certeza de que deseja excluir o URL da RPC? Suas informações não serão salvas para essa rede."
  },
  "confirmTitleDescContractInteractionTransaction": {
    "message": "Só confirme essa transação se você entende integralmente o conteúdo e confia no site solicitante."
  },
  "confirmTitleDescPermitSignature": {
    "message": "Este site quer permissão para gastar seus tokens."
  },
  "confirmTitleDescSIWESignature": {
    "message": "Um site quer que você faça login para comprovar que é titular desta conta."
  },
  "confirmTitleDescSignature": {
    "message": "Confirme esta mensagem somente se você aprova o conteúdo e confia no site solicitante."
  },
  "confirmTitlePermitSignature": {
    "message": "Solicitação de limite de gastos"
  },
  "confirmTitleSIWESignature": {
    "message": "Solicitação de entrada"
  },
  "confirmTitleSignature": {
    "message": "Solicitação de assinatura"
  },
  "confirmTitleTransaction": {
    "message": "Solicitação de transação"
  },
  "confirmed": {
    "message": "Confirmada"
  },
  "confusableUnicode": {
    "message": "'$1' é similar a '$2'."
  },
  "confusableZeroWidthUnicode": {
    "message": "Foi encontrado um caractere de tamanho zero."
  },
  "confusingEnsDomain": {
    "message": "Detectamos um caractere ambíguo no nome ENS. Verifique o nome ENS para evitar um possível golpe."
  },
  "connect": {
    "message": "Conectar"
  },
  "connectAccount": {
    "message": "Conectar conta"
  },
  "connectAccountOrCreate": {
    "message": "Conectar conta ou criar nova"
  },
  "connectAccounts": {
    "message": "Conectar contas"
  },
  "connectCustodialAccountMenu": {
    "message": "Conectar conta custodiada"
  },
  "connectCustodialAccountMsg": {
    "message": "Escolha a custodiante que deseja conectar para adicionar ou atualizar um token."
  },
  "connectCustodialAccountTitle": {
    "message": "Contas custodiadas"
  },
  "connectCustodianAccounts": {
    "message": "Conectar contas $1"
  },
  "connectManually": {
    "message": "Conectar manualmente ao site atual"
  },
  "connectMoreAccounts": {
    "message": "Conectar mais contas"
  },
  "connectSnap": {
    "message": "Conectar $1",
    "description": "$1 is the snap for which a connection is being requested."
  },
  "connectWithMetaMask": {
    "message": "Conectar-se com a MetaMask"
  },
  "connectedAccounts": {
    "message": "Contas conectadas"
  },
  "connectedAccountsDescriptionPlural": {
    "message": "Você tem $1 contas conectadas a este site.",
    "description": "$1 is the number of accounts"
  },
  "connectedAccountsDescriptionSingular": {
    "message": "Você tem 1 conta conectada a este site."
  },
  "connectedAccountsEmptyDescription": {
    "message": "A MetaMask não está conectada a esse site. Para conectar-se a um site da web3, encontre e clique no botão \"conectar\"."
  },
  "connectedAccountsListTooltip": {
    "message": "$1 pode ver o saldo, endereço e atividade da conta, além das transações sugeridas para aprovar para contas conectadas.",
    "description": "$1 is the origin name"
  },
  "connectedAccountsToast": {
    "message": "As contas conectadas foram atualizadas"
  },
  "connectedSites": {
    "message": "Sites conectados"
  },
  "connectedSitesDescription": {
    "message": "$1 está conectada a esses sites. Eles podem visualizar o endereço da sua conta.",
    "description": "$1 is the account name"
  },
  "connectedSitesEmptyDescription": {
    "message": "$1 não está conectada a nenhum site.",
    "description": "$1 is the account name"
  },
  "connectedSnapAndNoAccountDescription": {
    "message": "A MetaMask está conectada a este site, mas nenhuma conta está conectada ainda"
  },
  "connectedWith": {
    "message": "Conectado com"
  },
  "connecting": {
    "message": "Conectando"
  },
  "connectingTo": {
    "message": "Conectando a $1"
  },
  "connectingToDeprecatedNetwork": {
    "message": "'$1' está sendo descontinuada e poderá não funcionar. Tente outra rede."
  },
  "connectingToGoerli": {
    "message": "Conectando à rede de teste Goerli"
  },
  "connectingToLineaGoerli": {
    "message": "Conectando à rede de teste Linea Goerli"
  },
  "connectingToLineaMainnet": {
    "message": "Conectando-se à Mainnet do Linea"
  },
  "connectingToLineaSepolia": {
    "message": "Conectando à rede de teste Linea Sepolia"
  },
  "connectingToMainnet": {
    "message": "Conectando à Mainnet da Ethereum"
  },
  "connectingToSepolia": {
    "message": "Conectando à rede de teste Sepolia"
  },
  "connectionFailed": {
    "message": "Falha na conexão"
  },
  "connectionFailedDescription": {
    "message": "Falha ao buscar $1. Verifique sua rede e tente de novo.",
    "description": "$1 is the name of the snap being fetched."
  },
  "connectionRequest": {
    "message": "Solicitação de conexão"
  },
  "contactUs": {
    "message": "Fale conosco"
  },
  "contacts": {
    "message": "Contatos"
  },
  "contentFromSnap": {
    "message": "Conteúdo de $1",
    "description": "$1 represents the name of the snap"
  },
  "continue": {
    "message": "Continuar"
  },
  "continueMmiOnboarding": {
    "message": "Continuar integração com o MetaMask Institutional"
  },
  "continueToWallet": {
    "message": "Prosseguir para a carteira"
  },
  "contract": {
    "message": "Contrato"
  },
  "contractAddress": {
    "message": "Endereço do contrato"
  },
  "contractAddressError": {
    "message": "Você está enviando tokens ao endereço de contrato do token. Isso pode resultar na perda desses tokens."
  },
  "contractDeployment": {
    "message": "Implementação do contrato"
  },
  "contractDescription": {
    "message": "Para se proteger contra golpistas, reserve um momento para verificar os detalhes do terceiro."
  },
  "contractInteraction": {
    "message": "Interação com o contrato"
  },
  "contractNFT": {
    "message": "Contrato de NFT"
  },
  "contractRequestingAccess": {
    "message": "Terceiro solicitando acesso"
  },
  "contractRequestingSignature": {
    "message": "Terceiro solicitando assinatura"
  },
  "contractRequestingSpendingCap": {
    "message": "Terceiro solicitando limite de gastos"
  },
  "contractTitle": {
    "message": "Detalhes do terceiro"
  },
  "contractToken": {
    "message": "Contrato do token"
  },
  "convertTokenToNFTDescription": {
    "message": "Detectamos que esse ativo é um NFT. A MetaMask agora oferece suporte nativo a NFTs. Gostaria de removê-lo de sua lista de tokens e adicioná-lo como NFT?"
  },
  "convertTokenToNFTExistDescription": {
    "message": "Detectamos que esse ativo foi adicionado como NFT. Deseja removê-lo da sua lista de tokens?"
  },
  "coolWallet": {
    "message": "CoolWallet"
  },
  "copiedExclamation": {
    "message": "Copiado."
  },
  "copyAddress": {
    "message": "Copiar endereço para a área de transferência"
  },
  "copyPrivateKey": {
    "message": "Copiar chave privada"
  },
  "copyRawTransactionData": {
    "message": "Copiar dados brutos da transação"
  },
  "copyToClipboard": {
    "message": "Copiar para a área de transferência"
  },
  "copyTransactionId": {
    "message": "Copiar ID da transação"
  },
  "create": {
    "message": "Criar"
  },
  "createNewWallet": {
    "message": "Criar uma nova carteira"
  },
  "createPassword": {
    "message": "Criar senha"
  },
  "createSnapAccountDescription": {
    "message": "$1 quer adicionar uma nova conta à MetaMask."
  },
  "createSnapAccountTitle": {
    "message": "Criar conta"
  },
  "creatorAddress": {
    "message": "Endereço do criador"
  },
  "crossChainSwapsLink": {
    "message": "Faça trocas entre redes com o MetaMask Portfolio"
  },
  "cryptoCompare": {
    "message": "CryptoCompare"
  },
  "currencyConversion": {
    "message": "Conversão de moeda"
  },
  "currencyRateCheckToggle": {
    "message": "Exibir saldo e verificador de preços de tokens"
  },
  "currencyRateCheckToggleDescription": {
    "message": "Usamos as APIs $1 e $2 para mostrar o seu saldo e o preço dos tokens. $3",
    "description": "$1 represents Coingecko, $2 represents CryptoCompare and $3 represents Privacy Policy"
  },
  "currencySymbol": {
    "message": "Símbolo da moeda"
  },
  "currencySymbolDefinition": {
    "message": "O símbolo do ticker exibido para a moeda dessa rede."
  },
  "currentAccountNotConnected": {
    "message": "Sua conta atual não está conectada"
  },
  "currentExtension": {
    "message": "Página atual da extensão"
  },
  "currentLanguage": {
    "message": "Idioma atual"
  },
  "currentRpcUrlDeprecated": {
    "message": "O atual URL da RPC para essa rede foi descontinuado."
  },
  "currentTitle": {
    "message": "Atual:"
  },
  "currentlyUnavailable": {
    "message": "Indisponível nessa rede"
  },
  "curveHighGasEstimate": {
    "message": "Gráfico de estimativa agressiva de gás"
  },
  "curveLowGasEstimate": {
    "message": "Gráfico de estimativa reduzida de gás"
  },
  "curveMediumGasEstimate": {
    "message": "Gráfico de estimativa de gás do mercado"
  },
  "custodian": {
    "message": "Custodiante"
  },
  "custodianAccountAddedDesc": {
    "message": "Agora você pode usar suas contas no MetaMask Institutional."
  },
  "custodianAccountAddedTitle": {
    "message": "As $1 contas selecionadas foram adicionadas."
  },
  "custodianQRCodeScan": {
    "message": "Leia o QR code com seu app da $1 para dispositivos móveis"
  },
  "custodianQRCodeScanDescription": {
    "message": "Ou faça login em sua conta $1 e clique no botão \"Conectar ao MMI\""
  },
  "custodianReplaceRefreshTokenChangedFailed": {
    "message": "Acesse $1 e clique no botão \"Conectar ao MMI\" dentro da respectiva interface de usuário para reconectar suas contas ao MMI."
  },
  "custodianReplaceRefreshTokenChangedSubtitle": {
    "message": "Agora você pode usar suas contas custodiantes no MetaMask Institutional."
  },
  "custodianReplaceRefreshTokenChangedTitle": {
    "message": "Seu token custodiante foi atualizado"
  },
  "custodianReplaceRefreshTokenSubtitle": {
    "message": "Isso substituirá o token custodiante para o seguinte endereço:"
  },
  "custodianReplaceRefreshTokenTitle": {
    "message": "Substituir token custodiante"
  },
  "custodyDeeplinkDescription": {
    "message": "Aprove a transação no app $1. Quando forem dadas todas as aprovações de custódia exigidas, a transação será concluída. Veja o status no seu app $1."
  },
  "custodyRefreshTokenModalDescription": {
    "message": "Por favor, acesse $1 e clique no botão \"Conectar ao MMI\" dentro da respectiva interface de usuário para conectar suas contas ao MMI novamente."
  },
  "custodyRefreshTokenModalDescription1": {
    "message": "Seu custodiante emite um token que autentica a extensão MetaMask Institutional, permitindo que você conecte suas contas."
  },
  "custodyRefreshTokenModalDescription2": {
    "message": "Esse token expira após um determinado período por motivos de segurança. Isso exige que você reconecte ao MMI."
  },
  "custodyRefreshTokenModalSubtitle": {
    "message": "Por que estou vendo isso?"
  },
  "custodyRefreshTokenModalTitle": {
    "message": "A sessão do seu custodiante expirou"
  },
  "custodySessionExpired": {
    "message": "Sessão de custodiante expirada."
  },
  "custodyWrongChain": {
    "message": "Essa conta não está configurada para uso com $1"
  },
  "custom": {
    "message": "Avançado"
  },
  "customContentSearch": {
    "message": "Pesquise uma rede previamente adicionada"
  },
  "customGasSettingToolTipMessage": {
    "message": "Use $1 para personalizar o preço do gás. Isso pode parecer confuso se você não estiver familiarizado. Interaja por sua conta e risco.",
    "description": "$1 is key 'advanced' (text: 'Advanced') separated here so that it can be passed in with bold font-weight"
  },
  "customSpendLimit": {
    "message": "Limite de gastos personalizado"
  },
  "customSpendingCap": {
    "message": "Limite de gastos personalizado"
  },
  "customToken": {
    "message": "Token personalizado"
  },
  "customTokenWarningInNonTokenDetectionNetwork": {
    "message": "A detecção de tokens ainda não está disponível nesta rede. Por favor, importe o token manualmente e certifique-se de que ele é confiável. Saiba mais sobre $1"
  },
  "customTokenWarningInTokenDetectionNetwork": {
    "message": "Qualquer pessoa pode criar um token, inclusive versões falsas de tokens existentes. Saiba mais sobre $1"
  },
  "customTokenWarningInTokenDetectionNetworkWithTDOFF": {
    "message": "Certifique-se de que confia no token antes de importá-lo. Saiba como evitar $1. Você também pode ativar a detecção de tokens $2."
  },
  "customerSupport": {
    "message": "suporte ao cliente"
  },
  "customizeYourNotifications": {
    "message": "Personalize suas notificações"
  },
  "customizeYourNotificationsText": {
    "message": "Ative os tipos de notificação que deseja receber:"
  },
  "dappRequestedSpendingCap": {
    "message": "Limite de gastos solicitado pelo site"
  },
  "dappSuggested": {
    "message": "Site sugerido"
  },
  "dappSuggestedGasSettingToolTipMessage": {
    "message": "$1 sugeriu esse preço.",
    "description": "$1 is url for the dapp that has suggested gas settings"
  },
  "dappSuggestedHigh": {
    "message": "Site sugerido"
  },
  "dappSuggestedHighShortLabel": {
    "message": "Site (alto)"
  },
  "dappSuggestedShortLabel": {
    "message": "Site"
  },
  "dappSuggestedTooltip": {
    "message": "$1 recomendou esse preço.",
    "description": "$1 represents the Dapp's origin"
  },
  "darkTheme": {
    "message": "Escuro"
  },
  "data": {
    "message": "Dados"
  },
  "dataCollectionForMarketing": {
    "message": "Coleta de dados para marketing"
  },
  "dataCollectionForMarketingDescription": {
    "message": "Usaremos o MetaMetrics para saber como você interage com nossas comunicações de marketing. Poderemos compartilhar novidades relevantes (como recursos de produtos e outros materiais)."
  },
  "dataCollectionWarningPopoverButton": {
    "message": "OK"
  },
  "dataCollectionWarningPopoverDescription": {
    "message": "Você desativou a coleta de dados para fins de marketing. Isso é aplicável apenas a este dispositivo. Se você usa a MetaMask em outros dispositivos, desative-a neles também."
  },
  "dataHex": {
    "message": "Hex"
  },
  "dataUnavailable": {
    "message": "dados não disponíveis"
  },
  "dateCreated": {
    "message": "Data de criação"
  },
  "dcent": {
    "message": "D'Cent"
  },
  "decimal": {
    "message": "Decimal do token"
  },
  "decimalsMustZerotoTen": {
    "message": "Decimais devem ser no mínimo 0 e não passar de 36."
  },
  "decrypt": {
    "message": "Descriptografar"
  },
  "decryptCopy": {
    "message": "Copiar mensagem criptografada"
  },
  "decryptInlineError": {
    "message": "Essa mensagem não pode ser descriptografada devido ao seguinte erro: $1",
    "description": "$1 is error message"
  },
  "decryptMessageNotice": {
    "message": "$1 gostaria de ler essa mensagem para concluir sua ação",
    "description": "$1 is the web3 site name"
  },
  "decryptMetamask": {
    "message": "Descriptografar mensagem"
  },
  "decryptRequest": {
    "message": "Solicitação de descriptografia"
  },
  "defaultRpcUrl": {
    "message": "URL padrão da RPC"
  },
  "delete": {
    "message": "Excluir"
  },
  "deleteContact": {
    "message": "Excluir contato"
  },
  "deleteNetwork": {
    "message": "Excluir rede?"
  },
  "deleteNetworkIntro": {
    "message": "Se excluir essa rede, você precisará adicioná-la novamente para ver seus ativos nela"
  },
  "deleteNetworkTitle": {
    "message": "Excluir rede $1?",
    "description": "$1 represents the name of the network"
  },
  "deleteRpcUrl": {
    "message": "Excluir URL da RPC"
  },
  "deposit": {
    "message": "Depositar"
  },
  "deprecatedGoerliNtwrkMsg": {
    "message": "Devido a atualizações no sistema Ethereum, a rede de teste Goerli será descontinuada em breve."
  },
  "deprecatedNetwork": {
    "message": "Essa rede foi descontinuada"
  },
  "deprecatedNetworkButtonMsg": {
    "message": "Entendi"
  },
  "deprecatedNetworkDescription": {
    "message": "A rede à qual você está tentando conectar-se não é mais suportada pela MetaMask. $1"
  },
  "description": {
    "message": "Descrição"
  },
  "descriptionFromSnap": {
    "message": "Descrição de $1",
    "description": "$1 represents the name of the snap"
  },
  "details": {
    "message": "Detalhes"
  },
  "disabledGasOptionToolTipMessage": {
    "message": "“$1” está desativado porque não satisfaz o aumento mínimo de 10% em relação à taxa de gás original.",
    "description": "$1 is gas estimate type which can be market or aggressive"
  },
  "disconnect": {
    "message": "Desconectar"
  },
  "disconnectAllAccounts": {
    "message": "Desconectar todas as contas"
  },
  "disconnectAllAccountsConfirmationDescription": {
    "message": "Quer mesmo desconectar? Você pode perder a funcionalidade do site."
  },
  "disconnectAllAccountsText": {
    "message": "contas"
  },
  "disconnectAllSnapsText": {
    "message": "Snaps"
  },
  "disconnectAllText": {
    "message": "Se desconectar $1 de $2, você precisará reconectar para usar novamente.",
    "description": "$1 will map to `disconnectAllAccountsText` or `disconnectAllSnapsText`, $2 represents the website hostname"
  },
  "disconnectAllTitle": {
    "message": "Desconectar $1",
    "description": "$1 will map to `disconnectAllAccountsText` or `disconnectAllSnapsText`"
  },
  "disconnectPrompt": {
    "message": "Desconectar $1"
  },
  "disconnectThisAccount": {
    "message": "Desconectar esta conta"
  },
  "disconnectedAllAccountsToast": {
    "message": "Todas as contas foram desconectadas de $1",
    "description": "$1 is name of the dapp`"
  },
  "disconnectedSingleAccountToast": {
    "message": "$1 desconectada de $2",
    "description": "$1 is name of the name and $2 represents the dapp name`"
  },
  "discoverSnaps": {
    "message": "Descobrir Snaps",
    "description": "Text that links to the Snaps website. Displayed in a banner on Snaps list page in settings."
  },
  "dismiss": {
    "message": "Descartar"
  },
  "dismissReminderDescriptionField": {
    "message": "Ative isso para descartar a mensagem de lembrete de backup da Frase de Recuperação Secreta. Recomendamos enfaticamente que você faça o backup da sua Frase de Recuperação Secreta para evitar a perda de fundos"
  },
  "dismissReminderField": {
    "message": "Descartar o lembrete de backup da Frase de Recuperação Secreta"
  },
  "displayNftMedia": {
    "message": "Exibir arquivos de mídia de NFTs"
  },
  "displayNftMediaDescription": {
    "message": "Exibir arquivos de mídia e dados de NFTs expõe seu endereço IP à OpenSea ou outros terceiros. Isso pode possibilitar que invasores associem seu endereço IP ao seu endereço Ethereum. A detecção automática de NFTs depende dessa configuração e ficará indisponível quando ela estiver desativada."
  },
  "doNotShare": {
    "message": "Não compartilhe isso com ninguém"
  },
  "domain": {
    "message": "Domínio"
  },
  "domainNotSupportedOnNetwork": {
    "message": "A rede não suporta a consulta de domínio"
  },
  "done": {
    "message": "Concluído"
  },
  "dontShowThisAgain": {
    "message": "Não exibir isso novamente"
  },
  "downArrow": {
    "message": "seta para baixo"
  },
  "downloadGoogleChrome": {
    "message": "Baixar o Google Chrome"
  },
  "downloadNow": {
    "message": "Baixar agora"
  },
  "downloadStateLogs": {
    "message": "Baixar logs de estado"
  },
  "dragAndDropBanner": {
    "message": "Você pode arrastar as redes para reordená-las. "
  },
  "dropped": {
    "message": "Abandonada"
  },
  "edit": {
    "message": "Editar"
  },
  "editANickname": {
    "message": "Editar apelido"
  },
  "editAddressNickname": {
    "message": "Editar apelido do endereço"
  },
  "editCancellationGasFeeModalTitle": {
    "message": "Editar taxa de gás por cancelamento"
  },
  "editContact": {
    "message": "Editar contato"
  },
  "editGasFeeModalTitle": {
    "message": "Editar taxa de gás"
  },
  "editGasLimitOutOfBounds": {
    "message": "O limite de gás deve ser de pelo menos $1"
  },
  "editGasLimitOutOfBoundsV2": {
    "message": "O limite de gás deve ser superior a $1 e inferior a $2",
    "description": "$1 is the minimum limit for gas and $2 is the maximum limit"
  },
  "editGasLimitTooltip": {
    "message": "O limite de gás são as unidades máximas de gás que você está disposto a utilizar. Unidades de gás são um multiplicador para “Taxa de prioridade máxima” e “Taxa máxima”."
  },
  "editGasMaxBaseFeeGWEIImbalance": {
    "message": "A taxa-base máxima não pode ser inferior à taxa de prioridade"
  },
  "editGasMaxBaseFeeHigh": {
    "message": "A taxa-base máxima está mais elevada que o necessário"
  },
  "editGasMaxBaseFeeLow": {
    "message": "A taxa-base máxima está baixa para as condições atuais da rede"
  },
  "editGasMaxFeeHigh": {
    "message": "A taxa máxima está mais elevada que o necessário"
  },
  "editGasMaxFeeLow": {
    "message": "A taxa máxima está muito baixa para as condições da rede"
  },
  "editGasMaxFeePriorityImbalance": {
    "message": "A taxa máxima não pode ser inferior à taxa de prioridade máxima"
  },
  "editGasMaxPriorityFeeBelowMinimum": {
    "message": "A taxa de prioridade máxima deve ser superior a 0 GWEI"
  },
  "editGasMaxPriorityFeeBelowMinimumV2": {
    "message": "A taxa de prioridade deve ser superior a 0."
  },
  "editGasMaxPriorityFeeHigh": {
    "message": "A taxa de prioridade máxima está mais alta que o necessário. Talvez você pague mais que o necessário."
  },
  "editGasMaxPriorityFeeHighV2": {
    "message": "A taxa de prioridade está mais alta que o necessário. Talvez você pague mais que o necessário"
  },
  "editGasMaxPriorityFeeLow": {
    "message": "A taxa de prioridade máxima está baixa para as condições atuais da rede"
  },
  "editGasMaxPriorityFeeLowV2": {
    "message": "A taxa de prioridade está baixa para as condições atuais da rede"
  },
  "editGasPriceTooLow": {
    "message": "O preço do gás deve ser superior a 0"
  },
  "editGasPriceTooltip": {
    "message": "Essa rede requer um campo de \"preço do gás\" ao enviar uma transação. O preço do gás é o valor pago por unidade de gás."
  },
  "editGasSubTextAmountLabel": {
    "message": "Valor máximo:",
    "description": "This is meant to be used as the $1 substitution editGasSubTextAmount"
  },
  "editGasSubTextFeeLabel": {
    "message": "Taxa máxima:"
  },
  "editGasTitle": {
    "message": "Editar prioridade"
  },
  "editGasTooLow": {
    "message": "Tempo de processamento desconhecido"
  },
  "editNetworkLink": {
    "message": "editar a rede original"
  },
  "editNonceField": {
    "message": "Editar nonce"
  },
  "editNonceMessage": {
    "message": "Esse é um recurso avançado; use com cautela."
  },
  "editPermission": {
    "message": "Editar permissão"
  },
  "editSpeedUpEditGasFeeModalTitle": {
    "message": "Editar taxa de gás para aceleração"
  },
  "enable": {
    "message": "Ativar"
  },
  "enableAutoDetect": {
    "message": " Ativar detecção automática"
  },
  "enableFromSettings": {
    "message": " Ative nas Configurações."
  },
  "enableSnap": {
    "message": "Ativar"
  },
  "enableToken": {
    "message": "ativar $1",
    "description": "$1 is a token symbol, e.g. ETH"
  },
  "enabled": {
    "message": "Ativado"
  },
  "enabledNetworks": {
    "message": "Redes habilitadas"
  },
  "encryptionPublicKeyNotice": {
    "message": "$1 gostaria da sua chave pública de criptografia. Ao consentir, este site conseguirá redigir mensagens criptografadas para você.",
    "description": "$1 is the web3 site name"
  },
  "encryptionPublicKeyRequest": {
    "message": "Solicitar chave pública de criptografia"
  },
  "endpointReturnedDifferentChainId": {
    "message": "O URL da RPC inserido retornou um ID de cadeia diferente ($1). Atualize o ID da cadeia para que corresponda ao URL da RPC da rede que você está tentando adicionar.",
    "description": "$1 is the return value of eth_chainId from an RPC endpoint"
  },
  "enhancedTokenDetectionAlertMessage": {
    "message": "A detecção aprimorada de tokens está disponível no momento em $1. $2"
  },
  "ensDomainsSettingDescriptionIntroduction": {
    "message": "A MetaMask permite que você veja domínios ENS direto na barra de endereços do seu navegador. Veja como funciona:"
  },
  "ensDomainsSettingDescriptionOutroduction": {
    "message": "Tenha em mente que usar esse recurso expõe seu endereço IP a serviços de IPFS de terceiros."
  },
  "ensDomainsSettingDescriptionPart1": {
    "message": "A MetaMask verifica o contrato ENS da Ethereum para encontrar o código conectado ao nome ENS."
  },
  "ensDomainsSettingDescriptionPart2": {
    "message": "Se o código estiver vinculado ao IPFS, você poderá ver o conteúdo associado a ele (geralmente um site)."
  },
  "ensDomainsSettingTitle": {
    "message": "Exibir domínios ENS na barra de endereço"
  },
  "ensIllegalCharacter": {
    "message": "Caractere inválido para ENS."
  },
  "ensRegistrationError": {
    "message": "Erro no registro do nome ENS"
  },
  "ensUnknownError": {
    "message": "Falha na busca de ENS."
  },
  "enterANumber": {
    "message": "Insira um número"
  },
  "enterCustodianToken": {
    "message": "Insira seu token $1 ou adicione um novo"
  },
  "enterMaxSpendLimit": {
    "message": "Digite um limite máximo de gastos"
  },
  "enterOptionalPassword": {
    "message": "Insira a senha opcional"
  },
  "enterPasswordContinue": {
    "message": "Insira a senha para continuar"
  },
  "enterTokenNameOrAddress": {
    "message": "Insira o nome do token ou cole o endereço"
  },
  "enterYourPassword": {
    "message": "Insira sua senha"
  },
  "errorCode": {
    "message": "Código: $1",
    "description": "Displayed error code for debugging purposes. $1 is the error code"
  },
  "errorDetails": {
    "message": "Detalhes do erro",
    "description": "Title for collapsible section that displays error details for debugging purposes"
  },
  "errorGettingSafeChainList": {
    "message": "Erro ao obter uma lista segura da cadeia. Por favor, prossiga com cautela."
  },
  "errorMessage": {
    "message": "Mensagem: $1",
    "description": "Displayed error message for debugging purposes. $1 is the error message"
  },
  "errorName": {
    "message": "Código: $1",
    "description": "Displayed error name for debugging purposes. $1 is the error name"
  },
  "errorPageMessage": {
    "message": "Recarregue a página para tentar novamente ou entre em contato com o suporte $1.",
    "description": "Message displayed on generic error page in the fullscreen or notification UI, $1 is a clickable link with text defined by the 'here' key. The link will open to a form where users can file support tickets."
  },
  "errorPagePopupMessage": {
    "message": "Feche e reabra o pop-up para tentar novamente ou entre em contato com o suporte $1.",
    "description": "Message displayed on generic error page in the popup UI, $1 is a clickable link with text defined by the 'here' key. The link will open to a form where users can file support tickets."
  },
  "errorPageTitle": {
    "message": "A MetaMask encontrou um erro",
    "description": "Title of generic error page"
  },
  "errorStack": {
    "message": "Lista:",
    "description": "Title for error stack, which is displayed for debugging purposes"
  },
  "errorWhileConnectingToRPC": {
    "message": "Erro ao conectar à rede personalizada."
  },
  "errorWithSnap": {
    "message": "Erro com $1",
    "description": "$1 represents the name of the snap"
  },
  "estimatedFee": {
    "message": "Taxa estimada"
  },
  "estimatedFeeTooltip": {
    "message": "Valor pago para processar a transação na rede."
  },
  "ethGasPriceFetchWarning": {
    "message": "O preço de backup do gás é fornecido porque a estimativa de gás principal está indisponível no momento."
  },
  "ethereumProviderAccess": {
    "message": "Conceder ao Ethereum acesso de provedor a $1",
    "description": "The parameter is the name of the requesting origin"
  },
  "ethereumPublicAddress": {
    "message": "Endereço público Ethereum"
  },
  "etherscan": {
    "message": "Etherscan"
  },
  "etherscanView": {
    "message": "Ver conta no Etherscan"
  },
  "etherscanViewOn": {
    "message": "Ver no Etherscan"
  },
  "existingChainId": {
    "message": "As informações que você inseriu estão associadas a um ID de cadeia existente."
  },
  "existingRpcUrl": {
    "message": "Este URL está associado a outro ID de cadeia."
  },
  "expandView": {
    "message": "Expandir exibição"
  },
  "experimental": {
    "message": "Experimental"
  },
  "extendWalletWithSnaps": {
    "message": "Explore Snaps desenvolvidos pela comunidade para personalizar sua experiência na web3",
    "description": "Banner description displayed on Snaps list page in Settings when less than 6 Snaps is installed."
  },
  "extensionInsallCompleteDescription": {
    "message": "Volte à integração do produto MetaMask Institutional para conectar suas contas custodiadas ou autocustodiadas."
  },
  "extensionInsallCompleteTitle": {
    "message": "Instalação de extensão concluída"
  },
  "externalExtension": {
    "message": "Extensão externa"
  },
  "externalNameSourcesSetting": {
    "message": "Apelidos propostos"
  },
  "externalNameSourcesSettingDescription": {
    "message": "Buscaremos os apelidos propostos para os endereços com os quais você interage em fontes terceirizadas como Etherscan, Infura e Lens Protocol. Essas fontes poderão ver esses endereços e o seu endereço IP. O endereço da sua conta não será exposto a terceiros."
  },
  "failed": {
    "message": "Falha"
  },
  "failedToFetchChainId": {
    "message": "Não foi possível buscar o ID da cadeia. Seu URL da RPC está correto?"
  },
  "failedToFetchTickerSymbolData": {
    "message": "Dados de verificação do símbolo do ticker indisponíveis no momento. Certifique-se de que o símbolo inserido está correto. Isso afetará as taxas de conversão indicadas para essa rede"
  },
  "failureMessage": {
    "message": "Ocorreu algum erro e não conseguimos concluir a ação"
  },
  "fast": {
    "message": "Rápido"
  },
  "feeAssociatedRequest": {
    "message": "Há uma taxa associada a essa solicitação."
  },
  "feeDetails": {
    "message": "Detalhes da taxa"
  },
  "fiat": {
    "message": "Fiduciária",
    "description": "Exchange type"
  },
  "fileImportFail": {
    "message": "A importação de arquivo não está funcionando? Clique aqui!",
    "description": "Helps user import their account from a JSON file"
  },
  "findTheRightChainId": {
    "message": "Encontre a opção correta em:"
  },
  "flaskWelcomeUninstall": {
    "message": "você deve desinstalar essa extensão",
    "description": "This request is shown on the Flask Welcome screen. It is intended for non-developers, and will be bolded."
  },
  "flaskWelcomeWarning1": {
    "message": "O Flask é para desenvolvedores experimentarem novas APIs instáveis. A menos que você seja um desenvolvedor ou beta tester, $1.",
    "description": "This is a warning shown on the Flask Welcome screen, intended to encourage non-developers not to proceed any further. $1 is the bolded message 'flaskWelcomeUninstall'"
  },
  "flaskWelcomeWarning2": {
    "message": "Não damos garantias sobre a segurança ou a estabilidade dessa extensão. As novas APIs oferecidas pelo Flask não estão protegidas contra ataques de phishing, ou seja, qualquer site ou snap que requeira o Flask pode ser uma tentativa mal-intencionada de roubar seus ativos.",
    "description": "This explains the risks of using MetaMask Flask"
  },
  "flaskWelcomeWarning3": {
    "message": "Todas as APIs do Flask são experimentais. Elas podem ser alteradas ou removidas sem aviso prévio, ou podem permanecer no Flask indefinidamente, sem jamais serem migradas para a MetaMask estável. Use-as com cautela.",
    "description": "This message warns developers about unstable Flask APIs"
  },
  "flaskWelcomeWarning4": {
    "message": "Certifique-se de desativar sua extensão MetaMask regular ao usar o Flask.",
    "description": "This message calls to pay attention about multiple versions of MetaMask running on the same site (Flask + Prod)"
  },
  "flaskWelcomeWarningAcceptButton": {
    "message": "Eu aceito os riscos",
    "description": "this text is shown on a button, which the user presses to confirm they understand the risks of using Flask"
  },
  "floatAmountToken": {
    "message": "A quantidade de tokens deve ser um número inteiro"
  },
  "followUsOnTwitter": {
    "message": "Siga-nos no Twitter"
  },
  "forbiddenIpfsGateway": {
    "message": "Gateway IPFS proibido: especifique um gateway de CID"
  },
  "forgetDevice": {
    "message": "Esquecer este dispositivo"
  },
  "forgotPassword": {
    "message": "Esqueceu a senha?"
  },
  "form": {
    "message": "formulário"
  },
  "from": {
    "message": "De"
  },
  "fromAddress": {
    "message": "De: $1",
    "description": "$1 is the address to include in the From label. It is typically shortened first using shortenAddress"
  },
  "fromTokenLists": {
    "message": "Das listas de tokens: $1"
  },
  "function": {
    "message": "Função: $1"
  },
  "functionApprove": {
    "message": "Função: aprovar"
  },
  "functionSetApprovalForAll": {
    "message": "Função: SetApprovalForAll"
  },
  "functionType": {
    "message": "Tipo de função"
  },
  "fundYourWallet": {
    "message": "Adicione valores à sua carteira"
  },
  "fundYourWalletDescription": {
    "message": "Comece adicionando $1 à sua carteira.",
    "description": "$1 is the token symbol"
  },
  "gas": {
    "message": "Gás"
  },
  "gasDisplayAcknowledgeDappButtonText": {
    "message": "Editar taxa de gás sugerida"
  },
  "gasDisplayDappWarning": {
    "message": "Essa taxa de gás foi sugerida por $1. Sua substituição pode causar um problema com a sua transação. Entre em contato com $1 se tiver perguntas.",
    "description": "$1 represents the Dapp's origin"
  },
  "gasIsETH": {
    "message": "O gás é $1 "
  },
  "gasLimit": {
    "message": "Limite de gás"
  },
  "gasLimitInfoTooltipContent": {
    "message": "O limite de gás é o valor máximo das unidades de gás que você está disposto a gastar."
  },
  "gasLimitRecommended": {
    "message": "O limite de gás recomendado é de $1. Um limite de gás inferior pode resultar em falha."
  },
  "gasLimitTooLow": {
    "message": "O limite de gás deve ser de pelo menos 21000"
  },
  "gasLimitTooLowWithDynamicFee": {
    "message": "O limite de gás deve ser de pelo menos $1",
    "description": "$1 is the custom gas limit, in decimal."
  },
  "gasLimitV2": {
    "message": "Limite de gás"
  },
  "gasOption": {
    "message": "Opção de gás"
  },
  "gasPrice": {
    "message": "Preço do gás (GWEI)"
  },
  "gasPriceExcessive": {
    "message": "Sua taxa de gás está desnecessariamente alta. Considere reduzir o valor."
  },
  "gasPriceExcessiveInput": {
    "message": "O preço do gás está excessivo"
  },
  "gasPriceExtremelyLow": {
    "message": "O preço do gás está extremamente baixo"
  },
  "gasPriceFetchFailed": {
    "message": "Ocorreu uma falha na estimativa do preço do gás devido a um erro na rede."
  },
  "gasPriceInfoTooltipContent": {
    "message": "O preço do gás especifica o valor de Ether que você está disposto a pagar para cada unidade de gás."
  },
  "gasTimingHoursShort": {
    "message": "$1 h",
    "description": "$1 represents a number of hours"
  },
  "gasTimingLow": {
    "message": "Lento"
  },
  "gasTimingMinutesShort": {
    "message": "$1 min",
    "description": "$1 represents a number of minutes"
  },
  "gasTimingSecondsShort": {
    "message": "$1 s",
    "description": "$1 represents a number of seconds"
  },
  "gasUsed": {
    "message": "Gás usado"
  },
  "general": {
    "message": "Geral"
  },
  "generalCameraError": {
    "message": "Não pudemos acessar sua câmera. Por favor, tente de novo."
  },
  "generalCameraErrorTitle": {
    "message": "Algo deu errado..."
  },
  "genericExplorerView": {
    "message": "Ver conta na $1"
  },
  "getStartedWithNFTs": {
    "message": "Adquira $1 para comprar NFTs",
    "description": "$1 is the token symbol"
  },
  "getStartedWithNFTsDescription": {
    "message": "Comece sua jornada com NFTs adicionando $1 à sua carteira.",
    "description": "$1 is the token symbol"
  },
  "goBack": {
    "message": "Voltar"
  },
  "goToSite": {
    "message": "Ir ao site"
  },
  "goerli": {
    "message": "Rede de teste Goerli"
  },
  "gotIt": {
    "message": "Entendi"
  },
  "grantedToWithColon": {
    "message": "Concedido a:"
  },
  "gwei": {
    "message": "GWEI"
  },
  "hardware": {
    "message": "Hardware"
  },
  "hardwareWalletConnected": {
    "message": "Carteira de hardware conectada"
  },
  "hardwareWalletLegacyDescription": {
    "message": "(antigo)",
    "description": "Text representing the MEW path"
  },
  "hardwareWalletSupportLinkConversion": {
    "message": "clique aqui"
  },
  "hardwareWallets": {
    "message": "Conecte uma carteira de hardware"
  },
  "hardwareWalletsInfo": {
    "message": "As integrações com carteiras de hardware usam chamadas de API para servidores externos, os quais podem ver seu endereço IP e os endereços de contratos inteligentes com os quais você interage."
  },
  "hardwareWalletsMsg": {
    "message": "Selecione uma carteira de hardware que você gostaria de usar com a MetaMask."
  },
  "here": {
    "message": "aqui",
    "description": "as in -click here- for more information (goes with troubleTokenBalances)"
  },
  "hexData": {
    "message": "Dados hexa"
  },
  "hiddenAccounts": {
    "message": "Contas ocultas"
  },
  "hide": {
    "message": "Ocultar"
  },
  "hideAccount": {
    "message": "Ocultar conta"
  },
  "hideFullTransactionDetails": {
    "message": "Ocultar detalhes completos da transação"
  },
  "hideSeedPhrase": {
    "message": "Ocultar frase-semente"
  },
  "hideSentitiveInfo": {
    "message": "Ocultar informações confidenciais"
  },
  "hideToken": {
    "message": "Ocultar token"
  },
  "hideTokenPrompt": {
    "message": "Ocultar token?"
  },
  "hideTokenSymbol": {
    "message": "Ocultar $1",
    "description": "$1 is the symbol for a token (e.g. 'DAI')"
  },
  "hideZeroBalanceTokens": {
    "message": "Ocultar tokens sem saldo"
  },
  "high": {
    "message": "Agressiva"
  },
  "highGasSettingToolTipMessage": {
    "message": "Alta probabilidade, mesmo em mercados voláteis. Use $1 para cobrir picos no tráfego da rede devido a situações como drops de NFTs populares.",
    "description": "$1 is key 'high' (text: 'Aggressive') separated here so that it can be passed in with bold font-weight"
  },
  "highLowercase": {
    "message": "alta"
  },
  "highestCurrentBid": {
    "message": "Maior lance atual"
  },
  "highestFloorPrice": {
    "message": "Maior preço mínimo"
  },
  "history": {
    "message": "Histórico"
  },
  "holdToRevealContent1": {
    "message": "Sua Frase de Recuperação Secreta concede $1",
    "description": "$1 is a bolded text with the message from 'holdToRevealContent2'"
  },
  "holdToRevealContent2": {
    "message": "acesso total à sua carteira e fundos.",
    "description": "Is the bolded text in 'holdToRevealContent1'"
  },
  "holdToRevealContent3": {
    "message": "Não compartilhe isso com ninguém. $1 $2",
    "description": "$1 is a message from 'holdToRevealContent4' and $2 is a text link with the message from 'holdToRevealContent5'"
  },
  "holdToRevealContent4": {
    "message": "O Suporte da MetaMask não solicita essa informação,",
    "description": "Part of 'holdToRevealContent3'"
  },
  "holdToRevealContent5": {
    "message": "mas os phishers talvez solicitem.",
    "description": "The text link in 'holdToRevealContent3'"
  },
  "holdToRevealContentPrivateKey1": {
    "message": "Sua chave privada oferece a $1",
    "description": "$1 is a bolded text with the message from 'holdToRevealContentPrivateKey2'"
  },
  "holdToRevealContentPrivateKey2": {
    "message": "acesso total à sua carteira e fundos.",
    "description": "Is the bolded text in 'holdToRevealContentPrivateKey2'"
  },
  "holdToRevealLockedLabel": {
    "message": "círculo \"segure para revelar\" bloqueado"
  },
  "holdToRevealPrivateKey": {
    "message": "Segure para revelar a chave privada"
  },
  "holdToRevealPrivateKeyTitle": {
    "message": "Mantenha sua chave privada em segurança"
  },
  "holdToRevealSRP": {
    "message": "Segure para revelar a FRS"
  },
  "holdToRevealSRPTitle": {
    "message": "Mantenha sua FRS em segurança"
  },
  "holdToRevealUnlockedLabel": {
    "message": "círculo \"segure para revelar\" desbloqueado"
  },
  "id": {
    "message": "ID"
  },
  "ignoreAll": {
    "message": "Ignorar tudo"
  },
  "ignoreTokenWarning": {
    "message": "Se você ocultar tokens, eles não serão exibidos em sua carteira. No entanto, você ainda pode pesquisá-los para adicioná-los."
  },
  "imToken": {
    "message": "imToken"
  },
  "import": {
    "message": "Importar",
    "description": "Button to import an account from a selected file"
  },
  "importAccount": {
    "message": "Importar conta"
  },
  "importAccountError": {
    "message": "Erro de importação de conta."
  },
  "importAccountErrorIsSRP": {
    "message": "Você inseriu uma Frase de Recuperação Secreta (ou mnemônica). Para importar uma conta aqui, você precisa inserir uma chave privada, que é uma sequência hexadecimal de 64 caracteres."
  },
  "importAccountErrorNotAValidPrivateKey": {
    "message": "Essa chave privada não é válida. Você inseriu uma sequência hexadecimal, mas seu tamanho deve ser de 64 caracteres."
  },
  "importAccountErrorNotHexadecimal": {
    "message": "Essa chave privada não é válida. Você deve inserir uma sequência hexadecimal de 64 caracteres."
  },
  "importAccountJsonLoading1": {
    "message": "É esperado que a importação do JSON leve alguns minutos e trave a MetaMask."
  },
  "importAccountJsonLoading2": {
    "message": "Pedimos desculpas, e vamos acelerar esse processo futuramente."
  },
  "importAccountMsg": {
    "message": "Contas importadas não serão associadas à sua Frase de Recuperação Secreta na MetaMask. Saiba mais sobre contas importadas"
  },
  "importMyWallet": {
    "message": "Importar minha carteira"
  },
  "importNFT": {
    "message": "Importar NFT"
  },
  "importNFTAddressToolTip": {
    "message": "Na OpenSea, por exemplo, na página de NFTs em Detalhes, há um hiperlink de valor em azul rotulado \"Endereço do Contrato\". Clicando nele, você será levado ao endereço do contrato no Etherscan. Na parte superior esquerda da página há um ícone rotulado \"Contrato\", e, à direita, uma longa linha de letras e números. Esse é o endereço do contrato que criou seu NFT. Clique no ícone \"copiar\" à direita do endereço para adicioná-lo à sua área de transferência."
  },
  "importNFTPage": {
    "message": "página Importar NFT"
  },
  "importNFTTokenIdToolTip": {
    "message": "O ID de um NFT é um identificador único, pois não há dois NFTs iguais. Novamente, na OpenSea, esse número se encontra em \"Detalhes\". Anote-o ou copie-o para sua área de transferência."
  },
  "importSelectedTokens": {
    "message": "Importar tokens selecionados?"
  },
  "importSelectedTokensDescription": {
    "message": "Somente os tokens que você selecionou serão exibidos em sua carteira. Você pode importar os tokens ocultos a qualquer momento pesquisando por eles."
  },
  "importTokenQuestion": {
    "message": "Importar token?"
  },
  "importTokenWarning": {
    "message": "Qualquer pessoa pode criar um token com qualquer nome, incluindo versões falsas de tokens existentes. Adicione e negocie por sua conta e risco!"
  },
  "importTokensCamelCase": {
    "message": "Importar tokens"
  },
  "importTokensError": {
    "message": "Não foi possível importar os tokens. Volte a tentar mais tarde."
  },
  "importWithCount": {
    "message": "Importar $1",
    "description": "$1 will the number of detected tokens that are selected for importing, if all of them are selected then $1 will be all"
  },
  "imported": {
    "message": "Importada",
    "description": "status showing that an account has been fully loaded into the keyring"
  },
  "inYourSettings": {
    "message": "em suas Configurações"
  },
  "infuraBlockedNotification": {
    "message": "Não foi possível conectar a MetaMask ao servidor da blockchain. Revise possíveis motivos $1.",
    "description": "$1 is a clickable link with with text defined by the 'here' key"
  },
  "initialTransactionConfirmed": {
    "message": "Sua transação inicial foi confirmada pela rede. Clique em OK para voltar."
  },
  "inputLogicEmptyState": {
    "message": "Somente insira um número com o qual esteja confortável de o terceiro gastar agora ou no futuro. Você pode aumentar o limite de gastos a qualquer momento."
  },
  "inputLogicEqualOrSmallerNumber": {
    "message": "Isso permite que o terceiro gaste $1 do seu saldo atual.",
    "description": "$1 is the current token balance in the account and the name of the current token"
  },
  "inputLogicHigherNumber": {
    "message": "Isso permite que o terceiro gaste todo o seu saldo de tokens até atingir o limite ou até você revogar o limite de gastos. Se a intenção não é essa, considere definir um limite de gastos menor."
  },
  "insightWarning": {
    "message": "aviso"
  },
  "insightWarningCheckboxMessage": {
    "message": "$1 a solicitação de $2",
    "description": "$1 is the action i.e. sign, confirm. $2 is the origin making the request."
  },
  "insightWarningContentPlural": {
    "message": "Revise os $1 antes de $2. Sua $3 é irreversível depois de realizada.",
    "description": "$1 the 'insightWarnings' message (2 warnings) representing warnings, $2 is the action (i.e. signing) and $3 is the result (i.e. signature, transaction)"
  },
  "insightWarningContentSingular": {
    "message": "Revise o $1 antes de $2. Sua $3 é irreversível depois de realizada.",
    "description": "$1 is the 'insightWarning' message (1 warning), $2 is the action (i.e. signing) and $3 is the result (i.e. signature, transaction)"
  },
  "insightWarningHeader": {
    "message": "Essa solicitação pode ser arriscada"
  },
  "insightWarnings": {
    "message": "avisos"
  },
  "insightsFromSnap": {
    "message": "Insights de $1",
    "description": "$1 represents the name of the snap"
  },
  "install": {
    "message": "Instalar"
  },
  "installExtension": {
    "message": "Instalar extensão"
  },
  "installExtensionDescription": {
    "message": "A versão em conformidade institucional da principal carteira web3 do mundo, a MetaMask."
  },
  "installOrigin": {
    "message": "Origem da instalação"
  },
  "installRequest": {
    "message": "Adicionar à MetaMask"
  },
  "installedOn": {
    "message": "Instalado em $1",
    "description": "$1 is the date when the snap has been installed"
  },
  "insufficientBalance": {
    "message": "Saldo insuficiente."
  },
  "insufficientCurrencyBuyOrDeposit": {
    "message": "Você não tem $1 suficiente em sua conta para pagar as taxas de transação da rede $2. $3 ou deposite de outra conta.",
    "description": "$1 is the native currency of the network, $2 is the name of the current network, $3 is the key 'buy' + the ticker symbol of the native currency of the chain wrapped in a button"
  },
  "insufficientCurrencyBuyOrReceive": {
    "message": "Você não tem $1 suficiente em sua conta para pagar as taxas de transação na rede $2. $3 ou $4 de outra conta.",
    "description": "$1 is the native currency of the network, $2 is the name of the current network, $3 is the key 'buy' + the ticker symbol of the native currency of the chain wrapped in a button, $4 is the key 'deposit' button"
  },
  "insufficientCurrencyDeposit": {
    "message": "Você não tem $1 suficiente em sua conta para pagar as taxas de transação na rede $2. Deposite $1 de outra conta.",
    "description": "$1 is the native currency of the network, $2 is the name of the current network"
  },
  "insufficientFunds": {
    "message": "Fundos insuficientes."
  },
  "insufficientFundsForGas": {
    "message": "Fundos insuficientes para o gás"
  },
  "insufficientTokens": {
    "message": "Tokens insuficientes."
  },
  "interactingWith": {
    "message": "Interagindo com"
  },
  "interactingWithTransactionDescription": {
    "message": "Este é o contrato com o qual você está interagindo. Proteja-se contra golpistas verificando os detalhes."
  },
  "invalidAddress": {
    "message": "Endereço inválido"
  },
  "invalidAddressRecipient": {
    "message": "O endereço do destinatário é inválido "
  },
  "invalidAddressRecipientNotEthNetwork": {
    "message": "Não é uma rede de ETH; configurar em minúsculas"
  },
  "invalidAssetType": {
    "message": "Esse ativo é um NFT e precisa ser adicionado novamente à página Importar NFT, encontrada na aba NFTs."
  },
  "invalidBlockExplorerURL": {
    "message": "URL inválido do explorador de blocos"
  },
  "invalidChainIdTooBig": {
    "message": "ID de cadeia inválido. O ID de cadeia é muito grande."
  },
  "invalidCustomNetworkAlertContent1": {
    "message": "O ID de cadeia da rede personalizada “$1” precisa ser digitado novamente.",
    "description": "$1 is the name/identifier of the network."
  },
  "invalidCustomNetworkAlertContent2": {
    "message": "Para proteger você contra provedores de rede mal-intencionados ou defeituosos, os IDs de cadeia agora são obrigatórios para todas as redes personalizadas."
  },
  "invalidCustomNetworkAlertContent3": {
    "message": "Acesse Configurações > Rede e informe o ID da cadeia. Encontre os IDs de cadeia das redes mais populares em $1.",
    "description": "$1 is a link to https://chainid.network"
  },
  "invalidCustomNetworkAlertTitle": {
    "message": "Rede personalizada inválida"
  },
  "invalidHexNumber": {
    "message": "Número hexadecimal inválido."
  },
  "invalidHexNumberLeadingZeros": {
    "message": "Número hexadecimal inválido. Remova os zeros à esquerda."
  },
  "invalidIpfsGateway": {
    "message": "Gateway IPFS inválido: o valor deve ser um URL válido"
  },
  "invalidNumber": {
    "message": "Número inválido. Insira um número decimal ou um hexadecimal com o prefixo '0x'."
  },
  "invalidNumberLeadingZeros": {
    "message": "Número inválido. Remova os zeros à esquerda."
  },
  "invalidRPC": {
    "message": "URL da RPC inválido"
  },
  "invalidSeedPhrase": {
    "message": "Frase de Recuperação Secreta inválida"
  },
  "invalidSeedPhraseCaseSensitive": {
    "message": "Entrada inválida! A Frase de Recuperação Secreta diferencia maiúsculas de minúsculas."
  },
  "ipfsGateway": {
    "message": "Gateway IPFS"
  },
  "ipfsGatewayDescription": {
    "message": "A MetaMask usa serviços terceirizados para exibir imagens de seus NFTs armazenados no IPFS, exibir informações relacionadas a endereços ENS inseridos na barra de endereço do seu navegador e buscar ícones para diferentes tokens. Seu endereço IP pode ser exposto a esses serviços ao usá-los."
  },
  "ipfsToggleModalDescriptionOne": {
    "message": "Usamos serviços terceirizados para exibir imagens de seus NFTs armazenados no IPFS, exibir informações relacionadas a endereços ENS inseridos na barra de endereço do seu navegador e buscar ícones para diferentes tokens. Seu endereço IP pode ser exposto a esses serviços durante o uso deles."
  },
  "ipfsToggleModalDescriptionTwo": {
    "message": "Ao selecionar Confirmar, é ativada a resolução IPFS. Você pode desativá-la a qualquer momento em $1.",
    "description": "$1 is the method to turn off ipfs"
  },
  "ipfsToggleModalSettings": {
    "message": "Configurações > Segurança e Privacidade"
  },
  "isSigningOrSubmitting": {
    "message": "Uma transação anterior ainda está sendo assinada ou enviada"
  },
  "jazzAndBlockies": {
    "message": "Jazzicons e Blockies são dois estilos diferentes de ícones únicos que ajudam você a identificar uma conta num relance."
  },
  "jazzicons": {
    "message": "Jazzicons"
  },
  "jsonFile": {
    "message": "Arquivo JSON",
    "description": "format for importing an account"
  },
  "keyringAccountName": {
    "message": "Nome da conta"
  },
  "keyringAccountPublicAddress": {
    "message": "Endereço público"
  },
  "keyringSnapRemovalResult1": {
    "message": "$1 $2removido",
    "description": "Displays the result after removal of a keyring snap. $1 is the snap name, $2 is whether it is successful or not"
  },
  "keyringSnapRemovalResultNotSuccessful": {
    "message": "não ",
    "description": "Displays the `not` word in $2."
  },
  "keyringSnapRemoveConfirmation": {
    "message": "Digite $1 para confirmar que deseja remover esse Snap:",
    "description": "Asks user to input the name nap prior to deleting the snap. $1 is the snap name"
  },
  "keystone": {
    "message": "Keystone"
  },
  "knownAddressRecipient": {
    "message": "Endereço de contrato conhecido."
  },
  "knownTokenWarning": {
    "message": "Essa ação editará os tokens já listados na sua carteira, que podem ser usados para praticar phishing contra você. Só aprove se você tiver certeza de que quer alterar o que esses tokens representam. Saiba mais sobre $1"
  },
  "l1Fee": {
    "message": "Taxa da L1"
  },
  "l1FeeTooltip": {
    "message": "Taxa de gás da L1"
  },
  "l2Fee": {
    "message": "Taxa da L2"
  },
  "l2FeeTooltip": {
    "message": "Taxa de gás da L2"
  },
  "lastConnected": {
    "message": "Última conexão"
  },
  "lastSold": {
    "message": "Última venda"
  },
  "lavaDomeCopyWarning": {
    "message": "Para sua segurança, não é possível selecionar este texto no momento."
  },
  "layer1Fees": {
    "message": "Taxas de camada 1"
  },
  "layer2Fees": {
    "message": "Taxas da Camada 2"
  },
  "learnCancelSpeeedup": {
    "message": "Saiba como $1",
    "description": "$1 is link to cancel or speed up transactions"
  },
  "learnMore": {
    "message": "saiba mais"
  },
  "learnMoreAboutGas": {
    "message": "Quer $1 sobre gás?",
    "description": "$1 will be replaced by the learnMore translation key"
  },
  "learnMoreKeystone": {
    "message": "Saiba mais"
  },
  "learnMoreUpperCase": {
    "message": "Saiba mais"
  },
  "learnMoreUpperCaseWithDot": {
    "message": "Saiba mais."
  },
  "learnScamRisk": {
    "message": "golpes e riscos de segurança."
  },
  "learnToBridge": {
    "message": "Aprenda a usar uma ponte"
  },
  "leaveMetaMask": {
    "message": "Sair da MetaMask?"
  },
  "leaveMetaMaskDesc": {
    "message": "Você está prestes a visitar um site fora da MetaMask. Confirme o URL antes de continuar."
  },
  "ledgerAccountRestriction": {
    "message": "Você precisa usar sua última conta antes de adicionar uma nova."
  },
  "ledgerConnectionInstructionCloseOtherApps": {
    "message": "Encerre qualquer outro software conectado ao seu dispositivo e, em seguida, clique aqui para atualizar."
  },
  "ledgerConnectionInstructionHeader": {
    "message": "Antes de clicar em confirmar:"
  },
  "ledgerConnectionInstructionStepFour": {
    "message": "Ative \"dados de contrato inteligente\" ou \"assinatura cega\" no seu dispositivo Ledger."
  },
  "ledgerConnectionInstructionStepThree": {
    "message": "Certifique-se de conectar o seu dispositivo Ledger e de selecionar o app Ethereum."
  },
  "ledgerDeviceOpenFailureMessage": {
    "message": "Ocorreu uma falha ao abrir o dispositivo Ledger. Seu Ledger pode não estar conectado a outros softwares. Feche o Ledger Live ou outros aplicativos conectados ao seu dispositivo Ledger e tente reconectar."
  },
  "ledgerErrorConnectionIssue": {
    "message": "Reconecte sua Ledger, abra o app ETH e tente novamente."
  },
  "ledgerErrorDevicedLocked": {
    "message": "Sua Ledger está bloqueada. Desbloqueie-a e tente novamente."
  },
  "ledgerErrorEthAppNotOpen": {
    "message": "Para resolver o problema, abra o aplicativo ETH em seu dispositivo e tente novamente."
  },
  "ledgerErrorTransactionDataNotPadded": {
    "message": "Os dados de entrada da transação Ethereum não têm padding suficiente."
  },
  "ledgerLiveApp": {
    "message": "Ledger Live App"
  },
  "ledgerLocked": {
    "message": "Não é possível conectar ao dispositivo Ledger. Certifique-se de que seu dispositivo esteja desbloqueado e que o aplicativo Ethereum esteja aberto."
  },
  "ledgerTimeout": {
    "message": "O Ledger Live está demorando muito para responder ou a conexão expirou. Certifique-se de que o aplicativo do Ledger Live esteja aberto e que seu dispositivo esteja desbloqueado."
  },
  "ledgerWebHIDNotConnectedErrorMessage": {
    "message": "O dispositivo Ledger não foi conectado. Se deseja conectar seu Ledger, clique em \"Continuar\" novamente e aprove a conexão HID",
    "description": "An error message shown to the user during the hardware connect flow."
  },
  "levelArrow": {
    "message": "seta de nível"
  },
  "lightTheme": {
    "message": "Claro"
  },
  "likeToImportToken": {
    "message": "Gostaria de importar esse token?"
  },
  "likeToImportTokens": {
    "message": "Gostaria de importar esses tokens?"
  },
  "lineaGoerli": {
    "message": "Rede de teste Linea Goerli"
  },
  "lineaMainnet": {
    "message": "Mainnet do Linea"
  },
  "lineaSepolia": {
    "message": "Rede de teste Linea Sepolia"
  },
  "link": {
    "message": "Link"
  },
  "links": {
    "message": "Links"
  },
  "loadMore": {
    "message": "Carregar mais"
  },
  "loading": {
    "message": "Carregando..."
  },
  "loadingScreenHardwareWalletMessage": {
    "message": "Por favor, conclua a transação na carteira de hardware."
  },
  "loadingScreenSnapMessage": {
    "message": "Por favor, conclua a transação no Snap."
  },
  "loadingTokens": {
    "message": "Carregando tokens..."
  },
  "localhost": {
    "message": "Host local 8545"
  },
  "lock": {
    "message": "Bloquear"
  },
  "lockMetaMask": {
    "message": "Bloquear a MetaMask"
  },
  "lockTimeInvalid": {
    "message": "O tempo de bloqueio deve ser um número entre 0 e 10080"
  },
  "logo": {
    "message": "Logotipo do $1",
    "description": "$1 is the name of the ticker"
  },
  "low": {
    "message": "Baixa"
  },
  "lowGasSettingToolTipMessage": {
    "message": "Use $1 para aguardar um preço mais baixo. As estimativas de tempo são muito menos exatas, pois os preços são relativamente imprevisíveis.",
    "description": "$1 is key 'low' separated here so that it can be passed in with bold font-weight"
  },
  "lowLowercase": {
    "message": "baixa"
  },
  "lowPriorityMessage": {
    "message": "Futuras transações serão colocadas depois dessa na fila."
  },
  "mainnet": {
    "message": "Mainnet da Ethereum"
  },
  "mainnetToken": {
    "message": "Esse endereço coincide com um endereço de token conhecido na Mainnet da Ethereum. Verifique novamente o endereço do contrato e a rede do token que você está tentando adicionar."
  },
  "makeAnotherSwap": {
    "message": "Criar nova troca"
  },
  "makeSureNoOneWatching": {
    "message": "Certifique-se de que ninguém está olhando",
    "description": "Warning to users to be care while creating and saving their new Secret Recovery Phrase"
  },
  "marketCap": {
    "message": "Capitalização de mercado"
  },
  "marketDetails": {
    "message": "Detalhes do mercado"
  },
  "max": {
    "message": "Máximo"
  },
  "maxBaseFee": {
    "message": "Taxa-base máxima"
  },
  "maxFee": {
    "message": "Taxa máxima"
  },
  "maxFeeTooltip": {
    "message": "Uma taxa máxima fornecida para pagar pela transação."
  },
  "maxPriorityFee": {
    "message": "Taxa de prioridade máxima"
  },
  "medium": {
    "message": "Mercado"
  },
  "mediumGasSettingToolTipMessage": {
    "message": "Use $1 para um processamento rápido pelo preço atual de mercado.",
    "description": "$1 is key 'medium' (text: 'Market') separated here so that it can be passed in with bold font-weight"
  },
  "memo": {
    "message": "memorando"
  },
  "message": {
    "message": "Mensagem"
  },
  "metaMaskConnectStatusParagraphOne": {
    "message": "Agora você tem mais controle sobre as conexões da sua conta na MetaMask."
  },
  "metaMaskConnectStatusParagraphThree": {
    "message": "Clique para gerenciar suas contas conectadas."
  },
  "metaMaskConnectStatusParagraphTwo": {
    "message": "O botão de status da conexão mostra se o website que você está visitando está conectado à conta selecionada no momento."
  },
  "metadataModalSourceTooltip": {
    "message": "$1 está hospedado no npm e $2 é o identificador específico deste Snap.",
    "description": "$1 is the snap name and $2 is the snap NPM id."
  },
  "metamaskInstitutionalVersion": {
    "message": "Versão MetaMask Institutional"
  },
  "metamaskNotificationsAreOff": {
    "message": "As notificações de carteiras estão inativas no momento."
  },
  "metamaskPortfolio": {
    "message": "MetaMask Portfolio."
  },
  "metamaskSwapsOfflineDescription": {
    "message": "O recurso de Trocas da MetaMask está em manutenção. Verifique novamente mais tarde."
  },
  "metamaskVersion": {
    "message": "Versão da MetaMask"
  },
  "methodData": {
    "message": "Método"
  },
  "methodDataTransactionDesc": {
    "message": "Função executada com base nos dados de entrada decodificados."
  },
  "methodNotSupported": {
    "message": "Não suportado com esta conta."
  },
  "metrics": {
    "message": "Métricas"
  },
  "millionAbbreviation": {
    "message": "M",
    "description": "Shortened form of 'million'"
  },
  "mismatchAccount": {
    "message": "Sua conta selecionada ($1) é diferente da conta que está tentando assinar ($2)"
  },
  "mismatchedChainLinkText": {
    "message": "verifique os detalhes da rede",
    "description": "Serves as link text for the 'mismatchedChain' key. This text will be embedded inside the translation for that key."
  },
  "mismatchedChainRecommendation": {
    "message": "Recomendamos que você $1 antes de prosseguir.",
    "description": "$1 is a clickable link with text defined by the 'mismatchedChainLinkText' key. The link will open to instructions for users to validate custom network details."
  },
  "mismatchedNetworkName": {
    "message": "De acordo com os nossos registros, o nome da rede pode não corresponder a este ID de cadeia."
  },
  "mismatchedNetworkSymbol": {
    "message": "O símbolo de moeda enviado não corresponde ao esperado para este ID de cadeia."
  },
  "mismatchedRpcChainId": {
    "message": "A rede personalizada retornou um ID de cadeia que não coincide com o ID de cadeia enviado."
  },
  "mismatchedRpcUrl": {
    "message": "De acordo com os nossos registros, o valor de URL da RPC enviado não corresponde a um provedor conhecido para este ID de cadeia."
  },
  "missingSetting": {
    "message": "Não consegue encontrar uma configuração?"
  },
  "missingSettingRequest": {
    "message": "Solicite aqui"
  },
  "mmiBuiltAroundTheWorld": {
    "message": "O MetaMask Institutional é projetado e desenvolvido ao redor do mundo."
  },
  "mmiNewNFTDetectedInNFTsTabMessage": {
    "message": "Permita que o MetaMask Institutional detecte e exiba NFTs automaticamente na sua carteira."
  },
  "mmiPasswordSetupDetails": {
    "message": "Essa senha desbloqueará somente sua extensão MetaMask Institutional."
  },
  "more": {
    "message": "mais"
  },
  "multipleSnapConnectionWarning": {
    "message": "$1 quer usar Snaps de $2",
    "description": "$1 is the dapp and $2 is the number of snaps it wants to connect to."
  },
  "mustSelectOne": {
    "message": "Selecione pelo menos 1 token."
  },
  "name": {
    "message": "Nome"
  },
  "nameAddressLabel": {
    "message": "Endereço",
    "description": "Label above address field in name component modal."
  },
  "nameInstructionsNew": {
    "message": "Se você conhece esse endereço, dê um apelido a ele para reconhecê-lo posteriormente.",
    "description": "Instruction text in name component modal when value is not recognised."
  },
  "nameInstructionsRecognized": {
    "message": "Esse endereço tem um apelido padrão, mas você pode editá-lo ou explorar outras sugestões.",
    "description": "Instruction text in name component modal when value is recognized but not saved."
  },
  "nameInstructionsSaved": {
    "message": "Você já adicionou um apelido para esse endereço. Você pode editá-lo ou ver outros apelidos sugeridos.",
    "description": "Instruction text in name component modal when value is saved."
  },
  "nameLabel": {
    "message": "Apelido",
    "description": "Label above name input field in name component modal."
  },
  "nameModalMaybeProposedName": {
    "message": "Talvez: $1",
    "description": "$1 is the proposed name"
  },
  "nameModalTitleNew": {
    "message": "Endereço desconhecido",
    "description": "Title of the modal created by the name component when value is not recognised."
  },
  "nameModalTitleRecognized": {
    "message": "Endereço reconhecido",
    "description": "Title of the modal created by the name component when value is recognized but not saved."
  },
  "nameModalTitleSaved": {
    "message": "Endereço salvo",
    "description": "Title of the modal created by the name component when value is saved."
  },
  "nameProviderProposedBy": {
    "message": "Proposto por $1",
    "description": "$1 is the name of the provider"
  },
  "nameProvider_ens": {
    "message": "Serviço de nomes Ethereum (ENS)"
  },
  "nameProvider_etherscan": {
    "message": "Etherscan"
  },
  "nameProvider_lens": {
    "message": "Lens Protocol"
  },
  "nameProvider_token": {
    "message": "MetaMask"
  },
  "nameSetPlaceholder": {
    "message": "Escolha um apelido...",
    "description": "Placeholder text for name input field in name component modal."
  },
  "nativePermissionRequestDescription": {
    "message": "Deseja que este site faça o seguinte?",
    "description": "Description below header used on Permission Connect screen for native permissions."
  },
  "nativeToken": {
    "message": "O token nativo dessa rede é $1. Esse é o token usado para taxas de gás.",
    "description": "$1 represents the name of the native token on the current network"
  },
  "nativeTokenScamWarningConversion": {
    "message": "Editar detalhes da rede"
  },
  "nativeTokenScamWarningDescription": {
    "message": "Esta rede não corresponde ao seu ID da cadeia ou nome associado. Como muitos tokens populares usam o nome $1, ele é visado para golpes. Golpistas podem enganar você para que envie a eles alguma moeda mais valiosa em troca. Confirme todas as informações antes de prosseguir.",
    "description": "$1 represents the currency name"
  },
  "nativeTokenScamWarningTitle": {
    "message": "Isto é um possível golpe"
  },
  "needHelp": {
    "message": "Precisa de ajuda? Contate $1",
    "description": "$1 represents `needHelpLinkText`, the text which goes in the help link"
  },
  "needHelpFeedback": {
    "message": "Compartilhe seu feedback"
  },
  "needHelpLinkText": {
    "message": "Suporte da MetaMask"
  },
  "needHelpSubmitTicket": {
    "message": "Envie um chamado"
  },
  "needImportFile": {
    "message": "É preciso selecionar um arquivo para importar.",
    "description": "User is important an account and needs to add a file to continue"
  },
  "negativeETH": {
    "message": "Não é possível enviar valores negativos de ETH."
  },
  "negativeOrZeroAmountToken": {
    "message": "Não é possível enviar valores negativos ou zerados de ativos."
  },
  "network": {
    "message": "Ethereum:"
  },
  "networkAddedSuccessfully": {
    "message": "Rede adicionada com sucesso!"
  },
  "networkDetails": {
    "message": "Detalhes da rede"
  },
  "networkIsBusy": {
    "message": "A rede está ocupada. Os preços de gás estão altos e as estimativas estão menos exatas."
  },
  "networkMenu": {
    "message": "Menu da rede"
  },
  "networkMenuHeading": {
    "message": "Selecione uma rede"
  },
  "networkName": {
    "message": "Nome da rede"
  },
  "networkNameArbitrum": {
    "message": "Arbitrum"
  },
  "networkNameAvalanche": {
    "message": "Avalanche"
  },
  "networkNameBSC": {
    "message": "BSC"
  },
  "networkNameBase": {
    "message": "Base"
  },
  "networkNameBitcoin": {
    "message": "Bitcoin"
  },
  "networkNameDefinition": {
    "message": "O nome associado a essa rede."
  },
  "networkNameEthereum": {
    "message": "rede"
  },
  "networkNameGoerli": {
    "message": "Goerli"
  },
  "networkNameLinea": {
    "message": "Linea"
  },
  "networkNameOpMainnet": {
    "message": "Mainnet da OP"
  },
  "networkNamePolygon": {
    "message": "Polygon"
  },
  "networkNameTestnet": {
    "message": "Testnet"
  },
  "networkNameZkSyncEra": {
    "message": "zkSync Era"
  },
  "networkOptions": {
    "message": "Opções da rede"
  },
  "networkProvider": {
    "message": "Provedor de rede"
  },
  "networkSettingsChainIdDescription": {
    "message": "O ID da cadeia é usado para assinar transações. É preciso ser igual ao ID da cadeia retornado pela rede. Você pode informar um número decimal ou um número hexadecimal com prefixo “0x”, mas exibiremos o número em casas decimais."
  },
  "networkStatus": {
    "message": "Status da rede"
  },
  "networkStatusBaseFeeTooltip": {
    "message": "A taxa-base é definida pela rede e muda a cada 13 ou 14 segundos. Nossas opções $1 e $2 têm em conta os aumentos súbitos.",
    "description": "$1 and $2 are bold text for Medium and Aggressive respectively."
  },
  "networkStatusPriorityFeeTooltip": {
    "message": "Intervalo das taxas de prioridade (ou seja, a \"gorjeta do minerador\"). Esse valor vai para os mineradores e os incentiva a priorizar sua transação."
  },
  "networkStatusStabilityFeeTooltip": {
    "message": "As taxas de gás estão $1 em relação às últimas 72 horas.",
    "description": "$1 is networks stability value - stable, low, high"
  },
  "networkSwitchConnectionError": {
    "message": "Não podemos conectar a $1",
    "description": "$1 represents the network name"
  },
  "networkURL": {
    "message": "URL da rede"
  },
  "networkURLDefinition": {
    "message": "O URL usado para acessar essa rede."
  },
  "networks": {
    "message": "Redes"
  },
  "nevermind": {
    "message": "Desistir"
  },
  "new": {
    "message": "Novo!"
  },
  "newAccount": {
    "message": "Nova conta"
  },
  "newAccountNumberName": {
    "message": "Conta $1",
    "description": "Default name of next account to be created on create account screen"
  },
  "newContact": {
    "message": "Novo contato"
  },
  "newContract": {
    "message": "Novo contrato"
  },
  "newNFTDetectedInImportNFTsMessageStrongText": {
    "message": "Configurações > Segurança e privacidade"
  },
  "newNFTDetectedInImportNFTsMsg": {
    "message": "Para usar o OpenSea para ver seus NFTs, ative \"Exibir arquivos de mídia de NFTs\" em $1.",
    "description": "$1 is used for newNFTDetectedInImportNFTsMessageStrongText"
  },
  "newNFTDetectedInNFTsTabMessage": {
    "message": "Permita que a MetaMask detecte e exiba NFTs automaticamente na sua carteira."
  },
  "newNFTsAutodetected": {
    "message": "Detecção automática de NFTs"
  },
  "newNetworkAdded": {
    "message": "“$1” foi adicionado com sucesso!"
  },
  "newNetworkEdited": {
    "message": "“$1” foi editada com sucesso!"
  },
  "newNftAddedMessage": {
    "message": "O NFT foi adicionado com sucesso!"
  },
  "newPassword": {
    "message": "Nova senha (no mínimo 8 caracteres)"
  },
  "newPrivacyPolicyActionButton": {
    "message": "Saiba mais"
  },
  "newPrivacyPolicyTitle": {
    "message": "Atualizamos nossa política de privacidade"
  },
  "newTokensImportedMessage": {
    "message": "Você importou $1 com sucesso.",
    "description": "$1 is the string of symbols of all the tokens imported"
  },
  "newTokensImportedTitle": {
    "message": "Token importado"
  },
  "next": {
    "message": "Próximo"
  },
  "nextNonceWarning": {
    "message": "Nonce é maior que o nonce sugerido de $1",
    "description": "The next nonce according to MetaMask's internal logic"
  },
  "nftAddFailedMessage": {
    "message": "O NFT não pôde ser adicionado, pois os dados de propriedade não coincidem. Certifique-se de ter inserido as informações corretas."
  },
  "nftAddressError": {
    "message": "Esse token é um NFT. Adicione-o à $1",
    "description": "$1 is a clickable link with text defined by the 'importNFTPage' key"
  },
  "nftAlreadyAdded": {
    "message": "O NFT já foi adicionado."
  },
  "nftAutoDetectionEnabled": {
    "message": "Detecção automática de NFTs ativada"
  },
  "nftDisclaimer": {
    "message": "Aviso legal: a MetaMask obtém o arquivo de mídia do URL de origem. Às vezes, esse URL é modificado pelo marketplace onde o NFT foi mintado."
  },
  "nftOptions": {
    "message": "Opções de NFT"
  },
  "nftTokenIdPlaceholder": {
    "message": "Insira o ID do token"
  },
  "nftWarningContent": {
    "message": "Você está concedendo acesso a $1, incluindo o que você vier a possuir no futuro. A parte na outra ponta pode transferir esses NFTs da sua carteira a qualquer momento, sem solicitar, até você revogar essa aprovação. $2",
    "description": "$1 is nftWarningContentBold bold part, $2 is Learn more link"
  },
  "nftWarningContentBold": {
    "message": "todos os seus NFTs $1",
    "description": "$1 is name of the collection"
  },
  "nftWarningContentGrey": {
    "message": "Prossiga com cautela."
  },
  "nfts": {
    "message": "NFTs"
  },
  "nftsPreviouslyOwned": {
    "message": "Detidos anteriormente"
  },
  "nickname": {
    "message": "Apelido"
  },
  "noAccountsFound": {
    "message": "Nenhuma conta encontrada para a pesquisa efetuada"
  },
  "noAddressForName": {
    "message": "Não foi configurado nenhum endereço para esse nome."
  },
  "noConnectedAccountDescription": {
    "message": "Selecione uma conta que você deseja usar neste site para continuar."
  },
  "noConnectedAccountTitle": {
    "message": "A MetaMask não está conectada a este site"
  },
  "noConversionDateAvailable": {
    "message": "Não há uma data de conversão de moeda disponível"
  },
  "noConversionRateAvailable": {
    "message": "Não há uma taxa de conversão disponível"
  },
  "noDomainResolution": {
    "message": "Nenhuma resolução fornecida para o domínio."
  },
  "noHardwareWalletOrSnapsSupport": {
    "message": "Snaps, e a maioria das carteiras de hardware, não funcionarão com a versão atual do navegador."
  },
  "noNFTs": {
    "message": "Nenhum NFT até agora"
  },
  "noNetworksFound": {
    "message": "Nenhuma rede encontrada para a pesquisa efetuada"
  },
  "noSnaps": {
    "message": "Você não tem nenhum snap instalado."
  },
  "noThanks": {
    "message": "Não, obrigado"
  },
  "noTransactions": {
    "message": "Você não tem transações"
  },
  "noWebcamFound": {
    "message": "A webcam do seu computador não foi encontrada. Tente novamente."
  },
  "noWebcamFoundTitle": {
    "message": "Webcam não encontrada"
  },
  "nonCustodialAccounts": {
    "message": "O MetaMask Institutional permite que você use contas não custodiadas. Se você planeja usá-las, faça backup da sua Frase de Recuperação Secreta."
  },
  "nonce": {
    "message": "Nonce"
  },
  "nonceField": {
    "message": "Personalizar o nonce da transação"
  },
  "nonceFieldDesc": {
    "message": "Ative esta opção para alterar o nonce (número da transação) ao enviar ativos. Use com cautela, pois este é um recurso avançado."
  },
  "nonceFieldHeading": {
    "message": "Nonce personalizado"
  },
  "notBusy": {
    "message": "Não ocupado"
  },
  "notCurrentAccount": {
    "message": "Essa é a conta correta? É diferente da conta atualmente selecionada na sua carteira"
  },
  "notEnoughBalance": {
    "message": "Saldo insuficiente"
  },
  "notEnoughGas": {
    "message": "Não há gás suficiente"
  },
  "note": {
    "message": "Observação"
  },
  "notePlaceholder": {
    "message": "O aprovador verá essa observação ao aprovar a transação no custodiante."
  },
  "notificationDetail": {
    "message": "Detalhes"
  },
  "notificationDetailBaseFee": {
    "message": "Taxa-base (GWEI)"
  },
  "notificationDetailGasLimit": {
    "message": "Limite de gás (unidades)"
  },
  "notificationDetailGasUsed": {
    "message": "Gás utilizado (unidades)"
  },
  "notificationDetailMaxFee": {
    "message": "Taxa máxima por gás"
  },
  "notificationDetailNetwork": {
    "message": "Rede"
  },
  "notificationDetailNetworkFee": {
    "message": "Taxa de rede"
  },
  "notificationDetailPriorityFee": {
    "message": "Taxa de prioridade (GWEI)"
  },
  "notificationItemCheckBlockExplorer": {
    "message": "Verifique no BlockExplorer"
  },
  "notificationItemCollection": {
    "message": "Coleção"
  },
  "notificationItemConfirmed": {
    "message": "Confirmado"
  },
  "notificationItemError": {
    "message": "Não é possível obter as taxas no momento"
  },
  "notificationItemFrom": {
    "message": "De"
  },
  "notificationItemLidoStakeReadyToBeWithdrawn": {
    "message": "Saque pronto"
  },
  "notificationItemLidoStakeReadyToBeWithdrawnMessage": {
    "message": "Você já pode sacar seus $1 sem staking"
  },
  "notificationItemLidoWithdrawalRequestedMessage": {
    "message": "Sua solicitação de remover $1 do staking foi enviada"
  },
  "notificationItemNFTReceivedFrom": {
    "message": "NFT recebido de"
  },
  "notificationItemNFTSentTo": {
    "message": "NFT enviado para"
  },
  "notificationItemNetwork": {
    "message": "Rede"
  },
  "notificationItemRate": {
    "message": "Cotação (taxa inclusa)"
  },
  "notificationItemReceived": {
    "message": "Recebido"
  },
  "notificationItemReceivedFrom": {
    "message": "Recebido de"
  },
  "notificationItemSent": {
    "message": "Enviado"
  },
  "notificationItemSentTo": {
    "message": "Enviado para"
  },
  "notificationItemStakeCompleted": {
    "message": "Staking concluído"
  },
  "notificationItemStaked": {
    "message": "Staking executado"
  },
  "notificationItemStakingProvider": {
    "message": "Provedor de staking"
  },
  "notificationItemStatus": {
    "message": "Status"
  },
  "notificationItemSwapped": {
    "message": "Swap executado"
  },
  "notificationItemSwappedFor": {
    "message": "por"
  },
  "notificationItemTo": {
    "message": "Para"
  },
  "notificationItemTransactionId": {
    "message": "ID da transação"
  },
  "notificationItemUnStakeCompleted": {
    "message": "Retirada de staking concluída"
  },
  "notificationItemUnStaked": {
    "message": "Retirada de staking executada"
  },
  "notificationItemUnStakingRequested": {
    "message": "Retirada de staking solicitada"
  },
  "notificationTransactionFailedMessage": {
    "message": "Falha na transação $1! $2",
    "description": "Content of the browser notification that appears when a transaction fails"
  },
  "notificationTransactionFailedMessageMMI": {
    "message": "Falha na transação! $1",
    "description": "Content of the browser notification that appears when a transaction fails in MMI"
  },
  "notificationTransactionFailedTitle": {
    "message": "Falha na transação",
    "description": "Title of the browser notification that appears when a transaction fails"
  },
  "notificationTransactionSuccessMessage": {
    "message": "Transação $1 confirmada!",
    "description": "Content of the browser notification that appears when a transaction is confirmed"
  },
  "notificationTransactionSuccessTitle": {
    "message": "Transação confirmada",
    "description": "Title of the browser notification that appears when a transaction is confirmed"
  },
  "notificationTransactionSuccessView": {
    "message": "Ver em $1",
    "description": "Additional content in a notification that appears when a transaction is confirmed and has a block explorer URL."
  },
  "notifications": {
    "message": "Notificações"
  },
  "notificationsDropLedgerFirefoxDescription": {
    "message": "O Firefox não oferece mais suporte ao U2F, então a Ledger não funcionará com a MetaMask no Firefox. Em vez disso, experimente a MetaMask no Google Chrome.",
    "description": "Description of a notification in the 'See What's New' popup. Describes that ledger will not longer be supported for firefox users and they should use MetaMask on chrome for ledger support instead."
  },
  "notificationsDropLedgerFirefoxTitle": {
    "message": "Suporte à Ledger descontinuado no Firefox",
    "description": "Title for a notification in the 'See What's New' popup. Tells firefox users that ledger support is being dropped."
  },
  "notificationsFeatureToggle": {
    "message": "Ativar notificações da carteira",
    "description": "Experimental feature title"
  },
  "notificationsFeatureToggleDescription": {
    "message": "Isso habilita as notificações da carteira, como enviar/receber valores ou NFTs e avisos de recursos.",
    "description": "Description of the experimental notifications feature"
  },
  "notificationsMarkAllAsRead": {
    "message": "Marcar todas como lidas"
  },
  "notificationsPageEmptyTitle": {
    "message": "Não há nada aqui"
  },
  "notificationsPageErrorContent": {
    "message": "Tente acessar esta página novamente."
  },
  "notificationsPageErrorTitle": {
    "message": "Ocorreu um erro"
  },
  "notificationsPageNoNotificationsContent": {
    "message": "Você ainda não recebeu nenhuma notificação."
  },
  "notificationsSettingsBoxError": {
    "message": "Ocorreu um erro. Tente novamente."
  },
  "notificationsSettingsPageAllowNotifications": {
    "message": "Fique por dentro do que acontece na sua carteira com as notificações. Para isso, nós usamos um perfil para sincronizar algumas configurações entre seus dispositivos. $1"
  },
  "notificationsSettingsPageAllowNotificationsLink": {
    "message": "Saiba como protegemos sua privacidade enquanto usa este recurso."
  },
  "numberOfNewTokensDetectedPlural": {
    "message": "$1 novos tokens encontrados nesta conta",
    "description": "$1 is the number of new tokens detected"
  },
  "numberOfNewTokensDetectedSingular": {
    "message": "1 novo token encontrado nesta conta"
  },
  "numberOfTokens": {
    "message": "Número de tokens"
  },
  "ofTextNofM": {
    "message": "de"
  },
  "off": {
    "message": "Desativado"
  },
  "offlineForMaintenance": {
    "message": "Offline para manutenção"
  },
  "ok": {
    "message": "Ok"
  },
  "on": {
    "message": "Ativado"
  },
  "onboardedMetametricsAccept": {
    "message": "Concordo"
  },
  "onboardedMetametricsDisagree": {
    "message": "Não, obrigado"
  },
  "onboardedMetametricsKey1": {
    "message": "Últimos desenvolvimentos"
  },
  "onboardedMetametricsKey2": {
    "message": "Recursos de produtos"
  },
  "onboardedMetametricsKey3": {
    "message": "Outros materiais promocionais relevantes"
  },
  "onboardedMetametricsLink": {
    "message": "MetaMetrics"
  },
  "onboardedMetametricsParagraph1": {
    "message": "Além do $1, gostaríamos de usar dados para entender como você interage com comunicações de marketing.",
    "description": "$1 represents the 'onboardedMetametricsLink' locale string"
  },
  "onboardedMetametricsParagraph2": {
    "message": "Isso nos ajuda a personalizar o que compartilhamos com você, como:"
  },
  "onboardedMetametricsParagraph3": {
    "message": "Lembre-se, nunca vendemos os dados que você fornece e você pode desativar quando quiser."
  },
  "onboardedMetametricsTitle": {
    "message": "Ajude-nos a melhorar sua experiência"
  },
  "onboardingAdvancedPrivacyIPFSDescription": {
    "message": "O gateway IPFS possibilita acessar e visualizar dados hospedados por terceiros. Você pode adicionar um gateway IPFS personalizado ou continuar usando o padrão."
  },
  "onboardingAdvancedPrivacyIPFSInvalid": {
    "message": "Favor inserir um URL válido"
  },
  "onboardingAdvancedPrivacyIPFSTitle": {
    "message": "Adicionar gateway IPFS personalizado"
  },
  "onboardingAdvancedPrivacyIPFSValid": {
    "message": "O URL do gateway IPFS é válido"
  },
  "onboardingAdvancedPrivacyNetworkButton": {
    "message": "Adicionar rede personalizada"
  },
  "onboardingAdvancedPrivacyNetworkDescription": {
    "message": "Usamos a Infura como nosso provedor de chamadas de procedimento remoto (RPC) para oferecermos o acesso mais confiável e privado possível aos dados do Ethereum. Você pode escolher sua própria RPC, mas lembre-se de que qualquer RPC receberá seu endereço IP e da carteira de Ethereum para realizar transações. Leia nosso $1 para saber mais sobre como a Infura trata os dados."
  },
  "onboardingAdvancedPrivacyNetworkTitle": {
    "message": "Escolha sua rede"
  },
  "onboardingCreateWallet": {
    "message": "Criar uma nova carteira"
  },
  "onboardingImportWallet": {
    "message": "Importar uma carteira existente"
  },
  "onboardingMetametricsAgree": {
    "message": "Concordo"
  },
  "onboardingMetametricsDescription": {
    "message": "Gostaríamos de coletar dados básicos de uso para melhorar a MetaMask. Saiba que nunca vendemos os dados que você fornece aqui."
  },
  "onboardingMetametricsDescription2": {
    "message": "Quando coletamos as métricas, elas sempre são..."
  },
  "onboardingMetametricsInfuraTerms": {
    "message": "Informaremos a você se decidirmos usar esses dados para outras finalidades. Você pode analisar nossa $1 para obter mais informações. Lembre-se: você pode acessar as configurações e revogar a permissão a qualquer momento.",
    "description": "$1 represents `onboardingMetametricsInfuraTermsPolicy`"
  },
  "onboardingMetametricsInfuraTermsPolicy": {
    "message": "Política de Privacidade"
  },
  "onboardingMetametricsModalTitle": {
    "message": "Adicionar rede personalizada"
  },
  "onboardingMetametricsNeverCollect": {
    "message": "$1 cliques e visualizações no app são armazenados, mas outros detalhes (como seu endereço público) não são.",
    "description": "$1 represents `onboardingMetametricsNeverCollectEmphasis`"
  },
  "onboardingMetametricsNeverCollectEmphasis": {
    "message": "Privadas:"
  },
  "onboardingMetametricsNeverCollectIP": {
    "message": "$1 usamos temporariamente o seu endereço IP para detectar uma localização geral (como seu país ou região), mas ele nunca é armazenado.",
    "description": "$1 represents `onboardingMetametricsNeverCollectIPEmphasis`"
  },
  "onboardingMetametricsNeverCollectIPEmphasis": {
    "message": "Gerais:"
  },
  "onboardingMetametricsNeverSellData": {
    "message": "$1 você decide se quer compartilhar ou excluir seus dados de uso nas configurações, a qualquer momento.",
    "description": "$1 represents `onboardingMetametricsNeverSellDataEmphasis`"
  },
  "onboardingMetametricsNeverSellDataEmphasis": {
    "message": "Opcionais:"
  },
  "onboardingMetametricsTitle": {
    "message": "Ajude-nos a melhorar a MetaMask"
  },
  "onboardingMetametricsUseDataCheckbox": {
    "message": "Usaremos esses dados para saber como você interage com nossas comunicações de marketing. Podemos compartilhar novidades relevantes (como recursos de produtos)."
  },
  "onboardingPinExtensionBillboardAccess": {
    "message": "Acesso total"
  },
  "onboardingPinExtensionBillboardDescription": {
    "message": "Essas extensões podem ver e alterar informações"
  },
  "onboardingPinExtensionBillboardDescription2": {
    "message": "neste site."
  },
  "onboardingPinExtensionBillboardTitle": {
    "message": "Extensões"
  },
  "onboardingPinExtensionChrome": {
    "message": "Clique no ícone da extensão do navegador"
  },
  "onboardingPinExtensionDescription": {
    "message": "Fixe a MetaMask no seu navegador de modo que seja acessível e fácil de visualizar as confirmações das transações."
  },
  "onboardingPinExtensionDescription2": {
    "message": "Você pode abrir a MetaMask clicando na extensão e acessando a sua carteira com apenas um clique."
  },
  "onboardingPinExtensionDescription3": {
    "message": "Clique no ícone da extensão do navegador para acessá-la instantaneamente"
  },
  "onboardingPinExtensionLabel": {
    "message": "Fixar a MetaMask"
  },
  "onboardingPinExtensionStep1": {
    "message": "1"
  },
  "onboardingPinExtensionStep2": {
    "message": "2"
  },
  "onboardingPinExtensionTitle": {
    "message": "Sua instalação da MetaMask está concluída!"
  },
  "onboardingPinMmiExtensionLabel": {
    "message": "Fixar MetaMask Institutional"
  },
  "oneDayAbbreviation": {
    "message": "1D",
    "description": "Shortened form of '1 day'"
  },
  "oneMonthAbbreviation": {
    "message": "1M",
    "description": "Shortened form of '1 month'"
  },
  "oneWeekAbbreviation": {
    "message": "1S",
    "description": "Shortened form of '1 week'"
  },
  "oneYearAbbreviation": {
    "message": "1A",
    "description": "Shortened form of '1 year'"
  },
  "onekey": {
    "message": "OneKey"
  },
  "onlyAddTrustedNetworks": {
    "message": "Um provedor de rede mal-intencionado pode mentir sobre o estado da blockchain e registrar as atividades da sua rede. Adicione somente as redes personalizadas em que você confia."
  },
  "onlyConnectTrust": {
    "message": "Conecte-se somente com sites em que você confia. $1",
    "description": "Text displayed above the buttons for connection confirmation. $1 is the link to the learn more web page."
  },
  "openCustodianApp": {
    "message": "Abrir aplicativo $1",
    "description": "The $1 is the name of the Custodian that will be open"
  },
  "openFullScreenForLedgerWebHid": {
    "message": "Abra o app em tela cheia para conectar seu Ledger.",
    "description": "Shown to the user on the confirm screen when they are viewing MetaMask in a popup window but need to connect their ledger via webhid."
  },
  "openInBlockExplorer": {
    "message": "Abrir no explorador de blocos"
  },
  "openSeaNew": {
    "message": "OpenSea"
  },
  "operationFailed": {
    "message": "Falha na operação"
  },
  "optional": {
    "message": "Opcional"
  },
  "optionalWithParanthesis": {
    "message": "(Opcional)"
  },
  "options": {
    "message": "Opções"
  },
  "or": {
    "message": "ou"
  },
  "origin": {
    "message": "Origem"
  },
  "osTheme": {
    "message": "Sistema"
  },
  "otherSnaps": {
    "message": "outros snaps",
    "description": "Used in the 'permission_rpc' message."
  },
  "outdatedBrowserNotification": {
    "message": "Seu navegador está desatualizado. Se não o atualizar, você não conseguirá baixar patches de segurança e obter novos recursos da MetaMask."
  },
  "padlock": {
    "message": "Cadeado"
  },
  "parameters": {
    "message": "Parâmetros"
  },
  "participateInMetaMetrics": {
    "message": "Participar da MetaMetrics"
  },
  "participateInMetaMetricsDescription": {
    "message": "Participe da MetaMetrics para ajudar a melhorar a MetaMask"
  },
  "password": {
    "message": "Senha"
  },
  "passwordMmiTermsWarning": {
    "message": "Compreendo que o MetaMask Institutional não pode recuperar essa senha para mim. $1"
  },
  "passwordNotLongEnough": {
    "message": "A senha não é longa o suficiente"
  },
  "passwordSetupDetails": {
    "message": "Essa senha desbloqueará sua carteira MetaMask apenas neste dispositivo. A MetaMask não é capaz de recuperar essa senha."
  },
  "passwordStrength": {
    "message": "Segurança da senha: $1",
    "description": "Return password strength to the user when user wants to create password."
  },
  "passwordStrengthDescription": {
    "message": "Uma senha forte pode aumentar a segurança da sua carteira caso seu dispositivo seja roubado ou comprometido."
  },
  "passwordTermsWarning": {
    "message": "Compreendo que a MetaMask não é capaz de recuperar essa senha para mim. $1"
  },
  "passwordsDontMatch": {
    "message": "As senhas não coincidem"
  },
  "pasteJWTToken": {
    "message": "Cole ou solte seu token aqui:"
  },
  "pastePrivateKey": {
    "message": "Cole aqui a sequência de caracteres da sua chave privada:",
    "description": "For importing an account from a private key"
  },
  "paymasterInUse": {
    "message": "O gás desta transação será pago por um tesoureiro.",
    "description": "Alert shown in transaction confirmation if paymaster in use."
  },
  "pending": {
    "message": "Pendente"
  },
  "pendingTransactionInfo": {
    "message": "Essa transação só será processada quando a anterior estiver concluída."
  },
  "pendingTransactionMultiple": {
    "message": "Você tem ($1) transações pendentes."
  },
  "pendingTransactionSingle": {
    "message": "Você tem (1) transação pendente.",
    "description": "$1 is count of pending transactions"
  },
  "permissionDetails": {
    "message": "Detalhes da permissão"
  },
  "permissionRequest": {
    "message": "Solicitação de permissão"
  },
  "permissionRequested": {
    "message": "Solicitada agora"
  },
  "permissionRequestedForAccounts": {
    "message": "Solicitada agora para $1",
    "description": "Permission cell status for requested permission including accounts, rendered as AvatarGroup which is $1."
  },
  "permissionRevoked": {
    "message": "Revogada nesta atualização"
  },
  "permissionRevokedForAccounts": {
    "message": "Revogada nessa atualização para $1",
    "description": "Permission cell status for revoked permission including accounts, rendered as AvatarGroup which is $1."
  },
  "permission_accessNamedSnap": {
    "message": "Conectar a $1.",
    "description": "The description for the `wallet_snap` permission. $1 is the human-readable name of the snap."
  },
  "permission_accessNetwork": {
    "message": "Acesse a internet.",
    "description": "The description of the `endowment:network-access` permission."
  },
  "permission_accessNetworkDescription": {
    "message": "Permita que $1 acesse a internet. Isso pode ser usado para enviar e receber dados de servidores de terceiros.",
    "description": "An extended description of the `endowment:network-access` permission. $1 is the snap name."
  },
  "permission_accessSnap": {
    "message": "Conecte-se ao snap $1.",
    "description": "The description for the `wallet_snap` permission. $1 is the name of the snap."
  },
  "permission_accessSnapDescription": {
    "message": "Permitir que o site ou snap interaja com $1.",
    "description": "The description for the `wallet_snap_*` permission. $1 is the name of the Snap."
  },
  "permission_cronjob": {
    "message": "Agende e execute ações periódicas.",
    "description": "The description for the `snap_cronjob` permission"
  },
  "permission_cronjobDescription": {
    "message": "Permita que $1 realize ações que são executadas periodicamente em horários, datas ou intervalos fixos. Isso pode ser usado para disparar interações ou notificações sensíveis ao tempo.",
    "description": "An extended description for the `snap_cronjob` permission. $1 is the snap name."
  },
  "permission_dialog": {
    "message": "Exibir janelas de diálogo na MetaMask.",
    "description": "The description for the `snap_dialog` permission"
  },
  "permission_dialogDescription": {
    "message": "Permita que $1 exiba pop-ups da MetaMask com texto personalizado, campo para entrada de informações e botões para aprovar ou recusar uma ação.\nPode ser usado, por exemplo, para criar alertas, confirmações e fluxos de adesão para um Snap.",
    "description": "An extended description for the `snap_dialog` permission. $1 is the snap name."
  },
  "permission_ethereumAccounts": {
    "message": "Ver endereço, saldo da conta, atividade e iniciar transações",
    "description": "The description for the `eth_accounts` permission"
  },
  "permission_ethereumProvider": {
    "message": "Acesse o provedor do Ethereum.",
    "description": "The description for the `endowment:ethereum-provider` permission"
  },
  "permission_ethereumProviderDescription": {
    "message": "Permita que $1 se comunique diretamente com a MetaMask, para que possa ler dados da blockchain e sugerir mensagens e transações.",
    "description": "An extended description for the `endowment:ethereum-provider` permission. $1 is the snap name."
  },
  "permission_getEntropy": {
    "message": "Derivar chaves arbitrárias únicas para $1.",
    "description": "The description for the `snap_getEntropy` permission. $1 is the snap name."
  },
  "permission_getEntropyDescription": {
    "message": "Permita que $1 derive chaves arbitrárias únicas para $1 sem as expor. Essas chaves são separadas das suas contas na MetaMask e não estão relacionadas às suas chaves privadas ou à Frase de Recuperação Secreta. Os outros Snaps não podem acessar essas informações.",
    "description": "An extended description for the `snap_getEntropy` permission. $1 is the snap name."
  },
  "permission_getLocale": {
    "message": "Ver seu idioma de preferência.",
    "description": "The description for the `snap_getLocale` permission"
  },
  "permission_getLocaleDescription": {
    "message": "Permita que $1 acesse seu idioma de preferência a partir de suas configurações da MetaMask. Isso pode ser usado para traduzir e exibir o conteúdo de $1 usando seu idioma.",
    "description": "An extended description for the `snap_getLocale` permission. $1 is the snap name."
  },
  "permission_homePage": {
    "message": "Exibe uma tela personalizada",
    "description": "The description for the `endowment:page-home` permission"
  },
  "permission_homePageDescription": {
    "message": "Permite que $1 exiba uma tela inicial personalizada na MetaMask. Isso pode ser usado para interfaces de usuário, configurações e painéis.",
    "description": "An extended description for the `endowment:page-home` permission. $1 is the snap name."
  },
  "permission_keyring": {
    "message": "Permita solicitações para adicionar e controlar contas Ethereum",
    "description": "The description for the `endowment:keyring` permission"
  },
  "permission_keyringDescription": {
    "message": "Permita que $1 receba solicitações para adicionar ou remover contas, além de assinar e realizar transações em nome dessas contas.",
    "description": "An extended description for the `endowment:keyring` permission. $1 is the snap name."
  },
  "permission_lifecycleHooks": {
    "message": "Usar ganchos de ciclo de vida.",
    "description": "The description for the `endowment:lifecycle-hooks` permission"
  },
  "permission_lifecycleHooksDescription": {
    "message": "Permita que $1 use ganchos de ciclo de vida para executar códigos em momentos específicos durante seu ciclo de vida.",
    "description": "An extended description for the `endowment:lifecycle-hooks` permission. $1 is the snap name."
  },
  "permission_manageAccounts": {
    "message": "Adicionar e controlar contas Ethereum",
    "description": "The description for `snap_manageAccounts` permission"
  },
  "permission_manageAccountsDescription": {
    "message": "Permita que $1 adicione ou remova contas Ethereum e, depois, realize transações e assine com essas contas.",
    "description": "An extended description for the `snap_manageAccounts` permission. $1 is the snap name."
  },
  "permission_manageBip32Keys": {
    "message": "Gerenciar contas de $1.",
    "description": "The description for the `snap_getBip32Entropy` permission. $1 is a derivation path, e.g. 'm/44'/0'/0' (secp256k1)'."
  },
  "permission_manageBip44AndBip32KeysDescription": {
    "message": "Permita que $1 gerencie contas e ativos na rede solicitada. Essas contas são derivadas e passam por backup usando sua Frase de Recuperação Secreta (sem a revelar). Com o poder de derivar chaves, $1 pode dar suporte a uma variedade de protocolos da blockchain além da Ethereum (EVMs).",
    "description": "An extended description for the `snap_getBip44Entropy` and `snap_getBip44Entropy` permissions. $1 is the snap name."
  },
  "permission_manageBip44Keys": {
    "message": "Gerenciar contas de $1.",
    "description": "The description for the `snap_getBip44Entropy` permission. $1 is the name of a protocol, e.g. 'Filecoin'."
  },
  "permission_manageState": {
    "message": "Armazenar e gerenciar dados pertinentes em seu dispositivo.",
    "description": "The description for the `snap_manageState` permission"
  },
  "permission_manageStateDescription": {
    "message": "Permita que $1 armazene, atualize e recupere dados de forma segura com criptografia. Outros Snaps não podem acessar essas informações.",
    "description": "An extended description for the `snap_manageState` permission. $1 is the snap name."
  },
  "permission_nameLookup": {
    "message": "Fornecer consultas de domínios e endereços.",
    "description": "The description for the `endowment:name-lookup` permission."
  },
  "permission_nameLookupDescription": {
    "message": "Permitir que o Snap busque e exiba consultas de endereços e domínios em diferentes partes da IU da MetaMask.",
    "description": "An extended description for the `endowment:name-lookup` permission."
  },
  "permission_notifications": {
    "message": "Mostrar notificações.",
    "description": "The description for the `snap_notify` permission"
  },
  "permission_notificationsDescription": {
    "message": "Permita que $1 exiba notificações dentro da MetaMask. Um breve texto de notificação pode ser disparado por um Snap para informações acionáveis ou sensíveis ao tempo.",
    "description": "An extended description for the `snap_notify` permission. $1 is the snap name."
  },
  "permission_rpc": {
    "message": "Permitir que $1 se comunique diretamente com $2.",
    "description": "The description for the `endowment:rpc` permission. $1 is 'other snaps' or 'websites', $2 is the snap name."
  },
  "permission_rpcDescription": {
    "message": "Permita que $1 envie mensagens a $2 e receba resposta de $2.",
    "description": "An extended description for the `endowment:rpc` permission. $1 is 'other snaps' or 'websites', $2 is the snap name."
  },
  "permission_rpcDescriptionOriginList": {
    "message": "$1 e $2",
    "description": "A list of allowed origins where $2 is the last origin of the list and $1 is the rest of the list separated by ','."
  },
  "permission_signatureInsight": {
    "message": "Exibir o modal de insights de assinatura.",
    "description": "The description for the `endowment:signature-insight` permission"
  },
  "permission_signatureInsightDescription": {
    "message": "Permita que $1 exiba um modal com insights sobre solicitações de assinatura antes de aprová-las. Isso pode ser usado para soluções de segurança e antiphishing.",
    "description": "An extended description for the `endowment:signature-insight` permission. $1 is the snap name."
  },
  "permission_signatureInsightOrigin": {
    "message": "Veja as origens de sites que iniciam solicitações de assinatura",
    "description": "The description for the `signatureOrigin` caveat, to be used with the `endowment:signature-insight` permission"
  },
  "permission_signatureInsightOriginDescription": {
    "message": "Permita que $1 veja a origem (URI) dos sites que iniciam solicitações de assinatura. Isso pode ser usado para soluções de segurança e antiphishing.",
    "description": "An extended description for the `signatureOrigin` caveat, to be used with the `endowment:signature-insight` permission. $1 is the snap name."
  },
  "permission_transactionInsight": {
    "message": "Busque e exiba insights de transações.",
    "description": "The description for the `endowment:transaction-insight` permission"
  },
  "permission_transactionInsightDescription": {
    "message": "Permita que $1 decodifique transações e exiba informações dentro da interface da MetaMask. Isso pode ser usado para soluções de segurança e antiphishing.",
    "description": "An extended description for the `endowment:transaction-insight` permission. $1 is the snap name."
  },
  "permission_transactionInsightOrigin": {
    "message": "Verá as origens dos sites que sugerem transações",
    "description": "The description for the `transactionOrigin` caveat, to be used with the `endowment:transaction-insight` permission"
  },
  "permission_transactionInsightOriginDescription": {
    "message": "Permita que $1 veja a origem (URI) dos sites que sugerirem transações. Isso pode ser usado para soluções de segurança e antiphishing.",
    "description": "An extended description for the `transactionOrigin` caveat, to be used with the `endowment:transaction-insight` permission. $1 is the snap name."
  },
  "permission_unknown": {
    "message": "Permissão desconhecida: $1",
    "description": "$1 is the name of a requested permission that is not recognized."
  },
  "permission_viewBip32PublicKeys": {
    "message": "Ver sua chave pública para $1 ($2).",
    "description": "The description for the `snap_getBip32PublicKey` permission. $1 is a derivation path, e.g. 'm/44'/0'/0''. $2 is the elliptic curve name, e.g. 'secp256k1'."
  },
  "permission_viewBip32PublicKeysDescription": {
    "message": "Permita que $2 veja suas chaves públicas (e endereços) referentes a $1. Isso não concede nenhum tipo de controle das contas ou ativos.",
    "description": "An extended description for the `snap_getBip32PublicKey` permission. $1 is a derivation path (name). $2 is the snap name."
  },
  "permission_viewNamedBip32PublicKeys": {
    "message": "Veja sua chave pública para $1.",
    "description": "The description for the `snap_getBip32PublicKey` permission. $1 is a name for the derivation path, e.g., 'Ethereum accounts'."
  },
  "permission_walletSwitchEthereumChain": {
    "message": "Troque e use a seguinte rede",
    "description": "The label for the `wallet_switchEthereumChain` permission"
  },
  "permission_webAssembly": {
    "message": "Suporte a WebAssembly.",
    "description": "The description of the `endowment:webassembly` permission."
  },
  "permission_webAssemblyDescription": {
    "message": "Permita que $1 acesse ambientes de execução de baixo nível via WebAssembly.",
    "description": "An extended description of the `endowment:webassembly` permission. $1 is the snap name."
  },
  "permissions": {
    "message": "Permissões"
  },
  "permissionsPageEmptyContent": {
    "message": "Não há nada aqui"
  },
  "permissionsPageEmptySubContent": {
    "message": "Aqui você pode ver as permissões que deu aos snaps instalados ou sites conectados."
  },
  "permissionsPageTourDescription": {
    "message": "Este é o seu painel de controle para gerenciar as permissões dadas aos sites conectados e snaps instalados."
  },
  "permissionsPageTourTitle": {
    "message": "Sites conectados agora são permissões"
  },
  "permitSimulationDetailInfo": {
    "message": "Você está autorizando o consumidor a gastar esta quantidade de tokens de sua conta."
  },
  "personalAddressDetected": {
    "message": "Endereço pessoal detectado. Insira o endereço de contrato do token."
  },
  "petnamesEnabledToggle": {
    "message": "Permitir apelidos"
  },
  "petnamesEnabledToggleDescription": {
    "message": "Isso permite que você atribua um apelido a qualquer endereço. Sempre que possível, vamos sugerir nomes para os endereços com os quais você interage."
  },
  "pinExtensionDescription": {
    "message": "Navegue até o menu da extensão e fixe o MetaMask Institutional para acessar facilmente."
  },
  "pinExtensionTitle": {
    "message": "Fixar extensão"
  },
  "pinToTop": {
    "message": "Fixar ao topo"
  },
  "pleaseConfirm": {
    "message": "Por favor, confirme"
  },
  "plusMore": {
    "message": "E mais $1",
    "description": "$1 is the number of additional items"
  },
  "plusXMore": {
    "message": "E mais $1",
    "description": "$1 is a number of additional but unshown items in a list- this message will be shown in place of those items"
  },
  "popularCustomNetworks": {
    "message": "Redes personalizadas populares"
  },
  "popularNetworkAddToolTip": {
    "message": "Algumas dessas redes dependem de terceiros. As conexões podem ser menos confiáveis ​​ou permitir que terceiros rastreiem atividades. $1",
    "description": "$1 is Learn more link"
  },
  "portfolio": {
    "message": "Portfólio"
  },
  "portfolioDashboard": {
    "message": "Painel do portfólio"
  },
  "preparingSwap": {
    "message": "Preparando troca..."
  },
  "prev": {
    "message": "Anterior"
  },
  "price": {
    "message": "Preço"
  },
  "priceUnavailable": {
    "message": "preço não disponível"
  },
  "primaryCurrencySetting": {
    "message": "Moeda principal"
  },
  "primaryCurrencySettingDescription": {
    "message": "Selecione Nativa para priorizar a exibição de valores na moeda nativa da cadeia (por ex., ETH). Selecione Fiduciária para priorizar a exibição de valores na moeda fiduciária selecionada."
  },
  "primaryType": {
    "message": "Tipo primário"
  },
  "priorityFee": {
    "message": "Taxa de prioridade"
  },
  "priorityFeeProperCase": {
    "message": "Taxa de prioridade"
  },
  "privacy": {
    "message": "Privacidade"
  },
  "privacyMsg": {
    "message": "Política de Privacidade"
  },
  "privateKey": {
    "message": "Chave Privada",
    "description": "select this type of file to use to import an account"
  },
  "privateKeyCopyWarning": {
    "message": "Chave privada de $1",
    "description": "$1 represents the account name"
  },
  "privateKeyHidden": {
    "message": "A chave privada está oculta",
    "description": "Explains that the private key input is hidden"
  },
  "privateKeyShow": {
    "message": "Exibir/ocultar a inserção da chave privada",
    "description": "Describes a toggle that is used to show or hide the private key input"
  },
  "privateKeyShown": {
    "message": "Esta chave privada está sendo exibida",
    "description": "Explains that the private key input is being shown"
  },
  "privateKeyWarning": {
    "message": "Atenção: jamais revele essa chave. Qualquer pessoa com acesso às suas chaves privadas poderá roubar os ativos de sua conta."
  },
  "privateNetwork": {
    "message": "Rede privada"
  },
  "proceedWithTransaction": {
    "message": "Quero prosseguir mesmo assim"
  },
  "productAnnouncements": {
    "message": "Anúncios de produtos"
  },
  "profileSync": {
    "message": "Sincronização de perfil"
  },
  "profileSyncConfirmation": {
    "message": "Se você desativar a sincronização de perfil, não poderá receber notificações."
  },
  "profileSyncDescription": {
    "message": "Cria um perfil que a MetaMask usa para sincronizar algumas configurações entre seus dispositivos. Isso é necessário para receber notificações. $1."
  },
  "profileSyncPrivacyLink": {
    "message": "Saiba como protegemos sua privacidade"
  },
  "proposedApprovalLimit": {
    "message": "Limite de aprovação proposto"
  },
  "provide": {
    "message": "Fornecer"
  },
  "publicAddress": {
    "message": "Endereço público"
  },
  "pushPlatformNotificationsFundsReceivedDescription": {
    "message": "Você recebeu $1 $2"
  },
  "pushPlatformNotificationsFundsReceivedDescriptionDefault": {
    "message": "Você recebeu alguns tokens"
  },
  "pushPlatformNotificationsFundsReceivedTitle": {
    "message": "Fundos recebidos"
  },
  "pushPlatformNotificationsFundsSentDescription": {
    "message": "Você enviou $1 $2 com sucesso"
  },
  "pushPlatformNotificationsFundsSentDescriptionDefault": {
    "message": "Você enviou alguns tokens com sucesso"
  },
  "pushPlatformNotificationsFundsSentTitle": {
    "message": "Fundos enviados"
  },
  "pushPlatformNotificationsNftReceivedDescription": {
    "message": "Você recebeu novos NFTs"
  },
  "pushPlatformNotificationsNftReceivedTitle": {
    "message": "NFT recebido"
  },
  "pushPlatformNotificationsNftSentDescription": {
    "message": "Você enviou um NFT com sucesso"
  },
  "pushPlatformNotificationsNftSentTitle": {
    "message": "NFT enviado"
  },
  "pushPlatformNotificationsStakingLidoStakeCompletedDescription": {
    "message": "Seu staking na Lido foi bem-sucedido"
  },
  "pushPlatformNotificationsStakingLidoStakeCompletedTitle": {
    "message": "Staking concluído"
  },
  "pushPlatformNotificationsStakingLidoStakeReadyToBeWithdrawnDescription": {
    "message": "Seu staking na Lido está pronto para ser retirado"
  },
  "pushPlatformNotificationsStakingLidoStakeReadyToBeWithdrawnTitle": {
    "message": "Staking pronto para ser retirado"
  },
  "pushPlatformNotificationsStakingLidoWithdrawalCompletedDescription": {
    "message": "Sua retirada da Lido foi bem-sucedida"
  },
  "pushPlatformNotificationsStakingLidoWithdrawalCompletedTitle": {
    "message": "Retirada concluída"
  },
  "pushPlatformNotificationsStakingLidoWithdrawalRequestedDescription": {
    "message": "Sua solicitação de retirada da Lido foi enviada"
  },
  "pushPlatformNotificationsStakingLidoWithdrawalRequestedTitle": {
    "message": "Retirada solicitada"
  },
  "pushPlatformNotificationsStakingRocketpoolStakeCompletedDescription": {
    "message": "Seu staking na Rocket Pool foi bem-sucedido"
  },
  "pushPlatformNotificationsStakingRocketpoolStakeCompletedTitle": {
    "message": "Staking concluído"
  },
  "pushPlatformNotificationsStakingRocketpoolUnstakeCompletedDescription": {
    "message": "Sua retirada de staking na Rocket Pool foi bem-sucedida"
  },
  "pushPlatformNotificationsStakingRocketpoolUnstakeCompletedTitle": {
    "message": "Retirada de staking concluída"
  },
  "pushPlatformNotificationsSwapCompletedDescription": {
    "message": "Sua troca na MetaMask foi bem-sucedida"
  },
  "pushPlatformNotificationsSwapCompletedTitle": {
    "message": "Troca concluída"
  },
  "queued": {
    "message": "Na fila"
  },
  "quoteRate": {
    "message": "Taxa de cotação"
  },
  "rank": {
    "message": "Classificação"
  },
  "reAddAccounts": {
    "message": "readicione outras contas"
  },
  "reAdded": {
    "message": "readicionar"
  },
  "readdToken": {
    "message": "Você poderá adicionar esse token novamente no futuro indo até “Importar token” no menu de opções das suas contas."
  },
  "receive": {
    "message": "Receber"
  },
  "recipientAddressPlaceholder": {
    "message": "Insira o endereço público (0x) ou o nome ENS"
  },
  "recipientAddressPlaceholderFlask": {
    "message": "Insira o endereço público (0x) ou nome do domínio"
  },
  "recommendedGasLabel": {
    "message": "Recomendado"
  },
  "recoveryPhraseReminderBackupStart": {
    "message": "Comece aqui"
  },
  "recoveryPhraseReminderConfirm": {
    "message": "Entendi"
  },
  "recoveryPhraseReminderHasBackedUp": {
    "message": "Sempre mantenha a sua Frase de Recuperação Secreta em um lugar seguro e secreto"
  },
  "recoveryPhraseReminderHasNotBackedUp": {
    "message": "Precisa fazer backup da sua Frase de Recuperação Secreta novamente?"
  },
  "recoveryPhraseReminderItemOne": {
    "message": "Nunca compartilhe a sua Frase de Recuperação Secreta com ninguém"
  },
  "recoveryPhraseReminderItemTwo": {
    "message": "A equipe da MetaMask jamais pedirá sua Frase de Recuperação Secreta"
  },
  "recoveryPhraseReminderSubText": {
    "message": "Sua Frase de Recuperação Secreta controla todas as suas contas."
  },
  "recoveryPhraseReminderTitle": {
    "message": "Proteja seus fundos"
  },
  "redesignedConfirmationsEnabledToggle": {
    "message": "Solicitações de assinatura aprimoradas"
  },
  "redesignedConfirmationsToggleDescription": {
    "message": "Ative para ver as solicitações de assinatura em um formato aprimorado."
  },
  "refreshList": {
    "message": "Atualizar lista"
  },
  "reject": {
    "message": "Recusar"
  },
  "rejectAll": {
    "message": "Recusar todas"
  },
  "rejectRequestsDescription": {
    "message": "Você está prestes a recusar em lote $1 solicitações."
  },
  "rejectRequestsN": {
    "message": "Recusar $1 solicitações"
  },
  "rejectTxsDescription": {
    "message": "Você está prestes a recusar $1 transações em massa."
  },
  "rejectTxsN": {
    "message": "Recusar $1 transações"
  },
  "rejected": {
    "message": "Recusada"
  },
  "remove": {
    "message": "Remover"
  },
  "removeAccount": {
    "message": "Remover conta"
  },
  "removeAccountDescription": {
    "message": "Essa conta será removida da sua carteira. Antes de continuar, você precisa garantir que tem a Frase de Recuperação Secreta original ou chave privada para essa conta importada. Você pode importar ou criar contas novamente a partir do menu suspenso da conta. "
  },
  "removeJWT": {
    "message": "Remover token custodiante"
  },
  "removeJWTDescription": {
    "message": "Tem certeza de que deseja remover este token? Todas as contas atribuídas a ele também serão removidas da extensão: "
  },
  "removeKeyringSnap": {
    "message": "Remover esse Snap removerá estas contas da MetaMask:"
  },
  "removeKeyringSnapToolTip": {
    "message": "O Snap controla as contas e, ao removê-lo, as contas também serão removidas da MetaMask, mas permanecerão na blockchain."
  },
  "removeNFT": {
    "message": "Remover NFT"
  },
  "removeNftErrorMessage": {
    "message": "Não foi possível remover este NFT."
  },
  "removeNftMessage": {
    "message": "O NFT foi removido com sucesso!"
  },
  "removeSnap": {
    "message": "Remover Snap"
  },
  "removeSnapAccountDescription": {
    "message": "Se você prosseguir, essa conta não estará mais disponível na MetaMask."
  },
  "removeSnapAccountTitle": {
    "message": "Remover conta"
  },
  "removeSnapConfirmation": {
    "message": "Tem certeza de que deseja remover $1?",
    "description": "$1 represents the name of the snap"
  },
  "removeSnapDescription": {
    "message": "Essa ação excluirá o snap, os dados dele e revogará as permissões concedidas."
  },
  "replace": {
    "message": "substituir"
  },
  "reportIssue": {
    "message": "Comunicar um problema"
  },
  "requestFlaggedAsMaliciousFallbackCopyReason": {
    "message": "O provedor de segurança não compartilhou mais detalhes"
  },
  "requestFlaggedAsMaliciousFallbackCopyReasonTitle": {
    "message": "Solicitação sinalizada como mal-intencionada"
  },
  "requestFrom": {
    "message": "Solicitação de"
  },
  "requestFromInfo": {
    "message": "Este é o site solicitando sua assinatura."
  },
  "requestFromTransactionDescription": {
    "message": "Este é o site solicitando sua confirmação."
  },
  "requestMayNotBeSafe": {
    "message": "A solicitação pode não ser segura"
  },
  "requestMayNotBeSafeError": {
    "message": "O provedor de segurança não detectou nenhuma atividade mal-intencionada. Ainda assim, pode não ser seguro continuar."
  },
  "requestNotVerified": {
    "message": "Solicitação não verificada"
  },
  "requestNotVerifiedError": {
    "message": "Por causa de um erro, essa solicitação não foi verificada pelo provedor de segurança. Prossiga com cautela."
  },
  "requestsAwaitingAcknowledgement": {
    "message": "solicitações aguardando confirmação"
  },
  "required": {
    "message": "Obrigatório"
  },
  "reset": {
    "message": "Redefinir"
  },
  "resetWallet": {
    "message": "Redefinir carteira"
  },
  "resetWalletSubHeader": {
    "message": "A MetaMask não mantém cópia de sua senha. Se estiver enfrentando problemas para desbloquear sua conta, você precisará redefinir sua carteira. É possível fazer isso informando a Frase de Recuperação Secreta usada ao configurar sua carteira."
  },
  "resetWalletUsingSRP": {
    "message": "Essa ação excluirá sua carteira atual e a Frase de Recuperação Secreta deste dispositivo, juntamente com a lista de contas que você tem curadoria. Após redefinir com a Frase de Recuperação Secreta, você verá uma lista de contas baseadas na Frase de Recuperação Secreta que você usou para redefinir. Essa nova lista incluirá automaticamente novas contas que tenham saldo. Você também poderá $1 criadas anteriormente. Contas personalizadas importadas precisarão ser $2, e quaisquer tokens personalizados adicionados a uma conta também precisarão ser $3."
  },
  "resetWalletWarning": {
    "message": "Certifique-se de usar a frase secreta de recuperação correta antes de prosseguir. Você não poderá desfazer isso."
  },
  "restartMetamask": {
    "message": "Reiniciar a MetaMask"
  },
  "restore": {
    "message": "Restaurar"
  },
  "restoreUserData": {
    "message": "Restaurar dados do usuário"
  },
  "restoreUserDataDescription": {
    "message": "Você pode restaurar dados como contatos e preferências a partir de um arquivo de backup."
  },
  "resultPageError": {
    "message": "Erro"
  },
  "resultPageErrorDefaultMessage": {
    "message": "Falha na operação."
  },
  "resultPageSuccess": {
    "message": "Sucesso"
  },
  "resultPageSuccessDefaultMessage": {
    "message": "A operação foi concluída com sucesso."
  },
  "retryTransaction": {
    "message": "Tentar transação novamente"
  },
  "reusedTokenNameWarning": {
    "message": "Um token aqui reutiliza um símbolo de outro token que você acompanha; isso pode causar confusão ou induzir a erros."
  },
  "revealSeedWords": {
    "message": "Revelar Frase de Recuperação Secreta"
  },
  "revealSeedWordsDescription1": {
    "message": "A $1 concede $2",
    "description": "This is a sentence consisting of link using 'revealSeedWordsSRPName' as $1 and bolded text using 'revealSeedWordsDescription3' as $2."
  },
  "revealSeedWordsDescription2": {
    "message": "A MetaMask é uma $1. Isso significa que você é o proprietário da sua FRS.",
    "description": "$1 is text link with the message from 'revealSeedWordsNonCustodialWallet'"
  },
  "revealSeedWordsDescription3": {
    "message": "acesso total à sua carteira e fundos.\n"
  },
  "revealSeedWordsNonCustodialWallet": {
    "message": "carteira não custodiada"
  },
  "revealSeedWordsQR": {
    "message": "QR"
  },
  "revealSeedWordsSRPName": {
    "message": "Frase de Recuperação Secreta (FRS)"
  },
  "revealSeedWordsText": {
    "message": "Texto"
  },
  "revealSeedWordsWarning": {
    "message": "Certifique-se de que ninguém está olhando a sua tela. $1",
    "description": "$1 is bolded text using the message from 'revealSeedWordsWarning2'"
  },
  "revealSeedWordsWarning2": {
    "message": "O Suporte da MetaMask nunca solicitará essa informação.",
    "description": "The bolded texted in the second part of 'revealSeedWordsWarning'"
  },
  "revealSensitiveContent": {
    "message": "Revelar conteúdo confidencial"
  },
  "revealTheSeedPhrase": {
    "message": "Revelar a frase-semente"
  },
  "reviewAlerts": {
    "message": "Conferir alertas"
  },
  "revokeAllTokensTitle": {
    "message": "Revogar permissão de acesso e transferência de todos os seus $1?",
    "description": "$1 is the symbol of the token for which the user is revoking approval"
  },
  "revokeAllTokensTitleWithoutSymbol": {
    "message": "Revogar a permissão para acessar e transferir todos os seus NFTs de $1?",
    "description": "$1 is a link to contract on the block explorer when we're not able to retrieve a erc721 or erc1155 name"
  },
  "revokeApproveForAllDescription": {
    "message": "Isso revoga a permissão de terceiros para acessar e transferir todos os seus $1 sem aviso prévio.",
    "description": "$1 is either a string or link of a given token symbol or name"
  },
  "revokeApproveForAllDescriptionWithoutSymbol": {
    "message": "Isso revoga a permissão de um terceiro para acessar e transferir todos os seus NFTs de $1 sem aviso.",
    "description": "$1 is a link to contract on the block explorer when we're not able to retrieve a erc721 or erc1155 name"
  },
  "revokePermission": {
    "message": "Revogar permissão"
  },
  "revokeSpendingCap": {
    "message": "Revogar limite de gastos de seu $1",
    "description": "$1 is a token symbol"
  },
  "revokeSpendingCapTooltipText": {
    "message": "Esse terceiro não poderá gastar mais nenhum dos seus tokens atuais ou futuros."
  },
  "rpcUrl": {
    "message": "Novo URL da RPC"
  },
  "safeTransferFrom": {
    "message": "Transferência segura de"
  },
  "save": {
    "message": "Salvar"
  },
  "scanInstructions": {
    "message": "Posicione o código QR na frente da sua câmera"
  },
  "scanQrCode": {
    "message": "Ler código QR"
  },
  "scrollDown": {
    "message": "Role para baixo"
  },
  "search": {
    "message": "Pesquisar"
  },
  "searchAccounts": {
    "message": "Pesquisar contas"
  },
  "searchNfts": {
    "message": "Pesquisar NFTs"
  },
  "searchTokens": {
    "message": "Pesquisar tokens"
  },
  "secretRecoveryPhrase": {
    "message": "Frase de Recuperação Secreta"
  },
  "secureWallet": {
    "message": "Carteira segura"
  },
  "security": {
    "message": "Segurança"
  },
  "securityAlert": {
    "message": "Alerta de segurança de $1 e $2"
  },
  "securityAlerts": {
    "message": "Alertas de segurança"
  },
  "securityAlertsDescription": {
    "message": "Esse recurso alerta você sobre atividades mal-intencionadas analisando ativamente as solicitações de transações e assinaturas. $1",
    "description": "Link to learn more about security alerts"
  },
  "securityAndPrivacy": {
    "message": "Segurança e Privacidade"
  },
  "securityProviderPoweredBy": {
    "message": "Com tecnologia da $1",
    "description": "The security provider that is providing data"
  },
  "seeDetails": {
    "message": "Ver detalhes"
  },
  "seedPhraseConfirm": {
    "message": "Confirmar Frase de Recuperação Secreta"
  },
  "seedPhraseEnterMissingWords": {
    "message": "Confirmar Frase de Recuperação Secreta"
  },
  "seedPhraseIntroNotRecommendedButtonCopy": {
    "message": "Lembre-me mais tarde (não recomendado)"
  },
  "seedPhraseIntroRecommendedButtonCopy": {
    "message": "Proteger minha carteira (recomendado)"
  },
  "seedPhraseIntroSidebarBulletOne": {
    "message": "Anote e guarde em vários locais secretos."
  },
  "seedPhraseIntroSidebarBulletTwo": {
    "message": "Guarde em um cofre de banco."
  },
  "seedPhraseIntroSidebarCopyOne": {
    "message": "A sua Frase de Recuperação Secreta é uma frase de 12 palavras que é a “chave-mestra” para a sua carteira e seus fundos"
  },
  "seedPhraseIntroSidebarCopyThree": {
    "message": "Caso alguém lhe peça a sua frase de recuperação, essa pessoa provavelmente está tentando dar um golpe em você e roubar os fundos da sua carteira"
  },
  "seedPhraseIntroSidebarCopyTwo": {
    "message": "Jamais compartilhe a sua Frase de Recuperação Secreta, nem mesmo com a MetaMask!"
  },
  "seedPhraseIntroSidebarTitleOne": {
    "message": "O que é uma Frase de Recuperação Secreta?"
  },
  "seedPhraseIntroSidebarTitleThree": {
    "message": "Devo compartilhar minha Frase de Recuperação Secreta?"
  },
  "seedPhraseIntroSidebarTitleTwo": {
    "message": "Como salvo minha Frase de Recuperação Secreta?"
  },
  "seedPhraseIntroTitle": {
    "message": "Proteja sua carteira"
  },
  "seedPhraseIntroTitleCopy": {
    "message": "Antes de iniciar, assista a esse vídeo curto para aprender sobre sua Frase de Recuperação Secreta e sobre como manter sua carteira segura."
  },
  "seedPhraseReq": {
    "message": "As Frases de Recuperação Secretas contêm 12, 15, 18, 21 ou 24 palavras"
  },
  "seedPhraseWriteDownDetails": {
    "message": "Anote essa Frase de Recuperação Secreta de 12 palavras e guarde-a em algum lugar de sua confiança ao qual somente você tenha acesso."
  },
  "seedPhraseWriteDownHeader": {
    "message": "Anote sua Frase de Recuperação Secreta"
  },
  "select": {
    "message": "Selecionar"
  },
  "selectAccounts": {
    "message": "Selecione a(s) conta(s) para usar nesse site"
  },
  "selectAccountsForSnap": {
    "message": "Selecione a(s) conta(s) para usar com esse snap"
  },
  "selectAll": {
    "message": "Selecionar tudo"
  },
  "selectAllAccounts": {
    "message": "Selecionar todas as contas"
  },
  "selectAnAccount": {
    "message": "Selecione uma conta"
  },
  "selectAnAccountAlreadyConnected": {
    "message": "Essa conta já foi conectada à MetaMask"
  },
  "selectAnAccountHelp": {
    "message": "Selecione as contas custodiantes para usar no MetaMask Institutional."
  },
  "selectEnableDisplayMediaPrivacyPreference": {
    "message": "Ativar Exibir arquivos de mídia de NFTs"
  },
  "selectHdPath": {
    "message": "Selecione o caminho do disco rígido"
  },
  "selectJWT": {
    "message": "Selecionar token"
  },
  "selectNFTPrivacyPreference": {
    "message": "Ativar detecção automática de NFTs"
  },
  "selectPathHelp": {
    "message": "Se as contas que você esperava não forem exibidas, tente mudar o caminho do HD ou a rede atualmente selecionada."
  },
  "selectType": {
    "message": "Selecione o tipo"
  },
  "selectingAllWillAllow": {
    "message": "Selecionar todos permitirá que esse site visualize todas as suas contas atuais. Certifique-se de confiar nesse site."
  },
  "send": {
    "message": "Enviar"
  },
  "sendBugReport": {
    "message": "Envie-nos um relatório de bugs."
  },
  "sendNoContactsConversionText": {
    "message": "clique aqui"
  },
  "sendNoContactsDescription": {
    "message": "Contatos permitem que você envie transações de forma segura para outra conta diversas vezes. Para criar um contato, $1",
    "description": "$1 represents the action text 'click here'"
  },
  "sendNoContactsTitle": {
    "message": "Você ainda não tem nenhum contato"
  },
  "sendSelectReceiveAsset": {
    "message": "Selecionar ativo para receber"
  },
  "sendSelectSendAsset": {
    "message": "Selecionar ativo para enviar"
  },
  "sendSpecifiedTokens": {
    "message": "Enviar $1",
    "description": "Symbol of the specified token"
  },
  "sendSwapSubmissionWarning": {
    "message": "Clicar neste botão iniciará imediatamente sua transação de swap. Confira os detalhes da sua transação antes de prosseguir."
  },
  "sendTokenAsToken": {
    "message": "Enviar $1 como $2",
    "description": "Used in the transaction display list to describe a swap and send. $1 and $2 are the symbols of tokens in involved in the swap."
  },
  "sendingAsset": {
    "message": "Enviando $1"
  },
  "sendingDisabled": {
    "message": "O envio de ativos NFT ERC-1155 ainda não é aceito."
  },
  "sendingNativeAsset": {
    "message": "Enviando $1",
    "description": "$1 represents the native currency symbol for the current network (e.g. ETH or BNB)"
  },
  "sendingToTokenContractWarning": {
    "message": "Aviso: você está prestes a enviar a um contrato de token que pode resultar em perda de fundos. $1",
    "description": "$1 is a clickable link with text defined by the 'learnMoreUpperCase' key. The link will open to a support article regarding the known contract address warning"
  },
  "sendingZeroAmount": {
    "message": "Você está enviando 0 $1."
  },
  "sepolia": {
    "message": "Rede de teste Sepolia"
  },
<<<<<<< HEAD
  "serviceWorkerKeepAlive": {
    "message": "Service Worker Keep Alive"
=======
  "setAdvancedPrivacySettingsDetails": {
    "message": "A MetaMask utiliza esses serviços terceirizados de confiança para aumentar a usabilidade e a segurança dos produtos."
>>>>>>> aea494de
  },
  "setApprovalForAll": {
    "message": "Definir aprovação para todos"
  },
  "setApprovalForAllTitle": {
    "message": "Aprovar $1 sem limite de gastos",
    "description": "The token symbol that is being approved"
  },
  "settingAddSnapAccount": {
    "message": "Adicionar Snap da conta"
  },
  "settings": {
    "message": "Configurações"
  },
  "settingsSearchMatchingNotFound": {
    "message": "Nenhum resultado correspondente encontrado."
  },
  "settingsSubHeadingSignaturesAndTransactions": {
    "message": "Solicitações de assinaturas e transações"
  },
  "show": {
    "message": "Exibir"
  },
  "showAccount": {
    "message": "Exibir conta"
  },
  "showExtensionInFullSizeView": {
    "message": "Exibir extensão na visão de tamanho real"
  },
  "showExtensionInFullSizeViewDescription": {
    "message": "Ative esta opção para tornar a visão de tamanho real o seu padrão ao clicar no ícone da extensão."
  },
  "showFiatConversionInTestnets": {
    "message": "Exibir conversão nas redes de teste"
  },
  "showFiatConversionInTestnetsDescription": {
    "message": "Selecione essa opção para exibir a conversão de moeda fiduciária nas redes de teste"
  },
  "showHexData": {
    "message": "Exibir dados hexa"
  },
  "showHexDataDescription": {
    "message": "Selecione essa opção para exibir o campo de dados hexa na tela de envio"
  },
  "showIncomingTransactions": {
    "message": "Exibir transações recebidas"
  },
  "showIncomingTransactionsDescription": {
    "message": "Isso depende de $1, que terá acesso ao seu endereço Ethereum e ao seu endereço IP. $2",
    "description": "$1 is the link to etherscan url and $2 is the link to the privacy policy of consensys APIs"
  },
  "showIncomingTransactionsExplainer": {
    "message": "Isso depende de diferentes APIs de terceiros para cada rede, o que expõe seu endereço Ethereum e seu endereço IP."
  },
  "showLess": {
    "message": "Mostrar menos"
  },
  "showMore": {
    "message": "Exibir mais"
  },
  "showNft": {
    "message": "Exibir NFT"
  },
  "showPermissions": {
    "message": "Exibir permissões"
  },
  "showPrivateKey": {
    "message": "Exibir chave privada"
  },
  "showTestnetNetworks": {
    "message": "Exibir redes de teste"
  },
  "showTestnetNetworksDescription": {
    "message": "Selecione essa opção para exibir redes de teste na lista de redes"
  },
  "sigRequest": {
    "message": "Solicitação de assinatura"
  },
  "sign": {
    "message": "Assinar"
  },
  "signatureRequest": {
    "message": "Solicitação de assinatura"
  },
  "signatureRequestGuidance": {
    "message": "Assine essa mensagem apenas se entende integralmente o conteúdo e confia no site solicitante."
  },
  "signed": {
    "message": "Assinado"
  },
  "signin": {
    "message": "Entrar"
  },
  "signing": {
    "message": "Assinando"
  },
  "signingInWith": {
    "message": "Assinando com"
  },
  "simulationDetailsFailed": {
    "message": "Houve um erro ao carregar sua estimativa."
  },
  "simulationDetailsFiatNotAvailable": {
    "message": "Não disponível"
  },
  "simulationDetailsIncomingHeading": {
    "message": "Você recebe"
  },
  "simulationDetailsNoBalanceChanges": {
    "message": "Nenhuma alteração prevista para sua carteira"
  },
  "simulationDetailsOutgoingHeading": {
    "message": "Você envia"
  },
  "simulationDetailsTitle": {
    "message": "Alterações estimadas"
  },
  "simulationDetailsTitleTooltip": {
    "message": "As alterações estimadas podem acontecer se você prosseguir com essa transação. É apenas uma previsão, não uma garantia."
  },
  "simulationDetailsTotalFiat": {
    "message": "Total = $1",
    "description": "$1 is the total amount in fiat currency on one side of the transaction"
  },
  "simulationDetailsTransactionReverted": {
    "message": "Essa transação provavelmente falhará"
  },
  "simulationErrorMessageV2": {
    "message": "Não conseguimos estimar o preço do gás. Pode haver um erro no contrato, e essa transação poderá falhar."
  },
  "simulationsSettingDescription": {
    "message": "Ative para estimar as alterações de saldo das transações antes de confirmá-las. Isso não garante o resultado das suas transações. $1"
  },
  "simulationsSettingSubHeader": {
    "message": "Estimar alterações de saldo"
  },
  "siweIssued": {
    "message": "Emitido"
  },
  "siweNetwork": {
    "message": "Rede"
  },
  "siweRequestId": {
    "message": "ID da solicitação"
  },
  "siweResources": {
    "message": "Recursos"
  },
  "siweSignatureSimulationDetailInfo": {
    "message": "Você está fazendo login em um site e não há alterações previstas em sua conta."
  },
  "siweURI": {
    "message": "URL"
  },
  "skip": {
    "message": "Pular"
  },
  "skipAccountSecurity": {
    "message": "Pular a segurança da conta?"
  },
  "skipAccountSecurityDetails": {
    "message": "Compreendo que, até fazer o backup da minha Frase de Recuperação Secreta, poderei perder minhas contas e todos os ativos contidos nela."
  },
  "smartContracts": {
    "message": "Contratos inteligentes"
  },
  "smartSwapsErrorNotEnoughFunds": {
    "message": "Fundos insuficientes para uma troca inteligente."
  },
  "smartSwapsErrorUnavailable": {
    "message": "As trocas inteligentes estão temporariamente indisponíveis."
  },
  "smartTransactionCancelled": {
    "message": "Sua transação foi cancelada"
  },
  "smartTransactionCancelledDescription": {
    "message": "Não foi possível concluir sua transação. Ela foi cancelada para evitar que você pague taxas de gás desnecessárias."
  },
  "smartTransactionError": {
    "message": "Falha na transação"
  },
  "smartTransactionErrorDescription": {
    "message": "Mudanças repentinas no mercado podem provocar falhas. Se o problema continuar, fale com o suporte ao cliente da MetaMask."
  },
  "smartTransactionPending": {
    "message": "Enviando sua transação"
  },
  "smartTransactionSuccess": {
    "message": "Sua transação foi concluída"
  },
  "smartTransactionTakingTooLong": {
    "message": "Desculpe pela espera"
  },
  "smartTransactionTakingTooLongDescription": {
    "message": "Se a sua transação não for finalizada em $1, ela será cancelada e você não pagará gás.",
    "description": "$1 is remaining time in seconds"
  },
  "smartTransactions": {
    "message": "Transações inteligentes"
  },
  "smartTransactionsBenefit1": {
    "message": "99,5% de taxa de sucesso"
  },
  "smartTransactionsBenefit2": {
    "message": "Faz você economizar dinheiro"
  },
  "smartTransactionsBenefit3": {
    "message": "Atualizações em tempo real"
  },
  "smartTransactionsDescription": {
    "message": "Desbloqueie taxas de sucesso maiores, proteção contra front running e melhor visibilidade com as transações inteligentes."
  },
  "smartTransactionsDescription2": {
    "message": "Disponível somente na Ethereum. Ative ou desative a qualquer momento nas configurações. $1",
    "description": "$1 is an external link to learn more about Smart Transactions"
  },
  "smartTransactionsOptItModalTitle": {
    "message": "Proteção de transações aprimorada"
  },
  "snapAccountCreated": {
    "message": "Conta criada"
  },
  "snapAccountCreatedDescription": {
    "message": "Sua nova conta está pronta para ser usada!"
  },
  "snapAccountCreationFailed": {
    "message": "Falha na criação da conta"
  },
  "snapAccountCreationFailedDescription": {
    "message": "$1 não conseguiu criar uma conta para você.",
    "description": "$1 is the snap name"
  },
  "snapAccountRedirectFinishSigningTitle": {
    "message": "Finalizar assinatura"
  },
  "snapAccountRedirectSiteDescription": {
    "message": "Siga as instruções de $1"
  },
  "snapAccountRemovalFailed": {
    "message": "Falha na remoção da conta"
  },
  "snapAccountRemovalFailedDescription": {
    "message": "$1 não conseguiu remover essa conta para você.",
    "description": "$1 is the snap name"
  },
  "snapAccountRemoved": {
    "message": "Conta removida"
  },
  "snapAccountRemovedDescription": {
    "message": "Essa conta não estará mais disponível para uso na MetaMask."
  },
  "snapAccounts": {
    "message": "Snaps da conta"
  },
  "snapAccountsDescription": {
    "message": "Contas controladas por Snaps de terceiros."
  },
  "snapConnectTo": {
    "message": "Conectar-se a $1",
    "description": "$1 is the website URL or a Snap name. Used for Snaps pre-approved connections."
  },
  "snapConnectionPermissionDescription": {
    "message": "Permitir conexão automática de $1 com $2 sem a sua aprovação.",
    "description": "Used for Snap pre-approved connections. $1 is the Snap name, $2 is a website URL."
  },
  "snapConnectionWarning": {
    "message": "$1 quer usar $2",
    "description": "$2 is the snap and $1 is the dapp requesting connection to the snap."
  },
  "snapContent": {
    "message": "Esse conteúdo vem de $1",
    "description": "This is shown when a snap shows transaction insight information in the confirmation UI. $1 is a link to the snap's settings page with the link text being the name of the snap."
  },
  "snapDetailWebsite": {
    "message": "Site"
  },
  "snapHomeMenu": {
    "message": "Menu inicial do Snap"
  },
  "snapInstallRequest": {
    "message": "Ao instalar $1, serão dadas as permissões a seguir.",
    "description": "$1 is the snap name."
  },
  "snapInstallSuccess": {
    "message": "Instalação concluída"
  },
  "snapInstallWarningCheck": {
    "message": "$1 quer permissão para fazer o seguinte:",
    "description": "Warning message used in popup displayed on snap install. $1 is the snap name."
  },
  "snapInstallWarningHeading": {
    "message": "Prossiga com cautela"
  },
  "snapInstallWarningPermissionDescriptionForBip32View": {
    "message": "Permita que $1 veja suas chaves públicas (e endereços). Isso não concede nenhum tipo de controle das contas ou ativos.",
    "description": "An extended description for the `snap_getBip32PublicKey` permission used for tooltip on Snap Install Warning screen (popup/modal). $1 is the snap name."
  },
  "snapInstallWarningPermissionDescriptionForEntropy": {
    "message": "Permita que o Snap $1 gerencie contas e ativos nas redes solicitadas. Essas contas são derivadas e passam por backup usando sua Frase de Recuperação Secreta (sem a revelar). Com o poder de derivar chaves, $1 pode dar suporte a uma variedade de protocolos da blockchain além da Ethereum (EVMs).",
    "description": "An extended description for the `snap_getBip44Entropy` and `snap_getBip44Entropy` permissions used for tooltip on Snap Install Warning screen (popup/modal). $1 is the snap name."
  },
  "snapInstallWarningPermissionNameForEntropy": {
    "message": "Gerenciar contas $1",
    "description": "Permission name used for the Permission Cell component displayed on warning popup when installing a Snap. $1 is list of account types."
  },
  "snapInstallWarningPermissionNameForViewPublicKey": {
    "message": "Ver sua chave pública para $1",
    "description": "Permission name used for the Permission Cell component displayed on warning popup when installing a Snap. $1 is list of account types."
  },
  "snapInstallationErrorDescription": {
    "message": "$1 não pôde ser instalado.",
    "description": "Error description used when snap installation fails. $1 is the snap name."
  },
  "snapInstallationErrorTitle": {
    "message": "Falha na instalação",
    "description": "Error title used when snap installation fails."
  },
  "snapResultError": {
    "message": "Erro"
  },
  "snapResultSuccess": {
    "message": "Sucesso"
  },
  "snapResultSuccessDescription": {
    "message": "$1 está pronto para ser usado"
  },
  "snapUpdateAlertDescription": {
    "message": "Baixe a última versão de $1",
    "description": "Description used in Snap update alert banner when snap update is available. $1 is the Snap name."
  },
  "snapUpdateAvailable": {
    "message": "Atualização disponível"
  },
  "snapUpdateErrorDescription": {
    "message": "$1 não pôde ser atualizado.",
    "description": "Error description used when snap update fails. $1 is the snap name."
  },
  "snapUpdateErrorTitle": {
    "message": "Falha na atualização",
    "description": "Error title used when snap update fails."
  },
  "snapUpdateRequest": {
    "message": "Ao atualizar $1, serão dadas as permissões a seguir.",
    "description": "$1 is the Snap name."
  },
  "snapUpdateSuccess": {
    "message": "Atualização concluída"
  },
  "snapUrlIsBlocked": {
    "message": "Esse Snap deseja levar você a um site bloqueado. $1."
  },
  "snaps": {
    "message": "Snaps"
  },
  "snapsConnected": {
    "message": "Snaps conectados"
  },
  "snapsNoInsight": {
    "message": "O snap não retornou nenhum insight"
  },
  "snapsPrivacyWarningFirstMessage": {
    "message": "Você reconhece que qualquer Snap instalado é um Serviço Terceirizado, a menos que identificado de outra forma, conforme definido nos $1 da Consensys. Seu uso de Serviços Terceirizados é regido por termos e condições separados, estabelecidos pelo prestador de Serviços Terceirizados. A Consensys não faz recomendação de uso de nenhum Snap a nenhuma pessoa específica por qualquer motivo específico. Você acessa, confia e usa o Serviço Terceirizado por sua conta e risco. A Consensys se isenta de toda e qualquer responsabilidade por perdas relacionadas ao seu uso de Serviços Terceirizados.",
    "description": "First part of a message in popup modal displayed when installing a snap for the first time. $1 is terms of use link."
  },
  "snapsPrivacyWarningSecondMessage": {
    "message": "Informações compartilhadas com Serviços de Terceiros serão coletadas diretamente por eles, de acordo com políticas de privacidade próprias. Por favor, consulte-as para obter mais informações.",
    "description": "Second part of a message in popup modal displayed when installing a snap for the first time."
  },
  "snapsPrivacyWarningThirdMessage": {
    "message": "A Consensys não tem acesso às informações que você compartilha com Serviços Terceirizados.",
    "description": "Third part of a message in popup modal displayed when installing a snap for the first time."
  },
  "snapsSettings": {
    "message": "Configurações de Snaps"
  },
  "snapsTermsOfUse": {
    "message": "Termos de Uso"
  },
  "snapsToggle": {
    "message": "O snap só será executado se estiver ativado"
  },
  "snapsUIError": {
    "message": "Contate os criadores de $1 para receber mais suporte.",
    "description": "This is shown when the insight snap throws an error. $1 is the snap name"
  },
  "someNetworksMayPoseSecurity": {
    "message": "Algumas redes podem representar riscos de segurança e/ou privacidade. Tenha os riscos em mente antes de adicionar e usar uma rede."
  },
  "somethingDoesntLookRight": {
    "message": "Alguma coisa não parece certa? $1",
    "description": "A false positive message for users to contact support. $1 is a link to the support page."
  },
  "somethingIsWrong": {
    "message": "Algo deu errado. Tente recarregar a página."
  },
  "somethingWentWrong": {
    "message": "Ops! Algo deu errado."
  },
  "source": {
    "message": "Fonte"
  },
  "speed": {
    "message": "Velocidade"
  },
  "speedUp": {
    "message": "Acelerar"
  },
  "speedUpCancellation": {
    "message": "Acelerar esse cancelamento"
  },
  "speedUpExplanation": {
    "message": "Atualizamos a taxa de gás baseada nas condições atuais da rede e a aumentamos em pelo menos 10% (exigido pela rede)."
  },
  "speedUpPopoverTitle": {
    "message": "Acelerar transação"
  },
  "speedUpTooltipText": {
    "message": "Nova taxa de gás"
  },
  "speedUpTransaction": {
    "message": "Acelerar essa transação"
  },
  "spendLimitInsufficient": {
    "message": "Limite de gastos insuficiente"
  },
  "spendLimitInvalid": {
    "message": "Limite de gastos inválido; o número precisa ser positivo"
  },
  "spendLimitPermission": {
    "message": "Permissão de limite de gasto"
  },
  "spendLimitRequestedBy": {
    "message": "Limite de gastos solicitado por $1",
    "description": "Origin of the site requesting the spend limit"
  },
  "spendLimitTooLarge": {
    "message": "O limite de gastos está alto demais"
  },
  "spender": {
    "message": "Consumidor"
  },
  "spendingCap": {
    "message": "Limite de gastos"
  },
  "spendingCapError": {
    "message": "Erro: insira somente números"
  },
  "spendingCapErrorDescription": {
    "message": "Somente insira um número com o qual esteja confortável de $1 acessar agora ou no futuro. Você pode aumentar o limite de tokens a qualquer momento.",
    "description": "$1 is origin of the site requesting the token limit"
  },
  "spendingCapRequest": {
    "message": "Solicitação de limite de gastos para seu $1"
  },
  "srpInputNumberOfWords": {
    "message": "Eu tenho uma frase com $1 palavras",
    "description": "This is the text for each option in the dropdown where a user selects how many words their secret recovery phrase has during import. The $1 is the number of words (either 12, 15, 18, 21, or 24)."
  },
  "srpPasteFailedTooManyWords": {
    "message": "Ocorreu uma falha ao colar porque há mais de 24 palavras. A Frase de Recuperação Secreta pode ter no máximo 24 palavras.",
    "description": "Description of SRP paste error when the pasted content has too many words"
  },
  "srpPasteTip": {
    "message": "Você pode colar a sua frase secreta de recuperação inteira em qualquer campo",
    "description": "Our secret recovery phrase input is split into one field per word. This message explains to users that they can paste their entire secrete recovery phrase into any field, and we will handle it correctly."
  },
  "srpSecurityQuizGetStarted": {
    "message": "Começar"
  },
  "srpSecurityQuizImgAlt": {
    "message": "Um olho com um buraco de fechadura no centro, e três campos de senha flutuando"
  },
  "srpSecurityQuizIntroduction": {
    "message": "Para revelar sua Frase de Recuperação Secreta, você precisa responder corretamente duas perguntas"
  },
  "srpSecurityQuizQuestionOneQuestion": {
    "message": "Se você perder sua Frase de Recuperação Secreta, a MetaMask..."
  },
  "srpSecurityQuizQuestionOneRightAnswer": {
    "message": "Não poderá ajudar"
  },
  "srpSecurityQuizQuestionOneRightAnswerDescription": {
    "message": "Anote-a, grave-a em metal ou guarde-a em diversos lugares secretos para que nunca a perca. Se perdê-la, é para sempre."
  },
  "srpSecurityQuizQuestionOneRightAnswerTitle": {
    "message": "Certo! Ninguém pode ajudar a recuperar sua Frase de Recuperação Secreta"
  },
  "srpSecurityQuizQuestionOneWrongAnswer": {
    "message": "Poderá recuperá-la para você"
  },
  "srpSecurityQuizQuestionOneWrongAnswerDescription": {
    "message": "Se você perder sua Frase de Recuperação Secreta, é para sempre. Ninguém consegue ajudar a recuperá-la, não importa o que digam."
  },
  "srpSecurityQuizQuestionOneWrongAnswerTitle": {
    "message": "Errado! Ninguém consegue recuperar sua Frase de Recuperação Secreta"
  },
  "srpSecurityQuizQuestionTwoQuestion": {
    "message": "Se alguém, até mesmo um atendente do Suporte, pedir sua Frase de Recuperação Secreta..."
  },
  "srpSecurityQuizQuestionTwoRightAnswer": {
    "message": "Você estará sendo vítima de um golpe"
  },
  "srpSecurityQuizQuestionTwoRightAnswerDescription": {
    "message": "Qualquer pessoa que afirme precisar da sua Frase de Recuperação Secreta está mentindo. Se você informar a frase a ela, seus ativos serão roubados."
  },
  "srpSecurityQuizQuestionTwoRightAnswerTitle": {
    "message": "Correto! Compartilhar sua Frase de Recuperação Secreta nunca é uma boa ideia"
  },
  "srpSecurityQuizQuestionTwoWrongAnswer": {
    "message": "Você deverá revelar"
  },
  "srpSecurityQuizQuestionTwoWrongAnswerDescription": {
    "message": "Qualquer pessoa que afirme precisar da sua Frase de Recuperação Secreta está mentindo. Se você informar a frase a ela, seus ativos serão roubados."
  },
  "srpSecurityQuizQuestionTwoWrongAnswerTitle": {
    "message": "Não! Não compartilhe sua Frase de Recuperação Secreta com ninguém, nunca"
  },
  "srpSecurityQuizTitle": {
    "message": "Quiz de segurança"
  },
  "srpToggleShow": {
    "message": "Exibir/Ocultar esta palavra da Frase de Recuperação Secreta",
    "description": "Describes a toggle that is used to show or hide a single word of the secret recovery phrase"
  },
  "srpWordHidden": {
    "message": "Esta palavra está oculta",
    "description": "Explains that a word in the secret recovery phrase is hidden"
  },
  "srpWordShown": {
    "message": "Esta palavra está sendo exibida",
    "description": "Explains that a word in the secret recovery phrase is being shown"
  },
  "stable": {
    "message": "Estável"
  },
  "stableLowercase": {
    "message": "estável"
  },
  "stake": {
    "message": "Stake"
  },
  "startYourJourney": {
    "message": "Comece sua jornada com $1",
    "description": "$1 is the token symbol"
  },
  "startYourJourneyDescription": {
    "message": "Comece sua jornada na web3 adicionando $1 à sua conta.",
    "description": "$1 is the token symbol"
  },
  "stateLogError": {
    "message": "Erro ao recuperar os logs de estado."
  },
  "stateLogFileName": {
    "message": "Logs de estado da MetaMask"
  },
  "stateLogs": {
    "message": "Logs de estado"
  },
  "stateLogsDescription": {
    "message": "Logs de estado podem conter o seu endereço e transações enviadas da sua conta pública."
  },
  "status": {
    "message": "Status"
  },
  "statusNotConnected": {
    "message": "Não conectado"
  },
  "statusNotConnectedAccount": {
    "message": "Nenhuma conta conectada"
  },
  "step1LatticeWallet": {
    "message": "Conecte seu Lattice1"
  },
  "step1LatticeWalletMsg": {
    "message": "Você pode conectar a MetaMask ao seu dispositivo Lattice1 quando ele estiver configurado e online. Desbloqueie seu dispositivo e tenha o ID do seu dispositivo em mãos.",
    "description": "$1 represents the `hardwareWalletSupportLinkConversion` localization key"
  },
  "step1LedgerWallet": {
    "message": "Baixar o aplicativo do Ledger"
  },
  "step1LedgerWalletMsg": {
    "message": "Baixe, configure e insira sua senha para desbloquear $1.",
    "description": "$1 represents the `ledgerLiveApp` localization value"
  },
  "step1TrezorWallet": {
    "message": "Conecte sua Trezor"
  },
  "step1TrezorWalletMsg": {
    "message": "Conecte sua Trezor diretamente ao seu computador e a desbloqueie. Certifique-se de usar a frase secreta correta.",
    "description": "$1 represents the `hardwareWalletSupportLinkConversion` localization key"
  },
  "step2LedgerWallet": {
    "message": "Conecte sua Ledger"
  },
  "step2LedgerWalletMsg": {
    "message": "Conecte sua Ledger diretamente ao seu computador, depois a desbloqueie e abra o app do Ethereum.",
    "description": "$1 represents the `hardwareWalletSupportLinkConversion` localization key"
  },
  "stillGettingMessage": {
    "message": "Ainda está recebendo essa mensagem?"
  },
  "strong": {
    "message": "Forte"
  },
  "stxCancelled": {
    "message": "A troca teria falhado"
  },
  "stxCancelledDescription": {
    "message": "Sua transação teria falhado e foi cancelada para protegê-lo contra o pagamento de taxas de gás desnecessárias."
  },
  "stxCancelledSubDescription": {
    "message": "Tente trocar novamente. Estaremos aqui para proteger você contra riscos semelhantes no futuro."
  },
  "stxEstimatedCompletion": {
    "message": "Conclusão estimada em até $1",
    "description": "$1 is remeaning time in minutes and seconds, e.g. 0:10"
  },
  "stxFailure": {
    "message": "Falha na troca"
  },
  "stxFailureDescription": {
    "message": "Mudanças repentinas no mercado podem causar falhas. Se o problema persistir, entre em contato com $1.",
    "description": "This message is shown to a user if their swap fails. The $1 will be replaced by support.metamask.io"
  },
  "stxOptInDescription": {
    "message": "Ative as Transações Inteligentes para fazer transações mais confiáveis ​​e seguras na Mainnet da Ethereum. $1"
  },
  "stxPendingPrivatelySubmittingSwap": {
    "message": "Enviando sua troca de forma privada..."
  },
  "stxPendingPubliclySubmittingSwap": {
    "message": "Enviando sua troca de forma pública..."
  },
  "stxSuccess": {
    "message": "Troca concluída!"
  },
  "stxSuccessDescription": {
    "message": "Seu $1 já está disponível.",
    "description": "$1 is a token symbol, e.g. ETH"
  },
  "stxSwapCompleteIn": {
    "message": "A troca será concluída em <",
    "description": "'<' means 'less than', e.g. Swap will complete in < 2:59"
  },
  "stxTryingToCancel": {
    "message": "Tentando cancelar sua transação..."
  },
  "stxUnknown": {
    "message": "Status desconhecido"
  },
  "stxUnknownDescription": {
    "message": "Uma transação foi bem-sucedida, mas não temos certeza do que se trata. Isso pode ter ocorrido em razão do envio de outra transação enquanto essa troca era processada."
  },
  "stxUserCancelled": {
    "message": "Troca cancelada"
  },
  "stxUserCancelledDescription": {
    "message": "Sua transação foi cancelada e você não pagou nenhuma taxa de gás desnecessária."
  },
  "submit": {
    "message": "Enviar"
  },
  "submitted": {
    "message": "Enviada"
  },
  "suggestedBySnap": {
    "message": "Sugerido por $1",
    "description": "$1 is the snap name"
  },
  "suggestedTokenName": {
    "message": "Nome sugerido:"
  },
  "suggestedTokenSymbol": {
    "message": "Símbolo do ticker sugerido:"
  },
  "support": {
    "message": "Suporte"
  },
  "supportCenter": {
    "message": "Visite a nossa Central de Suporte"
  },
  "surveyConversion": {
    "message": "Responda à nossa pesquisa"
  },
  "surveyTitle": {
    "message": "Molde o futuro da MetaMask"
  },
  "swap": {
    "message": "Troca"
  },
  "swapAdjustSlippage": {
    "message": "Ajustar slippage"
  },
  "swapAggregator": {
    "message": "Agregador"
  },
  "swapAllowSwappingOf": {
    "message": "Permitir troca de $1",
    "description": "Shows a user that they need to allow a token for swapping on their hardware wallet"
  },
  "swapAmountReceived": {
    "message": "Valor garantido"
  },
  "swapAmountReceivedInfo": {
    "message": "Esse é o valor mínimo que você receberá. Você pode receber mais, dependendo do slippage."
  },
  "swapAndSend": {
    "message": "Executar swap e enviar"
  },
  "swapAnyway": {
    "message": "Trocar mesmo assim"
  },
  "swapApproval": {
    "message": "Aprovar $1 para trocas",
    "description": "Used in the transaction display list to describe a transaction that is an approve call on a token that is to be swapped.. $1 is the symbol of a token that has been approved."
  },
  "swapApproveNeedMoreTokens": {
    "message": "Você precisa de mais $1 $2 para concluir essa troca",
    "description": "Tells the user how many more of a given token they need for a specific swap. $1 is an amount of tokens and $2 is the token symbol."
  },
  "swapAreYouStillThere": {
    "message": "Ainda está aí?"
  },
  "swapAreYouStillThereDescription": {
    "message": "Estamos prontos para exibir as últimas cotações quando quiser continuar"
  },
  "swapBuildQuotePlaceHolderText": {
    "message": "Nenhum token disponível correspondente a $1",
    "description": "Tells the user that a given search string does not match any tokens in our token lists. $1 can be any string of text"
  },
  "swapConfirmWithHwWallet": {
    "message": "Confirme com sua carteira de hardware"
  },
  "swapContinueSwapping": {
    "message": "Continuar trocando"
  },
  "swapContractDataDisabledErrorDescription": {
    "message": "No aplicativo do Ethereum em seu Ledger, vá para \"Configurações\" e habilite os dados do contrato. Em seguida, tente sua troca novamente."
  },
  "swapContractDataDisabledErrorTitle": {
    "message": "Os dados do contrato não estão ativados em seu Ledger"
  },
  "swapCustom": {
    "message": "personalizado"
  },
  "swapDecentralizedExchange": {
    "message": "Corretora descentralizada"
  },
  "swapDirectContract": {
    "message": "Contrato direto"
  },
  "swapEditLimit": {
    "message": "Editar limite"
  },
  "swapEnableDescription": {
    "message": "Isso é obrigatório e dá à MetaMask permissão para trocar o seu $1.",
    "description": "Gives the user info about the required approval transaction for swaps. $1 will be the symbol of a token being approved for swaps."
  },
  "swapEnableTokenForSwapping": {
    "message": "Isso vai $1 para trocas",
    "description": "$1 is for the 'enableToken' key, e.g. 'enable ETH'"
  },
  "swapEnterAmount": {
    "message": "Insira um valor"
  },
  "swapEstimatedNetworkFees": {
    "message": "Taxas de rede estimadas"
  },
  "swapEstimatedNetworkFeesInfo": {
    "message": "Essa é a estimativa da taxa de rede que será usada para concluir sua troca. O valor real pode mudar conforme as condições de rede."
  },
  "swapFailedErrorDescriptionWithSupportLink": {
    "message": "Falhas na transação acontecem, e estamos aqui para ajudar. Se esse problema persistir, você pode entrar em contato com o nosso Suporte em $1 para receber assistência adicional.",
    "description": "This message is shown to a user if their swap fails. The $1 will be replaced by support.metamask.io"
  },
  "swapFailedErrorTitle": {
    "message": "Falha na troca"
  },
  "swapFetchingQuote": {
    "message": "Buscando cotação"
  },
  "swapFetchingQuoteNofN": {
    "message": "Obtendo cotação $1 de $2",
    "description": "A count of possible quotes shown to the user while they are waiting for quotes to be fetched. $1 is the number of quotes already loaded, and $2 is the total number of resources that we check for quotes. Keep in mind that not all resources will have a quote for a particular swap."
  },
  "swapFetchingQuotes": {
    "message": "Buscando cotações..."
  },
  "swapFetchingQuotesErrorDescription": {
    "message": "Hmmm, ocorreu algum erro. Tente novamente. Ou, se os erros persistirem, entre em contato com o Suporte."
  },
  "swapFetchingQuotesErrorTitle": {
    "message": "Erro ao obter cotações"
  },
  "swapFetchingTokens": {
    "message": "Obtendo tokens..."
  },
  "swapFromTo": {
    "message": "A troca de $1 por $2",
    "description": "Tells a user that they need to confirm on their hardware wallet a swap of 2 tokens. $1 is a source token and $2 is a destination token"
  },
  "swapGasFeesDetails": {
    "message": "As taxas de gás são estimadas e oscilam com base no tráfego da rede e na complexidade da transação."
  },
  "swapGasFeesLearnMore": {
    "message": "Saiba mais sobre as taxas de gás"
  },
  "swapGasFeesSplit": {
    "message": "As taxas de gás da tela anterior estão divididas entre essas duas transações."
  },
  "swapGasFeesSummary": {
    "message": "As taxas de gás são pagas aos mineradores de criptoativos que processam as transações na rede de $1. A MetaMask não lucra com taxas de gás.",
    "description": "$1 is the selected network, e.g. Ethereum or BSC"
  },
  "swapHighSlippage": {
    "message": "Slippage alto"
  },
  "swapHighSlippageWarning": {
    "message": "O valor de slippage está muito alto."
  },
  "swapIncludesMMFee": {
    "message": "Inclui uma taxa de $1% da MetaMask.",
    "description": "Provides information about the fee that metamask takes for swaps. $1 is a decimal number."
  },
  "swapIncludesMMFeeAlt": {
    "message": "A cotação reflete a taxa de $1% da MetaMask",
    "description": "Provides information about the fee that metamask takes for swaps using the latest copy. $1 is a decimal number."
  },
  "swapIncludesMetaMaskFeeViewAllQuotes": {
    "message": "Inclui uma taxa de $1% da MetaMask – $2",
    "description": "Provides information about the fee that metamask takes for swaps. $1 is a decimal number and $2 is a link to view all quotes."
  },
  "swapLearnMore": {
    "message": "Saiba mais sobre as trocas"
  },
  "swapLiquiditySourceInfo": {
    "message": "Pesquisamos várias fontes de liquidez (corretoras, agregadores e formadores de mercado profissionais) para comparar taxas de câmbio e taxas de rede."
  },
  "swapLowSlippage": {
    "message": "Slippage baixo"
  },
  "swapLowSlippageError": {
    "message": "A transação pode falhar; o slippage máximo está baixo demais."
  },
  "swapMaxSlippage": {
    "message": "Slippage máximo"
  },
  "swapMetaMaskFee": {
    "message": "Taxa da MetaMask"
  },
  "swapMetaMaskFeeDescription": {
    "message": "A taxa de $1% é automaticamente contabilizada nessa cotação. Você a paga em troca de uma licença para usar o software de agregação de informações sobre provedores de liquidez da MetaMask.",
    "description": "Provides information about the fee that metamask takes for swaps. $1 is a decimal number."
  },
  "swapNQuotesWithDot": {
    "message": "$1 cotações.",
    "description": "$1 is the number of quotes that the user can select from when opening the list of quotes on the 'view quote' screen"
  },
  "swapNewQuoteIn": {
    "message": "Novas cotações em $1",
    "description": "Tells the user the amount of time until the currently displayed quotes are update. $1 is a time that is counting down from 1:00 to 0:00"
  },
  "swapNoTokensAvailable": {
    "message": "Nenhum token disponível correspondente a $1",
    "description": "Tells the user that a given search string does not match any tokens in our token lists. $1 can be any string of text"
  },
  "swapOnceTransactionHasProcess": {
    "message": "Seu $1 será adicionado à sua conta quando essa transação for processada.",
    "description": "This message communicates the token that is being transferred. It is shown on the awaiting swap screen. The $1 will be a token symbol."
  },
  "swapPriceDifference": {
    "message": "Você está prestes a trocar $1 $2 (~$3) por $4 $5 (~$6).",
    "description": "This message represents the price slippage for the swap.  $1 and $4 are a number (ex: 2.89), $2 and $5 are symbols (ex: ETH), and $3 and $6 are fiat currency amounts."
  },
  "swapPriceDifferenceTitle": {
    "message": "Diferença de preço de aproximadamente $1%",
    "description": "$1 is a number (ex: 1.23) that represents the price difference."
  },
  "swapPriceImpactTooltip": {
    "message": "O impacto do preço é a diferença entre o preço de mercado atual e o valor recebido quando é executada a transação. O impacto do preço é resultado do tamanho da sua transação relativo ao tamanho do pool de liquidez."
  },
  "swapPriceUnavailableDescription": {
    "message": "O impacto no preço não pôde ser determinado devido à ausência de dados sobre o preço de mercado. Confirme que você está satisfeito com a quantidade de tokens que você está prestes a receber antes de fazer a troca."
  },
  "swapPriceUnavailableTitle": {
    "message": "Verifique o preço antes de prosseguir"
  },
  "swapProcessing": {
    "message": "Processando"
  },
  "swapQuoteDetails": {
    "message": "Detalhes da cotação"
  },
  "swapQuoteNofM": {
    "message": "$1 de $2",
    "description": "A count of possible quotes shown to the user while they are waiting for quotes to be fetched. $1 is the number of quotes already loaded, and $2 is the total number of resources that we check for quotes. Keep in mind that not all resources will have a quote for a particular swap."
  },
  "swapQuoteSource": {
    "message": "Fonte da cotação"
  },
  "swapQuotesExpiredErrorDescription": {
    "message": "Solicite novas cotações para receber as taxas mais recentes."
  },
  "swapQuotesExpiredErrorTitle": {
    "message": "Cotações vencidas"
  },
  "swapQuotesNotAvailableDescription": {
    "message": "Reduza o tamanho da sua negociação ou use um token diferente."
  },
  "swapQuotesNotAvailableErrorDescription": {
    "message": "Experimente ajustar a quantidade ou as configurações de slippage e tente novamente."
  },
  "swapQuotesNotAvailableErrorTitle": {
    "message": "Não há cotações disponíveis"
  },
  "swapRate": {
    "message": "Preço"
  },
  "swapReceiving": {
    "message": "Recebendo"
  },
  "swapReceivingInfoTooltip": {
    "message": "Essa é uma estimativa. O valor exato dependerá do slippage."
  },
  "swapRequestForQuotation": {
    "message": "Solicitação de cotação"
  },
  "swapReviewSwap": {
    "message": "Revisar troca"
  },
  "swapSearchNameOrAddress": {
    "message": "Pesquise o nome ou cole o endereço"
  },
  "swapSelect": {
    "message": "Selecione"
  },
  "swapSelectAQuote": {
    "message": "Selecione uma cotação"
  },
  "swapSelectAToken": {
    "message": "Selecionar token"
  },
  "swapSelectQuotePopoverDescription": {
    "message": "Abaixo estão todas as cotações reunidas de diversas fontes de liquidez."
  },
  "swapSelectToken": {
    "message": "Selecionar token"
  },
  "swapShowLatestQuotes": {
    "message": "Exibir últimas cotações"
  },
  "swapSlippageHighDescription": {
    "message": "O slippage inserido ($1%) é considerado muito alto e pode resultar em uma taxa ruim",
    "description": "$1 is the amount of % for slippage"
  },
  "swapSlippageHighTitle": {
    "message": "Slippage alto"
  },
  "swapSlippageLowDescription": {
    "message": "Um valor assim baixo ($1%) pode resultar em falha na troca",
    "description": "$1 is the amount of % for slippage"
  },
  "swapSlippageLowTitle": {
    "message": "Slippage baixo"
  },
  "swapSlippageNegative": {
    "message": "O slippage deve ser maior ou igual a zero"
  },
  "swapSlippageNegativeDescription": {
    "message": "O slippage deve ser maior ou igual a zero"
  },
  "swapSlippageNegativeTitle": {
    "message": "Aumente o slippage para continuar"
  },
  "swapSlippageOverLimitDescription": {
    "message": "A tolerância ao slippage deve ser de 15% ou menos. Qualquer valor superior resultará em uma taxa ruim."
  },
  "swapSlippageOverLimitTitle": {
    "message": "Slippage muito alto"
  },
  "swapSlippagePercent": {
    "message": "$1%",
    "description": "$1 is the amount of % for slippage"
  },
  "swapSlippageTooltip": {
    "message": "Chamamos de \"slippage\" quando o preço muda entre o momento de realização da ordem e sua confirmação. Sua troca será cancelada automaticamente se o slippage exceder sua configuração de \"tolerância a slippage\"."
  },
  "swapSlippageZeroDescription": {
    "message": "Há menos provedores de cotação com slippage zero, o que resultará em uma cotação menos competitiva."
  },
  "swapSlippageZeroTitle": {
    "message": "Buscando provedores de slippage zero"
  },
  "swapSource": {
    "message": "Fonte de liquidez"
  },
  "swapSuggested": {
    "message": "Troca sugerida"
  },
  "swapSuggestedGasSettingToolTipMessage": {
    "message": "Trocas são transações complexas e urgentes. Recomendamos essa taxa de gás para atingir o equilíbrio ideal entre o custo e a confiança de uma troca bem-sucedida."
  },
  "swapSwapFrom": {
    "message": "Trocar de"
  },
  "swapSwapSwitch": {
    "message": "Alternar ordem dos tokens"
  },
  "swapSwapTo": {
    "message": "Trocar por"
  },
  "swapToConfirmWithHwWallet": {
    "message": "para confirmar com a sua carteira de hardware"
  },
  "swapTokenAddedManuallyDescription": {
    "message": "Verifique esse token em $1 e certifique-se de que é o token que você deseja negociar.",
    "description": "$1 points the user to etherscan as a place they can verify information about a token. $1 is replaced with the translation for \"etherscan\""
  },
  "swapTokenAddedManuallyTitle": {
    "message": "Token adicionado manualmente"
  },
  "swapTokenAvailable": {
    "message": "Seu $1 foi adicionado à sua conta.",
    "description": "This message is shown after a swap is successful and communicates the exact amount of tokens the user has received for a swap. The $1 is a decimal number of tokens followed by the token symbol."
  },
  "swapTokenBalanceUnavailable": {
    "message": "Não foi possível obter seu saldo de $1",
    "description": "This message communicates to the user that their balance of a given token is currently unavailable. $1 will be replaced by a token symbol"
  },
  "swapTokenNotAvailable": {
    "message": "O token não está disponível para troca nesta região"
  },
  "swapTokenToToken": {
    "message": "Trocar $1 por $2",
    "description": "Used in the transaction display list to describe a swap. $1 and $2 are the symbols of tokens in involved in a swap."
  },
  "swapTokenVerificationAddedManually": {
    "message": "Esse token foi adicionado manualmente."
  },
  "swapTokenVerificationMessage": {
    "message": "Sempre confirme o endereço do token no $1.",
    "description": "Points the user to Etherscan as a place they can verify information about a token. $1 is replaced with the translation for \"Etherscan\" followed by an info icon that shows more info on hover."
  },
  "swapTokenVerificationOnlyOneSource": {
    "message": "Verificado somente em 1 fonte."
  },
  "swapTokenVerificationSources": {
    "message": "Verificado em $1 fontes.",
    "description": "Indicates the number of token information sources that recognize the symbol + address. $1 is a decimal number."
  },
  "swapTokenVerifiedOn1SourceDescription": {
    "message": "$1 só foi verificado em 1 fonte. Considere verificá-lo em $2 antes de prosseguir.",
    "description": "$1 is a token name, $2 points the user to etherscan as a place they can verify information about a token. $1 is replaced with the translation for \"etherscan\""
  },
  "swapTokenVerifiedOn1SourceTitle": {
    "message": "Token potencialmente inautêntico"
  },
  "swapTooManyDecimalsError": {
    "message": "$1 permite até $2 decimais",
    "description": "$1 is a token symbol and $2 is the max. number of decimals allowed for the token"
  },
  "swapTransactionComplete": {
    "message": "Transação concluída"
  },
  "swapTwoTransactions": {
    "message": "2 transações"
  },
  "swapUnknown": {
    "message": "Desconhecido"
  },
  "swapVerifyTokenExplanation": {
    "message": "Vários tokens podem usar o mesmo nome e símbolo. Confira $1 para verificar se esse é o token que você está buscando.",
    "description": "This appears in a tooltip next to the verifyThisTokenOn message. It gives the user more information about why they should check the token on a block explorer. $1 will be the name or url of the block explorer, which will be the translation of 'etherscan' or a block explorer url specified for a custom network."
  },
  "swapYourTokenBalance": {
    "message": "$1 $2 disponível para troca",
    "description": "Tells the user how much of a token they have in their balance. $1 is a decimal number amount of tokens, and $2 is a token symbol"
  },
  "swapZeroSlippage": {
    "message": "0% de slippage"
  },
  "swapsAdvancedOptions": {
    "message": "Opções avançadas"
  },
  "swapsExcessiveSlippageWarning": {
    "message": "O valor de slippage está muito alto e resultará em uma taxa ruim. Reduza sua tolerância a slippage para um valor inferior a 15%."
  },
  "swapsMaxSlippage": {
    "message": "Tolerância a slippage"
  },
  "swapsNotEnoughForTx": {
    "message": "Não há $1 suficiente para concluir essa transação",
    "description": "Tells the user that they don't have enough of a token for a proposed swap. $1 is a token symbol"
  },
  "swapsNotEnoughToken": {
    "message": "$1 insuficiente",
    "description": "Tells the user that they don't have enough of a token for a proposed swap. $1 is a token symbol"
  },
  "swapsViewInActivity": {
    "message": "Ver na atividade"
  },
  "switch": {
    "message": "Alternar"
  },
  "switchEthereumChainConfirmationDescription": {
    "message": "Isso alternará a rede selecionada dentro da MetaMask para uma rede adicionada anteriormente:"
  },
  "switchEthereumChainConfirmationTitle": {
    "message": "Permitir que esse site alterne a rede?"
  },
  "switchInputCurrency": {
    "message": "Alternar moeda de entrada"
  },
  "switchNetwork": {
    "message": "Alternar rede"
  },
  "switchNetworks": {
    "message": "Alternar redes"
  },
  "switchToNetwork": {
    "message": "Alternar para $1",
    "description": "$1 represents the custom network that has previously been added"
  },
  "switchToThisAccount": {
    "message": "Alternar para esta conta"
  },
  "switchedNetworkToastDecline": {
    "message": "Não exibir novamente"
  },
  "switchedNetworkToastMessage": {
    "message": "$1 agora está ativa na $2",
    "description": "$1 represents the account name, $2 represents the network name"
  },
  "switchedTo": {
    "message": "Você alternou para"
  },
  "switchingNetworksCancelsPendingConfirmations": {
    "message": "A alternância de redes cancelará todas as confirmações pendentes"
  },
  "symbol": {
    "message": "Símbolo"
  },
  "symbolBetweenZeroTwelve": {
    "message": "O símbolo deve ter 11 caracteres ou menos."
  },
  "tenPercentIncreased": {
    "message": "10% de aumento"
  },
  "terms": {
    "message": "Termos de Uso"
  },
  "termsOfService": {
    "message": "Termos de Serviço"
  },
  "termsOfUseAgreeText": {
    "message": " Eu concordo com os Termos de Uso, que se aplicam ao meu uso da MetaMask e de todos os seus recursos"
  },
  "termsOfUseFooterText": {
    "message": "Favor rolar para ler todas as seções"
  },
  "termsOfUseTitle": {
    "message": "Nossos Termos de Uso foram atualizados"
  },
  "testNetworks": {
    "message": "Redes de teste"
  },
  "theme": {
    "message": "Tema"
  },
  "themeDescription": {
    "message": "Escolha o seu tema preferido para a MetaMask."
  },
  "thingsToKeep": {
    "message": "Informações importantes:"
  },
  "thirdPartySoftware": {
    "message": "Aviso de software de terceiros",
    "description": "Title of a popup modal displayed when installing a snap for the first time."
  },
  "thisCollection": {
    "message": "esta coleção"
  },
  "threeMonthsAbbreviation": {
    "message": "3M",
    "description": "Shortened form of '3 months'"
  },
  "time": {
    "message": "Hora"
  },
  "tips": {
    "message": "Dicas"
  },
  "to": {
    "message": "Para"
  },
  "toAddress": {
    "message": "Para: $1",
    "description": "$1 is the address to include in the To label. It is typically shortened first using shortenAddress"
  },
  "toggleRequestQueueDescription": {
    "message": "Isso permite que você selecione uma rede para cada site em vez de uma única rede selecionada para todos eles. O recurso evitará que você alterne manualmente entre redes, o que pode atrapalhar sua experiência de usuário em determinados sites."
  },
  "toggleRequestQueueField": {
    "message": "Selecionar redes para cada site"
  },
  "toggleRequestQueueOff": {
    "message": "Não"
  },
  "toggleRequestQueueOn": {
    "message": "Sim"
  },
  "token": {
    "message": "Token"
  },
  "tokenAddress": {
    "message": "Endereço do token"
  },
  "tokenAlreadyAdded": {
    "message": "Esse token já foi adicionado."
  },
  "tokenAutoDetection": {
    "message": "Detecção automática de tokens"
  },
  "tokenContractAddress": {
    "message": "Endereço de contrato do token"
  },
  "tokenDecimal": {
    "message": "Decimal do token"
  },
  "tokenDecimalFetchFailed": {
    "message": "É necessário o decimal do token. Encontre-o em: $1"
  },
  "tokenDecimalTitle": {
    "message": "Decimal do token:"
  },
  "tokenDetails": {
    "message": "Dados do token"
  },
  "tokenFoundTitle": {
    "message": "1 novo token encontrado"
  },
  "tokenId": {
    "message": "ID do token"
  },
  "tokenList": {
    "message": "Listas de tokens"
  },
  "tokenScamSecurityRisk": {
    "message": "golpes e riscos de segurança envolvendo tokens"
  },
  "tokenShowUp": {
    "message": "Seus tokens podem não aparecer automaticamente em sua carteira."
  },
  "tokenStandard": {
    "message": "Padrão de token"
  },
  "tokenSymbol": {
    "message": "Símbolo do token"
  },
  "tokens": {
    "message": "Tokens"
  },
  "tokensFoundTitle": {
    "message": "$1 novos tokens encontrados",
    "description": "$1 is the number of new tokens detected"
  },
  "tokensInCollection": {
    "message": "Tokens em coleção"
  },
  "tooltipApproveButton": {
    "message": "Estou ciente"
  },
  "tooltipSatusConnected": {
    "message": "conectada"
  },
  "tooltipSatusConnectedUpperCase": {
    "message": "Conectado"
  },
  "tooltipSatusNotConnected": {
    "message": "não conectada"
  },
  "total": {
    "message": "Total"
  },
  "totalVolume": {
    "message": "Volume total"
  },
  "transaction": {
    "message": "transação"
  },
  "transactionCancelAttempted": {
    "message": "Cancelamento da transação tentado com taxa de gás de $1 às $2"
  },
  "transactionCancelSuccess": {
    "message": "Transação cancelada às $2"
  },
  "transactionConfirmed": {
    "message": "Transação confirmada às $2."
  },
  "transactionCreated": {
    "message": "Transação criada com valor de $1 às $2."
  },
  "transactionDataFunction": {
    "message": "Função"
  },
  "transactionDetailDappGasMoreInfo": {
    "message": "Site sugerido"
  },
  "transactionDetailDappGasTooltip": {
    "message": "Edite para usar a taxa de gás recomendada pela MetaMask com base no bloco mais recente."
  },
  "transactionDetailGasHeading": {
    "message": "Taxa de gás estimada"
  },
  "transactionDetailGasTooltipConversion": {
    "message": "Saiba mais sobre as taxas de gás"
  },
  "transactionDetailGasTooltipExplanation": {
    "message": "As taxas de gás são definidas pela rede e oscilam com base no tráfego da rede e na complexidade da transação."
  },
  "transactionDetailGasTooltipIntro": {
    "message": "As taxas de gás são pagas aos mineradores de criptoativos que processam as transações na rede de $1. A MetaMask não lucra com taxas de gás."
  },
  "transactionDetailGasTotalSubtitle": {
    "message": "Valor + taxa de gás"
  },
  "transactionDetailLayer2GasHeading": {
    "message": "Taxa de gás de camada 2"
  },
  "transactionDetailMultiLayerTotalSubtitle": {
    "message": "Valor + taxas"
  },
  "transactionDropped": {
    "message": "Transação abandonada às $2."
  },
  "transactionError": {
    "message": "Erro de transação. Exceção gerada no código do contrato."
  },
  "transactionErrorNoContract": {
    "message": "Tentando chamar uma função em um endereço que não está no contrato."
  },
  "transactionErrored": {
    "message": "A transação encontrou um erro."
  },
  "transactionFailed": {
    "message": "Falha na transação"
  },
  "transactionFee": {
    "message": "Taxa de transação"
  },
  "transactionHistoryBaseFee": {
    "message": "Taxa-base (GWEI)"
  },
  "transactionHistoryL1GasLabel": {
    "message": "Taxa de gás L1 total"
  },
  "transactionHistoryL2GasLimitLabel": {
    "message": "Limite de gás L2"
  },
  "transactionHistoryL2GasPriceLabel": {
    "message": "Preço do gás L2"
  },
  "transactionHistoryMaxFeePerGas": {
    "message": "Taxa máxima por gás"
  },
  "transactionHistoryPriorityFee": {
    "message": "Taxa de prioridade (GWEI)"
  },
  "transactionHistoryTotalGasFee": {
    "message": "Taxa de gás total"
  },
  "transactionNote": {
    "message": "Observação da transação"
  },
  "transactionResubmitted": {
    "message": "Transação reenviada com taxa de gás aumentada para $1 às $2"
  },
  "transactionSettings": {
    "message": "Configurações da transação"
  },
  "transactionSubmitted": {
    "message": "Transação enviada com taxa de gás estimada de $1 às $2."
  },
  "transactionUpdated": {
    "message": "Transação atualizada às $2."
  },
  "transactions": {
    "message": "Transações"
  },
  "transfer": {
    "message": "Transferir"
  },
  "transferFrom": {
    "message": "Transferir de"
  },
  "trillionAbbreviation": {
    "message": "T",
    "description": "Shortened form of 'trillion'"
  },
  "troubleConnectingToLedgerU2FOnFirefox": {
    "message": "Estamos com problemas para conectar o seu Ledger. $1",
    "description": "$1 is a link to the wallet connection guide;"
  },
  "troubleConnectingToLedgerU2FOnFirefox2": {
    "message": "Revise nosso guia de conexão de carteiras de hardware e tente de novo.",
    "description": "$1 of the ledger wallet connection guide"
  },
  "troubleConnectingToLedgerU2FOnFirefoxLedgerSolution": {
    "message": "Se você está usando a versão mais recente do Firefox, talvez esteja com um problema relacionado ao Firefox ter abandonado o suporte ao U2F. Saiba como corrigir esse problema $1.",
    "description": "It is a link to the ledger website for the workaround."
  },
  "troubleConnectingToLedgerU2FOnFirefoxLedgerSolution2": {
    "message": "aqui",
    "description": "Second part of the error message; It is a link to the ledger website for the workaround."
  },
  "troubleConnectingToWallet": {
    "message": "Tivemos dificuldade para conectar-nos à sua $1. Revise $2 e tente novamente.",
    "description": "$1 is the wallet device name; $2 is a link to wallet connection guide"
  },
  "troubleStarting": {
    "message": "A MetaMask teve problemas para iniciar. Esse erro pode ser intermitente, por isso tente reiniciar a extensão."
  },
  "trustSiteApprovePermission": {
    "message": "Ao conceder permissão, você estará autorizando que o $1 a seguir acesse seus fundos"
  },
  "tryAgain": {
    "message": "Tente novamente"
  },
  "turnOff": {
    "message": "Desativar"
  },
  "turnOffMetamaskNotificationsError": {
    "message": "Ocorreu um erro ao desativar as notificações. Tente novamente mais tarde."
  },
  "turnOn": {
    "message": "Ativar"
  },
  "turnOnMetamaskNotifications": {
    "message": "Ativar notificações"
  },
  "turnOnMetamaskNotificationsButton": {
    "message": "Ativar"
  },
  "turnOnMetamaskNotificationsError": {
    "message": "Ocorreu um erro ao criar as notificações. Tente novamente mais tarde."
  },
  "turnOnMetamaskNotificationsMessageFirst": {
    "message": "Fique por dentro do que acontece na sua carteira com notificações."
  },
  "turnOnMetamaskNotificationsMessagePrivacyBold": {
    "message": "Configurações > Notificações."
  },
  "turnOnMetamaskNotificationsMessagePrivacyLink": {
    "message": "Saiba como protegemos sua privacidade enquanto usa este recurso."
  },
  "turnOnMetamaskNotificationsMessageSecond": {
    "message": "Para usar as notificações da carteira, nós usamos um perfil para sincronizar algumas configurações entre seus dispositivos. $1"
  },
  "turnOnMetamaskNotificationsMessageThird": {
    "message": "Você pode desativar as notificações a qualquer momento em $1"
  },
  "turnOnTokenDetection": {
    "message": "Ativar detecção avançada de token"
  },
  "tutorial": {
    "message": "Tutorial"
  },
  "twelveHrTitle": {
    "message": "12 h:"
  },
  "typeYourSRP": {
    "message": "Digite sua Frase de Recuperação Secreta"
  },
  "u2f": {
    "message": "U2F",
    "description": "A name on an API for the browser to interact with devices that support the U2F protocol. On some browsers we use it to connect MetaMask to Ledger devices."
  },
  "unMatchedChain": {
    "message": "De acordo com nossos registros, este URL não corresponde a um provedor conhecido para este ID de cadeia."
  },
  "unapproved": {
    "message": "Não aprovado"
  },
  "units": {
    "message": "unidades"
  },
  "unknown": {
    "message": "Desconhecido"
  },
  "unknownCollection": {
    "message": "Coleção sem nome"
  },
  "unknownNetwork": {
    "message": "Rede privada desconhecida"
  },
  "unknownNetworkForKeyEntropy": {
    "message": "Rede desconhecida",
    "description": "Displayed on places like Snap install warning when regular name is not available."
  },
  "unknownQrCode": {
    "message": "Erro: não conseguimos identificar esse código QR"
  },
  "unlimited": {
    "message": "Ilimitado"
  },
  "unlock": {
    "message": "Desbloquear"
  },
  "unlockMessage": {
    "message": "A web descentralizada te aguarda"
  },
  "unpin": {
    "message": "Desafixar"
  },
  "unrecognizedChain": {
    "message": "Essa rede personalizada não foi reconhecida",
    "description": "$1 is a clickable link with text defined by the 'unrecognizedChanLinkText' key. The link will open to instructions for users to validate custom network details."
  },
  "unsendableAsset": {
    "message": "O envio de tokens NFT (ERC-721) não é suportado no momento",
    "description": "This is an error message we show the user if they attempt to send an NFT asset type, for which currently don't support sending"
  },
  "unverifiedContractAddressMessage": {
    "message": "Não conseguimos verificar esse contrato. Certifique-se de que você confia nesse endereço."
  },
  "upArrow": {
    "message": "seta para cima"
  },
  "update": {
    "message": "Atualizar"
  },
  "updateOrEditNetworkInformations": {
    "message": "Atualize suas informações ou"
  },
  "updateRequest": {
    "message": "Solicitação de atualização"
  },
  "updatedWithDate": {
    "message": "Atualizado em $1"
  },
  "uploadDropFile": {
    "message": "Solte seu arquivo aqui"
  },
  "uploadFile": {
    "message": "Fazer upload de arquivo"
  },
  "urlErrorMsg": {
    "message": "URLs precisam do prefixo HTTP/HTTPS adequado."
  },
  "urlExistsErrorMsg": {
    "message": "O ID da cadeia está sendo usado pela rede $1."
  },
  "use4ByteResolution": {
    "message": "Decodificar contratos inteligentes"
  },
  "use4ByteResolutionDescription": {
    "message": "Para melhorar a experiência do usuário, personalizamos a guia de atividades com mensagens baseadas nos contratos inteligentes com os quais você interage. A MetaMask usa um serviço chamado 4byte.directory para decodificar os dados e exibir a você uma versão de um contrato inteligente que é mais fácil de ler. Isso ajuda a reduzir suas chances de aprovar ações de contratos inteligentes mal-intencionados, mas pode resultar no compartilhamento do seu endereço IP."
  },
  "useMultiAccountBalanceChecker": {
    "message": "Agrupar solicitações de saldo de contas"
  },
  "useMultiAccountBalanceCheckerSettingDescription": {
    "message": "Obtenha atualizações de saldo mais rápidas ao reunir solicitações de saldo de conta. Isso nos permite buscar seus saldos de conta em conjunto, assim você recebe atualizações mais ágeis e tem uma experiência melhorada. Quando esse recurso está desativado, terceiros podem ter menor probabilidade de associar suas contas umas às outras."
  },
  "useNftDetection": {
    "message": "Detectar NFTs automaticamente"
  },
  "useNftDetectionDescriptionText": {
    "message": "Permita que a MetaMask use serviços de terceiros para adicionar os NFTs que você possui. A detecção automática de NFTs expõe seu endereço IP e o endereço da sua conta a esses serviços. Ativar esse recurso pode associar seu endereço IP ao seu endereço Ethereum e exibir NFTs falsos enviados por golpistas. Você pode adicionar tokens manualmente para evitar esse risco."
  },
  "usePhishingDetection": {
    "message": "Usar detecção de phishing"
  },
  "usePhishingDetectionDescription": {
    "message": "Exibir uma advertência para os domínios de phishing destinados a usuários do Ethereum"
  },
  "useSafeChainsListValidation": {
    "message": "Verificação de dados da rede"
  },
  "useSafeChainsListValidationDescription": {
    "message": "A MetaMask usa um serviço terceirizado chamado $1 para exibir dados precisos e padronizados das redes. Isso reduz suas chances de se conectar a uma rede mal-intencionada ou incorreta. Ao usar esse recurso, seu endereço IP é exposto à chainid.network."
  },
  "useSafeChainsListValidationWebsite": {
    "message": "chainid.network",
    "description": "useSafeChainsListValidationWebsite is separated from the rest of the text so that we can bold the third party service name in the middle of them"
  },
  "useSiteSuggestion": {
    "message": "Usar sugestão do site"
  },
  "useTokenDetectionPrivacyDesc": {
    "message": "A exibição automática de tokens enviados para a sua conta envolve a comunicação com servidores de terceiros para buscar as imagens dos tokens. Esses servidores terão acesso ao seu endereço IP."
  },
  "usedByClients": {
    "message": "Usado por diversos clientes diferentes"
  },
  "userName": {
    "message": "Nome de usuário"
  },
  "userOpContractDeployError": {
    "message": "A implementação do contrato a partir de uma conta de contrato inteligente não é suportada"
  },
  "verifyContractDetails": {
    "message": "Verificar dados do terceiro"
  },
  "verifyThisTokenOn": {
    "message": "Verifique esse token no $1",
    "description": "Points the user to etherscan as a place they can verify information about a token. $1 is replaced with the translation for \"etherscan\""
  },
  "verifyThisUnconfirmedTokenOn": {
    "message": "Verifique esse token no $1 e confirme que é o token que você deseja negociar.",
    "description": "Points the user to etherscan as a place they can verify information about a token. $1 is replaced with the translation for \"etherscan\""
  },
  "version": {
    "message": "Versão"
  },
  "view": {
    "message": "Ver"
  },
  "viewActivity": {
    "message": "Ver atividade"
  },
  "viewAllDetails": {
    "message": "Ver todos os detalhes"
  },
  "viewAllQuotes": {
    "message": "ver todas as cotações"
  },
  "viewContact": {
    "message": "Ver contato"
  },
  "viewDetails": {
    "message": "Ver detalhes"
  },
  "viewFullTransactionDetails": {
    "message": "Ver detalhes completos da transação"
  },
  "viewMore": {
    "message": "Ver mais"
  },
  "viewOnBlockExplorer": {
    "message": "Ver no explorador de blocos"
  },
  "viewOnCustomBlockExplorer": {
    "message": "Ver $1 em $2",
    "description": "$1 is the action type. e.g (Account, Transaction, Swap) and $2 is the Custom Block Explorer URL"
  },
  "viewOnEtherscan": {
    "message": "Ver $1 no Etherscan",
    "description": "$1 is the action type. e.g (Account, Transaction, Swap)"
  },
  "viewOnExplorer": {
    "message": "Ver no explorador"
  },
  "viewOnOpensea": {
    "message": "Ver na OpenSea"
  },
  "viewTransaction": {
    "message": "Ver transação"
  },
  "viewinCustodianApp": {
    "message": "Ver no app custodiante"
  },
  "viewinExplorer": {
    "message": "Ver $1 no explorador",
    "description": "$1 is the action type. e.g (Account, Transaction, Swap)"
  },
  "visitSite": {
    "message": "Visitar site"
  },
  "visitWebSite": {
    "message": "Visite nosso site"
  },
  "wallet": {
    "message": "Carteira"
  },
  "walletConnectionGuide": {
    "message": "nosso guia de conexão com a carteira de hardware"
  },
  "wantToAddThisNetwork": {
    "message": "Desejar adicionar esta rede?"
  },
  "wantsToAddThisAsset": {
    "message": "Isso permite que o ativo a seguir seja adicionado à sua carteira."
  },
  "warning": {
    "message": "Atenção"
  },
  "warningFromSnap": {
    "message": "Aviso de $1",
    "description": "$1 represents the name of the snap"
  },
  "warningTooltipText": {
    "message": "$1 O terceiro pode gastar todo o seu saldo de tokens sem aviso ou consentimento. Proteja-se personalizando um limite de gastos menor.",
    "description": "$1 is a warning icon with text 'Be careful' in 'warning' colour"
  },
  "weak": {
    "message": "Fraca"
  },
  "web3": {
    "message": "Web3"
  },
  "web3ShimUsageNotification": {
    "message": "Percebemos que o site atual tentou usar a API window.web3 removida. Se o site parecer estar corrompido, clique em $1 para obter mais informações.",
    "description": "$1 is a clickable link."
  },
  "webhid": {
    "message": "WebHID",
    "description": "Refers to a interface for connecting external devices to the browser. Used for connecting ledger to the browser. Read more here https://developer.mozilla.org/en-US/docs/Web/API/WebHID_API"
  },
  "websites": {
    "message": "sites",
    "description": "Used in the 'permission_rpc' message."
  },
  "welcomeBack": {
    "message": "Boas-vindas de volta!"
  },
  "welcomeExploreDescription": {
    "message": "Armazene, envie e gaste criptomoedas e criptoativos."
  },
  "welcomeExploreTitle": {
    "message": "Explore aplicativos descentralizados"
  },
  "welcomeLoginDescription": {
    "message": "Use a sua MetaMask para fazer login em aplicativos descentralizados, sem necessidade de cadastro."
  },
  "welcomeLoginTitle": {
    "message": "Diga olá à sua carteira"
  },
  "welcomeToMetaMask": {
    "message": "Vamos começar"
  },
  "welcomeToMetaMaskIntro": {
    "message": "Com a confiança de milhões de usuários, a MetaMask é uma carteira segura que torna o mundo da Web3 acessível a todos."
  },
  "whatsNew": {
    "message": "Novidades",
    "description": "This is the title of a popup that gives users notifications about new features and updates to MetaMask."
  },
  "whatsThis": {
    "message": "O que é isso?"
  },
  "wrongChainId": {
    "message": "Este ID de cadeia não corresponde ao nome da rede."
  },
  "wrongNetworkName": {
    "message": "De acordo com os nossos registros, o nome da rede pode não corresponder a esta ID de cadeia."
  },
  "xOfYPending": {
    "message": "$1 de $2 pendente(s)",
    "description": "$1 and $2 are intended to be two numbers, where $2 is a total number of pending confirmations, and $1 is a count towards that total"
  },
  "yes": {
    "message": "Sim"
  },
  "you": {
    "message": "Você"
  },
  "youHaveAddedAll": {
    "message": "Você adicionou todas as redes populares. Você pode descobrir mais redes $1 Ou você pode $2",
    "description": "$1 is a link with the text 'here' and $2 is a button with the text 'add more networks manually'"
  },
  "youNeedToAllowCameraAccess": {
    "message": "Você precisa permitir o acesso à câmera para usar esse recurso."
  },
  "youSign": {
    "message": "Você está assinando"
  },
  "yourAccounts": {
    "message": "Suas contas"
  },
  "yourActivity": {
    "message": "Sua atividade"
  },
  "yourBalance": {
    "message": "Seu saldo"
  },
  "yourNFTmayBeAtRisk": {
    "message": "Seu NFT pode estar em risco"
  },
  "yourPrivateSeedPhrase": {
    "message": "Sua Frase de Recuperação Secreta"
  },
  "yourTransactionConfirmed": {
    "message": "Transação já confirmada"
  },
  "yourTransactionJustConfirmed": {
    "message": "Não pudemos cancelar sua transação antes de ser confirmada na blockchain."
  },
  "zeroGasPriceOnSpeedUpError": {
    "message": "O preço do gás está zerado na aceleração"
  }
}<|MERGE_RESOLUTION|>--- conflicted
+++ resolved
@@ -4618,14 +4618,6 @@
   },
   "sepolia": {
     "message": "Rede de teste Sepolia"
-  },
-<<<<<<< HEAD
-  "serviceWorkerKeepAlive": {
-    "message": "Service Worker Keep Alive"
-=======
-  "setAdvancedPrivacySettingsDetails": {
-    "message": "A MetaMask utiliza esses serviços terceirizados de confiança para aumentar a usabilidade e a segurança dos produtos."
->>>>>>> aea494de
   },
   "setApprovalForAll": {
     "message": "Definir aprovação para todos"
