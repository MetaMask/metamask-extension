{
  "QRHardwareInvalidTransactionTitle": {
    "message": "Erro"
  },
  "QRHardwareMismatchedSignId": {
    "message": "Os dados da transação são inconsistentes. Verifique os detalhes da transação."
  },
  "QRHardwarePubkeyAccountOutOfRange": {
    "message": "Não há mais contas. Se você gostaria de acessar outra conta não listada abaixo, reconecte sua carteira de hardware e selecione-a."
  },
  "QRHardwareScanInstructions": {
    "message": "Posicione o código QR na frente da sua câmera. A tela está desfocada, mas isso não afetará a leitura."
  },
  "QRHardwareSignRequestCancel": {
    "message": "Recusar"
  },
  "QRHardwareSignRequestDescription": {
    "message": "Depois de ter assinado com a sua carteira, clique em \"Receber assinatura\""
  },
  "QRHardwareSignRequestGetSignature": {
    "message": "Receber assinatura"
  },
  "QRHardwareSignRequestSubtitle": {
    "message": "Leia o código QR com a sua carteira"
  },
  "QRHardwareSignRequestTitle": {
    "message": "Solicitar assinatura"
  },
  "QRHardwareUnknownQRCodeTitle": {
    "message": "Erro"
  },
  "QRHardwareUnknownWalletQRCode": {
    "message": "Código QR inválido. Leia o código QR de sincronização da carteira de hardware."
  },
  "QRHardwareWalletImporterTitle": {
    "message": "Ler código QR"
  },
  "QRHardwareWalletSteps1Description": {
    "message": "Você pode escolher abaixo em uma lista de parceiros oficiais que aceitam códigos QR."
  },
  "QRHardwareWalletSteps1Title": {
    "message": "Conecte sua carteira de hardware QR"
  },
  "QRHardwareWalletSteps2Description": {
    "message": "Ngrave Zero"
  },
  "SIWEAddressInvalid": {
    "message": "O endereço na solicitação de entrada não coincide com o endereço da conta que você está usando para entrar."
  },
  "SIWEDomainInvalidText": {
    "message": "O site em que você está tentando entrar não coincide com o domínio na solicitação. Prossiga com cautela."
  },
  "SIWEDomainInvalidTitle": {
    "message": "Solicitação de site enganosa."
  },
  "SIWEDomainWarningBody": {
    "message": "O site ($1) está solicitando que você entre no domínio incorreto. Pode-se tratar de um ataque de phishing.",
    "description": "$1 represents the website domain"
  },
  "SIWEDomainWarningLabel": {
    "message": "Inseguro"
  },
  "SIWELabelChainID": {
    "message": "ID da cadeia:"
  },
  "SIWELabelExpirationTime": {
    "message": "Expira em:"
  },
  "SIWELabelIssuedAt": {
    "message": "Emitido em:"
  },
  "SIWELabelMessage": {
    "message": "Mensagem:"
  },
  "SIWELabelNonce": {
    "message": "Nonce:"
  },
  "SIWELabelNotBefore": {
    "message": "Não antes de:"
  },
  "SIWELabelRequestID": {
    "message": "ID da solicitação:"
  },
  "SIWELabelResources": {
    "message": "Recursos: $1",
    "description": "$1 represents the number of resources"
  },
  "SIWELabelURI": {
    "message": "URI:"
  },
  "SIWELabelVersion": {
    "message": "Versão:"
  },
  "SIWESiteRequestSubtitle": {
    "message": "Este site está solicitando entrada com"
  },
  "SIWESiteRequestTitle": {
    "message": "Solicitação de entrada"
  },
  "SIWEWarningSubtitle": {
    "message": "Para confirmar que você entende, marque:"
  },
  "SIWEWarningTitle": {
    "message": "Tem certeza?"
  },
  "about": {
    "message": "Sobre"
  },
  "accept": {
    "message": "Aceitar"
  },
  "acceptTermsOfUse": {
    "message": "Eu li e concordo com os $1",
    "description": "$1 is the `terms` message"
  },
  "accessAndSpendNoticeNFT": {
    "message": "$1 pode(m) acessar e usar esse ativo",
    "description": "$1 is the url of the site requesting ability to spend"
  },
  "accessYourWalletWithSRP": {
    "message": "Acesse sua carteira com sua Frase de Recuperação Secreta"
  },
  "accessYourWalletWithSRPDescription": {
    "message": "A MetaMask não consegue recuperar sua senha. Usaremos sua Frase de Recuperação Secreta para validar sua posse, restaurar sua carteira e definir uma nova senha. Primeiro, insira a Frase de Recuperação Secreta que você recebeu ao criar sua carteira. $1",
    "description": "$1 is the words 'Learn More' from key 'learnMore', separated here so that it can be added as a link"
  },
  "accessingYourCamera": {
    "message": "Acessando sua câmera..."
  },
  "account": {
    "message": "Conta"
  },
  "accountActivity": {
    "message": "Atividade da conta"
  },
  "accountActivityText": {
    "message": "Selecione as contas das quais deseja receber notificações:"
  },
  "accountDetails": {
    "message": "Detalhes da conta"
  },
  "accountIdenticon": {
    "message": "Identicon da conta"
  },
  "accountIsntConnectedToastText": {
    "message": "$1 não está conectado a $2"
  },
  "accountName": {
    "message": "Nome da conta"
  },
  "accountNameDuplicate": {
    "message": "Esse nome de conta já existe",
    "description": "This is an error message shown when the user enters a new account name that matches an existing account name"
  },
  "accountNameReserved": {
    "message": "Esse nome de conta está reservado",
    "description": "This is an error message shown when the user enters a new account name that is reserved for future use"
  },
  "accountOptions": {
    "message": "Opções da conta"
  },
  "accountSelectionRequired": {
    "message": "Você precisa selecionar uma conta!"
  },
  "accountTypeNotSupported": {
    "message": "Tipo de conta não compatível"
  },
  "accounts": {
    "message": "Contas"
  },
  "accountsConnected": {
    "message": "Contas conectadas"
  },
  "active": {
    "message": "Ativo"
  },
  "activity": {
    "message": "Atividade"
  },
  "activityLog": {
    "message": "Registro de atividades"
  },
  "add": {
    "message": "Adicionar"
  },
  "addANetwork": {
    "message": "Adicionar uma rede"
  },
  "addANetworkManually": {
    "message": "Adicionar uma rede manualmente"
  },
  "addANickname": {
    "message": "Adicionar um apelido"
  },
  "addAccount": {
    "message": "Adicionar conta"
  },
  "addAcquiredTokens": {
    "message": "Adicione os tokens que você adquiriu usando a MetaMask"
  },
  "addAlias": {
    "message": "Adicionar pseudônimo"
  },
  "addBlockExplorer": {
    "message": "Adicionar um explorador de blocos"
  },
  "addContact": {
    "message": "Adicionar contato"
  },
  "addCustomNetwork": {
    "message": "Adicionar rede personalizada"
  },
  "addEthereumChainConfirmationDescription": {
    "message": "Isso permitirá que essa rede seja usada dentro da MetaMask."
  },
  "addEthereumChainConfirmationRisks": {
    "message": "A MetaMask não verifica redes personalizadas."
  },
  "addEthereumChainConfirmationRisksLearnMore": {
    "message": "Saiba mais sobre $1.",
    "description": "$1 is a link with text that is provided by the 'addEthereumChainConfirmationRisksLearnMoreLink' key"
  },
  "addEthereumChainConfirmationRisksLearnMoreLink": {
    "message": "golpes e riscos de segurança nas redes",
    "description": "Link text for the 'addEthereumChainConfirmationRisksLearnMore' translation key"
  },
  "addEthereumChainConfirmationTitle": {
    "message": "Permitir que este site adicione uma rede?"
  },
  "addEthereumChainWarningModalHeader": {
    "message": "Adicione esse provedor de RPC apenas se tiver certeza de que é confiável. $1",
    "description": "$1 is addEthereumChainWarningModalHeaderPartTwo passed separately so that it can be bolded"
  },
  "addEthereumChainWarningModalHeaderPartTwo": {
    "message": "Provedores mal-intencionados podem mentir sobre o estado da blockchain e registrar a atividade da sua rede."
  },
  "addEthereumChainWarningModalListHeader": {
    "message": "É importante que o seu provedor seja confiável, pois ele tem poder para:"
  },
  "addEthereumChainWarningModalListPointOne": {
    "message": "Ver suas contas e endereços IP e cruzá-los"
  },
  "addEthereumChainWarningModalListPointThree": {
    "message": "Exibir saldos de conta e outros estados na rede"
  },
  "addEthereumChainWarningModalListPointTwo": {
    "message": "Transmitir suas transações"
  },
  "addEthereumChainWarningModalTitle": {
    "message": "Você está adicionando um novo provedor RPC para a Mainnet da Ethereum"
  },
  "addFriendsAndAddresses": {
    "message": "Adicionar amigos e endereços confiáveis"
  },
  "addFromAListOfPopularNetworks": {
    "message": "Adicione a partir de uma lista de redes populares ou adicione uma rede manualmente. Interaja apenas com entidades de sua confiança."
  },
  "addHardwareWallet": {
    "message": "Adicionar carteira de hardware"
  },
  "addIPFSGateway": {
    "message": "Adicione seu gateway IPFS preferencial"
  },
  "addImportAccount": {
    "message": "Adicionar conta ou carteira de hardware"
  },
  "addMemo": {
    "message": "Adicionar observação"
  },
  "addMoreNetworks": {
    "message": "adicionar mais redes manualmente"
  },
  "addNetwork": {
    "message": "Adicionar rede"
  },
  "addNetworkTooltipWarning": {
    "message": "Esta conexão de rede depende de terceiros. Esta conexão pode ser menos confiável ou permitir que terceiros rastreiem atividades. $1",
    "description": "$1 is Learn more link"
  },
  "addNewAccount": {
    "message": "Adicionar uma nova conta Ethereum"
  },
  "addNewBitcoinAccount": {
    "message": "Adicionar uma nova conta Bitcoin (Beta)"
  },
  "addNewBitcoinTestnetAccount": {
    "message": "Adicionar uma nova conta Bitcoin (Testnet)"
  },
  "addNewToken": {
    "message": "Adicionar novo token"
  },
  "addNft": {
    "message": "Adicionar NFT"
  },
  "addNfts": {
    "message": "Adicionar NFTs"
  },
  "addRpcUrl": {
    "message": "Adicionar URL da RPC"
  },
  "addSnapAccountToggle": {
    "message": "Ativar \"Adicionar Snap da conta (Beta)\""
  },
  "addSnapAccountsDescription": {
    "message": "Ao ativar este recurso, você terá a opção de adicionar os novos Snaps de conta (Beta) direto da sua lista de contas. Se você instalar um Snap de conta, lembre-se de que ele é um serviço terceirizado."
  },
  "addSuggestedNFTs": {
    "message": "Adicionar NFTs sugeridos"
  },
  "addSuggestedTokens": {
    "message": "Adicionar tokens sugeridos"
  },
  "addToken": {
    "message": "Adicionar token"
  },
  "addTokenByContractAddress": {
    "message": "Não consegue encontrar um token? Você pode adicioná-lo manualmente colando seu endereço. Os endereços de contrato do token se encontram em $1",
    "description": "$1 is a blockchain explorer for a specific network, e.g. Etherscan for Ethereum"
  },
  "addUrl": {
    "message": "Adicionar URL"
  },
  "addingCustomNetwork": {
    "message": "Adicionar rede"
  },
  "addingTokens": {
    "message": "Adicionando tokens"
  },
  "additionalNetworks": {
    "message": "Redes adicionais"
  },
  "additionalRpcUrl": {
    "message": "URL da RPC adicional"
  },
  "address": {
    "message": "Endereço"
  },
  "addressCopied": {
    "message": "Endereço copiado!"
  },
  "advanced": {
    "message": "Avançado"
  },
  "advancedBaseGasFeeToolTip": {
    "message": "Quando a sua transação for incluída no bloco, qualquer diferença entre a sua taxa-base máxima e a taxa-base real será reembolsada. O cálculo do valor total é feito da seguinte forma: taxa-base máxima (em GWEI) * limite de gás."
  },
  "advancedConfiguration": {
    "message": "Configurações avançadas"
  },
  "advancedDetailsDataDesc": {
    "message": "Dados"
  },
  "advancedDetailsHexDesc": {
    "message": "Hexadecimal"
  },
  "advancedDetailsNonceDesc": {
    "message": "Nonce"
  },
  "advancedDetailsNonceTooltip": {
    "message": "Esse é o número de transação de uma conta. O nonce da primeira transação é 0 e aumenta em ordem sequencial."
  },
  "advancedGasFeeDefaultOptIn": {
    "message": "Salvar esses valores como padrão para a rede $1.",
    "description": "$1 is the current network name."
  },
  "advancedGasFeeModalTitle": {
    "message": "Taxa de gás avançada"
  },
  "advancedGasPriceTitle": {
    "message": "Preço do gás"
  },
  "advancedPriorityFeeToolTip": {
    "message": "A taxa de prioridade (ou seja, \"gorjeta do minerador\") vai diretamente para os mineradores e os incentiva a priorizar a sua transação."
  },
  "agreeTermsOfUse": {
    "message": "Concordo com os $1 da MetaMask",
    "description": "$1 is the `terms` link"
  },
  "airgapVault": {
    "message": "AirGap Vault"
  },
  "alert": {
    "message": "Alerta"
  },
  "alertActionBuy": {
    "message": "Comprar ETH"
  },
  "alertActionUpdateGas": {
    "message": "Atualizar limite de gás"
  },
  "alertActionUpdateGasFee": {
    "message": "Atualizar taxa"
  },
  "alertActionUpdateGasFeeLevel": {
    "message": "Atualizar opções de gás"
  },
  "alertBannerMultipleAlertsDescription": {
    "message": "Se você aprovar esta solicitação, um terceiro conhecido por aplicar golpes poderá se apropriar de todos os seus ativos."
  },
  "alertBannerMultipleAlertsTitle": {
    "message": "Vários alertas!"
  },
  "alertDisableTooltip": {
    "message": "Isso pode ser alterado em \"Configurações > Alertas\""
  },
  "alertMessageGasEstimateFailed": {
    "message": "Não conseguimos fornecer uma taxa precisa, e essa estimativa pode estar alta. Sugerimos que você informe um limite de gás personalizado, mas há o risco de a transação falhar mesmo assim."
  },
  "alertMessageGasFeeLow": {
    "message": "Ao escolher uma taxa baixa, a expectativa é de transações mais lentas e tempos de espera maiores. Para transações mais rápidas, escolha as opções de taxa Mercado ou Agressiva."
  },
  "alertMessageGasTooLow": {
    "message": "Para continuar com essa transação, você precisará aumentar o limite de gás para 21000 ou mais."
  },
  "alertMessageInsufficientBalance": {
    "message": "Você não tem ETH suficiente em sua conta para pagar as taxas de transação."
  },
  "alertMessageNetworkBusy": {
    "message": "Os preços do gás são altos e as estimativas são menos precisas."
  },
  "alertMessageNoGasPrice": {
    "message": "Não podemos prosseguir com essa transação até você atualizar manualmente a taxa."
  },
  "alertMessagePendingTransactions": {
    "message": "Essa transação não será processada até que a transação anterior seja concluída. Saiba como cancelar ou acelerar uma transação."
  },
  "alertMessageSignInDomainMismatch": {
    "message": "O site solicitante não é o mesmo em que você está entrando. Isso pode se tratar de uma tentativa de roubar suas credenciais de login."
  },
  "alertMessageSignInWrongAccount": {
    "message": "Este site está pedindo que você entre usando a conta incorreta."
  },
  "alertMessageSigningOrSubmitting": {
    "message": "Essa transação só será processada quando sua transação anterior for concluída."
  },
  "alertModalAcknowledge": {
    "message": "Eu reconheço o risco e ainda quero prosseguir"
  },
  "alertModalDetails": {
    "message": "Detalhes do alerta"
  },
  "alertModalReviewAllAlerts": {
    "message": "Conferir todos os alertas"
  },
  "alertReasonGasEstimateFailed": {
    "message": "Taxa imprecisa"
  },
  "alertReasonGasFeeLow": {
    "message": "Velocidade lenta"
  },
  "alertReasonGasTooLow": {
    "message": "Baixo limite de gás"
  },
  "alertReasonInsufficientBalance": {
    "message": "Fundos insuficientes"
  },
  "alertReasonNetworkBusy": {
    "message": "Rede ocupada"
  },
  "alertReasonNoGasPrice": {
    "message": "Estimativa de taxa indisponível"
  },
  "alertReasonPendingTransactions": {
    "message": "Transação pendente"
  },
  "alertReasonSignIn": {
    "message": "Solicitação de entrada suspeita"
  },
  "alertReasonWrongAccount": {
    "message": "Conta incorreta"
  },
  "alertSettingsUnconnectedAccount": {
    "message": "Navegando em um site com uma conta não conectada selecionada"
  },
  "alertSettingsUnconnectedAccountDescription": {
    "message": "Esse alerta é exibido no pop-up quando você estiver navegando em um site conectado da web3, mas a conta atualmente selecionada não estiver conectada."
  },
  "alertSettingsWeb3ShimUsage": {
    "message": "Quando um site tenta usar a API window.web3 removida"
  },
  "alertSettingsWeb3ShimUsageDescription": {
    "message": "Esse alerta é exibido no pop-up quando você estiver navegando em um site que tente usar a API window.web3 removida, e que consequentemente possa apresentar problemas."
  },
  "alerts": {
    "message": "Alertas"
  },
  "all": {
    "message": "Tudo"
  },
  "allCustodianAccountsConnectedSubtitle": {
    "message": "Você já conectou todas as sua contas custodiantes ou não tem nenhuma conta para conectar ao MetaMask Institutional."
  },
  "allCustodianAccountsConnectedTitle": {
    "message": "Nenhuma conta disponível para conectar"
  },
  "allOfYour": {
    "message": "Todos os seus $1",
    "description": "$1 is the symbol or name of the token that the user is approving spending"
  },
  "allPermissions": {
    "message": "Todas as permissões"
  },
  "allTimeHigh": {
    "message": "Alta histórica"
  },
  "allTimeLow": {
    "message": "Baixa histórica"
  },
  "allYourNFTsOf": {
    "message": "Todos os seus NFTs de $1",
    "description": "$1 is a link to contract on the block explorer when we're not able to retrieve a erc721 or erc1155 name"
  },
  "allow": {
    "message": "Permitir"
  },
  "allowMmiToConnectToCustodian": {
    "message": "Isso permite que o MMI se conecte ao $1 para importar suas contas."
  },
  "allowNotifications": {
    "message": "Permitir notificações"
  },
  "allowSpendToken": {
    "message": "Você dá permissão para acessar seus $1?",
    "description": "$1 is the symbol of the token that are requesting to spend"
  },
  "allowWithdrawAndSpend": {
    "message": "Permitir que $1 saque e gaste até o seguinte valor:",
    "description": "The url of the site that requested permission to 'withdraw and spend'"
  },
  "amount": {
    "message": "Valor"
  },
  "amountReceived": {
    "message": "Valor recebido"
  },
  "amountSent": {
    "message": "Valor enviado"
  },
  "andForListItems": {
    "message": "$1 e $2",
    "description": "$1 is the first item, $2 is the last item in a list of items. Used in Snap Install Warning modal."
  },
  "andForTwoItems": {
    "message": "$1 e $2",
    "description": "$1 is the first item, $2 is the second item. Used in Snap Install Warning modal."
  },
  "appDescription": {
    "message": "Uma carteira de Ethereum no seu navegador",
    "description": "The description of the application"
  },
  "appName": {
    "message": "MetaMask",
    "description": "The name of the application"
  },
  "appNameBeta": {
    "message": "MetaMask Beta",
    "description": "The name of the application (Beta)"
  },
  "appNameFlask": {
    "message": "MetaMask Flask",
    "description": "The name of the application (Flask)"
  },
  "appNameMmi": {
    "message": "MetaMask Institutional",
    "description": "The name of the application (MMI)"
  },
  "approve": {
    "message": "Aprovar limite de gastos"
  },
  "approveAllTokensTitle": {
    "message": "Permitir acesso e transferência de todos os seus $1?",
    "description": "$1 is the symbol of the token for which the user is granting approval"
  },
  "approveAllTokensTitleWithoutSymbol": {
    "message": "Permitir acesso e transferência de todos os seus NFTs de $1?",
    "description": "$1 a link to contract on the block explorer when we're not able to retrieve a erc721 or erc1155 name"
  },
  "approveButtonText": {
    "message": "Aprovar"
  },
  "approveIncreaseAllowance": {
    "message": "Aumentar limite de gastos de $1",
    "description": "The token symbol that is being approved"
  },
  "approveSpendingCap": {
    "message": "Aprovar limite de gastos de $1",
    "description": "The token symbol that is being approved"
  },
  "approveTokenDescription": {
    "message": "Isso permite que terceiros acessem e transfiram os seguintes NFTs sem aviso prévio até que você revogue o acesso."
  },
  "approveTokenDescriptionWithoutSymbol": {
    "message": "Isso permite que um terceiro acesse e transfira todos os seus NFTs de $1 sem aviso até que você revogue esse acesso.",
    "description": "$1 is a link to contract on the block explorer when we're not able to retrieve a erc721 or erc1155 name"
  },
  "approveTokenTitle": {
    "message": "Permitir acesso e transferência de seu $1?",
    "description": "$1 is the symbol of the token for which the user is granting approval"
  },
  "approved": {
    "message": "Aprovado"
  },
  "approvedAsset": {
    "message": "Ativo aprovado"
  },
  "approvedOn": {
    "message": "Aprovada em $1",
    "description": "$1 is the approval date for a permission"
  },
  "approvedOnForAccounts": {
    "message": "Aprovada em $1 para $2",
    "description": "$1 is the approval date for a permission. $2 is the AvatarGroup component displaying account images."
  },
  "areYouSure": {
    "message": "Tem certeza?"
  },
  "asset": {
    "message": "Ativo"
  },
  "assetOptions": {
    "message": "Opções do ativo"
  },
  "attemptSendingAssets": {
    "message": "Você poderá perder seus ativos se tentar enviá-los a partir de outra rede. Transfira fundos entre redes com segurança usando uma ponte."
  },
  "attemptSendingAssetsWithPortfolio": {
    "message": "Você poderá perder seus ativos se tentar enviá-los a partir de outra rede. Transfira os fundos com segurança entre redes usando uma ponte, como $1"
  },
  "attemptToCancelSwapForFree": {
    "message": "Tentar cancelar a troca sem custo"
  },
  "attributes": {
    "message": "Atributos"
  },
  "attributions": {
    "message": "Atribuições"
  },
  "auroraRpcDeprecationMessage": {
    "message": "A URL de RPC (Chamadas de Procedimento Remoto) da Infura não suporta mais Aurora."
  },
  "authorizedPermissions": {
    "message": "Você concedeu as seguintes permissões"
  },
  "autoDetectTokens": {
    "message": "Detectar tokens automaticamente"
  },
  "autoDetectTokensDescription": {
    "message": "Usamos APIs de terceiros para detectar e exibir novos tokens enviados à sua carteira. Desative essa opção se não quiser que o app extraia dados desses serviços automaticamente. $1",
    "description": "$1 is a link to a support article"
  },
  "autoLockTimeLimit": {
    "message": "Timer com bloqueio automático (minutos)"
  },
  "autoLockTimeLimitDescription": {
    "message": "Defina o tempo ocioso, em minutos, antes de a MetaMask ser bloqueada."
  },
  "average": {
    "message": "Média"
  },
  "awaitingApproval": {
    "message": "Aguardando aprovação..."
  },
  "back": {
    "message": "Voltar"
  },
  "backup": {
    "message": "Backup"
  },
  "backupApprovalInfo": {
    "message": "Esse código secreto é obrigatório para recuperar sua carteira caso você perca seu dispositivo, esqueça sua senha, precise reinstalar a MetaMask ou queira acessar sua carteira em outro dispositivo."
  },
  "backupApprovalNotice": {
    "message": "Faça backup da Frase de Recuperação Secreta para manter sua carteira e seus fundos em segurança."
  },
  "backupKeyringSnapReminder": {
    "message": "Confirme se você consegue acessar por conta própria as contas criadas por esse Snap antes de removê-las"
  },
  "backupNow": {
    "message": "Fazer backup agora"
  },
  "backupUserData": {
    "message": "Faça backup dos seus dados"
  },
  "backupUserDataDescription": {
    "message": "Você pode fazer backup de dados como seus contatos e preferências."
  },
  "balance": {
    "message": "Saldo"
  },
  "balanceOutdated": {
    "message": "O saldo pode estar desatualizado"
  },
  "baseFee": {
    "message": "Taxa-base"
  },
  "basic": {
    "message": "Básico"
  },
  "basicConfigurationBannerCTA": {
    "message": "Ativar funcionalidade básica"
  },
  "basicConfigurationBannerTitle": {
    "message": "A funcionalidade básica está desativada"
  },
  "basicConfigurationDescription": {
    "message": "A MetaMask oferece recursos básicos como detalhes de token e configurações de gás por meio de serviços de internet. Quando você usa serviços de internet, seu endereço IP é compartilhado, neste caso com a MetaMask. É exatamente igual a quando você visita qualquer site. A MetaMask usa esses dados temporariamente e nunca os vende. Você pode usar uma VPN ou desligar esses serviços, mas isso poderá afetar sua experiência com a MetaMask. Para saber mais, leia nossa $1.",
    "description": "$1 is to be replaced by the message for privacyMsg, and will link to https://consensys.io/privacy-policy"
  },
  "basicConfigurationLabel": {
    "message": "Funcionalidade básica"
  },
  "basicConfigurationModalCheckbox": {
    "message": "Entendo e quero continuar"
  },
  "basicConfigurationModalDisclaimerOff": {
    "message": "Isso significa que você não otimizará totalmente seu tempo na MetaMask. Os recursos básicos (como detalhes de tokens, configurações ideias de gás e outros) não estarão disponíveis."
  },
  "basicConfigurationModalDisclaimerOn": {
    "message": "Para otimizar seu tempo na MetaMask, você precisará ativar este recurso. As funções básicas (como detalhes dos tokens, configurações ideais de gás e outras) são importantes para a experiência na web3."
  },
  "basicConfigurationModalHeadingOff": {
    "message": "Desativar funcionalidade básica"
  },
  "basicConfigurationModalHeadingOn": {
    "message": "Ativar funcionalidade básica"
  },
  "beCareful": {
    "message": "Tenha cuidado"
  },
  "beta": {
    "message": "Beta"
  },
  "betaHeaderText": {
    "message": "Esta é uma versão beta. Pedimos que relatem os bugs $1",
    "description": "$1 represents the word 'here' in a hyperlink"
  },
  "betaMetamaskInstitutionalVersion": {
    "message": "Versão beta do MetaMask Institutional"
  },
  "betaMetamaskVersion": {
    "message": "Versão Beta da MetaMask"
  },
  "betaTerms": {
    "message": "Termos de uso do Beta"
  },
  "betaWalletCreationSuccessReminder1": {
    "message": "O MetaMask Beta não pode recuperar a sua Frase de Recuperação Secreta."
  },
  "betaWalletCreationSuccessReminder2": {
    "message": "O MetaMask Beta nunca pedirá sua Frase de Recuperação Secreta."
  },
  "billionAbbreviation": {
    "message": "B",
    "description": "Shortened form of 'billion'"
  },
  "bitcoinActivityNotSupported": {
    "message": "Atividades com Bitcoin não são suportadas"
  },
  "bitcoinSupportSectionTitle": {
    "message": "Bitcoin"
  },
  "bitcoinSupportToggleDescription": {
    "message": "Ativar esse recurso lhe dará a opção de adicionar uma conta Bitcoin à sua extensão da MetaMask derivada de sua Frase de Recuperação Secreta existente. Este é um recurso beta experimental, portanto seu uso será por sua conta e risco. Para nos dar seu feedback sobre esta nova experiência Bitcoin, preencha este $1.",
    "description": "$1 is the link to a product feedback form"
  },
  "bitcoinSupportToggleTitle": {
    "message": "Ative \"Adicionar uma nova conta Bitcoin (Beta)\""
  },
  "bitcoinTestnetSupportToggleDescription": {
    "message": "Ao ativar esse recurso, você terá a opção de adicionar uma conta Bitcoin para a rede de teste."
  },
  "bitcoinTestnetSupportToggleTitle": {
    "message": "Ative \"Adicionar uma nova conta Bitcoin (Testnet)\""
  },
  "blockExplorerAccountAction": {
    "message": "Conta",
    "description": "This is used with viewOnEtherscan and viewInExplorer e.g View Account in Explorer"
  },
  "blockExplorerAssetAction": {
    "message": "Ativo",
    "description": "This is used with viewOnEtherscan and viewInExplorer e.g View Asset in Explorer"
  },
  "blockExplorerSwapAction": {
    "message": "Troca",
    "description": "This is used with viewOnEtherscan e.g View Swap on Etherscan"
  },
  "blockExplorerUrl": {
    "message": "URL do explorador de blocos"
  },
  "blockExplorerUrlDefinition": {
    "message": "O URL usado como explorador de blocos para essa rede."
  },
  "blockExplorerView": {
    "message": "Exibir conta em $1",
    "description": "$1 replaced by URL for custom block explorer"
  },
  "blockaid": {
    "message": "Blockaid"
  },
  "blockaidAlertInfo": {
    "message": "Não é recomendável prosseguir com esta solicitação."
  },
  "blockaidDescriptionApproveFarming": {
    "message": "Se você aprovar essa solicitação, algum terceiro conhecido por aplicar golpes poderá tomar todos os seus ativos."
  },
  "blockaidDescriptionBlurFarming": {
    "message": "Se você aprovar essa solicitação, alguém poderá roubar seus ativos listados na Blur."
  },
  "blockaidDescriptionErrored": {
    "message": "Devido a um erro, não foi possível verificar os alertas de segurança. Prossiga somente se você confiar em todos os endereços envolvidos."
  },
  "blockaidDescriptionMaliciousDomain": {
    "message": "Você está interagindo com um domínio mal-intencionado. Se você aprovar essa solicitação, poderá perder seus ativos."
  },
  "blockaidDescriptionMightLoseAssets": {
    "message": "Se você aprovar essa solicitação, poderá perder seus ativos."
  },
  "blockaidDescriptionSeaportFarming": {
    "message": "Se você aprovar essa solicitação, alguém poderá roubar seus ativos listados na OpenSea."
  },
  "blockaidDescriptionTransferFarming": {
    "message": "Se você aprovar essa solicitação, algum terceiro conhecido por aplicar golpes poderá tomar todos os seus ativos."
  },
  "blockaidDescriptionWarning": {
    "message": "Este pedido pode ser fraudulento. Continue somente se você confiar em todos os endereços envolvidos."
  },
  "blockaidMessage": {
    "message": "Proteção de privacidade: nenhum dado é compartilhado com terceiros. Disponível em Arbitrum, Avalanche, BNB Chain, Mainnet da Ethereum, Linea, Optimism, Polygon, Base e Sepolia."
  },
  "blockaidTitleDeceptive": {
    "message": "Esta solicitação é enganosa"
  },
  "blockaidTitleMayNotBeSafe": {
    "message": "Tenha cautela"
  },
  "blockaidTitleSuspicious": {
    "message": "Esta solicitação é suspeita"
  },
  "blockies": {
    "message": "Blockies"
  },
  "boughtFor": {
    "message": "Comprado para"
  },
  "bridge": {
    "message": "Ponte"
  },
  "bridgeDontSend": {
    "message": "Usar uma ponte, não enviar"
  },
  "browserNotSupported": {
    "message": "Seu navegador não é compatível..."
  },
  "buildContactList": {
    "message": "Crie sua lista de contatos"
  },
  "builtAroundTheWorld": {
    "message": "A MetaMask é concebida e desenvolvida em todo o mundo."
  },
  "busy": {
    "message": "Ocupado"
  },
  "buyAndSell": {
    "message": "Comprar e vender"
  },
  "buyAsset": {
    "message": "Comprar $1",
    "description": "$1 is the ticker symbol of a an asset the user is being prompted to purchase"
  },
  "buyMoreAsset": {
    "message": "Comprar mais $1",
    "description": "$1 is the ticker symbol of a an asset the user is being prompted to purchase"
  },
  "buyNow": {
    "message": "Comprar agora"
  },
  "buyToken": {
    "message": "Comprar $1",
    "description": "$1 is the token symbol"
  },
  "bytes": {
    "message": "Bytes"
  },
  "canToggleInSettings": {
    "message": "Você pode reativar essa notificação em Configurações -> Alertas."
  },
  "cancel": {
    "message": "Cancelar"
  },
  "cancelPopoverTitle": {
    "message": "Cancelar transação"
  },
  "cancelSpeedUp": {
    "message": "cancelar ou acelerar uma transação."
  },
  "cancelSpeedUpLabel": {
    "message": "Essa taxa de gás vai $1 a original.",
    "description": "$1 is text 'replace' in bold"
  },
  "cancelSpeedUpTransactionTooltip": {
    "message": "Para $1 uma transação, a taxa de gás deve ser aumentada em pelo menos 10% para que seja reconhecida pela rede.",
    "description": "$1 is string 'cancel' or 'speed up'"
  },
  "cancelled": {
    "message": "Cancelada"
  },
  "chainId": {
    "message": "ID da cadeia"
  },
  "chainIdDefinition": {
    "message": "O ID da cadeia usado para assinar transações para essa rede."
  },
  "chainIdExistsErrorMsg": {
    "message": "Esse ID da cadeia é usado pela rede $1."
  },
  "chainListReturnedDifferentTickerSymbol": {
    "message": "O símbolo deste token não corresponde ao nome ou ID da cadeia inseridos para a rede. Muitos tokens populares apresentam símbolos semelhantes, que podem ser usados por golpistas para induzir você ao erro de enviar um token mais valioso em troca. Verifique todos os detalhes antes de continuar."
  },
  "chooseYourNetwork": {
    "message": "Escolha sua rede"
  },
  "chooseYourNetworkDescription": {
    "message": "Usamos a Infura como nosso provedor de chamadas de procedimento remoto (RPC) para oferecermos o acesso mais confiável e privado possível aos dados do Ethereum. Você pode escolher sua própria RPC, mas lembre-se de que qualquer RPC receberá seu endereço IP e da carteira de Ethereum para realizar transações. Leia nosso $1 para saber mais sobre como a Infura trata os dados.",
    "description": "$1 is a link to the privacy policy"
  },
  "chromeRequiredForHardwareWallets": {
    "message": "Você precisa usar a MetaMask no Google Chrome para se conectar com a sua carteira de hardware."
  },
  "circulatingSupply": {
    "message": "Suprimento em circulação"
  },
  "clear": {
    "message": "Limpar"
  },
  "clearActivity": {
    "message": "Limpar dados de atividades e nonce"
  },
  "clearActivityButton": {
    "message": "Limpar dados da aba de atividades"
  },
  "clearActivityDescription": {
    "message": "Isso redefinirá o nonce da conta e apagará os dados da aba de atividades em sua carteira. Somente a conta e rede atuais serão afetadas. Seus saldos e transações recebidas não mudarão."
  },
  "click": {
    "message": "Clique"
  },
  "clickToConnectLedgerViaWebHID": {
    "message": "Clique aqui para conectar seu Ledger por meio do WebHID",
    "description": "Text that can be clicked to open a browser popup for connecting the ledger device via webhid"
  },
  "clickToManuallyAdd": {
    "message": "Sempre é possível adicionar tokens manualmente."
  },
  "close": {
    "message": "Fechar"
  },
  "closeExtension": {
    "message": "Fechar extensão"
  },
  "closeWindowAnytime": {
    "message": "Você pode fechar esta janela a qualquer momento."
  },
  "coingecko": {
    "message": "CoinGecko"
  },
  "collectionName": {
    "message": "Nome da coleção"
  },
  "comboNoOptions": {
    "message": "Nenhuma opção encontrada",
    "description": "Default text shown in the combo field dropdown if no options."
  },
  "configureSnapPopupDescription": {
    "message": "Você está saindo da MetaMask para configurar esse snap."
  },
  "configureSnapPopupInstallDescription": {
    "message": "Você está saindo da MetaMask para instalar esse snap."
  },
  "configureSnapPopupInstallTitle": {
    "message": "Instalar snap"
  },
  "configureSnapPopupLink": {
    "message": "Clique neste link para continuar:"
  },
  "configureSnapPopupTitle": {
    "message": "Configurar snap"
  },
  "confirm": {
    "message": "Confirmar"
  },
  "confirmAlertModalAcknowledgeMultiple": {
    "message": "Confirmo que recebi os alertas e ainda quero prosseguir"
  },
  "confirmAlertModalAcknowledgeSingle": {
    "message": "Reconheço o alerta e quero prosseguir mesmo assim"
  },
  "confirmAlertModalDetails": {
    "message": "Se você fizer login, um terceiro conhecido por aplicar golpes poderá se apropriar de todos os seus ativos. Confira os alertas antes de prosseguir."
  },
  "confirmAlertModalTitle": {
    "message": "Seus ativos podem estar em risco"
  },
  "confirmConnectCustodianRedirect": {
    "message": "Você será redirecionado para $1 ao clicar em continuar."
  },
  "confirmConnectCustodianText": {
    "message": "Para conectar suas contas, faça login em sua conta $1 e clique no botão \"conectar ao MMI\"."
  },
  "confirmConnectionTitle": {
    "message": "Confirmar conexão ao $1"
  },
  "confirmDeletion": {
    "message": "Confirmar exclusão"
  },
  "confirmFieldPaymaster": {
    "message": "Taxa paga por"
  },
  "confirmFieldTooltipPaymaster": {
    "message": "A taxa dessa transação será paga pelo contrato inteligente do tesoureiro."
  },
  "confirmPassword": {
    "message": "Confirmar a senha"
  },
  "confirmRecoveryPhrase": {
    "message": "Confirmar Frase de Recuperação Secreta"
  },
  "confirmRpcUrlDeletionMessage": {
    "message": "Tem certeza de que deseja excluir o URL da RPC? Suas informações não serão salvas para essa rede."
  },
  "confirmTitleDescContractInteractionTransaction": {
    "message": "Só confirme essa transação se você entende integralmente o conteúdo e confia no site solicitante."
  },
  "confirmTitleDescPermitSignature": {
    "message": "Este site quer permissão para gastar seus tokens."
  },
  "confirmTitleDescSIWESignature": {
    "message": "Um site quer que você faça login para comprovar que é titular desta conta."
  },
  "confirmTitleDescSignature": {
    "message": "Confirme esta mensagem somente se você aprova o conteúdo e confia no site solicitante."
  },
  "confirmTitlePermitSignature": {
    "message": "Solicitação de limite de gastos"
  },
  "confirmTitleSIWESignature": {
    "message": "Solicitação de entrada"
  },
  "confirmTitleSignature": {
    "message": "Solicitação de assinatura"
  },
  "confirmTitleTransaction": {
    "message": "Solicitação de transação"
  },
  "confirmed": {
    "message": "Confirmada"
  },
  "confusableUnicode": {
    "message": "'$1' é similar a '$2'."
  },
  "confusableZeroWidthUnicode": {
    "message": "Foi encontrado um caractere de tamanho zero."
  },
  "confusingEnsDomain": {
    "message": "Detectamos um caractere ambíguo no nome ENS. Verifique o nome ENS para evitar um possível golpe."
  },
  "connect": {
    "message": "Conectar"
  },
  "connectAccount": {
    "message": "Conectar conta"
  },
  "connectAccountOrCreate": {
    "message": "Conectar conta ou criar nova"
  },
  "connectAccounts": {
    "message": "Conectar contas"
  },
  "connectCustodialAccountMenu": {
    "message": "Conectar conta custodiada"
  },
  "connectCustodialAccountMsg": {
    "message": "Escolha a custodiante que deseja conectar para adicionar ou atualizar um token."
  },
  "connectCustodialAccountTitle": {
    "message": "Contas custodiadas"
  },
  "connectCustodianAccounts": {
    "message": "Conectar contas $1"
  },
  "connectManually": {
    "message": "Conectar manualmente ao site atual"
  },
  "connectMoreAccounts": {
    "message": "Conectar mais contas"
  },
  "connectSnap": {
    "message": "Conectar $1",
    "description": "$1 is the snap for which a connection is being requested."
  },
  "connectWithMetaMask": {
    "message": "Conectar-se com a MetaMask"
  },
  "connectedAccounts": {
    "message": "Contas conectadas"
  },
  "connectedAccountsDescriptionPlural": {
    "message": "Você tem $1 contas conectadas a este site.",
    "description": "$1 is the number of accounts"
  },
  "connectedAccountsDescriptionSingular": {
    "message": "Você tem 1 conta conectada a este site."
  },
  "connectedAccountsEmptyDescription": {
    "message": "A MetaMask não está conectada a esse site. Para conectar-se a um site da web3, encontre e clique no botão \"conectar\"."
  },
  "connectedAccountsListTooltip": {
    "message": "$1 pode ver o saldo, endereço e atividade da conta, além das transações sugeridas para aprovar para contas conectadas.",
    "description": "$1 is the origin name"
  },
  "connectedAccountsToast": {
    "message": "As contas conectadas foram atualizadas"
  },
  "connectedSites": {
    "message": "Sites conectados"
  },
  "connectedSitesDescription": {
    "message": "$1 está conectada a esses sites. Eles podem visualizar o endereço da sua conta.",
    "description": "$1 is the account name"
  },
  "connectedSitesEmptyDescription": {
    "message": "$1 não está conectada a nenhum site.",
    "description": "$1 is the account name"
  },
  "connectedSnapAndNoAccountDescription": {
    "message": "A MetaMask está conectada a este site, mas nenhuma conta está conectada ainda"
  },
  "connectedWith": {
    "message": "Conectado com"
  },
  "connecting": {
    "message": "Conectando"
  },
  "connectingTo": {
    "message": "Conectando a $1"
  },
  "connectingToDeprecatedNetwork": {
    "message": "'$1' está sendo descontinuada e poderá não funcionar. Tente outra rede."
  },
  "connectingToGoerli": {
    "message": "Conectando à rede de teste Goerli"
  },
  "connectingToLineaGoerli": {
    "message": "Conectando à rede de teste Linea Goerli"
  },
  "connectingToLineaMainnet": {
    "message": "Conectando-se à Mainnet do Linea"
  },
  "connectingToLineaSepolia": {
    "message": "Conectando à rede de teste Linea Sepolia"
  },
  "connectingToMainnet": {
    "message": "Conectando à Mainnet da Ethereum"
  },
  "connectingToSepolia": {
    "message": "Conectando à rede de teste Sepolia"
  },
  "connectionFailed": {
    "message": "Falha na conexão"
  },
  "connectionFailedDescription": {
    "message": "Falha ao buscar $1. Verifique sua rede e tente de novo.",
    "description": "$1 is the name of the snap being fetched."
  },
  "connectionRequest": {
    "message": "Solicitação de conexão"
  },
  "contactUs": {
    "message": "Fale conosco"
  },
  "contacts": {
    "message": "Contatos"
  },
  "contentFromSnap": {
    "message": "Conteúdo de $1",
    "description": "$1 represents the name of the snap"
  },
  "continue": {
    "message": "Continuar"
  },
  "continueMmiOnboarding": {
    "message": "Continuar integração com o MetaMask Institutional"
  },
  "continueToWallet": {
    "message": "Prosseguir para a carteira"
  },
  "contract": {
    "message": "Contrato"
  },
  "contractAddress": {
    "message": "Endereço do contrato"
  },
  "contractAddressError": {
    "message": "Você está enviando tokens ao endereço de contrato do token. Isso pode resultar na perda desses tokens."
  },
  "contractDeployment": {
    "message": "Implementação do contrato"
  },
  "contractDescription": {
    "message": "Para se proteger contra golpistas, reserve um momento para verificar os detalhes do terceiro."
  },
  "contractInteraction": {
    "message": "Interação com o contrato"
  },
  "contractNFT": {
    "message": "Contrato de NFT"
  },
  "contractRequestingAccess": {
    "message": "Terceiro solicitando acesso"
  },
  "contractRequestingSignature": {
    "message": "Terceiro solicitando assinatura"
  },
  "contractRequestingSpendingCap": {
    "message": "Terceiro solicitando limite de gastos"
  },
  "contractTitle": {
    "message": "Detalhes do terceiro"
  },
  "contractToken": {
    "message": "Contrato do token"
  },
  "convertTokenToNFTDescription": {
    "message": "Detectamos que esse ativo é um NFT. A MetaMask agora oferece suporte nativo a NFTs. Gostaria de removê-lo de sua lista de tokens e adicioná-lo como NFT?"
  },
  "convertTokenToNFTExistDescription": {
    "message": "Detectamos que esse ativo foi adicionado como NFT. Deseja removê-lo da sua lista de tokens?"
  },
  "coolWallet": {
    "message": "CoolWallet"
  },
  "copiedExclamation": {
    "message": "Copiado."
  },
  "copyAddress": {
    "message": "Copiar endereço para a área de transferência"
  },
  "copyPrivateKey": {
    "message": "Copiar chave privada"
  },
  "copyRawTransactionData": {
    "message": "Copiar dados brutos da transação"
  },
  "copyToClipboard": {
    "message": "Copiar para a área de transferência"
  },
  "copyTransactionId": {
    "message": "Copiar ID da transação"
  },
  "create": {
    "message": "Criar"
  },
  "createNewWallet": {
    "message": "Criar uma nova carteira"
  },
  "createPassword": {
    "message": "Criar senha"
  },
  "createSnapAccountDescription": {
    "message": "$1 quer adicionar uma nova conta à MetaMask."
  },
  "createSnapAccountTitle": {
    "message": "Criar conta"
  },
  "creatorAddress": {
    "message": "Endereço do criador"
  },
  "crossChainSwapsLink": {
    "message": "Faça trocas entre redes com o MetaMask Portfolio"
  },
  "cryptoCompare": {
    "message": "CryptoCompare"
  },
  "currencyConversion": {
    "message": "Conversão de moeda"
  },
  "currencyRateCheckToggle": {
    "message": "Exibir saldo e verificador de preços de tokens"
  },
  "currencyRateCheckToggleDescription": {
    "message": "Usamos as APIs $1 e $2 para mostrar o seu saldo e o preço dos tokens. $3",
    "description": "$1 represents Coingecko, $2 represents CryptoCompare and $3 represents Privacy Policy"
  },
  "currencySymbol": {
    "message": "Símbolo da moeda"
  },
  "currencySymbolDefinition": {
    "message": "O símbolo do ticker exibido para a moeda dessa rede."
  },
  "currentAccountNotConnected": {
    "message": "Sua conta atual não está conectada"
  },
  "currentExtension": {
    "message": "Página atual da extensão"
  },
  "currentLanguage": {
    "message": "Idioma atual"
  },
  "currentRpcUrlDeprecated": {
    "message": "O atual URL da RPC para essa rede foi descontinuado."
  },
  "currentTitle": {
    "message": "Atual:"
  },
  "currentlyUnavailable": {
    "message": "Indisponível nessa rede"
  },
  "curveHighGasEstimate": {
    "message": "Gráfico de estimativa agressiva de gás"
  },
  "curveLowGasEstimate": {
    "message": "Gráfico de estimativa reduzida de gás"
  },
  "curveMediumGasEstimate": {
    "message": "Gráfico de estimativa de gás do mercado"
  },
  "custodian": {
    "message": "Custodiante"
  },
  "custodianAccountAddedDesc": {
    "message": "Agora você pode usar suas contas no MetaMask Institutional."
  },
  "custodianAccountAddedTitle": {
    "message": "As $1 contas selecionadas foram adicionadas."
  },
  "custodianQRCodeScan": {
    "message": "Leia o QR code com seu app da $1 para dispositivos móveis"
  },
  "custodianQRCodeScanDescription": {
    "message": "Ou faça login em sua conta $1 e clique no botão \"Conectar ao MMI\""
  },
  "custodianReplaceRefreshTokenChangedFailed": {
    "message": "Acesse $1 e clique no botão \"Conectar ao MMI\" dentro da respectiva interface de usuário para reconectar suas contas ao MMI."
  },
  "custodianReplaceRefreshTokenChangedSubtitle": {
    "message": "Agora você pode usar suas contas custodiantes no MetaMask Institutional."
  },
  "custodianReplaceRefreshTokenChangedTitle": {
    "message": "Seu token custodiante foi atualizado"
  },
  "custodianReplaceRefreshTokenSubtitle": {
    "message": "Isso substituirá o token custodiante para o seguinte endereço:"
  },
  "custodianReplaceRefreshTokenTitle": {
    "message": "Substituir token custodiante"
  },
  "custodyDeeplinkDescription": {
    "message": "Aprove a transação no app $1. Quando forem dadas todas as aprovações de custódia exigidas, a transação será concluída. Veja o status no seu app $1."
  },
  "custodyRefreshTokenModalDescription": {
    "message": "Por favor, acesse $1 e clique no botão \"Conectar ao MMI\" dentro da respectiva interface de usuário para conectar suas contas ao MMI novamente."
  },
  "custodyRefreshTokenModalDescription1": {
    "message": "Seu custodiante emite um token que autentica a extensão MetaMask Institutional, permitindo que você conecte suas contas."
  },
  "custodyRefreshTokenModalDescription2": {
    "message": "Esse token expira após um determinado período por motivos de segurança. Isso exige que você reconecte ao MMI."
  },
  "custodyRefreshTokenModalSubtitle": {
    "message": "Por que estou vendo isso?"
  },
  "custodyRefreshTokenModalTitle": {
    "message": "A sessão do seu custodiante expirou"
  },
  "custodySessionExpired": {
    "message": "Sessão de custodiante expirada."
  },
  "custodyWrongChain": {
    "message": "Essa conta não está configurada para uso com $1"
  },
  "custom": {
    "message": "Avançado"
  },
  "customContentSearch": {
    "message": "Pesquise uma rede previamente adicionada"
  },
  "customGasSettingToolTipMessage": {
    "message": "Use $1 para personalizar o preço do gás. Isso pode parecer confuso se você não estiver familiarizado. Interaja por sua conta e risco.",
    "description": "$1 is key 'advanced' (text: 'Advanced') separated here so that it can be passed in with bold font-weight"
  },
  "customSpendLimit": {
    "message": "Limite de gastos personalizado"
  },
  "customSpendingCap": {
    "message": "Limite de gastos personalizado"
  },
  "customToken": {
    "message": "Token personalizado"
  },
  "customTokenWarningInNonTokenDetectionNetwork": {
    "message": "A detecção de tokens ainda não está disponível nesta rede. Por favor, importe o token manualmente e certifique-se de que ele é confiável. Saiba mais sobre $1"
  },
  "customTokenWarningInTokenDetectionNetwork": {
    "message": "Qualquer pessoa pode criar um token, inclusive versões falsas de tokens existentes. Saiba mais sobre $1"
  },
  "customTokenWarningInTokenDetectionNetworkWithTDOFF": {
    "message": "Certifique-se de que confia no token antes de importá-lo. Saiba como evitar $1. Você também pode ativar a detecção de tokens $2."
  },
  "customerSupport": {
    "message": "suporte ao cliente"
  },
  "customizeYourNotifications": {
    "message": "Personalize suas notificações"
  },
  "customizeYourNotificationsText": {
    "message": "Ative os tipos de notificação que deseja receber:"
  },
  "dappRequestedSpendingCap": {
    "message": "Limite de gastos solicitado pelo site"
  },
  "dappSuggested": {
    "message": "Site sugerido"
  },
  "dappSuggestedGasSettingToolTipMessage": {
    "message": "$1 sugeriu esse preço.",
    "description": "$1 is url for the dapp that has suggested gas settings"
  },
  "dappSuggestedHigh": {
    "message": "Site sugerido"
  },
  "dappSuggestedHighShortLabel": {
    "message": "Site (alto)"
  },
  "dappSuggestedShortLabel": {
    "message": "Site"
  },
  "dappSuggestedTooltip": {
    "message": "$1 recomendou esse preço.",
    "description": "$1 represents the Dapp's origin"
  },
  "darkTheme": {
    "message": "Escuro"
  },
  "data": {
    "message": "Dados"
  },
  "dataCollectionForMarketing": {
    "message": "Coleta de dados para marketing"
  },
  "dataCollectionForMarketingDescription": {
    "message": "Usaremos o MetaMetrics para saber como você interage com nossas comunicações de marketing. Poderemos compartilhar novidades relevantes (como recursos de produtos e outros materiais)."
  },
  "dataCollectionWarningPopoverButton": {
    "message": "OK"
  },
  "dataCollectionWarningPopoverDescription": {
    "message": "Você desativou a coleta de dados para fins de marketing. Isso é aplicável apenas a este dispositivo. Se você usa a MetaMask em outros dispositivos, desative-a neles também."
  },
  "dataHex": {
    "message": "Hex"
  },
  "dataUnavailable": {
    "message": "dados não disponíveis"
  },
  "dateCreated": {
    "message": "Data de criação"
  },
  "dcent": {
    "message": "D'Cent"
  },
  "decimal": {
    "message": "Decimal do token"
  },
  "decimalsMustZerotoTen": {
    "message": "Decimais devem ser no mínimo 0 e não passar de 36."
  },
  "decrypt": {
    "message": "Descriptografar"
  },
  "decryptCopy": {
    "message": "Copiar mensagem criptografada"
  },
  "decryptInlineError": {
    "message": "Essa mensagem não pode ser descriptografada devido ao seguinte erro: $1",
    "description": "$1 is error message"
  },
  "decryptMessageNotice": {
    "message": "$1 gostaria de ler essa mensagem para concluir sua ação",
    "description": "$1 is the web3 site name"
  },
  "decryptMetamask": {
    "message": "Descriptografar mensagem"
  },
  "decryptRequest": {
    "message": "Solicitação de descriptografia"
  },
  "defaultRpcUrl": {
    "message": "URL padrão da RPC"
  },
  "delete": {
    "message": "Excluir"
  },
  "deleteContact": {
    "message": "Excluir contato"
  },
  "deleteNetwork": {
    "message": "Excluir rede?"
  },
  "deleteNetworkIntro": {
    "message": "Se excluir essa rede, você precisará adicioná-la novamente para ver seus ativos nela"
  },
  "deleteNetworkTitle": {
    "message": "Excluir rede $1?",
    "description": "$1 represents the name of the network"
  },
  "deleteRpcUrl": {
    "message": "Excluir URL da RPC"
  },
  "deposit": {
    "message": "Depositar"
  },
  "deprecatedGoerliNtwrkMsg": {
    "message": "Devido a atualizações no sistema Ethereum, a rede de teste Goerli será descontinuada em breve."
  },
  "deprecatedNetwork": {
    "message": "Essa rede foi descontinuada"
  },
  "deprecatedNetworkButtonMsg": {
    "message": "Entendi"
  },
  "deprecatedNetworkDescription": {
    "message": "A rede à qual você está tentando conectar-se não é mais suportada pela MetaMask. $1"
  },
  "description": {
    "message": "Descrição"
  },
  "descriptionFromSnap": {
    "message": "Descrição de $1",
    "description": "$1 represents the name of the snap"
  },
  "details": {
    "message": "Detalhes"
  },
  "disabledGasOptionToolTipMessage": {
    "message": "“$1” está desativado porque não satisfaz o aumento mínimo de 10% em relação à taxa de gás original.",
    "description": "$1 is gas estimate type which can be market or aggressive"
  },
  "disconnect": {
    "message": "Desconectar"
  },
  "disconnectAllAccounts": {
    "message": "Desconectar todas as contas"
  },
  "disconnectAllAccountsConfirmationDescription": {
    "message": "Quer mesmo desconectar? Você pode perder a funcionalidade do site."
  },
  "disconnectAllAccountsText": {
    "message": "contas"
  },
  "disconnectAllSnapsText": {
    "message": "Snaps"
  },
  "disconnectAllText": {
    "message": "Se desconectar $1 de $2, você precisará reconectar para usar novamente.",
    "description": "$1 will map to `disconnectAllAccountsText` or `disconnectAllSnapsText`, $2 represents the website hostname"
  },
  "disconnectAllTitle": {
    "message": "Desconectar $1",
    "description": "$1 will map to `disconnectAllAccountsText` or `disconnectAllSnapsText`"
  },
  "disconnectPrompt": {
    "message": "Desconectar $1"
  },
  "disconnectThisAccount": {
    "message": "Desconectar esta conta"
  },
  "disconnectedAllAccountsToast": {
    "message": "Todas as contas foram desconectadas de $1",
    "description": "$1 is name of the dapp`"
  },
  "disconnectedSingleAccountToast": {
    "message": "$1 desconectada de $2",
    "description": "$1 is name of the name and $2 represents the dapp name`"
  },
  "discoverSnaps": {
    "message": "Descobrir Snaps",
    "description": "Text that links to the Snaps website. Displayed in a banner on Snaps list page in settings."
  },
  "dismiss": {
    "message": "Descartar"
  },
  "dismissReminderDescriptionField": {
    "message": "Ative isso para descartar a mensagem de lembrete de backup da Frase de Recuperação Secreta. Recomendamos enfaticamente que você faça o backup da sua Frase de Recuperação Secreta para evitar a perda de fundos"
  },
  "dismissReminderField": {
    "message": "Descartar o lembrete de backup da Frase de Recuperação Secreta"
  },
  "displayNftMedia": {
    "message": "Exibir arquivos de mídia de NFTs"
  },
  "displayNftMediaDescription": {
    "message": "Exibir arquivos de mídia e dados de NFTs expõe seu endereço IP à OpenSea ou outros terceiros. Isso pode possibilitar que invasores associem seu endereço IP ao seu endereço Ethereum. A detecção automática de NFTs depende dessa configuração e ficará indisponível quando ela estiver desativada."
  },
  "doNotShare": {
    "message": "Não compartilhe isso com ninguém"
  },
  "domain": {
    "message": "Domínio"
  },
  "domainNotSupportedOnNetwork": {
    "message": "A rede não suporta a consulta de domínio"
  },
  "done": {
    "message": "Concluído"
  },
  "dontShowThisAgain": {
    "message": "Não exibir isso novamente"
  },
  "downArrow": {
    "message": "seta para baixo"
  },
  "downloadGoogleChrome": {
    "message": "Baixar o Google Chrome"
  },
  "downloadNow": {
    "message": "Baixar agora"
  },
  "downloadStateLogs": {
    "message": "Baixar logs de estado"
  },
  "dragAndDropBanner": {
    "message": "Você pode arrastar as redes para reordená-las. "
  },
  "dropped": {
    "message": "Abandonada"
  },
  "edit": {
    "message": "Editar"
  },
  "editANickname": {
    "message": "Editar apelido"
  },
  "editAddressNickname": {
    "message": "Editar apelido do endereço"
  },
  "editCancellationGasFeeModalTitle": {
    "message": "Editar taxa de gás por cancelamento"
  },
  "editContact": {
    "message": "Editar contato"
  },
  "editGasFeeModalTitle": {
    "message": "Editar taxa de gás"
  },
  "editGasLimitOutOfBounds": {
    "message": "O limite de gás deve ser de pelo menos $1"
  },
  "editGasLimitOutOfBoundsV2": {
    "message": "O limite de gás deve ser superior a $1 e inferior a $2",
    "description": "$1 is the minimum limit for gas and $2 is the maximum limit"
  },
  "editGasLimitTooltip": {
    "message": "O limite de gás são as unidades máximas de gás que você está disposto a utilizar. Unidades de gás são um multiplicador para “Taxa de prioridade máxima” e “Taxa máxima”."
  },
  "editGasMaxBaseFeeGWEIImbalance": {
    "message": "A taxa-base máxima não pode ser inferior à taxa de prioridade"
  },
  "editGasMaxBaseFeeHigh": {
    "message": "A taxa-base máxima está mais elevada que o necessário"
  },
  "editGasMaxBaseFeeLow": {
    "message": "A taxa-base máxima está baixa para as condições atuais da rede"
  },
  "editGasMaxFeeHigh": {
    "message": "A taxa máxima está mais elevada que o necessário"
  },
  "editGasMaxFeeLow": {
    "message": "A taxa máxima está muito baixa para as condições da rede"
  },
  "editGasMaxFeePriorityImbalance": {
    "message": "A taxa máxima não pode ser inferior à taxa de prioridade máxima"
  },
  "editGasMaxPriorityFeeBelowMinimum": {
    "message": "A taxa de prioridade máxima deve ser superior a 0 GWEI"
  },
  "editGasMaxPriorityFeeBelowMinimumV2": {
    "message": "A taxa de prioridade deve ser superior a 0."
  },
  "editGasMaxPriorityFeeHigh": {
    "message": "A taxa de prioridade máxima está mais alta que o necessário. Talvez você pague mais que o necessário."
  },
  "editGasMaxPriorityFeeHighV2": {
    "message": "A taxa de prioridade está mais alta que o necessário. Talvez você pague mais que o necessário"
  },
  "editGasMaxPriorityFeeLow": {
    "message": "A taxa de prioridade máxima está baixa para as condições atuais da rede"
  },
  "editGasMaxPriorityFeeLowV2": {
    "message": "A taxa de prioridade está baixa para as condições atuais da rede"
  },
  "editGasPriceTooLow": {
    "message": "O preço do gás deve ser superior a 0"
  },
  "editGasPriceTooltip": {
    "message": "Essa rede requer um campo de \"preço do gás\" ao enviar uma transação. O preço do gás é o valor pago por unidade de gás."
  },
  "editGasSubTextAmountLabel": {
    "message": "Valor máximo:",
    "description": "This is meant to be used as the $1 substitution editGasSubTextAmount"
  },
  "editGasSubTextFeeLabel": {
    "message": "Taxa máxima:"
  },
  "editGasTitle": {
    "message": "Editar prioridade"
  },
  "editGasTooLow": {
    "message": "Tempo de processamento desconhecido"
  },
  "editNetworkLink": {
    "message": "editar a rede original"
  },
  "editNonceField": {
    "message": "Editar nonce"
  },
  "editNonceMessage": {
    "message": "Esse é um recurso avançado; use com cautela."
  },
  "editPermission": {
    "message": "Editar permissão"
  },
  "editSpeedUpEditGasFeeModalTitle": {
    "message": "Editar taxa de gás para aceleração"
  },
  "enable": {
    "message": "Ativar"
  },
  "enableAutoDetect": {
    "message": " Ativar detecção automática"
  },
  "enableFromSettings": {
    "message": " Ative nas Configurações."
  },
  "enableSnap": {
    "message": "Ativar"
  },
  "enableToken": {
    "message": "ativar $1",
    "description": "$1 is a token symbol, e.g. ETH"
  },
  "enabled": {
    "message": "Ativado"
  },
  "enabledNetworks": {
    "message": "Redes habilitadas"
  },
  "encryptionPublicKeyNotice": {
    "message": "$1 gostaria da sua chave pública de criptografia. Ao consentir, este site conseguirá redigir mensagens criptografadas para você.",
    "description": "$1 is the web3 site name"
  },
  "encryptionPublicKeyRequest": {
    "message": "Solicitar chave pública de criptografia"
  },
  "endpointReturnedDifferentChainId": {
    "message": "O URL da RPC inserido retornou um ID de cadeia diferente ($1). Atualize o ID da cadeia para que corresponda ao URL da RPC da rede que você está tentando adicionar.",
    "description": "$1 is the return value of eth_chainId from an RPC endpoint"
  },
  "enhancedTokenDetectionAlertMessage": {
    "message": "A detecção aprimorada de tokens está disponível no momento em $1. $2"
  },
  "ensDomainsSettingDescriptionIntroduction": {
    "message": "A MetaMask permite que você veja domínios ENS direto na barra de endereços do seu navegador. Veja como funciona:"
  },
  "ensDomainsSettingDescriptionOutroduction": {
    "message": "Tenha em mente que usar esse recurso expõe seu endereço IP a serviços de IPFS de terceiros."
  },
  "ensDomainsSettingDescriptionPart1": {
    "message": "A MetaMask verifica o contrato ENS da Ethereum para encontrar o código conectado ao nome ENS."
  },
  "ensDomainsSettingDescriptionPart2": {
    "message": "Se o código estiver vinculado ao IPFS, você poderá ver o conteúdo associado a ele (geralmente um site)."
  },
  "ensDomainsSettingTitle": {
    "message": "Exibir domínios ENS na barra de endereço"
  },
  "ensIllegalCharacter": {
    "message": "Caractere inválido para ENS."
  },
  "ensRegistrationError": {
    "message": "Erro no registro do nome ENS"
  },
  "ensUnknownError": {
    "message": "Falha na busca de ENS."
  },
  "enterANumber": {
    "message": "Insira um número"
  },
  "enterCustodianToken": {
    "message": "Insira seu token $1 ou adicione um novo"
  },
  "enterMaxSpendLimit": {
    "message": "Digite um limite máximo de gastos"
  },
  "enterOptionalPassword": {
    "message": "Insira a senha opcional"
  },
  "enterPasswordContinue": {
    "message": "Insira a senha para continuar"
  },
  "enterTokenNameOrAddress": {
    "message": "Insira o nome do token ou cole o endereço"
  },
  "enterYourPassword": {
    "message": "Insira sua senha"
  },
  "errorCode": {
    "message": "Código: $1",
    "description": "Displayed error code for debugging purposes. $1 is the error code"
  },
  "errorDetails": {
    "message": "Detalhes do erro",
    "description": "Title for collapsible section that displays error details for debugging purposes"
  },
  "errorGettingSafeChainList": {
    "message": "Erro ao obter uma lista segura da cadeia. Por favor, prossiga com cautela."
  },
  "errorMessage": {
    "message": "Mensagem: $1",
    "description": "Displayed error message for debugging purposes. $1 is the error message"
  },
  "errorName": {
    "message": "Código: $1",
    "description": "Displayed error name for debugging purposes. $1 is the error name"
  },
  "errorPageMessage": {
    "message": "Recarregue a página para tentar novamente ou entre em contato com o suporte $1.",
    "description": "Message displayed on generic error page in the fullscreen or notification UI, $1 is a clickable link with text defined by the 'here' key. The link will open to a form where users can file support tickets."
  },
  "errorPagePopupMessage": {
    "message": "Feche e reabra o pop-up para tentar novamente ou entre em contato com o suporte $1.",
    "description": "Message displayed on generic error page in the popup UI, $1 is a clickable link with text defined by the 'here' key. The link will open to a form where users can file support tickets."
  },
  "errorPageTitle": {
    "message": "A MetaMask encontrou um erro",
    "description": "Title of generic error page"
  },
  "errorStack": {
    "message": "Lista:",
    "description": "Title for error stack, which is displayed for debugging purposes"
  },
  "errorWhileConnectingToRPC": {
    "message": "Erro ao conectar à rede personalizada."
  },
  "errorWithSnap": {
    "message": "Erro com $1",
    "description": "$1 represents the name of the snap"
  },
  "estimatedFee": {
    "message": "Taxa estimada"
  },
  "estimatedFeeTooltip": {
    "message": "Valor pago para processar a transação na rede."
  },
  "ethGasPriceFetchWarning": {
    "message": "O preço de backup do gás é fornecido porque a estimativa de gás principal está indisponível no momento."
  },
  "ethereumProviderAccess": {
    "message": "Conceder ao Ethereum acesso de provedor a $1",
    "description": "The parameter is the name of the requesting origin"
  },
  "ethereumPublicAddress": {
    "message": "Endereço público Ethereum"
  },
  "etherscan": {
    "message": "Etherscan"
  },
  "etherscanView": {
    "message": "Ver conta no Etherscan"
  },
  "etherscanViewOn": {
    "message": "Ver no Etherscan"
  },
  "existingChainId": {
    "message": "As informações que você inseriu estão associadas a um ID de cadeia existente."
  },
  "existingRpcUrl": {
    "message": "Este URL está associado a outro ID de cadeia."
  },
  "expandView": {
    "message": "Expandir exibição"
  },
  "experimental": {
    "message": "Experimental"
  },
  "extendWalletWithSnaps": {
    "message": "Explore Snaps desenvolvidos pela comunidade para personalizar sua experiência na web3",
    "description": "Banner description displayed on Snaps list page in Settings when less than 6 Snaps is installed."
  },
  "extensionInsallCompleteDescription": {
    "message": "Volte à integração do produto MetaMask Institutional para conectar suas contas custodiadas ou autocustodiadas."
  },
  "extensionInsallCompleteTitle": {
    "message": "Instalação de extensão concluída"
  },
  "externalExtension": {
    "message": "Extensão externa"
  },
  "externalNameSourcesSetting": {
    "message": "Apelidos propostos"
  },
  "externalNameSourcesSettingDescription": {
    "message": "Buscaremos os apelidos propostos para os endereços com os quais você interage em fontes terceirizadas como Etherscan, Infura e Lens Protocol. Essas fontes poderão ver esses endereços e o seu endereço IP. O endereço da sua conta não será exposto a terceiros."
  },
  "failed": {
    "message": "Falha"
  },
  "failedToFetchChainId": {
    "message": "Não foi possível buscar o ID da cadeia. Seu URL da RPC está correto?"
  },
  "failedToFetchTickerSymbolData": {
    "message": "Dados de verificação do símbolo do ticker indisponíveis no momento. Certifique-se de que o símbolo inserido está correto. Isso afetará as taxas de conversão indicadas para essa rede"
  },
  "failureMessage": {
    "message": "Ocorreu algum erro e não conseguimos concluir a ação"
  },
  "fast": {
    "message": "Rápido"
  },
  "feeAssociatedRequest": {
    "message": "Há uma taxa associada a essa solicitação."
  },
  "feeDetails": {
    "message": "Detalhes da taxa"
  },
  "fiat": {
    "message": "Fiduciária",
    "description": "Exchange type"
  },
  "fileImportFail": {
    "message": "A importação de arquivo não está funcionando? Clique aqui!",
    "description": "Helps user import their account from a JSON file"
  },
  "findTheRightChainId": {
    "message": "Encontre a opção correta em:"
  },
  "flaskWelcomeUninstall": {
    "message": "você deve desinstalar essa extensão",
    "description": "This request is shown on the Flask Welcome screen. It is intended for non-developers, and will be bolded."
  },
  "flaskWelcomeWarning1": {
    "message": "O Flask é para desenvolvedores experimentarem novas APIs instáveis. A menos que você seja um desenvolvedor ou beta tester, $1.",
    "description": "This is a warning shown on the Flask Welcome screen, intended to encourage non-developers not to proceed any further. $1 is the bolded message 'flaskWelcomeUninstall'"
  },
  "flaskWelcomeWarning2": {
    "message": "Não damos garantias sobre a segurança ou a estabilidade dessa extensão. As novas APIs oferecidas pelo Flask não estão protegidas contra ataques de phishing, ou seja, qualquer site ou snap que requeira o Flask pode ser uma tentativa mal-intencionada de roubar seus ativos.",
    "description": "This explains the risks of using MetaMask Flask"
  },
  "flaskWelcomeWarning3": {
    "message": "Todas as APIs do Flask são experimentais. Elas podem ser alteradas ou removidas sem aviso prévio, ou podem permanecer no Flask indefinidamente, sem jamais serem migradas para a MetaMask estável. Use-as com cautela.",
    "description": "This message warns developers about unstable Flask APIs"
  },
  "flaskWelcomeWarning4": {
    "message": "Certifique-se de desativar sua extensão MetaMask regular ao usar o Flask.",
    "description": "This message calls to pay attention about multiple versions of MetaMask running on the same site (Flask + Prod)"
  },
  "flaskWelcomeWarningAcceptButton": {
    "message": "Eu aceito os riscos",
    "description": "this text is shown on a button, which the user presses to confirm they understand the risks of using Flask"
  },
  "floatAmountToken": {
    "message": "A quantidade de tokens deve ser um número inteiro"
  },
  "followUsOnTwitter": {
    "message": "Siga-nos no Twitter"
  },
  "forbiddenIpfsGateway": {
    "message": "Gateway IPFS proibido: especifique um gateway de CID"
  },
  "forgetDevice": {
    "message": "Esquecer este dispositivo"
  },
  "forgotPassword": {
    "message": "Esqueceu a senha?"
  },
  "form": {
    "message": "formulário"
  },
  "from": {
    "message": "De"
  },
  "fromAddress": {
    "message": "De: $1",
    "description": "$1 is the address to include in the From label. It is typically shortened first using shortenAddress"
  },
  "fromTokenLists": {
    "message": "Das listas de tokens: $1"
  },
  "function": {
    "message": "Função: $1"
  },
  "functionApprove": {
    "message": "Função: aprovar"
  },
  "functionSetApprovalForAll": {
    "message": "Função: SetApprovalForAll"
  },
  "functionType": {
    "message": "Tipo de função"
  },
  "fundYourWallet": {
    "message": "Adicione valores à sua carteira"
  },
  "fundYourWalletDescription": {
    "message": "Comece adicionando $1 à sua carteira.",
    "description": "$1 is the token symbol"
  },
  "gas": {
    "message": "Gás"
  },
  "gasDisplayAcknowledgeDappButtonText": {
    "message": "Editar taxa de gás sugerida"
  },
  "gasDisplayDappWarning": {
    "message": "Essa taxa de gás foi sugerida por $1. Sua substituição pode causar um problema com a sua transação. Entre em contato com $1 se tiver perguntas.",
    "description": "$1 represents the Dapp's origin"
  },
  "gasIsETH": {
    "message": "O gás é $1 "
  },
  "gasLimit": {
    "message": "Limite de gás"
  },
  "gasLimitInfoTooltipContent": {
    "message": "O limite de gás é o valor máximo das unidades de gás que você está disposto a gastar."
  },
  "gasLimitRecommended": {
    "message": "O limite de gás recomendado é de $1. Um limite de gás inferior pode resultar em falha."
  },
  "gasLimitTooLow": {
    "message": "O limite de gás deve ser de pelo menos 21000"
  },
  "gasLimitTooLowWithDynamicFee": {
    "message": "O limite de gás deve ser de pelo menos $1",
    "description": "$1 is the custom gas limit, in decimal."
  },
  "gasLimitV2": {
    "message": "Limite de gás"
  },
  "gasOption": {
    "message": "Opção de gás"
  },
  "gasPrice": {
    "message": "Preço do gás (GWEI)"
  },
  "gasPriceExcessive": {
    "message": "Sua taxa de gás está desnecessariamente alta. Considere reduzir o valor."
  },
  "gasPriceExcessiveInput": {
    "message": "O preço do gás está excessivo"
  },
  "gasPriceExtremelyLow": {
    "message": "O preço do gás está extremamente baixo"
  },
  "gasPriceFetchFailed": {
    "message": "Ocorreu uma falha na estimativa do preço do gás devido a um erro na rede."
  },
  "gasPriceInfoTooltipContent": {
    "message": "O preço do gás especifica o valor de Ether que você está disposto a pagar para cada unidade de gás."
  },
  "gasTimingHoursShort": {
    "message": "$1 h",
    "description": "$1 represents a number of hours"
  },
  "gasTimingLow": {
    "message": "Lento"
  },
  "gasTimingMinutesShort": {
    "message": "$1 min",
    "description": "$1 represents a number of minutes"
  },
  "gasTimingSecondsShort": {
    "message": "$1 s",
    "description": "$1 represents a number of seconds"
  },
  "gasUsed": {
    "message": "Gás usado"
  },
  "general": {
    "message": "Geral"
  },
  "generalCameraError": {
    "message": "Não pudemos acessar sua câmera. Por favor, tente de novo."
  },
  "generalCameraErrorTitle": {
    "message": "Algo deu errado..."
  },
  "genericExplorerView": {
    "message": "Ver conta na $1"
  },
  "getStartedWithNFTs": {
    "message": "Adquira $1 para comprar NFTs",
    "description": "$1 is the token symbol"
  },
  "getStartedWithNFTsDescription": {
    "message": "Comece sua jornada com NFTs adicionando $1 à sua carteira.",
    "description": "$1 is the token symbol"
  },
  "goBack": {
    "message": "Voltar"
  },
  "goToSite": {
    "message": "Ir ao site"
  },
  "goerli": {
    "message": "Rede de teste Goerli"
  },
  "gotIt": {
    "message": "Entendi"
  },
  "grantedToWithColon": {
    "message": "Concedido a:"
  },
  "gwei": {
    "message": "GWEI"
  },
  "hardware": {
    "message": "Hardware"
  },
  "hardwareWalletConnected": {
    "message": "Carteira de hardware conectada"
  },
  "hardwareWalletLegacyDescription": {
    "message": "(antigo)",
    "description": "Text representing the MEW path"
  },
  "hardwareWalletSupportLinkConversion": {
    "message": "clique aqui"
  },
  "hardwareWallets": {
    "message": "Conecte uma carteira de hardware"
  },
  "hardwareWalletsInfo": {
    "message": "As integrações com carteiras de hardware usam chamadas de API para servidores externos, os quais podem ver seu endereço IP e os endereços de contratos inteligentes com os quais você interage."
  },
  "hardwareWalletsMsg": {
    "message": "Selecione uma carteira de hardware que você gostaria de usar com a MetaMask."
  },
  "here": {
    "message": "aqui",
    "description": "as in -click here- for more information (goes with troubleTokenBalances)"
  },
  "hexData": {
    "message": "Dados hexa"
  },
  "hiddenAccounts": {
    "message": "Contas ocultas"
  },
  "hide": {
    "message": "Ocultar"
  },
  "hideAccount": {
    "message": "Ocultar conta"
  },
  "hideFullTransactionDetails": {
    "message": "Ocultar detalhes completos da transação"
  },
  "hideSeedPhrase": {
    "message": "Ocultar frase-semente"
  },
  "hideSentitiveInfo": {
    "message": "Ocultar informações confidenciais"
  },
  "hideToken": {
    "message": "Ocultar token"
  },
  "hideTokenPrompt": {
    "message": "Ocultar token?"
  },
  "hideTokenSymbol": {
    "message": "Ocultar $1",
    "description": "$1 is the symbol for a token (e.g. 'DAI')"
  },
  "hideZeroBalanceTokens": {
    "message": "Ocultar tokens sem saldo"
  },
  "high": {
    "message": "Agressiva"
  },
  "highGasSettingToolTipMessage": {
    "message": "Alta probabilidade, mesmo em mercados voláteis. Use $1 para cobrir picos no tráfego da rede devido a situações como drops de NFTs populares.",
    "description": "$1 is key 'high' (text: 'Aggressive') separated here so that it can be passed in with bold font-weight"
  },
  "highLowercase": {
    "message": "alta"
  },
  "highestCurrentBid": {
    "message": "Maior lance atual"
  },
  "highestFloorPrice": {
    "message": "Maior preço mínimo"
  },
  "history": {
    "message": "Histórico"
  },
  "holdToRevealContent1": {
    "message": "Sua Frase de Recuperação Secreta concede $1",
    "description": "$1 is a bolded text with the message from 'holdToRevealContent2'"
  },
  "holdToRevealContent2": {
    "message": "acesso total à sua carteira e fundos.",
    "description": "Is the bolded text in 'holdToRevealContent1'"
  },
  "holdToRevealContent3": {
    "message": "Não compartilhe isso com ninguém. $1 $2",
    "description": "$1 is a message from 'holdToRevealContent4' and $2 is a text link with the message from 'holdToRevealContent5'"
  },
  "holdToRevealContent4": {
    "message": "O Suporte da MetaMask não solicita essa informação,",
    "description": "Part of 'holdToRevealContent3'"
  },
  "holdToRevealContent5": {
    "message": "mas os phishers talvez solicitem.",
    "description": "The text link in 'holdToRevealContent3'"
  },
  "holdToRevealContentPrivateKey1": {
    "message": "Sua chave privada oferece a $1",
    "description": "$1 is a bolded text with the message from 'holdToRevealContentPrivateKey2'"
  },
  "holdToRevealContentPrivateKey2": {
    "message": "acesso total à sua carteira e fundos.",
    "description": "Is the bolded text in 'holdToRevealContentPrivateKey2'"
  },
  "holdToRevealLockedLabel": {
    "message": "círculo \"segure para revelar\" bloqueado"
  },
  "holdToRevealPrivateKey": {
    "message": "Segure para revelar a chave privada"
  },
  "holdToRevealPrivateKeyTitle": {
    "message": "Mantenha sua chave privada em segurança"
  },
  "holdToRevealSRP": {
    "message": "Segure para revelar a FRS"
  },
  "holdToRevealSRPTitle": {
    "message": "Mantenha sua FRS em segurança"
  },
  "holdToRevealUnlockedLabel": {
    "message": "círculo \"segure para revelar\" desbloqueado"
  },
  "id": {
    "message": "ID"
  },
  "ignoreAll": {
    "message": "Ignorar tudo"
  },
  "ignoreTokenWarning": {
    "message": "Se você ocultar tokens, eles não serão exibidos em sua carteira. No entanto, você ainda pode pesquisá-los para adicioná-los."
  },
  "imToken": {
    "message": "imToken"
  },
  "import": {
    "message": "Importar",
    "description": "Button to import an account from a selected file"
  },
  "importAccount": {
    "message": "Importar conta"
  },
  "importAccountError": {
    "message": "Erro de importação de conta."
  },
  "importAccountErrorIsSRP": {
    "message": "Você inseriu uma Frase de Recuperação Secreta (ou mnemônica). Para importar uma conta aqui, você precisa inserir uma chave privada, que é uma sequência hexadecimal de 64 caracteres."
  },
  "importAccountErrorNotAValidPrivateKey": {
    "message": "Essa chave privada não é válida. Você inseriu uma sequência hexadecimal, mas seu tamanho deve ser de 64 caracteres."
  },
  "importAccountErrorNotHexadecimal": {
    "message": "Essa chave privada não é válida. Você deve inserir uma sequência hexadecimal de 64 caracteres."
  },
  "importAccountJsonLoading1": {
    "message": "É esperado que a importação do JSON leve alguns minutos e trave a MetaMask."
  },
  "importAccountJsonLoading2": {
    "message": "Pedimos desculpas, e vamos acelerar esse processo futuramente."
  },
  "importAccountMsg": {
    "message": "Contas importadas não serão associadas à sua Frase de Recuperação Secreta na MetaMask. Saiba mais sobre contas importadas"
  },
  "importMyWallet": {
    "message": "Importar minha carteira"
  },
  "importNFT": {
    "message": "Importar NFT"
  },
  "importNFTAddressToolTip": {
    "message": "Na OpenSea, por exemplo, na página de NFTs em Detalhes, há um hiperlink de valor em azul rotulado \"Endereço do Contrato\". Clicando nele, você será levado ao endereço do contrato no Etherscan. Na parte superior esquerda da página há um ícone rotulado \"Contrato\", e, à direita, uma longa linha de letras e números. Esse é o endereço do contrato que criou seu NFT. Clique no ícone \"copiar\" à direita do endereço para adicioná-lo à sua área de transferência."
  },
  "importNFTPage": {
    "message": "página Importar NFT"
  },
  "importNFTTokenIdToolTip": {
    "message": "O ID de um NFT é um identificador único, pois não há dois NFTs iguais. Novamente, na OpenSea, esse número se encontra em \"Detalhes\". Anote-o ou copie-o para sua área de transferência."
  },
  "importSelectedTokens": {
    "message": "Importar tokens selecionados?"
  },
  "importSelectedTokensDescription": {
    "message": "Somente os tokens que você selecionou serão exibidos em sua carteira. Você pode importar os tokens ocultos a qualquer momento pesquisando por eles."
  },
  "importTokenQuestion": {
    "message": "Importar token?"
  },
  "importTokenWarning": {
    "message": "Qualquer pessoa pode criar um token com qualquer nome, incluindo versões falsas de tokens existentes. Adicione e negocie por sua conta e risco!"
  },
  "importTokensCamelCase": {
    "message": "Importar tokens"
  },
  "importTokensError": {
    "message": "Não foi possível importar os tokens. Volte a tentar mais tarde."
  },
  "importWithCount": {
    "message": "Importar $1",
    "description": "$1 will the number of detected tokens that are selected for importing, if all of them are selected then $1 will be all"
  },
  "imported": {
    "message": "Importada",
    "description": "status showing that an account has been fully loaded into the keyring"
  },
  "inYourSettings": {
    "message": "em suas Configurações"
  },
  "infuraBlockedNotification": {
    "message": "Não foi possível conectar a MetaMask ao servidor da blockchain. Revise possíveis motivos $1.",
    "description": "$1 is a clickable link with with text defined by the 'here' key"
  },
  "initialTransactionConfirmed": {
    "message": "Sua transação inicial foi confirmada pela rede. Clique em OK para voltar."
  },
  "inputLogicEmptyState": {
    "message": "Somente insira um número com o qual esteja confortável de o terceiro gastar agora ou no futuro. Você pode aumentar o limite de gastos a qualquer momento."
  },
  "inputLogicEqualOrSmallerNumber": {
    "message": "Isso permite que o terceiro gaste $1 do seu saldo atual.",
    "description": "$1 is the current token balance in the account and the name of the current token"
  },
  "inputLogicHigherNumber": {
    "message": "Isso permite que o terceiro gaste todo o seu saldo de tokens até atingir o limite ou até você revogar o limite de gastos. Se a intenção não é essa, considere definir um limite de gastos menor."
  },
  "insightWarning": {
    "message": "aviso"
  },
  "insightWarningCheckboxMessage": {
    "message": "$1 a solicitação de $2",
    "description": "$1 is the action i.e. sign, confirm. $2 is the origin making the request."
  },
  "insightWarningContentPlural": {
    "message": "Revise os $1 antes de $2. Sua $3 é irreversível depois de realizada.",
    "description": "$1 the 'insightWarnings' message (2 warnings) representing warnings, $2 is the action (i.e. signing) and $3 is the result (i.e. signature, transaction)"
  },
  "insightWarningContentSingular": {
    "message": "Revise o $1 antes de $2. Sua $3 é irreversível depois de realizada.",
    "description": "$1 is the 'insightWarning' message (1 warning), $2 is the action (i.e. signing) and $3 is the result (i.e. signature, transaction)"
  },
  "insightWarningHeader": {
    "message": "Essa solicitação pode ser arriscada"
  },
  "insightWarnings": {
    "message": "avisos"
  },
  "insightsFromSnap": {
    "message": "Insights de $1",
    "description": "$1 represents the name of the snap"
  },
  "install": {
    "message": "Instalar"
  },
  "installExtension": {
    "message": "Instalar extensão"
  },
  "installExtensionDescription": {
    "message": "A versão em conformidade institucional da principal carteira web3 do mundo, a MetaMask."
  },
  "installOrigin": {
    "message": "Origem da instalação"
  },
  "installRequest": {
    "message": "Adicionar à MetaMask"
  },
  "installedOn": {
    "message": "Instalado em $1",
    "description": "$1 is the date when the snap has been installed"
  },
  "insufficientBalance": {
    "message": "Saldo insuficiente."
  },
  "insufficientCurrencyBuyOrDeposit": {
    "message": "Você não tem $1 suficiente em sua conta para pagar as taxas de transação da rede $2. $3 ou deposite de outra conta.",
    "description": "$1 is the native currency of the network, $2 is the name of the current network, $3 is the key 'buy' + the ticker symbol of the native currency of the chain wrapped in a button"
  },
  "insufficientCurrencyBuyOrReceive": {
    "message": "Você não tem $1 suficiente em sua conta para pagar as taxas de transação na rede $2. $3 ou $4 de outra conta.",
    "description": "$1 is the native currency of the network, $2 is the name of the current network, $3 is the key 'buy' + the ticker symbol of the native currency of the chain wrapped in a button, $4 is the key 'deposit' button"
  },
  "insufficientCurrencyDeposit": {
    "message": "Você não tem $1 suficiente em sua conta para pagar as taxas de transação na rede $2. Deposite $1 de outra conta.",
    "description": "$1 is the native currency of the network, $2 is the name of the current network"
  },
  "insufficientFunds": {
    "message": "Fundos insuficientes."
  },
  "insufficientFundsForGas": {
    "message": "Fundos insuficientes para o gás"
  },
  "insufficientTokens": {
    "message": "Tokens insuficientes."
  },
  "interactingWith": {
    "message": "Interagindo com"
  },
  "interactingWithTransactionDescription": {
    "message": "Este é o contrato com o qual você está interagindo. Proteja-se contra golpistas verificando os detalhes."
  },
  "invalidAddress": {
    "message": "Endereço inválido"
  },
  "invalidAddressRecipient": {
    "message": "O endereço do destinatário é inválido "
  },
  "invalidAddressRecipientNotEthNetwork": {
    "message": "Não é uma rede de ETH; configurar em minúsculas"
  },
  "invalidAssetType": {
    "message": "Esse ativo é um NFT e precisa ser adicionado novamente à página Importar NFT, encontrada na aba NFTs."
  },
  "invalidBlockExplorerURL": {
    "message": "URL inválido do explorador de blocos"
  },
  "invalidChainIdTooBig": {
    "message": "ID de cadeia inválido. O ID de cadeia é muito grande."
  },
  "invalidCustomNetworkAlertContent1": {
    "message": "O ID de cadeia da rede personalizada “$1” precisa ser digitado novamente.",
    "description": "$1 is the name/identifier of the network."
  },
  "invalidCustomNetworkAlertContent2": {
    "message": "Para proteger você contra provedores de rede mal-intencionados ou defeituosos, os IDs de cadeia agora são obrigatórios para todas as redes personalizadas."
  },
  "invalidCustomNetworkAlertContent3": {
    "message": "Acesse Configurações > Rede e informe o ID da cadeia. Encontre os IDs de cadeia das redes mais populares em $1.",
    "description": "$1 is a link to https://chainid.network"
  },
  "invalidCustomNetworkAlertTitle": {
    "message": "Rede personalizada inválida"
  },
  "invalidHexNumber": {
    "message": "Número hexadecimal inválido."
  },
  "invalidHexNumberLeadingZeros": {
    "message": "Número hexadecimal inválido. Remova os zeros à esquerda."
  },
  "invalidIpfsGateway": {
    "message": "Gateway IPFS inválido: o valor deve ser um URL válido"
  },
  "invalidNumber": {
    "message": "Número inválido. Insira um número decimal ou um hexadecimal com o prefixo '0x'."
  },
  "invalidNumberLeadingZeros": {
    "message": "Número inválido. Remova os zeros à esquerda."
  },
  "invalidRPC": {
    "message": "URL da RPC inválido"
  },
  "invalidSeedPhrase": {
    "message": "Frase de Recuperação Secreta inválida"
  },
  "invalidSeedPhraseCaseSensitive": {
    "message": "Entrada inválida! A Frase de Recuperação Secreta diferencia maiúsculas de minúsculas."
  },
  "ipfsGateway": {
    "message": "Gateway IPFS"
  },
  "ipfsGatewayDescription": {
    "message": "A MetaMask usa serviços terceirizados para exibir imagens de seus NFTs armazenados no IPFS, exibir informações relacionadas a endereços ENS inseridos na barra de endereço do seu navegador e buscar ícones para diferentes tokens. Seu endereço IP pode ser exposto a esses serviços ao usá-los."
  },
  "ipfsToggleModalDescriptionOne": {
    "message": "Usamos serviços terceirizados para exibir imagens de seus NFTs armazenados no IPFS, exibir informações relacionadas a endereços ENS inseridos na barra de endereço do seu navegador e buscar ícones para diferentes tokens. Seu endereço IP pode ser exposto a esses serviços durante o uso deles."
  },
  "ipfsToggleModalDescriptionTwo": {
    "message": "Ao selecionar Confirmar, é ativada a resolução IPFS. Você pode desativá-la a qualquer momento em $1.",
    "description": "$1 is the method to turn off ipfs"
  },
  "ipfsToggleModalSettings": {
    "message": "Configurações > Segurança e Privacidade"
  },
  "isSigningOrSubmitting": {
    "message": "Uma transação anterior ainda está sendo assinada ou enviada"
  },
  "jazzAndBlockies": {
    "message": "Jazzicons e Blockies são dois estilos diferentes de ícones únicos que ajudam você a identificar uma conta num relance."
  },
  "jazzicons": {
    "message": "Jazzicons"
  },
  "jsDeliver": {
    "message": "jsDeliver"
  },
  "jsonFile": {
    "message": "Arquivo JSON",
    "description": "format for importing an account"
  },
  "keyringAccountName": {
    "message": "Nome da conta"
  },
  "keyringAccountPublicAddress": {
    "message": "Endereço público"
  },
  "keyringSnapRemovalResult1": {
    "message": "$1 $2removido",
    "description": "Displays the result after removal of a keyring snap. $1 is the snap name, $2 is whether it is successful or not"
  },
  "keyringSnapRemovalResultNotSuccessful": {
    "message": "não ",
    "description": "Displays the `not` word in $2."
  },
  "keyringSnapRemoveConfirmation": {
    "message": "Digite $1 para confirmar que deseja remover esse Snap:",
    "description": "Asks user to input the name nap prior to deleting the snap. $1 is the snap name"
  },
  "keystone": {
    "message": "Keystone"
  },
  "knownAddressRecipient": {
    "message": "Endereço de contrato conhecido."
  },
  "knownTokenWarning": {
    "message": "Essa ação editará os tokens já listados na sua carteira, que podem ser usados para praticar phishing contra você. Só aprove se você tiver certeza de que quer alterar o que esses tokens representam. Saiba mais sobre $1"
  },
  "l1Fee": {
    "message": "Taxa da L1"
  },
  "l1FeeTooltip": {
    "message": "Taxa de gás da L1"
  },
  "l2Fee": {
    "message": "Taxa da L2"
  },
  "l2FeeTooltip": {
    "message": "Taxa de gás da L2"
  },
  "lastConnected": {
    "message": "Última conexão"
  },
  "lastSold": {
    "message": "Última venda"
  },
  "lavaDomeCopyWarning": {
    "message": "Para sua segurança, não é possível selecionar este texto no momento."
  },
  "layer1Fees": {
    "message": "Taxas de camada 1"
  },
  "layer2Fees": {
    "message": "Taxas da Camada 2"
  },
  "learnCancelSpeeedup": {
    "message": "Saiba como $1",
    "description": "$1 is link to cancel or speed up transactions"
  },
  "learnMore": {
    "message": "saiba mais"
  },
  "learnMoreAboutGas": {
    "message": "Quer $1 sobre gás?",
    "description": "$1 will be replaced by the learnMore translation key"
  },
  "learnMoreKeystone": {
    "message": "Saiba mais"
  },
  "learnMoreUpperCase": {
    "message": "Saiba mais"
  },
  "learnMoreUpperCaseWithDot": {
    "message": "Saiba mais."
  },
  "learnScamRisk": {
    "message": "golpes e riscos de segurança."
  },
  "learnToBridge": {
    "message": "Aprenda a usar uma ponte"
  },
  "leaveMetaMask": {
    "message": "Sair da MetaMask?"
  },
  "leaveMetaMaskDesc": {
    "message": "Você está prestes a visitar um site fora da MetaMask. Confirme o URL antes de continuar."
  },
  "ledgerAccountRestriction": {
    "message": "Você precisa usar sua última conta antes de adicionar uma nova."
  },
  "ledgerConnectionInstructionCloseOtherApps": {
    "message": "Encerre qualquer outro software conectado ao seu dispositivo e, em seguida, clique aqui para atualizar."
  },
  "ledgerConnectionInstructionHeader": {
    "message": "Antes de clicar em confirmar:"
  },
  "ledgerConnectionInstructionStepFour": {
    "message": "Ative \"dados de contrato inteligente\" ou \"assinatura cega\" no seu dispositivo Ledger."
  },
  "ledgerConnectionInstructionStepThree": {
    "message": "Certifique-se de conectar o seu dispositivo Ledger e de selecionar o app Ethereum."
  },
  "ledgerDeviceOpenFailureMessage": {
    "message": "Ocorreu uma falha ao abrir o dispositivo Ledger. Seu Ledger pode não estar conectado a outros softwares. Feche o Ledger Live ou outros aplicativos conectados ao seu dispositivo Ledger e tente reconectar."
  },
  "ledgerErrorConnectionIssue": {
    "message": "Reconecte sua Ledger, abra o app ETH e tente novamente."
  },
  "ledgerErrorDevicedLocked": {
    "message": "Sua Ledger está bloqueada. Desbloqueie-a e tente novamente."
  },
  "ledgerErrorEthAppNotOpen": {
    "message": "Para resolver o problema, abra o aplicativo ETH em seu dispositivo e tente novamente."
  },
  "ledgerErrorTransactionDataNotPadded": {
    "message": "Os dados de entrada da transação Ethereum não têm padding suficiente."
  },
  "ledgerLiveApp": {
    "message": "Ledger Live App"
  },
  "ledgerLocked": {
    "message": "Não é possível conectar ao dispositivo Ledger. Certifique-se de que seu dispositivo esteja desbloqueado e que o aplicativo Ethereum esteja aberto."
  },
  "ledgerTimeout": {
    "message": "O Ledger Live está demorando muito para responder ou a conexão expirou. Certifique-se de que o aplicativo do Ledger Live esteja aberto e que seu dispositivo esteja desbloqueado."
  },
  "ledgerWebHIDNotConnectedErrorMessage": {
    "message": "O dispositivo Ledger não foi conectado. Se deseja conectar seu Ledger, clique em \"Continuar\" novamente e aprove a conexão HID",
    "description": "An error message shown to the user during the hardware connect flow."
  },
  "levelArrow": {
    "message": "seta de nível"
  },
  "lightTheme": {
    "message": "Claro"
  },
  "likeToImportToken": {
    "message": "Gostaria de importar esse token?"
  },
  "likeToImportTokens": {
    "message": "Gostaria de importar esses tokens?"
  },
  "lineaGoerli": {
    "message": "Rede de teste Linea Goerli"
  },
  "lineaMainnet": {
    "message": "Mainnet do Linea"
  },
  "lineaSepolia": {
    "message": "Rede de teste Linea Sepolia"
  },
  "link": {
    "message": "Link"
  },
  "links": {
    "message": "Links"
  },
  "loadMore": {
    "message": "Carregar mais"
  },
  "loading": {
    "message": "Carregando..."
  },
  "loadingScreenHardwareWalletMessage": {
    "message": "Por favor, conclua a transação na carteira de hardware."
  },
  "loadingScreenSnapMessage": {
    "message": "Por favor, conclua a transação no Snap."
  },
  "loadingTokens": {
    "message": "Carregando tokens..."
  },
  "localhost": {
    "message": "Host local 8545"
  },
  "lock": {
    "message": "Bloquear"
  },
  "lockMetaMask": {
    "message": "Bloquear a MetaMask"
  },
  "lockTimeInvalid": {
    "message": "O tempo de bloqueio deve ser um número entre 0 e 10080"
  },
  "logo": {
    "message": "Logotipo do $1",
    "description": "$1 is the name of the ticker"
  },
  "low": {
    "message": "Baixa"
  },
  "lowGasSettingToolTipMessage": {
    "message": "Use $1 para aguardar um preço mais baixo. As estimativas de tempo são muito menos exatas, pois os preços são relativamente imprevisíveis.",
    "description": "$1 is key 'low' separated here so that it can be passed in with bold font-weight"
  },
  "lowLowercase": {
    "message": "baixa"
  },
  "lowPriorityMessage": {
    "message": "Futuras transações serão colocadas depois dessa na fila."
  },
  "mainnet": {
    "message": "Mainnet da Ethereum"
  },
  "mainnetToken": {
    "message": "Esse endereço coincide com um endereço de token conhecido na Mainnet da Ethereum. Verifique novamente o endereço do contrato e a rede do token que você está tentando adicionar."
  },
  "makeAnotherSwap": {
    "message": "Criar nova troca"
  },
  "makeSureNoOneWatching": {
    "message": "Certifique-se de que ninguém está olhando",
    "description": "Warning to users to be care while creating and saving their new Secret Recovery Phrase"
  },
  "marketCap": {
    "message": "Capitalização de mercado"
  },
  "marketDetails": {
    "message": "Detalhes do mercado"
  },
  "max": {
    "message": "Máximo"
  },
  "maxBaseFee": {
    "message": "Taxa-base máxima"
  },
  "maxFee": {
    "message": "Taxa máxima"
  },
  "maxFeeTooltip": {
    "message": "Uma taxa máxima fornecida para pagar pela transação."
  },
  "maxPriorityFee": {
    "message": "Taxa de prioridade máxima"
  },
  "medium": {
    "message": "Mercado"
  },
  "mediumGasSettingToolTipMessage": {
    "message": "Use $1 para um processamento rápido pelo preço atual de mercado.",
    "description": "$1 is key 'medium' (text: 'Market') separated here so that it can be passed in with bold font-weight"
  },
  "memo": {
    "message": "memorando"
  },
  "message": {
    "message": "Mensagem"
  },
  "metaMaskConnectStatusParagraphOne": {
    "message": "Agora você tem mais controle sobre as conexões da sua conta na MetaMask."
  },
  "metaMaskConnectStatusParagraphThree": {
    "message": "Clique para gerenciar suas contas conectadas."
  },
  "metaMaskConnectStatusParagraphTwo": {
    "message": "O botão de status da conexão mostra se o website que você está visitando está conectado à conta selecionada no momento."
  },
  "metadataModalSourceTooltip": {
    "message": "$1 está hospedado no npm e $2 é o identificador específico deste Snap.",
    "description": "$1 is the snap name and $2 is the snap NPM id."
  },
  "metamaskInstitutionalVersion": {
    "message": "Versão MetaMask Institutional"
  },
  "metamaskNotificationsAreOff": {
    "message": "As notificações de carteiras estão inativas no momento."
  },
  "metamaskPortfolio": {
    "message": "MetaMask Portfolio."
  },
  "metamaskSwapsOfflineDescription": {
    "message": "O recurso de Trocas da MetaMask está em manutenção. Verifique novamente mais tarde."
  },
  "metamaskVersion": {
    "message": "Versão da MetaMask"
  },
  "methodData": {
    "message": "Método"
  },
  "methodDataTransactionDesc": {
    "message": "Função executada com base nos dados de entrada decodificados."
  },
  "methodNotSupported": {
    "message": "Não suportado com esta conta."
  },
  "metrics": {
    "message": "Métricas"
  },
  "millionAbbreviation": {
    "message": "M",
    "description": "Shortened form of 'million'"
  },
  "mismatchAccount": {
    "message": "Sua conta selecionada ($1) é diferente da conta que está tentando assinar ($2)"
  },
  "mismatchedChainLinkText": {
    "message": "verifique os detalhes da rede",
    "description": "Serves as link text for the 'mismatchedChain' key. This text will be embedded inside the translation for that key."
  },
  "mismatchedChainRecommendation": {
    "message": "Recomendamos que você $1 antes de prosseguir.",
    "description": "$1 is a clickable link with text defined by the 'mismatchedChainLinkText' key. The link will open to instructions for users to validate custom network details."
  },
  "mismatchedNetworkName": {
    "message": "De acordo com os nossos registros, o nome da rede pode não corresponder a este ID de cadeia."
  },
  "mismatchedNetworkSymbol": {
    "message": "O símbolo de moeda enviado não corresponde ao esperado para este ID de cadeia."
  },
  "mismatchedRpcChainId": {
    "message": "A rede personalizada retornou um ID de cadeia que não coincide com o ID de cadeia enviado."
  },
  "mismatchedRpcUrl": {
    "message": "De acordo com os nossos registros, o valor de URL da RPC enviado não corresponde a um provedor conhecido para este ID de cadeia."
  },
  "missingSetting": {
    "message": "Não consegue encontrar uma configuração?"
  },
  "missingSettingRequest": {
    "message": "Solicite aqui"
  },
  "mmiBuiltAroundTheWorld": {
    "message": "O MetaMask Institutional é projetado e desenvolvido ao redor do mundo."
  },
  "mmiNewNFTDetectedInNFTsTabMessage": {
    "message": "Permita que o MetaMask Institutional detecte e exiba NFTs automaticamente na sua carteira."
  },
  "mmiPasswordSetupDetails": {
    "message": "Essa senha desbloqueará somente sua extensão MetaMask Institutional."
  },
  "more": {
    "message": "mais"
  },
  "multipleSnapConnectionWarning": {
    "message": "$1 quer usar Snaps de $2",
    "description": "$1 is the dapp and $2 is the number of snaps it wants to connect to."
  },
  "mustSelectOne": {
    "message": "Selecione pelo menos 1 token."
  },
  "name": {
    "message": "Nome"
  },
  "nameAddressLabel": {
    "message": "Endereço",
    "description": "Label above address field in name component modal."
  },
  "nameInstructionsNew": {
    "message": "Se você conhece esse endereço, dê um apelido a ele para reconhecê-lo posteriormente.",
    "description": "Instruction text in name component modal when value is not recognised."
  },
  "nameInstructionsRecognized": {
    "message": "Esse endereço tem um apelido padrão, mas você pode editá-lo ou explorar outras sugestões.",
    "description": "Instruction text in name component modal when value is recognized but not saved."
  },
  "nameInstructionsSaved": {
    "message": "Você já adicionou um apelido para esse endereço. Você pode editá-lo ou ver outros apelidos sugeridos.",
    "description": "Instruction text in name component modal when value is saved."
  },
  "nameLabel": {
    "message": "Apelido",
    "description": "Label above name input field in name component modal."
  },
  "nameModalMaybeProposedName": {
    "message": "Talvez: $1",
    "description": "$1 is the proposed name"
  },
  "nameModalTitleNew": {
    "message": "Endereço desconhecido",
    "description": "Title of the modal created by the name component when value is not recognised."
  },
  "nameModalTitleRecognized": {
    "message": "Endereço reconhecido",
    "description": "Title of the modal created by the name component when value is recognized but not saved."
  },
  "nameModalTitleSaved": {
    "message": "Endereço salvo",
    "description": "Title of the modal created by the name component when value is saved."
  },
  "nameProviderProposedBy": {
    "message": "Proposto por $1",
    "description": "$1 is the name of the provider"
  },
  "nameProvider_ens": {
    "message": "Serviço de nomes Ethereum (ENS)"
  },
  "nameProvider_etherscan": {
    "message": "Etherscan"
  },
  "nameProvider_lens": {
    "message": "Lens Protocol"
  },
  "nameProvider_token": {
    "message": "MetaMask"
  },
  "nameSetPlaceholder": {
    "message": "Escolha um apelido...",
    "description": "Placeholder text for name input field in name component modal."
  },
  "nativePermissionRequestDescription": {
    "message": "Deseja que este site faça o seguinte?",
    "description": "Description below header used on Permission Connect screen for native permissions."
  },
  "nativeToken": {
    "message": "O token nativo dessa rede é $1. Esse é o token usado para taxas de gás.",
    "description": "$1 represents the name of the native token on the current network"
  },
  "nativeTokenScamWarningConversion": {
    "message": "Editar detalhes da rede"
  },
  "nativeTokenScamWarningDescription": {
    "message": "Esta rede não corresponde ao seu ID da cadeia ou nome associado. Como muitos tokens populares usam o nome $1, ele é visado para golpes. Golpistas podem enganar você para que envie a eles alguma moeda mais valiosa em troca. Confirme todas as informações antes de prosseguir.",
    "description": "$1 represents the currency name"
  },
  "nativeTokenScamWarningTitle": {
    "message": "Isto é um possível golpe"
  },
  "needHelp": {
    "message": "Precisa de ajuda? Contate $1",
    "description": "$1 represents `needHelpLinkText`, the text which goes in the help link"
  },
  "needHelpFeedback": {
    "message": "Compartilhe seu feedback"
  },
  "needHelpLinkText": {
    "message": "Suporte da MetaMask"
  },
  "needHelpSubmitTicket": {
    "message": "Envie um chamado"
  },
  "needImportFile": {
    "message": "É preciso selecionar um arquivo para importar.",
    "description": "User is important an account and needs to add a file to continue"
  },
  "negativeETH": {
    "message": "Não é possível enviar valores negativos de ETH."
  },
  "negativeOrZeroAmountToken": {
    "message": "Não é possível enviar valores negativos ou zerados de ativos."
  },
  "network": {
    "message": "Ethereum:"
  },
  "networkAddedSuccessfully": {
    "message": "Rede adicionada com sucesso!"
  },
  "networkDetails": {
    "message": "Detalhes da rede"
  },
  "networkIsBusy": {
    "message": "A rede está ocupada. Os preços de gás estão altos e as estimativas estão menos exatas."
  },
  "networkMenu": {
    "message": "Menu da rede"
  },
  "networkMenuHeading": {
    "message": "Selecione uma rede"
  },
  "networkName": {
    "message": "Nome da rede"
  },
  "networkNameArbitrum": {
    "message": "Arbitrum"
  },
  "networkNameAvalanche": {
    "message": "Avalanche"
  },
  "networkNameBSC": {
    "message": "BSC"
  },
  "networkNameBase": {
    "message": "Base"
  },
  "networkNameBitcoin": {
    "message": "Bitcoin"
  },
  "networkNameDefinition": {
    "message": "O nome associado a essa rede."
  },
  "networkNameEthereum": {
    "message": "rede"
  },
  "networkNameGoerli": {
    "message": "Goerli"
  },
  "networkNameLinea": {
    "message": "Linea"
  },
  "networkNameOpMainnet": {
    "message": "Mainnet da OP"
  },
  "networkNamePolygon": {
    "message": "Polygon"
  },
  "networkNameTestnet": {
    "message": "Testnet"
  },
  "networkNameZkSyncEra": {
    "message": "zkSync Era"
  },
  "networkOptions": {
    "message": "Opções da rede"
  },
  "networkProvider": {
    "message": "Provedor de rede"
  },
  "networkSettingsChainIdDescription": {
    "message": "O ID da cadeia é usado para assinar transações. É preciso ser igual ao ID da cadeia retornado pela rede. Você pode informar um número decimal ou um número hexadecimal com prefixo “0x”, mas exibiremos o número em casas decimais."
  },
  "networkStatus": {
    "message": "Status da rede"
  },
  "networkStatusBaseFeeTooltip": {
    "message": "A taxa-base é definida pela rede e muda a cada 13 ou 14 segundos. Nossas opções $1 e $2 têm em conta os aumentos súbitos.",
    "description": "$1 and $2 are bold text for Medium and Aggressive respectively."
  },
  "networkStatusPriorityFeeTooltip": {
    "message": "Intervalo das taxas de prioridade (ou seja, a \"gorjeta do minerador\"). Esse valor vai para os mineradores e os incentiva a priorizar sua transação."
  },
  "networkStatusStabilityFeeTooltip": {
    "message": "As taxas de gás estão $1 em relação às últimas 72 horas.",
    "description": "$1 is networks stability value - stable, low, high"
  },
  "networkSwitchConnectionError": {
    "message": "Não podemos conectar a $1",
    "description": "$1 represents the network name"
  },
  "networkURL": {
    "message": "URL da rede"
  },
  "networkURLDefinition": {
    "message": "O URL usado para acessar essa rede."
  },
  "networks": {
    "message": "Redes"
  },
  "nevermind": {
    "message": "Desistir"
  },
  "new": {
    "message": "Novo!"
  },
  "newAccount": {
    "message": "Nova conta"
  },
  "newAccountNumberName": {
    "message": "Conta $1",
    "description": "Default name of next account to be created on create account screen"
  },
  "newContact": {
    "message": "Novo contato"
  },
  "newContract": {
    "message": "Novo contrato"
  },
  "newNFTDetectedInImportNFTsMessageStrongText": {
    "message": "Configurações > Segurança e privacidade"
  },
  "newNFTDetectedInImportNFTsMsg": {
    "message": "Para usar o OpenSea para ver seus NFTs, ative \"Exibir arquivos de mídia de NFTs\" em $1.",
    "description": "$1 is used for newNFTDetectedInImportNFTsMessageStrongText"
  },
  "newNFTDetectedInNFTsTabMessage": {
    "message": "Permita que a MetaMask detecte e exiba NFTs automaticamente na sua carteira."
  },
  "newNFTsAutodetected": {
    "message": "Detecção automática de NFTs"
  },
  "newNetworkAdded": {
    "message": "“$1” foi adicionado com sucesso!"
  },
  "newNetworkEdited": {
    "message": "“$1” foi editada com sucesso!"
  },
  "newNftAddedMessage": {
    "message": "O NFT foi adicionado com sucesso!"
  },
  "newPassword": {
    "message": "Nova senha (no mínimo 8 caracteres)"
  },
  "newPrivacyPolicyActionButton": {
    "message": "Saiba mais"
  },
  "newPrivacyPolicyTitle": {
    "message": "Atualizamos nossa política de privacidade"
  },
  "newTokensImportedMessage": {
    "message": "Você importou $1 com sucesso.",
    "description": "$1 is the string of symbols of all the tokens imported"
  },
  "newTokensImportedTitle": {
    "message": "Token importado"
  },
  "next": {
    "message": "Próximo"
  },
  "nextNonceWarning": {
    "message": "Nonce é maior que o nonce sugerido de $1",
    "description": "The next nonce according to MetaMask's internal logic"
  },
  "nftAddFailedMessage": {
    "message": "O NFT não pôde ser adicionado, pois os dados de propriedade não coincidem. Certifique-se de ter inserido as informações corretas."
  },
  "nftAddressError": {
    "message": "Esse token é um NFT. Adicione-o à $1",
    "description": "$1 is a clickable link with text defined by the 'importNFTPage' key"
  },
  "nftAlreadyAdded": {
    "message": "O NFT já foi adicionado."
  },
  "nftAutoDetectionEnabled": {
    "message": "Detecção automática de NFTs ativada"
  },
  "nftDisclaimer": {
    "message": "Aviso legal: a MetaMask obtém o arquivo de mídia do URL de origem. Às vezes, esse URL é modificado pelo marketplace onde o NFT foi mintado."
  },
  "nftOptions": {
    "message": "Opções de NFT"
  },
  "nftTokenIdPlaceholder": {
    "message": "Insira o ID do token"
  },
  "nftWarningContent": {
    "message": "Você está concedendo acesso a $1, incluindo o que você vier a possuir no futuro. A parte na outra ponta pode transferir esses NFTs da sua carteira a qualquer momento, sem solicitar, até você revogar essa aprovação. $2",
    "description": "$1 is nftWarningContentBold bold part, $2 is Learn more link"
  },
  "nftWarningContentBold": {
    "message": "todos os seus NFTs $1",
    "description": "$1 is name of the collection"
  },
  "nftWarningContentGrey": {
    "message": "Prossiga com cautela."
  },
  "nfts": {
    "message": "NFTs"
  },
  "nftsPreviouslyOwned": {
    "message": "Detidos anteriormente"
  },
  "nickname": {
    "message": "Apelido"
  },
  "noAccountsFound": {
    "message": "Nenhuma conta encontrada para a pesquisa efetuada"
  },
  "noAddressForName": {
    "message": "Não foi configurado nenhum endereço para esse nome."
  },
  "noConnectedAccountDescription": {
    "message": "Selecione uma conta que você deseja usar neste site para continuar."
  },
  "noConnectedAccountTitle": {
    "message": "A MetaMask não está conectada a este site"
  },
  "noConversionDateAvailable": {
    "message": "Não há uma data de conversão de moeda disponível"
  },
  "noConversionRateAvailable": {
    "message": "Não há uma taxa de conversão disponível"
  },
  "noDomainResolution": {
    "message": "Nenhuma resolução fornecida para o domínio."
  },
  "noHardwareWalletOrSnapsSupport": {
    "message": "Snaps, e a maioria das carteiras de hardware, não funcionarão com a versão atual do navegador."
  },
  "noNFTs": {
    "message": "Nenhum NFT até agora"
  },
  "noNetworksFound": {
    "message": "Nenhuma rede encontrada para a pesquisa efetuada"
  },
  "noSnaps": {
    "message": "Você não tem nenhum snap instalado."
  },
  "noThanks": {
    "message": "Não, obrigado"
  },
  "noTransactions": {
    "message": "Você não tem transações"
  },
  "noWebcamFound": {
    "message": "A webcam do seu computador não foi encontrada. Tente novamente."
  },
  "noWebcamFoundTitle": {
    "message": "Webcam não encontrada"
  },
  "nonCustodialAccounts": {
    "message": "O MetaMask Institutional permite que você use contas não custodiadas. Se você planeja usá-las, faça backup da sua Frase de Recuperação Secreta."
  },
  "nonce": {
    "message": "Nonce"
  },
  "nonceField": {
    "message": "Personalizar o nonce da transação"
  },
  "nonceFieldDesc": {
    "message": "Ative esta opção para alterar o nonce (número da transação) ao enviar ativos. Use com cautela, pois este é um recurso avançado."
  },
  "nonceFieldHeading": {
    "message": "Nonce personalizado"
  },
  "notBusy": {
    "message": "Não ocupado"
  },
  "notCurrentAccount": {
    "message": "Essa é a conta correta? É diferente da conta atualmente selecionada na sua carteira"
  },
  "notEnoughBalance": {
    "message": "Saldo insuficiente"
  },
  "notEnoughGas": {
    "message": "Não há gás suficiente"
  },
  "note": {
    "message": "Observação"
  },
  "notePlaceholder": {
    "message": "O aprovador verá essa observação ao aprovar a transação no custodiante."
  },
  "notificationDetail": {
    "message": "Detalhes"
  },
  "notificationDetailBaseFee": {
    "message": "Taxa-base (GWEI)"
  },
  "notificationDetailGasLimit": {
    "message": "Limite de gás (unidades)"
  },
  "notificationDetailGasUsed": {
    "message": "Gás utilizado (unidades)"
  },
  "notificationDetailMaxFee": {
    "message": "Taxa máxima por gás"
  },
  "notificationDetailNetwork": {
    "message": "Rede"
  },
  "notificationDetailNetworkFee": {
    "message": "Taxa de rede"
  },
  "notificationDetailPriorityFee": {
    "message": "Taxa de prioridade (GWEI)"
  },
  "notificationItemCheckBlockExplorer": {
    "message": "Verifique no BlockExplorer"
  },
  "notificationItemCollection": {
    "message": "Coleção"
  },
  "notificationItemConfirmed": {
    "message": "Confirmado"
  },
  "notificationItemError": {
    "message": "Não é possível obter as taxas no momento"
  },
  "notificationItemFrom": {
    "message": "De"
  },
  "notificationItemLidoStakeReadyToBeWithdrawn": {
    "message": "Saque pronto"
  },
  "notificationItemLidoStakeReadyToBeWithdrawnMessage": {
    "message": "Você já pode sacar seus $1 sem staking"
  },
  "notificationItemLidoWithdrawalRequestedMessage": {
    "message": "Sua solicitação de remover $1 do staking foi enviada"
  },
  "notificationItemNFTReceivedFrom": {
    "message": "NFT recebido de"
  },
  "notificationItemNFTSentTo": {
    "message": "NFT enviado para"
  },
  "notificationItemNetwork": {
    "message": "Rede"
  },
  "notificationItemRate": {
    "message": "Cotação (taxa inclusa)"
  },
  "notificationItemReceived": {
    "message": "Recebido"
  },
  "notificationItemReceivedFrom": {
    "message": "Recebido de"
  },
  "notificationItemSent": {
    "message": "Enviado"
  },
  "notificationItemSentTo": {
    "message": "Enviado para"
  },
  "notificationItemStakeCompleted": {
    "message": "Staking concluído"
  },
  "notificationItemStaked": {
    "message": "Staking executado"
  },
  "notificationItemStakingProvider": {
    "message": "Provedor de staking"
  },
  "notificationItemStatus": {
    "message": "Status"
  },
  "notificationItemSwapped": {
    "message": "Swap executado"
  },
  "notificationItemSwappedFor": {
    "message": "por"
  },
  "notificationItemTo": {
    "message": "Para"
  },
  "notificationItemTransactionId": {
    "message": "ID da transação"
  },
  "notificationItemUnStakeCompleted": {
    "message": "Retirada de staking concluída"
  },
  "notificationItemUnStaked": {
    "message": "Retirada de staking executada"
  },
  "notificationItemUnStakingRequested": {
    "message": "Retirada de staking solicitada"
  },
  "notificationTransactionFailedMessage": {
    "message": "Falha na transação $1! $2",
    "description": "Content of the browser notification that appears when a transaction fails"
  },
  "notificationTransactionFailedMessageMMI": {
    "message": "Falha na transação! $1",
    "description": "Content of the browser notification that appears when a transaction fails in MMI"
  },
  "notificationTransactionFailedTitle": {
    "message": "Falha na transação",
    "description": "Title of the browser notification that appears when a transaction fails"
  },
  "notificationTransactionSuccessMessage": {
    "message": "Transação $1 confirmada!",
    "description": "Content of the browser notification that appears when a transaction is confirmed"
  },
  "notificationTransactionSuccessTitle": {
    "message": "Transação confirmada",
    "description": "Title of the browser notification that appears when a transaction is confirmed"
  },
  "notificationTransactionSuccessView": {
    "message": "Ver em $1",
    "description": "Additional content in a notification that appears when a transaction is confirmed and has a block explorer URL."
  },
  "notifications": {
    "message": "Notificações"
  },
  "notificationsDropLedgerFirefoxDescription": {
    "message": "O Firefox não oferece mais suporte ao U2F, então a Ledger não funcionará com a MetaMask no Firefox. Em vez disso, experimente a MetaMask no Google Chrome.",
    "description": "Description of a notification in the 'See What's New' popup. Describes that ledger will not longer be supported for firefox users and they should use MetaMask on chrome for ledger support instead."
  },
  "notificationsDropLedgerFirefoxTitle": {
    "message": "Suporte à Ledger descontinuado no Firefox",
    "description": "Title for a notification in the 'See What's New' popup. Tells firefox users that ledger support is being dropped."
  },
  "notificationsFeatureToggle": {
    "message": "Ativar notificações da carteira",
    "description": "Experimental feature title"
  },
  "notificationsFeatureToggleDescription": {
    "message": "Isso habilita as notificações da carteira, como enviar/receber valores ou NFTs e avisos de recursos.",
    "description": "Description of the experimental notifications feature"
  },
  "notificationsMarkAllAsRead": {
    "message": "Marcar todas como lidas"
  },
  "notificationsPageEmptyTitle": {
    "message": "Não há nada aqui"
  },
  "notificationsPageErrorContent": {
    "message": "Tente acessar esta página novamente."
  },
  "notificationsPageErrorTitle": {
    "message": "Ocorreu um erro"
  },
  "notificationsPageNoNotificationsContent": {
    "message": "Você ainda não recebeu nenhuma notificação."
  },
  "notificationsSettingsBoxError": {
    "message": "Ocorreu um erro. Tente novamente."
  },
  "notificationsSettingsPageAllowNotifications": {
    "message": "Fique por dentro do que acontece na sua carteira com as notificações. Para isso, nós usamos um perfil para sincronizar algumas configurações entre seus dispositivos. $1"
  },
  "notificationsSettingsPageAllowNotificationsLink": {
    "message": "Saiba como protegemos sua privacidade enquanto usa este recurso."
  },
  "numberOfNewTokensDetectedPlural": {
    "message": "$1 novos tokens encontrados nesta conta",
    "description": "$1 is the number of new tokens detected"
  },
  "numberOfNewTokensDetectedSingular": {
    "message": "1 novo token encontrado nesta conta"
  },
  "numberOfTokens": {
    "message": "Número de tokens"
  },
  "ofTextNofM": {
    "message": "de"
  },
  "off": {
    "message": "Desativado"
  },
  "offlineForMaintenance": {
    "message": "Offline para manutenção"
  },
  "ok": {
    "message": "Ok"
  },
  "on": {
    "message": "Ativado"
  },
  "onboardedMetametricsAccept": {
    "message": "Concordo"
  },
  "onboardedMetametricsDisagree": {
    "message": "Não, obrigado"
  },
  "onboardedMetametricsKey1": {
    "message": "Últimos desenvolvimentos"
  },
  "onboardedMetametricsKey2": {
    "message": "Recursos de produtos"
  },
  "onboardedMetametricsKey3": {
    "message": "Outros materiais promocionais relevantes"
  },
  "onboardedMetametricsLink": {
    "message": "MetaMetrics"
  },
  "onboardedMetametricsParagraph1": {
    "message": "Além do $1, gostaríamos de usar dados para entender como você interage com comunicações de marketing.",
    "description": "$1 represents the 'onboardedMetametricsLink' locale string"
  },
  "onboardedMetametricsParagraph2": {
    "message": "Isso nos ajuda a personalizar o que compartilhamos com você, como:"
  },
  "onboardedMetametricsParagraph3": {
    "message": "Lembre-se, nunca vendemos os dados que você fornece e você pode desativar quando quiser."
  },
  "onboardedMetametricsTitle": {
    "message": "Ajude-nos a melhorar sua experiência"
  },
  "onboardingAdvancedPrivacyIPFSDescription": {
    "message": "O gateway IPFS possibilita acessar e visualizar dados hospedados por terceiros. Você pode adicionar um gateway IPFS personalizado ou continuar usando o padrão."
  },
  "onboardingAdvancedPrivacyIPFSInvalid": {
    "message": "Favor inserir um URL válido"
  },
  "onboardingAdvancedPrivacyIPFSTitle": {
    "message": "Adicionar gateway IPFS personalizado"
  },
  "onboardingAdvancedPrivacyIPFSValid": {
    "message": "O URL do gateway IPFS é válido"
  },
  "onboardingAdvancedPrivacyNetworkButton": {
    "message": "Adicionar rede personalizada"
  },
  "onboardingAdvancedPrivacyNetworkDescription": {
    "message": "Usamos a Infura como nosso provedor de chamadas de procedimento remoto (RPC) para oferecermos o acesso mais confiável e privado possível aos dados do Ethereum. Você pode escolher sua própria RPC, mas lembre-se de que qualquer RPC receberá seu endereço IP e da carteira de Ethereum para realizar transações. Leia nosso $1 para saber mais sobre como a Infura trata os dados."
  },
  "onboardingAdvancedPrivacyNetworkTitle": {
    "message": "Escolha sua rede"
  },
  "onboardingCreateWallet": {
    "message": "Criar uma nova carteira"
  },
  "onboardingImportWallet": {
    "message": "Importar uma carteira existente"
  },
  "onboardingMetametricsAgree": {
    "message": "Concordo"
  },
  "onboardingMetametricsDescription": {
    "message": "Gostaríamos de coletar dados básicos de uso para melhorar a MetaMask. Saiba que nunca vendemos os dados que você fornece aqui."
  },
  "onboardingMetametricsDescription2": {
    "message": "Quando coletamos as métricas, elas sempre são..."
  },
  "onboardingMetametricsInfuraTerms": {
    "message": "Informaremos a você se decidirmos usar esses dados para outras finalidades. Você pode analisar nossa $1 para obter mais informações. Lembre-se: você pode acessar as configurações e revogar a permissão a qualquer momento.",
    "description": "$1 represents `onboardingMetametricsInfuraTermsPolicy`"
  },
  "onboardingMetametricsInfuraTermsPolicy": {
    "message": "Política de Privacidade"
  },
  "onboardingMetametricsModalTitle": {
    "message": "Adicionar rede personalizada"
  },
  "onboardingMetametricsNeverCollect": {
    "message": "$1 cliques e visualizações no app são armazenados, mas outros detalhes (como seu endereço público) não são.",
    "description": "$1 represents `onboardingMetametricsNeverCollectEmphasis`"
  },
  "onboardingMetametricsNeverCollectEmphasis": {
    "message": "Privadas:"
  },
  "onboardingMetametricsNeverCollectIP": {
    "message": "$1 usamos temporariamente o seu endereço IP para detectar uma localização geral (como seu país ou região), mas ele nunca é armazenado.",
    "description": "$1 represents `onboardingMetametricsNeverCollectIPEmphasis`"
  },
  "onboardingMetametricsNeverCollectIPEmphasis": {
    "message": "Gerais:"
  },
  "onboardingMetametricsNeverSellData": {
    "message": "$1 você decide se quer compartilhar ou excluir seus dados de uso nas configurações, a qualquer momento.",
    "description": "$1 represents `onboardingMetametricsNeverSellDataEmphasis`"
  },
  "onboardingMetametricsNeverSellDataEmphasis": {
    "message": "Opcionais:"
  },
  "onboardingMetametricsTitle": {
    "message": "Ajude-nos a melhorar a MetaMask"
  },
  "onboardingMetametricsUseDataCheckbox": {
    "message": "Usaremos esses dados para saber como você interage com nossas comunicações de marketing. Podemos compartilhar novidades relevantes (como recursos de produtos)."
  },
  "onboardingPinExtensionBillboardAccess": {
    "message": "Acesso total"
  },
  "onboardingPinExtensionBillboardDescription": {
    "message": "Essas extensões podem ver e alterar informações"
  },
  "onboardingPinExtensionBillboardDescription2": {
    "message": "neste site."
  },
  "onboardingPinExtensionBillboardTitle": {
    "message": "Extensões"
  },
  "onboardingPinExtensionChrome": {
    "message": "Clique no ícone da extensão do navegador"
  },
  "onboardingPinExtensionDescription": {
    "message": "Fixe a MetaMask no seu navegador de modo que seja acessível e fácil de visualizar as confirmações das transações."
  },
  "onboardingPinExtensionDescription2": {
    "message": "Você pode abrir a MetaMask clicando na extensão e acessando a sua carteira com apenas um clique."
  },
  "onboardingPinExtensionDescription3": {
    "message": "Clique no ícone da extensão do navegador para acessá-la instantaneamente"
  },
  "onboardingPinExtensionLabel": {
    "message": "Fixar a MetaMask"
  },
  "onboardingPinExtensionStep1": {
    "message": "1"
  },
  "onboardingPinExtensionStep2": {
    "message": "2"
  },
  "onboardingPinExtensionTitle": {
    "message": "Sua instalação da MetaMask está concluída!"
  },
  "onboardingPinMmiExtensionLabel": {
    "message": "Fixar MetaMask Institutional"
  },
  "onboardingUsePhishingDetectionDescription": {
    "message": "Os alertas de detecção de phishing dependem de comunicação com $1. O jsDeliver terá acesso ao seu endereço IP. Veja $2.",
    "description": "The $1 is the word 'jsDeliver', from key 'jsDeliver' and $2 is the words Privacy Policy from key 'privacyMsg', both separated here so that it can be wrapped as a link"
  },
  "oneDayAbbreviation": {
    "message": "1D",
    "description": "Shortened form of '1 day'"
  },
  "oneMonthAbbreviation": {
    "message": "1M",
    "description": "Shortened form of '1 month'"
  },
  "oneWeekAbbreviation": {
    "message": "1S",
    "description": "Shortened form of '1 week'"
  },
  "oneYearAbbreviation": {
    "message": "1A",
    "description": "Shortened form of '1 year'"
  },
  "onekey": {
    "message": "OneKey"
  },
  "onlyAddTrustedNetworks": {
    "message": "Um provedor de rede mal-intencionado pode mentir sobre o estado da blockchain e registrar as atividades da sua rede. Adicione somente as redes personalizadas em que você confia."
  },
  "onlyConnectTrust": {
    "message": "Conecte-se somente com sites em que você confia. $1",
    "description": "Text displayed above the buttons for connection confirmation. $1 is the link to the learn more web page."
  },
  "openCustodianApp": {
    "message": "Abrir aplicativo $1",
    "description": "The $1 is the name of the Custodian that will be open"
  },
  "openFullScreenForLedgerWebHid": {
    "message": "Abra o app em tela cheia para conectar seu Ledger.",
    "description": "Shown to the user on the confirm screen when they are viewing MetaMask in a popup window but need to connect their ledger via webhid."
  },
  "openInBlockExplorer": {
    "message": "Abrir no explorador de blocos"
  },
  "openSeaNew": {
    "message": "OpenSea"
  },
  "operationFailed": {
    "message": "Falha na operação"
  },
  "optional": {
    "message": "Opcional"
  },
  "optionalWithParanthesis": {
    "message": "(Opcional)"
  },
  "options": {
    "message": "Opções"
  },
  "or": {
    "message": "ou"
  },
  "origin": {
    "message": "Origem"
  },
  "osTheme": {
    "message": "Sistema"
  },
  "otherSnaps": {
    "message": "outros snaps",
    "description": "Used in the 'permission_rpc' message."
  },
  "outdatedBrowserNotification": {
    "message": "Seu navegador está desatualizado. Se não o atualizar, você não conseguirá baixar patches de segurança e obter novos recursos da MetaMask."
  },
  "padlock": {
    "message": "Cadeado"
  },
  "parameters": {
    "message": "Parâmetros"
  },
  "participateInMetaMetrics": {
    "message": "Participar da MetaMetrics"
  },
  "participateInMetaMetricsDescription": {
    "message": "Participe da MetaMetrics para ajudar a melhorar a MetaMask"
  },
  "password": {
    "message": "Senha"
  },
  "passwordMmiTermsWarning": {
    "message": "Compreendo que o MetaMask Institutional não pode recuperar essa senha para mim. $1"
  },
  "passwordNotLongEnough": {
    "message": "A senha não é longa o suficiente"
  },
  "passwordSetupDetails": {
    "message": "Essa senha desbloqueará sua carteira MetaMask apenas neste dispositivo. A MetaMask não é capaz de recuperar essa senha."
  },
  "passwordStrength": {
    "message": "Segurança da senha: $1",
    "description": "Return password strength to the user when user wants to create password."
  },
  "passwordStrengthDescription": {
    "message": "Uma senha forte pode aumentar a segurança da sua carteira caso seu dispositivo seja roubado ou comprometido."
  },
  "passwordTermsWarning": {
    "message": "Compreendo que a MetaMask não é capaz de recuperar essa senha para mim. $1"
  },
  "passwordsDontMatch": {
    "message": "As senhas não coincidem"
  },
  "pasteJWTToken": {
    "message": "Cole ou solte seu token aqui:"
  },
  "pastePrivateKey": {
    "message": "Cole aqui a sequência de caracteres da sua chave privada:",
    "description": "For importing an account from a private key"
  },
  "paymasterInUse": {
    "message": "O gás desta transação será pago por um tesoureiro.",
    "description": "Alert shown in transaction confirmation if paymaster in use."
  },
  "pending": {
    "message": "Pendente"
  },
  "pendingTransactionInfo": {
    "message": "Essa transação só será processada quando a anterior estiver concluída."
  },
  "pendingTransactionMultiple": {
    "message": "Você tem ($1) transações pendentes."
  },
  "pendingTransactionSingle": {
    "message": "Você tem (1) transação pendente.",
    "description": "$1 is count of pending transactions"
  },
  "permissionDetails": {
    "message": "Detalhes da permissão"
  },
  "permissionRequest": {
    "message": "Solicitação de permissão"
  },
  "permissionRequested": {
    "message": "Solicitada agora"
  },
  "permissionRequestedForAccounts": {
    "message": "Solicitada agora para $1",
    "description": "Permission cell status for requested permission including accounts, rendered as AvatarGroup which is $1."
  },
  "permissionRevoked": {
    "message": "Revogada nesta atualização"
  },
  "permissionRevokedForAccounts": {
    "message": "Revogada nessa atualização para $1",
    "description": "Permission cell status for revoked permission including accounts, rendered as AvatarGroup which is $1."
  },
  "permission_accessNamedSnap": {
    "message": "Conectar a $1.",
    "description": "The description for the `wallet_snap` permission. $1 is the human-readable name of the snap."
  },
  "permission_accessNetwork": {
    "message": "Acesse a internet.",
    "description": "The description of the `endowment:network-access` permission."
  },
  "permission_accessNetworkDescription": {
    "message": "Permita que $1 acesse a internet. Isso pode ser usado para enviar e receber dados de servidores de terceiros.",
    "description": "An extended description of the `endowment:network-access` permission. $1 is the snap name."
  },
  "permission_accessSnap": {
    "message": "Conecte-se ao snap $1.",
    "description": "The description for the `wallet_snap` permission. $1 is the name of the snap."
  },
  "permission_accessSnapDescription": {
    "message": "Permitir que o site ou snap interaja com $1.",
    "description": "The description for the `wallet_snap_*` permission. $1 is the name of the Snap."
  },
  "permission_cronjob": {
    "message": "Agende e execute ações periódicas.",
    "description": "The description for the `snap_cronjob` permission"
  },
  "permission_cronjobDescription": {
    "message": "Permita que $1 realize ações que são executadas periodicamente em horários, datas ou intervalos fixos. Isso pode ser usado para disparar interações ou notificações sensíveis ao tempo.",
    "description": "An extended description for the `snap_cronjob` permission. $1 is the snap name."
  },
  "permission_dialog": {
    "message": "Exibir janelas de diálogo na MetaMask.",
    "description": "The description for the `snap_dialog` permission"
  },
  "permission_dialogDescription": {
    "message": "Permita que $1 exiba pop-ups da MetaMask com texto personalizado, campo para entrada de informações e botões para aprovar ou recusar uma ação.\nPode ser usado, por exemplo, para criar alertas, confirmações e fluxos de adesão para um Snap.",
    "description": "An extended description for the `snap_dialog` permission. $1 is the snap name."
  },
  "permission_ethereumAccounts": {
    "message": "Ver endereço, saldo da conta, atividade e iniciar transações",
    "description": "The description for the `eth_accounts` permission"
  },
  "permission_ethereumProvider": {
    "message": "Acesse o provedor do Ethereum.",
    "description": "The description for the `endowment:ethereum-provider` permission"
  },
  "permission_ethereumProviderDescription": {
    "message": "Permita que $1 se comunique diretamente com a MetaMask, para que possa ler dados da blockchain e sugerir mensagens e transações.",
    "description": "An extended description for the `endowment:ethereum-provider` permission. $1 is the snap name."
  },
  "permission_getEntropy": {
    "message": "Derivar chaves arbitrárias únicas para $1.",
    "description": "The description for the `snap_getEntropy` permission. $1 is the snap name."
  },
  "permission_getEntropyDescription": {
    "message": "Permita que $1 derive chaves arbitrárias únicas para $1 sem as expor. Essas chaves são separadas das suas contas na MetaMask e não estão relacionadas às suas chaves privadas ou à Frase de Recuperação Secreta. Os outros Snaps não podem acessar essas informações.",
    "description": "An extended description for the `snap_getEntropy` permission. $1 is the snap name."
  },
  "permission_getLocale": {
    "message": "Ver seu idioma de preferência.",
    "description": "The description for the `snap_getLocale` permission"
  },
  "permission_getLocaleDescription": {
    "message": "Permita que $1 acesse seu idioma de preferência a partir de suas configurações da MetaMask. Isso pode ser usado para traduzir e exibir o conteúdo de $1 usando seu idioma.",
    "description": "An extended description for the `snap_getLocale` permission. $1 is the snap name."
  },
  "permission_homePage": {
    "message": "Exibe uma tela personalizada",
    "description": "The description for the `endowment:page-home` permission"
  },
  "permission_homePageDescription": {
    "message": "Permite que $1 exiba uma tela inicial personalizada na MetaMask. Isso pode ser usado para interfaces de usuário, configurações e painéis.",
    "description": "An extended description for the `endowment:page-home` permission. $1 is the snap name."
  },
  "permission_keyring": {
    "message": "Permita solicitações para adicionar e controlar contas Ethereum",
    "description": "The description for the `endowment:keyring` permission"
  },
  "permission_keyringDescription": {
    "message": "Permita que $1 receba solicitações para adicionar ou remover contas, além de assinar e realizar transações em nome dessas contas.",
    "description": "An extended description for the `endowment:keyring` permission. $1 is the snap name."
  },
  "permission_lifecycleHooks": {
    "message": "Usar ganchos de ciclo de vida.",
    "description": "The description for the `endowment:lifecycle-hooks` permission"
  },
  "permission_lifecycleHooksDescription": {
    "message": "Permita que $1 use ganchos de ciclo de vida para executar códigos em momentos específicos durante seu ciclo de vida.",
    "description": "An extended description for the `endowment:lifecycle-hooks` permission. $1 is the snap name."
  },
  "permission_manageAccounts": {
    "message": "Adicionar e controlar contas Ethereum",
    "description": "The description for `snap_manageAccounts` permission"
  },
  "permission_manageAccountsDescription": {
    "message": "Permita que $1 adicione ou remova contas Ethereum e, depois, realize transações e assine com essas contas.",
    "description": "An extended description for the `snap_manageAccounts` permission. $1 is the snap name."
  },
  "permission_manageBip32Keys": {
    "message": "Gerenciar contas de $1.",
    "description": "The description for the `snap_getBip32Entropy` permission. $1 is a derivation path, e.g. 'm/44'/0'/0' (secp256k1)'."
  },
  "permission_manageBip44AndBip32KeysDescription": {
    "message": "Permita que $1 gerencie contas e ativos na rede solicitada. Essas contas são derivadas e passam por backup usando sua Frase de Recuperação Secreta (sem a revelar). Com o poder de derivar chaves, $1 pode dar suporte a uma variedade de protocolos da blockchain além da Ethereum (EVMs).",
    "description": "An extended description for the `snap_getBip44Entropy` and `snap_getBip44Entropy` permissions. $1 is the snap name."
  },
  "permission_manageBip44Keys": {
    "message": "Gerenciar contas de $1.",
    "description": "The description for the `snap_getBip44Entropy` permission. $1 is the name of a protocol, e.g. 'Filecoin'."
  },
  "permission_manageState": {
    "message": "Armazenar e gerenciar dados pertinentes em seu dispositivo.",
    "description": "The description for the `snap_manageState` permission"
  },
  "permission_manageStateDescription": {
    "message": "Permita que $1 armazene, atualize e recupere dados de forma segura com criptografia. Outros Snaps não podem acessar essas informações.",
    "description": "An extended description for the `snap_manageState` permission. $1 is the snap name."
  },
  "permission_nameLookup": {
    "message": "Fornecer consultas de domínios e endereços.",
    "description": "The description for the `endowment:name-lookup` permission."
  },
  "permission_nameLookupDescription": {
    "message": "Permitir que o Snap busque e exiba consultas de endereços e domínios em diferentes partes da IU da MetaMask.",
    "description": "An extended description for the `endowment:name-lookup` permission."
  },
  "permission_notifications": {
    "message": "Mostrar notificações.",
    "description": "The description for the `snap_notify` permission"
  },
  "permission_notificationsDescription": {
    "message": "Permita que $1 exiba notificações dentro da MetaMask. Um breve texto de notificação pode ser disparado por um Snap para informações acionáveis ou sensíveis ao tempo.",
    "description": "An extended description for the `snap_notify` permission. $1 is the snap name."
  },
  "permission_rpc": {
    "message": "Permitir que $1 se comunique diretamente com $2.",
    "description": "The description for the `endowment:rpc` permission. $1 is 'other snaps' or 'websites', $2 is the snap name."
  },
  "permission_rpcDescription": {
    "message": "Permita que $1 envie mensagens a $2 e receba resposta de $2.",
    "description": "An extended description for the `endowment:rpc` permission. $1 is 'other snaps' or 'websites', $2 is the snap name."
  },
  "permission_rpcDescriptionOriginList": {
    "message": "$1 e $2",
    "description": "A list of allowed origins where $2 is the last origin of the list and $1 is the rest of the list separated by ','."
  },
  "permission_signatureInsight": {
    "message": "Exibir o modal de insights de assinatura.",
    "description": "The description for the `endowment:signature-insight` permission"
  },
  "permission_signatureInsightDescription": {
    "message": "Permita que $1 exiba um modal com insights sobre solicitações de assinatura antes de aprová-las. Isso pode ser usado para soluções de segurança e antiphishing.",
    "description": "An extended description for the `endowment:signature-insight` permission. $1 is the snap name."
  },
  "permission_signatureInsightOrigin": {
    "message": "Veja as origens de sites que iniciam solicitações de assinatura",
    "description": "The description for the `signatureOrigin` caveat, to be used with the `endowment:signature-insight` permission"
  },
  "permission_signatureInsightOriginDescription": {
    "message": "Permita que $1 veja a origem (URI) dos sites que iniciam solicitações de assinatura. Isso pode ser usado para soluções de segurança e antiphishing.",
    "description": "An extended description for the `signatureOrigin` caveat, to be used with the `endowment:signature-insight` permission. $1 is the snap name."
  },
  "permission_transactionInsight": {
    "message": "Busque e exiba insights de transações.",
    "description": "The description for the `endowment:transaction-insight` permission"
  },
  "permission_transactionInsightDescription": {
    "message": "Permita que $1 decodifique transações e exiba informações dentro da interface da MetaMask. Isso pode ser usado para soluções de segurança e antiphishing.",
    "description": "An extended description for the `endowment:transaction-insight` permission. $1 is the snap name."
  },
  "permission_transactionInsightOrigin": {
    "message": "Verá as origens dos sites que sugerem transações",
    "description": "The description for the `transactionOrigin` caveat, to be used with the `endowment:transaction-insight` permission"
  },
  "permission_transactionInsightOriginDescription": {
    "message": "Permita que $1 veja a origem (URI) dos sites que sugerirem transações. Isso pode ser usado para soluções de segurança e antiphishing.",
    "description": "An extended description for the `transactionOrigin` caveat, to be used with the `endowment:transaction-insight` permission. $1 is the snap name."
  },
  "permission_unknown": {
    "message": "Permissão desconhecida: $1",
    "description": "$1 is the name of a requested permission that is not recognized."
  },
  "permission_viewBip32PublicKeys": {
    "message": "Ver sua chave pública para $1 ($2).",
    "description": "The description for the `snap_getBip32PublicKey` permission. $1 is a derivation path, e.g. 'm/44'/0'/0''. $2 is the elliptic curve name, e.g. 'secp256k1'."
  },
  "permission_viewBip32PublicKeysDescription": {
    "message": "Permita que $2 veja suas chaves públicas (e endereços) referentes a $1. Isso não concede nenhum tipo de controle das contas ou ativos.",
    "description": "An extended description for the `snap_getBip32PublicKey` permission. $1 is a derivation path (name). $2 is the snap name."
  },
  "permission_viewNamedBip32PublicKeys": {
    "message": "Veja sua chave pública para $1.",
    "description": "The description for the `snap_getBip32PublicKey` permission. $1 is a name for the derivation path, e.g., 'Ethereum accounts'."
  },
  "permission_walletSwitchEthereumChain": {
    "message": "Troque e use a seguinte rede",
    "description": "The label for the `wallet_switchEthereumChain` permission"
  },
  "permission_webAssembly": {
    "message": "Suporte a WebAssembly.",
    "description": "The description of the `endowment:webassembly` permission."
  },
  "permission_webAssemblyDescription": {
    "message": "Permita que $1 acesse ambientes de execução de baixo nível via WebAssembly.",
    "description": "An extended description of the `endowment:webassembly` permission. $1 is the snap name."
  },
  "permissions": {
    "message": "Permissões"
  },
  "permissionsPageEmptyContent": {
    "message": "Não há nada aqui"
  },
  "permissionsPageEmptySubContent": {
    "message": "Aqui você pode ver as permissões que deu aos snaps instalados ou sites conectados."
  },
  "permissionsPageTourDescription": {
    "message": "Este é o seu painel de controle para gerenciar as permissões dadas aos sites conectados e snaps instalados."
  },
  "permissionsPageTourTitle": {
    "message": "Sites conectados agora são permissões"
  },
  "permitSimulationDetailInfo": {
    "message": "Você está autorizando o consumidor a gastar esta quantidade de tokens de sua conta."
  },
  "personalAddressDetected": {
    "message": "Endereço pessoal detectado. Insira o endereço de contrato do token."
  },
  "petnamesEnabledToggle": {
    "message": "Permitir apelidos"
  },
  "petnamesEnabledToggleDescription": {
    "message": "Isso permite que você atribua um apelido a qualquer endereço. Sempre que possível, vamos sugerir nomes para os endereços com os quais você interage."
  },
  "pinExtensionDescription": {
    "message": "Navegue até o menu da extensão e fixe o MetaMask Institutional para acessar facilmente."
  },
  "pinExtensionTitle": {
    "message": "Fixar extensão"
  },
  "pinToTop": {
    "message": "Fixar ao topo"
  },
  "pleaseConfirm": {
    "message": "Por favor, confirme"
  },
  "plusMore": {
    "message": "E mais $1",
    "description": "$1 is the number of additional items"
  },
  "plusXMore": {
    "message": "E mais $1",
    "description": "$1 is a number of additional but unshown items in a list- this message will be shown in place of those items"
  },
  "popularCustomNetworks": {
    "message": "Redes personalizadas populares"
  },
  "popularNetworkAddToolTip": {
    "message": "Algumas dessas redes dependem de terceiros. As conexões podem ser menos confiáveis ​​ou permitir que terceiros rastreiem atividades. $1",
    "description": "$1 is Learn more link"
  },
  "portfolio": {
    "message": "Portfólio"
  },
  "portfolioDashboard": {
    "message": "Painel do portfólio"
  },
  "preparingSwap": {
    "message": "Preparando troca..."
  },
  "prev": {
    "message": "Anterior"
  },
  "price": {
    "message": "Preço"
  },
  "priceUnavailable": {
    "message": "preço não disponível"
  },
  "primaryCurrencySetting": {
    "message": "Moeda principal"
  },
  "primaryCurrencySettingDescription": {
    "message": "Selecione Nativa para priorizar a exibição de valores na moeda nativa da cadeia (por ex., ETH). Selecione Fiduciária para priorizar a exibição de valores na moeda fiduciária selecionada."
  },
  "primaryType": {
    "message": "Tipo primário"
  },
  "priorityFee": {
    "message": "Taxa de prioridade"
  },
  "priorityFeeProperCase": {
    "message": "Taxa de prioridade"
  },
  "privacy": {
    "message": "Privacidade"
  },
  "privacyMsg": {
    "message": "Política de Privacidade"
  },
  "privateKey": {
    "message": "Chave Privada",
    "description": "select this type of file to use to import an account"
  },
  "privateKeyCopyWarning": {
    "message": "Chave privada de $1",
    "description": "$1 represents the account name"
  },
  "privateKeyHidden": {
    "message": "A chave privada está oculta",
    "description": "Explains that the private key input is hidden"
  },
  "privateKeyShow": {
    "message": "Exibir/ocultar a inserção da chave privada",
    "description": "Describes a toggle that is used to show or hide the private key input"
  },
  "privateKeyShown": {
    "message": "Esta chave privada está sendo exibida",
    "description": "Explains that the private key input is being shown"
  },
  "privateKeyWarning": {
    "message": "Atenção: jamais revele essa chave. Qualquer pessoa com acesso às suas chaves privadas poderá roubar os ativos de sua conta."
  },
  "privateNetwork": {
    "message": "Rede privada"
  },
  "proceedWithTransaction": {
    "message": "Quero prosseguir mesmo assim"
  },
  "productAnnouncements": {
    "message": "Anúncios de produtos"
  },
  "profileSync": {
    "message": "Sincronização de perfil"
  },
  "profileSyncConfirmation": {
    "message": "Se você desativar a sincronização de perfil, não poderá receber notificações."
  },
  "profileSyncDescription": {
    "message": "Cria um perfil que a MetaMask usa para sincronizar algumas configurações entre seus dispositivos. Isso é necessário para receber notificações. $1."
  },
  "profileSyncPrivacyLink": {
    "message": "Saiba como protegemos sua privacidade"
  },
  "proposedApprovalLimit": {
    "message": "Limite de aprovação proposto"
  },
  "provide": {
    "message": "Fornecer"
  },
  "publicAddress": {
    "message": "Endereço público"
  },
  "pushPlatformNotificationsFundsReceivedDescription": {
    "message": "Você recebeu $1 $2"
  },
  "pushPlatformNotificationsFundsReceivedDescriptionDefault": {
    "message": "Você recebeu alguns tokens"
  },
  "pushPlatformNotificationsFundsReceivedTitle": {
    "message": "Fundos recebidos"
  },
  "pushPlatformNotificationsFundsSentDescription": {
    "message": "Você enviou $1 $2 com sucesso"
  },
  "pushPlatformNotificationsFundsSentDescriptionDefault": {
    "message": "Você enviou alguns tokens com sucesso"
  },
  "pushPlatformNotificationsFundsSentTitle": {
    "message": "Fundos enviados"
  },
  "pushPlatformNotificationsNftReceivedDescription": {
    "message": "Você recebeu novos NFTs"
  },
  "pushPlatformNotificationsNftReceivedTitle": {
    "message": "NFT recebido"
  },
  "pushPlatformNotificationsNftSentDescription": {
    "message": "Você enviou um NFT com sucesso"
  },
  "pushPlatformNotificationsNftSentTitle": {
    "message": "NFT enviado"
  },
  "pushPlatformNotificationsStakingLidoStakeCompletedDescription": {
    "message": "Seu staking na Lido foi bem-sucedido"
  },
  "pushPlatformNotificationsStakingLidoStakeCompletedTitle": {
    "message": "Staking concluído"
  },
  "pushPlatformNotificationsStakingLidoStakeReadyToBeWithdrawnDescription": {
    "message": "Seu staking na Lido está pronto para ser retirado"
  },
  "pushPlatformNotificationsStakingLidoStakeReadyToBeWithdrawnTitle": {
    "message": "Staking pronto para ser retirado"
  },
  "pushPlatformNotificationsStakingLidoWithdrawalCompletedDescription": {
    "message": "Sua retirada da Lido foi bem-sucedida"
  },
  "pushPlatformNotificationsStakingLidoWithdrawalCompletedTitle": {
    "message": "Retirada concluída"
  },
  "pushPlatformNotificationsStakingLidoWithdrawalRequestedDescription": {
    "message": "Sua solicitação de retirada da Lido foi enviada"
  },
  "pushPlatformNotificationsStakingLidoWithdrawalRequestedTitle": {
    "message": "Retirada solicitada"
  },
  "pushPlatformNotificationsStakingRocketpoolStakeCompletedDescription": {
    "message": "Seu staking na Rocket Pool foi bem-sucedido"
  },
  "pushPlatformNotificationsStakingRocketpoolStakeCompletedTitle": {
    "message": "Staking concluído"
  },
  "pushPlatformNotificationsStakingRocketpoolUnstakeCompletedDescription": {
    "message": "Sua retirada de staking na Rocket Pool foi bem-sucedida"
  },
  "pushPlatformNotificationsStakingRocketpoolUnstakeCompletedTitle": {
    "message": "Retirada de staking concluída"
  },
  "pushPlatformNotificationsSwapCompletedDescription": {
    "message": "Sua troca na MetaMask foi bem-sucedida"
  },
  "pushPlatformNotificationsSwapCompletedTitle": {
    "message": "Troca concluída"
  },
  "queued": {
    "message": "Na fila"
  },
  "quoteRate": {
    "message": "Taxa de cotação"
  },
  "rank": {
    "message": "Classificação"
  },
  "reAddAccounts": {
    "message": "readicione outras contas"
  },
  "reAdded": {
    "message": "readicionar"
  },
  "readdToken": {
    "message": "Você poderá adicionar esse token novamente no futuro indo até “Importar token” no menu de opções das suas contas."
  },
  "receive": {
    "message": "Receber"
  },
<<<<<<< HEAD
  "receiveTokensCamelCase": {
    "message": "Receber tokens"
=======
  "recipientAddressPlaceholder": {
    "message": "Insira o endereço público (0x) ou o nome ENS"
  },
  "recipientAddressPlaceholderFlask": {
    "message": "Insira o endereço público (0x) ou nome do domínio"
>>>>>>> 857c5fa0
  },
  "recommendedGasLabel": {
    "message": "Recomendado"
  },
  "recoveryPhraseReminderBackupStart": {
    "message": "Comece aqui"
  },
  "recoveryPhraseReminderConfirm": {
    "message": "Entendi"
  },
  "recoveryPhraseReminderHasBackedUp": {
    "message": "Sempre mantenha a sua Frase de Recuperação Secreta em um lugar seguro e secreto"
  },
  "recoveryPhraseReminderHasNotBackedUp": {
    "message": "Precisa fazer backup da sua Frase de Recuperação Secreta novamente?"
  },
  "recoveryPhraseReminderItemOne": {
    "message": "Nunca compartilhe a sua Frase de Recuperação Secreta com ninguém"
  },
  "recoveryPhraseReminderItemTwo": {
    "message": "A equipe da MetaMask jamais pedirá sua Frase de Recuperação Secreta"
  },
  "recoveryPhraseReminderSubText": {
    "message": "Sua Frase de Recuperação Secreta controla todas as suas contas."
  },
  "recoveryPhraseReminderTitle": {
    "message": "Proteja seus fundos"
  },
  "redesignedConfirmationsEnabledToggle": {
    "message": "Solicitações de assinatura aprimoradas"
  },
  "redesignedConfirmationsToggleDescription": {
    "message": "Ative para ver as solicitações de assinatura em um formato aprimorado."
  },
  "refreshList": {
    "message": "Atualizar lista"
  },
  "reject": {
    "message": "Recusar"
  },
  "rejectAll": {
    "message": "Recusar todas"
  },
  "rejectRequestsDescription": {
    "message": "Você está prestes a recusar em lote $1 solicitações."
  },
  "rejectRequestsN": {
    "message": "Recusar $1 solicitações"
  },
  "rejectTxsDescription": {
    "message": "Você está prestes a recusar $1 transações em massa."
  },
  "rejectTxsN": {
    "message": "Recusar $1 transações"
  },
  "rejected": {
    "message": "Recusada"
  },
  "remember": {
    "message": "Lembre-se:"
  },
  "remove": {
    "message": "Remover"
  },
  "removeAccount": {
    "message": "Remover conta"
  },
  "removeAccountDescription": {
    "message": "Essa conta será removida da sua carteira. Antes de continuar, você precisa garantir que tem a Frase de Recuperação Secreta original ou chave privada para essa conta importada. Você pode importar ou criar contas novamente a partir do menu suspenso da conta. "
  },
  "removeJWT": {
    "message": "Remover token custodiante"
  },
  "removeJWTDescription": {
    "message": "Tem certeza de que deseja remover este token? Todas as contas atribuídas a ele também serão removidas da extensão: "
  },
  "removeKeyringSnap": {
    "message": "Remover esse Snap removerá estas contas da MetaMask:"
  },
  "removeKeyringSnapToolTip": {
    "message": "O Snap controla as contas e, ao removê-lo, as contas também serão removidas da MetaMask, mas permanecerão na blockchain."
  },
  "removeNFT": {
    "message": "Remover NFT"
  },
  "removeNftErrorMessage": {
    "message": "Não foi possível remover este NFT."
  },
  "removeNftMessage": {
    "message": "O NFT foi removido com sucesso!"
  },
  "removeSnap": {
    "message": "Remover Snap"
  },
  "removeSnapAccountDescription": {
    "message": "Se você prosseguir, essa conta não estará mais disponível na MetaMask."
  },
  "removeSnapAccountTitle": {
    "message": "Remover conta"
  },
  "removeSnapConfirmation": {
    "message": "Tem certeza de que deseja remover $1?",
    "description": "$1 represents the name of the snap"
  },
  "removeSnapDescription": {
    "message": "Essa ação excluirá o snap, os dados dele e revogará as permissões concedidas."
  },
  "replace": {
    "message": "substituir"
  },
  "reportIssue": {
    "message": "Comunicar um problema"
  },
  "requestFlaggedAsMaliciousFallbackCopyReason": {
    "message": "O provedor de segurança não compartilhou mais detalhes"
  },
  "requestFlaggedAsMaliciousFallbackCopyReasonTitle": {
    "message": "Solicitação sinalizada como mal-intencionada"
  },
  "requestFrom": {
    "message": "Solicitação de"
  },
  "requestFromInfo": {
    "message": "Este é o site solicitando sua assinatura."
  },
  "requestFromTransactionDescription": {
    "message": "Este é o site solicitando sua confirmação."
  },
  "requestMayNotBeSafe": {
    "message": "A solicitação pode não ser segura"
  },
  "requestMayNotBeSafeError": {
    "message": "O provedor de segurança não detectou nenhuma atividade mal-intencionada. Ainda assim, pode não ser seguro continuar."
  },
  "requestNotVerified": {
    "message": "Solicitação não verificada"
  },
  "requestNotVerifiedError": {
    "message": "Por causa de um erro, essa solicitação não foi verificada pelo provedor de segurança. Prossiga com cautela."
  },
  "requestsAwaitingAcknowledgement": {
    "message": "solicitações aguardando confirmação"
  },
  "required": {
    "message": "Obrigatório"
  },
  "reset": {
    "message": "Redefinir"
  },
  "resetWallet": {
    "message": "Redefinir carteira"
  },
  "resetWalletSubHeader": {
    "message": "A MetaMask não mantém cópia de sua senha. Se estiver enfrentando problemas para desbloquear sua conta, você precisará redefinir sua carteira. É possível fazer isso informando a Frase de Recuperação Secreta usada ao configurar sua carteira."
  },
  "resetWalletUsingSRP": {
    "message": "Essa ação excluirá sua carteira atual e a Frase de Recuperação Secreta deste dispositivo, juntamente com a lista de contas que você tem curadoria. Após redefinir com a Frase de Recuperação Secreta, você verá uma lista de contas baseadas na Frase de Recuperação Secreta que você usou para redefinir. Essa nova lista incluirá automaticamente novas contas que tenham saldo. Você também poderá $1 criadas anteriormente. Contas personalizadas importadas precisarão ser $2, e quaisquer tokens personalizados adicionados a uma conta também precisarão ser $3."
  },
  "resetWalletWarning": {
    "message": "Certifique-se de usar a frase secreta de recuperação correta antes de prosseguir. Você não poderá desfazer isso."
  },
  "restartMetamask": {
    "message": "Reiniciar a MetaMask"
  },
  "restore": {
    "message": "Restaurar"
  },
  "restoreUserData": {
    "message": "Restaurar dados do usuário"
  },
  "restoreUserDataDescription": {
    "message": "Você pode restaurar dados como contatos e preferências a partir de um arquivo de backup."
  },
  "resultPageError": {
    "message": "Erro"
  },
  "resultPageErrorDefaultMessage": {
    "message": "Falha na operação."
  },
  "resultPageSuccess": {
    "message": "Sucesso"
  },
  "resultPageSuccessDefaultMessage": {
    "message": "A operação foi concluída com sucesso."
  },
  "retryTransaction": {
    "message": "Tentar transação novamente"
  },
  "reusedTokenNameWarning": {
    "message": "Um token aqui reutiliza um símbolo de outro token que você acompanha; isso pode causar confusão ou induzir a erros."
  },
  "revealSeedWords": {
    "message": "Revelar Frase de Recuperação Secreta"
  },
  "revealSeedWordsDescription1": {
    "message": "A $1 concede $2",
    "description": "This is a sentence consisting of link using 'revealSeedWordsSRPName' as $1 and bolded text using 'revealSeedWordsDescription3' as $2."
  },
  "revealSeedWordsDescription2": {
    "message": "A MetaMask é uma $1. Isso significa que você é o proprietário da sua FRS.",
    "description": "$1 is text link with the message from 'revealSeedWordsNonCustodialWallet'"
  },
  "revealSeedWordsDescription3": {
    "message": "acesso total à sua carteira e fundos.\n"
  },
  "revealSeedWordsNonCustodialWallet": {
    "message": "carteira não custodiada"
  },
  "revealSeedWordsQR": {
    "message": "QR"
  },
  "revealSeedWordsSRPName": {
    "message": "Frase de Recuperação Secreta (FRS)"
  },
  "revealSeedWordsText": {
    "message": "Texto"
  },
  "revealSeedWordsWarning": {
    "message": "Certifique-se de que ninguém está olhando a sua tela. $1",
    "description": "$1 is bolded text using the message from 'revealSeedWordsWarning2'"
  },
  "revealSeedWordsWarning2": {
    "message": "O Suporte da MetaMask nunca solicitará essa informação.",
    "description": "The bolded texted in the second part of 'revealSeedWordsWarning'"
  },
  "revealSensitiveContent": {
    "message": "Revelar conteúdo confidencial"
  },
  "revealTheSeedPhrase": {
    "message": "Revelar a frase-semente"
  },
  "reviewAlerts": {
    "message": "Conferir alertas"
  },
  "revokeAllTokensTitle": {
    "message": "Revogar permissão de acesso e transferência de todos os seus $1?",
    "description": "$1 is the symbol of the token for which the user is revoking approval"
  },
  "revokeAllTokensTitleWithoutSymbol": {
    "message": "Revogar a permissão para acessar e transferir todos os seus NFTs de $1?",
    "description": "$1 is a link to contract on the block explorer when we're not able to retrieve a erc721 or erc1155 name"
  },
  "revokeApproveForAllDescription": {
    "message": "Isso revoga a permissão de terceiros para acessar e transferir todos os seus $1 sem aviso prévio.",
    "description": "$1 is either a string or link of a given token symbol or name"
  },
  "revokeApproveForAllDescriptionWithoutSymbol": {
    "message": "Isso revoga a permissão de um terceiro para acessar e transferir todos os seus NFTs de $1 sem aviso.",
    "description": "$1 is a link to contract on the block explorer when we're not able to retrieve a erc721 or erc1155 name"
  },
  "revokePermission": {
    "message": "Revogar permissão"
  },
  "revokeSpendingCap": {
    "message": "Revogar limite de gastos de seu $1",
    "description": "$1 is a token symbol"
  },
  "revokeSpendingCapTooltipText": {
    "message": "Esse terceiro não poderá gastar mais nenhum dos seus tokens atuais ou futuros."
  },
  "rpcUrl": {
    "message": "Novo URL da RPC"
  },
  "safeTransferFrom": {
    "message": "Transferência segura de"
  },
  "save": {
    "message": "Salvar"
  },
  "scanInstructions": {
    "message": "Posicione o código QR na frente da sua câmera"
  },
  "scanQrCode": {
    "message": "Ler código QR"
  },
  "scrollDown": {
    "message": "Role para baixo"
  },
  "search": {
    "message": "Pesquisar"
  },
  "searchAccounts": {
    "message": "Pesquisar contas"
  },
  "searchNfts": {
    "message": "Pesquisar NFTs"
  },
  "searchTokens": {
    "message": "Pesquisar tokens"
  },
  "secretRecoveryPhrase": {
    "message": "Frase de Recuperação Secreta"
  },
  "secureWallet": {
    "message": "Carteira segura"
  },
  "security": {
    "message": "Segurança"
  },
  "securityAlert": {
    "message": "Alerta de segurança de $1 e $2"
  },
  "securityAlerts": {
    "message": "Alertas de segurança"
  },
  "securityAlertsDescription": {
    "message": "Esse recurso alerta você sobre atividades mal-intencionadas analisando ativamente as solicitações de transações e assinaturas. $1",
    "description": "Link to learn more about security alerts"
  },
  "securityAndPrivacy": {
    "message": "Segurança e Privacidade"
  },
  "securityProviderPoweredBy": {
    "message": "Com tecnologia da $1",
    "description": "The security provider that is providing data"
  },
  "seeDetails": {
    "message": "Ver detalhes"
  },
  "seedPhraseConfirm": {
    "message": "Confirmar Frase de Recuperação Secreta"
  },
  "seedPhraseEnterMissingWords": {
    "message": "Confirmar Frase de Recuperação Secreta"
  },
  "seedPhraseIntroNotRecommendedButtonCopy": {
    "message": "Lembre-me mais tarde (não recomendado)"
  },
  "seedPhraseIntroRecommendedButtonCopy": {
    "message": "Proteger minha carteira (recomendado)"
  },
  "seedPhraseIntroSidebarBulletOne": {
    "message": "Anote e guarde em vários locais secretos."
  },
  "seedPhraseIntroSidebarBulletTwo": {
    "message": "Guarde em um cofre de banco."
  },
  "seedPhraseIntroSidebarCopyOne": {
    "message": "A sua Frase de Recuperação Secreta é uma frase de 12 palavras que é a “chave-mestra” para a sua carteira e seus fundos"
  },
  "seedPhraseIntroSidebarCopyThree": {
    "message": "Caso alguém lhe peça a sua frase de recuperação, essa pessoa provavelmente está tentando dar um golpe em você e roubar os fundos da sua carteira"
  },
  "seedPhraseIntroSidebarCopyTwo": {
    "message": "Jamais compartilhe a sua Frase de Recuperação Secreta, nem mesmo com a MetaMask!"
  },
  "seedPhraseIntroSidebarTitleOne": {
    "message": "O que é uma Frase de Recuperação Secreta?"
  },
  "seedPhraseIntroSidebarTitleThree": {
    "message": "Devo compartilhar minha Frase de Recuperação Secreta?"
  },
  "seedPhraseIntroSidebarTitleTwo": {
    "message": "Como salvo minha Frase de Recuperação Secreta?"
  },
  "seedPhraseIntroTitle": {
    "message": "Proteja sua carteira"
  },
  "seedPhraseIntroTitleCopy": {
    "message": "Antes de iniciar, assista a esse vídeo curto para aprender sobre sua Frase de Recuperação Secreta e sobre como manter sua carteira segura."
  },
  "seedPhraseReq": {
    "message": "As Frases de Recuperação Secretas contêm 12, 15, 18, 21 ou 24 palavras"
  },
  "seedPhraseWriteDownDetails": {
    "message": "Anote essa Frase de Recuperação Secreta de 12 palavras e guarde-a em algum lugar de sua confiança ao qual somente você tenha acesso."
  },
  "seedPhraseWriteDownHeader": {
    "message": "Anote sua Frase de Recuperação Secreta"
  },
  "select": {
    "message": "Selecionar"
  },
  "selectAccounts": {
    "message": "Selecione a(s) conta(s) para usar nesse site"
  },
  "selectAccountsForSnap": {
    "message": "Selecione a(s) conta(s) para usar com esse snap"
  },
  "selectAll": {
    "message": "Selecionar tudo"
  },
  "selectAllAccounts": {
    "message": "Selecionar todas as contas"
  },
  "selectAnAccount": {
    "message": "Selecione uma conta"
  },
  "selectAnAccountAlreadyConnected": {
    "message": "Essa conta já foi conectada à MetaMask"
  },
  "selectAnAccountHelp": {
    "message": "Selecione as contas custodiantes para usar no MetaMask Institutional."
  },
  "selectEnableDisplayMediaPrivacyPreference": {
    "message": "Ativar Exibir arquivos de mídia de NFTs"
  },
  "selectHdPath": {
    "message": "Selecione o caminho do disco rígido"
  },
  "selectJWT": {
    "message": "Selecionar token"
  },
  "selectNFTPrivacyPreference": {
    "message": "Ativar detecção automática de NFTs"
  },
  "selectPathHelp": {
    "message": "Se as contas que você esperava não forem exibidas, tente mudar o caminho do HD ou a rede atualmente selecionada."
  },
  "selectType": {
    "message": "Selecione o tipo"
  },
  "selectingAllWillAllow": {
    "message": "Selecionar todos permitirá que esse site visualize todas as suas contas atuais. Certifique-se de confiar nesse site."
  },
  "send": {
    "message": "Enviar"
  },
  "sendBugReport": {
    "message": "Envie-nos um relatório de bugs."
  },
  "sendNoContactsConversionText": {
    "message": "clique aqui"
  },
  "sendNoContactsDescription": {
    "message": "Contatos permitem que você envie transações de forma segura para outra conta diversas vezes. Para criar um contato, $1",
    "description": "$1 represents the action text 'click here'"
  },
  "sendNoContactsTitle": {
    "message": "Você ainda não tem nenhum contato"
  },
  "sendSelectReceiveAsset": {
    "message": "Selecionar ativo para receber"
  },
  "sendSelectSendAsset": {
    "message": "Selecionar ativo para enviar"
  },
  "sendSpecifiedTokens": {
    "message": "Enviar $1",
    "description": "Symbol of the specified token"
  },
  "sendSwapSubmissionWarning": {
    "message": "Clicar neste botão iniciará imediatamente sua transação de swap. Confira os detalhes da sua transação antes de prosseguir."
  },
  "sendTokenAsToken": {
    "message": "Enviar $1 como $2",
    "description": "Used in the transaction display list to describe a swap and send. $1 and $2 are the symbols of tokens in involved in the swap."
  },
  "sendingAsset": {
    "message": "Enviando $1"
  },
  "sendingDisabled": {
    "message": "O envio de ativos NFT ERC-1155 ainda não é aceito."
  },
  "sendingNativeAsset": {
    "message": "Enviando $1",
    "description": "$1 represents the native currency symbol for the current network (e.g. ETH or BNB)"
  },
  "sendingToTokenContractWarning": {
    "message": "Aviso: você está prestes a enviar a um contrato de token que pode resultar em perda de fundos. $1",
    "description": "$1 is a clickable link with text defined by the 'learnMoreUpperCase' key. The link will open to a support article regarding the known contract address warning"
  },
  "sendingZeroAmount": {
    "message": "Você está enviando 0 $1."
  },
  "sepolia": {
    "message": "Rede de teste Sepolia"
  },
  "setAdvancedPrivacySettingsDetails": {
    "message": "A MetaMask utiliza esses serviços terceirizados de confiança para aumentar a usabilidade e a segurança dos produtos."
  },
  "setApprovalForAll": {
    "message": "Definir aprovação para todos"
  },
  "setApprovalForAllTitle": {
    "message": "Aprovar $1 sem limite de gastos",
    "description": "The token symbol that is being approved"
  },
  "settingAddSnapAccount": {
    "message": "Adicionar Snap da conta"
  },
  "settings": {
    "message": "Configurações"
  },
  "settingsSearchMatchingNotFound": {
    "message": "Nenhum resultado correspondente encontrado."
  },
  "settingsSubHeadingSignaturesAndTransactions": {
    "message": "Solicitações de assinaturas e transações"
  },
  "show": {
    "message": "Exibir"
  },
  "showAccount": {
    "message": "Exibir conta"
  },
  "showExtensionInFullSizeView": {
    "message": "Exibir extensão na visão de tamanho real"
  },
  "showExtensionInFullSizeViewDescription": {
    "message": "Ative esta opção para tornar a visão de tamanho real o seu padrão ao clicar no ícone da extensão."
  },
  "showFiatConversionInTestnets": {
    "message": "Exibir conversão nas redes de teste"
  },
  "showFiatConversionInTestnetsDescription": {
    "message": "Selecione essa opção para exibir a conversão de moeda fiduciária nas redes de teste"
  },
  "showHexData": {
    "message": "Exibir dados hexa"
  },
  "showHexDataDescription": {
    "message": "Selecione essa opção para exibir o campo de dados hexa na tela de envio"
  },
  "showIncomingTransactions": {
    "message": "Exibir transações recebidas"
  },
  "showIncomingTransactionsDescription": {
    "message": "Isso depende de $1, que terá acesso ao seu endereço Ethereum e ao seu endereço IP. $2",
    "description": "$1 is the link to etherscan url and $2 is the link to the privacy policy of consensys APIs"
  },
  "showIncomingTransactionsExplainer": {
    "message": "Isso depende de diferentes APIs de terceiros para cada rede, o que expõe seu endereço Ethereum e seu endereço IP."
  },
  "showLess": {
    "message": "Mostrar menos"
  },
  "showMore": {
    "message": "Exibir mais"
  },
  "showNft": {
    "message": "Exibir NFT"
  },
  "showPermissions": {
    "message": "Exibir permissões"
  },
  "showPrivateKey": {
    "message": "Exibir chave privada"
  },
  "showTestnetNetworks": {
    "message": "Exibir redes de teste"
  },
  "showTestnetNetworksDescription": {
    "message": "Selecione essa opção para exibir redes de teste na lista de redes"
  },
  "sigRequest": {
    "message": "Solicitação de assinatura"
  },
  "sign": {
    "message": "Assinar"
  },
  "signatureRequest": {
    "message": "Solicitação de assinatura"
  },
  "signatureRequestGuidance": {
    "message": "Assine essa mensagem apenas se entende integralmente o conteúdo e confia no site solicitante."
  },
  "signed": {
    "message": "Assinado"
  },
  "signin": {
    "message": "Entrar"
  },
  "signing": {
    "message": "Assinando"
  },
  "signingInWith": {
    "message": "Assinando com"
  },
  "simulationDetailsFailed": {
    "message": "Houve um erro ao carregar sua estimativa."
  },
  "simulationDetailsFiatNotAvailable": {
    "message": "Não disponível"
  },
  "simulationDetailsIncomingHeading": {
    "message": "Você recebe"
  },
  "simulationDetailsNoBalanceChanges": {
    "message": "Nenhuma alteração prevista para sua carteira"
  },
  "simulationDetailsOutgoingHeading": {
    "message": "Você envia"
  },
  "simulationDetailsTitle": {
    "message": "Alterações estimadas"
  },
  "simulationDetailsTitleTooltip": {
    "message": "As alterações estimadas podem acontecer se você prosseguir com essa transação. É apenas uma previsão, não uma garantia."
  },
  "simulationDetailsTotalFiat": {
    "message": "Total = $1",
    "description": "$1 is the total amount in fiat currency on one side of the transaction"
  },
  "simulationDetailsTransactionReverted": {
    "message": "Essa transação provavelmente falhará"
  },
  "simulationErrorMessageV2": {
    "message": "Não conseguimos estimar o preço do gás. Pode haver um erro no contrato, e essa transação poderá falhar."
  },
  "simulationsSettingDescription": {
    "message": "Ative para estimar as alterações de saldo das transações antes de confirmá-las. Isso não garante o resultado das suas transações. $1"
  },
  "simulationsSettingSubHeader": {
    "message": "Estimar alterações de saldo"
  },
  "siweIssued": {
    "message": "Emitido"
  },
  "siweNetwork": {
    "message": "Rede"
  },
  "siweRequestId": {
    "message": "ID da solicitação"
  },
  "siweResources": {
    "message": "Recursos"
  },
  "siweSignatureSimulationDetailInfo": {
    "message": "Você está fazendo login em um site e não há alterações previstas em sua conta."
  },
  "siweURI": {
    "message": "URL"
  },
  "skip": {
    "message": "Pular"
  },
  "skipAccountSecurity": {
    "message": "Pular a segurança da conta?"
  },
  "skipAccountSecurityDetails": {
    "message": "Compreendo que, até fazer o backup da minha Frase de Recuperação Secreta, poderei perder minhas contas e todos os ativos contidos nela."
  },
  "smartContracts": {
    "message": "Contratos inteligentes"
  },
  "smartSwapsErrorNotEnoughFunds": {
    "message": "Fundos insuficientes para uma troca inteligente."
  },
  "smartSwapsErrorUnavailable": {
    "message": "As trocas inteligentes estão temporariamente indisponíveis."
  },
  "smartTransactionCancelled": {
    "message": "Sua transação foi cancelada"
  },
  "smartTransactionCancelledDescription": {
    "message": "Não foi possível concluir sua transação. Ela foi cancelada para evitar que você pague taxas de gás desnecessárias."
  },
  "smartTransactionError": {
    "message": "Falha na transação"
  },
  "smartTransactionErrorDescription": {
    "message": "Mudanças repentinas no mercado podem provocar falhas. Se o problema continuar, fale com o suporte ao cliente da MetaMask."
  },
  "smartTransactionPending": {
    "message": "Enviando sua transação"
  },
  "smartTransactionSuccess": {
    "message": "Sua transação foi concluída"
  },
  "smartTransactionTakingTooLong": {
    "message": "Desculpe pela espera"
  },
  "smartTransactionTakingTooLongDescription": {
    "message": "Se a sua transação não for finalizada em $1, ela será cancelada e você não pagará gás.",
    "description": "$1 is remaining time in seconds"
  },
  "smartTransactions": {
    "message": "Transações inteligentes"
  },
  "smartTransactionsBenefit1": {
    "message": "99,5% de taxa de sucesso"
  },
  "smartTransactionsBenefit2": {
    "message": "Faz você economizar dinheiro"
  },
  "smartTransactionsBenefit3": {
    "message": "Atualizações em tempo real"
  },
  "smartTransactionsDescription": {
    "message": "Desbloqueie taxas de sucesso maiores, proteção contra front running e melhor visibilidade com as transações inteligentes."
  },
  "smartTransactionsDescription2": {
    "message": "Disponível somente na Ethereum. Ative ou desative a qualquer momento nas configurações. $1",
    "description": "$1 is an external link to learn more about Smart Transactions"
  },
  "smartTransactionsOptItModalTitle": {
    "message": "Proteção de transações aprimorada"
  },
  "snapAccountCreated": {
    "message": "Conta criada"
  },
  "snapAccountCreatedDescription": {
    "message": "Sua nova conta está pronta para ser usada!"
  },
  "snapAccountCreationFailed": {
    "message": "Falha na criação da conta"
  },
  "snapAccountCreationFailedDescription": {
    "message": "$1 não conseguiu criar uma conta para você.",
    "description": "$1 is the snap name"
  },
  "snapAccountRedirectFinishSigningTitle": {
    "message": "Finalizar assinatura"
  },
  "snapAccountRedirectSiteDescription": {
    "message": "Siga as instruções de $1"
  },
  "snapAccountRemovalFailed": {
    "message": "Falha na remoção da conta"
  },
  "snapAccountRemovalFailedDescription": {
    "message": "$1 não conseguiu remover essa conta para você.",
    "description": "$1 is the snap name"
  },
  "snapAccountRemoved": {
    "message": "Conta removida"
  },
  "snapAccountRemovedDescription": {
    "message": "Essa conta não estará mais disponível para uso na MetaMask."
  },
  "snapAccounts": {
    "message": "Snaps da conta"
  },
  "snapAccountsDescription": {
    "message": "Contas controladas por Snaps de terceiros."
  },
  "snapConnectTo": {
    "message": "Conectar-se a $1",
    "description": "$1 is the website URL or a Snap name. Used for Snaps pre-approved connections."
  },
  "snapConnectionPermissionDescription": {
    "message": "Permitir conexão automática de $1 com $2 sem a sua aprovação.",
    "description": "Used for Snap pre-approved connections. $1 is the Snap name, $2 is a website URL."
  },
  "snapConnectionWarning": {
    "message": "$1 quer usar $2",
    "description": "$2 is the snap and $1 is the dapp requesting connection to the snap."
  },
  "snapContent": {
    "message": "Esse conteúdo vem de $1",
    "description": "This is shown when a snap shows transaction insight information in the confirmation UI. $1 is a link to the snap's settings page with the link text being the name of the snap."
  },
  "snapDetailWebsite": {
    "message": "Site"
  },
  "snapHomeMenu": {
    "message": "Menu inicial do Snap"
  },
  "snapInstallRequest": {
    "message": "Ao instalar $1, serão dadas as permissões a seguir.",
    "description": "$1 is the snap name."
  },
  "snapInstallSuccess": {
    "message": "Instalação concluída"
  },
  "snapInstallWarningCheck": {
    "message": "$1 quer permissão para fazer o seguinte:",
    "description": "Warning message used in popup displayed on snap install. $1 is the snap name."
  },
  "snapInstallWarningHeading": {
    "message": "Prossiga com cautela"
  },
  "snapInstallWarningPermissionDescriptionForBip32View": {
    "message": "Permita que $1 veja suas chaves públicas (e endereços). Isso não concede nenhum tipo de controle das contas ou ativos.",
    "description": "An extended description for the `snap_getBip32PublicKey` permission used for tooltip on Snap Install Warning screen (popup/modal). $1 is the snap name."
  },
  "snapInstallWarningPermissionDescriptionForEntropy": {
    "message": "Permita que o Snap $1 gerencie contas e ativos nas redes solicitadas. Essas contas são derivadas e passam por backup usando sua Frase de Recuperação Secreta (sem a revelar). Com o poder de derivar chaves, $1 pode dar suporte a uma variedade de protocolos da blockchain além da Ethereum (EVMs).",
    "description": "An extended description for the `snap_getBip44Entropy` and `snap_getBip44Entropy` permissions used for tooltip on Snap Install Warning screen (popup/modal). $1 is the snap name."
  },
  "snapInstallWarningPermissionNameForEntropy": {
    "message": "Gerenciar contas $1",
    "description": "Permission name used for the Permission Cell component displayed on warning popup when installing a Snap. $1 is list of account types."
  },
  "snapInstallWarningPermissionNameForViewPublicKey": {
    "message": "Ver sua chave pública para $1",
    "description": "Permission name used for the Permission Cell component displayed on warning popup when installing a Snap. $1 is list of account types."
  },
  "snapInstallationErrorDescription": {
    "message": "$1 não pôde ser instalado.",
    "description": "Error description used when snap installation fails. $1 is the snap name."
  },
  "snapInstallationErrorTitle": {
    "message": "Falha na instalação",
    "description": "Error title used when snap installation fails."
  },
  "snapResultError": {
    "message": "Erro"
  },
  "snapResultSuccess": {
    "message": "Sucesso"
  },
  "snapResultSuccessDescription": {
    "message": "$1 está pronto para ser usado"
  },
  "snapUpdateAlertDescription": {
    "message": "Baixe a última versão de $1",
    "description": "Description used in Snap update alert banner when snap update is available. $1 is the Snap name."
  },
  "snapUpdateAvailable": {
    "message": "Atualização disponível"
  },
  "snapUpdateErrorDescription": {
    "message": "$1 não pôde ser atualizado.",
    "description": "Error description used when snap update fails. $1 is the snap name."
  },
  "snapUpdateErrorTitle": {
    "message": "Falha na atualização",
    "description": "Error title used when snap update fails."
  },
  "snapUpdateRequest": {
    "message": "Ao atualizar $1, serão dadas as permissões a seguir.",
    "description": "$1 is the Snap name."
  },
  "snapUpdateSuccess": {
    "message": "Atualização concluída"
  },
  "snapUrlIsBlocked": {
    "message": "Esse Snap deseja levar você a um site bloqueado. $1."
  },
  "snaps": {
    "message": "Snaps"
  },
  "snapsConnected": {
    "message": "Snaps conectados"
  },
  "snapsNoInsight": {
    "message": "O snap não retornou nenhum insight"
  },
  "snapsPrivacyWarningFirstMessage": {
    "message": "Você reconhece que qualquer Snap instalado é um Serviço Terceirizado, a menos que identificado de outra forma, conforme definido nos $1 da Consensys. Seu uso de Serviços Terceirizados é regido por termos e condições separados, estabelecidos pelo prestador de Serviços Terceirizados. A Consensys não faz recomendação de uso de nenhum Snap a nenhuma pessoa específica por qualquer motivo específico. Você acessa, confia e usa o Serviço Terceirizado por sua conta e risco. A Consensys se isenta de toda e qualquer responsabilidade por perdas relacionadas ao seu uso de Serviços Terceirizados.",
    "description": "First part of a message in popup modal displayed when installing a snap for the first time. $1 is terms of use link."
  },
  "snapsPrivacyWarningSecondMessage": {
    "message": "Informações compartilhadas com Serviços de Terceiros serão coletadas diretamente por eles, de acordo com políticas de privacidade próprias. Por favor, consulte-as para obter mais informações.",
    "description": "Second part of a message in popup modal displayed when installing a snap for the first time."
  },
  "snapsPrivacyWarningThirdMessage": {
    "message": "A Consensys não tem acesso às informações que você compartilha com Serviços Terceirizados.",
    "description": "Third part of a message in popup modal displayed when installing a snap for the first time."
  },
  "snapsSettings": {
    "message": "Configurações de Snaps"
  },
  "snapsTermsOfUse": {
    "message": "Termos de Uso"
  },
  "snapsToggle": {
    "message": "O snap só será executado se estiver ativado"
  },
  "snapsUIError": {
    "message": "Contate os criadores de $1 para receber mais suporte.",
    "description": "This is shown when the insight snap throws an error. $1 is the snap name"
  },
  "someNetworksMayPoseSecurity": {
    "message": "Algumas redes podem representar riscos de segurança e/ou privacidade. Tenha os riscos em mente antes de adicionar e usar uma rede."
  },
  "somethingDoesntLookRight": {
    "message": "Alguma coisa não parece certa? $1",
    "description": "A false positive message for users to contact support. $1 is a link to the support page."
  },
  "somethingIsWrong": {
    "message": "Algo deu errado. Tente recarregar a página."
  },
  "somethingWentWrong": {
    "message": "Ops! Algo deu errado."
  },
  "source": {
    "message": "Fonte"
  },
  "speed": {
    "message": "Velocidade"
  },
  "speedUp": {
    "message": "Acelerar"
  },
  "speedUpCancellation": {
    "message": "Acelerar esse cancelamento"
  },
  "speedUpExplanation": {
    "message": "Atualizamos a taxa de gás baseada nas condições atuais da rede e a aumentamos em pelo menos 10% (exigido pela rede)."
  },
  "speedUpPopoverTitle": {
    "message": "Acelerar transação"
  },
  "speedUpTooltipText": {
    "message": "Nova taxa de gás"
  },
  "speedUpTransaction": {
    "message": "Acelerar essa transação"
  },
  "spendLimitInsufficient": {
    "message": "Limite de gastos insuficiente"
  },
  "spendLimitInvalid": {
    "message": "Limite de gastos inválido; o número precisa ser positivo"
  },
  "spendLimitPermission": {
    "message": "Permissão de limite de gasto"
  },
  "spendLimitRequestedBy": {
    "message": "Limite de gastos solicitado por $1",
    "description": "Origin of the site requesting the spend limit"
  },
  "spendLimitTooLarge": {
    "message": "O limite de gastos está alto demais"
  },
  "spender": {
    "message": "Consumidor"
  },
  "spendingCap": {
    "message": "Limite de gastos"
  },
  "spendingCapError": {
    "message": "Erro: insira somente números"
  },
  "spendingCapErrorDescription": {
    "message": "Somente insira um número com o qual esteja confortável de $1 acessar agora ou no futuro. Você pode aumentar o limite de tokens a qualquer momento.",
    "description": "$1 is origin of the site requesting the token limit"
  },
  "spendingCapRequest": {
    "message": "Solicitação de limite de gastos para seu $1"
  },
  "srpInputNumberOfWords": {
    "message": "Eu tenho uma frase com $1 palavras",
    "description": "This is the text for each option in the dropdown where a user selects how many words their secret recovery phrase has during import. The $1 is the number of words (either 12, 15, 18, 21, or 24)."
  },
  "srpPasteFailedTooManyWords": {
    "message": "Ocorreu uma falha ao colar porque há mais de 24 palavras. A Frase de Recuperação Secreta pode ter no máximo 24 palavras.",
    "description": "Description of SRP paste error when the pasted content has too many words"
  },
  "srpPasteTip": {
    "message": "Você pode colar a sua frase secreta de recuperação inteira em qualquer campo",
    "description": "Our secret recovery phrase input is split into one field per word. This message explains to users that they can paste their entire secrete recovery phrase into any field, and we will handle it correctly."
  },
  "srpSecurityQuizGetStarted": {
    "message": "Começar"
  },
  "srpSecurityQuizImgAlt": {
    "message": "Um olho com um buraco de fechadura no centro, e três campos de senha flutuando"
  },
  "srpSecurityQuizIntroduction": {
    "message": "Para revelar sua Frase de Recuperação Secreta, você precisa responder corretamente duas perguntas"
  },
  "srpSecurityQuizQuestionOneQuestion": {
    "message": "Se você perder sua Frase de Recuperação Secreta, a MetaMask..."
  },
  "srpSecurityQuizQuestionOneRightAnswer": {
    "message": "Não poderá ajudar"
  },
  "srpSecurityQuizQuestionOneRightAnswerDescription": {
    "message": "Anote-a, grave-a em metal ou guarde-a em diversos lugares secretos para que nunca a perca. Se perdê-la, é para sempre."
  },
  "srpSecurityQuizQuestionOneRightAnswerTitle": {
    "message": "Certo! Ninguém pode ajudar a recuperar sua Frase de Recuperação Secreta"
  },
  "srpSecurityQuizQuestionOneWrongAnswer": {
    "message": "Poderá recuperá-la para você"
  },
  "srpSecurityQuizQuestionOneWrongAnswerDescription": {
    "message": "Se você perder sua Frase de Recuperação Secreta, é para sempre. Ninguém consegue ajudar a recuperá-la, não importa o que digam."
  },
  "srpSecurityQuizQuestionOneWrongAnswerTitle": {
    "message": "Errado! Ninguém consegue recuperar sua Frase de Recuperação Secreta"
  },
  "srpSecurityQuizQuestionTwoQuestion": {
    "message": "Se alguém, até mesmo um atendente do Suporte, pedir sua Frase de Recuperação Secreta..."
  },
  "srpSecurityQuizQuestionTwoRightAnswer": {
    "message": "Você estará sendo vítima de um golpe"
  },
  "srpSecurityQuizQuestionTwoRightAnswerDescription": {
    "message": "Qualquer pessoa que afirme precisar da sua Frase de Recuperação Secreta está mentindo. Se você informar a frase a ela, seus ativos serão roubados."
  },
  "srpSecurityQuizQuestionTwoRightAnswerTitle": {
    "message": "Correto! Compartilhar sua Frase de Recuperação Secreta nunca é uma boa ideia"
  },
  "srpSecurityQuizQuestionTwoWrongAnswer": {
    "message": "Você deverá revelar"
  },
  "srpSecurityQuizQuestionTwoWrongAnswerDescription": {
    "message": "Qualquer pessoa que afirme precisar da sua Frase de Recuperação Secreta está mentindo. Se você informar a frase a ela, seus ativos serão roubados."
  },
  "srpSecurityQuizQuestionTwoWrongAnswerTitle": {
    "message": "Não! Não compartilhe sua Frase de Recuperação Secreta com ninguém, nunca"
  },
  "srpSecurityQuizTitle": {
    "message": "Quiz de segurança"
  },
  "srpToggleShow": {
    "message": "Exibir/Ocultar esta palavra da Frase de Recuperação Secreta",
    "description": "Describes a toggle that is used to show or hide a single word of the secret recovery phrase"
  },
  "srpWordHidden": {
    "message": "Esta palavra está oculta",
    "description": "Explains that a word in the secret recovery phrase is hidden"
  },
  "srpWordShown": {
    "message": "Esta palavra está sendo exibida",
    "description": "Explains that a word in the secret recovery phrase is being shown"
  },
  "stable": {
    "message": "Estável"
  },
  "stableLowercase": {
    "message": "estável"
  },
  "stake": {
    "message": "Stake"
  },
  "startYourJourney": {
    "message": "Comece sua jornada com $1",
    "description": "$1 is the token symbol"
  },
  "startYourJourneyDescription": {
    "message": "Comece sua jornada na web3 adicionando $1 à sua conta.",
    "description": "$1 is the token symbol"
  },
  "stateLogError": {
    "message": "Erro ao recuperar os logs de estado."
  },
  "stateLogFileName": {
    "message": "Logs de estado da MetaMask"
  },
  "stateLogs": {
    "message": "Logs de estado"
  },
  "stateLogsDescription": {
    "message": "Logs de estado podem conter o seu endereço e transações enviadas da sua conta pública."
  },
  "status": {
    "message": "Status"
  },
  "statusNotConnected": {
    "message": "Não conectado"
  },
  "statusNotConnectedAccount": {
    "message": "Nenhuma conta conectada"
  },
  "step1LatticeWallet": {
    "message": "Conecte seu Lattice1"
  },
  "step1LatticeWalletMsg": {
    "message": "Você pode conectar a MetaMask ao seu dispositivo Lattice1 quando ele estiver configurado e online. Desbloqueie seu dispositivo e tenha o ID do seu dispositivo em mãos.",
    "description": "$1 represents the `hardwareWalletSupportLinkConversion` localization key"
  },
  "step1LedgerWallet": {
    "message": "Baixar o aplicativo do Ledger"
  },
  "step1LedgerWalletMsg": {
    "message": "Baixe, configure e insira sua senha para desbloquear $1.",
    "description": "$1 represents the `ledgerLiveApp` localization value"
  },
  "step1TrezorWallet": {
    "message": "Conecte sua Trezor"
  },
  "step1TrezorWalletMsg": {
    "message": "Conecte sua Trezor diretamente ao seu computador e a desbloqueie. Certifique-se de usar a frase secreta correta.",
    "description": "$1 represents the `hardwareWalletSupportLinkConversion` localization key"
  },
  "step2LedgerWallet": {
    "message": "Conecte sua Ledger"
  },
  "step2LedgerWalletMsg": {
    "message": "Conecte sua Ledger diretamente ao seu computador, depois a desbloqueie e abra o app do Ethereum.",
    "description": "$1 represents the `hardwareWalletSupportLinkConversion` localization key"
  },
  "stillGettingMessage": {
    "message": "Ainda está recebendo essa mensagem?"
  },
  "strong": {
    "message": "Forte"
  },
  "stxCancelled": {
    "message": "A troca teria falhado"
  },
  "stxCancelledDescription": {
    "message": "Sua transação teria falhado e foi cancelada para protegê-lo contra o pagamento de taxas de gás desnecessárias."
  },
  "stxCancelledSubDescription": {
    "message": "Tente trocar novamente. Estaremos aqui para proteger você contra riscos semelhantes no futuro."
  },
  "stxEstimatedCompletion": {
    "message": "Conclusão estimada em até $1",
    "description": "$1 is remeaning time in minutes and seconds, e.g. 0:10"
  },
  "stxFailure": {
    "message": "Falha na troca"
  },
  "stxFailureDescription": {
    "message": "Mudanças repentinas no mercado podem causar falhas. Se o problema persistir, entre em contato com $1.",
    "description": "This message is shown to a user if their swap fails. The $1 will be replaced by support.metamask.io"
  },
  "stxOptInDescription": {
    "message": "Ative as Transações Inteligentes para fazer transações mais confiáveis ​​e seguras na Mainnet da Ethereum. $1"
  },
  "stxPendingPrivatelySubmittingSwap": {
    "message": "Enviando sua troca de forma privada..."
  },
  "stxPendingPubliclySubmittingSwap": {
    "message": "Enviando sua troca de forma pública..."
  },
  "stxSuccess": {
    "message": "Troca concluída!"
  },
  "stxSuccessDescription": {
    "message": "Seu $1 já está disponível.",
    "description": "$1 is a token symbol, e.g. ETH"
  },
  "stxSwapCompleteIn": {
    "message": "A troca será concluída em <",
    "description": "'<' means 'less than', e.g. Swap will complete in < 2:59"
  },
  "stxTryingToCancel": {
    "message": "Tentando cancelar sua transação..."
  },
  "stxUnknown": {
    "message": "Status desconhecido"
  },
  "stxUnknownDescription": {
    "message": "Uma transação foi bem-sucedida, mas não temos certeza do que se trata. Isso pode ter ocorrido em razão do envio de outra transação enquanto essa troca era processada."
  },
  "stxUserCancelled": {
    "message": "Troca cancelada"
  },
  "stxUserCancelledDescription": {
    "message": "Sua transação foi cancelada e você não pagou nenhuma taxa de gás desnecessária."
  },
  "submit": {
    "message": "Enviar"
  },
  "submitted": {
    "message": "Enviada"
  },
  "suggestedBySnap": {
    "message": "Sugerido por $1",
    "description": "$1 is the snap name"
  },
  "suggestedTokenName": {
    "message": "Nome sugerido:"
  },
  "suggestedTokenSymbol": {
    "message": "Símbolo do ticker sugerido:"
  },
  "support": {
    "message": "Suporte"
  },
  "supportCenter": {
    "message": "Visite a nossa Central de Suporte"
  },
  "surveyConversion": {
    "message": "Responda à nossa pesquisa"
  },
  "surveyTitle": {
    "message": "Molde o futuro da MetaMask"
  },
  "swap": {
    "message": "Troca"
  },
  "swapAdjustSlippage": {
    "message": "Ajustar slippage"
  },
  "swapAggregator": {
    "message": "Agregador"
  },
  "swapAllowSwappingOf": {
    "message": "Permitir troca de $1",
    "description": "Shows a user that they need to allow a token for swapping on their hardware wallet"
  },
  "swapAmountReceived": {
    "message": "Valor garantido"
  },
  "swapAmountReceivedInfo": {
    "message": "Esse é o valor mínimo que você receberá. Você pode receber mais, dependendo do slippage."
  },
  "swapAndSend": {
    "message": "Executar swap e enviar"
  },
  "swapAnyway": {
    "message": "Trocar mesmo assim"
  },
  "swapApproval": {
    "message": "Aprovar $1 para trocas",
    "description": "Used in the transaction display list to describe a transaction that is an approve call on a token that is to be swapped.. $1 is the symbol of a token that has been approved."
  },
  "swapApproveNeedMoreTokens": {
    "message": "Você precisa de mais $1 $2 para concluir essa troca",
    "description": "Tells the user how many more of a given token they need for a specific swap. $1 is an amount of tokens and $2 is the token symbol."
  },
  "swapAreYouStillThere": {
    "message": "Ainda está aí?"
  },
  "swapAreYouStillThereDescription": {
    "message": "Estamos prontos para exibir as últimas cotações quando quiser continuar"
  },
  "swapBuildQuotePlaceHolderText": {
    "message": "Nenhum token disponível correspondente a $1",
    "description": "Tells the user that a given search string does not match any tokens in our token lists. $1 can be any string of text"
  },
  "swapConfirmWithHwWallet": {
    "message": "Confirme com sua carteira de hardware"
  },
  "swapContinueSwapping": {
    "message": "Continuar trocando"
  },
  "swapContractDataDisabledErrorDescription": {
    "message": "No aplicativo do Ethereum em seu Ledger, vá para \"Configurações\" e habilite os dados do contrato. Em seguida, tente sua troca novamente."
  },
  "swapContractDataDisabledErrorTitle": {
    "message": "Os dados do contrato não estão ativados em seu Ledger"
  },
  "swapCustom": {
    "message": "personalizado"
  },
  "swapDecentralizedExchange": {
    "message": "Corretora descentralizada"
  },
  "swapDirectContract": {
    "message": "Contrato direto"
  },
  "swapEditLimit": {
    "message": "Editar limite"
  },
  "swapEnableDescription": {
    "message": "Isso é obrigatório e dá à MetaMask permissão para trocar o seu $1.",
    "description": "Gives the user info about the required approval transaction for swaps. $1 will be the symbol of a token being approved for swaps."
  },
  "swapEnableTokenForSwapping": {
    "message": "Isso vai $1 para trocas",
    "description": "$1 is for the 'enableToken' key, e.g. 'enable ETH'"
  },
  "swapEnterAmount": {
    "message": "Insira um valor"
  },
  "swapEstimatedNetworkFees": {
    "message": "Taxas de rede estimadas"
  },
  "swapEstimatedNetworkFeesInfo": {
    "message": "Essa é a estimativa da taxa de rede que será usada para concluir sua troca. O valor real pode mudar conforme as condições de rede."
  },
  "swapFailedErrorDescriptionWithSupportLink": {
    "message": "Falhas na transação acontecem, e estamos aqui para ajudar. Se esse problema persistir, você pode entrar em contato com o nosso Suporte em $1 para receber assistência adicional.",
    "description": "This message is shown to a user if their swap fails. The $1 will be replaced by support.metamask.io"
  },
  "swapFailedErrorTitle": {
    "message": "Falha na troca"
  },
  "swapFetchingQuote": {
    "message": "Buscando cotação"
  },
  "swapFetchingQuoteNofN": {
    "message": "Obtendo cotação $1 de $2",
    "description": "A count of possible quotes shown to the user while they are waiting for quotes to be fetched. $1 is the number of quotes already loaded, and $2 is the total number of resources that we check for quotes. Keep in mind that not all resources will have a quote for a particular swap."
  },
  "swapFetchingQuotes": {
    "message": "Buscando cotações..."
  },
  "swapFetchingQuotesErrorDescription": {
    "message": "Hmmm, ocorreu algum erro. Tente novamente. Ou, se os erros persistirem, entre em contato com o Suporte."
  },
  "swapFetchingQuotesErrorTitle": {
    "message": "Erro ao obter cotações"
  },
  "swapFetchingTokens": {
    "message": "Obtendo tokens..."
  },
  "swapFromTo": {
    "message": "A troca de $1 por $2",
    "description": "Tells a user that they need to confirm on their hardware wallet a swap of 2 tokens. $1 is a source token and $2 is a destination token"
  },
  "swapGasFeesDetails": {
    "message": "As taxas de gás são estimadas e oscilam com base no tráfego da rede e na complexidade da transação."
  },
  "swapGasFeesLearnMore": {
    "message": "Saiba mais sobre as taxas de gás"
  },
  "swapGasFeesSplit": {
    "message": "As taxas de gás da tela anterior estão divididas entre essas duas transações."
  },
  "swapGasFeesSummary": {
    "message": "As taxas de gás são pagas aos mineradores de criptoativos que processam as transações na rede de $1. A MetaMask não lucra com taxas de gás.",
    "description": "$1 is the selected network, e.g. Ethereum or BSC"
  },
  "swapHighSlippage": {
    "message": "Slippage alto"
  },
  "swapHighSlippageWarning": {
    "message": "O valor de slippage está muito alto."
  },
  "swapIncludesMMFee": {
    "message": "Inclui uma taxa de $1% da MetaMask.",
    "description": "Provides information about the fee that metamask takes for swaps. $1 is a decimal number."
  },
  "swapIncludesMMFeeAlt": {
    "message": "A cotação reflete a taxa de $1% da MetaMask",
    "description": "Provides information about the fee that metamask takes for swaps using the latest copy. $1 is a decimal number."
  },
  "swapIncludesMetaMaskFeeViewAllQuotes": {
    "message": "Inclui uma taxa de $1% da MetaMask – $2",
    "description": "Provides information about the fee that metamask takes for swaps. $1 is a decimal number and $2 is a link to view all quotes."
  },
  "swapLearnMore": {
    "message": "Saiba mais sobre as trocas"
  },
  "swapLiquiditySourceInfo": {
    "message": "Pesquisamos várias fontes de liquidez (corretoras, agregadores e formadores de mercado profissionais) para comparar taxas de câmbio e taxas de rede."
  },
  "swapLowSlippage": {
    "message": "Slippage baixo"
  },
  "swapLowSlippageError": {
    "message": "A transação pode falhar; o slippage máximo está baixo demais."
  },
  "swapMaxSlippage": {
    "message": "Slippage máximo"
  },
  "swapMetaMaskFee": {
    "message": "Taxa da MetaMask"
  },
  "swapMetaMaskFeeDescription": {
    "message": "A taxa de $1% é automaticamente contabilizada nessa cotação. Você a paga em troca de uma licença para usar o software de agregação de informações sobre provedores de liquidez da MetaMask.",
    "description": "Provides information about the fee that metamask takes for swaps. $1 is a decimal number."
  },
  "swapNQuotesWithDot": {
    "message": "$1 cotações.",
    "description": "$1 is the number of quotes that the user can select from when opening the list of quotes on the 'view quote' screen"
  },
  "swapNewQuoteIn": {
    "message": "Novas cotações em $1",
    "description": "Tells the user the amount of time until the currently displayed quotes are update. $1 is a time that is counting down from 1:00 to 0:00"
  },
  "swapNoTokensAvailable": {
    "message": "Nenhum token disponível correspondente a $1",
    "description": "Tells the user that a given search string does not match any tokens in our token lists. $1 can be any string of text"
  },
  "swapOnceTransactionHasProcess": {
    "message": "Seu $1 será adicionado à sua conta quando essa transação for processada.",
    "description": "This message communicates the token that is being transferred. It is shown on the awaiting swap screen. The $1 will be a token symbol."
  },
  "swapPriceDifference": {
    "message": "Você está prestes a trocar $1 $2 (~$3) por $4 $5 (~$6).",
    "description": "This message represents the price slippage for the swap.  $1 and $4 are a number (ex: 2.89), $2 and $5 are symbols (ex: ETH), and $3 and $6 are fiat currency amounts."
  },
  "swapPriceDifferenceTitle": {
    "message": "Diferença de preço de aproximadamente $1%",
    "description": "$1 is a number (ex: 1.23) that represents the price difference."
  },
  "swapPriceImpactTooltip": {
    "message": "O impacto do preço é a diferença entre o preço de mercado atual e o valor recebido quando é executada a transação. O impacto do preço é resultado do tamanho da sua transação relativo ao tamanho do pool de liquidez."
  },
  "swapPriceUnavailableDescription": {
    "message": "O impacto no preço não pôde ser determinado devido à ausência de dados sobre o preço de mercado. Confirme que você está satisfeito com a quantidade de tokens que você está prestes a receber antes de fazer a troca."
  },
  "swapPriceUnavailableTitle": {
    "message": "Verifique o preço antes de prosseguir"
  },
  "swapProcessing": {
    "message": "Processando"
  },
  "swapQuoteDetails": {
    "message": "Detalhes da cotação"
  },
  "swapQuoteNofM": {
    "message": "$1 de $2",
    "description": "A count of possible quotes shown to the user while they are waiting for quotes to be fetched. $1 is the number of quotes already loaded, and $2 is the total number of resources that we check for quotes. Keep in mind that not all resources will have a quote for a particular swap."
  },
  "swapQuoteSource": {
    "message": "Fonte da cotação"
  },
  "swapQuotesExpiredErrorDescription": {
    "message": "Solicite novas cotações para receber as taxas mais recentes."
  },
  "swapQuotesExpiredErrorTitle": {
    "message": "Cotações vencidas"
  },
  "swapQuotesNotAvailableDescription": {
    "message": "Reduza o tamanho da sua negociação ou use um token diferente."
  },
  "swapQuotesNotAvailableErrorDescription": {
    "message": "Experimente ajustar a quantidade ou as configurações de slippage e tente novamente."
  },
  "swapQuotesNotAvailableErrorTitle": {
    "message": "Não há cotações disponíveis"
  },
  "swapRate": {
    "message": "Preço"
  },
  "swapReceiving": {
    "message": "Recebendo"
  },
  "swapReceivingInfoTooltip": {
    "message": "Essa é uma estimativa. O valor exato dependerá do slippage."
  },
  "swapRequestForQuotation": {
    "message": "Solicitação de cotação"
  },
  "swapReviewSwap": {
    "message": "Revisar troca"
  },
  "swapSearchNameOrAddress": {
    "message": "Pesquise o nome ou cole o endereço"
  },
  "swapSelect": {
    "message": "Selecione"
  },
  "swapSelectAQuote": {
    "message": "Selecione uma cotação"
  },
  "swapSelectAToken": {
    "message": "Selecionar token"
  },
  "swapSelectQuotePopoverDescription": {
    "message": "Abaixo estão todas as cotações reunidas de diversas fontes de liquidez."
  },
  "swapSelectToken": {
    "message": "Selecionar token"
  },
  "swapShowLatestQuotes": {
    "message": "Exibir últimas cotações"
  },
  "swapSlippageHighDescription": {
    "message": "O slippage inserido ($1%) é considerado muito alto e pode resultar em uma taxa ruim",
    "description": "$1 is the amount of % for slippage"
  },
  "swapSlippageHighTitle": {
    "message": "Slippage alto"
  },
  "swapSlippageLowDescription": {
    "message": "Um valor assim baixo ($1%) pode resultar em falha na troca",
    "description": "$1 is the amount of % for slippage"
  },
  "swapSlippageLowTitle": {
    "message": "Slippage baixo"
  },
  "swapSlippageNegative": {
    "message": "O slippage deve ser maior ou igual a zero"
  },
  "swapSlippageNegativeDescription": {
    "message": "O slippage deve ser maior ou igual a zero"
  },
  "swapSlippageNegativeTitle": {
    "message": "Aumente o slippage para continuar"
  },
  "swapSlippageOverLimitDescription": {
    "message": "A tolerância ao slippage deve ser de 15% ou menos. Qualquer valor superior resultará em uma taxa ruim."
  },
  "swapSlippageOverLimitTitle": {
    "message": "Slippage muito alto"
  },
  "swapSlippagePercent": {
    "message": "$1%",
    "description": "$1 is the amount of % for slippage"
  },
  "swapSlippageTooltip": {
    "message": "Chamamos de \"slippage\" quando o preço muda entre o momento de realização da ordem e sua confirmação. Sua troca será cancelada automaticamente se o slippage exceder sua configuração de \"tolerância a slippage\"."
  },
  "swapSlippageZeroDescription": {
    "message": "Há menos provedores de cotação com slippage zero, o que resultará em uma cotação menos competitiva."
  },
  "swapSlippageZeroTitle": {
    "message": "Buscando provedores de slippage zero"
  },
  "swapSource": {
    "message": "Fonte de liquidez"
  },
  "swapSuggested": {
    "message": "Troca sugerida"
  },
  "swapSuggestedGasSettingToolTipMessage": {
    "message": "Trocas são transações complexas e urgentes. Recomendamos essa taxa de gás para atingir o equilíbrio ideal entre o custo e a confiança de uma troca bem-sucedida."
  },
  "swapSwapFrom": {
    "message": "Trocar de"
  },
  "swapSwapSwitch": {
    "message": "Alternar ordem dos tokens"
  },
  "swapSwapTo": {
    "message": "Trocar por"
  },
  "swapToConfirmWithHwWallet": {
    "message": "para confirmar com a sua carteira de hardware"
  },
  "swapTokenAddedManuallyDescription": {
    "message": "Verifique esse token em $1 e certifique-se de que é o token que você deseja negociar.",
    "description": "$1 points the user to etherscan as a place they can verify information about a token. $1 is replaced with the translation for \"etherscan\""
  },
  "swapTokenAddedManuallyTitle": {
    "message": "Token adicionado manualmente"
  },
  "swapTokenAvailable": {
    "message": "Seu $1 foi adicionado à sua conta.",
    "description": "This message is shown after a swap is successful and communicates the exact amount of tokens the user has received for a swap. The $1 is a decimal number of tokens followed by the token symbol."
  },
  "swapTokenBalanceUnavailable": {
    "message": "Não foi possível obter seu saldo de $1",
    "description": "This message communicates to the user that their balance of a given token is currently unavailable. $1 will be replaced by a token symbol"
  },
  "swapTokenNotAvailable": {
    "message": "O token não está disponível para troca nesta região"
  },
  "swapTokenToToken": {
    "message": "Trocar $1 por $2",
    "description": "Used in the transaction display list to describe a swap. $1 and $2 are the symbols of tokens in involved in a swap."
  },
  "swapTokenVerificationAddedManually": {
    "message": "Esse token foi adicionado manualmente."
  },
  "swapTokenVerificationMessage": {
    "message": "Sempre confirme o endereço do token no $1.",
    "description": "Points the user to Etherscan as a place they can verify information about a token. $1 is replaced with the translation for \"Etherscan\" followed by an info icon that shows more info on hover."
  },
  "swapTokenVerificationOnlyOneSource": {
    "message": "Verificado somente em 1 fonte."
  },
  "swapTokenVerificationSources": {
    "message": "Verificado em $1 fontes.",
    "description": "Indicates the number of token information sources that recognize the symbol + address. $1 is a decimal number."
  },
  "swapTokenVerifiedOn1SourceDescription": {
    "message": "$1 só foi verificado em 1 fonte. Considere verificá-lo em $2 antes de prosseguir.",
    "description": "$1 is a token name, $2 points the user to etherscan as a place they can verify information about a token. $1 is replaced with the translation for \"etherscan\""
  },
  "swapTokenVerifiedOn1SourceTitle": {
    "message": "Token potencialmente inautêntico"
  },
  "swapTooManyDecimalsError": {
    "message": "$1 permite até $2 decimais",
    "description": "$1 is a token symbol and $2 is the max. number of decimals allowed for the token"
  },
  "swapTransactionComplete": {
    "message": "Transação concluída"
  },
  "swapTwoTransactions": {
    "message": "2 transações"
  },
  "swapUnknown": {
    "message": "Desconhecido"
  },
  "swapVerifyTokenExplanation": {
    "message": "Vários tokens podem usar o mesmo nome e símbolo. Confira $1 para verificar se esse é o token que você está buscando.",
    "description": "This appears in a tooltip next to the verifyThisTokenOn message. It gives the user more information about why they should check the token on a block explorer. $1 will be the name or url of the block explorer, which will be the translation of 'etherscan' or a block explorer url specified for a custom network."
  },
  "swapYourTokenBalance": {
    "message": "$1 $2 disponível para troca",
    "description": "Tells the user how much of a token they have in their balance. $1 is a decimal number amount of tokens, and $2 is a token symbol"
  },
  "swapZeroSlippage": {
    "message": "0% de slippage"
  },
  "swapsAdvancedOptions": {
    "message": "Opções avançadas"
  },
  "swapsExcessiveSlippageWarning": {
    "message": "O valor de slippage está muito alto e resultará em uma taxa ruim. Reduza sua tolerância a slippage para um valor inferior a 15%."
  },
  "swapsMaxSlippage": {
    "message": "Tolerância a slippage"
  },
  "swapsNotEnoughForTx": {
    "message": "Não há $1 suficiente para concluir essa transação",
    "description": "Tells the user that they don't have enough of a token for a proposed swap. $1 is a token symbol"
  },
  "swapsNotEnoughToken": {
    "message": "$1 insuficiente",
    "description": "Tells the user that they don't have enough of a token for a proposed swap. $1 is a token symbol"
  },
  "swapsViewInActivity": {
    "message": "Ver na atividade"
  },
  "switch": {
    "message": "Alternar"
  },
  "switchEthereumChainConfirmationDescription": {
    "message": "Isso alternará a rede selecionada dentro da MetaMask para uma rede adicionada anteriormente:"
  },
  "switchEthereumChainConfirmationTitle": {
    "message": "Permitir que esse site alterne a rede?"
  },
  "switchInputCurrency": {
    "message": "Alternar moeda de entrada"
  },
  "switchNetwork": {
    "message": "Alternar rede"
  },
  "switchNetworks": {
    "message": "Alternar redes"
  },
  "switchToNetwork": {
    "message": "Alternar para $1",
    "description": "$1 represents the custom network that has previously been added"
  },
  "switchToThisAccount": {
    "message": "Alternar para esta conta"
  },
  "switchedNetworkToastDecline": {
    "message": "Não exibir novamente"
  },
  "switchedNetworkToastMessage": {
    "message": "$1 agora está ativa na $2",
    "description": "$1 represents the account name, $2 represents the network name"
  },
  "switchedTo": {
    "message": "Você alternou para"
  },
  "switchingNetworksCancelsPendingConfirmations": {
    "message": "A alternância de redes cancelará todas as confirmações pendentes"
  },
  "symbol": {
    "message": "Símbolo"
  },
  "symbolBetweenZeroTwelve": {
    "message": "O símbolo deve ter 11 caracteres ou menos."
  },
  "tenPercentIncreased": {
    "message": "10% de aumento"
  },
  "terms": {
    "message": "Termos de Uso"
  },
  "termsOfService": {
    "message": "Termos de Serviço"
  },
  "termsOfUseAgreeText": {
    "message": " Eu concordo com os Termos de Uso, que se aplicam ao meu uso da MetaMask e de todos os seus recursos"
  },
  "termsOfUseFooterText": {
    "message": "Favor rolar para ler todas as seções"
  },
  "termsOfUseTitle": {
    "message": "Nossos Termos de Uso foram atualizados"
  },
  "testNetworks": {
    "message": "Redes de teste"
  },
  "theme": {
    "message": "Tema"
  },
  "themeDescription": {
    "message": "Escolha o seu tema preferido para a MetaMask."
  },
  "thingsToKeep": {
    "message": "Informações importantes:"
  },
  "thirdPartySoftware": {
    "message": "Aviso de software de terceiros",
    "description": "Title of a popup modal displayed when installing a snap for the first time."
  },
  "thisCollection": {
    "message": "esta coleção"
  },
  "threeMonthsAbbreviation": {
    "message": "3M",
    "description": "Shortened form of '3 months'"
  },
  "time": {
    "message": "Hora"
  },
  "tips": {
    "message": "Dicas"
  },
  "to": {
    "message": "Para"
  },
  "toAddress": {
    "message": "Para: $1",
    "description": "$1 is the address to include in the To label. It is typically shortened first using shortenAddress"
  },
  "toggleRequestQueueDescription": {
    "message": "Isso permite que você selecione uma rede para cada site em vez de uma única rede selecionada para todos eles. O recurso evitará que você alterne manualmente entre redes, o que pode atrapalhar sua experiência de usuário em determinados sites."
  },
  "toggleRequestQueueField": {
    "message": "Selecionar redes para cada site"
  },
  "toggleRequestQueueOff": {
    "message": "Não"
  },
  "toggleRequestQueueOn": {
    "message": "Sim"
  },
  "token": {
    "message": "Token"
  },
  "tokenAddress": {
    "message": "Endereço do token"
  },
  "tokenAlreadyAdded": {
    "message": "Esse token já foi adicionado."
  },
  "tokenAutoDetection": {
    "message": "Detecção automática de tokens"
  },
  "tokenContractAddress": {
    "message": "Endereço de contrato do token"
  },
  "tokenDecimal": {
    "message": "Decimal do token"
  },
  "tokenDecimalFetchFailed": {
    "message": "É necessário o decimal do token. Encontre-o em: $1"
  },
  "tokenDecimalTitle": {
    "message": "Decimal do token:"
  },
  "tokenDetails": {
    "message": "Dados do token"
  },
  "tokenFoundTitle": {
    "message": "1 novo token encontrado"
  },
  "tokenId": {
    "message": "ID do token"
  },
  "tokenList": {
    "message": "Listas de tokens"
  },
  "tokenScamSecurityRisk": {
    "message": "golpes e riscos de segurança envolvendo tokens"
  },
  "tokenShowUp": {
    "message": "Seus tokens podem não aparecer automaticamente em sua carteira."
  },
  "tokenStandard": {
    "message": "Padrão de token"
  },
  "tokenSymbol": {
    "message": "Símbolo do token"
  },
  "tokens": {
    "message": "Tokens"
  },
  "tokensFoundTitle": {
    "message": "$1 novos tokens encontrados",
    "description": "$1 is the number of new tokens detected"
  },
  "tokensInCollection": {
    "message": "Tokens em coleção"
  },
  "tooltipApproveButton": {
    "message": "Estou ciente"
  },
  "tooltipSatusConnected": {
    "message": "conectada"
  },
  "tooltipSatusConnectedUpperCase": {
    "message": "Conectado"
  },
  "tooltipSatusNotConnected": {
    "message": "não conectada"
  },
  "total": {
    "message": "Total"
  },
  "totalVolume": {
    "message": "Volume total"
  },
  "transaction": {
    "message": "transação"
  },
  "transactionCancelAttempted": {
    "message": "Cancelamento da transação tentado com taxa de gás de $1 às $2"
  },
  "transactionCancelSuccess": {
    "message": "Transação cancelada às $2"
  },
  "transactionConfirmed": {
    "message": "Transação confirmada às $2."
  },
  "transactionCreated": {
    "message": "Transação criada com valor de $1 às $2."
  },
  "transactionDataFunction": {
    "message": "Função"
  },
  "transactionDetailDappGasMoreInfo": {
    "message": "Site sugerido"
  },
  "transactionDetailDappGasTooltip": {
    "message": "Edite para usar a taxa de gás recomendada pela MetaMask com base no bloco mais recente."
  },
  "transactionDetailGasHeading": {
    "message": "Taxa de gás estimada"
  },
  "transactionDetailGasTooltipConversion": {
    "message": "Saiba mais sobre as taxas de gás"
  },
  "transactionDetailGasTooltipExplanation": {
    "message": "As taxas de gás são definidas pela rede e oscilam com base no tráfego da rede e na complexidade da transação."
  },
  "transactionDetailGasTooltipIntro": {
    "message": "As taxas de gás são pagas aos mineradores de criptoativos que processam as transações na rede de $1. A MetaMask não lucra com taxas de gás."
  },
  "transactionDetailGasTotalSubtitle": {
    "message": "Valor + taxa de gás"
  },
  "transactionDetailLayer2GasHeading": {
    "message": "Taxa de gás de camada 2"
  },
  "transactionDetailMultiLayerTotalSubtitle": {
    "message": "Valor + taxas"
  },
  "transactionDropped": {
    "message": "Transação abandonada às $2."
  },
  "transactionError": {
    "message": "Erro de transação. Exceção gerada no código do contrato."
  },
  "transactionErrorNoContract": {
    "message": "Tentando chamar uma função em um endereço que não está no contrato."
  },
  "transactionErrored": {
    "message": "A transação encontrou um erro."
  },
  "transactionFailed": {
    "message": "Falha na transação"
  },
  "transactionFee": {
    "message": "Taxa de transação"
  },
  "transactionHistoryBaseFee": {
    "message": "Taxa-base (GWEI)"
  },
  "transactionHistoryL1GasLabel": {
    "message": "Taxa de gás L1 total"
  },
  "transactionHistoryL2GasLimitLabel": {
    "message": "Limite de gás L2"
  },
  "transactionHistoryL2GasPriceLabel": {
    "message": "Preço do gás L2"
  },
  "transactionHistoryMaxFeePerGas": {
    "message": "Taxa máxima por gás"
  },
  "transactionHistoryPriorityFee": {
    "message": "Taxa de prioridade (GWEI)"
  },
  "transactionHistoryTotalGasFee": {
    "message": "Taxa de gás total"
  },
  "transactionNote": {
    "message": "Observação da transação"
  },
  "transactionResubmitted": {
    "message": "Transação reenviada com taxa de gás aumentada para $1 às $2"
  },
  "transactionSettings": {
    "message": "Configurações da transação"
  },
  "transactionSubmitted": {
    "message": "Transação enviada com taxa de gás estimada de $1 às $2."
  },
  "transactionUpdated": {
    "message": "Transação atualizada às $2."
  },
  "transactions": {
    "message": "Transações"
  },
  "transfer": {
    "message": "Transferir"
  },
  "transferFrom": {
    "message": "Transferir de"
  },
  "trillionAbbreviation": {
    "message": "T",
    "description": "Shortened form of 'trillion'"
  },
  "troubleConnectingToLedgerU2FOnFirefox": {
    "message": "Estamos com problemas para conectar o seu Ledger. $1",
    "description": "$1 is a link to the wallet connection guide;"
  },
  "troubleConnectingToLedgerU2FOnFirefox2": {
    "message": "Revise nosso guia de conexão de carteiras de hardware e tente de novo.",
    "description": "$1 of the ledger wallet connection guide"
  },
  "troubleConnectingToLedgerU2FOnFirefoxLedgerSolution": {
    "message": "Se você está usando a versão mais recente do Firefox, talvez esteja com um problema relacionado ao Firefox ter abandonado o suporte ao U2F. Saiba como corrigir esse problema $1.",
    "description": "It is a link to the ledger website for the workaround."
  },
  "troubleConnectingToLedgerU2FOnFirefoxLedgerSolution2": {
    "message": "aqui",
    "description": "Second part of the error message; It is a link to the ledger website for the workaround."
  },
  "troubleConnectingToWallet": {
    "message": "Tivemos dificuldade para conectar-nos à sua $1. Revise $2 e tente novamente.",
    "description": "$1 is the wallet device name; $2 is a link to wallet connection guide"
  },
  "troubleStarting": {
    "message": "A MetaMask teve problemas para iniciar. Esse erro pode ser intermitente, por isso tente reiniciar a extensão."
  },
  "trustSiteApprovePermission": {
    "message": "Ao conceder permissão, você estará autorizando que o $1 a seguir acesse seus fundos"
  },
  "tryAgain": {
    "message": "Tente novamente"
  },
  "turnOff": {
    "message": "Desativar"
  },
  "turnOffMetamaskNotificationsError": {
    "message": "Ocorreu um erro ao desativar as notificações. Tente novamente mais tarde."
  },
  "turnOn": {
    "message": "Ativar"
  },
  "turnOnMetamaskNotifications": {
    "message": "Ativar notificações"
  },
  "turnOnMetamaskNotificationsButton": {
    "message": "Ativar"
  },
  "turnOnMetamaskNotificationsError": {
    "message": "Ocorreu um erro ao criar as notificações. Tente novamente mais tarde."
  },
  "turnOnMetamaskNotificationsMessageFirst": {
    "message": "Fique por dentro do que acontece na sua carteira com notificações."
  },
  "turnOnMetamaskNotificationsMessagePrivacyBold": {
    "message": "Configurações > Notificações."
  },
  "turnOnMetamaskNotificationsMessagePrivacyLink": {
    "message": "Saiba como protegemos sua privacidade enquanto usa este recurso."
  },
  "turnOnMetamaskNotificationsMessageSecond": {
    "message": "Para usar as notificações da carteira, nós usamos um perfil para sincronizar algumas configurações entre seus dispositivos. $1"
  },
  "turnOnMetamaskNotificationsMessageThird": {
    "message": "Você pode desativar as notificações a qualquer momento em $1"
  },
  "turnOnTokenDetection": {
    "message": "Ativar detecção avançada de token"
  },
  "tutorial": {
    "message": "Tutorial"
  },
  "twelveHrTitle": {
    "message": "12 h:"
  },
  "typeYourSRP": {
    "message": "Digite sua Frase de Recuperação Secreta"
  },
  "u2f": {
    "message": "U2F",
    "description": "A name on an API for the browser to interact with devices that support the U2F protocol. On some browsers we use it to connect MetaMask to Ledger devices."
  },
  "unMatchedChain": {
    "message": "De acordo com nossos registros, este URL não corresponde a um provedor conhecido para este ID de cadeia."
  },
  "unapproved": {
    "message": "Não aprovado"
  },
  "units": {
    "message": "unidades"
  },
  "unknown": {
    "message": "Desconhecido"
  },
  "unknownCollection": {
    "message": "Coleção sem nome"
  },
  "unknownNetwork": {
    "message": "Rede privada desconhecida"
  },
  "unknownNetworkForKeyEntropy": {
    "message": "Rede desconhecida",
    "description": "Displayed on places like Snap install warning when regular name is not available."
  },
  "unknownQrCode": {
    "message": "Erro: não conseguimos identificar esse código QR"
  },
  "unlimited": {
    "message": "Ilimitado"
  },
  "unlock": {
    "message": "Desbloquear"
  },
  "unlockMessage": {
    "message": "A web descentralizada te aguarda"
  },
  "unpin": {
    "message": "Desafixar"
  },
  "unrecognizedChain": {
    "message": "Essa rede personalizada não foi reconhecida",
    "description": "$1 is a clickable link with text defined by the 'unrecognizedChanLinkText' key. The link will open to instructions for users to validate custom network details."
  },
  "unsendableAsset": {
    "message": "O envio de tokens NFT (ERC-721) não é suportado no momento",
    "description": "This is an error message we show the user if they attempt to send an NFT asset type, for which currently don't support sending"
  },
  "unverifiedContractAddressMessage": {
    "message": "Não conseguimos verificar esse contrato. Certifique-se de que você confia nesse endereço."
  },
  "upArrow": {
    "message": "seta para cima"
  },
  "update": {
    "message": "Atualizar"
  },
  "updateOrEditNetworkInformations": {
    "message": "Atualize suas informações ou"
  },
  "updateRequest": {
    "message": "Solicitação de atualização"
  },
  "updatedWithDate": {
    "message": "Atualizado em $1"
  },
  "uploadDropFile": {
    "message": "Solte seu arquivo aqui"
  },
  "uploadFile": {
    "message": "Fazer upload de arquivo"
  },
  "urlErrorMsg": {
    "message": "URLs precisam do prefixo HTTP/HTTPS adequado."
  },
  "urlExistsErrorMsg": {
    "message": "O ID da cadeia está sendo usado pela rede $1."
  },
  "use4ByteResolution": {
    "message": "Decodificar contratos inteligentes"
  },
  "use4ByteResolutionDescription": {
    "message": "Para melhorar a experiência do usuário, personalizamos a guia de atividades com mensagens baseadas nos contratos inteligentes com os quais você interage. A MetaMask usa um serviço chamado 4byte.directory para decodificar os dados e exibir a você uma versão de um contrato inteligente que é mais fácil de ler. Isso ajuda a reduzir suas chances de aprovar ações de contratos inteligentes mal-intencionados, mas pode resultar no compartilhamento do seu endereço IP."
  },
  "useMultiAccountBalanceChecker": {
    "message": "Agrupar solicitações de saldo de contas"
  },
  "useMultiAccountBalanceCheckerSettingDescription": {
    "message": "Obtenha atualizações de saldo mais rápidas ao reunir solicitações de saldo de conta. Isso nos permite buscar seus saldos de conta em conjunto, assim você recebe atualizações mais ágeis e tem uma experiência melhorada. Quando esse recurso está desativado, terceiros podem ter menor probabilidade de associar suas contas umas às outras."
  },
  "useNftDetection": {
    "message": "Detectar NFTs automaticamente"
  },
  "useNftDetectionDescriptionText": {
    "message": "Permita que a MetaMask use serviços de terceiros para adicionar os NFTs que você possui. A detecção automática de NFTs expõe seu endereço IP e o endereço da sua conta a esses serviços. Ativar esse recurso pode associar seu endereço IP ao seu endereço Ethereum e exibir NFTs falsos enviados por golpistas. Você pode adicionar tokens manualmente para evitar esse risco."
  },
  "usePhishingDetection": {
    "message": "Usar detecção de phishing"
  },
  "usePhishingDetectionDescription": {
    "message": "Exibir uma advertência para os domínios de phishing destinados a usuários do Ethereum"
  },
  "useSafeChainsListValidation": {
    "message": "Verificação de dados da rede"
  },
  "useSafeChainsListValidationDescription": {
    "message": "A MetaMask usa um serviço terceirizado chamado $1 para exibir dados precisos e padronizados das redes. Isso reduz suas chances de se conectar a uma rede mal-intencionada ou incorreta. Ao usar esse recurso, seu endereço IP é exposto à chainid.network."
  },
  "useSafeChainsListValidationWebsite": {
    "message": "chainid.network",
    "description": "useSafeChainsListValidationWebsite is separated from the rest of the text so that we can bold the third party service name in the middle of them"
  },
  "useSiteSuggestion": {
    "message": "Usar sugestão do site"
  },
  "useTokenDetectionPrivacyDesc": {
    "message": "A exibição automática de tokens enviados para a sua conta envolve a comunicação com servidores de terceiros para buscar as imagens dos tokens. Esses servidores terão acesso ao seu endereço IP."
  },
  "usedByClients": {
    "message": "Usado por diversos clientes diferentes"
  },
  "userName": {
    "message": "Nome de usuário"
  },
  "userOpContractDeployError": {
    "message": "A implementação do contrato a partir de uma conta de contrato inteligente não é suportada"
  },
  "verifyContractDetails": {
    "message": "Verificar dados do terceiro"
  },
  "verifyThisTokenOn": {
    "message": "Verifique esse token no $1",
    "description": "Points the user to etherscan as a place they can verify information about a token. $1 is replaced with the translation for \"etherscan\""
  },
  "verifyThisUnconfirmedTokenOn": {
    "message": "Verifique esse token no $1 e confirme que é o token que você deseja negociar.",
    "description": "Points the user to etherscan as a place they can verify information about a token. $1 is replaced with the translation for \"etherscan\""
  },
  "version": {
    "message": "Versão"
  },
  "view": {
    "message": "Ver"
  },
  "viewActivity": {
    "message": "Ver atividade"
  },
  "viewAllDetails": {
    "message": "Ver todos os detalhes"
  },
  "viewAllQuotes": {
    "message": "ver todas as cotações"
  },
  "viewContact": {
    "message": "Ver contato"
  },
  "viewDetails": {
    "message": "Ver detalhes"
  },
  "viewFullTransactionDetails": {
    "message": "Ver detalhes completos da transação"
  },
  "viewMore": {
    "message": "Ver mais"
  },
  "viewOnBlockExplorer": {
    "message": "Ver no explorador de blocos"
  },
  "viewOnCustomBlockExplorer": {
    "message": "Ver $1 em $2",
    "description": "$1 is the action type. e.g (Account, Transaction, Swap) and $2 is the Custom Block Explorer URL"
  },
  "viewOnEtherscan": {
    "message": "Ver $1 no Etherscan",
    "description": "$1 is the action type. e.g (Account, Transaction, Swap)"
  },
  "viewOnExplorer": {
    "message": "Ver no explorador"
  },
  "viewOnOpensea": {
    "message": "Ver na OpenSea"
  },
  "viewTransaction": {
    "message": "Ver transação"
  },
  "viewinCustodianApp": {
    "message": "Ver no app custodiante"
  },
  "viewinExplorer": {
    "message": "Ver $1 no explorador",
    "description": "$1 is the action type. e.g (Account, Transaction, Swap)"
  },
  "visitSite": {
    "message": "Visitar site"
  },
  "visitWebSite": {
    "message": "Visite nosso site"
  },
  "wallet": {
    "message": "Carteira"
  },
  "walletConnectionGuide": {
    "message": "nosso guia de conexão com a carteira de hardware"
  },
  "walletCreationSuccessDetail": {
    "message": "Você protegeu sua carteira com sucesso. Guarde sua Frase de Recuperação Secreta em segredo e em segurança — é sua responsabilidade!"
  },
  "walletCreationSuccessReminder1": {
    "message": "A MetaMask não é capaz de recuperar sua Frase de Recuperação Secreta."
  },
  "walletCreationSuccessReminder2": {
    "message": "A equipe da MetaMask jamais pedirá sua Frase de Recuperação Secreta."
  },
  "walletCreationSuccessReminder3": {
    "message": "$1 com ninguém, senão seus fundos poderão ser roubados",
    "description": "$1 is separated as walletCreationSuccessReminder3BoldSection so that we can bold it"
  },
  "walletCreationSuccessReminder3BoldSection": {
    "message": "Nunca compartilhe a sua Frase de Recuperação Secreta",
    "description": "This string is localized separately from walletCreationSuccessReminder3 so that we can bold it"
  },
  "walletCreationSuccessTitle": {
    "message": "Carteira criada com sucesso"
  },
  "wantToAddThisNetwork": {
    "message": "Desejar adicionar esta rede?"
  },
  "wantsToAddThisAsset": {
    "message": "Isso permite que o ativo a seguir seja adicionado à sua carteira."
  },
  "warning": {
    "message": "Atenção"
  },
  "warningFromSnap": {
    "message": "Aviso de $1",
    "description": "$1 represents the name of the snap"
  },
  "warningTooltipText": {
    "message": "$1 O terceiro pode gastar todo o seu saldo de tokens sem aviso ou consentimento. Proteja-se personalizando um limite de gastos menor.",
    "description": "$1 is a warning icon with text 'Be careful' in 'warning' colour"
  },
  "weak": {
    "message": "Fraca"
  },
  "web3": {
    "message": "Web3"
  },
  "web3ShimUsageNotification": {
    "message": "Percebemos que o site atual tentou usar a API window.web3 removida. Se o site parecer estar corrompido, clique em $1 para obter mais informações.",
    "description": "$1 is a clickable link."
  },
  "webhid": {
    "message": "WebHID",
    "description": "Refers to a interface for connecting external devices to the browser. Used for connecting ledger to the browser. Read more here https://developer.mozilla.org/en-US/docs/Web/API/WebHID_API"
  },
  "websites": {
    "message": "sites",
    "description": "Used in the 'permission_rpc' message."
  },
  "welcomeBack": {
    "message": "Boas-vindas de volta!"
  },
  "welcomeExploreDescription": {
    "message": "Armazene, envie e gaste criptomoedas e criptoativos."
  },
  "welcomeExploreTitle": {
    "message": "Explore aplicativos descentralizados"
  },
  "welcomeLoginDescription": {
    "message": "Use a sua MetaMask para fazer login em aplicativos descentralizados, sem necessidade de cadastro."
  },
  "welcomeLoginTitle": {
    "message": "Diga olá à sua carteira"
  },
  "welcomeToMetaMask": {
    "message": "Vamos começar"
  },
  "welcomeToMetaMaskIntro": {
    "message": "Com a confiança de milhões de usuários, a MetaMask é uma carteira segura que torna o mundo da Web3 acessível a todos."
  },
  "whatsNew": {
    "message": "Novidades",
    "description": "This is the title of a popup that gives users notifications about new features and updates to MetaMask."
  },
  "whatsThis": {
    "message": "O que é isso?"
  },
  "wrongChainId": {
    "message": "Este ID de cadeia não corresponde ao nome da rede."
  },
  "wrongNetworkName": {
    "message": "De acordo com os nossos registros, o nome da rede pode não corresponder a esta ID de cadeia."
  },
  "xOfYPending": {
    "message": "$1 de $2 pendente(s)",
    "description": "$1 and $2 are intended to be two numbers, where $2 is a total number of pending confirmations, and $1 is a count towards that total"
  },
  "yes": {
    "message": "Sim"
  },
  "you": {
    "message": "Você"
  },
  "youHaveAddedAll": {
    "message": "Você adicionou todas as redes populares. Você pode descobrir mais redes $1 Ou você pode $2",
    "description": "$1 is a link with the text 'here' and $2 is a button with the text 'add more networks manually'"
  },
  "youNeedToAllowCameraAccess": {
    "message": "Você precisa permitir o acesso à câmera para usar esse recurso."
  },
  "youSign": {
    "message": "Você está assinando"
  },
  "yourAccounts": {
    "message": "Suas contas"
  },
  "yourActivity": {
    "message": "Sua atividade"
  },
  "yourBalance": {
    "message": "Seu saldo"
  },
  "yourNFTmayBeAtRisk": {
    "message": "Seu NFT pode estar em risco"
  },
  "yourPrivateSeedPhrase": {
    "message": "Sua Frase de Recuperação Secreta"
  },
  "yourTransactionConfirmed": {
    "message": "Transação já confirmada"
  },
  "yourTransactionJustConfirmed": {
    "message": "Não pudemos cancelar sua transação antes de ser confirmada na blockchain."
  },
  "zeroGasPriceOnSpeedUpError": {
    "message": "O preço do gás está zerado na aceleração"
  }
}<|MERGE_RESOLUTION|>--- conflicted
+++ resolved
@@ -4164,17 +4164,6 @@
   },
   "receive": {
     "message": "Receber"
-  },
-<<<<<<< HEAD
-  "receiveTokensCamelCase": {
-    "message": "Receber tokens"
-=======
-  "recipientAddressPlaceholder": {
-    "message": "Insira o endereço público (0x) ou o nome ENS"
-  },
-  "recipientAddressPlaceholderFlask": {
-    "message": "Insira o endereço público (0x) ou nome do domínio"
->>>>>>> 857c5fa0
   },
   "recommendedGasLabel": {
     "message": "Recomendado"
