--- conflicted
+++ resolved
@@ -338,11 +338,6 @@
   "advancedBaseGasFeeToolTip": {
     "message": "Cuando su transacción se incluya en el bloque, se reembolsará cualquier diferencia entre su tarifa base máxima y la tarifa base real. El importe total se calcula como tarifa base máxima (en GWEI) * límite de gas."
   },
-<<<<<<< HEAD
-=======
-  "advancedConfiguration": {
-    "message": "Configuración avanzada"
-  },
   "advancedDetailsDataDesc": {
     "message": "Datos"
   },
@@ -355,7 +350,6 @@
   "advancedDetailsNonceTooltip": {
     "message": "Este es el número de transacción de una cuenta. El nonce para la primera transacción es 0 y aumenta en orden secuencial."
   },
->>>>>>> 989a5785
   "advancedGasFeeDefaultOptIn": {
     "message": "Guarde estos valores como mis valores por defecto para la red de $1.",
     "description": "$1 is the current network name."
@@ -746,14 +740,6 @@
   "betaTerms": {
     "message": "Términos de uso de beta"
   },
-<<<<<<< HEAD
-=======
-  "betaWalletCreationSuccessReminder1": {
-    "message": "MetaMask beta no puede recuperar su frase secreta de recuperación."
-  },
-  "betaWalletCreationSuccessReminder2": {
-    "message": "MetaMask beta nunca le pedirá su frase secreta de recuperación."
-  },
   "billionAbbreviation": {
     "message": "mm",
     "description": "Shortened form of 'billion'"
@@ -761,7 +747,6 @@
   "bitcoinActivityNotSupported": {
     "message": "La actividad de Bitcoin no es compatible"
   },
->>>>>>> 989a5785
   "blockExplorerAccountAction": {
     "message": "Cuenta",
     "description": "This is used with viewOnEtherscan and viewInExplorer e.g View Account in Explorer"
@@ -3562,12 +3547,6 @@
   "onboardingPinMmiExtensionLabel": {
     "message": "Fijar MetaMask Institutional"
   },
-<<<<<<< HEAD
-=======
-  "onboardingUsePhishingDetectionDescription": {
-    "message": "Las alertas de detección de phishing se basan en la comunicación con $1. jsDeliver tendrá acceso a su dirección IP. Ver 2$.",
-    "description": "The $1 is the word 'jsDeliver', from key 'jsDeliver' and $2 is the words Privacy Policy from key 'privacyMsg', both separated here so that it can be wrapped as a link"
-  },
   "oneDayAbbreviation": {
     "message": "1 d",
     "description": "Shortened form of '1 day'"
@@ -3584,7 +3563,6 @@
     "message": "1 a",
     "description": "Shortened form of '1 year'"
   },
->>>>>>> 989a5785
   "onekey": {
     "message": "OneKey"
   },
