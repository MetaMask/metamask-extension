--- conflicted
+++ resolved
@@ -3762,14 +3762,6 @@
   "noSnaps": {
     "message": "No tiene ningún snap instalado."
   },
-<<<<<<< HEAD
-  "noTransactions": {
-    "message": "No tiene transacciones"
-=======
-  "noThanks": {
-    "message": "No, gracias"
->>>>>>> 1583570a
-  },
   "noWebcamFound": {
     "message": "No se encontró la cámara web del equipo. Vuelva a intentarlo."
   },
