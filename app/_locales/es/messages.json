--- conflicted
+++ resolved
@@ -1260,6 +1260,9 @@
   "data": {
     "message": "Datos"
   },
+  "dataBackupSeemsCorrupt": {
+    "message": "No se pueden restaurar sus datos. El archivo parece estar corrupto."
+  },
   "dataHex": {
     "message": "Hex"
   },
@@ -3206,16 +3209,8 @@
   "onboardingMetametricsDescription2": {
     "message": "Al recopilar métricas, siempre será..."
   },
-<<<<<<< HEAD
   "onboardingMetametricsDisagree": {
     "message": "No, gracias"
-=======
-  "onboardingMetametricsDescription2Legacy": {
-    "message": "MetaMask..."
-  },
-  "onboardingMetametricsDescriptionLegacy": {
-    "message": "MetaMask quisiera recopilar datos de uso para comprender mejor cómo nuestros usuarios interactúan con MetaMask. Estos datos se utilizarán para proporcionar el servicio, lo que incluye mejorarlo en función de su uso."
->>>>>>> 1e348f8c
   },
   "onboardingMetametricsInfuraTerms": {
     "message": "Le informaremos si decidimos usar estos datos para otros fines. Puede consultar $1 para obtener más información. Recuerde que puede acceder a la configuración y excluirse en cualquier momento.",
@@ -4040,6 +4035,12 @@
   },
   "restore": {
     "message": "Restaurar"
+  },
+  "restoreFailed": {
+    "message": "No se pueden restaurar sus datos desde el archivo proporcionado"
+  },
+  "restoreSuccessful": {
+    "message": "Sus datos se restauraron correctamente"
   },
   "restoreUserData": {
     "message": "Restaure sus datos de usuario"
